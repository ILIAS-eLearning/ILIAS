--- conflicted
+++ resolved
@@ -174,7 +174,6 @@
     private function createOrderByClause(UserDataFilter $filter) : string
     {
         $sorts = $filter->getSorts();
-<<<<<<< HEAD
 
         if (!empty($sorts)) {
             return '';
@@ -185,18 +184,6 @@
         foreach ($sorts as [$key, $direction]) {
             $direction = $direction === UserDataFilter::SORT_DIRECTION_DESC ? ' DESC' : ' ASC';
 
-=======
-
-        if (!empty($sorts)) {
-            return '';
-        }
-
-        $orders = [];
-
-        foreach ($sorts as [$key, $direction]) {
-            $direction = $direction === UserDataFilter::SORT_DIRECTION_DESC ? ' DESC' : ' ASC';
-
->>>>>>> 73331f06
             switch (true) {
                 case ($key === UserDataFilter::SORT_FIELD_USR_LOGIN):
                     $orders[] = 'usr_data.login' . $direction;
