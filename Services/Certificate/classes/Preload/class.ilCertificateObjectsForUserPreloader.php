<?php
/* Copyright (c) 1998-2018 ILIAS open source, Extended GPL, see docs/LICENSE */

/**
 * @author  Niels Theen <ntheen@databay.de>
 */
class ilCertificateObjectsForUserPreloader
{
	/** @var array */
	private static $certificates = [];

	/** @var ilUserCertificateRepository */
	private $userCertificateRepository;

	/**
	 * ilCertificateObjectsForUserPreloader constructor.
	 * @param ilUserCertificateRepository $userCertificateRepository
	 */
	public function __construct(ilUserCertificateRepository $userCertificateRepository)
	{
		$this->userCertificateRepository = $userCertificateRepository;
	}

	/**
	 * @param int $userId
	 * @param int[] $objIds
	 */
	public function preLoad(int $userId, array $objIds)
	{
<<<<<<< HEAD
		if (!array_key_exists($userId, self::$certificates)) {
			self::$certificates[$userId] = [];
		} 

		$objectIdsWithUserCertificate = $this->userCertificateRepository->fetchObjectWithCertificateForUser($userId, $objIds);
		self::$certificates[$userId] = array_unique(array_merge(
			$objectIdsWithUserCertificate,
			self::$certificates[$userId]
		));
=======
		$objectIdsWithUserCertificate = $this->userCertificateRepository->fetchObjectWithCertificateForUser(
			$userId, $objIds
		);
		self::$certificates[$userId] = $objectIdsWithUserCertificate;
>>>>>>> 7fa4f24b
	}

	/**
	 * @param int $userId
	 * @param int $objId
	 * @return bool
	 */
	public function isPreloaded(int $userId, int $objId): bool
	{
		if (false === array_key_exists($userId, self::$certificates)) {
			return false;
		}

		if (true === in_array($objId, self::$certificates[$userId])) {
			return true;
		}

		return false;
	}
}<|MERGE_RESOLUTION|>--- conflicted
+++ resolved
@@ -27,22 +27,17 @@
 	 */
 	public function preLoad(int $userId, array $objIds)
 	{
-<<<<<<< HEAD
 		if (!array_key_exists($userId, self::$certificates)) {
 			self::$certificates[$userId] = [];
-		} 
+		}
 
-		$objectIdsWithUserCertificate = $this->userCertificateRepository->fetchObjectWithCertificateForUser($userId, $objIds);
+		$objectIdsWithUserCertificate = $this->userCertificateRepository->fetchObjectWithCertificateForUser(
+			$userId, $objIds
+		);
 		self::$certificates[$userId] = array_unique(array_merge(
 			$objectIdsWithUserCertificate,
 			self::$certificates[$userId]
 		));
-=======
-		$objectIdsWithUserCertificate = $this->userCertificateRepository->fetchObjectWithCertificateForUser(
-			$userId, $objIds
-		);
-		self::$certificates[$userId] = $objectIdsWithUserCertificate;
->>>>>>> 7fa4f24b
 	}
 
 	/**
