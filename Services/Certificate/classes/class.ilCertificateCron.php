<?php
/* Copyright (c) 1998-2018 ILIAS open source, Extended GPL, see docs/LICENSE */

/**
 * @author  Niels Theen <ntheen@databay.de>
 */
class ilCertificateCron extends \ilCronJob
{
	const DEFAULT_SCHEDULE_HOURS = 1;

<<<<<<< HEAD
	/** @var \ilLanguage */
	protected $lng;

	/**
	 * @var ilCertificateQueueRepository
	 */
=======
	/** @var \ilCertificateQueueRepository */
>>>>>>> 839cc1da
	private $queueRepository;

	/** @var \ilCertificateTemplateRepository */
	private $templateRepository;

	/** @var \ilUserCertificateRepository */
	private $userRepository;

	/** @var \ILIAS\DI\LoggingServices|ilLogger logger */
	private $logger;

	/** @var \ilCertificateValueReplacement */
	private $valueReplacement;

	/**
	 * @param ilCertificateQueueRepository $queueRepository
	 * @param ilCertificateTemplateRepository $templateRepository
	 * @param ilUserCertificateRepository $userRepository
	 * @param ilCertificateValueReplacement|null $valueReplacement
	 * @param ilLogger|null $logger
	 */
	public function __construct(
		ilCertificateQueueRepository $queueRepository = null,
		ilCertificateTemplateRepository $templateRepository = null,
		ilUserCertificateRepository $userRepository = null,
		ilCertificateValueReplacement $valueReplacement = null,
		ilLogger $logger = null
	)
	{
		global $DIC;

		$this->queueRepository = $queueRepository;
		$this->templateRepository = $templateRepository;
		$this->userRepository = $userRepository;
		$this->valueReplacement = $valueReplacement;
		$this->logger = $logger;

		if ($DIC) {
			if (isset($DIC['lng'])) {
				$this->lng = $DIC->language();
				$this->lng->loadLanguageModule('certificate');
			}
		}
	}

	/**
	 * @inheritdoc
	 */
	public function getTitle()
	{
		return $this->lng->txt('cert_cron_task_title');
	}

	/**
	 * @inheritdoc
	 */
	public function getDescription()
	{
		return $this->lng->txt('cert_cron_task_desc');
	}

	public function init()
	{
		global $DIC;

		$database = $DIC->database();

		if (null === $this->logger) {
			$this->logger = ilLoggerFactory::getLogger('cert');
		}

		if (null === $this->queueRepository) {
			$this->queueRepository = new ilCertificateQueueRepository($database, $this->logger);
		}

		if (null === $this->templateRepository) {
			$this->templateRepository = new ilCertificateTemplateRepository($database, $this->logger);
		}

		if (null === $this->userRepository) {
			$this->userRepository = new ilUserCertificateRepository($database, $this->logger);
		}

		if (null === $this->valueReplacement) {
			$this->valueReplacement = new ilCertificateValueReplacement();
		}
	}

	/**
	 * @ineritdoc
	 */
	public function run()
	{
		$this->init();

		$this->logger->info('START - Begin with cron job to create user certificates from templates');

		$entries = $this->queueRepository->getAllEntriesFromQueue();

		foreach ($entries as $entry) {
			try {
				$this->logger->debug('Entry found will start of processing the entry');

				/** @var $entry ilCertificateQueueEntry */
				$class = $entry->getAdapterClass();
				$this->logger->debug('Adapter class to be executed "' . $class . '"');

				$placeholderValueObject = new $class();
				if (!$placeholderValueObject instanceof ilCertificatePlaceholderValues) {
					throw new ilException('The given class ' . $class . ' MUST be an instance of ilCertificateCronAdapter and MUST have an accessible namespace. The class map MAY be reloader.');
				}

				$objId = $entry->getObjId();
				$userId = $entry->getUserId();

				$this->logger->debug(sprintf(
					'Fetch currently active certificate for user id: "%s" and object id: "%s"',
					$userId,
					$objId
				));

				$template = $this->templateRepository->fetchCurrentlyActiveCertificate($objId);

				$object = ilObjectFactory::getInstanceByObjId($objId, false);
				$type = $object->getType();

				$userObject = ilObjectFactory::getInstanceByObjId($userId, false);
				if (!$userObject || !($userObject instanceof \ilObjUser)) {
					throw new ilException('The given user id"' . $userId . '" could not be referred to an actual user');
				}

				$this->logger->debug(sprintf(
					'Object type: "%s"',
					$type
				));

				$certificateContent = $template->getCertificateContent();

				$placeholderValues = $placeholderValueObject->getPlaceholderValues($userId, $objId);

				$this->logger->debug(sprintf(
					'Values for placeholders: "%s"',
					json_encode($placeholderValues)
				));
			} catch (ilInvalidCertificateException $exception) {
				$this->logger->warning($exception->getMessage());
				$this->logger->warning('The user MAY not be able to achieve the certificate based on the adapters settings');
				$this->logger->warning('Due the error, the entry will now be removed from the queue.');

				$this->queueRepository->removeFromQueue($entry->getId());

				continue;
			} catch (ilException $exception) {
				$this->logger->warning($exception->getMessage());
				$this->logger->warning('Due the error, the entry will now be removed from the queue.');

				$this->queueRepository->removeFromQueue($entry->getId());
				continue;
			}

			$certificateContent = $this->valueReplacement->replace(
				$placeholderValues,
				$certificateContent,
				CLIENT_WEB_DIR . $template->getBackgroundImagePath()
			);

			$userCertificate = new ilUserCertificate(
				$template->getId(),
				$objId,
				$type,
				$userId,
				$userObject->getFullname(),
				$entry->getStartedTimestamp(),
				$certificateContent,
				json_encode($placeholderValues),
				null,
				$template->getVersion(),
				ILIAS_VERSION_NUMERIC,
				true,
				$template->getBackgroundImagePath()
			);

			$this->userRepository->save($userCertificate);

			$this->queueRepository->removeFromQueue($entry->getId());
		}
	}

	/**
	 * @inheritdoc
	 */
	public function getId()
	{
		return 'certificate';
	}

	/**
	 * @inheritdoc
	 */
	public function hasAutoActivation()
	{
		return true;
	}

	/**
	 * @inheritdoc
	 */
	public function hasFlexibleSchedule()
	{
		return true;
	}

	/**
	 * @inheritdoc
	 */
	public function getDefaultScheduleType()
	{
		return self::SCHEDULE_TYPE_IN_MINUTES;
	}

	/**
	 * @inheritdoc
	 */
	public function getDefaultScheduleValue()
	{
		return 1;
	}
}<|MERGE_RESOLUTION|>--- conflicted
+++ resolved
@@ -8,16 +8,10 @@
 {
 	const DEFAULT_SCHEDULE_HOURS = 1;
 
-<<<<<<< HEAD
 	/** @var \ilLanguage */
 	protected $lng;
 
-	/**
-	 * @var ilCertificateQueueRepository
-	 */
-=======
-	/** @var \ilCertificateQueueRepository */
->>>>>>> 839cc1da
+	/** \@var ilCertificateQueueRepository */
 	private $queueRepository;
 
 	/** @var \ilCertificateTemplateRepository */
