<?php
/*
    +-----------------------------------------------------------------------------+
    | ILIAS open source                                                           |
    +-----------------------------------------------------------------------------+
    | Copyright (c) 1998-2008 ILIAS open source, University of Cologne            |
    |                                                                             |
    | This program is free software; you can redistribute it and/or               |
    | modify it under the terms of the GNU General Public License                 |
    | as published by the Free Software Foundation; either version 2              |
    | of the License, or (at your option) any later version.                      |
    |                                                                             |
    | This program is distributed in the hope that it will be useful,             |
    | but WITHOUT ANY WARRANTY; without even the implied warranty of              |
    | MERCHANTABILITY or FITNESS FOR A PARTICULAR PURPOSE.  See the               |
    | GNU General Public License for more details.                                |
    |                                                                             |
    | You should have received a copy of the GNU General Public License           |
    | along with this program; if not, write to the Free Software                 |
    | Foundation, Inc., 59 Temple Place - Suite 330, Boston, MA  02111-1307, USA. |
    +-----------------------------------------------------------------------------+
*/
include_once("./Services/Object/classes/class.ilObjectGUI.php");

/**
 * Certificate Settings.
 *
 * @author            Helmut Schottmüller <ilias@aurealis.de>
 * @version           $Id$
 *
 * @ilCtrl_Calls      ilObjCertificateSettingsGUI: ilPermissionGUI
 * @ilCtrl_IsCalledBy ilObjCertificateSettingsGUI: ilAdministrationGUI
 *
 * @ingroup           ServicesCertificate
 */
class ilObjCertificateSettingsGUI extends ilObjectGUI
{
<<<<<<< HEAD

=======
>>>>>>> 35c5b859
    /**
     * @var ilAccessHandler
     */
    protected $hierarchical_access;
<<<<<<< HEAD
=======

>>>>>>> 35c5b859
    /**
     * @var ilRbacSystem
     */
    protected $access;
<<<<<<< HEAD
=======

>>>>>>> 35c5b859
    /**
     * @var ilErrorHandling
     */
    protected $error;
<<<<<<< HEAD
    private static $ERROR_MESSAGE;

=======

    private static $ERROR_MESSAGE;
>>>>>>> 35c5b859

    /**
     * Contructor
     *
     * @access public
     */
    public function __construct($a_data, $a_id = 0, $a_call_by_reference = true, $a_prepare_output = true)
    {
        global $DIC;

        parent::__construct($a_data, $a_id, $a_call_by_reference, $a_prepare_output);
        $this->type = 'cert';
        $this->lng->loadLanguageModule("certificate");
        $this->lng->loadLanguageModule("trac");

<<<<<<< HEAD
        $this->access = $DIC['rbacsystem'];
        $this->error = $DIC['ilErr'];
        $this->hierarchical_access = $DIC['ilAccess'];
    }


=======
        $this->access              = $DIC['rbacsystem'];
        $this->error               = $DIC['ilErr'];
        $this->hierarchical_access = $DIC['ilAccess'];
    }

>>>>>>> 35c5b859
    /**
     * Execute command
     *
     * @access public
     *
     */
    public function executeCommand()
    {
<<<<<<< HEAD

=======
>>>>>>> 35c5b859
        $next_class = $this->ctrl->getNextClass($this);
        $cmd = $this->ctrl->getCmd();

        $this->prepareOutput();

<<<<<<< HEAD
        if (!$this->access->checkAccess("visible,read", $this->object->getRefId())) {
=======
        if (!$this->hierarchical_access->checkAccess('read', '', $this->object->getRefId())) {
>>>>>>> 35c5b859
            $this->error->raiseError($this->lng->txt('no_permission'), $this->error->WARNING);
        }

        switch ($next_class) {
            case 'ilpermissiongui':
                $this->tabs_gui->setTabActive('perm_settings');
                include_once("Services/AccessControl/classes/class.ilPermissionGUI.php");
                $perm_gui = new ilPermissionGUI($this);
                $this->ctrl->forwardCommand($perm_gui);
                break;

            default:
                if (!$cmd || $cmd == 'view') {
                    $cmd = "settings";
                }

                $this->$cmd();
                break;
        }
<<<<<<< HEAD

        return true;
    }


=======
        return true;
    }

>>>>>>> 35c5b859
    /**
     * Get tabs
     */
    public function getAdminTabs()
    {
        if ($this->access->checkAccess("visible,read", $this->object->getRefId())) {
<<<<<<< HEAD
            $this->tabs_gui->addTarget("settings",
                $this->ctrl->getLinkTarget($this, "settings"),
                array("settings", "view"));
        }

        if ($this->access->checkAccess('edit_permission', $this->object->getRefId())) {
            $this->tabs_gui->addTarget("perm_settings",
                $this->ctrl->getLinkTargetByClass('ilpermissiongui', "perm"),
                array(), 'ilpermissiongui');
        }
    }


    /**
     * Edit settings.
     */
=======
            $this->tabs_gui->addTarget(
                "settings",
                $this->ctrl->getLinkTarget($this, "settings"),
                array("settings", "view")
            );
        }

        if ($this->access->checkAccess('edit_permission', $this->object->getRefId())) {
            $this->tabs_gui->addTarget(
                "perm_settings",
                $this->ctrl->getLinkTargetByClass('ilpermissiongui', "perm"),
                array(),
                'ilpermissiongui'
            );
        }
    }

    /**
    * Edit settings.
    */
>>>>>>> 35c5b859
    public function settings()
    {
        $this->tabs_gui->setTabActive('settings');
        $form_settings = new ilSetting("certificate");
<<<<<<< HEAD

=======
        
>>>>>>> 35c5b859
        include_once('Services/Form/classes/class.ilPropertyFormGUI.php');
        $form = new ilPropertyFormGUI();
        $form->setFormAction($this->ctrl->getFormAction($this));
        $form->setTitle($this->lng->txt('certificate_settings'));

        $active = new ilCheckboxInputGUI($this->lng->txt("active"), "active");
        $active->setChecked($form_settings->get("active"));
        $form->addItem($active);
<<<<<<< HEAD

=======
        
>>>>>>> 35c5b859
        $info = new ilNonEditableValueGUI($this->lng->txt("info"), "info");
        $info->setValue($this->lng->txt("certificate_usage"));
        $form->addItem($info);

        $bgimage = new ilImageFileInputGUI($this->lng->txt("certificate_background_image"), "background");
        $bgimage->setRequired(false);
        if (count($_POST)) {
            // handle the background upload
            if (strlen($_FILES["background"]["tmp_name"])) {
                if ($bgimage->checkInput()) {
                    $result = $this->object->uploadBackgroundImage($_FILES["background"]["tmp_name"]);
                    if ($result == false) {
                        $bgimage->setAlert($this->lng->txt("certificate_error_upload_bgimage"));
                    }
                }
            }
        }
        if (strlen($this->object->hasBackgroundImage())) {
            require_once('./Services/WebAccessChecker/classes/class.ilWACSignedPath.php');
            ilWACSignedPath::setTokenMaxLifetimeInSeconds(15);
            $bgimage->setImage(ilWACSignedPath::signFile($this->object->getBackgroundImageThumbPathWeb()));
        }
        $bgimage->setInfo($this->lng->txt("default_background_info"));
        $form->addItem($bgimage);
        $format = new ilSelectInputGUI($this->lng->txt("certificate_page_format"), "pageformat");
        $defaultformats = array(
<<<<<<< HEAD
            "a4"              => $this->lng->txt("certificate_a4"), // (297 mm x 210 mm)
            "a4landscape"     => $this->lng->txt("certificate_a4_landscape"), // (210 mm x 297 mm)",
            "a5"              => $this->lng->txt("certificate_a5"), // (210 mm x 148.5 mm)
            "a5landscape"     => $this->lng->txt("certificate_a5_landscape"), // (148.5 mm x 210 mm)
            "letter"          => $this->lng->txt("certificate_letter"), // (11 inch x 8.5 inch)
=======
            "a4" => $this->lng->txt("certificate_a4"), // (297 mm x 210 mm)
            "a4landscape" => $this->lng->txt("certificate_a4_landscape"), // (210 mm x 297 mm)",
            "a5" => $this->lng->txt("certificate_a5"), // (210 mm x 148.5 mm)
            "a5landscape" => $this->lng->txt("certificate_a5_landscape"), // (148.5 mm x 210 mm)
            "letter" => $this->lng->txt("certificate_letter"), // (11 inch x 8.5 inch)
>>>>>>> 35c5b859
            "letterlandscape" => $this->lng->txt("certificate_letter_landscape") // (11 inch x 8.5 inch)
        );
        $format->setOptions($defaultformats);
        $format->setValue($form_settings->get("pageformat"));
        $format->setInfo($this->lng->txt("certificate_page_format_info"));
        $form->addItem($format);

<<<<<<< HEAD
=======

>>>>>>> 35c5b859
        if ($this->hierarchical_access->checkAccess('write', '', $this->object->getRefId())) {
            $form->addCommandButton('save', $this->lng->txt('save'));
        }

        if (!\ilObjUserTracking::_enabledLearningProgress()) {
            ilAdministrationSettingsFormHandler::addFieldsToForm(
                ilAdministrationSettingsFormHandler::FORM_CERTIFICATE,
                $form,
                $this
            );
        }

        $persistentCertificateMode = new ilRadioGroupInputGUI($this->lng->txt('persistent_certificate_mode'), 'persistent_certificate_mode');
        $persistentCertificateMode->setRequired(true);

        $cronJobMode = new ilRadioOption($this->lng->txt('persistent_certificate_mode_cron'), 'persistent_certificate_mode_cron');
        $cronJobMode->setInfo($this->lng->txt('persistent_certificate_mode_cron_info'));

        $instantMode = new ilRadioOption($this->lng->txt('persistent_certificate_mode_instant'), 'persistent_certificate_mode_instant');
        $instantMode->setInfo($this->lng->txt('persistent_certificate_mode_instant_info'));

        $persistentCertificateMode->addOption($cronJobMode);
        $persistentCertificateMode->addOption($instantMode);

        $persistentCertificateMode->setValue($form_settings->get('persistent_certificate_mode', 'persistent_certificate_mode_cron'));

        $form->addItem($persistentCertificateMode);

<<<<<<< HEAD
=======

>>>>>>> 35c5b859
        $this->tpl->setContent($form->getHTML());

        if (strcmp($this->ctrl->getCmd(), "save") == 0) {
            if ($_POST["background_delete"]) {
                $this->object->deleteBackgroundImage();
            }
        }
    }
<<<<<<< HEAD


=======
    
>>>>>>> 35c5b859
    public function save()
    {
        $form_settings = new ilSetting("certificate");

        $mode = $_POST["persistent_certificate_mode"];
<<<<<<< HEAD
        $previousMode = $form_settings->get('persistent_certificate_mode', 'persistent_certificate_mode_instant');
=======
        $previousMode = $form_settings->get('persistent_certificate_mode', 'persistent_certificate_mode_cron');
>>>>>>> 35c5b859
        if ($mode !== $previousMode && $mode === 'persistent_certificate_mode_instant') {
            $cron = new ilCertificateCron();
            $cron->init();
            $cron->run();
        }

        $form_settings->set("pageformat", $_POST["pageformat"]);
        $form_settings->set("active", $_POST["active"]);
        $form_settings->set("persistent_certificate_mode", $mode);

        ilUtil::sendSuccess($this->lng->txt("settings_saved"));
        $this->settings();
    }
}<|MERGE_RESOLUTION|>--- conflicted
+++ resolved
@@ -35,37 +35,21 @@
  */
 class ilObjCertificateSettingsGUI extends ilObjectGUI
 {
-<<<<<<< HEAD
-
-=======
->>>>>>> 35c5b859
+
     /**
      * @var ilAccessHandler
      */
     protected $hierarchical_access;
-<<<<<<< HEAD
-=======
-
->>>>>>> 35c5b859
     /**
      * @var ilRbacSystem
      */
     protected $access;
-<<<<<<< HEAD
-=======
-
->>>>>>> 35c5b859
     /**
      * @var ilErrorHandling
      */
     protected $error;
-<<<<<<< HEAD
     private static $ERROR_MESSAGE;
 
-=======
-
-    private static $ERROR_MESSAGE;
->>>>>>> 35c5b859
 
     /**
      * Contructor
@@ -81,20 +65,12 @@
         $this->lng->loadLanguageModule("certificate");
         $this->lng->loadLanguageModule("trac");
 
-<<<<<<< HEAD
         $this->access = $DIC['rbacsystem'];
         $this->error = $DIC['ilErr'];
         $this->hierarchical_access = $DIC['ilAccess'];
     }
 
 
-=======
-        $this->access              = $DIC['rbacsystem'];
-        $this->error               = $DIC['ilErr'];
-        $this->hierarchical_access = $DIC['ilAccess'];
-    }
-
->>>>>>> 35c5b859
     /**
      * Execute command
      *
@@ -103,20 +79,12 @@
      */
     public function executeCommand()
     {
-<<<<<<< HEAD
-
-=======
->>>>>>> 35c5b859
         $next_class = $this->ctrl->getNextClass($this);
         $cmd = $this->ctrl->getCmd();
 
         $this->prepareOutput();
 
-<<<<<<< HEAD
-        if (!$this->access->checkAccess("visible,read", $this->object->getRefId())) {
-=======
         if (!$this->hierarchical_access->checkAccess('read', '', $this->object->getRefId())) {
->>>>>>> 35c5b859
             $this->error->raiseError($this->lng->txt('no_permission'), $this->error->WARNING);
         }
 
@@ -136,41 +104,17 @@
                 $this->$cmd();
                 break;
         }
-<<<<<<< HEAD
 
         return true;
     }
 
 
-=======
-        return true;
-    }
-
->>>>>>> 35c5b859
     /**
      * Get tabs
      */
     public function getAdminTabs()
     {
         if ($this->access->checkAccess("visible,read", $this->object->getRefId())) {
-<<<<<<< HEAD
-            $this->tabs_gui->addTarget("settings",
-                $this->ctrl->getLinkTarget($this, "settings"),
-                array("settings", "view"));
-        }
-
-        if ($this->access->checkAccess('edit_permission', $this->object->getRefId())) {
-            $this->tabs_gui->addTarget("perm_settings",
-                $this->ctrl->getLinkTargetByClass('ilpermissiongui', "perm"),
-                array(), 'ilpermissiongui');
-        }
-    }
-
-
-    /**
-     * Edit settings.
-     */
-=======
             $this->tabs_gui->addTarget(
                 "settings",
                 $this->ctrl->getLinkTarget($this, "settings"),
@@ -188,19 +132,15 @@
         }
     }
 
-    /**
-    * Edit settings.
-    */
->>>>>>> 35c5b859
+
+    /**
+     * Edit settings.
+     */
     public function settings()
     {
         $this->tabs_gui->setTabActive('settings');
         $form_settings = new ilSetting("certificate");
-<<<<<<< HEAD
-
-=======
-        
->>>>>>> 35c5b859
+
         include_once('Services/Form/classes/class.ilPropertyFormGUI.php');
         $form = new ilPropertyFormGUI();
         $form->setFormAction($this->ctrl->getFormAction($this));
@@ -209,11 +149,7 @@
         $active = new ilCheckboxInputGUI($this->lng->txt("active"), "active");
         $active->setChecked($form_settings->get("active"));
         $form->addItem($active);
-<<<<<<< HEAD
-
-=======
-        
->>>>>>> 35c5b859
+
         $info = new ilNonEditableValueGUI($this->lng->txt("info"), "info");
         $info->setValue($this->lng->txt("certificate_usage"));
         $form->addItem($info);
@@ -240,19 +176,11 @@
         $form->addItem($bgimage);
         $format = new ilSelectInputGUI($this->lng->txt("certificate_page_format"), "pageformat");
         $defaultformats = array(
-<<<<<<< HEAD
             "a4"              => $this->lng->txt("certificate_a4"), // (297 mm x 210 mm)
             "a4landscape"     => $this->lng->txt("certificate_a4_landscape"), // (210 mm x 297 mm)",
             "a5"              => $this->lng->txt("certificate_a5"), // (210 mm x 148.5 mm)
             "a5landscape"     => $this->lng->txt("certificate_a5_landscape"), // (148.5 mm x 210 mm)
             "letter"          => $this->lng->txt("certificate_letter"), // (11 inch x 8.5 inch)
-=======
-            "a4" => $this->lng->txt("certificate_a4"), // (297 mm x 210 mm)
-            "a4landscape" => $this->lng->txt("certificate_a4_landscape"), // (210 mm x 297 mm)",
-            "a5" => $this->lng->txt("certificate_a5"), // (210 mm x 148.5 mm)
-            "a5landscape" => $this->lng->txt("certificate_a5_landscape"), // (148.5 mm x 210 mm)
-            "letter" => $this->lng->txt("certificate_letter"), // (11 inch x 8.5 inch)
->>>>>>> 35c5b859
             "letterlandscape" => $this->lng->txt("certificate_letter_landscape") // (11 inch x 8.5 inch)
         );
         $format->setOptions($defaultformats);
@@ -260,10 +188,6 @@
         $format->setInfo($this->lng->txt("certificate_page_format_info"));
         $form->addItem($format);
 
-<<<<<<< HEAD
-=======
-
->>>>>>> 35c5b859
         if ($this->hierarchical_access->checkAccess('write', '', $this->object->getRefId())) {
             $form->addCommandButton('save', $this->lng->txt('save'));
         }
@@ -292,10 +216,6 @@
 
         $form->addItem($persistentCertificateMode);
 
-<<<<<<< HEAD
-=======
-
->>>>>>> 35c5b859
         $this->tpl->setContent($form->getHTML());
 
         if (strcmp($this->ctrl->getCmd(), "save") == 0) {
@@ -304,22 +224,14 @@
             }
         }
     }
-<<<<<<< HEAD
-
-
-=======
-    
->>>>>>> 35c5b859
+
+
     public function save()
     {
         $form_settings = new ilSetting("certificate");
 
         $mode = $_POST["persistent_certificate_mode"];
-<<<<<<< HEAD
-        $previousMode = $form_settings->get('persistent_certificate_mode', 'persistent_certificate_mode_instant');
-=======
         $previousMode = $form_settings->get('persistent_certificate_mode', 'persistent_certificate_mode_cron');
->>>>>>> 35c5b859
         if ($mode !== $previousMode && $mode === 'persistent_certificate_mode_instant') {
             $cron = new ilCertificateCron();
             $cron->init();
