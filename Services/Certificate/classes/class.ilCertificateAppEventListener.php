<?php
/* Copyright (c) 1998-2018 ILIAS open source, Extended GPL, see docs/LICENSE */

/**
 * Class ilCertificateAppEventListener
 *
 * @author Niels Theen <ntheen@databay.de>
 * @version $Id:$
 *
 * @package Services/Certificate
 */
class ilCertificateAppEventListener implements ilAppEventListener
{
	/** @var \ilDBInterface */
	protected $db;

	/** @var ilObjectDataCache */
	private $objectDataCache;

	/** @var ilLogger */
	private $logger;

	/** @var string */
	protected $component = '';

	/** @var string */
	protected $event = '';

	/** @var array */
	protected $parameters = [];

	/**
	 * @var ilCertificateQueueRepository
	 */
	private $certificateQueueRepository;

	/**
	 * @var ilCertificateTypeClassMap
	 */
	private $certificateClassMap;

	/**
	 * @var ilCertificateTemplateRepository
	 */
	private $templateRepository;

	/**
	 * @var ilUserCertificateRepository
	 */
	private $userCertificateRepository;

	/**
	 * @var ilCertificateMigrationRepository
	 */
	private $migrationRepository;

	/**
	 * ilCertificateAppEventListener constructor.
	 * @param \ilDBInterface $db
	 * @param \ilObjectDataCache $objectDataCache
	 * @param \ilLogger $logger
	 */
	public function __construct(
		\ilDBInterface $db,
		\ilObjectDataCache $objectDataCache,
		\ilLogger $logger
	) {
		$this->db = $db;
		$this->objectDataCache = $objectDataCache;
		$this->logger = $logger;
		$this->certificateQueueRepository = new \ilCertificateQueueRepository($this->db, $this->logger);
		$this->certificateClassMap = new \ilCertificateTypeClassMap();
		$this->templateRepository = new \ilCertificateTemplateRepository($this->db, $this->logger);
		$this->userCertificateRepository = new \ilUserCertificateRepository($this->db, $this->logger);
		$this->migrationRepository = new ilCertificateMigrationRepository($this->db, $this->logger);
	}

	/**
	 * @param string $component
	 * @return \ilCertificateAppEventListener
	 */
	public function withComponent(string $component): self
	{
		$clone = clone $this;

		$clone->component = $component;

		return $clone;
	}

	/**
	 * @param string $event
	 * @return \ilCertificateAppEventListener
	 */
	public function withEvent(string $event): self
	{
		$clone = clone $this;

		$clone->event = $event;

		return $clone;
	}

	/**
	 * @param array $parameters
	 * @return \ilCertificateAppEventListener
	 */
	public function withParameters(array $parameters): self
	{
		$clone = clone $this;

		$clone->parameters = $parameters;

		return $clone;
	}

	/**
	 * @return bool
	 */
	protected function isLearningAchievementEvent(): bool
	{
		return (
			'Services/Tracking' === $this->component &&
			'updateStatus' === $this->event
		);
	}

	/**
	 * @return bool
	 */
	protected function isMigratingCertificateEvent(): bool
	{
		return (
			'Services/Certificate' === $this->component &&
			'migrateUserCertificate' === $this->event
		);
	}

	/**
	 * @return bool
	 */
	protected function isUserDeletedEvent() : bool
	{
		return (
			'Services/User' === $this->component &&
			'deleteUser' === $this->event
		);
	}

	protected function isCompletedStudyProgramme() : bool
	{
		return (
			'Modules/StudyProgramme' === $this->component &&
			'userSuccessful' === $this->event
		);
	}

	/**
	 *
	 */
	public function handle()
	{
		try {
			if ($this->isLearningAchievementEvent()) {
				$this->handleLPUpdate();
			} elseif ($this->isMigratingCertificateEvent()) {
				$this->handleNewMigratedUserCertificate();
			} elseif ($this->isUserDeletedEvent()) {
				$this->handleDeletedUser();
			} elseif ($this->isCompletedStudyProgramme()) {
				$this->handleCompletedStudyProgramme();
			}
		} catch (\ilException $e) {
			$this->logger->error($e->getMessage());
		}
	}

	/**
	 * @inheritdoc
	 */
	public static function handleEvent($a_component, $a_event, $a_parameter)
	{
		global $DIC;

		$listener = new static(
			$DIC->database(),
			$DIC['ilObjDataCache'],
			$DIC->logger()->cert()
		);

		$listener
			->withComponent($a_component)
			->withEvent($a_event)
			->withParameters($a_parameter)
			->handle();
	}

	/**
	 * @throws \ilException
	 */
	private function handleLPUpdate()
	{
		$status = $this->parameters['status'] ?? \ilLpStatus::LP_STATUS_NOT_ATTEMPTED_NUM;

		$settings = new ilSetting('certificate');

		if ($status == \ilLPStatus::LP_STATUS_COMPLETED_NUM) {
			$objectId = $this->parameters['obj_id'] ?? 0;
			$userId = $this->parameters['usr_id'] ?? 0;

			$type  = $this->objectDataCache->lookupType($objectId);


			if ($this->certificateClassMap->typeExistsInMap($type)) {
				try {
					$template = $this->templateRepository->fetchCurrentlyActiveCertificate($objectId);

					if (true === $template->isCurrentlyActive()) {
						$this->processEntry($type, $objectId, $userId, $template, $settings);
					}
				} catch (ilException $exception) {
					$this->logger->warning($exception->getMessage());
				}
			}

			if ($type === 'crs') {
				return;
			}

			foreach (\ilObject::_getAllReferences($objectId) as $refId) {
				$templateRepository = new \ilCertificateTemplateRepository($this->db, $this->logger);
				$progressEvaluation = new \ilCertificateCourseLearningProgressEvaluation($templateRepository);

				$templatesOfCompletedCourses = $progressEvaluation->evaluate($refId, $userId);
				foreach ($templatesOfCompletedCourses as $courseTemplate) {
					// We do not check if we support the type anymore, because the type 'crs' is always supported
					try {
						$courseObjectId = $courseTemplate->getObjId();

						if (true === $courseTemplate->isCurrentlyActive()) {
							$type = $this->objectDataCache->lookupType($courseObjectId);

							$this->processEntry($type, $courseObjectId, $userId, $courseTemplate, $settings);
						}
					} catch (ilException $exception) {
						$this->logger->warning($exception->getMessage());
						continue;
					}
				}
			}
		}
	}

	/**
	 * @throws \ilDatabaseException
	 * @throws \ilException
	 */
	private function handleNewMigratedUserCertificate()
	{
		$this->logger->info('Try to create new certificates based on event');

		if (false === array_key_exists('obj_id', $this->parameters)) {
			$this->logger->error('Object ID is not added to the event. Abort.');
			return;
		}

		if (false === array_key_exists('user_id', $this->parameters)) {
			$this->logger->error('User ID is not added to the event. Abort.');
			return;
		}

		if (false === array_key_exists('background_image_path', $this->parameters)) {
			$this->logger->error('Background Image Path is not added to the event. Abort.');
			return;
		}

		if (false === array_key_exists('acquired_timestamp', $this->parameters)) {
			$this->logger->error('Acquired Timestamp is not added to the event. Abort.');
			return;
		}

		if (false === array_key_exists('ilias_version', $this->parameters)) {
			$this->logger->error('ILIAS version is not added to the event. Abort.');
			return;
		}

		if (false === array_key_exists('certificate_content', $this->parameters)) {
			$this->logger->error('Certificate content is not added to the event. Abort.');
			return;
		}

		$objId = $this->parameters['obj_id'] ?? 0;
		$userId = $this->parameters['user_id'] ?? 0;
		$backgroundImagePath = $this->parameters['background_image_path'] ?? '';
		$acquiredTimestamp = $this->parameters['acquired_timestamp'] ?? '';
		$iliasVersion = $this->parameters['ilias_version'] ?? '';
		$certificateContent = $this->parameters['certificate_content'] ?? '';

		if ('' === $certificateContent) {
			$this->logger->error('Certificate content is empty. Abort.');
			return;
		}

		if ('' === $acquiredTimestamp || $acquiredTimestamp <= 0) {
			$this->logger->error('Acquired Timestamp is empty. Abort.');
			return;
		}

		$templateRepository = new \ilCertificateTemplateRepository($this->db, $this->logger);
		$template = $templateRepository->fetchFirstCreatedTemplate($objId);

		try {
			$certificate = $this->userCertificateRepository->fetchActiveCertificate($userId, $objId);
			$this->logger->error(sprintf('There are already certificates generated for user_id "%s" and object_id "%s". Abort.', $userId, $objId));
			return;
		} catch (ilException $exception) {
			$this->logger->info('No active user certificate found. Resume migration.');
		}

		$type = $this->objectDataCache->lookupType($objId);

		$classMap = new ilCertificateTypeClassMap();
		if (!$classMap->typeExistsInMap($type)) {
			$this->logger->error(sprintf('Migrations for type "%s" not supported. Abort.', $type));
			return;
		}

		$user = \ilObjectFactory::getInstanceByObjId($userId, false);
		if (!$user || !($user instanceof \ilObjUser)) {
			throw new \ilException(sprintf('The given user ID("%s") is not a user', $userId));
		}

		$userCertificate = new \ilUserCertificate(
			$template->getId(),
			$objId,
			$type,
			$userId,
			$user->getFullname(),
			$acquiredTimestamp,
			$certificateContent,
			'',
			null,
			1,
			$iliasVersion,
			true,
			$backgroundImagePath,
			''
		);

		$this->userCertificateRepository->save($userCertificate);
	}

	/**
	 * @throws \ILIAS\Filesystem\Exception\IOException
	 */
	private function handleDeletedUser()
	{
		$portfolioFileService = new ilPortfolioCertificateFileService();

		if (false === array_key_exists('usr_id', $this->parameters)) {
			$this->logger->error('User ID is not added to the event. Abort.');
			return;
		}

		$this->logger->info('User has been deleted. Try to delete user certificates');

		$userId = $this->parameters['usr_id'];

		$this->userCertificateRepository->deleteUserCertificates((int)$userId);

		$this->certificateQueueRepository->removeFromQueueByUserId((int)$userId);

		$this->migrationRepository->deleteFromMigrationJob((int)$userId);

		$portfolioFileService->deleteUserDirectory($userId);

		$this->logger->info(sprintf('All relevant data sources for the user certificates for user(user_id: "%s" deleted)', $userId));
	}

<<<<<<< HEAD
	/**
	 * @param $type
	 * @param $objectId
	 * @param int $userId
	 * @param ilCertificateTemplate $template
	 * @param ilSetting $settings
	 * @throws ilDatabaseException
	 * @throws ilException
	 * @throws ilInvalidCertificateException
	 */
	private function processEntry($type, $objectId, int $userId, ilCertificateTemplate $template, ilSetting $settings)
	{
		$className = $this->certificateClassMap->getPlaceHolderClassNameByType($type);

		$entry = new \ilCertificateQueueEntry(
			$objectId,
			$userId,
			$className,
			\ilCronConstants::IN_PROGRESS,
			$template->getId(),
			time()
		);

		$mode = $settings->get('persistent_certificate_mode', '');
		if ($mode === 'persistent_certificate_mode_instant') {
			$cronjob = new ilCertificateCron();
			$cronjob->init();
			$cronjob->processEntry(0, $entry, array());
			return;
		}

		$this->certificateQueueRepository->addToQueue($entry);
	}

=======
>>>>>>> 1e75f3f0
	private function handleCompletedStudyProgramme()
	{
		$settings = new ilSetting('certificate');
		$objectId = $this->parameters['prg_id'] ?? 0;
		$userId = $this->parameters['usr_id'] ?? 0;
		try {
			$template = $this->templateRepository->fetchCurrentlyActiveCertificate($objectId);
			if (true === $template->isCurrentlyActive()) {
				$entry = new \ilCertificateQueueEntry(
					$objectId,
					$userId,
					ilStudyProgrammePlaceholderValues::class,
					\ilCronConstants::IN_PROGRESS,
					$template->getId(),
					time()
				);
				$mode = $settings->get('persistent_certificate_mode', '');
				if ($mode === 'persistent_certificate_mode_instant') {
					$cronjob = new ilCertificateCron();
					$cronjob->init();
					return $cronjob->processEntry(0, $entry, array());
				}
				$this->certificateQueueRepository->addToQueue($entry);
			}
		} catch (ilException $exception) {
			$this->logger->warning($exception->getMessage());
		}
	}
}<|MERGE_RESOLUTION|>--- conflicted
+++ resolved
@@ -377,7 +377,6 @@
 		$this->logger->info(sprintf('All relevant data sources for the user certificates for user(user_id: "%s" deleted)', $userId));
 	}
 
-<<<<<<< HEAD
 	/**
 	 * @param $type
 	 * @param $objectId
@@ -412,8 +411,6 @@
 		$this->certificateQueueRepository->addToQueue($entry);
 	}
 
-=======
->>>>>>> 1e75f3f0
 	private function handleCompletedStudyProgramme()
 	{
 		$settings = new ilSetting('certificate');
@@ -442,4 +439,33 @@
 			$this->logger->warning($exception->getMessage());
 		}
 	}
+
+	private function handleCompletedStudyProgramme()
+	{
+		$settings = new ilSetting('certificate');
+		$objectId = $this->parameters['prg_id'] ?? 0;
+		$userId = $this->parameters['usr_id'] ?? 0;
+		try {
+			$template = $this->templateRepository->fetchCurrentlyActiveCertificate($objectId);
+			if (true === $template->isCurrentlyActive()) {
+				$entry = new \ilCertificateQueueEntry(
+					$objectId,
+					$userId,
+					ilStudyProgrammePlaceholderValues::class,
+					\ilCronConstants::IN_PROGRESS,
+					$template->getId(),
+					time()
+				);
+				$mode = $settings->get('persistent_certificate_mode', '');
+				if ($mode === 'persistent_certificate_mode_instant') {
+					$cronjob = new ilCertificateCron();
+					$cronjob->init();
+					return $cronjob->processEntry(0, $entry, array());
+				}
+				$this->certificateQueueRepository->addToQueue($entry);
+			}
+		} catch (ilException $exception) {
+			$this->logger->warning($exception->getMessage());
+		}
+	}
 }