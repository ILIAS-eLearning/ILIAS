<?php

/* Copyright (c) 1998-2017 ILIAS open source, Extended GPL, see docs/LICENSE */


/**
 * Class ilContainerAccess
 *
 *
 * @author Alex Killing <alex.killing@gmx.de>
 *
 * @ingroup ServicesContainer
 */
class ilContainerAccess implements \ilWACCheckingClass
{
	/**
	 * @param ilWACPath $ilWACPath
	 *
	 * @return bool
	 */
	public function canBeDelivered(ilWACPath $ilWACPath) {
		global $DIC;

		$access = $DIC->access();

		preg_match("/\\/obj_([\\d]*)\\//uism", $ilWACPath->getPath(), $results);
		foreach (ilObject2::_getAllReferences($results[1]) as $ref_id) {
<<<<<<< HEAD
			if ($access->checkAccess('visible', '', $ref_id)) {
=======
			if ($access->checkAccess('visible', '', $ref_id) || $access->checkAccess('read', '', $ref_id)) {
>>>>>>> e6d314d5
				return true;
			}
		}

		return false;
	}
}

?><|MERGE_RESOLUTION|>--- conflicted
+++ resolved
@@ -25,11 +25,7 @@
 
 		preg_match("/\\/obj_([\\d]*)\\//uism", $ilWACPath->getPath(), $results);
 		foreach (ilObject2::_getAllReferences($results[1]) as $ref_id) {
-<<<<<<< HEAD
-			if ($access->checkAccess('visible', '', $ref_id)) {
-=======
 			if ($access->checkAccess('visible', '', $ref_id) || $access->checkAccess('read', '', $ref_id)) {
->>>>>>> e6d314d5
 				return true;
 			}
 		}
