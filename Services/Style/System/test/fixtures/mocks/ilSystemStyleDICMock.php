<?php
<<<<<<< HEAD
=======

use ILIAS\DI\LoggingServices;
use PHPUnit\Framework\TestCase;
use PHPUnit\Framework\MockObject\MockObject;

require_once("libs/composer/vendor/autoload.php");
>>>>>>> bf2650ca

declare(strict_types=1);

<<<<<<< HEAD
class ilSystemStyleDICMock extends ILIAS\DI\Container
{
    public function language() : ilSystemStyleLanguageMock
=======
/* Copyright (c) 2016 Timon Amstutz <timon.amstutz@ilub.unibe.ch> Extended GPL, see docs/LICENSE */

/**
 * Class ilLanguageMock
 */
class ilSystemStyleDICMock extends ILIAS\DI\Container
{
    /**
     * @var ilLanguage|MockObject
     */
    protected ilLanguage $lng;
    /**
     * @var LoggingServices|MockObject
     */
    protected LoggingServices $logger;
    /**
     * @var ilLog|MockObject
     */
    protected ilLogger $log;

    public function __construct(TestCase $test_case, array $values = [])
    {
        parent::__construct($values);
        $this->lng = $test_case->getMockBuilder(ilLanguage::class)->disableOriginalConstructor()->getMock();
        $this->logger =  $test_case->getMockBuilder(LoggingServices::class)->disableOriginalConstructor()->getMock();
        $this->log = $test_case->getMockBuilder(ilLogger::class)->disableOriginalConstructor()->getMock();
    }

    /**
     * @return    ilLanguageMock
     */
    public function language() : ilLanguage
>>>>>>> bf2650ca
    {
        return $this->lng;
    }

<<<<<<< HEAD
    public function logger() : ilSystemStyleLoggerMock
=======
    /**
     * @return    ilLanguageMock
     */
    public function logger() : \ILIAS\DI\LoggingServices
>>>>>>> bf2650ca
    {
        return $this->logger;
    }
}<|MERGE_RESOLUTION|>--- conflicted
+++ resolved
@@ -1,67 +1,11 @@
 <?php
-<<<<<<< HEAD
-=======
-
-use ILIAS\DI\LoggingServices;
-use PHPUnit\Framework\TestCase;
-use PHPUnit\Framework\MockObject\MockObject;
-
-require_once("libs/composer/vendor/autoload.php");
->>>>>>> bf2650ca
 
 declare(strict_types=1);
 
-<<<<<<< HEAD
 class ilSystemStyleDICMock extends ILIAS\DI\Container
 {
-    public function language() : ilSystemStyleLanguageMock
-=======
-/* Copyright (c) 2016 Timon Amstutz <timon.amstutz@ilub.unibe.ch> Extended GPL, see docs/LICENSE */
-
-/**
- * Class ilLanguageMock
- */
-class ilSystemStyleDICMock extends ILIAS\DI\Container
-{
-    /**
-     * @var ilLanguage|MockObject
-     */
-    protected ilLanguage $lng;
-    /**
-     * @var LoggingServices|MockObject
-     */
-    protected LoggingServices $logger;
-    /**
-     * @var ilLog|MockObject
-     */
-    protected ilLogger $log;
-
-    public function __construct(TestCase $test_case, array $values = [])
+    public function logger() : ilSystemStyleLoggerMock
     {
-        parent::__construct($values);
-        $this->lng = $test_case->getMockBuilder(ilLanguage::class)->disableOriginalConstructor()->getMock();
-        $this->logger =  $test_case->getMockBuilder(LoggingServices::class)->disableOriginalConstructor()->getMock();
-        $this->log = $test_case->getMockBuilder(ilLogger::class)->disableOriginalConstructor()->getMock();
-    }
-
-    /**
-     * @return    ilLanguageMock
-     */
-    public function language() : ilLanguage
->>>>>>> bf2650ca
-    {
-        return $this->lng;
-    }
-
-<<<<<<< HEAD
-    public function logger() : ilSystemStyleLoggerMock
-=======
-    /**
-     * @return    ilLanguageMock
-     */
-    public function logger() : \ILIAS\DI\LoggingServices
->>>>>>> bf2650ca
-    {
-        return $this->logger;
+        return new ilSystemStyleLoggerMock($this);
     }
 }