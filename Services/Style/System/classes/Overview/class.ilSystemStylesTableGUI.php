--- conflicted
+++ resolved
@@ -1,25 +1,23 @@
-<?php declare(strict_types=1);
+<?php
+include_once("./Services/Style/System/classes/class.ilSystemStyleSettings.php");
+include_once("./Services/UIComponent/AdvancedSelectionList/classes/class.ilAdvancedSelectionListGUI.php");
+
+
+include_once("./Services/Table/classes/class.ilTable2GUI.php");
 
 /**
  * TableGUI class for system styles
+ *
+ * @author Alex Killing <alex.killing@gmx.de>
+ * @author Timon Amstutz <timon.amstutz@ilub.unibe.ch>
+
+ * @version $Id$
+ *
+ * @ingroup ServicesStyle
  */
 class ilSystemStylesTableGUI extends ilTable2GUI
 {
     /**
-<<<<<<< HEAD
-     * @var ilCtrl
-     */
-    protected $ctrl;
-
-    /**
-     * @var ilLanguage
-     */
-    protected $lng;
-
-    protected bool $with_actions = false;
-    protected bool $management_enabled = false;
-    protected bool $read_documentation = true;
-=======
      * @var bool
      */
     protected $with_actions = false;
@@ -28,9 +26,18 @@
      * @var bool
      */
     protected $management_enabled = false;
->>>>>>> 8fdb397a
-
-    public function __construct(object $a_parent_obj, string $a_parent_cmd)
+
+    /**
+     * @var bool
+     */
+    protected $read_documentation = true;
+
+    /**
+     * ilSystemStylesTableGUI constructor.
+     * @param int $a_parent_obj
+     * @param string $a_parent_cmd
+     */
+    public function __construct($a_parent_obj, $a_parent_cmd)
     {
         global $DIC;
 
@@ -54,7 +61,11 @@
         $this->setEnableHeader(true);
     }
 
-    public function addActions(bool $management_enabled, bool $read_documentation = true) : void
+    /**
+     * @param $management_enabled
+     * @param bool|true $read_documentation
+     */
+    public function addActions($management_enabled, $read_documentation = true)
     {
         $this->setManagementEnabled($management_enabled);
         $this->setReadDocumentation($read_documentation);
@@ -73,11 +84,14 @@
         }
     }
 
-    public function getStyles() : void
+    /**
+     *
+     */
+    public function getStyles()
     {
         // get all user assigned styles
         $all_user_styles = ilObjUser::_getAllUserAssignedStyles();
-
+        
         // output "other" row for all users, that are not assigned to
         // any existing style
         $users_missing_styles = 0;
@@ -99,21 +113,17 @@
                     "skin_name" => "other",
                     "style_name" => "",
                     "users" => $users_missing_styles
-                );
+                    );
         }
 
         $this->setData($all_styles);
     }
 
-<<<<<<< HEAD
-    protected function fillRow($a_set)
-=======
 
     /**
      * @param array $a_set
      */
     protected function fillRow(array $a_set) : void
->>>>>>> 8fdb397a
     {
         global $DIC;
 
@@ -133,11 +143,11 @@
             if (!$is_substyle) {
                 $this->tpl->setVariable("DEFAULT_ID", $a_set["id"]);
                 if (ilSystemStyleSettings::getCurrentDefaultSkin() == $a_set["skin_id"] &&
-                    ilSystemStyleSettings::getCurrentDefaultStyle() == $a_set["style_id"]
+                        ilSystemStyleSettings::getCurrentDefaultStyle() == $a_set["style_id"]
                 ) {
                     $this->tpl->setVariable("CHECKED_DEFAULT", ' checked="checked" ');
                 } else {
-                    $this->tpl->setVariable("CHECKED_DEFAULT");
+                    $this->tpl->setVariable("CHECKED_DEFAULT", '');
                 }
                 $this->tpl->parseCurrentBlock();
             }
@@ -151,12 +161,14 @@
                 if (ilSystemStyleSettings::_lookupActivatedStyle($a_set["skin_id"], $a_set["substyle_of"])) {
                     $this->tpl->setVariable("CHECKED_ACTIVE", ' checked="checked" ');
                 } else {
-                    $this->tpl->setVariable("CHECKED_ACTIVE");
-                }
-            } elseif (ilSystemStyleSettings::_lookupActivatedStyle($a_set["skin_id"], $a_set["style_id"])) {
-                $this->tpl->setVariable("CHECKED_ACTIVE", ' checked="checked" ');
+                    $this->tpl->setVariable("CHECKED_ACTIVE", '');
+                }
             } else {
-                $this->tpl->setVariable("CHECKED_ACTIVE");
+                if (ilSystemStyleSettings::_lookupActivatedStyle($a_set["skin_id"], $a_set["style_id"])) {
+                    $this->tpl->setVariable("CHECKED_ACTIVE", ' checked="checked" ');
+                } else {
+                    $this->tpl->setVariable("CHECKED_ACTIVE", '');
+                }
             }
 
             $this->tpl->parseCurrentBlock();
@@ -186,14 +198,14 @@
                 $this->lng->txt("local") . $DIC->ui()->renderer()->render($listing)
             );
         } else {
-            $this->tpl->setVariable("SUB_STYLE_OF");
+            $this->tpl->setVariable("SUB_STYLE_OF", "");
             $this->tpl->setVariable("CATEGORIES", $this->lng->txt("global"));
         }
 
         if ($this->isWithActions()) {
             if ($a_set["skin_id"] == "other") {
                 $this->tpl->setCurrentBlock("actions");
-                $this->tpl->setVariable("ACTIONS");
+                $this->tpl->setVariable("ACTIONS", "");
                 $this->tpl->parseCurrentBlock();
             } else {
                 $action_list = new ilAdvancedSelectionListGUI();
@@ -223,10 +235,10 @@
                         $this->addMultiActions($a_set["id"]);
                     }
                     if (!$is_substyle && $a_set["skin_id"] != "default") {
-                        $action_list->addItem($this->lng->txt('export'), 'export',
-                            $this->ctrl->getLinkTargetByClass('ilSystemStyleOverviewGUI', 'export'));
+                        $action_list->addItem($this->lng->txt('export'), 'export', $this->ctrl->getLinkTargetByClass('ilSystemStyleOverviewGUI', 'export'));
                     }
                 }
+
 
                 $this->tpl->setCurrentBlock("actions");
                 $this->tpl->setVariable("ACTIONS", $action_list->getHTML());
@@ -237,45 +249,61 @@
 
     protected function addManagementActionsToList(ilAdvancedSelectionListGUI $action_list)
     {
-        $action_list->addItem($this->lng->txt('edit'), 'edit',
-            $this->ctrl->getLinkTargetByClass('ilSystemStyleSettingsGUI'));
-        $action_list->addItem($this->lng->txt('delete'), 'delete',
-            $this->ctrl->getLinkTargetByClass('ilSystemStyleOverviewGUI', 'deleteStyle'));
-    }
-
-    protected function addMultiActions(string $id)
+        $action_list->addItem($this->lng->txt('edit'), 'edit', $this->ctrl->getLinkTargetByClass('ilSystemStyleSettingsGUI'));
+        $action_list->addItem($this->lng->txt('delete'), 'delete', $this->ctrl->getLinkTargetByClass('ilSystemStyleOverviewGUI', 'deleteStyle'));
+    }
+
+    protected function addMultiActions($id)
     {
         $this->tpl->setCurrentBlock("multi_actions");
         $this->tpl->setVariable("MULTI_ACTIONS_ID", $id);
         $this->tpl->parseCurrentBlock();
     }
 
-    public function isWithActions() : bool
+    /**
+     * @return boolean
+     */
+    public function isWithActions()
     {
         return $this->with_actions;
     }
 
-    public function setWithActions(bool $with_actions) : void
+    /**
+     * @param boolean $with_actions
+     */
+    public function setWithActions($with_actions)
     {
         $this->with_actions = $with_actions;
     }
 
-    public function isManagementEnabled() : bool
+    /**
+     * @return boolean
+     */
+    public function isManagementEnabled()
     {
         return $this->management_enabled;
     }
 
-    public function setManagementEnabled(bool $management_enabled)
+    /**
+     * @param boolean $management_enabled
+     */
+    public function setManagementEnabled($management_enabled)
     {
         $this->management_enabled = $management_enabled;
     }
 
-    public function isReadDocumentation() : bool
+    /**
+     * @return boolean
+     */
+    public function isReadDocumentation()
     {
         return $this->read_documentation;
     }
 
-    public function setReadDocumentation(bool $read_documentation) : void
+    /**
+     * @param boolean $read_documentation
+     */
+    public function setReadDocumentation($read_documentation)
     {
         $this->read_documentation = $read_documentation;
     }
