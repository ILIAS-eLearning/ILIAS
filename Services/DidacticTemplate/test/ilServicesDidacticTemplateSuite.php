<?php declare(strict_types=1);

/* Copyright (c) 1998-2009 ILIAS open source, Extended GPL, see docs/LICENSE */

use PHPUnit\Framework\TestSuite;

class ilServicesDidacticTemplateSuite extends TestSuite
{
<<<<<<< HEAD
    public static function suite() : ilServicesDidacticTemplateSuite
=======
    public static function suite() : self
>>>>>>> dddaab67
    {
        $suite = new ilServicesDidacticTemplateSuite();

        include_once("./Services/DidacticTemplate/test/ilDidacticTemplatePatternTest.php");
        $suite->addTestSuite(ilDidacticTemplatePatternTest::class);
        return $suite;
    }
}<|MERGE_RESOLUTION|>--- conflicted
+++ resolved
@@ -6,11 +6,7 @@
 
 class ilServicesDidacticTemplateSuite extends TestSuite
 {
-<<<<<<< HEAD
-    public static function suite() : ilServicesDidacticTemplateSuite
-=======
     public static function suite() : self
->>>>>>> dddaab67
     {
         $suite = new ilServicesDidacticTemplateSuite();
 
