<?php declare(strict_types=1);
/* Copyright (c) 1998-2009 ILIAS open source, Extended GPL, see docs/LICENSE */

/**
 * Represents a filter pattern for didactic template actions
 * @author  Stefan Meyer <meyer@leifos.com>
 * @ingroup ServicesDidacticTemplate
 */
abstract class ilDidacticTemplateFilterPattern
{
    public const PATTERN_INCLUDE = 1;
    public const PATTERN_EXCLUDE = 2;

    public const PATTERN_SUBTYPE_REGEX = 1;

    private int $pattern_id = 0;

    private int $parent_id = 0;
    private string $parent_type = '';

    private $pattern = '';
    private int $pattern_type = 0;
    private int $pattern_sub_type = 0;
<<<<<<< HEAD
    private string $pattern;

=======
    
>>>>>>> dddaab67
    protected ilDBInterface $db;
    protected ilLogger $logger;

    public function __construct(int $a_pattern_id = 0)
    {
        global $DIC;

        $this->db = $DIC->database();
        $this->logger = $DIC->logger()->otpl();

        $this->setPatternId($a_pattern_id);
        if ($this->getPatternId()) {
            $this->read();
        }
    }

    public function setPatternId(int $a_id) : void
    {
        $this->pattern_id = $a_id;
    }

    public function getPatternId() : int
    {
        return $this->pattern_id;
    }

    public function setParentId(int $a_id) : void
    {
        $this->parent_id = $a_id;
    }

    public function getParentId() : int
    {
        return $this->parent_id;
    }

    public function setParentType(string $a_type) : void
    {
        $this->parent_type = $a_type;
    }

    public function getParentType() : string
    {
        return $this->parent_type;
    }

    public function setPatternType(int $a_type) : void
    {
        $this->pattern_type = $a_type;
    }

    public function getPatternType() : int
    {
        return $this->pattern_type;
    }

    public function setPatternSubType(int $a_subtype) : void
    {
        $this->pattern_sub_type = $a_subtype;
    }

    public function getPatternSubType() : int
    {
        return $this->pattern_sub_type;
    }

    public function setPattern(string $a_pattern) : void
    {
        $this->pattern = $a_pattern;
    }

    public function getPattern() : string
    {
        return $this->pattern;
    }

    /**
     * Check if pattern matches
     * @param mixed
     * @return bool
     */
    abstract public function valid(string $a_source) : bool;

    /**
     * Get xml representation of pattern
     * @param ilXmlWriter $writer
     * @return string
     */
    abstract public function toXml(ilXmlWriter $writer) : void;

    /**
     * Update pattern definition
     */
    public function update() : void
    {
        $query = 'UPDATE didactic_tpl_fp ' .
            'SET ' .
            'pattern_type = ' . $this->db->quote($this->getPatternType(), 'integer') . ', ' .
            'pattern_sub_type = ' . $this->db->quote($this->getPatternSubType(), 'integer') . ' ' .
            'pattern = ' . $this->db->quote($this->getPattern(), 'text') . ' ' .
            'parent_id = ' . $this->db->quote($this->getParentId(), 'integer') . ', ' .
            'parent_type = ' . $this->db->quote($this->getParentType(), 'text') . ', ' .
            'WHERE pattern_id = ' . $this->db->quote($this->getPatternId(), 'integer');
        $res = $this->db->manipulate($query);
    }

    /**
     * Create new pattern
     * Returns new pattern id
     * @return int
     */
    public function save() : int
    {
        $this->setPatternId($this->db->nextId('didactic_tpl_fp'));
        $query = 'INSERT INTO didactic_tpl_fp (pattern_id,pattern_type,pattern_sub_type,pattern,parent_id,parent_type) ' .
            'VALUES ( ' .
            $this->db->quote($this->getPatternId(), 'integer') . ', ' .
            $this->db->quote($this->getPatternType(), 'integer') . ', ' .
            $this->db->quote($this->getPatternSubType(), 'integer') . ', ' .
            $this->db->quote($this->getPattern(), 'text') . ', ' .
            $this->db->quote($this->getParentId(), 'integer') . ', ' .
            $this->db->quote($this->getParentType(), 'text') . ' ' .
            ')';
        $this->db->manipulate($query);

        return $this->getPatternId();
    }

    public function delete() : void
    {
        $query = 'DELETE FROM didactic_tpl_fp ' .
            'WHERE pattern_id = ' . $this->db->quote($this->getPatternId(), 'integer');
        $this->db->manipulate($query);
    }

    public function __clone()
    {
        $this->setParentId(0);
        $this->setPatternId(0);
    }

    /**
     * Read pattern definition from db
     * @return void
     */
    protected function read() : void
    {
        $query = 'SELECT * FROM didactic_tpl_fp ' .
            'WHERE pattern_id = ' . $this->db->quote($this->getPatternId(), 'integer');
        $res = $this->db->query($query);
        while ($row = $res->fetchRow(ilDBConstants::FETCHMODE_OBJECT)) {
            $this->setPatternType((int) $row->pattern_type);
            $this->setPatternSubType((int) $row->pattern_sub_type);
            $this->setPattern($row->pattern);
        }
    }
}<|MERGE_RESOLUTION|>--- conflicted
+++ resolved
@@ -18,15 +18,10 @@
     private int $parent_id = 0;
     private string $parent_type = '';
 
-    private $pattern = '';
+    private string $pattern = '';
     private int $pattern_type = 0;
     private int $pattern_sub_type = 0;
-<<<<<<< HEAD
-    private string $pattern;
 
-=======
-    
->>>>>>> dddaab67
     protected ilDBInterface $db;
     protected ilLogger $logger;
 
