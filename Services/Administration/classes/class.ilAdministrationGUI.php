<?php

/* Copyright (c) 1998-2011 ILIAS open source, Extended GPL, see docs/LICENSE */


/**
* Class ilAdministratioGUI
*
* @author Alex Killing <alex.killing@gmx.de>
*
* @ilCtrl_Calls ilAdministrationGUI: ilObjGroupGUI, ilObjFolderGUI, ilObjFileGUI, ilObjCourseGUI, ilCourseObjectivesGUI
* @ilCtrl_Calls ilAdministrationGUI: ilObjSAHSLearningModuleGUI, ilObjChatroomGUI, ilObjForumGUI
* @ilCtrl_Calls ilAdministrationGUI: ilObjLearningModuleGUI, ilObjGlossaryGUI
* @ilCtrl_Calls ilAdministrationGUI: ilObjQuestionPoolGUI, ilObjSurveyQuestionPoolGUI, ilObjTestGUI
* @ilCtrl_Calls ilAdministrationGUI: ilObjSurveyGUI, ilObjExerciseGUI, ilObjMediaPoolGUI, ilObjFileBasedLMGUI
* @ilCtrl_Calls ilAdministrationGUI: ilObjCategoryGUI, ilObjUserGUI, ilObjRoleGUI, ilObjUserFolderGUI
* @ilCtrl_Calls ilAdministrationGUI: ilObjLinkResourceGUI
* @ilCtrl_Calls ilAdministrationGUI: ilObjRoleTemplateGUI
* @ilCtrl_Calls ilAdministrationGUI: ilObjRootFolderGUI, ilObjSessionGUI, ilObjPortfolioTemplateGUI
* @ilCtrl_Calls ilAdministrationGUI: ilObjSystemFolderGUI, ilObjRoleFolderGUI, ilObjAuthSettingsGUI
* @ilCtrl_Calls ilAdministrationGUI: ilObjChatServerGUI, ilObjLanguageFolderGUI, ilObjMailGUI
* @ilCtrl_Calls ilAdministrationGUI: ilObjObjectFolderGUI, ilObjRecoveryFolderGUI
* @ilCtrl_Calls ilAdministrationGUI: ilObjSearchSettingsGUI, ilObjStyleSettingsGUI
* @ilCtrl_Calls ilAdministrationGUI: ilObjAssessmentFolderGUI, ilObjExternalToolsSettingsGUI, ilObjUserTrackingGUI
* @ilCtrl_Calls ilAdministrationGUI: ilObjAdvancedEditingGUI, ilObjPrivacySecurityGUI, ilObjNewsSettingsGUI
* @ilCtrl_Calls ilAdministrationGUI: ilObjMediaCastGUI
* @ilCtrl_Calls ilAdministrationGUI: ilObjLanguageExtGUI, ilObjMDSettingsGUI, ilObjComponentSettingsGUI
* @ilCtrl_Calls ilAdministrationGUI: ilObjCalendarSettingsGUI, ilObjSurveyAdministrationGUI
* @ilCtrl_Calls ilAdministrationGUI: ilObjCategoryReferenceGUI, ilObjCourseReferenceGUI, ilObjRemoteCourseGUI, ilObjGroupReferenceGUI
* @ilCtrl_Calls ilAdministrationGUI: ilObjForumAdministrationGUI, ilObjBlogGUI, ilObjPollGUI, ilObjDataCollectionGUI
* @ilCtrl_Calls ilAdministrationGUI: ilObjRemoteCategoryGUI, ilObjRemoteWikiGUI, ilObjRemoteLearningModuleGUI
* @ilCtrl_Calls ilAdministrationGUI: ilObjRemoteGlossaryGUI, ilObjRemoteFileGUI, ilObjRemoteGroupGUI, ilObjECSSettingsGUI
* @ilCtrl_Calls ilAdministrationGUI: ilObjCloudGUI, ilObjRepositorySettingsGUI, ilObjWebResourceAdministrationGUI
* @ilCtrl_Calls ilAdministrationGUI: ilObjCourseAdministrationGUI, ilObjGroupAdministrationGUI, ilObjExerciseAdministrationGUI
* @ilCtrl_Calls ilAdministrationGUI: ilObjTaxonomyAdministrationGUI, ilObjLoggingSettingsGUI
* @ilCtrl_Calls ilAdministrationGUI: ilObjBibliographicAdminGUI, ilObjBibliographicGUI
* @ilCtrl_Calls ilAdministrationGUI: ilObjStudyProgrammeAdminGUI, ilObjStudyProgrammeGUI
* @ilCtrl_Calls ilAdministrationGUI: ilObjBadgeAdministrationGUI, ilMemberExportSettingsGUI
* @ilCtrl_Calls ilAdministrationGUI: ilObjFileAccessSettingsGUI, ilPermissionGUI, ilObjRemoteTestGUI, ilPropertyFormGUI
* @ilCtrl_Calls ilAdministrationGUI: ilObjCmiXapiAdministrationGUI, ilObjCmiXapiGUI, ilObjLTIConsumerGUI
*/
class ilAdministrationGUI
{
    /**
     * @var ilObjectDefinition
     */
    protected $objDefinition;

    /**
     * @var ilMainMenuGUI
     */
    protected $main_menu;

    /**
     * @var ilHelpGUI
     */
    protected $help;

    /**
     * @var ilErrorHandling
     */
    protected $error;

    /**
     * @var ilDB
     */
    protected $db;

    public $lng;
    public $tpl;
    public $tree;
    public $rbacsystem;
    public $cur_ref_id;
    public $cmd;
    public $mode;
    public $ctrl;

    /**
     * @var \ilLogger|null
     */
    private $logger = null;

    /**
    * Constructor
    * @access	public
    */
    public function __construct()
    {
        global $DIC;

        $this->main_menu = $DIC["ilMainMenu"];
        $this->help = $DIC["ilHelp"];
        $this->error = $DIC["ilErr"];
        $this->db = $DIC->database();
        $lng = $DIC->language();
        $tpl = $DIC["tpl"];
        $tree = $DIC->repositoryTree();
        $rbacsystem = $DIC->rbac()->system();
        $objDefinition = $DIC["objDefinition"];
        $ilCtrl = $DIC->ctrl();
        $ilMainMenu = $DIC["ilMainMenu"];

        $this->lng = $lng;
        $this->lng->loadLanguageModule('administration');
        $this->tpl = $tpl;
        $this->tree = $tree;
        $this->rbacsystem = $rbacsystem;
        $this->objDefinition = $objDefinition;
        $this->ctrl = $ilCtrl;

        $this->logger = $DIC->logger()->adm();

        $context = $DIC->globalScreen()->tool()->context();
        $context->claim()->administration();

        $ilMainMenu->setActive("administration");
        
        $this->ctrl->saveParameter($this, array("ref_id", "admin_mode"));
        
        if ($_GET["admin_mode"] != "repository") {
            $_GET["admin_mode"] = "settings";
        }
        
        if (!ilUtil::isAPICall()) {
            $this->ctrl->setReturn($this, "");
        }

<<<<<<< HEAD
		// determine current ref id and mode
		if (!empty($_GET["ref_id"]) && $tree->isInTree($_GET["ref_id"]))
		{
			$this->cur_ref_id = $_GET["ref_id"];
		}
		else
		{
			//$this->cur_ref_id = $this->tree->getRootId();
			// $_POST = array();
			if ($_GET["cmd"] != "getDropDown")
			{
				$_GET["cmd"] = "";
			}
		}
	}
=======
        // determine current ref id and mode
        if (!empty($_GET["ref_id"]) && $tree->isInTree($_GET["ref_id"])) {
            $this->cur_ref_id = $_GET["ref_id"];
        } else {
            //$this->cur_ref_id = $this->tree->getRootId();
            $_POST = array();
            if ($_GET["cmd"] != "getDropDown") {
                $_GET["cmd"] = "";
            }
        }
    }
>>>>>>> 3552d273

    
    /**
    * execute command
    */
    public function executeCommand()
    {
        $rbacsystem = $this->rbacsystem;
        $objDefinition = $this->objDefinition;
        $ilHelp = $this->help;
        $ilErr = $this->error;
        $ilDB = $this->db;
        
        // permission checks
        if (!$rbacsystem->checkAccess("visible", SYSTEM_FOLDER_ID) &&
                !$rbacsystem->checkAccess("read", SYSTEM_FOLDER_ID)) {
            $ilErr->raiseError($this->lng->txt('permission_denied'), $ilErr->WARNING);
        }
        
    
        // set next_class directly for page translations
        // (no cmdNode is given in translation link)
        if ($this->ctrl->getCmdClass() == "ilobjlanguageextgui") {
            $next_class = "ilobjlanguageextgui";
        } else {
            $next_class = $this->ctrl->getNextClass($this);
        }

        if ((
            $next_class == "iladministrationgui" || $next_class == ""
            ) && ($this->ctrl->getCmd() == "return")) {
            // get GUI of current object
            $obj_type = ilObject::_lookupType($this->cur_ref_id, true);
            $class_name = $this->objDefinition->getClassName($obj_type);
            $next_class = strtolower("ilObj" . $class_name . "GUI");
            $this->ctrl->setCmdClass($next_class);
            $this->ctrl->setCmd("view");
        }

        $cmd = $this->ctrl->getCmd("forward");

        //echo "<br>cmd:$cmd:nextclass:$next_class:-".$_GET["cmdClass"]."-".$_GET["cmd"]."-";
        switch ($next_class) {
            default:
            
                // forward all other classes to gui commands
                if ($next_class != "" && $next_class != "iladministrationgui") {
                    // check db update
                    $dbupdate = new ilDBUpdate($ilDB);
                    if (!$dbupdate->getDBVersionStatus()) {
                        ilUtil::sendFailure($this->lng->txt("db_need_update"));
                    } elseif ($dbupdate->hotfixAvailable()) {
                        ilUtil::sendFailure($this->lng->txt("db_need_hotfix"));
                    }
                    
                    $class_path = $this->ctrl->lookupClassPath($next_class);
                    // get gui class instance
                    $class_name = $this->ctrl->getClassForClasspath($class_path);
                    if (($next_class == "ilobjrolegui" || $next_class == "ilobjusergui"
                        || $next_class == "ilobjroletemplategui")) {
                        if ($_GET["obj_id"] != "") {
                            $this->gui_obj = new $class_name("", $_GET["obj_id"], false, false);
                            $this->gui_obj->setCreationMode(false);
                        } else {
                            $this->gui_obj = new $class_name("", $this->cur_ref_id, true, false);
                            $this->gui_obj->setCreationMode(true);
                        }
                    } else {
                        if ($objDefinition->isPlugin(ilObject::_lookupType($this->cur_ref_id, true))) {
                            $this->gui_obj = new $class_name($this->cur_ref_id);
                        } else {
                            if (is_subclass_of($class_name, "ilObject2GUI")) {
                                $this->gui_obj = new $class_name($this->cur_ref_id, ilObject2GUI::REPOSITORY_NODE_ID);
                            } else {
                                $this->gui_obj = new $class_name("", $this->cur_ref_id, true, false);
                            }
                        }
                        $this->gui_obj->setCreationMode(false);
                    }
                    $tabs_out = true;
                    $ilHelp->setScreenIdComponent(ilObject::_lookupType($this->cur_ref_id, true));
                    $this->showTree();
                        
                    $this->ctrl->setReturn($this, "return");
                    $ret = $this->ctrl->forwardCommand($this->gui_obj);
                    $html = $this->gui_obj->getHTML();

                    if ($html != "") {
                        $this->tpl->setVariable("OBJECTS", $html);
                    }
                    $this->tpl->printToStdout();
                } else {	//
                    $cmd = $this->ctrl->getCmd("forward");
                    $this->$cmd();
                }
                break;
        }
    }

    /**
     * Forward to class/command
     */
    public function forward()
    {
        $ilErr = $this->error;
        
        if ($_GET["admin_mode"] != "repository") {	// settings
            if ($_GET["ref_id"] == USER_FOLDER_ID) {
                $this->ctrl->setParameter($this, "ref_id", USER_FOLDER_ID);
                $this->ctrl->setParameterByClass("iladministrationgui", "admin_mode", "settings");
                if (((int) $_GET["jmpToUser"]) > 0 && ilObject::_lookupType((int) $_GET["jmpToUser"]) == "usr") {
                    $this->ctrl->setParameterByClass(
                        "ilobjuserfoldergui",
                        "jmpToUser",
                        (int) $_GET["jmpToUser"]
                    );
                    $this->ctrl->redirectByClass("ilobjuserfoldergui", "jumpToUser");
                } else {
                    $this->ctrl->redirectByClass("ilobjuserfoldergui", "view");
                }
            } else {
                $this->ctrl->setParameter($this, "ref_id", SYSTEM_FOLDER_ID);
                $this->ctrl->setParameterByClass("iladministrationgui", "admin_mode", "settings");

                if ($_GET['fr']) {
                    // Security check: We do only allow relative urls
                    $url_parts = parse_url(base64_decode(rawurldecode($_GET['fr'])));
                    if ($url_parts['http'] || $url_parts['host']) {
                        $ilErr->raiseError($this->lng->txt('permission_denied'), $ilErr->MESSAGE);
                    }
                    
                    $fs_gui->setMainFrameSource(
                        base64_decode(rawurldecode($_GET['fr']))
                    );
                    ilUtil::redirect(ILIAS_HTTP_PATH . '/' . base64_decode(rawurldecode($_GET['fr'])));
                } else {
                    $fs_gui->setMainFrameSource(
                        $this->ctrl->getLinkTargetByClass("ilobjsystemfoldergui", "view")
                    );
                    $this->ctrl->redirectByClass("ilobjsystemfoldergui", "view");
                }
            }
        } else {
            $this->ctrl->setParameter($this, "ref_id", ROOT_FOLDER_ID);
            $this->ctrl->setParameterByClass("iladministrationgui", "admin_mode", "repository");
            $this->ctrl->redirectByClass("ilobjrootfoldergui", "view");
        }
    }

    /**
    * display tree view
    */
    public function showTree()
    {
        global $DIC;

        if ($_GET["admin_mode"] != "repository") {
            return;
        }

        $DIC->globalScreen()->tool()->context()->current()->addAdditionalData(ilAdminGSToolProvider::SHOW_ADMIN_TREE, true);

        $exp = new ilAdministrationExplorerGUI($this, "showTree");
        $exp->handleCommand();
    }
    
    /**
     * Special jump to plugin slot after ilCtrl has been reloaded
     */
    public function jumpToPluginSlot()
    {
        $ilCtrl = $this->ctrl;
        
        $ilCtrl->setParameterByClass("ilobjcomponentsettingsgui", "ctype", $_GET["ctype"]);
        $ilCtrl->setParameterByClass("ilobjcomponentsettingsgui", "cname", $_GET["cname"]);
        $ilCtrl->setParameterByClass("ilobjcomponentsettingsgui", "slot_id", $_GET["slot_id"]);
        
        if ($_GET["plugin_id"]) {
            $ilCtrl->setParameter($this, "plugin_id", $_GET["plugin_id"]);
            $ilCtrl->redirectByClass("ilobjcomponentsettingsgui", "showPlugin");
        } else {
            $ilCtrl->redirectByClass("ilobjcomponentsettingsgui", "listPlugins");
        }
    }


    /**
     * Jump to node
     */
    public function jump()
    {
        $ilCtrl = $this->ctrl;
        $objDefinition = $this->objDefinition;

        $ref_id = (int) $_GET["ref_id"];
        $obj_id = ilObject::_lookupObjId($ref_id);
        $obj_type = ilObject::_lookupType($obj_id);
        $class_name = $objDefinition->getClassName($obj_type);
        $class = strtolower("ilObj" . $class_name . "GUI");
        $ilCtrl->setParameterByClass($class, "ref_id", $ref_id);
        $ilCtrl->redirectByClass($class, "view");
    }
}<|MERGE_RESOLUTION|>--- conflicted
+++ resolved
@@ -114,48 +114,26 @@
         $context->claim()->administration();
 
         $ilMainMenu->setActive("administration");
-        
+
         $this->ctrl->saveParameter($this, array("ref_id", "admin_mode"));
-        
+
         if ($_GET["admin_mode"] != "repository") {
             $_GET["admin_mode"] = "settings";
         }
-        
+
         if (!ilUtil::isAPICall()) {
             $this->ctrl->setReturn($this, "");
         }
 
-<<<<<<< HEAD
-		// determine current ref id and mode
-		if (!empty($_GET["ref_id"]) && $tree->isInTree($_GET["ref_id"]))
-		{
-			$this->cur_ref_id = $_GET["ref_id"];
-		}
-		else
-		{
-			//$this->cur_ref_id = $this->tree->getRootId();
-			// $_POST = array();
-			if ($_GET["cmd"] != "getDropDown")
-			{
-				$_GET["cmd"] = "";
-			}
-		}
-	}
-=======
         // determine current ref id and mode
         if (!empty($_GET["ref_id"]) && $tree->isInTree($_GET["ref_id"])) {
             $this->cur_ref_id = $_GET["ref_id"];
-        } else {
-            //$this->cur_ref_id = $this->tree->getRootId();
-            $_POST = array();
-            if ($_GET["cmd"] != "getDropDown") {
-                $_GET["cmd"] = "";
-            }
-        }
-    }
->>>>>>> 3552d273
-
-    
+        } elseif ($_GET['cmd'] !== 'getDropDown') {
+            $_GET['cmd'] = '';
+        }
+    }
+
+
     /**
     * execute command
     */
@@ -166,14 +144,14 @@
         $ilHelp = $this->help;
         $ilErr = $this->error;
         $ilDB = $this->db;
-        
+
         // permission checks
         if (!$rbacsystem->checkAccess("visible", SYSTEM_FOLDER_ID) &&
                 !$rbacsystem->checkAccess("read", SYSTEM_FOLDER_ID)) {
             $ilErr->raiseError($this->lng->txt('permission_denied'), $ilErr->WARNING);
         }
-        
-    
+
+
         // set next_class directly for page translations
         // (no cmdNode is given in translation link)
         if ($this->ctrl->getCmdClass() == "ilobjlanguageextgui") {
@@ -198,7 +176,7 @@
         //echo "<br>cmd:$cmd:nextclass:$next_class:-".$_GET["cmdClass"]."-".$_GET["cmd"]."-";
         switch ($next_class) {
             default:
-            
+
                 // forward all other classes to gui commands
                 if ($next_class != "" && $next_class != "iladministrationgui") {
                     // check db update
@@ -208,7 +186,7 @@
                     } elseif ($dbupdate->hotfixAvailable()) {
                         ilUtil::sendFailure($this->lng->txt("db_need_hotfix"));
                     }
-                    
+
                     $class_path = $this->ctrl->lookupClassPath($next_class);
                     // get gui class instance
                     $class_name = $this->ctrl->getClassForClasspath($class_path);
@@ -236,7 +214,7 @@
                     $tabs_out = true;
                     $ilHelp->setScreenIdComponent(ilObject::_lookupType($this->cur_ref_id, true));
                     $this->showTree();
-                        
+
                     $this->ctrl->setReturn($this, "return");
                     $ret = $this->ctrl->forwardCommand($this->gui_obj);
                     $html = $this->gui_obj->getHTML();
@@ -259,7 +237,7 @@
     public function forward()
     {
         $ilErr = $this->error;
-        
+
         if ($_GET["admin_mode"] != "repository") {	// settings
             if ($_GET["ref_id"] == USER_FOLDER_ID) {
                 $this->ctrl->setParameter($this, "ref_id", USER_FOLDER_ID);
@@ -284,7 +262,7 @@
                     if ($url_parts['http'] || $url_parts['host']) {
                         $ilErr->raiseError($this->lng->txt('permission_denied'), $ilErr->MESSAGE);
                     }
-                    
+
                     $fs_gui->setMainFrameSource(
                         base64_decode(rawurldecode($_GET['fr']))
                     );
@@ -319,18 +297,18 @@
         $exp = new ilAdministrationExplorerGUI($this, "showTree");
         $exp->handleCommand();
     }
-    
+
     /**
      * Special jump to plugin slot after ilCtrl has been reloaded
      */
     public function jumpToPluginSlot()
     {
         $ilCtrl = $this->ctrl;
-        
+
         $ilCtrl->setParameterByClass("ilobjcomponentsettingsgui", "ctype", $_GET["ctype"]);
         $ilCtrl->setParameterByClass("ilobjcomponentsettingsgui", "cname", $_GET["cname"]);
         $ilCtrl->setParameterByClass("ilobjcomponentsettingsgui", "slot_id", $_GET["slot_id"]);
-        
+
         if ($_GET["plugin_id"]) {
             $ilCtrl->setParameter($this, "plugin_id", $_GET["plugin_id"]);
             $ilCtrl->redirectByClass("ilobjcomponentsettingsgui", "showPlugin");
