--- conflicted
+++ resolved
@@ -517,20 +517,12 @@
 		$loc_prop->setLongitude($std_longitude);
 		$loc_prop->setZoom($std_zoom);
 		$form->addItem($loc_prop);
-<<<<<<< HEAD
-
-
-
-		$form->addCommandButton("saveMaps", $lng->txt("save"));
-		$form->addCommandButton("view", $lng->txt("cancel"));
-=======
 		
 		if ($ilAccess->checkAccess("write", "", $this->object->getRefId()))
 		{
 			$form->addCommandButton("saveMaps", $lng->txt("save"));
 			$form->addCommandButton("view", $lng->txt("cancel"));
 		}
->>>>>>> 60b0a231
 		
 		$tpl->setVariable("ADM_CONTENT", $form->getHTML());
 	}
@@ -540,26 +532,6 @@
 	* Save Maps Setttings
 	*/
 	function saveMapsObject()
-<<<<<<< HEAD
-	{
-		require_once("Services/Maps/classes/class.ilMapUtil.php");
-		
-		global $ilCtrl;
-		
-		ilMapUtil::setActivated(ilUtil::stripSlashes($_POST["enable"]) == "1");
-		ilMapUtil::setType(ilUtil::stripSlashes($_POST["type"]));
-		if($_POST["use_custom_map_server"] == "1") {
-			ilMapUtil::setStdUseCustomMapServer(1);
-			ilMapUtil::setStdTileServer(ilUtil::stripSlashes($_POST["tile"]));
-			ilMapUtil::setStdGeolocation(ilUtil::stripSlashes($_POST["geolocation"]));
-		} else {
-			ilMapUtil::setStdUseCustomMapServer(0);
-		}
-		ilMapUtil::setStdLatitude(ilUtil::stripSlashes($_POST["std_location"]["latitude"]));
-		ilMapUtil::setStdLongitude(ilUtil::stripSlashes($_POST["std_location"]["longitude"]));
-		ilMapUtil::setStdZoom(ilUtil::stripSlashes($_POST["std_location"]["zoom"]));
-		
-=======
 	{		
 		global $ilCtrl, $ilAccess;
 			
@@ -569,12 +541,18 @@
 
 			ilMapUtil::setActivated(ilUtil::stripSlashes($_POST["enable"]) == "1");
 			ilMapUtil::setType(ilUtil::stripSlashes($_POST["type"]));
+			if($_POST["use_custom_map_server"] == "1") {
+				ilMapUtil::setStdUseCustomMapServer(1);
+				ilMapUtil::setStdTileServer(ilUtil::stripSlashes($_POST["tile"]));
+				ilMapUtil::setStdGeolocation(ilUtil::stripSlashes($_POST["geolocation"]));
+			} else {
+				ilMapUtil::setStdUseCustomMapServer(0);
+			}
 			ilMapUtil::setStdLatitude(ilUtil::stripSlashes($_POST["std_location"]["latitude"]));
 			ilMapUtil::setStdLongitude(ilUtil::stripSlashes($_POST["std_location"]["longitude"]));
 			ilMapUtil::setStdZoom(ilUtil::stripSlashes($_POST["std_location"]["zoom"]));
 		}
 
->>>>>>> 60b0a231
 		$ilCtrl->redirect($this, "editMaps");
 	}
 	
