<?php

use ILIAS\GlobalScreen\Identification\IdentificationInterface;
use ILIAS\GlobalScreen\Scope\MainMenu\Provider\AbstractStaticMainMenuProvider;

/**
 * Class ilAdmGlobalScreenProvider
 *
 * @author Fabian Schmid <fs@studer-raimann.ch>
 */
class ilAdmGlobalScreenProvider extends AbstractStaticMainMenuProvider {

	/**
	 * @var IdentificationInterface
	 */
	protected $top_item;


	public function __construct(\ILIAS\DI\Container $dic) {
		parent::__construct($dic);
		$this->top_item = $this->if->identifier('adm');
	}


	/**
	 * Some other components want to provide Items for the main menu which are
	 * located at the PD TopTitem by default. Therefore we have to provide our
	 * TopTitem Identification for others
	 *
	 * @return IdentificationInterface
	 */
	public function getTopItem(): IdentificationInterface {
		return $this->top_item;
	}


	/**
	 * @inheritDoc
	 */
	public function getStaticTopItems(): array {
		$dic = $this->dic;

		return [$this->mainmenu->topParentItem($this->getTopItem())
			        ->withTitle($this->dic->language()->txt("administration"))
			        ->withPosition(3)
			        ->withVisibilityCallable(
				        function () use ($dic) { return (bool)($dic->access()->checkAccess('visible', '', SYSTEM_FOLDER_ID)); }
			        )];
	}


	/**
	 * @inheritDoc
	 */
	public function getStaticSubItems(): array {
		$dic = $this->dic;
		$entries = [];
		$this->dic->language()->loadLanguageModule('administration');

<<<<<<< HEAD
		list($groups, $titems) = $this->getGroups();

		foreach ($groups as $group => $group_items) {
			if (is_array($group_items) && count($group_items) > 0) {
				// Entries
				$links = [];
				foreach ($group_items as $group_item) {
					if ($group_item == "---") {
						continue;
					}

					$path = ilObject::_getIcon("", "tiny", $titems[$group_item]["type"]);
					$icon = $this->dic->ui()->factory()->icon()->custom($path, $titems[$group_item]["type"]);

					if ($_GET["admin_mode"] == "settings" && $titems[$group_item]["ref_id"] == ROOT_FOLDER_ID) {
						$identification = $this->if->identifier('mm_adm_rep');
						$action = "ilias.php?baseClass=ilAdministrationGUI&ref_id=" . $titems[$group_item]["ref_id"] . "&admin_mode=repository";
					} else {
						$identification = $this->if->identifier("mm_adm_" . $titems[$group_item]["type"]);
						$action = "ilias.php?baseClass=ilAdministrationGUI&ref_id=" . $titems[$group_item]["ref_id"] . "&cmd=jump";
					}

					$links[] = $this->globalScreen()
						->mainBar()
						->link($identification)
						->withTitle($titems[$group_item]["title"])
						->withAction($action)
						->withIcon($icon);
=======
		$entries[] = $this->globalScreen()
			->mainBar()
			->complex($this->if->identifier('adm_content'))
			->withAsyncContentURL("ilias.php?baseClass=ilAdministrationGUI&cmd=getDropDown&cmdMode=asynch")
			->withParent($this->getTopItem())
			->withAlwaysAvailable(true)
			->withNonAvailableReason($this->dic->ui()->factory()->legacy("{$this->dic->language()->txt('item_must_be_always_active')}"))
			->withVisibilityCallable(
				function () use ($dic) {
					return (bool)($dic->rbac()->system()->checkAccess("visible", SYSTEM_FOLDER_ID));
				}
			)->withAvailableCallable(
				function () use ($dic) {
					return ($dic->user()->getId() != ANONYMOUS_USER_ID);
>>>>>>> 23f62c07
				}

				// Main entry
				$entries[] = $this->globalScreen()
					->mainBar()
					->linkList($this->if->identifier('adm_content_' . $group))
					->withLinks($links)
					->withTitle($this->dic->language()->txt("adm_" . $group))
					// ->withAsyncContentURL("ilias.php?baseClass=ilAdministrationGUI&cmd=getDropDown&cmdMode=asynch")
					->withParent($this->getTopItem())
					->withAlwaysAvailable(true)
					->withNonAvailableReason($this->dic->ui()->factory()->legacy("{$this->dic->language()->txt('item_must_be_always_active')}"))
					->withVisibilityCallable(
						function () use ($dic) {
							return (bool)($dic->rbac()->system()->checkAccess("visible", SYSTEM_FOLDER_ID));
						}
					)->withAvailableCallable(
						function () use ($dic) {
							return ($dic->user()->getId() != ANONYMOUS_USER_ID);
						}
					);
			}
		}

		return $entries;
	}


	/**
	 * @return array
	 */
	private function getGroups(): array {
		if (!$this->dic->offsetExists('tree')) { // isDependencyAvailable does not work, Fatal error: Uncaught Error: Call to undefined method ILIAS\DI\Container::tree() in /var/www/html/src/DI/Container.php on line 294
			return [];
		}
		$tree = $this->dic->repositoryTree();
		$rbacsystem = $this->dic->rbac()->system();
		$lng = $this->dic->language();

		$objects = $tree->getChilds(SYSTEM_FOLDER_ID);

		foreach ($objects as $object) {
			$new_objects[$object["title"] . ":" . $object["child"]]
				= $object;
			// have to set it manually as translation type of main node cannot be "sys" as this type is a orgu itself.
			if ($object["type"] == "orgu") {
				$new_objects[$object["title"] . ":" . $object["child"]]["title"] = $lng->txt("objs_orgu");
			}
		}

		// add entry for switching to repository admin
		// note: please see showChilds methods which prevents infinite look
		$new_objects[$lng->txt("repository_admin") . ":" . ROOT_FOLDER_ID]
			= array(
			"tree"        => 1,
			"child"       => ROOT_FOLDER_ID,
			"ref_id"      => ROOT_FOLDER_ID,
			"depth"       => 3,
			"type"        => "root",
			"title"       => $lng->txt("repository_admin"),
			"description" => $lng->txt("repository_admin_desc"),
			"desc"        => $lng->txt("repository_admin_desc"),
		);

		$new_objects[$lng->txt("general_settings") . ":" . SYSTEM_FOLDER_ID]
			= array(
			"tree"   => 1,
			"child"  => SYSTEM_FOLDER_ID,
			"ref_id" => SYSTEM_FOLDER_ID,
			"depth"  => 2,
			"type"   => "adm",
			"title"  => $lng->txt("general_settings"),
		);
		ksort($new_objects);

		// determine items to show
		$items = array();
		foreach ($new_objects as $c) {
			// check visibility
			if ($tree->getParentId($c["ref_id"]) == ROOT_FOLDER_ID && $c["type"] != "adm"
				&& $_GET["admin_mode"] != "repository"
			) {
				continue;
			}
			// these objects may exist due to test cases that didnt clear
			// data properly
			if ($c["type"] == "" || $c["type"] == "objf"
				|| $c["type"] == "xxx"
			) {
				continue;
			}
			$accessible = $rbacsystem->checkAccess('visible,read', $c["ref_id"]);
			if (!$accessible) {
				continue;
			}
			if ($c["ref_id"] == ROOT_FOLDER_ID
				&& !$rbacsystem->checkAccess('write', $c["ref_id"])
			) {
				continue;
			}
			if ($c["type"] == "rolf" && $c["ref_id"] != ROLE_FOLDER_ID) {
				continue;
			}
			$items[] = $c;
		}

		$titems = array();
		foreach ($items as $i) {
			$titems[$i["type"]] = $i;
		}

		// admin menu layout
		$layout = array(

			"basic"               =>
				array("adm", "mme", "stys", "adve", "lngf", "hlps", "accs", "cmps", "extt", "wfe"),
			"user_administration" =>
				array("usrf", 'tos', "rolf", "orgu", "auth", "ps"),
			"learning_outcomes"   =>
				array("skmg", "bdga", "cert", "trac"),
			"user_services"       =>
				array("pdts", "prfa", "nwss", "awra", "cadm", "cals", "mail"),
			"content_services"    =>
				array("seas", "mds", "tags", "taxs", 'ecss', "ltis", "otpl", "pdfg"),
			"maintenance"         =>
				array('logs', 'sysc', "recf", "root"),
			"container"           =>
				array("reps", "crss", "grps", "prgs"),
			"content_objects"     =>
				array("bibs", "blga", "chta", "excs", "facs", "frma",
				      "lrss", "mcts", "mobs", "svyf", "assf", "wbrs", "wiks"),
		);
		$groups = [];
		// now get all items and groups that are accessible
		foreach ($layout as $group => $entries) {
			$groups[$group] = array();
			$entries_since_last_sep = false;
			foreach ($entries as $e) {
				if ($e == "---" || $titems[$e]["type"] != "") {
					if ($e == "---" && $entries_since_last_sep) {
						$groups[$group][] = $e;
						$entries_since_last_sep = false;
					} else {
						if ($e != "---") {
							$groups[$group][] = $e;
							$entries_since_last_sep = true;
						}
					}
				}
			}
		}

		return [$groups, $titems];
	}
}<|MERGE_RESOLUTION|>--- conflicted
+++ resolved
@@ -56,8 +56,7 @@
 		$dic = $this->dic;
 		$entries = [];
 		$this->dic->language()->loadLanguageModule('administration');
-
-<<<<<<< HEAD
+		
 		list($groups, $titems) = $this->getGroups();
 
 		foreach ($groups as $group => $group_items) {
@@ -86,22 +85,6 @@
 						->withTitle($titems[$group_item]["title"])
 						->withAction($action)
 						->withIcon($icon);
-=======
-		$entries[] = $this->globalScreen()
-			->mainBar()
-			->complex($this->if->identifier('adm_content'))
-			->withAsyncContentURL("ilias.php?baseClass=ilAdministrationGUI&cmd=getDropDown&cmdMode=asynch")
-			->withParent($this->getTopItem())
-			->withAlwaysAvailable(true)
-			->withNonAvailableReason($this->dic->ui()->factory()->legacy("{$this->dic->language()->txt('item_must_be_always_active')}"))
-			->withVisibilityCallable(
-				function () use ($dic) {
-					return (bool)($dic->rbac()->system()->checkAccess("visible", SYSTEM_FOLDER_ID));
-				}
-			)->withAvailableCallable(
-				function () use ($dic) {
-					return ($dic->user()->getId() != ANONYMOUS_USER_ID);
->>>>>>> 23f62c07
 				}
 
 				// Main entry
