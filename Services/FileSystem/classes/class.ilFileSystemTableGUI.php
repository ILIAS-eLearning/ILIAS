--- conflicted
+++ resolved
@@ -24,15 +24,11 @@
 		$a_file_labels, $a_label_header = "", $a_commands = array(),
 		$a_post_dir_path = false, $a_table_id = "")
 	{
-<<<<<<< HEAD
 		global $DIC;
 		$ilCtrl = $DIC['ilCtrl'];
 		$lng = $DIC['lng'];
 		$ilAccess = $DIC['ilAccess'];
 		$lng = $DIC['lng'];
-=======
-		global $ilCtrl, $lng, $ilAccess;
->>>>>>> 17a8101a
 
 		$this->setId($a_table_id);
 		$this->cur_dir = $a_cur_dir;
