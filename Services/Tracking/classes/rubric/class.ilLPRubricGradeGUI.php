--- conflicted
+++ resolved
@@ -1,592 +1,589 @@
-<?php
-/* Copyright (c) 1998-2010 ILIAS open source, Extended GPL, see docs/LICENSE */
-
-include_once("./Services/Tracking/classes/class.ilLPTableBaseGUI.php");
-
-/**
- * name table
- *
- * @author Adam MacDonald <adam.macdonald@cpkn.ca>
- * @version $Id$
- *
- * @ingroup Services
- */
-class ilLPRubricGradeGUI extends ilLPTableBaseGUI
-{
-    protected $lng;
-    protected $tpl;
-    protected $rubric_data;
-    protected $user_data;
-    protected $passing_grade;
-    private $student_view = false;
-    private $pdf_view = false;
-
-    /**
-     * Constructor
-     */
-    public function __construct()
-    {
-        global $tpl,$lng;
-        $this->lng=$lng;
-        $this->tpl=$tpl;
-    }
-
-    public function setPassingGrade($passing_grade)
-    {
-        $this->passing_grade=$passing_grade;
-    }
-
-    public function setRubricData($rubric_data)
-    {
-        $this->rubric_data=$rubric_data;
-    }
-
-    public function setUserData($user_data)
-    {
-        $this->user_data=$user_data;
-    }
-
-    private function getRubricGradeFormHeader($user_full_name)
-    {
-        // configure the header for content windows
-        $rubric_heading_tpl=new ilTemplate('tpl.lp_rubricgrade_heading.html',true,true,'Services/Tracking');
-
-        $rubric_heading_tpl->setVariable('RUBRIC_HEADER',$this->lng->txt('trac_rubric'));
-        $rubric_heading_tpl->setVariable('USER_FULL_NAME',$user_full_name);
-        if($this->student_view)
-        {
-           $tmp_user = ilObjectFactory::getInstanceByObjId($this->rubric_data['grader'][0]['grader'],false);
-
-            if(!empty($tmp_user)) {
-                $rubric_heading_tpl->setVariable('RUBRIC_GRADER',' ('.$this->lng->txt('rubric_graded_by').': '.$tmp_user->getFullName().')');
-            }
-        }
-        return($rubric_heading_tpl);
-    }
-
-    private function getRubricGradeFormCommandRow($form_action,$user_id)
-    {
-        //configure the command row
-        $rubric_commandrow_tpl=new ilTemplate('tpl.lp_rubricgrade_commandrow.html',true,true,'Services/Tracking');
-        $rubric_commandrow_tpl->setVariable('RUBRIC_SAVE',$this->lng->txt('save'));
-        $rubric_commandrow_tpl->setVariable('RUBRIC_EXPORT',$this->lng->txt('rubric_option_export_pdf'));
-        $rubric_commandrow_tpl->setVariable('FORM_ACTION',$form_action);
-        $rubric_commandrow_tpl->setVariable('USER_ID',$user_id);
-
-        return($rubric_commandrow_tpl);
-    }
-
-    private function getRubricStudentGradeFormCommandRow($form_action,$user_id)
-    {
-        //configure the command row
-        $rubric_commandrow_tpl=new ilTemplate('tpl.lp_rubricgrade_student_commandrow.html',true,true,'Services/Tracking');
-        $rubric_commandrow_tpl->setVariable('RUBRIC_EXPORT',$this->lng->txt('rubric_option_export_pdf'));
-        $rubric_commandrow_tpl->setVariable('FORM_ACTION',$form_action);
-        $rubric_commandrow_tpl->setVariable('USER_ID',$user_id);
-
-        return($rubric_commandrow_tpl);
-    }
-
-
-    private function getRubricGradeForm()
-    {
-        $filename=$this->buildGradeTemplate();
-
-        //configure the rubric form
-        $language_variables=array(
-            'TOTAL'=>'rubric_total',
-            'LABEL'=>'rubric_label',
-            'POINT'=>'rubric_point',
-            'GROUP'=>'rubric_group',
-            'COMMENT'=>'rubric_comment',
-            'GROUP_NAME'=>'rubric_group_name',
-            'CRITERIA'=>'rubric_criteria',
-            'CRITERIA_NAME'=>'rubric_criteria_name',
-            'BEHAVIOR'=>'rubric_behavior',
-            'BEHAVIOR_NAME'=>'rubric_behavior_name',
-            'EXCELLENT'=>'rubric_label_excellent',
-            'GOOD'=>'rubric_label_good',
-            'ACCEPTABLE'=>'rubric_label_acceptable',
-            'FAIR'=>'rubric_label_fair',
-            'POOR'=>'rubric_label_poor',
-            'BAD'=>'rubric_label_bad',
-            'OVERALL_POINT'=>'rubric_overall_point',
-            'NO_POINT'=>'rubric_no_point',
-            'GROUP_POINT'=>'rubric_point_range_group',
-            'RUBRIC_SAVE'=>'rubric_card_save',
-            'OUT_OF'=>'rubric_out_of',
-            'GRAND_TOTAL'=>'rubric_grand_total',
-            'GRADE_RANGE'=>'rubric_grade_range',
-        );
-
-        $rubric_form_tpl=new ilTemplate($filename,true,true,'Services/Tracking');
-
-        //load language files
-        foreach($language_variables as $lang_key => $lang_label){
-            $rubric_form_tpl->setVariable($lang_key,$this->lng->txt($lang_label));
-        }
-
-        // remove temporary template file
-        unlink($filename);
-
-        //return template
-        return($rubric_form_tpl);
-    }
-
-
-    public function getStudentViewHTML($form_action, $user_full_name, $user_id)
-    {
-        $this->student_view=true;
-
-        $rubric_heading_tpl=$this->getRubricGradeFormHeader($user_full_name);
-        $rubric_grade_tpl=$this->getRubricGradeForm();
-        $rubric_commandrow_tpl=$this->getRubricStudentGradeFormCommandRow($form_action,$user_id);
-<<<<<<< HEAD
-=======
-        $this->tpl->addCss('./Services/Tracking/css/ilRubricCard.css');
->>>>>>> 1a5cbd9d
-        return($rubric_heading_tpl->get().$rubric_commandrow_tpl->get().$rubric_grade_tpl->get());
-    }
-
-    public function getPDFViewHTML()
-    {
-
-        $rubric_heading_tpl=$this->getRubricGradeFormHeader('PRINTOUT');
-
-        $this->pdf_view=true;
-
-        $rubric_grade_tpl=$this->getRubricGradeForm();
-
-        return($rubric_heading_tpl->get().$rubric_grade_tpl->get());
-    }
-
-    public function getRubricGrade($form_action,$user_full_name,$user_id)
-    {
-        $rubric_heading_tpl=$this->getRubricGradeFormHeader($user_full_name);
-        $rubric_commandrow_tpl=$this->getRubricGradeFormCommandRow($form_action,$user_id);
-
-        $rubric_grade_tpl=$this->getRubricGradeForm();
-
-
-        // append all templates into ilTemplate
-        $this->tpl->setContent(
-            $rubric_heading_tpl->get().
-            $rubric_commandrow_tpl->get().
-            $rubric_grade_tpl->get()
-        );
-
-        // add in our javascript file
-        $this->tpl->addJavaScript('./Services/Tracking/js/ilRubricCard.js');
-        $this->tpl->addCss('./Services/Tracking/css/ilRubricCard.css');
-    }
-
-    private function buildGradeBehavior($behavior,$group_increment,$criteria_increment,$behavior_increment)
-    {
-        $tmp_write.="<td scope=\"rowgroup\">
-                        ${behavior['description']}
-                    </td>";
-
-        return($tmp_write);
-    }
-
-    private function buildTemplateBehavior($behavior,$group_increment,$criteria_increment,$behavior_increment)
-    {
-        $tmp_behavior_name='Behavior_'.$group_increment.'_'.$criteria_increment.'_'.$behavior_increment;
-
-        $tmp_write="<td scope=\"rowgroup\">
-                    <div class=\"form-group has-success has-feedback\">
-                        <label class=\"control-label\" for=\"behaviorname0_0\">{BEHAVIOR_NAME}</label>
-                        <input id=\"${tmp_behavior_name}\" name=\"${tmp_behavior_name}\" type=\"text\" class=\"form-control\" placeholder=\"${behavior['description']}\" value=\"${behavior['description']}\" aria-describedby=\"${tmp_behavior_name}WarningStatus\" onkeyup=\"validate(this)\" oninput=\"validate(this)\">
-                        <span class=\"glyphicon glyphicon-ok form-control-feedback\" aria-hidden=\"true\"></span>
-                        <span id=\"${tmp_behavior_name}WarningStatus\" class=\"sr-only\">(ok)</span>
-                    </div>
-                </td>";
-
-        return($tmp_write);
-
-    }
-
-    private function buildGradeCriteria($criteria,$group_increment,$criteria_increment)
-    {
-        $tmp_criteria_name='Criteria_'.$group_increment.'_'.$criteria_increment;
-        $tmp_comment_name='Comment_'.$group_increment.'_'.$criteria_increment;
-
-        $tmp_write="<td scope=\"rowgroup\">
-                        ${criteria['criteria']}
-                    </td>";
-        $tmp_comment='';
-        $tmp_point='';
-
-        //get comment and point value
-        foreach($this->user_data as $u => $user_data){
-            if($user_data['rubric_criteria_id']==$criteria['criteria_id']){
-                $tmp_comment=$user_data['criteria_comment'];
-                $tmp_point=$user_data['criteria_point'];
-            }
-        }
-
-        //get behaviors
-        foreach($criteria['behaviors'] as $behavior_increment => $behavior){
-            $tmp_write.=$this->buildGradeBehavior($behavior,$group_increment,$criteria_increment,$behavior_increment);
-        }
-
-        if($this->student_view || $this->pdf_view){
-            $tmp_write.="<td class=\"grade-point\" scope=\"rowgroup\">
-                            $tmp_point
-                        </td>
-                        <td scope=\"rowgroup\">
-                            $tmp_comment
-                        </td>";
-        }else{
-            $tmp_id="Grade${group_increment}_${criteria_increment}";
-            $tmp_write.="<td scope=\"rowgroup\">
-                            <input id=\"${tmp_id}\" name=\"${tmp_id}\" type=\"text\" class=\"form-control\" placeholder=\"Grade\" value=\"$tmp_point\" onkeyup=\"verifyGrade(this)\" oninput=\"verifyGrade(this)\">
-                        </td>
-                        <td scope=\"rowgroup\">
-                            <textarea name=\"$tmp_comment_name\" value=\"$tmp_comment\" class=\"form-control\" placeholder=\"{COMMENT}\">$tmp_comment</textarea>
-                        </td>";
-        }
-
-        return($tmp_write);
-
-    }
-
-    private function buildTemplateCriteria($criteria,$group_increment,$criteria_increment)
-    {
-        $tmp_criteria_name='Criteria_'.$group_increment.'_'.$criteria_increment;
-
-        $tmp_write="<td scope=\"rowgroup\">
-                        <div class=\"form-group has-success has-feedback\">
-                            <label class=\"control-label\" for=\"${tmp_criteria_name}\">{CRITERIA_NAME}</label>
-                            <div class=\"input-group\">
-                                <span class=\"input-group-addon\">
-                                    <input type=\"checkbox\" id=\"${tmp_criteria_name}_checkbox\">
-                                </span>
-                                <input id=\"${tmp_criteria_name}\" name=\"${tmp_criteria_name}\" type=\"text\" class=\"form-control\" placeholder=\"${criteria['criteria']}\" value=\"${criteria['criteria']}\" aria-describedby=\"${tmp_group_name}WarningStatus\" onkeyup=\"validate(this)\" oninput=\"validate(this)\">
-                            </div>
-                            <span class=\"glyphicon glyphicon-ok form-control-feedback\" aria-hidden=\"true\"></span>
-                            <span id=\"${tmp_criteria_name}WarningStatus\" class=\"sr-only\">(ok)</span>
-                        </div>
-                    </td>";
-        foreach($criteria['behaviors'] as $behavior_increment => $behavior){
-            $tmp_write.=$this->buildTemplateBehavior($behavior,$group_increment,$criteria_increment,$behavior_increment);
-        }
-
-        return($tmp_write);
-
-    }
-
-    private function buildGradeGroupPoints($weights)
-    {
-        $tmp_write="<tr class=\"tblrow1 range-row small\">
-                        <th>&nbsp;</th>
-                        <th style=\"text-align: left;\">Range</th>";
-
-        foreach($weights as $k => $weight){
-            $tmp_write.="<th>${weight['weight_min']} - ${weight['weight_max']}";
-        }
-        $tmp_write.="<th colspan=\"2\">&nbsp;</th>
-                    </tr>";
-        return($tmp_write);
-    }
-
-    private function buildGradeGroup($group,$group_increment)
-    {
-        $tmp_group_name='Group_'.$group_increment;
-        $tmp_row_span=count($group['criteria']);
-        $tmp_write="<tr class=\"tblrow1 first-group small\">
-                        <td class=\"big-block\" scope=\"rowgroup\" rowspan=\"$tmp_row_span\">
-                            ${group['group_name']}
-                        </td>";
-        foreach($group['criteria'] as $criteria_increment => $criteria){
-            if($criteria_increment>0){
-                $tmp_write.="<tr class=\"tblrow1 small\">";
-            }
-            $tmp_write.=$this->buildGradeCriteria($criteria,$group_increment,$criteria_increment);
-            $tmp_write.="</tr>";
-        }
-
-
-        return($tmp_write);
-    }
-
-    private function buildTemplateGroup($group,$group_increment)
-    {
-        $tmp_group_name='Group_'.$group_increment;
-        $tmp_row_span=count($group['criteria']);
-        $tmp_write="<tr class=\"tblrow1 small\">
-                        <td scope=\"rowgroup\" rowspan=\"$tmp_row_span\">
-                            <div class=\"form-group has-success has-feedback\">
-                                <label class=\"control-label\" for=\"${tmp_group_name}\">{GROUP_NAME}</label>
-                                <div class=\"input-group\">
-                                    <span class=\"input-group-addon\">
-                                        <input type=\"checkbox\" id=\"${tmp_group_name}_checkbox\">
-                                    </span>
-                                    <input id=\"${tmp_group_name}\" name=\"${tmp_group_name}\" type=\"text\" class=\"form-control\" placeholder=\"${group['group_name']}\" value=\"${group['group_name']}\" aria-describedby=\"${tmp_group_name}WarningStatus\" onkeyup=\"validate(this)\" oninput=\"validate(this)\">
-                                </div>
-                                <span class=\"glyphicon glyphicon-ok form-control-feedback\" aria-hidden=\"true\"></span>
-                                <span id=\"${tmp_group_name}WarningStatus\" class=\"sr-only\">(ok)</span>
-                            </div>
-                        </td>";
-        foreach($group['criteria'] as $criteria_increment => $criteria){
-            if($criteria_increment>0){
-                $tmp_write.="<tr class=\"tblrow1 small\">";
-            }
-            $tmp_write.=$this->buildTemplateCriteria($criteria,$group_increment,$criteria_increment);
-            $tmp_write.="</tr>";
-        }
-
-
-        return($tmp_write);
-    }
-
-    private function buildTemplateGroupPoints($weights,$group_id)
-    {
-        $group_id++;//increment, base 1
-        $tmp_script="<script type=\"text/javascript\">
-                    $( document ).ready(function() {";
-        $tmp_write="<tr class=\"tblrow1 small\">
-                        <th scope=\"col\" class=\"col-sm-2\">
-                            &nbsp;
-                        </th>
-                        <th scope=\"col\" class=\"col-sm-2\">
-                            &nbsp;
-                        </th>";
-
-        foreach($weights as $k => $weight){
-            $tmp_name="Points${group_id}_${k}";
-            $tmp_write.="<th scope=\"col\">
-                            <div class=\"form-group\">
-                                <label class=\"control-label\" for=\"$tmp_name\">{POINT}</label>
-                            </div>
-                           <input id=\"$tmp_name\" name=\"$tmp_name\" type=\"text\" value=\"[${weight['weight_min']},${weight['weight_max']}]\"/>
-                        </th>";
-        }
-
-
-
-        return(array('tmp_write'=>$tmp_write,'tmp_script'=>$tmp_script));
-
-    }
-
-    private function getMinMaxLabel($weights)
-    {
-        $min_points=$max_points=0;
-        foreach($weights as $k => $weight){
-            if($k==0){
-
-                if((float)$weight['weight_min']<(float)$weight['weight_max'])
-                {
-                    $min_points=$weight['weight_min'];
-                    $max_points=$weight['weight_max'];
-                }else{
-                    $min_points=$weight['weight_max'];
-                    $max_points=$weight['weight_min'];
-                }
-            }else{
-                if ((float)$weight['weight_min'] < (float)$weight['weight_max']){
-                    //weightmin = brokenrange[0] weightmax = brokenrange[1]
-                    if((float)$weight['weight_max']>$max_points)
-                    {
-                        $max_points = $weight['weight_max'];
-                    }
-                    if((float)$weight['weight_min'] < $min_points)
-                    {
-                        $min_points = $weight['weight_min'];
-                    }
-                }else{
-                    if((float)$weight['weight_min']>$max_points)
-                    {
-                        $max_points = $weight['weight_min'];
-                    }
-                    if((float)$weight['weight_max'] < $min_points) {
-                        $min_points = $weight['weight_max'];
-                    }
-                }
-            }
-        }
-
-        return(array('min'=>$min_points,'max'=>$max_points));
-    }
-
-    private function buildGradeCard()
-    {
-        $colspan=count($this->rubric_data['labels'])+2;
-
-        $tmp_write="<tbody>";
-        foreach($this->rubric_data['groups'] as $group_increment => $group){
-
-            $point_range=$this->getMinMaxLabel($group['weights']);
-
-            $min_points=0;
-            $max_points=count($group['criteria'])*$point_range['max'];
-
-            //calculate min_points
-            if(isset($this->user_data)){
-
-                foreach($group['criteria'] as $c => $criteria){
-
-                    foreach($this->user_data as $u => $user_data){
-
-                        if($user_data['rubric_criteria_id']==$criteria['criteria_id']){
-                            $min_points+=$user_data['criteria_point'];
-                        }
-
-                    }
-
-                }
-
-            }
-
-            $min_points=$min_points;
-            $tmp_write.=$this->buildGradeGroupPoints($group['weights']);
-            $tmp_write.=$this->buildGradeGroup($group,$group_increment);
-            $tmp_write.="
-                        <tr class=\"total-row\">
-                            <th colspan=\"2\" scope=\"rowgroup\" class=\"text-right\">{TOTAL}</th>
-                            <td colspan=\"$colspan\">$min_points {OUT_OF} $max_points</td>
-                        </tr></tbody>";
-        }
-        return($tmp_write);
-
-    }
-
-
-    private function buildTemplateLabels()
-    {
-        $tmp_write="";
-        foreach($this->rubric_data['labels'] as $k => $label){
-            $tmp_write.="<th scope=\"col\" class=\"col-sm-2\">
-                            <div class=\"form-group has-success has-feedback\">
-                                <label class=\"control-label\" for=\"Label${k}\">{LABEL}</label>
-                                <input id=\"Label${k}\" name=\"Label${k}\" type=\"text\" class=\"form-control\" placeholder=\"".$label['label']."\" value=\"".$label['label']."\" aria-describedby=\"Label${k}WarningStatus\" onkeyup=\"validate(this)\" onblur=\"recalculate()\" oninput=\"validate(this)\">
-                                <span class=\"glyphicon glyphicon-ok form-control-feedback\" aria-hidden=\"true\"></span>
-                                <span id=\"Label${k}WarningStatus\" class=\"sr-only\">(ok)</span>
-                            </div>
-                        </th>";
-
-
-        }
-        return($tmp_write);
-
-    }
-
-    private function buildGradeLabels()
-    {
-        $tmp_write="";
-        foreach($this->rubric_data['labels'] as $k => $label){
-            $tmp_write.="<th scope=\"col\">
-                            ".$label['label']."
-                        </th>";
-        }
-        return($tmp_write);
-
-    }
-
-    private function buildCompleteTemplate()
-    {
-        // build min / max point range for overall
-        $min_points=$max_points=0;
-        foreach($this->rubric_data['groups'] as $k => $group){
-            $point_range=$this->getMinMaxLabel($group['weights']);
-            $min_points+=count($group['criteria'])*$point_range['min'];
-            $max_points+=count($group['criteria'])*$point_range['max'];
-        }
-        $min_points=$min_points;
-        $max_points=$max_points;
-
-        // define colspan for tfoot
-        $colspan=count($this->rubric_data['labels']);
-
-        // here we temporarily build the template, then destroy it after
-        $filename="./Services/Tracking/templates/default/tpl.lp_rubricform_generated_".time().".html";
-
-        $write="<div id=\"jkn_div_rubric\" class=\"table-responsive\" style=\"margin-top: 20px;\">
-
-                    <table id=\"jkn_table_grade_rubric\" class=\"table table-striped\">
-
-                        <thead>
-                            <tr>
-                                <th colspan=\"2\">&nbsp;</th>".
-            $this->buildTemplateLabels().
-            "</tr>
-                        </thead>
-
-                        <tfoot>
-                            <tr>
-                                <th colspan=\"2\">{OVERALL_POINT}</th>
-                                <td colspan=\"$colspan\">$min_points - $max_points</td>
-                            </tr>
-                        </tfoot>
-
-                        <tbody>".
-            $this->buildTemplateCard().
-            "</tbody>
-                    </table>
-                </div>
-            </form>";
-
-        file_put_contents($filename,$write);
-        return($filename);
-
-    }
-
-    private function buildGradeTemplate()
-    {
-
-        $overall_max_points=0;
-        $overall_min_points=0;
-        foreach($this->rubric_data['groups'] as $k => $group){
-            $point_range=$this->getMinMaxLabel($group['weights']);
-            $overall_max_points+=count($group['criteria'])*$point_range['max'];
-            if(isset($this->user_data)){
-                foreach($group['criteria'] as $c => $criteria){
-                    foreach($this->user_data as $u => $user_data){
-                        if($criteria['criteria_id']==$user_data['rubric_criteria_id']){
-                            $overall_min_points+=$user_data['criteria_point'];
-                        }
-                    }
-                }
-            }
-        }
-
-        $colspan=count($this->rubric_data['labels'])+2;
-        // here we temporarily build the template, then destroy it after
-        $filename="./Services/Tracking/templates/default/tpl.lp_rubricgrade_generated_".time().".html";
-
-        $write="<div id=\"jkn_div_rubric\" class=\"table-responsive\">
-
-                    <table id=\"jkn_table_grade_rubric\" style=\"table-layout: fixed;\" class=\"table table-striped\">
-
-                        <thead>
-                            <tr>
-                                <th colspan=\"2\">&nbsp;</th>".
-
-            $this->buildGradeLabels().
-
-            "
-                                <th scope=\"col\">
-                                    Grade
-                                </th>
-                                <th scope=\"col\">
-                                    {COMMENT}
-                                </th>
-                            </tr>
-                        </thead>
-
-                        <tfoot>
-                            <tr>
-                                <th colspan=\"2\" class=\"text-right\">{GRAND_TOTAL}</th>
-                                <td colspan=\"$colspan\">$overall_min_points {OUT_OF} $overall_max_points</td>
-                            </tr>
-                        </tfoot>".
-            $this->buildGradeCard().
-            "</table>
-                </div>
-            </form>";
-
-        file_put_contents($filename,$write);
-        return($filename);
-
-    }
+<?php
+/* Copyright (c) 1998-2010 ILIAS open source, Extended GPL, see docs/LICENSE */
+
+include_once("./Services/Tracking/classes/class.ilLPTableBaseGUI.php");
+
+/**
+ * name table
+ *
+ * @author Adam MacDonald <adam.macdonald@cpkn.ca>
+ * @version $Id$
+ *
+ * @ingroup Services
+ */
+class ilLPRubricGradeGUI extends ilLPTableBaseGUI
+{
+    protected $lng;
+    protected $tpl;
+    protected $rubric_data;
+    protected $user_data;
+    protected $passing_grade;
+    private $student_view = false;
+    private $pdf_view = false;
+
+    /**
+     * Constructor
+     */
+    public function __construct()
+    {
+        global $tpl,$lng;
+        $this->lng=$lng;
+        $this->tpl=$tpl;
+    }
+
+    public function setPassingGrade($passing_grade)
+    {
+        $this->passing_grade=$passing_grade;
+    }
+
+    public function setRubricData($rubric_data)
+    {
+        $this->rubric_data=$rubric_data;
+    }
+
+    public function setUserData($user_data)
+    {
+        $this->user_data=$user_data;
+    }
+
+    private function getRubricGradeFormHeader($user_full_name)
+    {
+        // configure the header for content windows
+        $rubric_heading_tpl=new ilTemplate('tpl.lp_rubricgrade_heading.html',true,true,'Services/Tracking');
+
+        $rubric_heading_tpl->setVariable('RUBRIC_HEADER',$this->lng->txt('trac_rubric'));
+        $rubric_heading_tpl->setVariable('USER_FULL_NAME',$user_full_name);
+        if($this->student_view)
+        {
+           $tmp_user = ilObjectFactory::getInstanceByObjId($this->rubric_data['grader'][0]['grader'],false);
+
+            if(!empty($tmp_user)) {
+                $rubric_heading_tpl->setVariable('RUBRIC_GRADER',' ('.$this->lng->txt('rubric_graded_by').': '.$tmp_user->getFullName().')');
+            }
+        }
+        return($rubric_heading_tpl);
+    }
+
+    private function getRubricGradeFormCommandRow($form_action,$user_id)
+    {
+        //configure the command row
+        $rubric_commandrow_tpl=new ilTemplate('tpl.lp_rubricgrade_commandrow.html',true,true,'Services/Tracking');
+        $rubric_commandrow_tpl->setVariable('RUBRIC_SAVE',$this->lng->txt('save'));
+        $rubric_commandrow_tpl->setVariable('RUBRIC_EXPORT',$this->lng->txt('rubric_option_export_pdf'));
+        $rubric_commandrow_tpl->setVariable('FORM_ACTION',$form_action);
+        $rubric_commandrow_tpl->setVariable('USER_ID',$user_id);
+
+        return($rubric_commandrow_tpl);
+    }
+
+    private function getRubricStudentGradeFormCommandRow($form_action,$user_id)
+    {
+        //configure the command row
+        $rubric_commandrow_tpl=new ilTemplate('tpl.lp_rubricgrade_student_commandrow.html',true,true,'Services/Tracking');
+        $rubric_commandrow_tpl->setVariable('RUBRIC_EXPORT',$this->lng->txt('rubric_option_export_pdf'));
+        $rubric_commandrow_tpl->setVariable('FORM_ACTION',$form_action);
+        $rubric_commandrow_tpl->setVariable('USER_ID',$user_id);
+
+        return($rubric_commandrow_tpl);
+    }
+
+
+    private function getRubricGradeForm()
+    {
+        $filename=$this->buildGradeTemplate();
+
+        //configure the rubric form
+        $language_variables=array(
+            'TOTAL'=>'rubric_total',
+            'LABEL'=>'rubric_label',
+            'POINT'=>'rubric_point',
+            'GROUP'=>'rubric_group',
+            'COMMENT'=>'rubric_comment',
+            'GROUP_NAME'=>'rubric_group_name',
+            'CRITERIA'=>'rubric_criteria',
+            'CRITERIA_NAME'=>'rubric_criteria_name',
+            'BEHAVIOR'=>'rubric_behavior',
+            'BEHAVIOR_NAME'=>'rubric_behavior_name',
+            'EXCELLENT'=>'rubric_label_excellent',
+            'GOOD'=>'rubric_label_good',
+            'ACCEPTABLE'=>'rubric_label_acceptable',
+            'FAIR'=>'rubric_label_fair',
+            'POOR'=>'rubric_label_poor',
+            'BAD'=>'rubric_label_bad',
+            'OVERALL_POINT'=>'rubric_overall_point',
+            'NO_POINT'=>'rubric_no_point',
+            'GROUP_POINT'=>'rubric_point_range_group',
+            'RUBRIC_SAVE'=>'rubric_card_save',
+            'OUT_OF'=>'rubric_out_of',
+            'GRAND_TOTAL'=>'rubric_grand_total',
+            'GRADE_RANGE'=>'rubric_grade_range',
+        );
+
+        $rubric_form_tpl=new ilTemplate($filename,true,true,'Services/Tracking');
+
+        //load language files
+        foreach($language_variables as $lang_key => $lang_label){
+            $rubric_form_tpl->setVariable($lang_key,$this->lng->txt($lang_label));
+        }
+
+        // remove temporary template file
+        unlink($filename);
+
+        //return template
+        return($rubric_form_tpl);
+    }
+
+
+    public function getStudentViewHTML($form_action, $user_full_name, $user_id)
+    {
+        $this->student_view=true;
+
+        $rubric_heading_tpl=$this->getRubricGradeFormHeader($user_full_name);
+        $rubric_grade_tpl=$this->getRubricGradeForm();
+        $rubric_commandrow_tpl=$this->getRubricStudentGradeFormCommandRow($form_action,$user_id);
+        $this->tpl->addCss('./Services/Tracking/css/ilRubricCard.css');
+        return($rubric_heading_tpl->get().$rubric_commandrow_tpl->get().$rubric_grade_tpl->get());
+    }
+
+    public function getPDFViewHTML()
+    {
+
+        $rubric_heading_tpl=$this->getRubricGradeFormHeader('PRINTOUT');
+
+        $this->pdf_view=true;
+
+        $rubric_grade_tpl=$this->getRubricGradeForm();
+
+        return($rubric_heading_tpl->get().$rubric_grade_tpl->get());
+    }
+
+    public function getRubricGrade($form_action,$user_full_name,$user_id)
+    {
+        $rubric_heading_tpl=$this->getRubricGradeFormHeader($user_full_name);
+        $rubric_commandrow_tpl=$this->getRubricGradeFormCommandRow($form_action,$user_id);
+
+        $rubric_grade_tpl=$this->getRubricGradeForm();
+
+
+        // append all templates into ilTemplate
+        $this->tpl->setContent(
+            $rubric_heading_tpl->get().
+            $rubric_commandrow_tpl->get().
+            $rubric_grade_tpl->get()
+        );
+
+        // add in our javascript file
+        $this->tpl->addJavaScript('./Services/Tracking/js/ilRubricCard.js');
+        $this->tpl->addCss('./Services/Tracking/css/ilRubricCard.css');
+    }
+
+    private function buildGradeBehavior($behavior,$group_increment,$criteria_increment,$behavior_increment)
+    {
+        $tmp_write.="<td scope=\"rowgroup\">
+                        ${behavior['description']}
+                    </td>";
+
+        return($tmp_write);
+    }
+
+    private function buildTemplateBehavior($behavior,$group_increment,$criteria_increment,$behavior_increment)
+    {
+        $tmp_behavior_name='Behavior_'.$group_increment.'_'.$criteria_increment.'_'.$behavior_increment;
+
+        $tmp_write="<td scope=\"rowgroup\">
+                    <div class=\"form-group has-success has-feedback\">
+                        <label class=\"control-label\" for=\"behaviorname0_0\">{BEHAVIOR_NAME}</label>
+                        <input id=\"${tmp_behavior_name}\" name=\"${tmp_behavior_name}\" type=\"text\" class=\"form-control\" placeholder=\"${behavior['description']}\" value=\"${behavior['description']}\" aria-describedby=\"${tmp_behavior_name}WarningStatus\" onkeyup=\"validate(this)\" oninput=\"validate(this)\">
+                        <span class=\"glyphicon glyphicon-ok form-control-feedback\" aria-hidden=\"true\"></span>
+                        <span id=\"${tmp_behavior_name}WarningStatus\" class=\"sr-only\">(ok)</span>
+                    </div>
+                </td>";
+
+        return($tmp_write);
+
+    }
+
+    private function buildGradeCriteria($criteria,$group_increment,$criteria_increment)
+    {
+        $tmp_criteria_name='Criteria_'.$group_increment.'_'.$criteria_increment;
+        $tmp_comment_name='Comment_'.$group_increment.'_'.$criteria_increment;
+
+        $tmp_write="<td scope=\"rowgroup\">
+                        ${criteria['criteria']}
+                    </td>";
+        $tmp_comment='';
+        $tmp_point='';
+
+        //get comment and point value
+        foreach($this->user_data as $u => $user_data){
+            if($user_data['rubric_criteria_id']==$criteria['criteria_id']){
+                $tmp_comment=$user_data['criteria_comment'];
+                $tmp_point=$user_data['criteria_point'];
+            }
+        }
+
+        //get behaviors
+        foreach($criteria['behaviors'] as $behavior_increment => $behavior){
+            $tmp_write.=$this->buildGradeBehavior($behavior,$group_increment,$criteria_increment,$behavior_increment);
+        }
+
+        if($this->student_view || $this->pdf_view){
+            $tmp_write.="<td class=\"grade-point\" scope=\"rowgroup\">
+                            $tmp_point
+                        </td>
+                        <td scope=\"rowgroup\">
+                            $tmp_comment
+                        </td>";
+        }else{
+            $tmp_id="Grade${group_increment}_${criteria_increment}";
+            $tmp_write.="<td scope=\"rowgroup\">
+                            <input id=\"${tmp_id}\" name=\"${tmp_id}\" type=\"text\" class=\"form-control\" placeholder=\"Grade\" value=\"$tmp_point\" onkeyup=\"verifyGrade(this)\" oninput=\"verifyGrade(this)\">
+                        </td>
+                        <td scope=\"rowgroup\">
+                            <textarea name=\"$tmp_comment_name\" value=\"$tmp_comment\" class=\"form-control\" placeholder=\"{COMMENT}\">$tmp_comment</textarea>
+                        </td>";
+        }
+
+        return($tmp_write);
+
+    }
+
+    private function buildTemplateCriteria($criteria,$group_increment,$criteria_increment)
+    {
+        $tmp_criteria_name='Criteria_'.$group_increment.'_'.$criteria_increment;
+
+        $tmp_write="<td scope=\"rowgroup\">
+                        <div class=\"form-group has-success has-feedback\">
+                            <label class=\"control-label\" for=\"${tmp_criteria_name}\">{CRITERIA_NAME}</label>
+                            <div class=\"input-group\">
+                                <span class=\"input-group-addon\">
+                                    <input type=\"checkbox\" id=\"${tmp_criteria_name}_checkbox\">
+                                </span>
+                                <input id=\"${tmp_criteria_name}\" name=\"${tmp_criteria_name}\" type=\"text\" class=\"form-control\" placeholder=\"${criteria['criteria']}\" value=\"${criteria['criteria']}\" aria-describedby=\"${tmp_group_name}WarningStatus\" onkeyup=\"validate(this)\" oninput=\"validate(this)\">
+                            </div>
+                            <span class=\"glyphicon glyphicon-ok form-control-feedback\" aria-hidden=\"true\"></span>
+                            <span id=\"${tmp_criteria_name}WarningStatus\" class=\"sr-only\">(ok)</span>
+                        </div>
+                    </td>";
+        foreach($criteria['behaviors'] as $behavior_increment => $behavior){
+            $tmp_write.=$this->buildTemplateBehavior($behavior,$group_increment,$criteria_increment,$behavior_increment);
+        }
+
+        return($tmp_write);
+
+    }
+
+    private function buildGradeGroupPoints($weights)
+    {
+        $tmp_write="<tr class=\"tblrow1 range-row small\">
+                        <th>&nbsp;</th>
+                        <th style=\"text-align: left;\">Range</th>";
+
+        foreach($weights as $k => $weight){
+            $tmp_write.="<th>${weight['weight_min']} - ${weight['weight_max']}";
+        }
+        $tmp_write.="<th colspan=\"2\">&nbsp;</th>
+                    </tr>";
+        return($tmp_write);
+    }
+
+    private function buildGradeGroup($group,$group_increment)
+    {
+        $tmp_group_name='Group_'.$group_increment;
+        $tmp_row_span=count($group['criteria']);
+        $tmp_write="<tr class=\"tblrow1 first-group small\">
+                        <td class=\"big-block\" scope=\"rowgroup\" rowspan=\"$tmp_row_span\">
+                            ${group['group_name']}
+                        </td>";
+        foreach($group['criteria'] as $criteria_increment => $criteria){
+            if($criteria_increment>0){
+                $tmp_write.="<tr class=\"tblrow1 small\">";
+            }
+            $tmp_write.=$this->buildGradeCriteria($criteria,$group_increment,$criteria_increment);
+            $tmp_write.="</tr>";
+        }
+
+
+        return($tmp_write);
+    }
+
+    private function buildTemplateGroup($group,$group_increment)
+    {
+        $tmp_group_name='Group_'.$group_increment;
+        $tmp_row_span=count($group['criteria']);
+        $tmp_write="<tr class=\"tblrow1 small\">
+                        <td scope=\"rowgroup\" rowspan=\"$tmp_row_span\">
+                            <div class=\"form-group has-success has-feedback\">
+                                <label class=\"control-label\" for=\"${tmp_group_name}\">{GROUP_NAME}</label>
+                                <div class=\"input-group\">
+                                    <span class=\"input-group-addon\">
+                                        <input type=\"checkbox\" id=\"${tmp_group_name}_checkbox\">
+                                    </span>
+                                    <input id=\"${tmp_group_name}\" name=\"${tmp_group_name}\" type=\"text\" class=\"form-control\" placeholder=\"${group['group_name']}\" value=\"${group['group_name']}\" aria-describedby=\"${tmp_group_name}WarningStatus\" onkeyup=\"validate(this)\" oninput=\"validate(this)\">
+                                </div>
+                                <span class=\"glyphicon glyphicon-ok form-control-feedback\" aria-hidden=\"true\"></span>
+                                <span id=\"${tmp_group_name}WarningStatus\" class=\"sr-only\">(ok)</span>
+                            </div>
+                        </td>";
+        foreach($group['criteria'] as $criteria_increment => $criteria){
+            if($criteria_increment>0){
+                $tmp_write.="<tr class=\"tblrow1 small\">";
+            }
+            $tmp_write.=$this->buildTemplateCriteria($criteria,$group_increment,$criteria_increment);
+            $tmp_write.="</tr>";
+        }
+
+
+        return($tmp_write);
+    }
+
+    private function buildTemplateGroupPoints($weights,$group_id)
+    {
+        $group_id++;//increment, base 1
+        $tmp_script="<script type=\"text/javascript\">
+                    $( document ).ready(function() {";
+        $tmp_write="<tr class=\"tblrow1 small\">
+                        <th scope=\"col\" class=\"col-sm-2\">
+                            &nbsp;
+                        </th>
+                        <th scope=\"col\" class=\"col-sm-2\">
+                            &nbsp;
+                        </th>";
+
+        foreach($weights as $k => $weight){
+            $tmp_name="Points${group_id}_${k}";
+            $tmp_write.="<th scope=\"col\">
+                            <div class=\"form-group\">
+                                <label class=\"control-label\" for=\"$tmp_name\">{POINT}</label>
+                            </div>
+                           <input id=\"$tmp_name\" name=\"$tmp_name\" type=\"text\" value=\"[${weight['weight_min']},${weight['weight_max']}]\"/>
+                        </th>";
+        }
+
+
+
+        return(array('tmp_write'=>$tmp_write,'tmp_script'=>$tmp_script));
+
+    }
+
+    private function getMinMaxLabel($weights)
+    {
+        $min_points=$max_points=0;
+        foreach($weights as $k => $weight){
+            if($k==0){
+
+                if((float)$weight['weight_min']<(float)$weight['weight_max'])
+                {
+                    $min_points=$weight['weight_min'];
+                    $max_points=$weight['weight_max'];
+                }else{
+                    $min_points=$weight['weight_max'];
+                    $max_points=$weight['weight_min'];
+                }
+            }else{
+                if ((float)$weight['weight_min'] < (float)$weight['weight_max']){
+                    //weightmin = brokenrange[0] weightmax = brokenrange[1]
+                    if((float)$weight['weight_max']>$max_points)
+                    {
+                        $max_points = $weight['weight_max'];
+                    }
+                    if((float)$weight['weight_min'] < $min_points)
+                    {
+                        $min_points = $weight['weight_min'];
+                    }
+                }else{
+                    if((float)$weight['weight_min']>$max_points)
+                    {
+                        $max_points = $weight['weight_min'];
+                    }
+                    if((float)$weight['weight_max'] < $min_points) {
+                        $min_points = $weight['weight_max'];
+                    }
+                }
+            }
+        }
+
+        return(array('min'=>$min_points,'max'=>$max_points));
+    }
+
+    private function buildGradeCard()
+    {
+        $colspan=count($this->rubric_data['labels'])+2;
+
+        $tmp_write="<tbody>";
+        foreach($this->rubric_data['groups'] as $group_increment => $group){
+
+            $point_range=$this->getMinMaxLabel($group['weights']);
+
+            $min_points=0;
+            $max_points=count($group['criteria'])*$point_range['max'];
+
+            //calculate min_points
+            if(isset($this->user_data)){
+
+                foreach($group['criteria'] as $c => $criteria){
+
+                    foreach($this->user_data as $u => $user_data){
+
+                        if($user_data['rubric_criteria_id']==$criteria['criteria_id']){
+                            $min_points+=$user_data['criteria_point'];
+                        }
+
+                    }
+
+                }
+
+            }
+
+            $min_points=$min_points;
+            $tmp_write.=$this->buildGradeGroupPoints($group['weights']);
+            $tmp_write.=$this->buildGradeGroup($group,$group_increment);
+            $tmp_write.="
+                        <tr class=\"total-row\">
+                            <th colspan=\"2\" scope=\"rowgroup\" class=\"text-right\">{TOTAL}</th>
+                            <td colspan=\"$colspan\">$min_points {OUT_OF} $max_points</td>
+                        </tr></tbody>";
+        }
+        return($tmp_write);
+
+    }
+
+
+    private function buildTemplateLabels()
+    {
+        $tmp_write="";
+        foreach($this->rubric_data['labels'] as $k => $label){
+            $tmp_write.="<th scope=\"col\" class=\"col-sm-2\">
+                            <div class=\"form-group has-success has-feedback\">
+                                <label class=\"control-label\" for=\"Label${k}\">{LABEL}</label>
+                                <input id=\"Label${k}\" name=\"Label${k}\" type=\"text\" class=\"form-control\" placeholder=\"".$label['label']."\" value=\"".$label['label']."\" aria-describedby=\"Label${k}WarningStatus\" onkeyup=\"validate(this)\" onblur=\"recalculate()\" oninput=\"validate(this)\">
+                                <span class=\"glyphicon glyphicon-ok form-control-feedback\" aria-hidden=\"true\"></span>
+                                <span id=\"Label${k}WarningStatus\" class=\"sr-only\">(ok)</span>
+                            </div>
+                        </th>";
+
+
+        }
+        return($tmp_write);
+
+    }
+
+    private function buildGradeLabels()
+    {
+        $tmp_write="";
+        foreach($this->rubric_data['labels'] as $k => $label){
+            $tmp_write.="<th scope=\"col\">
+                            ".$label['label']."
+                        </th>";
+        }
+        return($tmp_write);
+
+    }
+
+    private function buildCompleteTemplate()
+    {
+        // build min / max point range for overall
+        $min_points=$max_points=0;
+        foreach($this->rubric_data['groups'] as $k => $group){
+            $point_range=$this->getMinMaxLabel($group['weights']);
+            $min_points+=count($group['criteria'])*$point_range['min'];
+            $max_points+=count($group['criteria'])*$point_range['max'];
+        }
+        $min_points=$min_points;
+        $max_points=$max_points;
+
+        // define colspan for tfoot
+        $colspan=count($this->rubric_data['labels']);
+
+        // here we temporarily build the template, then destroy it after
+        $filename="./Services/Tracking/templates/default/tpl.lp_rubricform_generated_".time().".html";
+
+        $write="<div id=\"jkn_div_rubric\" class=\"table-responsive\" style=\"margin-top: 20px;\">
+
+                    <table id=\"jkn_table_grade_rubric\" class=\"table table-striped\">
+
+                        <thead>
+                            <tr>
+                                <th colspan=\"2\">&nbsp;</th>".
+            $this->buildTemplateLabels().
+            "</tr>
+                        </thead>
+
+                        <tfoot>
+                            <tr>
+                                <th colspan=\"2\">{OVERALL_POINT}</th>
+                                <td colspan=\"$colspan\">$min_points - $max_points</td>
+                            </tr>
+                        </tfoot>
+
+                        <tbody>".
+            $this->buildTemplateCard().
+            "</tbody>
+                    </table>
+                </div>
+            </form>";
+
+        file_put_contents($filename,$write);
+        return($filename);
+
+    }
+
+    private function buildGradeTemplate()
+    {
+
+        $overall_max_points=0;
+        $overall_min_points=0;
+        foreach($this->rubric_data['groups'] as $k => $group){
+            $point_range=$this->getMinMaxLabel($group['weights']);
+            $overall_max_points+=count($group['criteria'])*$point_range['max'];
+            if(isset($this->user_data)){
+                foreach($group['criteria'] as $c => $criteria){
+                    foreach($this->user_data as $u => $user_data){
+                        if($criteria['criteria_id']==$user_data['rubric_criteria_id']){
+                            $overall_min_points+=$user_data['criteria_point'];
+                        }
+                    }
+                }
+            }
+        }
+
+        $colspan=count($this->rubric_data['labels'])+2;
+        // here we temporarily build the template, then destroy it after
+        $filename="./Services/Tracking/templates/default/tpl.lp_rubricgrade_generated_".time().".html";
+
+        $write="<div id=\"jkn_div_rubric\" class=\"table-responsive\">
+
+                    <table id=\"jkn_table_grade_rubric\" style=\"table-layout: fixed;\" class=\"table table-striped\">
+
+                        <thead>
+                            <tr>
+                                <th colspan=\"2\">&nbsp;</th>".
+
+            $this->buildGradeLabels().
+
+            "
+                                <th scope=\"col\">
+                                    Grade
+                                </th>
+                                <th scope=\"col\">
+                                    {COMMENT}
+                                </th>
+                            </tr>
+                        </thead>
+
+                        <tfoot>
+                            <tr>
+                                <th colspan=\"2\" class=\"text-right\">{GRAND_TOTAL}</th>
+                                <td colspan=\"$colspan\">$overall_min_points {OUT_OF} $overall_max_points</td>
+                            </tr>
+                        </tfoot>".
+            $this->buildGradeCard().
+            "</table>
+                </div>
+            </form>";
+
+        file_put_contents($filename,$write);
+        return($filename);
+
+    }
 }