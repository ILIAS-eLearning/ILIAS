--- conflicted
+++ resolved
@@ -845,15 +845,7 @@
 				$res[$obj_id] = self::_lookupStatus($obj_id, $a_user_id);
 				if($res[$obj_id] === null)
 				{
-<<<<<<< HEAD
-					$res[$obj_id] = self::_lookupStatus($obj_id, $ilUser->getId());
-					if($res[$obj_id] === null)
-					{
-						$res[$obj_id] = self::LP_STATUS_NOT_ATTEMPTED_NUM;
-					}
-=======
 					$res[$obj_id] = self::LP_STATUS_NOT_ATTEMPTED_NUM;
->>>>>>> caf42789
 				}
 			}
 		}
