<?php
/* Copyright (c) 1998-2010 ILIAS open source, Extended GPL, see docs/LICENSE */

/**
 * Abstract class ilLPStatus for all learning progress modes
 * E.g  ilLPStatusManual, ilLPStatusObjectives ...
 *
 * @author Stefan Meyer <meyer@leifos.com>
 *
 * @version $Id$
 *
 * @ingroup ServicesTracking
 *
 */
class ilLPStatus
{
	var $obj_id = null;

	var $db = null;	
	
	static $list_gui_cache;
	
	const LP_STATUS_NOT_ATTEMPTED = 'trac_no_attempted';
	const LP_STATUS_IN_PROGRESS = 'trac_in_progress';
	const LP_STATUS_COMPLETED = 'trac_completed';
	const LP_STATUS_FAILED = 'trac_failed';
	
	const LP_STATUS_NOT_ATTEMPTED_NUM = 0;
	const LP_STATUS_IN_PROGRESS_NUM = 1;
	const LP_STATUS_COMPLETED_NUM = 2;
	const LP_STATUS_FAILED_NUM = 3;

	const LP_STATUS_REGISTERED = 'trac_registered';
	const LP_STATUS_NOT_REGISTERED = 'trac_not_registered';
	const LP_STATUS_PARTICIPATED = 'trac_participated';
	const LP_STATUS_NOT_PARTICIPATED = 'trac_not_participated';
	
	function __construct($a_obj_id)
	{
		global $ilDB;

		$this->obj_id = $a_obj_id;
		$this->db = $ilDB;
	}

	static function _getCountNotAttempted($a_obj_id)
	{
		return 0;
	}

	static function _getNotAttempted($a_obj_id)
	{
		return array();
	}
	
	static function _getCountInProgress($a_obj_id)
	{
		return 0;
	}
	
	static function _getInProgress($a_obj_id)
	{
		return array();
	}

	static function _getCountCompleted($a_obj_id)
	{
		return 0;
	}
	
	static function _getCompleted($a_obj_id)
	{
		return array();
	}
	
	static function _getFailed($a_obj_id)
	{
		return array();
	}
	
	static function _getCountFailed()
	{
		return 0;
	}
	
	static function _getStatusInfo($a_obj_id)
	{
		return array();
	}
	
	static function _getTypicalLearningTime($a_obj_id)
	{
		include_once 'Services/MetaData/classes/class.ilMDEducational.php';
		return ilMDEducational::_getTypicalLearningTimeSeconds($a_obj_id);
	}


	/**
	 * New status handling (st: status, nr: accesses, p: percentage, t: time spent, m: mark)
	 *
	 * Learning progress:
	 * - lm: ilLPStatusManual (st, nr, t, ok, p-, m-), ilLPStatusVisits (st, nr, p, t, ok, m-),
	 *       ilLPStatusTypicalLearningTime (st, nr, p, t, ok, m-)
	 * - dbk: ilLPStatusManual (st, nr, t ok, p-, m-)
	 * - htlm: ilLPStatusManual (st, nr, t, m ok, p-) (but mark handling different than lm/dbk)
	 * - crs: ilLPStatusManualByTutor (st ok), ilLPStatusObjectives (st ok), ilLPStatusCollection
	 * - grp: ilLPStatusManualByTutor, ilLPStatusCollection
	 * - fold: ilLPStatusCollection
	 * - session: ilLPStatusEvent (st ok, nr and t only for infoscreen, comment and mark are not saved in learning progress table!)
	 * - exercise: ilLPStatusExerciseReturned (st, nr, m ok, t-, p-)
	 * - scorm: ilLPStatusSCORM (st, nr, p, t, m ok), ilLPStatusSCORMPackage (st, nr, t, m ok, p-)
	 * - tst: ilLPStatusTestFinished (st, nr, t, p ok, mark not synced),
	 *        ilLPStatusTestPassed (st, nr, t ok, p-, mark not synced)
	 *
	 * Added determine Status to:
	 * - ilLPStatusManual
	 * - ilLPStatusVisits
	 * - ilLPStatusTypicalLearningTime
	 * - ilLPStatusManualByTutor
	 * - ilLPStatusObjectives
	 * - ilLPStatusCollection
	 * - ilLPStatusEvent
	 * - ilLPStatusExerciseReturned
	 * - ilLPStatusSCORMPackage
	 * - ilLPStatusTestFinished
	 * - ilLPStatusTestPassed
	 *
	 * Updating the status:
	 * - ilLPStatus::setInProgressIfNotAttempted($a_obj_id, $a_user_id) added to:
	 * -- ilLearningProgress->_tracProgress()
	 * -- ilTestSession->saveToDb()
	 *
	 * - ilChangeEvent::_recordReadEvent() added to:
	 * -- ilObjSessionGUI->infoScreen()
	 *
	 * - ilLearningProgress->_tracProgress() added to:
	 * --
	 *
	 * - ilLPStatusWrapper::_updateStatus($a_obj_id, $a_user_id); added to:
	 * -- ilInfoScreenGUI->saveProgress()
	 * -- ilLMPresentation->ilPage()
	 * -- ilLPListOfObjectsGUI->updateUser()
	 * -- ilCourseObjectiveResult->reset()
	 * -- ilCourseObjectiveResult->__updatePassed()
	 * -- ilEventParticipants->updateUser()
	 * -- ilEventParticipants->_updateParticipation()
	 * -- ilEventParticipants->_register()
	 * -- ilEventParticipants->_unregister()
	 * -- ilExerciseMembers->assignMember()
	 * -- ilExerciseMembers->deassignMember()
	 * -- ilExerciseMembers->ilClone()
	 * -- ilExerciseMembers->writeStatus()
	 * -- ilExerciseMembers->writeReturned()
	 * -- ilSCORM13Player->writeGObjective()
	 * -- ilObjSCORM2004LearningModule->deleteTrackingDataOfUsers()
	 * -- ilObjSCORM2004LearningModule->importSuccess()
	 * -- ilObjSCORM2004LearningModuleGUI->confirmedDeleteTracking()
	 * -- ilSCORM13Player->removeCMIData()
	 * -- ilSCORM13Player->setCMIData()
	 * -- ilObjSCORMLearningModule->importSuccess()
	 * -- ilObjSCORMLearningModule->importRaw()
	 * -- ilObjSCORMLearningModuleGUI->confirmedDelete()
	 * -- ilObjSCORMLearningModuleGUI->decreaseAttempt()
	 * -- ilObjSCORMTracking->store()
	 * -- ilObjSCORMTracking-> _insertTrackData()
	 * -- ilSCORMPresentationGUI->increase_attemptAndsave_module_version()
	 * -- ilTestScoringGUI->setPointsManual()
	 * -- ilTestSession->increaseTestPass()
	 * -- ilTestSession->saveToDb()
	 *
	 * - ilLPStatusWrapper::_refreshStatus($a_ojb_id); aufgenommen in:
	 * -- ilCourseObjective->add()
	 * -- ilCourseObjective->delete()
	 * -- ilCourseObjective->deleteAll()
	 * -- ilExerciseMembers->delete()
	 * -- ilSCORM13Package->removeCMIData()
	 * -- ilAICCCourse->delete()
	 * -- ilAICCUnit->delete()
	 * -- ilObjAICCLearningModule->delete()
	 * -- ilSCORMItem->delete()
	 * -- ilLPStatusWrapper->update()
	 * -- ilLPListOfSettingsGUI->assign()
	 * -- ilLPListOfSettingsGUI->deassign()
	 * -- ilLPListOfSettingsGUI->groupMaterials()
	 * -- ilLPListOfSettingsGUI->releaseMaterials()
	 * -- ilObjTestGUI->confirmDeleteAllUserResultsObject @TODO move to ilObjTest but this can ba called for each single question
	 * -- ilConditionHandlerGUI->updateCondition()
	 *
	 * - external time/access values for read events
	 *   ilChangeEvent::_recordReadEvent($a_obj_id, $a_user_id, false, $attempts, $time);
	 * -- ilObjSCORMTracking->_syncReadEvent in ilObjSCORMTracking->store() (add to refresh)
	 * -- ilSCORM2004Tracking->_syncReadEvent in ilSCORM13Player->setCMIData()
	 */

	/**
	 * Write status
	 *
	 * @param
	 * @return
	 */
	function _updateStatus($a_obj_id, $a_usr_id, $a_obj = null, $a_percentage = false, $a_force_raise = false)
	{
		$log = ilLoggerFactory::getLogger('trac');
		$log->debug(sprintf(
			"obj_id: %s, user id: %s, object: %s",
			$a_obj_id, $a_usr_id, (is_object($a_obj) ? get_class($a_obj) : 'null')
		));

		$status = $this->determineStatus($a_obj_id, $a_usr_id, $a_obj);
		$percentage = $this->determinePercentage($a_obj_id, $a_usr_id, $a_obj);
		$changed = self::writeStatus($a_obj_id, $a_usr_id, $status, $percentage);

		// ak: I don't think that this is a good way to fix 15529, we should not
		// raise the event, if the status does not change imo.
		// for now the changes in the next line just prevent the event being raised twice
		if(!$changed && (bool)$a_force_raise) // #15529
		{
			self::raiseEvent($a_obj_id, $a_usr_id, $status, $percentage);
		}			
	}
	
	/**
	 * Determine percentage
	 *
	 * @param
	 * @return
	 */
	function determinePercentage($a_obj_id, $a_usr_id, $a_obj = null)
	{
		return false;
	}

	/**
	 * Determine status
	 *
	 * @param
	 * @return
	 */
	function determineStatus($a_obj_id, $a_usr_id, $a_obj = null)
	{
		return false;
	}
	
		
	/**
	 * This function checks whether the status for a given number of users is dirty and must be
	 * recalculated. "Missing" records are not inserted! 
	 *
	 * @param
	 * @return
	 */
	static function checkStatusForObject($a_obj_id, $a_users = false)
	{
		global $ilDB;

//@todo: there maybe the need to add extra handling for sessions here, since the
// "in progress" status is time dependent here. On the other hand, if they registered
// to the session, they already accessed the course and should have a "in progress"
// anyway. But the status on the session itself may not be correct.

		$sql = "SELECT usr_id FROM ut_lp_marks WHERE ".
			" obj_id = ".$ilDB->quote($a_obj_id, "integer")." AND ".
			" status_dirty = ".$ilDB->quote(1, "integer");
		if(is_array($a_users) && count($a_users) > 0)
		{
			$sql .= " AND ".$ilDB->in("usr_id", $a_users, false, "integer");	
		}			
		$set = $ilDB->query($sql);
		$dirty = false;
		if ($rec = $ilDB->fetchAssoc($set))
		{
			$dirty = true;
		}

		// check if any records are missing
		$missing = false;
		if (!$dirty && is_array($a_users) && count($a_users) > 0)
		{
			$set = $ilDB->query("SELECT count(usr_id) cnt FROM ut_lp_marks WHERE ".
				" obj_id = ".$ilDB->quote($a_obj_id, "integer")." AND ".
				$ilDB->in("usr_id", $a_users, false, "integer"));
			$r = $ilDB->fetchAssoc($set);
			if ($r["cnt"] < count($a_users))
			{
				$missing = true;
			}
		}

		// refresh status, if records are dirty or missing
		if ($dirty || $missing)
		{
			require_once "Services/Tracking/classes/class.ilLPStatusFactory.php"; // #13330
			$trac_obj = ilLPStatusFactory::_getInstance($a_obj_id);
			$trac_obj->refreshStatus($a_obj_id, $a_users);
		}
	}
	
	static protected function raiseEvent($a_obj_id, $a_usr_id, $a_status, $a_percentage)
	{
		global $ilAppEventHandler;

		$log = ilLoggerFactory::getLogger('trac');
		$log->debug("obj_id: ".$a_obj_id.", user id: ".$a_usr_id.", status: ".
			$a_status.", percentage: ".$a_percentage);

		$ilAppEventHandler->raise("Services/Tracking", "updateStatus", array(
			"obj_id" => $a_obj_id,
			"usr_id" => $a_usr_id,
			"status" => $a_status,
			"percentage" => $a_percentage
			));
	}
	
	/**
	 * Refresh status
	 *
	 * @param
	 * @return
	 */
	function refreshStatus($a_obj_id, $a_users = null)
	{
		include_once("./Services/Tracking/classes/class.ilLPStatusWrapper.php");
		$not_attempted = ilLPStatusWrapper::_getNotAttempted($a_obj_id);
		foreach ($not_attempted as $user_id)
		{
			$percentage = $this->determinePercentage($a_obj_id, $user_id);
			if(self::writeStatus($a_obj_id, $user_id, self::LP_STATUS_NOT_ATTEMPTED_NUM, $percentage, true))
			{
				//self::raiseEvent($a_obj_id, $user_id, self::LP_STATUS_NOT_ATTEMPTED_NUM, $percentage);
			}
		}
		$in_progress = ilLPStatusWrapper::_getInProgress($a_obj_id);
		foreach ($in_progress as $user_id)
		{
			$percentage = $this->determinePercentage($a_obj_id, $user_id);
			if(self::writeStatus($a_obj_id, $user_id, self::LP_STATUS_IN_PROGRESS_NUM, $percentage, true))
			{
				//self::raiseEvent($a_obj_id, $user_id, self::LP_STATUS_IN_PROGRESS_NUM, $percentage);
			}
		}
		$completed = ilLPStatusWrapper::_getCompleted($a_obj_id);
		foreach ($completed as $user_id)
		{
			$percentage = $this->determinePercentage($a_obj_id, $user_id);
			if(self::writeStatus($a_obj_id, $user_id, self::LP_STATUS_COMPLETED_NUM, $percentage, true))
			{
				//self::raiseEvent($a_obj_id, $user_id, self::LP_STATUS_COMPLETED_NUM, $percentage);
			}
		}
		$failed = ilLPStatusWrapper::_getFailed($a_obj_id);
		foreach ($failed as $user_id)
		{
			$percentage = $this->determinePercentage($a_obj_id, $user_id);
			if(self::writeStatus($a_obj_id, $user_id, self::LP_STATUS_FAILED_NUM, $percentage, true))
			{
				//self::raiseEvent($a_obj_id, $user_id, self::LP_STATUS_FAILED_NUM, $percentage);
			}
		}		
		if($a_users)
		{		
			$missing_users = array_diff($a_users, $not_attempted+$in_progress+$completed+$failed);			
			if($missing_users)
			{
				foreach ($missing_users as $user_id)
				{		
					ilLPStatusWrapper::_updateStatus($a_obj_id, $user_id);
				}
			}
		}
	}

	/**
	 * Write status for user and object
	 *
	 * @param
	 * @return bool
	 */
	static function writeStatus($a_obj_id, $a_user_id, $a_status, $a_percentage = false, $a_force_per = false)
	{
		global $ilDB;

		$log = ilLoggerFactory::getLogger('trac');
		$log->debug("obj_id: ".$a_obj_id.", user id: ".$a_user_id.", status: ".
			$a_status.", percentage: ".$a_percentage.", force: ".$a_force_per);

		$update_collections = false;

		// get status in DB
		$set = $ilDB->query("SELECT usr_id,status,status_dirty FROM ut_lp_marks WHERE ".
			" obj_id = ".$ilDB->quote($a_obj_id, "integer")." AND ".
			" usr_id = ".$ilDB->quote($a_user_id, "integer")
			);
		$rec = $ilDB->fetchAssoc($set);	
		
		// update
		if ($rec)
		{
			// status has changed: update
			if ($rec["status"] != $a_status)
			{
				$ret = $ilDB->manipulate("UPDATE ut_lp_marks SET ".
					" status = ".$ilDB->quote($a_status, "integer").",".
					" status_changed = ".$ilDB->now().",".
					" status_dirty = ".$ilDB->quote(0, "integer").
					" WHERE usr_id = ".$ilDB->quote($a_user_id, "integer").
					" AND obj_id = ".$ilDB->quote($a_obj_id, "integer")
					);
				if ($ret != 0)
				{
					$update_collections = true;
				}
			}
			// status has not changed: reset dirty flag
			else if ($rec["status_dirty"])
			{
				$ilDB->manipulate("UPDATE ut_lp_marks SET ".
					" status_dirty = ".$ilDB->quote(0, "integer").
					" WHERE usr_id = ".$ilDB->quote($a_user_id, "integer").
					" AND obj_id = ".$ilDB->quote($a_obj_id, "integer")
					);
			}
		}
		// insert
		else
		{
			/*
			$ilDB->manipulate("INSERT INTO ut_lp_marks ".
				"(status, status_changed, usr_id, obj_id, status_dirty) VALUES (".
				$ilDB->quote($a_status, "integer").",".
				$ilDB->now().",".
				$ilDB->quote($a_user_id, "integer").",".
				$ilDB->quote($a_obj_id, "integer").",".
				$ilDB->quote(0, "integer").
				")");
			*/
			
			// #13783
			$ilDB->replace("ut_lp_marks",
				array(
					"obj_id" => array("integer", $a_obj_id),
					"usr_id" => array("integer", $a_user_id)
				),
				array(
					"status" => array("integer", $a_status),
					"status_changed" => array("timestamp", date("Y-m-d H:i:s")), // was $ilDB->now()
					"status_dirty" => array("integer", 0)
				)
			);			
			
			$update_collections = true;
		}

		// update percentage
		if ($a_percentage !== false || $a_force_per)
		{
			$a_percentage = max(0, (int) $a_percentage);
			$a_percentage = min(100, $a_percentage);
			$ret = $ilDB->manipulate("UPDATE ut_lp_marks SET ".
				" percentage = ".$ilDB->quote($a_percentage, "integer").
				" WHERE usr_id = ".$ilDB->quote($a_user_id, "integer").
				" AND obj_id = ".$ilDB->quote($a_obj_id, "integer")
				);
		}

		// update collections
		if ($update_collections)
		{
			// a change occured - remove existing cache entry
			include_once("./Services/Tracking/classes/class.ilLPStatusWrapper.php");
			ilLPStatusWrapper::_removeStatusCache($a_obj_id, $a_user_id);			
			
			$set = $ilDB->query("SELECT ut_lp_collections.obj_id obj_id FROM ".
				"object_reference JOIN ut_lp_collections ON ".
				"(object_reference.obj_id = ".$ilDB->quote($a_obj_id, "integer").
				" AND object_reference.ref_id = ut_lp_collections.item_id)");
			while ($rec = $ilDB->fetchAssoc($set))
			{
				if (in_array(ilObject::_lookupType($rec["obj_id"]), array("crs", "grp", "fold")))
				{
					// just to make sure - remove existing cache entry 
					ilLPStatusWrapper::_removeStatusCache($rec["obj_id"], $a_user_id);
					
					ilLPStatusWrapper::_updateStatus($rec["obj_id"], $a_user_id);
				}
			}

			self::raiseEvent($a_obj_id, $a_user_id, $a_status, $a_percentage);
		}
		
		return $update_collections;
	}
	
	/**
	 * This function shoudl be clalled for normal "read events".
	 * The "in progress" status is only written,
	 * if current status is "NOT ATTEMPTED"
	 */
	static function setInProgressIfNotAttempted($a_obj_id, $a_user_id)
	{
		global $ilDB;
		
		// #11513

		$needs_update = false;

		$set = $ilDB->query("SELECT usr_id, status FROM ut_lp_marks WHERE ".
			" obj_id = ".$ilDB->quote($a_obj_id, "integer")." AND ".
			" usr_id = ".$ilDB->quote($a_user_id, "integer")
			);			
		if ($rec = $ilDB->fetchAssoc($set))
		{
			// current status is not attempted, so we need to update
			if($rec["status"] == self::LP_STATUS_NOT_ATTEMPTED_NUM)
			{
				$needs_update = true;
			}
		}
		else
		{
			// no ut_lp_marks yet, we should update
			$needs_update = true;
		}
			
		if($needs_update)
		{
			require_once "Services/Tracking/classes/class.ilLPStatusWrapper.php";
			ilLPStatusWrapper::_updateStatus($a_obj_id, $a_user_id);
		}
	}
	
	/**
	 * Sets all status to dirty. For testing puproses.
	 *
	 * @param
	 * @return
	 */
	static function setAllDirty()
	{
		global $ilDB;
	
		$ilDB->manipulate("UPDATE ut_lp_marks SET ".
			" status_dirty = ".$ilDB->quote(1, "integer")
			);
		
	}

	/**
	 * Sets status of an object to dirty.
	 *
	 * @param	integer		object id
	 * @return
	 */
	static function setDirty($a_obj_id)
	{
		global $ilDB;
	
		$ilDB->manipulate("UPDATE ut_lp_marks SET ".
			" status_dirty = ".$ilDB->quote(1, "integer").
			" WHERE obj_id = ".$ilDB->quote($a_obj_id, "integer")
			);
	}
	
	/**
	 * Lookup status
	 *
	 * @param int $a_obj_id object id
	 * @param int $a_user_id user id
	 * @param bool $a_create 
	 */
	public static function _lookupStatus($a_obj_id, $a_user_id, $a_create = true)
	{
		global $ilDB;
		
		$set = $ilDB->query("SELECT status FROM ut_lp_marks WHERE ".
			" status_dirty = ".$ilDB->quote(0, "integer").
			" AND usr_id = ".$ilDB->quote($a_user_id, "integer").
			" AND obj_id = ".$ilDB->quote($a_obj_id, "integer")
			);
		if ($rec = $ilDB->fetchAssoc($set))
		{
			return $rec["status"];
		}
		else if((bool)$a_create)
		{
			include_once("./Services/Tracking/classes/class.ilLPStatusWrapper.php");
			ilLPStatusWrapper::_updateStatus($a_obj_id, $a_user_id); 
			$set = $ilDB->query("SELECT status FROM ut_lp_marks WHERE ".
				" status_dirty = ".$ilDB->quote(0, "integer").
				" AND usr_id = ".$ilDB->quote($a_user_id, "integer").
				" AND obj_id = ".$ilDB->quote($a_obj_id, "integer")
				);
			if ($rec = $ilDB->fetchAssoc($set))
			{
				return $rec["status"];
			}
		}
	}
	
	/**
	 * Lookup percentage
	 *
	 * @param int $a_obj_id object id
	 * @param int $a_user_id user id
	 */
	public static function _lookupPercentage($a_obj_id, $a_user_id)
	{
		global $ilDB;
		
		$set = $ilDB->query("SELECT percentage FROM ut_lp_marks WHERE ".
			" status_dirty = ".$ilDB->quote(0, "integer").
			" AND usr_id = ".$ilDB->quote($a_user_id, "integer").
			" AND obj_id = ".$ilDB->quote($a_obj_id, "integer")
			);
		if ($rec = $ilDB->fetchAssoc($set))
		{
			return $rec["percentage"];
		}
	}
	
	/**
	 * Lookup user object completion
	 * 
	 * @param int $a_obj_id
	 * @param int $a_user_id
	 * @return bool
	 */
	public static function _hasUserCompleted($a_obj_id, $a_user_id)
	{
		return (self::_lookupStatus($a_obj_id, $a_user_id) == self::LP_STATUS_COMPLETED_NUM);
	}
		
	/**
	 * Lookup status changed
	 *
	 * @param int $a_obj_id object id
	 * @param int $a_user_id user id
	 */
	public static function _lookupStatusChanged($a_obj_id, $a_user_id)
	{
		global $ilDB;
		
		$set = $ilDB->query("SELECT status_changed FROM ut_lp_marks WHERE ".
			" status_dirty = ".$ilDB->quote(0, "integer").
			" AND usr_id = ".$ilDB->quote($a_user_id, "integer").
			" AND obj_id = ".$ilDB->quote($a_obj_id, "integer")
			);
		if ($rec = $ilDB->fetchAssoc($set))
		{
			return $rec["status_changed"];
		}
		else
		{
			include_once("./Services/Tracking/classes/class.ilLPStatusWrapper.php");
			ilLPStatusWrapper::_updateStatus($a_obj_id, $a_user_id); 
			$set = $ilDB->query("SELECT status_changed FROM ut_lp_marks WHERE ".
				" status_dirty = ".$ilDB->quote(0, "integer").
				" AND usr_id = ".$ilDB->quote($a_user_id, "integer").
				" AND obj_id = ".$ilDB->quote($a_obj_id, "integer")
				);
			if ($rec = $ilDB->fetchAssoc($set))
			{
				return $rec["status_changed"];
			}
		}
	}
	
	/**
	 * Get users with given status for object
	 * 
	 * @param int $a_obj_id
	 * @param int $a_status
	 * @param array $a_user_ids
	 * @return array 
	 */
	protected static function _lookupStatusForObject($a_obj_id, $a_status, $a_user_ids = null)
	{
		global $ilDB;
		
		$sql = "SELECT usr_id, status, status_dirty FROM ut_lp_marks".
			" WHERE obj_id = ".$ilDB->quote($a_obj_id, "integer").
			" AND status = ".$ilDB->quote($a_status, "integer");
		if($a_user_ids)
		{
			$sql .= " AND ".$ilDB->in("usr_id", $a_user_ids, "", "integer");
		}				
		
		$set = $ilDB->query($sql);
		$res = array();
		while($rec = $ilDB->fetchAssoc($set))
		{			
			if($res["status_dirty"])
			{
				// update status and check again
				if(self::_lookupStatus($a_obj_id, $rec["usr_id"]) != $a_status)
				{
					continue;
				}
			}	
			$res[] = $rec["usr_id"];
		}
		
		return $res;
	}			
	
	/**
	 * Get completed users for object
	 * 
	 * @param int $a_obj_id
	 * @param array $a_user_ids
	 * @return array 
	 */
	public static function _lookupCompletedForObject($a_obj_id, $a_user_ids = null)
	{
		return self::_lookupStatusForObject($a_obj_id, self::LP_STATUS_COMPLETED_NUM, $a_user_ids);
	}
	
	/**
	 * Get failed users for object
	 * 
	 * @param int $a_obj_id
	 * @param array $a_user_ids
	 * @return array 
	 */
	public static function _lookupFailedForObject($a_obj_id, $a_user_ids = null)
	{
		return self::_lookupStatusForObject($a_obj_id, self::LP_STATUS_FAILED_NUM, $a_user_ids);
	}
	
	/**
	 * Get in progress users for object
	 * 
	 * @param int $a_obj_id
	 * @param array $a_user_ids
	 * @return array 
	 */
	public static function _lookupInProgressForObject($a_obj_id, $a_user_ids = null)
	{
		return self::_lookupStatusForObject($a_obj_id, self::LP_STATUS_IN_PROGRESS_NUM, $a_user_ids);
	}
	
	
	// 
	// LIST GUI
	// 
	
	/**
	 * Process given objects for lp-relevance
	 * 
	 * @param int $a_user_id
	 * @param array $a_obj_ids
	 * @param int $a_parent_ref_id
	 * @return arraye 
	 */
	protected static function validateLPForObjects($a_user_id, $a_obj_ids, $a_parent_ref_id)
	{		
		$lp_invalid = array();
		
		include_once "Services/Object/classes/class.ilObjectLP.php";			
		$memberships = ilObjectLP::getLPMemberships($a_user_id, $a_obj_ids, $a_parent_ref_id);
		foreach($memberships as $obj_id => $status)
		{
			if(!$status)
			{
				$lp_invalid[] = $obj_id;
			}
		}
		
		return array_diff($a_obj_ids, $lp_invalid);
	}
	
	/**
	 * Process lp modes for given objects
	 * 
	 * @param array $a_obj_ids
	 * @return array
	 */
	protected static function checkLPModesForObjects($a_obj_ids, array &$a_coll_obj_ids)
	{
		$valid = array();
		
		// all lp modes with collections (gathered separately)
		include_once "Services/Tracking/classes/collection/class.ilLPCollection.php";	
		$coll_modes = ilLPCollection::getCollectionModes();
		
		include_once "Services/Tracking/classes/class.ilLPObjSettings.php";			
		
		// check if objects have LP activated at all (DB entries)	
		$existing = ilLPObjSettings::_lookupDBModeForObjects($a_obj_ids);
		foreach($existing as $obj_id => $obj_mode)
		{												
			if($obj_mode != ilLPObjSettings::LP_MODE_DEACTIVATED)
			{
				$valid[$obj_id] = $obj_id;
				
				if(in_array($obj_mode, $coll_modes))
				{
					$a_coll_obj_ids[] = $obj_id;
				}
			}
		}
								
		// missing objects in DB (default mode)
		include_once "Services/Object/classes/class.ilObjectLP.php";			
		if(sizeof($existing) != sizeof($a_obj_ids))
		{											
			foreach(array_diff($a_obj_ids, $existing) as $obj_id)
			{
				$olp = ilObjectLP::getInstance($obj_id);
				$mode = $olp->getCurrentMode();
				if($mode == ilLPObjSettings::LP_MODE_DEACTIVATED)
				{
					// #11141
					unset($valid[$obj_id]);
				}
				else if($mode != ilLPObjSettings::LP_MODE_UNDEFINED)
				{
					$valid[$obj_id] = $obj_id;

					if(in_array($mode, $coll_modes))
					{
						$a_coll_obj_ids[] = $obj_id;
					}
				}
			}
			unset($existing);
		}
		
		return array_values($valid);
	}
	
	/**
	 * Get LP status for given objects (and user)
	 *
	 * @param int $a_user_id
	 * @param array $a_obj_ids
	 * @return array
	 */
	protected static function getLPStatusForObjects($a_user_id, $a_obj_ids)
	{
		global $ilDB; 
		
		$res = array();
		
		// get user lp data			
		$sql = "SELECT status, status_dirty, obj_id FROM ut_lp_marks".			
			" WHERE ".$ilDB->in("obj_id", $a_obj_ids, "", "integer").
			" AND usr_id = ".$ilDB->quote($a_user_id, "integer");
		$set = $ilDB->query($sql);
		while($row = $ilDB->fetchAssoc($set))
		{				
			if(!$row["status_dirty"])
			{				
				$res[$row["obj_id"]] = $row["status"];				
			}
			else
			{
				$res[$row["obj_id"]] = self::_lookupStatus($row["obj_id"], $a_user_id);
			}
		}

		// process missing user entries (same as dirty entries, see above)
		foreach($a_obj_ids as $obj_id)
		{
			if(!isset($res[$obj_id]))
			{					
				$res[$obj_id] = self::_lookupStatus($obj_id, $a_user_id);
				if($res[$obj_id] === null)
				{
					$res[$obj_id] = self::LP_STATUS_NOT_ATTEMPTED_NUM;
				}
			}
		}
			
		return $res;
	}
	
	public static function preloadListGUIData($a_obj_ids)
	{
		global $ilUser, $lng;
		
		$user_id = $ilUser->getId();
		
		$res = array();
		
		include_once("Services/Tracking/classes/class.ilObjUserTracking.php");
		if($ilUser->getId() != ANONYMOUS_USER_ID &&
			ilObjUserTracking::_enabledLearningProgress() &&
			ilObjUserTracking::_hasLearningProgressLearner() && // #12042
			ilObjUserTracking::_hasLearningProgressListGUI())
		{											
			// -- validate
			
			// :TODO: we need the parent ref id, but this is awful
			$a_obj_ids = self::validateLPForObjects($user_id, $a_obj_ids, (int)$_GET["ref_id"]);
			
			// we are not handling the collections differently yet
			$coll_obj_ids = array();
			$a_obj_ids = self::checkLPModesForObjects($a_obj_ids, $coll_obj_ids);
			
			
			// -- gather
			
			$res = self::getLPStatusForObjects($user_id, $a_obj_ids);
			
			
			// -- render

			// value to icon
			$lng->loadLanguageModule("trac");		
			include_once("./Services/Tracking/classes/class.ilLearningProgressBaseGUI.php");
			foreach($res as $obj_id => $status)
			{			
				$path = ilLearningProgressBaseGUI::_getImagePathForStatus($status);
				$text = ilLearningProgressBaseGUI::_getStatusText($status);
				$res[$obj_id] = ilUtil::img($path, $text);			
			}
		}
		
		self::$list_gui_cache = $res;		
	}
	
	public static function getListGUIStatus($a_obj_id, $a_image_only = true)
	{
<<<<<<< HEAD
		if ($a_image_only) {
			$image = '';
			if (isset(self::$list_gui_cache[$a_obj_id]["image"])) {
				$image = self::$list_gui_cache[$a_obj_id]["image"];
			}

			return $image;
		}
=======
>>>>>>> 3ebc9f08
		return self::$list_gui_cache[$a_obj_id];
	}
}	
?><|MERGE_RESOLUTION|>--- conflicted
+++ resolved
@@ -921,7 +921,6 @@
 	
 	public static function getListGUIStatus($a_obj_id, $a_image_only = true)
 	{
-<<<<<<< HEAD
 		if ($a_image_only) {
 			$image = '';
 			if (isset(self::$list_gui_cache[$a_obj_id]["image"])) {
@@ -930,8 +929,6 @@
 
 			return $image;
 		}
-=======
->>>>>>> 3ebc9f08
 		return self::$list_gui_cache[$a_obj_id];
 	}
 }	
