<?php declare(strict_types=1);

/* Copyright (c) 1998-2010 ILIAS open source, Extended GPL, see docs/LICENSE */

/**
 * Cron for lp object statistics
 * @author Jörg Lützenkirchen <luetzenkirchen@leifos.com>
 * @ingroup ServicesTracking
 */
class ilLPCronObjectStatistics extends ilCronJob
{
    protected int $date = 0;

    protected ilLanguage $lng;
    protected ilDBInterface $db;
    protected ilTree $tree;
    protected ilLogger $logger;

    public function __construct()
    {
        global $DIC;

        $this->logger = $DIC->logger()->trac();
        $this->lng = $DIC->language();
        $this->lng->loadLanguageModule("trac");
        $this->db = $DIC->database();
        $this->tree = $DIC->repositoryTree();
    }

    public function getId() : string
    {
        return "lp_object_statistics";
    }
    
    public function getTitle() : string
    {
        return $this->lng->txt("trac_object_statistics");
    }
    
    public function getDescription() : string
    {
        return $this->lng->txt("trac_object_statistics_info");
    }
    
    public function getDefaultScheduleType() : int
    {
        return self::SCHEDULE_TYPE_DAILY;
    }
    
    public function getDefaultScheduleValue() : ?int
    {
        return null;
    }
    
    public function hasAutoActivation() : bool
    {
        return true;
    }
    
    public function hasFlexibleSchedule() : bool
    {
        return false;
    }
    
    public function run() : ilCronJobResult
    {
        // all date related operations are based on this timestamp
        // should be midnight of yesterday (see gatherUserData()) to always have full day
        $this->date = strtotime("yesterday");
        
        $status = ilCronJobResult::STATUS_NO_ACTION;
        $message = array();
        
        $count = 0;
        $count += $this->gatherCourseLPData();
        $count += $this->gatherTypesData();
        $count += $this->gatherUserData();
        
        if ($count) {
            $status = ilCronJobResult::STATUS_OK;
        }
        
        $result = new ilCronJobResult();
        $result->setStatus($status);
        
        return $result;
    }
    
    /**
     * gather course data
     */
    protected function gatherCourseLPData()
    {
        $count = 0;
                
        // process all courses
        $all_courses = array_keys(ilObject::_getObjectsByType("crs"));
        if ($all_courses) {
            // gather objects in trash
            $trashed_objects = $this->tree->getSavedNodeObjIds($all_courses);
            
            include_once 'Services/Object/classes/class.ilObjectLP.php';
            include_once "Modules/Course/classes/class.ilCourseParticipants.php";
            include_once "Services/Tracking/classes/class.ilLPStatusWrapper.php";
            foreach ($all_courses as $crs_id) {
                // trashed objects will not change
                if (!in_array($crs_id, $trashed_objects)) {
                    $refs = ilObject::_getAllReferences($crs_id);
                    if (!count($refs)) {
                        $this->logger->warning('Found course without reference: obj_id = ' . $crs_id);
                        continue;
                    }
                    
                    // only if LP is active
                    $olp = ilObjectLP::getInstance($crs_id);
                    if (!$olp->isActive()) {
                        continue;
                    }
                                    
                    // only save once per day
                    $this->db->manipulate("DELETE FROM obj_lp_stat WHERE" .
                        " obj_id = " . $this->db->quote($crs_id, "integer") .
                        " AND fulldate = " . $this->db->quote(date("Ymd", $this->date), "integer"));
                    
                    $members = new ilCourseParticipants($crs_id);
                    $members = $members->getMembers();
                    
                    $in_progress = count(ilLPStatusWrapper::_lookupInProgressForObject($crs_id, $members));
                    $completed = count(ilLPStatusWrapper::_lookupCompletedForObject($crs_id, $members));
                    $failed = count(ilLPStatusWrapper::_lookupFailedForObject($crs_id, $members));
                    
                    // calculate with other values - there is not direct method
                    $not_attempted = count($members) - $in_progress - $completed - $failed;
                    
                    $set = array(
                        "type" => array("text", "crs"),
                        "obj_id" => array("integer", $crs_id),
                        "yyyy" => array("integer", date("Y", $this->date)),
                        "mm" => array("integer", date("m", $this->date)),
                        "dd" => array("integer", date("d", $this->date)),
                        "fulldate" => array("integer", date("Ymd", $this->date)),
                        "mem_cnt" => array("integer", count($members)),
                        "in_progress" => array("integer", $in_progress),
                        "completed" => array("integer", $completed),
                        "failed" => array("integer", $failed),
                        "not_attempted" => array("integer", $not_attempted)
                        );
                    
                    $this->db->insert("obj_lp_stat", $set);
                    $count++;
<<<<<<< HEAD
                    ilCronManager::ping($this->getId());
=======
                    
                    // #17928
                    $DIC->cron()->manager()->ping($this->getId());
>>>>>>> 382cd98d
                }
            }
        }
        return $count;
    }
    
    protected function gatherTypesData()
    {
        $count = 0;
        $data = ilTrQuery::getObjectTypeStatistics();
        foreach ($data as $type => $item) {
            // only save once per day
            $this->db->manipulate("DELETE FROM obj_type_stat WHERE" .
                " type = " . $this->db->quote($type, "text") .
                " AND fulldate = " . $this->db->quote(date("Ymd", $this->date), "integer"));
            
            $set = array(
                "type" => array("text", $type),
                "yyyy" => array("integer", date("Y", $this->date)),
                "mm" => array("integer", date("m", $this->date)),
                "dd" => array("integer", date("d", $this->date)),
                "fulldate" => array("integer", date("Ymd", $this->date)),
                "cnt_references" => array("integer", (int) $item["references"]),
                "cnt_objects" => array("integer", (int) $item["objects"]),
                "cnt_deleted" => array("integer", (int) $item["deleted"])
                );

            $this->db->insert("obj_type_stat", $set);
            
            $count++;
<<<<<<< HEAD
            ilCronManager::ping($this->getId());
=======
            
            // #17928
            $DIC->cron()->manager()->ping($this->getId());
>>>>>>> 382cd98d
        }
        return $count;
    }
    
    protected function gatherUserData()
    {
        $count = 0;
        $to = mktime(23, 59, 59, date("m", $this->date), date("d", $this->date), date("Y", $this->date));
                    
        $sql = "SELECT COUNT(DISTINCT(usr_id)) counter,obj_id FROM read_event" .
            " WHERE last_access >= " . $this->db->quote($this->date, "integer") .
            " AND last_access <= " . $this->db->quote($to, "integer") .
            " GROUP BY obj_id";
        $set = $this->db->query($sql);
        while ($row = $this->db->fetchAssoc($set)) {
            // only save once per day
            $this->db->manipulate("DELETE FROM obj_user_stat" .
                " WHERE fulldate = " . $this->db->quote(date("Ymd", $this->date), "integer") .
                " AND obj_id = " . $this->db->quote($row["obj_id"], "integer"));

            $iset = array(
                "obj_id" => array("integer", $row["obj_id"]),
                "yyyy" => array("integer", date("Y", $this->date)),
                "mm" => array("integer", date("m", $this->date)),
                "dd" => array("integer", date("d", $this->date)),
                "fulldate" => array("integer", date("Ymd", $this->date)),
                "counter" => array("integer", $row["counter"])
                );

            $this->db->insert("obj_user_stat", $iset);
            
            $count++;
<<<<<<< HEAD
            ilCronManager::ping($this->getId());
=======
            
            // #17928
            $DIC->cron()->manager()->ping($this->getId());
>>>>>>> 382cd98d
        }
        return $count;
    }
}<|MERGE_RESOLUTION|>--- conflicted
+++ resolved
@@ -15,6 +15,7 @@
     protected ilDBInterface $db;
     protected ilTree $tree;
     protected ilLogger $logger;
+    protected ilCronManagerInterface $cron_manager;
 
     public function __construct()
     {
@@ -25,6 +26,7 @@
         $this->lng->loadLanguageModule("trac");
         $this->db = $DIC->database();
         $this->tree = $DIC->repositoryTree();
+        $this->cron_manager = $DIC->cron()->manager();
     }
 
     public function getId() : string
@@ -148,13 +150,7 @@
                     
                     $this->db->insert("obj_lp_stat", $set);
                     $count++;
-<<<<<<< HEAD
-                    ilCronManager::ping($this->getId());
-=======
-                    
-                    // #17928
-                    $DIC->cron()->manager()->ping($this->getId());
->>>>>>> 382cd98d
+                    $this->cron_manager->ping($this->getId());
                 }
             }
         }
@@ -185,13 +181,7 @@
             $this->db->insert("obj_type_stat", $set);
             
             $count++;
-<<<<<<< HEAD
-            ilCronManager::ping($this->getId());
-=======
-            
-            // #17928
-            $DIC->cron()->manager()->ping($this->getId());
->>>>>>> 382cd98d
+            $this->cron_manager->ping($this->getId());
         }
         return $count;
     }
@@ -224,13 +214,7 @@
             $this->db->insert("obj_user_stat", $iset);
             
             $count++;
-<<<<<<< HEAD
-            ilCronManager::ping($this->getId());
-=======
-            
-            // #17928
-            $DIC->cron()->manager()->ping($this->getId());
->>>>>>> 382cd98d
+            $this->cron_manager->ping($this->getId());
         }
         return $count;
     }
