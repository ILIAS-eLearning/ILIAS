<?php declare(strict_types=1);
/* Copyright (c) 1998-2015 ILIAS open source, Extended GPL, see docs/LICENSE */


require_once 'Services/Tracking/classes/class.ilLPStatus.php';
require_once 'Services/Tracking/classes/class.ilLearningProgress.php';

/**
 * @author Michael Jansen <mjansen@databay.de>
 * @package ServicesTracking
 */
class ilLPStatusContentVisited extends ilLPStatus
{
    /**
     * @inheritdoc
     */
    public static function _getCompleted(int $a_obj_id) : array
    {
        $userIds = [];

        $allReadEvents = \ilChangeEvent::_lookupReadEvents($a_obj_id);
        foreach ($allReadEvents as $event) {
            $userIds[] = $event['usr_id'];
        }

        return $userIds;
    }

    /**
     * @inheritdoc
     */
    public function determineStatus(int $a_obj_id, int $a_usr_id, object $a_obj = null) : int
    {
        /**
         * @var $ilObjDataCache ilObjectDataCache
         */
        global $DIC;

        $ilObjDataCache = $DIC['ilObjDataCache'];

        $status = self::LP_STATUS_NOT_ATTEMPTED_NUM;

        switch ($this->ilObjDataCache->lookupType($a_obj_id)) {
            case 'file':
            case 'copa':
<<<<<<< HEAD
                if (\ilChangeEvent::hasAccessed($a_obj_id, $a_usr_id)) {
=======
            case 'htlm':
                if (\ilChangeEvent::hasAccessed($a_obj_id, $a_user_id)) {
>>>>>>> 382cd98d
                    $status = self::LP_STATUS_COMPLETED_NUM;
                }
                break;
        }

        return $status;
    }
}<|MERGE_RESOLUTION|>--- conflicted
+++ resolved
@@ -43,12 +43,8 @@
         switch ($this->ilObjDataCache->lookupType($a_obj_id)) {
             case 'file':
             case 'copa':
-<<<<<<< HEAD
+            case 'htlm':
                 if (\ilChangeEvent::hasAccessed($a_obj_id, $a_usr_id)) {
-=======
-            case 'htlm':
-                if (\ilChangeEvent::hasAccessed($a_obj_id, $a_user_id)) {
->>>>>>> 382cd98d
                     $status = self::LP_STATUS_COMPLETED_NUM;
                 }
                 break;
