--- conflicted
+++ resolved
@@ -29,9 +29,6 @@
  */
 class ilLPStatusCollection extends ilLPStatus
 {
-<<<<<<< HEAD
-    public static function _getNotAttempted(int $a_obj_id): array
-=======
     private ilTree $tree;
 
     public function __construct(int $a_obj_id)
@@ -42,8 +39,7 @@
         $this->tree = $DIC->repositoryTree();
     }
 
-    public static function _getNotAttempted(int $a_obj_id) : array
->>>>>>> de175811
+    public static function _getNotAttempted(int $a_obj_id): array
     {
         $users = array();
 
@@ -389,7 +385,7 @@
      * @param int $usrId
      * @return bool
      */
-    protected function isMember(int $objId, int $usrId) : bool
+    protected function isMember(int $objId, int $usrId): bool
     {
         switch ($this->ilObjDataCache->lookupType($objId)) {
             case 'crs':
