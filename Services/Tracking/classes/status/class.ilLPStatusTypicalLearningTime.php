--- conflicted
+++ resolved
@@ -66,11 +66,7 @@
 	}
 
 	function _getStatusInfo($a_obj_id)
-<<<<<<< HEAD
-	{
-=======
 	{		
->>>>>>> caf42789
 		$status_info['tlt'] = ilMDEducational::_getTypicalLearningTimeSeconds($a_obj_id);
 
 		return $status_info;
