<?php declare(strict_types=0);
<<<<<<< HEAD
=======

>>>>>>> 2e658cf6
/**
 * This file is part of ILIAS, a powerful learning management system
 * published by ILIAS open source e-Learning e.V.
 *
 * ILIAS is licensed with the GPL-3.0,
 * see https://www.gnu.org/licenses/gpl-3.0.en.html
 * You should have received a copy of said license along with the
 * source code, too.
 *
 * If this is not the case or you just want to try ILIAS, you'll find
 * us at:
 * https://www.ilias.de
 * https://github.com/ILIAS-eLearning
 *
 *********************************************************************/

/**
 * Class ilObjUserTrackingGUI
 * @author       Stefan Meyer <meyer@leifos.com>
 * @ilCtrl_Calls ilLearningProgressGUI: ilLPListOfObjectsGUI, ilLPListOfSettingsGUI, ilLPListOfProgressGUI
 * @ilCtrl_Calls ilLearningProgressGUI: ilLPObjectStatisticsGUI
 */
class ilLearningProgressGUI extends ilLearningProgressBaseGUI
{
    /**
     * execute command
     */
    public function executeCommand()
    {
        $this->ctrl->setReturn($this, "");

        // E.g personal desktop mode needs locator header icon ...
        $this->__buildHeader();
        switch ($this->__getNextClass()) {
            case 'illplistofprogressgui':

                $this->help->setScreenIdComponent(
                    "lp_" . ilObject::_lookupType($this->getRefId(), true)
                );

                $this->__setSubTabs(self::LP_ACTIVE_PROGRESS);
                $this->__setCmdClass('illplistofprogressgui');
                $lop_gui = new ilLPListOfProgressGUI(
                    $this->getMode(),
                    $this->getRefId(),
                    $this->getUserId()
                );
                $this->ctrl->forwardCommand($lop_gui);
                break;

            case 'illplistofobjectsgui':
                if ($this->getRefId() &&
                    !ilLearningProgressAccess::checkPermission(
                        'read_learning_progress',
                        $this->getRefId()
                    )) {
                    return;
                }

                if (stristr($this->ctrl->getCmd(), "matrix")) {
                    $this->__setSubTabs(self::LP_ACTIVE_MATRIX);
                } elseif (stristr($this->ctrl->getCmd(), "summary")) {
                    $this->__setSubTabs(self::LP_ACTIVE_SUMMARY);
                } else {
                    $this->__setSubTabs(self::LP_ACTIVE_OBJECTS);
                }
                $loo_gui = new ilLPListOfObjectsGUI(
                    $this->getMode(),
                    $this->getRefId()
                );
                $this->__setCmdClass('illplistofobjectsgui');
                $this->ctrl->forwardCommand($loo_gui);
                break;

            case 'illplistofsettingsgui':
                if ($this->getRefId() &&
                    !ilLearningProgressAccess::checkPermission(
                        'edit_learning_progress',
                        $this->getRefId()
                    )) {
                    return;
                }

                $this->__setSubTabs(self::LP_ACTIVE_SETTINGS);
                $los_gui = new ilLPListOfSettingsGUI(
                    $this->getMode(),
                    $this->getRefId()
                );
                $this->__setCmdClass('illplistofsettingsgui');
                $this->ctrl->forwardCommand($los_gui);
                break;

            case 'illpobjectstatisticsgui':
                if (stristr($this->ctrl->getCmd(), "access")) {
                    $this->__setSubTabs(self::LP_ACTIVE_OBJSTATACCESS);
                } elseif (stristr($this->ctrl->getCmd(), "types")) {
                    $this->__setSubTabs(self::LP_ACTIVE_OBJSTATTYPES);
                } elseif (stristr($this->ctrl->getCmd(), "daily")) {
                    $this->__setSubTabs(self::LP_ACTIVE_OBJSTATDAILY);
                } else {
                    $this->__setSubTabs(self::LP_ACTIVE_OBJSTATADMIN);
                }
                $this->__setCmdClass('illpobjectstatisticsgui');
                $this->tabs_gui->activateTab('statistics');
                $ost_gui = new ilLPObjectStatisticsGUI(
                    $this->getMode(),
                    $this->getRefId()
                );
                $this->ctrl->forwardCommand($ost_gui);
                break;

            default:
                $cmd = $this->ctrl->getCmd();
                if (!$cmd) {
                    return;
                }
                $this->$cmd();
                $this->tpl->printToStdout();
                break;
        }

        // E.G personal desktop mode needs $tpl->show();
        $this->__buildFooter();
    }

    public function __setCmdClass(string $a_class) : void
    {
        // If cmd class == 'illearningprogressgui' the cmd class is set to the the new forwarded class
        // otherwise e.g illplistofprogressgui tries to forward (back) to illearningprogressgui.
        if ($this->ctrl->getCmdClass() == strtolower(get_class($this))) {
            $this->ctrl->setCmdClass(strtolower($a_class));
        }
    }

    public function __getNextClass() : string
    {
        // #9857
        if (!ilObjUserTracking::_enabledLearningProgress()) {
            return '';
        }

        if (strlen($next_class = $this->ctrl->getNextClass())) {
            if ($this->getMode() == self::LP_CONTEXT_PERSONAL_DESKTOP) {
                ilSession::set('il_lp_history', $next_class);
            }
            return $next_class;
        }
        switch ($this->getMode()) {
            case self::LP_CONTEXT_ADMINISTRATION:
                return 'illplistofobjectsgui';

            case self::LP_CONTEXT_REPOSITORY:
                $cmd = $this->ctrl->getCmd();
                if (in_array(
                    $cmd,
                    array("editManual", "updatemanual", "showtlt")
                )) {
                    return "";
                }

                // #12771
                $olp = ilObjectLP::getInstance(
                    ilObject::_lookupObjId($this->getRefId())
                );
                if (!$olp->isActive()) {
                    if (!($olp instanceof ilPluginLP) &&
                        ilLearningProgressAccess::checkPermission(
                            'edit_learning_progress',
                            $this->getRefId()
                        )) {
                        return 'illplistofsettingsgui';
                    } else {
                        return '';
                    }
                }

                if (!$this->anonymized &&
                    ilLearningProgressAccess::checkPermission(
                        'read_learning_progress',
                        $this->getRefId()
                    )) {
                    return 'illplistofobjectsgui';
                }
                if (
                ilLearningProgressAccess::checkPermission(
                    'edit_learning_progress',
                    $this->getRefId()
                )) {
                    return 'illplistofsettingsgui';
                }
                return 'illplistofprogressgui';

            case self::LP_CONTEXT_PERSONAL_DESKTOP:

                $has_edit = ilObjUserTracking::_hasLearningProgressOtherUsers();
                $has_personal = ilObjUserTracking::_hasLearningProgressLearner(
                );

                if ($has_edit || $has_personal) {
                    // default (#10928)
                    $tgt = null;
                    if ($has_personal) {
                        $tgt = 'illplistofprogressgui';
                    } elseif ($has_edit) {
                        $tgt = 'illplistofobjectsgui';
                    }

                    // validate session
                    switch (ilSession::get('il_lp_history')) {
                        case 'illplistofobjectsgui':
                            if (!$has_edit) {
                                ilSession::clear('il_lp_history');
                            }
                            break;

                        case 'illplistofprogressgui':
                            if (!$has_personal) {
                                ilSession::clear('il_lp_history');
                            }
                            break;
                    }

                    if (ilSession::get('il_lp_history')) {
                        return ilSession::get('il_lp_history');
                    } elseif ($tgt) {
                        return $tgt;
                    }
                }

                // should not happen
                ilUtil::redirect("ilias.php?baseClass=ilDashboardGUI");

            // no break
            case self::LP_CONTEXT_USER_FOLDER:
            case self::LP_CONTEXT_ORG_UNIT:
                if (ilObjUserTracking::_enabledUserRelatedData()) {
                    return 'illplistofprogressgui';
                }
                break;
        }
        return '';
    }

    /**
     * Show progress screen for "edit manual"
     */
    protected function editManual() : void
    {
        if (ilLearningProgressAccess::checkAccess($this->getRefId())) {
            $olp = ilObjectLP::getInstance(
                ilObject::_lookupObjId($this->getRefId())
            );
            if ($olp->getCurrentMode(
                ) == ilLPObjSettings::LP_MODE_COLLECTION_MANUAL) {
                $form = $this->initCollectionManualForm();
                $this->tpl->setContent($form->getHTML());
            }
        }
    }

    protected function initCollectionManualForm() : ilPropertyFormGUI
    {
        $form = new ilPropertyFormGUI();
        $form->setFormAction($this->ctrl->getFormAction($this, "updatemanual"));
        $form->setTitle($this->lng->txt("learning_progress"));
        $form->setDescription(
            $this->lng->txt("trac_collection_manual_learner_info")
        );

        $coll_items = array();

        $olp = ilObjectLP::getInstance($this->getObjId());
        $collection = $olp->getCollectionInstance();
        $subitem_info = '';
        $subitem_title = '';
        $possible_items = [];
        if ($collection) {
            $coll_items = $collection->getItems();
            $possible_items = $collection->getPossibleItems(
                $this->getRefId()
            ); // for titles

            switch (ilObject::_lookupType($this->getObjId())) {
                case "lm":
                    $subitem_title = $this->lng->txt("objs_st");
                    $subitem_info = $this->lng->txt(
                        "trac_collection_manual_learner_lm_info"
                    );
                    break;
            }
        }

        $class = ilLPStatusFactory::_getClassById(
            $this->getObjId(),
            ilLPObjSettings::LP_MODE_COLLECTION_MANUAL
        );
        $lp_data = $class::_getObjectStatus($this->getObjId(), $this->usr_id);

        $icons = ilLPStatusIcons::getInstance(ilLPStatusIcons::ICON_VARIANT_LONG);

        $grp = new ilCheckboxGroupInputGUI($subitem_title, "sids");
        $grp->setInfo($subitem_info);
        $form->addItem($grp);

        // #14994 - using possible items for proper sorting

        $completed = array();
        foreach (array_keys($possible_items) as $item_id) {
            if (!in_array($item_id, $coll_items)) {
                continue;
            }

            $info = null;
            $status = ilLPStatus::LP_STATUS_NOT_ATTEMPTED_NUM;

            if (isset($lp_data[$item_id])) {
                $changed = new ilDateTime($lp_data[$item_id][1], IL_CAL_UNIX);
                $info = $this->lng->txt(
                    "trac_collection_manual_learner_changed_ts"
                ) . ": " .
                    ilDatePresentation::formatDate($changed);

                if ($lp_data[$item_id][0]) {
                    $status = ilLPStatus::LP_STATUS_COMPLETED_NUM;
                    $completed[] = $item_id;
                }
            }

            $icon = $icons->renderIconForStatus($status);

            $opt = new ilCheckboxOption(
                $icon . " " . $possible_items[$item_id]["title"],
                $item_id
            );
            if ($info) {
                $opt->setInfo($info);
            }
            $grp->addOption($opt);
        }

        if ($completed) {
            $grp->setValue($completed);
        }

        $form->addCommandButton("updatemanual", $this->lng->txt("save"));

        return $form;
    }

    protected function updateManual() : void
    {
        if (ilLearningProgressAccess::checkAccess($this->getRefId())) {
            $olp = ilObjectLP::getInstance(
                ilObject::_lookupObjId($this->getRefId())
            );
            if ($olp->getCurrentMode(
                ) == ilLPObjSettings::LP_MODE_COLLECTION_MANUAL) {
                $form = $this->initCollectionManualForm();
                if ($form->checkInput()) {
                    $class = ilLPStatusFactory::_getClassById(
                        $this->getObjId(),
                        ilLPObjSettings::LP_MODE_COLLECTION_MANUAL
                    );
                    $class::_setObjectStatus(
                        $this->getObjId(),
                        $this->usr_id,
                        $form->getInput("sids")
                    );

                    $this->tpl->setOnScreenMessage(
                        'success',
                        $this->lng->txt(
                            "settings_saved"
                        ),
                        true
                    );
                }

                $this->ctrl->redirect($this, "editManual");
            }
        }
    }

    protected function showtlt()
    {
        $form = new ilPropertyFormGUI();
        $form->setFormAction($this->ctrl->getFormAction($this, "showtlt"));
        $form->setTitle($this->lng->txt("learning_progress"));
        $form->setDescription(
            $this->lng->txt("trac_collection_tlt_learner_info")
        );

        $coll_items = array();

        $olp = ilObjectLP::getInstance($this->getObjId());
        $collection = $olp->getCollectionInstance();
        $possible_items = [];
        if ($collection) {
            $coll_items = $collection->getItems();
            $possible_items = $collection->getPossibleItems(
                $this->getRefId()
            ); // for titles
        }

        $class = ilLPStatusFactory::_getClassById(
            $this->getObjId(),
            ilLPObjSettings::LP_MODE_COLLECTION_TLT
        );
        $info = $class::_getStatusInfo($this->getObjId(), true);

        $icons = ilLPStatusIcons::getInstance(ilLPStatusIcons::ICON_VARIANT_LONG);

        foreach ($coll_items as $item_id) {
            // #16599 - deleted items should not be displayed
            if (!array_key_exists($item_id, $possible_items)) {
                continue;
            }

            $field = new ilCustomInputGUI($possible_items[$item_id]["title"]);

            // lp status
            $status = ilLPStatus::LP_STATUS_NOT_ATTEMPTED_NUM;
            if (isset($info["completed"][$item_id]) &&
                in_array($this->user->getId(), $info["completed"][$item_id])) {
                $status = ilLPStatus::LP_STATUS_COMPLETED_NUM;
            } elseif (isset($info["in_progress"][$item_id]) &&
                in_array(
                    $this->user->getId(),
                    $info["in_progress"][$item_id]
                )) {
                $status = ilLPStatus::LP_STATUS_IN_PROGRESS_NUM;
            }
            $field->setHtml($icons->renderIconForStatus($status));

            // stats
            $spent = 0;
            if (isset($info["tlt_users"][$item_id][$this->user->getId()])) {
                $spent = $info["tlt_users"][$item_id][$this->user->getId()];
            }
            $needed = $info["tlt"][$item_id];
            if ($needed) {
                $field->setInfo(
                    sprintf(
                        $this->lng->txt("trac_collection_tlt_learner_subitem"),
                        ilDatePresentation::secondsToString($spent),
                        ilDatePresentation::secondsToString($needed),
                        min(100, round(abs($spent) / $needed * 100))
                    )
                );
            }

            $form->addItem($field);
        }

        $this->tpl->setContent($form->getHTML());
    }
}<|MERGE_RESOLUTION|>--- conflicted
+++ resolved
@@ -1,8 +1,5 @@
 <?php declare(strict_types=0);
-<<<<<<< HEAD
-=======
-
->>>>>>> 2e658cf6
+
 /**
  * This file is part of ILIAS, a powerful learning management system
  * published by ILIAS open source e-Learning e.V.
