--- conflicted
+++ resolved
@@ -31,7 +31,8 @@
 			if (ilMemcacheServer::count() > 0) {
 				$memcached->resetServerList();
 				$servers = array();
-				$list = ilMemcacheServer::where(array( 'status' => ilMemcacheServer::STATUS_ACTIVE ))->get();
+				$list = ilMemcacheServer::where(array( 'status' => ilMemcacheServer::STATUS_ACTIVE ))
+				                        ->get();
 				foreach ($list as $ilMemcacheServer) {
 					$servers[] = array(
 						$ilMemcacheServer->getHost(),
@@ -192,17 +193,9 @@
 
 
 	/**
-<<<<<<< HEAD
 	 * @inheritdoc
-=======
-	 * @inheritDoc
->>>>>>> 60777a4c
 	 */
 	public function isValid($key) {
 		return true;
 	}
-<<<<<<< HEAD
-}
-=======
-}
->>>>>>> 60777a4c
+}