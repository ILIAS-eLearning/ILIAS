<?php

require_once('./Services/GlobalCache/classes/class.ilGlobalCacheService.php');
require_once('./Services/Environment/classes/class.ilRuntime.php');

/**
 * Class ilApc
 *
 * @beta
 *
 * @author  Fabian Schmid <fs@studer-raimann.ch>
 * @version 1.0.0
 */
class ilApc extends ilGlobalCacheService {

	const MIN_MEMORY = 16;
	const CACHE_ID = 'user';


	/**
	 * @param $key
	 *
	 * @return bool
	 */
	public function exists($key) {
		if (function_exists('apcu_exists')) {
			return apcu_exists($this->returnKey($key));
		} else {
			return apcu_fetch($this->returnKey($key));
		}
	}


	/**
	 * @param     $key
	 * @param     $serialized_value
	 * @param int $ttl
	 *
	 * @return array|bool
	 */
	public function set($key, $serialized_value, $ttl = 0) {
		return apcu_store($this->returnKey($key), $serialized_value, $ttl);
	}


	/**
	 * @param $key
	 *
	 * @return mixed
	 */
	public function get($key) {
		return apcu_fetch($this->returnKey($key));
	}


	/**
	 * @param $key
	 *
	 * @return bool|string[]
	 */
	public function delete($key) {
		return apcu_delete($this->returnKey($key));
	}


	/**
	 * @return bool
	 */
	public function flush() {
		return apcu_clear_cache();
	}


	/**
	 * @param $value
	 *
	 * @return mixed|string
	 */
	public function serialize($value) {
		return ($value);
	}


	/**
	 * @param $serialized_value
	 *
	 * @return mixed
	 */
	public function unserialize($serialized_value) {
		return ($serialized_value);
	}


	/**
	 * @return array
	 */
	public function getInfo() {
		$return = array();

		$cache_info = apc_cache_info();

		unset($cache_info['cache_list']);
		unset($cache_info['slot_distribution']);

		$return['__cache_info'] = array(
			'apc.enabled'      => ini_get('apc.enabled'),
			'apc.shm_size'     => ini_get('apc.shm_size'),
			'apc.shm_segments' => ini_get('apc.shm_segments'),
			'apc.gc_ttl'       => ini_get('apc.gc_ttl'),
			'apc.user_ttl'     => ini_get('apc.ttl'),
			'info'             => $cache_info,
		);

		$cache_info = apc_cache_info();
		foreach ($cache_info['cache_list'] as $dat) {
			$key = $dat['key'];

			if (preg_match('/' . $this->getServiceId() . '_' . $this->getComponent() . '/', $key)) {
				$return[$key] = apc_fetch($key);
			}
		}

		return $return;
	}


	protected function getActive() {
		return function_exists('apcu_store');
	}


	/**
	 * @return bool
	 */
	protected function getInstallable() {
		return function_exists('apcu_store');
	}


	/**
	 * @return string
	 */
	protected function getMemoryLimit() {
		if (ilRuntime::getInstance()->isHHVM()) {
			return $this->getMinMemory() . 'M';
		}

		return ini_get('apc.shm_size');
	}


	/**
	 * @inheritDoc
	 */
	protected function getMinMemory() {
		return self::MIN_MEMORY;
	}


	/**
<<<<<<< HEAD
	 * @inheritdoc
=======
	 * @inheritDoc
>>>>>>> 60777a4c
	 */
	public function isValid($key) {
		return true;
	}
}
<|MERGE_RESOLUTION|>--- conflicted
+++ resolved
@@ -158,11 +158,7 @@
 
 
 	/**
-<<<<<<< HEAD
 	 * @inheritdoc
-=======
-	 * @inheritDoc
->>>>>>> 60777a4c
 	 */
 	public function isValid($key) {
 		return true;
