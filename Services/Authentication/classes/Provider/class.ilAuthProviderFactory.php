--- conflicted
+++ resolved
@@ -95,17 +95,15 @@
 				include_once './Services/AuthShibboleth/classes/class.ilAuthProviderShibboleth.php';
 				return new ilAuthProviderShibboleth($credentials);
 				
-<<<<<<< HEAD
 			case AUTH_LTI_PROVIDER:
 				$this->getLogger()->debug('Using lti provider authentication.');
 				include_once './Services/LTI/classes/InternalProvider/class.ilAuthProviderLTI.php';
 				return new ilAuthProviderLTI($credentials);
-=======
+
 			case AUTH_ECS:
 				$this->getLogger()->debug('Using ecs authentication.');
 				include_once './Services/WebServices/ECS/classes/class.ilAuthProviderECS.php';
 				return new ilAuthProviderECS($credentials);
->>>>>>> b83f34f8
 				
 		}
 		return null;
