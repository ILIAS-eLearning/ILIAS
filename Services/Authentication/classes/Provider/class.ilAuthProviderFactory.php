--- conflicted
+++ resolved
@@ -94,7 +94,12 @@
 				$this->getLogger()->debug('Using shibboleth authentication.');
 				include_once './Services/AuthShibboleth/classes/class.ilAuthProviderShibboleth.php';
 				return new ilAuthProviderShibboleth($credentials);
-<<<<<<< HEAD
+				
+			case AUTH_ECS:
+				$this->getLogger()->debug('Using ecs authentication.');
+				include_once './Services/WebServices/ECS/classes/class.ilAuthProviderECS.php';
+				return new ilAuthProviderECS($credentials);
+				
 			// saml-patch: begin
 			case AUTH_SAML:
 				$saml_info = explode('_', $a_authmode);
@@ -103,14 +108,6 @@
 				require_once 'Services/Saml/classes/class.ilSamlIdp.php';
 				return new ilAuthProviderSaml($credentials, ilSamlIdp::getIdpIdByAuthMode($saml_info[1]));
 			// saml-patch: end
-=======
-				
-			case AUTH_ECS:
-				$this->getLogger()->debug('Using ecs authentication.');
-				include_once './Services/WebServices/ECS/classes/class.ilAuthProviderECS.php';
-				return new ilAuthProviderECS($credentials);
-				
->>>>>>> 4df2bf05
 		}
 		return null;
 	}
