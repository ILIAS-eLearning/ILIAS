<?php
/* Copyright (c) 1998-2009 ILIAS open source, Extended GPL, see docs/LICENSE */

/**
 * Authentication plugin
 *
 * @author Stefan Meyer <smeyer.ilias@gmx.de>
 */
abstract class ilAuthPlugin extends ilPlugin implements ilAuthDefinition
{

<<<<<<< HEAD

    /**
     * Get component name
     */
    public function getComponentName()
    {
        return 'Authentication';
    }

    /**
     * Get service
     */
    public function getComponentType()
    {
        return IL_COMP_SERVICE;
    }


    /**
     * Get slot
     */
    public function getSlot()
    {
        return 'AuthenticationHook';
    }

    /**
     * Get slot id
     */
    public function getSlotId()
    {
        return 'authhk';
    }
=======
	/**
	 * @return string Component-name
	 */
	public function getComponentName()
	{
		return 'Authentication';
	}


	/**
	 * @return string
	 */
	public function getComponentType()
	{
		return IL_COMP_SERVICE;
	}


	/**
	 * @return string Slot-Name
	 */
	public function getSlot()
	{
		return 'AuthenticationHook';
	}


	/**
	 * @return string Slot-ID
	 */
	public function getSlotId()
	{
		return 'authhk';
	}


	/**
	 * Special alot Init, currently nothing to do here
	 */
	public final function slotInit()
	{
		//
	}


	/**
	 * Does your AuthProvider needs "ext_account"? return true, false otherwise.
	 *
	 * @param string $a_auth_id
	 *
	 * @return bool
	 */
	abstract public function isExternalAccountNameRequired($a_auth_id);


	/**
	 * @param ilAuthCredentials $credentials
	 * @param string            $a_auth_mode
	 *
	 * @return ilAuthProviderInterface Your special instance of
	 *                                 ilAuthProviderInterface where all the magic
	 *                                 happens. You get the ilAuthCredentials and
	 *                                 the user-selected (Sub-)-Mode as well.
	 */
	abstract public function getProvider(ilAuthCredentials $credentials, $a_auth_mode);


	/**
	 * @param string $a_auth_id
	 *
	 * @return string Text-Representation of your Auth-mode.
	 */
	abstract public function getAuthName($a_auth_id);


	/**
	 * @param $a_auth_id
	 *
	 * @return array return an array with all your sub-modes (options) if you have some.
	 *               The array comes as ['subid1' => 'Name of the Sub-Mode One', ...]
	 *               you can return an empty array if you have just a "Main"-Mode.
	 */
	abstract public function getMultipleAuthModeOptions($a_auth_id);


	/**
	 * @param string $id (can be your Mode or – if you have any – a Sub-mode.
	 *
	 * @return bool
	 */
	abstract public function isAuthActive($id);


	/**
	 * @return array IDs of your Auth-Modes and Sub-Modes.
	 */
	abstract public function getAuthIds();
>>>>>>> 7f61c418
}<|MERGE_RESOLUTION|>--- conflicted
+++ resolved
@@ -9,41 +9,6 @@
 abstract class ilAuthPlugin extends ilPlugin implements ilAuthDefinition
 {
 
-<<<<<<< HEAD
-
-    /**
-     * Get component name
-     */
-    public function getComponentName()
-    {
-        return 'Authentication';
-    }
-
-    /**
-     * Get service
-     */
-    public function getComponentType()
-    {
-        return IL_COMP_SERVICE;
-    }
-
-
-    /**
-     * Get slot
-     */
-    public function getSlot()
-    {
-        return 'AuthenticationHook';
-    }
-
-    /**
-     * Get slot id
-     */
-    public function getSlotId()
-    {
-        return 'authhk';
-    }
-=======
 	/**
 	 * @return string Component-name
 	 */
@@ -141,5 +106,4 @@
 	 * @return array IDs of your Auth-Modes and Sub-Modes.
 	 */
 	abstract public function getAuthIds();
->>>>>>> 7f61c418
 }