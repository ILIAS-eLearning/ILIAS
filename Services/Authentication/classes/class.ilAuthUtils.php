<?php

/* Copyright (c) 1998-2010 ILIAS open source, Extended GPL, see docs/LICENSE */


// define auth modes
define ("AUTH_LOCAL",1);
define ("AUTH_LDAP",2);
define ("AUTH_RADIUS",3);
define ("AUTH_SCRIPT",4);
define ("AUTH_SHIBBOLETH",5);
define ("AUTH_CAS",6);
define ("AUTH_SOAP",7);
// BEGIN WebDAV: Add support for HTTP authentication
define ("AUTH_HTTP",8);
// END WebDAV: Add support for HTTP authentication
define ("AUTH_ECS",9);

define ("AUTH_APACHE",11);
define ("AUTH_SAML", 12);

define ('AUTH_OPENID_CONNECT',15);

define ("AUTH_INACTIVE",18);

define('AUTH_MULTIPLE',20);

define ('AUTH_SESSION', 21);

define('AUTH_PROVIDER_LTI', 22);

define('AUTH_SOAP_NO_ILIAS_USER', -100);
define('AUTH_LDAP_NO_ILIAS_USER',-200);
define('AUTH_RADIUS_NO_ILIAS_USER',-300);

// apache auhtentication failed...
// maybe no (valid) certificate or
// username could not be extracted
define('AUTH_APACHE_FAILED', -500);
define('AUTH_SAML_FAILED', -501);

define('AUTH_MODE_INACTIVE',-1000);

// an external user cannot be found in ilias, but his email address
// matches one or more ILIAS users
define('AUTH_SOAP_NO_ILIAS_USER_BUT_EMAIL', -101);
define('AUTH_CAS_NO_ILIAS_USER', -90);

// ilUser validation (no login)
define('AUTH_USER_WRONG_IP', -600);
define('AUTH_USER_INACTIVE', -601);
define('AUTH_USER_TIME_LIMIT_EXCEEDED', -602);
define('AUTH_USER_SIMULTANEOUS_LOGIN', -603);
define('AUTH_CAPTCHA_INVALID', -604);


include_once './Services/Authentication/classes/class.ilAuthFactory.php';
require_once('Services/Authentication/classes/class.ilSessionControl.php');


/**
* static utility functions used to manage authentication modes
*
* @author Sascha Hofmann <saschahofmann@gmx.de>
* @version $Id$
*
*/
class ilAuthUtils
{
	const LOCAL_PWV_FULL = 1;
	const LOCAL_PWV_NO = 2;
	const LOCAL_PWV_USER = 3;
	
	
	/**
	 * Initialize session
	 */
	public static function initSession()
	{
		
	}
	
	/**
	 * Check if authentication is should be forced.
	 */
	public static function isAuthenticationForced()
	{
		if(isset($_GET['ecs_hash']) or isset($_GET['ecs_hash_url']))
		{
			return true;
		}
		return false;
	}
	
	public static function handleForcedAuthentication()
	{
		if(isset($_GET['ecs_hash']) or isset($_GET['ecs_hash_url']))
		{
			include_once './Services/Authentication/classes/Frontend/class.ilAuthFrontendCredentials.php';
			$credentials = new ilAuthFrontendCredentials();
			$credentials->setUsername($_GET['ecs_login']);
			$credentials->setAuthMode(AUTH_ECS);
			
			include_once './Services/Authentication/classes/Provider/class.ilAuthProviderFactory.php';
			$provider_factory = new ilAuthProviderFactory();
			$providers = $provider_factory->getProviders($credentials);
			
			include_once './Services/Authentication/classes/class.ilAuthStatus.php';
			$status = ilAuthStatus::getInstance();
			
			include_once './Services/Authentication/classes/Frontend/class.ilAuthFrontendFactory.php';
			$frontend_factory = new ilAuthFrontendFactory();
			$frontend_factory->setContext(ilAuthFrontendFactory::CONTEXT_STANDARD_FORM);
			$frontend = $frontend_factory->getFrontend(
				$GLOBALS['DIC']['ilAuthSession'],
				$status,
				$credentials,
				$providers
			);
			
			$frontend->authenticate();
			
			switch($status->getStatus())
			{
				case ilAuthStatus::STATUS_AUTHENTICATED:
					return;
					
				case ilAuthStatus::STATUS_AUTHENTICATION_FAILED:
					ilInitialisation::goToPublicSection();
					return;
			}
		}
	}
	

	
	static function _getAuthModeOfUser($a_username,$a_password,$a_db_handler = '')
	{
		global $DIC;

		$ilDB = $DIC['ilDB'];
		
		if(isset($_GET['ecs_hash']) or isset($_GET['ecs_hash_url']))
		{
			ilAuthFactory::setContext(ilAuthFactory::CONTEXT_ECS);
			return AUTH_ECS;
		}
		if(isset($_POST['auth_mode']))
		{
			// begin-patch ldap_multiple
			return $_POST['auth_mode'];
			// end-patch ldap_multiple
		}

		include_once('./Services/Authentication/classes/class.ilAuthModeDetermination.php');
		$det = ilAuthModeDetermination::_getInstance();
		
		if(!$det->isManualSelection() and $det->getCountActiveAuthModes() > 1)
		{
			ilLoggerFactory::getLogger('auth')->debug('Using AUTH_MULTIPLE');
			return AUTH_MULTIPLE;
		}


		$db =& $ilDB;
		
		if ($a_db_handler != '')
		{
			$db =& $a_db_handler;
		}
		
		// Is it really necessary to check the auth mode with password ?
		// Changed: smeyer
		$q = "SELECT auth_mode FROM usr_data WHERE ".
			 "login = ".$ilDB->quote($a_username);
			 //"passwd = ".$ilDB->quote(md5($a_password))."";
							 
			 
		$r = $db->query($q);
		$row = $r->fetchRow(ilDBConstants::FETCHMODE_OBJECT);
//echo "+".$row->auth_mode."+";

		
		$auth_mode =  self::_getAuthMode($row->auth_mode,$db);
		
		return in_array($auth_mode,self::_getActiveAuthModes()) ? $auth_mode : AUTH_INACTIVE;
	}
	
	static function _getAuthMode($a_auth_mode,$a_db_handler = '')
	{
		global $DIC;

		$ilDB = $DIC['ilDB'];
		$ilSetting = $DIC['ilSetting'];

		$db =& $ilDB;
		
		if ($a_db_handler != '')
		{
			$db =& $a_db_handler;
		}

		// begin-patch ldap_multiple
		if(strpos($a_auth_mode, '_') !== FALSE)
		{
			$auth_arr = explode('_',$a_auth_mode);
			$auth_switch = $auth_arr[0];
		}
		else
		{
			$auth_switch = $a_auth_mode;
		}
		switch ($auth_switch)
		{
			case "local":
				return AUTH_LOCAL;
				break;
				
			case "ldap":
				// begin-patch ldap_multiple
				include_once './Services/LDAP/classes/class.ilLDAPServer.php';
				return ilLDAPServer::getKeyByAuthMode($a_auth_mode);
				// end-patch ldap_multiple
				
			case 'lti':
				include_once './Services/LTI/classes/InternalProvider/class.ilAuthProviderLTI.php';
				return ilAuthProviderLTI::getKeyByAuthMode($a_auth_mode);
				
			case "radius":
				return AUTH_RADIUS;
				break;
				
			case "script":
				return AUTH_SCRIPT;
				break;
				
			case "shibboleth":
				return AUTH_SHIBBOLETH;
				break;

			case 'oidc':
				return AUTH_OPENID_CONNECT;
				break;

			case 'saml':
				require_once 'Services/Saml/classes/class.ilSamlIdp.php';
				return ilSamlIdp::getKeyByAuthMode($a_auth_mode);

			case "cas":
				return AUTH_CAS;
				break;

			case "soap":
				return AUTH_SOAP;
				break;
				
			case 'ecs':
				return AUTH_ECS;

			case 'apache':
				return AUTH_APACHE;

			default:
				return $ilSetting->get("auth_mode");
				break;	
		}
	}
	
	public static function _getAuthModeName($a_auth_key)
	{
		global $DIC;

		$ilias = $DIC['ilias'];

		// begin-patch ldap_multiple
		switch ((int) $a_auth_key)
		{
			case AUTH_LOCAL:
				return "local";
				break;
				
			case AUTH_LDAP:
				// begin-patch ldap_multiple
				include_once './Services/LDAP/classes/class.ilLDAPServer.php';
				return ilLDAPServer::getAuthModeByKey($a_auth_key);
				// end-patch ldap_multiple
				
			case AUTH_PROVIDER_LTI:
				include_once './Services/LTI/classes/InternalProvider/class.ilAuthProviderLTI.php';
				return ilAuthProviderLTI::getAuthModeByKey($a_auth_key);
				
			case AUTH_RADIUS:
				return "radius";
				break;

			case AUTH_CAS:
				return "cas";
				break;

			case AUTH_SCRIPT:
				return "script";
				break;
				
			case AUTH_SHIBBOLETH:
				return "shibboleth";
				break;

			case AUTH_SAML:
				require_once 'Services/Saml/classes/class.ilSamlIdp.php';
				return ilSamlIdp::getAuthModeByKey($a_auth_key);

			case AUTH_SOAP:
				return "soap";
				break;
				
			case AUTH_ECS:
				return 'ecs';

			case AUTH_APACHE:
				return 'apache';

			case AUTH_PROVIDER_LTI:
				return "lti";
				break;

			case AUTH_OPENID_CONNECT:
				return 'oidc';
				break;

			default:
				return "default";
				break;	
		}
	}
	
	static function _getActiveAuthModes()
	{
		global $DIC;

		$ilias = $DIC['ilias'];
		$ilSetting = $DIC['ilSetting'];
		
		$modes = array(
						'default'	=> $ilSetting->get("auth_mode"),
						'local'		=> AUTH_LOCAL
						);
		include_once('Services/LDAP/classes/class.ilLDAPServer.php');
		foreach(ilLDAPServer::_getActiveServerList() as $sid)
		{
			$modes['ldap_'.$sid] = (AUTH_LDAP.'_'.$sid);
		}
		
		include_once './Services/LTI/classes/InternalProvider/class.ilAuthProviderLTI.php';
		foreach(ilAuthProviderLTI::getAuthModes() as $sid)
		{
			$modes['lti_'.$sid] = (AUTH_PROVIDER_LTI.'_'.$sid);
		}

		if(ilOpenIdConnectSettings::getInstance()->getActive())
		{
			$modes['oidc'] = AUTH_OPENID_CONNECT;
		}

		if ($ilSetting->get("radius_active")) $modes['radius'] = AUTH_RADIUS;
		if ($ilSetting->get("shib_active")) $modes['shibboleth'] = AUTH_SHIBBOLETH;
		if ($ilSetting->get("script_active")) $modes['script'] = AUTH_SCRIPT;
		if ($ilSetting->get("cas_active")) $modes['cas'] = AUTH_CAS;
		if ($ilSetting->get("soap_auth_active")) $modes['soap'] = AUTH_SOAP;
		if ($ilSetting->get("apache_active")) $modes['apache'] = AUTH_APACHE;
                
		include_once './Services/WebServices/ECS/classes/class.ilECSServerSettings.php';
		if(ilECSServerSettings::getInstance()->activeServerExists())
		{
			$modes['ecs'] = AUTH_ECS;
		}

		require_once 'Services/Saml/classes/class.ilSamlIdp.php';
		foreach(ilSamlIdp::getActiveIdpList() as $idp)
		{
			$modes['saml_'. $idp->getIdpId()] = AUTH_SAML  . '_' . $idp->getIdpId();
		}

		// begin-path auth_plugin
		foreach(self::getAuthPlugins() as $pl)
		{
			foreach($pl->getAuthIds() as $auth_id)
			{
				if($pl->isAuthActive($auth_id))
				{
					$modes[$pl->getAuthName($auth_id)] = $auth_id;
				}
			}
		}
		// end-path auth_plugin
		return $modes;
	}
	
	static function _getAllAuthModes()
	{
		$modes = array(
			AUTH_LOCAL,
			AUTH_LDAP,
			AUTH_SHIBBOLETH,
			AUTH_SAML,
			AUTH_CAS,
			AUTH_SOAP,
			AUTH_RADIUS,
			AUTH_ECS,
			AUTH_PROVIDER_LTI,
			AUTH_OPENID_CONNECT,
			AUTH_APACHE
		);
		$ret = array();
		foreach($modes as $mode)
		{
			if($mode == AUTH_PROVIDER_LTI)
			{
				include_once './Services/LTI/classes/InternalProvider/class.ilAuthProviderLTI.php';
				foreach(ilAuthProviderLTI::getAuthModes() as $sid)
				{
					$id = AUTH_PROVIDER_LTI.'_'.$sid;
					$ret[$id] = ilAuthUtils::_getAuthModeName($id);
				}
				continue;
			}

			// multi ldap implementation
			if($mode == AUTH_LDAP)
			{
				foreach(ilLDAPServer::_getServerList() as $ldap_id)
				{
					$id = AUTH_LDAP . '_' . $ldap_id;
					$ret[$id] = ilAuthUtils::_getAuthModeName($id);
				}
				continue;
			}
			else if($mode == AUTH_SAML)
			{
				require_once 'Services/Saml/classes/class.ilSamlIdp.php';
				foreach(ilSamlIdp::getAllIdps() as $idp)
				{
					$id = AUTH_SAML . '_' . $idp->getIdpId();
					$ret[$id] = ilAuthUtils::_getAuthModeName($id);
				}
				continue;
			}
			$ret[$mode] =  ilAuthUtils::_getAuthModeName($mode);
		}
		return $ret;
	}
	
	/**
	* generate free login by starting with a default string and adding
	* postfix numbers
	*/
	public static function _generateLogin($a_login)
	{
		global $DIC;

		$ilDB = $DIC['ilDB'];
		
		// Check if username already exists
		$found = false;
		$postfix = 0;
		$c_login = $a_login;
		while(!$found)
		{
			$r = $ilDB->query("SELECT login FROM usr_data WHERE login = ".
				$ilDB->quote($c_login));
			if ($r->numRows() > 0)
			{
				$postfix++;
				$c_login = $a_login.$postfix;
			}
			else
			{
				$found = true;
			}
		}
		
		return $c_login;
	}
	
	public static function _hasMultipleAuthenticationMethods()
	{
		include_once('Services/Radius/classes/class.ilRadiusSettings.php');
		
		$rad_settings = ilRadiusSettings::_getInstance();
		if($rad_settings->isActive())
		{
			return true;
		}
		include_once('Services/LDAP/classes/class.ilLDAPServer.php');

		if (count(ilLDAPServer::_getActiveServerList()))
			return true;

		global $DIC;

		$ilSetting = $DIC['ilSetting'];

		if ($ilSetting->get('apache_active')) {
			return true;
		}
		
		// begin-patch auth_plugin
		foreach(ilAuthUtils::getAuthPlugins() as $pl)
		{
			foreach($pl->getAuthIds() as $auth_id)
			{
				if($pl->getMultipleAuthModeOptions($auth_id))
				{
					return true;
				}
			}
		}
		// end-patch auth_plugin
		
		
		return false;
	}
	
	public static function _getMultipleAuthModeOptions($lng)
	{
		global $DIC;

		$ilSetting = $DIC['ilSetting'];
		
		// in the moment only ldap is activated as additional authentication method
		include_once('Services/LDAP/classes/class.ilLDAPServer.php');
		
		$options[AUTH_LOCAL]['txt'] = $lng->txt('authenticate_ilias');

		
		// begin-patch ldap_multiple
		foreach(ilLDAPServer::_getActiveServerList() as $sid)
		{
			$server = ilLDAPServer::getInstanceByServerId($sid);
			$options[AUTH_LDAP.'_'.$sid]['txt'] = $server->getName();
		}
		// end-patch ldap_multiple
		
		include_once('Services/Radius/classes/class.ilRadiusSettings.php');
		$rad_settings = ilRadiusSettings::_getInstance();
		if($rad_settings->isActive())
		{
			$options[AUTH_RADIUS]['txt'] = $rad_settings->getName();
		}

		if ($ilSetting->get('apache_active'))
		{
			global $DIC;

			$lng = $DIC['lng'];
			$apache_settings = new ilSetting('apache_auth');
			$options[AUTH_APACHE]['txt'] = $apache_settings->get('name', $lng->txt('apache_auth'));
			$options[AUTH_APACHE]['hide_in_ui'] = true;
		}

		if($ilSetting->get('auth_mode',AUTH_LOCAL) == AUTH_LDAP)
		{
			$default = AUTH_LDAP;
		}
		elseif($ilSetting->get('auth_mode',AUTH_LOCAL) == AUTH_RADIUS)
		{
			$default = AUTH_RADIUS;
		}
		else
		{
			$default = AUTH_LOCAL;
		}
		
		$default = $ilSetting->get('default_auth_mode',$default);
		$default = (int) $_REQUEST['auth_mode'] ? (int) $_REQUEST['auth_mode'] : $default;
		
		
		// begin-patch auth_plugin
		$pls = ilAuthUtils::getAuthPlugins();
		foreach($pls as $pl)
		{
			$auths = $pl->getAuthIds();
			foreach($auths as $auth_id)
			{
				$pl_auth_option = $pl->getMultipleAuthModeOptions($auth_id);
				if($pl_auth_option)
				{
					$options = $options + $pl_auth_option;
				}
			}
		}
		// end-patch auth_plugins

		if(array_key_exists($default, $options))
		{
			$options[$default]['checked'] = true;
		}

		return $options ? $options : array();
	}

	/**
	 * Check if an external account name is required.
	 * That's the case if Radius,LDAP, CAS or SOAP is active
	 *
	 * @access public
	 * @static
	 *
	 * @param
	 */
	public static function _isExternalAccountEnabled()
	{
		global $DIC;

		$ilSetting = $DIC['ilSetting'];
		
		if($ilSetting->get("cas_active"))
		{
			return true;
		} 
		if($ilSetting->get("soap_auth_active"))
		{
			return true;
		}
		if($ilSetting->get("shib_active"))
		{
			return true;
		}
		if($ilSetting->get('radius_active'))
		{
			return true;
		}
		include_once('Services/LDAP/classes/class.ilLDAPServer.php');
		if(count(ilLDAPServer::_getActiveServerList()))
		{
			return true;
		}
		
		include_once './Services/LTI/classes/InternalProvider/class.ilAuthProviderLTI.php';
		if(count(ilAuthProviderLTI::getActiveAuthModes()))
		{
			return true;
		}
		
		require_once 'Services/Saml/classes/class.ilSamlIdp.php';
		if(count(ilSamlIdp::getActiveIdpList()) > 0)
		{
			return true;
		}

		if(ilOpenIdConnectSettings::getInstance()->getActive())
		{
			return true;
		}

		// begin-path auth_plugin
		foreach(self::getAuthPlugins() as $pl)
		{
			foreach($pl->getAuthIds() as $auth_id)
			{
				if($pl->isAuthActive($auth_id) and $pl->isExternalAccountNameRequired($auth_id))
				{
					return true;
				}
			}
		}
		// end-path auth_plugin
		
		return false;
	}
	
	/**
	 * Allow password modification 
	 *
	 * @access public
	 * @static
	 *
	 * @param int auth_mode
	 */
	public static function _allowPasswordModificationByAuthMode($a_auth_mode)
	{
		switch((int) $a_auth_mode)
		{
			case AUTH_LDAP:
			case AUTH_RADIUS:
			case AUTH_ECS:
			case AUTH_PROVIDER_LTI:
			case AUTH_OPENID_CONNECT:
				return false;
			default:
				return true;
		}
	}
	
	/**
	 * Check if chosen auth mode needs an external account entry
	 *
	 * @access public
	 * @static
	 *
	 * @param int auth_mode
	 */
	public static function _needsExternalAccountByAuthMode($a_auth_mode)
	{
		switch($a_auth_mode)
		{
			case AUTH_LOCAL:
			case AUTH_APACHE:
				return false;
			default:
				return true;
		}
	}

	/**
	 * @return bool
	 */
	public static function isPasswordModificationHidden()
	{
		/** @var $ilSetting \ilSetting */
		global $DIC;

		$ilSetting = $DIC['ilSetting'];

		if ($ilSetting->get('usr_settings_hide_password') || $ilSetting->get('usr_settings_disable_password')) {
			return true;
		}

		return false;
	}
	
	/**
	 * Check if local password validation is enabled for a specific auth_mode
	 * @param int $a_authmode
	 * @return bool
	 */
	public static function isLocalPasswordEnabledForAuthMode($a_authmode)
	{
		global $DIC;

		$ilSetting = $DIC->settings();

		switch((int) $a_authmode)
		{
			// always enabled
			case AUTH_LOCAL:
			case AUTH_APACHE:
				return true;

			// No local passwords for these auth modes
			case AUTH_LDAP:
			case AUTH_RADIUS:
			case AUTH_ECS:
			case AUTH_SCRIPT:
			case AUTH_PROVIDER_LTI:
			case AUTH_OPENID_CONNECT:
				return false;

			case AUTH_SAML:
				require_once 'Services/Saml/classes/class.ilSamlIdp.php';
				$idp = ilSamlIdp::getInstanceByIdpId(ilSamlIdp::getIdpIdByAuthMode($a_authmode));
				return $idp->isActive() && $idp->allowLocalAuthentication();

			case AUTH_SHIBBOLETH:
				return $ilSetting->get("shib_auth_allow_local");
			case AUTH_SOAP:
				return $ilSetting->get("soap_auth_allow_local");
			case AUTH_CAS:
				return $ilSetting->get("cas_allow_local");

		}
		return false;
	}



	/**
	 * Check if password modification is enabled
	 * @param int $a_authmode
	 * @return bool
	 */
	public static function isPasswordModificationEnabled($a_authmode)
	{
		global $DIC;

		$ilSetting = $DIC['ilSetting'];

		if (self::isPasswordModificationHidden()) {
			return false;
		}
		
		// begin-patch ldap_multiple
		// cast to int
		switch((int) $a_authmode)
		{
			// No local passwords for these auth modes
			case AUTH_LDAP:
			case AUTH_RADIUS:
			case AUTH_ECS:
			case AUTH_SCRIPT:
			case AUTH_PROVIDER_LTI:
			case AUTH_OPENID_CONNECT:
				return false;

			case AUTH_SAML:
				require_once 'Services/Saml/classes/class.ilSamlIdp.php';
				$idp = ilSamlIdp::getInstanceByIdpId(ilSamlIdp::getIdpIdByAuthMode($a_authmode));
				return $idp->isActive() && $idp->allowLocalAuthentication();
			
			// Always for and local
			case AUTH_LOCAL:
			case AUTH_APACHE:
				return true;

			// Read setting:
			case AUTH_SHIBBOLETH:
				return $ilSetting->get("shib_auth_allow_local");
			case AUTH_SOAP:
				return $ilSetting->get("soap_auth_allow_local");
			case AUTH_CAS:
				return $ilSetting->get("cas_allow_local");
		}
	}
	
	/**
	 * Check if local password validation is supported
	 * @param object $a_authmode
	 * @return 
	 */
	public static function supportsLocalPasswordValidation($a_authmode)
	{
		// begin-patch ldap_multiple
		// cast to int
		switch((int) $a_authmode)
		{
			case AUTH_LDAP:
			case AUTH_LOCAL:
			case AUTH_RADIUS:
				return ilAuthUtils::LOCAL_PWV_FULL;
			
			case AUTH_SHIBBOLETH:
			case AUTH_OPENID_CONNECT:
			case AUTH_SAML:
			case AUTH_SOAP:
			case AUTH_CAS:
				if(!ilAuthUtils::isPasswordModificationEnabled($a_authmode))
				{
					return ilAuthUtils::LOCAL_PWV_NO;
				}
				return ilAuthUtils::LOCAL_PWV_USER;
				
			case AUTH_PROVIDER_LTI:
			case AUTH_ECS:
			case AUTH_SCRIPT:
			case AUTH_APACHE:
			default:
				return ilAuthUtils::LOCAL_PWV_USER;
		}
	} 
	
	// begin-patch auth_plugin
	/**
	 * Get active enabled auth plugins
	 * @return ilAuthDefinition
	 */
	public static function getAuthPlugins()
	{
		$pls = $GLOBALS['DIC']['ilPluginAdmin']->getActivePluginsForSlot(
				IL_COMP_SERVICE,
				'Authentication',
				'authhk'
		);
		$pl_objs = array();
		foreach($pls as $pl)
		{
			$pl_objs[] = $GLOBALS['DIC']['ilPluginAdmin']->getPluginObject(
					IL_COMP_SERVICE,
					'Authentication',
					'authhk',
					$pl
			);
		}
		return $pl_objs;
	}
	// end-patch auth_plugins
	
	/**
	 * @param string $a_auth_key
	 * @param string $auth_name
	 *
	 * @return string
	 */
	public static function getAuthModeTranslation($a_auth_key, $auth_name = "")
	{
		global $DIC;

		$lng = $DIC['lng'];
		
		switch((int) $a_auth_key)
		{
			case AUTH_LDAP:
				include_once './Services/LDAP/classes/class.ilLDAPServer.php';
				$sid = ilLDAPServer::getServerIdByAuthMode($a_auth_key);
				$server = ilLDAPServer::getInstanceByServerId($sid);
				return $server->getName();
				
			case AUTH_PROVIDER_LTI:
				include_once './Services/LTI/classes/InternalProvider/class.ilAuthProviderLTI.php';
				$sid = ilAuthProviderLTI::getServerIdByAuthMode($a_auth_key);
				return ilAuthProviderLTI::lookupConsumer($sid);
				

			case AUTH_SAML:
				require_once 'Services/Saml/classes/class.ilSamlIdp.php';
				$idp_id = ilSamlIdp::getIdpIdByAuthMode($a_auth_key);
				$idp = ilSamlIdp::getInstanceByIdpId($idp_id);
				return $idp->getEntityId();

			default:
<<<<<<< HEAD
				if (!empty($auth_name)) {
					return $lng->txt('auth_' . $auth_name);
				} else {
					return $lng->txt('auth_' . self::_getAuthModeName($a_auth_key));
				}
=======
				$lng->loadLanguageModule('auth');
				return $lng->txt('auth_'.self::_getAuthModeName($a_auth_key));
>>>>>>> bca54b67
		}
	}
}
?><|MERGE_RESOLUTION|>--- conflicted
+++ resolved
@@ -916,16 +916,12 @@
 				return $idp->getEntityId();
 
 			default:
-<<<<<<< HEAD
+				$lng->loadLanguageModule('auth');
 				if (!empty($auth_name)) {
 					return $lng->txt('auth_' . $auth_name);
 				} else {
 					return $lng->txt('auth_' . self::_getAuthModeName($a_auth_key));
 				}
-=======
-				$lng->loadLanguageModule('auth');
-				return $lng->txt('auth_'.self::_getAuthModeName($a_auth_key));
->>>>>>> bca54b67
 		}
 	}
 }
