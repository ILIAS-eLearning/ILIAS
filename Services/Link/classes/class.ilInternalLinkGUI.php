--- conflicted
+++ resolved
@@ -169,8 +169,8 @@
 			"PortfolioPage" => $lng->txt("cont_prtf_page"),
 			"PortfolioTemplatePage" => $lng->txt("cont_prtt_page"),
 			"File" => $lng->txt("cont_lk_file"),
-<<<<<<< HEAD
-			"RepositoryItem" => $lng->txt("cont_repository_item")
+			"RepositoryItem" => $lng->txt("cont_repository_item"),
+			"User" => $lng->txt("cont_user")
 			);
 		if (!$this->filter_white_list)
 		{
@@ -192,18 +192,6 @@
 			$this->ltypes = $ltypes;
 		}
 
-=======
-			"RepositoryItem" => $lng->txt("cont_repository_item"),
-			"User" => $lng->txt("cont_user"),
-			);		
-	}
-	
-	/**
-	 * Determine current link type
-	 */
-	function determineLinkType()
-	{
->>>>>>> 1df21cae
 		// determine link type and target
 		$ltype = ($_GET["link_type"] == "")
 			? $this->default_link_type
