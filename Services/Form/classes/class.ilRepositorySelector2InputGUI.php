<?php

/* Copyright (c) 1998-2013 ILIAS open source, Extended GPL, see docs/LICENSE */

include_once("./Services/UIComponent/Explorer2/classes/class.ilExplorerSelectInputGUI.php");
include_once("./Services/Taxonomy/classes/class.ilObjTaxonomy.php");

/**
 * Select repository nodes
 *
 * @author Alex Killing <alex.killing@gmx.de>
 * @version $Id$
 * @ilCtrl_IsCalledBy ilRepositorySelector2InputGUI: ilFormPropertyDispatchGUI
 *
 */
class ilRepositorySelector2InputGUI extends ilExplorerSelectInputGUI
{
	/**
	 * Constructor
	 *
	 * @param	string	$a_title	Title
	 * @param	string	$a_postvar	Post Variable
	 */
	function __construct($a_title, $a_postvar, $a_multi = false)
	{
		global $ilCtrl;

		$this->multi_nodes = $a_multi;
		$ilCtrl->setParameterByClass("ilformpropertydispatchgui", "postvar", $a_postvar);

		include_once("./Services/Repository/classes/class.ilRepositorySelectorExplorerGUI.php");
		$this->explorer_gui = new ilRepositorySelectorExplorerGUI(array("ilpropertyformgui", "ilformpropertydispatchgui", "ilrepositoryselector2inputgui"), $this->getExplHandleCmd(),
			$this, "selectRepositoryItem", "root_id");
//		$this->explorer_gui->setTypeWhiteList($this->getVisibleTypes());
//		$this->explorer_gui->setClickableTypes($this->getClickableTypes());
		$this->explorer_gui->setSelectMode($a_postvar."_sel", $this->multi_nodes);
<<<<<<< HEAD
		
=======

>>>>>>> 5_2_glossary
		//$this->explorer_gui = new ilTaxonomyExplorerGUI(array("ilformpropertydispatchgui", "iltaxselectinputgui"), $this->getExplHandleCmd(), $a_taxonomy_id, "", "",
		//	"tax_expl_".$a_postvar);

		parent::__construct($a_title, $a_postvar, $this->explorer_gui, $this->multi_nodes);
		$this->setType("rep_select");
	}
<<<<<<< HEAD
	
	function getExplorerGUI()
	{
		return $this->explorer_gui;
	}
=======
>>>>>>> 5_2_glossary

	/**
	 * Get title for node id (needs to be overwritten, if explorer is not a tree eplorer
	 *
	 * @param
	 * @return
	 */
	function getTitleForNodeId($a_id)
	{
		return ilObject::_lookupTitle(ilObject::_lookupObjId($a_id));
	}

	/**
	 * Handle explorer command
	 */
	function handleExplorerCommand()
	{
		if ($this->explorer_gui->handleCommand())
		{
//			exit;
		}
	}

<<<<<<< HEAD
=======
<<<<<<< HEAD
>>>>>>> bb8f6d3d
	/**
	 * @return ilRepositorySelectorExplorerGUI
	 */
	function getExplorerGUI()
	{
		return $this->explorer_gui;
	}

<<<<<<< HEAD
=======

}
=======
>>>>>>> bb8f6d3d

}
>>>>>>> 5_2_glossary<|MERGE_RESOLUTION|>--- conflicted
+++ resolved
@@ -34,25 +34,13 @@
 //		$this->explorer_gui->setTypeWhiteList($this->getVisibleTypes());
 //		$this->explorer_gui->setClickableTypes($this->getClickableTypes());
 		$this->explorer_gui->setSelectMode($a_postvar."_sel", $this->multi_nodes);
-<<<<<<< HEAD
-		
-=======
-
->>>>>>> 5_2_glossary
 		//$this->explorer_gui = new ilTaxonomyExplorerGUI(array("ilformpropertydispatchgui", "iltaxselectinputgui"), $this->getExplHandleCmd(), $a_taxonomy_id, "", "",
 		//	"tax_expl_".$a_postvar);
 
 		parent::__construct($a_title, $a_postvar, $this->explorer_gui, $this->multi_nodes);
 		$this->setType("rep_select");
 	}
-<<<<<<< HEAD
 	
-	function getExplorerGUI()
-	{
-		return $this->explorer_gui;
-	}
-=======
->>>>>>> 5_2_glossary
 
 	/**
 	 * Get title for node id (needs to be overwritten, if explorer is not a tree eplorer
@@ -76,10 +64,6 @@
 		}
 	}
 
-<<<<<<< HEAD
-=======
-<<<<<<< HEAD
->>>>>>> bb8f6d3d
 	/**
 	 * @return ilRepositorySelectorExplorerGUI
 	 */
@@ -88,12 +72,6 @@
 		return $this->explorer_gui;
 	}
 
-<<<<<<< HEAD
-=======
 
-}
-=======
->>>>>>> bb8f6d3d
 
-}
->>>>>>> 5_2_glossary+}