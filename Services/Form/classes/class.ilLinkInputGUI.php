--- conflicted
+++ resolved
@@ -1,470 +1,464 @@
-<?php
-/* Copyright (c) 1998-2012 ILIAS open source, Extended GPL, see docs/LICENSE */
-
-/**
-* This class represents a external and/or internal link in a property form.
-*
-* @author Jörg Lützenkirchen <luetzenkirchen@leifos.com>
-* @version $Id$
-* 
-* @ilCtrl_IsCalledBy ilLinkInputGUI: ilFormPropertyDispatchGUI
-* @ilCtrl_Calls ilLinkInputGUI: ilInternalLinkGUI
-* 
-* @ingroup	ServicesForm
-*/
-class ilLinkInputGUI extends ilFormPropertyGUI
-{
-	const BOTH = "both";
-	const INT = "int";
-	const EXT = "ext";
-	protected $allowed_link_types = self::BOTH;
-	protected $int_link_default_type = "RepositoryItem";
-	protected $int_link_default_obj = 0;
-	protected $int_link_filter_types = array("RepositoryItem");
-	
-	/**
-	* Constructor
-	*
-	* @param	string	$a_title	Title
-	* @param	string	$a_postvar	Post Variable
-	*/
-	function __construct($a_title = "", $a_postvar = "")
-	{
-		parent::__construct($a_title, $a_postvar);
-		$this->setType("link");
-	}
-	
-	/**
-	 * Set allowed link types (BOTH, INT, EXT)
-	 *
-	 * @param string $a_val self::BOTH|self::INT|self::EXT	
-	 */
-	function setAllowedLinkTypes($a_val)
-	{
-		$this->allowed_link_types = $a_val;
-	}
-	
-	/**
-	 * Get allowed link types (BOTH, INT, EXT)
-	 *
-	 * @return string self::BOTH|self::INT|self::EXT
-	 */
-	function getAllowedLinkTypes()
-	{
-		return $this->allowed_link_types;
-	}
-	
-	/**
-	 * Set internal link default
-	 *
-	 * @param string $a_type link type
-	 * @param int $a_obj object id
-	 */
-	function setInternalLinkDefault($a_type, $a_obj = 0)
-	{
-		$this->int_link_default_type = $a_type;
-		$this->int_link_default_obj = $a_obj;
-	}
-	
-	/**
-	 * Set internal link filter types
-	 *
-	 * @param array $a_val filter types	
-	 */
-	function setInternalLinkFilterTypes(array $a_val)
-	{
-		$this->int_link_filter_types = $a_val;
-	}
-	
-	/**
-	* Execute current command
-	*/
-	function executeCommand()
-	{
-		global $ilCtrl, $lng;
-		
-		$next_class = $ilCtrl->getNextClass($this);
-		$cmd = $ilCtrl->getCmd();
-
-		switch($next_class)
-		{
-			case "ilinternallinkgui":
-				$lng->loadLanguageModule("content");
-				require_once("./Services/Link/classes/class.ilInternalLinkGUI.php");
-				$link_gui = new ilInternalLinkGUI($this->int_link_default_type,
-					$this->int_link_default_obj);
-				foreach ($this->int_link_filter_types as $t)
-				{
-					$link_gui->filterLinkType($t);
-				}
-				$link_gui->setFilterWhiteList(true);
-				$link_gui->setMode("asynch");
-			
-				$ret = $ilCtrl->forwardCommand($link_gui);
-				break;
-
-			default:
-				var_dump($cmd);
-				//exit();
-		}
-		
-		return $ret;
-	}
-	
-	/**
-	 * Set Value.
-	 *
-	 * @param	string	$a_value	Value
-	 */
-	function setValue($a_value)
-	{
-		$this->value = $a_value;
-	}
-
-	/**
-	 * Get Value.
-	 *
-	 * @return	string	Value
-	 */
-	function getValue()
-	{
-		return $this->value;
-	}
-
-	/**
-	* Set value by array
-	*
-	* @param	array	$a_values	value array
-	*/
-	function setValueByArray($a_values)
-	{
-		switch($a_values[$this->getPostVar()."_mode"])
-		{
-			case "int":				
-				if($a_values[$this->getPostVar()."_ajax_type"] &&
-					$a_values[$this->getPostVar()."_ajax_id"])
-				{
-					$val = $a_values[$this->getPostVar()."_ajax_type"]."|".
-						$a_values[$this->getPostVar()."_ajax_id"];
-					if ($a_values[$this->getPostVar()."_ajax_target"] != "")
-					{
-						$val.= "|".$a_values[$this->getPostVar()."_ajax_target"];
-					}
-					$this->setValue($val);
-				}
-				break;
-
-			default:
-				if($a_values[$this->getPostVar()])
-				{
-					$this->setValue($a_values[$this->getPostVar()]);
-				}
-				break;
-		}
-	}
-
-	/**
-	* Check input, strip slashes etc. set alert, if input is not ok.
-	*
-	* @return	boolean		Input ok, true/false
-	*/	
-	function checkInput()
-	{
-		global $lng;
-		
-		// debugging
-		// return false;
-		
-		if($this->getRequired())
-		{
-			switch($_POST[$this->getPostVar()."_mode"])
-			{
-				case "ext":
-					if(!$_POST[$this->getPostVar()])
-					{
-						$this->setAlert($lng->txt("msg_input_is_required"));
-						return false;
-					}
-					break;
-					
-				case "int":
-					if(!$_POST[$this->getPostVar()."_ajax_type"] ||
-						!$_POST[$this->getPostVar()."_ajax_id"])
-					{
-						$this->setAlert($lng->txt("msg_input_is_required"));
-						return false;
-					}					
-					break;
-					
-				default:
-					$this->setAlert($lng->txt("msg_input_is_required"));
-					return false;
-			}	
-		}
-		
-		if($_POST[$this->getPostVar()."_mode"] == "int")
-		{
-			$_POST[$this->getPostVar()."_ajax_type"] = ilUtil::stripSlashes($_POST[$this->getPostVar()."_ajax_type"]);
-			$_POST[$this->getPostVar()."_ajax_id"] = ilUtil::stripSlashes($_POST[$this->getPostVar()."_ajax_id"]);
-			$_POST[$this->getPostVar()."_ajax_target"] = ilUtil::stripSlashes($_POST[$this->getPostVar()."_ajax_target"]);
-			
-			// overwriting post-data so getInput() will work
-			$val = $_POST[$this->getPostVar()."_ajax_type"]."|".
-				$_POST[$this->getPostVar()."_ajax_id"];
-			if ($_POST[$this->getPostVar()."_ajax_target"] != "")
-			{
-				$val.= "|".$_POST[$this->getPostVar()."_ajax_target"];
-			}
-
-			$_POST[$this->getPostVar()] = $val;
-		}
-		else
-		{
-			$_POST[$this->getPostVar()] = ilUtil::stripSlashes($_POST[$this->getPostVar()]);			
-		}
-		
-		return true;
-	}
-
-	/**
-	* Render item
-	*/
-	function render()
-	{
-		global $lng, $ilCtrl;
-		
-		// parse settings
-		$has_int = $has_ext = $has_radio = false;
-		switch($this->getAllowedLinkTypes())
-		{
-			case self::EXT:
-				$has_ext = true;
-				break;
-			
-			case self::INT:
-				$has_int = true;
-				break;
-			
-			case self::BOTH:
-				$has_int = true;
-				$has_ext = true;
-				$has_radio = true;
-				break;
-		}
-		
-		// external
-		if($has_ext)
-		{
-			$title = $has_radio ? $lng->txt("url") : "";
-			
-			// external
-			$ti = new ilTextInputGUI($title, $this->getPostVar());
-			$ti->setMaxLength(200);
-			$ti->setSize(50);
-		}				
-		
-		// internal
-		if($has_int)
-		{			
-			$ilCtrl->setParameterByClass("ilformpropertydispatchgui", "postvar", $this->getPostVar());
-			$link = array(get_class($this->getParent()), "ilformpropertydispatchgui", get_class($this), "ilinternallinkgui");
-			$link = $ilCtrl->getLinkTargetByClass($link, "", false, true, false);
-			$ilCtrl->setParameterByClass("ilformpropertydispatchgui", "postvar", "");
-								
-			$no_disp_class = (strpos($this->getValue(), "|"))
-				? ""
-				: " ilNoDisplay";				
-			
-			$itpl = new ilTemplate('tpl.prop_link.html',true,true,'Services/Form');			
-			$itpl->setVariable("VAL_ID", $this->getPostVar());						
-			$itpl->setVariable("URL_EDIT", $link);
-			$itpl->setVariable("TXT_EDIT", $lng->txt("form_get_link"));					
-			$itpl->setVariable("CSS_REMOVE", $no_disp_class);			
-			$itpl->setVariable("TXT_REMOVE", $lng->txt("remove"));
-						
-			$ne = new ilNonEditableValueGUI($lng->txt("object"), $this->getPostVar()."_val", true);			
-						
-			// hidden field for selected value
-			$hidden_type = new ilHiddenInputGUI($this->getPostVar()."_ajax_type");
-			$hidden_id = new ilHiddenInputGUI($this->getPostVar()."_ajax_id");
-			$hidden_target = new ilHiddenInputGUI($this->getPostVar()."_ajax_target");		
-		}
-		
-		// mode
-		if ($has_radio)
-		{
-			$ext = new ilRadioOption($lng->txt("form_link_external"), "ext");
-			$ext->addSubItem($ti);
-			
-			$int = new ilRadioOption($lng->txt("form_link_internal"), "int");
-			$int->addSubItem($ne);
-			
-			$mode = new ilRadioGroupInputGUI("", $this->getPostVar()."_mode");
-			$mode->addOption($ext);
-			$mode->addOption($int);
-		}
-		else
-		{
-			$mode = new ilHiddenInputGUI($this->getPostVar()."_mode");
-			if ($has_int)
-			{
-				$mode->setValue("int");
-			}
-			else
-			{
-				$mode->setValue("ext");
-			}
-		}
-
-		// value
-		$value = $this->getValue();
-		if($value)
-<<<<<<< HEAD
-		{
-			// #15647 
-			if($has_int && self::isInternalLink($value))			
-=======
-		{			
-			// #15647 
-			if($has_int && self::isInternalLink($value))
->>>>>>> 60b0a231
-			{
-				$mode->setValue("int");
-								
-				$value_trans = self::getTranslatedValue($value);
-				
-				$value = explode("|", $value);
-				$hidden_type->setValue($value[0]);
-				$hidden_id->setValue($value[1]);
-				$hidden_target->setValue($value[2]);
-				
-				$itpl->setVariable("VAL_OBJECT_TYPE", $value_trans["type"]);						
-				$itpl->setVariable("VAL_OBJECT_NAME", $value_trans["name"]);						
-			}
-			else if($has_ext)
-			{
-				$mode->setValue("ext");
-				
-				$ti->setValue($value);
-			}
-		}
-		
-		// #10185 - default for external urls
-		if($has_ext && !$ti->getValue())
-		{
-			$ti->setValue("http://");
-		}
-		
-		$ne->setValue($itpl->get());	
-			
-		// to html
-		if ($has_radio)
-		{
-			$html = $mode->render();
-		}
-		else
-		{
-			$html = $mode->getToolbarHTML();
-			
-			if ($has_ext)
-			{
-				$html.= $ti->getToolbarHTML();
-			}
-			else
-			{				
-				$html.= $ne->render().
-					'<div class="help-block">'.$ne->getInfo().'</div>';
-			}
-		}
-
-		// js for internal link
-		if($has_int)		
-		{						
-			include_once("./Services/Link/classes/class.ilInternalLinkGUI.php");
-			$html.= $hidden_type->getToolbarHTML().
-				$hidden_id->getToolbarHTML().
-				$hidden_target->getToolbarHTML();
-		}
-		
-		return $html;
-	}
-	
-	public function getContentOutsideFormTag()
-	{
-		if($this->getAllowedLinkTypes() == self::INT ||
-			$this->getAllowedLinkTypes() == self::BOTH)
-		{
-			// as the ajax-panel uses a form it has to be outside of the parent form!
-			return ilInternalLinkGUI::getInitHTML("");
-		}
-	}
-	
-	public static function isInternalLink($a_value)
-	{
-		if(strpos($a_value, "|"))
-		{
-			$parts = explode("|", $a_value);
-			if(sizeof($parts) == 2 || sizeof($parts) == 3)
-			{
-				// numeric id
-				if(is_numeric($parts[1]))
-				{
-					// simple type
-					if(preg_match("/^[a-zA-Z_]+$/", $parts[0], $matches))
-					{
-						return true;
-					}
-				}
-			}
-		}
-		return false;
-	}
-	
-	public static function getTranslatedValue($a_value)
-	{
-		global $lng;
-		
-		$value = explode("|", $a_value);
-		
-		switch($value[0])
-		{
-			case "media":
-				$type = $lng->txt("obj_mob");
-				$name = ilObject::_lookupTitle($value[1]);
-				break;
-
-			case "page":
-				include_once("./Modules/LearningModule/classes/class.ilLMPageObject.php");
-				$type = $lng->txt("obj_pg");
-				$name =	ilLMPageObject::_lookupTitle($value[1]);
-				break;
-
-			case "term":
-				include_once("./Modules/Glossary/classes/class.ilGlossaryTerm.php");
-				$type = $lng->txt("term");
-				$name =	ilGlossaryTerm::_lookGlossaryTerm($value[1]);
-				break;
-
-			default:
-				$type = $lng->txt("obj_".$value[0]);
-				$name =	ilObject::_lookupTitle(ilObject::_lookupObjId($value[1]));
-				break;
-		}
-		
-		return array("type"=>$type, "name"=>$name);
-	}
-
-	/**
-	* Insert property html
-	*
-	* @return	int	Size
-	*/
-	function insert(&$a_tpl)
-	{
-		$html = $this->render();
-
-		$a_tpl->setCurrentBlock("prop_generic");
-		$a_tpl->setVariable("PROP_GENERIC", $html);
-		$a_tpl->parseCurrentBlock();
-	}
-}
+<?php
+/* Copyright (c) 1998-2012 ILIAS open source, Extended GPL, see docs/LICENSE */
+
+/**
+* This class represents a external and/or internal link in a property form.
+*
+* @author Jörg Lützenkirchen <luetzenkirchen@leifos.com>
+* @version $Id$
+* 
+* @ilCtrl_IsCalledBy ilLinkInputGUI: ilFormPropertyDispatchGUI
+* @ilCtrl_Calls ilLinkInputGUI: ilInternalLinkGUI
+* 
+* @ingroup	ServicesForm
+*/
+class ilLinkInputGUI extends ilFormPropertyGUI
+{
+	const BOTH = "both";
+	const INT = "int";
+	const EXT = "ext";
+	protected $allowed_link_types = self::BOTH;
+	protected $int_link_default_type = "RepositoryItem";
+	protected $int_link_default_obj = 0;
+	protected $int_link_filter_types = array("RepositoryItem");
+	
+	/**
+	* Constructor
+	*
+	* @param	string	$a_title	Title
+	* @param	string	$a_postvar	Post Variable
+	*/
+	function __construct($a_title = "", $a_postvar = "")
+	{
+		parent::__construct($a_title, $a_postvar);
+		$this->setType("link");
+	}
+	
+	/**
+	 * Set allowed link types (BOTH, INT, EXT)
+	 *
+	 * @param string $a_val self::BOTH|self::INT|self::EXT	
+	 */
+	function setAllowedLinkTypes($a_val)
+	{
+		$this->allowed_link_types = $a_val;
+	}
+	
+	/**
+	 * Get allowed link types (BOTH, INT, EXT)
+	 *
+	 * @return string self::BOTH|self::INT|self::EXT
+	 */
+	function getAllowedLinkTypes()
+	{
+		return $this->allowed_link_types;
+	}
+	
+	/**
+	 * Set internal link default
+	 *
+	 * @param string $a_type link type
+	 * @param int $a_obj object id
+	 */
+	function setInternalLinkDefault($a_type, $a_obj = 0)
+	{
+		$this->int_link_default_type = $a_type;
+		$this->int_link_default_obj = $a_obj;
+	}
+	
+	/**
+	 * Set internal link filter types
+	 *
+	 * @param array $a_val filter types	
+	 */
+	function setInternalLinkFilterTypes(array $a_val)
+	{
+		$this->int_link_filter_types = $a_val;
+	}
+	
+	/**
+	* Execute current command
+	*/
+	function executeCommand()
+	{
+		global $ilCtrl, $lng;
+		
+		$next_class = $ilCtrl->getNextClass($this);
+		$cmd = $ilCtrl->getCmd();
+
+		switch($next_class)
+		{
+			case "ilinternallinkgui":
+				$lng->loadLanguageModule("content");
+				require_once("./Services/Link/classes/class.ilInternalLinkGUI.php");
+				$link_gui = new ilInternalLinkGUI($this->int_link_default_type,
+					$this->int_link_default_obj);
+				foreach ($this->int_link_filter_types as $t)
+				{
+					$link_gui->filterLinkType($t);
+				}
+				$link_gui->setFilterWhiteList(true);
+				$link_gui->setMode("asynch");
+			
+				$ret = $ilCtrl->forwardCommand($link_gui);
+				break;
+
+			default:
+				var_dump($cmd);
+				//exit();
+		}
+		
+		return $ret;
+	}
+	
+	/**
+	 * Set Value.
+	 *
+	 * @param	string	$a_value	Value
+	 */
+	function setValue($a_value)
+	{
+		$this->value = $a_value;
+	}
+
+	/**
+	 * Get Value.
+	 *
+	 * @return	string	Value
+	 */
+	function getValue()
+	{
+		return $this->value;
+	}
+
+	/**
+	* Set value by array
+	*
+	* @param	array	$a_values	value array
+	*/
+	function setValueByArray($a_values)
+	{
+		switch($a_values[$this->getPostVar()."_mode"])
+		{
+			case "int":				
+				if($a_values[$this->getPostVar()."_ajax_type"] &&
+					$a_values[$this->getPostVar()."_ajax_id"])
+				{
+					$val = $a_values[$this->getPostVar()."_ajax_type"]."|".
+						$a_values[$this->getPostVar()."_ajax_id"];
+					if ($a_values[$this->getPostVar()."_ajax_target"] != "")
+					{
+						$val.= "|".$a_values[$this->getPostVar()."_ajax_target"];
+					}
+					$this->setValue($val);
+				}
+				break;
+
+			default:
+				if($a_values[$this->getPostVar()])
+				{
+					$this->setValue($a_values[$this->getPostVar()]);
+				}
+				break;
+		}
+	}
+
+	/**
+	* Check input, strip slashes etc. set alert, if input is not ok.
+	*
+	* @return	boolean		Input ok, true/false
+	*/	
+	function checkInput()
+	{
+		global $lng;
+		
+		// debugging
+		// return false;
+		
+		if($this->getRequired())
+		{
+			switch($_POST[$this->getPostVar()."_mode"])
+			{
+				case "ext":
+					if(!$_POST[$this->getPostVar()])
+					{
+						$this->setAlert($lng->txt("msg_input_is_required"));
+						return false;
+					}
+					break;
+					
+				case "int":
+					if(!$_POST[$this->getPostVar()."_ajax_type"] ||
+						!$_POST[$this->getPostVar()."_ajax_id"])
+					{
+						$this->setAlert($lng->txt("msg_input_is_required"));
+						return false;
+					}					
+					break;
+					
+				default:
+					$this->setAlert($lng->txt("msg_input_is_required"));
+					return false;
+			}	
+		}
+		
+		if($_POST[$this->getPostVar()."_mode"] == "int")
+		{
+			$_POST[$this->getPostVar()."_ajax_type"] = ilUtil::stripSlashes($_POST[$this->getPostVar()."_ajax_type"]);
+			$_POST[$this->getPostVar()."_ajax_id"] = ilUtil::stripSlashes($_POST[$this->getPostVar()."_ajax_id"]);
+			$_POST[$this->getPostVar()."_ajax_target"] = ilUtil::stripSlashes($_POST[$this->getPostVar()."_ajax_target"]);
+			
+			// overwriting post-data so getInput() will work
+			$val = $_POST[$this->getPostVar()."_ajax_type"]."|".
+				$_POST[$this->getPostVar()."_ajax_id"];
+			if ($_POST[$this->getPostVar()."_ajax_target"] != "")
+			{
+				$val.= "|".$_POST[$this->getPostVar()."_ajax_target"];
+			}
+
+			$_POST[$this->getPostVar()] = $val;
+		}
+		else
+		{
+			$_POST[$this->getPostVar()] = ilUtil::stripSlashes($_POST[$this->getPostVar()]);			
+		}
+		
+		return true;
+	}
+
+	/**
+	* Render item
+	*/
+	function render()
+	{
+		global $lng, $ilCtrl;
+		
+		// parse settings
+		$has_int = $has_ext = $has_radio = false;
+		switch($this->getAllowedLinkTypes())
+		{
+			case self::EXT:
+				$has_ext = true;
+				break;
+			
+			case self::INT:
+				$has_int = true;
+				break;
+			
+			case self::BOTH:
+				$has_int = true;
+				$has_ext = true;
+				$has_radio = true;
+				break;
+		}
+		
+		// external
+		if($has_ext)
+		{
+			$title = $has_radio ? $lng->txt("url") : "";
+			
+			// external
+			$ti = new ilTextInputGUI($title, $this->getPostVar());
+			$ti->setMaxLength(200);
+			$ti->setSize(50);
+		}				
+		
+		// internal
+		if($has_int)
+		{			
+			$ilCtrl->setParameterByClass("ilformpropertydispatchgui", "postvar", $this->getPostVar());
+			$link = array(get_class($this->getParent()), "ilformpropertydispatchgui", get_class($this), "ilinternallinkgui");
+			$link = $ilCtrl->getLinkTargetByClass($link, "", false, true, false);
+			$ilCtrl->setParameterByClass("ilformpropertydispatchgui", "postvar", "");
+								
+			$no_disp_class = (strpos($this->getValue(), "|"))
+				? ""
+				: " ilNoDisplay";				
+			
+			$itpl = new ilTemplate('tpl.prop_link.html',true,true,'Services/Form');			
+			$itpl->setVariable("VAL_ID", $this->getPostVar());						
+			$itpl->setVariable("URL_EDIT", $link);
+			$itpl->setVariable("TXT_EDIT", $lng->txt("form_get_link"));					
+			$itpl->setVariable("CSS_REMOVE", $no_disp_class);			
+			$itpl->setVariable("TXT_REMOVE", $lng->txt("remove"));
+						
+			$ne = new ilNonEditableValueGUI($lng->txt("object"), $this->getPostVar()."_val", true);			
+						
+			// hidden field for selected value
+			$hidden_type = new ilHiddenInputGUI($this->getPostVar()."_ajax_type");
+			$hidden_id = new ilHiddenInputGUI($this->getPostVar()."_ajax_id");
+			$hidden_target = new ilHiddenInputGUI($this->getPostVar()."_ajax_target");		
+		}
+		
+		// mode
+		if ($has_radio)
+		{
+			$ext = new ilRadioOption($lng->txt("form_link_external"), "ext");
+			$ext->addSubItem($ti);
+			
+			$int = new ilRadioOption($lng->txt("form_link_internal"), "int");
+			$int->addSubItem($ne);
+			
+			$mode = new ilRadioGroupInputGUI("", $this->getPostVar()."_mode");
+			$mode->addOption($ext);
+			$mode->addOption($int);
+		}
+		else
+		{
+			$mode = new ilHiddenInputGUI($this->getPostVar()."_mode");
+			if ($has_int)
+			{
+				$mode->setValue("int");
+			}
+			else
+			{
+				$mode->setValue("ext");
+			}
+		}
+
+		// value
+		$value = $this->getValue();
+		if($value)
+		{			
+			// #15647 
+			if($has_int && self::isInternalLink($value))
+			{
+				$mode->setValue("int");
+								
+				$value_trans = self::getTranslatedValue($value);
+				
+				$value = explode("|", $value);
+				$hidden_type->setValue($value[0]);
+				$hidden_id->setValue($value[1]);
+				$hidden_target->setValue($value[2]);
+				
+				$itpl->setVariable("VAL_OBJECT_TYPE", $value_trans["type"]);						
+				$itpl->setVariable("VAL_OBJECT_NAME", $value_trans["name"]);						
+			}
+			else if($has_ext)
+			{
+				$mode->setValue("ext");
+				
+				$ti->setValue($value);
+			}
+		}
+		
+		// #10185 - default for external urls
+		if($has_ext && !$ti->getValue())
+		{
+			$ti->setValue("http://");
+		}
+		
+		$ne->setValue($itpl->get());	
+			
+		// to html
+		if ($has_radio)
+		{
+			$html = $mode->render();
+		}
+		else
+		{
+			$html = $mode->getToolbarHTML();
+			
+			if ($has_ext)
+			{
+				$html.= $ti->getToolbarHTML();
+			}
+			else
+			{				
+				$html.= $ne->render().
+					'<div class="help-block">'.$ne->getInfo().'</div>';
+			}
+		}
+
+		// js for internal link
+		if($has_int)		
+		{						
+			include_once("./Services/Link/classes/class.ilInternalLinkGUI.php");
+			$html.= $hidden_type->getToolbarHTML().
+				$hidden_id->getToolbarHTML().
+				$hidden_target->getToolbarHTML();
+		}
+		
+		return $html;
+	}
+	
+	public function getContentOutsideFormTag()
+	{
+		if($this->getAllowedLinkTypes() == self::INT ||
+			$this->getAllowedLinkTypes() == self::BOTH)
+		{
+			// as the ajax-panel uses a form it has to be outside of the parent form!
+			return ilInternalLinkGUI::getInitHTML("");
+		}
+	}
+	
+	public static function isInternalLink($a_value)
+	{
+		if(strpos($a_value, "|"))
+		{
+			$parts = explode("|", $a_value);
+			if(sizeof($parts) == 2 || sizeof($parts) == 3)
+			{
+				// numeric id
+				if(is_numeric($parts[1]))
+				{
+					// simple type
+					if(preg_match("/^[a-zA-Z_]+$/", $parts[0], $matches))
+					{
+						return true;
+					}
+				}
+			}
+		}
+		return false;
+	}
+	
+	public static function getTranslatedValue($a_value)
+	{
+		global $lng;
+		
+		$value = explode("|", $a_value);
+		
+		switch($value[0])
+		{
+			case "media":
+				$type = $lng->txt("obj_mob");
+				$name = ilObject::_lookupTitle($value[1]);
+				break;
+
+			case "page":
+				include_once("./Modules/LearningModule/classes/class.ilLMPageObject.php");
+				$type = $lng->txt("obj_pg");
+				$name =	ilLMPageObject::_lookupTitle($value[1]);
+				break;
+
+			case "term":
+				include_once("./Modules/Glossary/classes/class.ilGlossaryTerm.php");
+				$type = $lng->txt("term");
+				$name =	ilGlossaryTerm::_lookGlossaryTerm($value[1]);
+				break;
+
+			default:
+				$type = $lng->txt("obj_".$value[0]);
+				$name =	ilObject::_lookupTitle(ilObject::_lookupObjId($value[1]));
+				break;
+		}
+		
+		return array("type"=>$type, "name"=>$name);
+	}
+
+	/**
+	* Insert property html
+	*
+	* @return	int	Size
+	*/
+	function insert(&$a_tpl)
+	{
+		$html = $this->render();
+
+		$a_tpl->setCurrentBlock("prop_generic");
+		$a_tpl->setVariable("PROP_GENERIC", $html);
+		$a_tpl->parseCurrentBlock();
+	}
+}