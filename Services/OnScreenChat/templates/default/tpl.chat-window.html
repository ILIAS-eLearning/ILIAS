--- conflicted
+++ resolved
@@ -1,29 +1,4 @@
 <div class="col-md-2 chat-window-wrapper pull-right" data-onscreenchat-window="[[conversationId]]">
-<<<<<<< HEAD
-    <div class="panel panel-primary">
-        <div class="panel-heading">
-            <span class="glyphicon glyphicon-comment"></span> [[participants]]
-            <div class="btn-group pull-right">
-                <a href="#" class="btn btn-secondary add-user" title="Add User" data-onscreenchat-add="[[conversationId]]"><span class="glyphicon glyphicon-plus"></span></a>
-                <a href="#" class="btn btn-secondary close" title="Close" data-onscreenchat-close="[[conversationId]]"><span class="glyphicon glyphicon-remove"></span></a>
-            </div>
-        </div>
-        <div class="panel-body">
-            <ul class="chat" data-onscreenchat-body></ul>
-        </div>
-        <div class="panel-footer">
-            <div class="ilNoDisplay" data-onscreenchat-emoticons></div>
-            <div class="input-group">
-                <div class="form-control chat-message" data-onscreenchat-message contenteditable="true" placeholder="Type your message...."></div>
-                <!--<textarea class="form-control" placeholder="Type your message here..." data-autosize-input='{ "space": 40 }' data-onscreenchat-message></textarea>-->
-                <!--<input id="btn-input" type="text" class="form-control input-sm chat-message" placeholder="Type your message here...">-->
-                <span class="input-group-btn">
-                    <button class="btn btn-default btn-sm" data-onscreenchat-submit>Send</button>
-                </span>
-            </div>
-        </div>
-    </div>
-=======
 	<div class="panel panel-primary">
 		<div class="panel-heading">
 			<span class="glyphicon glyphicon-comment"></span> [[participants]]
@@ -38,12 +13,11 @@
 		<div class="panel-footer">
 			<div class="ilNoDisplay" data-onscreenchat-emoticons></div>
 			<div class="input-group">
-				<div class="form-control chat-message" data-onscreenchat-message contenteditable="true"></div>
+				<div class="form-control chat-message" data-onscreenchat-message contenteditable="true" placeholder="#:#chat_osc_write_a_msg#:#"></div>
 				<span class="input-group-btn">
 					<button class="btn btn-default btn-sm" data-onscreenchat-submit>#:#chat_osc_send#:#</button>
 				</span>
 			</div>
 		</div>
 	</div>
->>>>>>> 8c907734
 </div>