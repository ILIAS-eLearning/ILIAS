--- conflicted
+++ resolved
@@ -10,11 +10,7 @@
 class ilOnScreenChatUserUserAutoComplete extends ilUserAutoComplete
 {
     /**
-<<<<<<< HEAD
-     * {@inheritdoc}
-=======
      * @inheritDoc
->>>>>>> efeecb4a
      */
     protected function getFromPart()
     {
@@ -31,11 +27,7 @@
     }
 
     /**
-<<<<<<< HEAD
-     * {@inheritdoc}
-=======
      * @inheritDoc
->>>>>>> efeecb4a
      */
     protected function getWherePart(array $search_query)
     {
