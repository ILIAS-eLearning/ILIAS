<<<<<<< HEAD
(function($, $scope, $chat, dateTimeFormatter){
=======
(function($, $scope, $chat) {
>>>>>>> efeecb4a
	'use strict';

	var TYPE_CONSTANT	= 'osc';
	var PREFIX_CONSTANT	= TYPE_CONSTANT + '_';
	var ACTION_SHOW_CONV = "show";
	var ACTION_HIDE_CONV = "hide";
	var ACTION_REMOVE_CONV = "remove";
	var ACTION_STORE_CONV = "store";
	var ACTION_DERIVED_FROM_CONV_OPEN_STATUS = "derivefromopen";

	$.widget("custom.iloscautocomplete", $.ui.autocomplete, {
		more: false,
		_renderMenu: function(ul, items) {
			var that = this;
			$.each(items, function(index, item) {
				that._renderItemData(ul, item);
			});

			that.options.requestUrl = that.options.requestUrl.replace(/&fetchall=1/g, '');

			if (that.more) {
				ul.append("<li class='ui-menu-category ui-menu-more ui-state-disabled'><span>&raquo;" + il.Language.txt("autocomplete_more") + "</span></li>");
				ul.find('li').last().on('click', function(e) {
					that.options.requestUrl += '&fetchall=1';
					that.close(e);
					that.search(null, e);
					e.preventDefault();
				});
			}
		}
	});

	$scope.il.OnScreenChatJQueryTriggers = {
		triggers: {
			participantEvent: function(){},
			onEmitCloseConversation: function(){},
			submitEvent: function(){},
			addEvent: function(){},
			resizeChatWindow: function() {},
			focusOut: function() {},
			messageInput: function() {},
			menuItemRemovalRequest: function() {},
			emoticonClicked: function() {},
			messageContentPasted: function() {},
			windowClicked: function() {},
			menuItemClicked: function() {},
			updatePlaceholder: function() {}
		},

		setTriggers: function(triggers) {
			if (triggers.hasOwnProperty('participantEvent')) {
				$scope.il.OnScreenChatJQueryTriggers.triggers.participantEvent = triggers.participantEvent;
			}
			if (triggers.hasOwnProperty('onEmitCloseConversation')) {
				$scope.il.OnScreenChatJQueryTriggers.triggers.onEmitCloseConversation = triggers.onEmitCloseConversation;
			}
			if (triggers.hasOwnProperty('submitEvent')) {
				$scope.il.OnScreenChatJQueryTriggers.triggers.submitEvent = triggers.submitEvent;
			}
			if (triggers.hasOwnProperty('addEvent')) {
				$scope.il.OnScreenChatJQueryTriggers.triggers.addEvent = triggers.addEvent;
			}
			if (triggers.hasOwnProperty('resizeChatWindow')) {
				$scope.il.OnScreenChatJQueryTriggers.triggers.resizeChatWindow = triggers.resizeChatWindow;
			}
			if (triggers.hasOwnProperty('focusOut')) {
				$scope.il.OnScreenChatJQueryTriggers.triggers.focusOut = triggers.focusOut;
			}
			if (triggers.hasOwnProperty('messageInput')) {
				$scope.il.OnScreenChatJQueryTriggers.triggers.messageInput = triggers.messageInput;
			}
			if (triggers.hasOwnProperty('menuItemRemovalRequest')) {
				$scope.il.OnScreenChatJQueryTriggers.triggers.menuItemRemovalRequest = triggers.menuItemRemovalRequest;
			}
			if (triggers.hasOwnProperty('emoticonClicked')) {
				$scope.il.OnScreenChatJQueryTriggers.triggers.emoticonClicked = triggers.emoticonClicked;
			}
			if (triggers.hasOwnProperty('messageContentPasted')) {
				$scope.il.OnScreenChatJQueryTriggers.triggers.messageContentPasted = triggers.messageContentPasted;
			}
			if (triggers.hasOwnProperty('windowClicked')) {
				$scope.il.OnScreenChatJQueryTriggers.triggers.windowClicked = triggers.windowClicked;
			}
			if (triggers.hasOwnProperty('menuItemClicked')) {
				$scope.il.OnScreenChatJQueryTriggers.triggers.menuItemClicked = triggers.menuItemClicked;
			}
			if (triggers.hasOwnProperty('updatePlaceholder')) {
				$scope.il.OnScreenChatJQueryTriggers.triggers.updatePlaceholder = triggers.updatePlaceholder;
			}

			return this;
		},

		init: function() {
			$(window).on('resize', $scope.il.OnScreenChat.resizeWindow).resize();

			$('body')
				.on('click', '[data-onscreenchat-userid]', $scope.il.OnScreenChatJQueryTriggers.triggers.participantEvent)
				.on('click', '[data-onscreenchat-close]', $scope.il.OnScreenChatJQueryTriggers.triggers.onEmitCloseConversation)
				.on('click', '[data-action="onscreenchat-submit"]', $scope.il.OnScreenChatJQueryTriggers.triggers.submitEvent)
				.on('click', '[data-onscreenchat-add]', $scope.il.OnScreenChatJQueryTriggers.triggers.addEvent)
				.on('click', '[data-onscreenchat-window]', $scope.il.OnScreenChatJQueryTriggers.triggers.windowClicked)
				.on('keydown', '[data-onscreenchat-window]', $scope.il.OnScreenChatJQueryTriggers.triggers.submitEvent)
				.on('input', '[data-onscreenchat-message]', function(e) {
					$scope.il.OnScreenChatJQueryTriggers.triggers.resizeChatWindow.call(this, e);
					$scope.il.OnScreenChatJQueryTriggers.triggers.updatePlaceholder.call(this, e);
				})
				.on('paste', '[data-onscreenchat-message]', $scope.il.OnScreenChatJQueryTriggers.triggers.messageContentPasted)
				.on('keyup click', '[data-onscreenchat-message]', $scope.il.OnScreenChatJQueryTriggers.triggers.messageInput)
				.on('focusout', '[data-onscreenchat-window]', $scope.il.OnScreenChatJQueryTriggers.triggers.focusOut)
				.on('click', '[data-onscreenchat-emoticon]', $scope.il.OnScreenChatJQueryTriggers.triggers.emoticonClicked)
				// Notification center events
				.on('click', '[data-onscreenchat-menu-item]', $scope.il.OnScreenChatJQueryTriggers.triggers.menuItemClicked)
				.on('click', '[data-onscreenchat-menu-remove-conversation]', $scope.il.OnScreenChatJQueryTriggers.triggers.menuItemRemovalRequest);
		}
	};

	$scope.il.OnScreenChat = {
		config: {},
		container: $('<div></div>').addClass('row').addClass('iosOnScreenChat'),
		storage: undefined,
		user: undefined,
		historyBlocked: false,
		inputHeight: undefined,
		historyTimestamps: {},
		emoticons: {},
		messageFormatter: {},
		lastUserByConvMap: {},
		participantsImages: {},
		participantsNames: {},
		chatWindowWidth: 278,
		notificationItemId: '',
		numWindows: Infinity,
		notificationCenterConversationItems: {},
		notificationItemsAdded: 0,

		setNotificationItemId: function(id) {
			this.notificationItemId = id;
		},

		setConfig: function(config) {
			getModule().config = config;
			dateTimeFormatter.setLocale(config.locale);
		},

		init: function() {
			getModule().storage   = new ConversationStorage();
			getModule().emoticons = new Smileys(getModule().config.emoticons);
			getModule().messageFormatter = new MessageFormatter(getModule().getEmoticons());

			$.each(getModule().config.initialUserData, function(usrId, item) {
				getModule().participantsNames[usrId] = item.public_name;

				var img = new Image();
				img.src = item.profile_image;
				getModule().participantsImages[usrId] = img;
			});

			$(window).on('storage', function(e) {
				if (
					typeof e.originalEvent.key !== "string" ||
					e.originalEvent.key.indexOf(PREFIX_CONSTANT) !== 0
				) {
					console.log("Ignored storage event not being in namespace: " + PREFIX_CONSTANT);
					return;
				}

				var conversation = e.originalEvent.newValue;

				if (typeof conversation === "string") {
					conversation = JSON.parse(conversation);
				}

				if (conversation instanceof Object && conversation.hasOwnProperty('type') && conversation.type === TYPE_CONSTANT) {
					if (ACTION_SHOW_CONV === conversation.action) {
						getModule().onOpenConversation(conversation);
					} else if (ACTION_HIDE_CONV === conversation.action) {
						getModule().onCloseConversation(conversation);
					} else if (ACTION_REMOVE_CONV === conversation.action) {
						getModule().onRemoveConversation(conversation);
					}

					if ($.isFunction(conversation.callback)) {
						conversation.callback();
					}
				}
			});

			setInterval(() => {
				$.ajax(
					getConfig().verifyLoginURL
				).done(result => {
					result = JSON.parse(result);
					if (!result.loggedIn) {
						window.location = './login.php';
					}
				}).fail(e => {
					window.location = './login.php';
				});
			}, 300000);

			setInterval(() => {
				$('[data-livestamp]').each(() => {
					let $this = $(this);
					$this.html(dateTimeFormatter.fromNowToTime($this.data("livestamp")));
				});
				$('[data-message-time]').each(() => {
					let $this = $(this);
					$this.attr("title", dateTimeFormatter.format($this.data("message-time", "LT")));
				});
			}, 60000);

			$chat.init(getConfig().userId, getConfig().username, getModule().onLogin);
			$chat.receiveMessage(getModule().receiveMessage);
			$chat.onParticipantsSuppressedMessages(getModule().onParticipantsSuppressedMessages);
			$chat.onSenderSuppressesMessages(getModule().onSenderSuppressesMessages);
			$chat.receiveConversation(getModule().onConversation);
			$chat.onHistory(getModule().onHistory);
			$chat.onGroupConversation(getModule().onConversationInit);
			$chat.onGroupConversationLeft(getModule().onConversationLeft);
			$chat.onConversationInit(getModule().onConversationInit);

			$scope.il.OnScreenChatJQueryTriggers.setTriggers({
				participantEvent:        getModule().startConversation,
				onEmitCloseConversation: getModule().onEmitCloseConversation,
				submitEvent:             getModule().handleSubmit,
				addEvent:                getModule().openInviteUser,
				resizeChatWindow:        getModule().resizeMessageInput,
				focusOut:                getModule().onFocusOut,
				messageInput:            getModule().onMessageInput,
				menuItemRemovalRequest:  getModule().onMenuItemRemovalRequest,
				emoticonClicked:         getModule().onEmoticonClicked,
				messageContentPasted:    getModule().onMessageContentPasted,
				windowClicked:           getModule().onWindowClicked,
				menuItemClicked:         getModule().onMenuItemClicked,
				updatePlaceholder:       getModule().updatePlaceholder
			}).init();

			$('body').append(
				$('<div></div>')
					.attr('id', 'onscreenchat-container')
					.addClass('container')
					.append(getModule().container)

			);
		},

		/**
		 * Called if a 'Start a Conversation' UI element is clicked by a conversation initiator
		 * @param e
		 */
		startConversation: function(e) {
			e.preventDefault();
			e.stopPropagation();

			let link = $(this),
				conversationId = $(link).attr('data-onscreenchat-conversation'),
				conversation = getModule().storage.get(conversationId);

			if (conversation == null) {
				let participant = {
					id: $(link).attr('data-onscreenchat-userid'),
					name: $(link).attr('data-onscreenchat-username')
				};

				if (typeof participant.id !== "undefined" && participant.id.length > 0) {
					$chat.getConversation([getModule().user, participant]);
				}
				return;
			}

			conversation.action = ACTION_SHOW_CONV;
			getModule().storage.save(conversation);
		},

		open: function(conversation) {
			let conversationWindow = $('[data-onscreenchat-window=' + conversation.id + ']'),
				newDomElementsCreated = false;

			if (conversationWindow.is(':visible')) {
				return;
			}

			if (conversationWindow.size() === 0) {
				conversationWindow = $(getModule().createWindow(conversation));
				conversationWindow.find('.panel-body')
					.on("dblclick", function() {
						$(this).trigger("scroll");
					}).
					scroll(getModule().onScroll);
				conversationWindow
					.find('[data-onscreenchat-emoticons]')
					.append(getModule().getEmoticons().getTriggerHtml())
					.find('.iosOnScreenChatEmoticonsPanel')
					.parent()
					.removeClass('ilNoDisplay');
				getModule().container.append(conversationWindow);
				getModule().addMessagesOnOpen(conversation);

				conversationWindow.find('[data-toggle="tooltip"]').tooltip({
					container: 'body',
					viewport: { selector: 'body', padding: 10 }
				});
				conversationWindow.find('[data-toggle="participants-tooltip"]').tooltip({
					container: 'body',
					viewport: { selector: 'body', padding: 10 },
					template: '<div class="tooltip ilOnScreenChatWindowHeaderTooltip" role="tooltip"><div class="tooltip-arrow"></div><div class="tooltip-inner"></div></div>'
				});

				let emoticonPanel = conversationWindow.find('[data-onscreenchat-emoticons-panel]'),
					messageField = conversationWindow.find('[data-onscreenchat-message]');

				emoticonPanel.find('[data-onscreenchat-emoticons-flyout-trigger]').on('click', function(e) {
					e.preventDefault();
					e.stopPropagation();

					emoticonPanel.data('emoticons').preload().then(function() {
						messageField.popover({
							html:      true,
							trigger:   'manual',
							placement: 'auto',
							title:     il.Language.txt('chat_osc_emoticons'),
							content:   function () {
								return emoticonPanel.data('emoticons').getContent();
							}
						});

						messageField.popover('show');
					});
				}).on('clickoutside', function(e) {
					e.preventDefault();
					e.stopPropagation();

					messageField.popover('hide');
				});

				newDomElementsCreated = true;
			}

			if(conversation.latestMessage != null) {
				$chat.getHistory(conversation.id, getModule().historyTimestamps[conversation.id], newDomElementsCreated); 
			}

			conversationWindow.show();

			if(countOpenChatWindows() > getModule().numWindows) {
				getModule().closeWindowWithLongestInactivity();
			}

			getModule().resizeMessageInput.call($(conversationWindow).find('[data-onscreenchat-message]'));
			getModule().scrollBottom(conversationWindow);

		},

		scrollBottom: function(chatWindow) {
			// Prevented issue with non existing elements (when there is no conv. on document ready)
			if ($(chatWindow).find('[data-onscreenchat-body]').length > 0) {
				$(chatWindow).find('.panel-body').animate({
					scrollTop: $(chatWindow).find('[data-onscreenchat-body]')[0].scrollHeight
				}, 0);
			}
		},

		resizeMessageInput: function(e){
			var inputWrapper = $(this).closest('.panel-footer');
			var parent = $(inputWrapper).closest('[data-onscreenchat-window]');
			var wrapperHeight = parent.outerHeight();
			var headingHeight = parent.find('.panel-heading').outerHeight();
			var inputHeight = $(inputWrapper).outerHeight();
			var bodyHeight = wrapperHeight - inputHeight - headingHeight;

			if($(this).html() === "<br>") {
				$(this).html("");
			}

			parent.find('.panel-body').css('height', bodyHeight + "px");
		},

		createWindow: function(conversation) {
			var template = getModule().config.chatWindowTemplate;
			if (conversation.isGroup) {
				var participantsNames = getParticipantsNames(conversation, false);
				var partTooltipFormatter = new ParticipantsTooltipFormatter(participantsNames);
				template = template.replace(/\[\[participants-tt\]\]/g, partTooltipFormatter.format());
				template = template.replace(
					/\[\[participants-header\]\]/g,
					il.Language.txt('chat_osc_head_grp_x_persons', participantsNames.length)
				);
			} else {
				var participantsNames = getParticipantsNames(conversation);

				template = template.replace(/\[\[participants-tt\]\]/g, participantsNames.join(', '));
				template = template.replace(/\[\[participants-header\]\]/g, participantsNames.join(', '));
			}
			template = template.replace(/\[\[conversationId\]\]/g, conversation.id);
			template = template.replace('#:#close#:#', il.Language.txt('close'));
			template = template.replace('#:#chat_osc_write_a_msg#:#', il.Language.txt('chat_osc_write_a_msg'));

			var $template = $(template);

			$template.find('[href="addUser"]').attr({
				"title":                 il.Language.txt('chat_osc_add_user'),
				"data-onscreenchat-add": conversation.id,
				"data-toggle":           "tooltip",
				"data-placement":        "auto"
			});
			$template.find('.close').attr({
				"title":                   il.Language.txt('close'),
				"data-onscreenchat-close": conversation.id,
				"data-toggle":             "tooltip",
				"data-placement":          "auto"
			});

			return $template;
		},

		rerenderNotifications: function() {
			let currentNotificationItemsAdded = getModule().notificationItemsAdded;

			let conversations = Object.values(getModule().notificationCenterConversationItems).filter(function(conversation) {
				return conversation.latestMessage !== null && (conversation.open === false || conversation.open === undefined);
			}).sort(function(a, b) {
				return b.latestMessage.timestamp - a.latestMessage.timestamp;
			});

			if (0 === currentNotificationItemsAdded && 0 === conversations.length) {
				return;
			}

			try {
				let notificationContainer = il.UI.item.notification.getNotificationItemObject(
					$('#' + getModule().notificationItemId)
				);

				if (conversations.length > currentNotificationItemsAdded) {
					notificationContainer.getCounterObjectIfAny().incrementNoveltyCount(
						conversations.length - currentNotificationItemsAdded
					);
				} else if (conversations.length < currentNotificationItemsAdded) {
					notificationContainer.getCounterObjectIfAny().decrementNoveltyCount(
						currentNotificationItemsAdded - conversations.length
					);
				}

				getModule().notificationItemsAdded = conversations.length;

				let conversationIds = conversations.map(function (conversation) {
					return conversation.id;
				}).join(',');

				notificationContainer.replaceByAsyncItem(getConfig().renderNotificationItemsURL, {
					'ids': conversationIds
				});
			} catch (e) {
				console.error(e);
			}
		},

		/**
		 * Is called (for each browser tab) if an 'Conversation Remove' action was emitted as LocalStorage event
		 * @param conversation
		 */
		onRemoveConversation: function(conversation) {
			$('[data-onscreenchat-window=' + conversation.id + ']').hide();
			// Remove conversation/notification from notification center

			if (getModule().notificationCenterConversationItems.hasOwnProperty(conversation.id)) {
				delete getModule().notificationCenterConversationItems[conversation.id];
			}
			DeferredCallbackFactory('renderNotifications')(function () {
				getModule().rerenderNotifications();
			}, 100);
		},

		/**
		 * Is called (for each browser tab) if an 'Conversation Close' action was emitted as LocalStorage event
		 * @param conversation
		 */
		onCloseConversation: function(conversation) {
			$('[data-onscreenchat-window=' + conversation.id + ']').hide();

			// Add or update conversation/notification to notification center
			if (!getModule().notificationCenterConversationItems.hasOwnProperty(conversation.id)) {
				getModule().notificationCenterConversationItems[conversation.id] = conversation;
			}
			DeferredCallbackFactory('renderNotifications')(function () {
				getModule().rerenderNotifications();
			}, 100);
		},

		/**
		 * Is called (for each browser tab) if an 'Conversation Open' action was emitted as LocalStorage event
		 * @param conversation
		 */
		onOpenConversation: function(conversation) {
			getModule().open(conversation);
			// Remove conversation/notification from notification center
			if (getModule().notificationCenterConversationItems.hasOwnProperty(conversation.id)) {
				delete getModule().notificationCenterConversationItems[conversation.id];
			}

			DeferredCallbackFactory('renderNotifications')(function () {
				getModule().rerenderNotifications();
			}, 100);
		},

		/**
		 * Triggered if a conversation window should be closed by an UI event in ONE tab
		 * Triggers itself a localStorage event, which results in a call to onCloseConversation for ALL browser tabs
		 * @param e
		 */
		onEmitCloseConversation: function(e) {
			e.preventDefault();
			e.stopPropagation();

			var conversation = getModule().storage.get($(this).attr('data-onscreenchat-close'));

			conversation.action = ACTION_HIDE_CONV;
			getModule().storage.save(conversation);
		},

		handleSubmit: function(e) {
			if ((e.keyCode === 13 && !e.shiftKey) || e.type === 'click') {
				e.preventDefault();
				var conversationId = $(this).closest('[data-onscreenchat-window]').attr('data-onscreenchat-window');
				getModule().send(conversationId);
				getModule().historyBlocked = true;
			}
		},

		send: function(conversationId) {
			var input = $('[data-onscreenchat-window=' + conversationId + ']').find('[data-onscreenchat-message]');
			var message = input.text();

			if(message !== "") {
				$chat.sendMessage(conversationId, message);
				input.html('');
				getModule().onMessageInput.call(input);
				getModule().resizeMessageInput.call(input);

				var e = $.Event('click');
				$scope.il.OnScreenChatJQueryTriggers.triggers.updatePlaceholder.call(input, e);
			}
		},

		addMessagesOnOpen: function(conversation) {
			var messages = conversation.messages;

			for(var index in messages) {
				if(messages.hasOwnProperty(index)) {
					getModule().addMessage(messages[index], false);
				}
			}
		},

		receiveMessage: function(messageObject) {
			let conversation = getModule().storage.get(messageObject.conversationId);

			var username = findUsernameInConversationByMessage(messageObject);
			if (username !== "") {
				if(getModule().historyTimestamps[conversation.id] === undefined) {
					getModule().historyTimestamps[conversation.id] = messageObject.timestamp;
				}

				conversation.latestMessage = messageObject;

				conversation.action = ACTION_SHOW_CONV;
				getModule().storage.save(conversation, function() {
					getModule().addMessage(messageObject, false);
				});

				if (
					(!messageObject.hasOwnProperty("isSystem") || !messageObject.isSystem) &&
					messageObject.hasOwnProperty("uuid") && messageObject.uuid &&
					getModule().user !== undefined &&
					getConfig().enabledBrowserNotifications &&
					parseInt(getModule().user.id) !== parseInt(messageObject.userId)
				) {
					il.OnScreenChatNotifications.send(
						messageObject.uuid,
						conversation.id,
						il.Language.txt('osc_noti_title'),
						$("<span>").html(messageObject.message).text(),
						getConfig().notificationIconPath
					);
				}
			}
		},

		onParticipantsSuppressedMessages: function(messageObject) {
			messageObject.isSystem = true;

			if (messageObject.hasOwnProperty("ignoredParticipants")) {
				var ignoredParticipants = messageObject["ignoredParticipants"];

				if (Object.keys(ignoredParticipants).length > 0) {
					var conversation = getModule().storage.get(messageObject.conversationId);

					if (conversation.isGroup) {
						messageObject.message = il.Language.txt('chat_osc_subs_rej_msgs_p').replace(
							/%s/ig, $.map(ignoredParticipants, function(val) {
								var name = findUsernameByIdByConversation(conversation, val);

								return name ? name : null;
							}).join(', ')
						);
					} else {
						messageObject.message = il.Language.txt('chat_osc_subs_rej_msgs');
					}
					getModule().receiveMessage(messageObject);
				}
			}
		},

		onSenderSuppressesMessages: function(messageObject)  {
			messageObject.isSystem = true;

			messageObject.message = il.Language.txt('chat_osc_self_rej_msgs');
			getModule().receiveMessage(messageObject);
		},

		/**
		 * 
		 * @param conversation
		 * @returns {jQuery.Deferred}
		 */
		requestUserProfileData: function(conversation) {
			var dfd = new $.Deferred(),
				participantsIds = getParticipantsIds(conversation);

			participantsIds = participantsIds.filter(function(id){
				return !getModule().participantsImages.hasOwnProperty(id);
			});

			if (participantsIds.length === 0) {
				dfd.resolve();

				return dfd;
			}

			$.ajax({
				url: getModule().config.userProfileDataURL + '&usr_ids=' + participantsIds.join(','),
				dataType: 'json',
				method: 'GET'
			}).done(function(response) {
				$.each(response, function(id, item){
					getModule().participantsNames[id] = item.public_name;

					var img = new Image();
					img.src = item.profile_image;
					getModule().participantsImages[id] = img;

					$('[data-onscreenchat-avatar='+id+']').attr('src', img.src);
				});

				dfd.resolve();
			});

			return dfd;
		},

		/**
		 * Triggered by a socket event
		 * Called for the initiator of a new conversation
		 * Also called for the initiating user after after initiating a group conversation (results in a new chat window)
		 * @param conversation
		 */
		onConversationInit: function(conversation){
			// Directly save the conversation on storage to prevent race conditions
			conversation.action = ACTION_STORE_CONV;
			conversation.lastActivity = (new Date).getTime();
			getModule().storage.save(conversation);

			$
				.when(getModule().requestUserProfileData(conversation))
				.then(function() {

					conversation.action = ACTION_SHOW_CONV;
					getModule().storage.save(conversation);
				});
		},

		onMenuItemRemovalRequest: function(e) {
			e.preventDefault();
			e.stopPropagation();

			let $trigger = $(this), conversationId = $trigger.data('onscreenchat-conversation');

			if (!conversationId) {
				conversationId = $trigger.closest('[data-onscreenchat-conversation]').data('onscreenchat-conversation');
			}

			if (!conversationId) {
				return;
			}

			let conversation = getModule().storage.get(conversationId);
			if (conversation.isGroup) {
				$scope.il.Modal.dialogue({
					id: 'modal-leave-' + conversation.id,
					header: il.Language.txt('chat_osc_leave_grp_conv'),
					body: il.Language.txt('chat_osc_sure_to_leave_grp_conv'),
					buttons:  {
						confirm: {
							type:      "button",
							label:     il.Language.txt("confirm"),

							className: "btn btn-primary",
							callback:  function (e, modal) {
								e.stopPropagation();
								modal.modal("hide");

								$chat.closeConversation(conversationId, getModule().user.id);
								$chat.removeUser(conversationId, getModule().user.id, getModule().user.name);
							}
						},
						cancel:  {
							label:     il.Language.txt("cancel"),
							type:      "button",
							className: "btn btn-default",
							callback:  function (e, modal) {
								e.stopPropagation();
								modal.modal("hide");
							}
						}
					},
					show: true
				});
			} else {
				$chat.closeConversation(conversationId, getModule().user.id);

				conversation.action = conversation.action = ACTION_REMOVE_CONV;
				getModule().storage.save(conversation);
			}
		},

		onEmoticonClicked: function(e) {
			var conversationWindow = $(this).closest('[data-onscreenchat-window]'),
				messageField = conversationWindow.find('[data-onscreenchat-message]');

			e.preventDefault();
			e.stopPropagation();
	
			var messagePaster = new MessagePaster(messageField);
			messagePaster.paste($(this).find('img').data('emoticon'));
			messageField.popover('hide');

			$scope.il.OnScreenChatJQueryTriggers.triggers.updatePlaceholder.call(messageField.get(0), e);
		},

		onMessageContentPasted: function(e) {
			var text = (e.originalEvent || e).clipboardData.getData('text/plain');

			e.stopPropagation();
			e.preventDefault();

			var messagePaster = new MessagePaster($(this));
			messagePaster.paste(text);

			$scope.il.OnScreenChatJQueryTriggers.triggers.resizeChatWindow.call(this, e);
			$scope.il.OnScreenChatJQueryTriggers.triggers.updatePlaceholder.call(this, e);
		},

		onWindowClicked: function(e) {
			if (
				$(e.target).closest('[data-onscreenchat-header]').length === 0 &&
				$(e.target).parent('[data-onscreenchat-body-msg]').length === 0
			) {
				e.preventDefault();
				e.stopPropagation();

				$(this).find('[data-onscreenchat-message]').focus();
			}
		},

		onMenuItemClicked: function(e) {
			$scope.il.OnScreenChatJQueryTriggers.triggers.participantEvent.call(this, e);
		},

		updatePlaceholder: function(e) {
			var $this = $(this),
				placeholder = $this.parent().find('[data-onscreenchat-message-placeholder]');

			if ($.trim($this.html()).length > 0 ) {
				placeholder.addClass('ilNoDisplay');
			} else {
				placeholder.removeClass('ilNoDisplay');
			}
		},

		onConversationLeft: function(conversation) {
			conversation.action = conversation.action = ACTION_REMOVE_CONV;
			getModule().storage.save(conversation);
		},

		onFocusOut: function() {
			var conversation = getModule().storage.get($(this).attr('data-onscreenchat-window'));
			getModule().trackActivityFor(conversation);
		},

		onConversation: function(conversation) {
			// Directly save the conversation on storage to prevent race conditions
			conversation.action = ACTION_STORE_CONV;
			getModule().storage.save(conversation);

			var chatWindow = $('[data-onscreenchat-window='+conversation.id+']');

			$
				.when(getModule().requestUserProfileData(conversation))
				.then(function() {
					if (chatWindow.length !== 0) {
						var participantsNames, header, tooltip;
						if (conversation.isGroup) {
							participantsNames = getParticipantsNames(conversation, false);

							header = il.Language.txt('chat_osc_head_grp_x_persons', participantsNames.length);
							var partTooltipFormatter = new ParticipantsTooltipFormatter(participantsNames);
							tooltip = partTooltipFormatter.format();
						} else {
							participantsNames = getParticipantsNames(conversation);
							tooltip = header = participantsNames.join(', ');
						}

						chatWindow
							.find('[data-onscreenchat-window-participants]')
							.html(header)
							.attr("title", tooltip)
							.attr("data-original-title", tooltip);
					}

					conversation.action = ACTION_DERIVED_FROM_CONV_OPEN_STATUS;
					getModule().storage.save(conversation);
			});
		},

		onHistory: function (conversation) {
			let container = $('[data-onscreenchat-window=' + conversation.id + ']'),
				messages = Object.values(conversation.messages),
				messagesHeight = container.find('[data-onscreenchat-body]').outerHeight();

			messages.forEach(function(message) {
				if (
					!getModule().historyTimestamps.hasOwnProperty(conversation.id) ||
					getModule().historyTimestamps[conversation.id] > message.timestamp
				) {
					getModule().addMessage(message, !conversation.reverseSorting);
				}
			});

			if (
				undefined === getModule().historyTimestamps[conversation.id] ||
				conversation.oldestMessageTimestamp < getModule().historyTimestamps[conversation.id]
			) {
				let newMessagesHeight = container.find('[data-onscreenchat-body]').outerHeight();
				container.find('.panel-body').scrollTop(newMessagesHeight - messagesHeight);
				getModule().historyTimestamps[conversation.id] = conversation.oldestMessageTimestamp;
			}

			getModule().historyBlocked = false;

			container.find('.ilOnScreenChatMenuLoader').closest('div').remove();
		},

		onScroll: function() {
			var container = $(this).closest('[data-onscreenchat-window]');
			var conversation = getModule().storage.get(container.attr('data-onscreenchat-window'));

			if($(this).scrollTop() === 0 && !getModule().historyBlocked && conversation.latestMessage != null) {
				getModule().historyBlocked = true;
				$(this).prepend(
					$('<div></div>').css('text-align', 'center').css('margin-top', '-10px').append(
						$('<img />').addClass("ilOnScreenChatMenuLoader").attr('src', getConfig().loaderImg)
					)
				);
				var oldestMessageTimestamp = getModule().historyTimestamps[conversation.id];
				$chat.getHistory(conversation.id, oldestMessageTimestamp);
			}
		},

		onLogin: function(participant) {
			getModule().user = participant;
		},

		openInviteUser: function(e) {
			e.preventDefault();
			e.stopPropagation();

			$scope.il.Modal.dialogue({
				id: 'modal-' + $(this).attr('data-onscreenchat-add'),
				header: il.Language.txt('chat_osc_invite_to_conversation'),
				show: true,
				body: getModule().config.modalTemplate
						.replace(/\[\[conversationId\]\]/g, $(this).attr('data-onscreenchat-add'))
						.replace('#:#chat_osc_search_modal_info#:#', il.Language.txt('chat_osc_search_modal_info'))
						.replace('#:#chat_osc_user#:#', il.Language.txt('chat_osc_user'))
						.replace('#:#chat_osc_no_usr_found#:#', il.Language.txt('chat_osc_no_usr_found')),
				onShown: function (e, modal) {
					var modalBody = modal.find('[data-onscreenchat-modal-body]'),
						conversation = getModule().storage.get(modalBody.data('onscreenchat-modal-body')),
						$elm = modal.find('input[type="text"]').first();

					$elm.focus().iloscautocomplete({
						appendTo: $elm.parent(),
						requestUrl: getModule().config.userListURL,
						source: function(request, response) {
							var that = this;
							$.getJSON(that.options.requestUrl, {
								term: request.term
							}, function(data) {
								if (typeof data.items === "undefined") {
									if (data.length === 0) {
										modalBody.find('[data-onscreenchat-no-usr-found]').removeClass("ilNoDisplay");
									}
									response(data);
								} else {
									that.more = data.hasMoreResults;
									if (data.items.length === 0) {
										modalBody.find('[data-onscreenchat-no-usr-found]').removeClass("ilNoDisplay");
									}
									response(data.items);
								}
							});
						},
						search: function() {
							var term = this.value;

							if (term.length < 3) {
								return false;
							}

							modalBody.find('label').append(
								$('<img />').addClass("ilOnScreenChatSearchLoader").attr("src", getConfig().loaderImg)
							);
							modalBody.find('[data-onscreenchat-no-usr-found]').addClass("ilNoDisplay");
						},
						response: function() {
							$(".ilOnScreenChatSearchLoader").remove();
						},
						select: function(event, ui) {
							var userId = ui.item.id,
								name   = ui.item.value;

							if (userId > 0) {
								getModule().addUser(conversation.id, userId, name);
								$scope.il.Modal.dialogue({id: "modal-" + conversation.id}).hide();
							}
						}
					});
				}
			});
		},

		trackActivityFor: function(conversation){
			conversation.action = ACTION_STORE_CONV;
			conversation.lastActivity = (new Date()).getTime();
			getModule().storage.save(conversation);

			DeferredActivityTrackerFactory.getInstance(conversation.id).track(function() {
				$chat.trackActivity(conversation.id, getModule().user.id, conversation.lastActivity);
			});
		},

		getCaretPosition: function(elm) {
			var caretPos = 0,
				sel, range;

			if (window.getSelection) {
				sel = window.getSelection();
				if (sel.rangeCount) {
					range = sel.getRangeAt(0);
					if (range.commonAncestorContainer.parentNode == elm) {
						caretPos = range.endOffset;
					}
				}
			} else if (document.selection && document.selection.createRange) {
				range = document.selection.createRange();
				if (range.parentElement() == elm) {
					var tempEl = document.createElement("span");
					elm.insertBefore(tempEl, elm.firstChild);
					var tempRange = range.duplicate();
					tempRange.moveToElementText(tempEl);
					tempRange.setEndPoint("EndToEnd", range);
					caretPos = tempRange.text.length;
				}
			}
			return caretPos;
		},

		onMessageInput: function() {
			var $this = $(this);


			$this.attr("data-onscreenchat-last-caret-pos", getModule().getCaretPosition($this.get(0)));
		},

		addMessage: function(messageObject, prepend) {
			let template = getModule().config.messageTemplate,
				position = (messageObject.userId == getModule().config.userId)? 'right' : 'left',
				message = messageObject.message.replace(/(?:\r\n|\r|\n)/g, '<br />'),
				chatWindow = $('[data-onscreenchat-window=' + messageObject.conversationId + ']'),
				username = findUsernameInConversationByMessage(messageObject),
				chatBody = chatWindow.find("[data-onscreenchat-body]"),
				items = [];

			if (username === "") {
				if(prepend === false) {
					getModule().historyBlocked = false;
				}
				return;
			}

			let messageDate = new Date();
			messageDate.setTime(messageObject.timestamp);

			template = template.replace(/\[\[username\]\]/g, username);
			template = template.replace(/\[\[time_raw\]\]/g, messageObject.timestamp);
			template = template.replace(/\[\[time\]\]/g, dateTimeFormatter.fromNowToTime(messageObject.timestamp));
			template = template.replace(/\[\[time_only\]\]/g, dateTimeFormatter.format(messageObject.timestamp, 'LT'));
			template = template.replace(/\[\[message]\]/g, getModule().getMessageFormatter().format(message));
			template = template.replace(/\[\[avatar\]\]/g, getProfileImage(messageObject.userId));
			template = template.replace(/\[\[userId\]\]/g, messageObject.userId);
			template = template.replace(/\[\[position\]\]/g, position);

			let $firstHeader = chatBody.find("li.header").first(),
				$messages = chatBody.find("li.message"),
				firstHeaderUsrId = $firstHeader.data("header-usr-id"),
				renderSeparator = false,
				renderHeader = true,
				insertAfterFirstHeader = false,
				insertBeforeFirstHeader = false;

			if (prepend === true) {
				let firstMessageMessageDate = new Date();
				firstMessageMessageDate.setTime($messages.first().find(".iosOnScreenChatBodyMsg").attr("data-message-time"));

				if (
					messageDate.getDay() !== firstMessageMessageDate.getDay() ||
					messageDate.getMonth() !== firstMessageMessageDate.getMonth() ||
					messageDate.getYear() !== firstMessageMessageDate.getYear()
				) {
					renderSeparator = true;
				} else {
					insertBeforeFirstHeader = true;
					if (firstHeaderUsrId !== undefined && parseInt(firstHeaderUsrId) === parseInt(messageObject.userId)) {
						renderHeader = false;
						insertAfterFirstHeader = true;
						insertBeforeFirstHeader = false;
					}
				}
 			} else {
				let lastMessageDate = new Date();
				lastMessageDate.setTime($messages.last().find(".iosOnScreenChatBodyMsg").attr("data-message-time"));

				if (
					0 === $messages.size() || (
						messageDate.getDay() !== lastMessageDate.getDay() ||
						messageDate.getMonth() !== lastMessageDate.getMonth() ||
						messageDate.getYear() !== lastMessageDate.getYear()
					)
				) {
					renderSeparator = true;
				}

				if (
					!renderSeparator &&
					getModule().lastUserByConvMap.hasOwnProperty(messageObject.conversationId) &&
					messageObject.userId == getModule().lastUserByConvMap[messageObject.conversationId]
				) {
					renderHeader = false;
				}
			}

			if (messageObject.hasOwnProperty("isSystem") && messageObject.isSystem) {
				items.push(
					$("<li></li>").append(
							$(template).find("li.system").html()
						)
						.addClass(position)
				);
			} else {
				if (renderSeparator) {
					items.push(
						$("<li></li>").append(
								$(template).find("li.system").find(".iosOnScreenChatBodyMsg").html(
									dateTimeFormatter.formatDate(messageObject.timestamp)
								)
							)
							.addClass("separator")
					);
				}

				if (renderHeader) {
					let $header = $("<li></li>").append(
							$(template).find("li.with-header." + position).html()
						)
						.addClass("header " + position)
						.data("header-usr-id", messageObject.userId);

					let now = new Date();
					now.setHours(0, 0, 0, 0);
					if (messageObject.timestamp < now.getTime()) {
						$header.find('[data-time-info]').hide();
					}

					items.push($header);
				}

				items.push(
					$("<li></li>").append(
							$(template).find("li.message").html()
						)
						.addClass("message")
				);
			}

			if (prepend === true) {
				items = items.reverse();
			}

			items.forEach(function ($template) {
				let item = $template.addClass("clearfix");

				if (prepend === true) {
					if (insertBeforeFirstHeader) {
						item.insertBefore($firstHeader);
					} else if (insertAfterFirstHeader) {
						item.insertAfter($firstHeader);
					} else {
						chatBody.prepend(item);
					}
				} else {
					chatBody.append(item);
				}
			});

			if (prepend !== true) {
				$firstHeader
					.find(".header [data-livestamp]")
					.data("livestamp", messageObject.timestamp)
					.html(dateTimeFormatter.fromNowToTime(messageObject.timestamp))
			}

			il.ExtLink.autolink(chatBody.find('[data-onscreenchat-body-msg]'));
			chatBody.find('[data-toggle="tooltip"]').tooltip({
				placement: 'left',
				container: 'body',
				viewport: { selector: 'body', padding: 10 }
			});

			if(prepend === false) {
				getModule().scrollBottom(chatWindow);
				getModule().historyBlocked = false;
			}

			if (
				prepend === false && (
					!getModule().lastUserByConvMap.hasOwnProperty(messageObject.conversationId) ||
					messageObject.userId !== getModule().lastUserByConvMap[messageObject.conversationId]
				)
			) {
				getModule().lastUserByConvMap[messageObject.conversationId] = messageObject.userId;
			}
		},

		resizeWindow: function() {
			let width = $(this).outerWidth(),
				space = parseInt(width / getModule().chatWindowWidth);

			if (space != getModule().numWindows) {
				let openWindows = countOpenChatWindows(),
					diff = openWindows - space;
				getModule().numWindows = space;

				if(diff > 0) {
					for (let i = 0; i < diff; i++) {
						getModule().closeWindowWithLongestInactivity();
					}
				}
			}
		},

		closeWindowWithLongestInactivity: function(){
			var conversation = getModule().findConversationWithLongestInactivity();

			if (conversation != null) {
				conversation.action = ACTION_HIDE_CONV;
				getModule().storage.save(conversation);
			}
		},

		findConversationWithLongestInactivity: function() {
			var oldest = null;
			$('[data-onscreenchat-window]:visible').each(function(){
				var conversation = getModule().storage.get($(this).data('onscreenchat-window'));
				if(oldest == null || oldest.lastActivity > conversation.lastActivity || conversation.lastActivity == null) {
					oldest = conversation;
				}
			});

			return oldest;
		},

		addUser: function(conversationId, userId, name) {
			$chat.addUser(conversationId, userId, name);
		},

		getMessageFormatter: function() {
			return getModule().messageFormatter;
		},

		getEmoticons: function() {
			return getModule().emoticons;
		}
	};

	/**
	 * @returns {window.il.OnScreenChat}
	 */
	function getModule() {
		return $scope.il.OnScreenChat;
	}

	/**
	 * @returns {window.il.OnScreenChat.config|{}}
	 */
	function getConfig() {
		return $scope.il.OnScreenChat.config;
	}

	function countOpenChatWindows() {
		return $('[data-onscreenchat-window]:visible').length;
	}

	const DeferredCallbackFactory = (function() {
		let namespaces = {};

		return function (ns) {
			if (!namespaces.hasOwnProperty(ns)) {
				namespaces[ns] = (function () {
					let timer = 0;

					return function(callback, ms){
						clearTimeout(timer);
						timer = setTimeout(callback, ms);
					};
				})();
			}

			return namespaces[ns];
		};
	})();

	const ConversationStorage = function ConversationStorage() {

		this.get = function get(id) {
			return JSON.parse(window.localStorage.getItem(PREFIX_CONSTANT + id));
		};

		this.syncUIStateWithStored = function mergeWithStored(conversation) {
			let oldValue = this.get(conversation.id);

			if (oldValue != null && oldValue.open !== undefined && (conversation.open === undefined || conversation.open !== oldValue.open)) {
				conversation.open = oldValue.open;
			}

			if (
				oldValue != null && oldValue.latestMessage !== undefined && oldValue.latestMessage !== null &&
				(conversation.latestMessage === undefined || conversation.latestMessage === null)
			) {
				conversation.latestMessage = oldValue.latestMessage;
			}

			if (oldValue != null && oldValue.lastTriggeredNotificationTs !== undefined && (conversation.lastTriggeredNotificationTs === undefined || conversation.lastTriggeredNotificationTs < oldValue.lastTriggeredNotificationTs)) {
				conversation.lastTriggeredNotificationTs = oldValue.lastTriggeredNotificationTs;
			}

			return conversation;
		}; 

		this.save = function save(conversation, callback) {
			let oldValue = this.get(conversation.id);

			conversation.messages = [];

			conversation = getModule().storage.syncUIStateWithStored(conversation);

			if (conversation.action !== undefined) {
				if (ACTION_DERIVED_FROM_CONV_OPEN_STATUS === conversation.action) {
					if (conversation.open) {
						conversation.action = ACTION_SHOW_CONV;
					} else {
						conversation.action = ACTION_HIDE_CONV; 
					}
				}

				if (ACTION_SHOW_CONV === conversation.action) {
					conversation.lastActivity = (new Date).getTime();
					conversation.numNewMessages = 0;
					conversation.open = true;
				} else if (ACTION_HIDE_CONV === conversation.action || ACTION_REMOVE_CONV === conversation.action) {
					conversation.open = false;
				}
			}

			conversation.callback	= callback;
			conversation.type		= TYPE_CONSTANT;

			window.localStorage.setItem(PREFIX_CONSTANT + conversation.id, JSON.stringify(conversation));

			let e = $.Event('storage');
			e.originalEvent = {
				key: PREFIX_CONSTANT + conversation.id,
				oldValue: oldValue,
				newValue: conversation
			};
			$(window).trigger(e);
		};
	};

	const DeferredActivityTrackerFactory = (function () {
		let instances = {}, ms = 1000;

		function ActivityTracker() {
			this.timer = 0;
		}

		ActivityTracker.prototype.track = function(cb) {
			clearTimeout(this.timer);
			this.timer = window.setTimeout(cb, ms);
		};

		/**
		 * 
		 * @param {String} conversationId
		 * @returns {ActivityTracker}
		 */
		function createInstance(conversationId) {
			return new ActivityTracker();
		}

		return {
			/**
			 * @param {String} conversationId
			 * @returns {ActivityTracker}
			 */
			getInstance: function (conversationId) {
				if (!instances.hasOwnProperty(conversationId)) {
					instances[conversationId] = createInstance(conversationId);
				}
				return instances[conversationId];
			}
		};
	})();

	const findUsernameByIdByConversation = function(conversation, usrId) {
		for (let index in conversation.participants) {
			if(conversation.participants.hasOwnProperty(index) && conversation.participants[index].id == usrId) {
				if (getModule().participantsNames.hasOwnProperty(conversation.participants[index].id)) {
					return getModule().participantsNames[conversation.participants[index].id];
				}

				return conversation.participants[index].name;
			}
		}

		return "";
	};

	const findUsernameInConversationByMessage = function(messageObject) {
		let conversation = getModule().storage.get(messageObject.conversationId);

		return findUsernameByIdByConversation(conversation, messageObject.userId);
	};

	const getParticipantsIds = function(conversation) {
		let ids = [];

		for (let index in conversation.participants) {
			if(conversation.participants.hasOwnProperty(index)) {
				ids.push(conversation.participants[index].id);
			}
		}

		return ids;
	};

	const getParticipantsNames = function(conversation, ignoreMySelf) {
		let names = [];

		for (let key in conversation.participants) {
			if (
				conversation.participants.hasOwnProperty(key) && (
					(getModule().user !== undefined && getModule().user.id != conversation.participants[key].id) ||
					ignoreMySelf === false
				)
			) {
				if (getModule().participantsNames.hasOwnProperty(conversation.participants[key].id)) {
					names.push(getModule().participantsNames[conversation.participants[key].id]);
					continue;
				}

				names.push(conversation.participants[key].name);
			}
		}

		return names;
	};

	const ParticipantsTooltipFormatter = function ParticipantsTooltipFormatter(participants) {
		let _participants = participants;

		this.format = function () {
			return $("<ul/>").append(_participants.map(function(elm) {
				return $("<li/>").html("&raquo; "  + elm);
			})).wrap("<div/>").parent().html();
		};
	};

	const getProfileImage = function(userId) {
		if (getModule().participantsImages.hasOwnProperty(userId)) {
			return getModule().participantsImages[userId].src;
		}
		return "";
	};

	const MessagePaster = function(message) {
		let _message = message, getLastCaretPosition = function() {
			return _message.attr("data-onscreenchat-last-caret-pos") || 0;
		};

		this.paste = function(text) {
			let lastCaretPosition = parseInt(getLastCaretPosition(), 10),
				pre  = _message.text().substr(0, lastCaretPosition),
				post = _message.text().substr(lastCaretPosition);

			_message.text(pre + text  + post);

			if (window.getSelection) {
				let node = _message.get(0);
				node.focus();

				let textNode = node.firstChild;
				let range = document.createRange();
				range.setStart(textNode, lastCaretPosition + text.length);
				range.setEnd(textNode, lastCaretPosition + text.length);

				let sel = window.getSelection();
				sel.removeAllRanges();
				sel.addRange(range);
			} else {
				_message.focus();
			}
		};
	};

	const MessageFormatter = function MessageFormatter(emoticons) {
		let _emoticons = emoticons;

		this.format = function (message) {
			return _emoticons.replace(message);
		};
	};

	/**
	 * This class renders the smiley selection for ChatActions.
	 * It also replaces all smileys in a chat messages.
	 *
	 * @params {array} _smileys
	 * @constructor
	 */
	const Smileys = function Smileys(_smileys) {
		let emoticonMap = {}, emoticonCollection = [];

		if (typeof _smileys === "object" && Object.keys(_smileys).length > 0) {
			for (let i in _smileys) {
				let prop = _smileys[i];

				if (!emoticonMap.hasOwnProperty(prop)) {
					emoticonMap[prop] = $('<img alt="" title="" />')
						.attr("data-emoticon", i)
						.attr("data-src", prop);
				}

				emoticonMap[prop].attr({
					alt:   [emoticonMap[prop].attr("alt").toString(), i].join(" "),
					title: [emoticonMap[prop].attr("title").toString(), i].join(" ")
				});
			}
			for (let i in emoticonMap) {
				emoticonCollection.push(emoticonMap[i].wrap('<div><a data-onscreenchat-emoticon></a></div>').parent().parent().html());
			}
		}

        /**
         *
         * @param {string} src
         * @returns {Promise<unknown>}
         */
        const Img = function(src) {
            return new Promise(function(resolve, reject) {
                let img = new Image();
                img.addEventListener("load", function(e) {
                    resolve(src)
                    img.addEventListener("error", function() {
                        reject(new Error("Failed to load image's URL: " + src));
                    });
                });
                img.src = src;
            });
        };

		/**
		 * Sets smileys into text
		 *
		 * @param {string} message
		 * @returns {string}
		 */
		this.replace = function (message) {
			if (typeof _smileys === "string") {
				return message;
			}

			for (let i in _smileys) {
				while (message.indexOf(i) !== -1) {
					message = message.replace(i, '<img src="' + _smileys[i] + '" />');
				}
			}

			return message;
		};

		/**
		 * 
		 * @returns {Promise<unknown[]>}
		 */
		this.preload = function () {
			let promises = Object.keys(emoticonMap).map(function (key) {
				return Img(emoticonMap[key].attr("data-src"));
			});

			return Promise.all(promises);
		};

		this.getContent = function () {
			let renderCollection = [];

			emoticonCollection.forEach(function(elm) {
				renderCollection.push(elm.replace(/data-src/, "src"));
			});

			return renderCollection.join('');
		};

		this.getTriggerHtml = function() {
			if (typeof _smileys !== "object" || Object.keys(_smileys).length === 0) {
				return $("");
			}

			return $('<div class="iosOnScreenChatEmoticonsPanel" data-onscreenchat-emoticons-panel><a data-onscreenchat-emoticons-flyout-trigger></a></div>')
				.data("emoticons", this);
		};
	};

})(jQuery, window, window.il.Chat, window.il.ChatDateTimeFormatter);<|MERGE_RESOLUTION|>--- conflicted
+++ resolved
@@ -1,8 +1,4 @@
-<<<<<<< HEAD
 (function($, $scope, $chat, dateTimeFormatter){
-=======
-(function($, $scope, $chat) {
->>>>>>> efeecb4a
 	'use strict';
 
 	var TYPE_CONSTANT	= 'osc';
@@ -994,7 +990,6 @@
 		onMessageInput: function() {
 			var $this = $(this);
 
-
 			$this.attr("data-onscreenchat-last-caret-pos", getModule().getCaretPosition($this.get(0)));
 		},
 
