--- conflicted
+++ resolved
@@ -102,7 +102,23 @@
 					e.preventDefault();
 					e.stopPropagation();
 
-<<<<<<< HEAD
+
+					if (window.getSelection) {
+						var node = messageField.get(0);
+						node.focus();
+
+						var textNode = node.firstChild;
+						var range = document.createRange();
+						range.setStart(textNode, last_pos);
+						range.setEnd(textNode, last_pos);
+
+						var sel = window.getSelection();
+						sel.removeAllRanges();
+						sel.addRange(range);
+					} else {
+						messageField.focus();
+					}
+
 					messageField.popover('hide');
 					messageField.focus();
 				}).on('click', '[data-onscreenchat-menu-remove-conversation]', function(e){
@@ -115,23 +131,6 @@
 					$menu.remove(conversation);
 					console.log("clicked close");
 					//$('#onscreenchat_trigger[data-toggle="popover"]').popover("hide");
-=======
-					if (window.getSelection) {
-						var node = messageField.get(0);
-						node.focus();
-
-						var textNode = node.firstChild;
-						var range = document.createRange();
-						range.setStart(textNode, last_pos);
-						range.setEnd(textNode, last_pos);
-
-						var sel = window.getSelection();
-						sel.removeAllRanges();
-						sel.addRange(range);
-					} else {
-						messageField.focus();
-					}
->>>>>>> c132bc30
 				})
 				/*.on('keydown', '[data-onscreenchat-message]', function(e) {
 					console.log("shift + enter event");
