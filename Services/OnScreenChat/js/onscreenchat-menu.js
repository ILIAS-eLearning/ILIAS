(function($, $scope){
	$scope.il.OnScreenChatMenu = {
		config: {},
		rendered: false,
		content: $(''),
		conversations: [],
		emoticons: {},

		setConfig: function(config) {
			$scope.il.OnScreenChatMenu.config = config;
		},

		setEmoticons: function(emoticons) {
			$scope.il.OnScreenChatMenu.emoticons = emoticons;
		},

		getEmoticons: function() {
			return getModule().emoticons;
		},

		init: function() {
			$('#onscreenchat_trigger').popover({
				html : true,
				placement : "bottom",
				viewport : { selector: 'body', padding: 10 },
				title: "Conversation"
			}).on('shown.bs.popover', function () {
				$scope.il.OnScreenChatMenu.show();
			}).on('hidden.bs.popover', function () {
				$("body").removeClass("modal-open");
			});

			$('body').on('click', function (e) {
				$('#onscreenchat_trigger[data-toggle="popover"]').each(function () {
					//the 'is' for buttons that trigger popups
					//the 'has' for icons within a button that triggers a popup
					if (!$(this).is(e.target) && $(this).has(e.target).length === 0 && $('.popover').has(e.target).length === 0) {
						if ($(this).next(".popover").length) {
							$(this).popover('hide');
						}
					}
				});
			});
		},

		show: function() {
			var module = $scope.il.OnScreenChatMenu;

			$('#onscreenchat_trigger').siblings('.popover').children('.popover-content').html(module.getContent());
			$('body').addClass('modal-open');
			module.afterListUpdate();
		},

		getContent: function() {
			getModule().content = $('#onscreenchatmenu-content-container');

			if(!getModule().rendered)
			{
				getModule().content.find('#onscreenchatmenu-content').html("");

				for(var index in getModule().conversations){

					if(getModule().conversations[index].latestMessage != null)
					{
						var template = getModule().config.conversationTemplate;
						var latestMessage = getModule().conversations[index].latestMessage;
						var participants = getModule().conversations[index].participants;
						var participantNames = [];

						for(var key in participants) {
							if(participants.hasOwnProperty(key) && participants[key].id !== getModule().config.userId) {
								participantNames.push(participants[key].name);
							}
						}

						template = template.replace('[[avatar]]', 'http://placehold.it/50/FA6F57/fff&amp;text=ME');
						template = template.replace('[[participants]]', participantNames.join(', '));
						template = template.replace(/\[\[conversationId\]\]/, getModule().conversations[index].id);
						template = template.replace('[[last_message]]', getModule().getEmoticons().replace(latestMessage.message));
						template = template.replace('[[last_message_time]]', momentFromNowToTime(latestMessage.timestamp));
<<<<<<< HEAD
						template = template.replace('[[last_message_time_raw]]', latestMessage.timestamp);
=======

>>>>>>> 5ae1edf8
						getModule().content.find('#onscreenchatmenu-content').append(template);
					}
				}
				getModule().rendered = true;
			}

			return getModule().content.html();
		},

		add: function(conversation) {
			var index = getModule().hasConversation(conversation);
			if (index === false) {
				getModule().conversations.push(conversation);
			} else {
				getModule().conversations[index] = conversation;
			}

			getModule().rendered = false;
			getModule().updateBadges();
		},

		updateBadges: function() {
			var numConversations = getModule().conversations.length;
			var numMessages = getModule().countUnreadMessages();
			var conversationsBadge = $('[data-onscreenchat-menu-numconversations]');
			var messagesBadge = $('[data-onscreenchat-menu-nummessages]');

			conversationsBadge.html(numConversations);
			if(numConversations == 0) {
				conversationsBadge.hide();
			} else {
				conversationsBadge.show();
			}

			messagesBadge.html(numMessages);
			if(numMessages == 0) {
				messagesBadge.hide();
			} else {
				messagesBadge.show();
			}
		},

		countUnreadMessages: function() {
			var conversations = getModule().conversations;

			var num = 0;
			for(var index in conversations) {
				if(conversations.hasOwnProperty(index) ) {
					num += parseInt(conversations[index].numNewMessages);
				}
			}

			return num;
		},

		afterListUpdate: function() {
			$('.ilOnScreenChatMenuLoader').remove();
		},

		hasConversation: function(conversation) {
			for(var index in getModule().conversations) {
				if (getModule().conversations.hasOwnProperty(index) && getModule().conversations[index].id == conversation.id) {
					return index;
				}
			}

			return false;
		}
	};

	var getModule = function() {
		return $scope.il.OnScreenChatMenu;
	}
})(jQuery, window);<|MERGE_RESOLUTION|>--- conflicted
+++ resolved
@@ -78,11 +78,8 @@
 						template = template.replace(/\[\[conversationId\]\]/, getModule().conversations[index].id);
 						template = template.replace('[[last_message]]', getModule().getEmoticons().replace(latestMessage.message));
 						template = template.replace('[[last_message_time]]', momentFromNowToTime(latestMessage.timestamp));
-<<<<<<< HEAD
 						template = template.replace('[[last_message_time_raw]]', latestMessage.timestamp);
-=======
 
->>>>>>> 5ae1edf8
 						getModule().content.find('#onscreenchatmenu-content').append(template);
 					}
 				}
