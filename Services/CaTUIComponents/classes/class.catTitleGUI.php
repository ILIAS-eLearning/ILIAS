--- conflicted
+++ resolved
@@ -106,13 +106,6 @@
 		return $this;
 	}
 
-	public function setInfoLink($a_info_link_lng_var, $a_info_link) {
-		$this->info_link = $a_info_link;
-		$this->info_link_lng_var = $a_info_link_lng_var;
-		return $this;
-	}
-
-
 	public function setClearSearch($a_lng_var, $a_target) {
 		$this->clear_search = $a_target;
 		$this->clear_search_lng_var = $a_lng_var;
@@ -208,19 +201,7 @@
 			$tpl->parseCurrentBlock();
 		}
 
-<<<<<<< HEAD
-		if ($this->info_link !== null) {
-			$tpl->setCurrentBlock("info_link");
-			$tpl->setVariable("TARGET", $this->info_link);
-			$tpl->setVariable("DESCRIPTION", $this->use_lng
-									   ? $this->lng->txt($this->info_link_lng_var)
-									   : $this->info_link_lng_var
-									   );
-			$tpl->parseCurrentBlock();
-		}
-=======
 		
->>>>>>> 3953f85b
 
 		return $tpl->get();
 	}
