<?php

/**
 * This file is part of ILIAS, a powerful learning management system
 * published by ILIAS open source e-Learning e.V.
 *
 * ILIAS is licensed with the GPL-3.0,
 * see https://www.gnu.org/licenses/gpl-3.0.en.html
 * You should have received a copy of said license along with the
 * source code, too.
 *
 * If this is not the case or you just want to try ILIAS, you'll find
 * us at:
 * https://www.ilias.de
 * https://github.com/ILIAS-eLearning
 *
 ********************************************************************
 */

use ILIAS\FileUpload\Handler\AbstractCtrlAwareUploadHandler;
use ILIAS\FileUpload\Handler\BasicFileInfoResult;
use ILIAS\FileUpload\Handler\BasicHandlerResult;
use ILIAS\FileUpload\Handler\FileInfoResult;
use ILIAS\FileUpload\Handler\HandlerResult;

/**
 * Class ilUIDemoFileUploadHandlerGUI
 *
 * @ilCtrl_isCalledBy ilUIDemoFileUploadHandlerGUI: ilUIPluginRouterGUI
 */
class ilUIDemoFileUploadHandlerGUI extends AbstractCtrlAwareUploadHandler
{

    /**
     * @inheritDoc
     */
    public function getUploadURL() : string
    {
        return $this->ctrl->getLinkTargetByClass([ilUIPluginRouterGUI::class, self::class], self::CMD_UPLOAD);
    }


    /**
     * @inheritDoc
     */
    public function getExistingFileInfoURL() : string
    {
        return $this->ctrl->getLinkTargetByClass([ilUIPluginRouterGUI::class, self::class], self::CMD_INFO);
    }


    /**
     * @inheritDoc
     */
    public function getFileRemovalURL() : string
    {
        return $this->ctrl->getLinkTargetByClass([ilUIPluginRouterGUI::class, self::class], self::CMD_REMOVE, null,
            false);
    }


    /**
     * @inheritDoc
     */
    public function getFileIdentifierParameterName() : string
    {
        return 'my_file_id';
    }


    /**
     * @inheritDoc
     */
    protected function getUploadResult() : HandlerResult
    {
        $status = HandlerResult::STATUS_OK;
        $identifier = md5(random_bytes(65));
        $message = 'Everything ok';

        return new BasicHandlerResult($this->getFileIdentifierParameterName(), $status, $identifier, $message);
    }


    protected function getRemoveResult(string $identifier) : HandlerResult
    {
        $status = HandlerResult::STATUS_OK;
        $message = 'File Deleted';

        return new BasicHandlerResult($this->getFileIdentifierParameterName(), $status, $identifier, $message);
    }


    public function getInfoResult(string $identifier) : ?FileInfoResult
    {
<<<<<<< HEAD
        return new BasicFileInfoResult($this->getFileIdentifierParameterName(), $identifier,
            "My funny Testfile $identifier.txt", 64, 'text');
=======
        return new BasicFileInfoResult(
            $this->getFileIdentifierParameterName(),
            $identifier,
            "My funny Testfile $identifier.txt",
            64,
            ""
        );
>>>>>>> 0715239a
    }


    public function getInfoForExistingFiles(array $file_ids) : array
    {
        $infos = [];
        foreach ($file_ids as $file_id) {
            $infos[] = new BasicFileInfoResult(
                $this->getFileIdentifierParameterName(),
                $file_id,
                "Name $file_id.txt",
                rand(1000, 2000),
                "text/plain"
            );
        }

        return $infos;
    }
}<|MERGE_RESOLUTION|>--- conflicted
+++ resolved
@@ -92,10 +92,6 @@
 
     public function getInfoResult(string $identifier) : ?FileInfoResult
     {
-<<<<<<< HEAD
-        return new BasicFileInfoResult($this->getFileIdentifierParameterName(), $identifier,
-            "My funny Testfile $identifier.txt", 64, 'text');
-=======
         return new BasicFileInfoResult(
             $this->getFileIdentifierParameterName(),
             $identifier,
@@ -103,7 +99,6 @@
             64,
             ""
         );
->>>>>>> 0715239a
     }
 
 
