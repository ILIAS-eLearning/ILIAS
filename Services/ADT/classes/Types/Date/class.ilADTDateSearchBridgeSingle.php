--- conflicted
+++ resolved
@@ -1,121 +1,118 @@
-<?php
-
-require_once "Services/ADT/classes/Bridges/class.ilADTSearchBridgeSingle.php";
-
-class ilADTDateSearchBridgeSingle extends ilADTSearchBridgeSingle
-{	
-	protected function isValidADTDefinition(ilADTDefinition $a_adt_def)
-	{
-		return ($a_adt_def instanceof ilADTDateDefinition);
-	}
-	
-	
-	// table2gui / filter	
-	
-	public function loadFilter()
-	{
-		$value = $this->readFilter();
-		if($value !== null)
-		{
-			// $this->getADT()->setDate(new ilDate($value, IL_CAL_DATE));
-		}
-	}
-	
-	
-	// form
-	
-	public function addToForm()
-	{							
-		$adt_date = $this->getADT()->getDate();
-		
-		$date = new ilDateTimeInputGUI($this->getTitle(), $this->getElementId());		
-		$date->setShowTime(false);	
-		
-		$date->setDate($adt_date);
-		
-		$this->addToParentElement($date);
-	}
-	
-<<<<<<< HEAD
-	protected function shouldBeImportedFromPost($a_post)
-	{
-		if(!(bool)$this->text_input)
-		{
-			return (bool)$a_post["tgl"];			
-		}
-		return parent::shouldBeImportedFromPost($a_post);
-	}
-	
-=======
->>>>>>> 1accb962
-	public function importFromPost(array $a_post = null)
-	{		
-		$post = $this->extractPostValues($a_post);
-	
-		if($post && $this->shouldBeImportedFromPost($post))
-		{
-			include_once "Services/Calendar/classes/class.ilCalendarUtil.php";			
-			$date = ilCalendarUtil::parseIncomingDate($post);
-			
-			if($this->getForm() instanceof ilPropertyFormGUI)
-			{
-				$item = $this->getForm()->getItemByPostVar($this->getElementId());				
-				$item->setDate($date);
-			}
-			else if(array_key_exists($this->getElementId(), $this->table_filter_fields))
-			{
-				$this->table_filter_fields[$this->getElementId()]->setDate($date);				
-				$this->writeFilter($date->get(IL_CAL_DATE));
-			}
-			
-			$this->getADT()->setDate($date);						
-		}
-		else
-		{			
-			$this->writeFilter();
-			$this->getADT()->setDate();
-		}		
-	}
-			
-	
-	// db
-	
-	public function getSQLCondition($a_element_id)
-	{
-		global $ilDB;
-		
-		if(!$this->isNull() && $this->isValid())		
-		{
-			return $a_element_id." = ".$ilDB->quote($this->getADT()->getDate()->get(IL_CAL_DATE), "date");						
-		}
-	}
-	
-	public function isInCondition(ilADT $a_adt)
-	{
-		assert($a_adt instanceof ilADTDate);
-		
-		return $this->getADT()->equals($a_adt);
-	}		
-		
-	
-	//  import/export	
-		
-	public function getSerializedValue()
-	{
-		if(!$this->isNull() && $this->isValid())		
-		{
-			return serialize(array($this->getADT()->getDate()->get(IL_CAL_DATE)));			
-		}
-	}
-	
-	public function setSerializedValue($a_value)
-	{		
-		$a_value = unserialize($a_value);
-		if(is_array($a_value))
-		{
-			$this->getADT()->setDate(new ilDate($a_value[0], IL_CAL_DATE));			
-		}		
-	}
-}
-
+<?php
+
+require_once "Services/ADT/classes/Bridges/class.ilADTSearchBridgeSingle.php";
+
+class ilADTDateSearchBridgeSingle extends ilADTSearchBridgeSingle
+{	
+	protected function isValidADTDefinition(ilADTDefinition $a_adt_def)
+	{
+		return ($a_adt_def instanceof ilADTDateDefinition);
+	}
+	
+	
+	// table2gui / filter	
+	
+	public function loadFilter()
+	{
+		$value = $this->readFilter();
+		if($value !== null)
+		{
+			// $this->getADT()->setDate(new ilDate($value, IL_CAL_DATE));
+		}
+	}
+	
+	
+	// form
+	
+	public function addToForm()
+	{							
+		$adt_date = $this->getADT()->getDate();
+		
+		$date = new ilDateTimeInputGUI($this->getTitle(), $this->getElementId());		
+		$date->setShowTime(false);	
+		
+		$date->setDate($adt_date);
+		
+		$this->addToParentElement($date);
+	}
+	
+	protected function shouldBeImportedFromPost($a_post)
+	{
+		if(!(bool)$this->text_input)
+		{
+			return (bool)$a_post["tgl"];			
+		}
+		return parent::shouldBeImportedFromPost($a_post);
+	}
+
+	public function importFromPost(array $a_post = null)
+	{		
+		$post = $this->extractPostValues($a_post);
+	
+		if($post && $this->shouldBeImportedFromPost($post))
+		{
+			include_once "Services/Calendar/classes/class.ilCalendarUtil.php";			
+			$date = ilCalendarUtil::parseIncomingDate($post);
+			
+			if($this->getForm() instanceof ilPropertyFormGUI)
+			{
+				$item = $this->getForm()->getItemByPostVar($this->getElementId());				
+				$item->setDate($date);
+			}
+			else if(array_key_exists($this->getElementId(), $this->table_filter_fields))
+			{
+				$this->table_filter_fields[$this->getElementId()]->setDate($date);				
+				$this->writeFilter($date->get(IL_CAL_DATE));
+			}
+			
+			$this->getADT()->setDate($date);						
+		}
+		else
+		{			
+			$this->writeFilter();
+			$this->getADT()->setDate();
+		}		
+	}
+			
+	
+	// db
+	
+	public function getSQLCondition($a_element_id)
+	{
+		global $ilDB;
+		
+		if(!$this->isNull() && $this->isValid())		
+		{
+			return $a_element_id." = ".$ilDB->quote($this->getADT()->getDate()->get(IL_CAL_DATE), "date");						
+		}
+	}
+	
+	public function isInCondition(ilADT $a_adt)
+	{
+		assert($a_adt instanceof ilADTDate);
+		
+		return $this->getADT()->equals($a_adt);
+	}		
+		
+	
+	//  import/export	
+		
+	public function getSerializedValue()
+	{
+		if(!$this->isNull() && $this->isValid())		
+		{
+			return serialize(array($this->getADT()->getDate()->get(IL_CAL_DATE)));			
+		}
+	}
+	
+	public function setSerializedValue($a_value)
+	{		
+		$a_value = unserialize($a_value);
+		if(is_array($a_value))
+		{
+			$this->getADT()->setDate(new ilDate($a_value[0], IL_CAL_DATE));			
+		}		
+	}
+}
+
 ?>