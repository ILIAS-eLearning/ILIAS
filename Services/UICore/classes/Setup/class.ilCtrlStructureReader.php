<?php

require_once "./libs/composer/vendor/autoload.php";

/**
 * Class ilCtrlStructureReader is responsible for reading
 * ilCtrl's control structure.
 *
 * @author Fabian Schmid <fs@studer-raimann.ch>
 * @author Thibeau Fuhrer <thf@studer-raimann.ch>
 */
final class ilCtrlStructureReader
{
    /**
     * @var string regex pattern for ILIAS GUI classes. Filename
     *             must be 'class.<classname>GUI.php'.
     */
    private const REGEX_GUI_CLASS_NAME = '/^class\.([A-z0-9]*(GUI))\.php$/';

    /**
     * @var string regex pattern that matches classes listed behind
     *             an ilCtrl_Calls statement. '{CLASS_NAME}' has to
     *             be replaced with an actual classname before used.
     */
    private const REGEX_PHPDOC_CALLS = '/(((?i)@ilctrl_calls)\s*({CLASS_NAME}(:\s*|\s*:\s*))\K)([A-z0-9,\s])*/';

    /**
     * @var string regex pattern similar to the one above, except it's
     *             used for ilCtrl_isCalledBy statements.
     */
    private const REGEX_PHPDOC_CALLED_BYS = '/(((?i)@ilctrl_iscalledby)\s*({CLASS_NAME}(:\s*|\s*:\s*))\K)([A-z0-9,\s])*/';

    /**
     * Holds whether the structure reader was already executed or not.
     *
     * @var bool
     */
    private static bool $is_executed = false;

    /**
     * Holds the ILIAS absolute path (without ending '/').
     *
     * @var string
     */
    private string $ilias_path;

    /**
     * Holds the composer generated class map.
     *
     * @var array
     */
    private array $class_map;

    /**
     * Holds the currently read references mapped by classname.
     *
     * @var array
     */
    private array $references = [];

    /**
     * Holds the currently read control structure.
     *
     * @var array
     */
    private array $structure = [];

    /**
     * Holds the current cid count.
     *
     * @var int
     */
    private int $cid_count = 0;

    /**
     * ilCtrlStructureReader Constructor
     */
    public function __construct()
    {
        $this->class_map  = include "./libs/composer/vendor/composer/autoload_classmap.php";
        $this->ilias_path = rtrim(dirname(__FILE__, 5), '/');
    }

    /**
     * Returns whether this instance was already executed or not.
     *
     * @return bool
     */
    public function isExecuted() : bool
    {
        return self::$is_executed;
    }

    /**
     * Processes all classes within the ILIAS installation.
     *
     * @return array
     */
    public function readStructure() : array
    {
        // loops through all classes of the composer generated
        // class-map and gathers their information.
        foreach ($this->class_map as $class_name => $path) {
            // skip iteration if class doesn't meet ILIAS
            // GUI class criteria.
            if (!$this->isGuiClass($path)) {
                continue;
            }

            $array_key = strtolower($class_name);
            try {
<<<<<<< HEAD
                $cs = $this->parseFileTo($cs, $full_path, $content);
            } catch (\LogicException $e) {
                throw new \LogicException("In file \"$full_path\": " . $e->getMessage(), $e->getCode(), $e);
            } catch (\RuntimeException $e) {
                if (!isset($e->class) || !isset($e->file_path)) {
                    throw $e;
                }
                $this->panicOnDuplicateClass(
                    $e->file_path,
                    $cs->getClassScriptOf($e->class),
                    $e->class
                );
            }
        }

        return $cs;
    }


    // ----------------------
    // DIRECTORY TRAVERSAL
    // ----------------------

    protected function getFilesIn(string $dir) : \Generator
    {
        foreach (scandir($dir) as $e) {
            if ($e == "." || $e == "..") {
=======
                $reflection = new ReflectionClass($class_name);
                $this->references[$array_key][ilCtrlStructureInterface::KEY_CLASS_CHILDREN] = $this->getChildren($reflection);
                $this->references[$array_key][ilCtrlStructureInterface::KEY_CLASS_PARENTS]  = $this->getParents($reflection);
            } catch (ReflectionException $e) {
>>>>>>> ac88161e
                continue;
            }

            $this->structure[$array_key][ilCtrlStructureInterface::KEY_CLASS_CID]  = $this->generateCid();
            $this->structure[$array_key][ilCtrlStructureInterface::KEY_CLASS_NAME] = $class_name;
            $this->structure[$array_key][ilCtrlStructureInterface::KEY_CLASS_PATH] = $this->getRelativePath($path);
        }

        // loops through all references and creates vise-versa
        // entries for them, e.g. if a class has children, the
        // class is added to all children as their parent.
        foreach ($this->references as $class_name => $data) {
            $this->addViseVersaMapping(
                $class_name,
                ilCtrlStructureInterface::KEY_CLASS_CHILDREN,
                ilCtrlStructureInterface::KEY_CLASS_PARENTS
            );

            $this->addViseVersaMapping(
                $class_name,
                ilCtrlStructureInterface::KEY_CLASS_PARENTS,
                ilCtrlStructureInterface::KEY_CLASS_CHILDREN
            );
        }

        // loops again through all references in order to
        // add this data to the actual output. This needs
        // to happen in a separate loop, as the vise-versa
        // mappings are not yet finished the previous loop.
        foreach ($this->references as $class_name => $data) {
            $this->structure[$class_name][ilCtrlStructureInterface::KEY_CLASS_PARENTS]  = $this->references[$class_name][ilCtrlStructureInterface::KEY_CLASS_PARENTS];
            $this->structure[$class_name][ilCtrlStructureInterface::KEY_CLASS_CHILDREN] = $this->references[$class_name][ilCtrlStructureInterface::KEY_CLASS_CHILDREN];
        }

        self::$is_executed = true;

        return $this->structure;
    }

    /**
     * If a class has referenced another one as child or parent,
     * this method adds a vise-versa mapping if it doesn't already
     * exist.
     *
     * @param string $class_name
     * @param string $key_ref_from
     * @param string $key_ref_to
     */
    private function addViseVersaMapping(string $class_name, string $key_ref_from, string $key_ref_to) : void
    {
        if (!empty($this->references[$class_name][$key_ref_from])) {
            foreach ($this->references[$class_name][$key_ref_from] as $reference) {
                // only add vise-versa mapping if it doesn't already exist.
                if (isset($this->references[$reference]) &&
                    !in_array($class_name, $this->references[$reference][$key_ref_to], true)
                ) {
                    $this->references[$reference][$key_ref_to][] = $class_name;
                }
            }
        }
    }

    /**
     * Returns all classes referenced by an ilCtrl_Calls or
     * ilCtrl_isCalledBy statement.
     *
     * @param ReflectionClass $reflection
     * @param string          $regex
     * @return array
     */
    private function getReferencedClassesByReflection(ReflectionClass $reflection, string $regex) : array
    {
        // abort if the class has no PHPDoc comment.
        if (!$reflection->getDocComment()) {
            return [];
        }

        // replace the classname placeholder with the
        // actual one and execute the regex search.
        $regex = str_replace('{CLASS_NAME}', $reflection->getName(), $regex);
        preg_match_all($regex, $reflection->getDocComment(), $matches);

        // the first array entry of $matches contains
        // the list's of statements found.
        if (empty($matches[0])) {
            return [];
        }

        $referenced_classes = [];
        foreach ($matches[0] as $class_list) {
            // explode lists and strip all whitespaces.
            foreach (explode(',', $class_list) as $class) {
                $class_name = $this->stripWhitespaces($class);
                if (!empty($class_name)) {
                    /**
                     * @TODO: uncomment exception and inform developers they need
                     *        to clean up ilCtrl call statements before release.
                     */
                    if (!isset($this->class_map[$class_name])) {
                        // throw new LogicException("Class '{$reflection->getName()}' referenced '$class_name' which is not a valid mapping.");
                    }

                    // NOTE that all references are lowercase.
                    $referenced_classes[] = strtolower($class_name);
                }
            }
        }

        return $referenced_classes;
    }

    /**
     * Helper function that returns all children references.
     *
     * @param ReflectionClass $reflection
     * @return array
     */
    private function getChildren(ReflectionClass $reflection) : array
    {
        return $this->getReferencedClassesByReflection($reflection, self::REGEX_PHPDOC_CALLS);
    }

    /**
     * Helper function that returns all parent references.
     *
     * @param ReflectionClass $reflection
     * @return array
     */
    private function getParents(ReflectionClass $reflection) : array
    {
        return $this->getReferencedClassesByReflection($reflection, self::REGEX_PHPDOC_CALLED_BYS);
    }

    /**
     * Helper function that replaces all whitespace characters
     * from the given string.
     *
     * @param string $string
     * @return string
     */
    private function stripWhitespaces(string $string) : string
    {
        return preg_replace('/\s+/', '', $string);
    }

    /**
     * Returns a given path relative to the ILIAS absolute path.
     *
     * @param string $absolute_path
     * @return string
     */
    private function getRelativePath(string $absolute_path) : string
    {
        return '.' . str_replace($this->ilias_path, '', $absolute_path);
    }

    /**
     * Returns whether the given file/path matches ILIAS conventions.
     *
     * @param string $path
     * @return bool
     */
    private function isGuiClass(string $path) : bool
    {
        return preg_match(self::REGEX_GUI_CLASS_NAME, basename($path));
    }

    /**
     * Returns an incremented base 36 class id.
     *
     * @return string
     */
    private function generateCid() : string
    {
        $this->cid_count++;

        return base_convert((string) $this->cid_count, 10, 36);
    }
}<|MERGE_RESOLUTION|>--- conflicted
+++ resolved
@@ -109,40 +109,10 @@
 
             $array_key = strtolower($class_name);
             try {
-<<<<<<< HEAD
-                $cs = $this->parseFileTo($cs, $full_path, $content);
-            } catch (\LogicException $e) {
-                throw new \LogicException("In file \"$full_path\": " . $e->getMessage(), $e->getCode(), $e);
-            } catch (\RuntimeException $e) {
-                if (!isset($e->class) || !isset($e->file_path)) {
-                    throw $e;
-                }
-                $this->panicOnDuplicateClass(
-                    $e->file_path,
-                    $cs->getClassScriptOf($e->class),
-                    $e->class
-                );
-            }
-        }
-
-        return $cs;
-    }
-
-
-    // ----------------------
-    // DIRECTORY TRAVERSAL
-    // ----------------------
-
-    protected function getFilesIn(string $dir) : \Generator
-    {
-        foreach (scandir($dir) as $e) {
-            if ($e == "." || $e == "..") {
-=======
                 $reflection = new ReflectionClass($class_name);
                 $this->references[$array_key][ilCtrlStructureInterface::KEY_CLASS_CHILDREN] = $this->getChildren($reflection);
                 $this->references[$array_key][ilCtrlStructureInterface::KEY_CLASS_PARENTS]  = $this->getParents($reflection);
             } catch (ReflectionException $e) {
->>>>>>> ac88161e
                 continue;
             }
 
