--- conflicted
+++ resolved
@@ -1197,18 +1197,7 @@
 
     public function fillScreenReaderFocus() : void
     {
-<<<<<<< HEAD
-        global $DIC;
-
-        $ilUser = $DIC->user();
-        if (is_object($ilUser) && $ilUser->getPref("screen_reader_optimization") &&
-            $this->blockExists("sr_focus")
-        ) {
-            $this->touchBlock("sr_focus");
-        }
-=======
         // abandoned
->>>>>>> 27da6ec0
     }
 
     /**
@@ -1234,15 +1223,6 @@
             }
             $this->setVariable("ALT_TREE", $lng->txt($this->tree_flat_mode . "view"));
             $this->setVariable("TARGET_TREE", ilFrameTargetInfo::_getFrame("MainContent"));
-<<<<<<< HEAD
-            $this->setVariable(
-                "TREE_ACC_KEY",
-                ilAccessKeyGUI::getAttribute(($this->tree_flat_mode === "tree")
-                    ? ilAccessKey::TREE_ON
-                    : ilAccessKey::TREE_OFF)
-            );
-=======
->>>>>>> 27da6ec0
             $this->parseCurrentBlock();
         }
 
