--- conflicted
+++ resolved
@@ -8,6 +8,7 @@
 use ILIAS\BackgroundTasks\Dependencies\Injector;
 use ILIAS\Filesystem\Provider\FilesystemFactory;
 use ILIAS\Filesystem\Security\Sanitizing\FilenameSanitizerImpl;
+use ILIAS\UI\Implementation\Component\Tooltip\Factory;
 
 require_once("libs/composer/vendor/autoload.php");
 
@@ -1471,13 +1472,10 @@
 				$c["ui.factory.table"],
 				$c["ui.factory.messagebox"],
 				$c["ui.factory.card"],
-<<<<<<< HEAD
-				$c["ui.factory.tooltip"]
-=======
 				$c["ui.factory.layout"],
 				$c["ui.factory.maincontrols"],
-				$c["ui.factory.tree"]
->>>>>>> 1a46056a
+				$c["ui.factory.tree"],
+				$c["ui.factory.tooltip"]
 			);
 		};
 		$c["ui.signal_generator"] = function($c) {
@@ -1643,17 +1641,14 @@
 		$c["ui.javascript_binding"] = function($c) {
 			return new ILIAS\UI\Implementation\Render\ilJavaScriptBinding($c["tpl"]);
 		};
-<<<<<<< HEAD
+
+		$c["ui.factory.tree"] = function($c) {
+			return new ILIAS\UI\Implementation\Component\Tree\Factory($c["ui.signal_generator"]);
+		};
+
 		$c["ui.factory.tooltip"] = function($c) {
 			return new ILIAS\UI\Implementation\Component\Tooltip\Factory($c["ui.signal_generator"]);
 		};
-=======
-
-		$c["ui.factory.tree"] = function($c) {
-			return new ILIAS\UI\Implementation\Component\Tree\Factory($c["ui.signal_generator"]);
-		};
-
->>>>>>> 1a46056a
 	}
 
 	/**
