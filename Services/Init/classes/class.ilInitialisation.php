--- conflicted
+++ resolved
@@ -1545,12 +1545,6 @@
 		$c["ui.factory.layout"] = function($c) {
 			return new ILIAS\UI\Implementation\Component\Layout\Factory();
 		};
-<<<<<<< HEAD
-		$c["ui.factory.maincontrols"] = function($c) {
-			return new ILIAS\UI\Implementation\Component\MainControls\Factory($c['ui.signal_generator']);
-		};
-
-=======
 		$c["ui.factory.maincontrols.slate"] = function($c) {
 			return new ILIAS\UI\Implementation\Component\MainControls\Slate\Factory(
 				$c['ui.signal_generator'],
@@ -1563,7 +1557,6 @@
 				$c['ui.factory.maincontrols.slate']
 			);
 		};
->>>>>>> 0ec4e4cd
 		$c["ui.factory.progressmeter"] = function($c) {
 			return new ILIAS\UI\Implementation\Component\Chart\ProgressMeter\Factory();
 		};
