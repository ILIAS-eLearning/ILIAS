--- conflicted
+++ resolved
@@ -35,997 +35,6 @@
 */
 class ilInitialisation
 {
-<<<<<<< HEAD
-	/**
-	 * Remove unsafe characters from GET
-	 */
-	protected static function removeUnsafeCharacters()
-	{
-		// Remove unsafe characters from GET parameters.
-		// We do not need this characters in any case, so it is
-		// feasible to filter them everytime. POST parameters
-		// need attention through ilUtil::stripSlashes() and similar functions)
-		$_GET = self::recursivelyRemoveUnsafeCharacters($_GET);
-	}
-
-	protected static function recursivelyRemoveUnsafeCharacters($var) {
-		if (is_array($var)) {
-			$mod = [];
-			foreach ($var as $k => $v) {
-				$k = self::recursivelyRemoveUnsafeCharacters($k);
-				$mod[$k] = self::recursivelyRemoveUnsafeCharacters($v);
-			}
-			return $mod;
-		}
-		return strip_tags(
-			str_replace(
-				array("\x00", "\n", "\r", "\\", "'", '"', "\x1a"),
-				"",
-				$var
-			)
-		);
-	}
-	
-	/**
-	 * get common include code files
-	 */
-	protected static function requireCommonIncludes()
-	{
-		// ilTemplate
-		if(ilContext::usesTemplate())
-		{
-			require_once "./Services/UICore/classes/class.ilTemplate.php";
-		}		
-				
-		// really always required?
-		require_once "./Services/Utilities/classes/class.ilUtil.php";			
-		require_once "./Services/Calendar/classes/class.ilDatePresentation.php";														
-		require_once "include/inc.ilias_version.php";
-		
-		include_once './Services/Authentication/classes/class.ilAuthUtils.php';
-		
-		self::initGlobal("ilBench", "ilBenchmark", "./Services/Utilities/classes/class.ilBenchmark.php");				
-	}
-	
-	/**
-	 * This is a hack for  authentication.
-	 * 
-	 * Since the phpCAS lib ships with its own compliance functions.
-	 */
-	protected static function includePhp5Compliance()
-	{
-		include_once 'Services/Authentication/classes/class.ilAuthFactory.php';
-		if(ilAuthFactory::getContext() != ilAuthFactory::CONTEXT_CAS)
-		{
-			require_once("include/inc.xml5compliance.php");
-		}
-		require_once("include/inc.xsl5compliance.php");
-	}
-
-	/**
-	 * This method provides a global instance of class ilIniFile for the
-	 * ilias.ini.php file in variable $ilIliasIniFile.
-	 *
-	 * It initializes a lot of constants accordingly to the settings in
-	 * the ilias.ini.php file.
-	 */
-	protected static function initIliasIniFile()
-	{		
-		require_once("./Services/Init/classes/class.ilIniFile.php");
-		$ilIliasIniFile = new ilIniFile("./ilias.ini.php");				
-		$ilIliasIniFile->read();
-		self::initGlobal('ilIliasIniFile', $ilIliasIniFile);
-
-		// initialize constants
-		define("ILIAS_DATA_DIR",$ilIliasIniFile->readVariable("clients","datadir"));
-		define("ILIAS_WEB_DIR",$ilIliasIniFile->readVariable("clients","path"));
-		define("ILIAS_ABSOLUTE_PATH",$ilIliasIniFile->readVariable('server','absolute_path'));
-
-		// logging
-		define ("ILIAS_LOG_DIR",$ilIliasIniFile->readVariable("log","path"));
-		define ("ILIAS_LOG_FILE",$ilIliasIniFile->readVariable("log","file"));
-		define ("ILIAS_LOG_ENABLED",$ilIliasIniFile->readVariable("log","enabled"));
-		define ("ILIAS_LOG_LEVEL",$ilIliasIniFile->readVariable("log","level"));
-		define ("SLOW_REQUEST_TIME",$ilIliasIniFile->readVariable("log","slow_request_time"));
-
-		// read path + command for third party tools from ilias.ini
-		define ("PATH_TO_CONVERT",$ilIliasIniFile->readVariable("tools","convert"));
-		define ("PATH_TO_FFMPEG",$ilIliasIniFile->readVariable("tools","ffmpeg"));
-		define ("PATH_TO_ZIP",$ilIliasIniFile->readVariable("tools","zip"));
-		define ("PATH_TO_MKISOFS",$ilIliasIniFile->readVariable("tools","mkisofs"));
-		define ("PATH_TO_UNZIP",$ilIliasIniFile->readVariable("tools","unzip"));
-		define ("PATH_TO_GHOSTSCRIPT",$ilIliasIniFile->readVariable("tools","ghostscript"));
-		define ("PATH_TO_JAVA",$ilIliasIniFile->readVariable("tools","java"));
-		define ("URL_TO_LATEX",$ilIliasIniFile->readVariable("tools","latex"));
-		define ("PATH_TO_FOP",$ilIliasIniFile->readVariable("tools","fop"));
-		define ("PATH_TO_LESSC",$ilIliasIniFile->readVariable("tools","lessc"));
-		define ("PATH_TO_PHANTOMJS",$ilIliasIniFile->readVariable("tools","phantomjs"));
-
-		// read virus scanner settings
-		switch ($ilIliasIniFile->readVariable("tools", "vscantype"))
-		{
-			case "sophos":
-				define("IL_VIRUS_SCANNER", "Sophos");
-				define("IL_VIRUS_SCAN_COMMAND", $ilIliasIniFile->readVariable("tools", "scancommand"));
-				define("IL_VIRUS_CLEAN_COMMAND", $ilIliasIniFile->readVariable("tools", "cleancommand"));
-				break;
-
-			case "antivir":
-				define("IL_VIRUS_SCANNER", "AntiVir");
-				define("IL_VIRUS_SCAN_COMMAND", $ilIliasIniFile->readVariable("tools", "scancommand"));
-				define("IL_VIRUS_CLEAN_COMMAND", $ilIliasIniFile->readVariable("tools", "cleancommand"));
-				break;
-
-			case "clamav":
-				define("IL_VIRUS_SCANNER", "ClamAV");
-				define("IL_VIRUS_SCAN_COMMAND", $ilIliasIniFile->readVariable("tools", "scancommand"));
-				define("IL_VIRUS_CLEAN_COMMAND", $ilIliasIniFile->readVariable("tools", "cleancommand"));
-				break;
-
-			default:
-				define("IL_VIRUS_SCANNER", "None");
-				break;
-		}
-		
-		include_once './Services/Calendar/classes/class.ilTimeZone.php';
-		$tz = ilTimeZone::initDefaultTimeZone($ilIliasIniFile);
-		define ("IL_TIMEZONE", $tz);
-	}
-
-	/**
-	 * Bootstraps the ILIAS filesystem abstraction.
-	 * The bootstrapped abstraction are:
-	 *  - temp
-	 *  - web
-	 *  - storage
-	 *  - customizing
-	 *
-	 * @return void
-	 * @since 5.3
-	 */
-	public static function bootstrapFilesystems() {
-
-		global $DIC;
-
-		$DIC['filesystem.security.sanitizing.filename'] = function ($c) {
-			return new FilenameSanitizerImpl();
-		};
-
-		$DIC['filesystem.factory'] = function ($c) {
-			return new \ILIAS\Filesystem\Provider\DelegatingFilesystemFactory($c['filesystem.security.sanitizing.filename']);
-		};
-
-		$DIC['filesystem.web'] = function ($c) {
-			//web
-
-			/**
-			 * @var FilesystemFactory $delegatingFactory
-			 */
-			$delegatingFactory = $c['filesystem.factory'];
-			$webConfiguration = new \ILIAS\Filesystem\Provider\Configuration\LocalConfig(ILIAS_ABSOLUTE_PATH . '/' . ILIAS_WEB_DIR . '/' . CLIENT_ID);
-			return $delegatingFactory->getLocal($webConfiguration);
-		};
-
-		$DIC['filesystem.storage'] = function ($c) {
-			//storage
-
-			/**
-			 * @var FilesystemFactory $delegatingFactory
-			 */
-			$delegatingFactory = $c['filesystem.factory'];
-			$storageConfiguration = new \ILIAS\Filesystem\Provider\Configuration\LocalConfig(ILIAS_DATA_DIR.'/'.CLIENT_ID);
-			return $delegatingFactory->getLocal($storageConfiguration);
-		};
-
-		$DIC['filesystem.temp'] = function ($c) {
-			//temp
-
-			/**
-			 * @var FilesystemFactory $delegatingFactory
-			 */
-			$delegatingFactory = $c['filesystem.factory'];
-			$tempConfiguration = new \ILIAS\Filesystem\Provider\Configuration\LocalConfig(ILIAS_DATA_DIR.'/'.CLIENT_ID.'/temp');
-			return $delegatingFactory->getLocal($tempConfiguration);
-		};
-
-		$DIC['filesystem.customizing'] = function ($c) {
-			//customizing
-
-			/**
-			 * @var FilesystemFactory $delegatingFactory
-			 */
-			$delegatingFactory = $c['filesystem.factory'];
-			$customizingConfiguration = new \ILIAS\Filesystem\Provider\Configuration\LocalConfig(ILIAS_ABSOLUTE_PATH . '/' . 'Customizing');
-			return $delegatingFactory->getLocal($customizingConfiguration);
-		};
-
-		$DIC['filesystem.libs'] = function ($c) {
-			//customizing
-
-			/**
-			 * @var FilesystemFactory $delegatingFactory
-			 */
-			$delegatingFactory = $c['filesystem.factory'];
-			$customizingConfiguration = new \ILIAS\Filesystem\Provider\Configuration\LocalConfig(ILIAS_ABSOLUTE_PATH . '/' . 'libs');
-			return $delegatingFactory->getLocal($customizingConfiguration, true);
-		};
-
-		$DIC['filesystem'] = function($c) {
-			return new \ILIAS\Filesystem\FilesystemsImpl(
-				$c['filesystem.storage'],
-				$c['filesystem.web'],
-				$c['filesystem.temp'],
-				$c['filesystem.customizing'],
-				$c['filesystem.libs']
-			);
-		};
-	}
-
-
-	/**
-	 * Initializes the file upload service.
-	 * This service requires the http and filesystem service.
-	 *
-	 * @param \ILIAS\DI\Container $dic The dependency container which should be used to load the file upload service.
-	 *
-	 * @return void
-	 */
-	public static function initFileUploadService(\ILIAS\DI\Container $dic) {
-		$dic['upload.processor-manager'] = function ($c) {
-			return new \ILIAS\FileUpload\Processor\PreProcessorManagerImpl();
-		};
-
-		$dic['upload'] = function ($c) {
-			$fileUploadImpl = new \ILIAS\FileUpload\FileUploadImpl($c['upload.processor-manager'], $c['filesystem'], $c['http']);
-			if (IL_VIRUS_SCANNER != "None") {
-				$fileUploadImpl->register(new \ILIAS\FileUpload\Processor\VirusScannerPreProcessor(ilVirusScannerFactory::_getInstance()));
-			}
-
-			return $fileUploadImpl;
-		};
-	}
-
-	/**
-	 * builds http path
-	 */
-	protected static function buildHTTPPath()
-	{
-		include_once './Services/Http/classes/class.ilHTTPS.php';
-		$https = new ilHTTPS();
-
-		if($https->isDetected())
-		{
-			$protocol = 'https://';
-		}
-		else
-		{
-			$protocol = 'http://';
-		}
-		$host = $_SERVER['HTTP_HOST'];
-
-		$rq_uri = strip_tags($_SERVER['REQUEST_URI']);
-
-		// security fix: this failed, if the URI contained "?" and following "/"
-		// -> we remove everything after "?"
-		if (is_int($pos = strpos($rq_uri, "?")))
-		{
-			$rq_uri = substr($rq_uri, 0, $pos);
-		}
-
-		if(!defined('ILIAS_MODULE'))
-		{
-			$path = pathinfo($rq_uri);
-			if(!$path['extension'])
-			{
-				$uri = $rq_uri;
-			}
-			else
-			{
-				$uri = dirname($rq_uri);
-			}
-		}
-		else
-		{
-			// if in module remove module name from HTTP_PATH
-			$path = dirname($rq_uri);
-
-			// dirname cuts the last directory from a directory path e.g content/classes return content
-
-			$module = ilUtil::removeTrailingPathSeparators(ILIAS_MODULE);
-
-			$dirs = explode('/',$module);
-			$uri = $path;
-			foreach($dirs as $dir)
-			{
-				$uri = dirname($uri);
-			}
-		}
-		if(ilContext::getType() == ilContext::CONTEXT_APACHE_SSO)
-		{
-			return define('ILIAS_HTTP_PATH',ilUtil::removeTrailingPathSeparators(dirname($protocol.$host.$uri)));
-			
-		}
-		return define('ILIAS_HTTP_PATH',ilUtil::removeTrailingPathSeparators($protocol.$host.$uri));
-	}
-
-	/**
-	 * This method determines the current client and sets the
-	 * constant CLIENT_ID.
-	 */
-	protected static function determineClient()
-	{
-		global $ilIliasIniFile;
-
-		// check whether ini file object exists
-		if (!is_object($ilIliasIniFile)) {
-			self::abortAndDie('Fatal Error: ilInitialisation::determineClient called without initialisation of ILIAS ini file object.');
-		}
-
-		if (isset($_GET['client_id']) && strlen($_GET['client_id']) > 0) {
-			$_GET['client_id'] = \ilUtil::getClientIdByString((string)$_GET['client_id'])->toString();
-			if (!defined('IL_PHPUNIT_TEST')) {
-				if (ilContext::supportsPersistentSessions()) {
-					ilUtil::setCookie('ilClientId', $_GET['client_id']);
-				}
-			}
-		} elseif (!isset($_COOKIE['ilClientId'])) {
-			ilUtil::setCookie('ilClientId', $ilIliasIniFile->readVariable('clients','default'));
-		}
-
-		if (!defined('IL_PHPUNIT_TEST') && ilContext::supportsPersistentSessions()) {
-			$clientId = $_COOKIE['ilClientId'];
-		} else {
-			$clientId = $_GET['client_id'];
-		}
-
-		define('CLIENT_ID', \ilUtil::getClientIdByString((string)$clientId)->toString());
-	}
-
-	/**
-	 * This method provides a global instance of class ilIniFile for the
-	 * client.ini.php file in variable $ilClientIniFile.
-	 *
-	 * It initializes a lot of constants accordingly to the settings in
-	 * the client.ini.php file.
-	 *
-	 * Preconditions: ILIAS_WEB_DIR and CLIENT_ID must be set.
-	 *
-	 * @return	boolean		true, if no error occured with client init file
-	 *						otherwise false
-	 */
-	protected static function initClientIniFile()
-	{
-		global $ilIliasIniFile;
-		
-		// check whether ILIAS_WEB_DIR is set.
-		if (ILIAS_WEB_DIR == "")
-		{
-			self::abortAndDie("Fatal Error: ilInitialisation::initClientIniFile called without ILIAS_WEB_DIR.");
-		}
-
-		// check whether CLIENT_ID is set.
-		if (CLIENT_ID == "")
-		{
-			self::abortAndDie("Fatal Error: ilInitialisation::initClientIniFile called without CLIENT_ID.");
-		}
-
-		$ini_file = "./".ILIAS_WEB_DIR."/".CLIENT_ID."/client.ini.php";
-
-		// get settings from ini file
-		$ilClientIniFile = new ilIniFile($ini_file);		
-		$ilClientIniFile->read();
-		
-		// invalid client id / client ini
-		if ($ilClientIniFile->ERROR != "")
-		{
-			$c = $_COOKIE["ilClientId"];
-			$default_client = $ilIliasIniFile->readVariable("clients","default");						
-			ilUtil::setCookie("ilClientId", $default_client);
-			if (CLIENT_ID != "" && CLIENT_ID != $default_client)
-			{
-				$mess = array("en" => "Client does not exist.",
-						"de" => "Mandant ist ungültig.");
-				self::redirect("index.php?client_id=".$default_client, null, $mess);							
-			}
-			else
-			{
-				self::abortAndDie("Fatal Error: ilInitialisation::initClientIniFile initializing client ini file abborted with: ". $ilClientIniFile->ERROR);
-			}
-		}
-		
-		self::initGlobal("ilClientIniFile", $ilClientIniFile);
-
-		// set constants
-		define ("SESSION_REMINDER_LEADTIME", 30);
-		define ("DEBUG",$ilClientIniFile->readVariable("system","DEBUG"));
-		define ("DEVMODE",$ilClientIniFile->readVariable("system","DEVMODE"));
-		define ("SHOWNOTICES",$ilClientIniFile->readVariable("system","SHOWNOTICES"));
-		define ("DEBUGTOOLS",$ilClientIniFile->readVariable("system","DEBUGTOOLS"));
-		define ("ROOT_FOLDER_ID",$ilClientIniFile->readVariable('system','ROOT_FOLDER_ID'));
-		define ("SYSTEM_FOLDER_ID",$ilClientIniFile->readVariable('system','SYSTEM_FOLDER_ID'));
-		define ("ROLE_FOLDER_ID",$ilClientIniFile->readVariable('system','ROLE_FOLDER_ID'));
-		define ("MAIL_SETTINGS_ID",$ilClientIniFile->readVariable('system','MAIL_SETTINGS_ID'));
-		$error_handler = $ilClientIniFile->readVariable('system', 'ERROR_HANDLER');
-		define ("ERROR_HANDLER",$error_handler ? $error_handler : "PRETTY_PAGE");
-		
-		// this is for the online help installation, which sets OH_REF_ID to the
-		// ref id of the online module
-		define ("OH_REF_ID",$ilClientIniFile->readVariable("system","OH_REF_ID"));
-
-		define ("SYSTEM_MAIL_ADDRESS",$ilClientIniFile->readVariable('system','MAIL_SENT_ADDRESS')); // Change SS
-		define ("MAIL_REPLY_WARNING",$ilClientIniFile->readVariable('system','MAIL_REPLY_WARNING')); // Change SS
-
-		// see ilObject::TITLE_LENGTH, ilObject::DESC_LENGTH
-		// define ("MAXLENGTH_OBJ_TITLE",125);#$ilClientIniFile->readVariable('system','MAXLENGTH_OBJ_TITLE'));
-		// define ("MAXLENGTH_OBJ_DESC",$ilClientIniFile->readVariable('system','MAXLENGTH_OBJ_DESC'));
-
-		define ("CLIENT_DATA_DIR",ILIAS_DATA_DIR."/".CLIENT_ID);
-		define ("CLIENT_WEB_DIR",ILIAS_ABSOLUTE_PATH."/".ILIAS_WEB_DIR."/".CLIENT_ID);
-		define ("CLIENT_NAME",$ilClientIniFile->readVariable('client','name')); // Change SS
-
-		$val = $ilClientIniFile->readVariable("db","type");
-		if ($val == "")
-		{
-			define ("IL_DB_TYPE", "mysql");
-		}
-		else
-		{
-			define ("IL_DB_TYPE", $val);
-		}
-
-		$ilGlobalCacheSettings = new ilGlobalCacheSettings();
-		$ilGlobalCacheSettings->readFromIniFile($ilClientIniFile);
-		ilGlobalCache::setup($ilGlobalCacheSettings);
-		
-		return true;
-	}
-
-	/**
-	 * handle maintenance mode
-	 */
-	protected static function handleMaintenanceMode()
-	{
-		global $ilClientIniFile;
-
-		if (!$ilClientIniFile->readVariable("client","access"))
-		{						
-			$mess = array("en" => "The server is not available due to maintenance.".
-					" We apologise for any inconvenience.",
-				"de" => "Der Server ist aufgrund von Wartungsarbeiten nicht verfügbar.".
-					" Wir bitten um Verständnis.");
-			$mess_id = "init_error_maintenance";
-			
-			if (ilContext::hasHTML() && is_file("./maintenance.html"))
-			{
-				self::redirect("./maintenance.html", $mess_id, $mess);
-			}
-			else
-			{					
-				$mess = self::translateMessage($mess_id, $mess);
-				self::abortAndDie($mess);
-			}
-		}
-	}
-
-	/**
-	* initialise database object $ilDB
-	*
-	*/
-	protected static function initDatabase()
-	{
-		// build dsn of database connection and connect
-		require_once("./Services/Database/classes/class.ilDBWrapperFactory.php");				
-		$ilDB = ilDBWrapperFactory::getWrapper(IL_DB_TYPE);
-		$ilDB->initFromIniFile();
-		$ilDB->connect();
-		
-		self::initGlobal("ilDB", $ilDB);		
-	}
-
-	/**
-	 * set session handler to db
-	 * 
-	 * Used in Soap/CAS
-	 */
-	public static function setSessionHandler()
-	{
-		if (ini_get('session.save_handler') != 'user' && version_compare(PHP_VERSION, '7.2.0', '<')) {
-			ini_set("session.save_handler", "user");
-		}
-
-		require_once "Services/Authentication/classes/class.ilSessionDBHandler.php";
-		$db_session_handler = new ilSessionDBHandler();
-		if (!$db_session_handler->setSaveHandler())
-		{
-			self::abortAndDie("Please turn off Safe mode OR set session.save_handler to \"user\" in your php.ini");
-		}
-						
-		// Do not accept external session ids
-		if (!ilSession::_exists(session_id()) && !defined('IL_PHPUNIT_TEST'))
-		{
-			// php7-todo, correct-with-php5-removal : alex, 1.3.2016: added if, please check
-			if(function_exists("session_status") && session_status() == PHP_SESSION_ACTIVE)
-			{
-				session_regenerate_id();
-			}
-		}				
-	}
-
-	/**
-	 * 
-	 */
-	protected static function setCookieConstants()
-	{
-		include_once 'Services/Authentication/classes/class.ilAuthFactory.php';
-		if(ilAuthFactory::getContext() == ilAuthFactory::CONTEXT_HTTP)
-		{
-			$cookie_path = '/';
-		}
-		else if($GLOBALS['COOKIE_PATH'])
-		{
-			// use a predefined cookie path from WebAccessChecker
-			$cookie_path = $GLOBALS['COOKIE_PATH'];
-		}
-		else
-		{
-			$cookie_path = dirname( $_SERVER['PHP_SELF'] );
-		}
-
-		/* if ilias is called directly within the docroot $cookie_path
-		is set to '/' expecting on servers running under windows..
-		here it is set to '\'.
-		in both cases a further '/' won't be appended due to the following regex
-		*/
-		$cookie_path .= (!preg_match("/[\/|\\\\]$/", $cookie_path)) ? "/" : "";
-
-		if($cookie_path == "\\") $cookie_path = '/';
-
-		define('IL_COOKIE_HTTPONLY', true); // Default Value
-		define('IL_COOKIE_EXPIRE', 0);
-		define('IL_COOKIE_PATH', $cookie_path);
-		define('IL_COOKIE_DOMAIN', '');
-	}
-	
-	/**
-	 * set session cookie params
-	 */
-	protected static function setSessionCookieParams()
-	{
-		global $ilSetting;
-
-		if (!defined('IL_COOKIE_SECURE')) {
-			// If this code is executed, we can assume that \ilHTTPS::enableSecureCookies was NOT called before
-			// \ilHTTPS::enableSecureCookies already executes session_set_cookie_params()
-
-			include_once './Services/Http/classes/class.ilHTTPS.php';
-			$cookie_secure = !$ilSetting->get('https', 0) && ilHTTPS::getInstance()->isDetected();
-			define('IL_COOKIE_SECURE', $cookie_secure); // Default Value
-
-			session_set_cookie_params(
-				IL_COOKIE_EXPIRE, IL_COOKIE_PATH, IL_COOKIE_DOMAIN, IL_COOKIE_SECURE, IL_COOKIE_HTTPONLY
-			);
-		}
-	}
-
-	/**
-	 * @param \ILIAS\DI\Container $c
-	 */
-	protected static function initMail(\ILIAS\DI\Container $c)
-	{
-		$c["mail.mime.transport.factory"] = function ($c) {
-			require_once 'Services/Mail/classes/Mime/Transport/class.ilMailMimeTransportFactory.php';
-			return new ilMailMimeTransportFactory($c["ilSetting"]);
-		};
-		$c["mail.mime.sender.factory"] = function ($c) {
-			require_once 'Services/Mail/classes/Mime/Sender/class.ilMailMimeSenderFactory.php';
-			return new ilMailMimeSenderFactory($c["ilSetting"]);
-		};
-	}
-
-	/**
-	 * @param \ILIAS\DI\Container $c
-	 */
-	protected static function initAvatar(\ILIAS\DI\Container $c)
-	{
-		$c["user.avatar.factory"] = function ($c) {
-			require_once 'Services/User/Avatar/classes/class.ilUserAvatarFactory.php';
-			return new ilUserAvatarFactory($c);
-		};
-	}
-
-	/**
-	 * initialise $ilSettings object and define constants
-	 * 
-	 * Used in Soap
-	 */
-	protected static function initSettings()
-	{
-		global $ilSetting;
-
-		self::initGlobal("ilSetting", "ilSetting", 
-			"Services/Administration/classes/class.ilSetting.php");
-				
-		// check correct setup
-		if (!$ilSetting->get("setup_ok"))
-		{
-			self::abortAndDie("Setup is not completed. Please run setup routine again.");
-		}
-
-		// set anonymous user & role id and system role id
-		define ("ANONYMOUS_USER_ID", $ilSetting->get("anonymous_user_id"));
-		define ("ANONYMOUS_ROLE_ID", $ilSetting->get("anonymous_role_id"));
-		define ("SYSTEM_USER_ID", $ilSetting->get("system_user_id"));
-		define ("SYSTEM_ROLE_ID", $ilSetting->get("system_role_id"));
-		define ("USER_FOLDER_ID", 7);
-
-		// recovery folder
-		define ("RECOVERY_FOLDER_ID", $ilSetting->get("recovery_folder_id"));
-
-		// installation id
-		define ("IL_INST_ID", $ilSetting->get("inst_id",0));
-
-		// define default suffix replacements
-		define ("SUFFIX_REPL_DEFAULT", "php,php3,php4,inc,lang,phtml,htaccess");
-		define ("SUFFIX_REPL_ADDITIONAL", $ilSetting->get("suffix_repl_additional"));
-
-		if(ilContext::usesHTTP())
-		{
-			self::buildHTTPPath();
-		}
-	}
-
-	/**
-	 * provide $styleDefinition object
-	 */
-	protected static function initStyle()
-	{
-		global $styleDefinition, $ilPluginAdmin;
-
-		// load style definitions
-		self::initGlobal("styleDefinition", "ilStyleDefinition",
-			 "./Services/Style/System/classes/class.ilStyleDefinition.php");
-
-		// add user interface hook for style initialisation
-		$pl_names = $ilPluginAdmin->getActivePluginsForSlot(IL_COMP_SERVICE, "UIComponent", "uihk");
-		foreach ($pl_names as $pl)
-		{
-			$ui_plugin = ilPluginAdmin::getPluginObject(IL_COMP_SERVICE, "UIComponent", "uihk", $pl);
-			$gui_class = $ui_plugin->getUIClassInstance();
-			$gui_class->modifyGUI("Services/Init", "init_style", array("styleDefinition" => $styleDefinition));
-		}
-	}
-
-	/**
-	 * Init user with current account id
-	 */
-	public static function initUserAccount()
-	{
-		/**
-		 * @var $ilUser ilObjUser
-		 */
-		global $ilUser;
-
-		$uid = $GLOBALS['DIC']['ilAuthSession']->getUserId();
-		if($uid)
-		{
-			$ilUser->setId($uid);
-			$ilUser->read();
-			
-			// init console log handler
-			include_once './Services/Logging/classes/public/class.ilLoggerFactory.php';
-			ilLoggerFactory::getInstance()->initUser($ilUser->getLogin());
-
-			require_once 'Services/Tracking/classes/class.ilOnlineTracking.php';
-			ilOnlineTracking::updateAccess($ilUser);
-		}
-		else
-		{
-			if(is_object($GLOBALS['ilLog']))
-			{
-				$GLOBALS['ilLog']->logStack();
-			}
-			self::abortAndDie("Init user account failed");
-		}
-	}
-
-	/**
-	 * Init Locale
-	 */
-	protected static function initLocale()
-	{
-		global $ilSetting;
-		
-		if (trim($ilSetting->get("locale") != ""))
-		{
-			$larr = explode(",", trim($ilSetting->get("locale")));
-			$ls = array();
-			$first = $larr[0];
-			foreach ($larr as $l)
-			{
-				if (trim($l) != "")
-				{
-					$ls[] = $l;
-				}
-			}
-			if (count($ls) > 0)
-			{
-				setlocale(LC_ALL, $ls);
-							
-				// #15347 - making sure that floats are not changed
-				setlocale(LC_NUMERIC, "C"); 
-				
-				if (class_exists("Collator"))
-				{
-					$GLOBALS["ilCollator"] = new Collator($first);
-					$GLOBALS["DIC"]["ilCollator"] = function($c) {
-						return $GLOBALS["ilCollator"];
-					};
-				}				
-			}
-		}
-	}
-	
-	/**
-	 * go to public section
-	 * 
-	 * @param int $a_auth_stat
-	 */
-	public static function goToPublicSection()
-	{
-		global $ilAuth;
-				
-		if (ANONYMOUS_USER_ID == "")
-		{
-			self::abortAndDie("Public Section enabled, but no Anonymous user found.");
-		}
-		
-		$session_destroyed = false; 
-		if($GLOBALS['DIC']['ilAuthSession']->isExpired())
-		{
-			$session_destroyed = true; 
-			ilSession::setClosingContext(ilSession::SESSION_CLOSE_EXPIRE);
-		}
-		if(!$GLOBALS['DIC']['ilAuthSession']->isAuthenticated())
-		{
-			$session_destroyed = true; 
-			ilSession::setClosingContext(ilSession::SESSION_CLOSE_PUBLIC);
-		}
-		
-		if($session_destroyed)
-		{
-			$GLOBALS['DIC']['ilAuthSession']->setAuthenticated(true, ANONYMOUS_USER_ID);
-		}
-		
-		self::initUserAccount();
-		
-		// if target given, try to go there
-		if(strlen($_GET["target"]))
-		{
-			// when we are already "inside" goto.php no redirect is needed
-			$current_script = substr(strrchr($_SERVER["PHP_SELF"], "/"), 1);	
-			if($current_script == "goto.php")
-			{
-				return;
-			}		
-			// goto will check if target is accessible or redirect to login
-			self::redirect("goto.php?target=".$_GET["target"]);			
-		}
-		
-		// check access of root folder otherwise redirect to login
-		#if(!$GLOBALS['DIC']->rbac()->system()->checkAccess('read', ROOT_FOLDER_ID))
-		#{
-		#	return self::goToLogin();
-		#}
-		
-		// we do not know if ref_id of request is accesible, so redirecting to root
-		$_GET["ref_id"] = ROOT_FOLDER_ID;
-		$_GET["cmd"] = "frameset";
-		self::redirect(
-			"ilias.php?baseClass=ilrepositorygui&reloadpublic=1&cmd=".
-			$_GET["cmd"]."&ref_id=".$_GET["ref_id"]);
-	}
-
-	/**
-	 * go to login
-	 * 
-	 * @param int $a_auth_stat
-	 */
-	protected static function goToLogin()
-	{		
-		ilLoggerFactory::getLogger('init')->debug('Redirecting to login page.');
-		
-		if($GLOBALS['DIC']['ilAuthSession']->isExpired())
-		{
-			ilSession::setClosingContext(ilSession::SESSION_CLOSE_EXPIRE);
-		}
-		if(!$GLOBALS['DIC']['ilAuthSession']->isAuthenticated())
-		{
-			ilSession::setClosingContext(ilSession::SESSION_CLOSE_LOGIN);
-		}
-		
-		$script = "login.php?target=".$_GET["target"]."&client_id=".$_COOKIE["ilClientId"].
-			"&auth_stat=".$a_auth_stat;
-					
-		self::redirect(
-			$script, 
-			"init_error_authentication_fail",
-			array(
-				"en" => "Authentication failed.",
-				"de" => "Authentifizierung fehlgeschlagen.")
-		);
-	}
-
-	/**
-	 * $lng initialisation
-	 */
-	protected static function initLanguage($a_use_user_language = true)
-	{
-		global $DIC;
-
-		/**
-		 * @var $rbacsystem ilRbacSystem
-		 */
-		global $rbacsystem;
-
-		require_once 'Services/Language/classes/class.ilLanguage.php';
-
-		if($a_use_user_language)
-		{
-			if($DIC->offsetExists('lng'))
-			{
-				$DIC->offsetUnset('lng');
-			}
-			self::initGlobal('lng', ilLanguage::getGlobalInstance());
-		}
-		else
-		{
-			self::initGlobal('lng', ilLanguage::getFallbackInstance());
-		}
-		if(is_object($rbacsystem))
-		{
-			$rbacsystem->initMemberView();
-		}
-	}
-
-	/**
-	 * $ilAccess and $rbac... initialisation
-	 */
-	protected static function initAccessHandling()
-	{				
-		self::initGlobal("rbacreview", "ilRbacReview",
-			"./Services/AccessControl/classes/class.ilRbacReview.php");
-		
-		require_once "./Services/AccessControl/classes/class.ilRbacSystem.php";
-		$rbacsystem = ilRbacSystem::getInstance();
-		self::initGlobal("rbacsystem", $rbacsystem);
-		
-		self::initGlobal("rbacadmin", "ilRbacAdmin",
-			 "./Services/AccessControl/classes/class.ilRbacAdmin.php");
-		
-		self::initGlobal("ilAccess", "ilAccess",
-			 "./Services/AccessControl/classes/class.ilAccess.php");
-		
-		require_once "./Services/AccessControl/classes/class.ilConditionHandler.php";
-	}
-	
-	/**
-	 * Init log instance 
-	 */
-	protected static function initLog() 
-	{		
-		include_once './Services/Logging/classes/public/class.ilLoggerFactory.php';
-		$log = ilLoggerFactory::getRootLogger();
-		
-		self::initGlobal("ilLog", $log);
-		// deprecated
-		self::initGlobal("log", $log);
-	}
-	
-	/**
-	 * Initialize global instance
-	 * 
-	 * @param string $a_name
-	 * @param string $a_class
-	 * @param string $a_source_file 
-	 */
-	protected static function initGlobal($a_name, $a_class, $a_source_file = null)
-	{
-		global $DIC;
-
-		if($a_source_file)
-		{
-			include_once $a_source_file;
-			$GLOBALS[$a_name] = new $a_class;
-		}
-		else
-		{
-			$GLOBALS[$a_name] = $a_class;
-		}
-
-		$DIC[$a_name] = function ($c) use ($a_name) {
-			return $GLOBALS[$a_name];
-		};
-	}
-			
-	/**
-	 * Exit
-	 * 
-	 * @param string $a_message 
-	 */
-	protected static function abortAndDie($a_message)
-	{		
-		if(is_object($GLOBALS['ilLog']))
-		{
-			$GLOBALS['ilLog']->write("Fatal Error: ilInitialisation - ".$a_message);
-		}
-		die($a_message);
-	}
-	
-	/**
-	 * Prepare developer tools	 
-	 */
-	protected static function handleDevMode()
-	{
-		if(defined(SHOWNOTICES) && SHOWNOTICES)
-		{
-			// no further differentiating of php version regarding to 5.4 neccessary
-			// when the error reporting is set to E_ALL anyway
-			
-			// add notices to error reporting
-			error_reporting(E_ALL);
-		}
-		
-		if(defined('DEBUGTOOLS') && DEBUGTOOLS)
-		{
-			include_once "include/inc.debug.php";
-		}
-	}
-	
-	protected static $already_initialized;
-
-
-	public static function reinitILIAS() {
-		self::$already_initialized = false;
-		self::initILIAS();
-	}
-
-	/**
-	 * ilias initialisation
-	 */
-	public static function initILIAS()
-	{
-		if (self::$already_initialized) 
-		{
-			// workaround for bug #17990
-			// big mess. we prevent double initialisations with ILIAS 5.1, which is good, but...
-			// the style service uses $_GET["ref_id"] to determine
-			// the context styles. $_GET["ref_id"] is "corrected" by the "goto" procedure and which calls
-			// initILIAS again.
-			// we need a mechanism that detemines our repository context and stores that in an information object
-			// usable by the style component afterwars. This needs new concepts and a refactoring.
-			if(ilContext::initClient())
-			{
-				global $tpl;
-				if (is_object($tpl))
-				{
-					// load style sheet depending on user's settings
-					$location_stylesheet = ilUtil::getStyleSheetLocation();
-					$tpl->setVariable("LOCATION_STYLESHEET", $location_stylesheet);
-				}
-			}
-
-			return;
-		}
-
-		$GLOBALS["DIC"] = new \ILIAS\DI\Container();
-		$GLOBALS["DIC"]["ilLoggerFactory"] = function($c) {
-			return ilLoggerFactory::getInstance();
-		};
-
-		self::$already_initialized = true;
-
-		self::initCore();
-=======
     /**
      * Remove unsafe characters from GET
      */
@@ -1677,6 +686,9 @@
             // init console log handler
             include_once './Services/Logging/classes/public/class.ilLoggerFactory.php';
             ilLoggerFactory::getInstance()->initUser($ilUser->getLogin());
+
+            require_once 'Services/Tracking/classes/class.ilOnlineTracking.php';
+            ilOnlineTracking::updateAccess($ilUser);
         } else {
             if (is_object($GLOBALS['ilLog'])) {
                 $GLOBALS['ilLog']->logStack();
@@ -1966,7 +978,6 @@
         self::$already_initialized = true;
 
         self::initCore();
->>>>>>> f794697a
         self::initHTTPServices($GLOBALS["DIC"]);
         if (ilContext::initClient()) {
             self::initClient();
