--- conflicted
+++ resolved
@@ -874,12 +874,9 @@
 		}
 
 		$GLOBALS["DIC"] = new \ILIAS\DI\Container();
-<<<<<<< HEAD
-=======
 		$GLOBALS["DIC"]["ilLoggerFactory"] = function($c) {
 			return ilLoggerFactory::getInstance();
 		};
->>>>>>> 03cc48ed
 
 		self::$already_initialized = true;
 
