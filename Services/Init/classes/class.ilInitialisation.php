<?php

/**
 * This file is part of ILIAS, a powerful learning management system
 * published by ILIAS open source e-Learning e.V.
 *
 * ILIAS is licensed with the GPL-3.0,
 * see https://www.gnu.org/licenses/gpl-3.0.en.html
 * You should have received a copy of said license along with the
 * source code, too.
 *
 * If this is not the case or you just want to try ILIAS, you'll find
 * us at:
 * https://www.ilias.de
 * https://github.com/ILIAS-eLearning
 *
 *********************************************************************/

// TODO:
use ILIAS\BackgroundTasks\Dependencies\DependencyMap\BaseDependencyMap;
use ILIAS\Cache\Config;
use ILIAS\DI\Container;
use ILIAS\Filesystem\Provider\FilesystemFactory;
use ILIAS\Filesystem\Security\Sanitizing\FilenameSanitizerImpl;
use ILIAS\Filesystem\Stream\Streams;
use ILIAS\FileUpload\Location;
use ILIAS\FileUpload\Processor\BlacklistExtensionPreProcessor;
use ILIAS\FileUpload\Processor\FilenameSanitizerPreProcessor;
use ILIAS\FileUpload\Processor\PreProcessorManagerImpl;
use ILIAS\GlobalScreen\Services;
use ILIAS\HTTP\Wrapper\SuperGlobalDropInReplacement;
use ILIAS\Filesystem\Definitions\SuffixDefinitions;
use ILIAS\FileUpload\Processor\InsecureFilenameSanitizerPreProcessor;
use ILIAS\FileUpload\Processor\SVGBlacklistPreProcessor;

require_once("libs/composer/vendor/autoload.php");

// needed for slow queries, etc.
if (!isset($GLOBALS['ilGlobalStartTime']) || !$GLOBALS['ilGlobalStartTime']) {
    $GLOBALS['ilGlobalStartTime'] = microtime();
}

global $DIC;
if (null === $DIC) {
    // Don't remove this, intellisense autocompletion does not work in PhpStorm without a top level assignment
    $DIC = new Container();
}

/**
 * ILIAS Initialisation Utility Class
 * perform basic setup: init database handler, load configuration file,
 * init user authentification & error handler, load object type definitions
 * @author  Alex Killing <alex.killing@gmx.de>
 * @author  Sascha Hofmann <shofmann@databay.de>
 * @version $Id$
 * @ingroup ServicesInit
 */
class ilInitialisation
{
    /**
     * Remove unsafe characters from GET
     */
    protected static function removeUnsafeCharacters(): void
    {
        // Remove unsafe characters from GET parameters.
        // We do not need this characters in any case, so it is
        // feasible to filter them everytime. POST parameters
        // need attention through ilUtil::stripSlashes() and similar functions)
        $_GET = self::recursivelyRemoveUnsafeCharacters($_GET);
    }

    /**
     * @param array|string $var
     * @return array|string
     */
    protected static function recursivelyRemoveUnsafeCharacters($var)
    {
        if (is_array($var)) {
            $mod = [];
            foreach ($var as $k => $v) {
                $k = self::recursivelyRemoveUnsafeCharacters($k);
                $mod[$k] = self::recursivelyRemoveUnsafeCharacters($v);
            }
            return $mod;
        }
        return strip_tags(
            str_replace(
                array("\x00", "\n", "\r", "\\", "'", '"', "\x1a"),
                "",
                $var
            )
        );
    }

    /**
     * get common include code files
     */
    protected static function requireCommonIncludes(): void
    {
        /** @noRector */
        require_once "include/inc.ilias_version.php";

        self::initGlobal("ilBench", "ilBenchmark", "./Services/Utilities/classes/class.ilBenchmark.php");
    }

    /**
     * This is a hack for  authentication.
     * Since the phpCAS lib ships with its own compliance functions.
     */
    protected static function includePhp5Compliance(): void
    {
        if (ilAuthFactory::getContext() != ilAuthFactory::CONTEXT_CAS) {
            /** @noRector */
            require_once("include/inc.xml5compliance.php");
        }
        /** @noRector */
        require_once("include/inc.xsl5compliance.php");
    }

    /**
     * This method provides a global instance of class ilIniFile for the
     * ilias.ini.php file in variable $ilIliasIniFile.
     * It initializes a lot of constants accordingly to the settings in
     * the ilias.ini.php file.
     */
    protected static function initIliasIniFile(): void
    {
        $ilIliasIniFile = new ilIniFile("./ilias.ini.php");
        $ilIliasIniFile->read();
        self::initGlobal('ilIliasIniFile', $ilIliasIniFile);

        // initialize constants
        if (!defined('ILIAS_DATA_DIR')) {
            define("ILIAS_DATA_DIR", $ilIliasIniFile->readVariable("clients", "datadir"));
        }
        if (!defined('ILIAS_WEB_DIR')) {
            define("ILIAS_WEB_DIR", $ilIliasIniFile->readVariable("clients", "path"));
        }
        if (!defined("ILIAS_ABSOLUTE_PATH")) {
            define("ILIAS_ABSOLUTE_PATH", $ilIliasIniFile->readVariable('server', 'absolute_path'));
        }

        // logging
        define("ILIAS_LOG_DIR", $ilIliasIniFile->readVariable("log", "path"));
        define("ILIAS_LOG_FILE", $ilIliasIniFile->readVariable("log", "file"));
        if (!defined("ILIAS_LOG_ENABLED")) {
            define("ILIAS_LOG_ENABLED", $ilIliasIniFile->readVariable("log", "enabled"));
        }
        define("ILIAS_LOG_LEVEL", $ilIliasIniFile->readVariable("log", "level"));

        // read path + command for third party tools from ilias.ini
        define("PATH_TO_CONVERT", $ilIliasIniFile->readVariable("tools", "convert"));
        define("PATH_TO_FFMPEG", $ilIliasIniFile->readVariable("tools", "ffmpeg"));
        define("PATH_TO_ZIP", $ilIliasIniFile->readVariable("tools", "zip"));
        define("PATH_TO_MKISOFS", $ilIliasIniFile->readVariable("tools", "mkisofs"));
        define("PATH_TO_UNZIP", $ilIliasIniFile->readVariable("tools", "unzip"));
        define("PATH_TO_GHOSTSCRIPT", $ilIliasIniFile->readVariable("tools", "ghostscript"));
        define("PATH_TO_JAVA", $ilIliasIniFile->readVariable("tools", "java"));
        define("URL_TO_LATEX", $ilIliasIniFile->readVariable("tools", "latex"));
        define("PATH_TO_FOP", $ilIliasIniFile->readVariable("tools", "fop"));
        define("PATH_TO_LESSC", $ilIliasIniFile->readVariable("tools", "lessc"));
        define("PATH_TO_PHANTOMJS", $ilIliasIniFile->readVariable("tools", "phantomjs"));

        if ($ilIliasIniFile->groupExists('error')) {
            if ($ilIliasIniFile->variableExists('error', 'editor_url')) {
                define("ERROR_EDITOR_URL", $ilIliasIniFile->readVariable('error', 'editor_url'));
            }

            if ($ilIliasIniFile->variableExists('error', 'editor_path_translations')) {
                define(
                    "ERROR_EDITOR_PATH_TRANSLATIONS",
                    $ilIliasIniFile->readVariable('error', 'editor_path_translations')
                );
            }
        }

        // read virus scanner settings
        switch ($ilIliasIniFile->readVariable("tools", "vscantype")) {
            case "sophos":
                define("IL_VIRUS_SCANNER", "Sophos");
                define("IL_VIRUS_SCAN_COMMAND", $ilIliasIniFile->readVariable("tools", "scancommand"));
                define("IL_VIRUS_CLEAN_COMMAND", $ilIliasIniFile->readVariable("tools", "cleancommand"));
                break;

            case "antivir":
                define("IL_VIRUS_SCANNER", "AntiVir");
                define("IL_VIRUS_SCAN_COMMAND", $ilIliasIniFile->readVariable("tools", "scancommand"));
                define("IL_VIRUS_CLEAN_COMMAND", $ilIliasIniFile->readVariable("tools", "cleancommand"));
                break;

            case "clamav":
                define("IL_VIRUS_SCANNER", "ClamAV");
                define("IL_VIRUS_SCAN_COMMAND", $ilIliasIniFile->readVariable("tools", "scancommand"));
                define("IL_VIRUS_CLEAN_COMMAND", $ilIliasIniFile->readVariable("tools", "cleancommand"));
                break;
            case "icap":
                define("IL_VIRUS_SCANNER", "icap");
                define("IL_ICAP_HOST", $ilIliasIniFile->readVariable("tools", "icap_host"));
                define("IL_ICAP_PORT", $ilIliasIniFile->readVariable("tools", "icap_port"));
                define("IL_ICAP_AV_COMMAND", $ilIliasIniFile->readVariable("tools", "icap_service_name"));
                define("IL_ICAP_CLIENT", $ilIliasIniFile->readVariable("tools", "icap_client_path"));
                break;

            default:
                define("IL_VIRUS_SCANNER", "None");
                define("IL_VIRUS_CLEAN_COMMAND", '');
                break;
        }

        $tz = ilTimeZone::initDefaultTimeZone($ilIliasIniFile);
        define("IL_TIMEZONE", $tz);
    }

    protected static function initResourceStorage(): void
    {
        global $DIC;
        (new InitResourceStorage())->init($DIC);
    }

    /**
     * Bootstraps the ILIAS filesystem abstraction.
     * The bootstrapped abstraction are:
     *  - temp
     *  - web
     *  - storage
     *  - customizing
     * @return void
     * @since 5.3
     */
    public static function bootstrapFilesystems(): void
    {
        global $DIC;

        $DIC['filesystem.security.sanitizing.filename'] = function (Container $c) {
            return new ilFileServicesFilenameSanitizer(
                $c->fileServiceSettings()
            );
        };

        $DIC['filesystem.factory'] = function ($c) {
            return new \ILIAS\Filesystem\Provider\DelegatingFilesystemFactory($c['filesystem.security.sanitizing.filename']);
        };

        $DIC['filesystem.web'] = function ($c) {
            //web

            /**
             * @var FilesystemFactory $delegatingFactory
             */
            $delegatingFactory = $c['filesystem.factory'];
            $webConfiguration = new \ILIAS\Filesystem\Provider\Configuration\LocalConfig(ILIAS_ABSOLUTE_PATH . '/' . ILIAS_WEB_DIR . '/' . CLIENT_ID);
            return $delegatingFactory->getLocal($webConfiguration);
        };

        $DIC['filesystem.storage'] = function ($c) {
            //storage

            /**
             * @var FilesystemFactory $delegatingFactory
             */
            $delegatingFactory = $c['filesystem.factory'];
            $storageConfiguration = new \ILIAS\Filesystem\Provider\Configuration\LocalConfig(ILIAS_DATA_DIR . '/' . CLIENT_ID);
            return $delegatingFactory->getLocal($storageConfiguration);
        };

        $DIC['filesystem.temp'] = function ($c) {
            //temp

            /**
             * @var FilesystemFactory $delegatingFactory
             */
            $delegatingFactory = $c['filesystem.factory'];
            $tempConfiguration = new \ILIAS\Filesystem\Provider\Configuration\LocalConfig(ILIAS_DATA_DIR . '/' . CLIENT_ID . '/temp');
            return $delegatingFactory->getLocal($tempConfiguration);
        };

        $DIC['filesystem.customizing'] = function ($c) {
            //customizing

            /**
             * @var FilesystemFactory $delegatingFactory
             */
            $delegatingFactory = $c['filesystem.factory'];
            $customizingConfiguration = new \ILIAS\Filesystem\Provider\Configuration\LocalConfig(ILIAS_ABSOLUTE_PATH . '/' . 'Customizing');
            return $delegatingFactory->getLocal($customizingConfiguration);
        };

        $DIC['filesystem.libs'] = function ($c) {
            //customizing

            /**
             * @var FilesystemFactory $delegatingFactory
             */
            $delegatingFactory = $c['filesystem.factory'];
            $customizingConfiguration = new \ILIAS\Filesystem\Provider\Configuration\LocalConfig(ILIAS_ABSOLUTE_PATH . '/' . 'libs');
            return $delegatingFactory->getLocal($customizingConfiguration, true);
        };

        $DIC['filesystem.node_modules'] = function ($c) {
            //customizing

            /**
             * @var FilesystemFactory $delegatingFactory
             */
            $delegatingFactory = $c['filesystem.factory'];
            $customizingConfiguration = new \ILIAS\Filesystem\Provider\Configuration\LocalConfig(ILIAS_ABSOLUTE_PATH . '/' . 'node_modules');
            return $delegatingFactory->getLocal($customizingConfiguration, true);
        };

        $DIC['filesystem'] = function ($c) {
            return new \ILIAS\Filesystem\FilesystemsImpl(
                $c['filesystem.storage'],
                $c['filesystem.web'],
                $c['filesystem.temp'],
                $c['filesystem.customizing'],
                $c['filesystem.libs'],
                $c['filesystem.node_modules']
            );
        };
    }

    /**
     * Initializes the file upload service.
     * This service requires the http and filesystem service.
     * @param \ILIAS\DI\Container $dic The dependency container which should be used to load the file upload service.
     * @return void
     */
    public static function initFileUploadService(\ILIAS\DI\Container $dic): void
    {
        $dic['upload.processor-manager'] = function ($c) {
            return new PreProcessorManagerImpl();
        };

        $dic['upload'] = function (\ILIAS\DI\Container $c) {
            $fileUploadImpl = new \ILIAS\FileUpload\FileUploadImpl(
                $c['upload.processor-manager'],
                $c['filesystem'],
                $c['http']
            );
            if ((defined('IL_VIRUS_SCANNER') && IL_VIRUS_SCANNER != "None") || (defined('IL_SCANNER_TYPE') && IL_SCANNER_TYPE == "1")) {
                $fileUploadImpl->register(new ilVirusScannerPreProcessor(ilVirusScannerFactory::_getInstance()));
            }

            $fileUploadImpl->register(new FilenameSanitizerPreProcessor());
            $fileUploadImpl->register(
                new ilFileServicesPreProcessor(
                    $c->fileServiceSettings(),
                    $c->language()->txt("msg_info_blacklisted")
                )
            );
            $fileUploadImpl->register(new InsecureFilenameSanitizerPreProcessor());
            $fileUploadImpl->register(new SVGBlacklistPreProcessor());

            return $fileUploadImpl;
        };
    }

    /**
     * builds http path
     */
    protected static function buildHTTPPath(): bool
    {
        global $DIC;

        if ($DIC['https']->isDetected()) {
            $protocol = 'https://';
        } else {
            $protocol = 'http://';
        }
        $host = $_SERVER['HTTP_HOST'];

        $rq_uri = strip_tags($_SERVER['REQUEST_URI']);

        // security fix: this failed, if the URI contained "?" and following "/"
        // -> we remove everything after "?"
        if (is_int($pos = strpos($rq_uri, "?"))) {
            $rq_uri = substr($rq_uri, 0, $pos);
        }

        if (!defined('ILIAS_MODULE')) {
            $path = pathinfo($rq_uri);
            if (isset($path['extension']) && $path['extension'] !== '') {
                $uri = dirname($rq_uri);
            } else {
                $uri = $rq_uri;
            }
        } else {
            // if in module remove module name from HTTP_PATH
            $path = dirname($rq_uri);

            // dirname cuts the last directory from a directory path e.g content/classes return content
            $module = ilFileUtils::removeTrailingPathSeparators(ILIAS_MODULE);

            $dirs = explode('/', $module);
            $uri = $path;
            foreach ($dirs as $dir) {
                $uri = dirname($uri);
            }
        }

        $ilias_http_path = ilContext::modifyHttpPath(implode('', [$protocol, $host, $uri]));

        // remove everything after the first .php in the path
        $ilias_http_path = preg_replace('/(http|https)(:\/\/)(.*?\/.*?\.php).*/', '$1$2$3', $ilias_http_path);

        $f = new \ILIAS\Data\Factory();
        $uri = $f->uri(ilFileUtils::removeTrailingPathSeparators($ilias_http_path));

        $base_URI = $uri->getBaseURI();

        return define('ILIAS_HTTP_PATH', $base_URI);
    }

    /**
     * This method determines the current client and sets the
     * constant CLIENT_ID.
     */
    protected static function determineClient(): void
    {
        if (defined('CLIENT_ID')) {
            return;
        }
        global $DIC;
        $df = new \ILIAS\Data\Factory();

        // check whether ini file object exists
        if (!$DIC->isDependencyAvailable('iliasIni')) {
            self::abortAndDie('Fatal Error: ilInitialisation::determineClient called without initialisation of ILIAS ini file object.');
        }
        $in_unit_tests = defined('IL_PHPUNIT_TEST');
        $context_supports_persitent_session = ilContext::supportsPersistentSessions();
        $can_set_cookie = !$in_unit_tests && $context_supports_persitent_session;
        $has_request_client_id = $DIC->http()->wrapper()->query()->has('client_id');
        $has_cookie_client_id = $DIC->http()->cookieJar()->has('ilClientId');
        $default_client_id = $DIC->iliasIni()->readVariable('clients', 'default');

        // determintaion of client_id:
        $client_id_to_use = '';
        // first we try to get the client_id from request
        if ($has_request_client_id) {
            // @todo refinerey undefined
            $client_id_from_get = (string) $_GET['client_id'];
        }
        // we found a client_id in $GET
        if (isset($client_id_from_get) && strlen($client_id_from_get) > 0) {
            // @todo refinery undefined
            $client_id_to_use = $_GET['client_id'] = $df->clientId($client_id_from_get)->toString();
            if ($can_set_cookie) {
                ilUtil::setCookie('ilClientId', $client_id_to_use);
            }
        } else {
            $client_id_to_use = $default_client_id;
            if (!isset($_COOKIE['ilClientId'])) {
                ilUtil::setCookie('ilClientId', $client_id_to_use);
            }
        }
        $client_id_to_use = strlen($client_id_to_use) > 0 ? $client_id_to_use : $default_client_id;

        define('CLIENT_ID', $df->clientId($client_id_to_use)->toString());
    }

    /**
     * This method provides a global instance of class ilIniFile for the
     * client.ini.php file in variable $ilClientIniFile.
     * It initializes a lot of constants accordingly to the settings in
     * the client.ini.php file.
     * Preconditions: ILIAS_WEB_DIR and CLIENT_ID must be set.
     * @return    void        true, if no error occured with client init file
     *                        otherwise false
     */
    protected static function initClientIniFile(): void
    {
        global $ilIliasIniFile;

        // check whether ILIAS_WEB_DIR is set.
        if (ILIAS_WEB_DIR == "") {
            self::abortAndDie("Fatal Error: ilInitialisation::initClientIniFile called without ILIAS_WEB_DIR.");
        }

        // check whether CLIENT_ID is set.
        if (CLIENT_ID == "") {
            self::abortAndDie("Fatal Error: ilInitialisation::initClientIniFile called without CLIENT_ID.");
        }

        $ini_file = "/client.ini.php";
        if (defined('CLIENT_WEB_DIR')) {
            $ini_file = CLIENT_WEB_DIR . $ini_file;
        } else {
            $ini_file = "./" . ILIAS_WEB_DIR . "/" . CLIENT_ID . "/client.ini.php";
        }

        // get settings from ini file
        $ilClientIniFile = new ilIniFile($ini_file);
        $ilClientIniFile->read();

        // invalid client id / client ini
        if ($ilClientIniFile->ERROR != "") {
            $c = $_COOKIE["ilClientId"];
            $default_client = $ilIliasIniFile->readVariable("clients", "default");
            ilUtil::setCookie("ilClientId", $default_client);
            if (CLIENT_ID != "" && CLIENT_ID != $default_client) {
                $mess = array("en" => "Client does not exist.",
                              "de" => "Mandant ist ungültig."
                );
                self::redirect("index.php?client_id=" . $default_client, '', $mess);
            } else {
                self::abortAndDie("Fatal Error: ilInitialisation::initClientIniFile initializing client ini file abborted with: " . $ilClientIniFile->ERROR);
            }
        }

        self::initGlobal("ilClientIniFile", $ilClientIniFile);
        // set constants
        define("DEVMODE", (int) $ilClientIniFile->readVariable("system", "DEVMODE"));
        define("SHOWNOTICES", (int) $ilClientIniFile->readVariable("system", "SHOWNOTICES"));
        if (!defined("ROOT_FOLDER_ID")) {
            define("ROOT_FOLDER_ID", (int) $ilClientIniFile->readVariable('system', 'ROOT_FOLDER_ID'));
        }
        if (!defined("SYSTEM_FOLDER_ID")) {
            define("SYSTEM_FOLDER_ID", (int) $ilClientIniFile->readVariable('system', 'SYSTEM_FOLDER_ID'));
        }
        if (!defined("ROLE_FOLDER_ID")) {
            define("ROLE_FOLDER_ID", (int) $ilClientIniFile->readVariable('system', 'ROLE_FOLDER_ID'));
        }
        define("MAIL_SETTINGS_ID", (int) $ilClientIniFile->readVariable('system', 'MAIL_SETTINGS_ID'));
        $error_handler = $ilClientIniFile->readVariable('system', 'ERROR_HANDLER');
        define("ERROR_HANDLER", $error_handler ?: "PRETTY_PAGE");

        // this is for the online help installation, which sets OH_REF_ID to the
        // ref id of the online module
        define("OH_REF_ID", (int) $ilClientIniFile->readVariable("system", "OH_REF_ID"));

        // see ilObject::TITLE_LENGTH, ilObject::DESC_LENGTH
        // define ("MAXLENGTH_OBJ_TITLE",125);#$ilClientIniFile->readVariable('system','MAXLENGTH_OBJ_TITLE'));
        // define ("MAXLENGTH_OBJ_DESC",$ilClientIniFile->readVariable('system','MAXLENGTH_OBJ_DESC'));

        if (!defined("CLIENT_DATA_DIR")) {
            define("CLIENT_DATA_DIR", ILIAS_DATA_DIR . "/" . CLIENT_ID);
        }
        if (!defined("CLIENT_WEB_DIR")) {
            define("CLIENT_WEB_DIR", ILIAS_ABSOLUTE_PATH . "/" . ILIAS_WEB_DIR . "/" . CLIENT_ID);
        }
        define("CLIENT_NAME", $ilClientIniFile->readVariable('client', 'name')); // Change SS

        $db_type = $ilClientIniFile->readVariable("db", "type");
        if ($db_type === "") {
            define("IL_DB_TYPE", ilDBConstants::TYPE_INNODB);
        } else {
            define("IL_DB_TYPE", $db_type);
        }
    }

    /**
     * handle maintenance mode
     */
    protected static function handleMaintenanceMode(): void
    {
        global $ilClientIniFile;

        if (!$ilClientIniFile->readVariable("client", "access")) {
            $mess = array(
                "en" => "The server is not available due to maintenance." .
                    " We apologise for any inconvenience.",
                "de" => "Der Server ist aufgrund von Wartungsarbeiten aktuell nicht verf&uuml;gbar." .
                    " Wir bitten um Verst&auml;ndnis. Versuchen Sie es sp&auml;ter noch einmal."
            );
            $mess_id = "init_error_maintenance";

            if (ilContext::hasHTML() && is_file("./maintenance.html")) {
                self::redirect("./maintenance.html", $mess_id, $mess);
            } else {
                $mess = self::translateMessage($mess_id, $mess);
                self::abortAndDie($mess);
            }
        }
    }

    /**
     * initialise database object $ilDB
     */
    protected static function initDatabase(): void
    {
        // build dsn of database connection and connect
        $ilDB = ilDBWrapperFactory::getWrapper(IL_DB_TYPE);
        $ilDB->initFromIniFile();
        $ilDB->connect();

        self::initGlobal("ilDB", $ilDB);
    }

    protected static function initGlobalCache(): void
    {
        global $DIC;
        $legacy_settings = new ilGlobalCacheSettingsAdapter(
            $DIC->clientIni(),
            $DIC->database(),
        );
        $DIC['global_cache'] = new \ILIAS\Cache\Services(
            $legacy_settings->toConfig()
        );
    }

    /**
     * set session handler to db
     * Used in Soap/CAS
     */
    public static function setSessionHandler(): void
    {
        $db_session_handler = new ilSessionDBHandler();
        if (!$db_session_handler->setSaveHandler()) {
            self::abortAndDie("Cannot start session handling.");
        }

        // Do not accept external session ids
        if (!ilSession::_exists(session_id()) && !defined('IL_PHPUNIT_TEST')) {
            // php7-todo, correct-with-php5-removal : alex, 1.3.2016: added if, please check
            if (function_exists("session_status") && session_status() == PHP_SESSION_ACTIVE) {
                session_regenerate_id();
            }
        }
    }

    /**
     *
     */
    protected static function setCookieConstants(): void
    {
        if (ilAuthFactory::getContext() == ilAuthFactory::CONTEXT_HTTP) {
            $cookie_path = '/';
        } elseif (isset($GLOBALS['COOKIE_PATH'])) {
            // use a predefined cookie path from WebAccessChecker
            $cookie_path = $GLOBALS['COOKIE_PATH'];
        } else {
            $cookie_path = dirname($_SERVER['PHP_SELF']);
        }

        /* if ilias is called directly within the docroot $cookie_path
        is set to '/' expecting on servers running under windows..
        here it is set to '\'.
        in both cases a further '/' won't be appended due to the following regex
        */
        $cookie_path .= (!preg_match("/[\/|\\\\]$/", $cookie_path)) ? "/" : "";

        if ($cookie_path == "\\") {
            $cookie_path = '/';
        }

        define('IL_COOKIE_HTTPONLY', true); // Default Value
        define('IL_COOKIE_EXPIRE', 0);
        define('IL_COOKIE_PATH', $cookie_path);
        define('IL_COOKIE_DOMAIN', '');
    }

    /**
     * set session cookie params
     */
    protected static function setSessionCookieParams(): void
    {
        global $ilSetting, $DIC;

        if (!defined('IL_COOKIE_SECURE')) {
            // If this code is executed, we can assume that \ilHTTPS::enableSecureCookies was NOT called before
            // \ilHTTPS::enableSecureCookies already executes session_set_cookie_params()

            $cookie_secure = !$ilSetting->get('https', '0') && $DIC['https']->isDetected();
            define('IL_COOKIE_SECURE', $cookie_secure); // Default Value

            session_set_cookie_params(
                IL_COOKIE_EXPIRE,
                IL_COOKIE_PATH,
                IL_COOKIE_DOMAIN,
                IL_COOKIE_SECURE,
                IL_COOKIE_HTTPONLY
            );
        }
    }

    protected static function initCron(\ILIAS\DI\Container $c): void
    {
        $c['cron.repository'] = static function (\ILIAS\DI\Container $c): ilCronJobRepository {
            return new ilCronJobRepositoryImpl(
                $c->database(),
                $c->settings(),
                $c->logger()->cron(),
                $c['component.repository'],
                $c['component.factory']
            );
        };

        $c['cron.manager'] = static function (\ILIAS\DI\Container $c): ilCronManager {
            return new ilCronManagerImpl(
                $c['cron.repository'],
                $c->database(),
                $c->settings(),
                $c->logger()->cron()
            );
        };
    }

    /**
     * @param \ILIAS\DI\Container $c
     */
    protected static function initCustomObjectIcons(\ILIAS\DI\Container $c): void
    {
        $c["object.customicons.factory"] = function ($c) {
            return new ilObjectCustomIconFactory(
                $c->filesystem()->web(),
                $c->upload(),
                $c['ilObjDataCache']
            );
        };
    }

    protected static function initAvatar(\ILIAS\DI\Container $c): void
    {
        $c["user.avatar.factory"] = function ($c) {
            return new \ilUserAvatarFactory($c);
        };
    }

    protected static function initTermsOfService(\ILIAS\DI\Container $c): void
    {
        $c['tos.criteria.type.factory'] = function (
            \ILIAS\DI\Container $c
        ): ilTermsOfServiceCriterionTypeFactoryInterface {
            return new ilTermsOfServiceCriterionTypeFactory(
                $c->rbac()->review(),
                $c['ilObjDataCache'],
                ilCountry::getCountryCodes()
            );
        };

        $c['tos.service'] = function (\ILIAS\DI\Container $c): ilTermsOfServiceHelper {
            $persistence = new ilTermsOfServiceDataGatewayFactory();
            $persistence->setDatabaseAdapter($c->database());
            return new ilTermsOfServiceHelper(
                $persistence,
                $c['tos.document.evaluator'],
                $c['tos.criteria.type.factory'],
                new ilObjTermsOfService()
            );
        };

        $c['tos.document.evaluator'] = function (\ILIAS\DI\Container $c): ilTermsOfServiceDocumentEvaluation {
            return new ilTermsOfServiceSequentialDocumentEvaluation(
                new ilTermsOfServiceLogicalAndDocumentCriteriaEvaluation(
                    $c['tos.criteria.type.factory'],
                    $c->user(),
                    $c->logger()->tos()
                ),
                $c->user(),
                $c->logger()->tos(),
                ilTermsOfServiceDocument::orderBy('sorting')->get()
            );
        };
    }

    protected static function initAccessibilityControlConcept(\ILIAS\DI\Container $c): void
    {
        $c['acc.criteria.type.factory'] = function (\ILIAS\DI\Container $c) {
            return new ilAccessibilityCriterionTypeFactory($c->rbac()->review(), $c['ilObjDataCache']);
        };

        $c['acc.document.evaluator'] = function (\ILIAS\DI\Container $c) {
            return new ilAccessibilitySequentialDocumentEvaluation(
                new ilAccessibilityLogicalAndDocumentCriteriaEvaluation(
                    $c['acc.criteria.type.factory'],
                    $c->user(),
                    $c->logger()->acc()
                ),
                $c->user(),
                $c->logger()->acc(),
                \ilAccessibilityDocument::orderBy('sorting')->get()
            );
        };
    }

    /**
     * initialise $ilSettings object and define constants
     * Used in Soap
     */
    protected static function initSettings(): void
    {
        global $ilSetting;

        self::initGlobal(
            "ilSetting",
            "ilSetting",
            "Services/Administration/classes/class.ilSetting.php"
        );

        // check correct setup
        if (!$ilSetting->get("setup_ok")) {
            self::abortAndDie("Setup is not completed. Please run setup routine again.");
        }

        // set anonymous user & role id and system role id
        define("ANONYMOUS_USER_ID", (int) $ilSetting->get("anonymous_user_id"));
        define("ANONYMOUS_ROLE_ID", (int) $ilSetting->get("anonymous_role_id"));
        define("SYSTEM_USER_ID", (int) $ilSetting->get("system_user_id"));
        define("SYSTEM_ROLE_ID", (int) $ilSetting->get("system_role_id"));
        define("USER_FOLDER_ID", 7);

        // recovery folder
        define("RECOVERY_FOLDER_ID", (int) $ilSetting->get("recovery_folder_id"));

        // installation id
        define("IL_INST_ID", $ilSetting->get("inst_id", '0'));

        // define default suffix replacements
        define("SUFFIX_REPL_DEFAULT", "php,php3,php4,inc,lang,phtml,htaccess");
        define("SUFFIX_REPL_ADDITIONAL", $ilSetting->get("suffix_repl_additional", ""));

        if (ilContext::usesHTTP()) {
            self::buildHTTPPath();
        }
    }

    /**
     * provide $styleDefinition object
     */
    protected static function initStyle(): void
    {
        global $DIC;
        $component_factory = $DIC["component.factory"];

        // load style definitions
        self::initGlobal(
            "styleDefinition",
            "ilStyleDefinition",
            "./Services/Style/System/classes/class.ilStyleDefinition.php"
        );

        // add user interface hook for style initialisation
        foreach ($component_factory->getActivePluginsInSlot("uihk") as $ui_plugin) {
            $gui_class = $ui_plugin->getUIClassInstance();
            $gui_class->modifyGUI("Services/Init", "init_style", array("styleDefinition" => $DIC->systemStyle()));
        }
    }

    /**
     * Init user with current account id
     */
    public static function initUserAccount(): void
    {
        global $DIC;

        static $context_init;

        $uid = $GLOBALS['DIC']['ilAuthSession']->getUserId();
        if ($uid) {
            $DIC->user()->setId($uid);
            $DIC->user()->read();
            if (!isset($context_init)) {
                if ($DIC->user()->isAnonymous()) {
                    $DIC->globalScreen()->tool()->context()->claim()->external();
                } else {
                    $DIC->globalScreen()->tool()->context()->claim()->internal();
                }
                $context_init = true;
            }
            // init console log handler
            ilLoggerFactory::getInstance()->initUser($DIC->user()->getLogin());
            \ilOnlineTracking::updateAccess($DIC->user());
        } else {
            if (is_object($GLOBALS['ilLog'])) {
                $GLOBALS['ilLog']->logStack();
            }
            self::abortAndDie("Init user account failed");
        }
    }

    /**
     * Init Locale
     */
    protected static function initLocale(): void
    {
        global $ilSetting;

        if ($ilSetting->get("locale") &&  trim($ilSetting->get("locale")) !== "") {
            $larr = explode(",", trim($ilSetting->get("locale")));
            $ls = array();
            $first = $larr[0];
            foreach ($larr as $l) {
                if (trim($l) != "") {
                    $ls[] = $l;
                }
            }
            if (count($ls) > 0) {
                setlocale(LC_ALL, $ls);

                // #15347 - making sure that floats are not changed
                setlocale(LC_NUMERIC, "C");
            }
        }
    }

    /**
     * go to public section
     */
    public static function goToPublicSection(): void
    {
        global $DIC;

        if (ANONYMOUS_USER_ID == "") {
            self::abortAndDie("Public Section enabled, but no Anonymous user found.");
        }

        $session_destroyed = false;
        if ($DIC['ilAuthSession']->isExpired()) {
            $session_destroyed = true;
            ilSession::setClosingContext(ilSession::SESSION_CLOSE_EXPIRE);
        }
        if (!$DIC['ilAuthSession']->isAuthenticated()) {
            $session_destroyed = true;
            ilSession::setClosingContext(ilSession::SESSION_CLOSE_PUBLIC);
        }

        if ($session_destroyed) {
            $GLOBALS['DIC']['ilAuthSession']->setAuthenticated(true, ANONYMOUS_USER_ID);
        }

        self::initUserAccount();

        $target = '';
        if ($DIC->http()->wrapper()->query()->has('target')) {
            $target = $DIC->http()->wrapper()->query()->retrieve(
                'target',
                $DIC->refinery()->kindlyTo()->string()
            );
        }

        // if target given, try to go there
        if (strlen($target)) {
            // when we are already "inside" goto.php no redirect is needed
            $current_script = substr(strrchr($_SERVER["PHP_SELF"], "/"), 1);
            if ($current_script == "goto.php") {
                return;
            }
            // goto will check if target is accessible or redirect to login
            self::redirect("goto.php?target=" . $target);
        }

        // we do not know if ref_id of request is accesible, so redirecting to root
<<<<<<< HEAD
        $cmd = '';
        $ref_id = ROOT_FOLDER_ID;
        self::redirect(
            "ilias.php?baseClass=ilrepositorygui&reloadpublic=1&cmd=" .
            $cmd . "&ref_id=" . $ref_id
=======
        self::redirect(
            "ilias.php?baseClass=ilrepositorygui&reloadpublic=1&cmd=&ref_id=" . (defined(
                'ROOT_FOLDER_ID'
            ) ? (string) ROOT_FOLDER_ID : '0')
>>>>>>> 492a0804
        );
    }

    /**
     * go to login
     */
    protected static function goToLogin(): void
    {
        global $DIC;

        $a_auth_stat = "";
        ilLoggerFactory::getLogger('init')->debug('Redirecting to login page.');

        if ($DIC['ilAuthSession']->isExpired()) {
            ilSession::setClosingContext(ilSession::SESSION_CLOSE_EXPIRE);
        }
        if (!$DIC['ilAuthSession']->isAuthenticated()) {
            ilSession::setClosingContext(ilSession::SESSION_CLOSE_LOGIN);
        }

        $target = $DIC->http()->wrapper()->query()->has('target')
            ? $DIC->http()->wrapper()->query()->retrieve(
                'target',
                $DIC->refinery()->kindlyTo()->string()
            )
            : '';

        if (strlen($target)) {
            $target = "target=" . $target . "&";
        }

        $client_id = $DIC->http()->wrapper()->cookie()->has('ilClientId')
            ? $DIC->http()->wrapper()->cookie()->retrieve('ilClientId', $DIC->refinery()->kindlyTo()->string())
            : '';

        $script = "login.php?" . $target . "client_id=" . $client_id .
            "&auth_stat=" . $a_auth_stat;

        self::redirect(
            $script,
            "init_error_authentication_fail",
            array(
                "en" => "Authentication failed.",
                "de" => "Authentifizierung fehlgeschlagen."
            )
        );
    }

    /**
     * $lng initialisation
     */
    protected static function initLanguage(bool $a_use_user_language = true): void
    {
        global $DIC;

        /**
         * @var $rbacsystem ilRbacSystem
         */
        global $rbacsystem;

        if ($a_use_user_language) {
            if ($DIC->offsetExists('lng')) {
                $DIC->offsetUnset('lng');
            }
            self::initGlobal('lng', ilLanguage::getGlobalInstance());
        } else {
            self::initGlobal('lng', ilLanguage::getFallbackInstance());
        }
        if (is_object($rbacsystem) && $DIC->offsetExists('tree')) {
            $rbacsystem->initMemberView();
        }
    }

    /**
     * $ilAccess and $rbac... initialisation
     */
    protected static function initAccessHandling(): void
    {
        self::initGlobal(
            "rbacreview",
            "ilRbacReview",
            "./Services/AccessControl/classes/class.ilRbacReview.php"
        );

        $rbacsystem = ilRbacSystem::getInstance();
        self::initGlobal("rbacsystem", $rbacsystem);

        self::initGlobal(
            "rbacadmin",
            "ilRbacAdmin",
            "./Services/AccessControl/classes/class.ilRbacAdmin.php"
        );

        self::initGlobal(
            "ilAccess",
            "ilAccess",
            "./Services/AccessControl/classes/class.ilAccess.php"
        );
    }

    /**
     * Init log instance
     */
    protected static function initLog(): void
    {
        $log = ilLoggerFactory::getRootLogger();

        self::initGlobal("ilLog", $log);
        // deprecated
        self::initGlobal("log", $log);
    }

    /**
     * Initialize global instance
     * @param string $a_name
     * @param string|object $a_class
     * @param ?string $a_source_file
     */
    protected static function initGlobal($a_name, $a_class, $a_source_file = null): void
    {
        global $DIC;

        $GLOBALS[$a_name] = is_object($a_class) ? $a_class : new $a_class();

        $DIC[$a_name] = function ($c) use ($a_name) {
            return $GLOBALS[$a_name];
        };
    }

    protected static function abortAndDie(string $a_message): void
    {
        if (isset($GLOBALS['ilLog'])) {
            $GLOBALS['ilLog']->write("Fatal Error: ilInitialisation - " . $a_message);
            $GLOBALS['ilLog']->logStack();
        }
        die($a_message);
    }

    /**
     * Prepare developer tools
     */
    protected static function handleDevMode(): void
    {
        error_reporting(-1);
    }

    protected static bool $already_initialized = false;

    public static function reinitILIAS(): void
    {
        self::$already_initialized = false;
        self::initILIAS();
    }

    /**
     * ilias initialisation
     */
    public static function initILIAS(): void
    {
        if (self::$already_initialized) {
            return;
        }

        $GLOBALS["DIC"] = new Container();
        $GLOBALS["DIC"]["ilLoggerFactory"] = function ($c) {
            return ilLoggerFactory::getInstance();
        };

        self::$already_initialized = true;

        self::initCore();
        self::initHTTPServices($GLOBALS["DIC"]);
        if (ilContext::initClient()) {
            self::initClient();
            self::initFileUploadService($GLOBALS["DIC"]);
            self::initSession();

            if (ilContext::hasUser()) {
                self::initUser();

                if (ilContext::supportsPersistentSessions()) {
                    self::resumeUserSession();
                }
            }

            // init after Auth otherwise breaks CAS
            self::includePhp5Compliance();

            // language may depend on user setting
            self::initLanguage(true);
            $GLOBALS['DIC']['tree']->initLangCode();

            self::initInjector($GLOBALS['DIC']);
            self::initBackgroundTasks($GLOBALS['DIC']);
            self::initKioskMode($GLOBALS['DIC']);

            if (ilContext::hasHTML()) {
                self::initHTML();
            }
        }

        // this MUST happen after everything else is initialized,
        // because this leads to rather unexpected behaviour which
        // is super hard to track down to this.
        self::replaceSuperGlobals($GLOBALS['DIC']);
    }

    /**
     * Init auth session.
     */
    protected static function initSession(): void
    {
        $GLOBALS["DIC"]["ilAuthSession"] = function ($c) {
            $auth_session = ilAuthSession::getInstance(
                $c['ilLoggerFactory']->getLogger('auth')
            );
            $auth_session->init();
            return $auth_session;
        };
    }

    /**
     * Set error reporting level
     */
    public static function handleErrorReporting(): void
    {
        // push the error level as high as possible / sane
        error_reporting(E_ALL & ~E_NOTICE & ~E_DEPRECATED);

        // see handleDevMode() - error reporting might be overwritten again
        // but we need the client ini first
    }

    /**
     * Init core objects (level 0)
     */
    protected static function initCore(): void
    {
        global $ilErr;

        self::handleErrorReporting();

        // breaks CAS: must be included after CAS context isset in AuthUtils
        //self::includePhp5Compliance();

        self::requireCommonIncludes();

        $GLOBALS["DIC"]["ilias.version"] = (new ILIAS\Data\Factory())->version(ILIAS_VERSION_NUMERIC);

        // error handler
        self::initGlobal(
            "ilErr",
            "ilErrorHandling",
            "./Services/Init/classes/class.ilErrorHandling.php"
        );
        PEAR::setErrorHandling(
            PEAR_ERROR_CALLBACK,
            [
                $ilErr, 'errorHandler'
            ]
        );

        self::removeUnsafeCharacters();

        self::initIliasIniFile();

        define('IL_INITIAL_WD', getcwd());

        // deprecated
        self::initGlobal("ilias", "ILIAS", "./Services/Init/classes/class.ilias.php");
    }

    /**
     * Init client-based objects (level 1)
     */
    protected static function initClient(): void
    {
        global $https, $ilias, $DIC;

        self::setCookieConstants();

        self::determineClient();

        self::bootstrapFilesystems();

        self::initResourceStorage();

        self::initClientIniFile();

        // --- needs client ini

        $ilias->client_id = (string) CLIENT_ID;

        if (DEVMODE) {
            self::handleDevMode();
        }

        self::handleMaintenanceMode();

        self::initDatabase();

        self::initGlobalCache();

        self::initComponentService($DIC);

        // init dafault language
        self::initLanguage(false);

        // moved after databases
        self::initLog();

        self::initGlobal(
            "ilAppEventHandler",
            "ilAppEventHandler",
            "./Services/EventHandling/classes/class.ilAppEventHandler.php"
        );

        // there are rare cases where initILIAS is called twice for a request
        // example goto.php is called and includes ilias.php later
        // we must prevent that ilPluginAdmin is initialized twice in
        // this case, since this won't get the values out of plugin.php the
        // second time properly
        if (!isset($DIC["ilPluginAdmin"]) || !$DIC["ilPluginAdmin"] instanceof ilPluginAdmin) {
            self::initGlobal(
                "ilPluginAdmin",
                new ilPluginAdmin($DIC["component.repository"]),
                "./Services/Component/classes/class.ilPluginAdmin.php"
            );
        }
        self::initGlobal("https", "ilHTTPS", "./Services/Http/classes/class.ilHTTPS.php");
        self::initSettings();
        self::setSessionHandler();
        self::initCron($GLOBALS['DIC']);
        self::initAvatar($GLOBALS['DIC']);
        self::initCustomObjectIcons($GLOBALS['DIC']);
        self::initTermsOfService($GLOBALS['DIC']);
        self::initAccessibilityControlConcept($GLOBALS['DIC']);

        // --- needs settings

        self::initLocale();

        if (ilContext::usesHTTP()) {
            $https->enableSecureCookies();
            $https->checkProtocolAndRedirectIfNeeded();
        }

        // --- object handling

        self::initGlobal(
            "ilObjDataCache",
            "ilObjectDataCache",
            "./Services/Object/classes/class.ilObjectDataCache.php"
        );

        self::initGlobal(
            "objDefinition",
            "ilObjectDefinition",
            "./Services/Object/classes/class.ilObjectDefinition.php"
        );

        // $tree
        $tree = new ilTree(ROOT_FOLDER_ID);
        self::initGlobal("tree", $tree);
        unset($tree);

        self::setSessionCookieParams();
        self::initRefinery($DIC);

        (new InitCtrlService())->init($DIC);

        // Init GlobalScreen
        self::initGlobalScreen($DIC);
    }

    /**
     * Init user / authentification (level 2)
     */
    protected static function initUser(): void
    {
        global $ilias, $ilUser;

        // $ilUser
        self::initGlobal(
            "ilUser",
            new ilObjUser(ANONYMOUS_USER_ID),
            "./Services/User/classes/class.ilObjUser.php"
        );
        $ilias->account = $ilUser;

        self::initAccessHandling();
    }

    /**
     * Resume an existing user session
     */
    public static function resumeUserSession(): void
    {
        global $DIC;

        if (ilAuthUtils::isAuthenticationForced()) {
            ilAuthUtils::handleForcedAuthentication();
        }

        if (
            !$DIC['ilAuthSession']->isAuthenticated() or
            $DIC['ilAuthSession']->isExpired()
        ) {
            ilLoggerFactory::getLogger('init')->debug('Current session is invalid: ' . $GLOBALS['DIC']['ilAuthSession']->getId());
            $current_script = substr(strrchr($_SERVER["PHP_SELF"], "/"), 1);
            if (self::blockedAuthentication($current_script)) {
                ilLoggerFactory::getLogger('init')->debug('Authentication is started in current script.');
                // nothing todo: authentication is done in current script
                return;
            }

            self::handleAuthenticationFail();
            return;
        }
        // valid session

        self::initUserAccount();
    }

    /**
     * @static
     */
    protected static function handleAuthenticationSuccess(): void
    {
        /**
         * @var $ilUser ilObjUser
         */
        global $ilUser;

        ilOnlineTracking::updateAccess($ilUser);
    }

    /**
     * @static
     */
    protected static function handleAuthenticationFail(): void
    {
        global $DIC;

        ilLoggerFactory::getLogger('init')->debug('Handling of failed authentication.');

        // #10608
        if (
            ilContext::getType() == ilContext::CONTEXT_SOAP ||
            ilContext::getType() == ilContext::CONTEXT_WAC) {
            throw new Exception("Authentication failed.");
        }

        if (($DIC->http()->request()->getQueryParams()['cmdMode'] ?? 0) === 'asynch') {
            $DIC->language()->loadLanguageModule('init');
            $DIC->http()->saveResponse(
                $DIC->http()->response()
                    ->withStatus(403)
                    ->withBody(Streams::ofString($DIC->language()->txt('init_error_authentication_fail')))
            );
            $DIC->http()->sendResponse();
            $DIC->http()->close();
        }
        if (
            $DIC['ilAuthSession']->isExpired() &&
            !\ilObjUser::_isAnonymous($DIC['ilAuthSession']->getUserId())
        ) {
            ilLoggerFactory::getLogger('init')->debug('Expired session found -> redirect to login page');
            self::goToLogin();
            return;
        }
        if (ilPublicSectionSettings::getInstance()->isEnabledForDomain($_SERVER['SERVER_NAME'])) {
            ilLoggerFactory::getLogger('init')->debug('Redirect to public section.');
            self::goToPublicSection();
            return;
        }
        ilLoggerFactory::getLogger('init')->debug('Redirect to login page.');
        self::goToLogin();
    }

    /**
     * @param \ILIAS\DI\Container $container
     */
    protected static function initHTTPServices(\ILIAS\DI\Container $container): void
    {
        $init_http = new InitHttpServices();
        $init_http->init($container);
    }

    /**
     * @param \ILIAS\DI\Container $c
     */
    private static function initGlobalScreen(\ILIAS\DI\Container $c): void
    {
        $c['global_screen'] = function () use ($c) {
            return new Services(
                new ilGSProviderFactory($c),
                $c->ui(),
                htmlentities(str_replace([" ", ".", "-"], "_", ILIAS_VERSION_NUMERIC))
            );
        };
        $c->globalScreen()->tool()->context()->stack()->clear();
        $c->globalScreen()->tool()->context()->claim()->main();
//        $c->globalScreen()->tool()->context()->current()->addAdditionalData('DEVMODE', (bool) DEVMODE);
    }

    /**
     * init the ILIAS UI framework.
     */
    public static function initUIFramework(\ILIAS\DI\Container $c): void
    {
        $init_ui = new InitUIFramework();
        $init_ui->init($c);

        $component_repository = $c["component.repository"];
        $component_factory = $c["component.factory"];
        foreach ($component_repository->getPlugins() as $pl) {
            if (!$pl->isActive()) {
                continue;
            }
            $plugin = $component_factory->getPlugin($pl->getId());
            $c['ui.renderer'] = $plugin->exchangeUIRendererAfterInitialization($c);

            foreach ($c->keys() as $key) {
                if (strpos($key, "ui.factory") === 0) {
                    $c[$key] = $plugin->exchangeUIFactoryAfterInitialization($key, $c);
                }
            }
        }
    }

    /**
     * @param \ILIAS\DI\Container $container
     */
    protected static function initRefinery(\ILIAS\DI\Container $container): void
    {
        $container['refinery'] = function ($container) {
            $dataFactory = new \ILIAS\Data\Factory();
            $language = $container['lng'];

            return new \ILIAS\Refinery\Factory($dataFactory, $language);
        };
    }

    /**
     * @param Container $container
     */
    protected static function replaceSuperGlobals(\ILIAS\DI\Container $container): void
    {
        /** @var ilIniFile $client_ini */
        $client_ini = $container['ilClientIniFile'];

        $replace_super_globals = (
            !$client_ini->variableExists('server', 'prevent_super_global_replacement') ||
            !(bool) $client_ini->readVariable('server', 'prevent_super_global_replacement')
        );

        if ($replace_super_globals) {
            $throwOnValueAssignment = defined('DEVMODE') && DEVMODE;

            $_GET = new SuperGlobalDropInReplacement($container['refinery'], $_GET, $throwOnValueAssignment);
            $_POST = new SuperGlobalDropInReplacement($container['refinery'], $_POST, $throwOnValueAssignment);
            $_COOKIE = new SuperGlobalDropInReplacement($container['refinery'], $_COOKIE, $throwOnValueAssignment);
            $_REQUEST = new SuperGlobalDropInReplacement($container['refinery'], $_REQUEST, $throwOnValueAssignment);
        }
    }

    protected static function initComponentService(\ILIAS\DI\Container $container): void
    {
        $init = new InitComponentService();
        $init->init($container);
    }

    /**
     * init HTML output (level 3)
     */
    protected static function initHTML(): void
    {
        global $ilUser, $DIC;

        if (ilContext::hasUser()) {
            // load style definitions
            // use the init function with plugin hook here, too
            self::initStyle();
        }

        self::initUIFramework($GLOBALS["DIC"]);
        $tpl = new ilGlobalPageTemplate($DIC->globalScreen(), $DIC->ui(), $DIC->http());
        self::initGlobal("tpl", $tpl);

        if (ilContext::hasUser()) {
            $dispatcher = new \ILIAS\Init\StartupSequence\StartUpSequenceDispatcher($DIC);
            $dispatcher->dispatch();
        }

        self::initGlobal(
            "ilNavigationHistory",
            "ilNavigationHistory",
            "Services/Navigation/classes/class.ilNavigationHistory.php"
        );

        self::initGlobal(
            "ilHelp",
            "ilHelpGUI",
            "Services/Help/classes/class.ilHelpGUI.php"
        );

        if (DEVMODE) {
            $DIC["help.text_retriever"] = new ILIAS\UI\Help\TextRetriever\Echoing();
        } else {
            $DIC["help.text_retriever"] = new ilHelpUITextRetriever();
        }

        self::initGlobal(
            "ilToolbar",
            "ilToolbarGUI",
            "./Services/UIComponent/Toolbar/classes/class.ilToolbarGUI.php"
        );

        self::initGlobal(
            "ilLocator",
            "ilLocatorGUI",
            "./Services/Locator/classes/class.ilLocatorGUI.php"
        );

        self::initGlobal(
            "ilTabs",
            "ilTabsGUI",
            "./Services/UIComponent/Tabs/classes/class.ilTabsGUI.php"
        );

        if (ilContext::hasUser()) {
            // set hits per page for all lists using table module
            // @todo this is not fixable due to unknown sideeffects.
            $_GET['limit'] = (int) $ilUser->getPref('hits_per_page');
            ilSession::set('tbl_limit', $_GET['limit']);

            // the next line makes it impossible to save the offset somehow in a session for
            // a specific table (I tried it for the user administration).
            // its not posssible to distinguish whether it has been set to page 1 (=offset = 0)
            // or not set at all (then we want the last offset, e.g. being used from a session var).
            // So I added the wrapping if statement. Seems to work (hopefully).
            // Alex April 14th 2006
            // @todo not replaced by refinery due to unknown sideeffects
            if (isset($_GET['offset']) && $_GET['offset'] != "") {
                $_GET['offset'] = (int) $_GET['offset'];        // old code
            }

            self::initGlobal("lti", "ilLTIViewGUI", "./Services/LTI/classes/class.ilLTIViewGUI.php");
            $GLOBALS["DIC"]["lti"]->init();
            self::initKioskMode($GLOBALS["DIC"]);
        }
    }

<<<<<<< HEAD
    /**
     * Extract current cmd from request
     * @todo superglobal access <= refinery undefined
     */
    protected static function getCurrentCmd() : string
=======
    protected static function getCurrentCmd(): string
>>>>>>> 492a0804
    {
        $cmd = $_POST['cmd'] ?? ($_GET['cmd'] ?? '');

        if (is_array($cmd)) {
            $cmd_keys = array_keys($cmd);
            $cmd = array_shift($cmd_keys) ?? '';
        }

        return $cmd;
    }

    /**
     * Block authentication based on current request
     */
    protected static function blockedAuthentication(string $a_current_script): bool
    {
        global $DIC;

        if (ilContext::getType() == ilContext::CONTEXT_WAC) {
            ilLoggerFactory::getLogger('init')->debug('Blocked authentication for WAC request.');
            return true;
        }
        if (ilContext::getType() == ilContext::CONTEXT_APACHE_SSO) {
            ilLoggerFactory::getLogger('init')->debug('Blocked authentication for sso request.');
            return true;
        }
        if (ilContext::getType() == ilContext::CONTEXT_WEBDAV) {
            ilLoggerFactory::getLogger('init')->debug('Blocked authentication for webdav request');
            return true;
        }
        if (ilContext::getType() == ilContext::CONTEXT_SHIBBOLETH) {
            ilLoggerFactory::getLogger('init')->debug('Blocked authentication for shibboleth request.');
            return true;
        }
        if (ilContext::getType() == ilContext::CONTEXT_LTI_PROVIDER) {
            ilLoggerFactory::getLogger('init')->debug('Blocked authentication for lti provider requests.');
            return true;
        }
        if (ilContext::getType() == ilContext::CONTEXT_SAML) {
            ilLoggerFactory::getLogger('init')->debug('Blocked authentication for SAML request.');
            return true;
        }
        if (
            $a_current_script == "register.php" ||
            $a_current_script == "pwassist.php" ||
            $a_current_script == "confirmReg.php" ||
            $a_current_script == "il_securimage_play.php" ||
            $a_current_script == "il_securimage_show.php" ||
            $a_current_script == 'login.php'
        ) {
            ilLoggerFactory::getLogger('auth')->debug('Blocked authentication for script: ' . $a_current_script);
            return true;
        }

<<<<<<< HEAD
        // @todo refinery undefined
        $requestBaseClass = strtolower((string) ($_REQUEST['baseClass'] ?? ''));
=======
        $requestBaseClass = strtolower((string) ($_GET['baseClass'] ?? ''));
>>>>>>> 492a0804
        if ($requestBaseClass == strtolower(ilStartUpGUI::class)) {
            $requestCmdClass = strtolower((string) ($_GET['cmdClass'] ?? ''));
            if (
                $requestCmdClass == strtolower(ilAccountRegistrationGUI::class) ||
                $requestCmdClass == strtolower(ilPasswordAssistanceGUI::class)
            ) {
                ilLoggerFactory::getLogger('auth')->debug('Blocked authentication for cmdClass: ' . $requestCmdClass);
                return true;
            }
            $cmd = self::getCurrentCmd();
            if (
                $cmd == "showTermsOfService" ||
                $cmd == 'showAccountMigration' || $cmd == 'migrateAccount' ||
                $cmd == 'processCode' || $cmd == 'showLoginPage' || $cmd == 'showLogout' ||
                $cmd == 'doStandardAuthentication' || $cmd == 'doCasAuthentication'
            ) {
                ilLoggerFactory::getLogger('auth')->debug('Blocked authentication for cmd: ' . $cmd);
                return true;
            }
        }

        $target = '';
        if ($DIC->http()->wrapper()->query()->has('target')) {
            // @todo refinery undefined
            $target = $_GET['target'];
        }

        // #12884
        if (
            ($a_current_script == "goto.php" && $target == "impr_0") ||
            $requestBaseClass == strtolower(ilImprintGUI::class)
        ) {
<<<<<<< HEAD
            // @todo refinery undefind
            ilLoggerFactory::getLogger('auth')->debug('Blocked authentication for baseClass: ' . $_GET['baseClass']);
=======
            ilLoggerFactory::getLogger('auth')->debug('Blocked authentication for baseClass: ' . ($_GET['baseClass'] ?? ""));
>>>>>>> 492a0804
            return true;
        }

        if ($a_current_script == 'goto.php' && in_array($target, array(
                'usr_registration',
                'usr_nameassist',
                'usr_pwassist',
                'usr_agreement'
            ))) {
            ilLoggerFactory::getLogger('auth')->debug('Blocked authentication for goto target: ' . $target);
            return true;
        }


        $current_ref_id = $DIC->http()->wrapper()->query()->has('ref_id')
            ? $DIC->http()->wrapper()->query()->retrieve('ref_id', $DIC->refinery()->kindlyTo()->int())
            : null;

        if (null !== $current_ref_id
            && $DIC->user()->getId() === 0
            && $DIC->access()->checkAccessOfUser(
                ANONYMOUS_USER_ID,
                'visible',
                '',
                $current_ref_id
            )) {
            return true;
        }


        ilLoggerFactory::getLogger('auth')->debug('Authentication required');
        return false;
    }

    /**
     * Translate message if possible
     */
    protected static function translateMessage(string $a_message_id, array $a_message_static = null): string
    {
        global $ilDB, $lng, $ilSetting, $ilClientIniFile, $ilUser;

        // current language
        if (!$lng) {
            $lang = "en";
            if ($ilUser) {
                $lang = $ilUser->getLanguage();
            } elseif ($_REQUEST["lang"]) {
                $lang = (string) $_REQUEST["lang"];
            } elseif ($ilSetting) {
                $lang = $ilSetting->get("language", '');
            } elseif ($ilClientIniFile) {
                $lang = $ilClientIniFile->readVariable("language", "default");
            }
        } else {
            $lang = $lng->getLangKey();
        }

        $message = "";
        if ($ilDB && $a_message_id) {
            if (!$lng) {
                $lng = new ilLanguage($lang);
            }

            $lng->loadLanguageModule("init");
            $message = $lng->txt($a_message_id);
        } elseif (is_array($a_message_static)) {
            if (!isset($a_message_static[$lang])) {
                $lang = "en";
            }
            $message = $a_message_static[$lang];
        }
        return $message;
    }

    /**
     * Redirects to target url if context supports it
     */
    protected static function redirect(
        string $a_target,
        string $a_message_id = '',
        array $a_message_static = null
    ): void {
        // #12739
        if (defined("ILIAS_HTTP_PATH") &&
            !stristr($a_target, ILIAS_HTTP_PATH)) {
            $a_target = ILIAS_HTTP_PATH . "/" . $a_target;
        }

        foreach (['ext_uid', 'soap_pw'] as $param) {
            if (false === strpos(
                $a_target,
                $param . '='
            ) && isset($GLOBALS['DIC']->http()->request()->getQueryParams()[$param])) {
                $a_target = \ilUtil::appendUrlParameterString($a_target, $param . '=' . \ilUtil::stripSlashes(
                    $GLOBALS['DIC']->http()->request()->getQueryParams()[$param]
                ));
            }
        }

        if (ilContext::supportsRedirects()) {
            ilUtil::redirect($a_target);
        } else {
            $message = self::translateMessage($a_message_id, $a_message_static);

            // user-directed linked message
            if (ilContext::usesHTTP() && ilContext::hasHTML()) {
                $link = self::translateMessage(
                    "init_error_redirect_click",
                    array("en" => 'Please click to continue.',
                          "de" => 'Bitte klicken um fortzufahren.'
                    )
                );
                $mess = $message .
                    '<br /><a href="' . $a_target . '">' . $link . '</a>';
            } // plain text
            else {
                // not much we can do here
                $mess = $message;

                if (!trim($mess)) {
                    $mess = self::translateMessage(
                        "init_error_redirect_info",
                        array("en" => 'Redirect not supported by context.',
                                  "de" => 'Weiterleitungen werden durch Kontext nicht unterstützt.'
                            )
                    ) .
                        ' (' . $a_target . ')';
                }
            }

            self::abortAndDie($mess);
        }
    }

    public static function redirectToStartingPage(string $target = ''): void
    {
        global $DIC;

        // fallback, should never happen
        if ($DIC->user()->getId() === ANONYMOUS_USER_ID) {
            self::goToPublicSection();
            return;
        }

        if (
            $target === '' &&
            $DIC->http()->wrapper()->query()->has('target')
        ) {
            $target = $DIC->http()->wrapper()->query()->retrieve(
                'target',
                $DIC->refinery()->kindlyTo()->string()
            );
        }

        // for password change and incomplete profile
        // see ilDashboardGUI
        if ($target === '') {
            ilLoggerFactory::getLogger('init')->debug('Redirect to default starting page');
            $DIC->ctrl()->redirectToURL(ilUserUtil::getStartingPointAsUrl());
        } else {
            ilLoggerFactory::getLogger('init')->debug('Redirect to target: ' . $target);
            $DIC->ctrl()->redirectToURL("goto.php?target=" . $target);
        }
    }

    private static function initBackgroundTasks(\ILIAS\DI\Container $c): void
    {
        global $ilIliasIniFile;

        $n_of_tasks = $ilIliasIniFile->readVariable("background_tasks", "number_of_concurrent_tasks");
        $sync = $ilIliasIniFile->readVariable("background_tasks", "concurrency");

        $n_of_tasks = $n_of_tasks ?: 5;
        $sync = $sync ?: 'sync'; // The default value is sync.

        $c["bt.task_factory"] = function ($c) {
            return new \ILIAS\BackgroundTasks\Implementation\Tasks\BasicTaskFactory($c["di.injector"]);
        };

        $c["bt.persistence"] = function ($c) {
            return \ILIAS\BackgroundTasks\Implementation\Persistence\BasicPersistence::instance($c->database());
        };

        $c["bt.injector"] = function ($c) {
            return new \ILIAS\BackgroundTasks\Dependencies\Injector($c, new BaseDependencyMap());
        };

        $c["bt.task_manager"] = function ($c) use ($sync) {
            if ($sync == 'sync') {
                return new \ILIAS\BackgroundTasks\Implementation\TaskManager\SyncTaskManager($c["bt.persistence"]);
            } elseif ($sync == 'async') {
                return new \ILIAS\BackgroundTasks\Implementation\TaskManager\AsyncTaskManager($c["bt.persistence"]);
            } else {
                throw new ilException("The supported Background Task Managers are sync and async. $sync given.");
            }
        };
    }

    private static function initInjector(\ILIAS\DI\Container $c): void
    {
        $c["di.dependency_map"] = function ($c) {
            return new \ILIAS\BackgroundTasks\Dependencies\DependencyMap\BaseDependencyMap();
        };

        $c["di.injector"] = function ($c) {
            return new \ILIAS\BackgroundTasks\Dependencies\Injector($c, $c["di.dependency_map"]);
        };
    }

    private static function initKioskMode(\ILIAS\DI\Container $c): void
    {
        $c["service.kiosk_mode"] = function ($c) {
            return new ilKioskModeService(
                $c['ilCtrl'],
                $c['lng'],
                $c['ilAccess'],
                $c['objDefinition']
            );
        };
    }
}<|MERGE_RESOLUTION|>--- conflicted
+++ resolved
@@ -941,18 +941,10 @@
         }
 
         // we do not know if ref_id of request is accesible, so redirecting to root
-<<<<<<< HEAD
-        $cmd = '';
-        $ref_id = ROOT_FOLDER_ID;
-        self::redirect(
-            "ilias.php?baseClass=ilrepositorygui&reloadpublic=1&cmd=" .
-            $cmd . "&ref_id=" . $ref_id
-=======
         self::redirect(
             "ilias.php?baseClass=ilrepositorygui&reloadpublic=1&cmd=&ref_id=" . (defined(
                 'ROOT_FOLDER_ID'
             ) ? (string) ROOT_FOLDER_ID : '0')
->>>>>>> 492a0804
         );
     }
 
@@ -1607,15 +1599,11 @@
         }
     }
 
-<<<<<<< HEAD
     /**
      * Extract current cmd from request
      * @todo superglobal access <= refinery undefined
      */
-    protected static function getCurrentCmd() : string
-=======
     protected static function getCurrentCmd(): string
->>>>>>> 492a0804
     {
         $cmd = $_POST['cmd'] ?? ($_GET['cmd'] ?? '');
 
@@ -1670,12 +1658,8 @@
             return true;
         }
 
-<<<<<<< HEAD
         // @todo refinery undefined
-        $requestBaseClass = strtolower((string) ($_REQUEST['baseClass'] ?? ''));
-=======
         $requestBaseClass = strtolower((string) ($_GET['baseClass'] ?? ''));
->>>>>>> 492a0804
         if ($requestBaseClass == strtolower(ilStartUpGUI::class)) {
             $requestCmdClass = strtolower((string) ($_GET['cmdClass'] ?? ''));
             if (
@@ -1708,12 +1692,8 @@
             ($a_current_script == "goto.php" && $target == "impr_0") ||
             $requestBaseClass == strtolower(ilImprintGUI::class)
         ) {
-<<<<<<< HEAD
             // @todo refinery undefind
-            ilLoggerFactory::getLogger('auth')->debug('Blocked authentication for baseClass: ' . $_GET['baseClass']);
-=======
             ilLoggerFactory::getLogger('auth')->debug('Blocked authentication for baseClass: ' . ($_GET['baseClass'] ?? ""));
->>>>>>> 492a0804
             return true;
         }
 
