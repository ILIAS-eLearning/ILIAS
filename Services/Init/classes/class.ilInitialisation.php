<?php
/* Copyright (c) 1998-2009 ILIAS open source, Extended GPL, see docs/LICENSE */

// TODO:
use ILIAS\BackgroundTasks\Dependencies\DependencyMap\BaseDependencyMap;
use ILIAS\Filesystem\Provider\FilesystemFactory;
use ILIAS\Filesystem\Security\Sanitizing\FilenameSanitizerImpl;
use ILIAS\FileUpload\Processor\BlacklistExtensionPreProcessor;
use ILIAS\FileUpload\Processor\FilenameSanitizerPreProcessor;
use ILIAS\FileUpload\Processor\PreProcessorManagerImpl;
use ILIAS\FileUpload\Processor\VirusScannerPreProcessor;
use ILIAS\GlobalScreen\Services;
use ILIAS\HTTP\Wrapper\DirectArrayAccessDropInReplacement;
use ILIAS\HTTP\Wrapper\DirectValueAccessDropInReplacement;

require_once("libs/composer/vendor/autoload.php");

// needed for slow queries, etc.
if (!isset($GLOBALS['ilGlobalStartTime']) || !$GLOBALS['ilGlobalStartTime']) {
    $GLOBALS['ilGlobalStartTime'] = microtime();
}

include_once "Services/Context/classes/class.ilContext.php";

/** @defgroup ServicesInit Services/Init
 */

/**
* ILIAS Initialisation Utility Class
* perform basic setup: init database handler, load configuration file,
* init user authentification & error handler, load object type definitions
*
* @author Alex Killing <alex.killing@gmx.de>
* @author Sascha Hofmann <shofmann@databay.de>

* @version $Id$
*
* @ingroup ServicesInit
*/
class ilInitialisation
{
    /**
     * Remove unsafe characters from GET
     */
    protected static function removeUnsafeCharacters()
    {
        // Remove unsafe characters from GET parameters.
        // We do not need this characters in any case, so it is
        // feasible to filter them everytime. POST parameters
        // need attention through ilUtil::stripSlashes() and similar functions)
        $_GET = self::recursivelyRemoveUnsafeCharacters($_GET);
    }

    protected static function recursivelyRemoveUnsafeCharacters($var)
    {
        if (is_array($var)) {
            $mod = [];
            foreach ($var as $k => $v) {
                $k = self::recursivelyRemoveUnsafeCharacters($k);
                $mod[$k] = self::recursivelyRemoveUnsafeCharacters($v);
            }
            return $mod;
        }
        return strip_tags(
            str_replace(
                array("\x00", "\n", "\r", "\\", "'", '"', "\x1a"),
                "",
                $var
            )
        );
    }
    
    /**
     * get common include code files
     */
    protected static function requireCommonIncludes()
    {
        // ilTemplate
        if (ilContext::usesTemplate()) {
            require_once "./Services/UICore/classes/class.ilTemplate.php";
        }
                
        // really always required?
        require_once "./Services/Utilities/classes/class.ilUtil.php";
        require_once "./Services/Calendar/classes/class.ilDatePresentation.php";
        require_once "include/inc.ilias_version.php";
        
        include_once './Services/Authentication/classes/class.ilAuthUtils.php';
        
        self::initGlobal("ilBench", "ilBenchmark", "./Services/Utilities/classes/class.ilBenchmark.php");
    }
    
    /**
     * This is a hack for  authentication.
     *
     * Since the phpCAS lib ships with its own compliance functions.
     */
    protected static function includePhp5Compliance()
    {
        include_once 'Services/Authentication/classes/class.ilAuthFactory.php';
        if (ilAuthFactory::getContext() != ilAuthFactory::CONTEXT_CAS) {
            require_once("include/inc.xml5compliance.php");
        }
        require_once("include/inc.xsl5compliance.php");
    }

    /**
     * This method provides a global instance of class ilIniFile for the
     * ilias.ini.php file in variable $ilIliasIniFile.
     *
     * It initializes a lot of constants accordingly to the settings in
     * the ilias.ini.php file.
     */
    protected static function initIliasIniFile()
    {
        require_once("./Services/Init/classes/class.ilIniFile.php");
        $ilIliasIniFile = new ilIniFile("./ilias.ini.php");
        $ilIliasIniFile->read();
        self::initGlobal('ilIliasIniFile', $ilIliasIniFile);

        // initialize constants
        define("ILIAS_DATA_DIR", $ilIliasIniFile->readVariable("clients", "datadir"));
        define("ILIAS_WEB_DIR", $ilIliasIniFile->readVariable("clients", "path"));
        define("ILIAS_ABSOLUTE_PATH", $ilIliasIniFile->readVariable('server', 'absolute_path'));

        // logging
        define("ILIAS_LOG_DIR", $ilIliasIniFile->readVariable("log", "path"));
        define("ILIAS_LOG_FILE", $ilIliasIniFile->readVariable("log", "file"));
        define("ILIAS_LOG_ENABLED", $ilIliasIniFile->readVariable("log", "enabled"));
        define("ILIAS_LOG_LEVEL", $ilIliasIniFile->readVariable("log", "level"));
        define("SLOW_REQUEST_TIME", $ilIliasIniFile->readVariable("log", "slow_request_time"));

        // read path + command for third party tools from ilias.ini
        define("PATH_TO_CONVERT", $ilIliasIniFile->readVariable("tools", "convert"));
        define("PATH_TO_FFMPEG", $ilIliasIniFile->readVariable("tools", "ffmpeg"));
        define("PATH_TO_ZIP", $ilIliasIniFile->readVariable("tools", "zip"));
        define("PATH_TO_MKISOFS", $ilIliasIniFile->readVariable("tools", "mkisofs"));
        define("PATH_TO_UNZIP", $ilIliasIniFile->readVariable("tools", "unzip"));
        define("PATH_TO_GHOSTSCRIPT", $ilIliasIniFile->readVariable("tools", "ghostscript"));
        define("PATH_TO_JAVA", $ilIliasIniFile->readVariable("tools", "java"));
        define("URL_TO_LATEX", $ilIliasIniFile->readVariable("tools", "latex"));
        define("PATH_TO_FOP", $ilIliasIniFile->readVariable("tools", "fop"));
        define("PATH_TO_LESSC", $ilIliasIniFile->readVariable("tools", "lessc"));
        define("PATH_TO_PHANTOMJS", $ilIliasIniFile->readVariable("tools", "phantomjs"));

        if ($ilIliasIniFile->groupExists('error')) {
            if ($ilIliasIniFile->variableExists('error', 'editor_url')) {
                define("ERROR_EDITOR_URL", $ilIliasIniFile->readVariable('error', 'editor_url'));
            }

            if ($ilIliasIniFile->variableExists('error', 'editor_path_translations')) {
                define("ERROR_EDITOR_PATH_TRANSLATIONS", $ilIliasIniFile->readVariable('error', 'editor_path_translations'));
            }
        }

        // read virus scanner settings
        switch ($ilIliasIniFile->readVariable("tools", "vscantype")) {
            case "sophos":
                define("IL_VIRUS_SCANNER", "Sophos");
                define("IL_VIRUS_SCAN_COMMAND", $ilIliasIniFile->readVariable("tools", "scancommand"));
                define("IL_VIRUS_CLEAN_COMMAND", $ilIliasIniFile->readVariable("tools", "cleancommand"));
                break;

            case "antivir":
                define("IL_VIRUS_SCANNER", "AntiVir");
                define("IL_VIRUS_SCAN_COMMAND", $ilIliasIniFile->readVariable("tools", "scancommand"));
                define("IL_VIRUS_CLEAN_COMMAND", $ilIliasIniFile->readVariable("tools", "cleancommand"));
                break;

            case "clamav":
                define("IL_VIRUS_SCANNER", "ClamAV");
                define("IL_VIRUS_SCAN_COMMAND", $ilIliasIniFile->readVariable("tools", "scancommand"));
                define("IL_VIRUS_CLEAN_COMMAND", $ilIliasIniFile->readVariable("tools", "cleancommand"));
                break;

            default:
                define("IL_VIRUS_SCANNER", "None");
                break;
        }

        include_once './Services/Calendar/classes/class.ilTimeZone.php';
        $tz = ilTimeZone::initDefaultTimeZone($ilIliasIniFile);
        define("IL_TIMEZONE", $tz);
    }

    /**
     * Bootstraps the ILIAS filesystem abstraction.
     * The bootstrapped abstraction are:
     *  - temp
     *  - web
     *  - storage
     *  - customizing
     *
     * @return void
     * @since 5.3
     */
    public static function bootstrapFilesystems()
    {
        global $DIC;

        $DIC['filesystem.security.sanitizing.filename'] = function ($c) {
            return new FilenameSanitizerImpl();
        };

        $DIC['filesystem.factory'] = function ($c) {
            return new \ILIAS\Filesystem\Provider\DelegatingFilesystemFactory($c['filesystem.security.sanitizing.filename']);
        };

        $DIC['filesystem.web'] = function ($c) {
            //web

            /**
             * @var FilesystemFactory $delegatingFactory
             */
            $delegatingFactory = $c['filesystem.factory'];
            $webConfiguration = new \ILIAS\Filesystem\Provider\Configuration\LocalConfig(ILIAS_ABSOLUTE_PATH . '/' . ILIAS_WEB_DIR . '/' . CLIENT_ID);
            return $delegatingFactory->getLocal($webConfiguration);
        };

        $DIC['filesystem.storage'] = function ($c) {
            //storage

            /**
             * @var FilesystemFactory $delegatingFactory
             */
            $delegatingFactory = $c['filesystem.factory'];
            $storageConfiguration = new \ILIAS\Filesystem\Provider\Configuration\LocalConfig(ILIAS_DATA_DIR . '/' . CLIENT_ID);
            return $delegatingFactory->getLocal($storageConfiguration);
        };

        $DIC['filesystem.temp'] = function ($c) {
            //temp

            /**
             * @var FilesystemFactory $delegatingFactory
             */
            $delegatingFactory = $c['filesystem.factory'];
            $tempConfiguration = new \ILIAS\Filesystem\Provider\Configuration\LocalConfig(ILIAS_DATA_DIR . '/' . CLIENT_ID . '/temp');
            return $delegatingFactory->getLocal($tempConfiguration);
        };

        $DIC['filesystem.customizing'] = function ($c) {
            //customizing

            /**
             * @var FilesystemFactory $delegatingFactory
             */
            $delegatingFactory = $c['filesystem.factory'];
            $customizingConfiguration = new \ILIAS\Filesystem\Provider\Configuration\LocalConfig(ILIAS_ABSOLUTE_PATH . '/' . 'Customizing');
            return $delegatingFactory->getLocal($customizingConfiguration);
        };

        $DIC['filesystem.libs'] = function ($c) {
            //customizing

            /**
             * @var FilesystemFactory $delegatingFactory
             */
            $delegatingFactory = $c['filesystem.factory'];
            $customizingConfiguration = new \ILIAS\Filesystem\Provider\Configuration\LocalConfig(ILIAS_ABSOLUTE_PATH . '/' . 'libs');
            return $delegatingFactory->getLocal($customizingConfiguration, true);
        };

        $DIC['filesystem'] = function ($c) {
            return new \ILIAS\Filesystem\FilesystemsImpl(
                $c['filesystem.storage'],
                $c['filesystem.web'],
                $c['filesystem.temp'],
                $c['filesystem.customizing'],
                $c['filesystem.libs']
            );
        };
    }


    /**
     * Initializes the file upload service.
     * This service requires the http and filesystem service.
     *
     * @param \ILIAS\DI\Container $dic The dependency container which should be used to load the file upload service.
     *
     * @return void
     */
    public static function initFileUploadService(\ILIAS\DI\Container $dic)
    {
        $dic['upload.processor-manager'] = function ($c) {
            return new PreProcessorManagerImpl();
        };

        $dic['upload'] = function (\ILIAS\DI\Container $c) {
            $fileUploadImpl = new \ILIAS\FileUpload\FileUploadImpl($c['upload.processor-manager'], $c['filesystem'], $c['http']);
            if (IL_VIRUS_SCANNER != "None") {
                $fileUploadImpl->register(new VirusScannerPreProcessor(ilVirusScannerFactory::_getInstance()));
            }

            $fileUploadImpl->register(new FilenameSanitizerPreProcessor());
            $fileUploadImpl->register(new BlacklistExtensionPreProcessor(ilFileUtils::getExplicitlyBlockedFiles(), $c->language()->txt("msg_info_blacklisted")));

            return $fileUploadImpl;
        };
    }

    /**
     * builds http path
     */
    protected static function buildHTTPPath()
    {
        include_once './Services/Http/classes/class.ilHTTPS.php';
        $https = new ilHTTPS();

        if ($https->isDetected()) {
            $protocol = 'https://';
        } else {
            $protocol = 'http://';
        }
        $host = $_SERVER['HTTP_HOST'];

        $rq_uri = strip_tags($_SERVER['REQUEST_URI']);

        // security fix: this failed, if the URI contained "?" and following "/"
        // -> we remove everything after "?"
        if (is_int($pos = strpos($rq_uri, "?"))) {
            $rq_uri = substr($rq_uri, 0, $pos);
        }

        if (!defined('ILIAS_MODULE')) {
            $path = pathinfo($rq_uri);
            if (!$path['extension']) {
                $uri = $rq_uri;
            } else {
                $uri = dirname($rq_uri);
            }
        } else {
            // if in module remove module name from HTTP_PATH
            $path = dirname($rq_uri);

            // dirname cuts the last directory from a directory path e.g content/classes return content
            $module = ilUtil::removeTrailingPathSeparators(ILIAS_MODULE);

            $dirs = explode('/', $module);
            $uri = $path;
            foreach ($dirs as $dir) {
                $uri = dirname($uri);
            }
        }

        $iliasHttpPath = implode('', [$protocol, $host, $uri]);
        if (ilContext::getType() == ilContext::CONTEXT_APACHE_SSO) {
            $iliasHttpPath = dirname($iliasHttpPath);
        }

        $f = new \ILIAS\Data\Factory();
        $uri = $f->uri(ilUtil::removeTrailingPathSeparators($iliasHttpPath));

        return define('ILIAS_HTTP_PATH', $uri->getBaseURI());
    }

    /**
     * This method determines the current client and sets the
     * constant CLIENT_ID.
     */
    protected static function determineClient()
    {
        global $ilIliasIniFile;

        // check whether ini file object exists
        if (!is_object($ilIliasIniFile)) {
            self::abortAndDie('Fatal Error: ilInitialisation::determineClient called without initialisation of ILIAS ini file object.');
        }

        if (isset($_GET['client_id']) && strlen($_GET['client_id']) > 0) {
            $_GET['client_id'] = \ilUtil::getClientIdByString((string) $_GET['client_id'])->toString();
            if (!defined('IL_PHPUNIT_TEST')) {
                if (ilContext::supportsPersistentSessions()) {
                    ilUtil::setCookie('ilClientId', $_GET['client_id']);
                }
            }
        } elseif (!isset($_COOKIE['ilClientId'])) {
            ilUtil::setCookie('ilClientId', $ilIliasIniFile->readVariable('clients', 'default'));
        }

        if (!defined('IL_PHPUNIT_TEST') && ilContext::supportsPersistentSessions()) {
            $clientId = $_COOKIE['ilClientId'];
        } else {
            $clientId = $_GET['client_id'];
        }

        define('CLIENT_ID', \ilUtil::getClientIdByString((string) $clientId)->toString());
    }

    /**
     * This method provides a global instance of class ilIniFile for the
     * client.ini.php file in variable $ilClientIniFile.
     *
     * It initializes a lot of constants accordingly to the settings in
     * the client.ini.php file.
     *
     * Preconditions: ILIAS_WEB_DIR and CLIENT_ID must be set.
     *
     * @return	boolean		true, if no error occured with client init file
     *						otherwise false
     */
    protected static function initClientIniFile()
    {
        global $ilIliasIniFile;

        // check whether ILIAS_WEB_DIR is set.
        if (ILIAS_WEB_DIR == "") {
            self::abortAndDie("Fatal Error: ilInitialisation::initClientIniFile called without ILIAS_WEB_DIR.");
        }

        // check whether CLIENT_ID is set.
        if (CLIENT_ID == "") {
            self::abortAndDie("Fatal Error: ilInitialisation::initClientIniFile called without CLIENT_ID.");
        }

        $ini_file = "./" . ILIAS_WEB_DIR . "/" . CLIENT_ID . "/client.ini.php";

        // get settings from ini file
        $ilClientIniFile = new ilIniFile($ini_file);
        $ilClientIniFile->read();

        // invalid client id / client ini
        if ($ilClientIniFile->ERROR != "") {
            $c = $_COOKIE["ilClientId"];
            $default_client = $ilIliasIniFile->readVariable("clients", "default");
            ilUtil::setCookie("ilClientId", $default_client);
            if (CLIENT_ID != "" && CLIENT_ID != $default_client) {
                $mess = array("en" => "Client does not exist.",
                        "de" => "Mandant ist ungültig.");
                self::redirect("index.php?client_id=" . $default_client, null, $mess);
            } else {
                self::abortAndDie("Fatal Error: ilInitialisation::initClientIniFile initializing client ini file abborted with: " . $ilClientIniFile->ERROR);
            }
        }

        self::initGlobal("ilClientIniFile", $ilClientIniFile);

        // set constants
        define("SESSION_REMINDER_LEADTIME", 30);
        define("DEBUG", $ilClientIniFile->readVariable("system", "DEBUG"));
        define("DEVMODE", $ilClientIniFile->readVariable("system", "DEVMODE"));
        define("SHOWNOTICES", $ilClientIniFile->readVariable("system", "SHOWNOTICES"));
        define("DEBUGTOOLS", $ilClientIniFile->readVariable("system", "DEBUGTOOLS"));
        define("ROOT_FOLDER_ID", $ilClientIniFile->readVariable('system', 'ROOT_FOLDER_ID'));
        define("SYSTEM_FOLDER_ID", $ilClientIniFile->readVariable('system', 'SYSTEM_FOLDER_ID'));
        define("ROLE_FOLDER_ID", $ilClientIniFile->readVariable('system', 'ROLE_FOLDER_ID'));
        define("MAIL_SETTINGS_ID", $ilClientIniFile->readVariable('system', 'MAIL_SETTINGS_ID'));
        $error_handler = $ilClientIniFile->readVariable('system', 'ERROR_HANDLER');
        define("ERROR_HANDLER", $error_handler ? $error_handler : "PRETTY_PAGE");

        // this is for the online help installation, which sets OH_REF_ID to the
        // ref id of the online module
        define("OH_REF_ID", $ilClientIniFile->readVariable("system", "OH_REF_ID"));

        define("SYSTEM_MAIL_ADDRESS", $ilClientIniFile->readVariable('system', 'MAIL_SENT_ADDRESS')); // Change SS
        define("MAIL_REPLY_WARNING", $ilClientIniFile->readVariable('system', 'MAIL_REPLY_WARNING')); // Change SS

        // see ilObject::TITLE_LENGTH, ilObject::DESC_LENGTH
        // define ("MAXLENGTH_OBJ_TITLE",125);#$ilClientIniFile->readVariable('system','MAXLENGTH_OBJ_TITLE'));
        // define ("MAXLENGTH_OBJ_DESC",$ilClientIniFile->readVariable('system','MAXLENGTH_OBJ_DESC'));

        define("CLIENT_DATA_DIR", ILIAS_DATA_DIR . "/" . CLIENT_ID);
        define("CLIENT_WEB_DIR", ILIAS_ABSOLUTE_PATH . "/" . ILIAS_WEB_DIR . "/" . CLIENT_ID);
        define("CLIENT_NAME", $ilClientIniFile->readVariable('client', 'name')); // Change SS

        $val = $ilClientIniFile->readVariable("db", "type");
        if ($val == "") {
            define("IL_DB_TYPE", "mysql");
        } else {
            define("IL_DB_TYPE", $val);
        }

        $ilGlobalCacheSettings = new ilGlobalCacheSettings();
        $ilGlobalCacheSettings->readFromIniFile($ilClientIniFile);
        ilGlobalCache::setup($ilGlobalCacheSettings);

        return true;
    }

    /**
     * handle maintenance mode
     */
    protected static function handleMaintenanceMode()
    {
        global $ilClientIniFile;

        if (!$ilClientIniFile->readVariable("client", "access")) {
            $mess = array("en" => "The server is not available due to maintenance." .
                    " We apologise for any inconvenience.",
                "de" => "Der Server ist aufgrund von Wartungsarbeiten nicht verfügbar." .
                    " Wir bitten um Verständnis.");
            $mess_id = "init_error_maintenance";

            if (ilContext::hasHTML() && is_file("./maintenance.html")) {
                self::redirect("./maintenance.html", $mess_id, $mess);
            } else {
                $mess = self::translateMessage($mess_id, $mess);
                self::abortAndDie($mess);
            }
        }
    }

    /**
    * initialise database object $ilDB
    *
    */
    protected static function initDatabase()
    {
        // build dsn of database connection and connect
        $ilDB = ilDBWrapperFactory::getWrapper(IL_DB_TYPE);
        $ilDB->initFromIniFile();
        $ilDB->connect();

        self::initGlobal("ilDB", $ilDB);
    }

    /**
     * set session handler to db
     *
     * Used in Soap/CAS
     */
    public static function setSessionHandler()
    {
        if (ini_get('session.save_handler') != 'user' && version_compare(PHP_VERSION, '7.2.0', '<')) {
            ini_set("session.save_handler", "user");
        }

        require_once "Services/Authentication/classes/class.ilSessionDBHandler.php";
        $db_session_handler = new ilSessionDBHandler();
        if (!$db_session_handler->setSaveHandler()) {
            self::abortAndDie("Please turn off Safe mode OR set session.save_handler to \"user\" in your php.ini");
        }

        // Do not accept external session ids
        if (!ilSession::_exists(session_id()) && !defined('IL_PHPUNIT_TEST')) {
            // php7-todo, correct-with-php5-removal : alex, 1.3.2016: added if, please check
            if (function_exists("session_status") && session_status() == PHP_SESSION_ACTIVE) {
                session_regenerate_id();
            }
        }
    }

    /**
     *
     */
    protected static function setCookieConstants()
    {
        include_once 'Services/Authentication/classes/class.ilAuthFactory.php';
        if (ilAuthFactory::getContext() == ilAuthFactory::CONTEXT_HTTP) {
            $cookie_path = '/';
        } elseif ($GLOBALS['COOKIE_PATH']) {
            // use a predefined cookie path from WebAccessChecker
            $cookie_path = $GLOBALS['COOKIE_PATH'];
        } else {
            $cookie_path = dirname($_SERVER['PHP_SELF']);
        }

        /* if ilias is called directly within the docroot $cookie_path
        is set to '/' expecting on servers running under windows..
        here it is set to '\'.
        in both cases a further '/' won't be appended due to the following regex
        */
        $cookie_path .= (!preg_match("/[\/|\\\\]$/", $cookie_path)) ? "/" : "";

        if ($cookie_path == "\\") {
            $cookie_path = '/';
        }

        define('IL_COOKIE_HTTPONLY', true); // Default Value
        define('IL_COOKIE_EXPIRE', 0);
        define('IL_COOKIE_PATH', $cookie_path);
        define('IL_COOKIE_DOMAIN', '');
    }

    /**
     * set session cookie params
     */
    protected static function setSessionCookieParams()
    {
        global $ilSetting;

        if (!defined('IL_COOKIE_SECURE')) {
            // If this code is executed, we can assume that \ilHTTPS::enableSecureCookies was NOT called before
            // \ilHTTPS::enableSecureCookies already executes session_set_cookie_params()

            include_once './Services/Http/classes/class.ilHTTPS.php';
            $cookie_secure = !$ilSetting->get('https', 0) && ilHTTPS::getInstance()->isDetected();
            define('IL_COOKIE_SECURE', $cookie_secure); // Default Value

            session_set_cookie_params(
                IL_COOKIE_EXPIRE,
                IL_COOKIE_PATH,
                IL_COOKIE_DOMAIN,
                IL_COOKIE_SECURE,
                IL_COOKIE_HTTPONLY
            );
        }
    }

    /**
     * @param \ILIAS\DI\Container $c
     */
    protected static function initMail(\ILIAS\DI\Container $c)
    {
        $c["mail.mime.transport.factory"] = function (\ILIAS\DI\Container $c) {
            return new \ilMailMimeTransportFactory($c->settings(), $c->event());
        };
        $c["mail.mime.sender.factory"] = function (\ILIAS\DI\Container $c) {
            return new \ilMailMimeSenderFactory($c->settings());
        };
        $c["mail.texttemplates.service"] = function (\ILIAS\DI\Container $c) {
            return new \ilMailTemplateService(new \ilMailTemplateRepository($c->database()));
        };
    }

    /**
     * @param \ILIAS\DI\Container $c
     */
    protected static function initCustomObjectIcons(\ILIAS\DI\Container $c)
    {
        $c["object.customicons.factory"] = function ($c) {
            require_once 'Services/Object/Icon/classes/class.ilObjectCustomIconFactory.php';
            return new ilObjectCustomIconFactory(
                $c->filesystem()->web(),
                $c->upload(),
                $c['ilObjDataCache']
            );
        };
    }

    /**
     * @param \ILIAS\DI\Container $c
     */
    protected static function initAvatar(\ILIAS\DI\Container $c)
    {
        $c["user.avatar.factory"] = function ($c) {
            return new \ilUserAvatarFactory($c);
        };
    }

    /**
     * @param \ILIAS\DI\Container $c
     */
    protected static function initTermsOfService(\ILIAS\DI\Container $c)
    {
        $c['tos.criteria.type.factory'] = function (\ILIAS\DI\Container $c) {
            return new ilTermsOfServiceCriterionTypeFactory($c->rbac()->review(), $c['ilObjDataCache']);
        };

        $c['tos.document.evaluator'] = function (\ILIAS\DI\Container $c) {
            return new ilTermsOfServiceSequentialDocumentEvaluation(
                new ilTermsOfServiceLogicalAndDocumentCriteriaEvaluation(
                    $c['tos.criteria.type.factory'],
                    $c->user(),
                    $c->logger()->tos()
                ),
                $c->user(),
                $c->logger()->tos(),
                \ilTermsOfServiceDocument::orderBy('sorting')->get()
            );
        };
    }

    protected static function initAccessibilityControlConcept(\ILIAS\DI\Container $c)
    {
        $c['acc.criteria.type.factory'] = function (\ILIAS\DI\Container $c) {
            return new ilAccessibilityCriterionTypeFactory($c->rbac()->review(), $c['ilObjDataCache']);
        };

        $c['acc.document.evaluator'] = function (\ILIAS\DI\Container $c) {
            return new ilAccessibilitySequentialDocumentEvaluation(
                new ilAccessibilityLogicalAndDocumentCriteriaEvaluation(
                    $c['acc.criteria.type.factory'],
                    $c->user(),
                    $c->logger()->acc()
                ),
                $c->user(),
                $c->logger()->acc(),
                \ilAccessibilityDocument::orderBy('sorting')->get()
            );
        };
    }

    /**
     * initialise $ilSettings object and define constants
     *
     * Used in Soap
     */
    protected static function initSettings()
    {
        global $ilSetting;

        self::initGlobal(
            "ilSetting",
            "ilSetting",
            "Services/Administration/classes/class.ilSetting.php"
        );

        // check correct setup
        if (!$ilSetting->get("setup_ok")) {
            self::abortAndDie("Setup is not completed. Please run setup routine again.");
        }

        // set anonymous user & role id and system role id
        define("ANONYMOUS_USER_ID", $ilSetting->get("anonymous_user_id"));
        define("ANONYMOUS_ROLE_ID", $ilSetting->get("anonymous_role_id"));
        define("SYSTEM_USER_ID", $ilSetting->get("system_user_id"));
        define("SYSTEM_ROLE_ID", $ilSetting->get("system_role_id"));
        define("USER_FOLDER_ID", 7);

        // recovery folder
        define("RECOVERY_FOLDER_ID", $ilSetting->get("recovery_folder_id"));

        // installation id
        define("IL_INST_ID", $ilSetting->get("inst_id", 0));

        // define default suffix replacements
        define("SUFFIX_REPL_DEFAULT", "php,php3,php4,inc,lang,phtml,htaccess");
        define("SUFFIX_REPL_ADDITIONAL", $ilSetting->get("suffix_repl_additional"));

        if (ilContext::usesHTTP()) {
            self::buildHTTPPath();
        }
    }

    /**
     * provide $styleDefinition object
     */
    protected static function initStyle()
    {
        global $DIC, $ilPluginAdmin;

        // load style definitions
        self::initGlobal(
            "styleDefinition",
            "ilStyleDefinition",
            "./Services/Style/System/classes/class.ilStyleDefinition.php"
        );

        // add user interface hook for style initialisation
        $pl_names = $ilPluginAdmin->getActivePluginsForSlot(IL_COMP_SERVICE, "UIComponent", "uihk");
        foreach ($pl_names as $pl) {
            $ui_plugin = ilPluginAdmin::getPluginObject(IL_COMP_SERVICE, "UIComponent", "uihk", $pl);
            $gui_class = $ui_plugin->getUIClassInstance();
            $gui_class->modifyGUI("Services/Init", "init_style", array("styleDefinition" => $DIC->systemStyle()));
        }
    }

    /**
     * Init user with current account id
     */
    public static function initUserAccount()
    {
        global $DIC;

        static $context_init;

        $uid = $GLOBALS['DIC']['ilAuthSession']->getUserId();
        if ($uid) {
            $DIC->user()->setId($uid);
            $DIC->user()->read();
            if (!isset($context_init)) {
                if ($DIC->user()->isAnonymous()) {
                    $DIC->globalScreen()->tool()->context()->claim()->external();
                } else {
                    $DIC->globalScreen()->tool()->context()->claim()->internal();
                }
                $context_init = true;
            }
            // init console log handler
            ilLoggerFactory::getInstance()->initUser($DIC->user()->getLogin());
        } else {
            if (is_object($GLOBALS['ilLog'])) {
                $GLOBALS['ilLog']->logStack();
            }
            self::abortAndDie("Init user account failed");
        }
    }

    /**
     * Init Locale
     */
    protected static function initLocale()
    {
        global $ilSetting;

        if (trim($ilSetting->get("locale") != "")) {
            $larr = explode(",", trim($ilSetting->get("locale")));
            $ls = array();
            $first = $larr[0];
            foreach ($larr as $l) {
                if (trim($l) != "") {
                    $ls[] = $l;
                }
            }
            if (count($ls) > 0) {
                setlocale(LC_ALL, $ls);

                // #15347 - making sure that floats are not changed
                setlocale(LC_NUMERIC, "C");

                if (class_exists("Collator")) {
                    $GLOBALS["ilCollator"] = new Collator($first);
                    $GLOBALS["DIC"]["ilCollator"] = function ($c) {
                        return $GLOBALS["ilCollator"];
                    };
                }
            }
        }
    }

    /**
     * go to public section
     *
     * @param int $a_auth_stat
     */
    public static function goToPublicSection()
    {
        global $ilAuth;

        if (ANONYMOUS_USER_ID == "") {
            self::abortAndDie("Public Section enabled, but no Anonymous user found.");
        }

        $session_destroyed = false;
        if ($GLOBALS['DIC']['ilAuthSession']->isExpired()) {
            $session_destroyed = true;
            ilSession::setClosingContext(ilSession::SESSION_CLOSE_EXPIRE);
        }
        if (!$GLOBALS['DIC']['ilAuthSession']->isAuthenticated()) {
            $session_destroyed = true;
            ilSession::setClosingContext(ilSession::SESSION_CLOSE_PUBLIC);
        }

        if ($session_destroyed) {
            $GLOBALS['DIC']['ilAuthSession']->setAuthenticated(true, ANONYMOUS_USER_ID);
        }

        self::initUserAccount();

        // if target given, try to go there
        if (strlen($_GET["target"])) {
            // when we are already "inside" goto.php no redirect is needed
            $current_script = substr(strrchr($_SERVER["PHP_SELF"], "/"), 1);
            if ($current_script == "goto.php") {
                return;
            }
            // goto will check if target is accessible or redirect to login
            self::redirect("goto.php?target=" . $_GET["target"]);
        }

        // check access of root folder otherwise redirect to login
        #if(!$GLOBALS['DIC']->rbac()->system()->checkAccess('read', ROOT_FOLDER_ID))
        #{
        #	return self::goToLogin();
        #}

        // we do not know if ref_id of request is accesible, so redirecting to root
        $_GET["ref_id"] = ROOT_FOLDER_ID;
        $_GET["cmd"] = "frameset";
        self::redirect(
            "ilias.php?baseClass=ilrepositorygui&reloadpublic=1&cmd=" .
            $_GET["cmd"] . "&ref_id=" . $_GET["ref_id"]
        );
    }

    /**
     * go to login
     *
     * @param int $a_auth_stat
     */
    protected static function goToLogin()
    {
        ilLoggerFactory::getLogger('init')->debug('Redirecting to login page.');

        if ($GLOBALS['DIC']['ilAuthSession']->isExpired()) {
            ilSession::setClosingContext(ilSession::SESSION_CLOSE_EXPIRE);
        }
        if (!$GLOBALS['DIC']['ilAuthSession']->isAuthenticated()) {
            ilSession::setClosingContext(ilSession::SESSION_CLOSE_LOGIN);
        }

        $script = "login.php?target=" . $_GET["target"] . "&client_id=" . $_COOKIE["ilClientId"] .
            "&auth_stat=" . $a_auth_stat;

        self::redirect(
            $script,
            "init_error_authentication_fail",
            array(
                "en" => "Authentication failed.",
                "de" => "Authentifizierung fehlgeschlagen.")
        );
    }

    /**
     * $lng initialisation
     */
    protected static function initLanguage($a_use_user_language = true)
    {
        global $DIC;

        /**
         * @var $rbacsystem ilRbacSystem
         */
        global $rbacsystem;

        require_once 'Services/Language/classes/class.ilLanguage.php';

        if ($a_use_user_language) {
            if ($DIC->offsetExists('lng')) {
                $DIC->offsetUnset('lng');
            }
            self::initGlobal('lng', ilLanguage::getGlobalInstance());
        } else {
            self::initGlobal('lng', ilLanguage::getFallbackInstance());
        }
        if (is_object($rbacsystem)) {
            $rbacsystem->initMemberView();
        }
    }

    /**
     * $ilAccess and $rbac... initialisation
     */
    protected static function initAccessHandling()
    {
        self::initGlobal(
            "rbacreview",
            "ilRbacReview",
            "./Services/AccessControl/classes/class.ilRbacReview.php"
        );

        require_once "./Services/AccessControl/classes/class.ilRbacSystem.php";
        $rbacsystem = ilRbacSystem::getInstance();
        self::initGlobal("rbacsystem", $rbacsystem);

        self::initGlobal(
            "rbacadmin",
            "ilRbacAdmin",
            "./Services/AccessControl/classes/class.ilRbacAdmin.php"
        );

        self::initGlobal(
            "ilAccess",
            "ilAccess",
            "./Services/AccessControl/classes/class.ilAccess.php"
        );

        require_once "./Services/Conditions/classes/class.ilConditionHandler.php";
    }

    /**
     * Init log instance
     */
    protected static function initLog()
    {
        include_once './Services/Logging/classes/public/class.ilLoggerFactory.php';
        $log = ilLoggerFactory::getRootLogger();

        self::initGlobal("ilLog", $log);
        // deprecated
        self::initGlobal("log", $log);
    }

    /**
     * Initialize global instance
     *
     * @param string $a_name
     * @param string $a_class
     * @param string $a_source_file
     */
    protected static function initGlobal($a_name, $a_class, $a_source_file = null)
    {
        global $DIC;

        if ($a_source_file) {
            include_once $a_source_file;
            $GLOBALS[$a_name] = new $a_class;
        } else {
            $GLOBALS[$a_name] = $a_class;
        }

        $DIC[$a_name] = function ($c) use ($a_name) {
            return $GLOBALS[$a_name];
        };
    }

    /**
     * Exit
     *
     * @param string $a_message
     */
    protected static function abortAndDie($a_message)
    {
        if (is_object($GLOBALS['ilLog'])) {
            $GLOBALS['ilLog']->write("Fatal Error: ilInitialisation - " . $a_message);
        }
        die($a_message);
    }

    /**
     * Prepare developer tools
     */
    protected static function handleDevMode()
    {
        if (defined(SHOWNOTICES) && SHOWNOTICES) {
            // no further differentiating of php version regarding to 5.4 neccessary
            // when the error reporting is set to E_ALL anyway

            // add notices to error reporting
            error_reporting(E_ALL);
        }

        if (defined('DEBUGTOOLS') && DEBUGTOOLS) {
            include_once "include/inc.debug.php";
        }
    }

    protected static $already_initialized;


    public static function reinitILIAS()
    {
        self::$already_initialized = false;
        self::initILIAS();
    }

    /**
     * ilias initialisation
     */
    public static function initILIAS()
    {
        if (self::$already_initialized) {
            // workaround for bug #17990
            // big mess. we prevent double initialisations with ILIAS 5.1, which is good, but...
            // the style service uses $_GET["ref_id"] to determine
            // the context styles. $_GET["ref_id"] is "corrected" by the "goto" procedure and which calls
            // initILIAS again.
            // we need a mechanism that detemines our repository context and stores that in an information object
            // usable by the style component afterwars. This needs new concepts and a refactoring.
            if (ilContext::initClient()) {
                global $tpl;
                if (is_object($tpl)) {
                    // load style sheet depending on user's settings
                    $location_stylesheet = ilUtil::getStyleSheetLocation();
                    $tpl->setVariable("LOCATION_STYLESHEET", $location_stylesheet);
                }
            }

            return;
        }

        $GLOBALS["DIC"] = new \ILIAS\DI\Container();
        $GLOBALS["DIC"]["ilLoggerFactory"] = function ($c) {
            return ilLoggerFactory::getInstance();
        };

        self::$already_initialized = true;

        self::initCore();
        self::initHTTPServices($GLOBALS["DIC"]);
        if (ilContext::initClient()) {
            self::initClient();
            self::initFileUploadService($GLOBALS["DIC"]);
            self::initSession();

            if (ilContext::hasUser()) {
                self::initUser();

                if (ilContext::supportsPersistentSessions()) {
                    self::resumeUserSession();
                }
            }

            // init after Auth otherwise breaks CAS
            self::includePhp5Compliance();

            // language may depend on user setting
            self::initLanguage(true);
            $GLOBALS['DIC']['tree']->initLangCode();

            self::initInjector($GLOBALS['DIC']);
            self::initBackgroundTasks($GLOBALS['DIC']);
            self::initKioskMode($GLOBALS['DIC']);

            if (ilContext::hasHTML()) {
                self::initHTML();
            }
            self::initRefinery($GLOBALS['DIC']);
        }
    }

    /**
     * Init auth session.
     */
    protected static function initSession()
    {
        $GLOBALS["DIC"]["ilAuthSession"] = function ($c) {
            $auth_session = ilAuthSession::getInstance(
                $c['ilLoggerFactory']->getLogger('auth')
            );
            $auth_session->init();
            return $auth_session;
        };
    }


    /**
     * Set error reporting level
     */
    public static function handleErrorReporting()
    {
        // push the error level as high as possible / sane
        error_reporting(E_ALL & ~E_NOTICE);

<<<<<<< HEAD
		// workaround: load old post variables if error handler 'message' was called
		include_once "Services/Authentication/classes/class.ilSession.php";
		if (ilSession::get("message"))
		{
			// $_POST = ilSession::get("post_vars");
		}

		// self::removeUnsafeCharacters();
=======
        // see handleDevMode() - error reporting might be overwritten again
        // but we need the client ini first
    }

    /**
     * Init core objects (level 0)
     */
    protected static function initCore()
    {
        global $ilErr;
>>>>>>> 3552d273

        self::handleErrorReporting();

        // breaks CAS: must be included after CAS context isset in AuthUtils
        //self::includePhp5Compliance();

        self::requireCommonIncludes();


        // error handler
        self::initGlobal(
            "ilErr",
            "ilErrorHandling",
            "./Services/Init/classes/class.ilErrorHandling.php"
        );
        $ilErr->setErrorHandling(PEAR_ERROR_CALLBACK, array($ilErr, 'errorHandler'));

        // :TODO: obsolete?
        // PEAR::setErrorHandling(PEAR_ERROR_CALLBACK, array($ilErr, "errorHandler"));

        // workaround: load old post variables if error handler 'message' was called
        include_once "Services/Authentication/classes/class.ilSession.php";
        if (ilSession::get("message")) {
            $_POST = ilSession::get("post_vars");
        }

        self::removeUnsafeCharacters();

        self::initIliasIniFile();

        define('IL_INITIAL_WD', getcwd());

        // deprecated
        self::initGlobal("ilias", "ILIAS", "./Services/Init/classes/class.ilias.php");
    }

    /**
     * Init client-based objects (level 1)
     */
    protected static function initClient()
    {
        global $https, $ilias, $DIC;

        self::setCookieConstants();

        self::determineClient();

        self::bootstrapFilesystems();

        self::initClientIniFile();


        // --- needs client ini

        $ilias->client_id = CLIENT_ID;

        if (DEVMODE) {
            self::handleDevMode();
        }


        self::handleMaintenanceMode();

        self::initDatabase();

        // init dafault language
        self::initLanguage(false);

        // moved after databases
        self::initLog();

        self::initGlobal(
            "ilAppEventHandler",
            "ilAppEventHandler",
            "./Services/EventHandling/classes/class.ilAppEventHandler.php"
        );

<<<<<<< HEAD
		self::initGlobal("ilObjDataCache", "ilObjectDataCache",
			"./Services/Object/classes/class.ilObjectDataCache.php");

		// needed in ilObjectDefinition
		require_once "./Services/Xml/classes/class.ilSaxParser.php";

		self::initGlobal("objDefinition", "ilObjectDefinition",
			"./Services/Object/classes/class.ilObjectDefinition.php");

		// $tree
		require_once "./Services/Tree/classes/class.ilTree.php";
		$tree = new ilTree(ROOT_FOLDER_ID);
		self::initGlobal("tree", $tree);
		unset($tree);

		self::initGlobal("ilCtrl", "ilCtrl",
				"./Services/UICore/classes/class.ilCtrl.php");

		self::setSessionCookieParams();

		// Init GlobalScreen
		self::initGlobalScreen($DIC);
	}

	/**
	 * Init user / authentification (level 2)
	 */
	protected static function initUser()
	{
		global $ilias, $ilUser;

		// $ilUser
		self::initGlobal(
			"ilUser",
			"ilObjUser",
			"./Services/User/classes/class.ilObjUser.php"
		);
		$ilias->account = $ilUser;

		self::initAccessHandling();
	}

	/**
	 * Resume an existing user session
	 */
	public static function resumeUserSession() {
		global $DIC;
		if (ilAuthUtils::isAuthenticationForced()) {
			ilAuthUtils::handleForcedAuthentication();
		}

		if(
			!$GLOBALS['DIC']['ilAuthSession']->isAuthenticated() or
			$GLOBALS['DIC']['ilAuthSession']->isExpired()
		) {
			ilLoggerFactory::getLogger('init')->debug('Current session is invalid: ' . $GLOBALS['DIC']['ilAuthSession']->getId());
			$current_script = substr(strrchr($_SERVER["PHP_SELF"], "/"), 1);
			if(self::blockedAuthentication($current_script))
			{
				ilLoggerFactory::getLogger('init')->debug('Authentication is started in current script.');
				// nothing todo: authentication is done in current script
				return;
			}

			return self::handleAuthenticationFail();
		}
		// valid session

		return self::initUserAccount();
	}

	/**
	 * @static
	 */
	protected static function handleAuthenticationSuccess()
	{
		/**
		 * @var $ilUser ilObjUser
		 */
		global $ilUser;

		require_once 'Services/Tracking/classes/class.ilOnlineTracking.php';
		ilOnlineTracking::updateAccess($ilUser);
	}

	/**
	 * @static
	 */
	protected static function handleAuthenticationFail()
	{
		/**
		 * @var ilAuth
		 * @var $ilSetting ilSetting
		 */
		global $ilAuth, $ilSetting;

		ilLoggerFactory::getLogger('init')->debug('Handling of failed authentication.');

		// #10608
		if(
			ilContext::getType() == ilContext::CONTEXT_SOAP ||
			ilContext::getType() == ilContext::CONTEXT_WAC)
		{
			throw new Exception("Authentication failed.");
		}
		if($GLOBALS['DIC']['ilAuthSession']->isExpired())
		{
			ilLoggerFactory::getLogger('init')->debug('Expired session found -> redirect to login page');
			return self::goToLogin();
		}
		if(ilPublicSectionSettings::getInstance()->isEnabledForDomain($_SERVER['SERVER_NAME']))
		{
			ilLoggerFactory::getLogger('init')->debug('Redirect to public section.');
			return self::goToPublicSection();
		}
		ilLoggerFactory::getLogger('init')->debug('Redirect to login page.');
		return self::goToLogin();
	}


	/**
	 * @param \ILIAS\DI\Container $container
	 */
	protected static function initHTTPServices(\ILIAS\DI\Container $container) {
		$container['http'] = function ($c) {
			return new \ILIAS\HTTP\Services();
		};
	}


	/**
	 * @param \ILIAS\DI\Container $c
	 */
	private static function initGlobalScreen(\ILIAS\DI\Container $c) {
		$c['global_screen'] = function () use ($c) {
			return new Services(new ilGSProviderFactory($c));
		};
		$c->globalScreen()->tool()->context()->stack()->main();
        $c->globalScreen()->tool()->context()->current()->addAdditionalData('DEVMODE', (bool)DEVMODE);
	}

	/**
	 * init the ILIAS UI framework.
	 */
	public static function initUIFramework(\ILIAS\DI\Container $c) {
		$c["ui.factory"] = function ($c) {
			return new ILIAS\UI\Implementation\Factory(
				$c["ui.factory.counter"],
				$c["ui.factory.button"],
				$c["ui.factory.listing"],
				$c["ui.factory.image"],
				$c["ui.factory.panel"],
				$c["ui.factory.modal"],
				$c["ui.factory.dropzone"],
				$c["ui.factory.popover"],
				$c["ui.factory.divider"],
				$c["ui.factory.link"],
				$c["ui.factory.dropdown"],
				$c["ui.factory.item"],
				$c["ui.factory.viewcontrol"],
				$c["ui.factory.chart"],
				$c["ui.factory.input"],
				$c["ui.factory.table"],
				$c["ui.factory.messagebox"],
				$c["ui.factory.card"],
				$c["ui.factory.layout"],
				$c["ui.factory.maincontrols"],
				$c["ui.factory.tree"],
				$c["ui.factory.menu"],
				$c["ui.factory.symbol"],
				$c["ui.factory.legacy"]
			);
		};
		$c["ui.signal_generator"] = function($c) {
			return new ILIAS\UI\Implementation\Component\SignalGenerator;
		};
		$c["ui.factory.counter"] = function($c) {
			return new ILIAS\UI\Implementation\Component\Counter\Factory();
		};
		$c["ui.factory.button"] = function($c) {
			return new ILIAS\UI\Implementation\Component\Button\Factory();
		};
		$c["ui.factory.listing"] = function($c) {
			return new ILIAS\UI\Implementation\Component\Listing\Factory();
		};
		$c["ui.factory.image"] = function($c) {
			return new ILIAS\UI\Implementation\Component\Image\Factory();
		};
		$c["ui.factory.panel"] = function($c) {
			return new ILIAS\UI\Implementation\Component\Panel\Factory($c["ui.factory.panel.listing"]);
		};
		$c["ui.factory.modal"] = function($c) {
			return new ILIAS\UI\Implementation\Component\Modal\Factory($c["ui.signal_generator"]);
		};
		$c["ui.factory.dropzone"] = function($c) {
			return new ILIAS\UI\Implementation\Component\Dropzone\Factory($c["ui.factory.dropzone.file"]);
		};
		$c["ui.factory.popover"] = function($c) {
			return new ILIAS\UI\Implementation\Component\Popover\Factory($c["ui.signal_generator"]);
		};
		$c["ui.factory.divider"] = function($c) {
			return new ILIAS\UI\Implementation\Component\Divider\Factory();
		};
		$c["ui.factory.link"] = function($c) {
			return new ILIAS\UI\Implementation\Component\Link\Factory();
		};
		$c["ui.factory.dropdown"] = function($c) {
			return new ILIAS\UI\Implementation\Component\Dropdown\Factory();
		};
		$c["ui.factory.item"] = function($c) {
			return new ILIAS\UI\Implementation\Component\Item\Factory();
		};
		$c["ui.factory.viewcontrol"] = function($c) {
			return new ILIAS\UI\Implementation\Component\ViewControl\Factory($c["ui.signal_generator"]);
		};
		$c["ui.factory.chart"] = function($c) {
			return new ILIAS\UI\Implementation\Component\Chart\Factory($c["ui.factory.progressmeter"]);
		};
		$c["ui.factory.input"] = function($c) {
			return new ILIAS\UI\Implementation\Component\Input\Factory(
				$c["ui.signal_generator"],
				$c["ui.factory.input.field"],
				$c["ui.factory.input.container"]
			);
		};
		$c["ui.factory.table"] = function($c) {
			return new ILIAS\UI\Implementation\Component\Table\Factory($c["ui.signal_generator"]);
		};
		$c["ui.factory.messagebox"] = function($c) {
			return new ILIAS\UI\Implementation\Component\MessageBox\Factory();
		};
		$c["ui.factory.card"] = function($c) {
			return new ILIAS\UI\Implementation\Component\Card\Factory();
		};
		$c["ui.factory.layout"] = function($c) {
			return new ILIAS\UI\Implementation\Component\Layout\Factory();
		};
		$c["ui.factory.maincontrols.slate"] = function($c) {
			return new ILIAS\UI\Implementation\Component\MainControls\Slate\Factory(
				$c['ui.signal_generator'],
				$c['ui.factory.counter'],
                $c["ui.factory.symbol"]
			);
		};
		$c["ui.factory.maincontrols"] = function($c) {
			return new ILIAS\UI\Implementation\Component\MainControls\Factory(
				$c['ui.signal_generator'],
				$c['ui.factory.maincontrols.slate']
			);
		};
		$c["ui.factory.menu"] = function($c) {
			return new ILIAS\UI\Implementation\Component\Menu\Factory();
		};
		$c["ui.factory.symbol.glyph"] = function($c) {
			return new ILIAS\UI\Implementation\Component\Symbol\Glyph\Factory();
		};
		$c["ui.factory.symbol.icon"] = function($c) {
			return new ILIAS\UI\Implementation\Component\Symbol\Icon\Factory();
		};
		$c["ui.factory.symbol"] = function($c) {
			return new ILIAS\UI\Implementation\Component\Symbol\Factory(
				$c["ui.factory.symbol.icon"],
				$c["ui.factory.symbol.glyph"]
			);
		};
		$c["ui.factory.progressmeter"] = function($c) {
			return new ILIAS\UI\Implementation\Component\Chart\ProgressMeter\Factory();
		};
		$c["ui.factory.dropzone.file"] = function($c) {
			return new ILIAS\UI\Implementation\Component\Dropzone\File\Factory();
		};
		$c["ui.factory.input.field"] = function($c) {
			$data_factory = new ILIAS\Data\Factory();
			$refinery = new ILIAS\Refinery\Factory($data_factory, $c["lng"]);

			return new ILIAS\UI\Implementation\Component\Input\Field\Factory(
				$c["ui.signal_generator"],
				$data_factory,
				$refinery
			);
		};
		$c["ui.factory.input.container"] = function($c) {
			return new ILIAS\UI\Implementation\Component\Input\Container\Factory(
				$c["ui.factory.input.container.form"],
				$c["ui.factory.input.container.filter"]
			);
		};
		$c["ui.factory.input.container.form"] = function($c) {
			return new ILIAS\UI\Implementation\Component\Input\Container\Form\Factory(
				$c["ui.factory.input.field"]
			);
		};
		$c["ui.factory.input.container.filter"] = function($c) {
			return new ILIAS\UI\Implementation\Component\Input\Container\Filter\Factory(
				$c["ui.signal_generator"],
				$c["ui.factory.input.field"]
			);
		};
		$c["ui.factory.panel.listing"] = function($c) {
			return new ILIAS\UI\Implementation\Component\Panel\Listing\Factory();
		};

		$c["ui.renderer"] = function($c) {
			return new ILIAS\UI\Implementation\DefaultRenderer
				( $c["ui.component_renderer_loader"]
				);
		};
		$c["ui.component_renderer_loader"] = function($c) {
			return new ILIAS\UI\Implementation\Render\LoaderCachingWrapper
				( new ILIAS\UI\Implementation\Render\LoaderResourceRegistryWrapper
					( $c["ui.resource_registry"]
					, new ILIAS\UI\Implementation\Render\FSLoader
						( new ILIAS\UI\Implementation\Render\DefaultRendererFactory
							($c["ui.factory"]
							, $c["ui.template_factory"]
							, $c["lng"]
							, $c["ui.javascript_binding"]
							, $c["refinery"]
							),
						  new ILIAS\UI\Implementation\Component\Symbol\Glyph\GlyphRendererFactory
							($c["ui.factory"]
							, $c["ui.template_factory"]
							, $c["lng"]
							, $c["ui.javascript_binding"]
							, $c["refinery"]
						  ),
						  new ILIAS\UI\Implementation\Component\Input\Field\FieldRendererFactory
						  	($c["ui.factory"]
						  	, $c["ui.template_factory"]
						  	, $c["lng"]
						  	, $c["ui.javascript_binding"]
							, $c["refinery"]
						  )
						)
					)
				);
		};
		$c["ui.template_factory"] = function($c) {
			return new ILIAS\UI\Implementation\Render\ilTemplateWrapperFactory
				( $c["tpl"]
				);
		};
		$c["ui.resource_registry"] = function($c) {
			return new ILIAS\UI\Implementation\Render\ilResourceRegistry($c["tpl"]);
		};
		$c["ui.javascript_binding"] = function($c) {
			return new ILIAS\UI\Implementation\Render\ilJavaScriptBinding($c["tpl"]);
		};

		$c["ui.factory.tree"] = function($c) {
			return new ILIAS\UI\Implementation\Component\Tree\Factory($c["ui.signal_generator"]);
		};

		$c["ui.factory.legacy"] = function($c) {
			return new ILIAS\UI\Implementation\Component\Legacy\Factory($c["ui.signal_generator"]);
		};

		$plugins = ilPluginAdmin::getActivePlugins();
		foreach ($plugins as $plugin_data){
			$plugin = ilPluginAdmin::getPluginObject($plugin_data["component_type"],$plugin_data["component_name"]
				,$plugin_data["slot_id"],$plugin_data["name"]);

			$c['ui.renderer'] =  $plugin->exchangeUIRendererAfterInitialization($c);

			foreach ($c->keys() as $key){
				if(strpos($key,"ui.factory") === 0){
					$c[$key] = $plugin->exchangeUIFactoryAfterInitialization($key,$c);
				}
			}
		}
	}

	/**
	 * @param \ILIAS\DI\Container $container
	 */
	protected static function initRefinery(\ILIAS\DI\Container $container)
	{
		$container['refinery'] = function ($container) {
			$dataFactory = new \ILIAS\Data\Factory();
			$language = $container['lng'];

			return new \ILIAS\Refinery\Factory($dataFactory, $language);
		};

		$_GET = new DirectArrayAccessDropInReplacement($container['refinery'], $_GET);
		$_POST = new DirectArrayAccessDropInReplacement($container['refinery'], $_POST);
		$_COOKIE = new DirectArrayAccessDropInReplacement($container['refinery'], $_COOKIE);
		$_REQUEST = new DirectArrayAccessDropInReplacement($container['refinery'], $_REQUEST);
	}

	/**
	 * init HTML output (level 3)
	 */
	protected static function initHTML()
	{
		global $ilUser, $DIC;

		if(ilContext::hasUser())
		{
			// load style definitions
			// use the init function with plugin hook here, too
			self::initStyle();
		}

		self::initUIFramework($GLOBALS["DIC"]);
		$tpl = new ilGlobalPageTemplate($DIC->globalScreen(), $DIC->ui(), $DIC->http());
		self::initGlobal("tpl", $tpl);

		if (ilContext::hasUser()) {
			$request_adjuster = new ilUserRequestTargetAdjustment(
			    $ilUser,
=======
        // there are rare cases where initILIAS is called twice for a request
        // example goto.php is called and includes ilias.php later
        // we must prevent that ilPluginAdmin is initialized twice in
        // this case, since this won't get the values out of plugin.php the
        // second time properly
        if (!isset($DIC["ilPluginAdmin"]) || !$DIC["ilPluginAdmin"] instanceof ilPluginAdmin) {
            self::initGlobal(
                "ilPluginAdmin",
                "ilPluginAdmin",
                "./Services/Component/classes/class.ilPluginAdmin.php"
            );
        }

        self::initSettings();
        self::setSessionHandler();
        self::initMail($GLOBALS['DIC']);
        self::initAvatar($GLOBALS['DIC']);
        self::initCustomObjectIcons($GLOBALS['DIC']);
        self::initTermsOfService($GLOBALS['DIC']);
        self::initAccessibilityControlConcept($GLOBALS['DIC']);


        // --- needs settings

        self::initLocale();

        if (ilContext::usesHTTP()) {
            // $https
            self::initGlobal("https", "ilHTTPS", "./Services/Http/classes/class.ilHTTPS.php");
            $https->enableSecureCookies();
            $https->checkPort();
        }


        // --- object handling

        self::initGlobal(
            "ilObjDataCache",
            "ilObjectDataCache",
            "./Services/Object/classes/class.ilObjectDataCache.php"
        );

        // needed in ilObjectDefinition
        require_once "./Services/Xml/classes/class.ilSaxParser.php";

        self::initGlobal(
            "objDefinition",
            "ilObjectDefinition",
            "./Services/Object/classes/class.ilObjectDefinition.php"
        );

        // $tree
        require_once "./Services/Tree/classes/class.ilTree.php";
        $tree = new ilTree(ROOT_FOLDER_ID);
        self::initGlobal("tree", $tree);
        unset($tree);

        self::initGlobal(
            "ilCtrl",
            "ilCtrl",
            "./Services/UICore/classes/class.ilCtrl.php"
        );

        self::setSessionCookieParams();

        // Init GlobalScreen
        self::initGlobalScreen($DIC);
    }

    /**
     * Init user / authentification (level 2)
     */
    protected static function initUser()
    {
        global $ilias, $ilUser;

        // $ilUser
        self::initGlobal(
            "ilUser",
            "ilObjUser",
            "./Services/User/classes/class.ilObjUser.php"
        );
        $ilias->account = $ilUser;

        self::initAccessHandling();
    }

    /**
     * Resume an existing user session
     */
    public static function resumeUserSession()
    {
        global $DIC;
        if (ilAuthUtils::isAuthenticationForced()) {
            ilAuthUtils::handleForcedAuthentication();
        }

        if (
            !$GLOBALS['DIC']['ilAuthSession']->isAuthenticated() or
            $GLOBALS['DIC']['ilAuthSession']->isExpired()
        ) {
            ilLoggerFactory::getLogger('init')->debug('Current session is invalid: ' . $GLOBALS['DIC']['ilAuthSession']->getId());
            $current_script = substr(strrchr($_SERVER["PHP_SELF"], "/"), 1);
            if (self::blockedAuthentication($current_script)) {
                ilLoggerFactory::getLogger('init')->debug('Authentication is started in current script.');
                // nothing todo: authentication is done in current script
                return;
            }

            return self::handleAuthenticationFail();
        }
        // valid session

        return self::initUserAccount();
    }

    /**
     * @static
     */
    protected static function handleAuthenticationSuccess()
    {
        /**
         * @var $ilUser ilObjUser
         */
        global $ilUser;

        require_once 'Services/Tracking/classes/class.ilOnlineTracking.php';
        ilOnlineTracking::updateAccess($ilUser);
    }

    /**
     * @static
     */
    protected static function handleAuthenticationFail()
    {
        /**
         * @var ilAuth
         * @var $ilSetting ilSetting
         */
        global $ilAuth, $ilSetting;

        ilLoggerFactory::getLogger('init')->debug('Handling of failed authentication.');

        // #10608
        if (
            ilContext::getType() == ilContext::CONTEXT_SOAP ||
            ilContext::getType() == ilContext::CONTEXT_WAC) {
            throw new Exception("Authentication failed.");
        }
        if ($GLOBALS['DIC']['ilAuthSession']->isExpired()) {
            ilLoggerFactory::getLogger('init')->debug('Expired session found -> redirect to login page');
            return self::goToLogin();
        }
        if (ilPublicSectionSettings::getInstance()->isEnabledForDomain($_SERVER['SERVER_NAME'])) {
            ilLoggerFactory::getLogger('init')->debug('Redirect to public section.');
            return self::goToPublicSection();
        }
        ilLoggerFactory::getLogger('init')->debug('Redirect to login page.');
        return self::goToLogin();
    }


    /**
     * @param \ILIAS\DI\Container $container
     */
    protected static function initHTTPServices(\ILIAS\DI\Container $container)
    {
        $container['http.request_factory'] = function ($c) {
            return new \ILIAS\HTTP\Request\RequestFactoryImpl();
        };

        $container['http.response_factory'] = function ($c) {
            return new \ILIAS\HTTP\Response\ResponseFactoryImpl();
        };

        $container['http.cookie_jar_factory'] = function ($c) {
            return new \ILIAS\HTTP\Cookies\CookieJarFactoryImpl();
        };

        $container['http.response_sender_strategy'] = function ($c) {
            return new \ILIAS\HTTP\Response\Sender\DefaultResponseSenderStrategy();
        };

        $container['http'] = function ($c) {
            return new \ILIAS\DI\HTTPServices(
                $c['http.response_sender_strategy'],
                $c['http.cookie_jar_factory'],
                $c['http.request_factory'],
                $c['http.response_factory']
            );
        };
    }


    /**
     * @param \ILIAS\DI\Container $c
     */
    private static function initGlobalScreen(\ILIAS\DI\Container $c)
    {
        $c['global_screen'] = function () use ($c) {
            return new Services(new ilGSProviderFactory($c));
        };
        $c->globalScreen()->tool()->context()->stack()->main();
        $c->globalScreen()->tool()->context()->current()->addAdditionalData('DEVMODE', (bool) DEVMODE);
    }

    /**
     * init the ILIAS UI framework.
     */
    public static function initUIFramework(\ILIAS\DI\Container $c)
    {
        $c["ui.factory"] = function ($c) {
            return new ILIAS\UI\Implementation\Factory(
                $c["ui.factory.counter"],
                $c["ui.factory.button"],
                $c["ui.factory.listing"],
                $c["ui.factory.image"],
                $c["ui.factory.panel"],
                $c["ui.factory.modal"],
                $c["ui.factory.dropzone"],
                $c["ui.factory.popover"],
                $c["ui.factory.divider"],
                $c["ui.factory.link"],
                $c["ui.factory.dropdown"],
                $c["ui.factory.item"],
                $c["ui.factory.viewcontrol"],
                $c["ui.factory.chart"],
                $c["ui.factory.input"],
                $c["ui.factory.table"],
                $c["ui.factory.messagebox"],
                $c["ui.factory.card"],
                $c["ui.factory.layout"],
                $c["ui.factory.maincontrols"],
                $c["ui.factory.tree"],
                $c["ui.factory.menu"],
                $c["ui.factory.symbol"],
                $c["ui.factory.legacy"]
            );
        };
        $c["ui.signal_generator"] = function ($c) {
            return new ILIAS\UI\Implementation\Component\SignalGenerator;
        };
        $c["ui.factory.counter"] = function ($c) {
            return new ILIAS\UI\Implementation\Component\Counter\Factory();
        };
        $c["ui.factory.button"] = function ($c) {
            return new ILIAS\UI\Implementation\Component\Button\Factory();
        };
        $c["ui.factory.listing"] = function ($c) {
            return new ILIAS\UI\Implementation\Component\Listing\Factory();
        };
        $c["ui.factory.image"] = function ($c) {
            return new ILIAS\UI\Implementation\Component\Image\Factory();
        };
        $c["ui.factory.panel"] = function ($c) {
            return new ILIAS\UI\Implementation\Component\Panel\Factory($c["ui.factory.panel.listing"]);
        };
        $c["ui.factory.modal"] = function ($c) {
            return new ILIAS\UI\Implementation\Component\Modal\Factory($c["ui.signal_generator"]);
        };
        $c["ui.factory.dropzone"] = function ($c) {
            return new ILIAS\UI\Implementation\Component\Dropzone\Factory($c["ui.factory.dropzone.file"]);
        };
        $c["ui.factory.popover"] = function ($c) {
            return new ILIAS\UI\Implementation\Component\Popover\Factory($c["ui.signal_generator"]);
        };
        $c["ui.factory.divider"] = function ($c) {
            return new ILIAS\UI\Implementation\Component\Divider\Factory();
        };
        $c["ui.factory.link"] = function ($c) {
            return new ILIAS\UI\Implementation\Component\Link\Factory();
        };
        $c["ui.factory.dropdown"] = function ($c) {
            return new ILIAS\UI\Implementation\Component\Dropdown\Factory();
        };
        $c["ui.factory.item"] = function ($c) {
            return new ILIAS\UI\Implementation\Component\Item\Factory();
        };
        $c["ui.factory.viewcontrol"] = function ($c) {
            return new ILIAS\UI\Implementation\Component\ViewControl\Factory($c["ui.signal_generator"]);
        };
        $c["ui.factory.chart"] = function ($c) {
            return new ILIAS\UI\Implementation\Component\Chart\Factory($c["ui.factory.progressmeter"]);
        };
        $c["ui.factory.input"] = function ($c) {
            return new ILIAS\UI\Implementation\Component\Input\Factory(
                $c["ui.signal_generator"],
                $c["ui.factory.input.field"],
                $c["ui.factory.input.container"]
            );
        };
        $c["ui.factory.table"] = function ($c) {
            return new ILIAS\UI\Implementation\Component\Table\Factory($c["ui.signal_generator"]);
        };
        $c["ui.factory.messagebox"] = function ($c) {
            return new ILIAS\UI\Implementation\Component\MessageBox\Factory();
        };
        $c["ui.factory.card"] = function ($c) {
            return new ILIAS\UI\Implementation\Component\Card\Factory();
        };
        $c["ui.factory.layout"] = function ($c) {
            return new ILIAS\UI\Implementation\Component\Layout\Factory();
        };
        $c["ui.factory.maincontrols.slate"] = function ($c) {
            return new ILIAS\UI\Implementation\Component\MainControls\Slate\Factory(
                $c['ui.signal_generator'],
                $c['ui.factory.counter'],
                $c["ui.factory.symbol"]
            );
        };
        $c["ui.factory.maincontrols"] = function ($c) {
            return new ILIAS\UI\Implementation\Component\MainControls\Factory(
                $c['ui.signal_generator'],
                $c['ui.factory.maincontrols.slate']
            );
        };
        $c["ui.factory.menu"] = function ($c) {
            return new ILIAS\UI\Implementation\Component\Menu\Factory();
        };
        $c["ui.factory.symbol.glyph"] = function ($c) {
            return new ILIAS\UI\Implementation\Component\Symbol\Glyph\Factory();
        };
        $c["ui.factory.symbol.icon"] = function ($c) {
            return new ILIAS\UI\Implementation\Component\Symbol\Icon\Factory();
        };
        $c["ui.factory.symbol"] = function ($c) {
            return new ILIAS\UI\Implementation\Component\Symbol\Factory(
                $c["ui.factory.symbol.icon"],
                $c["ui.factory.symbol.glyph"]
            );
        };
        $c["ui.factory.progressmeter"] = function ($c) {
            return new ILIAS\UI\Implementation\Component\Chart\ProgressMeter\Factory();
        };
        $c["ui.factory.dropzone.file"] = function ($c) {
            return new ILIAS\UI\Implementation\Component\Dropzone\File\Factory();
        };
        $c["ui.factory.input.field"] = function ($c) {
            $data_factory = new ILIAS\Data\Factory();
            $refinery = new ILIAS\Refinery\Factory($data_factory, $c["lng"]);

            return new ILIAS\UI\Implementation\Component\Input\Field\Factory(
                $c["ui.signal_generator"],
                $data_factory,
                $refinery
            );
        };
        $c["ui.factory.input.container"] = function ($c) {
            return new ILIAS\UI\Implementation\Component\Input\Container\Factory(
                $c["ui.factory.input.container.form"],
                $c["ui.factory.input.container.filter"]
            );
        };
        $c["ui.factory.input.container.form"] = function ($c) {
            return new ILIAS\UI\Implementation\Component\Input\Container\Form\Factory(
                $c["ui.factory.input.field"]
            );
        };
        $c["ui.factory.input.container.filter"] = function ($c) {
            return new ILIAS\UI\Implementation\Component\Input\Container\Filter\Factory(
                $c["ui.signal_generator"],
                $c["ui.factory.input.field"]
            );
        };
        $c["ui.factory.panel.listing"] = function ($c) {
            return new ILIAS\UI\Implementation\Component\Panel\Listing\Factory();
        };

        $c["ui.renderer"] = function ($c) {
            return new ILIAS\UI\Implementation\DefaultRenderer(
                $c["ui.component_renderer_loader"]
                );
        };
        $c["ui.component_renderer_loader"] = function ($c) {
            return new ILIAS\UI\Implementation\Render\LoaderCachingWrapper(
                new ILIAS\UI\Implementation\Render\LoaderResourceRegistryWrapper(
                $c["ui.resource_registry"],
                new ILIAS\UI\Implementation\Render\FSLoader(
                        new ILIAS\UI\Implementation\Render\DefaultRendererFactory(
                        $c["ui.factory"],
                        $c["ui.template_factory"],
                        $c["lng"],
                        $c["ui.javascript_binding"],
                        $c["refinery"]
                            ),
                        new ILIAS\UI\Implementation\Component\Symbol\Glyph\GlyphRendererFactory(
                              $c["ui.factory"],
                              $c["ui.template_factory"],
                              $c["lng"],
                              $c["ui.javascript_binding"],
                              $c["refinery"]
                          ),
                        new ILIAS\UI\Implementation\Component\Input\Field\FieldRendererFactory(
                              $c["ui.factory"],
                              $c["ui.template_factory"],
                              $c["lng"],
                              $c["ui.javascript_binding"],
                              $c["refinery"]
                          )
                        )
                    )
                );
        };
        $c["ui.template_factory"] = function ($c) {
            return new ILIAS\UI\Implementation\Render\ilTemplateWrapperFactory(
                $c["tpl"]
                );
        };
        $c["ui.resource_registry"] = function ($c) {
            return new ILIAS\UI\Implementation\Render\ilResourceRegistry($c["tpl"]);
        };
        $c["ui.javascript_binding"] = function ($c) {
            return new ILIAS\UI\Implementation\Render\ilJavaScriptBinding($c["tpl"]);
        };

        $c["ui.factory.tree"] = function ($c) {
            return new ILIAS\UI\Implementation\Component\Tree\Factory($c["ui.signal_generator"]);
        };

        $c["ui.factory.legacy"] = function ($c) {
            return new ILIAS\UI\Implementation\Component\Legacy\Factory($c["ui.signal_generator"]);
        };

        $plugins = ilPluginAdmin::getActivePlugins();
        foreach ($plugins as $plugin_data) {
            $plugin = ilPluginAdmin::getPluginObject($plugin_data["component_type"], $plugin_data["component_name"], $plugin_data["slot_id"], $plugin_data["name"]);

            $c['ui.renderer'] =  $plugin->exchangeUIRendererAfterInitialization($c);

            foreach ($c->keys() as $key) {
                if (strpos($key, "ui.factory") === 0) {
                    $c[$key] = $plugin->exchangeUIFactoryAfterInitialization($key, $c);
                }
            }
        }
    }

    /**
     * @param \ILIAS\DI\Container $container
     */
    protected static function initRefinery(\ILIAS\DI\Container $container)
    {
        $container['refinery'] = function ($container) {
            $dataFactory = new \ILIAS\Data\Factory();
            $language = $container['lng'];

            return new \ILIAS\Refinery\Factory($dataFactory, $language);
        };
    }

    /**
     * init HTML output (level 3)
     */
    protected static function initHTML()
    {
        global $ilUser, $DIC;

        if (ilContext::hasUser()) {
            // load style definitions
            // use the init function with plugin hook here, too
            self::initStyle();
        }

        self::initUIFramework($GLOBALS["DIC"]);
        $tpl = new ilGlobalPageTemplate($DIC->globalScreen(), $DIC->ui(), $DIC->http());
        self::initGlobal("tpl", $tpl);

        if (ilContext::hasUser()) {
            $request_adjuster = new ilUserRequestTargetAdjustment(
                $ilUser,
>>>>>>> 3552d273
                $GLOBALS['DIC']['ilCtrl'],
                $GLOBALS['DIC']->http()->request()
            );
            $request_adjuster->adjust();
        }


        // load style sheet depending on user's settings
        $location_stylesheet = ilUtil::getStyleSheetLocation();
        $tpl->addCss($location_stylesheet);

        require_once "./Services/UICore/classes/class.ilFrameTargetInfo.php";

        self::initGlobal(
            "ilNavigationHistory",
            "ilNavigationHistory",
            "Services/Navigation/classes/class.ilNavigationHistory.php"
        );

        self::initGlobal(
            "ilBrowser",
            "ilBrowser",
            "./Services/Utilities/classes/class.ilBrowser.php"
        );

        self::initGlobal(
            "ilHelp",
            "ilHelpGUI",
            "Services/Help/classes/class.ilHelpGUI.php"
        );

        self::initGlobal(
            "ilToolbar",
            "ilToolbarGUI",
            "./Services/UIComponent/Toolbar/classes/class.ilToolbarGUI.php"
        );

        self::initGlobal(
            "ilLocator",
            "ilLocatorGUI",
            "./Services/Locator/classes/class.ilLocatorGUI.php"
        );

        self::initGlobal(
            "ilTabs",
            "ilTabsGUI",
            "./Services/UIComponent/Tabs/classes/class.ilTabsGUI.php"
        );

        if (ilContext::hasUser()) {
            include_once './Services/MainMenu/classes/class.ilMainMenuGUI.php';
            $ilMainMenu = new ilMainMenuGUI("_top");

            self::initGlobal("ilMainMenu", $ilMainMenu);
            unset($ilMainMenu);

            // :TODO: tableGUI related

            // set hits per page for all lists using table module
            $_GET['limit'] = (int) $ilUser->getPref('hits_per_page');
            ilSession::set('tbl_limit', $_GET['limit']);

            // the next line makes it impossible to save the offset somehow in a session for
            // a specific table (I tried it for the user administration).
            // its not posssible to distinguish whether it has been set to page 1 (=offset = 0)
            // or not set at all (then we want the last offset, e.g. being used from a session var).
            // So I added the wrapping if statement. Seems to work (hopefully).
            // Alex April 14th 2006
            if (isset($_GET['offset']) && $_GET['offset'] != "") {							// added April 14th 2006
                $_GET['offset'] = (int) $_GET['offset'];		// old code
            }

            self::initGlobal("lti", "ilLTIViewGUI", "./Services/LTI/classes/class.ilLTIViewGUI.php");
            $GLOBALS["DIC"]["lti"]->init();
            self::initKioskMode($GLOBALS["DIC"]);
        } else {
            // several code parts rely on ilObjUser being always included
            include_once "Services/User/classes/class.ilObjUser.php";
        }
    }

    /**
     * Extract current cmd from request
     *
     * @return string
     */
    protected static function getCurrentCmd()
    {
        $cmd = $_REQUEST["cmd"];
        if (is_array($cmd)) {
            return array_shift(array_keys($cmd));
        } else {
            return $cmd;
        }
    }

    /**
     * Block authentication based on current request
     *
     * @return boolean
     */
    protected static function blockedAuthentication($a_current_script)
    {
        if (ilContext::getType() == ilContext::CONTEXT_WAC) {
            ilLoggerFactory::getLogger('init')->debug('Blocked authentication for WAC request.');
            return true;
        }
        if (ilContext::getType() == ilContext::CONTEXT_APACHE_SSO) {
            ilLoggerFactory::getLogger('init')->debug('Blocked authentication for sso request.');
            return true;
        }
        if (ilContext::getType() == ilContext::CONTEXT_WEBDAV) {
            ilLoggerFactory::getLogger('init')->debug('Blocked authentication for webdav request');
            return true;
        }
        if (ilContext::getType() == ilContext::CONTEXT_SHIBBOLETH) {
            ilLoggerFactory::getLogger('init')->debug('Blocked authentication for shibboleth request.');
            return true;
        }
        if (ilContext::getType() == ilContext::CONTEXT_LTI_PROVIDER) {
            ilLoggerFactory::getLogger('init')->debug('Blocked authentication for lti provider requests.');
            return true;
        }
        if (ilContext::getType() == ilContext::CONTEXT_SAML) {
            ilLoggerFactory::getLogger('init')->debug('Blocked authentication for SAML request.');
            return true;
        }
        if (
            $a_current_script == "register.php" ||
            $a_current_script == "pwassist.php" ||
            $a_current_script == "confirmReg.php" ||
            $a_current_script == "il_securimage_play.php" ||
            $a_current_script == "il_securimage_show.php" ||
            $a_current_script == 'login.php'
        ) {
            ilLoggerFactory::getLogger('auth')->debug('Blocked authentication for script: ' . $a_current_script);
            return true;
        }

        if ($_REQUEST["baseClass"] == "ilStartUpGUI") {
            $cmd_class = $_REQUEST["cmdClass"];

            if ($cmd_class == "ilaccountregistrationgui" ||
                $cmd_class == "ilpasswordassistancegui") {
                ilLoggerFactory::getLogger('auth')->debug('Blocked authentication for cmdClass: ' . $cmd_class);
                return true;
            }

            $cmd = self::getCurrentCmd();
            if (
                $cmd == "showTermsOfService" || $cmd == "showClientList" ||
                $cmd == 'showAccountMigration' || $cmd == 'migrateAccount' ||
                $cmd == 'processCode' || $cmd == 'showLoginPage' || $cmd == 'doStandardAuthentication' || $cmd == 'doCasAuthentication'
            ) {
                ilLoggerFactory::getLogger('auth')->debug('Blocked authentication for cmd: ' . $cmd);
                return true;
            }
        }

        // #12884
        if (($a_current_script == "goto.php" && $_GET["target"] == "impr_0") ||
            $_GET["baseClass"] == "ilImprintGUI") {
            ilLoggerFactory::getLogger('auth')->debug('Blocked authentication for baseClass: ' . $_GET['baseClass']);
            return true;
        }

        if ($a_current_script == 'goto.php' && in_array($_GET['target'], array(
            'usr_registration', 'usr_nameassist', 'usr_pwassist', 'usr_agreement'
        ))) {
            ilLoggerFactory::getLogger('auth')->debug('Blocked authentication for goto target: ' . $_GET['target']);
            return true;
        }

        ilLoggerFactory::getLogger('auth')->debug('Authentication required');
        return false;
    }

    /**
     * Translate message if possible
     *
     * @param string $a_message_id
     * @param array $a_message_static
     * @return string
     */
    protected static function translateMessage($a_message_id, array $a_message_static = null)
    {
        global $ilDB, $lng, $ilSetting, $ilClientIniFile, $ilUser;

        // current language
        if (!$lng) {
            $lang = "en";
            if ($ilUser) {
                $lang = $ilUser->getLanguage();
            } elseif ($_REQUEST["lang"]) {
                $lang = (string) $_REQUEST["lang"];
            } elseif ($ilSetting) {
                $lang = $ilSetting->get("language");
            } elseif ($ilClientIniFile) {
                $lang = $ilClientIniFile->readVariable("language", "default");
            }
        } else {
            $lang = $lng->getLangKey();
        }

        $message = "";
        if ($ilDB && $a_message_id) {
            if (!$lng) {
                require_once "./Services/Language/classes/class.ilLanguage.php";
                $lng = new ilLanguage($lang);
            }

            $lng->loadLanguageModule("init");
            $message = $lng->txt($a_message_id);
        } elseif (is_array($a_message_static)) {
            if (!isset($a_message_static[$lang])) {
                $lang = "en";
            }
            $message = $a_message_static[$lang];
        }

        return utf8_decode($message);
    }

    /**
     * Redirects to target url if context supports it
     *
     * @param string $a_target
     * @param string $a_message_id
     * @param array $a_message_details
     */
    protected static function redirect($a_target, $a_message_id = '', array $a_message_static = null)
    {
        // #12739
        if (defined("ILIAS_HTTP_PATH") &&
            !stristr($a_target, ILIAS_HTTP_PATH)) {
            $a_target = ILIAS_HTTP_PATH . "/" . $a_target;
        }

        if (ilContext::supportsRedirects()) {
            ilUtil::redirect($a_target);
        } else {
            $message = self::translateMessage($a_message_id, $a_message_static);

            // user-directed linked message
            if (ilContext::usesHTTP() && ilContext::hasHTML()) {
                $link = self::translateMessage(
                    "init_error_redirect_click",
                    array("en" => 'Please click to continue.',
                        "de" => 'Bitte klicken um fortzufahren.')
                );
                $mess = $message .
                    '<br /><a href="' . $a_target . '">' . $link . '</a>';
            }
            // plain text
            else {
                // not much we can do here
                $mess = $message;

                if (!trim($mess)) {
                    $mess = self::translateMessage(
                        "init_error_redirect_info",
                        array("en" => 'Redirect not supported by context.',
                            "de" => 'Weiterleitungen werden durch Kontext nicht unterstützt.')
                    ) .
                    ' (' . $a_target . ')';
                }
            }

            self::abortAndDie($mess);
        }
    }

    /**
     * Requires valid authenticated user
     */
    public static function redirectToStartingPage()
    {
        /**
         * @var $ilUser ilObjUser
         */
        global $ilUser;

        // fallback, should never happen
        if ($ilUser->getId() == ANONYMOUS_USER_ID) {
            ilInitialisation::goToPublicSection();
            return true;
        }

        // for password change and incomplete profile
        // see ilDashboardGUI
        if (!$_GET["target"]) {
            ilLoggerFactory::getLogger('init')->debug('Redirect to default starting page');
            // Redirect here to switch back to http if desired
            include_once './Services/User/classes/class.ilUserUtil.php';
            ilUtil::redirect(ilUserUtil::getStartingPointAsUrl());
        } else {
            ilLoggerFactory::getLogger('init')->debug('Redirect to target: ' . $_GET['target']);
            ilUtil::redirect("goto.php?target=" . $_GET["target"]);
        }
    }


    private static function initBackgroundTasks(\ILIAS\DI\Container $c)
    {
        global $ilIliasIniFile;

        $n_of_tasks = $ilIliasIniFile->readVariable("background_tasks", "number_of_concurrent_tasks");
        $sync = $ilIliasIniFile->readVariable("background_tasks", "concurrency");

        $n_of_tasks = $n_of_tasks ? $n_of_tasks : 5;
        $sync = $sync ? $sync : 'sync'; // The default value is sync.

        $c["bt.task_factory"] = function ($c) {
            return new \ILIAS\BackgroundTasks\Implementation\Tasks\BasicTaskFactory($c["di.injector"]);
        };

        $c["bt.persistence"] = function ($c) {
            return new \ILIAS\BackgroundTasks\Implementation\Persistence\BasicPersistence();
        };

        $c["bt.injector"] = function ($c) {
            return new \ILIAS\BackgroundTasks\Dependencies\Injector($c, new BaseDependencyMap());
        };

        $c["bt.task_manager"] = function ($c) use ($sync) {
            if ($sync == 'sync') {
                return new \ILIAS\BackgroundTasks\Implementation\TaskManager\SyncTaskManager($c["bt.persistence"]);
            } elseif ($sync == 'async') {
                return new \ILIAS\BackgroundTasks\Implementation\TaskManager\AsyncTaskManager($c["bt.persistence"]);
            } else {
                throw new ilException("The supported Background Task Managers are sync and async. $sync given.");
            }
        };
    }


    private static function initInjector(\ILIAS\DI\Container $c)
    {
        $c["di.dependency_map"] = function ($c) {
            return new \ILIAS\BackgroundTasks\Dependencies\DependencyMap\BaseDependencyMap();
        };

        $c["di.injector"] = function ($c) {
            return new \ILIAS\BackgroundTasks\Dependencies\Injector($c, $c["di.dependency_map"]);
        };
    }

    private static function initKioskMode(\ILIAS\DI\Container $c)
    {
        $c["service.kiosk_mode"] = function ($c) {
            return new ilKioskModeService(
                $c['ilCtrl'],
                $c['lng'],
                $c['ilAccess'],
                $c['objDefinition']
            );
        };
    }
}<|MERGE_RESOLUTION|>--- conflicted
+++ resolved
@@ -11,7 +11,6 @@
 use ILIAS\FileUpload\Processor\VirusScannerPreProcessor;
 use ILIAS\GlobalScreen\Services;
 use ILIAS\HTTP\Wrapper\DirectArrayAccessDropInReplacement;
-use ILIAS\HTTP\Wrapper\DirectValueAccessDropInReplacement;
 
 require_once("libs/composer/vendor/autoload.php");
 
@@ -69,7 +68,7 @@
             )
         );
     }
-    
+
     /**
      * get common include code files
      */
@@ -79,17 +78,17 @@
         if (ilContext::usesTemplate()) {
             require_once "./Services/UICore/classes/class.ilTemplate.php";
         }
-                
+
         // really always required?
         require_once "./Services/Utilities/classes/class.ilUtil.php";
         require_once "./Services/Calendar/classes/class.ilDatePresentation.php";
         require_once "include/inc.ilias_version.php";
-        
+
         include_once './Services/Authentication/classes/class.ilAuthUtils.php';
-        
+
         self::initGlobal("ilBench", "ilBenchmark", "./Services/Utilities/classes/class.ilBenchmark.php");
     }
-    
+
     /**
      * This is a hack for  authentication.
      *
@@ -1114,16 +1113,6 @@
         // push the error level as high as possible / sane
         error_reporting(E_ALL & ~E_NOTICE);
 
-<<<<<<< HEAD
-		// workaround: load old post variables if error handler 'message' was called
-		include_once "Services/Authentication/classes/class.ilSession.php";
-		if (ilSession::get("message"))
-		{
-			// $_POST = ilSession::get("post_vars");
-		}
-
-		// self::removeUnsafeCharacters();
-=======
         // see handleDevMode() - error reporting might be overwritten again
         // but we need the client ini first
     }
@@ -1134,7 +1123,6 @@
     protected static function initCore()
     {
         global $ilErr;
->>>>>>> 3552d273
 
         self::handleErrorReporting();
 
@@ -1161,8 +1149,6 @@
             $_POST = ilSession::get("post_vars");
         }
 
-        self::removeUnsafeCharacters();
-
         self::initIliasIniFile();
 
         define('IL_INITIAL_WD', getcwd());
@@ -1212,419 +1198,6 @@
             "./Services/EventHandling/classes/class.ilAppEventHandler.php"
         );
 
-<<<<<<< HEAD
-		self::initGlobal("ilObjDataCache", "ilObjectDataCache",
-			"./Services/Object/classes/class.ilObjectDataCache.php");
-
-		// needed in ilObjectDefinition
-		require_once "./Services/Xml/classes/class.ilSaxParser.php";
-
-		self::initGlobal("objDefinition", "ilObjectDefinition",
-			"./Services/Object/classes/class.ilObjectDefinition.php");
-
-		// $tree
-		require_once "./Services/Tree/classes/class.ilTree.php";
-		$tree = new ilTree(ROOT_FOLDER_ID);
-		self::initGlobal("tree", $tree);
-		unset($tree);
-
-		self::initGlobal("ilCtrl", "ilCtrl",
-				"./Services/UICore/classes/class.ilCtrl.php");
-
-		self::setSessionCookieParams();
-
-		// Init GlobalScreen
-		self::initGlobalScreen($DIC);
-	}
-
-	/**
-	 * Init user / authentification (level 2)
-	 */
-	protected static function initUser()
-	{
-		global $ilias, $ilUser;
-
-		// $ilUser
-		self::initGlobal(
-			"ilUser",
-			"ilObjUser",
-			"./Services/User/classes/class.ilObjUser.php"
-		);
-		$ilias->account = $ilUser;
-
-		self::initAccessHandling();
-	}
-
-	/**
-	 * Resume an existing user session
-	 */
-	public static function resumeUserSession() {
-		global $DIC;
-		if (ilAuthUtils::isAuthenticationForced()) {
-			ilAuthUtils::handleForcedAuthentication();
-		}
-
-		if(
-			!$GLOBALS['DIC']['ilAuthSession']->isAuthenticated() or
-			$GLOBALS['DIC']['ilAuthSession']->isExpired()
-		) {
-			ilLoggerFactory::getLogger('init')->debug('Current session is invalid: ' . $GLOBALS['DIC']['ilAuthSession']->getId());
-			$current_script = substr(strrchr($_SERVER["PHP_SELF"], "/"), 1);
-			if(self::blockedAuthentication($current_script))
-			{
-				ilLoggerFactory::getLogger('init')->debug('Authentication is started in current script.');
-				// nothing todo: authentication is done in current script
-				return;
-			}
-
-			return self::handleAuthenticationFail();
-		}
-		// valid session
-
-		return self::initUserAccount();
-	}
-
-	/**
-	 * @static
-	 */
-	protected static function handleAuthenticationSuccess()
-	{
-		/**
-		 * @var $ilUser ilObjUser
-		 */
-		global $ilUser;
-
-		require_once 'Services/Tracking/classes/class.ilOnlineTracking.php';
-		ilOnlineTracking::updateAccess($ilUser);
-	}
-
-	/**
-	 * @static
-	 */
-	protected static function handleAuthenticationFail()
-	{
-		/**
-		 * @var ilAuth
-		 * @var $ilSetting ilSetting
-		 */
-		global $ilAuth, $ilSetting;
-
-		ilLoggerFactory::getLogger('init')->debug('Handling of failed authentication.');
-
-		// #10608
-		if(
-			ilContext::getType() == ilContext::CONTEXT_SOAP ||
-			ilContext::getType() == ilContext::CONTEXT_WAC)
-		{
-			throw new Exception("Authentication failed.");
-		}
-		if($GLOBALS['DIC']['ilAuthSession']->isExpired())
-		{
-			ilLoggerFactory::getLogger('init')->debug('Expired session found -> redirect to login page');
-			return self::goToLogin();
-		}
-		if(ilPublicSectionSettings::getInstance()->isEnabledForDomain($_SERVER['SERVER_NAME']))
-		{
-			ilLoggerFactory::getLogger('init')->debug('Redirect to public section.');
-			return self::goToPublicSection();
-		}
-		ilLoggerFactory::getLogger('init')->debug('Redirect to login page.');
-		return self::goToLogin();
-	}
-
-
-	/**
-	 * @param \ILIAS\DI\Container $container
-	 */
-	protected static function initHTTPServices(\ILIAS\DI\Container $container) {
-		$container['http'] = function ($c) {
-			return new \ILIAS\HTTP\Services();
-		};
-	}
-
-
-	/**
-	 * @param \ILIAS\DI\Container $c
-	 */
-	private static function initGlobalScreen(\ILIAS\DI\Container $c) {
-		$c['global_screen'] = function () use ($c) {
-			return new Services(new ilGSProviderFactory($c));
-		};
-		$c->globalScreen()->tool()->context()->stack()->main();
-        $c->globalScreen()->tool()->context()->current()->addAdditionalData('DEVMODE', (bool)DEVMODE);
-	}
-
-	/**
-	 * init the ILIAS UI framework.
-	 */
-	public static function initUIFramework(\ILIAS\DI\Container $c) {
-		$c["ui.factory"] = function ($c) {
-			return new ILIAS\UI\Implementation\Factory(
-				$c["ui.factory.counter"],
-				$c["ui.factory.button"],
-				$c["ui.factory.listing"],
-				$c["ui.factory.image"],
-				$c["ui.factory.panel"],
-				$c["ui.factory.modal"],
-				$c["ui.factory.dropzone"],
-				$c["ui.factory.popover"],
-				$c["ui.factory.divider"],
-				$c["ui.factory.link"],
-				$c["ui.factory.dropdown"],
-				$c["ui.factory.item"],
-				$c["ui.factory.viewcontrol"],
-				$c["ui.factory.chart"],
-				$c["ui.factory.input"],
-				$c["ui.factory.table"],
-				$c["ui.factory.messagebox"],
-				$c["ui.factory.card"],
-				$c["ui.factory.layout"],
-				$c["ui.factory.maincontrols"],
-				$c["ui.factory.tree"],
-				$c["ui.factory.menu"],
-				$c["ui.factory.symbol"],
-				$c["ui.factory.legacy"]
-			);
-		};
-		$c["ui.signal_generator"] = function($c) {
-			return new ILIAS\UI\Implementation\Component\SignalGenerator;
-		};
-		$c["ui.factory.counter"] = function($c) {
-			return new ILIAS\UI\Implementation\Component\Counter\Factory();
-		};
-		$c["ui.factory.button"] = function($c) {
-			return new ILIAS\UI\Implementation\Component\Button\Factory();
-		};
-		$c["ui.factory.listing"] = function($c) {
-			return new ILIAS\UI\Implementation\Component\Listing\Factory();
-		};
-		$c["ui.factory.image"] = function($c) {
-			return new ILIAS\UI\Implementation\Component\Image\Factory();
-		};
-		$c["ui.factory.panel"] = function($c) {
-			return new ILIAS\UI\Implementation\Component\Panel\Factory($c["ui.factory.panel.listing"]);
-		};
-		$c["ui.factory.modal"] = function($c) {
-			return new ILIAS\UI\Implementation\Component\Modal\Factory($c["ui.signal_generator"]);
-		};
-		$c["ui.factory.dropzone"] = function($c) {
-			return new ILIAS\UI\Implementation\Component\Dropzone\Factory($c["ui.factory.dropzone.file"]);
-		};
-		$c["ui.factory.popover"] = function($c) {
-			return new ILIAS\UI\Implementation\Component\Popover\Factory($c["ui.signal_generator"]);
-		};
-		$c["ui.factory.divider"] = function($c) {
-			return new ILIAS\UI\Implementation\Component\Divider\Factory();
-		};
-		$c["ui.factory.link"] = function($c) {
-			return new ILIAS\UI\Implementation\Component\Link\Factory();
-		};
-		$c["ui.factory.dropdown"] = function($c) {
-			return new ILIAS\UI\Implementation\Component\Dropdown\Factory();
-		};
-		$c["ui.factory.item"] = function($c) {
-			return new ILIAS\UI\Implementation\Component\Item\Factory();
-		};
-		$c["ui.factory.viewcontrol"] = function($c) {
-			return new ILIAS\UI\Implementation\Component\ViewControl\Factory($c["ui.signal_generator"]);
-		};
-		$c["ui.factory.chart"] = function($c) {
-			return new ILIAS\UI\Implementation\Component\Chart\Factory($c["ui.factory.progressmeter"]);
-		};
-		$c["ui.factory.input"] = function($c) {
-			return new ILIAS\UI\Implementation\Component\Input\Factory(
-				$c["ui.signal_generator"],
-				$c["ui.factory.input.field"],
-				$c["ui.factory.input.container"]
-			);
-		};
-		$c["ui.factory.table"] = function($c) {
-			return new ILIAS\UI\Implementation\Component\Table\Factory($c["ui.signal_generator"]);
-		};
-		$c["ui.factory.messagebox"] = function($c) {
-			return new ILIAS\UI\Implementation\Component\MessageBox\Factory();
-		};
-		$c["ui.factory.card"] = function($c) {
-			return new ILIAS\UI\Implementation\Component\Card\Factory();
-		};
-		$c["ui.factory.layout"] = function($c) {
-			return new ILIAS\UI\Implementation\Component\Layout\Factory();
-		};
-		$c["ui.factory.maincontrols.slate"] = function($c) {
-			return new ILIAS\UI\Implementation\Component\MainControls\Slate\Factory(
-				$c['ui.signal_generator'],
-				$c['ui.factory.counter'],
-                $c["ui.factory.symbol"]
-			);
-		};
-		$c["ui.factory.maincontrols"] = function($c) {
-			return new ILIAS\UI\Implementation\Component\MainControls\Factory(
-				$c['ui.signal_generator'],
-				$c['ui.factory.maincontrols.slate']
-			);
-		};
-		$c["ui.factory.menu"] = function($c) {
-			return new ILIAS\UI\Implementation\Component\Menu\Factory();
-		};
-		$c["ui.factory.symbol.glyph"] = function($c) {
-			return new ILIAS\UI\Implementation\Component\Symbol\Glyph\Factory();
-		};
-		$c["ui.factory.symbol.icon"] = function($c) {
-			return new ILIAS\UI\Implementation\Component\Symbol\Icon\Factory();
-		};
-		$c["ui.factory.symbol"] = function($c) {
-			return new ILIAS\UI\Implementation\Component\Symbol\Factory(
-				$c["ui.factory.symbol.icon"],
-				$c["ui.factory.symbol.glyph"]
-			);
-		};
-		$c["ui.factory.progressmeter"] = function($c) {
-			return new ILIAS\UI\Implementation\Component\Chart\ProgressMeter\Factory();
-		};
-		$c["ui.factory.dropzone.file"] = function($c) {
-			return new ILIAS\UI\Implementation\Component\Dropzone\File\Factory();
-		};
-		$c["ui.factory.input.field"] = function($c) {
-			$data_factory = new ILIAS\Data\Factory();
-			$refinery = new ILIAS\Refinery\Factory($data_factory, $c["lng"]);
-
-			return new ILIAS\UI\Implementation\Component\Input\Field\Factory(
-				$c["ui.signal_generator"],
-				$data_factory,
-				$refinery
-			);
-		};
-		$c["ui.factory.input.container"] = function($c) {
-			return new ILIAS\UI\Implementation\Component\Input\Container\Factory(
-				$c["ui.factory.input.container.form"],
-				$c["ui.factory.input.container.filter"]
-			);
-		};
-		$c["ui.factory.input.container.form"] = function($c) {
-			return new ILIAS\UI\Implementation\Component\Input\Container\Form\Factory(
-				$c["ui.factory.input.field"]
-			);
-		};
-		$c["ui.factory.input.container.filter"] = function($c) {
-			return new ILIAS\UI\Implementation\Component\Input\Container\Filter\Factory(
-				$c["ui.signal_generator"],
-				$c["ui.factory.input.field"]
-			);
-		};
-		$c["ui.factory.panel.listing"] = function($c) {
-			return new ILIAS\UI\Implementation\Component\Panel\Listing\Factory();
-		};
-
-		$c["ui.renderer"] = function($c) {
-			return new ILIAS\UI\Implementation\DefaultRenderer
-				( $c["ui.component_renderer_loader"]
-				);
-		};
-		$c["ui.component_renderer_loader"] = function($c) {
-			return new ILIAS\UI\Implementation\Render\LoaderCachingWrapper
-				( new ILIAS\UI\Implementation\Render\LoaderResourceRegistryWrapper
-					( $c["ui.resource_registry"]
-					, new ILIAS\UI\Implementation\Render\FSLoader
-						( new ILIAS\UI\Implementation\Render\DefaultRendererFactory
-							($c["ui.factory"]
-							, $c["ui.template_factory"]
-							, $c["lng"]
-							, $c["ui.javascript_binding"]
-							, $c["refinery"]
-							),
-						  new ILIAS\UI\Implementation\Component\Symbol\Glyph\GlyphRendererFactory
-							($c["ui.factory"]
-							, $c["ui.template_factory"]
-							, $c["lng"]
-							, $c["ui.javascript_binding"]
-							, $c["refinery"]
-						  ),
-						  new ILIAS\UI\Implementation\Component\Input\Field\FieldRendererFactory
-						  	($c["ui.factory"]
-						  	, $c["ui.template_factory"]
-						  	, $c["lng"]
-						  	, $c["ui.javascript_binding"]
-							, $c["refinery"]
-						  )
-						)
-					)
-				);
-		};
-		$c["ui.template_factory"] = function($c) {
-			return new ILIAS\UI\Implementation\Render\ilTemplateWrapperFactory
-				( $c["tpl"]
-				);
-		};
-		$c["ui.resource_registry"] = function($c) {
-			return new ILIAS\UI\Implementation\Render\ilResourceRegistry($c["tpl"]);
-		};
-		$c["ui.javascript_binding"] = function($c) {
-			return new ILIAS\UI\Implementation\Render\ilJavaScriptBinding($c["tpl"]);
-		};
-
-		$c["ui.factory.tree"] = function($c) {
-			return new ILIAS\UI\Implementation\Component\Tree\Factory($c["ui.signal_generator"]);
-		};
-
-		$c["ui.factory.legacy"] = function($c) {
-			return new ILIAS\UI\Implementation\Component\Legacy\Factory($c["ui.signal_generator"]);
-		};
-
-		$plugins = ilPluginAdmin::getActivePlugins();
-		foreach ($plugins as $plugin_data){
-			$plugin = ilPluginAdmin::getPluginObject($plugin_data["component_type"],$plugin_data["component_name"]
-				,$plugin_data["slot_id"],$plugin_data["name"]);
-
-			$c['ui.renderer'] =  $plugin->exchangeUIRendererAfterInitialization($c);
-
-			foreach ($c->keys() as $key){
-				if(strpos($key,"ui.factory") === 0){
-					$c[$key] = $plugin->exchangeUIFactoryAfterInitialization($key,$c);
-				}
-			}
-		}
-	}
-
-	/**
-	 * @param \ILIAS\DI\Container $container
-	 */
-	protected static function initRefinery(\ILIAS\DI\Container $container)
-	{
-		$container['refinery'] = function ($container) {
-			$dataFactory = new \ILIAS\Data\Factory();
-			$language = $container['lng'];
-
-			return new \ILIAS\Refinery\Factory($dataFactory, $language);
-		};
-
-		$_GET = new DirectArrayAccessDropInReplacement($container['refinery'], $_GET);
-		$_POST = new DirectArrayAccessDropInReplacement($container['refinery'], $_POST);
-		$_COOKIE = new DirectArrayAccessDropInReplacement($container['refinery'], $_COOKIE);
-		$_REQUEST = new DirectArrayAccessDropInReplacement($container['refinery'], $_REQUEST);
-	}
-
-	/**
-	 * init HTML output (level 3)
-	 */
-	protected static function initHTML()
-	{
-		global $ilUser, $DIC;
-
-		if(ilContext::hasUser())
-		{
-			// load style definitions
-			// use the init function with plugin hook here, too
-			self::initStyle();
-		}
-
-		self::initUIFramework($GLOBALS["DIC"]);
-		$tpl = new ilGlobalPageTemplate($DIC->globalScreen(), $DIC->ui(), $DIC->http());
-		self::initGlobal("tpl", $tpl);
-
-		if (ilContext::hasUser()) {
-			$request_adjuster = new ilUserRequestTargetAdjustment(
-			    $ilUser,
-=======
         // there are rare cases where initILIAS is called twice for a request
         // example goto.php is called and includes ilias.php later
         // we must prevent that ilPluginAdmin is initialized twice in
@@ -1808,13 +1381,8 @@
             return new \ILIAS\HTTP\Response\Sender\DefaultResponseSenderStrategy();
         };
 
-        $container['http'] = function ($c) {
-            return new \ILIAS\DI\HTTPServices(
-                $c['http.response_sender_strategy'],
-                $c['http.cookie_jar_factory'],
-                $c['http.request_factory'],
-                $c['http.response_factory']
-            );
+        $container['http'] = static function ($c) {
+            return new \ILIAS\HTTP\Services();
         };
     }
 
@@ -2073,6 +1641,11 @@
 
             return new \ILIAS\Refinery\Factory($dataFactory, $language);
         };
+        self::removeUnsafeCharacters();
+        $_GET = new DirectArrayAccessDropInReplacement($container['refinery'], $_GET);
+        $_POST = new DirectArrayAccessDropInReplacement($container['refinery'], $_POST);
+        $_COOKIE = new DirectArrayAccessDropInReplacement($container['refinery'], $_COOKIE);
+        $_REQUEST = new DirectArrayAccessDropInReplacement($container['refinery'], $_REQUEST);
     }
 
     /**
@@ -2095,7 +1668,6 @@
         if (ilContext::hasUser()) {
             $request_adjuster = new ilUserRequestTargetAdjustment(
                 $ilUser,
->>>>>>> 3552d273
                 $GLOBALS['DIC']['ilCtrl'],
                 $GLOBALS['DIC']->http()->request()
             );
