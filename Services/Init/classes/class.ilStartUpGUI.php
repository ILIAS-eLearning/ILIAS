<?php
/* Copyright (c) 1998-2009 ILIAS open source, Extended GPL, see docs/LICENSE */

require_once 'Services/TermsOfService/classes/class.ilTermsOfServiceHelper.php';

/**
* StartUp GUI class. Handles Login and Registration.
*
* @author	Alex Killing <alex.killing@gmx.de>
* @version	$Id$
* @ilCtrl_Calls ilStartUpGUI: ilAccountRegistrationGUI, ilPasswordAssistanceGUI, ilLoginPageGUI
*
* @ingroup ServicesInit
*/
class ilStartUpGUI
{
	const ACCOUNT_MIGRATION_MIGRATE = 1;
	const ACCOUNT_MIGRATION_NEW = 2;
	
	protected $ctrl;
	protected $lng;
	protected $logger;

	/**
	* constructor
	*/
	public function __construct()
	{
		global $ilCtrl, $lng;

		$this->ctrl = $ilCtrl;
		$this->lng = $lng;
		$this->lng->loadLanguageModule('auth');
		$this->logger = ilLoggerFactory::getLogger('init');

		$ilCtrl->saveParameter($this, array("rep_ref_id", "lang", "target", "client_id"));
	}

	/**
	 * execute command
	 * @see register.php
	 */
	public function executeCommand()
	{
		$cmd = $this->ctrl->getCmd("processIndexPHP",array('processIndexPHP','showLoginPage'));
		$next_class = $this->ctrl->getNextClass($this);
		
		switch($next_class)
		{
			case 'ilLoginPageGUI':
				break;

			case "ilaccountregistrationgui":
				require_once("Services/Registration/classes/class.ilAccountRegistrationGUI.php");
				return $this->ctrl->forwardCommand(new ilAccountRegistrationGUI());

			case "ilpasswordassistancegui":
				require_once("Services/Init/classes/class.ilPasswordAssistanceGUI.php");
				return $this->ctrl->forwardCommand(new ilPasswordAssistanceGUI());

			default:				
				return $this->$cmd();
		}
	}
	
	/**
	 * Get logger
	 * @return \ilLogger
	 */
	public function getLogger()
	{
		return $this->logger;
	}

	/**
	 * jump to registration gui
	 * @see register.php
	 */
	public function jumpToRegistration()
	{
		$this->ctrl->setCmdClass("ilaccountregistrationgui");
		$this->ctrl->setCmd("");
		$this->executeCommand();
	}

	/**
	 * jump to password assistance
	 * @see pwassist.php
	 */
	public function jumpToPasswordAssistance()
	{
		$this->ctrl->setCmdClass("ilpasswordassistancegui");
		$this->ctrl->setCmd("");
		$this->executeCommand();
	}
	
	/**
	 * @todo check for forced authentication like ecs, ...
	 * Show login page
	 */
	protected function showLoginPage(ilPropertyFormGUI $form = null)
	{
		global $tpl, $ilSetting;
		
		$this->getLogger()->debug('Showing login page');
		
		// Instantiate login template
		self::initStartUpTemplate("tpl.login.html");
		
		$page_editor_html = $this->getLoginPageEditorHTML();
		$page_editor_html = $this->showLoginInformation($page_editor_html);
		$page_editor_html = $this->showLoginForm($page_editor_html, $form);
		$page_editor_html = $this->showCASLoginForm($page_editor_html);
		// saml-patch: begin
		$page_editor_html = $this->showSamlLoginForm($page_editor_html);
		// saml-patch: end
		$page_editor_html = $this->showShibbolethLoginForm($page_editor_html);
		$page_editor_html = $this->showRegistrationLinks($page_editor_html);
		$page_editor_html = $this->showTermsOfServiceLink($page_editor_html);

		$page_editor_html = $this->purgePlaceholders($page_editor_html);

		// not controlled by login page editor
		$tpl->setVariable("PAGETITLE",  "- ".$this->lng->txt("startpage"));
		$tpl->setVariable("ILIAS_RELEASE", $ilSetting->get("ilias_version"));
		
		$this->ctrl->setTargetScript("ilias.php");
		
		// check expired session and send message
		if($GLOBALS['DIC']['ilAuthSession']->isExpired())
		{
			ilUtil::sendFailure($GLOBALS['lng']->txt('auth_err_expired'));
		}
		

		if(strlen($page_editor_html))
		{
			$tpl->setVariable('LPE',$page_editor_html);
		}

		$tpl->fillWindowTitle();
		$tpl->fillCssFiles();
		$tpl->fillJavaScriptFiles();
		$tpl->show("DEFAULT", false);
	}

	/**
	 * Show login
	 *
	 * @global ilLanguage $lng
	 * @deprecated since 5.2
	 */
	protected function showLogin()
	{
		global $ilSetting, $ilAuth, $tpl, $ilias, $lng;		
				
		$this->getLogger()->warning('Using deprecated startup method');
		$this->getLogger()->logStack(ilLogLevel::WARNING);

		$status = $ilAuth->getStatus();
		if ($status == "" && isset($_GET["auth_stat"]))
		{
			$status = $_GET["auth_stat"];
		}
		
		if($ilAuth->getAuth() && !$status)
		{			
			// deprecated?
			if ($_GET["rep_ref_id"] != "")
			{
				$_GET["ref_id"] = $_GET["rep_ref_id"];
			}
			include_once './Services/Init/classes/class.ilInitialisation.php';
			ilInitialisation::redirectToStartingPage();
			return;
		}
		
		// check for session cookies enabled
		if (!isset($_COOKIE['iltest']))
		{
			if (empty($_GET['cookies']))
			{
				$additional_params = '';
				ilUtil::setCookie("iltest","cookie",false);
				ilUtil::redirect("login.php?target=".$_GET["target"]."&soap_pw=".$_GET["soap_pw"].
					"&ext_uid=".$_GET["ext_uid"]."&cookies=nocookies&client_id=".
					rawurlencode(CLIENT_ID)."&lang=".$lng->getLangKey().$additional_params);
			}
			else
			{
				$_COOKIE['iltest'] = "";
			}
		}
		else
		{
			unset($_GET['cookies']);
		}
	
		if ($ilSetting->get("shib_active") && $ilSetting->get("shib_hos_type"))
		{
			require_once "./Services/AuthShibboleth/classes/class.ilShibbolethWAYF.php";
			// Check if we user selects Home Organization
			$WAYF = new ShibWAYF();
		}

		if (isset($WAYF) && $WAYF->is_selection())
		{
			if ($WAYF->is_valid_selection())
			{
				// Set cookie
				$WAYF->setSAMLCookie();

				// Redirect
				$WAYF->redirect();
			}
		}
		
		$failure = $success = null;

		// :TODO: handle internally?
		if (isset($_GET['reg_confirmation_msg']) && strlen(trim($_GET['reg_confirmation_msg'])))
		{
			$lng->loadLanguageModule('registration');
			if($_GET['reg_confirmation_msg'] == 'reg_account_confirmation_successful')
			{
			    $success = $lng->txt(trim($_GET['reg_confirmation_msg']));
			}
			else
			{
				$failure = $lng->txt(trim($_GET['reg_confirmation_msg']));
			}
		}
		else if(isset($_GET['reached_session_limit']) && $_GET['reached_session_limit'])
		{
			$failure = $lng->txt("reached_session_limit");
		}
		else if(isset($_GET['accdel']) && $_GET['accdel'])
		{
			$lng->loadLanguageModule('user');
			$failure = $lng->txt("user_account_deleted_confirmation");
		}
			
		if (!empty($status))
		{					
			switch ($status)
			{
				case AUTH_IDLED:
					// lang variable err_idled not existing
					// $tpl->setVariable(TXT_MSG_LOGIN_FAILED, $lng->txt("err_idled"));
					// fallthrough
				
				case AUTH_EXPIRED:
					$failure = $lng->txt("err_session_expired");
					break;

				case AUTH_CAS_NO_ILIAS_USER:
					$failure = $lng->txt("err_auth_cas_no_ilias_user");
					break;

				case AUTH_SOAP_NO_ILIAS_USER:
					$failure = $lng->txt("err_auth_soap_no_ilias_user");
					break;

				case AUTH_LDAP_NO_ILIAS_USER:
					$failure = $lng->txt("err_auth_ldap_no_ilias_user");
					break;
				
				case AUTH_RADIUS_NO_ILIAS_USER:
					$failure = $lng->txt("err_auth_radius_no_ilias_user");
					break;
					
				case AUTH_MODE_INACTIVE:
					$failure = $lng->txt("err_auth_mode_inactive");
					break;

				case AUTH_APACHE_FAILED:
					$failure = $lng->txt("err_auth_apache_failed");
					break;
				// saml-patch: begin
				case AUTH_SAML_FAILED:
					$lng->loadLanguageModule('auth');
					$failure = $lng->txt("err_auth_saml_failed");
					break;
				// saml-patch: end
				case AUTH_CAPTCHA_INVALID:
					$lng->loadLanguageModule('cptch');
					ilSession::setClosingContext(ilSession::SESSION_CLOSE_CAPTCHA);
					$ilAuth->logout();
					session_destroy();
					$failure = $lng->txt("cptch_wrong_input");
					break;
				
				// special cases: extended user validation failed
				// ilAuth was successful, so we have to logout here
				
				case AUTH_USER_WRONG_IP:				
					ilSession::setClosingContext(ilSession::SESSION_CLOSE_IP);
					$ilAuth->logout();
					session_destroy();

					$failure = sprintf($lng->txt('wrong_ip_detected'), $_SERVER['REMOTE_ADDR']);
					break;

				case AUTH_USER_SIMULTANEOUS_LOGIN:
					ilSession::setClosingContext(ilSession::SESSION_CLOSE_SIMUL);
					$ilAuth->logout();
					session_destroy();

					$failure = $lng->txt("simultaneous_login_detected");
					break;

				case AUTH_USER_TIME_LIMIT_EXCEEDED:
					ilSession::setClosingContext(ilSession::SESSION_CLOSE_TIME);
					$username = $ilAuth->getExceededUserName(); // #16327
					$ilAuth->logout();

					// user could reactivate by code?
					if($ilSetting->get('user_reactivate_code'))
					{				
						return $this->showCodeForm($username);
					}

					session_destroy();				

					$failure = $lng->txt("time_limit_reached");		
					break;	
					
				case AUTH_USER_INACTIVE:
					ilSession::setClosingContext(ilSession::SESSION_CLOSE_INACTIVE);
					$ilAuth->logout();
					session_destroy();
					
					$failure = $lng->txt("err_inactive");
					break;
					
				// special cases end
					
				
				case AUTH_WRONG_LOGIN:					
				default:
					$add = "";
					$auth_error = $ilias->getAuthError();
					if (is_object($auth_error))
					{
						$add = "<br>".$auth_error->getMessage();
					}
					$failure = $lng->txt("err_wrong_login").$add;
					break;								
			}			
		}
		
		if (isset($_GET['cu']) && $_GET['cu'])
		{
			$lng->loadLanguageModule("auth");
		    $success = $lng->txt("auth_account_code_used");
		}
		
		
		// --- render
		
		// Instantiate login template
		self::initStartUpTemplate("tpl.login.html");

		// we need the template for this
		if($failure)
		{
			ilUtil::sendFailure($failure);
		}
		else if($success)
		{
			ilUtil::sendSuccess($success);
		}

		// Draw single page editor elements
		$page_editor_html = $this->getLoginPageEditorHTML();
		$page_editor_html = $this->showLoginInformation($page_editor_html);
		$page_editor_html = $this->showLoginForm($page_editor_html);
		$page_editor_html = $this->showCASLoginForm($page_editor_html);
		$page_editor_html = $this->showShibbolethLoginForm($page_editor_html);
		// saml-patch: begin
		$page_editor_html = $this->showSamlLoginForm($page_editor_html);
		// saml-patch: end
		$page_editor_html = $this->showRegistrationLinks($page_editor_html);
		$page_editor_html = $this->showTermsOfServiceLink($page_editor_html);
		$page_editor_html = $this->purgePlaceholders($page_editor_html);
		
		// not controlled by login page editor
		$tpl->setVariable("PAGETITLE",  "- ".$lng->txt("startpage"));
		$tpl->setVariable("ILIAS_RELEASE", $ilSetting->get("ilias_version"));
		
		$this->ctrl->setTargetScript("ilias.php");
		$tpl->setVariable("PHP_SELF", $_SERVER['PHP_SELF']);

		// browser does not accept cookies
		if (isset($_GET['cookies']) && $_GET['cookies'] == 'nocookies')
		{
			ilUtil::sendFailure($lng->txt("err_no_cookies"));
		}

		if(strlen($page_editor_html))
		{
			$tpl->setVariable('LPE',$page_editor_html);
		}

		$tpl->fillWindowTitle();
		$tpl->fillCssFiles();
		$tpl->fillJavaScriptFiles();

		$tpl->show("DEFAULT", false);
	}
	
	protected function showCodeForm($a_username = null, $a_form = null)
	{
		global $tpl, $lng;
		
		self::initStartUpTemplate("tpl.login_reactivate_code.html");

		ilUtil::sendFailure($lng->txt("time_limit_reached"));

		if(!$a_form)
		{
			$a_form = $this->initCodeForm($a_username);
		}
		
		$tpl->setVariable("FORM", $a_form->getHTML());
		$tpl->show("DEFAULT", false);
	}
	
	protected function initCodeForm($a_username)
	{
		global $lng, $ilCtrl;
		
		$lng->loadLanguageModule("auth");
		
		include_once 'Services/Form/classes/class.ilPropertyFormGUI.php';

		$form = new ilPropertyFormGUI();
		$form->setFormAction($ilCtrl->getFormAction($this, 'showcodeform'));
		$form->setTitle($lng->txt('auth_account_code_title'));
		
		$count = new ilTextInputGUI($lng->txt('auth_account_code'), 'code');
		$count->setRequired(true);
		$count->setInfo($lng->txt('auth_account_code_info'));
		$form->addItem($count);
		
		// #11658
		$uname = new ilHiddenInputGUI("uname");
		$uname->setValue($a_username);
		$form->addItem($uname);
		
		$form->addCommandButton('processCode', $lng->txt('send'));
		
		return $form;
	}
	
	/**
	 * @todo has to be refactored.
	 * @global ilLanguage $lng
	 * @global type $ilAuth
	 * @global type $ilCtrl
	 * @return boolean
	 */
	protected function processCode()
	{
		global $lng, $ilAuth, $ilCtrl;
		
		$uname = $_POST["uname"];
		
		$form = $this->initCodeForm($uname);
		if($uname && $form->checkInput())
		{
			$code = $form->getInput("code");			
						
			include_once "Services/User/classes/class.ilAccountCode.php";
			if(ilAccountCode::isUnusedCode($code))
			{
				$valid_until = ilAccountCode::getCodeValidUntil($code);
				
				if(!$user_id = ilObjUser::_lookupId($uname))
				{
					$this->showLogin();
					return false;
				}
				
				$invalid_code = false;
				$user = new ilObjUser($user_id);	
								
				if($valid_until === "0")
				{
					$user->setTimeLimitUnlimited(true);
				}
				else
				{					
					if(is_numeric($valid_until))
					{
						$valid_until = strtotime("+".$valid_until."days");							
					}
					else
					{
						$valid_until = explode("-", $valid_until);
						$valid_until = mktime(23, 59, 59, $valid_until[1], 
							$valid_until[2], $valid_until[0]);						
						if($valid_until < time())
						{						
							$invalid_code = true;
						}						
					}		
					
					if(!$invalid_code)
					{						
						$user->setTimeLimitUnlimited(false);					
						$user->setTimeLimitUntil($valid_until);		
					}
				}
				
				if(!$invalid_code)
				{
					$user->setActive(true);	
					
					ilAccountCode::useCode($code);
					
					// apply registration code role assignments
					ilAccountCode::applyRoleAssignments($user, $code);
					
					// apply registration code time limits
					ilAccountCode::applyAccessLimits($user, $code);

					$user->update();
					
					$ilCtrl->setParameter($this, "cu", 1);
					$GLOBALS['DIC']->language()->loadLanguageModule('auth');
					ilUtil::sendSuccess($GLOBALS['DIC']->language()->txt('auth_activation_code_success'),true);
					$ilCtrl->redirect($this, "showLoginPage");		
				}
			}
			
			$lng->loadLanguageModule("user");
			$field = $form->getItemByPostVar("code");
			$field->setAlert($lng->txt("user_account_code_not_valid"));						
		}
		
		$form->setValuesByPost();
		$this->showCodeForm($uname, $form);		
	}
	
	
	/**
	 * Initialize the standard
	 * @return \ilPropertyFormGUI
	 */
	protected function initStandardLoginForm()
	{
		include_once 'Services/Form/classes/class.ilPropertyFormGUI.php';
		$form = new ilPropertyFormGUI();
		$form->setFormAction($this->ctrl->getFormAction($this,''));
		$form->setName("formlogin");
		$form->setShowTopButtons(false);
		$form->setTitle($this->lng->txt("login_to_ilias"));			

		include_once './Services/Authentication/classes/class.ilAuthModeDetermination.php';
		$det = ilAuthModeDetermination::_getInstance();
		
		if(ilAuthUtils::_hasMultipleAuthenticationMethods() and $det->isManualSelection())
		{
			$visible_auth_methods = array();
			$radg = new ilRadioGroupInputGUI($this->lng->txt("auth_selection"), "auth_mode");
			foreach(ilAuthUtils::_getMultipleAuthModeOptions($this->lng) as $key => $option)
			{
				if(isset($option['hide_in_ui']) && $option['hide_in_ui'])
				{
					continue;
				}
					
				$op1 = new ilRadioOption($option['txt'], $key);
				$radg->addOption($op1);
				if (isset($option['checked']))
				{
					$radg->setValue($key);
				}
				$visible_auth_methods[] = $op1;
			}
				
			if(count($visible_auth_methods) == 1)
			{
				$first_auth_method = current($visible_auth_methods);
				$hidden_auth_method = new ilHiddenInputGUI("auth_mode");
				$hidden_auth_method->setValue($first_auth_method->getValue());
				$form->addItem($hidden_auth_method);
			}
			else
			{
				$form->addItem($radg);
			}
		}

		$ti = new ilTextInputGUI($this->lng->txt("username"), "username");
		$ti->setSize(20);
		$ti->setRequired(true);
		$form->addItem($ti);

		$pi = new ilPasswordInputGUI($this->lng->txt("password"), "password");
		$pi->setUseStripSlashes(false);
		$pi->setRetype(false);
		$pi->setSkipSyntaxCheck(true);
		$pi->setSize(20);
		$pi->setDisableHtmlAutoComplete(false);
		$pi->setRequired(true);
		$form->addItem($pi);

		require_once 'Services/Captcha/classes/class.ilCaptchaUtil.php';
		if(ilCaptchaUtil::isActiveForLogin())
		{
			require_once 'Services/Captcha/classes/class.ilCaptchaInputGUI.php';
			$captcha = new ilCaptchaInputGUI($this->lng->txt('captcha_code'), 'captcha_code');
			$captcha->setRequired(true);
			$form->addItem($captcha);
		}

		$form->addCommandButton("doStandardAuthentication", $this->lng->txt("log_in"));

		return $form;
	}
	
	/**
	 * Trying shibboleth authentication
	 */
	protected function doShibbolethAuthentication()
	{
		$this->getLogger()->debug('Trying shibboleth authentication');
		
		include_once './Services/AuthShibboleth/classes/class.ilAuthFrontendCredentialsShibboleth.php';
		$credentials = new ilAuthFrontendCredentialsShibboleth();
		$credentials->initFromRequest();
		
		include_once './Services/Authentication/classes/Provider/class.ilAuthProviderFactory.php';
		$provider_factory = new ilAuthProviderFactory();
		$provider = $provider_factory->getProviderByAuthMode($credentials, AUTH_SHIBBOLETH);
		
		include_once './Services/Authentication/classes/class.ilAuthStatus.php';
		$status = ilAuthStatus::getInstance();
		
		include_once './Services/Authentication/classes/Frontend/class.ilAuthFrontendFactory.php';
		$frontend_factory = new ilAuthFrontendFactory();
		$frontend_factory->setContext(ilAuthFrontendFactory::CONTEXT_STANDARD_FORM);
		$frontend = $frontend_factory->getFrontend(
			$GLOBALS['DIC']['ilAuthSession'],
			$status,
			$credentials,
			array($provider)
		);
			
		$frontend->authenticate();
		
		switch($status->getStatus())
		{
			case ilAuthStatus::STATUS_AUTHENTICATED:
				ilLoggerFactory::getLogger('auth')->debug('Authentication successful; Redirecting to starting page.');
				include_once './Services/Init/classes/class.ilInitialisation.php';
				ilInitialisation::redirectToStartingPage();
				return;
					
			case ilAuthStatus::STATUS_ACCOUNT_MIGRATION_REQUIRED:
				return $GLOBALS['ilCtrl']->redirect($this, 'showAccountMigration');

			case ilAuthStatus::STATUS_AUTHENTICATION_FAILED:
				ilUtil::sendFailure($status->getTranslatedReason(),true);
				$GLOBALS['ilCtrl']->redirect($this, 'showLoginPage');
				return false;
		}
		
		ilUtil::sendFailure($this->lng->txt('err_wrong_login'));
		$this->showLoginPage();
		return false;
	}
	
	
	/**
	 * Try apache auth
	 */
	protected function doApacheAuthentication()
	{
		$this->getLogger()->debug('Trying apache authentication');

		include_once './Services/Authentication/classes/Frontend/class.ilAuthFrontendCredentialsApache.php';
		$credentials = new ilAuthFrontendCredentialsApache();
		$credentials->initFromRequest();

		include_once './Services/Authentication/classes/Provider/class.ilAuthProviderFactory.php';
		$provider_factory = new ilAuthProviderFactory();
		$provider = $provider_factory->getProviderByAuthMode($credentials, AUTH_APACHE);

		include_once './Services/Authentication/classes/class.ilAuthStatus.php';
		$status = ilAuthStatus::getInstance();

		include_once './Services/Authentication/classes/Frontend/class.ilAuthFrontendFactory.php';
		$frontend_factory = new ilAuthFrontendFactory();
		$frontend_factory->setContext(ilAuthFrontendFactory::CONTEXT_STANDARD_FORM);
		$frontend = $frontend_factory->getFrontend(
			$GLOBALS['DIC']['ilAuthSession'],
			$status,
			$credentials,
			array($provider)
		);

		$frontend->authenticate();

		switch($status->getStatus())
		{
			case ilAuthStatus::STATUS_AUTHENTICATED:
				ilLoggerFactory::getLogger('auth')->debug('Authentication successful; Redirecting to starting page.');
				if($credentials->hasValidTargetUrl())
				{
					ilUtil::redirect($credentials->getTargetUrl());
				}
				else
				{
					require_once './Services/Init/classes/class.ilInitialisation.php';
					ilInitialisation::redirectToStartingPage();
				}
				return;

			case ilAuthStatus::STATUS_ACCOUNT_MIGRATION_REQUIRED:
				return $GLOBALS['ilCtrl']->redirect($this, 'showAccountMigration');

			case ilAuthStatus::STATUS_AUTHENTICATION_FAILED:
				ilUtil::sendFailure($status->getTranslatedReason(), true);
				ilUtil::redirect(ilUtil::appendUrlParameterString($GLOBALS['ilCtrl']->getLinkTarget($this, 'showLoginPage'), 'passed_sso=1'));
				return false;
		}

		ilUtil::sendFailure($this->lng->txt('err_wrong_login'));
		$this->showLoginPage();
		return false;
	}

	/**
	 * Check form input; authenticate user
	 */
	protected function doStandardAuthentication()
	{
		$form = $this->initStandardLoginForm();
		if($form->checkInput())
		{
			$this->getLogger()->debug('Trying to authenticate user.');
			
			include_once './Services/Authentication/classes/Frontend/class.ilAuthFrontendCredentials.php';
			$credentials = new ilAuthFrontendCredentials();
			$credentials->setUsername($form->getInput('username'));
			$credentials->setPassword($form->getInput('password'));
			$credentials->setCaptchaCode($form->getInput('captcha_code'));
			
			// set chosen auth mode
			include_once './Services/Authentication/classes/class.ilAuthModeDetermination.php';
			$det = ilAuthModeDetermination::_getInstance();
			if(ilAuthUtils::_hasMultipleAuthenticationMethods() and $det->isManualSelection())
			{
				$credentials->setAuthMode($form->getInput('auth_mode'));
			}
			
			include_once './Services/Authentication/classes/Provider/class.ilAuthProviderFactory.php';
			$provider_factory = new ilAuthProviderFactory();
			$providers = $provider_factory->getProviders($credentials);
			
			include_once './Services/Authentication/classes/class.ilAuthStatus.php';
			$status = ilAuthStatus::getInstance();
			
			include_once './Services/Authentication/classes/Frontend/class.ilAuthFrontendFactory.php';
			$frontend_factory = new ilAuthFrontendFactory();
			$frontend_factory->setContext(ilAuthFrontendFactory::CONTEXT_STANDARD_FORM);
			$frontend = $frontend_factory->getFrontend(
				$GLOBALS['DIC']['ilAuthSession'],
				$status,
				$credentials,
				$providers
			);
			
			$frontend->authenticate();
			
			switch($status->getStatus())
			{
				case ilAuthStatus::STATUS_AUTHENTICATED:
					ilLoggerFactory::getLogger('auth')->debug('Authentication successful; Redirecting to starting page.');
					include_once './Services/Init/classes/class.ilInitialisation.php';
					ilInitialisation::redirectToStartingPage();
					return;
					
				case ilAuthStatus::STATUS_CODE_ACTIVATION_REQUIRED:
					return $this->showCodeForm(ilObjUser::_lookupLogin($status->getAuthenticatedUserId()));

				case ilAuthStatus::STATUS_ACCOUNT_MIGRATION_REQUIRED:
					return $GLOBALS['ilCtrl']->redirect($this, 'showAccountMigration');

				case ilAuthStatus::STATUS_AUTHENTICATION_FAILED:
					ilUtil::sendFailure($status->getTranslatedReason());
					return $this->showLoginPage($form);
			}
			
		}
		ilUtil::sendFailure($this->lng->txt('err_wrong_login'));
		$this->showLoginPage($form);
		return false;
	}





	/**
	 * Show login form 
	 * @global ilSetting $ilSetting
	 * @param string $page_editor_html 
	 */
	protected function showLoginForm($page_editor_html, ilPropertyFormGUI $form = null)
	{
		global $ilSetting,$lng,$tpl;

		// @todo move this to auth utils.
		// login via ILIAS (this also includes radius and ldap)
		// If local authentication is enabled for shibboleth users, we
		// display the login form for ILIAS here.
		if (($ilSetting->get("auth_mode") != AUTH_SHIBBOLETH ||
			$ilSetting->get("shib_auth_allow_local")) &&
			$ilSetting->get("auth_mode") != AUTH_CAS)
		{
			if(!$form instanceof ilPropertyFormGUI)
			{
				$form = $this->initStandardLoginForm();
			}

			return $this->substituteLoginPageElements(
				$tpl,
				$page_editor_html,
				$form->getHTML(),
				'[list-login-form]',
				'LOGIN_FORM'
			);

		}
		return $page_editor_html;
	}

	/**
	 * Show login information
	 * @param string $page_editor_html
	 * @return string $page_editor_html
	 */
	protected function showLoginInformation($page_editor_html)
	{
		global $lng,$tpl;

		if(strlen($page_editor_html))
		{
			// page editor active return
			return $page_editor_html;
		}

		$loginSettings = new ilSetting("login_settings");
		$information = $loginSettings->get("login_message_".$lng->getLangKey());

		if(strlen(trim($information)))
		{
			$tpl->setVariable("TXT_LOGIN_INFORMATION", $information);
		}
		return $page_editor_html;
	}

	/**
	 * Show cas login
	 * @global ilSetting $ilSetting
	 * @param string $page_editor_html
	 * @return string $page_editor_html
	 */
	protected function showCASLoginForm($page_editor_html)
	{
		global $ilSetting, $lng;


		// cas login link
		if ($ilSetting->get("cas_active"))
		{
			$tpl = new ilTemplate('tpl.login_form_cas.html', true, true, 'Services/Init');
			$tpl->setVariable("TXT_CAS_LOGIN", $lng->txt("login_to_ilias_via_cas"));
			$tpl->setVariable("TXT_CAS_LOGIN_BUTTON", ilUtil::getImagePath("cas_login_button.png"));
			$tpl->setVariable("TXT_CAS_LOGIN_INSTRUCTIONS", $ilSetting->get("cas_login_instructions"));
			$this->ctrl->setParameter($this, "forceCASLogin", "1");
			$tpl->setVariable("TARGET_CAS_LOGIN",$this->ctrl->getLinkTarget($this, "doCasAuthentication"));
			$this->ctrl->setParameter($this, "forceCASLogin", "");

			return $this->substituteLoginPageElements(
				$GLOBALS['tpl'],
				$page_editor_html,
				$tpl->get(),
				'[list-cas-login-form]',
				'CAS_LOGIN_FORM'
			);
		}
		return $page_editor_html;
	}

	/**
	 * Show shibboleth login form
	 * @param string $page_editor_html
	 * @return string $page_editor_html
	 */
	protected function showShibbolethLoginForm($page_editor_html)
	{
		global $ilSetting, $lng;

		// Refactoring with ilFormPropertyGUI
		// [...]

		// shibboleth login link
		if ($ilSetting->get("shib_active")) {
			$tpl = new ilTemplate('tpl.login_form_shibboleth.html', true, true, 'Services/Init');

			$tpl->setVariable('SHIB_FORMACTION', './shib_login.php'); // Bugfix http://ilias.de/mantis/view.php?id=10662 {$tpl->setVariable('SHIB_FORMACTION', $this->ctrl->getFormAction($this));}

			if ($ilSetting->get("shib_hos_type") == 'external_wayf') {
				$tpl->setCurrentBlock("shibboleth_login");
				$tpl->setVariable("TXT_SHIB_LOGIN", $lng->txt("login_to_ilias_via_shibboleth"));
				$tpl->setVariable("IL_TARGET", $_GET["target"]);
				$tpl->setVariable("TXT_SHIB_FEDERATION_NAME", $ilSetting->get("shib_federation_name"));
				$tpl->setVariable("TXT_SHIB_LOGIN_BUTTON", $ilSetting->get("shib_login_button"));
				$tpl->setVariable("TXT_SHIB_LOGIN_INSTRUCTIONS", sprintf($lng->txt("shib_general_login_instructions"), $ilSetting->get("shib_federation_name")) . ' <a href="mailto:' . $ilSetting->get("admin_email") . '">ILIAS ' . $lng->txt("administrator") . '</a>.');
				$tpl->setVariable("TXT_SHIB_CUSTOM_LOGIN_INSTRUCTIONS", $ilSetting->get("shib_login_instructions"));
				$tpl->parseCurrentBlock();
			} elseif ($ilSetting->get("shib_hos_type") == 'embedded_wayf') {
				$tpl->setCurrentBlock("shibboleth_custom_login");
				$customInstructions = stripslashes($ilSetting->get("shib_login_instructions"));
				$tpl->setVariable("TXT_SHIB_CUSTOM_LOGIN_INSTRUCTIONS", $customInstructions);
				$tpl->parseCurrentBlock();
			} else {
				$tpl->setCurrentBlock("shibboleth_wayf_login");
				$tpl->setVariable("TXT_SHIB_LOGIN", $lng->txt("login_to_ilias_via_shibboleth"));
				$tpl->setVariable("TXT_SHIB_FEDERATION_NAME", $ilSetting->get("shib_federation_name"));
				$tpl->setVariable("TXT_SELECT_HOME_ORGANIZATION", sprintf($lng->txt("shib_select_home_organization"), $ilSetting->get("shib_federation_name")));
				$tpl->setVariable("TXT_CONTINUE", $lng->txt("btn_next"));
				$tpl->setVariable("TXT_SHIB_HOME_ORGANIZATION", $lng->txt("shib_home_organization"));
				$tpl->setVariable("TXT_SHIB_LOGIN_INSTRUCTIONS", $lng->txt("shib_general_wayf_login_instructions") . ' <a href="mailto:' . $ilSetting->get("admin_email") . '">ILIAS ' . $lng->txt("administrator") . '</a>.');
				$tpl->setVariable("TXT_SHIB_CUSTOM_LOGIN_INSTRUCTIONS", $ilSetting->get("shib_login_instructions"));

				require_once "./Services/AuthShibboleth/classes/class.ilShibbolethWAYF.php";
				$WAYF = new ShibWAYF();

				$tpl->setVariable("TXT_SHIB_INVALID_SELECTION", $WAYF->showNotice());
				$tpl->setVariable("SHIB_IDP_LIST", $WAYF->generateSelection());
				$tpl->setVariable("ILW_TARGET", $_GET["target"]);
				$tpl->parseCurrentBlock();
			}

			return $this->substituteLoginPageElements($GLOBALS['tpl'], $page_editor_html, $tpl->get(), '[list-shibboleth-login-form]', 'SHIB_LOGIN_FORM');
		}

		return $page_editor_html;
	}


	/**
	 * Substitute login page elements
	 * @param ilTemplate $tpl
	 * @param string $page_editor_html
	 * @param string $element_html
	 * @param string $placeholder
	 * @param string $fallback_tplvar
	 * return string $page_editor_html
	 */
	protected function substituteLoginPageElements($tpl, $page_editor_html, $element_html, $placeholder, $fallback_tplvar)
	{
		if(!strlen($page_editor_html))
		{
			$tpl->setVariable($fallback_tplvar,$element_html);
			return $page_editor_html;
		}
		// Try to replace placeholders
		if(!stristr($page_editor_html, $placeholder))
		{
			$tpl->setVariable($fallback_tplvar,$element_html);
			return $page_editor_html;
		}
		return str_replace($placeholder, $element_html, $page_editor_html);
	}

	/**
	 * Get HTML of ILIAS login page editor
	 * @return string html
	 */
	protected function getLoginPageEditorHTML()
	{
		global $lng, $tpl;

		include_once './Services/Authentication/classes/class.ilAuthLoginPageEditorSettings.php';
		$lpe = ilAuthLoginPageEditorSettings::getInstance();
		$active_lang = $lpe->getIliasEditorLanguage($lng->getLangKey());

		if(!$active_lang)
		{
			return '';
		}

		// if page does not exist, return nothing
		include_once './Services/COPage/classes/class.ilPageUtil.php';
		if(!ilPageUtil::_existsAndNotEmpty('auth', ilLanguage::lookupId($active_lang)))
		{
			return '';
		}

		include_once './Services/Authentication/classes/class.ilLoginPage.php';
		include_once './Services/Authentication/classes/class.ilLoginPageGUI.php';

		include_once("./Services/Style/Content/classes/class.ilObjStyleSheet.php");
		$tpl->setVariable("LOCATION_CONTENT_STYLESHEET",ilObjStyleSheet::getContentStylePath(0));
		$tpl->setCurrentBlock("SyntaxStyle");
		$tpl->setVariable("LOCATION_SYNTAX_STYLESHEET",ilObjStyleSheet::getSyntaxStylePath());
		$tpl->parseCurrentBlock();

		// get page object
		$page_gui = new ilLoginPageGUI(ilLanguage::lookupId($active_lang));

		include_once("./Services/Style/Content/classes/class.ilObjStyleSheet.php");
		$page_gui->setStyleId(0, 'auth');

		$page_gui->setPresentationTitle("");
		$page_gui->setTemplateOutput(false);
		$page_gui->setHeader("");
		$ret = $page_gui->showPage();

		return $ret;
	}

	/**
	 * Show registration, password forgotten, client slection links
	 * @global ilLanguage $lng
	 * @global ilSetting $ilSetting
	 * @global <type> $ilIliasIniFile
	 * @param string $page_editor_html
	 * @return string
	 */
	protected function showRegistrationLinks($page_editor_html)
	{
		global $lng, $ilSetting, $ilIliasIniFile, $ilAccess;

		$rtpl = new ilTemplate('tpl.login_registration_links.html',true,true,'Services/Init');

	   // allow new registrations?
		include_once 'Services/Registration/classes/class.ilRegistrationSettings.php';
		if (ilRegistrationSettings::_lookupRegistrationType() != IL_REG_DISABLED)
		{
			$rtpl->setCurrentBlock("new_registration");
			$rtpl->setVariable("REGISTER", $lng->txt("registration"));
			$rtpl->setVariable("CMD_REGISTER",
				$this->ctrl->getLinkTargetByClass("ilaccountregistrationgui", ""));
			$rtpl->parseCurrentBlock();
		}
		// allow password assistance? Surpress option if Authmode is not local database
		if ($ilSetting->get("password_assistance"))
		{
			$rtpl->setCurrentBlock("password_assistance");
			$rtpl->setVariable("FORGOT_PASSWORD", $lng->txt("forgot_password"));
			$rtpl->setVariable("FORGOT_USERNAME", $lng->txt("forgot_username"));
			$rtpl->setVariable("CMD_FORGOT_PASSWORD",
				$this->ctrl->getLinkTargetByClass("ilpasswordassistancegui", ""));
			$rtpl->setVariable("CMD_FORGOT_USERNAME",
				$this->ctrl->getLinkTargetByClass("ilpasswordassistancegui", "showUsernameAssistanceForm"));
			$rtpl->setVariable("LANG_ID", $lng->getLangKey());
			$rtpl->parseCurrentBlock();
		}

		if ($ilSetting->get("pub_section") &&
			$ilAccess->checkAccessOfUser(ANONYMOUS_USER_ID, "read", "", ROOT_FOLDER_ID))
		{
			$rtpl->setCurrentBlock("homelink");
			$rtpl->setVariable("CLIENT_ID","?client_id=".$_COOKIE["ilClientId"]."&lang=".$lng->getLangKey());
			$rtpl->setVariable("TXT_HOME",$lng->txt("home"));
			$rtpl->parseCurrentBlock();
		}

		if ($ilIliasIniFile->readVariable("clients","list"))
		{
			$rtpl->setCurrentBlock("client_list");
			$rtpl->setVariable("TXT_CLIENT_LIST", $lng->txt("to_client_list"));
			$rtpl->setVariable("CMD_CLIENT_LIST",$this->ctrl->getLinkTarget($this, "showClientList"));
			$rtpl->parseCurrentBlock();
		}

		return $this->substituteLoginPageElements(
			$GLOBALS['tpl'],
			$page_editor_html,
			$rtpl->get(),
			'[list-registration-link]',
			'REG_PWD_CLIENT_LINKS'
		);
	}

	/**
	 * Show terms of service link 
	 * @global ilLanguage $lng
	 * @param string $page_editor_html 
	 */
	protected function showTermsOfServiceLink($page_editor_html)
	{
		/**
		 * @var $lng ilLanguage
		 */
		global $lng;


		require_once 'Services/TermsOfService/classes/class.ilTermsOfServiceSignableDocumentFactory.php';
		$document = ilTermsOfServiceSignableDocumentFactory::getByLanguageObject($lng);
		if(ilTermsOfServiceHelper::isEnabled() && $document->exists())
		{
			$utpl = new ilTemplate('tpl.login_terms_of_service_link.html', true, true, 'Services/Init');
			$utpl->setVariable('TXT_TERMS_OF_SERVICE', $lng->txt('usr_agreement'));
			$utpl->setVariable('LINK_TERMS_OF_SERVICE', $this->ctrl->getLinkTarget($this, 'showTermsOfService'));

			return $this->substituteLoginPageElements(
				$GLOBALS['tpl'],
				$page_editor_html,
				$utpl->get(),
				'[list-user-agreement]',
				'USER_AGREEMENT'
			);
		}

		return $this->substituteLoginPageElements(
			$GLOBALS['tpl'],
			$page_editor_html,
			'',
			'[list-user-agreement]',
			'USER_AGREEMENT'
		);
	}

	/**
	 * Purge page editor html from unused placeholders
	 * @param string $page_editor_html
	 * @return string 
	 */
	protected function purgePlaceholders($page_editor_html)
	{
		return str_replace(
			array(
				'[list-language-selection] ',
				'[list-registration-link]',
				'[list-user-agreement]',
				'[list-login-form]',
				'[list-cas-login-form]',
				'[list-shibboleth-login-form]'
			),
			array('','','','','','',''),
			$page_editor_html
		);
	}

	/**
	 * Show account migration screen
	 * @param string $a_message
	 */
	public function showAccountMigration($a_message = '')
	{
		/**
		 * @var $tpl ilTemplate
		 * @var $lng ilLanguage
		 */
		global $tpl, $lng;
	
		$lng->loadLanguageModule('auth');		
		self::initStartUpTemplate('tpl.login_account_migration.html');
	 
	 	include_once 'Services/Form/classes/class.ilPropertyFormGUI.php';
	 	$form = new ilPropertyFormGUI();
		$form->setFormAction($this->ctrl->getFormAction($this,'migrateAccount'));
		
		$form->setTitle($lng->txt('auth_account_migration'));
		$form->addCommandButton('migrateAccount', $lng->txt('save'));
		$form->addCommandButton('showLogin', $lng->txt('cancel'));
		
		$rad = new ilRadioGroupInputGUI($lng->txt('auth_account_migration_name'),'account_migration');
		$rad->setValue(1);
		
		$keep = new ilRadioOption(
			$lng->txt('auth_account_migration_keep'),  
			static::ACCOUNT_MIGRATION_MIGRATE, 
			$lng->txt('auth_info_migrate')
		);
		$user = new ilTextInputGUI($lng->txt('login'),'mig_username');
		$user->setRequired(true);
		$user->setValue(ilUtil::prepareFormOutput($_POST['mig_username']));
		$user->setSize(32);
		$user->setMaxLength(128);
		$keep->addSubItem($user);
		
		$pass = new ilPasswordInputGUI($lng->txt('password'),'mig_password');
		$pass->setRetype(false);
		$pass->setRequired(true);
		$pass->setValue(ilUtil::prepareFormOutput($_POST['mig_password']));
		$pass->setSize(12);
		$pass->setMaxLength(128);
		$keep->addSubItem($pass);
		$rad->addOption($keep);
		
		$new = new ilRadioOption(
			$lng->txt('auth_account_migration_new'),  
			static::ACCOUNT_MIGRATION_NEW, 
			$lng->txt('auth_info_add')
		);
		$rad->addOption($new);
		
		$form->addItem($rad);
	 	
		$tpl->setVariable('MIG_FORM',$form->getHTML());
		
		if(strlen($a_message))
		{
			ilUtil::sendFailure($a_message);
		}

		$tpl->show('DEFAULT');
	}
	
	/**
	 * Migrate Account
	 */
	protected function migrateAccount()
	{
	 	if(!isset($_POST['account_migration']))
	 	{
	 		$this->showAccountMigration($lng->txt('err_choose_migration_type'));
	 		return false;
	 	}
	 	
	 	if(
			$_POST['account_migration'] == static::ACCOUNT_MIGRATION_MIGRATE and 
			(!strlen($_POST['mig_username']) or !strlen($_POST['mig_password'])))
	 	{
	 		$this->showAccountMigration($lng->txt('err_wrong_login'));
	 		return false;
	 	}
	 	
	 	if((int) $_POST['account_migration'] == static::ACCOUNT_MIGRATION_MIGRATE)
	 	{
			$this->doMigration();
		}
		if((int) $_POST['account_migration'] == static::ACCOUNT_MIGRATION_NEW)
		{
			$this->doMigrationNewAccount();
		}
		return true;
	}
	
	/**
	 * Create new account for migration
	 */
	protected function doMigrationNewAccount()
	{
		include_once './Services/Authentication/classes/Frontend/class.ilAuthFrontend.php';
		
		// try database authentication
		include_once './Services/Authentication/classes/Frontend/class.ilAuthFrontendCredentials.php';
		$credentials = new ilAuthFrontendCredentials();
		$credentials->setUsername(ilSession::get(ilAuthFrontend::MIG_EXTERNAL_ACCOUNT));

		include_once './Services/Authentication/classes/Provider/class.ilAuthProviderFactory.php';
		$provider_factory = new ilAuthProviderFactory();
		$provider = $provider_factory->getProviderByAuthMode($credentials, ilSession::get(ilAuthFrontend::MIG_TRIGGER_AUTHMODE));
		
		include_once './Services/Authentication/classes/class.ilAuthStatus.php';
		$status = ilAuthStatus::getInstance();
		
		include_once './Services/Authentication/classes/Frontend/class.ilAuthFrontendFactory.php';
		$frontend_factory = new ilAuthFrontendFactory();
		$frontend_factory->setContext(ilAuthFrontendFactory::CONTEXT_STANDARD_FORM);
		$frontend = $frontend_factory->getFrontend(
			$GLOBALS['DIC']['ilAuthSession'],
			$status,
			$credentials,
			array($provider)
		);
		
		if($frontend->migrateAccountNew())
		{
			include_once './Services/Init/classes/class.ilInitialisation.php';
			ilInitialisation::redirectToStartingPage();
		}
		
		ilUtil::sendFailure($this->lng->txt('err_wrong_login'));
		$this->ctrl->redirect($this, 'showAccountMigration');
	}




	/**
	 * Do migration of user account
	 */
	protected function doMigration()
	{
		include_once './Services/Authentication/classes/class.ilAuthFactory.php';
		include_once './Services/Database/classes/class.ilAuthContainerMDB2.php';
			
		// try database authentication
		include_once './Services/Authentication/classes/Frontend/class.ilAuthFrontendCredentials.php';
		$credentials = new ilAuthFrontendCredentials();
		$credentials->setUsername((string) $_POST['mig_username']);
		$credentials->setPassword((string) $_POST['mig_password']);
			
		include_once './Services/Authentication/classes/Provider/class.ilAuthProviderFactory.php';
		$provider_factory = new ilAuthProviderFactory();
		$provider = $provider_factory->getProviderByAuthMode($credentials, AUTH_LOCAL);
		
		include_once './Services/Authentication/classes/class.ilAuthStatus.php';
		$status = ilAuthStatus::getInstance();
		
		include_once './Services/Authentication/classes/Frontend/class.ilAuthFrontendFactory.php';
		$frontend_factory = new ilAuthFrontendFactory();
		$frontend_factory->setContext(ilAuthFrontendFactory::CONTEXT_STANDARD_FORM);
		$frontend = $frontend_factory->getFrontend(
			$GLOBALS['DIC']['ilAuthSession'],
			$status,
			$credentials,
			array($provider)
		);
			
		$frontend->authenticate();
		
		switch($status->getStatus())
		{
			case ilAuthStatus::STATUS_AUTHENTICATED:
				$this->getLogger()->debug('Account migration: authentication successful for ' . (string) $_POST['mig_username']);
				if(
					$frontend->migrateAccount($GLOBALS['DIC']['ilAuthSession'])
				)
				{
					include_once './Services/Init/classes/class.ilInitialisation.php';
					ilInitialisation::redirectToStartingPage();
				}
				else
				{
					ilUtil::sendFailure($this->lng->txt('err_wrong_login'));
					$this->ctrl->redirect($this, 'showAccountMigration');
				}
				break;
				
			default:
				$this->getLogger()->info('Account migration failed for user ' . (string) $_POST['mig_username']);
				$this->showAccountMigration($GLOBALS['lng']->txt('err_wrong_login'));
				return false;
		}
	}
	
	
	/**
	 * migrate account
	 *
	 * @access public
	 * 
	 */
	public function migrateAccount2()
	{
	 	global $lng,$ilClientIniFile,$ilLog,$rbacadmin;
	 	
	 	$lng->loadLanguageModule('auth');
	 	
	 	if(!isset($_POST['account_migration']))
	 	{
	 		$this->showAccountMigration($lng->txt('err_choose_migration_type'));
	 		return false;
	 	}
	 	
	 	if(
			$_POST['account_migration'] == static::ACCOUNT_MIGRATION_MIGRATE and 
			(!strlen($_POST['mig_username']) or !strlen($_POST['mig_password'])))
	 	{
	 		$this->showAccountMigration($lng->txt('err_wrong_login'));
	 		return false;
	 	}
	 	
	 	if($_POST['account_migration'] == static::ACCOUNT_MIGRATION_MIGRATE)
	 	{
			if(!$user_id = ilObjUser::_lookupId(ilUtil::stripSlashes($_POST['mig_username'])))
			{
		 		$this->showAccountMigration($lng->txt('err_wrong_login'));
		 		return false;
			}
			include_once './Services/Authentication/classes/class.ilAuthFactory.php';
			include_once './Services/Database/classes/class.ilAuthContainerMDB2.php';
			
			// try database authentication
			include_once './Services/Authentication/classes/Frontend/class.ilAuthFrontendCredentials.php';
			$credentials = new ilAuthFrontendCredentials();
			$credentials->setUsername($_POST['mig_username']);
			$credentials->setPassword($_POST['mig_password']);
			
			// set chosen auth mode
			include_once './Services/Authentication/classes/class.ilAuthModeDetermination.php';
			$det = ilAuthModeDetermination::_getInstance();
			if(ilAuthUtils::_hasMultipleAuthenticationMethods() and $det->isManualSelection())
			{
				$credentials->setAuthMode($form->getInput('auth_mode'));
			}
			
			include_once './Services/Authentication/classes/Provider/class.ilAuthProviderFactory.php';
			$provider_factory = new ilAuthProviderFactory();
			$provider = $provider_factory->getProviderByAuthMode($credentials, AUTH_LOCAL);
			$provider->getProviderByAuthMode($credentials, AUTH_LOCAL);

			$status = new ilAuthStatus();
			$provider->doAuthentication($status);
			switch($status->getStatus())
			{
				case ilAuthStatus::STATUS_AUTHENTICATED:
					break;
				
				default:
					$this->showAccountMigration($lng->txt('err_wrong_login'));
					return false;
			}
			// auth success
			
			
			
			$ilAuth = ilAuthFactory::factory(new ilAuthContainerMDB2());
			$ilAuth->start();
			if(!$ilAuth->checkAuth())
			{
				$ilAuth->logout();
				$this->showAccountMigration($lng->txt('err_wrong_login'));
				return false;
			} 

			$user = new ilObjUser($user_id);
			$user->setAuthMode(ilSession::get('tmp_auth_mode'));
			
			ilLoggerFactory::getLogger('auth')->debug('Auth mode is: ' . ilSession::get('tmp_auth_mode'));
			
			$user->setExternalAccount(ilSession::get('tmp_external_account'));
			$user->setActive(true);
			$user->update();
			
			// Assign to default role
			if(is_array(ilSession::get('tmp_roles')))
			{
				foreach(ilSession::get('tmp_roles') as $role)
				{
					$rbacadmin->assignUser((int) $role,$user->getId());
				}
			}

			// Log migration
			ilLoggerFactory::getLogger('auth')->info('Migrated '. ilSession::get('tmp_external_account').' to ILIAS account '. $user->getLogin());
	 	}
	 	elseif($_POST['account_migration'] == static::ACCOUNT_MIGRATION_NEW)
	 	{
			switch(ilSession::get('tmp_auth_mode_type'))
			{
				case 'apache':
					$_POST['username'] = ilSession::get('tmp_external_account');
					$_POST['password'] = ilSession::get('tmp_pass');

					include_once('Services/AuthApache/classes/class.ilAuthContainerApache.php');
					$container = new ilAuthContainerApache();
					$container->forceCreation(true);
					$ilAuth = ilAuthFactory::factory($container);
					$ilAuth->start();
					break;

				case 'ldap':
					$_POST['username'] = ilSession::get('tmp_external_account');
					$_POST['password'] = ilSession::get('tmp_pass');
					$server_id = ilSession::get('tmp_auth_mode_id');
					
					include_once('Services/LDAP/classes/class.ilAuthContainerLDAP.php');
					$container = new ilAuthContainerLDAP($server_id);
					$container->forceCreation(true);
					$ilAuth = ilAuthFactory::factory($container);
					$ilAuth->start();
					break;
				
				case 'radius':
					$_POST['username'] = ilSession::get('tmp_external_account');
					$_POST['password'] = ilSession::get('tmp_pass');
					
					include_once './Services/Authentication/classes/class.ilAuthFactory.php';
					include_once './Services/Radius/classes/class.ilAuthContainerRadius.php';
					
					$container = new ilAuthContainerRadius();
					$container->forceCreation(true);
					$ilAuth = ilAuthFactory::factory($container);
					$ilAuth->start();
					break;
			}
		}

		include_once './Services/Init/classes/class.ilInitialisation.php';
		ilInitialisation::redirectToStartingPage();
		return;
	}

	/**
	* show logout screen
	*/
	function showLogout()
	{
<<<<<<< HEAD
		global $tpl, $ilSetting, $ilAuth, $lng, $ilIliasIniFile;
		// saml-patch: begin
		/**
		 * @var $ilUser ilObjUser
		 */
		global $ilUser;
		// saml-patch: end
=======
		global $tpl, $ilSetting, $lng, $ilIliasIniFile;
		
>>>>>>> 4df2bf05
		ilSession::setClosingContext(ilSession::SESSION_CLOSE_USER);		
		$GLOBALS['DIC']['ilAuthSession']->logout();
		
		$GLOBALS['ilAppEventHandler']->raise(
			'Services/Authentication', 
			'afterLogout',
			array(
				'username' => $GLOBALS['DIC']->user()->getLogin()
			)
		);

		// reset cookie
		$client_id = $_COOKIE["ilClientId"];
		ilUtil::setCookie("ilClientId","");
		// saml-patch: begin
		if((int)$ilUser->getAuthMode(true) == AUTH_SAML)
		{
			ilUtil::setCookie("SAMLSESSID","");
			ilUtil::setCookie("SimpleSAMLAuthToken","");
			ilUtil::redirect('saml.php?action=logout&logout_url=' . urlencode(ILIAS_HTTP_PATH . '/login.php'));
		}
		// saml-patch: end
		//instantiate logout template
		self::initStartUpTemplate("tpl.logout.html");
		
		if ($ilSetting->get("pub_section"))
		{
			$tpl->setCurrentBlock("homelink");
			$tpl->setVariable("CLIENT_ID","?client_id=".$client_id."&lang=".$lng->getLangKey());
			$tpl->setVariable("TXT_HOME",$lng->txt("home"));
			$tpl->parseCurrentBlock();
		}

		if ($ilIliasIniFile->readVariable("clients","list"))
		{
			$tpl->setCurrentBlock("client_list");
			$tpl->setVariable("TXT_CLIENT_LIST", $lng->txt("to_client_list"));
			$this->ctrl->setParameter($this, "client_id", $client_id);
			$tpl->setVariable("CMD_CLIENT_LIST",
				$this->ctrl->getLinkTarget($this, "showClientList"));
			$tpl->parseCurrentBlock();
			$this->ctrl->setParameter($this, "client_id", "");
		}

		$tpl->setVariable("TXT_PAGEHEADLINE", $lng->txt("logout"));
		$tpl->setVariable("TXT_LOGOUT_TEXT", $lng->txt("logout_text"));
		$tpl->setVariable("TXT_LOGIN", $lng->txt("login_to_ilias"));
		$tpl->setVariable("CLIENT_ID","?client_id=".$client_id."&lang=".$lng->getLangKey());

		$tpl->show();
	}

	/**
	* Show user selection screen, if external account could not be mapped
	* to an ILIAS account, but the provided e-mail address is known.
	*/
	function showUserMappingSelection()
	{
		global $ilAuth, $tpl, $lng;

		$valid = $ilAuth->getValidationData();

		self::initStartUpTemplate("tpl.user_mapping_selection.html");
		$email_user = ilObjUser::_getLocalAccountsForEmail($valid["email"]);


		if ($ilAuth->getSubStatus() == AUTH_WRONG_LOGIN)
		{
			ilUtil::sendFailure($lng->txt("err_wrong_login"));
		}

		include_once('./Services/User/classes/class.ilObjUser.php');
		if (count($email_user) == 1)
		{
			//$user = new ilObjUser(key($email_user));
			$tpl->setCurrentBlock("one_user");
			$tpl->setVariable("TXT_USERNAME", $lng->txt("username"));
			$tpl->setVariable("VAL_USERNAME", current($email_user));
			$tpl->setVariable("USER_ID", key($email_user));
			$tpl->parseCurrentBlock();
		}
		else
		{
			foreach($email_user as $key => $login)
			{
				$tpl->setCurrentBlock("user");
				$tpl->setVariable("USR_ID", $key);
				$tpl->setVariable("VAL_USER", $login);
				$tpl->parseCurrentBlock();
			}
			$tpl->setCurrentBlock("multpiple_user");
			$tpl->parseCurrentBlock();
		}

		$tpl->setCurrentBlock("content");
		$this->ctrl->setParameter($this, "ext_uid", urlencode($_GET["ext_uid"]));
		$this->ctrl->setParameter($this, "soap_pw", urlencode($_GET["soap_pw"]));
		$this->ctrl->setParameter($this, "auth_stat", $_GET["auth_stat"]);
		$tpl->setVariable("FORMACTION",
			$this->ctrl->getFormAction($this));
		$tpl->setVariable("TXT_ILIAS_LOGIN", $lng->txt("login_to_ilias"));
		if (count($email_user) == 1)
		{
			$tpl->setVariable("TXT_EXPLANATION", $lng->txt("ums_explanation"));
			$tpl->setVariable("TXT_EXPLANATION_2", $lng->txt("ums_explanation_2"));
		}
		else
		{
			$tpl->setVariable("TXT_EXPLANATION", $lng->txt("ums_explanation_3"));
			$tpl->setVariable("TXT_EXPLANATION_2", $lng->txt("ums_explanation_4"));
		}
		$tpl->setVariable("TXT_CREATE_USER", $lng->txt("ums_create_new_account"));
		$tpl->setVariable("TXT_PASSWORD", $lng->txt("password"));
		$tpl->setVariable("PASSWORD", ilUtil::prepareFormOutput($_POST["password"]));
		$tpl->setVariable("TXT_SUBMIT", $lng->txt("login"));

		$tpl->show();
	}

	/**
	* show client list
	*/
	function showClientList()
	{
		global $tpl, $ilIliasIniFile, $lng;
//echo "1";
		if (!$ilIliasIniFile->readVariable("clients","list"))
		{
			$this->processIndexPHP();
			return;
		}
//echo "2";
		$tpl = new ilTemplate("tpl.main.html", true, true);
		$tpl->setAddFooter(false); // no client yet

		$tpl->setVariable("PAGETITLE", $lng->txt("clientlist_clientlist"));
        $tpl->setVariable("LOCATION_STYLESHEET", ilUtil::getStyleSheetLocation());

		// load client list template
		self::initStartUpTemplate("tpl.client_list.html");	

		// load template for table
		$tpl->addBlockfile("CLIENT_LIST", "client_list", "tpl.table.html");

		// load template for table content data
		$tpl->addBlockfile("TBL_CONTENT", "tbl_content", "tpl.obj_tbl_rows.html");

		// load table content data
		require_once("setup/classes/class.ilClientList.php");
		require_once("setup/classes/class.ilClient.php");
		require_once("setup/classes/class.ilDBConnections.php");
		require_once("./Services/Table/classes/class.ilTableGUI.php");
		$this->db_connections = new ilDBConnections();
		$clientlist = new ilClientList($this->db_connections);
		$list = $clientlist->getClients();

		if (count($list) == 0)
		{
			header("Location: ./setup/setup.php");
			exit();
		}

		$hasPublicSection = false;
		foreach ($list as $key => $client)
		{
			$client->setDSN();
						
			if ($client->checkDatabaseExists(true) and $client->ini->readVariable("client","access") and $client->getSetting("setup_ok"))
			{
				$this->ctrl->setParameter($this, "client_id", $key);
				$tmp = array();
				$tmp[] = $client->getName();
				$tmp[] = "<a href=\""."login.php?cmd=force_login&client_id=".urlencode($key)."\">".$lng->txt("clientlist_login_page")."</a>";

				if($client->getSetting('pub_section'))
				{
					$hasPublicSection = true;
					$tmp[] = "<a href=\"" . "ilias.php?baseClass=ilRepositoryGUI&client_id=" . urlencode($key) . "\">".$lng->txt("clientlist_start_page")."</a>";
				}
				else
				{
					$tmp[] = '';
				}

				$data[] = $tmp;
			}
		}

		// create table
		$tbl = new ilTableGUI();

		// title & header columns
		if($hasPublicSection)
		{
			$tbl->setTitle($lng->txt("clientlist_available_clients"));
			$tbl->setHeaderNames(array($lng->txt("clientlist_installation_name"), $lng->txt("clientlist_login"), $lng->txt("clientlist_public_access")));
			$tbl->setHeaderVars(array("name","index","login"));
			$tbl->setColumnWidth(array("50%","25%","25%"));
		}
		else
		{
			$tbl->setTitle($lng->txt("clientlist_available_clients"));
			$tbl->setHeaderNames(array($lng->txt("clientlist_installation_name"), $lng->txt("clientlist_login"), ''));
			$tbl->setHeaderVars(array("name","login",''));
			$tbl->setColumnWidth(array("70%","25%",'1px'));
		}

		// control
		$tbl->setOrderColumn($_GET["sort_by"],"name");
		$tbl->setOrderDirection($_GET["sort_order"]);
		$tbl->setLimit($_GET["limit"]);
		$tbl->setOffset($_GET["offset"]);

		// content
		$tbl->setData($data);

		$tbl->disable("icon");
		$tbl->disable("numinfo");
		$tbl->disable("sort");
		$tbl->disable("footer");
		
		// render table
		$tbl->render();
		$tpl->show("DEFAULT", true, true);
	}

	/**
	* show help screen, if cookies are disabled
	*
	* to do: link to online help here
	*/
	function showNoCookiesScreen()
	{
		global $tpl;

		$str = "<p style=\"margin:15px;\">
			You need to enable Session Cookies in your Browser to use ILIAS.
			<br/>
			<br/><b>Firefox</b>
			<br/>Tools -> Options -> Privacy -> Cookies
			<br/>Enable 'Allow sites to set cookies' and activate option 'Keep
			<br/>cookies' auf 'until I close Firefox'
			<br/>
			<br/><b>Mozilla/Netscape</b>
			<br/>Edit -> Preferences -> Privacy&Security -> Cookies
			<br/>Go to 'Cookie Lifetime Policy' and check option 'Accept for current
			<br/>session only'.
			<br/>
			<br/><b>Internet Explorer</b>
			<br/>Tools -> Internet Options -> Privacy -> Advanced
			<br/>- Check 'Override automatic cookie handling'
			<br/>- Check 'Always allow session cookies'
			</p>";
		$tpl->setVariable("CONTENT", $str);
		$tpl->show();
	}

	/**
	 * Get terms of service
	 */
	protected function getAcceptance()
	{
		$this->showTermsOfService();
	}

	/**
	 * Show terms of service
	 */
	protected function showTermsOfService()
	{
		/**
		 * @var $lng       ilLanguage
		 * @var $tpl       ilTemplate
		 * @var $ilUser    ilObjUser
		 * @var $ilSetting ilSetting
		 */
		global $lng, $tpl, $ilUser, $ilSetting;

		$back_to_login = ('getAcceptance' != $this->ctrl->getCmd());

		self::initStartUpTemplate('tpl.view_terms_of_service.html', $back_to_login, !$back_to_login);
		$tpl->setVariable('TXT_PAGEHEADLINE', $lng->txt('usr_agreement'));

		require_once 'Services/TermsOfService/classes/class.ilTermsOfServiceSignableDocumentFactory.php';
		$document = ilTermsOfServiceSignableDocumentFactory::getByLanguageObject($lng);
		if($document->exists())
		{
			if('getAcceptance' == $this->ctrl->getCmd())
			{
				if(isset($_POST['status']) && 'accepted' == $_POST['status'])
				{
					require_once 'Services/TermsOfService/classes/class.ilTermsOfServiceHelper.php';
					ilTermsOfServiceHelper::trackAcceptance($ilUser, $document);

					if(ilSession::get('orig_request_target'))
					{
						$target = ilSession::get('orig_request_target');
						ilSession::set('orig_request_target', '');
						ilUtil::redirect($target);
					}
					else
					{
						ilUtil::redirect('index.php?target=' . $_GET['target'] . '&client_id=' . CLIENT_ID);
					}
				}

				$tpl->setVariable('FORM_ACTION', $this->ctrl->getFormAction($this, $this->ctrl->getCmd()));
				$tpl->setVariable('ACCEPT_CHECKBOX', ilUtil::formCheckbox(0, 'status', 'accepted'));
				$tpl->setVariable('ACCEPT_TERMS_OF_SERVICE', $lng->txt('accept_usr_agreement'));
				$tpl->setVariable('TXT_SUBMIT', $lng->txt('submit'));
			}

			$tpl->setVariable('TERMS_OF_SERVICE_CONTENT', $document->getContent());
		}
		else
		{
			include_once("./Modules/SystemFolder/classes/class.ilSystemSupportContacts.php");
			$tpl->setVariable('TERMS_OF_SERVICE_CONTENT', sprintf($lng->txt('no_agreement_description'), 'mailto:' . ilUtil::prepareFormOutput(ilSystemSupportContacts::getMailToAddress())));
		}

		$tpl->show();
	}

	/**
	* process index.php
	*/
	protected function processIndexPHP()
	{
		global $ilIliasIniFile, $ilAuth, $ilSetting;

		// In case of an valid session, redirect to starting page
		if($GLOBALS['DIC']['ilAuthSession']->isValid())
		{
			include_once './Services/Init/classes/class.ilInitialisation.php';
			ilInitialisation::redirectToStartingPage();
			return;
		}
		else
		{
			
		}

		// no valid session => show client list, if no client info is given
		if (
			!isset($_GET["client_id"]) &&
			($_GET["cmd"] == "") &&
			$ilIliasIniFile->readVariable("clients","list"))
		{
			return $this->showClientList();
		}

		if($GLOBALS['ilSetting']->get('pub_section', false)
		)
		{
			return ilInitialisation::goToPublicSection();
		}
		
		// otherwise show login page
		return $this->showLoginPage();
	}


	static function _checkGoto($a_target)
	{
		global $objDefinition, $ilPluginAdmin, $ilUser;

		if (is_object($ilPluginAdmin))
		{
			// get user interface plugins
			$pl_names = $ilPluginAdmin->getActivePluginsForSlot(IL_COMP_SERVICE, "UIComponent", "uihk");

			// search
			foreach ($pl_names as $pl)
			{
				$ui_plugin = ilPluginAdmin::getPluginObject(IL_COMP_SERVICE, "UIComponent", "uihk", $pl);
				$gui_class = $ui_plugin->getUIClassInstance();
				$resp = $gui_class->checkGotoHook($a_target);
				if ($resp["target"] !== false)
				{
					$a_target = $resp["target"];
					break;
				}
			}
		}

		if ($a_target == "")
		{
			return false;
		}

		$t_arr = explode("_", $a_target);
		$type = $t_arr[0];

		if ($type == "git")
		{
			$type = "glo";
		}

		if ($type == "pg" | $type == "st")
		{
			$type = "lm";
		}

		$class = $objDefinition->getClassName($type);
		if ($class == "")
		{
			return false;
		}
		
		$location = $objDefinition->getLocation($type);
		$full_class = "ilObj".$class."Access";
		include_once($location."/class.".$full_class.".php");

		$ret = call_user_func(array($full_class, "_checkGoto"), $a_target);
				
		// if no access and repository object => check for parent course/group
		if(!$ret &&						
			!stristr($a_target, "_wsp") && 
			$ilUser->getId() != ANONYMOUS_USER_ID && // #10637
			!$objDefinition->isAdministrationObject($type) && 
			$objDefinition->isRBACObject($type) &&
			$t_arr[1]) 
		{			
			global $tree, $rbacsystem, $ilAccess;
			
			// original type "pg" => pg_<page_id>[_<ref_id>]
			if($t_arr[0] == "pg")
			{
				if(isset($t_arr[2]))
				{
					$ref_id = $t_arr[2];
				}
				else
				{
					$lm_id = ilLMObject::_lookupContObjID($t_arr[1]);
					$ref_id = ilObject::_getAllReferences($lm_id);
					if($ref_id)
					{
						$ref_id = array_shift($ref_id);
					}
				}
			}
			else
			{
				$ref_id = $t_arr[1];		
			}
			
			include_once "Services/Membership/classes/class.ilParticipants.php";
			$block_obj = array();			
			
			// walk path to find parent container
			$path = $tree->getPathId($ref_id);
			array_pop($path);			
			foreach($path as $path_ref_id)
			{
				$redirect_infopage = false;
				$add_member_role = false;
												
				$ptype = ilObject::_lookupType($path_ref_id, true);
				$pobj_id = ilObject::_lookupObjId($path_ref_id);		
					
				// core checks: timings/object-specific
				if(!$ilAccess->doActivationCheck("read", "", $path_ref_id, $ilUser->getId(), $pobj_id, $ptype) ||
					!$ilAccess->doStatusCheck("read", "", $path_ref_id, $ilUser->getId(), $pobj_id, $ptype))
				{
					// object in path is inaccessible - aborting
					return false;
				}
				else if($ptype == "crs")
				{												
					// check if already participant
					include_once "Modules/Course/classes/class.ilCourseParticipant.php";
					$participants = new ilCourseParticipant($pobj_id, $ilUser->getId());
					if(!$participants->isAssigned())
					{					
						// subscription currently possible?
						include_once "Modules/Course/classes/class.ilObjCourse.php";				
						if(ilObjCourse::_isActivated($pobj_id) &&
							ilObjCourse::_registrationEnabled($pobj_id))
						{
							$block_obj[] = $path_ref_id;
							$add_member_role = true;
						}			
						else
						{
							$redirect_infopage = true;
						}
					}
				}
				else if($ptype == "grp")
				{					
					// check if already participant
					include_once "Modules/Group/classes/class.ilGroupParticipants.php";					
					if(!ilGroupParticipants::_isParticipant($path_ref_id, $ilUser->getId()))
					{					
						// subscription currently possible?
						include_once "Modules/Group/classes/class.ilObjGroup.php";		
						$group_obj = new ilObjGroup($path_ref_id);
						if($group_obj->isRegistrationEnabled())
						{
							$block_obj[] = $path_ref_id;
							$add_member_role = true;
						}			
						else
						{
							$redirect_infopage = true;
						}
					}
				}
				
				// add members roles for all "blocking" objects	
				if($add_member_role)
				{
					// cannot join? goto will never work, so redirect to current object
					$rbacsystem->resetPACache($ilUser->getId(), $path_ref_id);
					if(!$rbacsystem->checkAccess("join", $path_ref_id))
					{					
						$redirect_infopage = true;					
					}
					else
					{
						$rbacsystem->addTemporaryRole($ilUser->getId(), 
							ilParticipants::getDefaultMemberRole($path_ref_id));		
					}
				}
				
				// redirect to infopage of 1st blocking object in path	
				if($redirect_infopage)
				{					
					if($rbacsystem->checkAccess("visible", $path_ref_id)) 
					{										
						ilUtil::redirect("ilias.php?baseClass=ilRepositoryGUI".
							"&ref_id=".$path_ref_id."&cmd=infoScreen");		
					}
					else
					{
						return false;
					}
				}
			}	
			
			// check if access will be possible with all (possible) member roles added
			$rbacsystem->resetPACache($ilUser->getId(), $ref_id);
			if($rbacsystem->checkAccess("read", $ref_id) && sizeof($block_obj)) // #12128
			{																		
				// this won't work with lm-pages (see above)
				// include_once "Services/Link/classes/class.ilLink.php";
				// $_SESSION["pending_goto"] = ilLink::_getStaticLink($ref_id, $type);					

				// keep original target
				$_SESSION["pending_goto"] = "goto.php?target=".$a_target;

				// redirect to 1st non-member object in path						
				ilUtil::redirect("ilias.php?baseClass=ilRepositoryGUI".
					"&ref_id=".array_shift($block_obj));									 				
			}
		}		
		
		return $ret;
	}

	public function confirmRegistration()
	{
		global $lng, $ilias, $ilLog;

		ilUtil::setCookie('iltest', 'cookie', false);

		if(!isset($_GET['rh']) || !strlen(trim($_GET['rh'])))
		{
			ilUtil::redirect('./login.php?cmd=force_login&reg_confirmation_msg=reg_confirmation_hash_not_passed');
		}	

		try
		{
			require_once 'Services/Registration/classes/class.ilRegistrationSettings.php';
			$oRegSettings = new ilRegistrationSettings();
			
			$usr_id = ilObjUser::_verifyRegistrationHash(trim($_GET['rh']));
			$oUser = ilObjectFactory::getInstanceByObjId($usr_id);
			$oUser->setActive(true);
			if($oRegSettings->passwordGenerationEnabled())
            {
            	$passwd = ilUtil::generatePasswords(1);
				$password =  $passwd[0];				
				$oUser->setPasswd($password, IL_PASSWD_PLAIN);
				$oUser->setLastPasswordChangeTS( time() );				
            }
			$oUser->update();
			
			$usr_lang = $oUser->getPref('language');
			
			if($lng->getLangKey() != $usr_lang)
			{
				$lng = new ilLanguage($usr_lang);
			}

			$target = $oUser->getPref('reg_target');
			if(strlen($target) > 0)
			{
				$_GET['target'] = $target;
			}

			// send email
			// try individual account mail in user administration
			include_once("Services/Mail/classes/class.ilAccountMail.php");
			include_once './Services/User/classes/class.ilObjUserFolder.php';
			$amail = ilObjUserFolder::_lookupNewAccountMail($usr_lang);
			if (trim($amail["body"]) != "" && trim($amail["subject"]) != "")
			{				
	            $acc_mail = new ilAccountMail();
	            $acc_mail->setUser($oUser);
	            if($oRegSettings->passwordGenerationEnabled())
	            {
	                $acc_mail->setUserPassword($password);
	            }
	            $acc_mail->send();
			}
			else	// do default mail
			{				
				include_once 'Services/Mail/classes/class.ilMail.php';
				$mail_obj = new ilMail(ANONYMOUS_USER_ID);			
	
				// mail subject
				$subject = $lng->txt("reg_mail_subject");
	
				// mail body
				$body = $lng->txt("reg_mail_body_salutation")." ".$oUser->getFullname().",\n\n".
					$lng->txt("reg_mail_body_text1")."\n\n".
					$lng->txt("reg_mail_body_text2")."\n".
					ILIAS_HTTP_PATH."/login.php?client_id=".CLIENT_ID."\n";			
				$body .= $lng->txt("login").": ".$oUser->getLogin()."\n";
				
				if($oRegSettings->passwordGenerationEnabled())
				{
					$body.= $lng->txt("passwd").": ".$password."\n";
				}
				
				$body.= "\n";
				$body.= $lng->txt('reg_mail_body_forgot_password_info')."\n";
				
				$body.= "\n";
	
				$body .= ($lng->txt("reg_mail_body_text3")."\n\r");
				$body .= $oUser->getProfileAsString($lng);
				$mail_obj->enableSoap(false);
				$mail_obj->appendInstallationSignature(true);
				$mail_obj->sendMail($oUser->getEmail(), '', '',
					$subject,
					$body,
					array(), array('normal'));
			}	
			
			ilUtil::redirect('./login.php?cmd=force_login&reg_confirmation_msg=reg_account_confirmation_successful&lang='.$usr_lang);
		}
		catch(ilRegConfirmationLinkExpiredException $exception)
		{
			include_once 'Services/WebServices/SOAP/classes/class.ilSoapClient.php';			
			$soap_client = new ilSoapClient();
			$soap_client->setResponseTimeout(1);
			$soap_client->enableWSDL(true);
			$soap_client->init();
			
			$ilLog->write(__METHOD__.': Triggered soap call (background process) for deletion of inactive user objects with expired confirmation hash values (dual opt in) ...');

			$soap_client->call
			(
				'deleteExpiredDualOptInUserObjects',
				array
				(
					$_COOKIE['PHPSESSID'].'::'.$_COOKIE['ilClientId'], // session id and client id, not used for checking access -> not possible for anonymous
					$exception->getCode() // user id
				)
			);
			
			ilUtil::redirect('./login.php?cmd=force_login&reg_confirmation_msg='.$exception->getMessage()."&lang=".$usr_lang);
		}
		catch(ilRegistrationHashNotFoundException $exception)
		{
			ilUtil::redirect('./login.php?cmd=force_login&reg_confirmation_msg='.$exception->getMessage()."&lang=".$usr_lang);
		}				
	}

	/**
	 * This method enriches the global template with some user interface elements (language selection, headlines, back buttons, ...) for public service views
	 * @param mixed   $a_tmpl The template file as a string of as an array (index 0: template file, index 1: template directory)
	 * @param bool    $a_show_back
	 * @param bool    $a_show_logout
	 */
	public static function initStartUpTemplate($a_tmpl, $a_show_back = false, $a_show_logout = false)
	{
		/**
		 * @var $tpl       ilTemplate
		 * @var $lng       ilLanguage
		 * @var $ilCtrl    ilCtrl
		 * @var $ilSetting ilSetting
		 * @var $ilAccess  ilAccessHandler
		 */
		global $tpl, $lng, $ilCtrl, $ilSetting, $ilAccess;

		// #13574 - basic.js is included with ilTemplate, so jQuery is needed, too
		include_once("./Services/jQuery/classes/class.iljQueryUtil.php");
		iljQueryUtil::initjQuery();

		// framework is needed for language selection
		include_once("./Services/UICore/classes/class.ilUIFramework.php");
		ilUIFramework::init();
		
		$tpl->addBlockfile('CONTENT', 'content', 'tpl.startup_screen.html', 'Services/Init');
		$tpl->setVariable('HEADER_ICON', ilUtil::getImagePath('HeaderIcon.svg'));

		if($a_show_back)
		{
			// #13400
			$param = 'client_id=' . $_COOKIE['ilClientId'] . '&lang=' . $lng->getLangKey();
			
			$tpl->setCurrentBlock('link_item_bl');
			$tpl->setVariable('LINK_TXT', $lng->txt('login_to_ilias'));
			$tpl->setVariable('LINK_URL', 'login.php?cmd=force_login&'.$param);
			$tpl->parseCurrentBlock();

			if($ilSetting->get('pub_section') &&
				$ilAccess->checkAccessOfUser(ANONYMOUS_USER_ID, 'read', '', ROOT_FOLDER_ID))
			{
				$tpl->setVariable('LINK_URL', 'index.php?'.$param);
				$tpl->setVariable('LINK_TXT', $lng->txt('home'));
				$tpl->parseCurrentBlock();
			}
		}
		else if($a_show_logout)
		{
			$tpl->setCurrentBlock('link_item_bl');
			$tpl->setVariable('LINK_TXT', $lng->txt('logout'));
			$tpl->setVariable('LINK_URL', ILIAS_HTTP_PATH . '/logout.php');
			$tpl->parseCurrentBlock();
		}

		if(is_array($a_tmpl))
		{
			$template_file = $a_tmpl[0];
			$template_dir  = $a_tmpl[1];
		}
		else
		{
			$template_file = $a_tmpl;
			$template_dir  = 'Services/Init';
		}

		//Header Title
		include_once("./Modules/SystemFolder/classes/class.ilObjSystemFolder.php");
		$header_top_title = ilObjSystemFolder::_getHeaderTitle();
		if (trim($header_top_title) != "" && $tpl->blockExists("header_top_title"))
		{
			$tpl->setCurrentBlock("header_top_title");
			$tpl->setVariable("TXT_HEADER_TITLE", $header_top_title);
			$tpl->parseCurrentBlock();
		}

		// language selection
		$selection = self::getLanguageSelection();
		if($selection)
		{
			$tpl->setCurrentBlock("lang_select");
			$tpl->setVariable("TXT_LANGSELECT", $lng->txt("language"));
			$tpl->setVariable("LANG_SELECT", $selection);
			$tpl->parseCurrentBlock();
		}

		$tpl->addBlockFile('STARTUP_CONTENT', 'startup_content', $template_file, $template_dir);
	}

	/**
	 * language selection list
	 * @return string ilGroupedList
	 */
	protected static function getLanguageSelection()
	{
		include_once("./Services/MainMenu/classes/class.ilMainMenuGUI.php");
		return ilMainMenuGUI::getLanguageSelection(true);
	}
	// saml-patch: begin
	protected function showSamlLoginForm($page_editor_html)
	{
		/**
		 * @var $lng ilLanguage
		 */
		global $lng;

		require_once 'Services/Saml/classes/class.ilSamlIdp.php';
		require_once 'Services/Saml/classes/class.ilSamlSettings.php';

		if(count(ilSamlIdp::getActiveIdpList()) > 0 && ilSamlSettings::getInstance()->isDisplayedOnLoginPage())
		{
			$tpl = new ilTemplate('tpl.login_form_saml.html', true, true, 'Services/Saml');

			$return = '';
			if(isset($_GET['target']))
			{
				$return = '?returnTo=' . urlencode(ilUtil::stripSlashes($_GET['target']));
			}

			$tpl->setVariable('SAML_SCRIPT_URL', './saml.php' . $return);
			$tpl->setVariable('TXT_LOGIN', $lng->txt('log_in'));
			$tpl->setVariable('TXT_SAML_LOGIN_TXT', $lng->txt('saml_login_form_txt'));
			$tpl->setVariable('TXT_SAML_LOGIN_INFO_TXT', $lng->txt('saml_login_form_info_txt'));

			return $this->substituteLoginPageElements(
				$GLOBALS['tpl'],
				$page_editor_html,
				$tpl->get(),
				'[list-saml-login-form]',
				'SAML_LOGIN_FORM'
			);
		}

		return $page_editor_html;
	}

	protected function doSamlAuthentication()
	{
		$this->getLogger()->debug('Trying apache authentication');

		require_once 'Services/Saml/classes/class.ilAuthFrontendCredentialsSaml.php';
		$credentials = new ilAuthFrontendCredentialsSaml();
		$credentials->initFromRequest();

		require_once 'Services/Authentication/classes/Provider/class.ilAuthProviderFactory.php';
		$provider_factory = new ilAuthProviderFactory();
		$provider = $provider_factory->getProviderByAuthMode($credentials, ilUtil::stripSlashes($_POST['auth_mode']));

		require_once 'Services/Authentication/classes/class.ilAuthStatus.php';
		$status = ilAuthStatus::getInstance();

		require_once 'Services/Authentication/classes/Frontend/class.ilAuthFrontendFactory.php';
		$frontend_factory = new ilAuthFrontendFactory();
		$frontend_factory->setContext(ilAuthFrontendFactory::CONTEXT_STANDARD_FORM);
		$frontend = $frontend_factory->getFrontend(
			$GLOBALS['DIC']['ilAuthSession'],
			$status,
			$credentials,
			array($provider)
		);

		$frontend->authenticate();

		switch($status->getStatus())
		{
			case ilAuthStatus::STATUS_AUTHENTICATED:
				ilLoggerFactory::getLogger('auth')->debug('Authentication successful; Redirecting to starting page.');
				require_once 'Services/Init/classes/class.ilInitialisation.php';
				return ilInitialisation::redirectToStartingPage();

			case ilAuthStatus::STATUS_ACCOUNT_MIGRATION_REQUIRED:
				return $GLOBALS['ilCtrl']->redirect($this, 'showAccountMigration');

			case ilAuthStatus::STATUS_AUTHENTICATION_FAILED:
				ilUtil::sendFailure($status->getTranslatedReason(),true);
				$GLOBALS['ilCtrl']->redirect($this, 'showLoginPage');
				return false;
		}

		ilUtil::sendFailure($this->lng->txt('err_wrong_login'));
		$this->showLoginPage();

		return false;
	}
	// saml-patch: end
}<|MERGE_RESOLUTION|>--- conflicted
+++ resolved
@@ -1500,18 +1500,13 @@
 	*/
 	function showLogout()
 	{
-<<<<<<< HEAD
-		global $tpl, $ilSetting, $ilAuth, $lng, $ilIliasIniFile;
+		global $tpl, $ilSetting, $lng, $ilIliasIniFile;
 		// saml-patch: begin
 		/**
 		 * @var $ilUser ilObjUser
 		 */
 		global $ilUser;
 		// saml-patch: end
-=======
-		global $tpl, $ilSetting, $lng, $ilIliasIniFile;
-		
->>>>>>> 4df2bf05
 		ilSession::setClosingContext(ilSession::SESSION_CLOSE_USER);		
 		$GLOBALS['DIC']['ilAuthSession']->logout();
 		
