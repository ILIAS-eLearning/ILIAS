<?php
/* Copyright (c) 1998-2009 ILIAS open source, Extended GPL, see docs/LICENSE */

use Psr\Http\Message\ServerRequestInterface;
use ILIAS\UICore\PageContentProvider;

/**
* StartUp GUI class. Handles Login and Registration.
*
* @author	Alex Killing <alex.killing@gmx.de>
* @version	$Id$
* @ilCtrl_Calls ilStartUpGUI: ilAccountRegistrationGUI, ilPasswordAssistanceGUI, ilLoginPageGUI, ilDashboardGUI
* @ilCtrl_Calls ilStartUpGUI: ilMembershipOverviewGUI, ilDerivedTasksGUI, ilAccessibilityControlConceptGUI
*
* @ingroup ServicesInit
*/
class ilStartUpGUI implements ilCtrlBaseClassInterface, ilCtrlSecurityInterface
{
    const ACCOUNT_MIGRATION_MIGRATE = 1;
    const ACCOUNT_MIGRATION_NEW = 2;

    /** @var \ilCtrl */
    protected $ctrl;
    protected $lng;

    /**
     * @var \ilLogger | null
     */
    protected $logger;

    /** @var \ilGlobalTemplate */
    protected $mainTemplate;

    /** @var \ilObjUser */
    protected $user;

    /** @var \ilTermsOfServiceDocumentEvaluation */
    protected $termsOfServiceEvaluation;

    /** @var ServerRequestInterface*/
    protected $httpRequest;

    /** @var \ILIAS\DI\Container $dic */
    protected $dic;
    /**
     * ilStartUpGUI constructor.
     * @param \ilObjUser|null              $user
     * @param \ilTermsOfServiceDocumentEvaluation|null
     * @param \ilGlobalTemplate|null       $mainTemplate
     * @param ServerRequestInterface|null $httpRequest
     */
    public function __construct(
        \ilObjUser $user = null,
        \ilTermsOfServiceDocumentEvaluation $termsOfServiceEvaluation = null,
        \ilGlobalTemplate $mainTemplate = null,
        ServerRequestInterface $httpRequest = null
    ) {
        global $DIC;

        $this->dic = $DIC;

        if ($user === null) {
            $user = $DIC->user();
        }
        $this->user = $user;

        if ($termsOfServiceEvaluation === null) {
            $termsOfServiceEvaluation = $DIC['tos.document.evaluator'];
        }
        $this->termsOfServiceEvaluation = $termsOfServiceEvaluation;

        if ($mainTemplate === null) {
            $mainTemplate = $DIC->ui()->mainTemplate();
        }
        $this->mainTemplate = $mainTemplate;

        if ($httpRequest === null) {
            $httpRequest = $DIC->http()->request();
        }
        $this->httpRequest = $httpRequest;

        $this->ctrl = $DIC->ctrl();
        $this->lng = $DIC->language();
        $this->lng->loadLanguageModule('auth');
        $this->logger = ilLoggerFactory::getLogger('init');

        $this->ctrl->saveParameter($this, array("rep_ref_id", "lang", "target", "client_id"));

        $this->user->setLanguage($this->lng->getLangKey());
    }

    /**
     * @inheritDoc
     */
    public function getUnsafeGetCommands() : array
    {
        return [];
    }

    /**
     * @inheritDoc
     */
    public function getSafePostCommands() : array
    {
        return [
            'doStandardAuthentication',
        ];
    }

    /**
     * execute command
     * @see register.php
     */
    public function executeCommand()
    {
        $cmd = $this->ctrl->getCmd("processIndexPHP");
        $next_class = $this->ctrl->getNextClass($this);

        switch ($next_class) {
            case 'ilLoginPageGUI':
                break;

            case "ilaccountregistrationgui":
                require_once("Services/Registration/classes/class.ilAccountRegistrationGUI.php");
                return $this->ctrl->forwardCommand(new ilAccountRegistrationGUI());

            case "ilpasswordassistancegui":
                require_once("Services/Init/classes/class.ilPasswordAssistanceGUI.php");
                return $this->ctrl->forwardCommand(new ilPasswordAssistanceGUI());

            default:
                if (method_exists($this, $cmd)) {
                    return $this->$cmd();
                }
        }

        // because this class now implements ilCtrlSecurityInterface,
        // it may occur that commands are null, therefore I added
        // this as a fallback method.
        return $this->showLoginPageOrStartupPage();
    }

    /**
     * Get logger
     * @return \ilLogger
     */
    public function getLogger()
    {
        return $this->logger;
    }

    /**
     * jump to registration gui
     * @see register.php
     */
    public function jumpToRegistration()
    {
        $this->ctrl->setCmdClass("ilaccountregistrationgui");
        $this->ctrl->setCmd("");
        $this->executeCommand();
    }

    /**
     * jump to password assistance
     * @see pwassist.php
     */
    public function jumpToPasswordAssistance()
    {
        $this->ctrl->setCmdClass("ilpasswordassistancegui");
        $this->ctrl->setCmd("");
        $this->executeCommand();
    }

    /**
     * Show login page or redirect to startup page if user is not authenticated.
     */
    protected function showLoginPageOrStartupPage()
    {

        /**
         * @var ilAuthSession
         */
        $auth_session = $GLOBALS['DIC']['ilAuthSession'];
        $ilAppEventHandler = $GLOBALS['DIC']['ilAppEventHandler'];

        $force_login = false;
        if (isset($_REQUEST['cmd']) &&
            !is_array($_REQUEST['cmd']) &&
            strcmp($_REQUEST['cmd'], 'force_login') === 0
        ) {
            $force_login = true;
        }

        if ($force_login) {
            $this->logger->debug('Force login');
            if ($auth_session->isValid()) {
                $this->logger->debug('Valid session -> logout current user');
                ilSession::setClosingContext(ilSession::SESSION_CLOSE_USER);
                $auth_session->logout();

                $ilAppEventHandler->raise(
                    'Services/Authentication',
                    'afterLogout',
                    array(
                        'username' => $this->user->getLogin()
                    )
                );
            }
            $this->logger->debug('Show login page');
            return $this->showLoginPage();
        }

        /**
         * @var ilAuthSession
         */
        if ($auth_session->isValid()) {
            $this->logger->debug('Valid session -> redirect to starting page');
            return ilInitialisation::redirectToStartingPage();
        }
        $this->logger->debug('No valid session -> show login');
        $this->showLoginPage();
    }


    /**
     * @todo check for forced authentication like ecs, ...
     * Show login page
     * @param \ilPropertyFormGUI|null $form
     */
    protected function showLoginPage(ilPropertyFormGUI $form = null) : void
    {
        global $tpl, $ilSetting;

        $this->getLogger()->debug('Showing login page');

        $extUid = '';
        if (isset($_GET['ext_uid']) && is_string($_GET['ext_uid'])) {
            $extUid = $_GET['ext_uid'];
        }
        $soapPw = '';
        if (isset($_GET['soap_pw']) && is_string($_GET['soap_pw'])) {
            $soapPw = $_GET['soap_pw'];
        }

        $credentials = new ilAuthFrontendCredentialsSoap($GLOBALS['DIC']->http()->request(), $this->ctrl, $ilSetting);
        $credentials->setUsername(ilUtil::stripSlashes($extUid));
        $credentials->setPassword(ilUtil::stripSlashes($soapPw));
        $credentials->tryAuthenticationOnLoginPage();

<<<<<<< HEAD
        // try apache auth
        include_once './Services/Authentication/classes/Frontend/class.ilAuthFrontendCredentialsApache.php';
=======
>>>>>>> 3892918e
        $frontend = new ilAuthFrontendCredentialsApache($this->httpRequest, $this->ctrl);
        $frontend->tryAuthenticationOnLoginPage();

        $tpl = self::initStartUpTemplate("tpl.login.html");

        $this->mainTemplate->addCss(ilObjStyleSheet::getContentStylePath(0));
        $this->mainTemplate->addCss(ilObjStyleSheet::getSyntaxStylePath());

        $page_editor_html = $this->getLoginPageEditorHTML();
        $page_editor_html = $this->showOpenIdConnectLoginForm($page_editor_html);
        $page_editor_html = $this->showLoginInformation($page_editor_html, $tpl);
        $page_editor_html = $this->showLoginForm($page_editor_html, $form);
        $page_editor_html = $this->showCASLoginForm($page_editor_html);
        $page_editor_html = $this->showShibbolethLoginForm($page_editor_html);
        $page_editor_html = $this->showSamlLoginForm($page_editor_html);
        $page_editor_html = $this->showRegistrationLinks($page_editor_html);
        $page_editor_html = $this->showTermsOfServiceLink($page_editor_html);
        $page_editor_html = $this->purgePlaceholders($page_editor_html);

        // check expired session and send message
        if ($GLOBALS['DIC']['ilAuthSession']->isExpired()) {
            ilUtil::sendFailure($GLOBALS['lng']->txt('auth_err_expired'));
        }

        if ($page_editor_html !== '') {
            $tpl->setVariable('LPE', $page_editor_html);
        }

        $tosWithdrawalGui = new ilTermsOfServiceWithdrawalGUIHelper($this->user);
        $tosWithdrawalGui->setWithdrawalInfoForLoginScreen($this->httpRequest);

        self::printToGlobalTemplate($tpl);
    }


    public static function printToGlobalTemplate($tpl)
    {
        global $DIC;
        $gtpl = $DIC['tpl'];
        $gtpl->setContent($tpl->get());
        $gtpl->printToStdout("DEFAULT", false, true);
    }

    protected function showCodeForm($a_username = null, $a_form = null)
    {
        global $tpl, $lng;

        self::initStartUpTemplate("tpl.login_reactivate_code.html");

        ilUtil::sendFailure($lng->txt("time_limit_reached"));

        if (!$a_form) {
            $a_form = $this->initCodeForm($a_username);
        }

        $tpl->setVariable("FORM", $a_form->getHTML());
        $tpl->printToStdout("DEFAULT", false);
    }

    protected function initCodeForm($a_username)
    {
        global $lng, $ilCtrl;

        $lng->loadLanguageModule("auth");

        include_once 'Services/Form/classes/class.ilPropertyFormGUI.php';

        $form = new ilPropertyFormGUI();
        $form->setFormAction($ilCtrl->getFormAction($this, 'showcodeform'));
        $form->setTitle($lng->txt('auth_account_code_title'));

        $count = new ilTextInputGUI($lng->txt('auth_account_code'), 'code');
        $count->setRequired(true);
        $count->setInfo($lng->txt('auth_account_code_info'));
        $form->addItem($count);

        // #11658
        $uname = new ilHiddenInputGUI("uname");
        $uname->setValue($a_username);
        $form->addItem($uname);

        $form->addCommandButton('processCode', $lng->txt('send'));

        return $form;
    }

    /**
     * @todo has to be refactored.
     * @global ilLanguage $lng
     * @global type $ilAuth
     * @global type $ilCtrl
     * @return boolean
     */
    protected function processCode()
    {
        global $lng, $ilAuth, $ilCtrl;

        $uname = $_POST["uname"];

        $form = $this->initCodeForm($uname);
        if ($uname && $form->checkInput()) {
            $code = $form->getInput("code");

            include_once "Services/User/classes/class.ilAccountCode.php";
            if (ilAccountCode::isUnusedCode($code)) {
                $valid_until = ilAccountCode::getCodeValidUntil($code);

                if (!$user_id = ilObjUser::_lookupId($uname)) {
                    $this->showLoginPage();
                    return false;
                }

                $invalid_code = false;
                $user = new ilObjUser($user_id);

                if ($valid_until === "0") {
                    $user->setTimeLimitUnlimited(true);
                } else {
                    if (is_numeric($valid_until)) {
                        $valid_until = strtotime("+" . $valid_until . "days");
                    } else {
                        $valid_until = explode("-", $valid_until);
                        $valid_until = mktime(
                            23,
                            59,
                            59,
                            $valid_until[1],
                            $valid_until[2],
                            $valid_until[0]
                        );
                        if ($valid_until < time()) {
                            $invalid_code = true;
                        }
                    }

                    if (!$invalid_code) {
                        $user->setTimeLimitUnlimited(false);
                        $user->setTimeLimitUntil($valid_until);
                    }
                }

                if (!$invalid_code) {
                    $user->setActive(true);

                    ilAccountCode::useCode($code);

                    // apply registration code role assignments
                    ilAccountCode::applyRoleAssignments($user, $code);

                    // apply registration code time limits
                    ilAccountCode::applyAccessLimits($user, $code);

                    $user->update();

                    $ilCtrl->setParameter($this, "cu", 1);
                    $GLOBALS['DIC']->language()->loadLanguageModule('auth');
                    ilUtil::sendSuccess($GLOBALS['DIC']->language()->txt('auth_activation_code_success'), true);
                    $ilCtrl->redirect($this, "showLoginPage");
                }
            }

            $lng->loadLanguageModule("user");
            $field = $form->getItemByPostVar("code");
            $field->setAlert($lng->txt("user_account_code_not_valid"));
        }

        $form->setValuesByPost();
        $this->showCodeForm($uname, $form);
    }


    /**
     * Initialize the standard
     * @return \ilPropertyFormGUI
     */
    protected function initStandardLoginForm()
    {
        include_once 'Services/Form/classes/class.ilPropertyFormGUI.php';
        $form = new ilPropertyFormGUI();
        $form->setFormAction($this->ctrl->getFormAction($this, 'doStandardAuthentication'));
        $form->setName("formlogin");
        $form->setShowTopButtons(false);
        $form->setTitle($this->lng->txt("login_to_ilias"));

        include_once './Services/Authentication/classes/class.ilAuthModeDetermination.php';
        $det = ilAuthModeDetermination::_getInstance();
        if (ilAuthUtils::_hasMultipleAuthenticationMethods() and $det->isManualSelection()) {
            $visible_auth_methods = array();
            $radg = new ilRadioGroupInputGUI($this->lng->txt("auth_selection"), "auth_mode");
            foreach (ilAuthUtils::_getMultipleAuthModeOptions($this->lng) as $key => $option) {
                if (isset($option['hide_in_ui']) && $option['hide_in_ui']) {
                    continue;
                }

                $op1 = new ilRadioOption($option['txt'], $key);
                $radg->addOption($op1);
                if (isset($option['checked'])) {
                    $radg->setValue($key);
                }
                $visible_auth_methods[] = $op1;
            }

            if (count($visible_auth_methods) == 1) {
                $first_auth_method = current($visible_auth_methods);
                $hidden_auth_method = new ilHiddenInputGUI("auth_mode");
                $hidden_auth_method->setValue($first_auth_method->getValue());
                $form->addItem($hidden_auth_method);
            } else {
                $form->addItem($radg);
            }
        }

        $ti = new ilTextInputGUI($this->lng->txt("username"), "username");
        $ti->setSize(20);
        $ti->setRequired(true);
        $form->addItem($ti);

        $pi = new ilPasswordInputGUI($this->lng->txt("password"), "password");
        $pi->setUseStripSlashes(false);
        $pi->setRetype(false);
        $pi->setSkipSyntaxCheck(true);
        $pi->setSize(20);
        $pi->setDisableHtmlAutoComplete(false);
        $pi->setRequired(true);
        $form->addItem($pi);

        require_once 'Services/Captcha/classes/class.ilCaptchaUtil.php';
        if (ilCaptchaUtil::isActiveForLogin()) {
            require_once 'Services/Captcha/classes/class.ilCaptchaInputGUI.php';
            $captcha = new ilCaptchaInputGUI($this->lng->txt('captcha_code'), 'captcha_code');
            $captcha->setRequired(true);
            $form->addItem($captcha);
        }

        $form->addCommandButton("doStandardAuthentication", $this->lng->txt("log_in"));

        return $form;
    }

    /**
     * Trying shibboleth authentication
     */
    protected function doShibbolethAuthentication()
    {
        $this->getLogger()->debug('Trying shibboleth authentication');

        include_once './Services/AuthShibboleth/classes/class.ilAuthFrontendCredentialsShibboleth.php';
        $credentials = new ilAuthFrontendCredentialsShibboleth();
        $credentials->initFromRequest();

        include_once './Services/Authentication/classes/Provider/class.ilAuthProviderFactory.php';
        $provider_factory = new ilAuthProviderFactory();
        $provider = $provider_factory->getProviderByAuthMode($credentials, AUTH_SHIBBOLETH);

        include_once './Services/Authentication/classes/class.ilAuthStatus.php';
        $status = ilAuthStatus::getInstance();

        include_once './Services/Authentication/classes/Frontend/class.ilAuthFrontendFactory.php';
        $frontend_factory = new ilAuthFrontendFactory();
        $frontend_factory->setContext(ilAuthFrontendFactory::CONTEXT_STANDARD_FORM);
        $frontend = $frontend_factory->getFrontend(
            $GLOBALS['DIC']['ilAuthSession'],
            $status,
            $credentials,
            array($provider)
        );

        $frontend->authenticate();

        switch ($status->getStatus()) {
            case ilAuthStatus::STATUS_AUTHENTICATED:
                ilLoggerFactory::getLogger('auth')->debug('Authentication successful; Redirecting to starting page.');
                include_once './Services/Init/classes/class.ilInitialisation.php';
                ilInitialisation::redirectToStartingPage();
                return;

            case ilAuthStatus::STATUS_ACCOUNT_MIGRATION_REQUIRED:
                return $GLOBALS['ilCtrl']->redirect($this, 'showAccountMigration');

            case ilAuthStatus::STATUS_AUTHENTICATION_FAILED:
                ilUtil::sendFailure($status->getTranslatedReason(), true);
                $GLOBALS['ilCtrl']->redirect($this, 'showLoginPage');
                return false;
        }

        ilUtil::sendFailure($this->lng->txt('err_wrong_login'));
        $this->showLoginPage();
        return false;
    }

    /**
     * Try CAS auth
     */
    protected function doCasAuthentication()
    {
        global $DIC;

        $this->getLogger()->debug('Trying cas authentication');

        include_once './Services/CAS/classes/class.ilAuthFrontendCredentialsCAS.php';
        $credentials = new ilAuthFrontendCredentialsCAS();

        include_once './Services/Authentication/classes/Provider/class.ilAuthProviderFactory.php';
        $provider_factory = new ilAuthProviderFactory();
        $provider = $provider_factory->getProviderByAuthMode($credentials, AUTH_CAS);

        include_once './Services/Authentication/classes/class.ilAuthStatus.php';
        $status = ilAuthStatus::getInstance();

        include_once './Services/Authentication/classes/Frontend/class.ilAuthFrontendFactory.php';
        $frontend_factory = new ilAuthFrontendFactory();
        $frontend_factory->setContext(ilAuthFrontendFactory::CONTEXT_STANDARD_FORM);
        $frontend = $frontend_factory->getFrontend(
            $GLOBALS['DIC']['ilAuthSession'],
            $status,
            $credentials,
            array($provider)
        );

        $frontend->authenticate();
        switch ($status->getStatus()) {
            case ilAuthStatus::STATUS_AUTHENTICATED:
                $this->getLogger()->debug('Authentication successful.');
                ilInitialisation::redirectToStartingPage();
                break;

            case ilAuthStatus::STATUS_AUTHENTICATION_FAILED:
            default:
                ilUtil::sendFailure($DIC->language()->txt($status->getReason()));
                $this->showLoginPage();
                return false;
        }
    }

    /**
     * Handle lti requests
     */
    protected function doLTIAuthentication()
    {
        $this->getLogger()->debug('Trying lti authentication');

        $credentials = new ilAuthFrontendCredentialsLTI();
        $credentials->initFromRequest();

        $provider_factory = new ilAuthProviderFactory();
        $provider = $provider_factory->getProviderByAuthMode($credentials, AUTH_PROVIDER_LTI);

        $status = ilAuthStatus::getInstance();

        $frontend_factory = new ilAuthFrontendFactory();
        $frontend_factory->setContext(ilAuthFrontendFactory::CONTEXT_STANDARD_FORM);
        $frontend = $frontend_factory->getFrontend(
            $GLOBALS['DIC']['ilAuthSession'],
            $status,
            $credentials,
            array($provider)
        );

        $frontend->authenticate();

        switch ($status->getStatus()) {
            case ilAuthStatus::STATUS_AUTHENTICATED:
                ilLoggerFactory::getLogger('auth')->debug('Authentication successful; Redirecting to starting page.');
                ilInitialisation::redirectToStartingPage();
                return;

            case ilAuthStatus::STATUS_ACCOUNT_MIGRATION_REQUIRED:
                return $GLOBALS['ilCtrl']->redirect($this, 'showAccountMigration');

            case ilAuthStatus::STATUS_AUTHENTICATION_FAILED:
                ilUtil::sendFailure($GLOBALS['lng']->txt($status->getReason()), true);
                $GLOBALS['ilCtrl']->redirect($this, 'showLoginPage');
                return false;
        }

        ilUtil::sendFailure($this->lng->txt('err_wrong_login'));
        $this->showLoginPage();
        return false;
    }


    /**
     * Try apache auth
     */
    protected function doApacheAuthentication()
    {
        $this->getLogger()->debug('Trying apache authentication');

        $credentials = new \ilAuthFrontendCredentialsApache($this->httpRequest, $this->ctrl);
        $credentials->initFromRequest();

        $provider_factory = new \ilAuthProviderFactory();
        $provider = $provider_factory->getProviderByAuthMode($credentials, AUTH_APACHE);

        $status = \ilAuthStatus::getInstance();

        $frontend_factory = new \ilAuthFrontendFactory();
        $frontend_factory->setContext(\ilAuthFrontendFactory::CONTEXT_STANDARD_FORM);
        $frontend = $frontend_factory->getFrontend(
            $GLOBALS['DIC']['ilAuthSession'],
            $status,
            $credentials,
            array($provider)
        );

        $frontend->authenticate();

        switch ($status->getStatus()) {
            case \ilAuthStatus::STATUS_AUTHENTICATED:
                if ($credentials->hasValidTargetUrl()) {
                    \ilLoggerFactory::getLogger('auth')->debug(sprintf(
                        'Authentication successful. Redirecting to starting page: %s',
                        $credentials->getTargetUrl()
                    ));
                    $this->ctrl->redirectToURL($credentials->getTargetUrl());
                } else {
                    \ilLoggerFactory::getLogger('auth')->debug(
                        'Authentication successful, but no valid target URL given. Redirecting to default starting page.'
                    );
                    \ilInitialisation::redirectToStartingPage();
                }
                break;

            case \ilAuthStatus::STATUS_ACCOUNT_MIGRATION_REQUIRED:
                $this->ctrl->redirect($this, 'showAccountMigration');
                break;

            case \ilAuthStatus::STATUS_AUTHENTICATION_FAILED:
                \ilUtil::sendFailure($status->getTranslatedReason(), true);
                $this->ctrl->redirectToURL(\ilUtil::appendUrlParameterString(
                    $this->ctrl->getLinkTarget($this, 'showLoginPage', '', false, false),
                    'passed_sso=1'
                ));
                break;
        }

        \ilUtil::sendFailure($this->lng->txt('err_wrong_login'));
        $this->showLoginPage();
        return false;
    }

    /**
     * Check form input; authenticate user
     */
    protected function doStandardAuthentication()
    {
        $form = $this->initStandardLoginForm();
        if ($form->checkInput()) {
            $this->getLogger()->debug('Trying to authenticate user.');

            include_once './Services/Authentication/classes/Frontend/class.ilAuthFrontendCredentials.php';
            $credentials = new ilAuthFrontendCredentials();
            $credentials->setUsername($form->getInput('username'));
            $credentials->setPassword($form->getInput('password'));
            $credentials->setCaptchaCode($form->getInput('captcha_code'));

            // set chosen auth mode
            include_once './Services/Authentication/classes/class.ilAuthModeDetermination.php';
            $det = ilAuthModeDetermination::_getInstance();
            if (ilAuthUtils::_hasMultipleAuthenticationMethods() and $det->isManualSelection()) {
                $credentials->setAuthMode($form->getInput('auth_mode'));
            }

            include_once './Services/Authentication/classes/Provider/class.ilAuthProviderFactory.php';
            $provider_factory = new ilAuthProviderFactory();
            $providers = $provider_factory->getProviders($credentials);

            include_once './Services/Authentication/classes/class.ilAuthStatus.php';
            $status = ilAuthStatus::getInstance();

            include_once './Services/Authentication/classes/Frontend/class.ilAuthFrontendFactory.php';
            $frontend_factory = new ilAuthFrontendFactory();
            $frontend_factory->setContext(ilAuthFrontendFactory::CONTEXT_STANDARD_FORM);
            $frontend = $frontend_factory->getFrontend(
                $GLOBALS['DIC']['ilAuthSession'],
                $status,
                $credentials,
                $providers
            );

            $frontend->authenticate();

            switch ($status->getStatus()) {
                case ilAuthStatus::STATUS_AUTHENTICATED:
                    ilLoggerFactory::getLogger('auth')->debug('Authentication successful; Redirecting to starting page.');
                    include_once './Services/Init/classes/class.ilInitialisation.php';
                    ilInitialisation::redirectToStartingPage();
                    return;

                case ilAuthStatus::STATUS_CODE_ACTIVATION_REQUIRED:
                    $uname = ilObjUser::_lookupLogin($status->getAuthenticatedUserId());
                    return $this->showLoginPage($this->initCodeForm($uname));

                case ilAuthStatus::STATUS_ACCOUNT_MIGRATION_REQUIRED:
                    return $GLOBALS['ilCtrl']->redirect($this, 'showAccountMigration');

                case ilAuthStatus::STATUS_AUTHENTICATION_FAILED:
                    ilUtil::sendFailure($status->getTranslatedReason());
                    return $this->showLoginPage($form);
            }
        }
        ilUtil::sendFailure($this->lng->txt('err_wrong_login'));
        $this->showLoginPage($form);
        return false;
    }





    /**
     * Show login form
     * @global ilSetting $ilSetting
     * @param string $page_editor_html
     */
    protected function showLoginForm($page_editor_html, ilPropertyFormGUI $form = null)
    {
        global $ilSetting,$lng,$tpl;

        // @todo move this to auth utils.
        // login via ILIAS (this also includes radius and ldap)
        // If local authentication is enabled for shibboleth users, we
        // display the login form for ILIAS here.
        if (($ilSetting->get("auth_mode") != AUTH_SHIBBOLETH ||
            $ilSetting->get("shib_auth_allow_local")) &&
            $ilSetting->get("auth_mode") != AUTH_CAS) {
            if (!$form instanceof ilPropertyFormGUI) {
                $form = $this->initStandardLoginForm();
            }

            return $this->substituteLoginPageElements(
                $tpl,
                $page_editor_html,
                $form->getHTML(),
                '[list-login-form]',
                'LOGIN_FORM'
            );
        }
        return $page_editor_html;
    }

    /**
     * Show login information
     * @param string $page_editor_html
     * @return string $page_editor_html
     */
    protected function showLoginInformation($page_editor_html, $tpl)
    {
        global $lng;

        if (strlen($page_editor_html)) {
            // page editor active return
            return $page_editor_html;
        }

        $loginSettings = new ilSetting("login_settings");
        $information = $loginSettings->get("login_message_" . $lng->getLangKey());

        if (strlen(trim($information))) {
            $tpl->setVariable("TXT_LOGIN_INFORMATION", $information);
        }
        return $page_editor_html;
    }

    /**
     * Show cas login
     * @global ilSetting $ilSetting
     * @param string $page_editor_html
     * @return string $page_editor_html
     */
    protected function showCASLoginForm($page_editor_html)
    {
        global $ilSetting, $lng;


        // cas login link
        if ($ilSetting->get("cas_active")) {
            $tpl = new ilTemplate('tpl.login_form_cas.html', true, true, 'Services/Init');
            $tpl->setVariable("TXT_CAS_LOGIN", $lng->txt("login_to_ilias_via_cas"));
            $tpl->setVariable("TXT_CAS_LOGIN_BUTTON", ilUtil::getImagePath("cas_login_button.png"));
            $tpl->setVariable("TXT_CAS_LOGIN_INSTRUCTIONS", $ilSetting->get("cas_login_instructions"));
            $this->ctrl->setParameter($this, "forceCASLogin", "1");
            $tpl->setVariable("TARGET_CAS_LOGIN", $this->ctrl->getLinkTarget($this, "doCasAuthentication"));
            $this->ctrl->setParameter($this, "forceCASLogin", "");

            return $this->substituteLoginPageElements(
                $GLOBALS['tpl'],
                $page_editor_html,
                $tpl->get(),
                '[list-cas-login-form]',
                'CAS_LOGIN_FORM'
            );
        }
        return $page_editor_html;
    }

    /**
     * Show shibboleth login form
     * @param string $page_editor_html
     * @return string $page_editor_html
     */
    protected function showShibbolethLoginForm($page_editor_html)
    {
        global $ilSetting, $lng;

        // Refactoring with ilFormPropertyGUI
        // [...]

        // shibboleth login link
        if ($ilSetting->get("shib_active")) {
            $tpl = new ilTemplate('tpl.login_form_shibboleth.html', true, true, 'Services/Init');

            $tpl->setVariable('SHIB_FORMACTION', './shib_login.php'); // Bugfix http://ilias.de/mantis/view.php?id=10662 {$tpl->setVariable('SHIB_FORMACTION', $this->ctrl->getFormAction($this));}

            if ($ilSetting->get("shib_hos_type") == 'external_wayf') {
                $tpl->setCurrentBlock("shibboleth_login");
                $tpl->setVariable("TXT_SHIB_LOGIN", $lng->txt("login_to_ilias_via_shibboleth"));
                $tpl->setVariable("IL_TARGET", $_GET["target"]);
                $tpl->setVariable("TXT_SHIB_FEDERATION_NAME", $ilSetting->get("shib_federation_name"));
                $tpl->setVariable("TXT_SHIB_LOGIN_BUTTON", $ilSetting->get("shib_login_button"));
                $tpl->setVariable("TXT_SHIB_LOGIN_INSTRUCTIONS", sprintf($lng->txt("shib_general_login_instructions"), $ilSetting->get("shib_federation_name")) . ' <a href="mailto:' . $ilSetting->get("admin_email") . '">ILIAS ' . $lng->txt("administrator") . '</a>.');
                $tpl->setVariable("TXT_SHIB_CUSTOM_LOGIN_INSTRUCTIONS", $ilSetting->get("shib_login_instructions"));
                $tpl->parseCurrentBlock();
            } elseif ($ilSetting->get("shib_hos_type") == 'embedded_wayf') {
                $tpl->setCurrentBlock("shibboleth_custom_login");
                $customInstructions = stripslashes($ilSetting->get("shib_login_instructions"));
                $tpl->setVariable("TXT_SHIB_CUSTOM_LOGIN_INSTRUCTIONS", $customInstructions);
                $tpl->parseCurrentBlock();
            } else {
                $tpl->setCurrentBlock("shibboleth_wayf_login");
                $tpl->setVariable("TXT_SHIB_LOGIN", $lng->txt("login_to_ilias_via_shibboleth"));
                $tpl->setVariable("TXT_SHIB_FEDERATION_NAME", $ilSetting->get("shib_federation_name"));
                $tpl->setVariable("TXT_SELECT_HOME_ORGANIZATION", sprintf($lng->txt("shib_select_home_organization"), $ilSetting->get("shib_federation_name")));
                $tpl->setVariable("TXT_CONTINUE", $lng->txt("btn_next"));
                $tpl->setVariable("TXT_SHIB_HOME_ORGANIZATION", $lng->txt("shib_home_organization"));
                $tpl->setVariable("TXT_SHIB_LOGIN_INSTRUCTIONS", $lng->txt("shib_general_wayf_login_instructions") . ' <a href="mailto:' . $ilSetting->get("admin_email") . '">ILIAS ' . $lng->txt("administrator") . '</a>.');
                $tpl->setVariable("TXT_SHIB_CUSTOM_LOGIN_INSTRUCTIONS", $ilSetting->get("shib_login_instructions"));

                require_once "./Services/AuthShibboleth/classes/class.ilShibbolethWAYF.php";
                $WAYF = new ShibWAYF();

                $tpl->setVariable("TXT_SHIB_INVALID_SELECTION", $WAYF->showNotice());
                $tpl->setVariable("SHIB_IDP_LIST", $WAYF->generateSelection());
                $tpl->setVariable("ILW_TARGET", $_GET["target"]);
                $tpl->parseCurrentBlock();
            }

            return $this->substituteLoginPageElements($GLOBALS['tpl'], $page_editor_html, $tpl->get(), '[list-shibboleth-login-form]', 'SHIB_LOGIN_FORM');
        }

        return $page_editor_html;
    }


    /**
     * Substitute login page elements
     * @param ilTemplate $tpl
     * @param string $page_editor_html
     * @param string $element_html
     * @param string $placeholder
     * @param string $fallback_tplvar
     * return string $page_editor_html
     */
    protected function substituteLoginPageElements($tpl, $page_editor_html, $element_html, $placeholder, $fallback_tplvar)
    {
        if (!strlen($page_editor_html)) {
            $tpl->setVariable($fallback_tplvar, $element_html);
            return $page_editor_html;
        }
        // Try to replace placeholders
        if (!stristr($page_editor_html, $placeholder)) {
            $tpl->setVariable($fallback_tplvar, $element_html);
            return $page_editor_html;
        }
        return str_replace($placeholder, $element_html, $page_editor_html);
    }

    /**
     * Get HTML of ILIAS login page editor
     * @return string html
     */
    protected function getLoginPageEditorHTML()
    {
        global $lng, $tpl;

        include_once './Services/Authentication/classes/class.ilAuthLoginPageEditorSettings.php';
        $lpe = ilAuthLoginPageEditorSettings::getInstance();
        $active_lang = $lpe->getIliasEditorLanguage($lng->getLangKey());

        if (!$active_lang) {
            return '';
        }

        // if page does not exist, return nothing
        include_once './Services/COPage/classes/class.ilPageUtil.php';
        if (!ilPageUtil::_existsAndNotEmpty('auth', ilLanguage::lookupId($active_lang))) {
            return '';
        }

        // get page object
        $page_gui = new ilLoginPageGUI(ilLanguage::lookupId($active_lang));

        include_once("./Services/Style/Content/classes/class.ilObjStyleSheet.php");
        $page_gui->setStyleId(0, 'auth');

        $page_gui->setPresentationTitle("");
        $page_gui->setTemplateOutput(false);
        $page_gui->setHeader("");
        $ret = $page_gui->showPage();

        return $ret;
    }

    /**
     * Show registration, password forgotten, client slection links
     * @global ilLanguage $lng
     * @global ilSetting $ilSetting
     * @global <type> $ilIliasIniFile
     * @param string $page_editor_html
     * @return string
     */
    protected function showRegistrationLinks($page_editor_html)
    {
        global $lng, $ilSetting, $ilIliasIniFile, $ilAccess;

        $rtpl = new ilTemplate('tpl.login_registration_links.html', true, true, 'Services/Init');

        // allow new registrations?
        include_once 'Services/Registration/classes/class.ilRegistrationSettings.php';
        if (ilRegistrationSettings::_lookupRegistrationType() != IL_REG_DISABLED) {
            $rtpl->setCurrentBlock("new_registration");
            $rtpl->setVariable("REGISTER", $lng->txt("registration"));
            $rtpl->setVariable(
                "CMD_REGISTER",
                $this->ctrl->getLinkTargetByClass("ilaccountregistrationgui", "")
            );
            $rtpl->parseCurrentBlock();
        }
        // allow password assistance? Surpress option if Authmode is not local database
        if ($ilSetting->get("password_assistance")) {
            $rtpl->setCurrentBlock("password_assistance");
            $rtpl->setVariable("FORGOT_PASSWORD", $lng->txt("forgot_password"));
            $rtpl->setVariable("FORGOT_USERNAME", $lng->txt("forgot_username"));
            $rtpl->setVariable(
                "CMD_FORGOT_PASSWORD",
                $this->ctrl->getLinkTargetByClass("ilpasswordassistancegui", "")
            );
            $rtpl->setVariable(
                "CMD_FORGOT_USERNAME",
                $this->ctrl->getLinkTargetByClass("ilpasswordassistancegui", "showUsernameAssistanceForm")
            );
            $rtpl->setVariable("LANG_ID", $lng->getLangKey());
            $rtpl->parseCurrentBlock();
        }

        if (ilPublicSectionSettings::getInstance()->isEnabledForDomain($_SERVER['SERVER_NAME']) &&
            $ilAccess->checkAccessOfUser(ANONYMOUS_USER_ID, "read", "", ROOT_FOLDER_ID)) {
            $rtpl->setCurrentBlock("homelink");
            $rtpl->setVariable("CLIENT_ID", "?client_id=" . $_COOKIE["ilClientId"] . "&lang=" . $lng->getLangKey());
            $rtpl->setVariable("TXT_HOME", $lng->txt("home"));
            $rtpl->parseCurrentBlock();
        }

        if ($ilIliasIniFile->readVariable("clients", "list")) {
            $rtpl->setCurrentBlock("client_list");
            $rtpl->setVariable("TXT_CLIENT_LIST", $lng->txt("to_client_list"));
            $rtpl->setVariable("CMD_CLIENT_LIST", $this->ctrl->getLinkTarget($this, "showClientList"));
            $rtpl->parseCurrentBlock();
        }

        return $this->substituteLoginPageElements(
            $GLOBALS['tpl'],
            $page_editor_html,
            $rtpl->get(),
            '[list-registration-link]',
            'REG_PWD_CLIENT_LINKS'
        );
    }

    /**
     * Show terms of service link
     * @param string $page_editor_html
     * @return string
     */
    protected function showTermsOfServiceLink(string $page_editor_html) : string
    {
        if (!$this->user->getId()) {
            $this->user->setId(ANONYMOUS_USER_ID);
        }

        $helper = new ilTermsOfServiceHelper();
        if ($helper->isGloballyEnabled() && $this->termsOfServiceEvaluation->hasDocument()) {
            $utpl = new ilTemplate('tpl.login_terms_of_service_link.html', true, true, 'Services/Init');
            $utpl->setVariable('TXT_TERMS_OF_SERVICE', $this->lng->txt('usr_agreement'));
            $utpl->setVariable('LINK_TERMS_OF_SERVICE', $this->ctrl->getLinkTarget($this, 'showTermsOfService'));

            return $this->substituteLoginPageElements(
                $GLOBALS['tpl'],
                $page_editor_html,
                $utpl->get(),
                '[list-user-agreement]',
                'USER_AGREEMENT'
            );
        }

        return $this->substituteLoginPageElements(
            $GLOBALS['tpl'],
            $page_editor_html,
            '',
            '[list-user-agreement]',
            'USER_AGREEMENT'
        );
    }

    /**
     * Purge page editor html from unused placeholders
     * @param string $page_editor_html
     * @return string
     */
    protected function purgePlaceholders($page_editor_html)
    {
        return str_replace(
            array(
                '[list-language-selection] ',
                '[list-registration-link]',
                '[list-user-agreement]',
                '[list-login-form]',
                '[list-cas-login-form]',
                '[list-shibboleth-login-form]'
            ),
            array('','','','','','',''),
            $page_editor_html
        );
    }

    /**
     * Show account migration screen
     * @param string $message
     */
    public function showAccountMigration(string $message = '') : void
    {
        $tpl = self::initStartUpTemplate('tpl.login_account_migration.html');

        $form = new ilPropertyFormGUI();
        $form->setFormAction($this->ctrl->getFormAction($this, 'migrateAccount'));

        $form->setTitle($this->lng->txt('auth_account_migration'));
        $form->addCommandButton('migrateAccount', $this->lng->txt('save'));
        $form->addCommandButton('showLogin', $this->lng->txt('cancel'));

        $rad = new ilRadioGroupInputGUI($this->lng->txt('auth_account_migration_name'), 'account_migration');
        $rad->setValue(1);

        $keep = new ilRadioOption(
            $this->lng->txt('auth_account_migration_keep'),
            static::ACCOUNT_MIGRATION_MIGRATE,
            $this->lng->txt('auth_info_migrate')
        );
        $user = new ilTextInputGUI($this->lng->txt('login'), 'mig_username');
        $user->setRequired(true);
        $user->setValue(ilUtil::prepareFormOutput(
            (string) ($this->httpRequest->getParsedBody()['mig_username'] ?? '')
        ));
        $user->setSize(32);
        $user->setMaxLength(128);
        $keep->addSubItem($user);

        $pass = new ilPasswordInputGUI($this->lng->txt('password'), 'mig_password');
        $pass->setRetype(false);
        $pass->setRequired(true);
        $pass->setValue(ilUtil::prepareFormOutput(
            (string) ($this->httpRequest->getParsedBody()['mig_password'] ?? '')
        ));
        $pass->setSize(12);
        $pass->setMaxLength(128);
        $keep->addSubItem($pass);
        $rad->addOption($keep);

        $new = new ilRadioOption(
            $this->lng->txt('auth_account_migration_new'),
            static::ACCOUNT_MIGRATION_NEW,
            $this->lng->txt('auth_info_add')
        );
        $rad->addOption($new);

        $form->addItem($rad);

        $tpl->setVariable('MIG_FORM', $form->getHTML());

        if (strlen($message)) {
            ilUtil::sendFailure($message);
        }

        self::printToGlobalTemplate($tpl);
    }

    /**
     * Migrate Account
     * @return bool
     */
    protected function migrateAccount() : bool
    {
        if (!isset($this->httpRequest->getParsedBody()['account_migration'])) {
            $this->showAccountMigration(
                $this->lng->txt('select_one')
            );
            return false;
        }

        if (
            ((int) $this->httpRequest->getParsedBody()['account_migration'] === self::ACCOUNT_MIGRATION_MIGRATE) &&
            (
                !isset($this->httpRequest->getParsedBody()['mig_username']) ||
                !is_string($this->httpRequest->getParsedBody()['mig_username']) ||
                0 === strlen($this->httpRequest->getParsedBody()['mig_username']) ||
                !isset($this->httpRequest->getParsedBody()['mig_password']) ||
                !is_string($this->httpRequest->getParsedBody()['mig_password'])
            )
        ) {
            $this->showAccountMigration(
                $this->lng->txt('err_wrong_login')
            );
            return false;
        }

        if ((int) $this->httpRequest->getParsedBody()['account_migration'] == self::ACCOUNT_MIGRATION_MIGRATE) {
            return $this->doMigration();
        } elseif ((int) $this->httpRequest->getParsedBody()['account_migration'] == static::ACCOUNT_MIGRATION_NEW) {
            return $this->doMigrationNewAccount();
        }
    }

    /**
     * @return bool
     */
    protected function doMigrationNewAccount() : bool
    {
        $credentials = new ilAuthFrontendCredentials();
        $credentials->setUsername(ilSession::get(ilAuthFrontend::MIG_EXTERNAL_ACCOUNT));

        $provider_factory = new ilAuthProviderFactory();
        $provider = $provider_factory->getProviderByAuthMode($credentials, ilSession::get(ilAuthFrontend::MIG_TRIGGER_AUTHMODE));

        $this->logger->debug('Using provider: ' . get_class($provider) . ' for further processing.');

        $status = ilAuthStatus::getInstance();

        $frontend_factory = new ilAuthFrontendFactory();
        $frontend_factory->setContext(ilAuthFrontendFactory::CONTEXT_STANDARD_FORM);
        $frontend = $frontend_factory->getFrontend(
            $GLOBALS['DIC']['ilAuthSession'],
            $status,
            $credentials,
            [$provider]
        );

        if ($frontend->migrateAccountNew()) {
            ilInitialisation::redirectToStartingPage();
        }

        ilUtil::sendFailure($this->lng->txt('err_wrong_login'));
        $this->ctrl->redirect($this, 'showAccountMigration');

        return true;
    }

    /**
     * @return bool
     */
    protected function doMigration() : bool
    {
        $this->logger->debug('Starting account migration for user: ' . (string) ilSession::get('mig_ext_account'));

        $credentials = new ilAuthFrontendCredentials();
        $credentials->setUsername((string) $_POST['mig_username']);
        $credentials->setPassword((string) $_POST['mig_password']);

        $provider_factory = new ilAuthProviderFactory();
        $provider = $provider_factory->getProviderByAuthMode($credentials, AUTH_LOCAL);

        $status = ilAuthStatus::getInstance();

        $frontend_factory = new ilAuthFrontendFactory();
        $frontend_factory->setContext(ilAuthFrontendFactory::CONTEXT_STANDARD_FORM);
        $frontend = $frontend_factory->getFrontend(
            $GLOBALS['DIC']['ilAuthSession'],
            $status,
            $credentials,
            array($provider)
        );

        $frontend->authenticate();

        switch ($status->getStatus()) {
            case ilAuthStatus::STATUS_AUTHENTICATED:
                $this->getLogger()->debug('Account migration: authentication successful for ' . (string) $_POST['mig_username']);

                $provider = $provider_factory->getProviderByAuthMode(
                    $credentials,
                    ilSession::get(ilAuthFrontend::MIG_TRIGGER_AUTHMODE)
                );
                $frontend_factory->setContext(ilAuthFrontendFactory::CONTEXT_STANDARD_FORM);
                $frontend = $frontend_factory->getFrontend(
                    $GLOBALS['DIC']['ilAuthSession'],
                    $status,
                    $credentials,
                    [$provider]
                );
                if (
                    $frontend->migrateAccount($GLOBALS['DIC']['ilAuthSession'])
                ) {
                    ilInitialisation::redirectToStartingPage();
                } else {
                    ilUtil::sendFailure($this->lng->txt('err_wrong_login'), true);
                    $this->ctrl->redirect($this, 'showAccountMigration');
                }
                break;

            default:
                $this->getLogger()->info('Account migration failed for user ' . (string) $_POST['mig_username']);
                $this->showAccountMigration($GLOBALS['lng']->txt('err_wrong_login'));
                return false;
        }
    }

    /**
     * Show logout screen
     */
    protected function showLogout()
    {
        global $DIC;

        $lng = $DIC->language();
        $ilIliasIniFile = $DIC['ilIliasIniFile'];

        $tpl = self::initStartUpTemplate("tpl.logout.html");

        $client_id = $_GET['client_id'];

        if (ilPublicSectionSettings::getInstance()->isEnabledForDomain($_SERVER['SERVER_NAME'])) {
            $tpl->setCurrentBlock("homelink");
            $tpl->setVariable("CLIENT_ID", "?client_id=" . $client_id . "&lang=" . $lng->getLangKey());
            $tpl->setVariable("TXT_HOME", $lng->txt("home"));
            $tpl->parseCurrentBlock();
        }

        if ($ilIliasIniFile->readVariable("clients", "list")) {
            $tpl->setCurrentBlock("client_list");
            $tpl->setVariable("TXT_CLIENT_LIST", $lng->txt("to_client_list"));
            $this->ctrl->setParameter($this, "client_id", $client_id);
            $tpl->setVariable(
                "CMD_CLIENT_LIST",
                $this->ctrl->getLinkTarget($this, "showClientList")
            );
            $tpl->parseCurrentBlock();
            $this->ctrl->setParameter($this, "client_id", "");
        }

        $tosWithdrawalGui = new ilTermsOfServiceWithdrawalGUIHelper($this->user);

        $tpl->setVariable("TXT_PAGEHEADLINE", $lng->txt("logout"));
        $tpl->setVariable(
            "TXT_LOGOUT_TEXT",
            $lng->txt("logout_text") . $tosWithdrawalGui->getWithdrawalTextForLogoutScreen($this->httpRequest)
        );
        $tpl->setVariable("TXT_LOGIN", $lng->txt("login_to_ilias"));
        $tpl->setVariable("CLIENT_ID", "?client_id=" . $client_id . "&cmd=force_login&lang=" . $lng->getLangKey());

        self::printToGlobalTemplate($tpl);
    }



    /**
    * show logout screen
    */
    public function doLogout()
    {
        global $DIC;

        $ilSetting = $DIC->settings();
        $user = $DIC->user();
        $lng = $DIC->language();
        $ilIliasIniFile = $DIC['ilIliasIniFile'];
        $ilAppEventHandler = $DIC['ilAppEventHandler'];

        $ilAppEventHandler->raise(
            'Services/Authentication',
            'beforeLogout',
            [
                'user_id' => $this->user->getId()
            ]
        );

        $user_language = $user->getLanguage();

        $tosWithdrawalGui = new ilTermsOfServiceWithdrawalGUIHelper($user);
        $tosWithdrawalGui->handleWithdrawalLogoutRequest($this->httpRequest, $this);

        ilSession::setClosingContext(ilSession::SESSION_CLOSE_USER);
        $GLOBALS['DIC']['ilAuthSession']->logout();

        $GLOBALS['ilAppEventHandler']->raise(
            'Services/Authentication',
            'afterLogout',
            array(
                'username' => $this->user->getLogin()
            )
        );

        if ((int) $this->user->getAuthMode(true) == AUTH_SAML && ilSession::get('used_external_auth')) {
            $this->ctrl->redirectToURL('saml.php?action=logout&logout_url=' . urlencode(ILIAS_HTTP_PATH . '/login.php'));
        }

        // reset cookie
        $client_id = $_COOKIE["ilClientId"];
        ilUtil::setCookie("ilClientId", "");

        // redirect and show logout information
        $this->ctrl->setParameter($this, 'client_id', $client_id);
        $this->ctrl->setParameter($this, 'lang', $user_language);
        $this->ctrl->redirect($this, 'showLogout');
    }

    /**
    * show client list
    */
    public function showClientList()
    {
        global $tpl, $ilIliasIniFile, $lng;

        if (!$ilIliasIniFile->readVariable("clients", "list")) {
            $this->processIndexPHP();
            return;
        }

        // fix #21612
        $tpl->hideFooter(); // no client yet

        $tpl->setVariable("PAGETITLE", $lng->txt("clientlist_clientlist"));

        // load client list template
        $tpl = self::initStartUpTemplate("tpl.client_list.html");

        // load template for table
        $tpl->addBlockfile("CLIENT_LIST", "client_list", "tpl.table.html");

        // load template for table content data
        $tpl->addBlockfile("TBL_CONTENT", "tbl_content", "tpl.obj_tbl_rows.html");

        // load table content data
        require_once("setup/classes/class.ilClientList.php");
        require_once("setup/classes/class.ilClient.php");
        require_once("./Services/Table/classes/class.ilTableGUI.php");
        $clientlist = new \ilClientList();
        $list = $clientlist->getClients();

        if (count($list) == 0) {
            header("Location: ./setup/setup.php");
            exit();
        }

        $hasPublicSection = false;
        foreach ($list as $key => $client) {
            $client->setDSN();
            if ($client->checkDatabaseExists(true)) {
                $client->connect();
                if ($client->ini->readVariable("client", "access") and $client->getSetting("setup_ok")) {
                    $this->ctrl->setParameter($this, "client_id", $key);
                    $tmp = array();
                    $tmp[] = $client->getName();
                    $tmp[] = "<a href=\"" . "login.php?cmd=force_login&client_id=" . urlencode($key) . "\">" . $lng->txt("clientlist_login_page") . "</a>";

                    if ($client->getSetting('pub_section')) {
                        $hasPublicSection = true;
                        $tmp[] = "<a href=\"" . "ilias.php?baseClass=ilRepositoryGUI&client_id=" . urlencode($key) . "\">" . $lng->txt("clientlist_start_page") . "</a>";
                    } else {
                        $tmp[] = '';
                    }

                    $data[] = $tmp;
                }
            }
        }

        // create table
        $tbl = new ilTableGUI('', false);

        // title & header columns
        if ($hasPublicSection) {
            $tbl->setTitle($lng->txt("clientlist_available_clients"));
            $tbl->setHeaderNames(array($lng->txt("clientlist_installation_name"), $lng->txt("clientlist_login"), $lng->txt("clientlist_public_access")));
            $tbl->setHeaderVars(array("name","index","login"));
            $tbl->setColumnWidth(array("50%","25%","25%"));
        } else {
            $tbl->setTitle($lng->txt("clientlist_available_clients"));
            $tbl->setHeaderNames(array($lng->txt("clientlist_installation_name"), $lng->txt("clientlist_login"), ''));
            $tbl->setHeaderVars(array("name","login",''));
            $tbl->setColumnWidth(array("70%","25%",'1px'));
        }

        // control
        $tbl->setOrderColumn($_GET["sort_by"], "name");
        $tbl->setOrderDirection($_GET["sort_order"]);
        $tbl->setLimit($_GET["limit"]);
        $tbl->setOffset($_GET["offset"]);

        // content
        $tbl->setData($data);

        $tbl->disable("icon");
        $tbl->disable("numinfo");
        $tbl->disable("sort");
        $tbl->disable("footer");

        // render table
        $html_for_nothing = $tbl->render();
        self::printToGlobalTemplate($tbl->getTemplateObject());
    }

    /**
    * show help screen, if cookies are disabled
    *
    * to do: link to online help here
    */
    public function showNoCookiesScreen()
    {
        global $tpl;

        $str = "<p style=\"margin:15px;\">
			You need to enable Session Cookies in your Browser to use ILIAS.
			<br/>
			<br/><b>Firefox</b>
			<br/>Tools -> Options -> Privacy -> Cookies
			<br/>Enable 'Allow sites to set cookies' and activate option 'Keep
			<br/>cookies' auf 'until I close Firefox'
			<br/>
			<br/><b>Mozilla/Netscape</b>
			<br/>Edit -> Preferences -> Privacy&Security -> Cookies
			<br/>Go to 'Cookie Lifetime Policy' and check option 'Accept for current
			<br/>session only'.
			<br/>
			<br/><b>Internet Explorer</b>
			<br/>Tools -> Internet Options -> Privacy -> Advanced
			<br/>- Check 'Override automatic cookie handling'
			<br/>- Check 'Always allow session cookies'
			</p>";
        $tpl->setVariable("CONTENT", $str);
        $tpl->printToStdout();
    }

    /**
     * Get terms of service
     */
    protected function getAcceptance() : void
    {
        $this->showTermsOfService();
    }

    protected function confirmAcceptance() : void
    {
        $this->showTermsOfService(true);
    }

    protected function confirmWithdrawal() : void
    {
        if (!$this->user->getId()) {
            $this->user->setId(ANONYMOUS_USER_ID);
        }
        $back_to_login = false;
        if ($this->user->getPref('consent_withdrawal_requested') != 1) {
            $back_to_login = true;
        }
        $tpl = self::initStartUpTemplate('tpl.view_terms_of_service.html', $back_to_login, !$back_to_login);

        $helper = new ilTermsOfServiceHelper();
        $handleDocument = $helper->isGloballyEnabled() && $this->termsOfServiceEvaluation->hasDocument();
        if ($handleDocument) {
            $document = $this->termsOfServiceEvaluation->document();
            if ('confirmWithdrawal' === $this->ctrl->getCmd()) {
                if (isset($this->httpRequest->getParsedBody()['status']) && 'withdrawn' === $this->httpRequest->getParsedBody()['status']) {
                    $helper->deleteAcceptanceHistoryByUser((int) $this->user->getId());
                    $this->ctrl->redirectToUrl('logout.php');
                }
            }

            $tpl->setVariable('FORM_ACTION', $this->ctrl->getFormAction($this, $this->ctrl->getCmd()));
            $tpl->setVariable('ACCEPT_CHECKBOX', ilUtil::formCheckbox(0, 'status', 'accepted'));
            $tpl->setVariable('ACCEPT_TERMS_OF_SERVICE', $this->lng->txt('accept_usr_agreement'));
            $tpl->setVariable('TXT_SUBMIT', $this->lng->txt('submit'));

            $tpl->setPermanentLink('usr', null, 'agreement');
            $tpl->setVariable('TERMS_OF_SERVICE_CONTENT', $document->content());
        } else {
            $tpl->setVariable(
                'TERMS_OF_SERVICE_CONTENT',
                sprintf(
                    $this->lng->txt('no_agreement_description'),
                    'mailto:' . ilUtil::prepareFormOutput(ilSystemSupportContacts::getMailsToAddress())
                )
            );
        }

        self::printToGlobalTemplate($tpl);
    }

    /**
     * Show terms of service
     * @param bool $accepted
     * @throws ilTermsOfServiceMissingDatabaseAdapterException
     * @throws ilTermsOfServiceNoSignableDocumentFoundException
     * @throws ilTermsOfServiceUnexpectedCriteriaBagContentException
     */
    protected function showTermsOfService(bool $accepted = false) : void
    {
        $back_to_login = ('getAcceptance' != $this->ctrl->getCmd());

        if (!$this->user->getId()) {
            $this->user->setId(ANONYMOUS_USER_ID);
        }

        $tpl = self::initStartUpTemplate('tpl.view_terms_of_service.html', $back_to_login, !$back_to_login);

        $helper = new ilTermsOfServiceHelper();
        $handleDocument = $helper->isGloballyEnabled() && $this->termsOfServiceEvaluation->hasDocument();
        if ($handleDocument) {
            $document = $this->termsOfServiceEvaluation->document();
            if (
                'confirmAcceptance' === $this->ctrl->getCmd() ||
                'getAcceptance' === $this->ctrl->getCmd()
            ) {
                if ($accepted) {
                    $helper->trackAcceptance($this->user, $document);

                    if (ilSession::get('orig_request_target')) {
                        $target = ilSession::get('orig_request_target');
                        ilSession::set('orig_request_target', '');
                        ilUtil::redirect($target);
                    } else {
                        ilUtil::redirect('index.php?target=' . $_GET['target'] . '&client_id=' . CLIENT_ID);
                    }
                }

                $tpl->setVariable('FORM_ACTION', $this->ctrl->getFormAction($this, $this->ctrl->getCmd()));
                $tpl->setVariable('ACCEPT_TERMS_OF_SERVICE', $this->lng->txt('accept_usr_agreement'));
                $tpl->setVariable('TXT_ACCEPT', $this->lng->txt('accept_usr_agreement_btn'));
                $tpl->setVariable('DENY_TERMS_OF_SERVICE', $this->lng->txt('deny_usr_agreement'));
                $tpl->setVariable(
                    'DENIAL_BUTTON',
                    $this->dic->ui()->renderer()->render(
                        $this->dic->ui()->factory()->button()->standard(
                            $this->dic->language()->txt('deny_usr_agreement_btn'),
                            'logout.php?withdraw_consent'
                        )
                    )
                );
            }

            $tpl->setPermanentLink('usr', null, 'agreement');
            $tpl->setVariable('TERMS_OF_SERVICE_CONTENT', $document->content());
        } else {
            $tpl->setVariable(
                'TERMS_OF_SERVICE_CONTENT',
                sprintf(
                    $this->lng->txt('no_agreement_description'),
                    'mailto:' . ilUtil::prepareFormOutput(ilSystemSupportContacts::getMailsToAddress())
                )
            );
        }

        self::printToGlobalTemplate($tpl);
    }

    /**
    * process index.php
    */
    protected function processIndexPHP()
    {
        global $ilIliasIniFile, $ilAuth, $ilSetting;

        // In case of an valid session, redirect to starting page
        if ($GLOBALS['DIC']['ilAuthSession']->isValid()) {
            include_once './Services/Init/classes/class.ilInitialisation.php';
            ilInitialisation::redirectToStartingPage();
            return;
        }

        // no valid session => show client list, if no client info is given
        if (
            !isset($_GET["client_id"]) &&
            ($_GET["cmd"] == "") &&
            $ilIliasIniFile->readVariable("clients", "list")) {
            return $this->showClientList();
        }

        if (ilPublicSectionSettings::getInstance()->isEnabledForDomain($_SERVER['SERVER_NAME'])) {
            return ilInitialisation::goToPublicSection();
        }

        // otherwise show login page
        return $this->showLoginPage();
    }


    public static function _checkGoto($a_target)
    {
        global $DIC;
        global $objDefinition, $ilPluginAdmin, $ilUser;

        $access = $DIC->access();


        if (is_object($ilPluginAdmin)) {
            // get user interface plugins
            $pl_names = $ilPluginAdmin->getActivePluginsForSlot(IL_COMP_SERVICE, "UIComponent", "uihk");

            // search
            foreach ($pl_names as $pl) {
                $ui_plugin = ilPluginAdmin::getPluginObject(IL_COMP_SERVICE, "UIComponent", "uihk", $pl);
                $gui_class = $ui_plugin->getUIClassInstance();
                $resp = $gui_class->checkGotoHook($a_target);
                if ($resp["target"] !== false) {
                    $a_target = $resp["target"];
                    break;
                }
            }
        }

        if ($a_target == "") {
            return false;
        }

        $t_arr = explode("_", $a_target);
        $type = $t_arr[0];

        if ($type == "git") {
            $type = "glo";
        }

        if ($type == "pg" | $type == "st") {
            $type = "lm";
        }

        $class = $objDefinition->getClassName($type);
        if ($class == "") {
            return false;
        }

        $location = $objDefinition->getLocation($type);
        $full_class = "ilObj" . $class . "Access";
        include_once($location . "/class." . $full_class . ".php");

        $ret = call_user_func(array($full_class, "_checkGoto"), $a_target);

        // if no access and repository object => check for parent course/group
        if (!$ret &&
            !stristr($a_target, "_wsp") &&
            $ilUser->getId() != ANONYMOUS_USER_ID && // #10637
            !$objDefinition->isAdministrationObject($type) &&
            $objDefinition->isRBACObject($type) &&
            $t_arr[1]) {
            global $tree, $rbacsystem, $ilAccess;

            // original type "pg" => pg_<page_id>[_<ref_id>]
            if ($t_arr[0] == "pg") {
                if (isset($t_arr[2])) {
                    $ref_id = $t_arr[2];
                } else {
                    $lm_id = ilLMObject::_lookupContObjID($t_arr[1]);
                    $ref_id = ilObject::_getAllReferences($lm_id);
                    if ($ref_id) {
                        $ref_id = array_shift($ref_id);
                    }
                }
            } else {
                $ref_id = $t_arr[1];
            }

            include_once "Services/Membership/classes/class.ilParticipants.php";
            $block_obj = array();

            // walk path to find parent container
            $path = $tree->getPathId($ref_id);
            array_pop($path);
            foreach ($path as $path_ref_id) {
                $redirect_infopage = false;
                $add_member_role = false;

                $ptype = ilObject::_lookupType($path_ref_id, true);
                $pobj_id = ilObject::_lookupObjId($path_ref_id);

                // core checks: timings/object-specific
                if (
                    !$access->doActivationCheck('read', '', $path_ref_id, $ilUser->getId(), $pobj_id, $ptype) ||
                    !$access->doStatusCheck('read', '', $path_ref_id, $ilUser->getId(), $pobj_id, $ptype)
                ) {
                    // object in path is inaccessible - aborting
                    return false;
                } elseif ($ptype == "crs") {
                    // check if already participant
                    include_once "Modules/Course/classes/class.ilCourseParticipant.php";
                    $participants = new ilCourseParticipant($pobj_id, $ilUser->getId());
                    if (!$participants->isAssigned()) {
                        // subscription currently possible?
                        include_once "Modules/Course/classes/class.ilObjCourse.php";
                        if (ilObjCourse::_isActivated($pobj_id) &&
                            ilObjCourse::_registrationEnabled($pobj_id)) {
                            $block_obj[] = $path_ref_id;
                            $add_member_role = true;
                        } else {
                            $redirect_infopage = true;
                        }
                    }
                } elseif ($ptype == "grp") {
                    // check if already participant
                    include_once "Modules/Group/classes/class.ilGroupParticipants.php";
                    if (!ilGroupParticipants::_isParticipant($path_ref_id, $ilUser->getId())) {
                        // subscription currently possible?
                        include_once "Modules/Group/classes/class.ilObjGroup.php";
                        $group_obj = new ilObjGroup($path_ref_id);
                        if ($group_obj->isRegistrationEnabled()) {
                            $block_obj[] = $path_ref_id;
                            $add_member_role = true;
                        } else {
                            $redirect_infopage = true;
                        }
                    }
                }

                // add members roles for all "blocking" objects
                if ($add_member_role) {
                    // cannot join? goto will never work, so redirect to current object
                    $rbacsystem->resetPACache($ilUser->getId(), $path_ref_id);
                    if (!$rbacsystem->checkAccess("join", $path_ref_id)) {
                        $redirect_infopage = true;
                    } else {
                        $rbacsystem->addTemporaryRole(
                            $ilUser->getId(),
                            ilParticipants::getDefaultMemberRole($path_ref_id)
                        );
                    }
                }

                // redirect to infopage of 1st blocking object in path
                if ($redirect_infopage) {
                    if ($rbacsystem->checkAccess("visible", $path_ref_id)) {
                        ilUtil::redirect("ilias.php?baseClass=ilRepositoryGUI" .
                            "&ref_id=" . $path_ref_id . "&cmd=infoScreen");
                    } else {
                        return false;
                    }
                }
            }


            // check if access will be possible with all (possible) member roles added
            $rbacsystem->resetPACache($ilUser->getId(), $ref_id);
            if ($rbacsystem->checkAccess("read", $ref_id) && sizeof($block_obj)) { // #12128
                // this won't work with lm-pages (see above)
                // include_once "Services/Link/classes/class.ilLink.php";
                // $_SESSION["pending_goto"] = ilLink::_getStaticLink($ref_id, $type);

                // keep original target
                $_SESSION["pending_goto"] = "goto.php?target=" . $a_target;

                // redirect to 1st non-member object in path
                ilUtil::redirect("ilias.php?baseClass=ilRepositoryGUI" .
                    "&ref_id=" . array_shift($block_obj));
            }
        }

        return $ret;
    }

    public function confirmRegistration()
    {
        ilUtil::setCookie('iltest', 'cookie', false);

        if (!isset($_GET['rh']) || !strlen(trim($_GET['rh']))) {
            $this->ctrl->redirectToURL('./login.php?cmd=force_login&reg_confirmation_msg=reg_confirmation_hash_not_passed');
        }

        try {
            $oRegSettings = new ilRegistrationSettings();

            $usr_id = ilObjUser::_verifyRegistrationHash(trim($_GET['rh']));
            /** @var \ilObjUser $user */
            $user = ilObjectFactory::getInstanceByObjId($usr_id);
            $user->setActive(true);
            $password = '';
            if ($oRegSettings->passwordGenerationEnabled()) {
                $passwords = ilUtil::generatePasswords(1);
                $password = $passwords[0];
                $user->setPasswd($password, IL_PASSWD_PLAIN);
                $user->setLastPasswordChangeTS(time());
            }
            $user->update();

            $target = $user->getPref('reg_target');
            if (strlen($target) > 0) {
                // Used for ilAccountMail in ilAccountRegistrationMail, which relies on this super global ...
                $_GET['target'] = $target;
            }

            $accountMail = new ilAccountRegistrationMail(
                $oRegSettings,
                $this->lng,
                ilLoggerFactory::getLogger('user')
            );
            $accountMail->withEmailConfirmationRegistrationMode()->send($user, $password);

            $this->ctrl->redirectToURL(sprintf(
                './login.php?cmd=force_login&reg_confirmation_msg=reg_account_confirmation_successful&lang=%s',
                $user->getLanguage()
            ));
        } catch (ilRegConfirmationLinkExpiredException $exception) {
            $soap_client = new ilSoapClient();
            $soap_client->setResponseTimeout(1);
            $soap_client->enableWSDL(true);
            $soap_client->init();

            $this->logger->info('Triggered soap call (background process) for deletion of inactive user objects with expired confirmation hash values (dual opt in) ...');

            $soap_client->call(
                'deleteExpiredDualOptInUserObjects',
                [
                    $_COOKIE[session_name()] . '::' . $_COOKIE['ilClientId'],
                    $exception->getCode() // user id
                ]
            );

            $this->ctrl->redirectToURL(sprintf(
                './login.php?cmd=force_login&reg_confirmation_msg=%s',
                $exception->getMessage()
            ));
        } catch (ilRegistrationHashNotFoundException $exception) {
            $this->ctrl->redirectToURL(sprintf(
                './login.php?cmd=force_login&reg_confirmation_msg=%s',
                $exception->getMessage()
            ));
        }
    }

    /**
     * This method enriches the global template with some user interface elements (language selection, headlines, back buttons, ...) for public service views
     * @param mixed   $a_tmpl The template file as a string of as an array (index 0: template file, index 1: template directory)
     * @param bool    $a_show_back
     * @param bool    $a_show_logout
     */
    public static function initStartUpTemplate($a_tmpl, $a_show_back = false, $a_show_logout = false)
    {
        /**
         * @var $tpl       ilTemplate
         * @var $lng       ilLanguage
         * @var $ilCtrl    ilCtrl
         * @var $ilSetting ilSetting
         * @var $ilAccess  ilAccessHandler
         */
        global $lng, $ilAccess, $ilSetting;
        $tpl = new ilGlobalTemplate("tpl.main.html", true, true);

        $tpl->addBlockfile('CONTENT', 'content', 'tpl.startup_screen.html', 'Services/Init');

        $view_title = $lng->txt('login_to_ilias');
        if ($a_show_back) {
            // #13400
            $param = 'client_id=' . $_COOKIE['ilClientId'] . '&lang=' . $lng->getLangKey();

            $tpl->setCurrentBlock('link_item_bl');
            $tpl->setVariable('LINK_TXT', $view_title);
            $tpl->setVariable('LINK_URL', 'login.php?cmd=force_login&' . $param);
            $tpl->parseCurrentBlock();

            include_once './Services/Init/classes/class.ilPublicSectionSettings.php';
            if (ilPublicSectionSettings::getInstance()->isEnabledForDomain($_SERVER['SERVER_NAME']) &&
                $ilAccess->checkAccessOfUser(ANONYMOUS_USER_ID, 'read', '', ROOT_FOLDER_ID)) {
                $tpl->setVariable('LINK_URL', 'index.php?' . $param);
                $tpl->setVariable('LINK_TXT', $lng->txt('home'));
                $tpl->parseCurrentBlock();
            }
        } elseif ($a_show_logout) {
            $view_title = $lng->txt('logout');
            $tpl->setCurrentBlock('link_item_bl');
            $tpl->setVariable('LINK_TXT', $view_title);
            $tpl->setVariable('LINK_URL', ILIAS_HTTP_PATH . '/logout.php');
            $tpl->parseCurrentBlock();
        }

        if (is_array($a_tmpl)) {
            $template_file = $a_tmpl[0];
            $template_dir = $a_tmpl[1];
        } else {
            $template_file = $a_tmpl;
            $template_dir = 'Services/Init';
        }

        $tpl->addBlockFile('STARTUP_CONTENT', 'startup_content', $template_file, $template_dir);

        PageContentProvider::setViewTitle($view_title);
        $short_title = $ilSetting->get('short_inst_name');
        if (trim($short_title) === "") {
            $short_title = 'ILIAS';
        }
        PageContentProvider::setShortTitle($short_title);

        $header_title = (string) ilObjSystemFolder::_getHeaderTitle();
        PageContentProvider::setTitle($header_title);

        return $tpl;
    }

    /**
     * @param string $page_editor_html
     * @return string
     */
    protected function showSamlLoginForm($page_editor_html)
    {
        require_once 'Services/Saml/classes/class.ilSamlIdp.php';
        require_once 'Services/Saml/classes/class.ilSamlSettings.php';

        if (count(ilSamlIdp::getActiveIdpList()) > 0 && ilSamlSettings::getInstance()->isDisplayedOnLoginPage()) {
            $tpl = new ilTemplate('tpl.login_form_saml.html', true, true, 'Services/Saml');

            $return = '';
            if (isset($_GET['target'])) {
                $return = '?returnTo=' . urlencode(ilUtil::stripSlashes($_GET['target']));
            }

            $tpl->setVariable('SAML_SCRIPT_URL', './saml.php' . $return);
            $tpl->setVariable('TXT_LOGIN', $GLOBALS['DIC']->language()->txt('saml_log_in'));
            $tpl->setVariable('LOGIN_TO_ILIAS_VIA_SAML', $GLOBALS['DIC']->language()->txt('login_to_ilias_via_saml'));
            $tpl->setVariable('TXT_SAML_LOGIN_TXT', $GLOBALS['DIC']->language()->txt('saml_login_form_txt'));
            $tpl->setVariable('TXT_SAML_LOGIN_INFO_TXT', $GLOBALS['DIC']->language()->txt('saml_login_form_info_txt'));

            return $this->substituteLoginPageElements(
                $GLOBALS['tpl'],
                $page_editor_html,
                $tpl->get(),
                '[list-saml-login-form]',
                'SAML_LOGIN_FORM'
            );
        }

        return $page_editor_html;
    }

    /**
     * @param $page_editor_html
     * @return string
     */
    protected function showOpenIdConnectLoginForm($page_editor_html)
    {
        global $DIC;

        $lang = $DIC->language();

        $oidc_settings = ilOpenIdConnectSettings::getInstance();
        if ($oidc_settings->getActive()) {
            $tpl = new ilTemplate('tpl.login_element.html', true, true, 'Services/OpenIdConnect');

            $lang->loadLanguageModule('auth');
            $tpl->setVariable('TXT_OIDCONNECT_HEADER', $lang->txt('auth_oidc_login_element_info'));

            $target = empty($_GET['target']) ? '' : ('?target=' . (string) $_GET['target']);
            switch ($oidc_settings->getLoginElementType()) {
                case ilOpenIdConnectSettings::LOGIN_ELEMENT_TYPE_TXT:


                    $tpl->setVariable('SCRIPT_OIDCONNECT_T', ILIAS_HTTP_PATH . '/openidconnect.php' . $target);
                    $tpl->setVariable('TXT_OIDC', $oidc_settings->getLoginElemenText());
                    break;

                case ilOpenIdConnectSettings::LOGIN_ELEMENT_TYPE_IMG:
                    $tpl->setVariable('SCRIPT_OIDCONNECT_I', ILIAS_HTTP_PATH . '/openidconnect.php' . $target);
                    $tpl->setVariable('IMG_SOURCE', $oidc_settings->getImageFilePath());
                    break;
            }

            return $this->substituteLoginPageElements(
                $GLOBALS['tpl'],
                $page_editor_html,
                $tpl->get(),
                '[list-openid-connect-login]',
                'OPEN_ID_CONNECT_LOGIN_FORM'
            );
        }

        return $page_editor_html;
    }

    /**
     * do open id connect authentication
     */
    protected function doOpenIdConnectAuthentication()
    {
        global $DIC;

        $this->getLogger()->debug('Trying openid connect authentication');

        $credentials = new ilAuthFrontendCredentialsOpenIdConnect();
        $credentials->initFromRequest();

        $provider_factory = new ilAuthProviderFactory();
        $provider = $provider_factory->getProviderByAuthMode($credentials, AUTH_OPENID_CONNECT);

        $status = ilAuthStatus::getInstance();

        $frontend_factory = new ilAuthFrontendFactory();
        $frontend_factory->setContext(ilAuthFrontendFactory::CONTEXT_STANDARD_FORM);
        $frontend = $frontend_factory->getFrontend(
            $GLOBALS['DIC']['ilAuthSession'],
            $status,
            $credentials,
            array($provider)
        );

        $frontend->authenticate();

        switch ($status->getStatus()) {
            case ilAuthStatus::STATUS_AUTHENTICATED:
                ilLoggerFactory::getLogger('auth')->debug('Authentication successful; Redirecting to starting page.');
                include_once './Services/Init/classes/class.ilInitialisation.php';
                ilInitialisation::redirectToStartingPage();
                return;

            case ilAuthStatus::STATUS_AUTHENTICATION_FAILED:
                ilUtil::sendFailure($status->getTranslatedReason(), true);
                $GLOBALS['ilCtrl']->redirect($this, 'showLoginPage');
                return false;
        }

        ilUtil::sendFailure($this->lng->txt('err_wrong_login'));
        $this->showLoginPage();
        return false;
    }

    protected function doSamlAuthentication() : bool
    {
        global $DIC;

        $this->getLogger()->debug('Trying saml authentication');

        $request = $this->httpRequest;
        $params = $request->getQueryParams();

        $factory = new ilSamlAuthFactory();
        $auth = $factory->auth();

        if (isset($params['action']) && $params['action'] === 'logout') {
            $auth->logout($params['logout_url'] ?? '');
        }

        if (isset($params['target']) && !isset($params['returnTo'])) {
            $params['returnTo'] = $params['target'];
        }
        if (isset($params['returnTo'])) {
            $auth->storeParam('target', $params['returnTo']);
        }

        ilLoggerFactory::getLogger('auth')->debug('Started SAML authentication request');

        if (!$auth->isAuthenticated()) {
            ilLoggerFactory::getLogger('auth')->debug('User is not authenticated, yet');
            if (!isset($request->getQueryParams()['idpentityid'], $request->getQueryParams()['saml_idp_id'])) {
                $activeIdps = ilSamlIdp::getActiveIdpList();
                if (1 === count($activeIdps)) {
                    $idp = current($activeIdps);

                    ilLoggerFactory::getLogger('auth')->debug(sprintf(
                        'Found exactly one active IDP with id %s: %s',
                        $idp->getIdpId(),
                        $idp->getEntityId()
                    ));

                    $DIC->ctrl()->setParameter($this, 'idpentityid', $idp->getEntityId());
                    $DIC->ctrl()->setParameter($this, 'saml_idp_id', $idp->getIdpId());
                    $DIC->ctrl()->setTargetScript('saml.php');
                    $DIC->ctrl()->redirect($this, 'doSamlAuthentication');
                } elseif ($activeIdps === []) {
                    ilLoggerFactory::getLogger('auth')->debug('Did not find any active IDP, skipp authentication process');
                    $GLOBALS['DIC']->ctrl()->redirect($this, 'showLoginPage');
                } else {
                    ilLoggerFactory::getLogger('auth')->debug('Found multiple active IPDs, presenting IDP selection...');
                    $this->showSamlIdpSelection($auth, $activeIdps);
                    return false;
                }
            }

            $auth->storeParam('idpId', (int) $request->getQueryParams()['saml_idp_id']);
            ilLoggerFactory::getLogger('auth')->debug(sprintf(
                'Stored relevant IDP id in session: %s',
                (string) $auth->getParam('idpId')
            ));
        }

        // re-init
        $auth = $factory->auth();

        ilLoggerFactory::getLogger('auth')->debug('Checking SAML authentication status...');

        $auth->protectResource();

        ilLoggerFactory::getLogger('auth')->debug(
            'SAML authentication successful, continuing with ILIAS internal authentication process...'
        );

        $idpId = (int) $auth->getParam('idpId');

        ilLoggerFactory::getLogger('auth')->debug(sprintf(
            'Internal SAML IDP id fetched from session: %s',
            (string) $idpId
        ));

        if ($idpId < 1) {
            ilLoggerFactory::getLogger('auth')->debug(
                'No valid internal IDP id found (most probably due to IDP initiated SSO), trying fallback determination...'
            );
            $authData = $auth->getAuthDataArray();
            if (isset($authData['saml:sp:IdP'])) {
                $idpId = ilSamlIdp::geIdpIdByEntityId($authData['saml:sp:IdP']);
                ilLoggerFactory::getLogger('auth')->debug(sprintf(
                    'Searching active ILIAS IDP by entity id "%s" results in: %s',
                    $authData['saml:sp:IdP'],
                    (string) $idpId
                ));
            } else {
                ilLoggerFactory::getLogger('auth')->debug(
                    'Could not execute fallback determination, no IDP entity ID found SAML authentication session data'
                );
            }
        }

        $target = $auth->popParam('target');

        $credentials = new ilAuthFrontendCredentialsSaml($auth, $request);
        $credentials->initFromRequest();

        $provider_factory = new ilAuthProviderFactory();
        $provider = $provider_factory->getProviderByAuthMode($credentials, ilUtil::stripSlashes(
            AUTH_SAML . '_' . $idpId
        ));

        $status = ilAuthStatus::getInstance();

        $frontend_factory = new ilAuthFrontendFactory();
        $frontend_factory->setContext(ilAuthFrontendFactory::CONTEXT_STANDARD_FORM);
        $frontend = $frontend_factory->getFrontend(
            $GLOBALS['DIC']['ilAuthSession'],
            $status,
            $credentials,
            [$provider]
        );

        $frontend->authenticate();

        switch ($status->getStatus()) {
            case ilAuthStatus::STATUS_AUTHENTICATED:
                ilLoggerFactory::getLogger('auth')->debug('Authentication successful; Redirecting to starting page.');
                return ilInitialisation::redirectToStartingPage($target);

            case ilAuthStatus::STATUS_ACCOUNT_MIGRATION_REQUIRED:
                return $GLOBALS['DIC']->ctrl()->redirect($this, 'showAccountMigration');

            case ilAuthStatus::STATUS_AUTHENTICATION_FAILED:
                ilUtil::sendFailure($status->getTranslatedReason(), true);
                $GLOBALS['DIC']->ctrl()->redirect($this, 'showLoginPage');
                return false;
        }

        ilUtil::sendFailure($this->lng->txt('err_wrong_login'));
        $this->showLoginPage();

        return false;
    }

    /**
     * @param ilSamlAuth $auth
     * @param ilSamlIdp[] $idps
     */
    protected function showSamlIdpSelection(ilSamlAuth $auth, array $idps) : void
    {
        global $DIC;

        self::initStartUpTemplate(array('tpl.saml_idp_selection.html', 'Services/Saml'));

        $factory = $DIC->ui()->factory();
        $renderer = $DIC->ui()->renderer();

        $DIC->ctrl()->setTargetScript('saml.php');

        $items = [];

        $table = new ilSamlIdpSelectionTableGUI($this, 'doSamlAuthentication');

        foreach ($idps as $idp) {
            $DIC->ctrl()->setParameter($this, 'saml_idp_id', $idp->getIdpId());
            $DIC->ctrl()->setParameter($this, 'idpentityid', urlencode($idp->getEntityId()));

            $items[] = [
                'idp_link' => $renderer->render(
                    $factory->link()->standard(
                        $idp->getEntityId(),
                        $this->ctrl->getLinkTarget($this, 'doSamlAuthentication')
                    )
                )
            ];
        }

        $table->setData($items);
        $this->mainTemplate->setVariable('CONTENT', $table->getHtml());

        $this->mainTemplate->printToStdout('DEFAULT', false);
    }
}<|MERGE_RESOLUTION|>--- conflicted
+++ resolved
@@ -247,11 +247,6 @@
         $credentials->setPassword(ilUtil::stripSlashes($soapPw));
         $credentials->tryAuthenticationOnLoginPage();
 
-<<<<<<< HEAD
-        // try apache auth
-        include_once './Services/Authentication/classes/Frontend/class.ilAuthFrontendCredentialsApache.php';
-=======
->>>>>>> 3892918e
         $frontend = new ilAuthFrontendCredentialsApache($this->httpRequest, $this->ctrl);
         $frontend->tryAuthenticationOnLoginPage();
 
