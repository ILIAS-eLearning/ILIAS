<?php
/**
 * Responsible for loading the UI Framework into the dependency injection container of ILIAS
 */
class InitUIFramework
{
    public function init(\ILIAS\DI\Container $c){
        $c["ui.factory"] = function ($c) {
            $c["lng"]->loadLanguageModule("ui");
            return new ILIAS\UI\Implementation\Factory(
                $c["ui.factory.counter"],
                $c["ui.factory.button"],
                $c["ui.factory.listing"],
                $c["ui.factory.image"],
                $c["ui.factory.panel"],
                $c["ui.factory.modal"],
                $c["ui.factory.dropzone"],
                $c["ui.factory.popover"],
                $c["ui.factory.divider"],
                $c["ui.factory.link"],
                $c["ui.factory.dropdown"],
                $c["ui.factory.item"],
                $c["ui.factory.viewcontrol"],
                $c["ui.factory.chart"],
                $c["ui.factory.input"],
                $c["ui.factory.table"],
                $c["ui.factory.messagebox"],
                $c["ui.factory.card"],
                $c["ui.factory.layout"],
                $c["ui.factory.maincontrols"],
                $c["ui.factory.tree"],
                $c["ui.factory.menu"],
                $c["ui.factory.symbol"],
                $c["ui.factory.legacy"],
                $c["ui.factory.markup"]
            );
        };
        $c["ui.signal_generator"] = function ($c) {
            return new ILIAS\UI\Implementation\Component\SignalGenerator;
        };
        $c["ui.factory.counter"] = function ($c) {
            return new ILIAS\UI\Implementation\Component\Counter\Factory();
        };
        $c["ui.factory.button"] = function ($c) {
            return new ILIAS\UI\Implementation\Component\Button\Factory();
        };
        $c["ui.factory.listing"] = function ($c) {
            return new ILIAS\UI\Implementation\Component\Listing\Factory();
        };
        $c["ui.factory.image"] = function ($c) {
            return new ILIAS\UI\Implementation\Component\Image\Factory();
        };
        $c["ui.factory.panel"] = function ($c) {
            return new ILIAS\UI\Implementation\Component\Panel\Factory($c["ui.factory.panel.listing"]);
        };
        $c["ui.factory.modal"] = function ($c) {
            return new ILIAS\UI\Implementation\Component\Modal\Factory($c["ui.signal_generator"]);
        };
        $c["ui.factory.dropzone"] = function ($c) {
            return new ILIAS\UI\Implementation\Component\Dropzone\Factory($c["ui.factory.dropzone.file"]);
        };
        $c["ui.factory.popover"] = function ($c) {
            return new ILIAS\UI\Implementation\Component\Popover\Factory($c["ui.signal_generator"]);
        };
        $c["ui.factory.divider"] = function ($c) {
            return new ILIAS\UI\Implementation\Component\Divider\Factory();
        };
        $c["ui.factory.link"] = function ($c) {
            return new ILIAS\UI\Implementation\Component\Link\Factory();
        };
        $c["ui.factory.dropdown"] = function ($c) {
            return new ILIAS\UI\Implementation\Component\Dropdown\Factory();
        };
        $c["ui.factory.item"] = function ($c) {
            return new ILIAS\UI\Implementation\Component\Item\Factory();
        };
        $c["ui.factory.viewcontrol"] = function ($c) {
            return new ILIAS\UI\Implementation\Component\ViewControl\Factory(
                $c["ui.signal_generator"],
                $c["ui.factory.input"]
            );
        };
        $c["ui.factory.chart"] = function ($c) {
            return new ILIAS\UI\Implementation\Component\Chart\Factory($c["ui.factory.progressmeter"]);
        };
        $c["ui.factory.input"] = function ($c) {
            return new ILIAS\UI\Implementation\Component\Input\Factory(
                $c["ui.signal_generator"],
                $c["ui.factory.input.field"],
                $c["ui.factory.input.container"],
                $c["ui.factory.input.viewcontrol"]
            );
        };
        $c["ui.factory.table"] = function ($c) {
            return new ILIAS\UI\Implementation\Component\Table\Factory($c["ui.signal_generator"]);
        };
        $c["ui.factory.messagebox"] = function ($c) {
            return new ILIAS\UI\Implementation\Component\MessageBox\Factory();
        };
        $c["ui.factory.card"] = function ($c) {
            return new ILIAS\UI\Implementation\Component\Card\Factory();
        };
        $c["ui.factory.layout"] = function ($c) {
            return new ILIAS\UI\Implementation\Component\Layout\Factory();
        };
        $c["ui.factory.maincontrols.slate"] = function ($c) {
            return new ILIAS\UI\Implementation\Component\MainControls\Slate\Factory(
                $c['ui.signal_generator'],
                $c['ui.factory.counter'],
                $c["ui.factory.symbol"]
            );
        };
        $c["ui.factory.maincontrols"] = function ($c) {
            return new ILIAS\UI\Implementation\Component\MainControls\Factory(
                $c['ui.signal_generator'],
                $c['ui.factory.maincontrols.slate']
            );
        };
        $c["ui.factory.menu"] = function ($c) {
            return new ILIAS\UI\Implementation\Component\Menu\Factory();
        };
        $c["ui.factory.symbol.glyph"] = function ($c) {
            return new ILIAS\UI\Implementation\Component\Symbol\Glyph\Factory();
        };
        $c["ui.factory.symbol.icon"] = function ($c) {
            return new ILIAS\UI\Implementation\Component\Symbol\Icon\Factory();
        };
        $c["ui.factory.symbol.avatar"] = function ($c) {
            return new ILIAS\UI\Implementation\Component\Symbol\Avatar\Factory();
        };
        $c["ui.factory.symbol"] = function ($c) {
            return new ILIAS\UI\Implementation\Component\Symbol\Factory(
                $c["ui.factory.symbol.icon"],
                $c["ui.factory.symbol.glyph"],
                $c["ui.factory.symbol.avatar"]
            );
        };
        $c["ui.factory.progressmeter"] = function ($c) {
            return new ILIAS\UI\Implementation\Component\Chart\ProgressMeter\Factory();
        };
        $c["ui.factory.dropzone.file"] = function ($c) {
            return new ILIAS\UI\Implementation\Component\Dropzone\File\Factory();
        };
        $c["ui.factory.input.field"] = function ($c) {
            $data_factory = new ILIAS\Data\Factory();
            $refinery = new ILIAS\Refinery\Factory($data_factory, $c["lng"]);

            return new ILIAS\UI\Implementation\Component\Input\Field\Factory(
                $c["ui.signal_generator"],
                $data_factory,
                $refinery,
                $c["lng"]
            );
        };
        $c["ui.factory.input.container"] = function ($c) {
            return new ILIAS\UI\Implementation\Component\Input\Container\Factory(
                $c["ui.factory.input.container.form"],
                $c["ui.factory.input.container.filter"],
                $c["ui.factory.input.container.viewcontrol"]
            );
        };
        $c["ui.factory.input.container.form"] = function ($c) {
            return new ILIAS\UI\Implementation\Component\Input\Container\Form\Factory(
                $c["ui.factory.input.field"]
            );
        };
        $c["ui.factory.input.container.filter"] = function ($c) {
            return new ILIAS\UI\Implementation\Component\Input\Container\Filter\Factory(
                $c["ui.signal_generator"],
                $c["ui.factory.input.field"]
            );
        };
        $c["ui.factory.input.container.viewcontrol"] = function ($c) {
            return new ILIAS\UI\Implementation\Component\Input\Container\ViewControl\Factory();
        };
        $c["ui.factory.input.viewcontrol"] = function ($c) {
            return new ILIAS\UI\Implementation\Component\Input\ViewControl\Factory();
        };
        $c["ui.factory.panel.listing"] = function ($c) {
            return new ILIAS\UI\Implementation\Component\Panel\Listing\Factory();
        };
        $c["ui.renderer"] = function ($c) {
            return new ILIAS\UI\Implementation\DefaultRenderer(
                $c["ui.component_renderer_loader"]
            );
        };
        $c["ui.component_renderer_loader"] = function ($c) {
            return new ILIAS\UI\Implementation\Render\LoaderCachingWrapper(
                new ILIAS\UI\Implementation\Render\LoaderResourceRegistryWrapper(
                    $c["ui.resource_registry"],
                    new ILIAS\UI\Implementation\Render\FSLoader(
                        new ILIAS\UI\Implementation\Render\DefaultRendererFactory(
                            $c["ui.factory"],
                            $c["ui.template_factory"],
                            $c["lng"],
                            $c["ui.javascript_binding"],
                            $c["refinery"],
                            $c["ui.pathresolver"]
                        ),
                        new ILIAS\UI\Implementation\Component\Symbol\Glyph\GlyphRendererFactory(
                            $c["ui.factory"],
                            $c["ui.template_factory"],
                            $c["lng"],
                            $c["ui.javascript_binding"],
                            $c["refinery"],
                            $c["ui.pathresolver"]
                        ),
                        new ILIAS\UI\Implementation\Component\Input\Field\FieldRendererFactory(
                            $c["ui.factory"],
                            $c["ui.template_factory"],
                            $c["lng"],
                            $c["ui.javascript_binding"],
                            $c["refinery"],
                            $c["ui.pathresolver"]
                        )
                    )
                )
            );
        };
        $c["ui.template_factory"] = function ($c) {
            return new ILIAS\UI\Implementation\Render\ilTemplateWrapperFactory($c["tpl"]);
        };
        $c["ui.resource_registry"] = function ($c) {
            return new ILIAS\UI\Implementation\Render\ilResourceRegistry($c["tpl"]);
        };
        $c["ui.javascript_binding"] = function ($c) {
            return new ILIAS\UI\Implementation\Render\ilJavaScriptBinding($c["tpl"]);
        };

        $c["ui.factory.tree"] = function ($c) {
            return new ILIAS\UI\Implementation\Component\Tree\Factory($c["ui.signal_generator"]);
        };

        $c["ui.factory.legacy"] = function ($c) {
            return new ILIAS\UI\Implementation\Component\Legacy\Factory($c["ui.signal_generator"]);
        };

        $c["ui.factory.markup"] = function ($c) {
<<<<<<< HEAD
            return new ILIAS\UI\Implementation\Component\Markdown\Factory();
=======
            return new ILIAS\UI\Implementation\Component\Markup\Factory();
>>>>>>> eebebb87
        };

        $c["ui.pathresolver"] = function ($c) : ILIAS\UI\Implementation\Render\ImagePathResolver {
            return new ilImagePathResolver();
        };
    }

}<|MERGE_RESOLUTION|>--- conflicted
+++ resolved
@@ -32,7 +32,7 @@
                 $c["ui.factory.menu"],
                 $c["ui.factory.symbol"],
                 $c["ui.factory.legacy"],
-                $c["ui.factory.markup"]
+                $c["ui.factory.markdown"]
             );
         };
         $c["ui.signal_generator"] = function ($c) {
@@ -235,12 +235,8 @@
             return new ILIAS\UI\Implementation\Component\Legacy\Factory($c["ui.signal_generator"]);
         };
 
-        $c["ui.factory.markup"] = function ($c) {
-<<<<<<< HEAD
+        $c["ui.factory.markdown"] = function ($c) {
             return new ILIAS\UI\Implementation\Component\Markdown\Factory();
-=======
-            return new ILIAS\UI\Implementation\Component\Markup\Factory();
->>>>>>> eebebb87
         };
 
         $c["ui.pathresolver"] = function ($c) : ILIAS\UI\Implementation\Render\ImagePathResolver {
