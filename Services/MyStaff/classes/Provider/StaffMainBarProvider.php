--- conflicted
+++ resolved
@@ -48,27 +48,6 @@
 
         // My Staff
         $items[] = $this->mainmenu->link($this->if->identifier('mm_pd_mst'))
-<<<<<<< HEAD
-                                  ->withSymbol($icon)
-                                  ->withTitle($title)
-                                  ->withAction($this->dic->ctrl()->getLinkTargetByClass([
-                                      ilDashboardGUI::class,
-                                      ilMyStaffGUI::class,
-                                      ilMStListUsersGUI::class,
-                                  ], ilMStListUsersGUI::CMD_INDEX))
-                                  ->withParent($top)
-                                  ->withPosition(10)
-                                  ->withAvailableCallable(
-                                      static function() use ($dic) {
-                                          return (bool) ($dic->settings()->get('enable_my_staff'));
-                                      }
-                                  )
-                                  ->withVisibilityCallable(
-                                      static function() {
-                                          return (bool) ilMyStaffAccess::getInstance()->hasCurrentUserAccessToMyStaff();
-                                      }
-                                  )->withNonAvailableReason($dic->ui()->factory()->legacy("{$dic->language()->txt('component_not_active')}"));
-=======
             ->withSymbol($icon)
             ->withTitle($title)
             ->withAction($this->dic->ctrl()->getLinkTargetByClass([
@@ -90,7 +69,6 @@
                     )->hasCurrentUserAccessToMyStaff();
                 }
             )->withNonAvailableReason($dic->ui()->factory()->legacy("{$dic->language()->txt('component_not_active')}"));
->>>>>>> 828fecc6
 
         $title = $this->dic->language()->txt("mm_enrolments");
         $icon = $this->dic->ui()->factory()->symbol()->icon()->custom(ilUtil::getImagePath("outlined/icon_enrl.svg"),
@@ -98,27 +76,6 @@
 
         // My Enrolments
         $items[] = $this->mainmenu->link($this->if->identifier('mm_pd_enrol'))
-<<<<<<< HEAD
-                                  ->withSymbol($icon)
-                                  ->withTitle($title)
-                                  ->withAction($this->dic->ctrl()->getLinkTargetByClass([
-                                      ilDashboardGUI::class,
-                                      ilMyStaffGUI::class,
-                                      ilMStListCoursesGUI::class,
-                                  ], ilMStListCoursesGUI::CMD_INDEX))
-                                  ->withParent($top)
-                                  ->withPosition(20)
-                                  ->withAvailableCallable(
-                                      function() use ($dic) {
-                                          return (bool) ($dic->settings()->get("enable_my_staff"));
-                                      }
-                                  )
-                                  ->withVisibilityCallable(
-                                      function() {
-                                          return (bool) ilMyStaffAccess::getInstance()->hasCurrentUserAccessToMyStaff();
-                                      }
-                                  )->withNonAvailableReason($dic->ui()->factory()->legacy("{$dic->language()->txt('component_not_active')}"));
-=======
             ->withSymbol($icon)
             ->withTitle($title)
             ->withAction($this->dic->ctrl()->getLinkTargetByClass([
@@ -140,32 +97,10 @@
                     )->hasCurrentUserAccessToMyStaff();
                 }
             )->withNonAvailableReason($dic->ui()->factory()->legacy("{$dic->language()->txt('component_not_active')}"));
->>>>>>> 828fecc6
 
         // My Certificates
         $icon = $this->dic->ui()->factory()->symbol()->icon()->standard(Standard::CERT, $title)->withIsOutlined(true);
         $items[] = $this->mainmenu->link($this->if->identifier("mm_pd_cert"))
-<<<<<<< HEAD
-                                  ->withSymbol($icon)
-                                  ->withTitle($this->dic->language()->txt("mm_certificates"))
-                                  ->withAction($this->dic->ctrl()->getLinkTargetByClass([
-                                      ilDashboardGUI::class,
-                                      ilMyStaffGUI::class,
-                                      ilMStListCertificatesGUI::class,
-                                  ], ilMStListCertificatesGUI::CMD_INDEX))
-                                  ->withParent($top)
-                                  ->withPosition(30)
-                                  ->withAvailableCallable(
-                                      function() : bool {
-                                          return boolval($this->dic->settings()->get("enable_my_staff"));
-                                      }
-                                  )
-                                  ->withVisibilityCallable(
-                                      function() : bool {
-                                          return boolval(ilMyStaffAccess::getInstance()->hasCurrentUserAccessToCertificates());
-                                      }
-                                  )->withNonAvailableReason($this->dic->ui()->factory()->legacy("{$this->dic->language()->txt("component_not_active")}"));
-=======
             ->withSymbol($icon)
             ->withTitle($this->dic->language()->txt("mm_certificates"))
             ->withAction($this->dic->ctrl()->getLinkTargetByClass([
@@ -188,32 +123,9 @@
                 }
             )->withNonAvailableReason($this->dic->ui()->factory()->legacy("{$this->dic->language()->txt("component_not_active")}"));
 
->>>>>>> 828fecc6
-
         // My Competences
         $icon = $this->dic->ui()->factory()->symbol()->icon()->standard(Standard::SKMG, $title)->withIsOutlined(true);
         $items[] = $this->mainmenu->link($this->if->identifier("mm_pd_comp"))
-<<<<<<< HEAD
-                                  ->withSymbol($icon)
-                                  ->withTitle($this->dic->language()->txt("mm_skills"))
-                                  ->withAction($this->dic->ctrl()->getLinkTargetByClass([
-                                      ilDashboardGUI::class,
-                                      ilMyStaffGUI::class,
-                                      ilMStListCompetencesGUI::class,
-                                  ], ilMStListCompetencesGUI::CMD_INDEX))
-                                  ->withParent($top)
-                                  ->withPosition(30)
-                                  ->withAvailableCallable(
-                                      function() : bool {
-                                          return boolval($this->dic->settings()->get("enable_my_staff"));
-                                      }
-                                  )
-                                  ->withVisibilityCallable(
-                                      function() : bool {
-                                          return boolval(ilMyStaffAccess::getInstance()->hasCurrentUserAccessToCompetences());
-                                      }
-                                  )->withNonAvailableReason($this->dic->ui()->factory()->legacy("{$this->dic->language()->txt("component_not_active")}"));
-=======
             ->withSymbol($icon)
             ->withTitle($this->dic->language()->txt("mm_skills"))
             ->withAction($this->dic->ctrl()->getLinkTargetByClass([
@@ -236,8 +148,6 @@
                 }
             )->withNonAvailableReason($this->dic->ui()->factory()->legacy("{$this->dic->language()->txt("component_not_active")}"));
 
->>>>>>> 828fecc6
-
         return $items;
     }
 }