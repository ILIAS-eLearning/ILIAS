--- conflicted
+++ resolved
@@ -1,8 +1,4 @@
-<<<<<<< HEAD
-<?php  declare(strict_types=1);
-=======
 <?php declare(strict_types=1);
->>>>>>> d2714729
 
 /**
  * This file is part of ILIAS, a powerful learning management system
