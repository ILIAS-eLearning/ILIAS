<?php
/* Copyright (c) 1998-2013 ILIAS open source, Extended GPL, see docs/LICENSE */

require_once "Services/AdvancedMetaData/classes/class.ilAdvancedMDFieldDefinition.php";

/** 
 * AMD field type select
 * 
 * @author Jörg Lützenkirchen <luetzenkirchen@leifos.com>
 * @version $Id$
 * 
 * @ingroup ServicesAdvancedMetaData
 */
class ilAdvancedMDFieldDefinitionSelect extends ilAdvancedMDFieldDefinition
{		
	protected $options = array();
	protected $confirm_objects; // [array]
	protected $confirmed_objects; // [array]
	
	
	//
	// generic types
	// 
	
	public function getType()
	{
		return self::TYPE_SELECT;
	}
	
	
	//
	// ADT
	//
	
	protected function initADTDefinition()
	{		
		$def = ilADTFactory::getInstance()->getDefinitionInstanceByType("Enum");
		$def->setNumeric(false);
		
		$options = $this->getOptions();
		$def->setOptions(array_combine($options, $options));
		
		return $def;
	}	
	
	
	// 
	// properties
	// 
	
	/**
	 * Set options
	 *
	 * @param array $a_values
	 */
	public function setOptions(array $a_values = null)
	{
		if($a_values !== null)
		{
			foreach($a_values as $idx => $value)
			{
				$a_values[$idx] = trim($value);
				if(!$a_values[$idx])
				{
					unset($a_values[$idx]);
				}
			}
			$a_values = array_unique($a_values);
			// sort($a_values);
		}
		$this->options = $a_values;	 
	}

	/**
	 * Get options
	 *
	 * @return array
	 */
	public function getOptions()
	{
	 	return $this->options;
	}
	
	
	//
	// definition (NOT ADT-based)
	// 
	
	protected function importFieldDefinition(array $a_def)
	{
		$this->setOptions($a_def);
	}
	
	protected function getFieldDefinition()
	{
		return $this->options;
	}
	
	public function getFieldDefinitionForTableGUI()
	{
		global $lng;
		
		return array($lng->txt("options") => implode(",", $this->getOptions()));		
	}
	
	/**
	 * Add input elements to definition form
	 *
	 * @param ilPropertyFormGUI $a_form
	 * @param bool $a_disabled
	 */
	public function addCustomFieldToDefinitionForm(ilPropertyFormGUI $a_form, $a_disabled = false)
	{
		global $lng;
		
		$field = new ilTextInputGUI($lng->txt("options"), "opts");			
		$field->setRequired(true);
		$field->setMulti(true, true);
		$field->setMaxLength(255); // :TODO:
		$a_form->addItem($field);
		
		$options = $this->getOptions();
		if($options)
		{						
			$field->setMultiValues($options);
			$field->setValue(array_shift($options));
		}
		
		if($a_disabled)
		{
			$field->setDisabled(true);
		}
	}
	
	/**
	 * Process custom post values from definition form
	 * 
	 * @param ilPropertyFormGUI $a_form
	 */
	protected function buildConfirmedObjects(ilPropertyFormGUI $a_form)
	{
		// #15719
		$recipes = $a_form->getInput("conf_det");	
		if(is_array($recipes[$this->getFieldId()]))
		{			
			$recipes = $recipes[$this->getFieldId()];
			$sum = $a_form->getInput("conf_det_act");
			$sum = $sum[$this->getFieldId()];
			$sgl = $a_form->getInput("conf");
			$sgl = $sgl[$this->getFieldId()];
						
			$res = array();
			foreach($recipes as $old_option => $recipe)
			{
				$sum_act = $sum[$old_option];
				$sgl_act = $sgl[$old_option];
				
				if($recipe == "sum")
				{						
					foreach(array_keys($sgl_act) as $obj_idx)
					{
						$res[$old_option][$obj_idx] = $sum_act;
					}
				}
				else
				{
					$res[$old_option] = $sgl_act;
				}
			}
			
			return $res;
		}		
	}
	
	/**
	 * Import custom post values from definition form
	 * 
	 * @param ilPropertyFormGUI $a_form
	 */
	public function importCustomDefinitionFormPostValues(ilPropertyFormGUI $a_form)
	{		
		$old = $this->getOptions();
		$new = $a_form->getInput("opts");
		
		$missing = array_diff($old, $new);
		if(sizeof($missing))
		{			
			$this->confirmed_objects = $this->buildConfirmedObjects($a_form);
			if(!is_array($this->confirmed_objects))
			{					
				ilADTFactory::initActiveRecordByType();
				$primary = array(
					"field_id" => array("integer", $this->getFieldId()),
					ilADTActiveRecordByType::SINGLE_COLUMN_NAME => array("text", $missing)
				);
				$in_use = ilADTActiveRecordByType::readByPrimary("adv_md_values", $primary, "Enum");				
				if($in_use)
				{
					$this->confirm_objects = array();
					foreach($in_use as $item)
					{
						$this->confirm_objects[$item[ilADTActiveRecordByType::SINGLE_COLUMN_NAME]][] = array($item["obj_id"], $item["sub_type"], $item["sub_id"]);
					}
				}
			}
		}
		
		$this->setOptions($new);	
	}	
	
	public function importDefinitionFormPostValuesNeedsConfirmation()
	{
		return sizeof($this->confirm_objects);
	}
	
	public function prepareCustomDefinitionFormConfirmation(ilPropertyFormGUI $a_form)
	{
		global $lng, $objDefinition;
<<<<<<< HEAD
		
		$a_form->getItemByPostVar("opts")->setDisabled(true);
		
		if(sizeof($this->confirm_objects))
		{			
=======
				
		$a_form->getItemByPostVar("opts")->setDisabled(true);				
		
		if(sizeof($this->confirm_objects))
		{					
>>>>>>> 60b0a231
			$new_options = $a_form->getInput("opts");		
			
			$sec = new ilFormSectionHeaderGUI();
			$sec->setTitle($lng->txt("md_adv_confirm_definition_select_section"));
			$a_form->addItem($sec);
<<<<<<< HEAD
			
			foreach($this->confirm_objects as $old_option => $items)
			{
=======
									
			foreach($this->confirm_objects as $old_option => $items)
			{				
>>>>>>> 60b0a231
				$details = new ilRadioGroupInputGUI($lng->txt("md_adv_confirm_definition_select_option").': "'.$old_option.'"', "conf_det[".$this->getFieldId()."][".$old_option."]");			
				$details->setRequired(true);			
				$details->setValue("sum");
				$a_form->addItem($details);
				
				$sum = new ilRadioOption($lng->txt("md_adv_confirm_definition_select_option_all"), "sum");				
				$details->addOption($sum);
<<<<<<< HEAD
				
				$sel = new ilSelectInputGUI($lng->txt("md_adv_confirm_definition_select_option_all_action"), 
					"conf_det_act[".$this->getFieldId()."][".$old_option."]");					
				$options = array(""=>$lng->txt("md_adv_confirm_definition_select_option_remove"));
				foreach($new_options as $new_option)
				{
					$options[$new_option] = $lng->txt("md_adv_confirm_definition_select_option_overwrite").': "'.$new_option.'"';
				}
				$sel->setOptions($options);
				$sum->addSubItem($sel);
				
				$single = new ilRadioOption($lng->txt("md_adv_confirm_definition_select_option_single"), "sgl");
				$details->addOption($single);
				
				foreach($items as $item)
				{
=======
				
				$sel = new ilSelectInputGUI($lng->txt("md_adv_confirm_definition_select_option_all_action"), 
					"conf_det_act[".$this->getFieldId()."][".$old_option."]");					
				$options = array(""=>$lng->txt("md_adv_confirm_definition_select_option_remove"));
				foreach($new_options as $new_option)
				{
					$options[$new_option] = $lng->txt("md_adv_confirm_definition_select_option_overwrite").': "'.$new_option.'"';
				}
				$sel->setOptions($options);
				$sum->addSubItem($sel);
				
				$single = new ilRadioOption($lng->txt("md_adv_confirm_definition_select_option_single"), "sgl");
				$details->addOption($single);
				
				foreach($items as $item)
				{
>>>>>>> 60b0a231
					$obj_id = $item[0];
					$sub_type = $item[1];
					$sub_id = $item[2];
					
					$item_id = $obj_id."_".$sub_type."_".$sub_id;
					
					$type = ilObject::_lookupType($obj_id);
					$type_title = $lng->txt("obj_".$type);
					$title = ' "'.ilObject::_lookupTitle($obj_id).'"';
					
					if($sub_id)
					{					
						$class = "ilObj".$objDefinition->getClassName($type);						
						$class_path = $objDefinition->getLocation($type);
						include_once $class_path."/class.".$class.".php";
						if(class_implements($class, ilAdvancedMetaDataSubItem))
						{
							$sub_title = $class::getAdvMDSubItemTitle($obj_id, $sub_type, $sub_id);
							if($sub_title)
							{
									$title .= ' ('.$sub_title.')';
							}
						}											
					}
					
					$sel = new ilSelectInputGUI($type_title.' '.$title, 
						"conf[".$this->getFieldId()."][".$old_option."][".$item_id."]");					
					$options = array(""=>$lng->txt("md_adv_confirm_definition_select_option_remove"));
					foreach($new_options as $new_option)
					{
						$options[$new_option] = $lng->txt("md_adv_confirm_definition_select_option_overwrite").': "'.$new_option.'"';
					}
					$sel->setOptions($options);
					
					$single->addSubItem($sel);
<<<<<<< HEAD
				}
				
				
=======
				}								
>>>>>>> 60b0a231
			}
		}		
	}
	
	
	//
	// definition CRUD 
	//
	
	public function update()
	{
		parent::update();
		
		if(sizeof($this->confirmed_objects))
		{
			ilADTFactory::initActiveRecordByType();
			foreach($this->confirmed_objects as $old_option => $item_ids)
<<<<<<< HEAD
			{				
=======
			{
>>>>>>> 60b0a231
				foreach($item_ids as $item => $new_option)
				{
					$item = explode("_", $item);
					$obj_id = $item[0];
					$sub_type = $item[1];
					$sub_id = $item[2];
					
					if(!$new_option)
					{
						// remove existing value
						$primary = array(
							"obj_id" => array("integer", $obj_id),
							"sub_type" => array("text", $sub_type),
							"sub_id" => array("integer", $sub_id),
							"field_id" => array("integer", $this->getFieldId())
						);
						ilADTActiveRecordByType::deleteByPrimary("adv_md_values", $primary, "Enum");
					}
					else
					{
						// update existing value
						$primary = array(
							"obj_id" => array("integer", $obj_id),
							"sub_type" => array("text", $sub_type),
							"sub_id" => array("integer", $sub_id),
							"field_id" => array("integer", $this->getFieldId())
						);
						ilADTActiveRecordByType::writeByPrimary("adv_md_values", $primary, "Enum", $new_option);
					}
										
					if($sub_type == "wpg")
					{
						// #15763 - adapt advmd page lists
						include_once "Modules/Wiki/classes/class.ilPCAMDPageList.php";
						ilPCAMDPageList::migrateField($obj_id, $this->getFieldId(), $old_option, $new_option);												
					}					
				}				
			}			
		}		
	}
	
	
	//
	// export/import
	// 
	
	protected function addPropertiesToXML(ilXmlWriter $a_writer)
	{
		foreach($this->getOptions() as $value)
		{			
			$a_writer->xmlElement('FieldValue',null,$value);			
		}
	}	
	
	public function importXMLProperty($a_key, $a_value)
	{
		$this->options[] = $a_value;
	}	
	
	
	// 
	// import/export
	//
	
	public function getValueForXML(ilADT $element)
	{
		return $element->getSelection();
	}
	
	public function importValueFromXML($a_cdata)
	{		
		$this->getADT()->setSelection($a_cdata);			
	}	
	
	
	//
	// presentation
	//
	
	public function prepareElementForEditor(ilADTEnumFormBridge $a_enum)
	{
		$a_enum->setAutoSort(false);		
	}
}

?><|MERGE_RESOLUTION|>--- conflicted
+++ resolved
@@ -1,437 +1,387 @@
-<?php
-/* Copyright (c) 1998-2013 ILIAS open source, Extended GPL, see docs/LICENSE */
-
-require_once "Services/AdvancedMetaData/classes/class.ilAdvancedMDFieldDefinition.php";
-
-/** 
- * AMD field type select
- * 
- * @author Jörg Lützenkirchen <luetzenkirchen@leifos.com>
- * @version $Id$
- * 
- * @ingroup ServicesAdvancedMetaData
- */
-class ilAdvancedMDFieldDefinitionSelect extends ilAdvancedMDFieldDefinition
-{		
-	protected $options = array();
-	protected $confirm_objects; // [array]
-	protected $confirmed_objects; // [array]
-	
-	
-	//
-	// generic types
-	// 
-	
-	public function getType()
-	{
-		return self::TYPE_SELECT;
-	}
-	
-	
-	//
-	// ADT
-	//
-	
-	protected function initADTDefinition()
-	{		
-		$def = ilADTFactory::getInstance()->getDefinitionInstanceByType("Enum");
-		$def->setNumeric(false);
-		
-		$options = $this->getOptions();
-		$def->setOptions(array_combine($options, $options));
-		
-		return $def;
-	}	
-	
-	
-	// 
-	// properties
-	// 
-	
-	/**
-	 * Set options
-	 *
-	 * @param array $a_values
-	 */
-	public function setOptions(array $a_values = null)
-	{
-		if($a_values !== null)
-		{
-			foreach($a_values as $idx => $value)
-			{
-				$a_values[$idx] = trim($value);
-				if(!$a_values[$idx])
-				{
-					unset($a_values[$idx]);
-				}
-			}
-			$a_values = array_unique($a_values);
-			// sort($a_values);
-		}
-		$this->options = $a_values;	 
-	}
-
-	/**
-	 * Get options
-	 *
-	 * @return array
-	 */
-	public function getOptions()
-	{
-	 	return $this->options;
-	}
-	
-	
-	//
-	// definition (NOT ADT-based)
-	// 
-	
-	protected function importFieldDefinition(array $a_def)
-	{
-		$this->setOptions($a_def);
-	}
-	
-	protected function getFieldDefinition()
-	{
-		return $this->options;
-	}
-	
-	public function getFieldDefinitionForTableGUI()
-	{
-		global $lng;
-		
-		return array($lng->txt("options") => implode(",", $this->getOptions()));		
-	}
-	
-	/**
-	 * Add input elements to definition form
-	 *
-	 * @param ilPropertyFormGUI $a_form
-	 * @param bool $a_disabled
-	 */
-	public function addCustomFieldToDefinitionForm(ilPropertyFormGUI $a_form, $a_disabled = false)
-	{
-		global $lng;
-		
-		$field = new ilTextInputGUI($lng->txt("options"), "opts");			
-		$field->setRequired(true);
-		$field->setMulti(true, true);
-		$field->setMaxLength(255); // :TODO:
-		$a_form->addItem($field);
-		
-		$options = $this->getOptions();
-		if($options)
-		{						
-			$field->setMultiValues($options);
-			$field->setValue(array_shift($options));
-		}
-		
-		if($a_disabled)
-		{
-			$field->setDisabled(true);
-		}
-	}
-	
-	/**
-	 * Process custom post values from definition form
-	 * 
-	 * @param ilPropertyFormGUI $a_form
-	 */
-	protected function buildConfirmedObjects(ilPropertyFormGUI $a_form)
-	{
-		// #15719
-		$recipes = $a_form->getInput("conf_det");	
-		if(is_array($recipes[$this->getFieldId()]))
-		{			
-			$recipes = $recipes[$this->getFieldId()];
-			$sum = $a_form->getInput("conf_det_act");
-			$sum = $sum[$this->getFieldId()];
-			$sgl = $a_form->getInput("conf");
-			$sgl = $sgl[$this->getFieldId()];
-						
-			$res = array();
-			foreach($recipes as $old_option => $recipe)
-			{
-				$sum_act = $sum[$old_option];
-				$sgl_act = $sgl[$old_option];
-				
-				if($recipe == "sum")
-				{						
-					foreach(array_keys($sgl_act) as $obj_idx)
-					{
-						$res[$old_option][$obj_idx] = $sum_act;
-					}
-				}
-				else
-				{
-					$res[$old_option] = $sgl_act;
-				}
-			}
-			
-			return $res;
-		}		
-	}
-	
-	/**
-	 * Import custom post values from definition form
-	 * 
-	 * @param ilPropertyFormGUI $a_form
-	 */
-	public function importCustomDefinitionFormPostValues(ilPropertyFormGUI $a_form)
-	{		
-		$old = $this->getOptions();
-		$new = $a_form->getInput("opts");
-		
-		$missing = array_diff($old, $new);
-		if(sizeof($missing))
-		{			
-			$this->confirmed_objects = $this->buildConfirmedObjects($a_form);
-			if(!is_array($this->confirmed_objects))
-			{					
-				ilADTFactory::initActiveRecordByType();
-				$primary = array(
-					"field_id" => array("integer", $this->getFieldId()),
-					ilADTActiveRecordByType::SINGLE_COLUMN_NAME => array("text", $missing)
-				);
-				$in_use = ilADTActiveRecordByType::readByPrimary("adv_md_values", $primary, "Enum");				
-				if($in_use)
-				{
-					$this->confirm_objects = array();
-					foreach($in_use as $item)
-					{
-						$this->confirm_objects[$item[ilADTActiveRecordByType::SINGLE_COLUMN_NAME]][] = array($item["obj_id"], $item["sub_type"], $item["sub_id"]);
-					}
-				}
-			}
-		}
-		
-		$this->setOptions($new);	
-	}	
-	
-	public function importDefinitionFormPostValuesNeedsConfirmation()
-	{
-		return sizeof($this->confirm_objects);
-	}
-	
-	public function prepareCustomDefinitionFormConfirmation(ilPropertyFormGUI $a_form)
-	{
-		global $lng, $objDefinition;
-<<<<<<< HEAD
-		
-		$a_form->getItemByPostVar("opts")->setDisabled(true);
-		
-		if(sizeof($this->confirm_objects))
-		{			
-=======
-				
-		$a_form->getItemByPostVar("opts")->setDisabled(true);				
-		
-		if(sizeof($this->confirm_objects))
-		{					
->>>>>>> 60b0a231
-			$new_options = $a_form->getInput("opts");		
-			
-			$sec = new ilFormSectionHeaderGUI();
-			$sec->setTitle($lng->txt("md_adv_confirm_definition_select_section"));
-			$a_form->addItem($sec);
-<<<<<<< HEAD
-			
-			foreach($this->confirm_objects as $old_option => $items)
-			{
-=======
-									
-			foreach($this->confirm_objects as $old_option => $items)
-			{				
->>>>>>> 60b0a231
-				$details = new ilRadioGroupInputGUI($lng->txt("md_adv_confirm_definition_select_option").': "'.$old_option.'"', "conf_det[".$this->getFieldId()."][".$old_option."]");			
-				$details->setRequired(true);			
-				$details->setValue("sum");
-				$a_form->addItem($details);
-				
-				$sum = new ilRadioOption($lng->txt("md_adv_confirm_definition_select_option_all"), "sum");				
-				$details->addOption($sum);
-<<<<<<< HEAD
-				
-				$sel = new ilSelectInputGUI($lng->txt("md_adv_confirm_definition_select_option_all_action"), 
-					"conf_det_act[".$this->getFieldId()."][".$old_option."]");					
-				$options = array(""=>$lng->txt("md_adv_confirm_definition_select_option_remove"));
-				foreach($new_options as $new_option)
-				{
-					$options[$new_option] = $lng->txt("md_adv_confirm_definition_select_option_overwrite").': "'.$new_option.'"';
-				}
-				$sel->setOptions($options);
-				$sum->addSubItem($sel);
-				
-				$single = new ilRadioOption($lng->txt("md_adv_confirm_definition_select_option_single"), "sgl");
-				$details->addOption($single);
-				
-				foreach($items as $item)
-				{
-=======
-				
-				$sel = new ilSelectInputGUI($lng->txt("md_adv_confirm_definition_select_option_all_action"), 
-					"conf_det_act[".$this->getFieldId()."][".$old_option."]");					
-				$options = array(""=>$lng->txt("md_adv_confirm_definition_select_option_remove"));
-				foreach($new_options as $new_option)
-				{
-					$options[$new_option] = $lng->txt("md_adv_confirm_definition_select_option_overwrite").': "'.$new_option.'"';
-				}
-				$sel->setOptions($options);
-				$sum->addSubItem($sel);
-				
-				$single = new ilRadioOption($lng->txt("md_adv_confirm_definition_select_option_single"), "sgl");
-				$details->addOption($single);
-				
-				foreach($items as $item)
-				{
->>>>>>> 60b0a231
-					$obj_id = $item[0];
-					$sub_type = $item[1];
-					$sub_id = $item[2];
-					
-					$item_id = $obj_id."_".$sub_type."_".$sub_id;
-					
-					$type = ilObject::_lookupType($obj_id);
-					$type_title = $lng->txt("obj_".$type);
-					$title = ' "'.ilObject::_lookupTitle($obj_id).'"';
-					
-					if($sub_id)
-					{					
-						$class = "ilObj".$objDefinition->getClassName($type);						
-						$class_path = $objDefinition->getLocation($type);
-						include_once $class_path."/class.".$class.".php";
-						if(class_implements($class, ilAdvancedMetaDataSubItem))
-						{
-							$sub_title = $class::getAdvMDSubItemTitle($obj_id, $sub_type, $sub_id);
-							if($sub_title)
-							{
-									$title .= ' ('.$sub_title.')';
-							}
-						}											
-					}
-					
-					$sel = new ilSelectInputGUI($type_title.' '.$title, 
-						"conf[".$this->getFieldId()."][".$old_option."][".$item_id."]");					
-					$options = array(""=>$lng->txt("md_adv_confirm_definition_select_option_remove"));
-					foreach($new_options as $new_option)
-					{
-						$options[$new_option] = $lng->txt("md_adv_confirm_definition_select_option_overwrite").': "'.$new_option.'"';
-					}
-					$sel->setOptions($options);
-					
-					$single->addSubItem($sel);
-<<<<<<< HEAD
-				}
-				
-				
-=======
-				}								
->>>>>>> 60b0a231
-			}
-		}		
-	}
-	
-	
-	//
-	// definition CRUD 
-	//
-	
-	public function update()
-	{
-		parent::update();
-		
-		if(sizeof($this->confirmed_objects))
-		{
-			ilADTFactory::initActiveRecordByType();
-			foreach($this->confirmed_objects as $old_option => $item_ids)
-<<<<<<< HEAD
-			{				
-=======
-			{
->>>>>>> 60b0a231
-				foreach($item_ids as $item => $new_option)
-				{
-					$item = explode("_", $item);
-					$obj_id = $item[0];
-					$sub_type = $item[1];
-					$sub_id = $item[2];
-					
-					if(!$new_option)
-					{
-						// remove existing value
-						$primary = array(
-							"obj_id" => array("integer", $obj_id),
-							"sub_type" => array("text", $sub_type),
-							"sub_id" => array("integer", $sub_id),
-							"field_id" => array("integer", $this->getFieldId())
-						);
-						ilADTActiveRecordByType::deleteByPrimary("adv_md_values", $primary, "Enum");
-					}
-					else
-					{
-						// update existing value
-						$primary = array(
-							"obj_id" => array("integer", $obj_id),
-							"sub_type" => array("text", $sub_type),
-							"sub_id" => array("integer", $sub_id),
-							"field_id" => array("integer", $this->getFieldId())
-						);
-						ilADTActiveRecordByType::writeByPrimary("adv_md_values", $primary, "Enum", $new_option);
-					}
-										
-					if($sub_type == "wpg")
-					{
-						// #15763 - adapt advmd page lists
-						include_once "Modules/Wiki/classes/class.ilPCAMDPageList.php";
-						ilPCAMDPageList::migrateField($obj_id, $this->getFieldId(), $old_option, $new_option);												
-					}					
-				}				
-			}			
-		}		
-	}
-	
-	
-	//
-	// export/import
-	// 
-	
-	protected function addPropertiesToXML(ilXmlWriter $a_writer)
-	{
-		foreach($this->getOptions() as $value)
-		{			
-			$a_writer->xmlElement('FieldValue',null,$value);			
-		}
-	}	
-	
-	public function importXMLProperty($a_key, $a_value)
-	{
-		$this->options[] = $a_value;
-	}	
-	
-	
-	// 
-	// import/export
-	//
-	
-	public function getValueForXML(ilADT $element)
-	{
-		return $element->getSelection();
-	}
-	
-	public function importValueFromXML($a_cdata)
-	{		
-		$this->getADT()->setSelection($a_cdata);			
-	}	
-	
-	
-	//
-	// presentation
-	//
-	
-	public function prepareElementForEditor(ilADTEnumFormBridge $a_enum)
-	{
-		$a_enum->setAutoSort(false);		
-	}
-}
-
+<?php
+/* Copyright (c) 1998-2013 ILIAS open source, Extended GPL, see docs/LICENSE */
+
+require_once "Services/AdvancedMetaData/classes/class.ilAdvancedMDFieldDefinition.php";
+
+/** 
+ * AMD field type select
+ * 
+ * @author Jörg Lützenkirchen <luetzenkirchen@leifos.com>
+ * @version $Id$
+ * 
+ * @ingroup ServicesAdvancedMetaData
+ */
+class ilAdvancedMDFieldDefinitionSelect extends ilAdvancedMDFieldDefinition
+{		
+	protected $options = array();
+	protected $confirm_objects; // [array]
+	protected $confirmed_objects; // [array]
+	
+	
+	//
+	// generic types
+	// 
+	
+	public function getType()
+	{
+		return self::TYPE_SELECT;
+	}
+	
+	
+	//
+	// ADT
+	//
+	
+	protected function initADTDefinition()
+	{		
+		$def = ilADTFactory::getInstance()->getDefinitionInstanceByType("Enum");
+		$def->setNumeric(false);
+		
+		$options = $this->getOptions();
+		$def->setOptions(array_combine($options, $options));
+		
+		return $def;
+	}	
+	
+	
+	// 
+	// properties
+	// 
+	
+	/**
+	 * Set options
+	 *
+	 * @param array $a_values
+	 */
+	public function setOptions(array $a_values = null)
+	{
+		if($a_values !== null)
+		{
+			foreach($a_values as $idx => $value)
+			{
+				$a_values[$idx] = trim($value);
+				if(!$a_values[$idx])
+				{
+					unset($a_values[$idx]);
+				}
+			}
+			$a_values = array_unique($a_values);
+			// sort($a_values);
+		}
+		$this->options = $a_values;	 
+	}
+
+	/**
+	 * Get options
+	 *
+	 * @return array
+	 */
+	public function getOptions()
+	{
+	 	return $this->options;
+	}
+	
+	
+	//
+	// definition (NOT ADT-based)
+	// 
+	
+	protected function importFieldDefinition(array $a_def)
+	{
+		$this->setOptions($a_def);
+	}
+	
+	protected function getFieldDefinition()
+	{
+		return $this->options;
+	}
+	
+	public function getFieldDefinitionForTableGUI()
+	{
+		global $lng;
+		
+		return array($lng->txt("options") => implode(",", $this->getOptions()));		
+	}
+	
+	/**
+	 * Add input elements to definition form
+	 *
+	 * @param ilPropertyFormGUI $a_form
+	 * @param bool $a_disabled
+	 */
+	public function addCustomFieldToDefinitionForm(ilPropertyFormGUI $a_form, $a_disabled = false)
+	{
+		global $lng;
+		
+		$field = new ilTextInputGUI($lng->txt("options"), "opts");			
+		$field->setRequired(true);
+		$field->setMulti(true, true);
+		$field->setMaxLength(255); // :TODO:
+		$a_form->addItem($field);
+		
+		$options = $this->getOptions();
+		if($options)
+		{						
+			$field->setMultiValues($options);
+			$field->setValue(array_shift($options));
+		}
+		
+		if($a_disabled)
+		{
+			$field->setDisabled(true);
+		}
+	}
+	
+	/**
+	 * Process custom post values from definition form
+	 * 
+	 * @param ilPropertyFormGUI $a_form
+	 */
+	protected function buildConfirmedObjects(ilPropertyFormGUI $a_form)
+	{
+		// #15719
+		$recipes = $a_form->getInput("conf_det");	
+		if(is_array($recipes[$this->getFieldId()]))
+		{			
+			$recipes = $recipes[$this->getFieldId()];
+			$sum = $a_form->getInput("conf_det_act");
+			$sum = $sum[$this->getFieldId()];
+			$sgl = $a_form->getInput("conf");
+			$sgl = $sgl[$this->getFieldId()];
+						
+			$res = array();
+			foreach($recipes as $old_option => $recipe)
+			{
+				$sum_act = $sum[$old_option];
+				$sgl_act = $sgl[$old_option];
+				
+				if($recipe == "sum")
+				{						
+					foreach(array_keys($sgl_act) as $obj_idx)
+					{
+						$res[$old_option][$obj_idx] = $sum_act;
+					}
+				}
+				else
+				{
+					$res[$old_option] = $sgl_act;
+				}
+			}
+			
+			return $res;
+		}		
+	}
+	
+	/**
+	 * Import custom post values from definition form
+	 * 
+	 * @param ilPropertyFormGUI $a_form
+	 */
+	public function importCustomDefinitionFormPostValues(ilPropertyFormGUI $a_form)
+	{		
+		$old = $this->getOptions();
+		$new = $a_form->getInput("opts");
+		
+		$missing = array_diff($old, $new);
+		if(sizeof($missing))
+		{			
+			$this->confirmed_objects = $this->buildConfirmedObjects($a_form);
+			if(!is_array($this->confirmed_objects))
+			{					
+				ilADTFactory::initActiveRecordByType();
+				$primary = array(
+					"field_id" => array("integer", $this->getFieldId()),
+					ilADTActiveRecordByType::SINGLE_COLUMN_NAME => array("text", $missing)
+				);
+				$in_use = ilADTActiveRecordByType::readByPrimary("adv_md_values", $primary, "Enum");				
+				if($in_use)
+				{
+					$this->confirm_objects = array();
+					foreach($in_use as $item)
+					{
+						$this->confirm_objects[$item[ilADTActiveRecordByType::SINGLE_COLUMN_NAME]][] = array($item["obj_id"], $item["sub_type"], $item["sub_id"]);
+					}
+				}
+			}
+		}
+		
+		$this->setOptions($new);	
+	}	
+	
+	public function importDefinitionFormPostValuesNeedsConfirmation()
+	{
+		return sizeof($this->confirm_objects);
+	}
+	
+	public function prepareCustomDefinitionFormConfirmation(ilPropertyFormGUI $a_form)
+	{
+		global $lng, $objDefinition;
+				
+		$a_form->getItemByPostVar("opts")->setDisabled(true);				
+		
+		if(sizeof($this->confirm_objects))
+		{					
+			$new_options = $a_form->getInput("opts");		
+			
+			$sec = new ilFormSectionHeaderGUI();
+			$sec->setTitle($lng->txt("md_adv_confirm_definition_select_section"));
+			$a_form->addItem($sec);
+									
+			foreach($this->confirm_objects as $old_option => $items)
+			{				
+				$details = new ilRadioGroupInputGUI($lng->txt("md_adv_confirm_definition_select_option").': "'.$old_option.'"', "conf_det[".$this->getFieldId()."][".$old_option."]");			
+				$details->setRequired(true);			
+				$details->setValue("sum");
+				$a_form->addItem($details);
+				
+				$sum = new ilRadioOption($lng->txt("md_adv_confirm_definition_select_option_all"), "sum");				
+				$details->addOption($sum);
+				
+				$sel = new ilSelectInputGUI($lng->txt("md_adv_confirm_definition_select_option_all_action"), 
+					"conf_det_act[".$this->getFieldId()."][".$old_option."]");					
+				$options = array(""=>$lng->txt("md_adv_confirm_definition_select_option_remove"));
+				foreach($new_options as $new_option)
+				{
+					$options[$new_option] = $lng->txt("md_adv_confirm_definition_select_option_overwrite").': "'.$new_option.'"';
+				}
+				$sel->setOptions($options);
+				$sum->addSubItem($sel);
+				
+				$single = new ilRadioOption($lng->txt("md_adv_confirm_definition_select_option_single"), "sgl");
+				$details->addOption($single);
+				
+				foreach($items as $item)
+				{
+					$obj_id = $item[0];
+					$sub_type = $item[1];
+					$sub_id = $item[2];
+					
+					$item_id = $obj_id."_".$sub_type."_".$sub_id;
+					
+					$type = ilObject::_lookupType($obj_id);
+					$type_title = $lng->txt("obj_".$type);
+					$title = ' "'.ilObject::_lookupTitle($obj_id).'"';
+					
+					if($sub_id)
+					{					
+						$class = "ilObj".$objDefinition->getClassName($type);						
+						$class_path = $objDefinition->getLocation($type);
+						include_once $class_path."/class.".$class.".php";
+						if(class_implements($class, ilAdvancedMetaDataSubItem))
+						{
+							$sub_title = $class::getAdvMDSubItemTitle($obj_id, $sub_type, $sub_id);
+							if($sub_title)
+							{
+									$title .= ' ('.$sub_title.')';
+							}
+						}											
+					}
+					
+					$sel = new ilSelectInputGUI($type_title.' '.$title, 
+						"conf[".$this->getFieldId()."][".$old_option."][".$item_id."]");					
+					$options = array(""=>$lng->txt("md_adv_confirm_definition_select_option_remove"));
+					foreach($new_options as $new_option)
+					{
+						$options[$new_option] = $lng->txt("md_adv_confirm_definition_select_option_overwrite").': "'.$new_option.'"';
+					}
+					$sel->setOptions($options);
+					
+					$single->addSubItem($sel);
+				}								
+			}
+		}		
+	}
+	
+	
+	//
+	// definition CRUD 
+	//
+	
+	public function update()
+	{
+		parent::update();
+		
+		if(sizeof($this->confirmed_objects))
+		{
+			ilADTFactory::initActiveRecordByType();
+			foreach($this->confirmed_objects as $old_option => $item_ids)
+			{
+				foreach($item_ids as $item => $new_option)
+				{
+					$item = explode("_", $item);
+					$obj_id = $item[0];
+					$sub_type = $item[1];
+					$sub_id = $item[2];
+					
+					if(!$new_option)
+					{
+						// remove existing value
+						$primary = array(
+							"obj_id" => array("integer", $obj_id),
+							"sub_type" => array("text", $sub_type),
+							"sub_id" => array("integer", $sub_id),
+							"field_id" => array("integer", $this->getFieldId())
+						);
+						ilADTActiveRecordByType::deleteByPrimary("adv_md_values", $primary, "Enum");
+					}
+					else
+					{
+						// update existing value
+						$primary = array(
+							"obj_id" => array("integer", $obj_id),
+							"sub_type" => array("text", $sub_type),
+							"sub_id" => array("integer", $sub_id),
+							"field_id" => array("integer", $this->getFieldId())
+						);
+						ilADTActiveRecordByType::writeByPrimary("adv_md_values", $primary, "Enum", $new_option);
+					}
+				}
+			}			
+		}		
+	}
+	
+	
+	//
+	// export/import
+	// 
+	
+	protected function addPropertiesToXML(ilXmlWriter $a_writer)
+	{
+		foreach($this->getOptions() as $value)
+		{			
+			$a_writer->xmlElement('FieldValue',null,$value);			
+		}
+	}	
+	
+	public function importXMLProperty($a_key, $a_value)
+	{
+		$this->options[] = $a_value;
+	}	
+	
+	
+	// 
+	// import/export
+	//
+	
+	public function getValueForXML(ilADT $element)
+	{
+		return $element->getSelection();
+	}
+	
+	public function importValueFromXML($a_cdata)
+	{		
+		$this->getADT()->setSelection($a_cdata);			
+	}	
+	
+	
+	//
+	// presentation
+	//
+	
+	public function prepareElementForEditor(ilADTEnumFormBridge $a_enum)
+	{
+		$a_enum->setAutoSort(false);		
+	}
+}
+
 ?>