<?php
/* Copyright (c) 1998-2013 ILIAS open source, Extended GPL, see docs/LICENSE */

require_once "Services/AdvancedMetaData/classes/Types/class.ilAdvancedMDFieldDefinitionSelect.php";

/** 
 * AMD field type select
 * 
 * @author Jörg Lützenkirchen <luetzenkirchen@leifos.com>
 * @version $Id$
 * 
 * @ingroup ServicesAdvancedMetaData
 */
class ilAdvancedMDFieldDefinitionSelectMulti extends ilAdvancedMDFieldDefinitionSelect
{				
	const XML_SEPARATOR = "~|~";
	
	//
	// generic types
	// 
	
	public function getType()
	{
		return self::TYPE_SELECT_MULTI;
	}
	
	
	//
	// ADT
	//
	
	protected function initADTDefinition()
	{		
		$def = ilADTFactory::getInstance()->getDefinitionInstanceByType("MultiEnum");
		$def->setNumeric(false);
		
		$options = $this->getOptions();
		$def->setOptions(array_combine($options, $options));
		
		// see ilAdvancedMDValues::getActiveRecord()
		// using ilADTMultiEnumDBBridge::setFakeSingle()
		
		return $def;
	}	
	
	
	//
	// definition (NOT ADT-based)
	// 
	
	public function importCustomDefinitionFormPostValues(ilPropertyFormGUI $a_form)
	{	
		$old = $this->getOptions();
		$new = $a_form->getInput("opts");
		
		$missing = array_diff($old, $new);
		if(sizeof($missing))
		{		
			$this->confirmed_objects = $this->buildConfirmedObjects($a_form);
			if(!is_array($this->confirmed_objects))
			{									
				$search = ilADTFactory::getInstance()->getSearchBridgeForDefinitionInstance($this->getADTDefinition(), false, false);							
				ilADTFactory::initActiveRecordByType();
				
				foreach($missing as $missing_value)
				{					
					$in_use = $this->findBySingleValue($search, $missing_value);				
					if(sizeof($in_use))
					{
						foreach($in_use as $item)
						{
							$this->confirm_objects[$missing_value][] = $item;
						}
					}					
				}				
			}
		}
		
		$this->old_options = $old;
		$this->setOptions($new);	
	}
	
	protected function findBySingleValue(ilADTEnumSearchBridgeMulti $a_search, $a_value)
	{
		$res = array();
		
		$a_search->getADT()->setSelections(array($a_value));	
		$condition = $a_search->getSQLCondition(ilADTActiveRecordByType::SINGLE_COLUMN_NAME);
					
		$in_use = ilADTActiveRecordByType::find(
			"adv_md_values", 
			"Enum", 
			$this->getFieldId(),  
			$condition
		);	
		if($in_use)
		{
			foreach($in_use as $item)
			{
				$res[] = array($item["obj_id"], $item["sub_type"], $item["sub_id"], $item["value"]);
			}
		}	
		
		return $res;
	}
	
	
	//
	// definition CRUD 
	//
	
	public function update()
	{		
		if(sizeof($this->confirmed_objects))
		{
			// we need the "old" options for the search
			$def = $this->getADTDefinition();
			$def = clone($def);
			$def->setOptions(array_combine($this->old_options, $this->old_options));			
			$search = ilADTFactory::getInstance()->getSearchBridgeForDefinitionInstance($def, false, false);			
			ilADTFactory::initActiveRecordByType();
			
			foreach($this->confirmed_objects as $old_option => $item_ids)
			{				
				// get complete old values
				$old_values = array();
				foreach($this->findBySingleValue($search, $old_option) as $item)
				{
					$old_values[$item[0]."_".$item[1]."_".$item[2]] = $item[3];
				}
				
				foreach($item_ids as $item => $new_option)
				{
					$parts = explode("_", $item);
					$obj_id = $parts[0];
					$sub_type = $parts[1];
					$sub_id = $parts[2];
					
					if(!$new_option)
					{
						// remove existing value					
						$primary = array(
							"obj_id" => array("integer", $obj_id),
							"sub_type" => array("text", $sub_type),
							"sub_id" => array("integer", $sub_id),
							"field_id" => array("integer", $this->getFieldId())
						);
						ilADTActiveRecordByType::deleteByPrimary("adv_md_values", $primary, "MultiEnum");
					}
					else
					{		
						// update existing value (with changed option)						
						if(isset($old_values[$item]))
						{
							// find changed option in old value
							$old_value = explode(ilADTMultiEnumDBBridge::SEPARATOR, $old_values[$item]);
<<<<<<< HEAD
							// remove separators
							array_shift($old_value);
							array_pop($old_value);
							$old_idx = array_keys($old_value, $old_option);							
=======
							$old_idx = array_keys($old_value, $old_option);
>>>>>>> 60b0a231
							if(sizeof($old_idx))
							{
								// switch option
								$old_idx = array_pop($old_idx);						
<<<<<<< HEAD
								$old_value[$old_idx] = $new_option;									
								$new_value = array_unique($old_value);	
								// add separators
								$new_value = ilADTMultiEnumDBBridge::SEPARATOR.
									implode(ilADTMultiEnumDBBridge::SEPARATOR, $new_value).
									ilADTMultiEnumDBBridge::SEPARATOR;
=======
								$old_value[$old_idx] = $new_option;				
								$new_value = array_unique($old_value);
								$new_value = implode(ilADTMultiEnumDBBridge::SEPARATOR, $new_value);
>>>>>>> 60b0a231
								
								$primary = array(
									"obj_id" => array("integer", $obj_id),
									"sub_type" => array("text", $sub_type),
									"sub_id" => array("integer", $sub_id),
									"field_id" => array("integer", $this->getFieldId())
								);
								ilADTActiveRecordByType::writeByPrimary("adv_md_values", $primary, "MultiEnum", $new_value);
							}
						}			
					}
<<<<<<< HEAD
										
					if($sub_type == "wpg")
					{
						// #15763 - adapt advmd page lists
						include_once "Modules/Wiki/classes/class.ilPCAMDPageList.php";
						ilPCAMDPageList::migrateField($obj_id, $this->getFieldId(), $old_option, $new_option, true);												
					}	
				}				
=======
				}
>>>>>>> 60b0a231
			}			
			
			$this->confirmed_objects = array();
		}	
<<<<<<< HEAD
			
=======
				
>>>>>>> 60b0a231
		parent::update();		
	}
	
	
	// 
	// import/export
	//
	
	public function getValueForXML(ilADT $element)
	{					
		return self::XML_SEPARATOR.
			implode(self::XML_SEPARATOR, $element->getSelections()).
			self::XML_SEPARATOR;
	}
	
	public function importValueFromXML($a_cdata)
	{			
		$this->getADT()->setSelections(explode(self::XML_SEPARATOR, $a_cdata));			
	}	
	
	
	//
	// presentation
	//
	
	public function prepareElementForEditor(ilADTMultiEnumFormBridge $a_enum)
	{
		$a_enum->setAutoSort(false);		
	}
}<|MERGE_RESOLUTION|>--- conflicted
+++ resolved
@@ -1,242 +1,211 @@
-<?php
-/* Copyright (c) 1998-2013 ILIAS open source, Extended GPL, see docs/LICENSE */
-
-require_once "Services/AdvancedMetaData/classes/Types/class.ilAdvancedMDFieldDefinitionSelect.php";
-
-/** 
- * AMD field type select
- * 
- * @author Jörg Lützenkirchen <luetzenkirchen@leifos.com>
- * @version $Id$
- * 
- * @ingroup ServicesAdvancedMetaData
- */
-class ilAdvancedMDFieldDefinitionSelectMulti extends ilAdvancedMDFieldDefinitionSelect
-{				
-	const XML_SEPARATOR = "~|~";
-	
-	//
-	// generic types
-	// 
-	
-	public function getType()
-	{
-		return self::TYPE_SELECT_MULTI;
-	}
-	
-	
-	//
-	// ADT
-	//
-	
-	protected function initADTDefinition()
-	{		
-		$def = ilADTFactory::getInstance()->getDefinitionInstanceByType("MultiEnum");
-		$def->setNumeric(false);
-		
-		$options = $this->getOptions();
-		$def->setOptions(array_combine($options, $options));
-		
-		// see ilAdvancedMDValues::getActiveRecord()
-		// using ilADTMultiEnumDBBridge::setFakeSingle()
-		
-		return $def;
-	}	
-	
-	
-	//
-	// definition (NOT ADT-based)
-	// 
-	
-	public function importCustomDefinitionFormPostValues(ilPropertyFormGUI $a_form)
-	{	
-		$old = $this->getOptions();
-		$new = $a_form->getInput("opts");
-		
-		$missing = array_diff($old, $new);
-		if(sizeof($missing))
-		{		
-			$this->confirmed_objects = $this->buildConfirmedObjects($a_form);
-			if(!is_array($this->confirmed_objects))
-			{									
-				$search = ilADTFactory::getInstance()->getSearchBridgeForDefinitionInstance($this->getADTDefinition(), false, false);							
-				ilADTFactory::initActiveRecordByType();
-				
-				foreach($missing as $missing_value)
-				{					
-					$in_use = $this->findBySingleValue($search, $missing_value);				
-					if(sizeof($in_use))
-					{
-						foreach($in_use as $item)
-						{
-							$this->confirm_objects[$missing_value][] = $item;
-						}
-					}					
-				}				
-			}
-		}
-		
-		$this->old_options = $old;
-		$this->setOptions($new);	
-	}
-	
-	protected function findBySingleValue(ilADTEnumSearchBridgeMulti $a_search, $a_value)
-	{
-		$res = array();
-		
-		$a_search->getADT()->setSelections(array($a_value));	
-		$condition = $a_search->getSQLCondition(ilADTActiveRecordByType::SINGLE_COLUMN_NAME);
-					
-		$in_use = ilADTActiveRecordByType::find(
-			"adv_md_values", 
-			"Enum", 
-			$this->getFieldId(),  
-			$condition
-		);	
-		if($in_use)
-		{
-			foreach($in_use as $item)
-			{
-				$res[] = array($item["obj_id"], $item["sub_type"], $item["sub_id"], $item["value"]);
-			}
-		}	
-		
-		return $res;
-	}
-	
-	
-	//
-	// definition CRUD 
-	//
-	
-	public function update()
-	{		
-		if(sizeof($this->confirmed_objects))
-		{
-			// we need the "old" options for the search
-			$def = $this->getADTDefinition();
-			$def = clone($def);
-			$def->setOptions(array_combine($this->old_options, $this->old_options));			
-			$search = ilADTFactory::getInstance()->getSearchBridgeForDefinitionInstance($def, false, false);			
-			ilADTFactory::initActiveRecordByType();
-			
-			foreach($this->confirmed_objects as $old_option => $item_ids)
-			{				
-				// get complete old values
-				$old_values = array();
-				foreach($this->findBySingleValue($search, $old_option) as $item)
-				{
-					$old_values[$item[0]."_".$item[1]."_".$item[2]] = $item[3];
-				}
-				
-				foreach($item_ids as $item => $new_option)
-				{
-					$parts = explode("_", $item);
-					$obj_id = $parts[0];
-					$sub_type = $parts[1];
-					$sub_id = $parts[2];
-					
-					if(!$new_option)
-					{
-						// remove existing value					
-						$primary = array(
-							"obj_id" => array("integer", $obj_id),
-							"sub_type" => array("text", $sub_type),
-							"sub_id" => array("integer", $sub_id),
-							"field_id" => array("integer", $this->getFieldId())
-						);
-						ilADTActiveRecordByType::deleteByPrimary("adv_md_values", $primary, "MultiEnum");
-					}
-					else
-					{		
-						// update existing value (with changed option)						
-						if(isset($old_values[$item]))
-						{
-							// find changed option in old value
-							$old_value = explode(ilADTMultiEnumDBBridge::SEPARATOR, $old_values[$item]);
-<<<<<<< HEAD
-							// remove separators
-							array_shift($old_value);
-							array_pop($old_value);
-							$old_idx = array_keys($old_value, $old_option);							
-=======
-							$old_idx = array_keys($old_value, $old_option);
->>>>>>> 60b0a231
-							if(sizeof($old_idx))
-							{
-								// switch option
-								$old_idx = array_pop($old_idx);						
-<<<<<<< HEAD
-								$old_value[$old_idx] = $new_option;									
-								$new_value = array_unique($old_value);	
-								// add separators
-								$new_value = ilADTMultiEnumDBBridge::SEPARATOR.
-									implode(ilADTMultiEnumDBBridge::SEPARATOR, $new_value).
-									ilADTMultiEnumDBBridge::SEPARATOR;
-=======
-								$old_value[$old_idx] = $new_option;				
-								$new_value = array_unique($old_value);
-								$new_value = implode(ilADTMultiEnumDBBridge::SEPARATOR, $new_value);
->>>>>>> 60b0a231
-								
-								$primary = array(
-									"obj_id" => array("integer", $obj_id),
-									"sub_type" => array("text", $sub_type),
-									"sub_id" => array("integer", $sub_id),
-									"field_id" => array("integer", $this->getFieldId())
-								);
-								ilADTActiveRecordByType::writeByPrimary("adv_md_values", $primary, "MultiEnum", $new_value);
-							}
-						}			
-					}
-<<<<<<< HEAD
-										
-					if($sub_type == "wpg")
-					{
-						// #15763 - adapt advmd page lists
-						include_once "Modules/Wiki/classes/class.ilPCAMDPageList.php";
-						ilPCAMDPageList::migrateField($obj_id, $this->getFieldId(), $old_option, $new_option, true);												
-					}	
-				}				
-=======
-				}
->>>>>>> 60b0a231
-			}			
-			
-			$this->confirmed_objects = array();
-		}	
-<<<<<<< HEAD
-			
-=======
-				
->>>>>>> 60b0a231
-		parent::update();		
-	}
-	
-	
-	// 
-	// import/export
-	//
-	
-	public function getValueForXML(ilADT $element)
-	{					
-		return self::XML_SEPARATOR.
-			implode(self::XML_SEPARATOR, $element->getSelections()).
-			self::XML_SEPARATOR;
-	}
-	
-	public function importValueFromXML($a_cdata)
-	{			
-		$this->getADT()->setSelections(explode(self::XML_SEPARATOR, $a_cdata));			
-	}	
-	
-	
-	//
-	// presentation
-	//
-	
-	public function prepareElementForEditor(ilADTMultiEnumFormBridge $a_enum)
-	{
-		$a_enum->setAutoSort(false);		
-	}
+<?php
+/* Copyright (c) 1998-2013 ILIAS open source, Extended GPL, see docs/LICENSE */
+
+require_once "Services/AdvancedMetaData/classes/Types/class.ilAdvancedMDFieldDefinitionSelect.php";
+
+/** 
+ * AMD field type select
+ * 
+ * @author Jörg Lützenkirchen <luetzenkirchen@leifos.com>
+ * @version $Id$
+ * 
+ * @ingroup ServicesAdvancedMetaData
+ */
+class ilAdvancedMDFieldDefinitionSelectMulti extends ilAdvancedMDFieldDefinitionSelect
+{				
+	const XML_SEPARATOR = "~|~";
+	
+	//
+	// generic types
+	// 
+	
+	public function getType()
+	{
+		return self::TYPE_SELECT_MULTI;
+	}
+	
+	
+	//
+	// ADT
+	//
+	
+	protected function initADTDefinition()
+	{		
+		$def = ilADTFactory::getInstance()->getDefinitionInstanceByType("MultiEnum");
+		$def->setNumeric(false);
+		
+		$options = $this->getOptions();
+		$def->setOptions(array_combine($options, $options));
+		
+		// see ilAdvancedMDValues::getActiveRecord()
+		// using ilADTMultiEnumDBBridge::setFakeSingle()
+		
+		return $def;
+	}	
+	
+	
+	//
+	// definition (NOT ADT-based)
+	// 
+	
+	public function importCustomDefinitionFormPostValues(ilPropertyFormGUI $a_form)
+	{	
+		$old = $this->getOptions();
+		$new = $a_form->getInput("opts");
+		
+		$missing = array_diff($old, $new);
+		if(sizeof($missing))
+		{		
+			$this->confirmed_objects = $this->buildConfirmedObjects($a_form);
+			if(!is_array($this->confirmed_objects))
+			{									
+				$search = ilADTFactory::getInstance()->getSearchBridgeForDefinitionInstance($this->getADTDefinition(), false, false);							
+				ilADTFactory::initActiveRecordByType();
+				
+				foreach($missing as $missing_value)
+				{					
+					$in_use = $this->findBySingleValue($search, $missing_value);				
+					if(sizeof($in_use))
+					{
+						foreach($in_use as $item)
+						{
+							$this->confirm_objects[$missing_value][] = $item;
+						}
+					}					
+				}				
+			}
+		}
+		
+		$this->old_options = $old;
+		$this->setOptions($new);	
+	}
+	
+	protected function findBySingleValue(ilADTEnumSearchBridgeMulti $a_search, $a_value)
+	{
+		$res = array();
+		
+		$a_search->getADT()->setSelections(array($a_value));	
+		$condition = $a_search->getSQLCondition(ilADTActiveRecordByType::SINGLE_COLUMN_NAME);
+					
+		$in_use = ilADTActiveRecordByType::find(
+			"adv_md_values", 
+			"Enum", 
+			$this->getFieldId(),  
+			$condition
+		);	
+		if($in_use)
+		{
+			foreach($in_use as $item)
+			{
+				$res[] = array($item["obj_id"], $item["sub_type"], $item["sub_id"], $item["value"]);
+			}
+		}	
+		
+		return $res;
+	}
+	
+	
+	//
+	// definition CRUD 
+	//
+	
+	public function update()
+	{		
+		if(sizeof($this->confirmed_objects))
+		{
+			// we need the "old" options for the search
+			$def = $this->getADTDefinition();
+			$def = clone($def);
+			$def->setOptions(array_combine($this->old_options, $this->old_options));			
+			$search = ilADTFactory::getInstance()->getSearchBridgeForDefinitionInstance($def, false, false);			
+			ilADTFactory::initActiveRecordByType();
+			
+			foreach($this->confirmed_objects as $old_option => $item_ids)
+			{				
+				// get complete old values
+				$old_values = array();
+				foreach($this->findBySingleValue($search, $old_option) as $item)
+				{
+					$old_values[$item[0]."_".$item[1]."_".$item[2]] = $item[3];
+				}
+				
+				foreach($item_ids as $item => $new_option)
+				{
+					$parts = explode("_", $item);
+					$obj_id = $parts[0];
+					$sub_type = $parts[1];
+					$sub_id = $parts[2];
+					
+					if(!$new_option)
+					{
+						// remove existing value					
+						$primary = array(
+							"obj_id" => array("integer", $obj_id),
+							"sub_type" => array("text", $sub_type),
+							"sub_id" => array("integer", $sub_id),
+							"field_id" => array("integer", $this->getFieldId())
+						);
+						ilADTActiveRecordByType::deleteByPrimary("adv_md_values", $primary, "MultiEnum");
+					}
+					else
+					{		
+						// update existing value (with changed option)						
+						if(isset($old_values[$item]))
+						{
+							// find changed option in old value
+							$old_value = explode(ilADTMultiEnumDBBridge::SEPARATOR, $old_values[$item]);
+							$old_idx = array_keys($old_value, $old_option);
+							if(sizeof($old_idx))
+							{
+								// switch option
+								$old_idx = array_pop($old_idx);						
+								$old_value[$old_idx] = $new_option;				
+								$new_value = array_unique($old_value);
+								$new_value = implode(ilADTMultiEnumDBBridge::SEPARATOR, $new_value);
+								
+								$primary = array(
+									"obj_id" => array("integer", $obj_id),
+									"sub_type" => array("text", $sub_type),
+									"sub_id" => array("integer", $sub_id),
+									"field_id" => array("integer", $this->getFieldId())
+								);
+								ilADTActiveRecordByType::writeByPrimary("adv_md_values", $primary, "MultiEnum", $new_value);
+							}
+						}			
+					}
+				}
+			}			
+			
+			$this->confirmed_objects = array();
+		}	
+				
+		parent::update();		
+	}
+	
+	
+	// 
+	// import/export
+	//
+	
+	public function getValueForXML(ilADT $element)
+	{					
+		return self::XML_SEPARATOR.
+			implode(self::XML_SEPARATOR, $element->getSelections()).
+			self::XML_SEPARATOR;
+	}
+	
+	public function importValueFromXML($a_cdata)
+	{			
+		$this->getADT()->setSelections(explode(self::XML_SEPARATOR, $a_cdata));			
+	}	
+	
+	
+	//
+	// presentation
+	//
+	
+	public function prepareElementForEditor(ilADTMultiEnumFormBridge $a_enum)
+	{
+		$a_enum->setAutoSort(false);		
+	}
 }