--- conflicted
+++ resolved
@@ -483,21 +483,13 @@
                     $presentation_bridge = ilADTFactory::getInstance()->getPresentationBridgeForInstance($element);
                     #21615
                     if (get_class($element) == 'ilADTLocation') {
-<<<<<<< HEAD
                         /**
                          * TODO replace this by presentation_bridge->getHTML() when maps
                          *  work in modals (36490). Note that at that point formatting of
                          *  maps in appointment lists has to be improved.
                          **/
                         $presentation_value = $presentation_bridge->getSortable();
-                    } else {
-=======
-                        $presentation_bridge->setSize(100, 200);
-                        #22638
-                        $presentation_value = $presentation_bridge->getHTML();
-                        $presentation_value .= "<script>ilInitMaps();</script>";
                     } elseif (get_class($element) == 'ilADTExternalLink' || get_class($element) == 'ilADTInternalLink') {
->>>>>>> dd2458e6
                         #22638
                         $presentation_value = $presentation_bridge->getHTML();
                     } else {
