<?php
/* Copyright (c) 1998-2009 ILIAS open source, Extended GPL, see docs/LICENSE */

/** @defgroup ServicesRegistration Services/Registration
 */

/**
* Class ilAccountRegistrationGUI
*
* @author Stefan Meyer <smeyer.ilias@gmx.de>
* @version $Id$
*
* @ilCtrl_Calls ilAccountRegistrationGUI:
*
* @ingroup ServicesRegistration
*/

require_once './Services/Registration/classes/class.ilRegistrationSettings.php';
require_once 'Services/TermsOfService/classes/class.ilTermsOfServiceHelper.php';

/**
 *
 */
class ilAccountRegistrationGUI
{
    protected $registration_settings; // [object]
    protected $code_enabled; // [bool]
    protected $code_was_used; // [bool]
    /** @var \ilObjUser|null */
    protected $userObj;

    /** @var \ilTermsOfServiceDocumentEvaluation */
    protected $termsOfServiceEvaluation;

    /**
     * @var ilRecommendedContentManager
     */
    protected $recommended_content_manager;

    public function __construct()
    {
        global $DIC;

        $ilCtrl = $DIC->ctrl();
        $tpl = $DIC['tpl'];
        $lng = $DIC->language();

        $this->tpl = &$tpl;

        $this->ctrl = &$ilCtrl;
        $this->ctrl->saveParameter($this, 'lang');

        $this->lng = &$lng;
        $this->lng->loadLanguageModule('registration');

        $this->registration_settings = new ilRegistrationSettings();
        
        $this->code_enabled = ($this->registration_settings->registrationCodeRequired() ||
            $this->registration_settings->getAllowCodes());

        $this->termsOfServiceEvaluation = $DIC['tos.document.evaluator'];
        $this->recommended_content_manager = new ilRecommendedContentManager();
    }

    public function executeCommand()
    {
        global $DIC;

        if ($this->registration_settings->getRegistrationType() == IL_REG_DISABLED) {
            $ilErr = $DIC['ilErr'];
            $ilErr->raiseError($this->lng->txt('reg_disabled'), $ilErr->FATAL);
        }

        $cmd = $this->ctrl->getCmd();
        switch ($cmd) {
            case 'saveForm':
                $tpl = $this->$cmd();
                break;
            default:
                $tpl = $this->displayForm();
        }

        $gtpl = $DIC['tpl'];
        $gtpl->setPermanentLink('usr', null, 'registration');
        ilStartUpGUI::printToGlobalTemplate($tpl);
    }

    /**
     *
     */
    public function displayForm()
    {
        /**
         * @var $lng ilLanguage
         */

        $tpl = ilStartUpGUI::initStartUpTemplate(array('tpl.usr_registration.html', 'Services/Registration'), true);
        $tpl->setVariable('TXT_PAGEHEADLINE', $this->lng->txt('registration'));

        if (!$this->form) {
            $this->__initForm();
        }
        $tpl->setVariable('FORM', $this->form->getHTML());
        return $tpl;
    }

    protected function __initForm()
    {
        global $DIC;

        $ilUser = $DIC->user();

        $ilUser->setLanguage($this->lng->getLangKey());
        $ilUser->setId(ANONYMOUS_USER_ID);

        // needed for multi-text-fields (interests)
        iljQueryUtil::initjQuery();

        $this->form = new ilPropertyFormGUI();
        $this->form->setFormAction($this->ctrl->getFormAction($this));

        
        // code handling
        
        if ($this->code_enabled) {
            $code = new ilTextInputGUI($this->lng->txt("registration_code"), "usr_registration_code");
            $code->setSize(40);
            $code->setMaxLength(ilRegistrationCode::CODE_LENGTH);
            if ((bool) $this->registration_settings->registrationCodeRequired()) {
                $code->setRequired(true);
                $code->setInfo($this->lng->txt("registration_code_required_info"));
            } else {
                $code->setInfo($this->lng->txt("registration_code_optional_info"));
            }
            $this->form->addItem($code);
        }
        

        // user defined fields
        $user_defined_data = $ilUser->getUserDefinedData();

        $user_defined_fields = ilUserDefinedFields::_getInstance();
        $custom_fields = array();
        
        foreach ($user_defined_fields->getRegistrationDefinitions() as $field_id => $definition) {
            $fprop = ilCustomUserFieldsHelper::getInstance()->getFormPropertyForDefinition(
                $definition,
                true,
                $user_defined_data['f_' . $field_id]
            );
            if ($fprop instanceof ilFormPropertyGUI) {
                $custom_fields['udf_' . $definition['field_id']] = $fprop;
            }
        }
        
        // standard fields
        $up = new ilUserProfile();
        $up->setMode(ilUserProfile::MODE_REGISTRATION);
        $up->skipGroup("preferences");
        
        $up->setAjaxCallback(
            $this->ctrl->getLinkTarget($this, 'doProfileAutoComplete', '', true)
        );

        $this->lng->loadLanguageModule("user");

        // add fields to form
        $up->addStandardFieldsToForm($this->form, null, $custom_fields);
        unset($custom_fields);
        
        
        // set language selection to current display language
        $flang = $this->form->getItemByPostVar("usr_language");
        if ($flang) {
            $flang->setValue($this->lng->getLangKey());
        }
        
        // add information to role selection (if not hidden)
        if ($this->code_enabled) {
            $role = $this->form->getItemByPostVar("usr_roles");
            if ($role && $role->getType() == "select") {
                $role->setInfo($this->lng->txt("registration_code_role_info"));
            }
        }
        
        // #11407
        $domains = array();
        foreach ($this->registration_settings->getAllowedDomains() as $item) {
            if (trim($item)) {
                $domains[] = $item;
            }
        }
        if (sizeof($domains)) {
            $mail_obj = $this->form->getItemByPostVar('usr_email');
            $mail_obj->setInfo(sprintf(
                $this->lng->txt("reg_email_domains"),
                implode(", ", $domains)
            ) . "<br />" .
                ($this->code_enabled ? $this->lng->txt("reg_email_domains_code") : ""));
        }
        
        // #14272
        if ($this->registration_settings->getRegistrationType() == IL_REG_ACTIVATION) {
            $mail_obj = $this->form->getItemByPostVar('usr_email');
            if ($mail_obj) { // #16087
                $mail_obj->setRequired(true);
            }
        }

        if (\ilTermsOfServiceHelper::isEnabled() && $this->termsOfServiceEvaluation->hasDocument()) {
            $document = $this->termsOfServiceEvaluation->document();

            $field = new ilFormSectionHeaderGUI();
            $field->setTitle($this->lng->txt('usr_agreement'));
            $this->form->addItem($field);

            $field = new ilCustomInputGUI();
            $field->setHTML('<div id="agreement">' . $document->content() . '</div>');
            $this->form->addItem($field);

            $field = new ilCheckboxInputGUI($this->lng->txt('accept_usr_agreement'), 'accept_terms_of_service');
            $field->setRequired(true);
            $field->setValue(1);
            $this->form->addItem($field);
        }

        require_once 'Services/Captcha/classes/class.ilCaptchaUtil.php';
        if (ilCaptchaUtil::isActiveForRegistration()) {
            require_once 'Services/Captcha/classes/class.ilCaptchaInputGUI.php';
            $captcha = new ilCaptchaInputGUI($this->lng->txt("captcha_code"), 'captcha_code');
            $captcha->setRequired(true);
            $this->form->addItem($captcha);
        }

        $this->form->addCommandButton("saveForm", $this->lng->txt("register"));
    }
    
    public function saveForm()
    {
        global $DIC;

        $ilSetting = $DIC->settings();
        $rbacreview = $DIC->rbac()->review();

        $this->__initForm();
        $form_valid = $this->form->checkInput();


        
        // custom validation
        $valid_code = $valid_role = false;
                
        // code
        if ($this->code_enabled) {
            $code = $this->form->getInput('usr_registration_code');
            // could be optional
            if (
                $this->registration_settings->registrationCodeRequired() ||
                strlen($code)
            ) {
                // code validation
                if (!ilRegistrationCode::isValidRegistrationCode($code)) {
                    $code_obj = $this->form->getItemByPostVar('usr_registration_code');
                    $code_obj->setAlert($this->lng->txt('registration_code_not_valid'));
                    $form_valid = false;
                } else {
                    $valid_code = true;
                    
                    // get role from code, check if (still) valid
                    $role_id = (int) ilRegistrationCode::getCodeRole($code);
                    if ($role_id && $rbacreview->isGlobalRole($role_id)) {
                        $valid_role = $role_id;
                    }
                }
            }
        }
        
        // valid codes override email domain check
        if (!$valid_code) {
            // validate email against restricted domains
            $email = $this->form->getInput("usr_email");
            if ($email) {
                // #10366
                $domains = array();
                foreach ($this->registration_settings->getAllowedDomains() as $item) {
                    if (trim($item)) {
                        $domains[] = $item;
                    }
                }
                if (sizeof($domains)) {
                    $mail_valid = false;
                    foreach ($domains as $domain) {
                        $domain = str_replace("*", "~~~", $domain);
                        $domain = preg_quote($domain);
                        $domain = str_replace("~~~", ".+", $domain);
                        if (preg_match("/^" . $domain . "$/", $email, $hit)) {
                            $mail_valid = true;
                            break;
                        }
                    }
                    if (!$mail_valid) {
                        $mail_obj = $this->form->getItemByPostVar('usr_email');
                        $mail_obj->setAlert(sprintf(
                            $this->lng->txt("reg_email_domains"),
                            implode(", ", $domains)
                        ));
                        $form_valid = false;
                    }
                }
            }
        }

        $error_lng_var = '';
        if (
            !$this->registration_settings->passwordGenerationEnabled() &&
            !ilUtil::isPasswordValidForUserContext($this->form->getInput('usr_password'), $this->form->getInput('username'), $error_lng_var)
        ) {
            $passwd_obj = $this->form->getItemByPostVar('usr_password');
            $passwd_obj->setAlert($this->lng->txt($error_lng_var));
            $form_valid = false;
        }

        $showGlobalTermsOfServieFailure = false;
        if (\ilTermsOfServiceHelper::isEnabled() && !$this->form->getInput('accept_terms_of_service')) {
            $agr_obj = $this->form->getItemByPostVar('accept_terms_of_service');
            if ($agr_obj) {
                $agr_obj->setAlert($this->lng->txt('force_accept_usr_agreement'));
                $form_valid = false;
            } else {
                $showGlobalTermsOfServieFailure = true;
            }
        }

        // no need if role is attached to code
        if (!$valid_role) {
            // manual selection
            if ($this->registration_settings->roleSelectionEnabled()) {
                $selected_role = $this->form->getInput("usr_roles");
                if ($selected_role && ilObjRole::_lookupAllowRegister($selected_role)) {
                    $valid_role = (int) $selected_role;
                }
            }
            // assign by email
            else {
                $registration_role_assignments = new ilRegistrationRoleAssignments();
                $valid_role = (int) $registration_role_assignments->getRoleByEmail($this->form->getInput("usr_email"));
            }
        }

        // no valid role could be determined
        if (!$valid_role) {
            ilUtil::sendInfo($this->lng->txt("registration_no_valid_role"));
            $form_valid = false;
        }

        // validate username
        $login_obj = $this->form->getItemByPostVar('username');
        $login = $this->form->getInput("username");
        if (!ilUtil::isLogin($login)) {
            $login_obj->setAlert($this->lng->txt("login_invalid"));
            $form_valid = false;
        } elseif (ilObjUser::_loginExists($login)) {
            $login_obj->setAlert($this->lng->txt("login_exists"));
            $form_valid = false;
        } elseif ((int) $ilSetting->get('allow_change_loginname') &&
            (int) $ilSetting->get('reuse_of_loginnames') == 0 &&
            ilObjUser::_doesLoginnameExistInHistory($login)) {
            $login_obj->setAlert($this->lng->txt('login_exists'));
            $form_valid = false;
        }

        if (!$form_valid) {
            ilUtil::sendFailure($this->lng->txt('form_input_not_valid'));
        } elseif ($showGlobalTermsOfServieFailure) {
            $this->lng->loadLanguageModule('tos');
            \ilUtil::sendFailure(sprintf(
                $this->lng->txt('tos_account_reg_not_possible'),
                'mailto:' . ilUtil::prepareFormOutput(ilSystemSupportContacts::getMailsToAddress())
            ));
        } else {
            $password = $this->__createUser($valid_role);
            $this->__distributeMails($password);
            return $this->login($password);
        }
        $this->form->setValuesByPost();
        return $this->displayForm();
    }

    protected function __createUser($a_role)
    {
        /**
         * @var $ilSetting ilSetting
         * @var $rbacadmin ilRbacAdmin
         * @var $lng       ilLanguage
         */
        global $DIC;

        $ilSetting = $DIC->settings();
        $rbacadmin = $DIC->rbac()->admin();
        
        
        // something went wrong with the form validation
        if (!$a_role) {
            global $DIC;

            $ilias = $DIC['ilias'];
            $ilias->raiseError("Invalid role selection in registration" .
                ", IP: " . $_SERVER["REMOTE_ADDR"], $ilias->error_obj->FATAL);
        }
        

        $this->userObj = new ilObjUser();

        $up = new ilUserProfile();
        $up->setMode(ilUserProfile::MODE_REGISTRATION);

        $map = array();
        $up->skipGroup("preferences");
        $up->skipGroup("settings");
        $up->skipField("password");
        $up->skipField("birthday");
        $up->skipField("upload");
        foreach ($up->getStandardFields() as $k => $v) {
            if ($v["method"]) {
                $method = "set" . substr($v["method"], 3);
                if (method_exists($this->userObj, $method)) {
                    if ($k != "username") {
                        $k = "usr_" . $k;
                    }
                    $field_obj = $this->form->getItemByPostVar($k);
                    if ($field_obj) {
                        $this->userObj->$method($this->form->getInput($k));
                    }
                }
            }
        }

        $this->userObj->setFullName();

        $birthday_obj = $this->form->getItemByPostVar("usr_birthday");
        if ($birthday_obj) {
            $birthday = $this->form->getInput("usr_birthday");
            $this->userObj->setBirthday($birthday);
        }

        $this->userObj->setTitle($this->userObj->getFullname());
        $this->userObj->setDescription($this->userObj->getEmail());

        if ($this->registration_settings->passwordGenerationEnabled()) {
            $password = ilUtil::generatePasswords(1);
            $password = $password[0];
        } else {
            $password = $this->form->getInput("usr_password");
        }
        $this->userObj->setPasswd($password);
        
        
        // Set user defined data
<<<<<<< HEAD
        $user_defined_fields =&ilUserDefinedFields::_getInstance();
=======
        include_once './Services/User/classes/class.ilUserDefinedFields.php';
        $user_defined_fields = &ilUserDefinedFields::_getInstance();
>>>>>>> c871e8b7
        $defs = $user_defined_fields->getRegistrationDefinitions();
        $udf = array();
        foreach ($_POST as $k => $v) {
            if (substr($k, 0, 4) == "udf_") {
                $f = substr($k, 4);
                $udf[$f] = $v;
            }
        }
        $this->userObj->setUserDefinedData($udf);

        $this->userObj->setTimeLimitOwner(7);
        
        
        $access_limit = null;

        $this->code_was_used = false;
        if ($this->code_enabled) {
            $code_local_roles = $code_has_access_limit = null;
            
            // #10853 - could be optional
            $code = $this->form->getInput('usr_registration_code');
            if ($code) {
                
                // set code to used
                ilRegistrationCode::useCode($code);
                $this->code_was_used = true;
                
                // handle code attached local role(s) and access limitation
                $code_data = ilRegistrationCode::getCodeData($code);
                if ($code_data["role_local"]) {
                    // need user id before we can assign role(s)
                    $code_local_roles = explode(";", $code_data["role_local"]);
                }
                if ($code_data["alimit"]) {
                    // see below
                    $code_has_access_limit = true;
                    
                    switch ($code_data["alimit"]) {
                        case "absolute":
                            $abs = date_parse($code_data["alimitdt"]);
                            $access_limit = mktime(23, 59, 59, $abs['month'], $abs['day'], $abs['year']);
                            break;
                        
                        case "relative":
                            $rel = unserialize($code_data["alimitdt"]);
                            $access_limit = $rel["d"] * 86400 + $rel["m"] * 2592000 + time();
                            break;
                    }
                }
            }
        }
        
        // code access limitation will override any other access limitation setting
        if (!($this->code_was_used && $code_has_access_limit) &&
            $this->registration_settings->getAccessLimitation()) {
            $access_limitations_obj = new ilRegistrationRoleAccessLimitations();
            switch ($access_limitations_obj->getMode($a_role)) {
                case 'absolute':
                    $access_limit = $access_limitations_obj->getAbsolute($a_role);
                    break;
                
                case 'relative':
                    $rel_d = (int) $access_limitations_obj->getRelative($a_role, 'd');
                    $rel_m = (int) $access_limitations_obj->getRelative($a_role, 'm');
                    $access_limit = $rel_d * 86400 + $rel_m * 2592000 + time();
                    break;
            }
        }
        
        if ($access_limit) {
            $this->userObj->setTimeLimitUnlimited(0);
            $this->userObj->setTimeLimitUntil($access_limit);
        } else {
            $this->userObj->setTimeLimitUnlimited(1);
            $this->userObj->setTimeLimitUntil(time());
        }

        $this->userObj->setTimeLimitFrom(time());

        ilUserCreationContext::getInstance()->addContext(ilUserCreationContext::CONTEXT_REGISTRATION);

        $this->userObj->create();

        
        if ($this->registration_settings->getRegistrationType() == IL_REG_DIRECT ||
            $this->registration_settings->getRegistrationType() == IL_REG_CODES ||
            $this->code_was_used) {
            $this->userObj->setActive(1, 0);
        } elseif ($this->registration_settings->getRegistrationType() == IL_REG_ACTIVATION) {
            $this->userObj->setActive(0, 0);
        } else {
            $this->userObj->setActive(0, 0);
        }

        $this->userObj->updateOwner();

        // set a timestamp for last_password_change
        // this ts is needed by ilSecuritySettings
        $this->userObj->setLastPasswordChangeTS(time());
        
        $this->userObj->setIsSelfRegistered(true);

        //insert user data in table user_data
        $this->userObj->saveAsNew();

        // setup user preferences
        $this->userObj->setLanguage($this->form->getInput('usr_language'));

        $handleDocument = \ilTermsOfServiceHelper::isEnabled() && $this->termsOfServiceEvaluation->hasDocument();
        if ($handleDocument) {
            $helper = new \ilTermsOfServiceHelper();

            $helper->trackAcceptance($this->userObj, $this->termsOfServiceEvaluation->document());
        }

        $hits_per_page = $ilSetting->get("hits_per_page");
        if ($hits_per_page < 10) {
            $hits_per_page = 10;
        }
        $this->userObj->setPref("hits_per_page", $hits_per_page);
        if (strlen($_GET['target']) > 0) {
            $this->userObj->setPref('reg_target', ilUtil::stripSlashes($_GET['target']));
        }
        /*$show_online = $ilSetting->get("show_users_online");
        if ($show_online == "")
        {
            $show_online = "y";
        }
        $this->userObj->setPref("show_users_online", $show_online);*/
        $this->userObj->setPref('bs_allow_to_contact_me', $ilSetting->get('bs_allow_to_contact_me', 'n'));
        $this->userObj->setPref('chat_osc_accept_msg', $ilSetting->get('chat_osc_accept_msg', 'n'));
        $this->userObj->writePrefs();

        
        $rbacadmin->assignUser((int) $a_role, $this->userObj->getId());
        
        // local roles from code
        if ($this->code_was_used && is_array($code_local_roles)) {
            foreach (array_unique($code_local_roles) as $local_role_obj_id) {
                // is given role (still) valid?
                if (ilObject::_lookupType($local_role_obj_id) == "role") {
                    $rbacadmin->assignUser($local_role_obj_id, $this->userObj->getId());

                    // patch to remove for 45 due to mantis 21953
                    $role_obj = $GLOBALS['DIC']['rbacreview']->getObjectOfRole($local_role_obj_id);
                    switch (ilObject::_lookupType($role_obj)) {
                        case 'crs':
                        case 'grp':
                            $role_refs = ilObject::_getAllReferences($role_obj);
                            $role_ref = end($role_refs);
                            // deactivated for now, see discussion at
                            // https://docu.ilias.de/goto_docu_wiki_wpage_5620_1357.html
                            // $this->recommended_content_manager->addObjectRecommendation($this->userObj->getId(), $role_ref);
                            break;
                    }
                }
            }
        }

        return $password;
    }

    protected function __distributeMails($password)
    {
        // Always send mail to approvers
        if ($this->registration_settings->getRegistrationType() == IL_REG_APPROVE && !$this->code_was_used) {
            $mail = new ilRegistrationMailNotification();
            $mail->setType(ilRegistrationMailNotification::TYPE_NOTIFICATION_CONFIRMATION);
            $mail->setRecipients($this->registration_settings->getApproveRecipients());
            $mail->setAdditionalInformation(array('usr' => $this->userObj));
            $mail->send();
        } else {
            $mail = new ilRegistrationMailNotification();
            $mail->setType(ilRegistrationMailNotification::TYPE_NOTIFICATION_APPROVERS);
            $mail->setRecipients($this->registration_settings->getApproveRecipients());
            $mail->setAdditionalInformation(array('usr' => $this->userObj));
            $mail->send();
        }

        // Send mail to new user
        // Registration with confirmation link ist enabled
        if ($this->registration_settings->getRegistrationType() == IL_REG_ACTIVATION && !$this->code_was_used) {

            $mail = new ilRegistrationMimeMailNotification();
            $mail->setType(ilRegistrationMimeMailNotification::TYPE_NOTIFICATION_ACTIVATION);
            $mail->setRecipients(array($this->userObj));
            $mail->setAdditionalInformation(
                array(
                     'usr' => $this->userObj,
                     'hash_lifetime' => $this->registration_settings->getRegistrationHashLifetime()
                )
            );
            $mail->send();
        } else {
            $accountMail = new ilAccountRegistrationMail(
                $this->registration_settings,
                $this->lng,
                ilLoggerFactory::getLogger('user')
            );
            $accountMail->withDirectRegistrationMode()->send($this->userObj, $password, $this->code_was_used);
        }
    }

    /**
     * @param string $password
     */
    public function login($password)
    {
        $tpl = ilStartUpGUI::initStartUpTemplate(array('tpl.usr_registered.html', 'Services/Registration'), false);
        $this->tpl->setVariable('TXT_PAGEHEADLINE', $this->lng->txt('registration'));

        $tpl->setVariable("TXT_WELCOME", $this->lng->txt("welcome") . ", " . $this->userObj->getTitle() . "!");
        if (
            (
                $this->registration_settings->getRegistrationType() == IL_REG_DIRECT ||
                $this->registration_settings->getRegistrationType() == IL_REG_CODES ||
                $this->code_was_used
            ) &&
            !$this->registration_settings->passwordGenerationEnabled()
        ) {
            // store authenticated user in session
            ilSession::set('registered_user', $this->userObj->getId());

            $tpl->setCurrentBlock('activation');
            $tpl->setVariable('TXT_REGISTERED', $this->lng->txt('txt_registered'));

            $action = $GLOBALS['DIC']->ctrl()->getFormAction($this, 'login') . '&target=' . ilUtil::stripSlashes($_GET['target']);
            $tpl->setVariable('FORMACTION', $action);

            $tpl->setVariable('TXT_LOGIN', $this->lng->txt('login_to_ilias'));
            $tpl->parseCurrentBlock();
        } elseif ($this->registration_settings->getRegistrationType() == IL_REG_APPROVE) {
            $tpl->setVariable('TXT_REGISTERED', $this->lng->txt('txt_submitted'));
        } elseif ($this->registration_settings->getRegistrationType() == IL_REG_ACTIVATION) {
            $login_url = './login.php?cmd=force_login&lang=' . $this->userObj->getLanguage();
            $tpl->setVariable('TXT_REGISTERED', sprintf($this->lng->txt('reg_confirmation_link_successful'), $login_url));
            $tpl->setVariable('REDIRECT_URL', $login_url);
        } else {
            $tpl->setVariable('TXT_REGISTERED', $this->lng->txt('txt_registered_passw_gen'));
        }
        return $tpl;
    }

    /**
     * Do Login
     * @todo refactor this method should be renamed, but i don't wanted to make changed in
     * tpl.usr_registered.html in stable release.
     */
    protected function showLogin()
    {
        /**
         * @var ilAuthSession
         */
        $auth_session = $GLOBALS['DIC']['ilAuthSession'];
        $auth_session->setAuthenticated(
            true,
            ilSession::get('registered_user')
        );
        ilInitialisation::initUserAccount();
        return ilInitialisation::redirectToStartingPage();
    }

    protected function doProfileAutoComplete()
    {
        $field_id = (string) $_REQUEST["f"];
        $term = (string) $_REQUEST["term"];

        $result = ilPublicUserProfileGUI::getAutocompleteResult($field_id, $term);
        if (sizeof($result)) {
            echo ilJsonUtil::encode($result);
        }
        
        exit();
    }
}<|MERGE_RESOLUTION|>--- conflicted
+++ resolved
@@ -456,12 +456,7 @@
         
         
         // Set user defined data
-<<<<<<< HEAD
         $user_defined_fields =&ilUserDefinedFields::_getInstance();
-=======
-        include_once './Services/User/classes/class.ilUserDefinedFields.php';
-        $user_defined_fields = &ilUserDefinedFields::_getInstance();
->>>>>>> c871e8b7
         $defs = $user_defined_fields->getRegistrationDefinitions();
         $udf = array();
         foreach ($_POST as $k => $v) {
