--- conflicted
+++ resolved
@@ -753,40 +753,6 @@
         $this->access_limitations_obj = new ilRegistrationRoleAccessLimitations();
     }
     
-<<<<<<< HEAD
-=======
-    public function __buildAccessLimitationSelection($a_role_id)
-    {
-        global $DIC;
-
-        $lng = $DIC['lng'];
-
-        $options = array(
-                        'null' => $lng->txt('please_choose'),
-                        'unlimited' => $lng->txt('reg_access_limitation_mode_unlimited'),
-                        'absolute' => $lng->txt('reg_access_limitation_mode_absolute'),
-                        'relative' => $lng->txt('reg_access_limitation_mode_relative')
-                        );
-        
-        $attribs = array('onchange' => 'displayAccessLimitationSelectionForm(document.cmd.access_limitation_mode_' . $a_role_id . ',' . $a_role_id . ')');
-
-        $selected = $this->access_limitations_obj->getMode($a_role_id);
-
-        return ilUtil::formSelect($selected, 'access_limitation_mode_' . $a_role_id, $options, false, true, 0, "", $attribs);
-    }
-    
-    public function __prepareDateSelect($a_unix_time)
-    {
-        if (!$a_unix_time) {
-            $a_unix_time = time();
-        }
-
-        return array('y' => date('Y', $a_unix_time),
-                     'm' => date('n', $a_unix_time),
-                     'd' => date('d', $a_unix_time));
-    }
-    
->>>>>>> c871e8b7
     public function listCodes()
     {
         global $DIC;
