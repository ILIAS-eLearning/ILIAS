--- conflicted
+++ resolved
@@ -1,174 +1,171 @@
-<?php
-
-/* Copyright (c) 1998-2010 ILIAS open source, Extended GPL, see docs/LICENSE */
-
-/** 
- * Service context (factory) class
- * 
- * @author Jörg Lützenkirchen <luetzenkirchen@leifos.com>
- * @author Stefan Hecken <stefan.hecken@concepts-and-training.de>
- * @version $Id$
- * 
- * @ingroup ServicesContext
- */
-class ilContext
-{		
-	protected static $class_name; // [string]
-	protected static $type; // [string]	
-	
-	const CONTEXT_WEB = "ilContextWeb";
-	const CONTEXT_CRON = "ilContextCron";
-	const CONTEXT_RSS = "ilContextRss";
-	const CONTEXT_ICAL = "ilContextIcal";
-	const CONTEXT_SOAP = "ilContextSoap";
-	const CONTEXT_SOAP_NO_AUTH = 'ilContextSoapNoAuth';
-	const CONTEXT_WEBDAV = "ilContextWebdav";
-	const CONTEXT_RSS_AUTH = "ilContextRssAuth";
-	const CONTEXT_WEB_ACCESS_CHECK = "ilContextWebAccessCheck";
-	const CONTEXT_SESSION_REMINDER = "ilContextSessionReminder";
-	const CONTEXT_SOAP_WITHOUT_CLIENT = "ilContextSoapWithoutClient";
-	const CONTEXT_UNITTEST = "ilContextUnitTest";
-	const CONTEXT_REST = "ilContextRest";
-	const CONTEXT_SCORM = "ilContextScorm";
-	const CONTEXT_WAC = "ilContextWAC";
-	const CONTEXT_APACHE_SSO = 'ilContextApacheSSO';
-	const CONTEXT_SHIBBOLETH = 'ilContextShibboleth';
-<<<<<<< HEAD
-	const CONTEXT_LTI_PROVIDER = 'ilContextLTIProvider';
-=======
-	const CONTEXT_SAML = 'ilContextSaml';
->>>>>>> 11ef8475
-	
-	
-	/**
-	 * Init context by type
-	 * 
-	 * @param string $a_type 
-	 * @return bool
-	 */
-	public static function init($a_type)
-	{
-		include_once "Services/Context/classes/class.".$a_type.".php";
-		self::$class_name = $a_type;
-		self::$type = $a_type;
-		
-		return true;
-	}
-	
-	/**
-	 * Call current content
-	 * 
-	 * @param string $a_method
-	 * @return bool
-	 */
-	protected static function callContext($a_method)
-	{
-		if(!self::$class_name)
-		{
-			self::init(self::CONTEXT_WEB);
-		}		
-		return call_user_func(array(self::$class_name, $a_method));
-	}
-	
-	/**
-	 * Are redirects supported?
-	 * 
-	 * @return bool 
-	 */
-	public static function supportsRedirects()
-	{
-		global $ilCtrl;
-		
-		// asynchronous calls must never be redirected
-		if($ilCtrl && $ilCtrl->isAsynch())
-		{
-			return false;
-		}
-		
-		return (bool)self::callContext("supportsRedirects");
-	}
-	
-	/**
-	 * Based on user authentication?
-	 *  
-	 * @return bool
-	 */
-	public static function hasUser()
-	{
-		return (bool)self::callContext("hasUser");		
-	}
-	
-	/**
-	 * Uses HTTP aka browser 
-	 * 
-	 * @return bool 
-	 */
-	public static function usesHTTP()
-	{
-		return (bool)self::callContext("usesHTTP");	
-	}
-	
-	/**
-	 * Has HTML output
-	 *  
-	 * @return bool
-	 */
-	public static function hasHTML()
-	{
-		return (bool)self::callContext("hasHTML");	
-	}
-	
-	/**
-	 * Uses template engine
-	 *  
-	 * @return bool
-	 */
-	public static function usesTemplate()
-	{
-		return (bool)self::callContext("usesTemplate");	
-	}
-	
-	/**
-	 * Init client
-	 *  
-	 * @return bool
-	 */
-	public static function initClient()
-	{
-		return (bool)self::callContext("initClient");	
-	}
-	
-	/**
-	 * Try authentication
-	 *  
-	 * @return bool
-	 */
-	public static function doAuthentication()
-	{
-		return (bool)self::callContext("doAuthentication");	
-	}
-	
-	/**
-	 * Get context type
-	 * 
-	 * @return string
-	 */
-	public static function getType()
-	{
-		return self::$type;
-	}
-	
-	/**
-	 * Check if context supports persistent
-	 * session handling.
-	 * false for cli context
-	 * 
-	 * @return bool
-	 */
-	public static function supportsPersistentSessions()
-	{
-		return (bool) self::callContext('supportsPersistentSessions');
-	}
-}
-
+<?php
+
+/* Copyright (c) 1998-2010 ILIAS open source, Extended GPL, see docs/LICENSE */
+
+/** 
+ * Service context (factory) class
+ * 
+ * @author Jörg Lützenkirchen <luetzenkirchen@leifos.com>
+ * @author Stefan Hecken <stefan.hecken@concepts-and-training.de>
+ * @version $Id$
+ * 
+ * @ingroup ServicesContext
+ */
+class ilContext
+{		
+	protected static $class_name; // [string]
+	protected static $type; // [string]	
+	
+	const CONTEXT_WEB = "ilContextWeb";
+	const CONTEXT_CRON = "ilContextCron";
+	const CONTEXT_RSS = "ilContextRss";
+	const CONTEXT_ICAL = "ilContextIcal";
+	const CONTEXT_SOAP = "ilContextSoap";
+	const CONTEXT_SOAP_NO_AUTH = 'ilContextSoapNoAuth';
+	const CONTEXT_WEBDAV = "ilContextWebdav";
+	const CONTEXT_RSS_AUTH = "ilContextRssAuth";
+	const CONTEXT_WEB_ACCESS_CHECK = "ilContextWebAccessCheck";
+	const CONTEXT_SESSION_REMINDER = "ilContextSessionReminder";
+	const CONTEXT_SOAP_WITHOUT_CLIENT = "ilContextSoapWithoutClient";
+	const CONTEXT_UNITTEST = "ilContextUnitTest";
+	const CONTEXT_REST = "ilContextRest";
+	const CONTEXT_SCORM = "ilContextScorm";
+	const CONTEXT_WAC = "ilContextWAC";
+	const CONTEXT_APACHE_SSO = 'ilContextApacheSSO';
+	const CONTEXT_SHIBBOLETH = 'ilContextShibboleth';
+	const CONTEXT_LTI_PROVIDER = 'ilContextLTIProvider';
+	const CONTEXT_SAML = 'ilContextSaml';
+	
+	
+	/**
+	 * Init context by type
+	 * 
+	 * @param string $a_type 
+	 * @return bool
+	 */
+	public static function init($a_type)
+	{
+		include_once "Services/Context/classes/class.".$a_type.".php";
+		self::$class_name = $a_type;
+		self::$type = $a_type;
+		
+		return true;
+	}
+	
+	/**
+	 * Call current content
+	 * 
+	 * @param string $a_method
+	 * @return bool
+	 */
+	protected static function callContext($a_method)
+	{
+		if(!self::$class_name)
+		{
+			self::init(self::CONTEXT_WEB);
+		}		
+		return call_user_func(array(self::$class_name, $a_method));
+	}
+	
+	/**
+	 * Are redirects supported?
+	 * 
+	 * @return bool 
+	 */
+	public static function supportsRedirects()
+	{
+		global $ilCtrl;
+		
+		// asynchronous calls must never be redirected
+		if($ilCtrl && $ilCtrl->isAsynch())
+		{
+			return false;
+		}
+		
+		return (bool)self::callContext("supportsRedirects");
+	}
+	
+	/**
+	 * Based on user authentication?
+	 *  
+	 * @return bool
+	 */
+	public static function hasUser()
+	{
+		return (bool)self::callContext("hasUser");		
+	}
+	
+	/**
+	 * Uses HTTP aka browser 
+	 * 
+	 * @return bool 
+	 */
+	public static function usesHTTP()
+	{
+		return (bool)self::callContext("usesHTTP");	
+	}
+	
+	/**
+	 * Has HTML output
+	 *  
+	 * @return bool
+	 */
+	public static function hasHTML()
+	{
+		return (bool)self::callContext("hasHTML");	
+	}
+	
+	/**
+	 * Uses template engine
+	 *  
+	 * @return bool
+	 */
+	public static function usesTemplate()
+	{
+		return (bool)self::callContext("usesTemplate");	
+	}
+	
+	/**
+	 * Init client
+	 *  
+	 * @return bool
+	 */
+	public static function initClient()
+	{
+		return (bool)self::callContext("initClient");	
+	}
+	
+	/**
+	 * Try authentication
+	 *  
+	 * @return bool
+	 */
+	public static function doAuthentication()
+	{
+		return (bool)self::callContext("doAuthentication");	
+	}
+	
+	/**
+	 * Get context type
+	 * 
+	 * @return string
+	 */
+	public static function getType()
+	{
+		return self::$type;
+	}
+	
+	/**
+	 * Check if context supports persistent
+	 * session handling.
+	 * false for cli context
+	 * 
+	 * @return bool
+	 */
+	public static function supportsPersistentSessions()
+	{
+		return (bool) self::callContext('supportsPersistentSessions');
+	}
+}
+
 ?>