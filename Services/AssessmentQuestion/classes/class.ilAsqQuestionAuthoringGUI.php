--- conflicted
+++ resolved
@@ -3,7 +3,7 @@
 
 /* Copyright (c) 1998-2013 ILIAS open source, Extended GPL, see docs/LICENSE */
 
-<<<<<<< HEAD
+
 use ILIAS\AssessmentQuestion\Application\AuthoringApplicationServiceSpec;
 use ILIAS\AssessmentQuestion\Application\PlayApplicationService;
 use ILIAS\AssessmentQuestion\CQRS\Aggregate\DomainObjectId;
@@ -14,9 +14,7 @@
 use ILIAS\AssessmentQuestion\UserInterface\Web\Form\QuestionTypeSelectForm;
 use ILIAS\Services\AssessmentQuestion\PublicApi\Contracts\AuthoringServiceSpecContract;
 use ILIS\AssessmentQuestion\Application\AuthoringApplicationService;
-=======
 use ILIAS\Services\AssessmentQuestion\PublicApi\Common\AssessmentEntityId;
->>>>>>> 5784e0a1
 
 /**
  * Class ilAssessmentQuestionExporter
@@ -29,7 +27,6 @@
  */
 class ilAsqQuestionAuthoringGUI
 {
-<<<<<<< HEAD
     const VAR_QUESTION_ID = "questionId";
     
 	const CMD_CREATE_QUESTION = "createQuestion";
@@ -176,29 +173,8 @@
         
         $question_id = $_GET[self::VAR_QUESTION_ID];
         
-        $DIC->ui()->mainTemplate()->setContent($player->GetPointsByUser($question_id, $DIC->user()->getId(), self::DEBUG_TEST_ID));
-=======
+        $DIC->ui()->mainTemplate()->setContent($player->GetPointsByUser($question_id,
+        $DIC->user()->getId(), self::DEBUG_TEST_ID));
 
-    /**
-     * @var AssessmentEntityId
-     */
-    protected $question_uuid;
-
-
-    /**
-     * ilAsqQuestionAuthoringGUI constructor.
-     *
-     * @param AssessmentEntityId $question_uuid
-     */
-    public function __construct(AssessmentEntityId $question_uuid)
-    {
-        //TODO
-    }
-
-
-    public function executeCommand()
-    {
-
->>>>>>> 5784e0a1
     }
 }