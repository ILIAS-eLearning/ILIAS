<?php
declare(strict_types=1);

/* Copyright (c) 1998-2013 ILIAS open source, Extended GPL, see docs/LICENSE */

/**
 * Class ilAssessmentQuestionExporter
 *
 * @author  studer + raimann ag - Team Custom 1 <support-custom1@studer-raimann.ch>
 * @author  Adrian Lüthi <al@studer-raimann.ch>
 * @author  Björn Heyser <bh@bjoernheyser.de>
 * @author  Martin Studer <ms@studer-raimann.ch>
 * @author  Theodor Truffer <tt@studer-raimann.ch>
 */
class ilAssessmentQuestionExporter extends ilXmlExporter
{
<<<<<<< HEAD

=======
>>>>>>> 46afeae0
    public function getValidSchemaVersions($a_entity)
    {
        /* export schema versions code */
    }
<<<<<<< HEAD


=======
    
>>>>>>> 46afeae0
    public function init()
    {
        /* assessment question init code */
    }
<<<<<<< HEAD


    /**
     * @param string $a_entity
     * @param array  $a_schema_version
     * @param int    $a_id
     */
    public function getXmlRepresentation($a_entity, $a_schema_version, $a_id)
    {
        global $DIC;

        /* @var \ILIAS\DI\Container $DIC */

        return $DIC->assessment()->service()->query()->getQuestionQtiXml(
            $DIC->assessment()->consumer()->questionUuid($a_id)
        );
=======
    
    /**
     * @param string $a_entity
     * @param array $a_schema_version
     * @param int $a_id
     */
    public function getXmlRepresentation($a_entity, $a_schema_version, $a_id)
    {
        /**
         * the assessment question export does simply get the id an returns
         * the qti xml representation of the question.
         */
        
        global $DIC; /* @var ILIAS\DI\Container $DIC */
        
        $questionInstance = $DIC->question()->getQuestionInstance($a_id);
        
        return $questionInstance->toQtiXML();
>>>>>>> 46afeae0
    }
}<|MERGE_RESOLUTION|>--- conflicted
+++ resolved
@@ -14,25 +14,17 @@
  */
 class ilAssessmentQuestionExporter extends ilXmlExporter
 {
-<<<<<<< HEAD
 
-=======
->>>>>>> 46afeae0
     public function getValidSchemaVersions($a_entity)
     {
         /* export schema versions code */
     }
-<<<<<<< HEAD
 
 
-=======
-    
->>>>>>> 46afeae0
     public function init()
     {
         /* assessment question init code */
     }
-<<<<<<< HEAD
 
 
     /**
@@ -49,25 +41,5 @@
         return $DIC->assessment()->service()->query()->getQuestionQtiXml(
             $DIC->assessment()->consumer()->questionUuid($a_id)
         );
-=======
-    
-    /**
-     * @param string $a_entity
-     * @param array $a_schema_version
-     * @param int $a_id
-     */
-    public function getXmlRepresentation($a_entity, $a_schema_version, $a_id)
-    {
-        /**
-         * the assessment question export does simply get the id an returns
-         * the qti xml representation of the question.
-         */
-        
-        global $DIC; /* @var ILIAS\DI\Container $DIC */
-        
-        $questionInstance = $DIC->question()->getQuestionInstance($a_id);
-        
-        return $questionInstance->toQtiXML();
->>>>>>> 46afeae0
     }
 }