<?php

namespace ILIAS\AssessmentQuestion\DomainModel\Scoring;

use ILIAS\AssessmentQuestion\DomainModel\Answer\Answer;
use ILIAS\AssessmentQuestion\DomainModel\AbstractConfiguration;
<<<<<<< HEAD
=======
use ILIAS\AssessmentQuestion\DomainModel\AnswerScoreDto;
use ILIAS\AssessmentQuestion\DomainModel\Question;
>>>>>>> a013a19c
use ILIAS\AssessmentQuestion\DomainModel\QuestionDto;

/**
 * Abstract Class AbstractScoring
 *
 * @package ILIAS\AssessmentQuestion\Authoring\DomainModel\Question\Answer\Option;
 * @author  studer + raimann ag - Team Custom 1 <support-custom1@studer-raimann.ch>
 * @author  Adrian Lüthi <al@studer-raimann.ch>
 * @author  Björn Heyser <bh@bjoernheyser.de>
 * @author  Martin Studer <ms@studer-raimann.ch>
 * @author  Theodor Truffer <tt@studer-raimann.ch>
 */
<<<<<<< HEAD
abstract class AbstractScoring {
	const SCORING_DEFINITION_SUFFIX = 'Definition';

	/**
	 * @var QuestionDto
	 */
	protected $question;

	/**
	 * AbstractScoring constructor.
	 *
	 * @param QuestionDto $question
	 * @param array    $configuration
	 */
	public function __construct(QuestionDto $question) {
		$this->question = $question;
	}

	abstract function score(Answer $answer) : int;

	/**
	 * @return array|null
	 */
	public static function generateFields(?AbstractConfiguration $config): ?array {
		return [];
	}

	public static abstract function readConfig();
	
	public abstract function getBestAnswer() : Answer;
	
	/**
	 * @return string
	 */
	public static function getScoringDefinitionClass(): string {
		return get_called_class() . self::SCORING_DEFINITION_SUFFIX;
	}
=======
abstract class AbstractScoring
{

    const SCORING_DEFINITION_SUFFIX = 'Definition';
    /**
     * @var Question
     */
    protected $question;


    /**
     * AbstractScoring constructor.
     *
     * @param QuestionDto $question
     * @param array       $configuration
     */
    public function __construct(QuestionDto $question)
    {
        $this->question = $question;
    }


    abstract function score(Answer $answer) : AnswerScoreDto;


    /**
     * @return array|null
     */
    public static function generateFields(?AbstractConfiguration $config) : ?array
    {
        return [];
    }


    public static abstract function readConfig();


    /**
     * @return string
     */
    public static function getScoringDefinitionClass() : string
    {
        return get_called_class() . self::SCORING_DEFINITION_SUFFIX;
    }


    /**
     * @param float $reached_points
     * @param float $max_points
     *
     * @return int
     */
    public function getAnswerFeedbackType(float $reached_points, float $max_points) : int
    {
        if($max_points === 0) {
            return AnswerScoreDto::ANSWER_FEEDBACK_TYPE_NOT_DETERMINABLLE;
        }
        if($reached_points === $max_points) {
            return AnswerScoreDto::ANSWER_FEEDBACK_TYPE_CORRECT;
        }
        return AnswerScoreDto::ANSWER_FEEDBACK_TYPE_INCORRECT;
    }
>>>>>>> a013a19c
}<|MERGE_RESOLUTION|>--- conflicted
+++ resolved
@@ -4,11 +4,8 @@
 
 use ILIAS\AssessmentQuestion\DomainModel\Answer\Answer;
 use ILIAS\AssessmentQuestion\DomainModel\AbstractConfiguration;
-<<<<<<< HEAD
-=======
 use ILIAS\AssessmentQuestion\DomainModel\AnswerScoreDto;
 use ILIAS\AssessmentQuestion\DomainModel\Question;
->>>>>>> a013a19c
 use ILIAS\AssessmentQuestion\DomainModel\QuestionDto;
 
 /**
@@ -21,48 +18,7 @@
  * @author  Martin Studer <ms@studer-raimann.ch>
  * @author  Theodor Truffer <tt@studer-raimann.ch>
  */
-<<<<<<< HEAD
 abstract class AbstractScoring {
-	const SCORING_DEFINITION_SUFFIX = 'Definition';
-
-	/**
-	 * @var QuestionDto
-	 */
-	protected $question;
-
-	/**
-	 * AbstractScoring constructor.
-	 *
-	 * @param QuestionDto $question
-	 * @param array    $configuration
-	 */
-	public function __construct(QuestionDto $question) {
-		$this->question = $question;
-	}
-
-	abstract function score(Answer $answer) : int;
-
-	/**
-	 * @return array|null
-	 */
-	public static function generateFields(?AbstractConfiguration $config): ?array {
-		return [];
-	}
-
-	public static abstract function readConfig();
-	
-	public abstract function getBestAnswer() : Answer;
-	
-	/**
-	 * @return string
-	 */
-	public static function getScoringDefinitionClass(): string {
-		return get_called_class() . self::SCORING_DEFINITION_SUFFIX;
-	}
-=======
-abstract class AbstractScoring
-{
-
     const SCORING_DEFINITION_SUFFIX = 'Definition';
     /**
      * @var Question
@@ -105,7 +61,6 @@
         return get_called_class() . self::SCORING_DEFINITION_SUFFIX;
     }
 
-
     /**
      * @param float $reached_points
      * @param float $max_points
@@ -122,5 +77,4 @@
         }
         return AnswerScoreDto::ANSWER_FEEDBACK_TYPE_INCORRECT;
     }
->>>>>>> a013a19c
 }