<?php
/* Copyright (c) 1998-2010 ILIAS open source, Extended GPL, see docs/LICENSE */

/** @defgroup ServicesUtilities Services/Utilities
 */
<<<<<<< HEAD
use ILIAS\Filesystem\Util\LegacyPathHelper;
use ILIAS\FileUpload\DTO\ProcessingStatus;
=======
use ILIAS\Filesystem\MetadataType;
use ILIAS\Filesystem\Util\LegacyPathHelper;
>>>>>>> f4c1ade3

/**
* Util class
* various functions, usage as namespace
*
* @author Sascha Hofmann <saschahofmann@gmx.de>
* @author Alex Killing <alex.killing@gmx.de>
* @version $Id$
*
* @ingroup	ServicesUtilities
*/
class ilUtil
{
	/**
	* Builds an html image tag
	* TODO: function still in use, but in future use getImagePath and move HTML-Code to your template file
	* @access	public
	*
	* @param	string	object type
	* @param	string	tpl path
	* @static
	* 
	*/
	public static function getImageTagByType($a_type, $a_path, $a_big = false)
	{
		global $lng;

		$size = ($a_big)
			? "big"
			: "small";

		include_once("./Services/Object/classes/class.ilObject.php");
		$filename = ilObject::_getIcon("", $size, $a_type);

		return "<img src=\"".$filename."\" alt=\"".$lng->txt("obj_".$a_type)."\" title=\"".$lng->txt("obj_".$a_type)."\" border=\"0\" vspace=\"0\"/>";
	}

	/**
	 * Get type icon path path
	 * Return image path for icon_xxx.pngs
	 * Or (if enabled) path to custom icon
	 * Deprecated, use ilObject::_getIcon instead
	 *
	 * @param string $a_type obj_type
	 * @param int $a_obj_id obj_id
	 * @param string $a_size size 'tiny','small' or 'big'
	 * @return string path
	 * @deprecated
	 */
	public static function getTypeIconPath($a_type,$a_obj_id,$a_size = 'small')
	{
		include_once("./Services/Object/classes/class.ilObject.php");
		return ilObject::_getIcon($a_obj_id, $a_size, $a_type);
	}

	/**
	* get image path (for images located in a template directory)
	*
	* @access	public
	* @param	string		full image filename (e.g. myimage.png)
	* @param	boolean		should be set to true, if the image is within a module
	*						template directory (e.g. content/templates/default/images/test.png)
	* @static
	*
	*/
	public static function getImagePath($img, $module_path = "", $mode = "output", $offline = false)
	{
		global $ilias, $styleDefinition, $ilCtrl, $ilUser;

		if (is_int(strpos($_SERVER["PHP_SELF"], "setup.php")))
		{
			$module_path = "..";
		}
		if ($module_path != "")
		{
			$module_path = "/".$module_path;
		}

		// default image
		$default_img = ".".$module_path."/templates/default/images/".$img;

		// use ilStyleDefinition instead of account to get the current skin and style
		require_once("./Services/Style/System/classes/class.ilStyleDefinition.php");
		$current_skin = ilStyleDefinition::getCurrentSkin();
		$current_style = ilStyleDefinition::getCurrentStyle();
		
		if (is_object($styleDefinition))
		{
			$image_dir = $styleDefinition->getImageDirectory($current_style);
		}
		if ($current_skin == "default")
		{
			$user_img = ".".$module_path."/templates/default/".$image_dir."/".$img;
			$skin_img = ".".$module_path."/templates/default/images/".$img;
		}
		else if (is_object($styleDefinition) && $current_skin != "default")
		{
			$user_img = "./Customizing/global/skin/".
				$current_skin.$module_path."/".$image_dir."/".$img;
			$skin_img = "./Customizing/global/skin/".
				$current_skin.$module_path."/images/".$img;
		}

		// temp svg patch
		/*
		$pi = pathinfo($img);
		if ($pi["dirname"] != "") {
			$pi["dirname"] = $pi["dirname"]."/";
		}
		$svg_img = ".".$module_path."/templates/default/images/".$pi["dirname"].$pi["filename"].".svg";
		if (file_exists($svg_img))
		{
			return $svg_img;
		}*/


		if ($offline)
		{
			return "./images/".$img;
		}
		else if (@file_exists($user_img) && $image_dir != "")
		{
			return $user_img;		// found image for skin and style
		}
		else if (file_exists($skin_img))
		{
			return $skin_img;		// found image in skin/images
		}

		return $default_img;			// take image in default
	}

    /**
    * get url of path
    *
    * @author   Brandon Blackmoor <brandon.blackmoor@jfcom.mil>
    * @access   public
    * @param    $relative_path string     complete path to file, relative to web root
    *                                       (e.g.  /data/pfplms103/mobs/mm_732/athena_standing.jpg)
    * @static  
    *                                     
    */
   public static function getHtmlPath($relative_path)
    {
        if (substr($relative_path, 0, 2) == './')
        {
            $relative_path = (substr($relative_path, 1));
        }
        if (substr($relative_path, 0, 1) != '/')
        {
            $relative_path = '/' . $relative_path;
        }
        $htmlpath = ILIAS_HTTP_PATH . $relative_path;
        return $htmlpath;
    }

	/**
	* get full style sheet file name (path inclusive) of current user
	*
	* @param $mode string Output mode of the style sheet ("output" or "filesystem"). !"filesystem" generates the ILIAS
	* version number as attribute to force the reload of the style sheet in a different ILIAS version
	* @param $a_css_name string The name of the style sheet. If empty, the default style name will be chosen
	* @param $a_css_location string The location of the style sheet e.g. a module path. This parameter only makes sense
	* when $a_css_name is used
	* @access	public
	* @static
	* 
	*/
	public static function getStyleSheetLocation($mode = "output", $a_css_name = "", $a_css_location = "")
	{
		global $ilias;
		
		// add version as parameter to force reload for new releases
		// use ilStyleDefinition instead of account to get the current style
		require_once("./Services/Style/System/classes/class.ilStyleDefinition.php");
		$stylesheet_name = (strlen($a_css_name))
			? $a_css_name
			: ilStyleDefinition::getCurrentStyle().".css";
		if (strlen($a_css_location) && (strcmp(substr($a_css_location, -1), "/") != 0))
		{
			$a_css_location = $a_css_location . "/";
		}

		$filename = "";
		// use ilStyleDefinition instead of account to get the current skin
		require_once("./Services/Style/System/classes/class.ilStyleDefinition.php");
		if (ilStyleDefinition::getCurrentSkin() != "default")
		{
			$filename = "./Customizing/global/skin/".ilStyleDefinition::getCurrentSkin()."/".$a_css_location.$stylesheet_name;
		}
		if (strlen($filename) == 0 || !file_exists($filename))
		{
			$filename = "./" . $a_css_location . "templates/default/".$stylesheet_name;
		}
		$vers = "";
		if ($mode != "filesystem")
		{
			$vers = str_replace(" ", "-", $ilias->getSetting("ilias_version"));
			$vers = "?vers=".str_replace(".", "-", $vers);
		}
		return $filename . $vers;
	}

	/**
	* get full javascript file name (path inclusive) of current user
	*
	* @param $a_js_name string The name of the js file
	* @param $a_js_location string The location of the js file e.g. a module path
	* @param $add_version boolean Add version information to the filename
	* @access	public
	* @static
	* 
	*/
	public static function getJSLocation($a_js_name, $a_js_location = "", $add_version = FALSE)
	{
		global $ilias;

		// add version as parameter to force reload for new releases
		$js_name = $a_js_name;
		if (strlen($a_js_location) && (strcmp(substr($a_js_location, -1), "/") != 0)) $a_js_location = $a_js_location . "/";

		$filename = "";
		// use ilStyleDefinition instead of account to get the current skin
		require_once("./Services/Style/System/classes/class.ilStyleDefinition.php");
		if (ilStyleDefinition::getCurrentSkin() != "default")
		{
			$filename = "./Customizing/global/skin/".ilStyleDefinition::getCurrentSkin()."/".$a_js_location.$js_name;
		}
		if (strlen($filename) == 0 || !file_exists($filename))
		{
			$filename = "./" . $a_js_location . "templates/default/".$js_name;
		}
		$vers = "";
		if ($add_version)
		{
			$vers = str_replace(" ", "-", $ilias->getSetting("ilias_version"));
			$vers = "?vers=".str_replace(".", "-", $vers);
		}
		return $filename . $vers;
	}

	/**
	* Get p3p file path. (Not in use yet, see class.ilTemplate.php->show())
	*
	* @access	public
	* @static
	* 
	*/
	public static function getP3PLocation()
	{
		global $ilias;

		if (defined("ILIAS_MODULE"))
		{
			$base = '';
			for($i = 0;$i < count(explode('/',ILIAS_MODULE));$i++)
			{
				$base .= "../Services/Privacy/";
			}
		}
		else
		{
			$base = "./Services/Privacy/";
		}

		if (is_file($base."w3c/p3p.xml"))
		{
			return ILIAS_HTTP_PATH."w3c/p3p.xml";
		}
		else
		{
			return ILIAS_HTTP_PATH."/w3c/p3p_template.xml";
		}
	}

	/**
	* get full style sheet file name (path inclusive) of current user
	*
	* @access	public
	* @static
	* 
	*/
	public static function getNewContentStyleSheetLocation($mode = "output")
	{
		global $ilias;

		// add version as parameter to force reload for new releases
		if ($mode != "filesystem")
		{
			$vers = str_replace(" ", "-", $ilias->getSetting("ilias_version"));
			$vers = "?vers=".str_replace(".", "-", $vers);
		}

		// use ilStyleDefinition instead of account to get the current skin and style
		require_once("./Services/Style/System/classes/class.ilStyleDefinition.php");
		if (ilStyleDefinition::getCurrentSkin() == "default")
		{
			$in_style = "./templates/".ilStyleDefinition::getCurrentSkin()."/"
									.ilStyleDefinition::getCurrentStyle()."_cont.css";
		}
		else
		{
			$in_style = "./Customizing/global/skin/".ilStyleDefinition::getCurrentSkin()."/"
													.ilStyleDefinition::getCurrentStyle()."_cont.css";
		}

		if (is_file("./".$in_style))
		{
			return $in_style.$vers;
		}
		else
		{
			return "templates/default/delos_cont.css".$vers;
		}
	}

	/**
	* Builds a select form field with options and shows the selected option first
	*
	* @access	public
	* @param	string/array	value to be selected
	* @param	string			variable name in formular
	* @param	array			array with $options (key = lang_key, value = long name)
	* @param	boolean			multiple selection list true/false
	* @param	boolean			if true, the option values are displayed directly, otherwise
	*							they are handled as language variable keys and the corresponding
	*							language variable is displayed
	* @param	int				size
	* @param	string			style class
	* @param	array			additional attributes (key = attribute name, value = attribute value)
	* @param    boolean			disabled
	* @static
	* 
	*/
	public static function formSelect($selected,$varname,$options,$multiple = false,$direct_text = false, $size = "0",
		$style_class = "", $attribs = "",$disabled = false)
	{
		global $lng;

		if ($multiple == true)
		{
			$multiple = " multiple=\"multiple\"";
		}
		else
		{
			$multiple = "";
			$size = 0;
		}

		$class = " class=\" form-control ".$style_class."\"";

		// use form-inline!
		// this is workaround the whole function should be set deprecated
		// $attributes = " style='display:inline-block;' ";

		if (is_array($attribs))
		{
			foreach ($attribs as $key => $val)
			{
				$attributes .= " ".$key."=\"".$val."\"";
			}
		}
		if($disabled)
		{
			$disabled = ' disabled=\"disabled\"';
		}

		$str = "<select name=\"".$varname ."\"".$multiple." $class size=\"".$size."\" $attributes $disabled>\n";

		foreach ((array) $options as $key => $val)
		{
			$style = "";
			if (is_array($val))
			{
				$style = $val["style"];
				$val = $val["text"];		// mus be last line, since we overwrite
			}

			$sty = ($style != "")
				? ' style="'.$style.'" '
				: "";
				
			if ($direct_text)
			{
				$str .= " <option $sty value=\"".$key."\"";
			}
			else
			{
				$str .= " <option $sty value=\"".$val."\"";
			}
			if (is_array($selected) )
			{
				if (in_array($key,$selected))
				{
					$str .= " selected=\"selected\"";
				}
			}
			else if ($selected == $key)
			{
				$str .= " selected=\"selected\"";
			}

			if ($direct_text)
			{
				$str .= ">".$val."</option>\n";
			}
			else
			{
				$str .= ">".$lng->txt($val)."</option>\n";
			}
		}

		$str .= "</select>\n";

		return $str;
	}

	/**
	* ???
	*
	* @access	public
	* @param string
	* @param string
	* @static
	* 
	*/
	public static function getSelectName ($selected,$values)
	{
		return($values[$selected]);
	}

	/**
	* ???
	* @access	public
	* @param	string
	* @param	string
	* @param	string
	* @param	boolean	disabled checked checkboxes (default: false)
	* @return	string
	* @static
	* 
	*/
	public static function formCheckbox ($checked,$varname,$value,$disabled = false)
	{
		$str = "<input type=\"checkbox\" name=\"".$varname."\"";

		if ($checked == 1)
		{
			$str .= " checked=\"checked\"";
		}

		if ($disabled)
		{
			$str .= " disabled=\"disabled\"";
		}

		$array_var = false;

		if (substr($varname,-2) == "[]")
		{
			$array_var = true;
		}

		// if varname ends with [], use varname[-2] + _ + value as id tag (e.g. "user_id[]" => "user_id_15")
		if ($array_var)
		{
			$varname_id = substr($varname,0,-2)."_".$value;
		}
		else
		{
			$varname_id = $varname;
		}

		// dirty removal of other "[]" in string
		$varname_id = str_replace("[","_",$varname_id);
		$varname_id = str_replace("]","",$varname_id);

		$str .= " value=\"".$value."\" id=\"".$varname_id."\" />\n";

		return $str;
	}

	/**
	 * ???
	 * @accesspublic
	 * @paramstring
	 * @paramstring
	 * @paramstring
	 * @param        string
	 * @returnstring
	 * @static
	 * 
	 */
	public static function formDisabledRadioButton($checked,$varname,$value,$disabled)
	  {
	    if ($disabled) {
	      $str = "<input disabled type=\"radio\" name=\"".$varname."\"";
	    }
	    else {
	      $str = "<input type=\"radio\" name=\"".$varname."\"";
	    }
	    if ($checked == 1)
	      {
		$str .= " checked=\"checked\"";
	      }

	    $str .= " value=\"".$value."\"";
	    $str .= " id=\"".$value."\" />\n";

	    return $str;

	  }


	/**
	* ???
	* @access	public
	* @param	string
	* @param	string
	* @param	string
	* @return	string
	* @static
	* 
	*/
	public static function formRadioButton($checked,$varname,$value,$onclick=null, $disabled = false)
	{
		$str = '<input ';

		if($onclick)
		{
			$str .= ('onclick="'.$onclick.'"');
		}
		
		$str .= (" type=\"radio\" name=\"".$varname."\"");
		if ($checked == 1)
		{
			$str .= " checked=\"checked\"";
		}

		if ($disabled)
		{
			$str .= " disabled=\"disabled\"";
		}

		$str .= " value=\"".$value."\"";

		$str .= " id=\"".$value."\" />\n";

		return $str;
	}


	/**
	 * create html input area
	 *
	 * @param string $varname    name of form variable
	 * @param string $value      value and id of input
	 * @param boolean $disabled   if true, input appears disabled
	 * @return string string
	 * @static
	 */
	public static function formInput($varname,$value,$disabled = false)
	{

	    $str = "<input type=\"input\" name=\"".$varname."\"";
		if ($disabled)
		{
			$str .= " disabled";
		}

		$str .= " value=\"".$value."\"";

		$str .= " id=\"".$value."\" />\n";

		return $str;
	}


	/**
	* ???
	* @param string
	* @static
	* 
	*/
	public static function checkInput ($vars)
	{
		// TO DO:
		// Diese Funktion soll Formfeldeingaben berprfen (empty und required)
	}

	/**
	* ???
	* @access	public
	* @param	string
	* @static
	*/
	public static function setPathStr ($a_path)
	{
		if ("" != $a_path && "/" != substr($a_path, -1))
		{
			$a_path .= "/";
			//$a_path = substr($a_path,1);
		}

		//return getcwd().$a_path;
		return $a_path;
	}

	/**
	* switches style sheets for each even $a_num
	* (used for changing colors of different result rows)
	*
	* @access	public
	* @param	integer	$a_num	the counter
	* @param	string	$a_css1	name of stylesheet 1
	* @param	string	$a_css2	name of stylesheet 2
	* @return	string	$a_css1 or $a_css2
	* @static
	* 
	*/
	public static function switchColor ($a_num,$a_css1,$a_css2)
	{
		if (!($a_num % 2))
		{
			return $a_css1;
		}
		else
		{
			return $a_css2;
		}
	}

	/**
	* ???
	* @access	public
	* @param	array
	* @return	string
	* @static
	* 
	*/
	public static function checkFormEmpty ($emptyFields)
	{

		$feedback = "";

		foreach ($emptyFields as $key => $val)
		{
			if ($val == "") {
				if ($feedback != "") $feedback .= ", ";
				$feedback .= $key;
			}
		}

		return $feedback;
	}

	/**
	* Linkbar
	* Diese Funktion erzeugt einen typischen Navigationsbalken mit
	* "Previous"- und "Next"-Links und den entsprechenden Seitenzahlen
	*
	* die komplette LinkBar wird zur?ckgegeben
	* der Variablenname f?r den offset ist "offset"
	*
	* @author Sascha Hofmann <shofmann@databay.de>
	*
	* @access	public
	* @param	integer	Name der Skriptdatei (z.B. test.php)
	* @param	integer	Anzahl der Elemente insgesamt
	* @param	integer	Anzahl der Elemente pro Seite
	* @param	integer	Das aktuelle erste Element in der Liste
	* @param	array	Die zu ?bergebenen Parameter in der Form $AParams["Varname"] = "Varwert" (optional)
	* @param	array	layout options (all optional)
	* 					link	=> css name for <a>-tag
	* 					prev	=> value for 'previous page' (default: '<<')
	* 					next	=> value for 'next page' (default: '>>')
	* @return	array	linkbar or false on error
	* @static
	* 
	*/
	public static function Linkbar ($AScript,$AHits,$ALimit,$AOffset,$AParams = array(),$ALayout = array(), $prefix = '')
	{
		$LinkBar = "";

		$layout_link = "";
		$layout_prev = "&lt;&lt;";
		$layout_next = "&gt;&gt;";

		// layout options
		if (count($ALayout > 0))
		{
			if ($ALayout["link"])
			{
				$layout_link = " class=\"".$ALayout["link"]."\"";
			}

			if ($ALayout["prev"])
			{
				$layout_prev = $ALayout["prev"];
			}

			if ($ALayout["next"])
			{
				$layout_next = $ALayout["next"];
			}
		}

		// show links, if hits greater limit
		// or offset > 0 (can be > 0 due to former setting)
		if ($AHits > $ALimit || $AOffset > 0)
		{
			if (!empty($AParams))
			{
				foreach ($AParams as $key => $value)
				{
					$params.= $key."=".$value."&";
				}
			}
			// if ($params) $params = substr($params,0,-1);
			if(strpos($AScript,'&'))
			{
				$link = $AScript."&".$params.$prefix."offset=";
			}
			else
			{
				$link = $AScript."?".$params.$prefix."offset=";
			}

			// ?bergehe "zurck"-link, wenn offset 0 ist.
			if ($AOffset >= 1)
			{
				$prevoffset = $AOffset - $ALimit;
				if ($prevoffset < 0) $prevoffset = 0;
				$LinkBar .= "<a".$layout_link." href=\"".$link.$prevoffset."\">".$layout_prev."&nbsp;</a>";
			}

			// Ben?tigte Seitenzahl kalkulieren
			$pages=intval($AHits/$ALimit);

			// Wenn ein Rest bleibt, addiere eine Seite
			if (($AHits % $ALimit))
			$pages++;

			// Bei Offset = 0 keine Seitenzahlen anzeigen : DEAKTIVIERT
			//			if ($AOffset != 0) {

			// ansonsten zeige Links zu den anderen Seiten an
			for ($i = 1 ;$i <= $pages ; $i++)
			{
				$newoffset=$ALimit*($i-1);

				if ($newoffset == $AOffset)
				{
					$LinkBar .= "[".$i."] ";
				}
				else
				{
					$LinkBar .= '<a '.$layout_link.' href="'.
						$link.$newoffset.'">['.$i.']</a> ';
				}
			}
			//			}

			// Checken, ob letze Seite erreicht ist
			// Wenn nicht, gebe einen "Weiter"-Link aus
			if (! ( ($AOffset/$ALimit)==($pages-1) ) && ($pages!=1) )
			{
				$newoffset=$AOffset+$ALimit;
				$LinkBar .= "<a".$layout_link." href=\"".$link.$newoffset."\">&nbsp;".$layout_next."</a>";
			}

			return $LinkBar;
		}
		else
		{
			return false;
		}
	}

	/**
	* makeClickable
	* In Texten enthaltene URLs und Mail-Adressen klickbar machen
	*
	* @access	public
	* @param	string	$text: Der Text
	* @param	boolean	$detectGotoLinks	if true, internal goto-links will be retargeted to _self and text is replaced by title
	* @return	string	clickable link
	* @static
	* 
	*/
	public static function makeClickable($a_text, $detectGotoLinks = false)
	{
		// New code, uses MediaWiki Sanitizer
		$ret = $a_text;

		// www-URL ohne ://-Angabe
		$ret = preg_replace("/(^|[\s]+)(www\.)([A-Za-z0-9#&=?.\/\-]+)/i",
			"$1http://$2$3", $ret);

		// ftp-URL ohne ://-Angabe
		$ret = preg_replace("/(^|[\s]+)(ftp\.)([A-Za-z0-9#&=?.\/\-]+)/i",
			"$1ftp://$2$3", $ret);

		// E-Mail (this does not work as expected, users must add mailto: manually)
		//$ret = preg_replace("/(([a-z0-9_]|\-|\.)+@([^[\s]*)([A-Za-z0-9\-]))/i",
		//	"mailto:$1", $ret);

		// mask existing image tags
		$ret = str_replace('src="http://', '"***masked_im_start***', $ret);
		
		include_once("./Services/Utilities/classes/class.ilMWParserAdapter.php");
		$parser = new ilMWParserAdapter();
		$ret = $parser->replaceFreeExternalLinks($ret);

		// unmask existing image tags
		$ret = str_replace('"***masked_im_start***', 'src="http://', $ret);

		// Should be Safe

		if ($detectGotoLinks)
		// replace target blank with self and text with object title.
		{
			$regExp = "<a[^>]*href=\"(".str_replace("/","\/",ILIAS_HTTP_PATH)."\/goto.php\?target=\w+_(\d+)[^\"]*)\"[^>]*>[^<]*<\/a>";
//			echo htmlentities($regExp);
			$ret = preg_replace_callback(
				"/".$regExp."/i",
				array("ilUtil", "replaceLinkProperties"),
				$ret);

			// Static links
			$regExp = "<a[^>]*href=\"(".str_replace("/","\/",ILIAS_HTTP_PATH)."\/goto_.*[a-z0-9]+_([0-9]+)\.html)\"[^>]*>[^<]*<\/a>";
//			echo htmlentities($regExp);
			$ret = preg_replace_callback(
				"/".$regExp."/i",
				array("ilUtil", "replaceLinkProperties"),
				$ret);
		}

		return($ret);
	}

	/**
	 * replaces target _blank with _self and the link text with the according object title.
	 *
	 * @private
	 *
	 * @param string $matches
	 * 	$matches[0] contains complete link
	 * 	$matches[1] contains href attribute
	 * 	$matches[2] contains id of goto link
	 * @return link containg a _self target, same href and new text content
	 * @static
	 * 
	 */
	public static function replaceLinkProperties ($matches)
	{
		$link = $matches[0];
		$ref_id = $matches[2];

		if ($ref_id > 0)
		{
			$obj_id = ilObject::_lookupObjId($ref_id);
			if ($obj_id > 0)
			{
				$title = ilObject::_lookupTitle($obj_id);
				$link = "<a href=".$matches[1]." target=\"_self\">".$title."</a>";
			}
		}
		return $link;
	}

	/**
	* Creates a combination of HTML selects for date inputs
	*
	* Creates a combination of HTML selects for date inputs
	* The select names are $prefix[y] for years, $prefix[m]
	* for months and $prefix[d] for days.
	*
	* @access	public
	* @param	string	$prefix Prefix of the select name
	* @param	integer	$year Default value for year select
	* @param	integer	$month Default value for month select
	* @param	integer	$day Default value for day select
	* @return	string	HTML select boxes
	* @author	Aresch Yavari <ay@databay.de>
	* @author Helmut Schottmüller <hschottm@tzi.de>
	* @static
	* 
	*/
	public static function makeDateSelect($prefix, $year = "", $month = "", $day = "", $startyear = "",$a_long_month = true,$a_further_options = array(), $emptyoption = false)
	{
		global $lng;

		$disabled = '';
		if(isset($a_further_options['disabled']) and $a_further_options['disabled'])
		{
			$disabled = 'disabled="disabled" ';
		}

		$now = getdate();
		if (!$emptyoption)
		{
			if (!strlen($year)) $year = $now["year"];
			if (!strlen($month)) $month = $now["mon"];
			if (!strlen($day)) $day = $now["mday"];
		}

		$year = (int) $year;
		$month = (int) $month;
		$day = (int) $day;

		// build day select

		$sel_day .= '<select class="form-control" ';
		if(isset($a_further_options['select_attributes']))
		{
			foreach($a_further_options['select_attributes'] as $name => $value)
			{
				$sel_day .= ($name.'="'.$value.'" ');
			}
		}
		
		$sel_day .= $disabled."name=\"".$prefix."[d]\" id=\"".$prefix."_d\">\n";
		
		if ($emptyoption) $sel_day .= "<option value=\"0\">--</option>\n";
		for ($i = 1; $i <= 31; $i++)
		{
			$sel_day .= "<option value=\"$i\">" . sprintf("%02d", $i) . "</option>\n";
		}
		$sel_day .= "</select>\n";
		$sel_day = preg_replace("/(value\=\"$day\")/", "$1 selected=\"selected\"", $sel_day);

		// build month select
		$sel_month = '<select class="form-control" ';
		if(isset($a_further_options['select_attributes']))
		{
			foreach($a_further_options['select_attributes'] as $name => $value)
			{
				$sel_month .= ($name.'="'.$value.'" ');
			}
		}
		$sel_month .= $disabled."name=\"".$prefix."[m]\" id=\"".$prefix."_m\">\n";

		if ($emptyoption) $sel_month .= "<option value=\"0\">--</option>\n";
		for ($i = 1; $i <= 12; $i++)
		{
			if($a_long_month)
			{
				$sel_month .= "<option value=\"$i\">" . $lng->txt("month_" . sprintf("%02d", $i) . "_long") . "</option>\n";
			}
			else
			{
				$sel_month .= "<option value=\"$i\">" . $i  . "</option>\n";
			}
		}
		$sel_month .= "</select>\n";
		$sel_month = preg_replace("/(value\=\"$month\")/", "$1 selected=\"selected\"", $sel_month);

		// build year select
		$sel_year = '<select class="form-control" ';
		if(isset($a_further_options['select_attributes']))
		{
			foreach($a_further_options['select_attributes'] as $name => $value)
			{
				$sel_year .= ($name.'="'.$value.'" ');
			}
		}
		$sel_year .= $disabled."name=\"".$prefix."[y]\" id=\"".$prefix."_y\">\n";
		if ((strlen($startyear) == 0) || ($startyear > $year))
		{
			if (!$emptyoption || $year != 0) $startyear = $year - 5;
		}

		if(($year + 5) < (date('Y',time()) + 5))
		{
			$end_year = date('Y',time()) + 5;
		}
		else
		{
			$end_year = $year + 5;
		}

		if ($emptyoption) $sel_year .= "<option value=\"0\">----</option>\n";
		for ($i = $startyear; $i <= $end_year; $i++)
		{
			$sel_year .= "<option value=\"$i\">" . sprintf("%04d", $i) . "</option>\n";
		}
		$sel_year .= "</select>\n";
		$sel_year = preg_replace("/(value\=\"$year\")/", "$1 selected=\"selected\"", $sel_year);

		//$dateformat = $lng->text["lang_dateformat"];
		$dateformat = "d-m-Y";
		$dateformat = strtolower(preg_replace("/\W/", "", $dateformat));
		$dateformat = strtolower(preg_replace("/(\w)/", "%%$1", $dateformat));
		$dateformat = preg_replace("/%%d/", $sel_day, $dateformat);
		$dateformat = preg_replace("/%%m/", $sel_month, $dateformat);
		$dateformat = preg_replace("/%%y/", $sel_year, $dateformat);
		return $dateformat;
	}

	/**
	* Creates a combination of HTML selects for time inputs
	*
	* Creates a combination of HTML selects for time inputs.
	* The select names are $prefix[h] for hours, $prefix[m]
	* for minutes and $prefix[s] for seconds.
	*
	* @access	public
	* @param	string	$prefix Prefix of the select name
	* @param  boolean $short Set TRUE for a short time input (only hours and minutes). Default is TRUE
	* @param	integer $hour Default hour value
	* @param	integer $minute Default minute value
	* @param	integer $second Default second value
	* @return	string	HTML select boxes
	* @author Helmut Schottmüller <hschottm@tzi.de>
	* @static
	* 
	*/
	public static function makeTimeSelect($prefix, $short = true, $hour = "", $minute = "", $second = "",$a_use_default = true,$a_further_options = array())
	{
		global $lng, $ilUser;

		$minute_steps = 1;
		$disabled = '';
		if(count($a_further_options))
		{
			if(isset($a_further_options['minute_steps']))
			{
				$minute_steps = $a_further_options['minute_steps'];
			}
			if(isset($a_further_options['disabled']) and $a_further_options['disabled'])
			{
				$disabled = 'disabled="disabled" ';
			}
		}

		if ($a_use_default and !strlen("$hour$minute$second")) {
			$now = localtime();
			$hour = $now[2];
			$minute = $now[1];
			$second = $now[0];
		} else {
			$hour = (int)$hour;
			$minute = (int)$minute;
			$second = (int)$second;
		}
		// build hour select
		$sel_hour = '<select ';
		if(isset($a_further_options['select_attributes']))
		{
			foreach($a_further_options['select_attributes'] as $name => $value)
			{
				$sel_hour .= $name.'='.$value.' ';
			}
		}
		$sel_hour .= " ".$disabled."name=\"".$prefix."[h]\" id=\"".$prefix."_h\" class=\"form-control\">\n";

		$format = $ilUser->getTimeFormat();
		for ($i = 0; $i <= 23; $i++)
		{
			if($format == ilCalendarSettings::TIME_FORMAT_24)
			{
			  $sel_hour .= "<option value=\"$i\">" . sprintf("%02d", $i) . "</option>\n";
			}
			else
			{
			  $sel_hour .= "<option value=\"$i\">" . date("ga", mktime($i, 0, 0)) . "</option>\n";
			}
		}
		$sel_hour .= "</select>\n";
		$sel_hour = preg_replace("/(value\=\"$hour\")/", "$1 selected=\"selected\"", $sel_hour);

		// build minutes select
		$sel_minute .= "<select ".$disabled."name=\"".$prefix."[m]\" id=\"".$prefix."_m\" class=\"form-control\">\n";

		for ($i = 0; $i <= 59; $i = $i + $minute_steps)
		{
			$sel_minute .= "<option value=\"$i\">" . sprintf("%02d", $i) . "</option>\n";
		}
		$sel_minute .= "</select>\n";
		$sel_minute = preg_replace("/(value\=\"$minute\")/", "$1 selected=\"selected\"", $sel_minute);

		if (!$short) {
			// build seconds select
			$sel_second .= "<select ".$disabled."name=\"".$prefix."[s]\" id=\"".$prefix."_s\" class=\"form-control\">\n";

			for ($i = 0; $i <= 59; $i++)
			{
				$sel_second .= "<option value=\"$i\">" . sprintf("%02d", $i) . "</option>\n";
			}
			$sel_second .= "</select>\n";
			$sel_second = preg_replace("/(value\=\"$second\")/", "$1 selected=\"selected\"", $sel_second);
		}
		$timeformat = $lng->text["lang_timeformat"];
		if (strlen($timeformat) == 0) $timeformat = "H:i:s";
		$timeformat = strtolower(preg_replace("/\W/", "", $timeformat));
		$timeformat = preg_replace("/(\w)/", "%%$1", $timeformat);
		$timeformat = preg_replace("/%%h/", $sel_hour, $timeformat);
		$timeformat = preg_replace("/%%i/", $sel_minute, $timeformat);
		if ($short) {
			$timeformat = preg_replace("/%%s/", "", $timeformat);
		} else {
			$timeformat = preg_replace("/%%s/", $sel_second, $timeformat);
		}
		return $timeformat;
	}

	/**
	* This preg-based function checks whether an e-mail address is formally valid.
	* It works with all top level domains including the new ones (.biz, .info, .museum etc.)
	* and the special ones (.arpa, .int etc.)
	* as well as with e-mail addresses based on IPs (e.g. webmaster@123.45.123.45)
	* Valid top level domains: http://data.iana.org/TLD/tlds-alpha-by-domain.txt
	* @author	Unknown <mail@philipp-louis.de> (source: http://www.php.net/preg_match)
	* @access	public
	* @param	string	email address
	* @return	boolean	true if valid
	* @static
	* 
	*/
	public static function is_email($a_email)
	{
		global $ilErr;

		// additional check for ilias object is needed,
		// otherwise setup will fail with this if branch
		if(is_object($ilErr)) // seems to work in Setup now
		{
			try
			{
				require_once 'Services/Mail/classes/Address/Parser/class.ilMailRfc822AddressParserFactory.php';
				$parser    = ilMailRfc822AddressParserFactory::getParser($a_email);
				$addresses = $parser->parse();
				return count($addresses) == 1 && $addresses[0]->getHost() != ilMail::ILIAS_HOST;
			}
			catch(ilException $e)
			{
				return false;
			}
		}
		else
		{
			$tlds = strtolower(
				"AC|AD|AE|AERO|AF|AG|AI|AL|AM|AN|AO|AQ|AR|ARPA|AS|ASIA|AT|AU|AW|AX|AZ|BA|BB|BD|BE|BF|BG|BH|BI|BIZ|BJ|BM|BN|BO|BR|BS|BT|BV|BW|BY|".
				"BZ|CA|CAT|CC|CD|CF|CG|CH|CI|CK|CL|CM|CN|CO|COM|COOP|CR|CU|CV|CX|CY|CZ|DE|DJ|DK|DM|DO|DZ|EC|EDU|EE|EG|".
				"ER|ES|ET|EU|FI|FJ|FK|FM|FO|FR|GA|GB|GD|GE|GF|GG|GH|GI|GL|GM|GN|GOV|GP|GQ|GR|GS|GT|GU|GW|GY|HK|HM|HN|HR|HT|".
				"HU|ID|IE|IL|IM|IN|INFO|INT|IO|IQ|IR|IS|IT|JE|JM|JO|JOBS|JP|KE|KG|KH|KI|KM|KN|KP|KR|KW|KY|KZ|LA|LB|LC|".
				"LI|LK|LR|LS|LT|LU|LV|LY|MA|MC|MD|ME|MG|MH|MIL|MK|ML|MM|MN|MO|MOBI|MP|MQ|MR|MS|MT|MU|MUSEUM|MV|MW|MX|".
				"MY|MZ|NA|NAME|NC|NE|NET|NF|NG|NI|NL|NO|NP|NR|NU|NZ|OM|ORG|PA|PE|PF|PG|PH|PK|PL|PM|PN|PR|PRO|PS|".
				"PT|PW|PY|QA|RE|RO|RS|RU|RW|SA|SB|SC|SD|SE|SG|SH|SI|SJ|SK|SL|SM|SN|SO|SR|ST|SU|SV|SY|SZ|TC|TD|TEL|".
				"TF|TG|TH|TJ|TK|TL|TM|TN|TO|TP|TR|TRAVEL|TT|TV|TW|TZ|UA|UG|UK|US|UY|UZ|VA|VC|VE|VG|VI|VN|VU|".
				"WF|WS|XN|YE|YT|YU|ZA|ZM|ZW");
			
			return(preg_match("/^[-_.[:alnum:]]+@((([[:alnum:]]|[[:alnum:]][[:alnum:]-]*[[:alnum:]])\.)+(".$tlds.")|(([0-9][0-9]?|[0-1][0-9][0-9]|[2][0-4][0-9]|[2][5][0-5])\.){3}([0-9][0-9]?|[0-1][0-9][0-9]|[2][0-4][0-9]|[2][5][0-5]))$/i",$a_email));
		}
	}

	/**
	* validates a password
	* @access	public
	* @param	string	password
	* @return	boolean	true if valid
	* @static
	* 
	*/
	public static function isPassword($a_passwd, &$customError = null)
	{
		global $lng;
		
		include_once('./Services/PrivacySecurity/classes/class.ilSecuritySettings.php');
		$security = ilSecuritySettings::_getInstance();

		// check if password is empty
		if( empty($a_passwd) )
		{
			$customError = $lng->txt('password_empty');
			return false;
		}
		
		$isPassword = true;
		$errors = array();
		
		// check if password to short
		if( $security->getPasswordMinLength() > 0 && strlen($a_passwd) < $security->getPasswordMinLength() )
		{
			$errors[] = sprintf( $lng->txt('password_to_short'), $security->getPasswordMinLength() );
			$isPassword = false;
		}
		
		// check if password not to long
		// Hmmmmm, maybe we should discuss this limitation. In my opinion it is stupid to limit the password length ;-). There should only be a technical limitation (field size in database).
		if( $security->getPasswordMaxLength() > 0 && strlen($a_passwd) > $security->getPasswordMaxLength() )
		{
			$errors[] = sprintf( $lng->txt('password_to_long'), $security->getPasswordMaxLength() );
			$isPassword = false;
		}

		// if password must contains Chars and Numbers
		if( $security->isPasswordCharsAndNumbersEnabled() )
		{
			$hasCharsAndNumbers = true;

			// check password for existing chars
			if( !preg_match('/[A-Za-z]+/',$a_passwd) )
			{
				$hasCharsAndNumbers = false;
			}

			// check password for existing numbers
			if( !preg_match('/[0-9]+/',$a_passwd) )
			{
				$hasCharsAndNumbers = false;
			}

			if( !$hasCharsAndNumbers )
			{
				$errors[] = $lng->txt('password_must_chars_and_numbers');
				$isPassword = false;
			}
		}

		require_once 'Services/Utilities/classes/class.ilStr.php';
		if($security->getPasswordNumberOfUppercaseChars() > 0)
		{
			if(ilStr::strLen($a_passwd) - ilStr::strLen(preg_replace('/[A-Z]/', '', $a_passwd)) < $security->getPasswordNumberOfUppercaseChars())
			{
				$errors[]   = sprintf($lng->txt('password_must_contain_ucase_chars'), $security->getPasswordNumberOfUppercaseChars());
				$isPassword = false;
			}
		}

		if($security->getPasswordNumberOfLowercaseChars() > 0)
		{
			if(ilStr::strLen($a_passwd) - ilStr::strLen(preg_replace('/[a-z]/', '', $a_passwd)) < $security->getPasswordNumberOfLowercaseChars())
			{
				$errors[]   = sprintf($lng->txt('password_must_contain_lcase_chars'), $security->getPasswordNumberOfLowercaseChars());
				$isPassword = false;
			}
		}

		// if password must contains Special-Chars
		if( $security->isPasswordSpecialCharsEnabled() )
		{
			// check password for existing special-chars
			if( !preg_match( self::getPasswordValidChars(true, true) , $a_passwd) )
			{
				$errors[] = $lng->txt('password_must_special_chars');
				$isPassword = false;
			}
		}
		
		// ensure password matches the positive list of chars/special-chars
		if( !preg_match( self::getPasswordValidChars() , $a_passwd) )
		{
			$errors[] = $lng->txt('password_contains_invalid_chars');
			$isPassword = false;
		}
		
		// build custom error message
		if( count($errors) == 1 )
		{
			$customError = $errors[0];
		}
		elseif( count($errors) > 1 )
		{
			$customError = $lng->txt('password_multiple_errors');
			$customError .= '<br />'.implode('<br />', $errors);
		}

		return $isPassword;
	}

	/**
	 * @param string $clear_text_password The validated clear text password
	 * @param ilObjUser|string|array $user Could be an instance of ilObjUser, the users' loginname as string, or an array containing the users' loginname and id
	 * @param null|string $error_language_variable
	 * @return bool
	 */
	public static function isPasswordValidForUserContext($clear_text_password, $user, &$error_language_variable = null)
	{
		include_once 'Services/PrivacySecurity/classes/class.ilSecuritySettings.php';
		$security = ilSecuritySettings::_getInstance();

		$login = null;

		if(is_string($user))
		{
			$login = $user;
		}
		else if(is_array($user))
		{
			// Try to get loginname and user_id from array
			$login  = $user['login'];
			$userId = $user['id'];
		}
		else if($user instanceof ilObjUser)
		{
			$login  = $user->getLogin();
			$userId = $user->getId();
		}

		// The user context (user instance or id) can be used for further validation (e.g. compare a password with the users' password history, etc.) in future releases.

		if($login && (int)$security->getPasswordMustNotContainLoginnameStatus() &&
			strpos(strtolower($clear_text_password), strtolower($login)) !== false
		)
		{
			$error_language_variable = 'password_contains_parts_of_login_err';
			return false;
		}

		return true;
	}

	/**
	 * All valid chars for password
	 * 
	 * @param bool $a_as_regex
	 * @param bool $a_only_special_chars
	 * @return string
	 */
	public static function getPasswordValidChars($a_as_regex = true, $a_only_special_chars = false)
	{
		if( $a_as_regex )
		{
			if( $a_only_special_chars )
			{
				return '/[_\.\+\?\#\-\*\@!\$\%\~\/\:\;]+/';
			}
			else
			{
				return '/^[A-Za-z0-9_\.\+\?\#\-\*\@!\$\%\~\/\:\;]+$/';
			}
		}
		else
		{
			return 'A-Z a-z 0-9 _.+?#-*@!$%~/:;';
		}
	}

	/**
	 *	infotext for ilPasswordInputGUI setInfo()
	 *
	 * @global <type> $lng
	 * @return <string>  info about allowed chars for password
	 * @static
	 */
	public static function getPasswordRequirementsInfo()
	{
		global $lng;

		include_once('./Services/PrivacySecurity/classes/class.ilSecuritySettings.php');
		$security = ilSecuritySettings::_getInstance();
		
		$infos = array(sprintf($lng->txt('password_allow_chars'), self::getPasswordValidChars(false)));
				
		// check if password to short
		if( $security->getPasswordMinLength() > 0 )
		{
			$infos[] = sprintf( $lng->txt('password_to_short'), $security->getPasswordMinLength() );
		}
		
		// check if password not to long
		if( $security->getPasswordMaxLength() > 0 )
		{
			$infos[] = sprintf( $lng->txt('password_to_long'), $security->getPasswordMaxLength() );
		}

		// if password must contains Chars and Numbers
		if( $security->isPasswordCharsAndNumbersEnabled() )
		{
			$infos[] = $lng->txt('password_must_chars_and_numbers');
		}

		// if password must contains Special-Chars
		if( $security->isPasswordSpecialCharsEnabled() )
		{
			$infos[] = $lng->txt('password_must_special_chars');			
		}

		if($security->getPasswordNumberOfUppercaseChars() > 0)
		{
			$infos[] = sprintf($lng->txt('password_must_contain_ucase_chars'), $security->getPasswordNumberOfUppercaseChars());
		}

		if($security->getPasswordNumberOfLowercaseChars() > 0)
		{
			$infos[] = sprintf($lng->txt('password_must_contain_lcase_chars'), $security->getPasswordNumberOfLowercaseChars());
		}

		return implode('<br />', $infos);
	}

	/*
	* validates a login
	* @access	public
	* @param	string	login
	* @return	boolean	true if valid
	*/
	static function isLogin($a_login)
	{
		if (empty($a_login))
		{
			return false;
		}

		if (strlen($a_login) < 3)
		{
			return false;
		}

		// FIXME - If ILIAS is configured to use RFC 822
		//         compliant mail addresses we should not
		//         allow the @ character.
		if (!preg_match("/^[A-Za-z0-9_\.\+\*\@!\$\%\~\-]+$/", $a_login))
		{
			return false;
		}

		return true;
	}

	/**
	* shorten a string to given length.
	* Adds 3 dots at the end of string (optional)
	* TODO: do not cut within words (->wordwrap function)
	* @access	public
	* @param	string	string to be shortened
	* @param	integer	string length in chars
	* @param	boolean	adding 3 dots (true) or not (false, default)
	* @param	truncate at first blank after $a_len characters
	* @return	string 	shortended string
	* @static
	* 
	*/
	public static function shortenText ($a_str, $a_len, $a_dots = false, $a_next_blank = false,
		$a_keep_extension = false)
	{
		include_once("./Services/Utilities/classes/class.ilStr.php");
		if (ilStr::strLen($a_str) > $a_len)
		{
			if ($a_next_blank)
			{
				$len = ilStr::strPos($a_str, " ", $a_len);
			}
			else
			{
				$len = $a_len;
			}
			// BEGIN WebDAV
			//             - Shorten names in the middle, before the filename extension
			//             Workaround for Windows WebDAV Client:
			//             Use the unicode ellipsis symbol for shortening instead of
			//             three full stop characters.
			if ($a_keep_extension)
			{
				$p = strrpos($a_str, '.');	// this messes up normal shortening, see bug #6190
			}
			if ($p === false || $p == 0 || strlen($a_str) - $p > $a_len)
			{
				$a_str = ilStr::subStr($a_str,0,$len);
				if ($a_dots)
				{
					$a_str .= "\xe2\x80\xa6"; // UTF-8 encoding for Unicode ellipsis character.
				}
			}
			else
			{
				if ($a_dots)
				{
					$a_str = ilStr::subStr($a_str,0,$len - (strlen($a_str) - $p + 1))."\xe2\x80\xa6".substr($a_str, $p);
				}
				else
				{
					$a_str = ilStr::subStr($a_str,0,$len - (strlen($a_str) - $p + 1)).substr($a_str, $p);
				}
			}
		}

		return $a_str;
	}


	/**
	 * Ensure that the maximum word lenght within a text is not longer
	 * than $a_len
	 *
	 * @param    string    $a_str     input string
	 * @param    integer   $a_len     max. word length
	 * @param    boolean   $a_dots    append "..." to shortened words
	 *
	 * @static
	 *
	 * @return string
	 */
	public static function shortenWords($a_str, $a_len = 30, $a_dots = true)
	{
		include_once("./Services/Utilities/classes/class.ilStr.php");
		$str_arr = explode(" ", $a_str);
		
		for ($i = 0; $i < count($str_arr); $i++)
		{
			if (ilStr::strLen($str_arr[$i]) > $a_len)
			{
				$str_arr[$i] = ilStr::subStr($str_arr[$i], 0, $a_len);
				if ($a_dots)
				{
					$str_arr[$i].= "...";
				}
			}
		}
		
		return implode($str_arr, " ");
	}

	/**
	* converts a string of format var1 = "val1" var2 = "val2" ... into an array
	*
	* @param	string		$a_str		string in format: var1 = "val1" var2 = "val2" ...
	*
	* @return	array		array of variable value pairs
	* @static
	* 
	*/
	public static function attribsToArray($a_str)
	{
		$attribs = array();
		while (is_int(strpos($a_str, "=")))
		{
			$eq_pos = strpos($a_str, "=");
			$qu1_pos = strpos($a_str, "\"");
			$qu2_pos = strpos(substr($a_str, $qu1_pos + 1), "\"") + $qu1_pos + 1;
			if (is_int($eq_pos) && is_int($qu1_pos) && is_int($qu2_pos))
			{
				$var = trim(substr($a_str, 0, $eq_pos));
				$val = trim(substr($a_str, $qu1_pos + 1, ($qu2_pos - $qu1_pos) - 1));
				$attribs[$var] = $val;
				$a_str = substr($a_str, $qu2_pos + 1);
			}
			else
			{
				$a_str = "";
			}
		}
		return $attribs;
	}

	/**
	 * Copies content of a directory $a_sdir recursively to a directory $a_tdir
	 * @param	string	$a_sdir		source directory
	 * @param	string	$a_tdir		target directory
	 * @param 	boolean $preserveTimeAttributes	if true, ctime will be kept.
	 *
	 * @return	boolean	TRUE for sucess, FALSE otherwise
	 * @access	public
	 * @static
	 *
	 * @deprecated in favour of Filesystem::copyDir() located at the filesystem service.
	 * @see Filesystem::copyDir()
	 *
	 */
	public static function rCopy ($a_sdir, $a_tdir, $preserveTimeAttributes = false)
	{
		try {
			$sourceFS = LegacyPathHelper::deriveFilesystemFrom($a_sdir);
			$targetFS = LegacyPathHelper::deriveFilesystemFrom($a_tdir);

			$sourceDir = LegacyPathHelper::createRelativePath($a_sdir);
			$targetDir = LegacyPathHelper::createRelativePath($a_tdir);

			// check if arguments are directories
			if (!$sourceFS->hasDir($sourceDir))
			{
				return false;
			}

			$sourceList = $sourceFS->listContents($sourceDir, true);

			foreach($sourceList as $item)
			{
				if(strcmp($item->getType(), MetadataType::DIRECTORY) === 0)
					continue;

				$itemPath = $targetDir . '/' . substr($item->getPath(), strlen($sourceDir));
				$stream = $sourceFS->readStream($sourceDir);
				$targetFS->writeStream($itemPath, $stream);
			}
			return true;
		}
		catch (\Exception $exception) {
			return false;
		}
	}


	/**
	 * get webspace directory
	 *
	 * @param    string $mode             use "filesystem" for filesystem operations
	 *                                    and "output" for output operations, e.g. images
	 *
	 * @static
	 *
	 * @return string
	 *
	 * @deprecated in favour of the filesystem service which should be used for operations on the web dir.
	 *
	 * @see \ILIAS\DI\Container::filesystem()
	 * @see Filesystems::web()
	 */
	public static function getWebspaceDir($mode = "filesystem")
	{
		global $ilias;

		if ($mode == "filesystem")
		{
			return "./".ILIAS_WEB_DIR."/".$ilias->client_id;
		}
		else
		{
			if (defined("ILIAS_MODULE"))
			{
				return "../".ILIAS_WEB_DIR."/".$ilias->client_id;
			}
			else
			{
				return "./".ILIAS_WEB_DIR."/".$ilias->client_id;
			}
		}
	}

	/**
	 * get data directory (outside webspace)
	 *
	 * @static
	 *
	 * @deprecated in favour of the filesystem service which should be used to operate on the storage directory.
	 *
	 * @see \ILIAS\DI\Container::filesystem()
	 * @see \ILIAS\Filesystem\Filesystems::storage()
	 */
	public static function getDataDir()
	{
		return CLIENT_DATA_DIR;
	}

	/**
	* reads all active sessions from db and returns users that are online
	* OR returns only one active user if a user_id is given
	*
	* @param	integer	user_id (optional)
	* @return	array
	* @static
	* 
	*/
	public static function getUsersOnline($a_user_id = 0)
	{
		include_once("./Services/User/classes/class.ilObjUser.php");
		return ilObjUser::_getUsersOnline($a_user_id);
	}

	/**
	* reads all active sessions from db and returns users that are online
	* and who have a local role in a group or a course for which the
    * the current user has also a local role.
	*
	* @param	integer	user_id User ID of the current user.
	* @return	array
	* @static
	* 
	*/
	public static function getAssociatedUsersOnline($a_user_id)
	{
		include_once("./Services/User/classes/class.ilObjUser.php");
		return ilObjUser::_getAssociatedUsersOnline($a_user_id);
	}

	/**
	* Create a temporary file in an ILIAS writable directory
	*
	* @return	string File name of the temporary file
	* @static
	* 
	*/
	public static function ilTempnam($a_temp_path = null)
	{
		if($a_temp_path === null )
		{
			$temp_path = ilUtil::getDataDir() . "/temp";
		}
		else
		{
			$temp_path = $a_temp_path;
		}
		
		if (!is_dir($temp_path))
		{
			ilUtil::createDirectory($temp_path);
		}
		$temp_name = tempnam($temp_path, "tmp");
		// --->
		// added the following line because tempnam creates a backslash on some
		// Windows systems which leads to problems, because the "...\tmp..." can be
		// interpreted as "...{TAB-CHARACTER}...". The normal slash works fine
		// even under windows (Helmut Schottmüller, 2005-08-31)
		$temp_name = str_replace("\\", "/", $temp_name);
		// --->
		unlink($temp_name);
		return $temp_name;
	}


	/**
	 * create directory
	 *
	 * @param string    $a_dir
	 * @param int       $a_mod
	 *
	 * @static
	 *
	 * @deprecated in favour of Filesystem::createDir() located at the filesystem service.
	 *
	 * @see        \ILIAS\Filesystem\Filesystem::createDir()
	 */
	public static function createDirectory($a_dir, $a_mod = 0755)
	{
		ilUtil::makeDir($a_dir);
		//@mkdir($a_dir);
		//@chmod($a_dir, $a_mod);
	}


	/**
	* unzip file
	*
	* @param	string	$a_file		full path/filename
	* @param	boolean	$overwrite	pass true to overwrite existing files
	* @static
	* 
	*/
	public static function unzip($a_file, $overwrite = false, $a_flat = false)
	{
		global $DIC;

		$log = $DIC->logger()->root();

		if (!is_file($a_file))
		{
			return;
		}
		
		// if flat, move file to temp directory first
		if ($a_flat)
		{
			$tmpdir = ilUtil::ilTempnam();
			ilUtil::makeDir($tmpdir);
			copy($a_file, $tmpdir.DIRECTORY_SEPARATOR.basename($a_file));
			$orig_file = $a_file;
			$a_file = $tmpdir.DIRECTORY_SEPARATOR.basename($a_file);
			$origpathinfo = pathinfo($orig_file);
		}
		
		$pathinfo = pathinfo($a_file);
		$dir = $pathinfo["dirname"];
		$file = $pathinfo["basename"];

		// unzip
		$cdir = getcwd();
		chdir($dir);
		$unzip = PATH_TO_UNZIP;

		// the following workaround has been removed due to bug
		// http://www.ilias.de/mantis/view.php?id=7578
		// since the workaround is quite old, it may not be necessary
		// anymore, alex 9 Oct 2012
/*
		// workaround for unzip problem (unzip of subdirectories fails, so
		// we create the subdirectories ourselves first)
		// get list
		$unzipcmd = "-Z -1 ".ilUtil::escapeShellArg($file);
		$arr = ilUtil::execQuoted($unzip, $unzipcmd);
		$zdirs = array();

		foreach($arr as $line)
		{
			if(is_int(strpos($line, "/")))
			{
				$zdir = substr($line, 0, strrpos($line, "/"));
				$nr = substr_count($zdir, "/");
				//echo $zdir." ".$nr."<br>";
				while ($zdir != "")
				{
					$nr = substr_count($zdir, "/");
					$zdirs[$zdir] = $nr;				// collect directories
					//echo $dir." ".$nr."<br>";
					$zdir = substr($zdir, 0, strrpos($zdir, "/"));
				}
			}
		}

		asort($zdirs);

		foreach($zdirs as $zdir => $nr)				// create directories
		{
			ilUtil::createDirectory($zdir);
		}
*/

		// real unzip
		if (!$overwrite)
		{
			$unzipcmd = ilUtil::escapeShellArg($file);
		}
		else
		{
			$unzipcmd = "-o ".ilUtil::escapeShellArg($file);
		}
		ilUtil::execQuoted($unzip, $unzipcmd);

		chdir($cdir);

		// remove all sym links
		clearstatcache();			// prevent is_link from using cache
		$dir_realpath = realpath($dir);
		foreach (new RecursiveIteratorIterator(new RecursiveDirectoryIterator($dir)) as $name => $f)
		{
			if (is_link($name))
			{
				$target = readlink($name);
				if (substr($target, 0, strlen($dir_realpath)) != $dir_realpath)
				{
					unlink($name);
					$log->info("Removed symlink " . $name);
				}
			}
		}

		// if flat, get all files and move them to original directory
		if ($a_flat)
		{
			include_once("./Services/Utilities/classes/class.ilFileUtils.php");
			$filearray = array();
			ilFileUtils::recursive_dirscan($tmpdir, $filearray);
			if (is_array($filearray["file"]))
			{
				foreach ($filearray["file"] as $k => $f)
				{
					if (substr($f, 0, 1) != "." && $f != basename($orig_file))
					{
						copy($filearray["path"][$k].$f, $origpathinfo["dirname"].DIRECTORY_SEPARATOR.$f);
					}
				}
			}
			ilUtil::delDir($tmpdir);
		}
	}

	/**
	*	zips given directory/file into given zip.file
	*
	* @static
	*
	*/
	public static function zip($a_dir, $a_file, $compress_content = false)
	{
		$cdir = getcwd();

		if($compress_content)
		{
			$a_dir .="/*";
			$pathinfo = pathinfo($a_dir);
			chdir($pathinfo["dirname"]);
		}
		
		$pathinfo = pathinfo($a_file);
		$dir = $pathinfo["dirname"];
		$file = $pathinfo["basename"];

		if(!$compress_content)
		{
			chdir($dir);
		}

		$zip = PATH_TO_ZIP;
		
		if(!$zip)
		{
			chdir($cdir);
			return false;
		}

		if (is_array($a_dir))
		{
			$source = "";
			foreach($a_dir as $dir)
			{
				$name = basename($dir);
				$source.= " ".ilUtil::escapeShellArg($name);
			}
		}
		else
		{
			$name = basename($a_dir);
			if (trim($name) != "*")
			{
				$source = ilUtil::escapeShellArg($name);
			}
			else
			{
				$source = $name;
			}
		}

		$zipcmd = "-r ".ilUtil::escapeShellArg($a_file)." ".$source;
		ilUtil::execQuoted($zip, $zipcmd);
		chdir($cdir);
		return true;
	}

	public static function CreateIsoFromFolder($a_dir, $a_file)
	{
		$cdir = getcwd();

		$pathinfo = pathinfo($a_dir);
		chdir($pathinfo["dirname"]);
		
		$pathinfo = pathinfo($a_file);
		$dir = $pathinfo["dirname"];
		$file = $pathinfo["basename"];	$zipcmd = "-r ".ilUtil::escapeShellArg($a_file)." ".$source;

		$mkisofs = PATH_TO_MKISOFS;
		if(!$mkisofs)
		{
			chdir($cdir);
			return false;
		}
		
		$name = basename($a_dir);
		$source = ilUtil::escapeShellArg($name);

		$zipcmd = "-r -J -o ".$a_file." ".$source;
		ilUtil::execQuoted($mkisofs, $zipcmd);
		chdir($cdir);
		return true;
	}
	
	/**
	* get convert command
	*
	* @deprecated
	* @see ilUtil::execConvert()
	* @static
	* 
	*/
	public static function getConvertCmd()
	{
		return PATH_TO_CONVERT;
	}
	
	/**
	 * execute convert command
	 *
	 * @param	string	$args
	 * @static
	 * 
	 */
	public static function execConvert($args)
	{
		ilUtil::execQuoted(PATH_TO_CONVERT, $args);
	}
	
	/**
	 * Compare convert version numbers
	 * 
	 * @param string $a_version w.x.y-z
	 * @return bool
	 */
	public static function isConvertVersionAtLeast($a_version)
	{		
		$current_version = ilUtil::execQuoted(PATH_TO_CONVERT, "--version");
		$current_version = self::processConvertVersion($current_version[0]);
		$version = self::processConvertVersion($a_version);
		if($current_version >= $version)
		{		
			return true;
		}
		return false;
	}
	
	/**
	 * Parse convert version string, e.g. 6.3.8-3, into integer
	 * 
	 * @param string $a_version w.x.y-z
	 * @return int
	 */
	protected static function processConvertVersion($a_version)
	{
		if(preg_match("/([0-9]+)\.([0-9]+)\.([0-9]+)([\.|\-]([0-9]+))?/", $a_version, $match))
		{
			$version = str_pad($match[1], 2, 0, STR_PAD_LEFT).
				str_pad($match[2], 2, 0, STR_PAD_LEFT).
				str_pad($match[3], 2, 0, STR_PAD_LEFT).
				str_pad($match[5], 2, 0, STR_PAD_LEFT);				
			return (int)$version;
		}
	}

	/**
	* convert image
	*
	* @param	string		$a_from				source file
	* @param	string		$a_to				target file
	* @param	string		$a_target_format	target image file format
	* @static
	* 
	*/
	public static function convertImage($a_from, $a_to, $a_target_format = "", $a_geometry = "",
		$a_background_color = "")
	{
		$format_str = ($a_target_format != "")
			? strtoupper($a_target_format).":"
			: "";
		$geometry = "";
		if ($a_geometry != "")
		{
			if (is_int(strpos($a_geometry, "x")))
			{
				$geometry = " -geometry ".$a_geometry." ";
			}
			else
			{
				$geometry = " -geometry ".$a_geometry."x".$a_geometry." ";
			}
		}
		
		$bg_color = ($a_background_color != "")
			? " -background color ".$a_background_color." "
			: "";
		$convert_cmd = ilUtil::escapeShellArg($a_from)." ".$bg_color.$geometry.ilUtil::escapeShellArg($format_str.$a_to);

		ilUtil::execConvert($convert_cmd);
	}

	/**
	* resize image
	*
	* @param	string		$a_from				source file
	* @param	string		$a_to				target file
	* @param	string		$a_width			target width
	* @param	string		$a_height			target height
	* @static
	* 
	*/
	public static function resizeImage($a_from, $a_to, $a_width, $a_height, $a_constrain_prop = false)
	{
		if ($a_constrain_prop)
		{
			$size = " -geometry ".$a_width."x".$a_height." ";
		}
		else
		{
			$size = " -resize ".$a_width."x".$a_height."! ";
		}
		$convert_cmd = ilUtil::escapeShellArg($a_from)." ".$size.ilUtil::escapeShellArg($a_to);

		ilUtil::execConvert($convert_cmd);
	}
	
	/**
	* Build img tag
	* 
	* @static
	* 
	*/
	public static function img($a_src, $a_alt = "", $a_width = "", $a_height = "", $a_border = 0, $a_id = "", $a_class = "")
	{
		$img = '<img src="'.$a_src.'"';
		if ($a_alt != "")
		{
			$img.= ' alt="'.htmlspecialchars($a_alt).'" title="'.htmlspecialchars($a_alt).'"';
		}
		if ($a_width != "")
		{
			$img.= ' width="'.htmlspecialchars($a_width).'"';
		}
		if ($a_height != "")
		{
			$img.= ' height="'.htmlspecialchars($a_height).'"';
		}
		if ($a_class != "")
		{
			$img.= ' class="'.$a_class.'"';
		}
		if ($a_id != "")
		{
			$img.= ' id="'.$a_id.'"';
		}
		$img.= ' border="'.(int) $a_border.'"/>';

		return $img;
	}

	/**
	*   deliver data for download via browser.
	*   
	* @static
	*   
	*/
	public static function deliverData($a_data, $a_filename, $mime = "application/octet-stream", $charset = "")
	{
		$disposition = "attachment"; // "inline" to view file in browser or "attachment" to download to hard disk
		//		$mime = "application/octet-stream"; // or whatever the mime type is

		include_once './Services/Http/classes/class.ilHTTPS.php';
		
		//if($_SERVER['HTTPS'])
		if( ilHTTPS::getInstance()->isDetected() )
		{

			// Added different handling for IE and HTTPS => send pragma after content informations
			/**
			* We need to set the following headers to make downloads work using IE in HTTPS mode.
			*/
			#header("Pragma: ");
			#header("Cache-Control: ");
			#header("Expires: Mon, 26 Jul 1997 05:00:00 GMT");
			#header("Last-Modified: " . gmdate("D, d M Y H:i:s") . " GMT");
			#header("Cache-Control: no-store, no-cache, must-revalidate"); // HTTP/1.1
			#header("Cache-Control: post-check=0, pre-check=0", false);
		}
		else if ($disposition == "attachment")
		{
			header("Cache-control: private");
		}
		else
		{
			header("Cache-Control: no-cache, must-revalidate");
			header("Pragma: no-cache");
		}

		$ascii_filename = ilUtil::getASCIIFilename($a_filename);

		if (strlen($charset))
		{
			$charset = "; charset=$charset";
		}
		header("Content-Type: $mime$charset");
		header("Content-Disposition:$disposition; filename=\"".$ascii_filename."\"");
		header("Content-Description: ".$ascii_filename);
		header("Content-Length: ".(string)(strlen($a_data)));

		//if($_SERVER['HTTPS'])
		if( ilHTTPS::getInstance()->isDetected() )
		{
            header('Cache-Control: must-revalidate, post-check=0, pre-check=0');
            header('Pragma: public');
		}

		header("Connection: close");
		echo $a_data;
		exit;
	}

	// BEGIN WebDAV: Show file in browser or provide it as attachment
	/**
	*   deliver file for download via browser.
	* @param $mime Mime of the file
	* @param $isInline Set this to true, if the file shall be shown in browser
	* @static
	* 
	*/
	public static function deliverFile($a_file, $a_filename,$a_mime = '', $isInline = false, $removeAfterDelivery = false,
		$a_exit_after = true)
	{
		// should we fail silently?
		if(!file_exists($a_file))
		{
			return false;
		}	

		if ($isInline) {
			$disposition = "inline"; // "inline" to view file in browser
		} else {
			$disposition =  "attachment"; // "attachment" to download to hard disk
			//$a_mime = "application/octet-stream"; // override mime type to ensure that no browser tries to show the file anyway.
		}
	// END WebDAV: Show file in browser or provide it as attachment

		if(strlen($a_mime))
		{
			$mime = $a_mime;
		}
		else
		{
			$mime = "application/octet-stream"; // or whatever the mime type is
		}
	// BEGIN WebDAV: Removed broken HTTPS code.
	// END WebDAV: Removed broken HTTPS code.
		if ($disposition == "attachment")
		{
			header("Cache-control: private");
		}
		else
		{
			header("Cache-Control: no-cache, must-revalidate");
			header("Pragma: no-cache");
		}

		$ascii_filename = ilUtil::getASCIIFilename($a_filename);

		header("Content-Type: $mime");
		header("Content-Disposition:$disposition; filename=\"".$ascii_filename."\"");
		header("Content-Description: ".$ascii_filename);
		
		// #7271: if notice gets thrown download will fail in IE
		$filesize = @filesize($a_file);
		if ($filesize)
		{
			header("Content-Length: ".(string)$filesize);
		}

		include_once './Services/Http/classes/class.ilHTTPS.php';
		#if($_SERVER['HTTPS'])
		if(ilHTTPS::getInstance()->isDetected())
		{
            header('Cache-Control: must-revalidate, post-check=0, pre-check=0');
            header('Pragma: public');
		}

		header("Connection: close");
		ilUtil::readFile( $a_file );
		if ($removeAfterDelivery)
		{
			unlink ($a_file);
		}
		if ($a_exit_after)
		{
			exit;
		}
	}


	/**
	* there are some known problems with the original readfile method, which
	* sometimes truncates delivered files regardless of php.ini setting
	* (see http://de.php.net/manual/en/function.readfile.php) use this
	* method to avoid these problems.
	* 
	* @static
	* 
	*/
	public static function readFile($a_file)
	{
		$chunksize = 1*(1024*1024); // how many bytes per chunk
		$buffer = '';
		$handle = fopen($a_file, 'rb');
		if ($handle === false)
		{
			return false;
		}
		while (!feof($handle))
		{
			$buffer = fread($handle, $chunksize);
			print $buffer;
		}
		return fclose($handle);
	}

	/**
	* convert utf8 to ascii filename
	*
	* @param	string		$a_filename		utf8 filename
	* @static
	* 
	*/
	public static function getASCIIFilename($a_filename)
	{
		// The filename must be converted to ASCII, as of RFC 2183,
		// section 2.3.

		/// Implementation note:
		/// 	The proper way to convert charsets is mb_convert_encoding.
		/// 	Unfortunately Multibyte String functions are not an
		/// 	installation requirement for ILIAS 3.
		/// 	Codelines behind three slashes '///' show how we would do
		/// 	it using mb_convert_encoding.
		/// 	Note that mb_convert_encoding has the bad habit of
		/// 	substituting unconvertable characters with HTML
		/// 	entitities. Thats why we need a regular expression which
		/// 	replaces HTML entities with their first character.
		/// 	e.g. &auml; => a

		/// $ascii_filename = mb_convert_encoding($a_filename,'US-ASCII','UTF-8');
		/// $ascii_filename = preg_replace('/\&(.)[^;]*;/','\\1', $ascii_filename);
				
		// #15914 - try to fix german umlauts
		$umlauts = array("Ä"=>"Ae", "Ö"=>"Oe", "Ü"=>"Ue", 
			"ä"=>"ae", "ö"=>"oe", "ü"=>"ue", "ß"=>"ss");
		foreach($umlauts as $src => $tgt)
		{
			$a_filename = str_replace($src, $tgt, $a_filename);
		}		
		
		$ascii_filename = htmlentities($a_filename, ENT_NOQUOTES, 'UTF-8');
		$ascii_filename = preg_replace('/\&(.)[^;]*;/', '\\1', $ascii_filename);
		$ascii_filename = preg_replace('/[\x7f-\xff]/', '_', $ascii_filename);
		
		// OS do not allow the following characters in filenames: \/:*?"<>|
		$ascii_filename = preg_replace('/[:\x5c\/\*\?\"<>\|]/', '_', $ascii_filename);
		return $ascii_filename;
	}

	/**
	* Encodes HTML entities outside of HTML tags
	* 
	* @static
	* 
	*/
	public static function htmlentitiesOutsideHTMLTags($htmlText)
	{
		$matches = Array();
		$sep = '###HTMLTAG###';

		preg_match_all("@<[^>]*>@", $htmlText, $matches);   
		$tmp = preg_replace("@(<[^>]*>)@", $sep, $htmlText);
		$tmp = explode($sep, $tmp);

		for ($i=0; $i<count($tmp); $i++)
			$tmp[$i] = htmlentities($tmp[$i], ENT_COMPAT, "UTF-8");

		$tmp = join($sep, $tmp);

		for ($i=0; $i<count($matches[0]); $i++)
			$tmp = preg_replace("@$sep@", $matches[0][$i], $tmp, 1);

		return $tmp;
	}

	/**
	* get full java path (dir + java command)
	* 
	* @static
	* 
	*/
	public static function getJavaPath()
	{
		return PATH_TO_JAVA;
		//global $ilias;

		//return $ilias->getSetting("java_path");
	}

	/**
	* append URL parameter string ("par1=value1&par2=value2...")
	* to given URL string
	* 
	* @static
	* 
	*/
	public static function appendUrlParameterString($a_url, $a_par, $xml_style = false)
	{
		$amp = $xml_style
			? "&amp;"
			: "&";
		
		$url = (is_int(strpos($a_url, "?")))
			? $a_url.$amp.$a_par
			: $a_url."?".$a_par;

		return $url;
	}

	/**
	* creates a new directory and inherits all filesystem permissions of the parent directory
	* You may pass only the name of your new directory or with the entire path or relative path information.
	*
	* examples:
	* a_dir = /tmp/test/your_dir
	* a_dir = ../test/your_dir
	* a_dir = your_dir (--> creates your_dir in current directory)
	*
	* @access	public
	* @param	string	[path] + directory name
	* @return	boolean
	* @static
	*
	* @deprecated in favour of Filesystem::createDir() located at the filesystem service.
	*
	* @see \ILIAS\Filesystem\Filesystem::createDir()
	*/
	public static function makeDir($a_dir)
	{
		$a_dir = trim($a_dir);

		// remove trailing slash (bugfix for php 4.2.x)
		if (substr($a_dir,-1) == "/")
		{
			$a_dir = substr($a_dir,0,-1);
		}

		// check if a_dir comes with a path
		if (!($path = substr($a_dir,0, strrpos($a_dir,"/") - strlen($a_dir))))
		{
			$path = ".";
		}

		// create directory with file permissions of parent directory
		umask(0000);
		return @mkdir($a_dir,fileperms($path));
	}


	/**
	 * Create a new directory and all parent directories
	 *
	 * Creates a new directory and inherits all filesystem permissions of the parent directory
	 * If the parent directories doesn't exist, they will be created recursively.
	 * The directory name NEEDS TO BE an absolute path, because it seems that relative paths
	 * are not working with PHP's file_exists function.
	 *
	 * @author Helmut Schottmüller <hschottm@tzi.de>
	 * @param string $a_dir The directory name to be created
	 * @access public
	 * @static
	 *
	 * @return bool
	 *
	 * @deprecated in favour of Filesystem::createDir() located at the filesystem service.
	 *
	 * @see \ILIAS\Filesystem\Filesystem::createDir()
	 */
	public static function makeDirParents($a_dir)
	{
		$dirs = array($a_dir);
		$a_dir = dirname($a_dir);
		$last_dirname = '';

		while($last_dirname != $a_dir)
		{
			array_unshift($dirs, $a_dir);
			$last_dirname = $a_dir;
			$a_dir = dirname($a_dir);
		}

		// find the first existing dir
		$reverse_paths = array_reverse($dirs, TRUE);
		$found_index = -1;
		foreach ($reverse_paths as $key => $value)
		{
			if ($found_index == -1)
			{
				if (is_dir($value))
				{
					$found_index = $key;
				}
			}
		}

		umask(0000);
		foreach ($dirs as $dirindex => $dir)
		{
			// starting with the longest existing path
			if ($dirindex >= $found_index)
			{
				if (! file_exists($dir))
				{
					if (strcmp(substr($dir,strlen($dir)-1,1),"/") == 0)
					{
						// on some systems there is an error when there is a slash
						// at the end of a directory in mkdir, see Mantis #2554
						$dir = substr($dir,0,strlen($dir)-1);
					}
					if (! mkdir($dir, $umask))
					{
						error_log("Can't make directory: $dir");
						return false;
					}
				}
				elseif (! is_dir($dir))
				{
					error_log("$dir is not a directory");
					return false;
				}
				else
				{
					// get umask of the last existing parent directory
					$umask = fileperms($dir);
				}
			}
		}
		return true;
	}


	/**
	 * removes a dir and all its content (subdirs and files) recursively
	 *
	 * @access    public
	 *
	 * @param string    $a_dir          dir to delete
	 * @param bool      $a_clean_only
	 *
	 * @author    Unknown <flexer@cutephp.com> (source: http://www.php.net/rmdir)
	 * @static
	 *
	 * @deprecated in favour of Filesystem::deleteDir() located at the filesystem service.
	 *
	 * @see \ILIAS\Filesystem\Filesystem::deleteDir()
	 */
	public static function delDir($a_dir, $a_clean_only = false)
	{
		if (!is_dir($a_dir) || is_int(strpos($a_dir, "..")))
		{
			return;
		}

		$current_dir = opendir($a_dir);

		$files = array();

		// this extra loop has been necessary because of a strange bug
		// at least on MacOS X. A looped readdir() didn't work
		// correctly with larger directories
		// when an unlink happened inside the loop. Getting all files
		// into the memory first solved the problem.
		while($entryname = readdir($current_dir))
		{
			$files[] = $entryname;
		}

		foreach($files as $file)
		{
			if(is_dir($a_dir."/".$file) and ($file != "." and $file!=".."))
			{
				ilUtil::delDir(${a_dir}."/".${file});
			}
			elseif ($file != "." and $file != "..")
			{
				unlink(${a_dir}."/".${file});
			}
		}

		closedir($current_dir);
		if (!$a_clean_only)
		{
			@rmdir(${a_dir});
		}
	}


	/**
	 * get directory
	 *
	 * @static
	 *
	 * @param        $a_dir
	 * @param bool   $a_rec
	 * @param string $a_sub_dir
	 *
	 * @return array
	 *
	 * @deprecated in favour of Filesystem::listContents() located at the filesystem service.
	 *
	 * @see \ILIAS\Filesystem\Filesystem::listContents()
	 */
	public static function getDir($a_dir, $a_rec = false, $a_sub_dir = "")
	{
		$current_dir = opendir($a_dir.$a_sub_dir);

		$dirs = array();
		$files = array();
		$subitems = array();
		while($entry = readdir($current_dir))
		{
			if(is_dir($a_dir."/".$entry))
			{
				$dirs[$entry] = array("type" => "dir", "entry" => $entry,
					"subdir" => $a_sub_dir);
				if ($a_rec && $entry != "." && $entry != "..")
				{
					$si = ilUtil::getDir($a_dir, true, $a_sub_dir."/".$entry);
					$subitems = array_merge($subitems, $si);
				}
			}
			else
			{
				if ($entry != "." && $entry != "..")
				{
					$size = filesize($a_dir.$a_sub_dir."/".$entry);
					$files[$entry] = array("type" => "file", "entry" => $entry,
					"size" => $size, "subdir" => $a_sub_dir);
				}
			}
		}
		ksort($dirs);
		ksort($files);

		return array_merge($dirs, $files, $subitems);
	}

	/**
	* Strip slashes from array
	* 
	* @static
	* 
	*/
	public static function stripSlashesArray($a_arr, $a_strip_html = true, $a_allow = "")
	{
		if (is_array($a_arr))
		{
			foreach ($a_arr as $k => $v)
			{
				$a_arr[$k] = ilUtil::stripSlashes($v, $a_strip_html, $a_allow);
			}
		}

		return $a_arr;
	}
	
	/**
	* Strip slashes from array and sub-arrays
	* 
	* @static
	* 
	*/
	public static function stripSlashesRecursive($a_data, $a_strip_html = true, $a_allow = "")
	{
		if (is_array($a_data))
		{
			foreach ($a_data as $k => $v)
			{
				if (is_array($v))
				{
					$a_data[$k] = ilUtil::stripSlashesRecursive($v, $a_strip_html, $a_allow);
				}
				else
				{
					$a_data[$k] = ilUtil::stripSlashes($v, $a_strip_html, $a_allow);
				}
			}
		}
		else
		{
			$a_data = ilUtil::stripSlashes($a_data, $a_strip_html, $a_allow);
		}

		return $a_data;
	}

	/**
	* strip slashes if magic qoutes is enabled
	*
	* @param	boolean		strip also html tags
	* @static
	* 
	*/
	public static function stripSlashes($a_str, $a_strip_html = true, $a_allow = "")
	{
		if (ini_get("magic_quotes_gpc"))
		{
			$a_str = stripslashes($a_str);
		}
//echo "<br><br>-".$a_strip_html."-".htmlentities($a_str);
//echo "<br>-".htmlentities(ilUtil::secureString($a_str, $a_strip_html, $a_allow));
		return ilUtil::secureString($a_str, $a_strip_html, $a_allow);
	}
	
	/**
	* strip slashes if magic qoutes is enabled
	*
	* @param	string		string
	* @static
	* 
	*/
	public static function stripOnlySlashes($a_str)
	{
		if (ini_get("magic_quotes_gpc"))
		{
			$a_str = stripslashes($a_str);
		}

		return $a_str;
	}

	/**
	* Remove unsecure tags
	* 
	* @static
	* 
	*/
	public static function secureString($a_str, $a_strip_html = true, $a_allow = "")
	{
		// check whether all allowed tags can be made secure
		$only_secure = true;
		$allow_tags = explode(">", $a_allow);
		$sec_tags = ilUtil::getSecureTags();
		$allow_array = array();
		foreach($allow_tags as $allow)
		{
			if ($allow != "")
			{
				$allow = str_replace("<", "", $allow);

				if (!in_array($allow, $sec_tags))
				{
					$only_secure = false;
				}
				$allow_array[] = $allow;
			}
		}

		// default behaviour: allow only secure tags 1:1
		if (($only_secure || $a_allow == "") && $a_strip_html)
		{
			if ($a_allow == "")
			{
				$allow_array = array ("b", "i", "strong", "em", "code", "cite",
					"gap", "sub", "sup", "pre", "strike", "bdo");
			}

			// this currently removes parts of strings like "a <= b"
			// because "a <= b" is treated like "<spam onclick='hurt()'>ss</spam>"
			$a_str = ilUtil::maskSecureTags($a_str, $allow_array);
			$a_str = strip_tags($a_str);		// strip all other tags
			$a_str = ilUtil::unmaskSecureTags($a_str, $allow_array);

			// a possible solution could be something like:
			// $a_str = str_replace("<", "&lt;", $a_str);
			// $a_str = str_replace(">", "&gt;", $a_str);
			// $a_str = ilUtil::unmaskSecureTags($a_str, $allow_array);
			//
			// output would be ok then, but input fields would show
			// "a &lt;= b" for input "a <= b" if data is brought back to a form
		}
		else
		{
			// only for scripts, that need to allow more/other tags and parameters
			if ($a_strip_html)
			{
				$a_str = ilUtil::stripScriptHTML($a_str, $a_allow);
			}
		}

		return $a_str;
	}

	public static function getSecureTags()
	{
		return array("strong", "em", "u", "strike", "ol", "li", "ul", "p", "div",
			"i", "b", "code", "sup", "sub", "pre", "gap", "a", "img", "bdo");
	}

	public static function maskSecureTags($a_str, $allow_array)
	{
		foreach ($allow_array as $t)
		{
			switch($t)
			{
				case "a":
					$a_str = ilUtil::maskAttributeTag($a_str, "a", "href");
					break;

				case "img":
					$a_str = ilUtil::maskAttributeTag($a_str, "img", "src");
					break;

				case "p":
				case "div":
					$a_str = ilUtil::maskTag($a_str, $t, array(
						array("param" => "align", "value" => "left"),
						array("param" => "align", "value" => "center"),
						array("param" => "align", "value" => "justify"),
						array("param" => "align", "value" => "right")
						));
					break;

				default:
					$a_str = ilUtil::maskTag($a_str, $t);
					break;
			}
		}

		return $a_str;
	}

	public static function unmaskSecureTags($a_str, $allow_array)
	{
		foreach ($allow_array as $t)
		{
			switch($t)
			{
				case "a":
					$a_str = ilUtil::unmaskAttributeTag($a_str, "a", "href");
					break;

				case "img":
					$a_str = ilUtil::unmaskAttributeTag($a_str, "img", "src");
					break;

				case "p":
				case "div":
					$a_str = ilUtil::unmaskTag($a_str, $t, array(
						array("param" => "align", "value" => "left"),
						array("param" => "align", "value" => "center"),
						array("param" => "align", "value" => "justify"),
						array("param" => "align", "value" => "right")
						));
					break;

				default:
					$a_str = ilUtil::unmaskTag($a_str, $t);
					break;
			}
		}

		return $a_str;
	}

	/**
	* Remove unsecure characters from a plain text string.
	* This function currently returns the string without doing any changes.
	* 
	* @static
	* 
	*/
	public static function securePlainString($a_str)
	{
		if (ini_get("magic_quotes_gpc"))
		{
			return stripslashes($a_str);
		}
		else
		{
			return $a_str;
		}
	}
	/**
	* Encodes a plain text string into HTML for display in a browser.
	* This function encodes HTML special characters: < > & with &lt; &gt; &amp;
	* and converts newlines into <br>
	*
	* If $a_make_links_clickable is set to true, URLs in the plain string which
	* are considered to be safe, are made clickable.
	*
	*
	* @param string the plain text string
	* @param boolean set this to true, to make links in the plain string
	* clickable.
	* @param boolean set this to true, to detect goto links
	* @static
	* 
	*/
	public static function htmlencodePlainString($a_str, $a_make_links_clickable, $a_detect_goto_links = false)
	{
		$encoded = "";

		if ($a_make_links_clickable)
		{
			// Find text sequences in the plain text string which match
			// the URI syntax rules, and pass them to ilUtil::makeClickable.
			// Encode all other text sequences in the plain text string using
			// htmlspecialchars and nl2br.
			// The following expressions matches URI's as specified in RFC 2396.
			//
			// The expression matches URI's, which start with some well known
			// schemes, like "http:", or with "www.". This must be followed
			// by at least one of the following RFC 2396 expressions:
			// - alphanum:           [a-zA-Z0-9]
			// - reserved:           [;\/?:|&=+$,]
			// - mark:               [\\-_.!~*\'()]
			// - escaped:            %[0-9a-fA-F]{2}
			// - fragment delimiter: #
			// - uric_no_slash:      [;?:@&=+$,]
			$matches = array();
			$numberOfMatches = preg_match_all('/(?:(?:http|https|ftp|ftps|mailto):|www\.)(?:[a-zA-Z0-9]|[;\/?:|&=+$,]|[\\-_.!~*\'()]|%[0-9a-fA-F]{2}|#|[;?:@&=+$,])+/',$a_str, $matches, PREG_OFFSET_CAPTURE);
			$pos1 = 0;
			$encoded = "";
			foreach ($matches as $match)
			{
			}
			foreach ($matches[0] as $match)
			{
				$matched_text = $match[0];
				$pos2 = $match[1];
				if ($matched_offset != previous_offset)
				{
					// encode plain text
					$encoded .= nl2br(htmlspecialchars(substr($a_str, $pos1, $pos2 - $pos1)));
				}
				// encode URI
				$encoded .= ilUtil::makeClickable($matched_text, $a_detect_goto_links);


				$pos1 = $pos2 + strlen($matched_text);
			}
			if ($pos1 < strlen($a_str))
			{
				$encoded .= nl2br(htmlspecialchars(substr($a_str, $pos1)));
			}
		}
		else
		{
			$encoded = nl2br(htmlspecialchars($a_str));
		}
		return $encoded;
	}


	public static function maskAttributeTag($a_str, $tag, $tag_att)
	{
		global $ilLog;

		$ws = "[\s]*";
		$att = $ws."[^>]*".$ws;

		while (preg_match('/<('.$tag.$att.'('.$tag_att.$ws.'="'.$ws.'(([$@!*()~;,_0-9A-z\/:=%.&#?+\-])*)")'.$att.')>/i',
			$a_str, $found))
		{			
			$old_str = $a_str;
			$a_str = preg_replace("/<".preg_quote($found[1], "/").">/i",
				'&lt;'.$tag.' '.$tag_att.$tag_att.'="'.$found[3].'"&gt;', $a_str);
			if ($old_str == $a_str)
			{
				$ilLog->write("ilUtil::maskA-".htmlentities($old_str)." == ".
					htmlentities($a_str));
				return $a_str;
			}
		}
		$a_str = str_ireplace("</$tag>",
			"&lt;/$tag&gt;", $a_str);
		return $a_str;
	}

	public static function unmaskAttributeTag($a_str, $tag, $tag_att)
	{
		global $ilLog;

		while (preg_match('/&lt;('.$tag.' '.$tag_att.$tag_att.'="(([$@!*()~;,_0-9A-z\/:=%.&#?+\-])*)")&gt;/i',
			$a_str, $found))
		{			
			$old_str = $a_str;
			$a_str = preg_replace("/&lt;".preg_quote($found[1], "/")."&gt;/i",
				'<'.$tag.' '.$tag_att.'="'.ilUtil::secureLink($found[2]).'">', $a_str);
			if ($old_str == $a_str)
			{
				$ilLog->write("ilUtil::unmaskA-".htmlentities($old_str)." == ".
					htmlentities($a_str));
				return $a_str;
			}
		}
		$a_str = str_replace('&lt;/'.$tag.'&gt;', '</'.$tag.'>', $a_str);
		return $a_str;
	}

	public static function maskTag($a_str, $t, $fix_param = "")
	{
		$a_str = str_replace(array("<$t>", "<".strtoupper($t).">"),
			"&lt;".$t."&gt;", $a_str);
		$a_str = str_replace(array("</$t>", "</".strtoupper($t).">"),
			"&lt;/".$t."&gt;", $a_str);

		if (is_array($fix_param))
		{
			foreach ($fix_param	 as $p)
			{
				$k = $p["param"];
				$v = $p["value"];
				$a_str = str_replace("<$t $k=\"$v\">",
					"&lt;"."$t $k=\"$v\""."&gt;", $a_str);
			}
		}

		return $a_str;
	}

	public static function unmaskTag($a_str, $t, $fix_param = "")
	{
		$a_str = str_replace("&lt;".$t."&gt;", "<".$t.">", $a_str);
		$a_str = str_replace("&lt;/".$t."&gt;", "</".$t.">", $a_str);

		if (is_array($fix_param))
		{
			foreach ($fix_param	 as $p)
			{
				$k = $p["param"];
				$v = $p["value"];
				$a_str = str_replace("&lt;$t $k=\"$v\"&gt;",
					"<"."$t $k=\"$v\"".">", $a_str);
			}
		}
		return $a_str;
	}

	public static function secureLink($a_str)
	{
		$a_str = str_ireplace("javascript", "jvscrpt", $a_str);
		$a_str = str_ireplace(array("%00", "%0a", "%0d", "%1a", "&#00;", "&#x00;",
			"&#0;", "&#x0;", "&#x0a;", "&#x0d;", "&#10;", "&#13;"), "-", $a_str);
		return $a_str;
	}

	/**
	* strip only html tags (4.0) from text
	* $allowed contains tags to be allowed, in format <a><b>
	* tags a and b are allowed
	* todo: needs to be optimized-> not very efficient
	*
	* @param	string		$a_str		input string
	* @param	string		$a_allow	allowed tags, if an empty string is passed a default
	*									set of tags is allowed
	* @param	boolean		$a_rm_js	remove javascript attributes (onclick...)
	* @static
	* 
	*/
	public static function stripScriptHTML($a_str, $a_allow = "", $a_rm_js = true)
	{
		//$a_str = strip_tags($a_str, $a_allow);

		$negativestr = "a,abbr,acronym,address,applet,area,base,basefont,".
			"big,blockquote,body,br,button,caption,center,cite,code,col,".
			"colgroup,dd,del,dfn,dir,div,dl,dt,em,fieldset,font,form,frame,".
			"frameset,h1,h2,h3,h4,h5,h6,head,hr,html,i,iframe,img,input,ins,isindex,kbd,".
			"label,legend,li,link,map,menu,meta,noframes,noscript,object,ol,".
			"optgroup,option,p,param,q,s,samp,script,select,small,span,".
			"strike,strong,style,sub,sup,table,tbody,td,textarea,tfoot,th,thead,".
			"title,tr,tt,u,ul,var";
		$a_allow = strtolower ($a_allow);
		$negatives = explode(",",$negativestr);
		$outer_old_str = "";
		while($outer_old_str != $a_str)
		{
			$outer_old_str = $a_str;
			foreach ($negatives as $item)
			{
				$pos = strpos($a_allow, "<$item>");

				// remove complete tag, if not allowed
				if ($pos === false)
				{
					$old_str = "";
					while($old_str != $a_str)
					{
						$old_str = $a_str;
						$a_str = preg_replace("/<\/?\s*$item(\/?)\s*>/i", "", $a_str);
						$a_str = preg_replace("/<\/?\s*$item(\/?)\s+([^>]*)>/i", "", $a_str);
					}
				}
			}
		}

		if ($a_rm_js)
		{
			// remove all attributes if an "on..." attribute is given
			$a_str = preg_replace("/<\s*\w*(\/?)(\s+[^>]*)?(\s+on[^>]*)>/i", "", $a_str);

			// remove all attributes if a "javascript" is within tag
			$a_str = preg_replace("/<\s*\w*(\/?)\s+[^>]*javascript[^>]*>/i", "", $a_str);

			// remove all attributes if an "expression" is within tag
			// (IE allows something like <b style='width:expression(alert(1))'>test</b>)
			$a_str = preg_replace("/<\s*\w*(\/?)\s+[^>]*expression[^>]*>/i", "", $a_str);
		}

		return $a_str;
	}

	/**
	* prepares string output for html forms
	* @access	public
	* @param	string
	* @param	boolean		true: strip slashes, if magic_quotes is enabled
	*						use this if $a_str comes from $_GET or $_POST var,
	*						use false, if $a_str comes from database
	* @return	string
	* @static
	* 
	*/
	public static function prepareFormOutput($a_str, $a_strip = false)
	{
		if($a_strip)
		{
			$a_str = ilUtil::stripSlashes($a_str);
		}
		$a_str = htmlspecialchars($a_str);
		// Added replacement of curly brackets to prevent
		// problems with PEAR templates, because {xyz} will
		// be removed as unused template variable
		$a_str = str_replace("{", "&#123;", $a_str);
		$a_str = str_replace("}", "&#125;", $a_str);
		// needed for LaTeX conversion \\ in LaTeX is a line break
		// but without this replacement, php changes \\ to \
		$a_str = str_replace("\\", "&#92;", $a_str);
		return $a_str;
	}

	/**
	 * Prepare secure href attribute
	 *
	 * @param
	 * @return
	 */
	static function secureUrl($url)
	{
		// check if url is valid (absolute or relative)
		if (filter_var($url, FILTER_VALIDATE_URL) === false &&
			filter_var("http://".$url, FILTER_VALIDATE_URL) === false &&
			filter_var("http:".$url, FILTER_VALIDATE_URL) === false &&
			filter_var("http://de.de".$url, FILTER_VALIDATE_URL) === false &&
			filter_var("http://de.de/".$url, FILTER_VALIDATE_URL) === false)
		{
			return "";
		}
		if (trim(strtolower(parse_url($url, PHP_URL_SCHEME))) == "javascript")
		{
			return "";
		}
		$url = htmlspecialchars($url, ENT_QUOTES);
		return $url;
	}



	/**
	* prepare a string for db writing (insert/update)
	*
	* @param	string		$a_str		string
	*
	* @return	string		escaped string
	* @static
	* 
	*/
	public static function prepareDBString($a_str)
	{
		return addslashes($a_str);
	}


	/**
	* removes object from all user's desktops
	* @access	public
	* @param	integer	ref_id
	* @return	array	user_ids of all affected users
	* @static
	* 
	*/
	public static function removeItemFromDesktops($a_id)
	{
		return ilObjUser::_removeItemFromDesktops($a_id);
	}


	/**
	* extracts parameter value pairs from a string into an array
	*
	* @param	string		$a_parstr		parameter string (format: par1="value1", par2="value2", ...)
	*
	* @return	array		array of parameter value pairs
	* @static
	* 
	*/
	public static function extractParameterString($a_parstr)
	{
		// parse parameters in array
		$par = array();
		$ok=true;
		while(($spos=strpos($a_parstr,"=")) && $ok)
		{
			// extract parameter
			$cpar = substr($a_parstr,0,$spos);
			$a_parstr = substr($a_parstr,$spos,strlen($a_parstr)-$spos);
			while(substr($cpar,0,1)=="," ||substr($cpar,0,1)==" " || substr($cpar,0,1)==chr(13) || substr($cpar,0,1)==chr(10))
			$cpar = substr($cpar,1,strlen($cpar)-1);
			while(substr($cpar,strlen($cpar)-1,1)==" " || substr($cpar,strlen($cpar)-1,1)==chr(13) || substr($cpar,strlen($cpar)-1,1)==chr(10))
			$cpar = substr($cpar,0,strlen($cpar)-1);

			// parameter name should only
			$cpar_old = "";
			while($cpar != $cpar_old)
			{
				$cpar_old = $cpar;
				$cpar = preg_replace("/[^a-zA-Z0-9_]/i", "", $cpar);
			}

			// extract value
			if ($cpar != "")
			{
				if($spos=strpos($a_parstr,"\""))
				{
					$a_parstr = substr($a_parstr,$spos+1,strlen($a_parstr)-$spos);
					$spos=strpos($a_parstr,"\"");
					if(is_int($spos))
					{
						$cval = substr($a_parstr,0,$spos);
						$par[$cpar]=$cval;
						$a_parstr = substr($a_parstr,$spos+1,strlen($a_parstr)-$spos-1);
					}
					else
					$ok=false;
				}
				else
				$ok=false;
			}
		}

		if($ok) return $par; else return false;
	}

	public static function assembleParameterString($a_par_arr)
	{
		if (is_array($a_par_arr))
		{
			$target_arr = array();
			foreach ($a_par_arr as $par => $val)
			{
				$target_arr[] = "$par=\"$val\"";
			}
			$target_str = implode(", ", $target_arr);
		}

		return $target_str;
	}

	/**
	* dumps ord values of every character of string $a_str
	* 
	* @static
	* 
	*/
	public static function dumpString($a_str)
	{
		$ret = $a_str.": ";
		for($i=0; $i<strlen($a_str); $i++)
		{
			$ret.= ord(substr($a_str,$i,1))." ";
		}
		return $ret;
	}


	/**
	* convert "y"/"n" to true/false
	* 
	* @static
	* 
	*/
	public static function yn2tf($a_yn)
	{
		if(strtolower($a_yn) == "y")
		{
			return true;
		}
		else
		{
			return false;
		}
	}

	/**
	* convert true/false to "y"/"n"
	* 
	* @static
	* 
	*/
	public static function tf2yn($a_tf)
	{
		if($a_tf)
		{
			return "y";
		}
		else
		{
			return "n";
		}
	}

	/**
	* sub-function to sort an array
	*
	* @param	array	$a
	* @param	array	$b
	*
	* @return	boolean	true on success / false on error
	* @static
	* 
	*/
	public static function sort_func ($a, $b)
	{
		global $array_sortby,$array_sortorder;

		if(!isset($array_sortby))
		{
			// occured in: setup -> new client -> install languages -> sorting of languages
			$array_sortby = 0;
		}
		
		// this comparison should give optimal results if
		// locale is provided and mb string functions are supported
		if ($array_sortorder == "asc")
		{
			return ilStr::strCmp($a[$array_sortby], $b[$array_sortby]);
		}

		if ($array_sortorder == "desc")
		{
			return !ilStr::strCmp($a[$array_sortby], $b[$array_sortby]);
			return strcoll(ilStr::strToUpper($b[$array_sortby]), ilStr::strToUpper($a[$array_sortby]));
		}
	}

	/**
	* sub-function to sort an array
	*
	* @param	array	$a
	* @param	array	$b
	*
	* @return	boolean	true on success / false on error
	* @static
	* 
	*/
	public static function sort_func_numeric ($a, $b)
	{
		global $array_sortby,$array_sortorder;

		if ($array_sortorder == "asc")
		{
			return $a["$array_sortby"] > $b["$array_sortby"];
		}

		if ($array_sortorder == "desc")
		{
			return $a["$array_sortby"] < $b["$array_sortby"];
		}
	}
	/**
	* sortArray
	*
	* @param	array	array to sort
	* @param	string	sort_column
	* @param	string	sort_order (ASC or DESC)
	* @param	bool	sort numeric?
	*
	* @return	array	sorted array
	* @static
	* 
	*/
	public static function sortArray($array,$a_array_sortby,$a_array_sortorder = 0,$a_numeric = false,
		$a_keep_keys = false)
	{
		include_once("./Services/Utilities/classes/class.ilStr.php");
		
		// BEGIN WebDAV: Provide a 'stable' sort algorithm
		if (! $a_keep_keys) {
			return self::stableSortArray($array,$a_array_sortby,$a_array_sortorder,$a_numeric,$a_keep_keys);
		}
		// END WebDAV Provide a 'stable' sort algorithm

		global $array_sortby,$array_sortorder;

		$array_sortby = $a_array_sortby;

		if ($a_array_sortorder == "desc")
		{
			$array_sortorder = "desc";
		}
		else
		{
			$array_sortorder = "asc";
		}
		if($a_numeric)
		{
			if ($a_keep_keys)
			{
				uasort($array, array("ilUtil", "sort_func_numeric"));
			}
			else
			{
				usort($array, array("ilUtil", "sort_func_numeric"));
			}
		}
		else
		{
			if ($a_keep_keys)
			{
				uasort($array, array("ilUtil", "sort_func"));
			}
			else
			{
				usort($array, array("ilUtil", "sort_func"));
			}
		}
		//usort($array,"ilUtil::sort_func");

		return $array;
	}
	// BEGIN WebDAV: Provide a 'stable' sort algorithm
	/**
	* Sort an aray using a stable sort algorithm, which preveserves the sequence
    * of array elements which have the same sort value.
    * To sort an array by multiple sort keys, invoke this function for each sort key.
	*
	* @param	array	array to sort
	* @param	string	sort_column
	* @param	string	sort_order (ASC or DESC)
	* @param	bool	sort numeric?
	*
	* @return	array	sorted array
	* @static
	* 
	*/
	public static function stableSortArray($array,$a_array_sortby,$a_array_sortorder = 0,$a_numeric = false)
	{
		global $array_sortby,$array_sortorder;

		$array_sortby = $a_array_sortby;

		if ($a_array_sortorder == "desc")
		{
			$array_sortorder = "desc";
		}
		else
		{
			$array_sortorder = "asc";
		}

		// Create a copy of the array values for sorting
		$sort_array = array_values($array);

		if($a_numeric)
		{
			ilUtil::mergesort($sort_array, array("ilUtil", "sort_func_numeric"));
		}
		else
		{
			ilUtil::mergesort($sort_array, array("ilUtil", "sort_func"));
		}

		return $sort_array;
	}
	public static function mergesort(&$array, $cmp_function = 'strcmp') {
		 // Arrays of size < 2 require no action.
		 if (count($array) < 2) return;

		 // Split the array in half
		 $halfway = count($array) / 2;
		 $array1 = array_slice($array, 0, $halfway);
		 $array2 = array_slice($array, $halfway);

		 // Recurse to sort the two halves
		 ilUtil::mergesort($array1, $cmp_function);
		 ilUtil::mergesort($array2, $cmp_function);

		 // If all of $array1 is <= all of $array2, just append them.
		 if (call_user_func($cmp_function, end($array1), $array2[0]) < 1) {
			 $array = array_merge($array1, $array2);
			 return;
		 }

		 // Merge the two sorted arrays into a single sorted array
		 $array = array();
		 $ptr1 = $ptr2 = 0;
		 while ($ptr1 < count($array1) && $ptr2 < count($array2)) {
			 if (call_user_func($cmp_function, $array1[$ptr1], $array2[$ptr2]) < 1) {
				 $array[] = $array1[$ptr1++];
			 }
			 else {
				 $array[] = $array2[$ptr2++];
			 }
		 }

		 // Merge the remainder
		 while ($ptr1 < count($array1)) $array[] = $array1[$ptr1++];
		 while ($ptr2 < count($array2)) $array[] = $array2[$ptr2++];

		 return;
	 }
	// END WebDAV: Provide a 'stable' sort algorithm

	/**
	* Make a multi-dimensional array to have only DISTINCT values for a certain "column".
	* It's like using the DISTINCT parameter on a SELECT sql statement.
	*
	* @param	array	your multi-dimensional array
	* @param	string	'column' to filter
	* @return	array	filtered array
	* @author	Unknown <tru@ascribedata.com> (found in PHP annotated manual)
	* @static
	* 
	*/
	public static function unique_multi_array($array, $sub_key)
	{
		$target = array();
		$existing_sub_key_values = array();

		foreach ($array as $key=>$sub_array)
		{
			if (!in_array($sub_array[$sub_key], $existing_sub_key_values))
			{
				$existing_sub_key_values[] = $sub_array[$sub_key];
				$target[$key] = $sub_array;
			}
		}

		return $target;
	}


	/**
	* returns the best supported image type by this PHP build
	*
	* @param	string	$desired_type	desired image type ("jpg" | "gif" | "png")
	*
	* @return	string					supported image type ("jpg" | "gif" | "png" | "")
	* @static
	* 
	*/
	public static function getGDSupportedImageType($a_desired_type)
	{
		$a_desired_type = strtolower($a_desired_type);
		// get supported Image Types
		$im_types = ImageTypes();

		switch($a_desired_type)
		{
			case "jpg":
			case "jpeg":
			if ($im_types & IMG_JPG) return "jpg";
			if ($im_types & IMG_GIF) return "gif";
			if ($im_types & IMG_PNG) return "png";
			break;

			case "gif":
			if ($im_types & IMG_GIF) return "gif";
			if ($im_types & IMG_JPG) return "jpg";
			if ($im_types & IMG_PNG) return "png";
			break;

			case "png":
			if ($im_types & IMG_PNG) return "png";
			if ($im_types & IMG_JPG) return "jpg";
			if ($im_types & IMG_GIF) return "gif";
			break;

			case "svg":
			if ($im_types & IMG_PNG) return "png";
			if ($im_types & IMG_JPG) return "jpg";
			if ($im_types & IMG_GIF) return "gif";
			break;
		}

		return "";
	}

	/**
	* checks if mime type is provided by getimagesize()
	*
	* @param	string		$a_mime		mime format
	*
	* @return	boolean		returns true if size is deducible by getimagesize()_DiffEngine
	* @static
	* 
	*/
	public static function deducibleSize($a_mime)
	{
		if (($a_mime == "image/gif") || ($a_mime == "image/jpeg") ||
		($a_mime == "image/png") || ($a_mime == "application/x-shockwave-flash") ||
		($a_mime == "image/tiff") || ($a_mime == "image/x-ms-bmp") ||
		($a_mime == "image/psd") || ($a_mime == "image/iff"))
		{
			return true;
		}
		else
		{
			return false;
		}
	}


	/**
	* http redirect to other script
	*
	* @param	string		$a_script		target script
	* @static
	* 
	*/
	public static function redirect($a_script)
	{
		global $log, $PHP_SELF;
		
//echo "<br>".$a_script;
		if (!is_int(strpos($a_script, "://")))
		{
			if (substr($a_script, 0, 1) != "/" && defined("ILIAS_HTTP_PATH"))
			{
				if (is_int(strpos($_SERVER["PHP_SELF"], "/setup/")))
				{
					$a_script = "setup/".$a_script;
				}
				$a_script = ILIAS_HTTP_PATH."/".$a_script;
			}
		}
//echo "<br>".$a_script; exit;

  		// include the user interface hook
		global $ilPluginAdmin;
		if (is_object($ilPluginAdmin))
		{
			$pl_names = $ilPluginAdmin->getActivePluginsForSlot(IL_COMP_SERVICE, "UIComponent", "uihk");
			foreach ($pl_names as $pl)
			{
				$ui_plugin = ilPluginAdmin::getPluginObject(IL_COMP_SERVICE, "UIComponent", "uihk", $pl);
				$gui_class = $ui_plugin->getUIClassInstance();
				$resp = $gui_class->getHTML("Services/Utilities", "redirect", array("html" => $a_script));
				if ($resp["mode"] != ilUIHookPluginGUI::KEEP)
				{
					$a_script = $gui_class->modifyHTML($a_script, $resp);
				}
			}
		}

        // Manually trigger to write and close the session. This has the advantage that if an exception is thrown
        // during the writing of the session (ILIAS writes the session into the database by default) we get an exception
        // if the session_write_close() is triggered by exit() then the exception will be dismissed but the session
        // is never written, which is a nightmare to develop with.
        session_write_close();

		header("Location: ".$a_script);
		exit();
	}

	/**
	* inserts installation id into ILIAS id
	*
	* e.g. "il__pg_3" -> "il_43_pg_3"
	* 
	* @static
	* 
	*/
	public static function insertInstIntoID($a_value)
	{
		if (substr($a_value, 0, 4) == "il__")
		{
			$a_value = "il_".IL_INST_ID."_".substr($a_value, 4, strlen($a_value) - 4);
		}

		return $a_value;
	}

	/**
	* checks if group name already exists. Groupnames must be unique for mailing purposes
	* static function
	* @access	public
	* @param	string	groupname
	* @param	integer	obj_id of group to exclude from the check.
	* @return	boolean	true if exists
	* @static
	* 
	*/
	public static function groupNameExists($a_group_name,$a_id = 0)
	{
		global $ilDB,$ilErr;

		if (empty($a_group_name))
		{
			$message = __METHOD__.": No groupname given!";
			$ilErr->raiseError($message,$ilErr->WARNING);
		}

		$clause = ($a_id) ? " AND obj_id != ".$ilDB->quote($a_id)." " : "";

		$q = "SELECT obj_id FROM object_data ".
		"WHERE title = ".$ilDB->quote($a_group_name, "text")." ".
		"AND type = ".$ilDB->quote("grp", "text").
		$clause;

		$r = $ilDB->query($q);

		if ($r->numRows())
		{
			return true;
		}
		else
		{
			return false;
		}
	}

	/**
	* get current memory usage as string
	* 
	* @static
	* 
	*/
	public static function getMemString()
	{
		$my_pid = getmypid();
		return ("MEMORY USAGE (% KB PID ): ".`ps -eo%mem,rss,pid | grep $my_pid`);
	}

	/**
	* check wether the current client system is a windows system
	* 
	* @static
	* 
	*/
	public static function isWindows()
	{
		if (strtolower(substr(php_uname(), 0, 3)) == "win")
		{
			return true;
		}
		return false;
	}


	public static function escapeShellArg($a_arg)
	{
		setlocale(LC_CTYPE, "UTF8", "en_US.UTF-8"); // fix for PHP escapeshellcmd bug. See: http://bugs.php.net/bug.php?id=45132
										// see also ilias bug 5630
		return escapeshellarg($a_arg);
	}

	/**
	 * escape shell cmd
	 *
	 * @access public
	 * @param
	 * @return
	 * @static
	 * 
	 */
	public static function escapeShellCmd($a_arg)
	{
		if(ini_get('safe_mode') == 1)
		{
			return $a_arg;
		}
		setlocale(LC_CTYPE, "UTF8", "en_US.UTF-8"); // fix for PHP escapeshellcmd bug. See: http://bugs.php.net/bug.php?id=45132
		return escapeshellcmd($a_arg);
	}
	
	/**
	 * exec command and fix spaces on windows
	 *
	 * @param	string $cmd
	 * @param	string $args
	 * @return array
	 * @static
	 * 
	 */
	public static function execQuoted($cmd, $args = NULL)
	{
		global $ilLog;
		
		if(ilUtil::isWindows() && strpos($cmd, " ") !== false && substr($cmd, 0, 1) !== '"')
		{
			// cmd won't work without quotes
			$cmd = '"'.$cmd.'"';
			if($args)
			{
				// args are also quoted, workaround is to quote the whole command AGAIN
				// was fixed in php 5.2 (see php bug #25361)
				if (version_compare(phpversion(), "5.2", "<") && strpos($args, '"') !== false)
				{
					$cmd = '"'.$cmd." ".$args.'"';
				}
				// args are not quoted or php is fixed, just append
				else
				{
					$cmd .= " ".$args;
				}
			}
		}
		// nothing todo, just append args
		else if($args)
		{
			$cmd .= " ".$args;
		}
//ilUtil::printBacktrace(5);
//echo "<br>".$cmd; exit;
		exec($cmd, $arr);
//		$ilLog->write("ilUtil::execQuoted: ".$cmd.".");
		return $arr;
	}

	/**
	* Calculates a Microsoft Excel date/time value
	*
	* Calculates a Microsoft Excel date/time value (nr of days after 1900/1/1 0:00) for
	* a given date and time. The function only accepts dates after 1970/1/1, because the
	* unix timestamp functions used in the function are starting with that date.
	* If you don't enter parameters the date/time value for the actual date/time
	* will be calculated.
	*
	* static function
	*
	* @param	integer $year Year
	* @param	integer $month Month
	* @param	integer $day Day
	* @param	integer $hour Hour
	* @param	integer $minute Minute
	* @param	integer $second Second
	* @return float The Microsoft Excel date/time value
	* @access	public
	* @static
	* 
	*/
	public static function excelTime($year = "", $month = "", $day = "", $hour = "", $minute = "", $second = "")
	{
		$starting_time = mktime(0, 0, 0, 1, 2, 1970);
		if (strcmp("$year$month$day$hour$minute$second", "") == 0)
		{
			$target_time = time();
		}
		else
		{
			if ($year < 1970)
			{
				return 0;
			}
		}
		$target_time = mktime($hour, $minute, $second, $month, $day, $year);
		$difference = $target_time - $starting_time;
		$days = (($difference - ($difference % 86400)) / 86400);
		$difference = $difference - ($days * 86400) + 3600;
		
		// #15343 - using a global locale leads to , instead of . for (implicit) floats
		return str_replace(",", ".", ($days + 25570 + ($difference / 86400))); 
	}

	/**
	* Rename uploaded executables for security reasons.
	* 
	* @static
	* 
	*/
	public static function renameExecutables($a_dir)
	{
		$def_arr = explode(",", SUFFIX_REPL_DEFAULT);
		foreach ($def_arr as $def)
		{
			ilUtil::rRenameSuffix($a_dir, trim($def), "sec");
		}

		$def_arr = explode(",", SUFFIX_REPL_ADDITIONAL);
		foreach ($def_arr as $def)
		{
			ilUtil::rRenameSuffix($a_dir, trim($def), "sec");
		}
	}

	/**
	* Renames all files with certain suffix and gives them a new suffix.
	* This words recursively through a directory.
	*
	* @param	string	$a_dir			directory
	* @param	string	$a_old_suffix	old suffix
	* @param	string	$a_new_suffix	new suffix
	*
	* @access	public
	* @static
	* 
	*/
	public static function rRenameSuffix ($a_dir, $a_old_suffix, $a_new_suffix)
	{
		if ($a_dir == "/" || $a_dir == "" || is_int(strpos($a_dir, ".."))
			|| trim($a_old_suffix) == "")
		{
			return false;
		}

		// check if argument is directory
		if (!@is_dir($a_dir))
		{
			return false;
		}

		// read a_dir
		$dir = opendir($a_dir);

		while($file = readdir($dir))
		{
			if ($file != "." and
			$file != "..")
			{
				// directories
				if (@is_dir($a_dir."/".$file))
				{
					ilUtil::rRenameSuffix($a_dir."/".$file, $a_old_suffix, $a_new_suffix);
				}

				// files
				if (@is_file($a_dir."/".$file))
				{
					// first check for files with trailing dot
					if(strrpos($file,'.') == (strlen($file) - 1))
					{
						rename($a_dir.'/'.$file,substr($a_dir.'/'.$file,0,-1));
						$file = substr($file,0,-1);
					}

					$path_info = pathinfo($a_dir."/".$file);

					if (strtolower($path_info["extension"]) ==
					strtolower($a_old_suffix))
					{
						$pos = strrpos($a_dir."/".$file, ".");
						$new_name = substr($a_dir."/".$file, 0, $pos).".".$a_new_suffix;
						rename($a_dir."/".$file, $new_name);
					}
				}
			}
		}
		return true;
	}

	public static function isAPICall () {
		return  strpos($_SERVER["SCRIPT_FILENAME"],"api") !== false ||
		strpos($_SERVER["SCRIPT_FILENAME"],"dummy") !== false;
	}

	public static function KT_replaceParam($qstring, $paramName, $paramValue) {
		if (preg_match("/&" . $paramName . "=/", $qstring)) {
			return preg_replace("/&" . $paramName . "=[^&]+/", "&" . $paramName . "=" . urlencode($paramValue), $qstring);
		} else {
			return $qstring . "&" . $paramName . "=" . urlencode($paramValue);
		}
	}

	public static function replaceUrlParameterString ($url, $parametersArray) {

		foreach ($parametersArray as $paramName => $paramValue ) {
			$url = ilUtil::KT_replaceParam($url, $paramName, $paramValue);
		}
		return $url;
	}

	/**
	* Generate a number of passwords
	* 
	* @static
	* 
	*/
	public static function generatePasswords ($a_number)
	{
		$ret = array();
		srand((double) microtime()*1000000);
		
		include_once('./Services/PrivacySecurity/classes/class.ilSecuritySettings.php');
		$security = ilSecuritySettings::_getInstance();

        for ($i=1; $i<=$a_number; $i++)
        {
        	$min = ($security->getPasswordMinLength() > 0)
        		? $security->getPasswordMinLength()
        		: 6;
        	$max = ($security->getPasswordMaxLength() > 0)
        		? $security->getPasswordMaxLength()
        		: 10;
			if ($min > $max)
			{
				$max = $max + 1;
			}
			$length  = rand($min,$max);
			$next  = rand(1,2);
			$vowels = "aeiou";
			$vowels_uc = strtoupper($vowels);
			$consonants = "bcdfghjklmnpqrstvwxyz";
			$consonants_uc = strtoupper($consonants);
			$numbers = "1234567890";
			$special = "_.+?#-*@!$%~";
			$pw = "";
			
			if($security->getPasswordNumberOfUppercaseChars() > 0)
			{
				for($j = 0; $j < $security->getPasswordNumberOfUppercaseChars(); $j++)
				{
					switch ($next)
					{
						case 1:
							$pw.= $consonants_uc[rand(0, strlen($consonants_uc) - 1)];
							$next = 2;
							break;
						
						case 2:
							$pw.= $vowels_uc[rand(0, strlen($vowels_uc) - 1)];
							$next = 1;
							break;
					}
				}
			}

			if($security->isPasswordCharsAndNumbersEnabled())
			{
				$pw.= $numbers[rand(0, strlen($numbers) - 1)];
			}

			if($security->isPasswordSpecialCharsEnabled())
			{
				$pw.= $special[rand(0, strlen($special) - 1)];
			}

			$num_lcase_chars = max($security->getPasswordNumberOfLowercaseChars(), $length - strlen($pw));
			for($j = 0; $j < $num_lcase_chars; $j++)
			{
				switch ($next)
				{
					case 1:
						$pw.= $consonants[rand(0, strlen($consonants) - 1)];
						$next = 2;
						break;
					
					case 2:
						$pw.= $vowels[rand(0, strlen($vowels) - 1)];
						$next = 1;
						break;
				}
			}

			$pw = str_shuffle($pw);
		
			$ret[] = $pw;
		}
		return $ret;
	}

	public static function removeTrailingPathSeparators($path)
	{
		$path = preg_replace("/[\/\\\]+$/", "", $path);
		return $path;
	}

	/**
	 * convert php arrays to javascript arrays
	 *
	 * @author gigi@orsone.com
	 * @access	public
	 * @param	array
	 * @return	string
	 * @static
	 * 
	 */
	public static function array_php2js($data)
	{
		if (empty($data))
		{
			$data = array();
		}

		foreach($data as $k=>$datum)
  		{
  			if(is_null($datum)) $data[$k] = 'null';
   			if(is_string($datum)) $data[$k] = "'" . $datum . "'";
   			if(is_array($datum)) $data[$k] = array_php2js($datum);
   		}

   		return "[" . implode(', ', $data) . "]";
   	}

	/**
	* scan file for viruses and clean files if possible
	* 
	* @static
	*
	*/
	public static function virusHandling($a_file, $a_orig_name = "", $a_clean = true)
	{
		global $lng;

		if (IL_VIRUS_SCANNER != "None")
		{
			require_once("./Services/VirusScanner/classes/class.ilVirusScannerFactory.php");
			$vs = ilVirusScannerFactory::_getInstance();
			if (($vs_txt = $vs->scanFile($a_file, $a_orig_name)) != "")
			{
				if ($a_clean && (IL_VIRUS_CLEAN_COMMAND != ""))
				{
					$clean_txt = $vs->cleanFile($a_file, $a_orig_name);
					if ($vs->fileCleaned())
					{
						$vs_txt.= "<br />".$lng->txt("cleaned_file").
							"<br />".$clean_txt;
						$vs_txt.= "<br />".$lng->txt("repeat_scan");
						if (($vs2_txt = $vs->scanFile($a_file, $a_orig_name)) != "")
						{
							return array(false, nl2br($vs_txt)."<br />".$lng->txt("repeat_scan_failed").
								"<br />".nl2br($vs2_txt));
						}
						else
						{
							return array(true, nl2br($vs_txt)."<br />".$lng->txt("repeat_scan_succeded"));
						}
					}
					else
					{
						return array(false, nl2br($vs_txt)."<br />".$lng->txt("cleaning_failed"));
					}
				}
				else
				{
					return array(false, nl2br($vs_txt));
				}
			}
		}

		return array(true,"");
	}


	/**
	 * move uploaded file
	 *
	 * @static
	 *
	 * @param string $a_file
	 * @param string $a_name
	 * @param string $a_target
	 * @param bool   $a_raise_errors
	 * @param string $a_mode
	 *
	 * @return bool
	 *
	 * @deprecated in favour of the FileUplad service.
	 *
	 * @see \ILIAS\DI\Container::upload()
	 */
	public static function moveUploadedFile($a_file, $a_name, $a_target, $a_raise_errors = true,
		$a_mode = "move_uploaded")
	{

		global $lng, $ilias, $DIC;

		$upload = $DIC->upload();

		$targetFilesystem = 0;
		switch(true) {
			case strpos($a_target, CLIENT_WEB_DIR) === 0:
				$targetFilesystem =  \ILIAS\FileUpload\Location::WEB;
				break;
			case strpos($a_target, CLIENT_DATA_DIR) === 0:
				$targetFilesystem =  \ILIAS\FileUpload\Location::STORAGE;
				break;
			case strpos($a_target, ILIAS_ABSOLUTE_PATH . '/Customizing') === 0:
				$targetFilesystem =  \ILIAS\FileUpload\Location::CUSTOMIZING;
				break;
			default:
				throw new InvalidArgumentException("Can not move files to \"$a_target\" because path can not be mapped to web, storage or customizing location.");
		}

		$absTargetDir = dirname($a_target);
		$targetDir = LegacyPathHelper::createRelativePath($absTargetDir);

		$upload->process();
		$upload->moveFilesTo($targetDir, $targetFilesystem);

		$uploadedFiles = $upload->getResults();
		if(count($uploadedFiles) === 0 || $uploadedFiles[0]->getStatus() === ProcessingStatus::REJECTED) {
			if ($a_raise_errors)
			{
				$ilias->raiseError($lng->txt("upload_error_file_not_found"), $ilias->error_obj->MESSAGE);
			}
			else
			{
				ilUtil::sendFailure($lng->txt("upload_error_file_not_found"), true);
			}
			return false;
		}

		return true;
	}


	/**
	 *	 make time object from mysql_date_time
	 *
	 * @static
	 *
	 */
	 public static function date_mysql2time($mysql_date_time) {
	 	list($datum, $uhrzeit) = explode (" ",$mysql_date_time);
  		list($jahr, $monat, $tag) = explode("-", $datum);
  		list($std, $min, $sec) = explode(":", $uhrzeit);
  		return mktime ((int) $std, (int) $min, (int) $sec, (int) $monat, (int) $tag, (int) $jahr);
	 }
	 
	 /**
	 * Return current timestamp in Y-m-d H:i:s format
	 * 
	 * @static
	 * 
	 */
	 public static function now()
	 {
		 return date("Y-m-d H:i:s");
	 }

/**
* Convertes an array for CSV usage
*
* Processes an array as a CSV row and converts the array values to correct CSV
* values. The "converted" array is returned
*
* @author Helmut Schottmüller <hschottm@gmx.de>
* @param array $row The array containing the values for a CSV row
* @param string $quoteAll Indicates to quote every value (=TRUE) or only values containing quotes and separators (=FALSE, default)
* @param string $separator The value separator in the CSV row (used for quoting) (; = default)
* @return array The converted array ready for CSV use
* @access public
* @static
* 
*/
	public static function &processCSVRow(&$row, $quoteAll = FALSE, $separator = ";", $outUTF8 = FALSE, $compatibleWithMSExcel = TRUE)
	{
		$resultarray = array();
		foreach ($row as $rowindex => $entry)
		{
			$surround = FALSE;
			if ($quoteAll)
			{
				$surround = TRUE;
			}
			if (strpos($entry, "\"") !== FALSE)
			{
				$entry = str_replace("\"", "\"\"", $entry);
				$surround = TRUE;
			}
			if (strpos($entry, $separator) !== FALSE)
			{
				$surround = TRUE;
			}
			if ($compatibleWithMSExcel)
			{
				// replace all CR LF with LF (for Excel for Windows compatibility
				$entry = str_replace(chr(13).chr(10), chr(10), $entry);
			}
			if ($surround)
			{
				if ($outUTF8)
				{
					$resultarray[$rowindex] = "\"" . $entry . "\"";
				}
				else
				{
					$resultarray[$rowindex] = utf8_decode("\"" . $entry . "\"");
				}
			}
			else
			{
				if ($outUTF8)
				{
					$resultarray[$rowindex] = $entry;
				}
				else
				{
					$resultarray[$rowindex] = utf8_decode($entry);
				}
			}
		}
		return $resultarray;
	}

	// validates a domain name (example: www.ilias.de)
	public static function isDN($a_str)
	{
		return(preg_match("/^[a-z]+([a-z0-9-]*[a-z0-9]+)?(\.([a-z]+([a-z0-9-]*[a-z0-9]+)?)+)*$/",$a_str));
	}

	// validates an IP address (example: 192.168.1.1)
	public static function isIPv4($a_str)
	{
		return(preg_match("/^(\d{1,2}|1\d\d|2[0-4]\d|25[0-5])\.(\d{1,2}|1\d\d|2[0-4]\d|25[0-5])\.".
						  "(\d{1,2}|1\d\d|2[0-4]\d|25[0-5])\.(\d{1,2}|1\d\d|2[0-4]\d|25[0-5])$/",$a_str));
	}


	/**
	* Get all objects of a specific type and check access
	* This function is not recursive, instead it parses the serialized rbac_pa entries
	*
	* Get all objects of a specific type where access is granted for the given
	* operation. This function does a checkAccess call for all objects
	* in the object hierarchy and return only the objects of the given type.
	* Please note if access is not granted to any object in the hierarchy
	* the function skips all objects under it.
	* Example:
	* You want a list of all Courses that are visible and readable for the user.
	* The function call would be:
	* $your_list = IlUtil::getObjectsByOperation ("crs", "visible");
	* Lets say there is a course A where the user would have access to according to
	* his role assignments. Course A lies within a group object which is not readable
	* for the user. Therefore course A won't appear in the result list although
	* the queried operations 'read' would actually permit the user
	* to access course A.
	*
	* @access	public
	* @param	string/array	object type 'lm' or array('lm','sahs')
	* @param	string	permission to check e.g. 'visible' or 'read'
	* @param	int id of user in question
	* @param    int limit of results. if not given it defaults to search max hits.If limit is -1 limit is unlimited
	* @return	array of ref_ids
	* @static
	* 
	*/
	public static function _getObjectsByOperations($a_obj_type,$a_operation,$a_usr_id = 0,$limit = 0)
	{
		global $ilDB,$rbacreview,$ilAccess,$ilUser,$ilias,$tree;

		if(!is_array($a_obj_type))
		{
			$where = "WHERE type = ".$ilDB->quote($a_obj_type, "text")." ";
		}
		else
		{
			$where = "WHERE ".$ilDB->in("type", $a_obj_type, false, "text")." ";
		}

		// limit number of results default is search result limit
		if(!$limit)
		{
			$limit = $ilias->getSetting('search_max_hits',100);
		}
		if($limit == -1)
		{
			$limit = 10000;
		}

		// default to logged in usr
		$a_usr_id = $a_usr_id ? $a_usr_id : $ilUser->getId();
		$a_roles = $rbacreview->assignedRoles($a_usr_id);

		// Since no rbac_pa entries are available for the system role. This function returns !all! ref_ids in the case the user
		// is assigned to the system role
		if($rbacreview->isAssigned($a_usr_id,SYSTEM_ROLE_ID))
		{
			$query = "SELECT ref_id FROM object_reference obr LEFT JOIN object_data obd ON obr.obj_id = obd.obj_id ".
				"LEFT JOIN tree ON obr.ref_id = tree.child ".
				$where.
				"AND tree = 1";

			$res = $ilDB->query($query);
			$counter = 0;
			while($row = $ilDB->fetchObject($res))
			{
				// Filter recovery folder
				if($tree->isGrandChild(RECOVERY_FOLDER_ID, $row->ref_id))
				{
					continue;
				}

				if($counter++ >= $limit)
				{
					break;
				}

				$ref_ids[] = $row->ref_id;
			}
			return $ref_ids ? $ref_ids : array();
		} // End Administrators

		// Check ownership if it is not asked for edit_permission or a create permission
		if($a_operation == 'edit_permissions' or strpos($a_operation,'create') !== false)
		{
			$check_owner = ") ";
		}
		else
		{
			$check_owner = "OR owner = ".$ilDB->quote($a_usr_id, "integer").") ";
		}

		$ops_ids = ilRbacReview::_getOperationIdsByName(array($a_operation));
		$ops_id = $ops_ids[0];

		$and = "AND ((".$ilDB->in("rol_id", $a_roles, false, "integer")." ";

		$query = "SELECT DISTINCT(obr.ref_id),obr.obj_id,type FROM object_reference obr ".
			"JOIN object_data obd ON obd.obj_id = obr.obj_id ".
			"LEFT JOIN rbac_pa  ON obr.ref_id = rbac_pa.ref_id ".
			$where.
			$and.
			"AND (".$ilDB->like("ops_id", "text","%i:".$ops_id."%"). " ".
			"OR ".$ilDB->like("ops_id", "text", "%:\"".$ops_id."\";%").")) ".
			$check_owner;

		$res = $ilDB->query($query);
		$counter = 0;
		while($row = $res->fetchRow(ilDBConstants::FETCHMODE_OBJECT))
		{
			if($counter >= $limit)
			{
				break;
			}
			
			// Filter objects in recovery folder
			if($tree->isGrandChild(RECOVERY_FOLDER_ID, $row->ref_id))
			{
				continue;
			}
			
			// Check deleted, hierarchical access ...
			if($ilAccess->checkAccessOfUser($a_usr_id,$a_operation,'',$row->ref_id,$row->type,$row->obj_id))
			{
				$counter++;
				$ref_ids[] = $row->ref_id;
			}
		}
		return $ref_ids ? $ref_ids : array();
	}

	/**
	 * Include Mathjax
	 * @deprecated
	 */
	function includeMathjax($a_tpl = null)
	{
		include_once './Services/MathJax/classes/class.ilMathJax.php';
		ilMathJax::getInstance()->includeMathJax($a_tpl);
		}

	/**
	 * replace [tex]...[/tex] tags with formula image code
	 * @deprecated
	*/
	public static function insertLatexImages($a_text, $a_start = '[tex]', $a_end = '[/tex]')
	{
		include_once './Services/MathJax/classes/class.ilMathJax.php';
		return ilMathJax::getInstance()->insertLatexImages($a_text, $a_start, $a_end);
	}

	/**
	 * replace [tex]...[/tex] tags with formula image code for offline use
	 * @deprecated
	*/
	public static function buildLatexImages($a_text, $a_dir)
	{
		include_once './Services/MathJax/classes/class.ilMathJax.php';
		return ilMathJax::getInstance()->insertLatexImages($a_text, '[tex]','[/tex]', $a_dir.'/teximg', './teximg');
    }

	/**
	* Prepares a string for a text area output where latex code may be in it
	* If the text is HTML-free, CHR(13) will be converted to a line break
	*
	* @param string $txt_output String which should be prepared for output
	* @access public
	* 
	*/
	public static function prepareTextareaOutput($txt_output, $prepare_for_latex_output = FALSE, $omitNl2BrWhenTextArea = false)
	{
		$result = $txt_output;
		$is_html = self::isHTML($result);

		if ($prepare_for_latex_output)
		{
			include_once './Services/MathJax/classes/class.ilMathJax.php';
			$result = ilMathJax::getInstance()->insertLatexImages($result, "\<span class\=\"latex\">", "\<\/span>");
			$result = ilMathJax::getInstance()->insertLatexImages($result, "\[tex\]", "\[\/tex\]");
		}

		// removed: did not work with magic_quotes_gpc = On
		if (!$is_html )
		{
			if(!$omitNl2BrWhenTextArea)
			{
				// if the string does not contain HTML code, replace the newlines with HTML line breaks
				$result = preg_replace("/[\n]/", "<br />", $result);
			}
		}
		else
		{
			// patch for problems with the <pre> tags in tinyMCE
			if (preg_match_all("/(\<pre>.*?\<\/pre>)/ims", $result, $matches))
			{
				foreach ($matches[0] as $found)
				{
					$replacement = "";
					if (strpos("\n", $found) === FALSE)
					{
						$replacement = "\n";
					}
					$removed = preg_replace("/\<br\s*?\/>/ims", $replacement, $found);
					$result = str_replace($found, $removed, $result);
				}
			}
		}
		if ($prepare_for_latex_output)
		{
			// replace special characters to prevent problems with the ILIAS template system
			// eg. if someone uses {1} as an answer, nothing will be shown without the replacement
			$result = str_replace("{", "&#123;", $result);
			$result = str_replace("}", "&#125;", $result);
			$result = str_replace("\\", "&#92;", $result);
		}
		
		return $result;
	}

	/**
	 * Checks if a given string contains HTML or not
	 *
	 * @param string $a_text Text which should be checked
	 * @return boolean 
	 * @access public
	 * @static
	 */
	public static function isHTML($a_text)
	{
		if( preg_match("/<[^>]*?>/", $a_text) )
		{
			return true;
		}

		return false; 
	}

	/**
	* Return a string of time period
	*
	* @param	  ilDateTime $a_from
	* @param	  ilDateTime $a_to 
	* @return	 string
	* @static
	* 
	*/
	public static function period2String(ilDateTime $a_from, $a_to = null)
	{
		global $lng;
		
		if (!$a_to)
		{
			$a_to = new ilDateTime(time(), IL_CAL_UNIX);
		}
		
		$from = new DateTime($a_from->get(IL_CAL_DATETIME));
		$to = new DateTime($a_to->get(IL_CAL_DATETIME));
		$diff = $to->diff($from);
		
		$periods = array();
		$periods["years"] = $diff->format("%y");
		$periods["months"] = $diff->format("%m");
		$periods["days"] = $diff->format("%d");
		$periods["hours"] = $diff->format("%h");
		$periods["minutes"] = $diff->format("%i");
		$periods["seconds"] = $diff->format("%s");

		if (!array_sum($periods))
		{
			return;
	 	}

		foreach ($periods as $key => $value) 
		{
			if($value)
			{
				$segment_name = ($value > 1)
					? $key
					: substr($key, 0, -1);								
				$array[] = $value . ' ' . $lng->txt($segment_name);
			}
	 	}
		
	 	$len = sizeof($array);
		if ($len > 3)
		{
			$array = array_slice($array, 0, (3-$len));
    	}

	 	return implode(', ', $array);
	}

	public static function getFileSizeInfo()
	{
		$max_filesize = self::formatBytes(
			self::getUploadSizeLimitBytes()
		);
		
		global $lng;
		/*
		// get the value for the maximal uploadable filesize from the php.ini (if available)
		$umf=get_cfg_var("upload_max_filesize");
		// get the value for the maximal post data from the php.ini (if available)
		$pms=get_cfg_var("post_max_size");

		// use the smaller one as limit
		$max_filesize=min($umf, $pms);
		if (!$max_filesize) $max_filesize=max($umf, $pms);
		*/
		return $lng->txt("file_notice")." $max_filesize.";
	 }

	public static function formatBytes($size, $decimals = 0)
	{
		$unit = array('', 'K', 'M', 'G', 'T', 'P');

		for($i = 0, $maxUnits = count($unit); $size >= 1024 && $i <= $maxUnits; $i++)
		{
			$size /= 1024;
		}

		return round($size, $decimals).$unit[$i];
	}	
	
	public static function getUploadSizeLimitBytes()
	{
		$uploadSizeLimitBytes = min(
			self::convertPhpIniSizeValueToBytes(ini_get('post_max_size')),
			self::convertPhpIniSizeValueToBytes(ini_get('upload_max_filesize'))
		);
		
		return $uploadSizeLimitBytes;
	}
	
	public static function convertPhpIniSizeValueToBytes($phpIniSizeValue)
	{
		if( is_numeric($phpIniSizeValue) )
		{
			return $phpIniSizeValue;
    	}

		$suffix = substr($phpIniSizeValue, -1);
		$value = substr($phpIniSizeValue, 0, -1);
		
		switch( strtoupper($suffix) )
		{
			case 'P':
				$value *= 1024;
			case 'T':
				$value *= 1024;
			case 'G':
				$value *= 1024;
			case 'M':
				$value *= 1024;
			case 'K':
				$value *= 1024;
				break;
		}
		
		return $value;
	}

    /**
    *  extract ref id from role title, e.g. 893 from 'il_crs_member_893'
	*	@param role_title with format like il_crs_member_893
	*	@return	ref id or false
	* @static
	*
	*/

	public static function __extractRefId($role_title)
	{

		$test_str = explode('_',$role_title);

		if ($test_str[0] == 'il')
		{
			$test2 = (int) $test_str[3];
			return is_numeric ($test2) ? (int) $test2 : false;
		}
		return false;
	}

	 /**
     *  extract ref id from role title, e.g. 893 from 'il_122_role_893'
	*	@param ilias id with format like il_<instid>_<objTyp>_ID
	*   @param int inst_id  Installation ID must match inst id in param ilias_id
	*	@return	id or false
	* @static
	*
	*
	*/

	public static function __extractId($ilias_id, $inst_id)
	{

		$test_str = explode('_',$ilias_id);

		if ($test_str[0] == 'il' && $test_str[1] == $inst_id && count($test_str) == 4)
		{
			$test2 = (int) $test_str[3];
			return is_numeric ($test2) ? (int) $test2 : false;
		}
		return false;
	}

	/**
	* Function that sorts ids by a given table field using WHERE IN
	* E.g: __sort(array(6,7),'usr_data','lastname','usr_id') => sorts by lastname
	*
	* @param array Array of ids
	* @param string table name
	* @param string table field
	* @param string id name
	* @return array sorted ids
	*
	* @access protected
	* @static
	* 
	*/
	public static function _sortIds($a_ids,$a_table,$a_field,$a_id_name)
	{
		global $ilDB;

		if(!$a_ids)
		{
			return array();
		}

		// use database to sort user array
		$where = "WHERE ".$a_id_name." IN (";
		$where .= implode(",", ilUtil::quoteArray($a_ids));
		$where .= ") ";

		$query = "SELECT ".$a_id_name." FROM ".$a_table." ".
			$where.
			"ORDER BY ".$a_field;

		$res = $ilDB->query($query);
		while($row = $res->fetchRow(ilDBConstants::FETCHMODE_OBJECT))
		{
			$ids[] = $row->$a_id_name;
		}
		return $ids ? $ids : array();
	}

	/**
	* Get MySQL timestamp in 4.1.x or higher format (yyyy-mm-dd hh:mm:ss)
	* This function converts a timestamp, if MySQL 4.0 is used.
	*
	* @param	string		MySQL timestamp string
	* @return	string		MySQL 4.1.x timestamp string
	* @static
	* 
	*/
	public static function getMySQLTimestamp($a_ts)
	{
		global $ilDB;

		return $a_ts;
	}

	/**
	* Quotes all members of an array for usage in DB query statement.
	* 
	* @static
	* 
	*/
	public static function quoteArray($a_array)
	{
		global $ilDB;


		if(!is_array($a_array) or !count($a_array))
		{
			return array("''");
		}

		foreach($a_array as $k => $item)
		{
			$a_array[$k] = $ilDB->quote($item);
		}

		return $a_array;
	}

	/**
	* Send Info Message to Screen.
	*
	* @param	string	message
	* @param	boolean	if true message is kept in session
	* @static
	* 
	*/
	public static function sendInfo($a_info = "",$a_keep = false)
	{
		global $tpl;
		$tpl->setMessage("info", $a_info, $a_keep);
	}

	/**
	* Send Failure Message to Screen.
	*
	* @param	string	message
	* @param	boolean	if true message is kept in session
	* @static
	* 
	*/
	public static function sendFailure($a_info = "",$a_keep = false)
	{
		global $tpl;

		if(is_object($tpl))
		{
			$tpl->setMessage("failure", $a_info, $a_keep);
		}
	}

	/**
	* Send Question to Screen.
	*
	* @param	string	message
	* @param	boolean	if true message is kept in session
	* @static	*/
	public static function sendQuestion($a_info = "",$a_keep = false)
	{
		global $tpl;
		$tpl->setMessage("question", $a_info, $a_keep);
	}

	/**
	* Send Success Message to Screen.
	*
	* @param	string	message
	* @param	boolean	if true message is kept in session
	* @static
	* 
	*/
	public static function sendSuccess($a_info = "",$a_keep = false)
	{
		global $tpl;
		$tpl->setMessage("success", $a_info, $a_keep);
	}

	public static function infoPanel($a_keep = true)
	{
		global $tpl,$ilias,$lng;

		if (!empty($_SESSION["infopanel"]) and is_array($_SESSION["infopanel"]))
		{
			$tpl->addBlockFile("INFOPANEL", "infopanel", "tpl.infopanel.html",
				"Services/Utilities");
			$tpl->setCurrentBlock("infopanel");

			if (!empty($_SESSION["infopanel"]["text"]))
			{
				$link = "<a href=\"".$dir.$_SESSION["infopanel"]["link"]."\" target=\"".
					ilFrameTargetInfo::_getFrame("MainContent").
					"\">";
				$link .= $lng->txt($_SESSION["infopanel"]["text"]);
				$link .= "</a>";
			}

			// deactivated
			if (!empty($_SESSION["infopanel"]["img"]))
			{
				$link .= "<td><a href=\"".$_SESSION["infopanel"]["link"]."\" target=\"".
					ilFrameTargetInfo::_getFrame("MainContent").
					"\">";
				$link .= "<img src=\"".$ilias->tplPath.$ilias->account->prefs["skin"]."/images/".
					$_SESSION["infopanel"]["img"]."\" border=\"0\" vspace=\"0\"/>";
				$link .= "</a></td>";
			}

			$tpl->setVariable("INFO_ICONS",$link);
			$tpl->parseCurrentBlock();
		}

		//if (!$a_keep)
		//{
				ilSession::clear("infopanel");
		//}
	}


	/**
	 * get size of a directory or a file.
	 *
	 * @param string path to a directory or a file
	 * @return integer. Returns -1, if the directory does not exist.
	 * @static
	 * 
	 */
	public static function dirsize($directory)
    {
		$size = 0;
		if (!is_dir($directory))
		{
			// BEGIN DiskQuota Suppress PHP warning when attempting to determine
			//       dirsize of non-existing directory
			$size = @filesize($directory);
			// END DiskQuota Suppress PHP warning.
			return ($size === false) ? -1 : $size;
		}
		if ($DIR = opendir($directory))
		{
			while (($dirfile = readdir($DIR)) !== false)
			{
				if (is_link($directory . DIRECTORY_SEPARATOR  . $dirfile) || $dirfile == '.' || $dirfile == '..')
					continue;
				if (is_file($directory .  DIRECTORY_SEPARATOR   . $dirfile))
					$size += filesize($directory . DIRECTORY_SEPARATOR   . $dirfile);
				else if (is_dir($directory . DIRECTORY_SEPARATOR   . $dirfile))
				{
					// BEGIN DiskQuota: dirsize is not a global function anymore
					$dirSize = ilUtil::dirsize($directory .  DIRECTORY_SEPARATOR   . $dirfile);
					// END DiskQuota: dirsize is not a global function anymore
					if ($dirSize >= 0)
						$size += $dirSize;
					else return -1;
				}
			}
			closedir($DIR);
		}
		return $size;
	}

	public static function randomhash()
	{
		return md5(rand(1,9999999) + str_replace(" ", "", (string) microtime()));
	}
	
	public static function setCookie($a_cookie_name,$a_cookie_value = '', $a_also_set_super_global = true, $a_set_cookie_invalid = false)
	{
		/*
		if(!(bool)$a_set_cookie_invalid) $expire = IL_COOKIE_EXPIRE;
		else $expire = time() - (365*24*60*60);
		*/
		// Temporary fix for feed.php 
		if(!(bool)$a_set_cookie_invalid) $expire = 0;
		else $expire = time() - (365*24*60*60);
		
		if(!defined('IL_COOKIE_SECURE'))
		{
			define('IL_COOKIE_SECURE', false);
		}

		setcookie( $a_cookie_name, $a_cookie_value, $expire,
			IL_COOKIE_PATH, IL_COOKIE_DOMAIN, IL_COOKIE_SECURE, IL_COOKIE_HTTPONLY
		);
					
		if((bool)$a_also_set_super_global) $_COOKIE[$a_cookie_name] = $a_cookie_value;
	}
	
	public static function _sanitizeFilemame($a_filename)
	{
		return strip_tags(self::stripSlashes($a_filename));
	}
	
	public static function _getHttpPath()
	{
		global $ilIliasIniFile;
		
		if($_SERVER['SHELL'] || php_sapi_name() == 'cli' ||
			// fallback for windows systems, useful in crons
			(class_exists("ilContext") && !ilContext::usesHTTP()))
		{
			return $ilIliasIniFile->readVariable('server', 'http_path');
		}
		else
		{
			return ILIAS_HTTP_PATH;
		}
	}
	
	/**
	 * printBacktrace
	 *
	 * @param int $a_limit limit nr of lines
	 */
	public static function printBacktrace($a_limit = 0)
	{
		$bt = debug_backtrace();
		$cnt = 0;
		foreach ($bt as $t)
		{
			if ($cnt != 0 && ($a_limit == 0 || $cnt <= $a_limit))
			{
				echo "<br>".$t["file"].", ".$t["function"]." [".$t["line"]."]";
			}
			$cnt++;
		}
		echo "<br>";
	}

	/**
	 * Parse an ilias import id
	 * Typically of type il_[IL_INST_ID]_[OBJ_TYPE]_[OBJ_ID]
	 * returns array(
	 * 'orig' => 'il_4800_rolt_123'
	 * 'prefix' => 'il'
	 * 'inst_id => '4800'
	 * 'type' => 'rolt'
	 * 'id' => '123'
	 *
	 *
	 * @param string il_id
	 *
	 */
	public static function parseImportId($a_import_id)
	{
		$exploded = explode('_',$a_import_id);

		$parsed['orig'] = $a_import_id;
		if($exploded[0] == 'il')
		{
			$parsed['prefix'] = $exploded[0];
		}
		if(is_numeric($exploded[1]))
		{
			$parsed['inst_id'] = (int) $exploded[1];
		}
		$parsed['type'] = $exploded[2];

		if(is_numeric($exploded[3]))
		{
			$parsed['id'] = (int) $exploded[3];
		}
		return $parsed;
	}

	/**
	 * Returns the unserialized ILIAS session data.
	 *
	 * @param array $data The serialized ILIAS session data from database
	 * @return array
	 */
	public static function unserializeSession($data)
	{
		$vars = preg_split(
			'/([a-zA-Z_\x7f-\xff][a-zA-Z0-9_\x7f-\xff^|]*)\|/',
			$data,
			-1,
			PREG_SPLIT_NO_EMPTY | PREG_SPLIT_DELIM_CAPTURE
		);

		$result = array();

		for($i = 0; $vars[$i]; $i++)
		{
			$result[$vars[$i++]] = unserialize($vars[$i]);
		}

		return $result;
	}


	/**
	 * Send a file via range request, see
	 * http://mobiforge.com/design-development/content-delivery-mobile-devices
	 * alternatives could be
	 * - http://www.php.net/manual/en/function.http-send-file.php
	 * - http://stackoverflow.com/questions/157318/resumable-downloads-when-using-php-to-send-the-file
	 * - https://gist.github.com/codler/3906826
	 * - ...
	 * @param string $file filename
	 *
	 * @deprecated use ilFileDelivery Class
	 */
	function rangeDownload($file) {

		$fp = @fopen($file, 'rb');

		$size   = filesize($file); // File size
		$length = $size;           // Content length
		$start  = 0;               // Start byte
		$end    = $size - 1;       // End byte
		// Now that we've gotten so far without errors we send the accept range header
		/* At the moment we only support single ranges.
		 * Multiple ranges requires some more work to ensure it works correctly
		 * and comply with the spesifications: http://www.w3.org/Protocols/rfc2616/rfc2616-sec19.html#sec19.2
		 *
		 * Multirange support annouces itself with:
		 * header('Accept-Ranges: bytes');
		 *
		 * Multirange content must be sent with multipart/byteranges mediatype,
		 * (mediatype = mimetype)
		 * as well as a boundry header to indicate the various chunks of data.
		 */
		header("Accept-Ranges: 0-$length");
		// header('Accept-Ranges: bytes');
		// multipart/byteranges
		// http://www.w3.org/Protocols/rfc2616/rfc2616-sec19.html#sec19.2
		if (isset($_SERVER['HTTP_RANGE'])) {

			$c_start = $start;
			$c_end   = $end;
			// Extract the range string
			list(, $range) = explode('=', $_SERVER['HTTP_RANGE'], 2);
			// Make sure the client hasn't sent us a multibyte range
			if (strpos($range, ',') !== false) {

				// (?) Shoud this be issued here, or should the first
				// range be used? Or should the header be ignored and
				// we output the whole content?
				header('HTTP/1.1 416 Requested Range Not Satisfiable');
				header("Content-Range: bytes $start-$end/$size");
				// (?) Echo some info to the client?
				exit;
			}
			// If the range starts with an '-' we start from the beginning
			// If not, we forward the file pointer
			// And make sure to get the end byte if spesified
			if ($range == '-') {

				// The n-number of the last bytes is requested
				$c_start = $size - substr($range, 1);
			}
			else {

				$range  = explode('-', $range);
				$c_start = $range[0];
				$c_end   = (isset($range[1]) && is_numeric($range[1])) ? $range[1] : $size;
			}
			/* Check the range and make sure it's treated according to the specs.
			 * http://www.w3.org/Protocols/rfc2616/rfc2616-sec14.html
			 */
			// End bytes can not be larger than $end.
			$c_end = ($c_end > $end) ? $end : $c_end;
			// Validate the requested range and return an error if it's not correct.
			if ($c_start > $c_end || $c_start > $size - 1 || $c_end >= $size) {

				header('HTTP/1.1 416 Requested Range Not Satisfiable');
				header("Content-Range: bytes $start-$end/$size");
				// (?) Echo some info to the client?
				exit;
			}
			$start  = $c_start;
			$end    = $c_end;
			$length = $end - $start + 1; // Calculate new content length
			fseek($fp, $start);
			header('HTTP/1.1 206 Partial Content');
		}
		// Notify the client the byte range we'll be outputting
		header("Content-Range: bytes $start-$end/$size");
		header("Content-Length: $length");

		// Start buffered download
		$buffer = 1024 * 8;
		while(!feof($fp) && ($p = ftell($fp)) <= $end) {

			if ($p + $buffer > $end) {

				// In case we're only outputtin a chunk, make sure we don't
				// read past the length
				$buffer = $end - $p + 1;
			}
			set_time_limit(0); // Reset time limit for big files
			echo fread($fp, $buffer);
			flush(); // Free up memory. Otherwise large files will trigger PHP's memory limit.
		}

		fclose($fp);
	}
	
	
	//
	//  used to be in ilFormat
	//
	
	/**
	 * Returns the magnitude used for size units.
	 *
	 * This function always returns the value 1024. Thus the value returned
	 * by this function is the same value that Windows and Mac OS X return for a
	 * file. The value is a GibiBit, MebiBit, KibiBit or byte unit.
	 *
	 * For more information about these units see:
	 * http://en.wikipedia.org/wiki/Megabyte
	 *
	 * @return <type>
	 */
	protected static function _getSizeMagnitude()
	{
		return 1024;
	}
	
	/**
	* format a float
	* 
	* this functions takes php's number_format function and 
	* formats the given value with appropriate thousand and decimal
	* separator.
	* @access	public
	* @param	float		the float to format
	* @param	integer		count of decimals
	* @param	integer		display thousands separator
	* @param	boolean		whether .0 should be suppressed
	* @return	string		formatted number
	*/
	protected static function fmtFloat($a_float, $a_decimals=0, $a_dec_point = null, $a_thousands_sep = null, $a_suppress_dot_zero=false)
	{
		global $lng;

		if ($a_dec_point == null) {
			{
				$a_dec_point = ".";
			}
		}
		if ($a_dec_point == '-lang_sep_decimal-') {
			$a_dec_point = ".";
		}

		if ($a_thousands_sep == null) {
			$a_thousands_sep = $lng->txt('lang_sep_thousand');
		}
		if ($a_thousands_sep == '-lang_sep_thousand-') {
			$a_thousands_sep = ",";
		}

		$txt = number_format($a_float, $a_decimals, $a_dec_point, $a_thousands_sep);

		// remove trailing ".0" 
		if (($a_suppress_dot_zero == 0 || $a_decimals == 0)
		    && substr($txt, - 2) == $a_dec_point . '0'
		) {
			$txt = substr($txt, 0, strlen($txt) - 2);
		}
		if ($a_float == 0 and $txt == "") {
			$txt = "0";
		}

		return $txt;
	}
	
	/**
	 * Returns the specified file size value in a human friendly form.
	 * <p>
	 * By default, the oder of magnitude 1024 is used. Thus the value returned
	 * by this function is the same value that Windows and Mac OS X return for a
	 * file. The value is a GibiBig, MebiBit, KibiBit or byte unit.
	 * <p>
	 * For more information about these units see:
	 * http://en.wikipedia.org/wiki/Megabyte
	 *
	 * @param	integer	size in bytes
	 * @param	string	mode:
	 *                  "short" is useful for display in the repository
	 *                  "long" is useful for display on the info page of an object
	 * @param	ilLanguage  The language object, or null if you want to use the system language.
	 */
	public static function formatSize($size, $a_mode = 'short', $a_lng = null)
	{
		global $lng;
		if ($a_lng == null) {
			$a_lng = $lng;
		}

		$mag = self::_getSizeMagnitude();

		if ($size >= $mag * $mag * $mag) {
			$scaled_size = $size / $mag / $mag / $mag;
			$scaled_unit = 'lang_size_gb';
		} else {
			if ($size >= $mag * $mag) {
				$scaled_size = $size / $mag / $mag;
				$scaled_unit = 'lang_size_mb';
			} else {
				if ($size >= $mag) {
					$scaled_size = $size / $mag;
					$scaled_unit = 'lang_size_kb';
				} else {
					$scaled_size = $size;
					$scaled_unit = 'lang_size_bytes';
				}
			}
		}

		$result = self::fmtFloat($scaled_size, ($scaled_unit
		                                        == 'lang_size_bytes') ? 0 : 1, $a_lng->txt('lang_sep_decimal'), $a_lng->txt('lang_sep_thousand'), true)
		          . ' ' . $a_lng->txt($scaled_unit);
		if ($a_mode == 'long' && $size > $mag) {
			$result .= ' (' . self::fmtFloat($size, 0, $a_lng->txt('lang_sep_decimal'), $a_lng->txt('lang_sep_thousand')) . ' '
			           . $a_lng->txt('lang_size_bytes') . ')';
		}

		return $result;
	}
	
	
	// 
	// used for disk quotas
	// 
	
	public static function MB2Bytes($a_value)
	{
		return  $a_value * pow(self::_getSizeMagnitude(), 2);
	}
	
	public static function Bytes2MB($a_value)
	{
		return  $a_value / (pow(self::_getSizeMagnitude(), 2));
	}


} // END class.ilUtil


?><|MERGE_RESOLUTION|>--- conflicted
+++ resolved
@@ -1,15 +1,12 @@
 <?php
 /* Copyright (c) 1998-2010 ILIAS open source, Extended GPL, see docs/LICENSE */
 
-/** @defgroup ServicesUtilities Services/Utilities
+/**
+ * @defgroup ServicesUtilities Services/Utilities
  */
-<<<<<<< HEAD
 use ILIAS\Filesystem\Util\LegacyPathHelper;
 use ILIAS\FileUpload\DTO\ProcessingStatus;
-=======
 use ILIAS\Filesystem\MetadataType;
-use ILIAS\Filesystem\Util\LegacyPathHelper;
->>>>>>> f4c1ade3
 
 /**
 * Util class
