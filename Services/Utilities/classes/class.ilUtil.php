<?php
/* Copyright (c) 1998-2010 ILIAS open source, Extended GPL, see docs/LICENSE */

/**
 * @defgroup ServicesUtilities Services/Utilities
 */
use ILIAS\Filesystem\Util\LegacyPathHelper;
use ILIAS\FileUpload\DTO\ProcessingStatus;
use ILIAS\Filesystem\MetadataType;

/**
* Util class
* various functions, usage as namespace
*
* @author Sascha Hofmann <saschahofmann@gmx.de>
* @author Alex Killing <alex.killing@gmx.de>
* @version $Id$
*
* @ingroup	ServicesUtilities
*/
class ilUtil
{
	/**
	* Builds an html image tag
	* TODO: function still in use, but in future use getImagePath and move HTML-Code to your template file
	* @access	public
	*
	* @param	string	object type
	* @param	string	tpl path
	* @static
	* 
	*/
	public static function getImageTagByType($a_type, $a_path, $a_big = false)
	{
		global $lng;

		$size = ($a_big)
			? "big"
			: "small";

		include_once("./Services/Object/classes/class.ilObject.php");
		$filename = ilObject::_getIcon("", $size, $a_type);

		return "<img src=\"".$filename."\" alt=\"".$lng->txt("obj_".$a_type)."\" title=\"".$lng->txt("obj_".$a_type)."\" border=\"0\" vspace=\"0\"/>";
	}

	/**
	 * Get type icon path path
	 * Return image path for icon_xxx.pngs
	 * Or (if enabled) path to custom icon
	 * Deprecated, use ilObject::_getIcon instead
	 *
	 * @param string $a_type obj_type
	 * @param int $a_obj_id obj_id
	 * @param string $a_size size 'tiny','small' or 'big'
	 * @return string path
	 * @deprecated
	 */
	public static function getTypeIconPath($a_type,$a_obj_id,$a_size = 'small')
	{
		include_once("./Services/Object/classes/class.ilObject.php");
		return ilObject::_getIcon($a_obj_id, $a_size, $a_type);
	}

	/**
	* get image path (for images located in a template directory)
	*
	* @access	public
	* @param	string		full image filename (e.g. myimage.png)
	* @param	boolean		should be set to true, if the image is within a module
	*						template directory (e.g. content/templates/default/images/test.png)
	* @static
	*
	*/
	public static function getImagePath($img, $module_path = "", $mode = "output", $offline = false)
	{
		global $ilias, $styleDefinition, $ilCtrl, $ilUser;

		if (is_int(strpos($_SERVER["PHP_SELF"], "setup.php")))
		{
			$module_path = "..";
		}
		if ($module_path != "")
		{
			$module_path = "/".$module_path;
		}

		// default image
		$default_img = ".".$module_path."/templates/default/images/".$img;

		// use ilStyleDefinition instead of account to get the current skin and style
		require_once("./Services/Style/System/classes/class.ilStyleDefinition.php");
		$current_skin = ilStyleDefinition::getCurrentSkin();
		$current_style = ilStyleDefinition::getCurrentStyle();
		
		if (is_object($styleDefinition))
		{
			$image_dir = $styleDefinition->getImageDirectory($current_style);
		}
		if ($current_skin == "default")
		{
			$user_img = ".".$module_path."/templates/default/".$image_dir."/".$img;
			$skin_img = ".".$module_path."/templates/default/images/".$img;
		}
		else if (is_object($styleDefinition) && $current_skin != "default")
		{
			$user_img = "./Customizing/global/skin/".
				$current_skin.$module_path."/".$image_dir."/".$img;
			$skin_img = "./Customizing/global/skin/".
				$current_skin.$module_path."/images/".$img;
		}

		// temp svg patch
		/*
		$pi = pathinfo($img);
		if ($pi["dirname"] != "") {
			$pi["dirname"] = $pi["dirname"]."/";
		}
		$svg_img = ".".$module_path."/templates/default/images/".$pi["dirname"].$pi["filename"].".svg";
		if (file_exists($svg_img))
		{
			return $svg_img;
		}*/


		if ($offline)
		{
			return "./images/".$img;
		}
		else if (@file_exists($user_img) && $image_dir != "")
		{
			return $user_img;		// found image for skin and style
		}
		else if (file_exists($skin_img))
		{
			return $skin_img;		// found image in skin/images
		}

		return $default_img;			// take image in default
	}

    /**
    * get url of path
    *
    * @author   Brandon Blackmoor <brandon.blackmoor@jfcom.mil>
    * @access   public
    * @param    $relative_path string     complete path to file, relative to web root
    *                                       (e.g.  /data/pfplms103/mobs/mm_732/athena_standing.jpg)
    * @static  
    *                                     
    */
   public static function getHtmlPath($relative_path)
    {
        if (substr($relative_path, 0, 2) == './')
        {
            $relative_path = (substr($relative_path, 1));
        }
        if (substr($relative_path, 0, 1) != '/')
        {
            $relative_path = '/' . $relative_path;
        }
        $htmlpath = ILIAS_HTTP_PATH . $relative_path;
        return $htmlpath;
    }

	/**
	* get full style sheet file name (path inclusive) of current user
	*
	* @param $mode string Output mode of the style sheet ("output" or "filesystem"). !"filesystem" generates the ILIAS
	* version number as attribute to force the reload of the style sheet in a different ILIAS version
	* @param $a_css_name string The name of the style sheet. If empty, the default style name will be chosen
	* @param $a_css_location string The location of the style sheet e.g. a module path. This parameter only makes sense
	* when $a_css_name is used
	* @access	public
	* @static
	* 
	*/
	public static function getStyleSheetLocation($mode = "output", $a_css_name = "", $a_css_location = "")
	{
		global $ilias;
		
		// add version as parameter to force reload for new releases
		// use ilStyleDefinition instead of account to get the current style
		require_once("./Services/Style/System/classes/class.ilStyleDefinition.php");
		$stylesheet_name = (strlen($a_css_name))
			? $a_css_name
			: ilStyleDefinition::getCurrentStyle().".css";
		if (strlen($a_css_location) && (strcmp(substr($a_css_location, -1), "/") != 0))
		{
			$a_css_location = $a_css_location . "/";
		}

		$filename = "";
		// use ilStyleDefinition instead of account to get the current skin
		require_once("./Services/Style/System/classes/class.ilStyleDefinition.php");
		if (ilStyleDefinition::getCurrentSkin() != "default")
		{
			$filename = "./Customizing/global/skin/".ilStyleDefinition::getCurrentSkin()."/".$a_css_location.$stylesheet_name;
		}
		if (strlen($filename) == 0 || !file_exists($filename))
		{
			$filename = "./" . $a_css_location . "templates/default/".$stylesheet_name;
		}
		$vers = "";
		if ($mode != "filesystem")
		{
			$vers = str_replace(" ", "-", $ilias->getSetting("ilias_version"));
			$vers = "?vers=".str_replace(".", "-", $vers);
		}
		return $filename . $vers;
	}

	/**
	* get full javascript file name (path inclusive) of current user
	*
	* @param $a_js_name string The name of the js file
	* @param $a_js_location string The location of the js file e.g. a module path
	* @param $add_version boolean Add version information to the filename
	* @access	public
	* @static
	* 
	*/
	public static function getJSLocation($a_js_name, $a_js_location = "", $add_version = FALSE)
	{
		global $ilias;

		// add version as parameter to force reload for new releases
		$js_name = $a_js_name;
		if (strlen($a_js_location) && (strcmp(substr($a_js_location, -1), "/") != 0)) $a_js_location = $a_js_location . "/";

		$filename = "";
		// use ilStyleDefinition instead of account to get the current skin
		require_once("./Services/Style/System/classes/class.ilStyleDefinition.php");
		if (ilStyleDefinition::getCurrentSkin() != "default")
		{
			$filename = "./Customizing/global/skin/".ilStyleDefinition::getCurrentSkin()."/".$a_js_location.$js_name;
		}
		if (strlen($filename) == 0 || !file_exists($filename))
		{
			$filename = "./" . $a_js_location . "templates/default/".$js_name;
		}
		$vers = "";
		if ($add_version)
		{
			$vers = str_replace(" ", "-", $ilias->getSetting("ilias_version"));
			$vers = "?vers=".str_replace(".", "-", $vers);
		}
		return $filename . $vers;
	}

	/**
	* Get p3p file path. (Not in use yet, see class.ilTemplate.php->show())
	*
	* @access	public
	* @static
	* 
	*/
	public static function getP3PLocation()
	{
		global $ilias;

		if (defined("ILIAS_MODULE"))
		{
			$base = '';
			for($i = 0;$i < count(explode('/',ILIAS_MODULE));$i++)
			{
				$base .= "../Services/Privacy/";
			}
		}
		else
		{
			$base = "./Services/Privacy/";
		}

		if (is_file($base."w3c/p3p.xml"))
		{
			return ILIAS_HTTP_PATH."w3c/p3p.xml";
		}
		else
		{
			return ILIAS_HTTP_PATH."/w3c/p3p_template.xml";
		}
	}

	/**
	* get full style sheet file name (path inclusive) of current user
	*
	* @access	public
	* @static
	* 
	*/
	public static function getNewContentStyleSheetLocation($mode = "output")
	{
		global $ilias;

		// add version as parameter to force reload for new releases
		if ($mode != "filesystem")
		{
			$vers = str_replace(" ", "-", $ilias->getSetting("ilias_version"));
			$vers = "?vers=".str_replace(".", "-", $vers);
		}

		// use ilStyleDefinition instead of account to get the current skin and style
		require_once("./Services/Style/System/classes/class.ilStyleDefinition.php");
		if (ilStyleDefinition::getCurrentSkin() == "default")
		{
			$in_style = "./templates/".ilStyleDefinition::getCurrentSkin()."/"
									.ilStyleDefinition::getCurrentStyle()."_cont.css";
		}
		else
		{
			$in_style = "./Customizing/global/skin/".ilStyleDefinition::getCurrentSkin()."/"
													.ilStyleDefinition::getCurrentStyle()."_cont.css";
		}

		if (is_file("./".$in_style))
		{
			return $in_style.$vers;
		}
		else
		{
			return "templates/default/delos_cont.css".$vers;
		}
	}

	/**
	* Builds a select form field with options and shows the selected option first
	*
	* @access	public
	* @param	string/array	value to be selected
	* @param	string			variable name in formular
	* @param	array			array with $options (key = lang_key, value = long name)
	* @param	boolean			multiple selection list true/false
	* @param	boolean			if true, the option values are displayed directly, otherwise
	*							they are handled as language variable keys and the corresponding
	*							language variable is displayed
	* @param	int				size
	* @param	string			style class
	* @param	array			additional attributes (key = attribute name, value = attribute value)
	* @param    boolean			disabled
	* @static
	* 
	*/
	public static function formSelect($selected,$varname,$options,$multiple = false,$direct_text = false, $size = "0",
		$style_class = "", $attribs = "",$disabled = false)
	{
		global $lng;

		if ($multiple == true)
		{
			$multiple = " multiple=\"multiple\"";
		}
		else
		{
			$multiple = "";
			$size = 0;
		}

		$class = " class=\" form-control ".$style_class."\"";

		// use form-inline!
		// this is workaround the whole function should be set deprecated
		// $attributes = " style='display:inline-block;' ";

		if (is_array($attribs))
		{
			foreach ($attribs as $key => $val)
			{
				$attributes .= " ".$key."=\"".$val."\"";
			}
		}
		if($disabled)
		{
			$disabled = ' disabled=\"disabled\"';
		}

		$str = "<select name=\"".$varname ."\"".$multiple." $class size=\"".$size."\" $attributes $disabled>\n";

		foreach ((array) $options as $key => $val)
		{
			$style = "";
			if (is_array($val))
			{
				$style = $val["style"];
				$val = $val["text"];		// mus be last line, since we overwrite
			}

			$sty = ($style != "")
				? ' style="'.$style.'" '
				: "";
				
			if ($direct_text)
			{
				$str .= " <option $sty value=\"".$key."\"";
			}
			else
			{
				$str .= " <option $sty value=\"".$val."\"";
			}
			if (is_array($selected) )
			{
				if (in_array($key,$selected))
				{
					$str .= " selected=\"selected\"";
				}
			}
			else if ($selected == $key)
			{
				$str .= " selected=\"selected\"";
			}

			if ($direct_text)
			{
				$str .= ">".$val."</option>\n";
			}
			else
			{
				$str .= ">".$lng->txt($val)."</option>\n";
			}
		}

		$str .= "</select>\n";

		return $str;
	}

	/**
	* ???
	*
	* @access	public
	* @param string
	* @param string
	* @static
	* 
	*/
	public static function getSelectName ($selected,$values)
	{
		return($values[$selected]);
	}

	/**
	* ???
	* @access	public
	* @param	string
	* @param	string
	* @param	string
	* @param	boolean	disabled checked checkboxes (default: false)
	* @return	string
	* @static
	* 
	*/
	public static function formCheckbox ($checked,$varname,$value,$disabled = false)
	{
		$str = "<input type=\"checkbox\" name=\"".$varname."\"";

		if ($checked == 1)
		{
			$str .= " checked=\"checked\"";
		}

		if ($disabled)
		{
			$str .= " disabled=\"disabled\"";
		}

		$array_var = false;

		if (substr($varname,-2) == "[]")
		{
			$array_var = true;
		}

		// if varname ends with [], use varname[-2] + _ + value as id tag (e.g. "user_id[]" => "user_id_15")
		if ($array_var)
		{
			$varname_id = substr($varname,0,-2)."_".$value;
		}
		else
		{
			$varname_id = $varname;
		}

		// dirty removal of other "[]" in string
		$varname_id = str_replace("[","_",$varname_id);
		$varname_id = str_replace("]","",$varname_id);

		$str .= " value=\"".$value."\" id=\"".$varname_id."\" />\n";

		return $str;
	}

	/**
	 * ???
	 * @accesspublic
	 * @paramstring
	 * @paramstring
	 * @paramstring
	 * @param        string
	 * @returnstring
	 * @static
	 * 
	 */
	public static function formDisabledRadioButton($checked,$varname,$value,$disabled)
	  {
	    if ($disabled) {
	      $str = "<input disabled type=\"radio\" name=\"".$varname."\"";
	    }
	    else {
	      $str = "<input type=\"radio\" name=\"".$varname."\"";
	    }
	    if ($checked == 1)
	      {
		$str .= " checked=\"checked\"";
	      }

	    $str .= " value=\"".$value."\"";
	    $str .= " id=\"".$value."\" />\n";

	    return $str;

	  }


	/**
	* ???
	* @access	public
	* @param	string
	* @param	string
	* @param	string
	* @return	string
	* @static
	* 
	*/
	public static function formRadioButton($checked,$varname,$value,$onclick=null, $disabled = false)
	{
		$str = '<input ';

		if($onclick)
		{
			$str .= ('onclick="'.$onclick.'"');
		}
		
		$str .= (" type=\"radio\" name=\"".$varname."\"");
		if ($checked == 1)
		{
			$str .= " checked=\"checked\"";
		}

		if ($disabled)
		{
			$str .= " disabled=\"disabled\"";
		}

		$str .= " value=\"".$value."\"";

		$str .= " id=\"".$value."\" />\n";

		return $str;
	}


	/**
	 * create html input area
	 *
	 * @param string $varname    name of form variable
	 * @param string $value      value and id of input
	 * @param boolean $disabled   if true, input appears disabled
	 * @return string string
	 * @static
	 */
	public static function formInput($varname,$value,$disabled = false)
	{

	    $str = "<input type=\"input\" name=\"".$varname."\"";
		if ($disabled)
		{
			$str .= " disabled";
		}

		$str .= " value=\"".$value."\"";

		$str .= " id=\"".$value."\" />\n";

		return $str;
	}


	/**
	* ???
	* @param string
	* @static
	* 
	*/
	public static function checkInput ($vars)
	{
		// TO DO:
		// Diese Funktion soll Formfeldeingaben berprfen (empty und required)
	}

	/**
	* ???
	* @access	public
	* @param	string
	* @static
	*/
	public static function setPathStr ($a_path)
	{
		if ("" != $a_path && "/" != substr($a_path, -1))
		{
			$a_path .= "/";
			//$a_path = substr($a_path,1);
		}

		//return getcwd().$a_path;
		return $a_path;
	}

	/**
	* switches style sheets for each even $a_num
	* (used for changing colors of different result rows)
	*
	* @access	public
	* @param	integer	$a_num	the counter
	* @param	string	$a_css1	name of stylesheet 1
	* @param	string	$a_css2	name of stylesheet 2
	* @return	string	$a_css1 or $a_css2
	* @static
	* 
	*/
	public static function switchColor ($a_num,$a_css1,$a_css2)
	{
		if (!($a_num % 2))
		{
			return $a_css1;
		}
		else
		{
			return $a_css2;
		}
	}

	/**
	* ???
	* @access	public
	* @param	array
	* @return	string
	* @static
	* 
	*/
	public static function checkFormEmpty ($emptyFields)
	{

		$feedback = "";

		foreach ($emptyFields as $key => $val)
		{
			if ($val == "") {
				if ($feedback != "") $feedback .= ", ";
				$feedback .= $key;
			}
		}

		return $feedback;
	}

	/**
	* Linkbar
	* Diese Funktion erzeugt einen typischen Navigationsbalken mit
	* "Previous"- und "Next"-Links und den entsprechenden Seitenzahlen
	*
	* die komplette LinkBar wird zur?ckgegeben
	* der Variablenname f?r den offset ist "offset"
	*
	* @author Sascha Hofmann <shofmann@databay.de>
	*
	* @access	public
	* @param	integer	Name der Skriptdatei (z.B. test.php)
	* @param	integer	Anzahl der Elemente insgesamt
	* @param	integer	Anzahl der Elemente pro Seite
	* @param	integer	Das aktuelle erste Element in der Liste
	* @param	array	Die zu ?bergebenen Parameter in der Form $AParams["Varname"] = "Varwert" (optional)
	* @param	array	layout options (all optional)
	* 					link	=> css name for <a>-tag
	* 					prev	=> value for 'previous page' (default: '<<')
	* 					next	=> value for 'next page' (default: '>>')
	* @return	array	linkbar or false on error
	* @static
	* 
	*/
	public static function Linkbar ($AScript,$AHits,$ALimit,$AOffset,$AParams = array(),$ALayout = array(), $prefix = '')
	{
		$LinkBar = "";

		$layout_link = "";
		$layout_prev = "&lt;&lt;";
		$layout_next = "&gt;&gt;";

		// layout options
		if (count($ALayout > 0))
		{
			if ($ALayout["link"])
			{
				$layout_link = " class=\"".$ALayout["link"]."\"";
			}

			if ($ALayout["prev"])
			{
				$layout_prev = $ALayout["prev"];
			}

			if ($ALayout["next"])
			{
				$layout_next = $ALayout["next"];
			}
		}

		// show links, if hits greater limit
		// or offset > 0 (can be > 0 due to former setting)
		if ($AHits > $ALimit || $AOffset > 0)
		{
			if (!empty($AParams))
			{
				foreach ($AParams as $key => $value)
				{
					$params.= $key."=".$value."&";
				}
			}
			// if ($params) $params = substr($params,0,-1);
			if(strpos($AScript,'&'))
			{
				$link = $AScript."&".$params.$prefix."offset=";
			}
			else
			{
				$link = $AScript."?".$params.$prefix."offset=";
			}

			// ?bergehe "zurck"-link, wenn offset 0 ist.
			if ($AOffset >= 1)
			{
				$prevoffset = $AOffset - $ALimit;
				if ($prevoffset < 0) $prevoffset = 0;
				$LinkBar .= "<a".$layout_link." href=\"".$link.$prevoffset."\">".$layout_prev."&nbsp;</a>";
			}

			// Ben?tigte Seitenzahl kalkulieren
			$pages=intval($AHits/$ALimit);

			// Wenn ein Rest bleibt, addiere eine Seite
			if (($AHits % $ALimit))
			$pages++;

			// Bei Offset = 0 keine Seitenzahlen anzeigen : DEAKTIVIERT
			//			if ($AOffset != 0) {

			// ansonsten zeige Links zu den anderen Seiten an
			for ($i = 1 ;$i <= $pages ; $i++)
			{
				$newoffset=$ALimit*($i-1);

				if ($newoffset == $AOffset)
				{
					$LinkBar .= "[".$i."] ";
				}
				else
				{
					$LinkBar .= '<a '.$layout_link.' href="'.
						$link.$newoffset.'">['.$i.']</a> ';
				}
			}
			//			}

			// Checken, ob letze Seite erreicht ist
			// Wenn nicht, gebe einen "Weiter"-Link aus
			if (! ( ($AOffset/$ALimit)==($pages-1) ) && ($pages!=1) )
			{
				$newoffset=$AOffset+$ALimit;
				$LinkBar .= "<a".$layout_link." href=\"".$link.$newoffset."\">&nbsp;".$layout_next."</a>";
			}

			return $LinkBar;
		}
		else
		{
			return false;
		}
	}

	/**
	* makeClickable
	* In Texten enthaltene URLs und Mail-Adressen klickbar machen
	*
	* @access	public
	* @param	string	$text: Der Text
	* @param	boolean	$detectGotoLinks	if true, internal goto-links will be retargeted to _self and text is replaced by title
	* @return	string	clickable link
	* @static
	* 
	*/
	public static function makeClickable($a_text, $detectGotoLinks = false)
	{
		// New code, uses MediaWiki Sanitizer
		$ret = $a_text;

		// www-URL ohne ://-Angabe
		$ret = preg_replace("/(^|[\s]+)(www\.)([A-Za-z0-9#&=?.\/\-]+)/i",
			"$1http://$2$3", $ret);

		// ftp-URL ohne ://-Angabe
		$ret = preg_replace("/(^|[\s]+)(ftp\.)([A-Za-z0-9#&=?.\/\-]+)/i",
			"$1ftp://$2$3", $ret);

		// E-Mail (this does not work as expected, users must add mailto: manually)
		//$ret = preg_replace("/(([a-z0-9_]|\-|\.)+@([^[\s]*)([A-Za-z0-9\-]))/i",
		//	"mailto:$1", $ret);

		// mask existing image tags
		$ret = str_replace('src="http://', '"***masked_im_start***', $ret);
		
		include_once("./Services/Utilities/classes/class.ilMWParserAdapter.php");
		$parser = new ilMWParserAdapter();
		$ret = $parser->replaceFreeExternalLinks($ret);

		// unmask existing image tags
		$ret = str_replace('"***masked_im_start***', 'src="http://', $ret);

		// Should be Safe

		if ($detectGotoLinks)
		// replace target blank with self and text with object title.
		{
			$regExp = "<a[^>]*href=\"(".str_replace("/","\/",ILIAS_HTTP_PATH)."\/goto.php\?target=\w+_(\d+)[^\"]*)\"[^>]*>[^<]*<\/a>";
//			echo htmlentities($regExp);
			$ret = preg_replace_callback(
				"/".$regExp."/i",
				array("ilUtil", "replaceLinkProperties"),
				$ret);

			// Static links
			$regExp = "<a[^>]*href=\"(".str_replace("/","\/",ILIAS_HTTP_PATH)."\/goto_.*[a-z0-9]+_([0-9]+)\.html)\"[^>]*>[^<]*<\/a>";
//			echo htmlentities($regExp);
			$ret = preg_replace_callback(
				"/".$regExp."/i",
				array("ilUtil", "replaceLinkProperties"),
				$ret);
		}

		return($ret);
	}

	/**
	 * replaces target _blank with _self and the link text with the according object title.
	 *
	 * @private
	 *
	 * @param string $matches
	 * 	$matches[0] contains complete link
	 * 	$matches[1] contains href attribute
	 * 	$matches[2] contains id of goto link
	 * @return link containg a _self target, same href and new text content
	 * @static
	 * 
	 */
	public static function replaceLinkProperties ($matches)
	{
		$link = $matches[0];
		$ref_id = $matches[2];

		if ($ref_id > 0)
		{
			$obj_id = ilObject::_lookupObjId($ref_id);
			if ($obj_id > 0)
			{
				$title = ilObject::_lookupTitle($obj_id);
				$link = "<a href=".$matches[1]." target=\"_self\">".$title."</a>";
			}
		}
		return $link;
	}

	/**
	* Creates a combination of HTML selects for date inputs
	*
	* Creates a combination of HTML selects for date inputs
	* The select names are $prefix[y] for years, $prefix[m]
	* for months and $prefix[d] for days.
	*
	* @access	public
	* @param	string	$prefix Prefix of the select name
	* @param	integer	$year Default value for year select
	* @param	integer	$month Default value for month select
	* @param	integer	$day Default value for day select
	* @return	string	HTML select boxes
	* @author	Aresch Yavari <ay@databay.de>
	* @author Helmut Schottmüller <hschottm@tzi.de>
	* @static
	* 
	*/
	public static function makeDateSelect($prefix, $year = "", $month = "", $day = "", $startyear = "",$a_long_month = true,$a_further_options = array(), $emptyoption = false)
	{
		global $lng;

		$disabled = '';
		if(isset($a_further_options['disabled']) and $a_further_options['disabled'])
		{
			$disabled = 'disabled="disabled" ';
		}

		$now = getdate();
		if (!$emptyoption)
		{
			if (!strlen($year)) $year = $now["year"];
			if (!strlen($month)) $month = $now["mon"];
			if (!strlen($day)) $day = $now["mday"];
		}

		$year = (int) $year;
		$month = (int) $month;
		$day = (int) $day;

		// build day select

		$sel_day .= '<select class="form-control" ';
		if(isset($a_further_options['select_attributes']))
		{
			foreach($a_further_options['select_attributes'] as $name => $value)
			{
				$sel_day .= ($name.'="'.$value.'" ');
			}
		}
		
		$sel_day .= $disabled."name=\"".$prefix."[d]\" id=\"".$prefix."_d\">\n";
		
		if ($emptyoption) $sel_day .= "<option value=\"0\">--</option>\n";
		for ($i = 1; $i <= 31; $i++)
		{
			$sel_day .= "<option value=\"$i\">" . sprintf("%02d", $i) . "</option>\n";
		}
		$sel_day .= "</select>\n";
		$sel_day = preg_replace("/(value\=\"$day\")/", "$1 selected=\"selected\"", $sel_day);

		// build month select
		$sel_month = '<select class="form-control" ';
		if(isset($a_further_options['select_attributes']))
		{
			foreach($a_further_options['select_attributes'] as $name => $value)
			{
				$sel_month .= ($name.'="'.$value.'" ');
			}
		}
		$sel_month .= $disabled."name=\"".$prefix."[m]\" id=\"".$prefix."_m\">\n";

		if ($emptyoption) $sel_month .= "<option value=\"0\">--</option>\n";
		for ($i = 1; $i <= 12; $i++)
		{
			if($a_long_month)
			{
				$sel_month .= "<option value=\"$i\">" . $lng->txt("month_" . sprintf("%02d", $i) . "_long") . "</option>\n";
			}
			else
			{
				$sel_month .= "<option value=\"$i\">" . $i  . "</option>\n";
			}
		}
		$sel_month .= "</select>\n";
		$sel_month = preg_replace("/(value\=\"$month\")/", "$1 selected=\"selected\"", $sel_month);

		// build year select
		$sel_year = '<select class="form-control" ';
		if(isset($a_further_options['select_attributes']))
		{
			foreach($a_further_options['select_attributes'] as $name => $value)
			{
				$sel_year .= ($name.'="'.$value.'" ');
			}
		}
		$sel_year .= $disabled."name=\"".$prefix."[y]\" id=\"".$prefix."_y\">\n";
		if ((strlen($startyear) == 0) || ($startyear > $year))
		{
			if (!$emptyoption || $year != 0) $startyear = $year - 5;
		}

		if(($year + 5) < (date('Y',time()) + 5))
		{
			$end_year = date('Y',time()) + 5;
		}
		else
		{
			$end_year = $year + 5;
		}

		if ($emptyoption) $sel_year .= "<option value=\"0\">----</option>\n";
		for ($i = $startyear; $i <= $end_year; $i++)
		{
			$sel_year .= "<option value=\"$i\">" . sprintf("%04d", $i) . "</option>\n";
		}
		$sel_year .= "</select>\n";
		$sel_year = preg_replace("/(value\=\"$year\")/", "$1 selected=\"selected\"", $sel_year);

		//$dateformat = $lng->text["lang_dateformat"];
		$dateformat = "d-m-Y";
		$dateformat = strtolower(preg_replace("/\W/", "", $dateformat));
		$dateformat = strtolower(preg_replace("/(\w)/", "%%$1", $dateformat));
		$dateformat = preg_replace("/%%d/", $sel_day, $dateformat);
		$dateformat = preg_replace("/%%m/", $sel_month, $dateformat);
		$dateformat = preg_replace("/%%y/", $sel_year, $dateformat);
		return $dateformat;
	}

	/**
	* Creates a combination of HTML selects for time inputs
	*
	* Creates a combination of HTML selects for time inputs.
	* The select names are $prefix[h] for hours, $prefix[m]
	* for minutes and $prefix[s] for seconds.
	*
	* @access	public
	* @param	string	$prefix Prefix of the select name
	* @param  boolean $short Set TRUE for a short time input (only hours and minutes). Default is TRUE
	* @param	integer $hour Default hour value
	* @param	integer $minute Default minute value
	* @param	integer $second Default second value
	* @return	string	HTML select boxes
	* @author Helmut Schottmüller <hschottm@tzi.de>
	* @static
	* 
	*/
	public static function makeTimeSelect($prefix, $short = true, $hour = "", $minute = "", $second = "",$a_use_default = true,$a_further_options = array())
	{
		global $lng, $ilUser;

		$minute_steps = 1;
		$disabled = '';
		if(count($a_further_options))
		{
			if(isset($a_further_options['minute_steps']))
			{
				$minute_steps = $a_further_options['minute_steps'];
			}
			if(isset($a_further_options['disabled']) and $a_further_options['disabled'])
			{
				$disabled = 'disabled="disabled" ';
			}
		}

		if ($a_use_default and !strlen("$hour$minute$second")) {
			$now = localtime();
			$hour = $now[2];
			$minute = $now[1];
			$second = $now[0];
		} else {
			$hour = (int)$hour;
			$minute = (int)$minute;
			$second = (int)$second;
		}
		// build hour select
		$sel_hour = '<select ';
		if(isset($a_further_options['select_attributes']))
		{
			foreach($a_further_options['select_attributes'] as $name => $value)
			{
				$sel_hour .= $name.'='.$value.' ';
			}
		}
		$sel_hour .= " ".$disabled."name=\"".$prefix."[h]\" id=\"".$prefix."_h\" class=\"form-control\">\n";

		$format = $ilUser->getTimeFormat();
		for ($i = 0; $i <= 23; $i++)
		{
			if($format == ilCalendarSettings::TIME_FORMAT_24)
			{
			  $sel_hour .= "<option value=\"$i\">" . sprintf("%02d", $i) . "</option>\n";
			}
			else
			{
			  $sel_hour .= "<option value=\"$i\">" . date("ga", mktime($i, 0, 0)) . "</option>\n";
			}
		}
		$sel_hour .= "</select>\n";
		$sel_hour = preg_replace("/(value\=\"$hour\")/", "$1 selected=\"selected\"", $sel_hour);

		// build minutes select
		$sel_minute .= "<select ".$disabled."name=\"".$prefix."[m]\" id=\"".$prefix."_m\" class=\"form-control\">\n";

		for ($i = 0; $i <= 59; $i = $i + $minute_steps)
		{
			$sel_minute .= "<option value=\"$i\">" . sprintf("%02d", $i) . "</option>\n";
		}
		$sel_minute .= "</select>\n";
		$sel_minute = preg_replace("/(value\=\"$minute\")/", "$1 selected=\"selected\"", $sel_minute);

		if (!$short) {
			// build seconds select
			$sel_second .= "<select ".$disabled."name=\"".$prefix."[s]\" id=\"".$prefix."_s\" class=\"form-control\">\n";

			for ($i = 0; $i <= 59; $i++)
			{
				$sel_second .= "<option value=\"$i\">" . sprintf("%02d", $i) . "</option>\n";
			}
			$sel_second .= "</select>\n";
			$sel_second = preg_replace("/(value\=\"$second\")/", "$1 selected=\"selected\"", $sel_second);
		}
		$timeformat = $lng->text["lang_timeformat"];
		if (strlen($timeformat) == 0) $timeformat = "H:i:s";
		$timeformat = strtolower(preg_replace("/\W/", "", $timeformat));
		$timeformat = preg_replace("/(\w)/", "%%$1", $timeformat);
		$timeformat = preg_replace("/%%h/", $sel_hour, $timeformat);
		$timeformat = preg_replace("/%%i/", $sel_minute, $timeformat);
		if ($short) {
			$timeformat = preg_replace("/%%s/", "", $timeformat);
		} else {
			$timeformat = preg_replace("/%%s/", $sel_second, $timeformat);
		}
		return $timeformat;
	}

	/**
	* This preg-based function checks whether an e-mail address is formally valid.
	* It works with all top level domains including the new ones (.biz, .info, .museum etc.)
	* and the special ones (.arpa, .int etc.)
	* as well as with e-mail addresses based on IPs (e.g. webmaster@123.45.123.45)
	* Valid top level domains: http://data.iana.org/TLD/tlds-alpha-by-domain.txt
	* @author	Unknown <mail@philipp-louis.de> (source: http://www.php.net/preg_match)
	* @access	public
	* @param	string	email address
	* @return	boolean	true if valid
	* @static
	* 
	*/
	public static function is_email($a_email)
	{
		global $ilErr;

		// additional check for ilias object is needed,
		// otherwise setup will fail with this if branch
		if(is_object($ilErr)) // seems to work in Setup now
		{
			try
			{
				require_once 'Services/Mail/classes/Address/Parser/class.ilMailRfc822AddressParserFactory.php';
				$parser    = ilMailRfc822AddressParserFactory::getParser($a_email);
				$addresses = $parser->parse();
				return count($addresses) == 1 && $addresses[0]->getHost() != ilMail::ILIAS_HOST;
			}
			catch(ilException $e)
			{
				return false;
			}
		}
		else
		{
			$tlds = strtolower(
				"AC|AD|AE|AERO|AF|AG|AI|AL|AM|AN|AO|AQ|AR|ARPA|AS|ASIA|AT|AU|AW|AX|AZ|BA|BB|BD|BE|BF|BG|BH|BI|BIZ|BJ|BM|BN|BO|BR|BS|BT|BV|BW|BY|".
				"BZ|CA|CAT|CC|CD|CF|CG|CH|CI|CK|CL|CM|CN|CO|COM|COOP|CR|CU|CV|CX|CY|CZ|DE|DJ|DK|DM|DO|DZ|EC|EDU|EE|EG|".
				"ER|ES|ET|EU|FI|FJ|FK|FM|FO|FR|GA|GB|GD|GE|GF|GG|GH|GI|GL|GM|GN|GOV|GP|GQ|GR|GS|GT|GU|GW|GY|HK|HM|HN|HR|HT|".
				"HU|ID|IE|IL|IM|IN|INFO|INT|IO|IQ|IR|IS|IT|JE|JM|JO|JOBS|JP|KE|KG|KH|KI|KM|KN|KP|KR|KW|KY|KZ|LA|LB|LC|".
				"LI|LK|LR|LS|LT|LU|LV|LY|MA|MC|MD|ME|MG|MH|MIL|MK|ML|MM|MN|MO|MOBI|MP|MQ|MR|MS|MT|MU|MUSEUM|MV|MW|MX|".
				"MY|MZ|NA|NAME|NC|NE|NET|NF|NG|NI|NL|NO|NP|NR|NU|NZ|OM|ORG|PA|PE|PF|PG|PH|PK|PL|PM|PN|PR|PRO|PS|".
				"PT|PW|PY|QA|RE|RO|RS|RU|RW|SA|SB|SC|SD|SE|SG|SH|SI|SJ|SK|SL|SM|SN|SO|SR|ST|SU|SV|SY|SZ|TC|TD|TEL|".
				"TF|TG|TH|TJ|TK|TL|TM|TN|TO|TP|TR|TRAVEL|TT|TV|TW|TZ|UA|UG|UK|US|UY|UZ|VA|VC|VE|VG|VI|VN|VU|".
				"WF|WS|XN|YE|YT|YU|ZA|ZM|ZW");
			
			return(preg_match("/^[-_.[:alnum:]]+@((([[:alnum:]]|[[:alnum:]][[:alnum:]-]*[[:alnum:]])\.)+(".$tlds.")|(([0-9][0-9]?|[0-1][0-9][0-9]|[2][0-4][0-9]|[2][5][0-5])\.){3}([0-9][0-9]?|[0-1][0-9][0-9]|[2][0-4][0-9]|[2][5][0-5]))$/i",$a_email));
		}
	}

	/**
	* validates a password
	* @access	public
	* @param	string	password
	* @return	boolean	true if valid
	* @static
	* 
	*/
	public static function isPassword($a_passwd, &$customError = null)
	{
		global $lng;
		
		include_once('./Services/PrivacySecurity/classes/class.ilSecuritySettings.php');
		$security = ilSecuritySettings::_getInstance();

		// check if password is empty
		if( empty($a_passwd) )
		{
			$customError = $lng->txt('password_empty');
			return false;
		}
		
		$isPassword = true;
		$errors = array();
		
		// check if password to short
		if( $security->getPasswordMinLength() > 0 && strlen($a_passwd) < $security->getPasswordMinLength() )
		{
			$errors[] = sprintf( $lng->txt('password_to_short'), $security->getPasswordMinLength() );
			$isPassword = false;
		}
		
		// check if password not to long
		// Hmmmmm, maybe we should discuss this limitation. In my opinion it is stupid to limit the password length ;-). There should only be a technical limitation (field size in database).
		if( $security->getPasswordMaxLength() > 0 && strlen($a_passwd) > $security->getPasswordMaxLength() )
		{
			$errors[] = sprintf( $lng->txt('password_to_long'), $security->getPasswordMaxLength() );
			$isPassword = false;
		}

		// if password must contains Chars and Numbers
		if( $security->isPasswordCharsAndNumbersEnabled() )
		{
			$hasCharsAndNumbers = true;

			// check password for existing chars
			if( !preg_match('/[A-Za-z]+/',$a_passwd) )
			{
				$hasCharsAndNumbers = false;
			}

			// check password for existing numbers
			if( !preg_match('/[0-9]+/',$a_passwd) )
			{
				$hasCharsAndNumbers = false;
			}

			if( !$hasCharsAndNumbers )
			{
				$errors[] = $lng->txt('password_must_chars_and_numbers');
				$isPassword = false;
			}
		}

		require_once 'Services/Utilities/classes/class.ilStr.php';
		if($security->getPasswordNumberOfUppercaseChars() > 0)
		{
			if(ilStr::strLen($a_passwd) - ilStr::strLen(preg_replace('/[A-Z]/', '', $a_passwd)) < $security->getPasswordNumberOfUppercaseChars())
			{
				$errors[]   = sprintf($lng->txt('password_must_contain_ucase_chars'), $security->getPasswordNumberOfUppercaseChars());
				$isPassword = false;
			}
		}

		if($security->getPasswordNumberOfLowercaseChars() > 0)
		{
			if(ilStr::strLen($a_passwd) - ilStr::strLen(preg_replace('/[a-z]/', '', $a_passwd)) < $security->getPasswordNumberOfLowercaseChars())
			{
				$errors[]   = sprintf($lng->txt('password_must_contain_lcase_chars'), $security->getPasswordNumberOfLowercaseChars());
				$isPassword = false;
			}
		}

		// if password must contains Special-Chars
		if( $security->isPasswordSpecialCharsEnabled() )
		{
			// check password for existing special-chars
			if( !preg_match( self::getPasswordValidChars(true, true) , $a_passwd) )
			{
				$errors[] = $lng->txt('password_must_special_chars');
				$isPassword = false;
			}
		}
		
		// ensure password matches the positive list of chars/special-chars
		if( !preg_match( self::getPasswordValidChars() , $a_passwd) )
		{
			$errors[] = $lng->txt('password_contains_invalid_chars');
			$isPassword = false;
		}
		
		// build custom error message
		if( count($errors) == 1 )
		{
			$customError = $errors[0];
		}
		elseif( count($errors) > 1 )
		{
			$customError = $lng->txt('password_multiple_errors');
			$customError .= '<br />'.implode('<br />', $errors);
		}

		return $isPassword;
	}

	/**
	 * @param string $clear_text_password The validated clear text password
	 * @param ilObjUser|string|array $user Could be an instance of ilObjUser, the users' loginname as string, or an array containing the users' loginname and id
	 * @param null|string $error_language_variable
	 * @return bool
	 */
	public static function isPasswordValidForUserContext($clear_text_password, $user, &$error_language_variable = null)
	{
		include_once 'Services/PrivacySecurity/classes/class.ilSecuritySettings.php';
		$security = ilSecuritySettings::_getInstance();

		$login = null;

		if(is_string($user))
		{
			$login = $user;
		}
		else if(is_array($user))
		{
			// Try to get loginname and user_id from array
			$login  = $user['login'];
			$userId = $user['id'];
		}
		else if($user instanceof ilObjUser)
		{
			$login  = $user->getLogin();
			$userId = $user->getId();
		}

		// The user context (user instance or id) can be used for further validation (e.g. compare a password with the users' password history, etc.) in future releases.

		if($login && (int)$security->getPasswordMustNotContainLoginnameStatus() &&
			strpos(strtolower($clear_text_password), strtolower($login)) !== false
		)
		{
			$error_language_variable = 'password_contains_parts_of_login_err';
			return false;
		}

		return true;
	}

	/**
	 * All valid chars for password
	 * 
	 * @param bool $a_as_regex
	 * @param bool $a_only_special_chars
	 * @return string
	 */
	public static function getPasswordValidChars($a_as_regex = true, $a_only_special_chars = false)
	{
		if( $a_as_regex )
		{
			if( $a_only_special_chars )
			{
				return '/[_\.\+\?\#\-\*\@!\$\%\~\/\:\;]+/';
			}
			else
			{
				return '/^[A-Za-z0-9_\.\+\?\#\-\*\@!\$\%\~\/\:\;]+$/';
			}
		}
		else
		{
			return 'A-Z a-z 0-9 _.+?#-*@!$%~/:;';
		}
	}

	/**
	 *	infotext for ilPasswordInputGUI setInfo()
	 *
	 * @global <type> $lng
	 * @return <string>  info about allowed chars for password
	 * @static
	 */
	public static function getPasswordRequirementsInfo()
	{
		global $lng;

		include_once('./Services/PrivacySecurity/classes/class.ilSecuritySettings.php');
		$security = ilSecuritySettings::_getInstance();
		
		$infos = array(sprintf($lng->txt('password_allow_chars'), self::getPasswordValidChars(false)));
				
		// check if password to short
		if( $security->getPasswordMinLength() > 0 )
		{
			$infos[] = sprintf( $lng->txt('password_to_short'), $security->getPasswordMinLength() );
		}
		
		// check if password not to long
		if( $security->getPasswordMaxLength() > 0 )
		{
			$infos[] = sprintf( $lng->txt('password_to_long'), $security->getPasswordMaxLength() );
		}

		// if password must contains Chars and Numbers
		if( $security->isPasswordCharsAndNumbersEnabled() )
		{
			$infos[] = $lng->txt('password_must_chars_and_numbers');
		}

		// if password must contains Special-Chars
		if( $security->isPasswordSpecialCharsEnabled() )
		{
			$infos[] = $lng->txt('password_must_special_chars');			
		}

		if($security->getPasswordNumberOfUppercaseChars() > 0)
		{
			$infos[] = sprintf($lng->txt('password_must_contain_ucase_chars'), $security->getPasswordNumberOfUppercaseChars());
		}

		if($security->getPasswordNumberOfLowercaseChars() > 0)
		{
			$infos[] = sprintf($lng->txt('password_must_contain_lcase_chars'), $security->getPasswordNumberOfLowercaseChars());
		}

		return implode('<br />', $infos);
	}

	/*
	* validates a login
	* @access	public
	* @param	string	login
	* @return	boolean	true if valid
	*/
	static function isLogin($a_login)
	{
		if (empty($a_login))
		{
			return false;
		}

		if (strlen($a_login) < 3)
		{
			return false;
		}

		// FIXME - If ILIAS is configured to use RFC 822
		//         compliant mail addresses we should not
		//         allow the @ character.
		if (!preg_match("/^[A-Za-z0-9_\.\+\*\@!\$\%\~\-]+$/", $a_login))
		{
			return false;
		}

		return true;
	}

	/**
	* shorten a string to given length.
	* Adds 3 dots at the end of string (optional)
	* TODO: do not cut within words (->wordwrap function)
	* @access	public
	* @param	string	string to be shortened
	* @param	integer	string length in chars
	* @param	boolean	adding 3 dots (true) or not (false, default)
	* @param	truncate at first blank after $a_len characters
	* @return	string 	shortended string
	* @static
	* 
	*/
	public static function shortenText ($a_str, $a_len, $a_dots = false, $a_next_blank = false,
		$a_keep_extension = false)
	{
		include_once("./Services/Utilities/classes/class.ilStr.php");
		if (ilStr::strLen($a_str) > $a_len)
		{
			if ($a_next_blank)
			{
				$len = ilStr::strPos($a_str, " ", $a_len);
			}
			else
			{
				$len = $a_len;
			}
			// BEGIN WebDAV
			//             - Shorten names in the middle, before the filename extension
			//             Workaround for Windows WebDAV Client:
			//             Use the unicode ellipsis symbol for shortening instead of
			//             three full stop characters.
			if ($a_keep_extension)
			{
				$p = strrpos($a_str, '.');	// this messes up normal shortening, see bug #6190
			}
			if ($p === false || $p == 0 || strlen($a_str) - $p > $a_len)
			{
				$a_str = ilStr::subStr($a_str,0,$len);
				if ($a_dots)
				{
					$a_str .= "\xe2\x80\xa6"; // UTF-8 encoding for Unicode ellipsis character.
				}
			}
			else
			{
				if ($a_dots)
				{
					$a_str = ilStr::subStr($a_str,0,$len - (strlen($a_str) - $p + 1))."\xe2\x80\xa6".substr($a_str, $p);
				}
				else
				{
					$a_str = ilStr::subStr($a_str,0,$len - (strlen($a_str) - $p + 1)).substr($a_str, $p);
				}
			}
		}

		return $a_str;
	}


	/**
	 * Ensure that the maximum word lenght within a text is not longer
	 * than $a_len
	 *
	 * @param    string    $a_str     input string
	 * @param    integer   $a_len     max. word length
	 * @param    boolean   $a_dots    append "..." to shortened words
	 *
	 * @static
	 *
	 * @return string
	 */
	public static function shortenWords($a_str, $a_len = 30, $a_dots = true)
	{
		include_once("./Services/Utilities/classes/class.ilStr.php");
		$str_arr = explode(" ", $a_str);
		
		for ($i = 0; $i < count($str_arr); $i++)
		{
			if (ilStr::strLen($str_arr[$i]) > $a_len)
			{
				$str_arr[$i] = ilStr::subStr($str_arr[$i], 0, $a_len);
				if ($a_dots)
				{
					$str_arr[$i].= "...";
				}
			}
		}
		
		return implode($str_arr, " ");
	}

	/**
	* converts a string of format var1 = "val1" var2 = "val2" ... into an array
	*
	* @param	string		$a_str		string in format: var1 = "val1" var2 = "val2" ...
	*
	* @return	array		array of variable value pairs
	* @static
	* 
	*/
	public static function attribsToArray($a_str)
	{
		$attribs = array();
		while (is_int(strpos($a_str, "=")))
		{
			$eq_pos = strpos($a_str, "=");
			$qu1_pos = strpos($a_str, "\"");
			$qu2_pos = strpos(substr($a_str, $qu1_pos + 1), "\"") + $qu1_pos + 1;
			if (is_int($eq_pos) && is_int($qu1_pos) && is_int($qu2_pos))
			{
				$var = trim(substr($a_str, 0, $eq_pos));
				$val = trim(substr($a_str, $qu1_pos + 1, ($qu2_pos - $qu1_pos) - 1));
				$attribs[$var] = $val;
				$a_str = substr($a_str, $qu2_pos + 1);
			}
			else
			{
				$a_str = "";
			}
		}
		return $attribs;
	}

	/**
	 * Copies content of a directory $a_sdir recursively to a directory $a_tdir
	 * @param	string	$a_sdir		source directory
	 * @param	string	$a_tdir		target directory
	 * @param 	boolean $preserveTimeAttributes	if true, ctime will be kept.
	 *
	 * @return	boolean	TRUE for sucess, FALSE otherwise
	 * @access	public
	 * @static
	 *
	 * @deprecated in favour of Filesystem::copyDir() located at the filesystem service.
	 * @see Filesystem::copyDir()
	 *
	 */
	public static function rCopy ($a_sdir, $a_tdir, $preserveTimeAttributes = false)
	{
		try {
			$sourceFS = LegacyPathHelper::deriveFilesystemFrom($a_sdir);
			$targetFS = LegacyPathHelper::deriveFilesystemFrom($a_tdir);

			$sourceDir = LegacyPathHelper::createRelativePath($a_sdir);
			$targetDir = LegacyPathHelper::createRelativePath($a_tdir);

			// check if arguments are directories
			if (!$sourceFS->hasDir($sourceDir))
			{
				return false;
			}

			$sourceList = $sourceFS->listContents($sourceDir, true);

			foreach($sourceList as $item)
			{
				if($item->isDir())
					continue;

				$itemPath = $targetDir . '/' . substr($item->getPath(), strlen($sourceDir));
				$stream = $sourceFS->readStream($sourceDir);
				$targetFS->writeStream($itemPath, $stream);
			}
			return true;
		}
		catch (\Exception $exception) {
			return false;
		}
	}


	/**
	 * get webspace directory
	 *
	 * @param    string $mode             use "filesystem" for filesystem operations
	 *                                    and "output" for output operations, e.g. images
	 *
	 * @static
	 *
	 * @return string
	 *
	 * @deprecated in favour of the filesystem service which should be used for operations on the web dir.
	 *
	 * @see \ILIAS\DI\Container::filesystem()
	 * @see Filesystems::web()
	 */
	public static function getWebspaceDir($mode = "filesystem")
	{
		global $ilias;

		if ($mode == "filesystem")
		{
			return "./".ILIAS_WEB_DIR."/".$ilias->client_id;
		}
		else
		{
			if (defined("ILIAS_MODULE"))
			{
				return "../".ILIAS_WEB_DIR."/".$ilias->client_id;
			}
			else
			{
				return "./".ILIAS_WEB_DIR."/".$ilias->client_id;
			}
		}
	}

	/**
	 * get data directory (outside webspace)
	 *
	 * @static
	 *
	 * @deprecated in favour of the filesystem service which should be used to operate on the storage directory.
	 *
	 * @see \ILIAS\DI\Container::filesystem()
	 * @see \ILIAS\Filesystem\Filesystems::storage()
	 */
	public static function getDataDir()
	{
		return CLIENT_DATA_DIR;
	}

	/**
	* reads all active sessions from db and returns users that are online
	* OR returns only one active user if a user_id is given
	*
	* @param	integer	user_id (optional)
	* @return	array
	* @static
	* 
	*/
	public static function getUsersOnline($a_user_id = 0)
	{
		include_once("./Services/User/classes/class.ilObjUser.php");
		return ilObjUser::_getUsersOnline($a_user_id);
	}

	/**
	* reads all active sessions from db and returns users that are online
	* and who have a local role in a group or a course for which the
    * the current user has also a local role.
	*
	* @param	integer	user_id User ID of the current user.
	* @return	array
	* @static
	* 
	*/
	public static function getAssociatedUsersOnline($a_user_id)
	{
		include_once("./Services/User/classes/class.ilObjUser.php");
		return ilObjUser::_getAssociatedUsersOnline($a_user_id);
	}

	/**
	* Create a temporary file in an ILIAS writable directory
	*
	* @return	string File name of the temporary file
	* @static
	* 
	*/
	public static function ilTempnam($a_temp_path = null)
	{
		if($a_temp_path === null )
		{
			$temp_path = ilUtil::getDataDir() . "/temp";
		}
		else
		{
			$temp_path = $a_temp_path;
		}
		
		if (!is_dir($temp_path))
		{
			ilUtil::createDirectory($temp_path);
		}
		$temp_name = tempnam($temp_path, "tmp");
		// --->
		// added the following line because tempnam creates a backslash on some
		// Windows systems which leads to problems, because the "...\tmp..." can be
		// interpreted as "...{TAB-CHARACTER}...". The normal slash works fine
		// even under windows (Helmut Schottmüller, 2005-08-31)
		$temp_name = str_replace("\\", "/", $temp_name);
		// --->
		unlink($temp_name);
		return $temp_name;
	}


	/**
	 * create directory
	 *
	 * @param string    $a_dir
	 * @param int       $a_mod
	 *
	 * @static
	 *
	 * @deprecated in favour of Filesystem::createDir() located at the filesystem service.
	 *
	 * @see        \ILIAS\Filesystem\Filesystem::createDir()
	 */
	public static function createDirectory($a_dir, $a_mod = 0755)
	{
		ilUtil::makeDir($a_dir);
		//@mkdir($a_dir);
		//@chmod($a_dir, $a_mod);
	}


	/**
	* unzip file
	*
	* @param	string	$a_file		full path/filename
	* @param	boolean	$overwrite	pass true to overwrite existing files
	* @static
	* 
	*/
	public static function unzip($a_file, $overwrite = false, $a_flat = false)
	{
		global $DIC;

		$log = $DIC->logger()->root();

		if (!is_file($a_file))
		{
			return;
		}
		
		// if flat, move file to temp directory first
		if ($a_flat)
		{
			$tmpdir = ilUtil::ilTempnam();
			ilUtil::makeDir($tmpdir);
			copy($a_file, $tmpdir.DIRECTORY_SEPARATOR.basename($a_file));
			$orig_file = $a_file;
			$a_file = $tmpdir.DIRECTORY_SEPARATOR.basename($a_file);
			$origpathinfo = pathinfo($orig_file);
		}
		
		$pathinfo = pathinfo($a_file);
		$dir = $pathinfo["dirname"];
		$file = $pathinfo["basename"];

		// unzip
		$cdir = getcwd();
		chdir($dir);
		$unzip = PATH_TO_UNZIP;

		// the following workaround has been removed due to bug
		// http://www.ilias.de/mantis/view.php?id=7578
		// since the workaround is quite old, it may not be necessary
		// anymore, alex 9 Oct 2012
/*
		// workaround for unzip problem (unzip of subdirectories fails, so
		// we create the subdirectories ourselves first)
		// get list
		$unzipcmd = "-Z -1 ".ilUtil::escapeShellArg($file);
		$arr = ilUtil::execQuoted($unzip, $unzipcmd);
		$zdirs = array();

		foreach($arr as $line)
		{
			if(is_int(strpos($line, "/")))
			{
				$zdir = substr($line, 0, strrpos($line, "/"));
				$nr = substr_count($zdir, "/");
				//echo $zdir." ".$nr."<br>";
				while ($zdir != "")
				{
					$nr = substr_count($zdir, "/");
					$zdirs[$zdir] = $nr;				// collect directories
					//echo $dir." ".$nr."<br>";
					$zdir = substr($zdir, 0, strrpos($zdir, "/"));
				}
			}
		}

		asort($zdirs);

		foreach($zdirs as $zdir => $nr)				// create directories
		{
			ilUtil::createDirectory($zdir);
		}
*/

		// real unzip
		if (!$overwrite)
		{
			$unzipcmd = ilUtil::escapeShellArg($file);
		}
		else
		{
			$unzipcmd = "-o ".ilUtil::escapeShellArg($file);
		}
		ilUtil::execQuoted($unzip, $unzipcmd);

		chdir($cdir);

		// remove all sym links
		clearstatcache();			// prevent is_link from using cache
		$dir_realpath = realpath($dir);
		foreach (new RecursiveIteratorIterator(new RecursiveDirectoryIterator($dir)) as $name => $f)
		{
			if (is_link($name))
			{
				$target = readlink($name);
				if (substr($target, 0, strlen($dir_realpath)) != $dir_realpath)
				{
					unlink($name);
					$log->info("Removed symlink " . $name);
				}
			}
		}

		// if flat, get all files and move them to original directory
		if ($a_flat)
		{
			include_once("./Services/Utilities/classes/class.ilFileUtils.php");
			$filearray = array();
			ilFileUtils::recursive_dirscan($tmpdir, $filearray);
			if (is_array($filearray["file"]))
			{
				foreach ($filearray["file"] as $k => $f)
				{
					if (substr($f, 0, 1) != "." && $f != basename($orig_file))
					{
						copy($filearray["path"][$k].$f, $origpathinfo["dirname"].DIRECTORY_SEPARATOR.$f);
					}
				}
			}
			ilUtil::delDir($tmpdir);
		}
	}

	/**
	*	zips given directory/file into given zip.file
	*
	* @static
	*
	*/
	public static function zip($a_dir, $a_file, $compress_content = false)
	{
		$cdir = getcwd();

		if($compress_content)
		{
			$a_dir .="/*";
			$pathinfo = pathinfo($a_dir);
			chdir($pathinfo["dirname"]);
		}
		
		$pathinfo = pathinfo($a_file);
		$dir = $pathinfo["dirname"];
		$file = $pathinfo["basename"];

		if(!$compress_content)
		{
			chdir($dir);
		}

		$zip = PATH_TO_ZIP;
		
		if(!$zip)
		{
			chdir($cdir);
			return false;
		}

		if (is_array($a_dir))
		{
			$source = "";
			foreach($a_dir as $dir)
			{
				$name = basename($dir);
				$source.= " ".ilUtil::escapeShellArg($name);
			}
		}
		else
		{
			$name = basename($a_dir);
			if (trim($name) != "*")
			{
				$source = ilUtil::escapeShellArg($name);
			}
			else
			{
				$source = $name;
			}
		}

		$zipcmd = "-r ".ilUtil::escapeShellArg($a_file)." ".$source;
		ilUtil::execQuoted($zip, $zipcmd);
		chdir($cdir);
		return true;
	}

	public static function CreateIsoFromFolder($a_dir, $a_file)
	{
		$cdir = getcwd();

		$pathinfo = pathinfo($a_dir);
		chdir($pathinfo["dirname"]);
		
		$pathinfo = pathinfo($a_file);
		$dir = $pathinfo["dirname"];
		$file = $pathinfo["basename"];	$zipcmd = "-r ".ilUtil::escapeShellArg($a_file)." ".$source;

		$mkisofs = PATH_TO_MKISOFS;
		if(!$mkisofs)
		{
			chdir($cdir);
			return false;
		}
		
		$name = basename($a_dir);
		$source = ilUtil::escapeShellArg($name);

		$zipcmd = "-r -J -o ".$a_file." ".$source;
		ilUtil::execQuoted($mkisofs, $zipcmd);
		chdir($cdir);
		return true;
	}
	
	/**
	* get convert command
	*
	* @deprecated
	* @see ilUtil::execConvert()
	* @static
	* 
	*/
	public static function getConvertCmd()
	{
		return PATH_TO_CONVERT;
	}
	
	/**
	 * execute convert command
	 *
	 * @param	string	$args
	 * @static
	 * 
	 */
	public static function execConvert($args)
	{
		ilUtil::execQuoted(PATH_TO_CONVERT, $args);
	}
	
	/**
	 * Compare convert version numbers
	 * 
	 * @param string $a_version w.x.y-z
	 * @return bool
	 */
	public static function isConvertVersionAtLeast($a_version)
	{		
		$current_version = ilUtil::execQuoted(PATH_TO_CONVERT, "--version");
		$current_version = self::processConvertVersion($current_version[0]);
		$version = self::processConvertVersion($a_version);
		if($current_version >= $version)
		{		
			return true;
		}
		return false;
	}
	
	/**
	 * Parse convert version string, e.g. 6.3.8-3, into integer
	 * 
	 * @param string $a_version w.x.y-z
	 * @return int
	 */
	protected static function processConvertVersion($a_version)
	{
		if(preg_match("/([0-9]+)\.([0-9]+)\.([0-9]+)([\.|\-]([0-9]+))?/", $a_version, $match))
		{
			$version = str_pad($match[1], 2, 0, STR_PAD_LEFT).
				str_pad($match[2], 2, 0, STR_PAD_LEFT).
				str_pad($match[3], 2, 0, STR_PAD_LEFT).
				str_pad($match[5], 2, 0, STR_PAD_LEFT);				
			return (int)$version;
		}
	}

	/**
	* convert image
	*
	* @param	string		$a_from				source file
	* @param	string		$a_to				target file
	* @param	string		$a_target_format	target image file format
	* @static
	* 
	*/
	public static function convertImage($a_from, $a_to, $a_target_format = "", $a_geometry = "",
		$a_background_color = "")
	{
		$format_str = ($a_target_format != "")
			? strtoupper($a_target_format).":"
			: "";
		$geometry = "";
		if ($a_geometry != "")
		{
			if (is_int(strpos($a_geometry, "x")))
			{
				$geometry = " -geometry ".$a_geometry." ";
			}
			else
			{
				$geometry = " -geometry ".$a_geometry."x".$a_geometry." ";
			}
		}
		
		$bg_color = ($a_background_color != "")
			? " -background color ".$a_background_color." "
			: "";
		$convert_cmd = ilUtil::escapeShellArg($a_from)." ".$bg_color.$geometry.ilUtil::escapeShellArg($format_str.$a_to);

		ilUtil::execConvert($convert_cmd);
	}

	/**
	* resize image
	*
	* @param	string		$a_from				source file
	* @param	string		$a_to				target file
	* @param	string		$a_width			target width
	* @param	string		$a_height			target height
	* @static
	* 
	*/
	public static function resizeImage($a_from, $a_to, $a_width, $a_height, $a_constrain_prop = false)
	{
		if ($a_constrain_prop)
		{
			$size = " -geometry ".$a_width."x".$a_height." ";
		}
		else
		{
			$size = " -resize ".$a_width."x".$a_height."! ";
		}
		$convert_cmd = ilUtil::escapeShellArg($a_from)." ".$size.ilUtil::escapeShellArg($a_to);

		ilUtil::execConvert($convert_cmd);
	}
	
	/**
	* Build img tag
	* 
	* @static
	* 
	*/
	public static function img($a_src, $a_alt = "", $a_width = "", $a_height = "", $a_border = 0, $a_id = "", $a_class = "")
	{
		$img = '<img src="'.$a_src.'"';
		if ($a_alt != "")
		{
			$img.= ' alt="'.htmlspecialchars($a_alt).'" title="'.htmlspecialchars($a_alt).'"';
		}
		if ($a_width != "")
		{
			$img.= ' width="'.htmlspecialchars($a_width).'"';
		}
		if ($a_height != "")
		{
			$img.= ' height="'.htmlspecialchars($a_height).'"';
		}
		if ($a_class != "")
		{
			$img.= ' class="'.$a_class.'"';
		}
		if ($a_id != "")
		{
			$img.= ' id="'.$a_id.'"';
		}
		$img.= ' border="'.(int) $a_border.'"/>';

		return $img;
	}

	/**
	*   deliver data for download via browser.
	*   
	* @static
	*   
	*/
	public static function deliverData($a_data, $a_filename, $mime = "application/octet-stream", $charset = "")
	{
		$disposition = "attachment"; // "inline" to view file in browser or "attachment" to download to hard disk
		//		$mime = "application/octet-stream"; // or whatever the mime type is

		include_once './Services/Http/classes/class.ilHTTPS.php';
		
		//if($_SERVER['HTTPS'])
		if( ilHTTPS::getInstance()->isDetected() )
		{

			// Added different handling for IE and HTTPS => send pragma after content informations
			/**
			* We need to set the following headers to make downloads work using IE in HTTPS mode.
			*/
			#header("Pragma: ");
			#header("Cache-Control: ");
			#header("Expires: Mon, 26 Jul 1997 05:00:00 GMT");
			#header("Last-Modified: " . gmdate("D, d M Y H:i:s") . " GMT");
			#header("Cache-Control: no-store, no-cache, must-revalidate"); // HTTP/1.1
			#header("Cache-Control: post-check=0, pre-check=0", false);
		}
		else if ($disposition == "attachment")
		{
			header("Cache-control: private");
		}
		else
		{
			header("Cache-Control: no-cache, must-revalidate");
			header("Pragma: no-cache");
		}

		$ascii_filename = ilUtil::getASCIIFilename($a_filename);

		if (strlen($charset))
		{
			$charset = "; charset=$charset";
		}
		header("Content-Type: $mime$charset");
		header("Content-Disposition:$disposition; filename=\"".$ascii_filename."\"");
		header("Content-Description: ".$ascii_filename);
		header("Content-Length: ".(string)(strlen($a_data)));

		//if($_SERVER['HTTPS'])
		if( ilHTTPS::getInstance()->isDetected() )
		{
            header('Cache-Control: must-revalidate, post-check=0, pre-check=0');
            header('Pragma: public');
		}

		header("Connection: close");
		echo $a_data;
		exit;
	}

	// BEGIN WebDAV: Show file in browser or provide it as attachment
	/**
	*   deliver file for download via browser.
	* @param $mime Mime of the file
	* @param $isInline Set this to true, if the file shall be shown in browser
	* @static
	* 
	*/
	public static function deliverFile($a_file, $a_filename,$a_mime = '', $isInline = false, $removeAfterDelivery = false,
		$a_exit_after = true)
	{
		// should we fail silently?
		if(!file_exists($a_file))
		{
			return false;
		}	

		if ($isInline) {
			$disposition = "inline"; // "inline" to view file in browser
		} else {
			$disposition =  "attachment"; // "attachment" to download to hard disk
			//$a_mime = "application/octet-stream"; // override mime type to ensure that no browser tries to show the file anyway.
		}
	// END WebDAV: Show file in browser or provide it as attachment

		if(strlen($a_mime))
		{
			$mime = $a_mime;
		}
		else
		{
			$mime = "application/octet-stream"; // or whatever the mime type is
		}
	// BEGIN WebDAV: Removed broken HTTPS code.
	// END WebDAV: Removed broken HTTPS code.
		if ($disposition == "attachment")
		{
			header("Cache-control: private");
		}
		else
		{
			header("Cache-Control: no-cache, must-revalidate");
			header("Pragma: no-cache");
		}

		$ascii_filename = ilUtil::getASCIIFilename($a_filename);

		header("Content-Type: $mime");
		header("Content-Disposition:$disposition; filename=\"".$ascii_filename."\"");
		header("Content-Description: ".$ascii_filename);
		
		// #7271: if notice gets thrown download will fail in IE
		$filesize = @filesize($a_file);
		if ($filesize)
		{
			header("Content-Length: ".(string)$filesize);
		}

		include_once './Services/Http/classes/class.ilHTTPS.php';
		#if($_SERVER['HTTPS'])
		if(ilHTTPS::getInstance()->isDetected())
		{
            header('Cache-Control: must-revalidate, post-check=0, pre-check=0');
            header('Pragma: public');
		}

		header("Connection: close");
		ilUtil::readFile( $a_file );
		if ($removeAfterDelivery)
		{
			unlink ($a_file);
		}
		if ($a_exit_after)
		{
			exit;
		}
	}


	/**
	* there are some known problems with the original readfile method, which
	* sometimes truncates delivered files regardless of php.ini setting
	* (see http://de.php.net/manual/en/function.readfile.php) use this
	* method to avoid these problems.
	* 
	* @static
	* 
	*/
	public static function readFile($a_file)
	{
		$chunksize = 1*(1024*1024); // how many bytes per chunk
		$buffer = '';
		$handle = fopen($a_file, 'rb');
		if ($handle === false)
		{
			return false;
		}
		while (!feof($handle))
		{
			$buffer = fread($handle, $chunksize);
			print $buffer;
		}
		return fclose($handle);
	}

	/**
	* convert utf8 to ascii filename
	*
	* @param	string		$a_filename		utf8 filename
	* @static
	* 
	*/
	public static function getASCIIFilename($a_filename)
	{
		// The filename must be converted to ASCII, as of RFC 2183,
		// section 2.3.

		/// Implementation note:
		/// 	The proper way to convert charsets is mb_convert_encoding.
		/// 	Unfortunately Multibyte String functions are not an
		/// 	installation requirement for ILIAS 3.
		/// 	Codelines behind three slashes '///' show how we would do
		/// 	it using mb_convert_encoding.
		/// 	Note that mb_convert_encoding has the bad habit of
		/// 	substituting unconvertable characters with HTML
		/// 	entitities. Thats why we need a regular expression which
		/// 	replaces HTML entities with their first character.
		/// 	e.g. &auml; => a

		/// $ascii_filename = mb_convert_encoding($a_filename,'US-ASCII','UTF-8');
		/// $ascii_filename = preg_replace('/\&(.)[^;]*;/','\\1', $ascii_filename);
				
		// #15914 - try to fix german umlauts
		$umlauts = array("Ä"=>"Ae", "Ö"=>"Oe", "Ü"=>"Ue", 
			"ä"=>"ae", "ö"=>"oe", "ü"=>"ue", "ß"=>"ss");
		foreach($umlauts as $src => $tgt)
		{
			$a_filename = str_replace($src, $tgt, $a_filename);
		}		
		
		$ascii_filename = htmlentities($a_filename, ENT_NOQUOTES, 'UTF-8');
		$ascii_filename = preg_replace('/\&(.)[^;]*;/', '\\1', $ascii_filename);
		$ascii_filename = preg_replace('/[\x7f-\xff]/', '_', $ascii_filename);
		
		// OS do not allow the following characters in filenames: \/:*?"<>|
		$ascii_filename = preg_replace('/[:\x5c\/\*\?\"<>\|]/', '_', $ascii_filename);
		return $ascii_filename;
	}

	/**
	* Encodes HTML entities outside of HTML tags
	* 
	* @static
	* 
	*/
	public static function htmlentitiesOutsideHTMLTags($htmlText)
	{
		$matches = Array();
		$sep = '###HTMLTAG###';

		preg_match_all("@<[^>]*>@", $htmlText, $matches);   
		$tmp = preg_replace("@(<[^>]*>)@", $sep, $htmlText);
		$tmp = explode($sep, $tmp);

		for ($i=0; $i<count($tmp); $i++)
			$tmp[$i] = htmlentities($tmp[$i], ENT_COMPAT, "UTF-8");

		$tmp = join($sep, $tmp);

		for ($i=0; $i<count($matches[0]); $i++)
			$tmp = preg_replace("@$sep@", $matches[0][$i], $tmp, 1);

		return $tmp;
	}

	/**
	* get full java path (dir + java command)
	* 
	* @static
	* 
	*/
	public static function getJavaPath()
	{
		return PATH_TO_JAVA;
		//global $ilias;

		//return $ilias->getSetting("java_path");
	}

	/**
	* append URL parameter string ("par1=value1&par2=value2...")
	* to given URL string
	* 
	* @static
	* 
	*/
	public static function appendUrlParameterString($a_url, $a_par, $xml_style = false)
	{
		$amp = $xml_style
			? "&amp;"
			: "&";
		
		$url = (is_int(strpos($a_url, "?")))
			? $a_url.$amp.$a_par
			: $a_url."?".$a_par;

		return $url;
	}

	/**
	* creates a new directory and inherits all filesystem permissions of the parent directory
	* You may pass only the name of your new directory or with the entire path or relative path information.
	*
	* examples:
	* a_dir = /tmp/test/your_dir
	* a_dir = ../test/your_dir
	* a_dir = your_dir (--> creates your_dir in current directory)
	*
	* @access	public
	* @param	string	[path] + directory name
	* @return	boolean
	* @static
	*
	* @deprecated in favour of Filesystem::createDir() located at the filesystem service.
	*
	* @see \ILIAS\Filesystem\Filesystem::createDir()
	*/
	public static function makeDir($a_dir)
	{
		$a_dir = trim($a_dir);

		// remove trailing slash (bugfix for php 4.2.x)
		if (substr($a_dir,-1) == "/")
		{
			$a_dir = substr($a_dir,0,-1);
		}

		// check if a_dir comes with a path
		if (!($path = substr($a_dir,0, strrpos($a_dir,"/") - strlen($a_dir))))
		{
			$path = ".";
		}

		// create directory with file permissions of parent directory
		umask(0000);
		return @mkdir($a_dir,fileperms($path));
	}


	/**
	 * Create a new directory and all parent directories
	 *
	 * Creates a new directory and inherits all filesystem permissions of the parent directory
	 * If the parent directories doesn't exist, they will be created recursively.
	 * The directory name NEEDS TO BE an absolute path, because it seems that relative paths
	 * are not working with PHP's file_exists function.
	 *
	 * @author Helmut Schottmüller <hschottm@tzi.de>
	 * @param string $a_dir The directory name to be created
	 * @access public
	 * @static
	 *
	 * @return bool
	 *
	 * @deprecated in favour of Filesystem::createDir() located at the filesystem service.
	 *
	 * @see \ILIAS\Filesystem\Filesystem::createDir()
	 */
	public static function makeDirParents($a_dir)
	{
		$dirs = array($a_dir);
		$a_dir = dirname($a_dir);
		$last_dirname = '';

		while($last_dirname != $a_dir)
		{
			array_unshift($dirs, $a_dir);
			$last_dirname = $a_dir;
			$a_dir = dirname($a_dir);
		}

		// find the first existing dir
		$reverse_paths = array_reverse($dirs, TRUE);
		$found_index = -1;
		foreach ($reverse_paths as $key => $value)
		{
			if ($found_index == -1)
			{
				if (is_dir($value))
				{
					$found_index = $key;
				}
			}
		}

		umask(0000);
		foreach ($dirs as $dirindex => $dir)
		{
			// starting with the longest existing path
			if ($dirindex >= $found_index)
			{
				if (! file_exists($dir))
				{
					if (strcmp(substr($dir,strlen($dir)-1,1),"/") == 0)
					{
						// on some systems there is an error when there is a slash
						// at the end of a directory in mkdir, see Mantis #2554
						$dir = substr($dir,0,strlen($dir)-1);
					}
					if (! mkdir($dir, $umask))
					{
						error_log("Can't make directory: $dir");
						return false;
					}
				}
				elseif (! is_dir($dir))
				{
					error_log("$dir is not a directory");
					return false;
				}
				else
				{
					// get umask of the last existing parent directory
					$umask = fileperms($dir);
				}
			}
		}
		return true;
	}


	/**
	 * removes a dir and all its content (subdirs and files) recursively
	 *
	 * @access    public
	 *
	 * @param string    $a_dir          dir to delete
	 * @param bool      $a_clean_only
	 *
	 * @author    Unknown <flexer@cutephp.com> (source: http://www.php.net/rmdir)
	 * @static
	 *
	 * @deprecated in favour of Filesystem::deleteDir() located at the filesystem service.
	 *
	 * @see \ILIAS\Filesystem\Filesystem::deleteDir()
	 */
	public static function delDir($a_dir, $a_clean_only = false)
	{
		if (!is_dir($a_dir) || is_int(strpos($a_dir, "..")))
		{
			return;
		}

		$current_dir = opendir($a_dir);

		$files = array();

		// this extra loop has been necessary because of a strange bug
		// at least on MacOS X. A looped readdir() didn't work
		// correctly with larger directories
		// when an unlink happened inside the loop. Getting all files
		// into the memory first solved the problem.
		while($entryname = readdir($current_dir))
		{
			$files[] = $entryname;
		}

		foreach($files as $file)
		{
			if(is_dir($a_dir."/".$file) and ($file != "." and $file!=".."))
			{
				ilUtil::delDir(${a_dir}."/".${file});
			}
			elseif ($file != "." and $file != "..")
			{
				unlink(${a_dir}."/".${file});
			}
		}

		closedir($current_dir);
		if (!$a_clean_only)
		{
			@rmdir(${a_dir});
		}
	}


	/**
	 * get directory
	 *
	 * @static
	 *
	 * @param        $a_dir
	 * @param bool   $a_rec
	 * @param string $a_sub_dir
	 *
	 * @return array
	 *
	 * @deprecated in favour of Filesystem::listContents() located at the filesystem service.
	 *
	 * @see \ILIAS\Filesystem\Filesystem::listContents()
	 */
	public static function getDir($a_dir, $a_rec = false, $a_sub_dir = "")
	{
		$current_dir = opendir($a_dir.$a_sub_dir);

		$dirs = array();
		$files = array();
		$subitems = array();
		while($entry = readdir($current_dir))
		{
			if(is_dir($a_dir."/".$entry))
			{
				$dirs[$entry] = array("type" => "dir", "entry" => $entry,
					"subdir" => $a_sub_dir);
				if ($a_rec && $entry != "." && $entry != "..")
				{
					$si = ilUtil::getDir($a_dir, true, $a_sub_dir."/".$entry);
					$subitems = array_merge($subitems, $si);
				}
			}
			else
			{
				if ($entry != "." && $entry != "..")
				{
					$size = filesize($a_dir.$a_sub_dir."/".$entry);
					$files[$entry] = array("type" => "file", "entry" => $entry,
					"size" => $size, "subdir" => $a_sub_dir);
				}
			}
		}
		ksort($dirs);
		ksort($files);

		return array_merge($dirs, $files, $subitems);
	}

	/**
	* Strip slashes from array
	* 
	* @static
	* 
	*/
	public static function stripSlashesArray($a_arr, $a_strip_html = true, $a_allow = "")
	{
		if (is_array($a_arr))
		{
			foreach ($a_arr as $k => $v)
			{
				$a_arr[$k] = ilUtil::stripSlashes($v, $a_strip_html, $a_allow);
			}
		}

		return $a_arr;
	}
	
	/**
	* Strip slashes from array and sub-arrays
	* 
	* @static
	* 
	*/
	public static function stripSlashesRecursive($a_data, $a_strip_html = true, $a_allow = "")
	{
		if (is_array($a_data))
		{
			foreach ($a_data as $k => $v)
			{
				if (is_array($v))
				{
					$a_data[$k] = ilUtil::stripSlashesRecursive($v, $a_strip_html, $a_allow);
				}
				else
				{
					$a_data[$k] = ilUtil::stripSlashes($v, $a_strip_html, $a_allow);
				}
			}
		}
		else
		{
			$a_data = ilUtil::stripSlashes($a_data, $a_strip_html, $a_allow);
		}

		return $a_data;
	}

	/**
	* strip slashes if magic qoutes is enabled
	*
	* @param	boolean		strip also html tags
	* @static
	* 
	*/
	public static function stripSlashes($a_str, $a_strip_html = true, $a_allow = "")
	{
		if (ini_get("magic_quotes_gpc"))
		{
			$a_str = stripslashes($a_str);
		}
//echo "<br><br>-".$a_strip_html."-".htmlentities($a_str);
//echo "<br>-".htmlentities(ilUtil::secureString($a_str, $a_strip_html, $a_allow));
		return ilUtil::secureString($a_str, $a_strip_html, $a_allow);
	}
	
	/**
	* strip slashes if magic qoutes is enabled
	*
	* @param	string		string
	* @static
	* 
	*/
	public static function stripOnlySlashes($a_str)
	{
		if (ini_get("magic_quotes_gpc"))
		{
			$a_str = stripslashes($a_str);
		}

		return $a_str;
	}

	/**
	* Remove unsecure tags
	* 
	* @static
	* 
	*/
	public static function secureString($a_str, $a_strip_html = true, $a_allow = "")
	{
		// check whether all allowed tags can be made secure
		$only_secure = true;
		$allow_tags = explode(">", $a_allow);
		$sec_tags = ilUtil::getSecureTags();
		$allow_array = array();
		foreach($allow_tags as $allow)
		{
			if ($allow != "")
			{
				$allow = str_replace("<", "", $allow);

				if (!in_array($allow, $sec_tags))
				{
					$only_secure = false;
				}
				$allow_array[] = $allow;
			}
		}

		// default behaviour: allow only secure tags 1:1
		if (($only_secure || $a_allow == "") && $a_strip_html)
		{
			if ($a_allow == "")
			{
				$allow_array = array ("b", "i", "strong", "em", "code", "cite",
					"gap", "sub", "sup", "pre", "strike", "bdo");
			}

			// this currently removes parts of strings like "a <= b"
			// because "a <= b" is treated like "<spam onclick='hurt()'>ss</spam>"
			$a_str = ilUtil::maskSecureTags($a_str, $allow_array);
			$a_str = strip_tags($a_str);		// strip all other tags
			$a_str = ilUtil::unmaskSecureTags($a_str, $allow_array);

			// a possible solution could be something like:
			// $a_str = str_replace("<", "&lt;", $a_str);
			// $a_str = str_replace(">", "&gt;", $a_str);
			// $a_str = ilUtil::unmaskSecureTags($a_str, $allow_array);
			//
			// output would be ok then, but input fields would show
			// "a &lt;= b" for input "a <= b" if data is brought back to a form
		}
		else
		{
			// only for scripts, that need to allow more/other tags and parameters
			if ($a_strip_html)
			{
				$a_str = ilUtil::stripScriptHTML($a_str, $a_allow);
			}
		}

		return $a_str;
	}

	public static function getSecureTags()
	{
		return array("strong", "em", "u", "strike", "ol", "li", "ul", "p", "div",
			"i", "b", "code", "sup", "sub", "pre", "gap", "a", "img", "bdo");
	}

	public static function maskSecureTags($a_str, $allow_array)
	{
		foreach ($allow_array as $t)
		{
			switch($t)
			{
				case "a":
					$a_str = ilUtil::maskAttributeTag($a_str, "a", "href");
					break;

				case "img":
					$a_str = ilUtil::maskAttributeTag($a_str, "img", "src");
					break;

				case "p":
				case "div":
					$a_str = ilUtil::maskTag($a_str, $t, array(
						array("param" => "align", "value" => "left"),
						array("param" => "align", "value" => "center"),
						array("param" => "align", "value" => "justify"),
						array("param" => "align", "value" => "right")
						));
					break;

				default:
					$a_str = ilUtil::maskTag($a_str, $t);
					break;
			}
		}

		return $a_str;
	}

	public static function unmaskSecureTags($a_str, $allow_array)
	{
		foreach ($allow_array as $t)
		{
			switch($t)
			{
				case "a":
					$a_str = ilUtil::unmaskAttributeTag($a_str, "a", "href");
					break;

				case "img":
					$a_str = ilUtil::unmaskAttributeTag($a_str, "img", "src");
					break;

				case "p":
				case "div":
					$a_str = ilUtil::unmaskTag($a_str, $t, array(
						array("param" => "align", "value" => "left"),
						array("param" => "align", "value" => "center"),
						array("param" => "align", "value" => "justify"),
						array("param" => "align", "value" => "right")
						));
					break;

				default:
					$a_str = ilUtil::unmaskTag($a_str, $t);
					break;
			}
		}

		return $a_str;
	}

	/**
	* Remove unsecure characters from a plain text string.
	* This function currently returns the string without doing any changes.
	* 
	* @static
	* 
	*/
	public static function securePlainString($a_str)
	{
		if (ini_get("magic_quotes_gpc"))
		{
			return stripslashes($a_str);
		}
		else
		{
			return $a_str;
		}
	}
	/**
	* Encodes a plain text string into HTML for display in a browser.
	* This function encodes HTML special characters: < > & with &lt; &gt; &amp;
	* and converts newlines into <br>
	*
	* If $a_make_links_clickable is set to true, URLs in the plain string which
	* are considered to be safe, are made clickable.
	*
	*
	* @param string the plain text string
	* @param boolean set this to true, to make links in the plain string
	* clickable.
	* @param boolean set this to true, to detect goto links
	* @static
	* 
	*/
	public static function htmlencodePlainString($a_str, $a_make_links_clickable, $a_detect_goto_links = false)
	{
		$encoded = "";

		if ($a_make_links_clickable)
		{
			// Find text sequences in the plain text string which match
			// the URI syntax rules, and pass them to ilUtil::makeClickable.
			// Encode all other text sequences in the plain text string using
			// htmlspecialchars and nl2br.
			// The following expressions matches URI's as specified in RFC 2396.
			//
			// The expression matches URI's, which start with some well known
			// schemes, like "http:", or with "www.". This must be followed
			// by at least one of the following RFC 2396 expressions:
			// - alphanum:           [a-zA-Z0-9]
			// - reserved:           [;\/?:|&=+$,]
			// - mark:               [\\-_.!~*\'()]
			// - escaped:            %[0-9a-fA-F]{2}
			// - fragment delimiter: #
			// - uric_no_slash:      [;?:@&=+$,]
			$matches = array();
			$numberOfMatches = preg_match_all('/(?:(?:http|https|ftp|ftps|mailto):|www\.)(?:[a-zA-Z0-9]|[;\/?:|&=+$,]|[\\-_.!~*\'()]|%[0-9a-fA-F]{2}|#|[;?:@&=+$,])+/',$a_str, $matches, PREG_OFFSET_CAPTURE);
			$pos1 = 0;
			$encoded = "";
			foreach ($matches as $match)
			{
			}
			foreach ($matches[0] as $match)
			{
				$matched_text = $match[0];
				$pos2 = $match[1];
				if ($matched_offset != previous_offset)
				{
					// encode plain text
					$encoded .= nl2br(htmlspecialchars(substr($a_str, $pos1, $pos2 - $pos1)));
				}
				// encode URI
				$encoded .= ilUtil::makeClickable($matched_text, $a_detect_goto_links);


				$pos1 = $pos2 + strlen($matched_text);
			}
			if ($pos1 < strlen($a_str))
			{
				$encoded .= nl2br(htmlspecialchars(substr($a_str, $pos1)));
			}
		}
		else
		{
			$encoded = nl2br(htmlspecialchars($a_str));
		}
		return $encoded;
	}


	public static function maskAttributeTag($a_str, $tag, $tag_att)
	{
		global $ilLog;

		$ws = "[\s]*";
		$att = $ws."[^>]*".$ws;

		while (preg_match('/<('.$tag.$att.'('.$tag_att.$ws.'="'.$ws.'(([$@!*()~;,_0-9A-z\/:=%.&#?+\-])*)")'.$att.')>/i',
			$a_str, $found))
		{			
			$old_str = $a_str;
			$a_str = preg_replace("/<".preg_quote($found[1], "/").">/i",
				'&lt;'.$tag.' '.$tag_att.$tag_att.'="'.$found[3].'"&gt;', $a_str);
			if ($old_str == $a_str)
			{
				$ilLog->write("ilUtil::maskA-".htmlentities($old_str)." == ".
					htmlentities($a_str));
				return $a_str;
			}
		}
		$a_str = str_ireplace("</$tag>",
			"&lt;/$tag&gt;", $a_str);
		return $a_str;
	}

	public static function unmaskAttributeTag($a_str, $tag, $tag_att)
	{
		global $ilLog;

		while (preg_match('/&lt;('.$tag.' '.$tag_att.$tag_att.'="(([$@!*()~;,_0-9A-z\/:=%.&#?+\-])*)")&gt;/i',
			$a_str, $found))
		{			
			$old_str = $a_str;
			$a_str = preg_replace("/&lt;".preg_quote($found[1], "/")."&gt;/i",
				'<'.$tag.' '.$tag_att.'="'.ilUtil::secureLink($found[2]).'">', $a_str);
			if ($old_str == $a_str)
			{
				$ilLog->write("ilUtil::unmaskA-".htmlentities($old_str)." == ".
					htmlentities($a_str));
				return $a_str;
			}
		}
		$a_str = str_replace('&lt;/'.$tag.'&gt;', '</'.$tag.'>', $a_str);
		return $a_str;
	}

	public static function maskTag($a_str, $t, $fix_param = "")
	{
		$a_str = str_replace(array("<$t>", "<".strtoupper($t).">"),
			"&lt;".$t."&gt;", $a_str);
		$a_str = str_replace(array("</$t>", "</".strtoupper($t).">"),
			"&lt;/".$t."&gt;", $a_str);

		if (is_array($fix_param))
		{
			foreach ($fix_param	 as $p)
			{
				$k = $p["param"];
				$v = $p["value"];
				$a_str = str_replace("<$t $k=\"$v\">",
					"&lt;"."$t $k=\"$v\""."&gt;", $a_str);
			}
		}

		return $a_str;
	}

	public static function unmaskTag($a_str, $t, $fix_param = "")
	{
		$a_str = str_replace("&lt;".$t."&gt;", "<".$t.">", $a_str);
		$a_str = str_replace("&lt;/".$t."&gt;", "</".$t.">", $a_str);

		if (is_array($fix_param))
		{
			foreach ($fix_param	 as $p)
			{
				$k = $p["param"];
				$v = $p["value"];
				$a_str = str_replace("&lt;$t $k=\"$v\"&gt;",
					"<"."$t $k=\"$v\"".">", $a_str);
			}
		}
		return $a_str;
	}

	public static function secureLink($a_str)
	{
		$a_str = str_ireplace("javascript", "jvscrpt", $a_str);
		$a_str = str_ireplace(array("%00", "%0a", "%0d", "%1a", "&#00;", "&#x00;",
			"&#0;", "&#x0;", "&#x0a;", "&#x0d;", "&#10;", "&#13;"), "-", $a_str);
		return $a_str;
	}

	/**
	* strip only html tags (4.0) from text
	* $allowed contains tags to be allowed, in format <a><b>
	* tags a and b are allowed
	* todo: needs to be optimized-> not very efficient
	*
	* @param	string		$a_str		input string
	* @param	string		$a_allow	allowed tags, if an empty string is passed a default
	*									set of tags is allowed
	* @param	boolean		$a_rm_js	remove javascript attributes (onclick...)
	* @static
	* 
	*/
	public static function stripScriptHTML($a_str, $a_allow = "", $a_rm_js = true)
	{
		//$a_str = strip_tags($a_str, $a_allow);

		$negativestr = "a,abbr,acronym,address,applet,area,base,basefont,".
			"big,blockquote,body,br,button,caption,center,cite,code,col,".
			"colgroup,dd,del,dfn,dir,div,dl,dt,em,fieldset,font,form,frame,".
			"frameset,h1,h2,h3,h4,h5,h6,head,hr,html,i,iframe,img,input,ins,isindex,kbd,".
			"label,legend,li,link,map,menu,meta,noframes,noscript,object,ol,".
			"optgroup,option,p,param,q,s,samp,script,select,small,span,".
			"strike,strong,style,sub,sup,table,tbody,td,textarea,tfoot,th,thead,".
			"title,tr,tt,u,ul,var";
		$a_allow = strtolower ($a_allow);
		$negatives = explode(",",$negativestr);
		$outer_old_str = "";
		while($outer_old_str != $a_str)
		{
			$outer_old_str = $a_str;
			foreach ($negatives as $item)
			{
				$pos = strpos($a_allow, "<$item>");

				// remove complete tag, if not allowed
				if ($pos === false)
				{
					$old_str = "";
					while($old_str != $a_str)
					{
						$old_str = $a_str;
						$a_str = preg_replace("/<\/?\s*$item(\/?)\s*>/i", "", $a_str);
						$a_str = preg_replace("/<\/?\s*$item(\/?)\s+([^>]*)>/i", "", $a_str);
					}
				}
			}
		}

		if ($a_rm_js)
		{
			// remove all attributes if an "on..." attribute is given
			$a_str = preg_replace("/<\s*\w*(\/?)(\s+[^>]*)?(\s+on[^>]*)>/i", "", $a_str);

			// remove all attributes if a "javascript" is within tag
			$a_str = preg_replace("/<\s*\w*(\/?)\s+[^>]*javascript[^>]*>/i", "", $a_str);

			// remove all attributes if an "expression" is within tag
			// (IE allows something like <b style='width:expression(alert(1))'>test</b>)
			$a_str = preg_replace("/<\s*\w*(\/?)\s+[^>]*expression[^>]*>/i", "", $a_str);
		}

		return $a_str;
	}

	/**
	* prepares string output for html forms
	* @access	public
	* @param	string
	* @param	boolean		true: strip slashes, if magic_quotes is enabled
	*						use this if $a_str comes from $_GET or $_POST var,
	*						use false, if $a_str comes from database
	* @return	string
	* @static
	* 
	*/
	public static function prepareFormOutput($a_str, $a_strip = false)
	{
		if($a_strip)
		{
			$a_str = ilUtil::stripSlashes($a_str);
		}
		$a_str = htmlspecialchars($a_str);
		// Added replacement of curly brackets to prevent
		// problems with PEAR templates, because {xyz} will
		// be removed as unused template variable
		$a_str = str_replace("{", "&#123;", $a_str);
		$a_str = str_replace("}", "&#125;", $a_str);
		// needed for LaTeX conversion \\ in LaTeX is a line break
		// but without this replacement, php changes \\ to \
		$a_str = str_replace("\\", "&#92;", $a_str);
		return $a_str;
	}

	/**
	 * Prepare secure href attribute
	 *
	 * @param
	 * @return
	 */
	static function secureUrl($url)
	{
		// check if url is valid (absolute or relative)
		if (filter_var($url, FILTER_VALIDATE_URL) === false &&
			filter_var("http://".$url, FILTER_VALIDATE_URL) === false &&
			filter_var("http:".$url, FILTER_VALIDATE_URL) === false &&
			filter_var("http://de.de".$url, FILTER_VALIDATE_URL) === false &&
			filter_var("http://de.de/".$url, FILTER_VALIDATE_URL) === false)
		{
			return "";
		}
		if (trim(strtolower(parse_url($url, PHP_URL_SCHEME))) == "javascript")
		{
			return "";
		}
		$url = htmlspecialchars($url, ENT_QUOTES);
		return $url;
	}



	/**
	* prepare a string for db writing (insert/update)
	*
	* @param	string		$a_str		string
	*
	* @return	string		escaped string
	* @static
	* 
	*/
	public static function prepareDBString($a_str)
	{
		return addslashes($a_str);
	}


	/**
	* removes object from all user's desktops
	* @access	public
	* @param	integer	ref_id
	* @return	array	user_ids of all affected users
	* @static
	* 
	*/
	public static function removeItemFromDesktops($a_id)
	{
		return ilObjUser::_removeItemFromDesktops($a_id);
	}


	/**
	* extracts parameter value pairs from a string into an array
	*
	* @param	string		$a_parstr		parameter string (format: par1="value1", par2="value2", ...)
	*
	* @return	array		array of parameter value pairs
	* @static
	* 
	*/
	public static function extractParameterString($a_parstr)
	{
		// parse parameters in array
		$par = array();
		$ok=true;
		while(($spos=strpos($a_parstr,"=")) && $ok)
		{
			// extract parameter
			$cpar = substr($a_parstr,0,$spos);
			$a_parstr = substr($a_parstr,$spos,strlen($a_parstr)-$spos);
			while(substr($cpar,0,1)=="," ||substr($cpar,0,1)==" " || substr($cpar,0,1)==chr(13) || substr($cpar,0,1)==chr(10))
			$cpar = substr($cpar,1,strlen($cpar)-1);
			while(substr($cpar,strlen($cpar)-1,1)==" " || substr($cpar,strlen($cpar)-1,1)==chr(13) || substr($cpar,strlen($cpar)-1,1)==chr(10))
			$cpar = substr($cpar,0,strlen($cpar)-1);

			// parameter name should only
			$cpar_old = "";
			while($cpar != $cpar_old)
			{
				$cpar_old = $cpar;
				$cpar = preg_replace("/[^a-zA-Z0-9_]/i", "", $cpar);
			}

			// extract value
			if ($cpar != "")
			{
				if($spos=strpos($a_parstr,"\""))
				{
					$a_parstr = substr($a_parstr,$spos+1,strlen($a_parstr)-$spos);
					$spos=strpos($a_parstr,"\"");
					if(is_int($spos))
					{
						$cval = substr($a_parstr,0,$spos);
						$par[$cpar]=$cval;
						$a_parstr = substr($a_parstr,$spos+1,strlen($a_parstr)-$spos-1);
					}
					else
					$ok=false;
				}
				else
				$ok=false;
			}
		}

		if($ok) return $par; else return false;
	}

	public static function assembleParameterString($a_par_arr)
	{
		if (is_array($a_par_arr))
		{
			$target_arr = array();
			foreach ($a_par_arr as $par => $val)
			{
				$target_arr[] = "$par=\"$val\"";
			}
			$target_str = implode(", ", $target_arr);
		}

		return $target_str;
	}

	/**
	* dumps ord values of every character of string $a_str
	* 
	* @static
	* 
	*/
	public static function dumpString($a_str)
	{
		$ret = $a_str.": ";
		for($i=0; $i<strlen($a_str); $i++)
		{
			$ret.= ord(substr($a_str,$i,1))." ";
		}
		return $ret;
	}


	/**
	* convert "y"/"n" to true/false
	* 
	* @static
	* 
	*/
	public static function yn2tf($a_yn)
	{
		if(strtolower($a_yn) == "y")
		{
			return true;
		}
		else
		{
			return false;
		}
	}

	/**
	* convert true/false to "y"/"n"
	* 
	* @static
	* 
	*/
	public static function tf2yn($a_tf)
	{
		if($a_tf)
		{
			return "y";
		}
		else
		{
			return "n";
		}
	}

	/**
	* sub-function to sort an array
	*
	* @param	array	$a
	* @param	array	$b
	*
	* @return	boolean	true on success / false on error
	* @static
	* 
	*/
	public static function sort_func ($a, $b)
	{
		global $array_sortby,$array_sortorder;

		if(!isset($array_sortby))
		{
			// occured in: setup -> new client -> install languages -> sorting of languages
			$array_sortby = 0;
		}
		
		// this comparison should give optimal results if
		// locale is provided and mb string functions are supported
		if ($array_sortorder == "asc")
		{
			return ilStr::strCmp($a[$array_sortby], $b[$array_sortby]);
		}

		if ($array_sortorder == "desc")
		{
			return !ilStr::strCmp($a[$array_sortby], $b[$array_sortby]);
			return strcoll(ilStr::strToUpper($b[$array_sortby]), ilStr::strToUpper($a[$array_sortby]));
		}
	}

	/**
	* sub-function to sort an array
	*
	* @param	array	$a
	* @param	array	$b
	*
	* @return	boolean	true on success / false on error
	* @static
	* 
	*/
	public static function sort_func_numeric ($a, $b)
	{
		global $array_sortby,$array_sortorder;

		if ($array_sortorder == "asc")
		{
			return $a["$array_sortby"] > $b["$array_sortby"];
		}

		if ($array_sortorder == "desc")
		{
			return $a["$array_sortby"] < $b["$array_sortby"];
		}
	}
	/**
	* sortArray
	*
	* @param	array	array to sort
	* @param	string	sort_column
	* @param	string	sort_order (ASC or DESC)
	* @param	bool	sort numeric?
	*
	* @return	array	sorted array
	* @static
	* 
	*/
	public static function sortArray($array,$a_array_sortby,$a_array_sortorder = 0,$a_numeric = false,
		$a_keep_keys = false)
	{
		include_once("./Services/Utilities/classes/class.ilStr.php");
		
		// BEGIN WebDAV: Provide a 'stable' sort algorithm
		if (! $a_keep_keys) {
			return self::stableSortArray($array,$a_array_sortby,$a_array_sortorder,$a_numeric,$a_keep_keys);
		}
		// END WebDAV Provide a 'stable' sort algorithm

		global $array_sortby,$array_sortorder;

		$array_sortby = $a_array_sortby;

		if ($a_array_sortorder == "desc")
		{
			$array_sortorder = "desc";
		}
		else
		{
			$array_sortorder = "asc";
		}
		if($a_numeric)
		{
			if ($a_keep_keys)
			{
				uasort($array, array("ilUtil", "sort_func_numeric"));
			}
			else
			{
				usort($array, array("ilUtil", "sort_func_numeric"));
			}
		}
		else
		{
			if ($a_keep_keys)
			{
				uasort($array, array("ilUtil", "sort_func"));
			}
			else
			{
				usort($array, array("ilUtil", "sort_func"));
			}
		}
		//usort($array,"ilUtil::sort_func");

		return $array;
	}
	// BEGIN WebDAV: Provide a 'stable' sort algorithm
	/**
	* Sort an aray using a stable sort algorithm, which preveserves the sequence
    * of array elements which have the same sort value.
    * To sort an array by multiple sort keys, invoke this function for each sort key.
	*
	* @param	array	array to sort
	* @param	string	sort_column
	* @param	string	sort_order (ASC or DESC)
	* @param	bool	sort numeric?
	*
	* @return	array	sorted array
	* @static
	* 
	*/
	public static function stableSortArray($array,$a_array_sortby,$a_array_sortorder = 0,$a_numeric = false)
	{
		global $array_sortby,$array_sortorder;

		$array_sortby = $a_array_sortby;

		if ($a_array_sortorder == "desc")
		{
			$array_sortorder = "desc";
		}
		else
		{
			$array_sortorder = "asc";
		}

		// Create a copy of the array values for sorting
		$sort_array = array_values($array);

		if($a_numeric)
		{
			ilUtil::mergesort($sort_array, array("ilUtil", "sort_func_numeric"));
		}
		else
		{
			ilUtil::mergesort($sort_array, array("ilUtil", "sort_func"));
		}

		return $sort_array;
	}
	public static function mergesort(&$array, $cmp_function = 'strcmp') {
		 // Arrays of size < 2 require no action.
		 if (count($array) < 2) return;

		 // Split the array in half
		 $halfway = count($array) / 2;
		 $array1 = array_slice($array, 0, $halfway);
		 $array2 = array_slice($array, $halfway);

		 // Recurse to sort the two halves
		 ilUtil::mergesort($array1, $cmp_function);
		 ilUtil::mergesort($array2, $cmp_function);

		 // If all of $array1 is <= all of $array2, just append them.
		 if (call_user_func($cmp_function, end($array1), $array2[0]) < 1) {
			 $array = array_merge($array1, $array2);
			 return;
		 }

		 // Merge the two sorted arrays into a single sorted array
		 $array = array();
		 $ptr1 = $ptr2 = 0;
		 while ($ptr1 < count($array1) && $ptr2 < count($array2)) {
			 if (call_user_func($cmp_function, $array1[$ptr1], $array2[$ptr2]) < 1) {
				 $array[] = $array1[$ptr1++];
			 }
			 else {
				 $array[] = $array2[$ptr2++];
			 }
		 }

		 // Merge the remainder
		 while ($ptr1 < count($array1)) $array[] = $array1[$ptr1++];
		 while ($ptr2 < count($array2)) $array[] = $array2[$ptr2++];

		 return;
	 }
	// END WebDAV: Provide a 'stable' sort algorithm

	/**
	* Make a multi-dimensional array to have only DISTINCT values for a certain "column".
	* It's like using the DISTINCT parameter on a SELECT sql statement.
	*
	* @param	array	your multi-dimensional array
	* @param	string	'column' to filter
	* @return	array	filtered array
	* @author	Unknown <tru@ascribedata.com> (found in PHP annotated manual)
	* @static
	* 
	*/
	public static function unique_multi_array($array, $sub_key)
	{
		$target = array();
		$existing_sub_key_values = array();

		foreach ($array as $key=>$sub_array)
		{
			if (!in_array($sub_array[$sub_key], $existing_sub_key_values))
			{
				$existing_sub_key_values[] = $sub_array[$sub_key];
				$target[$key] = $sub_array;
			}
		}

		return $target;
	}


	/**
	* returns the best supported image type by this PHP build
	*
	* @param	string	$desired_type	desired image type ("jpg" | "gif" | "png")
	*
	* @return	string					supported image type ("jpg" | "gif" | "png" | "")
	* @static
	* 
	*/
	public static function getGDSupportedImageType($a_desired_type)
	{
		$a_desired_type = strtolower($a_desired_type);
		// get supported Image Types
		$im_types = ImageTypes();

		switch($a_desired_type)
		{
			case "jpg":
			case "jpeg":
			if ($im_types & IMG_JPG) return "jpg";
			if ($im_types & IMG_GIF) return "gif";
			if ($im_types & IMG_PNG) return "png";
			break;

			case "gif":
			if ($im_types & IMG_GIF) return "gif";
			if ($im_types & IMG_JPG) return "jpg";
			if ($im_types & IMG_PNG) return "png";
			break;

			case "png":
			if ($im_types & IMG_PNG) return "png";
			if ($im_types & IMG_JPG) return "jpg";
			if ($im_types & IMG_GIF) return "gif";
			break;

			case "svg":
			if ($im_types & IMG_PNG) return "png";
			if ($im_types & IMG_JPG) return "jpg";
			if ($im_types & IMG_GIF) return "gif";
			break;
		}

		return "";
	}

	/**
	* checks if mime type is provided by getimagesize()
	*
	* @param	string		$a_mime		mime format
	*
	* @return	boolean		returns true if size is deducible by getimagesize()_DiffEngine
	* @static
	* 
	*/
	public static function deducibleSize($a_mime)
	{
		if (($a_mime == "image/gif") || ($a_mime == "image/jpeg") ||
		($a_mime == "image/png") || ($a_mime == "application/x-shockwave-flash") ||
		($a_mime == "image/tiff") || ($a_mime == "image/x-ms-bmp") ||
		($a_mime == "image/psd") || ($a_mime == "image/iff"))
		{
			return true;
		}
		else
		{
			return false;
		}
	}


	/**
	* http redirect to other script
	*
	* @param	string		$a_script		target script
	* @static
	* 
	*/
	public static function redirect($a_script)
	{
		global $log, $PHP_SELF;
		
//echo "<br>".$a_script;
		if (!is_int(strpos($a_script, "://")))
		{
			if (substr($a_script, 0, 1) != "/" && defined("ILIAS_HTTP_PATH"))
			{
				if (is_int(strpos($_SERVER["PHP_SELF"], "/setup/")))
				{
					$a_script = "setup/".$a_script;
				}
				$a_script = ILIAS_HTTP_PATH."/".$a_script;
			}
		}
//echo "<br>".$a_script; exit;

  		// include the user interface hook
		global $ilPluginAdmin;
		if (is_object($ilPluginAdmin))
		{
			$pl_names = $ilPluginAdmin->getActivePluginsForSlot(IL_COMP_SERVICE, "UIComponent", "uihk");
			foreach ($pl_names as $pl)
			{
				$ui_plugin = ilPluginAdmin::getPluginObject(IL_COMP_SERVICE, "UIComponent", "uihk", $pl);
				$gui_class = $ui_plugin->getUIClassInstance();
				$resp = $gui_class->getHTML("Services/Utilities", "redirect", array("html" => $a_script));
				if ($resp["mode"] != ilUIHookPluginGUI::KEEP)
				{
					$a_script = $gui_class->modifyHTML($a_script, $resp);
				}
			}
		}

        // Manually trigger to write and close the session. This has the advantage that if an exception is thrown
        // during the writing of the session (ILIAS writes the session into the database by default) we get an exception
        // if the session_write_close() is triggered by exit() then the exception will be dismissed but the session
        // is never written, which is a nightmare to develop with.
        session_write_close();

		header("Location: ".$a_script);
		exit();
	}

	/**
	* inserts installation id into ILIAS id
	*
	* e.g. "il__pg_3" -> "il_43_pg_3"
	* 
	* @static
	* 
	*/
	public static function insertInstIntoID($a_value)
	{
		if (substr($a_value, 0, 4) == "il__")
		{
			$a_value = "il_".IL_INST_ID."_".substr($a_value, 4, strlen($a_value) - 4);
		}

		return $a_value;
	}

	/**
	* checks if group name already exists. Groupnames must be unique for mailing purposes
	* static function
	* @access	public
	* @param	string	groupname
	* @param	integer	obj_id of group to exclude from the check.
	* @return	boolean	true if exists
	* @static
	* 
	*/
	public static function groupNameExists($a_group_name,$a_id = 0)
	{
		global $ilDB,$ilErr;

		if (empty($a_group_name))
		{
			$message = __METHOD__.": No groupname given!";
			$ilErr->raiseError($message,$ilErr->WARNING);
		}

		$clause = ($a_id) ? " AND obj_id != ".$ilDB->quote($a_id)." " : "";

		$q = "SELECT obj_id FROM object_data ".
		"WHERE title = ".$ilDB->quote($a_group_name, "text")." ".
		"AND type = ".$ilDB->quote("grp", "text").
		$clause;

		$r = $ilDB->query($q);

		if ($r->numRows())
		{
			return true;
		}
		else
		{
			return false;
		}
	}

	/**
	* get current memory usage as string
	* 
	* @static
	* 
	*/
	public static function getMemString()
	{
		$my_pid = getmypid();
		return ("MEMORY USAGE (% KB PID ): ".`ps -eo%mem,rss,pid | grep $my_pid`);
	}

	/**
	* check wether the current client system is a windows system
	* 
	* @static
	* 
	*/
	public static function isWindows()
	{
		if (strtolower(substr(php_uname(), 0, 3)) == "win")
		{
			return true;
		}
		return false;
	}


	public static function escapeShellArg($a_arg)
	{
		setlocale(LC_CTYPE, "UTF8", "en_US.UTF-8"); // fix for PHP escapeshellcmd bug. See: http://bugs.php.net/bug.php?id=45132
										// see also ilias bug 5630
		return escapeshellarg($a_arg);
	}

	/**
	 * escape shell cmd
	 *
	 * @access public
	 * @param
	 * @return
	 * @static
	 * 
	 */
	public static function escapeShellCmd($a_arg)
	{
		if(ini_get('safe_mode') == 1)
		{
			return $a_arg;
		}
		setlocale(LC_CTYPE, "UTF8", "en_US.UTF-8"); // fix for PHP escapeshellcmd bug. See: http://bugs.php.net/bug.php?id=45132
		return escapeshellcmd($a_arg);
	}
	
	/**
	 * exec command and fix spaces on windows
	 *
	 * @param	string $cmd
	 * @param	string $args
	 * @return array
	 * @static
	 * 
	 */
	public static function execQuoted($cmd, $args = NULL)
	{
		global $ilLog;
		
		if(ilUtil::isWindows() && strpos($cmd, " ") !== false && substr($cmd, 0, 1) !== '"')
		{
			// cmd won't work without quotes
			$cmd = '"'.$cmd.'"';
			if($args)
			{
				// args are also quoted, workaround is to quote the whole command AGAIN
				// was fixed in php 5.2 (see php bug #25361)
				if (version_compare(phpversion(), "5.2", "<") && strpos($args, '"') !== false)
				{
					$cmd = '"'.$cmd." ".$args.'"';
				}
				// args are not quoted or php is fixed, just append
				else
				{
					$cmd .= " ".$args;
				}
			}
		}
		// nothing todo, just append args
		else if($args)
		{
			$cmd .= " ".$args;
		}

		exec($cmd, $arr);
<<<<<<< HEAD
		$ilLog->write("ilUtil::execQuoted: ".$cmd.".");
=======

>>>>>>> 50d7e228
		return $arr;
	}

	/**
	* Calculates a Microsoft Excel date/time value
	*
	* Calculates a Microsoft Excel date/time value (nr of days after 1900/1/1 0:00) for
	* a given date and time. The function only accepts dates after 1970/1/1, because the
	* unix timestamp functions used in the function are starting with that date.
	* If you don't enter parameters the date/time value for the actual date/time
	* will be calculated.
	*
	* static function
	*
	* @param	integer $year Year
	* @param	integer $month Month
	* @param	integer $day Day
	* @param	integer $hour Hour
	* @param	integer $minute Minute
	* @param	integer $second Second
	* @return float The Microsoft Excel date/time value
	* @access	public
	* @static
	* 
	*/
	public static function excelTime($year = "", $month = "", $day = "", $hour = "", $minute = "", $second = "")
	{
		$starting_time = mktime(0, 0, 0, 1, 2, 1970);
		if (strcmp("$year$month$day$hour$minute$second", "") == 0)
		{
			$target_time = time();
		}
		else
		{
			if ($year < 1970)
			{
				return 0;
			}
		}
		$target_time = mktime($hour, $minute, $second, $month, $day, $year);
		$difference = $target_time - $starting_time;
		$days = (($difference - ($difference % 86400)) / 86400);
		$difference = $difference - ($days * 86400) + 3600;
		
		// #15343 - using a global locale leads to , instead of . for (implicit) floats
		return str_replace(",", ".", ($days + 25570 + ($difference / 86400))); 
	}

	/**
	* Rename uploaded executables for security reasons.
	* 
	* @static
	* 
	*/
	public static function renameExecutables($a_dir)
	{
		$def_arr = explode(",", SUFFIX_REPL_DEFAULT);
		foreach ($def_arr as $def)
		{
			ilUtil::rRenameSuffix($a_dir, trim($def), "sec");
		}

		$def_arr = explode(",", SUFFIX_REPL_ADDITIONAL);
		foreach ($def_arr as $def)
		{
			ilUtil::rRenameSuffix($a_dir, trim($def), "sec");
		}
	}

	/**
	 * @param string $a_initial_filename
	 * @return mixed|string
	 */
	public static function getSafeFilename($a_initial_filename)
	{
		$file_peaces = explode('.', $a_initial_filename);

		$file_extension = array_pop($file_peaces);

		if(SUFFIX_REPL_ADDITIONAL)
		{
			$string_extensions = SUFFIX_REPL_DEFAULT.",".SUFFIX_REPL_ADDITIONAL;
		}
		else
		{
			$string_extensions = SUFFIX_REPL_DEFAULT;
		}

		$sufixes = explode(",", $string_extensions);

		if (in_array($file_extension, $sufixes)) {
			$file_extension = "sec";
		}

		array_push($file_peaces, $file_extension);

		$safe_filename = "";
		foreach ($file_peaces as $piece) {
			$safe_filename .= "$piece";
			if ($piece != end($file_peaces)) {
				$safe_filename .= ".";
			}
		}

		return $safe_filename;
	}

	/**
	* Renames all files with certain suffix and gives them a new suffix.
	* This words recursively through a directory.
	*
	* @param	string	$a_dir			directory
	* @param	string	$a_old_suffix	old suffix
	* @param	string	$a_new_suffix	new suffix
	*
	* @access	public
	* @static
	* 
	*/
	public static function rRenameSuffix ($a_dir, $a_old_suffix, $a_new_suffix)
	{
		if ($a_dir == "/" || $a_dir == "" || is_int(strpos($a_dir, ".."))
			|| trim($a_old_suffix) == "")
		{
			return false;
		}

		// check if argument is directory
		if (!@is_dir($a_dir))
		{
			return false;
		}

		// read a_dir
		$dir = opendir($a_dir);

		while($file = readdir($dir))
		{
			if ($file != "." and
			$file != "..")
			{
				// directories
				if (@is_dir($a_dir."/".$file))
				{
					ilUtil::rRenameSuffix($a_dir."/".$file, $a_old_suffix, $a_new_suffix);
				}

				// files
				if (@is_file($a_dir."/".$file))
				{
					// first check for files with trailing dot
					if(strrpos($file,'.') == (strlen($file) - 1))
					{
						rename($a_dir.'/'.$file,substr($a_dir.'/'.$file,0,-1));
						$file = substr($file,0,-1);
					}

					$path_info = pathinfo($a_dir."/".$file);

					if (strtolower($path_info["extension"]) ==
					strtolower($a_old_suffix))
					{
						$pos = strrpos($a_dir."/".$file, ".");
						$new_name = substr($a_dir."/".$file, 0, $pos).".".$a_new_suffix;
						rename($a_dir."/".$file, $new_name);
					}
				}
			}
		}
		return true;
	}

	public static function isAPICall () {
		return  strpos($_SERVER["SCRIPT_FILENAME"],"api") !== false ||
		strpos($_SERVER["SCRIPT_FILENAME"],"dummy") !== false;
	}

	public static function KT_replaceParam($qstring, $paramName, $paramValue) {
		if (preg_match("/&" . $paramName . "=/", $qstring)) {
			return preg_replace("/&" . $paramName . "=[^&]+/", "&" . $paramName . "=" . urlencode($paramValue), $qstring);
		} else {
			return $qstring . "&" . $paramName . "=" . urlencode($paramValue);
		}
	}

	public static function replaceUrlParameterString ($url, $parametersArray) {

		foreach ($parametersArray as $paramName => $paramValue ) {
			$url = ilUtil::KT_replaceParam($url, $paramName, $paramValue);
		}
		return $url;
	}

	/**
	* Generate a number of passwords
	* 
	* @static
	* 
	*/
	public static function generatePasswords ($a_number)
	{
		$ret = array();
		srand((double) microtime()*1000000);
		
		include_once('./Services/PrivacySecurity/classes/class.ilSecuritySettings.php');
		$security = ilSecuritySettings::_getInstance();

        for ($i=1; $i<=$a_number; $i++)
        {
        	$min = ($security->getPasswordMinLength() > 0)
        		? $security->getPasswordMinLength()
        		: 6;
        	$max = ($security->getPasswordMaxLength() > 0)
        		? $security->getPasswordMaxLength()
        		: 10;
			if ($min > $max)
			{
				$max = $max + 1;
			}
			$length  = rand($min,$max);
			$next  = rand(1,2);
			$vowels = "aeiou";
			$vowels_uc = strtoupper($vowels);
			$consonants = "bcdfghjklmnpqrstvwxyz";
			$consonants_uc = strtoupper($consonants);
			$numbers = "1234567890";
			$special = "_.+?#-*@!$%~";
			$pw = "";
			
			if($security->getPasswordNumberOfUppercaseChars() > 0)
			{
				for($j = 0; $j < $security->getPasswordNumberOfUppercaseChars(); $j++)
				{
					switch ($next)
					{
						case 1:
							$pw.= $consonants_uc[rand(0, strlen($consonants_uc) - 1)];
							$next = 2;
							break;
						
						case 2:
							$pw.= $vowels_uc[rand(0, strlen($vowels_uc) - 1)];
							$next = 1;
							break;
					}
				}
			}

			if($security->isPasswordCharsAndNumbersEnabled())
			{
				$pw.= $numbers[rand(0, strlen($numbers) - 1)];
			}

			if($security->isPasswordSpecialCharsEnabled())
			{
				$pw.= $special[rand(0, strlen($special) - 1)];
			}

			$num_lcase_chars = max($security->getPasswordNumberOfLowercaseChars(), $length - strlen($pw));
			for($j = 0; $j < $num_lcase_chars; $j++)
			{
				switch ($next)
				{
					case 1:
						$pw.= $consonants[rand(0, strlen($consonants) - 1)];
						$next = 2;
						break;
					
					case 2:
						$pw.= $vowels[rand(0, strlen($vowels) - 1)];
						$next = 1;
						break;
				}
			}

			$pw = str_shuffle($pw);
		
			$ret[] = $pw;
		}
		return $ret;
	}

	public static function removeTrailingPathSeparators($path)
	{
		$path = preg_replace("/[\/\\\]+$/", "", $path);
		return $path;
	}

	/**
	 * convert php arrays to javascript arrays
	 *
	 * @author gigi@orsone.com
	 * @access	public
	 * @param	array
	 * @return	string
	 * @static
	 * 
	 */
	public static function array_php2js($data)
	{
		if (empty($data))
		{
			$data = array();
		}

		foreach($data as $k=>$datum)
  		{
  			if(is_null($datum)) $data[$k] = 'null';
   			if(is_string($datum)) $data[$k] = "'" . $datum . "'";
   			if(is_array($datum)) $data[$k] = array_php2js($datum);
   		}

   		return "[" . implode(', ', $data) . "]";
   	}

	/**
	* scan file for viruses and clean files if possible
	* 
	* @static
	*
	*/
	public static function virusHandling($a_file, $a_orig_name = "", $a_clean = true)
	{
		global $lng;

		if (IL_VIRUS_SCANNER != "None")
		{
			require_once("./Services/VirusScanner/classes/class.ilVirusScannerFactory.php");
			$vs = ilVirusScannerFactory::_getInstance();
			if (($vs_txt = $vs->scanFile($a_file, $a_orig_name)) != "")
			{
				if ($a_clean && (IL_VIRUS_CLEAN_COMMAND != ""))
				{
					$clean_txt = $vs->cleanFile($a_file, $a_orig_name);
					if ($vs->fileCleaned())
					{
						$vs_txt.= "<br />".$lng->txt("cleaned_file").
							"<br />".$clean_txt;
						$vs_txt.= "<br />".$lng->txt("repeat_scan");
						if (($vs2_txt = $vs->scanFile($a_file, $a_orig_name)) != "")
						{
							return array(false, nl2br($vs_txt)."<br />".$lng->txt("repeat_scan_failed").
								"<br />".nl2br($vs2_txt));
						}
						else
						{
							return array(true, nl2br($vs_txt)."<br />".$lng->txt("repeat_scan_succeded"));
						}
					}
					else
					{
						return array(false, nl2br($vs_txt)."<br />".$lng->txt("cleaning_failed"));
					}
				}
				else
				{
					return array(false, nl2br($vs_txt));
				}
			}
		}

		return array(true,"");
	}


	/**
	 * move uploaded file
	 *
	 * @static
	 *
	 * @param string $a_file
	 * @param string $a_name
	 * @param string $a_target
	 * @param bool   $a_raise_errors
	 * @param string $a_mode
	 *
	 * @return bool
	 *
	 * @deprecated in favour of the FileUpload service.
	 *
	 * @see \ILIAS\DI\Container::upload()
	 */
	public static function moveUploadedFile($a_file, $a_name, $a_target, $a_raise_errors = true, $a_mode = "move_uploaded")
	{
		global $DIC;

		// Make sure the target is in a valid subfolder. (e.g. no uploads to ilias/setup/....)
		list($targetFilesystem, $targetDir) = self::sanitateTargetPath($a_target);

		$upload = $DIC->upload();

		// If the upload has not yet been processed make sure he gets processed now.
		if(!$upload->hasBeenProcessed()) {
			$upload->process();
		}

		try {
			if (!$upload->hasUploads()) {
				throw new ilException($DIC->language()->txt("upload_error_file_not_found"));
			}
			/**
			 * @var \ILIAS\FileUpload\DTO\UploadResult $UploadResult
			 */
			$UploadResult = $upload->getResults()[$a_file];
			$ProcessingStatus = $UploadResult->getStatus();
			if ($ProcessingStatus->getCode() === ProcessingStatus::REJECTED) {
				throw new ilException($ProcessingStatus->getMessage());
			}
		} catch (ilException $e) {
			if ($a_raise_errors) {
				throw $e;
			} else {
				ilUtil::sendFailure($e->getMessage(), true);
			}

			return false;
		}

		$upload->moveOneFileTo($UploadResult, $targetDir, $targetFilesystem, $a_name);

		return true;
	}


	/**
	 *	 make time object from mysql_date_time
	 *
	 * @static
	 *
	 */
	 public static function date_mysql2time($mysql_date_time) {
	 	list($datum, $uhrzeit) = explode (" ",$mysql_date_time);
  		list($jahr, $monat, $tag) = explode("-", $datum);
  		list($std, $min, $sec) = explode(":", $uhrzeit);
  		return mktime ((int) $std, (int) $min, (int) $sec, (int) $monat, (int) $tag, (int) $jahr);
	 }
	 
	 /**
	 * Return current timestamp in Y-m-d H:i:s format
	 * 
	 * @static
	 * 
	 */
	 public static function now()
	 {
		 return date("Y-m-d H:i:s");
	 }

/**
* Convertes an array for CSV usage
*
* Processes an array as a CSV row and converts the array values to correct CSV
* values. The "converted" array is returned
*
* @author Helmut Schottmüller <hschottm@gmx.de>
* @param array $row The array containing the values for a CSV row
* @param string $quoteAll Indicates to quote every value (=TRUE) or only values containing quotes and separators (=FALSE, default)
* @param string $separator The value separator in the CSV row (used for quoting) (; = default)
* @return array The converted array ready for CSV use
* @access public
* @static
* 
*/
	public static function &processCSVRow(&$row, $quoteAll = FALSE, $separator = ";", $outUTF8 = FALSE, $compatibleWithMSExcel = TRUE)
	{
		$resultarray = array();
		foreach ($row as $rowindex => $entry)
		{
			$surround = FALSE;
			if ($quoteAll)
			{
				$surround = TRUE;
			}
			if (strpos($entry, "\"") !== FALSE)
			{
				$entry = str_replace("\"", "\"\"", $entry);
				$surround = TRUE;
			}
			if (strpos($entry, $separator) !== FALSE)
			{
				$surround = TRUE;
			}
			if ($compatibleWithMSExcel)
			{
				// replace all CR LF with LF (for Excel for Windows compatibility
				$entry = str_replace(chr(13).chr(10), chr(10), $entry);
			}
			if ($surround)
			{
				if ($outUTF8)
				{
					$resultarray[$rowindex] = "\"" . $entry . "\"";
				}
				else
				{
					$resultarray[$rowindex] = utf8_decode("\"" . $entry . "\"");
				}
			}
			else
			{
				if ($outUTF8)
				{
					$resultarray[$rowindex] = $entry;
				}
				else
				{
					$resultarray[$rowindex] = utf8_decode($entry);
				}
			}
		}
		return $resultarray;
	}

	// validates a domain name (example: www.ilias.de)
	public static function isDN($a_str)
	{
		return(preg_match("/^[a-z]+([a-z0-9-]*[a-z0-9]+)?(\.([a-z]+([a-z0-9-]*[a-z0-9]+)?)+)*$/",$a_str));
	}

	// validates an IP address (example: 192.168.1.1)
	public static function isIPv4($a_str)
	{
		return(preg_match("/^(\d{1,2}|1\d\d|2[0-4]\d|25[0-5])\.(\d{1,2}|1\d\d|2[0-4]\d|25[0-5])\.".
						  "(\d{1,2}|1\d\d|2[0-4]\d|25[0-5])\.(\d{1,2}|1\d\d|2[0-4]\d|25[0-5])$/",$a_str));
	}


	/**
	* Get all objects of a specific type and check access
	* This function is not recursive, instead it parses the serialized rbac_pa entries
	*
	* Get all objects of a specific type where access is granted for the given
	* operation. This function does a checkAccess call for all objects
	* in the object hierarchy and return only the objects of the given type.
	* Please note if access is not granted to any object in the hierarchy
	* the function skips all objects under it.
	* Example:
	* You want a list of all Courses that are visible and readable for the user.
	* The function call would be:
	* $your_list = IlUtil::getObjectsByOperation ("crs", "visible");
	* Lets say there is a course A where the user would have access to according to
	* his role assignments. Course A lies within a group object which is not readable
	* for the user. Therefore course A won't appear in the result list although
	* the queried operations 'read' would actually permit the user
	* to access course A.
	*
	* @access	public
	* @param	string/array	object type 'lm' or array('lm','sahs')
	* @param	string	permission to check e.g. 'visible' or 'read'
	* @param	int id of user in question
	* @param    int limit of results. if not given it defaults to search max hits.If limit is -1 limit is unlimited
	* @return	array of ref_ids
	* @static
	* 
	*/
	public static function _getObjectsByOperations($a_obj_type,$a_operation,$a_usr_id = 0,$limit = 0)
	{
		global $ilDB,$rbacreview,$ilAccess,$ilUser,$ilias,$tree;

		if(!is_array($a_obj_type))
		{
			$where = "WHERE type = ".$ilDB->quote($a_obj_type, "text")." ";
		}
		else
		{
			$where = "WHERE ".$ilDB->in("type", $a_obj_type, false, "text")." ";
		}

		// limit number of results default is search result limit
		if(!$limit)
		{
			$limit = $ilias->getSetting('search_max_hits',100);
		}
		if($limit == -1)
		{
			$limit = 10000;
		}

		// default to logged in usr
		$a_usr_id = $a_usr_id ? $a_usr_id : $ilUser->getId();
		$a_roles = $rbacreview->assignedRoles($a_usr_id);

		// Since no rbac_pa entries are available for the system role. This function returns !all! ref_ids in the case the user
		// is assigned to the system role
		if($rbacreview->isAssigned($a_usr_id,SYSTEM_ROLE_ID))
		{
			$query = "SELECT ref_id FROM object_reference obr LEFT JOIN object_data obd ON obr.obj_id = obd.obj_id ".
				"LEFT JOIN tree ON obr.ref_id = tree.child ".
				$where.
				"AND tree = 1";

			$res = $ilDB->query($query);
			$counter = 0;
			while($row = $ilDB->fetchObject($res))
			{
				// Filter recovery folder
				if($tree->isGrandChild(RECOVERY_FOLDER_ID, $row->ref_id))
				{
					continue;
				}

				if($counter++ >= $limit)
				{
					break;
				}

				$ref_ids[] = $row->ref_id;
			}
			return $ref_ids ? $ref_ids : array();
		} // End Administrators

		// Check ownership if it is not asked for edit_permission or a create permission
		if($a_operation == 'edit_permissions' or strpos($a_operation,'create') !== false)
		{
			$check_owner = ") ";
		}
		else
		{
			$check_owner = "OR owner = ".$ilDB->quote($a_usr_id, "integer").") ";
		}

		$ops_ids = ilRbacReview::_getOperationIdsByName(array($a_operation));
		$ops_id = $ops_ids[0];

		$and = "AND ((".$ilDB->in("rol_id", $a_roles, false, "integer")." ";

		$query = "SELECT DISTINCT(obr.ref_id),obr.obj_id,type FROM object_reference obr ".
			"JOIN object_data obd ON obd.obj_id = obr.obj_id ".
			"LEFT JOIN rbac_pa  ON obr.ref_id = rbac_pa.ref_id ".
			$where.
			$and.
			"AND (".$ilDB->like("ops_id", "text","%i:".$ops_id."%"). " ".
			"OR ".$ilDB->like("ops_id", "text", "%:\"".$ops_id."\";%").")) ".
			$check_owner;

		$res = $ilDB->query($query);
		$counter = 0;
		while($row = $res->fetchRow(ilDBConstants::FETCHMODE_OBJECT))
		{
			if($counter >= $limit)
			{
				break;
			}
			
			// Filter objects in recovery folder
			if($tree->isGrandChild(RECOVERY_FOLDER_ID, $row->ref_id))
			{
				continue;
			}
			
			// Check deleted, hierarchical access ...
			if($ilAccess->checkAccessOfUser($a_usr_id,$a_operation,'',$row->ref_id,$row->type,$row->obj_id))
			{
				$counter++;
				$ref_ids[] = $row->ref_id;
			}
		}
		return $ref_ids ? $ref_ids : array();
	}


	/**
	 * @param $a_target
	 * @internal
	 * @return array
	 */
	protected static function sanitateTargetPath($a_target) {
		switch (true) {
			case strpos($a_target, ILIAS_WEB_DIR . '/' . CLIENT_ID) === 0:
			case strpos($a_target, './' . ILIAS_WEB_DIR . '/' . CLIENT_ID) === 0:
			case strpos($a_target, CLIENT_WEB_DIR) === 0:
				$targetFilesystem = \ILIAS\FileUpload\Location::WEB;
				break;
			case strpos($a_target, CLIENT_DATA_DIR) === 0:
				$targetFilesystem = \ILIAS\FileUpload\Location::STORAGE;
				break;
			case strpos($a_target, ILIAS_ABSOLUTE_PATH . '/Customizing') === 0:
				$targetFilesystem = \ILIAS\FileUpload\Location::CUSTOMIZING;
				break;
			default:
				throw new InvalidArgumentException("Can not move files to \"$a_target\" because path can not be mapped to web, storage or customizing location.");
		}

		$absTargetDir = dirname($a_target);
		$targetDir = LegacyPathHelper::createRelativePath($absTargetDir);

		return array( $targetFilesystem, $targetDir );
	}


	/**
	 * Include Mathjax
	 * @deprecated
	 */
	function includeMathjax($a_tpl = null)
	{
		include_once './Services/MathJax/classes/class.ilMathJax.php';
		ilMathJax::getInstance()->includeMathJax($a_tpl);
		}

	/**
	 * replace [tex]...[/tex] tags with formula image code
	 * @deprecated
	*/
	public static function insertLatexImages($a_text, $a_start = '[tex]', $a_end = '[/tex]')
	{
		include_once './Services/MathJax/classes/class.ilMathJax.php';
		return ilMathJax::getInstance()->insertLatexImages($a_text, $a_start, $a_end);
	}

	/**
	 * replace [tex]...[/tex] tags with formula image code for offline use
	 * @deprecated
	*/
	public static function buildLatexImages($a_text, $a_dir)
	{
		include_once './Services/MathJax/classes/class.ilMathJax.php';
		return ilMathJax::getInstance()->insertLatexImages($a_text, '[tex]','[/tex]', $a_dir.'/teximg', './teximg');
    }

	/**
	* Prepares a string for a text area output where latex code may be in it
	* If the text is HTML-free, CHR(13) will be converted to a line break
	*
	* @param string $txt_output String which should be prepared for output
	* @access public
	* 
	*/
	public static function prepareTextareaOutput($txt_output, $prepare_for_latex_output = FALSE, $omitNl2BrWhenTextArea = false)
	{
		$result = $txt_output;
		$is_html = self::isHTML($result);

		if ($prepare_for_latex_output)
		{
			include_once './Services/MathJax/classes/class.ilMathJax.php';
			$result = ilMathJax::getInstance()->insertLatexImages($result, "\<span class\=\"latex\">", "\<\/span>");
			$result = ilMathJax::getInstance()->insertLatexImages($result, "\[tex\]", "\[\/tex\]");
		}

		// removed: did not work with magic_quotes_gpc = On
		if (!$is_html )
		{
			if(!$omitNl2BrWhenTextArea)
			{
				// if the string does not contain HTML code, replace the newlines with HTML line breaks
				$result = preg_replace("/[\n]/", "<br />", $result);
			}
		}
		else
		{
			// patch for problems with the <pre> tags in tinyMCE
			if (preg_match_all("/(\<pre>.*?\<\/pre>)/ims", $result, $matches))
			{
				foreach ($matches[0] as $found)
				{
					$replacement = "";
					if (strpos("\n", $found) === FALSE)
					{
						$replacement = "\n";
					}
					$removed = preg_replace("/\<br\s*?\/>/ims", $replacement, $found);
					$result = str_replace($found, $removed, $result);
				}
			}
		}
		if ($prepare_for_latex_output)
		{
			// replace special characters to prevent problems with the ILIAS template system
			// eg. if someone uses {1} as an answer, nothing will be shown without the replacement
			$result = str_replace("{", "&#123;", $result);
			$result = str_replace("}", "&#125;", $result);
			$result = str_replace("\\", "&#92;", $result);
		}
		
		return $result;
	}

	/**
	 * Checks if a given string contains HTML or not
	 *
	 * @param string $a_text Text which should be checked
	 * @return boolean 
	 * @access public
	 * @static
	 */
	public static function isHTML($a_text)
	{
		if( preg_match("/<[^>]*?>/", $a_text) )
		{
			return true;
		}

		return false; 
	}

	/**
	* Return a string of time period
	*
	* @param	  ilDateTime $a_from
	* @param	  ilDateTime $a_to 
	* @return	 string
	* @static
	* 
	*/
	public static function period2String(ilDateTime $a_from, $a_to = null)
	{
		global $lng;
		
		if (!$a_to)
		{
			$a_to = new ilDateTime(time(), IL_CAL_UNIX);
		}
		
		$from = new DateTime($a_from->get(IL_CAL_DATETIME));
		$to = new DateTime($a_to->get(IL_CAL_DATETIME));
		$diff = $to->diff($from);
		
		$periods = array();
		$periods["years"] = $diff->format("%y");
		$periods["months"] = $diff->format("%m");
		$periods["days"] = $diff->format("%d");
		$periods["hours"] = $diff->format("%h");
		$periods["minutes"] = $diff->format("%i");
		$periods["seconds"] = $diff->format("%s");

		if (!array_sum($periods))
		{
			return;
	 	}

		foreach ($periods as $key => $value) 
		{
			if($value)
			{
				$segment_name = ($value > 1)
					? $key
					: substr($key, 0, -1);								
				$array[] = $value . ' ' . $lng->txt($segment_name);
			}
	 	}
		
	 	$len = sizeof($array);
		if ($len > 3)
		{
			$array = array_slice($array, 0, (3-$len));
    	}

	 	return implode(', ', $array);
	}

	public static function getFileSizeInfo()
	{
		$max_filesize = self::formatBytes(
			self::getUploadSizeLimitBytes()
		);
		
		global $lng;
		/*
		// get the value for the maximal uploadable filesize from the php.ini (if available)
		$umf=get_cfg_var("upload_max_filesize");
		// get the value for the maximal post data from the php.ini (if available)
		$pms=get_cfg_var("post_max_size");

		// use the smaller one as limit
		$max_filesize=min($umf, $pms);
		if (!$max_filesize) $max_filesize=max($umf, $pms);
		*/
		return $lng->txt("file_notice")." $max_filesize.";
	 }

	public static function formatBytes($size, $decimals = 0)
	{
		$unit = array('', 'K', 'M', 'G', 'T', 'P');

		for($i = 0, $maxUnits = count($unit); $size >= 1024 && $i <= $maxUnits; $i++)
		{
			$size /= 1024;
		}

		return round($size, $decimals).$unit[$i];
	}	
	
	public static function getUploadSizeLimitBytes()
	{
		$uploadSizeLimitBytes = min(
			self::convertPhpIniSizeValueToBytes(ini_get('post_max_size')),
			self::convertPhpIniSizeValueToBytes(ini_get('upload_max_filesize'))
		);
		
		return $uploadSizeLimitBytes;
	}
	
	public static function convertPhpIniSizeValueToBytes($phpIniSizeValue)
	{
		if( is_numeric($phpIniSizeValue) )
		{
			return $phpIniSizeValue;
    	}

		$suffix = substr($phpIniSizeValue, -1);
		$value = substr($phpIniSizeValue, 0, -1);
		
		switch( strtoupper($suffix) )
		{
			case 'P':
				$value *= 1024;
			case 'T':
				$value *= 1024;
			case 'G':
				$value *= 1024;
			case 'M':
				$value *= 1024;
			case 'K':
				$value *= 1024;
				break;
		}
		
		return $value;
	}

    /**
    *  extract ref id from role title, e.g. 893 from 'il_crs_member_893'
	*	@param role_title with format like il_crs_member_893
	*	@return	ref id or false
	* @static
	*
	*/

	public static function __extractRefId($role_title)
	{

		$test_str = explode('_',$role_title);

		if ($test_str[0] == 'il')
		{
			$test2 = (int) $test_str[3];
			return is_numeric ($test2) ? (int) $test2 : false;
		}
		return false;
	}

	 /**
     *  extract ref id from role title, e.g. 893 from 'il_122_role_893'
	*	@param ilias id with format like il_<instid>_<objTyp>_ID
	*   @param int inst_id  Installation ID must match inst id in param ilias_id
	*	@return	id or false
	* @static
	*
	*
	*/

	public static function __extractId($ilias_id, $inst_id)
	{

		$test_str = explode('_',$ilias_id);

		if ($test_str[0] == 'il' && $test_str[1] == $inst_id && count($test_str) == 4)
		{
			$test2 = (int) $test_str[3];
			return is_numeric ($test2) ? (int) $test2 : false;
		}
		return false;
	}

	/**
	* Function that sorts ids by a given table field using WHERE IN
	* E.g: __sort(array(6,7),'usr_data','lastname','usr_id') => sorts by lastname
	*
	* @param array Array of ids
	* @param string table name
	* @param string table field
	* @param string id name
	* @return array sorted ids
	*
	* @access protected
	* @static
	* 
	*/
	public static function _sortIds($a_ids,$a_table,$a_field,$a_id_name)
	{
		global $ilDB;

		if(!$a_ids)
		{
			return array();
		}

		// use database to sort user array
		$where = "WHERE ".$a_id_name." IN (";
		$where .= implode(",", ilUtil::quoteArray($a_ids));
		$where .= ") ";

		$query = "SELECT ".$a_id_name." FROM ".$a_table." ".
			$where.
			"ORDER BY ".$a_field;

		$res = $ilDB->query($query);
		while($row = $res->fetchRow(ilDBConstants::FETCHMODE_OBJECT))
		{
			$ids[] = $row->$a_id_name;
		}
		return $ids ? $ids : array();
	}

	/**
	* Get MySQL timestamp in 4.1.x or higher format (yyyy-mm-dd hh:mm:ss)
	* This function converts a timestamp, if MySQL 4.0 is used.
	*
	* @param	string		MySQL timestamp string
	* @return	string		MySQL 4.1.x timestamp string
	* @static
	* 
	*/
	public static function getMySQLTimestamp($a_ts)
	{
		global $ilDB;

		return $a_ts;
	}

	/**
	* Quotes all members of an array for usage in DB query statement.
	* 
	* @static
	* 
	*/
	public static function quoteArray($a_array)
	{
		global $ilDB;


		if(!is_array($a_array) or !count($a_array))
		{
			return array("''");
		}

		foreach($a_array as $k => $item)
		{
			$a_array[$k] = $ilDB->quote($item);
		}

		return $a_array;
	}

	/**
	* Send Info Message to Screen.
	*
	* @param	string	message
	* @param	boolean	if true message is kept in session
	* @static
	* 
	*/
	public static function sendInfo($a_info = "",$a_keep = false)
	{
		global $tpl;
		$tpl->setMessage("info", $a_info, $a_keep);
	}

	/**
	* Send Failure Message to Screen.
	*
	* @param	string	message
	* @param	boolean	if true message is kept in session
	* @static
	* 
	*/
	public static function sendFailure($a_info = "",$a_keep = false)
	{
		global $tpl;
		if(is_object($tpl))
		{
			$tpl->setMessage("failure", $a_info, $a_keep);
		}
	}

	/**
	* Send Question to Screen.
	*
	* @param	string	message
	* @param	boolean	if true message is kept in session
	* @static	*/
	public static function sendQuestion($a_info = "",$a_keep = false)
	{
		global $tpl;
		$tpl->setMessage("question", $a_info, $a_keep);
	}

	/**
	* Send Success Message to Screen.
	*
	* @param	string	message
	* @param	boolean	if true message is kept in session
	* @static
	* 
	*/
	public static function sendSuccess($a_info = "",$a_keep = false)
	{
		global $tpl;
		$tpl->setMessage("success", $a_info, $a_keep);
	}

	public static function infoPanel($a_keep = true)
	{
		global $tpl,$ilias,$lng;

		if (!empty($_SESSION["infopanel"]) and is_array($_SESSION["infopanel"]))
		{
			$tpl->addBlockFile("INFOPANEL", "infopanel", "tpl.infopanel.html",
				"Services/Utilities");
			$tpl->setCurrentBlock("infopanel");

			if (!empty($_SESSION["infopanel"]["text"]))
			{
				$link = "<a href=\"".$dir.$_SESSION["infopanel"]["link"]."\" target=\"".
					ilFrameTargetInfo::_getFrame("MainContent").
					"\">";
				$link .= $lng->txt($_SESSION["infopanel"]["text"]);
				$link .= "</a>";
			}

			// deactivated
			if (!empty($_SESSION["infopanel"]["img"]))
			{
				$link .= "<td><a href=\"".$_SESSION["infopanel"]["link"]."\" target=\"".
					ilFrameTargetInfo::_getFrame("MainContent").
					"\">";
				$link .= "<img src=\"".$ilias->tplPath.$ilias->account->prefs["skin"]."/images/".
					$_SESSION["infopanel"]["img"]."\" border=\"0\" vspace=\"0\"/>";
				$link .= "</a></td>";
			}

			$tpl->setVariable("INFO_ICONS",$link);
			$tpl->parseCurrentBlock();
		}

		//if (!$a_keep)
		//{
				ilSession::clear("infopanel");
		//}
	}


	/**
	 * get size of a directory or a file.
	 *
	 * @param string path to a directory or a file
	 * @return integer. Returns -1, if the directory does not exist.
	 * @static
	 * 
	 */
	public static function dirsize($directory)
    {
		$size = 0;
		if (!is_dir($directory))
		{
			// BEGIN DiskQuota Suppress PHP warning when attempting to determine
			//       dirsize of non-existing directory
			$size = @filesize($directory);
			// END DiskQuota Suppress PHP warning.
			return ($size === false) ? -1 : $size;
		}
		if ($DIR = opendir($directory))
		{
			while (($dirfile = readdir($DIR)) !== false)
			{
				if (is_link($directory . DIRECTORY_SEPARATOR  . $dirfile) || $dirfile == '.' || $dirfile == '..')
					continue;
				if (is_file($directory .  DIRECTORY_SEPARATOR   . $dirfile))
					$size += filesize($directory . DIRECTORY_SEPARATOR   . $dirfile);
				else if (is_dir($directory . DIRECTORY_SEPARATOR   . $dirfile))
				{
					// BEGIN DiskQuota: dirsize is not a global function anymore
					$dirSize = ilUtil::dirsize($directory .  DIRECTORY_SEPARATOR   . $dirfile);
					// END DiskQuota: dirsize is not a global function anymore
					if ($dirSize >= 0)
						$size += $dirSize;
					else return -1;
				}
			}
			closedir($DIR);
		}
		return $size;
	}

	public static function randomhash()
	{
		return md5(rand(1,9999999) + str_replace(" ", "", (string) microtime()));
	}
	
	public static function setCookie($a_cookie_name,$a_cookie_value = '', $a_also_set_super_global = true, $a_set_cookie_invalid = false)
	{
		/*
		if(!(bool)$a_set_cookie_invalid) $expire = IL_COOKIE_EXPIRE;
		else $expire = time() - (365*24*60*60);
		*/
		// Temporary fix for feed.php 
		if(!(bool)$a_set_cookie_invalid) $expire = 0;
		else $expire = time() - (365*24*60*60);
		
		if(!defined('IL_COOKIE_SECURE'))
		{
			define('IL_COOKIE_SECURE', false);
		}

		setcookie( $a_cookie_name, $a_cookie_value, $expire,
			IL_COOKIE_PATH, IL_COOKIE_DOMAIN, IL_COOKIE_SECURE, IL_COOKIE_HTTPONLY
		);
					
		if((bool)$a_also_set_super_global) $_COOKIE[$a_cookie_name] = $a_cookie_value;
	}
	
	public static function _sanitizeFilemame($a_filename)
	{
		return strip_tags(self::stripSlashes($a_filename));
	}
	
	public static function _getHttpPath()
	{
		global $ilIliasIniFile;
		
		if($_SERVER['SHELL'] || php_sapi_name() == 'cli' ||
			// fallback for windows systems, useful in crons
			(class_exists("ilContext") && !ilContext::usesHTTP()))
		{
			return $ilIliasIniFile->readVariable('server', 'http_path');
		}
		else
		{
			return ILIAS_HTTP_PATH;
		}
	}
	
	/**
	 * printBacktrace
	 *
	 * @param int $a_limit limit nr of lines
	 */
	public static function printBacktrace($a_limit = 0)
	{
		$bt = debug_backtrace();
		$cnt = 0;
		foreach ($bt as $t)
		{
			if ($cnt != 0 && ($a_limit == 0 || $cnt <= $a_limit))
			{
				echo "<br>".$t["file"].", ".$t["function"]." [".$t["line"]."]";
			}
			$cnt++;
		}
		echo "<br>";
	}

	/**
	 * Parse an ilias import id
	 * Typically of type il_[IL_INST_ID]_[OBJ_TYPE]_[OBJ_ID]
	 * returns array(
	 * 'orig' => 'il_4800_rolt_123'
	 * 'prefix' => 'il'
	 * 'inst_id => '4800'
	 * 'type' => 'rolt'
	 * 'id' => '123'
	 *
	 *
	 * @param string il_id
	 *
	 */
	public static function parseImportId($a_import_id)
	{
		$exploded = explode('_',$a_import_id);

		$parsed['orig'] = $a_import_id;
		if($exploded[0] == 'il')
		{
			$parsed['prefix'] = $exploded[0];
		}
		if(is_numeric($exploded[1]))
		{
			$parsed['inst_id'] = (int) $exploded[1];
		}
		$parsed['type'] = $exploded[2];

		if(is_numeric($exploded[3]))
		{
			$parsed['id'] = (int) $exploded[3];
		}
		return $parsed;
	}

	/**
	 * Returns the unserialized ILIAS session data.
	 *
	 * @param array $data The serialized ILIAS session data from database
	 * @return array
	 */
	public static function unserializeSession($data)
	{
		$vars = preg_split(
			'/([a-zA-Z_\x7f-\xff][a-zA-Z0-9_\x7f-\xff^|]*)\|/',
			$data,
			-1,
			PREG_SPLIT_NO_EMPTY | PREG_SPLIT_DELIM_CAPTURE
		);

		$result = array();

		for($i = 0; $vars[$i]; $i++)
		{
			$result[$vars[$i++]] = unserialize($vars[$i]);
		}

		return $result;
	}


	/**
	 * Send a file via range request, see
	 * http://mobiforge.com/design-development/content-delivery-mobile-devices
	 * alternatives could be
	 * - http://www.php.net/manual/en/function.http-send-file.php
	 * - http://stackoverflow.com/questions/157318/resumable-downloads-when-using-php-to-send-the-file
	 * - https://gist.github.com/codler/3906826
	 * - ...
	 * @param string $file filename
	 *
	 * @deprecated use ilFileDelivery Class
	 */
	function rangeDownload($file) {

		$fp = @fopen($file, 'rb');

		$size   = filesize($file); // File size
		$length = $size;           // Content length
		$start  = 0;               // Start byte
		$end    = $size - 1;       // End byte
		// Now that we've gotten so far without errors we send the accept range header
		/* At the moment we only support single ranges.
		 * Multiple ranges requires some more work to ensure it works correctly
		 * and comply with the spesifications: http://www.w3.org/Protocols/rfc2616/rfc2616-sec19.html#sec19.2
		 *
		 * Multirange support annouces itself with:
		 * header('Accept-Ranges: bytes');
		 *
		 * Multirange content must be sent with multipart/byteranges mediatype,
		 * (mediatype = mimetype)
		 * as well as a boundry header to indicate the various chunks of data.
		 */
		header("Accept-Ranges: 0-$length");
		// header('Accept-Ranges: bytes');
		// multipart/byteranges
		// http://www.w3.org/Protocols/rfc2616/rfc2616-sec19.html#sec19.2
		if (isset($_SERVER['HTTP_RANGE'])) {

			$c_start = $start;
			$c_end   = $end;
			// Extract the range string
			list(, $range) = explode('=', $_SERVER['HTTP_RANGE'], 2);
			// Make sure the client hasn't sent us a multibyte range
			if (strpos($range, ',') !== false) {

				// (?) Shoud this be issued here, or should the first
				// range be used? Or should the header be ignored and
				// we output the whole content?
				header('HTTP/1.1 416 Requested Range Not Satisfiable');
				header("Content-Range: bytes $start-$end/$size");
				// (?) Echo some info to the client?
				exit;
			}
			// If the range starts with an '-' we start from the beginning
			// If not, we forward the file pointer
			// And make sure to get the end byte if spesified
			if ($range == '-') {

				// The n-number of the last bytes is requested
				$c_start = $size - substr($range, 1);
			}
			else {

				$range  = explode('-', $range);
				$c_start = $range[0];
				$c_end   = (isset($range[1]) && is_numeric($range[1])) ? $range[1] : $size;
			}
			/* Check the range and make sure it's treated according to the specs.
			 * http://www.w3.org/Protocols/rfc2616/rfc2616-sec14.html
			 */
			// End bytes can not be larger than $end.
			$c_end = ($c_end > $end) ? $end : $c_end;
			// Validate the requested range and return an error if it's not correct.
			if ($c_start > $c_end || $c_start > $size - 1 || $c_end >= $size) {

				header('HTTP/1.1 416 Requested Range Not Satisfiable');
				header("Content-Range: bytes $start-$end/$size");
				// (?) Echo some info to the client?
				exit;
			}
			$start  = $c_start;
			$end    = $c_end;
			$length = $end - $start + 1; // Calculate new content length
			fseek($fp, $start);
			header('HTTP/1.1 206 Partial Content');
		}
		// Notify the client the byte range we'll be outputting
		header("Content-Range: bytes $start-$end/$size");
		header("Content-Length: $length");

		// Start buffered download
		$buffer = 1024 * 8;
		while(!feof($fp) && ($p = ftell($fp)) <= $end) {

			if ($p + $buffer > $end) {

				// In case we're only outputtin a chunk, make sure we don't
				// read past the length
				$buffer = $end - $p + 1;
			}
			set_time_limit(0); // Reset time limit for big files
			echo fread($fp, $buffer);
			flush(); // Free up memory. Otherwise large files will trigger PHP's memory limit.
		}

		fclose($fp);
	}
	
	
	//
	//  used to be in ilFormat
	//
	
	/**
	 * Returns the magnitude used for size units.
	 *
	 * This function always returns the value 1024. Thus the value returned
	 * by this function is the same value that Windows and Mac OS X return for a
	 * file. The value is a GibiBit, MebiBit, KibiBit or byte unit.
	 *
	 * For more information about these units see:
	 * http://en.wikipedia.org/wiki/Megabyte
	 *
	 * @return <type>
	 */
	protected static function _getSizeMagnitude()
	{
		return 1024;
	}
	
	/**
	* format a float
	* 
	* this functions takes php's number_format function and 
	* formats the given value with appropriate thousand and decimal
	* separator.
	* @access	public
	* @param	float		the float to format
	* @param	integer		count of decimals
	* @param	integer		display thousands separator
	* @param	boolean		whether .0 should be suppressed
	* @return	string		formatted number
	*/
	protected static function fmtFloat($a_float, $a_decimals=0, $a_dec_point = null, $a_thousands_sep = null, $a_suppress_dot_zero=false)
	{
		global $lng;

		if ($a_dec_point == null) {
			{
				$a_dec_point = ".";
			}
		}
		if ($a_dec_point == '-lang_sep_decimal-') {
			$a_dec_point = ".";
		}

		if ($a_thousands_sep == null) {
			$a_thousands_sep = $lng->txt('lang_sep_thousand');
		}
		if ($a_thousands_sep == '-lang_sep_thousand-') {
			$a_thousands_sep = ",";
		}

		$txt = number_format($a_float, $a_decimals, $a_dec_point, $a_thousands_sep);

		// remove trailing ".0" 
		if (($a_suppress_dot_zero == 0 || $a_decimals == 0)
		    && substr($txt, - 2) == $a_dec_point . '0'
		) {
			$txt = substr($txt, 0, strlen($txt) - 2);
		}
		if ($a_float == 0 and $txt == "") {
			$txt = "0";
		}

		return $txt;
	}
	
	/**
	 * Returns the specified file size value in a human friendly form.
	 * <p>
	 * By default, the oder of magnitude 1024 is used. Thus the value returned
	 * by this function is the same value that Windows and Mac OS X return for a
	 * file. The value is a GibiBig, MebiBit, KibiBit or byte unit.
	 * <p>
	 * For more information about these units see:
	 * http://en.wikipedia.org/wiki/Megabyte
	 *
	 * @param	integer	size in bytes
	 * @param	string	mode:
	 *                  "short" is useful for display in the repository
	 *                  "long" is useful for display on the info page of an object
	 * @param	ilLanguage  The language object, or null if you want to use the system language.
	 */
	public static function formatSize($size, $a_mode = 'short', $a_lng = null)
	{
		global $lng;
		if ($a_lng == null) {
			$a_lng = $lng;
		}

		$mag = self::_getSizeMagnitude();

		if ($size >= $mag * $mag * $mag) {
			$scaled_size = $size / $mag / $mag / $mag;
			$scaled_unit = 'lang_size_gb';
		} else {
			if ($size >= $mag * $mag) {
				$scaled_size = $size / $mag / $mag;
				$scaled_unit = 'lang_size_mb';
			} else {
				if ($size >= $mag) {
					$scaled_size = $size / $mag;
					$scaled_unit = 'lang_size_kb';
				} else {
					$scaled_size = $size;
					$scaled_unit = 'lang_size_bytes';
				}
			}
		}

		$result = self::fmtFloat($scaled_size, ($scaled_unit
		                                        == 'lang_size_bytes') ? 0 : 1, $a_lng->txt('lang_sep_decimal'), $a_lng->txt('lang_sep_thousand'), true)
		          . ' ' . $a_lng->txt($scaled_unit);
		if ($a_mode == 'long' && $size > $mag) {
			$result .= ' (' . self::fmtFloat($size, 0, $a_lng->txt('lang_sep_decimal'), $a_lng->txt('lang_sep_thousand')) . ' '
			           . $a_lng->txt('lang_size_bytes') . ')';
		}

		return $result;
	}
	
	
	// 
	// used for disk quotas
	// 
	
	public static function MB2Bytes($a_value)
	{
		return  $a_value * pow(self::_getSizeMagnitude(), 2);
	}
	
	public static function Bytes2MB($a_value)
	{
		return  $a_value / (pow(self::_getSizeMagnitude(), 2));
	}


} // END class.ilUtil


?><|MERGE_RESOLUTION|>--- conflicted
+++ resolved
@@ -3758,7 +3758,7 @@
 	 */
 	public static function execQuoted($cmd, $args = NULL)
 	{
-		global $ilLog;
+		global $DIC;
 		
 		if(ilUtil::isWindows() && strpos($cmd, " ") !== false && substr($cmd, 0, 1) !== '"')
 		{
@@ -3786,11 +3786,9 @@
 		}
 
 		exec($cmd, $arr);
-<<<<<<< HEAD
-		$ilLog->write("ilUtil::execQuoted: ".$cmd.".");
-=======
-
->>>>>>> 50d7e228
+
+		$DIC->logger()->root()->write("ilUtil::execQuoted: ".$cmd.".");
+
 		return $arr;
 	}
 
