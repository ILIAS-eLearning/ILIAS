<?php
require_once('./Services/UIComponent/Button/classes/class.ilSubmitButton.php');
require_once('./Services/UIComponent/Button/classes/class.ilLinkButton.php');

/* Copyright (c) 1998-2011 ILIAS open source, Extended GPL, see docs/LICENSE */

/**
 * Toolbar. The toolbar currently only supports a list of buttons as links.
 *
 * A default toolbar object is available in the $ilToolbar global object.
 *
 * @author Alex Killing <alex.killing@gmx.de>
 * @author Stefan Wanzenried <sw@studer-raimann.ch>
 * @version $Id$
 * @ingroup ServicesUIComponent
 */
class ilToolbarGUI
{

	/**
	 * @var int
	 */
	protected static $instances = 0;

	/**
	 * @var string
	 */
	protected $id = '';

	/**
	 * @var string
	 */
	protected $form_action = '';

	/**
	 * @var bool
	 */
	protected $hidden;

	/**
	 * @var array
	 */
	public $items = array();

	/**
	 * @var array
	 */
	protected $lead_img = array(
		'img' => '',
		'alt' => '',
	);

	/**
	 * @var bool
	 */
	protected $open_form_tag = true;

	/**
	 * @var bool
	 */
	protected $close_form_tag = true;

	/**
	 * @var string
	 */
	protected $form_target = "";

	/**
	 * @var string
	 */
	protected $form_name = "";

	/**
	 * @var bool
	 */
	protected $prevent_double_submission = false;

	/**
	 * @var array
	 */
	protected $sticky_items = array();

	/**
	 * @var bool
	 */
	protected $has_separator = false;

	public function __construct()
	{
		global $DIC;

		$this->ui = $DIC->ui();

		self::$instances++;
	}

	/**
	 * Set form action (if form action is set, toolbar is wrapped into form tags)
	 *
	 * @param string $a_val form action
	 * @param bool $a_multipart
	 * @param string $a_target
	 */
	public function setFormAction($a_val, $a_multipart = false, $a_target = "")
	{
		$this->form_action = $a_val;
		$this->multipart = $a_multipart;
		$this->form_target = $a_target;
	}

	/**
	 * Get form action
	 *
	 * @return	string	form action
	 */
	public function getFormAction()
	{
		return $this->form_action;
	}


	/**
	 * Set leading image
	 *
	 * @param string $a_img
	 * @param string $a_alt
	 */
	public function setLeadingImage($a_img, $a_alt)
	{
		$this->lead_img = array("img" => $a_img, "alt" => $a_alt);
	}

	/**
	 * Set hidden
	 *
	 * @param boolean $a_val hidden
	 */
	public function setHidden($a_val)
	{
		$this->hidden = $a_val;
	}

	/**
	 * Get hidden
	 *
	 * @return boolean hidden
	 */
	public function getHidden()
	{
		return $this->hidden;
	}

	/**
	 * Set id
	 *
	 * @param string $a_val id
	 */
	public function setId($a_val)
	{
		$this->id = $a_val;
	}

	/**
	 * Get id
	 *
	 * @return string id
	 */
	public function getId()
	{
		return $this->id ? $this->id : self::$instances;
	}

	/**
	 * Set prevent double submission
	 *
	 * @param bool $a_val prevent double submission
	 */
	public function setPreventDoubleSubmission($a_val)
	{
		$this->prevent_double_submission = $a_val;
	}

	/**
	 * Get prevent double submission
	 *
	 * @return bool prevent double submission
	 */
	public function getPreventDoubleSubmission()
	{
		return $this->prevent_double_submission;
	}

	/**
	 * Add button to toolbar
	 *
	 * @deprecated use addButtonInstance() instead!
	 *
	 * @param	string		text
	 * @param	string		link href / submit command
	 * @param	string		frame target
	 * @param	string		access key
	 */
	public function addButton($a_txt, $a_cmd, $a_target = "", $a_acc_key = "", $a_additional_attrs = '',
							  $a_id = "", $a_class = 'submit')
	{
		$this->items[] = array("type" => "button", "txt" => $a_txt, "cmd" => $a_cmd,
			"target" => $a_target, "acc_key" => $a_acc_key, 'add_attrs' => $a_additional_attrs,
			"id" => $a_id, "class" => $a_class);
	}

	/**
	 * Add form button to toolbar
	 *
	 * @deprecated use addButtonInstance() instead!
	 *
	 * @param	string		text
	 * @param	string		link href / submit command
	 * @param	string		access key
	 * @param	bool		primary action
	 * @param	string		css class
	 */
	function addFormButton($a_txt, $a_cmd, $a_acc_key = "", $a_primary = false, $a_class = false)
	{
		if ($a_primary) {
			$button = ilSubmitButton::getInstance();
			$button->setPrimary(true);
			$button->setCaption($a_txt, false);
			$button->setCommand($a_cmd);
			$button->setAccessKey($a_acc_key);
			$this->addStickyItem($button);
		} else {
			$this->items[] = array("type" => "fbutton", "txt" => $a_txt, "cmd" => $a_cmd,
				"acc_key" => $a_acc_key, "primary" => $a_primary, "class" => $a_class);
		}
	}


	/**
	 * Add input item
	 *
	 * @param ilToolbarItem $a_item
	 * @param bool $a_output_label
	 */
	public function addInputItem(ilToolbarItem $a_item, $a_output_label = false)
	{
		$this->items[] = array("type" => "input", "input" => $a_item, "label" => $a_output_label);
	}


	/**
	 * Add a sticky item. Sticky items are always visible, also if the toolbar is collapsed (responsive view).
	 * Sticky items are displayed first in the toolbar.
	 *
	 * @param ilToolbarItem $a_item
	 * @param bool $a_output_label
	 */
	public function addStickyItem(ilToolbarItem $a_item, $a_output_label = false)
	{
		$this->sticky_items[] = array("item"=>$a_item, "label"=>$a_output_label);
	}


	/**
	 * Add button instance

	 * @param ilButtonBase $a_button
	 */
	public function addButtonInstance(ilButtonBase $a_button)
	{
		if ($a_button->isPrimary()) {
			$this->addStickyItem($a_button);
		} else {
			$this->items[] = array("type" => "button_obj", "instance" => $a_button);
		}
	}

	// bs-patch start
	/**
	 * Add input item
	 */
	public function addDropDown($a_txt, $a_dd_html)
	{
		$this->items[] = array("type" => "dropdown", "txt" => $a_txt, "dd_html" => $a_dd_html);
	}
	// bs-patch end

	/**
	 * Add separator
	 */
	public function addSeparator()
	{
		$this->items[] = array("type" => "separator");
		$this->has_separator = true;
	}

	/**
	 * Add text
	 */
	public function addText($a_text)
	{
		$this->items[] = array("type" => "text", "text" => $a_text);
	}

	/**
	 * Add spacer
	 */
	public function addSpacer($a_width = null)
	{
		$this->items[] = array("type" => "spacer", "width" => $a_width);
	}

	/**
	 * Add component
	 */
	function addComponent(\ILIAS\UI\Component\Component $a_comp)
	{
		$this->items[] = array("type" => "component", "component" => $a_comp);
	}
<<<<<<< HEAD

=======
>>>>>>> 1df21cae

	/**
	 * Add link
	 *
	 * @param  string $a_caption
	 * @param string $a_url
	 * @param boolean $a_disabled
	 */
	public function addLink($a_caption, $a_url, $a_disabled = false)
	{
		$this->items[] = array("type" => "link", "txt" => $a_caption, "cmd" => $a_url, "disabled" => $a_disabled);
	}

	/**
	 * Set open form tag
	 *
	 * @param boolean $a_val open form tag
	 */
	public function setOpenFormTag($a_val)
	{
		$this->open_form_tag = $a_val;
	}

	/**
	 * Get open form tag
	 *
	 * @return	boolean	open form tag
	 */
	public function getOpenFormTag()
	{
		return $this->open_form_tag;
	}

	/**
	 * Set close form tag
	 *
	 * @param boolean $a_val close form tag
	 */
	function setCloseFormTag($a_val)
	{
		$this->close_form_tag = $a_val;
	}

	/**
	 * Get close form tag
	 *
	 * @return	boolean	close form tag
	 */
	public function getCloseFormTag()
	{
		return $this->close_form_tag;
	}

	/**
	 * Set form name
	 *
	 * @param string $a_val form name
	 */
	public function setFormName($a_val)
	{
		$this->form_name = $a_val;
	}

	/**
	 * Get form name
	 *
	 * @return	string form name
	 */
	public function getFormName()
	{
		return $this->form_name;
	}


	/**
	 * Get all groups (items separated by a separator)
	 *
	 * @return array
	 */
	public function getGroupedItems()
	{
		$groups = array();
		$group = array();
		foreach ($this->items as $item) {
			if ($item['type'] == 'separator') {
				$groups[] = $group;
				$group = array();
			} else {
				$group[] = $item;
			}
		}
		if (count($group)) {
			$groups[] = $group;
		}

		return $groups;
	}

	/**
	 * Get toolbar html
	 */
	public function getHTML()
	{
		global $lng;

		$this->applyAutoStickyToSingleElement();

		if (count($this->items) || count($this->sticky_items))
		{
			$tpl = new ilTemplate("tpl.toolbar.html", true, true, "Services/UIComponent/Toolbar");
			$tpl->setVariable('TOOLBAR_ID', $this->getId());
			if (count($this->sticky_items)) {
				$tpl_sticky = new ilTemplate("tpl.toolbar_sticky_items.html", true, true, "Services/UIComponent/Toolbar");
				/** @var ilToolbarItem $sticky_item */
				foreach ($this->sticky_items as $sticky_item)
				{
					if($sticky_item['label'])
					{
						$tpl_sticky->setCurrentBlock('input_label');
						$tpl_sticky->setVariable('TXT_INPUT', $sticky_item['item']->getTitle());
						$tpl_sticky->parseCurrentBlock();
					}
					$tpl_sticky->setCurrentBlock('sticky_item');
					$tpl_sticky->setVariable('STICKY_ITEM_HTML', $sticky_item['item']->getToolbarHTML());
					$tpl_sticky->parseCurrentBlock();
				}
				$tpl->setCurrentBlock('sticky_items');
				$tpl->setVariable('STICKY_ITEMS', $tpl_sticky->get());
				$tpl->parseCurrentBlock();
			}

			// Hide toggle button if only sticky items are in the toolbar
			if (count($this->items) == 0) {
				$tpl->setVariable('HIDE_TOGGLE_CLASS', ' hidden');
			}

			$markup_items = '';
			foreach($this->getGroupedItems() as $i => $group)
			{
				$tpl_items = new ilTemplate("tpl.toolbar_items.html", true, true, "Services/UIComponent/Toolbar");
				if ($i > 0) {
					static $tpl_separator;
					if ($tpl_separator === null) {
						$tpl_separator = new ilTemplate('tpl.toolbar_separator.html', true, true, 'Services/UIComponent/Toolbar');
					}
					$tpl_separator->touchBlock('separator');
					$markup_items .= $tpl_separator->get();
				}
				foreach ($group as $item) {
					switch ($item["type"])
					{
						case "button":
							$tpl_items->setCurrentBlock("button");
							$tpl_items->setVariable("BTN_TXT", $item["txt"]);
							$tpl_items->setVariable("BTN_LINK", $item["cmd"]);
							if ($item["target"] != "")
							{
								$tpl_items->setVariable("BTN_TARGET", 'target="'.$item["target"].'"');
							}
							if ($item["id"] != "")
							{
								$tpl_items->setVariable("BID", 'id="'.$item["id"].'"');
							}
							if ($item["acc_key"] != "")
							{
								include_once("./Services/Accessibility/classes/class.ilAccessKeyGUI.php");
								$tpl_items->setVariable("BTN_ACC_KEY",
									ilAccessKeyGUI::getAttribute($item["acc_key"]));
							}
							if(($item['add_attrs']))
							{
								$tpl_items->setVariable('BTN_ADD_ARG',$item['add_attrs']);
							}
							$tpl_items->setVariable('BTN_CLASS',$item['class']);
							$tpl_items->parseCurrentBlock();
							$tpl_items->touchBlock("item");
							break;

						case "fbutton":
							$tpl_items->setCurrentBlock("form_button");
							$tpl_items->setVariable("SUB_TXT", $item["txt"]);
							$tpl_items->setVariable("SUB_CMD", $item["cmd"]);
							if($item["primary"])
							{
								$tpl_items->setVariable("SUB_CLASS", " emphsubmit");
							}
							else if($item["class"])
							{
								$tpl_items->setVariable("SUB_CLASS", " ".$item["class"]);
							}
							$tpl_items->parseCurrentBlock();
							$tpl_items->touchBlock("item");
							break;

						case "button_obj":
							$tpl_items->setCurrentBlock("button_instance");
							$tpl_items->setVariable("BUTTON_OBJ", $item["instance"]->render());
							$tpl_items->parseCurrentBlock();
							$tpl_items->touchBlock("item");
							break;

						case "input":
							if ($item["label"])
							{
								$tpl_items->setCurrentBlock("input_label");
								$tpl_items->setVariable("TXT_INPUT", $item["input"]->getTitle());
								$tpl_items->parseCurrentBlock();
							}
							$tpl_items->setCurrentBlock("input");
							$tpl_items->setVariable("INPUT_HTML", $item["input"]->getToolbarHTML());
							$tpl_items->parseCurrentBlock();
							$tpl_items->touchBlock("item");
							break;

						// bs-patch start
						case "dropdown":
							$tpl_items->setCurrentBlock("dropdown");
							$tpl_items->setVariable("TXT_DROPDOWN", $item["txt"]);
							$tpl_items->setVariable("DROP_DOWN", $item["dd_html"]);
							$tpl_items->parseCurrentBlock();
							$tpl_items->touchBlock("item");
							break;
						// bs-patch end
						case "text":
							$tpl_items->setCurrentBlock("text");
							$tpl_items->setVariable("VAL_TEXT", $item["text"]);
							$tpl_items->touchBlock("item");
							break;

						case "component":
							$tpl_items->setCurrentBlock("component");
							$tpl_items->setVariable("COMPONENT", $this->ui->renderer()->render($item["component"]));
							$tpl_items->touchBlock("item");
							break;

						case "spacer":
							$tpl_items->touchBlock("spacer");
							if(!$item["width"])
							{
								$item["width"] = 2;
							}
							$tpl_items->setVariable("SPACER_WIDTH", $item["width"]);
							$tpl_items->touchBlock("item");
							break;

						case "link":
							if ($item["disabled"] == false) {
								$tpl_items->setCurrentBlock("link");
								$tpl_items->setVariable("LINK_TXT", $item["txt"]);
								$tpl_items->setVariable("LINK_URL", $item["cmd"]);
								$tpl_items->parseCurrentBlock();
								$tpl_items->touchBlock("item");
								break;
							}
							else {
								$tpl_items->setCurrentBlock("link_disabled");
								$tpl_items->setVariable("LINK_DISABLED_TXT", $item["txt"]);
								//$tpl_items->setVariable("LINK_URL", $item["cmd"]);
								$tpl_items->parseCurrentBlock();
								$tpl_items->touchBlock("item");
								break;
							}
					}
				}
				$li = (count($group) > 1) ? "<li class='ilToolbarGroup'>" : "<li>";
				$markup_items .= $li . $tpl_items->get() . '</li>';
			}

			$tpl->setVariable('ITEMS', $markup_items);
			$tpl->setVariable("TXT_FUNCTIONS", $lng->txt("functions"));
			if ($this->lead_img["img"] != "")
			{
				$tpl->setCurrentBlock("lead_image");
				$tpl->setVariable("IMG_SRC", $this->lead_img["img"]);
				$tpl->setVariable("IMG_ALT", $this->lead_img["alt"]);
				$tpl->parseCurrentBlock();
			}

			// form?
			if ($this->getFormAction() != "")
			{
				// #18947
				$GLOBALS["tpl"]->addJavaScript("Services/Form/js/Form.js");

				if ($this->getOpenFormTag())
				{
					$tpl->setCurrentBlock("form_open");
					$tpl->setVariable("FORMACTION", $this->getFormAction());
					if($this->getPreventDoubleSubmission())
					{
						$tpl->setVariable("FORM_CLASS", "preventDoubleSubmission");
					}
					if ($this->multipart)
					{
						$tpl->setVariable("ENC_TYPE", 'enctype="multipart/form-data"');
					}
					if ($this->form_target != "")
					{
						$tpl->setVariable("TARGET", ' target="'.$this->form_target.'" ');
					}
					if ($this->form_name != "")
					{
						$tpl->setVariable("FORMNAME", 'name="'.$this->getFormName().'"');
					}

					$tpl->parseCurrentBlock();
				}
				if ($this->getCloseFormTag())
				{
					$tpl->touchBlock("form_close");
				}
			}

			// id
			if ($this->getId() != "")
			{
				$tpl->setVariable("ID", ' id="'.$this->getId().'" ');
			}

			// hidden style
			if ($this->getHidden())
			{
				$tpl->setVariable("HIDDEN_CLASS", 'ilNoDisplay');
			}

			return $tpl->get();
		}
		return "";
	}


	/**
	 * @return array
	 */
	public function getItems()
	{
		return $this->items;
	}


	/**
	 * @param array $items
	 */
	public function setItems($items)
	{
		$this->items = $items;
	}


	/**
	 * If the toolbar consists of only one button, make it sticky
	 * Note: Atm this is only possible for buttons. If we are dealing with objects implementing the ilToolbarItem
	 * interface one day, other elements can be added as sticky.
	 */
	protected function applyAutoStickyToSingleElement()
	{
		if (count($this->items) == 1 && count($this->sticky_items) == 0) {
			$supported_types = array('button', 'fbutton', 'button_obj');
			$item = $this->items[0];
			if (!in_array($item['type'], $supported_types)) {
				return;
			}
			$button = null;
			switch ($item['type']) {
				case 'button_obj':
					$button = $item['instance'];
					break;
				case 'fbutton':
					$button = ilSubmitButton::getInstance();
					$button->setPrimary($item['primary']);
					$button->setCaption($item['txt'], false);
					$button->setCommand($item['cmd']);
					$button->setAccessKey($item['acc_key']);
					break;
				case 'button':
					$button = ilLinkButton::getInstance();
					$button->setCaption($item['txt'], false);
					$button->setUrl($item['cmd']);
					$button->setTarget($item['target']);
					$button->setId($item['id']);
					$button->setAccessKey($item['acc_key']);
					break;
			}
			$this->addStickyItem($button);
			$this->items = array();
		}
	}
}<|MERGE_RESOLUTION|>--- conflicted
+++ resolved
@@ -316,10 +316,6 @@
 	{
 		$this->items[] = array("type" => "component", "component" => $a_comp);
 	}
-<<<<<<< HEAD
-
-=======
->>>>>>> 1df21cae
 
 	/**
 	 * Add link
