
/* Copyright (c) 1998-2012 ILIAS open source, Extended GPL, see docs/LICENSE */

il.Overlay = {
	overlays: {},
	cfg: {},
	widthFixed: {},
	trigger: {},
	closeCnt: {},
	closeProcessRunning: {},
	toggle_cl: {},
	waitMouseOut: 2,
	waitAfterClicked: 20,

	add: function (id, cfg) {
		il.Overlay.overlays[id] =
			new YAHOO.widget.Overlay(id, cfg.yuicfg);
		il.Overlay.cfg[id] = cfg;
		il.Overlay.closeCnt[id] = -1;
		$("#" + id).bind("mouseover",
			function (e) {il.Overlay.mouseOver(e, id); });
		$("#" + id).bind("mouseout",
			function (e) {il.Overlay.mouseOut(e, id); });

		// close element
		if (this.getCfg(id, 'close_el') != '') {
			$("#" + this.getCfg(id, 'close_el')).bind("click",
				function (e) {il.Overlay.hide(e, id); });
		}

		if (cfg.trigger) {
			this.addTrigger(cfg.trigger, cfg.trigger_event, id, cfg.anchor_id,
							cfg.fixed_center, 'tl', 'bl');
		}
		il.Overlay.overlays[id].render();
		// this.fixPosition(id); - see show()
	},

	addTrigger: function (tr_id, tr_ev, ov_id, anchor_id, center, ov_corner, anch_corner) {
		il.Overlay.trigger[tr_id] =
			{trigger_event: tr_ev, overlay_id: ov_id, anchor_id: anchor_id, center: center,
				ov_corner: ov_corner, anch_corner: anch_corner};
		var trigger = document.getElementById(tr_id);

		// added this line instead due to bug 6724
		$("#" + tr_id).unbind(tr_ev);
		$("#" + tr_id).bind(tr_ev,
			function (event) {il.Overlay.togglePerTrigger(event, tr_id); return false; });

	},

	getCfg: function (id, name) {
		if (this.cfg[id] == null || typeof (this.cfg[id]) == 'undefined') {
			return null;
		}
		if (typeof (this.cfg[id][name]) == 'undefined') {
			return null;
		}
		return this.cfg[id][name];
	},

	// toggle overlay by trigger elements (often anchor)
	togglePerTrigger: function (e, tr_id) {
		var ov_id = il.Overlay.trigger[tr_id].overlay_id,
			anchor_id = il.Overlay.trigger[tr_id].anchor_id,
			center = il.Overlay.trigger[tr_id].center,
			ov_corner = il.Overlay.trigger[tr_id].ov_corner,
			anch_corner = il.Overlay.trigger[tr_id].anch_corner;
		this.toggle(e, ov_id, anchor_id, center, ov_corner, anch_corner,
			il.Overlay.trigger[tr_id].trigger_event);
	},

	// toggle overlay	
	toggle: function (e, id, anchor_id, center, ov_corner, anch_corner, tr_ev) {
		if (il.Overlay.overlays[id].cfg.getProperty('visible')) {
			if (tr_ev != "mouseover") {
				this.hide(e, id);
			}
		} else {
			this.show(e, id, anchor_id, center, ov_corner, anch_corner);
		}
	},

	// hide overlay	
	hide: function (e, id) {
		this.overlays[id].hide();
		if (e != null) {
			// bug 9675
			$.event.fix(e).preventDefault();
//			e.preventDefault();
		}
		this.closeCnt[id] = -1;
		this.closeProcessRunning[id] = false;

		var toggle_el = this.getCfg(id, 'toggle_el'),
			toggle_class_on = this.getCfg(id, 'toggle_class_on'),
			toggle_obj;

		if (toggle_el != null && toggle_class_on != null) {
			toggle_obj = document.getElementById(toggle_el);
			if (toggle_obj && this.toggle_cl[toggle_el]) {
				toggle_obj.className = this.toggle_cl[toggle_el];
			}
		}
	},

	// show the overlay
	show: function (e, id, anchor_id, center, ov_corner, anch_corner) {
		var el, toggle_el, toggle_class_on, toggle_obj;

		// hide all other overlays (currently the standard procedure)
		il.Overlay.hideAllOverlays(e, true, id);

		// display the overlay at the anchor position
		el = document.getElementById(id);
		el.style.display = 'block';
		
		// #15431: TBD - should be above main main as default (panels) [#15377 (reverted)]
		el.style.zIndex = "1200"; 
		
		if (anchor_id != null && anchor_id != '') {
			this.overlays[id].cfg.setProperty("context", [anchor_id, ov_corner, anch_corner]);
			this.overlays[id].cfg.setProperty("fixedcenter", false);
		} else if (center) {
			this.overlays[id].cfg.setProperty("fixedcenter", true);
		}
		this.overlays[id].show();
		this.fixPosition(id);

		// invoke close process (if only the anchor is clicked,
		// the overlay will be hidden after some time, mouseover on the overlay will prevent this)
		if (this.getCfg(id, 'auto_hide')) {
			this.closeCnt[id] = this.waitAfterClicked;
			this.closeProcess(id);
		}

		// should an additional element be toggled (style class)
		toggle_el = this.getCfg(id, 'toggle_el');
		toggle_class_on = this.getCfg(id, 'toggle_class_on');

		if (toggle_el != null && toggle_class_on != null) {
			toggle_obj = document.getElementById(toggle_el);
			if (toggle_obj) {
				this.toggle_cl[toggle_el] = toggle_obj.className;
				toggle_obj.className = toggle_class_on;
			}
		}

		// get content asynchronously
		if (this.getCfg(id, 'asynch')) {
			this.loadAsynch(id, this.getCfg(id, 'asynch_url'));
		}

		// handle event
		if (e) {
			e = $.event.fix(e);
			e.preventDefault();
			e.stopPropagation();
		}
	},

	fixPosition: function (id) {
		var el = document.getElementById(id),
			el_reg,
			cl, cl_reg,
			newHeight,
			newy;

		if (!el) {
			return;
		}
		el.style.overflow = '';
		el_reg = il.Util.getRegion(el);
		cl_reg = il.Util.getViewportRegion();
		cl = document.getElementById("fixed_content");
		if (cl && $(el).closest(cl).length) {
			cl_reg = il.Util.getRegion(cl);
		}
		
		
		// make it smaller, if window height is not sufficient
		if (cl_reg.height < el_reg.height + 40) {
			newHeight = cl_reg.height - 40;
			if (newHeight < 150) {
				newHeight = 150;
			}
			el.style.height = newHeight + "px";
			if (!this.widthFixed[id]) {
				el.style.width = el_reg.width + 20 + "px";
				this.widthFixed[id] = true;
			}
			el_reg = il.Util.getRegion(el);
		}

		// to low -> show it higher
		if (cl_reg.bottom - 20 < el_reg.bottom) {
			newy = el_reg.y - (el_reg.bottom - cl_reg.bottom + 20);
			if (newy < cl_reg.top) {
				newy = cl_reg.top;
			}
			this.setY(id, newy);
			el_reg = il.Util.getRegion(el);
		}

		// to far to the right -> show it more to the left
		if (cl_reg.right - 20 < el_reg.right) {
			this.setX(id, el_reg.x - (el_reg.right - cl_reg.right + 20));
		}

		el.style.overflow = 'auto';
	},

	/**
	 * Set width of an overlay
	 */
	setWidth: function (id, w) {
		var el = document.getElementById(id);
		el.style.width = w + "px";
	},

	/**
	 * Set height of an overlay
	 */
	setHeight: function (id, h) {
		var el = document.getElementById(id);
		el.style.height = h + "px";
	},

	/**
	 * Set x
	 */
	setX: function (id, x) {
		$("#" + id).offset({top: $("#" + id).offset().top, left: x});
	},

	/**
	 * Set y
	 */
	setY: function (id, y) {
		$("#" + id).offset({top: y, left: $("#" + id).offset().left});
	},

	// hide all overlays
	hideAllOverlays: function (e, force, omit) {
		var k, isIn, tgt, el, el_reg;
		
		// hide all dropdowns, too!
<<<<<<< HEAD
		$('[data-toggle="dropdown"]').parent().removeClass('open');		
=======
		$('[data-toggle="dropdown"]').parent().removeClass('open');
>>>>>>> caf42789

		for (k in il.Overlay.overlays) {
			isIn = false;

			if (k == omit) {
				continue;
			}

			if(!force)
			{
				// http://stackoverflow.com/questions/1403615/use-jquery-to-hide-a-div-when-the-user-clicks-outside-of-it			
				var ov_el = $("#" + k);						
				if (ov_el.is(e.target) || // if the target of the click isn't the container...
					ov_el.has(e.target).length > 0) // ... nor a descendant of the container
				{				
					isIn = true;
				}
			}

			/* obsolete (see above)
			// problems with form select: pageXY can be outside layer
			if (!force) {
				try {
					tgt = e.target;
					// #13209 - IE11 select options do not have offsetParent
					if (tgt.offsetParent === null) {						
						tgt = tgt.parentNode;
					}
					if (tgt.offsetParent.id == k) {
						isIn = true;
					}
				} catch (err) {
				}
			}

			// try with event coordiantes
			if (!force && !isIn) {
				el = document.getElementById(k);
				if (el != null) {
					if (il.Util.coordsInElement(e.pageX, e.pageY, el)) {
						isIn = true;
					}
				}
			}
			*/
		   
			if (!isIn) {
				if (k != 'ilHelpPanel') {
					il.Overlay.hide(null, k);
				}
			}
		}
	},

	mouseOver: function (e, id) {
		this.closeCnt[id] = -1;
		//console.log("mouseOver");
	},

	mouseOut: function (e, id) {
		if (this.getCfg(id, 'auto_hide')) {
			this.closeCnt[id] = this.waitMouseOut;
			if (!this.closeProcessRunning[id]) {
				this.closeProcess(id);
			}
		}
	},

	closeProcess: function (id) {
		if (this.closeCnt[id] > -1) {
			this.closeCnt[id]--;
			if (this.closeCnt[id] == 0) {
				this.hide(null, id);
			}
		}
		if (this.closeCnt[id] > -1) {
			setTimeout("il.Overlay.closeProcess('" + id + "')", 200);
			this.closeProcessRunning[id] = true;
		} else {
			this.closeProcessRunning[id] = false;
		}
	},

	loadAsynch: function (id, sUrl) {
		il.Util.ajaxReplaceInner(sUrl, id);
		return false;
	},
	
	subscribe: function (id, ev, func) {
		il.Overlay.overlays[id].subscribe(ev, func);
	}
};

$(document).bind("click",
	function (e) {il.Overlay.hideAllOverlays(e, false, ""); });<|MERGE_RESOLUTION|>--- conflicted
+++ resolved
@@ -245,11 +245,7 @@
 		var k, isIn, tgt, el, el_reg;
 		
 		// hide all dropdowns, too!
-<<<<<<< HEAD
-		$('[data-toggle="dropdown"]').parent().removeClass('open');		
-=======
 		$('[data-toggle="dropdown"]').parent().removeClass('open');
->>>>>>> caf42789
 
 		for (k in il.Overlay.overlays) {
 			isIn = false;
