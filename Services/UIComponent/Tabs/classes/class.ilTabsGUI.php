<?php

/* Copyright (c) 1998-2021 ILIAS open source, GPLv3, see LICENSE */

/**
 * Tabs GUI
 *
 * @author Alex Killing <alex.killing@gmx.de>
 */
class ilTabsGUI
{
    /**
     * @var ilCtrl
     */
    protected $ctrl;

    public $target_script;
    public $obj_type;
    public $tpl;
    public $lng;
    public $tabs;
    public $target = array();
    public $sub_target = array();
    public $non_tabbed_link = array();
    public $setup_mode = false;

    protected $force_one_tab = false;

    /**
    * Constructor
    * @access	public
    */
    public function __construct()
    {
        global $DIC;

        $this->ctrl = $DIC->ctrl();
        $tpl = $DIC["tpl"];
        $lng = $DIC->language();

        $this->tpl = $tpl;
        $this->lng = $lng;
        $this->manual_activation = false;
        $this->subtab_manual_activation = false;
        $this->temp_var = "TABS";
        $this->sub_tabs = false;
        $this->back_title = "";
        $this->back_target = "";
        $this->back_2_target = "";
        $this->back_2_title = "";
    }
    
    /**
     * Set setup mode
     *
     * @param boolean $a_val setup mode
     */
    public function setSetupMode($a_val)
    {
        $this->setup_mode = $a_val;
    }
    
    /**
     * Get setup mode
     *
     * @return boolean setup mode
     */
    public function getSetupMode()
    {
        return $this->setup_mode;
    }
    
    /**
    * back target for upper context
    */
    public function setBackTarget($a_title, $a_target, $a_frame = "")
    {
        $this->back_title = $a_title;
        $this->back_target = $a_target;
        $this->back_frame = $a_frame;
    }

    /**
    * back target for tow level upper context
    */
    public function setBack2Target($a_title, $a_target, $a_frame = "")
    {
        $this->back_2_title = $a_title;
        $this->back_2_target = $a_target;
        $this->back_2_frame = $a_frame;
    }

    /**
     * Set force presentation of single tab
     *
     * @param bool $a_val force presentation of single tab
     */
    public function setForcePresentationOfSingleTab($a_val)
    {
        $this->force_one_tab = $a_val;
    }

    /**
     * Get force presentation of single tab
     *
     * @return bool force presentation of single tab
     */
    public function getForcePresentationOfSingleTab()
    {
        return $this->force_one_tab;
    }

    /**
    * @deprecated since version 5.0
    *
    * Use addTab/addSubTab and activateTab/activateSubTab.
    *
    * Add a target to the tabbed menu. If no target has set $a_activate to
    * true, ILIAS tries to determine the current activated menu item
    * automatically using $a_cmd and $a_cmdClass. If one item is set
    * activated (and only one should be activated) the automatism is disabled.
    *
    * @param	string		$a_text			menu item text
    * @param	string		$a_link			menu item link
    * @param	string		$a_cmd			command, used for auto activation
    * @param	string		$a_cmdClass		used for auto activation. String or array of cmd classes
    * @param	string		$a_frame		frame target
    * @param	boolean		$a_activate		activate this menu item
    */
    public function addTarget(
        $a_text,
        $a_link,
        $a_cmd = "",
        $a_cmdClass = "",
        $a_frame = "",
        $a_activate = false,
        $a_dir_text = false
    ) {
        if (!$a_cmdClass) {
            $a_cmdClass = array();
        }
        $a_cmdClass = !is_array($a_cmdClass) ? array(strtolower($a_cmdClass)) : $a_cmdClass;
        #$a_cmdClass = strtolower($a_cmdClass);

        if ($a_activate) {
            $this->manual_activation = true;
        }
        $this->target[] = array("text" => $a_text, "link" => $a_link,
            "cmd" => $a_cmd, "cmdClass" => $a_cmdClass, "frame" => $a_frame,
            "activate" => $a_activate, "dir_text" => $a_dir_text, "id" => $a_text);
    }
    
    /**
    * Add a Tab
    *
    * @param	string		id
    * @param	string		text (no lang var!)
    * @param	string		link
    * @param	string		frame target
    */
    public function addTab($a_id, $a_text, $a_link, $a_frame = "")
    {
        $this->target[] = array("text" => $a_text, "link" => $a_link,
            "frame" => $a_frame, "dir_text" => true, "id" => $a_id, "cmdClass" => array());
    }
    
    /**
     * Remove a tab identified by its id.
     *
     * @param 	string	$a_id	Id of tab to remove
     * @return bool	false if tab wasn't found
     * @access public
     */
    public function removeTab($a_id)
    {
        foreach ($this->target as $key => $target) {
            if ($target['id'] == $a_id) {
                unset($this->target[$key]);
                return true;
            }
        }
        return false;
    }

    /**
     * Remove a tab identified by its id.
     *
     * @param 	string	$a_id	Id of tab to remove
     * @return bool	false if tab wasn't found
     * @access public
     */
    public function removeSubTab($a_id)
    {
        foreach ($this->sub_target as $i => $sub_target) {
            if ($this->sub_target[$i]['id'] == $a_id) {
                unset($this->sub_target[$i]);
                return true;
            }
        }
        return false;
    }

    /**
     * Replace a tab.
     * In contrast to a combination of removeTab and addTab, the position is kept.
     *
     * @param string $a_old_id				old id of tab
     * @param string $a_new_id				new id if tab
     * @param string $a_text				tab text
     * @param string $a_link				tab link
     * @param string $a_frame[optional]		frame
     * @return bool
     */
    public function replaceTab($a_old_id, $a_new_id, $a_text, $a_link, $a_frame = '')
    {
        for ($i = 0; $i < count($this->target); $i++) {
            if ($this->target[$i]['id'] == $a_old_id) {
                $this->target[$i] = array();
                $this->target[$i] = array(
                    "text" => $a_text,
                    "link" => $a_link,
                    "frame" => $a_frame,
                    "dir_text" => true,
                    "id" => $a_new_id,
                    "cmdClass" => array());
                return true;
            }
        }
        return false;
    }

    /**
    * clear all targets
    */
    public function clearTargets()
    {
        global $DIC;

        $ilHelp = null;
        if (isset($DIC["ilHelp"])) {
            $ilHelp = $DIC["ilHelp"];
        }
        
        if (!$this->getSetupMode()) {
            $ilHelp->setScreenIdComponent("");
        }

        $this->target = array();
        $this->sub_target = array();
        $this->non_tabbed_link = array();
        $this->back_title = "";
        $this->back_target = "";
        $this->back_2_target = "";
        $this->back_2_title = "";
        $this->setTabActive("");
        $this->setSubTabActive("");
    }

    /**
    * DEPRECATED.
    *
    * Use addTab/addSubTab and activateTab/activateSubTab.
    *
    * Add a Subtarget to the tabbed menu. If no target has set $a_activate to
    * true, ILIAS tries to determine the current activated menu item
    * automatically using $a_cmd and $a_cmdClass. If one item is set
    * activated (and only one should be activated) the automatism is disabled.
    *
    * @param	string		$a_text			menu item text
    * @param	string		$a_link			menu item link
    * @param	string		$a_cmd			command, used for auto activation
    * @param	string		$a_cmdClass		used for auto activation. String or array of cmd classes
    * @param	string		$a_frame		frame target
    * @param	boolean		$a_activate		activate this menu item
    * @param	boolean		$a_dir_text		text is direct text, no language variable
    */
    public function addSubTabTarget(
        $a_text,
        $a_link,
        $a_cmd = "",
        $a_cmdClass = "",
        $a_frame = "",
        $a_activate = false,
        $a_dir_text = false
    ) {
        if (!$a_cmdClass) {
            $a_cmdClass = array();
        }
        $a_cmdClass = !is_array($a_cmdClass) ? array(strtolower($a_cmdClass)) : $a_cmdClass;
        #$a_cmdClass = strtolower($a_cmdClass);

        if ($a_activate) {
            $this->subtab_manual_activation = true;
        }
        $this->sub_target[] = array("text" => $a_text, "link" => $a_link,
            "cmd" => $a_cmd, "cmdClass" => $a_cmdClass, "frame" => $a_frame,
            "activate" => $a_activate, "dir_text" => $a_dir_text, "id" => $a_text);
    }

    /**
    * Add a Subtab
    *
    * @param	string		id
    * @param	string		text (no lang var!)
    * @param	string		link
    * @param	string		frame target
    */
    public function addSubTab($a_id, $a_text, $a_link, $a_frame = "")
    {
        $this->sub_target[] = array("text" => $a_text, "link" => $a_link,
            "frame" => $a_frame, "dir_text" => true, "id" => $a_id, "cmdClass" => array());
    }

    /**
     * DEPRECATED.
     * @deprecated since version 5.2
     *
     * Use addTab/addSubTab and activateTab/activateSubTab.
     *
     * Activate a specific tab identified by name
     * This method overrides the definition in YOUR_OBJECT::getTabs() and deactivates all other tabs.
     *
     * @param	string		$a_text			menu item text
     */
    public function setTabActive($a_id)
    {
        foreach ($this->target as $key => $target) {
            $this->target[$key]['activate'] = $this->target[$key]['id'] == $a_id;
        }
        if ($a_id != "") {
            $this->manual_activation = true;
        } else {
            $this->manual_activation = false;
        }
        return true;
    }

    /**
    * Activate a specific tab identified its id
    *
    * @param	string		$a_text			menu item text
    */
    public function activateTab($a_id)
    {
        $this->setTabActive($a_id);
    }

    /**
    * @deprecated since version 5.2
    *
    * Use addTab/addSubTab and activateTab/activateSubTab.
    *
    * Activate a specific tab identified by name
    * This method overrides the definition in YOUR_OBJECT::getTabs() and deactivates all other tabs.
    *
    * @param	string		$a_text			menu item text
    * @param	boolean
    */
    public function setSubTabActive($a_text)
    {
        for ($i = 0; $i < count($this->sub_target);$i++) {
            $this->sub_target[$i]['activate'] = $this->sub_target[$i]['id'] == $a_text;
        }
        $this->subtab_manual_activation = true;
        return true;
    }

    /**
    * Activate a specific subtab identified its id
    *
    * @param	string		$a_text			menu item text
    */
    public function activateSubTab($a_id)
    {
        $this->setSubTabActive($a_id);
    }

    /**
    * Clear all already added sub tabs
    *
    * @param	boolean
    */
    public function clearSubTabs()
    {
        $this->sub_target = array();
        return true;
    }

    /**
     * get tabs code as html
     *
     * @param bool $a_after_tabs_anchor
     * @return string
    */
    public function getHTML($a_after_tabs_anchor = false)
    {
        return $this->__getHTML(false, $a_after_tabs_anchor);
    }
    
    /**
     * get sub tabs code as html
     * @return string
    */
    public function getSubTabHTML()
    {
        return $this->__getHTML(true);
    }

    /**
    * Add a non-tabbed link (outside of tabs at same level)
    *
    * @param	string		id
    * @param	string		text (no lang var!)
    * @param	string		link
    * @param	string		frame target
    */
    public function addNonTabbedLink($a_id, $a_text, $a_link, $a_frame = "")
    {
        $this->non_tabbed_link[] = array("text" => $a_text, "link" => $a_link,
            "frame" => $a_frame, "dir_text" => true, "id" => $a_id, "cmdClass" => array());
    }

    public function removeNonTabbedLinks()
    {
        $this->non_tabbed_link = [];
    }

    /**
     * get tabs code as html
     * @param bool $a_get_sub_tabs choose tabs or sub tabs
     * @param bool $a_after_tabs_anchor
     * @return string
     * @access Private
     */
    private function __getHTML($a_get_sub_tabs, $a_after_tabs_anchor = false)
    {
        global $DIC;

        $ilHelp = null;
        if (isset($DIC["ilHelp"])) {
            $ilHelp = $DIC["ilHelp"];
        }

        $ilCtrl = $this->ctrl;
        $lng = $this->lng;
        $ilUser = null;
        if (isset($DIC["ilUser"])) {
            $ilUser = $DIC->user();
        }
        $ilPluginAdmin = null;
        if (isset($DIC["ilPluginAdmin"])) {
            $ilPluginAdmin = $DIC["ilPluginAdmin"];
        }

        // user interface hook [uihk]
        if (!$this->getSetupMode()) {
            $pl_names = $ilPluginAdmin->getActivePluginsForSlot(IL_COMP_SERVICE, "UIComponent", "uihk");
            foreach ($pl_names as $pl) {
                $ui_plugin = ilPluginAdmin::getPluginObject(IL_COMP_SERVICE, "UIComponent", "uihk", $pl);
                $gui_class = $ui_plugin->getUIClassInstance();
                $resp = $gui_class->modifyGUI(
                    "",
                    $a_get_sub_tabs ? "sub_tabs" : "tabs",
                    array("tabs" => $this)
                );
            }
        }

        
        // user interface hook [uihk]
        if (!$this->getSetupMode()) {
            $cmd = $ilCtrl->getCmd();
            $cmdClass = $ilCtrl->getCmdClass();
        }

        if ($a_get_sub_tabs) {
            $tpl = new ilTemplate("tpl.sub_tabs.html", true, true, "Services/UIComponent/Tabs");
            $pre = "sub";
            $pre2 = "SUB_";
            $sr_pre = "sub_";
        } else {
            $tpl = new ilTemplate("tpl.tabs.html", true, true, "Services/UIComponent/Tabs");
            if ($a_after_tabs_anchor) {
                $tpl->touchBlock("after_tabs");
            }
            $pre = $pre2 = "";

            // back 2 tab
            if ($this->back_2_title != "") {
                $tpl->setCurrentBlock("back_2_tab");
                $tpl->setVariable("BACK_2_ICON", ilGlyphGUI::get(ilGlyphGUI::PREVIOUS, ilGlyphGUI::NO_TEXT));
                $tpl->setVariable("BACK_2_TAB_LINK", $this->back_2_target);
                $tpl->setVariable("BACK_2_TAB_TEXT", $this->back_2_title);
                if ($this->back_2_frame != "") {
                    $tpl->setVariable("BACK_2_TAB_TARGET", ' target="' . $this->back_2_frame . '" ');
                }

                $tpl->parseCurrentBlock();
            }
            
            // back tab
            if ($this->back_title != "") {
                $tpl->setCurrentBlock("back_tab");
                $tpl->setVariable("BACK_ICON", ilGlyphGUI::get(ilGlyphGUI::PREVIOUS, ilGlyphGUI::NO_TEXT));
                $tpl->setVariable("BACK_TAB_LINK", $this->back_target);
                $tpl->setVariable("BACK_TAB_TEXT", $this->back_title);
                if ($this->back_frame != "") {
                    $tpl->setVariable("BACK_TAB_TARGET", ' target="' . $this->back_frame . '" ');
                }
                $tpl->parseCurrentBlock();
            }
        }

        $targets = $a_get_sub_tabs ? $this->sub_target : $this->target;

        $i = 0;
        
        // do not display one tab only
        if ((count($targets) > 1 || $this->force_one_tab) || ($this->back_title != "" && !$a_get_sub_tabs)
            || (count($this->non_tabbed_link) > 0 && !$a_get_sub_tabs)) {
            foreach ($targets as $target) {
                $i++;
                
<<<<<<< HEAD
                if (isset($target["cmd"]) && !is_array($target["cmd"])) {
                    $target["cmd"] = array($target["cmd"]);
                } else if(!isset($target["cmd"])) {
                    $target["cmd"] = array();
=======
                if (isset($target['cmd'])) {
                    if (!is_array($target['cmd'])) {
                        $target['cmd'] = [$target['cmd']];
                    }
                } else {
                    $target['cmd'] = [];
>>>>>>> 8a474576
                }

                if (!($a_get_sub_tabs ? $this->subtab_manual_activation : $this->manual_activation) &&
                    (in_array($cmd, $target["cmd"]) || (count($target["cmd"]) === 1 && $target["cmd"][0] === '')) &&
                    (in_array($cmdClass, $target["cmdClass"]) || !$target["cmdClass"])) {
                    $tabtype = $pre . "tabactive";
                } else {
                    $tabtype = $pre . "tabinactive";
                }
                
                if (($a_get_sub_tabs ? $this->subtab_manual_activation : $this->manual_activation) && $target["activate"]) {
                    $tabtype = $pre . "tabactive";
                }

                if ($tabtype == "tabactive" || $tabtype == "subtabactive") {
                    $tpl->setCurrentBlock("sel_text");
                    $tpl->setVariable("TXT_SELECTED", $lng->txt("stat_selected"));
                    $tpl->parseCurrentBlock();
                    
                    if (!$this->getSetupMode()) {
                        if ($a_get_sub_tabs) {
                            $part = ilHelpGUI::ID_PART_SUB_SCREEN;
                        } else {
                            $part = ilHelpGUI::ID_PART_SCREEN;
                        }
                        $ilHelp->setDefaultScreenId($part, $target["id"]);
                    }
                }
    
                $tpl->setCurrentBlock($pre . "tab");
                $tpl->setVariable("ID", $pre . "tab_" . $target["id"]);
                
                // tooltip
                if (!$this->getSetupMode()) {
                    $ttext = $ilHelp->getTabTooltipText($target["id"]);
                    if ($ttext != "") {
                        ilTooltipGUI::addTooltip(
                            $pre . "tab_" . $target["id"],
                            $ttext,
                            "",
                            "bottom center",
                            "top center",
                            false
                        );
                    }
                }

                // bs-patch: start
                $tabtype = in_array($tabtype, array("tabactive", "subtabactive"))
                    ? "active"
                    : "";
                // bs-patch: end

                $tpl->setVariable($pre2 . "TAB_TYPE", $tabtype);
                if (!$this->getSetupMode()) {
                    $hash = ($ilUser->getPref("screen_reader_optimization"))
                        ? "#after_" . $sr_pre . "tabs"
                        : "";
                }
                
                $tpl->setVariable($pre2 . "TAB_LINK", $target["link"] . $hash);
                if ($target["dir_text"]) {
                    $tpl->setVariable($pre2 . "TAB_TEXT", $target["text"]);
                } else {
                    $tpl->setVariable($pre2 . "TAB_TEXT", $lng->txt($target["text"]));
                }
                if ($target["frame"] != "") {
                    $tpl->setVariable($pre2 . "TAB_TARGET", ' target="' . $target["frame"] . '" ');
                }
                $tpl->parseCurrentBlock();
            }
            
            if ($a_get_sub_tabs) {
                $tpl->setVariable("TXT_SUBTABS", $lng->txt("subtabs"));
            } else {
                $tpl->setVariable("TXT_TABS", $lng->txt("tabs"));

                // non tabbed links
                foreach ($this->non_tabbed_link as $link) {
                    $tpl->setCurrentBlock("tab");
                    $tpl->setVariable("TAB_TYPE", "nontabbed");
                    $tpl->setVariable("TAB_ICON", " " . ilGlyphGUI::get(ilGlyphGUI::NEXT, ilGlyphGUI::NO_TEXT));
                    $tpl->setVariable("TAB_TEXT", $link["text"]);
                    $tpl->setVariable("TAB_LINK", $link["link"]);
                    $tpl->setVariable("TAB_TARGET", $link["frame"]);
                    $tpl->setVariable("ID", "nontab_" . $link["id"]);
                    $tpl->parseCurrentBlock();
                    
                    // tooltip
                    if (!$this->getSetupMode()) {
                        $ttext = $ilHelp->getTabTooltipText($link["id"]);
                        if ($ttext != "") {
                            ilTooltipGUI::addTooltip(
                                "nontab_" . $link["id"],
                                $ttext,
                                "",
                                "bottom center",
                                "top center",
                                false
                            );
                        }
                    }
                }
            }

            return $tpl->get();
        } else {
            return "";
        }
    }
    
    public function getActiveTab()
    {
        foreach ($this->target as $i => $target) {
            if ($this->target[$i]['activate']) {
                return $this->target[$i]['id'];
            }
        }
    }
    
    public function hasTabs()
    {
        return (bool) sizeof($this->target);
    }
}<|MERGE_RESOLUTION|>--- conflicted
+++ resolved
@@ -521,19 +521,12 @@
             foreach ($targets as $target) {
                 $i++;
                 
-<<<<<<< HEAD
-                if (isset($target["cmd"]) && !is_array($target["cmd"])) {
-                    $target["cmd"] = array($target["cmd"]);
-                } else if(!isset($target["cmd"])) {
-                    $target["cmd"] = array();
-=======
                 if (isset($target['cmd'])) {
                     if (!is_array($target['cmd'])) {
                         $target['cmd'] = [$target['cmd']];
                     }
                 } else {
                     $target['cmd'] = [];
->>>>>>> 8a474576
                 }
 
                 if (!($a_get_sub_tabs ? $this->subtab_manual_activation : $this->manual_activation) &&
