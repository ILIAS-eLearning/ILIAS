<?php

/* Copyright (c) 1998-2014 ILIAS open source, Extended GPL, see docs/LICENSE */

/**
 *  
 *
 * @author Alex Killing <alex.killing@gmx.de>
 * @version $Id$
 * @ingroup 
 */
class ilGlyphGUI
{
	const UP = "up";
	const DOWN = "down";
	const ADD = "add";
	const REMOVE = "remove";
	const PREVIOUS = "previous";
	const NEXT = "next";
	const CALENDAR = "calendar";
	const CLOSE = "close";
	const ATTACHMENT = "attachment";
	const CARET = "caret";
	const DRAG = "drag";
	const SEARCH = "search";
	const FILTER = "filter";
	const NO_TEXT = "**notext**";
	const INFO = "info";

	static protected $map = array(
		"up" => array("class" => "glyphicon glyphicon-chevron-up", "txt" => "up"),
		"down" => array("class" => "glyphicon glyphicon-chevron-down", "txt" => "down"),
		"add" => array("class" => "glyphicon glyphicon-plus", "txt" => "add"),
		"remove" => array("class" => "glyphicon glyphicon-minus", "txt" => "remove"),
		"previous" => array("class" => "glyphicon glyphicon-chevron-left", "txt" => "previous"),
		"next" => array("class" => "glyphicon glyphicon-chevron-right", "txt" => "next"),
		"calendar" => array("class" => "glyphicon glyphicon-calendar", "txt" => "calendar"),
		"close" => array("class" => "glyphicon glyphicon-remove", "txt" => "close"),
		"attachment" => array("class" => "glyphicon glyphicon-paperclip", "txt" => "attachment"),
		"caret" => array("class" => "", "txt" => ""),
		"drag" => array("class" => "glyphicon glyphicon-share-alt", "txt" => "drag"),
		"search" => array("class" => "glyphicon glyphicon-search", "txt" => "search"),
<<<<<<< HEAD
		"filter" => array("class" => "glyphicon glyphicon-filter", "txt" => "filter")
=======
		"info" => array("class" => "glyphicon glyphicon-info-sign", "txt" => "info")
>>>>>>> f3112239
	);

	/**
	 * Get glyph html
	 *
	 * @param string $a_glyph glyph constant
	 * @param string $a_text text representation
	 * @return string html
	 */
	static function get($a_glyph, $a_text = "")
	{
		global $lng;

		$html = "";
		$text = ($a_text == "")
			? $lng->txt(self::$map[$a_glyph]["txt"])
			: ($a_text == self::NO_TEXT)
				? ""
				: $a_text;
		switch ($a_glyph)
		{
			case self::CARET:
				$html = '<span class="caret"></span>';
				break;

			default:
				$html = '<span class="sr-only">'.$text.
					'</span><span class="'.self::$map[$a_glyph]["class"].'"></span>';
				break;

		}
		return $html;
	}

}

?><|MERGE_RESOLUTION|>--- conflicted
+++ resolved
@@ -40,11 +40,8 @@
 		"caret" => array("class" => "", "txt" => ""),
 		"drag" => array("class" => "glyphicon glyphicon-share-alt", "txt" => "drag"),
 		"search" => array("class" => "glyphicon glyphicon-search", "txt" => "search"),
-<<<<<<< HEAD
-		"filter" => array("class" => "glyphicon glyphicon-filter", "txt" => "filter")
-=======
+		"filter" => array("class" => "glyphicon glyphicon-filter", "txt" => "filter"),
 		"info" => array("class" => "glyphicon glyphicon-info-sign", "txt" => "info")
->>>>>>> f3112239
 	);
 
 	/**
