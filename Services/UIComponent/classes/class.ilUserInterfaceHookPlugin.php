--- conflicted
+++ resolved
@@ -1,60 +1,49 @@
 <?php
 
 /* Copyright (c) 1998-2010 ILIAS open source, Extended GPL, see docs/LICENSE */
-
-include_once("./Services/Component/classes/class.ilPlugin.php");
 
 /**
  * User interface hook plugin
  *
  * @author  Alex Killing <alex.killing@gmx.de>
- * @version $Id$
+ * @author  Fabian Schmid <fs@studer-raimann.ch>
+ *
  * @ingroup ServicesUIComponent
  */
 abstract class ilUserInterfaceHookPlugin extends ilPlugin
 {
 
     /**
-     * Get Component Type
-     *
-     * @return        string        Component Type
+     * @return string
      */
-    final function getComponentType()
+    public final function getComponentType()
     {
         return IL_COMP_SERVICE;
     }
 
 
     /**
-     * Get Component Name.
-     *
-     * @return        string        Component Name
+     * @return string
      */
-    final function getComponentName()
+    public final function getComponentName()
     {
         return "UIComponent";
     }
 
 
-<<<<<<< HEAD
-=======
     /**
-     * Get Slot Name.
-     *
-     * @return        string        Slot Name
+     * @return string
      */
-    final function getSlot()
+    public final function getSlot()
     {
         return "UserInterfaceHook";
     }
 
 
     /**
-     * Get Slot ID.
-     *
-     * @return        string        Slot Id
+     * @return string
      */
-    final function getSlotId()
+    public final function getSlotId()
     {
         return "uihk";
     }
@@ -68,17 +57,15 @@
         // nothing to do here
     }
 
->>>>>>> 4a88cdde
 
     /**
-     * Get UI plugin class
+     * @return ilUIHookPluginGUI
      */
-<<<<<<< HEAD
     public function getUIClassInstance() : ilUIHookPluginGUI
-=======
-    function getUIClassInstance()
->>>>>>> 4a88cdde
     {
+        /**
+         * @var $obj ilUIHookPluginGUI
+         */
         $class = "il" . $this->getPluginName() . "UIHookGUI";
         $this->includeClass("class." . $class . ".php");
         $obj = new $class();
