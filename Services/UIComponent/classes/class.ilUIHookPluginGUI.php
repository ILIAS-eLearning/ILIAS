--- conflicted
+++ resolved
@@ -9,23 +9,16 @@
  * User interface hook class
  *
  * @author  Alex Killing <alex.killing@gmx.de>
-<<<<<<< HEAD
  * @author  Fabian Schmid <fs@studer-raimann.ch>
  *
-=======
- * @version $Id$
->>>>>>> 4a88cdde
  * @ingroup ServicesUIComponent
  */
 class ilUIHookPluginGUI implements FinalModificationProvider
 {
 
-<<<<<<< HEAD
     /**
      * @var ilPlugin
      */
-=======
->>>>>>> 4a88cdde
     protected $plugin_object = null;
     const UNSPECIFIED = "";
     const KEEP = "";
@@ -35,41 +28,24 @@
 
 
     /**
-<<<<<<< HEAD
      * @param ilPlugin $a_val
      */
     final function setPluginObject(ilPlugin $a_val)
-=======
-     * Set plugin object
-     *
-     * @param object    plugin object
-     */
-    final function setPluginObject($a_val)
->>>>>>> 4a88cdde
     {
         $this->plugin_object = $a_val;
     }
 
 
     /**
-<<<<<<< HEAD
      * @return ilPlugin
      */
     final function getPluginObject() : ilPlugin
-=======
-     * Get plugin object
-     *
-     * @return    object    plugin object
-     */
-    final function getPluginObject()
->>>>>>> 4a88cdde
     {
         return $this->plugin_object;
     }
 
 
     /**
-<<<<<<< HEAD
      *
      * @param       $a_comp
      * @param       $a_part
@@ -80,22 +56,12 @@
      *
      */
     public function getHTML($a_comp, $a_part, $a_par = array())
-=======
-     * Get html for ui area
-     *
-     * @param
-     *
-     * @return
-     */
-    function getHTML($a_comp, $a_part, $a_par = array())
->>>>>>> 4a88cdde
     {
         return array("mode" => ilUIHookPluginGUI::KEEP, "html" => "");
     }
 
 
     /**
-<<<<<<< HEAD
      * @param       $a_comp
      * @param       $a_part
      * @param array $a_par
@@ -123,16 +89,6 @@
     public final function getFullyQualifiedClassName() : string
     {
         return $this->getPluginObject()->getPluginName();
-=======
-     * Modify user interface, paramters contain classes that can be modified
-     *
-     * @param
-     *
-     * @return
-     */
-    function modifyGUI($a_comp, $a_part, $a_par = array())
-    {
->>>>>>> 4a88cdde
     }
 
 
@@ -144,11 +100,7 @@
      *
      * @return    string    modified html
      */
-<<<<<<< HEAD
     public final function modifyHTML($a_def_html, $a_resp)
-=======
-    final function modifyHTML($a_def_html, $a_resp)
->>>>>>> 4a88cdde
     {
         switch ($a_resp["mode"]) {
             case ilUIHookPluginGUI::REPLACE:
@@ -171,11 +123,8 @@
      *
      * Can be used to interfere with the goto script behaviour
      */
-<<<<<<< HEAD
+
     public function gotoHook()
-=======
-    function gotoHook()
->>>>>>> 4a88cdde
     {
     }
 
@@ -185,11 +134,7 @@
      *
      * Can be used to interfere with the goto script behaviour
      */
-<<<<<<< HEAD
     public function checkGotoHook($a_target)
-=======
-    function checkGotoHook($a_target)
->>>>>>> 4a88cdde
     {
         return array("target" => false);
     }
