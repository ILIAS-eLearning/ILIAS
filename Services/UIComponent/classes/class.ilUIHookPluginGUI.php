--- conflicted
+++ resolved
@@ -5,13 +5,12 @@
 /**
  * User interface hook class
  *
- * @author  Alex Killing <alex.killing@gmx.de>
+ * @author Alex Killing <alex.killing@gmx.de>
  * @version $Id$
  * @ingroup ServicesUIComponent
  */
 class ilUIHookPluginGUI
 {
-<<<<<<< HEAD
 	protected $plugin_object = null;
 	
 	const UNSPECIFIED = "";
@@ -130,109 +129,4 @@
 		return array("target" => false);
 	}
 
-}
-?>
-=======
-
-    protected $plugin_object = null;
-    const UNSPECIFIED = "";
-    const KEEP = "";
-    const REPLACE = "r";
-    const APPEND = "a";
-    const PREPEND = "p";
-
-
-    /**
-     * Set plugin object
-     *
-     * @param object    plugin object
-     */
-    final function setPluginObject($a_val)
-    {
-        $this->plugin_object = $a_val;
-    }
-
-
-    /**
-     * Get plugin object
-     *
-     * @return    object    plugin object
-     */
-    final function getPluginObject()
-    {
-        return $this->plugin_object;
-    }
-
-
-    /**
-     * Get html for ui area
-     *
-     * @param
-     *
-     * @return
-     */
-    function getHTML($a_comp, $a_part, $a_par = array())
-    {
-        return array("mode" => ilUIHookPluginGUI::KEEP, "html" => "");
-    }
-
-
-    /**
-     * Modify user interface, paramters contain classes that can be modified
-     *
-     * @param
-     *
-     * @return
-     */
-    function modifyGUI($a_comp, $a_part, $a_par = array())
-    {
-    }
-
-
-    /**
-     * Modify HTML based on default html and plugin response
-     *
-     * @param string    default html
-     * @param string    resonse from plugin
-     *
-     * @return    string    modified html
-     */
-    final function modifyHTML($a_def_html, $a_resp)
-    {
-        switch ($a_resp["mode"]) {
-            case ilUIHookPluginGUI::REPLACE:
-                $a_def_html = $a_resp["html"];
-                break;
-            case ilUIHookPluginGUI::APPEND:
-                $a_def_html .= $a_resp["html"];
-                break;
-            case ilUIHookPluginGUI::PREPEND:
-                $a_def_html = $a_resp["html"] . $a_def_html;
-                break;
-        }
-
-        return $a_def_html;
-    }
-
-
-    /**
-     * Goto script hook
-     *
-     * Can be used to interfere with the goto script behaviour
-     */
-    function gotoHook()
-    {
-    }
-
-
-    /**
-     * Goto script hook
-     *
-     * Can be used to interfere with the goto script behaviour
-     */
-    function checkGotoHook($a_target)
-    {
-        return array("target" => false);
-    }
-}
->>>>>>> f829f6e3
+}