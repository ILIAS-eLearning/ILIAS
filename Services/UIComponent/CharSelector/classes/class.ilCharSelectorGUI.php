<?php

/**
 * This file is part of ILIAS, a powerful learning management system
 * published by ILIAS open source e-Learning e.V.
 * ILIAS is licensed with the GPL-3.0,
 * see https://www.gnu.org/licenses/gpl-3.0.en.html
 * You should have received a copy of said license along with the
 * source code, too.
 * If this is not the case or you just want to try ILIAS, you'll find
 * us at:
 * https://www.ilias.de
 * https://github.com/ILIAS-eLearning
 */

/**
<<<<<<< HEAD
* This shows a character selector
*/
class ilCharSelectorGUI implements ilCtrlBaseClassInterface
=======
 * This shows a character selector
 * @deprecated needs to be moved to KS
 */
class ilCharSelectorGUI
>>>>>>> a1b4dbe4
{
    protected ilLanguage $lng;
    protected ilCtrl $ctrl;
    protected ilTemplate $tpl;

    /**
     * @static list of command classes for which the char selector is allowed
     * (can also be a parent class of the actual command class)
     */
    private static array $allowed_guis = array(
        'assQuestionGUI',
        'ilAssQuestionFeedbackEditingGUI',
        'ilAssQuestionHintGUI',
        'ilObjTestSettingsGeneralGUI',
        'ilTestScoringGUI'
    );
    
    // instance used for the current selector
    private static ilCharSelectorGUI $current_gui;
    private ?ilCharSelectorConfig $config = null;
        
    // selector is already added to the page
    private bool $added_to_page = false;
    
    /**
     * @param string $a_context configuration context
     */
    public function __construct(
        string $a_context = ilCharSelectorConfig::CONTEXT_NONE
    ) {
        global $DIC;

        $this->lng = $DIC->language();
        $this->ctrl = $DIC->ctrl();
        $this->tpl = $DIC["tpl"];
        $this->config = new ilCharSelectorConfig($a_context);
    }
    
    /**
     * Check if the CharSelector is allowed for the current GUI
     */
    public static function _isAllowed() : bool
    {
        global $DIC;

        $ilCtrl = $DIC->ctrl();
        
        // get the command class
        // with correct case for checking parent classes
        foreach ($ilCtrl->getCallHistory() as $call) {
            if ($call['mode'] == 'execComm') {
                $class = $call['class'];
            }
        }

        // check the class and her parent classes
        while ($class != false) {
            if (in_array($class, self::$allowed_guis)) {
                return true;
            }
            $class = get_parent_class($class);
        }

        return false;
    }

    /**
     * Get the GUI that is used for the currently available selector
     * (other GUI instances may exist for configuration in property forms)
     */
    public static function _getCurrentGUI(ilObjTest $a_test_obj = null) : self
    {
        if (!isset(self::$current_gui)) {
            self::$current_gui = new ilCharSelectorGUI();
            self::$current_gui->setConfig(ilCharSelectorConfig::_getCurrentConfig($a_test_obj));
        }
        return self::$current_gui;
    }
    
    public function setConfig(ilCharSelectorConfig $a_config) : void
    {
        $this->config = $a_config;
    }
    
    public function getConfig() : ilCharSelectorConfig
    {
        return $this->config;
    }
    
    /**
     * add the configuration elements to a property form
     */
    public function addFormProperties(ilPropertyFormGUI $a_form) : void
    {
        $lng = $this->lng;
        $lng->loadLanguageModule('adve');

        $availability = new ilCharSelectorRadioGroupInputGUI($lng->txt('char_selector_' . $this->config->getContext()), 'char_selector_availability');
        $inactive = new ilRadioOption($lng->txt('char_selector_inactive_' . $this->config->getContext()), ilCharSelectorConfig::INACTIVE);
        $inactive->setInfo($lng->txt('char_selector_inactive_info_' . $this->config->getContext()));
        $inherit = new ilRadioOption($lng->txt('char_selector_inherit_' . $this->config->getContext()), ilCharSelectorConfig::INHERIT);
        $inherit->setInfo($lng->txt('char_selector_inherit_info_' . $this->config->getContext()));
        $enabled = new ilRadioOption($lng->txt('char_selector_enabled_' . $this->config->getContext()), ilCharSelectorConfig::ENABLED);
        $enabled->setInfo($lng->txt('char_selector_enabled_info_' . $this->config->getContext()));
        $disabled = new ilRadioOption($lng->txt('char_selector_disabled_' . $this->config->getContext()), ilCharSelectorConfig::DISABLED);
        $disabled->setInfo($lng->txt('char_selector_disabled_info_' . $this->config->getContext()));

        $blocks = new ilSelectInputGUI($lng->txt('char_selector_blocks'), 'char_selector_blocks');
        $blocks->setInfo($lng->txt('char_selector_blocks_info'));
        $blocks->setOptions($this->config->getBlockOptions());
        $blocks->setMulti(true);
        $enabled->addSubItem($blocks);

        $custom_items = new ilTextAreaInputGUI($lng->txt('char_selector_custom_items'), 'char_selector_custom_items');
        $tpl = new ilTemplate("tpl.char_selector_custom_info.html", true, true, "Services/UIComponent/CharSelector");
        $tpl->setVariable('1', $lng->txt('char_selector_custom_items_info1'));
        $tpl->setVariable('2a', $lng->txt('char_selector_custom_items_info2a'));
        $tpl->setVariable('2b', $lng->txt('char_selector_custom_items_info2b'));
        $tpl->setVariable('3a', $lng->txt('char_selector_custom_items_info3a'));
        $tpl->setVariable('3b', $lng->txt('char_selector_custom_items_info3b'));
        $tpl->setVariable('4a', $lng->txt('char_selector_custom_items_info4a'));
        $tpl->setVariable('4b', $lng->txt('char_selector_custom_items_info4b'));
        $tpl->setVariable('5a', $lng->txt('char_selector_custom_items_info5a'));
        $tpl->setVariable('5b', $lng->txt('char_selector_custom_items_info5b'));
        $tpl->setVariable('6a', $lng->txt('char_selector_custom_items_info6a'));
        $tpl->setVariable('6b', $lng->txt('char_selector_custom_items_info6b'));
        $custom_items->setInfo($tpl->get());
        $enabled->addSubItem($custom_items);
        
        switch ($this->config->getContext()) {
            case ilCharSelectorConfig::CONTEXT_ADMIN:
                $availability->addOption($inactive);
                $availability->addOption($enabled);
                $availability->addOption($disabled);
                $a_form->addItem($availability);
                break;
            
            case ilCharSelectorConfig::CONTEXT_USER:
            case ilCharSelectorConfig::CONTEXT_TEST:
                $availability->addOption($inherit);
                $availability->addOption($enabled);
                $availability->addOption($disabled);
                $a_form->addItem($availability);
                break;
        }
    }
    
    
    /**
     * Set the values in a property form based on the configuration
     */
    public function setFormValues(ilPropertyFormGUI $a_form) : void
    {
        $a_form->getItemByPostVar('char_selector_availability')->setValue($this->config->getAvailability());
        $a_form->getItemByPostVar('char_selector_blocks')->setValue($this->config->getAddedBlocks());
        $a_form->getItemByPostVar('char_selector_custom_items')->setValue($this->config->getCustomItems());
    }
    
    
    /**
     * Set the configuration based on the values of a property form
     */
    public function getFormValues(ilPropertyFormGUI $a_form) : void
    {
        $this->config->setAvailability($a_form->getInput('char_selector_availability'));
        $this->config->setAddedBlocks($a_form->getInput('char_selector_blocks'));
        $this->config->setCustomItems($a_form->getInput('char_selector_custom_items'));
    }
    
    /**
     * Adds the the character selector to the ilias page
     * Initializes the selector according to the state saved in the user session
     * @see self::saveState()
     */
    public function addToPage() : void
    {
        $ilCtrl = $this->ctrl;
        $tpl = $this->tpl;
        $lng = $this->lng;
        
        // don't add the panel twice
        if ($this->added_to_page) {
            return;
        }
        
        $lng->loadLanguageModule('adve');
        
        // prepare the configuration for the js script
        $this->jsconfig = new stdClass();
        $this->jsconfig->pages = $this->config->getCharPages();
        $this->jsconfig->ajax_url = $ilCtrl->getLinkTargetByClass("ilcharselectorgui", "saveState", "", true);
        $this->jsconfig->open = (int) $_SESSION['char_selector_open'];
        $this->jsconfig->current_page = (int) $_SESSION['char_selector_current_page'];
        $this->jsconfig->current_subpage = (int) $_SESSION['char_selector_current_subpage'];
        
        // provide texts to be dynamically rendered in the js script
        $this->jstexts = new stdClass();
        $this->jstexts->page = $lng->txt('page');
        // fau: testNav - add texts for open/close char selector actions in the question menu
        $this->jstexts->open = $lng->txt('char_selector_menu_open');
        $this->jstexts->close = $lng->txt('char_selector_menu_close');
        // fau.

        // add everything neded to the page
        // addLightbox() is just used to add the panel template outside the body
        // The panel template is added as <script> to be not included in the DOM by default
        // It will be included by js below the main header when the selector is switched on
        $tpl->addCss(ilUtil::getStyleSheetLocation('', 'char_selector_style.css', 'Services/UIComponent/CharSelector'));
        $tpl->addJavascript('./Services/UIComponent/CharSelector/js/ilCharSelector.js');
        $tpl->addLightbox($this->getSelectorHTML(), 2);
        $tpl->addOnLoadCode('il.CharSelector.init(' . json_encode($this->jsconfig) . ',' . json_encode($this->jstexts) . ')');
        $this->added_to_page = true;
    }
    
    /**
     * Get the HTML code of the selector panel
     */
    public function getSelectorHTML() : string
    {
        $lng = $this->lng;
        $tpl = new ilTemplate("tpl.char_selector_panel.html", true, true, "Services/UIComponent/CharSelector");
        
        if (count($this->jsconfig->pages) > 1) {
            $index = 0;
            foreach ($this->jsconfig->pages as $page) {
                $tpl->setCurrentBlock('page_option');
                $tpl->setVariable("PAGE_INDEX", $index);
                $tpl->setVariable("PAGE_NAME", $page[0]);
                $tpl->parseCurrentBlock();
                $index++;
            }
        }

        $tpl->setVariable('TXT_PREVIOUS_PAGE', $lng->txt('previous'));
        $tpl->setVariable('TXT_NEXT_PAGE', $lng->txt('next'));
        $tpl->setVariable('TXT_PAGE', $lng->txt('page'));

        $tpl->touchBlock('chars');
        return '<script type="text/html" id="ilCharSelectorTemplate">' . $tpl->get() . '</script>';
    }

    
    /**
     * Save the selector panel state in the user session
     * (This keeps the panel state between page moves)
     * @see self::addToPage()
     */
    public function saveState() : void
    {
        $_SESSION['char_selector_open'] = (int) $_GET['open'];
        $_SESSION['char_selector_current_page'] = (int) $_GET['current_page'];
        $_SESSION['char_selector_current_subpage'] = (int) $_GET['current_subpage'];
        
        // debugging output (normally ignored by the js part)
        echo json_encode(array(
            'open' => $_SESSION['char_selector_open'],
            'current_page' => $_SESSION['char_selector_current_page'],
            'current_subpage' => $_SESSION['char_selector_current_subpage'],
        ));
        exit;
    }
    
    public function executeCommand() : void
    {
        $ilCtrl = $this->ctrl;
        $cmd = $ilCtrl->getCmd("saveState");
        switch ($cmd) {
            case 'saveState':
                $this->$cmd();
                break;
            default:
                break;
        }
    }
}<|MERGE_RESOLUTION|>--- conflicted
+++ resolved
@@ -14,16 +14,10 @@
  */
 
 /**
-<<<<<<< HEAD
-* This shows a character selector
-*/
-class ilCharSelectorGUI implements ilCtrlBaseClassInterface
-=======
  * This shows a character selector
  * @deprecated needs to be moved to KS
  */
-class ilCharSelectorGUI
->>>>>>> a1b4dbe4
+class ilCharSelectorGUI implements ilCtrlBaseClassInterface
 {
     protected ilLanguage $lng;
     protected ilCtrl $ctrl;
@@ -40,14 +34,14 @@
         'ilObjTestSettingsGeneralGUI',
         'ilTestScoringGUI'
     );
-    
+
     // instance used for the current selector
     private static ilCharSelectorGUI $current_gui;
     private ?ilCharSelectorConfig $config = null;
-        
+
     // selector is already added to the page
     private bool $added_to_page = false;
-    
+
     /**
      * @param string $a_context configuration context
      */
@@ -61,7 +55,7 @@
         $this->tpl = $DIC["tpl"];
         $this->config = new ilCharSelectorConfig($a_context);
     }
-    
+
     /**
      * Check if the CharSelector is allowed for the current GUI
      */
@@ -70,7 +64,7 @@
         global $DIC;
 
         $ilCtrl = $DIC->ctrl();
-        
+
         // get the command class
         // with correct case for checking parent classes
         foreach ($ilCtrl->getCallHistory() as $call) {
@@ -102,17 +96,17 @@
         }
         return self::$current_gui;
     }
-    
+
     public function setConfig(ilCharSelectorConfig $a_config) : void
     {
         $this->config = $a_config;
     }
-    
+
     public function getConfig() : ilCharSelectorConfig
     {
         return $this->config;
     }
-    
+
     /**
      * add the configuration elements to a property form
      */
@@ -152,7 +146,7 @@
         $tpl->setVariable('6b', $lng->txt('char_selector_custom_items_info6b'));
         $custom_items->setInfo($tpl->get());
         $enabled->addSubItem($custom_items);
-        
+
         switch ($this->config->getContext()) {
             case ilCharSelectorConfig::CONTEXT_ADMIN:
                 $availability->addOption($inactive);
@@ -160,7 +154,7 @@
                 $availability->addOption($disabled);
                 $a_form->addItem($availability);
                 break;
-            
+
             case ilCharSelectorConfig::CONTEXT_USER:
             case ilCharSelectorConfig::CONTEXT_TEST:
                 $availability->addOption($inherit);
@@ -170,8 +164,8 @@
                 break;
         }
     }
-    
-    
+
+
     /**
      * Set the values in a property form based on the configuration
      */
@@ -181,8 +175,8 @@
         $a_form->getItemByPostVar('char_selector_blocks')->setValue($this->config->getAddedBlocks());
         $a_form->getItemByPostVar('char_selector_custom_items')->setValue($this->config->getCustomItems());
     }
-    
-    
+
+
     /**
      * Set the configuration based on the values of a property form
      */
@@ -192,7 +186,7 @@
         $this->config->setAddedBlocks($a_form->getInput('char_selector_blocks'));
         $this->config->setCustomItems($a_form->getInput('char_selector_custom_items'));
     }
-    
+
     /**
      * Adds the the character selector to the ilias page
      * Initializes the selector according to the state saved in the user session
@@ -203,14 +197,14 @@
         $ilCtrl = $this->ctrl;
         $tpl = $this->tpl;
         $lng = $this->lng;
-        
+
         // don't add the panel twice
         if ($this->added_to_page) {
             return;
         }
-        
+
         $lng->loadLanguageModule('adve');
-        
+
         // prepare the configuration for the js script
         $this->jsconfig = new stdClass();
         $this->jsconfig->pages = $this->config->getCharPages();
@@ -218,7 +212,7 @@
         $this->jsconfig->open = (int) $_SESSION['char_selector_open'];
         $this->jsconfig->current_page = (int) $_SESSION['char_selector_current_page'];
         $this->jsconfig->current_subpage = (int) $_SESSION['char_selector_current_subpage'];
-        
+
         // provide texts to be dynamically rendered in the js script
         $this->jstexts = new stdClass();
         $this->jstexts->page = $lng->txt('page');
@@ -237,7 +231,7 @@
         $tpl->addOnLoadCode('il.CharSelector.init(' . json_encode($this->jsconfig) . ',' . json_encode($this->jstexts) . ')');
         $this->added_to_page = true;
     }
-    
+
     /**
      * Get the HTML code of the selector panel
      */
@@ -245,7 +239,7 @@
     {
         $lng = $this->lng;
         $tpl = new ilTemplate("tpl.char_selector_panel.html", true, true, "Services/UIComponent/CharSelector");
-        
+
         if (count($this->jsconfig->pages) > 1) {
             $index = 0;
             foreach ($this->jsconfig->pages as $page) {
@@ -265,7 +259,7 @@
         return '<script type="text/html" id="ilCharSelectorTemplate">' . $tpl->get() . '</script>';
     }
 
-    
+
     /**
      * Save the selector panel state in the user session
      * (This keeps the panel state between page moves)
@@ -276,7 +270,7 @@
         $_SESSION['char_selector_open'] = (int) $_GET['open'];
         $_SESSION['char_selector_current_page'] = (int) $_GET['current_page'];
         $_SESSION['char_selector_current_subpage'] = (int) $_GET['current_subpage'];
-        
+
         // debugging output (normally ignored by the js part)
         echo json_encode(array(
             'open' => $_SESSION['char_selector_open'],
@@ -285,7 +279,7 @@
         ));
         exit;
     }
-    
+
     public function executeCommand() : void
     {
         $ilCtrl = $this->ctrl;
