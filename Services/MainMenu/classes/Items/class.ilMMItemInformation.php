--- conflicted
+++ resolved
@@ -133,14 +133,6 @@
             if (!$ri) {
                 return $item;
             }
-<<<<<<< HEAD
-            try {
-                $stream = $this->storage->stream($ri)->getStream();
-            } catch (FileNotFoundException $f) {
-                return $item;
-            }
-            $data       = 'data:' . $this->storage->getRevision($ri)->getInformation()->getMimeType() . ';base64,' . base64_encode($stream->getContents());
-=======
 
             try {
                 $stream = $this->storage->consume()->stream($ri)->getStream();
@@ -149,7 +141,6 @@
             }
             $data = 'data:' . $this->storage->manage()->getRevision($ri)->getInformation()->getMimeType() . ';base64,' . base64_encode($stream->getContents());
 
->>>>>>> 87ce7eb5
             $old_symbol = $item->hasSymbol() ? $item->getSymbol() : null;
             if ($old_symbol instanceof Glyph || $old_symbol instanceof Icon) {
                 $aria_label = $old_symbol->getAriaLabel();
