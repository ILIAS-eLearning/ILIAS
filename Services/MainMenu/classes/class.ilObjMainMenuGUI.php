<?php

/**
 * Class ilObjMainMenuGUI
 *
 * @ilCtrl_IsCalledBy ilObjMainMenuGUI: ilAdministrationGUI
 * @ilCtrl_Calls      ilObjMainMenuGUI: ilPermissionGUI
 *
 * @author            Fabian Schmid <fs@studer-raimann.ch>
 */
class ilObjMainMenuGUI extends ilObject2GUI
{

    /**
     * @var ilMMTabHandling
     */
    private $tab_handling;
    /**
     * @var ilRbacSystem
     */
    protected $rbacsystem;
    /**
     * @var ilTabsGUI
     */
    protected $tabs;
    /**
     * @var ilLanguage
     */
    public $lng;
    /**
     * @var ilCtrl
     */
    protected $ctrl;
    /**
     * @var ilTemplate
     */
    public $tpl;
    /**
     * @var ilTree
     */
    public $tree;
    const TAB_PERMISSIONS = 'perm_settings';
    const TAB_MAIN = 'main';


    /**
     * ilObjMainMenuGUI constructor.
     */
    public function __construct()
    {
        global $DIC;

        $ref_id = (int) $_GET['ref_id'];
        parent::__construct($ref_id);

        $this->tabs = $DIC['ilTabs'];
        $this->lng = $DIC->language();
        $this->lng->loadLanguageModule('mme');
        $this->ctrl = $DIC['ilCtrl'];
        $this->tpl = $DIC['tpl'];
        $this->tree = $DIC['tree'];
        $this->rbacsystem = $DIC['rbacsystem'];
        $this->tab_handling = new ilMMTabHandling($ref_id);

        $this->assignObject();
    }


    public function executeCommand()
    {
        $next_class = $this->ctrl->getNextClass();

        if ($next_class == '') {
            $this->ctrl->redirectByClass(ilMMTopItemGUI::class);

            return;
        }

        $this->prepareOutput();

        switch ($next_class) {
            case strtolower(ilPermissionGUI::class):
                $this->tab_handling->initTabs(self::TAB_PERMISSIONS);
                $this->tabs->activateTab(self::TAB_PERMISSIONS);
                $perm_gui = new ilPermissionGUI($this);
                $this->ctrl->forwardCommand($perm_gui);
                break;
            case strtolower(ilMMTopItemGUI::class):
                // $this->tab_handling->initTabs(self::TAB_MAIN, self::SUBTAB_SLATES);
                $g = new ilMMTopItemGUI($this->tab_handling);
                $this->ctrl->forwardCommand($g);
                break;
            case strtolower(ilMMSubItemGUI::class):
                // $this->tab_handling->initTabs(self::TAB_MAIN, self::SUBTAB_SLATES);
                $g = new ilMMSubItemGUI($this->tab_handling);
                $this->ctrl->forwardCommand($g);
                break;
            default:
                break;
        }
    }


    /**
<<<<<<< HEAD
     * @return void
     */
    private function prepareAdminOutput()
    {
        $this->tpl->loadStandardTemplate();
        $this->tpl->setTitleIcon(ilUtil::getImagePath('icon_mme.svg'));
        $this->tpl->setTitle($this->object->getPresentationTitle());
        $this->tpl->setDescription($this->object->getLongDescription());
        $this->initLocator();
    }


    /**
     * @return void
     */
    private function initLocator()
    {
        $path = $this->tree->getPathFull((int) $_GET["ref_id"]);
        array_shift($path);
        foreach ((array) $path as $key => $row) {
            if ($row["title"] == "Main Menu") {
                $row["title"] = $this->lng->txt("obj_mme");
            }

            $this->ctrl->setParameter($this, "ref_id", $row["child"]);
            $this->locator->addItem(
                $row["title"],
                $this->ctrl->getLinkTarget($this, self::TAB_MAIN),
                ilFrameTargetInfo::_getFrame("MainContent"),
                $row["child"]
            );

            $this->ctrl->setParameter($this, "ref_id", $_GET["ref_id"]);
        }

        $this->tpl->setLocator();
    }


    /**
=======
>>>>>>> a422e7c3
     * @inheritDoc
     */
    public function getType()
    {
        return null;
    }
}<|MERGE_RESOLUTION|>--- conflicted
+++ resolved
@@ -102,49 +102,6 @@
 
 
     /**
-<<<<<<< HEAD
-     * @return void
-     */
-    private function prepareAdminOutput()
-    {
-        $this->tpl->loadStandardTemplate();
-        $this->tpl->setTitleIcon(ilUtil::getImagePath('icon_mme.svg'));
-        $this->tpl->setTitle($this->object->getPresentationTitle());
-        $this->tpl->setDescription($this->object->getLongDescription());
-        $this->initLocator();
-    }
-
-
-    /**
-     * @return void
-     */
-    private function initLocator()
-    {
-        $path = $this->tree->getPathFull((int) $_GET["ref_id"]);
-        array_shift($path);
-        foreach ((array) $path as $key => $row) {
-            if ($row["title"] == "Main Menu") {
-                $row["title"] = $this->lng->txt("obj_mme");
-            }
-
-            $this->ctrl->setParameter($this, "ref_id", $row["child"]);
-            $this->locator->addItem(
-                $row["title"],
-                $this->ctrl->getLinkTarget($this, self::TAB_MAIN),
-                ilFrameTargetInfo::_getFrame("MainContent"),
-                $row["child"]
-            );
-
-            $this->ctrl->setParameter($this, "ref_id", $_GET["ref_id"]);
-        }
-
-        $this->tpl->setLocator();
-    }
-
-
-    /**
-=======
->>>>>>> a422e7c3
      * @inheritDoc
      */
     public function getType()
