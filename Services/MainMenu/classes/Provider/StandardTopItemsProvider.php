--- conflicted
+++ resolved
@@ -142,16 +142,11 @@
             ->withTitle($title)
             ->withPosition(60)
             ->withAvailableCallable(
-<<<<<<< HEAD
                 function () : bool {
                     return (new ilMyStaffCachedAccessDecorator(
                         $this->dic,
                         ilMyStaffAccess::getInstance()
                     ))->hasCurrentUserAccessToMyStaff();
-=======
-                static function () : bool {
-                    return (bool) ilMyStaffAccess::getInstance()->hasCurrentUserAccessToMyStaff();
->>>>>>> 9874c585
                 }
             );
 
