<?php namespace ILIAS\MainMenu\Provider;

use ILIAS\DI\Container;
use ILIAS\GlobalScreen\Identification\IdentificationInterface;
use ILIAS\GlobalScreen\Scope\MainMenu\Provider\AbstractStaticMainMenuProvider;

/**
 * Class StandardTopItemsProvider
 *
 * @author Fabian Schmid <fs@studer-raimann.ch>
 */
class StandardTopItemsProvider extends AbstractStaticMainMenuProvider
{

    /**
     * @var StandardTopItemsProvider
     */
    private static $instance;
    /**
     * @var IdentificationInterface
     */
    private $administration_identification;
    /**
     * @var IdentificationInterface
     */
    private $organisation_identification;
    /**
     * @var IdentificationInterface
     */
    private $communication_identification;
    /**
     * @var IdentificationInterface
     */
    private $achievements_identification;
    /**
     * @var IdentificationInterface
     */
    private $personal_workspace_identification;
    /**
     * @var IdentificationInterface
     */
    private $repository_identification;


    /**
     * @return StandardTopItemsProvider
     */
    public static function getInstance()
    {
        global $DIC;
        if (!isset(self::$instance)) {
            self::$instance = new self($DIC);
        }

        return self::$instance;
    }


    /**
     * @inheritDoc
     */
    public function __construct(Container $dic)
    {
        parent::__construct($dic);
        $this->repository_identification = $this->if->identifier('repository');
        $this->personal_workspace_identification = $this->if->identifier('personal_workspace');
        $this->achievements_identification = $this->if->identifier('achievements');
        $this->communication_identification = $this->if->identifier('communication');
        $this->organisation_identification = $this->if->identifier('organisation');
        $this->administration_identification = $this->if->identifier('administration');
    }


    /**
     * @inheritDoc
     */
    public function getStaticTopItems() : array
    {
        $f = function ($id) {
            return $this->dic->language()->txt($id);
        };
        $dic = $this->dic;

        // Dashboard
        $title = $this->dic->language()->txt("mm_dashboard");
        $icon = $this->dic->ui()->factory()->symbol()->icon()->custom(\ilUtil::getImagePath("simpleline/home.svg"), $title);
        $dashboard = $this->mainmenu->topLinkItem($this->if->identifier('mm_pd_crs_grp'))
            ->withSymbol($icon)
            ->withTitle($title)
            ->withAction("ilias.php?baseClass=ilDashboardGUI&cmd=jumpToMemberships")
            ->withPosition(10)
            ->withNonAvailableReason($this->dic->ui()->factory()->legacy("{$this->dic->language()->txt('component_not_active')}"))
            ->withAvailableCallable(
                function () use ($dic) {
                    return true;
                    return $dic->settings()->get('disable_my_memberships', 0) == 0;
                }
            )
            ->withVisibilityCallable(
                $this->getLoggedInCallableWithAdditionalCallable(function () use ($dic) {
                    return true;
                    $pdItemsViewSettings = new \ilPDSelectedItemsBlockViewSettings($dic->user());

                    return (bool) $pdItemsViewSettings->allViewsEnabled() || $pdItemsViewSettings->enabledMemberships();
                })
            );

        $title = $f("mm_repository");
        $icon = $this->dic->ui()->factory()->symbol()->icon()->custom(\ilUtil::getImagePath("simpleline/layers.svg"), $title);

        $repository = $this->mainmenu->topParentItem($this->getRepositoryIdentification())
<<<<<<< HEAD
            ->withSymbol($icon)
=======
>>>>>>> b77ce102
            ->withVisibilityCallable(function () {
                return (bool) $this->dic->access()->checkAccess('read', '', ROOT_FOLDER_ID);
            })
            ->withSymbol($icon)
            ->withTitle($title)
            ->withPosition(20);

        $title = $f("mm_personal_workspace");
        $icon = $this->dic->ui()->factory()->symbol()->icon()->custom(\ilUtil::getImagePath("simpleline/user.svg"), $title);

        $personal_workspace = $this->mainmenu->topParentItem($this->getPersonalWorkspaceIdentification())
            ->withVisibilityCallable($this->getLoggedInCallableWithAdditionalCallable(function () { return true; }))
            ->withSymbol($icon)
            ->withTitle($title)
            ->withPosition(30);

        $title = $f("mm_achievements");
        $icon = $this->dic->ui()->factory()->symbol()->icon()->custom(\ilUtil::getImagePath("simpleline/trophy.svg"), $title);

        $achievements = $this->mainmenu->topParentItem($this->getAchievementsIdentification())
            ->withVisibilityCallable($this->getLoggedInCallableWithAdditionalCallable(function () { return true; }))
            ->withSymbol($icon)
            ->withTitle($title)
            ->withPosition(40);

        $title = $f("mm_communication");
        $icon = $this->dic->ui()->factory()->symbol()->icon()->custom(\ilUtil::getImagePath("simpleline/bubbles.svg"), $title);

        $communication = $this->mainmenu->topParentItem($this->getCommunicationIdentification())
            ->withVisibilityCallable($this->getLoggedInCallableWithAdditionalCallable(function () { return true; }))
            ->withSymbol($icon)
            ->withTitle($title)
            ->withPosition(50);

        $title = $f("mm_organisation");
        $icon = $this->dic->ui()->factory()->symbol()->icon()->custom(\ilUtil::getImagePath("simpleline/organization.svg"), $title);

        $organisation = $this->mainmenu->topParentItem($this->getOrganisationIdentification())
            ->withVisibilityCallable($this->getLoggedInCallableWithAdditionalCallable(function () { return true; }))
            ->withSymbol($icon)
            ->withTitle($title)
            ->withPosition(60)
            ->withAvailableCallable(
                function () use ($dic) {
                    return (bool) ($dic->settings()->get("enable_my_staff"));
                }
            );

        $title = $f("mm_administration");
        $icon = $this->dic->ui()->factory()->symbol()->icon()->custom(\ilUtil::getImagePath("simpleline/settings.svg"), $title);

        $administration = $this->mainmenu->topParentItem($this->getAdministrationIdentification())
            ->withSymbol($icon)
            ->withTitle($title)
            ->withPosition(70)
            ->withVisibilityCallable(
                $this->getLoggedInCallableWithAdditionalCallable(function () use ($dic) { return (bool) ($dic->access()->checkAccess('visible', '', SYSTEM_FOLDER_ID)); })
            );

        return [
            $dashboard,
            $repository,
            $personal_workspace,
            $achievements,
            $communication,
            $organisation,
            $administration,
        ];
    }


    private function getLoggedInCallableWithAdditionalCallable(\Closure $additional) : \Closure
    {
        static $logged_in;
        if (!isset($logged_in)) {
            $logged_in = !$this->dic->user()->isAnonymous();
        }

        return function () use ($additional, $logged_in) {
            if (!$logged_in) {
                return false;
            }

            return $additional();
        };
    }


    /**
     * @inheritDoc
     */
    public function getProviderNameForPresentation() : string
    {
        return "Default";
    }


    /**
     * @inheritDoc
     */
    public function getStaticSubItems() : array
    {
        return [];
    }


    /**
     * @return IdentificationInterface
     */
    public function getAdministrationIdentification() : IdentificationInterface
    {
        return $this->administration_identification;
    }


    /**
     * @return IdentificationInterface
     */
    public function getOrganisationIdentification() : IdentificationInterface
    {
        return $this->organisation_identification;
    }


    /**
     * @return IdentificationInterface
     */
    public function getCommunicationIdentification() : IdentificationInterface
    {
        return $this->communication_identification;
    }


    /**
     * @return IdentificationInterface
     */
    public function getAchievementsIdentification() : IdentificationInterface
    {
        return $this->achievements_identification;
    }


    /**
     * @return IdentificationInterface
     */
    public function getPersonalWorkspaceIdentification() : IdentificationInterface
    {
        return $this->personal_workspace_identification;
    }


    /**
     * @return IdentificationInterface
     */
    public function getRepositoryIdentification() : IdentificationInterface
    {
        return $this->repository_identification;
    }
}<|MERGE_RESOLUTION|>--- conflicted
+++ resolved
@@ -93,6 +93,7 @@
             ->withAvailableCallable(
                 function () use ($dic) {
                     return true;
+
                     return $dic->settings()->get('disable_my_memberships', 0) == 0;
                 }
             )
@@ -109,10 +110,6 @@
         $icon = $this->dic->ui()->factory()->symbol()->icon()->custom(\ilUtil::getImagePath("simpleline/layers.svg"), $title);
 
         $repository = $this->mainmenu->topParentItem($this->getRepositoryIdentification())
-<<<<<<< HEAD
-            ->withSymbol($icon)
-=======
->>>>>>> b77ce102
             ->withVisibilityCallable(function () {
                 return (bool) $this->dic->access()->checkAccess('read', '', ROOT_FOLDER_ID);
             })
@@ -186,13 +183,13 @@
 
     private function getLoggedInCallableWithAdditionalCallable(\Closure $additional) : \Closure
     {
-        static $logged_in;
-        if (!isset($logged_in)) {
-            $logged_in = !$this->dic->user()->isAnonymous();
+        static $is_anonymous;
+        if (!isset($is_anonymous)) {
+            $is_anonymous = $this->dic->user()->isAnonymous();
         }
 
-        return function () use ($additional, $logged_in) {
-            if (!$logged_in) {
+        return static function () use ($additional, $is_anonymous) {
+            if ($is_anonymous) {
                 return false;
             }
 
