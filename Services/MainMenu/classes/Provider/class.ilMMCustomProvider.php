--- conflicted
+++ resolved
@@ -162,62 +162,4 @@
 
 		return $this->dic->language()->txt("type_" . strtolower($last_part) . "_info");
 	}
-<<<<<<< HEAD
-
-
-	/**
-	 * @inheritDoc
-	 */
-	public function getMetaBarItems(): array {
-		$f = $this->dic->ui()->factory();
-		$txt = function ($id) {
-			return $this->dic->language()->txt($id);
-		};
-		$mb = $this->globalScreen()->metaBar();
-		$id = function ($id): IdentificationInterface {
-			return $this->if->identifier($id);
-		};
-
-		$item[] = $mb->topLegacyItem($id('help'))
-			->withLegacyContent($f->legacy("NOT PROVIDED"))
-			->withGlyph($f->symbol()->glyph()->help())
-			->withTitle("Help")
-			->withPosition(2);
-
-		$item[] = $mb->topLegacyItem($id('notifications'))
-			->withLegacyContent($f->legacy("NOT PROVIDED"))
-			->withGlyph($f->symbol()->glyph()->notification()->withCounter($f->counter()->novelty(3)))
-			->withTitle("Notifications")
-			->withPosition(3);
-
-		$children = array();
-		$children[] = $mb->linkItem($id('personal_profile'))
-			->withAction("ilias.php?baseClass=ilPersonalDesktopGUI&cmd=jumpToProfile")
-			->withTitle($txt("personal_profile"))
-			->withPosition(1)
-			->withGlyph($f->symbol()->glyph()->user());
-
-		$children[] = $mb->linkItem($id('personal_settings'))
-			->withAction("ilias.php?baseClass=ilPersonalDesktopGUI&cmd=jumpToSettings")
-			->withTitle($txt("personal_settings"))
-			->withPosition(2)
-			->withGlyph($f->symbol()->glyph()->settings());
-
-		$children[] = $mb->linkItem($id('logout'))
-			->withAction("logout.php?lang=" . $this->dic->user()->getCurrentLanguage())
-			->withPosition(3)
-			->withTitle($txt("logout"))
-			->withGlyph($f->symbol()->glyph()->remove());
-
-		$item[] = $mb
-			->topParentItem($this->if->identifier('user'))
-			->withGlyph($f->symbol()->glyph()->user())
-			->withTitle("User")
-			->withPosition(4)
-			->withChildren($children);
-
-		return $item;
-	}
-=======
->>>>>>> 352850f7
 }