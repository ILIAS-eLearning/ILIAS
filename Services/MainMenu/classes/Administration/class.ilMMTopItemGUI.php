--- conflicted
+++ resolved
@@ -11,285 +11,6 @@
  *
  * @author            Fabian Schmid <fs@studer-raimann.ch>
  */
-<<<<<<< HEAD
-class ilMMTopItemGUI extends ilMMAbstractItemGUI {
-
-	use ilMMHasher;
-	const CMD_VIEW_TOP_ITEMS = 'subtab_topitems';
-	const CMD_ADD = 'topitem_add';
-	const CMD_RESTORE = 'restore';
-	const CMD_CREATE = 'topitem_create';
-	const CMD_EDIT = 'topitem_edit';
-	const CMD_DELETE = 'topitem_delete';
-	const CMD_CONFIRM_DELETE = 'topitem_confirm_delete';
-	const CMD_TRANSLATE = 'topitem_translate';
-	const CMD_UPDATE = 'topitem_update';
-	const CMD_SAVE_TABLE = 'save_table';
-	const CMD_CANCEL = 'cancel';
-	const CMD_RENDER_INTERRUPTIVE = 'render_interruptive_modal';
-
-
-	private function dispatchCommand($cmd) {
-		global $DIC;
-		switch ($cmd) {
-			case self::CMD_VIEW_TOP_ITEMS:
-				$this->access->checkAccessAndThrowException("visible,read");
-				$this->tab_handling->initTabs(ilObjMainMenuGUI::TAB_MAIN, $cmd);
-
-				return $this->index($DIC);
-			case self::CMD_ADD:
-				$this->access->checkAccessAndThrowException("write");
-				$this->tab_handling->initTabs(ilObjMainMenuGUI::TAB_MAIN, self::CMD_VIEW_TOP_ITEMS, true, self::class);
-
-				return $this->add($DIC);
-			case self::CMD_CREATE:
-				$this->access->checkAccessAndThrowException("write");
-				$this->tab_handling->initTabs(ilObjMainMenuGUI::TAB_MAIN, self::CMD_VIEW_TOP_ITEMS, true, self::class);
-
-				return $this->create($DIC);
-			case self::CMD_EDIT:
-				$this->access->checkAccessAndThrowException("write");
-				$this->tab_handling->initTabs(ilObjMainMenuGUI::TAB_MAIN, self::CMD_VIEW_TOP_ITEMS, true, self::class);
-
-				return $this->edit($DIC);
-			case self::CMD_UPDATE:
-				$this->access->checkAccessAndThrowException("write");
-				$this->tab_handling->initTabs(ilObjMainMenuGUI::TAB_MAIN, self::CMD_VIEW_TOP_ITEMS, true, self::class);
-
-				return $this->update($DIC);
-			case self::CMD_SAVE_TABLE:
-				$this->access->checkAccessAndThrowException("write");
-				$this->saveTable();
-
-				break;
-			case self::CMD_CONFIRM_DELETE:
-				$this->access->checkAccessAndThrowException("write");
-
-				return $this->confirmDelete();
-			case self::CMD_DELETE:
-				$this->access->checkAccessAndThrowException("write");
-				$this->delete();
-				break;
-			case self::CMD_CANCEL:
-				$this->cancel();
-				break;
-			case self::CMD_RESTORE:
-				$this->access->checkAccessAndThrowException("write");
-				$this->restore();
-				break;
-			case self::CMD_RENDER_INTERRUPTIVE:
-				$this->access->checkAccessAndThrowException("write");
-				$this->renderInterruptiveModal();
-				break;
-		}
-
-		return "";
-	}
-
-
-	private function saveTable() {
-		global $DIC;
-		$r = $DIC->http()->request()->getParsedBody();
-		foreach ($r[self::IDENTIFIER] as $identification_string => $data) {
-			$item = $this->repository->getItemFacadeForIdentificationString($identification_string);
-			$item->setPosition((int)$data['position']);
-			$item->setActiveStatus((bool)$data['active']);
-			$this->repository->updateItem($item);
-		}
-		$this->cancel();
-	}
-
-
-	public function executeCommand() {
-		$next_class = $this->ctrl->getNextClass();
-
-		if ($next_class == '') {
-			$cmd = $this->determineCommand(self::CMD_VIEW_TOP_ITEMS, self::CMD_DELETE);
-			$this->tpl->setContent($this->dispatchCommand($cmd));
-
-			return;
-		}
-
-		switch ($next_class) {
-			case strtolower(ilMMItemTranslationGUI::class):
-				$this->tab_handling->initTabs(ilObjMainMenuGUI::TAB_MAIN, self::CMD_VIEW_TOP_ITEMS, true);
-				$g = new ilMMItemTranslationGUI($this->getMMItemFromRequest(), $this->repository);
-				$this->ctrl->forwardCommand($g);
-				break;
-			default:
-				break;
-		}
-	}
-
-
-	/**
-	 * @param $DIC
-	 *
-	 * @return string
-	 */
-	private function index(\ILIAS\DI\Container $DIC): string {
-		// ADD NEW
-		if ($this->access->hasUserPermissionTo('write')) {
-			$b = ilLinkButton::getInstance();
-			$b->setCaption($this->lng->txt(self::CMD_ADD), false);
-			$b->setUrl($this->ctrl->getLinkTarget($this, self::CMD_ADD));
-			$this->toolbar->addButtonInstance($b);
-		}
-
-		// RESTORE
-		$b = ilLinkButton::getInstance();
-		$b->setCaption($this->lng->txt(self::CMD_RESTORE), false);
-		$b->setUrl($this->ctrl->getLinkTarget($this, self::CMD_RESTORE));
-		// $this->toolbar->addButtonInstance($b);
-
-		// TABLE
-		$table = new ilMMTopItemTableGUI($this, new ilMMItemRepository(), $this->access);
-		$table->setShowRowsSelector(false);
-
-		return $table->getHTML();
-	}
-
-
-	private function cancel() {
-		$this->ctrl->redirectByClass(self::class, self::CMD_VIEW_TOP_ITEMS);
-	}
-
-
-	/**
-	 * @param $DIC
-	 *
-	 * @return string
-	 * @throws Throwable
-	 */
-	private function add(\ILIAS\DI\Container $DIC): string {
-		$f = new ilMMTopItemFormGUI($DIC->ctrl(), $DIC->ui()->factory(), $DIC->ui()->renderer(), $this->lng, $DIC->http(), $this->repository->getItemFacade(), $this->repository);
-
-		return $f->getHTML();
-	}
-
-
-	/**
-	 * @param \ILIAS\DI\Container $DIC
-	 *
-	 * @return string
-	 * @throws Throwable
-	 */
-	private function create(\ILIAS\DI\Container $DIC) {
-		$f = new ilMMTopItemFormGUI($DIC->ctrl(), $DIC->ui()->factory(), $DIC->ui()->renderer(), $this->lng, $DIC->http(), $this->repository->getItemFacade(), $this->repository);
-		if ($f->save()) {
-			$this->cancel();
-		}
-
-		return $f->getHTML();
-	}
-
-
-	/**
-	 * @param $DIC
-	 *
-	 * @return string
-	 * @throws Throwable
-	 */
-	private function edit(\ILIAS\DI\Container $DIC): string {
-		$f = new ilMMTopItemFormGUI($DIC->ctrl(), $DIC->ui()->factory(), $DIC->ui()->renderer(), $this->lng, $DIC->http(), $this->getMMItemFromRequest(), $this->repository);
-
-		return $f->getHTML();
-	}
-
-
-	/**
-	 * @param \ILIAS\DI\Container $DIC
-	 *
-	 * @return string
-	 * @throws Throwable
-	 */
-	private function update(\ILIAS\DI\Container $DIC) {
-		$item = $this->getMMItemFromRequest();
-		if ($item->isEditable()) {
-			$f = new ilMMTopItemFormGUI($DIC->ctrl(), $DIC->ui()->factory(), $DIC->ui()->renderer(), $this->lng, $DIC->http(), $item, $this->repository);
-			if ($f->save()) {
-				$this->cancel();
-			}
-
-			return $f->getHTML();
-		}
-
-		return "";
-	}
-
-
-	private function delete() {
-		$item = $this->getMMItemFromRequest();
-		if ($item->isDeletable()) {
-			$this->repository->deleteItem($item);
-		}
-		ilUtil::sendSuccess($this->lng->txt("msg_topitem_deleted"), true);
-		$this->cancel();
-	}
-
-
-	/**
-	 * @return string
-	 * @throws Throwable
-	 */
-	private function confirmDelete(): string {
-		$this->ctrl->saveParameterByClass(self::class, self::IDENTIFIER);
-		$i = $this->getMMItemFromRequest();
-		$c = new ilConfirmationGUI();
-		$c->addItem(self::IDENTIFIER, $this->hash($i->getId()), $i->getDefaultTitle());
-		$c->setFormAction($this->ctrl->getFormActionByClass(self::class));
-		$c->setConfirm($this->lng->txt(self::CMD_DELETE), self::CMD_DELETE);
-		$c->setCancel($this->lng->txt(self::CMD_CANCEL), self::CMD_CANCEL);
-		$c->setHeaderText($this->lng->txt(self::CMD_CONFIRM_DELETE));
-
-		return $c->getHTML();
-	}
-
-
-	private function restore() {
-
-		echo '<pre>' . print_r(ilGSProviderStorage::getArray(), 1) . '</pre>';
-		exit;
-
-		ilGSProviderStorage::flushDB();
-		ilGSIdentificationStorage::flushDB();
-		ilMMItemStorage::flushDB();
-		ilMMCustomItemStorage::flushDB();
-		ilMMItemTranslationStorage::flushDB();
-		ilMMTypeActionStorage::flushDB();
-
-		echo getcwd();
-		exit;
-
-		$r = function ($path, $xml_name) {
-			foreach (new DirectoryIterator($path) as $fileInfo) {
-				$filename = $fileInfo->getPathname() . $xml_name;
-				if ($fileInfo->isDir() && !$fileInfo->isDot() && file_exists($filename)) {
-					$xml = simplexml_load_file($filename);
-					if (isset($xml->gsproviders)) {
-						foreach ($xml->gsproviders as $item) {
-							if (isset($item->gsprovider)) {
-								foreach ($item->gsprovider as $provider) {
-									$attributes = $provider->attributes();
-									if ($attributes->purpose == 'mainmenu') {
-										$classname = $attributes->class_name[0];
-										ilGSProviderStorage::register($classname, 'mainmenu');
-									}
-								}
-							}
-						}
-					}
-				}
-			}
-		};
-		$r("./Services", "/service.xml");
-		$r("./Modules", "/module.xml");
-
-		ilGlobalCache::flushAll();
-
-		$this->cancel();
-	}
-=======
 class ilMMTopItemGUI extends ilMMAbstractItemGUI
 {
 
@@ -620,5 +341,4 @@
 
         $this->cancel();
     }
->>>>>>> 4f471f18
 }