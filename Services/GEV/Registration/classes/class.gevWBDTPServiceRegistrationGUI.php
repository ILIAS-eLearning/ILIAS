<?php

/* Copyright (c) 1998-2014 ILIAS open source, Extended GPL, see docs/LICENSE */#

/**
* GUI for registering WBD-relevant information of a user.
*
* @author	Richard Klees <richard.klees@concepts-and-training.de>
* @version	$Id$
*/

require_once("Services/GEV/Utils/classes/class.gevUserUtils.php");

class gevWBDTPServiceRegistrationGUI {
	public function __construct() {
		global $lng, $ilCtrl, $ilLog, $ilUser;

		$this->lng = &$lng;
		$this->ctrl = &$ilCtrl;
		$this->log = &$ilLog;
		$this->user = &$ilUser;
		$this->user_utils = gevUserUtils::getInstanceByObj($this->user);
	}

	public function executeCommand() {
		$this->checkWBDRelevantRole();
		$this->checkAlreadyRegistered();

		$cmd = $this->ctrl->getCmd();

		switch ($cmd) {
			//case "startRegistration":
			case "setBWVId":
			case "noBWVId":
			case "createBWVId":
			//case "registerTPBasis":
			case "registerTPService":
			case "noServiceReg":
				$ret = $this->$cmd();
				break;
				
				break;
			default:
				/*
				if ($this->user_utils->canBeRegisteredAsTPService()) {
					$ret = $this->createTPServiceBWVId();
				} else {
					$ret = $this->startRegistration();
				}
				*/
				$ret = $this->createTPServiceBWVId();
		}

		require_once("Services/CaTUIComponents/classes/class.catTitleGUI.php");
		$title = new catTitleGUI("gev_wbd_registration"
								, "gev_wbd_registration_header_note"
								, "GEV_img/ico-head-wbd_registration.png"
								);

		return    $title->render()
				. $ret
				;
	}

	protected function checkWBDRelevantRole() {
		if (!$this->user_utils->hasWBDRelevantRole()) {
			ilUtil::redirect("");
			exit();
		}
	}

	protected function checkAlreadyRegistered() {
		if ($this->user_utils->hasDoneWBDRegistration()) {
			ilUtil::redirect("");
			exit();
		}
	}

/*
	protected function startRegistration() {
		$tpl = new ilTemplate("tpl.gev_wbd_start_registration.html", false, false, "Services/GEV/Registration");

		$tpl->setVariable("ACTION", $this->ctrl->getFormAction($this));
		$tpl->setVariable("QUESTION", $this->lng->txt("gev_wbd_registration_question_basis"));
		$tpl->setVariable("HAS_BWV_ID", $this->lng->txt("gev_wbd_registration_has_bwv_id"));
		$tpl->setVariable("HAS_BWV_ID_COMMAND", $this->lng->txt("gev_wbd_registration_has_bwv_id_cmd"));
		$tpl->setVariable("NO_BWV_ID", $this->lng->txt("gev_wbd_registration_no_bwv_id"));
		$tpl->setVariable("NO_BWV_ID_COMMAND", $this->lng->txt("gev_wbd_registration_no_bwv_id_cmd"));
		$tpl->setVariable("CREATE_BWV_ID", $this->lng->txt("gev_wbd_registration_create_bwv_id"));
		$tpl->setVariable("CREATE_BWV_ID_COMMAND", $this->lng->txt("gev_wbd_registration_create_bwv_id_cmd"));

		return $tpl->get();
	}
*/
	protected function setBWVId() {
		if (!gevUserUtils::isValidBWVId($_POST["bwv_id"])) {
			/*
			if ($this->user_utils->canBeRegisteredAsTPService()) {
				return $this->createTPServiceBWVId();
			} else {
				return $this->startRegistration();
			}
			*/
			ilUtil::sendFailure($this->lng->txt("gev_bwv_id_input_not_valid"));
			
			return $this->noServiceReg();
		}

		$this->user_utils->setWBDBWVId($_POST["bwv_id"]);
		$this->user_utils->setWBDTPType(gevUserUtils::WBD_EDU_PROVIDER);
		$this->user_utils->setWBDRegistrationDone();
		ilUtil::sendSuccess($this->lng->txt("gev_wbd_registration_finished_has_bwv_id_service"), true);
		ilUtil::redirect("");
	}

	protected function noBWVId() {
		$this->user_utils->setRawWBDOKZ(gevUserUtils::WBD_NO_OKZ);
		$this->user_utils->setWBDRegistrationDone();
		ilUtil::sendSuccess($this->lng->txt("gev_wbd_registration_finished_no_bwv_id_service"), true);
		ilUtil::redirect("");
	}

	protected function createBWVId() {
		/*
		if ($this->user_utils->canBeRegisteredAsTPService()) {
			return $this->createTPServiceBWVId();
		}
		else {
			return $this->createTPBasisBWVId();
		}
		*/
		return $this->createTPBasisBWVId();
	}

	protected function createTPServiceBWVId($a_form = null) {
		$tpl = new ilTemplate("tpl.gev_wbd_tp_service_form.html", false, false, "Services/GEV/Registration");
		$form = $a_form===null ? $this->buildTPServiceForm() : $a_form;
		$tpl->setVariable("ACTION", $this->ctrl->getFormAction($this));
		$tpl->setVariable("FORM", $form->getHTML());
/*
		$tpl->setVariable("QUESTION", $this->lng->txt("gev_wbd_registration_question_service"));
		$tpl->setVariable("HAS_BWV_ID", $this->lng->txt("gev_wbd_registration_has_bwv_id"));
		$tpl->setVariable("HAS_BWV_ID_COMMAND", $this->lng->txt("gev_wbd_registration_has_bwv_id_cmd"));
		$tpl->setVariable("NO_BWV_ID", $this->lng->txt("gev_wbd_registration_no_bwv_id"));
		$tpl->setVariable("NO_BWV_ID_COMMAND", $this->lng->txt("gev_wbd_registration_no_bwv_id_cmd"));

*/
		$tpl->setVariable("NO_BWV_SERVICE_REG_LNK", $this->ctrl->getLinkTarget($this, 'noServiceReg'));

		return $tpl->get();
	}

	protected function registerTPService() {
		$form = $this->buildTPServiceForm();

		$err = false;
		$form->setValuesByPost();
		if (!$form->checkInput()) {
			$err = true;
		}
		else {
			for ($i = 1; $i <= 4; ++$i) {
				$chb = $form->getItemByPostVar("chb".$i);
				if (!$chb->getChecked()) {
					$err = true;
					$chb->setAlert($this->lng->txt("gev_wbd_registration_cb_mandatory"));
				}
			}
		}

		if ($err) {
			return $this->createTPServiceBWVId($form);
		}

		$this->user_utils->setWBDTPType(gevUserUtils::WBD_TP_SERVICE);

		if ($form->getInput("notifications") == "diff") {
			$this->user_utils->setWBDCommunicationEmail($form->getInput("email"));
		}

		$this->user_utils->setWBDRegistrationDone();
<<<<<<< HEAD
		
		$usr = new ilObjUser($this->user_utils->getId());
=======

		$usr = new ilObjUser($this->user_utils->getUser()->getId());
>>>>>>> 52006461
		$usr->update();

		ilUtil::sendSuccess($this->lng->txt("gev_wbd_registration_finished_create_bwv_id"), true);
		ilUtil::redirect("ilias.php?baseClass=gevDesktopGUI&cmdClass=toMyCourses");
	}




	protected function noServiceReg() {
		$tpl = new ilTemplate("tpl.gev_wbd_tp_service_form_noreg.html", false, false, "Services/GEV/Registration");
		
		$tpl->setVariable("ACTION", $this->ctrl->getFormAction($this));
		
		$tpl->setVariable("QUESTION", $this->lng->txt("gev_wbd_registration_question_service"));
		$tpl->setVariable("HAS_BWV_ID", $this->lng->txt("gev_wbd_registration_has_bwv_id"));
		$tpl->setVariable("HAS_BWV_ID_COMMAND", $this->lng->txt("gev_wbd_registration_has_bwv_id_cmd_service"));
		$tpl->setVariable("NO_BWV_ID", $this->lng->txt("gev_wbd_registration_no_bwv_id"));
		$tpl->setVariable("NO_BWV_ID_COMMAND", $this->lng->txt("gev_wbd_registration_no_bwv_id_cmd"));
		
		//$form->addCommandButton("startRegistration", $this->lng->txt("back"));
		return $tpl->get();

	}



	protected function buildTPServiceForm() {
		require_once("Services/Form/classes/class.ilPropertyFormGUI.php");
		require_once("Services/Form/classes/class.ilCheckboxInputGUI.php");
		require_once("Services/Form/classes/class.ilRadioGroupInputGUI.php");
		require_once("Services/Form/classes/class.ilEMailInputGUI.php");
		require_once("Services/Form/classes/class.ilRadioOption.php");

		$form = new ilPropertyFormGUI();
		$form->addCommandButton("registerTPService", $this->lng->txt("register_tp_service"));
		//$form->addCommandButton("startRegistration", $this->lng->txt("back"));
		$form->setFormAction($this->ctrl->getFormAction($this));

		$wbd_link = "<a href='/Customizing/global/skin/genv/static/documents/02_AGB_WBD.pdf' target='_blank' class='blue'>".$this->lng->txt("gev_agb_wbd")."</a>";
		$auftrag_link = $this->lng->txt("gev_mandate");
		$agb_link = "<a href='/Customizing/global/skin/genv/static/documents/01_AGB_TGIC.pdf' target='_blank' class='blue'>".$this->lng->txt("gev_agb_tgic")."</a>";

		$chb1 = new ilCheckboxInputGUI("", "chb1");
		$chb1->setOptionTitle(sprintf($this->lng->txt("gev_give_mandate_tp_service"), $auftrag_link));
		$form->addItem($chb1);

		$chb2 = new ilCheckboxInputGUI("", "chb2");
		$chb2->setOptionTitle(sprintf($this->lng->txt("gev_confirm_wbd"), $wbd_link));
		$form->addItem($chb2);

		$chb3 = new ilCheckboxInputGUI("", "chb3");
		$chb3->setOptionTitle(sprintf($this->lng->txt("gev_confirm_agb"), $agb_link));
		$form->addItem($chb3);

		$chb4 = new ilCheckboxInputGUI("", "chb4");
		$chb4->setOptionTitle($this->lng->txt("gev_no_other_wbd_mandate"));
		$form->addItem($chb4);

		$opt1 = new ilRadioGroupInputGUI($this->lng->txt("gev_wbd_notifications"), "notifications");
		$opt1->addOption(new ilRadioOption($this->lng->txt("gev_wbd_notifications_to_auth"), "auth"));
		$extra = new ilRadioOption($this->lng->txt("gev_wbd_notifications_to_diff"), "diff");
		$email = new ilEMailInputGUI($this->lng->txt("gev_alternative_email"), "email");
		$email->setRequired(true);
		$extra->addSubItem($email);
		$opt1->addOption($extra);
		$opt1->setValue("auth");
		$form->addItem($opt1);

		return $form;
	}

	protected function createTPBasisBWVId($a_form = null) {
		$tpl = new ilTemplate("tpl.gev_wbd_tp_service_form.html", false, false, "Services/GEV/Registration");
		$form = $a_form===null ? $this->buildTPBasisForm() : $a_form;

		$tpl->setVariable("FORM", $form->getHTML());

		return $tpl->get();
	}
/*
	protected function registerTPBasis() {
		$form = $this->buildTPBasisForm();

		$err = false;
		$form->setValuesByPost();
		if (!$form->checkInput()) {
			$err = true;
		}
		else {
			for ($i = 1; $i <= 5; ++$i) {
				$chb = $form->getItemByPostVar("chb".$i);
				if (!$chb->getChecked()) {
					$err = true;
					$chb->setAlert($this->lng->txt("gev_wbd_registration_cb_mandatory"));
				}
			}
		}

		if ($err) {
			return $this->createTPBasisBWVId($form);
		}

		$this->user_utils->setWBDTPType(gevUserUtils::WBD_TP_BASIS);

		if ($form->getInput("notifications") == "diff") {
			$this->user_utils->setWBDCommunicationEmail($form->getInput("email"));
		}

		$this->user_utils->setWBDRegistrationDone();

		ilUtil::sendSuccess($this->lng->txt("gev_wbd_registration_finished_create_bwv_id"), true);
		ilUtil::redirect("ilias.php?baseClass=gevDesktopGUI&cmdClass=toMyCourses");
	}
*/
	protected function buildTPBasisForm() {
		require_once("Services/Form/classes/class.ilPropertyFormGUI.php");
		require_once("Services/Form/classes/class.ilCheckboxInputGUI.php");
		require_once("Services/Form/classes/class.ilRadioGroupInputGUI.php");
		require_once("Services/Form/classes/class.ilEMailInputGUI.php");
		require_once("Services/Form/classes/class.ilRadioOption.php");

		$form = new ilPropertyFormGUI();
		//$form->addCommandButton("registerTPBasis", $this->lng->txt("register_tp_basis"));
		//$form->addCommandButton("startRegistration", $this->lng->txt("back"));
		$form->setFormAction($this->ctrl->getFormAction($this));

		$wbd_link = "<a href='/Customizing/global/skin/genv/static/documents/02_AGB_WBD.pdf' target='_blank' class='blue'>".$this->lng->txt("gev_agb_wbd")."</a>";
		$auftrag_link = "<a href='/Customizing/global/skin/genv/static/documents/GEV_TPBUVG_Finaler_Auftrag_TP_Basis_Makler.pdf' target='_blank' class='blue'>".$this->lng->txt("gev_mandate")."</a>";
		$agb_link = "<a href='/Customizing/global/skin/genv/static/documents/01_AGB_TGIC.pdf' target='_blank' class='blue'>".$this->lng->txt("gev_agb_tgic")."</a>";

		$chb1 = new ilCheckboxInputGUI("", "chb1");
		$chb1->setOptionTitle(sprintf($this->lng->txt("gev_give_mandate"), $auftrag_link));
		$form->addItem($chb1);

		$chb2 = new ilCheckboxInputGUI("", "chb2");
		$chb2->setOptionTitle(sprintf($this->lng->txt("gev_confirm_wbd"), $wbd_link));
		$form->addItem($chb2);

		$chb3 = new ilCheckboxInputGUI("", "chb3");
		$chb3->setOptionTitle(sprintf($this->lng->txt("gev_confirm_agb"), $agb_link));
		$form->addItem($chb3);

		$chb4 = new ilCheckboxInputGUI("", "chb4");
		$chb4->setOptionTitle($this->lng->txt("gev_confirm_qualification"));
		$form->addItem($chb4);

		$chb5 = new ilCheckboxInputGUI("", "chb5");
		$chb5->setOptionTitle($this->lng->txt("gev_no_other_wbd_mandate"));
		$form->addItem($chb5);

		$opt1 = new ilRadioGroupInputGUI($this->lng->txt("gev_wbd_notifications"), "notifications");
		$opt1->addOption(new ilRadioOption($this->lng->txt("gev_wbd_notifications_to_auth"), "auth"));
		$extra = new ilRadioOption($this->lng->txt("gev_wbd_notifications_to_diff"), "diff");
		$email = new ilEMailInputGUI($this->lng->txt("gev_alternative_email"), "email");
		$email->setRequired(true);
		$extra->addSubItem($email);
		$opt1->addOption($extra);
		$opt1->setValue("auth");
		$form->addItem($opt1);

		return $form;
	}
}

?><|MERGE_RESOLUTION|>--- conflicted
+++ resolved
@@ -179,13 +179,8 @@
 		}
 
 		$this->user_utils->setWBDRegistrationDone();
-<<<<<<< HEAD
-		
-		$usr = new ilObjUser($this->user_utils->getId());
-=======
 
 		$usr = new ilObjUser($this->user_utils->getUser()->getId());
->>>>>>> 52006461
 		$usr->update();
 
 		ilUtil::sendSuccess($this->lng->txt("gev_wbd_registration_finished_create_bwv_id"), true);
