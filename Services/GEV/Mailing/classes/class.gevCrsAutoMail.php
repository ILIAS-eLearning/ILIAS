<?php
/* Copyright (c) 1998-2010 ILIAS open source, Extended GPL, see docs/LICENSE */

/**
* Class gevCrsAutoMail
*
* @author Richard Klees <richard.klees@concepts-and-training>
*/

require_once ("./Services/Mailing/classes/class.ilAutoMail.php");
require_once ("./Services/GEV/Utils/classes/class.gevCourseUtils.php");
require_once ("./Services/GEV/Utils/classes/class.gevUserUtils.php");

abstract class gevCrsAutoMail extends ilAutoMail {
	protected $crs_id;
	protected $crs;
	protected $template_api;
	protected $template_settings;
	protected $template_variant;
	protected $mail_log;
	protected $global_bcc;

	protected $gev_crs_mail_template_type;
	
	private static $template_type = "CrsMail";

	public function __construct($a_crs_id, $a_id) {
		global $ilDB, $lng, $ilCtrl, $ilias, $ilSetting, $ilUser;

		$this->db = &$ilDB;
		$this->lng = &$lng;
		$this->settings = &$ilSetting;
		$this->ilias = &$ilias;
		$this->user = &$ilUser;

		if (!is_numeric($a_crs_id)) {
			throw new Exception ("gevCrsAutoMail not initialised with integer crs_id.");
		}

		$this->crs_id = $a_crs_id;
		$this->crs = null;
		$this->crs_utils = null;

		$this->template_api = null;
		$this->template_settings = null;
		$this->template_variant = null;
		$this->mail_log = null;
		$this->gev_crs_mail_template_type = self::$template_type;
		$this->global_bcc = null;

		parent::__construct($a_id);
	}

	// TODO: Move this to ilAutoMail
	public function getLastSend() {
		$result = $this->db->query("SELECT last_send
									FROM gev_automail_info
									WHERE crs_id = ".$this->db->quote($this->crs_id)."
									AND mail_id = ".$this->db->quote($this->getId()));

		if ($record = $this->db->fetchAssoc($result)) {
			return new ilDateTime($record["last_send"], IL_CAL_UNIX);
		}

		return null;
	}

	protected function setLastSend() {
		$this->db->manipulate("INSERT INTO gev_automail_info (crs_id, mail_id, last_send)
							  VALUES ("
							  	.$this->db->quote($this->crs_id, "integer").", "
							  	.$this->db->quote($this->getId(), "text").", "
							  	.$this->db->quote(time(), "integer")."
							  ) ON DUPLICATE KEY UPDATE last_send = ".$this->db->quote(time(), "integer")
							);
	}

	protected function getCourse() {
		if ($this->crs === null) {
			$this->crs = new ilObjCourse($this->crs_id, false);
		}

		return $this->crs;
	}

	protected function getCourseUtils() {
		if ($this->crs_utils === null) {
			$this->crs_utils = gevCourseUtils::getInstanceByObj($this->getCourse());
		}
		return $this->crs_utils;
	}

	public function getDescription() {
		return "Vorlage ".$this->getTemplateCategory() . ", " . $this->_getDescription();
	}

	abstract function _getDescription();

	// This will be evaluated by the mailing cron job only and could be
	// used to encode special circumstances under which the mail should not
	// be send (e.g. for reminders).
	// Per default disables sending of mails for offline courses.
	public function shouldBeSend() {
		include_once 'Modules/Course/classes/class.ilObjCourseAccess.php';
		return !ilObjCourseAccess::_isOffline($this->crs_id);
	}

	// SOME DEFAULTS

	public function getScheduledFor() {
		return null;
	}

	public function getUsersOnly() {
		return true;
	}

	public function getRecipientUserIDs() {
		return array();
	}

	public function getRecipientAddresses() {
		$ret = array();
		foreach ($this->getRecipientUserIDs() as $user_id) {
			$ret[] = ilObjUser::_lookupEmail($user_id);
		}
		return $ret;
	}

	// COURSE TIMES

	protected function getCourseBookingDeadline() {
		return $this->getCourseUtils()->getBookingDeadlineDate();
	}

	protected function getCourseCancelDeadline() {
		return $this->getCourseUtils()->getCancelDeadlineDate();
	}

	protected function getCourseStart() {
		return $this->getCourseUtils()->getStartDate();
	}

	protected function getCourseEnd() {
		return $this->getCourseUtils()->getEndDate();
	}

	// COURSE PEOPLE

	protected function getCourseParticipants() {
		$utils = gevCourseUtils::getInstance($this->crs_id);
		return $utils->getParticipants();
	}

	protected function getCourseMembers() {
		$utils = gevCourseUtils::getInstance($this->crs_id);
		return $utils->getMembers();
	}

	protected function getCourseTrainers() {
		$utils = gevCourseUtils::getInstance($this->crs_id);
		return $utils->getTrainers();
	}

	protected function getCourseAdmins() {
		$utils = gevCourseUtils::getInstance($this->crs_id);
		return $utils->getAdmins();
	}
	
	protected function getCourseSpecialMembers() {
		$utils = gevCourseUtils::getInstance($this->crs_id);
		return $utils->getSpecialMembers();
	}

	protected function getCourseCancelledMembers() {
		$utils = gevCourseUtils::getInstance($this->crs_id);
		return $utils->getCancelledMembers();
	}

	protected function getCourseCancelledWithCostsMembers() {
		$utils = gevCourseUtils::getInstance($this->crs_id);
		return $utils->getCancelledWithCostsMembers();
	}

	protected function getCourseCancelledWithoutCostsMembers() {
		$utils = gevCourseUtils::getInstance($this->crs_id);
		return $utils->getCancelledWithoutCostsMembers();
	}

	protected function getCourseSuccessfullParticipants() {
		$utils = gevCourseUtils::getInstance($this->crs_id);
		return $utils->getSuccessfullParticipants();
	}

	protected function getCourseAbsentParticipants(){
		$utils = gevCourseUtils::getInstance($this->crs_id);
		return $utils->getAbsentParticipants();
	}

	protected function getCourseExcusedParticipants(){
		$utils = gevCourseUtils::getInstance($this->crs_id);
		return $utils->getExcusedParticipants();
	}

	protected function getCourseUsersOnWaitingList() {
		$utils = gevCourseUtils::getInstance($this->crs_id);
		return $utils->getWaitingMembers();
	}
	
	
	protected function getCourseAccomodationAddress() {
		$accom = $this->getCourseUtils()->getVenue();
		
		if ($accom === null ) {
			return null;
		}

		$email = $accom->getContactEmail();

		return array( "name" => $accom->getContactName()
					, "email" => $email
					);
	}

	protected function getCourseVenueAddress() {
		$ven = $this->getCourseUtils()->getVenue();
		
		if ($ven === null ) {
			return null;
		}

		$email = $ven->getContactEmail();

		return array( "name" => $ven->getContactName()
					, "email" => $email
					);
	}

	protected function getCourseHotelAddresses() {
		$to_accom = $this->getAdditionalMailSettings()->getSendListToAccomodation();
		$to_venue = $this->getAdditionalMailSettings()->getSendListToVenue();
		$accom_address = $this->getCourseAccomodationAddress();
		$venue_address = $this->getCourseVenueAddress();
		$addresses = array();

		if ($to_accom and $accom_address !== null) {
			$addresses[] = $accom_address;
		}
		if($to_venue and $venue_address !== null) {
			$addresses[] = $venue_address;
		}

		if( count($addresses) == 2
		and $addresses[0]["name"] == $addresses[1]["name"]
		and $addresses[0]["email"] == $addresses[1]["email"] ) {
			array_pop($addresses);
		}

		return $addresses;
	}

	protected function getAttachments() {
		if ($this->attachments === null) {
			require_once ("Services/GEV/Mailing/classes/class.gevCrsMailAttachments.php");
			$this->attachments = new gevCrsMailAttachments($this->crs_id);
		}

		return $this->attachments;
	}

	public function getAttachmentPath($a_name) {
		return $this->getAttachments()->pathTo($a_name);
	}

	protected function checkUserID($a_recipient) {
		return is_numeric($a_recipient) && ilObjUser::_lookupEmail($a_recipient) !== false;
	}


	private function initTemplateObjects($a_templ_id, $a_language) {
		require_once "./Services/MailTemplates/classes/class.ilMailTemplateSettingsEntity.php";
		require_once "./Services/MailTemplates/classes/class.ilMailTemplateVariantEntity.php";
		require_once "./Services/MailTemplates/classes/class.ilMailTemplateManagementAPI.php";
		require_once "./Services/MailTemplates/classes/class.ilMailTemplateFrameSettingsEntity.php";
		
		if ($this->template_api === null) {
			$this->template_api = new ilMailTemplateManagementAPI();
		}
		if ($this->template_settings === null) {
			$this->template_settings = new ilMailTemplateSettingsEntity();
			$this->template_settings->setIlDB($this->db);
		}
		if($this->template_variant === null) {
			$this->template_variant = new ilMailTemplateVariantEntity();
			$this->template_variant->setIlDB($this->db);
		}
		if ($this->template_frame === null) {
			$this->template_frame = new ilMailTemplateFrameSettingsEntity($this->db, new ilSetting("mail_tpl"));
		}

		$this->template_settings->loadById($a_templ_id);
		$this->template_variant->loadByTypeAndLanguage($a_templ_id, $a_language);
	}

	protected function getTemplateIdByTypeAndCategory($a_type, $a_category) {
		require_once "./Services/MailTemplates/classes/class.ilMailTemplateSettingsEntity.php";

		if ($this->template_settings === null) {
			$this->template_settings = new ilMailTemplateSettingsEntity();
			$this->template_settings->setIlDB($this->db);
		}

		$this->template_settings->loadByCategoryAndTemplate($a_category, $a_type);
		return $this->template_settings->getTemplateTypeId();
	}

	protected function getUserFunction($a_user_id) {
		require_once("Services/GEV/Utils/classes/class.gevCourseUtils.php");
		return gevCourseUtils::getInstance($this->crs_id)
							 ->getFunctionOfUser($a_user_id);
	}

	protected function getFrom() {
		$fn = $this->settings->get("mail_system_sender_name");
		$fm = $this->ilias->getSetting("mail_external_sender_noreply");

		return $fn." <".$fm.">";
	}


	protected function getTo($a_user_id) {
		$tn = ilObjUser::_lookupFullname($a_user_id);
		$tm = ilObjUser::_lookupEmail($a_user_id);

		return $tn." <".$tm.">";
	}

	protected function getCC($a_recipient) {
		require_once("Services/GEV/Utils/classes/class.gevUserUtils.php");

		if (!$this->checkUserID($a_recipient)) {
			return array();
		}

		$superior_ids = gevUserUtils::getInstance($a_recipient)->getDirectSuperiors();

		return array_map(array($this, "getTo"), $superior_ids);
	}

	protected function getBCC($a_recipient) {
		//TODO: this needs to be adjusted
		/*if ($this->global_bcc === null) {
			require_once "Services/Administration/classes/class.ilSetting.php";
			$vfue_set = new ilSetting("vfue");
			$this->global_bcc = array($vofe_set->get("mail_setting_bcc"));
		}*/

		//return $this->global_bcc;
		return array();
	}

	protected function getFullnameForTemplate($a_recipient) {
		return ilObjUser::_lookupFullname($a_recipient);
	}

	protected function getEmailForTemplate($a_recipient) {
		return ilObjUser::_lookupEmail($a_recipient);
	}

	protected function getAttachmentsForMail($a_recipient) {
		return array();
	}

	protected function getMessage($a_template_id, $a_recipient) {
		$message = $this->getMessageFromTemplate($a_template_id
												, $a_recipient
												, $this->getFullnameForTemplate($a_recipient)
												, $this->getEmailForTemplate($a_recipient));

		return array( "from" => $this->getFrom()
					, "to" => $this->getTo($a_recipient)
					, "cc" => array_map(array($this, "getTo"), $this->getCC($a_recipient))
					, "bcc" => $this->getBCC($a_recipient)
					, "subject" => $message["subject"]?$message["subject"]:""
					, "message_plain" => str_replace("<br />", "\n", $message["plain"])
					, "message_html" => $message["html"]
					, "attachments" => $this->getAttachmentsForMail($a_recipient)
					, "frame_plain" => $this->template_frame->getPlainTextFrame()
					, "frame_html" => $this->template_frame->getHtmlFrame()
					, "image_path" => $this->template_frame->getFileSystemBasePath()."/"
									  .$this->template_frame->getImageName()
					, "image_styles" => $this->template_frame->getImageStyles()
					);
	}

	// Turn template to mail content. Returns
	// a dict containing fields "subject", "plain" and "html"
	protected function getMessageFromTemplate($a_templ_id, $a_user_id, $a_email, $a_name) {
		$this->initTemplateObjects($a_templ_id, "de");

		require_once "./Services/GEV/Mailing/classes/class.gevCrsMailData.php";

		$mail_data = new gevCrsMailData();
		$mail_data->initCourseData($this->getCourseUtils());

		if ($a_user_id !== null) {
			$mail_data->setRecipient($a_user_id, $a_email, $a_name);
			$mail_data->initUserData(gevUserUtils::getInstance($a_user_id));
		}

		$adapter = $this->template_settings->getAdapterClassInstance();

		$placeholders = $adapter->getPlaceholdersLocalized();
		return $this->template_api->getPopulatedVariantMessages($this->template_variant
															   , $placeholders
															   , $mail_data
															   , "de");
	}

	public function send($a_recipients = null, $a_occasion = null) {
		//TODO: this maybe needs to be adjusted
		// Do not send mails for online-trainings.
/*		if ($this->getCourse()->getVfSettings()->isTypeOnline()) {
			return;
		}*/

		// Do not send mails for courses that are offline.
		// except for billing mails. This is a hack and really
		// no good design.
		global $ilLog;

		if ($this->getCourse()->getOfflineStatus() && $this->getId() != "bill_mail") {
			$ilLog->write("gevCrsAutoMail::send: course is offline, won't send mail. crs_id=".$this->getCourse()->getId().", mail_id=".$this->getId());
			return;
		}

		$res = parent::send($a_recipients, $a_occasion);
		if ($res) {
			$this->setLastSend();

<<<<<<< HEAD
		$ilLog->write("gevCrsAutoMail::send: sending done. crs_id=".$this->getCourse()->getId().", mail_id=".$this->getId().
					  ($a_recipients?(", ".print_r($a_recipients, true)):""));
=======
			$ilLog->write("gevCrsAutoMail::send: sending done. crs_id=".$this->getCourse()->getId().", mail_id=".$this->getId().
						  ($a_recipients?(", ".print_r($a_recipients, true)):""));
		}
>>>>>>> 605a2078

		return $res;
	}

	public function sendDeferred($a_recipients = null, $a_occasion = null) {
		global $ilLog;
		$ilLog->write("gevCrsAutoMail::sendDeferred");
		if ($this->getCourse()->getOfflineStatus() && $this->getId() != "bill_mail") {
			$ilLog->write("....courseOffline and not a bill");
			return;
		}
		
		require_once("Services/GEV/Mailing/classes/class.gevDeferredMails.php");
		

		if ($a_recipients === null) {
			$ilLog->write("....no recipients");
			$a_recipients = $this->getUsersOnly()
							? $this->getRecipientUserIDs()
							: $this->getRecipientAddresses();
		}
		
		if ($a_occasion === null) {
			$ilLog->write("....no occasion");
			$a_occasion = $this->getTitle();//$this->lng->txt("send_by").": ".$this->user->getLogin();
		}
		

		$ilLog->write("....>send this: crs=" .$this->crs_id .', mail=' .$this->getId() .' occasion=' .$a_occasion);

		gevDeferredMails::getInstance()->deferredSendMail($this->crs_id, $this->getId(), $a_recipients, $a_occasion);
	}

	public function getMail($a_recipient) {
		if (!$this->checkUserID($a_recipient)) {
			throw new Exception("This mail will only work for ILIAS-Users.");
		}

		return $this->getMessage($this->getTemplateId(), $a_recipient);
	}

	public function getTemplateId() {
		return $this->getTemplateIdByTypeAndCategory($this->getTemplateType(), $this->getTemplateCategory());
	}

	public function getTemplateType() {
		return $this->gev_crs_mail_template_type;
	}

	abstract public function getTemplateCategory();

	public function swapToWithCC($a_message) {
		$cc = $a_message["cc"];

		if (count($cc) == 0) {
			// no cc means no superior => no need to send mail
			// VoFe #4934
			return null;
		}

		$cc_main = array_pop($cc);
		$a_message["cc"] = array_merge(array($a_message["to"]), $cc);
		$a_message["to"] = $cc_main;
		return $a_message;
	}

	protected $additional_mail_settings;

	protected function setAdditionalMailSettings(gevCrsAdditionalMailSettings $a_settings) {
		$this->additional_mail_settings = $a_settings;
	}

	protected function getAdditionalMailSettings() {
		if ($this->additional_mail_settings === null) {
			$this->initAdditionalMailSettings();

			if ($this->additional_mail_settings == null) {
				throw new Exception("Member additional_mail_settings still ".
									"unitialized after call to initAdditionalMailSettings. ".
									" Did you forget to call setAdditionalMailSettings in ".
									"you implementation of initAdditionalMailSettings?");
			}
		}

		return $this->additional_mail_settings;
	}

	protected function initAdditionalMailSettings() {
		require_once ("./Services/GEV/Mailing/classes/class.gevCrsAdditionalMailSettings.php");
		$this->setAdditionalMailSettings(new gevCrsAdditionalMailSettings($this->crs_id));
	}
	
	protected function maybeSuperiorsCC($a_recipient) {
		return array();
		// For Präsenztrainings only
		if ($this->getCourseUtils()->isPraesenztraining()) {
			require_once("Services/GEV/Utils/classes/class.gevUserUtils.php");
			return gevUserUtils::getInstance($a_recipient)->getDirectSuperiors();
		}
	}

}

?><|MERGE_RESOLUTION|>--- conflicted
+++ resolved
@@ -438,14 +438,9 @@
 		if ($res) {
 			$this->setLastSend();
 
-<<<<<<< HEAD
-		$ilLog->write("gevCrsAutoMail::send: sending done. crs_id=".$this->getCourse()->getId().", mail_id=".$this->getId().
-					  ($a_recipients?(", ".print_r($a_recipients, true)):""));
-=======
 			$ilLog->write("gevCrsAutoMail::send: sending done. crs_id=".$this->getCourse()->getId().", mail_id=".$this->getId().
 						  ($a_recipients?(", ".print_r($a_recipients, true)):""));
 		}
->>>>>>> 605a2078
 
 		return $res;
 	}
