<?php
/* Copyright (c) 1998-2014 ILIAS open source, Extended GPL, see docs/LICENSE */#

/**
* Report "BookingsByVenue"
* for Generali
*
* @author	Nils Haagen <nhaagen@concepts-and-training.de>
* @version	$Id$
*
*
*	Define title, table_cols and row_template.
*	Implement fetchData to retrieve the data you want
*
*	Add special _process_xls_XXX and _process_table_XXX methods
*	to modify certain entries after retrieving data.
*	Those methods must return a proper string.
*
*/

require_once("Services/GEV/Reports/classes/class.catBasicReportGUI.php");
require_once("Services/GEV/Reports/classes/class.catFilter.php");
require_once("Services/CaTUIComponents/classes/class.catTitleGUI.php");


class gevBookingsByVenueGUI extends catBasicReportGUI{
	public function __construct() {
		
		parent::__construct();

		$this->title = catTitleGUI::create()
						->title("gev_rep_bookings_by_venue_title")
						->subTitle("gev_rep_bookings_by_venue_desc")
						->image("GEV_img/ico-head-edubio.png")
						;

		$this->table = catReportTable::create()
						->column("custom_id", "gev_training_id")
						->column("title", "title")
						->column("venue", "gev_venue")
						->column("date", "date")
						->column("tutor", "il_crs_tutor")
						->column("no_members", "no_members")
						->column("no_accomodations", "no_accomodations")
						->column("action", "list")
						->template("tpl.gev_bookings_by_venue_row.html", "Services/GEV/Reports")
						->order("date", "ASC")
						;
						
		$this->query = catReportQuery::create()
						->distinct()
						->select("crs.crs_id")
						->select("title")
						->select("custom_id")
						->select("tutor")
						->select("begin_date")
						->select("end_date")
						->select("venue")
						->from("hist_course crs")
						->join("crs_acco acco")
							->on("crs.crs_id = acco.crs_id")
						->compile()
						;

		$this->filter = catFilter::create()
						->checkbox("show_past_events"
								  , $this->lng->txt("gev_rep_filter_show_past_events")
								  , null
								  , "crs.end_date > '".date("Y-m-d")."'"
								  )
						->dateperiod( "period"
									, $this->lng->txt("gev_period")
									, $this->lng->txt("gev_until")
									, "crs.begin_date"
									, "crs.end_date"
									, date("Y")."-01-01"
									, date("Y")."-12-31"
									)
						->static_condition("crs.hist_historic = 0")
						->static_condition("crs.venue != '-empty-'")
						->action($this->ctrl->getLinkTarget($this, "view"))
						->compile()
						;
	}

	protected function executeCustomCommand($a_cmd) {
		switch ($a_cmd) {
			case "deliverMemberList":
				return $this->deliverMemberList();
			default:
				return null;
		}
	}

	protected function userIsPermitted () {
		return $this->user_utils->isAdmin() || $this->user_utils->hasRoleIn(array("Veranstalter"));
	}

	
	protected function transformResultRow($rec) {
		$lnk = $this->ctrl->getLinkTarget($this, "deliverMemberList");
		$lnk .= '&crs_id=' .$rec["crs_id"];
		$rec['action'] = '<a href="' . $lnk 
			.'"><img src="./Customizing/global/skin/genv/images/GEV_img/ico-table-eye.png"></a>';

		$start = new ilDate($rec["begin_date"], IL_CAL_DATE);
		$end = new ilDate($rec["end_date"], IL_CAL_DATE);
		$date = '<nobr>' .ilDatePresentation::formatPeriod($start,$end) .'</nobr>';
		$rec['date'] = $date;

		// get this from hist_usercoursestatus.overnights instead?
		// here, trainers are involved.
		$query_temp = "SELECT
					 		night,
					 		COUNT(night) no_accomodations

					 	FROM
					 		crs_acco
					 	WHERE 
						 	crs_id =" .$rec['crs_id']
						 	
						." GROUP BY 
						 	night
						   ORDER BY
						   	night

						 ";


		$res_temp = $this->db->query($query_temp);

		$rec['no_accomodations'] = '';
		while($rec_temp = $this->db->fetchAssoc($res_temp)) {
			$night = new ilDate($rec_temp['night'], IL_CAL_DATE);
			$night = ilDatePresentation::formatDate($night);
			$rec['no_accomodations'] .= '<nobr>'
				.$night
				.' &nbsp; <b>' 
				.$rec_temp['no_accomodations']
				.'</b>' 
				.'</nobr><br>';
		}

		//this is how the xls-list is generated:
		//$user_ids = $this->getCourse()->getMembersObject()->getMembers();
		//$tutor_ids = $this->getCourse()->getMembersObject()->getTutors();

		$query_temp = "SELECT
					 		COUNT(DISTINCT usr_id) no_members
					 	FROM
					 		hist_usercoursestatus
					 	WHERE 
						 	crs_id =" .$rec['crs_id']
					."	AND
							hist_historic = 0
						AND (
								(	
								function = 'Mitglied' 
								AND 
								booking_status = 'gebucht'
								)
							OR
								function = 'Trainer'
						)
				
					";

<<<<<<< HEAD
		$res_temp = $this->db->query($query_temp);
		$rec_temp = $this->db->fetchAssoc($res_temp);
		$rec['no_members'] = $rec_temp['no_members'];
=======
		require_once("Services/GEV/Utils/classes/class.gevCourseUtils.php");
		require_once("Services/Accomodations/classes/class.ilAccomodations.php");

		
		//which venues?
		//require_once("Services/GEV/Utils/classes/class.gevOrgUnitUtils.php");
		//$venu_names = gevOrgUnitUtils::getVenueNames();
		//$valid_venues = "'" .join(array_values($venu_names), "', '") ."'";


		$query = "SELECT DISTINCT
						 crs.crs_id, title, custom_id, tutor, 
						 begin_date, end_date, venue
					FROM 
						hist_course crs
					JOIN 
						crs_acco acco
					ON  
						crs.crs_id = acco.crs_id
					JOIN
						object_reference oref
					ON
						oref.obj_id = crs.crs_id
					JOIN
						crs_settings cs
					ON
						cs.obj_id = crs.crs_id
					WHERE 
						crs.hist_historic=0
					AND
						crs.venue != '-empty-'
					AND
						oref.deleted IS NULL
					AND
						cs.activation_type = 1
		";
		
		$query .= $this->queryWhen($this->start_date, $this->end_date, $this->show_past_events);
		$query .= $sql_order_str;


		$res = $this->db->query($query);
		while($rec = $this->db->fetchAssoc($res)) {

			$lnk = $this->ctrl->getLinkTarget($this, "deliverMemberList");
			$lnk .= '&crs_id=' .$rec["crs_id"];
			$rec['action'] = '<a href="' . $lnk 
				.'"><img src="./Customizing/global/skin/genv/images/GEV_img/ico-table-eye.png"></a>';

			$start = new ilDate($rec["begin_date"], IL_CAL_DATE);
			$end = new ilDate($rec["end_date"], IL_CAL_DATE);
			$date = '<nobr>' .ilDatePresentation::formatPeriod($start,$end) .'</nobr>';
			$rec['date'] = $date;

			// get this from hist_usercoursestatus.overnights instead?
			// here, trainers are involved.
			$query_temp = "SELECT
						 		night,
						 		COUNT(night) no_accomodations

						 	FROM
						 		crs_acco
						 	WHERE 
							 	crs_id =" .$rec['crs_id']
							 	
							." GROUP BY 
							 	night
							   ORDER BY
							   	night

							 ";


			$res_temp = $this->db->query($query_temp);

			$rec['no_accomodations'] = '';
			while($rec_temp = $this->db->fetchAssoc($res_temp)) {
				$night = new ilDate($rec_temp['night'], IL_CAL_DATE);
				$night = ilDatePresentation::formatDate($night);
				$rec['no_accomodations'] .= '<nobr>'
					.$night
					.' &nbsp; <b>' 
					.$rec_temp['no_accomodations']
					.'</b>' 
					.'</nobr><br>';
			}




			//this is how the xls-list is generated:
			//$user_ids = $this->getCourse()->getMembersObject()->getMembers();
			//$tutor_ids = $this->getCourse()->getMembersObject()->getTutors();

			$query_temp = "SELECT
						 		COUNT(DISTINCT usr_id) no_members
						 	FROM
						 		hist_usercoursestatus
						 	WHERE 
							 	crs_id =" .$rec['crs_id']
						."	AND
								hist_historic = 0
							AND (
									(	
									function = 'Mitglied' 
									AND 
									booking_status = 'gebucht'
									)
								OR
									function = 'Trainer'
							)
					
						";

			$res_temp = $this->db->query($query_temp);
			$rec_temp = $this->db->fetchAssoc($res_temp);
			$rec['no_members'] = $rec_temp['no_members'];

			$data[] = $rec;

		}

>>>>>>> 605a2078

		return $rec;
	}

	protected function deliverMemberList() {
		require_once("Services/GEV/Utils/classes/class.gevCourseUtils.php");
		$crs_id = $_GET["crs_id"];
		$cutils = gevCourseUtils::getInstance($crs_id);
		$cutils->deliverMemberList(gevCourseUtils::MEMBERLIST_HOTEL);
		return;
	}

	protected function _process_xls_date($val) {
		$val = str_replace('<nobr>', '', $val);
		$val = str_replace('</nobr>', '', $val);
		return $val;
	}
	
	protected function _process_xls_no_accomodations($val) {
		$val = str_replace('<nobr>', '', $val);
		$val = str_replace('</nobr>', '', $val);
		$val = str_replace('<b>', '', $val);
		$val = str_replace('</b>', '', $val);
		$val = str_replace('<br>', "\n", $val);
		$val = str_replace(' &nbsp; ', " - ", $val);
		return $val;
	}
	protected function _process_xls_action($val) {
		return '';
	}

}

?><|MERGE_RESOLUTION|>--- conflicted
+++ resolved
@@ -59,6 +59,10 @@
 						->from("hist_course crs")
 						->join("crs_acco acco")
 							->on("crs.crs_id = acco.crs_id")
+						->join("object_reference oref")
+							->on("oref.obj_id = crs.crs_id")
+						->join("crs_settings cs")
+							->on("cs.obj_id = crs.crs_id")
 						->compile()
 						;
 
@@ -78,6 +82,8 @@
 									)
 						->static_condition("crs.hist_historic = 0")
 						->static_condition("crs.venue != '-empty-'")
+						->static_condition("oref.deleted IS NULL")
+						->static_condition("cs.activation_type = 1")
 						->action($this->ctrl->getLinkTarget($this, "view"))
 						->compile()
 						;
@@ -165,135 +171,10 @@
 				
 					";
 
-<<<<<<< HEAD
 		$res_temp = $this->db->query($query_temp);
 		$rec_temp = $this->db->fetchAssoc($res_temp);
 		$rec['no_members'] = $rec_temp['no_members'];
-=======
-		require_once("Services/GEV/Utils/classes/class.gevCourseUtils.php");
-		require_once("Services/Accomodations/classes/class.ilAccomodations.php");
-
 		
-		//which venues?
-		//require_once("Services/GEV/Utils/classes/class.gevOrgUnitUtils.php");
-		//$venu_names = gevOrgUnitUtils::getVenueNames();
-		//$valid_venues = "'" .join(array_values($venu_names), "', '") ."'";
-
-
-		$query = "SELECT DISTINCT
-						 crs.crs_id, title, custom_id, tutor, 
-						 begin_date, end_date, venue
-					FROM 
-						hist_course crs
-					JOIN 
-						crs_acco acco
-					ON  
-						crs.crs_id = acco.crs_id
-					JOIN
-						object_reference oref
-					ON
-						oref.obj_id = crs.crs_id
-					JOIN
-						crs_settings cs
-					ON
-						cs.obj_id = crs.crs_id
-					WHERE 
-						crs.hist_historic=0
-					AND
-						crs.venue != '-empty-'
-					AND
-						oref.deleted IS NULL
-					AND
-						cs.activation_type = 1
-		";
-		
-		$query .= $this->queryWhen($this->start_date, $this->end_date, $this->show_past_events);
-		$query .= $sql_order_str;
-
-
-		$res = $this->db->query($query);
-		while($rec = $this->db->fetchAssoc($res)) {
-
-			$lnk = $this->ctrl->getLinkTarget($this, "deliverMemberList");
-			$lnk .= '&crs_id=' .$rec["crs_id"];
-			$rec['action'] = '<a href="' . $lnk 
-				.'"><img src="./Customizing/global/skin/genv/images/GEV_img/ico-table-eye.png"></a>';
-
-			$start = new ilDate($rec["begin_date"], IL_CAL_DATE);
-			$end = new ilDate($rec["end_date"], IL_CAL_DATE);
-			$date = '<nobr>' .ilDatePresentation::formatPeriod($start,$end) .'</nobr>';
-			$rec['date'] = $date;
-
-			// get this from hist_usercoursestatus.overnights instead?
-			// here, trainers are involved.
-			$query_temp = "SELECT
-						 		night,
-						 		COUNT(night) no_accomodations
-
-						 	FROM
-						 		crs_acco
-						 	WHERE 
-							 	crs_id =" .$rec['crs_id']
-							 	
-							." GROUP BY 
-							 	night
-							   ORDER BY
-							   	night
-
-							 ";
-
-
-			$res_temp = $this->db->query($query_temp);
-
-			$rec['no_accomodations'] = '';
-			while($rec_temp = $this->db->fetchAssoc($res_temp)) {
-				$night = new ilDate($rec_temp['night'], IL_CAL_DATE);
-				$night = ilDatePresentation::formatDate($night);
-				$rec['no_accomodations'] .= '<nobr>'
-					.$night
-					.' &nbsp; <b>' 
-					.$rec_temp['no_accomodations']
-					.'</b>' 
-					.'</nobr><br>';
-			}
-
-
-
-
-			//this is how the xls-list is generated:
-			//$user_ids = $this->getCourse()->getMembersObject()->getMembers();
-			//$tutor_ids = $this->getCourse()->getMembersObject()->getTutors();
-
-			$query_temp = "SELECT
-						 		COUNT(DISTINCT usr_id) no_members
-						 	FROM
-						 		hist_usercoursestatus
-						 	WHERE 
-							 	crs_id =" .$rec['crs_id']
-						."	AND
-								hist_historic = 0
-							AND (
-									(	
-									function = 'Mitglied' 
-									AND 
-									booking_status = 'gebucht'
-									)
-								OR
-									function = 'Trainer'
-							)
-					
-						";
-
-			$res_temp = $this->db->query($query_temp);
-			$rec_temp = $this->db->fetchAssoc($res_temp);
-			$rec['no_members'] = $rec_temp['no_members'];
-
-			$data[] = $rec;
-
-		}
-
->>>>>>> 605a2078
-
 		return $rec;
 	}
 
