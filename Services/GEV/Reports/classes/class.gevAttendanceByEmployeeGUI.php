--- conflicted
+++ resolved
@@ -42,11 +42,7 @@
 						->column("job_number", "gev_job_number")
 						->column("od_bd", "gev_od_bd")
 						->column("org_unit", "gev_org_unit_short")
-<<<<<<< HEAD
 						->column("position_key", "gev_agent_key")
-=======
-						->column("position_key", "gev_position_key")
->>>>>>> c45fa940
 						->column("custom_id", "gev_training_id")
 						->column("venue", "gev_location")
 						->column("type", "gev_learning_type")
@@ -77,11 +73,8 @@
 						->select("usrcrs.crs_id")
 						->select("crs.begin_date")
 						->select("crs.end_date")
-<<<<<<< HEAD
 						->select("crs.edu_program")
-=======
 						->select("crs.title")
->>>>>>> c45fa940
 						->from("hist_usercoursestatus usrcrs")
 						->join("hist_user usr")
 							->on("usr.user_id = usrcrs.usr_id AND usr.hist_historic = 0")
@@ -100,13 +93,12 @@
 									, date("Y")."-01-01"
 									, date("Y")."-12-31"
 									)
-<<<<<<< HEAD
 						->multiselect("edu_program"
 									 , $this->lng->txt("gev_edu_program")
 									 , "edu_program"
 									 , gevCourseUtils::getEduProgramsFromHisto()
 									 , gevCourseUtils::getEduProgramsFromHisto()
-=======
+									 )
 						->multiselect("type"
 									 , $this->lng->txt("gev_course_type")
 									 , "type"
@@ -130,7 +122,6 @@
 									 , "position_key"
 									 , gevUserUtils::getPositionKeysFromHisto()
 									 , gevUserUtils::getPositionKeysFromHisto()
->>>>>>> c45fa940
 									 )
 						->static_condition($this->db->in("usr.user_id", $allowed_user_ids, false, "integer"))
 						->static_condition("usrcrs.hist_historic = 0")
