<?php
/* Copyright (c) 1998-2014 ILIAS open source, Extended GPL, see docs/LICENSE */#

/**
* Report "Billing"
* for Generali
*
* @author	Richard Klees <richard.klees@concepts-and-training.de>
* @version	$Id$
*
*/

require_once("Services/GEV/Reports/classes/class.gevBasicReportGUI.php");

class gevBillingReportGUI extends gevBasicReportGUI {
	public function __construct() {
		
		parent::__construct();

		$this->title = catTitleGUI::create()
						->title("gev_rep_billing_title")
						->subTitle("gev_rep_billing_desc")
						->image("GEV_img/ico-head-rep-billing.png")
						;

		$this->table = catReportTable::create()
						->column("billnumber", "gev_bill_number")
						->column("participation_status", "status")
						->column("fee_pretax", "gev_training_fee_pretax_report")
						->column("fee_tax", "gev_tax")
						->column("fee_posttax", "gev_training_fee_posttax_report")
						->column("coupon_pretax", "gev_coupon_pretax")
						->column("coupon_tax", "gev_tax")
						->column("coupon_posttax", "gev_coupon_posttax")
						->column("amount_pretax", "gev_bill_amount_pretax")
						->column("amount_tax", "gev_tax")
						->column("amount_posttax", "gev_bill_amount_posttax")
						->column("cost_center", "gev_charged_agency")
						->column("bill_finalized_date", "create_date")
						->column("lastname", "lastname")
						->column("firstname", "firstname")
						->column("gender", "gender")
						->column("org_unit", "gev_org_unit_short")
						->column("title", "gev_event_title")
						->column("custom_id", "gev_number_of_measure")
						->column("date", "gev_training_date")
						->column("venue", "gev_venue")
						->column("bill_link", "")
						->template("tpl.gev_billing_row.html", "Services/GEV/Reports")
						;
		
		$this->filter = catFilter::create()
						->dateperiod( "period"
									, $this->lng->txt("gev_period")
									, $this->lng->txt("gev_until")
									, "usrcrs.begin_date"
									, "usrcrs.end_date"
									, date("Y")."-01-01"
									, date("Y")."-12-31"
									)
						;
		
		require_once("Services/UIComponent/Toolbar/interfaces/interface.ilToolbarItem.php");
		require_once("Services/Form/classes/class.ilSubEnabledFormPropertyGUI.php");
		require_once("Services/Form/classes/class.ilDateTimeInputGUI.php");

		$created_since = new ilDateTimeInputGUI($this->lng->txt("gev_created_since").": ", "created_since");
		$created_since->setShowTime(false);
		
		$created_till = new ilDateTimeInputGUI($this->lng->txt("gev_created_till").": ", "created_till");
		$created_till->setShowTime(false);

		$this->filters = array(
<<<<<<< HEAD
			"created_since" => $created_sincez
=======
			  "created_since" => $created_since
			, "created_till" => $created_till
>>>>>>> 605a2078
			);

		$since_date = date("Y")."-01-01";
		if(isset($_POST["created_since"])) {
			$since_date = $_POST["created_since"]["date"]["y"]
					."-".$_POST["created_since"]["date"]["m"]
					."-".$_POST["created_since"]["date"]["d"];
			$_POST["created_since"] = urlencode($since_date);
		}
		
		$till_date = (date("Y") + 1)."-01-01";
		if(isset($_POST["created_till"])) {
			$till_date = $_POST["created_till"]["date"]["y"]
					."-".$_POST["created_till"]["date"]["m"]
					."-".$_POST["created_till"]["date"]["d"];
			$_POST["created_till"] = urlencode($till_date);
		}

		$this->digestSearchParameter("created_since", urlencode($since_date));
		$this->digestSearchParameter("created_till", urlencode($till_date));
		
		$this->created_since = new ilDate($this->filter_params["created_since"], IL_CAL_DATE);
		$created_since->setDate($this->created_since);
<<<<<<< HEAD

		
=======
		
		$this->created_till = new ilDate($this->filter_params["created_till"], IL_CAL_DATE);
		$created_till->setDate($this->created_till);
		$this->table_row_template= array(
			"filename" => "tpl.gev_billing_row.html", 
			"path" => "Services/GEV/Reports"
		);
>>>>>>> 605a2078
	}
	
	protected function getAdditionalFilters() {
		$ret = '';
		foreach ($this->filters as $filter_id =>$filter) {
			$ret .= $filter->getTitle().$filter->render()."<br /><br />";
		}
		return $ret;
	}
	
	protected function userIsPermitted () {
		return $this->user_utils->isAdmin() || $this->permissions->viewBillingReport();
	}

	protected function executeCustomCommand($a_cmd) {
		switch ($a_cmd) {
			case "deliverBillPDF":
				return $this->deliverBillPDF();
			default:
				return null;
		}
	}
	
	protected function fetchData(){
		if ($this->created_till->get(IL_CAL_UNIX) < $this->created_since->get(IL_CAL_UNIX) ) {
			return array();
		}
		
		//fetch retrieves the data 
		require_once("Services/GEV/Utils/classes/class.gevUserUtils.php");
		require_once("Services/Calendar/classes/class.ilDatePresentation.php");

		$no_entry = $this->lng->txt("gev_table_no_entry");
		$user_utils = gevUserUtils::getInstance($this->target_user_id);
		$data = array();


		//when ordering the table, watch out for date!
		//_table_nav=date:asc:0
		//btw, what is the third parameter?
		if(isset($_GET['_table_nav'])){
			$this->external_sorting = true; //set to false again, 
											//if the field is not relevant

			$table_nav_cmd = split(':', $_GET['_table_nav']);
			
			if ($table_nav_cmd[1] == "asc") {
				$direction = " ASC";
			}
			else {
				$direction = " DESC";
			}
			
			switch ($table_nav_cmd[0]) { //field
				case 'date':
					$direction = strtoupper($table_nav_cmd[1]);
					$sql_order_str = " ORDER BY crs.begin_date ";
					$sql_order_str .= $direction;
					break;
				
				//append more fields, simply for performance...

				default:
					$this->external_sorting = true;
					$sql_order_str = " ORDER BY ".$this->db->quoteIdentifier($table_nav_cmd[0])." ".$direction;
					break;
			}
		}

		$query = 	 "SELECT  bill.bill_number as billnumber"
					."		, IF(usrcrs.participation_status='fehlt entschuldigt' OR usrcrs.booking_status='kostenpflichtig storniert',
								 'fehlt entschuldigt/kostenpflichtig storniert', usrcrs.participation_status) as participation_status"
					."		, ROUND(SUM(IF(item.billitem_context_id = bill.bill_context_id, item.billitem_pta, 0)), 2) as fee_pretax"
					."		, ROUND(SUM(IF(item.billitem_context_id = bill.bill_context_id, item.billitem_pta, 0)) * bill.bill_vat/100, 2) as fee_tax"
					."		, ROUND(SUM(IF(item.billitem_context_id = bill.bill_context_id, item.billitem_pta, 0)) * (1 + bill.bill_vat/100), 2) as fee_posttax"
					."		, ROUND(SUM(IF(item.billitem_context_id IS NULL, item.billitem_pta, 0)), 2) as coupon_pretax"
					."		, ROUND(SUM(IF(item.billitem_context_id IS NULL, item.billitem_pta, 0)) * bill.bill_vat/100, 2) as coupon_tax"
					."		, ROUND(SUM(IF(item.billitem_context_id IS NULL, item.billitem_pta, 0)) * (1 + bill.bill_vat/100), 2) as coupon_posttax"
					."		, ROUND(SUM(item.billitem_pta), 2) as amount_pretax"
					."		, ROUND(SUM(item.billitem_pta) * bill.bill_vat/100, 2) as amount_tax"
					."		, ROUND(SUM(item.billitem_pta) * (1 + bill.bill_vat/100), 2) as amount_posttax"
					."		, bill.bill_cost_center as cost_center"
					."      , DATE_FORMAT(FROM_UNIXTIME(bill.bill_finalized_date), '%d.%m.%Y') as bill_finalized_date"
					."		, usr.firstname as lastname"
					."		, usr.lastname as firstname"
					." 		, usr.gender as gender"
					."		, usr.org_unit as org_unit"
					."		, crs.title as title"
					."		, crs.custom_id as custom_id"
					."		, crs.begin_date as begin_date"
					."		, crs.end_date as end_date"
					."		, crs.venue as venue"
					." FROM  bill "
					." INNER JOIN hist_course crs ON crs.crs_id = bill.bill_context_id AND crs.hist_historic = 0"
					." INNER JOIN hist_user usr ON usr.user_id = bill.bill_usr_id AND usr.hist_historic = 0"
					." INNER JOIN hist_usercoursestatus usrcrs ON usrcrs.usr_id = bill.bill_usr_id AND usrcrs.crs_id = bill.bill_context_id AND usrcrs.hist_historic = 0"
					." RIGHT JOIN billitem item ON bill.bill_pk = item.bill_fk"
					." WHERE bill.bill_final = 1"
					. $this->queryWhen($this->start_date, $this->end_date)
					. $this->queryCreatedSince()
					. $this->queryCreatedTill()
					." GROUP BY bill.bill_number"
					. $sql_order_str
					;

		$bill_link_icon = '<img src="'.ilUtil::getImagePath("GEV_img/ico-key-get_bill.png").'" />';

		$res = $this->db->query($query);

		while($rec = $this->db->fetchAssoc($res)) {
			/*	
				modify record-entries here.
			*/			
			foreach ($rec as $key => $value) {
				
				if ($value == '-empty-' || $value == -1) {
					$rec[$key] = $no_entry;
					continue;
				}

				//date
				if( $rec["begin_date"] && $rec["end_date"] 
					&& ($rec["begin_date"] != '0000-00-00' && $rec["end_date"] != '0000-00-00' )
					){
					$start = new ilDate($rec["begin_date"], IL_CAL_DATE);
					$end = new ilDate($rec["end_date"], IL_CAL_DATE);
					$date = '<nobr>' .ilDatePresentation::formatPeriod($start,$end) .'</nobr>';
					//$date = ilDatePresentation::formatPeriod($start,$end);
				} else {
					$date = '-';
				}
				$rec['date'] = $date;
			}
			
			$this->ctrl->setParameter($this, "billnumber", $rec["billnumber"]);
			$target = $this->ctrl->getLinkTarget($this, "deliverBillPDF");
			//$this->ctrl->clearParameters();
			$this->ctrl->setParameter($this, "billnumber", null);
			$rec["bill_link"] = "<a href=\"".$target."\">".$bill_link_icon."</a>";
			
			$data[] = $rec;
		}

		return $data;
	}

	protected function queryWhen(ilDate $start, ilDate $end) {
		if ($this->query_when === null) {
			$this->query_when =
					 //" WHERE usr.user_id = ".$this->db->quote($this->target_user_id, "integer")
					//"  WHERE ".$this->db->in("usrcrs.function", array("Mitglied", "Teilnehmer", "Member"), false, "text")
					//."   AND ".$this->db->in("usrcrs.booking_status", array("gebucht", "kostenpflichtig storniert", "kostenfrei storniert"), false, "text")
					"   AND usrcrs.hist_historic = 0 "
					."   AND ( usrcrs.end_date >= ".$this->db->quote($start->get(IL_CAL_DATE), "date")
					."        OR usrcrs.end_date = '-empty-' OR usrcrs.end_date = '0000-00-00')"
					."   AND usrcrs.begin_date <= ".$this->db->quote($end->get(IL_CAL_DATE), "date")
					;
		}
		
		return $this->query_when;
	}
	
	protected function queryCreatedSince() {
		return "   AND bill.bill_finalized_date >= ".$this->db->quote($this->created_since->get(IL_CAL_UNIX), "integer"); 
	}
	
	protected function queryCreatedTill() {
		// we need to add one day, since unix-timestamp will be at the start of the
		// day, thus we do not get the bills created on said day.
		$date = new ilDate($this->created_till->get(IL_CAL_UNIX), IL_CAL_UNIX);
		$date->increment(ilDateTime::DAY, 1);
		return "   AND bill.bill_finalized_date <= ".$this->db->quote($date->get(IL_CAL_UNIX), "integer");
	}
	
	protected function deliverBillPDF() {
		$billnumber = $_GET["billnumber"];
		if (!preg_match("/\d{6}-\d{5}/", $billnumber)) {
			throw Exception("gevBillingReportGUI::deliverBillPDF: This is no billnumber: '".$billnumber."'");
		}
		
		require_once("Services/Utilities/classes/class.ilUtil.php");
		require_once("Services/GEV/Utils/classes/class.gevBillStorage.php");
		$filename = gevBillStorage::getInstance()->getPathByBillNumber($billnumber);
		ilUtil::deliverFile($filename, $billnumber.".pdf", "application/pdf");
	}

	//_process_ will modify record entries
	// xls means: only for Excel-Export
	// date is the key in data-array 
	protected function _process_xls_date($val) {
		$val = str_replace('<nobr>', '', $val);
		$val = str_replace('</nobr>', '', $val);
		return $val;
	}
}

?><|MERGE_RESOLUTION|>--- conflicted
+++ resolved
@@ -58,68 +58,16 @@
 									, date("Y")."-01-01"
 									, date("Y")."-12-31"
 									)
+						->dateperiod( "created"
+									, $this->lng->txt("gev_created_since")
+									, $this->lng->txt("gev_created_till")
+									, "bill.bill_finalized_date"
+									, "bill.bill_finalized_date"
+									, date("Y")."-01-01"
+									, date("Y")."-12-31"
+									)
+						->static_condition("bill.bill_final = 1")
 						;
-		
-		require_once("Services/UIComponent/Toolbar/interfaces/interface.ilToolbarItem.php");
-		require_once("Services/Form/classes/class.ilSubEnabledFormPropertyGUI.php");
-		require_once("Services/Form/classes/class.ilDateTimeInputGUI.php");
-
-		$created_since = new ilDateTimeInputGUI($this->lng->txt("gev_created_since").": ", "created_since");
-		$created_since->setShowTime(false);
-		
-		$created_till = new ilDateTimeInputGUI($this->lng->txt("gev_created_till").": ", "created_till");
-		$created_till->setShowTime(false);
-
-		$this->filters = array(
-<<<<<<< HEAD
-			"created_since" => $created_sincez
-=======
-			  "created_since" => $created_since
-			, "created_till" => $created_till
->>>>>>> 605a2078
-			);
-
-		$since_date = date("Y")."-01-01";
-		if(isset($_POST["created_since"])) {
-			$since_date = $_POST["created_since"]["date"]["y"]
-					."-".$_POST["created_since"]["date"]["m"]
-					."-".$_POST["created_since"]["date"]["d"];
-			$_POST["created_since"] = urlencode($since_date);
-		}
-		
-		$till_date = (date("Y") + 1)."-01-01";
-		if(isset($_POST["created_till"])) {
-			$till_date = $_POST["created_till"]["date"]["y"]
-					."-".$_POST["created_till"]["date"]["m"]
-					."-".$_POST["created_till"]["date"]["d"];
-			$_POST["created_till"] = urlencode($till_date);
-		}
-
-		$this->digestSearchParameter("created_since", urlencode($since_date));
-		$this->digestSearchParameter("created_till", urlencode($till_date));
-		
-		$this->created_since = new ilDate($this->filter_params["created_since"], IL_CAL_DATE);
-		$created_since->setDate($this->created_since);
-<<<<<<< HEAD
-
-		
-=======
-		
-		$this->created_till = new ilDate($this->filter_params["created_till"], IL_CAL_DATE);
-		$created_till->setDate($this->created_till);
-		$this->table_row_template= array(
-			"filename" => "tpl.gev_billing_row.html", 
-			"path" => "Services/GEV/Reports"
-		);
->>>>>>> 605a2078
-	}
-	
-	protected function getAdditionalFilters() {
-		$ret = '';
-		foreach ($this->filters as $filter_id =>$filter) {
-			$ret .= $filter->getTitle().$filter->render()."<br /><br />";
-		}
-		return $ret;
 	}
 	
 	protected function userIsPermitted () {
@@ -136,7 +84,8 @@
 	}
 	
 	protected function fetchData(){
-		if ($this->created_till->get(IL_CAL_UNIX) < $this->created_since->get(IL_CAL_UNIX) ) {
+		$created = $this->filter->get("created");
+		if ($created["end"]->get(IL_CAL_UNIX) < $created["start"]->get(IL_CAL_UNIX) ) {
 			return array();
 		}
 		
@@ -145,7 +94,6 @@
 		require_once("Services/Calendar/classes/class.ilDatePresentation.php");
 
 		$no_entry = $this->lng->txt("gev_table_no_entry");
-		$user_utils = gevUserUtils::getInstance($this->target_user_id);
 		$data = array();
 
 
@@ -210,11 +158,7 @@
 					." INNER JOIN hist_usercoursestatus usrcrs ON usrcrs.usr_id = bill.bill_usr_id AND usrcrs.crs_id = bill.bill_context_id AND usrcrs.hist_historic = 0"
 					." RIGHT JOIN billitem item ON bill.bill_pk = item.bill_fk"
 					." WHERE bill.bill_final = 1"
-					. $this->queryWhen($this->start_date, $this->end_date)
-					. $this->queryCreatedSince()
-					. $this->queryCreatedTill()
-					." GROUP BY bill.bill_number"
-					. $sql_order_str
+					. $this->queryWhere()
 					;
 
 		$bill_link_icon = '<img src="'.ilUtil::getImagePath("GEV_img/ico-key-get_bill.png").'" />';
@@ -258,34 +202,6 @@
 		return $data;
 	}
 
-	protected function queryWhen(ilDate $start, ilDate $end) {
-		if ($this->query_when === null) {
-			$this->query_when =
-					 //" WHERE usr.user_id = ".$this->db->quote($this->target_user_id, "integer")
-					//"  WHERE ".$this->db->in("usrcrs.function", array("Mitglied", "Teilnehmer", "Member"), false, "text")
-					//."   AND ".$this->db->in("usrcrs.booking_status", array("gebucht", "kostenpflichtig storniert", "kostenfrei storniert"), false, "text")
-					"   AND usrcrs.hist_historic = 0 "
-					."   AND ( usrcrs.end_date >= ".$this->db->quote($start->get(IL_CAL_DATE), "date")
-					."        OR usrcrs.end_date = '-empty-' OR usrcrs.end_date = '0000-00-00')"
-					."   AND usrcrs.begin_date <= ".$this->db->quote($end->get(IL_CAL_DATE), "date")
-					;
-		}
-		
-		return $this->query_when;
-	}
-	
-	protected function queryCreatedSince() {
-		return "   AND bill.bill_finalized_date >= ".$this->db->quote($this->created_since->get(IL_CAL_UNIX), "integer"); 
-	}
-	
-	protected function queryCreatedTill() {
-		// we need to add one day, since unix-timestamp will be at the start of the
-		// day, thus we do not get the bills created on said day.
-		$date = new ilDate($this->created_till->get(IL_CAL_UNIX), IL_CAL_UNIX);
-		$date->increment(ilDateTime::DAY, 1);
-		return "   AND bill.bill_finalized_date <= ".$this->db->quote($date->get(IL_CAL_UNIX), "integer");
-	}
-	
 	protected function deliverBillPDF() {
 		$billnumber = $_GET["billnumber"];
 		if (!preg_match("/\d{6}-\d{5}/", $billnumber)) {
