<?php

/* Copyright (c) 1998-2014 ILIAS open source, Extended GPL, see docs/LICENSE */#

/**
* Manipulate and query the Org-Units in the UVG.
*
* @author	Richard Klees <richard.klees@concepts-and-training.de>
* @version	$Id$
*/

require_once("Services/GEV/Utils/classes/class.gevSettings.php");
require_once("Modules/OrgUnit/classes/PersonalOrgUnit/class.ilPersonalOrgUnits.php");

class gevUVGOrgUnits extends ilPersonalOrgUnits {
	static $instance;
	const BD_SUB_TITLE_FINANCE = "Finanzen";
	const BD_SUB_TITLE_COMPOSITE = "Komposit";

	protected function __construct() {
		global $ilDB, $tree, $ilLog;
		$this->db = $ilDB;
		$this->tree = $tree;
		$this->gLog = $ilLog;
		
		$this->gev_settings = gevSettings::getInstance();
		
		parent::__construct( $this->gev_settings->getDBVPOUBaseUnitId()
						   , $this->gev_settings->getDBVPOUTemplateUnitId()
						   );
	}
	
	public function getBaseRefId() {
		return $this->base_ref_id;
	}
	
	public function getTemplateRefId() {
		return $this->template_ref_id;
	}
	
	public static function getInstance() {
		if (self::$instance === null) {
			self::$instance = new self();
		}
		
		return self::$instance;
	}
	
	public function getClassName() {
		return "gevUVGOrgUnits";
	}

	public function createOrgUnitFor($a_superior_id) {
		$orgu = parent::createOrgUnitFor($a_superior_id);
		$this->moveToBDFromIV($orgu);
		return $orgu;
	}

	/**
	 * Moves the given personal org unit to the appropriate location in the UVG-structure,
	 * i.e. moves to a subunit where name equals the name found in iv. Throws when given
	 * org unit is no child of the base org unit.
	 * If no BD could be determinded from IV, moves org unit to base.
	 *
	 * @param iObjOrgUnit $a_orgu
	 */
	public function moveToBDFromIV(ilObjOrgUnit $a_orgu) {
		global $ilLog;
		$owner = $this->getOwnerOfOrgUnit($a_orgu->getId());

		try {
			$target_ref_id = $this->getBDOrgUnitRefIdFor($owner);
			//Erstellt und/oder sucht nach komposit oder finanz org unit
			$target_sub_ref_id = $this->getBDSubOrgUnitRefIdFor($owner, $target_ref_id);
		}
		catch (ilPersonalOrgUnitsException $excp) {
			$target_ref_id = $this->base_ref_id;
		}
		
		$ref_id = $a_orgu->getRefId();
		if (!$ref_id) {
			$this->PersonalOrgUnit(
					"moveToBDFromIV",
					"Could not find ref_id for ".$a_orgu->getId().".");
		}
		
		$this->tree->moveTree($ref_id, $target_sub_ref_id);
	}
	
	protected function getJobNumberOf($a_user_id) {
		require_once("Services/GEV/Utils/classes/class.gevUserUtils.php");
		return gevUserUtils::getInstance($a_user_id)->getJobNumber();
	}
	
	protected function getBDOrgUnitRefIdFor($a_user_id) {
		$bd_name = $this->getBDFromIVOf($a_user_id);
		if (!$bd_name) {
			$this->ilPersonalOrgUnitsError("getBDOrgUnitRefIdFor", "Could not find BD-Name for $a_user_id.");
		}
		
		$bd_ref = gevOrgUnitUtils::getBDByName($bd_name, $this->base_ref_id);
		if(!$bd_ref) {
			return $this->createBDOrgUnit($bd_name)->getRefId();
		}

		return $bd_ref;
	}

	protected function getBDSubOrgUnitRefIdFor($user_id, $bd_org_unit_ref_id) {
		$sub_orgu_title = $this->getBDSubFromIVOf($user_id);

		if(!$sub_orgu_title) {
			$this->ilPersonalOrgUnitsError("getBDSubOrgUnitRefIdFor", "Could not find BD-SubOrgu-Name for $a_user_id.");
		}
		$children = $this->tree->getChilds($this->base_ref_id);
		foreach ($children as $child) {
			if (ilObject::_lookupTitle($child["obj_id"]) == $sub_orgu_title) {
				return $child["ref_id"];
			}
		}
		
		$sub_orgu_ref_id = $this->createBDSubOrgUnit($sub_orgu_title)->getRefId();
		$this->tree->moveTree($sub_orgu_ref_id, $bd_org_unit_ref_id);

		return $sub_orgu_ref_id;
	}
	
	public function getBDFromIVOf($a_user_id) {
		global $ilClientIniFile;
		global $ilDB;

		$host = $ilClientIniFile->readVariable('shadowdb', 'host');
		$user = $ilClientIniFile->readVariable('shadowdb', 'user');
		$pass = $ilClientIniFile->readVariable('shadowdb', 'pass');
		$name = $ilClientIniFile->readVariable('shadowdb', 'name');

		//MYSQL_CONNECT is deprecated since PHP 5.5.0
		$mysql = mysql_connect($host, $user, $pass);
		mysql_select_db($name, $mysql);
		mysql_set_charset('utf8', $mysql);

		$agent_key = $this->getJobNumberOf($a_user_id);

		$sql = 	 "SELECT `ivimport_orgunit`.`name`"
				."  FROM `ivimport_stelle`"
				."  INNER JOIN `ivimport_orgunit`"
				."          ON `ivimport_orgunit`.`id` = `ivimport_stelle`.`sql_org_unit_id`"
				." WHERE `ivimport_stelle`.`stellennummer` = ".$ilDB->quote($agent_key,"text");
		
		$data = mysql_query($sql);
		$data = mysql_fetch_assoc($data);

		// Shorten Name
		$name = $data["name"];
		$matches = array();
		if (preg_match("/^Generali Versicherung AG (.*)$/", $name, $matches)) {
			$name = $matches[1];
		}
		if (preg_match("/^Bereichsdirektion (.*)$/", $name, $matches)) {
			$name = "BD ".$matches[1];
		}
		return $name;
	}

	protected function getBDSubFromIVOf($user_id) {
		global $ilClientIniFile;
		global $ilDB;

		$host = $ilClientIniFile->readVariable('shadowdb', 'host');
		$user = $ilClientIniFile->readVariable('shadowdb', 'user');
		$pass = $ilClientIniFile->readVariable('shadowdb', 'pass');
		$name = $ilClientIniFile->readVariable('shadowdb', 'name');

		//MYSQL_CONNECT is deprecated since PHP 5.5.0
<<<<<<< HEAD
		$mysql = mysql_connect($host, $user, $pass) 
				or die( "MySQL: ".mysql_error()." ### "
						." Is the shadowdb initialized?"
						." Are the settings for the shadowdb initialized in the client.ini.php?"
					  );
=======
		$mysql = mysql_connect($host, $user, $pass);
>>>>>>> eb74f12a
		mysql_select_db($name, $mysql);
		mysql_set_charset('utf8', $mysql);

		$agent_key = $this->getJobNumberOf($user_id);

		$sql = 	 "SELECT IF(dbaf = ".$ilDB->quote($agent_key,"text").", dbaf, null) as finance\n"
					.", IF(dbvg = ".$ilDB->quote($agent_key,"text").", dbvg, null) as composite\n"
					." FROM `ivimport_orgunit`\n"
					." WHERE `dbaf` = ".$ilDB->quote($agent_key,"text")." OR `dbvg` = ".$ilDB->quote($agent_key,"text");
		
		$result = mysql_query($sql);
		$data = mysql_fetch_assoc($result);

		if(mysql_num_rows($result) > 1) {
<<<<<<< HEAD
			$this->gLog->write("gevUVGOrgUnits::getBDSubFromIVOf: DBV (ILIAS ID:".$user_id.") is Finance OR Composite in more OrgUnits then one OrgUnit."
=======
			$this->gLog->write("gevUVGOrgUnits::getBDSubFromIVOf: DBV (ILIAS ID:".$user_id.") is Finance AND Composite in different OrgUnits."
>>>>>>> eb74f12a
								." Just one Unit will be created.");
		}

		if($data["finance"] && $data["composite"]) {
			$this->gLog->write("gevUVGOrgUnits::getBDSubFromIVOf: DBV (ILIAS ID:".$user_id.") is Finance AND Composite in one OrgUnit. Just finance will be created.");
		}

		if($data["finance"]) {
			return self::BD_SUB_TITLE_FINANCE;
		}

		if($data["composite"]) {
			return self::BD_SUB_TITLE_COMPOSITE;
		}

		return false;
	}
	
	
	protected function createBDOrgUnit($a_bd_name) {
		require_once("Modules/OrgUnit/classes/class.ilObjOrgUnit.php");
		require_once("Services/GEV/Utils/classes/class.gevOrgUnitUtils.php");
		require_once("Services/GEV/Utils/classes/class.gevSettings.php");
		
		$orgu = new ilObjOrgUnit();
		$orgu->setTitle($a_bd_name);
		$orgu->create();
		$orgu->createReference();
		$orgu->update();
		$orgu->putInTree($this->base_ref_id);
		$orgu->initDefaultRoles();

		$orgutils = gevOrgUnitUtils::getInstance($orgu->getId());
		$orgutils->setType(gevSettings::REF_ID_ORG_UNIT_TYPE_BD);
		
		return $orgu;
	}

	protected function createBDSubOrgUnit($a_bd_name) {
		require_once("Modules/OrgUnit/classes/class.ilObjOrgUnit.php");
		require_once("Services/GEV/Utils/classes/class.gevOrgUnitUtils.php");
		require_once("Services/GEV/Utils/classes/class.gevSettings.php");
		
		$orgu = new ilObjOrgUnit();
		$orgu->setTitle($a_bd_name);
		$orgu->create();
		$orgu->createReference();
		$orgu->update();
		$orgu->putInTree($this->base_ref_id);
		$orgu->initDefaultRoles();

		return $orgu;
	}
}

?><|MERGE_RESOLUTION|>--- conflicted
+++ resolved
@@ -172,15 +172,7 @@
 		$name = $ilClientIniFile->readVariable('shadowdb', 'name');
 
 		//MYSQL_CONNECT is deprecated since PHP 5.5.0
-<<<<<<< HEAD
-		$mysql = mysql_connect($host, $user, $pass) 
-				or die( "MySQL: ".mysql_error()." ### "
-						." Is the shadowdb initialized?"
-						." Are the settings for the shadowdb initialized in the client.ini.php?"
-					  );
-=======
 		$mysql = mysql_connect($host, $user, $pass);
->>>>>>> eb74f12a
 		mysql_select_db($name, $mysql);
 		mysql_set_charset('utf8', $mysql);
 
@@ -195,11 +187,7 @@
 		$data = mysql_fetch_assoc($result);
 
 		if(mysql_num_rows($result) > 1) {
-<<<<<<< HEAD
 			$this->gLog->write("gevUVGOrgUnits::getBDSubFromIVOf: DBV (ILIAS ID:".$user_id.") is Finance OR Composite in more OrgUnits then one OrgUnit."
-=======
-			$this->gLog->write("gevUVGOrgUnits::getBDSubFromIVOf: DBV (ILIAS ID:".$user_id.") is Finance AND Composite in different OrgUnits."
->>>>>>> eb74f12a
 								." Just one Unit will be created.");
 		}
 
