<?php

/* Copyright (c) 1998-2014 ILIAS open source, Extended GPL, see docs/LICENSE */#

/**
* Manipulate and query the Org-Units in the UVG.
*
* @author	Richard Klees <richard.klees@concepts-and-training.de>
* @version	$Id$
*/

require_once("Services/GEV/Utils/classes/class.gevSettings.php");
require_once("Modules/OrgUnit/classes/PersonalOrgUnit/class.ilPersonalOrgUnits.php");

class gevUVGOrgUnits extends ilPersonalOrgUnits {
	static $instance;
	const BD_SUB_TITLE_FINANCE = "Finanzen";
	const BD_SUB_TITLE_COMPOSITE = "Komposit";

	protected function __construct() {
		global $ilDB, $tree, $ilLog;
		$this->db = $ilDB;
		$this->tree = $tree;
		$this->gLog = $ilLog;
		
		$this->gev_settings = gevSettings::getInstance();
		
		parent::__construct( $this->gev_settings->getDBVPOUBaseUnitId()
						   , $this->gev_settings->getDBVPOUTemplateUnitId()
						   );
	}
	
	public function getBaseRefId() {
		return $this->base_ref_id;
	}
	
	public function getTemplateRefId() {
		return $this->template_ref_id;
	}
	
	public static function getInstance() {
		if (self::$instance === null) {
			self::$instance = new self();
		}
		
		return self::$instance;
	}
	
	public function getClassName() {
		return "gevUVGOrgUnits";
	}

	public function createOrgUnitFor($a_superior_id) {
		$orgu = parent::createOrgUnitFor($a_superior_id);
		$this->moveToBDFromIV($orgu);
		return $orgu;
	}

	/**
	 * Moves the given personal org unit to the appropriate location in the UVG-structure,
	 * i.e. moves to a subunit where name equals the name found in iv. Throws when given
	 * org unit is no child of the base org unit.
	 * If no BD could be determinded from IV, moves org unit to base.
	 *
	 * @param iObjOrgUnit $a_orgu
	 */
	public function moveToBDFromIV(ilObjOrgUnit $a_orgu) {
		global $ilLog;
		$owner = $this->getOwnerOfOrgUnit($a_orgu->getId());

		try {
			$target_ref_id = $this->getBDOrgUnitRefIdFor($owner);
			//Erstellt und/oder sucht nach komposit oder finanz org unit
			$target_sub_ref_id = $this->getBDSubOrgUnitRefIdFor($owner, $target_ref_id);
		}
		catch (ilPersonalOrgUnitsException $excp) {
			$target_sub_ref_id = $this->base_ref_id;
		}
		
		$ref_id = $a_orgu->getRefId();
		if (!$ref_id) {
			$this->PersonalOrgUnit(
					"moveToBDFromIV",
					"Could not find ref_id for ".$a_orgu->getId().".");
		}
		
		$this->tree->moveTree($ref_id, $target_sub_ref_id);
	}
	
	protected function getJobNumberOf($a_user_id) {
		require_once("Services/GEV/Utils/classes/class.gevUserUtils.php");
		return gevUserUtils::getInstance($a_user_id)->getJobNumber();
	}
	
	protected function getBDOrgUnitRefIdFor($a_user_id) {
		require_once("Services/GEV/Utils/classes/class.gevUserUtils.php");
		$bd_name = $this->getBDFromIVOf($a_user_id);
		if (!$bd_name) {
			$this->ilPersonalOrgUnitsError("getBDOrgUnitRefIdFor", "Could not find BD-Name for $a_user_id.");
		}
		$children = $this->tree->getChilds($this->base_ref_id);
		foreach ($children as $child) {
			if (ilObject::_lookupTitle($child["obj_id"]) == $bd_name) {
				return $child["ref_id"];
			}
		}
		
		// Apparently there is no org unit beneath the base that matches the desired name.
		// We need to create a new one
		return $this->createBDOrgUnit($bd_name)->getRefId();
	}

	protected function getBDSubOrgUnitRefIdFor($user_id, $bd_org_unit_ref_id) {
		$sub_orgu_title = $this->getBDSubFromIVOf($user_id);

		if(!$sub_orgu_title) {
			$this->ilPersonalOrgUnitsError("getBDSubOrgUnitRefIdFor", "Could not find BD-SubOrgu-Name for $a_user_id.");
		}
		$children = $this->tree->getChilds($bd_org_unit_ref_id);
		foreach ($children as $child) {
			if (ilObject::_lookupTitle($child["obj_id"]) == $sub_orgu_title) {
				return $child["ref_id"];
			}
		}
		
		$sub_orgu_ref_id = $this->createBDSubOrgUnit($sub_orgu_title)->getRefId();
		$this->tree->moveTree($sub_orgu_ref_id, $bd_org_unit_ref_id);

		return $sub_orgu_ref_id;
	}
	
	public function getBDFromIVOf($a_user_id) {
		global $ilClientIniFile;
		global $ilDB;

		$host = $ilClientIniFile->readVariable('shadowdb', 'host');
		$user = $ilClientIniFile->readVariable('shadowdb', 'user');
		$pass = $ilClientIniFile->readVariable('shadowdb', 'pass');
		$name = $ilClientIniFile->readVariable('shadowdb', 'name');

		//MYSQL_CONNECT is deprecated since PHP 5.5.0
		$mysql = mysql_connect($host, $user, $pass);
		mysql_select_db($name, $mysql);
		mysql_set_charset('utf8', $mysql);

		$agent_key = $this->getJobNumberOf($a_user_id);

		$sql = 	 "SELECT `ivimport_orgunit`.`name`"
				."  FROM `ivimport_stelle`"
				."  INNER JOIN `ivimport_orgunit`"
				."          ON `ivimport_orgunit`.`id` = `ivimport_stelle`.`sql_org_unit_id`"
				." WHERE `ivimport_stelle`.`stellennummer` = ".$ilDB->quote($agent_key,"text");
		
		$data = mysql_query($sql);
		$data = mysql_fetch_assoc($data);

		// Shorten Name
		$name = $data["name"];
		$matches = array();
		if (preg_match("/^Generali Versicherung AG (.*)$/", $name, $matches)) {
			$name = $matches[1];
		}
		if (preg_match("/^Bereichsdirektion (.*)$/", $name, $matches)) {
			$name = "BD ".$matches[1];
		}
		return $name;
	}

	protected function getBDSubFromIVOf($user_id) {
		global $ilClientIniFile;
		global $ilDB;

		$host = $ilClientIniFile->readVariable('shadowdb', 'host');
		$user = $ilClientIniFile->readVariable('shadowdb', 'user');
		$pass = $ilClientIniFile->readVariable('shadowdb', 'pass');
		$name = $ilClientIniFile->readVariable('shadowdb', 'name');

		//MYSQL_CONNECT is deprecated since PHP 5.5.0
		$mysql = mysql_connect($host, $user, $pass);
		mysql_select_db($name, $mysql);
		mysql_set_charset('utf8', $mysql);

		$agent_key = $this->getJobNumberOf($user_id);

		$sql = 	 "SELECT SUM(IF(dbaf = ".$ilDB->quote($agent_key,"text").", 1, 0)) as finance\n"
					.", SUM(IF(dbvg = ".$ilDB->quote($agent_key,"text").", 1, 0)) as composite\n"
					." FROM `ivimport_orgunit`\n"
					." WHERE `dbaf` = ".$ilDB->quote($agent_key,"text")." OR `dbvg` = ".$ilDB->quote($agent_key,"text");

		$result = mysql_query($sql);
		$data = mysql_fetch_assoc($result);

<<<<<<< HEAD
		if(mysql_num_rows($result) > 1) {
			$this->gLog->write("gevUVGOrgUnits::getBDSubFromIVOf: DBV (ILIAS ID:".$user_id.") is Finance OR Composite in more OrgUnits then one OrgUnit."
								." Just one Unit will be created.");
		}

		if($data["finance"] && $data["composite"]) {
			$this->gLog->write("gevUVGOrgUnits::getBDSubFromIVOf: DBV (ILIAS ID:".$user_id.") is Finance AND Composite in one OrgUnit. Just finance will be created.");
=======
		if($data["finance"] > 0 && $data["composite"] > 0) {
			$this->gLog->write("gevUVGOrgUnits::getBDSubFromIVOf: DBV (ILIAS ID:".$user_id.") is Finance AND Composite. Just finance will be created.");
>>>>>>> 829e6b27
		}

		if($data["finance"]) {
			return self::BD_SUB_TITLE_FINANCE;
		}

		if($data["composite"]) {
			return self::BD_SUB_TITLE_COMPOSITE;
		}

		return false;
	}
	
	
	protected function createBDOrgUnit($a_bd_name) {
		require_once("Modules/OrgUnit/classes/class.ilObjOrgUnit.php");
		require_once("Services/GEV/Utils/classes/class.gevOrgUnitUtils.php");
		require_once("Services/GEV/Utils/classes/class.gevSettings.php");
		
		$orgu = new ilObjOrgUnit();
		$orgu->setTitle($a_bd_name);
		$orgu->create();
		$orgu->createReference();
		$orgu->update();
		$orgu->putInTree($this->base_ref_id);
		$orgu->initDefaultRoles();

		$orgutils = gevOrgUnitUtils::getInstance($orgu->getId());
		
		return $orgu;
	}

	protected function createBDSubOrgUnit($a_bd_name) {
		require_once("Modules/OrgUnit/classes/class.ilObjOrgUnit.php");
		require_once("Services/GEV/Utils/classes/class.gevOrgUnitUtils.php");
		require_once("Services/GEV/Utils/classes/class.gevSettings.php");
		
		$orgu = new ilObjOrgUnit();
		$orgu->setTitle($a_bd_name);
		$orgu->create();
		$orgu->createReference();
		$orgu->update();
		$orgu->putInTree($this->base_ref_id);
		$orgu->initDefaultRoles();

		return $orgu;
	}
}

?><|MERGE_RESOLUTION|>--- conflicted
+++ resolved
@@ -190,18 +190,8 @@
 		$result = mysql_query($sql);
 		$data = mysql_fetch_assoc($result);
 
-<<<<<<< HEAD
-		if(mysql_num_rows($result) > 1) {
-			$this->gLog->write("gevUVGOrgUnits::getBDSubFromIVOf: DBV (ILIAS ID:".$user_id.") is Finance OR Composite in more OrgUnits then one OrgUnit."
-								." Just one Unit will be created.");
-		}
-
-		if($data["finance"] && $data["composite"]) {
-			$this->gLog->write("gevUVGOrgUnits::getBDSubFromIVOf: DBV (ILIAS ID:".$user_id.") is Finance AND Composite in one OrgUnit. Just finance will be created.");
-=======
 		if($data["finance"] > 0 && $data["composite"] > 0) {
 			$this->gLog->write("gevUVGOrgUnits::getBDSubFromIVOf: DBV (ILIAS ID:".$user_id.") is Finance AND Composite. Just finance will be created.");
->>>>>>> 829e6b27
 		}
 
 		if($data["finance"]) {
