--- conflicted
+++ resolved
@@ -736,34 +736,4 @@
 		require_once("Services/GEV/Utils/classes/class.gevObjectUtils.php");
 		return gevObjectUtils::getObjId($ref_id);
 	}
-<<<<<<< HEAD
-
-	public function getCSNMailTemplateId() {
-		return $this->settings->get(self::DCT_TPL_MAIL_CSN);
-	}
-
-	public function getWebExMailTemplateId() {
-		return $this->settings->get(self::DCT_TPL_MAIL_WEBEX);
-	}
-
-	public function getDecentralTrainingMailTemplateId() {
-		return $this->settings->get(self::DCT_TPL_MAIL_DECENTRAL_TRAINING);
-	}
-
-	public function setCSNMailTemplateId($a_templade_id) {
-		$this->settings->set(self::DCT_TPL_MAIL_CSN, $a_templade_id);
-	}
-	
-	public function setWebExMailTemplateId($a_template_id) {
-		$this->settings->set(self::DCT_TPL_MAIL_WEBEX, $a_templade_id);
-	}
-
-	public function setDecentralTrainingMailTemplateId($a_template_id) {
-		$this->settings->set(self::DCT_TPL_MAIL_DECENTRAL_TRAINING, $a_templade_id);
-	}
-}
-=======
-}
-
-?>
->>>>>>> 537d7faa
+}