<?php

/* Copyright (c) 1998-2014 ILIAS open source, Extended GPL, see docs/LICENSE */


/**
* Class gevSettings
*
* Get and set settings for the generali. Wrapper around ilSettings.
*
* @author Richard Klees <richard.klees@concepts-and-training.de>
* @version $Id$
*/

require_once("Services/Administration/classes/class.ilSetting.php");

class gevSettings {
	static $instance = null;
	static $amd_fields = null;
	
	const MODULE_NAME = "gev";
	
	const YES = "Ja";
	const NO = "Nein";
	
	
	// vgl. Konzept, Abschnitt Trainingsvorlagen
	
	// Block "Trainingsverwaltung"
	// Nummer der Maßnahme
	const CRS_AMD_CUSTOM_ID 		= "crs_amd_custom_id";
	// Nummernkreis
	const CRS_AMD_CUSTOM_ID_TEMPLATE = "crs_amd_custom_id_template";
	// Trainingsvorlage (nicht im Konzept)
	const CRS_AMD_TEMPLATE_TITLE	= "crs_amd_template_title";
	// Trainingsvorlage Ref-ID (nicht im Konzept)
	const CRS_AMD_TEMPLATE_REF_ID	= "crs_amd_template_ref_id";
	//Lernart
	const CRS_AMD_TYPE 				= "crs_amd_type";
	// Vorlage
	const CRS_AMD_IS_TEMPLATE		= "crs_amd_is_template";
	
	// Trainingsbetreuer -> ILIAS Standard
	//const CRS_AMD_MAINTAINER		= "crs_amd_maintainer";

	// Start- und Enddatum
	const CRS_AMD_START_DATE		= "crs_amd_start_date";
	const CRS_AMD_END_DATE			= "crs_amd_end_date";
	// Zeitplan
	const CRS_AMD_SCHEDULE			= "crs_amd_schedule";
	// geplant für
	const CRS_AMD_SCHEDULED_FOR		= "crs_amd_scheduled_for";
	// Organisatorisches
	const CRS_AMD_ORGA				= "crs_amd_orga";
	
	// Block Trainingsinhalte
	// Trainingsthema
	const CRS_AMD_TOPIC 			= "crs_amd_topic";
	// Inhalte
	const CRS_AMD_CONTENTS 			= "crs_amd_content";
	// Ziele und Nutzen
	const CRS_AMD_GOALS 			= "crs_amd_goals";
	// Methoden
	const CRS_AMD_METHODS 			= "crs_amd_methods";
	// Medien
	const CRS_AMD_MEDIA				= "crs_amd_media";
	// Bildungsprogramm
	const CRS_AMD_EDU_PROGRAMM		= "crs_amd_edu_program";


	// Zielgruppe für Suche
	const CRS_AMD_TARGET_GROUP		= "crs_amd_target_group";
	// Zielgruppenbeschreibung
	const CRS_AMD_TARGET_GROUP_DESC	= "crs_amd_target_group_desc";

	// Fachschulung
	const CRS_AMD_EXPERT_TRAINING	= "crs_amd_expert_training";
	// Bildungspunkte
	const CRS_AMD_CREDIT_POINTS		= "crs_amd_credit_points";
	// GEV Lerninhalt
	const CRS_AMD_GDV_TOPIC			= "crs_amd_gdv_topic";
	
	// Teilnahmegebühr
	const CRS_AMD_FEE				= "crs_amd_fee";
	// Mice-ID
	const CRS_AMD_MICE_ID			= "crs_amd_mice_id";
	
	// Mindestteilnehmerzahl
	const CRS_AMD_MIN_PARTICIPANTS	= "crs_amd_min_participants";
	// Warteliste
	const CRS_AMD_WAITING_LIST_ACTIVE = "crs_amd_waiting_list_active";
	// Maximalteilnehmerzahl
	const CRS_AMD_MAX_PARTICIPANTS	= "crs_amd_max_participants";
	// Stornofrist
	const CRS_AMD_CANCEL_DEADLINE	= "crs_amd_cancel_deadline";
	// Buchungsfrist
	const CRS_AMD_BOOKING_DEADLINE	= "crs_amd_booking_deadline";
	// Absage Wartliste
	const CRS_AMD_CANCEL_WAITING	= "crs_amd_cancel_waiting";
	// harte Stornofrist
	const CRS_AMD_ABSOLUTE_CANCEL_DEADLINE = "crs_amd_absolute_cancel_deadline";
	// relevante Themen
	const CRS_AMD_DBV_HOT_TOPIC = "crs_amd_dbv_hot_topic";
	
	// Anbieter
	const CRS_AMD_PROVIDER			= "crs_amd_provider";
	// Veranstaltungsort
	const CRS_AMD_VENUE				= "crs_amd_venue";
	const CRS_AMD_VENUE_FREE_TEXT	= "crs_amd_venue_free_text";
	// Übernachtungsort
	const CRS_AMD_ACCOMODATION		= "crs_amd_accomodation";
	// Veranstaltungsort Internet
	//const CRS_AMD_WEB_LOCATION		= "crs_amd_web_location";
	const CRS_AMD_WEBEX_LINK		= "crs_amd_webex_link";			// these are general webinar links now
	const CRS_AMD_WEBEX_PASSWORD	= "crs_amd_webex_password";		// these are general webinar passwords now
	const CRS_AMD_WEBEX_PASSWORD_TUTOR	= "crs_amd_webex_password_tutor";		// these are general webinar tutor password
	const CRS_AMD_WEBEX_VC_CLASS_TYPE = "crs_amd_webex_vc_class_type"; // type of the virtual class
	const CRS_AMD_WEBEX_LOGIN_TUTOR = "crs_amd_webex_login_tutor"; // type of the virtual class

	const CRS_AMD_VC_LINK		= "crs_amd_vc_link";			// these are new general webinar links now
	const CRS_AMD_VC_PASSWORD	= "crs_amd_vc_password";		// these are new general webinar passwords now
	const CRS_AMD_VC_PASSWORD_TUTOR	= "crs_amd_vc_password_tutor";		// these are new general webinar tutor password
	const CRS_AMD_VC_CLASS_TYPE = "crs_amd_vc_class_type"; // new type of the virtual class
	const CRS_AMD_VC_LOGIN_TUTOR = "crs_amd_vc_login_tutor"; // new type of the virtual class

	const CRS_AMD_CSN_LINK			= "crs_amd_csn_link";	// this is not used anymore

	// Organisationseinheit TEP
	const CRS_AMD_TEP_ORGU			= "crs_amd_tep_orgu";

<<<<<<< HEAD
	// Crs User PState
	const CRS_URS_STATE_SUCCESS			= "erfolgreich";
	const CRS_URS_STATE_SUCCESS_VAL		= "2";
	const CRS_URS_STATE_EXCUSED			= "entschuldigt";
	const CRS_URS_STATE_EXCUSED_VAL		= "3";
	const CRS_URS_STATE_NOT_EXCUSED		= "unentschuldigt";
	const CRS_URS_STATE_NOT_EXCUSED_VAL	= "4";
=======
	//Highlight
	const CRS_AMD_HIGHLIGHT			="crs_amd_highlight";

>>>>>>> 8cbdf15b
	
	// Typen von Organisationseinheiten
	const ORG_TYPE_VENUE			= "org_unit_type_venue";
	const ORG_TYPE_PROVIDER			= "org_unit_type_provider";
	const ORG_TYPE_DEFAULT			= "org_unit_type_default";
	
	static $all_org_types = array( gevSettings::ORG_TYPE_VENUE
								 , gevSettings::ORG_TYPE_PROVIDER
								 , gevSettings::ORG_TYPE_DEFAULT
								 );

		static $dbv_hot_topics = array("3D Pflegevorsorge"
								 , "Rente Profil Plus"
								 , "bAV"
								 );
	
	// AMD für alle Org-Units (vgl. Konzept, Abschnitte Veranstaltungsorte, Anbieter)
	// Straße
	const ORG_AMD_STREET			= "org_amd_street";
	// Hausnummer
	const ORG_AMD_HOUSE_NUMBER		= "org_amd_house_number";
	// Postleitzahl
	const ORG_AMD_ZIPCODE			= "org_amd_zipcode";
	// Ort
	const ORG_AMD_CITY				= "org_amd_city";
	// Ansprechpartner
	const ORG_AMD_CONTACT_NAME		= "org_amd_contact_name";
	// Telefon
	const ORG_AMD_CONTACT_PHONE		= "org_amd_contact_phone";
	// Fax
	const ORG_AMD_CONTACT_FAX		= "org_amd_contact_fax";
	// eMail
	const ORG_AMD_CONTACT_EMAIL		= "org_amd_contact_email";
	// Homepage
	const ORG_AMD_HOMEPAGE			= "org_amd_homepage";

	// Kostenstelle
	const ORG_AMD_FINANCIAL_ACCOUNT	= "org_amd_financial_account";


	// AMD für Veranstaltungsorte
	// Anfahrt
	const VENUE_AMD_LOCATION		= "venue_amd_location";
	// Kosten je Übernachtung
	const VENUE_AMD_COSTS_PER_ACCOM	= "venue_amd_costs_per_accom";
	// Pauschale Frühstück
	const VENUE_AMD_COSTS_BREAKFAST	= "venue_amd_costs_breakfast";
	// Pauschale Mittagessen
	const VENUE_AMD_COSTS_LUNCH		= "venue_amd_costs_lunch";
	// Nachmittagspauschale
	const VENUE_AMD_COSTS_COFFEE	= "venue_amd_costs_coffee";
	// Pauschale Abendessen
	const VENUE_AMD_COSTS_DINNER	= "venue_amd_costs_dinner";
	// Pauschale Tagesverpflegung
	const VENUE_AMD_COSTS_FOOD		= "venue_amd_costs_food";
	// Vollkostenpauschale Hotel
	const VENUE_AMD_COSTS_HOTEL		= "venue_amd_costs_hotel";
	// Tagespauschale Hotel
	const VENUE_AMD_ALL_INCLUSIVE_COSTS = "venue_amd_all_inclusive_costs";
	
	
	// Standardorte und -veranstalter
	const VENUE_BERNRIED			= "venue_bernried";
	const PROVIDER_GENERALI			= "provider_generali";
	
	// zusätzliche Benutzerdaten
	// adp-nummer
	const USR_UDF_ADP_NUMBER			= "usr_udf_adp_number";  //deprecated
	const USR_UDF_ADP_GEV_NUMBER		= "usr_udf_adp_number";
	const USR_UDF_ADP_VFS_NUMBER		= "usr_udf_adp_vfs_number";


	// stellennummer/vermittlernummer
	const USR_UDF_JOB_NUMMER		= "usr_udf_job_number";
	// geburtsort
	const USR_UDF_BIRTHPLACE		= "usr_udf_birthplace";
	// geburtsname
	const USR_UDF_BIRTHNAME			= "usr_udf_birthname";
	// IHK-Registernummer
	const USR_UDF_IHK_NUMBER		= "usr_udf_ihk_number";
	// AD-Titel
	const USR_UDF_AD_TITLE			= "usr_udf_ad_title";
	// Vermittlerschlüssel
	const USR_UDF_AGENT_KEY			= "usr_udf_agent_key";
	

	//Stellungsschlüssel VFS
	const USR_UDF_AGENT_KEY_VFS		= "usr_udf_agent_key_vfs";
	//Stellung VFS	
	const USR_UDF_AGENT_POSITION_VFS= "usr_udf_agent_position_vfs";
	
	
	// Firmenname
	const USR_UDF_COMPANY_NAME		= "usr_udf_company_name";
	
	
	// Gesellschaftstitel
	const USR_UDF_COMPANY_TITLE		= "usr_udf_company_title"; //deprecated

	//Paisy-Personalnummer VFS
	const USR_UDF_PAISY_NUMBER 		= "usr_udf_paisy_number";
	//Kostenstelle VFS
	const USR_UDF_FINANCIAL_ACCOUNT	= "usr_udf_financial_account";
	


	
	// private Kontaktdaten, für geschäftliche Kontaktdaten werden
	// die Standard-ILIAS-Felder verwendet
	const USR_UDF_PRIV_EMAIL		= "usr_udf_priv_email";
	const USR_UDF_PRIV_STREET		= "usr_udf_priv_street";
	const USR_UDF_PRIV_CITY			= "usr_udf_priv_city";
	const USR_UDF_PRIV_ZIPCODE		= "usr_udf_priv_zipcode";
	
	const USR_UDF_PRIV_STATE		= "usr_udf_priv_state"; //deprecated
	const USR_UDF_PRIV_PHONE		= "usr_udf_priv_phone"; //mobile phone!
	const USR_UDF_PRIV_FAX			= "usr_udf_priv_fax"; //deprecated
	
	// Eintritts- und Austrittsdatum
	const USR_UDF_ENTRY_DATE		= "usr_udf_entry_date";
	const USR_UDF_EXIT_DATE			= "usr_udf_exit_date";
	
	// Status (????)
	const USR_UDF_STATUS			= "usr_udf_status"; //deprecated
	// HPE
	const USR_UDF_HPE				= "usr_udf_hpe"; //deprecated
	
	// WBD-Stuff
	// type of service for user
	const USR_TP_TYPE				= "usr_udf_tp_type";
	// Vermittlernummer bei der WBD
	const USR_BWV_ID				= "usr_udf_bwv_id";
	// how is the okz of the user determined
	const USR_WBD_OKZ				= "usr_udf_wbd_okz";
	
	// how is the "Vermittlungstätigkeit" determined
	/*
	global roles -> USR_WBD_STATUS
	"OD/LD/BD/VD/VTWL", "DBV/VL-EVG", "DBV-UVG" -> 1 - Angestellter Außendienst
	"AVL", "HA", "BA", "NA" -> 2 - Ausschließlichkeitsvermittler
	"VP" -> 3 - Makler
	*/

	const USR_WBD_STATUS			= "usr_udf_wbd_status";
	const USR_WBD_CERT_PERIOD_BEGIN = "usr_udf_wbd_cert_period_begin";
	const USR_WBD_DID_REGISTRATION	= "usr_udf_wbd_did_registration";
	const USR_WBD_COM_EMAIL			= "usr_udf_wbd_com_email";
	const USR_WBD_EXIT_DATE			= "usr_udf_wbd_exit_date";

	//basic templates for flexible decentral trainings
	const DCT_TPL_FLEX_PRESENCE = "dct_tpl_flex_presence";
	const DCT_TPL_FLEX_WEBINAR = "dct_tpl_flex_webinar";
	const DCT_TPL_MAIL_CSN = "dct_tpl_mail_csn";
	const DCT_TPL_MAIL_WEBEX = "dct_tpl_mail_webex";
	const DCT_TPL_MAIL_DECENTRAL_TRAINING = "dct_tpl_mail_decentral_training";

	//new course rights
	const LOAD_SIGNATURE_LIST = "load_signature_list";
	const LOAD_MEMBER_LIST = "load_member_list";
	const VIEW_SCHEDULE_PDF = "view_schedule_pdf";
	const LOAD_CSN_LIST = "load_csn_list";
	const CHANGE_TRAINER = "change_trainer";
	const VIEW_MAILLOG = "view_maillog";

	static $UDF_FIELD_ORDER = array(
		'Emailadresse (privat)'
		,'Geburtsname'
		,'Geburtsort'
		,'Straße (privat)'
		,'Postleitzahl (privat)'
		,'Ort (privat)'

		,'ADP-Nummer VFS'
		,'ADP-Nummer GEV'
		
		,'Vermittlernummer GEV'
		,'Vermittlerschlüssel GEV'

		,'Stellungsschlüssel VFS'
		,'Stellung VFS'
				
		,'Paisy-Personalnummer VFS'
		,'Kostenstelle VFS'
		
		,'AD-Titel'
		,'Eintrittsdatum'
		,'Austrittsdatum'
		,'IHK Registernummer'
		
		, 'Firmenname'
		
		,'Hat WBD-Registrierung durchgeführt'
		,'TP-Typ'
		,'Zuweisung WBD OKZ'
		,'Zuweisung WBD Vermittlerstatus'
		,'BWV-ID'
		,'Beginn erste Zertifizierungsperiode'
		,'Email WBD'
		,'Austrittsdatum WBD'
	);

	static $LOCAL_USER_MANDATORY_UDF_FIELDS = array(
		'Eintrittsdatum'
	);


	// Role mapping
	static $VMS_ROLE_MAPPING = array(
		610 => array("HA 84",		"DBV"),
		613 => array("DBV UVG",		"DBV"),
		614 => array("DBV EVG",		"DBV"),
		615 => array("DBV EVG",		"DBV"),
		616 => array("DBV UVG",		"DBV"),
		617 => array("DBV EVG",		"DBV"),
		618 => array("DBV EVG",		"DBV"),
		620 => array("DBV EVG",		"DBV"),
		675 => array("DBV EVG",		"DBV"),
		601 => array("DBV EVG",		"DBV"),
		
		603 => array("BA 84",		"Mitarbeiter"),
		604 => array("BA 84",		"Mitarbeiter"),
		606 => array("BA 84",		"Mitarbeiter"),
		607 => array("BA 84",		"Mitarbeiter"),
		
		608 => array("VP",			"Mitarbeiter"),
		650 => array("VP",			"Mitarbeiter"),
		651 => array("VP",			"Mitarbeiter"),
		679 => array("VP",			"Mitarbeiter"),

		602 => array("NA",			"Mitarbeiter"),
		653 => array("NA",			"Mitarbeiter"),
		655 => array("NA",			"Mitarbeiter"),
		657 => array("NA",			"Mitarbeiter"),
		661 => array("NA",			"Mitarbeiter"),
		664 => array("NA",			"Mitarbeiter"),
		693 => array("NA",			"Mitarbeiter"),
				
		694 => array("BA 84",		"Mitarbeiter"),
		
		634 => array("AVL",			"Mitarbeiter"),
		
		628 => array("HA 84",		"Mitarbeiter"),
		630 => array("HA 84",		"Mitarbeiter"),
		632 => array("HA 84",		"Mitarbeiter"),
		633 => array("HA 84",		"Mitarbeiter"),
		690 => array("HA 84",		"Mitarbeiter"),
		
		625 => array("OD/BD",		"Vorgesetzter"),
		609 => array("OD/BD",		"Vorgesetzter"),
		649 => array("OD/BD",		"Vorgesetzter"),
		671 => array("FD",			"Vorgesetzter"),
		674 => array("VP",			"Vorgesetzter"),
		9100 => array("ID FK",		"Vorgesetzter")
		
	);



	
	// Names of roles where we should be tolerant in the email at the
	// registration (#608)
	static $EMAIL_TOLERANCE_ROLES = array(
		  "DBV/VL-EVG"
		, "DBV-UVG"
		, "OD/LD/BD/VD/VTWL"
		);

	// Names of roles where users do not need to pay fees
	static $NO_PAYMENT_ROLES = array(
		  "Administrator"
		, "Admin-Voll"
		, "Admin-eingeschraenkt"
		, "Admin-Ansicht"
		, "OD/BD"
		, "FD"
		, "Org PV 59"
		, "PV 59"
		, "Ausbildungsbeauftragter"
		, "ID FK"
		, "ID MA"
		, "OD/FD/BD ID"
		, "VA 59"
		, "VA HGB 84"
		, "NFK"
		, "FDA"
		, "Ausbilder"
		, "Azubi"
		, "Buchhaltung"
		, "Veranstalter"
		, "int. Trainer"
		, "ext. Trainer"
		, "OD-Betreuer"
		, "DBV UVG"
		, "DBV EVG"
		);
	
	// Names of roles where users need to pay the 
	static $NO_PREARRIVAL_PAYMENT_ROLES = array(
		  "Administrator"
		, "Admin-Voll"
		, "Admin-eingeschraenkt"
		, "Admin-Ansicht"
		, "OD/BD"
		, "FD"
		, "UA"
		, "HA 84"
		, "BA 84"
		, "Org PV 59"
		, "PV 59"
		, "Ausbildungsbeauftragter"
		, "ID FK"
		, "ID MA"
		, "OD/FD/BD ID"
		, "VA 59"
		, "VA HGB 84"
		, "NFK"
		, "FDA"
		, "Ausbilder"
		, "Azubi"
		, "Buchhaltung"
		, "Veranstalter"
		, "int. Trainer"
		, "ext. Trainer"
		, "OD-Betreuer"
		, "DBV UVG"
		, "DBV EVG"
		, "TP Service"
		, "TP Basis"
		, "VFS"
		);
	
	// Names of roles that count as admins
	static $ADMIN_ROLES = array(
		  "Administrator"
		, "Admin-eingeschraenkt"
		, "Admin-Voll"
		);
	
	// Names of roles that count as superiors
	static $SUPERIOR_ROLES = array(
		  "il_orgu_superior_%"
		, "DBV"
		);

	// Names of roles that count as tutors
	static $TUTOR_ROLES = array(
		  "il_crs_tutor_%"
		);

	// Names of roles that count as employees
	static $EMPLOYEE_ROLES = array(
		  "il_orgu_employee_%"
		);

	// Will store the ref id of the orgu where the exited users should be put.
	const ORG_UNIT_EXITED = "org_unit_exited";
	
	public function getOrgUnitExited() {
		return $this->settings->get(self::ORG_UNIT_EXITED);
	}
	
	public function setOrgUnitExited($a_ref_id) {
		return $this->settings->set(self::ORG_UNIT_EXITED, $a_ref_id);
	}

	//Will store the ref id of the orgu where unassign user should be put
	const ORG_UNIT_UNASSIGNED_USER = "org_unit_unassigned_user";
	
	public function getOrgUnitUnassignedUser() {
		return $this->settings->get(self::ORG_UNIT_UNASSIGNED_USER);
	}

	public function setOrgUnitUnassignedUser($a_ref_id) {
		return $this->settings->set(self::ORG_UNIT_UNASSIGNED_USER,$a_ref_id);
	}

	//OrgUnit Mappings (Personal OrgUnits)
	
	// for DBVen, NA-Superiors and HAs
	const DBV_POU_BASE_UNIT_KEY = "gev_dbv_pou_base_unit";
	const DBV_POU_TEMPLATE_UNIT_KEY = "gev_dbv_pou_template_unit_key";
	const CPOOL_UNIT_KEY = "gev_dbv_pou_cpool_unit_key";
	const NA_POU_BASE_UNIT_KEY = "gev_na_pou_base_unit";
	const NA_POU_TEMPLATE_UNIT_KEY = "gev_na_pou_template_unit_key";
	const NA_POU_NO_ADVISER_UNIT_KEY = "gev_na_pou_no_adviser_unit_key";
	const HA_POU_BASE_UNIT_KEY = "gev_ha_pou_base_unit";
	const HA_POU_TEMPLATE_UNIT_KEY = "gev_ha_pou_template_unit";
	
	public function getDBVPOUBaseUnitId() {
		return $this->settings->get(self::DBV_POU_BASE_UNIT_KEY);
	}
	
	public function setDBVPOUBaseUnitId($a_val) {
		$this->settings->set(self::DBV_POU_BASE_UNIT_KEY, $a_val);
	}
	
	public function getDBVPOUTemplateUnitId() {
		return $this->settings->get(self::DBV_POU_TEMPLATE_UNIT_KEY);
	}
	
	public function setDBVPOUTemplateUnitId($a_val) {
		$this->settings->set(self::DBV_POU_TEMPLATE_UNIT_KEY, $a_val);
	}
	
	public function getCPoolUnitId() {
		return $this->settings->get(self::CPOOL_UNIT_KEY);
	}
	
	public function setCPoolUnitId($a_val) {
		$this->settings->set(self::CPOOL_UNIT_KEY, $a_val);
	}
	
	public function getNAPOUBaseUnitId() {
		return $this->settings->get(self::NA_POU_BASE_UNIT_KEY);
	}
	
	public function setNAPOUBaseUnitId($a_val) {
		$this->settings->set(self::NA_POU_BASE_UNIT_KEY, $a_val);
	}
	
	public function getNAPOUTemplateUnitId() {
		return $this->settings->get(self::NA_POU_TEMPLATE_UNIT_KEY);
	}
	
	public function setNAPOUTemplateUnitId($a_val) {
		$this->settings->set(self::NA_POU_TEMPLATE_UNIT_KEY, $a_val);
	}
	
	public function getNAPOUNoAdviserUnitId() {
		return $this->settings->get(self::NA_POU_NO_ADVISER_UNIT_KEY);
	}
	
	public function setNAPOUNoAdviserUnitId($a_val) {
		$this->settings->set(self::NA_POU_NO_ADVISER_UNIT_KEY, $a_val);
	}
	
	public function getHAPOUBaseUnitId() {
		return $this->settings->get(self::HA_POU_BASE_UNIT_KEY);
	}
	
	public function setHAPOUBaseUnitId($a_val) {
		$this->settings->set(self::HA_POU_BASE_UNIT_KEY, $a_val);
	}
	
	public function getHAPOUTemplateUnitId() {
		return $this->settings->get(self::HA_POU_TEMPLATE_UNIT_KEY);
	}
	
	public function setHAPOUTemplateUnitId($a_val) {
		$this->settings->set(self::HA_POU_TEMPLATE_UNIT_KEY, $a_val);
	}

	// Role to "Status" mapping
	static $IDHGBAAD_STATUS_MAPPING = array(
		  "Administrator"			=> "ID"
		, "Admin-Voll"				=> "ID"
		, "Admin-eingeschraenkt"	=> "ID"
		, "Admin-Ansicht"			=> "ID"
		, "OD/BD"					=> "AAD"
		, "FD"						=> "AAD"
		, "UA"						=> "HGB §84"
		, "HA 84"					=> "HGB §84"
		, "BA 84"					=> "HGB §84"
		, "Org PV 59"				=> "AAD"
		, "PV 59"					=> "AAD"
		, "NA"						=> "HGB §84"
		, "VP"						=> "HGB §84"
		, "AVL"						=> "HGB §84"
		//, "Ausbildungsbeauftragter" => "nicht relevant"
		, "ID FK"					=> "ID"
		, "ID MA"					=> "ID"
		, "OD/FD/BD ID"				=> "ID"
		, "Agt-Id"					=> "HGB §84"
		, "VA 59"					=> "AAD"
		, "VA HGB 84"				=> "HGB §84"
		, "NFK"						=> "AAD"
		, "FDA"						=> "AAD"
		//, "Ausbilder"				=> "nicht relevant"
		, "Azubi"					=> "AAD"
		, "Buchhaltung"				=> "ID"
		//, "Veranstalter"			=> "nicht relevant"
		, "int. Trainer"			=> "ID"
		//, "ext. Trainer"			=> "nicht relevant"
		, "OD-Betreuer"				=> "ID"
		, "DBV UVG"					=> "AAD"
		, "DBV EVG"					=> "AAD"
		//, "TP Service"			=> "nicht relevant"
		//, "TP Basis"				=> "nicht relevant"
		//, "VFS"					=> "nicht relevant"
		);

	static $TEPTYPE_ORDER = array(
		'Training',
		
		'Projekt',
		'Veranstaltung / Tagung (Zentral)',
		'Trainer- / DBV Klausur (Zentral)',
		'Trainer Teammeeting',
		'Arbeitsgespräch',
		
		'AD-Begleitung',
		'Firmenkunden',
		//'Aquise Pilotprojekt',
		'Akquise Pilotprojekt',
		'Individuelle Unterstützung SpV/FD',
		'Büro',
		
		'Urlaub beantragt',
		'Dezentraler Feiertag',
		'Urlaub genehmigt',
		'Ausgleichstag',
		'Krankheit',
		
		'OD-FD Meeting',
		'FD-Gespräch',
		'OD-Gespräch',
		'AKL-Gespräch',
		'FD-MA Teammeeting',
		
		'Gewerbe-Arbeitskreis',
		'bAV-Arbeitskreis',
		'FDL-Arbeitskreis'
	);

	const AGENT_OFFER_USER_ID = "agent_offer_user_id";

	public function getAgentOfferUserId() {
		return $this->settings->get(self::AGENT_OFFER_USER_ID);
	}
	
	private function __construct() {
		$this->settings = new ilSetting(self::MODULE_NAME);
	}
	
	public function getInstance() {
		if (self::$instance === null) {
			self::$instance = new gevSettings();
		}
		
		return self::$instance;
	}
	
	public function get($a_field) {
		return $this->settings->get($a_field);
	}
	
	public function set($a_field, $a_value) {
		$this->settings->set($a_field, $a_value);
	}
	
	public function getAMDFieldId($a_field) {
		$field_id = explode(" ", $this->get($a_field));
		return $field_id[1];
	}
	
	public function getUDFFieldId($a_field) {
		return $this->get($a_field);
	}

	//basic templates for flexible decentral trainings	
	public function setDctTplFlexPresenceId($a_tpl_id) {
		$this->settings->set(self::DCT_TPL_FLEX_PRESENCE, $a_val);
	}

	public function getDctTplFlexPresenceId() {
		return $this->settings->get(self::DCT_TPL_FLEX_PRESENCE);
	}

	public function getDctTplFlexPresenceObjId() {
		$ref_id = $this->settings->get(self::DCT_TPL_FLEX_PRESENCE);
		require_once("Services/GEV/Utils/classes/class.gevObjectUtils.php");
		return gevObjectUtils::getObjId($ref_id);
	}

	public function setDctTplFlexWebinarId($a_tpl_id) {
		$this->settings->set(self::DCT_TPL_FLEX_WEBINAR, $a_val);
	}

	public function getDctTplFlexWebinarId() {
		return $this->settings->get(self::DCT_TPL_FLEX_WEBINAR);
	}

	public function getDctTplFlexWebinarObjId() {
		$ref_id = $this->settings->get(self::DCT_TPL_FLEX_WEBINAR);
		require_once("Services/GEV/Utils/classes/class.gevObjectUtils.php");
		return gevObjectUtils::getObjId($ref_id);
	}

	public function getCSNMailTemplateId() {
		return $this->settings->get(self::DCT_TPL_MAIL_CSN);
	}

	public function getWebExMailTemplateId() {
		return $this->settings->get(self::DCT_TPL_MAIL_WEBEX);
	}

	public function getDecentralTrainingMailTemplateId() {
		return $this->settings->get(self::DCT_TPL_MAIL_DECENTRAL_TRAINING);
	}

	public function setCSNMailTemplateId($a_templade_id) {
		$this->settings->set(self::DCT_TPL_MAIL_CSN, $a_templade_id);
	}
	
	public function setWebExMailTemplateId($a_template_id) {
		$this->settings->set(self::DCT_TPL_MAIL_WEBEX, $a_templade_id);
	}

	public function setDecentralTrainingMailTemplateId($a_template_id) {
		$this->settings->set(self::DCT_TPL_MAIL_DECENTRAL_TRAINING, $a_templade_id);
	}
}

?><|MERGE_RESOLUTION|>--- conflicted
+++ resolved
@@ -128,7 +128,6 @@
 	// Organisationseinheit TEP
 	const CRS_AMD_TEP_ORGU			= "crs_amd_tep_orgu";
 
-<<<<<<< HEAD
 	// Crs User PState
 	const CRS_URS_STATE_SUCCESS			= "erfolgreich";
 	const CRS_URS_STATE_SUCCESS_VAL		= "2";
@@ -136,12 +135,10 @@
 	const CRS_URS_STATE_EXCUSED_VAL		= "3";
 	const CRS_URS_STATE_NOT_EXCUSED		= "unentschuldigt";
 	const CRS_URS_STATE_NOT_EXCUSED_VAL	= "4";
-=======
+
 	//Highlight
 	const CRS_AMD_HIGHLIGHT			="crs_amd_highlight";
 
->>>>>>> 8cbdf15b
-	
 	// Typen von Organisationseinheiten
 	const ORG_TYPE_VENUE			= "org_unit_type_venue";
 	const ORG_TYPE_PROVIDER			= "org_unit_type_provider";
