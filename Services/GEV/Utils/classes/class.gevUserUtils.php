<?php

/* Copyright (c) 1998-2014 ILIAS open source, Extended GPL, see docs/LICENSE */#

/**
* Utilities for generali users.
*
* @author	Richard Klees <richard.klees@concepts-and-training.de>
* @version	$Id$
*/

require_once("Services/Calendar/classes/class.ilDateTime.php");
require_once("Services/Calendar/classes/class.ilDate.php");
require_once("Services/CourseBooking/classes/class.ilCourseBooking.php");
require_once("Services/CourseBooking/classes/class.ilUserCourseBookings.php");
require_once("Services/GEV/Utils/classes/class.gevAMDUtils.php");
require_once("Services/GEV/Utils/classes/class.gevUDFUtils.php");
require_once("Services/GEV/Utils/classes/class.gevDBVUtils.php");
require_once("Services/GEV/Utils/classes/class.gevCourseUtils.php");
require_once("Services/GEV/Utils/classes/class.gevSettings.php");
require_once("Services/GEV/Utils/classes/class.gevRoleUtils.php");
require_once("Services/GEV/Utils/classes/class.gevGeneralUtils.php");


class gevUserUtils {
	static protected $instances = array();


	// wbd stuff
	const WBD_NO_SERVICE 		= "0 - kein Service";
	const WBD_EDU_PROVIDER		= "1 - Bildungsdienstleister";
	const WBD_TP_BASIS			= "2 - TP-Basis";
	const WBD_TP_SERVICE		= "3 - TP-Service";
	
	const WBD_OKZ_FROM_POSITION	= "0 - aus Rolle";
	const WBD_OKZ1				= "1 - OKZ1";
	const WBD_OKZ2				= "2 - OKZ2";
	const WBD_OKZ3				= "3 - OKZ3";
	const WBD_NO_OKZ			= "4 - keine Zuordnung";
	
	const WBD_AGENTSTATUS0	= "0 - aus Rolle";
	const WBD_AGENTSTATUS1	= "1 - Angestellter Außendienst";
	const WBD_AGENTSTATUS2	= "2 - Ausschließlichkeitsvermittler";
	const WBD_AGENTSTATUS3	= "3 - Makler";
	const WBD_AGENTSTATUS4	= "4 - Mehrfachagent";
	const WBD_AGENTSTATUS5	= "5 - Mitarbeiter eines Vermittlers";
	const WBD_AGENTSTATUS6	= "6 - Sonstiges";
	const WBD_AGENTSTATUS7	= "7 - keine Zuordnung";
	
	const WBD_EMPTY_BWV_ID = "-empty-";

	const WBD_ERROR_WRONG_USERDATA 		= 'WRONG_USERDATA'; 
	const WBD_ERROR_USER_SERVICETYPE 	= 'USER_SERVICETYPE'; 
	const WBD_ERROR_USER_DIFFERENT_TP 	= 'USER_DIFFERENT_TP'; 
	const WBD_ERROR_USER_UNKNOWN 		= 'USER_UNKNOWN';
	const WBD_ERROR_USER_DEACTIVATED 	= 'USER_DEACTIVATED';
	const WBD_ERROR_NO_RELEASE			= 'NO_RELEASE';
	const WBD_ERROR_USER_EXISTS_TP 		= 'USER_EXISTS_TP';
	const WBD_ERROR_USER_EXISTS 		= 'USER_EXISTS';

	static $wbd_agent_status_mapping = array(
		//1 - Angestellter Außendienst
		self::WBD_AGENTSTATUS1 => array(
			/* GOA V1:
			"OD/LD/BD/VD/VTWL"
			,"DBV/VL-EVG"
			,"DBV-UVG"
			*/
			"OD /BD"
			,"OD/BD"
			,"FD"
			,"Org PV 59"
			,"PV 59"
			,"Ausbildungsbeauftragter"
			,"VA 59"
			,"VA HGB 84"
			,"NFK"
			,"OD-Betreuer"
			,"DBV UVG"
			,"DBV EVG"
		),

		//2 - Ausschließlichkeitsvermittler
		self::WBD_AGENTSTATUS2 => array(
			/* GOA V1:
			"AVL"
			,"HA"
			,"BA"
			,"NA"
			*/
			"UA"
			,"HA 84"
			,"BA 84"
			,"NA"
			,"AVL" 
		),
		//3 - Makler
		self::WBD_AGENTSTATUS3 => array(
			"VP"
		),

		//5 - Mitarbeiter eines Vermittlers
		self::WBD_AGENTSTATUS5 => array(
			"Agt-ID"
		),
		//6 - Sonstiges
		self::WBD_AGENTSTATUS6 => array(
			'Administrator'
			,'Admin-Voll'
			,'Admin-eingeschraenkt'
			,'Admin-Ansicht'
			,'ID FK'
			,'ID MA'
			,'OD/FD/BD ID'
			,'FDA'
			,'Ausbilder'
			,'Azubi'
			,'Veranstalter'
			,'int. Trainer'
			,'ext. Trainer'
			,'TP Service'
			,'TP Basis'
			,'VFS'

		)

	);

	/* GOA V1:
	static $wbd_relevant_roles	= array( //"OD/LD/BD/VD/VTWL"
									     "DBV/VL-EVG"
									   , "DBV-UVG"
									   , "AVL"
									   , "HA"
									   , "BA"
									   //, "NA"
									   , "VP"
									   , "TP-Basis Registrierung"
									   , "TP-Service Registrierung"
									   );

	static $wbd_tp_service_roles = array( //"OD/LD/BD/VD/VTWL"
									     "DBV/VL-EVG"
									   , "DBV-UVG"
									   , "AVL"
									   , "HA"
									   , "BA"
									   //, "NA"
									   , "TP-Service Registrierung"
									   );
	*/

	static $wbd_tp_service_roles = array(
		"UA"
		,"HA 84"
		,"BA 84"
		,"Org PV 59"
		,"PV 59"
		,"AVL"
		,"DBV UVG"
		,"DBV EVG"
		,"TP Service"
	);
	
	static $wbd_relevant_roles = array(
		"UA"
		,"HA 84"
		,"BA 84"
		,"Org PV 59"
		,"PV 59"
		,"AVL"
		,"DBV UVG"
		,"DBV EVG"
		,"TP Service"
		,"TP Basis"
		,"VP"
	);

	
	// Für diese Rollen wird bei der Selbstbuchung der Hinweis "Vorabendanreise 
	// mit Führungskraft klären" angezeigt.
	static $roles_with_prearrival_note = array(
		  "UA"
		, "HA 84"
		, "BA 84"
		, "Org PV 59"
		, "PV 59"
		, "ID MA"
		, "OD/FD/BD ID"
		, "Agt-ID"
		, "VA 59"
		, "VA HGB 84"
		, "NFK"
		, "FDA"
		, "Azubi"
		, "DBV UVG"
		, "DBV EVG"
	);


	


	protected function __construct($a_user_id) {
		global $ilDB;
		global $ilAccess;
		
		$this->user_id = $a_user_id;
		$this->courseBookings = ilUserCourseBookings::getInstance($a_user_id);
		$this->gev_set = gevSettings::getInstance();
		$this->udf_utils = gevUDFUtils::getInstance();
		$this->db = &$ilDB;
		$this->access = &$ilAccess;
		$this->user_obj = null;
		$this->org_id = null;
		$this->direct_superior_ous = null;
		$this->direct_superior_ou_names = null;
		$this->superior_ous = null;
		$this->superior_ou_names = null;
		$this->edu_bio_ou_names = null;
		$this->edu_bio_ou_ref_ids_empl = null;
		$this->edu_bio_ou_ref_ids_all = null;
		$this->edu_bio_ou_ref_ids = null;
		$this->edu_bio_usr_ids = null;
		$this->employees_active = null;
		$this->employees_all = null;
		$this->employees_for_course_search = null;
		$this->employee_ids_for_course_search = null;
		$this->employees_for_booking_cancellations = null;
		$this->employee_ids_for_booking_cancellations = null;
		$this->employee_ids_for_booking_view = null;
		$this->employee_ous = null;
		$this->employees_ou_names = null;
		$this->od = false;
		
		$this->potentiallyBookableCourses = array();
		$this->users_who_booked_at_course = array();
	}
	
	public function getUser() {
		require_once("Services/User/classes/class.ilObjUser.php");
		
		if ($this->user_obj === null) {
			$this->user_obj = new ilObjUser($this->user_id);
		}
		
		return $this->user_obj;
	}
	
	public function getId() {
		return $this->user_id;
	}
	
	static public function getInstance($a_user_id) {
		if($a_user_id === null) {
			throw new Exception("gevUserUtils::getInstance: ".
								"No User-ID given.");
		}

		if(!self::userIdExists($a_user_id)) {
			throw new Exception("gevUserUtils::getInstance: ".
									"User with ID '".$a_user_id."' does not exist.");
		}

		if (array_key_exists($a_user_id, self::$instances)) {
			return self::$instances[$a_user_id];
		}

		self::$instances[$a_user_id] = new gevUserUtils($a_user_id);
		return self::$instances[$a_user_id];
	}
	
	static public function getInstanceByObj(ilObjUser $a_user_obj) {
		$inst = self::getInstance($a_user_obj->getId());
		$inst->user_obj = $a_user_obj;
		return $inst;
	}
	
	static public function getInstanceByObjOrId($a_user) {
		if (is_int($a_user) || is_numeric($a_user)) {
			return self::getInstance((int)$a_user);
		}
		else {
			return self::getInstanceByObj($a_user);
		}
	}

	static public function userIdExists($a_user_id) {
		global $ilDB;

		$sql = "SELECT usr_id FROM usr_data WHERE usr_id = ".$ilDB->quote($a_user_id, "integer");
		$res = $ilDB->query($sql);

		if($ilDB->numRows($res) == 0) {
			return false;
		}

		return true;
	}
	
	public function getNextCourseId() {
		$now = date("Y-m-d");
		$crss = $this->getBookedAndWaitingCourses();
		$amd = array( gevSettings::CRS_AMD_START_DATE => "start_date");
		$info = gevAMDUtils::getInstance()->getTable($crss, $amd, array(), array(),
													 " AND amd0.value >= ".$this->db->quote($now, "text").
													 " ORDER BY start_date ASC".
													 " LIMIT 1 OFFSET 0");
		if (count($info) > 0) {
			$val = array_pop($info);
			return $val["obj_id"];
		}
		else {
			return null;
		}
	}
	
	public function getLastCourseId() {
		$now = date("Y-m-d");
		$crss = $this->getBookedCourses();
		$amd = array( gevSettings::CRS_AMD_START_DATE => "start_date");
		$info = gevAMDUtils::getInstance()->getTable($crss, $amd, array(), array(),
													 " AND amd0.value < ".$this->db->quote($now, "text").
													 " ORDER BY start_date DESC".
													 " LIMIT 1 OFFSET 0");
		if (count($info) > 0) {
			$val = array_pop($info);
			return $val["obj_id"];
		}
		else {
			return null;
		}
	}
	
	public function getEduBioLink() {
		return self::getEduBioLinkFor($this->user_id);
	}
	
	static public function getEduBioLinkFor($a_target_user_id) {
		global $ilCtrl;
		$ilCtrl->setParameterByClass("gevEduBiographyGUI", "target_user_id", $a_target_user_id);
		$link = $ilCtrl->getLinkTargetByClass("gevEduBiographyGUI", "view");
		$ilCtrl->clearParametersByClass("gevEduBiographyGUI");
		return $link;
	}

	public function filter_for_online_courses($ar){
		/*
		check, if course exists and is online;
		*/
		require_once("Services/GEV/Utils/classes/class.gevObjectUtils.php");
		
		$ret = array();
		foreach ($ar as $crsid) {
			if(gevObjectUtils::checkObjExistence($crsid)){
				$crs_utils = gevCourseUtils::getInstance($crsid);
				if ($crs_utils->getCourse()->isActivated()){
					$ret[] = $crsid;
				} 
			}
		}
		return $ret;
	}
	
	public function getBookedAndWaitingCourseInformation() {
		require_once("Services/GEV/Utils/classes/class.gevOrgUnitUtils.php");
		
		$crs_amd = 
			array( gevSettings::CRS_AMD_START_DATE			=> "start_date"
				 , gevSettings::CRS_AMD_END_DATE 			=> "end_date"
				 , gevSettings::CRS_AMD_CANCEL_DEADLINE		=> "cancel_date"
				 , gevSettings::CRS_AMD_ABSOLUTE_CANCEL_DEADLINE => "absolute_cancel_date"
				 , gevSettings::CRS_AMD_SCHEDULED_FOR		=> "scheduled_for"
				 , gevSettings::CRS_AMD_SCHEDULE			=> "crs_amd_schedule"
				 //, gevSettings::CRS_AMD_ => "title"
				 //, gevSettings::CRS_AMD_START_DATE => "status"
				 , gevSettings::CRS_AMD_TYPE 				=> "type"
				 , gevSettings::CRS_AMD_VENUE 				=> "location"
				 , gevSettings::CRS_AMD_VENUE_FREE_TEXT 	=> "location_free_text"
				 , gevSettings::CRS_AMD_CREDIT_POINTS 		=> "points"
				 , gevSettings::CRS_AMD_FEE					=> "fee"
				 , gevSettings::CRS_AMD_TARGET_GROUP_DESC	=> "target_group"
				 , gevSettings::CRS_AMD_TARGET_GROUP		=> "target_group_list"
				 , gevSettings::CRS_AMD_GOALS 				=> "goals"
				 , gevSettings::CRS_AMD_CONTENTS 			=> "content"
			);
		
		
		$booked = $this->getBookedCourses();
		$booked = $this->filter_for_online_courses($booked);

		$booked_amd = gevAMDUtils::getInstance()->getTable($booked, $crs_amd);
		foreach ($booked_amd as $key => $value) {
			$booked_amd[$key]["status"] = ilCourseBooking::STATUS_BOOKED;
			$booked_amd[$key]["cancel_date"] = gevCourseUtils::mkDeadlineDate( $value["start_date"]
																			 , $value["cancel_date"]
																			 );
			$booked_amd[$key]["absolute_cancel_date"] = gevCourseUtils::mkDeadlineDate( $value["start_date"]
																					  , $value["absolute_cancel_date"]
																					  );
			// TODO: Push this to SQL-Statement.
			$orgu_utils = gevOrgUnitUtils::getInstance($value["location"]);
			$crs_utils = gevCourseUtils::getInstance($value["obj_id"]);
			$booked_amd[$key]["overnights"] = $this->getFormattedOvernightDetailsForCourse($crs_utils->getCourse());
			$booked_amd[$key]["location"] = $orgu_utils->getLongTitle();
			$booked_amd[$key]["fee"] = floatval($booked_amd[$key]["fee"]);
			$list = "";

			if(is_array($booked_amd[$key]["target_group_list"])) {
				foreach ($booked_amd[$key]["target_group_list"] as $val) {
					$list .= "<li>".$val."</li>";
				}
			}
			
			if($lis != "") {
				$booked_amd[$key]["target_group"] = "<ul>".$list."</ul>".$booked_amd[$key]["target_group"];
			}
		}


		$waiting = $this->getWaitingCourses();
		$waiting = $this->filter_for_online_courses($waiting);

		$waiting_amd = gevAMDUtils::getInstance()->getTable($waiting, $crs_amd);
		foreach ($waiting_amd as $key => $value) {
			$waiting_amd[$key]["status"] = ilCourseBooking::STATUS_WAITING;
			$waiting_amd[$key]["cancel_date"] = gevCourseUtils::mkDeadlineDate( $value["start_date"]
																			  , $value["cancel_date"]
																			  );
			$waiting_amd[$key]["absolute_cancel_date"] = gevCourseUtils::mkDeadlineDate( $value["start_date"]
																					   , $value["absolute_cancel_date"]
																					   );
			
			$orgu_utils = gevOrgUnitUtils::getInstance($value["location"]);
			$crs_utils = gevCourseUtils::getInstance($value["obj_id"]);
			$waiting_amd[$key]["overnights"] = $this->getFormattedOvernightDetailsForCourse($crs_utils->getCourse());
			$waiting_amd[$key]["location"] = $orgu_utils->getLongTitle();
			$waiting_amd[$key]["fee"] = floatval($waiting_amd[$key]["fee"]);
			$list = "";
			foreach ($waiting_amd[$key]["target_group_list"] as $val) {
				$list .= "<li>".$val."</li>";
			}
			$waiting_amd[$key]["target_group"] = "<ul>".$list."</ul>".$waiting_amd[$key]["target_group"];
		}
		
		return array_merge($booked_amd, $waiting_amd);
	}
	
	public function getCourseIdsWhereUserIsTutor() {
		require_once("Services/GEV/Utils/classes/class.gevSettings.php");
		
		$like_role = array();
		foreach (gevSettings::$TUTOR_ROLES as $role) {
			$like_role[] = "od.title LIKE ".$this->db->quote($role);
		}
		$like_role = implode(" OR ", $like_role);
		
		$tmplt_field_id = gevSettings::getInstance()->getAMDFieldId(gevSettings::CRS_AMD_IS_TEMPLATE);
		
		$res = $this->db->query(
			 "SELECT oref.obj_id, oref.ref_id "
			."  FROM object_reference oref"
			."  JOIN object_data od ON od.type = 'role' AND ( ".$like_role ." )"
			."  JOIN rbac_fa fa ON fa.rol_id = od.obj_id"
			."  JOIN tree tr ON tr.child = fa.parent"
			."  JOIN rbac_ua ua ON ua.rol_id = od.obj_id"
			."  JOIN object_data od2 ON od2.obj_id = oref.obj_id"
			." LEFT JOIN adv_md_values_text is_template "
			."    ON oref.obj_id = is_template.obj_id "
			."   AND is_template.field_id = ".$this->db->quote($tmplt_field_id, "integer")
			." WHERE oref.ref_id = tr.parent"
			."   AND ua.usr_id = ".$this->db->quote($this->user_id, "integer")
			."   AND od2.type = 'crs'"
			."   AND oref.deleted IS NULL"
			."   AND is_template.value = 'Nein'"
			);

		$crs_ids = array();
		while($rec = $this->db->fetchAssoc($res)) {
			//we need only one ref-id here
			$crs_ids[$rec['obj_id']] = $rec['ref_id'];
		}

		return $crs_ids;
	}

	public function getMyAppointmentsCourseInformation($a_order_field = null, $a_order_direction = null) {
			// used by gevMyTrainingsApTable, i.e.
		
			if ((!$a_order_field && $a_order_direction) || ($a_order_field && !$a_order_direction)) {
				throw new Exception("gevUserUtils::getMyAppointmentsCourseInformation: ".
									"You need to set bost: order_field and order_direction.");
			}
			
			if ($a_order_direction) {
				$a_order_direction = strtoupper($a_order_direction);
				if (!in_array($a_order_direction, array("ASC", "DESC"))) {
					throw new Exception("gevUserUtils::getMyAppointmentsCourseInformation: ".
										"order_direction must be ASC or DESC.");
				}
			}
			
			//require_once("Services/CourseBooking/classes/class.ilCourseBooking.php");
			require_once("Services/TEP/classes/class.ilTEPCourseEntries.php");
			require_once "Modules/Course/classes/class.ilObjCourse.php";
			require_once("Services/GEV/Utils/classes/class.gevOrgUnitUtils.php");
			require_once("Services/ParticipationStatus/classes/class.ilParticipationStatus.php");
			require_once("Services/ParticipationStatus/classes/class.ilParticipationStatusHelper.php");
			require_once("Services/ParticipationStatus/classes/class.ilParticipationStatusPermissions.php");
			
			$crss = $this->getCourseIdsWhereUserIsTutor();
			$crss_ids = array_keys($crss);
			
			//do the amd-dance
			$crs_amd = 
			array( gevSettings::CRS_AMD_START_DATE			=> "start_date"
				 , gevSettings::CRS_AMD_END_DATE 			=> "end_date"
				 
				 , gevSettings::CRS_AMD_CUSTOM_ID			=> "custom_id"
				 , gevSettings::CRS_AMD_TYPE 				=> "type"
				 
				 , gevSettings::CRS_AMD_VENUE 				=> "location"
				 , gevSettings::CRS_AMD_VENUE_FREE_TEXT 	=> "location_free_text"

				 , gevSettings::CRS_AMD_MAX_PARTICIPANTS	=> "mbr_max"
				 , gevSettings::CRS_AMD_MIN_PARTICIPANTS	=> "mbr_min"
				 
				 , gevSettings::CRS_AMD_TARGET_GROUP		=> "target_group"
				 , gevSettings::CRS_AMD_TARGET_GROUP_DESC	=> "target_group_desc"
				 , gevSettings::CRS_AMD_GOALS 				=> "goals"
				 , gevSettings::CRS_AMD_CONTENTS 			=> "content"
			);
			
			if ($a_order_field) {
				$order_sql = " ORDER BY ".$this->db->quoteIdentifier($a_order_field)." ".$a_order_direction;
			}
			else {
				$order_sql = "";
			}
			
			$crss_amd = gevAMDUtils::getInstance()->getTable($crss_ids, $crs_amd, array("pstatus.state pstate"),
				// Join over participation status table to remove courses, where state is already
				// finalized
				array(" LEFT JOIN crs_pstatus_crs pstatus ON pstatus.crs_id = od.obj_id "),
				" AND ( pstatus.state != ".$this->db->quote(ilParticipationStatus::STATE_FINALIZED, "integer").
			    "       OR pstatus.state IS NULL) ".$order_sql
				);

			$ret = array();

			foreach ($crss_amd as $id => $entry) {
				$entry['crs_ref_id'] = $crss[$id];

				$crs_utils = gevCourseUtils::getInstance($id);
				$orgu_utils = gevOrgUnitUtils::getInstance($entry["location"]);
				$ps_helper = ilParticipationStatusHelper::getInstance($crs_utils->getCourse());
				$ps_permission = ilParticipationStatusPermissions::getInstance($crs_utils->getCourse(), $this->user_id);

				$entry["location"] = $orgu_utils->getLongTitle();

				if($entry['start_date'] && $entry['end_date']) {
					$crs_obj = new ilObjCourse($crss[$id]);
					$tep_crsentries = ilTEPCourseEntries::getInstance($crs_obj);
					$tep_opdays_inst = $tep_crsentries->getOperationsDaysInstance();
					$tep_opdays = $tep_opdays_inst->getDaysForUser($this->user_id);
				} else {
					$tep_opdays =array();
				}
				
				$ms = $crs_utils->getMembership();
				$entry['mbr_booked_userids'] = $ms->getMembers();
				$entry['mbr_booked'] = count($entry['mbr_booked_userids']);
				$entry['mbr_waiting_userids'] = $crs_utils->getWaitingMembers($id);
				$entry['mbr_waiting'] = count($entry['mbr_waiting_userids']);
				$entry['apdays'] = $tep_opdays;
				//$entry['category'] = '-';
				
				$entry['may_finalize'] = $crs_utils->canModifyParticipationStatus($this->user_id);

				$ret[$id] = $entry;
			}

			//sort?
			return $ret;
	}
	
	public function getEmployeeIdsForBookingView() {
		if ($this->employee_ids_for_booking_view) {
			return $this->employee_ids_for_booking_view;
		}
		
		require_once("Services/GEV/Utils/classes/class.gevOrgUnitUtils.php");

		// we need the employees in those ous
		$_d_ous = $this->getOrgUnitsWhereUserCanViewEmployeeBookings();
		// we need the employees in those ous and everyone in the ous
		// below those.
		$_r_ous = $this->getOrgUnitsWhereUserCanViewEmployeeBookingsRecursive();
		
		$e_ous = array_merge($_d_ous, $_r_ous);
		$a_ous = array();
		foreach(gevOrgUnitUtils::getAllChildren($_r_ous) as $val) {
			$a_ous[] = $val["ref_id"];
		}
		
		$e_ids = array_unique(array_merge( gevOrgUnitUtils::getEmployeesIn($e_ous)
										 , gevOrgUnitUtils::getAllPeopleIn($a_ous)
										 )
							 );
		$this->employee_ids_for_booking_view = $e_ids;
		
		return $e_ids;
	}
	
	public function getEmployeeIdsForBookingCancellations() {
		if ($this->employee_ids_for_booking_cancellations) {
			return $this->employee_ids_for_booking_cancellations;
		}
		
		require_once("Services/GEV/Utils/classes/class.gevOrgUnitUtils.php");

		// we need the employees in those ous
		$_d_ous = $this->getOrgUnitsWhereUserCanCancelEmployeeBookings();
		// we need the employees in those ous and everyone in the ous
		// below those.
		$_r_ous = $this->getOrgUnitsWhereUserCanCancelEmployeeBookingsRecursive();
		
		$e_ous = array_merge($_d_ous, $_r_ous);
		$a_ous = array();
		foreach(gevOrgUnitUtils::getAllChildren($_r_ous) as $val) {
			$a_ous[] = $val["ref_id"];
		}
		
		$e_ids = array_unique(array_merge( gevOrgUnitUtils::getEmployeesIn($e_ous)
										 , gevOrgUnitUtils::getAllPeopleIn($a_ous)
										 )
							 );
		$this->employee_ids_for_booking_cancellations = $e_ids;
		
		return $e_ids;
	}
	
	public function getEmployeesForBookingCancellations() {
		if ($this->employees_for_booking_cancellations) {
			return $this->employees_for_booking_cancellations;
		}

		$e_ids = $this->getEmployeeIdsForBookingCancellations();
		
		$res = $this->db->query( "SELECT usr_id, firstname, lastname"
								." FROM usr_data "
								." WHERE ".$this->db->in("usr_id", $e_ids, false, "integer")
								);
		
		$this->employees_for_booking_cancellations = array();
		while($rec = $this->db->fetchAssoc($res)) {
			$this->employees_for_booking_cancellations[] = $rec;
		}
		
		return $this->employees_for_booking_cancellations;
	}

	public function forceWBDUserProfileFields() {
		return $this->hasWBDRelevantRole()
			&& $this->hasDoneWBDRegistration()
			&& (   $this->getWBDTPType() == self::WBD_TP_SERVICE
				|| $this->getWBDTPType() == self::WBD_TP_BASIS
				);
	}

	public function isProfileComplete() {
		if (!$this->forceWBDUserProfileFields()) {
			return true;
		}
		require_once("Services/GEV/Desktop/classes/class.gevUserProfileGUI.php");
		$email = $this->getEmail();
		$mobile = $this->getMobilePhone();
		$bday = $this->getUser()->getBirthday();
		$street = $this->getUser()->getStreet();
		$city = $this->getUser()->getCity();
		$zipcode = $this->getUser()->getZipcode();
		
		return $email && $mobile && preg_match(gevUserProfileGUI::$telno_regexp, $mobile)
				&& $mobile && $bday && $city && $zipcode;
	}
	
	
	public function getLogin() {
		return $this->getUser()->getLogin();
	}
	
	public function getGender() {
		return $this->getUser()->getGender();
	}
	
	public function getFirstname() {
		return $this->getUser()->getFirstname();
	}
	
	public function getLastname() {
		return $this->getUser()->getLastname();
	}
	
	public function getFullName() {
		return $this->getLastname().", ".$this->getFirstname();
	}
	
	static public function getFullNames($a_user_ids) {
		global $ilDB;
		
		$query = "SELECT usr_id, CONCAT(lastname, ', ', firstname) as fullname"
				."  FROM usr_data"
				." WHERE ".$ilDB->in("usr_id", $a_user_ids, false, "integer");
		$res = $ilDB->query($query);
		
		$ret = array();
		while($rec = $ilDB->fetchAssoc($res)) {
			$ret[$rec["usr_id"]] = $rec["fullname"];
		}
		return $ret;
	}
	
	public function getEMail() {
		return $this->getUser()->getEmail();
	}
	
	public function setEMail($email) {
		return $this->getUser()->setEmail($email);
	}
	
	public function getOrgUnitId() {
		if ($this->orgu_id === null) {
			$query = "SELECT oref.obj_id FROM object_data od "
					." JOIN rbac_ua ua ON od.obj_id = ua.rol_id "
					." JOIN object_reference oref ON oref.ref_id = SUBSTR(od.title, 18) "
					." WHERE od.type = 'role' " 
					." AND ua.usr_id = ".$this->db->quote($this->user_id, "integer")
					." AND od.title LIKE 'il_orgu_employee_%' "
					." AND oref.deleted IS NULL"
					." ORDER BY obj_id ASC LIMIT 1 OFFSET 0";
			
			$res = $this->db->query($query);
			if ($rec = $this->db->fetchAssoc($res)) {
				$this->orgu_id = $rec["obj_id"];
			}
			else {
				// Ok, so he is no employee. Maybe he's a superior?
				$query = "SELECT oref.obj_id FROM object_data od "
						." JOIN rbac_ua ua ON od.obj_id = ua.rol_id "
						." JOIN object_reference oref ON oref.ref_id = SUBSTR(od.title, 18) "
						." WHERE od.type = 'role' " 
						." AND ua.usr_id = ".$this->db->quote($this->user_id, "integer")
						." AND od.title LIKE 'il_orgu_superior_%' "
						." AND oref.deleted IS NULL"
						." ORDER BY obj_id ASC LIMIT 1 OFFSET 0";
				$res = $this->db->query($query);
				if ($rec = $this->db->fetchAssoc($res)) {
					return $rec["obj_id"];
				}
				else {
					// Oh no, he's not assigned anywhere....
					$this->orgu_id = null;
				}
			}
		}
		return $this->orgu_id;
	}
	
	public function getOrgUnitTitle() {
		$orgu_id = $this->getOrgUnitId();
		if ($orgu_id === null) {
			return "";
		}
		else {
			require_once("Services/GEV/Utils/classes/class.gevOrgUnitUtils.php");
			return gevOrgUnitUtils::getInstance($orgu_id)->getTitle();
		}
	}
	
	public function getODTitle() {
		$od = $this->getOD();
		if ($od === null) {
			return "";
		}
		return $od["title"];
	}
	
	public function getBirthday() {
		require_once("Services/Calendar/classes/class.ilDate.php");
		$bd = $this->getUser()->getBirthday();
		if (!is_a($bd, "ilDate")) {
			$bd = new ilDate($bd, IL_CAL_DATE);
		}
		return $bd;
	}
	
	public function getFormattedBirthday() {
		require_once("Services/Calendar/classes/class.ilDatePresentation.php");
		$date = ilDatePresentation::formatDate($this->getBirthday());
		return $date;
	}
	
	public function getADPNumberGEV() {
		return $this->udf_utils->getField($this->user_id, gevSettings::USR_UDF_ADP_GEV_NUMBER);
	}

	public function setADPNumberGEV($a_adp) {
		$this->udf_utils->setField($this->user_id, gevSettings::USR_UDF_ADP_GEV_NUMBER, $a_adp);
	}	

	public function getADPNumberVFS() {
		return $this->udf_utils->getField($this->user_id, gevSettings::USR_UDF_ADP_VFS_NUMBER);
	}
	
	public function setADPNumberVFS($a_adp) {
		$this->udf_utils->setField($this->user_id, gevSettings::USR_UDF_ADP_VFS_NUMBER, $a_adp);
	}
	
	public function getJobNumber() {
		return $this->udf_utils->getField($this->user_id, gevSettings::USR_UDF_JOB_NUMMER);
	}
	
	public function setJobNumber($a_number) {
		$this->udf_utils->setField($this->user_id, gevSettings::USR_UDF_JOB_NUMMER, $a_number);
	}
	
	public function getBirthplace() {
		return $this->udf_utils->getField($this->user_id, gevSettings::USR_UDF_BIRTHPLACE);
	}
	
	public function setBirthplace($a_place) {
		$this->udf_utils->setField($this->user_id, gevSettings::USR_UDF_BIRTHPLACE, $a_place);
	}
	
	public function getBirthname() {
		return $this->udf_utils->getField($this->user_id, gevSettings::USR_UDF_BIRTHNAME);
	}
	
	public function setBirthname($a_name) {
		$this->udf_utils->setField($this->user_id, gevSettings::USR_UDF_BIRTHNAME, $a_name);
	}
	
	public function getIHKNumber() {
		return $this->udf_utils->getField($this->user_id, gevSettings::USR_UDF_IHK_NUMBER);
	}
	
	public function setIHKNumber($a_number) {
		$this->udf_utils->setField($this->user_id, gevSettings::USR_UDF_IHK_NUMBER, $a_number);
	}
	
	public function getADTitle() {
		return $this->udf_utils->getField($this->user_id, gevSettings::USR_UDF_AD_TITLE);
	}
	
	public function setADTitle($a_title) {
		$this->udf_utils->setField($this->user_id, gevSettings::USR_UDF_AD_TITLE, $a_title);
	}
	
	public function getAgentKey() {
		return $this->udf_utils->getField($this->user_id, gevSettings::USR_UDF_AGENT_KEY);
	}
	
	public function setAgentKey($a_key) {
		$this->udf_utils->setField($this->user_id, gevSettings::USR_UDF_AGENT_KEY, $a_key);
	}

	public function getAgentKeyVFS() {
		return $this->udf_utils->getField($this->user_id, gevSettings::USR_UDF_AGENT_KEY_VFS);
	}
	
	public function setAgentKeyVFS($a_key) {
		$this->udf_utils->setField($this->user_id, gevSettings::USR_UDF_AGENT_KEY_VFS, $a_key);
	}

	public function getAgentPositionVFS() {
		return $this->udf_utils->getField($this->user_id, gevSettings::USR_UDF_AGENT_POSITION_VFS);
	}
	
	public function setAgentPositionVFS($a_key) {
		$this->udf_utils->setField($this->user_id, gevSettings::USR_UDF_AGENT_POSITION_VFS, $a_key);
	}

	
	/*
	public function getCompanyTitle() {
		return $this->udf_utils->getField($this->user_id, gevSettings::USR_UDF_COMPANY_TITLE);
	}
	
	public function setCompanyTitle($a_title) {
		$this->udf_utils->setField($this->user_id, gevSettings::USR_UDF_COMPANY_TITLE, $a_title);
	}
	*/
	
	public function getCompanyName() {
		return $this->udf_utils->getField($this->user_id, gevSettings::USR_UDF_COMPANY_NAME, $a_name);
	}

	public function setCompanyName($a_name) {
		$this->udf_utils->setField($this->user_id, gevSettings::USR_UDF_COMPANY_NAME, $a_name);
	}
	
	public function getPrivateStreet() {
		return $this->udf_utils->getField($this->user_id, gevSettings::USR_UDF_PRIV_STREET);
	}
	
	public function setPrivateStreet($a_street) {
		$this->udf_utils->setField($this->user_id, gevSettings::USR_UDF_PRIV_STREET, $a_street);
	}
	
	public function getPrivateCity() {
		return $this->udf_utils->getField($this->user_id, gevSettings::USR_UDF_PRIV_CITY);
	}
	
	public function setPrivateCity($a_city) {
		$this->udf_utils->setField($this->user_id, gevSettings::USR_UDF_PRIV_CITY, $a_city);
	}
	
	public function getPrivateZipcode() {
		return $this->udf_utils->getField($this->user_id, gevSettings::USR_UDF_PRIV_ZIPCODE);
	}
	
	public function setPrivateZipcode($a_zipcode) {
		$this->udf_utils->setField($this->user_id, gevSettings::USR_UDF_PRIV_ZIPCODE, $a_zipcode);
	}
	

	public function getMobilePhone() {
		return $this->getUser()->getPhoneMobile();
	}
	public function setMobilePhone($a_phone) {
		return $this->getUser()->setPhoneMobile(a_phone);
	}

	/*
	public function getPrivatePhone() {
		return $this->udf_utils->getField($this->user_id, gevSettings::USR_UDF_PRIV_PHONE);
	}
	public function setPrivatePhone($a_phone) {
		$this->udf_utils->setField($this->user_id, gevSettings::USR_UDF_PRIV_PHONE, $a_phone);
	}
	
	public function getPrivateState() {
		return $this->udf_utils->getField($this->user_id, gevSettings::USR_UDF_PRIV_STATE);
	}
	
	public function setPrivateState($a_state) {
		$this->udf_utils->setField($this->user_id, gevSettings::USR_UDF_PRIV_STATE, $a_state);
	}
	
	
	public function getPrivateFax() {
		return $this->udf_utils->getField($this->user_id, gevSettings::USR_UDF_PRIV_FAX);
	}
	
	public function setPrivateFax($a_fax) {
		$this->udf_utils->setField($this->user_id, gevSettings::USR_UDF_PRIV_FAX, $a_fax);
	}
	*/
	
	public function getEntryDate() {
		$val = $this->udf_utils->getField($this->user_id, gevSettings::USR_UDF_ENTRY_DATE);
		if (!trim($val)) {
			return null;
		}
		try {
			return new ilDate($val, IL_CAL_DATE);
		}
		catch (Exception $e) {
			return null;
		}
	}
	
	public function setEntryDate(ilDate $a_date) {
		$this->udf_utils->setField($this->user_id, gevSettings::USR_UDF_ENTRY_DATE, $a_date->get(IL_CAL_DATE));
	}
	
	public function getExitDate() {
		$val = $this->udf_utils->getField($this->user_id, gevSettings::USR_UDF_EXIT_DATE);
		if (!trim($val)) {
			return null;
		}

		try {
			return new ilDate($val, IL_CAL_DATE);
		}
		catch (Exception $e) {
			return null;
		}
	}

	public function isExitDatePassed() {
		$now = date("Y-m-d");
		$exit_date = $this->getExitDate();

		if(!$exit_date) {
			return false;
		}

		if($now > $exit_date) {
			return true;
		}

		return false;
	}
	
	public function setExitDate(ilDate $a_date) {
		$this->udf_utils->setField($this->user_id, gevSettings::USR_UDF_EXIT_DATE, $a_date->get(IL_CAL_DATE));
	}
	
	public function getStatus() {
		return $this->udf_utils->getField($this->user_id, gevSettings::USR_UDF_STATUS);
	}
	
	public function setStatus($a_status) {
		$this->udf_utils->setField($this->user_id, gevSettings::USR_UDF_STATUS, $a_status);
	}
	
	public function getHPE() {
		return $this->udf_utils->getField($this->user_id, gevSettings::USR_UDF_HPE);
	}
	
	public function setHPE($a_hpe) {
		$this->udf_utils->setField($this->user_id, gevSettings::USR_UDF_HPE, $a_hpe);
	}


	public function getFormattedContactInfo() {
		$name = $this->getFullName();
		$phone = $this->getUser()->getPhoneOffice();
		$email = $this->getEmail();
		
		if (!$phone && !$email) {
			return $name;
		}
		
		if ($phone) {
			if ($email) {
				return $name." ($phone, $email)";
			}
			return $name." ($phone)";
		}
		return $name." ($email)";
	}

	
	// role assignment
	
	public function assignGlobalRole($a_role_title) {
		require_once("Services/GEV/Utils/classes/class.gevRoleUtils.php");
		gevRoleUtils::getInstance()->assignUserToGlobalRole($this->user_id, $a_role_title);
	}
	
	public function deassignGlobalRole($a_role_title) {
		require_once("Services/GEV/Utils/classes/class.gevRoleUtils.php");
		gevRoleUtils::getInstance()->deassignUserFromGlobalRole($this->user_id, $a_role_title);
	}
	
	public function assignOrgRole($a_org_id, $a_role_title) {
		require_once("Services/GEV/Utils/classes/class.gevOrgUnitUtils.php");
		$utils = gevOrgUnitUtils::getInstance($a_org_id);
		$utils->assignUser($this->user_id, $a_role_title);
	}
	
	public function deassignOrgRole($a_org_id, $a_role_title) {
		require_once("Services/GEV/Utils/classes/class.gevOrgUnitUtils.php");
		$utils = gevOrgUnitUtils::getInstance($a_org_id);
		$utils->deassignUser($this->user_id, $a_role_title);
	}
	
	
	public function paysFees() {
		return !$this->hasRoleIn(gevSettings::$NO_PAYMENT_ROLES);
	}
	
	public function paysPrearrival() {
		return !$this->hasRoleIn(gevSettings::$NO_PREARRIVAL_PAYMENT_ROLES);
	}

	public function isVFS() {
		return $this->hasRoleIn(array('VFS'));
	}
	
	public function isExpressUser() {
		return $this->hasRoleIn(array("ExpressUser"));
	}
	
	public function getIDHGBAADStatus() {
		$roles = $this->getGlobalRoles();
		foreach ($roles as $role) {
			$title = ilObject::_lookupTitle($role);
			$status = gevSettings::$IDHGBAAD_STATUS_MAPPING[$title];
			if ($status !== null) {
				return $status;
			}
		}
		return "";
	}

	public function isNA() {
		return $this->hasRoleIn(array("NA"));
	}
	
	public function getNAAdviserUtils() {
		if (!$this->isNA()) {
			throw new Exception("User ".$this->user_id." is no NA.");
		}
		
		require_once("Services/GEV/Utils/classes/class.gevNAUtils.php");
		$adviser_id = gevNAUtils::getInstance()->getAdviserOf($this->user_id);
		if ($adviser_id === null) {
			return null;
		}
		
		return gevUserUtils::getInstance($adviser_id);
	}

	public function isUVGDBV() {
		return $this->hasRoleIn(array("DBV UVG"));
		// TODO: implement this correctly
		//return true;
	}

	public function getOD() {
		if ($this->od !== false) {
			return $this->od;
		}
		
		require_once("Modules/OrgUnit/classes/class.ilObjOrgUnitTree.php");
		$tree = ilObjOrgUnitTree::_getInstance();
		
		if (!$this->isNA()) {
			$ous = $tree->getOrgUnitOfUser($this->user_id);
		}
		else {
			require_once("Services/GEV/Utils/classes/class.gevNAUtils.php");
			$ous = $tree->getOrgUnitOfUser(gevNAUtils::getInstance()->getAdviserOf($this->user_id));
		}
		foreach($ous as $ou_ref) {
			while ($ou_ref !== null) {
				$ou_id = ilObject::_lookupObjectId($ou_ref);
				$title = ilObject::_lookupTitle($ou_id);
				if (preg_match("/(Organisationsdirektion|OD).*/", $title)) {
					$this->od = array( "obj_id" => $ou_id
									 , "title" => $title
									 );
					return $this->od;
				}
				$ou_ref = $tree->getParent($ou_ref);
			}
		}
		
		$this->od = null;
		return $this->od;
	}

	// Soll für den Benutzer  bei der Selbstbuchung der Hinweis "Vorabendanreise 
	// mit Führungskraft klären" angezeigt werden?
	public function showPrearrivalNoteInBooking() {
		return $this->hasRoleIn(gevUserUtils::$roles_with_prearrival_note);
	}
	
	public function isAdmin() {
		// root
		if ($this->user_id == 6) {
			return true;
		}
		
		return $this->hasRoleIn(gevSettings::$ADMIN_ROLES);
	}
	
	public function getGlobalRoles() {
		return gevRoleUtils::getInstance()->getGlobalRolesOf($this->user_id);
	}
	
	public function hasRoleIn($a_roles) {
		$roles = $this->getGlobalRoles();

		foreach($roles as $key => $value) {
			$roles[$key] = ilObject::_lookupTitle($value);
		}

		foreach ($a_roles as $role) {
			if (in_array($role, $roles)) {
				return true;
			}
		}
		
		return false;
	}
	
	// course specific stuff
	
	public function getFunctionAtCourse($a_crs_id) {
		return gevCourseUtils::getInstance($a_crs_id)->getFunctionOfUser($this->user_id);
	}
	
	public function hasFullfilledPreconditionOf($a_crs_id) {
		return gevCourseUtils::getInstance($a_crs_id)->userFullfilledPrecondition($this->user_id);
	}
	
	public function getOvernightDetailsForCourse(ilObjCourse $a_crs) {
		require_once("Services/Accomodations/classes/class.ilAccomodations.php");
		return ilAccomodations::getInstance($a_crs)
							  ->getAccomodationsOfUser($this->user_id);
	}
	
	public function getFormattedOvernightDetailsForCourse(ilObjCourse $a_crs) {
		return gevGeneralUtils::foldConsecutiveOvernights($this->getOvernightDetailsForCourse($a_crs));
	}
	
	public function getOvernightAmountForCourse(ilObjCourse $a_crs) {
		return count($this->getOvernightDetailsForCourse($a_crs));
	}
	
	public function getUserWhoBookedAtCourse($a_crs_id) {
		require_once("Services/CourseBooking/classes/class.ilCourseBooking.php");
		if (!array_key_exists($a_crs_id, $this->users_who_booked_at_course)) {
			$bk_info = ilCourseBooking::getUserData($a_crs_id, $this->user_id);
			$this->users_who_booked_at_course[$a_crs_id] 
				= new ilObjUser($bk_info["status_changed_by"]);
		}
		
		return $this->users_who_booked_at_course[$a_crs_id];
	}
	
	public function getFirstnameOfUserWhoBookedAtCourse($a_crs_id) {
		return $this->getUserWhoBookedAtCourse($a_crs_id)->getFirstname();
	}
	
	public function getLastnameOfUserWhoBookedAtCourse($a_crs_id) {
		return $this->getUserWhoBookedAtCourse($a_crs_id)->getLastname();
	}
	
	public function getBookingStatusAtCourse($a_course_id) {
		return gevCourseUtils::getInstance($a_course_id)->getBookingStatusOf($this->user_id);
	}
	
	public function getBookedCourses() {
		return $this->courseBookings->getBookedCourses();
	}
	
	public function getWaitingCourses() {
		return $this->courseBookings->getWaitingCourses();
	}
	
	public function getBookedAndWaitingCourses() {
		return array_merge($this->getBookedCourses(), $this->getWaitingCourses());
	}
	
	public function canBookCourseDerivedFromTemplate($a_tmplt_ref_id) {
		if ($a_tmplt_ref_id == 0) {
			return true;
		}
		
		require_once("Services/GEV/Utils/classes/class.gevSettings.php");
		require_once("Services/CourseBooking/classes/class.ilCourseBooking.php");
		require_once("Services/ParticipationStatus/classes/class.ilParticipationStatus.php");
		$field_id = gevSettings::getInstance()->getAMDFieldId(gevSettings::CRS_AMD_TEMPLATE_REF_ID);
		
		$sql =  "SELECT COUNT(*) cnt "
			   ."  FROM adv_md_values_int amd "
			   ."  JOIN crs_book cb ON cb.crs_id = amd.obj_id AND cb.user_id = ".$this->db->quote($this->user_id, "integer")
			   ."  LEFT JOIN crs_pstatus_usr ps ON ps.crs_id = amd.obj_id AND ps.user_id = ".$this->db->quote($this->user_id, "integer")
			   ." WHERE amd.field_id = ".$this->db->quote($field_id, "integer")
			   ."   AND amd.value = ".$this->db->quote($a_tmplt_ref_id, "integer")
			   ."   
			   		AND (    ".$this->db->in("cb.status"
			   								, array(ilCourseBooking::STATUS_BOOKED, ilCourseBooking::STATUS_WAITING)
			   								, false, "integer")
			   ."          AND ( ps.status = ".$this->db->quote(ilParticipationStatus::STATUS_NOT_SET, "integer")
			   ."               OR ps.status IS NULL"
			   ."              )"
			   ."       )"
			   ;
		
		$res = $this->db->query($sql);
		if ($rec = $this->db->fetchAssoc($res)) {
			return $rec["cnt"] == 0;
		}
	
		return true;
	}
	
	// For IV-Import Process
	
	public function iv_isActivated() {
		global $ilDB;
		$res = $this->db->query("SELECT * FROM gev_user_reg_tokens ".
								" WHERE username = ".$ilDB->quote($this->getLogin(), "text").
								"   AND password_changed IS NULL");

		if ($this->db->fetchAssoc($res)) {
			return false;
		}
		return true;
	}
	
	public function iv_setActivated() {
		$this->db->manipulate("UPDATE gev_user_reg_tokens ".
							  "   SET password_changed = NOW() ".
							  " WHERE username = ".$this->db->quote($this->getLogin(), "text")
							  );
	}
	
	// superiors/employees
	
	public function isSuperior() {
		return count($this->getOrgUnitsWhereUserIsDirectSuperior()) > 0;
	}
	
	public function isSuperiorOf($a_user_id) {
		require_once("Services/GEV/Utils/classes/class.gevOrgUnitUtils.php");
		return in_array($this->user_id, gevOrgUnitUtils::getSuperiorsOfUser($a_user_id));
	}
	
	static public function removeInactiveUsers($a_usr_ids) {
		global $ilDB;
		$res = $ilDB->query("SELECT usr_id "

						   ."  FROM usr_data"
						   ." WHERE ".$ilDB->in("usr_id", $a_usr_ids, false, "integer")
						   ."   AND active = 1"
						   );
		$ret = array();
		while($rec = $ilDB->fetchAssoc($res)) {
			$ret[] = $rec["usr_id"];
		}
		return $ret;
	}
	
	public function getDirectSuperiors() {
		require_once("Modules/OrgUnit/classes/class.ilObjOrgUnitTree.php");
		$tree = ilObjOrgUnitTree::_getInstance();

		// This starts with all the org units the user is member in.
		// During the loop we might fill this array with more org units
		// if we could not find any superiors for the user in them.
		$orgus = array_values($tree->getOrgUnitOfUser($this->user_id));

		if (count($orgus) == 0) {
			return array();
		}

		$the_superiors = array();

		$i = -1;
		$initial_amount = count($orgus);
		// We need to check this on every loop as the amount of orgus might change
		// during looping.
		while ($i < count($orgus)) {
			$i++;
			$ref_id = $orgus[$i];

			// Reached the top of the tree.
			if (!$ref_id || $ref_id == ROOT_FOLDER_ID) {
				continue;
			}

			$superiors = $tree->getSuperiors($ref_id);
			$user_is_superior = in_array($this->user_id, $superiors);
			$in_initial_orgus = $i < $initial_amount;

			// I always need to go one org unit up if we are in the original
			// orgu and the user is superior there.
			if ( $in_initial_orgus && $user_is_superior) {
				$orgus[] = $tree->getParent($ref_id);
			}

			// Skip the orgu if there are no superiors there.
			if ( count($superiors) == 0
			|| (   $in_initial_orgus
				// This is only about the org units the user actually is a member of
				&& $user_is_superior
				// If a user is an employee and a superior in one orgunit, he
				// actually seem to be his own superior.
				&& !in_array($this->user_id, $tree->getEmployees($ref_id)))
			) {
				$orgus[] = $tree->getParent($ref_id);
				continue;
			}

			$the_superiors[] = $superiors;
		}

		$the_superiors = call_user_func_array("array_merge", $the_superiors);

		return gevUserUtils::removeInactiveUsers(array_unique($the_superiors));
	}
	
	public function isEmployeeOf($a_user_id) {
		require_once("Modules/OrgUnit/classes/class.ilObjOrgUnitTree.php");
		$tree = ilObjOrgUnitTree::_getInstance();
		// propably faster then checking the employees of this->user
		return in_array($this->user_id, gevUserUtils::getInstance($a_user_id)->getEmployees());
	}
	
	// returns array containing entries with obj_id and ref_id
	public function getOrgUnitsWhereUserIsDirectSuperior() {
		if ($this->direct_superior_ous !== null) {
			return $this->direct_superior_ous;
		}
		
		$like_role = array();
		foreach (gevSettings::$SUPERIOR_ROLES as $role) {
			$like_role[] = "od.title LIKE ".$this->db->quote($role);
		}
		$like_role = implode(" OR ", $like_role);
		
		$res = $this->db->query(
			 "SELECT oref.obj_id, oref.ref_id "
			."  FROM object_reference oref"
			."  JOIN object_data od ON od.type = 'role' AND ( ".$like_role ." )"
			."  JOIN rbac_fa fa ON fa.rol_id = od.obj_id"
			."  JOIN tree tr ON tr.child = fa.parent"
			."  JOIN rbac_ua ua ON ua.rol_id = od.obj_id"
			."  JOIN object_data od2 ON od2.obj_id = oref.obj_id"
			." WHERE oref.ref_id = tr.parent"
			."   AND oref.deleted IS NULL"
			."   AND ua.usr_id = ".$this->db->quote($this->user_id, "integer")
			."   AND od2.type = 'orgu'"
			);
		$this->direct_superior_ous = array();
		while($rec = $this->db->fetchAssoc($res)) {
			$this->direct_superior_ous[] = array( "obj_id" => $rec["obj_id"]
												, "ref_id" => $rec["ref_id"]
												);
		}
		return $this->direct_superior_ous;
	}
	
	public function getOrgUnitsWhereUserIsSuperior() {
		if ($this->superior_ous !== null) {
			return $this->superior_ous;
		}

		$_ds_ous = $this->getOrgUnitsWhereUserIsDirectSuperior();
		$where = array(" 0 = 1 ");
		$ds_ous = array();
		
		foreach ($_ds_ous as $ou) {
			$where[] = " tr.child = ".$this->db->quote($ou["ref_id"], "integer");
			$ds_ous[] = $ou["ref_id"];
		}
		
		$lr_res = $this->db->query("SELECT lft, rgt FROM tree WHERE ".$this->db->in("child", $ds_ous, false, "integer"));
		
		while ($lr_rec = $this->db->fetchAssoc($lr_res)) {
			$where[] = "(tr.lft > ".$this->db->quote($lr_rec["lft"])." AND tr.rgt < ".$this->db->quote($lr_rec["rgt"]).")";
		}
		$where = implode(" OR ", $where);
		
		$res = $this->db->query(
			 "SELECT DISTINCT oref.ref_id, oref.obj_id "
			."  FROM object_reference oref"
			."  JOIN object_data od ON od.obj_id = oref.obj_id"
			."  JOIN tree tr ON ( ".$where." )"
			." WHERE od.type = 'orgu'"
			."   AND oref.ref_id = tr.child"
			."   AND oref.deleted IS NULL"
			);
		
		$this->superior_ous = array();
		while ($rec = $this->db->fetchAssoc($res)) {
			$this->superior_ous[] = array( "ref_id" => $rec["ref_id"]
										 , "obj_id" => $rec["obj_id"]
										 );
		}
		
		return $this->superior_ous;
	}
	
	public function getOrgUnitNamesWhereUserIsSuperior() {
		if ($this->superior_ou_names !== null) {
			return $this->superior_ou_names;
		}
		
		$ids = $this->getOrgUnitsWhereUserIsSuperior();
		foreach($ids as $key => $value) {
			$ids[$key] = $ids[$key]["obj_id"];
		}
		
		$res = $this->db->query( "SELECT title FROM object_data"
								." WHERE ".$this->db->in("obj_id", $ids, false, "integer")
								." ORDER BY title ASC"
								);
		$this->superior_ou_names = array();
		while ($rec = $this->db->fetchAssoc($res)) {
			$this->superior_ou_names[] = $rec["title"];
		}
		
		return $this->superior_ou_names;
	}

	public function getOrgUnitNamesWhereUserIsDirectSuperior() {
		if ($this->direct_superior_ou_names !== null) {
			return $this->direct_superior_ou_names;
		}
		
		$ids = $this->getOrgUnitsWhereUserIsDirectSuperior();
		foreach($ids as $key => $value) {
			$ids[$key] = $ids[$key]["obj_id"];
		}
		
		$res = $this->db->query( "SELECT title FROM object_data"
								." WHERE ".$this->db->in("obj_id", $ids, false, "integer")
								." ORDER BY title ASC"
								);
		$this->direct_superior_ou_names = array();
		while ($rec = $this->db->fetchAssoc($res)) {
			$this->direct_superior_ou_names[] = $rec["title"];
		}
		
		return $this->direct_superior_ou_names;
	}

	public function getOrgUnitsWhereUserIsEmployee() {
		if ($this->employee_ous !== null) {
			return $this->employee_ous;
		}
		
		$like_role = array();
		foreach (gevSettings::$EMPLOYEE_ROLES as $role) {
			$like_role[] = "od.title LIKE ".$this->db->quote($role);
		}
		$like_role = implode(" OR ", $like_role);

		$res = $this->db->query(
			 "SELECT oref.obj_id, oref.ref_id "
			."  FROM object_reference oref"
			."  JOIN object_data od ON od.type = 'role' AND ( ".$like_role ." )"
			."  JOIN rbac_fa fa ON fa.rol_id = od.obj_id"
			."  JOIN tree tr ON tr.child = fa.parent"
			."  JOIN rbac_ua ua ON ua.rol_id = od.obj_id"
			."  JOIN object_data od2 ON od2.obj_id = oref.obj_id"
			." WHERE oref.ref_id = tr.parent"
			."   AND oref.deleted IS NULL"
			."   AND ua.usr_id = ".$this->db->quote($this->user_id, "integer")
			."   AND od2.type = 'orgu'"
			);
		$this->employee_ous = array();
		while($rec = $this->db->fetchAssoc($res)) {
			$this->employee_ous[] = array( "obj_id" => $rec["obj_id"]
												, "ref_id" => $rec["ref_id"]
												);
		}
		return $this->employee_ous;
	}

	public function getOrgUnitNamesWhereUserIsEmployee() {
		if ($this->employee_ou_names !== null) {
			return $this->employee_ou_names;
		}
		
		$ids = $this->getOrgUnitsWhereUserIsEmployee();
		foreach($ids as $key => $value) {
			$ids[$key] = $ids[$key]["obj_id"];
		}
		
		$res = $this->db->query( "SELECT title FROM object_data"
								." WHERE ".$this->db->in("obj_id", $ids, false, "integer")
								." ORDER BY title ASC"
								);
		$this->employee_ou_names = array();
		while ($rec = $this->db->fetchAssoc($res)) {
			$this->employee_ou_names[] = $rec["title"];
		}
		
		return $this->employee_ou_names;
	}

	public function getAllOrgUnitTitlesUserIsMember() {
		$superior_orgus = $this->getOrgUnitNamesWhereUserIsDirectSuperior();
		$employee_orgus = $this->getOrgUnitNamesWhereUserIsEmployee();

		return array_merge($superior_orgus, $employee_orgus);
	}
	
	public function getOrgUnitsWhereUserCanBookEmployees() {
		require_once("Modules/OrgUnit/classes/class.ilObjOrgUnitTree.php");
		$tree = ilObjOrgUnitTree::_getInstance();
		return $tree->getOrgusWhereUserHasPermissionForOperation("book_employees");
	}
	
	public function getOrgUnitsWhereUserCanBookEmployeesRecursive() {
		require_once("Modules/OrgUnit/classes/class.ilObjOrgUnitTree.php");
		$tree = ilObjOrgUnitTree::_getInstance();
		return $tree->getOrgusWhereUserHasPermissionForOperation("book_employees_rcrsv");
	}
	
	public function getOrgUnitsWhereUserCanViewEmployeeBookings($user_id = null) {
		require_once("Modules/OrgUnit/classes/class.ilObjOrgUnitTree.php");
		$tree = ilObjOrgUnitTree::_getInstance();
		return $tree->getOrgusWhereUserHasPermissionForOperation("view_employee_bookings", $user_id);
	}
	
	public function getOrgUnitsWhereUserCanViewEmployeeBookingsRecursive() {
		require_once("Modules/OrgUnit/classes/class.ilObjOrgUnitTree.php");
		$tree = ilObjOrgUnitTree::_getInstance();
		return $tree->getOrgusWhereUserHasPermissionForOperation("view_employee_bookings_rcrsv");
	}
	
	public function getOrgUnitsWhereUserCanCancelEmployeeBookings() {
		require_once("Modules/OrgUnit/classes/class.ilObjOrgUnitTree.php");
		$tree = ilObjOrgUnitTree::_getInstance();
		return $tree->getOrgusWhereUserHasPermissionForOperation("cancel_employee_bookings");
	}
	
	public function getOrgUnitsWhereUserCanCancelEmployeeBookingsRecursive() {
		require_once("Modules/OrgUnit/classes/class.ilObjOrgUnitTree.php");
		$tree = ilObjOrgUnitTree::_getInstance();
		return $tree->getOrgusWhereUserHasPermissionForOperation("cancel_employee_bookings_rcrsv");
	}
	
	public function canViewEmployeeBookings() {
		return count($this->getOrgUnitsWhereUserCanViewEmployeeBookings()) > 0
			|| count($this->getOrgUnitsWhereUserCanViewEmployeeBookingsRecursive()) > 0;
	}
	
	public function canCancelEmployeeBookings() {
		return count($this->getOrgUnitsWhereUserCanCancelEmployeeBookings()) > 0
			|| count($this->getOrgUnitsWhereUserCanCancelEmployeeBookingsRecursive()) > 0;
	}

	public function getOrgUnitsWhereUserCanViewEduBios() {
		if ($this->edu_bio_ou_ref_ids) {
			return $this->edu_bio_ou_ref_ids;
		}
		
		require_once("Modules/OrgUnit/classes/class.ilObjOrgUnitTree.php");
		require_once("Services/GEV/Utils/classes/class.gevOrgUnitUtils.php");
		$tree = ilObjOrgUnitTree::_getInstance();
		$d = $tree->getOrgusWhereUserHasPermissionForOperation("view_learning_progress");
		$r = $tree->getOrgusWhereUserHasPermissionForOperation("view_learning_progress_rec");
		$rs = array_map(function($v) { return $v["ref_id"]; }, gevOrgUnitUtils::getAllChildren($r));
		$ous = array_unique(array_merge($d, $r, $rs));
		
		$this->edu_bio_ou_ref_ids_all = $rs;
		$this->edu_bio_ou_ref_ids_empl = array_unique(array_merge($d, $r));
		
		$this->edu_bio_ou_ref_ids = $ous;
		return $ous;
	}

	public function getOrgUnitNamesWhereUserCanViewEduBios() {
		if ($this->edu_bio_ou_names !== null) {
			return $this->edu_bio_ou_names;
		}
		
		$ids = $this->getOrgUnitsWhereUserCanViewEduBios();
		$res = $this->db->query( "SELECT title FROM object_data od "
								."  JOIN object_reference oref ON od.obj_id = oref.obj_id"
								." WHERE ".$this->db->in("oref.ref_id", $ids, false, "integer")
								);
		$this->edu_bio_ou_names = array();
		while ($rec = $this->db->fetchAssoc($res)) {
			$this->edu_bio_ou_names[] = $rec["title"];
		}
		
		return $this->edu_bio_ou_names;
	}
	
	public function getEmployeesWhereUserCanViewEduBios() {
		if ($this->edu_bio_usr_ids 	!== null) {
			return $this->edu_bio_usr_ids;
		}
		
		require_once("Services/GEV/Utils/classes/class.gevOrgUnitUtils.php");
		$this->getOrgUnitsWhereUserCanViewEduBios();
		$e = gevOrgUnitUtils::getEmployeesIn($this->edu_bio_ou_ref_ids_empl);
		$a = gevOrgUnitUtils::getAllPeopleIn($this->edu_bio_ou_ref_ids_all);
		
		$this->edu_bio_usr_ids = array_unique(array_merge($e, $a));
		
		return $this->edu_bio_usr_ids;
	}
	
	public function getEmployees($include_inactive = false) {
		if ($this->employees_active !== null && !$include_inactive) {
			return $this->employees_active;
		}
		if ($this->employees_all !== null && $include_inactive) {
			return $this->employees_all;
		}
		
		require_once("Services/GEV/Utils/classes/class.gevOrgUnitUtils.php");

		$_ds_ous = $this->getOrgUnitsWhereUserIsDirectSuperior();
		$_s_ous = $this->getOrgUnitsWhereUserIsSuperior();
	
		// ref_ids of ous where user is direct superior
		$ds_ous = array();
		foreach($_ds_ous as $ou) {
			$ds_ous[] = $ou["ref_id"];
		}
		// ref_ids of ous where user is superior
		$s_ous = array();
		foreach($_s_ous as $ou) {
			$s_ous[] = $ou["ref_id"];
		}
		
		// ref_ids of ous where user is superior but not direct superior
		$nds_ous = array_diff($s_ous, $ds_ous);
		
		$de = gevOrgUnitUtils::getEmployeesIn($ds_ous);
		$re = gevOrgUnitUtils::getAllPeopleIn($nds_ous);
		
		if (!$include_inactive) {
			$this->employees_active = gevUserUtils::removeInactiveUsers(array_unique(array_merge($de, $re)));
			return $this->employees_active;
		}
		else {
			$this->employees_all = array_unique(array_merge($de, $re));
			return $this->employees_all;
		}
		
	}
	
	public function getVenuesWhereUserIsMember() {
		require_once("Modules/OrgUnit/classes/class.ilObjOrgUnitTree.php");
		require_once("Services/GEV/Utils/classes/class.gevOrgUnitUtils.php");
		$ou_tree = ilObjOrgUnitTree::_getInstance();
		$ous = $ou_tree->getOrgUnitOfUser($this->user_id, 0, true);
		$ret = array();
		foreach ($ous as $ou_id) {
			$utils = gevOrgUnitUtils::getInstance($ou_id);
			if (!$utils->isVenue()) {
				continue;
			}
			$ret[] = $ou_id;
		}
		return $ret;
	}
	
	// billing info
	
	public function getLastBillingDataMaybe() {
		$res = $this->db->query( "SELECT bill_recipient_name, bill_recipient_street, bill_recipient_zip"
								."     , bill_recipient_hnr, bill_recipient_city, bill_recipient_email, bill_cost_center "
								."  FROM bill "
								." WHERE bill_usr_id = ".$this->db->quote($this->user_id, "integer")
								." ORDER BY bill_pk DESC LIMIT 1"
								);
		
		if ($rec = $this->db->fetchAssoc($res)) {
			$spl = explode(",", $rec["bill_recipient_name"]);
			return array( "recipient" => trim($spl[1])
						, "agency" => trim($spl[0])
						, "street" => $rec["bill_recipient_street"]
						, "housenumber" => $rec["bill_recipient_hnr"]
						, "zipcode" => $rec["bill_recipient_zip"]
						, "city" => $rec["bill_recipient_city"]
						, "costcenter" => $rec["bill_cost_center"]
						, "email" => $rec["bill_recipient_email"]
						);
		}
		else {
			return null;
		}
	}



	public function getWBDTPType() {
		return $this->udf_utils->getField($this->user_id, gevSettings::USR_TP_TYPE);
	}
	
	public function setWBDTPType($a_type) {
		if (!in_array($a_type, array( self::WBD_NO_SERVICE, self::WBD_EDU_PROVIDER
									, self::WBD_TP_BASIS, self::WBD_TP_SERVICE))
			) {
			throw new Exception("gevUserUtils::setWBDTPType: ".$a_type." is no valid type.");
		}

		$this->udf_utils->setField($this->user_id, gevSettings::USR_TP_TYPE, $a_type);
	}

	public function getNextWBDAction() {
		return $this->udf_utils->getField($this->user_id, gevSettings::USR_WBD_NEXT_ACTION);
	}

	public function setNextWBDAction($action) {
		$this->udf_utils->setField($this->user_id, gevSettings::USR_WBD_NEXT_ACTION, $action);
	}
	
	public function getWBDBWVId() {
		return $this->udf_utils->getField($this->user_id, gevSettings::USR_BWV_ID);
	}
	
	public function setWBDBWVId($a_id) {
		$this->udf_utils->setField($this->user_id, gevSettings::USR_BWV_ID, $a_id);
	}
	
	public function setTPServiceOld($tp_service_old) {
		$this->udf_utils->setField($this->user_id, gevSettings::USR_WBD_TP_SERVICE_OLD, $tp_service_old);
	}

	public function getTPServiceOld() {
		return $this->udf_utils->getField($this->user_id, gevSettings::USR_WBD_TP_SERVICE_OLD);
	}

	public function getRawWBDOKZ() {
		return $this->udf_utils->getField($this->user_id, gevSettings::USR_WBD_OKZ);
	}
	
	public function setRawWBDOKZ($a_okz) {
		if (!in_array($a_okz, array( self::WBD_OKZ_FROM_POSITION, self::WBD_NO_OKZ
								   , self::WBD_OKZ1, self::WBD_OKZ2, self::WBD_OKZ3))
		   ) {
			throw new Exception("gevUserUtils::setRawWBDOKZ: ".$a_okz." is no valid okz.");
		}
		
		return $this->udf_utils->getField($this->user_id, gevSettings::USR_WBD_OKZ, $a_okz);
	}
	
	public function getWBDOKZ() {
		$okz = $this->getRawWBDOKZ();
		
		if ($okz == WBD_NO_OKZ) {
			return null;
		}
		
		if (in_array($okz, array(self::WBD_OKZ1, self::WBD_OKZ2, self::WBD_OKZ3))) {
			$spl = explode("-", $okz);
			return trim($spl[1]);
		}
		
		
		// Everyone who has a wbd relevant role also has okz1
		if ($this->hasWBDRelevantRole()) {
			return "OKZ1";
		}
		
		return;
	}
	


	public function getRawWBDAgentStatus() {
		return $this->udf_utils->getField($this->user_id, gevSettings::USR_WBD_STATUS);
	}

	public function getWBDAgentStatus() {
		$agent_status_user =  $this->getRawWBDAgentStatus();

		if(  $agent_status_user == self::WBD_AGENTSTATUS0
		  // When user gets created and nobody clicked "save" on his profile, the
		  // udf-field will not contain a value, thus getRawWBDAgentStatus returned null.
		  // The default for the agent status is to determine it based on the role of
		  // a user.
		  || $agent_status_user === null)
		{
			//0 - aus Stellung	//0 - aus Rolle
			require_once("Services/GEV/Utils/classes/class.gevRoleUtils.php");
			$roles = $this->getGlobalRoles();
			foreach($roles as $key => $value) {
				$roles[$key] = ilObject::_lookupTitle($value);
			}
		
			foreach (self::$wbd_agent_status_mapping as $agent_status => $relevant_roles) {
				foreach ($roles as $role) {
					if(in_array($role, $relevant_roles)){
						$ret = explode("-", $agent_status);
						return trim($ret[1]);
					}
				}
			}
			
			return null;
		}
		$ret = explode("-", $agent_status_user);
		return trim($ret[1]);
	}
	
	public function setRawWBDAgentStatus($a_state) {
	
		if (!in_array($a_state, array( self::WBD_AGENTSTATUS0,
									   self::WBD_AGENTSTATUS1,
									   self::WBD_AGENTSTATUS2,
									   self::WBD_AGENTSTATUS3,
									   self::WBD_AGENTSTATUS4,
									   self::WBD_AGENTSTATUS5,
									   self::WBD_AGENTSTATUS6,
									   self::WBD_AGENTSTATUS7,
									   )
				)
			) {
			throw new Exception("gevUserUtils::setWBDAgentStatus: ".$a_state." is no valid agent status.");
		}
		
		return $this->udf_utils->setField($this->user_id, gevSettings::USR_WBD_STATUS, $a_state);
	}
	
	static public function isValidBWVId($a_id) {
		return 1 == preg_match("/\d{8}-.{6}-../", $a_id);
	}
	
	public function transferPointsToWBD() {
		return (   in_array($this->getWBDOKZ(), 
							array("OKZ1", "OKZ2", "OKZ3"))
				&& in_array($this->getWBDTPType(), 
							array(self::WBD_EDU_PROVIDER, self::WBD_TP_BASIS, self::WBD_TP_SERVICE))
				&& $this->getWBDBWVId()
				);
	}
	
	public function transferPointsFromWBD() {
		return (   in_array($this->getWBDOKZ(), 
							array("OKZ1", "OKZ2", "OKZ3"))
				&& $this->getWBDTPType() == self::WBD_TP_SERVICE
				&& $this->getWBDBWVId()
				);
	}
	
	public function wbdRegistrationIsPending() {
		return (   in_array($this->getWBDOKZ(), 
							array("OKZ1", "OKZ2", "OKZ3"))
				&& in_array($this->getWBDTPType(),
							array(self::WBD_TP_SERVICE, self::WBD_TP_BASIS)
							)
				);	
	}
	
	public function getWBDFirstCertificationPeriodBegin() {
		$date = $this->udf_utils->getField($this->user_id, gevSettings::USR_WBD_CERT_PERIOD_BEGIN);
		return new ilDate($date, IL_CAL_DATE);
	}
	
	public function setWBDFirstCertificationPeriodBegin(ilDate $a_start) {
		$this->udf_utils->setField($this->user_id, gevSettings::USR_WBD_CERT_PERIOD_BEGIN, $a_start->get(IL_CAL_DATE));
	}
	
	public function getStartOfCurrentCertificationPeriod() {
		return $this->getStartOfCurrentCertificationX(5);
	}
	
	public function getStartOfCurrentCertificationYear() {
		return $this->getStartOfCurrentCertificationX(1);
	}
	
	protected function getStartOfCurrentCertificationX($a_year_step) {
		require_once("Services/Calendar/classes/class.ilDateTime.php");
		
		$now = new ilDate(date("Y-m-d"), IL_CAL_DATE);
		$start = $this->getWBDFirstCertificationPeriodBegin();
		while(   ilDateTime::_before($start, $now)
			  && !ilDateTime::_equals($start, $now)) {
			$start->increment(ilDateTime::YEAR, $a_year_step);
		}
		if (!ilDateTime::_equals($start, $now)) {
			$start->increment(ilDateTime::YEAR, -1 * $a_year_step);
		}
		
		return $start;
	}
	
	public function hasWBDRelevantRole() {
		$query = "SELECT COUNT(*) cnt "
				."  FROM rbac_ua ua "
				."  JOIN object_data od ON od.obj_id = ua.rol_id "
				." WHERE ua.usr_id = ".$this->db->quote($this->user_id, "integer")
				."   AND od.type = 'role' "
				."   AND ".$this->db->in("od.title", self::$wbd_relevant_roles, false, "text")
				;

		$res = $this->db->query($query);
		if ($rec = $this->db->fetchAssoc($res)) {
			return $rec["cnt"] > 0;
		}
		return false;
	}
	
	public function hasDoneWBDRegistration() {
		return ($this->udf_utils->getField($this->user_id, gevSettings::USR_WBD_DID_REGISTRATION) == "1 - Ja");
	}
	
	public function setWBDRegistrationDone() {
		$this->udf_utils->setField($this->user_id, gevSettings::USR_WBD_DID_REGISTRATION, "1 - Ja");
	}
	public function setWBDRegistrationNotDone() {
		$this->udf_utils->setField($this->user_id, gevSettings::USR_WBD_DID_REGISTRATION, "0 - Nein");
	}
	
	public function canBeRegisteredAsTPService() {
		$query = "SELECT COUNT(*) cnt "
				."  FROM rbac_ua ua "
				."  JOIN object_data od ON od.obj_id = ua.rol_id "
				." WHERE ua.usr_id = ".$this->db->quote($this->user_id, "integer")
				."   AND od.type = 'role' "
				."   AND ".$this->db->in("od.title", self::$wbd_tp_service_roles, false, "text")
				;

		$res = $this->db->query($query);
		if ($rec = $this->db->fetchAssoc($res)) {
			return $rec["cnt"] > 0;
		}
		return false;
	}
	
	public function getWBDCommunicationEmail() {
		return $this->udf_utils->getField($this->user_id, gevSettings::USR_WBD_COM_EMAIL);
	}
	
	public function setWBDCommunicationEmail($a_email) {
		$this->udf_utils->setField($this->user_id, gevSettings::USR_WBD_COM_EMAIL, $a_email);
	}
	
	public function getExitDateWBD() {
		$date = $this->udf_utils->getField($this->user_id, gevSettings::USR_WBD_EXIT_DATE);
		if (!trim($date)) {
			return null;
		}

		return new ilDate($date, IL_CAL_DATE);
	}
	
	static $hist_position_keys = null;

	static function getPositionKeysFromHisto() {
		if (self::$hist_position_keys !== null) {
			return self::$hist_position_keys;
		}

		global $ilDB;

		$res = $ilDB->query("SELECT DISTINCT position_key FROM hist_user WHERE position_key != '-empty-'");
		self::$hist_position_keys = array();
		while ($rec = $ilDB->fetchAssoc($res)) {
			self::$hist_position_keys[] = $rec["position_key"];
		}
		return self::$hist_position_keys;
	}



	public function getPaisyNr() {
		return $this->udf_utils->getField($this->user_id, gevSettings::USR_UDF_PAISY_NUMBER);
	}
	public function setPaisyNr($a_nr) {
		$this->udf_utils->setField($this->user_id, gevSettings::USR_UDF_PAISY_NUMBER, $a_nr);
	}
	
	public function getFinancialAccountVFS() {
		return $this->udf_utils->getField($this->user_id, gevSettings::USR_UDF_FINANCIAL_ACCOUNT);
	}
	public function setFinancialAccountVFS($a_nr) {
		$this->udf_utils->setField($this->user_id, gevSettings::USR_UDF_FINANCIAL_ACCOUNT, $a_nr);
	}
	
	static public function userIsInactive($a_user_id) {
		global $ilDB;
		$res = $ilDB->query("SELECT active FROM usr_data"
						   ." WHERE usr_id = ".$ilDB->quote($a_user_id, "integer"));
		
		if ($rec = $ilDB->fetchAssoc($res)) {
			return $rec["active"] != 1;
		}
		
		return false;
	}

	public function getUVGBDOrCPoolNames() {
		$names = array();
		$dbv_utils = gevDBVUtils::getInstance();
		foreach ($dbv_utils->getUVGOrgUnitObjIdsIOf($this->getId()) as $obj_id) {
			$uvg_top_level_orgu_obj_id = $dbv_utils->getUVGTopLevelOrguIdFor($obj_id);
			$names[] = ilObject::_lookupTitle($uvg_top_level_orgu_obj_id);
		}
		return $names;
	}

	/*
	* Gets the user data for report SuperiorWeeklyAction
	*
	* @return array
	*/
	public function getUserDataForSuperiorWeeklyReport($a_start_ts, $a_end_ts) {
		$booking_status = array("gebucht" => "gebucht"
						,"kostenfrei_storniert" => "kostenfrei storniert"
						,"kostenpflichtig_storniert" => "kostenpflichtig storniert"
//						,"auf_warteliste" => "auf Warteliste"
						,"fehlt_ohne_absage" => "fehlt ohne Absage"
						);

		$actions = array(); 
 		$actions["gebucht"] = array();
		$actions["kostenfrei_storniert"] = array();
		$actions["kostenpflichtig_storniert"] = array();
//		$actions["auf_Warteliste"] = array();
		$actions["teilgenommen"] = array();
		$actions["fehlt_ohne_Absage"] = array();

		require_once("Services/GEV/Utils/classes/class.gevOrgUnitUtils.php");
		require_once("Modules/OrgUnit/classes/class.ilObjOrgUnitTree.php");
		$tree = ilObjOrgUnitTree::_getInstance();
		$org_units = $this->getOrgUnitsWhereUserIsDirectSuperior();
		$has_view_empl_perm_ref_ids = $this->getOrgUnitsWhereUserCanViewEmployeeBookings($this->user_id);
		$ref_ids = array();
		$ref_id_child_orgunit = array();
		
		foreach ($org_units as $org_unit) {
			// Only take the org units where the user is superior and also has the permission
			// to view bookings of employees.
			if (!in_array($org_unit["ref_id"], $has_view_empl_perm_ref_ids)) {
				continue;
			}

			$ref_ids[] = $org_unit["ref_id"];
			$org_util = gevOrgUnitUtils::getInstance($org_unit["obj_id"]);
			foreach($org_util->getOrgUnitsOneTreeLevelBelow() as $org_unit_child) {
				$ref_id_child_orgunit[] = $org_unit_child["ref_id"];
			}
		}

		$empl = array();
		$sup = array();

		if(!empty($ref_ids)) {
			$empl = gevOrgUnitUtils::getEmployeesIn($ref_ids);
		}

		if(!empty($ref_id_child_orgunit)) {
			$sup = gevOrgUnitUtils::getSuperiorsIn($ref_id_child_orgunit);
		}

		if(!empty($empl) || !empty($sup)) {
			$to_search = array_merge($empl,$sup);

			$sql_emp = "SELECT DISTINCT" 
					." histc.crs_id, histc.begin_date, histc.end_date, histucs.overnights, histucs.booking_status,"
					." histucs.participation_status, histu.firstname, histu.lastname, histc.title, histc.type, histc.edu_program, "
					." IF(crsa_start.night IS NULL, false, true) AS prearrival,"
					." IF(crsa_end.night IS NULL, false, true) AS postdeparture"
					." FROM hist_usercoursestatus histucs"
					." JOIN hist_user histu ON histu.user_id = histucs.usr_id AND histu.hist_historic = 0"
					." JOIN hist_course histc ON histc.crs_id = histucs.crs_id AND histc.hist_historic = 0"
					." LEFT JOIN crs_acco crsa_start ON crsa_start.user_id = histu.user_id AND crsa_start.crs_id = histc.crs_id AND crsa_start.night = DATE_SUB(histucs.begin_date, INTERVAL 1 DAY)"
					." LEFT JOIN crs_acco crsa_end ON crsa_start.user_id = histu.user_id AND crsa_start.crs_id = histc.crs_id AND crsa_end.night = histucs.end_date"
					." WHERE histucs.created_ts BETWEEN ".$this->db->quote($a_start_ts, "integer")." AND ".$this->db->quote($a_end_ts, "integer").""
					." AND ".$this->db->in("histucs.booking_status", $booking_status, false, "text").""
					." AND histucs.hist_historic = 0"
					." AND ".$this->db->in("histu.user_id", $to_search, false, "integer").""
					." ORDER BY histucs.booking_status, histu.lastname, histu.firstname, histucs.created_ts";

			$res_emp = $this->db->query($sql_emp);

			while($row_emp = $this->db->fetchAssoc($res_emp)) {
				switch($row_emp["booking_status"]) {
					case "gebucht":
						if($row_emp["participation_status"] == "teilgenommen") {
							$actions["teilgenommen"][] = $row_emp;
							break;
						}

						if($row_emp["participation_status"] == "fehlt ohne Absage") {
							$actions["fehlt_ohne_Absage"][] = $row_emp;
							break;
						}

						$actions["gebucht"][] = $row_emp;
						break;
					case "kostenfrei storniert":
						$actions["kostenfrei_storniert"][] = $row_emp;
						break;
					case "kostenpflichtig storniert":
						$actions["kostenpflichtig_storniert"][] = $row_emp;
						break;
/*					case "auf Warteliste":
						$actions["auf_Warteliste"][] = $row_emp;
						break;*/
					default:
						break;
				}
			}
 		}

	 	return $actions;
	}
<<<<<<< HEAD

	/**
	* sets the WBD EXIT DATA on the GOA-User and hist_user
	*
	*/
	public function setWbdExitUserData($exit_date) {
		require_once("Services/GEV/Utils/classes/class.gevUDFUtils.php");
		$udf_utils = gevUDFUtils::getInstance();
		$udf_utils->setField($this->getId(),gevSettings::USR_WBD_EXIT_DATE, $exit_date);
		$udf_utils->setField($this->getId(),gevSettings::USR_TP_TYPE, "1 - Bildungsdienstleister");
	}
}
=======
>>>>>>> e276ff09

	public function seeBiproAgent() {
		$roles = array("Administrator"
					   ,"Admin-Voll"
					   ,"Admin-eingeschraenkt"
					   ,"Admin-Ansicht"
					   ,"OD/BD"
					   ,"FD"
					   ,"UA"
					   ,"HA 84"
					   ,"BA 84"
					   ,"Org PV 59"
					   ,"PV 59"
					   ,"AVL"
					   ,"ID FK"
					   ,"ID MA"
					   ,"OD/FD/BD ID"
					   ,"Agt-ID"
					   ,"NFK"
					   ,"FDA"
					   ,"int. Trainer"
					   ,"OD-Betreuer"
					   ,"DBV UVG"
					   ,"DBV EVG"
					   ,"DBV-Fin-UVG"
					   ,"RTL"
					);

		return $this->hasRoleIn($roles);
	}

	public function seeBiproSuperior() {
		$roles = array("Administrator"
					   ,"Admin-Voll"
					   ,"Admin-eingeschraenkt"
					   ,"Admin-Ansicht"
					   ,"OD/BD"
					   ,"FD"
					   ,"UA"
					   ,"AVL"
					   ,"ID FK"
					   ,"NFK"
					   ,"FDA"
					   ,"int. Trainer"
					   ,"OD-Betreuer"
					   ,"RTL"
					);
		
		return $this->hasRoleIn($roles);
	}

	/**
	* Checks requirements user must have to get in pool for new wbd account
	*
	* WBD Resistration done
	* has specified Role
	* is an existing user
	* is aktive
	* is not root oder anomynos
	* entry date is passed
	* has no BWV Id
	* has specifed TP-Types
	*
	* @return boolean
	*/
	public function wbdShouldBeRegisteredAsNew() {
		$wbd_errors = array(self::WBD_ERROR_WRONG_USERDATA
							, self::WBD_ERROR_USER_SERVICETYPE
							, self::WBD_ERROR_USER_EXISTS_TP
							, self::WBD_ERROR_USER_EXISTS);

		return $this->hasDoneWBDRegistration() && $this->hasWBDRelevantRole() && $this->userExists() && $this->isActive() && !$this->hasSpecialUserId()
				&& $this->entryDatePassed() && $this->isWBDBWVIdEmpty() && $this->hasWBDType(self::WBD_NO_SERVICE)
				&& !$this->hasOpenWBDErrors($wbd_errors);
	}

	/**
	* Checks requirements user must have to get in pool for affiliate as TP-Service
	*
	* WBD Resistration done
	* has specified Role
	* is an existing user
	* is aktive
	* is not root oder anomynos
	* entry date is passed
	* has BWV Id
	* has not specifed TP-Type
	* has no open specified errors
	*
	* @return boolean
	*/
	public function wbdShouldBeAffiliateAsTPService() {
		$wbd_errors = array(self::WBD_ERROR_WRONG_USERDATA
							, self::WBD_ERROR_USER_SERVICETYPE
							, self::WBD_ERROR_USER_DIFFERENT_TP
							, self::WBD_ERROR_USER_UNKNOWN
							, self::WBD_ERROR_USER_DEACTIVATED);

		return $this->hasDoneWBDRegistration() && $this->hasWBDRelevantRole() && $this->userExists() && $this->isActive() && !$this->hasSpecialUserId()
				&& $this->entryDatePassed() && !$this->isWBDBWVIdEmpty() && !$this->hasWBDType(self::WBD_TP_SERVICE) 
				&& !$this->hasOpenWBDErrors($wbd_errors);
	}

	/**
	* Checks requirements user must have to get in pool for release
	*
	* is an existing user
	* is not root oder anomynos
	* exit date is passed
	* has no wbd exit date
	* has specifed TP-Type
	* has BWV Id
	* has no open specified errors
	*
	* @return boolean
	*/
	public function wbdShouldBeReleased() {
		$wbd_errors = array(self::WBD_ERROR_WRONG_USERDATA
							, self::WBD_ERROR_USER_SERVICETYPE
							, self::WBD_ERROR_USER_DIFFERENT_TP
							, self::WBD_ERROR_USER_UNKNOWN
							, self::WBD_ERROR_USER_DEACTIVATED
							, self::WBD_ERROR_NO_RELEASE);

		return $this->userExists() && !$this->hasSpecialUserId()
				&& $this->isExitDatePassed() && !$this->hasExitDateWBD() && $this->hasWBDType(self::WBD_TP_SERVICE) && !$this->isWBDBWVIdEmpty()
				&& !$this->hasOpenWBDErrors($wbd_errors);
	}

	/**
	* checks bwvs id empty or not
	*
	* @return boolean
	*/
	protected function isWBDBWVIdEmpty() {
		return $this->getWBDBWVId() === null;
	}

	/**
	* checks user is active
	*
	* @return boolean
	*/
	protected function isActive() {
		return $this->getUser()->getActive();
	}

	/**
	* checks user has one of given wbd tp types
	*
	* @param array
	* @return boolen
	*/
	protected function hasOneWBDTypeOf(array $wbd_types) {
		return in_array($this->getWBDTPType(), $wbd_types);
	}

	/**
	* checks user has specified wbd tp type
	* 
	* @param string
	* @return boolean
	*/
	protected function hasWBDType($wbd_type) {
		return $this->getWBDTPType() == $wbd_type;
	}

	/**
	* checks if entry date is passed or not
	*
	* @return boolean
	*/
	protected function entryDatePassed() {
		$now = date("Y-m-d");
		$entry_date = $this->getEntryDate();

		if(!$entry_date) {
			return false;
		}

		return $entry_date->get(IL_CAL_DATE) <= $now;
	}

	/**
	* checks if user is an real ilias user
	*
	* @return boolean
	*/
	protected function userExists() {
		return ilObjUser::_lookupLogin($this->user_id) !== false;
	}

	static $specialUserIds = array(6,13);
	/**
	* checks user is not root or anomynos or some one else
	* look at array $specialUserIds
	*
	* @return boolean
	*/
	protected function hasSpecialUserId() {
		return in_array($this->user_id, self::$specialUserIds);
	}

	/**
	* checks if there are some open WBD errors according to specified error group
	*
	* @param array
	* @return boolean
	*/
	protected function hasOpenWBDErrors(array $wbd_errors) {
		$sql = "SELECT DISTINCT count(usr_id) as cnt\n"
				." FROM wbd_errors\n"
				." WHERE resolved=0\n"
				."   AND ".$this->db->in("reason", $wbd_errors, false, "text")."\n"
				."   AND usr_id = ".$this->db->quote($this->user_id,"integer")."\n";

		$res = $this->db->query($sql);
		while($row = $this->db->fetchAssoc($res)) {
			return $row["cnt"] > 0;
		}

		return false;
	}

	/**
	* check if there is an WBD Exit date
	*
	* @return boolean
	*/
	protected function hasExitDateWBD() {
		return $this->getExitDateWBD() !== null;
	}

}<|MERGE_RESOLUTION|>--- conflicted
+++ resolved
@@ -2175,7 +2175,6 @@
 
 	 	return $actions;
 	}
-<<<<<<< HEAD
 
 	/**
 	* sets the WBD EXIT DATA on the GOA-User and hist_user
@@ -2187,9 +2186,6 @@
 		$udf_utils->setField($this->getId(),gevSettings::USR_WBD_EXIT_DATE, $exit_date);
 		$udf_utils->setField($this->getId(),gevSettings::USR_TP_TYPE, "1 - Bildungsdienstleister");
 	}
-}
-=======
->>>>>>> e276ff09
 
 	public function seeBiproAgent() {
 		$roles = array("Administrator"
