<?php

/* Copyright (c) 1998-2014 ILIAS open source, Extended GPL, see docs/LICENSE */#

/**
* Utilities for generali users.
*
* @author	Richard Klees <richard.klees@concepts-and-training.de>
* @version	$Id$
*/

require_once("Services/Calendar/classes/class.ilDateTime.php");
require_once("Services/Calendar/classes/class.ilDate.php");
require_once("Services/CourseBooking/classes/class.ilCourseBooking.php");
require_once("Services/CourseBooking/classes/class.ilUserCourseBookings.php");
require_once("Services/GEV/Utils/classes/class.gevAMDUtils.php");
require_once("Services/GEV/Utils/classes/class.gevUDFUtils.php");
require_once("Services/GEV/Utils/classes/class.gevDBVUtils.php");
require_once("Services/GEV/Utils/classes/class.gevCourseUtils.php");
require_once("Services/GEV/Utils/classes/class.gevSettings.php");
require_once("Services/GEV/Utils/classes/class.gevRoleUtils.php");
require_once("Services/GEV/Utils/classes/class.gevGeneralUtils.php");
require_once("Services/GEV/WBD/classes/class.gevWBD.php");


class gevUserUtils {
	static protected $instances = array();

	// Für diese Rollen wird bei der Selbstbuchung der Hinweis "Vorabendanreise 
	// mit Führungskraft klären" angezeigt.
	static $roles_with_prearrival_note = array(
		  "UA"
		, "HA 84"
		, "BA 84"
		, "Org PV 59"
		, "PV 59"
		, "ID MA"
		, "OD/FD/BD ID"
		, "Agt-ID"
		, "VA 59"
		, "VA HGB 84"
		, "NFK"
		, "FDA"
		, "Azubi"
		, "DBV UVG"
		, "DBV EVG"
	);

	protected function __construct($a_user_id) {
		global $ilDB;
		global $ilAccess;
		
		$this->user_id = $a_user_id;
		$this->courseBookings = ilUserCourseBookings::getInstance($a_user_id);
		$this->gev_set = gevSettings::getInstance();
		$this->udf_utils = gevUDFUtils::getInstance();
		$this->wbd = gevWBD::getInstance($a_user_id);
		$this->db = &$ilDB;
		$this->access = &$ilAccess;
		$this->user_obj = null;
		$this->org_id = null;
		$this->direct_superior_ous = null;
		$this->direct_superior_ou_names = null;
		$this->superior_ous = null;
		$this->superior_ou_names = null;
		$this->edu_bio_ou_names = null;
		$this->edu_bio_ou_ref_ids_empl = null;
		$this->edu_bio_ou_ref_ids_all = null;
		$this->edu_bio_ou_ref_ids = null;
		$this->edu_bio_usr_ids = null;
		$this->employees_active = null;
		$this->employees_all = null;
		$this->employees_for_course_search = null;
		$this->employee_ids_for_course_search = null;
		$this->employees_for_booking_cancellations = null;
		$this->employee_ids_for_booking_cancellations = null;
		$this->employee_ids_for_booking_view = null;
		$this->employee_ous = null;
		$this->employees_ou_names = null;
		$this->od = false;
		
		$this->potentiallyBookableCourses = array();
		$this->users_who_booked_at_course = array();
	}
	
	public function getUser() {
		require_once("Services/User/classes/class.ilObjUser.php");
		
		if ($this->user_obj === null) {
			$this->user_obj = new ilObjUser($this->user_id);
		}
		
		return $this->user_obj;
	}
	
	public function getId() {
		return $this->user_id;
	}
	
	static public function getInstance($a_user_id) {
		if($a_user_id === null) {
			throw new Exception("gevUserUtils::getInstance: ".
								"No User-ID given.");
		}

		if(!self::userIdExists($a_user_id)) {
			throw new Exception("gevUserUtils::getInstance: ".
									"User with ID '".$a_user_id."' does not exist.");
		}

		if (array_key_exists($a_user_id, self::$instances)) {
			return self::$instances[$a_user_id];
		}

		self::$instances[$a_user_id] = new gevUserUtils($a_user_id);
		return self::$instances[$a_user_id];
	}
	
	static public function getInstanceByObj(ilObjUser $a_user_obj) {
		$inst = self::getInstance($a_user_obj->getId());
		$inst->user_obj = $a_user_obj;
		return $inst;
	}
	
	static public function getInstanceByObjOrId($a_user) {
		if (is_int($a_user) || is_numeric($a_user)) {
			return self::getInstance((int)$a_user);
		}
		else {
			return self::getInstanceByObj($a_user);
		}
	}

	static public function userIdExists($a_user_id) {
		global $ilDB;

		$sql = "SELECT usr_id FROM usr_data WHERE usr_id = ".$ilDB->quote($a_user_id, "integer");
		$res = $ilDB->query($sql);

		if($ilDB->numRows($res) == 0) {
			return false;
		}

		return true;
	}
	
	public function getNextCourseId() {
		$now = date("Y-m-d");
		$crss = $this->getBookedAndWaitingCourses();
		$amd = array( gevSettings::CRS_AMD_START_DATE => "start_date");
		$info = gevAMDUtils::getInstance()->getTable($crss, $amd, array(), array(),
													 " AND amd0.value >= ".$this->db->quote($now, "text").
													 " ORDER BY start_date ASC".
													 " LIMIT 1 OFFSET 0");
		if (count($info) > 0) {
			$val = array_pop($info);
			return $val["obj_id"];
		}
		else {
			return null;
		}
	}
	
	public function getLastCourseId() {
		$now = date("Y-m-d");
		$crss = $this->getBookedCourses();
		$amd = array( gevSettings::CRS_AMD_START_DATE => "start_date");
		$info = gevAMDUtils::getInstance()->getTable($crss, $amd, array(), array(),
													 " AND amd0.value < ".$this->db->quote($now, "text").
													 " ORDER BY start_date DESC".
													 " LIMIT 1 OFFSET 0");
		if (count($info) > 0) {
			$val = array_pop($info);
			return $val["obj_id"];
		}
		else {
			return null;
		}
	}
	
	public function getEduBioLink() {
		return self::getEduBioLinkFor($this->user_id);
	}
	
	static public function getEduBioLinkFor($a_target_user_id) {
		global $ilCtrl;
		$ilCtrl->setParameterByClass("gevEduBiographyGUI", "target_user_id", $a_target_user_id);
		$link = $ilCtrl->getLinkTargetByClass("gevEduBiographyGUI", "view");
		$ilCtrl->clearParametersByClass("gevEduBiographyGUI");
		return $link;
	}

	public function filter_for_online_courses($ar){
		/*
		check, if course exists and is online;
		*/
		require_once("Services/GEV/Utils/classes/class.gevObjectUtils.php");
		
		$ret = array();
		foreach ($ar as $crsid) {
			if(gevObjectUtils::checkObjExistence($crsid)){
				$crs_utils = gevCourseUtils::getInstance($crsid);
				if ($crs_utils->getCourse()->isActivated()){
					$ret[] = $crsid;
				} 
			}
		}
		return $ret;
	}
	
	public function getBookedAndWaitingCourseInformation() {
		require_once("Services/GEV/Utils/classes/class.gevOrgUnitUtils.php");
		
		$crs_amd = 
			array( gevSettings::CRS_AMD_START_DATE			=> "start_date"
				 , gevSettings::CRS_AMD_END_DATE 			=> "end_date"
				 , gevSettings::CRS_AMD_CANCEL_DEADLINE		=> "cancel_date"
				 , gevSettings::CRS_AMD_ABSOLUTE_CANCEL_DEADLINE => "absolute_cancel_date"
				 , gevSettings::CRS_AMD_SCHEDULED_FOR		=> "scheduled_for"
				 , gevSettings::CRS_AMD_SCHEDULE			=> "crs_amd_schedule"
				 //, gevSettings::CRS_AMD_ => "title"
				 //, gevSettings::CRS_AMD_START_DATE => "status"
				 , gevSettings::CRS_AMD_TYPE 				=> "type"
				 , gevSettings::CRS_AMD_VENUE 				=> "location"
				 , gevSettings::CRS_AMD_VENUE_FREE_TEXT 	=> "location_free_text"
				 , gevSettings::CRS_AMD_CREDIT_POINTS 		=> "points"
				 , gevSettings::CRS_AMD_FEE					=> "fee"
				 , gevSettings::CRS_AMD_TARGET_GROUP_DESC	=> "target_group"
				 , gevSettings::CRS_AMD_TARGET_GROUP		=> "target_group_list"
				 , gevSettings::CRS_AMD_GOALS 				=> "goals"
				 , gevSettings::CRS_AMD_CONTENTS 			=> "content"
			);
		
		
		$booked = $this->getBookedCourses();
		$booked = $this->filter_for_online_courses($booked);

		$booked_amd = gevAMDUtils::getInstance()->getTable($booked, $crs_amd);
		foreach ($booked_amd as $key => $value) {
			$booked_amd[$key]["status"] = ilCourseBooking::STATUS_BOOKED;
			$booked_amd[$key]["cancel_date"] = gevCourseUtils::mkDeadlineDate( $value["start_date"]
																			 , $value["cancel_date"]
																			 );
			$booked_amd[$key]["absolute_cancel_date"] = gevCourseUtils::mkDeadlineDate( $value["start_date"]
																					  , $value["absolute_cancel_date"]
																					  );
			// TODO: Push this to SQL-Statement.
			$orgu_utils = gevOrgUnitUtils::getInstance($value["location"]);
			$crs_utils = gevCourseUtils::getInstance($value["obj_id"]);
			$booked_amd[$key]["overnights"] = $this->getFormattedOvernightDetailsForCourse($crs_utils->getCourse());
			$booked_amd[$key]["location"] = $orgu_utils->getLongTitle();
			$booked_amd[$key]["fee"] = floatval($booked_amd[$key]["fee"]);
			$list = "";

			if(is_array($booked_amd[$key]["target_group_list"])) {
				foreach ($booked_amd[$key]["target_group_list"] as $val) {
					$list .= "<li>".$val."</li>";
				}
			}
			
			if($lis != "") {
				$booked_amd[$key]["target_group"] = "<ul>".$list."</ul>".$booked_amd[$key]["target_group"];
			}
		}


		$waiting = $this->getWaitingCourses();
		$waiting = $this->filter_for_online_courses($waiting);

		$waiting_amd = gevAMDUtils::getInstance()->getTable($waiting, $crs_amd);
		foreach ($waiting_amd as $key => $value) {
			$waiting_amd[$key]["status"] = ilCourseBooking::STATUS_WAITING;
			$waiting_amd[$key]["cancel_date"] = gevCourseUtils::mkDeadlineDate( $value["start_date"]
																			  , $value["cancel_date"]
																			  );
			$waiting_amd[$key]["absolute_cancel_date"] = gevCourseUtils::mkDeadlineDate( $value["start_date"]
																					   , $value["absolute_cancel_date"]
																					   );
			
			$orgu_utils = gevOrgUnitUtils::getInstance($value["location"]);
			$crs_utils = gevCourseUtils::getInstance($value["obj_id"]);
			$waiting_amd[$key]["overnights"] = $this->getFormattedOvernightDetailsForCourse($crs_utils->getCourse());
			$waiting_amd[$key]["location"] = $orgu_utils->getLongTitle();
			$waiting_amd[$key]["fee"] = floatval($waiting_amd[$key]["fee"]);
			$list = "";
			foreach ($waiting_amd[$key]["target_group_list"] as $val) {
				$list .= "<li>".$val."</li>";
			}
			$waiting_amd[$key]["target_group"] = "<ul>".$list."</ul>".$waiting_amd[$key]["target_group"];
		}
		
		return array_merge($booked_amd, $waiting_amd);
	}
	
	public function getCourseIdsWhereUserIsTutor() {
		require_once("Services/GEV/Utils/classes/class.gevSettings.php");
		
		$like_role = array();
		foreach (gevSettings::$TUTOR_ROLES as $role) {
			$like_role[] = "od.title LIKE ".$this->db->quote($role);
		}
		$like_role = implode(" OR ", $like_role);
		
		$tmplt_field_id = gevSettings::getInstance()->getAMDFieldId(gevSettings::CRS_AMD_IS_TEMPLATE);
		
		$res = $this->db->query(
			 "SELECT oref.obj_id, oref.ref_id "
			."  FROM object_reference oref"
			."  JOIN object_data od ON od.type = 'role' AND ( ".$like_role ." )"
			."  JOIN rbac_fa fa ON fa.rol_id = od.obj_id"
			."  JOIN tree tr ON tr.child = fa.parent"
			."  JOIN rbac_ua ua ON ua.rol_id = od.obj_id"
			."  JOIN object_data od2 ON od2.obj_id = oref.obj_id"
			." LEFT JOIN adv_md_values_text is_template "
			."    ON oref.obj_id = is_template.obj_id "
			."   AND is_template.field_id = ".$this->db->quote($tmplt_field_id, "integer")
			." WHERE oref.ref_id = tr.parent"
			."   AND ua.usr_id = ".$this->db->quote($this->user_id, "integer")
			."   AND od2.type = 'crs'"
			."   AND oref.deleted IS NULL"
			."   AND is_template.value = 'Nein'"
			);

		$crs_ids = array();
		while($rec = $this->db->fetchAssoc($res)) {
			//we need only one ref-id here
			$crs_ids[$rec['obj_id']] = $rec['ref_id'];
		}

		return $crs_ids;
	}

	public function getMyAppointmentsCourseInformation($a_order_field = null, $a_order_direction = null) {
			// used by gevMyTrainingsApTable, i.e.
		
			if ((!$a_order_field && $a_order_direction) || ($a_order_field && !$a_order_direction)) {
				throw new Exception("gevUserUtils::getMyAppointmentsCourseInformation: ".
									"You need to set bost: order_field and order_direction.");
			}
			
			if ($a_order_direction) {
				$a_order_direction = strtoupper($a_order_direction);
				if (!in_array($a_order_direction, array("ASC", "DESC"))) {
					throw new Exception("gevUserUtils::getMyAppointmentsCourseInformation: ".
										"order_direction must be ASC or DESC.");
				}
			}
			
			//require_once("Services/CourseBooking/classes/class.ilCourseBooking.php");
			require_once("Services/TEP/classes/class.ilTEPCourseEntries.php");
			require_once "Modules/Course/classes/class.ilObjCourse.php";
			require_once("Services/GEV/Utils/classes/class.gevOrgUnitUtils.php");
			require_once("Services/ParticipationStatus/classes/class.ilParticipationStatus.php");
			require_once("Services/ParticipationStatus/classes/class.ilParticipationStatusHelper.php");
			require_once("Services/ParticipationStatus/classes/class.ilParticipationStatusPermissions.php");
			
			$crss = $this->getCourseIdsWhereUserIsTutor();
			$crss_ids = array_keys($crss);
			
			//do the amd-dance
			$crs_amd = 
			array( gevSettings::CRS_AMD_START_DATE			=> "start_date"
				 , gevSettings::CRS_AMD_END_DATE 			=> "end_date"
				 
				 , gevSettings::CRS_AMD_CUSTOM_ID			=> "custom_id"
				 , gevSettings::CRS_AMD_TYPE 				=> "type"
				 
				 , gevSettings::CRS_AMD_VENUE 				=> "location"
				 , gevSettings::CRS_AMD_VENUE_FREE_TEXT 	=> "location_free_text"

				 , gevSettings::CRS_AMD_MAX_PARTICIPANTS	=> "mbr_max"
				 , gevSettings::CRS_AMD_MIN_PARTICIPANTS	=> "mbr_min"
				 
				 , gevSettings::CRS_AMD_TARGET_GROUP		=> "target_group"
				 , gevSettings::CRS_AMD_TARGET_GROUP_DESC	=> "target_group_desc"
				 , gevSettings::CRS_AMD_GOALS 				=> "goals"
				 , gevSettings::CRS_AMD_CONTENTS 			=> "content"
			);
			
			if ($a_order_field) {
				$order_sql = " ORDER BY ".$this->db->quoteIdentifier($a_order_field)." ".$a_order_direction;
			}
			else {
				$order_sql = "";
			}
			
			$crss_amd = gevAMDUtils::getInstance()->getTable($crss_ids, $crs_amd, array("pstatus.state pstate"),
				// Join over participation status table to remove courses, where state is already
				// finalized
				array(" LEFT JOIN crs_pstatus_crs pstatus ON pstatus.crs_id = od.obj_id "),
				" AND ( pstatus.state != ".$this->db->quote(ilParticipationStatus::STATE_FINALIZED, "integer").
			    "       OR pstatus.state IS NULL) ".$order_sql
				);

			$ret = array();

			foreach ($crss_amd as $id => $entry) {
				$entry['crs_ref_id'] = $crss[$id];

				$crs_utils = gevCourseUtils::getInstance($id);
				$orgu_utils = gevOrgUnitUtils::getInstance($entry["location"]);
				$ps_helper = ilParticipationStatusHelper::getInstance($crs_utils->getCourse());
				$ps_permission = ilParticipationStatusPermissions::getInstance($crs_utils->getCourse(), $this->user_id);

				$entry["location"] = $orgu_utils->getLongTitle();

				if($entry['start_date'] && $entry['end_date']) {
					$crs_obj = new ilObjCourse($crss[$id]);
					$tep_crsentries = ilTEPCourseEntries::getInstance($crs_obj);
					$tep_opdays_inst = $tep_crsentries->getOperationsDaysInstance();
					$tep_opdays = $tep_opdays_inst->getDaysForUser($this->user_id);
				} else {
					$tep_opdays =array();
				}
				
				$ms = $crs_utils->getMembership();
				$entry['mbr_booked_userids'] = $ms->getMembers();
				$entry['mbr_booked'] = count($entry['mbr_booked_userids']);
				$entry['mbr_waiting_userids'] = $crs_utils->getWaitingMembers($id);
				$entry['mbr_waiting'] = count($entry['mbr_waiting_userids']);
				$entry['apdays'] = $tep_opdays;
				//$entry['category'] = '-';
				
				$entry['may_finalize'] = $crs_utils->canModifyParticipationStatus($this->user_id);

				$ret[$id] = $entry;
			}

			//sort?
			return $ret;
	}
	
	public function getEmployeeIdsForBookingView() {
		if ($this->employee_ids_for_booking_view) {
			return $this->employee_ids_for_booking_view;
		}
		
		require_once("Services/GEV/Utils/classes/class.gevOrgUnitUtils.php");

		// we need the employees in those ous
		$_d_ous = $this->getOrgUnitsWhereUserCanViewEmployeeBookings();
		// we need the employees in those ous and everyone in the ous
		// below those.
		$_r_ous = $this->getOrgUnitsWhereUserCanViewEmployeeBookingsRecursive();
		
		$e_ous = array_merge($_d_ous, $_r_ous);
		$a_ous = array();
		foreach(gevOrgUnitUtils::getAllChildren($_r_ous) as $val) {
			$a_ous[] = $val["ref_id"];
		}
		
		$e_ids = array_unique(array_merge( gevOrgUnitUtils::getEmployeesIn($e_ous)
										 , gevOrgUnitUtils::getAllPeopleIn($a_ous)
										 )
							 );
		$this->employee_ids_for_booking_view = $e_ids;
		
		return $e_ids;
	}
	
	public function getEmployeeIdsForBookingCancellations() {
		if ($this->employee_ids_for_booking_cancellations) {
			return $this->employee_ids_for_booking_cancellations;
		}
		
		require_once("Services/GEV/Utils/classes/class.gevOrgUnitUtils.php");

		// we need the employees in those ous
		$_d_ous = $this->getOrgUnitsWhereUserCanCancelEmployeeBookings();
		// we need the employees in those ous and everyone in the ous
		// below those.
		$_r_ous = $this->getOrgUnitsWhereUserCanCancelEmployeeBookingsRecursive();
		
		$e_ous = array_merge($_d_ous, $_r_ous);
		$a_ous = array();
		foreach(gevOrgUnitUtils::getAllChildren($_r_ous) as $val) {
			$a_ous[] = $val["ref_id"];
		}
		
		$e_ids = array_unique(array_merge( gevOrgUnitUtils::getEmployeesIn($e_ous)
										 , gevOrgUnitUtils::getAllPeopleIn($a_ous)
										 )
							 );
		$this->employee_ids_for_booking_cancellations = $e_ids;
		
		return $e_ids;
	}
	
	public function getEmployeesForBookingCancellations() {
		if ($this->employees_for_booking_cancellations) {
			return $this->employees_for_booking_cancellations;
		}

		$e_ids = $this->getEmployeeIdsForBookingCancellations();
		
		$res = $this->db->query( "SELECT usr_id, firstname, lastname"
								." FROM usr_data "
								." WHERE ".$this->db->in("usr_id", $e_ids, false, "integer")
								);
		
		$this->employees_for_booking_cancellations = array();
		while($rec = $this->db->fetchAssoc($res)) {
			$this->employees_for_booking_cancellations[] = $rec;
		}
		
		return $this->employees_for_booking_cancellations;
	}

	/*public function forceWBDUserProfileFields() {
		return $this->hasWBDRelevantRole()
			&& $this->hasDoneWBDRegistration()
			&& (   $this->getWBDTPType() == self::WBD_TP_SERVICE
				|| $this->getWBDTPType() == self::WBD_TP_BASIS
				);
	}*/

	public function isProfileComplete() {
		if (!$this->wbd->forceWBDUserProfileFields()) {
			return true;
		}
		require_once("Services/GEV/Desktop/classes/class.gevUserProfileGUI.php");
		$email = $this->getEmail();
		$mobile = $this->getMobilePhone();
		$bday = $this->getUser()->getBirthday();
		$street = $this->getUser()->getStreet();
		$city = $this->getUser()->getCity();
		$zipcode = $this->getUser()->getZipcode();
		
		return $email && $mobile && preg_match(gevUserProfileGUI::$telno_regexp, $mobile)
				&& $mobile && $bday && $city && $zipcode;
	}
	
	
	public function getLogin() {
		return $this->getUser()->getLogin();
	}
	
	public function getGender() {
		return $this->getUser()->getGender();
	}
	
	public function getFirstname() {
		return $this->getUser()->getFirstname();
	}
	
	public function getLastname() {
		return $this->getUser()->getLastname();
	}
	
	public function getFullName() {
		return $this->getLastname().", ".$this->getFirstname();
	}
	
	static public function getFullNames($a_user_ids) {
		global $ilDB;
		
		$query = "SELECT usr_id, CONCAT(lastname, ', ', firstname) as fullname"
				."  FROM usr_data"
				." WHERE ".$ilDB->in("usr_id", $a_user_ids, false, "integer");
		$res = $ilDB->query($query);
		
		$ret = array();
		while($rec = $ilDB->fetchAssoc($res)) {
			$ret[$rec["usr_id"]] = $rec["fullname"];
		}
		return $ret;
	}
	
	public function getEMail() {
		return $this->getUser()->getEmail();
	}
	
	public function setEMail($email) {
		return $this->getUser()->setEmail($email);
	}
	
	public function getOrgUnitId() {
		if ($this->orgu_id === null) {
			$query = "SELECT oref.obj_id FROM object_data od "
					." JOIN rbac_ua ua ON od.obj_id = ua.rol_id "
					." JOIN object_reference oref ON oref.ref_id = SUBSTR(od.title, 18) "
					." WHERE od.type = 'role' " 
					." AND ua.usr_id = ".$this->db->quote($this->user_id, "integer")
					." AND od.title LIKE 'il_orgu_employee_%' "
					." AND oref.deleted IS NULL"
					." ORDER BY obj_id ASC LIMIT 1 OFFSET 0";
			
			$res = $this->db->query($query);
			if ($rec = $this->db->fetchAssoc($res)) {
				$this->orgu_id = $rec["obj_id"];
			}
			else {
				// Ok, so he is no employee. Maybe he's a superior?
				$query = "SELECT oref.obj_id FROM object_data od "
						." JOIN rbac_ua ua ON od.obj_id = ua.rol_id "
						." JOIN object_reference oref ON oref.ref_id = SUBSTR(od.title, 18) "
						." WHERE od.type = 'role' " 
						." AND ua.usr_id = ".$this->db->quote($this->user_id, "integer")
						." AND od.title LIKE 'il_orgu_superior_%' "
						." AND oref.deleted IS NULL"
						." ORDER BY obj_id ASC LIMIT 1 OFFSET 0";
				$res = $this->db->query($query);
				if ($rec = $this->db->fetchAssoc($res)) {
					return $rec["obj_id"];
				}
				else {
					// Oh no, he's not assigned anywhere....
					$this->orgu_id = null;
				}
			}
		}
		return $this->orgu_id;
	}
	
	public function getOrgUnitTitle() {
		$orgu_id = $this->getOrgUnitId();
		if ($orgu_id === null) {
			return "";
		}
		else {
			require_once("Services/GEV/Utils/classes/class.gevOrgUnitUtils.php");
			return gevOrgUnitUtils::getInstance($orgu_id)->getTitle();
		}
	}
	
	public function getODTitle() {
		$od = $this->getOD();
		if ($od === null) {
			return "";
		}
		return $od["title"];
	}
	
	public function getBirthday() {
		require_once("Services/Calendar/classes/class.ilDate.php");
		$bd = $this->getUser()->getBirthday();
		if (!is_a($bd, "ilDate")) {
			$bd = new ilDate($bd, IL_CAL_DATE);
		}
		return $bd;
	}
	
	public function getFormattedBirthday() {
		require_once("Services/Calendar/classes/class.ilDatePresentation.php");
		$date = ilDatePresentation::formatDate($this->getBirthday());
		return $date;
	}
	
	public function getADPNumberGEV() {
		return $this->udf_utils->getField($this->user_id, gevSettings::USR_UDF_ADP_GEV_NUMBER);
	}

	public function setADPNumberGEV($a_adp) {
		$this->udf_utils->setField($this->user_id, gevSettings::USR_UDF_ADP_GEV_NUMBER, $a_adp);
	}	

	public function getADPNumberVFS() {
		return $this->udf_utils->getField($this->user_id, gevSettings::USR_UDF_ADP_VFS_NUMBER);
	}
	
	public function setADPNumberVFS($a_adp) {
		$this->udf_utils->setField($this->user_id, gevSettings::USR_UDF_ADP_VFS_NUMBER, $a_adp);
	}
	
	public function getJobNumber() {
		return $this->udf_utils->getField($this->user_id, gevSettings::USR_UDF_JOB_NUMMER);
	}
	
	public function setJobNumber($a_number) {
		$this->udf_utils->setField($this->user_id, gevSettings::USR_UDF_JOB_NUMMER, $a_number);
	}
	
	public function getBirthplace() {
		return $this->udf_utils->getField($this->user_id, gevSettings::USR_UDF_BIRTHPLACE);
	}
	
	public function setBirthplace($a_place) {
		$this->udf_utils->setField($this->user_id, gevSettings::USR_UDF_BIRTHPLACE, $a_place);
	}
	
	public function getBirthname() {
		return $this->udf_utils->getField($this->user_id, gevSettings::USR_UDF_BIRTHNAME);
	}
	
	public function setBirthname($a_name) {
		$this->udf_utils->setField($this->user_id, gevSettings::USR_UDF_BIRTHNAME, $a_name);
	}
	
	public function getIHKNumber() {
		return $this->udf_utils->getField($this->user_id, gevSettings::USR_UDF_IHK_NUMBER);
	}
	
	public function setIHKNumber($a_number) {
		$this->udf_utils->setField($this->user_id, gevSettings::USR_UDF_IHK_NUMBER, $a_number);
	}
	
	public function getADTitle() {
		return $this->udf_utils->getField($this->user_id, gevSettings::USR_UDF_AD_TITLE);
	}
	
	public function setADTitle($a_title) {
		$this->udf_utils->setField($this->user_id, gevSettings::USR_UDF_AD_TITLE, $a_title);
	}
	
	public function getAgentKey() {
		return $this->udf_utils->getField($this->user_id, gevSettings::USR_UDF_AGENT_KEY);
	}
	
	public function setAgentKey($a_key) {
		$this->udf_utils->setField($this->user_id, gevSettings::USR_UDF_AGENT_KEY, $a_key);
	}

	public function getAgentKeyVFS() {
		return $this->udf_utils->getField($this->user_id, gevSettings::USR_UDF_AGENT_KEY_VFS);
	}
	
	public function setAgentKeyVFS($a_key) {
		$this->udf_utils->setField($this->user_id, gevSettings::USR_UDF_AGENT_KEY_VFS, $a_key);
	}

	public function getAgentPositionVFS() {
		return $this->udf_utils->getField($this->user_id, gevSettings::USR_UDF_AGENT_POSITION_VFS);
	}
	
	public function setAgentPositionVFS($a_key) {
		$this->udf_utils->setField($this->user_id, gevSettings::USR_UDF_AGENT_POSITION_VFS, $a_key);
	}

	
	/*
	public function getCompanyTitle() {
		return $this->udf_utils->getField($this->user_id, gevSettings::USR_UDF_COMPANY_TITLE);
	}
	
	public function setCompanyTitle($a_title) {
		$this->udf_utils->setField($this->user_id, gevSettings::USR_UDF_COMPANY_TITLE, $a_title);
	}
	*/
	
	public function getCompanyName() {
		return $this->udf_utils->getField($this->user_id, gevSettings::USR_UDF_COMPANY_NAME, $a_name);
	}

	public function setCompanyName($a_name) {
		$this->udf_utils->setField($this->user_id, gevSettings::USR_UDF_COMPANY_NAME, $a_name);
	}
	
	public function getPrivateStreet() {
		return $this->udf_utils->getField($this->user_id, gevSettings::USR_UDF_PRIV_STREET);
	}
	
	public function setPrivateStreet($a_street) {
		$this->udf_utils->setField($this->user_id, gevSettings::USR_UDF_PRIV_STREET, $a_street);
	}
	
	public function getPrivateCity() {
		return $this->udf_utils->getField($this->user_id, gevSettings::USR_UDF_PRIV_CITY);
	}
	
	public function setPrivateCity($a_city) {
		$this->udf_utils->setField($this->user_id, gevSettings::USR_UDF_PRIV_CITY, $a_city);
	}
	
	public function getPrivateZipcode() {
		return $this->udf_utils->getField($this->user_id, gevSettings::USR_UDF_PRIV_ZIPCODE);
	}
	
	public function setPrivateZipcode($a_zipcode) {
		$this->udf_utils->setField($this->user_id, gevSettings::USR_UDF_PRIV_ZIPCODE, $a_zipcode);
	}
	

	public function getMobilePhone() {
		return $this->getUser()->getPhoneMobile();
	}
	public function setMobilePhone($a_phone) {
		return $this->getUser()->setPhoneMobile(a_phone);
	}

	/*
	public function getPrivatePhone() {
		return $this->udf_utils->getField($this->user_id, gevSettings::USR_UDF_PRIV_PHONE);
	}
	public function setPrivatePhone($a_phone) {
		$this->udf_utils->setField($this->user_id, gevSettings::USR_UDF_PRIV_PHONE, $a_phone);
	}
	
	public function getPrivateState() {
		return $this->udf_utils->getField($this->user_id, gevSettings::USR_UDF_PRIV_STATE);
	}
	
	public function setPrivateState($a_state) {
		$this->udf_utils->setField($this->user_id, gevSettings::USR_UDF_PRIV_STATE, $a_state);
	}
	
	
	public function getPrivateFax() {
		return $this->udf_utils->getField($this->user_id, gevSettings::USR_UDF_PRIV_FAX);
	}
	
	public function setPrivateFax($a_fax) {
		$this->udf_utils->setField($this->user_id, gevSettings::USR_UDF_PRIV_FAX, $a_fax);
	}
	*/
	
	public function getEntryDate() {
		$val = $this->udf_utils->getField($this->user_id, gevSettings::USR_UDF_ENTRY_DATE);
		if (!trim($val)) {
			return null;
		}
		try {
			return new ilDate($val, IL_CAL_DATE);
		}
		catch (Exception $e) {
			return null;
		}
	}
	
	public function setEntryDate(ilDate $a_date) {
		$this->udf_utils->setField($this->user_id, gevSettings::USR_UDF_ENTRY_DATE, $a_date->get(IL_CAL_DATE));
	}
	
	public function getExitDate() {
		$val = $this->udf_utils->getField($this->user_id, gevSettings::USR_UDF_EXIT_DATE);
		if (!trim($val)) {
			return null;
		}

		try {
			return new ilDate($val, IL_CAL_DATE);
		}
		catch (Exception $e) {
			return null;
		}
	}

	public function isExitDatePassed() {
		$now = date("Y-m-d");
		$exit_date = $this->getExitDate();

		if(!$exit_date) {
			return false;
		}

		if($now > $exit_date) {
			return true;
		}

		return false;
	}
	
	public function setExitDate(ilDate $a_date) {
		$this->udf_utils->setField($this->user_id, gevSettings::USR_UDF_EXIT_DATE, $a_date->get(IL_CAL_DATE));
	}
	
	public function getStatus() {
		return $this->udf_utils->getField($this->user_id, gevSettings::USR_UDF_STATUS);
	}
	
	public function setStatus($a_status) {
		$this->udf_utils->setField($this->user_id, gevSettings::USR_UDF_STATUS, $a_status);
	}
	
	public function getHPE() {
		return $this->udf_utils->getField($this->user_id, gevSettings::USR_UDF_HPE);
	}
	
	public function setHPE($a_hpe) {
		$this->udf_utils->setField($this->user_id, gevSettings::USR_UDF_HPE, $a_hpe);
	}


	public function getFormattedContactInfo() {
		$name = $this->getFullName();
		$phone = $this->getUser()->getPhoneOffice();
		$email = $this->getEmail();
		
		if (!$phone && !$email) {
			return $name;
		}
		
		if ($phone) {
			if ($email) {
				return $name." ($phone, $email)";
			}
			return $name." ($phone)";
		}
		return $name." ($email)";
	}

	
	// role assignment
	
	public function assignGlobalRole($a_role_title) {
		require_once("Services/GEV/Utils/classes/class.gevRoleUtils.php");
		gevRoleUtils::getInstance()->assignUserToGlobalRole($this->user_id, $a_role_title);
	}
	
	public function deassignGlobalRole($a_role_title) {
		require_once("Services/GEV/Utils/classes/class.gevRoleUtils.php");
		gevRoleUtils::getInstance()->deassignUserFromGlobalRole($this->user_id, $a_role_title);
	}
	
	public function assignOrgRole($a_org_id, $a_role_title) {
		require_once("Services/GEV/Utils/classes/class.gevOrgUnitUtils.php");
		$utils = gevOrgUnitUtils::getInstance($a_org_id);
		$utils->assignUser($this->user_id, $a_role_title);
	}
	
	public function deassignOrgRole($a_org_id, $a_role_title) {
		require_once("Services/GEV/Utils/classes/class.gevOrgUnitUtils.php");
		$utils = gevOrgUnitUtils::getInstance($a_org_id);
		$utils->deassignUser($this->user_id, $a_role_title);
	}
	
	
	public function paysFees() {
		return !$this->hasRoleIn(gevSettings::$NO_PAYMENT_ROLES);
	}
	
	public function paysPrearrival() {
		return !$this->hasRoleIn(gevSettings::$NO_PREARRIVAL_PAYMENT_ROLES);
	}

	public function isVFS() {
		return $this->hasRoleIn(array('VFS'));
	}
	
	public function isExpressUser() {
		return $this->hasRoleIn(array("ExpressUser"));
	}
	
	public function getIDHGBAADStatus() {
		$roles = $this->getGlobalRoles();
		foreach ($roles as $role) {
			$title = ilObject::_lookupTitle($role);
			$status = gevSettings::$IDHGBAAD_STATUS_MAPPING[$title];
			if ($status !== null) {
				return $status;
			}
		}
		return "";
	}

	public function isNA() {
		return $this->hasRoleIn(array("NA"));
	}
	
	public function getNAAdviserUtils() {
		if (!$this->isNA()) {
			throw new Exception("User ".$this->user_id." is no NA.");
		}
		
		require_once("Services/GEV/Utils/classes/class.gevNAUtils.php");
		$adviser_id = gevNAUtils::getInstance()->getAdviserOf($this->user_id);
		if ($adviser_id === null) {
			return null;
		}
		
		return gevUserUtils::getInstance($adviser_id);
	}

	public function isUVGDBV() {
		return $this->hasRoleIn(array("DBV UVG"));
		// TODO: implement this correctly
		//return true;
	}

	public function getOD() {
		if ($this->od !== false) {
			return $this->od;
		}
		
		require_once("Modules/OrgUnit/classes/class.ilObjOrgUnitTree.php");
		$tree = ilObjOrgUnitTree::_getInstance();
		
		if (!$this->isNA()) {
			$ous = $tree->getOrgUnitOfUser($this->user_id);
		}
		else {
			require_once("Services/GEV/Utils/classes/class.gevNAUtils.php");
			$ous = $tree->getOrgUnitOfUser(gevNAUtils::getInstance()->getAdviserOf($this->user_id));
		}
		foreach($ous as $ou_ref) {
			while ($ou_ref !== null) {
				$ou_id = ilObject::_lookupObjectId($ou_ref);
				$title = ilObject::_lookupTitle($ou_id);
				if (preg_match("/(Organisationsdirektion|OD).*/", $title)) {
					$this->od = array( "obj_id" => $ou_id
									 , "title" => $title
									 );
					return $this->od;
				}
				$ou_ref = $tree->getParent($ou_ref);
			}
		}
		
		$this->od = null;
		return $this->od;
	}

	// Soll für den Benutzer  bei der Selbstbuchung der Hinweis "Vorabendanreise 
	// mit Führungskraft klären" angezeigt werden?
	public function showPrearrivalNoteInBooking() {
		return $this->hasRoleIn(gevUserUtils::$roles_with_prearrival_note);
	}
	
	public function isAdmin() {
		// root
		if ($this->user_id == 6) {
			return true;
		}
		
		return $this->hasRoleIn(gevSettings::$ADMIN_ROLES);
	}
	
	public function getGlobalRoles() {
		return gevRoleUtils::getInstance()->getGlobalRolesOf($this->user_id);
	}
	
	public function hasRoleIn($a_roles) {
		$roles = $this->getGlobalRoles();

		foreach($roles as $key => $value) {
			$roles[$key] = ilObject::_lookupTitle($value);
		}

		foreach ($a_roles as $role) {
			if (in_array($role, $roles)) {
				return true;
			}
		}
		
		return false;
	}
	
	// course specific stuff
	
	public function getFunctionAtCourse($a_crs_id) {
		return gevCourseUtils::getInstance($a_crs_id)->getFunctionOfUser($this->user_id);
	}
	
	public function hasFullfilledPreconditionOf($a_crs_id) {
		return gevCourseUtils::getInstance($a_crs_id)->userFullfilledPrecondition($this->user_id);
	}
	
	public function getOvernightDetailsForCourse(ilObjCourse $a_crs) {
		require_once("Services/Accomodations/classes/class.ilAccomodations.php");
		return ilAccomodations::getInstance($a_crs)
							  ->getAccomodationsOfUser($this->user_id);
	}
	
	public function getFormattedOvernightDetailsForCourse(ilObjCourse $a_crs) {
		return gevGeneralUtils::foldConsecutiveOvernights($this->getOvernightDetailsForCourse($a_crs));
	}
	
	public function getOvernightAmountForCourse(ilObjCourse $a_crs) {
		return count($this->getOvernightDetailsForCourse($a_crs));
	}
	
	public function getUserWhoBookedAtCourse($a_crs_id) {
		require_once("Services/CourseBooking/classes/class.ilCourseBooking.php");
		if (!array_key_exists($a_crs_id, $this->users_who_booked_at_course)) {
			$bk_info = ilCourseBooking::getUserData($a_crs_id, $this->user_id);
			$this->users_who_booked_at_course[$a_crs_id] 
				= new ilObjUser($bk_info["status_changed_by"]);
		}
		
		return $this->users_who_booked_at_course[$a_crs_id];
	}
	
	public function getFirstnameOfUserWhoBookedAtCourse($a_crs_id) {
		return $this->getUserWhoBookedAtCourse($a_crs_id)->getFirstname();
	}
	
	public function getLastnameOfUserWhoBookedAtCourse($a_crs_id) {
		return $this->getUserWhoBookedAtCourse($a_crs_id)->getLastname();
	}
	
	public function getBookingStatusAtCourse($a_course_id) {
		return gevCourseUtils::getInstance($a_course_id)->getBookingStatusOf($this->user_id);
	}
	
	public function getBookedCourses() {
		return $this->courseBookings->getBookedCourses();
	}
	
	public function getWaitingCourses() {
		return $this->courseBookings->getWaitingCourses();
	}
	
	public function getBookedAndWaitingCourses() {
		return array_merge($this->getBookedCourses(), $this->getWaitingCourses());
	}
	
	public function canBookCourseDerivedFromTemplate($a_tmplt_ref_id) {
		if ($a_tmplt_ref_id == 0) {
			return true;
		}
		
		require_once("Services/GEV/Utils/classes/class.gevSettings.php");
		require_once("Services/CourseBooking/classes/class.ilCourseBooking.php");
		require_once("Services/ParticipationStatus/classes/class.ilParticipationStatus.php");
		$field_id = gevSettings::getInstance()->getAMDFieldId(gevSettings::CRS_AMD_TEMPLATE_REF_ID);
		
		$sql =  "SELECT COUNT(*) cnt "
			   ."  FROM adv_md_values_int amd "
			   ."  JOIN crs_book cb ON cb.crs_id = amd.obj_id AND cb.user_id = ".$this->db->quote($this->user_id, "integer")
			   ."  LEFT JOIN crs_pstatus_usr ps ON ps.crs_id = amd.obj_id AND ps.user_id = ".$this->db->quote($this->user_id, "integer")
			   ." WHERE amd.field_id = ".$this->db->quote($field_id, "integer")
			   ."   AND amd.value = ".$this->db->quote($a_tmplt_ref_id, "integer")
			   ."   
			   		AND (    ".$this->db->in("cb.status"
			   								, array(ilCourseBooking::STATUS_BOOKED, ilCourseBooking::STATUS_WAITING)
			   								, false, "integer")
			   ."          AND ( ps.status = ".$this->db->quote(ilParticipationStatus::STATUS_NOT_SET, "integer")
			   ."               OR ps.status IS NULL"
			   ."              )"
			   ."       )"
			   ;
		
		$res = $this->db->query($sql);
		if ($rec = $this->db->fetchAssoc($res)) {
			return $rec["cnt"] == 0;
		}
	
		return true;
	}
	
	// For IV-Import Process
	
	public function iv_isActivated() {
		global $ilDB;
		$res = $this->db->query("SELECT * FROM gev_user_reg_tokens ".
								" WHERE username = ".$ilDB->quote($this->getLogin(), "text").
								"   AND password_changed IS NULL");

		if ($this->db->fetchAssoc($res)) {
			return false;
		}
		return true;
	}
	
	public function iv_setActivated() {
		$this->db->manipulate("UPDATE gev_user_reg_tokens ".
							  "   SET password_changed = NOW() ".
							  " WHERE username = ".$this->db->quote($this->getLogin(), "text")
							  );
	}
	
	// superiors/employees
	
	public function isSuperior() {
		return count($this->getOrgUnitsWhereUserIsDirectSuperior()) > 0;
	}
	
	public function isSuperiorOf($a_user_id) {
		require_once("Services/GEV/Utils/classes/class.gevOrgUnitUtils.php");
		return in_array($this->user_id, gevOrgUnitUtils::getSuperiorsOfUser($a_user_id));
	}
	
	static public function removeInactiveUsers($a_usr_ids) {
		global $ilDB;
		$res = $ilDB->query("SELECT usr_id "

						   ."  FROM usr_data"
						   ." WHERE ".$ilDB->in("usr_id", $a_usr_ids, false, "integer")
						   ."   AND active = 1"
						   );
		$ret = array();
		while($rec = $ilDB->fetchAssoc($res)) {
			$ret[] = $rec["usr_id"];
		}
		return $ret;
	}
	
	public function getDirectSuperiors() {
		require_once("Modules/OrgUnit/classes/class.ilObjOrgUnitTree.php");
		$tree = ilObjOrgUnitTree::_getInstance();

		// This starts with all the org units the user is member in.
		// During the loop we might fill this array with more org units
		// if we could not find any superiors for the user in them.
		$orgus = array_values($tree->getOrgUnitOfUser($this->user_id));

		if (count($orgus) == 0) {
			return array();
		}

		$the_superiors = array();

		$i = -1;
		$initial_amount = count($orgus);
		// We need to check this on every loop as the amount of orgus might change
		// during looping.
		while ($i < count($orgus)) {
			$i++;
			$ref_id = $orgus[$i];

			// Reached the top of the tree.
			if (!$ref_id || $ref_id == ROOT_FOLDER_ID) {
				continue;
			}

			$superiors = $tree->getSuperiors($ref_id);
			$user_is_superior = in_array($this->user_id, $superiors);
			$in_initial_orgus = $i < $initial_amount;

			// I always need to go one org unit up if we are in the original
			// orgu and the user is superior there.
			if ( $in_initial_orgus && $user_is_superior) {
				$orgus[] = $tree->getParent($ref_id);
			}

			// Skip the orgu if there are no superiors there.
			if ( count($superiors) == 0
			|| (   $in_initial_orgus
				// This is only about the org units the user actually is a member of
				&& $user_is_superior
				// If a user is an employee and a superior in one orgunit, he
				// actually seem to be his own superior.
				&& !in_array($this->user_id, $tree->getEmployees($ref_id)))
			) {
				$orgus[] = $tree->getParent($ref_id);
				continue;
			}

			$the_superiors[] = $superiors;
		}

		$the_superiors = call_user_func_array("array_merge", $the_superiors);

		return gevUserUtils::removeInactiveUsers(array_unique($the_superiors));
	}
	
	public function isEmployeeOf($a_user_id) {
		require_once("Modules/OrgUnit/classes/class.ilObjOrgUnitTree.php");
		$tree = ilObjOrgUnitTree::_getInstance();
		// propably faster then checking the employees of this->user
		return in_array($this->user_id, gevUserUtils::getInstance($a_user_id)->getEmployees());
	}
	
	// returns array containing entries with obj_id and ref_id
	public function getOrgUnitsWhereUserIsDirectSuperior() {
		if ($this->direct_superior_ous !== null) {
			return $this->direct_superior_ous;
		}
		
		$like_role = array();
		foreach (gevSettings::$SUPERIOR_ROLES as $role) {
			$like_role[] = "od.title LIKE ".$this->db->quote($role);
		}
		$like_role = implode(" OR ", $like_role);
		
		$res = $this->db->query(
			 "SELECT oref.obj_id, oref.ref_id "
			."  FROM object_reference oref"
			."  JOIN object_data od ON od.type = 'role' AND ( ".$like_role ." )"
			."  JOIN rbac_fa fa ON fa.rol_id = od.obj_id"
			."  JOIN tree tr ON tr.child = fa.parent"
			."  JOIN rbac_ua ua ON ua.rol_id = od.obj_id"
			."  JOIN object_data od2 ON od2.obj_id = oref.obj_id"
			." WHERE oref.ref_id = tr.parent"
			."   AND oref.deleted IS NULL"
			."   AND ua.usr_id = ".$this->db->quote($this->user_id, "integer")
			."   AND od2.type = 'orgu'"
			);
		$this->direct_superior_ous = array();
		while($rec = $this->db->fetchAssoc($res)) {
			$this->direct_superior_ous[] = array( "obj_id" => $rec["obj_id"]
												, "ref_id" => $rec["ref_id"]
												);
		}
		return $this->direct_superior_ous;
	}
	
	public function getOrgUnitsWhereUserIsSuperior() {
		if ($this->superior_ous !== null) {
			return $this->superior_ous;
		}

		$_ds_ous = $this->getOrgUnitsWhereUserIsDirectSuperior();
		$where = array(" 0 = 1 ");
		$ds_ous = array();
		
		foreach ($_ds_ous as $ou) {
			$where[] = " tr.child = ".$this->db->quote($ou["ref_id"], "integer");
			$ds_ous[] = $ou["ref_id"];
		}
		
		$lr_res = $this->db->query("SELECT lft, rgt FROM tree WHERE ".$this->db->in("child", $ds_ous, false, "integer"));
		
		while ($lr_rec = $this->db->fetchAssoc($lr_res)) {
			$where[] = "(tr.lft > ".$this->db->quote($lr_rec["lft"])." AND tr.rgt < ".$this->db->quote($lr_rec["rgt"]).")";
		}
		$where = implode(" OR ", $where);
		
		$res = $this->db->query(
			 "SELECT DISTINCT oref.ref_id, oref.obj_id "
			."  FROM object_reference oref"
			."  JOIN object_data od ON od.obj_id = oref.obj_id"
			."  JOIN tree tr ON ( ".$where." )"
			." WHERE od.type = 'orgu'"
			."   AND oref.ref_id = tr.child"
			."   AND oref.deleted IS NULL"
			);
		
		$this->superior_ous = array();
		while ($rec = $this->db->fetchAssoc($res)) {
			$this->superior_ous[] = array( "ref_id" => $rec["ref_id"]
										 , "obj_id" => $rec["obj_id"]
										 );
		}
		
		return $this->superior_ous;
	}
	
	public function getOrgUnitNamesWhereUserIsSuperior() {
		if ($this->superior_ou_names !== null) {
			return $this->superior_ou_names;
		}
		
		$ids = $this->getOrgUnitsWhereUserIsSuperior();
		foreach($ids as $key => $value) {
			$ids[$key] = $ids[$key]["obj_id"];
		}
		
		$res = $this->db->query( "SELECT title FROM object_data"
								." WHERE ".$this->db->in("obj_id", $ids, false, "integer")
								." ORDER BY title ASC"
								);
		$this->superior_ou_names = array();
		while ($rec = $this->db->fetchAssoc($res)) {
			$this->superior_ou_names[] = $rec["title"];
		}
		
		return $this->superior_ou_names;
	}

	public function getOrgUnitNamesWhereUserIsDirectSuperior() {
		if ($this->direct_superior_ou_names !== null) {
			return $this->direct_superior_ou_names;
		}
		
		$ids = $this->getOrgUnitsWhereUserIsDirectSuperior();
		foreach($ids as $key => $value) {
			$ids[$key] = $ids[$key]["obj_id"];
		}
		
		$res = $this->db->query( "SELECT title FROM object_data"
								." WHERE ".$this->db->in("obj_id", $ids, false, "integer")
								." ORDER BY title ASC"
								);
		$this->direct_superior_ou_names = array();
		while ($rec = $this->db->fetchAssoc($res)) {
			$this->direct_superior_ou_names[] = $rec["title"];
		}
		
		return $this->direct_superior_ou_names;
	}

	public function getOrgUnitsWhereUserIsEmployee() {
		if ($this->employee_ous !== null) {
			return $this->employee_ous;
		}
		
		$like_role = array();
		foreach (gevSettings::$EMPLOYEE_ROLES as $role) {
			$like_role[] = "od.title LIKE ".$this->db->quote($role);
		}
		$like_role = implode(" OR ", $like_role);

		$res = $this->db->query(
			 "SELECT oref.obj_id, oref.ref_id "
			."  FROM object_reference oref"
			."  JOIN object_data od ON od.type = 'role' AND ( ".$like_role ." )"
			."  JOIN rbac_fa fa ON fa.rol_id = od.obj_id"
			."  JOIN tree tr ON tr.child = fa.parent"
			."  JOIN rbac_ua ua ON ua.rol_id = od.obj_id"
			."  JOIN object_data od2 ON od2.obj_id = oref.obj_id"
			." WHERE oref.ref_id = tr.parent"
			."   AND oref.deleted IS NULL"
			."   AND ua.usr_id = ".$this->db->quote($this->user_id, "integer")
			."   AND od2.type = 'orgu'"
			);
		$this->employee_ous = array();
		while($rec = $this->db->fetchAssoc($res)) {
			$this->employee_ous[] = array( "obj_id" => $rec["obj_id"]
												, "ref_id" => $rec["ref_id"]
												);
		}
		return $this->employee_ous;
	}

	public function getOrgUnitNamesWhereUserIsEmployee() {
		if ($this->employee_ou_names !== null) {
			return $this->employee_ou_names;
		}
		
		$ids = $this->getOrgUnitsWhereUserIsEmployee();
		foreach($ids as $key => $value) {
			$ids[$key] = $ids[$key]["obj_id"];
		}
		
		$res = $this->db->query( "SELECT title FROM object_data"
								." WHERE ".$this->db->in("obj_id", $ids, false, "integer")
								." ORDER BY title ASC"
								);
		$this->employee_ou_names = array();
		while ($rec = $this->db->fetchAssoc($res)) {
			$this->employee_ou_names[] = $rec["title"];
		}
		
		return $this->employee_ou_names;
	}

	public function getAllOrgUnitTitlesUserIsMember() {
		$superior_orgus = $this->getOrgUnitNamesWhereUserIsDirectSuperior();
		$employee_orgus = $this->getOrgUnitNamesWhereUserIsEmployee();

		return array_merge($superior_orgus, $employee_orgus);
	}
	
	public function getOrgUnitsWhereUserCanBookEmployees() {
		require_once("Modules/OrgUnit/classes/class.ilObjOrgUnitTree.php");
		$tree = ilObjOrgUnitTree::_getInstance();
		return $tree->getOrgusWhereUserHasPermissionForOperation("book_employees");
	}
	
	public function getOrgUnitsWhereUserCanBookEmployeesRecursive() {
		require_once("Modules/OrgUnit/classes/class.ilObjOrgUnitTree.php");
		$tree = ilObjOrgUnitTree::_getInstance();
		return $tree->getOrgusWhereUserHasPermissionForOperation("book_employees_rcrsv");
	}
	
	public function getOrgUnitsWhereUserCanViewEmployeeBookings($user_id = null) {
		require_once("Modules/OrgUnit/classes/class.ilObjOrgUnitTree.php");
		$tree = ilObjOrgUnitTree::_getInstance();
		return $tree->getOrgusWhereUserHasPermissionForOperation("view_employee_bookings", $user_id);
	}
	
	public function getOrgUnitsWhereUserCanViewEmployeeBookingsRecursive() {
		require_once("Modules/OrgUnit/classes/class.ilObjOrgUnitTree.php");
		$tree = ilObjOrgUnitTree::_getInstance();
		return $tree->getOrgusWhereUserHasPermissionForOperation("view_employee_bookings_rcrsv");
	}
	
	public function getOrgUnitsWhereUserCanCancelEmployeeBookings() {
		require_once("Modules/OrgUnit/classes/class.ilObjOrgUnitTree.php");
		$tree = ilObjOrgUnitTree::_getInstance();
		return $tree->getOrgusWhereUserHasPermissionForOperation("cancel_employee_bookings");
	}
	
	public function getOrgUnitsWhereUserCanCancelEmployeeBookingsRecursive() {
		require_once("Modules/OrgUnit/classes/class.ilObjOrgUnitTree.php");
		$tree = ilObjOrgUnitTree::_getInstance();
		return $tree->getOrgusWhereUserHasPermissionForOperation("cancel_employee_bookings_rcrsv");
	}
	
	public function getOrgUnitsWhereUserIsTutor() {
		require_once("Modules/OrgUnit/classes/class.ilObjOrgUnitTree.php");
		$tree = ilObjOrgUnitTree::_getInstance();
		return $tree->getOrgusWhereUserHasPermissionForOperation("tep_is_tutor", $this->user_id);
	}

	public function canViewEmployeeBookings() {
		return count($this->getOrgUnitsWhereUserCanViewEmployeeBookings()) > 0
			|| count($this->getOrgUnitsWhereUserCanViewEmployeeBookingsRecursive()) > 0;
	}
	
	public function canCancelEmployeeBookings() {
		return count($this->getOrgUnitsWhereUserCanCancelEmployeeBookings()) > 0
			|| count($this->getOrgUnitsWhereUserCanCancelEmployeeBookingsRecursive()) > 0;
	}

	public function getOrgUnitsWhereUserCanViewEduBios() {
		if ($this->edu_bio_ou_ref_ids) {
			return $this->edu_bio_ou_ref_ids;
		}
		
		require_once("Modules/OrgUnit/classes/class.ilObjOrgUnitTree.php");
		require_once("Services/GEV/Utils/classes/class.gevOrgUnitUtils.php");
		$tree = ilObjOrgUnitTree::_getInstance();
		$d = $tree->getOrgusWhereUserHasPermissionForOperation("view_learning_progress");
		$r = $tree->getOrgusWhereUserHasPermissionForOperation("view_learning_progress_rec");
		$rs = array_map(function($v) { return $v["ref_id"]; }, gevOrgUnitUtils::getAllChildren($r));
		$ous = array_unique(array_merge($d, $r, $rs));
		
		$this->edu_bio_ou_ref_ids_all = $rs;
		$this->edu_bio_ou_ref_ids_empl = array_unique(array_merge($d, $r));
		
		$this->edu_bio_ou_ref_ids = $ous;
		return $ous;
	}

	public function getOrgUnitNamesWhereUserCanViewEduBios() {
		if ($this->edu_bio_ou_names !== null) {
			return $this->edu_bio_ou_names;
		}
		
		$ids = $this->getOrgUnitsWhereUserCanViewEduBios();
		$res = $this->db->query( "SELECT title FROM object_data od "
								."  JOIN object_reference oref ON od.obj_id = oref.obj_id"
								." WHERE ".$this->db->in("oref.ref_id", $ids, false, "integer")
								);
		$this->edu_bio_ou_names = array();
		while ($rec = $this->db->fetchAssoc($res)) {
			$this->edu_bio_ou_names[] = $rec["title"];
		}
		
		return $this->edu_bio_ou_names;
	}
	
	public function getEmployeesWhereUserCanViewEduBios() {
		if ($this->edu_bio_usr_ids 	!== null) {
			return $this->edu_bio_usr_ids;
		}
		
		require_once("Services/GEV/Utils/classes/class.gevOrgUnitUtils.php");
		$this->getOrgUnitsWhereUserCanViewEduBios();
		$e = gevOrgUnitUtils::getEmployeesIn($this->edu_bio_ou_ref_ids_empl);
		$a = gevOrgUnitUtils::getAllPeopleIn($this->edu_bio_ou_ref_ids_all);
		
		$this->edu_bio_usr_ids = array_unique(array_merge($e, $a));
		
		return $this->edu_bio_usr_ids;
	}
	
	public function getEmployees($include_inactive = false) {
		if ($this->employees_active !== null && !$include_inactive) {
			return $this->employees_active;
		}
		if ($this->employees_all !== null && $include_inactive) {
			return $this->employees_all;
		}
		
		require_once("Services/GEV/Utils/classes/class.gevOrgUnitUtils.php");

		$_ds_ous = $this->getOrgUnitsWhereUserIsDirectSuperior();
		$_s_ous = $this->getOrgUnitsWhereUserIsSuperior();
	
		// ref_ids of ous where user is direct superior
		$ds_ous = array();
		foreach($_ds_ous as $ou) {
			$ds_ous[] = $ou["ref_id"];
		}
		// ref_ids of ous where user is superior
		$s_ous = array();
		foreach($_s_ous as $ou) {
			$s_ous[] = $ou["ref_id"];
		}
		
		// ref_ids of ous where user is superior but not direct superior
		$nds_ous = array_diff($s_ous, $ds_ous);
		
		$de = gevOrgUnitUtils::getEmployeesIn($ds_ous);
		$re = gevOrgUnitUtils::getAllPeopleIn($nds_ous);
		
		if (!$include_inactive) {
			$this->employees_active = gevUserUtils::removeInactiveUsers(array_unique(array_merge($de, $re)));
			return $this->employees_active;
		}
		else {
			$this->employees_all = array_unique(array_merge($de, $re));
			return $this->employees_all;
		}
		
	}
	
	public function getVenuesWhereUserIsMember() {
		require_once("Modules/OrgUnit/classes/class.ilObjOrgUnitTree.php");
		require_once("Services/GEV/Utils/classes/class.gevOrgUnitUtils.php");
		$ou_tree = ilObjOrgUnitTree::_getInstance();
		$ous = $ou_tree->getOrgUnitOfUser($this->user_id, 0, true);
		$ret = array();
		foreach ($ous as $ou_id) {
			$utils = gevOrgUnitUtils::getInstance($ou_id);
			if (!$utils->isVenue()) {
				continue;
			}
			$ret[] = $ou_id;
		}
		return $ret;
	}
	
	// billing info
	
	public function getLastBillingDataMaybe() {
		$res = $this->db->query( "SELECT bill_recipient_name, bill_recipient_street, bill_recipient_zip"
								."     , bill_recipient_hnr, bill_recipient_city, bill_recipient_email, bill_cost_center "
								."  FROM bill "
								." WHERE bill_usr_id = ".$this->db->quote($this->user_id, "integer")
								." ORDER BY bill_pk DESC LIMIT 1"
								);
		
		if ($rec = $this->db->fetchAssoc($res)) {
			$spl = explode(",", $rec["bill_recipient_name"]);
			return array( "recipient" => trim($spl[1])
						, "agency" => trim($spl[0])
						, "street" => $rec["bill_recipient_street"]
						, "housenumber" => $rec["bill_recipient_hnr"]
						, "zipcode" => $rec["bill_recipient_zip"]
						, "city" => $rec["bill_recipient_city"]
						, "costcenter" => $rec["bill_cost_center"]
						, "email" => $rec["bill_recipient_email"]
						);
		}
		else {
			return null;
		}
	}
	
	static $hist_position_keys = null;

	static function getPositionKeysFromHisto() {
		if (self::$hist_position_keys !== null) {
			return self::$hist_position_keys;
		}

		global $ilDB;

		$res = $ilDB->query("SELECT DISTINCT position_key FROM hist_user WHERE position_key != '-empty-'");
		self::$hist_position_keys = array();
		while ($rec = $ilDB->fetchAssoc($res)) {
			self::$hist_position_keys[] = $rec["position_key"];
		}
		return self::$hist_position_keys;
	}

	public function getPaisyNr() {
		return $this->udf_utils->getField($this->user_id, gevSettings::USR_UDF_PAISY_NUMBER);
	}
	public function setPaisyNr($a_nr) {
		$this->udf_utils->setField($this->user_id, gevSettings::USR_UDF_PAISY_NUMBER, $a_nr);
	}
	
	public function getFinancialAccountVFS() {
		return $this->udf_utils->getField($this->user_id, gevSettings::USR_UDF_FINANCIAL_ACCOUNT);
	}
	public function setFinancialAccountVFS($a_nr) {
		$this->udf_utils->setField($this->user_id, gevSettings::USR_UDF_FINANCIAL_ACCOUNT, $a_nr);
	}
	
	static public function userIsInactive($a_user_id) {
		global $ilDB;
		$res = $ilDB->query("SELECT active FROM usr_data"
						   ." WHERE usr_id = ".$ilDB->quote($a_user_id, "integer"));
		
		if ($rec = $ilDB->fetchAssoc($res)) {
			return $rec["active"] != 1;
		}
		
		return false;
	}

	public function getUVGBDOrCPoolNames() {
		$names = array();
		$dbv_utils = gevDBVUtils::getInstance();
		foreach ($dbv_utils->getUVGOrgUnitObjIdsIOf($this->getId()) as $obj_id) {
			$uvg_top_level_orgu_obj_id = $dbv_utils->getUVGTopLevelOrguIdFor($obj_id);
			$names[] = ilObject::_lookupTitle($uvg_top_level_orgu_obj_id);
		}
		return $names;
	}

	/*
	* Gets the user data for report SuperiorWeeklyAction
	*
	* @return array
	*/
	public function getUserDataForSuperiorWeeklyReport($a_start_ts, $a_end_ts) {
		$booking_status = array("gebucht" => "gebucht"
						,"kostenfrei_storniert" => "kostenfrei storniert"
						,"kostenpflichtig_storniert" => "kostenpflichtig storniert"
//						,"auf_warteliste" => "auf Warteliste"
						,"fehlt_ohne_absage" => "fehlt ohne Absage"
						);

		$actions = array(); 
 		$actions["gebucht"] = array();
		$actions["kostenfrei_storniert"] = array();
		$actions["kostenpflichtig_storniert"] = array();
//		$actions["auf_Warteliste"] = array();
		$actions["teilgenommen"] = array();
		$actions["fehlt_ohne_Absage"] = array();

		require_once("Services/GEV/Utils/classes/class.gevOrgUnitUtils.php");
		require_once("Modules/OrgUnit/classes/class.ilObjOrgUnitTree.php");
		$tree = ilObjOrgUnitTree::_getInstance();
		$org_units = $this->getOrgUnitsWhereUserIsDirectSuperior();
		$has_view_empl_perm_ref_ids = $this->getOrgUnitsWhereUserCanViewEmployeeBookings($this->user_id);
		$ref_ids = array();
		$ref_id_child_orgunit = array();
		
		foreach ($org_units as $org_unit) {
			// Only take the org units where the user is superior and also has the permission
			// to view bookings of employees.
			if (!in_array($org_unit["ref_id"], $has_view_empl_perm_ref_ids)) {
				continue;
			}

			$ref_ids[] = $org_unit["ref_id"];
			$org_util = gevOrgUnitUtils::getInstance($org_unit["obj_id"]);
			foreach($org_util->getOrgUnitsOneTreeLevelBelow() as $org_unit_child) {
				$ref_id_child_orgunit[] = $org_unit_child["ref_id"];
			}
		}

		$empl = array();
		$sup = array();

		if(!empty($ref_ids)) {
			$empl = gevOrgUnitUtils::getEmployeesIn($ref_ids);
		}

		if(!empty($ref_id_child_orgunit)) {
			$sup = gevOrgUnitUtils::getSuperiorsIn($ref_id_child_orgunit);
		}

		if(!empty($empl) || !empty($sup)) {
			$to_search = array_merge($empl,$sup);

			$sql_emp = "SELECT DISTINCT" 
					." histc.crs_id, histc.begin_date, histc.end_date, histucs.overnights, histucs.booking_status,"
					." histucs.participation_status, histu.firstname, histu.lastname, histc.title, histc.type, histc.edu_program, "
					." IF(crsa_start.night IS NULL, false, true) AS prearrival,"
					." IF(crsa_end.night IS NULL, false, true) AS postdeparture"
					." FROM hist_usercoursestatus histucs"
					." JOIN hist_user histu ON histu.user_id = histucs.usr_id AND histu.hist_historic = 0"
					." JOIN hist_course histc ON histc.crs_id = histucs.crs_id AND histc.hist_historic = 0"
					." LEFT JOIN crs_acco crsa_start ON crsa_start.user_id = histu.user_id AND crsa_start.crs_id = histc.crs_id AND crsa_start.night = DATE_SUB(histucs.begin_date, INTERVAL 1 DAY)"
					." LEFT JOIN crs_acco crsa_end ON crsa_start.user_id = histu.user_id AND crsa_start.crs_id = histc.crs_id AND crsa_end.night = histucs.end_date"
					." WHERE histucs.created_ts BETWEEN ".$this->db->quote($a_start_ts, "integer")." AND ".$this->db->quote($a_end_ts, "integer").""
					." AND ".$this->db->in("histucs.booking_status", $booking_status, false, "text").""
					." AND histucs.hist_historic = 0"
					." AND ".$this->db->in("histu.user_id", $to_search, false, "integer").""
					." ORDER BY histucs.booking_status, histu.lastname, histu.firstname, histucs.created_ts";

			$res_emp = $this->db->query($sql_emp);

			while($row_emp = $this->db->fetchAssoc($res_emp)) {
				switch($row_emp["booking_status"]) {
					case "gebucht":
						if($row_emp["participation_status"] == "teilgenommen") {
							$actions["teilgenommen"][] = $row_emp;
							break;
						}

						if($row_emp["participation_status"] == "fehlt ohne Absage") {
							$actions["fehlt_ohne_Absage"][] = $row_emp;
							break;
						}

						$actions["gebucht"][] = $row_emp;
						break;
					case "kostenfrei storniert":
						$actions["kostenfrei_storniert"][] = $row_emp;
						break;
					case "kostenpflichtig storniert":
						$actions["kostenpflichtig_storniert"][] = $row_emp;
						break;
/*					case "auf Warteliste":
						$actions["auf_Warteliste"][] = $row_emp;
						break;*/
					default:
						break;
				}
			}
 		}

	 	return $actions;
	}
<<<<<<< HEAD

	/**
	* sets the WBD EXIT DATA on the GOA-User and hist_user
	*
	*/
	public function setWbdExitUserData($exit_date) {
		require_once("Services/GEV/Utils/classes/class.gevUDFUtils.php");
		$udf_utils = gevUDFUtils::getInstance();
		$udf_utils->setField($this->getId(),gevSettings::USR_WBD_EXIT_DATE, $exit_date);
		$udf_utils->setField($this->getId(),gevSettings::USR_TP_TYPE, "1 - Bildungsdienstleister");
	}
}
=======
>>>>>>> 624d4a51

	public function seeBiproAgent() {
		$roles = array("Administrator"
					   ,"Admin-Voll"
					   ,"Admin-eingeschraenkt"
					   ,"Admin-Ansicht"
					   ,"OD/BD"
					   ,"FD"
					   ,"UA"
					   ,"HA 84"
					   ,"BA 84"
					   ,"Org PV 59"
					   ,"PV 59"
					   ,"AVL"
					   ,"ID FK"
					   ,"ID MA"
					   ,"OD/FD/BD ID"
					   ,"Agt-ID"
					   ,"NFK"
					   ,"FDA"
					   ,"int. Trainer"
					   ,"OD-Betreuer"
					   ,"DBV UVG"
					   ,"DBV EVG"
					   ,"DBV-Fin-UVG"
					   ,"RTL"
					);

		return $this->hasRoleIn($roles);
	}

	public function seeBiproSuperior() {
		$roles = array("Administrator"
					   ,"Admin-Voll"
					   ,"Admin-eingeschraenkt"
					   ,"Admin-Ansicht"
					   ,"OD/BD"
					   ,"FD"
					   ,"UA"
					   ,"AVL"
					   ,"ID FK"
					   ,"NFK"
					   ,"FDA"
					   ,"int. Trainer"
					   ,"OD-Betreuer"
					   ,"RTL"
					);
		
		return $this->hasRoleIn($roles);
	}
}<|MERGE_RESOLUTION|>--- conflicted
+++ resolved
@@ -1770,21 +1770,6 @@
 
 	 	return $actions;
 	}
-<<<<<<< HEAD
-
-	/**
-	* sets the WBD EXIT DATA on the GOA-User and hist_user
-	*
-	*/
-	public function setWbdExitUserData($exit_date) {
-		require_once("Services/GEV/Utils/classes/class.gevUDFUtils.php");
-		$udf_utils = gevUDFUtils::getInstance();
-		$udf_utils->setField($this->getId(),gevSettings::USR_WBD_EXIT_DATE, $exit_date);
-		$udf_utils->setField($this->getId(),gevSettings::USR_TP_TYPE, "1 - Bildungsdienstleister");
-	}
-}
-=======
->>>>>>> 624d4a51
 
 	public function seeBiproAgent() {
 		$roles = array("Administrator"
