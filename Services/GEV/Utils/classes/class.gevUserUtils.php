--- conflicted
+++ resolved
@@ -26,162 +26,6 @@
 class gevUserUtils {
 	static protected $instances = array();
 
-<<<<<<< HEAD
-
-	// wbd stuff
-	const WBD_NO_SERVICE 		= "0 - kein Service";
-	const WBD_EDU_PROVIDER		= "1 - Bildungsdienstleister";
-	const WBD_TP_BASIS			= "2 - TP-Basis";
-	const WBD_TP_SERVICE		= "3 - TP-Service";
-	
-	const WBD_OKZ_FROM_POSITION	= "0 - aus Rolle";
-	const WBD_OKZ1				= "1 - OKZ1";
-	const WBD_OKZ2				= "2 - OKZ2";
-	const WBD_OKZ3				= "3 - OKZ3";
-	const WBD_NO_OKZ			= "4 - keine Zuordnung";
-	
-	const WBD_AGENTSTATUS0	= "0 - aus Rolle";
-	const WBD_AGENTSTATUS1	= "1 - Angestellter Außendienst";
-	const WBD_AGENTSTATUS2	= "2 - Ausschließlichkeitsvermittler";
-	const WBD_AGENTSTATUS3	= "3 - Makler";
-	const WBD_AGENTSTATUS4	= "4 - Mehrfachagent";
-	const WBD_AGENTSTATUS5	= "5 - Mitarbeiter eines Vermittlers";
-	const WBD_AGENTSTATUS6	= "6 - Sonstiges";
-	const WBD_AGENTSTATUS7	= "7 - keine Zuordnung";
-	
-	const WBD_EMPTY_BWV_ID = "-empty-";
-
-	const WBD_ERROR_WRONG_USERDATA 		= 'WRONG_USERDATA'; 
-	const WBD_ERROR_USER_SERVICETYPE 	= 'USER_SERVICETYPE'; 
-	const WBD_ERROR_USER_DIFFERENT_TP 	= 'USER_DIFFERENT_TP'; 
-	const WBD_ERROR_USER_UNKNOWN 		= 'USER_UNKNOWN';
-	const WBD_ERROR_USER_DEACTIVATED 	= 'USER_DEACTIVATED';
-	const WBD_ERROR_NO_RELEASE			= 'NO_RELEASE';
-	const WBD_ERROR_USER_EXISTS_TP 		= 'USER_EXISTS_TP';
-	const WBD_ERROR_USER_EXISTS 		= 'USER_EXISTS';
-	const WBD_ERROR_USER_NOT_IN_POOL	= 'USER_NOT_IN_POOL';
-
-	static $wbd_agent_status_mapping = array(
-		//1 - Angestellter Außendienst
-		self::WBD_AGENTSTATUS1 => array(
-			/* GOA V1:
-			"OD/LD/BD/VD/VTWL"
-			,"DBV/VL-EVG"
-			,"DBV-UVG"
-			*/
-			"OD /BD"
-			,"OD/BD"
-			,"FD"
-			,"Org PV 59"
-			,"PV 59"
-			,"Ausbildungsbeauftragter"
-			,"VA 59"
-			,"VA HGB 84"
-			,"NFK"
-			,"OD-Betreuer"
-			,"DBV UVG"
-			,"DBV EVG"
-		),
-
-		//2 - Ausschließlichkeitsvermittler
-		self::WBD_AGENTSTATUS2 => array(
-			/* GOA V1:
-			"AVL"
-			,"HA"
-			,"BA"
-			,"NA"
-			*/
-			"UA"
-			,"HA 84"
-			,"BA 84"
-			,"NA"
-			,"AVL" 
-		),
-		//3 - Makler
-		self::WBD_AGENTSTATUS3 => array(
-			"VP"
-		),
-
-		//5 - Mitarbeiter eines Vermittlers
-		self::WBD_AGENTSTATUS5 => array(
-			"Agt-ID"
-		),
-		//6 - Sonstiges
-		self::WBD_AGENTSTATUS6 => array(
-			'Administrator'
-			,'Admin-Voll'
-			,'Admin-eingeschraenkt'
-			,'Admin-Ansicht'
-			,'ID FK'
-			,'ID MA'
-			,'OD/FD/BD ID'
-			,'FDA'
-			,'Ausbilder'
-			,'Azubi'
-			,'Veranstalter'
-			,'int. Trainer'
-			,'ext. Trainer'
-			,'TP Service'
-			,'TP Basis'
-			,'VFS'
-
-		)
-
-	);
-
-	/* GOA V1:
-	static $wbd_relevant_roles	= array( //"OD/LD/BD/VD/VTWL"
-									     "DBV/VL-EVG"
-									   , "DBV-UVG"
-									   , "AVL"
-									   , "HA"
-									   , "BA"
-									   //, "NA"
-									   , "VP"
-									   , "TP-Basis Registrierung"
-									   , "TP-Service Registrierung"
-									   );
-
-	static $wbd_tp_service_roles = array( //"OD/LD/BD/VD/VTWL"
-									     "DBV/VL-EVG"
-									   , "DBV-UVG"
-									   , "AVL"
-									   , "HA"
-									   , "BA"
-									   //, "NA"
-									   , "TP-Service Registrierung"
-									   );
-	*/
-
-	static $wbd_tp_service_roles = array(
-		"UA"
-		,"HA 84"
-		,"BA 84"
-		,"Org PV 59"
-		,"PV 59"
-		,"AVL"
-		,"DBV UVG"
-		,"DBV EVG"
-		,"TP Service"
-	);
-	
-	static $wbd_relevant_roles = array(
-		"UA"
-		,"HA 84"
-		,"BA 84"
-		,"Org PV 59"
-		,"PV 59"
-		,"AVL"
-		,"DBV UVG"
-		,"DBV EVG"
-		,"TP Service"
-		,"TP Basis"
-		,"VP"
-	);
-
-	
-=======
->>>>>>> 8af7fdae
 	// Für diese Rollen wird bei der Selbstbuchung der Hinweis "Vorabendanreise 
 	// mit Führungskraft klären" angezeigt.
 	static $roles_with_prearrival_note = array(
@@ -1976,191 +1820,4 @@
 		
 		return $this->hasRoleIn($roles);
 	}
-<<<<<<< HEAD
-
-	/**
-	* Checks requirements user must have to get in pool for new wbd account
-	*
-	* WBD Resistration done
-	* has specified Role
-	* is an existing user
-	* is aktive
-	* is not root oder anomynos
-	* entry date is passed
-	* has no BWV Id
-	* has specifed TP-Types
-	*
-	* @return boolean
-	*/
-	public function wbdShouldBeRegisteredAsNew() {
-		$wbd_errors = array(self::WBD_ERROR_WRONG_USERDATA
-							, self::WBD_ERROR_USER_SERVICETYPE
-							, self::WBD_ERROR_USER_EXISTS_TP
-							, self::WBD_ERROR_USER_EXISTS);
-
-		return $this->hasDoneWBDRegistration() && $this->hasWBDRelevantRole() && $this->userExists() && $this->isActive() && !$this->hasSpecialUserId()
-				&& $this->entryDatePassed() && $this->isWBDBWVIdEmpty() && $this->hasWBDType(self::WBD_NO_SERVICE)
-				&& !$this->hasOpenWBDErrors($wbd_errors);
-	}
-
-	/**
-	* Checks requirements user must have to get in pool for affiliate as TP-Service
-	*
-	* WBD Resistration done
-	* has specified Role
-	* is an existing user
-	* is aktive
-	* is not root oder anomynos
-	* entry date is passed
-	* has BWV Id
-	* has not specifed TP-Type
-	* has no open specified errors
-	*
-	* @return boolean
-	*/
-	public function wbdShouldBeAffiliateAsTPService() {
-		$wbd_errors = array(self::WBD_ERROR_WRONG_USERDATA
-							, self::WBD_ERROR_USER_SERVICETYPE
-							, self::WBD_ERROR_USER_DIFFERENT_TP
-							, self::WBD_ERROR_USER_UNKNOWN
-							, self::WBD_ERROR_USER_DEACTIVATED
-							, self::WBD_ERROR_USER_NOT_IN_POOL);
-
-		return $this->hasDoneWBDRegistration() && $this->hasWBDRelevantRole() && $this->userExists() && $this->isActive() && !$this->hasSpecialUserId()
-				&& $this->entryDatePassed() && !$this->isWBDBWVIdEmpty() && !$this->hasWBDType(self::WBD_TP_SERVICE) 
-				&& !$this->hasOpenWBDErrors($wbd_errors);
-	}
-
-	/**
-	* Checks requirements user must have to get in pool for release
-	*
-	* is an existing user
-	* is not root oder anomynos
-	* exit date is passed
-	* has no wbd exit date
-	* has specifed TP-Type
-	* has BWV Id
-	* has no open specified errors
-	*
-	* @return boolean
-	*/
-	public function wbdShouldBeReleased() {
-		$wbd_errors = array(self::WBD_ERROR_WRONG_USERDATA
-							, self::WBD_ERROR_USER_SERVICETYPE
-							, self::WBD_ERROR_USER_DIFFERENT_TP
-							, self::WBD_ERROR_USER_UNKNOWN
-							, self::WBD_ERROR_USER_DEACTIVATED
-							, self::WBD_ERROR_NO_RELEASE);
-
-		return $this->userExists() && !$this->hasSpecialUserId()
-				&& $this->isExitDatePassed() && !$this->hasExitDateWBD() && $this->hasWBDType(self::WBD_TP_SERVICE) && !$this->isWBDBWVIdEmpty()
-				&& !$this->hasOpenWBDErrors($wbd_errors);
-	}
-
-	/**
-	* checks bwvs id empty or not
-	*
-	* @return boolean
-	*/
-	protected function isWBDBWVIdEmpty() {
-		return $this->getWBDBWVId() === null;
-	}
-
-	/**
-	* checks user is active
-	*
-	* @return boolean
-	*/
-	protected function isActive() {
-		return $this->getUser()->getActive();
-	}
-
-	/**
-	* checks user has one of given wbd tp types
-	*
-	* @param array
-	* @return boolen
-	*/
-	protected function hasOneWBDTypeOf(array $wbd_types) {
-		return in_array($this->getWBDTPType(), $wbd_types);
-	}
-
-	/**
-	* checks user has specified wbd tp type
-	* 
-	* @param string
-	* @return boolean
-	*/
-	protected function hasWBDType($wbd_type) {
-		return $this->getWBDTPType() == $wbd_type;
-	}
-
-	/**
-	* checks if entry date is passed or not
-	*
-	* @return boolean
-	*/
-	protected function entryDatePassed() {
-		$now = date("Y-m-d");
-		$entry_date = $this->getEntryDate();
-
-		if(!$entry_date) {
-			return false;
-		}
-
-		return $entry_date->get(IL_CAL_DATE) <= $now;
-	}
-
-	/**
-	* checks if user is an real ilias user
-	*
-	* @return boolean
-	*/
-	protected function userExists() {
-		return ilObjUser::_lookupLogin($this->user_id) !== false;
-	}
-
-	static $specialUserIds = array(6,13);
-	/**
-	* checks user is not root or anomynos or some one else
-	* look at array $specialUserIds
-	*
-	* @return boolean
-	*/
-	protected function hasSpecialUserId() {
-		return in_array($this->user_id, self::$specialUserIds);
-	}
-
-	/**
-	* checks if there are some open WBD errors according to specified error group
-	*
-	* @param array
-	* @return boolean
-	*/
-	protected function hasOpenWBDErrors(array $wbd_errors) {
-		$sql = "SELECT DISTINCT count(usr_id) as cnt\n"
-				." FROM wbd_errors\n"
-				." WHERE resolved=0\n"
-				."   AND ".$this->db->in("reason", $wbd_errors, false, "text")."\n"
-				."   AND usr_id = ".$this->db->quote($this->user_id,"integer")."\n";
-
-		$res = $this->db->query($sql);
-		while($row = $this->db->fetchAssoc($res)) {
-			return $row["cnt"] > 0;
-		}
-
-		return false;
-	}
-
-	/**
-	* check if there is an WBD Exit date
-	*
-	* @return boolean
-	*/
-	protected function hasExitDateWBD() {
-		return $this->getExitDateWBD() !== null;
-	}
-
-=======
->>>>>>> 8af7fdae
 }