--- conflicted
+++ resolved
@@ -650,369 +650,6 @@
 			//sort?
 			return $ret;
 	}
-<<<<<<< HEAD
-
-
-
-	public function getPotentiallyBookableCourseIds($a_search_options) {
-		global $ilUser;
-		$hash = md5(serialize($a_search_options));
-		if ($this->potentiallyBookableCourses[$hash] !== null) {
-			return $this->potentiallyBookableCourses[$hash];
-		}
-		
-		$is_tmplt_field_id = $this->gev_set->getAMDFieldId(gevSettings::CRS_AMD_IS_TEMPLATE);
-		$start_date_field_id = $this->gev_set->getAMDFieldId(gevSettings::CRS_AMD_START_DATE);
-		$type_field_id = $this->gev_set->getAMDFieldId(gevSettings::CRS_AMD_TYPE);
-		$bk_deadl_field_id = $this->gev_set->getAMDFieldId(gevSettings::CRS_AMD_BOOKING_DEADLINE);
-		$schedule_field_id = $this->gev_set->getAMDFieldId(gevSettings::CRS_AMD_SCHEDULE);
-		
-		// include search options 
-		$additional_join = "";
-		$additional_where = "";
-		
-		if (array_key_exists("title", $a_search_options)) {
-			$additional_join .= " LEFT JOIN object_data od ON cs.obj_id = od.obj_id ";
-			$additional_where .= " AND od.title LIKE ".$this->db->quote("%".$a_search_options["title"]."%", "text");
-		}
-		if (array_key_exists("custom_id", $a_search_options)) {
-			$custom_id_field_id = $this->gev_set->getAMDFieldId(gevSettings::CRS_AMD_CUSTOM_ID);
-			
-			// this is knowledge from the course amd plugin!
-			$additional_join .= 
-				" LEFT JOIN adv_md_values_text custom_id".
-				"   ON cs.obj_id = custom_id.obj_id ".
-				"   AND custom_id.field_id = ".$this->db->quote($custom_id_field_id, "integer")
-				;
-			$additional_where .=
-				" AND custom_id.value LIKE ".$this->db->quote("%".$a_search_options["custom_id"]."%", "text");
-		}
-		if (array_key_exists("type", $a_search_options)) {
-			$additional_where .=
-				" AND ltype.value LIKE ".$this->db->quote("%".$a_search_options["type"]."%", "text");
-		}
-		if (array_key_exists("categorie", $a_search_options)) {
-			$categorie_field_id = $this->gev_set->getAMDFieldId(gevSettings::CRS_AMD_TOPIC);
-			
-			// this is knowledge from the course amd plugin!
-			$additional_join .= 
-				" LEFT JOIN adv_md_values_text categorie".
-				"   ON cs.obj_id = categorie.obj_id ".
-				"   AND categorie.field_id = ".$this->db->quote($categorie_field_id, "integer")
-				;
-			$additional_where .=
-				" AND categorie.value LIKE ".$this->db->quote("%".$a_search_options["categorie"]."%", "text");
-		}
-		if (array_key_exists("target_group", $a_search_options)) {
-			$target_group_field_id = $this->gev_set->getAMDFieldId(gevSettings::CRS_AMD_TARGET_GROUP);
-			
-			// this is knowledge from the course amd plugin!
-			$additional_join .= 
-				" LEFT JOIN adv_md_values_text target_group".
-				"   ON cs.obj_id = target_group.obj_id ".
-				"   AND target_group.field_id = ".$this->db->quote($target_group_field_id, "integer")
-				;
-			$additional_where .=
-				" AND target_group.value LIKE ".$this->db->quote("%".$a_search_options["target_group"]."%", "text");
-		}
-		if (array_key_exists("location", $a_search_options)) {
-			$location_field_id = $this->gev_set->getAMDFieldId(gevSettings::CRS_AMD_VENUE);
-			
-			// this is knowledge from the course amd plugin!
-			$additional_join .= 
-				" LEFT JOIN adv_md_values_text location".
-				"   ON cs.obj_id = location.obj_id ".
-				"   AND location.field_id = ".$this->db->quote($location_field_id, "integer")
-				;
-			$additional_where .=
-				" AND location.value LIKE ".$this->db->quote("%".$a_search_options["location"]."%", "text");
-		}
-		if (array_key_exists("provider", $a_search_options)) {
-			$provider_field_id = $this->gev_set->getAMDFieldId(gevSettings::CRS_AMD_PROVIDER);
-			
-			// this is knowledge from the course amd plugin!
-			$additional_join .= 
-				" LEFT JOIN adv_md_values_text provider".
-				"   ON cs.obj_id = provider.obj_id ".
-				"   AND provider.field_id = ".$this->db->quote($provider_field_id, "integer")
-				;
-			$additional_where .=
-				" AND provider.value LIKE ".$this->db->quote("%".$a_search_options["provider"]."%", "text");
-		}
-		if (array_key_exists("period", $a_search_options)) {
-			$end_date_field_id = $this->gev_set->getAMDFieldId(gevSettings::CRS_AMD_START_DATE);
-			
-			// this is knowledge from the course amd plugin!
-			$additional_join .=
-				" LEFT JOIN adv_md_values_date end_date".
-				"   ON cs.obj_id = end_date.obj_id ".
-				"   AND end_date.field_id = ".$this->db->quote($end_date_field_id, "integer")
-				;
-			$additional_where .=
-				" AND ( ( NOT start_date.value > ".$this->db->quote(date("Y-m-d", $a_search_options["period"]["end"]))." ) ".
-				"       OR ".$this->db->in("ltype.value", array("Selbstlernkurs"), false, "text").") ".
-				" AND ( ( NOT end_date.value < ".$this->db->quote(date("Y-m-d", $a_search_options["period"]["start"]))." ) ".
-				"       OR ".$this->db->in("ltype.value", array("Selbstlernkurs"), false, "text").") ".
-				"       OR (end_date.value IS NULL AND NOT start_date.value < ".$this->db->quote(date("Y-m-d", $a_search_options["period"]["start"])).")"
-				;
-		}
-		$hour = $this->db->quote(date("H"), "text");
-		$minute = $this->db->quote(date("i"),"text");
-		// try to narrow down the set as much as possible to avoid permission checks
-		$query = "SELECT DISTINCT cs.obj_id ".
-				 " FROM crs_settings cs".
-				 " LEFT JOIN object_reference oref".
-				 "   ON cs.obj_id = oref.obj_id".
-				 // this is knowledge from the course amd plugin!
-				 " LEFT JOIN adv_md_values_text is_template".
-				 "   ON cs.obj_id = is_template.obj_id ".
-				 "   AND is_template.field_id = ".$this->db->quote($is_tmplt_field_id, "integer").
-				 // this is knowledge from the course amd plugin
-				 " LEFT JOIN adv_md_values_date start_date".
-				 "   ON cs.obj_id = start_date.obj_id ".
-				 "   AND start_date.field_id = ".$this->db->quote($start_date_field_id, "integer").
-				 // this is knowledge from the course amd plugin
-				 " LEFT JOIN adv_md_values_text ltype".
-				 "   ON cs.obj_id = ltype.obj_id ".
-				 "   AND ltype.field_id = ".$this->db->quote($type_field_id, "integer").
-				 // this is knowledge from the course amd plugin				 
-				 " LEFT JOIN adv_md_values_text schedule".
-				 "   ON cs.obj_id = schedule.obj_id ".
-				 "   AND schedule.field_id = ".$this->db->quote($schedule_field_id, "integer").
-				 // this is knowledge from the course amd plugin
-/*				 " LEFT JOIN adv_md_values_int bk_deadl ".
-				 "   ON cs.obj_id = bk_deadl.obj_id ".
-				 "   AND bk_deadl.field_id = ".$this->db->quote($bk_deadl_field_id, "integer").*/
-				 $additional_join.
-				 " WHERE cs.activation_type = 1".
-				 "   AND cs.activation_start < ".time().
-				 "   AND cs.activation_end > ".time().
-				 "   AND oref.deleted IS NULL".
-				 "   AND is_template.value = ".$this->db->quote("Nein", "text").
-				 "   AND (  ( (ltype.value LIKE 'Pr_senztraining' OR ltype.value = 'Webinar' OR ltype.value = 'Virtuelles Training')".
-				 "            AND start_date.value > ".$this->db->quote(date("Y-m-d"), "text").
-				 "		    )".
-				 "		 OR (".$this->db->in("ltype.value", array("Selbstlernkurs"), false, "text").
-				 "			)".
-				 "		 OR (ltype.value = 'Webinar' AND start_date.value = ".$this->db->quote(date("Y-m-d"), "text").
-			 	 "			AND (".
-				 "					(".
-				 "						SUBSTRING(schedule.value,19,2)>=30 AND ".
-				 "					 	(	".
-				 "					 		SUBSTRING(schedule.value,16,2) > ".$hour.
-				 "					   		OR ".
-				 "					   		(".
-				 "					   			SUBSTRING(schedule.value,16,2) = ".$hour.
-				 "					   	  	  	AND ".
-				 "				       			SUBSTRING(schedule.value,19,2)-30 > ".$minute.
-				 "		   		      	  	)".
-				 "					 	)".
-				 "					)	 ".
-				 "					OR".
-				 "					(".
-				 "						SUBSTRING(schedule.value,19,2)<30 AND".
-				 "						(".
-				 "							SUBSTRING(schedule.value,16,2) -1 > ".$hour.
-				 "							OR".
-				 "							(".
-				 "								SUBSTRING(schedule.value,16,2) -1 = ".$hour.
-				 "					   	  	  	AND ".
-				 "				       			SUBSTRING(schedule.value,19,2)+30 > ".$minute.
-				 "					  	  	)".
-				 "				  		)".
-				 "			 		)".
-				 "		 		)".
-				 "			)".
-				 "		)".
-				 $additional_where.
-				 "";
-
-		$res = $this->db->query($query);
-		$crss = array();
-		while($val = $this->db->fetchAssoc($res)) {
-			$crs_utils = gevCourseUtils::getInstance($val["obj_id"]);
-			
-			if ( $ilUser->getId() !== 0 && (
-					!$crs_utils->canBookCourseForOther($ilUser->getId(), $this->user_id)
-					|| in_array($crs_utils->getBookingStatusOf($this->user_id)
-							   , array(ilCourseBooking::STATUS_BOOKED, ilCourseBooking::STATUS_WAITING)
-							   )
-					|| $crs_utils->isMember($this->user_id)
-					)) {
-				continue;
-			}
-			
-			if (gevObjectUtils::checkAccessOfUser($this->user_id, "visible",  "", $val["obj_id"], "crs")) {
-				$crss[] = $val["obj_id"];
-			}
-		}
-
-		$this->potentiallyBookableCourses[$hash] = $crss;
-		return $crss;
-	}
-	
-	public function getPotentiallyBookableCourseInformation($a_search_options, $a_offset, $a_limit, $a_order = "title", $a_direction = "desc") {
-		require_once("Modules/Course/classes/class.ilObjCourse.php");
-		require_once("Services/CourseBooking/classes/class.ilCourseBookings.php");
-		require_once("Services/CourseBooking/classes/class.ilCourseBookingPermissions.php");
-		require_once("Services/GEV/Utils/classes/class.gevObjectUtils.php");
-		require_once("Services/GEV/Utils/classes/class.gevOrgUnitUtils.php");
-
-		if ($a_order == "") {
-			$a_order = "title";
-		}
-		
-		if (!in_array($a_order, array("title", "start_date", "end_date", "booking_date", "location"
-									 , "points", "fee", "target_group", "goals", "content", "type"))) 
-		{
-			throw new Exception("gevUserUtils::getPotentiallyBookableCourseInformation: unknown order '".$a_order."'");
-		}
-		
-		if ($a_direction !== "asc" && $a_direction !== "desc") {
-			throw new Exception("gevUserUtils::getPotentiallyBookableCourseInformation: unknown direction '".$a_direction."'");
-		}
-		
-		$crss = $this->getPotentiallyBookableCourseIds($a_search_options);
-		
-		$crs_amd = 
-			array( gevSettings::CRS_AMD_START_DATE			=> "start_date"
-				 , gevSettings::CRS_AMD_END_DATE 			=> "end_date"
-				 , gevSettings::CRS_AMD_BOOKING_DEADLINE	=> "booking_date"
-				 //, gevSettings::CRS_AMD_ => "title"
-				 //, gevSettings::CRS_AMD_START_DATE => "status"
-				 , gevSettings::CRS_AMD_TYPE 				=> "type"
-				 , gevSettings::CRS_AMD_VENUE 				=> "location_id"
-				 , gevSettings::CRS_AMD_CREDIT_POINTS 		=> "points"
-				 , gevSettings::CRS_AMD_FEE					=> "fee"
-				 , gevSettings::CRS_AMD_TARGET_GROUP_DESC	=> "target_group"
-				 , gevSettings::CRS_AMD_TARGET_GROUP		=> "target_group_list"
-				 , gevSettings::CRS_AMD_GOALS 				=> "goals"
-				 , gevSettings::CRS_AMD_CONTENTS 			=> "content"
-				 , gevSettings::CRS_AMD_MAX_PARTICIPANTS	=> "max_participants"
-				 , gevSettings::CRS_AMD_CANCEL_DEADLINE		=> "cancel_date"
-				 , gevSettings::CRS_AMD_SCHEDULE			=> "schedule"
-			);
-			
-		$city_amd_id = $this->gev_set->getAMDFieldId(gevSettings::ORG_AMD_CITY);
-		$amd_util = gevAMDUtils::getInstance();
-
-		$info = $amd_util->getTable($crss, $crs_amd, 
-								array("CONCAT(od_city.title, IF(city.value IS NOT NULL , CONCAT(', ',city.value),'')) as location","if(type_sort.value = 'Selbstlernkurs',1,0) as tp_sort"), 
-								array(" LEFT JOIN object_data od_city ".
-									  "   ON od_city.obj_id = amd4.value "
-									 ," LEFT JOIN adv_md_values_text city ".
-									  "   ON city.field_id = ".$this->db->quote($city_amd_id, "integer").
-									  "  AND city.obj_id = amd4.value "
-									 ," LEFT JOIN adv_md_values_text type_sort ".
-									 "    ON type_sort.field_id = ".$this->db->quote($amd_util->getFieldId(gevSettings::CRS_AMD_TYPE), "integer").
-									 "    AND type_sort.obj_id = od.obj_id"
-									 ),
-								 "ORDER BY tp_sort, ".$a_order." ".$a_direction." ".
-								 " LIMIT ".$a_limit." OFFSET ".$a_offset);
-
-		foreach ($info as $key => $value) {
-			// TODO: This surely could be tweaked to be faster if there was no need
-			// to instantiate the course to get booking information about it.
-			$crs_utils = gevCourseUtils::getInstance($value["obj_id"]);
-/*			$crs = new ilObjCourse($info["obj_id"], false);
-			$crs_booking = ilCourseBookings::getInstance($crs);
-			$crs_booking_perms = ilCourseBookingPermissions::getInstance($crs);*/
-			//$orgu_utils = gevOrgUnitUtils::getInstance($value["location"]);
-			
-			/*if (   (   !$crs_utils->canBookCourseForOther($ilUser->getId(), $this->user_id)
-					|| in_array($crs_utils->getBookingStatusOf($this->user_id)
-							   , array(ilCourseBooking::STATUS_BOOKED, ilCourseBooking::STATUS_WAITING)
-							   )
-					|| $crs_utils->isMember($this->user_id)
-					)
-				) {
-				unset($info[$key]);
-				continue;
-			}*/
-			
-			$list = "";
-			foreach ($info[$key]["target_group_list"] as $val) {
-				$list .= "<li>".$val."</li>";
-			}
-			$info[$key]["target_group"] = "<ul>".$list."</ul>".$info[$key]["target_group"];
-			
-			//$info[$key]["location"] = $orgu_utils->getLongTitle();
-			$info[$key]["booking_date"] = gevCourseUtils::mkDeadlineDate( $value["start_date"]
-																		, $value["booking_date"]
-																		);
-			$info[$key]["cancel_date"] = gevCourseUtils::mkDeadlineDate( $value["start_date"]
-																		, $value["cancel_date"]
-																		);
-
-			$info[$key]["free_places"] = $crs_utils->getFreePlaces();
-			$info[$key]["waiting_list_active"] = $crs_utils->isWaitingListActivated();
-			/*$info[$key]["bookable"] = $info[$key]["free_places"] === null 
-									|| $info[$key]["free_places"] > 0
-									|| $crs_utils->isWaitingListActivated();*/
-
-			
-		}
-
-		return $info;
-	}
-	
-	
-	public function hasUserSelectorOnSearchGUI() {
-		return $this->isSuperior() && count($this->getEmployeesForCourseSearch()) > 0;
-	}
-	
-	public function getEmployeeIdsForCourseSearch() {
-		if ($this->employee_ids_for_course_search) {
-			return $this->employee_ids_for_course_search;
-		}
-		
-		require_once("Services/GEV/Utils/classes/class.gevOrgUnitUtils.php");
-		
-		// we need the employees in those ous
-		$_d_ous = $this->getOrgUnitsWhereUserCanBookEmployees();
-		// we need the employees in those ous and everyone in the ous
-		// below those.
-		$_r_ous = $this->getOrgUnitsWhereUserCanBookEmployeesRecursive();
-		
-		$e_ous = array_merge($_d_ous, $_r_ous);
-		$a_ous = array();
-		foreach(gevOrgUnitUtils::getAllChildren($_r_ous) as $val) {
-			$a_ous[] = $val["ref_id"];
-		}
-		
-		$e_ids = array_unique(array_merge( gevOrgUnitUtils::getEmployeesIn($e_ous)
-										 , gevOrgUnitUtils::getAllPeopleIn($a_ous)
-										 )
-							 );
-		
-		$this->employee_ids_for_course_search = gevUserUtils::removeInactiveUsers($e_ids);
-		return $this->employee_ids_for_course_search;
-	}
-	
-	public function getEmployeesForCourseSearch() {
-		if ($this->employees_for_course_search) {
-			return $this->employees_for_course_search;
-		}
-		
-		$e_ids = $this->getEmployeeIdsForCourseSearch();
-		
-		$res = $this->db->query( "SELECT usr_id, firstname, lastname"
-								." FROM usr_data "
-								." WHERE ".$this->db->in("usr_id", $e_ids, false, "integer")
-								." ORDER BY lastname, firstname ASC"
-								);
-		
-		$this->employees_for_course_search = array();
-		while($rec = $this->db->fetchAssoc($res)) {
-			$this->employees_for_course_search[] = $rec;
-		}
-		
-		$this->employees_for_course_search = $this->employees_for_course_search;
-		
-		return $this->employees_for_course_search;
-	}
-=======
->>>>>>> 8cbdf15b
 	
 	public function getEmployeeIdsForBookingView() {
 		if ($this->employee_ids_for_booking_view) {
