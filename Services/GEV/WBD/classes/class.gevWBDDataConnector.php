--- conflicted
+++ resolved
@@ -773,6 +773,7 @@
 				}
 			} else {
 				echo "keine rolle";
+
 			}
 		}
 		$this->valid_newusers = $ret;
@@ -1359,23 +1360,14 @@
 				hist_course
 			ON
 				hist_usercoursestatus.crs_id = hist_course.crs_id
-<<<<<<< HEAD
-
-=======
->>>>>>> b5526e41
+
 				AND hist_course.hist_historic = 0
 
 			INNER JOIN
 				hist_user
 			ON
 				hist_usercoursestatus.usr_id = hist_user.user_id
-<<<<<<< HEAD
-
 				AND hist_user.hist_historic = 0
-
-=======
-				AND hist_user.hist_historic = 0
->>>>>>> b5526e41
 			WHERE
 				hist_user.bwv_id != '-empty-'
 		
@@ -1557,19 +1549,10 @@
 		);
 	}
 
-
-<<<<<<< HEAD
-=======
-	//TESTZEUG
->>>>>>> b5526e41
 	protected function getDate() {
 		return date("Y-m-d");
 		//return "2015-09-29";
 	}
-<<<<<<< HEAD
-=======
-	//TESTZEUGS
->>>>>>> b5526e41
 
 	/**
 	* BLOCK affiliate user
@@ -1674,11 +1657,6 @@
 			$a_row_id
 		);
 	}
-<<<<<<< HEAD
-=======
-
-
->>>>>>> b5526e41
 }
 
 //normalize classname for wdb-connector-script
