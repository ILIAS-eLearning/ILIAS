<?php
/* Copyright (c) 1998-2014 ILIAS open source, Extended GPL, see docs/LICENSE */#

/**
* implementation of WBDData-interface
*
* @author	Nils Haagen <nhaagen@concepts-and-training.de>
* @version	$Id$
*
*
*/


$SET_LASTWBDRECORD = true;
$SET_BWVID = true;

$GET_NEW_USERS = true;
$GET_UPDATED_USERS = true;
$GET_NEW_EDURECORDS = true;
$GET_NEW_EXIT_USER = true;

$GET_AFFILIATE_USER = false;

$GET_CHANGED_EDURECORDS = false;
$IMPORT_FOREIGN_EDURECORDS = false;
$STORNO_EDURECORDS = true;


/*
$GET_NEW_USERS = false;
$GET_UPDATED_USERS = false;
$GET_NEW_EDURECORDS = false;
$GET_NEW_EXIT_USER = false;
$GET_CHANGED_EDURECORDS = false;
$IMPORT_FOREIGN_EDURECORDS = false;
$STORNO_EDURECORDS = true;
*/

$LIMIT_RECORDS = false;
$ANON_DATA = false;

$DEBUG_HTML_OUT = isset($_GET['debug']);


//reset ilias for calls from somewhere else
$basedir = __DIR__;
$basedir = str_replace('/Services/GEV/WBD/classes', '', $basedir);
chdir($basedir);

if($DEBUG_HTML_OUT){
	require "./Customizing/global/skin/genv/Services/GEV/simplePwdSec.php";
	echo('<pre>');	
}

//context w/o user
require_once "./Services/Context/classes/class.ilContext.php";
ilContext::init(ilContext::CONTEXT_WEB_NOAUTH);
require_once("./Services/Init/classes/class.ilInitialisation.php");
ilInitialisation::initILIAS();
require_once("./include/inc.header.php");


//get base class
require_once("./Services/WBDData/classes/class.wbdDataConnector.php");
require_once("Services/GEV/Utils/classes/class.gevSettings.php");
require_once("Services/GEV/WBD/classes/class.gevWBD.php");


class gevWBDDataConnector extends wbdDataConnector {
	private $empty_bwv_id_text = "-empty-";
	private $empty_date_text = "0000-00-00";

	public $valid_newusers = array();
	public $broken_newusers = array();
	
	public $broken_updatedusers = array();

	public $broken_exitusers = array();

	public $valid_newedurecords = array();
	public $broken_newedurecords = array();

	protected $stornoCounter;
	protected $stornoRowIds;


	public function __construct() {

		parent::__construct();
		
		require_once("./Services/WBDData/classes/class.wbdErrorLog.php");
		wbdErrorLog::_install();

		$this->stornoCounter = 0;
		$this->stornoRowIds = array();
	}


	/**
	 * basically mapping DB-fields to WBD-keys
	 */

	private function _extract_house_nr($streetnr){

		//special cases:
		//Mannheim, Q5
		$i = 0 ;
		if(strtoupper(substr(trim($streetnr), 0, 2)) == 'Q5') {
		    $i = 2;
		}
		if(strtoupper(substr(trim($streetnr), 0, 3)) == 'Q 5') {
		    $i = 3;
		}
		if(strtolower(substr(trim($streetnr), 0, 4)) == '55er') {
		    $i = 4;
		}		
		if(strtolower(substr(trim($streetnr), 0, 5)) == '55-er') {
		    $i = 5;
		}
		
		if(strtolower(substr(trim($streetnr), 0, 9)) == 'straße 4') {
		    return array(
				'street' => 'Straße 4',
				'nr' => trim(substr($streetnr, 9))
			);
		}
		


		//find first number in string
	    $len = strlen($streetnr);
	    $pos = False;
	    for($i; $i < $len; $i++) {
	        if(is_numeric($streetnr[$i])) {
	        	$pos = $i;
	        	break;
	        }
	    }
	    $street = trim(substr($streetnr, 0, $pos));
	    $nr = trim(substr($streetnr, $pos));
		return array(
			'street' => trim($street), 
			'nr' =>trim($nr)
		);
	}

	public function _polish_phone_nr($phone_nr){
		if($phone_nr == '' || preg_match($this->TELNO_REGEXP, $phone_nr)){
			//all well, return
			
			return $phone_nr;
		}
		$nr_raw = $phone_nr;

		//strip country-code
		if(in_array(substr($nr_raw, 0, 4), array('++49', '0049'))){
			$nr_raw = substr($nr_raw, 4);
		}
		if(in_array(substr($nr_raw, 0, 3), array('+49', '049'))){
			$nr_raw = substr($nr_raw, 3);
		}
		//Lösungansatz auf dem Weg zur WBD wenn in der hist_user das "+" oder die "00" fehlen
		if(in_array(substr($nr_raw, 0, 2), array('49'))){
			$nr_raw = substr($nr_raw, 2);
		}
		$nr_raw = trim($nr_raw);

		//nr is in "raw" - w/o country code
		//it hopefully still starts with 0...
		if(substr($nr_raw, 0, 1) == '0'){
			$nr_raw = substr($nr_raw, 1);
		} else {
			//no city-code, nothing we ca don
			$phone_nr = '+49 ' .$nr_raw;
			return $phone_nr;
		}

		//is there a separation for city-code/nr?
		if( strpos($nr_raw, ' ') === false &&
			strpos($nr_raw, '/') === false &&
			strpos($nr_raw, '-') === false 
		){
			//guess city-code for mobile numbers:
			if( in_array(
					substr($nr_raw, 0, 4), 
					array(
						'1511','1512','1513','1514','1515','1516','1517','1518','1519','1510',
						'1521','1522','1523','1524','1525','1526','1527','1528','1529','1520',
						'1571','1572','1573','1574','1575','1576','1577','1578','1579','1570',
						'1591','1592','1593','1594','1595','1596','1597','1598','1599','1590'
					)
				)
			){
				$nr_raw = substr($nr_raw, 0, 4) . ' ' .substr($nr_raw, 4);
			}			
			if( in_array(
					substr($nr_raw, 0, 3), 
					array(
						'160','170','171','175',
						'162','172','173','174',
						'163','177','178',
						'176','179'
					)
				)
			){
				$nr_raw = substr($nr_raw, 0, 3) . ' ' .substr($nr_raw, 3);
			}
		}

		$phone_nr = '+49 ' .$nr_raw;
		return $phone_nr;
	}


	public function _polish_birthday($bday){
		//is: YYYY-MM-DD
		//should: DD.MM.YYYY
		$bd = explode('-', $bday);
		$bday = $bd[2] .'.' .$bd[1] .'.' .$bd[0];
		return $bday;
	}


	private function _map_userdata($record) {
		global $ANON_DATA;
		if($ANON_DATA){
			$record = $this->_anon_userdata($record);
		}

		$street_and_nr = $this->_extract_house_nr( $record['street']);
		$wbd_type = "";
		$wbd_next_action = $record['next_wbd_action'];

		switch($wbd_next_action) {
			case gevWBD::USR_WBD_NEXT_ACTION_NEW_TP_SERVICE:
				$wbd_type = gevWBD::WBD_TP_SERVICE;
				break;
			case gevWBD::USR_WBD_NEXT_ACTION_NEW_TP_BASIS:
				$wbd_type = gevWBD::WBD_TP_BASIS;
				break;
			default:
				$wbd_type = $record['wbd_type'];
		}

		$udata = array(
				'internal_agent_id' 		=> $record['user_id']
				,'title' 					=> $this->VALUE_MAPPINGS['salutation'][$record['gender']]
				,'first_name' 				=> $record['firstname']
				,'last_name' 				=> $record['lastname']
				
				,'birthday' 				=> $record['birthday']

				,'street'					=> $street_and_nr['street']
				,'house_number'				=> $street_and_nr['nr']
				,'zipcode'					=> $record['zipcode']
				,'city'						=> $record['city']
				,'phone_nr'					=> ($record['phone_nr'] == '-empty-') ? '' : $record['phone_nr']
				,'mobile_phone_nr'			=> $record['mobile_phone_nr']
				
				,'auth_email' 				=> ($record['email'] == '-empty-') ? '' : $record['email']
				,'email'					=> ($record['wbd_email'] && $record['wbd_email'] != '-empty-') ? $record['wbd_email'] : $record['email']
				,'auth_phone_nr' 			=> $record['mobile_phone_nr']

				,'agent_registration_nr' 	=> '' // optional
				,'agent_id'					=> ($record['bwv_id'] == '-empty-') ? '' : $record['bwv_id']
				
				,'agency_work' 				=> $record['okz'] //OKZ
				,'agent_state' 				=> ($this->VALUE_MAPPINGS['agent_status'][$record['wbd_agent_status']])	//Status
				//,'email_confirmation' => 'Nein'			//Benachrichtigung?
				,"row_id" 					=> $record["row_id"]
				,'wbd_type' 				=> $wbd_type //debug
				,'begin_of_certification'	=> $record['begin_of_certification']
			);

	

		//$udata['birthday'] = $this->_polish_birthday($udata['birthday']);
		
		$udata['phone_nr'] = $this->_polish_phone_nr($udata['phone_nr']);
		$udata['mobile_phone_nr'] = $this->_polish_phone_nr($udata['mobile_phone_nr']);
		$udata['auth_phone_nr'] = $this->_polish_phone_nr($udata['auth_phone_nr']);

		//Leerzeichen am Ende der E-Mail entfernen
		$udata['email'] = rtrim($udata['email']);
		$udata['auth_email'] = rtrim($udata['auth_email']);

		return $udata;
	}

	private function _map_edudata($record) {

		$edudata = array(
			//"name" 					=> $record["lastname"]
			//,"first_name" 			=> $record["firstname"]
			
			"name" 					=> '' //will not be imported, anyway.
			,"first_name" 			=> ''

			,"birthday_or_internal_agent_id" => $record['user_id']
			,"agent_id" 			=> $record['bwv_id']
//			,"from" 				=> $record['begin_date']
//			,"till" 				=> $record['end_date']

			,"from" 				=> $record['course_begin']
			,"till" 				=> $record['course_end']

			,"score"				=> $record['credit_points']
			,"study_type_selection" => $this->VALUE_MAPPINGS['course_type'][trim($record['type'])] // "Präsenzveranstaltung" | "Selbstgesteuertes E-Learning" | "Gesteuertes E-Learning";
			,"study_content"		=> $this->VALUE_MAPPINGS['study_content'][trim($record['wbd_topic'])] 
			
			,"training"	 			=> $record['title'] //or template?
			
			,"internal_booking_id" => $record["row_id"]
			/*
			
			//score code is set by get_new_edurecords...
			"score_code" => "" // KennzeichenPunkte 

			"contact_degree" => "",
			"contact_first_name" => "",
			"contact_last_name" => "",
			"contact_phone" => "",
			"contact_email" => "",

			*/
			,"row_id" 				=> $record["row_id"]
			,"training_score_booking_id"	=> $record["wbd_booking_id"]
			,"begin_of_certification" => $record["begin_of_certification"]
		);
		return $edudata;
	}

	private function _anon_userdata($record){
		//$record['firstname'] = $this->fake_string(5,20);
		$record['lastname'] = $this->fake_string(strlen($record['lastname']), strlen($record['lastname']));
		
		$record['phone_nr'] = $this->fake_fon();
		$record['mobile_phone_nr'] = $this->fake_fon();

		$record['email'] = 'il-dev@cat06.de';
		$record['wbd_email'] = 'il-dev@cat06.de';
		$record['street'] = $this->fake_streetnr();
		$record['city'] = $this->fake_string(strlen($record['city']));
		$record['zipcode'] = $this->fill_format_nr('XXXXX');

		return $record;
	}



	//HISTORY TABLES:
	/**
	 * get current (is_historic=0) record from any historic version
	 */
	private function _get_current_record($table, $row_id) {
		switch ($table) {
			case 'hist_user':
				$search  = "
					user_id=(SELECT user_id FROM $table WHERE row_id=$row_id)
				";
				break;
			/* actually, this will not occur.
			case 'hist_course':
				$search  = "
					crs_id=(SELECT crs_id FROM $table WHERE row_id=$row_id)
				";
				break;
			*/
			case 'hist_usercoursestatus':
				$search  = "
					usr_id=(SELECT usr_id FROM $table WHERE row_id=$row_id)
					AND
					crs_id=(SELECT crs_id FROM $table WHERE row_id=$row_id)
				";
				break;
		}

		$search .="AND hist_historic=0";

		$sql = "
			SELECT * FROM $table
			WHERE $search;
		";

		$result = $this->ilDB->query($sql);
		$record = $this->ilDB->fetchAssoc($result);
		return $record;
	}



	/**
	 *
	 */
	//private function _set_last_wbd_report($table, $row_id) {
	public function _set_last_wbd_report($table, $row_id) {
		global $SET_LASTWBDRECORD;
		if(! $SET_LASTWBDRECORD){
			return;
		}

		$sql = "
			UPDATE $table
			SET last_wbd_report = '".$this->getDate()."'
			WHERE row_id=$row_id
		";//NOW()
		$result = $this->ilDB->query($sql);
	}

	/**
	* sets the WBD EXIT DATA on the GOA-User and hist_user
	*
	*@param 	integer 	$a_row_id to determin the user_id
	*/
	private function setWbdExitUserData($a_row_id) {
		$sql = "SELECT user_id FROM hist_user WHERE row_id = ".$this->ilDB->quote($a_row_id, "integer")."";

		$res = $this->ilDB->query($sql);

		assert($this->ilDB->numRows($res) == 1);

		if($this->ilDB->numRows($res) == 1) {
			$row = $this->ilDB->fetchAssoc($res);
			$usr_id = $row["user_id"];
			
			require_once("Services/GEV/Utils/classes/class.gevUDFUtils.php");
			$udf_utils = gevUDFUtils::getInstance();

<<<<<<< HEAD
			$wbd_exit_date = $this->getDate();
			$udf_utils->setField($usr_id,gevSettings::USR_WBD_EXIT_DATE, $wbd_exit_date);
			$udf_utils->setField($usr_id,gevSettings::USR_TP_TYPE, "1 - Bildungsdienstleister");
=======
			$wbd_exit_date = date("Y-m-d");
			$udf_utils->setField($usr_id,gevWBD::USR_WBD_EXIT_DATE, $wbd_exit_date);
			$udf_utils->setField($usr_id,gevWBD::USR_TP_TYPE, "1 - Bildungsdienstleister");
>>>>>>> e3ae806a

			//Create new History Row
			$this->raiseEventUserChanged($usr_id);
		}
	}

	/**
	 * new entry for foreign wbd-course
	 * or matching for existing seminar
	 * returns course_id
	**/
	private function importSeminar($rec){

		$title 		= $rec['title'];
		$type 		= $rec['type']; 
		$wbd_topic 	= $rec['wbd_topic']; 
		$begin_date	= $rec['begin']; // date('Y-m-d', strtotime($rec['Beginn']));
		$end_date 	= $rec['end']; //date('Y-m-d', strtotime($rec['Ende']));
		$creator_id = -666;


		$sql = "SELECT crs_id\n"
				." FROM hist_course\n"
				." WHERE title = ".$this->ilDB->quote($title,"text")."\n"
				."    AND begin_date = ".$this->ilDB->quote($begin_date,"text")."\n"
				."    AND end_date = ".$this->ilDB->quote($end_date,"text")."\n";

		$result = $this->ilDB->query($sql);
		if($this->ilDB->numRows($result) > 0){
			$record = $this->ilDB->fetchAssoc($result);
			return $record['crs_id'];
		}
		
		//new seminar
		$sql = "SELECT crs_id\n"
				." FROM hist_course\n"
				." WHERE crs_id < ".$this->ilDB->quote(0,"integer")."\n"
				." ORDER BY crs_id ASC\n"
				." LIMIT 1\n";

		//HINWEIS!!!
		//Was ist wenn hier wieder erwarten doch nichts raus kommt?
		$result = $this->ilDB->query($sql);
		$record = $this->ilDB->fetchAssoc($result);
		
		$crs_id = $record['crs_id'] - 1;
		//start with 4 digits
		if($crs_id == -1){
			$crs_id = -1000;
		}

		$next_id = $this->ilDB->nextId('hist_course');

		$sql = "INSERT INTO hist_course\n
			(\n
				row_id,\n
				hist_version,\n
				created_ts,\n
				creator_user_id,\n
		 		is_template,\n
		 		crs_id,\n
		 		title,\n
		 		type,\n
		 		wbd_topic,\n
		 		begin_date,\n
		 		end_date,\n
		 		custom_id,\n
		 		template_title,\n
		 		max_credit_points\n
			)\n
			VALUES\n
			(\n"
				.$this->ilDB->quote($next_id, "integer").",\n"
				.$this->ilDB->quote(0,"integer").",\n"
				."UNIX_TIMESTAMP(),\n"
				.$this->ilDB->quote($creator_id, "integer").",\n"
				.$this->ilDB->quote('Nein', "text").",\n"
				.$this->ilDB->quote($crs_id, "integer").",\n"
				.$this->ilDB->quote($title, "text").",\n"
				.$this->ilDB->quote($type, "text").",\n"
		 		.$this->ilDB->quote($wbd_topic, "text").",\n"
		 		.$this->ilDB->quote($begin_date, "text").",\n"
		 		.$this->ilDB->quote($end_date, "text").",\n"
		 		.$this->ilDB->quote('-empty-', "text").",\n"
		 		.$this->ilDB->quote('-empty-', "text").",\n"
		 		.$this->ilDB->quote('-empty-', "text")."\n"
			.")\n";

			if(!$this->ilDB->query($sql)){
				//HINWEIS!!!
				//Fehlgeschlagene QUERY ins log schreiben und weiter??
				//heißt ja nicht das andere querys grundsätzlich auch fehlschlagen
				die($sql);
			}

		return $crs_id;
	}

	/**
	 * new entry for foreign wbd-courses in hist_usercoursestatus
	**/
	private function assignUserToSeminar($rec, $crs_id){
		require_once("Services/GEV/Utils/classes/class.gevUserUtils.php");
		require_once("Services/GEV/WBD/classes/class.gevWBD.php");

		// get user (hist_user is ok, since bwv-id must not change 
		// and was the starting point, anyway)
		$sql = "SELECT user_id\n"
				." FROM hist_user "
				." WHERE bwv_id = ".$this->ilDB->quote($rec['bwv_id'],"text")."\n"
				."    AND hist_historic = ".$this->ilDB->quote(0,"integer")."\n";

		$result = $this->ilDB->query($sql);

		//HINWEIS!!!
		//Was ist wenn hier wieder erwarten doch nichts raus kommt?
		$user_rec = $this->ilDB->fetchAssoc($result);

		$usr_id = $user_rec['user_id'];

		//HINWEIS!!!
		//Schmeißt neuerdings eine Fehlermeldung, wenn die usr_id nicht vorhanden ist
		$wbd = gevWBD::getInstanceByObjOrId($usr_id);

		$okz 			= $wbd->getWBDOKZ();
		$booking_id		= $rec['wbd_booking_id'];
		$credit_points 	= $rec['credit_points'];
		$begin_date 	= $rec['begin']; // date('Y-m-d', strtotime($rec['Beginn']));
		$end_date 		= $rec['end']; //date('Y-m-d', strtotime($rec['Ende']));
		$creator_id 	= -666;
		$next_id 		= $this->ilDB->nextId('hist_usercoursestatus');

		$sql = "INSERT INTO hist_usercoursestatus\n
			(\n
				row_id,\n
				wbd_booking_id,\n
				created_ts,\n
				creator_user_id,\n
				usr_id,\n
		 		crs_id,\n
		 		credit_points,\n
		 		hist_historic,\n
		 		hist_version,\n
		 		okz,\n
		 		function,\n
		 		booking_status,\n
		 		participation_status,\n
		 		begin_date,\n
		 		end_date,\n
		 		bill_id,\n
		 		certificate\n
			)\n
			VALUES\n
			(\n"
				.$this->ilDB->quote($next_id,"integer").",\n"
				.$this->ilDB->quote($booking_id,"text").",\n"
				."UNIX_TIMESTAMP(),\n"
				.$this->ilDB->quote($creator_id,"integer").",\n"
				.$this->ilDB->quote($usr_id,"integer").",\n"
				.$this->ilDB->quote($crs_id,"integer").",\n"
				.$this->ilDB->quote($credit_points,"integer").",\n"
				.$this->ilDB->quote(0,"integer").",\n"
				.$this->ilDB->quote(0,"integer").",\n"
				.$this->ilDB->quote($okz,"text").",\n"
				.$this->ilDB->quote('Mitglied',"text").",\n"
				.$this->ilDB->quote('gebucht',"text").",\n"
				.$this->ilDB->quote('teilgenommen',"text").",\n"
				.$this->ilDB->quote($begin_date,"text").",\n"
				.$this->ilDB->quote($end_date,"text").",\n"
				.$this->ilDB->quote(-1,"integer").",\n"
				.$this->ilDB->quote(-1,"integer")."\n"
			.")";

			if(!$this->ilDB->query($sql)){
				//HINWEIS!!!
				//WARUM???
				die($sql);
			}
	}



	/*
	* ------------- IMPLEMENTATION ------------
	*/

	public function about_to_die($e){
	
	    print_r($e);
	}




	/**
	 * set BWV-ID for user
	 *
	 * @param string $user_id
	 * @param string $bwv_id
	 * @return boolean
	 */

	public function set_bwv_id($user_id, $bwv_id) {
		global $SET_BWVID;
		if(! $SET_BWVID){
			return true;
		}

		require_once("Services/GEV/WBD/classes/class.gevWBD.php");
		$wbd = gevWBD::getInstance($user_id);
		$wbd->setWBDBWVId($bwv_id);
		
		return true;
	}


	/**
	* set begin-of-certification for user
	*
	* @param string $a_user_id
	* @param date $a_certification_begin
	*/
	public function setBeginOfCertification($a_user_id, $a_certification_begin) {
		require_once("Services/GEV/WBD/classes/class.gevWBD.php");
		require_once("Services/Calendar/classes/class.ilDate.php");
		$wbd = gevWBD::getInstance($a_user_id);
		$str = explode("T",$a_certification_begin);
		$begin_of_certification = new ilDate($str[0],IL_CAL_DATE);
		$wbd->setWBDFirstCertificationPeriodBegin($begin_of_certification);

		return;
	}

	/**
	* set TP Type according to next wbd action
	*
	* @param string $user_id
	*/
	public function setNewTPType($user_id) {
		require_once("Services/GEV/WBD/classes/class.gevWBD.php");
		$wbd = gevWBD::getInstance($user_id);
		$next_action = $wbd->getNextWBDAction();

		switch ($next_action) {
			case gevWBD::USR_WBD_NEXT_ACTION_NEW_TP_SERVICE:
				$wbd->setWBDTPType(gevWBD::WBD_TP_SERVICE);
				break;
			case gevWBD::USR_WBD_NEXT_ACTION_NEW_TP_BASIS:
				$wbd->setWBDTPType(gevWBD::WBD_TP_BASIS);
				break;
		}
	}

	/**
	* set next wbd action to nothing
	*
	* @param string $user_id 
	*/
	public function setNextWBDActionToNothing($user_id) {
		require_once("Services/GEV/WBD/classes/class.gevWBD.php");
		$wbd = gevWBD::getInstance($user_id);
		$wbd->setNextWBDAction(gevWBD::USR_WBD_NEXT_ACTION_NOTHING);
	}

	/**
	 * raises the event user has changed
	 *
	 * @param string $a_user_id
	 */
	public function raiseEventUserChanged($a_user_id) {
		global $ilAppEventHandler;
		
		require_once("Services/GEV/Utils/classes/class.gevUserUtils.php");
		$uutils = gevUserUtils::getInstance($a_user_id);
		$ilAppEventHandler->raise("Services/User", "afterUpdate", array("user_obj" => $uutils->getUser()));

		$this->setLastWBDReportForAutoHistRows($a_user_id);
	}

	/**
	* set last_wbd_report for automaticly created hist rows
	*/
	public function setLastWBDReportForAutoHistRows($a_user_id) {
		$sql = "
			SELECT row_id FROM hist_user
			WHERE user_id = $a_user_id
			AND hist_historic = 0
			";

		$result = $this->ilDB->query($sql);
		$record = $this->ilDB->fetchAssoc($result);
		$this->_set_last_wbd_report('hist_user', $record['row_id']);
	}

	/**
	 * get users that do not have a BWV-ID yet
	 *
	 * @param
	 * @return array of user-records
	 */
	public function get_new_users() {
		global $GET_NEW_USERS, $LIMIT_RECORDS;

		if(! $GET_NEW_USERS){
			return array();
		}

		$tp_types = array(gevWBD::USR_WBD_NEXT_ACTION_NEW_TP_SERVICE, gevWBD::USR_WBD_NEXT_ACTION_NEW_TP_BASIS);
		$sql = "SELECT * FROM hist_user\n"
				." WHERE hist_historic = ".$this->ilDB->quote(0, "integer")."\n"
				."    AND deleted = ".$this->ilDB->quote(0, "integer")."\n"
				."    AND last_wbd_report IS NULL"
				."    AND ".$this->ilDB->in("next_wbd_action",$tp_types,false, "text")."\n";

		$ret = array();
		$result = $this->ilDB->query($sql);

		require_once("Services/GEV/WBD/classes/class.gevWBD.php");
		while($record = $this->ilDB->fetchAssoc($result)) {
			$wbd = gevWBD::getInstanceByObjOrId($record['user_id']);
			if ($wbd->wbdShouldBeRegisteredAsNew()) {

				$udata = $this->_map_userdata($record);

				$valid = $this->validateUserRecord($udata);

				if($valid === true){
					$ret[] = wbdDataConnector::new_user_record($udata);
				} else {
					$this->log->storeWBDError('new_user',
							str_replace('<br>', '', $valid),
							1,
							$udata['internal_agent_id'],
							0,
							$udata['row_id']
						);

					$this->broken_newusers[] = array(
						$valid,
						$udata
					);
				}
			} else {
				echo "keine rolle";
			}
		}
		$this->valid_newusers = $ret;
		return $ret;
	}

	public function success_new_user($row_id){
		$this->_set_last_wbd_report('hist_user', $row_id);
	}

	public function fail_new_user($row_id, $e){
		print "\n";
		print 'ERROR on newUser: ';
		print $row_id;
		print "\n";
		print_r($e->getReason());
		//print_r($e);
		
		print "\n\n";

		//ERROR-LOG:
		$sql = " SELECT user_id FROM hist_user WHERE"
			." row_id=" .$row_id; 
		$result = $this->ilDB->query($sql);
		$record = $this->ilDB->fetchAssoc($result);

		$this->log->storeWBDError('new_user',
			$e->getReason(),
			0,
			$record['user_id'],
			0,
			$row_id
		);
	}



	/**
	 * get users with outdated records in BWV-DB:
	 * userdata changed after last reporting
	 *
	 * only users with bwv-id, though - it must be set to
	 * update a user!
	 *
	 * @param
	 * @return array of user-records
	 */
	public function get_updated_users() {

		global $GET_UPDATED_USERS;
		if(! $GET_UPDATED_USERS){
			return array();
		}


		$sql = "
			SELECT
				*
			FROM
				hist_user
			WHERE
				hist_historic = 0
			AND NOT
				bwv_id = '-empty-'
			AND
				last_wbd_report IS NULL
			";


		// manage accounts for TP_Service only:
		$sql .= " AND wbd_type = '" .gevWBD::WBD_TP_SERVICE ."'";


		//dev-safety:
		$sql .= ' AND user_id in (SELECT usr_id FROM usr_data)';
		$sql .= ' AND user_id NOT IN (6, 13)'; //root, anonymous

		//ERROR-LOG:
		$sql .= " AND user_id NOT IN ("
			." SELECT DISTINCT usr_id FROM wbd_errors WHERE"
			." resolved=0"
			." AND reason IN ('WRONG_USERDATA','USER_EXISTS_TP', 'USER_SERVICETYPE', 'USER_DIFFERENT_TP', 'USER_DEACTIVATED', 'USER_UNKNOWN', 'CREATE_DUPLICATE')"
			//." AND action='new_user'"
			.")";

		$sql .= " ORDER BY hist_user.row_id";


		//$sql .= " GROUP BY user_id";

		$ret = array();
		$result = $this->ilDB->query($sql);
		while($record = $this->ilDB->fetchAssoc($result)) {
			$udata = $this->_map_userdata($record);

			$valid = $this->validateUserRecord($udata);

			if($valid === true){
				$ret[] = wbdDataConnector::new_user_record($udata);
			} else {
			
				$this->log->storeWBDError('update_user',
					str_replace('<br>', '', $valid),
					1,
					$udata['internal_agent_id'],
					0,
					$udata['row_id']
				);

				$this->broken_updatedusers[] = array(
					$valid,
					$udata
				);
			}
		}
		return $ret;
	}

	public function success_update_user($row_id){
		$this->_set_last_wbd_report('hist_user', $row_id);
	}

	public function fail_update_user($row_id, $e){
		print "\n";
		print 'ERROR on updateUser: ';
		print $row_id;
		print "\n";
		print_r($e->getReason());
		print "\n\n";


		//ERROR-LOG:
		$sql = " SELECT user_id FROM hist_user WHERE"
			." row_id=" .$row_id; 
		$result = $this->ilDB->query($sql);
		$record = $this->ilDB->fetchAssoc($result);

		$this->log->storeWBDError('update_user',
			$e->getReason(),
			0,
			$record['user_id'],
			0,
			$row_id
		);



	}



	/**
	 * get edu-records for courses 
	 * that have not been submitted to the WBD
	 *
	 *
	 * @param
	 * @return array of edu-records
	 */
	public function get_new_edu_records() {
		
		global $GET_NEW_EDURECORDS;
		if(! $GET_NEW_EDURECORDS){
			return array();
		}

		$sql = "
			SELECT
				*, hist_usercoursestatus.row_id as row_id,
				hist_usercoursestatus.begin_date as course_begin,
				hist_usercoursestatus.end_date as course_end
			FROM
				hist_usercoursestatus

			INNER JOIN
				hist_course
			ON
				hist_usercoursestatus.crs_id = hist_course.crs_id

			INNER JOIN
				hist_user
			ON
				hist_usercoursestatus.usr_id = hist_user.user_id

			WHERE
				hist_usercoursestatus.hist_historic = 0
				AND
				hist_course.hist_historic = 0
				AND
				hist_user.hist_historic = 0
				AND
				hist_user.bwv_id != '-empty-'

			AND
				hist_usercoursestatus.function  IN ('Mitglied', 'Teilnehmer')
			AND 
				hist_usercoursestatus.okz IN ('OKZ1', 'OKZ2','OKZ3')
			AND
				hist_usercoursestatus.participation_status = 'teilgenommen'
			AND
				hist_usercoursestatus.last_wbd_report IS NULL
			AND
				hist_usercoursestatus.wbd_booking_id IS NULL

			AND
				hist_usercoursestatus.credit_points > 0
			AND 
				(hist_usercoursestatus.end_date > '2013-12-31' 
					OR
					(hist_course.type = 'Selbstlernkurs' 
						AND 
					hist_usercoursestatus.begin_date > '2013-12-31' 
					)

				)
			";


		// report edupoints for TP_Service, TP_Basis and Edu_Provider only:
		$sql .= " AND wbd_type IN ('"
			.gevWBD::WBD_TP_SERVICE."', '"
			.gevWBD::WBD_EDU_PROVIDER."', '"
			.gevWBD::WBD_TP_BASIS
			."')";


		//dev-safety:
		$sql .= ' AND usr_id in (SELECT usr_id FROM usr_data)';
		$sql .= ' AND user_id NOT IN (6, 13)'; //root, anonymous
		$sql .= " ORDER BY hist_usercoursestatus.row_id";

		$ret = array();
		$result = $this->ilDB->query($sql);
		while($record = $this->ilDB->fetchAssoc($result)) {

			//there must not be a last_wbd_report for the pair of usr_id, crs_id!
			$sql ="
				SELECT row_id FROM hist_usercoursestatus
				WHERE usr_id = " .$record['usr_id']
			 ."	AND crs_id = ".$record['crs_id']
			 ." AND NOT last_wbd_report IS NULL" ;



			$temp_result = $this->ilDB->query($sql);
			$num_rows = $temp_result->result->num_rows;

			if($num_rows == 0){


				//ERROR-LOG:
				$sql = " SELECT id FROM wbd_errors WHERE"
					." resolved=0"
					." AND usr_id = ".$record['usr_id']
			 		." AND crs_id = ".$record['crs_id']
					;

				$temp_result = $this->ilDB->query($sql);
				$num_rows = $temp_result->result->num_rows;
	
				if($num_rows == 0){

					$edudata = $this->_map_edudata($record);
					
					if($edudata['study_type_selection'] == 'selbstgesteuertes E-Learning'){
						$edudata['till'] = $edudata['from'];
					}

					//these are _new_ edu-records:
					$edudata['score_code'] = 'Meldung';


					$valid = $this->validateEduRecord($edudata);

					if($valid === true){
						$ret[] = wbdDataConnector::new_edu_record($edudata);
					} else {


						$this->log->storeWBDError('new_edurecord',
							str_replace('<br>', '', $valid),
							1,
							$record['usr_id'],
							$record['crs_id'],
							$edudata['internal_booking_id']
						);



						$this->broken_newedurecords[] = array(
							$valid,
							$edudata
						);
					}
				}
			}


		}

		$this->valid_newedurecords = $ret;
		return $ret;
	}


	public function success_new_edu_record($row_id){
		//set last_wbd_report!
		$this->_set_last_wbd_report('hist_usercoursestatus', $row_id);
	}
	public function set_booking_id($row_id, $booking_id){
		//also, set booking id
		$sql = "
			UPDATE hist_usercoursestatus
			SET wbd_booking_id = '$booking_id'
			WHERE row_id=$row_id
		";
		$result = $this->ilDB->query($sql);
		$this->stornoCounter++;
		//TEST ZEUGS FÜR STORNO
		if($this->stornoCounter % 2 == 0) {
			$this->stornoRowIds[] = $row_id;
		}
		//
	}

	public function fail_new_edu_record($row_id, $e){
		print "\n";
		print 'ERROR on newEduRecord: ';
		print $row_id;
		print "\n";
		print_r($e->getReason());
		print "\n\n";


		//ERROR-LOG:
		$sql = " SELECT usr_id, crs_id FROM hist_usercoursestatus WHERE"
			." row_id=" .$row_id; 
		$result = $this->ilDB->query($sql);
		$record = $this->ilDB->fetchAssoc($result);

		$this->log->storeWBDError('new_edurecord',
			$e->getReason(),
			0,
			$record['usr_id'],
			$record['crs_id'],
			$row_id
		);



	}





	/**
	 * get edu-records for courses 
	 * if the current record differs from a record
	 * that was allready sent to the WBD
	 *
	 * @param
	 * @return array of edu-records
	 */
	public function get_changed_edu_records() {

		global $GET_CHANGED_EDURECORDS;
		if(! $GET_CHANGED_EDURECORDS){
			return array();
		}
		
		die('NOT IMPLEMENTED');

		$sql = "
			SELECT
				row_id, last_wbd_report
			FROM
				hist_usercoursestatus
			WHERE
				NOT last_wbd_report IS NULL
			AND
				hist_historic = 1
			GROUP BY
				usr_id,
				crs_id
			";

		$ret = array();
		$result = $this->ilDB->query($sql);
		while($record = $this->ilDB->fetchAssoc($result)) {
			$row_id = $record['row_id'];
			$current_record = $this->_get_current_record('hist_usercoursestatus', $record['row_id']);
			//if there is a newer record, use this.
			if (($current_record['row_id'] != $record['row_id'])
				&& !$current_record['last_wbd_report']
				){
				//get all info on that row:
				$sql = "
					SELECT
						*, hist_usercoursestatus.row_id as row_id
					FROM
						hist_usercoursestatus

					INNER JOIN
						hist_course
					ON
						hist_usercoursestatus.crs_id = hist_course.crs_id

					INNER JOIN
						hist_user
					ON
						hist_usercoursestatus.usr_id = hist_user.user_id
					";
				$sql .= " WHERE	hist_usercoursestatus.row_id = " .$current_record['row_id'];

				$temp_result = $this->ilDB->query($sql);
				$temp_record = $this->ilDB->fetchAssoc($temp_result);

				$edudata = $this->_map_edudata($temp_record);
				$ret[] = wbdDataConnector::new_edu_record($edudata);

				//set last_wbd_report on the current record
				//$row_id = $current_record['row_id'];
			}

			//set last_wbd_report!
			//$this->_set_last_wbd_report('hist_usercoursestatus', $row_id);
		}

		return $ret;
	}




	/**
	 * get all bwv-ids
	 *
	 * @param 
	 * @return array
	 */	
	public function get_all_bwv_ids() {

		global $IMPORT_FOREIGN_EDURECORDS;
		if(! $IMPORT_FOREIGN_EDURECORDS){
			return array();
		}
		
//		return array('20141021-101537-86');
		
		$ret = array();
		$sql = "SELECT bwv_id FROM hist_user "
			." WHERE bwv_id != '-empty-'"
			." AND hist_historic=0";

		

		$sql .= " AND wbd_type='" .gevWBD::WBD_TP_SERVICE ."'"; 
	
//		$sql .= " AND user_id=6776"; 


		$result = $this->ilDB->query($sql);
		while($record = $this->ilDB->fetchAssoc($result)) {
			$ret[] = $record['bwv_id'];
		}
		return $ret;
	}
	
	public function fail_get_external_edu_records($bwv_id, $e) {
		print 'ERROR while getting edurecords: ';
		print($bwv_id);
		print "\n";
		print_r($e->getReason());
		//print_r($e);
		print "\n";
	}
	

	/**
	 * save external edu-record for user
	 *
	 * @param string $bwv_id
	 * @param array $edu_records
	 * @return boolean
	 */

	public function save_external_edu_records($bwv_id, $edu_records) {
		global $IMPORT_FOREIGN_EDURECORDS;
		if(! $IMPORT_FOREIGN_EDURECORDS){
			return true;
		}

		//print_r($edu_records);

		$recs = $edu_records['WeiterbildungsPunkteBuchungListe'];
		if(count($recs) > 0){
			foreach ($recs as $wpentry) {
				//check, if the booking-ids are under our control
				$booking_id = $wpentry['WeiterbildungsPunkteBuchungsId'];
				$sql = "SELECT wbd_booking_id 
						FROM hist_usercoursestatus 
						WHERE wbd_booking_id = '$booking_id'";
				
				$temp_result = $this->ilDB->query($sql);
				$num_rows = $temp_result->result->num_rows;

				if($num_rows == 0){
					// this is truly a foreign record

					// ! Storno/Korrektur !
					if($wpentry['Korrekturbuchung'] != 'false'){
						print_r($wpentry);
						//HINWEIS!!!
						//Ist das clever hier zu sterben nur wei EINE Buchungsliste eine Korrektur ist?
						//continue???
						die('Korrekturbuchung - not implemented');
					}



					if($wpentry['Storniert'] != 'false'){
						
						print "\n\n STORNO: \n";
						print_r($wpentry);
						//HINWEIS!!!
						//Ist das clever hier zu sterben nur wei EINE Buchungsliste storniert ist?
						//continue???
						die('.');	
					}



					if( $wpentry['Storniert'] == 'false' &&
						$wpentry['Korrekturbuchung'] == 'false'){

						$rec = array(
							'bwv_id' 		=> $wpentry['VermittlerId'],
							'wbd_booking_id'=> $booking_id,
							'credit_points'	=> $wpentry['WeiterbildungsPunkte'],
							'begin'			=> $wpentry['SeminarDatumVon'],
							'end'			=> $wpentry['SeminarDatumBis'],
							'title' 		=> $wpentry['Weiterbildung'],
							'wbd_topic'		=> $wpentry['LernInhalt'],
							'type'			=> $wpentry['LernArt']
						);

						$crs_id = $this->importSeminar($rec);
						$this->assignUserToSeminar($rec, $crs_id);
						print "\n\n imported seminar: \n";
						print_r($wpentry);
					}


				} else {
					//print "\n not a foreign record";
				}
			} 
		} else {
			print "\n no records.";
		}
		
		return true;
	}




	public function get_storno_edu_records() {
		global $STORNO_EDURECORDS;
		if(! $STORNO_EDURECORDS){
			return array();
		}

		$sql = "
			SELECT
				*, hist_usercoursestatus.row_id as row_id,
				hist_usercoursestatus.begin_date as course_begin,
				hist_usercoursestatus.end_date as course_end
			FROM
				hist_usercoursestatus

			INNER JOIN
				hist_course
			ON
				hist_usercoursestatus.crs_id = hist_course.crs_id

				AND hist_course.hist_historic = 0

			INNER JOIN
				hist_user
			ON
				hist_usercoursestatus.usr_id = hist_user.user_id

				AND hist_user.hist_historic = 0

			WHERE
				hist_user.bwv_id != '-empty-'
		
			";


		// report edupoints for TP_Service, TP_Basis and Edu_Provider only:
		$sql .= " AND wbd_type IN ('"
			.gevWBD::WBD_TP_SERVICE."', '"
			.gevWBD::WBD_EDU_PROVIDER."', '"
			.gevWBD::WBD_TP_BASIS
			."')";


		//dev-safety:
		$sql .= ' AND usr_id in (SELECT usr_id FROM usr_data)';
		$sql .= ' AND user_id NOT IN (6, 13)'; //root, anonymous

		//TESTZEUG
		$sql .= " AND ".$this->ilDB->in("hist_usercoursestatus.row_id", $this->stornoRowIds, false, "integer")."\n";
		$sql .= " ORDER BY hist_usercoursestatus.row_id";
		//
		//echo $sql;
		//die();
		/*$sql .= ' and hist_usercoursestatus.row_id IN (
260604,
260603		
		
		)';
		$sql .= ' AND FALSE';*/
		
//echo $sql;
//return array();
		$result = $this->ilDB->query($sql);
		$ret = array();
		while($record = $this->ilDB->fetchAssoc($result)) {
		
			$edudata = $this->_map_edudata($record);
			$ret[] = wbdDataConnector::new_edu_record($edudata);
		}
		
		return $ret;
		
		
	}
	
	//on success/failure:
	public function success_storno_edu_records($row_id, $booking_id){
		/*
		$sql = "UPDATE  hist_usercoursestatus SET"
		." hist_historic=1, "
		." wbd_booking_id='$booking_id'" 
		." WHERE row_id=" .$row_id;
		*/
		//duplicate entry?

	}

	public function fail_storno_edu_records($row_id, $e){
		print 'ERROR during cancellation of edurecords: ';
		print($row_id);
		print "\n";
		print_r($e->getReason());
		//print_r($e);
		print "\n";
	}

	/**
	* BLOCK exit user
	*/
	public function get_exit_users() {
		global $GET_NEW_EXIT_USER;
		if(! $GET_NEW_EXIT_USER){
			return array();
		}

		$sql = "SELECT * FROM hist_user\n"
				." WHERE hist_historic = ".$this->ilDB->quote(0, "integer")."\n"
				."    AND deleted = ".$this->ilDB->quote(0, "integer")."\n"
				."    AND next_wbd_action = ".$this->ilDB->quote(gevWBD::USR_WBD_NEXT_ACTION_RELEASE,"text")."\n";

		/*$sql = "SELECT * FROM hist_user"
					." WHERE hist_historic = ".$this->ilDB->quote(0, "integer")
					." AND NOT	bwv_id = ".$this->ilDB->quote($this->empty_bwv_id_text, "text").""
					." AND NOT exit_date = ".$this->ilDB->quote($this->empty_date_text, "text").""
					." AND exit_date < CURDATE()"
					." AND exit_date_wbd = ".$this->ilDB->quote($this->empty_date_text, "text")."";
		// manage accounts for TP_Service only:
		$sql .= " AND ".$this->ilDB->in("wbd_type", array(gevWBD::WBD_TP_SERVICE), false, "text")."";

		//dev-safety:
		$sql .= ' AND user_id in (SELECT usr_id FROM usr_data)';
		$sql .= ' AND user_id NOT IN (6, 13)'; //root, anonymous

		//ERROR-LOG:
		$sql .= " AND user_id NOT IN ("
			." SELECT DISTINCT usr_id FROM wbd_errors WHERE"
			." resolved=0"
			." AND ".$this->ilDB->in("reason", 
										array('WRONG_USERDATA', 'USER_SERVICETYPE', 'USER_DIFFERENT_TP', 'USER_UNKNOWN', 'NO_RELEASE', 'USER_DEACTIVATED'), false, "text"
									).""
			//." AND action='new_user'"
			.")";*/

		$sql .= " ORDER BY hist_user.row_id";
		//echo $sql;

		$res = $this->ilDB->query($sql);
		$ret = array();
		while($row = $this->ilDB->fetchAssoc($res)) {
			require_once("Services/GEV/WBD/classes/class.gevWBD.php");
			$wbd = gevWBD::getInstance($row["user_id"]);
			
			if($wbd->wbdShouldBeReleased()) {
				$udata = $this->_map_userdata($row);

				$valid = $this->validateUserRecord($udata);

				if($valid === true){
					$ret[] = wbdDataConnector::new_user_record($udata);
				} else {
					$this->log->storeWBDError('exit_user',
						str_replace('<br>', '', $valid),
						1,
						$udata['internal_agent_id'],
						0,
						$udata['row_id']
					);

					$this->broken_exitusers[] = array(
						$valid,
						$udata
					);
				}
			}
		}

		return $ret;
	}

	public function success_exit_user($row_id) {
	    $this->setWbdExitUserData($row_id);
	    $this->_set_last_wbd_report('hist_user', $row_id);

	    $sql = "SELECT user_id FROM hist_user WHERE row_id = ".$this->ilDB->quote($row_id, "integer")."";
	    $res = $this->ilDB->query($sql);
	    assert($this->ilDB->numRows($res) == 1);

	    if($this->ilDB->numRows($res) == 1) {
	            $row = $ilDB->fetchAssoc($res);
	            require_once("Services/GEV/Utils/classes/class.gevUserUtils.php");
	            $user_utils = gevUserUtils::getInstance($row["user_id"]);
	            $user_utils->setNextWBDAction(gevSettings::USR_WBD_NEXT_ACTION_NOTHING);
	            $this->raiseEventUserChanged($user_utils->getId());
	    }
	}
	
	public function fail_exit_user($row_id, $a_exception) {
		print "\n";
		print 'ERROR on updateUser: ';
		print $row_id;
		print "\n";
		print_r($a_exception->getReason());
		print "\n\n";


		//ERROR-LOG:
		$sql = " SELECT user_id FROM hist_user WHERE"
			." row_id=" .$row_id; 
		$result = $this->ilDB->query($sql);
		$record = $this->ilDB->fetchAssoc($result);

		$this->log->storeWBDError('exit_user',
			$a_exception->getReason(),
			0,
			$record['user_id'],
			0,
			$row_id
		);
	}


	protected function getDate() {
		return date("Y-m-d");
		//return "2015-09-29";
	}

	/**
	* BLOCK affiliate user
	*/

	/** 
	* get user-records from GOA to affiliate
	* 
	* @return 	array 	user records 
	*/
	public function get_affiliate_users() {
		global $GET_AFFILIATE_USER;
		if(! $GET_AFFILIATE_USER){
			return array();
		}

		require_once("Services/GEV/Utils/classes/class.gevSettings.php");
		$sql = "SELECT * FROM hist_user\n"
				." WHERE hist_historic = ".$this->ilDB->quote(0, "integer")."\n"
				."    AND deleted = ".$this->ilDB->quote(0, "integer")."\n"
				."    AND last_wbd_report IS NULL\n"
				."    AND next_wbd_action = ".$this->ilDB->quote(gevWBD::USR_WBD_NEXT_ACTION_AFFILIATE, "text")."\n";

		$res = $this->ilDB->query($sql);
		$ret = array();
		while($row = $this->ilDB->fetchAssoc($res)) {
			require_once("Services/GEV/WBD/classes/class.gevWBD.php");
			$wbd = gevWBD::getInstance($row["user_id"]);
			
			if($wbd->wbdShouldBeAffiliateAsTPService()) {
				$udata = $this->_map_userdata($row);
				$valid = $this->validateUserRecord($udata);

				if($valid === true){
					$ret[] = wbdDataConnector::new_user_record($udata);
				} else {
					$this->log->storeWBDError('exit_user',
						str_replace('<br>', '', $valid),
						1,
						$udata['internal_agent_id'],
						0,
						$udata['row_id']
					);

					$this->broken_exitusers[] = array(
						$valid,
						$udata
					);
				}
			}
		}

		return $ret;
	}

	/*
	* callback on success
	* 
	* @param 	string 		$a_row_id 	Number to identify the row in hist_user
	*/
	public function success_affiliate_user($row_id) {
		$sql = "SELECT user_id FROM hist_user WHERE row_id = ".$this->ilDB->quote($row_id, "integer")."";
		$res = $this->ilDB->query($sql);
		assert($this->ilDB->numRows($res) == 1);

		if($this->ilDB->numRows($res) == 1) {
			$row = $this->ilDb->fetchAssoc($res);
			require_once("Services/GEV/Utils/classes/class.gevUserUtils.php");
			$user_utils = gevUserUtils::getInstance($row["user_id"]);
			$user_utils->setWBDTPType(gevUserUtils::WBD_TP_SERVICE);
			$user_utils->setNextWBDAction(gevSettings::USR_WBD_NEXT_ACTION_NOTHING);
			$this->_set_last_wbd_report('hist_user', $row_id);
			$this->raiseEventUserChanged($user_utils->getId());
		}
	}

	/*
	* callback on faliure
	*
	* @param 	string 		$a_row_id 	Number to identify the row in hist_user
	* @param 	excepteion	$a_exception 	Exception Message
	*/
	public function fail_affiliate_user($a_row_id, $a_exception) {
		print "\n";
		print 'ERROR on affiliateUser: ';
		print $a_row_id;
		print "\n";
		print_r($a_exception->getReason());
		print "\n\n";

		//ERROR-LOG:
		$sql = " SELECT user_id FROM hist_user WHERE"
			." row_id=" .$a_row_id; 
		$result = $this->ilDB->query($sql);
		$record = $this->ilDB->fetchAssoc($result);

		$this->log->storeWBDError('affiliate_user',
			$a_exception->getReason(),
			0,
			$record['user_id'],
			0,
			$a_row_id
		);
	}
}

//normalize classname for wdb-connector-script
class WBDDataAdapter extends gevWBDDataConnector {}








/*
* ------------- DEBUG ------------
*/
if($DEBUG_HTML_OUT){

	$cls = new gevWBDDataConnector();
	
	print '<h3>new users:</h3>';
	$cls->export_get_new_users('html');

	print '<h2> total new users: ' .count($cls->valid_newusers) .'</h2>';
	print '<h2> invalid records: ' .count($cls->broken_newusers) .'</h2>';
//	print_r($cls->broken_newusers);
	
	
	
	print '<br>';
	print 'error';
	foreach($cls->broken_newusers[0][1] as $hl=>$v){
		print ', ' .$hl;
	}
	
	foreach($cls->broken_newusers as $entry){
		print '<br>';
		print str_replace('<br>', '', $entry[0]);
		
		foreach( $entry[1] as $k=>$v){
			print ', ' .$v;
		}
	
	}
	
	print '<hr>';


	print '<h3>updated users:</h3>';
	$cls->export_get_updated_users('html');

	print '<br>';
	print '<h2> invalid records: ' .count($cls->broken_updatedusers) .'</h2>';
	print 'error';
	foreach($cls->broken_updatedusers[0][1] as $hl=>$v){
		print ', ' .$hl;
	}
	
	foreach($cls->broken_updatedusers as $entry){
		print '<br>';
		print str_replace('<br>', '', $entry[0]);
		
		foreach( $entry[1] as $k=>$v){
			print ', ' .$v;
		}
	}

	

	print '<hr>';



	print '<h3>new edu-records:</h3>';
	$cls->export_get_new_edu_records('html');

	print '<h2> total new edurecords: ' .count($cls->valid_newedurecords) .'</h2>';
	print '<h2> invalid edurecords: ' .count($cls->broken_newedurecords) .'</h2>';
//	print_r($cls->broken_newedurecords);
	
	print 'error';
	foreach($cls->broken_newedurecords[0][1] as $hl=>$v){
		print ', ' .$hl;
	}
	
	foreach($cls->broken_newedurecords as $entry){
		print '<br>';
		print str_replace('<br>', '', $entry[0]);
		
		foreach( $entry[1] as $k=>$v){
			print ', ' .$v;
		}
	
	}
	
	print '<hr>';


	print '<h3>exit user:</h3>';
	$cls->export_get_exit_users('html');

	print '<h2> invalid records: ' .count($cls->broken_exitusers) .'</h2>';
//	print_r($cls->broken_newedurecords);
	
	print 'error';
	foreach($cls->broken_exitusers[0][1] as $hl=>$v){
		print ', ' .$hl;
	}
	
	foreach($cls->broken_exitusers as $entry){
		print '<br>';
		print str_replace('<br>', '', $entry[0]);
		
		foreach( $entry[1] as $k=>$v){
			print ', ' .$v;
		}
	
	}
	/*
	print '<hr>';
	print '<h3>changed edu-records:</h3>';
	$cls->export_get_changed_edu_records('html');
	
	*/
}

?><|MERGE_RESOLUTION|>--- conflicted
+++ resolved
@@ -426,15 +426,9 @@
 			require_once("Services/GEV/Utils/classes/class.gevUDFUtils.php");
 			$udf_utils = gevUDFUtils::getInstance();
 
-<<<<<<< HEAD
 			$wbd_exit_date = $this->getDate();
 			$udf_utils->setField($usr_id,gevSettings::USR_WBD_EXIT_DATE, $wbd_exit_date);
 			$udf_utils->setField($usr_id,gevSettings::USR_TP_TYPE, "1 - Bildungsdienstleister");
-=======
-			$wbd_exit_date = date("Y-m-d");
-			$udf_utils->setField($usr_id,gevWBD::USR_WBD_EXIT_DATE, $wbd_exit_date);
-			$udf_utils->setField($usr_id,gevWBD::USR_TP_TYPE, "1 - Bildungsdienstleister");
->>>>>>> e3ae806a
 
 			//Create new History Row
 			$this->raiseEventUserChanged($usr_id);
