<?php
/* Copyright (c) 1998-2014 ILIAS open source, Extended GPL, see docs/LICENSE */#

/**
* implementation of WBDData-interface
*
* @author	Nils Haagen <nhaagen@concepts-and-training.de>
* @version	$Id$
*
*
*/


$SET_LASTWBDRECORD = true;
$SET_BWVID = true;

$GET_NEW_USERS = true;
$GET_UPDATED_USERS = true;
$GET_NEW_EDURECORDS = true;
$GET_NEW_EXIT_USER = true;

$GET_AFFILIATE_USER = false;

$GET_CHANGED_EDURECORDS = false;
$IMPORT_FOREIGN_EDURECORDS = false;
$STORNO_EDURECORDS = false;


/*
$GET_NEW_USERS = false;
$GET_UPDATED_USERS = false;
$GET_NEW_EDURECORDS = false;
$GET_NEW_EXIT_USER = false;
$GET_CHANGED_EDURECORDS = false;
$IMPORT_FOREIGN_EDURECORDS = false;
$STORNO_EDURECORDS = true;
*/

$LIMIT_RECORDS = false;
$ANON_DATA = false;

$DEBUG_HTML_OUT = isset($_GET['debug']);


//reset ilias for calls from somewhere else
$basedir = __DIR__;
$basedir = str_replace('/Services/GEV/WBD/classes', '', $basedir);
chdir($basedir);

if($DEBUG_HTML_OUT){
	require "./Customizing/global/skin/genv/Services/GEV/simplePwdSec.php";
	echo('<pre>');	
}

//context w/o user
require_once "./Services/Context/classes/class.ilContext.php";
ilContext::init(ilContext::CONTEXT_WEB_NOAUTH);
require_once("./Services/Init/classes/class.ilInitialisation.php");
ilInitialisation::initILIAS();
require_once("./include/inc.header.php");


//get base class
require_once("./Services/WBDData/classes/class.wbdDataConnector.php");
require_once("Services/GEV/Utils/classes/class.gevSettings.php");


class gevWBDDataConnector extends wbdDataConnector {

	const WBD_NO_SERVICE 		= "0 - kein Service";
	const WBD_EDU_PROVIDER		= "1 - Bildungsdienstleister";
	const WBD_TP_BASIS			= "2 - TP-Basis";
	const WBD_TP_SERVICE		= "3 - TP-Service";


	/*
	const WBD_NO_SERVICE 		= "kein Service";
	const WBD_EDU_PROVIDER		= "Bildungsdienstleister";
	const WBD_TP_BASIS			= "TP-Basis";
	const WBD_TP_SERVICE		= "TP-Service";
	*/

	private $empty_bwv_id_text = "-empty-";
	private $empty_date_text = "0000-00-00";

	public $valid_newusers = array();
	public $broken_newusers = array();
	
	public $broken_updatedusers = array();

	public $broken_exitusers = array();

	public $valid_newedurecords = array();
	public $broken_newedurecords = array();


	public function __construct() {

		parent::__construct();
		
		require_once("./Services/WBDData/classes/class.wbdErrorLog.php");
		wbdErrorLog::_install();
	}


	/**
	 * basically mapping DB-fields to WBD-keys
	 */

	private function _extract_house_nr($streetnr){

		//special cases:
		//Mannheim, Q5
		$i = 0 ;
		if(strtoupper(substr(trim($streetnr), 0, 2)) == 'Q5') {
		    $i = 2;
		}
		if(strtoupper(substr(trim($streetnr), 0, 3)) == 'Q 5') {
		    $i = 3;
		}
		if(strtolower(substr(trim($streetnr), 0, 4)) == '55er') {
		    $i = 4;
		}		
		if(strtolower(substr(trim($streetnr), 0, 5)) == '55-er') {
		    $i = 5;
		}
		
		if(strtolower(substr(trim($streetnr), 0, 9)) == 'straße 4') {
		    return array(
				'street' => 'Straße 4',
				'nr' => trim(substr($streetnr, 9))
			);
		}
		


		//find first number in string
	    $len = strlen($streetnr);
	    $pos = False;
	    for($i; $i < $len; $i++) {
	        if(is_numeric($streetnr[$i])) {
	        	$pos = $i;
	        	break;
	        }
	    }
	    $street = trim(substr($streetnr, 0, $pos));
	    $nr = trim(substr($streetnr, $pos));
		return array(
			'street' => trim($street), 
			'nr' =>trim($nr)
		);
	}

	public function _polish_phone_nr($phone_nr){
		if($phone_nr == '' || preg_match($this->TELNO_REGEXP, $phone_nr)){
			//all well, return
			
			return $phone_nr;
		}
		$nr_raw = $phone_nr;

		//strip country-code
		if(in_array(substr($nr_raw, 0, 4), array('++49', '0049'))){
			$nr_raw = substr($nr_raw, 4);
		}
		if(in_array(substr($nr_raw, 0, 3), array('+49', '049'))){
			$nr_raw = substr($nr_raw, 3);
		}
		//Lösungansatz auf dem Weg zur WBD wenn in der hist_user das "+" oder die "00" fehlen
		if(in_array(substr($nr_raw, 0, 2), array('49'))){
			$nr_raw = substr($nr_raw, 2);
		}
		$nr_raw = trim($nr_raw);

		//nr is in "raw" - w/o country code
		//it hopefully still starts with 0...
		if(substr($nr_raw, 0, 1) == '0'){
			$nr_raw = substr($nr_raw, 1);
		} else {
			//no city-code, nothing we ca don
			$phone_nr = '+49 ' .$nr_raw;
			return $phone_nr;
		}

		//is there a separation for city-code/nr?
		if( strpos($nr_raw, ' ') === false &&
			strpos($nr_raw, '/') === false &&
			strpos($nr_raw, '-') === false 
		){
			//guess city-code for mobile numbers:
			if( in_array(
					substr($nr_raw, 0, 4), 
					array(
						'1511','1512','1513','1514','1515','1516','1517','1518','1519','1510',
						'1521','1522','1523','1524','1525','1526','1527','1528','1529','1520',
						'1571','1572','1573','1574','1575','1576','1577','1578','1579','1570',
						'1591','1592','1593','1594','1595','1596','1597','1598','1599','1590'
					)
				)
			){
				$nr_raw = substr($nr_raw, 0, 4) . ' ' .substr($nr_raw, 4);
			}			
			if( in_array(
					substr($nr_raw, 0, 3), 
					array(
						'160','170','171','175',
						'162','172','173','174',
						'163','177','178',
						'176','179'
					)
				)
			){
				$nr_raw = substr($nr_raw, 0, 3) . ' ' .substr($nr_raw, 3);
			}
		}

		$phone_nr = '+49 ' .$nr_raw;
		return $phone_nr;
	}


	public function _polish_birthday($bday){
		//is: YYYY-MM-DD
		//should: DD.MM.YYYY
		$bd = explode('-', $bday);
		$bday = $bd[2] .'.' .$bd[1] .'.' .$bd[0];
		return $bday;
	}


	private function _map_userdata($record) {
		global $ANON_DATA;
		if($ANON_DATA){
			$record = $this->_anon_userdata($record);
		}

		$street_and_nr = $this->_extract_house_nr( $record['street']);
		$wbd_type = "";
		$wbd_next_action = $record['next_wbd_action'];

		switch($wbd_next_action) {
			case gevSettings::USR_WBD_NEXT_ACTION_NEW_TP_SERVICE:
				$wbd_type = self::WBD_TP_SERVICE;
				break;
			case gevSettings::USR_WBD_NEXT_ACTION_NEW_TP_BASIS:
				$wbd_type = self::WBD_TP_BASIS;
				break;
			default:
				$wbd_type = $record['wbd_type'];
		}

		$udata = array(
				'internal_agent_id' 		=> $record['user_id']
				,'title' 					=> $this->VALUE_MAPPINGS['salutation'][$record['gender']]
				,'first_name' 				=> $record['firstname']
				,'last_name' 				=> $record['lastname']
				
				,'birthday' 				=> $record['birthday']

				,'street'					=> $street_and_nr['street']
				,'house_number'				=> $street_and_nr['nr']
				,'zipcode'					=> $record['zipcode']
				,'city'						=> $record['city']
				,'phone_nr'					=> ($record['phone_nr'] == '-empty-') ? '' : $record['phone_nr']
				,'mobile_phone_nr'			=> $record['mobile_phone_nr']
				
				,'auth_email' 				=> ($record['email'] == '-empty-') ? '' : $record['email']
				,'email'					=> ($record['wbd_email'] && $record['wbd_email'] != '-empty-') ? $record['wbd_email'] : $record['email']
				,'auth_phone_nr' 			=> $record['mobile_phone_nr']

				,'agent_registration_nr' 	=> '' // optional
				,'agent_id'					=> ($record['bwv_id'] == '-empty-') ? '' : $record['bwv_id']
				
				,'agency_work' 				=> $record['okz'] //OKZ
				,'agent_state' 				=> ($this->VALUE_MAPPINGS['agent_status'][$record['wbd_agent_status']])	//Status
				//,'email_confirmation' => 'Nein'			//Benachrichtigung?
				,"row_id" 					=> $record["row_id"]
				,'wbd_type' 				=> $wbd_type //debug
				,'begin_of_certification'	=> $record['begin_of_certification']
			);

	

		//$udata['birthday'] = $this->_polish_birthday($udata['birthday']);
		
		$udata['phone_nr'] = $this->_polish_phone_nr($udata['phone_nr']);
		$udata['mobile_phone_nr'] = $this->_polish_phone_nr($udata['mobile_phone_nr']);
		$udata['auth_phone_nr'] = $this->_polish_phone_nr($udata['auth_phone_nr']);

		//Leerzeichen am Ende der E-Mail entfernen
		$udata['email'] = rtrim($udata['email']);
		$udata['auth_email'] = rtrim($udata['auth_email']);

		return $udata;
	}

	private function _map_edudata($record) {

		$edudata = array(
			//"name" 					=> $record["lastname"]
			//,"first_name" 			=> $record["firstname"]
			
			"name" 					=> '' //will not be imported, anyway.
			,"first_name" 			=> ''

			,"birthday_or_internal_agent_id" => $record['user_id']
			,"agent_id" 			=> $record['bwv_id']
//			,"from" 				=> $record['begin_date']
//			,"till" 				=> $record['end_date']

			,"from" 				=> $record['course_begin']
			,"till" 				=> $record['course_end']

			,"score"				=> $record['credit_points']
			,"study_type_selection" => $this->VALUE_MAPPINGS['course_type'][trim($record['type'])] // "Präsenzveranstaltung" | "Selbstgesteuertes E-Learning" | "Gesteuertes E-Learning";
			,"study_content"		=> $this->VALUE_MAPPINGS['study_content'][trim($record['wbd_topic'])] 
			
			,"training"	 			=> $record['title'] //or template?
			
			,"internal_booking_id" => $record["row_id"]
			/*
			
			//score code is set by get_new_edurecords...
			"score_code" => "" // KennzeichenPunkte 

			"contact_degree" => "",
			"contact_first_name" => "",
			"contact_last_name" => "",
			"contact_phone" => "",
			"contact_email" => "",

			*/
			,"row_id" 				=> $record["row_id"]
			,"training_score_booking_id"	=> $record["wbd_booking_id"]
			,"begin_of_certification" => $record["begin_of_certification"]
		);
		return $edudata;
	}

	private function _anon_userdata($record){
		//$record['firstname'] = $this->fake_string(5,20);
		$record['lastname'] = $this->fake_string(strlen($record['lastname']), strlen($record['lastname']));
		
		$record['phone_nr'] = $this->fake_fon();
		$record['mobile_phone_nr'] = $this->fake_fon();

		$record['email'] = 'il-dev@cat06.de';
		$record['wbd_email'] = 'il-dev@cat06.de';
		$record['street'] = $this->fake_streetnr();
		$record['city'] = $this->fake_string(strlen($record['city']));
		$record['zipcode'] = $this->fill_format_nr('XXXXX');

		return $record;
	}



	//HISTORY TABLES:
	/**
	 * get current (is_historic=0) record from any historic version
	 */
	private function _get_current_record($table, $row_id) {
		switch ($table) {
			case 'hist_user':
				$search  = "
					user_id=(SELECT user_id FROM $table WHERE row_id=$row_id)
				";
				break;
			/* actually, this will not occur.
			case 'hist_course':
				$search  = "
					crs_id=(SELECT crs_id FROM $table WHERE row_id=$row_id)
				";
				break;
			*/
			case 'hist_usercoursestatus':
				$search  = "
					usr_id=(SELECT usr_id FROM $table WHERE row_id=$row_id)
					AND
					crs_id=(SELECT crs_id FROM $table WHERE row_id=$row_id)
				";
				break;
		}

		$search .="AND hist_historic=0";

		$sql = "
			SELECT * FROM $table
			WHERE $search;
		";

		$result = $this->ilDB->query($sql);
		$record = $this->ilDB->fetchAssoc($result);
		return $record;
	}



	/**
	 *
	 */
	//private function _set_last_wbd_report($table, $row_id) {
	public function _set_last_wbd_report($table, $row_id) {
		global $SET_LASTWBDRECORD;
		if(! $SET_LASTWBDRECORD){
			return;
		}

		$sql = "
			UPDATE $table
			SET last_wbd_report = NOW()
			WHERE row_id=$row_id
		";
		$result = $this->ilDB->query($sql);
	}

	/**
	* sets the WBD EXIT DATA on the GOA-User and hist_user
	*
	*@param 	integer 	$a_row_id to determin the user_id
	*/
	private function setWbdExitUserData($a_row_id) {
		$sql = "SELECT user_id FROM hist_user WHERE row_id = ".$this->ilDB->quote($a_row_id, "integer")."";

		$res = $this->ilDB->query($sql);

		assert($this->ilDB->numRows($res) == 1);

		if($this->ilDB->numRows($res) == 1) {
			$row = $this->ilDB->fetchAssoc($res);
			$usr_id = $row["user_id"];
			
			require_once("Services/GEV/Utils/classes/class.gevUDFUtils.php");
			$udf_utils = gevUDFUtils::getInstance();

			$wbd_exit_date = date("Y-m-d");
			$udf_utils->setField($usr_id,gevSettings::USR_WBD_EXIT_DATE, $wbd_exit_date);
			$udf_utils->setField($usr_id,gevSettings::USR_TP_TYPE, "1 - Bildungsdienstleister");

			//Create new History Row
			$this->raiseEventUserChanged($usr_id);
		}
	}

	/**
	 * new entry for foreign wbd-course
	 * or matching for existing seminar
	 * returns course_id
	**/
	private function importSeminar($rec){

		$title 		= $rec['title'];
		$type 		= $rec['type']; 
		$wbd_topic 	= $rec['wbd_topic']; 
		$begin_date	= $rec['begin']; // date('Y-m-d', strtotime($rec['Beginn']));
		$end_date 	= $rec['end']; //date('Y-m-d', strtotime($rec['Ende']));
		$creator_id = -666;


		$sql = "SELECT crs_id\n"
				." FROM hist_course\n"
				." WHERE title = ".$this->ilDB->quote($title,"text")."\n"
				."    AND begin_date = ".$this->ilDB->quote($begin_date,"text")."\n"
				."    AND end_date = ".$this->ilDB->quote($end_date,"text")."\n";

		$result = $this->ilDB->query($sql);
		if($this->ilDB->numRows($result) > 0){
			$record = $this->ilDB->fetchAssoc($result);
			return $record['crs_id'];
		}
		
		//new seminar
		$sql = "SELECT crs_id\n"
				." FROM hist_course\n"
				." WHERE crs_id < ".$this->ilDB->quote(0,"integer")."\n"
				." ORDER BY crs_id ASC\n"
				." LIMIT 1\n";

		//HINWEIS!!!
		//Was ist wenn hier wieder erwarten doch nichts raus kommt?
		$result = $this->ilDB->query($sql);
		$record = $this->ilDB->fetchAssoc($result);
		
		$crs_id = $record['crs_id'] - 1;
		//start with 4 digits
		if($crs_id == -1){
			$crs_id = -1000;
		}

		$next_id = $this->ilDB->nextId('hist_course');

		$sql = "INSERT INTO hist_course\n
			(\n
				row_id,\n
				hist_version,\n
				created_ts,\n
				creator_user_id,\n
		 		is_template,\n
		 		crs_id,\n
		 		title,\n
		 		type,\n
		 		wbd_topic,\n
		 		begin_date,\n
		 		end_date,\n
		 		custom_id,\n
		 		template_title,\n
		 		max_credit_points\n
			)\n
			VALUES\n
			(\n"
				.$this->ilDB->quote($next_id, "integer").",\n"
				.$this->ilDB->quote(0,"integer").",\n"
				."UNIX_TIMESTAMP(),\n"
				.$this->ilDB->quote($creator_id, "integer").",\n"
				.$this->ilDB->quote('Nein', "text").",\n"
				.$this->ilDB->quote($crs_id, "integer").",\n"
				.$this->ilDB->quote($title, "text").",\n"
				.$this->ilDB->quote($type, "text").",\n"
		 		.$this->ilDB->quote($wbd_topic, "text").",\n"
		 		.$this->ilDB->quote($begin_date, "text").",\n"
		 		.$this->ilDB->quote($end_date, "text").",\n"
		 		.$this->ilDB->quote('-empty-', "text").",\n"
		 		.$this->ilDB->quote('-empty-', "text").",\n"
<<<<<<< HEAD
		 		.$this->ilDB->quote('-empty-', "text").",\n"
=======
		 		.$this->ilDB->quote('-empty-', "text")."\n"
>>>>>>> c0f9d110
			.")\n";

			if(!$this->ilDB->query($sql)){
				//HINWEIS!!!
				//Fehlgeschlagene QUERY ins log schreiben und weiter??
				//heißt ja nicht das andere querys grundsätzlich auch fehlschlagen
				die($sql);
			}

		return $crs_id;
	}

	/**
	 * new entry for foreign wbd-courses in hist_usercoursestatus
	**/
	private function assignUserToSeminar($rec, $crs_id){
		require_once("Services/GEV/Utils/classes/class.gevUserUtils.php");

		// get user (hist_user is ok, since bwv-id must not change 
		// and was the starting point, anyway)
		$sql = "SELECT user_id\n"
				." FROM hist_user "
				." WHERE bwv_id = ".$this->IlDB->quote($rec['bwv_id'],"text")."\n"
				."    AND hist_historic = ".$this->ilDB->quote(0,"integer")."\n";

		$result = $this->ilDB->query($sql);

		//HINWEIS!!!
		//Was ist wenn hier wieder erwarten doch nichts raus kommt?
		$user_rec = $this->ilDB->fetchAssoc($result);

		$usr_id = $user_rec['user_id'];

		//HINWEIS!!!
		//Schmeißt neuerdings eine Fehlermeldung, wenn die usr_id nicht vorhanden ist
		$uutils = gevUserUtils::getInstanceByObjOrId($usr_id);

		$okz 			= $uutils->getWBDOKZ();
		$booking_id		= $rec['wbd_booking_id'];
		$credit_points 	= $rec['credit_points'];
		$begin_date 	= $rec['begin']; // date('Y-m-d', strtotime($rec['Beginn']));
		$end_date 		= $rec['end']; //date('Y-m-d', strtotime($rec['Ende']));
		$creator_id 	= -666;
		$next_id 		= $this->ilDB->nextId('hist_usercoursestatus');

		$sql = "INSERT INTO hist_usercoursestatus\n
			(\n
				row_id,\n
				wbd_booking_id,\n
				created_ts,\n
				creator_user_id,\n
				usr_id,\n
		 		crs_id,\n
		 		credit_points,\n
		 		hist_historic,\n
		 		hist_version,\n
		 		okz,\n
		 		function,\n
		 		booking_status,\n
		 		participation_status,\n
		 		begin_date,\n
		 		end_date,\n
		 		bill_id,\n
		 		certificate\n
			)\n
			VALUES\n
			(\n"
				.$this->ilDB->quote($next_id,"integer").",\n"
				.$this->ilDB->quote($booking_id,"text").",\n"
				."UNIX_TIMESTAMP(),\n"
				.$this->ilDB->quote($creator_id,"integer").",\n"
				.$this->ilDB->quote($usr_id,"integer").",\n"
				.$this->ilDB->quote($crs_id,"integer").",\n"
				.$this->ilDB->quote($credit_points,"integer").",\n"
				.$this->ilDB->quote(0,"integer").",\n"
				.$this->ilDB->quote(0,"integer").",\n"
				.$this->ilDB->quote($okz,"text").",\n"
				.$this->ilDB->quote('Mitglied',"text").",\n"
				.$this->ilDB->quote('gebucht',"text").",\n"
				.$this->ilDB->quote('teilgenommen',"text").",\n"
				.$this->ilDB->quote($begin_date,"text").",\n"
				.$this->ilDB->quote($end_date,"text").",\n"
				.$this->ilDB->quote(-1,"integer").",\n"
<<<<<<< HEAD
				.$this->ilDB->quote(-1,"integer").",\n"
=======
				.$this->ilDB->quote(-1,"integer")."\n"
>>>>>>> c0f9d110
			.")";

			if(!$this->ilDB->query($sql)){
				//HINWEIS!!!
				//WARUM???
				die($sql);
			}
	}



	/*
	* ------------- IMPLEMENTATION ------------
	*/

	public function about_to_die($e){
	
	    print_r($e);
	}




	/**
	 * set BWV-ID for user
	 *
	 * @param string $user_id
	 * @param string $bwv_id
	 * @return boolean
	 */

	public function set_bwv_id($user_id, $bwv_id) {
		global $SET_BWVID;
		if(! $SET_BWVID){
			return true;
		}

		require_once("Services/GEV/Utils/classes/class.gevUserUtils.php");
		global $ilAppEventHandler;
		$uutils = gevUserUtils::getInstance($user_id);
		$uutils->setWBDBWVId($bwv_id);
		
		return true;
	}


	/**
	* set begin-of-certification for user
	*
	* @param string $a_user_id
	* @param date $a_certification_begin
	*/
	public function setBeginOfCertification($a_user_id, $a_certification_begin) {
		require_once("Services/GEV/Utils/classes/class.gevUserUtils.php");
		require_once("Services/Calendar/classes/class.ilDate.php");
		$uutils = gevUserUtils::getInstance($a_user_id);
		$str = explode("T",$a_certification_begin);
		$begin_of_certification = new ilDate($str[0],IL_CAL_DATE);
		$uutils->setWBDFirstCertificationPeriodBegin($begin_of_certification);

		return;
	}

	/**
	* set TP Type according to next wbd action
	*
	* @param string $user_id
	*/
	public function setNewTPType($user_id) {
		require_once("Services/GEV/Utils/classes/class.gevUserUtils.php");
		$uutils = gevUserUtils::getInstance($user_id);
		$next_action = $uutils->getNextWBDAction();

		switch ($next_action) {
			case gevSettings::USR_WBD_NEXT_ACTION_NEW_TP_SERVICE:
				$uutils->setWBDTPType(gevUserUtils::WBD_TP_SERVICE);
				break;
			case gevSettings::USR_WBD_NEXT_ACTION_NEW_TP_BASIS:
				$uutils->setWBDTPType(gevUserUtils::WBD_TP_BASIS);
				break;
		}
	}

	/**
	* set next wbd action to nothing
	*
	* @param string $user_id 
	*/
	public function setNextWBDActionToNothing($user_id) {
		require_once("Services/GEV/Utils/classes/class.gevUserUtils.php");
		$uutils = gevUserUtils::getInstance($user_id);
		$uutils->setNextWBDAction(gevSettings::USR_WBD_NEXT_ACTION_NOTHING);
	}

	/**
	 * raises the event user has changed
	 *
	 * @param string $a_user_id
	 */
	public function raiseEventUserChanged($a_user_id) {
		global $ilAppEventHandler;

		require_once("Services/GEV/Utils/classes/class.gevUserUtils.php");
		$uutils = gevUserUtils::getInstance($a_user_id);
		$ilAppEventHandler->raise("Services/User", "afterUpdate", array("user_obj" => $uutils->getUser()));

		$this->setLastWBDReportForAutoHistRows($a_user_id);
	}

	/**
	* set last_wbd_report for automaticly created hist rows
	*/
	public function setLastWBDReportForAutoHistRows($a_user_id) {
		$sql = "
			SELECT row_id FROM hist_user
			WHERE user_id = $a_user_id
			AND hist_historic = 0
			";

		$result = $this->ilDB->query($sql);
		$record = $this->ilDB->fetchAssoc($result);
		$this->_set_last_wbd_report('hist_user', $record['row_id']);
	}

	/**
	 * get users that do not have a BWV-ID yet
	 *
	 * @param
	 * @return array of user-records
	 */
	public function get_new_users() {
		global $GET_NEW_USERS, $LIMIT_RECORDS;

		if(! $GET_NEW_USERS){
			return array();
		}

		$tp_types = array(gevSettings::USR_WBD_NEXT_ACTION_NEW_TP_SERVICE, gevSettings::USR_WBD_NEXT_ACTION_NEW_TP_BASIS);
		$sql = "SELECT * FROM hist_user\n"
				." WHERE hist_historic = ".$this->ilDB->quote(0, "integer")."\n"
				."    AND deleted = ".$this->ilDB->quote(0, "integer")."\n"
				."    AND last_wbd_report IS NULL"
				."    AND ".$this->ilDB->in("next_wbd_action",$tp_types,false, "text")."\n";

		$ret = array();
		$result = $this->ilDB->query($sql);

		require_once("Services/GEV/Utils/classes/class.gevUserUtils.php");
		while($record = $this->ilDB->fetchAssoc($result)) {

			$uutils = gevUserUtils::getInstanceByObjOrId($record['user_id']);
			if ($uutils->wbdShouldBeRegisteredAsNew()) {

				$udata = $this->_map_userdata($record);

				$valid = $this->validateUserRecord($udata);

				if($valid === true){
					$ret[] = wbdDataConnector::new_user_record($udata);
				} else {
					$this->log->storeWBDError('new_user',
							str_replace('<br>', '', $valid),
							1,
							$udata['internal_agent_id'],
							0,
							$udata['row_id']
						);

					$this->broken_newusers[] = array(
						$valid,
						$udata
					);
				}
			}
		}
		$this->valid_newusers = $ret;
		return $ret;
	}

	public function success_new_user($row_id){
		$this->_set_last_wbd_report('hist_user', $row_id);
	}

	public function fail_new_user($row_id, $e){
		print "\n";
		print 'ERROR on newUser: ';
		print $row_id;
		print "\n";
		print_r($e->getReason());
		//print_r($e);
		
		print "\n\n";

		//ERROR-LOG:
		$sql = " SELECT user_id FROM hist_user WHERE"
			." row_id=" .$row_id; 
		$result = $this->ilDB->query($sql);
		$record = $this->ilDB->fetchAssoc($result);

		$this->log->storeWBDError('new_user',
			$e->getReason(),
			0,
			$record['user_id'],
			0,
			$row_id
		);
	}



	/**
	 * get users with outdated records in BWV-DB:
	 * userdata changed after last reporting
	 *
	 * only users with bwv-id, though - it must be set to
	 * update a user!
	 *
	 * @param
	 * @return array of user-records
	 */
	public function get_updated_users() {

		global $GET_UPDATED_USERS;
		if(! $GET_UPDATED_USERS){
			return array();
		}


		$sql = "
			SELECT
				*
			FROM
				hist_user
			WHERE
				hist_historic = 0
			AND NOT
				bwv_id = '-empty-'
			AND
				last_wbd_report IS NULL
			";


		// manage accounts for TP_Service only:
		$sql .= " AND wbd_type = '" .self::WBD_TP_SERVICE ."'";


		//dev-safety:
		$sql .= ' AND user_id in (SELECT usr_id FROM usr_data)';
		$sql .= ' AND user_id NOT IN (6, 13)'; //root, anonymous

		//ERROR-LOG:
		$sql .= " AND user_id NOT IN ("
			." SELECT DISTINCT usr_id FROM wbd_errors WHERE"
			." resolved=0"
			." AND reason IN ('WRONG_USERDATA','USER_EXISTS_TP', 'USER_SERVICETYPE', 'USER_DIFFERENT_TP', 'USER_DEACTIVATED', 'USER_UNKNOWN', 'CREATE_DUPLICATE')"
			//." AND action='new_user'"
			.")";


		//$sql .= " GROUP BY user_id";

		$ret = array();
		$result = $this->ilDB->query($sql);
		while($record = $this->ilDB->fetchAssoc($result)) {
			$udata = $this->_map_userdata($record);

			$valid = $this->validateUserRecord($udata);

			if($valid === true){
				$ret[] = wbdDataConnector::new_user_record($udata);
			} else {
			
				$this->log->storeWBDError('update_user',
					str_replace('<br>', '', $valid),
					1,
					$udata['internal_agent_id'],
					0,
					$udata['row_id']
				);

				$this->broken_updatedusers[] = array(
					$valid,
					$udata
				);
			}
		}
		return $ret;
	}

	public function success_update_user($row_id){
		$this->_set_last_wbd_report('hist_user', $row_id);
	}

	public function fail_update_user($row_id, $e){
		print "\n";
		print 'ERROR on updateUser: ';
		print $row_id;
		print "\n";
		print_r($e->getReason());
		print "\n\n";


		//ERROR-LOG:
		$sql = " SELECT user_id FROM hist_user WHERE"
			." row_id=" .$row_id; 
		$result = $this->ilDB->query($sql);
		$record = $this->ilDB->fetchAssoc($result);

		$this->log->storeWBDError('update_user',
			$e->getReason(),
			0,
			$record['user_id'],
			0,
			$row_id
		);



	}



	/**
	 * get edu-records for courses 
	 * that have not been submitted to the WBD
	 *
	 *
	 * @param
	 * @return array of edu-records
	 */
	public function get_new_edu_records() {
		
		global $GET_NEW_EDURECORDS;
		if(! $GET_NEW_EDURECORDS){
			return array();
		}

		$sql = "
			SELECT
				*, hist_usercoursestatus.row_id as row_id,
				hist_usercoursestatus.begin_date as course_begin,
				hist_usercoursestatus.end_date as course_end
			FROM
				hist_usercoursestatus

			INNER JOIN
				hist_course
			ON
				hist_usercoursestatus.crs_id = hist_course.crs_id

			INNER JOIN
				hist_user
			ON
				hist_usercoursestatus.usr_id = hist_user.user_id

			WHERE
				hist_usercoursestatus.hist_historic = 0
				AND
				hist_course.hist_historic = 0
				AND
				hist_user.hist_historic = 0
				AND
				hist_user.bwv_id != '-empty-'

			AND
				hist_usercoursestatus.function  IN ('Mitglied', 'Teilnehmer')
			AND 
				hist_usercoursestatus.okz IN ('OKZ1', 'OKZ2','OKZ3')
			AND
				hist_usercoursestatus.participation_status = 'teilgenommen'
			AND
				hist_usercoursestatus.last_wbd_report IS NULL
			AND
				hist_usercoursestatus.wbd_booking_id IS NULL

			AND
				hist_usercoursestatus.credit_points > 0
			AND 
				(hist_usercoursestatus.end_date > '2013-12-31' 
					OR
					(hist_course.type = 'Selbstlernkurs' 
						AND 
					hist_usercoursestatus.begin_date > '2013-12-31' 
					)

				)
			";


		// report edupoints for TP_Service, TP_Basis and Edu_Provider only:
		$sql .= " AND wbd_type IN ('"
			.self::WBD_TP_SERVICE."', '"
			.self::WBD_EDU_PROVIDER."', '"
			.self::WBD_TP_BASIS
			."')";


		//dev-safety:
		$sql .= ' AND usr_id in (SELECT usr_id FROM usr_data)';
		$sql .= ' AND user_id NOT IN (6, 13)'; //root, anonymous

		$ret = array();
		$result = $this->ilDB->query($sql);
		while($record = $this->ilDB->fetchAssoc($result)) {

			//there must not be a last_wbd_report for the pair of usr_id, crs_id!
			$sql ="
				SELECT row_id FROM hist_usercoursestatus
				WHERE usr_id = " .$record['usr_id']
			 ."	AND crs_id = ".$record['crs_id']
			 ." AND NOT last_wbd_report IS NULL" ;



			$temp_result = $this->ilDB->query($sql);
			$num_rows = $temp_result->result->num_rows;

			if($num_rows == 0){


				//ERROR-LOG:
				$sql = " SELECT id FROM wbd_errors WHERE"
					." resolved=0"
					." AND usr_id = ".$record['usr_id']
			 		." AND crs_id = ".$record['crs_id']
					;

				$temp_result = $this->ilDB->query($sql);
				$num_rows = $temp_result->result->num_rows;
	
				if($num_rows == 0){

					$edudata = $this->_map_edudata($record);
					
					if($edudata['study_type_selection'] == 'selbstgesteuertes E-Learning'){
						$edudata['till'] = $edudata['from'];
					}

					//these are _new_ edu-records:
					$edudata['score_code'] = 'Meldung';


					$valid = $this->validateEduRecord($edudata);

					if($valid === true){
						$ret[] = wbdDataConnector::new_edu_record($edudata);
					} else {


						$this->log->storeWBDError('new_edurecord',
							str_replace('<br>', '', $valid),
							1,
							$record['usr_id'],
							$record['crs_id'],
							$edudata['internal_booking_id']
						);



						$this->broken_newedurecords[] = array(
							$valid,
							$edudata
						);
					}
				}
			}


		}

		$this->valid_newedurecords = $ret;
		return $ret;
	}


	public function success_new_edu_record($row_id){
		//set last_wbd_report!
		$this->_set_last_wbd_report('hist_usercoursestatus', $row_id);
	}
	public function set_booking_id($row_id, $booking_id){
		//also, set booking id
		$sql = "
			UPDATE hist_usercoursestatus
			SET wbd_booking_id = '$booking_id'
			WHERE row_id=$row_id
		";
		$result = $this->ilDB->query($sql);
	}

	public function fail_new_edu_record($row_id, $e){
		print "\n";
		print 'ERROR on newEduRecord: ';
		print $row_id;
		print "\n";
		print_r($e->getReason());
		print "\n\n";


		//ERROR-LOG:
		$sql = " SELECT usr_id, crs_id FROM hist_usercoursestatus WHERE"
			." row_id=" .$row_id; 
		$result = $this->ilDB->query($sql);
		$record = $this->ilDB->fetchAssoc($result);

		$this->log->storeWBDError('new_edurecord',
			$e->getReason(),
			0,
			$record['usr_id'],
			$record['crs_id'],
			$row_id
		);



	}





	/**
	 * get edu-records for courses 
	 * if the current record differs from a record
	 * that was allready sent to the WBD
	 *
	 * @param
	 * @return array of edu-records
	 */
	public function get_changed_edu_records() {

		global $GET_CHANGED_EDURECORDS;
		if(! $GET_CHANGED_EDURECORDS){
			return array();
		}
		
		die('NOT IMPLEMENTED');

		$sql = "
			SELECT
				row_id, last_wbd_report
			FROM
				hist_usercoursestatus
			WHERE
				NOT last_wbd_report IS NULL
			AND
				hist_historic = 1
			GROUP BY
				usr_id,
				crs_id
			";

		$ret = array();
		$result = $this->ilDB->query($sql);
		while($record = $this->ilDB->fetchAssoc($result)) {
			$row_id = $record['row_id'];
			$current_record = $this->_get_current_record('hist_usercoursestatus', $record['row_id']);
			//if there is a newer record, use this.
			if (($current_record['row_id'] != $record['row_id'])
				&& !$current_record['last_wbd_report']
				){
				//get all info on that row:
				$sql = "
					SELECT
						*, hist_usercoursestatus.row_id as row_id
					FROM
						hist_usercoursestatus

					INNER JOIN
						hist_course
					ON
						hist_usercoursestatus.crs_id = hist_course.crs_id

					INNER JOIN
						hist_user
					ON
						hist_usercoursestatus.usr_id = hist_user.user_id
					";
				$sql .= " WHERE	hist_usercoursestatus.row_id = " .$current_record['row_id'];

				$temp_result = $this->ilDB->query($sql);
				$temp_record = $this->ilDB->fetchAssoc($temp_result);

				$edudata = $this->_map_edudata($temp_record);
				$ret[] = wbdDataConnector::new_edu_record($edudata);

				//set last_wbd_report on the current record
				//$row_id = $current_record['row_id'];
			}

			//set last_wbd_report!
			//$this->_set_last_wbd_report('hist_usercoursestatus', $row_id);
		}

		return $ret;
	}




	/**
	 * get all bwv-ids
	 *
	 * @param 
	 * @return array
	 */	
	public function get_all_bwv_ids() {

		global $IMPORT_FOREIGN_EDURECORDS;
		if(! $IMPORT_FOREIGN_EDURECORDS){
			return array();
		}
		
//		return array('20141021-101537-86');
		
		$ret = array();
		$sql = "SELECT bwv_id FROM hist_user "
			." WHERE bwv_id != '-empty-'"
			." AND hist_historic=0";

		// for TP_Service only:
		/*
		$sql .= " AND wbd_type IN ('"
			.self::WBD_TP_SERVICE."', '"
			.self::WBD_TP_BASIS
			."')";
		*/

		$sql .= " AND wbd_type='" .self::WBD_TP_SERVICE ."'"; 
	
//		$sql .= " AND user_id=6776"; 


		$result = $this->ilDB->query($sql);
		while($record = $this->ilDB->fetchAssoc($result)) {
			$ret[] = $record['bwv_id'];
		}
		return $ret;
	}
	
	public function fail_get_external_edu_records($bwv_id, $e) {
		print 'ERROR while getting edurecords: ';
		print($bwv_id);
		print "\n";
		print_r($e->getReason());
		//print_r($e);
		print "\n";
	}
	

	/**
	 * save external edu-record for user
	 *
	 * @param string $bwv_id
	 * @param array $edu_records
	 * @return boolean
	 */

	public function save_external_edu_records($bwv_id, $edu_records) {
		global $IMPORT_FOREIGN_EDURECORDS;
		if(! $IMPORT_FOREIGN_EDURECORDS){
			return true;
		}

		//print_r($edu_records);

		$recs = $edu_records['WeiterbildungsPunkteBuchungListe'];
		if(count($recs) > 0){
			foreach ($recs as $wpentry) {
				//check, if the booking-ids are under our control
				$booking_id = $wpentry['WeiterbildungsPunkteBuchungsId'];
				$sql = "SELECT wbd_booking_id 
						FROM hist_usercoursestatus 
						WHERE wbd_booking_id = '$booking_id'";
				
				$temp_result = $this->ilDB->query($sql);
				$num_rows = $temp_result->result->num_rows;

				if($num_rows == 0){
					// this is truly a foreign record

					// ! Storno/Korrektur !
					if($wpentry['Korrekturbuchung'] != 'false'){
						print_r($wpentry);
						//HINWEIS!!!
						//Ist das clever hier zu sterben nur wei EINE Buchungsliste eine Korrektur ist?
						//continue???
						die('Korrekturbuchung - not implemented');
					}



					if($wpentry['Storniert'] != 'false'){
						
						print "\n\n STORNO: \n";
						print_r($wpentry);
						//HINWEIS!!!
						//Ist das clever hier zu sterben nur wei EINE Buchungsliste storniert ist?
						//continue???
						die('.');	
					}



					if( $wpentry['Storniert'] == 'false' &&
						$wpentry['Korrekturbuchung'] == 'false'){

						$rec = array(
							'bwv_id' 		=> $wpentry['VermittlerId'],
							'wbd_booking_id'=> $booking_id,
							'credit_points'	=> $wpentry['WeiterbildungsPunkte'],
							'begin'			=> $wpentry['SeminarDatumVon'],
							'end'			=> $wpentry['SeminarDatumBis'],
							'title' 		=> $wpentry['Weiterbildung'],
							'wbd_topic'		=> $wpentry['LernInhalt'],
							'type'			=> $wpentry['LernArt']
						);

						$crs_id = $this->importSeminar($rec);
						$this->assignUserToSeminar($rec, $crs_id);
						print "\n\n imported seminar: \n";
						print_r($wpentry);
					}


				} else {
					//print "\n not a foreign record";
				}
			} 
		} else {
			print "\n no records.";
		}
		
		return true;
	}




	public function get_storno_edu_records() {
		global $STORNO_EDURECORDS;
		if(! $STORNO_EDURECORDS){
			return array();
		}

		$sql = "
			SELECT
				*, hist_usercoursestatus.row_id as row_id,
				hist_usercoursestatus.begin_date as course_begin,
				hist_usercoursestatus.end_date as course_end
			FROM
				hist_usercoursestatus

			INNER JOIN
				hist_course
			ON
				hist_usercoursestatus.crs_id = hist_course.crs_id
			AND	hist_course.hist_historic = 0 
			INNER JOIN
				hist_user
			ON
				hist_usercoursestatus.usr_id = hist_user.user_id
			AND	hist_user.hist_historic = 0
			WHERE
				hist_user.bwv_id != '-empty-'
		
			";


		// report edupoints for TP_Service, TP_Basis and Edu_Provider only:
		$sql .= " AND wbd_type IN ('"
			.self::WBD_TP_SERVICE."', '"
			.self::WBD_EDU_PROVIDER."', '"
			.self::WBD_TP_BASIS
			."')";


		//dev-safety:
		$sql .= ' AND usr_id in (SELECT usr_id FROM usr_data)';
		$sql .= ' AND user_id NOT IN (6, 13)'; //root, anonymous
		

		$sql .= ' and hist_usercoursestatus.row_id IN (
260604,
260603		
		
		)';
		$sql .= ' AND FALSE';
		
print $sql;

		$result = $this->ilDB->query($sql);
		$ret = array();
		while($record = $this->ilDB->fetchAssoc($result)) {
		
			$edudata = $this->_map_edudata($record);
			$ret[] = wbdDataConnector::new_edu_record($edudata);
		}
		
		return $ret;
		
		
	}
	
	//on success/failure:
	public function success_storno_edu_records($row_id, $booking_id){
		/*
		$sql = "UPDATE  hist_usercoursestatus SET"
		." hist_historic=1, "
		." wbd_booking_id='$booking_id'" 
		." WHERE row_id=" .$row_id;
		*/
		//duplicate entry?

	}

	public function fail_storno_edu_records($row_id, $e){
		print 'ERROR during cancellation of edurecords: ';
		print($row_id);
		print "\n";
		print_r($e->getReason());
		//print_r($e);
		print "\n";
	}

	/**
	* BLOCK exit user
	*/
	public function get_exit_users() {
		global $GET_NEW_EXIT_USER;
		if(! $GET_NEW_EXIT_USER){
			return array();
		}

		$sql = "SELECT * FROM hist_user\n"
				." WHERE hist_historic = ".$this->ilDB->quote(0, "integer")."\n"
				."    AND deleted = ".$this->ilDB->quote(0, "integer")."\n"
				."    AND last_wbd_report IS NULL\n"
				."    AND next_wbd_action = ".$this->ilDB->quote(gevSettings::USR_WBD_NEXT_ACTION_RELEASE,"text")."\n";

		/*$sql = "SELECT * FROM hist_user"
					." WHERE hist_historic = ".$this->ilDB->quote(0, "integer")
					." AND NOT	bwv_id = ".$this->ilDB->quote($this->empty_bwv_id_text, "text").""
					." AND NOT exit_date = ".$this->ilDB->quote($this->empty_date_text, "text").""
					." AND exit_date < CURDATE()"
					." AND exit_date_wbd = ".$this->ilDB->quote($this->empty_date_text, "text")."";
		// manage accounts for TP_Service only:
		$sql .= " AND ".$this->ilDB->in("wbd_type", array(self::WBD_TP_SERVICE), false, "text")."";

		//dev-safety:
		$sql .= ' AND user_id in (SELECT usr_id FROM usr_data)';
		$sql .= ' AND user_id NOT IN (6, 13)'; //root, anonymous

		//ERROR-LOG:
		$sql .= " AND user_id NOT IN ("
			." SELECT DISTINCT usr_id FROM wbd_errors WHERE"
			." resolved=0"
			." AND ".$this->ilDB->in("reason", 
										array('WRONG_USERDATA', 'USER_SERVICETYPE', 'USER_DIFFERENT_TP', 'USER_UNKNOWN', 'NO_RELEASE', 'USER_DEACTIVATED'), false, "text"
									).""
			//." AND action='new_user'"
			.")";*/

		$res = $this->ilDB->query($sql);
		$ret = array();
		while($row = $this->ilDB->fetchAssoc($res)) {
			require_once("Services/GEV/Utils/classes/class.gevUserUtils.php");
			$user_utils = gevUserUtils::getInstance($row["user_id"]);
			
			if($user_utils->wbdShouldBeReleased()) {
				$udata = $this->_map_userdata($row);

				$valid = $this->validateUserRecord($udata);

				if($valid === true){
					$ret[] = wbdDataConnector::new_user_record($udata);
				} else {
					$this->log->storeWBDError('exit_user',
						str_replace('<br>', '', $valid),
						1,
						$udata['internal_agent_id'],
						0,
						$udata['row_id']
					);

					$this->broken_exitusers[] = array(
						$valid,
						$udata
					);
				}
			}
		}

		return $ret;
	}

	public function success_exit_user($row_id) {
		$this->setWbdExitUserData($row_id);
		$this->_set_last_wbd_report('hist_user', $row_id);

		$sql = "SELECT user_id FROM hist_user WHERE row_id = ".$this->ilDB->quote($a_row_id, "integer")."";
		$res = $this->ilDB->query($sql);
		assert($this->ilDB->numRows($res) == 1);

		if($this->ilDB->numRows($res) == 1) {
			require_once("Services/GEV/Utils/classes/class.gevUserUtils.php");
			$user_utils = gevUserUtils::getInstance($res["user_id"]);
			$user_utils->setNextWBDAction(gevSettings::USR_WBD_NEXT_ACTION_NOTHING);
			$this->raiseEventUserChanged($user_utils->getId());
		}
	}
	
	public function fail_exit_user($row_id, $a_exception) {
		print "\n";
		print 'ERROR on updateUser: ';
		print $row_id;
		print "\n";
		print_r($a_exception->getReason());
		print "\n\n";


		//ERROR-LOG:
		$sql = " SELECT user_id FROM hist_user WHERE"
			." row_id=" .$row_id; 
		$result = $this->ilDB->query($sql);
		$record = $this->ilDB->fetchAssoc($result);

		$this->log->storeWBDError('exit_user',
			$a_exception->getReason(),
			0,
			$record['user_id'],
			0,
			$row_id
		);
	}

	/**
	* BLOCK affiliate user
	*/

	/** 
	* get user-records from GOA to affiliate
	* 
	* @return 	array 	user records 
	*/
	public function get_affiliate_users() {
		global $GET_AFFILIATE_USER;
		if(! $GET_AFFILIATE_USER){
			return array();
		}

		require_once("Services/GEV/Utils/classes/class.gevSettings.php");
		$sql = "SELECT * FROM hist_user\n"
				." WHERE hist_historic = ".$this->ilDB->quote(0, "integer")."\n"
				."    AND deleted = ".$this->ilDB->quote(0, "integer")."\n"
				."    AND last_wbd_report IS NULL\n"
				."    AND next_wbd_action = ".$this->ilDB->quote(gevSettings::USR_WBD_NEXT_ACTION_AFFILIATE, "text")."\n";

		$res = $this->ilDB->query($sql);
		$ret = array();
		while($row = $this->ilDB->fetchAssoc($res)) {
			require_once("Services/GEV/Utils/classes/class.gevUserUtils.php");
			$user_utils = gevUserUtils::getInstance($row["user_id"]);
			
			if($user_utils->wbdShouldBeAffiliateAsTPService()) {
				$udata = $this->_map_userdata($row);
				$valid = $this->validateUserRecord($udata);

				if($valid === true){
					$ret[] = wbdDataConnector::new_user_record($udata);
				} else {
					$this->log->storeWBDError('exit_user',
						str_replace('<br>', '', $valid),
						1,
						$udata['internal_agent_id'],
						0,
						$udata['row_id']
					);

					$this->broken_exitusers[] = array(
						$valid,
						$udata
					);
				}
			}
		}

		return $ret;
	}

	/*
	* callback on success
	* 
	* @param 	string 		$a_row_id 	Number to identify the row in hist_user
	*/
	public function success_affiliate_user($a_row_id) {

		$sql = "SELECT user_id FROM hist_user WHERE row_id = ".$this->ilDB->quote($a_row_id, "integer")."";
		$res = $this->ilDB->query($sql);
		assert($this->ilDB->numRows($res) == 1);

		if($this->ilDB->numRows($res) == 1) {
			require_once("Services/GEV/Utils/classes/class.gevUserUtils.php");
			$user_utils = gevUserUtils::getInstance($res["user_id"]);
			$user_utils->setWBDTPType(gevUserUtils::WBD_TP_SERVICE);
			$user_utils->setNextWBDAction(gevSettings::USR_WBD_NEXT_ACTION_NOTHING);
			$this->_set_last_wbd_report('hist_user', $row_id);
			$this->raiseEventUserChanged($user_utils->getId());
		}
	}

	/*
	* callback on faliure
	*
	* @param 	string 		$a_row_id 	Number to identify the row in hist_user
	* @param 	excepteion	$a_exception 	Exception Message
	*/
	public function fail_affiliate_user($a_row_id, $a_exception) {
		print "\n";
		print 'ERROR on affiliateUser: ';
		print $row_id;
		print "\n";
		print_r($a_exception->getReason());
		print "\n\n";

		//ERROR-LOG:
		$sql = " SELECT user_id FROM hist_user WHERE"
			." row_id=" .$row_id; 
		$result = $this->ilDB->query($sql);
		$record = $this->ilDB->fetchAssoc($result);

		$this->log->storeWBDError('affiliate_user',
			$a_exception->getReason(),
			0,
			$record['user_id'],
			0,
			$row_id
		);
	}

}

//normalize classname for wdb-connector-script
class WBDDataAdapter extends gevWBDDataConnector {}








/*
* ------------- DEBUG ------------
*/
if($DEBUG_HTML_OUT){

	$cls = new gevWBDDataConnector();
	
	print '<h3>new users:</h3>';
	$cls->export_get_new_users('html');

	print '<h2> total new users: ' .count($cls->valid_newusers) .'</h2>';
	print '<h2> invalid records: ' .count($cls->broken_newusers) .'</h2>';
//	print_r($cls->broken_newusers);
	
	
	
	print '<br>';
	print 'error';
	foreach($cls->broken_newusers[0][1] as $hl=>$v){
		print ', ' .$hl;
	}
	
	foreach($cls->broken_newusers as $entry){
		print '<br>';
		print str_replace('<br>', '', $entry[0]);
		
		foreach( $entry[1] as $k=>$v){
			print ', ' .$v;
		}
	
	}
	
	print '<hr>';


	print '<h3>updated users:</h3>';
	$cls->export_get_updated_users('html');

	print '<br>';
	print '<h2> invalid records: ' .count($cls->broken_updatedusers) .'</h2>';
	print 'error';
	foreach($cls->broken_updatedusers[0][1] as $hl=>$v){
		print ', ' .$hl;
	}
	
	foreach($cls->broken_updatedusers as $entry){
		print '<br>';
		print str_replace('<br>', '', $entry[0]);
		
		foreach( $entry[1] as $k=>$v){
			print ', ' .$v;
		}
	}

	

	print '<hr>';



	print '<h3>new edu-records:</h3>';
	$cls->export_get_new_edu_records('html');

	print '<h2> total new edurecords: ' .count($cls->valid_newedurecords) .'</h2>';
	print '<h2> invalid edurecords: ' .count($cls->broken_newedurecords) .'</h2>';
//	print_r($cls->broken_newedurecords);
	
	print 'error';
	foreach($cls->broken_newedurecords[0][1] as $hl=>$v){
		print ', ' .$hl;
	}
	
	foreach($cls->broken_newedurecords as $entry){
		print '<br>';
		print str_replace('<br>', '', $entry[0]);
		
		foreach( $entry[1] as $k=>$v){
			print ', ' .$v;
		}
	
	}
	
	print '<hr>';


	print '<h3>exit user:</h3>';
	$cls->export_get_exit_users('html');

	print '<h2> invalid records: ' .count($cls->broken_exitusers) .'</h2>';
//	print_r($cls->broken_newedurecords);
	
	print 'error';
	foreach($cls->broken_exitusers[0][1] as $hl=>$v){
		print ', ' .$hl;
	}
	
	foreach($cls->broken_exitusers as $entry){
		print '<br>';
		print str_replace('<br>', '', $entry[0]);
		
		foreach( $entry[1] as $k=>$v){
			print ', ' .$v;
		}
	
	}
	/*
	print '<hr>';
	print '<h3>changed edu-records:</h3>';
	$cls->export_get_changed_edu_records('html');
	
	*/
}

?><|MERGE_RESOLUTION|>--- conflicted
+++ resolved
@@ -521,11 +521,7 @@
 		 		.$this->ilDB->quote($end_date, "text").",\n"
 		 		.$this->ilDB->quote('-empty-', "text").",\n"
 		 		.$this->ilDB->quote('-empty-', "text").",\n"
-<<<<<<< HEAD
-		 		.$this->ilDB->quote('-empty-', "text").",\n"
-=======
 		 		.$this->ilDB->quote('-empty-', "text")."\n"
->>>>>>> c0f9d110
 			.")\n";
 
 			if(!$this->ilDB->query($sql)){
@@ -609,11 +605,7 @@
 				.$this->ilDB->quote($begin_date,"text").",\n"
 				.$this->ilDB->quote($end_date,"text").",\n"
 				.$this->ilDB->quote(-1,"integer").",\n"
-<<<<<<< HEAD
-				.$this->ilDB->quote(-1,"integer").",\n"
-=======
 				.$this->ilDB->quote(-1,"integer")."\n"
->>>>>>> c0f9d110
 			.")";
 
 			if(!$this->ilDB->query($sql)){
