--- conflicted
+++ resolved
@@ -516,11 +516,7 @@
 		$form_values["utils_id"] = $obj_id;
 		$form_values["obj_id"] = $obj_id;
 		$is_flexible = $this->isCrsTemplateFlexible($obj_id);
-<<<<<<< HEAD
-
-=======
-		
->>>>>>> 199547fe
+
 		try {
 			$form_values["added_files"] = $this->handleCustomAttachments();
 		} catch (Exception $e) {
