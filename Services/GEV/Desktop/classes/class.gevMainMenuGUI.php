<?php

/* Copyright (c) 1998-2014 ILIAS open source, Extended GPL, see docs/LICENSE */#

/**
* Desktop for the Generali
*
* @author	Richard Klees <richard.klees@concepts-and-training.de>
* @author   Martin Studer <ms@studer-raimann.ch>
* @version	$Id$
*/

require_once("Services/MainMenu/classes/class.ilMainMenuGUI.php");
require_once("Services/UIComponent/GroupedList/classes/class.ilGroupedListGUI.php");
require_once("Services/UIComponent/Overlay/classes/class.ilOverlayGUI.php");
require_once("Modules/OrgUnit/classes/class.ilObjOrgUnitAccess.php");

require_once("Services/GEV/Utils/classes/class.gevUserUtils.php");
require_once("Services/GEV/WBD/classes/class.gevWBD.php");
require_once("Services/GEV/Utils/classes/class.gevSettings.php");


class gevMainMenuGUI extends ilMainMenuGUI {
	const IL_STANDARD_ADMIN = "gev_ilias_admin_menu";
	const GEV_REPORTING_MENU = "gev_reporting_menu";

	const HAS_REPORTING_MENU_RECALCULATION_IN_SECS = 60;

	/**
	 * @var  gevUserUtils
	 */
	protected $user_utils = Null;
	/**
	 * @var ilCtrl
	 */
	protected $gCtrl = Null;
	protected $gLng;
	protected $gAccess;
	protected $gUser;

	public function __construct() {
		parent::__construct($a_target, $a_use_start_template);
		
		global $lng, $ilCtrl, $ilAccess, $ilUser;
		
		$this->gLng = &$lng;
		$this->gCtrl = &$ilCtrl;
		$this->gAccess = &$ilAccess;
		$this->gUser = &$ilUser;
		
		if($this->gUser->getId() !== 0) {
			$this->user_utils = gevUserUtils::getInstance($this->gUser->getId());
			$this->wbd = gevWBD::getInstance($this->gUser->getId());
		}

		$this->gLng->loadLanguageModule("gev");
	}

	public function executeCommand() {
		$cmd = $this->gCtrl->getCmd();
		switch ($cmd) {
			case "getReportingMenuDropDown":
				assert($this->gCtrl->isAsynch());
				echo $this->getReportingMenuDropDown();
				die();
			default:
				throw new Exception("gevMainMenuGUI: Unknown Command '$cmd'.");
		}
	}

	public function renderMainMenuListEntries($a_tpl, $a_call_get = true) {
		// No Menu during registration or on makler page
		$basename = basename($_SERVER["PHP_SELF"]);
		if (   $basename == "gev_registration.php"
			|| $basename == "gev_logindata.php"
			|| $basename == "makler.php" ) {
			return "";
		}

		if ($this->gUser->getId() == 0) {
			return "";
<<<<<<< HEAD
		}

		//gev-april-patch start
		if( date('Y-m-d') === '2016-04-01' && $this->user_utils ) {
			if($_COOKIE["april"][$this->gUser->getId()] !== "april") {
				$this->tpl->setCurrentBlock("april_april");
				$this->tpl->setVariable('USER_NAME',
					$this->user_utils->getFirstname().' '.$this->user_utils->getLastname());
				$this->tpl->parseCurrentBlock();
				setcookie("april[".$this->gUser->getId()."]","april",time()+24*3600);
			}
=======
>>>>>>> 1f6bfe3f
		}

		// switch to patch template
		$a_tpl = new ilTemplate("tpl.gev_main_menu_entries.html", true, true, "Services/GEV/Desktop");
		
		// known ref_ids
		$repository = 1;
		$user_mgmt = 7;
		$org_mgmt = 56;
		$mail_mgmt = 12;
		$competence_mgmt = 41;
		$general_settings = 9;
		
		//permissions
		$manage_courses = $this->gAccess->checkAccess("write", "", $repository);
		$search_courses = $manage_courses || ($this->user_utils && $this->user_utils->hasRoleIn(array("Admin-Ansicht")));
		$manage_users = $this->gAccess->checkAccess("visible", "", $user_mgmt);
		$manage_org_units = $this->gAccess->checkAccess("visible", "", $org_mgmt);
		$manage_mails = $this->gAccess->checkAccess("visible", "", $mail_mgmt);
		$manage_competences = $this->gAccess->checkAccess("visible", "", $competence_mgmt);
		$has_managment_menu = ($manage_courses || $search_courses || $manage_users || $manage_org_units || $manage_mails || $manage_competences)
							&& ($this->user_utils && !$this->user_utils->hasRoleIn(array("OD/BD", "FD", "UA", "ID FK", "DBV UVG", "HA 84")))
							;
		
		$has_super_admin_menu = $this->gAccess->checkAccess("write", "", $general_settings);
		
		require_once("Services/TEP/classes/class.ilTEPPermissions.php");

		$employee_booking = ($this->user_utils && $this->user_utils->canViewEmployeeBookings());
		$my_org_unit = false;
		$tep = ($this->user_utils && ($this->user_utils->isAdmin() || ilTEPPermissions::getInstance($this->gUser->getId())->isTutor()));
		$pot_participants = false;
		$apprentices = false;
		require_once("Services/GEV/Utils/classes/class.gevHAUtils.php");
		$can_create_ha_unit = ($this->user_utils && ($this->user_utils->hasRoleIn(array("HA 84")) && !gevHAUtils::getInstance()->hasHAUnit($this->user_utils->getId())));
		$local_user_admin = ($this->user_utils && $this->user_utils->isSuperior()); //Local User Administration Permission

		$has_others_menu = $employee_booking || $my_org_unit || $tep || $pot_participants || $apprentices || $local_user_admin || $can_create_ha_unit;
		$is_trainer = $tep; // $tep_permissions->isTutor();
		$could_do_wbd_registration = $this->wbd && $this->wbd->hasWBDRelevantRole() && !$this->wbd->getWBDBWVId() && ($this->wbd->getNextWBDAction() == gevWBD::USR_WBD_NEXT_ACTION_NOTHING);

		$manage_course_block_units = ($this->user_utils && !$this->user_utils->notEditBuildingBlocks());
		
		//Für den Anfang sollen das nur Administratoren sehen
		$is_training_manager = ($this->user_utils && $this->user_utils->isAdmin());/*($this->user_utils && $this->user_utils->isTrainingManagerOnAnyCourse());*/

		//get all OrgUnits of superior
		$arr_org_units_of_superior = $this->user_utils ? $this->user_utils->getOrgUnitsWhereUserIsDirectSuperior() : array();
		$arr_local_user_admin_links = array();
		if($arr_org_units_of_superior) {
			foreach($arr_org_units_of_superior as $arr_org_unit_of_superior) {
				if (ilObjOrgUnitAccess::_checkAccessAdministrateUsers($arr_org_unit_of_superior['ref_id'])) {
					$this->gCtrl->setParameterByClass("ilLocalUserGUI", "ref_id", $arr_org_unit_of_superior['ref_id']);
					$arr_local_user_admin_links[$arr_org_unit_of_superior['ref_id']]['title'] = ilObject::_lookupTitle($arr_org_unit_of_superior['obj_id']);
					$arr_local_user_admin_links[$arr_org_unit_of_superior['ref_id']]['url'] = $this->gCtrl->getLinkTargetByClass(array("ilAdministrationGUI","ilObjOrgUnitGUI","ilLocalUserGUI"), "index");
				}
			}
		}

		$main_menue_permissions = array("manage_courses"=>$manage_courses
									,"search_courses"=>$search_courses
									,"manage_users"=>$manage_users
									,"manage_org_units"=>$manage_org_units
									,"manage_mails"=>$manage_mails
									,"manage_course_block_units"=>$manage_course_block_units);
		
		$menu = array( 
			//single entry?
			//render entry?
			//content
			//link title
			  "gev_search_menu" => array(true, true, "ilias.php?baseClass=gevDesktopGUI&cmd=toCourseSearch",$this->gLng->txt("gev_search_menu"), $this->gLng->txt("gev_search_menu"))
			, "gev_me_menu" => array(false, true, array(
											  //render entry?
  											  //url
				                              //link title
				  "gev_my_courses" => array(true, "ilias.php?baseClass=gevDesktopGUI&cmd=toMyCourses",$this->gLng->txt("gev_my_courses"))
				, "gev_edu_bio" => array(false, "NYI!",$this->gLng->txt("gev_edu_bio"))
				, "gev_my_profile" => array(true, "ilias.php?baseClass=gevDesktopGUI&cmd=toMyProfile",$this->gLng->txt("gev_my_profile"))
				, "gev_my_settings" => array(true, "ilias.php?baseClass=ilPersonalDesktopGUI&cmd=jumpToSettings",$this->gLng->txt("gev_my_settings"))
				, "gev_my_groups" => array(false, "NYI!",$this->gLng->txt("gev_my_groups"))
				, "gev_my_roadmap" => array(false, "NYI!",$this->gLng->txt("gev_my_roadmap"))
				, "gev_my_trainer_ap" => array($is_trainer, "ilias.php?baseClass=gevDesktopGUI&cmd=toMyTrainingsAp",$this->gLng->txt("gev_my_trainer_ap"))
				, "gev_my_trainer_ap_admin" => array($is_training_manager, "ilias.php?baseClass=gevDesktopGUI&cmd=toMyTrainingsAdmin",$this->gLng->txt("gev_my_trainings_admin"))
				, "gev_wbd_registration" => array($could_do_wbd_registration, "ilias.php?baseClass=gevDesktopGUI&cmd=toWBDRegistration",$this->gLng->txt("gev_wbd_registration"))

				), $this->gLng->txt("gev_me_menu"))
			, "gev_others_menu" => array(false, $has_others_menu, array(
				  "gev_employee_booking" => array($employee_booking, "ilias.php?baseClass=gevDesktopGUI&cmd=toEmployeeBookings",$this->gLng->txt("gev_employee_booking"))
				, "gev_my_org_unit" => array($my_org_unit, "NYI!",$this->gLng->txt("gev_my_org_unit"))
				, "gev_tep" => array($tep, "ilias.php?baseClass=ilTEPGUI",$this->gLng->txt("gev_tep"))
				, "gev_pot_participants" => array($pot_participants, "NYI!",$this->gLng->txt("gev_pot_participants"))
				, "gev_my_apprentices" => array($apprentices, "NYI!",$this->gLng->txt("gev_my_apprentices"))
				, "gev_create_org_unit" => array($can_create_ha_unit, "ilias.php?baseClass=gevDesktopGUI&cmd=createHAUnit", $this->gLng->txt("gev_create_ha_org_unit"))
				), $this->gLng->txt("gev_others_menu"))
			, "gev_process_menu" => array(false, false, array(
				  "gev_apprentice_grant" => array(true, "NYI!",$this->gLng->txt("gev_apprentice_grant"))
				, "gev_pot_applicants" => array(true, "NYI!",$this->gLng->txt("gev_pot_applicants"))
				, "gev_spec_course_create" => array(true, "NYI!",$this->gLng->txt("gev_spec_course_create"))
				, "gev_spec_course_approval" => array(true, "NYI!",$this->gLng->txt("gev_spec_course_approval"))
				, "gev_spec_course_check" => array(true, "NYI!",$this->gLng->txt("gev_spec_course_check"))
				), $this->gLng->txt("gev_others_menu"))
			, self::GEV_REPORTING_MENU => array(false, $this->hasReportingMenu(), null)

			, "gev_admin_menu" => array(false, $has_managment_menu, $this->_getAdminMainMenuEntries($main_menue_permissions), $this->gLng->txt("gev_admin_menu"))
			, self::IL_STANDARD_ADMIN => array(false, $has_super_admin_menu, null)
			);

		//Enhance Menu with Local Useradmin Roles
		if(count($arr_local_user_admin_links) > 0)  {
			foreach($arr_local_user_admin_links as $key => $arr_local_user_admin_link) {
				$menu["gev_others_menu"][2]["gev_my_local_user_admin_".$key] = array(
					$local_user_admin,
					$arr_local_user_admin_link['url'],
					sprintf($this->gLng->txt("gev_my_local_user_admin"), $arr_local_user_admin_link['title'])
					);
			}
		}

		foreach ($menu as $id => $entry) {
			if (! $entry[1]) {
				continue;
			}
			
			if ($entry[0]) {
				$this->_renderSingleEntry($a_tpl, $id, $entry);
			}
			else{
				$this->_renderDropDownEntry($a_tpl, $id, $entry);
			}
		}
		
		// Some ILIAS idiosyncracy copied from ilMainMenuGUI.
		if ($a_call_get) {
			return $a_tpl->get();
		}
		
		return "";
	}
	
	protected function _renderSingleEntry($a_tpl, $a_id, $a_entry) {
		$a_tpl->setCurrentBlock("single_entry");
		
		$a_tpl->setVariable("ENTRY_ID", 'id="'.$a_id.'"');
		$this->_setActiveClass($a_tpl, $a_id);
		$a_tpl->setVariable("ENTRY_TARGET", $a_entry[2]);
		$a_tpl->setVariable("ENTRY_TITLE", $a_entry[3]);
		
		$a_tpl->parseCurrentBlock();
	}
	
	protected function _renderDropDownEntry($a_tpl, $a_id, $a_entry) {
		if ($a_id == self::IL_STANDARD_ADMIN) {
			$this->_renderAdminMenu($a_tpl);
		}
		else if ($a_id == self::GEV_REPORTING_MENU) {
			$this->_renderReportingMenu($a_tpl);
		} 
		else {
			
			$trigger_id = $a_id;
			$target_id = $a_id."_ov";
			
			$tpl = new ilTemplate("tpl.gev_main_menu_entry.html", true, true, "Services/GEV/Desktop");
			$tpl->setVariable("ENTRY_ID", 'id="'.$trigger_id.'"');
			$tpl->setVariable("ENTRY_ID_OV", 'id="'.$target_id.'"');
			$this->_setActiveClass($tpl, $a_id);
			$tpl->setVariable("ENTRY_TITLE", $a_entry[3]);
			
			$tpl->setVariable("ENTRY_CONT", $this->getDropDown($a_entry[2])->getHTML());
			
			$ov = new ilOverlayGUI($target_id);
			$ov->setTrigger($trigger_id);
			$ov->setAnchor($trigger_id);
			$ov->setAutoHide(false);
			$ov->add();
			
			$a_tpl->setCurrentBlock("multi_entry");
			$a_tpl->setVariable("CONTENT", $tpl->get());
			$a_tpl->parseCurrentBlock();
		}
	}
	
	protected function _renderAdminMenu($a_tpl) {
		require_once("./Services/UIComponent/AdvancedSelectionList/classes/class.ilAdvancedSelectionListGUI.php");
		
		$selection = new ilAdvancedSelectionListGUI();
		
		$selection->setSelectionHeaderSpanClass("MMSpan");
		$selection->setItemLinkClass("small");
		$selection->setUseImages(false);

		$selection->setListTitle($this->gLng->txt(self::IL_STANDARD_ADMIN));
		$selection->setId(self::IL_STANDARD_ADMIN);
		$selection->setAsynch(true);
		$selection->setAsynchUrl("ilias.php?baseClass=ilAdministrationGUI&cmd=getDropDown&cmdMode=asynch");
		
		$a_tpl->setCurrentBlock("multi_entry");
		$a_tpl->setVariable("CONTENT", $selection->getHTML());
		$a_tpl->parseCurrentBlock();
	}

	protected function _renderReportingMenu($a_tpl) {
		require_once("./Services/UIComponent/AdvancedSelectionList/classes/class.ilAdvancedSelectionListGUI.php");

		$selection = new ilAdvancedSelectionListGUI();

		$selection->setSelectionHeaderSpanClass("MMSpan");
		$selection->setItemLinkClass("small");
		$selection->setUseImages(false);

		$selection->setListTitle($this->gLng->txt(self::GEV_REPORTING_MENU));
		$selection->setId(self::GEV_REPORTING_MENU);
		$selection->setAsynch(true);
		$selection->setAsynchUrl("ilias.php?baseClass=gevMainMenuGUI&cmd=getReportingMenuDropDown&cmdMode=asynch");

		$a_tpl->setCurrentBlock("multi_entry");
		$a_tpl->setVariable("CONTENT", $selection->getHTML());
		$a_tpl->parseCurrentBlock();
	}

	protected function _setActiveClass($a_tpl, $a_title) {
		if($this->active == $a_title) {
			$a_tpl->setVariable("MM_CLASS", "MMActive");
		}
		else {
			$a_tpl->setVariable("MM_CLASS", "MMInactive");
		}
	}

	protected function getDropDown($a_entries) {
		$gl = new ilGroupedListGUI();
		
		foreach($a_entries as $id => $entry) {
			if ($entry === null) {
				$gl->addSeperator();
			}
			else if ($entry[0]) {
				$gl->addEntry($entry[2], $entry[1], "_top");
			}
		}
		
		return $gl;
	}

	protected function _getAdminMainMenuEntries($main_menue_permissions) {
		$ret = array(
				  "gev_course_mgmt" => array($main_menue_permissions["manage_courses"], "goto.php?target=root_1",$this->gLng->txt("gev_course_mgmt"))
				, "gev_course_mgmt_search" => array($main_menue_permissions["search_courses"], "ilias.php?baseClass=gevDesktopGUI&cmd=toAdmCourseSearch",$this->gLng->txt("gev_course_search_adm"))
				, "gev_user_mgmt" => array($main_menue_permissions["manage_users"], "ilias.php?baseClass=ilAdministrationGUI&ref_id=7&cmd=jump",$this->gLng->txt("gev_user_mgmt"))
				, "gev_org_mgmt" => array($main_menue_permissions["manage_org_units"], "ilias.php?baseClass=ilAdministrationGUI&ref_id=56&cmd=jump",$this->gLng->txt("gev_org_mgmt"))
				, "gev_mail_mgmt" => array($main_menue_permissions["manage_mails"], "ilias.php?baseClass=ilAdministrationGUI&ref_id=12&cmd=jump",$this->gLng->txt("gev_mail_mgmt")));
				//, "gev_competence_mgmt" => array($manage_competences, "ilias.php?baseClass=ilAdministrationGUI&ref_id=41&cmd=jump",$this->gLng->txt("gev_competence_mgmt"));

		$bb_pool = gevUserUtils::getBuildingBlockPoolsTitleUserHasPermissionsTo($this->gUser->getId(), array(gevSettings::USE_BUILDING_BLOCK, "visible"));
		foreach ($bb_pool as $key => $value) {
			$this->gCtrl->setParameterByClass("ilobjbuildingblockpoolgui", "ref_id", gevObjectUtils::getRefId($key));
			$link = $this->gCtrl->getLinkTargetByClass(array("ilObjPluginDispatchGUI","ilobjbuildingblockpoolgui"),"showContent");
			$ret[$value] = array($main_menue_permissions["manage_course_block_units"], $link, $value);
			$this->gCtrl->clearParametersByClass("ilobjbuildingblockpoolgui");
		}

		return $ret;
	}

	protected function getReportingMenuDropDown() {
		require_once("Services/Link/classes/class.ilLink.php");
		require_once("Services/ReportsRepository/classes/class.ilObjReportBase.php");
		$entries = array
			( "gev_report_employee_edu_bio" => array($this->canViewReport("gev_report_employee_edu_bio"), "ilias.php?baseClass=gevDesktopGUI&cmd=toReportEmployeeEduBios",$this->gLng->txt("gev_report_employee_edu_bios"))
			, "gev_report_bookingbyvenue" => array($this->canViewReport("gev_report_bookingbyvenue"), "ilias.php?baseClass=gevDesktopGUI&cmd=toReportBookingsByVenue",$this->gLng->txt("gev_report_bookingbyvenue"))
			, "gev_report_wbd_edupoints" => array($this->canViewReport("gev_report_wbd_edupoints"), "ilias.php?baseClass=gevDesktopGUI&cmd=toReportWBDEdupoints",$this->gLng->txt("gev_report_wbd_edupoints"))
			, "gev_report_wbd_errors" => array($this->canViewReport("gev_report_wbd_errors"), "ilias.php?baseClass=gevDesktopGUI&cmd=toWBDErrors",$this->gLng->txt("gev_report_wbd_errors"))
			, "gev_report_dbv_report" => array($this->canViewReport("gev_report_dbv_report"), "ilias.php?baseClass=gevDesktopGUI&cmd=toDBVReport",$this->gLng->txt("gev_report_dbv_report"))
			, "gev_report_trainer_operation_by_orgu_trainer" => array($this->canViewReport("gev_report_trainer_operation_by_orgu_trainer"), "ilias.php?baseClass=gevDesktopGUI&cmd=toTrainerOperationByOrgUnitAndTrainer",$this->gLng->txt("gev_report_trainer_operation_by_orgu_trainer"))
			);

		$visible_repo_reports = ilObjReportBase::getVisibleReportsObjectData($this->gUser);
		foreach ($visible_repo_reports as $info) {
			$entries[] = array(true, ilLink::_getStaticLink($info["ref_id"], $info["type"]),$info["title"]);
		}
		// sort entries by title
		uasort($entries, function ($el1,$el2) {
			return strcasecmp($el1[2],$el2[2]);
		});

		$grouped_list = $this->getDropDown($entries);
		return $grouped_list->getHTML();
	}

	// Stores the info whether a user has a reporting menu in the session of the user to
	// only calculate it once. Will reuse that value on later calls. 
	protected function hasReportingMenu() {
		$has_reporting_menu = ilSession::get("gev_has_reporting_menu");
		$last_permission_calculation = ilSession::get("gev_has_reporting_menu_calculation_ts");
		if ( $has_reporting_menu === null
		||   $last_permission_calculation + self::HAS_REPORTING_MENU_RECALCULATION_IN_SECS < time()) {
			require_once("Services/ReportsRepository/classes/class.ilObjReportBase.php");

			$visible_repo_reports = ilObjReportBase::getVisibleReportsObjectData($this->gUser);

			$has_reporting_menu
				=  $this->canViewReport("gev_report_bookingbyvenue")
				|| $this->canViewReport("gev_report_employee_edu_bio")
				|| $this->canViewReport("gev_report_wbd_edupoints")
				|| $this->canViewReport("gev_report_wbd_errors")
				|| $this->canViewReport("gev_report_dbv_report")
				|| $this->canViewReport("gev_report_trainer_operation_by_orgu_trainer")
				|| count($visible_repo_reports) > 0
				;
			ilSession::set("gev_has_reporting_menu", $has_reporting_menu);
			ilSession::set("gev_has_reporting_menu_calculation_ts", time());
		}

		return $has_reporting_menu;
	}

	protected function canViewReport($report_name) {
		switch ($report_name) {
			case "gev_report_employee_edu_bio":
				return $this->user_utils && ($this->user_utils->isAdmin() || $this->user_utils->hasRoleIn(array("OD-Betreuer")) || $this->user_utils->isSuperior());
			case "gev_report_bookingbyvenue":
				return $this->user_utils && ($this->user_utils->isAdmin() || $this->user_utils->hasRoleIn(array("Veranstalter")));
			case "gev_report_wbd_edupoints":
			case "gev_report_wbd_errors":
				return $this->user_utils && $this->user_utils->isAdmin();
			case "gev_report_dbv_report":
				return $this->user_utils && $this->user_utils->hasRoleIn(array("DBV-Fin-UVG"));
			case "gev_report_trainer_operation_by_orgu_trainer":
				return $this->user_utils && $this->user_utils->isAdmin();
			default:
				throw new Exception("Can't tell permission for unknown report $report_name");
		}
	}
}<|MERGE_RESOLUTION|>--- conflicted
+++ resolved
@@ -79,20 +79,6 @@
 
 		if ($this->gUser->getId() == 0) {
 			return "";
-<<<<<<< HEAD
-		}
-
-		//gev-april-patch start
-		if( date('Y-m-d') === '2016-04-01' && $this->user_utils ) {
-			if($_COOKIE["april"][$this->gUser->getId()] !== "april") {
-				$this->tpl->setCurrentBlock("april_april");
-				$this->tpl->setVariable('USER_NAME',
-					$this->user_utils->getFirstname().' '.$this->user_utils->getLastname());
-				$this->tpl->parseCurrentBlock();
-				setcookie("april[".$this->gUser->getId()."]","april",time()+24*3600);
-			}
-=======
->>>>>>> 1f6bfe3f
 		}
 
 		// switch to patch template
