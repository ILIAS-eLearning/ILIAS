--- conflicted
+++ resolved
@@ -699,14 +699,9 @@
 			ilUtil::sendFailure($this->lng->txt("gev_need_agb_accept"));
 			return $this->book(true);
 		}
-<<<<<<< HEAD
 
 /*		
-		if ($this->isWithPayment()) {
-=======
-		
 		if ($this->isWithAccomodations()) {
->>>>>>> 653223c5
 			$_form = $this->getAccomodationsForm();
 			if (!$_form->checkInput()) {
 				$this->log->write("gevBookingGUI::finalizeBookingWithoutPayment: This should not happen, the form input did not check correctly.");
