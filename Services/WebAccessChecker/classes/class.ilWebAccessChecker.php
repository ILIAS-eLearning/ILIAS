<?php
require_once('./Services/WebAccessChecker/classes/class.ilWACSignedPath.php');
require_once('./Services/WebAccessChecker/classes/class.ilWACPath.php');
require_once('./Services/WebAccessChecker/classes/class.ilWACSecurePath.php');
require_once('./Services/WebAccessChecker/classes/class.ilWACLog.php');
require_once('./Services/Init/classes/class.ilInitialisation.php');
require_once('./Services/FileDelivery/classes/class.ilFileDelivery.php');
require_once('./Services/WebAccessChecker/classes/class.ilWACCookie.php');
require_once('./Services/WebAccessChecker/classes/class.ilWACHeader.php');

/**
 * Class ilWebAccessChecker
 *
 * @author  Fabian Schmid <fs@studer-raimann.ch>
 * @version 1.0.0
 */
class ilWebAccessChecker {

	const DISPOSITION = 'disposition';
	const STATUS_CODE = 'status_code';
	const REVALIDATE = 'revalidate';
	const CM_FILE_TOKEN = 1;
	const CM_FOLDER_TOKEN = 2;
	const CM_CHECKINGINSTANCE = 3;
	const CM_SECFOLDER = 4;
	/**
	 * @var ilWACPath
	 */
	protected $path_object = null;
	/**
	 * @var bool
	 */
	protected $checked = false;
	/**
	 * @var string
	 */
	protected $disposition = ilFileDelivery::DISP_INLINE;
	/**
	 * @var string
	 */
	protected $override_mimetype = '';
	/**
	 * @var bool
	 */
	protected $send_status_code = false;
	/**
	 * @var bool
	 */
	protected $initialized = false;
	/**
	 * @var bool
	 */
	protected $revalidate_folder_tokens = true;
	/**
	 * @var bool
	 */
	protected static $DEBUG = false;
	/**
	 * @var bool
	 */
	protected static $use_seperate_logfile = false;
	/**
	 * @var ilWACCookieInterface
	 */
	protected $cookie = null;
	/**
	 * @var ilWACHeaderInterface
	 */
	protected $header = null;
	/**
	 * @var array
	 */
	protected $applied_checking_methods = array();



	/**
	 * ilWebAccessChecker constructor.
	 *
	 * @param                            $path
	 * @param \ilWACCookieInterface|null $ilWACCookieInterface
	 */
	public function __construct($path, ilWACCookieInterface $ilWACCookieInterface = null, ilWACHeaderInterface $ilWACHeaderInterface = null) {
		$this->setPathObject(new ilWACPath($path));
		$this->setCookie($ilWACCookieInterface ? $ilWACCookieInterface : new ilWACCookie());
		$this->setHeader($ilWACHeaderInterface ? $ilWACHeaderInterface : new ilWACHeader());
	}


	/**
	 * @return bool
	 * @throws ilWACException
	 */
	public function check() {
		ilWACLog::getInstance()->write('Checking File: ' . $this->getPathObject()->getPathWithoutQuery());
		if (!$this->getPathObject()) {
			throw new ilWACException(ilWACException::CODE_NO_PATH);
		}

		// Check if Path has been signed with a token
		$ilWACSignedPath = new ilWACSignedPath($this->getPathObject(), $this->cookie);
		if ($ilWACSignedPath->isSignedPath()) {
			$this->addAppliedCheckingMethod(self::CM_FILE_TOKEN);
			if ($ilWACSignedPath->isSignedPathValid()) {
				$this->setChecked(true);
				ilWACLog::getInstance()->write('checked using token');
				$this->sendHeader('checked using token');

				return true;
			}
		}

		// Check if the whole secured folder has been signed
		if ($ilWACSignedPath->isFolderSigned()) {
			$this->addAppliedCheckingMethod(self::CM_FOLDER_TOKEN);
			if ($ilWACSignedPath->isFolderTokenValid()) {
				if ($this->isRevalidateFolderTokens()) {
					$ilWACSignedPath->revalidatingFolderToken();
				}
				$this->setChecked(true);
				ilWACLog::getInstance()->write('checked using secure folder');
				$this->sendHeader('checked using secure folder');

				return true;
			}
		}

		// Fallback, have to initiate ILIAS
		$this->initILIAS();

		// Maybe the path has been registered, lets check
		$checkingInstance = ilWACSecurePath::getCheckingInstance($this->getPathObject());
		if ($checkingInstance instanceof ilWACCheckingClass) {
			$this->addAppliedCheckingMethod(self::CM_CHECKINGINSTANCE);
			ilWACLog::getInstance()->write('has checking instance: ' . get_class($checkingInstance));
			$canBeDelivered = $checkingInstance->canBeDelivered($this->getPathObject());
			if ($canBeDelivered) {
				ilWACLog::getInstance()->write('checked using fallback');
				$this->sendHeader('checked using fallback');
				if ($ilWACSignedPath->isFolderSigned() && $this->isRevalidateFolderTokens()) {
					$ilWACSignedPath->revalidatingFolderToken();
				}

				$this->setChecked(true);

				return true;
			} else {
				ilWACLog::getInstance()->write('checking-instance denied access');
				$this->setChecked(true);

				return false;
			}
		}

		// none of the checking mechanisms could have been applied. no access
		$this->setChecked(true);
		ilWACLog::getInstance()->write('none of the checking mechanisms could have been applied. access depending on sec folder');
		if ($this->getPathObject()->isInSecFolder()) {
			$this->addAppliedCheckingMethod(self::CM_SECFOLDER);
			ilWACLog::getInstance()->write('file is in sec-folder, no delivery');

			return false;
		} else {
			$this->addAppliedCheckingMethod(self::CM_SECFOLDER);
			ilWACLog::getInstance()->write('file is not in sec-folder, delivery');

			return true;
		}
	}


	/**
	 * @param $message
	 */
	protected function sendHeader($message) {
		$this->getHeader()->sendHeader('X-ILIAS-WebAccessChecker: ' . $message);
	}


	/**
	 * @return bool
	 * @throws \ilWACException
	 */
	public function initILIAS() {
		if ($this->isInitialized()) {
			return true;
		}
		$GLOBALS['COOKIE_PATH'] = '/';
		$this->cookie->set('ilClientId', $this->getPathObject()->getClient(), 0, '/');
		ilContext::init(ilContext::CONTEXT_WAC);
		try {
			ilWACLog::getInstance()->write('init ILIAS');
			ilInitialisation::initILIAS();
			$this->checkUser();
			$this->checkPublicSection();
		} catch (Exception $e) {
<<<<<<< HEAD
			if ($e instanceof ilWACException) {
				throw $e;
			}
			if ($e instanceof Exception && $e->getMessage() == 'Authentication failed.') {
				require_once './Services/Context/classes/class.ilContext.php';
				ilContext::init(ilContext::CONTEXT_WEB_ACCESS_CHECK);
				require_once("Services/Init/classes/class.ilInitialisation.php");
				$GLOBALS['DIC']['ilAuthSession']->setAuthenticated(false, ANONYMOUS_USER_ID);
				ilInitialisation::reinitILIAS();
				$this->checkPublicSection();
=======
			if ($e instanceof ilWACException
			    && $e->getCode() !== ilWACException::ACCESS_DENIED_NO_LOGIN) {
				throw  $e;
			}
			if (($e instanceof Exception && $e->getMessage() == 'Authentication failed.')
			    || $e->getCode() === ilWACException::ACCESS_DENIED_NO_LOGIN) {
				$this->initAnonymousSession();
>>>>>>> fdbb6115
				$this->checkUser();
				$this->checkPublicSection();
			}
		}
		$this->setInitialized(true);
		return true;
	}


	protected function checkPublicSection() {
		global $DIC;
<<<<<<< HEAD
		if (!$DIC['ilSetting'] instanceof ilSetting || ($DIC->user()->getId() == ANONYMOUS_USER_ID && !$DIC['ilSetting']->get('pub_section'))) {
			ilWACLog::getInstance()->write('public section not activated');
=======
		$not_on_login_page = $this->isRequestNotFromLoginPage();
		$is_anonymous = ((int)$DIC->user()->getId() === (int)ANONYMOUS_USER_ID);
		$is_null_user = ($DIC->user()->getId() === 0);
		$pub_section_activated = (bool)$DIC['ilSetting']->get('pub_section');
		$isset = isset($DIC['ilSetting']);
		$instanceof = $DIC['ilSetting'] instanceof ilSetting;
		if (!$isset || !$instanceof || (!$pub_section_activated && ($is_anonymous || ($is_null_user && $not_on_login_page)))) {
>>>>>>> fdbb6115
			throw new ilWACException(ilWACException::ACCESS_DENIED_NO_PUB);
		}
	}



	

	protected function checkUser() {
		global $DIC;

<<<<<<< HEAD
		if (!$DIC->user() instanceof ilObjUser || is_null($DIC->user()->getId())) {
=======
		$is_user = $DIC->user() instanceof ilObjUser;
		$user_id_is_zero = ((int)$DIC->user()->getId() === 0);
		$not_on_login_page = $this->isRequestNotFromLoginPage();
		if (!$is_user || ($user_id_is_zero && $not_on_login_page)) {
>>>>>>> fdbb6115
			throw new ilWACException(ilWACException::ACCESS_DENIED_NO_LOGIN);
		}
	}


	/**
	 * @return boolean
	 */
	public function isChecked() {
		return $this->checked;
	}


	/**
	 * @param boolean $checked
	 */
	public function setChecked($checked) {
		$this->checked = $checked;
	}


	/**
	 * @return ilWACPath
	 */
	public function getPathObject() {
		return $this->path_object;
	}


	/**
	 * @param ilWACPath $path_object
	 */
	public function setPathObject($path_object) {
		$this->path_object = $path_object;
	}


	/**
	 * @return string
	 */
	public function getDisposition() {
		return $this->disposition;
	}


	/**
	 * @param string $disposition
	 */
	public function setDisposition($disposition) {
		$this->disposition = $disposition;
	}


	/**
	 * @return string
	 */
	public function getOverrideMimetype() {
		return $this->override_mimetype;
	}


	/**
	 * @param string $override_mimetype
	 */
	public function setOverrideMimetype($override_mimetype) {
		$this->override_mimetype = $override_mimetype;
	}


	/**
	 * @return boolean
	 */
	public function isInitialized() {
		return $this->initialized;
	}


	/**
	 * @param boolean $initialized
	 */
	public function setInitialized($initialized) {
		$this->initialized = $initialized;
	}


	/**
	 * @return boolean
	 */
	public function isSendStatusCode() {
		return $this->send_status_code;
	}


	/**
	 * @param boolean $send_status_code
	 */
	public function setSendStatusCode($send_status_code) {
		$this->send_status_code = $send_status_code;
	}


	/**
	 * @return boolean
	 */
	public function isRevalidateFolderTokens() {
		return $this->revalidate_folder_tokens;
	}


	/**
	 * @param boolean $revalidate_folder_tokens
	 */
	public function setRevalidateFolderTokens($revalidate_folder_tokens) {
		$this->revalidate_folder_tokens = $revalidate_folder_tokens;
	}


	/**
	 * @return boolean
	 */
	public static function isDEBUG() {
		return self::$DEBUG;
	}


	/**
	 * @param boolean $DEBUG
	 */
	public static function setDEBUG($DEBUG) {
		self::$DEBUG = $DEBUG;
	}


	/**
	 * @return boolean
	 */
	public static function isUseSeperateLogfile() {
		return self::$use_seperate_logfile;
	}


	/**
	 * @param boolean $use_seperate_logfile
	 */
	public static function setUseSeperateLogfile($use_seperate_logfile) {
		self::$use_seperate_logfile = $use_seperate_logfile;
	}


	/**
	 * @return \ilWACCookieInterface
	 */
	public function getCookie() {
		return $this->cookie;
	}


	/**
	 * @param \ilWACCookieInterface $cookie
	 */
	public function setCookie($cookie) {
		$this->cookie = $cookie;
	}


	/**
	 * @return array
	 */
	public function getAppliedCheckingMethods() {
		return $this->applied_checking_methods;
	}


	/**
	 * @param array $applied_checking_methods
	 */
	public function setAppliedCheckingMethods($applied_checking_methods) {
		$this->applied_checking_methods = $applied_checking_methods;
	}


	/**
	 * @param int $method
	 */
	protected function addAppliedCheckingMethod($method) {
		$this->applied_checking_methods[] = $method;
	}


	/**
	 * @return \ilWACHeaderInterface
	 */
	public function getHeader() {
		return $this->header;
	}


	/**
	 * @param \ilWACHeaderInterface $header
	 */
	public function setHeader($header) {
		$this->header = $header;
	}


	protected function initAnonymousSession() {
		global $DIC;
		include_once './Services/Context/classes/class.ilContext.php';
		ilContext::init(ilContext::CONTEXT_WAC);
		require_once("Services/Init/classes/class.ilInitialisation.php");
		ilInitialisation::reinitILIAS();
		/**
		 * @var $ilAuthSession \ilAuthSession
		 */
		$ilAuthSession = $DIC['ilAuthSession'];
		$ilAuthSession->init();
		$ilAuthSession->regenerateId();
		$a_id = (int)ANONYMOUS_USER_ID;
		$ilAuthSession->setUserId($a_id);
		$ilAuthSession->setAuthenticated(false, $a_id);
		$DIC->user()->setId($a_id);
	}


	/**
	 * @return bool
	 */
	protected function isRequestNotFromLoginPage() {
		$referrer = !is_null($_SERVER['HTTP_REFERER']) ? $_SERVER['HTTP_REFERER'] : '';
		$not_on_login_page = (strpos($referrer, 'login.php') === false
		                      && strpos($referrer, '&baseClass=ilStartUpGUI') === false);

		return $not_on_login_page;
	}
}<|MERGE_RESOLUTION|>--- conflicted
+++ resolved
@@ -73,7 +73,6 @@
 	protected $applied_checking_methods = array();
 
 
-
 	/**
 	 * ilWebAccessChecker constructor.
 	 *
@@ -92,7 +91,8 @@
 	 * @throws ilWACException
 	 */
 	public function check() {
-		ilWACLog::getInstance()->write('Checking File: ' . $this->getPathObject()->getPathWithoutQuery());
+		ilWACLog::getInstance()->write('Checking File: ' . $this->getPathObject()
+		                                                        ->getPathWithoutQuery());
 		if (!$this->getPathObject()) {
 			throw new ilWACException(ilWACException::CODE_NO_PATH);
 		}
@@ -132,7 +132,8 @@
 		$checkingInstance = ilWACSecurePath::getCheckingInstance($this->getPathObject());
 		if ($checkingInstance instanceof ilWACCheckingClass) {
 			$this->addAppliedCheckingMethod(self::CM_CHECKINGINSTANCE);
-			ilWACLog::getInstance()->write('has checking instance: ' . get_class($checkingInstance));
+			ilWACLog::getInstance()->write('has checking instance: '
+			                               . get_class($checkingInstance));
 			$canBeDelivered = $checkingInstance->canBeDelivered($this->getPathObject());
 			if ($canBeDelivered) {
 				ilWACLog::getInstance()->write('checked using fallback');
@@ -154,7 +155,8 @@
 
 		// none of the checking mechanisms could have been applied. no access
 		$this->setChecked(true);
-		ilWACLog::getInstance()->write('none of the checking mechanisms could have been applied. access depending on sec folder');
+		ilWACLog::getInstance()
+		        ->write('none of the checking mechanisms could have been applied. access depending on sec folder');
 		if ($this->getPathObject()->isInSecFolder()) {
 			$this->addAppliedCheckingMethod(self::CM_SECFOLDER);
 			ilWACLog::getInstance()->write('file is in sec-folder, no delivery');
@@ -194,18 +196,6 @@
 			$this->checkUser();
 			$this->checkPublicSection();
 		} catch (Exception $e) {
-<<<<<<< HEAD
-			if ($e instanceof ilWACException) {
-				throw $e;
-			}
-			if ($e instanceof Exception && $e->getMessage() == 'Authentication failed.') {
-				require_once './Services/Context/classes/class.ilContext.php';
-				ilContext::init(ilContext::CONTEXT_WEB_ACCESS_CHECK);
-				require_once("Services/Init/classes/class.ilInitialisation.php");
-				$GLOBALS['DIC']['ilAuthSession']->setAuthenticated(false, ANONYMOUS_USER_ID);
-				ilInitialisation::reinitILIAS();
-				$this->checkPublicSection();
-=======
 			if ($e instanceof ilWACException
 			    && $e->getCode() !== ilWACException::ACCESS_DENIED_NO_LOGIN) {
 				throw  $e;
@@ -213,49 +203,42 @@
 			if (($e instanceof Exception && $e->getMessage() == 'Authentication failed.')
 			    || $e->getCode() === ilWACException::ACCESS_DENIED_NO_LOGIN) {
 				$this->initAnonymousSession();
->>>>>>> fdbb6115
 				$this->checkUser();
 				$this->checkPublicSection();
 			}
 		}
 		$this->setInitialized(true);
+
 		return true;
 	}
 
 
 	protected function checkPublicSection() {
 		global $DIC;
-<<<<<<< HEAD
-		if (!$DIC['ilSetting'] instanceof ilSetting || ($DIC->user()->getId() == ANONYMOUS_USER_ID && !$DIC['ilSetting']->get('pub_section'))) {
-			ilWACLog::getInstance()->write('public section not activated');
-=======
+
 		$not_on_login_page = $this->isRequestNotFromLoginPage();
 		$is_anonymous = ((int)$DIC->user()->getId() === (int)ANONYMOUS_USER_ID);
 		$is_null_user = ($DIC->user()->getId() === 0);
 		$pub_section_activated = (bool)$DIC['ilSetting']->get('pub_section');
 		$isset = isset($DIC['ilSetting']);
 		$instanceof = $DIC['ilSetting'] instanceof ilSetting;
-		if (!$isset || !$instanceof || (!$pub_section_activated && ($is_anonymous || ($is_null_user && $not_on_login_page)))) {
->>>>>>> fdbb6115
+		if (!$isset || !$instanceof
+		    || (!$pub_section_activated
+		        && ($is_anonymous
+		            || ($is_null_user
+		                && $not_on_login_page)))) {
 			throw new ilWACException(ilWACException::ACCESS_DENIED_NO_PUB);
 		}
 	}
 
-
-
-	
 
 	protected function checkUser() {
 		global $DIC;
 
-<<<<<<< HEAD
-		if (!$DIC->user() instanceof ilObjUser || is_null($DIC->user()->getId())) {
-=======
 		$is_user = $DIC->user() instanceof ilObjUser;
 		$user_id_is_zero = ((int)$DIC->user()->getId() === 0);
 		$not_on_login_page = $this->isRequestNotFromLoginPage();
 		if (!$is_user || ($user_id_is_zero && $not_on_login_page)) {
->>>>>>> fdbb6115
 			throw new ilWACException(ilWACException::ACCESS_DENIED_NO_LOGIN);
 		}
 	}
