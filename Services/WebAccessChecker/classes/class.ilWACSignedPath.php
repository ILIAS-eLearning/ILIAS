--- conflicted
+++ resolved
@@ -20,459 +20,6 @@
  * @author  Fabian Schmid <fs@studer-raimann.ch>
  * @version 1.0.0
  */
-<<<<<<< HEAD
-class ilWACSignedPath {
-
-	use HttpServiceAware;
-	const WAC_TOKEN_ID = 'il_wac_token';
-	const WAC_TIMESTAMP_ID = 'il_wac_ts';
-	const WAC_TTL_ID = 'il_wac_ttl';
-	const TS_SUFFIX = 'ts';
-	const TTL_SUFFIX = 'ttl';
-	const MAX_LIFETIME = 600;
-	/**
-	 * @var ilWACPath
-	 */
-	protected $path_object = null;
-	/**
-	 * @var ilWACToken
-	 */
-	protected $token_instance = null;
-	/**
-	 * @var int
-	 */
-	protected $type = PathType::FILE;
-	/**
-	 * @var int
-	 */
-	protected static $token_max_lifetime_in_seconds = 3;
-	/**
-	 * @var int
-	 */
-	protected static $cookie_max_lifetime_in_seconds = 300;
-	/**
-	 * @var bool
-	 */
-	protected $checked = false;
-	/**
-	 * @var \ILIAS\HTTP\HTTPServices $httpService
-	 */
-	private $httpService;
-	/**
-	 * @var CookieFactory $cookieFactory
-	 */
-	private $cookieFactory;
-
-
-	/**
-	 * ilWACSignedPath constructor.
-	 *
-	 * @param \ilWACPath $ilWACPath
-	 * @param GlobalHttpState $httpState
-	 * @param CookieFactory $cookieFactory
-	 */
-	public function __construct(ilWACPath $ilWACPath, GlobalHttpState $httpState, CookieFactory $cookieFactory) {
-		$this->setPathObject($ilWACPath);
-		$this->httpService = $httpState;
-		$this->cookieFactory = $cookieFactory;
-	}
-
-
-	/**
-	 * @return string
-	 * @throws ilWACException
-	 */
-	public function getSignedPath() {
-		if ($this->getType() !== PathType::FILE) {
-			throw new ilWACException(ilWACException::WRONG_PATH_TYPE);
-		}
-		if (!$this->getPathObject()->getOriginalRequest()) {
-			return '';
-		}
-		if (!$this->getPathObject()->fileExists()) {
-			//			return $this->getPathObject()->getOriginalRequest();
-		}
-
-		if (strpos($this->getPathObject()->getPath(), '?')) {
-			$path = $this->getPathObject()->getPath() . '&' . self::WAC_TOKEN_ID . '='
-			        . $this->getTokenInstance()->getToken();
-		} else {
-			$path = $this->getPathObject()->getPath() . '?' . self::WAC_TOKEN_ID . '='
-			        . $this->getTokenInstance()->getToken();
-		}
-
-		$path = $path . '&' . self::WAC_TTL_ID . '=' . $this->getTokenInstance()->getTTL();
-		$path = $path . '&' . self::WAC_TIMESTAMP_ID . '='
-		        . $this->getTokenInstance()->getTimestamp();
-
-		return $path;
-	}
-
-
-	/**
-	 * @return bool
-	 */
-	public function isFolderSigned() {
-
-		$cookieJar = $this->httpService->cookieJar();
-
-		$this->setType(PathType::FOLDER);
-		$plain_token = $this->buildTokenInstance();
-		$name = $plain_token->getHashedId();
-
-		$tokenCookie = $cookieJar->get($name);
-		$timestampCookie = $cookieJar->get($name . self::TS_SUFFIX);
-		$ttlCookie = $cookieJar->get($name . self::TTL_SUFFIX);
-
-		$defaultToken = '';
-		$tokenCookieValue = is_null($tokenCookie) ? $defaultToken : (is_a($tokenCookie->getValue(), Cookie::class) ? $tokenCookie->getValue() : $defaultToken);
-
-		$defaultTimestamp = 0;
-		$timestampCookieValue = is_null($timestampCookie) ? $defaultTimestamp : (is_a($timestampCookie->getValue(), Cookie::class) ? $timestampCookie->getValue() : $defaultTimestamp);
-		$timestampCookieValue = intval($timestampCookieValue);
-
-		$defaultTtl = 0;
-		$ttlCookieValue = is_null($ttlCookie) ? $defaultTtl : (is_a($ttlCookie->getValue(), Cookie::class) ? $ttlCookie->getValue() : $defaultTtl);
-		$ttlCookieValue = intval($ttlCookieValue);
-
-		$this->getPathObject()->setToken($tokenCookieValue);
-		$this->getPathObject()->setTimestamp($timestampCookieValue);
-		$this->getPathObject()->setTTL($ttlCookieValue);
-		$this->buildAndSetTokenInstance();
-
-		return $this->getPathObject()->hasToken();
-	}
-
-
-	/**
-	 * @return bool
-	 * @throws ilWACException
-	 */
-	public function isFolderTokenValid() {
-		if (!$this->isFolderSigned()) {
-			return false;
-		}
-
-		return $this->checkToken();
-	}
-
-
-	/**
-	 * @return void
-	 */
-	protected function saveFolderToken() {
-		$cookie_lifetime = self::getCookieMaxLifetimeInSeconds();
-		//$str = 'save folder token for folder: ' . $this->getPathObject()->getDirName() . ', valid for ' . $cookie_lifetime . 's';
-		$id = $this->getTokenInstance()->getHashedId();
-		$expire = time() + $cookie_lifetime;
-
-		$tokenCookie = $this->cookieFactory->create($id, $this->getTokenInstance()->getToken())->withExpires(time()
-		                                                                                                     + 24
-		                                                                                                       * 3600)->withPath('/')->withSecure(false)->withDomain(null)->withSecure(false)->withHttpOnly(false);
-
-		$timestampCookie = $this->cookieFactory->create($id
-		                                                . self::TS_SUFFIX, time())->withExpires($expire)->withPath('/')->withDomain(null)->withSecure(false)->withHttpOnly(false);
-
-		$ttlCookie = $this->cookieFactory->create($id
-		                                          . self::TTL_SUFFIX, self::getCookieMaxLifetimeInSeconds())->withExpires($expire)->withPath('/')->withDomain(null)->withSecure(false)->withHttpOnly(false);
-
-		$cookieJar = $this->httpService->cookieJar();
-		$response = $cookieJar->with($tokenCookie)->with($timestampCookie)->with($ttlCookie)->renderIntoResponseHeader($this->httpService->response());
-
-		$this->httpService->saveResponse($response);
-	}
-
-
-	/**
-	 * @return bool
-	 */
-	public function revalidatingFolderToken() {
-		if ($this->getType() !== PathType::FOLDER) {
-			return false;
-		}
-		$this->buildAndSetTokenInstance(time(), self::getCookieMaxLifetimeInSeconds());
-		$this->saveFolderToken();
-
-		return true;
-	}
-
-
-	/**
-	 * @return bool
-	 */
-	public function isSignedPath() {
-		return ($this->getPathObject()->hasToken() && $this->getPathObject()->hasTimestamp()
-		        && $this->getPathObject()->hasTTL());
-	}
-
-
-	/**
-	 * @return bool
-	 * @throws ilWACException
-	 */
-	public function isSignedPathValid() {
-		$this->buildAndSetTokenInstance($this->getPathObject()->getTimestamp(), $this->getPathObject()->getTTL());
-
-		return $this->checkToken();
-	}
-
-
-	/**
-	 * @param string $path_to_file
-	 *
-	 * @return string
-	 *
-	 * @throws ilWACException
-	 */
-	public static function signFile($path_to_file) {
-		if (!$path_to_file) {
-			return '';
-		}
-		$ilWACPath = new ilWACPath($path_to_file);
-		if (!$ilWACPath->getClient()) {
-			return $path_to_file;
-		}
-		$obj = new self($ilWACPath, self::http(), new CookieFactoryImpl());
-		$obj->setType(PathType::FILE);
-		$obj->buildAndSetTokenInstance(time(), self::getTokenMaxLifetimeInSeconds());
-
-		return $obj->getSignedPath();
-	}
-
-
-	/**
-	 * @param string $start_file_path
-	 * @return void
-	 */
-	public static function signFolderOfStartFile($start_file_path) {
-		$obj = new self(new ilWACPath($start_file_path), self::http(), new CookieFactoryImpl());
-		$obj->setType(PathType::FOLDER);
-		$obj->buildAndSetTokenInstance(time(), self::getCookieMaxLifetimeInSeconds());
-		$obj->saveFolderToken();
-	}
-
-
-	/**
-	 * @return ilWACToken
-	 */
-	public function getTokenInstance() {
-		return $this->token_instance;
-	}
-
-
-	/**
-	 * @param ilWACToken $token_instance
-	 * @return void
-	 */
-	public function setTokenInstance(ilWACToken $token_instance) {
-		$this->token_instance = $token_instance;
-	}
-
-
-	/**
-	 * @return int
-	 */
-	public function getType() {
-		return (int)$this->type;
-	}
-
-
-	/**
-	 * @param int $type
-	 * @return void
-	 */
-	public function setType($type) {
-		assert(is_int($type));
-		$this->type = $type;
-	}
-
-
-	/**
-	 * @return ilWACPath
-	 */
-	public function getPathObject() {
-		return $this->path_object;
-	}
-
-
-	/**
-	 * @param ilWACPath $path_object
-	 * @return void
-	 */
-	public function setPathObject(ilWACPath $path_object) {
-		$this->path_object = $path_object;
-	}
-
-
-	/**
-	 * @return bool
-	 * @throws \ilWACException
-	 */
-	protected function checkToken() {
-
-		$request_token = $this->getPathObject()->getToken();
-		$request_ttl = $this->getPathObject()->getTTL();
-		$request_timestamp = $this->getPathObject()->getTimestamp();
-		$current_timestamp = time();
-
-		$timestamp_valid = ($current_timestamp < ($request_timestamp + $request_ttl));
-
-		if (!$timestamp_valid) {
-			$this->setChecked(true);
-
-			return false;
-		}
-
-		$simulatedTokenInstance = $this->buildTokenInstance($request_timestamp, $request_ttl);
-		$token_valid = ($simulatedTokenInstance->getToken() == $request_token);
-
-		if (!$token_valid) {
-			$this->setChecked(true);
-
-			return false;
-		}
-
-		return true;
-	}
-
-
-	/**
-	 * @param int $timestamp
-	 * @param int $ttl
-	 *
-	 * @return ilWACToken
-	 * @throws ilWACException
-	 */
-	protected function buildTokenInstance($timestamp = 0, $ttl = 0) {
-		assert(is_int($timestamp));
-		assert(is_int($ttl));
-		if (!$this->getType()) {
-			throw new ilWACException(ilWACException::CODE_NO_TYPE);
-		}
-
-		switch ($this->getType()) {
-			case PathType::FOLDER:
-				$path = $this->getPathObject()->getModulePath();
-				break;
-			case PathType::FILE:
-				$path = $this->getPathObject()->getPathWithoutQuery();
-				break;
-			default:
-				$path = $this->getPathObject()->getPathWithoutQuery();
-				break;
-		}
-
-		$client = $this->getPathObject()->getClient();
-		$timestamp = $timestamp ? $timestamp : $this->getPathObject()->getTimestamp();
-		$ttl = $ttl ? $ttl : $this->getPathObject()->getTTL();
-
-		return new ilWACToken($path, $client, $timestamp, $ttl);
-	}
-
-
-	/**
-	 * @param int $timestamp
-	 * @param int $ttl
-	 * @return void
-	 *
-	 * @throws \ilWACException
-	 */
-	public function buildAndSetTokenInstance($timestamp = 0, $ttl = 0) {
-		assert(is_int($timestamp));
-		assert(is_int($ttl));
-
-		$this->setTokenInstance($this->buildTokenInstance($timestamp, $ttl));
-	}
-
-
-	/**
-	 * @return int
-	 */
-	public static function getTokenMaxLifetimeInSeconds() {
-		return self::$token_max_lifetime_in_seconds;
-	}
-
-
-	/**
-	 * @param int $token_max_lifetime_in_seconds
-	 * @return void
-	 *
-	 * @throws \ilWACException
-	 */
-	public static function setTokenMaxLifetimeInSeconds($token_max_lifetime_in_seconds) {
-		assert(is_int($token_max_lifetime_in_seconds));
-		if ($token_max_lifetime_in_seconds > self::MAX_LIFETIME) {
-			throw new ilWACException(ilWACException::MAX_LIFETIME);
-		}
-		self::$token_max_lifetime_in_seconds = $token_max_lifetime_in_seconds;
-	}
-
-
-	/**
-	 * @return int
-	 */
-	public static function getCookieMaxLifetimeInSeconds() {
-		return self::$cookie_max_lifetime_in_seconds;
-	}
-
-
-	/**
-	 * @param int $cookie_max_lifetime_in_seconds
-	 *
-	 * @return void
-	 *
-	 * @throws \ilWACException
-	 */
-	public static function setCookieMaxLifetimeInSeconds($cookie_max_lifetime_in_seconds) {
-		assert(is_int($cookie_max_lifetime_in_seconds));
-		if ($cookie_max_lifetime_in_seconds > self::MAX_LIFETIME) {
-			throw new ilWACException(ilWACException::MAX_LIFETIME);
-		}
-		self::$cookie_max_lifetime_in_seconds = $cookie_max_lifetime_in_seconds;
-	}
-
-
-	/**
-	 * @return int
-	 */
-	protected function getRelevantLifeTime() {
-		$request_ttl = $this->getPathObject()->getTTL();
-		if ($request_ttl > 0) {
-			return $request_ttl;
-		}
-		switch ($this->getType()) {
-			case PathType::FOLDER:
-				$life_time = self::getCookieMaxLifetimeInSeconds();
-				break;
-			case PathType::FILE:
-				$life_time = self::getTokenMaxLifetimeInSeconds();
-				break;
-			default:
-				$life_time = 0;
-				break;
-		}
-
-		return $life_time;
-	}
-
-
-	/**
-	 * @return bool
-	 */
-	public function isChecked() {
-		return (bool)$this->checked;
-	}
-
-
-	/**
-	 * @param bool $checked
-	 * @return void
-	 */
-	public function setChecked($checked) {
-		assert(is_bool($checked));
-		$this->checked = $checked;
-	}
-=======
 class ilWACSignedPath
 {
     use HttpServiceAware;
@@ -507,7 +54,7 @@
      */
     protected $checked = false;
     /**
-     * @var \ILIAS\DI\HTTPServices $httpService
+     * @var \ILIAS\HTTP\HTTPServices $httpService
      */
     private $httpService;
     /**
@@ -948,5 +495,4 @@
         assert(is_bool($checked));
         $this->checked = $checked;
     }
->>>>>>> 3552d273
 }