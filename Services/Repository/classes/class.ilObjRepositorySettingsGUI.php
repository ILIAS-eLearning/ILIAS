<?php
/* Copyright (c) 1998-2009 ILIAS open source, Extended GPL, see docs/LICENSE */
include_once("./Services/Object/classes/class.ilObjectGUI.php");

/**
 * Repository settings.
 *
 * @author Jörg Lützenkirchen <luetzenkirchen@leifos.com>
 * @version $Id$
 *
 * @ilCtrl_Calls ilObjRepositorySettingsGUI: ilPermissionGUI
 *
 * @ingroup ServicesRepository
 */
class ilObjRepositorySettingsGUI extends ilObjectGUI
{
	/**
	 * @var ilErrorHandling
	 */
	protected $error;

	/**
<<<<<<< HEAD
	 * @var \ILIAS\DI\Container
	 */
	protected $dic;

	/**
=======
>>>>>>> 937abe88
	 * @var ilRbacSystem
	 */
	protected $rbacsystem;

	public function __construct($a_data, $a_id, $a_call_by_reference = true, $a_prepare_output = true)
	{		
		global $DIC;

		$this->error = $DIC["ilErr"];
		$this->access = $DIC->access();
		$this->rbacsystem = $DIC->rbac()->system();
		$this->settings = $DIC->settings();
		$this->ctrl = $DIC->ctrl();
		$this->lng = $DIC->language();
		$this->toolbar = $DIC->toolbar();
		parent::__construct($a_data, $a_id, $a_call_by_reference, $a_prepare_output);

		$this->type = 'reps';
		$this->lng->loadLanguageModule('rep');
		$this->lng->loadLanguageModule('cmps');
	}

	public function executeCommand()
	{
<<<<<<< HEAD
=======
		$ilErr = $this->error;
		$ilAccess = $this->access;

>>>>>>> 937abe88
		$next_class = $this->ctrl->getNextClass($this);
		$cmd = $this->ctrl->getCmd();

		$this->prepareOutput();

		if (!$this->rbacsystem->checkAccess("visible,read", $this->object->getRefId()))
		{
			$this->error->raiseError($this->lng->txt('no_permission'), $this->error->WARNING);
		}

		switch($next_class)
		{
			case 'ilpermissiongui':
				$this->tabs_gui->setTabActive('perm_settings');
				include_once("Services/AccessControl/classes/class.ilPermissionGUI.php");
				$perm_gui = new ilPermissionGUI($this);
				$this->ctrl->forwardCommand($perm_gui);
				break;

			default:
				$this->$cmd();				
				break;
		}
		return true;
	}	
	
	public function getAdminTabs() 
	{
		$rbacsystem = $this->rbacsystem;
		
		$this->tabs_gui->addTab("settings",
			$this->lng->txt("settings"),
			$this->ctrl->getLinkTarget($this, "view"));
		
		$this->tabs_gui->addTab("icons",
			$this->lng->txt("rep_custom_icons"),
			$this->ctrl->getLinkTarget($this, "customIcons"));
		
		$this->tabs_gui->addTab("modules",
			$this->lng->txt("cmps_repository_object_types"),
			$this->ctrl->getLinkTarget($this, "listModules"));			
		
		if ($rbacsystem->checkAccess('edit_permission',$this->object->getRefId()))
		{
			$this->tabs_gui->addTab("perm_settings",
				$this->lng->txt("perm_settings"),
				$this->ctrl->getLinkTargetByClass('ilpermissiongui',"perm"));
		}
	}
	
	public function view(ilPropertyFormGUI $a_form = null)
	{		
		$this->tabs_gui->activateTab("settings");
		
		if(!$a_form)
		{
			$a_form = $this->initSettingsForm();
		}
		
		$this->tpl->setContent($a_form->getHTML());
	}
	
	protected function initSettingsForm()
	{				
		$ilSetting = $this->settings;
		$ilAccess = $this->access;
		
		include_once('Services/Form/classes/class.ilPropertyFormGUI.php');
		$form = new ilPropertyFormGUI();
		$form->setTitle($this->lng->txt("settings"));
		$form->setFormAction($this->ctrl->getFormAction($this, 'saveSettings'));					
		
		// default repository view
		$options = array(
			"flat" => $this->lng->txt("flatview"),
			"tree" => $this->lng->txt("treeview")
			);
		$si = new ilSelectInputGUI($this->lng->txt("def_repository_view"), "default_rep_view");
		$si->setOptions($options);
		$si->setInfo($this->lng->txt(""));
		if ($ilSetting->get("default_repository_view") == "tree")
		{
			$si->setValue("tree");
		}
		else
		{
			$si->setValue("flat");
		}
		$form->addItem($si);

		//
		$options = array(
			"" => $this->lng->txt("adm_rep_tree_only_container"),
			"tree" => $this->lng->txt("adm_all_resource_types")
			);

		// repository tree
		$radg = new ilRadioGroupInputGUI($this->lng->txt("adm_rep_tree_presentation"), "tree_pres");
		$radg->setValue($ilSetting->get("repository_tree_pres"));
		$op1 = new ilRadioOption($this->lng->txt("adm_rep_tree_only_cntr"), "",
			$this->lng->txt("adm_rep_tree_only_cntr_info"));
		$radg->addOption($op1);

		$op2 = new ilRadioOption($this->lng->txt("adm_rep_tree_all_types"), "all_types",
			$this->lng->txt("adm_rep_tree_all_types_info"));

			// limit tree in courses and groups
			$cb = new ilCheckboxInputGUI($this->lng->txt("adm_rep_tree_limit_grp_crs"), "rep_tree_limit_grp_crs");
			$cb->setChecked($ilSetting->get("rep_tree_limit_grp_crs"));
			$cb->setInfo($this->lng->txt("adm_rep_tree_limit_grp_crs_info"));
			$op2->addSubItem($cb);

		$radg->addOption($op2);

		$form->addItem($radg);

		// limit items in tree
		$tree_limit = new ilCheckboxInputGUI($this->lng->txt("rep_tree_limit"), "rep_tree_limit");
		$tree_limit->setChecked($ilSetting->get("rep_tree_limit_number") > 0);
		$tree_limit->setInfo($this->lng->txt("rep_tree_limit_info"));
		$form->addItem($tree_limit);

		// limit items in tree (number)
		$tree_limit_number = new ilNumberInputGUI($this->lng->txt("rep_tree_limit_number"), "rep_tree_limit_number");
		$tree_limit_number->setMaxLength(3);
		$tree_limit_number->setSize(3);
		$tree_limit_number->setValue($ilSetting->get("rep_tree_limit_number"));
		$tree_limit_number->setInfo($this->lng->txt("rep_tree_limit_number_info"));
		$tree_limit->addSubItem($tree_limit_number);

		// breadcrumbs start with courses
		$cb = new ilCheckboxInputGUI($this->lng->txt("rep_breadcr_crs"), "rep_breadcr_crs");
		$cb->setChecked((int) $ilSetting->get("rep_breadcr_crs"));
		$form->addItem($cb);

		$radg = new ilRadioGroupInputGUI($this->lng->txt("rep_breadcr_crs"), "rep_breadcr_crs_overwrite");
		$radg->setValue((int) $ilSetting->get("rep_breadcr_crs_overwrite"));

		$op0 = new ilRadioOption($this->lng->txt("rep_breadcr_crs_overwrite"), 1);
		$cb0 = new ilCheckboxInputGUI($this->lng->txt("rep_default"), "rep_breadcr_crs_default");
		$cb0->setChecked((int) $ilSetting->get("rep_breadcr_crs_default"));
		$op0->addSubItem($cb0);
		$radg->addOption($op0);

		$op1 = new ilRadioOption($this->lng->txt("rep_breadcr_crs_overwrite_not"), 0);
		$radg->addOption($op1);


		$cb->addSubItem($radg);



		// trash
		$cb = new ilCheckboxInputGUI($this->lng->txt("enable_trash"), "enable_trash");
		$cb->setInfo($this->lng->txt("enable_trash_info"));
		if ($ilSetting->get("enable_trash"))
		{
			$cb->setChecked(true);
		}
		$form->addItem($cb);
	
		// change event
		require_once 'Services/Tracking/classes/class.ilChangeEvent.php';
		$this->lng->loadLanguageModule("trac");
		$event = new ilCheckboxInputGUI($this->lng->txt('trac_show_repository_views'), 'change_event_tracking');
		$event->setInfo($this->lng->txt("trac_show_repository_views_info"));
		$event->setChecked(ilChangeEvent::_isActive());		
		$form->addItem($event);
		
		
		include_once "Services/Administration/classes/class.ilAdministrationSettingsFormHandler.php";
		ilAdministrationSettingsFormHandler::addFieldsToForm(
			ilAdministrationSettingsFormHandler::FORM_REPOSITORY, 
			$form,
			$this
		);		
		
		
		// object lists
		
		$lists = new ilFormSectionHeaderGUI();
		$lists->setTitle($this->lng->txt("rep_object_lists"));
		$form->addItem($lists);		
			
		$sdesc = new ilCheckboxInputGUI($this->lng->txt("adm_rep_shorten_description"), "rep_shorten_description");
		$sdesc->setInfo($this->lng->txt("adm_rep_shorten_description_info"));
		$sdesc->setChecked($ilSetting->get("rep_shorten_description"));
		$form->addItem($sdesc);
		
		$sdesclen = new ilNumberInputGUI($this->lng->txt("adm_rep_shorten_description_length"), "rep_shorten_description_length");
		$sdesclen->setValue($ilSetting->get("rep_shorten_description_length"));
		$sdesclen->setSize(3);
		$sdesc->addSubItem($sdesclen);
			
		// load action commands asynchronously 
		$cb = new ilCheckboxInputGUI($this->lng->txt("adm_item_cmd_asynch"), "item_cmd_asynch");
		$cb->setInfo($this->lng->txt("adm_item_cmd_asynch_info"));
		$cb->setChecked($ilSetting->get("item_cmd_asynch"));
		$form->addItem($cb);
		
		// notes/comments/tagging
		$pl = new ilCheckboxInputGUI($this->lng->txt('adm_show_comments_tagging_in_lists'),'comments_tagging_in_lists');
		$pl->setValue(1);
		$pl->setChecked($ilSetting->get('comments_tagging_in_lists'));
		$form->addItem($pl);
		
		$pltags = new ilCheckboxInputGUI($this->lng->txt('adm_show_comments_tagging_in_lists_tags'),'comments_tagging_in_lists_tags');
		$pltags->setValue(1);
		$pltags->setChecked($ilSetting->get('comments_tagging_in_lists_tags'));
		$pl->addSubItem($pltags);
				
		if($ilAccess->checkAccess('write','',$this->object->getRefId()))
		{
			$form->addCommandButton('saveSettings', $this->lng->txt('save'));
		}
		
		return $form;
	}
	
	public function saveSettings()
	{
		$ilSetting = $this->settings;
		$ilAccess = $this->access;
		
		if(!$ilAccess->checkAccess('write','',$this->object->getRefId()))
		{
			$this->ctrl->redirect($this, "view");
		}
	
		$form = $this->initSettingsForm();
		if ($form->checkInput())
		{
			$ilSetting->set("default_repository_view", $_POST["default_rep_view"]);
						
			$ilSetting->set("repository_tree_pres", $_POST["tree_pres"]);			 
			if ($_POST["tree_pres"] == "")
			{
				$_POST["rep_tree_limit_grp_crs"] = "";
			}
			if ($_POST["rep_tree_limit_grp_crs"] && !$ilSetting->get("rep_tree_limit_grp_crs"))
			{
				$_POST["rep_tree_synchronize"] = true;
			}
			else if (!$_POST["rep_tree_synchronize"] && $ilSetting->get("rep_tree_synchronize"))
			{
				$_POST["rep_tree_limit_grp_crs"] = false;
			}
			$ilSetting->set("rep_tree_limit_grp_crs", $_POST["rep_tree_limit_grp_crs"]);
						
			// $ilSetting->set('rep_cache',(int) $_POST['rep_cache']);
			// $ilSetting->set("rep_tree_synchronize", $_POST["rep_tree_synchronize"]);	
			
			$ilSetting->set("enable_trash", $_POST["enable_trash"]);


			$ilSetting->set("rep_breadcr_crs_overwrite", (int) $_POST["rep_breadcr_crs_overwrite"]);
			$ilSetting->set("rep_breadcr_crs", (int) $_POST["rep_breadcr_crs"]);
			$ilSetting->set("rep_breadcr_crs_default", (int) $_POST["rep_breadcr_crs_default"]);


			$ilSetting->set("rep_shorten_description", $form->getInput('rep_shorten_description'));
			$ilSetting->set("rep_shorten_description_length", (int)$form->getInput('rep_shorten_description_length'));										
			$ilSetting->set('item_cmd_asynch',(int) $_POST['item_cmd_asynch']);			
     		$ilSetting->set('comments_tagging_in_lists',(int) $_POST['comments_tagging_in_lists']);	
     		$ilSetting->set('comments_tagging_in_lists_tags',(int) $_POST['comments_tagging_in_lists_tags']);

     		// repository tree limit of children
     		$limit_number = ($_POST['rep_tree_limit'] && $_POST['rep_tree_limit_number'] > 0)
				? (int) $_POST['rep_tree_limit_number']
				: 0;
			$ilSetting->set('rep_tree_limit_number', $limit_number);

			require_once 'Services/Tracking/classes/class.ilChangeEvent.php';			
			if ($form->getInput('change_event_tracking'))
			{
				ilChangeEvent::_activate();
			}
			else
			{
				ilChangeEvent::_deactivate();
			}			
						
			ilUtil::sendSuccess($this->lng->txt("msg_obj_modified"), true);
			$this->ctrl->redirect($this, "view");
		}
		
		$form->setValuesByPost();
		$this->view($form);
	}
	
	public function customIcons(ilPropertyFormGUI $a_form = null)
	{		
		$this->tabs_gui->activateTab("icons");
		
		if(!$a_form)
		{
			$a_form = $this->initCustomIconsForm();
		}
		
		$this->tpl->setContent($a_form->getHTML());
	}
	
	protected function initCustomIconsForm()
	{
		$ilSetting = $this->settings;
		$ilAccess = $this->access;
		
		include_once "Services/Form/classes/class.ilPropertyFormGUI.php";
		include_once "Services/Form/classes/class.ilCombinationInputGUI.php";
		$form = new ilPropertyFormGUI();
		$form->setTitle($this->lng->txt("rep_custom_icons"));
		$form->setFormAction($this->ctrl->getFormAction($this, 'saveCustomIcons'));			
				
		$cb = new ilCheckboxInputGUI($this->lng->txt("enable_custom_icons"), "custom_icons");
		$cb->setInfo($this->lng->txt("enable_custom_icons_info"));
		$cb->setChecked($ilSetting->get("custom_icons"));
		$form->addItem($cb);

		if($ilAccess->checkAccess('write','',$this->object->getRefId()))
		{
			$form->addCommandButton('saveCustomIcons', $this->lng->txt('save'));
		}
		
		return $form;
	}
	
	public function saveCustomIcons()
	{
		$ilSetting = $this->settings;
		$ilAccess = $this->access;
		
		if(!$ilAccess->checkAccess('write','',$this->object->getRefId()))
		{
			$this->ctrl->redirect($this, "customIcons");
		}
	
		$form = $this->initCustomIconsForm();
		if ($form->checkInput())
		{
			$ilSetting->set("custom_icons", (int)$form->getInput("custom_icons"));
			ilUtil::sendSuccess($this->lng->txt("msg_obj_modified"), true);
			$this->ctrl->redirect($this, "customIcons");
		}
		
		$form->setValuesByPost();
		$this->customIcons($form);	
	}
	
	protected function setModuleSubTabs($a_active)
	{
		$this->tabs_gui->activateTab('modules');
		
		$this->tabs_gui->addSubTab("list_mods",
			$this->lng->txt("rep_new_item_menu"),
			$this->ctrl->getLinkTarget($this, "listModules"));
		
		$this->tabs_gui->addSubTab("new_item_groups",
			$this->lng->txt("rep_new_item_groups"),
			$this->ctrl->getLinkTarget($this, "listNewItemGroups"));
		
		$this->tabs_gui->activateSubTab($a_active);
	}		
	
	protected function listModules()
	{		
		$ilAccess = $this->access;
		
		$this->setModuleSubTabs("list_mods");
				
		$has_write = $ilAccess->checkAccess('write','',$this->object->getRefId());
		
		include_once("./Services/Repository/classes/class.ilModulesTableGUI.php");
		$comp_table = new ilModulesTableGUI($this, "listModules", $has_write);
				
		$this->tpl->setContent($comp_table->getHTML());
	}
	
	protected function saveModules()
	{
		$ilSetting = $this->settings;
		$ilCtrl = $this->ctrl;
		$lng = $this->lng;
		$ilAccess = $this->access;
		
		if(!is_array($_POST["obj_grp"]) || 
			!is_array($_POST["obj_pos"]) ||
			!$ilAccess->checkAccess('write','',$this->object->getRefId()))		
		{
			$ilCtrl->redirect($this, "listModules");	
		}
		
		$grp_pos_map = array(0 => 9999);
		include_once("Services/Repository/classes/class.ilObjRepositorySettings.php");
		foreach(ilObjRepositorySettings::getNewItemGroups() as $item)
		{
			$grp_pos_map[$item["id"]] = $item["pos"];
		}
		
		$type_pos_map = array();
		foreach($_POST["obj_pos"] as $obj_type => $pos)
		{
			$grp_id = (int)$_POST["obj_grp"][$obj_type];						
			$type_pos_map[$grp_id][$obj_type] = $pos;	
			
			// enable creation?
			$ilSetting->set("obj_dis_creation_".$obj_type, !(int)$_POST["obj_enbl_creation"][$obj_type]);
		}
		
		foreach($type_pos_map as $grp_id => $obj_types)
		{
			$grp_pos = str_pad($grp_pos_map[$grp_id], 4, "0", STR_PAD_LEFT);
		
			asort($obj_types);
			$pos = 0;
			foreach(array_keys($obj_types) as $obj_type)
			{
				$pos += 10;						
				$type_pos = $grp_pos.str_pad($pos, 4, "0", STR_PAD_LEFT);				
				$ilSetting->set("obj_add_new_pos_".$obj_type, $type_pos);												
				$ilSetting->set("obj_add_new_pos_grp_".$obj_type, $grp_id);
			}						
		}

		/*
		if (count($double) == 0)
		{
			ilUtil::sendSuccess($lng->txt("msg_obj_modified"), true);
		}
		else
		{			
			ilUtil::sendInfo($lng->txt("cmps_duplicate_positions")." ".implode($double, ", "), true);
		}		 
		*/		
		
		ilUtil::sendSuccess($lng->txt("msg_obj_modified"), true);
		$ilCtrl->redirect($this, "listModules");		
	}
	
	protected function listNewItemGroups()
	{
		$ilToolbar = $this->toolbar;
		$ilAccess = $this->access;
		
		$this->setModuleSubTabs("new_item_groups");
		
		$has_write = $ilAccess->checkAccess('write','',$this->object->getRefId());
		
		if($has_write)
		{
			$ilToolbar->addButton($this->lng->txt("rep_new_item_group_add"), 
				$this->ctrl->getLinkTarget($this, "addNewItemGroup"));
		
			$ilToolbar->addButton($this->lng->txt("rep_new_item_group_add_separator"), 
				$this->ctrl->getLinkTarget($this, "addNewItemGroupSeparator"));
		}
		
		include_once("./Services/Repository/classes/class.ilNewItemGroupTableGUI.php");
		$grp_table = new ilNewItemGroupTableGUI($this, "listNewItemGroups", $has_write);
				
		$this->tpl->setContent($grp_table->getHTML());
	}
	
	protected function initNewItemGroupForm($a_grp_id = false)
	{
		$this->setModuleSubTabs("new_item_groups");
		
		include_once "Services/Form/classes/class.ilPropertyFormGUI.php";
		$form = new ilPropertyFormGUI();
		
		$this->lng->loadLanguageModule("meta");
		$def_lng = $this->lng->getDefaultLanguage();
	
		$title = new ilTextInputGUI($this->lng->txt("title"), "title_".$def_lng);
		$title->setInfo($this->lng->txt("meta_l_".$def_lng).
			" (".$this->lng->txt("default_language").")");
		$title->setRequired(true);
		$form->addItem($title);
		
		foreach($this->lng->getInstalledLanguages() as $lang_id)
		{
			if($lang_id != $def_lng)
			{
				$title = new ilTextInputGUI($this->lng->txt("translation"), "title_".$lang_id);
				$title->setInfo($this->lng->txt("meta_l_".$lang_id));
				$form->addItem($title);		
			}
		}
										
		if(!$a_grp_id)
		{
			$form->setTitle($this->lng->txt("rep_new_item_group_add"));
			$form->setFormAction($this->ctrl->getFormAction($this, "saveNewItemGroup"));
			
			$form->addCommandButton("saveNewItemGroup", $this->lng->txt("save"));			
		}
		else
		{
			$form->setTitle($this->lng->txt("rep_new_item_group_edit"));
			$form->setFormAction($this->ctrl->getFormAction($this, "updateNewItemGroup"));
			
			include_once("Services/Repository/classes/class.ilObjRepositorySettings.php");
			$grp = ilObjRepositorySettings::getNewItemGroups();
			$grp = $grp[$a_grp_id];
			
			foreach($grp["titles"] as $id => $value)
			{
				$field = $form->getItemByPostVar("title_".$id);
				if($field)
				{
					$field->setValue($value);
				}
			}
			
			$form->addCommandButton("updateNewItemGroup", $this->lng->txt("save"));			
		}
		$form->addCommandButton("listNewItemGroups", $this->lng->txt("cancel"));			
		
		return $form;
	}
	
	protected function addNewItemGroup(ilPropertyFormGUI $a_form = null)
	{
		if(!$a_form)
		{
			$a_form = $this->initNewItemGroupForm();
		}
		
		$this->tpl->setContent($a_form->getHTML());
	}
	
	protected function saveNewItemGroup()
	{
		$form = $this->initNewItemGroupForm();
		if($form->checkInput())
		{
			$titles = array();
			foreach($this->lng->getInstalledLanguages() as $lang_id)
			{
				$titles[$lang_id] = $form->getInput("title_".$lang_id);
			}
			
			include_once("Services/Repository/classes/class.ilObjRepositorySettings.php");
			if(ilObjRepositorySettings::addNewItemGroup($titles))
			{
				ilUtil::sendSuccess($this->lng->txt("settings_saved"), true);
				$this->ctrl->redirect($this, "listNewItemGroups");
			}
		}
		
		$form->setValuesByPost();
		$this->addNewItemGroup($form);
	}
	
	protected function editNewItemGroup(ilPropertyFormGUI $a_form = null)
	{		
		$grp_id = (int)$_GET["grp_id"];
		if(!$grp_id)
		{
			$this->ctrl->redirect($this, "listNewItemGroups");
		}
		
		if(!$a_form)
		{
			$this->ctrl->setParameter($this, "grp_id", $grp_id);
			$a_form = $this->initNewItemGroupForm($grp_id);
		}
		
		$this->tpl->setContent($a_form->getHTML());	
	}
	
	protected function updateNewItemGroup()
	{
		$grp_id = (int)$_GET["grp_id"];
		if(!$grp_id)
		{
			$this->ctrl->redirect($this, "listNewItemGroups");
		}
		
		$this->ctrl->setParameter($this, "grp_id", $grp_id);
		
		$form = $this->initNewItemGroupForm($grp_id);
		if($form->checkInput())
		{
			$titles = array();
			foreach($this->lng->getInstalledLanguages() as $lang_id)
			{
				$titles[$lang_id] = $form->getInput("title_".$lang_id);
			}
			
			include_once("Services/Repository/classes/class.ilObjRepositorySettings.php");
			if(ilObjRepositorySettings::updateNewItemGroup($grp_id, $titles))
			{
				ilUtil::sendSuccess($this->lng->txt("settings_saved"), true);
				$this->ctrl->redirect($this, "listNewItemGroups");
			}			
		}
		
		$form->setValuesByPost();
		$this->addNewItemGroup($form);
	}
	
	protected function addNewItemGroupSeparator()
	{
		include_once("Services/Repository/classes/class.ilObjRepositorySettings.php");
		if(ilObjRepositorySettings::addNewItemGroupSeparator())
		{
			ilUtil::sendSuccess($this->lng->txt("settings_saved"), true);
		}
		$this->ctrl->redirect($this, "listNewItemGroups");
	}
	
	protected function saveNewItemGroupOrder()
	{
		$ilSetting = $this->settings;
		
		if(is_array($_POST["grp_order"]))	
		{
			include_once("Services/Repository/classes/class.ilObjRepositorySettings.php");
			ilObjRepositorySettings::updateNewItemGroupOrder($_POST["grp_order"]);
									
			$grp_pos_map = array();
			include_once("Services/Repository/classes/class.ilObjRepositorySettings.php");
			foreach(ilObjRepositorySettings::getNewItemGroups() as $item)
			{
				$grp_pos_map[$item["id"]] = str_pad($item["pos"], 4, "0", STR_PAD_LEFT);
			}
		
			// update order of assigned objects
			foreach(ilObjRepositorySettings::getNewItemGroupSubItems() as $grp_id => $subitems)
			{
				// unassigned objects will always be last
				if($grp_id)
				{
					foreach($subitems as $obj_type)
					{
						$old_pos = $ilSetting->get("obj_add_new_pos_".$obj_type);
						if(strlen($old_pos) == 8)
						{
							$new_pos = $grp_pos_map[$grp_id].substr($old_pos, 4);
							$ilSetting->set("obj_add_new_pos_".$obj_type, $new_pos);
						}
					}
				}
			}
			
			ilUtil::sendSuccess($this->lng->txt("settings_saved"), true);
		}
		$this->ctrl->redirect($this, "listNewItemGroups");
	}
	
	protected function confirmDeleteNewItemGroup()
	{
		if(!is_array($_POST["grp_id"]))
		{
			ilUtil::sendFailure($this->lng->txt("select_one"));
			return $this->listNewItemGroups();
		}
		
		$this->setModuleSubTabs("new_item_groups");
		
		include_once("./Services/Utilities/classes/class.ilConfirmationGUI.php");
		$cgui = new ilConfirmationGUI();
		$cgui->setHeaderText($this->lng->txt("rep_new_item_group_delete_sure"));

		$cgui->setFormAction($this->ctrl->getFormAction($this));
		$cgui->setCancel($this->lng->txt("cancel"), "listNewItemGroups");
		$cgui->setConfirm($this->lng->txt("confirm"), "deleteNewItemGroup");
		
		include_once("Services/Repository/classes/class.ilObjRepositorySettings.php");
		$groups = ilObjRepositorySettings::getNewItemGroups();

		foreach ($_POST["grp_id"] as $grp_id)
		{			
			$cgui->addItem("grp_id[]", $grp_id, $groups[$grp_id]["title"]);			
		}
		
		$this->tpl->setContent($cgui->getHTML());		
	}
	
	protected function deleteNewItemGroup()
	{
		if(!is_array($_POST["grp_id"]))
		{
			return $this->listNewItemGroups();
		}
		
		include_once("Services/Repository/classes/class.ilObjRepositorySettings.php");
		foreach($_POST["grp_id"] as $grp_id)
		{
			ilObjRepositorySettings::deleteNewItemGroup($grp_id);
		}
		
		ilUtil::sendSuccess($this->lng->txt("settings_saved"), true);
		$this->ctrl->redirect($this, "listNewItemGroups");
	}
	
	public function addToExternalSettingsForm($a_form_id)
	{				
		$ilSetting = $this->settings;
		
		switch($a_form_id)
		{						
			case ilAdministrationSettingsFormHandler::FORM_LP:
				
				require_once 'Services/Tracking/classes/class.ilChangeEvent.php';		
				$fields = array('trac_show_repository_views' => array(ilChangeEvent::_isActive(), ilAdministrationSettingsFormHandler::VALUE_BOOL));
												
				return array(array("view", $fields));	
				
				
			case ilAdministrationSettingsFormHandler::FORM_TAGGING:
				
				$fields = array(
					'adm_show_comments_tagging_in_lists' => array($ilSetting->get('comments_tagging_in_lists'), ilAdministrationSettingsFormHandler::VALUE_BOOL,
						array('adm_show_comments_tagging_in_lists_tags' => array($ilSetting->get('comments_tagging_in_lists_tags'), ilAdministrationSettingsFormHandler::VALUE_BOOL))
				));
				
				return array(array("view", $fields));	
		}
	}
}

?><|MERGE_RESOLUTION|>--- conflicted
+++ resolved
@@ -1,783 +1,772 @@
-<?php
-/* Copyright (c) 1998-2009 ILIAS open source, Extended GPL, see docs/LICENSE */
-include_once("./Services/Object/classes/class.ilObjectGUI.php");
-
-/**
- * Repository settings.
- *
- * @author Jörg Lützenkirchen <luetzenkirchen@leifos.com>
- * @version $Id$
- *
- * @ilCtrl_Calls ilObjRepositorySettingsGUI: ilPermissionGUI
- *
- * @ingroup ServicesRepository
- */
-class ilObjRepositorySettingsGUI extends ilObjectGUI
-{
-	/**
-	 * @var ilErrorHandling
-	 */
-	protected $error;
-
-	/**
-<<<<<<< HEAD
-	 * @var \ILIAS\DI\Container
-	 */
-	protected $dic;
-
-	/**
-=======
->>>>>>> 937abe88
-	 * @var ilRbacSystem
-	 */
-	protected $rbacsystem;
-
-	public function __construct($a_data, $a_id, $a_call_by_reference = true, $a_prepare_output = true)
-	{		
-		global $DIC;
-
-		$this->error = $DIC["ilErr"];
-		$this->access = $DIC->access();
-		$this->rbacsystem = $DIC->rbac()->system();
-		$this->settings = $DIC->settings();
-		$this->ctrl = $DIC->ctrl();
-		$this->lng = $DIC->language();
-		$this->toolbar = $DIC->toolbar();
-		parent::__construct($a_data, $a_id, $a_call_by_reference, $a_prepare_output);
-
-		$this->type = 'reps';
-		$this->lng->loadLanguageModule('rep');
-		$this->lng->loadLanguageModule('cmps');
-	}
-
-	public function executeCommand()
-	{
-<<<<<<< HEAD
-=======
-		$ilErr = $this->error;
-		$ilAccess = $this->access;
-
->>>>>>> 937abe88
-		$next_class = $this->ctrl->getNextClass($this);
-		$cmd = $this->ctrl->getCmd();
-
-		$this->prepareOutput();
-
-		if (!$this->rbacsystem->checkAccess("visible,read", $this->object->getRefId()))
-		{
-			$this->error->raiseError($this->lng->txt('no_permission'), $this->error->WARNING);
-		}
-
-		switch($next_class)
-		{
-			case 'ilpermissiongui':
-				$this->tabs_gui->setTabActive('perm_settings');
-				include_once("Services/AccessControl/classes/class.ilPermissionGUI.php");
-				$perm_gui = new ilPermissionGUI($this);
-				$this->ctrl->forwardCommand($perm_gui);
-				break;
-
-			default:
-				$this->$cmd();				
-				break;
-		}
-		return true;
-	}	
-	
-	public function getAdminTabs() 
-	{
-		$rbacsystem = $this->rbacsystem;
-		
-		$this->tabs_gui->addTab("settings",
-			$this->lng->txt("settings"),
-			$this->ctrl->getLinkTarget($this, "view"));
-		
-		$this->tabs_gui->addTab("icons",
-			$this->lng->txt("rep_custom_icons"),
-			$this->ctrl->getLinkTarget($this, "customIcons"));
-		
-		$this->tabs_gui->addTab("modules",
-			$this->lng->txt("cmps_repository_object_types"),
-			$this->ctrl->getLinkTarget($this, "listModules"));			
-		
-		if ($rbacsystem->checkAccess('edit_permission',$this->object->getRefId()))
-		{
-			$this->tabs_gui->addTab("perm_settings",
-				$this->lng->txt("perm_settings"),
-				$this->ctrl->getLinkTargetByClass('ilpermissiongui',"perm"));
-		}
-	}
-	
-	public function view(ilPropertyFormGUI $a_form = null)
-	{		
-		$this->tabs_gui->activateTab("settings");
-		
-		if(!$a_form)
-		{
-			$a_form = $this->initSettingsForm();
-		}
-		
-		$this->tpl->setContent($a_form->getHTML());
-	}
-	
-	protected function initSettingsForm()
-	{				
-		$ilSetting = $this->settings;
-		$ilAccess = $this->access;
-		
-		include_once('Services/Form/classes/class.ilPropertyFormGUI.php');
-		$form = new ilPropertyFormGUI();
-		$form->setTitle($this->lng->txt("settings"));
-		$form->setFormAction($this->ctrl->getFormAction($this, 'saveSettings'));					
-		
-		// default repository view
-		$options = array(
-			"flat" => $this->lng->txt("flatview"),
-			"tree" => $this->lng->txt("treeview")
-			);
-		$si = new ilSelectInputGUI($this->lng->txt("def_repository_view"), "default_rep_view");
-		$si->setOptions($options);
-		$si->setInfo($this->lng->txt(""));
-		if ($ilSetting->get("default_repository_view") == "tree")
-		{
-			$si->setValue("tree");
-		}
-		else
-		{
-			$si->setValue("flat");
-		}
-		$form->addItem($si);
-
-		//
-		$options = array(
-			"" => $this->lng->txt("adm_rep_tree_only_container"),
-			"tree" => $this->lng->txt("adm_all_resource_types")
-			);
-
-		// repository tree
-		$radg = new ilRadioGroupInputGUI($this->lng->txt("adm_rep_tree_presentation"), "tree_pres");
-		$radg->setValue($ilSetting->get("repository_tree_pres"));
-		$op1 = new ilRadioOption($this->lng->txt("adm_rep_tree_only_cntr"), "",
-			$this->lng->txt("adm_rep_tree_only_cntr_info"));
-		$radg->addOption($op1);
-
-		$op2 = new ilRadioOption($this->lng->txt("adm_rep_tree_all_types"), "all_types",
-			$this->lng->txt("adm_rep_tree_all_types_info"));
-
-			// limit tree in courses and groups
-			$cb = new ilCheckboxInputGUI($this->lng->txt("adm_rep_tree_limit_grp_crs"), "rep_tree_limit_grp_crs");
-			$cb->setChecked($ilSetting->get("rep_tree_limit_grp_crs"));
-			$cb->setInfo($this->lng->txt("adm_rep_tree_limit_grp_crs_info"));
-			$op2->addSubItem($cb);
-
-		$radg->addOption($op2);
-
-		$form->addItem($radg);
-
-		// limit items in tree
-		$tree_limit = new ilCheckboxInputGUI($this->lng->txt("rep_tree_limit"), "rep_tree_limit");
-		$tree_limit->setChecked($ilSetting->get("rep_tree_limit_number") > 0);
-		$tree_limit->setInfo($this->lng->txt("rep_tree_limit_info"));
-		$form->addItem($tree_limit);
-
-		// limit items in tree (number)
-		$tree_limit_number = new ilNumberInputGUI($this->lng->txt("rep_tree_limit_number"), "rep_tree_limit_number");
-		$tree_limit_number->setMaxLength(3);
-		$tree_limit_number->setSize(3);
-		$tree_limit_number->setValue($ilSetting->get("rep_tree_limit_number"));
-		$tree_limit_number->setInfo($this->lng->txt("rep_tree_limit_number_info"));
-		$tree_limit->addSubItem($tree_limit_number);
-
-		// breadcrumbs start with courses
-		$cb = new ilCheckboxInputGUI($this->lng->txt("rep_breadcr_crs"), "rep_breadcr_crs");
-		$cb->setChecked((int) $ilSetting->get("rep_breadcr_crs"));
-		$form->addItem($cb);
-
-		$radg = new ilRadioGroupInputGUI($this->lng->txt("rep_breadcr_crs"), "rep_breadcr_crs_overwrite");
-		$radg->setValue((int) $ilSetting->get("rep_breadcr_crs_overwrite"));
-
-		$op0 = new ilRadioOption($this->lng->txt("rep_breadcr_crs_overwrite"), 1);
-		$cb0 = new ilCheckboxInputGUI($this->lng->txt("rep_default"), "rep_breadcr_crs_default");
-		$cb0->setChecked((int) $ilSetting->get("rep_breadcr_crs_default"));
-		$op0->addSubItem($cb0);
-		$radg->addOption($op0);
-
-		$op1 = new ilRadioOption($this->lng->txt("rep_breadcr_crs_overwrite_not"), 0);
-		$radg->addOption($op1);
-
-
-		$cb->addSubItem($radg);
-
-
-
-		// trash
-		$cb = new ilCheckboxInputGUI($this->lng->txt("enable_trash"), "enable_trash");
-		$cb->setInfo($this->lng->txt("enable_trash_info"));
-		if ($ilSetting->get("enable_trash"))
-		{
-			$cb->setChecked(true);
-		}
-		$form->addItem($cb);
-	
-		// change event
-		require_once 'Services/Tracking/classes/class.ilChangeEvent.php';
-		$this->lng->loadLanguageModule("trac");
-		$event = new ilCheckboxInputGUI($this->lng->txt('trac_show_repository_views'), 'change_event_tracking');
-		$event->setInfo($this->lng->txt("trac_show_repository_views_info"));
-		$event->setChecked(ilChangeEvent::_isActive());		
-		$form->addItem($event);
-		
-		
-		include_once "Services/Administration/classes/class.ilAdministrationSettingsFormHandler.php";
-		ilAdministrationSettingsFormHandler::addFieldsToForm(
-			ilAdministrationSettingsFormHandler::FORM_REPOSITORY, 
-			$form,
-			$this
-		);		
-		
-		
-		// object lists
-		
-		$lists = new ilFormSectionHeaderGUI();
-		$lists->setTitle($this->lng->txt("rep_object_lists"));
-		$form->addItem($lists);		
-			
-		$sdesc = new ilCheckboxInputGUI($this->lng->txt("adm_rep_shorten_description"), "rep_shorten_description");
-		$sdesc->setInfo($this->lng->txt("adm_rep_shorten_description_info"));
-		$sdesc->setChecked($ilSetting->get("rep_shorten_description"));
-		$form->addItem($sdesc);
-		
-		$sdesclen = new ilNumberInputGUI($this->lng->txt("adm_rep_shorten_description_length"), "rep_shorten_description_length");
-		$sdesclen->setValue($ilSetting->get("rep_shorten_description_length"));
-		$sdesclen->setSize(3);
-		$sdesc->addSubItem($sdesclen);
-			
-		// load action commands asynchronously 
-		$cb = new ilCheckboxInputGUI($this->lng->txt("adm_item_cmd_asynch"), "item_cmd_asynch");
-		$cb->setInfo($this->lng->txt("adm_item_cmd_asynch_info"));
-		$cb->setChecked($ilSetting->get("item_cmd_asynch"));
-		$form->addItem($cb);
-		
-		// notes/comments/tagging
-		$pl = new ilCheckboxInputGUI($this->lng->txt('adm_show_comments_tagging_in_lists'),'comments_tagging_in_lists');
-		$pl->setValue(1);
-		$pl->setChecked($ilSetting->get('comments_tagging_in_lists'));
-		$form->addItem($pl);
-		
-		$pltags = new ilCheckboxInputGUI($this->lng->txt('adm_show_comments_tagging_in_lists_tags'),'comments_tagging_in_lists_tags');
-		$pltags->setValue(1);
-		$pltags->setChecked($ilSetting->get('comments_tagging_in_lists_tags'));
-		$pl->addSubItem($pltags);
-				
-		if($ilAccess->checkAccess('write','',$this->object->getRefId()))
-		{
-			$form->addCommandButton('saveSettings', $this->lng->txt('save'));
-		}
-		
-		return $form;
-	}
-	
-	public function saveSettings()
-	{
-		$ilSetting = $this->settings;
-		$ilAccess = $this->access;
-		
-		if(!$ilAccess->checkAccess('write','',$this->object->getRefId()))
-		{
-			$this->ctrl->redirect($this, "view");
-		}
-	
-		$form = $this->initSettingsForm();
-		if ($form->checkInput())
-		{
-			$ilSetting->set("default_repository_view", $_POST["default_rep_view"]);
-						
-			$ilSetting->set("repository_tree_pres", $_POST["tree_pres"]);			 
-			if ($_POST["tree_pres"] == "")
-			{
-				$_POST["rep_tree_limit_grp_crs"] = "";
-			}
-			if ($_POST["rep_tree_limit_grp_crs"] && !$ilSetting->get("rep_tree_limit_grp_crs"))
-			{
-				$_POST["rep_tree_synchronize"] = true;
-			}
-			else if (!$_POST["rep_tree_synchronize"] && $ilSetting->get("rep_tree_synchronize"))
-			{
-				$_POST["rep_tree_limit_grp_crs"] = false;
-			}
-			$ilSetting->set("rep_tree_limit_grp_crs", $_POST["rep_tree_limit_grp_crs"]);
-						
-			// $ilSetting->set('rep_cache',(int) $_POST['rep_cache']);
-			// $ilSetting->set("rep_tree_synchronize", $_POST["rep_tree_synchronize"]);	
-			
-			$ilSetting->set("enable_trash", $_POST["enable_trash"]);
-
-
-			$ilSetting->set("rep_breadcr_crs_overwrite", (int) $_POST["rep_breadcr_crs_overwrite"]);
-			$ilSetting->set("rep_breadcr_crs", (int) $_POST["rep_breadcr_crs"]);
-			$ilSetting->set("rep_breadcr_crs_default", (int) $_POST["rep_breadcr_crs_default"]);
-
-
-			$ilSetting->set("rep_shorten_description", $form->getInput('rep_shorten_description'));
-			$ilSetting->set("rep_shorten_description_length", (int)$form->getInput('rep_shorten_description_length'));										
-			$ilSetting->set('item_cmd_asynch',(int) $_POST['item_cmd_asynch']);			
-     		$ilSetting->set('comments_tagging_in_lists',(int) $_POST['comments_tagging_in_lists']);	
-     		$ilSetting->set('comments_tagging_in_lists_tags',(int) $_POST['comments_tagging_in_lists_tags']);
-
-     		// repository tree limit of children
-     		$limit_number = ($_POST['rep_tree_limit'] && $_POST['rep_tree_limit_number'] > 0)
-				? (int) $_POST['rep_tree_limit_number']
-				: 0;
-			$ilSetting->set('rep_tree_limit_number', $limit_number);
-
-			require_once 'Services/Tracking/classes/class.ilChangeEvent.php';			
-			if ($form->getInput('change_event_tracking'))
-			{
-				ilChangeEvent::_activate();
-			}
-			else
-			{
-				ilChangeEvent::_deactivate();
-			}			
-						
-			ilUtil::sendSuccess($this->lng->txt("msg_obj_modified"), true);
-			$this->ctrl->redirect($this, "view");
-		}
-		
-		$form->setValuesByPost();
-		$this->view($form);
-	}
-	
-	public function customIcons(ilPropertyFormGUI $a_form = null)
-	{		
-		$this->tabs_gui->activateTab("icons");
-		
-		if(!$a_form)
-		{
-			$a_form = $this->initCustomIconsForm();
-		}
-		
-		$this->tpl->setContent($a_form->getHTML());
-	}
-	
-	protected function initCustomIconsForm()
-	{
-		$ilSetting = $this->settings;
-		$ilAccess = $this->access;
-		
-		include_once "Services/Form/classes/class.ilPropertyFormGUI.php";
-		include_once "Services/Form/classes/class.ilCombinationInputGUI.php";
-		$form = new ilPropertyFormGUI();
-		$form->setTitle($this->lng->txt("rep_custom_icons"));
-		$form->setFormAction($this->ctrl->getFormAction($this, 'saveCustomIcons'));			
-				
-		$cb = new ilCheckboxInputGUI($this->lng->txt("enable_custom_icons"), "custom_icons");
-		$cb->setInfo($this->lng->txt("enable_custom_icons_info"));
-		$cb->setChecked($ilSetting->get("custom_icons"));
-		$form->addItem($cb);
-
-		if($ilAccess->checkAccess('write','',$this->object->getRefId()))
-		{
-			$form->addCommandButton('saveCustomIcons', $this->lng->txt('save'));
-		}
-		
-		return $form;
-	}
-	
-	public function saveCustomIcons()
-	{
-		$ilSetting = $this->settings;
-		$ilAccess = $this->access;
-		
-		if(!$ilAccess->checkAccess('write','',$this->object->getRefId()))
-		{
-			$this->ctrl->redirect($this, "customIcons");
-		}
-	
-		$form = $this->initCustomIconsForm();
-		if ($form->checkInput())
-		{
-			$ilSetting->set("custom_icons", (int)$form->getInput("custom_icons"));
-			ilUtil::sendSuccess($this->lng->txt("msg_obj_modified"), true);
-			$this->ctrl->redirect($this, "customIcons");
-		}
-		
-		$form->setValuesByPost();
-		$this->customIcons($form);	
-	}
-	
-	protected function setModuleSubTabs($a_active)
-	{
-		$this->tabs_gui->activateTab('modules');
-		
-		$this->tabs_gui->addSubTab("list_mods",
-			$this->lng->txt("rep_new_item_menu"),
-			$this->ctrl->getLinkTarget($this, "listModules"));
-		
-		$this->tabs_gui->addSubTab("new_item_groups",
-			$this->lng->txt("rep_new_item_groups"),
-			$this->ctrl->getLinkTarget($this, "listNewItemGroups"));
-		
-		$this->tabs_gui->activateSubTab($a_active);
-	}		
-	
-	protected function listModules()
-	{		
-		$ilAccess = $this->access;
-		
-		$this->setModuleSubTabs("list_mods");
-				
-		$has_write = $ilAccess->checkAccess('write','',$this->object->getRefId());
-		
-		include_once("./Services/Repository/classes/class.ilModulesTableGUI.php");
-		$comp_table = new ilModulesTableGUI($this, "listModules", $has_write);
-				
-		$this->tpl->setContent($comp_table->getHTML());
-	}
-	
-	protected function saveModules()
-	{
-		$ilSetting = $this->settings;
-		$ilCtrl = $this->ctrl;
-		$lng = $this->lng;
-		$ilAccess = $this->access;
-		
-		if(!is_array($_POST["obj_grp"]) || 
-			!is_array($_POST["obj_pos"]) ||
-			!$ilAccess->checkAccess('write','',$this->object->getRefId()))		
-		{
-			$ilCtrl->redirect($this, "listModules");	
-		}
-		
-		$grp_pos_map = array(0 => 9999);
-		include_once("Services/Repository/classes/class.ilObjRepositorySettings.php");
-		foreach(ilObjRepositorySettings::getNewItemGroups() as $item)
-		{
-			$grp_pos_map[$item["id"]] = $item["pos"];
-		}
-		
-		$type_pos_map = array();
-		foreach($_POST["obj_pos"] as $obj_type => $pos)
-		{
-			$grp_id = (int)$_POST["obj_grp"][$obj_type];						
-			$type_pos_map[$grp_id][$obj_type] = $pos;	
-			
-			// enable creation?
-			$ilSetting->set("obj_dis_creation_".$obj_type, !(int)$_POST["obj_enbl_creation"][$obj_type]);
-		}
-		
-		foreach($type_pos_map as $grp_id => $obj_types)
-		{
-			$grp_pos = str_pad($grp_pos_map[$grp_id], 4, "0", STR_PAD_LEFT);
-		
-			asort($obj_types);
-			$pos = 0;
-			foreach(array_keys($obj_types) as $obj_type)
-			{
-				$pos += 10;						
-				$type_pos = $grp_pos.str_pad($pos, 4, "0", STR_PAD_LEFT);				
-				$ilSetting->set("obj_add_new_pos_".$obj_type, $type_pos);												
-				$ilSetting->set("obj_add_new_pos_grp_".$obj_type, $grp_id);
-			}						
-		}
-
-		/*
-		if (count($double) == 0)
-		{
-			ilUtil::sendSuccess($lng->txt("msg_obj_modified"), true);
-		}
-		else
-		{			
-			ilUtil::sendInfo($lng->txt("cmps_duplicate_positions")." ".implode($double, ", "), true);
-		}		 
-		*/		
-		
-		ilUtil::sendSuccess($lng->txt("msg_obj_modified"), true);
-		$ilCtrl->redirect($this, "listModules");		
-	}
-	
-	protected function listNewItemGroups()
-	{
-		$ilToolbar = $this->toolbar;
-		$ilAccess = $this->access;
-		
-		$this->setModuleSubTabs("new_item_groups");
-		
-		$has_write = $ilAccess->checkAccess('write','',$this->object->getRefId());
-		
-		if($has_write)
-		{
-			$ilToolbar->addButton($this->lng->txt("rep_new_item_group_add"), 
-				$this->ctrl->getLinkTarget($this, "addNewItemGroup"));
-		
-			$ilToolbar->addButton($this->lng->txt("rep_new_item_group_add_separator"), 
-				$this->ctrl->getLinkTarget($this, "addNewItemGroupSeparator"));
-		}
-		
-		include_once("./Services/Repository/classes/class.ilNewItemGroupTableGUI.php");
-		$grp_table = new ilNewItemGroupTableGUI($this, "listNewItemGroups", $has_write);
-				
-		$this->tpl->setContent($grp_table->getHTML());
-	}
-	
-	protected function initNewItemGroupForm($a_grp_id = false)
-	{
-		$this->setModuleSubTabs("new_item_groups");
-		
-		include_once "Services/Form/classes/class.ilPropertyFormGUI.php";
-		$form = new ilPropertyFormGUI();
-		
-		$this->lng->loadLanguageModule("meta");
-		$def_lng = $this->lng->getDefaultLanguage();
-	
-		$title = new ilTextInputGUI($this->lng->txt("title"), "title_".$def_lng);
-		$title->setInfo($this->lng->txt("meta_l_".$def_lng).
-			" (".$this->lng->txt("default_language").")");
-		$title->setRequired(true);
-		$form->addItem($title);
-		
-		foreach($this->lng->getInstalledLanguages() as $lang_id)
-		{
-			if($lang_id != $def_lng)
-			{
-				$title = new ilTextInputGUI($this->lng->txt("translation"), "title_".$lang_id);
-				$title->setInfo($this->lng->txt("meta_l_".$lang_id));
-				$form->addItem($title);		
-			}
-		}
-										
-		if(!$a_grp_id)
-		{
-			$form->setTitle($this->lng->txt("rep_new_item_group_add"));
-			$form->setFormAction($this->ctrl->getFormAction($this, "saveNewItemGroup"));
-			
-			$form->addCommandButton("saveNewItemGroup", $this->lng->txt("save"));			
-		}
-		else
-		{
-			$form->setTitle($this->lng->txt("rep_new_item_group_edit"));
-			$form->setFormAction($this->ctrl->getFormAction($this, "updateNewItemGroup"));
-			
-			include_once("Services/Repository/classes/class.ilObjRepositorySettings.php");
-			$grp = ilObjRepositorySettings::getNewItemGroups();
-			$grp = $grp[$a_grp_id];
-			
-			foreach($grp["titles"] as $id => $value)
-			{
-				$field = $form->getItemByPostVar("title_".$id);
-				if($field)
-				{
-					$field->setValue($value);
-				}
-			}
-			
-			$form->addCommandButton("updateNewItemGroup", $this->lng->txt("save"));			
-		}
-		$form->addCommandButton("listNewItemGroups", $this->lng->txt("cancel"));			
-		
-		return $form;
-	}
-	
-	protected function addNewItemGroup(ilPropertyFormGUI $a_form = null)
-	{
-		if(!$a_form)
-		{
-			$a_form = $this->initNewItemGroupForm();
-		}
-		
-		$this->tpl->setContent($a_form->getHTML());
-	}
-	
-	protected function saveNewItemGroup()
-	{
-		$form = $this->initNewItemGroupForm();
-		if($form->checkInput())
-		{
-			$titles = array();
-			foreach($this->lng->getInstalledLanguages() as $lang_id)
-			{
-				$titles[$lang_id] = $form->getInput("title_".$lang_id);
-			}
-			
-			include_once("Services/Repository/classes/class.ilObjRepositorySettings.php");
-			if(ilObjRepositorySettings::addNewItemGroup($titles))
-			{
-				ilUtil::sendSuccess($this->lng->txt("settings_saved"), true);
-				$this->ctrl->redirect($this, "listNewItemGroups");
-			}
-		}
-		
-		$form->setValuesByPost();
-		$this->addNewItemGroup($form);
-	}
-	
-	protected function editNewItemGroup(ilPropertyFormGUI $a_form = null)
-	{		
-		$grp_id = (int)$_GET["grp_id"];
-		if(!$grp_id)
-		{
-			$this->ctrl->redirect($this, "listNewItemGroups");
-		}
-		
-		if(!$a_form)
-		{
-			$this->ctrl->setParameter($this, "grp_id", $grp_id);
-			$a_form = $this->initNewItemGroupForm($grp_id);
-		}
-		
-		$this->tpl->setContent($a_form->getHTML());	
-	}
-	
-	protected function updateNewItemGroup()
-	{
-		$grp_id = (int)$_GET["grp_id"];
-		if(!$grp_id)
-		{
-			$this->ctrl->redirect($this, "listNewItemGroups");
-		}
-		
-		$this->ctrl->setParameter($this, "grp_id", $grp_id);
-		
-		$form = $this->initNewItemGroupForm($grp_id);
-		if($form->checkInput())
-		{
-			$titles = array();
-			foreach($this->lng->getInstalledLanguages() as $lang_id)
-			{
-				$titles[$lang_id] = $form->getInput("title_".$lang_id);
-			}
-			
-			include_once("Services/Repository/classes/class.ilObjRepositorySettings.php");
-			if(ilObjRepositorySettings::updateNewItemGroup($grp_id, $titles))
-			{
-				ilUtil::sendSuccess($this->lng->txt("settings_saved"), true);
-				$this->ctrl->redirect($this, "listNewItemGroups");
-			}			
-		}
-		
-		$form->setValuesByPost();
-		$this->addNewItemGroup($form);
-	}
-	
-	protected function addNewItemGroupSeparator()
-	{
-		include_once("Services/Repository/classes/class.ilObjRepositorySettings.php");
-		if(ilObjRepositorySettings::addNewItemGroupSeparator())
-		{
-			ilUtil::sendSuccess($this->lng->txt("settings_saved"), true);
-		}
-		$this->ctrl->redirect($this, "listNewItemGroups");
-	}
-	
-	protected function saveNewItemGroupOrder()
-	{
-		$ilSetting = $this->settings;
-		
-		if(is_array($_POST["grp_order"]))	
-		{
-			include_once("Services/Repository/classes/class.ilObjRepositorySettings.php");
-			ilObjRepositorySettings::updateNewItemGroupOrder($_POST["grp_order"]);
-									
-			$grp_pos_map = array();
-			include_once("Services/Repository/classes/class.ilObjRepositorySettings.php");
-			foreach(ilObjRepositorySettings::getNewItemGroups() as $item)
-			{
-				$grp_pos_map[$item["id"]] = str_pad($item["pos"], 4, "0", STR_PAD_LEFT);
-			}
-		
-			// update order of assigned objects
-			foreach(ilObjRepositorySettings::getNewItemGroupSubItems() as $grp_id => $subitems)
-			{
-				// unassigned objects will always be last
-				if($grp_id)
-				{
-					foreach($subitems as $obj_type)
-					{
-						$old_pos = $ilSetting->get("obj_add_new_pos_".$obj_type);
-						if(strlen($old_pos) == 8)
-						{
-							$new_pos = $grp_pos_map[$grp_id].substr($old_pos, 4);
-							$ilSetting->set("obj_add_new_pos_".$obj_type, $new_pos);
-						}
-					}
-				}
-			}
-			
-			ilUtil::sendSuccess($this->lng->txt("settings_saved"), true);
-		}
-		$this->ctrl->redirect($this, "listNewItemGroups");
-	}
-	
-	protected function confirmDeleteNewItemGroup()
-	{
-		if(!is_array($_POST["grp_id"]))
-		{
-			ilUtil::sendFailure($this->lng->txt("select_one"));
-			return $this->listNewItemGroups();
-		}
-		
-		$this->setModuleSubTabs("new_item_groups");
-		
-		include_once("./Services/Utilities/classes/class.ilConfirmationGUI.php");
-		$cgui = new ilConfirmationGUI();
-		$cgui->setHeaderText($this->lng->txt("rep_new_item_group_delete_sure"));
-
-		$cgui->setFormAction($this->ctrl->getFormAction($this));
-		$cgui->setCancel($this->lng->txt("cancel"), "listNewItemGroups");
-		$cgui->setConfirm($this->lng->txt("confirm"), "deleteNewItemGroup");
-		
-		include_once("Services/Repository/classes/class.ilObjRepositorySettings.php");
-		$groups = ilObjRepositorySettings::getNewItemGroups();
-
-		foreach ($_POST["grp_id"] as $grp_id)
-		{			
-			$cgui->addItem("grp_id[]", $grp_id, $groups[$grp_id]["title"]);			
-		}
-		
-		$this->tpl->setContent($cgui->getHTML());		
-	}
-	
-	protected function deleteNewItemGroup()
-	{
-		if(!is_array($_POST["grp_id"]))
-		{
-			return $this->listNewItemGroups();
-		}
-		
-		include_once("Services/Repository/classes/class.ilObjRepositorySettings.php");
-		foreach($_POST["grp_id"] as $grp_id)
-		{
-			ilObjRepositorySettings::deleteNewItemGroup($grp_id);
-		}
-		
-		ilUtil::sendSuccess($this->lng->txt("settings_saved"), true);
-		$this->ctrl->redirect($this, "listNewItemGroups");
-	}
-	
-	public function addToExternalSettingsForm($a_form_id)
-	{				
-		$ilSetting = $this->settings;
-		
-		switch($a_form_id)
-		{						
-			case ilAdministrationSettingsFormHandler::FORM_LP:
-				
-				require_once 'Services/Tracking/classes/class.ilChangeEvent.php';		
-				$fields = array('trac_show_repository_views' => array(ilChangeEvent::_isActive(), ilAdministrationSettingsFormHandler::VALUE_BOOL));
-												
-				return array(array("view", $fields));	
-				
-				
-			case ilAdministrationSettingsFormHandler::FORM_TAGGING:
-				
-				$fields = array(
-					'adm_show_comments_tagging_in_lists' => array($ilSetting->get('comments_tagging_in_lists'), ilAdministrationSettingsFormHandler::VALUE_BOOL,
-						array('adm_show_comments_tagging_in_lists_tags' => array($ilSetting->get('comments_tagging_in_lists_tags'), ilAdministrationSettingsFormHandler::VALUE_BOOL))
-				));
-				
-				return array(array("view", $fields));	
-		}
-	}
-}
-
+<?php
+/* Copyright (c) 1998-2009 ILIAS open source, Extended GPL, see docs/LICENSE */
+include_once("./Services/Object/classes/class.ilObjectGUI.php");
+
+/**
+ * Repository settings.
+ *
+ * @author Jörg Lützenkirchen <luetzenkirchen@leifos.com>
+ * @version $Id$
+ *
+ * @ilCtrl_Calls ilObjRepositorySettingsGUI: ilPermissionGUI
+ *
+ * @ingroup ServicesRepository
+ */
+class ilObjRepositorySettingsGUI extends ilObjectGUI
+{
+	/**
+	 * @var ilErrorHandling
+	 */
+	protected $error;
+
+	/**
+	 * @var ilRbacSystem
+	 */
+	protected $rbacsystem;
+
+	public function __construct($a_data, $a_id, $a_call_by_reference = true, $a_prepare_output = true)
+	{		
+		global $DIC;
+
+		$this->error = $DIC["ilErr"];
+		$this->access = $DIC->access();
+		$this->rbacsystem = $DIC->rbac()->system();
+		$this->settings = $DIC->settings();
+		$this->ctrl = $DIC->ctrl();
+		$this->lng = $DIC->language();
+		$this->toolbar = $DIC->toolbar();
+		parent::__construct($a_data, $a_id, $a_call_by_reference, $a_prepare_output);
+
+		$this->type = 'reps';
+		$this->lng->loadLanguageModule('rep');
+		$this->lng->loadLanguageModule('cmps');
+	}
+	
+	public function executeCommand()
+	{
+		$ilErr = $this->error;
+		$ilAccess = $this->access;
+
+		$next_class = $this->ctrl->getNextClass($this);
+		$cmd = $this->ctrl->getCmd();
+
+		$this->prepareOutput();
+
+		if(!$ilAccess->checkAccess('read', '', $this->object->getRefId()))
+		{
+			$ilErr->raiseError($this->lng->txt('no_permission'), $ilErr->WARNING);
+		}
+
+		switch($next_class)
+		{
+			case 'ilpermissiongui':
+				$this->tabs_gui->setTabActive('perm_settings');
+				include_once("Services/AccessControl/classes/class.ilPermissionGUI.php");
+				$perm_gui = new ilPermissionGUI($this);
+				$this->ctrl->forwardCommand($perm_gui);
+				break;
+
+			default:
+				$this->$cmd();				
+				break;
+		}
+		return true;
+	}	
+	
+	public function getAdminTabs() 
+	{
+		$rbacsystem = $this->rbacsystem;
+		
+		$this->tabs_gui->addTab("settings",
+			$this->lng->txt("settings"),
+			$this->ctrl->getLinkTarget($this, "view"));
+		
+		$this->tabs_gui->addTab("icons",
+			$this->lng->txt("rep_custom_icons"),
+			$this->ctrl->getLinkTarget($this, "customIcons"));
+		
+		$this->tabs_gui->addTab("modules",
+			$this->lng->txt("cmps_repository_object_types"),
+			$this->ctrl->getLinkTarget($this, "listModules"));			
+		
+		if ($rbacsystem->checkAccess('edit_permission',$this->object->getRefId()))
+		{
+			$this->tabs_gui->addTab("perm_settings",
+				$this->lng->txt("perm_settings"),
+				$this->ctrl->getLinkTargetByClass('ilpermissiongui',"perm"));
+		}
+	}
+	
+	public function view(ilPropertyFormGUI $a_form = null)
+	{		
+		$this->tabs_gui->activateTab("settings");
+		
+		if(!$a_form)
+		{
+			$a_form = $this->initSettingsForm();
+		}
+		
+		$this->tpl->setContent($a_form->getHTML());
+	}
+	
+	protected function initSettingsForm()
+	{				
+		$ilSetting = $this->settings;
+		$ilAccess = $this->access;
+		
+		include_once('Services/Form/classes/class.ilPropertyFormGUI.php');
+		$form = new ilPropertyFormGUI();
+		$form->setTitle($this->lng->txt("settings"));
+		$form->setFormAction($this->ctrl->getFormAction($this, 'saveSettings'));					
+		
+		// default repository view
+		$options = array(
+			"flat" => $this->lng->txt("flatview"),
+			"tree" => $this->lng->txt("treeview")
+			);
+		$si = new ilSelectInputGUI($this->lng->txt("def_repository_view"), "default_rep_view");
+		$si->setOptions($options);
+		$si->setInfo($this->lng->txt(""));
+		if ($ilSetting->get("default_repository_view") == "tree")
+		{
+			$si->setValue("tree");
+		}
+		else
+		{
+			$si->setValue("flat");
+		}
+		$form->addItem($si);
+
+		//
+		$options = array(
+			"" => $this->lng->txt("adm_rep_tree_only_container"),
+			"tree" => $this->lng->txt("adm_all_resource_types")
+			);
+
+		// repository tree
+		$radg = new ilRadioGroupInputGUI($this->lng->txt("adm_rep_tree_presentation"), "tree_pres");
+		$radg->setValue($ilSetting->get("repository_tree_pres"));
+		$op1 = new ilRadioOption($this->lng->txt("adm_rep_tree_only_cntr"), "",
+			$this->lng->txt("adm_rep_tree_only_cntr_info"));
+		$radg->addOption($op1);
+
+		$op2 = new ilRadioOption($this->lng->txt("adm_rep_tree_all_types"), "all_types",
+			$this->lng->txt("adm_rep_tree_all_types_info"));
+
+			// limit tree in courses and groups
+			$cb = new ilCheckboxInputGUI($this->lng->txt("adm_rep_tree_limit_grp_crs"), "rep_tree_limit_grp_crs");
+			$cb->setChecked($ilSetting->get("rep_tree_limit_grp_crs"));
+			$cb->setInfo($this->lng->txt("adm_rep_tree_limit_grp_crs_info"));
+			$op2->addSubItem($cb);
+
+		$radg->addOption($op2);
+
+		$form->addItem($radg);
+
+		// limit items in tree
+		$tree_limit = new ilCheckboxInputGUI($this->lng->txt("rep_tree_limit"), "rep_tree_limit");
+		$tree_limit->setChecked($ilSetting->get("rep_tree_limit_number") > 0);
+		$tree_limit->setInfo($this->lng->txt("rep_tree_limit_info"));
+		$form->addItem($tree_limit);
+
+		// limit items in tree (number)
+		$tree_limit_number = new ilNumberInputGUI($this->lng->txt("rep_tree_limit_number"), "rep_tree_limit_number");
+		$tree_limit_number->setMaxLength(3);
+		$tree_limit_number->setSize(3);
+		$tree_limit_number->setValue($ilSetting->get("rep_tree_limit_number"));
+		$tree_limit_number->setInfo($this->lng->txt("rep_tree_limit_number_info"));
+		$tree_limit->addSubItem($tree_limit_number);
+
+		// breadcrumbs start with courses
+		$cb = new ilCheckboxInputGUI($this->lng->txt("rep_breadcr_crs"), "rep_breadcr_crs");
+		$cb->setChecked((int) $ilSetting->get("rep_breadcr_crs"));
+		$form->addItem($cb);
+
+		$radg = new ilRadioGroupInputGUI($this->lng->txt("rep_breadcr_crs"), "rep_breadcr_crs_overwrite");
+		$radg->setValue((int) $ilSetting->get("rep_breadcr_crs_overwrite"));
+
+		$op0 = new ilRadioOption($this->lng->txt("rep_breadcr_crs_overwrite"), 1);
+		$cb0 = new ilCheckboxInputGUI($this->lng->txt("rep_default"), "rep_breadcr_crs_default");
+		$cb0->setChecked((int) $ilSetting->get("rep_breadcr_crs_default"));
+		$op0->addSubItem($cb0);
+		$radg->addOption($op0);
+
+		$op1 = new ilRadioOption($this->lng->txt("rep_breadcr_crs_overwrite_not"), 0);
+		$radg->addOption($op1);
+
+
+		$cb->addSubItem($radg);
+
+
+
+		// trash
+		$cb = new ilCheckboxInputGUI($this->lng->txt("enable_trash"), "enable_trash");
+		$cb->setInfo($this->lng->txt("enable_trash_info"));
+		if ($ilSetting->get("enable_trash"))
+		{
+			$cb->setChecked(true);
+		}
+		$form->addItem($cb);
+	
+		// change event
+		require_once 'Services/Tracking/classes/class.ilChangeEvent.php';
+		$this->lng->loadLanguageModule("trac");
+		$event = new ilCheckboxInputGUI($this->lng->txt('trac_show_repository_views'), 'change_event_tracking');
+		$event->setInfo($this->lng->txt("trac_show_repository_views_info"));
+		$event->setChecked(ilChangeEvent::_isActive());		
+		$form->addItem($event);
+		
+		
+		include_once "Services/Administration/classes/class.ilAdministrationSettingsFormHandler.php";
+		ilAdministrationSettingsFormHandler::addFieldsToForm(
+			ilAdministrationSettingsFormHandler::FORM_REPOSITORY, 
+			$form,
+			$this
+		);		
+		
+		
+		// object lists
+		
+		$lists = new ilFormSectionHeaderGUI();
+		$lists->setTitle($this->lng->txt("rep_object_lists"));
+		$form->addItem($lists);		
+			
+		$sdesc = new ilCheckboxInputGUI($this->lng->txt("adm_rep_shorten_description"), "rep_shorten_description");
+		$sdesc->setInfo($this->lng->txt("adm_rep_shorten_description_info"));
+		$sdesc->setChecked($ilSetting->get("rep_shorten_description"));
+		$form->addItem($sdesc);
+		
+		$sdesclen = new ilNumberInputGUI($this->lng->txt("adm_rep_shorten_description_length"), "rep_shorten_description_length");
+		$sdesclen->setValue($ilSetting->get("rep_shorten_description_length"));
+		$sdesclen->setSize(3);
+		$sdesc->addSubItem($sdesclen);
+			
+		// load action commands asynchronously 
+		$cb = new ilCheckboxInputGUI($this->lng->txt("adm_item_cmd_asynch"), "item_cmd_asynch");
+		$cb->setInfo($this->lng->txt("adm_item_cmd_asynch_info"));
+		$cb->setChecked($ilSetting->get("item_cmd_asynch"));
+		$form->addItem($cb);
+		
+		// notes/comments/tagging
+		$pl = new ilCheckboxInputGUI($this->lng->txt('adm_show_comments_tagging_in_lists'),'comments_tagging_in_lists');
+		$pl->setValue(1);
+		$pl->setChecked($ilSetting->get('comments_tagging_in_lists'));
+		$form->addItem($pl);
+		
+		$pltags = new ilCheckboxInputGUI($this->lng->txt('adm_show_comments_tagging_in_lists_tags'),'comments_tagging_in_lists_tags');
+		$pltags->setValue(1);
+		$pltags->setChecked($ilSetting->get('comments_tagging_in_lists_tags'));
+		$pl->addSubItem($pltags);
+				
+		if($ilAccess->checkAccess('write','',$this->object->getRefId()))
+		{
+			$form->addCommandButton('saveSettings', $this->lng->txt('save'));
+		}
+		
+		return $form;
+	}
+	
+	public function saveSettings()
+	{
+		$ilSetting = $this->settings;
+		$ilAccess = $this->access;
+		
+		if(!$ilAccess->checkAccess('write','',$this->object->getRefId()))
+		{
+			$this->ctrl->redirect($this, "view");
+		}
+	
+		$form = $this->initSettingsForm();
+		if ($form->checkInput())
+		{
+			$ilSetting->set("default_repository_view", $_POST["default_rep_view"]);
+						
+			$ilSetting->set("repository_tree_pres", $_POST["tree_pres"]);			 
+			if ($_POST["tree_pres"] == "")
+			{
+				$_POST["rep_tree_limit_grp_crs"] = "";
+			}
+			if ($_POST["rep_tree_limit_grp_crs"] && !$ilSetting->get("rep_tree_limit_grp_crs"))
+			{
+				$_POST["rep_tree_synchronize"] = true;
+			}
+			else if (!$_POST["rep_tree_synchronize"] && $ilSetting->get("rep_tree_synchronize"))
+			{
+				$_POST["rep_tree_limit_grp_crs"] = false;
+			}
+			$ilSetting->set("rep_tree_limit_grp_crs", $_POST["rep_tree_limit_grp_crs"]);
+						
+			// $ilSetting->set('rep_cache',(int) $_POST['rep_cache']);
+			// $ilSetting->set("rep_tree_synchronize", $_POST["rep_tree_synchronize"]);	
+			
+			$ilSetting->set("enable_trash", $_POST["enable_trash"]);
+
+
+			$ilSetting->set("rep_breadcr_crs_overwrite", (int) $_POST["rep_breadcr_crs_overwrite"]);
+			$ilSetting->set("rep_breadcr_crs", (int) $_POST["rep_breadcr_crs"]);
+			$ilSetting->set("rep_breadcr_crs_default", (int) $_POST["rep_breadcr_crs_default"]);
+
+
+			$ilSetting->set("rep_shorten_description", $form->getInput('rep_shorten_description'));
+			$ilSetting->set("rep_shorten_description_length", (int)$form->getInput('rep_shorten_description_length'));										
+			$ilSetting->set('item_cmd_asynch',(int) $_POST['item_cmd_asynch']);			
+     		$ilSetting->set('comments_tagging_in_lists',(int) $_POST['comments_tagging_in_lists']);	
+     		$ilSetting->set('comments_tagging_in_lists_tags',(int) $_POST['comments_tagging_in_lists_tags']);
+
+     		// repository tree limit of children
+     		$limit_number = ($_POST['rep_tree_limit'] && $_POST['rep_tree_limit_number'] > 0)
+				? (int) $_POST['rep_tree_limit_number']
+				: 0;
+			$ilSetting->set('rep_tree_limit_number', $limit_number);
+
+			require_once 'Services/Tracking/classes/class.ilChangeEvent.php';			
+			if ($form->getInput('change_event_tracking'))
+			{
+				ilChangeEvent::_activate();
+			}
+			else
+			{
+				ilChangeEvent::_deactivate();
+			}			
+						
+			ilUtil::sendSuccess($this->lng->txt("msg_obj_modified"), true);
+			$this->ctrl->redirect($this, "view");
+		}
+		
+		$form->setValuesByPost();
+		$this->view($form);
+	}
+	
+	public function customIcons(ilPropertyFormGUI $a_form = null)
+	{		
+		$this->tabs_gui->activateTab("icons");
+		
+		if(!$a_form)
+		{
+			$a_form = $this->initCustomIconsForm();
+		}
+		
+		$this->tpl->setContent($a_form->getHTML());
+	}
+	
+	protected function initCustomIconsForm()
+	{
+		$ilSetting = $this->settings;
+		$ilAccess = $this->access;
+		
+		include_once "Services/Form/classes/class.ilPropertyFormGUI.php";
+		include_once "Services/Form/classes/class.ilCombinationInputGUI.php";
+		$form = new ilPropertyFormGUI();
+		$form->setTitle($this->lng->txt("rep_custom_icons"));
+		$form->setFormAction($this->ctrl->getFormAction($this, 'saveCustomIcons'));			
+				
+		$cb = new ilCheckboxInputGUI($this->lng->txt("enable_custom_icons"), "custom_icons");
+		$cb->setInfo($this->lng->txt("enable_custom_icons_info"));
+		$cb->setChecked($ilSetting->get("custom_icons"));
+		$form->addItem($cb);
+
+		if($ilAccess->checkAccess('write','',$this->object->getRefId()))
+		{
+			$form->addCommandButton('saveCustomIcons', $this->lng->txt('save'));
+		}
+		
+		return $form;
+	}
+	
+	public function saveCustomIcons()
+	{
+		$ilSetting = $this->settings;
+		$ilAccess = $this->access;
+		
+		if(!$ilAccess->checkAccess('write','',$this->object->getRefId()))
+		{
+			$this->ctrl->redirect($this, "customIcons");
+		}
+	
+		$form = $this->initCustomIconsForm();
+		if ($form->checkInput())
+		{
+			$ilSetting->set("custom_icons", (int)$form->getInput("custom_icons"));
+			ilUtil::sendSuccess($this->lng->txt("msg_obj_modified"), true);
+			$this->ctrl->redirect($this, "customIcons");
+		}
+		
+		$form->setValuesByPost();
+		$this->customIcons($form);	
+	}
+	
+	protected function setModuleSubTabs($a_active)
+	{
+		$this->tabs_gui->activateTab('modules');
+		
+		$this->tabs_gui->addSubTab("list_mods",
+			$this->lng->txt("rep_new_item_menu"),
+			$this->ctrl->getLinkTarget($this, "listModules"));
+		
+		$this->tabs_gui->addSubTab("new_item_groups",
+			$this->lng->txt("rep_new_item_groups"),
+			$this->ctrl->getLinkTarget($this, "listNewItemGroups"));
+		
+		$this->tabs_gui->activateSubTab($a_active);
+	}		
+	
+	protected function listModules()
+	{		
+		$ilAccess = $this->access;
+		
+		$this->setModuleSubTabs("list_mods");
+				
+		$has_write = $ilAccess->checkAccess('write','',$this->object->getRefId());
+		
+		include_once("./Services/Repository/classes/class.ilModulesTableGUI.php");
+		$comp_table = new ilModulesTableGUI($this, "listModules", $has_write);
+				
+		$this->tpl->setContent($comp_table->getHTML());
+	}
+	
+	protected function saveModules()
+	{
+		$ilSetting = $this->settings;
+		$ilCtrl = $this->ctrl;
+		$lng = $this->lng;
+		$ilAccess = $this->access;
+		
+		if(!is_array($_POST["obj_grp"]) || 
+			!is_array($_POST["obj_pos"]) ||
+			!$ilAccess->checkAccess('write','',$this->object->getRefId()))		
+		{
+			$ilCtrl->redirect($this, "listModules");	
+		}
+		
+		$grp_pos_map = array(0 => 9999);
+		include_once("Services/Repository/classes/class.ilObjRepositorySettings.php");
+		foreach(ilObjRepositorySettings::getNewItemGroups() as $item)
+		{
+			$grp_pos_map[$item["id"]] = $item["pos"];
+		}
+		
+		$type_pos_map = array();
+		foreach($_POST["obj_pos"] as $obj_type => $pos)
+		{
+			$grp_id = (int)$_POST["obj_grp"][$obj_type];						
+			$type_pos_map[$grp_id][$obj_type] = $pos;	
+			
+			// enable creation?
+			$ilSetting->set("obj_dis_creation_".$obj_type, !(int)$_POST["obj_enbl_creation"][$obj_type]);
+		}
+		
+		foreach($type_pos_map as $grp_id => $obj_types)
+		{
+			$grp_pos = str_pad($grp_pos_map[$grp_id], 4, "0", STR_PAD_LEFT);
+		
+			asort($obj_types);
+			$pos = 0;
+			foreach(array_keys($obj_types) as $obj_type)
+			{
+				$pos += 10;						
+				$type_pos = $grp_pos.str_pad($pos, 4, "0", STR_PAD_LEFT);				
+				$ilSetting->set("obj_add_new_pos_".$obj_type, $type_pos);												
+				$ilSetting->set("obj_add_new_pos_grp_".$obj_type, $grp_id);
+			}						
+		}
+
+		/*
+		if (count($double) == 0)
+		{
+			ilUtil::sendSuccess($lng->txt("msg_obj_modified"), true);
+		}
+		else
+		{			
+			ilUtil::sendInfo($lng->txt("cmps_duplicate_positions")." ".implode($double, ", "), true);
+		}		 
+		*/		
+		
+		ilUtil::sendSuccess($lng->txt("msg_obj_modified"), true);
+		$ilCtrl->redirect($this, "listModules");		
+	}
+	
+	protected function listNewItemGroups()
+	{
+		$ilToolbar = $this->toolbar;
+		$ilAccess = $this->access;
+		
+		$this->setModuleSubTabs("new_item_groups");
+		
+		$has_write = $ilAccess->checkAccess('write','',$this->object->getRefId());
+		
+		if($has_write)
+		{
+			$ilToolbar->addButton($this->lng->txt("rep_new_item_group_add"), 
+				$this->ctrl->getLinkTarget($this, "addNewItemGroup"));
+		
+			$ilToolbar->addButton($this->lng->txt("rep_new_item_group_add_separator"), 
+				$this->ctrl->getLinkTarget($this, "addNewItemGroupSeparator"));
+		}
+		
+		include_once("./Services/Repository/classes/class.ilNewItemGroupTableGUI.php");
+		$grp_table = new ilNewItemGroupTableGUI($this, "listNewItemGroups", $has_write);
+				
+		$this->tpl->setContent($grp_table->getHTML());
+	}
+	
+	protected function initNewItemGroupForm($a_grp_id = false)
+	{
+		$this->setModuleSubTabs("new_item_groups");
+		
+		include_once "Services/Form/classes/class.ilPropertyFormGUI.php";
+		$form = new ilPropertyFormGUI();
+		
+		$this->lng->loadLanguageModule("meta");
+		$def_lng = $this->lng->getDefaultLanguage();
+	
+		$title = new ilTextInputGUI($this->lng->txt("title"), "title_".$def_lng);
+		$title->setInfo($this->lng->txt("meta_l_".$def_lng).
+			" (".$this->lng->txt("default_language").")");
+		$title->setRequired(true);
+		$form->addItem($title);
+		
+		foreach($this->lng->getInstalledLanguages() as $lang_id)
+		{
+			if($lang_id != $def_lng)
+			{
+				$title = new ilTextInputGUI($this->lng->txt("translation"), "title_".$lang_id);
+				$title->setInfo($this->lng->txt("meta_l_".$lang_id));
+				$form->addItem($title);		
+			}
+		}
+										
+		if(!$a_grp_id)
+		{
+			$form->setTitle($this->lng->txt("rep_new_item_group_add"));
+			$form->setFormAction($this->ctrl->getFormAction($this, "saveNewItemGroup"));
+			
+			$form->addCommandButton("saveNewItemGroup", $this->lng->txt("save"));			
+		}
+		else
+		{
+			$form->setTitle($this->lng->txt("rep_new_item_group_edit"));
+			$form->setFormAction($this->ctrl->getFormAction($this, "updateNewItemGroup"));
+			
+			include_once("Services/Repository/classes/class.ilObjRepositorySettings.php");
+			$grp = ilObjRepositorySettings::getNewItemGroups();
+			$grp = $grp[$a_grp_id];
+			
+			foreach($grp["titles"] as $id => $value)
+			{
+				$field = $form->getItemByPostVar("title_".$id);
+				if($field)
+				{
+					$field->setValue($value);
+				}
+			}
+			
+			$form->addCommandButton("updateNewItemGroup", $this->lng->txt("save"));			
+		}
+		$form->addCommandButton("listNewItemGroups", $this->lng->txt("cancel"));			
+		
+		return $form;
+	}
+	
+	protected function addNewItemGroup(ilPropertyFormGUI $a_form = null)
+	{
+		if(!$a_form)
+		{
+			$a_form = $this->initNewItemGroupForm();
+		}
+		
+		$this->tpl->setContent($a_form->getHTML());
+	}
+	
+	protected function saveNewItemGroup()
+	{
+		$form = $this->initNewItemGroupForm();
+		if($form->checkInput())
+		{
+			$titles = array();
+			foreach($this->lng->getInstalledLanguages() as $lang_id)
+			{
+				$titles[$lang_id] = $form->getInput("title_".$lang_id);
+			}
+			
+			include_once("Services/Repository/classes/class.ilObjRepositorySettings.php");
+			if(ilObjRepositorySettings::addNewItemGroup($titles))
+			{
+				ilUtil::sendSuccess($this->lng->txt("settings_saved"), true);
+				$this->ctrl->redirect($this, "listNewItemGroups");
+			}
+		}
+		
+		$form->setValuesByPost();
+		$this->addNewItemGroup($form);
+	}
+	
+	protected function editNewItemGroup(ilPropertyFormGUI $a_form = null)
+	{		
+		$grp_id = (int)$_GET["grp_id"];
+		if(!$grp_id)
+		{
+			$this->ctrl->redirect($this, "listNewItemGroups");
+		}
+		
+		if(!$a_form)
+		{
+			$this->ctrl->setParameter($this, "grp_id", $grp_id);
+			$a_form = $this->initNewItemGroupForm($grp_id);
+		}
+		
+		$this->tpl->setContent($a_form->getHTML());	
+	}
+	
+	protected function updateNewItemGroup()
+	{
+		$grp_id = (int)$_GET["grp_id"];
+		if(!$grp_id)
+		{
+			$this->ctrl->redirect($this, "listNewItemGroups");
+		}
+		
+		$this->ctrl->setParameter($this, "grp_id", $grp_id);
+		
+		$form = $this->initNewItemGroupForm($grp_id);
+		if($form->checkInput())
+		{
+			$titles = array();
+			foreach($this->lng->getInstalledLanguages() as $lang_id)
+			{
+				$titles[$lang_id] = $form->getInput("title_".$lang_id);
+			}
+			
+			include_once("Services/Repository/classes/class.ilObjRepositorySettings.php");
+			if(ilObjRepositorySettings::updateNewItemGroup($grp_id, $titles))
+			{
+				ilUtil::sendSuccess($this->lng->txt("settings_saved"), true);
+				$this->ctrl->redirect($this, "listNewItemGroups");
+			}			
+		}
+		
+		$form->setValuesByPost();
+		$this->addNewItemGroup($form);
+	}
+	
+	protected function addNewItemGroupSeparator()
+	{
+		include_once("Services/Repository/classes/class.ilObjRepositorySettings.php");
+		if(ilObjRepositorySettings::addNewItemGroupSeparator())
+		{
+			ilUtil::sendSuccess($this->lng->txt("settings_saved"), true);
+		}
+		$this->ctrl->redirect($this, "listNewItemGroups");
+	}
+	
+	protected function saveNewItemGroupOrder()
+	{
+		$ilSetting = $this->settings;
+		
+		if(is_array($_POST["grp_order"]))	
+		{
+			include_once("Services/Repository/classes/class.ilObjRepositorySettings.php");
+			ilObjRepositorySettings::updateNewItemGroupOrder($_POST["grp_order"]);
+									
+			$grp_pos_map = array();
+			include_once("Services/Repository/classes/class.ilObjRepositorySettings.php");
+			foreach(ilObjRepositorySettings::getNewItemGroups() as $item)
+			{
+				$grp_pos_map[$item["id"]] = str_pad($item["pos"], 4, "0", STR_PAD_LEFT);
+			}
+		
+			// update order of assigned objects
+			foreach(ilObjRepositorySettings::getNewItemGroupSubItems() as $grp_id => $subitems)
+			{
+				// unassigned objects will always be last
+				if($grp_id)
+				{
+					foreach($subitems as $obj_type)
+					{
+						$old_pos = $ilSetting->get("obj_add_new_pos_".$obj_type);
+						if(strlen($old_pos) == 8)
+						{
+							$new_pos = $grp_pos_map[$grp_id].substr($old_pos, 4);
+							$ilSetting->set("obj_add_new_pos_".$obj_type, $new_pos);
+						}
+					}
+				}
+			}
+			
+			ilUtil::sendSuccess($this->lng->txt("settings_saved"), true);
+		}
+		$this->ctrl->redirect($this, "listNewItemGroups");
+	}
+	
+	protected function confirmDeleteNewItemGroup()
+	{
+		if(!is_array($_POST["grp_id"]))
+		{
+			ilUtil::sendFailure($this->lng->txt("select_one"));
+			return $this->listNewItemGroups();
+		}
+		
+		$this->setModuleSubTabs("new_item_groups");
+		
+		include_once("./Services/Utilities/classes/class.ilConfirmationGUI.php");
+		$cgui = new ilConfirmationGUI();
+		$cgui->setHeaderText($this->lng->txt("rep_new_item_group_delete_sure"));
+
+		$cgui->setFormAction($this->ctrl->getFormAction($this));
+		$cgui->setCancel($this->lng->txt("cancel"), "listNewItemGroups");
+		$cgui->setConfirm($this->lng->txt("confirm"), "deleteNewItemGroup");
+		
+		include_once("Services/Repository/classes/class.ilObjRepositorySettings.php");
+		$groups = ilObjRepositorySettings::getNewItemGroups();
+
+		foreach ($_POST["grp_id"] as $grp_id)
+		{			
+			$cgui->addItem("grp_id[]", $grp_id, $groups[$grp_id]["title"]);			
+		}
+		
+		$this->tpl->setContent($cgui->getHTML());		
+	}
+	
+	protected function deleteNewItemGroup()
+	{
+		if(!is_array($_POST["grp_id"]))
+		{
+			return $this->listNewItemGroups();
+		}
+		
+		include_once("Services/Repository/classes/class.ilObjRepositorySettings.php");
+		foreach($_POST["grp_id"] as $grp_id)
+		{
+			ilObjRepositorySettings::deleteNewItemGroup($grp_id);
+		}
+		
+		ilUtil::sendSuccess($this->lng->txt("settings_saved"), true);
+		$this->ctrl->redirect($this, "listNewItemGroups");
+	}
+	
+	public function addToExternalSettingsForm($a_form_id)
+	{				
+		$ilSetting = $this->settings;
+		
+		switch($a_form_id)
+		{						
+			case ilAdministrationSettingsFormHandler::FORM_LP:
+				
+				require_once 'Services/Tracking/classes/class.ilChangeEvent.php';		
+				$fields = array('trac_show_repository_views' => array(ilChangeEvent::_isActive(), ilAdministrationSettingsFormHandler::VALUE_BOOL));
+												
+				return array(array("view", $fields));	
+				
+				
+			case ilAdministrationSettingsFormHandler::FORM_TAGGING:
+				
+				$fields = array(
+					'adm_show_comments_tagging_in_lists' => array($ilSetting->get('comments_tagging_in_lists'), ilAdministrationSettingsFormHandler::VALUE_BOOL,
+						array('adm_show_comments_tagging_in_lists_tags' => array($ilSetting->get('comments_tagging_in_lists_tags'), ilAdministrationSettingsFormHandler::VALUE_BOOL))
+				));
+				
+				return array(array("view", $fields));	
+		}
+	}
+}
+
 ?>