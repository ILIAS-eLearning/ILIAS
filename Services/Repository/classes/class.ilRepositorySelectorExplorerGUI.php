--- conflicted
+++ resolved
@@ -24,12 +24,7 @@
 	protected $session_materials = array();
 	protected $highlighted_node = null;
 	protected $clickable_types = array();
-<<<<<<< HEAD
-	protected $selectable_types = array();
-	
-=======
-
->>>>>>> c9b59ad2
+
 	/**
 	 * Constructor
 	 *
@@ -370,7 +365,30 @@
 	}
 
 	/**
-<<<<<<< HEAD
+	 * Get HTML
+	 *
+	 * @param
+	 * @return
+	 */
+	/*	function getHTML()
+		{
+			global $ilCtrl, $tpl;
+
+			$add = "";
+			if ($ilCtrl->isAsynch())
+			{
+				$add = $this->getOnLoadCode();
+			}
+			else
+			{
+				$tpl->addOnloadCode($this->getOnLoadCode());
+			}
+
+			return parent::getHTML().$add;
+		}
+	*/
+
+	/**
 	 * set Whitelist for clickable items
 	 *
 	 * @param array/string $a_types array type
@@ -408,31 +426,6 @@
 		}
 		return true;
 	}
-=======
-	 * Get HTML
-	 *
-	 * @param
-	 * @return
-	 */
-	/*	function getHTML()
-		{
-			global $ilCtrl, $tpl;
-
-			$add = "";
-			if ($ilCtrl->isAsynch())
-			{
-				$add = $this->getOnLoadCode();
-			}
-			else
-			{
-				$tpl->addOnloadCode($this->getOnLoadCode());
-			}
-
-			return parent::getHTML().$add;
-		}
-	*/
-
->>>>>>> c9b59ad2
 }
 
 ?>