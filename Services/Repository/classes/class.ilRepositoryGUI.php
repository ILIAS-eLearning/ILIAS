--- conflicted
+++ resolved
@@ -17,7 +17,6 @@
 use ILIAS\Repository\StandardGUIRequest;
 
 /**
-<<<<<<< HEAD
  * Class ilRepositoryGUI
  *
  * @author Alexander Killing <killing@leifos.de>
@@ -41,34 +40,7 @@
  * @ilCtrl_Calls ilRepositoryGUI: ilPermissionGUI
  *
  */
-class ilRepositoryGUI
-=======
-* Class ilRepositoryGUI
-*
-* @author Alex Killing <alex.killing@gmx.de>
-* @version $Id$
-*
-* @ilCtrl_Calls ilRepositoryGUI: ilObjGroupGUI, ilObjFolderGUI, ilObjFileGUI, ilObjCourseGUI, ilCourseObjectivesGUI
-* @ilCtrl_Calls ilRepositoryGUI: ilObjSAHSLearningModuleGUI, ilObjChatroomGUI, ilObjForumGUI
-* @ilCtrl_Calls ilRepositoryGUI: ilObjLearningModuleGUI, ilObjGlossaryGUI
-* @ilCtrl_Calls ilRepositoryGUI: ilObjQuestionPoolGUI, ilObjSurveyQuestionPoolGUI, ilObjTestGUI
-* @ilCtrl_Calls ilRepositoryGUI: ilObjSurveyGUI, ilObjExerciseGUI, ilObjMediaPoolGUI, ilObjFileBasedLMGUI
-* @ilCtrl_Calls ilRepositoryGUI: ilObjCategoryGUI, ilObjRoleGUI, ilObjBlogGUI
-* @ilCtrl_Calls ilRepositoryGUI: ilObjLinkResourceGUI
-* @ilCtrl_Calls ilRepositoryGUI: ilObjRootFolderGUI, ilObjMediaCastGUI, ilObjRemoteCourseGUI, ilObjSessionGUI
-* @ilCtrl_Calls ilRepositoryGUI: ilObjCourseReferenceGUI, ilObjCategoryReferenceGUI, ilObjDataCollectionGUI, ilObjGroupReferenceGUI, ilObjStudyProgrammeReferenceGUI
-* @ilCtrl_Calls ilRepositoryGUI: ilObjPollGUI, ilObjRemoteCategoryGUI, ilObjRemoteWikiGUI, ilObjRemoteLearningModuleGUI
-* @ilCtrl_Calls ilRepositoryGUI: ilObjRemoteGlossaryGUI, ilObjRemoteFileGUI, ilObjRemoteGroupGUI
-* @ilCtrl_Calls ilRepositoryGUI: ilObjRemoteTestGUI, ilObjCloudGUI, ilObjPortfolioTemplateGUI
-* @ilCtrl_Calls ilRepositoryGUI: ilObjStudyProgrammeGUI
-* @ilCtrl_Calls ilRepositoryGUI: ilObjIndividualAssessmentGUI
-* @ilCtrl_Calls ilRepositoryGUI: ilObjLTIConsumerGUI
-* @ilCtrl_Calls ilRepositoryGUI: ilObjCmiXapiGUI
-* @ilCtrl_Calls ilRepositoryGUI: ilPermissionGUI
-*
-*/
 class ilRepositoryGUI implements ilCtrlBaseClassInterface
->>>>>>> ac88161e
 {
     protected ilObjectDefinition $objDefinition;
     protected ilLogger $log;
@@ -118,7 +90,7 @@
         $this->objDefinition = $objDefinition;
 
         $this->ctrl = $ilCtrl;
-        
+
         $this->creation_mode = false;
 
         $this->ctrl->saveParameter($this, array("ref_id"));
@@ -246,7 +218,7 @@
                     $this->show();
                 } else {	//
                     $cmd = (string) $this->ctrl->getCmd("");
-                    
+
                     // check read access for category
                     if ($this->cur_ref_id > 0 && !$rbacsystem->checkAccess("read", $this->cur_ref_id) && $cmd != "showRepTree") {
                         $ilErr->raiseError($lng->txt("permission_denied"), $ilErr->MESSAGE);
@@ -267,7 +239,7 @@
         $this->tpl->setVariable("OBJECTS", $this->gui_obj->getHTML());
         $this->tpl->printToStdout();
     }
-    
+
     public function showRepTree() : void
     {
         $exp = new ilRepositoryExplorerGUI($this, "showRepTree");
