<?php declare(strict_types=1);

/**
 * This file is part of ILIAS, a powerful learning management system
 * published by ILIAS open source e-Learning e.V.
 *
 * ILIAS is licensed with the GPL-3.0,
 * see https://www.gnu.org/licenses/gpl-3.0.en.html
 * You should have received a copy of said license along with the
 * source code, too.
 *
 * If this is not the case or you just want to try ILIAS, you'll find
 * us at:
 * https://www.ilias.de
 * https://github.com/ILIAS-eLearning
 *
 *********************************************************************/

use ILIAS\Repository\Administration\AdministrationGUIRequest;
use ILIAS\HTTP\GlobalHttpState;
use ILIAS\UI\Factory as UIFactory;
use ILIAS\UI\Renderer as UIRenderer;
use ILIAS\Refinery\Factory as RefFactory;
use ILIAS\UI\Component\Input\Container\Form\Standard as StandardForm;
use ILIAS\Refinery\Constraint;

/**
 * Repository settings.
 *
 * @author Jörg Lützenkirchen <luetzenkirchen@leifos.com>
 * @ilCtrl_Calls ilObjRepositorySettingsGUI: ilPermissionGUI
 */
class ilObjRepositorySettingsGUI extends ilObjectGUI
{
    protected ilRbacSystem $rbacsystem;
    protected AdministrationGUIRequest $admin_gui_request;
    protected ilErrorHandling $error;
    protected ilSetting $folder_settings;
    protected GlobalHttpState $http;
    protected UIFactory $factory;
    protected UIRenderer $renderer;
    protected RefFactory $refinery;

    public function __construct(
        $a_data,
        int $a_id,
        bool $a_call_by_reference = true,
        bool $a_prepare_output = true
    ) {
        global $DIC;

        $this->error = $DIC["ilErr"];
        $this->access = $DIC->access();
        $this->rbacsystem = $DIC->rbac()->system();
        $this->settings = $DIC->settings();
        $this->folder_settings = new ilSetting('fold');
        $this->http = $DIC->http();
        $this->ctrl = $DIC->ctrl();
        $this->lng = $DIC->language();
        $this->toolbar = $DIC->toolbar();
        $this->factory = $DIC->ui()->factory();
        $this->renderer = $DIC->ui()->renderer();
        $this->refinery = $DIC->refinery();
        parent::__construct($a_data, $a_id, $a_call_by_reference, $a_prepare_output);

        $this->type = 'reps';
        $this->lng->loadLanguageModule('rep');
        $this->lng->loadLanguageModule('cmps');

        $this->admin_gui_request = $DIC
            ->repository()
            ->internal()
            ->gui()
            ->administration()
            ->request();
    }

    public function executeCommand(): void
    {
        $ilErr = $this->error;
        $ilAccess = $this->access;

        $next_class = $this->ctrl->getNextClass($this);
        $cmd = $this->ctrl->getCmd();

        $this->prepareOutput();

        if (!$ilAccess->checkAccess('read', '', $this->object->getRefId())) {
            $ilErr->raiseError($this->lng->txt('no_permission'), $ilErr->WARNING);
        }

        switch ($next_class) {
            case 'ilpermissiongui':
                $this->tabs_gui->setTabActive('perm_settings');
                $perm_gui = new ilPermissionGUI($this);
                $this->ctrl->forwardCommand($perm_gui);
                break;

            default:
                $this->$cmd();
                break;
        }
    }

    public function getAdminTabs(): void
    {
        $rbacsystem = $this->rbacsystem;

        $this->tabs_gui->addTab(
            "settings",
            $this->lng->txt("settings"),
            $this->ctrl->getLinkTarget($this, "view")
        );

        $this->tabs_gui->addTab(
            "icons",
            $this->lng->txt("rep_custom_icons"),
            $this->ctrl->getLinkTarget($this, "customIcons")
        );

        $this->tabs_gui->addTab(
            "modules",
            $this->lng->txt("cmps_repository_object_types"),
            $this->ctrl->getLinkTarget($this, "listModules")
        );

        if ($rbacsystem->checkAccess('edit_permission', $this->object->getRefId())) {
            $this->tabs_gui->addTab(
                "perm_settings",
                $this->lng->txt("perm_settings"),
                $this->ctrl->getLinkTargetByClass('ilpermissiongui', "perm")
            );
        }
    }
<<<<<<< HEAD
    
    public function view(StandardForm $a_form = null) : void
=======

    public function view(ilPropertyFormGUI $a_form = null): void
>>>>>>> 0e5241f8
    {
        $this->tabs_gui->activateTab("settings");

        if (!$a_form) {
            $a_form = $this->initSettingsForm();
        }
<<<<<<< HEAD
        
        $this->tpl->setContent($this->renderer->render($a_form));
    }
    
    protected function initSettingsForm() : StandardForm
    {
        $ilSetting = $this->settings;
        $ilAccess = $this->access;
=======

        $this->tpl->setContent($a_form->getHTML());
    }

    protected function initSettingsForm(): ilPropertyFormGUI
    {
        $ilSetting = $this->settings;
        $ilAccess = $this->access;

        $form = new ilPropertyFormGUI();
        $form->setTitle($this->lng->txt("settings"));
        $form->setFormAction($this->ctrl->getFormAction($this, 'saveSettings'));

        // default repository view
        /*
        $options = array(
            "flat" => $this->lng->txt("flatview"),
            "tree" => $this->lng->txt("treeview")
            );
        $si = new ilSelectInputGUI($this->lng->txt("def_repository_view"), "default_rep_view");
        $si->setOptions($options);
        $si->setInfo($this->lng->txt(""));
        if ($ilSetting->get("default_repository_view") == "tree") {
            $si->setValue("tree");
        } else {
            $si->setValue("flat");
        }
        $form->addItem($si);*/
>>>>>>> 0e5241f8

        $read_only = !$ilAccess->checkAccess('write', '', $this->object->getRefId());

        $f = $this->factory->input()->field();

        // repository tree
        $op1 = $f->group(
            [],
            $this->lng->txt("adm_rep_tree_only_cntr")
        )->withByline($this->lng->txt("adm_rep_tree_only_cntr_info"));

        // limit tree in courses and groups
        $cb = $f->checkbox(
            $this->lng->txt("adm_rep_tree_limit_grp_crs"),
            $this->lng->txt("adm_rep_tree_limit_grp_crs_info")
        )->withValue((bool) $ilSetting->get("rep_tree_limit_grp_crs"));

        $op2 = $f->group(
            [
                'rep_tree_limit_grp_crs' => $cb
            ],
            $this->lng->txt("adm_rep_tree_all_types")
        )->withByline($this->lng->txt("adm_rep_tree_all_types_info"));

        $tree_pres = $f->switchableGroup(
            [
                '' => $op1,
                'all_types' => $op2
            ],
            $this->lng->txt("adm_rep_tree_presentation")
        )->withValue($ilSetting->get("repository_tree_pres") ?? "");

        // limit items in tree (number)
        $tree_limit_number = $f->numeric(
            $this->lng->txt("rep_tree_limit_number"),
            $this->lng->txt("rep_tree_limit_number_info")
        )->withValue($ilSetting->get("rep_tree_limit_number"))
         ->withAdditionalTransformation($this->getMaxLengthConstraint(3))
         ->withAdditionalTransformation($this->getNonNegativeConstraint());

        // limit items in tree
        $tree_limit = $f->optionalGroup(
            [
                'rep_tree_limit_number' => $tree_limit_number
            ],
            $this->lng->txt("rep_tree_limit"),
            $this->lng->txt("rep_tree_limit_info")
        );
        if ($ilSetting->get("rep_tree_limit_number") <= 0) {
            $tree_limit = $tree_limit->withValue(null);
        }

        // breadcrumbs start with courses
        $change_mode = $f->radio(
            $this->lng->txt("rep_breadcr_crs_overwrite_settings")
        )->withOption(
            '1',
            $this->lng->txt("rep_breadcr_crs_overwrite")
        )->withOption(
            'rep_breadcr_crs_default',
            $this->lng->txt("rep_breadcr_crs_overwrite_with_default")
        )->withOption(
            '0',
            $this->lng->txt("rep_breadcr_crs_overwrite_not")
        )->withValue((string) ((int) $ilSetting->get("rep_breadcr_crs_overwrite")));
        if ($ilSetting->get("rep_breadcr_crs_default")) {
            $change_mode = $change_mode->withValue('rep_breadcr_crs_default');
        }

        $breadcrumbs = $f->optionalGroup(
            [
                'rep_breadcr_crs_overwrite' => $change_mode
            ],
            $this->lng->txt("rep_breadcr_crs")
        );
        if (!$ilSetting->get("rep_breadcr_crs")) {
            $breadcrumbs = $breadcrumbs->withValue(null);
        }

        // trash
<<<<<<< HEAD
        $enable_trash = $f->checkbox(
            $this->lng->txt("enable_trash"),
            $this->lng->txt("enable_trash_info")
        )->withValue((bool) $ilSetting->get("enable_trash"));
    
        // change event
        $this->lng->loadLanguageModule("trac");
        $event = $f->checkbox(
            $this->lng->txt('trac_show_repository_views'),
            $this->lng->txt("trac_show_repository_views_info")
        )->withValue(ilChangeEvent::_isActive());
=======
        $cb = new ilCheckboxInputGUI($this->lng->txt("enable_trash"), "enable_trash");
        $cb->setInfo($this->lng->txt("enable_trash_info"));
        if ($ilSetting->get("enable_trash")) {
            $cb->setChecked(true);
        }
        $form->addItem($cb);

        // change event
        $this->lng->loadLanguageModule("trac");
        $event = new ilCheckboxInputGUI($this->lng->txt('trac_show_repository_views'), 'change_event_tracking');
        $event->setInfo($this->lng->txt("trac_show_repository_views_info"));
        $event->setChecked(ilChangeEvent::_isActive());
        $form->addItem($event);


        ilAdministrationSettingsFormHandler::addFieldsToForm(
            ilAdministrationSettingsFormHandler::FORM_REPOSITORY,
            $form,
            $this
        );
>>>>>>> 0e5241f8

        // export limitations
        $exp_disabled = $f->group(
            [],
            $this->lng->txt("rep_export_limitation_disabled")
        );

        // export unlimited
        $exp_unlimited = $f->group(
            [],
            $this->lng->txt("rep_export_limitation_unlimited")
        );

        // limit export items (number)
        $exp_limit_num = $f->numeric(
            $this->lng->txt("rep_export_limit_number")
        )->withAdditionalTransformation($this->getMaxLengthConstraint(6))
         ->withAdditionalTransformation($this->getPositiveConstraint())
         ->withValue($ilSetting->get("rep_export_limit_number"))
         ->withRequired(true);

        $exp_limited = $f->group(
            [
                'rep_export_limit_number' => $exp_limit_num
            ],
            $this->lng->txt("rep_export_limitation_limited")
        );

        $limiter = new ilExportLimitation();
        $exp_limit = $f->switchableGroup(
            [
                (string) ilExportLimitation::SET_EXPORT_DISABLED => $exp_disabled,
                (string) ilExportLimitation::SET_EXPORT_LIMITED => $exp_limited,
                'rep_export_unlimited' => $exp_unlimited
            ],
            $this->lng->txt("rep_export_limitation"),
            $this->lng->txt("rep_export_limitation_info")
        )->withValue((string) $limiter->getLimitationMode());

        if (
            $limiter->getLimitationMode() === ilExportLimitation::SET_EXPORT_LIMITED &&
            $ilSetting->get("rep_export_limit_number") === ''
        ) {
            $exp_limit = $exp_limit->withValue('rep_export_unlimited');
        }

        // Show download action for folder
        $dl_prob = $f->checkbox(
            $this->lng->txt("enable_download_folder"),
            $this->lng->txt('enable_download_folder_info')
        )->withValue(
            (int) $this->folder_settings->get(
                "enable_download_folder",
                '0'
            ) === 1
        ); // default value should reflect previous behaviour (-> 0)

        // multi download
        $dl_prop = $f->checkbox(
            $this->lng->txt("enable_multi_download"),
            $this->lng->txt('enable_multi_download_info')
        )->withValue(
            (int) $this->folder_settings->get(
                "enable_multi_download",
                '1'
            ) === 1
        ); // default value should reflect previous behaviour (-> 0)

        // favourites
        $fav = $f->checkbox(
            $this->lng->txt("rep_favourites"),
            $this->lng->txt("rep_favourites_info")
        )->withValue((bool) $ilSetting->get("rep_favourites"));

        //TODO split this up into two sections
        $settings = $f->section(
            [
                'tree_pres' => $tree_pres,
                'rep_tree_limit' => $tree_limit,
                'rep_breadcr_crs' => $breadcrumbs,
                'enable_trash' => $enable_trash,
                'change_event_tracking' => $event,
                'rep_export_limitation' => $exp_limit,
                'enable_download_folder' => $dl_prob,
                'enable_multi_download' => $dl_prop,
                'rep_favourites' => $fav
            ],
            $this->lng->txt("settings")
        )->withDisabled($read_only);

        // object lists
<<<<<<< HEAD
        //shorten description
        $sdesclen = $f->numeric(
            $this->lng->txt("adm_rep_shorten_description_length")
        )->withValue($ilSetting->get("rep_shorten_description_length"))
         ->withAdditionalTransformation($this->getMaxLengthConstraint(3))
         ->withAdditionalTransformation($this->getNonNegativeConstraint());

        $sdesc = $f->optionalGroup(
            [
                'rep_shorten_description_length' => $sdesclen
            ],
            $this->lng->txt("adm_rep_shorten_description"),
            $this->lng->txt("adm_rep_shorten_description_info")
        );
        if (!$ilSetting->get("rep_shorten_description")) {
            $sdesc = $sdesc->withValue(null);
        }

        // load action commands asynchronously
        $async = $f->checkbox(
            $this->lng->txt("adm_item_cmd_asynch"),
            $this->lng->txt("adm_item_cmd_asynch_info")
        )->withValue((bool) $ilSetting->get("item_cmd_asynch"));
        
        // notes/comments/tagging
        $pltags = $f->checkbox(
            $this->lng->txt('adm_show_comments_tagging_in_lists_tags')
        )->withValue((bool) $ilSetting->get('comments_tagging_in_lists_tags'));

        $pl = $f->optionalGroup(
            [
                'comments_tagging_in_lists_tags' => $pltags
            ],
            $this->lng->txt('adm_show_comments_tagging_in_lists')
        );
        if (!$ilSetting->get('comments_tagging_in_lists')) {
            $pl = $pl->withValue(null);
        }

        $obj_lists = $f->section(
            [
                'rep_shorten_description' => $sdesc,
                'item_cmd_asynch' => $async,
                'comments_tagging_in_lists' => $pl
            ],
            $this->lng->txt("rep_object_lists")
        )->withDisabled($read_only);

        $form = $this->factory->input()->container()->form()->standard(
            $this->ctrl->getFormAction($this, 'saveSettings'),
            [
                'settings' => $settings,
                'obj_lists' => $obj_lists
            ]
        );

=======

        $lists = new ilFormSectionHeaderGUI();
        $lists->setTitle($this->lng->txt("rep_object_lists"));
        $form->addItem($lists);

        $sdesc = new ilCheckboxInputGUI($this->lng->txt("adm_rep_shorten_description"), "rep_shorten_description");
        $sdesc->setInfo($this->lng->txt("adm_rep_shorten_description_info"));
        $sdesc->setChecked((bool) $ilSetting->get("rep_shorten_description"));
        $form->addItem($sdesc);

        $sdesclen = new ilNumberInputGUI($this->lng->txt("adm_rep_shorten_description_length"), "rep_shorten_description_length");
        $sdesclen->setValue($ilSetting->get("rep_shorten_description_length"));
        $sdesclen->setSize(3);
        $sdesc->addSubItem($sdesclen);

        // load action commands asynchronously
        $cb = new ilCheckboxInputGUI($this->lng->txt("adm_item_cmd_asynch"), "item_cmd_asynch");
        $cb->setInfo($this->lng->txt("adm_item_cmd_asynch_info"));
        $cb->setChecked((bool) $ilSetting->get("item_cmd_asynch"));
        $form->addItem($cb);

        // notes/comments/tagging
        $pl = new ilCheckboxInputGUI($this->lng->txt('adm_show_comments_tagging_in_lists'), 'comments_tagging_in_lists');
        $pl->setValue('1');
        $pl->setChecked((bool) $ilSetting->get('comments_tagging_in_lists'));
        $form->addItem($pl);

        $pltags = new ilCheckboxInputGUI($this->lng->txt('adm_show_comments_tagging_in_lists_tags'), 'comments_tagging_in_lists_tags');
        $pltags->setValue('1');
        $pltags->setChecked((bool) $ilSetting->get('comments_tagging_in_lists_tags'));
        $pl->addSubItem($pltags);

        if ($ilAccess->checkAccess('write', '', $this->object->getRefId())) {
            $form->addCommandButton('saveSettings', $this->lng->txt('save'));
        }

>>>>>>> 0e5241f8
        return $form;
    }

    public function saveSettings(): void
    {
        $ilSetting = $this->settings;
        $ilAccess = $this->access;

        if (!$ilAccess->checkAccess('write', '', $this->object->getRefId())) {
            $this->tpl->setOnScreenMessage(
                'failure',
                $this->lng->txt('permission_denied'),
                true
            );
            $this->ctrl->redirect($this, "view");
        }
<<<<<<< HEAD
    
        $form = $this->initSettingsForm()
                     ->withRequest($this->http->request());
        if ($form->getData()) {
            $data = $form->getData()['settings'];
=======

        $form = $this->initSettingsForm();
        if ($form->checkInput()) {
            $ilSetting->set(
                "default_repository_view",
                $form->getInput("default_rep_view")
            );
>>>>>>> 0e5241f8
            $ilSetting->set(
                "repository_tree_pres",
                $data["tree_pres"][0]
            );
            if ($data['tree_pres'][0] === 'all_types') {
                $ilSetting->set(
                    "rep_tree_limit_grp_crs",
                    (string) $data['tree_pres'][1]["rep_tree_limit_grp_crs"] ?? ''
                );
            }

            $ilSetting->set(
                "rep_favourites",
                (string) $data["rep_favourites"]
            );

            if ($data["rep_export_limitation"][0] === 'rep_export_unlimited') {
                $ilSetting->set(
                    "rep_export_limitation",
                    (string) ilExportLimitation::SET_EXPORT_LIMITED
                );
                $ilSetting->set(
                    "rep_export_limit_number",
                    ''
                );
            } else {
                $ilSetting->set(
                    "rep_export_limitation",
                    (string) $data["rep_export_limitation"][0]
                );
            }
            if ($data["rep_export_limitation"][0] === (string) ilExportLimitation::SET_EXPORT_LIMITED) {
                $ilSetting->set(
                    "rep_export_limit_number",
                    (string) $data["rep_export_limitation"][1]["rep_export_limit_number"] ?? ''
                );
            }

            $ilSetting->set(
                "enable_trash",
                (string) $data["enable_trash"]
            );

            $ilSetting->set(
                "rep_breadcr_crs",
                (string) ((int) $data["rep_breadcr_crs"])
            );
            if (isset($data["rep_breadcr_crs"])) {
                $overwrite = $data["rep_breadcr_crs"]["rep_breadcr_crs_overwrite"];
                $ilSetting->set(
                    "rep_breadcr_crs_default",
                    (string) ((int) ($overwrite === 'rep_breadcr_crs_default'))
                );
                if ($overwrite === 'rep_breadcr_crs_default') {
                    $overwrite = '1';
                }
                $ilSetting->set(
                    "rep_breadcr_crs_overwrite",
                    (string) ((int) $overwrite)
                );
            }

            // repository tree limit of children
            $limit_number = ($data['rep_tree_limit'] &&
                $data['rep_tree_limit']['rep_tree_limit_number'] > 0)
                ? (int) $data['rep_tree_limit']['rep_tree_limit_number']
                : 0;
            $ilSetting->set('rep_tree_limit_number', (string) $limit_number);

            $this->folder_settings->set(
                "enable_download_folder",
                (string) ((int) $data["enable_download_folder"] === 1)
            );
            $this->folder_settings->set(
                "enable_multi_download",
                (string) ((int) $data["enable_multi_download"] === 1)
            );
            if ($data['change_event_tracking']) {
                ilChangeEvent::_activate();
            } else {
                ilChangeEvent::_deactivate();
            }

<<<<<<< HEAD
            //object lists
            $data = $form->getData()['obj_lists'];
            $ilSetting->set(
                "rep_shorten_description",
                (string) ((int) $data['rep_shorten_description'])
            );
            if (isset($data['rep_shorten_description'])) {
                $ilSetting->set(
                    "rep_shorten_description_length",
                    (string) ((int) $data['rep_shorten_description']['rep_shorten_description_length'])
                );
            }
            $ilSetting->set(
                'item_cmd_asynch',
                (string) ((int) $data['item_cmd_asynch'])
            );
            $ilSetting->set(
                'comments_tagging_in_lists',
                (string) ((int) $data['comments_tagging_in_lists'])
            );
            if (isset($data['comments_tagging_in_lists'])) {
                $ilSetting->set(
                    'comments_tagging_in_lists_tags',
                    (string) $data['comments_tagging_in_lists']['comments_tagging_in_lists_tags']
                );
            }
                        
=======
>>>>>>> 0e5241f8
            $this->tpl->setOnScreenMessage('success', $this->lng->txt("msg_obj_modified"), true);
            $this->ctrl->redirect($this, "view");
        }

<<<<<<< HEAD
        $this->view($form);
    }
    
    public function customIcons(StandardForm $a_form = null) : void
=======
        $form->setValuesByPost();
        $this->view($form);
    }

    public function customIcons(ilPropertyFormGUI $a_form = null): void
>>>>>>> 0e5241f8
    {
        $this->tabs_gui->activateTab("icons");

        if (!$a_form) {
            $a_form = $this->initCustomIconsForm();
        }
<<<<<<< HEAD
        
        $this->tpl->setContent($this->renderer->render($a_form));
    }
    
    protected function initCustomIconsForm() : StandardForm
    {
        $ilSetting = $this->settings;
        $ilAccess = $this->access;

        $cb = $this->factory->input()->field()->checkbox(
            $this->lng->txt("enable_custom_icons"),
            $this->lng->txt("enable_custom_icons_info")
        )->withValue((bool) $ilSetting->get("custom_icons"));

        $section = $this->factory->input()->field()->section(
            ['custom_icons' => $cb],
            $this->lng->txt("rep_custom_icons")
        )->withDisabled(
            !$ilAccess->checkAccess('write', '', $this->object->getRefId())
        );

        $form = $this->factory->input()->container()->form()->standard(
            $this->ctrl->getFormAction($this, 'saveCustomIcons'),
            ['section' => $section]
        );
        
=======

        $this->tpl->setContent($a_form->getHTML());
    }

    protected function initCustomIconsForm(): ilPropertyFormGUI
    {
        $ilSetting = $this->settings;
        $ilAccess = $this->access;

        $form = new ilPropertyFormGUI();
        $form->setTitle($this->lng->txt("rep_custom_icons"));
        $form->setFormAction($this->ctrl->getFormAction($this, 'saveCustomIcons'));

        $cb = new ilCheckboxInputGUI($this->lng->txt("enable_custom_icons"), "custom_icons");
        $cb->setInfo($this->lng->txt("enable_custom_icons_info"));
        $cb->setChecked((bool) $ilSetting->get("custom_icons"));
        $form->addItem($cb);

        if ($ilAccess->checkAccess('write', '', $this->object->getRefId())) {
            $form->addCommandButton('saveCustomIcons', $this->lng->txt('save'));
        }

>>>>>>> 0e5241f8
        return $form;
    }

    public function saveCustomIcons(): void
    {
        $ilSetting = $this->settings;
        $ilAccess = $this->access;

        if (!$ilAccess->checkAccess('write', '', $this->object->getRefId())) {
            $this->tpl->setOnScreenMessage(
                'failure',
                $this->lng->txt('permission_denied'),
                true
            );
            $this->ctrl->redirect($this, "customIcons");
        }
<<<<<<< HEAD
    
        $form = $this->initCustomIconsForm()
                     ->withRequest($this->http->request());
        if ($form->getData()) {
            $ilSetting->set(
                "custom_icons",
                (string) ((int) $form->getData()['section']['custom_icons'])
            );
            $this->tpl->setOnScreenMessage(
                'success',
                $this->lng->txt("msg_obj_modified"),
                true
            );
            $this->ctrl->redirect($this, "customIcons");
        }

=======

        $form = $this->initCustomIconsForm();
        if ($form->checkInput()) {
            $ilSetting->set("custom_icons", (string) ((int) $form->getInput("custom_icons")));
            $this->tpl->setOnScreenMessage('success', $this->lng->txt("msg_obj_modified"), true);
            $this->ctrl->redirect($this, "customIcons");
        }

        $form->setValuesByPost();
>>>>>>> 0e5241f8
        $this->customIcons($form);
    }

    protected function setModuleSubTabs(string $a_active): void
    {
        $this->tabs_gui->activateTab('modules');

        $this->tabs_gui->addSubTab(
            "list_mods",
            $this->lng->txt("rep_new_item_menu"),
            $this->ctrl->getLinkTarget($this, "listModules")
        );

        $this->tabs_gui->addSubTab(
            "new_item_groups",
            $this->lng->txt("rep_new_item_groups"),
            $this->ctrl->getLinkTarget($this, "listNewItemGroups")
        );

        $this->tabs_gui->activateSubTab($a_active);
    }

    protected function listModules(): void
    {
        $ilAccess = $this->access;

        $this->setModuleSubTabs("list_mods");

        $has_write = $ilAccess->checkAccess('write', '', $this->object->getRefId());

        $comp_table = new ilModulesTableGUI($this, "listModules", $has_write);

        $this->tpl->setContent($comp_table->getHTML());
    }

    protected function saveModules(): void
    {
        $ilSetting = $this->settings;
        $ilCtrl = $this->ctrl;
        $lng = $this->lng;
        $ilAccess = $this->access;

        $item_groups = $this->admin_gui_request->getNewItemGroups();
        $item_positions = $this->admin_gui_request->getNewItemPositions();

        if (count($item_groups) === 0 || count($item_positions) === 0 ||
            !$ilAccess->checkAccess('write', '', $this->object->getRefId())) {
            $ilCtrl->redirect($this, "listModules");
        }

        $grp_pos_map = [0 => 9999];
        foreach (ilObjRepositorySettings::getNewItemGroups() as $item) {
            $grp_pos_map[$item["id"]] = $item["pos"];
        }

        $type_pos_map = [];
        $item_enablings = $this->admin_gui_request->getNewItemEnablings();
        foreach ($item_positions as $obj_type => $pos) {
            $grp_id = ($item_groups[$obj_type] ?? 0);
            $type_pos_map[$grp_id][$obj_type] = $pos;

            // enable creation?
            $ilSetting->set(
                "obj_dis_creation_" . $obj_type,
                (string) ((int) (!($item_enablings[$obj_type] ?? false)))
            );
        }

        foreach ($type_pos_map as $grp_id => $obj_types) {
            $grp_pos = str_pad($grp_pos_map[$grp_id], 4, "0", STR_PAD_LEFT);

            asort($obj_types);
            $pos = 0;
            foreach (array_keys($obj_types) as $obj_type) {
                $pos += 10;
                $type_pos = $grp_pos . str_pad((string) $pos, 4, "0", STR_PAD_LEFT);
                $ilSetting->set("obj_add_new_pos_" . $obj_type, $type_pos);
                $ilSetting->set("obj_add_new_pos_grp_" . $obj_type, $grp_id);
            }
        }

        $this->tpl->setOnScreenMessage('success', $lng->txt("msg_obj_modified"), true);
        $ilCtrl->redirect($this, "listModules");
    }

    protected function listNewItemGroups(): void
    {
        $ilToolbar = $this->toolbar;
        $ilAccess = $this->access;

        $this->setModuleSubTabs("new_item_groups");

        $has_write = $ilAccess->checkAccess('write', '', $this->object->getRefId());

        if ($has_write) {
            $ilToolbar->addButton(
                $this->lng->txt("rep_new_item_group_add"),
                $this->ctrl->getLinkTarget($this, "addNewItemGroup")
            );

            $ilToolbar->addButton(
                $this->lng->txt("rep_new_item_group_add_separator"),
                $this->ctrl->getLinkTarget($this, "addNewItemGroupSeparator")
            );
        }

        $grp_table = new ilNewItemGroupTableGUI($this, "listNewItemGroups", $has_write);

        $this->tpl->setContent($grp_table->getHTML());
    }

<<<<<<< HEAD
    protected function initNewItemGroupForm(int $a_grp_id = 0) : ilPropertyFormGUI
=======
    protected function initNewItemGroupForm(int $a_grp_id = 0): ilPropertyFormGUI
>>>>>>> 0e5241f8
    {
        $this->setModuleSubTabs("new_item_groups");

        $form = new ilPropertyFormGUI();

        $this->lng->loadLanguageModule("meta");
        $def_lng = $this->lng->getDefaultLanguage();

        $title = new ilTextInputGUI($this->lng->txt("title"), "title_" . $def_lng);
        $title->setInfo($this->lng->txt("meta_l_" . $def_lng) .
            " (" . $this->lng->txt("default_language") . ")");
        $title->setRequired(true);
        $form->addItem($title);

        foreach ($this->lng->getInstalledLanguages() as $lang_id) {
            if ($lang_id !== $def_lng) {
                $title = new ilTextInputGUI($this->lng->txt("translation"), "title_" . $lang_id);
                $title->setInfo($this->lng->txt("meta_l_" . $lang_id));
                $form->addItem($title);
            }
        }

        if (!$a_grp_id) {
            $form->setTitle($this->lng->txt("rep_new_item_group_add"));
            $form->setFormAction($this->ctrl->getFormAction($this, "saveNewItemGroup"));

            $form->addCommandButton("saveNewItemGroup", $this->lng->txt("save"));
        } else {
            $form->setTitle($this->lng->txt("rep_new_item_group_edit"));
            $form->setFormAction($this->ctrl->getFormAction($this, "updateNewItemGroup"));

            $grp = ilObjRepositorySettings::getNewItemGroups();
            $grp = $grp[$a_grp_id];

            foreach ($grp["titles"] as $id => $value) {
                $field = $form->getItemByPostVar("title_" . $id);
                if ($field) {
                    $field->setValue($value);
                }
            }

            $form->addCommandButton("updateNewItemGroup", $this->lng->txt("save"));
        }
        $form->addCommandButton("listNewItemGroups", $this->lng->txt("cancel"));

        return $form;
    }

    protected function addNewItemGroup(ilPropertyFormGUI $a_form = null): void
    {
        if (!$a_form) {
            $a_form = $this->initNewItemGroupForm();
        }

        $this->tpl->setContent($a_form->getHTML());
    }

    protected function saveNewItemGroup(): void
    {
        $form = $this->initNewItemGroupForm();
        if ($form->checkInput()) {
            $titles = [];
            foreach ($this->lng->getInstalledLanguages() as $lang_id) {
                $titles[$lang_id] = $form->getInput("title_" . $lang_id);
            }

            if (ilObjRepositorySettings::addNewItemGroup($titles)) {
                $this->tpl->setOnScreenMessage('success', $this->lng->txt("settings_saved"), true);
                $this->ctrl->redirect($this, "listNewItemGroups");
            }
        }

        $form->setValuesByPost();
        $this->addNewItemGroup($form);
    }
<<<<<<< HEAD
    
    protected function editNewItemGroup(StandardForm $a_form = null) : void
=======

    protected function editNewItemGroup(ilPropertyFormGUI $a_form = null): void
>>>>>>> 0e5241f8
    {
        $grp_id = $this->admin_gui_request->getNewItemGroupId();
        if (!$grp_id) {
            $this->ctrl->redirect($this, "listNewItemGroups");
        }

        if (!$a_form) {
            $this->ctrl->setParameter($this, "grp_id", $grp_id);
            $a_form = $this->initNewItemGroupForm($grp_id);
        }

        $this->tpl->setContent($a_form->getHTML());
    }

    protected function updateNewItemGroup(): void
    {
        $grp_id = $this->admin_gui_request->getNewItemGroupId();
        if (!$grp_id) {
            $this->ctrl->redirect($this, "listNewItemGroups");
        }

        $this->ctrl->setParameter($this, "grp_id", $grp_id);

        $form = $this->initNewItemGroupForm($grp_id);
        if ($form->checkInput()) {
            $titles = [];
            foreach ($this->lng->getInstalledLanguages() as $lang_id) {
                $titles[$lang_id] = $form->getInput("title_" . $lang_id);
            }

            if (ilObjRepositorySettings::updateNewItemGroup($grp_id, $titles)) {
                $this->tpl->setOnScreenMessage('success', $this->lng->txt("settings_saved"), true);
                $this->ctrl->redirect($this, "listNewItemGroups");
            }
        }

        $form->setValuesByPost();
        $this->addNewItemGroup($form);
    }

    protected function addNewItemGroupSeparator(): void
    {
        if (ilObjRepositorySettings::addNewItemGroupSeparator()) {
            $this->tpl->setOnScreenMessage('success', $this->lng->txt("settings_saved"), true);
        }
        $this->ctrl->redirect($this, "listNewItemGroups");
    }

    protected function saveNewItemGroupOrder(): void
    {
        $ilSetting = $this->settings;

        $group_order = $this->admin_gui_request->getNewItemGroupOrder();
        if (count($group_order) > 0) {
            ilObjRepositorySettings::updateNewItemGroupOrder($group_order);

            $grp_pos_map = [];
            foreach (ilObjRepositorySettings::getNewItemGroups() as $item) {
                $grp_pos_map[$item["id"]] = str_pad($item["pos"], 4, "0", STR_PAD_LEFT);
            }

            // update order of assigned objects
            foreach (ilObjRepositorySettings::getNewItemGroupSubItems() as $grp_id => $subitems) {
                // unassigned objects will always be last
                if ($grp_id) {
                    foreach ($subitems as $obj_type) {
                        $old_pos = $ilSetting->get("obj_add_new_pos_" . $obj_type);
                        if (strlen($old_pos) === 8) {
                            $new_pos = $grp_pos_map[$grp_id] . substr($old_pos, 4);
                            $ilSetting->set("obj_add_new_pos_" . $obj_type, $new_pos);
                        }
                    }
                }
            }

            $this->tpl->setOnScreenMessage('success', $this->lng->txt("settings_saved"), true);
        }
        $this->ctrl->redirect($this, "listNewItemGroups");
    }

    protected function confirmDeleteNewItemGroup(): void
    {
        $group_ids = $this->admin_gui_request->getNewItemGroupIds();
        if (count($group_ids) === 0) {
            $this->tpl->setOnScreenMessage('failure', $this->lng->txt("select_one"));
            $this->listNewItemGroups();
            return;
        }

        $this->setModuleSubTabs("new_item_groups");

        $cgui = new ilConfirmationGUI();
        $cgui->setHeaderText($this->lng->txt("rep_new_item_group_delete_sure"));

        $cgui->setFormAction($this->ctrl->getFormAction($this));
        $cgui->setCancel($this->lng->txt("cancel"), "listNewItemGroups");
        $cgui->setConfirm($this->lng->txt("confirm"), "deleteNewItemGroup");

        $groups = ilObjRepositorySettings::getNewItemGroups();

        foreach ($group_ids as $grp_id) {
            $cgui->addItem("grp_ids[]", (string) $grp_id, $groups[$grp_id]["title"]);
        }

        $this->tpl->setContent($cgui->getHTML());
    }

    protected function deleteNewItemGroup(): void
    {
        $group_ids = $this->admin_gui_request->getNewItemGroupIds();
        if (count($group_ids) === 0) {
            $this->listNewItemGroups();
            return;
        }

        foreach ($group_ids as $grp_id) {
            ilObjRepositorySettings::deleteNewItemGroup($grp_id);
        }

        $this->tpl->setOnScreenMessage('success', $this->lng->txt("settings_saved"), true);
        $this->ctrl->redirect($this, "listNewItemGroups");
    }

    public function addToExternalSettingsForm(int $a_form_id): ?array
    {
        $ilSetting = $this->settings;

        switch ($a_form_id) {
            case ilAdministrationSettingsFormHandler::FORM_LP:

                $fields = ['trac_show_repository_views' => [ilChangeEvent::_isActive(), ilAdministrationSettingsFormHandler::VALUE_BOOL]];

                return [["view", $fields]];


            case ilAdministrationSettingsFormHandler::FORM_TAGGING:

                $fields = [
                    'adm_show_comments_tagging_in_lists' => [
                        $ilSetting->get('comments_tagging_in_lists'), ilAdministrationSettingsFormHandler::VALUE_BOOL,
                        ['adm_show_comments_tagging_in_lists_tags' => [$ilSetting->get('comments_tagging_in_lists_tags'), ilAdministrationSettingsFormHandler::VALUE_BOOL]]
                    ]
                ];

                return [["view", $fields]];
        }
        return null;
    }

    protected function getMaxLengthConstraint(int $max_length) : Constraint
    {
        //This gives max_length many 9's in a row (and 0 for non-positive max_length)
        //The int cast is necessary for negative max_length
        $bound = (int) (10 ** $max_length - 1);

        return $this->refinery->int()->isLessThanOrEqual($bound);
    }

    protected function getPositiveConstraint() : Constraint
    {
        return $this->refinery->int()->isGreaterThan(0);
    }

    protected function getNonNegativeConstraint() : Constraint
    {
        return $this->refinery->int()->isGreaterThanOrEqual(0);
    }
}<|MERGE_RESOLUTION|>--- conflicted
+++ resolved
@@ -132,20 +132,14 @@
             );
         }
     }
-<<<<<<< HEAD
     
     public function view(StandardForm $a_form = null) : void
-=======
-
-    public function view(ilPropertyFormGUI $a_form = null): void
->>>>>>> 0e5241f8
     {
         $this->tabs_gui->activateTab("settings");
 
         if (!$a_form) {
             $a_form = $this->initSettingsForm();
         }
-<<<<<<< HEAD
         
         $this->tpl->setContent($this->renderer->render($a_form));
     }
@@ -154,36 +148,6 @@
     {
         $ilSetting = $this->settings;
         $ilAccess = $this->access;
-=======
-
-        $this->tpl->setContent($a_form->getHTML());
-    }
-
-    protected function initSettingsForm(): ilPropertyFormGUI
-    {
-        $ilSetting = $this->settings;
-        $ilAccess = $this->access;
-
-        $form = new ilPropertyFormGUI();
-        $form->setTitle($this->lng->txt("settings"));
-        $form->setFormAction($this->ctrl->getFormAction($this, 'saveSettings'));
-
-        // default repository view
-        /*
-        $options = array(
-            "flat" => $this->lng->txt("flatview"),
-            "tree" => $this->lng->txt("treeview")
-            );
-        $si = new ilSelectInputGUI($this->lng->txt("def_repository_view"), "default_rep_view");
-        $si->setOptions($options);
-        $si->setInfo($this->lng->txt(""));
-        if ($ilSetting->get("default_repository_view") == "tree") {
-            $si->setValue("tree");
-        } else {
-            $si->setValue("flat");
-        }
-        $form->addItem($si);*/
->>>>>>> 0e5241f8
 
         $read_only = !$ilAccess->checkAccess('write', '', $this->object->getRefId());
 
@@ -264,7 +228,6 @@
         }
 
         // trash
-<<<<<<< HEAD
         $enable_trash = $f->checkbox(
             $this->lng->txt("enable_trash"),
             $this->lng->txt("enable_trash_info")
@@ -276,28 +239,6 @@
             $this->lng->txt('trac_show_repository_views'),
             $this->lng->txt("trac_show_repository_views_info")
         )->withValue(ilChangeEvent::_isActive());
-=======
-        $cb = new ilCheckboxInputGUI($this->lng->txt("enable_trash"), "enable_trash");
-        $cb->setInfo($this->lng->txt("enable_trash_info"));
-        if ($ilSetting->get("enable_trash")) {
-            $cb->setChecked(true);
-        }
-        $form->addItem($cb);
-
-        // change event
-        $this->lng->loadLanguageModule("trac");
-        $event = new ilCheckboxInputGUI($this->lng->txt('trac_show_repository_views'), 'change_event_tracking');
-        $event->setInfo($this->lng->txt("trac_show_repository_views_info"));
-        $event->setChecked(ilChangeEvent::_isActive());
-        $form->addItem($event);
-
-
-        ilAdministrationSettingsFormHandler::addFieldsToForm(
-            ilAdministrationSettingsFormHandler::FORM_REPOSITORY,
-            $form,
-            $this
-        );
->>>>>>> 0e5241f8
 
         // export limitations
         $exp_disabled = $f->group(
@@ -389,7 +330,6 @@
         )->withDisabled($read_only);
 
         // object lists
-<<<<<<< HEAD
         //shorten description
         $sdesclen = $f->numeric(
             $this->lng->txt("adm_rep_shorten_description_length")
@@ -446,44 +386,6 @@
             ]
         );
 
-=======
-
-        $lists = new ilFormSectionHeaderGUI();
-        $lists->setTitle($this->lng->txt("rep_object_lists"));
-        $form->addItem($lists);
-
-        $sdesc = new ilCheckboxInputGUI($this->lng->txt("adm_rep_shorten_description"), "rep_shorten_description");
-        $sdesc->setInfo($this->lng->txt("adm_rep_shorten_description_info"));
-        $sdesc->setChecked((bool) $ilSetting->get("rep_shorten_description"));
-        $form->addItem($sdesc);
-
-        $sdesclen = new ilNumberInputGUI($this->lng->txt("adm_rep_shorten_description_length"), "rep_shorten_description_length");
-        $sdesclen->setValue($ilSetting->get("rep_shorten_description_length"));
-        $sdesclen->setSize(3);
-        $sdesc->addSubItem($sdesclen);
-
-        // load action commands asynchronously
-        $cb = new ilCheckboxInputGUI($this->lng->txt("adm_item_cmd_asynch"), "item_cmd_asynch");
-        $cb->setInfo($this->lng->txt("adm_item_cmd_asynch_info"));
-        $cb->setChecked((bool) $ilSetting->get("item_cmd_asynch"));
-        $form->addItem($cb);
-
-        // notes/comments/tagging
-        $pl = new ilCheckboxInputGUI($this->lng->txt('adm_show_comments_tagging_in_lists'), 'comments_tagging_in_lists');
-        $pl->setValue('1');
-        $pl->setChecked((bool) $ilSetting->get('comments_tagging_in_lists'));
-        $form->addItem($pl);
-
-        $pltags = new ilCheckboxInputGUI($this->lng->txt('adm_show_comments_tagging_in_lists_tags'), 'comments_tagging_in_lists_tags');
-        $pltags->setValue('1');
-        $pltags->setChecked((bool) $ilSetting->get('comments_tagging_in_lists_tags'));
-        $pl->addSubItem($pltags);
-
-        if ($ilAccess->checkAccess('write', '', $this->object->getRefId())) {
-            $form->addCommandButton('saveSettings', $this->lng->txt('save'));
-        }
-
->>>>>>> 0e5241f8
         return $form;
     }
 
@@ -500,21 +402,11 @@
             );
             $this->ctrl->redirect($this, "view");
         }
-<<<<<<< HEAD
     
         $form = $this->initSettingsForm()
                      ->withRequest($this->http->request());
         if ($form->getData()) {
             $data = $form->getData()['settings'];
-=======
-
-        $form = $this->initSettingsForm();
-        if ($form->checkInput()) {
-            $ilSetting->set(
-                "default_repository_view",
-                $form->getInput("default_rep_view")
-            );
->>>>>>> 0e5241f8
             $ilSetting->set(
                 "repository_tree_pres",
                 $data["tree_pres"][0]
@@ -598,7 +490,6 @@
                 ilChangeEvent::_deactivate();
             }
 
-<<<<<<< HEAD
             //object lists
             $data = $form->getData()['obj_lists'];
             $ilSetting->set(
@@ -625,32 +516,21 @@
                     (string) $data['comments_tagging_in_lists']['comments_tagging_in_lists_tags']
                 );
             }
-                        
-=======
->>>>>>> 0e5241f8
+
             $this->tpl->setOnScreenMessage('success', $this->lng->txt("msg_obj_modified"), true);
             $this->ctrl->redirect($this, "view");
         }
 
-<<<<<<< HEAD
         $this->view($form);
     }
     
     public function customIcons(StandardForm $a_form = null) : void
-=======
-        $form->setValuesByPost();
-        $this->view($form);
-    }
-
-    public function customIcons(ilPropertyFormGUI $a_form = null): void
->>>>>>> 0e5241f8
     {
         $this->tabs_gui->activateTab("icons");
 
         if (!$a_form) {
             $a_form = $this->initCustomIconsForm();
         }
-<<<<<<< HEAD
         
         $this->tpl->setContent($this->renderer->render($a_form));
     }
@@ -676,31 +556,7 @@
             $this->ctrl->getFormAction($this, 'saveCustomIcons'),
             ['section' => $section]
         );
-        
-=======
-
-        $this->tpl->setContent($a_form->getHTML());
-    }
-
-    protected function initCustomIconsForm(): ilPropertyFormGUI
-    {
-        $ilSetting = $this->settings;
-        $ilAccess = $this->access;
-
-        $form = new ilPropertyFormGUI();
-        $form->setTitle($this->lng->txt("rep_custom_icons"));
-        $form->setFormAction($this->ctrl->getFormAction($this, 'saveCustomIcons'));
-
-        $cb = new ilCheckboxInputGUI($this->lng->txt("enable_custom_icons"), "custom_icons");
-        $cb->setInfo($this->lng->txt("enable_custom_icons_info"));
-        $cb->setChecked((bool) $ilSetting->get("custom_icons"));
-        $form->addItem($cb);
-
-        if ($ilAccess->checkAccess('write', '', $this->object->getRefId())) {
-            $form->addCommandButton('saveCustomIcons', $this->lng->txt('save'));
-        }
-
->>>>>>> 0e5241f8
+
         return $form;
     }
 
@@ -717,7 +573,6 @@
             );
             $this->ctrl->redirect($this, "customIcons");
         }
-<<<<<<< HEAD
     
         $form = $this->initCustomIconsForm()
                      ->withRequest($this->http->request());
@@ -734,17 +589,6 @@
             $this->ctrl->redirect($this, "customIcons");
         }
 
-=======
-
-        $form = $this->initCustomIconsForm();
-        if ($form->checkInput()) {
-            $ilSetting->set("custom_icons", (string) ((int) $form->getInput("custom_icons")));
-            $this->tpl->setOnScreenMessage('success', $this->lng->txt("msg_obj_modified"), true);
-            $this->ctrl->redirect($this, "customIcons");
-        }
-
-        $form->setValuesByPost();
->>>>>>> 0e5241f8
         $this->customIcons($form);
     }
 
@@ -856,11 +700,7 @@
         $this->tpl->setContent($grp_table->getHTML());
     }
 
-<<<<<<< HEAD
     protected function initNewItemGroupForm(int $a_grp_id = 0) : ilPropertyFormGUI
-=======
-    protected function initNewItemGroupForm(int $a_grp_id = 0): ilPropertyFormGUI
->>>>>>> 0e5241f8
     {
         $this->setModuleSubTabs("new_item_groups");
 
@@ -936,13 +776,8 @@
         $form->setValuesByPost();
         $this->addNewItemGroup($form);
     }
-<<<<<<< HEAD
-    
-    protected function editNewItemGroup(StandardForm $a_form = null) : void
-=======
 
     protected function editNewItemGroup(ilPropertyFormGUI $a_form = null): void
->>>>>>> 0e5241f8
     {
         $grp_id = $this->admin_gui_request->getNewItemGroupId();
         if (!$grp_id) {
