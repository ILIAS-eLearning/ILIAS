--- conflicted
+++ resolved
@@ -1417,84 +1417,14 @@
 
 	/**
 	 * Send mime mail using class.ilMimeMail.php. All external mails are send to SOAP::sendMail (if enabled) starting a kind of background process
-<<<<<<< HEAD
 	 * @param string $to
 	 * @param string $cc
 	 * @param string $bcc
-	 * @param string   $subject
-	 * @param string   $message
-	 * @param array    $a_attachments
-	 * @param bool     $suppressSoap
-	 */
-	private function sendMimeMail(string $to, string $cc, string $bcc, $subject, $message, array $a_attachments, bool $suppressSoap = false)
-	{
-		$subject = self::getSubjectPrefix() . ' ' . $subject;
-
-		// #10854
-		if ($this->isSOAPEnabled() && !$suppressSoap) {
-			$soap_client = new ilSoapClient();
-			$soap_client->setResponseTimeout(5);
-			$soap_client->enableWSDL(true);
-			$soap_client->init();
-
-			$attachments = array();
-			$a_attachments = $a_attachments ? $a_attachments : array();
-			foreach ($a_attachments as $attachment) {
-				$attachments[] = $this->mfile->getAbsoluteAttachmentPoolPathByFilename($attachment);
-			}
-
-			// mjansen: switched separator from "," to "#:#" because of mantis bug #6039
-			$attachments = implode('#:#', $attachments);
-			// mjansen: use "#:#" as leading delimiter
-			if (strlen($attachments)) {
-				$attachments = "#:#" . $attachments;
-			}
-
-			$soap_client->call('sendMail', array(
-				session_id() . '::' . $_COOKIE['ilClientId'],
-				$to,
-				$cc,
-				$bcc,
-				$this->user_id,
-				$subject,
-				$message,
-				$attachments
-			));
-		} else {
-			/** @var ilMailMimeSenderFactory $senderFactory */
-			$senderFactory = $GLOBALS["DIC"]["mail.mime.sender.factory"];
-
-			$mmail = new ilMimeMail();
-			$mmail->From($senderFactory->getSenderByUsrId($this->user_id));
-			$mmail->To($to);
-			$mmail->Subject($subject);
-			$mmail->Body($message);
-
-			if ($cc) {
-				$mmail->Cc($cc);
-			}
-
-			if ($bcc) {
-				$mmail->Bcc($bcc);
-			}
-
-			if (is_array($a_attachments)) {
-				foreach ($a_attachments as $attachment) {
-					$mmail->Attach(
-						$this->mfile->getAbsoluteAttachmentPoolPathByFilename($attachment), '',
-						'inline', 	$attachment
-					);
-				}
-=======
-	 * @param string $a_rcp_to
-	 * @param string $a_rcp_cc
-	 * @param string $a_rcp_bcc
-	 * @param string $a_m_subject
-	 * @param string $a_m_message
+	 * @param string $subject
+	 * @param string $message
 	 * @param array  $a_attachments
-	 * @deprecated Should not be called from consumers, please use sendMail()
-	 */
-	public function sendMimeMail($a_rcp_to, $a_rcp_cc, $a_rcp_bcc, $a_m_subject, $a_m_message, $a_attachments)
+	 */
+	private function sendMimeMail(string $to, string $cc, string $bcc, $subject, $message, array $a_attachments)
 	{
 		$subjectPrefix = self::getSubjectPrefix();
 
@@ -1502,30 +1432,31 @@
 			$subjectPrefix = $subjectPrefix . ' ';
 		}
 
-		$a_m_subject = $subjectPrefix . $a_m_subject;
+		$subject = $subjectPrefix . $subject;
 
 		/** @var \ilMailMimeSenderFactory $senderFactory */
 		$senderFactory = $GLOBALS["DIC"]["mail.mime.sender.factory"];
 
 		$mmail = new \ilMimeMail();
 		$mmail->From($senderFactory->getSenderByUsrId($this->user_id));
-		$mmail->To($a_rcp_to);
-		$mmail->Subject($a_m_subject);
-		$mmail->Body($a_m_message);
-
-		if ($a_rcp_cc) {
-			$mmail->Cc($a_rcp_cc);
-		}
-
-		if ($a_rcp_bcc) {
-			$mmail->Bcc($a_rcp_bcc);
+		$mmail->To($to);
+		$mmail->Subject($subject);
+		$mmail->Body($message);
+
+		if ($cc) {
+			$mmail->Cc($cc);
+		}
+
+		if ($bcc) {
+			$mmail->Bcc($bcc);
 		}
 
 		if (is_array($a_attachments)) {
 			foreach ($a_attachments as $attachment) {
-				$mmail->Attach($this->mfile->getAbsoluteAttachmentPoolPathByFilename($attachment), '', 'inline',
-					$attachment);
->>>>>>> d744a10f
+				$mmail->Attach(
+					$this->mfile->getAbsoluteAttachmentPoolPathByFilename($attachment), '',
+					'inline', 	$attachment
+				);
 			}
 		}
 
