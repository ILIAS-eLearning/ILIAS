<?php
/* Copyright (c) 1998-2017 ILIAS open source, Extended GPL, see docs/LICENSE */

/**
 * @author       Stefan Meyer <meyer@leifos.com>
 * @author       Michael Jansen <mjansen@databay.de>
 * @ilCtrl_Calls ilObjMailGUI: ilPermissionGUI
 */
class ilObjMailGUI extends ilObjectGUI
{
	const SETTINGS_SUB_TAB_ID_GENERAL = 1;
	const SETTINGS_SUB_TAB_ID_EXTERNAL = 2;

	const PASSWORD_PLACE_HOLDER = '***********************';

	/**
	 * @var ilTabsGUI
	 */
	protected $tabs;

	/**
	 * @var ilRbacSystem
	 */
	protected $rbacsystem;

	/**
	 * @var ilSetting
	 */
	protected $settings;

	/**
	 * ilObjMailGUI constructor.
	 * @param      $a_data
	 * @param int  $a_id
	 * @param bool $a_call_by_reference
	 */
	public function __construct($a_data, $a_id, $a_call_by_reference)
	{
		global $DIC;

		$this->type = 'mail';
		parent::__construct($a_data, $a_id, $a_call_by_reference, false);

		$this->tabs          = $DIC->tabs();
		$this->rbacsystem    = $DIC->rbac()->system();
		$this->settings      = $DIC['ilSetting'];

		$this->lng->loadLanguageModule('mail');
	}

	/**
	 * @inheritdoc
	 */
	function executeCommand()
	{
		$next_class = $this->ctrl->getNextClass($this);
		$cmd        = $this->ctrl->getCmd();
		$this->prepareOutput();

		switch ($next_class) {
			case 'ilpermissiongui':
				$perm_gui = new ilPermissionGUI($this);
				$this->ctrl->forwardCommand($perm_gui);
				break;

			case 'ilmailtemplategui':
				if (!$this->isViewAllowed()) {
					$this->ilias->raiseError($this->lng->txt('msg_no_perm_write'), $this->ilias->error_obj->WARNING);
				}

				$this->ctrl->forwardCommand(new ilMailTemplateGUI($this->object));
				break;

			default:
				if (!$cmd) {
					$cmd = 'view';
				}
				$cmd .= 'Object';
				$this->$cmd();
				break;
		}

		return true;
	}

	/**
	 * @return bool
	 */
	private function isEditingAllowed()
	{
		return $this->rbacsystem->checkAccess('write', $this->object->getRefId());
	}

	/**
	 * @return bool
	 */
	private function isViewAllowed()
	{
		return $this->rbacsystem->checkAccess("visible,read", $this->object->getRefId());
	}

	/**
	 * @return bool
	 */
	private function isPermissionChangeAllowed()
	{
		return $this->rbacsystem->checkAccess('edit_permission', $this->object->getRefId());
	}

	/**
	 * @inheritdoc
	 */
	function getAdminTabs()
	{
		$this->getTabs();
	}

	/**
	 * @inheritdoc
	 */
	protected function getTabs()
	{
		if ($this->isViewAllowed()) {
			$this->tabs->addTarget(
				'settings',
				$this->ctrl->getLinkTarget($this, 'view'), array(
				'view',
				'save',
				'',
				'showExternalSettingsForm',
				'saveExternalSettingsForm',
				'sendTestUserMail',
				'sendTestSystemMail'
			), '', ''
			);
		}

		if ($this->isViewAllowed()) {
			$this->tabs->addTarget(
				'mail_templates',
				$this->ctrl->getLinkTargetByClass('ilmailtemplategui', 'showTemplates'), '', 'ilmailtemplategui'
			);
		}

		if ($this->isPermissionChangeAllowed()) {
			$this->tabs->addTarget(
				'perm_settings',
				$this->ctrl->getLinkTargetByClass(array(get_class($this), 'ilpermissiongui'), 'perm'),
				array('perm', 'info', 'owner'), 'ilpermissiongui'
			);
		}
	}

	/**
	 * @param int $activeSubTab
	 */
	protected function buildSettingsSubTabs($activeSubTab)
	{
		if ($this->isViewAllowed()) {
			$this->tabs->addSubTab(
				self::SETTINGS_SUB_TAB_ID_GENERAL,
				$this->lng->txt('mail_settings_general_tab'),
				$this->ctrl->getLinkTarget($this, 'view')
			);

			if ($this->settings->get('mail_allow_external')) {
				$this->tabs->addSubTab(
					self::SETTINGS_SUB_TAB_ID_EXTERNAL,
					$this->lng->txt('mail_settings_external_tab'),
					$this->ctrl->getLinkTarget($this, 'showExternalSettingsForm')
				);
			}

			$this->tabs->activateSubTab($activeSubTab);
		}
	}

	/**
	 * @inheritdoc
	 */
	public function viewObject()
	{
		$this->showGeneralSettingsForm();
	}

	/**
	 * @param ilPropertyFormGUI|null $form
	 */
	protected function showGeneralSettingsForm(ilPropertyFormGUI $form = null)
	{
		if (!$this->isViewAllowed()) {
			$this->ilias->raiseError($this->lng->txt('msg_no_perm_write'), $this->ilias->error_obj->WARNING);
		}

		$this->buildSettingsSubTabs(self::SETTINGS_SUB_TAB_ID_GENERAL);

		if ($form === null) {
			$form = $this->getGeneralSettingsForm();
			$this->populateGeneralSettingsForm($form);
		}

		$this->tpl->setContent($form->getHTML());
	}

	/**
	 * @return \ilPropertyFormGUI
	 */
	protected function getGeneralSettingsForm()
	{
		$form = new ilPropertyFormGUI();

		$form->setFormAction($this->ctrl->getFormAction($this, 'save'));
		$form->setTitle($this->lng->txt('general_settings'));

		$cb = new ilCheckboxInputGUI($this->lng->txt('mail_allow_external'), 'mail_allow_external');
		$cb->setInfo($this->lng->txt('mail_allow_external_info'));
		$cb->setValue(1);
		$cb->setDisabled(!$this->isEditingAllowed());
		$form->addItem($cb);
		
		include_once 'Services/Mail/classes/Form/class.ilIncomingMailInputGUI.php';
		$incoming_mail_gui = new ilIncomingMailInputGUI($this->lng->txt('mail_incoming'), 'incoming_type');
		$incoming_mail_gui->setDisabled(!$this->isEditingAllowed());
		$this->ctrl->setParameterByClass('ilobjuserfoldergui', 'ref_id', USER_FOLDER_ID);
		$incoming_mail_gui->setInfo(sprintf(
			$this->lng->txt('mail_settings_incoming_type_see_also'),
			$this->ctrl->getLinkTargetByClass('ilobjuserfoldergui', 'settings')
		));
		$this->ctrl->clearParametersByClass('ilobjuserfoldergui');
		$form->addItem($incoming_mail_gui);

		$show_mail_settings_gui = new ilCheckboxInputGUI($this->lng->txt('show_mail_settings'), 'show_mail_settings');
		$show_mail_settings_gui->setInfo($this->lng->txt('show_mail_settings_info'));
		$show_mail_settings_gui->setValue(1);
		$form->addItem($show_mail_settings_gui);

		$ti = new ilNumberInputGUI($this->lng->txt('mail_maxsize_attach'), 'mail_maxsize_attach');
		$ti->setSuffix($this->lng->txt('kb'));
		$ti->setInfo($this->lng->txt('mail_max_size_attachments_total'));
		$ti->setMaxLength(10);
		$ti->setSize(10);
		$ti->setDisabled(!$this->isEditingAllowed());
		$form->addItem($ti);

		$mn = new ilFormSectionHeaderGUI();
		$mn->setTitle($this->lng->txt('mail_member_notification'));
		$form->addItem($mn);

		$cron_mail    = new ilSelectInputGUI($this->lng->txt('cron_mail_notification'), 'mail_notification');
		$cron_options = array(
			0 => $this->lng->txt('cron_mail_notification_never'),
			1 => $this->lng->txt('cron_mail_notification_cron')
		);
		$cron_mail->setOptions($cron_options);
		$cron_mail->setInfo(sprintf($this->lng->txt('cron_mail_notification_desc'),
			$this->lng->txt('mail_allow_external')));
		$cron_mail->setDisabled(!$this->isEditingAllowed());
		$form->addItem($cron_mail);

		ilAdministrationSettingsFormHandler::addFieldsToForm(
			ilAdministrationSettingsFormHandler::FORM_MAIL,
			$form,
			$this
		);

		if ($this->isEditingAllowed()) {
			$form->addCommandButton('save', $this->lng->txt('save'));
		}

		return $form;
	}

	/**
	 * @param ilPropertyFormGUI $form
	 */
	protected function populateGeneralSettingsForm(ilPropertyFormGUI $form)
	{
		$form->setValuesByArray(array(
			'mail_allow_external'      => $this->settings->get('mail_allow_external'),
			'incoming_type'            => (int)$this->settings->get('mail_incoming_mail'),
			'mail_address_option'      => strlen($this->settings->get('mail_address_option')) ? $this->settings->get('mail_address_option') : ilMailOptions::FIRST_EMAIL,
			'mail_address_option_both' => strlen($this->settings->get('mail_address_option')) ? $this->settings->get('mail_address_option') : ilMailOptions::FIRST_EMAIL,
			'show_mail_settings' => $this->settings->get('show_mail_settings', 1),
			'mail_maxsize_attach'      => $this->settings->get('mail_maxsize_attach'),
			'mail_notification'        => $this->settings->get('mail_notification')
		));
	}

	/**
	 * @inheritdoc
	 */
	public function saveObject()
	{
		if (!$this->isEditingAllowed()) {
			$this->ilias->raiseError($this->lng->txt('msg_no_perm_write'), $this->ilias->error_obj->WARNING);
		}

		$form = $this->getGeneralSettingsForm();
		if ($form->checkInput()) {
			$incoming_type = (int)$form->getInput('incoming_type');

			$mail_address_option = ilMailOptions::FIRST_EMAIL;
			if ($incoming_type == ilMailOptions::INCOMING_EMAIL) {
				$mail_address_option = (int)$form->getInput('mail_address_option');
			} else {
				if ($incoming_type == ilMailOptions::INCOMING_BOTH) {
					$mail_address_option = (int)$form->getInput('mail_address_option_both');
				}
			}

			$this->settings->set('mail_allow_external', (int)$form->getInput('mail_allow_external'));
			$this->settings->set('mail_incoming_mail', $incoming_type);
			$this->settings->set('show_mail_settings', (int) $form->getInput('show_mail_settings'));

			$this->settings->set('mail_address_option', $mail_address_option);
			$this->settings->set('mail_maxsize_attach', $form->getInput('mail_maxsize_attach'));
			$this->settings->set('mail_notification', (int)$form->getInput('mail_notification'));

			ilUtil::sendSuccess($this->lng->txt('saved_successfully'), true);
			$this->ctrl->redirect($this);
		}

		$form->setValuesByPost();
		$this->showGeneralSettingsForm($form);
	}

	/**
	 * @param ilPropertyFormGUI|null $form
	 */
	protected function showExternalSettingsFormObject(ilPropertyFormGUI $form = null)
	{
		if (!$this->isViewAllowed()) {
			$this->ilias->raiseError($this->lng->txt('msg_no_perm_write'), $this->ilias->error_obj->WARNING);
		}

		$this->buildSettingsSubTabs(self::SETTINGS_SUB_TAB_ID_EXTERNAL);

		if ($form === null) {
			$form = $this->getExternalSettingsForm();
			$this->populateExternalSettingsForm($form);
		}

<<<<<<< HEAD
		if (strlen($GLOBALS['DIC']->user()->getEmail()) > 0 && $this->rbacsystem->checkAccess('write', $this->ref_id)) {
			require_once 'Services/UIComponent/Button/classes/class.ilLinkButton.php';

=======
		if (strlen($GLOBALS['DIC']->user()->getEmail()) > 0) {
>>>>>>> 937abe88
			$btn = ilLinkButton::getInstance();
			$btn->setUrl($this->ctrl->getLinkTarget($this, 'sendTestUserMail'));
			$btn->setCaption('mail_external_send_test_usr');
			$GLOBALS['DIC']->toolbar()->addButtonInstance($btn);

			$btn = ilLinkButton::getInstance();
			$btn->setUrl($this->ctrl->getLinkTarget($this, 'sendTestSystemMail'));
			$btn->setCaption('mail_external_send_test_sys');
			$GLOBALS['DIC']->toolbar()->addButtonInstance($btn);
		}

		$this->tpl->setContent($form->getHTML());
	}

	protected function sendTestUserMailObject()
	{
		$this->sendTestMail(true);
	}

	protected function sendTestSystemMailObject()
	{
		$this->sendTestMail();
	}

	/**
	 * @param bool $is_manual_mail
	 */
	protected function sendTestMail($is_manual_mail = false)
	{
		if (!$this->isViewAllowed()) {
			$this->ilias->raiseError($this->lng->txt('msg_no_perm_write'), $this->ilias->error_obj->WARNING);
		}

		if (strlen($GLOBALS['DIC']->user()->getEmail()) == 0) {
			return $this->showExternalSettingsFormObject();
		}

		if ($is_manual_mail) {
			$mail = new ilMail($GLOBALS['DIC']->user()->getId());
			$type = array('normal');
		} else {
			$mail = new ilMail(ANONYMOUS_USER_ID);
			$type = array('system');
		}

		$mail->setSaveInSentbox(false);
		$mail->appendInstallationSignature(true);
		$mail->sendMail($GLOBALS['DIC']->user()->getEmail(), '', '', 'Test Subject', 'Test Body', array(), $type);

		ilUtil::sendSuccess($this->lng->txt('mail_external_test_sent'));
		$this->showExternalSettingsFormObject();
	}

	/**
	 * @return ilPropertyFormGUI
	 */
	protected function getExternalSettingsForm()
	{
		$form = new ilPropertyFormGUI();

		$form->setFormAction($this->ctrl->getFormAction($this, 'saveExternalSettingsForm'));
		$form->setTitle($this->lng->txt('mail_settings_external_frm_head'));

		$smtp = new ilCheckboxInputGUI($this->lng->txt('mail_smtp_status'), 'mail_smtp_status');
		$smtp->setInfo($this->lng->txt('mail_smtp_status_info'));
		$smtp->setValue(1);
		$smtp->setDisabled(!$this->isEditingAllowed());
		$form->addItem($smtp);

		$host = new ilTextInputGUI($this->lng->txt('mail_smtp_host'), 'mail_smtp_host');
		$host->setInfo($this->lng->txt('mail_smtp_host_info'));
		$host->setRequired(true);
		$host->setDisabled(!$this->isEditingAllowed());
		$smtp->addSubItem($host);

		$port = new ilNumberInputGUI($this->lng->txt('mail_smtp_port'), 'mail_smtp_port');
		$port->setInfo($this->lng->txt('mail_smtp_port_info'));
		$port->allowDecimals(false);
		$port->setMinValue(0);
		$port->setMinValue(0);
		$port->setRequired(true);
		$port->setDisabled(!$this->isEditingAllowed());
		$smtp->addSubItem($port);

		$encryption        = new ilSelectInputGUI($this->lng->txt('mail_smtp_encryption'), 'mail_smtp_encryption');
		$encryptionOptions = array(
			''    => $this->lng->txt('please_choose'),
			'tls' => $this->lng->txt('mail_smtp_encryption_tls'),
			'ssl' => $this->lng->txt('mail_smtp_encryption_ssl')
		);

		$encryption->setOptions($encryptionOptions);
		$encryption->setDisabled(!$this->isEditingAllowed());
		$smtp->addSubItem($encryption);

		$user = new ilTextInputGUI($this->lng->txt('mail_smtp_user'), 'mail_smtp_user');
		$user->setDisabled(!$this->isEditingAllowed());
		$smtp->addSubItem($user);

		$password = new ilPasswordInputGUI($this->lng->txt('mail_smtp_password'), 'mail_smtp_password');
		$password->setRetype(false);
		$password->setSkipSyntaxCheck(true);
		$password->setDisabled(!$this->isEditingAllowed());
		$smtp->addSubItem($password);

		$pre = new ilTextInputGUI($this->lng->txt('mail_subject_prefix'), 'mail_subject_prefix');
		$pre->setSize(12);
		$pre->setMaxLength(32);
		$pre->setInfo($this->lng->txt('mail_subject_prefix_info'));
		$pre->setDisabled(!$this->isEditingAllowed());
		$form->addItem($pre);

		$send_html = new ilCheckboxInputGUI($this->lng->txt('mail_send_html'), 'mail_send_html');
		$send_html->setInfo($this->lng->txt('mail_send_html_info'));
		$send_html->setValue(1);
		$send_html->setDisabled(!$this->isEditingAllowed());
		$form->addItem($send_html);

		$sh = new ilFormSectionHeaderGUI();
		$sh->setTitle($this->lng->txt('mail_settings_user_frm_head'));
		$form->addItem($sh);

		$user_from_address = new ilEMailInputGUI($this->lng->txt('mail_system_usr_from_addr'),
			'mail_system_usr_from_addr');
		$user_from_address->setInfo($this->lng->txt('mail_system_usr_from_addr_info'));
		$user_from_address->setRequired(true);
		$user_from_address->setDisabled(!$this->isEditingAllowed());
		$form->addItem($user_from_address);

		$user_from_name = new ilTextInputGUI($this->lng->txt('mail_system_usr_from_name'), 'mail_system_usr_from_name');
		$user_from_name->setInfo($this->lng->txt('mail_system_usr_from_name_info'));
		$user_from_name->setRequired(true);
		$user_from_name->setDisabled(!$this->isEditingAllowed());
		$form->addItem($user_from_name);

		$user_envelope_from_addr = new ilEMailInputGUI($this->lng->txt('mail_system_usr_env_from_addr'),
			'mail_system_usr_env_from_addr');
		$user_envelope_from_addr->setInfo($this->lng->txt('mail_system_usr_env_from_addr_info'));
		$user_envelope_from_addr->setDisabled(!$this->isEditingAllowed());
		$form->addItem($user_envelope_from_addr);

		$sh = new ilFormSectionHeaderGUI();
		$sh->setTitle($this->lng->txt('mail_settings_system_frm_head'));
		$form->addItem($sh);

		$system_from_addr = new ilEMailInputGUI($this->lng->txt('mail_system_sys_from_addr'),
			'mail_system_sys_from_addr');
		$system_from_addr->setInfo($this->lng->txt('mail_system_sys_from_addr_info'));
		$system_from_addr->setRequired(true);
		$system_from_addr->setDisabled(!$this->isEditingAllowed());
		$form->addItem($system_from_addr);

		$system_from_name = new ilTextInputGUI($this->lng->txt('mail_system_sys_from_name'),
			'mail_system_sys_from_name');
		$system_from_name->setRequired(true);
		$system_from_name->setDisabled(!$this->isEditingAllowed());
		$form->addItem($system_from_name);

		$system_reply_to_addr = new ilEMailInputGUI($this->lng->txt('mail_system_sys_reply_to_addr'),
			'mail_system_sys_reply_to_addr');
		$system_reply_to_addr->setRequired(true);
		$system_reply_to_addr->setDisabled(!$this->isEditingAllowed());
		$form->addItem($system_reply_to_addr);

		$system_return_path = new ilEMailInputGUI($this->lng->txt('mail_system_sys_env_from_addr'),
			'mail_system_sys_env_from_addr');
		$system_return_path->setInfo($this->lng->txt('mail_system_sys_env_from_addr_info'));
		$system_return_path->setDisabled(!$this->isEditingAllowed());
		$form->addItem($system_return_path);

		$signature = new ilTextAreaInputGUI($this->lng->txt('mail_system_sys_signature'), 'mail_system_sys_signature');
		$signature->setRows(8);
		$signature->setDisabled(!$this->isEditingAllowed());
		$form->addItem($signature);

		$placeholders = new ilManualPlaceholderInputGUI('mail_system_sys_signature');
		foreach (array(
			         array('placeholder' => 'CLIENT_NAME', 'label' => $this->lng->txt('mail_nacc_client_name')),
			         array('placeholder' => 'CLIENT_DESC', 'label' => $this->lng->txt('mail_nacc_client_desc')),
			         array('placeholder' => 'CLIENT_URL', 'label' => $this->lng->txt('mail_nacc_ilias_url'))
		         ) as $key => $value) {
			$placeholders->addPlaceholder($value['placeholder'], $value['label']);
		}
		$placeholders->setDisabled(!$this->isEditingAllowed());
		$form->addItem($placeholders);

		if ($this->isEditingAllowed()) {
			$form->addCommandButton('saveExternalSettingsForm', $this->lng->txt('save'));
		}

		return $form;
	}

	/**
	 * @param ilPropertyFormGUI $form
	 */
	protected function populateExternalSettingsForm(ilPropertyFormGUI $form)
	{
		$form->setValuesByArray(array(
			'mail_smtp_status'              => (bool)$this->settings->get('mail_smtp_status'),
			'mail_smtp_host'                => $this->settings->get('mail_smtp_host'),
			'mail_smtp_port'                => (int)$this->settings->get('mail_smtp_port'),
			'mail_smtp_user'                => $this->settings->get('mail_smtp_user'),
			'mail_smtp_password'            => strlen($this->settings->get('mail_smtp_password')) > 0 ? self::PASSWORD_PLACE_HOLDER : '',
			'mail_smtp_encryption'          => $this->settings->get('mail_smtp_encryption'),
			'mail_subject_prefix'           => $this->settings->get('mail_subject_prefix') ? $this->settings->get('mail_subject_prefix') : '[ILIAS]',
			'mail_send_html'                => (int)$this->settings->get('mail_send_html'),
			'mail_system_usr_from_addr'     => $this->settings->get('mail_system_usr_from_addr'),
			'mail_system_usr_from_name'     => $this->settings->get('mail_system_usr_from_name'),
			'mail_system_usr_env_from_addr' => $this->settings->get('mail_system_usr_env_from_addr'),
			'mail_system_sys_from_addr'     => $this->settings->get('mail_system_sys_from_addr'),
			'mail_system_sys_from_name'     => $this->settings->get('mail_system_sys_from_name'),
			'mail_system_sys_reply_to_addr' => $this->settings->get('mail_system_sys_reply_to_addr'),
			'mail_system_sys_env_from_addr' => $this->settings->get('mail_system_sys_env_from_addr'),
			'mail_system_sys_signature'     => $this->settings->get('mail_system_sys_signature')
		));
	}

	/**
	 *
	 */
	protected function saveExternalSettingsFormObject()
	{
		if (!$this->isEditingAllowed()) {
			$this->ilias->raiseError($this->lng->txt('msg_no_perm_write'), $this->ilias->error_obj->WARNING);
		}

		$form        = $this->getExternalSettingsForm();
		$isFormValid = $form->checkInput();

		if (!$isFormValid) {
			$form->setValuesByPost();
			$this->showExternalSettingsFormObject($form);
			return;
		}

		$isSmtpEnabled = (bool)$form->getInput('mail_smtp_status');
		if ($isSmtpEnabled && $form->getInput('mail_smtp_user') && !$form->getInput('mail_smtp_password')) {
			$form->getItemByPostVar('mail_smtp_password')->setRequired(true);
			$form->getItemByPostVar('mail_smtp_password')->setAlert($this->lng->txt('mail_smtp_password_req'));
			$form->setValuesByPost();
			$this->showExternalSettingsFormObject($form);
			return;
		}

		$this->settings->set('mail_smtp_status', (int)$form->getInput('mail_smtp_status'));
		$this->settings->set('mail_smtp_host', $form->getInput('mail_smtp_host'));
		$this->settings->set('mail_smtp_port', (int)$form->getInput('mail_smtp_port'));
		$this->settings->set('mail_smtp_user', $form->getInput('mail_smtp_user'));
		if ($form->getInput('mail_smtp_password') != self::PASSWORD_PLACE_HOLDER) {
			$this->settings->set('mail_smtp_password', $form->getInput('mail_smtp_password'));
		}
		$this->settings->set('mail_smtp_encryption', $form->getInput('mail_smtp_encryption'));

		$this->settings->set('mail_send_html', $form->getInput('mail_send_html'));
		$this->settings->set('mail_subject_prefix', $form->getInput('mail_subject_prefix'));
		$this->settings->set('mail_system_usr_from_addr', $form->getInput('mail_system_usr_from_addr'));
		$this->settings->set('mail_system_usr_from_name', $form->getInput('mail_system_usr_from_name'));
		$this->settings->set('mail_system_usr_env_from_addr', $form->getInput('mail_system_usr_env_from_addr'));
		$this->settings->set('mail_system_sys_from_addr', $form->getInput('mail_system_sys_from_addr'));
		$this->settings->set('mail_system_sys_from_name', $form->getInput('mail_system_sys_from_name'));
		$this->settings->set('mail_system_sys_reply_to_addr', $form->getInput('mail_system_sys_reply_to_addr'));
		$this->settings->set('mail_system_sys_env_from_addr', $form->getInput('mail_system_sys_env_from_addr'));
		$this->settings->set('mail_system_sys_signature', $form->getInput('mail_system_sys_signature'));

		ilUtil::sendSuccess($this->lng->txt('saved_successfully'), true);
		$this->ctrl->redirect($this, 'showExternalSettingsForm');
	}

	/**
	 * @param string $a_target
	 */
	public static function _goto($a_target)
	{
		global $DIC;

		$mail = new ilMail($DIC->user()->getId());

		if ($DIC->rbac()->system()->checkAccess('internal_mail', $mail->getMailObjectReferenceId())) {
			ilUtil::redirect('ilias.php?baseClass=ilMailGUI');
		} else {
			if ($DIC->access()->checkAccess('read', '', ROOT_FOLDER_ID)) {
				$_GET['cmd']       = 'frameset';
				$_GET['target']    = '';
				$_GET['ref_id']    = ROOT_FOLDER_ID;
				$_GET['baseClass'] = 'ilRepositoryGUI';
				ilUtil::sendFailure(
					sprintf(
						$DIC->language()->txt('msg_no_perm_read_item'),
						ilObject::_lookupTitle(ilObject::_lookupObjId($a_target))
					),
					true
				);

				include 'ilias.php';
				exit();
			}
		}

		$DIC['ilErr']->raiseError($DIC->language()->txt('msg_no_perm_read'), $DIC['ilErr']->FATAL);
	}
}<|MERGE_RESOLUTION|>--- conflicted
+++ resolved
@@ -96,7 +96,7 @@
 	 */
 	private function isViewAllowed()
 	{
-		return $this->rbacsystem->checkAccess("visible,read", $this->object->getRefId());
+		return $this->rbacsystem->checkAccess('read', $this->object->getRefId());
 	}
 
 	/**
@@ -340,13 +340,7 @@
 			$this->populateExternalSettingsForm($form);
 		}
 
-<<<<<<< HEAD
-		if (strlen($GLOBALS['DIC']->user()->getEmail()) > 0 && $this->rbacsystem->checkAccess('write', $this->ref_id)) {
-			require_once 'Services/UIComponent/Button/classes/class.ilLinkButton.php';
-
-=======
 		if (strlen($GLOBALS['DIC']->user()->getEmail()) > 0) {
->>>>>>> 937abe88
 			$btn = ilLinkButton::getInstance();
 			$btn->setUrl($this->ctrl->getLinkTarget($this, 'sendTestUserMail'));
 			$btn->setCaption('mail_external_send_test_usr');
