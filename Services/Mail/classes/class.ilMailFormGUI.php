--- conflicted
+++ resolved
@@ -58,8 +58,6 @@
         $this->mfile = new ilFileDataMail($this->user->getId());
         $this->mbox = new ilMailbox($this->user->getId());
         $this->purifier = $bodyPurifier ?? new ilMailBodyPurifier();
-<<<<<<< HEAD
-=======
 
         $requestMailObjId = $this->getBodyParam(
             'mobj_id',
@@ -74,7 +72,6 @@
         if (0 === $requestMailObjId) {
             $requestMailObjId = $this->mbox->getInboxFolder();
         }
->>>>>>> 8445c416
 
         $this->ctrl->setParameter($this, 'mobj_id', $requestMailObjId);
     }
