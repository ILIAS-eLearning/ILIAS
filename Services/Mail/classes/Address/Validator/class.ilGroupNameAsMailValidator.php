<?php
/* Copyright (c) 1998-2017 ILIAS open source, Extended GPL, see docs/LICENSE */

/**
 * Class ilGroupNameAsMailValidator
 * @author Niels Theen <ntheen@databay.de>
 * @author Michael Jansen <mjansen@databay.de>
 */
class ilGroupNameAsMailValidator
{
	/** @var string */
	protected $host;
	
	/** @var callable */
	protected $groupNameCheckCallable;

	/**
	 * @param string $host
	 * @param callable|null $groupNameCheckCallable
	 */
<<<<<<< HEAD
	public function __construct(string $host)
=======
	public function __construct(string $host, callable $groupNameCheckCallable = null)
>>>>>>> e6d314d5
	{
		$this->host = $host;

		if (null === $groupNameCheckCallable) {
			$groupNameCheckCallable = function (string $groupName) {
				return \ilUtil::groupNameExists($groupName);
			};
		}

		$this->groupNameCheckCallable = $groupNameCheckCallable;
	}

	/**
	 * Validates if the given address contains a valid group name to send an email
	 * @param \ilMailAddress $address
	 * @return bool
	 */
	public function validate(\ilMailAddress $address): bool 
	{
		$groupName = substr($address->getMailbox(), 1);

<<<<<<< HEAD
		if (\ilUtil::groupNameExists($groupName) && $this->isHostValid($address->getHost())) {
=======
		$func = $this->groupNameCheckCallable;
		if ($func($groupName) && $this->isHostValid($address->getHost())) {
>>>>>>> e6d314d5
			return true;
		}

		return false;
	}

	/**
	 * Checks if the given host is valid in the email context
	 * @param string $host
	 * @return bool
	 */
	private function isHostValid(string $host): bool 
	{
		return ($host == $this->host || 0 === strlen($host));
	}
}<|MERGE_RESOLUTION|>--- conflicted
+++ resolved
@@ -18,11 +18,7 @@
 	 * @param string $host
 	 * @param callable|null $groupNameCheckCallable
 	 */
-<<<<<<< HEAD
-	public function __construct(string $host)
-=======
 	public function __construct(string $host, callable $groupNameCheckCallable = null)
->>>>>>> e6d314d5
 	{
 		$this->host = $host;
 
@@ -44,12 +40,8 @@
 	{
 		$groupName = substr($address->getMailbox(), 1);
 
-<<<<<<< HEAD
-		if (\ilUtil::groupNameExists($groupName) && $this->isHostValid($address->getHost())) {
-=======
 		$func = $this->groupNameCheckCallable;
 		if ($func($groupName) && $this->isHostValid($address->getHost())) {
->>>>>>> e6d314d5
 			return true;
 		}
 
