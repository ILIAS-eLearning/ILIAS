<?php
/* Copyright (c) 1998-2015 ILIAS open source, Extended GPL, see docs/LICENSE */

use ILIAS\UI\Factory;
use ILIAS\UI\Renderer;

/**
 * Class ilMailTemplateTableGUI
 * @author Nadia Ahmad <nahmad@databay.de>
 */
class ilMailTemplateTableGUI extends ilTable2GUI
{
<<<<<<< HEAD

	/**
	 * @var \ILIAS\DI\Container
	 */
	protected $dic;
	/**
	 * @var ilCtrl
	 */
	protected $ctrl;

	/**
	 * @var ilMailTemplateContext[]
	 */
	protected $contexts = array();
=======
	/** @var \ilMailTemplateContext[] */
	protected $contexts = [];
>>>>>>> 937abe88

	/** @var bool */
	protected $readOnly = false;

	/** @var Factory */
	protected $uiFactory;

	/** @var Renderer */
	protected $uiRenderer;

	/** @var ILIAS\UI\Component\Component[] */
	protected $uiComponents = [];

	/**
	 * @param        $a_parent_obj
	 * @param string $a_parent_cmd
	 * @param Factory $uiFactory
	 * @param Renderer $uiRenderer
	 * @param bool $readOnly
	 */
	public function __construct(
		$a_parent_obj,
		$a_parent_cmd,
		Factory $uiFactory,
		Renderer $uiRenderer,
		$readOnly = false
	) {
		$this->uiFactory = $uiFactory;
		$this->uiRenderer = $uiRenderer;
		$this->readOnly = $readOnly;

<<<<<<< HEAD
		$this->dic = $DIC;
		$this->ctrl = $this->dic->ctrl();

=======
>>>>>>> 937abe88
		$this->setId('mail_man_tpl');
		parent::__construct($a_parent_obj, $a_parent_cmd);

		$this->setTitle($this->lng->txt('mail_templates'));
		$this->setDefaultOrderDirection('ASC');
		$this->setDefaultOrderField('title');

		if (!$this->readOnly) {
			$this->addColumn('', '', '1%', true);
			$this->setSelectAllCheckbox('tpl_id');
			$this->addMultiCommand('confirmDeleteTemplate', $this->lng->txt('delete'));
		}

		$this->addColumn($this->lng->txt('title'), 'title', '30%');
		$this->addColumn($this->lng->txt('mail_template_context'), 'context', '20%');
		$this->addColumn($this->lng->txt('action'), '', '10%');

		$this->setRowTemplate('tpl.mail_template_row.html', 'Services/Mail');
		$this->setFormAction($this->ctrl->getFormAction($a_parent_obj, $a_parent_cmd));

		$this->contexts = \ilMailTemplateContextService::getTemplateContexts();
	}

	/**
	 * @param  string $column
	 * @param array   $row
	 * @return string
	 */
	protected function formatCellValue($column, array $row)
	{
		if ('tpl_id' === $column) {
			return \ilUtil::formCheckbox(false, 'tpl_id[]', $row[$column]);
		} else {
			if ('lang' === $column) {
				return $this->lng->txt('meta_l_' . $row[$column]);
			} else {
				if ($column == 'context') {
					if (isset($this->contexts[$row[$column]])) {
						$isDefaultSuffix = '';
						if ($row['is_default']) {
							$isDefaultSuffix = $this->lng->txt('mail_template_default');
						}

						return implode('', [
							$this->contexts[$row[$column]]->getTitle(),
							$isDefaultSuffix
						]);
					} else {
						return $this->lng->txt('mail_template_orphaned_context');
					}
				}
			}
		}

		return $row[$column];
	}

	/**
	 * @inheritdoc
	 */
	protected function fillRow($row)
	{
		foreach ($row as $column => $value) {
			if ($column === 'tpl_id' && $this->readOnly) {
				continue;
			}

			$value = $this->formatCellValue($column, $row);
			$this->tpl->setVariable('VAL_' . strtoupper($column), $value);
		}

		$this->tpl->setVariable('VAL_ACTION', $this->formatActionsDropDown($row));
	}

	/**
	 * @param array $row
	 * @return string
	 */
	protected function formatActionsDropDown(array $row): string
	{
		$this->ctrl->setParameter($this->getParentObject(), 'tpl_id', $row['tpl_id']);
<<<<<<< HEAD
		if ($this->dic->rbac()->system()->checkAccess('write', (int)$this->dic->http()->request()->getQueryParams()['ref_id'])) {
			$actions = new ilAdvancedSelectionListGUI();
			$actions->setListTitle($this->lng->txt('actions'));
			$actions->setId('act_' . $row['tpl_id']);
			if(count($this->contexts))
			{
				if (!$this->readOnly) {
					$actions->addItem($this->lng->txt('edit'), '', $this->ctrl->getLinkTarget($this->parent_obj, 'showEditTemplateForm'));
				} else {
					$actions->addItem($this->lng->txt('view'), '', $this->ctrl->getLinkTarget($this->parent_obj, 'showEditTemplateForm'));
				}
			}
			if (!$this->readOnly) {
				$actions->addItem($this->lng->txt('delete'), '',
					$this->ctrl->getLinkTarget($this->parent_obj, 'confirmDeleteTemplate'));
=======

		$buttons = [];

		if (count($this->contexts) > 0) {
			if (!$this->readOnly) {
				$buttons[] = $this->uiFactory
					->button()
					->shy(
						$this->lng->txt('edit'),
						$this->ctrl->getLinkTarget($this->getParentObject(), 'showEditTemplateForm')
					);
			} else {
				$buttons[] = $this->uiFactory
					->button()
					->shy(
						$this->lng->txt('view'),
						$this->ctrl->getLinkTarget($this->getParentObject(), 'showEditTemplateForm')
					);
>>>>>>> 937abe88
			}
			$this->tpl->setVariable('VAL_ACTION', $actions->getHTML());
		}
<<<<<<< HEAD
		$this->ctrl->clearParameters($this->getParentObject());
=======

		if (!$this->readOnly) {
			$deleteModal = $this->uiFactory
				->modal()
				->interruptive(
					$this->lng->txt('delete'),
					$this->lng->txt('mail_tpl_sure_delete_entry'),
					$this->ctrl->getFormAction($this->getParentObject(), 'deleteTemplate')
				);

			$this->uiComponents[] = $deleteModal;

			$buttons[] = $this->uiFactory
				->button()
				->shy(
					$this->lng->txt('delete'),
					$this->ctrl->getLinkTarget($this->getParentObject(), 'confirmDeleteTemplate')
				)->withOnClick($deleteModal->getShowSignal());

			if ($row['is_default']) {
				$buttons[] = $this->uiFactory
					->button()
					->shy(
						$this->lng->txt('mail_template_unset_as_default'),
						$this->ctrl->getLinkTarget($this->getParentObject(), 'unsetAsContextDefault')
					);
			} else {
				$buttons[] = $this->uiFactory
					->button()
					->shy(
						$this->lng->txt('mail_template_set_as_default'),
						$this->ctrl->getLinkTarget($this->getParentObject(), 'setAsContextDefault')
					);
			}
		}

		$this->ctrl->setParameter($this->getParentObject(), 'tpl_id', null);

		$dropDown = $this->uiFactory
			->dropdown()
			->standard($buttons)
			->withLabel($this->lng->txt('actions'));

		return $this->uiRenderer->render([$dropDown]);
	}

	/**
	 * @inheritDoc
	 */
	public function getHTML()
	{
		return parent::getHTML() . $this->uiRenderer->render($this->uiComponents);
>>>>>>> 937abe88
	}
}<|MERGE_RESOLUTION|>--- conflicted
+++ resolved
@@ -10,25 +10,8 @@
  */
 class ilMailTemplateTableGUI extends ilTable2GUI
 {
-<<<<<<< HEAD
-
-	/**
-	 * @var \ILIAS\DI\Container
-	 */
-	protected $dic;
-	/**
-	 * @var ilCtrl
-	 */
-	protected $ctrl;
-
-	/**
-	 * @var ilMailTemplateContext[]
-	 */
-	protected $contexts = array();
-=======
 	/** @var \ilMailTemplateContext[] */
 	protected $contexts = [];
->>>>>>> 937abe88
 
 	/** @var bool */
 	protected $readOnly = false;
@@ -60,12 +43,6 @@
 		$this->uiRenderer = $uiRenderer;
 		$this->readOnly = $readOnly;
 
-<<<<<<< HEAD
-		$this->dic = $DIC;
-		$this->ctrl = $this->dic->ctrl();
-
-=======
->>>>>>> 937abe88
 		$this->setId('mail_man_tpl');
 		parent::__construct($a_parent_obj, $a_parent_cmd);
 
@@ -147,23 +124,6 @@
 	protected function formatActionsDropDown(array $row): string
 	{
 		$this->ctrl->setParameter($this->getParentObject(), 'tpl_id', $row['tpl_id']);
-<<<<<<< HEAD
-		if ($this->dic->rbac()->system()->checkAccess('write', (int)$this->dic->http()->request()->getQueryParams()['ref_id'])) {
-			$actions = new ilAdvancedSelectionListGUI();
-			$actions->setListTitle($this->lng->txt('actions'));
-			$actions->setId('act_' . $row['tpl_id']);
-			if(count($this->contexts))
-			{
-				if (!$this->readOnly) {
-					$actions->addItem($this->lng->txt('edit'), '', $this->ctrl->getLinkTarget($this->parent_obj, 'showEditTemplateForm'));
-				} else {
-					$actions->addItem($this->lng->txt('view'), '', $this->ctrl->getLinkTarget($this->parent_obj, 'showEditTemplateForm'));
-				}
-			}
-			if (!$this->readOnly) {
-				$actions->addItem($this->lng->txt('delete'), '',
-					$this->ctrl->getLinkTarget($this->parent_obj, 'confirmDeleteTemplate'));
-=======
 
 		$buttons = [];
 
@@ -182,13 +142,8 @@
 						$this->lng->txt('view'),
 						$this->ctrl->getLinkTarget($this->getParentObject(), 'showEditTemplateForm')
 					);
->>>>>>> 937abe88
-			}
-			$this->tpl->setVariable('VAL_ACTION', $actions->getHTML());
-		}
-<<<<<<< HEAD
-		$this->ctrl->clearParameters($this->getParentObject());
-=======
+			}
+		}
 
 		if (!$this->readOnly) {
 			$deleteModal = $this->uiFactory
@@ -241,6 +196,5 @@
 	public function getHTML()
 	{
 		return parent::getHTML() . $this->uiRenderer->render($this->uiComponents);
->>>>>>> 937abe88
 	}
 }