<?php
/*
	+-----------------------------------------------------------------------------+
	| ILIAS open source                                                           |
	+-----------------------------------------------------------------------------+
	| Copyright (c) 1998-2001 ILIAS open source, University of Cologne            |
	|                                                                             |
	| This program is free software; you can redistribute it and/or               |
	| modify it under the terms of the GNU General Public License                 |
	| as published by the Free Software Foundation; either version 2              |
	| of the License, or (at your option) any later version.                      |
	|                                                                             |
	| This program is distributed in the hope that it will be useful,             |
	| but WITHOUT ANY WARRANTY; without even the implied warranty of              |
	| MERCHANTABILITY or FITNESS FOR A PARTICULAR PURPOSE.  See the               |
	| GNU General Public License for more details.                                |
	|                                                                             |
	| You should have received a copy of the GNU General Public License           |
	| along with this program; if not, write to the Free Software                 |
	| Foundation, Inc., 59 Temple Place - Suite 330, Boston, MA  02111-1307, USA. |
	+-----------------------------------------------------------------------------+
*/

/**
* searchResult stores all result of a search query.
* Offers methods like mergeResults. To merge result sets of different queries.
* 
* 
* @author Stefan Meyer <meyer@leifos.com>
* @version Id$
* 
* @package ilias-search
*/
include_once('Services/Search/classes/class.ilUserSearchCache.php');

define('DEFAULT_SEARCH',0);
define('ADVANCED_SEARCH',1);
define('ADVANCED_MD_SEARCH',4);

class ilSearchResult
{
	var $permission = 'visible';

	var $user_id;
	var $entries = array();
	var $results = array();
	var $observers = array();

	protected $search_cache = null;
	protected $offset = 0;

	// OBJECT VARIABLES
	var $ilias;
	var $ilAccess;

	// Stores info if MAX HITS is reached or not
	var $limit_reached = false;
	var $result;
	
	protected $preventOverwritingMaxhits = false;

	/**
	* Constructor
	* @access	public
	*/
	function __construct($a_user_id = 0)
	{
		global $DIC;

		$ilias = $DIC['ilias'];
		$ilAccess = $DIC['ilAccess'];
		$ilDB = $DIC['ilDB'];
		$ilUser = $DIC['ilUser'];

		$this->ilAccess = $ilAccess;
		if($a_user_id)
		{
			$this->user_id = $a_user_id;
		}
		else
		{
			$this->user_id = $ilUser->getId();
		}
		$this->__initSearchSettingsObject();
		$this->initUserSearchCache();

		$this->db = $ilDB;
	}

	/**
	* Set the required permission for the rbac checks in function 'filter()'
	*/
	function setRequiredPermission($a_permission)
	{
		$this->permission = $a_permission;
	}
	
	function getRequiredPermission()
	{
		return $this->permission;
	}


	function setUserId($a_user_id)
	{
		$this->user_id = $a_user_id;
	}
	function getUserId()
	{
		return $this->user_id;
	}

	function getEntries()
	{
		return $this->entries ? $this->entries : array();
	}

	function isLimitReached()
	{
		return $this->limit_reached ? true : false;
	}

	function setMaxHits($a_max_hits)
	{
		$this->max_hits = $a_max_hits;
	}
	function getMaxHits()
	{
		return $this->max_hits;
	}
	
	/**
	 * Check if offset is reached
	 *
	 * @access public
	 * @param int current counter of result
	 * @return bool reached or not
	 */
	public function isOffsetReached($a_counter)
	{
	 	return ($a_counter < $this->offset) ? false : true; 
	}
	
	/**
	 *
	 * add search result entry
	 * Entries are stored with 'obj_id'. This method is typically called to store db query results.
	 * @param integer object object_id
	 * @param string obj_type 'lm' or 'crs' ...
	 * @param array value position of query parser words in query string
	 * @param integer child id e.g id of page or chapter
	 * @access	public
	 */
	function addEntry($a_obj_id,$a_type,$found,$a_child_id = 0)
	{
		// Create new entry if it not exists
		if(!$this->entries[$a_obj_id])
		{
			$this->entries[$a_obj_id]['obj_id'] = $a_obj_id;
			$this->entries[$a_obj_id]['type'] = $a_type;
			$this->entries[$a_obj_id]['found'] = $found;
			$this->entries[$a_obj_id]['child'] = [];

			if($a_child_id and $a_child_id != $a_obj_id)
			{
				$this->entries[$a_obj_id]['child'][$a_child_id] = $a_child_id;
			}
		}
		else
		{
			// replace or add child ('pg','st') id
			if($a_child_id and $a_child_id != $a_obj_id)
			{
				$this->entries[$a_obj_id]['child'][$a_child_id] = $a_child_id;
			}

			// UPDATE FOUND
			$counter = 0;
			foreach($found as $position)
			{
				if($position)
				{
					$this->entries[$a_obj_id]['found'][$counter] = $position;
				}
				$counter++;
			}
		}
		return true;
	}

	/**
	 *
	 * Check number of entries
	 * @access	public
	 */
	function numEntries()
	{
		return count($this->getEntries());
	}

	/**
	 *
	 * merge entries of this instance and another result object
	 * @param object result_obj
	 * @access	public
	 */
	function mergeEntries(&$result_obj)
	{
		foreach($result_obj->getEntries() as $entry)
		{
			$this->addEntry($entry['obj_id'],$entry['type'],$entry['found']);
			$this->__updateEntryChilds($entry['obj_id'],$entry['child']);
		}
		return true;
	}

	/**
	 *
	 * diff entries of this instance and another result object
	 * Used for search in results
	 * @param object result_obj
	 * @access	public
	 */
	function diffEntriesFromResult(&$result_obj)
	{
		$new_entries = $this->getEntries();
		$this->entries = array();

		// Get all checked objects
		foreach($this->search_cache->getCheckedItems() as $ref_id => $obj_id)
		{
			if(isset($new_entries[$obj_id]))
			{
				$this->addEntry($new_entries[$obj_id]['obj_id'],
								$new_entries[$obj_id]['type'],
								$new_entries[$obj_id]['found']);
				$this->__updateEntryChilds($new_entries[$obj_id]['obj_id'],
									 $new_entries[$obj_id]['child']);
			}
		}
	}

	/**
	 *
	 * Build intersection of entries (all entries that are present in both result sets)
	 * @param object result_obj
	 * @access	public
	 */
	function intersectEntries(&$result_obj)
	{
		$new_entries = $this->getEntries();
		$this->entries = array();

		foreach($result_obj->getEntries() as $entry)
		{
			$obj_id = $entry['obj_id'];
			if(isset($new_entries[$obj_id]))
			{
				$this->addEntry($new_entries[$obj_id]['obj_id'],
								$new_entries[$obj_id]['type'],
								$new_entries[$obj_id]['found']);

				$this->__updateEntryChilds($new_entries[$obj_id]['obj_id'],
									 $new_entries[$obj_id]['child']);
			}
		}
	}


	/**
	 *
	 * add search result
	 * Results are stored with 'ref_id'. This method is typically called after checking access of entries.
	 * @param integer ref_id
	 * @param integer obj_id 
	 * @param string obj_type 'lm' or 'crs' ...
	 * @access	public
	 */
	function addResult($a_ref_id,$a_obj_id,$a_type)
	{
		$this->results[$a_ref_id]['ref_id'] = $a_ref_id;
		$this->results[$a_ref_id]['obj_id'] = $a_obj_id;
		$this->results[$a_ref_id]['type']	= $a_type;
	}

	function getResults()
	{
		return $this->results ? $this->results : array();
	}
	
	/**
	 * get result ids
	 *
	 * @access public
	 * @return array result ids
	 */
	public function getResultIds()
	{
		foreach($this->getResults() as $id => $tmp)
		{
			$ids[] = $id;
		}
		return $ids ? $ids : array();
	}
	
	function getResultsByObjId()
	{
		$tmp_res = array();
		foreach($this->getResults() as $ref_id => $res_data)
		{
			$tmp_res[$res_data['obj_id']][] = $ref_id;
		}
		return $tmp_res ? $tmp_res : array();
	}


	/**
	 *
	 * Get unique results. Return an array of obj_id (No multiple results for references)
	 * Results are stored with 'ref_id'. This method is typically called after checking access of entries.
	 * @access	public
	 */
	function getUniqueResults()
	{
		$obj_ids = array();
		foreach($this->results as $result)
		{
			if(in_array($result['obj_id'],$obj_ids))
			{
				continue;
			}
			$obj_ids[] = $result['obj_id'];
			$objects[] = $result;
		}
		return $objects ? $objects : array();
	}

	function getResultsForPresentation()
	{
		$res = array();
		
		foreach($this->getResults() as $result)
		{
			$res[$result['ref_id']] = $result['obj_id']; 	
		}
		return $res;
	}

	public function getSubitemIds()
	{
		$res = array();
		foreach($this->getResults() as $row)
		{
			$res[$row['obj_id']] = $row['child'];
		}
		return $res ? $res : array();
	}
	
	
	
	/**
	 * Filter search result.
	 * Do RBAC checks.
	 * 
	 * Allows paging of results for referenced objects
	 *
	 * @access public
	 * @param int root node id
	 * @param bool check and boolean search
	 * @return bool success status
	 * 
	 */
	public function filter($a_root_node,$check_and)
	{
		global $DIC;

		$tree = $DIC['tree'];
		
		// get ref_ids and check access
		$counter = 0;
		$offset_counter = 0;
		foreach($this->getEntries() as $entry)
		{
			// boolean and failed continue
			if($check_and and in_array(0,$entry['found']))
			{
				continue;
			}
			// Types like role, rolt, user do not need rbac checks
			$type = ilObject::_lookupType($entry['obj_id']);
			if($type == 'rolt' or $type == 'usr' or $type == 'role')
			{
				if($this->callListeners($entry['obj_id'],$entry))
				{
					$this->addResult($entry['obj_id'],$entry['obj_id'],$type);
<<<<<<< HEAD
					if (count($entry['child'])) {
=======
					if (is_array($entry['child']))
					{
>>>>>>> b0861d42
						$counter += count($entry['child']);
					}
					// Stop if maximum of hits is reached
					if(++$counter > $this->getMaxHits())
					{
						$this->limit_reached = true;
						return true;
					}
				}
				continue;
			}
			// Check referenced objects
			foreach(ilObject::_getAllReferences($entry['obj_id']) as $ref_id)
			{
				// Failed check: if ref id check is failed by previous search
				if($this->search_cache->isFailed($ref_id))
				{
					continue;
				}
				// Offset check
				if($this->search_cache->isChecked($ref_id) and !$this->isOffsetReached($offset_counter))
				{
					++$offset_counter;
					continue;
				}
				
				if(!$this->callListeners($ref_id, $entry))
				{
					continue;
				}
				
				
				
				// RBAC check
				$type = ilObject::_lookupType($ref_id, true);
				if($this->ilAccess->checkAccessOfUser($this->getUserId(),
													  $this->getRequiredPermission(),
													  '',
													  $ref_id,
													  $type,
													  $entry['obj_id']))
				{
					if($a_root_node == ROOT_FOLDER_ID or $tree->isGrandChild($a_root_node,$ref_id))
					{
						// Call listeners
						#if($this->callListeners($ref_id,$entry))
						if(1)
						{
							$this->addResult($ref_id,$entry['obj_id'],$type);
							$this->search_cache->appendToChecked($ref_id,$entry['obj_id']);
							$this->__updateResultChilds($ref_id,$entry['child']);

							$counter++;
							$offset_counter++;
							// Stop if maximum of hits is reached
							
							if($counter >= $this->getMaxHits())
							{
								$this->limit_reached = true;
								$this->search_cache->setResults($this->results);
								return true;
							}
						}
					}
					continue;
				}
				$this->search_cache->appendToFailed($ref_id);
			}
		}
		$this->search_cache->setResults($this->results);
		return false;
	}
	
	/**
	 *
	 * Filter search area of result set
	 * @access	public
	 */
	function filterResults($a_root_node)
	{
		global $DIC;

		$tree = $DIC['tree'];

		$tmp_results = $this->getResults();
		$this->results = array();
		foreach($tmp_results as $result)
		{
			if($tree->isGrandChild($a_root_node,$result['ref_id']) and $tree->isInTree($result['ref_id']))
			{
				$this->addResult($result['ref_id'],$result['obj_id'],$result['type']);
				$this->__updateResultChilds($result['ref_id'],$result['child']);
			}
		}

		return true;
	}


	/**
	 *
	 * Save search results
	 * @param integer DEFAULT_SEARCH or ADVANCED_SEARCH
	 * @access	public
	 */
	function save($a_type = DEFAULT_SEARCH)
	{
		$this->search_cache->save();
		return false;
	}
	/**
	 *
	 * read search results
	 * @param integer DEFAULT_SEARCH or ADVANCED_SEARCH
	 * @access	public
	 */
	function read($a_type = DEFAULT_SEARCH)
	{
		$this->results = $this->search_cache->getResults();
	}

	// PRIVATE
	/**
	 *
	 * Update childs for a specific entry
	 * @param integer object object_id
	 * @param array array of child ids. E.g 'pg', 'st'
	 * @access	private
	 */
	function __updateEntryChilds($a_obj_id,$a_childs)
	{
		if($this->entries[$a_obj_id] and is_array($a_childs))
		{
			foreach($a_childs as $child_id)
			{
				if($child_id)
				{
					$this->entries[$a_obj_id]['child'][$child_id] = $child_id;
				}
			}
			return true;
		}
		return false;
	}
	/**
	 *
	 * Update childs for a specific result
	 * @param integer  object ref_id
	 * @param array array of child ids. E.g 'pg', 'st'
	 * @access	private
	 */
	function __updateResultChilds($a_ref_id,$a_childs)
	{
		if($this->results[$a_ref_id] and is_array($a_childs))
		{
			foreach($a_childs as $child_id)
			{
				$this->results[$a_ref_id]['child'][$child_id] = $child_id;
			}
			return true;
		}
		return false;
	}



	function __initSearchSettingsObject()
	{
		include_once 'Services/Search/classes/class.ilSearchSettings.php';

		$this->search_settings = new ilSearchSettings();
		if(!$this->preventOverwritingMaxhits())
			$this->setMaxHits($this->search_settings->getMaxHits());
	}
	
	/**
	 * Init user search cache
	 *
	 * @access private
	 * 
	 */
	protected function initUserSearchCache()
	{
	 	include_once('Services/Search/classes/class.ilUserSearchCache.php');
	 	$this->search_cache = ilUserSearchCache::_getInstance($this->getUserId());
	 	$this->offset = $this->getMaxHits() * ($this->search_cache->getResultPageNumber() - 1) ;
	}
	
	/**
	 * If you call this function and pass "true" the maxhits setting will not be overwritten
	 * in __initSearchSettingsObject()
	 *
	 * @access	public
	 * @param	boolean	$a_flag	true or false to set the flag or leave blank to get the status of the flag
	 * @returmn	boolean	if called without parameter the status of the flag will be returned, otherwise $this
	 * 
	 */
	public function preventOverwritingMaxhits($a_flag = null)
	{
		if(null === $a_flag)
		{
			return $this->preventOverwritingMaxhits;
		}
		
		$this->preventOverwritingMaxhits = $a_flag;
		
		return $this;
	}

	/**
	 * The observer is used to call functions for filtering result.
	 * Every callback function should support the following parameters:
	 * array of ids. E.g: ref_id = 5,array(obj_id = 1,type = 'crs'),
	 * The function should return true or false.
	 * @param object class of callback function
	 * @param string name of callback method
	 * @access public
	 */
	function addObserver(&$a_class,$a_method)
	{
		$this->observers[] = array('class' => $a_class,
								   'method' => $a_method);
		return true;
	}
	function callListeners($a_ref_id,&$a_data)
	{
		foreach($this->observers as $observer)
		{
			$class =& $observer['class'];
			$method = $observer['method'];

			if(!$class->$method($a_ref_id,$a_data))
			{
				return false;
			}
		}
		return true;
	}
} // END class.Search
?><|MERGE_RESOLUTION|>--- conflicted
+++ resolved
@@ -393,12 +393,8 @@
 				if($this->callListeners($entry['obj_id'],$entry))
 				{
 					$this->addResult($entry['obj_id'],$entry['obj_id'],$type);
-<<<<<<< HEAD
-					if (count($entry['child'])) {
-=======
 					if (is_array($entry['child']))
 					{
->>>>>>> b0861d42
 						$counter += count($entry['child']);
 					}
 					// Stop if maximum of hits is reached
