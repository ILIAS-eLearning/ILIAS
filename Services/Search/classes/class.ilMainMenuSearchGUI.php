--- conflicted
+++ resolved
@@ -54,15 +54,6 @@
         }
     }
 
-<<<<<<< HEAD
-        $ilCtrl = $DIC['ilCtrl'];
-        $tpl = $DIC['tpl'];
-        $lng = $DIC['lng'];
-        $ilUser = $DIC['ilUser'];
-=======
->>>>>>> 5a4c6385
-
-
     public function getHTML() : string
     {
         iljQueryUtil::initjQuery();
@@ -95,32 +86,18 @@
             $this->tpl->setVariable('TXT_USR_SEARCH', $this->lng->txt('search_users'));
             $this->tpl->parseCurrentBlock();
         }
-<<<<<<< HEAD
-
-        $this->tpl->setVariable(
-            'FORMACTION',
-            $ilCtrl->getFormActionByClass(
-=======
         $this->tpl->setVariable(
             'FORMACTION',
             $this->ctrl->getFormActionByClass(
->>>>>>> 5a4c6385
                 ilSearchControllerGUI::class,
                 'remoteSearch'
             )
         );
         $this->tpl->setVariable('BTN_SEARCH', $this->lng->txt('search'));
         $this->tpl->setVariable('SEARCH_INPUT_LABEL', $this->lng->txt('search_field'));
-<<<<<<< HEAD
-
-        $this->tpl->setVariable(
-            'AC_DATASOURCE',
-            $ilCtrl->getLinkTargetByClass(
-=======
         $this->tpl->setVariable(
             'AC_DATASOURCE',
             $this->ctrl->getLinkTargetByClass(
->>>>>>> 5a4c6385
                 ilSearchControllerGUI::class,
                 'autoComplete',
                 null,
