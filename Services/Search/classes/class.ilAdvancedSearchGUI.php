<<<<<<< HEAD
<?php declare(strict_types=1);
/**
 * This file is part of ILIAS, a powerful learning management system
 * published by ILIAS open source e-Learning e.V.
 *
 * ILIAS is licensed with the GPL-3.0,
 * see https://www.gnu.org/licenses/gpl-3.0.en.html
 * You should have received a copy of said license along with the
 * source code, too.
 *
 * If this is not the case or you just want to try ILIAS, you'll find
 * us at:
 * https://www.ilias.de
 * https://github.com/ILIAS-eLearning
 *
 *********************************************************************/
=======
<?php

declare(strict_types=1);
/*
    +-----------------------------------------------------------------------------+
    | ILIAS open source                                                           |
    +-----------------------------------------------------------------------------+
    | Copyright (c) 1998-2001 ILIAS open source, University of Cologne            |
    |                                                                             |
    | This program is free software; you can redistribute it and/or               |
    | modify it under the terms of the GNU General Public License                 |
    | as published by the Free Software Foundation; either version 2              |
    | of the License, or (at your option) any later version.                      |
    |                                                                             |
    | This program is distributed in the hope that it will be useful,             |
    | but WITHOUT ANY WARRANTY; without even the implied warranty of              |
    | MERCHANTABILITY or FITNESS FOR A PARTICULAR PURPOSE.  See the               |
    | GNU General Public License for more details.                                |
    |                                                                             |
    | You should have received a copy of the GNU General Public License           |
    | along with this program; if not, write to the Free Software                 |
    | Foundation, Inc., 59 Temple Place - Suite 330, Boston, MA  02111-1307, USA. |
    +-----------------------------------------------------------------------------+
*/
>>>>>>> 2418d3bf

/**
* Class ilAdvancedSearchGUI
*
* GUI class for 'simple' search
*
* @author Stefan Meyer <meyer@leifos.com>
*
* @ilCtrl_Calls ilAdvancedSearchGUI: ilObjectGUI, ilContainerGUI
* @ilCtrl_Calls ilAdvancedSearchGUI: ilObjCategoryGUI, ilObjCourseGUI, ilObjFolderGUI, ilObjGroupGUI
* @ilCtrl_Calls ilAdvancedSearchGUI: ilObjRootFolderGUI, ilObjectCopyGUI, ilPropertyFormGUI
*
* @package ilias-search
*
*/

class ilAdvancedSearchGUI extends ilSearchBaseGUI
{
    public const TYPE_LOM = 1;
    public const TYPE_ADV_MD = 2;

    protected string $last_section = 'adv_search';

    protected ilLuceneAdvancedSearchFields $fields;




    private bool $stored = false;
    private array $options = array();
    protected array $filter = array();

    protected ilTabsGUI $tabs_gui;
    protected ilHelpGUI $help_gui;

    public function __construct()
    {
        global $DIC;

        $this->tabs_gui = $DIC->tabs();
        $this->help_gui = $DIC->help();


        parent::__construct();

        $this->lng->loadLanguageModule('meta');
        $this->fields = ilLuceneAdvancedSearchFields::getInstance();

        $this->__setSearchOptions();
    }

    public function getRootNode(): int
    {
        return ROOT_FOLDER_ID;
    }


    public function executeCommand(): bool
    {
        $next_class = $this->ctrl->getNextClass($this);
        $cmd = $this->ctrl->getCmd();

        switch ($next_class) {
            case "ilpropertyformgui":


            case 'ilobjectcopygui':
                $this->prepareOutput();
                $this->ctrl->setReturn($this, '');

                $cp = new ilObjectCopyGUI($this);
                $this->ctrl->forwardCommand($cp);
                break;

            default:
                $this->initUserSearchCache();
                if (!$cmd) {
                    $last_sub_section = (int) ilSession::get('search_last_sub_section');
                    switch ($last_sub_section) {
                        case self::TYPE_ADV_MD:
                            $cmd = "showSavedAdvMDResults";
                            break;

                        default:
                            $cmd = "showSavedResults";
                            break;
                    }
                }
                $this->prepareOutput();
                $this->handleCommand($cmd);
                break;
        }
        return true;
    }
    public function reset(): void
    {
        $this->initSearchType(self::TYPE_LOM);
        $this->options = array();
        $this->search_cache->setQuery(array());
        $this->search_cache->save();
        $this->showSearch();
    }

    public function searchInResults(): bool
    {
        $this->initSearchType(self::TYPE_LOM);
        $this->search_mode = 'in_results';
        $this->search_cache->setResultPageNumber(1);
        ilSession::clear('adv_max_page');
        $this->performSearch();

        return true;
    }

    protected function remoteSearch(): void
    {
        $root_id = 0;
        if ($this->http->wrapper()->post()->has('root_id')) {
            $root_id = $this->http->wrapper()->post()->retrieve(
                'root_id',
                $this->refinery->kindlyTo()->int()
            );
        }
        $queryString = '';
        if ($this->http->wrapper()->post()->has('queryString')) {
            $queryString = $this->http->wrapper()->post()->retrieve(
                'queryString',
                $this->refinery->kindlyTo()->string()
            );
        }
        $this->search_cache->setRoot($root_id);
        $this->search_cache->setResultPageNumber(1);
        $this->search_cache->setQuery(array('lom_content' => $queryString));
        $this->search_cache->save();

        $this->options = $this->search_cache->getQuery();
        $this->options['type'] = 'all';

        $this->performSearch();
    }



    public function performSearch(): bool
    {
        global $DIC;
        $this->initSearchType(self::TYPE_LOM);
        $page_number = $this->initPageNumberFromQuery();
        if (!$page_number and $this->search_mode != 'in_results') {
            ilSession::clear('adv_max_page');
            $this->search_cache->deleteCachedEntries();
        }

        if ($this->http->wrapper()->post()->has('query')) {
            $this->search_cache->setQuery(
                $this->http->wrapper()->post()->retrieve(
                    'query',
                    $this->refinery->kindlyTo()->dictOf(
                        $this->refinery->kindlyTo()->string()
                    )
                )
            );
        }
        $res = new ilSearchResult();
        if ($res_con = $this->__performContentSearch()) {
            $this->__storeEntries($res, $res_con);
        }
        if ($res_lan = $this->__performLanguageSearch()) {
            $this->__storeEntries($res, $res_lan);
        }
        if ($res_gen = $this->__performGeneralSearch()) {
            $this->__storeEntries($res, $res_gen);
        }
        if ($res_lif = $this->__performLifecycleSearch()) {
            $this->__storeEntries($res, $res_lif);
        }
        if ($res_con = $this->__performContributeSearch()) {
            $this->__storeEntries($res, $res_con);
        }
        if ($res_ent = $this->__performEntitySearch()) {
            $this->__storeEntries($res, $res_ent);
        }
        if ($res_req = $this->__performRequirementSearch()) {
            $this->__storeEntries($res, $res_req);
        }
        if ($res_for = $this->__performFormatSearch()) {
            $this->__storeEntries($res, $res_for);
        }
        if ($res_edu = $this->__performEducationalSearch()) {
            $this->__storeEntries($res, $res_edu);
        }
        if ($res_typ = $this->__performTypicalAgeRangeSearch()) {
            $this->__storeEntries($res, $res_typ);
        }
        if ($res_rig = $this->__performRightsSearch()) {
            $this->__storeEntries($res, $res_rig);
        }
        if ($res_cla = $this->__performClassificationSearch()) {
            $this->__storeEntries($res, $res_cla);
        }
        if ($res_tax = $this->__performTaxonSearch()) {
            $this->__storeEntries($res, $res_tax);
        }
        if ($res_key = $this->__performKeywordSearch()) {
            $this->__storeEntries($res, $res_key);
        }

        $this->searchAdvancedMD($res);

        if ($this->search_mode == 'in_results') {
            $old_result_obj = new ilSearchResult($this->user->getId());
            $old_result_obj->read(ilUserSearchCache::ADVANCED_MD_SEARCH);

            $res->diffEntriesFromResult();
        }

        $res->filter($this->getRootNode(), (ilSearchSettings::getInstance()->getDefaultOperator() == ilSearchSettings::OPERATOR_AND));
        $res->save();
        $this->showSearch();

        if (!count($res->getResults())) {
            $this->tpl->setOnScreenMessage('info', $this->lng->txt('search_no_match'));
        }

        if ($res->isLimitReached()) {
            #$message = sprintf($this->lng->txt('search_limit_reached'),$this->settings->getMaxHits());
            #ilUtil::sendInfo($message);
        }

        $this->addPager($res, 'adv_max_page');

        $presentation = new ilSearchResultPresentation($this, ilSearchResultPresentation::MODE_STANDARD);
        $presentation->setResults($res->getResultsForPresentation());
        $presentation->setPreviousNext($this->prev_link, $this->next_link);

        if ($presentation->render()) {
            $this->tpl->setVariable('RESULTS', $presentation->getHTML());
        }
        return true;
    }


    protected function initAdvancedMetaDataForm(): ?ilPropertyFormGUI
    {
        if (is_object($this->form)) {
            return $this->form;
        }
        $this->form = new ilPropertyFormGUI();
        $this->form->setFormAction($this->ctrl->getFormAction($this, 'performAdvMDSearch'));
        $this->form->setTitle($this->lng->txt('adv_md_search_title'));
        $this->form->addCommandButton('performAdvMDSearch', $this->lng->txt('search'));
        #$this->form->setSubformMode('right');

        $content = new ilTextInputGUI($this->lng->txt('meta_title') . '/' .
            $this->lng->txt('meta_keyword') . '/' .
            $this->lng->txt('meta_description'), 'title');
        $content->setValue($this->options['title']);
        $content->setSize(30);
        $content->setMaxLength(255);
        //		$content->setSubformMode('right');
        $group = new ilRadioGroupInputGUI('', 'title_ao');
        $group->setValue($this->options['title_ao']);
        $radio_option = new ilRadioOption($this->lng->txt("search_any_word"), '0');
        $group->addOption($radio_option);
        $radio_option = new ilRadioOption($this->lng->txt("search_all_words"), '1');
        $group->addOption($radio_option);
        $content->addSubItem($group);
        $this->form->addItem($content);

        $type = new ilSelectInputGUI($this->lng->txt('type'), 'type');
        $options['adv_all'] = $this->lng->txt('search_any');
        foreach (ilAdvancedMDRecord::_getActivatedObjTypes() as $obj_type) {
            $options[$obj_type] = $this->lng->txt('objs_' . $obj_type);
        }
        $type->setOptions($options);
        $type->setValue($this->options['type']);
        $this->form->addItem($type);

        $record_gui = new ilAdvancedMDRecordGUI(ilAdvancedMDRecordGUI::MODE_SEARCH);
        $record_gui->setPropertyForm($this->form);
        $record_gui->setSearchValues($this->options);
        $record_gui->parse();
        return null;
    }


    protected function performAdvMDSearch(): bool
    {
        $this->initSearchType(self::TYPE_ADV_MD);
        $page_number = $this->initPageNumberFromQuery();
        if (!$page_number and $this->search_mode != 'in_results') {
            ilSession::clear('adv_max_page');
            $this->search_cache->delete();
        }
        $res = new ilSearchResult();
        if ($res_tit = $this->__performTitleSearch()) {
            $this->__storeEntries($res, $res_tit);
        }
        $this->searchAdvancedMD($res);
        if ($this->search_mode == 'in_results') {
            $old_result_obj = new ilSearchResult($this->user->getId());
            $old_result_obj->read(ilUserSearchCache::ADVANCED_MD_SEARCH);

            $res->diffEntriesFromResult();
        }
        $res->filter($this->getRootNode(), true);
        $res->save();
        $this->showAdvMDSearch();

        if (!count($res->getResults())) {
            $this->tpl->setOnScreenMessage('info', $this->lng->txt('search_no_match'));
        }

        if ($res->isLimitReached()) {
            #$message = sprintf($this->lng->txt('search_limit_reached'),$this->settings->getMaxHits());
            #ilUtil::sendInfo($message);
        }

        $this->addPager($res, 'adv_max_page');

        $presentation = new ilSearchResultPresentation($this, ilSearchResultPresentation::MODE_STANDARD);
        $presentation->setResults($res->getResultsForPresentation());
        $presentation->setPreviousNext($this->prev_link, $this->next_link);

        if ($presentation->render()) {
            $this->tpl->setVariable('RESULTS', $presentation->getHTML());
        }
        return true;
    }


    public function showAdvMDSearch(): bool
    {
        $session_options = ilSession::get('search_adv_md');
        if ($session_options !== null) {
            $this->options = $session_options;
        }
        $this->setSubTabs();
        $this->tabs_gui->setSubTabActive('search_adv_md');

        $this->tpl->addBlockFile('ADM_CONTENT', 'adm_content', 'tpl.advanced_adv_search.html', 'Services/Search');

        $this->initAdvancedMetaDataForm();
        $this->tpl->setVariable('SEARCH_FORM', $this->form->getHTML());
        return true;
    }


    protected function initFormSearch(): bool
    {
        $this->form = new ilPropertyFormGUI();
        $this->form->setFormAction($this->ctrl->getFormAction($this, 'performSearch'));
        $this->form->setTitle($this->lng->txt('search_advanced'));
        $this->form->addCommandButton('performSearch', $this->lng->txt('search'));
        $this->form->addCommandButton('reset', $this->lng->txt('reset'));
        foreach ($this->fields->getActiveSections() as $definition) {
            if ($definition['name'] != 'default') {
                $section = new ilFormSectionHeaderGUI();
                $section->setTitle($definition['name']);
                $this->form->addItem($section);
            }

            foreach ($definition['fields'] as $field_name) {
                if (is_object($element = $this->fields->getFormElement($this->search_cache->getQuery(), $field_name, $this->form))) {
                    $this->form->addItem($element);
                }
            }
        }
        return true;
    }



    public function showSearch(): bool
    {
        $this->setSubTabs();
        $this->tabs_gui->setSubTabActive('search_lom');

        $this->tpl->addBlockFile('ADM_CONTENT', 'adm_content', 'tpl.advanced_search.html', 'Services/Search');

        $this->initFormSearch();
        $this->tpl->setVariable('SEARCH_FORM', $this->form->getHTML());
        return true;
    }

    public function prepareOutput(): void
    {
        parent::prepareOutput();

        $this->help_gui->setScreenIdComponent("src");

        $this->tabs_gui->addTab(
            "search",
            $this->lng->txt("search"),
            $this->ctrl->getLinkTargetByClass('ilsearchgui')
        );
        $this->tabs_gui->addTab(
            "adv_search",
            $this->lng->txt("search_advanced"),
            $this->ctrl->getLinkTarget($this)
        );
        $this->tabs_gui->activateTab("adv_search");
    }


    private function showSavedAdvMDResults(): bool
    {
        $this->initSearchType(self::TYPE_ADV_MD);
        $result_obj = new ilSearchResult($this->user->getId());
        $result_obj->read(ilUserSearchCache::ADVANCED_MD_SEARCH);

        $this->showAdvMDSearch();

        // Show them
        if (count($result_obj->getResults())) {
            $this->addPager($result_obj, 'adv_max_page');

            $presentation = new ilSearchResultPresentation($this, ilSearchResultPresentation::MODE_STANDARD);
            $presentation->setResults($result_obj->getResultsForPresentation());
            $presentation->setPreviousNext($this->prev_link, $this->next_link);

            if ($presentation->render()) {
                $this->tpl->setVariable('RESULTS', $presentation->getHTML());
            }
        }

        return true;
    }


    public function showSavedResults(): bool
    {
        $this->initSearchType(self::TYPE_LOM);
        $result_obj = new ilSearchResult($this->user->getId());
        $result_obj->read(ilUserSearchCache::ADVANCED_SEARCH);

        $this->showSearch();

        // Show them
        if (count($result_obj->getResults())) {
            $this->addPager($result_obj, 'adv_max_page');

            $presentation = new ilSearchResultPresentation($this, ilSearchResultPresentation::MODE_STANDARD);
            $presentation->setResults($result_obj->getResultsForPresentation());
            $presentation->setPreviousNext($this->prev_link, $this->next_link);

            if ($presentation->render()) {
                $this->tpl->setVariable('RESULTS', $presentation->getHTML());
            }
        }

        return true;
    }

    public function __performContentSearch(): ?ilSearchResult
    {
        if (!($this->options['lom_content'] ?? null)) {
            return null;
        }

        $res = new ilSearchResult();

        $query_parser = new ilQueryParser(ilUtil::stripSlashes($this->options['lom_content']));
        #$query_parser->setCombination($this->options['content_ao']);
        $query_parser->setCombination(ilQueryParser::QP_COMBINATION_OR);
        $query_parser->parse();

        if (!isset($this->options['type'])) {
            if ($tit_res = $this->__performTitleSearch()) {
                $res->mergeEntries($tit_res);
            }

            return $res;
        }

        if ($this->options['type'] == 'all' or $this->options['type'] == 'lms') {
            // LM content search
            $lm_search = ilObjectSearchFactory::_getLMContentSearchInstance($query_parser);
            $res_cont = $lm_search->performSearch();
            $res->mergeEntries($res_cont);
        }
        if ($this->options['type'] == 'all' or $this->options['type'] == 'tst') {
            $tst_search = ilObjectSearchFactory::_getTestSearchInstance($query_parser);
            $res_tes = $tst_search->performSearch();
            $res->mergeEntries($res_tes);
        }
        if ($this->options['type'] == 'all' or $this->options['type'] == 'mep') {
            $med_search = ilObjectSearchFactory::_getMediaPoolSearchInstance($query_parser);
            $res_med = $med_search->performSearch();
            $res->mergeEntries($res_med);
        }
        if ($this->options['type'] == 'all' or $this->options['type'] == 'glo') {
            $glo_search = ilObjectSearchFactory::_getGlossaryDefinitionSearchInstance($query_parser);
            $res_glo = $glo_search->performSearch();
            $res->mergeEntries($res_glo);
        }
        if ($this->options['type'] == 'all' or $this->options['type'] == 'webr') {
            $web_search = ilObjectSearchFactory::_getWebresourceSearchInstance($query_parser);
            $res_web = $web_search->performSearch();
            $res->mergeEntries($res_web);
        }
        if ($tit_res = $this->__performTitleSearch()) {
            $res->mergeEntries($tit_res);
        }

        return $res;
    }


    public function __performTitleSearch(): ?ilSearchResult
    {
        if (!($this->options['lom_content'] ?? null)) {
            return null;
        }


        $query_parser = new ilQueryParser(ilUtil::stripSlashes($this->options['lom_content']));
        #$query_parser->setCombination($this->options['title_ao']);
        $query_parser->setCombination(ilQueryParser::QP_COMBINATION_OR);
        $query_parser->parse();
        $meta_search = ilObjectSearchFactory::_getAdvancedSearchInstance($query_parser);

        $meta_search->setFilter($this->filter);
        $meta_search->setMode('title_description');
        $meta_search->setOptions($this->options);
        $res_tit = $meta_search->performSearch();

        $meta_search->setMode('keyword_all');
        $res_key = $meta_search->performSearch();

        // merge them
        $res_tit->mergeEntries($res_key);


        return $res_tit;
    }



    public function __performGeneralSearch(): ?ilSearchResult
    {
        if (
            !($this->options['lom_coverage'] ?? null) and
            !($this->options['lom_structure'] ?? null)
        ) {
            return null;
        }


        if (($this->options['lom_coverage'] ?? null)) {
            $query_parser = new ilQueryParser(ilUtil::stripSlashes($this->options['lom_coverage']));
            #$query_parser->setCombination($this->options['coverage_ao']);
            $query_parser->setCombination(ilQueryParser::QP_COMBINATION_OR);
            $query_parser->parse();
        } else {
            $query_parser = new ilQueryParser('');
        }
        $meta_search = ilObjectSearchFactory::_getAdvancedSearchInstance($query_parser);
        $meta_search->setFilter($this->filter);
        $meta_search->setMode('general');
        $meta_search->setOptions($this->options);
        $res = $meta_search->performSearch();

        return $res;
    }

    public function __performLifecycleSearch(): ?ilSearchResult
    {
        // Return if 'any'
        if (
            !($this->options['lom_status'] ?? null) and
            !($this->options['lom_version'] ?? null)
        ) {
            return null;
        }

        $query_parser = new ilQueryParser(ilUtil::stripSlashes($this->options['lom_version']));
        #$query_parser->setCombination($this->options['version_ao']);
        $query_parser->setCombination(ilQueryParser::QP_COMBINATION_OR);
        $query_parser->parse();

        $meta_search = ilObjectSearchFactory::_getAdvancedSearchInstance($query_parser);
        $meta_search->setFilter($this->filter);
        $meta_search->setMode('lifecycle');
        $meta_search->setOptions($this->options);
        $res = $meta_search->performSearch();

        return $res;
    }
    public function __performLanguageSearch(): ?ilSearchResult
    {
        if (!($this->options['lom_language'] ?? null)) {
            return null;
        }


        $meta_search = ilObjectSearchFactory::_getAdvancedSearchInstance(new ilQueryParser(''));
        $meta_search->setFilter($this->filter);
        $meta_search->setMode('language');
        $meta_search->setOptions($this->options);
        $res = $meta_search->performSearch();

        return $res;
    }
    public function __performContributeSearch(): ?ilSearchResult
    {
        if (!strlen($this->options['lom_role'] ?? '')) {
            return null;
        }


        $meta_search = ilObjectSearchFactory::_getAdvancedSearchInstance(new ilQueryParser(''));
        $meta_search->setFilter($this->filter);
        $meta_search->setMode('contribute');
        $meta_search->setOptions($this->options);
        $res = $meta_search->performSearch();

        return $res;
    }
    public function __performEntitySearch(): ?ilSearchResult
    {
        // Return if 'any'
        if (!($this->options['lom_role_entry'] ?? null)) {
            return null;
        }


        $query_parser = new ilQueryParser(ilUtil::stripSlashes($this->options['lom_role_entry']));
        #$query_parser->setCombination($this->options['entity_ao']);
        $query_parser->setCombination(ilQueryParser::QP_COMBINATION_OR);
        $query_parser->parse();

        $meta_search = ilObjectSearchFactory::_getAdvancedSearchInstance($query_parser);
        $meta_search->setFilter($this->filter);
        $meta_search->setMode('entity');
        $meta_search->setOptions($this->options);
        $res = $meta_search->performSearch();

        return $res;
    }


    public function __performRequirementSearch(): ?ilSearchResult
    {
        $meta_search = ilObjectSearchFactory::_getAdvancedSearchInstance(new ilQueryParser(''));
        $meta_search->setFilter($this->filter);
        $meta_search->setMode('requirement');
        $meta_search->setOptions($this->options);
        $res = $meta_search->performSearch();

        return $res;
    }
    public function __performFormatSearch(): ?ilSearchResult
    {
        $meta_search = ilObjectSearchFactory::_getAdvancedSearchInstance(new ilQueryParser(''));
        $meta_search->setFilter($this->filter);
        $meta_search->setMode('format');
        $meta_search->setOptions($this->options);
        $res = $meta_search->performSearch();

        return $res;
    }
    public function __performEducationalSearch(): ?ilSearchResult
    {
        $meta_search = ilObjectSearchFactory::_getAdvancedSearchInstance(new ilQueryParser(''));
        $meta_search->setFilter($this->filter);
        $meta_search->setMode('educational');
        $meta_search->setOptions($this->options);
        $res = $meta_search->performSearch();

        return $res;
    }
    public function __performTypicalAgeRangeSearch(): ?ilSearchResult
    {
        $meta_search = ilObjectSearchFactory::_getAdvancedSearchInstance(new ilQueryParser(''));
        $meta_search->setFilter($this->filter);
        $meta_search->setMode('typical_age_range');
        $meta_search->setOptions($this->options);
        $res = $meta_search->performSearch();

        return $res;
    }
    public function __performRightsSearch(): ?ilSearchResult
    {
        if (
            !($this->options['lom_copyright'] ?? null) and
            !($this->options['lom_costs'] ?? null)
        ) {
            return null;
        }


        $meta_search = ilObjectSearchFactory::_getAdvancedSearchInstance(new ilQueryParser(''));
        $meta_search->setFilter($this->filter);
        $meta_search->setMode('rights');
        $meta_search->setOptions($this->options);
        $res = $meta_search->performSearch();

        return $res;
    }

    public function __performClassificationSearch(): ?ilSearchResult
    {
        // Return if 'any'
        if (!($this->options['lom_purpose'] ?? null)) {
            return null;
        }


        $meta_search = ilObjectSearchFactory::_getAdvancedSearchInstance(new ilQueryParser(''));
        $meta_search->setFilter($this->filter);
        $meta_search->setMode('classification');
        $meta_search->setOptions($this->options);
        $res = $meta_search->performSearch();

        return $res;
    }

    public function __performTaxonSearch(): ?ilSearchResult
    {
        // Return if 'any'
        if (!($this->options['lom_taxon'] ?? null)) {
            return null;
        }

        $query_parser = new ilQueryParser(ilUtil::stripSlashes($this->options['lom_taxon']));
        $query_parser->setCombination(ilQueryParser::QP_COMBINATION_OR);
        $query_parser->parse();

        $meta_search = ilObjectSearchFactory::_getAdvancedSearchInstance($query_parser);
        $meta_search->setFilter($this->filter);
        $meta_search->setMode('taxon');
        $meta_search->setOptions($this->options);
        $res = $meta_search->performSearch();

        return $res;
    }

    private function searchAdvancedMD(ilSearchResult $res): void
    {
        $this->initFormSearch();

        foreach (array_keys($this->options) as $key) {
            if (substr((string) $key, 0, 3) != 'adv') {
                continue;
            }

            // :TODO: ?
            if (!$key) {
                continue;
            }

            $field_id = substr($key, 4);
            $field = ilAdvancedMDFieldDefinition::getInstance((int) $field_id);

            $field_form = ilADTFactory::getInstance()->getSearchBridgeForDefinitionInstance($field->getADTDefinition(), true, false);
            $field_form->setElementId("query[" . $key . "]");
            $field_form->setForm($this->form);

            // reload search values
            $field_form->importFromPost($this->options);
            $field_form->validate();

            $parser_value = $field->getSearchQueryParserValue($field_form);

            $adv_md_search = ilObjectSearchFactory::_getAdvancedMDSearchInstance(new ilQueryParser($parser_value));
            $adv_md_search->setFilter($this->filter);
            $adv_md_search->setDefinition($field);
            $adv_md_search->setSearchElement($field_form);
            $res_field = $adv_md_search->performSearch();
            if ($res_field instanceof ilSearchResult) {
                $this->__storeEntries($res, $res_field);
            }
        }
    }

    public function __performKeywordSearch(): ?ilSearchResult
    {
        // Return if 'any'
        if (!($this->options['lom_keyword'] ?? null)) {
            return null;
        }

        $query_parser = new ilQueryParser(ilUtil::stripSlashes($this->options['lom_keyword']));
        #$query_parser->setCombination($this->options['keyword_ao']);
        $query_parser->setCombination(ilQueryParser::QP_COMBINATION_OR);
        $query_parser->parse();

        $meta_search = ilObjectSearchFactory::_getAdvancedSearchInstance($query_parser);
        $meta_search->setFilter($this->filter);
        $meta_search->setMode('keyword');
        $meta_search->setOptions($this->options);
        $res = $meta_search->performSearch();

        return $res;
    }

    public function __setSearchOptions(): bool
    {
        $query = '';
        if ($this->http->wrapper()->post()->has('query')) {
            $query = $this->http->wrapper()->post()->retrieve(
                'query',
                $this->refinery->kindlyTo()->dictOf(
                    $this->refinery->kindlyTo()->string()
                )
            );
        }

        $post_cmd = (array) ($this->http->request()->getParsedBody()['cmd'] ?? []);

        if (isset($post_cmd['performSearch'])) {
            $this->options = $query;
            ilSession::set('search_adv', $this->options);
        } elseif (isset($post_cmd['performAdvMDSearch'])) {
            $this->options = (array) $this->http->request()->getParsedBody();
            ilSession::set('search_adv_md', $this->options);
        } else {
            $this->options = ilSession::get('search_adv') ?? [];
        }
        $this->filter = array();

        $this->options['type'] = 'all';
        switch ($this->options['type']) {
            case 'cat':
                $this->filter[] = 'cat';
                break;

            case 'webr':
                $this->filter[] = 'webr';
                break;

            case 'lms':
                $this->filter[] = 'lm';
                $this->filter[] = 'dbk';
                $this->filter[] = 'pg';
                $this->filter[] = 'st';
                $this->filter[] = 'sahs';
                $this->filter[] = 'htlm';
                break;

            case 'glo':
                $this->filter[] = 'glo';
                break;

            case 'tst':
                $this->filter[] = 'tst';
                $this->filter[] = 'svy';
                $this->filter[] = 'qpl';
                $this->filter[] = 'spl';
                break;

            case 'mep':
                $this->filter[] = 'mep';
                $this->filter[] = 'mob';
                $this->filter[] = 'mpg';
                break;

            case 'crs':
                $this->filter[] = 'crs';
                break;

            case 'file':
                $this->filter[] = 'file';
                break;

            case 'adv_all':
                $this->filter = ilAdvancedMDRecord::_getActivatedObjTypes();
                break;

            case 'all':
            default:
                $this->filter[] = 'sess';
                $this->filter[] = 'webr';
                $this->filter[] = 'crs';
                $this->filter[] = 'mep';
                $this->filter[] = 'tst';
                $this->filter[] = 'svy';
                $this->filter[] = 'qpl';
                $this->filter[] = 'spl';
                $this->filter[] = 'glo';
                $this->filter[] = 'lm';
                $this->filter[] = 'dbk';
                $this->filter[] = 'pg';
                $this->filter[] = 'st';
                $this->filter[] = 'sahs';
                $this->filter[] = 'htlm';
                $this->filter[] = 'file';
                $this->filter[] = 'mob';
                $this->filter[] = 'mpg';
        }

        return true;
    }

    public function __getFilterSelect(): string
    {
        $options = array('all' => $this->lng->txt('search_any'),
                         'crs' => $this->lng->txt('objs_crs'),
                         'lms' => $this->lng->txt('obj_lrss'),
                         'glo' => $this->lng->txt('objs_glo'),
                         'mep' => $this->lng->txt('objs_mep'),
                         'tst' => $this->lng->txt('search_tst_svy'),
                         'file' => $this->lng->txt('objs_file'),
                         'webr' => $this->lng->txt('objs_webr'),
                         'sess' => $this->lng->txt('objs_sess')
            );


        return ilLegacyFormElementsUtil::formSelect($this->options['type'], 'search_adv[type]', $options, false, true);
    }


    public function __storeEntries(ilSearchResult $res, ilSearchResult $new_res): bool
    {
        if ($this->stored == false) {
            $res->mergeEntries($new_res);
            $this->stored = true;

            return true;
        } else {
            $res->intersectEntries($new_res);
            return true;
        }
    }

    private function initUserSearchCache(): void
    {
        $this->search_cache = ilUserSearchCache::_getInstance($this->user->getId());
        $this->search_cache->switchSearchType(ilUserSearchCache::ADVANCED_SEARCH);
        $page_number = $this->initPageNumberFromQuery();
        if ($page_number) {
            $this->search_cache->setResultPageNumber($page_number);
        }
        $post_cmd = (array) ($this->http->request()->getParsedBody()['cmd'] ?? []);
        $post_query = (array) ($this->http->request()->getParsedBody()['query'] ?? []);
        if ($post_cmd['performSearch'] ?? null) {
            $this->search_cache->setQuery($post_query['lomContent'] ?? '');
            $this->search_cache->save();
        }
    }

    public function setSubTabs(): bool
    {
        if (!count(ilAdvancedMDFieldDefinition::getSearchableDefinitionIds())) {
            return true;
        }
        $this->tabs_gui->addSubTabTarget('search_lom', $this->ctrl->getLinkTarget($this, 'showSavedResults'));
        return true;
    }


    private function toUnixTime(array $date, array $time = array()): int
    {
        return mktime($time['h'], $time['m'], 0, $date['m'], $date['d'], $date['y']);
    }


    private function initSearchType(int $type): void
    {
        if ($type == self::TYPE_LOM) {
            ilSession::set('search_last_sub_section', self::TYPE_LOM);
            $this->search_cache->switchSearchType(ilUserSearchCache::ADVANCED_SEARCH);
        } else {
            ilSession::set('search_last_sub_section', self::TYPE_ADV_MD);
            $this->search_cache->switchSearchType(ilUserSearchCache::ADVANCED_MD_SEARCH);
        }
    }
}<|MERGE_RESOLUTION|>--- conflicted
+++ resolved
@@ -1,5 +1,5 @@
-<<<<<<< HEAD
 <?php declare(strict_types=1);
+
 /**
  * This file is part of ILIAS, a powerful learning management system
  * published by ILIAS open source e-Learning e.V.
@@ -15,32 +15,6 @@
  * https://github.com/ILIAS-eLearning
  *
  *********************************************************************/
-=======
-<?php
-
-declare(strict_types=1);
-/*
-    +-----------------------------------------------------------------------------+
-    | ILIAS open source                                                           |
-    +-----------------------------------------------------------------------------+
-    | Copyright (c) 1998-2001 ILIAS open source, University of Cologne            |
-    |                                                                             |
-    | This program is free software; you can redistribute it and/or               |
-    | modify it under the terms of the GNU General Public License                 |
-    | as published by the Free Software Foundation; either version 2              |
-    | of the License, or (at your option) any later version.                      |
-    |                                                                             |
-    | This program is distributed in the hope that it will be useful,             |
-    | but WITHOUT ANY WARRANTY; without even the implied warranty of              |
-    | MERCHANTABILITY or FITNESS FOR A PARTICULAR PURPOSE.  See the               |
-    | GNU General Public License for more details.                                |
-    |                                                                             |
-    | You should have received a copy of the GNU General Public License           |
-    | along with this program; if not, write to the Free Software                 |
-    | Foundation, Inc., 59 Temple Place - Suite 330, Boston, MA  02111-1307, USA. |
-    +-----------------------------------------------------------------------------+
-*/
->>>>>>> 2418d3bf
 
 /**
 * Class ilAdvancedSearchGUI
