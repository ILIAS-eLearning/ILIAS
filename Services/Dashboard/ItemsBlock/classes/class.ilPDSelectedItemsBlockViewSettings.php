<?php

/**
 * This file is part of ILIAS, a powerful learning management system
 * published by ILIAS open source e-Learning e.V.
 *
 * ILIAS is licensed with the GPL-3.0,
 * see https://www.gnu.org/licenses/gpl-3.0.en.html
 * You should have received a copy of said license along with the
 * source code, too.
 *
 * If this is not the case or you just want to try ILIAS, you'll find
 * us at:
 * https://www.ilias.de
 * https://github.com/ILIAS-eLearning
 *
 *********************************************************************/

<<<<<<< HEAD

=======
>>>>>>> 43b49cee
declare(strict_types=1);

use ILIAS\Administration\Setting;
use ILIAS\Dashboard\Access\DashboardAccess;

class ilPDSelectedItemsBlockViewSettings implements ilPDSelectedItemsBlockConstants
{
    /** @var int[] */
    protected static array $availableViews = [
        self::VIEW_SELECTED_ITEMS,
        self::VIEW_RECOMMENDED_CONTENT,
        self::VIEW_MY_MEMBERSHIPS,
        self::VIEW_LEARNING_SEQUENCES,
        self::VIEW_MY_STUDYPROGRAMME,
    ];
<<<<<<< HEAD

    /** @var string[] */
    protected static array $viewNames = [
        self::VIEW_SELECTED_ITEMS => 'favourites',
        self::VIEW_RECOMMENDED_CONTENT => 'recommended_content',
        self::VIEW_MY_MEMBERSHIPS => 'memberships',
        self::VIEW_LEARNING_SEQUENCES => 'learningsequences',
        self::VIEW_MY_STUDYPROGRAMME => 'studyprogramme',
    ];

=======
    /** @var string[] */
    protected static array $availableSortOptions = [
        self::SORT_BY_LOCATION,
        self::SORT_BY_TYPE,
        self::SORT_BY_START_DATE
    ];
>>>>>>> 43b49cee
    /** @var string[] */
    protected static array $availablePresentations = [
        self::PRESENTATION_LIST,
        self::PRESENTATION_TILE
    ];
<<<<<<< HEAD

    /** @var string[] */
    protected static array $availableSortOptions = [
            self::SORT_BY_LOCATION,
            self::SORT_BY_TYPE,
            self::SORT_BY_START_DATE,
            self::SORT_BY_ALPHABET,
    ];

    /**
     * @var array<int, string[]>
     */
=======
    /** @var array[] */
>>>>>>> 43b49cee
    protected static array $availableSortOptionsByView = [
        self::VIEW_SELECTED_ITEMS => [
            self::SORT_BY_LOCATION,
            self::SORT_BY_TYPE,
            self::SORT_BY_ALPHABET,
        ],
        self::VIEW_RECOMMENDED_CONTENT => [
            self::SORT_BY_LOCATION,
            self::SORT_BY_TYPE,
            self::SORT_BY_ALPHABET,
        ],
        self::VIEW_MY_MEMBERSHIPS => [
            self::SORT_BY_LOCATION,
            self::SORT_BY_TYPE,
            self::SORT_BY_ALPHABET,
            self::SORT_BY_START_DATE,
        ],
        self::VIEW_LEARNING_SEQUENCES => [
            self::SORT_BY_LOCATION,
            self::SORT_BY_ALPHABET,
        ],
        self::VIEW_MY_STUDYPROGRAMME => [
            self::SORT_BY_LOCATION,
            self::SORT_BY_ALPHABET,
        ],
    ];
<<<<<<< HEAD

    /** @var array<int, string[]> */
=======
    /** @var array[] */
>>>>>>> 43b49cee
    protected static array $availablePresentationsByView = [
        self::VIEW_SELECTED_ITEMS => [
            self::PRESENTATION_LIST,
            self::PRESENTATION_TILE
        ],
        self::VIEW_RECOMMENDED_CONTENT => [
            self::PRESENTATION_LIST,
            self::PRESENTATION_TILE
        ],
        self::VIEW_MY_MEMBERSHIPS => [
            self::PRESENTATION_LIST,
            self::PRESENTATION_TILE
        ],
        self::VIEW_LEARNING_SEQUENCES => [
            self::PRESENTATION_LIST,
            self::PRESENTATION_TILE
        ],
        self::VIEW_MY_STUDYPROGRAMME => [
            self::PRESENTATION_LIST,
            self::PRESENTATION_TILE
        ],

    ];
<<<<<<< HEAD

=======
>>>>>>> 43b49cee
    protected Setting $settings;
    protected ilObjUser $actor;
    protected array $validViews = [];
    protected int $currentView = self::VIEW_SELECTED_ITEMS;
    protected string $currentSortOption = self::SORT_BY_LOCATION;
    protected string $currentPresentationOption = self::PRESENTATION_LIST;
    protected DashboardAccess $access;

    public function __construct(
        ilObjUser $actor,
        int $view = self::VIEW_SELECTED_ITEMS,
        Setting $settings = null,
        DashboardAccess $access = null
    ) {
        global $DIC;

        $this->settings = $settings ?? $DIC->settings();

        $this->actor = $actor;
        $this->currentView = $view;
        $this->access = $access ?? new DashboardAccess();
    }

    public function getMembershipsView(): int
    {
        return self::VIEW_MY_MEMBERSHIPS;
    }

    public function getSelectedItemsView(): int
    {
        return self::VIEW_SELECTED_ITEMS;
    }

    public function getStudyProgrammeView(): int
    {
        return self::VIEW_MY_STUDYPROGRAMME;
    }

    public function getListPresentationMode(): string
    {
        return self::PRESENTATION_LIST;
    }

    public function getTilePresentationMode(): string
    {
        return self::PRESENTATION_TILE;
    }

    public function isMembershipsViewActive(): bool
    {
        return $this->currentView === $this->getMembershipsView();
    }

    public function isRecommendedContentViewActive(): bool
    {
        return $this->currentView === self::VIEW_RECOMMENDED_CONTENT;
    }

    public function isSelectedItemsViewActive(): bool
    {
        return $this->currentView === $this->getSelectedItemsView();
    }

    public function isStudyProgrammeViewActive(): bool
    {
        return $this->currentView === $this->getStudyProgrammeView();
    }

    public function isLearningSequenceViewActive(): bool
    {
        return $this->currentView === self::VIEW_LEARNING_SEQUENCES;
    }

    public function getSortByStartDateMode(): string
    {
        return self::SORT_BY_START_DATE;
    }

    public function getSortByLocationMode(): string
    {
        return self::SORT_BY_LOCATION;
    }

    public function getSortByTypeMode(): string
    {
        return self::SORT_BY_TYPE;
    }

    public function getSortByAlphabetMode(): string
    {
        return self::SORT_BY_ALPHABET;
    }

    public function getAvailableSortOptionsByView(int $view): array
    {
        return self::$availableSortOptionsByView[$view] ?? [];
    }

    public function getDefaultSortingByView(int $view): string
    {
        $sorting = $this->settings->get('pd_def_sort_view_' . $view, self::SORT_BY_LOCATION);
        if (!in_array($sorting, $this->getAvailableSortOptionsByView($view), true)) {
            return $this->getAvailableSortOptionsByView($view)[0];
        }
        return $sorting;
    }

    /**
     * @return int[]
     */
    public function getPresentationViews(): array
    {
        return self::$availableViews;
    }

    /**
     * @return string[]
     */
    public function getAvailablePresentationsByView(int $view): array
    {
        return self::$availablePresentationsByView[$view];
    }

    public function storeViewSorting(int $view, string $type, array $active): void
    {
        if (!in_array($type, $active, true)) {
            $active[] = $type;
        }

        assert(in_array($type, $this->getAvailableSortOptionsByView($view), true));
<<<<<<< HEAD
=======

        switch ($view) {
            case $this->getSelectedItemsView():
                $this->settings->set('selected_items_def_sort', $type);
                break;

            default:
                $this->settings->set('my_memberships_def_sort', $type);
                break;
        }
>>>>>>> 43b49cee

        $this->settings->set('pd_def_sort_view_' . $view, $type);
        $this->settings->set('pd_active_sort_view_' . $view, serialize($active));
    }

    /**
     * @return string[]
     */
    public function getActiveSortingsByView(int $view): array
    {
<<<<<<< HEAD
        $val = $this->settings->get('pd_active_sort_view_' . $view);
        if ($val === "" || $val === null) {
            $active_sortings = $this->getAvailableSortOptionsByView($view);
        } else {
            $active_sortings = unserialize($val, ['allowed_classes' => false]);
        }
        return array_filter(
            $active_sortings,
            fn(string $sorting): bool => in_array(
                $sorting,
                $this->getAvailableSortOptionsByView($view),
                true
            )
        );
=======
        $val = $this->settings->get('pd_active_sort_view_' . $view, '');
        return ($val === '') ? [] : unserialize($val);
>>>>>>> 43b49cee
    }

    /**
     * @param string[]  $active
     */
    public function storeViewPresentation(int $view, string $default, array $active): void
    {
        if (!in_array($default, $active, true)) {
            $active[] = $default;
        }
        $this->settings->set('pd_def_pres_view_' . $view, $default);
        $this->settings->set('pd_active_pres_view_' . $view, serialize($active));
    }

    public function getDefaultPresentationByView(int $view): string
    {
        return $this->settings->get('pd_def_pres_view_' . $view, 'list');
    }

    /**
     * @return string[]
     */
    public function getActivePresentationsByView(int $view): array
    {
        $val = $this->settings->get('pd_active_pres_view_' . $view, '');
<<<<<<< HEAD

        return (!$val)
            ? $this->getAvailablePresentationsByView($view)
            : unserialize($val, ['allowed_classes' => false]);
=======
        return ($val === '') ? [] : unserialize($val);
>>>>>>> 43b49cee
    }

    public function enabledMemberships(): bool
    {
<<<<<<< HEAD
        return (int) $this->settings->get('disable_my_memberships', '0') === 0;
=======
        return $this->settings->get('disable_my_memberships', '0') === '0';
>>>>>>> 43b49cee
    }

    public function enabledSelectedItems(): bool
    {
<<<<<<< HEAD
        return (int) $this->settings->get('disable_my_offers', '0') === 0;
=======
        return $this->settings->get('disable_my_offers', '0') === '0';
>>>>>>> 43b49cee
    }

    public function enableMemberships(bool $status): void
    {
<<<<<<< HEAD
        $this->settings->set('disable_my_memberships', $status ? "0" : "1");
=======
        $this->settings->set('disable_my_memberships', $status ? '0' : '1');
>>>>>>> 43b49cee
    }

    public function enableSelectedItems(bool $status): void
    {
<<<<<<< HEAD
        $this->settings->set('disable_my_offers', $status ? "0" : "1");
=======
        $this->settings->set('disable_my_offers', $status ? '0' : '1');
>>>>>>> 43b49cee
    }

    public function allViewsEnabled(): bool
    {
        return $this->enabledMemberships() && $this->enabledSelectedItems();
    }

    protected function allViewsDisabled(): bool
    {
        return !$this->enabledMemberships() && !$this->enabledSelectedItems();
    }

    public function getDefaultView(): int
    {
<<<<<<< HEAD
        return (int) $this->settings->get('personal_items_default_view', (string) $this->getSelectedItemsView());
=======
        return (int) ($this->settings->get('personal_items_default_view') ?? $this->getSelectedItemsView());
>>>>>>> 43b49cee
    }

    public function storeDefaultView(int $view): void
    {
        $this->settings->set('personal_items_default_view', (string) $view);
    }

    public function parse(): void
    {
        $this->validViews = self::$availableViews;

        $this->currentSortOption = $this->getEffectiveSortingMode();
        $this->currentPresentationOption = $this->getEffectivePresentationMode();
    }

    public function getEffectivePresentationMode(): string
    {
        $mode = $this->actor->getPref('pd_view_pres_' . $this->currentView);

        if (!in_array($mode, $this->getSelectablePresentationModes(), true)) {
            $mode = $this->getDefaultPresentationByView($this->currentView);
        }

        return $mode;
    }

    public function getEffectiveSortingMode(): string
    {
        $mode = $this->actor->getPref('pd_order_items_' . $this->currentView);

        if (!in_array($mode, $this->getSelectableSortingModes(), true)) {
            $mode = $this->getDefaultSortingByView($this->currentView);
        }

        return $mode;
    }

    /**
     * @return string[]
     */
    public function getSelectableSortingModes(): array
    {
        return array_intersect(
            $this->getActiveSortingsByView($this->currentView),
            $this->getAvailableSortOptionsByView($this->currentView)
        );
    }

    /**
     * @return string[]
     */
    public function getSelectablePresentationModes(): array
    {
        if (!$this->access->canChangePresentation($this->actor->getId())) {
            return [$this->getDefaultPresentationByView($this->currentView)];
        }
        return array_intersect(
            $this->getActivePresentationsByView($this->currentView),
            $this->getAvailablePresentationsByView($this->currentView)
        );
    }

    public function storeActorPresentationMode(string $presentationMode): void
    {
        if (in_array($presentationMode, $this->getSelectablePresentationModes())) {
            $this->actor->writePref(
                'pd_view_pres_' . $this->currentView,
                $presentationMode
            );
        }
    }

    public function storeActorSortingMode(string $sortingMode): void
    {
        if (in_array($sortingMode, $this->getSelectableSortingModes())) {
            $this->actor->writePref(
                'pd_order_items_' . $this->currentView,
                $sortingMode
            );
        }
    }

    public function getActor(): ilObjUser
    {
        return $this->actor;
    }

    public function getCurrentView(): int
    {
        return $this->currentView;
    }

    public function getCurrentSortOption(): string
    {
        return $this->currentSortOption;
    }

    public function isValidView(int $view): bool
    {
        return in_array($view, $this->validViews, true);
<<<<<<< HEAD
    }

    public function getDefaultSorting(): string
    {
        return $this->settings->get('dash_def_sort', $this->getSortByLocationMode());
    }

    public function isSortedByType(): bool
    {
        return $this->currentSortOption === $this->getSortByTypeMode();
    }

    public function isSortedByAlphabet(): bool
    {
        return $this->currentSortOption === $this->getSortByAlphabetMode();
    }

    public function isSortedByLocation(): bool
    {
        return $this->currentSortOption === $this->getSortByLocationMode();
    }

    public function isSortedByStartDate(): bool
    {
        return $this->currentSortOption === $this->getSortByStartDateMode();
    }

    public function isTilePresentation(): bool
    {
        return $this->currentPresentationOption === $this->getTilePresentationMode();
    }

    public function isListPresentation(): bool
    {
        return $this->currentPresentationOption === $this->getListPresentationMode();
    }

    public function enabledRecommendedContent(): bool
    {
        return (int) $this->settings->get('disable_recommended_content', '1') === 0;
    }

    public function enabledLearningSequences(): bool
    {
        return (int) $this->settings->get('disable_learning_sequences', '1') === 0;
    }

    public function enabledStudyProgrammes(): bool
    {
        return (int) $this->settings->get('disable_study_programmes', '1') === 0;
    }

    public function enableRecommendedContent(bool $status): void
    {
        $this->settings->set('disable_recommended_content', $status ? "0" : "1");
    }

    public function enableLearningSequences(bool $status): void
    {
        $this->settings->set('disable_learning_sequences', $status ? "0" : "1");
    }

    public function enableStudyProgrammes(bool $status): void
    {
        $this->settings->set('disable_study_programmes', $status ? "0" : "1");
    }

    public function getViewName(int $view): string
    {
        return self::$viewNames[$view];
=======
>>>>>>> 43b49cee
    }
}<|MERGE_RESOLUTION|>--- conflicted
+++ resolved
@@ -15,11 +15,6 @@
  * https://github.com/ILIAS-eLearning
  *
  *********************************************************************/
-
-<<<<<<< HEAD
-
-=======
->>>>>>> 43b49cee
 declare(strict_types=1);
 
 use ILIAS\Administration\Setting;
@@ -35,7 +30,6 @@
         self::VIEW_LEARNING_SEQUENCES,
         self::VIEW_MY_STUDYPROGRAMME,
     ];
-<<<<<<< HEAD
 
     /** @var string[] */
     protected static array $viewNames = [
@@ -46,21 +40,11 @@
         self::VIEW_MY_STUDYPROGRAMME => 'studyprogramme',
     ];
 
-=======
-    /** @var string[] */
-    protected static array $availableSortOptions = [
-        self::SORT_BY_LOCATION,
-        self::SORT_BY_TYPE,
-        self::SORT_BY_START_DATE
-    ];
->>>>>>> 43b49cee
     /** @var string[] */
     protected static array $availablePresentations = [
         self::PRESENTATION_LIST,
         self::PRESENTATION_TILE
     ];
-<<<<<<< HEAD
-
     /** @var string[] */
     protected static array $availableSortOptions = [
             self::SORT_BY_LOCATION,
@@ -72,9 +56,6 @@
     /**
      * @var array<int, string[]>
      */
-=======
-    /** @var array[] */
->>>>>>> 43b49cee
     protected static array $availableSortOptionsByView = [
         self::VIEW_SELECTED_ITEMS => [
             self::SORT_BY_LOCATION,
@@ -101,12 +82,7 @@
             self::SORT_BY_ALPHABET,
         ],
     ];
-<<<<<<< HEAD
-
     /** @var array<int, string[]> */
-=======
-    /** @var array[] */
->>>>>>> 43b49cee
     protected static array $availablePresentationsByView = [
         self::VIEW_SELECTED_ITEMS => [
             self::PRESENTATION_LIST,
@@ -130,10 +106,6 @@
         ],
 
     ];
-<<<<<<< HEAD
-
-=======
->>>>>>> 43b49cee
     protected Setting $settings;
     protected ilObjUser $actor;
     protected array $validViews = [];
@@ -264,19 +236,6 @@
         }
 
         assert(in_array($type, $this->getAvailableSortOptionsByView($view), true));
-<<<<<<< HEAD
-=======
-
-        switch ($view) {
-            case $this->getSelectedItemsView():
-                $this->settings->set('selected_items_def_sort', $type);
-                break;
-
-            default:
-                $this->settings->set('my_memberships_def_sort', $type);
-                break;
-        }
->>>>>>> 43b49cee
 
         $this->settings->set('pd_def_sort_view_' . $view, $type);
         $this->settings->set('pd_active_sort_view_' . $view, serialize($active));
@@ -287,7 +246,6 @@
      */
     public function getActiveSortingsByView(int $view): array
     {
-<<<<<<< HEAD
         $val = $this->settings->get('pd_active_sort_view_' . $view);
         if ($val === "" || $val === null) {
             $active_sortings = $this->getAvailableSortOptionsByView($view);
@@ -302,10 +260,6 @@
                 true
             )
         );
-=======
-        $val = $this->settings->get('pd_active_sort_view_' . $view, '');
-        return ($val === '') ? [] : unserialize($val);
->>>>>>> 43b49cee
     }
 
     /**
@@ -331,50 +285,30 @@
     public function getActivePresentationsByView(int $view): array
     {
         $val = $this->settings->get('pd_active_pres_view_' . $view, '');
-<<<<<<< HEAD
 
         return (!$val)
             ? $this->getAvailablePresentationsByView($view)
             : unserialize($val, ['allowed_classes' => false]);
-=======
-        return ($val === '') ? [] : unserialize($val);
->>>>>>> 43b49cee
     }
 
     public function enabledMemberships(): bool
     {
-<<<<<<< HEAD
         return (int) $this->settings->get('disable_my_memberships', '0') === 0;
-=======
-        return $this->settings->get('disable_my_memberships', '0') === '0';
->>>>>>> 43b49cee
     }
 
     public function enabledSelectedItems(): bool
     {
-<<<<<<< HEAD
         return (int) $this->settings->get('disable_my_offers', '0') === 0;
-=======
-        return $this->settings->get('disable_my_offers', '0') === '0';
->>>>>>> 43b49cee
     }
 
     public function enableMemberships(bool $status): void
     {
-<<<<<<< HEAD
-        $this->settings->set('disable_my_memberships', $status ? "0" : "1");
-=======
         $this->settings->set('disable_my_memberships', $status ? '0' : '1');
->>>>>>> 43b49cee
     }
 
     public function enableSelectedItems(bool $status): void
     {
-<<<<<<< HEAD
-        $this->settings->set('disable_my_offers', $status ? "0" : "1");
-=======
         $this->settings->set('disable_my_offers', $status ? '0' : '1');
->>>>>>> 43b49cee
     }
 
     public function allViewsEnabled(): bool
@@ -389,11 +323,7 @@
 
     public function getDefaultView(): int
     {
-<<<<<<< HEAD
         return (int) $this->settings->get('personal_items_default_view', (string) $this->getSelectedItemsView());
-=======
-        return (int) ($this->settings->get('personal_items_default_view') ?? $this->getSelectedItemsView());
->>>>>>> 43b49cee
     }
 
     public function storeDefaultView(int $view): void
@@ -494,7 +424,6 @@
     public function isValidView(int $view): bool
     {
         return in_array($view, $this->validViews, true);
-<<<<<<< HEAD
     }
 
     public function getDefaultSorting(): string
@@ -565,7 +494,5 @@
     public function getViewName(int $view): string
     {
         return self::$viewNames[$view];
-=======
->>>>>>> 43b49cee
     }
 }