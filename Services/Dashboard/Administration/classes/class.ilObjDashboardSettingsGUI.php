--- conflicted
+++ resolved
@@ -19,15 +19,11 @@
 declare(strict_types=1);
 
 use ILIAS\DI\UIServices;
-use ILIAS\UI\Component\Input\Container\Form\Standard;
 use ILIAS\UI\Component\Input\Field\FormInput;
-<<<<<<< HEAD
+use ILIAS\UI\Factory;
+use ILIAS\UI\Renderer;
 use ILIAS\UI\Component\Input\Container\Form\Standard as StandardForm;
 use ILIAS\UI\Component\Input\Field\Section;
-=======
-use ILIAS\UI\Factory;
-use ILIAS\UI\Renderer;
->>>>>>> 43b49cee
 
 /**
  * @ilCtrl_Calls ilObjDashboardSettingsGUI: ilPermissionGUI
@@ -35,23 +31,16 @@
  */
 class ilObjDashboardSettingsGUI extends ilObjectGUI
 {
-<<<<<<< HEAD
     public const VIEW_MODE_SETTINGS = 'Settings';
     public const VIEW_MODE_PRESENTATION = 'Presentation';
     public const VIEW_MODE_SORTING = 'Sorting';
     public const DASH_SORT_PREFIX = 'dash_sort_by_';
     public const DASH_ENABLE_PREFIX = 'dash_enable_';
 
-    protected ILIAS\UI\Factory $ui_factory;
-    protected ILIAS\UI\Renderer $ui_renderer;
-    protected ilPDSelectedItemsBlockViewSettings $viewSettings;
-    protected ILIAS\DI\UIServices $ui;
-=======
     protected Factory $ui_factory;
     protected Renderer $ui_renderer;
     protected ilPDSelectedItemsBlockViewSettings $viewSettings;
     protected UIServices $ui;
->>>>>>> 43b49cee
     protected ilDashboardSidePanelSettingsRepository $side_panel_settings;
 
     public function __construct(
@@ -63,10 +52,7 @@
         global $DIC;
 
         $this->lng = $DIC->language();
-<<<<<<< HEAD
-=======
         $this->rbac_system = $DIC->rbac()->system();
->>>>>>> 43b49cee
         $this->access = $DIC->access();
         $this->ctrl = $DIC->ctrl();
         $this->settings = $DIC->settings();
@@ -92,11 +78,7 @@
 
         $this->prepareOutput();
 
-<<<<<<< HEAD
-        if (!$this->rbac_system->checkAccess("visible,read", $this->object->getRefId())) {
-=======
         if (!$this->rbac_system->checkAccess('visible,read', $this->object->getRefId())) {
->>>>>>> 43b49cee
             throw new ilPermissionException($this->lng->txt('no_permission'));
         }
 
@@ -109,11 +91,7 @@
 
             default:
                 if (!$cmd || $cmd === 'view') {
-<<<<<<< HEAD
-                    $cmd = "editSettings";
-=======
                     $cmd = 'editSettings';
->>>>>>> 43b49cee
                 }
 
                 $this->$cmd();
@@ -123,13 +101,7 @@
 
     public function getAdminTabs(): void
     {
-<<<<<<< HEAD
-        $rbacsystem = $this->rbac_system;
-
-        if ($rbacsystem->checkAccess("visible,read", $this->object->getRefId())) {
-=======
         if ($this->rbac_system->checkAccess('visible,read', $this->object->getRefId())) {
->>>>>>> 43b49cee
             $this->tabs_gui->addTarget(
                 'settings',
                 $this->ctrl->getLinkTarget($this, 'editSettings'),
@@ -161,7 +133,6 @@
         $this->tpl->setContent($this->ui->renderer()->renderAsync($content));
     }
 
-<<<<<<< HEAD
     public function editSorting(): void
     {
         $this->tabs_gui->activateTab("settings");
@@ -178,7 +149,7 @@
                 return $this->ui_factory->input()->container()->form()->standard(
                     $this->ctrl->getFormAction($this, 'save' . $mode),
                     array_map(
-                        fn (int $view): Section => $this->getViewByMode($mode, $view),
+                        fn(int $view): Section => $this->getViewByMode($mode, $view),
                         $this->viewSettings->getPresentationViews()
                     )
                 );
@@ -210,7 +181,7 @@
                 $this->viewSettings->getActiveSortingsByView($view)
             )
             ->withAdditionalOnLoadCode(
-                static fn (string $id) =>
+                static fn(string $id) =>
                     "document.getElementById('$id').setAttribute('data-checkbox', 'activeSorting$view');
                     document.addEventListener('DOMContentLoaded', function () {
                         il.Dashboard.handleUserInputForSortationsByView($view);
@@ -223,7 +194,7 @@
             ->withValue($this->viewSettings->getDefaultSortingByView($view))
             ->withRequired(true)
             ->withAdditionalOnLoadCode(
-                static fn (string $id) =>
+                static fn(string $id) =>
                     "document.getElementById('$id').setAttribute('data-select', 'sorting$view');"
             );
         return $this->ui_factory->input()->field()->section(
@@ -237,16 +208,7 @@
         $field = $this->ui->factory()->input()->field();
         $lng = $this->lng;
 
-        $side_panel = $this->side_panel_settings;
-
-        $fields[self::DASH_ENABLE_PREFIX . "favourites"] = $field->checkbox($lng->txt(self::DASH_ENABLE_PREFIX . "favourites"))
-=======
-    public function initForm(): Standard
-    {
-        $lng = $this->lng;
-
-        $fields['enable_favourites'] = $this->ui_factory->input()->field()->checkbox($lng->txt('dash_enable_favourites'))
->>>>>>> 43b49cee
+        $fields[self::DASH_ENABLE_PREFIX . 'favourites'] = $field->checkbox($lng->txt(self::DASH_ENABLE_PREFIX . "favourites"))
             ->withValue($this->viewSettings->enabledSelectedItems());
         // lookup refid by type
         $main_menu_objs = ilObject::_getObjectsByType('mme');
@@ -256,68 +218,40 @@
 
         $this->ctrl->setParameterByClass(ilMMSubItemGUI::class, "ref_id", $ref_id);
         $info_text = ($this->viewSettings->enabledMemberships())
-<<<<<<< HEAD
-            ? ""
-            : $lng->txt("dash_member_main_alt") . " " . $this->ui->renderer()->render(
-                $this->ui->factory()->link()->standard(
-                    $lng->txt("dash_click_here"),
-                    $this->ctrl->getLinkTargetByClass(["ilAdministrationGUI", "ilObjMainMenuGUI", "ilmmsubitemgui"])
-=======
             ? ''
             : $lng->txt('dash_member_main_alt') . ' ' . $this->ui->renderer()->render(
                 $this->ui_factory->link()->standard(
                     $lng->txt('dash_click_here'),
                     $this->ctrl->getLinkTargetByClass(['ilAdministrationGUI', 'ilObjMainMenuGUI', 'ilmmsubitemgui'])
->>>>>>> 43b49cee
                 )
             );
         $this->ctrl->clearParametersByClass(ilMMSubItemGUI::class);
 
-<<<<<<< HEAD
-        $fields[self::DASH_ENABLE_PREFIX . "recommended_content"] = $field->checkbox($lng->txt(self::DASH_ENABLE_PREFIX . "recommended_content"))
+        $fields[self::DASH_ENABLE_PREFIX . 'recommended_content'] = $field->checkbox($lng->txt(self::DASH_ENABLE_PREFIX . "recommended_content"))
                                                   ->withValue(true)
                                                   ->withDisabled(true);
-        $fields[self::DASH_ENABLE_PREFIX . "memberships"] = $field->checkbox($lng->txt(self::DASH_ENABLE_PREFIX . "memberships"), $info_text)
+        $fields[self::DASH_ENABLE_PREFIX . 'memberships'] = $field->checkbox($lng->txt(self::DASH_ENABLE_PREFIX . "memberships"), $info_text)
             ->withValue($this->viewSettings->enabledMemberships());
 
 
-        $fields[self::DASH_ENABLE_PREFIX . "learning_sequences"] = $field->checkbox($lng->txt(self::DASH_ENABLE_PREFIX . "learning_sequences"))
+        $fields[self::DASH_ENABLE_PREFIX . 'learning_sequences'] = $field->checkbox($lng->txt(self::DASH_ENABLE_PREFIX . "learning_sequences"))
             ->withValue($this->viewSettings->enabledLearningSequences());
 
-        $fields[self::DASH_ENABLE_PREFIX . "study_programmes"] = $field->checkbox($lng->txt(self::DASH_ENABLE_PREFIX . "study_programmes"))
+        $fields[self::DASH_ENABLE_PREFIX . 'study_programmes'] = $field->checkbox($lng->txt(self::DASH_ENABLE_PREFIX . "study_programmes"))
             ->withValue($this->viewSettings->enabledStudyProgrammes());
 
-        // main panel
-        $section1 = $field->section($this->maybeDisable($fields), $lng->txt("dash_main_panel"));
-
-        $sp_fields = [];
-        foreach ($side_panel->getValidModules() as $mod) {
-            $sp_fields[self::DASH_ENABLE_PREFIX . $mod] = $field->checkbox($lng->txt(self::DASH_ENABLE_PREFIX . $mod))
-                ->withValue($side_panel->isEnabled($mod));
-        }
-
-        // side panel
-        $section2 = $field->section($this->maybeDisable($sp_fields), $lng->txt("dash_side_panel"));
-
-        $form_action = $this->ctrl->getLinkTarget($this, "saveSettings");
-        return $this->ui->factory()->input()->container()->form()->standard(
-=======
-        $fields['enable_memberships'] = $this->ui_factory->input()->field()->checkbox($lng->txt('dash_enable_memberships'), $info_text)
-            ->withValue($this->viewSettings->enabledMemberships());
-
-        $section1 = $this->ui_factory->input()->field()->section($this->maybeDisable($fields), $lng->txt('dash_main_panel'));
+        $section1 = $field->section($this->maybeDisable($fields), $lng->txt('dash_main_panel'));
 
         $sp_fields = [];
         foreach ($this->side_panel_settings->getValidModules() as $mod) {
-            $sp_fields['enable_' . $mod] = $this->ui_factory->input()->field()->checkbox($lng->txt('dash_enable_' . $mod))
+            $sp_fields[self::DASH_ENABLE_PREFIX . $mod] = $field->checkbox($lng->txt(self::DASH_ENABLE_PREFIX . $mod))
                 ->withValue($this->side_panel_settings->isEnabled($mod));
         }
 
-        $section2 = $this->ui_factory->input()->field()->section($this->maybeDisable($sp_fields), $lng->txt('dash_side_panel'));
+        $section2 = $field->section($this->maybeDisable($sp_fields), $lng->txt('dash_side_panel'));
 
         $form_action = $this->ctrl->getLinkTarget($this, 'saveSettings');
         return $this->ui_factory->input()->container()->form()->standard(
->>>>>>> 43b49cee
             $form_action,
             ['main_panel' => $section1, 'side_panel' => $section2]
         );
@@ -342,43 +276,18 @@
 
     public function saveSettings(): void
     {
-<<<<<<< HEAD
-        $ilCtrl = $this->ctrl;
-        $ilAccess = $this->access;
-        $side_panel = $this->side_panel_settings;
-
-        if (!$this->canWrite()) {
-            $this->tpl->setOnScreenMessage('failure', $this->lng->txt('no_permission'), true);
-            $ilCtrl->redirect($this, "editSettings");
-        }
-
-        $request = $this->request;
-
-        $form = $this->getViewForm(self::VIEW_MODE_SETTINGS);
-        $form = $form->withRequest($request);
-        $form_data = $form->getData();
-        $this->viewSettings->enableSelectedItems(($form_data['main_panel'][self::DASH_ENABLE_PREFIX . 'favourites']));
-        $this->viewSettings->enableMemberships(($form_data['main_panel'][self::DASH_ENABLE_PREFIX . 'memberships']));
-        $this->viewSettings->enableRecommendedContent(($form_data['main_panel'][self::DASH_ENABLE_PREFIX . 'recommended_content']));
-        $this->viewSettings->enableLearningSequences(($form_data['main_panel'][self::DASH_ENABLE_PREFIX . 'learning_sequences']));
-        $this->viewSettings->enableStudyProgrammes(($form_data['main_panel'][self::DASH_ENABLE_PREFIX . 'study_programmes']));
-
-        foreach ($side_panel->getValidModules() as $mod) {
-            $side_panel->enable($mod, (bool) $form_data['side_panel'][self::DASH_ENABLE_PREFIX . $mod]);
-        }
-
-        $this->tpl->setOnScreenMessage('success', $this->lng->txt("settings_saved"), true);
-        $ilCtrl->redirect($this, "editSettings");
-=======
         if ($this->canWrite()) {
-            $form = $this->initForm();
+            $form = $this->getViewForm(self::VIEW_MODE_SETTINGS);
             $form = $form->withRequest($this->request);
             $form_data = $form->getData();
-            $this->viewSettings->enableSelectedItems($form_data['main_panel']['enable_favourites']);
-            $this->viewSettings->enableMemberships($form_data['main_panel']['enable_memberships']);
+            $this->viewSettings->enableSelectedItems(($form_data['main_panel'][self::DASH_ENABLE_PREFIX . 'favourites']));
+            $this->viewSettings->enableMemberships(($form_data['main_panel'][self::DASH_ENABLE_PREFIX . 'memberships']));
+            $this->viewSettings->enableRecommendedContent(($form_data['main_panel'][self::DASH_ENABLE_PREFIX . 'recommended_content']));
+            $this->viewSettings->enableLearningSequences(($form_data['main_panel'][self::DASH_ENABLE_PREFIX . 'learning_sequences']));
+            $this->viewSettings->enableStudyProgrammes(($form_data['main_panel'][self::DASH_ENABLE_PREFIX . 'study_programmes']));
 
             foreach ($this->side_panel_settings->getValidModules() as $mod) {
-                $this->side_panel_settings->enable($mod, (bool) $form_data['side_panel']['enable_' . $mod]);
+                $this->side_panel_settings->enable($mod, (bool) $form_data['side_panel'][self::DASH_ENABLE_PREFIX . $mod]);
             }
 
             $this->tpl->setOnScreenMessage(
@@ -395,17 +304,11 @@
         }
 
         $this->ctrl->redirect($this, 'editSettings');
->>>>>>> 43b49cee
     }
 
 
     public function setSettingsSubTabs(string $a_active): void
     {
-<<<<<<< HEAD
-        $rbacsystem = $this->rbac_system;
-
-=======
->>>>>>> 43b49cee
         $tabs = $this->tabs_gui;
         $ctrl = $this->ctrl;
         $lng = $this->lng;
@@ -417,35 +320,17 @@
                 $ctrl->getLinkTarget($this, 'editSettings')
             );
 
-<<<<<<< HEAD
             $tabs->addSubTab(
                 "presentation",
-                $lng->txt("dash_presentation"),
-                $ctrl->getLinkTarget($this, "editPresentation")
+                $lng->txt('dash_presentation'),
+                $ctrl->getLinkTarget($this, 'editPresentation')
             );
 
             $tabs->addSubTab(
-                "sorting",
-                $lng->txt("dash_sortation"),
-                $ctrl->getLinkTarget($this, "editSorting")
-            );
-=======
-            if ($this->viewSettings->enabledSelectedItems()) {
-                $tabs->addSubTab(
-                    'view_favourites',
-                    $lng->txt('dash_view_favourites'),
-                    $ctrl->getLinkTarget($this, 'editViewFavourites')
-                );
-            }
-
-            if ($this->viewSettings->enabledMemberships()) {
-                $tabs->addSubTab(
-                    'view_courses_groups',
-                    $lng->txt('dash_view_courses_groups'),
-                    $ctrl->getLinkTarget($this, 'editViewCoursesGroups')
-                );
-            }
->>>>>>> 43b49cee
+                'sorting',
+                $lng->txt('dash_sortation'),
+                $ctrl->getLinkTarget($this, 'editSorting')
+            );
         }
 
         $tabs->activateSubTab($a_active);
@@ -453,123 +338,51 @@
 
     public function editPresentation(): void
     {
-<<<<<<< HEAD
-        $lng = $this->lng;
-        $ui_factory = $this->ui_factory;
-
-        $this->tabs_gui->activateTab("settings");
-        $this->setSettingsSubTabs("presentation");
+        $this->tabs_gui->activateTab('settings');
+        $this->setSettingsSubTabs('presentation');
 
         $form = $this->getViewForm(self::VIEW_MODE_PRESENTATION);
-=======
-        if ($this->settings->get('mmbr_my_crs_grp', '0') !== '1') {
-            $content[] = $this->ui_factory->messageBox()->info($this->lng->txt('memberships_disabled_info'));
-        }
-        $this->tabs_gui->activateTab('settings');
-        $this->setSettingsSubTabs('view_courses_groups');
->>>>>>> 43b49cee
 
         $this->tpl->setContent($this->ui->renderer()->renderAsync($form));
     }
 
-<<<<<<< HEAD
     public function getViewSectionPresentation(int $view, string $title): Section
     {
         $lng = $this->lng;
         $ops = $this->viewSettings->getAvailablePresentationsByView($view);
         $pres_options = array_column(array_map(
-            static fn (int $k, string $v): array => [$v, $lng->txt("dash_" . $v)],
+            static fn(int $k, string $v): array => [$v, $lng->txt('dash_' . $v)],
             array_keys($ops),
             $ops
         ), 1, 0);
-        $avail_pres = $this->ui_factory->input()->field()->multiSelect($lng->txt("dash_avail_presentation"), $pres_options)
+        $avail_pres = $this->ui_factory->input()->field()->multiSelect($lng->txt('dash_avail_presentation'), $pres_options)
                                  ->withValue($this->viewSettings->getActivePresentationsByView($view));
-        $default_pres = $this->ui_factory->input()->field()->radio($lng->txt("dash_default_presentation"))
-                                   ->withOption('list', $lng->txt("dash_list"))
-                                   ->withOption('tile', $lng->txt("dash_tile"));
+        $default_pres = $this->ui_factory->input()->field()->radio($lng->txt('dash_default_presentation'))
+                                   ->withOption('list', $lng->txt('dash_list'))
+                                   ->withOption('tile', $lng->txt('dash_tile'));
         $default_pres = $default_pres->withValue($this->viewSettings->getDefaultPresentationByView($view));
         return $this->ui_factory->input()->field()->section(
-            $this->maybeDisable(["avail_pres" => $avail_pres, "default_pres" => $default_pres]),
+            $this->maybeDisable(['avail_pres' => $avail_pres, 'default_pres' => $default_pres]),
             $title
-=======
-    protected function getViewSettingsForm(int $view): Standard
-    {
-        $lng = $this->lng;
-        $ui_factory = $this->ui_factory;
-
-        if ($view === $this->viewSettings->getSelectedItemsView()) {
-            $save_cmd = 'saveViewFavourites';
-        } else {
-            $save_cmd = 'saveViewCoursesGroups';
-        }
-
-        $ops = $this->viewSettings->getAvailablePresentationsByView($view);
-        $pres_options = array_column(array_map(static fn ($v) => [$v, $lng->txt('dash_' . $v)], $ops), 1, 0);
-        $avail_pres = $this->ui_factory->input()->field()->multiSelect($lng->txt('dash_avail_presentation'), $pres_options)
-            ->withValue($this->viewSettings->getActivePresentationsByView($view));
-        $default_pres = $this->ui_factory->input()->field()->radio($lng->txt('dash_default_presentation'))
-            ->withOption('list', $lng->txt('dash_list'))
-            ->withOption('tile', $lng->txt('dash_tile'));
-        $default_pres = $default_pres->withValue($this->viewSettings->getDefaultPresentationByView($view));
-        $sec_presentation = $this->ui_factory->input()->field()->section(
-            $this->maybeDisable(['avail_pres' => $avail_pres, 'default_pres' => $default_pres]),
-            $lng->txt('dash_presentation')
         );
-
-        $ops = $this->viewSettings->getAvailableSortOptionsByView($view);
-        $sortation_options = array_column(array_map(static fn ($v) => [$v, $lng->txt('dash_sort_by_' . $v)], $ops), 1, 0);
-        $avail_sort = $this->ui_factory->input()->field()->multiSelect($lng->txt('dash_avail_sortation'), $sortation_options)
-            ->withValue($this->viewSettings->getActiveSortingsByView($view));
-        $default_sort = $this->ui_factory->input()->field()->radio($lng->txt('dash_default_sortation'));
-        foreach ($sortation_options as $k => $text) {
-            $default_sort = $default_sort->withOption($k, $text);
-        }
-        $default_sort = $default_sort->withValue($this->viewSettings->getDefaultSortingByView($view));
-        $sec_sortation = $this->ui_factory->input()->field()->section(
-            $this->maybeDisable(['avail_sort' => $avail_sort, 'default_sort' => $default_sort]),
-            $lng->txt('dash_sortation')
-        );
-
-        $form = $this->ui_factory->input()->container()->form()->standard(
-            $this->ctrl->getFormAction($this, $save_cmd),
-            ['presentation' => $sec_presentation, 'sortation' => $sec_sortation]
->>>>>>> 43b49cee
-        );
     }
 
     protected function savePresentation(): void
     {
-<<<<<<< HEAD
-        $request = $this->request;
-        $lng = $this->lng;
-        $ctrl = $this->ctrl;
-
         $form = $this->getViewForm(self::VIEW_MODE_PRESENTATION);
-        $form = $form->withRequest($request);
+        $form = $form->withRequest($this->request);
         $form_data = $form->getData();
 
         if (!$this->canWrite()) {
-            $this->tpl->setOnScreenMessage('failure', $this->lng->txt('no_permission'), true);
+            $this->tpl->setOnScreenMessage(
+                $this->tpl::MESSAGE_TYPE_FAILURE,
+                $this->lng->txt('no_permission'),
+                true
+            );
             $this->editPresentation();
         }
-=======
-        $this->saveViewSettings(
-            $this->viewSettings->getMembershipsView(),
-            'editViewCoursesGroups'
-        );
-    }
-
-    protected function editViewFavourites(): void
-    {
-        if ($this->settings->get('rep_favourites', '0') !== '1') {
-            $content[] = $this->ui_factory->messageBox()->info($this->lng->txt('favourites_disabled_info'));
-        }
-        $this->tabs_gui->activateTab('settings');
-        $this->setSettingsSubTabs('view_favourites');
->>>>>>> 43b49cee
-
-
-<<<<<<< HEAD
+
+
         foreach ($form_data as $view => $view_data) {
             $this->viewSettings->storeViewPresentation(
                 $view,
@@ -577,39 +390,21 @@
                 $view_data['avail_pres'] ?? []
             );
         }
-        $this->tpl->setOnScreenMessage('success', $lng->txt("msg_obj_modified"), true);
+        $this->tpl->setOnScreenMessage('success', $this->lng->txt('msg_obj_modified'), true);
         $this->editPresentation();
-=======
-    protected function saveViewFavourites(): void
-    {
-        $this->saveViewSettings(
-            $this->viewSettings->getSelectedItemsView(),
-            'editViewFavourites'
-        );
->>>>>>> 43b49cee
     }
 
     public function saveSorting(): void
     {
         if (!$this->canWrite()) {
-<<<<<<< HEAD
             $this->tpl->setOnScreenMessage('failure', $this->lng->txt('no_permission'), true);
             $this->editSorting();
-=======
-            $this->tpl->setOnScreenMessage(
-                $this->tpl::MESSAGE_TYPE_FAILURE,
-                $this->lng->txt('no_permission'),
-                true
-            );
-            $ctrl->redirect($this, $redirect_cmd);
->>>>>>> 43b49cee
         }
 
         $form = $this->getViewForm(self::VIEW_MODE_SORTING);
         $form = $form->withRequest($this->request);
         $form_data = $form->getData();
 
-<<<<<<< HEAD
         foreach ($form_data as $view => $view_data) {
             if (isset($view_data['default_sorting'])) {
                 if (!is_array($view_data['avail_sorting'] ?? null)) {
@@ -623,10 +418,6 @@
             }
         }
         $this->editSorting();
-=======
-        $this->tpl->setOnScreenMessage('success', $lng->txt('msg_obj_modified'), true);
-        $ctrl->redirect($this, $redirect_cmd);
->>>>>>> 43b49cee
     }
 
     /**
@@ -639,7 +430,7 @@
             return $fields;
         }
 
-        return array_map(static fn (FormInput $field): FormInput => $field->withDisabled(true), $fields);
+        return array_map(static fn(FormInput $field): FormInput => $field->withDisabled(true), $fields);
     }
 
     private function canWrite(): bool
