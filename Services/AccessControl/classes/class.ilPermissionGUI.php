<?php
/* Copyright (c) 1998-2009 ILIAS open source, Extended GPL, see docs/LICENSE */

include_once './Services/AccessControl/classes/class.ilPermission2GUI.php';

/**
* New PermissionGUI (extends from old ilPermission2GUI) 
* RBAC related output
*
* @author Stefan Meyer <smeyer.ilias@gmx.de>
* @author Sascha Hofmann <saschahofmann@gmx.de>
*
* @version $Id$
*
* @ilCtrl_Calls ilPermissionGUI: ilObjRoleGUI, ilRepositorySearchGUI, ilObjectPermissionStatusGUI
*
* @ingroup	ServicesAccessControl
*/
class ilPermissionGUI extends ilPermission2GUI
{

	const CMD_PERM_POSITIONS = 'permPositions';
	const CMD_SAVE_POSITIONS_PERMISSIONS = 'savePositionsPermissions';

	protected $current_obj = null;

	/**
	 * Constructor
	 * @param object $a_gui_obj
	 * @return 
	 */
	public function __construct($a_gui_obj)
	{
		parent::__construct($a_gui_obj);
	}
	
	/**
	 * Execute command
	 * @return 
	 */
	public function executeCommand()
	{
		global $rbacsystem, $ilErr;

		// access to all functions in this class are only allowed if edit_permission is granted
		if (!$rbacsystem->checkAccess("edit_permission",$this->gui_obj->object->getRefId()))
		{
			$ilErr->raiseError($this->lng->txt("permission_denied"),$ilErr->MESSAGE);
		}

		$next_class = $this->ctrl->getNextClass($this);

		switch($next_class)
		{
			case "ilobjrolegui":
				$this->ctrl->setReturn($this,'perm');
				include_once("Services/AccessControl/classes/class.ilObjRoleGUI.php");
				$this->gui_obj = new ilObjRoleGUI("",(int) $_GET["obj_id"], false, false);
				$this->gui_obj->setBackTarget($this->lng->txt("perm_settings"),$this->ctrl->getLinkTarget($this, "perm"));
				$ret = $this->ctrl->forwardCommand($this->gui_obj);
				break;

			case 'ildidactictemplategui':
				$this->ctrl->setReturn($this,'perm');
				include_once './Services/DidacticTemplate/classes/class.ilDidacticTemplateGUI.php';
				$did = new ilDidacticTemplateGUI($this->gui_obj);
				$this->ctrl->forwardCommand($did);
				break;
			
			case 'ilrepositorysearchgui':
				// used for owner autocomplete
				include_once('./Services/Search/classes/class.ilRepositorySearchGUI.php');
				$rep_search = new ilRepositorySearchGUI();
				$this->ctrl->forwardCommand($rep_search);
				break;

			case 'ilobjectpermissionstatusgui':
				$this->__initSubTabs("perminfo");
				include_once('./Services/AccessControl/classes/class.ilObjectPermissionStatusGUI.php');
				$perm_stat = new ilObjectPermissionStatusGUI($this->gui_obj->object);
				$this->ctrl->forwardCommand($perm_stat);
				break;
				
			default:
				$cmd = $this->ctrl->getCmd();
				$this->$cmd();
				break;
		}

		return true;
	}
	
	
	/**
	 * Get current object
	 * @return ilObject
	 */
	public function getCurrentObject()
	{
		return $this->gui_obj->object;
	}

	/**
	 * Called after toolbar action applyTemplateSwitch
	 */
	protected function confirmTemplateSwitch()
	{
		include_once './Services/DidacticTemplate/classes/class.ilDidacticTemplateGUI.php';
		$this->ctrl->setReturn($this,'perm');
		$this->ctrl->setCmdClass('ildidactictemplategui');
		$dtpl_gui = new ilDidacticTemplateGUI($this->gui_obj);
		$this->ctrl->forwardCommand($dtpl_gui,'confirmTemplateSwitch');
	}

	
	/**
	 * show permission table
	 * @return 
	 */
	public function perm(ilTable2GUI $table = NULL )
	{
		global $objDefinition, $ilToolbar;

		include_once './Services/DidacticTemplate/classes/class.ilDidacticTemplateGUI.php';
		$dtpl = new ilDidacticTemplateGUI($this->gui_obj);
		if($dtpl->appendToolbarSwitch(
			$ilToolbar,
			$this->getCurrentObject()->getType(),
			$this->getCurrentObject()->getRefId()
		))
		{
			$ilToolbar->addSeparator();
		}
		
		if($objDefinition->hasLocalRoles($this->getCurrentObject()->getType()) and
			!$this->isAdministrationObject()
		)
		{
			$ilToolbar->setFormAction($this->ctrl->getFormAction($this));

			if(!$this->isAdminRoleFolder())
			{
				$ilToolbar->addButton($this->lng->txt('rbac_add_new_local_role'),$this->ctrl->getLinkTarget($this,'displayAddRoleForm'));
			}
			$ilToolbar->addButton($this->lng->txt('rbac_import_role'),$this->ctrl->getLinkTarget($this,'displayImportRoleForm'));
		}

		$this->__initSubTabs("perm");
		
		if(!$table instanceof ilTable2GUI)
		{
			include_once './Services/AccessControl/classes/class.ilObjectRolePermissionTableGUI.php';
			$table = new ilObjectRolePermissionTableGUI($this,'perm',$this->getCurrentObject()->getRefId());
		}
		$table->parse();
		$this->tpl->setContent($table->getHTML());
	}

<<<<<<< HEAD
	/**
	 * show position permission table
	 * @return 
	 */
	public function perm_positions()
	{
		$this->__initSubTabs("perm_positions");

		$table = new ilObjectPositionPermissionTableGUI($this,'perm',$this->getCurrentObject()->getRefId());
		$table->collectData();
		$this->tpl->setContent($table->getHTML());
	}
	
=======
>>>>>>> c3643e51
	
	
	/**
	 * Check of current location is administration (main) role folder
	 * @return
	 */
	protected function isAdminRoleFolder()
	{
		return $this->getCurrentObject()->getRefId() == ROLE_FOLDER_ID;
	}

	protected function isAdministrationObject()
	{
		return $this->getCurrentObject()->getType() == 'adm';
	}

	/**
	 * Check if node is subobject of administration folder
	 * @return type
	 */
	protected function isInAdministration()
	{
		return (bool) $GLOBALS['tree']->isGrandChild(SYSTEM_FOLDER_ID,$this->getCurrentObject()->getRefId());
	}
	
	
	/**
	 * Apply filter
	 * @return 
	 */
	protected function applyFilter()
	{
		include_once './Services/AccessControl/classes/class.ilObjectRolePermissionTableGUI.php';
		$table = new ilObjectRolePermissionTableGUI($this,'perm',$this->getCurrentObject()->getRefId());
		$table->resetOffset();
		$table->writeFilterToSession();
		return $this->perm($table);
	}
	
	/**
	 * Reset filter
	 * @return 
	 */
	protected function resetFilter()
	{
		include_once './Services/AccessControl/classes/class.ilObjectRolePermissionTableGUI.php';
		$table = new ilObjectRolePermissionTableGUI($this,'perm',$this->getCurrentObject()->getRefId());
		$table->resetOffset();
		$table->resetFilter();
		
		return $this->perm($table);
	}
	
	/**
	 * Apply filter to roles
	 * @param int $a_filter_id
	 * @return 
	 */
	public function applyRoleFilter($a_roles, $a_filter_id)
	{
		global $rbacreview;
		
		// Always delete administrator role from view
		if(isset($a_roles[SYSTEM_ROLE_ID]))
		{
			unset($a_roles[SYSTEM_ROLE_ID]);
		}

		switch ($a_filter_id)
		{
			// all roles in context
			case ilObjectRolePermissionTableGUI::ROLE_FILTER_ALL:

				return $a_roles;
			
			// only global roles
			case ilObjectRolePermissionTableGUI::ROLE_FILTER_GLOBAL:
	
				$arr_global_roles = $rbacreview->getGlobalRoles();
				$arr_remove_roles = array_diff(array_keys($a_roles),$arr_global_roles);

				foreach ($arr_remove_roles as $role_id)
				{
					unset($a_roles[$role_id]);
				}
				return $a_roles;

			// only local roles (all local roles in context that are not defined at ROLE_FOLDER_ID)
			case ilObjectRolePermissionTableGUI::ROLE_FILTER_LOCAL:
				$arr_global_roles = $rbacreview->getGlobalRoles();

				foreach ($arr_global_roles as $role_id)
				{
					unset($a_roles[$role_id]);
				}
				
				return $a_roles;
				break;
				
			// only roles which use a local policy
			case ilObjectRolePermissionTableGUI::ROLE_FILTER_LOCAL_POLICY: 
				
				$arr_local_roles = $GLOBALS['rbacreview']->getRolesOfObject($this->getCurrentObject()->getRefId());
				$arr_remove_roles = array_diff(array_keys($a_roles),$arr_local_roles);

				foreach ($arr_remove_roles as $role_id)
				{
					unset($a_roles[$role_id]);
				}

				return $a_roles;
				
			// only true local role defined at current position
			case ilObjectRolePermissionTableGUI::ROLE_FILTER_LOCAL_OBJECT:
				
				$arr_local_roles = $GLOBALS['rbacreview']->getRolesOfObject($this->getCurrentObject()->getRefId(),TRUE);
				$arr_remove_roles = array_diff(array_keys($a_roles),$arr_local_roles);

				foreach ($arr_remove_roles as $role_id)
				{
					unset($a_roles[$role_id]);
				}

				return $a_roles;
				
			default:
				return $a_roles;
		}
	}
	
	/**
	 * Save permissions
	 * @return 
	 */
	protected function savePermissions()
	{
		global $rbacreview,$objDefinition,$rbacadmin;
		
		include_once './Services/AccessControl/classes/class.ilObjectRolePermissionTableGUI.php';
		$table = new ilObjectRolePermissionTableGUI($this,'perm',$this->getCurrentObject()->getRefId());
		
		$roles = $this->applyRoleFilter(
			$rbacreview->getParentRoleIds($this->getCurrentObject()->getRefId()),
			$table->getFilterItemByPostVar('role')->getValue()
		);
		
		// Log history
		include_once "Services/AccessControl/classes/class.ilRbacLog.php";
		$log_old = ilRbacLog::gatherFaPa($this->getCurrentObject()->getRefId(),array_keys((array) $roles));
		

		# all possible create permissions 
		$possible_ops_ids = $rbacreview->getOperationsByTypeAndClass(
			$this->getCurrentObject()->getType(), 
			'create'
		);
		
		# createable (activated) create permissions
		$create_types = $objDefinition->getCreatableSubObjects(
			$this->getCurrentObject()->getType()
		);
		$createable_ops_ids = ilRbacReview::lookupCreateOperationIds(array_keys((array) $create_types));

		foreach((array) $roles as $role => $role_data)
		{
			if($role_data['protected'])
			{
				continue;
			}

			$new_ops = array_keys((array) $_POST['perm'][$role]);
			$old_ops = $rbacreview->getRoleOperationsOnObject(
				$role,
				$this->getCurrentObject()->getRefId()
			);
			
			// Add operations which were enabled and are not activated.
			foreach($possible_ops_ids as $create_ops_id)
			{
				if(in_array($create_ops_id,$createable_ops_ids))
				{
					continue;
				}
				if(in_array($create_ops_id,$old_ops))
				{
					$new_ops[] = $create_ops_id;
				}
			}
			
			$rbacadmin->revokePermission(
				$this->getCurrentObject()->getRefId(),
				$role
			);
			
			$rbacadmin->grantPermission(
				$role,
				array_unique($new_ops),
				$this->getCurrentObject()->getRefId()
			);
		}
		
		if(ilPermissionGUI::hasContainerCommands($this->getCurrentObject()->getType()))
		{
			foreach($roles as $role)
			{
				// No action for local roles
				if($role['parent'] == $this->getCurrentObject()->getRefId() and $role['assign'] == 'y')
				{
					continue;
				}
				// Nothing for protected roles
				if($role['protected'])
				{
					continue;
				}
				// Stop local policy
				if(
					$role['parent'] == $this->getCurrentObject()->getRefId() and 
					!isset($_POST['inherit'][$role['obj_id']]) and
					!$rbacreview->isBlockedAtPosition($role['obj_id'], $this->getCurrentObject()->getRefId())
				)
				{
					ilLoggerFactory::getLogger('ac')->debug('Stop local policy for: ' . $role['obj_id']);
					$role_obj = ilObjectFactory::getInstanceByObjId($role['obj_id']);
					$role_obj->setParent($this->getCurrentObject()->getRefId());
					$role_obj->delete();
					continue;
				}
				// Add local policy
				if($role['parent'] != $this->getCurrentObject()->getRefId() and isset($_POST['inherit'][$role['obj_id']]))
				{
					ilLoggerFactory::getLogger('ac')->debug('Create local policy');
					$rbacadmin->copyRoleTemplatePermissions(
						$role['obj_id'], 
						$role['parent'],
						$this->getCurrentObject()->getRefId(),
						$role['obj_id']
					);
					ilLoggerFactory::getLogger('ac')->debug('Assign role to folder');
					$rbacadmin->assignRoleToFolder($role['obj_id'],$this->getCurrentObject()->getRefId(),'n');
				}
			}
		}
		
		// Protect permissions
		if(ilPermissionGUI::hasContainerCommands($this->getCurrentObject()->getType()))
		{
			foreach($roles as $role)
			{
				if($rbacreview->isAssignable($role['obj_id'], $this->getCurrentObject()->getRefId()))
				{
					if(isset($_POST['protect'][$role['obj_id']]) and 
						!$rbacreview->isProtected($this->getCurrentObject()->getRefId(), $role['obj_id']))
					{
						$rbacadmin->setProtected($this->getCurrentObject()->getRefId(), $role['obj_id'], 'y');
					}
					elseif(!isset($_POST['protect'][$role['obj_id']]) and 
						$rbacreview->isProtected($this->getCurrentObject()->getRefId(), $role['obj_id']))
					{
						$rbacadmin->setProtected($this->getCurrentObject()->getRefId(), $role['obj_id'], 'n');
					}
				}
			}
		}
		
		$log_new = ilRbacLog::gatherFaPa($this->getCurrentObject()->getRefId(),array_keys((array) $roles));
		$log = ilRbacLog::diffFaPa($log_old, $log_new);
		ilRbacLog::add(ilRbacLog::EDIT_PERMISSIONS, $this->getCurrentObject()->getRefId(), $log);
		
		$blocked_info = $this->getModifiedBlockedSettings();
		ilLoggerFactory::getLogger('ac')->debug('Blocked settings: ' . print_r($blocked_info,TRUE));
		if($blocked_info['num'] > 0)
		{
			return $this->showConfirmBlockRole($blocked_info);
		}
		
		
		ilUtil::sendSuccess($this->lng->txt('settings_saved'),true);
		$this->ctrl->redirect($this,'perm');
		#$this->perm();
	}
	
	/**
	 * Show block role confirmation screen
	 * @param array $a_roles
	 * @return 
	 */
	protected function showConfirmBlockRole($a_blocked_info)
	{
		$info = '';
		if($a_blocked_info['new_blocked'])
		{
			$info .= $this->lng->txt('role_confirm_block_role_info');
			if($a_blocked_info['new_unblocked'])
			{
				$info .= '<br /><br />';
			}
			
		}
		if($a_blocked_info['new_unblocked'])
		{
			$info .= ('<br />'. $this->lng->txt('role_confirm_unblock_role_info'));
		}

		ilUtil::sendInfo($info);
		
		include_once './Services/Utilities/classes/class.ilConfirmationGUI.php';
		$confirm = new ilConfirmationGUI();
		$confirm->setFormAction($this->ctrl->getFormAction($this));
		$confirm->setHeaderText($this->lng->txt('role_confirm_block_role_header'));
		$confirm->setConfirm($this->lng->txt('role_confirm_block_role'), 'modifyBlockRoles');
		$confirm->setCancel($this->lng->txt('cancel'), 'perm');
		
		foreach($a_blocked_info['new_blocked'] as $role_id)
		{
			include_once './Services/AccessControl/classes/class.ilObjRole.php';
			$confirm->addItem(
				'new_block[]',
				$role_id, 
				ilObjRole::_getTranslation(ilObject::_lookupTitle($role_id)).' '.$this->lng->txt('role_blocked')
			);
		}
		foreach($a_blocked_info['new_unblocked'] as $role_id)
		{
			include_once './Services/AccessControl/classes/class.ilObjRole.php';
			$confirm->addItem(
				'new_unblock[]',
				$role_id, 
				ilObjRole::_getTranslation(ilObject::_lookupTitle($role_id)).' '.$this->lng->txt('role_unblocked')
			);
		}
		$this->tpl->setContent($confirm->getHTML());
		
	}
	
	protected function modifyBlockRoles()
	{
		$this->blockRoles((array) $_POST['new_block']);
		$this->unblockRoles((array) $_POST['new_unblock']);

		ilUtil::sendInfo($this->lng->txt('settings_saved'));
		$this->ctrl->redirect($this,'perm');
	}
	
	/**
	 * 
	 */
	protected function unblockRoles($roles)
	{
		global $rbacadmin;
		
		foreach($roles as $role)
		{
			// delete local policy
			ilLoggerFactory::getLogger('ac')->debug('Stop local policy for: ' . $role);
			$role_obj = ilObjectFactory::getInstanceByObjId($role);
			$role_obj->setParent($this->getCurrentObject()->getRefId());
			$role_obj->delete();
			
			$role_obj->changeExistingObjects(
				$this->getCurrentObject()->getRefId(),
				ilObjRole::MODE_UNPROTECTED_KEEP_LOCAL_POLICIES,
				array('all')
			);
			
			// finally set blocked status
			$rbacadmin->setBlockedStatus(
				$role,
				$this->getCurrentObject()->getRefId(),
				FALSE
			);
		}
	}
	
	/**
	 * Block role
	 * @return void
	 */
	protected function blockRoles($roles)
	{
		global $rbacadmin,$rbacreview;
		
		foreach($roles as $role)
		{
			// Set assign to 'y' only if it is a local role
			$assign = $rbacreview->isAssignable($role, $this->getCurrentObject()->getRefId()) ? 'y' : 'n';

			// Delete permissions
			$rbacadmin->revokeSubtreePermissions($this->getCurrentObject()->getRefId(), $role);
			
			// Delete template permissions
			$rbacadmin->deleteSubtreeTemplates($this->getCurrentObject()->getRefId(), $role);

			
			$rbacadmin->assignRoleToFolder(
				$role,
				$this->getCurrentObject()->getRefId(),
				$assign
			);
			
			// finally set blocked status
			$rbacadmin->setBlockedStatus(
				$role,
				$this->getCurrentObject()->getRefId(),
				TRUE
			);
		}
		
	}
	
	
	/**
	 * Check if container commands are possible for the current object type
	 * @param object $a_type
	 * @return 
	 */
	public static function hasContainerCommands($a_type)
	{
		global $objDefinition;
		
		return $objDefinition->isContainer($a_type) and $a_type != 'root' and $a_type != 'adm' and $a_type != 'rolf';
	}

	/**
	 * Show import form
	 * @param ilPropertyFormGUI $form 
	 */
	protected function displayImportRoleForm(ilPropertyFormGUI $form = null)
	{
		$GLOBALS['ilTabs']->clearTargets();
		
		if(!$form)
		{
			$form = $this->initImportForm();
		}
		$GLOBALS['tpl']->setContent($form->getHTML());
	}
	
	/**
	 * Perform import
	 */
	protected function doImportRole()
	{
		global $rbacreview;
		
		$form = $this->initImportForm();
		if($form->checkInput())
		{
			try {
			
				include_once './Services/Export/classes/class.ilImport.php';
				
				// For global roles set import id to parent of current ref_id (adm)
				$imp = new ilImport($this->getCurrentObject()->getRefId());
				$imp->getMapping()->addMapping(
						'Services/AccessControl', 
						'rolf', 
						0, 
						$this->getCurrentObject()->getRefId()
				);

				$imp->importObject(
						null, 
						$_FILES["importfile"]["tmp_name"],
						$_FILES["importfile"]["name"],
						'role'
				);
				ilUtil::sendSuccess($this->lng->txt('rbac_role_imported'),true);
				$this->ctrl->redirect($this,'perm');
				return;
			}
			catch(Exception $e)
			{
				ilUtil::sendFailure($e->getMessage());
				$form->setValuesByPost();
				$this->displayImportRoleForm($form);
				return;
			}
		}
		$form->setValuesByPost();
		ilUtil::sendFailure($this->lng->txt('err_check_input'));
		$this->displayImportRoleForm($form);
	}
	
	/**
	 * init import form
	 */
	protected function initImportForm()
	{
		include_once './Services/Form/classes/class.ilPropertyFormGUI.php';
		$form = new ilPropertyFormGUI();
		$form->setFormAction($this->ctrl->getFormAction($this));
		$form->setTitle($this->lng->txt('rbac_import_role'));
		$form->addCommandButton('doImportRole', $this->lng->txt('import'));
		$form->addCommandButton('perm', $this->lng->txt('cancel'));
		
		$zip = new ilFileInputGUI($this->lng->txt('import_file'),'importfile');
		$zip->setSuffixes(array('zip'));
		$form->addItem($zip);
		
		return $form;
	}
	
	/**
	 * Shoew add role
	 * @global type $rbacreview
	 * @global type $objDefinition
	 * @return ilPropertyFormGUI 
	 */
	protected function initRoleForm()
    {
		global $rbacreview,$objDefinition;
		
		include_once './Services/Form/classes/class.ilPropertyFormGUI.php';
		$form = new ilPropertyFormGUI();
		$form->setFormAction($this->ctrl->getFormAction($this));
		$form->setTitle($this->lng->txt('role_new'));
		$form->addCommandButton('addrole',$this->lng->txt('role_new'));
		$form->addCommandButton('perm', $this->lng->txt('cancel'));

		$title = new ilTextInputGUI($this->lng->txt('title'),'title');
		$title->setValidationRegexp('/^(?!il_).*$/');
		$title->setValidationFailureMessage($this->lng->txt('msg_role_reserved_prefix'));
		$title->setSize(40);
		$title->setMaxLength(70);
		$title->setRequired(true);
		$form->addItem($title);

		$desc = new ilTextAreaInputGUI($this->lng->txt('description'),'desc');
		$desc->setCols(40);
		$desc->setRows(3);
		$form->addItem($desc);

		$pro = new ilCheckboxInputGUI($this->lng->txt('role_protect_permissions'),'pro');
		$pro->setInfo($this->lng->txt('role_protect_permissions_desc'));
		$pro->setValue(1);
		$form->addItem($pro);

		$pd = new ilCheckboxInputGUI($this->lng->txt('rbac_role_add_to_desktop'),'desktop');
		$pd->setInfo($this->lng->txt('rbac_role_add_to_desktop_info'));
		$pd->setValue(1);
		$form->addItem($pd);

		
		if(!$this->isInAdministration())
		{
			$rights = new ilRadioGroupInputGUI($this->lng->txt("rbac_role_rights_copy"), 'rights');
			$option = new ilRadioOption($this->lng->txt("rbac_role_rights_copy_empty"), 0);
			$rights->addOption($option);

			$parent_role_ids = $rbacreview->getParentRoleIds($this->gui_obj->object->getRefId(),true);
			$ids = array();
			foreach($parent_role_ids as $id => $tmp)
			{
				$ids[] = $id;
			}

			// Sort ids
			$sorted_ids = ilUtil::_sortIds($ids,'object_data','type DESC,title','obj_id');

			$key = 0;
			foreach($sorted_ids as $id)
			{
				$par = $parent_role_ids[$id];
				if ($par["obj_id"] != SYSTEM_ROLE_ID)
				{
					include_once './Services/AccessControl/classes/class.ilObjRole.php';
					$option = new ilRadioOption(($par["type"] == 'role' ? $this->lng->txt('obj_role') : $this->lng->txt('obj_rolt')).": ".ilObjRole::_getTranslation($par["title"]), $par["obj_id"]);
					$option->setInfo($par["desc"]);
					$rights->addOption($option);
				}
				$key++;
			}
			$form->addItem($rights);
		}

		// Local policy only for containers
		if($objDefinition->isContainer($this->getCurrentObject()->getType()))
		{
			$check = new ilCheckboxInputGui($this->lng->txt("rbac_role_rights_copy_change_existing"), 'existing');
			$check->setInfo($this->lng->txt('rbac_change_existing_objects_desc_new_role'));
			$form->addItem($check);
			
		}
	
		return $form;
	}

	/**
	 * Show add role form
	 */
	protected function displayAddRoleForm()
	{
		$GLOBALS['ilTabs']->clearTargets();

		$form = $this->initRoleForm();
		$this->tpl->setContent($form->getHTML());
	}
	
	/**
	 * adds a local role
	 * This method is only called when choose the option 'you may add local roles'. This option
	 * is displayed in the permission settings dialogue for an object
	 * TODO: this will be changed
	 * @access	public
	 * 
	 */
	protected function addRole()
	{
		global $rbacadmin, $rbacreview, $rbacsystem,$ilErr,$ilCtrl;

		$form = $this->initRoleForm();
		if($form->checkInput())
		{
			$new_title = $form->getInput("title");
			
			include_once './Services/AccessControl/classes/class.ilObjRole.php';
			$role = new ilObjRole();
			$role->setTitle($new_title);
			$role->setDescription($form->getInput('desc'));
			$role->create();
			
			$GLOBALS['rbacadmin']->assignRoleToFolder($role->getId(),$this->getCurrentObject()->getRefId());
			
			// protect
			$rbacadmin->setProtected(
				$this->getCurrentObject()->getRefId(),
				$role->getId(),
				$form->getInput('pro') ? 'y' : 'n'
			);

			// copy rights 
			$right_id_to_copy = $form->getInput("rights");
			if($right_id_to_copy)
			{
				$parentRoles = $rbacreview->getParentRoleIds($this->getCurrentObject()->getRefId(),true);
				$rbacadmin->copyRoleTemplatePermissions(
					$right_id_to_copy,
					$parentRoles[$right_id_to_copy]["parent"],
					$this->getCurrentObject()->getRefId(),
					$role->getId(),
					false);

				if($form->getInput('existing'))
				{
					if($form->getInput('pro'))
					{
						$role->changeExistingObjects(
							$this->getCurrentObject()->getRefId(),
							ilObjRole::MODE_PROTECTED_KEEP_LOCAL_POLICIES,
							array('all')
						);
					}
					else
					{
						$role->changeExistingObjects(
							$this->getCurrentObject()->getRefId(),
							ilObjRole::MODE_UNPROTECTED_KEEP_LOCAL_POLICIES,
							array('all')
						);
					}
				}
			}

			// add to desktop items
			if($form->getInput("desktop"))
			{
				include_once 'Services/AccessControl/classes/class.ilRoleDesktopItem.php';
				$role_desk_item_obj = new ilRoleDesktopItem($role->getId());
				$role_desk_item_obj->add(
						$this->getCurrentObject()->getRefId(),
						ilObject::_lookupType($this->getCurrentObject()->getRefId(),true));
			}		

			ilUtil::sendSuccess($this->lng->txt("role_added"),true);
			$this->ctrl->redirect($this,'perm');
		}
		else
		{
			$form->setValuesByPost();
			$this->tpl->setContent($form->getHTML());
		}
	}
	
	/**
	 * 
	 * @param type $a_blocked_info
	 */
	protected function getModifiedBlockedSettings()
	{
		global $rbacreview;
		
		$blocked_info['new_blocked'] = array();
		$blocked_info['new_unblocked'] = array();
		$blocked_info['num'] = 0;
		foreach((array) $_POST['visible_block'] as $role => $one)
		{
			$blocked = $rbacreview->isBlockedAtPosition($role, $this->getCurrentObject()->getRefId());
			if(isset($_POST['block'][$role]) && !$blocked)
			{
				$blocked_info['new_blocked'][] = $role;
				$blocked_info['num']++;
			}
			if(!isset($_POST['block'][$role]) && $blocked)
			{
				$blocked_info['new_unblocked'][] = $role;
				$blocked_info['num']++;
			}
		}
		return $blocked_info;
	}
<<<<<<< HEAD
=======

	//
	// OrgUnit Position Permissions
	//


	protected function permPositions() {
		$perm = self::CMD_PERM_POSITIONS;
		$this->__initSubTabs($perm);

		$ref_id = $this->getCurrentObject()->getRefId();
		$table = new ilOrgUnitPermissionTableGUI($this, $perm, $ref_id);
		$table->collectData();
		$this->tpl->setContent($table->getHTML());
	}


	protected function savePositionsPermissions() {
		$this->__initSubTabs(self::CMD_PERM_POSITIONS);
		$ref_id = $this->getCurrentObject()->getRefId();
		if ($_POST['local']) {
			foreach ($_POST['local'] as $position_id => $item) {
				ilOrgUnitPermissionQueries::findOrCreateSetForRefId($ref_id, $position_id);
			}
		}
		if ($_POST['position_perm']) {
			foreach ($_POST['position_perm'] as $position_id => $ops) {
				$ilOrgUnitPermission = ilOrgUnitPermissionQueries::getSetForRefId($ref_id, $position_id);
				$new_ops = [];
				foreach ($ops as $op_id => $op) {
					$new_ops[] = ilOrgUnitOperationQueries::findById($op_id);
				}
				$ilOrgUnitPermission->setOperations($new_ops);
				$ilOrgUnitPermission->save();
			}
		}
		ilUtil::sendSuccess($this->lng->txt('settings_saved'), true);
		$this->ctrl->redirect($this, self::CMD_PERM_POSITIONS);

	}


>>>>>>> c3643e51
}<|MERGE_RESOLUTION|>--- conflicted
+++ resolved
@@ -156,22 +156,6 @@
 		$this->tpl->setContent($table->getHTML());
 	}
 
-<<<<<<< HEAD
-	/**
-	 * show position permission table
-	 * @return 
-	 */
-	public function perm_positions()
-	{
-		$this->__initSubTabs("perm_positions");
-
-		$table = new ilObjectPositionPermissionTableGUI($this,'perm',$this->getCurrentObject()->getRefId());
-		$table->collectData();
-		$this->tpl->setContent($table->getHTML());
-	}
-	
-=======
->>>>>>> c3643e51
 	
 	
 	/**
@@ -883,8 +867,6 @@
 		}
 		return $blocked_info;
 	}
-<<<<<<< HEAD
-=======
 
 	//
 	// OrgUnit Position Permissions
@@ -927,5 +909,4 @@
 	}
 
 
->>>>>>> c3643e51
 }