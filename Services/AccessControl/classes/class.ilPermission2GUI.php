<?php
/* Copyright (c) 1998-2009 ILIAS open source, Extended GPL, see docs/LICENSE */


/**
* Class ilPermissionGUI
* RBAC related output
*
* @author Stefan Meyer <smeyer.ilias@gmx.de>
*
* @version $Id: class.ilPermissionGUI.php 20310 2009-06-23 12:57:19Z smeyer $
*
*
* @ingroup	ServicesAccessControl
*/
class ilPermission2GUI
{
	protected $gui_obj = null;
	protected $ilErr = null;
	protected $ctrl = null;
	protected $lng = null;


	public function __construct($a_gui_obj)
	{
		global $ilias, $objDefinition, $tpl, $tree, $ilCtrl, $ilErr, $lng;
		
		if (!isset($ilErr))
		{
			$ilErr = new ilErrorHandling();
			$ilErr->setErrorHandling(PEAR_ERROR_CALLBACK,array($ilErr,'errorHandler'));
		}
		else
		{
			$this->ilErr =& $ilErr;
		}

		$this->objDefinition =& $objDefinition;
		$this->tpl =& $tpl;
		$this->lng =& $lng;
		$this->lng->loadLanguageModule("rbac");

		$this->ctrl =& $ilCtrl;

		$this->gui_obj = $a_gui_obj;
		
		$this->roles = array();
		$this->num_roles = 0;
	}
	


	

	// show owner sub tab
	function owner()
	{		
		$this->__initSubTabs("owner");
		
		include_once "Services/Form/classes/class.ilPropertyFormGUI.php";
		$form = new ilPropertyFormGUI();
		$form->setFormAction($this->ctrl->getFormAction($this, "owner"));
		$form->setTitle($this->lng->txt("info_owner_of_object"));
		
		$login = new ilTextInputGUI($this->lng->txt("login"), "owner");
		$login->setDataSource($this->ctrl->getLinkTargetByClass(array(get_class($this),
			'ilRepositorySearchGUI'), 'doUserAutoComplete', '', true));		
		$login->setRequired(true);
		$login->setSize(50);
		$login->setInfo($this->lng->txt("chown_warning"));
		$login->setValue(ilObjUser::_lookupLogin($this->gui_obj->object->getOwner()));
		$form->addItem($login);
		
		$form->addCommandButton("changeOwner", $this->lng->txt("change_owner"));
		
		$this->tpl->setContent($form->getHTML());
	}
	
	function changeOwner()
	{
		global $rbacsystem,$ilObjDataCache;

		if(!$user_id = ilObjUser::_lookupId($_POST['owner']))
		{
			ilUtil::sendFailure($this->lng->txt('user_not_known'));
			$this->owner();
			return true;
		}
		
		// no need to change?
		if($user_id != $this->gui_obj->object->getOwner())
		{
			$this->gui_obj->object->setOwner($user_id);
			$this->gui_obj->object->updateOwner();
			$ilObjDataCache->deleteCachedEntry($this->gui_obj->object->getId());			

			include_once "Services/AccessControl/classes/class.ilRbacLog.php";
			if(ilRbacLog::isActive())
			{
				ilRbacLog::add(ilRbacLog::CHANGE_OWNER, $this->gui_obj->object->getRefId(), array($user_id));
			}
		}
		
		ilUtil::sendSuccess($this->lng->txt('owner_updated'),true);

		if (!$rbacsystem->checkAccess("edit_permission",$this->gui_obj->object->getRefId()))
		{
			$this->ctrl->redirect($this->gui_obj);
			return true;
		}

		$this->ctrl->redirect($this,'owner');
		return true;

	}
	
	// init sub tabs
	function __initSubTabs($a_cmd)
	{
		global $ilTabs;

		$perm = ($a_cmd == 'perm') ? true : false;
<<<<<<< HEAD
		$perm_positions = ($a_cmd == 'perm_positions') ? true : false;
=======
		$perm_positions = ($a_cmd == ilPermissionGUI::CMD_PERM_POSITIONS) ? true : false;
>>>>>>> c3643e51
		$info = ($a_cmd == 'perminfo') ? true : false;
		$owner = ($a_cmd == 'owner') ? true : false;
		$log = ($a_cmd == 'log') ? true : false;

		$ilTabs->addSubTabTarget("permission_settings", $this->ctrl->getLinkTarget($this, "perm"),
								 "", "", "", $perm);

		#$ilTabs->addSubTabTarget("permission_settings", $this->ctrl->getLinkTarget($this, "perm2"),
		#							 "", "", "", $perm);

<<<<<<< HEAD
		$ilTabs->addSubTabTarget("position_permission_settings", $this->ctrl->getLinkTarget($this, "perm_positions"), "", "", "", $perm_positions);
=======
		$ilTabs->addSubTabTarget("position_permission_settings", $this->ctrl->getLinkTarget($this, ilPermissionGUI::CMD_PERM_POSITIONS), "", "", "", $perm_positions);
>>>>>>> c3643e51
								 
		$ilTabs->addSubTabTarget("info_status_info", $this->ctrl->getLinkTargetByClass(array(get_class($this),"ilobjectpermissionstatusgui"), "perminfo"),
								 "", "", "", $info);
		$ilTabs->addSubTabTarget("owner", $this->ctrl->getLinkTarget($this, "owner"),
								 "", "", "", $owner);

		include_once "Services/AccessControl/classes/class.ilRbacLog.php";
		if(ilRbacLog::isActive())
		{
			$ilTabs->addSubTabTarget("log", $this->ctrl->getLinkTarget($this, "log"),
									 "", "", "", $log);
		}
	}
	
	function log()
	{
		include_once "Services/AccessControl/classes/class.ilRbacLog.php";
		if(!ilRbacLog::isActive())
		{
			$this->ctrl->redirect($this, "perm");
		}

		$this->__initSubTabs("log");

		include_once "Services/AccessControl/classes/class.ilRbacLogTableGUI.php";
		$table = new ilRbacLogTableGUI($this, "log", $this->gui_obj->object->getRefId());
		$this->tpl->setContent($table->getHTML());
	}

	function applyLogFilter()
    {
		include_once "Services/AccessControl/classes/class.ilRbacLogTableGUI.php";
		$table = new ilRbacLogTableGUI($this, "log", $this->gui_obj->object->getRefId());
		$table->resetOffset();
		$table->writeFilterToSession();
		$this->log();
    }

	function resetLogFilter()
    {
		include_once "Services/AccessControl/classes/class.ilRbacLogTableGUI.php";
		$table = new ilRbacLogTableGUI($this, "log", $this->gui_obj->object->getRefId());
		$table->resetOffset();
		$table->resetFilter();
		$this->log();
    }

}<|MERGE_RESOLUTION|>--- conflicted
+++ resolved
@@ -120,11 +120,7 @@
 		global $ilTabs;
 
 		$perm = ($a_cmd == 'perm') ? true : false;
-<<<<<<< HEAD
-		$perm_positions = ($a_cmd == 'perm_positions') ? true : false;
-=======
 		$perm_positions = ($a_cmd == ilPermissionGUI::CMD_PERM_POSITIONS) ? true : false;
->>>>>>> c3643e51
 		$info = ($a_cmd == 'perminfo') ? true : false;
 		$owner = ($a_cmd == 'owner') ? true : false;
 		$log = ($a_cmd == 'log') ? true : false;
@@ -135,11 +131,7 @@
 		#$ilTabs->addSubTabTarget("permission_settings", $this->ctrl->getLinkTarget($this, "perm2"),
 		#							 "", "", "", $perm);
 
-<<<<<<< HEAD
-		$ilTabs->addSubTabTarget("position_permission_settings", $this->ctrl->getLinkTarget($this, "perm_positions"), "", "", "", $perm_positions);
-=======
 		$ilTabs->addSubTabTarget("position_permission_settings", $this->ctrl->getLinkTarget($this, ilPermissionGUI::CMD_PERM_POSITIONS), "", "", "", $perm_positions);
->>>>>>> c3643e51
 								 
 		$ilTabs->addSubTabTarget("info_status_info", $this->ctrl->getLinkTargetByClass(array(get_class($this),"ilobjectpermissionstatusgui"), "perminfo"),
 								 "", "", "", $info);
