<?php
/* Copyright (c) 1998-2010 ILIAS open source, Extended GPL, see docs/LICENSE */

/**
 * class ilRbacReview
 *  Contains Review functions of core Rbac.
 *  This class offers the possibility to view the contents of the user <-> role (UR) relation and
 *  the permission <-> role (PR) relation.
 *  For example, from the UA relation the administrator should have the facility to view all user assigned to a given role.
 *  
 * 
 * @author Stefan Meyer <meyer@leifos.com>
 * @author Sascha Hofmann <saschahofmann@gmx.de>
 * 
 * @version $Id$
 * 
 * @ingroup ServicesAccessControl
 */
class ilRbacReview
{
	const FILTER_ALL = 1;
	const FILTER_ALL_GLOBAL = 2;
	const FILTER_ALL_LOCAL = 3;
	const FILTER_INTERNAL = 4;
	const FILTER_NOT_INTERNAL = 5;
	const FILTER_TEMPLATES = 6;

	var $log = null;

    // Cache operation ids
    private static $_opsCache = null;

	/**
	 * @var array
	 */
	protected static $assigned_users_cache = array();

	/**
	 * @var array
	 */
	protected static $is_assigned_cache = array();

	/**
	 * Constructor
	 * @access	public
	 */
	public function __construct()
	{
		global $ilDB,$ilErr,$ilias,$ilLog;

		$this->log =& $ilLog;

		// set db & error handler
		(isset($ilDB)) ? $this->ilDB =& $ilDB : $this->ilDB =& $ilias->db;
		
		if (!isset($ilErr))
		{
			$ilErr = new ilErrorHandling();
			$ilErr->setErrorHandling(PEAR_ERROR_CALLBACK,array($ilErr,'errorHandler'));
		}
		else
		{
			$this->ilErr =& $ilErr;
		}
	}

	/**
	 * Finds all role ids that match the specified user friendly role mailbox address list.
	 *
	 * The role mailbox name address list is an e-mail address list according to IETF RFC 822:
	 *
	 * address list  = role mailbox, {"," role mailbox } ;
	 * role mailbox  = "#", local part, ["@" domain] ;
	 *
	 * Examples: The following role mailbox names are all resolved to the role il_crs_member_123:
	 *
	 *    #Course.A
	 *    #member@Course.A
	 *    #il_crs_member_123@Course.A
	 *    #il_crs_member_123
	 *    #il_crs_member_123@ilias
	 *
	 * Examples: The following role mailbox names are all resolved to the role il_crs_member_345:
	 *
	 *    #member@[English Course]
	 *    #il_crs_member_345@[English Course]
	 *    #il_crs_member_345
	 *    #il_crs_member_345@ilias
	 *
	 * If only the local part is specified, or if domain is equal to "ilias", ILIAS compares
	 * the title of role objects with local part. Only roles that are not in a trash folder
	 * are considered for the comparison.
	 *
	 * If a domain is specified, and if the domain is not equal to "ilias", ILIAS compares
	 * the title of objects with the domain. Only objects that are not in a trash folder are
	 * considered for the comparison. Then ILIAS searches for local roles which contain
	 * the local part in their title. This allows for abbreviated role names, e.g. instead of
	 * having to specify #il_grp_member_345@MyGroup, it is sufficient to specify #member@MyGroup.
	 *
	 * The address list may contain addresses thate are not role mailboxes. These addresses
	 * are ignored.
	 *
	 * If a role mailbox address is ambiguous, this function returns the ID's of all role
	 * objects that are possible recipients for the role mailbox address. 
	 *
	 * If Pear Mail is not installed, then the mailbox address 
	 *
	 *
	 * @access	public
	 * @param	string	IETF RFX 822 address list containing role mailboxes.
	 * @return	int[] Array with role ids that were found
	 * @todo refactor rolf
	 */
	function searchRolesByMailboxAddressList($a_address_list)
	{
		global $ilDB;
		
		$role_ids = array();
		
		include_once "Services/Mail/classes/class.ilMail.php";
		if(ilMail::_usePearMail())
		{
			require_once './Services/PEAR/lib/Mail/RFC822.php';
			$parser = new Mail_RFC822();
			$parsedList = $parser->parseAddressList($a_address_list, ilMail::ILIAS_HOST, false, true);
			foreach ($parsedList as $address)
			{
				$local_part = $address->mailbox;
				if (strpos($local_part,'#') !== 0 &&
				    !($local_part{0} == '"' && $local_part{1} == "#"))
				{
					// A local-part which doesn't start with a '#' doesn't denote a role.
					// Therefore we can skip it.
					continue;
				}

				$local_part = substr($local_part, 1);

				/* If role contains spaces, eg. 'foo role', double quotes are added which have to be
				   removed here.*/
				if( $local_part{0} == '#' && $local_part{strlen($local_part) - 1} == '"' )
				{
					$local_part = substr($local_part, 1);
					$local_part = substr($local_part, 0, strlen($local_part) - 1);
				}

				if (substr($local_part,0,8) == 'il_role_')
				{
					$role_id = substr($local_part,8);
					$query = "SELECT t.tree ".
						"FROM rbac_fa fa ".
						"JOIN tree t ON t.child = fa.parent ".
						"WHERE fa.rol_id = ".$this->ilDB->quote($role_id,'integer')." ".
						"AND fa.assign = 'y' ".
						"AND t.tree = 1";
					$r = $ilDB->query($query);
					if ($r->numRows() > 0)
					{
						$role_ids[] = $role_id;
					}
					continue;
				}


				$domain = $address->host;
				if (strpos($domain,'[') == 0 && strrpos($domain,']'))
				{
					$domain = substr($domain,1,strlen($domain) - 2);
				}
				if (strlen($local_part) == 0)
				{
					$local_part = $domain;
					$address->host = ilMail::ILIAS_HOST;
					$domain = ilMail::ILIAS_HOST;
				}

				if (strtolower($address->host) == ilMail::ILIAS_HOST)
				{
					// Search for roles = local-part in the whole repository
					$query = "SELECT dat.obj_id ".
						"FROM object_data dat ".
						"JOIN rbac_fa fa ON fa.rol_id = dat.obj_id ".
						"JOIN tree t ON t.child = fa.parent ".
						"WHERE dat.title =".$this->ilDB->quote($local_part,'text')." ".
						"AND dat.type = 'role' ".
						"AND fa.assign = 'y' ".
						"AND t.tree = 1";
				}
				else
				{
					// Search for roles like local-part in objects = host
					$query = "SELECT rdat.obj_id ".
						"FROM object_data odat ".
						"JOIN object_reference oref ON oref.obj_id = odat.obj_id ".
						"JOIN tree otree ON otree.child = oref.ref_id ".
						"JOIN rbac_fa rfa ON rfa.parent = otree.child ".
						"JOIN object_data rdat ON rdat.obj_id = rfa.rol_id ".
						"WHERE odat.title = ".$this->ilDB->quote($domain,'text')." ".
						"AND otree.tree = 1 ".
						"AND rfa.assign = 'y' ".
						"AND rdat.title LIKE ".
							$this->ilDB->quote('%'.preg_replace('/([_%])/','\\\\$1',$local_part).'%','text');
				}
				$r = $ilDB->query($query);

				$count = 0;
				while($row = $r->fetchRow(ilDBConstants::FETCHMODE_OBJECT))
				{
					$role_ids[] = $row->obj_id;
					$count++;
				}

				// Nothing found?
				// In this case, we search for roles = host.
				if ($count == 0 && strtolower($address->host) == ilMail::ILIAS_HOST)
				{
					$q = "SELECT dat.obj_id ".
						"FROM object_data dat ".
						"JOIN object_reference ref ON ref.obj_id = dat.obj_id ".
						"JOIN tree t ON t.child = ref.ref_id ".
						"WHERE dat.title = ".$this->ilDB->quote($domain ,'text')." ".
						"AND dat.type = 'role' ".
						"AND t.tree = 1 ";
					$r = $this->ilDB->query($q);

					while($row = $r->fetchRow(ilDBConstants::FETCHMODE_OBJECT))
					{
						$role_ids[] = $row->obj_id;
					}
				}
				//echo '<br>ids='.var_export($role_ids,true);
			}
		} 
		else 
		{
			// the following code is executed, when Pear Mail is
			// not installed

			$titles = explode(',', $a_address_list);
			
			$titleList = '';
			foreach ($titles as $title)
			{
				if (strlen($inList) > 0)
				{
					$titleList .= ',';
				}
				$title = trim($title);
				if (strpos($title,'#') == 0) 
				{
					$titleList .= $this->ilDB->quote(substr($title, 1));
				}
			}	
			if (strlen($titleList) > 0)
			{
				$q = "SELECT obj_id ".
					"FROM object_data ".
					"WHERE title IN (".$titleList.") ".
					"AND type='role'";
				$r = $this->ilDB->query($q);
				while ($row = $r->fetchRow(ilDBConstants::FETCHMODE_OBJECT))
				{
					$role_ids[] = $row->obj_id;
				}
			}
		}

		return $role_ids;
	}
	
	/**
	 * Returns the mailbox address of a role.
	 *
	 * Example 1: Mailbox address for an ILIAS reserved role name
     * ----------------------------------------------------------
     * The il_crs_member_345 role of the course object "English Course 1" is 
	 * returned as one of the following mailbox addresses:
	 *
	 * a)   Course Member <#member@[English Course 1]>
	 * b)   Course Member <#il_crs_member_345@[English Course 1]>
	 * c)   Course Member <#il_crs_member_345>
	 *
	 * Address a) is returned, if the title of the object is unique, and
 	 * if there is only one local role with the substring "member" defined for
	 * the object.
     *
	 * Address b) is returned, if the title of the object is unique, but 
     * there is more than one local role with the substring "member" in its title.
     *
     * Address c) is returned, if the title of the course object is not unique.
     *
     *
	 * Example 2: Mailbox address for a manually defined role name
     * -----------------------------------------------------------
     * The "Admin" role of the category object "Courses" is 
	 * returned as one of the following mailbox addresses:
	 *
	 * a)   Course Administrator <#Admin@Courses>
	 * b)   Course Administrator <#Admin>
     * c)   Course Adminstrator <#il_role_34211>
	 *
	 * Address a) is returned, if the title of the object is unique, and
 	 * if there is only one local role with the substring "Admin" defined for
	 * the course object.
     *
	 * Address b) is returned, if the title of the object is not unique, but 
     * the role title is unique.
     *
     * Address c) is returned, if neither the role title nor the title of the
     * course object is unique. 
     *
     *
	 * Example 3: Mailbox address for a manually defined role title that can
     *            contains special characters in the local-part of a 
     *            mailbox address
     * --------------------------------------------------------------------
     * The "Author Courses" role of the category object "Courses" is 
	 * returned as one of the following mailbox addresses:
	 *
	 * a)   "#Author Courses"@Courses
     * b)   Author Courses <#il_role_34234>
	 *
	 * Address a) is returned, if the title of the role is unique.
     *
     * Address b) is returned, if neither the role title nor the title of the
     * course object is unique, or if the role title contains a quote or a
	 * backslash.
     *
	 *
	 * @param int a role id
	 * @param boolean is_localize whether mailbox addresses should be localized
	 * @return	String mailbox address or null, if role does not exist.
	 * @todo refactor rolf
	 */
	function getRoleMailboxAddress($a_role_id, $is_localize = true)
	{
		global $log, $lng,$ilDB;

		include_once "Services/Mail/classes/class.ilMail.php";
		if (ilMail::_usePearMail())
		{
			// Retrieve the role title and the object title.
			$query = "SELECT rdat.title role_title,odat.title object_title, ".
				" oref.ref_id object_ref ".
				"FROM object_data rdat ".
				"JOIN rbac_fa fa ON fa.rol_id = rdat.obj_id ".
				"JOIN tree rtree ON rtree.child = fa.parent ".
				"JOIN object_reference oref ON oref.ref_id = rtree.child ".
				"JOIN object_data odat ON odat.obj_id = oref.obj_id ".
				"WHERE rdat.obj_id = ".$this->ilDB->quote($a_role_id,'integer')." ".
				"AND fa.assign = 'y' ";
			$r = $ilDB->query($query);
			if (!$row = $ilDB->fetchObject($r))
			{
				//$log->write('class.ilRbacReview->getMailboxAddress('.$a_role_id.'): error role does not exist');
				return null; // role does not exist
			}
			$object_title = $row->object_title;
			$object_ref = $row->object_ref;
			$role_title = $row->role_title;


			// In a perfect world, we could use the object_title in the 
			// domain part of the mailbox address, and the role title
			// with prefix '#' in the local part of the mailbox address.
			$domain = $object_title;
			$local_part = $role_title;


			// Determine if the object title is unique
			$q = "SELECT COUNT(DISTINCT dat.obj_id) count ".
				"FROM object_data dat ".
				"JOIN object_reference ref ON ref.obj_id = dat.obj_id ".
				"JOIN tree ON tree.child = ref.ref_id ".
				"WHERE title = ".$this->ilDB->quote($object_title,'text')." ".
				"AND tree.tree = 1 ";
			$r = $this->ilDB->query($q);
			$row = $r->fetchRow(ilDBConstants::FETCHMODE_OBJECT);

			// If the object title is not unique, we get rid of the domain.
			if ($row->count > 1)
			{
				$domain = null;
			}

			// If the domain contains illegal characters, we get rid of it.
			//if (domain != null && preg_match('/[\[\]\\]|[\x00-\x1f]/',$domain))
			// Fix for Mantis Bug: 7429 sending mail fails because of brakets
			// Fix for Mantis Bug: 9978 sending mail fails because of semicolon
			if ($domain != null && preg_match('/[\[\]\\]|[\x00-\x1f]|[\x28-\x29]|[;]/',$domain))
			{
				$domain = null;
			}

			// If the domain contains special characters, we put square
			//   brackets around it.
			if ($domain != null && 
					(preg_match('/[()<>@,;:\\".\[\]]/',$domain) ||
					preg_match('/[^\x21-\x8f]/',$domain))
				)
			{
				$domain = '['.$domain.']';
			}

			// If the role title is one of the ILIAS reserved role titles,
			//     we can use a shorthand version of it for the local part
			//     of the mailbox address.
			if (strpos($role_title, 'il_') === 0 && $domain != null)
			{
				$unambiguous_role_title = $role_title;

				$pos = strpos($role_title, '_', 3) + 1;
				$local_part = substr(
					$role_title, 
					$pos,  
					strrpos($role_title, '_') - $pos
				);
			}
			else
			{
				$unambiguous_role_title = 'il_role_'.$a_role_id;
			}

			// Determine if the local part is unique. If we don't have a
			// domain, the local part must be unique within the whole repositry.
			// If we do have a domain, the local part must be unique for that
			// domain.
			if ($domain == null)
			{
				$q = "SELECT COUNT(DISTINCT dat.obj_id) count ".
					"FROM object_data dat ".
					"JOIN object_reference ref ON ref.obj_id = dat.obj_id ".
					"JOIN tree ON tree.child = ref.ref_id ".
					"WHERE title = ".$this->ilDB->quote($local_part,'text')." ".
					"AND tree.tree = 1 ";
			}
			else
			{
				$q = "SELECT COUNT(rd.obj_id) count ".
					 "FROM object_data rd ".
					 "JOIN rbac_fa fa ON rd.obj_id = fa.rol_id ".
					 "JOIN tree t ON t.child = fa.parent ". 
					 "WHERE fa.assign = 'y' ".
					 "AND t.child = ".$this->ilDB->quote($object_ref,'integer')." ".
					 "AND rd.title LIKE ".$this->ilDB->quote(
						'%'.preg_replace('/([_%])/','\\\\$1', $local_part).'%','text')." ";
			}

			$r = $this->ilDB->query($q);
			$row = $r->fetchRow(ilDBConstants::FETCHMODE_OBJECT);

			// if the local_part is not unique, we use the unambiguous role title 
			//   instead for the local part of the mailbox address
			if ($row->count > 1)
			{
				$local_part = $unambiguous_role_title;
			}

			$use_phrase = true;

			// If the local part contains illegal characters, we use
			//     the unambiguous role title instead.
			if (preg_match('/[\\"\x00-\x1f]/',$local_part)) 
			{
				$local_part = $unambiguous_role_title;
			}
			else if(!preg_match('/^[\\x00-\\x7E]+$/i', $local_part))
			{
				// 2013-12-05: According to #12283, we do not accept umlauts in the local part
				$local_part = $unambiguous_role_title;
				$use_phrase = false;
			}

			// Add a "#" prefix to the local part
			$local_part = '#'.$local_part;

			// Put quotes around the role title, if needed
			if (preg_match('/[()<>@,;:.\[\]\x20]/',$local_part))
			{
				$local_part = '"'.$local_part.'"';
			}

			$mailbox = ($domain == null) ?
					$local_part :
					$local_part.'@'.$domain;

			if ($is_localize)
			{
				if (substr($role_title,0,3) == 'il_')
				{
					$phrase = $lng->txt(substr($role_title, 0, strrpos($role_title,'_')));
				}
				else
				{
					$phrase = $role_title;
				}
				
				if($use_phrase)
				{
					// make phrase RFC 822 conformant:
					// - strip excessive whitespace 
					// - strip special characters
					$phrase = preg_replace('/\s\s+/', ' ', $phrase);
					$phrase = preg_replace('/[()<>@,;:\\".\[\]]/', '', $phrase);
	
					$mailbox = $phrase.' <'.$mailbox.'>';
				}
			}

			require_once './Services/PEAR/lib/Mail/RFC822.php';
			$obj = new Mail_RFC822($mailbox, ilMail::ILIAS_HOST);
			if(@$obj->parseAddressList() instanceof PEAR_Error)
			{
				$q = "SELECT title ".
					"FROM object_data ".
					"WHERE obj_id = ".$this->ilDB->quote($a_role_id ,'integer');
				$r = $this->ilDB->query($q);

				if ($row = $r->fetchRow(ilDBConstants::FETCHMODE_OBJECT))
				{
					return '#'.$row->title;
				}
				else
				{
					return null;
				}
			}

			return $mailbox;
		}
		else 
		{
			$q = "SELECT title ".
				"FROM object_data ".
				"WHERE obj_id = ".$this->ilDB->quote($a_role_id ,'integer');
			$r = $this->ilDB->query($q);

<<<<<<< HEAD
			if ($row = $r->fetchRow(ilDBConstants::FETCHMODE_OBJECT))
=======
			if($row = $r->fetchRow(DB_FETCHMODE_OBJECT))
>>>>>>> 61130b81
			{
				$ids_for_role_title = ilObject::_getIdsForTitle($row->title, 'role');
				if(count($ids_for_role_title) > 1)
				{
					return '#il_role_' . $a_role_id;
				}
				else
				{
					return '#' . $row->title;
				}
			}
			else
			{
				return null;
			}
		}
	}

	
	/**
	 * Checks if a role already exists. Role title should be unique
	 * @access	public
	 * @param	string	role title
	 * @param	integer	obj_id of role to exclude in the check. Commonly this is the current role you want to edit
	 * @return	boolean	true if exists
	 * @todo refactor rolf => DONE
	 */
	public function roleExists($a_title,$a_id = 0)
	{
		global $ilDB;
		
		if (empty($a_title))
		{
			$message = get_class($this)."::roleExists(): No title given!";
			$this->ilErr->raiseError($message,$this->ilErr->WARNING);
		}
		
		$clause = ($a_id) ? " AND obj_id != ".$ilDB->quote($a_id)." " : "";
		
		$q = "SELECT DISTINCT(obj_id) obj_id FROM object_data ".
			 "WHERE title =".$ilDB->quote($a_title)." ".
			 "AND type IN('role','rolt')".
			 $clause." ";
		$r = $this->ilDB->query($q);

		while($row = $r->fetchRow(ilDBConstants::FETCHMODE_OBJECT))
		{
			return $row->obj_id;
		}
		return false;
	}

	/**
	 * Note: This function performs faster than the new getParentRoles function,
	 *       because it uses database indexes whereas getParentRoles needs
	 *       a full table space scan.
	 * 
	 * Get parent roles in a path. If last parameter is set 'true'
	 * it delivers also all templates in the path
	 * @access	protected
	 * @param	array	array with path_ids
	 * @param	boolean	true for role templates (default: false)
	 * @return	array	array with all parent roles (obj_ids)
	 * @todo refactor rolf => DONE
	 */
	protected function __getParentRoles($a_path,$a_templates)
	{
		if (!isset($a_path) or !is_array($a_path))
		{
			$message = get_class($this)."::getParentRoles(): No path given or wrong datatype!";
			$this->ilErr->raiseError($message,$this->ilErr->WARNING);
		}

		$parent_roles = array();
		$role_hierarchy = array();
		
		foreach($a_path as $ref_id)
		{
			$roles = $this->getRoleListByObject($ref_id,$a_templates);
			foreach($roles as $role)
			{
                $id = $role["obj_id"];
                $role["parent"] = $ref_id;
                $parent_roles[$id] = $role;

                if (!array_key_exists($role['obj_id'],$role_hierarchy))
                {
                    $role_hierarchy[$id] = $ref_id;
                }
			}
		}
		return $this->__setProtectedStatus($parent_roles,$role_hierarchy,reset($a_path));
	}

	/**
	 * get an array of parent role ids of all parent roles, if last parameter is set true
	 * you get also all parent templates
	 * @access	public
	 * @param	integer		ref_id of an object which is end node
	 * @param	boolean		true for role templates (default: false)
	 * @return	array       array(role_ids => role_data)
	 * @todo refactor rolf => DONE
	 */
	public function getParentRoleIds($a_endnode_id,$a_templates = false)
	{
		global $tree;

		if (!isset($a_endnode_id))
		{
			$GLOBALS['ilLog']->logStack();
			$message = get_class($this)."::getParentRoleIds(): No node_id (ref_id) given!";
			$this->ilErr->raiseError($message,$this->ilErr->WARNING);
		}
		
		//var_dump($a_endnode_id);exit;
		//$log->write("ilRBACreview::getParentRoleIds(), 0");	
		$pathIds  = $tree->getPathId($a_endnode_id);
		
		// add system folder since it may not in the path
		//$pathIds[0] = SYSTEM_FOLDER_ID;
		$pathIds[0] = ROLE_FOLDER_ID;
		//$log->write("ilRBACreview::getParentRoleIds(), 1");
		#return $this->getParentRoles($a_endnode_id,$a_templates,$a_keep_protected);
		return $this->__getParentRoles($pathIds,$a_templates);
	}

	/**
	 * Returns a list of roles in an container
	 * @access	public
	 * @param	integer	ref_id of object
	 * @param	boolean	if true fetch template roles too
	 * @return	array	set ids
	 * @todo refactor rolf => DONE 
	 */
	public function getRoleListByObject($a_ref_id,$a_templates = false)
	{
		global $ilDB;
		
		if (!isset($a_ref_id) or !isset($a_templates))
		{
			$message = get_class($this)."::getRoleListByObject(): Missing parameter!".
					   "ref_id: ".$a_ref_id.
					   "tpl_flag: ".$a_templates;
			$this->ilErr->raiseError($message,$this->ilErr->WARNING);
		}

		$role_list = array();

		$where = $this->__setTemplateFilter($a_templates);
	
		$query = "SELECT * FROM object_data ".
			 "JOIN rbac_fa ON obj_id = rol_id ".
			 $where.
			 "AND object_data.obj_id = rbac_fa.rol_id ".
			 "AND rbac_fa.parent = ".$ilDB->quote($a_ref_id,'integer')." ";
			 
		$res = $ilDB->query($query);
		while ($row = $ilDB->fetchAssoc($res))
		{
			$row["desc"] = $row["description"];
			$row["user_id"] = $row["owner"];
			$role_list[] = $row;
		}

		$role_list = $this->__setRoleType($role_list);
		
		return $role_list;
	}
	
	/**
	 * Returns a list of all assignable roles
	 * @access	public
	 * @param	boolean	if true fetch template roles too
	 * @return	array	set ids
	 * @todo refactor rolf => DONE 
	 */
	function getAssignableRoles($a_templates = false,$a_internal_roles = false, $title_filter = '')
	{
		global $ilDB;

		$role_list = array();

		$where = $this->__setTemplateFilter($a_templates);

		$query = "SELECT * FROM object_data ".
			 "JOIN rbac_fa ON obj_id = rol_id ".
			 $where.
			 "AND rbac_fa.assign = 'y' ";

		if(strlen($title_filter))
		{
			$query .= (' AND '.$ilDB->like(
				'title',
				'text',
				$title_filter.'%'
			));
		}
		$res = $ilDB->query($query);

		while ($row = $ilDB->fetchAssoc($res))
		{
			$row["desc"] = $row["description"];
			$row["user_id"] = $row["owner"];
			$role_list[] = $row;
		}
		
		$role_list = $this->__setRoleType($role_list);

		return $role_list;
	}

	/**
	 * Returns a list of assignable roles in a subtree of the repository
	 * @access	public
	 * @param	ref_id Root node of subtree
	 * @return	array	set ids
	 * @todo refactor rolf => DONE
	 */
	public function getAssignableRolesInSubtree($ref_id)
	{
		global $ilDB;
		
		$query = 'SELECT rol_id FROM rbac_fa fa '.
				'JOIN tree t1 ON t1.child = fa.parent '.
				'JOIN object_data obd ON fa.rol_id = obd.obj_id ' .
				'WHERE assign = '.$ilDB->quote('y','text').' '.
				'AND obd.type = '.$ilDB->quote('role','text').' '.
				'AND t1.child IN ('.
				$GLOBALS['tree']->getSubTreeQuery($ref_id,array('child')).' '.
				') ';
		

		$res = $ilDB->query($query);
		
		$role_list = array();
		while($row = $res->fetchRow(ilDBConstants::FETCHMODE_OBJECT))
		{
			$role_list[] = $row->rol_id;
		}
		return $role_list;
	}

	/**
	 * Get all assignable roles directly under a specific node
	 * @access	public
	 * @param ref_id
	 * @return	array	set ids
	 * @todo refactor rolf => Find a better name; reduce sql fields
	 */
	public function getAssignableChildRoles($a_ref_id)
	{
		global $ilDB;

		$query = "SELECT fa.*, rd.* ".
			 "FROM object_data rd ".
			 "JOIN rbac_fa fa ON rd.obj_id = fa.rol_id ".
			 "WHERE fa.assign = 'y' ".
			 "AND fa.parent = ".$this->ilDB->quote($a_ref_id,'integer')." "
			;
		
		$res = $ilDB->query($query);
		while($row = $ilDB->fetchAssoc($res))
		{
			$roles_data[] = $row;
		}
		return $roles_data ? $roles_data : array();
	}
	
	/**
	 * get roles and templates or only roles; returns string for where clause
	 * @access	private
	 * @param	boolean	true: with templates
	 * @return	string	where clause
	 * @todo refactor rolf => DONE
	 */
	protected function __setTemplateFilter($a_templates)
	{
		global $ilDB;
		
		if ($a_templates === true)
		{
			$where = "WHERE ".$ilDB->in('object_data.type',array('role','rolt'),false,'text')." ";
		}
		else
		{
			$where = "WHERE ".$ilDB->in('object_data.type',array('role'),false,'text')." ";
		}
		
		return $where;
	}

	/**
	 * computes role type in role list array:
	 * global: roles in ROLE_FOLDER_ID
	 * local: assignable roles in other role folders
	 * linked: roles with stoppped inheritance
	 * template: role templates
	 * 
	 * @access	private
	 * @param	array	role list
	 * @return	array	role list with additional entry for role_type
	 * @todo refactor rolf => DONE
	 */
	protected function __setRoleType($a_role_list)
	{
		foreach ($a_role_list as $key => $val)
		{
			// determine role type
			if ($val["type"] == "rolt")
			{
				$a_role_list[$key]["role_type"] = "template";
			}
			else
			{
				if ($val["assign"] == "y")
				{
					if ($val["parent"] == ROLE_FOLDER_ID)
					{
						$a_role_list[$key]["role_type"] = "global";
					}
					else
					{
						$a_role_list[$key]["role_type"] = "local";
					}
				}
				else
				{
					$a_role_list[$key]["role_type"] = "linked";
				}
			}
			
			if ($val["protected"] == "y")
			{
				$a_role_list[$key]["protected"] = true;
			}
			else
			{
				$a_role_list[$key]["protected"] = false;
			}
		}
		
		return $a_role_list;
	}

	/**
	 * Get the number of assigned users to roles
	 * @global ilDB $ilDB
	 * @param array $a_roles
	 * @return int
	 * @todo refactor rolf => DONE
	 */
	public function getNumberOfAssignedUsers(Array $a_roles)
	{
		global $ilDB;

		$query = 'SELECT COUNT(DISTINCT(usr_id)) as num FROM rbac_ua '.
			'WHERE '.$ilDB->in('rol_id', $a_roles, false, 'integer').' ';

		$res = $ilDB->query($query);
		$row = $res->fetchRow(ilDBConstants::FETCHMODE_OBJECT);
		return $row->num ? $row->num : 0;
	}


	/**
	 * get all assigned users to a given role
	 * @access	public
	 * @param	integer	role_id
	 * @param    array   columns to get form usr_data table (optional)
	 * @return	array	all users (id) assigned to role OR arrays of user datas
	 * @todo refactor rolf =>  (check result buffering)
	 */
	public function assignedUsers($a_rol_id, $a_fields = NULL)
	{
		global $ilBench,$ilDB;
		
		$ilBench->start("RBAC", "review_assignedUsers");
		
		if (!isset($a_rol_id))
		{
			$message = get_class($this)."::assignedUsers(): No role_id given!";
			$this->ilErr->raiseError($message,$this->ilErr->WARNING);
		}
		if (! $a_fields AND isset(self::$assigned_users_cache[$a_rol_id])) {
			return self::$assigned_users_cache[$a_rol_id];
		}
		
        $result_arr = array();

        if ($a_fields !== NULL and is_array($a_fields))
        {
            if (count($a_fields) == 0)
            {
                $select = "*";
            }
            else
            {
                if (($usr_id_field = array_search("usr_id",$a_fields)) !== false)
                    unset($a_fields[$usr_id_field]);

                $select = implode(",",$a_fields).",usr_data.usr_id";
                $select = addslashes($select);
            }

	        $ilDB->enableResultBuffering(false);
			$query = "SELECT ".$select." FROM usr_data ".
                 "LEFT JOIN rbac_ua ON usr_data.usr_id = rbac_ua.usr_id ".
                 "WHERE rbac_ua.rol_id =".$ilDB->quote($a_rol_id,'integer');
            $res = $ilDB->query($query);
            while($row = $ilDB->fetchAssoc($res))
            {
                $result_arr[] = $row;
            }
			$ilDB->enableResultBuffering(true);
        }
        else
        {
		    $ilDB->enableResultBuffering(false);
			$query = "SELECT usr_id FROM rbac_ua WHERE rol_id= ".$ilDB->quote($a_rol_id,'integer');
			
			$res = $ilDB->query($query);
            while($row = $ilDB->fetchAssoc($res))
            {
                array_push($result_arr,$row["usr_id"]);
            }
			$ilDB->enableResultBuffering(true);
        }
		
		$ilBench->stop("RBAC", "review_assignedUsers");

		if (! $a_fields) {
			self::$assigned_users_cache[$a_rol_id] = $result_arr;
		}

		return $result_arr;
	}


	/**
	 * check if a specific user is assigned to specific role
	 * @access	public
	 * @param	integer		usr_id
	 * @param	integer		role_id
	 * @return	boolean
	 * @todo refactor rolf =>  DONE
	 */
	public function isAssigned($a_usr_id,$a_role_id)
	{
        if(isset(self::$is_assigned_cache[$a_role_id][$a_usr_id])) {
	        return self::$is_assigned_cache[$a_role_id][$a_usr_id];
        }
        // Quickly determine if user is assigned to a role
		global $ilDB;

	    $ilDB->setLimit(1,0);
	    $query = "SELECT usr_id FROM rbac_ua WHERE ".
                    "rol_id= ".$ilDB->quote($a_role_id,'integer')." ".
                    "AND usr_id= ".$ilDB->quote($a_usr_id);
		$res = $ilDB->query($query);

		$is_assigned = $res->numRows() == 1;
		self::$is_assigned_cache[$a_role_id][$a_usr_id] = $is_assigned;

		return $is_assigned;
	}
    
	/**
	 * check if a specific user is assigned to at least one of the
	 * given role ids.
	 * This function is used to quickly check whether a user is member
	 * of a course or a group.
	 *
	 * @access	public
	 * @param	integer		usr_id
	 * @param	array[integer]		role_ids
	 * @return	boolean
	 * @todo refactor rolf =>  DONE
	 */
	public function isAssignedToAtLeastOneGivenRole($a_usr_id,$a_role_ids)
	{
		global $ilDB;

	    $ilDB->setLimit(1,0);
	    $query = "SELECT usr_id FROM rbac_ua WHERE ".
                    $ilDB->in('rol_id',$a_role_ids,false,'integer').
                    " AND usr_id= ".$ilDB->quote($a_usr_id);
		$res = $ilDB->query($query);

        return $ilDB->numRows($res) == 1;
	}
	
	/**
	 * get all assigned roles to a given user
	 * @access	public
	 * @param	integer		usr_id
	 * @return	array		all roles (id) the user have
	 * @todo refactor rolf =>  DONE
	 */
	public function assignedRoles($a_usr_id)
	{
		global $ilDB;
		
		$role_arr = array();
		
		$query = "SELECT rol_id FROM rbac_ua WHERE usr_id = ".$ilDB->quote($a_usr_id,'integer');

		$res = $ilDB->query($query);
		while($row = $ilDB->fetchObject($res))
		{
			$role_arr[] = $row->rol_id;
		}
		return $role_arr ? $role_arr : array();
	}
	
	/**
	 * Get assigned global roles for an user
	 * @param int	$a_usr_id	Id of user account
	 * @todo refactor rolf =>  DONE
	 */
	public function assignedGlobalRoles($a_usr_id)
	{
		global $ilDB;
		
		$query = "SELECT ua.rol_id FROM rbac_ua ua ".
			"JOIN rbac_fa fa ON ua.rol_id = fa.rol_id ".
			"WHERE usr_id = ".$ilDB->quote($a_usr_id,'integer').' '.
			"AND parent = ".$ilDB->quote(ROLE_FOLDER_ID)." ".
			"AND assign = 'y' ";
		
		$res = $ilDB->query($query);
		while($row = $ilDB->fetchObject($res))
		{
			$role_arr[] = $row->rol_id;
		}
		return $role_arr ? $role_arr : array();
	}

	/**
	 * Check if its possible to assign users
	 * @access	public
	 * @param	integer	object id of role
	 * @param	integer	ref_id of object in question
	 * @return	boolean 
	 * @todo refactor rolf (expects object reference id instead of rolf) => DONE
	 */
	public function isAssignable($a_rol_id, $a_ref_id)
	{
		global $ilBench,$ilDB;

		$ilBench->start("RBAC", "review_isAssignable");

		// exclude system role from rbac
		if ($a_rol_id == SYSTEM_ROLE_ID)
		{
			$ilBench->stop("RBAC", "review_isAssignable");
			return true;
		}

		if (!isset($a_rol_id) or !isset($a_ref_id))
		{
			$message = get_class($this)."::isAssignable(): Missing parameter!".
					   " role_id: ".$a_rol_id." ,ref_id: ".$a_ref_id;
			$this->ilErr->raiseError($message,$this->ilErr->WARNING);
		}
		$query = "SELECT * FROM rbac_fa ".
			 "WHERE rol_id = ".$ilDB->quote($a_rol_id,'integer')." ".
			 "AND parent = ".$ilDB->quote($a_ref_id,'integer')." ";
		$res = $ilDB->query($query);
		$row = $ilDB->fetchObject($res);
	
		$ilBench->stop("RBAC", "review_isAssignable");
		return $row->assign == 'y' ? true : false;
	}
	
	/**
	 * Temporary bugfix
	 * @todo refactor rolf => DONE
	 * 
	 */
	public function hasMultipleAssignments($a_role_id)
	{
		global $ilDB;
		
		$query = "SELECT * FROM rbac_fa WHERE rol_id = ".$ilDB->quote($a_role_id,'integer').' '.
			"AND assign = ".$ilDB->quote('y','text');
		$res = $ilDB->query($query);
		return $res->numRows() > 1;
	}

	/**
	 * Returns an array of objects assigned to a role. A role with stopped inheritance
	 * may be assigned to more than one objects.
	 * To get only the original location of a role, set the second parameter to true
	 *
	 * @access	public
	 * @param	integer		role id
	 * @param	boolean		get only rolefolders where role is assignable (true) 
	 * @return	array		reference IDs of role folders
	 * @todo refactor rolf  => RENAME (rest done)
	 */
	public function getFoldersAssignedToRole($a_rol_id, $a_assignable = false)
	{
		global $ilDB;
		
		if (!isset($a_rol_id))
		{
			$message = get_class($this)."::getFoldersAssignedToRole(): No role_id given!";
			$this->ilErr->raiseError($message,$this->ilErr->WARNING);
		}
		
		if ($a_assignable)
		{
			$where = " AND assign ='y'";
		}

		$query = "SELECT DISTINCT parent FROM rbac_fa ".
			 "WHERE rol_id = ".$ilDB->quote($a_rol_id,'integer')." ".$where." ";

		$res = $ilDB->query($query);
		while($row = $ilDB->fetchObject($res))
		{
			$folders[] = $row->parent;
		}
		return $folders ? $folders : array();
	}
	
	/**
	 * Get roles of object
	 * @param type $a_ref_id
	 * @param type $a_assignable
	 * @throws InvalidArgumentException
	 * @todo refactor rolf => DONE 
	 */
	public function getRolesOfObject($a_ref_id, $a_assignable_only = FALSE)
	{
		global $ilDB;
		
		if(!isset($a_ref_id))
		{
			$GLOBALS['ilLog']->logStack();
			throw new InvalidArgumentException(__METHOD__.': No ref_id given!');
		}
		if($a_assignable_only === TRUE)
		{
			$and = 'AND assign = '.$ilDB->quote('y','text');
		}
		$query = "SELECT rol_id FROM rbac_fa ".
			 "WHERE parent = ".$ilDB->quote($a_ref_id,'integer')." ".
			 $and;

		$res = $ilDB->query($query);
		
		$role_ids = array();
		while($row = $ilDB->fetchObject($res))
		{
			$role_ids[] = $row->rol_id;
		}
		return $role_ids;
	}
	 
	
	

	/**
	 * get all roles of a role folder including linked local roles that are created due to stopped inheritance
	 * returns an array with role ids
	 * @access	public
	 * @param	integer		ref_id of object
	 * @param	boolean		if false only get true local roles
	 * @return	array		Array with rol_ids
	 * @deprecated since version 4.5.0
	 * @todo refactor rolf => RENAME
	 */
	public function getRolesOfRoleFolder($a_ref_id,$a_nonassignable = true)
	{
		global $ilBench,$ilDB,$ilLog;
		
		$ilBench->start("RBAC", "review_getRolesOfRoleFolder");

		if (!isset($a_ref_id))
		{
			$message = get_class($this)."::getRolesOfRoleFolder(): No ref_id given!";
			ilLoggerFactory::getLogger('ac')->logStack();
			$this->ilErr->raiseError($message,$this->ilErr->WARNING);
			
		}
		
		if ($a_nonassignable === false)
		{
			$and = " AND assign='y'";
		}

		$query = "SELECT rol_id FROM rbac_fa ".
			 "WHERE parent = ".$ilDB->quote($a_ref_id,'integer')." ".
			 $and;

		$res = $ilDB->query($query);
		while($row = $ilDB->fetchObject($res))
		{
			$rol_id[] = $row->rol_id;
		}

		$ilBench->stop("RBAC", "review_getRolesOfRoleFolder");

		return $rol_id ? $rol_id : array();
	}
	
	/**
	 * get only 'global' roles
	 * @access	public
	 * @return	array		Array with rol_ids
	 * @todo refactor rolf => DONE
	 */
	public function getGlobalRoles()
	{
		return $this->getRolesOfRoleFolder(ROLE_FOLDER_ID,false);
	}

	/**
	 * Get local roles of object
	 * @param int $a_ref_id
	 * @todo refactor rolf => DONE
	 */
	public function getLocalRoles($a_ref_id)
	{
		global $ilDB;

		$lroles = array();
		foreach($this->getRolesOfRoleFolder($a_ref_id) as $role_id)
		{
			if($this->isAssignable($role_id, $a_ref_id))
			{
				$lroles[] = $role_id;
			}
		}
		return $lroles;
	}

	/**
	 * Get all roles with local policies
	 * @param type $a_ref_id
	 * @return type
	 */
	public function getLocalPolicies($a_ref_id)
	{
		$lroles = array();
		foreach($this->getRolesOfRoleFolder($a_ref_id) as $role_id)
		{
			$lroles[] = $role_id;
		}
		return $lroles;
	}

	/**
	 * get only 'global' roles
	 * @access	public
	 * @return	array		Array with rol_ids
	 * @todo refactor rolf => DONE
	 */
	public function getGlobalRolesArray()
	{
		foreach($this->getRolesOfRoleFolder(ROLE_FOLDER_ID,false) as $role_id)
		{
			$ga[] = array('obj_id'		=> $role_id,
						  'role_type'	=> 'global');
		}
		return $ga ? $ga : array();
	}

	/**
	 * get only 'global' roles (with flag 'assign_users')
	 * @access	public
	 * @return	array		Array with rol_ids
	 * @todo refactor rolf => DONE
	 */
	public function getGlobalAssignableRoles()
	{
		include_once './Services/AccessControl/classes/class.ilObjRole.php';

		foreach($this->getGlobalRoles() as $role_id)
		{
			if(ilObjRole::_getAssignUsersStatus($role_id))
			{
				$ga[] = array('obj_id' => $role_id,
							  'role_type' => 'global');
			}
		}
		return $ga ? $ga : array();
	}


	/**
	 * Check if role is assigned to an object
	 * @todo refactor rolf => DONE (renamed)
	 */
	public function isRoleAssignedToObject($a_role_id, $a_parent_id)
	{
		global $rbacreview, $ilDB;

		$query = 'SELECT * FROM rbac_fa '.
			'WHERE rol_id = '.$ilDB->quote($a_role_id,'integer').' '.
			'AND parent = '.$ilDB->quote($a_parent_id,'integer');
		$res = $ilDB->query($query);
		return $res->numRows() ? true : false;
	}

	/**
	 * get all possible operations 
	 * @access	public
	 * @return	array	array of operation_id
	 * @todo refactor rolf => DONE
	 */
	public function getOperations()
	{
		global $ilDB;

		$query = 'SELECT * FROM rbac_operations ORDER BY ops_id ';
		$res = $this->ilDB->query($query);
		while($row = $ilDB->fetchObject($res))
		{
			$ops[] = array('ops_id' => $row->ops_id,
						   'operation' => $row->operation,
						   'description' => $row->description);
		}

		return $ops ? $ops : array();
 	}

	/**
	 * get one operation by operation id
	 * @access	public
	 * @return	array data of operation_id
	 * @todo refactor rolf => DONE
	 */
	public function getOperation($ops_id)
	{
		global $ilDB;

		$query = 'SELECT * FROM rbac_operations WHERE ops_id = '.$ilDB->quote($ops_id,'integer');
		$res = $this->ilDB->query($query);
		while($row = $ilDB->fetchObject($res))
		{
			$ops = array('ops_id' => $row->ops_id,
						 'operation' => $row->operation,
						 'description' => $row->description);
		}

		return $ops ? $ops : array();
	}
	
	/**
	 * get all possible operations of a specific role
	 * The ref_id of the role folder (parent object) is necessary to distinguish local roles
	 * @access	public
	 * @param	integer	role_id
	 * @param	integer	role folder id
	 * @return	array	array of operation_id and types
	 * @todo refactor rolf => DONE
	 */
	public function getAllOperationsOfRole($a_rol_id, $a_parent = 0)
	{
		global $ilDB;

		if(!$a_parent)
		{
			$a_parent = ROLE_FOLDER_ID;
		}
		
		$query = "SELECT ops_id,type FROM rbac_templates ".
			"WHERE rol_id = ".$ilDB->quote($a_rol_id,'integer')." ".
			"AND parent = ".$ilDB->quote($a_parent,'integer');
		$res = $ilDB->query($query);

		$ops_arr = array();
		while ($row = $ilDB->fetchObject($res))
		{
			$ops_arr[$row->type][] = $row->ops_id;
		}
		return (array) $ops_arr;
	}
	
	/**
	 * Get active operations for a role
	 * @param object $a_ref_id
	 * @param object $a_role_id
	 * @return 
	 * @todo refactor rolf => DONE
	 */
	public function getActiveOperationsOfRole($a_ref_id, $a_role_id)
	{
		global $ilDB;
		
		$query = 'SELECT * FROM rbac_pa '.
			'WHERE ref_id = '.$ilDB->quote($a_ref_id,'integer').' '.
			'AND rol_id = '.$ilDB->quote($a_role_id,'integer').' ';
			
		$res = $ilDB->query($query);
		while($row = $res->fetchRow(ilDBConstants::FETCHMODE_ASSOC))
		{
			return unserialize($row['ops_id']);
		}
		return array();
	}
	

	/**
	 * get all possible operations of a specific role
	 * The ref_id of the role folder (parent object) is necessary to distinguish local roles
	 * @access	public
	 * @param	integer	role_id
	 * @param	string	object type
	 * @param	integer	role folder id
	 * @return	array	array of operation_id
	 * @todo refactor rolf => DONE
	 */
	public function getOperationsOfRole($a_rol_id, $a_type, $a_parent = 0)
	{
		global $ilDB,$ilLog;
		
		if (!isset($a_rol_id) or !isset($a_type))
		{
			$message = get_class($this)."::getOperationsOfRole(): Missing Parameter!".
					   "role_id: ".$a_rol_id.
					   "type: ".$a_type.
					   "parent_id: ".$a_parent;
			$ilLog->logStack("Missing parameter! ");
			$this->ilErr->raiseError($message,$this->ilErr->WARNING);
		}

		$ops_arr = array();

		// if no rolefolder id is given, assume global role folder as target
		if ($a_parent == 0)
		{
			$a_parent = ROLE_FOLDER_ID;
		}
		
		$query = "SELECT ops_id FROM rbac_templates ".
			 "WHERE type =".$ilDB->quote($a_type,'text')." ".
			 "AND rol_id = ".$ilDB->quote($a_rol_id,'integer')." ".
			 "AND parent = ".$ilDB->quote($a_parent,'integer');
		$res = $ilDB->query($query);
		while ($row = $ilDB->fetchObject($res))
		{
			$ops_arr[] = $row->ops_id;
		}
		
		return $ops_arr;
	}
	
	/**
	 * @global ilDB $ilDB
	 * @param type $a_role_id
	 * @param type $a_ref_id
	 * @return type
	 * @todo rafactor rolf => DONE
	 */
	public function getRoleOperationsOnObject($a_role_id,$a_ref_id)
	{
		global $ilDB;
		
		$query = "SELECT * FROM rbac_pa ".
			"WHERE rol_id = ".$ilDB->quote($a_role_id,'integer')." ".
			"AND ref_id = ".$ilDB->quote($a_ref_id,'integer')." ";

		$res = $ilDB->query($query);
		while($row = $ilDB->fetchObject($res))
		{
			$ops = unserialize($row->ops_id);
		}

		return $ops ? $ops : array();
	}

	/**
	 * all possible operations of a type
	 * @access	public
	 * @param	integer		object_ID of type
	 * @return	array		valid operation_IDs
	 * @todo rafactor rolf => DONE
	 */
	public function getOperationsOnType($a_typ_id)
	{
		global $ilDB;

		if (!isset($a_typ_id))
		{
			$message = get_class($this)."::getOperationsOnType(): No type_id given!";
			$this->ilErr->raiseError($message,$this->ilErr->WARNING);
		}

		#$query = "SELECT * FROM rbac_ta WHERE typ_id = ".$ilDB->quote($a_typ_id,'integer');
		
		$query = 'SELECT * FROM rbac_ta ta JOIN rbac_operations o ON ta.ops_id = o.ops_id '.
			'WHERE typ_id = '.$ilDB->quote($a_typ_id,'integer').' '.
			'ORDER BY op_order';

		$res = $ilDB->query($query);

		while($row = $ilDB->fetchObject($res))
		{
			$ops_id[] = $row->ops_id;
		}

		return $ops_id ? $ops_id : array();
	}

	/**
	 * all possible operations of a type
	 * @access	public
	 * @param	integer		object_ID of type
	 * @return	array		valid operation_IDs
	 * @todo rafactor rolf => DONE
	 * 
	 */
	public function getOperationsOnTypeString($a_type)
	{
		global $ilDB;

		$query = "SELECT * FROM object_data WHERE type = 'typ' AND title = ".$ilDB->quote($a_type ,'text')." ";
			

		$res = $this->ilDB->query($query);
		while($row = $res->fetchRow(ilDBConstants::FETCHMODE_OBJECT))
		{
			return $this->getOperationsOnType($row->obj_id);
		}
		return false;
	}
	
	/**
	 * Get operations by type and class
	 * @param string $a_type Type is "object" or 
	 * @param string $a_class
	 * @return 
	 * @todo refactor rolf => DONE
	 */
	public function getOperationsByTypeAndClass($a_type,$a_class)
	{
		global $ilDB;
		
		if($a_class != 'create')
		{
			$condition = "AND class != ".$ilDB->quote('create','text');
		}
		else
		{
			$condition = "AND class = ".$ilDB->quote('create','text');
		}
		
		$query = "SELECT ro.ops_id FROM rbac_operations ro ".
			"JOIN rbac_ta rt ON  ro.ops_id = rt.ops_id ".
			"JOIN object_data od ON rt.typ_id = od.obj_id ".
			"WHERE type = ".$ilDB->quote('typ','text')." ".
			"AND title = ".$ilDB->quote($a_type,'text')." ".
			$condition." ".
			"ORDER BY op_order ";
			
		$res = $ilDB->query($query);
		
		$ops = array();
		while($row = $res->fetchRow(ilDBConstants::FETCHMODE_OBJECT))
		{
			$ops[] = $row->ops_id;
		}
		return $ops; 
	}

	
	/**
	 * get all objects in which the inheritance of role with role_id was stopped
	 * the function returns all reference ids of objects containing a role folder.
	 * @access	public
	 * @param	integer	role_id
	 * @param	array   filter ref_ids
	 * @return	array	with ref_ids of objects
	 * @todo refactor rolf => DONE
	 */
	public function getObjectsWithStopedInheritance($a_rol_id,$a_filter = array())
	{
		global $ilDB;
		
		#$query = 'SELECT t.parent p FROM tree t JOIN rbac_fa fa ON fa.parent = child '.
		#	'WHERE assign = '.$ilDB->quote('n','text').' '.
		#	'AND rol_id = '.$ilDB->quote($a_rol_id,'integer').' ';
		
		$query = 'SELECT parent p FROM rbac_fa '.
				'WHERE assign = '.$ilDB->quote('n','text').' '.
				'AND rol_id = '.$ilDB->quote($a_rol_id,'integer').' ';
		
		if($a_filter)
		{
			$query .= ('AND '.$ilDB->in('parent',(array) $a_filter,false,'integer'));
		}

		$res = $ilDB->query($query);
		$parent = array();
		while($row = $res->fetchRow(ilDBConstants::FETCHMODE_OBJECT))
		{
			$parent[] = $row->p;
		}
		return $parent;
	}

	/**
	 * Checks if a rolefolder is set as deleted (negative tree_id)
	 * @access	public
	 * @param	integer	ref_id of rolefolder
	 * @return	boolean	true if rolefolder is set as deleted
	 * @todo refactor rolf => DELETE method
	 */
	public function isDeleted($a_node_id)
	{
		global $ilDB;
		
		$q = "SELECT tree FROM tree WHERE child =".$ilDB->quote($a_node_id)." ";
		$r = $this->ilDB->query($q);
		
		$row = $r->fetchRow(ilDBConstants::FETCHMODE_OBJECT);
		
		if (!$row)
		{
			$message = sprintf('%s::isDeleted(): Role folder with ref_id %s not found!',
							   get_class($this),
							   $a_node_id);
			$this->log->write($message,$this->log->FATAL);

			return true;
		}

		// rolefolder is deleted
		if ($row->tree < 0)
		{
			return true;
		}
		
		return false;
	}
	
	/**
	 * Check if role is a global role
	 * @param type $a_role_id
	 * @return type
	 * @todo refactor rolf => DONE
	 */
	public function isGlobalRole($a_role_id)
	{
		return in_array($a_role_id,$this->getGlobalRoles());
	}
	
	/**
	 * 
	 * @global ilDB $ilDB
	 * @param type $a_filter
	 * @param type $a_user_id
	 * @param type $title_filter
	 * @return type
	 * @todo refactor rolf => DONE
	 */
	public function getRolesByFilter($a_filter = 0,$a_user_id = 0, $title_filter = '')
	{
		global $ilDB;
		
        $assign = "y";

		switch($a_filter)
		{
            // all (assignable) roles
            case self::FILTER_ALL:
				return $this->getAssignableRoles(true,true,$title_filter);
				break;

            // all (assignable) global roles
            case self::FILTER_ALL_GLOBAL:
				$where = 'WHERE '.$ilDB->in('rbac_fa.rol_id',$this->getGlobalRoles(),false,'integer').' ';
				break;

            // all (assignable) local roles
            case self::FILTER_ALL_LOCAL:
            case self::FILTER_INTERNAL:
            case self::FILTER_NOT_INTERNAL:
				$where = 'WHERE '.$ilDB->in('rbac_fa.rol_id',$this->getGlobalRoles(),true,'integer');
				break;
				
            // all role templates
            case self::FILTER_TEMPLATES:
				$where = "WHERE object_data.type = 'rolt'";
				$assign = "n";
				break;

            // only assigned roles, handled by ilObjUserGUI::roleassignmentObject()
            case 0:
			default:
                if(!$a_user_id) 
                	return array();

				$where = 'WHERE '.$ilDB->in('rbac_fa.rol_id',$this->assignedRoles($a_user_id),false,'integer').' ';
                break;
		}
		
		$roles = array();

		$query = "SELECT * FROM object_data ".
			 "JOIN rbac_fa ON obj_id = rol_id ".
			 $where.
			 "AND rbac_fa.assign = ".$ilDB->quote($assign,'text')." ";

		if(strlen($title_filter))
		{
			$query .= (' AND '.$ilDB->like(
				'title',
				'text',
				'%'.$title_filter.'%'
			));
		}
		
		$res = $ilDB->query($query);
		while($row = $ilDB->fetchAssoc($res))
		{
            $prefix = (substr($row["title"],0,3) == "il_") ? true : false;

            // all (assignable) internal local roles only
            if ($a_filter == 4 and !$prefix)
			{
                continue;
            }

            // all (assignable) non internal local roles only
			if ($a_filter == 5 and $prefix)
			{
                continue;
            }
            
			$row["desc"] = $row["description"];
			$row["user_id"] = $row["owner"];
			$roles[] = $row;
		}

		$roles = $this->__setRoleType($roles);

		return $roles ? $roles : array();
	}

	/**
	 * Get type id of object
	 * @global ilDB $ilDB
	 * @param type $a_type
	 * @return type
	 * @todo refactor rolf => DONE
	 */
	public function getTypeId($a_type)
	{
		global $ilDB;

		$q = "SELECT obj_id FROM object_data ".
			 "WHERE title=".$ilDB->quote($a_type ,'text')." AND type='typ'";
		$r = $ilDB->query($q);
		
		$row = $r->fetchRow(ilDBConstants::FETCHMODE_OBJECT);
		return $row->obj_id;
	}

	/**
	 * get ops_id's by name.
	 *
	 * Example usage: $rbacadmin->grantPermission($roles,ilRbacReview::_getOperationIdsByName(array('visible','read'),$ref_id));
	 *
	 * @access	public
	 * @param	array	string name of operation. see rbac_operations
	 * @return	array   integer ops_id's
	 * @todo refactor rolf => DONE
	 */
	public static function _getOperationIdsByName($operations)
	{
		global $ilDB;

		if(!count($operations))
		{
			return array();
		}
		
		$query = 'SELECT ops_id FROM rbac_operations '.
			'WHERE '.$ilDB->in('operation',$operations,false,'text');
		
		$res = $ilDB->query($query);
		while($row = $ilDB->fetchObject($res))
		{
			$ops_ids[] = $row->ops_id;
		}
		return $ops_ids ? $ops_ids : array();
	}
	
	/**
	 * get operation id by name of operation
	 * @access	public
	 * @access	static
	 * @param	string	operation name
	 * @return	integer	operation id
	 * @todo refactor rolf => DONE
	 */
	public static function _getOperationIdByName($a_operation)
	{
		global $ilDB,$ilErr;

		if (!isset($a_operation))
		{
			$message = "perm::getOperationId(): No operation given!";
			$ilErr->raiseError($message,$ilErr->WARNING);	
		}

        // Cache operation ids
        if (! is_array(self::$_opsCache)) {
            self::$_opsCache = array();

            $q = "SELECT ops_id, operation FROM rbac_operations";
            $r = $ilDB->query($q);
            while ($row = $r->fetchRow(ilDBConstants::FETCHMODE_OBJECT))
            {
                self::$_opsCache[$row->operation] = $row->ops_id;
            }
        }

        // Get operation ID by name from cache
        if (array_key_exists($a_operation, self::$_opsCache)) {
            return self::$_opsCache[$a_operation];
        }
        return null;
	}
	
	/**
	 * Lookup operation ids
	 * @param array $a_type_arr e.g array('cat','crs','grp'). The operation name (e.g. 'create_cat') is generated automatically
	 * @return array int Array with operation ids
	 * @todo refactor rolf => DONE
	 */
	public static function lookupCreateOperationIds($a_type_arr)
	{
		global $ilDB;
		
		$operations = array();
		foreach($a_type_arr as $type)
		{
			$operations[] = ('create_'.$type);
		}
		
		if(!count($operations))
		{
			return array();
		}
		
		$query = 'SELECT ops_id, operation FROM rbac_operations '.
			'WHERE '.$ilDB->in('operation',$operations,false,'text');
			
		$res = $ilDB->query($query);
	
		$ops_ids = array();
		while($row = $ilDB->fetchObject($res))
		{
			$type_arr = explode('_', $row->operation);
			$type = $type_arr[1];
			
			$ops_ids[$type] = $row->ops_id;
		}
		return $ops_ids;
	}


	
	/**
	 * @todo refactor rolf => search calls
	 * @global ilDB $ilDB
	 * @param type $a_ref_id
	 * @param type $a_role_id
	 * @return type
	 * @todo refactor rolf => DONE
	 */
	public function isProtected($a_ref_id,$a_role_id)
	{
		global $ilDB;

		// ref_id not used yet. protected permission acts 'global' for each role,
		$query = "SELECT protected FROM rbac_fa ".
			 "WHERE rol_id = ".$ilDB->quote($a_role_id,'integer')." ";
		$res = $ilDB->query($query);
		$row = $ilDB->fetchAssoc($res);
		
		return ilUtil::yn2tf($row['protected']);
	}
	
	/**
	 * Check if role is blocked at position
	 * @global ilDB $ilDB
	 * @param type $a_role_id
	 * @param type $a_ref_id
	 * @return boolean
	 */
	public function isBlockedAtPosition($a_role_id, $a_ref_id)
	{
		global $ilDB;
		
		$query = 'SELECT blocked from rbac_fa '.
				'WHERE rol_id = '. $ilDB->quote($a_role_id,'integer').' '.
				'AND parent = '.$ilDB->quote($a_ref_id,'integer');
		$res = $ilDB->query($query);
		while($row = $res->fetchRow(ilDBConstants::FETCHMODE_OBJECT))
		{
			return (bool) $row->blocked;
		}
		return FALSE;
	}
	
	/**
	 * Check if role is blocked in upper context
	 * @param type $a_role_id
	 * @param type $a_ref_id
	 */
	public function isBlockedInUpperContext($a_role_id, $a_ref_id)
	{
		global $ilDB, $tree;
		
		if($this->isBlockedAtPosition($a_role_id, $a_ref_id))
		{
			return FALSE;
		}
		$query = 'SELECT parent from rbac_fa '.
				'WHERE rol_id = '.$ilDB->quote($a_role_id,'integer').' '.
				'AND blocked = '.$ilDB->quote(1,'integer');
		$res = $ilDB->query($query);
		
		$parent_ids = array();
		while($row = $res->fetchRow(ilDBConstants::FETCHMODE_OBJECT))
		{
			$parent_ids[] = $row->parent;
		}
		
		foreach($parent_ids as $parent_id)
		{
			if($tree->isGrandChild($parent_id, $a_ref_id))
			{
				return TRUE;
			}
		}
		return FALSE;
	}
	
	// this method alters the protected status of role regarding the current user's role assignment
	// and current postion in the hierarchy.

	/**
	 * Set protected status
	 * @global type $rbacsystem
	 * @global type $ilUser
	 * @global type $log
	 * @param type $a_parent_roles
	 * @param type $a_role_hierarchy
	 * @param type $a_ref_id
	 * @return boolean
	 * @todo refactor rolf => DONE
	 */
	protected function __setProtectedStatus($a_parent_roles,$a_role_hierarchy,$a_ref_id)
	{
		//vd('refId',$a_ref_id,'parent roles',$a_parent_roles,'role-hierarchy',$a_role_hierarchy);
		
		global $rbacsystem,$ilUser,$log;
		
		if (in_array(SYSTEM_ROLE_ID,$this->assignedRoles($ilUser->getId())))
		{
			$leveladmin = true;
		}
		else
		{
			$leveladmin = false;
		}
		#vd("RoleHierarchy",$a_role_hierarchy);
		foreach ($a_role_hierarchy as $role_id => $rolf_id)
		{
			//$log->write("ilRBACreview::__setProtectedStatus(), 0");	
			#echo "<br/>ROLF: ".$rolf_id." ROLE_ID: ".$role_id." (".$a_parent_roles[$role_id]['title'].") ";
			//var_dump($leveladmin,$a_parent_roles[$role_id]['protected']);

			if ($leveladmin == true)
			{
				$a_parent_roles[$role_id]['protected'] = false;
				continue;
			}
				
			if ($a_parent_roles[$role_id]['protected'] == true)
			{
				$arr_lvl_roles_user = array_intersect($this->assignedRoles($ilUser->getId()),array_keys($a_role_hierarchy,$rolf_id));
				
				#vd("intersection",$arr_lvl_roles_user);
				
				foreach ($arr_lvl_roles_user as $lvl_role_id)
				{
					#echo "<br/>level_role: ".$lvl_role_id;
					#echo "<br/>a_ref_id: ".$a_ref_id;
					
					//$log->write("ilRBACreview::__setProtectedStatus(), 1");
					// check if role grants 'edit_permission' to parent
					$rolf = $a_parent_roles[$role_id]['parent'];
					#$parent_obj = $GLOBALS['tree']->getParentId($rolf);
					if ($rbacsystem->checkPermission($rolf,$lvl_role_id,'edit_permission'))
					{
						#echo "<br />Permission granted";
						//$log->write("ilRBACreview::__setProtectedStatus(), 2");
						// user may change permissions of that higher-ranked role
						$a_parent_roles[$role_id]['protected'] = false;
						
						// remember successful check
						//$leveladmin = true;
					}
				}
			}
		}
		return $a_parent_roles;
	}
	
	/**
	 * get operation list by object type
	 * @access	public
	 * @access 	static
	 * @param	string	object type you want to have the operation list
	 * @param	string	order column
	 * @param	string	order direction (possible values: ASC or DESC)
	 * @return	array	returns array of operations
	 * @todo refactor rolf => DONE
	 */
	public static function _getOperationList($a_type = null)
	 {
		global $ilDB;
	
		$arr = array();

		if ($a_type)
		{
			$query = sprintf('SELECT * FROM rbac_operations '.
				'JOIN rbac_ta ON rbac_operations.ops_id = rbac_ta.ops_id '.
				'JOIN object_data ON rbac_ta.typ_id = object_data.obj_id '.
				'WHERE object_data.title = %s '.
				'AND object_data.type = %s '.
				'ORDER BY op_order ASC',
				$ilDB->quote($a_type,'text'),
				$ilDB->quote('typ','text'));
		}
		else
		{
			$query = 'SELECT * FROM rbac_operations ORDER BY op_order ASC';
		}
		$res = $ilDB->query($query);
		while ($row = $ilDB->fetchAssoc($res))
		{
			$arr[] = array(
						"ops_id"	=> $row['ops_id'],
						"operation"	=> $row['operation'],
						"desc"		=> $row['description'],
						"class"		=> $row['class'],
						"order"		=> $row['op_order']
						);
		}
		return $arr;
	}
	
	/**
	 * 
	 * @param type $a_ops_arr
	 * @return type
	 * @todo refactor rolf => DONE
	 */
	public static function _groupOperationsByClass($a_ops_arr)
	{
		$arr = array();

		foreach ($a_ops_arr as $ops)
		{
			$arr[$ops['class']][] = array ('ops_id'	=> $ops['ops_id'],
										   'name'	=> $ops['operation']
										 );
		}
		return $arr; 
	}

	/**
	 * Get object id of objects a role is assigned to
	 * 
	 * @todo refactor rolf (due to performance reasons the new version does not check for deleted roles only in object reference)
	 *
	 * @access public
	 * @param int role id
	 * 
	 */
	public function getObjectOfRole($a_role_id)
	{
		// internal cache
		static $obj_cache = array();

		global $ilDB;
		
		
		if(isset($obj_cache[$a_role_id]) and $obj_cache[$a_role_id])
		{
			return $obj_cache[$a_role_id];
		}
		
		$query = 'SELECT obr.obj_id FROM rbac_fa rfa '.
				'JOIN object_reference obr ON rfa.parent = obr.ref_id '.
				'WHERE assign = '.$ilDB->quote('y','text'). ' '.
				'AND rol_id = '.$ilDB->quote($a_role_id,'integer').' '.
				'AND deleted IS NULL';
		
		#$query = "SELECT obr.obj_id FROM rbac_fa rfa ".
		#	"JOIN tree ON rfa.parent = tree.child ".
		#	"JOIN object_reference obr ON tree.parent = obr.ref_id ".
		#	"WHERE tree.tree = 1 ".
		#	"AND assign = 'y' ".
		#	"AND rol_id = ".$ilDB->quote($a_role_id,'integer')." ";
		$res = $ilDB->query($query);
		
		$obj_cache[$a_role_id] = 0;
		while($row = $ilDB->fetchObject($res))
		{
			$obj_cache[$a_role_id] = $row->obj_id;
		}
		return $obj_cache[$a_role_id];
	}
	
	/**
	 * Get reference of role
	 * @param object $a_role_id
	 * @return int
	 * @todo refactor rolf (no deleted check)
	 */
	public function getObjectReferenceOfRole($a_role_id)
	{
		global $ilDB;
		
		$query = 'SELECT parent p_ref FROM rbac_fa '.
				'WHERE rol_id = '.$ilDB->quote($a_role_id,'integer').' '.
				'AND assign = '.$ilDB->quote('y','text');
		
		$res = $ilDB->query($query);
		while($row = $res->fetchRow(ilDBConstants::FETCHMODE_OBJECT))
		{
			return $row->p_ref;
		}
		return 0;
	}
	
	/**
	 * return if role is only attached to deleted role folders
	 *
	 * @param int $a_role_id
	 * @return boolean
	 * @todo refactor rolf => DONE
	 */
	public function isRoleDeleted ($a_role_id)
	{
		$rolf_list = $this->getFoldersAssignedToRole($a_role_id, false);
		$deleted = true;
		if (count($rolf_list))
		{
			foreach ($rolf_list as $rolf) {      	        
	    		// only list roles that are not set to status "deleted"
	    		if (!$this->isDeleted($rolf))
				{
	   				$deleted = false;
	   				break;
				}
			}
		}
		return $deleted;	
	}
	
	
	/**
	 * @global ilDB $ilDB
	 * @param type $role_ids
	 * @param type $use_templates
	 * @return type
	 * @todo refactor rolf => DONE
	 */
	public function getRolesForIDs($role_ids, $use_templates)
	{
		global $ilDB;
		
		$role_list = array();

		$where = $this->__setTemplateFilter($use_templates);

		$query = "SELECT * FROM object_data ".
			 "JOIN rbac_fa ON object_data.obj_id = rbac_fa.rol_id ".
			 $where.
			 "AND rbac_fa.assign = 'y' " .
			 'AND '.$ilDB->in('object_data.obj_id',$role_ids,false,'integer');
			 
		$res = $ilDB->query($query);
		while($row = $ilDB->fetchAssoc($res))
		{
			$row["desc"] = $row["description"];
			$row["user_id"] = $row["owner"];
			$role_list[] = $row;
		}
		
		$role_list = $this->__setRoleType($role_list);
		return $role_list;
	}
	
	/**
	 * get operation assignments 
	 * @return array array(array('typ_id' => $typ_id,'title' => $title,'ops_id => '$ops_is,'operation' => $operation),...
	 * @todo refactor rolf => DONE
	 */
	public function getOperationAssignment()
	{
		global $ilDB;

		$query = 'SELECT ta.typ_id, obj.title, ops.ops_id, ops.operation FROM rbac_ta ta '.
			 'JOIN object_data obj ON obj.obj_id = ta.typ_id '.
			 'JOIN rbac_operations ops ON ops.ops_id = ta.ops_id ';
		$res = $ilDB->query($query);
		
		$counter = 0;
		while($row = $ilDB->fetchObject($res))
		{
			$info[$counter]['typ_id'] = $row->typ_id;
			$info[$counter]['type'] = $row->title;
			$info[$counter]['ops_id'] = $row->ops_id;
			$info[$counter]['operation'] = $row->operation;
			$counter++;
		}
		return $info ? $info : array();
		
	}
	
	/**
	 * Check if role is deleteable at a specific position
	 * @param object $a_role_id
	 * @param int rolf_id
	 * @return 
	 * @todo refactor rolf => DONE
	 */
	public function isDeleteable($a_role_id, $a_rolf_id)
	{
		if(!$this->isAssignable($a_role_id, $a_rolf_id))
		{
			return false;
		}
		if($a_role_id == SYSTEM_ROLE_ID or $a_role_id == ANONYMOUS_ROLE_ID)
		{
			return false;
		}
		if(substr(ilObject::_lookupTitle($a_role_id),0,3) == 'il_')
		{
			return false;
		}
		return true;
	}

	/**
	 * Check if the role is system generate role or role template
	 * @param int $a_role_id
	 * @return bool
	 * @todo refactor rolf => DONE
	 */
	public function isSystemGeneratedRole($a_role_id)
	{
		$title = ilObject::_lookupTitle($a_role_id);
		return substr($title,0,3) == 'il_' ? true : false;
	}


	/**
	 * Get role folder of role
	 * @global ilDB $ilDB
	 * @param int $a_role_id
	 * @return int
	 * @todo refactor rolf => RENAME
	 */
	public function getRoleFolderOfRole($a_role_id)
	{
		global $ilDB;
		
		if(ilObject::_lookupType($a_role_id) == 'role')
		{
			$and = ('AND assign = '.$ilDB->quote('y','text'));
		}
		else
		{
			$and = '';
		}

		$query = 'SELECT * FROM rbac_fa '.
			'WHERE rol_id = '.$ilDB->quote($a_role_id,'integer').' '.
			$and;
		$res = $ilDB->query($query);
		while($row = $res->fetchRow(ilDBConstants::FETCHMODE_OBJECT))
		{
			return $row->parent;
		}
		return 0;
	}
	
	/**
	 * Get all user permissions on an object
	 *
	 * @param int $a_user_id user id
	 * @param int $a_ref_id ref id
	 * @todo refactor rolf => DONE
	 */
	public function getUserPermissionsOnObject($a_user_id, $a_ref_id)
	{
		global $ilDB;
		
		$query = "SELECT ops_id FROM rbac_pa JOIN rbac_ua ".
			"ON (rbac_pa.rol_id = rbac_ua.rol_id) ".
			"WHERE rbac_ua.usr_id = ".$ilDB->quote($a_user_id,'integer')." ".
			"AND rbac_pa.ref_id = ".$ilDB->quote($a_ref_id,'integer')." ";

		$res = $ilDB->query($query);
		$all_ops = array();
		while ($row = $ilDB->fetchObject($res))
		{
			$ops = unserialize($row->ops_id);
			$all_ops = array_merge($all_ops, $ops);
		}
		$all_ops = array_unique($all_ops);
		
		$set = $ilDB->query("SELECT operation FROM rbac_operations ".
			" WHERE ".$ilDB->in("ops_id", $all_ops, false, "integer"));
		$perms = array();
		while ($rec = $ilDB->fetchAssoc($set))
		{
			$perms[] = $rec["operation"];
		}
		
		return $perms;
	}

	/**
	 * set entry of assigned_chache
	 * @param int $a_role_id
	 * @param int $a_user_id
	 * @param bool $a_value
	 */
	public function setAssignedCacheEntry($a_role_id,$a_user_id, $a_value)
	{
		self::$is_assigned_cache[$a_role_id][$a_user_id] = $a_value;
	}

	/**
	 * get entry of assigned_chache
	 * @param int $a_role_id
	 * @param int $a_user_id

	 */
	public function getAssignedCacheEntry($a_role_id,$a_user_id)
	{
		return self::$is_assigned_cache[$a_role_id][$a_user_id];
	}


	public function clearCaches() {
		self::$is_assigned_cache = array();
		self::$assigned_users_cache = array();
	}

} // END class.ilRbacReview
?><|MERGE_RESOLUTION|>--- conflicted
+++ resolved
@@ -535,11 +535,7 @@
 				"WHERE obj_id = ".$this->ilDB->quote($a_role_id ,'integer');
 			$r = $this->ilDB->query($q);
 
-<<<<<<< HEAD
 			if ($row = $r->fetchRow(ilDBConstants::FETCHMODE_OBJECT))
-=======
-			if($row = $r->fetchRow(DB_FETCHMODE_OBJECT))
->>>>>>> 61130b81
 			{
 				$ids_for_role_title = ilObject::_getIdsForTitle($row->title, 'role');
 				if(count($ids_for_role_title) > 1)
