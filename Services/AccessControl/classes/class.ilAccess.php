<?php declare(strict_types=1);

/**
 * This file is part of ILIAS, a powerful learning management system
 * published by ILIAS open source e-Learning e.V.
 *
 * ILIAS is licensed with the GPL-3.0,
 * see https://www.gnu.org/licenses/gpl-3.0.en.html
 * You should have received a copy of said license along with the
 * source code, too.
 *
 * If this is not the case or you just want to try ILIAS, you'll find
 * us at:
 * https://www.ilias.de
 * https://github.com/ILIAS-eLearning
 *
 *********************************************************************/
 
/**
 * Class ilAccessHandler
 * Checks access for ILIAS objects
 * @author Alex Killing <alex.killing@gmx.de>
 * @author Sascha Hofmann <saschahofmann@gmx.de>
 */
class ilAccess implements ilAccessHandler
{
    private const MAX_CACHE_SIZE = 1000;

    protected ilOrgUnitPositionAccess $ilOrgUnitPositionAccess;
    protected array $obj_tree_cache;
    protected array $obj_type_cache;
    protected array $obj_id_cache;
    protected array $ac_cache;

    protected bool $status;
    protected bool $path;
    protected bool $condition;
    protected bool $tree;
    protected bool $rbac;
    protected bool $cache;

    private bool $prevent_caching_last_result = false;

    protected ilAccessInfo $current_info;
    protected ?ilAccessInfo $last_info = null;
    protected array $results = [];
    protected array $last_result = [];
    protected array $stored_rbac_access = [];
    protected array $current_result_element = [];

    protected ilRbacSystem $rbacsystem;
    protected ilObjUser $user;
    protected ilLogger $ac_logger;
    protected ilDBInterface $db;
    protected ilTree $repositoryTree;
    protected ilLanguage $language;
    protected ilObjectDefinition $objDefinition;

    public function __construct()
    {
        global $DIC;

        $rbacsystem = $DIC->rbac()->system();

        $this->user = $DIC->user();
        $this->db = $DIC->database();
        $this->rbacsystem = $rbacsystem;
        $this->results = array();
        $this->current_info = new ilAccessInfo();
        $this->repositoryTree = $DIC->repositoryTree();
        $this->language = $DIC->language();
        $this->objDefinition = $DIC['objDefinition'];

        // use function enable to switch on/off tests (only cache is used so far)
        $this->cache = true;
        $this->rbac = true;
        $this->tree = true;
        $this->condition = true;
        $this->path = true;
        $this->status = true;
        $this->obj_id_cache = [];
        $this->obj_type_cache = [];
        $this->obj_tree_cache = [];
        $this->ac_cache = [];

        $this->ilOrgUnitPositionAccess = new ilOrgUnitPositionAccess($this);

        $this->ac_logger = ilLoggerFactory::getLogger('ac');
    }

    /**
     * @inheritdoc
     */
    public function storeAccessResult(
        string $a_permission,
        string $a_cmd,
        int $a_ref_id,
        bool $a_access_granted,
        ?int $a_user_id = null,
        ?ilAccessInfo $a_info = null
    ) : void {
        if ($a_user_id === null) {
            $a_user_id = $this->user->getId();
        }
        if ($a_info === null) {
            $a_info = $this->current_info;
        }
        if ($this->cache) {
            $this->results[$a_ref_id][$a_permission][$a_cmd][$a_user_id] = [
                "granted" => $a_access_granted,
                "info" => $a_info,
                "prevent_db_cache" => $this->getPreventCachingLastResult()
            ];
            $this->current_result_element = [$a_access_granted, $a_ref_id, $a_permission, $a_cmd, $a_user_id];
            $this->last_result = $this->results[$a_ref_id][$a_permission][$a_cmd][$a_user_id];
            $this->last_info = $a_info;
        }
        // get new info object
        $this->current_info = new ilAccessInfo();
    }

    /**
     * @inheritdoc
     */
    public function setPreventCachingLastResult(bool $a_val) : void
    {
        $this->prevent_caching_last_result = $a_val;
    }

    /**
     * @inheritdoc
     */
    public function getPreventCachingLastResult() : bool
    {
        return $this->prevent_caching_last_result;
    }

    /**
     * @inheritdoc
     */
    public function getStoredAccessResult(
        string $a_permission,
        string $a_cmd,
        int $a_ref_id,
        ?int $a_user_id = null
    ) : array {
        if ($a_user_id === null) {
            $a_user_id = $this->user->getId();
        }
        if (isset($this->results[$a_ref_id][$a_permission][$a_cmd][$a_user_id])) {
            return $this->results[$a_ref_id][$a_permission][$a_cmd][$a_user_id];
        }
        return [];
    }

    /**
     * @inheritdoc
     */
    public function storeCache() : void
    {
        $query = "DELETE FROM acc_cache WHERE user_id = " . $this->db->quote($this->user->getId(), 'integer');
        $res = $this->db->manipulate($query);

        $this->db->insert('acc_cache', array(
            'user_id' => array('integer', $this->user->getId()),
            'time' => array('integer', time()),
            'result' => array('clob', serialize($this->results))
        ));
    }

    /**
     * @inheritdoc
     */
    public function readCache(int $a_secs = 0) : bool
    {
        if ($a_secs > 0) {
            $query = "SELECT * FROM acc_cache WHERE user_id = " .
                $this->db->quote($this->user->getId(), 'integer');
            $set = $this->db->query($query);
            $rec = $set->fetchRow(ilDBConstants::FETCHMODE_ASSOC);
            if ((time() - $rec["time"]) < $a_secs) {
                $this->results = unserialize($rec["result"]);
                return true;
            }
        }
        return false;
    }

    /**
     * @inheritdoc
     */
    public function getResults() : array
    {
        return $this->results;
    }

    /**
     * @inheritdoc
     */
    public function setResults(array $a_results) : void
    {
        $this->results = $a_results;
    }

    /**
     * @inheritdoc
     */
    public function addInfoItem(string $a_type, string $a_text, string $a_data = "") : void
    {
        $this->current_info->addInfoItem($a_type, $a_text, $a_data);
    }

    /**
     * @inheritdoc
     */
    public function checkAccess(
        string $a_permission,
        string $a_cmd,
        int $a_ref_id,
        string $a_type = "",
        ?int $a_obj_id = null,
        ?int $a_tree_id = null
    ) : bool {
        return $this->checkAccessOfUser(
            $this->user->getId(),
            $a_permission,
            $a_cmd,
            $a_ref_id,
            $a_type,
            $a_obj_id,
            $a_tree_id
        );
    }

    /**
     * @inheritdoc
     */
    public function checkAccessOfUser(
        int $a_user_id,
        string $a_permission,
        string $a_cmd,
        int $a_ref_id,
        string $a_type = "",
        ?int $a_obj_id = 0,
        ?int $a_tree_id = 0
    ) : bool {
        global $DIC;

        $ilBench = $DIC['ilBench'];
        $lng = $DIC['lng'];

        $this->setPreventCachingLastResult(false);    // for external db based caches

        $ilBench->start("AccessControl", "0400_clear_info");
        $this->current_info->clear();
        $ilBench->stop("AccessControl", "0400_clear_info");

        // get stored result (internal memory based cache)
        $cached = $this->doCacheCheck($a_permission, $a_cmd, $a_ref_id, $a_user_id);
        if ($cached["hit"]) {
            // Store access result
            if (!$cached["granted"]) {
                $this->current_info->addInfoItem(ilAccessInfo::IL_NO_PERMISSION, $lng->txt("status_no_permission"));
            }
            if ($cached["prevent_db_cache"]) {
                $this->setPreventCachingLastResult(true);    // should have been saved in previous call already
            }
            return $cached["granted"];
        }

        $ilBench->start("AccessControl", "0500_lookup_id_and_type");
        // get object id if not provided
        if ($a_obj_id == 0) {
            if (isset($this->obj_id_cache[$a_ref_id]) && $this->obj_id_cache[$a_ref_id] > 0) {
                $a_obj_id = $this->obj_id_cache[$a_ref_id];
            } else {
                $a_obj_id = ilObject::_lookupObjId($a_ref_id);
                $this->obj_id_cache[$a_ref_id] = $a_obj_id;
            }
        }
        if ($a_type == "") {
            if (isset($this->obj_type_cache[$a_ref_id]) && $this->obj_type_cache[$a_ref_id] != "") {
                $a_type = $this->obj_type_cache[$a_ref_id];
            } else {
                $a_type = ilObject::_lookupType($a_ref_id, true);
                $this->obj_type_cache[$a_ref_id] = $a_type;
            }
        }

        $ilBench->stop("AccessControl", "0500_lookup_id_and_type");

        // if supplied tree id is not = 1 (= repository main tree),
        // check if object is in tree and not deleted
        if ($a_tree_id != 1 &&
            !$this->doTreeCheck($a_permission, $a_cmd, $a_ref_id, $a_user_id)) {
            $this->current_info->addInfoItem(ilAccessInfo::IL_NO_PERMISSION, $lng->txt("status_no_permission"));
            $this->storeAccessResult($a_permission, $a_cmd, $a_ref_id, false, $a_user_id);
            return false;
        }

        // rbac check for current object
        if (!$this->doRBACCheck($a_permission, $a_cmd, $a_ref_id, $a_user_id, $a_type)) {
            $this->current_info->addInfoItem(ilAccessInfo::IL_NO_PERMISSION, $lng->txt("status_no_permission"));
            $this->storeAccessResult($a_permission, $a_cmd, $a_ref_id, false, $a_user_id);
            return false;
        }

        // Check object activation
        $act_check = $this->doActivationCheck(
            $a_permission,
            $a_cmd,
            $a_ref_id,
            $a_user_id,
            $a_obj_id,
            $a_type
        );

        if (!$act_check) {
            $this->current_info->addInfoItem(ilAccessInfo::IL_NO_PERMISSION, $lng->txt('status_no_permission'));
            $this->storeAccessResult($a_permission, $a_cmd, $a_ref_id, false, $a_user_id);
            return false;
        }

        // check read permission for all parents
        $par_check = $this->doPathCheck($a_permission, $a_cmd, $a_ref_id, $a_user_id);
        if (!$par_check) {
            $this->current_info->addInfoItem(ilAccessInfo::IL_NO_PERMISSION, $lng->txt("status_no_permission"));
            $this->storeAccessResult($a_permission, $a_cmd, $a_ref_id, false, $a_user_id);
            return false;
        }

        // condition check (currently only implemented for read permission)
        if (!$this->doConditionCheck($a_permission, $a_cmd, $a_ref_id, $a_user_id, $a_obj_id, $a_type)) {
            $this->current_info->addInfoItem(ilAccessInfo::IL_NO_PERMISSION, $lng->txt("status_no_permission"));
            $this->storeAccessResult($a_permission, $a_cmd, $a_ref_id, false, $a_user_id);
            $this->setPreventCachingLastResult(true);        // do not store this in db, since condition updates are not monitored
            return false;
        }

        // object type specific check
        if (!$this->doStatusCheck($a_permission, $a_cmd, $a_ref_id, $a_user_id, $a_obj_id, $a_type)) {
            $this->current_info->addInfoItem(ilAccessInfo::IL_NO_PERMISSION, $lng->txt("status_no_permission"));
            $this->storeAccessResult($a_permission, $a_cmd, $a_ref_id, false, $a_user_id);
            $this->setPreventCachingLastResult(true);        // do not store this in db, since status updates are not monitored
            return false;
        }

        // all checks passed
        $this->storeAccessResult($a_permission, $a_cmd, $a_ref_id, true, $a_user_id);
        return true;
    }

    /**
     * @inheritdoc
     */
    public function getInfo() : array
    {
        return is_object($this->last_info) ? $this->last_info->getInfoItems() : array();
    }

    /**
     * @inheritdoc
     */
    public function getResultLast() : array
    {
        return $this->last_result;
    }

    /**
     * @inheritdoc
     */
    public function getResultAll(int $a_ref_id = 0) : array
    {
        if ($a_ref_id == "") {
            return $this->results;
        }

        return $this->results[$a_ref_id];
    }

    /**
     * @inheritdoc
     */
    public function doCacheCheck(string $a_permission, string $a_cmd, int $a_ref_id, int $a_user_id) : array
    {
        $stored_access = $this->getStoredAccessResult($a_permission, $a_cmd, $a_ref_id, $a_user_id);

        //var_dump($stored_access);
        if ($stored_access !== []) {
            if (isset($stored_access['info']) && $stored_access['info'] instanceof ilAccessInfo) {
                $this->current_info = $stored_access["info"];
            }
            //var_dump("cache-treffer:");
            return [
                "hit" => true,
                "granted" => $stored_access["granted"],
                "prevent_db_cache" => $stored_access["prevent_db_cache"]
            ];
        }

        // not in cache
        return [
            "hit" => false,
            "granted" => false,
            "prevent_db_cache" => false
        ];
    }

    /**
     * @inheritdoc
     */
    public function doTreeCheck(string $a_permission, string $a_cmd, int $a_ref_id, int $a_user_id) : bool
    {
        // Get stored result
        $tree_cache_key = $a_user_id . ':' . $a_ref_id;
        if (array_key_exists($tree_cache_key, $this->obj_tree_cache)) {
            // Store access result
            if (!$this->obj_tree_cache[$tree_cache_key]) {
                $this->current_info->addInfoItem(
                    ilAccessInfo::IL_NO_PERMISSION,
                    $this->language->txt("status_no_permission")
                );
            }
            $this->storeAccessResult(
                $a_permission,
                $a_cmd,
                $a_ref_id,
                $this->obj_tree_cache[$tree_cache_key],
                $a_user_id
            );

            return $this->obj_tree_cache[$tree_cache_key];
        }

        if (!$this->repositoryTree->isInTree($a_ref_id) || $this->repositoryTree->isDeleted($a_ref_id)) {
            // Store negative access results
            // Store in tree cache
            // Note, we only store up to 1000 results to avoid memory overflow.
            if (count($this->obj_tree_cache) < self::MAX_CACHE_SIZE) {
                $this->obj_tree_cache[$tree_cache_key] = false;
            }

            // Store in result cache
            $this->current_info->addInfoItem(ilAccessInfo::IL_DELETED, $this->language->txt("object_deleted"));
            $this->storeAccessResult($a_permission, $a_cmd, $a_ref_id, false, $a_user_id);
            return false;
        }

        // Store positive access result.
        // Store in tree cache
        // Note, we only store up to 1000 results to avoid memory overflow.
        if (count($this->obj_tree_cache) < self::MAX_CACHE_SIZE) {
            $this->obj_tree_cache[$tree_cache_key] = true;
        }
        // Store in result cache
        $this->storeAccessResult($a_permission, $a_cmd, $a_ref_id, true, $a_user_id);
        return true;
    }

    /**
     * @inheritdoc
     */
    public function doRBACCheck(
        string $a_permission,
        string $a_cmd,
        int $a_ref_id,
        int $a_user_id,
        string $a_type
    ) : bool {
        if ($a_permission == "") {
            $message = sprintf(
                '%s::doRBACCheck(): No operations given! $a_ref_id: %s',
                get_class($this),
                $a_ref_id
            );
            $this->ac_logger->error($message);
            throw new ilPermissionException($message);
        }

        if (isset($this->stored_rbac_access[$a_user_id . "-" . $a_permission . "-" . $a_ref_id])) {
            $access = $this->stored_rbac_access[$a_user_id . "-" . $a_permission . "-" . $a_ref_id];
        } else {
            $access = $this->rbacsystem->checkAccessOfUser($a_user_id, $a_permission, $a_ref_id, $a_type);
            if (!is_array($this->stored_rbac_access) || count($this->stored_rbac_access) < self::MAX_CACHE_SIZE) {
                if ($a_permission != "create") {
                    $this->stored_rbac_access[$a_user_id . "-" . $a_permission . "-" . $a_ref_id] = $access;
                }
            }
        }
        // Store in result cache
        if (!$access) {
            $this->current_info->addInfoItem(
                ilAccessInfo::IL_NO_PERMISSION,
                $this->language->txt("status_no_permission")
            );
        }
        if ($a_permission != "create") {
            $this->storeAccessResult($a_permission, $a_cmd, $a_ref_id, true, $a_user_id);
        }
        return $access;
    }

    /**
     * @inheritdoc
     */
    public function doPathCheck(
        string $a_permission,
        string $a_cmd,
        int $a_ref_id,
        int $a_user_id,
        bool $a_all = false
    ) : bool {
        $path = $this->repositoryTree->getPathId($a_ref_id);
        foreach ($path as $id) {
            if ($a_ref_id === $id) {
                continue;
            }
            $access = $this->checkAccessOfUser($a_user_id, "read", "info", $id);
            if ($access == false) {
                $this->current_info->addInfoItem(
                    ilAccessInfo::IL_NO_PARENT_ACCESS,
                    $this->language->txt("no_parent_access"),
                    (string) $id
                );
                if ($a_all == false) {
                    return false;
                }
            }
        }
        return true;
    }

    /**
     * @inheritdoc
     */
    public function doActivationCheck(
        string $a_permission,
        string $a_cmd,
        int $a_ref_id,
        int $a_user_id,
        int $a_obj_id,
        string $a_type
    ) : bool {
        $cache_perm = ($a_permission == "visible")
            ? "visible"
            : "other";

        if (isset($this->ac_cache[$cache_perm][$a_ref_id][$a_user_id])) {
            return $this->ac_cache[$cache_perm][$a_ref_id][$a_user_id];
        }

        // nothings needs to be done if current permission is write permission
        if ($a_permission == 'write') {
            return true;
        }

        // #10852 - member view check
        if ($a_user_id === $this->user->getId()) {
            // #10905 - activate parent container ONLY
            $memview = ilMemberViewSettings::getInstance();
            if ($memview->isActiveForRefId($a_ref_id) &&
                $memview->getContainer() == $a_ref_id) {
                return true;
            }
        }

        // in any case, if user has write permission return true
        if ($this->checkAccessOfUser($a_user_id, "write", "", $a_ref_id)) {
            $this->ac_cache[$cache_perm][$a_ref_id][$a_user_id] = true;
            return true;
        }

        // no write access => check centralized offline status
        if (
            $this->objDefinition->supportsOfflineHandling($a_type) &&
            ilObject::lookupOfflineStatus($a_obj_id)
        ) {
            $this->ac_cache[$cache_perm][$a_ref_id][$a_user_id] = false;
            return false;
        }
        $item_data = ilObjectActivation::getItem($a_ref_id);
        // if activation isn't enabled
        if ($item_data === null || (is_array($item_data) && count($item_data) == 0) ||
            $item_data['timing_type'] != ilObjectActivation::TIMINGS_ACTIVATION) {
            $this->ac_cache[$cache_perm][$a_ref_id][$a_user_id] = true;
            return true;
        }
        // if within activation time
        if (($item_data['timing_start'] == 0 || time() >= $item_data['timing_start']) and
            ($item_data['timing_end'] == 0 || time() <= $item_data['timing_end'])) {
            $this->ac_cache[$cache_perm][$a_ref_id][$a_user_id] = true;
            return true;
        }

        // if user has write permission
        if ($this->checkAccessOfUser($a_user_id, "write", "", $a_ref_id)) {
            $this->ac_cache[$cache_perm][$a_ref_id][$a_user_id] = true;
            return true;
        }

        // if current permission is visible and visible is set in activation
        if ($a_permission == 'visible' && $item_data['visible']) {
            $this->ac_cache[$cache_perm][$a_ref_id][$a_user_id] = true;
            return true;
        }

        // learning progress must be readable, regardless of the activation
        if ($a_permission == 'read_learning_progress') {
            $this->ac_cache[$cache_perm][$a_ref_id][$a_user_id] = true;
            return true;
        }
        // no access
        $this->ac_cache[$cache_perm][$a_ref_id][$a_user_id] = false;
        return false;
    }

    /**
     * @inheritdoc
     */
    public function doConditionCheck(
        string $a_permission,
        string $a_cmd,
        int $a_ref_id,
        int $a_user_id,
        int $a_obj_id,
        string $a_type
    ) : bool {
        if (
            ($a_permission == 'visible') &&
            !$this->checkAccessOfUser($a_user_id, "write", "", $a_ref_id, $a_type, $a_obj_id)
        ) {
            if (ilConditionHandler::lookupEffectiveHiddenStatusByTarget($a_ref_id)) {
                if (!ilConditionHandler::_checkAllConditionsOfTarget($a_ref_id, $a_obj_id, $a_type, $a_user_id)) {
                    $conditions = ilConditionHandler::_getEffectiveConditionsOfTarget($a_ref_id, $a_obj_id, $a_type);
                    foreach ($conditions as $condition) {
                        $this->current_info->addInfoItem(
                            ilAccessInfo::IL_MISSING_PRECONDITION,
                            $this->language->txt("missing_precondition") . ": " .
                            ilObject::_lookupTitle($condition["trigger_obj_id"]) . " " .
                            $this->language->txt("condition_" . $condition["operator"]) . " " .
                            $condition["value"],
                            $condition
                        );
                    }
                    return false;
                }
            }
        }

        if (($a_permission == "read" or $a_permission == 'join') &&
            !$this->checkAccessOfUser($a_user_id, "write", "", $a_ref_id, $a_type, $a_obj_id)) {
            if (!ilConditionHandler::_checkAllConditionsOfTarget($a_ref_id, $a_obj_id, $a_type, $a_user_id)) {
                $conditions = ilConditionHandler::_getEffectiveConditionsOfTarget($a_ref_id, $a_obj_id, $a_type);
                foreach ($conditions as $condition) {
                    $this->current_info->addInfoItem(
                        ilAccessInfo::IL_MISSING_PRECONDITION,
                        $this->language->txt("missing_precondition") . ": " .
                        ilObject::_lookupTitle($condition["trigger_obj_id"]) . " " .
                        $this->language->txt("condition_" . $condition["operator"]) . " " .
                        $condition["value"],
                        $condition
                    );
                }
                return false;
            }
        }
        return true;
    }

    /**
     * @inheritdoc
     */
    public function doStatusCheck(
        string $a_permission,
        string $a_cmd,
        int $a_ref_id,
        int $a_user_id,
        int $a_obj_id,
        string $a_type
    ) : bool {
        // check for a deactivated plugin
        if ($this->objDefinition->isPluginTypeName($a_type) && !$this->objDefinition->isPlugin($a_type)) {
            return false;
        }
        if (!$a_type) {
            return false;
        }

        $class = $this->objDefinition->getClassName($a_type);
        $location = $this->objDefinition->getLocation($a_type);
        $full_class = "ilObj" . $class . "Access";

        // use autoloader for standard objects
        if ($this->objDefinition->isPluginTypeName($a_type)) {
            /** @noRector */
            include_once($location . "/class." . $full_class . ".php");
        }

        if ($class == "") {
            $this->ac_logger->error("Cannot find class for object type $a_type, obj id $a_obj_id, ref id $a_ref_id. Abort status check.");
            return false;
        }

        $full_class = new $full_class();

        $obj_access = call_user_func(
            array($full_class, "_checkAccess"),
            $a_cmd,
            $a_permission,
            $a_ref_id,
            $a_obj_id,
            $a_user_id
        );
        if ($obj_access !== true) {
            //Note: We must not add an info item here, because one is going
            //      to be added by the user function we just called a few
            //      lines above.
            $this->storeAccessResult($a_permission, $a_cmd, $a_ref_id, false, $a_user_id);
            return false;
        }
        $this->storeAccessResult($a_permission, $a_cmd, $a_ref_id, true, $a_user_id);
        return true;
    }

    /**
     * @inheritdoc
     */
    public function clear() : void
    {
        $this->results = array();
        $this->last_result = [];
        $this->current_info = new ilAccessInfo();
        $this->stored_rbac_access = [];
    }

    /**
     * @inheritdoc
     * @todo check for valid properties
     */
    public function enable(string $a_str, bool $a_bool) : void
    {
        $this->$a_str = $a_bool;
    }



    //
    // OrgUnit Positions
    //

    /**
     * @inheritdoc
     */
<<<<<<< HEAD
    public function filterUserIdsForCurrentUsersPositionsAndPermission(array $user_ids, $permission) : array
=======
    public function filterUserIdsForCurrentUsersPositionsAndPermission(array $user_ids, string $permission) : array
>>>>>>> a2ec30ae
    {
        return $this->ilOrgUnitPositionAccess->filterUserIdsForCurrentUsersPositionsAndPermission(
            $user_ids,
            $permission
        );
    }

    /**
     * @inheritdoc
     */
<<<<<<< HEAD
    public function filterUserIdsForUsersPositionsAndPermission(array $user_ids, $for_user_id, $permission) : array
=======
    public function filterUserIdsForUsersPositionsAndPermission(array $user_ids, int $for_user_id, string $permission) : array
>>>>>>> a2ec30ae
    {
        return $this->ilOrgUnitPositionAccess->filterUserIdsForUsersPositionsAndPermission(
            $user_ids,
            $for_user_id,
            $permission
        );
    }

    /**
     * @inheritdoc
     */
<<<<<<< HEAD
    public function isCurrentUserBasedOnPositionsAllowedTo($permission, array $on_user_ids) : bool
=======
    public function isCurrentUserBasedOnPositionsAllowedTo(string $permission, array $on_user_ids) : bool
>>>>>>> a2ec30ae
    {
        return $this->ilOrgUnitPositionAccess->isCurrentUserBasedOnPositionsAllowedTo($permission, $on_user_ids);
    }

    /**
     * @inheritdoc
     */
<<<<<<< HEAD
    public function isUserBasedOnPositionsAllowedTo($which_user_id, $permission, array $on_user_ids) : bool
=======
    public function isUserBasedOnPositionsAllowedTo(int $which_user_id, string $permission, array $on_user_ids) : bool
>>>>>>> a2ec30ae
    {
        return $this->ilOrgUnitPositionAccess->isUserBasedOnPositionsAllowedTo(
            $which_user_id,
            $permission,
            $on_user_ids
        );
    }

    /**
     * @inheritdoc
     */
<<<<<<< HEAD
    public function checkPositionAccess($pos_perm, $ref_id) : bool
=======
    public function checkPositionAccess(string $pos_perm, int $ref_id) : bool
>>>>>>> a2ec30ae
    {
        return $this->ilOrgUnitPositionAccess->checkPositionAccess($pos_perm, $ref_id);
    }

    /**
     * @inheritdoc
     */
<<<<<<< HEAD
    public function checkRbacOrPositionPermissionAccess($rbac_perm, $pos_perm, $ref_id) : bool
=======
    public function checkRbacOrPositionPermissionAccess(string $rbac_perm, string $pos_perm, int $ref_id) : bool
>>>>>>> a2ec30ae
    {
        return $this->ilOrgUnitPositionAccess->checkRbacOrPositionPermissionAccess($rbac_perm, $pos_perm, $ref_id);
    }

    /**
     * @inheritdoc
     */
<<<<<<< HEAD
    public function filterUserIdsByPositionOfCurrentUser($pos_perm, $ref_id, array $user_ids) : array
=======
    public function filterUserIdsByPositionOfCurrentUser(string $pos_perm, int $ref_id, array $user_ids) : array
>>>>>>> a2ec30ae
    {
        return $this->ilOrgUnitPositionAccess->filterUserIdsByPositionOfCurrentUser($pos_perm, $ref_id, $user_ids);
    }

    /**
     * @inheritdoc
     */
<<<<<<< HEAD
    public function filterUserIdsByPositionOfUser($user_id, $pos_perm, $ref_id, array $user_ids) : array
=======
    public function filterUserIdsByPositionOfUser(int $user_id, string $pos_perm, int $ref_id, array $user_ids) : array
>>>>>>> a2ec30ae
    {
        return $this->ilOrgUnitPositionAccess->filterUserIdsByPositionOfUser($user_id, $pos_perm, $ref_id, $user_ids);
    }

    /**
     * @inheritdoc
     */
<<<<<<< HEAD
    public function filterUserIdsByRbacOrPositionOfCurrentUser($rbac_perm, $pos_perm, $ref_id, array $user_ids) : array
=======
    public function filterUserIdsByRbacOrPositionOfCurrentUser(string $rbac_perm, string $pos_perm, int $ref_id, array $user_ids) : array
>>>>>>> a2ec30ae
    {
        return $this->ilOrgUnitPositionAccess->filterUserIdsByRbacOrPositionOfCurrentUser(
            $rbac_perm,
            $pos_perm,
            $ref_id,
            $user_ids
        );
    }

    /**
     * @inheritdoc
     */
<<<<<<< HEAD
    public function hasCurrentUserAnyPositionAccess($ref_id) : bool
=======
    public function hasCurrentUserAnyPositionAccess(int $ref_id) : bool
>>>>>>> a2ec30ae
    {
        return $this->ilOrgUnitPositionAccess->hasCurrentUserAnyPositionAccess($ref_id);
    }

    /**
     * @inheritdoc
     */
<<<<<<< HEAD
    public function hasUserRBACorAnyPositionAccess($rbac_perm, $ref_id) : bool
=======
    public function hasUserRBACorAnyPositionAccess(string $rbac_perm, int $ref_id) : bool
>>>>>>> a2ec30ae
    {
        return $this->ilOrgUnitPositionAccess->hasUserRBACorAnyPositionAccess($rbac_perm, $ref_id);
    }
}<|MERGE_RESOLUTION|>--- conflicted
+++ resolved
@@ -751,11 +751,7 @@
     /**
      * @inheritdoc
      */
-<<<<<<< HEAD
-    public function filterUserIdsForCurrentUsersPositionsAndPermission(array $user_ids, $permission) : array
-=======
     public function filterUserIdsForCurrentUsersPositionsAndPermission(array $user_ids, string $permission) : array
->>>>>>> a2ec30ae
     {
         return $this->ilOrgUnitPositionAccess->filterUserIdsForCurrentUsersPositionsAndPermission(
             $user_ids,
@@ -766,11 +762,7 @@
     /**
      * @inheritdoc
      */
-<<<<<<< HEAD
-    public function filterUserIdsForUsersPositionsAndPermission(array $user_ids, $for_user_id, $permission) : array
-=======
     public function filterUserIdsForUsersPositionsAndPermission(array $user_ids, int $for_user_id, string $permission) : array
->>>>>>> a2ec30ae
     {
         return $this->ilOrgUnitPositionAccess->filterUserIdsForUsersPositionsAndPermission(
             $user_ids,
@@ -782,11 +774,7 @@
     /**
      * @inheritdoc
      */
-<<<<<<< HEAD
-    public function isCurrentUserBasedOnPositionsAllowedTo($permission, array $on_user_ids) : bool
-=======
     public function isCurrentUserBasedOnPositionsAllowedTo(string $permission, array $on_user_ids) : bool
->>>>>>> a2ec30ae
     {
         return $this->ilOrgUnitPositionAccess->isCurrentUserBasedOnPositionsAllowedTo($permission, $on_user_ids);
     }
@@ -794,11 +782,7 @@
     /**
      * @inheritdoc
      */
-<<<<<<< HEAD
-    public function isUserBasedOnPositionsAllowedTo($which_user_id, $permission, array $on_user_ids) : bool
-=======
     public function isUserBasedOnPositionsAllowedTo(int $which_user_id, string $permission, array $on_user_ids) : bool
->>>>>>> a2ec30ae
     {
         return $this->ilOrgUnitPositionAccess->isUserBasedOnPositionsAllowedTo(
             $which_user_id,
@@ -810,11 +794,7 @@
     /**
      * @inheritdoc
      */
-<<<<<<< HEAD
-    public function checkPositionAccess($pos_perm, $ref_id) : bool
-=======
     public function checkPositionAccess(string $pos_perm, int $ref_id) : bool
->>>>>>> a2ec30ae
     {
         return $this->ilOrgUnitPositionAccess->checkPositionAccess($pos_perm, $ref_id);
     }
@@ -822,11 +802,7 @@
     /**
      * @inheritdoc
      */
-<<<<<<< HEAD
-    public function checkRbacOrPositionPermissionAccess($rbac_perm, $pos_perm, $ref_id) : bool
-=======
     public function checkRbacOrPositionPermissionAccess(string $rbac_perm, string $pos_perm, int $ref_id) : bool
->>>>>>> a2ec30ae
     {
         return $this->ilOrgUnitPositionAccess->checkRbacOrPositionPermissionAccess($rbac_perm, $pos_perm, $ref_id);
     }
@@ -834,11 +810,7 @@
     /**
      * @inheritdoc
      */
-<<<<<<< HEAD
-    public function filterUserIdsByPositionOfCurrentUser($pos_perm, $ref_id, array $user_ids) : array
-=======
     public function filterUserIdsByPositionOfCurrentUser(string $pos_perm, int $ref_id, array $user_ids) : array
->>>>>>> a2ec30ae
     {
         return $this->ilOrgUnitPositionAccess->filterUserIdsByPositionOfCurrentUser($pos_perm, $ref_id, $user_ids);
     }
@@ -846,11 +818,7 @@
     /**
      * @inheritdoc
      */
-<<<<<<< HEAD
-    public function filterUserIdsByPositionOfUser($user_id, $pos_perm, $ref_id, array $user_ids) : array
-=======
-    public function filterUserIdsByPositionOfUser(int $user_id, string $pos_perm, int $ref_id, array $user_ids) : array
->>>>>>> a2ec30ae
+    public function filterUserIdsByPositionOfUser(int $user_id, string $pos_perm, int $ref_id, array $user_ids) : arraynk
     {
         return $this->ilOrgUnitPositionAccess->filterUserIdsByPositionOfUser($user_id, $pos_perm, $ref_id, $user_ids);
     }
@@ -858,11 +826,7 @@
     /**
      * @inheritdoc
      */
-<<<<<<< HEAD
-    public function filterUserIdsByRbacOrPositionOfCurrentUser($rbac_perm, $pos_perm, $ref_id, array $user_ids) : array
-=======
     public function filterUserIdsByRbacOrPositionOfCurrentUser(string $rbac_perm, string $pos_perm, int $ref_id, array $user_ids) : array
->>>>>>> a2ec30ae
     {
         return $this->ilOrgUnitPositionAccess->filterUserIdsByRbacOrPositionOfCurrentUser(
             $rbac_perm,
@@ -875,11 +839,7 @@
     /**
      * @inheritdoc
      */
-<<<<<<< HEAD
-    public function hasCurrentUserAnyPositionAccess($ref_id) : bool
-=======
     public function hasCurrentUserAnyPositionAccess(int $ref_id) : bool
->>>>>>> a2ec30ae
     {
         return $this->ilOrgUnitPositionAccess->hasCurrentUserAnyPositionAccess($ref_id);
     }
@@ -887,11 +847,7 @@
     /**
      * @inheritdoc
      */
-<<<<<<< HEAD
-    public function hasUserRBACorAnyPositionAccess($rbac_perm, $ref_id) : bool
-=======
     public function hasUserRBACorAnyPositionAccess(string $rbac_perm, int $ref_id) : bool
->>>>>>> a2ec30ae
     {
         return $this->ilOrgUnitPositionAccess->hasUserRBACorAnyPositionAccess($rbac_perm, $ref_id);
     }
