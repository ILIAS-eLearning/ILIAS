--- conflicted
+++ resolved
@@ -19,11 +19,7 @@
      * checks whether a user may invoke a command or not
      * (this method is called by ilAccessHandler::checkAccess)
      */
-<<<<<<< HEAD
-    public function _checkAccess($cmd, $permission, $ref_id, $a_obj_id, $user_id = "") : bool
-=======
     public function _checkAccess(string $cmd, string $permission, int $ref_id, int $obj_id, ?int $user_id = null) : bool
->>>>>>> 9e2cab67
     {
         global $DIC;
         $rbacsystem = $DIC['rbacsystem'];
@@ -64,11 +60,7 @@
      *
      * @return bool
      */
-<<<<<<< HEAD
-    public static function _checkGoto($target) : bool
-=======
     public static function _checkGoto(string $target) : bool
->>>>>>> 9e2cab67
     {
         //$workflow = substr($params, 2, strpos($params,'EVT')-2);
         //$event = substr($params, strpos($params, 'EVT')+3);
