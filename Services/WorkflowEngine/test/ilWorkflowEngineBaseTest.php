<?php

use PHPUnit\Framework\TestCase;
use ILIAS\DI\Container;

/**
 * Class ilWorkflowEngineBaseTest
 */
abstract class ilWorkflowEngineBaseTest extends TestCase
{
<<<<<<< HEAD
    protected function setGlobalVariable(string $name, $value) : void
=======
    private ?Container $dic = null;

    protected function setGlobalVariable(string $name, $value)
>>>>>>> e2dcaf36
    {
        global $DIC;

        $GLOBALS[$name] = $value;

        unset($DIC[$name]);
        $DIC[$name] = static function ($c) use ($name) {
            return $GLOBALS[$name];
        };
    }

    /**
     *
     */
    protected function setUp() : void
    {
        parent::setUp();

        global $DIC;

        $this->dic = is_object($DIC) ? clone $DIC : $DIC;

        $DIC = new Container();

        $this->setGlobalVariable('ilDB', $this->getMockBuilder(ilDBInterface::class)->getMock());

        $this->setGlobalVariable(
            'ilAppEventHandler',
            $this->getMockBuilder(ilAppEventHandler::class)->disableOriginalConstructor()->onlyMethods(array('raise'))->getMock()
        );

        $this->setGlobalVariable(
            'ilSetting',
            $this->getMockBuilder(ilSetting::class)->disableOriginalConstructor()->onlyMethods(array('delete', 'get', 'set'))->getMock()
        );
    }

    protected function tearDown() : void
    {
        global $DIC;

        $DIC = $this->dic;

        parent::tearDown();
    }
}<|MERGE_RESOLUTION|>--- conflicted
+++ resolved
@@ -8,13 +8,9 @@
  */
 abstract class ilWorkflowEngineBaseTest extends TestCase
 {
-<<<<<<< HEAD
-    protected function setGlobalVariable(string $name, $value) : void
-=======
     private ?Container $dic = null;
 
-    protected function setGlobalVariable(string $name, $value)
->>>>>>> e2dcaf36
+    protected function setGlobalVariable(string $name, $value) : void
     {
         global $DIC;
 
