<?php

/**
 * Class ilCachedComponentData
 *
 * @author  Fabian Schmid <fs@studer-raimann.ch>
 * @version 1.0.0
 */
<<<<<<< HEAD
class ilCachedComponentData {

	/**
	 * @var array
	 */
	protected $cached_results = array();
	/**
	 * @var ilCachedComponentData
	 */
	protected static $instance;
	/**
	 * @var bool
	 */
	protected $changed = false;
	/**
	 * @var bool
	 */
	protected $loaded = false;
	/**
	 * @var array
	 */
	protected $obj_def_name_to_id = array();
	/**
	 * @var array
	 */
	protected $obj_def_name_and_type_raw = array();
	/**
	 * @var array
	 */
	protected $il_component = array();
	/**
	 * @var array
	 */
	protected $il_object_def = array();
	/**
	 * @var array
	 */
	protected $il_object_subobj = array();
	/**
	 * @var array
	 */
	protected $subobj_for_parent = array();
	/**
	 * @var array
	 */
	protected $grouped_rep_obj_types = array();
	/**
	 * @var array
	 */
	protected $il_pluginslot_by_comp = array();
	/**
	 * @var array
	 */
	protected $il_pluginslot_by_id = array();
	/**
	 * @var array
	 */
	protected $il_pluginslot_by_name = array();
	/**
	 * @var array
	 */
	protected $il_plugin_by_id = array();
	/**
	 * @var array
	 */
	protected $il_object_group = array();
	/**
	 * @var array
	 */
	protected $il_object_sub_type = array();
	/**
	 * @var array
	 */
	protected $il_plugin_active = array();
	/**
	 * @var array
	 */
	protected $il_plugin_by_name = array();


	protected function __construct() {
		$this->global_cache = ilGlobalCache::getInstance(ilGlobalCache::COMP_COMPONENT);
		$this->readFromDB();
	}


	/**
	 * @return boolean
	 */
	public function getLoaded() {
		return $this->loaded;
	}


	/**
	 * @param boolean $loaded
	 */
	public function setLoaded($loaded) {
		$this->loaded = $loaded;
	}


	protected function readFromDB() {
		global $DIC;
		$ilDB = $DIC->database();
		/**
		 * @var $ilDB ilDB
		 */

		$set = $ilDB->query('SELECT * FROM il_component');
		while ($rec = $ilDB->fetchAssoc($set)) {
			$this->il_component[$rec['id']] = $rec;
			$this->obj_def_name_to_id[$rec['id']] = $rec['name'];
			$this->obj_def_name_and_type_raw[$rec['type']][$rec['name']] = $rec;
		}

		$set = $ilDB->query('SELECT * FROM il_object_def');
		while ($rec = $ilDB->fetchAssoc($set)) {
			$this->il_object_def[$rec['id']] = $rec;
		}

		$set = $ilDB->query('SELECT * FROM il_object_subobj');
		while ($rec = $ilDB->fetchAssoc($set)) {
			$this->il_object_subobj[] = $rec;
			$parent = $rec['parent'];
			$this->subobj_for_parent[$parent][] = $rec;
		}
		$set = $ilDB->query('SELECT DISTINCT(id) AS sid, parent, il_object_def.* FROM il_object_def, il_object_subobj WHERE NOT (' . $ilDB->quoteIdentifier('system') . ' = 1) AND NOT (sideblock = 1) AND subobj = id');
		while ($rec = $ilDB->fetchAssoc($set)) {
			$this->grouped_rep_obj_types[$rec['parent']][] = $rec;
		}

		$set = $ilDB->query('SELECT * FROM il_pluginslot');
		while ($rec = $ilDB->fetchAssoc($set)) {
			$this->il_pluginslot_by_comp[$rec['component']][] = $rec;
			$this->il_pluginslot_by_id[$rec['id']] = $rec;
			$this->il_pluginslot_by_name[$rec['name']] = $rec;
		}

		$set = $ilDB->query('SELECT * FROM il_plugin');
		$this->il_plugin_active = array();
		while ($rec = $ilDB->fetchAssoc($set)) {
			$this->il_plugin_by_id[$rec['plugin_id']] = $rec;
			$this->il_plugin_by_name[$rec['name']] = $rec;
			if ($rec['active'] == 1) {
				$this->il_plugin_active[$rec['slot_id']][] = $rec;
			}
		}
		$set = $ilDB->query('SELECT * FROM il_object_group');
		while ($rec = $ilDB->fetchAssoc($set)) {
			$this->il_object_group[$rec['id']] = $rec;
		}
		$set = $ilDB->query('SELECT * FROM il_object_sub_type');
		while ($rec = $ilDB->fetchAssoc($set)) {
			$this->il_object_sub_type[$rec['obj_type']][] = $rec;
		}
	}


	/**
	 * @return array
	 */
	public function getIlComponent() {
		return $this->il_component;
	}


	/**
	 * @param array $il_component
	 */
	public function setIlComponent($il_component) {
		$this->il_component = $il_component;
	}


	/**
	 * @return array
	 */
	public function getObjDefNameAndTypeRaw() {
		return $this->obj_def_name_and_type_raw;
	}


	/**
	 * @param array $obj_def_name_and_type_raw
	 */
	public function setObjDefNameAndTypeRaw($obj_def_name_and_type_raw) {
		$this->obj_def_name_and_type_raw = $obj_def_name_and_type_raw;
	}


	/**
	 * @return array
	 */
	public function getObjDefNameToId() {
		return $this->obj_def_name_to_id;
	}


	/**
	 * @param array $obj_def_name_to_id
	 */
	public function setObjDefNameToId($obj_def_name_to_id) {
		$this->obj_def_name_to_id = $obj_def_name_to_id;
	}


	/**
	 * @return array
	 */
	public function getIlObjectDef() {
		return $this->il_object_def;
	}


	/**
	 * @param array $il_object_def
	 */
	public function setIlObjectDef($il_object_def) {
		$this->il_object_def = $il_object_def;
	}


	/**
	 * @return array
	 */
	public function getIlObjectSubobj() {
		return $this->il_object_subobj;
	}


	/**
	 * @param array $il_object_subobj
	 */
	public function setIlObjectSubobj($il_object_subobj) {
		$this->il_object_subobj = $il_object_subobj;
	}


	/**
	 * @return array
	 */
	public function getGroupedRepObjTypes() {
		return $this->grouped_rep_obj_types;
	}


	/**
	 * @param array $grouped_rep_obj_types
	 */
	public function setGroupedRepObjTypes($grouped_rep_obj_types) {
		$this->grouped_rep_obj_types = $grouped_rep_obj_types;
	}


	/**
	 * @return array
	 */
	public function getIlPluginslotByComp() {
		return $this->il_pluginslot_by_comp;
	}


	/**
	 * @param array $il_pluginslot_by_service
	 */
	public function setIlPluginslotByComp($il_pluginslot_by_service) {
		$this->il_pluginslot_by_comp = $il_pluginslot_by_service;
	}


	/**
	 * @return array
	 */
	public function getIlPluginslotById() {
		return $this->il_pluginslot_by_id;
	}


	/**
	 * @param array $il_pluginslot_by_id
	 */
	public function setIlPluginslotById($il_pluginslot_by_id) {
		$this->il_pluginslot_by_id = $il_pluginslot_by_id;
	}


	/**
	 * @return array
	 */
	public function getIlPluginslotByName() {
		return $this->il_pluginslot_by_name;
	}


	/**
	 * @param array $il_pluginslot_by_name
	 */
	public function setIlPluginslotByName($il_pluginslot_by_name) {
		$this->il_pluginslot_by_name = $il_pluginslot_by_name;
	}


	/**
	 * @return array
	 */
	public function getIlPluginById() {
		return $this->il_plugin_by_id;
	}


	/**
	 * @param array $il_plugin_by_id
	 */
	public function setIlPluginById($il_plugin_by_id) {
		$this->il_plugin_by_id = $il_plugin_by_id;
	}


	/**
	 * @return array
	 */
	public function getIlPluginByName() {
		return $this->il_plugin_by_name;
	}


	/**
	 * @param array $il_plugin_by_name
	 */
	public function setIlPluginByName($il_plugin_by_name) {
		$this->il_plugin_by_name = $il_plugin_by_name;
	}


	/**
	 * @return array
	 */
	public function getIlPluginActive() {
		return $this->il_plugin_active;
	}


	/**
	 * @param array $il_plugin_active
	 */
	public function setIlPluginActive($il_plugin_active) {
		$this->il_plugin_active = $il_plugin_active;
	}


	/**
	 * @return array
	 */
	public function getIlObjectGroup() {
		return $this->il_object_group;
	}


	/**
	 * @param array $il_object_group
	 */
	public function setIlObjectGroup($il_object_group) {
		$this->il_object_group = $il_object_group;
	}


	/**
	 * @return array
	 */
	public function getIlObjectSubType() {
		return $this->il_object_sub_type;
	}


	/**
	 * @param array $il_object_sub_type
	 */
	public function setIlObjectSubType($il_object_sub_type) {
		$this->il_object_sub_type = $il_object_sub_type;
	}


	/**
	 * @return ilCachedComponentData
	 */
	public static function getInstance() {
		if (!isset(self::$instance)) {
			$global_cache = ilGlobalCache::getInstance(ilGlobalCache::COMP_COMPONENT);
			$cached_obj = $global_cache->get('ilCachedComponentData');
			if ($cached_obj instanceof ilCachedComponentData) {
				self::$instance = $cached_obj;
			} else {
				self::$instance = new self();
				$global_cache->set('ilCachedComponentData', self::$instance);
			}
		}

		return self::$instance;
	}


	public static function flush() {
		ilGlobalCache::getInstance(ilGlobalCache::COMP_COMPONENT)->flush();
		self::$instance = null;
	}


	/**
	 * @param $name
	 *
	 * @return mixed
	 */
	public function lookupPluginByName($name) {
		return $this->il_plugin_by_name[$name];
	}


	/**
	 * @param $slot_id
	 *
	 * @return mixed
	 */
	public function lookupActivePluginsBySlotId($slot_id) {
		if (is_array($this->il_plugin_active[$slot_id])) {
			return $this->il_plugin_active[$slot_id];
		} else {
			return array();
		}
	}


	/**
	 * @param $parent
	 *
	 * @return mixed
	 */
	public function lookupSubObjForParent($parent) {
		if (is_array($parent)) {
			$index = md5(serialize($parent));
			if (isset($this->cached_results['subop_par'][$index])) {
				return $this->cached_results['subop_par'][$index];
			}

			$return = array();
			foreach ($parent as $p) {
				if (is_array($this->subobj_for_parent[$p])) {
					foreach ($this->subobj_for_parent[$p] as $rec) {
						$return[] = $rec;
					}
				}
			}

			$this->cached_results['subop_par'][$index] = $return;
			$this->changed = true;

			return $return;
		}

		return $this->subobj_for_parent[$parent];
	}


	/**
	 * @param $name
	 * @param $type
	 *
	 * @return mixed
	 */
	public function lookCompId($type, $name) {
		return $this->obj_def_name_and_type_raw[$type][$name]['id'];
	}


	/**
	 * @param $name
	 * @param $type
	 *
	 * @return mixed
	 */
	public function lookupCompInfo($type, $name) {
		if (!$type) {
			if (isset($this->obj_def_name_and_type_raw['Modules'][$name])) {
				$type = 'Modules';
			} else {
				$type = 'Services';
			}
		}

		return $this->obj_def_name_and_type_raw[$type][$name];
	}


	public function __destruct() {
		$ilGlobalCache = ilGlobalCache::getInstance(ilGlobalCache::COMP_COMPONENT);
		if ($this->changed && $ilGlobalCache->isActive()) {
			$this->changed = false;
			$ilGlobalCache->set('ilCachedComponentData', $this);
		}
	}


	/**
	 * @param $parent
	 *
	 * @return mixed
	 */
	public function lookupGroupedRepObj($parent) {
		if (is_array($parent)) {
			$index = md5(serialize($parent));
			if (isset($this->cached_results['grpd_repo'][$index])) {
				return $this->cached_results['grpd_repo'][$index];
			}

			$return = array();
			$sids = array();
			foreach ($parent as $p) {
				$s = $this->grouped_rep_obj_types[$p];
				foreach ($s as $child) {
					if (!in_array($child['sid'], $sids)) {
						$sids[] = $child['sid'];
						$return[] = $child;
					}
				}
			}
			$this->changed = true;
			$this->cached_results['grpd_repo'][$index] = $return;

			return $return;
		} else {
			return $this->grouped_rep_obj_types[$parent];
		}
	}


	/**
	 * @param $component
	 *
	 * @return mixed
	 */
	public function lookupPluginSlotByComponent($component) {
		if (is_array($this->il_pluginslot_by_comp[$component])) {
			return $this->il_pluginslot_by_comp[$component];
		}

		return array();
	}


	/**
	 * @param $id
	 *
	 * @return mixed
	 */
	public function lookupPluginSlotById($id) {
		return $this->il_pluginslot_by_id[$id];
	}


	/**
	 * @param $name
	 *
	 * @return mixed
	 */
	public function lookupPluginSlotByName($name) {
		return $this->il_pluginslot_by_name[$name];
	}


	/**
	 * @return array
	 */
	public function getSubobjForParent() {
		return $this->subobj_for_parent;
	}


	/**
	 * @param array $subobj_for_parent
	 */
	public function setSubobjForParent($subobj_for_parent) {
		$this->subobj_for_parent = $subobj_for_parent;
	}
}

?>
=======
class ilCachedComponentData
{

    /**
     * @var array
     */
    protected $cached_results = array();
    /**
     * @var ilCachedComponentData
     */
    protected static $instance;
    /**
     * @var bool
     */
    protected $changed = false;
    /**
     * @var bool
     */
    protected $loaded = false;
    /**
     * @var array
     */
    protected $obj_def_name_to_id = array();
    /**
     * @var array
     */
    protected $obj_def_name_and_type_raw = array();
    /**
     * @var array
     */
    protected $il_component = array();
    /**
     * @var array
     */
    protected $il_object_def = array();
    /**
     * @var array
     */
    protected $il_object_subobj = array();
    /**
     * @var array
     */
    protected $subobj_for_parent = array();
    /**
     * @var array
     */
    protected $grouped_rep_obj_types = array();
    /**
     * @var array
     */
    protected $il_pluginslot_by_comp = array();
    /**
     * @var array
     */
    protected $il_pluginslot_by_id = array();
    /**
     * @var array
     */
    protected $il_pluginslot_by_name = array();
    /**
     * @var array
     */
    protected $il_plugin_by_id = array();
    /**
     * @var array
     */
    protected $il_object_group = array();
    /**
     * @var array
     */
    protected $il_object_sub_type = array();
    /**
     * @var array
     */
    protected $il_plugin_active = array();
    /**
     * @var array
     */
    protected $il_plugin_by_name = array();


    protected function __construct()
    {
        $this->global_cache = ilGlobalCache::getInstance(ilGlobalCache::COMP_COMPONENT);
        $this->readFromDB();
    }


    /**
     * @return boolean
     */
    public function getLoaded()
    {
        return $this->loaded;
    }


    /**
     * @param boolean $loaded
     */
    public function setLoaded($loaded)
    {
        $this->loaded = $loaded;
    }


    protected function readFromDB()
    {
        global $DIC;
        $ilDB = $DIC->database();
        /**
         * @var $ilDB ilDB
         */

        $set = $ilDB->query('SELECT * FROM il_component');
        while ($rec = $ilDB->fetchAssoc($set)) {
            $this->il_component[$rec['id']] = $rec;
            $this->obj_def_name_to_id[$rec['id']] = $rec['name'];
            $this->obj_def_name_and_type_raw[$rec['type']][$rec['name']] = $rec;
        }

        $set = $ilDB->query('SELECT * FROM il_object_def');
        while ($rec = $ilDB->fetchAssoc($set)) {
            $this->il_object_def[$rec['id']] = $rec;
        }

        $set = $ilDB->query('SELECT * FROM il_object_subobj');
        while ($rec = $ilDB->fetchAssoc($set)) {
            $this->il_object_subobj[] = $rec;
            $parent = $rec['parent'];
            $this->subobj_for_parent[$parent][] = $rec;
        }
        $set = $ilDB->query('SELECT DISTINCT(id) AS sid, parent, il_object_def.* FROM il_object_def, il_object_subobj WHERE NOT (system = 1) AND NOT (sideblock = 1) AND subobj = id');
        while ($rec = $ilDB->fetchAssoc($set)) {
            $this->grouped_rep_obj_types[$rec['parent']][] = $rec;
        }

        $set = $ilDB->query('SELECT * FROM il_pluginslot');
        while ($rec = $ilDB->fetchAssoc($set)) {
            $this->il_pluginslot_by_comp[$rec['component']][] = $rec;
            $this->il_pluginslot_by_id[$rec['id']] = $rec;
            $this->il_pluginslot_by_name[$rec['name']] = $rec;
        }

        $set = $ilDB->query('SELECT * FROM il_plugin');
        $this->il_plugin_active = array();
        while ($rec = $ilDB->fetchAssoc($set)) {
            $this->il_plugin_by_id[$rec['plugin_id']] = $rec;
            $this->il_plugin_by_name[$rec['name']] = $rec;
            if ($rec['active'] == 1) {
                $this->il_plugin_active[$rec['slot_id']][] = $rec;
            }
        }
        $set = $ilDB->query('SELECT * FROM il_object_group');
        while ($rec = $ilDB->fetchAssoc($set)) {
            $this->il_object_group[$rec['id']] = $rec;
        }
        $set = $ilDB->query('SELECT * FROM il_object_sub_type');
        while ($rec = $ilDB->fetchAssoc($set)) {
            $this->il_object_sub_type[$rec['obj_type']][] = $rec;
        }
    }


    /**
     * @return array
     */
    public function getIlComponent()
    {
        return $this->il_component;
    }


    /**
     * @param array $il_component
     */
    public function setIlComponent($il_component)
    {
        $this->il_component = $il_component;
    }


    /**
     * @return array
     */
    public function getObjDefNameAndTypeRaw()
    {
        return $this->obj_def_name_and_type_raw;
    }


    /**
     * @param array $obj_def_name_and_type_raw
     */
    public function setObjDefNameAndTypeRaw($obj_def_name_and_type_raw)
    {
        $this->obj_def_name_and_type_raw = $obj_def_name_and_type_raw;
    }


    /**
     * @return array
     */
    public function getObjDefNameToId()
    {
        return $this->obj_def_name_to_id;
    }


    /**
     * @param array $obj_def_name_to_id
     */
    public function setObjDefNameToId($obj_def_name_to_id)
    {
        $this->obj_def_name_to_id = $obj_def_name_to_id;
    }


    /**
     * @return array
     */
    public function getIlObjectDef()
    {
        return $this->il_object_def;
    }


    /**
     * @param array $il_object_def
     */
    public function setIlObjectDef($il_object_def)
    {
        $this->il_object_def = $il_object_def;
    }


    /**
     * @return array
     */
    public function getIlObjectSubobj()
    {
        return $this->il_object_subobj;
    }


    /**
     * @param array $il_object_subobj
     */
    public function setIlObjectSubobj($il_object_subobj)
    {
        $this->il_object_subobj = $il_object_subobj;
    }


    /**
     * @return array
     */
    public function getGroupedRepObjTypes()
    {
        return $this->grouped_rep_obj_types;
    }


    /**
     * @param array $grouped_rep_obj_types
     */
    public function setGroupedRepObjTypes($grouped_rep_obj_types)
    {
        $this->grouped_rep_obj_types = $grouped_rep_obj_types;
    }


    /**
     * @return array
     */
    public function getIlPluginslotByComp()
    {
        return $this->il_pluginslot_by_comp;
    }


    /**
     * @param array $il_pluginslot_by_service
     */
    public function setIlPluginslotByComp($il_pluginslot_by_service)
    {
        $this->il_pluginslot_by_comp = $il_pluginslot_by_service;
    }


    /**
     * @return array
     */
    public function getIlPluginslotById()
    {
        return $this->il_pluginslot_by_id;
    }


    /**
     * @param array $il_pluginslot_by_id
     */
    public function setIlPluginslotById($il_pluginslot_by_id)
    {
        $this->il_pluginslot_by_id = $il_pluginslot_by_id;
    }


    /**
     * @return array
     */
    public function getIlPluginslotByName()
    {
        return $this->il_pluginslot_by_name;
    }


    /**
     * @param array $il_pluginslot_by_name
     */
    public function setIlPluginslotByName($il_pluginslot_by_name)
    {
        $this->il_pluginslot_by_name = $il_pluginslot_by_name;
    }


    /**
     * @return array
     */
    public function getIlPluginById()
    {
        return $this->il_plugin_by_id;
    }


    /**
     * @param array $il_plugin_by_id
     */
    public function setIlPluginById($il_plugin_by_id)
    {
        $this->il_plugin_by_id = $il_plugin_by_id;
    }


    /**
     * @return array
     */
    public function getIlPluginByName()
    {
        return $this->il_plugin_by_name;
    }


    /**
     * @param array $il_plugin_by_name
     */
    public function setIlPluginByName($il_plugin_by_name)
    {
        $this->il_plugin_by_name = $il_plugin_by_name;
    }


    /**
     * @return array
     */
    public function getIlPluginActive()
    {
        return $this->il_plugin_active;
    }


    /**
     * @param array $il_plugin_active
     */
    public function setIlPluginActive($il_plugin_active)
    {
        $this->il_plugin_active = $il_plugin_active;
    }


    /**
     * @return array
     */
    public function getIlObjectGroup()
    {
        return $this->il_object_group;
    }


    /**
     * @param array $il_object_group
     */
    public function setIlObjectGroup($il_object_group)
    {
        $this->il_object_group = $il_object_group;
    }


    /**
     * @return array
     */
    public function getIlObjectSubType()
    {
        return $this->il_object_sub_type;
    }


    /**
     * @param array $il_object_sub_type
     */
    public function setIlObjectSubType($il_object_sub_type)
    {
        $this->il_object_sub_type = $il_object_sub_type;
    }


    /**
     * @return ilCachedComponentData
     */
    public static function getInstance()
    {
        if (!isset(self::$instance)) {
            $global_cache = ilGlobalCache::getInstance(ilGlobalCache::COMP_COMPONENT);
            $cached_obj = $global_cache->get('ilCachedComponentData');
            if ($cached_obj instanceof ilCachedComponentData) {
                self::$instance = $cached_obj;
            } else {
                self::$instance = new self();
                $global_cache->set('ilCachedComponentData', self::$instance);
            }
        }

        return self::$instance;
    }


    public static function flush()
    {
        ilGlobalCache::getInstance(ilGlobalCache::COMP_COMPONENT)->flush();
        self::$instance = null;
    }


    /**
     * @param $name
     *
     * @return mixed
     */
    public function lookupPluginByName($name)
    {
        return $this->il_plugin_by_name[$name];
    }


    /**
     * @param $slot_id
     *
     * @return mixed
     */
    public function lookupActivePluginsBySlotId($slot_id)
    {
        if (is_array($this->il_plugin_active[$slot_id])) {
            return $this->il_plugin_active[$slot_id];
        } else {
            return array();
        }
    }


    /**
     * @param $parent
     *
     * @return mixed
     */
    public function lookupSubObjForParent($parent)
    {
        if (is_array($parent)) {
            $index = md5(serialize($parent));
            if (isset($this->cached_results['subop_par'][$index])) {
                return $this->cached_results['subop_par'][$index];
            }

            $return = array();
            foreach ($parent as $p) {
                if (is_array($this->subobj_for_parent[$p])) {
                    foreach ($this->subobj_for_parent[$p] as $rec) {
                        $return[] = $rec;
                    }
                }
            }

            $this->cached_results['subop_par'][$index] = $return;
            $this->changed = true;

            return $return;
        }

        return $this->subobj_for_parent[$parent];
    }


    /**
     * @param $name
     * @param $type
     *
     * @return mixed
     */
    public function lookCompId($type, $name)
    {
        return $this->obj_def_name_and_type_raw[$type][$name]['id'];
    }


    /**
     * @param $name
     * @param $type
     *
     * @return mixed
     */
    public function lookupCompInfo($type, $name)
    {
        if (!$type) {
            if (isset($this->obj_def_name_and_type_raw['Modules'][$name])) {
                $type = 'Modules';
            } else {
                $type = 'Services';
            }
        }

        return $this->obj_def_name_and_type_raw[$type][$name];
    }


    public function __destruct()
    {
        $ilGlobalCache = ilGlobalCache::getInstance(ilGlobalCache::COMP_COMPONENT);
        if ($this->changed && $ilGlobalCache->isActive()) {
            $this->changed = false;
            $ilGlobalCache->set('ilCachedComponentData', $this);
        }
    }


    /**
     * @param $parent
     *
     * @return mixed
     */
    public function lookupGroupedRepObj($parent)
    {
        if (is_array($parent)) {
            $index = md5(serialize($parent));
            if (isset($this->cached_results['grpd_repo'][$index])) {
                return $this->cached_results['grpd_repo'][$index];
            }

            $return = array();
            $sids = array();
            foreach ($parent as $p) {
                $s = $this->grouped_rep_obj_types[$p];
                foreach ($s as $child) {
                    if (!in_array($child['sid'], $sids)) {
                        $sids[] = $child['sid'];
                        $return[] = $child;
                    }
                }
            }
            $this->changed = true;
            $this->cached_results['grpd_repo'][$index] = $return;

            return $return;
        } else {
            return $this->grouped_rep_obj_types[$parent];
        }
    }


    /**
     * @param $component
     *
     * @return mixed
     */
    public function lookupPluginSlotByComponent($component)
    {
        if (is_array($this->il_pluginslot_by_comp[$component])) {
            return $this->il_pluginslot_by_comp[$component];
        }

        return array();
    }


    /**
     * @param $id
     *
     * @return mixed
     */
    public function lookupPluginSlotById($id)
    {
        return $this->il_pluginslot_by_id[$id];
    }


    /**
     * @param $name
     *
     * @return mixed
     */
    public function lookupPluginSlotByName($name)
    {
        return $this->il_pluginslot_by_name[$name];
    }


    /**
     * @return array
     */
    public function getSubobjForParent()
    {
        return $this->subobj_for_parent;
    }


    /**
     * @param array $subobj_for_parent
     */
    public function setSubobjForParent($subobj_for_parent)
    {
        $this->subobj_for_parent = $subobj_for_parent;
    }
}
>>>>>>> 4f397aff
<|MERGE_RESOLUTION|>--- conflicted
+++ resolved
@@ -6,594 +6,7 @@
  * @author  Fabian Schmid <fs@studer-raimann.ch>
  * @version 1.0.0
  */
-<<<<<<< HEAD
-class ilCachedComponentData {
-
-	/**
-	 * @var array
-	 */
-	protected $cached_results = array();
-	/**
-	 * @var ilCachedComponentData
-	 */
-	protected static $instance;
-	/**
-	 * @var bool
-	 */
-	protected $changed = false;
-	/**
-	 * @var bool
-	 */
-	protected $loaded = false;
-	/**
-	 * @var array
-	 */
-	protected $obj_def_name_to_id = array();
-	/**
-	 * @var array
-	 */
-	protected $obj_def_name_and_type_raw = array();
-	/**
-	 * @var array
-	 */
-	protected $il_component = array();
-	/**
-	 * @var array
-	 */
-	protected $il_object_def = array();
-	/**
-	 * @var array
-	 */
-	protected $il_object_subobj = array();
-	/**
-	 * @var array
-	 */
-	protected $subobj_for_parent = array();
-	/**
-	 * @var array
-	 */
-	protected $grouped_rep_obj_types = array();
-	/**
-	 * @var array
-	 */
-	protected $il_pluginslot_by_comp = array();
-	/**
-	 * @var array
-	 */
-	protected $il_pluginslot_by_id = array();
-	/**
-	 * @var array
-	 */
-	protected $il_pluginslot_by_name = array();
-	/**
-	 * @var array
-	 */
-	protected $il_plugin_by_id = array();
-	/**
-	 * @var array
-	 */
-	protected $il_object_group = array();
-	/**
-	 * @var array
-	 */
-	protected $il_object_sub_type = array();
-	/**
-	 * @var array
-	 */
-	protected $il_plugin_active = array();
-	/**
-	 * @var array
-	 */
-	protected $il_plugin_by_name = array();
-
-
-	protected function __construct() {
-		$this->global_cache = ilGlobalCache::getInstance(ilGlobalCache::COMP_COMPONENT);
-		$this->readFromDB();
-	}
-
-
-	/**
-	 * @return boolean
-	 */
-	public function getLoaded() {
-		return $this->loaded;
-	}
-
-
-	/**
-	 * @param boolean $loaded
-	 */
-	public function setLoaded($loaded) {
-		$this->loaded = $loaded;
-	}
-
-
-	protected function readFromDB() {
-		global $DIC;
-		$ilDB = $DIC->database();
-		/**
-		 * @var $ilDB ilDB
-		 */
-
-		$set = $ilDB->query('SELECT * FROM il_component');
-		while ($rec = $ilDB->fetchAssoc($set)) {
-			$this->il_component[$rec['id']] = $rec;
-			$this->obj_def_name_to_id[$rec['id']] = $rec['name'];
-			$this->obj_def_name_and_type_raw[$rec['type']][$rec['name']] = $rec;
-		}
-
-		$set = $ilDB->query('SELECT * FROM il_object_def');
-		while ($rec = $ilDB->fetchAssoc($set)) {
-			$this->il_object_def[$rec['id']] = $rec;
-		}
-
-		$set = $ilDB->query('SELECT * FROM il_object_subobj');
-		while ($rec = $ilDB->fetchAssoc($set)) {
-			$this->il_object_subobj[] = $rec;
-			$parent = $rec['parent'];
-			$this->subobj_for_parent[$parent][] = $rec;
-		}
-		$set = $ilDB->query('SELECT DISTINCT(id) AS sid, parent, il_object_def.* FROM il_object_def, il_object_subobj WHERE NOT (' . $ilDB->quoteIdentifier('system') . ' = 1) AND NOT (sideblock = 1) AND subobj = id');
-		while ($rec = $ilDB->fetchAssoc($set)) {
-			$this->grouped_rep_obj_types[$rec['parent']][] = $rec;
-		}
-
-		$set = $ilDB->query('SELECT * FROM il_pluginslot');
-		while ($rec = $ilDB->fetchAssoc($set)) {
-			$this->il_pluginslot_by_comp[$rec['component']][] = $rec;
-			$this->il_pluginslot_by_id[$rec['id']] = $rec;
-			$this->il_pluginslot_by_name[$rec['name']] = $rec;
-		}
-
-		$set = $ilDB->query('SELECT * FROM il_plugin');
-		$this->il_plugin_active = array();
-		while ($rec = $ilDB->fetchAssoc($set)) {
-			$this->il_plugin_by_id[$rec['plugin_id']] = $rec;
-			$this->il_plugin_by_name[$rec['name']] = $rec;
-			if ($rec['active'] == 1) {
-				$this->il_plugin_active[$rec['slot_id']][] = $rec;
-			}
-		}
-		$set = $ilDB->query('SELECT * FROM il_object_group');
-		while ($rec = $ilDB->fetchAssoc($set)) {
-			$this->il_object_group[$rec['id']] = $rec;
-		}
-		$set = $ilDB->query('SELECT * FROM il_object_sub_type');
-		while ($rec = $ilDB->fetchAssoc($set)) {
-			$this->il_object_sub_type[$rec['obj_type']][] = $rec;
-		}
-	}
-
-
-	/**
-	 * @return array
-	 */
-	public function getIlComponent() {
-		return $this->il_component;
-	}
-
-
-	/**
-	 * @param array $il_component
-	 */
-	public function setIlComponent($il_component) {
-		$this->il_component = $il_component;
-	}
-
-
-	/**
-	 * @return array
-	 */
-	public function getObjDefNameAndTypeRaw() {
-		return $this->obj_def_name_and_type_raw;
-	}
-
-
-	/**
-	 * @param array $obj_def_name_and_type_raw
-	 */
-	public function setObjDefNameAndTypeRaw($obj_def_name_and_type_raw) {
-		$this->obj_def_name_and_type_raw = $obj_def_name_and_type_raw;
-	}
-
-
-	/**
-	 * @return array
-	 */
-	public function getObjDefNameToId() {
-		return $this->obj_def_name_to_id;
-	}
-
-
-	/**
-	 * @param array $obj_def_name_to_id
-	 */
-	public function setObjDefNameToId($obj_def_name_to_id) {
-		$this->obj_def_name_to_id = $obj_def_name_to_id;
-	}
-
-
-	/**
-	 * @return array
-	 */
-	public function getIlObjectDef() {
-		return $this->il_object_def;
-	}
-
-
-	/**
-	 * @param array $il_object_def
-	 */
-	public function setIlObjectDef($il_object_def) {
-		$this->il_object_def = $il_object_def;
-	}
-
-
-	/**
-	 * @return array
-	 */
-	public function getIlObjectSubobj() {
-		return $this->il_object_subobj;
-	}
-
-
-	/**
-	 * @param array $il_object_subobj
-	 */
-	public function setIlObjectSubobj($il_object_subobj) {
-		$this->il_object_subobj = $il_object_subobj;
-	}
-
-
-	/**
-	 * @return array
-	 */
-	public function getGroupedRepObjTypes() {
-		return $this->grouped_rep_obj_types;
-	}
-
-
-	/**
-	 * @param array $grouped_rep_obj_types
-	 */
-	public function setGroupedRepObjTypes($grouped_rep_obj_types) {
-		$this->grouped_rep_obj_types = $grouped_rep_obj_types;
-	}
-
-
-	/**
-	 * @return array
-	 */
-	public function getIlPluginslotByComp() {
-		return $this->il_pluginslot_by_comp;
-	}
-
-
-	/**
-	 * @param array $il_pluginslot_by_service
-	 */
-	public function setIlPluginslotByComp($il_pluginslot_by_service) {
-		$this->il_pluginslot_by_comp = $il_pluginslot_by_service;
-	}
-
-
-	/**
-	 * @return array
-	 */
-	public function getIlPluginslotById() {
-		return $this->il_pluginslot_by_id;
-	}
-
-
-	/**
-	 * @param array $il_pluginslot_by_id
-	 */
-	public function setIlPluginslotById($il_pluginslot_by_id) {
-		$this->il_pluginslot_by_id = $il_pluginslot_by_id;
-	}
-
-
-	/**
-	 * @return array
-	 */
-	public function getIlPluginslotByName() {
-		return $this->il_pluginslot_by_name;
-	}
-
-
-	/**
-	 * @param array $il_pluginslot_by_name
-	 */
-	public function setIlPluginslotByName($il_pluginslot_by_name) {
-		$this->il_pluginslot_by_name = $il_pluginslot_by_name;
-	}
-
-
-	/**
-	 * @return array
-	 */
-	public function getIlPluginById() {
-		return $this->il_plugin_by_id;
-	}
-
-
-	/**
-	 * @param array $il_plugin_by_id
-	 */
-	public function setIlPluginById($il_plugin_by_id) {
-		$this->il_plugin_by_id = $il_plugin_by_id;
-	}
-
-
-	/**
-	 * @return array
-	 */
-	public function getIlPluginByName() {
-		return $this->il_plugin_by_name;
-	}
-
-
-	/**
-	 * @param array $il_plugin_by_name
-	 */
-	public function setIlPluginByName($il_plugin_by_name) {
-		$this->il_plugin_by_name = $il_plugin_by_name;
-	}
-
-
-	/**
-	 * @return array
-	 */
-	public function getIlPluginActive() {
-		return $this->il_plugin_active;
-	}
-
-
-	/**
-	 * @param array $il_plugin_active
-	 */
-	public function setIlPluginActive($il_plugin_active) {
-		$this->il_plugin_active = $il_plugin_active;
-	}
-
-
-	/**
-	 * @return array
-	 */
-	public function getIlObjectGroup() {
-		return $this->il_object_group;
-	}
-
-
-	/**
-	 * @param array $il_object_group
-	 */
-	public function setIlObjectGroup($il_object_group) {
-		$this->il_object_group = $il_object_group;
-	}
-
-
-	/**
-	 * @return array
-	 */
-	public function getIlObjectSubType() {
-		return $this->il_object_sub_type;
-	}
-
-
-	/**
-	 * @param array $il_object_sub_type
-	 */
-	public function setIlObjectSubType($il_object_sub_type) {
-		$this->il_object_sub_type = $il_object_sub_type;
-	}
-
-
-	/**
-	 * @return ilCachedComponentData
-	 */
-	public static function getInstance() {
-		if (!isset(self::$instance)) {
-			$global_cache = ilGlobalCache::getInstance(ilGlobalCache::COMP_COMPONENT);
-			$cached_obj = $global_cache->get('ilCachedComponentData');
-			if ($cached_obj instanceof ilCachedComponentData) {
-				self::$instance = $cached_obj;
-			} else {
-				self::$instance = new self();
-				$global_cache->set('ilCachedComponentData', self::$instance);
-			}
-		}
-
-		return self::$instance;
-	}
-
-
-	public static function flush() {
-		ilGlobalCache::getInstance(ilGlobalCache::COMP_COMPONENT)->flush();
-		self::$instance = null;
-	}
-
-
-	/**
-	 * @param $name
-	 *
-	 * @return mixed
-	 */
-	public function lookupPluginByName($name) {
-		return $this->il_plugin_by_name[$name];
-	}
-
-
-	/**
-	 * @param $slot_id
-	 *
-	 * @return mixed
-	 */
-	public function lookupActivePluginsBySlotId($slot_id) {
-		if (is_array($this->il_plugin_active[$slot_id])) {
-			return $this->il_plugin_active[$slot_id];
-		} else {
-			return array();
-		}
-	}
-
-
-	/**
-	 * @param $parent
-	 *
-	 * @return mixed
-	 */
-	public function lookupSubObjForParent($parent) {
-		if (is_array($parent)) {
-			$index = md5(serialize($parent));
-			if (isset($this->cached_results['subop_par'][$index])) {
-				return $this->cached_results['subop_par'][$index];
-			}
-
-			$return = array();
-			foreach ($parent as $p) {
-				if (is_array($this->subobj_for_parent[$p])) {
-					foreach ($this->subobj_for_parent[$p] as $rec) {
-						$return[] = $rec;
-					}
-				}
-			}
-
-			$this->cached_results['subop_par'][$index] = $return;
-			$this->changed = true;
-
-			return $return;
-		}
-
-		return $this->subobj_for_parent[$parent];
-	}
-
-
-	/**
-	 * @param $name
-	 * @param $type
-	 *
-	 * @return mixed
-	 */
-	public function lookCompId($type, $name) {
-		return $this->obj_def_name_and_type_raw[$type][$name]['id'];
-	}
-
-
-	/**
-	 * @param $name
-	 * @param $type
-	 *
-	 * @return mixed
-	 */
-	public function lookupCompInfo($type, $name) {
-		if (!$type) {
-			if (isset($this->obj_def_name_and_type_raw['Modules'][$name])) {
-				$type = 'Modules';
-			} else {
-				$type = 'Services';
-			}
-		}
-
-		return $this->obj_def_name_and_type_raw[$type][$name];
-	}
-
-
-	public function __destruct() {
-		$ilGlobalCache = ilGlobalCache::getInstance(ilGlobalCache::COMP_COMPONENT);
-		if ($this->changed && $ilGlobalCache->isActive()) {
-			$this->changed = false;
-			$ilGlobalCache->set('ilCachedComponentData', $this);
-		}
-	}
-
-
-	/**
-	 * @param $parent
-	 *
-	 * @return mixed
-	 */
-	public function lookupGroupedRepObj($parent) {
-		if (is_array($parent)) {
-			$index = md5(serialize($parent));
-			if (isset($this->cached_results['grpd_repo'][$index])) {
-				return $this->cached_results['grpd_repo'][$index];
-			}
-
-			$return = array();
-			$sids = array();
-			foreach ($parent as $p) {
-				$s = $this->grouped_rep_obj_types[$p];
-				foreach ($s as $child) {
-					if (!in_array($child['sid'], $sids)) {
-						$sids[] = $child['sid'];
-						$return[] = $child;
-					}
-				}
-			}
-			$this->changed = true;
-			$this->cached_results['grpd_repo'][$index] = $return;
-
-			return $return;
-		} else {
-			return $this->grouped_rep_obj_types[$parent];
-		}
-	}
-
-
-	/**
-	 * @param $component
-	 *
-	 * @return mixed
-	 */
-	public function lookupPluginSlotByComponent($component) {
-		if (is_array($this->il_pluginslot_by_comp[$component])) {
-			return $this->il_pluginslot_by_comp[$component];
-		}
-
-		return array();
-	}
-
-
-	/**
-	 * @param $id
-	 *
-	 * @return mixed
-	 */
-	public function lookupPluginSlotById($id) {
-		return $this->il_pluginslot_by_id[$id];
-	}
-
-
-	/**
-	 * @param $name
-	 *
-	 * @return mixed
-	 */
-	public function lookupPluginSlotByName($name) {
-		return $this->il_pluginslot_by_name[$name];
-	}
-
-
-	/**
-	 * @return array
-	 */
-	public function getSubobjForParent() {
-		return $this->subobj_for_parent;
-	}
-
-
-	/**
-	 * @param array $subobj_for_parent
-	 */
-	public function setSubobjForParent($subobj_for_parent) {
-		$this->subobj_for_parent = $subobj_for_parent;
-	}
-}
-
-?>
-=======
+
 class ilCachedComponentData
 {
 
@@ -1224,5 +637,4 @@
     {
         $this->subobj_for_parent = $subobj_for_parent;
     }
-}
->>>>>>> 4f397aff
+}