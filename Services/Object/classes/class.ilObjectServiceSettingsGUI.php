<?php

/* Copyright (c) 1998-2009 ILIAS open source, Extended GPL, see docs/LICENSE */

/**
 * GUI class for service settings (calendar, notes, comments)
 *
 * @author Stefan Meyer <smeyer.ilias@gmx.de>
 * @version $Id$
 * 
 * @ilCtrl_Calls ilObjectServiceSettingsGUI:  
 * @ingroup ServicesObject
 */
class ilObjectServiceSettingsGUI 
{
	// unfortunately the following constants are not stored
	// in a non-GUI class, other classes are currently directly
	// accessing these, see ilObjectDataSet (changes should be
	// made there accordingly)

	const CALENDAR_VISIBILITY = 'cont_show_calendar';
	const NEWS_VISIBILITY = 'cont_show_news';
	const USE_NEWS = 'cont_use_news';
	const AUTO_RATING_NEW_OBJECTS = 'cont_auto_rate_new_obj';
	const INFO_TAB_VISIBILITY = 'cont_show_info_tab';
	const TAXONOMIES = 'cont_taxonomies';
	const TAG_CLOUD = 'cont_tag_cloud';
	const CUSTOM_METADATA = 'cont_custom_md';
	const BADGES = 'cont_badges';
<<<<<<< HEAD
	const ORGU_POSITION_ACCESS = 'obj_orgunit_positions';
	
=======
	const SKILLS = 'cont_skills';
>>>>>>> a52919aa
	
	private $gui = null;
	private $modes = array();
	private $obj_id = 0;
	
	/**
	 * Constructor
	 * @param type $a_parent_gui
	 */
	public function __construct($a_parent_gui, $a_obj_id, $a_modes)
	{
		$this->gui = $a_parent_gui;
		$this->modes = $a_modes;
		$this->obj_id = $a_obj_id;
	}
	
	
	
	/**
	 * Control class handling
	 * @return 
	 */
	public function executeCommand()
	{
		global $ilCtrl;
		
		$next_class = $ilCtrl->getNextClass($this);
		$cmd = $ilCtrl->getCmd('editSettings');
		
		switch($next_class)
		{
			default:
				$this->$cmd();
				break;
		}
	}
	
	/**
	 * Init service settings form
	 * @param ilPropertyFormGUI $form
	 * @param type $services
	 */
	public static function initServiceSettingsForm($a_obj_id, ilPropertyFormGUI $form, $services)
	{
		global $ilSetting, $ilCtrl;
		
		// info tab
		if(in_array(self::INFO_TAB_VISIBILITY, $services))
		{
			$info = new ilCheckboxInputGUI($GLOBALS['lng']->txt('obj_tool_setting_info_tab'), self::INFO_TAB_VISIBILITY);
			$info->setValue(1);
			$info->setChecked(ilContainer::_lookupContainerSetting(
						$a_obj_id,
						self::INFO_TAB_VISIBILITY,
						true
				));
			//$info->setOptionTitle($GLOBALS['lng']->txt('obj_tool_setting_info_tab'));
			$info->setInfo($GLOBALS['lng']->txt('obj_tool_setting_info_tab_info'));
			$form->addItem($info);
		}
		
		// calendar
		if(in_array(self::CALENDAR_VISIBILITY, $services))
		{
			include_once './Services/Calendar/classes/class.ilObjCalendarSettings.php';
			if(ilCalendarSettings::_getInstance()->isEnabled())
			{
				// Container tools (calendar, news, ... activation)
				$cal = new ilCheckboxInputGUI($GLOBALS['lng']->txt('obj_tool_setting_calendar'), self::CALENDAR_VISIBILITY);
				$cal->setValue(1);
				include_once './Services/Calendar/classes/class.ilObjCalendarSettings.php';
				$cal->setChecked(ilCalendarSettings::lookupCalendarActivated($a_obj_id));
				//$cal->setOptionTitle($GLOBALS['lng']->txt('obj_tool_setting_calendar'));
				$cal->setInfo($GLOBALS['lng']->txt('obj_tool_setting_calendar_info'));
				$form->addItem($cal);
			}
		}
		
		// news
		if(in_array(self::USE_NEWS, $services))
		{
			$news = new ilCheckboxInputGUI($GLOBALS['lng']->txt('obj_tool_setting_use_news'), self::USE_NEWS);
			$news->setValue(1);
			$checked = ilContainer::_lookupContainerSetting(
				$a_obj_id,
				self::USE_NEWS,
				true
			);
			$news->setChecked($checked);
			$info = $GLOBALS['lng']->txt('obj_tool_setting_use_news_info');
			if ($checked)
			{
				$info.=" <a href='".$ilCtrl->getLinkTargetByClass("ilcontainernewssettingsgui", "").
					"'>» ".$GLOBALS['lng']->txt('obj_tool_setting_use_news_open_settings')."</a>";
			}
			$news->setInfo($info);
			$form->addItem($news);

		}
		if(in_array(self::NEWS_VISIBILITY, $services))
		{
			if($ilSetting->get('block_activated_news'))
			{
				// Container tools (calendar, news, ... activation)
				$news = new ilCheckboxInputGUI($GLOBALS['lng']->txt('obj_tool_setting_news'), self::NEWS_VISIBILITY);
				$news->setValue(1);
				$news->setChecked(ilContainer::_lookupContainerSetting(
						$a_obj_id,
						self::NEWS_VISIBILITY,
						$ilSetting->get('block_activated_news',true)
				));
				//$news->setOptionTitle($GLOBALS['lng']->txt('obj_tool_setting_news'));
				$news->setInfo($GLOBALS['lng']->txt('obj_tool_setting_news_info'));
				$form->addItem($news);
				
				if(in_array(ilObject::_lookupType($a_obj_id), array('crs', 'grp')))
				{					
					$ref_id = array_pop(ilObject::_getAllReferences($a_obj_id));
					
					include_once 'Services/Membership/classes/class.ilMembershipNotifications.php';
					ilMembershipNotifications::addToSettingsForm($ref_id, null, $news);
				}
			}
		}
		
		// (local) custom metadata
		if(in_array(self::CUSTOM_METADATA, $services))
		{						
			$md = new ilCheckboxInputGUI($GLOBALS['lng']->txt('obj_tool_setting_custom_metadata'), self::CUSTOM_METADATA);
			$md->setInfo($GLOBALS['lng']->txt('obj_tool_setting_custom_metadata_info'));
			$md->setValue(1);		
			$md->setChecked(ilContainer::_lookupContainerSetting(
						$a_obj_id,
						self::CUSTOM_METADATA,
						false
				));
			$form->addItem($md);									
		}		
				
		// tag cloud
		if(in_array(self::TAG_CLOUD, $services))
		{			
			$tags_active = new ilSetting("tags");
			if($tags_active->get("enable", false))
			{
				$tag = new ilCheckboxInputGUI($GLOBALS['lng']->txt('obj_tool_setting_tag_cloud'), self::TAG_CLOUD);
				$tag->setInfo($GLOBALS['lng']->txt('obj_tool_setting_tag_cloud_info'));
				$tag->setValue(1);		
				$tag->setChecked(ilContainer::_lookupContainerSetting(
							$a_obj_id,
							self::TAG_CLOUD,
							false
					));
				$form->addItem($tag);						
			}			
		}

		// taxonomies
		if(in_array(self::TAXONOMIES, $services))
		{	
			$tax = new ilCheckboxInputGUI($GLOBALS['lng']->txt('obj_tool_setting_taxonomies'), self::TAXONOMIES);
			$tax->setValue(1);		
			$tax->setChecked(ilContainer::_lookupContainerSetting(
						$a_obj_id,
						self::TAXONOMIES,
						false
				));
			$form->addItem($tax);			
		}
		
		// auto rating
		if(in_array(self::AUTO_RATING_NEW_OBJECTS, $services))
		{			
			$GLOBALS['lng']->loadLanguageModule("rating");
			
			// auto rating for new objects
			$rate = new ilCheckboxInputGUI($GLOBALS['lng']->txt('rating_new_objects_auto'), self::AUTO_RATING_NEW_OBJECTS);
			$rate->setValue(1);
			//$rate->setOptionTitle($GLOBALS['lng']->txt('rating_new_objects_auto'));
			$rate->setInfo($GLOBALS['lng']->txt('rating_new_objects_auto_info'));
			$rate->setChecked(ilContainer::_lookupContainerSetting(
						$a_obj_id,
						self::AUTO_RATING_NEW_OBJECTS,
						false
				));
			$form->addItem($rate);			
		}
		
		// badges
		if(in_array(self::BADGES, $services))
		{		
			include_once 'Services/Badge/classes/class.ilBadgeHandler.php';
			if(ilBadgeHandler::getInstance()->isActive())
			{
				$bdg = new ilCheckboxInputGUI($GLOBALS['lng']->txt('obj_tool_setting_badges'), self::BADGES);
				$bdg->setInfo($GLOBALS['lng']->txt('obj_tool_setting_badges_info'));
				$bdg->setValue(1);		
				$bdg->setChecked(ilContainer::_lookupContainerSetting(
							$a_obj_id,
							self::BADGES,
							false
					));
				$form->addItem($bdg);		
			}
<<<<<<< HEAD
		}	
		if(in_array(self::ORGU_POSITION_ACCESS, $services))
		{
			$position_settings = ilOrgUnitGlobalSettings::getInstance()->getObjectPositionSettingsByType(
				ilObject::_lookupType($a_obj_id)
			);
			if(
				$position_settings->isActive() &&
				$position_settings->isChangeableForObject()
			)
			{
				$lia = new ilCheckboxInputGUI(
					$GLOBALS['DIC']->language()->txt('obj_orgunit_positions'), 
					self::ORGU_POSITION_ACCESS
				);
				$lia->setInfo($GLOBALS['DIC']->language()->txt('obj_orgunit_positions_info'));
				$lia->setValue(1);
				$lia->setChecked(
					(bool) ilOrgUnitGlobalSettings::getInstance()->isPositionAccessActiveForObject($a_obj_id)
				);
				$form->addItem($lia);
			}
		}
		
=======
		}

		// skills
		if(in_array(self::SKILLS, $services))
		{
			$skill = new ilCheckboxInputGUI($GLOBALS['lng']->txt('obj_tool_setting_skills'), self::SKILLS);
			$skill->setInfo($GLOBALS['lng']->txt('obj_tool_setting_skills_info'));
			$skill->setValue(1);
			$skill->setChecked(ilContainer::_lookupContainerSetting(
				$a_obj_id,
				self::SKILLS,
				false
			));
			$form->addItem($skill);
		}

>>>>>>> a52919aa
		return $form;
	}
	
	/**
	 * Update service settings
	 * @param type $a_obj_id
	 * @param ilPropertyFormGUI $form
	 * @param type $services
	 */
	public static function updateServiceSettingsForm($a_obj_id, ilPropertyFormGUI $form, $services)
	{
		// info
		if(in_array(self::INFO_TAB_VISIBILITY, $services))
		{
			include_once './Services/Container/classes/class.ilContainer.php';
			ilContainer::_writeContainerSetting($a_obj_id,self::INFO_TAB_VISIBILITY,(int) $form->getInput(self::INFO_TAB_VISIBILITY));
		}
		
		// calendar
		if(in_array(self::CALENDAR_VISIBILITY, $services))
		{
			include_once './Services/Calendar/classes/class.ilCalendarSettings.php';
			if(ilCalendarSettings::_getInstance()->isEnabled())
			{
				include_once './Services/Container/classes/class.ilContainer.php';
				ilContainer::_writeContainerSetting($a_obj_id,self::CALENDAR_VISIBILITY,(int) $form->getInput(self::CALENDAR_VISIBILITY));
			}
		}
		
		// news
		if(in_array(self::USE_NEWS, $services))
		{
			include_once './Services/Container/classes/class.ilContainer.php';
			ilContainer::_writeContainerSetting($a_obj_id,self::USE_NEWS,(int) $form->getInput(self::USE_NEWS));
		}
		if(in_array(self::NEWS_VISIBILITY, $services))
		{
			include_once './Services/Container/classes/class.ilContainer.php';
			ilContainer::_writeContainerSetting($a_obj_id,self::NEWS_VISIBILITY,(int) $form->getInput(self::NEWS_VISIBILITY));
			
			if(in_array(ilObject::_lookupType($a_obj_id), array('crs', 'grp')))
			{					
				$ref_id = array_pop(ilObject::_getAllReferences($a_obj_id));
					
				include_once "Services/Membership/classes/class.ilMembershipNotifications.php";
				ilMembershipNotifications::importFromForm($ref_id, $form);
			}
		}
		
		// rating
		if(in_array(self::AUTO_RATING_NEW_OBJECTS, $services))
		{
			include_once './Services/Container/classes/class.ilContainer.php';
			ilContainer::_writeContainerSetting($a_obj_id,self::AUTO_RATING_NEW_OBJECTS,(int) $form->getInput(self::AUTO_RATING_NEW_OBJECTS));
		}

		// taxonomies
		if(in_array(self::TAXONOMIES, $services))
		{
			include_once './Services/Container/classes/class.ilContainer.php';
			ilContainer::_writeContainerSetting($a_obj_id,self::TAXONOMIES,(int) $form->getInput(self::TAXONOMIES));
		}

		// tag cloud
		if(in_array(self::TAG_CLOUD, $services))
		{
			include_once './Services/Container/classes/class.ilContainer.php';
			ilContainer::_writeContainerSetting($a_obj_id,self::TAG_CLOUD,(int) $form->getInput(self::TAG_CLOUD));
		}
		
		// (local) custom metadata
		if(in_array(self::CUSTOM_METADATA, $services))
		{
			include_once './Services/Container/classes/class.ilContainer.php';
			ilContainer::_writeContainerSetting($a_obj_id,self::CUSTOM_METADATA,(int) $form->getInput(self::CUSTOM_METADATA));
		}
		
		// badges
		if(in_array(self::BADGES, $services))
		{
			include_once 'Services/Badge/classes/class.ilBadgeHandler.php';
			if(ilBadgeHandler::getInstance()->isActive())
			{
				include_once './Services/Container/classes/class.ilContainer.php';
				ilContainer::_writeContainerSetting($a_obj_id,self::BADGES,(int) $form->getInput(self::BADGES));
			}
		}
<<<<<<< HEAD
		// extended user access
		if(in_array(self::ORGU_POSITION_ACCESS, $services))
		{
			$orgu_object_settings = new ilOrgUnitObjectPositionSetting($a_obj_id);
			$orgu_object_settings->setActive(
				(int) $form->getInput(self::ORGU_POSITION_ACCESS)	
			);
			$orgu_object_settings->update();
		}
		
=======

		// skills
		if(in_array(self::SKILLS, $services))
		{
			include_once './Services/Container/classes/class.ilContainer.php';
			ilContainer::_writeContainerSetting($a_obj_id,self::SKILLS,(int) $form->getInput(self::SKILLS));
		}


>>>>>>> a52919aa
		return true;
	}

	
	/**
	 * Get active modes
	 * @return bool
	 */
	public function getModes()
	{
		return $this->modes;
	}
	
	/**
	 * Get obj id
	 * @return type
	 */
	public function getObjId()
	{
		return $this->obj_id;
	}
	
	protected function cancel()
	{
		$GLOBALS['ilCtrl']->returnToParent($this);
	}
	
	/**
	 * Edit tool settings (calendar, news, comments, ...)
	 * @param ilPropertyFormGUI $form
	 */
	protected function editSettings(ilPropertyFormGUI $form = null)
	{
		if(!$form instanceof ilPropertyFormGUI)
		{
			$form = $this->initSettingsForm();
		}
		$GLOBALS['tpl']->setContent($form->getHTML());
	}
	
	
	/**
	 * Update settings
	 */
	protected function updateToolSettings()
	{
		$form = $this->initSettingsForm();
		if($form->checkInput())
		{
			include_once './Services/Calendar/classes/class.ilCalendarSettings.php';
			if(ilCalendarSettings::_getInstance()->isEnabled())
			{
				if($this->isModeActive(self::CALENDAR_VISIBILITY))
				{
					ilContainer::_writeContainerSetting($this->getObjId(),'show_calendar',(int) $form->getInput('calendar'));
				}
			}
			ilUtil::sendSuccess($GLOBALS['lng']->txt('settings_saved'),true);
			$GLOBALS['ilCtrl']->redirect($this);
		}
		
		ilUtil::sendFailure($GLOBALS['lng']->txt('err_check_input'));
		$form->setValuesByPost();
		$this->editSettings($form);
	}
	
	/**
	 * Check if specific mode is active
	 * @param type $a_mode
	 * @return type
	 */
	protected function isModeActive($a_mode)
	{
		return in_array($a_mode, $this->getModes());
	}
	
}
?><|MERGE_RESOLUTION|>--- conflicted
+++ resolved
@@ -27,12 +27,8 @@
 	const TAG_CLOUD = 'cont_tag_cloud';
 	const CUSTOM_METADATA = 'cont_custom_md';
 	const BADGES = 'cont_badges';
-<<<<<<< HEAD
 	const ORGU_POSITION_ACCESS = 'obj_orgunit_positions';
-	
-=======
 	const SKILLS = 'cont_skills';
->>>>>>> a52919aa
 	
 	private $gui = null;
 	private $modes = array();
@@ -237,7 +233,6 @@
 					));
 				$form->addItem($bdg);		
 			}
-<<<<<<< HEAD
 		}	
 		if(in_array(self::ORGU_POSITION_ACCESS, $services))
 		{
@@ -261,9 +256,6 @@
 				$form->addItem($lia);
 			}
 		}
-		
-=======
-		}
 
 		// skills
 		if(in_array(self::SKILLS, $services))
@@ -279,7 +271,6 @@
 			$form->addItem($skill);
 		}
 
->>>>>>> a52919aa
 		return $form;
 	}
 	
@@ -367,7 +358,6 @@
 				ilContainer::_writeContainerSetting($a_obj_id,self::BADGES,(int) $form->getInput(self::BADGES));
 			}
 		}
-<<<<<<< HEAD
 		// extended user access
 		if(in_array(self::ORGU_POSITION_ACCESS, $services))
 		{
@@ -377,8 +367,6 @@
 			);
 			$orgu_object_settings->update();
 		}
-		
-=======
 
 		// skills
 		if(in_array(self::SKILLS, $services))
@@ -387,8 +375,6 @@
 			ilContainer::_writeContainerSetting($a_obj_id,self::SKILLS,(int) $form->getInput(self::SKILLS));
 		}
 
-
->>>>>>> a52919aa
 		return true;
 	}
 
