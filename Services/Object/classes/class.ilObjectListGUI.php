--- conflicted
+++ resolved
@@ -2342,17 +2342,10 @@
         // note: the setting disable_my_offers is used for
         // presenting the favourites in the main section of the dashboard
         // see also bug #32014
-<<<<<<< HEAD
-        //if ((int) $ilSetting->get('disable_my_offers')) {
-        //    return;
-        //}
-
-=======
         if (!(bool) $ilSetting->get('rep_favourites', "0")) {
             return;
         }
         
->>>>>>> 2e514bd3
         $type = ilObject::_lookupType(ilObject::_lookupObjId($this->getCommandId()));
 
         if ($ilUser->getId() != ANONYMOUS_USER_ID) {
