--- conflicted
+++ resolved
@@ -1186,11 +1186,7 @@
 	/**
 	* checks wether object is in trash
 	*/
-<<<<<<< HEAD
-	static function _isInTrash($a_ref_id)
-=======
 	public static function _isInTrash($a_ref_id)
->>>>>>> c315f2e8
 	{
 		global $tree;
 
