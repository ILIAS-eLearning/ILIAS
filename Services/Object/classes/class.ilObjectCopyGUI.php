--- conflicted
+++ resolved
@@ -601,12 +601,8 @@
 				}
 			}
 		}
-		
-<<<<<<< HEAD
-		if((count($this->getSources()) == 1) && $objDefinition->isContainer($this->getType()))
-=======
+
 		if(is_array($this->getSource()) && count($this->getSource()) == 1 && $objDefinition->isContainer($this->getType()))
->>>>>>> d6d896ac
 		{
 			// check, if object should be copied into itself
 			// begin-patch mc
