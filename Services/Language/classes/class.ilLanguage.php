<?php declare(strict_types=1);
/* Copyright (c) 1998-2009 ILIAS open source, Extended GPL, see docs/LICENSE */


/**
 * language handling
 *
 * this class offers the language handling for an application.
 * it works initially on one file: languages.txt
 * from this file the class can generate many single language files.
 * the constructor is called with a small language abbreviation
 * e.g. $lng = new Language("en");
 * the constructor reads the single-languagefile en.lang and puts this into an array.
 * with
 * e.g. $lng->txt("user_updated");
 * you can translate a lang-topic into the actual language
 *
 * @author Peter Gabriel <pgabriel@databay.de>
 * @version $Id$
 *
 *
 * @todo Das Datefeld wird bei Aenderungen einer Sprache (update, install, deinstall) nicht richtig gesetzt!!!
 *  Die Formatfunktionen gehoeren nicht in class.Language. Die sind auch woanders einsetzbar!!!
 *  Daher->besser in class.Format
 */
class ilLanguage
{
    public $ilias;
    public array $text = [];
    public string $lang_default;
    public string $lang_user;
    public string $lang_path;
    public string $lang_key;
    public string $lang_name;
    public string $separator = "#:#";
    public string $comment_separator = "###";
    public array $loaded_modules = array();
    protected static array $used_topics = array();
    protected static array $used_modules = array();
    protected array $cached_modules = array();
    protected array $map_modules_txt = array();
    protected bool $usage_log_enabled = false;
    protected static array $lng_log = array();
    protected string $cust_lang_path;

    /**
     * Constructor
     * read the single-language file and put this in an array text.
     * the text array is two-dimensional. First dimension is the language.
     * Second dimension is the languagetopic. Content is the translation.
     *
     * $a_lang_key    language code (two characters), e.g. "de", "en", "in"
     * Return false if reading failed, otherwise true
     */
    public function __construct(string $a_lang_key)
    {
        global $DIC;
        $ilIliasIniFile = $DIC->iliasIni();

        $this->log = $DIC->logger()->lang();

        $this->lang_key = $a_lang_key;

        $this->usage_log_enabled = self::isUsageLogEnabled();

        $this->lang_path = ILIAS_ABSOLUTE_PATH . "/lang";
        $this->cust_lang_path = ILIAS_ABSOLUTE_PATH . "/Customizing/global/lang";

        $this->lang_default = $ilIliasIniFile->readVariable("language", "default");

        if ($DIC->offsetExists("ilSetting")) {
            $ilSetting = $DIC->settings();
            if ($ilSetting->get("language") != "") {
                $this->lang_default = $ilSetting->get("language");
            }
        }
        if ($DIC->offsetExists("ilUser")) {
            $ilUser = $DIC->user();
            $this->lang_user = $ilUser->prefs["language"];
        }

        $langs = $this->getInstalledLanguages();
        
        if (!in_array($this->lang_key, $langs)) {
            $this->lang_key = $this->lang_default;
        }

        require_once("./Services/Language/classes/class.ilCachedLanguage.php");
        $this->global_cache = ilCachedLanguage::getInstance($this->lang_key);
        if ($this->global_cache->isActive()) {
            $this->cached_modules = $this->global_cache->getTranslations();
        }
        $this->loadLanguageModule("common");

        return true;
    }

    /**
     * Return lang key
     */
    public function getLangKey() : string
    {
        return $this->lang_key;
    }

    /**
     * Return default language
     */
    public function getDefaultLanguage() : string
    {
        return $this->lang_default ? $this->lang_default : "en";
    }

    /**
     * Return text direction
     */
    public function getTextDirection() : string
    {
        $rtl = array("ar", "fa", "ur", "he");
        if (in_array($this->getContentLanguage(), $rtl)) {
            return "rtl";
        }
        return "ltr";
    }

    /**
     * Return content language
     */
    public function getContentLanguage() : string
    {
        if ($this->getUserLanguage()) {
            return $this->getUserLanguage();
        }
        return $this->getLangKey();
    }

    /**
     * gets the text for a given topic in a given language
     * if the topic is not in the list, the topic itself with "-" will be returned
     */
    public function txtlng(string $a_module, string $a_topic, string $a_language) : string
    {
        if (strcmp($a_language, $this->lang_key) == 0) {
            return $this->txt($a_topic);
        } else {
            return ilLanguage::_lookupEntry($a_language, $a_module, $a_topic);
        }
    }

    /**
     * gets the text for a given topic
     * if the topic is not in the list, the topic itself with "-" will be returned
     */
    public function txt(string $a_topic, string $a_default_lang_fallback_mod = "") : string
    {
        if (empty($a_topic)) {
            return "";
        }

        // remember the used topics
        self::$used_topics[$a_topic] = $a_topic;

        $translation = "";
        if (isset($this->text[$a_topic])) {
            $translation = $this->text[$a_topic];
        }

        if ($translation == "" && $a_default_lang_fallback_mod != "") {
            // #13467 - try current language first (could be missing module)
            if ($this->lang_key != $this->lang_default) {
                $translation = ilLanguage::_lookupEntry(
                    $this->lang_key,
                    $a_default_lang_fallback_mod,
                    $a_topic
                );
            }
            // try default language last
            if ($translation == "" || $translation == "-" . $a_topic . "-") {
                $translation = ilLanguage::_lookupEntry(
                    $this->lang_default,
                    $a_default_lang_fallback_mod,
                    $a_topic
                );
            }
        }


        if ($translation == "") {
            if (ILIAS_LOG_ENABLED && is_object($this->log)) {
                $this->log->debug("Language (" . $this->lang_key . "): topic -" . $a_topic . "- not present");
            }
            return "-" . $a_topic . "-";
        } else {
            if ($this->usage_log_enabled) {
                self::logUsage($this->map_modules_txt[$a_topic], $a_topic);
            }
            return $translation;
        }
    }
    
    /**
     * Check if language entry exists
     */
    public function exists(string $a_topic) : bool
    {
        return isset($this->text[$a_topic]);
    }

    /**
     * Load language module
     */
    public function loadLanguageModule(string $a_module)
    {
        global $DIC;
        $ilDB = $DIC->database();

        if (in_array($a_module, $this->loaded_modules)) {
            return;
        }

        $this->loaded_modules[] = $a_module;

        // remember the used modules globally
        self::$used_modules[$a_module] = $a_module;

        $lang_key = $this->lang_key;

        if (empty($this->lang_key)) {
            $lang_key = $this->lang_user;
        }

        if (isset($this->cached_modules[$a_module]) && is_array($this->cached_modules[$a_module])) {
            $this->text = array_merge($this->text, $this->cached_modules[$a_module]);

            if ($this->usage_log_enabled) {
                foreach (array_keys($this->cached_modules[$a_module]) as $key) {
                    $this->map_modules_txt[$key] = $a_module;
                }
            }

            return;
        }

        $q = "SELECT * FROM lng_modules " .
                "WHERE lang_key = " . $ilDB->quote($lang_key, "text") . " AND module = " .
                $ilDB->quote($a_module, "text");
        $r = $ilDB->query($q);
        $row = $r->fetchRow(ilDBConstants::FETCHMODE_ASSOC);

        if ($row === false) {
            return;
        }

        $new_text = unserialize($row["lang_array"]);
        if (is_array($new_text)) {
            $this->text = array_merge($this->text, $new_text);

            if ($this->usage_log_enabled) {
                foreach (array_keys($new_text) as $key) {
                    $this->map_modules_txt[$key] = $a_module;
                }
            }
        }
    }

    /**
     * Get installed languages
     */
    public function getInstalledLanguages() : array
    {
        return self::_getInstalledLanguages();
    }

    /**
     * Get installed languages
     */
    public static function _getInstalledLanguages() : array
    {
        include_once "./Services/Object/classes/class.ilObject.php";
        $langlist = ilObject::_getObjectsByType("lng");

        $languages = [];
        foreach ($langlist as $lang) {
            if (str_starts_with($lang["desc"], "installed")) {
                $languages[] = $lang["title"];
            }
        }

        return $languages ? $languages : array();
    }

    public static function _lookupEntry(string $a_lang_key, string $a_mod, string $a_id) : string
    {
        global $DIC;
        $ilDB = $DIC->database();
        
        $set = $ilDB->query($q = sprintf(
            "SELECT * FROM lng_data WHERE module = %s " .
            "AND lang_key = %s AND identifier = %s",
            $ilDB->quote($a_mod, "text"),
            $ilDB->quote($a_lang_key, "text"),
            $ilDB->quote($a_id, "text")
        ));
        $rec = $ilDB->fetchAssoc($set);
        
        if (isset($rec["value"]) && $rec["value"] != "") {
            // remember the used topics
            self::$used_topics[$a_id] = $a_id;
            self::$used_modules[$a_mod] = $a_mod;

            if (self::isUsageLogEnabled()) {
                self::logUsage($a_mod, $a_id);
            }

            return $rec["value"];
        }
        
        return "-" . $a_id . "-";
    }

    /**
     * Lookup obj_id of language
     */
    public static function lookupId(string $a_lang_key) : int
    {
        global $DIC;
        $ilDB = $DIC->database();

        $query = "SELECT obj_id FROM object_data " . " " .
        "WHERE title = " . $ilDB->quote($a_lang_key, "text") . " " .
            "AND type = " . $ilDB->quote("lng", "text");

        $res = $ilDB->query($query);
        while ($row = $res->fetchRow(ilDBConstants::FETCHMODE_OBJECT)) {
            return (int) $row->obj_id;
        }
        return 0;
    }

    /**
     * Return used topics
     */
    public function getUsedTopics() : array
    {
        asort(self::$used_topics);
        return self::$used_topics;
    }

    /**
     * Return used modules
     */
    public function getUsedModules() : array
    {
        asort(self::$used_modules);
        return self::$used_modules;
    }

    /**
     * Return language of user
     */
    public function getUserLanguage() : string
    {
        return $this->lang_user;
    }

    /**
     * Builds a global default language instance
     */
    public static function getFallbackInstance()
    {
        return new self("en");
    }

    /**
     * Builds the global language object
     */
    public static function getGlobalInstance() : self
    {
        global $DIC;
        $ilSetting = $DIC->settings();
        if ($DIC->offsetExists("ilUser")) {
            $ilUser = $DIC->user();
        }

        if (!ilSession::get("lang") && empty($_GET["lang"])) {
            if ($ilUser instanceof ilObjUser &&
                (!$ilUser->getId() || $ilUser->isAnonymous())
            ) {
                require_once "Services/Language/classes/class.ilLanguageDetection.php";
                $language_detection = new ilLanguageDetection();
                $language = $language_detection->detect();

                $ilUser->setPref("language", $language);
                $_GET["lang"] = $language;
            }
        }

        if (isset($_POST["change_lang_to"]) && $_POST["change_lang_to"] != "") {
            $_GET["lang"] = ilUtil::stripSlashes($_POST["change_lang_to"]);
        }

        // prefer personal setting when coming from login screen
        // Added check for ilUser->getId > 0 because it is 0 when the language is changed and
        // the terms of service should be displayed
        if ($ilUser instanceof ilObjUser &&
            ($ilUser->getId() && !$ilUser->isAnonymous())
        ) {
            ilSession::set("lang", $ilUser->getPref("language"));
        }

        ilSession::set("lang", (isset($_GET["lang"]) && $_GET["lang"]) ? $_GET["lang"] : ilSession::get("lang"));

        // check whether lang selection is valid
        $langs = self::_getInstalledLanguages();
        if (!in_array(ilSession::get("lang"), $langs)) {
            if ($ilSetting instanceof ilSetting && $ilSetting->get("language") != "") {
                ilSession::set("lang", $ilSetting->get("language"));
            } else {
                ilSession::set("lang", $langs[0]);
            }
        }
        $_GET["lang"] = ilSession::get("lang");

        return new self(ilSession::get("lang"));
    }

    /**
     * Transfer text to Javascript
     *
     * @param string|string[] $a_lang_key
     * $a_lang_key language key string or array of language keys
     */
<<<<<<< HEAD
    public function toJS($a_lang_key, ilGlobalTemplateInterface $a_tpl = null) : void
=======
    public function toJS(string | array $a_lang_key, ilGlobalTemplateInterface $a_tpl = null) : void
>>>>>>> e20dc8cd
    {
        global $DIC;
        $tpl = $DIC["tpl"];

        if (!is_object($a_tpl)) {
            $a_tpl = $tpl;
        }

        if (!is_array($a_lang_key)) {
            $a_lang_key = array($a_lang_key);
        }

        $map = array();
        foreach ($a_lang_key as $lk) {
            $map[$lk] = $this->txt($lk);
        }
        $this->toJSMap($map, $a_tpl);
    }

    /**
     * Transfer text to Javascript
     *
     * $a_map array of key value pairs (key is text string, value is content)
     */
    public function toJSMap(array $a_map, ilGlobalTemplateInterface $a_tpl = null) : void
    {
        global $DIC;
        $tpl = $DIC["tpl"];

        if (!is_object($a_tpl)) {
            $a_tpl = $tpl;
        }

        if (!is_array($a_map)) {
            return;
        }

        foreach ($a_map as $k => $v) {
            if ($v != "") {
                include_once "./Services/JSON/classes/class.ilJsonUtil.php";
                $a_tpl->addOnloadCode("il.Language.setLangVar('" . $k . "', " . ilJsonUtil::encode($v) . ");");
            }
        }
    }

    /**
     * saves tupel of language module and identifier
     */
    protected static function logUsage(string $a_module, string $a_identifier) : void
    {
        if ($a_module != "" && $a_identifier != "") {
            self::$lng_log[$a_identifier] = $a_module;
        }
    }

    /**
     * checks if language usage log is enabled
     * you need MySQL to use this function
     * this function is automatically enabled if DEVMODE is on
     * this function is also enabled if language_log is 1
     */
    protected static function isUsageLogEnabled() : bool
    {
        global $DIC;
        $ilClientIniFile = $DIC->clientIni();
        $ilDB = $DIC->database();

        if (!(($ilDB instanceof ilDBMySQL) || ($ilDB instanceof ilDBPdoMySQLMyISAM)) || !$ilClientIniFile instanceof ilIniFile) {
            return false;
        }

        if (defined("DEVMODE") && DEVMODE) {
            return true;
        }

        if (!$ilClientIniFile->variableExists("system", "LANGUAGE_LOG")) {
            return $ilClientIniFile->readVariable("system", "LANGUAGE_LOG") == 1;
        }
        return false;
    }

    /**
     * destructor saves all language usages to db if log is enabled and ilDB exists
     */
    public function __destruct()
    {
        global $DIC;

        //case $ilDB not existing should not happen but if something went wrong it shouldn't leads to any failures
        if (!$this->usage_log_enabled || !$DIC->isDependencyAvailable("database")) {
            return;
        }

        $ilDB = $DIC->database();

        foreach ((array) self::$lng_log as $identifier => $module) {
            $wave[] = "(" . $ilDB->quote($module, "text") . ', ' . $ilDB->quote($identifier, "text") . ")";
            unset(self::$lng_log[$identifier]);

            if (count($wave) == 150 || (count(self::$lng_log) == 0 && count($wave) > 0)) {
                $query = "REPLACE INTO lng_log (module, identifier) VALUES " . implode(", ", $wave);
                $ilDB->manipulate($query);

                $wave = array();
            }
        }
    }
} // END class.Language<|MERGE_RESOLUTION|>--- conflicted
+++ resolved
@@ -430,11 +430,8 @@
      * @param string|string[] $a_lang_key
      * $a_lang_key language key string or array of language keys
      */
-<<<<<<< HEAD
+
     public function toJS($a_lang_key, ilGlobalTemplateInterface $a_tpl = null) : void
-=======
-    public function toJS(string | array $a_lang_key, ilGlobalTemplateInterface $a_tpl = null) : void
->>>>>>> e20dc8cd
     {
         global $DIC;
         $tpl = $DIC["tpl"];
