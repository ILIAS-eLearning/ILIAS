--- conflicted
+++ resolved
@@ -260,42 +260,42 @@
     public static function refreshPlugins(array $a_lang_keys = null) : void
     {
         global $DIC;
-<<<<<<< HEAD
+
         $component_repository = $DIC["component.repository"];
         $component_factory = $DIC["component.factory"];
 
         foreach ($component_repository->getPluginSlots() as $slot) {
             foreach ($component_factory->getActivePluginsInSlot($slot->getId() as $plugin) {
                 $plugin->updateLanguages($a_lang_keys);
-=======
-        $ilPluginAdmin = $DIC["ilPluginAdmin"];
-
-        // refresh languages of activated plugins
-        include_once "./Services/Component/classes/class.ilPluginSlot.php";
-        $slots = ilPluginSlot::getAllSlots();
-        foreach ($slots as $slot) {
-            $act_plugins = $ilPluginAdmin->getActivePluginsForSlot(
-                $slot["component_type"],
-                $slot["component_name"],
-                $slot["slot_id"]
-            );
-            foreach ($act_plugins as $plugin) {
-                include_once "./Services/Component/classes/class.ilPlugin.php";
-                $pl = ilPlugin::getPluginObject(
-                    $slot["component_type"],
-                    $slot["component_name"],
-                    $slot["slot_id"],
-                    $plugin
-                );
-                if (is_object($pl)) {
-                    $pl->updateLanguages($a_lang_keys);
-                }
->>>>>>> 209a0fbe
-            }
-        }
-    }
-
-
+                $ilPluginAdmin = $DIC["ilPluginAdmin"];
+
+              // refresh languages of activated plugins
+              include_once "./Services/Component/classes/class.ilPluginSlot.php";
+              $slots = ilPluginSlot::getAllSlots();
+              foreach ($slots as $slot) {
+                  $act_plugins = $ilPluginAdmin->getActivePluginsForSlot(
+                      $slot["component_type"],
+                      $slot["component_name"],
+                      $slot["slot_id"]
+                  );
+                  foreach ($act_plugins as $plugin) {
+                      include_once "./Services/Component/classes/class.ilPlugin.php";
+                      $pl = ilPlugin::getPluginObject(
+                          $slot["component_type"],
+                          $slot["component_name"],
+                          $slot["slot_id"],
+                          $plugin
+                      );
+                      if (is_object($pl)) {
+                          $pl->updateLanguages($a_lang_keys);
+                      }
+                  }
+              }
+          }
+        }
+     }
+
+                    
     /**
     * Delete languge data
     ** $a_lang_key    lang key
