--- conflicted
+++ resolved
@@ -546,11 +546,7 @@
         $this->blocks[IL_COL_CENTER] = array();
 
         $user_id = 0;
-<<<<<<< HEAD
-        if ($this->getColType() === "pd") {
-=======
         if ($this->getColType() === 'pd') {
->>>>>>> e1127fcf
             $user_id = $ilUser->getId();
             $positions = array_flip($this->dash_side_panel_settings->getPositions());
         }
@@ -582,17 +578,11 @@
                     if ($side == IL_COL_LEFT) {
                         $side = IL_COL_RIGHT;
                     }
-<<<<<<< HEAD
-                    if ($this->getColType() === 'pd' && in_array(substr($type, 2), $this->dash_side_panel_settings->getValidModules())) {
-                        $nr = $positions[substr($type, 2)] ?? $nr;
-                    }
-=======
 
                     if ($this->getColType() === 'pd' && in_array(substr($type, 2), $this->dash_side_panel_settings->getValidModules(), true)) {
                         $nr = $positions[substr($type, 2)] ?? $nr;
                     }
 
->>>>>>> e1127fcf
                     $this->blocks[$side][] = array(
                         "nr" => $nr,
                         "class" => $class,
