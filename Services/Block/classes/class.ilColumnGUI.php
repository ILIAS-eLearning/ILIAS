--- conflicted
+++ resolved
@@ -61,11 +61,8 @@
 		'ilChatroomBlockGUI' => 'Modules/Chatroom/',
 		'ilPollBlockGUI' => 'Modules/Poll/',
 		'ilClassificationBlockGUI' => 'Services/Classification/',
-<<<<<<< HEAD
-		'ilPDPortfolioBlockGUI' => 'Modules/Portfolio/'
-=======
-		"ilPDStudyProgrammeSimpleListGUI" => "Modules/StudyProgramme/",
->>>>>>> f3112239
+		'ilPDPortfolioBlockGUI' => 'Modules/Portfolio/',
+		"ilPDStudyProgrammeSimpleListGUI" => "Modules/StudyProgramme/"
 	);
 	
 	static protected $block_types = array(
@@ -85,11 +82,8 @@
 		'ilChatroomBlockGUI' => 'chatviewer',
 		'ilPollBlockGUI' => 'poll',
 		'ilClassificationBlockGUI' => 'clsfct',
-<<<<<<< HEAD
-		'ilPDPortfolioBlockGUI' => 'pdportf'
-=======
+		'ilPDPortfolioBlockGUI' => 'pdportf',
 		"ilPDStudyProgrammeSimpleListGUI" => "prgsimplelist"
->>>>>>> f3112239
 	);
 	
 		
