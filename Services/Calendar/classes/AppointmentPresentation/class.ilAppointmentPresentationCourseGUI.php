<?php
include_once './Services/Calendar/interfaces/interface.ilCalendarAppointmentPresentation.php';
include_once './Services/Calendar/classes/AppointmentPresentation/class.ilAppointmentPresentationGUI.php';

/**
 *
 * @author Jesús López Reyes <lopez@leifos.com>
 * @version $Id$
 *
 * @ilCtrl_IsCalledBy ilAppointmentPresentationCourseGUI: ilCalendarAppointmentPresentationGUI
 *
 * @ingroup ServicesCalendar
 */
class ilAppointmentPresentationCourseGUI extends ilAppointmentPresentationGUI implements ilCalendarAppointmentPresentation
{
	protected $ctrl;

	public function collectPropertiesAndActions()
	{
		global $DIC;

		include_once('./Services/Link/classes/class.ilLink.php');

		$this->lng->loadLanguageModule("crs");

		$a_app = $this->appointment;

		$f = $DIC->ui()->factory();
		$r = $DIC->ui()->renderer();

		$this->ctrl = $DIC->ctrl();

		include_once "./Modules/Course/classes/class.ilObjCourse.php";
		include_once "./Modules/Course/classes/class.ilCourseFile.php";

		$cat_id = $this->getCatId($a_app['event']->getEntryId());
		$cat_info = $this->getCatInfo($cat_id);

		$crs = new ilObjCourse($cat_info['obj_id'], false);
		$files = ilCourseFile::_readFilesByCourse($cat_info['obj_id']);

		// get course ref id (this is possible, since courses only have one ref id)
		$refs = ilObject::_getAllReferences($cat_info['obj_id']);
		$crs_ref_id = current($refs);

		if(ilObject::_lookupDescription($cat_info['obj_id']) != "") {
			$description_text = $cat_info['title'] . ", " . ilObject::_lookupDescription($cat_info['obj_id']);
		}
		else {
			$description_text = $cat_info['title'];
		}

		$this->addInfoSection($cat_info['title']);

		if ($a_app['event']->getDescription()) {
			$this->addInfoProperty($this->lng->txt("description"), ilUtil::makeClickable(nl2br($a_app['event']->getDescription())));
		}
		$this->addInfoProperty($this->lng->txt(ilObject::_lookupType($cat_info['obj_id'])), $description_text);

		$this->addInfoSection($this->lng->txt("cal_".(ilOBject::_lookupType($cat_info['obj_id']) == "usr" ? "app" : ilOBject::_lookupType($cat_info['obj_id'])) . "_info"));

		if($crs->getImportantInformation())
		{
			$this->addInfoProperty($this->lng->txt("crs_important_info"), $crs->getImportantInformation());
			$this->addListItemProperty($this->lng->txt("crs_important_info"), $crs->getImportantInformation());
		}

		if($crs->getSyllabus())
		{
			$this->addInfoProperty($this->lng->txt("crs_syllabus"), $crs->getSyllabus());
			$this->addListItemProperty($this->lng->txt("crs_syllabus"), $crs->getSyllabus());
		}

		if (count($files)) {
			$tpl = new ilTemplate('tpl.event_info_file.html', true, true, 'Modules/Course');
			foreach ($files as $file) {
				$tpl->setCurrentBlock("files");
				$this->ctrl->setParameter($this, 'file_id', $file->getFileId());
				$this->ctrl->setParameterByClass('ilobjcoursegui','file_id', $file->getFileId());
				$this->ctrl->setParameterByClass('ilobjcoursegui','ref_id', $crs_ref_id);
				$tpl->setVariable("DOWN_LINK",$this->ctrl->getLinkTargetByClass(array("ilRepositoryGUI","ilobjcoursegui"),'sendfile'));
				$tpl->setVariable("DOWN_NAME", $file->getFileName());
				$tpl->setVariable("DOWN_INFO_TXT", $this->lng->txt('crs_file_size_info'));
				$tpl->setVariable("DOWN_SIZE", $file->getFileSize());
				$tpl->setVariable("TXT_BYTES", $this->lng->txt('bytes'));
				$tpl->parseCurrentBlock();
				$this->ctrl->setParameterByClass('ilobjcoursegui','ref_id', $_GET["ref_id"]);
			}
			$this->addInfoProperty($this->lng->txt("files"), $tpl->get());
			$this->addListItemProperty($this->lng->txt("files"), $tpl->get());
		}

		// tutorial support members
		$parts = ilParticipants::getInstanceByObjId($cat_info['obj_id']);
		//contacts is an array of user ids.
		$contacts = $parts->getContacts();
		$num_contacts = count($contacts);
		if($num_contacts > 0) {
			$str = "";
			foreach ($contacts as $contact) {
				$usr = new ilObjUser($contact);
				if($num_contacts > 1 && $contacts[0] != $contact)
				{
					$str .= ", ";
				}
				if($usr->hasPublicProfile())
				{
					include_once('./Services/Link/classes/class.ilLink.php');
					$href = ilLink::_getStaticLink($contact, "usr");
					$str .= $r->render($f->button()->shy(ilObjUser::_lookupFullname($contact), $href));
				}
				else
				{
					$str .= ilObjUser::_lookupFullname($contact);
				}
			}
			$this->addInfoProperty($this->lng->txt("crs_mem_contacts"),$str);
			$this->addListItemProperty($this->lng->txt("crs_mem_contacts"),$str);
		}

		//course contact
		$contact_fields = false;
		$str = "";
		if($crs->getContactName()) {
			$str .=$crs->getContactName()."<br>";
		}

		if($crs->getContactEmail())
		{
			$str .=$crs->getContactName()."<br>";

			//include_once './Modules/Course/classes/class.ilCourseMailTemplateMemberContext.php';
			//require_once 'Services/Mail/classes/class.ilMailFormCall.php';

			/* todo: optimize this
			$courseGUI = new ilObjCourseGUI("", $crs_ref_id);
			$emails = explode(",",$crs->getContactEmail());
			foreach ($emails as $email) {
				$email = trim($email);
				$etpl = new ilTemplate("tpl.crs_contact_email.html", true, true , 'Modules/Course');
				$etpl->setVariable(
					"EMAIL_LINK",
					ilMailFormCall::getLinkTarget(
						$this->getInfoScreen(), 'showSummary', array(),
						array(
							'type'   => 'new',
							'rcp_to' => $email,
							'sig' => $courseGUI->createMailSignature()
						),
						array(
							ilMailFormCall::CONTEXT_KEY => ilCourseMailTemplateMemberContext::ID,
							'ref_id' => $crs->getRefId(),
							'ts'     => time()
						)
					)
				);
				$etpl->setVariable("CONTACT_EMAIL", $email);
				$str .= $etpl->get()."<br />";
			}
			*/
		}

		if($crs->getContactPhone()) {
			$str .=$this->lng->txt("crs_contact_phone").": ".$crs->getContactPhone()."<br>";
		}
		if($crs->getContactResponsibility()) {
			$str .=$crs->getContactResponsibility()."<br>";
		}
		if($crs->getContactConsultation()) {
			$str .=$crs->getContactConsultation()."<br>";
		}

		if($str != ""){
			$this->addInfoProperty($this->lng->txt("crs_contact"), $str);
			$this->addListItemProperty($this->lng->txt("crs_contact"), str_replace("<br>", ", ", $str));
		}

<<<<<<< HEAD
		//TODO: Remove the hack in ilADTActiveRecordByType.php.
		include_once('Services/AdvancedMetaData/classes/class.ilAdvancedMDRecordGUI.php');
		$record_gui = new ilAdvancedMDRecordGUI(ilAdvancedMDRecordGUI::MODE_INFO,'crs',$cat_info['obj_id']);
		$record_gui->setInfoObject($a_infoscreen);
		$record_gui->parse();
		// meta data
		$a_infoscreen->addMetaDataSections($cat_info['obj_id'],0, "crs");


		// fill toolbar
		$toolbar = $this->getToolbar();

=======
>>>>>>> 5dbc30ea
		//example download all files
		$this->addAction($this->lng->txt("cal_download_all_files"), "www.ilias.de");

		$this->addAction($this->lng->txt("crs_open"), ilLink::_getStaticLink($crs_ref_id, "crs"));

	}
}<|MERGE_RESOLUTION|>--- conflicted
+++ resolved
@@ -175,21 +175,6 @@
 			$this->addListItemProperty($this->lng->txt("crs_contact"), str_replace("<br>", ", ", $str));
 		}
 
-<<<<<<< HEAD
-		//TODO: Remove the hack in ilADTActiveRecordByType.php.
-		include_once('Services/AdvancedMetaData/classes/class.ilAdvancedMDRecordGUI.php');
-		$record_gui = new ilAdvancedMDRecordGUI(ilAdvancedMDRecordGUI::MODE_INFO,'crs',$cat_info['obj_id']);
-		$record_gui->setInfoObject($a_infoscreen);
-		$record_gui->parse();
-		// meta data
-		$a_infoscreen->addMetaDataSections($cat_info['obj_id'],0, "crs");
-
-
-		// fill toolbar
-		$toolbar = $this->getToolbar();
-
-=======
->>>>>>> 5dbc30ea
 		//example download all files
 		$this->addAction($this->lng->txt("cal_download_all_files"), "www.ilias.de");
 
