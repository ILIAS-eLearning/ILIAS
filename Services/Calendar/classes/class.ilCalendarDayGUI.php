--- conflicted
+++ resolved
@@ -236,17 +236,6 @@
     {
         $event_tpl = new ilTemplate('tpl.day_event_view.html', true, true, 'Services/Calendar');
 
-<<<<<<< HEAD
-        // milestone icon
-        if ($a_app['event']->isMilestone()) {
-            $event_tpl->setCurrentBlock('fullday_ms_icon');
-            $event_tpl->setVariable('ALT_FD_MS', $this->lng->txt("cal_milestone"));
-            $event_tpl->setVariable('SRC_FD_MS', ilUtil::getImagePath("standard/icon_ms.svg"));
-            $event_tpl->parseCurrentBlock();
-        }
-
-=======
->>>>>>> 890100ae
         $event_tpl->setCurrentBlock('fullday_app');
 
         $content = $this->getAppointmentShyButton($a_app['event'], (string) $a_app['dstart'], "");
