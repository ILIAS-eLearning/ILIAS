<?php

/* Copyright (c) 1998-2009 ILIAS open source, Extended GPL, see docs/LICENSE */

include_once './Services/WebServices/ECS/classes/Mapping/class.ilECSNodeMappingSettings.php';
include_once './Services/WebServices/ECS/interfaces/interface.ilECSCommandQueueHandler.php';
include_once './Services/WebServices/ECS/classes/class.ilECSParticipantSettings.php';
include_once './Services/WebServices/ECS/classes/class.ilECSParticipantSetting.php';

/**
 * Synchronize member assignments
 *
 * @author Stefan Meyer <smeyer.ilias@gmx.de>
 */
class ilECSCmsCourseMemberCommandQueueHandler implements ilECSCommandQueueHandler
{
	/**
	 * @var ilLogger
	 */
	protected $log;
	
	private $server = null;
	private $mid = 0;
	
	private $mapping = null;
	
	/**
	 * Constructor
	 */
	public function __construct(ilECSSetting $server)
	{
		$this->log = $GLOBALS['DIC']->logger()->wsrv();
		$this->server = $server;
	}
	
	/**
	 * Get server
	 * @return ilECSServerSetting
	 */
	public function getServer()
	{
		return $this->server;
	}
	
	/**
	 * get current mid
	 * @return int
	 */
	public function getMid()
	{
		return $this->mid;
	}
	
	
	/**
	 * Get mapping settings
	 * @return ilECSnodeMappingSettings
	 */
	public function getMappingSettings()
	{
		return $this->mapping;
	}
	
	/**
	 * Check if course allocation is activated for one recipient of the 
	 * @param ilECSSetting $server
	 * @param type $a_content_id
	 */
	public function checkAllocationActivation(ilECSSetting $server, $a_content_id)
	{
		try 
		{
			include_once './Services/WebServices/ECS/classes/Course/class.ilECSCourseMemberConnector.php';
			$crsm_reader = new ilECSCourseMemberConnector($server);
			$details = $crsm_reader->getCourseMember($a_content_id,true);
			$this->mid = $details->getMySender();
			
			// Check if import is enabled
			include_once './Services/WebServices/ECS/classes/class.ilECSParticipantSetting.php';
			$part = ilECSParticipantSetting::getInstance($this->getServer()->getServerId(), $this->getMid());
			if(!$part->isImportEnabled())
			{
				$this->log->warning('Import disabled for mid '.$this->getMid());
				return false;
			}
			// Check course allocation setting
			include_once './Services/WebServices/ECS/classes/Mapping/class.ilECSNodeMappingSettings.php';
			$this->mapping = ilECSNodeMappingSettings::getInstanceByServerMid(
					$this->getServer()->getServerId(),
					$this->getMid()
				);
			return $this->getMappingSettings()->isCourseAllocationEnabled();
		}
		catch(ilECSConnectorException $e) 
		{
			$this->log->error('Reading course member details failed with message '. $e->getMessage());
			return false;
		}
	}


	/**
	 * Handle create
	 * @param ilECSSetting $server
	 * @param type $a_content_id
	 */
	public function handleCreate(ilECSSetting $server, $a_content_id)
	{
		include_once './Services/WebServices/ECS/classes/Tree/class.ilECSCmsData.php';
		include_once './Services/WebServices/ECS/classes/Tree/class.ilECSCmsTree.php';
		include_once './Services/WebServices/ECS/classes/Course/class.ilECSCourseConnector.php';

		if(!$this->checkAllocationActivation($server, $a_content_id))
		{
			return true;
		}
		try 
		{
			//$course = $this->readCourse($server, $a_content_id);
			$course_member = $this->readCourseMember($server,$a_content_id);
			$this->doUpdate($a_content_id,$course_member);
			return true;
		}
		catch(ilECSConnectorException $e) 
		{
			$this->log->error('Course member creation failed  with mesage ' . $e->getMessage());
			return false;
		}
		return true;
	}

	/**
	 * Handle delete
	 * @param ilECSSetting $server
	 * @param type $a_content_id
	 */
	public function handleDelete(ilECSSetting $server, $a_content_id)
	{
		// nothing todo
		return true;
	}

	/**
	 * Handle update
	 * @param ilECSSetting $server
	 * @param type $a_content_id
	 */
	public function handleUpdate(ilECSSetting $server, $a_content_id)
	{
		if(!$this->checkAllocationActivation($server, $a_content_id))
		{
			return true;
		}
		
		try 
		{
			$course_member = $this->readCourseMember($server,$a_content_id);
			$this->doUpdate($a_content_id, $course_member);
			return true;
		}
		catch(ilECSConnectorException $e) 
		{
			$this->log->error('Course member update failed  with mesage ' . $e->getMessage());
			return false;
		}
		return true;
	}
	
	
	/**
	 * Perform update
	 * @param type $a_content_id
	 */
	protected function doUpdate($a_content_id, $course_member)
	{
		$this->log->debug('Starting ecs  member update');
		
		$course_id = (int) $course_member->lectureID;
		if(!$course_id)
		{
			$this->log->warning('Missing course id');
			return false;
		}
		include_once './Services/WebServices/ECS/classes/class.ilECSImport.php';
		$this->log->debug('sid: '.$this->getServer()->getServerId().' course_id: '.$course_id.' mid: '.$this->mid);
		//$crs_obj_id = ilECSImport::_lookupObjId($this->getServer()->getServerId(), $course_id, $this->mid);
		$crs_obj_id = ilECSImport::lookupObjIdByContentId($this->getServer()->getServerId(), $this->mid, $course_id);
		
		if(!$crs_obj_id)
		{
			$this->log->info('No main course created. Group scenario >= 3 ?');
		}
		
		$course = $this->readCourse($course_member);
		// Lookup already imported users and update their status
		$assignments = $this->readAssignments($course,$course_member);
		
		$this->log->debug('Parallel group assignments');
		$this->log->dump($assignments,  ilLogLevel::DEBUG);
		$this->log->debug('------------------ End assignemtns');
		
		// iterate through all parallel groups
		foreach((array) $assignments as $cms_id => $assigned)
		{
			$sub_id = ($cms_id == $course_id) ? null : $cms_id;
			
			$this->log->debug('sub id is ' . $sub_id .' for ' . $cms_id);
			
			include_once './Services/WebServices/ECS/classes/class.ilECSImport.php';
			$obj_id = ilECSImport::lookupObjIdByContentId(
					$this->getServer()->getServerId(),
					$this->getMid(),
					$course_id,
					$sub_id);
					
			$this->refreshAssignmentStatus($course_member, $obj_id, $sub_id, $assigned);
		}
		return true;
	}
	
	/**
	 * Read assignments for all parallel groups
	 * @param type $course
	 * @param type $course_member
	 */
	protected function readAssignments($course,$course_member)
	{
		$put_in_course = true;
		
		include_once './Services/WebServices/ECS/classes/Mapping/class.ilECSMappingUtils.php';
		switch((int) $course->groupScenario)
		{
			case ilECSMappingUtils::PARALLEL_ONE_COURSE:
				$this->log->debug('Parallel group scenario one course.');
				$put_in_course = true;
				break;
				
			case ilECSMappingUtils::PARALLEL_GROUPS_IN_COURSE:
				$this->log->debug('Parallel group scenario groups in courses.');
				$put_in_course = false;
				break;
				
			case ilECSMappingUtils::PARALLEL_ALL_COURSES:
				$this->log->debug('Parallel group scenario only courses.');
				$put_in_course = false;
				break;
			
			default:
				$this->log->debug('Parallel group scenario undefined.');
				$put_in_course = true;
				break;
		}
		
		$course_id = $course_member->lectureID;
		$assigned = array();
		foreach((array) $course_member->members as $member)
		{
			$assigned[$course_id][$member->personID] = array(
				'id' => $member->personID,
				'role' => $member->role
			);
			if((int) $course->groupScenario == ilECSMappingUtils::PARALLEL_ONE_COURSE)
			{
				$this->log->debug('Group scenarion "one course". Ignoring group assignments');
				continue;
			}
			
			foreach((array) $member->groups as $pgroup)
			{
				// the sequence number in the course ressource
				$sequence_number = (int) $pgroup->num;
				// find parallel group with by sequence number
				$tmp_pgroup = $course->groups[$sequence_number];
				if(is_object($tmp_pgroup))
<<<<<<< HEAD
				{
					$pgroup_id = $tmp_pgroup->id;
				}
				if(strlen($pgroup_id))
				{
=======
				{
					$pgroup_id = $tmp_pgroup->id;
				}
				if(strlen($pgroup_id))
				{
>>>>>>> b343d634
					$this->log->debug('Found parallel group with id: '. $pgroup_id. ': for sequence number: '.$sequence_number);
					
					// @todo check hierarchy of roles
					$assigned[$pgroup_id][$member->personID] = array(
						'id' => $member->personID,
						'role' => $pgroup->role
					);
				}
				else
				{
					$this->log->warning('Cannot find parallel group with sequence id: ' . $sequence_number);
				}
			}
		}
		$this->log->debug('ECS member assignments '.print_r($assigned,true));
		return $assigned;
	}
	
	
	
	/**
	 * Refresh status of course member assignments
	 * @param object $course_member
	 * @param int $obj_id
	 */
	protected function refreshAssignmentStatus($course_member, $obj_id, $sub_id, $assigned)
	{
		include_once './Services/WebServices/ECS/classes/Course/class.ilECSCourseMemberAssignment.php';
		
		$this->log->debug('Currrent sub_id = ' . $sub_id.', obj_id = ' . $obj_id);
		
		$type = ilObject::_lookupType($obj_id);
		if($type == 'crs')
		{
			include_once './Modules/Course/classes/class.ilCourseParticipants.php';
			$part = ilCourseParticipants::_getInstanceByObjId($obj_id);
		}
		elseif($type == 'grp')
		{
			include_once './Modules/Group/classes/class.ilGroupParticipants.php';
			$part = ilGroupParticipants::_getInstanceByObjId($obj_id);
		}
		else
		{
			$this->log->warning('Invalid object type given for obj_id: ' . $obj_id);
			return false;
		}
		
		$course_id = (int) $course_member->lectureID;
		$usr_ids = ilECSCourseMemberAssignment::lookupUserIds(
				$course_id,
				$sub_id,
				$obj_id);
		
		// Delete remote deleted
		foreach((array) $usr_ids as $usr_id)
		{
			if(!isset($assigned[$usr_id]))
			{
				$ass = ilECSCourseMemberAssignment::lookupAssignment($course_id, $sub_id,$obj_id, $usr_id);
				if($ass instanceof ilECSCourseMemberAssignment)
				{
					$login = ilObjUser::_checkExternalAuthAccount(
						$this->getMappingSettings()->getAuthMode(),
						(string) $usr_id
					);
					
					$this->log->debug('Local user assignment: ' . (string) $usr_id .' <-> ' . $login);
					
					if($il_usr_id = ilObjUser::_lookupId($login))
					{
						// this removes also admin, tutor roles
						$part->delete($il_usr_id);
						$this->log->info('Deassigning user ' . $usr_id. ' '. 'from course '. ilObject::_lookupTitle($obj_id));
					}
					else
					{
						$this->log->notice('Deassigning unknown ILIAS user ' . $usr_id. ' '. 'from course '. ilObject::_lookupTitle($obj_id));
					}

					$ass->delete();
				}
			}
		}
		
		
		$this->log->debug('Handled assignmnent...');
		
		// Assign new participants
		foreach((array) $assigned as $person_id => $person)
		{
			$role = $this->lookupRole($person['role'],$type);
			$role_info = ilECSMappingUtils::getRoleMappingInfo($role);
		
			$this->log->debug('Using role info...');
			$login = ilObjUser::_checkExternalAuthAccount(
				$this->getMappingSettings()->getAuthMode(),
				(string) $person_id
			);
			$this->log->info('Handling user '. (string) $person_id);
			
			if(in_array($person_id, $usr_ids))
			{
				if($il_usr_id = ilObjUser::_lookupId($login))
				{
					$part->updateRoleAssignments($il_usr_id, array($part->getAutoGeneratedRoleId($role)));
				}
				elseif($role_info['create'])
				{
					$this->createMember($person_id);
					$this->log->info('Added new user '. $person_id);
					$login = ilObjUser::_checkExternalAuthAccount(
						$this->getMappingSettings()->getAuthMode(),
						(string) $person_id
					);
					if($role)
					{
						if($il_usr_id = ilObjUser::_lookupId($login))
						{
							$part->add($il_usr_id,$role);
						}
					}
				}
			}
			else
			{
				if($il_usr_id = ilObjUser::_lookupId($login))
				{
					// user exists => assign to course/group
					if($role)
					{
						// Assign user
						$this->log->info('Assigning new user ' . $person_id. ' '. 'to '. ilObject::_lookupTitle($obj_id).' using role: ' . $role);
						$part->add($il_usr_id,$role);
					}
				}
				else
				{
					// no local user exists
					if($role_info['create'])
					{
						$this->createMember($person_id);
						$this->log->info('Added new user '. $person_id);
						$login = ilObjUser::_checkExternalAuthAccount(
							$this->getMappingSettings()->getAuthMode(),
							(string) $person_id
						);
					}
					// Assign to role
					if($role)
					{
						if($il_usr_id = ilObjUser::_lookupId($login))
						{
							$part->add($il_usr_id,$role);
						}
					}
				}
				
				$assignment = new ilECSCourseMemberAssignment();
				$assignment->setServer($this->getServer()->getServerId());
				$assignment->setMid($this->mid);
				$assignment->setCmsId($course_id);
				$assignment->setCmsSubId($sub_id);
				$assignment->setObjId($obj_id);
				$assignment->setUid($person_id);
				$assignment->save();
			}
		}
		return true;
	}
	
	/**
	 * Lookup local role by assignment
	 * @param string $role_value
	 * @return int
	 */
	protected function lookupRole($role_value, $a_obj_type)
	{
		$role_mappings = $this->getMappingSettings()->getRoleMappings();
		
		/* Zero is an allowed value */
		if(!$role_value)
		{
			$this->log->debug('No role assignment attribute: role');
		}
		foreach($role_mappings as $name => $map)
		{
			$this->log->debug('Role "name" is ' . $name);
			
			// map is a string of ids seperated by ","
			$exploded_map = (array) explode(',', $map);
			if(in_array($role_value, $exploded_map))
			{
				switch($name)
				{
					case IL_CRS_ADMIN:
					case IL_CRS_TUTOR:
					case IL_CRS_MEMBER:
						if($a_obj_type == 'crs')
						{
							$this->log->debug('Role: ' . $role_value. ' maps: ' . $exploded_map);
							return $name;
						}
						break;
						
					case IL_GRP_ADMIN:
					case IL_GRP_MEMBER:
						if($a_obj_type == 'grp')
						{
							$this->log->debug('Role: ' . $role_value. ' maps: ' . $exploded_map);
							return $name;
						}
						break;
				}
			}
		}
		$this->log->info('No role assignment mapping for role ' . $role_value);
		return 0;
	}
	
	/**
	 * Create user account
	 * @param type $a_person_id
	 */
	private function createMember($a_person_id)
	{
		try
		{
			include_once './Services/LDAP/classes/class.ilLDAPServer.php';
			$server = ilLDAPServer::getInstanceByServerId(ilLDAPServer::_getFirstActiveServer());
			$server->doConnectionCheck();

			include_once './Services/LDAP/classes/class.ilLDAPQuery.php';
			$query = new ilLDAPQuery($server);
			$query->bind(IL_LDAP_BIND_DEFAULT);
			
			$users = $query->fetchUser($a_person_id);
			if($users)
			{
				include_once './Services/User/classes/class.ilUserCreationContext.php';
				ilUserCreationContext::getInstance()->addContext(ilUserCreationContext::CONTEXT_LDAP);

				include_once './Services/LDAP/classes/class.ilLDAPAttributeToUser.php';
				$xml = new ilLDAPAttributeToUser($server);
				$xml->setNewUserAuthMode($server->getAuthenticationMappingKey());
				$xml->setUserData($users);
				$xml->refresh();
			}

		}
		catch (ilLDAPQueryException $exc)
		{
			$this->log->error($exc->getMessage());
		}
	}
	

	/**
	 * Read course from ecs
	 * @return boolean
	 */
	private function readCourseMember(ilECSSetting $server, $a_content_id)
	{
		try 
		{
			include_once './Services/WebServices/ECS/classes/Course/class.ilECSCourseMemberConnector.php';
			$crs_member_reader = new ilECSCourseMemberConnector($server);
			
			$member = $crs_member_reader->getCourseMember($a_content_id);
			return $member;
		}
		catch(ilECSConnectorException $e) 
		{
			throw $e;
		}
	}
	
	/**
	 * Read course from ecs
	 * @return boolean
	 */
	private function readCourse($course_member)
	{
		try 
		{
			include_once './Services/WebServices/ECS/classes/class.ilECSImport.php';
			$ecs_id = ilECSImport::lookupEContentIdByContentId(
					$this->getServer()->getServerId(),
					$this->getMid(),
					$course_member->lectureID
			);
			
			include_once './Services/WebServices/ECS/classes/Course/class.ilECSCourseConnector.php';
			$crs_reader = new ilECSCourseConnector($this->getServer());
			return $crs_reader->getCourse($ecs_id);
		}
		catch(ilECSConnectorException $e) 
		{
			throw $e;
		}
	}
	
}
?><|MERGE_RESOLUTION|>--- conflicted
+++ resolved
@@ -272,19 +272,11 @@
 				// find parallel group with by sequence number
 				$tmp_pgroup = $course->groups[$sequence_number];
 				if(is_object($tmp_pgroup))
-<<<<<<< HEAD
 				{
 					$pgroup_id = $tmp_pgroup->id;
 				}
 				if(strlen($pgroup_id))
 				{
-=======
-				{
-					$pgroup_id = $tmp_pgroup->id;
-				}
-				if(strlen($pgroup_id))
-				{
->>>>>>> b343d634
 					$this->log->debug('Found parallel group with id: '. $pgroup_id. ': for sequence number: '.$sequence_number);
 					
 					// @todo check hierarchy of roles
