--- conflicted
+++ resolved
@@ -169,11 +169,6 @@
 		{
 			return $this->loggers[$a_component_id];
 		}
-<<<<<<< HEAD
-		
-=======
-
->>>>>>> e66fd415
 		$loggerNamePrefix = '';
 		if (defined('CLIENT_ID')) {
 			$loggerNamePrefix = CLIENT_ID . '_';
