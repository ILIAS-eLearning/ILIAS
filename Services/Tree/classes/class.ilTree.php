<?php
/* Copyright (c) 1998-2009 ILIAS open source, Extended GPL, see docs/LICENSE */

define("IL_LAST_NODE", -2);
define("IL_FIRST_NODE", -1);

include_once './Services/Tree/exceptions/class.ilInvalidTreeStructureException.php';

/**
 *  @defgroup ServicesTree Services/Tree
 */

/**
* Tree class
* data representation in hierachical trees using the Nested Set Model with Gaps
* by Joe Celco.
*
* @author Sascha Hofmann <saschahofmann@gmx.de>
* @author Stefan Meyer <meyer@leifos.com>
* @version $Id$
*
* @ingroup ServicesTree
*/
class ilTree
{
    public const TREE_TYPE_MATERIALIZED_PATH = 'mp';
    public const TREE_TYPE_NESTED_SET = 'ns';

    const POS_LAST_NODE = -2;
    const POS_FIRST_NODE = -1;
    
    
    const RELATION_CHILD = 1;		// including grand child
    const RELATION_PARENT = 2;		// including grand child
    const RELATION_SIBLING = 3;
    const RELATION_EQUALS = 4;
    const RELATION_NONE = 5;
    
    
    /**
    * ilias object
    * @var		object	ilias
    * @access	private
    */
    public $ilias;


    /**
    * Logger object
    * @var		ilLogger
    * @access	private
    */
    public $log;

    /**
    * points to root node (may be a subtree)
    * @var		integer
    * @access	public
    */
    public $root_id;

    /**
    * to use different trees in one db-table
    * @var		integer
    * @access	public
    */
    public $tree_id;

    /**
    * table name of tree table
    * @var		string
    * @access	private
    */
    public $table_tree;

    /**
    * table name of object_data table
    * @var		string
    * @access	private
    */
    public $table_obj_data;

    /**
    * table name of object_reference table
    * @var		string
    * @access	private
    */
    public $table_obj_reference;

    /**
    * column name containing primary key in reference table
    * @var		string
    * @access	private
    */
    public $ref_pk;

    /**
    * column name containing primary key in object table
    * @var		string
    * @access	private
    */
    public $obj_pk;

    /**
    * column name containing tree id in tree table
    * @var		string
    * @access	private
    */
    public $tree_pk;

    /**
    * Size of the gaps to be created in the nested sets sequence numbering of the
    * tree nodes.
    * Having gaps in the tree greatly improves performance on all operations
    * that add or remove tree nodes.
    *
    * Setting this to zero will leave no gaps in the tree.
    * Setting this to a value larger than zero will create gaps in the tree.
    * Each gap leaves room in the sequence numbering for the specified number of
    * nodes.
    * (The gap is expressed as the number of nodes. Since each node consumes
    * two sequence numbers, specifying a gap of 1 will leave space for 2
    * sequence numbers.)
    *
    * A gap is created, when a new child is added to a node, and when not
    * enough room between node.rgt and the child with the highest node.rgt value
    * of the node is available.
    * A gap is closed, when a node is removed and when (node.rgt - node.lft)
    * is bigger than gap * 2.
    *
    *
    * @var		integer
    * @access	private
    */
    public $gap;

    protected $depth_cache = array();
    protected $parent_cache = array();
    protected $in_tree_cache = array();
    
    private $tree_impl = null;


    /**
    * Constructor
    * @access	public
    * @param	integer	$a_tree_id		tree_id
    * @param	integer	$a_root_id		root_id (optional)
    * @throws InvalidArgumentException
    */
    public function __construct($a_tree_id, $a_root_id = 0)
    {
        global $DIC;

        $ilDB = $DIC['ilDB'];

        // set db
        $this->ilDB = $ilDB;

        $this->lang_code = "en";

        // CREATE LOGGER INSTANCE
        $this->log = ilLoggerFactory::getLogger('tree');

        if (!isset($a_tree_id) or (func_num_args() == 0)) {
            $this->log->error("No tree_id given!");
            $this->log->logStack(ilLogLevel::DEBUG);
            throw new InvalidArgumentException("No tree_id given!");
        }

        if (func_num_args() > 2) {
            $this->log->error("Wrong parameter count!");
            throw new InvalidArgumentException("Wrong parameter count!");
        }

        //init variables
        if (empty($a_root_id)) {
            $a_root_id = ROOT_FOLDER_ID;
        }

        $this->tree_id		  = $a_tree_id;
        $this->root_id		  = $a_root_id;
        $this->table_tree     = 'tree';
        $this->table_obj_data = 'object_data';
        $this->table_obj_reference = 'object_reference';
        $this->ref_pk = 'ref_id';
        $this->obj_pk = 'obj_id';
        $this->tree_pk = 'tree';

        $this->use_cache = true;

        // If cache is activated, cache object translations to improve performance
        $this->translation_cache = array();
        $this->parent_type_cache = array();

        // By default, we create gaps in the tree sequence numbering for 50 nodes
        $this->gap = 50;
        
        
        // init tree implementation
        $this->initTreeImplementation();
    }
    
    /**
     * @param int $node_id
     * @return array
     */
    public static function lookupTreesForNode(int $node_id) : array
    {
        global $DIC;

        $db = $DIC->database();

        $query = 'select tree from tree ' .
            'where child = ' . $db->quote($node_id, \ilDBConstants::T_INTEGER);
        $res = $db->query($query);

        $trees = [];
        while ($row = $res->fetchRow(\ilDBConstants::FETCHMODE_OBJECT)) {
            $trees[] = $row->tree;
        }
        return $trees;
    }
    
    /**
     * Init tree implementation
     */
    public function initTreeImplementation()
    {
        global $DIC;

        if (!$DIC->isDependencyAvailable('settings') || $DIC->settings()->getModule() != 'common') {
            include_once './Services/Administration/classes/class.ilSetting.php';
            $setting = new ilSetting('common');
        } else {
            $setting = $DIC->settings();
        }
        
        if ($this->__isMainTree()) {
            if ($setting->get('main_tree_impl', 'ns') == 'ns') {
                #$GLOBALS['DIC']['ilLog']->write(__METHOD__.': Using nested set.');
                include_once './Services/Tree/classes/class.ilNestedSetTree.php';
                $this->tree_impl = new ilNestedSetTree($this);
            } else {
                #$GLOBALS['DIC']['ilLog']->write(__METHOD__.': Using materialized path.');
                include_once './Services/Tree/classes/class.ilMaterializedPathTree.php';
                $this->tree_impl = new ilMaterializedPathTree($this);
            }
        } else {
            #$GLOBALS['DIC']['ilLog']->write(__METHOD__.': Using netsted set for non main tree.');
            include_once './Services/Tree/classes/class.ilNestedSetTree.php';
            $this->tree_impl = new ilNestedSetTree($this);
        }
    }
    
    /**
     * Get tree implementation
     * @return ilTreeImplementation $impl
     */
    public function getTreeImplementation()
    {
        return $this->tree_impl;
    }
    
    /**
    * Use Cache (usually activated)
    */
    public function useCache($a_use = true)
    {
        $this->use_cache = $a_use;
    }
    
    /**
     * Check if cache is active
     * @return bool
     */
    public function isCacheUsed()
    {
        return $this->__isMainTree() and $this->use_cache;
    }
    
    /**
     * Get depth cache
     * @return type
     */
    public function getDepthCache()
    {
        return (array) $this->depth_cache;
    }
    
    /**
     * Get parent cache
     * @return type
     */
    public function getParentCache()
    {
        return (array) $this->parent_cache;
    }
    
    /**
    * Store user language. This function is used by the "main"
    * tree only (during initialisation).
    */
    public function initLangCode()
    {
        global $DIC;

        // lang_code is only required in $this->fetchnodedata
        try {
            $ilUser = $DIC['ilUser'];
            $this->lang_code = $ilUser->getCurrentLanguage();
        } catch (\InvalidArgumentException $e) {
            $this->lang_code = "en";
        }
    }
    
    /**
     * Get tree table name
     * @return string tree table name
     */
    public function getTreeTable()
    {
        return $this->table_tree;
    }
    
    /**
     * Get object data table
     * @return type
     */
    public function getObjectDataTable()
    {
        return $this->table_obj_data;
    }
    
    /**
     * Get tree primary key
     * @return string column of pk
     */
    public function getTreePk()
    {
        return $this->tree_pk;
    }
    
    /**
     * Get reference table if available
     */
    public function getTableReference()
    {
        return $this->table_obj_reference;
    }
    
    /**
     * Get default gap	 * @return int
     */
    public function getGap()
    {
        return $this->gap;
    }
    
    /***
     * reset in tree cache
     */
    public function resetInTreeCache()
    {
        $this->in_tree_cache = array();
    }


    /**
    * set table names
    * The primary key of the table containing your object_data must be 'obj_id'
    * You may use a reference table.
    * If no reference table is specified the given tree table is directly joined
    * with the given object_data table.
    * The primary key in object_data table and its foreign key in reference table must have the same name!
    *
    * @param	string	table name of tree table
    * @param	string	table name of object_data table
    * @param	string	table name of object_reference table (optional)
    * @access	public
    * @return	boolean
     *
     * @throws InvalidArgumentException
    */
    public function setTableNames($a_table_tree, $a_table_obj_data, $a_table_obj_reference = "")
    {
        if (!isset($a_table_tree) or !isset($a_table_obj_data)) {
            $message = "Missing parameter! " .
                                "tree table: " . $a_table_tree . " object data table: " . $a_table_obj_data;
            $this->log->error($message);
            throw new InvalidArgumentException($message);
        }

        $this->table_tree = $a_table_tree;
        $this->table_obj_data = $a_table_obj_data;
        $this->table_obj_reference = $a_table_obj_reference;
        
        $this->initTreeImplementation();

        return true;
    }

    /**
    * set column containing primary key in reference table
    * @access	public
    * @param	string	column name
    * @return	boolean	true, when successfully set
    * @throws InvalidArgumentException
    */
    public function setReferenceTablePK($a_column_name)
    {
        if (!isset($a_column_name)) {
            $message = "No column name given!";
            $this->log->error($message);
            throw new InvalidArgumentException($message);
        }

        $this->ref_pk = $a_column_name;
        return true;
    }

    /**
    * set column containing primary key in object table
    * @access	public
    * @param	string	column name
    * @return	boolean	true, when successfully set
    * @throws InvalidArgumentException
    */
    public function setObjectTablePK($a_column_name)
    {
        if (!isset($a_column_name)) {
            $message = "No column name given!";
            $this->log->error($message);
            throw new InvalidArgumentException($message);
        }

        $this->obj_pk = $a_column_name;
        return true;
    }

    /**
    * set column containing primary key in tree table
    * @access	public
    * @param	string	column name
    * @return	boolean	true, when successfully set
    * @throws InvalidArgumentException
    */
    public function setTreeTablePK($a_column_name)
    {
        if (!isset($a_column_name)) {
            $message = "No column name given!";
            $this->log->error($message);
            throw new InvalidArgumentException($message);
        }

        $this->tree_pk = $a_column_name;
        return true;
    }

    /**
    * build join depending on table settings
    * @access	private
    * @return	string
    */
    public function buildJoin()
    {
        if ($this->table_obj_reference) {
            // Use inner join instead of left join to improve performance
            return "JOIN " . $this->table_obj_reference . " ON " . $this->table_tree . ".child=" . $this->table_obj_reference . "." . $this->ref_pk . " " .
                   "JOIN " . $this->table_obj_data . " ON " . $this->table_obj_reference . "." . $this->obj_pk . "=" . $this->table_obj_data . "." . $this->obj_pk . " ";
        } else {
            // Use inner join instead of left join to improve performance
            return "JOIN " . $this->table_obj_data . " ON " . $this->table_tree . ".child=" . $this->table_obj_data . "." . $this->obj_pk . " ";
        }
    }
    
    /**
     * Get relation of two nodes
     * @param int $a_node_a
     * @param int $a_node_b
     */
    public function getRelation($a_node_a, $a_node_b)
    {
        return $this->getRelationOfNodes(
            $this->getNodeTreeData($a_node_a),
            $this->getNodeTreeData($a_node_b)
        );
    }
    
    /**
     * get relation of two nodes by node data
     * @param array $a_node_a_arr
     * @param array $a_node_b_arr
     *
     */
    public function getRelationOfNodes($a_node_a_arr, $a_node_b_arr)
    {
        return $this->getTreeImplementation()->getRelation($a_node_a_arr, $a_node_b_arr);
    }
    
    /**
     * Get node child ids
     * @global type $ilDB
     * @param type $a_node
     * @return type
     */
    public function getChildIds($a_node)
    {
        global $DIC;

        $ilDB = $DIC['ilDB'];
        
        $query = 'SELECT * FROM ' . $this->table_tree . ' ' .
                'WHERE parent = ' . $ilDB->quote($a_node, 'integer') . ' ' .
                'AND tree = ' . $ilDB->quote($this->tree_id, 'integer' . ' ' .
                'ORDER BY lft');
        $res = $ilDB->query($query);
        
        $childs = array();
        while ($row = $res->fetchRow(ilDBConstants::FETCHMODE_OBJECT)) {
            $childs[] = $row->child;
        }
        return $childs;
    }

    /**
    * get child nodes of given node
    * @access	public
    * @param	integer		node_id
    * @param	string		sort order of returned childs, optional (possible values: 'title','desc','last_update' or 'type')
    * @param	string		sort direction, optional (possible values: 'DESC' or 'ASC'; defalut is 'ASC')
    * @return	array		with node data of all childs or empty array
    * @throws InvalidArgumentException
    */
    public function getChilds($a_node_id, $a_order = "", $a_direction = "ASC")
    {
        global $DIC;

        $ilBench = $DIC['ilBench'];
        $ilDB = $DIC['ilDB'];
        $ilObjDataCache = $DIC['ilObjDataCache'];
        $ilUser = $DIC['ilUser'];
        
        if (!isset($a_node_id)) {
            $message = "No node_id given!";
            $this->log->error($message);
            throw new InvalidArgumentException($message);
        }

        // init childs
        $childs = array();

        // number of childs
        $count = 0;

        // init order_clause
        $order_clause = "";

        // set order_clause if sort order parameter is given
        if (!empty($a_order)) {
            $order_clause = "ORDER BY " . $a_order . " " . $a_direction;
        } else {
            $order_clause = "ORDER BY " . $this->table_tree . ".lft";
        }

             
        $query = sprintf(
            'SELECT * FROM ' . $this->table_tree . ' ' .
                $this->buildJoin() .
                "WHERE parent = %s " .
                "AND " . $this->table_tree . "." . $this->tree_pk . " = %s " .
                $order_clause,
            $ilDB->quote($a_node_id, 'integer'),
            $ilDB->quote($this->tree_id, 'integer')
        );

        $res = $ilDB->query($query);
        
        if (!$count = $res->numRows()) {
            return array();
        }

        // get rows and object ids
        $rows = array();
        while ($r = $ilDB->fetchAssoc($res)) {
            $rows[] = $r;
            $obj_ids[] = $r["obj_id"];
        }

        // preload object translation information
        if ($this->__isMainTree() && $this->isCacheUsed() && is_object($ilObjDataCache) &&
            is_object($ilUser) && $this->lang_code == $ilUser->getLanguage() && !$this->oc_preloaded[$a_node_id]) {
            //			$ilObjDataCache->preloadTranslations($obj_ids, $this->lang_code);
            $ilObjDataCache->preloadObjectCache($obj_ids, $this->lang_code);
            $this->fetchTranslationFromObjectDataCache($obj_ids);
            $this->oc_preloaded[$a_node_id] = true;
        }

        foreach ($rows as $row) {
            $childs[] = $this->fetchNodeData($row);

            // Update cache of main tree
            if ($this->__isMainTree()) {
                #$GLOBALS['DIC']['ilLog']->write(__METHOD__.': Storing in tree cache '.$row['child'].' = true');
                $this->in_tree_cache[$row['child']] = $row['tree'] == 1;
            }
        }
        $childs[$count - 1]["last"] = true;
        return $childs;
    }

    /**
    * get child nodes of given node (exclude filtered obj_types)
    * @access	public
    * @param	array		objects to filter (e.g array('rolf'))
    * @param	integer		node_id
    * @param	string		sort order of returned childs, optional (possible values: 'title','desc','last_update' or 'type')
    * @param	string		sort direction, optional (possible values: 'DESC' or 'ASC'; defalut is 'ASC')
    * @return	array		with node data of all childs or empty array
    */
    public function getFilteredChilds($a_filter, $a_node, $a_order = "", $a_direction = "ASC")
    {
        $childs = $this->getChilds($a_node, $a_order, $a_direction);

        foreach ($childs as $child) {
            if (!in_array($child["type"], $a_filter)) {
                $filtered[] = $child;
            }
        }
        return $filtered ? $filtered : array();
    }


    /**
    * get child nodes of given node by object type
    * @access	public
    * @param	integer		node_id
    * @param	string		object type
    * @return	array		with node data of all childs or empty array
    * @throws InvalidArgumentException
    */
    public function getChildsByType($a_node_id, $a_type)
    {
        global $DIC;

        $ilDB = $DIC['ilDB'];
        
        if (!isset($a_node_id) or !isset($a_type)) {
            $message = "Missing parameter! node_id:" . $a_node_id . " type:" . $a_type;
            $this->log->error($message);
            throw new InvalidArgumentException($message);
        }

        if ($a_type=='rolf' && $this->table_obj_reference) {
            // Performance optimization: A node can only have exactly one
            // role folder as its child. Therefore we don't need to sort the
            // results, and we can let the database know about the expected limit.
            $ilDB->setLimit(1, 0);
            $query = sprintf(
                "SELECT * FROM " . $this->table_tree . " " .
                $this->buildJoin() .
                "WHERE parent = %s " .
                "AND " . $this->table_tree . "." . $this->tree_pk . " = %s " .
                "AND " . $this->table_obj_data . ".type = %s ",
                $ilDB->quote($a_node_id, 'integer'),
                $ilDB->quote($this->tree_id, 'integer'),
                $ilDB->quote($a_type, 'text')
            );
        } else {
            $query = sprintf(
                "SELECT * FROM " . $this->table_tree . " " .
                $this->buildJoin() .
                "WHERE parent = %s " .
                "AND " . $this->table_tree . "." . $this->tree_pk . " = %s " .
                "AND " . $this->table_obj_data . ".type = %s " .
                "ORDER BY " . $this->table_tree . ".lft",
                $ilDB->quote($a_node_id, 'integer'),
                $ilDB->quote($this->tree_id, 'integer'),
                $ilDB->quote($a_type, 'text')
            );
        }
        $res = $ilDB->query($query);
        
        // init childs
        $childs = array();
        while ($row = $ilDB->fetchAssoc($res)) {
            $childs[] = $this->fetchNodeData($row);
        }
        
        return $childs ? $childs : array();
    }


    /**
    * get child nodes of given node by object type
    * @access	public
    * @param	integer		node_id
    * @param	array		array of object type
    * @return	array		with node data of all childs or empty array
    * @throws InvalidArgumentException
    */
    public function getChildsByTypeFilter($a_node_id, $a_types, $a_order = "", $a_direction = "ASC")
    {
        global $DIC;

        $ilDB = $DIC['ilDB'];
        
        if (!isset($a_node_id) or !$a_types) {
            $message = "Missing parameter! node_id:" . $a_node_id . " type:" . $a_types;
            $this->log->error($message);
            throw new InvalidArgumentException($message);
        }
    
        $filter = ' ';
        if ($a_types) {
            $filter = 'AND ' . $this->table_obj_data . '.type IN(' . implode(',', ilUtil::quoteArray($a_types)) . ') ';
        }

        // set order_clause if sort order parameter is given
        if (!empty($a_order)) {
            $order_clause = "ORDER BY " . $a_order . " " . $a_direction;
        } else {
            $order_clause = "ORDER BY " . $this->table_tree . ".lft";
        }
        
        $query = 'SELECT * FROM ' . $this->table_tree . ' ' .
            $this->buildJoin() .
            'WHERE parent = ' . $ilDB->quote($a_node_id, 'integer') . ' ' .
            'AND ' . $this->table_tree . '.' . $this->tree_pk . ' = ' . $ilDB->quote($this->tree_id, 'integer') . ' ' .
            $filter .
            $order_clause;
        
        $res = $ilDB->query($query);
        while ($row = $ilDB->fetchAssoc($res)) {
            $childs[] = $this->fetchNodeData($row);
        }
        
        return $childs ? $childs : array();
    }
    
    /**
     * Insert node from trash deletes trash entry.
     * If we have database query exceptions we could wrap insertNode in try/catch
     * and rollback if the insert failed.
     *
     * @param type $a_source_id
     * @param type $a_target_id
     * @param type $a_tree_id
     *
     * @throws InvalidArgumentException
     */
    public function insertNodeFromTrash($a_source_id, $a_target_id, $a_tree_id, $a_pos = IL_LAST_NODE, $a_reset_deleted_date = false)
    {
        global $DIC;

        $ilDB = $DIC['ilDB'];
        
        if ($this->__isMainTree()) {
            if ($a_source_id <= 1 or $a_target_id <= 0) {
                ilLoggerFactory::getLogger('tree')->logStack(ilLogLevel::INFO);
                throw new InvalidArgumentException('Invalid parameter given for ilTree::insertNodeFromTrash');
            }
        }
        if (!isset($a_source_id) or !isset($a_target_id)) {
            ilLoggerFactory::getLogger('tree')->logStack(ilLogLevel::INFO);
            throw new InvalidArgumentException('Missing parameter for ilTree::insertNodeFromTrash');
        }
        if ($this->isInTree($a_source_id)) {
            ilLoggerFactory::getLogger('tree')->error('Node already in tree');
            ilLoggerFactory::getLogger('tree')->logStack(ilLogLevel::INFO);
            throw new InvalidArgumentException('Node already in tree.');
        }
        
        $query = 'DELETE from tree ' .
                'WHERE tree = ' . $ilDB->quote($a_tree_id, 'integer') . ' ' .
                'AND child = ' . $ilDB->quote($a_source_id, 'integer');
        $ilDB->manipulate($query);
        
        $this->insertNode($a_source_id, $a_target_id, IL_LAST_NODE, $a_reset_deleted_date);
    }
    
    
    /**
    * insert new node with node_id under parent node with parent_id
    * @access	public
    * @param	integer		node_id
    * @param	integer		parent_id
    * @param	integer		IL_LAST_NODE | IL_FIRST_NODE | node id of preceding child
    * @throws InvalidArgumentException
    */
    public function insertNode($a_node_id, $a_parent_id, $a_pos = IL_LAST_NODE, $a_reset_deletion_date = false)
    {
        global $DIC;

        $ilDB = $DIC['ilDB'];
        
        //echo "+$a_node_id+$a_parent_id+";
        // CHECK node_id and parent_id > 0 if in main tree
        if ($this->__isMainTree()) {
            if ($a_node_id <= 1 or $a_parent_id <= 0) {
                $message = sprintf(
                    'Invalid parameters! $a_node_id: %s $a_parent_id: %s',
                    $a_node_id,
                    $a_parent_id
                );
                $this->log->logStack(ilLogLevel::ERROR, $message);
                throw new InvalidArgumentException($message);
            }
        }


        if (!isset($a_node_id) or !isset($a_parent_id)) {
            $this->log->logStack(ilLogLevel::ERROR);
            throw new InvalidArgumentException("Missing parameter! " .
                "node_id: " . $a_node_id . " parent_id: " . $a_parent_id);
        }
        if ($this->isInTree($a_node_id)) {
            throw new InvalidArgumentException("Node " . $a_node_id . " already in tree " .
                                     $this->table_tree . "!");
        }

        $this->getTreeImplementation()->insertNode($a_node_id, $a_parent_id, $a_pos);
        
        $this->in_tree_cache[$a_node_id] = true;

        // reset deletion date
        if ($a_reset_deletion_date) {
            ilObject::_resetDeletedDate($a_node_id);
        }
        
        if (isset($GLOBALS['DIC']["ilAppEventHandler"]) && $this->__isMainTree()) {
            $GLOBALS['DIC']['ilAppEventHandler']->raise(
                "Services/Tree",
                "insertNode",
                array(
                        'tree'		=> $this->table_tree,
                        'node_id' 	=> $a_node_id,
                        'parent_id'	=> $a_parent_id)
            );
        }
    }
    
    /**
     * get filtered subtree
     *
     * get all subtree nodes beginning at a specific node
     * excluding specific object types and their child nodes.
     *
     * E.g getFilteredSubTreeNodes()
     *
     * @access public
     * @param
     * @return
     */
    public function getFilteredSubTree($a_node_id, $a_filter = array())
    {
        $node = $this->getNodeData($a_node_id);
        
        $first = true;
        $depth = 0;
        foreach ($this->getSubTree($node) as $subnode) {
            if ($depth and $subnode['depth'] > $depth) {
                continue;
            }
            if (!$first and in_array($subnode['type'], $a_filter)) {
                $depth = $subnode['depth'];
                $first = false;
                continue;
            }
            $depth = 0;
            $first = false;
            $filtered[] = $subnode;
        }
        return $filtered ? $filtered : array();
    }
    
    /**
     * Get all ids of subnodes
     * @return
     * @param object $a_ref_id
     */
    public function getSubTreeIds($a_ref_id)
    {
        return $this->getTreeImplementation()->getSubTreeIds($a_ref_id);
    }
    

    /**
    * get all nodes in the subtree under specified node
    *
    * @access	public
    * @param	array		node_data
    * @param    boolean     with data: default is true otherwise this function return only a ref_id array
    * @return	array		2-dim (int/array) key, node_data of each subtree node including the specified node
    * @throws InvalidArgumentException
    */
    public function getSubTree($a_node, $a_with_data = true, $a_type = "")
    {
        global $DIC;

        $ilDB = $DIC['ilDB'];
        
        if (!is_array($a_node)) {
            $this->log->logStack(ilLogLevel::ERROR);
            throw new InvalidArgumentException(__METHOD__ . ': wrong datatype for node data given');
        }

        /*
        if($a_node['lft'] < 1 or $a_node['rgt'] < 2)
        {
            $GLOBALS['DIC']['ilLog']->logStack();
            $message = sprintf('%s: Invalid node given! $a_node["lft"]: %s $a_node["rgt"]: %s',
                                   __METHOD__,
                                   $a_node['lft'],
                                   $a_node['rgt']);

            throw new InvalidArgumentException($message);
        }
        */
        
        $query = $this->getTreeImplementation()->getSubTreeQuery($a_node, $a_type);
        $res = $ilDB->query($query);
        while ($row = $ilDB->fetchAssoc($res)) {
            if ($a_with_data) {
                $subtree[] = $this->fetchNodeData($row);
            } else {
                $subtree[] = $row['child'];
            }
            // the lm_data "hack" should be removed in the trunk during an alpha
            if ($this->__isMainTree() || $this->table_tree == "lm_tree") {
                $this->in_tree_cache[$row['child']] = true;
            }
        }
        return $subtree ? $subtree : array();
    }

    /**
    * get types of nodes in the subtree under specified node
    *
    * @access	public
    * @param	array		node_id
    * @param	array		object types to filter e.g array('rolf')
    * @return	array		2-dim (int/array) key, node_data of each subtree node including the specified node
    */
    public function getSubTreeTypes($a_node, $a_filter = 0)
    {
        $a_filter = $a_filter ? $a_filter : array();

        foreach ($this->getSubtree($this->getNodeData($a_node)) as $node) {
            if (in_array($node["type"], $a_filter)) {
                continue;
            }
            $types["$node[type]"] = $node["type"];
        }
        return $types ? $types : array();
    }

    /**
     * delete node and the whole subtree under this node
     * @access	public
     * @param	array		node_data of a node
     * @throws InvalidArgumentException
     * @throws ilInvalidTreeStructureException
     */
    public function deleteTree($a_node)
    {
        global $DIC;

        $ilDB = $DIC['ilDB'];

        $this->log->debug('Delete tree with node ' . $a_node);
        
        if (!is_array($a_node)) {
            $this->log->logStack(ilLogLevel::ERROR);
            throw new InvalidArgumentException(__METHOD__ . ': Wrong datatype for node data!');
        }
        
        $this->log->debug($this->tree_pk);
        
        if ($this->__isMainTree()) {
            // @todo normally this part is not executed, since the subtree is first
            // moved to trash and then deleted.
            if (!$this->__checkDelete($a_node)) {
                $this->log->logStack(ilLogLevel::ERROR);
                throw new ilInvalidTreeStructureException('Deletion canceled due to invalid tree structure.' . print_r($a_node, true));
            }
        }

        $this->getTreeImplementation()->deleteTree($a_node['child']);
        
        $this->resetInTreeCache();
    }
    
    /**
     * Validate parent relations of tree
     * @return int[] array of failure nodes
     */
    public function validateParentRelations()
    {
        return $this->getTreeImplementation()->validateParentRelations();
    }

    /**
    * get path from a given startnode to a given endnode
    * if startnode is not given the rootnode is startnode.
    * This function chooses the algorithm to be used.
    *
    * @access	public
    * @param	integer	node_id of endnode
    * @param	integer	node_id of startnode (optional)
    * @return	array	ordered path info (id,title,parent) from start to end
    */
    public function getPathFull($a_endnode_id, $a_startnode_id = 0)
    {
        $pathIds = $this->getPathId($a_endnode_id, $a_startnode_id);

        // We retrieve the full path in a single query to improve performance
        global $DIC;

        $ilDB = $DIC['ilDB'];

        // Abort if no path ids were found
        if (count($pathIds) == 0) {
            return null;
        }

        $inClause = 'child IN (';
        for ($i=0; $i < count($pathIds); $i++) {
            if ($i > 0) {
                $inClause .= ',';
            }
            $inClause .= $ilDB->quote($pathIds[$i], 'integer');
        }
        $inClause .= ')';

        $q = 'SELECT * ' .
            'FROM ' . $this->table_tree . ' ' .
            $this->buildJoin() . ' ' .
            'WHERE ' . $inClause . ' ' .
            'AND ' . $this->table_tree . '.' . $this->tree_pk . ' = ' . $this->ilDB->quote($this->tree_id, 'integer') . ' ' .
            'ORDER BY depth';
        $r = $ilDB->query($q);

        $pathFull = array();
        while ($row = $r->fetchRow(ilDBConstants::FETCHMODE_ASSOC)) {
            $pathFull[] = $this->fetchNodeData($row);

            // Update cache
            if ($this->__isMainTree()) {
                #$GLOBALS['DIC']['ilLog']->write(__METHOD__.': Storing in tree cache '.$row['child']);
                $this->in_tree_cache[$row['child']] = $row['tree'] == 1;
            }
        }
        return $pathFull;
    }
    

    /**
     * Preload depth/parent
     *
     * @param
     * @return
     */
    public function preloadDepthParent($a_node_ids)
    {
        global $DIC;

        $ilDB = $DIC['ilDB'];

        if (!$this->__isMainTree() || !is_array($a_node_ids) || !$this->isCacheUsed()) {
            return;
        }

        $res = $ilDB->query('SELECT t.depth, t.parent, t.child ' .
            'FROM ' . $this->table_tree . ' t ' .
            'WHERE ' . $ilDB->in("child", $a_node_ids, false, "integer") .
            'AND ' . $this->tree_pk . ' = ' . $ilDB->quote($this->tree_id, "integer"));
        while ($row = $ilDB->fetchAssoc($res)) {
            $this->depth_cache[$row["child"]] = $row["depth"];
            $this->parent_cache[$row["child"]] = $row["parent"];
        }
    }

    /**
    * get path from a given startnode to a given endnode
    * if startnode is not given the rootnode is startnode
    * @access	public
    * @param	integer		node_id of endnode
    * @param	integer		node_id of startnode (optional)
    * @return	array		all path ids from startnode to endnode
    * @throws InvalidArgumentException
    */
    public function getPathId($a_endnode_id, $a_startnode_id = 0)
    {
        if (!$a_endnode_id) {
            $this->log->logStack(ilLogLevel::ERROR);
            throw new InvalidArgumentException(__METHOD__ . ': No endnode given!');
        }
        
        // path id cache
        if ($this->isCacheUsed() && isset($this->path_id_cache[$a_endnode_id][$a_startnode_id])) {
            //echo "<br>getPathIdhit";
            return $this->path_id_cache[$a_endnode_id][$a_startnode_id];
        }
        //echo "<br>miss";

        $pathIds = $this->getTreeImplementation()->getPathIds($a_endnode_id, $a_startnode_id);
        
        if ($this->__isMainTree()) {
            $this->path_id_cache[$a_endnode_id][$a_startnode_id] = $pathIds;
        }
        return $pathIds;
    }

    // BEGIN WebDAV: getNodePathForTitlePath function added
    /**
    * Converts a path consisting of object titles into a path consisting of tree
    * nodes. The comparison is non-case sensitive.
    *
    * Note: this function returns the same result as getNodePath,
    * but takes a title path as parameter.
    *
    * @access	public
    * @param	Array	Path array with object titles.
    *                       e.g. array('ILIAS','English','Course A')
    * @param	ref_id	Startnode of the relative path.
    *                       Specify null, if the title path is an absolute path.
    *                       Specify a ref id, if the title path is a relative
    *                       path starting at this ref id.
    * @return	array	ordered path info (depth,parent,child,obj_id,type,title)
    *               or null, if the title path can not be converted into a node path.
    */
    public function getNodePathForTitlePath($titlePath, $a_startnode_id = null)
    {
        global $DIC;

        $ilDB = $DIC['ilDB'];
        $log = $DIC['log'];
        //$log->write('getNodePathForTitlePath('.implode('/',$titlePath));
        
        // handle empty title path
        if ($titlePath == null || count($titlePath) == 0) {
            if ($a_startnode_id == 0) {
                return null;
            } else {
                return $this->getNodePath($a_startnode_id);
            }
        }

        // fetch the node path up to the startnode
        if ($a_startnode_id != null && $a_startnode_id != 0) {
            // Start using the node path to the root of the relative path
            $nodePath = $this->getNodePath($a_startnode_id);
            $parent = $a_startnode_id;
        } else {
            // Start using the root of the tree
            $nodePath = array();
            $parent = 0;
        }

        
        // Convert title path into Unicode Normal Form C
        // This is needed to ensure that we can compare title path strings with
        // strings from the database.
        require_once('include/Unicode/UtfNormal.php');
        include_once './Services/Utilities/classes/class.ilStr.php';
        $inClause = 'd.title IN (';
        for ($i=0; $i < count($titlePath); $i++) {
            $titlePath[$i] = ilStr::strToLower(UtfNormal::toNFC($titlePath[$i]));
            if ($i > 0) {
                $inClause .= ',';
            }
            $inClause .= $ilDB->quote($titlePath[$i], 'text');
        }
        $inClause .= ')';

        // Fetch all rows that are potential path elements
        if ($this->table_obj_reference) {
            $joinClause = 'JOIN ' . $this->table_obj_reference . '  r ON t.child = r.' . $this->ref_pk . ' ' .
                'JOIN ' . $this->table_obj_data . ' d ON r.' . $this->obj_pk . ' = d.' . $this->obj_pk;
        } else {
            $joinClause = 'JOIN ' . $this->table_obj_data . '  d ON t.child = d.' . $this->obj_pk;
        }
        // The ORDER BY clause in the following SQL statement ensures that,
        // in case of a multiple objects with the same title, always the Object
        // with the oldest ref_id is chosen.
        // This ensure, that, if a new object with the same title is added,
        // WebDAV clients can still work with the older object.
        $q = 'SELECT t.depth, t.parent, t.child, d.' . $this->obj_pk . ' obj_id, d.type, d.title ' .
            'FROM ' . $this->table_tree . '  t ' .
            $joinClause . ' ' .
            'WHERE ' . $inClause . ' ' .
            'AND t.depth <= ' . (count($titlePath)+count($nodePath)) . ' ' .
            'AND t.tree = 1 ' .
            'ORDER BY t.depth, t.child ASC';
        $r = $ilDB->query($q);
        
        $rows = array();
        while ($row = $r->fetchRow(ilDBConstants::FETCHMODE_ASSOC)) {
            $row['title'] = UtfNormal::toNFC($row['title']);
            $row['ref_id'] = $row['child'];
            $rows[] = $row;
        }

        // Extract the path elements from the fetched rows
        for ($i = 0; $i < count($titlePath); $i++) {
            $pathElementFound = false;
            foreach ($rows as $row) {
                if ($row['parent'] == $parent &&
                ilStr::strToLower($row['title']) == $titlePath[$i]) {
                    // FIXME - We should test here, if the user has
                    // 'visible' permission for the object.
                    $nodePath[] = $row;
                    $parent = $row['child'];
                    $pathElementFound = true;
                    break;
                }
            }
            // Abort if we haven't found a path element for the current depth
            if (!$pathElementFound) {
                //$log->write('ilTree.getNodePathForTitlePath('.var_export($titlePath,true).','.$a_startnode_id.'):null');
                return null;
            }
        }
        // Return the node path
        //$log->write('ilTree.getNodePathForTitlePath('.var_export($titlePath,true).','.$a_startnode_id.'):'.var_export($nodePath,true));
        return $nodePath;
    }
    // END WebDAV: getNodePathForTitlePath function added
    // END WebDAV: getNodePath function added
    /**
    * Returns the node path for the specified object reference.
    *
    * Note: this function returns the same result as getNodePathForTitlePath,
    * but takes ref-id's as parameters.
    *
    * This function differs from getPathFull, in the following aspects:
    * - The title of an object is not translated into the language of the user
    * - This function is significantly faster than getPathFull.
    *
    * @access	public
    * @param	integer	node_id of endnode
    * @param	integer	node_id of startnode (optional)
    * @return	array	ordered path info (depth,parent,child,obj_id,type,title)
    *               or null, if the node_id can not be converted into a node path.
    */
    public function getNodePath($a_endnode_id, $a_startnode_id = 0)
    {
        global $DIC;

        $ilDB = $DIC['ilDB'];

        $pathIds = $this->getPathId($a_endnode_id, $a_startnode_id);

        // Abort if no path ids were found
        if (count($pathIds) == 0) {
            return null;
        }

        
        $types = array();
        $data = array();
        for ($i = 0; $i < count($pathIds); $i++) {
            $types[] = 'integer';
            $data[] = $pathIds[$i];
        }

        $query = 'SELECT t.depth,t.parent,t.child,d.obj_id,d.type,d.title ' .
            'FROM ' . $this->table_tree . ' t ' .
            'JOIN ' . $this->table_obj_reference . ' r ON r.ref_id = t.child ' .
            'JOIN ' . $this->table_obj_data . ' d ON d.obj_id = r.obj_id ' .
            'WHERE ' . $ilDB->in('t.child', $data, false, 'integer') . ' ' .
            'ORDER BY t.depth ';
            
        $res = $ilDB->queryF($query, $types, $data);

        $titlePath = array();
        while ($row = $ilDB->fetchAssoc($res)) {
            $titlePath[] = $row;
        }
        return $titlePath;
    }
    // END WebDAV: getNodePath function added

    /**
    * check consistence of tree
    * all left & right values are checked if they are exists only once
    * @access	public
    * @return	boolean		true if tree is ok; otherwise throws error object
    * @throws ilInvalidTreeStructureException
    */
    public function checkTree()
    {
        global $DIC;

        $ilDB = $DIC['ilDB'];
        
        $types = array('integer');
        $query = 'SELECT lft,rgt FROM ' . $this->table_tree . ' ' .
            'WHERE ' . $this->tree_pk . ' = %s ';
        
        $res = $ilDB->queryF($query, $types, array($this->tree_id));
        while ($row = $ilDB->fetchObject($res)) {
            $lft[] = $row->lft;
            $rgt[] = $row->rgt;
        }

        $all = array_merge($lft, $rgt);
        $uni = array_unique($all);

        if (count($all) != count($uni)) {
            $message = 'Tree is corrupted!';

            $this->log->error($message);
            throw new ilInvalidTreeStructureException($message);
        }

        return true;
    }

    /**
     * check, if all childs of tree nodes exist in object table
     *
     * @param bool $a_no_zero_child
     * @return bool
     * @throws ilInvalidTreeStructureException
    */
    public function checkTreeChilds($a_no_zero_child = true)
    {
        global $DIC;

        $ilDB = $DIC['ilDB'];
        
        $query = 'SELECT * FROM ' . $this->table_tree . ' ' .
                'WHERE ' . $this->tree_pk . ' = %s ' .
                'ORDER BY lft';
        $r1 = $ilDB->queryF($query, array('integer'), array($this->tree_id));
        
        while ($row = $ilDB->fetchAssoc($r1)) {
            //echo "tree:".$row[$this->tree_pk].":lft:".$row["lft"].":rgt:".$row["rgt"].":child:".$row["child"].":<br>";
            if (($row["child"] == 0) && $a_no_zero_child) {
                $message = "Tree contains child with ID 0!";
                $this->log->error($message);
                throw new ilInvalidTreeStructureException($message);
            }

            if ($this->table_obj_reference) {
                // get object reference data
                $query = 'SELECT * FROM ' . $this->table_obj_reference . ' WHERE ' . $this->ref_pk . ' = %s ';
                $r2 = $ilDB->queryF($query, array('integer'), array($row['child']));
                
                //echo "num_childs:".$r2->numRows().":<br>";
                if ($r2->numRows() == 0) {
                    $message = "No Object-to-Reference entry found for ID " . $row["child"] . "!";
                    $this->log->error($message);
                    throw new ilInvalidTreeStructureException($message);
                }
                if ($r2->numRows() > 1) {
                    $message = "More Object-to-Reference entries found for ID " . $row["child"] . "!";
                    $this->log->error($message);
                    throw new ilInvalidTreeStructureException($message);
                }

                // get object data
                $obj_ref = $ilDB->fetchAssoc($r2);

                $query = 'SELECT * FROM ' . $this->table_obj_data . ' WHERE ' . $this->obj_pk . ' = %s';
                $r3 = $ilDB->queryF($query, array('integer'), array($obj_ref[$this->obj_pk]));
                if ($r3->numRows() == 0) {
                    $message = " No child found for ID " . $obj_ref[$this->obj_pk] . "!";
                    $this->log->error($message);
                    throw new ilInvalidTreeStructureException($message);
                }
                if ($r3->numRows() > 1) {
                    $message = "More childs found for ID " . $obj_ref[$this->obj_pk] . "!";
                    $this->log->error($message);
                    throw new ilInvalidTreeStructureException($message);
                }
            } else {
                // get only object data
                $query = 'SELECT * FROM ' . $this->table_obj_data . ' WHERE ' . $this->obj_pk . ' = %s';
                $r2 = $ilDB->queryF($query, array('integer'), array($row['child']));
                //echo "num_childs:".$r2->numRows().":<br>";
                if ($r2->numRows() == 0) {
                    $message = "No child found for ID " . $row["child"] . "!";
                    $this->log->error($message);
                    throw new ilInvalidTreeStructureException($message);
                }
                if ($r2->numRows() > 1) {
                    $message = "More childs found for ID " . $row["child"] . "!";
                    $this->log->error($message);
                    throw new ilInvalidTreeStructureException($message);
                }
            }
        }

        return true;
    }

    /**
     * Return the current maximum depth in the tree
     * @access	public
     * @return	integer	max depth level of tree
     */
    public function getMaximumDepth()
    {
        global $DIC;

        $ilDB = $DIC['ilDB'];
        
        $query = 'SELECT MAX(depth) depth FROM ' . $this->table_tree;
        $res = $ilDB->query($query);
        
        $row = $ilDB->fetchAssoc($res);
        return $row['depth'];
    }

    /**
    * return depth of a node in tree
    * @access	private
    * @param	integer		node_id of parent's node_id
    * @return	integer		depth of node in tree
    */
    public function getDepth($a_node_id)
    {
        global $DIC;

        $ilDB = $DIC['ilDB'];
        
        if ($a_node_id) {
            if ($this->__isMainTree()) {
                $query = 'SELECT depth FROM ' . $this->table_tree . ' ' .
                    'WHERE child = %s ';
                $res = $ilDB->queryF($query, array('integer'), array($a_node_id));
                $row = $ilDB->fetchObject($res);
            } else {
                $query = 'SELECT depth FROM ' . $this->table_tree . ' ' .
                'WHERE child = %s ' .
                'AND ' . $this->tree_pk . ' = %s ';
                $res = $ilDB->queryF($query, array('integer','integer'), array($a_node_id,$this->tree_id));
                $row = $ilDB->fetchObject($res);
            }

            return $row->depth;
        } else {
            return 1;
        }
    }
    
    /**
     * return all columns of tabel tree
     * @param type $a_node_id
     * @return array of table column => values
     *
     * @throws InvalidArgumentException
     */
    public function getNodeTreeData($a_node_id)
    {
        global $DIC;

        $ilDB = $DIC['ilDB'];
        
        if (!$a_node_id) {
            $this->log->logStack(ilLogLevel::ERROR);
            throw new InvalidArgumentException('Missing or empty parameter $a_node_id: ' . $a_node_id);
        }
        
        $query = 'SELECT * FROM ' . $this->table_tree . ' ' .
                'WHERE child = ' . $ilDB->quote($a_node_id, 'integer');
        $res = $ilDB->query($query);
        while ($row = $res->fetchRow(ilDBConstants::FETCHMODE_ASSOC)) {
            return $row;
        }
        return array();
    }


    /**
    * get all information of a node.
    * get data of a specific node from tree and object_data
    * @access	public
    * @param	integer		node id
    * @return	array		2-dim (int/str) node_data
    * @throws InvalidArgumentException
    */
    // BEGIN WebDAV: Pass tree id to this method
    //function getNodeData($a_node_id)
    public function getNodeData($a_node_id, $a_tree_pk = null)
    // END PATCH WebDAV: Pass tree id to this method
    {
        global $DIC;

<<<<<<< HEAD
		// Abort if no path ids were found
		if (count($pathIds) == 0)
		{
			return null;
		}

		$inClause = 'child IN (';
		for ($i=0; $i < count($pathIds); $i++)
		{
			if ($i > 0) $inClause .= ',';
			$inClause .= $ilDB->quote($pathIds[$i],'integer');
		}
		$inClause .= ')';

		$q = 'SELECT * '.
			'FROM '.$this->table_tree.' '.
            $this->buildJoin().' '.
			'WHERE '.$inClause.' '.
            'AND '.$this->table_tree.'.'.$this->tree_pk.' = '.$this->ilDB->quote($this->tree_id,'integer').' '.
			'ORDER BY depth';
		$r = $ilDB->query($q);

		$pathFull = array();
		while ($row = $r->fetchRow(ilDBConstants::FETCHMODE_ASSOC))
		{
			$pathFull[] = $this->fetchNodeData($row);

			// Update cache
			if ($this->__isMainTree())
			{
				#$GLOBALS['DIC']['ilLog']->write(__METHOD__.': Storing in tree cache '.$row['child']);
				$this->in_tree_cache[$row['child']] = $row['tree'] == 1;
			}
		}
		return $pathFull;
	}
	

	/**
	 * Preload depth/parent
	 *
	 * @param
	 * @return
	 */
	function preloadDepthParent($a_node_ids)
	{
		global $DIC;

		$ilDB = $DIC['ilDB'];

		if (!$this->__isMainTree() || !is_array($a_node_ids) || !$this->isCacheUsed())
		{
			return;
		}

		$res = $ilDB->query('SELECT t.depth, t.parent, t.child '.
			'FROM '.$this->table_tree.' t '.
			'WHERE '.$ilDB->in("child", $a_node_ids, false, "integer").
			'AND '.$this->tree_pk.' = '.$ilDB->quote($this->tree_id, "integer"));
		while ($row = $ilDB->fetchAssoc($res))
		{
			$this->depth_cache[$row["child"]] = $row["depth"];
			$this->parent_cache[$row["child"]] = $row["parent"];
		}
	}

	/**
	* get path from a given startnode to a given endnode
	* if startnode is not given the rootnode is startnode
	* @access	public
	* @param	integer		node_id of endnode
	* @param	integer		node_id of startnode (optional)
	* @return	array		all path ids from startnode to endnode
	* @throws InvalidArgumentException
	*/
	public function getPathId($a_endnode_id, $a_startnode_id = 0)
	{
		if(!$a_endnode_id)
		{
			$this->log->logStack(ilLogLevel::ERROR);
			throw new InvalidArgumentException(__METHOD__.': No endnode given!');
		}
		
		// path id cache
		if ($this->isCacheUsed() && isset($this->path_id_cache[$a_endnode_id][$a_startnode_id]))
		{
//echo "<br>getPathIdhit";
			return $this->path_id_cache[$a_endnode_id][$a_startnode_id];
		}
//echo "<br>miss";

		$pathIds = $this->getTreeImplementation()->getPathIds($a_endnode_id, $a_startnode_id);
		
		if($this->__isMainTree())
		{
			$this->path_id_cache[$a_endnode_id][$a_startnode_id] = $pathIds;
		}
		return $pathIds;
	}

	// BEGIN WebDAV: getNodePathForTitlePath function added
	/**
	* Converts a path consisting of object titles into a path consisting of tree
	* nodes. The comparison is non-case sensitive.
	*
	* Note: this function returns the same result as getNodePath, 
	* but takes a title path as parameter.
	*
	* @access	public
	* @param	Array	Path array with object titles.
	*                       e.g. array('ILIAS','English','Course A')
	* @param	ref_id	Startnode of the relative path. 
	*                       Specify null, if the title path is an absolute path.
	*                       Specify a ref id, if the title path is a relative 
	*                       path starting at this ref id.
	* @return	array	ordered path info (depth,parent,child,obj_id,type,title)
	*               or null, if the title path can not be converted into a node path.
	*/
	function getNodePathForTitlePath($titlePath, $a_startnode_id = null)
	{
		global $DIC;

		$ilDB = $DIC['ilDB'];
		$log = $DIC['log'];
		//$log->write('getNodePathForTitlePath('.implode('/',$titlePath));
		
		// handle empty title path
		if ($titlePath == null || count($titlePath) == 0)
		{
			if ($a_startnode_id == 0)
			{
				return null;
			}
			else
			{
				return $this->getNodePath($a_startnode_id);
			}
		}

		// fetch the node path up to the startnode
		if ($a_startnode_id != null && $a_startnode_id != 0)
		{
			// Start using the node path to the root of the relative path
			$nodePath = $this->getNodePath($a_startnode_id);
			$parent = $a_startnode_id;
		}
		else
		{
			// Start using the root of the tree
			$nodePath = array();
			$parent = 0;
		}

		
		// Convert title path into Unicode Normal Form C
		// This is needed to ensure that we can compare title path strings with
		// strings from the database.
		require_once('include/Unicode/UtfNormal.php');
		include_once './Services/Utilities/classes/class.ilStr.php';
		$inClause = 'd.title IN (';
		for ($i=0; $i < count($titlePath); $i++)
		{
			$titlePath[$i] = ilStr::strToLower(UtfNormal::toNFC($titlePath[$i]));
			if ($i > 0) $inClause .= ',';
			$inClause .= $ilDB->quote($titlePath[$i],'text');
		}
		$inClause .= ')';

		// Fetch all rows that are potential path elements
		if ($this->table_obj_reference)
		{
			$joinClause = 'JOIN '.$this->table_obj_reference.'  r ON t.child = r.'.$this->ref_pk.' '.
				'JOIN '.$this->table_obj_data.' d ON r.'.$this->obj_pk.' = d.'.$this->obj_pk;
		}
		else
		{
			$joinClause = 'JOIN '.$this->table_obj_data.'  d ON t.child = d.'.$this->obj_pk;
		}
		// The ORDER BY clause in the following SQL statement ensures that,
		// in case of a multiple objects with the same title, always the Object
		// with the oldest ref_id is chosen.
		// This ensure, that, if a new object with the same title is added,
		// WebDAV clients can still work with the older object.
		$q = 'SELECT t.depth, t.parent, t.child, d.'.$this->obj_pk.' obj_id, d.type, d.title '.
			'FROM '.$this->table_tree.'  t '.
			$joinClause.' '.
			'WHERE '.$inClause.' '.
			'AND t.depth <= '.(count($titlePath)+count($nodePath)).' '.
			'AND t.tree = 1 '.
			'ORDER BY t.depth, t.child ASC';
		$r = $ilDB->query($q);
		
		$rows = array();
		while ($row = $r->fetchRow(ilDBConstants::FETCHMODE_ASSOC))
		{
			$row['title'] = UtfNormal::toNFC($row['title']);
			$row['ref_id'] = $row['child'];
			$rows[] = $row;
		}

		// Extract the path elements from the fetched rows
		for ($i = 0; $i < count($titlePath); $i++) {
			$pathElementFound = false; 
			foreach ($rows as $row) {
				if ($row['parent'] == $parent && 
				ilStr::strToLower($row['title']) == $titlePath[$i])
				{
					// FIXME - We should test here, if the user has 
					// 'visible' permission for the object.
					$nodePath[] = $row;
					$parent = $row['child'];
					$pathElementFound = true;
					break;
				}
			}
			// Abort if we haven't found a path element for the current depth
			if (! $pathElementFound)
			{
				//$log->write('ilTree.getNodePathForTitlePath('.var_export($titlePath,true).','.$a_startnode_id.'):null');
				return null;
			}
		}
		// Return the node path
		//$log->write('ilTree.getNodePathForTitlePath('.var_export($titlePath,true).','.$a_startnode_id.'):'.var_export($nodePath,true));
		return $nodePath;
	}
	// END WebDAV: getNodePathForTitlePath function added
	// END WebDAV: getNodePath function added
	/**
	* Returns the node path for the specified object reference.
	*
	* Note: this function returns the same result as getNodePathForTitlePath, 
	* but takes ref-id's as parameters.
	*
	* This function differs from getPathFull, in the following aspects:
	* - The title of an object is not translated into the language of the user
	* - This function is significantly faster than getPathFull.
	*
	* @access	public
	* @param	integer	node_id of endnode
	* @param	integer	node_id of startnode (optional)
	* @return	array	ordered path info (depth,parent,child,obj_id,type,title)
	*               or null, if the node_id can not be converted into a node path.
	*/
	function getNodePath($a_endnode_id, $a_startnode_id = 0)
	{
		global $DIC;

		$ilDB = $DIC['ilDB'];

		$pathIds = $this->getPathId($a_endnode_id, $a_startnode_id);

		// Abort if no path ids were found
		if (count($pathIds) == 0)
		{
			return null;
		}

		
		$types = array();
		$data = array();
		for ($i = 0; $i < count($pathIds); $i++)
		{
			$types[] = 'integer';
			$data[] = $pathIds[$i];
		}

		$query = 'SELECT t.depth,t.parent,t.child,d.obj_id,d.type,d.title '.
			'FROM '.$this->table_tree.' t '.
			'JOIN '.$this->table_obj_reference.' r ON r.ref_id = t.child '.
			'JOIN '.$this->table_obj_data.' d ON d.obj_id = r.obj_id '.
			'WHERE '.$ilDB->in('t.child',$data,false,'integer').' '.
			'ORDER BY t.depth ';
			
		$res = $ilDB->queryF($query,$types,$data);

		$titlePath = array();
		while ($row = $ilDB->fetchAssoc($res))
		{
			$titlePath[] = $row;
		}
		return $titlePath;
	}
	// END WebDAV: getNodePath function added

	/**
	* check consistence of tree
	* all left & right values are checked if they are exists only once
	* @access	public
	* @return	boolean		true if tree is ok; otherwise throws error object
	* @throws ilInvalidTreeStructureException
	*/
	function checkTree()
	{
		global $DIC;

		$ilDB = $DIC['ilDB'];
		
		$types = array('integer');
		$query = 'SELECT lft,rgt FROM '.$this->table_tree.' '.
			'WHERE '.$this->tree_pk.' = %s ';
		
		$res = $ilDB->queryF($query,$types,array($this->tree_id));
		while ($row = $ilDB->fetchObject($res))
		{
			$lft[] = $row->lft;
			$rgt[] = $row->rgt;
		}

		$all = array_merge($lft,$rgt);
		$uni = array_unique($all);

		if (count($all) != count($uni))
		{
			$message = 'Tree is corrupted!';

			$this->log->error($message);
			throw new ilInvalidTreeStructureException($message);
		}

		return true;
	}

	/**
	 * check, if all childs of tree nodes exist in object table
	 *
	 * @param bool $a_no_zero_child
	 * @return bool
	 * @throws ilInvalidTreeStructureException
	*/
	function checkTreeChilds($a_no_zero_child = true)
	{
		global $DIC;

		$ilDB = $DIC['ilDB'];
		
		$query = 'SELECT * FROM '.$this->table_tree.' '.
				'WHERE '.$this->tree_pk.' = %s '.
				'ORDER BY lft';
		$r1 = $ilDB->queryF($query,array('integer'),array($this->tree_id));
		
		while ($row = $ilDB->fetchAssoc($r1))
		{
//echo "tree:".$row[$this->tree_pk].":lft:".$row["lft"].":rgt:".$row["rgt"].":child:".$row["child"].":<br>";
			if (($row["child"] == 0) && $a_no_zero_child)
			{
				$message = "Tree contains child with ID 0!";
				$this->log->error($message);
				throw new ilInvalidTreeStructureException($message);
			}

			if ($this->table_obj_reference)
			{
				// get object reference data
				$query = 'SELECT * FROM '.$this->table_obj_reference.' WHERE '.$this->ref_pk.' = %s ';
				$r2 = $ilDB->queryF($query,array('integer'),array($row['child']));
				
//echo "num_childs:".$r2->numRows().":<br>";
				if ($r2->numRows() == 0)
				{
					$message = "No Object-to-Reference entry found for ID ". $row["child"]."!";
					$this->log->error($message);
					throw new ilInvalidTreeStructureException($message);
				}
				if ($r2->numRows() > 1)
				{
					$message = "More Object-to-Reference entries found for ID ". $row["child"]."!";
					$this->log->error($message);
					throw new ilInvalidTreeStructureException($message);
				}

				// get object data
				$obj_ref = $ilDB->fetchAssoc($r2);

				$query = 'SELECT * FROM '.$this->table_obj_data.' WHERE '.$this->obj_pk.' = %s';
				$r3 = $ilDB->queryF($query,array('integer'),array($obj_ref[$this->obj_pk]));
				if ($r3->numRows() == 0)
				{
					$message = " No child found for ID ". $obj_ref[$this->obj_pk]."!";
					$this->log->error($message);
					throw new ilInvalidTreeStructureException($message);
				}
				if ($r3->numRows() > 1)
				{
					$message = "More childs found for ID ". $obj_ref[$this->obj_pk]."!";
					$this->log->error($message);
					throw new ilInvalidTreeStructureException($message);
				}

			}
			else
			{
				// get only object data
				$query = 'SELECT * FROM '.$this->table_obj_data.' WHERE '.$this->obj_pk.' = %s';
				$r2 = $ilDB->queryF($query,array('integer'),array($row['child']));
//echo "num_childs:".$r2->numRows().":<br>";
				if ($r2->numRows() == 0)
				{
					$message = "No child found for ID ". $row["child"]."!";
					$this->log->error($message);
					throw new ilInvalidTreeStructureException($message);
				}
				if ($r2->numRows() > 1)
				{
					$message = "More childs found for ID ". $row["child"]."!";
					$this->log->error($message);
					throw new ilInvalidTreeStructureException($message);
				}
			}
		}

		return true;
	}

	/**
	 * Return the current maximum depth in the tree
	 * @access	public
	 * @return	integer	max depth level of tree
	 */
	public function getMaximumDepth()
	{
		global $DIC;

		$ilDB = $DIC['ilDB'];
		
		$query = 'SELECT MAX(depth) depth FROM '.$this->table_tree;
		$res = $ilDB->query($query);		
		
		$row = $ilDB->fetchAssoc($res);
		return $row['depth'];
	}

	/**
	* return depth of a node in tree
	* @access	private
	* @param	integer		node_id of parent's node_id
	* @return	integer		depth of node in tree
	*/
	function getDepth($a_node_id)
	{
		global $DIC;

		$ilDB = $DIC['ilDB'];
		
		if ($a_node_id)
		{
			if($this->__isMainTree()) {
				$query = 'SELECT depth FROM '.$this->table_tree.' '.
					'WHERE child = %s ';
				$res = $ilDB->queryF($query,array('integer'),array($a_node_id));
				$row = $ilDB->fetchObject($res);
			}
			else {
			$query = 'SELECT depth FROM '.$this->table_tree.' '.
				'WHERE child = %s '.
				'AND '.$this->tree_pk.' = %s ';
			$res = $ilDB->queryF($query,array('integer','integer'),array($a_node_id,$this->tree_id));
			$row = $ilDB->fetchObject($res);
			}

			return $row->depth;
		}
		else
		{
			return 1;
		}
	}
	
	/**
	 * return all columns of tabel tree
	 * @param type $a_node_id
	 * @return array of table column => values
	 * 
	 * @throws InvalidArgumentException
	 */
	public function getNodeTreeData($a_node_id)
	{
		global $DIC;

		$ilDB = $DIC['ilDB'];
		
		if(!$a_node_id)
		{
			$this->log->logStack(ilLogLevel::ERROR);
			throw new InvalidArgumentException('Missing or empty parameter $a_node_id: '. $a_node_id);
		}
		
		$query = 'SELECT * FROM '.$this->table_tree.' '.
				'WHERE child = '.$ilDB->quote($a_node_id,'integer');
		$res = $ilDB->query($query);
		while($row = $res->fetchRow(ilDBConstants::FETCHMODE_ASSOC))
		{
			return $row;
		}
		return array();
	}


	/**
	* get all information of a node.
	* get data of a specific node from tree and object_data
	* @access	public
	* @param	integer		node id
	* @return	array		2-dim (int/str) node_data
	* @throws InvalidArgumentException
	*/
	// BEGIN WebDAV: Pass tree id to this method
	//function getNodeData($a_node_id)
	function getNodeData($a_node_id, $a_tree_pk = null)
	// END PATCH WebDAV: Pass tree id to this method
	{
		global $DIC;

		$ilDB = $DIC['ilDB'];
		
		if (!isset($a_node_id))
		{
			$this->log->logStack(ilLogLevel::ERROR);
			throw new InvalidArgumentException("No node_id given!");
		}
		if($this->__isMainTree())
		{
			if($a_node_id < 1)
			{
				$message = 'No valid parameter given! $a_node_id: %s'.$a_node_id;

				$this->log->error($message);
				throw new InvalidArgumentException($message);
			}
		}

		// BEGIN WebDAV: Pass tree id to this method
		$query = 'SELECT * FROM '.$this->table_tree.' '.
			$this->buildJoin().
			'WHERE '.$this->table_tree.'.child = %s '.
			'AND '.$this->table_tree.'.'.$this->tree_pk.' = %s ';
		$res = $ilDB->queryF($query,array('integer','integer'),array(
			$a_node_id,
			$a_tree_pk === null ? $this->tree_id : $a_tree_pk));
		// END WebDAV: Pass tree id to this method
		$row = $ilDB->fetchAssoc($res);
		$row[$this->tree_pk] = $this->tree_id;

		return $this->fetchNodeData($row);
	}
	
	/**
	* get data of parent node from tree and object_data
	* @access	private
 	* @param	object	db	db result object containing node_data
	* @return	array		2-dim (int/str) node_data
	* TODO: select description twice for compability. Please use 'desc' in future only
	*/
	function fetchNodeData($a_row)
	{
		global $DIC;

		$objDefinition = $DIC['objDefinition'];
		$lng = $DIC['lng'];
		$ilBench = $DIC['ilBench'];
		$ilDB = $DIC['ilDB'];

		//$ilBench->start("Tree", "fetchNodeData_getRow");
		$data = $a_row;
		$data["desc"] = $a_row["description"];  // for compability
		//$ilBench->stop("Tree", "fetchNodeData_getRow");

		// multilingual support systemobjects (sys) & categories (db)
		//$ilBench->start("Tree", "fetchNodeData_readDefinition");
		if (is_object($objDefinition))
		{
			$translation_type = $objDefinition->getTranslationType($data["type"]);
		}
		//$ilBench->stop("Tree", "fetchNodeData_readDefinition");

		if ($translation_type == "sys")
		{
			//$ilBench->start("Tree", "fetchNodeData_getLangData");
			if ($data["type"] == "rolf" and $data["obj_id"] != ROLE_FOLDER_ID)
			{
				$data["description"] = $lng->txt("obj_".$data["type"]."_local_desc").$data["title"].$data["desc"];
				$data["desc"] = $lng->txt("obj_".$data["type"]."_local_desc").$data["title"].$data["desc"];
				$data["title"] = $lng->txt("obj_".$data["type"]."_local");
			}
			else
			{
				$data["title"] = $lng->txt("obj_".$data["type"]);
				$data["description"] = $lng->txt("obj_".$data["type"]."_desc");
				$data["desc"] = $lng->txt("obj_".$data["type"]."_desc");
			}
			//$ilBench->stop("Tree", "fetchNodeData_getLangData");
		}
		elseif ($translation_type == "db")
		{

			// Try to retrieve object translation from cache
			if ($this->isCacheUsed() &&
				array_key_exists($data["obj_id"].'.'.$lang_code, $this->translation_cache)) {

				$key = $data["obj_id"].'.'.$lang_code;
				$data["title"] = $this->translation_cache[$key]['title'];
				$data["description"] = $this->translation_cache[$key]['description'];
				$data["desc"] = $this->translation_cache[$key]['desc'];
			} 
			else 
			{
				// Object translation is not in cache, read it from database
				//$ilBench->start("Tree", "fetchNodeData_getTranslation");
				$query = 'SELECT title,description FROM object_translation '.
					'WHERE obj_id = %s '.
					'AND lang_code = %s '.
					'AND NOT lang_default = %s';

				$res = $ilDB->queryF($query,array('integer','text','integer'),array(
					$data['obj_id'],
					$this->lang_code,
					1));
				$row = $ilDB->fetchObject($res);

				if ($row)
				{
					$data["title"] = $row->title;
					$data["description"] = ilUtil::shortenText($row->description,ilObject::DESC_LENGTH,true);
					$data["desc"] = $row->description;
				}
				//$ilBench->stop("Tree", "fetchNodeData_getTranslation");

				// Store up to 1000 object translations in cache
				if ($this->isCacheUsed() && count($this->translation_cache) < 1000)
				{
					$key = $data["obj_id"].'.'.$lang_code;
					$this->translation_cache[$key] = array();
					$this->translation_cache[$key]['title'] = $data["title"] ;
					$this->translation_cache[$key]['description'] = $data["description"];
					$this->translation_cache[$key]['desc'] = $data["desc"];
				}
			}
		}

		// TODO: Handle this switch by module.xml definitions
		if($data['type'] == 'crsr' or $data['type'] == 'catr' or $data['type'] == 'grpr' or $data['type'] === 'prgr')
		{
			include_once('./Services/ContainerReference/classes/class.ilContainerReference.php');
			$data['title'] = ilContainerReference::_lookupTitle($data['obj_id']);
		}

		return $data ? $data : array();
	}

	/**
	 * Get translation data from object cache (trigger in object cache on preload)
	 *
	 * @param	array	$a_obj_ids		object ids
	 */
	protected function fetchTranslationFromObjectDataCache($a_obj_ids)
	{
		global $DIC;

		$ilObjDataCache = $DIC['ilObjDataCache'];

		if ($this->isCacheUsed() && is_array($a_obj_ids) && is_object($ilObjDataCache))
		{
			foreach ($a_obj_ids as $id)
			{
				$this->translation_cache[$id.'.']['title'] = $ilObjDataCache->lookupTitle($id);
				$this->translation_cache[$id.'.']['description'] = $ilObjDataCache->lookupDescription($id);;
				$this->translation_cache[$id.'.']['desc'] =
					$this->translation_cache[$id.'.']['description'];
			}
		}
	}


	/**
	* get all information of a node.
	* get data of a specific node from tree and object_data
	* @access	public
	* @param	integer		node id
	* @return	boolean		true, if node id is in tree
	*/
	function isInTree($a_node_id)
	{
		global $DIC;

		$ilDB = $DIC['ilDB'];

		if (!isset($a_node_id))
		{
			return false;
			#$this->ilErr->raiseError(get_class($this)."::getNodeData(): No node_id given! ",$this->ilErr->WARNING);
		}
		// is in tree cache
		if ($this->isCacheUsed() && isset($this->in_tree_cache[$a_node_id]))
		{
			#$GLOBALS['DIC']['ilLog']->write(__METHOD__.': Using in tree cache '.$a_node_id);
//echo "<br>in_tree_hit";
			return $this->in_tree_cache[$a_node_id];
		}

		$query = 'SELECT * FROM '.$this->table_tree.' '.
			'WHERE '.$this->table_tree.'.child = %s '.
			'AND '.$this->table_tree.'.'.$this->tree_pk.' = %s';
			
		$res = $ilDB->queryF($query,array('integer','integer'),array(
			$a_node_id,
			$this->tree_id));

		if ($res->numRows() > 0)
		{
			if($this->__isMainTree())
			{
				#$GLOBALS['DIC']['ilLog']->write(__METHOD__.': Storing in tree cache '.$a_node_id.' = true');
				$this->in_tree_cache[$a_node_id] = true;
			}
			return true;
		}
		else
		{
			if($this->__isMainTree())
			{
				#$GLOBALS['DIC']['ilLog']->write(__METHOD__.': Storing in tree cache '.$a_node_id.' = false');
				$this->in_tree_cache[$a_node_id] = false;
			}
			return false;
		}
	}

	/**
	* get data of parent node from tree and object_data
	* @access	public
 	* @param	integer		node id
	* @return	array
	* @throws InvalidArgumentException
	*/
	public function getParentNodeData($a_node_id)
	{
		global $DIC;

		$ilDB = $DIC['ilDB'];
		global $DIC;

		$ilLog = $DIC['ilLog'];
		
		if (!isset($a_node_id))
		{
			$ilLog->logStack();
			throw new InvalidArgumentException(__METHOD__.': No node_id given!');
		}

		if ($this->table_obj_reference)
		{
			// Use inner join instead of left join to improve performance
			$innerjoin = "JOIN ".$this->table_obj_reference." ON v.child=".$this->table_obj_reference.".".$this->ref_pk." ".
				  		"JOIN ".$this->table_obj_data." ON ".$this->table_obj_reference.".".$this->obj_pk."=".$this->table_obj_data.".".$this->obj_pk." ";
		}
		else
		{
			// Use inner join instead of left join to improve performance
			$innerjoin = "JOIN ".$this->table_obj_data." ON v.child=".$this->table_obj_data.".".$this->obj_pk." ";
		}

		$query = 'SELECT * FROM '.$this->table_tree.' s, '.$this->table_tree.' v '.
			$innerjoin.
			'WHERE s.child = %s '.
			'AND s.parent = v.child '.
			'AND s.'.$this->tree_pk.' = %s '.
			'AND v.'.$this->tree_pk.' = %s';
		$res = $ilDB->queryF($query,array('integer','integer','integer'),array(
			$a_node_id,
			$this->tree_id,
			$this->tree_id));
		$row = $ilDB->fetchAssoc($res);
		return $this->fetchNodeData($row);
	}

	/**
	* checks if a node is in the path of an other node
	* @access	public
 	* @param	integer		object id of start node
	* @param    integer     object id of query node
	* @return	integer		number of entries
	*/
	public function isGrandChild($a_startnode_id,$a_querynode_id)
	{
		return $this->getRelation($a_startnode_id, $a_querynode_id) == self::RELATION_PARENT;
	}

	/**
	* create a new tree
	* to do: ???
	* @param	integer		a_tree_id: obj_id of object where tree belongs to
	* @param	integer		a_node_id: root node of tree (optional; default is tree_id itself)
	* @return	boolean		true on success
	* @throws InvalidArgumentException
	* @access	public
	*/
	function addTree($a_tree_id,$a_node_id = -1)
	{
		global $DIC;

		$ilDB = $DIC['ilDB'];

		// FOR SECURITY addTree() IS NOT ALLOWED ON MAIN TREE
		if($this->__isMainTree())
		{
			$message = sprintf('Operation not allowed on main tree! $a_tree_if: %s $a_node_id: %s',
							   $a_tree_id,
							   $a_node_id);
			$this->log->error($message);
			throw new InvalidArgumentException($message);
		}

		if (!isset($a_tree_id))
		{
			$message  = "No tree_id given!";
			$this->log->error($message);
			throw new InvalidArgumentException($message);
		}

		if ($a_node_id <= 0)
		{
			$a_node_id = $a_tree_id;
		}

		$query = 'INSERT INTO '.$this->table_tree.' ('.
			$this->tree_pk.', child,parent,lft,rgt,depth) '.
			'VALUES '.
			'(%s,%s,%s,%s,%s,%s)';
		$res = $ilDB->manipulateF($query,array('integer','integer','integer','integer','integer','integer'),array(
			$a_tree_id,
			$a_node_id,
			0,
			1,
			2,
			1));

		return true;
	}

	/**
	 * get nodes by type
	 * @param	integer		a_tree_id: obj_id of object where tree belongs to
	 * @param	integer		a_type_id: type of object
	 * @access	public
	 * @throws InvalidArgumentException
	 * @return array
	 * @deprecated since 4.4.0
	 */
	public function getNodeDataByType($a_type)
	{
		global $DIC;

		$ilDB = $DIC['ilDB'];
		
		if(!isset($a_type) or (!is_string($a_type)))
		{
			$this->log->logStack(ilLogLevel::ERROR);
			throw new InvalidArgumentException('Type not given or wrong datatype');
		}

		$query = 'SELECT * FROM ' . $this->table_tree . ' ' .
			$this->buildJoin().
			'WHERE ' . $this->table_obj_data . '.type = ' . $this->ilDB->quote($a_type, 'text').
			'AND ' . $this->table_tree . '.' . $this->tree_pk . ' = ' . $this->ilDB->quote($this->tree_id, 'integer');

		$res = $ilDB->query($query);
		$data = array();
		while($row = $ilDB->fetchAssoc($res))
		{
			$data[] = $this->fetchNodeData($row);
		}

		return $data;
	}

	/**
	* remove an existing tree
	*
	* @param	integer		a_tree_id: tree to be removed
	* @return	boolean		true on success
	* @access	public
	* @throws InvalidArgumentException
 	*/
	public function removeTree($a_tree_id)
	{
		global $DIC;

		$ilDB = $DIC['ilDB'];
		
		// OPERATION NOT ALLOWED ON MAIN TREE
		if($this->__isMainTree())
		{
			$this->log->logStack(ilLogLevel::ERROR);
			throw new InvalidArgumentException('Operation not allowed on main tree');
		}
		if (!$a_tree_id)
		{
			$this->log->logStack(ilLogLevel::ERROR);
			throw new InvalidArgumentException('Missing parameter tree id');
		}

		$query = 'DELETE FROM '.$this->table_tree.
			' WHERE '.$this->tree_pk.' = %s ';
		$ilDB->manipulateF($query,array('integer'),array($a_tree_id));
		return true;
	}
	
	/**
	 * Wrapper for saveSubTree
	 * @param int $a_node_id
	 * @param bool $a_set_deleted
	 * @return integer
	 * @throws InvalidArgumentException
	 */
	public function moveToTrash($a_node_id, $a_set_deleted = false)
	{
		global $DIC;

		$ilDB = $DIC['ilDB'];

		if(!$a_node_id)
		{
			$this->log->logStack(ilLogLevel::ERROR);
			throw new InvalidArgumentException('No valid parameter given! $a_node_id: '.$a_node_id);
		}


		$query = $this->getTreeImplementation()->getSubTreeQuery($this->getNodeTreeData($a_node_id),'',false);
		$res = $ilDB->query($query);

		$subnodes = array();
		while($row = $res->fetchRow(ilDBConstants::FETCHMODE_ASSOC))
		{
			$subnodes[] = $row['child'];
		}

		if(!count($subnodes))
		{
			// Possibly already deleted
			return false;
		}

		if($a_set_deleted)
		{
			include_once './Services/Object/classes/class.ilObject.php';
			ilObject::setDeletedDates($subnodes);
		}

		// netsted set <=> mp
		$this->getTreeImplementation()->moveToTrash($a_node_id);

		return true;
	}

	/**
	 * Use the wrapper moveToTrash
	 * save subtree: delete a subtree (defined by node_id) to a new tree
	 * with $this->tree_id -node_id. This is neccessary for undelete functionality
	 * @param	integer	node_id
	 * @return	integer
	 * @access	public
	 * @throws InvalidArgumentException
	 * @deprecated since 4.4.0
	 */
	public function saveSubTree($a_node_id, $a_set_deleted = false)
	{
		return $this->moveToTrash($a_node_id, $a_set_deleted);
	}

	/**
	 * This is a wrapper for isSaved() with a more useful name
	 * @param int $a_node_id
	 */
	public function isDeleted($a_node_id)
	{
		return $this->isSaved($a_node_id);
	}

	/**
	 * Use method isDeleted
	 * check if node is saved
	 * @deprecated since 4.4.0
	 */
	public function isSaved($a_node_id)
	{
		global $DIC;

		$ilDB = $DIC['ilDB'];
		
		// is saved cache
		if ($this->isCacheUsed() && isset($this->is_saved_cache[$a_node_id]))
		{
//echo "<br>issavedhit";
			return $this->is_saved_cache[$a_node_id];
		}

		$query = 'SELECT '.$this->tree_pk.' FROM '.$this->table_tree.' '.
			'WHERE child = %s ';
		$res = $ilDB->queryF($query,array('integer'),array($a_node_id));
		$row = $ilDB->fetchAssoc($res);

		if ($row[$this->tree_pk] < 0)
		{
			if($this->__isMainTree())
			{
				$this->is_saved_cache[$a_node_id] = true;
			}
			return true;
		}
		else
		{
			if($this->__isMainTree())
			{
				$this->is_saved_cache[$a_node_id] = false;
			}
			return false;
		}
	}

	/**
	 * Preload deleted information
	 *
	 * @param array nodfe ids
	 * @return bool
	 */
	public function preloadDeleted($a_node_ids)
	{
		global $DIC;

		$ilDB = $DIC['ilDB'];

		if (!is_array($a_node_ids) || !$this->isCacheUsed())
		{
			return;
		}

		$query = 'SELECT '.$this->tree_pk.', child FROM '.$this->table_tree.' '.
			'WHERE '.$ilDB->in("child", $a_node_ids, false, "integer");

		$res = $ilDB->query($query);
		while ($row = $ilDB->fetchAssoc($res))
		{
			if ($row[$this->tree_pk] < 0)
			{
				if($this->__isMainTree())
				{
					$this->is_saved_cache[$row["child"]] = true;
				}
			}
			else
			{
				if($this->__isMainTree())
				{
					$this->is_saved_cache[$row["child"]] = false;
				}
			}
		}
	}


	/**
	* get data saved/deleted nodes
	* @return	array	data
	* @param	integer	id of parent object of saved object
	* @access	public
	* @throws InvalidArgumentException
	*/
	function getSavedNodeData($a_parent_id)
	{
		global $DIC;

		$ilDB = $DIC['ilDB'];
		
		if (!isset($a_parent_id))
		{
			$message = "No node_id given!";
			$this->log->error($message);
			throw new InvalidArgumentException($message);
		}

		$query = 'SELECT * FROM '.$this->table_tree.' '.
			$this->buildJoin().
			'WHERE '.$this->table_tree.'.'.$this->tree_pk.' < %s '.
			'AND '.$this->table_tree.'.parent = %s';
		$res = $ilDB->queryF($query,array('integer','integer'),array(
			0,
			$a_parent_id));

		while($row = $ilDB->fetchAssoc($res))
		{
			$saved[] = $this->fetchNodeData($row);
		}

		return $saved ? $saved : array();
	}
	
	/**
	* get object id of saved/deleted nodes
	* @return	array	data
	* @param	array	object ids to check
	* @access	public
	*/
	function getSavedNodeObjIds(array $a_obj_ids)
	{
		global $DIC;

		$ilDB = $DIC['ilDB'];
		
		$query = 'SELECT '.$this->table_obj_data.'.obj_id FROM '.$this->table_tree.' '.
			$this->buildJoin().
			'WHERE '.$this->table_tree.'.'.$this->tree_pk.' < '.$ilDB->quote(0, 'integer').' '.
			'AND '.$ilDB->in($this->table_obj_data.'.obj_id', $a_obj_ids, '', 'integer');
		$res = $ilDB->query($query);
		while($row = $ilDB->fetchAssoc($res))
		{
			$saved[] = $row['obj_id'];
		}

		return $saved ? $saved : array();
	}

	/**
	* get parent id of given node
	* @access	public
	* @param	integer	node id
	* @return	integer	parent id
	* @throws InvalidArgumentException
	*/
	function getParentId($a_node_id)
	{
		global $DIC;

		$ilDB = $DIC['ilDB'];
		
		if (!isset($a_node_id))
		{
			$message = "No node_id given!";
			$this->log->error($message);
			throw new InvalidArgumentException($message);
		}

		if($this->__isMainTree()) {
			$query = 'SELECT parent FROM '.$this->table_tree.' '.
				'WHERE child = %s ';
			$res = $ilDB->queryF(
				$query,
				['integer'],
				[$a_node_id]
			);
		}
		else {
		$query = 'SELECT parent FROM '.$this->table_tree.' '.
			'WHERE child = %s '.
			'AND '.$this->tree_pk.' = %s ';
		$res = $ilDB->queryF($query,array('integer','integer'),array(
			$a_node_id,
			$this->tree_id));
		}

		$row = $ilDB->fetchObject($res);
		return $row->parent;
	}

	/**
	* get left value of given node
	* @access	public
	* @param	integer	node id
	* @return	integer	left value
	* @throws InvalidArgumentException
	*/
	function getLeftValue($a_node_id)
	{
		global $DIC;

		$ilDB = $DIC['ilDB'];
		
		if (!isset($a_node_id))
		{
			$message = "No node_id given!";
			$this->log->error($message);
			throw new InvalidArgumentException($message);
		}

		$query = 'SELECT lft FROM '.$this->table_tree.' '.
			'WHERE child = %s '.
			'AND '.$this->tree_pk.' = %s ';
		$res = $ilDB->queryF($query,array('integer','integer'),array(
			$a_node_id,
			$this->tree_id));
		$row = $ilDB->fetchObject($res);
		return $row->lft;
	}

	/**
	* get sequence number of node in sibling sequence
	* @access	public
	* @param	array		node
	* @return	integer		sequence number
	* @throws InvalidArgumentException
	*/
	function getChildSequenceNumber($a_node, $type = "")
	{
		global $DIC;

		$ilDB = $DIC['ilDB'];
		
		if (!isset($a_node))
		{
			$message = "No node_id given!";
			$this->log->error($message);
			throw new InvalidArgumentException($message);
		}
		
		if($type)
		{
			$query = 'SELECT count(*) cnt FROM '.$this->table_tree.' '.
				$this->buildJoin().
				'WHERE lft <= %s '.
				'AND type = %s '.
				'AND parent = %s '.
				'AND '.$this->table_tree.'.'.$this->tree_pk.' = %s ';

			$res = $ilDB->queryF($query,array('integer','text','integer','integer'),array(
				$a_node['lft'],
				$type,
				$a_node['parent'],
				$this->tree_id));
		}
		else
		{
			$query = 'SELECT count(*) cnt FROM '.$this->table_tree.' '.
				$this->buildJoin().
				'WHERE lft <= %s '.
				'AND parent = %s '.
				'AND '.$this->table_tree.'.'.$this->tree_pk.' = %s ';

			$res = $ilDB->queryF($query,array('integer','integer','integer'),array(
				$a_node['lft'],
				$a_node['parent'],
				$this->tree_id));
			
		}
		$row = $ilDB->fetchAssoc($res);
		return $row["cnt"];
	}

	/**
	* read root id from database
	* @param root_id
	* @access public
	* @return int new root id
	*/
	function readRootId()
	{
		global $DIC;

		$ilDB = $DIC['ilDB'];
		
		$query = 'SELECT child FROM '.$this->table_tree.' '.
			'WHERE parent = %s '.
			'AND '.$this->tree_pk.' = %s ';
		$res = $ilDB->queryF($query,array('integer','integer'),array(
			0,
			$this->tree_id));
		$row = $ilDB->fetchObject($res);
		$this->root_id = $row->child;
		return $this->root_id;
	}

	/**
	* get the root id of tree
	* @access	public
	* @return	integer	root node id
	*/
	function getRootId()
	{
		return $this->root_id;
	}
	function setRootId($a_root_id)
	{
		$this->root_id = $a_root_id;
	}

	/**
	* get tree id
	* @access	public
	* @return	integer	tree id
	*/
	function getTreeId()
	{
		return $this->tree_id;
	}

	/**
	* set tree id
	* @access	public
	* @return	integer	tree id
	*/
	function setTreeId($a_tree_id)
	{
		$this->tree_id = $a_tree_id;
	}

	/**
	* get node data of successor node
	*
	* @access	public
	* @param	integer		node id
	* @return	array		node data array
	* @throws InvalidArgumentException
	*/
	function fetchSuccessorNode($a_node_id, $a_type = "")
	{
		global $DIC;

		$ilDB = $DIC['ilDB'];
		
		if (!isset($a_node_id))
		{
			$message = "No node_id given!";
			$this->log->error($message);
			throw new InvalidArgumentException($message);
		}

		// get lft value for current node
		$query = 'SELECT lft FROM '.$this->table_tree.' '.
			'WHERE '.$this->table_tree.'.child = %s '.
			'AND '.$this->table_tree.'.'.$this->tree_pk.' = %s ';
		$res = $ilDB->queryF($query,array('integer','integer'),array(
			$a_node_id,
			$this->tree_id));
		$curr_node = $ilDB->fetchAssoc($res);
		
		if($a_type)
		{
			$query = 'SELECT * FROM '.$this->table_tree.' '.
				$this->buildJoin().
				'WHERE lft > %s '.
				'AND '.$this->table_obj_data.'.type = %s '.
				'AND '.$this->table_tree.'.'.$this->tree_pk.' = %s '.
				'ORDER BY lft ';
			$ilDB->setLimit(1);
			$res = $ilDB->queryF($query,array('integer','text','integer'),array(
				$curr_node['lft'],
				$a_type,
				$this->tree_id));
		}
		else
		{
			$query = 'SELECT * FROM '.$this->table_tree.' '.
				$this->buildJoin().
				'WHERE lft > %s '.
				'AND '.$this->table_tree.'.'.$this->tree_pk.' = %s '.
				'ORDER BY lft ';
			$ilDB->setLimit(1);
			$res = $ilDB->queryF($query,array('integer','integer'),array(
				$curr_node['lft'],
				$this->tree_id));
		}

		if ($res->numRows() < 1)
		{
			return false;
		}
		else
		{
			$row = $ilDB->fetchAssoc($res);
			return $this->fetchNodeData($row);
		}
	}

	/**
	* get node data of predecessor node
	*
	* @access	public
	* @param	integer		node id
	* @return	array		node data array
	* @throws InvalidArgumentException
	*/
	function fetchPredecessorNode($a_node_id, $a_type = "")
	{
		global $DIC;

		$ilDB = $DIC['ilDB'];
		
		if (!isset($a_node_id))
		{
			$message = "No node_id given!";
			$this->log->error($message);
			throw new InvalidArgumentException($message);
		}

		// get lft value for current node
		$query = 'SELECT lft FROM '.$this->table_tree.' '.
			'WHERE '.$this->table_tree.'.child = %s '.
			'AND '.$this->table_tree.'.'.$this->tree_pk.' = %s ';
		$res = $ilDB->queryF($query,array('integer','integer'),array(
			$a_node_id,
			$this->tree_id));

		$curr_node = $ilDB->fetchAssoc($res);
		
		if($a_type)
		{
			$query = 'SELECT * FROM '.$this->table_tree.' '.
				$this->buildJoin().
				'WHERE lft < %s '.
				'AND '.$this->table_obj_data.'.type = %s '.
				'AND '.$this->table_tree.'.'.$this->tree_pk.' = %s '.
				'ORDER BY lft DESC';
			$ilDB->setLimit(1);
			$res = $ilDB->queryF($query,array('integer','text','integer'),array(
				$curr_node['lft'],
				$a_type,
				$this->tree_id));
		}
		else
		{
			$query = 'SELECT * FROM '.$this->table_tree.' '.
				$this->buildJoin().
				'WHERE lft < %s '.
				'AND '.$this->table_tree.'.'.$this->tree_pk.' = %s '.
				'ORDER BY lft DESC';
			$ilDB->setLimit(1);
			$res = $ilDB->queryF($query,array('integer','integer'),array(
				$curr_node['lft'],
				$this->tree_id));
		}
		
		if ($res->numRows() < 1)
		{
			return false;
		}
		else
		{
			$row = $ilDB->fetchAssoc($res);
			return $this->fetchNodeData($row);
		}
	}

	/**
	* Wrapper for renumber. This method locks the table tree
	* (recursive)
	* @access	public
	* @param	integer	node_id where to start (usually the root node)
	* @param	integer	first left value of start node (usually 1)
	* @return	integer	current left value of recursive call
	*/
	function renumber($node_id = 1, $i = 1)
	{
		global $DIC;

		$ilDB = $DIC['ilDB'];

		$renumber_callable = function(ilDBInterface $ilDB) use($node_id,$i,&$return)
		{

			$return = $this->__renumber($node_id,$i);

		};

		// LOCKED ###################################
		if($this->__isMainTree())
		{
			$ilAtomQuery = $ilDB->buildAtomQuery();
			$ilAtomQuery->addTableLock( $this->table_tree );

			$ilAtomQuery->addQueryCallable($renumber_callable);
			$ilAtomQuery->run();
		}
		else
		{
			$renumber_callable($ilDB);
		}
		return $return;
	}

	// PRIVATE
	/**
	* This method is private. Always call ilTree->renumber() since it locks the tree table
 	* renumber left/right values and close the gaps in numbers
	* (recursive)
	* @access	private
	* @param	integer	node_id where to start (usually the root node)
	* @param	integer	first left value of start node (usually 1)
	* @return	integer	current left value of recursive call
	*/
	function __renumber($node_id = 1, $i = 1)
	{
		global $DIC;

		$ilDB = $DIC['ilDB'];
		
		if($this->isRepositoryTree()) {
			$query = 'UPDATE '.$this->table_tree.' SET lft = %s WHERE child = %s';
			$ilDB->manipulateF($query,array('integer','integer'),array(
				$i,
				$node_id)
			);
		}
		else {
		$query = 'UPDATE '.$this->table_tree.' SET lft = %s WHERE child = %s AND tree = %s';
			$ilDB->manipulateF($query,array('integer','integer','integer'),array(
			$i,
			$node_id,
				$this->tree_id)
			);
		}

		$query = 'SELECT * FROM '. $this->table_tree . ' ' .
			'WHERE parent = '.$ilDB->quote($node_id,'integer').' '.
			'ORDER BY lft';
		$res = $ilDB->query($query);

		$childs = [];
		while($row = $res->fetchRow(ilDBConstants::FETCHMODE_OBJECT))
		{
			$childs[] = $row->child;
		}

		foreach ($childs as $child)
		{
			$i = $this->__renumber($child,$i+1);
		}
		$i++;
		
		// Insert a gap at the end of node, if the node has children
		if (count($childs) > 0)
		{
			$i += $this->gap * 2;
		}
		
		
		if($this->isRepositoryTree()) {
			$query = 'UPDATE '.$this->table_tree.' SET rgt = %s WHERE child = %s';
			$res = $ilDB->manipulateF($query,array('integer','integer'),array(
				$i,
				$node_id)
			);
		}
		else {
		$query = 'UPDATE '.$this->table_tree.' SET rgt = %s WHERE child = %s AND tree = %s';
		$res = $ilDB->manipulateF($query,array('integer','integer', 'integer'),array(
			$i,
			$node_id,
			$this->tree_id));
		}
		return $i;
	}


	/**
	* Check for parent type
	* e.g check if a folder (ref_id 3) is in a parent course obj => checkForParentType(3,'crs');
	*
 	* @access	public
	* @param	integer	ref_id
	* @param	string type
	* @return	mixed false if item is not in tree, 
	* 				  int (object ref_id) > 0 if path container course, int 0 if pathc does not contain the object type 
	*/
	function checkForParentType($a_ref_id,$a_type,$a_exclude_source_check = false)
	{				
		// #12577
		$cache_key = $a_ref_id.'.'.$a_type.'.'.((int)$a_exclude_source_check);
		
		// Try to return a cached result
		if($this->isCacheUsed() &&
			array_key_exists($cache_key, $this->parent_type_cache)) 
		{			
			return $this->parent_type_cache[$cache_key];
		}
		
		// Store up to 1000 results in cache
		$do_cache = ($this->__isMainTree() && count($this->parent_type_cache) < 1000);

		// ref_id is not in tree
		if(!$this->isInTree((string)$a_ref_id))
		{
            if($do_cache) 
			{
=======
        $ilDB = $DIC['ilDB'];
        
        if (!isset($a_node_id)) {
            $this->log->logStack(ilLogLevel::ERROR);
            throw new InvalidArgumentException("No node_id given!");
        }
        if ($this->__isMainTree()) {
            if ($a_node_id < 1) {
                $message = 'No valid parameter given! $a_node_id: %s' . $a_node_id;

                $this->log->error($message);
                throw new InvalidArgumentException($message);
            }
        }

        // BEGIN WebDAV: Pass tree id to this method
        $query = 'SELECT * FROM ' . $this->table_tree . ' ' .
            $this->buildJoin() .
            'WHERE ' . $this->table_tree . '.child = %s ' .
            'AND ' . $this->table_tree . '.' . $this->tree_pk . ' = %s ';
        $res = $ilDB->queryF($query, array('integer','integer'), array(
            $a_node_id,
            $a_tree_pk === null ? $this->tree_id : $a_tree_pk));
        // END WebDAV: Pass tree id to this method
        $row = $ilDB->fetchAssoc($res);
        $row[$this->tree_pk] = $this->tree_id;

        return $this->fetchNodeData($row);
    }
    
    /**
    * get data of parent node from tree and object_data
    * @access	private
    * @param	object	db	db result object containing node_data
    * @return	array		2-dim (int/str) node_data
    * TODO: select description twice for compability. Please use 'desc' in future only
    */
    public function fetchNodeData($a_row)
    {
        global $DIC;

        $objDefinition = $DIC['objDefinition'];
        $lng = $DIC['lng'];
        $ilBench = $DIC['ilBench'];
        $ilDB = $DIC['ilDB'];

        //$ilBench->start("Tree", "fetchNodeData_getRow");
        $data = $a_row;
        $data["desc"] = $a_row["description"];  // for compability
        //$ilBench->stop("Tree", "fetchNodeData_getRow");

        // multilingual support systemobjects (sys) & categories (db)
        //$ilBench->start("Tree", "fetchNodeData_readDefinition");
        if (is_object($objDefinition)) {
            $translation_type = $objDefinition->getTranslationType($data["type"]);
        }
        //$ilBench->stop("Tree", "fetchNodeData_readDefinition");

        if ($translation_type == "sys") {
            //$ilBench->start("Tree", "fetchNodeData_getLangData");
            if ($data["type"] == "rolf" and $data["obj_id"] != ROLE_FOLDER_ID) {
                $data["description"] = $lng->txt("obj_" . $data["type"] . "_local_desc") . $data["title"] . $data["desc"];
                $data["desc"] = $lng->txt("obj_" . $data["type"] . "_local_desc") . $data["title"] . $data["desc"];
                $data["title"] = $lng->txt("obj_" . $data["type"] . "_local");
            } else {
                $data["title"] = $lng->txt("obj_" . $data["type"]);
                $data["description"] = $lng->txt("obj_" . $data["type"] . "_desc");
                $data["desc"] = $lng->txt("obj_" . $data["type"] . "_desc");
            }
            //$ilBench->stop("Tree", "fetchNodeData_getLangData");
        } elseif ($translation_type == "db") {

            // Try to retrieve object translation from cache
            if ($this->isCacheUsed() &&
                array_key_exists($data["obj_id"] . '.' . $lang_code, $this->translation_cache)) {
                $key = $data["obj_id"] . '.' . $lang_code;
                $data["title"] = $this->translation_cache[$key]['title'];
                $data["description"] = $this->translation_cache[$key]['description'];
                $data["desc"] = $this->translation_cache[$key]['desc'];
            } else {
                // Object translation is not in cache, read it from database
                //$ilBench->start("Tree", "fetchNodeData_getTranslation");
                $query = 'SELECT title,description FROM object_translation ' .
                    'WHERE obj_id = %s ' .
                    'AND lang_code = %s ' .
                    'AND NOT lang_default = %s';

                $res = $ilDB->queryF($query, array('integer','text','integer'), array(
                    $data['obj_id'],
                    $this->lang_code,
                    1));
                $row = $ilDB->fetchObject($res);

                if ($row) {
                    $data["title"] = $row->title;
                    $data["description"] = ilUtil::shortenText($row->description, ilObject::DESC_LENGTH, true);
                    $data["desc"] = $row->description;
                }
                //$ilBench->stop("Tree", "fetchNodeData_getTranslation");

                // Store up to 1000 object translations in cache
                if ($this->isCacheUsed() && count($this->translation_cache) < 1000) {
                    $key = $data["obj_id"] . '.' . $lang_code;
                    $this->translation_cache[$key] = array();
                    $this->translation_cache[$key]['title'] = $data["title"] ;
                    $this->translation_cache[$key]['description'] = $data["description"];
                    $this->translation_cache[$key]['desc'] = $data["desc"];
                }
            }
        }

        // TODO: Handle this switch by module.xml definitions
        if ($data['type'] == 'crsr' or $data['type'] == 'catr' or $data['type'] == 'grpr' or $data['type'] === 'prgr') {
            include_once('./Services/ContainerReference/classes/class.ilContainerReference.php');
            $data['title'] = ilContainerReference::_lookupTitle($data['obj_id']);
        }

        return $data ? $data : array();
    }

    /**
     * Get translation data from object cache (trigger in object cache on preload)
     *
     * @param	array	$a_obj_ids		object ids
     */
    protected function fetchTranslationFromObjectDataCache($a_obj_ids)
    {
        global $DIC;

        $ilObjDataCache = $DIC['ilObjDataCache'];

        if ($this->isCacheUsed() && is_array($a_obj_ids) && is_object($ilObjDataCache)) {
            foreach ($a_obj_ids as $id) {
                $this->translation_cache[$id . '.']['title'] = $ilObjDataCache->lookupTitle($id);
                $this->translation_cache[$id . '.']['description'] = $ilObjDataCache->lookupDescription($id);
                ;
                $this->translation_cache[$id . '.']['desc'] =
                    $this->translation_cache[$id . '.']['description'];
            }
        }
    }


    /**
    * get all information of a node.
    * get data of a specific node from tree and object_data
    * @access	public
    * @param	integer		node id
    * @return	boolean		true, if node id is in tree
    */
    public function isInTree($a_node_id)
    {
        global $DIC;

        $ilDB = $DIC['ilDB'];

        if (!isset($a_node_id)) {
            return false;
            #$this->ilErr->raiseError(get_class($this)."::getNodeData(): No node_id given! ",$this->ilErr->WARNING);
        }
        // is in tree cache
        if ($this->isCacheUsed() && isset($this->in_tree_cache[$a_node_id])) {
            #$GLOBALS['DIC']['ilLog']->write(__METHOD__.': Using in tree cache '.$a_node_id);
            //echo "<br>in_tree_hit";
            return $this->in_tree_cache[$a_node_id];
        }

        $query = 'SELECT * FROM ' . $this->table_tree . ' ' .
            'WHERE ' . $this->table_tree . '.child = %s ' .
            'AND ' . $this->table_tree . '.' . $this->tree_pk . ' = %s';
            
        $res = $ilDB->queryF($query, array('integer','integer'), array(
            $a_node_id,
            $this->tree_id));

        if ($res->numRows() > 0) {
            if ($this->__isMainTree()) {
                #$GLOBALS['DIC']['ilLog']->write(__METHOD__.': Storing in tree cache '.$a_node_id.' = true');
                $this->in_tree_cache[$a_node_id] = true;
            }
            return true;
        } else {
            if ($this->__isMainTree()) {
                #$GLOBALS['DIC']['ilLog']->write(__METHOD__.': Storing in tree cache '.$a_node_id.' = false');
                $this->in_tree_cache[$a_node_id] = false;
            }
            return false;
        }
    }

    /**
    * get data of parent node from tree and object_data
    * @access	public
    * @param	integer		node id
    * @return	array
    * @throws InvalidArgumentException
    */
    public function getParentNodeData($a_node_id)
    {
        global $DIC;

        $ilDB = $DIC['ilDB'];
        global $DIC;

        $ilLog = $DIC['ilLog'];
        
        if (!isset($a_node_id)) {
            $ilLog->logStack();
            throw new InvalidArgumentException(__METHOD__ . ': No node_id given!');
        }

        if ($this->table_obj_reference) {
            // Use inner join instead of left join to improve performance
            $innerjoin = "JOIN " . $this->table_obj_reference . " ON v.child=" . $this->table_obj_reference . "." . $this->ref_pk . " " .
                        "JOIN " . $this->table_obj_data . " ON " . $this->table_obj_reference . "." . $this->obj_pk . "=" . $this->table_obj_data . "." . $this->obj_pk . " ";
        } else {
            // Use inner join instead of left join to improve performance
            $innerjoin = "JOIN " . $this->table_obj_data . " ON v.child=" . $this->table_obj_data . "." . $this->obj_pk . " ";
        }

        $query = 'SELECT * FROM ' . $this->table_tree . ' s, ' . $this->table_tree . ' v ' .
            $innerjoin .
            'WHERE s.child = %s ' .
            'AND s.parent = v.child ' .
            'AND s.' . $this->tree_pk . ' = %s ' .
            'AND v.' . $this->tree_pk . ' = %s';
        $res = $ilDB->queryF($query, array('integer','integer','integer'), array(
            $a_node_id,
            $this->tree_id,
            $this->tree_id));
        $row = $ilDB->fetchAssoc($res);
        return $this->fetchNodeData($row);
    }

    /**
    * checks if a node is in the path of an other node
    * @access	public
    * @param	integer		object id of start node
    * @param    integer     object id of query node
    * @return	integer		number of entries
    */
    public function isGrandChild($a_startnode_id, $a_querynode_id)
    {
        return $this->getRelation($a_startnode_id, $a_querynode_id) == self::RELATION_PARENT;
    }

    /**
    * create a new tree
    * to do: ???
    * @param	integer		a_tree_id: obj_id of object where tree belongs to
    * @param	integer		a_node_id: root node of tree (optional; default is tree_id itself)
    * @return	boolean		true on success
    * @throws InvalidArgumentException
    * @access	public
    */
    public function addTree($a_tree_id, $a_node_id = -1)
    {
        global $DIC;

        $ilDB = $DIC['ilDB'];

        // FOR SECURITY addTree() IS NOT ALLOWED ON MAIN TREE
        if ($this->__isMainTree()) {
            $message = sprintf(
                'Operation not allowed on main tree! $a_tree_if: %s $a_node_id: %s',
                $a_tree_id,
                $a_node_id
            );
            $this->log->error($message);
            throw new InvalidArgumentException($message);
        }

        if (!isset($a_tree_id)) {
            $message  = "No tree_id given!";
            $this->log->error($message);
            throw new InvalidArgumentException($message);
        }

        if ($a_node_id <= 0) {
            $a_node_id = $a_tree_id;
        }

        $query = 'INSERT INTO ' . $this->table_tree . ' (' .
            $this->tree_pk . ', child,parent,lft,rgt,depth) ' .
            'VALUES ' .
            '(%s,%s,%s,%s,%s,%s)';
        $res = $ilDB->manipulateF($query, array('integer','integer','integer','integer','integer','integer'), array(
            $a_tree_id,
            $a_node_id,
            0,
            1,
            2,
            1));

        return true;
    }

    /**
     * get nodes by type
     * @param	integer		a_tree_id: obj_id of object where tree belongs to
     * @param	integer		a_type_id: type of object
     * @access	public
     * @throws InvalidArgumentException
     * @return array
     * @deprecated since 4.4.0
     */
    public function getNodeDataByType($a_type)
    {
        global $DIC;

        $ilDB = $DIC['ilDB'];
        
        if (!isset($a_type) or (!is_string($a_type))) {
            $this->log->logStack(ilLogLevel::ERROR);
            throw new InvalidArgumentException('Type not given or wrong datatype');
        }

        $query = 'SELECT * FROM ' . $this->table_tree . ' ' .
            $this->buildJoin() .
            'WHERE ' . $this->table_obj_data . '.type = ' . $this->ilDB->quote($a_type, 'text') .
            'AND ' . $this->table_tree . '.' . $this->tree_pk . ' = ' . $this->ilDB->quote($this->tree_id, 'integer');

        $res = $ilDB->query($query);
        $data = array();
        while ($row = $ilDB->fetchAssoc($res)) {
            $data[] = $this->fetchNodeData($row);
        }

        return $data;
    }

    /**
    * remove an existing tree
    *
    * @param	integer		a_tree_id: tree to be removed
    * @return	boolean		true on success
    * @access	public
    * @throws InvalidArgumentException
    */
    public function removeTree($a_tree_id)
    {
        global $DIC;

        $ilDB = $DIC['ilDB'];
        
        // OPERATION NOT ALLOWED ON MAIN TREE
        if ($this->__isMainTree()) {
            $this->log->logStack(ilLogLevel::ERROR);
            throw new InvalidArgumentException('Operation not allowed on main tree');
        }
        if (!$a_tree_id) {
            $this->log->logStack(ilLogLevel::ERROR);
            throw new InvalidArgumentException('Missing parameter tree id');
        }

        $query = 'DELETE FROM ' . $this->table_tree .
            ' WHERE ' . $this->tree_pk . ' = %s ';
        $ilDB->manipulateF($query, array('integer'), array($a_tree_id));
        return true;
    }
    
    /**
     * Wrapper for saveSubTree
     * @param int $a_node_id
     * @param bool $a_set_deleted
     * @return integer
     * @throws InvalidArgumentException
     */
    public function moveToTrash($a_node_id, $a_set_deleted = false)
    {
        global $DIC;

        $ilDB = $DIC['ilDB'];

        if (!$a_node_id) {
            $this->log->logStack(ilLogLevel::ERROR);
            throw new InvalidArgumentException('No valid parameter given! $a_node_id: ' . $a_node_id);
        }


        $query = $this->getTreeImplementation()->getSubTreeQuery($this->getNodeTreeData($a_node_id), '', false);
        $res = $ilDB->query($query);

        $subnodes = array();
        while ($row = $res->fetchRow(ilDBConstants::FETCHMODE_ASSOC)) {
            $subnodes[] = $row['child'];
        }

        if (!count($subnodes)) {
            // Possibly already deleted
            return false;
        }

        if ($a_set_deleted) {
            include_once './Services/Object/classes/class.ilObject.php';
            ilObject::setDeletedDates($subnodes);
        }

        // netsted set <=> mp
        $this->getTreeImplementation()->moveToTrash($a_node_id);

        return true;
    }

    /**
     * Use the wrapper moveToTrash
     * save subtree: delete a subtree (defined by node_id) to a new tree
     * with $this->tree_id -node_id. This is neccessary for undelete functionality
     * @param	integer	node_id
     * @return	integer
     * @access	public
     * @throws InvalidArgumentException
     * @deprecated since 4.4.0
     */
    public function saveSubTree($a_node_id, $a_set_deleted = false)
    {
        return $this->moveToTrash($a_node_id, $a_set_deleted);
    }

    /**
     * This is a wrapper for isSaved() with a more useful name
     * @param int $a_node_id
     */
    public function isDeleted($a_node_id)
    {
        return $this->isSaved($a_node_id);
    }

    /**
     * Use method isDeleted
     * check if node is saved
     * @deprecated since 4.4.0
     */
    public function isSaved($a_node_id)
    {
        global $DIC;

        $ilDB = $DIC['ilDB'];
        
        // is saved cache
        if ($this->isCacheUsed() && isset($this->is_saved_cache[$a_node_id])) {
            //echo "<br>issavedhit";
            return $this->is_saved_cache[$a_node_id];
        }

        $query = 'SELECT ' . $this->tree_pk . ' FROM ' . $this->table_tree . ' ' .
            'WHERE child = %s ';
        $res = $ilDB->queryF($query, array('integer'), array($a_node_id));
        $row = $ilDB->fetchAssoc($res);

        if ($row[$this->tree_pk] < 0) {
            if ($this->__isMainTree()) {
                $this->is_saved_cache[$a_node_id] = true;
            }
            return true;
        } else {
            if ($this->__isMainTree()) {
                $this->is_saved_cache[$a_node_id] = false;
            }
            return false;
        }
    }

    /**
     * Preload deleted information
     *
     * @param array nodfe ids
     * @return bool
     */
    public function preloadDeleted($a_node_ids)
    {
        global $DIC;

        $ilDB = $DIC['ilDB'];

        if (!is_array($a_node_ids) || !$this->isCacheUsed()) {
            return;
        }

        $query = 'SELECT ' . $this->tree_pk . ', child FROM ' . $this->table_tree . ' ' .
            'WHERE ' . $ilDB->in("child", $a_node_ids, false, "integer");

        $res = $ilDB->query($query);
        while ($row = $ilDB->fetchAssoc($res)) {
            if ($row[$this->tree_pk] < 0) {
                if ($this->__isMainTree()) {
                    $this->is_saved_cache[$row["child"]] = true;
                }
            } else {
                if ($this->__isMainTree()) {
                    $this->is_saved_cache[$row["child"]] = false;
                }
            }
        }
    }


    /**
    * get data saved/deleted nodes
    * @return	array	data
    * @param	integer	id of parent object of saved object
    * @access	public
    * @throws InvalidArgumentException
    */
    public function getSavedNodeData($a_parent_id)
    {
        global $DIC;

        $ilDB = $DIC['ilDB'];
        
        if (!isset($a_parent_id)) {
            $message = "No node_id given!";
            $this->log->error($message);
            throw new InvalidArgumentException($message);
        }

        $query = 'SELECT * FROM ' . $this->table_tree . ' ' .
            $this->buildJoin() .
            'WHERE ' . $this->table_tree . '.' . $this->tree_pk . ' < %s ' .
            'AND ' . $this->table_tree . '.parent = %s';
        $res = $ilDB->queryF($query, array('integer','integer'), array(
            0,
            $a_parent_id));

        while ($row = $ilDB->fetchAssoc($res)) {
            $saved[] = $this->fetchNodeData($row);
        }

        return $saved ? $saved : array();
    }
    
    /**
    * get object id of saved/deleted nodes
    * @return	array	data
    * @param	array	object ids to check
    * @access	public
    */
    public function getSavedNodeObjIds(array $a_obj_ids)
    {
        global $DIC;

        $ilDB = $DIC['ilDB'];
        
        $query = 'SELECT ' . $this->table_obj_data . '.obj_id FROM ' . $this->table_tree . ' ' .
            $this->buildJoin() .
            'WHERE ' . $this->table_tree . '.' . $this->tree_pk . ' < ' . $ilDB->quote(0, 'integer') . ' ' .
            'AND ' . $ilDB->in($this->table_obj_data . '.obj_id', $a_obj_ids, '', 'integer');
        $res = $ilDB->query($query);
        while ($row = $ilDB->fetchAssoc($res)) {
            $saved[] = $row['obj_id'];
        }

        return $saved ? $saved : array();
    }

    /**
    * get parent id of given node
    * @access	public
    * @param	integer	node id
    * @return	integer	parent id
    * @throws InvalidArgumentException
    */
    public function getParentId($a_node_id)
    {
        global $DIC;

        $ilDB = $DIC['ilDB'];
        
        if (!isset($a_node_id)) {
            $message = "No node_id given!";
            $this->log->error($message);
            throw new InvalidArgumentException($message);
        }

        if ($this->__isMainTree()) {
            $query = 'SELECT parent FROM ' . $this->table_tree . ' ' .
                'WHERE child = %s ';
            $res = $ilDB->queryF(
                $query,
                ['integer'],
                [$a_node_id]
            );
        } else {
            $query = 'SELECT parent FROM ' . $this->table_tree . ' ' .
            'WHERE child = %s ' .
            'AND ' . $this->tree_pk . ' = %s ';
            $res = $ilDB->queryF($query, array('integer','integer'), array(
            $a_node_id,
            $this->tree_id));
        }

        $row = $ilDB->fetchObject($res);
        return $row->parent;
    }

    /**
    * get left value of given node
    * @access	public
    * @param	integer	node id
    * @return	integer	left value
    * @throws InvalidArgumentException
    */
    public function getLeftValue($a_node_id)
    {
        global $DIC;

        $ilDB = $DIC['ilDB'];
        
        if (!isset($a_node_id)) {
            $message = "No node_id given!";
            $this->log->error($message);
            throw new InvalidArgumentException($message);
        }

        $query = 'SELECT lft FROM ' . $this->table_tree . ' ' .
            'WHERE child = %s ' .
            'AND ' . $this->tree_pk . ' = %s ';
        $res = $ilDB->queryF($query, array('integer','integer'), array(
            $a_node_id,
            $this->tree_id));
        $row = $ilDB->fetchObject($res);
        return $row->lft;
    }

    /**
    * get sequence number of node in sibling sequence
    * @access	public
    * @param	array		node
    * @return	integer		sequence number
    * @throws InvalidArgumentException
    */
    public function getChildSequenceNumber($a_node, $type = "")
    {
        global $DIC;

        $ilDB = $DIC['ilDB'];
        
        if (!isset($a_node)) {
            $message = "No node_id given!";
            $this->log->error($message);
            throw new InvalidArgumentException($message);
        }
        
        if ($type) {
            $query = 'SELECT count(*) cnt FROM ' . $this->table_tree . ' ' .
                $this->buildJoin() .
                'WHERE lft <= %s ' .
                'AND type = %s ' .
                'AND parent = %s ' .
                'AND ' . $this->table_tree . '.' . $this->tree_pk . ' = %s ';

            $res = $ilDB->queryF($query, array('integer','text','integer','integer'), array(
                $a_node['lft'],
                $type,
                $a_node['parent'],
                $this->tree_id));
        } else {
            $query = 'SELECT count(*) cnt FROM ' . $this->table_tree . ' ' .
                $this->buildJoin() .
                'WHERE lft <= %s ' .
                'AND parent = %s ' .
                'AND ' . $this->table_tree . '.' . $this->tree_pk . ' = %s ';

            $res = $ilDB->queryF($query, array('integer','integer','integer'), array(
                $a_node['lft'],
                $a_node['parent'],
                $this->tree_id));
        }
        $row = $ilDB->fetchAssoc($res);
        return $row["cnt"];
    }

    /**
    * read root id from database
    * @param root_id
    * @access public
    * @return int new root id
    */
    public function readRootId()
    {
        global $DIC;

        $ilDB = $DIC['ilDB'];
        
        $query = 'SELECT child FROM ' . $this->table_tree . ' ' .
            'WHERE parent = %s ' .
            'AND ' . $this->tree_pk . ' = %s ';
        $res = $ilDB->queryF($query, array('integer','integer'), array(
            0,
            $this->tree_id));
        $row = $ilDB->fetchObject($res);
        $this->root_id = $row->child;
        return $this->root_id;
    }

    /**
    * get the root id of tree
    * @access	public
    * @return	integer	root node id
    */
    public function getRootId()
    {
        return $this->root_id;
    }
    public function setRootId($a_root_id)
    {
        $this->root_id = $a_root_id;
    }

    /**
    * get tree id
    * @access	public
    * @return	integer	tree id
    */
    public function getTreeId()
    {
        return $this->tree_id;
    }

    /**
    * set tree id
    * @access	public
    * @return	integer	tree id
    */
    public function setTreeId($a_tree_id)
    {
        $this->tree_id = $a_tree_id;
    }

    /**
    * get node data of successor node
    *
    * @access	public
    * @param	integer		node id
    * @return	array		node data array
    * @throws InvalidArgumentException
    */
    public function fetchSuccessorNode($a_node_id, $a_type = "")
    {
        global $DIC;

        $ilDB = $DIC['ilDB'];
        
        if (!isset($a_node_id)) {
            $message = "No node_id given!";
            $this->log->error($message);
            throw new InvalidArgumentException($message);
        }

        // get lft value for current node
        $query = 'SELECT lft FROM ' . $this->table_tree . ' ' .
            'WHERE ' . $this->table_tree . '.child = %s ' .
            'AND ' . $this->table_tree . '.' . $this->tree_pk . ' = %s ';
        $res = $ilDB->queryF($query, array('integer','integer'), array(
            $a_node_id,
            $this->tree_id));
        $curr_node = $ilDB->fetchAssoc($res);
        
        if ($a_type) {
            $query = 'SELECT * FROM ' . $this->table_tree . ' ' .
                $this->buildJoin() .
                'WHERE lft > %s ' .
                'AND ' . $this->table_obj_data . '.type = %s ' .
                'AND ' . $this->table_tree . '.' . $this->tree_pk . ' = %s ' .
                'ORDER BY lft ';
            $ilDB->setLimit(1);
            $res = $ilDB->queryF($query, array('integer','text','integer'), array(
                $curr_node['lft'],
                $a_type,
                $this->tree_id));
        } else {
            $query = 'SELECT * FROM ' . $this->table_tree . ' ' .
                $this->buildJoin() .
                'WHERE lft > %s ' .
                'AND ' . $this->table_tree . '.' . $this->tree_pk . ' = %s ' .
                'ORDER BY lft ';
            $ilDB->setLimit(1);
            $res = $ilDB->queryF($query, array('integer','integer'), array(
                $curr_node['lft'],
                $this->tree_id));
        }

        if ($res->numRows() < 1) {
            return false;
        } else {
            $row = $ilDB->fetchAssoc($res);
            return $this->fetchNodeData($row);
        }
    }

    /**
    * get node data of predecessor node
    *
    * @access	public
    * @param	integer		node id
    * @return	array		node data array
    * @throws InvalidArgumentException
    */
    public function fetchPredecessorNode($a_node_id, $a_type = "")
    {
        global $DIC;

        $ilDB = $DIC['ilDB'];
        
        if (!isset($a_node_id)) {
            $message = "No node_id given!";
            $this->log->error($message);
            throw new InvalidArgumentException($message);
        }

        // get lft value for current node
        $query = 'SELECT lft FROM ' . $this->table_tree . ' ' .
            'WHERE ' . $this->table_tree . '.child = %s ' .
            'AND ' . $this->table_tree . '.' . $this->tree_pk . ' = %s ';
        $res = $ilDB->queryF($query, array('integer','integer'), array(
            $a_node_id,
            $this->tree_id));

        $curr_node = $ilDB->fetchAssoc($res);
        
        if ($a_type) {
            $query = 'SELECT * FROM ' . $this->table_tree . ' ' .
                $this->buildJoin() .
                'WHERE lft < %s ' .
                'AND ' . $this->table_obj_data . '.type = %s ' .
                'AND ' . $this->table_tree . '.' . $this->tree_pk . ' = %s ' .
                'ORDER BY lft DESC';
            $ilDB->setLimit(1);
            $res = $ilDB->queryF($query, array('integer','text','integer'), array(
                $curr_node['lft'],
                $a_type,
                $this->tree_id));
        } else {
            $query = 'SELECT * FROM ' . $this->table_tree . ' ' .
                $this->buildJoin() .
                'WHERE lft < %s ' .
                'AND ' . $this->table_tree . '.' . $this->tree_pk . ' = %s ' .
                'ORDER BY lft DESC';
            $ilDB->setLimit(1);
            $res = $ilDB->queryF($query, array('integer','integer'), array(
                $curr_node['lft'],
                $this->tree_id));
        }
        
        if ($res->numRows() < 1) {
            return false;
        } else {
            $row = $ilDB->fetchAssoc($res);
            return $this->fetchNodeData($row);
        }
    }

    /**
    * Wrapper for renumber. This method locks the table tree
    * (recursive)
    * @access	public
    * @param	integer	node_id where to start (usually the root node)
    * @param	integer	first left value of start node (usually 1)
    * @return	integer	current left value of recursive call
    */
    public function renumber($node_id = 1, $i = 1)
    {
        global $DIC;

        $ilDB = $DIC['ilDB'];

        $renumber_callable = function (ilDBInterface $ilDB) use ($node_id,$i,&$return) {
            $return = $this->__renumber($node_id, $i);
        };

        // LOCKED ###################################
        if ($this->__isMainTree()) {
            $ilAtomQuery = $ilDB->buildAtomQuery();
            $ilAtomQuery->addTableLock($this->table_tree);

            $ilAtomQuery->addQueryCallable($renumber_callable);
            $ilAtomQuery->run();
        } else {
            $renumber_callable($ilDB);
        }
        return $return;
    }

    // PRIVATE
    /**
    * This method is private. Always call ilTree->renumber() since it locks the tree table
    * renumber left/right values and close the gaps in numbers
    * (recursive)
    * @access	private
    * @param	integer	node_id where to start (usually the root node)
    * @param	integer	first left value of start node (usually 1)
    * @return	integer	current left value of recursive call
    */
    public function __renumber($node_id = 1, $i = 1)
    {
        global $DIC;

        $ilDB = $DIC['ilDB'];
        
        if ($this->isRepositoryTree()) {
            $query = 'UPDATE ' . $this->table_tree . ' SET lft = %s WHERE child = %s';
            $ilDB->manipulateF(
                $query,
                array('integer','integer'),
                array(
                $i,
                $node_id)
            );
        } else {
            $query = 'UPDATE ' . $this->table_tree . ' SET lft = %s WHERE child = %s AND tree = %s';
            $ilDB->manipulateF(
                $query,
                array('integer','integer','integer'),
                array(
            $i,
            $node_id,
                $this->tree_id)
            );
        }

        $query = 'SELECT * FROM ' . $this->table_tree . ' ' .
            'WHERE parent = ' . $ilDB->quote($node_id, 'integer') . ' ' .
            'ORDER BY lft';
        $res = $ilDB->query($query);

        $childs = [];
        while ($row = $res->fetchRow(ilDBConstants::FETCHMODE_OBJECT)) {
            $childs[] = $row->child;
        }

        foreach ($childs as $child) {
            $i = $this->__renumber($child, $i+1);
        }
        $i++;
        
        // Insert a gap at the end of node, if the node has children
        if (count($childs) > 0) {
            $i += $this->gap * 2;
        }
        
        
        if ($this->isRepositoryTree()) {
            $query = 'UPDATE ' . $this->table_tree . ' SET rgt = %s WHERE child = %s';
            $res = $ilDB->manipulateF(
                $query,
                array('integer','integer'),
                array(
                $i,
                $node_id)
            );
        } else {
            $query = 'UPDATE ' . $this->table_tree . ' SET rgt = %s WHERE child = %s AND tree = %s';
            $res = $ilDB->manipulateF($query, array('integer','integer', 'integer'), array(
            $i,
            $node_id,
            $this->tree_id));
        }
        return $i;
    }


    /**
    * Check for parent type
    * e.g check if a folder (ref_id 3) is in a parent course obj => checkForParentType(3,'crs');
    *
    * @access	public
    * @param	integer	ref_id
    * @param	string type
    * @return	mixed false if item is not in tree,
    * 				  int (object ref_id) > 0 if path container course, int 0 if pathc does not contain the object type
    */
    public function checkForParentType($a_ref_id, $a_type, $a_exclude_source_check = false)
    {
        // #12577
        $cache_key = $a_ref_id . '.' . $a_type . '.' . ((int) $a_exclude_source_check);
        
        // Try to return a cached result
        if ($this->isCacheUsed() &&
            array_key_exists($cache_key, $this->parent_type_cache)) {
            return $this->parent_type_cache[$cache_key];
        }
        
        // Store up to 1000 results in cache
        $do_cache = ($this->__isMainTree() && count($this->parent_type_cache) < 1000);

        // ref_id is not in tree
        if (!$this->isInTree($a_ref_id)) {
            if ($do_cache) {
>>>>>>> 3552d273
                $this->parent_type_cache[$cache_key] = false;
            }
            return false;
        }
        
        $path = array_reverse($this->getPathFull($a_ref_id));

        // remove first path entry as it is requested node
        if ($a_exclude_source_check) {
            array_shift($path);
        }

        foreach ($path as $node) {
            // found matching parent
            if ($node["type"] == $a_type) {
                if ($do_cache) {
                    $this->parent_type_cache[$cache_key] = $node["child"];
                }
                return $node["child"];
            }
        }
        
        if ($do_cache) {
            $this->parent_type_cache[$cache_key] = false;
        }
        return 0;
    }

    /**
    * STATIC METHOD
    * Removes a single entry from a tree. The tree structure is NOT updated!
    *
    * @access	public
    * @param	integer	tree id
    * @param	integer	child id
    * @param	string	db_table name. default is 'tree' (optional)
    * @throws InvalidArgumentException
    */
    public static function _removeEntry($a_tree, $a_child, $a_db_table = "tree")
    {
        global $DIC;

        $ilDB = $DIC['ilDB'];

        if ($a_db_table === 'tree') {
            if ($a_tree == 1 and $a_child == ROOT_FOLDER_ID) {
                $message = sprintf(
                    'Tried to delete root node! $a_tree: %s $a_child: %s',
                    $a_tree,
                    $a_child
                );
                ilLoggerFactory::getLogger('tree')->error($message);
                throw new InvalidArgumentException($message);
            }
        }
        
        $query = 'DELETE FROM ' . $a_db_table . ' ' .
            'WHERE tree = %s ' .
            'AND child = %s ';
        $res = $ilDB->manipulateF($query, array('integer','integer'), array(
            $a_tree,
            $a_child));
    }
    
    /**
    * Check if operations are done on main tree
    *
    * @access	private
    * @return boolean
    */
    public function __isMainTree()
    {
        return $this->table_tree === 'tree';
    }

    /**
     * Check for deleteTree()
     * compares a subtree of a given node by checking lft, rgt against parent relation
     *
     * @access	private
     * @param array node data from ilTree::getNodeData()
     * @return boolean
     *
     * @throws ilInvalidTreeStructureException
     * @deprecated since 4.4.0
    */
    public function __checkDelete($a_node)
    {
        global $DIC;

        $ilDB = $DIC['ilDB'];
        
        
        $query = $this->getTreeImplementation()->getSubTreeQuery($a_node, array(), false);
        $this->log->debug($query);
        $res = $ilDB->query($query);
        
        $counter = (int) $lft_childs = array();
        while ($row = $ilDB->fetchObject($res)) {
            $lft_childs[$row->child] = $row->parent;
            ++$counter;
        }

        // CHECK FOR DUPLICATE CHILD IDS
        if ($counter != count($lft_childs)) {
            $message = 'Duplicate entries for "child" in maintree! $a_node_id: ' . $a_node['child'];

            $this->log->error($message);
            throw new ilInvalidTreeStructureException($message);
        }

        // GET SUBTREE BY PARENT RELATION
        $parent_childs = array();
        $this->__getSubTreeByParentRelation($a_node['child'], $parent_childs);
        $this->__validateSubtrees($lft_childs, $parent_childs);

        return true;
    }

    /**
     *
     * @global type $ilDB
     * @param type $a_node_id
     * @param type $parent_childs
     * @return boolean
     * @throws ilInvalidTreeStructureException
     * @deprecated since 4.4.0
     */
    public function __getSubTreeByParentRelation($a_node_id, &$parent_childs)
    {
        global $DIC;

        $ilDB = $DIC['ilDB'];
        
        // GET PARENT ID
        $query = 'SELECT * FROM ' . $this->table_tree . ' ' .
            'WHERE child = %s ' .
            'AND tree = %s ';
        $res = $ilDB->queryF($query, array('integer','integer'), array(
            $a_node_id,
            $this->tree_id));

        $counter = 0;
        while ($row = $ilDB->fetchObject($res)) {
            $parent_childs[$a_node_id] = $row->parent;
            ++$counter;
        }
        // MULTIPLE ENTRIES
        if ($counter > 1) {
            $message = 'Multiple entries in maintree! $a_node_id: ' . $a_node_id;

            $this->log->error($message);
            throw new ilInvalidTreeStructureException($message);
        }

        // GET ALL CHILDS
        $query = 'SELECT * FROM ' . $this->table_tree . ' ' .
            'WHERE parent = %s ';
        $res = $ilDB->queryF($query, array('integer'), array($a_node_id));

        while ($row = $ilDB->fetchObject($res)) {
            // RECURSION
            $this->__getSubTreeByParentRelation($row->child, $parent_childs);
        }
        return true;
    }

    /**
     * @param $lft_childs
     * @param $parent_childs
     * @return bool
     * @throws ilInvalidTreeStructureException
     * @deprecated since 4.4.0
     */
    public function __validateSubtrees(&$lft_childs, $parent_childs)
    {
        // SORT BY KEY
        ksort($lft_childs);
        ksort($parent_childs);

        $this->log->debug('left childs ' . print_r($lft_childs, true));
        $this->log->debug('parent childs ' . print_r($parent_childs, true));

        if (count($lft_childs) != count($parent_childs)) {
            $message = '(COUNT) Tree is corrupted! Left/Right subtree does not comply with parent relation';
            $this->log->error($message);
            throw new ilInvalidTreeStructureException($message);
        }
        

        foreach ($lft_childs as $key => $value) {
            if ($parent_childs[$key] != $value) {
                $message = '(COMPARE) Tree is corrupted! Left/Right subtree does not comply with parent relation';
                $this->log->error($message);
                throw new ilInvalidTreeStructureException($message);
            }
            if ($key == ROOT_FOLDER_ID) {
                $message = '(ROOT_FOLDER) Tree is corrupted! Tried to delete root folder';
                $this->log->error($message);
                throw new ilInvalidTreeStructureException($message);
            }
        }
        return true;
    }
    
    /**
     * Move Tree Implementation
     *
     * @access	public
     * @param int source ref_id
     * @param int target ref_id
     * @param int location IL_LAST_NODE or IL_FIRST_NODE (IL_FIRST_NODE not implemented yet)
     * @return bool
     */
    public function moveTree($a_source_id, $a_target_id, $a_location = self::POS_LAST_NODE)
    {
        $old_parent_id = $this->getParentId($a_source_id);
        $this->getTreeImplementation()->moveTree($a_source_id, $a_target_id, $a_location);
        if (isset($GLOBALS['DIC']["ilAppEventHandler"]) && $this->__isMainTree()) {
            $GLOBALS['DIC']['ilAppEventHandler']->raise(
                "Services/Tree",
                "moveTree",
                array(
                        'tree'			=> $this->table_tree,
                        'source_id' 	=> $a_source_id,
                        'target_id' 	=> $a_target_id,
                        'old_parent_id'	=> $old_parent_id
                        )
            );
        }
        return true;
    }
    
    
    
    
    /**
     * This method is used for change existing objects
     * and returns all necessary information for this action.
     * The former use of ilTree::getSubtree needs to much memory.
     * @param ref_id ref_id of source node
     * @return
     */
    public function getRbacSubtreeInfo($a_endnode_id)
    {
        return $this->getTreeImplementation()->getSubtreeInfo($a_endnode_id);
    }
    

    /**
     * Get tree subtree query
     * @param type $a_node_id
     * @param type $a_types
     * @param type $a_force_join_reference
     * @return type
     */
    public function getSubTreeQuery($a_node_id, $a_fields = array(), $a_types = '', $a_force_join_reference = false)
    {
        return $this->getTreeImplementation()->getSubTreeQuery(
            $this->getNodeTreeData($a_node_id),
            $a_types,
            $a_force_join_reference,
            $a_fields
        );
    }
    
    /**
     * @inheritdoc
     */
    public function getTrashSubTreeQuery($a_node_id, $a_fields = [], $a_types = '', $a_force_join_reference = false)
    {
        return $this->getTreeImplementation()->getTrashSubTreeQuery(
            $this->getNodeTreeData($a_node_id),
            $a_types,
            $a_force_join_reference,
            $a_fields
        );
    }
    
    
    /**
     * get all node ids in the subtree under specified node id, filter by object ids
     *
     * @param int $a_node_id
     * @param array $a_obj_ids
     * @param array $a_fields
     * @return	array
     */
    public function getSubTreeFilteredByObjIds($a_node_id, array $a_obj_ids, array $a_fields = array())
    {
        global $DIC;

        $ilDB = $DIC['ilDB'];
        
        $node = $this->getNodeData($a_node_id);
        if (!sizeof($node)) {
            return;
        }
        
        $res = array();
        
        $query = $this->getTreeImplementation()->getSubTreeQuery($node, '', true, array($this->ref_pk));
        
        $fields = '*';
        if (count($a_fields)) {
            $fields = implode(',', $a_fields);
        }
        
        $query = "SELECT " . $fields .
            " FROM " . $this->getTreeTable() .
            " " . $this->buildJoin() .
            " WHERE " . $this->getTableReference() . "." . $this->ref_pk . " IN (" . $query . ")" .
            " AND " . $ilDB->in($this->getObjectDataTable() . "." . $this->obj_pk, $a_obj_ids, "", "integer");
        $set = $ilDB->query($query);
        while ($row = $ilDB->fetchAssoc($set)) {
            $res[] = $row;
        }
        
        return $res;
    }
    
    public function deleteNode($a_tree_id, $a_node_id)
    {
        global $DIC;

        $ilDB = $DIC['ilDB'];
        $ilAppEventHandler = $DIC['ilAppEventHandler'];
        
        $query = 'DELETE FROM tree where ' .
                'child = ' . $ilDB->quote($a_node_id, 'integer') . ' ' .
                'AND tree = ' . $ilDB->quote($a_tree_id, 'integer');
        $ilDB->manipulate($query);

        $ilAppEventHandler->raise(
            "Services/Tree",
            "deleteNode",
            array('tree' => $this->table_tree,
                          'node_id' => $a_node_id,
                          'tree_id' => $a_tree_id
                    )
                );
    }

    /**
     * Lookup object types in trash
     * @global type $ilDB
     * @return type
     */
    public function lookupTrashedObjectTypes()
    {
        global $DIC;

        $ilDB = $DIC['ilDB'];
        
        $query = 'SELECT DISTINCT(o.type) ' . $ilDB->quoteIdentifier('type') . ' FROM tree t JOIN object_reference r ON child = r.ref_id ' .
                'JOIN object_data o on r.obj_id = o.obj_id ' .
                'WHERE tree < ' . $ilDB->quote(0, 'integer') . ' ' .
                'AND child = -tree ' .
                'GROUP BY o.type';
        $res = $ilDB->query($query);
        
        $types_deleted = array();
        while ($row = $res->fetchRow(ilDBConstants::FETCHMODE_OBJECT)) {
            $types_deleted[] = $row->type;
        }
        return $types_deleted;
    }
    
    /**
     * check if current tree instance operates on repository tree table
     */
    public function isRepositoryTree()
    {
        if ($this->table_tree == 'tree') {
            return true;
        }
        return false;
    }
} // END class.tree<|MERGE_RESOLUTION|>--- conflicted
+++ resolved
@@ -1490,1589 +1490,6 @@
     {
         global $DIC;
 
-<<<<<<< HEAD
-		// Abort if no path ids were found
-		if (count($pathIds) == 0)
-		{
-			return null;
-		}
-
-		$inClause = 'child IN (';
-		for ($i=0; $i < count($pathIds); $i++)
-		{
-			if ($i > 0) $inClause .= ',';
-			$inClause .= $ilDB->quote($pathIds[$i],'integer');
-		}
-		$inClause .= ')';
-
-		$q = 'SELECT * '.
-			'FROM '.$this->table_tree.' '.
-            $this->buildJoin().' '.
-			'WHERE '.$inClause.' '.
-            'AND '.$this->table_tree.'.'.$this->tree_pk.' = '.$this->ilDB->quote($this->tree_id,'integer').' '.
-			'ORDER BY depth';
-		$r = $ilDB->query($q);
-
-		$pathFull = array();
-		while ($row = $r->fetchRow(ilDBConstants::FETCHMODE_ASSOC))
-		{
-			$pathFull[] = $this->fetchNodeData($row);
-
-			// Update cache
-			if ($this->__isMainTree())
-			{
-				#$GLOBALS['DIC']['ilLog']->write(__METHOD__.': Storing in tree cache '.$row['child']);
-				$this->in_tree_cache[$row['child']] = $row['tree'] == 1;
-			}
-		}
-		return $pathFull;
-	}
-	
-
-	/**
-	 * Preload depth/parent
-	 *
-	 * @param
-	 * @return
-	 */
-	function preloadDepthParent($a_node_ids)
-	{
-		global $DIC;
-
-		$ilDB = $DIC['ilDB'];
-
-		if (!$this->__isMainTree() || !is_array($a_node_ids) || !$this->isCacheUsed())
-		{
-			return;
-		}
-
-		$res = $ilDB->query('SELECT t.depth, t.parent, t.child '.
-			'FROM '.$this->table_tree.' t '.
-			'WHERE '.$ilDB->in("child", $a_node_ids, false, "integer").
-			'AND '.$this->tree_pk.' = '.$ilDB->quote($this->tree_id, "integer"));
-		while ($row = $ilDB->fetchAssoc($res))
-		{
-			$this->depth_cache[$row["child"]] = $row["depth"];
-			$this->parent_cache[$row["child"]] = $row["parent"];
-		}
-	}
-
-	/**
-	* get path from a given startnode to a given endnode
-	* if startnode is not given the rootnode is startnode
-	* @access	public
-	* @param	integer		node_id of endnode
-	* @param	integer		node_id of startnode (optional)
-	* @return	array		all path ids from startnode to endnode
-	* @throws InvalidArgumentException
-	*/
-	public function getPathId($a_endnode_id, $a_startnode_id = 0)
-	{
-		if(!$a_endnode_id)
-		{
-			$this->log->logStack(ilLogLevel::ERROR);
-			throw new InvalidArgumentException(__METHOD__.': No endnode given!');
-		}
-		
-		// path id cache
-		if ($this->isCacheUsed() && isset($this->path_id_cache[$a_endnode_id][$a_startnode_id]))
-		{
-//echo "<br>getPathIdhit";
-			return $this->path_id_cache[$a_endnode_id][$a_startnode_id];
-		}
-//echo "<br>miss";
-
-		$pathIds = $this->getTreeImplementation()->getPathIds($a_endnode_id, $a_startnode_id);
-		
-		if($this->__isMainTree())
-		{
-			$this->path_id_cache[$a_endnode_id][$a_startnode_id] = $pathIds;
-		}
-		return $pathIds;
-	}
-
-	// BEGIN WebDAV: getNodePathForTitlePath function added
-	/**
-	* Converts a path consisting of object titles into a path consisting of tree
-	* nodes. The comparison is non-case sensitive.
-	*
-	* Note: this function returns the same result as getNodePath, 
-	* but takes a title path as parameter.
-	*
-	* @access	public
-	* @param	Array	Path array with object titles.
-	*                       e.g. array('ILIAS','English','Course A')
-	* @param	ref_id	Startnode of the relative path. 
-	*                       Specify null, if the title path is an absolute path.
-	*                       Specify a ref id, if the title path is a relative 
-	*                       path starting at this ref id.
-	* @return	array	ordered path info (depth,parent,child,obj_id,type,title)
-	*               or null, if the title path can not be converted into a node path.
-	*/
-	function getNodePathForTitlePath($titlePath, $a_startnode_id = null)
-	{
-		global $DIC;
-
-		$ilDB = $DIC['ilDB'];
-		$log = $DIC['log'];
-		//$log->write('getNodePathForTitlePath('.implode('/',$titlePath));
-		
-		// handle empty title path
-		if ($titlePath == null || count($titlePath) == 0)
-		{
-			if ($a_startnode_id == 0)
-			{
-				return null;
-			}
-			else
-			{
-				return $this->getNodePath($a_startnode_id);
-			}
-		}
-
-		// fetch the node path up to the startnode
-		if ($a_startnode_id != null && $a_startnode_id != 0)
-		{
-			// Start using the node path to the root of the relative path
-			$nodePath = $this->getNodePath($a_startnode_id);
-			$parent = $a_startnode_id;
-		}
-		else
-		{
-			// Start using the root of the tree
-			$nodePath = array();
-			$parent = 0;
-		}
-
-		
-		// Convert title path into Unicode Normal Form C
-		// This is needed to ensure that we can compare title path strings with
-		// strings from the database.
-		require_once('include/Unicode/UtfNormal.php');
-		include_once './Services/Utilities/classes/class.ilStr.php';
-		$inClause = 'd.title IN (';
-		for ($i=0; $i < count($titlePath); $i++)
-		{
-			$titlePath[$i] = ilStr::strToLower(UtfNormal::toNFC($titlePath[$i]));
-			if ($i > 0) $inClause .= ',';
-			$inClause .= $ilDB->quote($titlePath[$i],'text');
-		}
-		$inClause .= ')';
-
-		// Fetch all rows that are potential path elements
-		if ($this->table_obj_reference)
-		{
-			$joinClause = 'JOIN '.$this->table_obj_reference.'  r ON t.child = r.'.$this->ref_pk.' '.
-				'JOIN '.$this->table_obj_data.' d ON r.'.$this->obj_pk.' = d.'.$this->obj_pk;
-		}
-		else
-		{
-			$joinClause = 'JOIN '.$this->table_obj_data.'  d ON t.child = d.'.$this->obj_pk;
-		}
-		// The ORDER BY clause in the following SQL statement ensures that,
-		// in case of a multiple objects with the same title, always the Object
-		// with the oldest ref_id is chosen.
-		// This ensure, that, if a new object with the same title is added,
-		// WebDAV clients can still work with the older object.
-		$q = 'SELECT t.depth, t.parent, t.child, d.'.$this->obj_pk.' obj_id, d.type, d.title '.
-			'FROM '.$this->table_tree.'  t '.
-			$joinClause.' '.
-			'WHERE '.$inClause.' '.
-			'AND t.depth <= '.(count($titlePath)+count($nodePath)).' '.
-			'AND t.tree = 1 '.
-			'ORDER BY t.depth, t.child ASC';
-		$r = $ilDB->query($q);
-		
-		$rows = array();
-		while ($row = $r->fetchRow(ilDBConstants::FETCHMODE_ASSOC))
-		{
-			$row['title'] = UtfNormal::toNFC($row['title']);
-			$row['ref_id'] = $row['child'];
-			$rows[] = $row;
-		}
-
-		// Extract the path elements from the fetched rows
-		for ($i = 0; $i < count($titlePath); $i++) {
-			$pathElementFound = false; 
-			foreach ($rows as $row) {
-				if ($row['parent'] == $parent && 
-				ilStr::strToLower($row['title']) == $titlePath[$i])
-				{
-					// FIXME - We should test here, if the user has 
-					// 'visible' permission for the object.
-					$nodePath[] = $row;
-					$parent = $row['child'];
-					$pathElementFound = true;
-					break;
-				}
-			}
-			// Abort if we haven't found a path element for the current depth
-			if (! $pathElementFound)
-			{
-				//$log->write('ilTree.getNodePathForTitlePath('.var_export($titlePath,true).','.$a_startnode_id.'):null');
-				return null;
-			}
-		}
-		// Return the node path
-		//$log->write('ilTree.getNodePathForTitlePath('.var_export($titlePath,true).','.$a_startnode_id.'):'.var_export($nodePath,true));
-		return $nodePath;
-	}
-	// END WebDAV: getNodePathForTitlePath function added
-	// END WebDAV: getNodePath function added
-	/**
-	* Returns the node path for the specified object reference.
-	*
-	* Note: this function returns the same result as getNodePathForTitlePath, 
-	* but takes ref-id's as parameters.
-	*
-	* This function differs from getPathFull, in the following aspects:
-	* - The title of an object is not translated into the language of the user
-	* - This function is significantly faster than getPathFull.
-	*
-	* @access	public
-	* @param	integer	node_id of endnode
-	* @param	integer	node_id of startnode (optional)
-	* @return	array	ordered path info (depth,parent,child,obj_id,type,title)
-	*               or null, if the node_id can not be converted into a node path.
-	*/
-	function getNodePath($a_endnode_id, $a_startnode_id = 0)
-	{
-		global $DIC;
-
-		$ilDB = $DIC['ilDB'];
-
-		$pathIds = $this->getPathId($a_endnode_id, $a_startnode_id);
-
-		// Abort if no path ids were found
-		if (count($pathIds) == 0)
-		{
-			return null;
-		}
-
-		
-		$types = array();
-		$data = array();
-		for ($i = 0; $i < count($pathIds); $i++)
-		{
-			$types[] = 'integer';
-			$data[] = $pathIds[$i];
-		}
-
-		$query = 'SELECT t.depth,t.parent,t.child,d.obj_id,d.type,d.title '.
-			'FROM '.$this->table_tree.' t '.
-			'JOIN '.$this->table_obj_reference.' r ON r.ref_id = t.child '.
-			'JOIN '.$this->table_obj_data.' d ON d.obj_id = r.obj_id '.
-			'WHERE '.$ilDB->in('t.child',$data,false,'integer').' '.
-			'ORDER BY t.depth ';
-			
-		$res = $ilDB->queryF($query,$types,$data);
-
-		$titlePath = array();
-		while ($row = $ilDB->fetchAssoc($res))
-		{
-			$titlePath[] = $row;
-		}
-		return $titlePath;
-	}
-	// END WebDAV: getNodePath function added
-
-	/**
-	* check consistence of tree
-	* all left & right values are checked if they are exists only once
-	* @access	public
-	* @return	boolean		true if tree is ok; otherwise throws error object
-	* @throws ilInvalidTreeStructureException
-	*/
-	function checkTree()
-	{
-		global $DIC;
-
-		$ilDB = $DIC['ilDB'];
-		
-		$types = array('integer');
-		$query = 'SELECT lft,rgt FROM '.$this->table_tree.' '.
-			'WHERE '.$this->tree_pk.' = %s ';
-		
-		$res = $ilDB->queryF($query,$types,array($this->tree_id));
-		while ($row = $ilDB->fetchObject($res))
-		{
-			$lft[] = $row->lft;
-			$rgt[] = $row->rgt;
-		}
-
-		$all = array_merge($lft,$rgt);
-		$uni = array_unique($all);
-
-		if (count($all) != count($uni))
-		{
-			$message = 'Tree is corrupted!';
-
-			$this->log->error($message);
-			throw new ilInvalidTreeStructureException($message);
-		}
-
-		return true;
-	}
-
-	/**
-	 * check, if all childs of tree nodes exist in object table
-	 *
-	 * @param bool $a_no_zero_child
-	 * @return bool
-	 * @throws ilInvalidTreeStructureException
-	*/
-	function checkTreeChilds($a_no_zero_child = true)
-	{
-		global $DIC;
-
-		$ilDB = $DIC['ilDB'];
-		
-		$query = 'SELECT * FROM '.$this->table_tree.' '.
-				'WHERE '.$this->tree_pk.' = %s '.
-				'ORDER BY lft';
-		$r1 = $ilDB->queryF($query,array('integer'),array($this->tree_id));
-		
-		while ($row = $ilDB->fetchAssoc($r1))
-		{
-//echo "tree:".$row[$this->tree_pk].":lft:".$row["lft"].":rgt:".$row["rgt"].":child:".$row["child"].":<br>";
-			if (($row["child"] == 0) && $a_no_zero_child)
-			{
-				$message = "Tree contains child with ID 0!";
-				$this->log->error($message);
-				throw new ilInvalidTreeStructureException($message);
-			}
-
-			if ($this->table_obj_reference)
-			{
-				// get object reference data
-				$query = 'SELECT * FROM '.$this->table_obj_reference.' WHERE '.$this->ref_pk.' = %s ';
-				$r2 = $ilDB->queryF($query,array('integer'),array($row['child']));
-				
-//echo "num_childs:".$r2->numRows().":<br>";
-				if ($r2->numRows() == 0)
-				{
-					$message = "No Object-to-Reference entry found for ID ". $row["child"]."!";
-					$this->log->error($message);
-					throw new ilInvalidTreeStructureException($message);
-				}
-				if ($r2->numRows() > 1)
-				{
-					$message = "More Object-to-Reference entries found for ID ". $row["child"]."!";
-					$this->log->error($message);
-					throw new ilInvalidTreeStructureException($message);
-				}
-
-				// get object data
-				$obj_ref = $ilDB->fetchAssoc($r2);
-
-				$query = 'SELECT * FROM '.$this->table_obj_data.' WHERE '.$this->obj_pk.' = %s';
-				$r3 = $ilDB->queryF($query,array('integer'),array($obj_ref[$this->obj_pk]));
-				if ($r3->numRows() == 0)
-				{
-					$message = " No child found for ID ". $obj_ref[$this->obj_pk]."!";
-					$this->log->error($message);
-					throw new ilInvalidTreeStructureException($message);
-				}
-				if ($r3->numRows() > 1)
-				{
-					$message = "More childs found for ID ". $obj_ref[$this->obj_pk]."!";
-					$this->log->error($message);
-					throw new ilInvalidTreeStructureException($message);
-				}
-
-			}
-			else
-			{
-				// get only object data
-				$query = 'SELECT * FROM '.$this->table_obj_data.' WHERE '.$this->obj_pk.' = %s';
-				$r2 = $ilDB->queryF($query,array('integer'),array($row['child']));
-//echo "num_childs:".$r2->numRows().":<br>";
-				if ($r2->numRows() == 0)
-				{
-					$message = "No child found for ID ". $row["child"]."!";
-					$this->log->error($message);
-					throw new ilInvalidTreeStructureException($message);
-				}
-				if ($r2->numRows() > 1)
-				{
-					$message = "More childs found for ID ". $row["child"]."!";
-					$this->log->error($message);
-					throw new ilInvalidTreeStructureException($message);
-				}
-			}
-		}
-
-		return true;
-	}
-
-	/**
-	 * Return the current maximum depth in the tree
-	 * @access	public
-	 * @return	integer	max depth level of tree
-	 */
-	public function getMaximumDepth()
-	{
-		global $DIC;
-
-		$ilDB = $DIC['ilDB'];
-		
-		$query = 'SELECT MAX(depth) depth FROM '.$this->table_tree;
-		$res = $ilDB->query($query);		
-		
-		$row = $ilDB->fetchAssoc($res);
-		return $row['depth'];
-	}
-
-	/**
-	* return depth of a node in tree
-	* @access	private
-	* @param	integer		node_id of parent's node_id
-	* @return	integer		depth of node in tree
-	*/
-	function getDepth($a_node_id)
-	{
-		global $DIC;
-
-		$ilDB = $DIC['ilDB'];
-		
-		if ($a_node_id)
-		{
-			if($this->__isMainTree()) {
-				$query = 'SELECT depth FROM '.$this->table_tree.' '.
-					'WHERE child = %s ';
-				$res = $ilDB->queryF($query,array('integer'),array($a_node_id));
-				$row = $ilDB->fetchObject($res);
-			}
-			else {
-			$query = 'SELECT depth FROM '.$this->table_tree.' '.
-				'WHERE child = %s '.
-				'AND '.$this->tree_pk.' = %s ';
-			$res = $ilDB->queryF($query,array('integer','integer'),array($a_node_id,$this->tree_id));
-			$row = $ilDB->fetchObject($res);
-			}
-
-			return $row->depth;
-		}
-		else
-		{
-			return 1;
-		}
-	}
-	
-	/**
-	 * return all columns of tabel tree
-	 * @param type $a_node_id
-	 * @return array of table column => values
-	 * 
-	 * @throws InvalidArgumentException
-	 */
-	public function getNodeTreeData($a_node_id)
-	{
-		global $DIC;
-
-		$ilDB = $DIC['ilDB'];
-		
-		if(!$a_node_id)
-		{
-			$this->log->logStack(ilLogLevel::ERROR);
-			throw new InvalidArgumentException('Missing or empty parameter $a_node_id: '. $a_node_id);
-		}
-		
-		$query = 'SELECT * FROM '.$this->table_tree.' '.
-				'WHERE child = '.$ilDB->quote($a_node_id,'integer');
-		$res = $ilDB->query($query);
-		while($row = $res->fetchRow(ilDBConstants::FETCHMODE_ASSOC))
-		{
-			return $row;
-		}
-		return array();
-	}
-
-
-	/**
-	* get all information of a node.
-	* get data of a specific node from tree and object_data
-	* @access	public
-	* @param	integer		node id
-	* @return	array		2-dim (int/str) node_data
-	* @throws InvalidArgumentException
-	*/
-	// BEGIN WebDAV: Pass tree id to this method
-	//function getNodeData($a_node_id)
-	function getNodeData($a_node_id, $a_tree_pk = null)
-	// END PATCH WebDAV: Pass tree id to this method
-	{
-		global $DIC;
-
-		$ilDB = $DIC['ilDB'];
-		
-		if (!isset($a_node_id))
-		{
-			$this->log->logStack(ilLogLevel::ERROR);
-			throw new InvalidArgumentException("No node_id given!");
-		}
-		if($this->__isMainTree())
-		{
-			if($a_node_id < 1)
-			{
-				$message = 'No valid parameter given! $a_node_id: %s'.$a_node_id;
-
-				$this->log->error($message);
-				throw new InvalidArgumentException($message);
-			}
-		}
-
-		// BEGIN WebDAV: Pass tree id to this method
-		$query = 'SELECT * FROM '.$this->table_tree.' '.
-			$this->buildJoin().
-			'WHERE '.$this->table_tree.'.child = %s '.
-			'AND '.$this->table_tree.'.'.$this->tree_pk.' = %s ';
-		$res = $ilDB->queryF($query,array('integer','integer'),array(
-			$a_node_id,
-			$a_tree_pk === null ? $this->tree_id : $a_tree_pk));
-		// END WebDAV: Pass tree id to this method
-		$row = $ilDB->fetchAssoc($res);
-		$row[$this->tree_pk] = $this->tree_id;
-
-		return $this->fetchNodeData($row);
-	}
-	
-	/**
-	* get data of parent node from tree and object_data
-	* @access	private
- 	* @param	object	db	db result object containing node_data
-	* @return	array		2-dim (int/str) node_data
-	* TODO: select description twice for compability. Please use 'desc' in future only
-	*/
-	function fetchNodeData($a_row)
-	{
-		global $DIC;
-
-		$objDefinition = $DIC['objDefinition'];
-		$lng = $DIC['lng'];
-		$ilBench = $DIC['ilBench'];
-		$ilDB = $DIC['ilDB'];
-
-		//$ilBench->start("Tree", "fetchNodeData_getRow");
-		$data = $a_row;
-		$data["desc"] = $a_row["description"];  // for compability
-		//$ilBench->stop("Tree", "fetchNodeData_getRow");
-
-		// multilingual support systemobjects (sys) & categories (db)
-		//$ilBench->start("Tree", "fetchNodeData_readDefinition");
-		if (is_object($objDefinition))
-		{
-			$translation_type = $objDefinition->getTranslationType($data["type"]);
-		}
-		//$ilBench->stop("Tree", "fetchNodeData_readDefinition");
-
-		if ($translation_type == "sys")
-		{
-			//$ilBench->start("Tree", "fetchNodeData_getLangData");
-			if ($data["type"] == "rolf" and $data["obj_id"] != ROLE_FOLDER_ID)
-			{
-				$data["description"] = $lng->txt("obj_".$data["type"]."_local_desc").$data["title"].$data["desc"];
-				$data["desc"] = $lng->txt("obj_".$data["type"]."_local_desc").$data["title"].$data["desc"];
-				$data["title"] = $lng->txt("obj_".$data["type"]."_local");
-			}
-			else
-			{
-				$data["title"] = $lng->txt("obj_".$data["type"]);
-				$data["description"] = $lng->txt("obj_".$data["type"]."_desc");
-				$data["desc"] = $lng->txt("obj_".$data["type"]."_desc");
-			}
-			//$ilBench->stop("Tree", "fetchNodeData_getLangData");
-		}
-		elseif ($translation_type == "db")
-		{
-
-			// Try to retrieve object translation from cache
-			if ($this->isCacheUsed() &&
-				array_key_exists($data["obj_id"].'.'.$lang_code, $this->translation_cache)) {
-
-				$key = $data["obj_id"].'.'.$lang_code;
-				$data["title"] = $this->translation_cache[$key]['title'];
-				$data["description"] = $this->translation_cache[$key]['description'];
-				$data["desc"] = $this->translation_cache[$key]['desc'];
-			} 
-			else 
-			{
-				// Object translation is not in cache, read it from database
-				//$ilBench->start("Tree", "fetchNodeData_getTranslation");
-				$query = 'SELECT title,description FROM object_translation '.
-					'WHERE obj_id = %s '.
-					'AND lang_code = %s '.
-					'AND NOT lang_default = %s';
-
-				$res = $ilDB->queryF($query,array('integer','text','integer'),array(
-					$data['obj_id'],
-					$this->lang_code,
-					1));
-				$row = $ilDB->fetchObject($res);
-
-				if ($row)
-				{
-					$data["title"] = $row->title;
-					$data["description"] = ilUtil::shortenText($row->description,ilObject::DESC_LENGTH,true);
-					$data["desc"] = $row->description;
-				}
-				//$ilBench->stop("Tree", "fetchNodeData_getTranslation");
-
-				// Store up to 1000 object translations in cache
-				if ($this->isCacheUsed() && count($this->translation_cache) < 1000)
-				{
-					$key = $data["obj_id"].'.'.$lang_code;
-					$this->translation_cache[$key] = array();
-					$this->translation_cache[$key]['title'] = $data["title"] ;
-					$this->translation_cache[$key]['description'] = $data["description"];
-					$this->translation_cache[$key]['desc'] = $data["desc"];
-				}
-			}
-		}
-
-		// TODO: Handle this switch by module.xml definitions
-		if($data['type'] == 'crsr' or $data['type'] == 'catr' or $data['type'] == 'grpr' or $data['type'] === 'prgr')
-		{
-			include_once('./Services/ContainerReference/classes/class.ilContainerReference.php');
-			$data['title'] = ilContainerReference::_lookupTitle($data['obj_id']);
-		}
-
-		return $data ? $data : array();
-	}
-
-	/**
-	 * Get translation data from object cache (trigger in object cache on preload)
-	 *
-	 * @param	array	$a_obj_ids		object ids
-	 */
-	protected function fetchTranslationFromObjectDataCache($a_obj_ids)
-	{
-		global $DIC;
-
-		$ilObjDataCache = $DIC['ilObjDataCache'];
-
-		if ($this->isCacheUsed() && is_array($a_obj_ids) && is_object($ilObjDataCache))
-		{
-			foreach ($a_obj_ids as $id)
-			{
-				$this->translation_cache[$id.'.']['title'] = $ilObjDataCache->lookupTitle($id);
-				$this->translation_cache[$id.'.']['description'] = $ilObjDataCache->lookupDescription($id);;
-				$this->translation_cache[$id.'.']['desc'] =
-					$this->translation_cache[$id.'.']['description'];
-			}
-		}
-	}
-
-
-	/**
-	* get all information of a node.
-	* get data of a specific node from tree and object_data
-	* @access	public
-	* @param	integer		node id
-	* @return	boolean		true, if node id is in tree
-	*/
-	function isInTree($a_node_id)
-	{
-		global $DIC;
-
-		$ilDB = $DIC['ilDB'];
-
-		if (!isset($a_node_id))
-		{
-			return false;
-			#$this->ilErr->raiseError(get_class($this)."::getNodeData(): No node_id given! ",$this->ilErr->WARNING);
-		}
-		// is in tree cache
-		if ($this->isCacheUsed() && isset($this->in_tree_cache[$a_node_id]))
-		{
-			#$GLOBALS['DIC']['ilLog']->write(__METHOD__.': Using in tree cache '.$a_node_id);
-//echo "<br>in_tree_hit";
-			return $this->in_tree_cache[$a_node_id];
-		}
-
-		$query = 'SELECT * FROM '.$this->table_tree.' '.
-			'WHERE '.$this->table_tree.'.child = %s '.
-			'AND '.$this->table_tree.'.'.$this->tree_pk.' = %s';
-			
-		$res = $ilDB->queryF($query,array('integer','integer'),array(
-			$a_node_id,
-			$this->tree_id));
-
-		if ($res->numRows() > 0)
-		{
-			if($this->__isMainTree())
-			{
-				#$GLOBALS['DIC']['ilLog']->write(__METHOD__.': Storing in tree cache '.$a_node_id.' = true');
-				$this->in_tree_cache[$a_node_id] = true;
-			}
-			return true;
-		}
-		else
-		{
-			if($this->__isMainTree())
-			{
-				#$GLOBALS['DIC']['ilLog']->write(__METHOD__.': Storing in tree cache '.$a_node_id.' = false');
-				$this->in_tree_cache[$a_node_id] = false;
-			}
-			return false;
-		}
-	}
-
-	/**
-	* get data of parent node from tree and object_data
-	* @access	public
- 	* @param	integer		node id
-	* @return	array
-	* @throws InvalidArgumentException
-	*/
-	public function getParentNodeData($a_node_id)
-	{
-		global $DIC;
-
-		$ilDB = $DIC['ilDB'];
-		global $DIC;
-
-		$ilLog = $DIC['ilLog'];
-		
-		if (!isset($a_node_id))
-		{
-			$ilLog->logStack();
-			throw new InvalidArgumentException(__METHOD__.': No node_id given!');
-		}
-
-		if ($this->table_obj_reference)
-		{
-			// Use inner join instead of left join to improve performance
-			$innerjoin = "JOIN ".$this->table_obj_reference." ON v.child=".$this->table_obj_reference.".".$this->ref_pk." ".
-				  		"JOIN ".$this->table_obj_data." ON ".$this->table_obj_reference.".".$this->obj_pk."=".$this->table_obj_data.".".$this->obj_pk." ";
-		}
-		else
-		{
-			// Use inner join instead of left join to improve performance
-			$innerjoin = "JOIN ".$this->table_obj_data." ON v.child=".$this->table_obj_data.".".$this->obj_pk." ";
-		}
-
-		$query = 'SELECT * FROM '.$this->table_tree.' s, '.$this->table_tree.' v '.
-			$innerjoin.
-			'WHERE s.child = %s '.
-			'AND s.parent = v.child '.
-			'AND s.'.$this->tree_pk.' = %s '.
-			'AND v.'.$this->tree_pk.' = %s';
-		$res = $ilDB->queryF($query,array('integer','integer','integer'),array(
-			$a_node_id,
-			$this->tree_id,
-			$this->tree_id));
-		$row = $ilDB->fetchAssoc($res);
-		return $this->fetchNodeData($row);
-	}
-
-	/**
-	* checks if a node is in the path of an other node
-	* @access	public
- 	* @param	integer		object id of start node
-	* @param    integer     object id of query node
-	* @return	integer		number of entries
-	*/
-	public function isGrandChild($a_startnode_id,$a_querynode_id)
-	{
-		return $this->getRelation($a_startnode_id, $a_querynode_id) == self::RELATION_PARENT;
-	}
-
-	/**
-	* create a new tree
-	* to do: ???
-	* @param	integer		a_tree_id: obj_id of object where tree belongs to
-	* @param	integer		a_node_id: root node of tree (optional; default is tree_id itself)
-	* @return	boolean		true on success
-	* @throws InvalidArgumentException
-	* @access	public
-	*/
-	function addTree($a_tree_id,$a_node_id = -1)
-	{
-		global $DIC;
-
-		$ilDB = $DIC['ilDB'];
-
-		// FOR SECURITY addTree() IS NOT ALLOWED ON MAIN TREE
-		if($this->__isMainTree())
-		{
-			$message = sprintf('Operation not allowed on main tree! $a_tree_if: %s $a_node_id: %s',
-							   $a_tree_id,
-							   $a_node_id);
-			$this->log->error($message);
-			throw new InvalidArgumentException($message);
-		}
-
-		if (!isset($a_tree_id))
-		{
-			$message  = "No tree_id given!";
-			$this->log->error($message);
-			throw new InvalidArgumentException($message);
-		}
-
-		if ($a_node_id <= 0)
-		{
-			$a_node_id = $a_tree_id;
-		}
-
-		$query = 'INSERT INTO '.$this->table_tree.' ('.
-			$this->tree_pk.', child,parent,lft,rgt,depth) '.
-			'VALUES '.
-			'(%s,%s,%s,%s,%s,%s)';
-		$res = $ilDB->manipulateF($query,array('integer','integer','integer','integer','integer','integer'),array(
-			$a_tree_id,
-			$a_node_id,
-			0,
-			1,
-			2,
-			1));
-
-		return true;
-	}
-
-	/**
-	 * get nodes by type
-	 * @param	integer		a_tree_id: obj_id of object where tree belongs to
-	 * @param	integer		a_type_id: type of object
-	 * @access	public
-	 * @throws InvalidArgumentException
-	 * @return array
-	 * @deprecated since 4.4.0
-	 */
-	public function getNodeDataByType($a_type)
-	{
-		global $DIC;
-
-		$ilDB = $DIC['ilDB'];
-		
-		if(!isset($a_type) or (!is_string($a_type)))
-		{
-			$this->log->logStack(ilLogLevel::ERROR);
-			throw new InvalidArgumentException('Type not given or wrong datatype');
-		}
-
-		$query = 'SELECT * FROM ' . $this->table_tree . ' ' .
-			$this->buildJoin().
-			'WHERE ' . $this->table_obj_data . '.type = ' . $this->ilDB->quote($a_type, 'text').
-			'AND ' . $this->table_tree . '.' . $this->tree_pk . ' = ' . $this->ilDB->quote($this->tree_id, 'integer');
-
-		$res = $ilDB->query($query);
-		$data = array();
-		while($row = $ilDB->fetchAssoc($res))
-		{
-			$data[] = $this->fetchNodeData($row);
-		}
-
-		return $data;
-	}
-
-	/**
-	* remove an existing tree
-	*
-	* @param	integer		a_tree_id: tree to be removed
-	* @return	boolean		true on success
-	* @access	public
-	* @throws InvalidArgumentException
- 	*/
-	public function removeTree($a_tree_id)
-	{
-		global $DIC;
-
-		$ilDB = $DIC['ilDB'];
-		
-		// OPERATION NOT ALLOWED ON MAIN TREE
-		if($this->__isMainTree())
-		{
-			$this->log->logStack(ilLogLevel::ERROR);
-			throw new InvalidArgumentException('Operation not allowed on main tree');
-		}
-		if (!$a_tree_id)
-		{
-			$this->log->logStack(ilLogLevel::ERROR);
-			throw new InvalidArgumentException('Missing parameter tree id');
-		}
-
-		$query = 'DELETE FROM '.$this->table_tree.
-			' WHERE '.$this->tree_pk.' = %s ';
-		$ilDB->manipulateF($query,array('integer'),array($a_tree_id));
-		return true;
-	}
-	
-	/**
-	 * Wrapper for saveSubTree
-	 * @param int $a_node_id
-	 * @param bool $a_set_deleted
-	 * @return integer
-	 * @throws InvalidArgumentException
-	 */
-	public function moveToTrash($a_node_id, $a_set_deleted = false)
-	{
-		global $DIC;
-
-		$ilDB = $DIC['ilDB'];
-
-		if(!$a_node_id)
-		{
-			$this->log->logStack(ilLogLevel::ERROR);
-			throw new InvalidArgumentException('No valid parameter given! $a_node_id: '.$a_node_id);
-		}
-
-
-		$query = $this->getTreeImplementation()->getSubTreeQuery($this->getNodeTreeData($a_node_id),'',false);
-		$res = $ilDB->query($query);
-
-		$subnodes = array();
-		while($row = $res->fetchRow(ilDBConstants::FETCHMODE_ASSOC))
-		{
-			$subnodes[] = $row['child'];
-		}
-
-		if(!count($subnodes))
-		{
-			// Possibly already deleted
-			return false;
-		}
-
-		if($a_set_deleted)
-		{
-			include_once './Services/Object/classes/class.ilObject.php';
-			ilObject::setDeletedDates($subnodes);
-		}
-
-		// netsted set <=> mp
-		$this->getTreeImplementation()->moveToTrash($a_node_id);
-
-		return true;
-	}
-
-	/**
-	 * Use the wrapper moveToTrash
-	 * save subtree: delete a subtree (defined by node_id) to a new tree
-	 * with $this->tree_id -node_id. This is neccessary for undelete functionality
-	 * @param	integer	node_id
-	 * @return	integer
-	 * @access	public
-	 * @throws InvalidArgumentException
-	 * @deprecated since 4.4.0
-	 */
-	public function saveSubTree($a_node_id, $a_set_deleted = false)
-	{
-		return $this->moveToTrash($a_node_id, $a_set_deleted);
-	}
-
-	/**
-	 * This is a wrapper for isSaved() with a more useful name
-	 * @param int $a_node_id
-	 */
-	public function isDeleted($a_node_id)
-	{
-		return $this->isSaved($a_node_id);
-	}
-
-	/**
-	 * Use method isDeleted
-	 * check if node is saved
-	 * @deprecated since 4.4.0
-	 */
-	public function isSaved($a_node_id)
-	{
-		global $DIC;
-
-		$ilDB = $DIC['ilDB'];
-		
-		// is saved cache
-		if ($this->isCacheUsed() && isset($this->is_saved_cache[$a_node_id]))
-		{
-//echo "<br>issavedhit";
-			return $this->is_saved_cache[$a_node_id];
-		}
-
-		$query = 'SELECT '.$this->tree_pk.' FROM '.$this->table_tree.' '.
-			'WHERE child = %s ';
-		$res = $ilDB->queryF($query,array('integer'),array($a_node_id));
-		$row = $ilDB->fetchAssoc($res);
-
-		if ($row[$this->tree_pk] < 0)
-		{
-			if($this->__isMainTree())
-			{
-				$this->is_saved_cache[$a_node_id] = true;
-			}
-			return true;
-		}
-		else
-		{
-			if($this->__isMainTree())
-			{
-				$this->is_saved_cache[$a_node_id] = false;
-			}
-			return false;
-		}
-	}
-
-	/**
-	 * Preload deleted information
-	 *
-	 * @param array nodfe ids
-	 * @return bool
-	 */
-	public function preloadDeleted($a_node_ids)
-	{
-		global $DIC;
-
-		$ilDB = $DIC['ilDB'];
-
-		if (!is_array($a_node_ids) || !$this->isCacheUsed())
-		{
-			return;
-		}
-
-		$query = 'SELECT '.$this->tree_pk.', child FROM '.$this->table_tree.' '.
-			'WHERE '.$ilDB->in("child", $a_node_ids, false, "integer");
-
-		$res = $ilDB->query($query);
-		while ($row = $ilDB->fetchAssoc($res))
-		{
-			if ($row[$this->tree_pk] < 0)
-			{
-				if($this->__isMainTree())
-				{
-					$this->is_saved_cache[$row["child"]] = true;
-				}
-			}
-			else
-			{
-				if($this->__isMainTree())
-				{
-					$this->is_saved_cache[$row["child"]] = false;
-				}
-			}
-		}
-	}
-
-
-	/**
-	* get data saved/deleted nodes
-	* @return	array	data
-	* @param	integer	id of parent object of saved object
-	* @access	public
-	* @throws InvalidArgumentException
-	*/
-	function getSavedNodeData($a_parent_id)
-	{
-		global $DIC;
-
-		$ilDB = $DIC['ilDB'];
-		
-		if (!isset($a_parent_id))
-		{
-			$message = "No node_id given!";
-			$this->log->error($message);
-			throw new InvalidArgumentException($message);
-		}
-
-		$query = 'SELECT * FROM '.$this->table_tree.' '.
-			$this->buildJoin().
-			'WHERE '.$this->table_tree.'.'.$this->tree_pk.' < %s '.
-			'AND '.$this->table_tree.'.parent = %s';
-		$res = $ilDB->queryF($query,array('integer','integer'),array(
-			0,
-			$a_parent_id));
-
-		while($row = $ilDB->fetchAssoc($res))
-		{
-			$saved[] = $this->fetchNodeData($row);
-		}
-
-		return $saved ? $saved : array();
-	}
-	
-	/**
-	* get object id of saved/deleted nodes
-	* @return	array	data
-	* @param	array	object ids to check
-	* @access	public
-	*/
-	function getSavedNodeObjIds(array $a_obj_ids)
-	{
-		global $DIC;
-
-		$ilDB = $DIC['ilDB'];
-		
-		$query = 'SELECT '.$this->table_obj_data.'.obj_id FROM '.$this->table_tree.' '.
-			$this->buildJoin().
-			'WHERE '.$this->table_tree.'.'.$this->tree_pk.' < '.$ilDB->quote(0, 'integer').' '.
-			'AND '.$ilDB->in($this->table_obj_data.'.obj_id', $a_obj_ids, '', 'integer');
-		$res = $ilDB->query($query);
-		while($row = $ilDB->fetchAssoc($res))
-		{
-			$saved[] = $row['obj_id'];
-		}
-
-		return $saved ? $saved : array();
-	}
-
-	/**
-	* get parent id of given node
-	* @access	public
-	* @param	integer	node id
-	* @return	integer	parent id
-	* @throws InvalidArgumentException
-	*/
-	function getParentId($a_node_id)
-	{
-		global $DIC;
-
-		$ilDB = $DIC['ilDB'];
-		
-		if (!isset($a_node_id))
-		{
-			$message = "No node_id given!";
-			$this->log->error($message);
-			throw new InvalidArgumentException($message);
-		}
-
-		if($this->__isMainTree()) {
-			$query = 'SELECT parent FROM '.$this->table_tree.' '.
-				'WHERE child = %s ';
-			$res = $ilDB->queryF(
-				$query,
-				['integer'],
-				[$a_node_id]
-			);
-		}
-		else {
-		$query = 'SELECT parent FROM '.$this->table_tree.' '.
-			'WHERE child = %s '.
-			'AND '.$this->tree_pk.' = %s ';
-		$res = $ilDB->queryF($query,array('integer','integer'),array(
-			$a_node_id,
-			$this->tree_id));
-		}
-
-		$row = $ilDB->fetchObject($res);
-		return $row->parent;
-	}
-
-	/**
-	* get left value of given node
-	* @access	public
-	* @param	integer	node id
-	* @return	integer	left value
-	* @throws InvalidArgumentException
-	*/
-	function getLeftValue($a_node_id)
-	{
-		global $DIC;
-
-		$ilDB = $DIC['ilDB'];
-		
-		if (!isset($a_node_id))
-		{
-			$message = "No node_id given!";
-			$this->log->error($message);
-			throw new InvalidArgumentException($message);
-		}
-
-		$query = 'SELECT lft FROM '.$this->table_tree.' '.
-			'WHERE child = %s '.
-			'AND '.$this->tree_pk.' = %s ';
-		$res = $ilDB->queryF($query,array('integer','integer'),array(
-			$a_node_id,
-			$this->tree_id));
-		$row = $ilDB->fetchObject($res);
-		return $row->lft;
-	}
-
-	/**
-	* get sequence number of node in sibling sequence
-	* @access	public
-	* @param	array		node
-	* @return	integer		sequence number
-	* @throws InvalidArgumentException
-	*/
-	function getChildSequenceNumber($a_node, $type = "")
-	{
-		global $DIC;
-
-		$ilDB = $DIC['ilDB'];
-		
-		if (!isset($a_node))
-		{
-			$message = "No node_id given!";
-			$this->log->error($message);
-			throw new InvalidArgumentException($message);
-		}
-		
-		if($type)
-		{
-			$query = 'SELECT count(*) cnt FROM '.$this->table_tree.' '.
-				$this->buildJoin().
-				'WHERE lft <= %s '.
-				'AND type = %s '.
-				'AND parent = %s '.
-				'AND '.$this->table_tree.'.'.$this->tree_pk.' = %s ';
-
-			$res = $ilDB->queryF($query,array('integer','text','integer','integer'),array(
-				$a_node['lft'],
-				$type,
-				$a_node['parent'],
-				$this->tree_id));
-		}
-		else
-		{
-			$query = 'SELECT count(*) cnt FROM '.$this->table_tree.' '.
-				$this->buildJoin().
-				'WHERE lft <= %s '.
-				'AND parent = %s '.
-				'AND '.$this->table_tree.'.'.$this->tree_pk.' = %s ';
-
-			$res = $ilDB->queryF($query,array('integer','integer','integer'),array(
-				$a_node['lft'],
-				$a_node['parent'],
-				$this->tree_id));
-			
-		}
-		$row = $ilDB->fetchAssoc($res);
-		return $row["cnt"];
-	}
-
-	/**
-	* read root id from database
-	* @param root_id
-	* @access public
-	* @return int new root id
-	*/
-	function readRootId()
-	{
-		global $DIC;
-
-		$ilDB = $DIC['ilDB'];
-		
-		$query = 'SELECT child FROM '.$this->table_tree.' '.
-			'WHERE parent = %s '.
-			'AND '.$this->tree_pk.' = %s ';
-		$res = $ilDB->queryF($query,array('integer','integer'),array(
-			0,
-			$this->tree_id));
-		$row = $ilDB->fetchObject($res);
-		$this->root_id = $row->child;
-		return $this->root_id;
-	}
-
-	/**
-	* get the root id of tree
-	* @access	public
-	* @return	integer	root node id
-	*/
-	function getRootId()
-	{
-		return $this->root_id;
-	}
-	function setRootId($a_root_id)
-	{
-		$this->root_id = $a_root_id;
-	}
-
-	/**
-	* get tree id
-	* @access	public
-	* @return	integer	tree id
-	*/
-	function getTreeId()
-	{
-		return $this->tree_id;
-	}
-
-	/**
-	* set tree id
-	* @access	public
-	* @return	integer	tree id
-	*/
-	function setTreeId($a_tree_id)
-	{
-		$this->tree_id = $a_tree_id;
-	}
-
-	/**
-	* get node data of successor node
-	*
-	* @access	public
-	* @param	integer		node id
-	* @return	array		node data array
-	* @throws InvalidArgumentException
-	*/
-	function fetchSuccessorNode($a_node_id, $a_type = "")
-	{
-		global $DIC;
-
-		$ilDB = $DIC['ilDB'];
-		
-		if (!isset($a_node_id))
-		{
-			$message = "No node_id given!";
-			$this->log->error($message);
-			throw new InvalidArgumentException($message);
-		}
-
-		// get lft value for current node
-		$query = 'SELECT lft FROM '.$this->table_tree.' '.
-			'WHERE '.$this->table_tree.'.child = %s '.
-			'AND '.$this->table_tree.'.'.$this->tree_pk.' = %s ';
-		$res = $ilDB->queryF($query,array('integer','integer'),array(
-			$a_node_id,
-			$this->tree_id));
-		$curr_node = $ilDB->fetchAssoc($res);
-		
-		if($a_type)
-		{
-			$query = 'SELECT * FROM '.$this->table_tree.' '.
-				$this->buildJoin().
-				'WHERE lft > %s '.
-				'AND '.$this->table_obj_data.'.type = %s '.
-				'AND '.$this->table_tree.'.'.$this->tree_pk.' = %s '.
-				'ORDER BY lft ';
-			$ilDB->setLimit(1);
-			$res = $ilDB->queryF($query,array('integer','text','integer'),array(
-				$curr_node['lft'],
-				$a_type,
-				$this->tree_id));
-		}
-		else
-		{
-			$query = 'SELECT * FROM '.$this->table_tree.' '.
-				$this->buildJoin().
-				'WHERE lft > %s '.
-				'AND '.$this->table_tree.'.'.$this->tree_pk.' = %s '.
-				'ORDER BY lft ';
-			$ilDB->setLimit(1);
-			$res = $ilDB->queryF($query,array('integer','integer'),array(
-				$curr_node['lft'],
-				$this->tree_id));
-		}
-
-		if ($res->numRows() < 1)
-		{
-			return false;
-		}
-		else
-		{
-			$row = $ilDB->fetchAssoc($res);
-			return $this->fetchNodeData($row);
-		}
-	}
-
-	/**
-	* get node data of predecessor node
-	*
-	* @access	public
-	* @param	integer		node id
-	* @return	array		node data array
-	* @throws InvalidArgumentException
-	*/
-	function fetchPredecessorNode($a_node_id, $a_type = "")
-	{
-		global $DIC;
-
-		$ilDB = $DIC['ilDB'];
-		
-		if (!isset($a_node_id))
-		{
-			$message = "No node_id given!";
-			$this->log->error($message);
-			throw new InvalidArgumentException($message);
-		}
-
-		// get lft value for current node
-		$query = 'SELECT lft FROM '.$this->table_tree.' '.
-			'WHERE '.$this->table_tree.'.child = %s '.
-			'AND '.$this->table_tree.'.'.$this->tree_pk.' = %s ';
-		$res = $ilDB->queryF($query,array('integer','integer'),array(
-			$a_node_id,
-			$this->tree_id));
-
-		$curr_node = $ilDB->fetchAssoc($res);
-		
-		if($a_type)
-		{
-			$query = 'SELECT * FROM '.$this->table_tree.' '.
-				$this->buildJoin().
-				'WHERE lft < %s '.
-				'AND '.$this->table_obj_data.'.type = %s '.
-				'AND '.$this->table_tree.'.'.$this->tree_pk.' = %s '.
-				'ORDER BY lft DESC';
-			$ilDB->setLimit(1);
-			$res = $ilDB->queryF($query,array('integer','text','integer'),array(
-				$curr_node['lft'],
-				$a_type,
-				$this->tree_id));
-		}
-		else
-		{
-			$query = 'SELECT * FROM '.$this->table_tree.' '.
-				$this->buildJoin().
-				'WHERE lft < %s '.
-				'AND '.$this->table_tree.'.'.$this->tree_pk.' = %s '.
-				'ORDER BY lft DESC';
-			$ilDB->setLimit(1);
-			$res = $ilDB->queryF($query,array('integer','integer'),array(
-				$curr_node['lft'],
-				$this->tree_id));
-		}
-		
-		if ($res->numRows() < 1)
-		{
-			return false;
-		}
-		else
-		{
-			$row = $ilDB->fetchAssoc($res);
-			return $this->fetchNodeData($row);
-		}
-	}
-
-	/**
-	* Wrapper for renumber. This method locks the table tree
-	* (recursive)
-	* @access	public
-	* @param	integer	node_id where to start (usually the root node)
-	* @param	integer	first left value of start node (usually 1)
-	* @return	integer	current left value of recursive call
-	*/
-	function renumber($node_id = 1, $i = 1)
-	{
-		global $DIC;
-
-		$ilDB = $DIC['ilDB'];
-
-		$renumber_callable = function(ilDBInterface $ilDB) use($node_id,$i,&$return)
-		{
-
-			$return = $this->__renumber($node_id,$i);
-
-		};
-
-		// LOCKED ###################################
-		if($this->__isMainTree())
-		{
-			$ilAtomQuery = $ilDB->buildAtomQuery();
-			$ilAtomQuery->addTableLock( $this->table_tree );
-
-			$ilAtomQuery->addQueryCallable($renumber_callable);
-			$ilAtomQuery->run();
-		}
-		else
-		{
-			$renumber_callable($ilDB);
-		}
-		return $return;
-	}
-
-	// PRIVATE
-	/**
-	* This method is private. Always call ilTree->renumber() since it locks the tree table
- 	* renumber left/right values and close the gaps in numbers
-	* (recursive)
-	* @access	private
-	* @param	integer	node_id where to start (usually the root node)
-	* @param	integer	first left value of start node (usually 1)
-	* @return	integer	current left value of recursive call
-	*/
-	function __renumber($node_id = 1, $i = 1)
-	{
-		global $DIC;
-
-		$ilDB = $DIC['ilDB'];
-		
-		if($this->isRepositoryTree()) {
-			$query = 'UPDATE '.$this->table_tree.' SET lft = %s WHERE child = %s';
-			$ilDB->manipulateF($query,array('integer','integer'),array(
-				$i,
-				$node_id)
-			);
-		}
-		else {
-		$query = 'UPDATE '.$this->table_tree.' SET lft = %s WHERE child = %s AND tree = %s';
-			$ilDB->manipulateF($query,array('integer','integer','integer'),array(
-			$i,
-			$node_id,
-				$this->tree_id)
-			);
-		}
-
-		$query = 'SELECT * FROM '. $this->table_tree . ' ' .
-			'WHERE parent = '.$ilDB->quote($node_id,'integer').' '.
-			'ORDER BY lft';
-		$res = $ilDB->query($query);
-
-		$childs = [];
-		while($row = $res->fetchRow(ilDBConstants::FETCHMODE_OBJECT))
-		{
-			$childs[] = $row->child;
-		}
-
-		foreach ($childs as $child)
-		{
-			$i = $this->__renumber($child,$i+1);
-		}
-		$i++;
-		
-		// Insert a gap at the end of node, if the node has children
-		if (count($childs) > 0)
-		{
-			$i += $this->gap * 2;
-		}
-		
-		
-		if($this->isRepositoryTree()) {
-			$query = 'UPDATE '.$this->table_tree.' SET rgt = %s WHERE child = %s';
-			$res = $ilDB->manipulateF($query,array('integer','integer'),array(
-				$i,
-				$node_id)
-			);
-		}
-		else {
-		$query = 'UPDATE '.$this->table_tree.' SET rgt = %s WHERE child = %s AND tree = %s';
-		$res = $ilDB->manipulateF($query,array('integer','integer', 'integer'),array(
-			$i,
-			$node_id,
-			$this->tree_id));
-		}
-		return $i;
-	}
-
-
-	/**
-	* Check for parent type
-	* e.g check if a folder (ref_id 3) is in a parent course obj => checkForParentType(3,'crs');
-	*
- 	* @access	public
-	* @param	integer	ref_id
-	* @param	string type
-	* @return	mixed false if item is not in tree, 
-	* 				  int (object ref_id) > 0 if path container course, int 0 if pathc does not contain the object type 
-	*/
-	function checkForParentType($a_ref_id,$a_type,$a_exclude_source_check = false)
-	{				
-		// #12577
-		$cache_key = $a_ref_id.'.'.$a_type.'.'.((int)$a_exclude_source_check);
-		
-		// Try to return a cached result
-		if($this->isCacheUsed() &&
-			array_key_exists($cache_key, $this->parent_type_cache)) 
-		{			
-			return $this->parent_type_cache[$cache_key];
-		}
-		
-		// Store up to 1000 results in cache
-		$do_cache = ($this->__isMainTree() && count($this->parent_type_cache) < 1000);
-
-		// ref_id is not in tree
-		if(!$this->isInTree((string)$a_ref_id))
-		{
-            if($do_cache) 
-			{
-=======
         $ilDB = $DIC['ilDB'];
         
         if (!isset($a_node_id)) {
@@ -4061,7 +2478,6 @@
         // ref_id is not in tree
         if (!$this->isInTree($a_ref_id)) {
             if ($do_cache) {
->>>>>>> 3552d273
                 $this->parent_type_cache[$cache_key] = false;
             }
             return false;
