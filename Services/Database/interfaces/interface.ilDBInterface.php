--- conflicted
+++ resolved
@@ -670,7 +670,7 @@
 	 */
 	public function buildAtomQuery();
 
-<<<<<<< HEAD
+
 	/**
 	 * @param string $a_field_name
 	 * @param string $a_seperator
@@ -678,7 +678,7 @@
 	 * @return string
 	 */
 	public function groupConcat($a_field_name, $a_seperator = ",", $a_order = NULL);
-=======
+
 
 	/**
 	 * @param string $a_field_name
@@ -686,8 +686,7 @@
 	 * @return string;
 	 */
 	public function cast($a_field_name, $a_dest_type);
-	
->>>>>>> 295c25e8
+
 }
 
 /**
