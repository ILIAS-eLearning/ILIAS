--- conflicted
+++ resolved
@@ -13,11 +13,7 @@
 
     protected ?ilDBInterface $db = null;
 
-<<<<<<< HEAD
     public function prepare(ilDBInterface $db) : void
-=======
-    public function prepare(ilDBInterface $db)
->>>>>>> 9521b3f7
     {
         $this->db = $db;
     }
