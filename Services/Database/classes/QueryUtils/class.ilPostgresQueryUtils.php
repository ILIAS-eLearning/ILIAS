<?php
require_once('./Services/Database/classes/QueryUtils/class.ilQueryUtils.php');

/**
 * Class ilPostgresQueryUtils
 *
 * @author Fabian Schmid <fs@studer-raimann.ch>
 */
class ilPostgresQueryUtils extends ilQueryUtils {

	/**
	 * @param $name
	 * @param $fields
	 * @param array $options
	 * @return string
	 * @throws \ilDatabaseException
	 */
	public function createTable($name, $fields, $options = array()) {
		if (!$name) {
			throw new ilDatabaseException('no valid table name specified');
		}
		if (empty($fields)) {
			throw new ilDatabaseException('no fields specified for table "' . $name . '"');
		}
		$query_fields_array = array();
		foreach ($fields as $field_name => $field) {
			$query_fields_array[] = $this->db_instance->getFieldDefinition()->getDeclaration($field['type'], $field_name, $field);
		}

		$query_fields = implode(', ', $query_fields_array);

		if (!empty($options['primary'])) {
			$query_fields .= ', PRIMARY KEY (' . implode(', ', array_keys($options['primary'])) . ')';
		}

		$query = "CREATE  TABLE $name ($query_fields)";

		$options_strings = array();

		if (!empty($options['comment'])) {
			$options_strings['comment'] = 'COMMENT = ' . $this->quote($options['comment'], 'text');
		}

		if (!empty($options['charset'])) {
			$options_strings['charset'] = 'DEFAULT CHARACTER SET ' . $options['charset'];
			if (!empty($options['collate'])) {
				$options_strings['charset'] .= ' COLLATE ' . $options['collate'];
			}
		}

		$type = false;
		if (!empty($options['type'])) {
			$type = $options['type'];
		}
		if ($type) {
			$options_strings[] = "ENGINE = $type";
		}

		if (!empty($options_strings)) {
			$query .= ' ' . implode(' ', $options_strings);
		}

		return $query;
	}


	/**
	 * @param string $field
	 * @param string[] $values
	 * @param bool $negate
	 * @param string $type
	 * @return string
	 */
	public function in($field, $values, $negate = false, $type = "") {
		if (count($values) == 0) {
			// BEGIN fixed mantis #0014191:
			//return " 1=2 ";		// return a false statement on empty array
			return $negate ? ' 1=1 ' : ' 1=2 ';
			// END fixed mantis #0014191:
		}
		if ($type == "")        // untyped: used ? for prepare/execute
		{
			$str = $field . (($negate) ? " NOT" : "") . " IN (?" . str_repeat(",?", count($values) - 1) . ")";
		} else                    // typed, use values for query/manipulate
		{
			$str = $field . (($negate) ? " NOT" : "") . " IN (";
			$sep = "";
			foreach ($values as $v) {
				$str .= $sep . $this->quote($v, $type);
				$sep = ",";
			}
			$str .= ")";
		}

		return $str;
	}


	/**
	 * @param mixed $value
	 * @param null $type
	 * @return string
	 */
	public function quote($value, $type = null) {
		return $this->db_instance->quote($value, $type);
	}


	/**
	 * @param array $values
	 * @param bool $allow_null
	 * @return string
	 */
	public function concat(array $values, $allow_null = true) {
		if (!count($values)) {
			return ' ';
		}

		$concat = ' CONCAT(';
		$first = true;
		foreach ($values as $field_info) {
			$val = $field_info[0];

			if (!$first) {
				$concat .= ',';
			}

			if ($allow_null) {
				$concat .= 'COALESCE(';
			}
			$concat .= $val;

			if ($allow_null) {
				$concat .= ",''";
				$concat .= ')';
			}

			$first = false;
		}
		$concat .= ') ';

		return $concat;
	}


	/**
	 * @param $a_needle
	 * @param $a_string
	 * @param int $a_start_pos
	 * @return string
	 */
	public function locate($a_needle, $a_string, $a_start_pos = 1) {
		$locate = ' LOCATE( ';
		$locate .= $a_needle;
		$locate .= ',';
		$locate .= $a_string;
		$locate .= ',';
		$locate .= $a_start_pos;
		$locate .= ') ';

		return $locate;
	}


	/**
	 * @param \ilPDOStatement $statement
	 * @return bool
	 */
	public function free(ilPDOStatement $statement) {
		$statement->closeCursor();

		return true;
	}


	/**
	 * @param $identifier
	 * @return string
	 */
	public function quoteIdentifier($identifier) {
		return $this->db_instance->quoteIdentifier($identifier);
	}


	/**
	 * @param $column
	 * @param $type
	 * @param string $value
	 * @param bool $case_insensitive
	 * @return string
	 * @throws \ilDatabaseException
	 */
	public function like($column, $type, $value = "?", $case_insensitive = true) {
		if (!in_array($type, array(
			ilDBConstants::T_TEXT,
			ilDBConstants::T_CLOB,
			"blob",
		))
		) {
			throw new ilDatabaseException("Like: Invalid column type '" . $type . "'.");
		}
		if ($value == "?") {
			if ($case_insensitive) {
				return "UPPER(" . $column . ") LIKE(UPPER(?))";
			} else {
				return $column . " LIKE(?)";
			}
		} else {
			if ($case_insensitive) {
				// Always quote as text
				return " UPPER(" . $column . ") LIKE(UPPER(" . $this->quote($value, 'text') . "))";
			} else {
				// Always quote as text
				return " " . $column . " LIKE(" . $this->quote($value, 'text') . ")";
			}
		}
	}


	/**
	 * @return string
	 */
	public function now() {
		return "now()";
	}


	/**
	 * @param array $tables
	 * @return string
	 */
	public function lock(array $tables) {
		$lock = 'LOCK TABLES ';

		$counter = 0;
		foreach ($tables as $table) {
			if ($counter ++) {
				$lock .= ', ';
			}

			if (isset($table['sequence']) && $table['sequence']) {
				$table_name = $this->db_instance->getSequenceName($table['name']);
			} else {
				$table_name = $table['name'];
			}

			$lock .= ($table_name . ' ');

			if ($table['alias']) {
				$lock .= ($table['alias'] . ' ');
			}

			switch ($table['type']) {
				case ilDBConstants::LOCK_READ:
					$lock .= ' READ ';
					break;

				case ilDBConstants::LOCK_WRITE:
					$lock .= ' WRITE ';
					break;
			}
		}

		return $lock;
	}


	/**
	 * @return string
	 */
	public function unlock() {
		return 'UNLOCK TABLES';
	}


	/**
	 * @param $a_name
	 * @param string $a_charset
	 * @param string $a_collation
	 * @return mixed
	 */
	public function createDatabase($a_name, $a_charset = "utf8", $a_collation = "") {
		if ($a_collation != "") {
			$sql = "CREATE DATABASE " . $a_name . " CHARACTER SET " . $a_charset . " COLLATE " . $a_collation;
		} else {
			$sql = "CREATE DATABASE " . $a_name . " CHARACTER SET " . $a_charset;
		}

		return $sql;
	}
<<<<<<< HEAD

	/**
	 * 
	 * @param string $a_field_name
	 * @param string $a_seperator
	 * @param string $a_order
	 * @return string
	 */
	public function groupConcat($a_field_name, $a_seperator = ",", $a_order = NULL) {
		if ($a_order === NULL) {
			$sql = "STRING_AGG(" . $a_field_name . ", " . $this->quote($a_seperator, "text") . ")";
		} else {
			$sql = "STRING_AGG(" . $a_field_name . ", " . $this->quote($a_seperator, "text") . " ORDER BY " . $a_order . ")";
			
		}
		return $sql;
	}
=======
	

	/**
	 * @inheritdoc
	 */
	public function cast($a_field_name, $a_dest_type) {
		return "CAST({$a_field_name} AS " . $this->db_instance->getFieldDefinition()->getTypeDeclaration(array("type" => $a_dest_type)) . ")";
	}

>>>>>>> 295c25e8
}<|MERGE_RESOLUTION|>--- conflicted
+++ resolved
@@ -288,7 +288,7 @@
 
 		return $sql;
 	}
-<<<<<<< HEAD
+
 
 	/**
 	 * 
@@ -306,7 +306,6 @@
 		}
 		return $sql;
 	}
-=======
 	
 
 	/**
@@ -316,5 +315,4 @@
 		return "CAST({$a_field_name} AS " . $this->db_instance->getFieldDefinition()->getTypeDeclaration(array("type" => $a_dest_type)) . ")";
 	}
 
->>>>>>> 295c25e8
 }