<?php
require_once 'Services/Database/interfaces/interface.ilQueryUtils.php';

/**
 * Class ilQueryUtils
 *
 */
abstract class ilQueryUtils implements ilQueryUtilsInterface {

	/**
	 * @var \ilDBPdo
	 */
	protected $db_instance;


	/**
	 * ilMySQLQueryUtils constructor.
	 *
	 * @param \ilDBInterface $ilDBInterface
	 */
	public function __construct(ilDBInterface $ilDBInterface) {
		$this->db_instance = $ilDBInterface;
	}


	/**
	 * @param string $field
	 * @param string[] $values
	 * @param bool $negate
	 * @param string $type
	 * @return string
	 */
	abstract public function in($field, $values, $negate = false, $type = "");


	/**
	 * @param mixed $value
	 * @param null $type
	 * @return string
	 */
	abstract public function quote($value, $type = null);


	/**
	 * @param array $values
	 * @param bool $allow_null
	 * @return string
	 */
	abstract public function concat(array $values, $allow_null = true);


	/**
	 * @param $a_needle
	 * @param $a_string
	 * @param int $a_start_pos
	 * @return string
	 */
	abstract public function locate($a_needle, $a_string, $a_start_pos = 1);


	/**
	 * @param \ilPDOStatement $statement
	 * @return bool
	 */
	abstract public function free(ilPDOStatement $statement);


	/**
	 * @param $identifier
	 * @return string
	 */
	abstract public function quoteIdentifier($identifier);


	/**
	 * @param $name
	 * @param $fields
	 * @param array $options
	 * @return string
	 * @throws \ilDatabaseException
	 */
	abstract public function createTable($name, $fields, $options = array());


	/**
	 * @param $column
	 * @param $type
	 * @param string $value
	 * @param bool $case_insensitive
	 * @return string
	 * @throws \ilDatabaseException
	 */
	abstract public function like($column, $type, $value = "?", $case_insensitive = true);


	/**
	 * @return string
	 */
	abstract public function now();


	/**
	 * @param array $tables
	 * @return string
	 */
	abstract public function lock(array $tables);


	/**
	 * @return string
	 */
	abstract public function unlock();


	/**
	 * @param $a_name
	 * @param string $a_charset
	 * @param string $a_collation
	 * @return mixed
	 */
	abstract public function createDatabase($a_name, $a_charset = "utf8", $a_collation = "");
	
<<<<<<< HEAD
	/**
	 * 
	 * @param string $a_field_name
	 * @param string $a_seperator
	 * @param string $a_order
	 * @return string
	 */
	abstract public function groupConcat($a_field_name, $a_seperator = ",", $a_order = NULL);
=======
	
	/**
	 * @inheritdoc
	 */
	abstract public function cast($a_field_name, $a_dest_type);
>>>>>>> 295c25e8
}<|MERGE_RESOLUTION|>--- conflicted
+++ resolved
@@ -120,20 +120,16 @@
 	 */
 	abstract public function createDatabase($a_name, $a_charset = "utf8", $a_collation = "");
 	
-<<<<<<< HEAD
+
 	/**
-	 * 
-	 * @param string $a_field_name
-	 * @param string $a_seperator
-	 * @param string $a_order
-	 * @return string
+	 * @inheritdoc
 	 */
 	abstract public function groupConcat($a_field_name, $a_seperator = ",", $a_order = NULL);
-=======
+
 	
 	/**
 	 * @inheritdoc
 	 */
 	abstract public function cast($a_field_name, $a_dest_type);
->>>>>>> 295c25e8
+
 }