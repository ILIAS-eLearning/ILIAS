--- conflicted
+++ resolved
@@ -2550,11 +2550,6 @@
 	/**
 	 * @inheritdoc
 	 */
-<<<<<<< HEAD
-	public function cast($a_field_name, $a_dest_type): string {
-		$manager = $this->db->loadModule('Manager');
-		return $manager->getQueryUtils()->cast($a_field_name, $a_dest_type);
-=======
 	public function sanitizeMB4StringIfNotSupported($query)
 	{
 		if (!$this->doesCollationSupportMB4Strings()) {
@@ -2566,12 +2561,21 @@
 		return $query;
 	}
 
+
 	/**
 	 * @inheritDoc
 	 */
 	public function doesCollationSupportMB4Strings()
 	{
 		return false;
->>>>>>> 6f3e56a4
+	}
+
+
+	/**
+	 * @inheritDoc
+	 */
+	public function cast($a_field_name, $a_dest_type): string {
+		$manager = $this->db->loadModule('Manager');
+		return $manager->getQueryUtils()->cast($a_field_name, $a_dest_type);
 	}
 }