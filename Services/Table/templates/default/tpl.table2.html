--- conflicted
+++ resolved
@@ -98,12 +98,8 @@
 			<input type="submit" class="btn btn-default" name="cmd[{TEMPLATE_DELETE_CMD}]" value="{TXT_TEMPLATE_DELETE_SUBMIT}" onclick="if (document.getElementById('{TEMPLATE_DELETE_ID}_name').value == '') { return false; }" />
 		</div>
 	</div>
-<<<<<<< HEAD
-    <!-- END template_editor_delete -->		
-=======
     <!-- END template_editor_delete -->
 	
->>>>>>> caf42789
 	</td>
 	</tr></table>
 </div>
