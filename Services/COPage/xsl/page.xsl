--- conflicted
+++ resolved
@@ -3242,7 +3242,6 @@
 			<xsl:if test="@PermissionRefId">
 				{{{{{Section;Access;PermissionRefId;<xsl:value-of select="@PermissionRefId"/>;Permission;<xsl:value-of select="@Permission"/>}}}}}
 			</xsl:if>
-<<<<<<< HEAD
 			<xsl:if test="(./ExtLink or ./IntLink) and not($mode = 'edit')">
 				<a style="display:block;">
 					<xsl:for-each select="./ExtLink">
@@ -3267,54 +3266,6 @@
 					<xsl:call-template name="SectionContent" />
 				</div>
 			</xsl:if>
-=======
-			<div>
-				<xsl:if test="@Characteristic">
-					<xsl:if test="substring(@Characteristic, 1, 4) = 'ilc_'">
-						<xsl:attribute name="class">ilc_section_<xsl:value-of select="substring-after(@Characteristic, 'ilc_')"/></xsl:attribute>
-					</xsl:if>
-					<xsl:if test="substring(@Characteristic, 1, 4) != 'ilc_'">
-						<xsl:attribute name="class">ilc_section_<xsl:value-of select="@Characteristic"/></xsl:attribute>
-					</xsl:if>
-				</xsl:if>
-				<xsl:if test="$mode = 'edit'">
-					<xsl:attribute name="style">min-height: 60px; height: auto !important; height: 60px; position:static;</xsl:attribute>
-				</xsl:if>
-				<xsl:call-template name="EditReturnAnchors"/>
-				<!-- command selectbox -->
-				<xsl:if test="$mode = 'edit'">
-					<xsl:call-template name="DropArea">
-						<xsl:with-param name="hier_id"><xsl:value-of select="@HierId"/></xsl:with-param>
-						<xsl:with-param name="pc_id"><xsl:value-of select="@PCID"/></xsl:with-param>
-					</xsl:call-template>
-				</xsl:if>
-				<xsl:if test="($mode = 'edit')">
-					<xsl:if test="@ActiveFrom or @ActiveTo">
-						<div style="text-align:right;" class="small">{{{{{Section;ActiveFrom;<xsl:value-of select="@ActiveFrom"/>;ActiveTo;<xsl:value-of select="@ActiveTo"/>}}}}}</div>
-					</xsl:if>
-				</xsl:if>
-				<xsl:apply-templates/>
-				<xsl:if test="$mode = 'edit'">
-					<!-- <xsl:value-of select="../@HierId"/> -->
-					<xsl:if test="$javascript='disable'">
-						<br />
-						<input type="checkbox" name="target[]">
-							<xsl:attribute name="value"><xsl:value-of select="../@HierId"/>:<xsl:value-of select="../@PCID"/>
-							</xsl:attribute>
-						</input>
-					</xsl:if>
-					<xsl:call-template name="EditMenu">
-						<xsl:with-param name="hier_id" select="../@HierId" />
-						<xsl:with-param name="pc_id" select="../@PCID" />
-						<xsl:with-param name="edit">y</xsl:with-param>
-					</xsl:call-template>
-				</xsl:if>
-				<xsl:if test="$mode = 'edit'">
-					<br />
-				</xsl:if>
-				<xsl:comment>Break</xsl:comment>
-			</div>
->>>>>>> f51ec00b
 			<xsl:if test="@PermissionRefId">
 				{{{{{Section;Access}}}}}
 			</xsl:if>
