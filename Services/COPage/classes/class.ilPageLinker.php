<?php

/* Copyright (c) 1998-2019 ILIAS open source, Extended GPL, see docs/LICENSE */

/**
 * Page linker
 *
 * @author killing@leifos.de
 */
class ilPageLinker implements \ILIAS\COPage\PageLinker
{
    /**
     * @var bool
     */
    protected $offline;

    /**
     * @var string
     */
    protected $profile_back_url;

    /**
     * @var ilCtrl
     */
    protected $ctrl;

    /**
     * @var string
     */
    protected $cmd_gui;

    /**
     * Constructor
     */
    public function __construct(string $cmd_gui_class, $offline = false, $profile_back_url = "", ilCtrl $ctrl = null)
    {
        global $DIC;

        $this->offline = $offline;
        $this->profile_back_url = $profile_back_url;
        $this->cmd_gui = $cmd_gui_class;

        $this->ctrl = (is_null($ctrl))
            ? $DIC->ctrl()
            : $ctrl;
    }

    /**
     * @inheritDoc
     */
    public function setOffline($offline = true)
    {
        $this->offline = $offline;
    }


    /**
     * @inheritDoc
     */
    public function getLayoutLinkTargets() : array
    {
        $targets = [];

        return $targets;
    }

    /**
     * Get XMl for Link Targets
     */
    public function getLinkTargetsXML()
    {
        $layoutLinkTargets = $this->getLayoutLinkTargets();

        if (0 === count($layoutLinkTargets)) {
            return '';
        }

        $link_info = "<LinkTargets>";
<<<<<<< HEAD
        foreach ($layoutLinkTargets as $k => $t) {
            $link_info.="<LinkTarget TargetFrame=\"" . $t["Type"] . "\" LinkTarget=\"" . $t["Frame"] . "\" OnClick=\"" . $t["OnClick"] . "\" />";
=======
        foreach ($this->getLayoutLinkTargets() as $k => $t) {
            $link_info .= "<LinkTarget TargetFrame=\"" . $t["Type"] . "\" LinkTarget=\"" . $t["Frame"] . "\" OnClick=\"" . $t["OnClick"] . "\" />";
>>>>>>> b9eabc46
        }
        $link_info .= "</LinkTargets>";
        return $link_info;
    }

    /**
     * @inheritDoc
     */
    public function getLinkXML($int_links) : string
    {
        $link_info = "<IntLinkInfos>";
        foreach ($int_links as $int_link) {
            $target = $int_link["Target"];
            if (substr($target, 0, 4) == "il__") {
                $target_arr = explode("_", $target);
                $target_id = $target_arr[count($target_arr) - 1];
                $type = $int_link["Type"];

                $targetframe = ($int_link["TargetFrame"] != "")
                    ? $int_link["TargetFrame"]
                    : "None";

                $ltarget = "_top";
                if ($targetframe != "None") {
                    $ltarget = "_blank";
                }

                // anchor
                $anc = $anc_add = "";
                if ($int_link["Anchor"] != "") {
                    $anc = $int_link["Anchor"];
                    $anc_add = "_" . rawurlencode($int_link["Anchor"]);
                }

                $href = "";
                $lcontent = "";
                switch ($type) {
                    case "PageObject":
                    case "StructureObject":
                        $lm_id = ilLMObject::_lookupContObjID($target_id);
                        if ($type == "PageObject") {
                            $href = "./goto.php?target=pg_" . $target_id . $anc_add;
                        } else {
                            $href = "./goto.php?target=st_" . $target_id;
                        }
                        if ($lm_id == "") {
                            $href = "";
                        }
                        break;

                    case "GlossaryItem":
                        if ($targetframe == "None") {
                            $targetframe = "Glossary";
                        }
                        $href = "./goto.php?target=git_" . $target_id;
                        break;

                    case "MediaObject":
                        if ($this->offline) {
                            $href = "media_" . $target_id . ".html";
                        } else {
                            $this->ctrl->setParameterByClass($this->cmd_gui, "mob_id", $target_id);
                            $href = $this->ctrl->getLinkTargetByClass(
                                $this->cmd_gui,
                                "displayMedia",
                                "",
                                false,
                                true
                            );
                            $this->ctrl->setParameterByClass($this->cmd_gui, "mob_id", "");
                        }
                        break;

                    case "WikiPage":
                        $href = ilWikiPage::getGotoForWikiPageTarget($target_id);
                        break;

                    case "PortfolioPage":
                        $href = ilPortfolioPage::getGotoForPortfolioPageTarget($target_id, $this->offline);
                        break;

                    case "RepositoryItem":
                        $obj_type = ilObject::_lookupType($target_id, true);
                        $obj_id = ilObject::_lookupObjId($target_id);
                        $href = "./goto.php?target=" . $obj_type . "_" . $target_id;
                        break;

                    case "User":
                        $obj_type = ilObject::_lookupType($target_id);
                        if ($obj_type == "usr") {
                            include_once("./Services/User/classes/class.ilUserUtil.php");
                            $back = $this->profile_back_url;
                            //var_dump($back); exit;
                            $this->ctrl->setParameterByClass("ilpublicuserprofilegui", "user_id", $target_id);
                            if (strlen($back)) {
                                $this->ctrl->setParameterByClass(
                                    "ilpublicuserprofilegui",
                                    "back_url",
                                    rawurlencode($back)
                                );
                            }
                            $href = "";
                            include_once("./Services/User/classes/class.ilUserUtil.php");
                            if (ilUserUtil::hasPublicProfile($target_id)) {
                                $href = $this->ctrl->getLinkTargetByClass(
                                    ["ildashboardgui", "ilpublicuserprofilegui"],
                                    "getHTML",
                                    "",
                                    false,
                                    true
                                );
                            }
                            $this->ctrl->setParameterByClass("ilpublicuserprofilegui", "user_id", "");
                            $lcontent = ilUserUtil::getNamePresentation($target_id, false, false);
                            $lcontent = str_replace("&", "&amp;", htmlentities($lcontent));
                        }
                        break;

                }
                if ($href != "") {
                    $anc_par = 'Anchor="' . $anc . '"';
                    $link_info .= "<IntLinkInfo Target=\"$target\" Type=\"$type\" " . $anc_par . " " .
                        "TargetFrame=\"$targetframe\" LinkHref=\"$href\" LinkTarget=\"$ltarget\" LinkContent=\"$lcontent\" />";
                }
            }
        }
        $link_info .= "</IntLinkInfos>";
        $link_info .= $this->getLinkTargetsXML();

        return $link_info;
    }

    /**
     * @inheritDoc
     */
    public function getFullscreenLink() : string
    {
        if ($this->offline) {
            return "fullscreen.html";
        }

        return $this->ctrl->getLinkTargetByClass($this->cmd_gui, "fullscreen", "", false, false);
    }
}<|MERGE_RESOLUTION|>--- conflicted
+++ resolved
@@ -76,13 +76,8 @@
         }
 
         $link_info = "<LinkTargets>";
-<<<<<<< HEAD
         foreach ($layoutLinkTargets as $k => $t) {
-            $link_info.="<LinkTarget TargetFrame=\"" . $t["Type"] . "\" LinkTarget=\"" . $t["Frame"] . "\" OnClick=\"" . $t["OnClick"] . "\" />";
-=======
-        foreach ($this->getLayoutLinkTargets() as $k => $t) {
             $link_info .= "<LinkTarget TargetFrame=\"" . $t["Type"] . "\" LinkTarget=\"" . $t["Frame"] . "\" OnClick=\"" . $t["OnClick"] . "\" />";
->>>>>>> b9eabc46
         }
         $link_info .= "</LinkTargets>";
         return $link_info;
