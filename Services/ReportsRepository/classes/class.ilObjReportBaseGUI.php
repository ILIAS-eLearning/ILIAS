<?php

require_once 'Services/Repository/classes/class.ilObjectPluginGUI.php';
require_once 'Services/Form/classes/class.ilPropertyFormGUI.php';
require_once 'Services/Form/classes/class.ilTextInputGUI.php';
require_once 'Services/Form/classes/class.ilTextAreaInputGUI.php';


abstract class ilObjReportBaseGUI extends ilObjectPluginGUI {

	protected $gLng;
	protected $gCtrl;
	protected $gTpl;
	protected $gUser;
	protected $gLog;
	protected $gAccess;
	protected $settings_form;

	protected function afterConstructor() {
		global $lng, $ilCtrl, $tpl, $ilUser, $ilLog, $ilAccess, $ilTabs;	
		$this->gLng = $lng;
		$this->gCtrl = $ilCtrl;
		$this->gTpl = $tpl;
		$this->gUser = $ilUser;
		$this->gLog = $ilLog;
		$this->gAccess = $ilAccess;
		$this->gTabs = $ilTabs;

		// TODO: this is crapy. The root cause of this problem is, that the
		// filter should no need to know about it's action. The _rendering_
		// of the filter needs to know about the action.
		if ($this->object !== null) {
			$this->setFilterAction();
		}

<<<<<<< HEAD
		$this->order = null;
=======
>>>>>>> 4c192549
		$this->title = null;

	}

	public function setTabs() {
		// tab for the "show content" command
		if ($this->gAccess->checkAccess("read", "", $this->object->getRefId())) {
			$this->gTabs->addTab("content", $this->txt("content"),
			$this->gCtrl->getLinkTarget($this, "showContent"));
		}

		// standard info screen tab
		$this->addInfoTab();

		// a "properties" tab
		if ($this->gAccess->checkAccess("write", "", $this->object->getRefId())) {
			$this->gTabs->addTab("properties", $this->txt("properties"),
			$this->gCtrl->getLinkTarget($this, "settings"));
		}

		// standard epermission tab
		$this->addPermissionTab();
	}

	/**
	* Besides usual report commands (exportXLS, view, ...) showMenu goes here
	*/
	public function performCommand() {
		$cmd = $this->gCtrl->getCmd();
			        
		switch ($cmd) {
			case "saveSettings":
				if($this->gAccess->checkAccess("write", "", $this->object->getRefId())) {
					$this->gTabs->activateTab("properties");
					return $this->saveSettings();
				}
				break;
			case "settings":
				if($this->gAccess->checkAccess("write", "", $this->object->getRefId())) {
					$this->gTabs->activateTab("properties");
					return $this->renderSettings();
				}
				break;
			case "exportxls":
				$this->exportXLS();
				exit();
			//no "break;" !
			case "showContent":
				if($this->gAccess->checkAccess("read", "", $this->object->getRefId())) {
					$this->gTabs->activateTab("content");
					return $this->renderReport();
				}
				break;
			default:
				throw new ilException("Unknown Command '$cmd'.");
		}
	}

	public function getAfterCreationCmd() {
		return "settings";
	}

	public function getStandardCmd() {
		return "showContent";
	}


	/**
	* render report.
	*/
	final public function renderReport() {
		$this->object->prepareReport();
		$this->prepareTitle();
		$this->prepareSpacer();
		$this->prepareTable();
		$this->gTpl->setContent($this->render());
	}
		
	protected function render() {
		return 	($this->title !== null ? $this->title->render() : "")
				. ($this->object->deliverFilter() !== null ? $this->object->deliverFilter()->render() : "")
				. ($this->spacer !== null ? $this->spacer->render() : "")
				. $this->renderTable();
	}
	
	protected function renderTable() {
		$callback = get_class($this).'::transformResultRow';
		if ($this->object->deliverTable()->_group_by !== null) {
			$data = $this->object->deliverGroupedData($callback);
			$content = $this->renderGroupedTable($data);
		} else {
			$data = $this->object->deliverData($callback);
			$content = $this->renderUngroupedTable($data);
		}
		//export-button
		$export_btn = "";
		if (count($data) > 0) {
			$export_btn = $this->renderExportButton();
		}

		return	 $export_btn
				.$content
				.$export_btn;
	}
	
	protected function renderExportButton() {
		$this->enableRelevantParametersCtrl();
		$export_btn = '<a class="submit exportXlsBtn"'
						. 'href="'
						.$this->gCtrl->getLinkTarget($this, "exportxls")
						.'">'
						.$this->gLng->txt("gev_report_exportxls")
						.'</a>';
		$this->disableRelevantParametersCtrl();
		return $export_btn;
	}

	protected function prepareTable() {
		require_once("Services/CaTUIComponents/classes/class.catTableGUI.php");
		$this->table = new catTableGUI($this, "showContent");
		$this->table->setEnableTitle(false);
		$this->table->setTopCommands(false);
		$this->table->setEnableHeader(true);
	}

	protected function prepareTitle() {
		$this->title = null;
	}

	protected function prepareSpacer() {
		require_once("Services/CaTUIComponents/classes/class.catHSpacerGUI.php");
		$this->spacer =  new catHSpacerGUI();
	}

	protected function renderUngroupedTable($data) {

		if(!$this->object->deliverTable()->row_template_filename) {
			throw new Exception("No template defined for table ".get_class($this));
		}
		$this->table->setRowTemplate(
			$this->object->deliverTable()->row_template_filename, 
			$this->object->deliverTable()->row_template_module
		);

		$this->table->addColumn("", "blank", "0px", false);
		foreach ($this->object->deliverTable()->columns as $col) {
			$this->table->addColumn( $col[2] ? $col[1] : $this->lng->txt($col[1])
							 , $col[0]
							 , $col[3]
							 );
		}
		
		if ($this->object->deliverOrder() !== null) {
			$this->table->setOrderField($this->object->deliverOrder()->getOrderField());
			$this->table->setOrderDirection($this->object->deliverOrder()->getOrderDirection());
		}
		
		$cnt = count($data);
		$this->table->setLimit($cnt);
		$this->table->setMaxCount($cnt);
		$external_sorting = true;

		if($this->object->deliverOrder() === null || 
			in_array($this->object->deliverOrder()->getOrderField(), 
				$this->internal_sorting_fields ? $this->internal_sorting_fields : array())
			) {
				$external_sorting = false;	
		}
		
		$this->table->setExternalSorting($external_sorting);
		if ($this->internal_sorting_numeric) {
			foreach ($this->internal_sorting_numeric as $col) {
				$table->numericOrdering($col);
			}
		}

		$this->table->setData($data);
		$this->enableRelevantParametersCtrl();
		$return = $this->table->getHtml();
		$this->disableRelevantParametersCtrl();
		return $return;
	}

	protected function renderGroupedTable($data) {
		$content = "";
		foreach ($data as $key => $rows) {
			// We know for sure there is at least one entry in the rows
			// since we created a group from it.
			$content .= $this->renderGroupHeader($rows[0]);
			$content .= $this->renderUngroupedTable($rows);
		}
		return $content;
	}

	protected function renderGroupHeader($data) {
		$tpl = new ilTemplate( $this->object->deliverTable()->group_head_template_filename
							 , true, true
							 , $this->object->deliverTable()->group_head_template_module
							 );

		foreach ($this->object->deliverTable()->_group_by as $key => $conf) {
			$tpl->setVariable("VAL_".strtoupper($key), $data[$key]);
			$tpl->setVariable("TITLE_".strtoupper($key)
							 , $conf[2] ? $conf[1] : $this->lng->txt($conf[1]));
		}
		return $tpl->get();
	}

	/**
	* provide xls version of report for download.
	*/
	protected function exportXLS() {
		require_once "Services/Excel/classes/class.ilExcelUtils.php";
		require_once "Services/Excel/classes/class.ilExcelWriterAdapter.php";
		$this->object->prepareReport();

		$adapter = new ilExcelWriterAdapter("Report.xls", true); 
		$workbook = $adapter->getWorkbook();
		$worksheet = $workbook->addWorksheet();
		$worksheet->setLandscape();

		//available formats within the sheet
		$format_bold = $workbook->addFormat(array("bold" => 1));
		$format_wrap = $workbook->addFormat();
		$format_wrap->setTextWrap();
		
		//init cols and write titles
		$colcount = 0;
		foreach ($this->object->deliverTable()->all_columns as $col) {
			if ($col[4]) {
				continue;
			}
			$worksheet->setColumn($colcount, $colcount, 30); //width
			if (method_exists($this, "_process_xls_header") && $col[2]) {
				$worksheet->writeString(0, $colcount, $this->_process_xls_header($col[1]), $format_bold);
			}
			else {
				$worksheet->writeString(0, $colcount, $col[2] ? $col[1] : $this->lng->txt($col[1]), $format_bold);
			}
			$colcount++;
		}

		//write data-rows
		$rowcount = 1;
		$callback = get_class($this).'::transformResultRowXLS';
		foreach ($this->object->deliverData($callback) as $entry) {
			$colcount = 0;
			foreach ($this->object->deliverTable()->all_columns as $col) {
				if ($col[4]) {
					continue;
				}
				$k = $col[0];
				$v = $entry[$k];

				$method_name = '_process_xls_' .$k;
				if (method_exists($this, $method_name)) {
					$v = $this->$method_name($v);
				}
				$worksheet->write($rowcount, $colcount, $v, $format_wrap);
				$colcount++;
			}
			$rowcount++;
		}
		$workbook->close();		
	}

	/**
	* to be used in ilObjReport<>::getData
	*/
	public static function transformResultRow($a_rec) {
		$a_rec = self::replaceEmpty($a_rec);
		return $a_rec;
	}

	public static function transformResultRowXLS($a_rec) {
		$a_rec = self::replaceEmpty($a_rec);
		return $a_rec;
	}

	final protected static function replaceEmpty($a_rec) {
		global $lng;
		foreach ($a_rec as $key => $value) {
			if ($a_rec[$key] == "-empty-" || $a_rec[$key] == "0000-00-00" || $a_rec[$key] === null) {
				$a_rec[$key] = $lng->txt("gev_table_no_entry");
			}
		}
		return $a_rec;
	}

	/**
	* housekeeping the get parameters passed to ctrl
	*/
	final protected function enableRelevantParametersCtrl() {
		foreach ($this->object->getRelevantParameters() as $get_parameter => $get_value) {
			$this->gCtrl->setParameter($this, $get_parameter, $get_value);
		}
	}

	final protected function disableRelevantParametersCtrl() {
		foreach ($this->object->getRelevantParameters() as $get_parameter => $get_value) {
			$this->gCtrl->setParameter($this, $get_parameter, null);
		}
	}

	protected function setFilterAction() {
		$this->enableRelevantParametersCtrl();
		$this->object->setFilterAction($this->gCtrl->getLinkTarget($this,'showContent'));
		$this->disableRelevantParametersCtrl();
	}


	/**
	* Settings menu of the report. Note that any setting query will be performed inside ilObjBaseReport.
	* Allways call parent methods in final plugin-classmethod static::settingFrom, static::getSettingsData and static::saveSettingsData.
	*/
	protected function renderSettings() {
		$data = $this->getSettingsData();
		$settings_form = $this->settingsForm($data);
		$this->gTpl->setContent($settings_form->getHtml());
	}

	protected function saveSettings() {
		$settings_form = $this->settingsForm();
		$settings_form->setValuesByPost();
		if($settings_form->checkInput()) {
			$this->saveSettingsData($_POST);
		}
		$this->gTpl->setContent($settings_form->getHtml());
	}

	protected function getSettingsData() {

		$data["title"] = $this->object->getTitle();
		$data["description"] = $this->object->getDescription();

		return $data;
	}

	/*
	* call this method last in static::saveSettingsData
	*/
	protected function saveSettingsData($data) {
		$this->object->setTitle($data["title"]);
		$this->object->setDescription($data["description"]);
		$this->object->doUpdate();
		$this->object->update();
	}

	/*
	* call this method first in static::settingsForm
	*/
	protected function settingsForm($data = null) {
		$settings_form = new ilPropertyFormGUI();
		$settings_form->setFormAction($this->gCtrl->getFormAction($this));
		$settings_form->addCommandButton("saveSettings", $this->gLng->txt("save"));

		$title = new ilTextInputGUI('title','title');
		if(isset($data["title"])) {
			$title->setValue($data["title"]);
		}
		$title->setRequired(true);
		$settings_form->addItem($title);

		$description = new ilTextAreaInputGUI('description','description');
		if(isset($data["description"])) {
			$description->setValue($data["description"]);
		}
		$settings_form->addItem($description);

		return $settings_form;
	}
}<|MERGE_RESOLUTION|>--- conflicted
+++ resolved
@@ -33,10 +33,6 @@
 			$this->setFilterAction();
 		}
 
-<<<<<<< HEAD
-		$this->order = null;
-=======
->>>>>>> 4c192549
 		$this->title = null;
 
 	}
