--- conflicted
+++ resolved
@@ -270,11 +270,7 @@
 	*/
 	protected function getParentObjectOfTypeIds($type = null) {
 		$data = $this->gTree->getParentNodeData($this->getRefId());
-<<<<<<< HEAD
-		while( null !== $type && $type !== $data['type'] && ROOT_FOLDER_ID !== (string)$data['ref_id'] ) {
-=======
 		while( null !== $type && $type !== $data['type'] && (string)ROOT_FOLDER_ID !== (string)$data['ref_id'] ) {
->>>>>>> 75c63e05
 			$data = $this->gTree->getParentNodeData($data['ref_id']);
 		}
 		return (null === $type || $type === $data['type'] )
