<?php

/* Copyright (c) 1998-2010 ILIAS open source, Extended GPL, see docs/LICENSE */

include_once("./Services/Skill/classes/class.ilPersonalSkill.php");
include_once("./Services/Skill/classes/class.ilSkillProfile.php");

/**
 * Personal skills GUI class
 *
 * @author Alex Killing <alex.killing@gmx.de>
 * @version $Id$
 *
 * @ilCtrl_Calls ilPersonalSkillsGUI:
 *
 * @ingroup ServicesSkill
 */
class ilPersonalSkillsGUI
{
	protected $offline_mode;
	protected $skill_tree;
	static $skill_tt_cnt = 1;
	protected $actual_levels = array();
	protected $gap_self_eval_levels = array();
	protected $mode = "";
	protected $history_view = false;
	protected $intro_text = "";
	protected $hidden_skills = array();
<<<<<<< HEAD

	/**
	 * @var ilCtrl
	 */
	protected $ctrl;

	/**
	 * @var ilLanguage
	 */
	protected $lng;

	/**
	 * @var mixed
	 */
	protected $help;

	/**
	 * @var mixed
	 */
	protected $setting;

	/**
	 * @var ilObjUser
	 */
	protected $user;

	/**
	 * @var mixed
	 */
	protected $tpl;

	/**
	 * @var ilLanguage
	 */
	protected $tabs;

	/**
	 * @var ilToolbarGUI
	 */
	protected $toolbar;

	/**
	 * @var ilAccessHandler
	 */
	protected $access;

	/**
	 * @var \ILIAS\UI\Factory
	 */
	protected $ui_fac;

	/**
	 * @var \ILIAS\UI\Renderer
	 */
	protected $ui_ren;
=======
	protected $obj_id = 0;
	protected $obj_skills = array();
>>>>>>> 75475260
	
	/**
	 * Contructor
	 *
	 * @access public
	 */
	public function __construct()
	{
		global $DIC;

		$this->ctrl = $DIC->ctrl();
		$this->lng = $DIC->language();
		$this->help = $DIC["ilHelp"];
		$this->setting = $DIC["ilSetting"];
		$this->user = $DIC->user();
		$this->tpl = $DIC["tpl"];
		$this->tabs = $DIC->tabs();
		$this->toolbar = $DIC->toolbar();
		$this->access = $DIC->access();
		$this->ui_fac = $DIC->ui()->factory();
		$this->ui_ren = $DIC->ui()->renderer();

		$ilCtrl = $this->ctrl;
		$ilHelp = $this->help;
		$lng = $this->lng;
		$ilSetting = $this->setting;


		$lng->loadLanguageModule('skmg');
		$ilHelp->setScreenIdComponent("skill");
		
		$ilCtrl->saveParameter($this, "skill_id");
		$ilCtrl->saveParameter($this, "tref_id");
		$ilCtrl->saveParameter($this, "profile_id");

		$this->user_profiles = ilSkillProfile::getProfilesOfUser($this->user->getId());

		include_once("./Services/Skill/classes/class.ilSkillTree.php");
		$this->skill_tree = new ilSkillTree();
		
		$this->use_materials = !$ilSetting->get("disable_personal_workspace");

		include_once("./Services/Skill/classes/class.ilSkillManagementSettings.php");
		$this->skmg_settings = new ilSkillManagementSettings();

	}
	
	/**
	 * Set profile id
	 *
	 * @param  $a_val 	
	 */
	function setProfileId($a_val)
	{
		$this->profile_id = $a_val;
	}
	
	/**
	 * Get profile id
	 *
	 * @return  
	 */
	function getProfileId()
	{
		return $this->profile_id;
	}
	
	/**
	 * Set self evaluation levels for gap analysis
	 *
	 * @param array $a_val self evaluation values key1: base_skill_id, key2: tref_id: value: level id	
	 */
	function setGapAnalysisSelfEvalLevels($a_val)
	{
		$this->gap_self_eval_levels = $a_val;
	}
	
	/**
	 * Get self evaluation levels for gap analysis
	 *
	 * @return array self evaluation values key1: base_skill_id, key2: tref_id: value: level id
	 */
	function getGapAnalysisSelfEvalLevels()
	{
		return $this->gap_self_eval_levels;
	}
	
	/**
	 * Set history view
	 *
	 * @param bool $a_val history view	
	 */
	function setHistoryView($a_val)
	{
		$this->history_view = $a_val;
	}
	
	/**
	 * Get history view
	 *
	 * @return bool history view
	 */
	function getHistoryView()
	{
		return $this->history_view;
	}
	
	/**
	 * Set intro text
	 *
	 * @param string $a_val intro text html	
	 */
	function setIntroText($a_val)
	{
		$this->intro_text = $a_val;
	}
	
	/**
	 * Get intro text
	 *
	 * @return string intro text html
	 */
	function getIntroText()
	{
		return $this->intro_text;
	}

	/**
	 * Hide skill
	 *
	 * @param
	 * @return
	 */
	function hideSkill($a_skill_id, $a_tref_id = 0)
	{
		$this->hidden_skills[] = $a_skill_id.":".$a_tref_id;
	}

	/**
<<<<<<< HEAD
	 * Determine current profile id
	 *
	 * @param
	 * @return
	 */
	function determineCurrentProfile()
	{
		global $ilCtrl;

		if (count($this->user_profiles) == 0)
		{
			return;
		}
		$current_prof_id = 0;
		if ((int) $_GET["profile_id"] > 0)
		{
			foreach ($this->user_profiles as $p)
			{
				if ($p["id"] == (int) $_GET["profile_id"])
				{
					$current_prof_id = (int) $_GET["profile_id"];
				}
			}
		}
		if ($current_prof_id == 0)
		{
			$current_prof_id = $this->user_profiles[0]["id"];
		}
		$ilCtrl->setParameter($this, "profile_id", $current_prof_id);
		$this->setProfileId($current_prof_id);
	}

=======
	 * Set object skills
	 *
	 * @param int $a_obj_id object id
	 * @param array $a_skills skills array
	 */
	function setObjectSkills($a_obj_id, $a_skills = null)
	{
		$this->obj_id = $a_obj_id;
		$this->obj_skills = $a_skills;
	}



>>>>>>> 75475260
	/**
	 * Execute command
	 *
	 * @access public
	 *
	 */
	public function executeCommand()
	{
		$ilCtrl = $this->ctrl;
		$ilUser = $this->user;
		$lng = $this->lng;
		$tpl = $this->tpl;

		$next_class = $ilCtrl->getNextClass($this);
		

		// determin standard command
		$std_cmd = "listSkills";

		$cmd = $ilCtrl->getCmd($std_cmd);
		
		$tpl->setTitle($lng->txt("skills"));
		$tpl->setTitleIcon(ilUtil::getImagePath("icon_skmg.svg"));

		switch($next_class)
		{
			default:
				$this->$cmd();
				break;
		}
		return true;
	}

	/**
	 * Set tabs
	 */
	function setTabs($a_activate)
	{
		$ilCtrl = $this->ctrl;
		$lng = $this->lng;
		$ilTabs = $this->tabs;

		// list skills
		$ilTabs->addTab("list_skills",
			$lng->txt("skmg_selected_skills"),
			$ilCtrl->getLinkTarget($this, "listSkills"));

		if (count($this->user_profiles) > 0)
		{
			$ilTabs->addTab("profile",
				$lng->txt("skmg_assigned_profiles"),
				$ilCtrl->getLinkTarget($this, "listAssignedProfile"));
		}

		// assign materials

		$ilTabs->activateTab($a_activate);
	}
	
	function setOfflineMode($a_file_path)
	{
		$this->offline_mode = $a_file_path;
	}

	/**
	 * List skills
	 */
	function listSkills()
	{
		$ilCtrl = $this->ctrl;
		$ilUser = $this->user;
		$lng = $this->lng;
		$tpl = $this->tpl;
		$ilToolbar = $this->toolbar;

		$this->setTabs("list_skills");
		
		include_once("./Services/Skill/classes/class.ilSkillTree.php");
		$stree = new ilSkillTree();
		
		// skill selection / add new personal skill
		$ilToolbar->addFormButton($lng->txt("skmg_add_skill"),
			"listSkillsForAdd");
		$ilToolbar->setFormAction($ilCtrl->getFormAction($this));
			
		$skills = ilPersonalSkill::getSelectedUserSkills($ilUser->getId());
		$html = "";
		foreach ($skills as $s)
		{
			$path = $stree->getSkillTreePath($s["skill_node_id"]);

			// check draft
			foreach ($path as $p)
			{
				if ($p["status"] == ilSkillTreeNode::STATUS_DRAFT)
				{
					continue(2);
				}
			}
			$html.= $this->getSkillHTML($s["skill_node_id"], 0, true);
		}
		
		// list skills
//		include_once("./Services/Skill/classes/class.ilPersonalSkillTableGUI.php");
//		$sktab = new ilPersonalSkillTableGUI($this, "listSkills");
		
		$tpl->setContent($html);

	}

	/**
	 * Get skill presentation HTML
	 *
	 * $a_top_skill_id is a node of the skill "main tree", it can be a tref id!
	 * - called in listSkills (this class) -> $a_top_skill is the selected user skill (main tree node id), tref_id not set
	 * - called in ilPortfolioPage -> $a_top_skill is the selected user skill (main tree node id), tref_id not set
	 * - called in getGapAnalysis (this class) -> $a_top_skill id is the (basic) skill_id, tref_id may be set
	 */
	function getSkillHTML($a_top_skill_id, $a_user_id = 0, $a_edit = false, $a_tref_id = 0)
	{
		// user interface plugin slot + default rendering
		include_once("./Services/UIComponent/classes/class.ilUIHookProcessor.php");
		$uip = new ilUIHookProcessor("Services/Skill", "personal_skill_html",
			array("personal_skills_gui" => $this, "top_skill_id" => $a_top_skill_id, "user_id" => $a_user_id,
				"edit" => $a_edit, "tref_id" => $a_tref_id));
		if (!$uip->replaced())
		{
			$skill_html = $this->renderSkillHTML($a_top_skill_id, $a_user_id, $a_edit, $a_tref_id);
		}
		$skill_html = $uip->getHTML($skill_html);

		return $skill_html;
	}

	/**
	 * Render skill html
	 *
	 * @param
	 * @return
	 */
	function renderSkillHTML($a_top_skill_id, $a_user_id = 0, $a_edit = false, $a_tref_id = 0)
	{
		$ilCtrl = $this->ctrl;
		$ilUser = $this->user;
		$lng = $this->lng;

		$sub_panels = array();

		if ($a_user_id == 0)
		{
			$user = $ilUser;
		}
		else
		{
			$user = new ilObjUser($a_user_id);
		}

		$tpl = new ilTemplate("tpl.skill_pres.html", true, true, "Services/Skill");
		
		include_once("./Services/Skill/classes/class.ilSkillTree.php");
		$stree = new ilSkillTree();

		include_once("./Services/Skill/classes/class.ilVirtualSkillTree.php");
		$vtree = new ilVirtualSkillTree();
		$tref_id = $a_tref_id;
		$skill_id = $a_top_skill_id;
		if (ilSkillTreeNode::_lookupType($a_top_skill_id) == "sktr")
		{
			include_once("./Services/Skill/classes/class.ilSkillTemplateReference.php");
			$tref_id = $a_top_skill_id;
			$skill_id = ilSkillTemplateReference::_lookupTemplateId($a_top_skill_id);
		}
		$b_skills = $vtree->getSubTreeForCSkillId($skill_id.":".$tref_id, true);

		foreach ($b_skills as $bs)
		{
			$bs["id"] = $bs["skill_id"];
			$bs["tref"] = $bs["tref_id"];

			$path = $stree->getSkillTreePath($bs["id"], $bs["tref"]);

			$panel_comps = array();


			// check draft
			foreach ($path as $p)
			{
				if ($p["status"] == ilSkillTreeNode::STATUS_DRAFT)
				{
					continue(2);
				}
			}
			reset($path);
		
			$skill = ilSkillTreeNodeFactory::getInstance($bs["id"]);
			$level_data = $skill->getLevelData();


			// skill description
			$panel_comps[] = $this->ui_fac->legacy($this->getSkillDescription($skill));


			if ($this->getProfileId() > 0)
			{
				if (!$this->skmg_settings->getHideProfileBeforeSelfEval() ||
					ilBasicSkill::hasSelfEvaluated($user->getId(), $bs["id"], $bs["tref"]))
				{
					$panel_comps[] = $this->ui_fac->legacy($this->getProfileTargetItem($this->getProfileId(), $level_data, $bs["tref"]));
				}
			}

			if ($this->mode == "gap" && !$this->history_view)
			{
				$panel_comps[] = $this->ui_fac->legacy($this->getActualGapItem($level_data, $bs["tref"]));
				$panel_comps[] = $this->ui_fac->legacy($this->getSelfEvalGapItem($level_data, $bs["tref"]));
			}
			else
			{
				// get date of self evaluation
				$se_date = ilPersonalSkill::getSelfEvaluationDate($user->getId(), $a_top_skill_id, $bs["tref"], $bs["id"]);
				$se_rendered = ($se_date == "")
					? true
					: false;
					
				// get all object triggered entries and render them
				foreach ($skill->getAllHistoricLevelEntriesOfUser($bs["tref"] , $user->getId(), ilBasicSkill::EVAL_BY_ALL) as $level_entry)
				{
					// render the self evaluation at the correct position within the list of object triggered entries
					if ($se_date > $level_entry["status_date"] && !$se_rendered)
					{
						$se_rendered = true;
					}
					$panel_comps[] = $this->ui_fac->legacy($this->getEvalItem($level_data, $level_entry));
				}
				
			}

			// materials (new)
			if ($this->mode != "gap")
			{
				$mat = $this->getMaterials($level_data, $bs["tref"], $user->getId());
				if ($mat != "")
				{
					$panel_comps[] = $this->ui_fac->legacy($mat);
				}
			}

			// suggested resources
			$sugg = $this->getSuggestedResources($this->getProfileId(), $level_data, $bs["id"], $bs["tref"]);
			if ($sugg != "")
			{
				$panel_comps[] = $this->ui_fac->legacy($sugg);
			}

			$title = $sep = "";
			$found = false;
			foreach ($path as $p)
			{
				if ($found)
				{
					$title.= $sep.$p["title"];
					$sep = " > ";
				}
				if ($a_top_skill_id == $p["child"])
				{
					$found = true;
				}
			}

			$sub = $this->ui_fac->panel()->sub($title, $panel_comps);
			if ($a_edit)
			{
				$actions = array();
				$ilCtrl->setParameterByClass("ilpersonalskillsgui", "skill_id", $a_top_skill_id);
				$ilCtrl->setParameterByClass("ilpersonalskillsgui", "tref_id", $bs["tref"]);
				$ilCtrl->setParameterByClass("ilpersonalskillsgui", "basic_skill_id", $bs["id"]);
				if ($this->use_materials)
				{
					$actions[] = $this->ui_fac->button()->shy($lng->txt('skmg_assign_materials'),
						$ilCtrl->getLinkTargetByClass("ilpersonalskillsgui", "assignMaterials"));
				}
				$actions[] = $this->ui_fac->button()->shy($lng->txt('skmg_self_evaluation'),
					$ilCtrl->getLinkTargetByClass("ilpersonalskillsgui", "selfEvaluation"));
				$sub = $sub->withActions($this->ui_fac->dropdown()->standard($actions)->withLabel($lng->txt("actions")));
			}

			$sub_panels[] = $sub;
			
			$tpl->parseCurrentBlock();
			
		}
		
		$panel = $this->ui_fac->panel()->standard(ilSkillTreeNode::_lookupTitle($skill_id, $tref_id),
			$sub_panels);

		if ($a_edit && $this->getProfileId() == 0)
		{
			$actions = array();

			$ilCtrl->setParameterByClass("ilpersonalskillsgui", "skill_id", $a_top_skill_id);
			$actions[] = $this->ui_fac->button()->shy($lng->txt('skmg_remove_skill'),
				$ilCtrl->getLinkTargetByClass("ilpersonalskillsgui", "confirmSkillRemove"));

			$panel = $panel->withActions($this->ui_fac->dropdown()->standard($actions)->withLabel($lng->txt("actions")));
		}
		
		return $this->ui_ren->render($panel);
	}
	

	/**
	 * Get material file name and goto url
	 * 
	 * @param int $a_wsp_id
	 * @return array caption, url 
	 */
	function getMaterialInfo($a_wsp_id, $a_user_id)
	{
		if(!$this->ws_tree)
		{
			include_once "Services/PersonalWorkspace/classes/class.ilWorkspaceTree.php";
			include_once "Services/PersonalWorkspace/classes/class.ilWorkspaceAccessHandler.php";
			$this->ws_tree = new ilWorkspaceTree($a_user_id);
			$this->ws_access = new ilWorkspaceAccessHandler($caption);
		}
		
		$obj_id = $this->ws_tree->lookupObjectId($a_wsp_id);
		$caption = ilObject::_lookupTitle($obj_id);
		
		if(!$this->offline_mode)
		{
			$url = $this->ws_access->getGotoLink($a_wsp_id, $obj_id);
		}
		else
		{	
			$url = $this->offline_mode."file_".$obj_id."/";
						
			// all possible material types for now
			switch(ilObject::_lookupType($obj_id))
			{
				case "tstv":
					include_once "Modules/Test/classes/class.ilObjTestVerification.php";
					$obj = new ilObjTestVerification($obj_id, false);
					$url .= $obj->getOfflineFilename();
					break;
					
				case "excv":
					include_once "Modules/Exercise/classes/class.ilObjExerciseVerification.php";
					$obj = new ilObjExerciseVerification($obj_id, false);
					$url .= $obj->getOfflineFilename();
					break;
				
				case "crsv":
					include_once "Modules/Course/classes/Verification/class.ilObjCourseVerification.php";
					$obj = new ilObjCourseVerification($obj_id, false);
					$url .= $obj->getOfflineFilename();
					break;
				
				case "scov":
					include_once "Modules/ScormAicc/classes/Verification/class.ilObjSCORMVerification.php";
					$obj = new ilObjSCORMVerification($obj_id, false);
					$url .= $obj->getOfflineFilename();
					break;
				
				case "file":
					$file = new ilObjFile($obj_id, false);
					$url .= $file->getFilename();
					break;
			}						
		}
		
		return array($caption, $url);
	}
	
	/**
	 * Add personal skill
	 */
	function addSkill()
	{
		$ilCtrl = $this->ctrl;
		$ilUser = $this->user;
		$lng = $this->lng;

		ilPersonalSkill::addPersonalSkill($ilUser->getId(), (int) $_GET["obj_id"]);
		
		ilUtil::sendSuccess($lng->txt("msg_object_modified"));
		$ilCtrl->redirect($this, "listSkills");
	}
	
	
	
	/**
	 * Confirm skill remove
	 */
	function confirmSkillRemove()
	{
		$lng = $this->lng;
		$tpl = $this->tpl;
		$ilCtrl = $this->ctrl;
			
		include_once("./Services/Skill/classes/class.ilSkillTreeNode.php");
		if ($_GET["skill_id"] > 0)
		{
			$_POST["id"][] = $_GET["skill_id"];
		}
		if (!is_array($_POST["id"]) || count($_POST["id"]) == 0)
		{
			ilUtil::sendInfo($lng->txt("no_checkbox"), true);
			$ilCtrl->redirect($this, "listSkills");
		}
		else
		{
			include_once("./Services/Utilities/classes/class.ilConfirmationGUI.php");
			$cgui = new ilConfirmationGUI();
			$cgui->setFormAction($ilCtrl->getFormAction($this));
			$cgui->setHeaderText($lng->txt("skmg_really_remove_skills"));
			$cgui->setCancel($lng->txt("cancel"), "listSkills");
			$cgui->setConfirm($lng->txt("delete"), "removeSkills");
			
			foreach ($_POST["id"] as $i)
			{
				$cgui->addItem("id[]", $i, ilSkillTreeNode::_lookupTitle($i));
			}
			
			$tpl->setContent($cgui->getHTML());
		}
	}
	
	/**
	 * Remove skills
	 */
	function removeSkills()
	{
		$ilCtrl = $this->ctrl;
		$ilUser = $this->user;
		$lng = $this->lng;
		
		if (is_array($_POST["id"]))
		{
			foreach ($_POST["id"] as $n_id)
			{
				ilPersonalSkill::removeSkill($ilUser->getId(), $n_id);
			}
		}
		
		ilUtil::sendSuccess($lng->txt("msg_object_modified"));
		$ilCtrl->redirect($this, "listSkills");
	}
	
	
	//
	// Materials assignments
	//
	
	/**
	 * Assign materials to skill levels
	 *
	 * @param
	 * @return
	 */
	function assignMaterials()
	{
		$ilCtrl = $this->ctrl;
		$lng = $this->lng;
		$tpl = $this->tpl;
		$ilToolbar = $this->toolbar;
		$ilTabs = $this->tabs;


		$ilTabs->setBackTarget($lng->txt("back"),
			$ilCtrl->getLinkTarget($this, "listSkills"));
		
		$ilCtrl->saveParameter($this, "skill_id");
		$ilCtrl->saveParameter($this, "basic_skill_id");
		$ilCtrl->saveParameter($this, "tref_id");
		
		include_once("./Services/Skill/classes/class.ilSkillTreeNode.php");
		$tpl->setTitle(ilSkillTreeNode::_lookupTitle((int) $_GET["skill_id"]));
		$tpl->setTitleIcon(ilUtil::getImagePath("icon_".
			ilSkillTreeNode::_lookupType((int) $_GET["skill_id"]).
			".svg"));
		 
		// basic skill selection
		include_once("./Services/Skill/classes/class.ilVirtualSkillTree.php");
		$vtree = new ilVirtualSkillTree();
		$tref_id = 0;
		$skill_id = (int) $_GET["skill_id"];
		if (ilSkillTreeNode::_lookupType((int) $_GET["skill_id"]) == "sktr")
		{
			include_once("./Services/Skill/classes/class.ilSkillTemplateReference.php");
			$tref_id = $_GET["skill_id"];
			$skill_id = ilSkillTemplateReference::_lookupTemplateId($_GET["skill_id"]);
		}
		$bs = $vtree->getSubTreeForCSkillId($skill_id.":".$tref_id, true);
		
		$options = array();
		foreach ($bs as $b)
		{
			//$options[$b["id"]] = ilSkillTreeNode::_lookupTitle($b["id"]);
			$options[$b["skill_id"]] = ilSkillTreeNode::_lookupTitle($b["skill_id"]);
		}
		
		$cur_basic_skill_id = ((int) $_POST["basic_skill_id"] > 0)
			? (int) $_POST["basic_skill_id"]
			: (((int) $_GET["basic_skill_id"] > 0)
				? (int) $_GET["basic_skill_id"]
				: key($options));

		$ilCtrl->setParameter($this, "basic_skill_id", $cur_basic_skill_id);
			
		include_once("./Services/Form/classes/class.ilSelectInputGUI.php");
		$si = new ilSelectInputGUI($lng->txt("skmg_skill"), "basic_skill_id");
		$si->setOptions($options);
		$si->setValue($cur_basic_skill_id);
		$ilToolbar->addInputItem($si, true);
		$ilToolbar->addFormButton($lng->txt("select"),
			"assignMaterials");
		
		$ilToolbar->setFormAction($ilCtrl->getFormAction($this));
		
		// table
		include_once("./Services/Skill/classes/class.ilSkillAssignMaterialsTableGUI.php");
		$tab = new ilSkillAssignMaterialsTableGUI($this, "assignMaterials",
			(int) $_GET["skill_id"], (int) $_GET["tref_id"], $cur_basic_skill_id);
		
		$tpl->setContent($tab->getHTML());
		
	}
	
	
	/**
	 * Assign materials to skill level
	 *
	 * @param
	 * @return
	 */
	function assignMaterial()
	{
		$ilCtrl = $this->ctrl;
		$ilUser = $this->user;
		$lng = $this->lng;
		$tpl = $this->tpl;
		$ilTabs = $this->tabs;
		$ilSetting = $this->setting;

		if(!$ilSetting->get("disable_personal_workspace"))
		{
			ilUtil::sendInfo($lng->txt("skmg_ass_materials_from_workspace")." » <a href='ilias.php?baseClass=ilPersonalDesktopGUI&amp;cmd=jumpToWorkspace'>".$lng->txt("personal_workspace")."</a>");
		}
		
		$ilCtrl->saveParameter($this, "skill_id");
		$ilCtrl->saveParameter($this, "level_id");
		$ilCtrl->saveParameter($this, "tref_id");
		$ilCtrl->saveParameter($this, "basic_skill_id");
		
		$ilTabs->setBackTarget($lng->txt("back"),
			$ilCtrl->getLinkTarget($this, "assignMaterials"));
		
		// get ws tree
		include_once "Services/PersonalWorkspace/classes/class.ilWorkspaceTree.php";
		$tree = new ilWorkspaceTree($ilUser->getId());
		
		// get access handler
		include_once("./Services/PersonalWorkspace/classes/class.ilWorkspaceAccessHandler.php");
		$acc_handler = new ilWorkspaceAccessHandler($tree);
		
		// get es explorer
		include_once("./Services/PersonalWorkspace/classes/class.ilWorkspaceExplorer.php");
		$exp = new ilWorkspaceExplorer(ilWorkspaceExplorer::SEL_TYPE_CHECK, '', 
			'skill_wspexpand', $tree, $acc_handler);
		$exp->setTargetGet('wsp_id');
		$exp->setFiltered(false);
		$exp->removeAllFormItemTypes();
		$exp->addFormItemForType("file");
		$exp->addFormItemForType("tstv");
		$exp->addFormItemForType("excv");

		if($_GET['skill_wspexpand'] == '')
		{
			// not really used as session is already set [see above]
			$expanded = $tree->readRootId();
		}
		else
		{
			$expanded = $_GET['skill_wspexpand'];
		}
		$exp->setCheckedItems(array((int)$_POST['wsp_id']));
		$exp->setExpandTarget($ilCtrl->getLinkTarget($this, 'assignMaterial'));
		$exp->setPostVar('wsp_id[]');
		$exp->setExpand($expanded);
		$exp->setOutput(0);
		
		// fill template
		$mtpl = new ilTemplate("tpl.materials_selection.html", true, true, "Services/Skill");
		$mtpl->setVariable("EXP", $exp->getOutput());
		
		// toolbars
		$tb = new ilToolbarGUI();
		$tb->addFormButton($lng->txt("select"),
			"selectMaterial");
		$tb->setFormAction($ilCtrl->getFormAction($this));
		$tb->setOpenFormTag(true);
		$tb->setCloseFormTag(false);
		$mtpl->setVariable("TOOLBAR1", $tb->getHTML());
		$tb->setOpenFormTag(false);
		$tb->setCloseFormTag(true);
		$mtpl->setVariable("TOOLBAR2", $tb->getHTML());
		
		$tpl->setContent($mtpl->get());
	}
	
	/**
	 * Select material
	 */
	function selectMaterial()
	{
		$ilCtrl = $this->ctrl;
		$ilUser = $this->user;
		$lng = $this->lng;


		include_once("./Services/Skill/classes/class.ilPersonalSkill.php");
		if (is_array($_POST["wsp_id"]))
		{
			foreach ($_POST["wsp_id"] as $w)
			{
				ilPersonalSkill::assignMaterial($ilUser->getId(), (int) $_GET["skill_id"],
					(int) $_GET["tref_id"],
					(int) $_GET["basic_skill_id"], (int) $_GET["level_id"], (int) $w);
			}
			ilUtil::sendSuccess($lng->txt("msg_obj_modified"), true);
		}
		
		$ilCtrl->saveParameter($this, "skill_id");
		$ilCtrl->saveParameter($this, "level_id");
		$ilCtrl->saveParameter($this, "tref_id");
		$ilCtrl->saveParameter($this, "basic_skill_id");
		
		$ilCtrl->redirect($this, "assignMaterials");
	}
	
	
	/**
	 * Remove material
	 */
	function removeMaterial()
	{
		$ilCtrl = $this->ctrl;
		$ilUser = $this->user;
		$lng = $this->lng;


		ilPersonalSkill::removeMaterial($ilUser->getId(), (int) $_GET["tref_id"],
			(int) $_GET["level_id"],
			(int) $_GET["wsp_id"]);
		ilUtil::sendSuccess($lng->txt("msg_obj_modified"), true);
		$ilCtrl->redirect($this, "assignMaterials");
	}
	
	
	//
	// Self evaluation
	//
	
	/**
	 * Assign materials to skill levels
	 *
	 * @param
	 * @return
	 */
	function selfEvaluation()
	{
		$ilCtrl = $this->ctrl;
		$lng = $this->lng;
		$tpl = $this->tpl;
		$ilToolbar = $this->toolbar;
		$ilTabs = $this->tabs;


		$ilTabs->setBackTarget($lng->txt("back"),
			$ilCtrl->getLinkTarget($this, "listSkills"));
		
		$ilCtrl->saveParameter($this, "skill_id");
		$ilCtrl->saveParameter($this, "basic_skill_id");
		$ilCtrl->saveParameter($this, "tref_id");
		
		include_once("./Services/Skill/classes/class.ilSkillTreeNode.php");
		$tpl->setTitle(ilSkillTreeNode::_lookupTitle((int) $_GET["skill_id"]));
		$tpl->setTitleIcon(ilUtil::getImagePath("icon_".
			ilSkillTreeNode::_lookupType((int) $_GET["skill_id"]).
			".svg"));
		 
		// basic skill selection
		include_once("./Services/Skill/classes/class.ilVirtualSkillTree.php");
		$vtree = new ilVirtualSkillTree();
		$tref_id = 0;
		$skill_id = (int) $_GET["skill_id"];
		if (ilSkillTreeNode::_lookupType((int) $_GET["skill_id"]) == "sktr")
		{
			include_once("./Services/Skill/classes/class.ilSkillTemplateReference.php");
			$tref_id = $_GET["skill_id"];
			$skill_id = ilSkillTemplateReference::_lookupTemplateId($_GET["skill_id"]);
		}
		$bs = $vtree->getSubTreeForCSkillId($skill_id.":".$tref_id, true);
		

		$options = array();
		foreach ($bs as $b)
		{
			$options[$b["skill_id"]] = ilSkillTreeNode::_lookupTitle($b["skill_id"]);
		}

		$cur_basic_skill_id = ((int) $_POST["basic_skill_id"] > 0)
			? (int) $_POST["basic_skill_id"]
			: (((int) $_GET["basic_skill_id"] > 0)
				? (int) $_GET["basic_skill_id"]
				: key($options));

		$ilCtrl->setParameter($this, "basic_skill_id", $cur_basic_skill_id);
			
		include_once("./Services/Form/classes/class.ilSelectInputGUI.php");
		$si = new ilSelectInputGUI($lng->txt("skmg_skill"), "basic_skill_id");
		$si->setOptions($options);
		$si->setValue($cur_basic_skill_id);
		$ilToolbar->addInputItem($si, true);
		$ilToolbar->addFormButton($lng->txt("select"),
			"selfEvaluation");
		
		$ilToolbar->setFormAction($ilCtrl->getFormAction($this));
		
		// table
		include_once("./Services/Skill/classes/class.ilSelfEvaluationSimpleTableGUI.php");
		$tab = new ilSelfEvaluationSimpleTableGUI($this, "selfEvaluation",
			(int) $_GET["skill_id"], (int) $_GET["tref_id"], $cur_basic_skill_id);
		
		$tpl->setContent($tab->getHTML());
		
	}

	/**
	 * Save self evaluation
	 */
	function saveSelfEvaluation()
	{
		$ilCtrl = $this->ctrl;
		$ilUser = $this->user;
		$lng = $this->lng;

		ilPersonalSkill::saveSelfEvaluation($ilUser->getId(), (int) $_GET["skill_id"],
			(int) $_GET["tref_id"], (int) $_GET["basic_skill_id"], (int) $_POST["se"]);
		ilUtil::sendSuccess($lng->txt("msg_obj_modified"), true);
		
/*		$ilCtrl->saveParameter($this, "skill_id");
		$ilCtrl->saveParameter($this, "level_id");
		$ilCtrl->saveParameter($this, "tref_id");
		$ilCtrl->saveParameter($this, "basic_skill_id");*/
		
		$ilCtrl->redirect($this, "listSkills");

	}
	
	/**
	 * LIst skills for adding
	 *
	 * @param
	 * @return
	 */
	function listSkillsForAdd()
	{
		$ilCtrl = $this->ctrl;
		$lng = $this->lng;
		$tpl = $this->tpl;
		$ilTabs = $this->tabs;


		$ilTabs->setBackTarget($lng->txt("back"),
			$ilCtrl->getLinkTarget($this, ""));

		include_once("./Services/Skill/classes/class.ilPersonalSkillExplorerGUI.php");
		$exp = new ilPersonalSkillExplorerGUI($this, "listSkillsForAdd", $this, "addSkill");
		if ($exp->getHasSelectableNodes())
		{
			if (!$exp->handleCommand())
			{
				$tpl->setContent($exp->getHTML());
			}
			ilUtil::sendInfo($lng->txt("skmg_select_skill"));
		}
		else
		{
			ilUtil::sendInfo($lng->txt("skmg_no_nodes_selectable"));
		}
	}
	
	/**
	 * List profiles
	 *
	 * @param
	 */
	function listProfilesForGap()
	{
<<<<<<< HEAD
		$tpl = $this->tpl;

		if (count($this->user_profiles) == 0)
=======
		global $ilCtrl, $ilToolbar, $ilUser, $lng, $tpl;

		$a_user_id = $ilUser->getId();

		$profiles = ilSkillProfile::getProfilesOfUser($a_user_id);
		
		if (count($profiles) == 0 && $this->obj_skills == null)
>>>>>>> 75475260
		{
			return;
		}
		
		$this->determineCurrentProfile();
		$this->showProfileSelectorToolbar();
		
		$tpl->setContent($this->getGapAnalysisHTML());
	}

	/**
	 * Show profile selector toolbar
	 */
	function showProfileSelectorToolbar()
	{
		global $ilToolbar, $lng, $ilCtrl;

		$options = array();
<<<<<<< HEAD
		foreach ($this->user_profiles as $p)
=======
		if (is_array($this->obj_skills) && $this->obj_id > 0)
		{
			$options[0] = $lng->txt("obj_".ilObject::_lookupType($this->obj_id)).": ".ilObject::_lookupTitle($this->obj_id);
		}

		foreach ($profiles as $p)
>>>>>>> 75475260
		{
			$options[$p["id"]] = $lng->txt("skmg_profile").": ".$p["title"];
		}

<<<<<<< HEAD
		include_once("./Services/Form/classes/class.ilSelectInputGUI.php");
=======
		$current_profile_id = ($_POST["profile_id"] > 0)
			? $_POST["profile_id"]
			: $_GET["profile_id"];
		//var_dump($_POST);
		//var_dump($current_profile_id); exit;
		if (!isset($options[$current_profile_id]))
		{
			if (is_array($this->obj_skills))
			{
				$current_profile_id = 0;
			}
			else
			{
				$current_profile_id = (int)key($options);
				$ilCtrl->setParameter($this, "profile_id", $current_profile_id);
			}
		}
		
>>>>>>> 75475260
		$si = new ilSelectInputGUI($lng->txt("skmg_profile"), "profile_id");
		$si->setOptions($options);
		$si->setValue($this->getProfileId());
		$ilToolbar->addInputItem($si, true);
		$ilToolbar->addFormButton($lng->txt("select"),
			"selectProfile");
		$ilToolbar->setFormAction($ilCtrl->getFormAction($this));
<<<<<<< HEAD
=======
		
		$this->setProfileId($current_profile_id);
		
		$tpl->setContent($this->getGapAnalysisHTML($a_user_id));
	}

	/**
	 * Render gap analysis selection
	 *
	 * @param
	 * @return
	 */
	function renderGapAnalysisSelection($a_obj_skills)
	{
		global $DIC;

		$user = $DIC->user();
		$lng = $DIC->language();
		$ctrl = $DIC->language();
		$toolbar = $DIC->toolbar();


		$skills = array();
		foreach ($a_obj_skills as $id)
		{
			$idarr = explode(":", $id);
			$skills[$id] = array("id" => $id, "title" => ilBasicSkill::_lookupTitle($idarr[0], $idarr[1]), "profiles" => array(),
				"base_skill" => $idarr[0], "tref_id" => $idarr[1]);
		}


		// get matching user competence profiles
		// -> add gap analysis to profile
		include_once("./Services/Skill/classes/class.ilSkillProfile.php");
		$profiles = ilSkillProfile::getProfilesOfUser($user->getId());
		foreach ($profiles as $p)
		{
			$prof = new ilSkillProfile($p["id"]);
			$prof_levels = $prof->getSkillLevels();
			foreach ($prof_levels as $pl)
			{
				if (isset($skills[$pl["base_skill_id"].":".$pl["tref_id"]]))
				{
					$skills[$pl["base_skill_id"].":".$pl["tref_id"]]["profiles"][] =
						$p["id"];

					$eval_modes["gap_".$p["id"]] =
						$lng->txt("skll_gap_analysis").": ".$prof->getTitle();
				}
			}
		}

		// if one competence does not match any profiles
		// -> add "competences of survey" alternative
		reset($skills);
		foreach ($skills as $sk)
		{
			if (count($sk["profiles"]) == 0)
			{
				$eval_modes["skills_of_object"] = $lng->txt("skll_competences_of_object");
			}
		}

		// final determination of current evaluation mode
		$comp_eval_mode = $_GET["comp_eval_mode"];
		if ($_POST["comp_eval_mode"] != "")
		{
			$comp_eval_mode = $_POST["comp_eval_mode"];
		}

		if (!isset($eval_modes[$comp_eval_mode]))
		{
			reset($eval_modes);
			$comp_eval_mode = key($eval_modes);
			$ctrl->setParameter($this, "comp_eval_mode", $comp_eval_mode);
		}

		$ctrl->saveParameter($this, "comp_eval_mode");

		include_once("./Services/Form/classes/class.ilSelectInputGUI.php");
		$mode_sel = new ilSelectInputGUI($lng->txt("svy_analysis"), "comp_eval_mode");
		$mode_sel->setOptions($eval_modes);
		$mode_sel->setValue($comp_eval_mode);
		$toolbar->addInputItem($mode_sel, true);

		$toolbar->addFormButton($lng->txt("select"), "competenceEval");
>>>>>>> 75475260

	}


	/**
	 * Set gap analysis actual status mode "per type"
	 *
	 * @param string $a_type type
	 */
	function setGapAnalysisActualStatusModePerType($a_type, $a_cat_title = "")
	{
		$this->gap_mode = "max_per_type";
		$this->gap_mode_type = $a_type;
		$this->gap_cat_title = $a_cat_title;
		$this->mode = "gap";
	}

	/**
	 * Set gap analysis actual status mode "per object"
	 *
	 * @param integer $a_obj_id object id
	 */
	function setGapAnalysisActualStatusModePerObject($a_obj_id, $a_cat_title = "")
	{
		$this->gap_mode = "max_per_object";
		$this->gap_mode_obj_id = $a_obj_id;
		$this->gap_cat_title = $a_cat_title;
		$this->mode = "gap";
	}

	/**
	 * Get gap analysis html
	 *
	 * @param
	 * @param array $a_skills deprecated, use setObjectSkills and listProfiles instead
	 * @return
	 */
	function getGapAnalysisHTML($a_user_id = 0, $a_skills = null)
	{
		$ilUser = $this->user;
		$lng = $this->lng;


		if ($a_skills == null)
		{
			$a_skills = $this->obj_skills;
		}

		include_once("./Services/UIComponent/Panel/classes/class.ilPanelGUI.php");

		if ($this->getIntroText() != "")
		{
			$pan = ilPanelGUI::getInstance();
			$pan->setPanelStyle(ilPanelGUI::PANEL_STYLE_PRIMARY);
			$pan->setBody($this->getIntroText());
			$intro_html = $pan->getHTML();
		}
		
//		$this->setTabs("list_skills");
		
		if ($a_user_id == 0)
		{
			$user_id = $ilUser->getId();
		}
		else
		{
			$user_id = $a_user_id;
		}

		$skills = array();
		if ($this->getProfileId() > 0)
		{
			$profile = new ilSkillProfile($this->getProfileId());
			$this->profile_levels = $profile->getSkillLevels();

			foreach ($this->profile_levels as $l)
			{
				$skills[] = array(
					"base_skill_id" => $l["base_skill_id"],
					"tref_id" => $l["tref_id"],
					"level_id" => $l["level_id"]
					);
			}
		}
		else if (is_array($a_skills))
		{
			$skills = $a_skills;
		}

		// get actual levels for gap analysis
		$this->actual_levels = array();
		include_once("./Services/Skill/classes/class.ilBasicSkill.php");
		foreach ($skills as $sk)
		{
			$bs = new ilBasicSkill($sk["base_skill_id"]);
			if ($this->gap_mode == "max_per_type")
			{
				$max = $bs->getMaxLevelPerType($sk["tref_id"], $this->gap_mode_type, $user_id);
				$this->actual_levels[$sk["base_skill_id"]][$sk["tref_id"]] = $max;
			}
			else if ($this->gap_mode == "max_per_object")
			{
				$max = $bs->getMaxLevelPerObject($sk["tref_id"], $this->gap_mode_obj_id, $user_id);
				$this->actual_levels[$sk["base_skill_id"]][$sk["tref_id"]] = $max;
			}
		}

		$incl_self_eval = false;
		if (count($this->getGapAnalysisSelfEvalLevels() > 0))
		{
			$incl_self_eval = true;
			$self_vals = $this->getGapAnalysisSelfEvalLevels();
		}

		// output spider stuff
		$all_chart_html = "";

		// determine skills that should be shown in the spider web
		$sw_skills = array();
		foreach ($skills as $sk)
		{
			if (!in_array($sk["base_skill_id"].":".$sk["tref_id"], $this->hidden_skills))
			{
				$sw_skills[] = $sk;
			}
		}

		if (count($sw_skills) >= 3)
		{
			$skill_packages = array();

			if (count($sw_skills) < 8)
			{
				$skill_packages[1] = $sw_skills;
			}
			else
			{
				$mod = count($sw_skills) % 7;
				$pkg_num = floor((count($sw_skills) - 1) / 7) + 1;
				$cpkg = 1;
				foreach ($sw_skills as $k => $s)
				{
					$skill_packages[$cpkg][$k] = $s;
					if ($mod < 3 && count($skill_packages) == ($pkg_num - 1) && count($skill_packages[$cpkg]) == 3+$mod)
					{
						$cpkg+=1;
					}
					else if (count($skill_packages[$cpkg]) == 7)
					{
						$cpkg+=1;
					}
				}
			}

			$pkg_cnt = 0;
			foreach ($skill_packages as $pskills)
			{
				$pkg_cnt++;
				$max_cnt = 0;
				$leg_labels = array();
	//var_dump($this->profile_levels);
				//foreach ($this->profile_levels as $k => $l)

				// write target, actual and self counter to skill array
				foreach ($pskills as $k => $l)
				{
					//$bs = new ilBasicSkill($l["base_skill_id"]);
					$bs = new ilBasicSkill($l["base_skill_id"]);
					$leg_labels[] = ilBasicSkill::_lookupTitle($l["base_skill_id"] , $l["tref_id"]);
					$levels = $bs->getLevelData();
					$cnt = 0;
					foreach ($levels as $lv)
					{
						$cnt++;
						if ($l["level_id"] == $lv["id"])
						{
							$pskills[$k]["target_cnt"] = $cnt;
						}
						if ($this->actual_levels[$l["base_skill_id"]][$l["tref_id"]] == $lv["id"])
						{
							$pskills[$k]["actual_cnt"] = $cnt;
						}
						if ($incl_self_eval)
						{
							if ($self_vals[$l["base_skill_id"]][$l["tref_id"]] == $lv["id"])
							{
								$pskills[$k]["self_cnt"] = $cnt;
							}
						}
						$max_cnt = max($max_cnt, $cnt);
					}
				}

	//			$leg_labels = array("AAAAA", "BBBBB", "CCCCC");

	//var_dump($this->profile_levels);
	//var_dump($this->actual_levels);

				include_once("./Services/Chart/classes/class.ilChart.php");
				$chart = ilChart::getInstanceByType(ilChart::TYPE_SPIDER, "gap_chart".$pkg_cnt);
				$chart->setsize(800, 300);
				$chart->setYAxisMax($max_cnt);
				$chart->setLegLabels($leg_labels);

				// target level
				$cd = $chart->getDataInstance();
				$cd->setLabel($lng->txt("skmg_target_level"));
				$cd->setFill(true, "#A0A0A0");

				// other users
				$cd2 = $chart->getDataInstance();
				if ($this->gap_cat_title != "")
				{
					$cd2->setLabel($this->gap_cat_title);
				}
				else if ($this->gap_mode == "max_per_type")
				{
					$cd2->setLabel($lng->txt("objs_".$this->gap_mode_type));
				}
				else if ($this->gap_mode == "max_per_object")
				{
					$cd2->setLabel(ilObject::_lookupTitle($this->gap_mode_obj_id));
				}
				$cd2->setFill(true, "#8080FF");

				// self evaluation
				if ($incl_self_eval)
				{
					$cd3 = $chart->getDataInstance();
					$cd3->setLabel($lng->txt("skmg_self_evaluation"));
					$cd3->setFill(true, "#FF8080");
				}

				// fill in data
				$cnt = 0;
				foreach ($pskills as $pl)
				{
					$cd->addPoint($cnt, (int) $pl["target_cnt"]);
					$cd2->addPoint($cnt, (int) $pl["actual_cnt"]);
					if ($incl_self_eval)
					{
						$cd3->addPoint($cnt, (int) $pl["self_cnt"]);
					}
					$cnt++;
				}

				// add data to chart
				if ($this->getProfileId() > 0)
				{
					$chart->addData($cd);
				}
				$chart->addData($cd2);
				if ($incl_self_eval && count($this->getGapAnalysisSelfEvalLevels()) > 0)
				{
					$chart->addData($cd3);
				}

				if ($pkg_cnt == 1)
				{
					$lg = new ilChartLegend();
					$chart->setLegend($lg);
				}

				$chart_html = $chart->getHTML();
				$all_chart_html.= $chart_html;
			}

			$pan = ilPanelGUI::getInstance();
			$pan->setPanelStyle(ilPanelGUI::PANEL_STYLE_PRIMARY);
			$pan->setBody($all_chart_html);
			$all_chart_html = $pan->getHTML();
		}

		$stree = new ilSkillTree();
		$html = "";

		// order skills per virtual skill tree
		include_once("./Services/Skill/classes/class.ilVirtualSkillTree.php");
		$vtree = new ilVirtualSkillTree();
		$skills = $vtree->getOrderedNodeset($skills, "base_skill_id", "tref_id");
		foreach ($skills as $s)
		{
			$path = $stree->getSkillTreePath($s["base_skill_id"]);

			// check draft
			foreach ($path as $p)
			{
				if ($p["status"] == ilSkillTreeNode::STATUS_DRAFT)
				{
					continue(2);
				}
			}
			$html.= $this->getSkillHTML($s["base_skill_id"], $user_id, false, $s["tref_id"]);
		}

		// list skills
//		include_once("./Services/Skill/classes/class.ilPersonalSkillTableGUI.php");
//		$sktab = new ilPersonalSkillTableGUI($this, "listSkills");
		
		return $intro_html.$all_chart_html.$html;
	}
	
	/**
	 * Select profile
	 *
	 * @param
	 */
	function selectProfile()
	{
<<<<<<< HEAD
		$ilCtrl = $this->ctrl;

		$ilCtrl->setParameter($this, "profile_id", $_POST["profile_id"]);
		if ($this->mode == "gap")
=======
		global $ilCtrl;
		
		$ilCtrl->setParameter($this, "profile_id", $_POST["profile_id"]);
		$ilCtrl->redirect($this, "listProfiles");
	}
	
	/**
	 * Render self evaluation row
	 *
	 * @param
	 * @return
	 */
	function renderSelfEvaluationRow($a_tpl, $a_levels, $a_top_skill_id, $a_base_skill, $a_tref_id = 0, $a_user_id = 0)
	{
		global $ilUser, $lng;
		
		if ($a_user_id == 0)
		{
			$a_user_id = $ilUser->getId();
		}
		
		$se_date = ilPersonalSkill::getSelfEvaluationDate($a_user_id, $a_top_skill_id, $a_tref_id, $a_base_skill);
		
		$se_level = ilPersonalSkill::getSelfEvaluation($a_user_id,
			$a_top_skill_id, $a_tref_id, $a_base_skill);
		// check, if current self eval level is in current level data
		$valid_sel_level = false;
		if ($se_level > 0)
>>>>>>> 75475260
		{
			$ilCtrl->redirect($this, "listProfilesForGap");
		}
		else
		{
			$ilCtrl->redirect($this, "listAssignedProfile");
		}
	}

	/**
	 * Get materials
	 *
	 * @param
	 * @return string
	 */
	function getMaterials($a_levels, $a_tref_id = 0, $a_user_id = 0)
	{
		$ilUser = $this->user;
		$lng = $this->lng;

		if ($a_user_id == 0)
		{
			$a_user_id = $ilUser->getId();
		}

		// only render, if materials given
		$got_mat = false;
		foreach ($a_levels as $v)
		{
			$mat_cnt = ilPersonalSkill::countAssignedMaterial($a_user_id,
				$a_tref_id, $v["id"]);
			if ($mat_cnt > 0)
			{
				$got_mat = true;
			}
		}
		if (!$got_mat)
		{
			return "";
		}

		$tpl = new ilTemplate("tpl.skill_materials.html", true, true, "Services/Skill");
		foreach ($a_levels as $k => $v)
		{
			$got_mat = false;
			foreach(ilPersonalSkill::getAssignedMaterial($a_user_id,
				$a_tref_id, $v["id"]) as $item)
			{
				$tpl->setCurrentBlock("material");
				$mat_data = $this->getMaterialInfo($item["wsp_id"], $a_user_id);
				$tpl->setVariable("HREF_LINK", $mat_data[1]);
				$tpl->setVariable("TXT_LINK", $mat_data[0]);
				$tpl->parseCurrentBlock();
				$got_mat = true;
			}
			if ($got_mat)
			{
				$tpl->setCurrentBlock("level");
				$tpl->setVariable("LEVEL_VAL", $v["title"]);
				$tpl->parseCurrentBlock();
			}
		}
		$tpl->setVariable("TXT_MATERIAL", $lng->txt("skmg_materials"));

		return $tpl->get();
	}

	/**
	 * Get profile target item
	 *
	 * @param
	 * @return
	 */
	function getProfileTargetItem($a_profile_id, $a_levels, $a_tref_id = 0)
	{
		$lng = $this->lng;

		$profile = new ilSkillProfile($a_profile_id);
		$profile_levels = $profile->getSkillLevels();

		$a_activated_levels = array();

		foreach ($a_levels as $k => $v)
		{
			foreach ($profile_levels as $pl)
			{
				if ($pl["level_id"] == $v["id"] &&
					$pl["base_skill_id"] == $v["skill_id"] &&
					$a_tref_id == $pl["tref_id"])
				{
					$a_activated_levels[] = $pl["level_id"];
				}
			}
		}

		$tpl = new ilTemplate("tpl.skill_eval_item.html", true, true, "Services/Skill");
		$tpl->setVariable("SCALE_BAR", $this->getScaleBar($a_levels, $a_activated_levels));

		$tpl->setVariable("TYPE", $lng->txt("skmg_target_level"));
		$tpl->setVariable("TITLE", "");

		return $tpl->get();
	}

	/**
	 * 
	 *
	 * @param
	 * @return
	 */
	function getActualGapItem($a_levels, $a_tref_id = 0)
	{
		$lng = $this->lng;

		$a_activated_levels = array();
		foreach ($a_levels as $k => $v)
		{
			if ($this->actual_levels[$v["skill_id"]][$a_tref_id] == $v["id"])
			{
				$a_activated_levels[] = $v["id"];
			}
		}

		if ($this->gap_cat_title != "")
		{
			$title = $this->gap_cat_title;
		}
		else if ($this->gap_mode == "max_per_type")
		{
			$title = $lng->txt("objs_".$this->gap_mode_type);
		}
		else if ($this->gap_mode == "max_per_object")
		{
			$title = ilObject::_lookupTitle($this->gap_mode_obj_id);
		}

		$tpl = new ilTemplate("tpl.skill_eval_item.html", true, true, "Services/Skill");
		$tpl->setVariable("SCALE_BAR", $this->getScaleBar($a_levels, $a_activated_levels));

		$type = 1;
		$tpl->setVariable("TYPE", $lng->txt("skmg_eval_type_".$type));
		if ($type > 0)
		{
			$tpl->touchBlock("st".$type);
			$tpl->touchBlock("stb".$type);
		}

		$tpl->setVariable("TITLE", $title);

		return $tpl->get();
	}

	/**
	 *
	 *
	 * @param
	 * @return
	 */
	function getSelfEvalGapItem($a_levels, $a_tref_id = 0)
	{
		$lng = $this->lng;

		$self_vals = $this->getGapAnalysisSelfEvalLevels();
		if (count($self_vals) == 0)
		{
			return;
		}

		$a_activated_levels = array();
		foreach ($a_levels as $k => $v)
		{
			if ($self_vals[$v["skill_id"]][$a_tref_id] == $v["id"])
			{
				$a_activated_levels[] = $v["id"];
			}
		}

		$tpl = new ilTemplate("tpl.skill_eval_item.html", true, true, "Services/Skill");
		$tpl->setVariable("SCALE_BAR", $this->getScaleBar($a_levels, $a_activated_levels));

		$type = 3;
		$tpl->setVariable("TYPE", $lng->txt("skmg_eval_type_".$type));
		if ($type > 0)
		{
			$tpl->touchBlock("st".$type);
			$tpl->touchBlock("stb".$type);
		}

		return $tpl->get();

	}


	/**
	 * Get scale bar
	 *
	 * @param
	 * @return
	 */
	function getScaleBar($a_levels, $a_activated_levels)
	{
		$vals = array();

		if (!is_array($a_activated_levels))
		{
			$a_activated_levels = array($a_activated_levels);
		}

		foreach ($a_levels as $level)
		{
			$vals[$level["title"]] = (in_array($level["id"], $a_activated_levels));
		}
		$scale_bar = $this->ui_fac->chart()->scaleBar($vals);

		return $this->ui_ren->render($scale_bar);
	}

	/**
	 * Get eval item
	 *
	 * @param
	 * @return
	 */
	function getEvalItem($a_levels, $a_level_entry)
	{
		$lng = $this->lng;
		$ilAccess = $this->access;

		$tpl = new ilTemplate("tpl.skill_eval_item.html", true, true, "Services/Skill");
		$tpl->setVariable("SCALE_BAR", $this->getScaleBar($a_levels, $a_level_entry["level_id"]));

		include_once("./Services/Skill/classes/class.ilSkillEval.php");
		$type = ilSkillEval::TYPE_APPRAISAL;

		if ($a_level_entry["self_eval"] == 1)
		{
			$type = ilSkillEval::TYPE_SELF_EVAL;
		}

		if ($a_level_entry["trigger_obj_type"] == "tst")
		{
			$type = ilSkillEval::TYPE_MEASUREMENT;
		}

		ilDatePresentation::setUseRelativeDates(false);
		$title = ($a_level_entry["trigger_obj_id"] > 0)
				? $a_level_entry["trigger_title"]
				: "";

		if ($a_level_entry["trigger_ref_id"] > 0
			&& $ilAccess->checkAccess("read", "", $a_level_entry["trigger_ref_id"]))
		{
			include_once("./Services/Link/classes/class.ilLink.php");
			$title = "<a href='".ilLink::_getLink($a_level_entry["trigger_ref_id"])."'>".$title."</a>";
		}

		$tpl->setVariable("TYPE", $lng->txt("skmg_eval_type_".$type));
		if ($type > 0)
		{
			$tpl->touchBlock("st".$type);
			$tpl->touchBlock("stb".$type);
		}
		$tpl->setVariable("TITLE", $title);
		$tpl->setVariable("DATE",
			ilDatePresentation::formatDate(new ilDate($a_level_entry["status_date"], IL_CAL_DATETIME)));

		ilDatePresentation::setUseRelativeDates(true);

		return $tpl->get();
	}

	/**
	 * Get level description
	 *
	 * @param
	 * @return
	 */
	function getSkillDescription($skill)
	{
		$level_data = $skill->getLevelData();
		$tpl = new ilTemplate("tpl.skill_desc.html", true, true, "Services/Skill");

		$desc_exists = false;
		foreach ($level_data as $l)
		{
			if ($l["description"] != "")
			{
				$desc_exists = true;
			}
		}
		reset($level_data);
		if ($desc_exists)
		{
			foreach ($level_data as $l)
			{
				$tpl->setCurrentBlock("level");
				$tpl->setVariable("LEVEL_VAL", $l["title"]);
				$tpl->setVariable("LEVEL_DESC", $l["description"]);
				$tpl->parseCurrentBlock();
			}
		}

		return $tpl->get();
	}

	/**
	 * Render suggested resources
	 *
	 * @param
	 * @return
	 */
	function getSuggestedResources($a_profile_id, $a_levels, $a_base_skill, $a_tref_id)
	{
		$lng = $this->lng;

		$tpl = new ilTemplate("tpl.suggested_resources.html", true, true, "Services/Skill");

		// use a profile
		if ($a_profile_id > 0)
		{
			$too_low = true;
			$current_target_level = 0;

			foreach ($a_levels as $k => $v)
			{
				foreach ($this->profile_levels as $pl)
				{
					if ($pl["level_id"] == $v["id"] &&
						$pl["base_skill_id"] == $v["skill_id"])
					{
						$too_low = true;
						$current_target_level = $v["id"];
					}
				}

				if ($this->actual_levels[$v["skill_id"]][0] == $v["id"])
				{
					$too_low = false;
				}
			}

			// suggested resources
			if ($too_low)
			{
				include_once("./Services/Skill/classes/class.ilSkillResources.php");
				$skill_res = new ilSkillResources($a_base_skill, $a_tref_id);
				$res = $skill_res->getResources();
				$imp_resources = array();
				foreach ($res as $level)
				{
					foreach($level as $r)
					{
						if ($r["imparting"] == true &&
							$current_target_level == $r["level_id"])
						{
							$imp_resources[] = $r;
						}
					}
				}
				foreach($imp_resources as $r)
				{
					$ref_id = $r["rep_ref_id"];
					$obj_id = ilObject::_lookupObjId($ref_id);
					$title = ilObject::_lookupTitle($obj_id);
					include_once("./Services/Link/classes/class.ilLink.php");
					$tpl->setCurrentBlock("resource_item");
					$tpl->setVariable("TXT_RES", $title);
					$tpl->setVariable("HREF_RES", ilLink::_getLink($ref_id));
					$tpl->parseCurrentBlock();
				}
				if (count($imp_resources) > 0)
				{
					$tpl->touchBlock("resources_list");
					$tpl->setVariable("SUGGESTED_MAT_MESS", $lng->txt("skmg_skill_needs_impr_res"));
					return $tpl->get();
				}
				else
				{
					$tpl->setVariable("SUGGESTED_MAT_MESS", $lng->txt("skmg_skill_needs_impr_no_res"));
					return $tpl->get();
				}
			}
			else
			{
				$tpl->setVariable("SUGGESTED_MAT_MESS", $lng->txt("skmg_skill_no_needs_impr"));
				return $tpl->get();
			}
		}
		else
		{
			// no profile, just list all resources
			include_once("./Services/Skill/classes/class.ilSkillResources.php");
			$skill_res = new ilSkillResources($a_base_skill, $a_tref_id);
			$res = $skill_res->getResources();
			// add $r["level_id"] info
			$any = false;
			foreach ($res as $level)
			{
				$available = false;
				$cl = 0;
				foreach($level as $r)
				{
					if ($r["imparting"])
					{
						$ref_id = $r["rep_ref_id"];
						$obj_id = ilObject::_lookupObjId($ref_id);
						$title = ilObject::_lookupTitle($obj_id);
						include_once("./Services/Link/classes/class.ilLink.php");
						$tpl->setCurrentBlock("resource_item");
						$tpl->setVariable("TXT_RES", $title);
						$tpl->setVariable("HREF_RES", ilLink::_getLink($ref_id));
						$tpl->parseCurrentBlock();
						$available = true;
						$any = true;
						$cl = $r["level_id"];
					}
				}
				if ($available)
				{
					$tpl->setCurrentBlock("resources_list_level");
					$tpl->setVariable("TXT_LEVEL", $lng->txt("skmg_level"));
					$tpl->setVariable("LEVEL_NAME", ilBasicSkill::lookupLevelTitle($cl));
					$tpl->parseCurrentBlock();
					$tpl->touchBlock("resources_list");
				}
			}
			if ($any)
			{
				$tpl->setVariable("SUGGESTED_MAT_MESS", $lng->txt("skmg_suggested_resources"));
				return $tpl->get();
			}
		}
		return "";
	}

	/**
	 * List profile
	 *
	 * @param
	 * @return
	 */
	function listAssignedProfile()
	{
		global $tpl;

		$this->setTabs("profile");

		$this->determineCurrentProfile();
		$this->showProfileSelectorToolbar();

		$skills = array();
		if ($this->getProfileId() > 0)
		{
			$profile = new ilSkillProfile($this->getProfileId());
			$this->profile_levels = $profile->getSkillLevels();

			foreach ($this->profile_levels as $l)
			{
				$skills[] = array(
					"base_skill_id" => $l["base_skill_id"],
					"tref_id" => $l["tref_id"],
					"level_id" => $l["level_id"]
				);
			}
		}

		include_once("./Services/Skill/classes/class.ilSkillTree.php");
		$stree = new ilSkillTree();

		// render
		$html = "";
		foreach ($skills as $s)
		{
			// todo draft check
			$html.= $this->getSkillHTML($s["base_skill_id"], 0, true, $s["tref_id"]);
		}

		$tpl->setContent($html);
	}

	
}
?><|MERGE_RESOLUTION|>--- conflicted
+++ resolved
@@ -26,7 +26,6 @@
 	protected $history_view = false;
 	protected $intro_text = "";
 	protected $hidden_skills = array();
-<<<<<<< HEAD
 
 	/**
 	 * @var ilCtrl
@@ -82,11 +81,9 @@
 	 * @var \ILIAS\UI\Renderer
 	 */
 	protected $ui_ren;
-=======
 	protected $obj_id = 0;
 	protected $obj_skills = array();
->>>>>>> 75475260
-	
+
 	/**
 	 * Contructor
 	 *
@@ -225,7 +222,6 @@
 	}
 
 	/**
-<<<<<<< HEAD
 	 * Determine current profile id
 	 *
 	 * @param
@@ -258,7 +254,7 @@
 		$this->setProfileId($current_prof_id);
 	}
 
-=======
+	/**
 	 * Set object skills
 	 *
 	 * @param int $a_obj_id object id
@@ -270,9 +266,6 @@
 		$this->obj_skills = $a_skills;
 	}
 
-
-
->>>>>>> 75475260
 	/**
 	 * Execute command
 	 *
@@ -1074,19 +1067,13 @@
 	 */
 	function listProfilesForGap()
 	{
-<<<<<<< HEAD
 		$tpl = $this->tpl;
 
-		if (count($this->user_profiles) == 0)
-=======
-		global $ilCtrl, $ilToolbar, $ilUser, $lng, $tpl;
-
-		$a_user_id = $ilUser->getId();
-
-		$profiles = ilSkillProfile::getProfilesOfUser($a_user_id);
-		
-		if (count($profiles) == 0 && $this->obj_skills == null)
->>>>>>> 75475260
+		//$a_user_id = $ilUser->getId();
+
+		//$profiles = ilSkillProfile::getProfilesOfUser($a_user_id);
+		
+		if (count($this->user_profiles) == 0 && $this->obj_skills == null)
 		{
 			return;
 		}
@@ -1105,42 +1092,17 @@
 		global $ilToolbar, $lng, $ilCtrl;
 
 		$options = array();
-<<<<<<< HEAD
+		if (is_array($this->obj_skills) && $this->obj_id > 0)
+		{
+			$options[0] = $lng->txt("obj_".ilObject::_lookupType($this->obj_id)).": ".ilObject::_lookupTitle($this->obj_id);
+		}
+
 		foreach ($this->user_profiles as $p)
-=======
-		if (is_array($this->obj_skills) && $this->obj_id > 0)
-		{
-			$options[0] = $lng->txt("obj_".ilObject::_lookupType($this->obj_id)).": ".ilObject::_lookupTitle($this->obj_id);
-		}
-
-		foreach ($profiles as $p)
->>>>>>> 75475260
 		{
 			$options[$p["id"]] = $lng->txt("skmg_profile").": ".$p["title"];
 		}
 
-<<<<<<< HEAD
 		include_once("./Services/Form/classes/class.ilSelectInputGUI.php");
-=======
-		$current_profile_id = ($_POST["profile_id"] > 0)
-			? $_POST["profile_id"]
-			: $_GET["profile_id"];
-		//var_dump($_POST);
-		//var_dump($current_profile_id); exit;
-		if (!isset($options[$current_profile_id]))
-		{
-			if (is_array($this->obj_skills))
-			{
-				$current_profile_id = 0;
-			}
-			else
-			{
-				$current_profile_id = (int)key($options);
-				$ilCtrl->setParameter($this, "profile_id", $current_profile_id);
-			}
-		}
-		
->>>>>>> 75475260
 		$si = new ilSelectInputGUI($lng->txt("skmg_profile"), "profile_id");
 		$si->setOptions($options);
 		$si->setValue($this->getProfileId());
@@ -1148,95 +1110,6 @@
 		$ilToolbar->addFormButton($lng->txt("select"),
 			"selectProfile");
 		$ilToolbar->setFormAction($ilCtrl->getFormAction($this));
-<<<<<<< HEAD
-=======
-		
-		$this->setProfileId($current_profile_id);
-		
-		$tpl->setContent($this->getGapAnalysisHTML($a_user_id));
-	}
-
-	/**
-	 * Render gap analysis selection
-	 *
-	 * @param
-	 * @return
-	 */
-	function renderGapAnalysisSelection($a_obj_skills)
-	{
-		global $DIC;
-
-		$user = $DIC->user();
-		$lng = $DIC->language();
-		$ctrl = $DIC->language();
-		$toolbar = $DIC->toolbar();
-
-
-		$skills = array();
-		foreach ($a_obj_skills as $id)
-		{
-			$idarr = explode(":", $id);
-			$skills[$id] = array("id" => $id, "title" => ilBasicSkill::_lookupTitle($idarr[0], $idarr[1]), "profiles" => array(),
-				"base_skill" => $idarr[0], "tref_id" => $idarr[1]);
-		}
-
-
-		// get matching user competence profiles
-		// -> add gap analysis to profile
-		include_once("./Services/Skill/classes/class.ilSkillProfile.php");
-		$profiles = ilSkillProfile::getProfilesOfUser($user->getId());
-		foreach ($profiles as $p)
-		{
-			$prof = new ilSkillProfile($p["id"]);
-			$prof_levels = $prof->getSkillLevels();
-			foreach ($prof_levels as $pl)
-			{
-				if (isset($skills[$pl["base_skill_id"].":".$pl["tref_id"]]))
-				{
-					$skills[$pl["base_skill_id"].":".$pl["tref_id"]]["profiles"][] =
-						$p["id"];
-
-					$eval_modes["gap_".$p["id"]] =
-						$lng->txt("skll_gap_analysis").": ".$prof->getTitle();
-				}
-			}
-		}
-
-		// if one competence does not match any profiles
-		// -> add "competences of survey" alternative
-		reset($skills);
-		foreach ($skills as $sk)
-		{
-			if (count($sk["profiles"]) == 0)
-			{
-				$eval_modes["skills_of_object"] = $lng->txt("skll_competences_of_object");
-			}
-		}
-
-		// final determination of current evaluation mode
-		$comp_eval_mode = $_GET["comp_eval_mode"];
-		if ($_POST["comp_eval_mode"] != "")
-		{
-			$comp_eval_mode = $_POST["comp_eval_mode"];
-		}
-
-		if (!isset($eval_modes[$comp_eval_mode]))
-		{
-			reset($eval_modes);
-			$comp_eval_mode = key($eval_modes);
-			$ctrl->setParameter($this, "comp_eval_mode", $comp_eval_mode);
-		}
-
-		$ctrl->saveParameter($this, "comp_eval_mode");
-
-		include_once("./Services/Form/classes/class.ilSelectInputGUI.php");
-		$mode_sel = new ilSelectInputGUI($lng->txt("svy_analysis"), "comp_eval_mode");
-		$mode_sel->setOptions($eval_modes);
-		$mode_sel->setValue($comp_eval_mode);
-		$toolbar->addInputItem($mode_sel, true);
-
-		$toolbar->addFormButton($lng->txt("select"), "competenceEval");
->>>>>>> 75475260
 
 	}
 
@@ -1546,41 +1419,10 @@
 	 */
 	function selectProfile()
 	{
-<<<<<<< HEAD
 		$ilCtrl = $this->ctrl;
 
 		$ilCtrl->setParameter($this, "profile_id", $_POST["profile_id"]);
 		if ($this->mode == "gap")
-=======
-		global $ilCtrl;
-		
-		$ilCtrl->setParameter($this, "profile_id", $_POST["profile_id"]);
-		$ilCtrl->redirect($this, "listProfiles");
-	}
-	
-	/**
-	 * Render self evaluation row
-	 *
-	 * @param
-	 * @return
-	 */
-	function renderSelfEvaluationRow($a_tpl, $a_levels, $a_top_skill_id, $a_base_skill, $a_tref_id = 0, $a_user_id = 0)
-	{
-		global $ilUser, $lng;
-		
-		if ($a_user_id == 0)
-		{
-			$a_user_id = $ilUser->getId();
-		}
-		
-		$se_date = ilPersonalSkill::getSelfEvaluationDate($a_user_id, $a_top_skill_id, $a_tref_id, $a_base_skill);
-		
-		$se_level = ilPersonalSkill::getSelfEvaluation($a_user_id,
-			$a_top_skill_id, $a_tref_id, $a_base_skill);
-		// check, if current self eval level is in current level data
-		$valid_sel_level = false;
-		if ($se_level > 0)
->>>>>>> 75475260
 		{
 			$ilCtrl->redirect($this, "listProfilesForGap");
 		}
