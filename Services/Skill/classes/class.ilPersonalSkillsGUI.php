--- conflicted
+++ resolved
@@ -89,9 +89,6 @@
 	 */
 	public function __construct()
 	{
-<<<<<<< HEAD
-		global $ilCtrl, $lng, $ilHelp, $ilSetting, $ilUser;
-=======
 		global $DIC;
 
 		$this->ctrl = $DIC->ctrl();
@@ -111,7 +108,6 @@
 		$lng = $this->lng;
 		$ilSetting = $this->setting;
 
->>>>>>> 8b2968e5
 
 		$lng->loadLanguageModule('skmg');
 		$ilHelp->setScreenIdComponent("skill");
@@ -120,7 +116,7 @@
 		$ilCtrl->saveParameter($this, "tref_id");
 		$ilCtrl->saveParameter($this, "profile_id");
 
-		$this->user_profiles = ilSkillProfile::getProfilesOfUser($ilUser->getId());
+		$this->user_profiles = ilSkillProfile::getProfilesOfUser($this->user->getId());
 
 		include_once("./Services/Skill/classes/class.ilSkillTree.php");
 		$this->skill_tree = new ilSkillTree();
@@ -460,19 +456,11 @@
 
 			if ($this->getProfileId() > 0)
 			{
-<<<<<<< HEAD
 				if (!$this->skmg_settings->getHideProfileBeforeSelfEval() ||
 					ilBasicSkill::hasSelfEvaluated($user->getId(), $bs["id"], $bs["tref"]))
 				{
-					$this->renderProfileTargetRow($tpl, $level_data, $a_top_skill_id, $bs["id"], $bs["tref"], $user->getId());
-				}
-			}
-			if ($this->mode != "gap")
-			{
-				$this->renderMaterialsRow($tpl, $level_data, $a_top_skill_id, $bs["id"], $bs["tref"], $user->getId());
-=======
-				$panel_comps[] = $this->ui_fac->legacy($this->getProfileTargetItem($this->getProfileId(), $level_data, $bs["tref"]));
->>>>>>> 8b2968e5
+					$panel_comps[] = $this->ui_fac->legacy($this->getProfileTargetItem($this->getProfileId(), $level_data, $bs["tref"]));
+				}
 			}
 
 			if ($this->mode == "gap" && !$this->history_view)
@@ -556,16 +544,10 @@
 			
 		}
 		
-<<<<<<< HEAD
-		$tpl->setVariable("SKILL_TITLE", ilSkillTreeNode::_lookupTitle($skill_id, $tref_id));
-		
-		if ($a_edit && $this->getProfileId() == 0)
-=======
 		$panel = $this->ui_fac->panel()->standard(ilSkillTreeNode::_lookupTitle($skill_id, $tref_id),
 			$sub_panels);
 
-		if ($a_edit)
->>>>>>> 8b2968e5
+		if ($a_edit && $this->getProfileId() == 0)
 		{
 			$actions = array();
 
@@ -1068,23 +1050,11 @@
 	 * List profiles
 	 *
 	 * @param
-	 * @return
 	 */
 	function listProfilesForGap()
 	{
-<<<<<<< HEAD
-		global $ilUser, $tpl;
-=======
-		$ilCtrl = $this->ctrl;
-		$ilUser = $this->user;
-		$lng = $this->lng;
 		$tpl = $this->tpl;
-		$ilToolbar = $this->toolbar;
-
-
-		$profiles = ilSkillProfile::getProfilesOfUser($ilUser->getId());
->>>>>>> 8b2968e5
-		
+
 		if (count($this->user_profiles) == 0)
 		{
 			return;
@@ -1411,12 +1381,10 @@
 	 * Select profile
 	 *
 	 * @param
-	 * @return
 	 */
 	function selectProfile()
 	{
-<<<<<<< HEAD
-		global $ilCtrl;
+		$ilCtrl = $this->ctrl;
 
 		$ilCtrl->setParameter($this, "profile_id", $_POST["profile_id"]);
 		if ($this->mode == "gap")
@@ -1427,12 +1395,6 @@
 		{
 			$ilCtrl->redirect($this, "listAssignedProfile");
 		}
-=======
-		$ilCtrl = $this->ctrl;
-
-		$ilCtrl->setParameter($this, "profile_id", $_GET["profile_id"]);
-		$ilCtrl->redirect($this, "listProfiles");
->>>>>>> 8b2968e5
 	}
 
 	/**
