--- conflicted
+++ resolved
@@ -1,29 +1,22 @@
 # Skill (Competence) Service Privacy
 
-<<<<<<< HEAD
-Disclaimer: This documentation does not warrant completeness or correctness. Please report any missing or wrong information using the [ILIAS issue tracker](https://mantis.ilias.de) or contribute a fix via [Pull Request](docs/development/contributing.md#pull-request-to-the-repositories).
-
-## General Information
-The details on **how competence data is presented in other components** (survey, course, portfolios, staff, ...) should be **documented in the privacy documentation of these components**.
-=======
-This documentation does not warrant completeness or correctness. Please report any
+Disclaimer: This documentation does not warrant completeness or correctness. Please report any
 missing or wrong information using the [ILIAS issue tracker](https://mantis.ilias.de)
 or contribute a fix via [Pull Request](docs/development/contributing.md#pull-request-to-the-repositories).
 
->>>>>>> 2a41c7a8
+## General Information
+
+The details on **how competence data is presented in other components** (survey,
+course, portfolios, staff, ...) should be **documented in the privacy documentation
+of these components**.
 
 ## Data being stored
 
 - **Personal competences** selected by users (User ID / Skill ID).
-<<<<<<< HEAD
-- **Competence profile assignments**. Competence management administrators can assign competence profiles to users directly or via roles and organisational units. Course administrators can assign competence profiles to the local member role (Profile ID + User ID/Role ID/OrgUnit ID).
-- Documents to prove personal skill level achievements: Users can **assign workspace files to single skill levels**. The documents are organised in the workspace service. The skill service stores the reference "user/document/skill level".
-- **Competence assessment/achievements** are aquired either by self evaluation, evaluation of others (e.g. 360° surveys) or measured by tools like tests. For all these cases the service stores user ID, competence level ID, timestamp of achievement, triggering object (e.g. test ID) and level of fulfillment (e.g. 60% of level 3).
-=======
 - **Competence profile assignments**. Competence management administrators can
   assign competence profiles to users directly or via roles and organisational
   units. Course administrators can assign competence profiles to the local member
-  role. (Profile ID + User ID/Role ID/OrgUnit ID).
+  role (Profile ID + User ID/Role ID/OrgUnit ID).
 - Documents to prove personal skill level achievements: Users can **assign workspace
   files to single skill levels**. The documents are organised in the workspace
   service. The skill service stores the reference "user/document/skill level".
@@ -32,7 +25,6 @@
   all these cases the service stores user ID, competence level ID, timestamp of
   achievement, triggering object (e.g. test ID) and level of fulfillment (e.g.
   60% of level 3).
->>>>>>> 2a41c7a8
 
 ## Data being presented
 
@@ -56,25 +48,11 @@
 - The **staff (MyStaff) service** presents competence achievement data for superiors,
   too.
 
-In General: The details on **how competence data is presented in other components**
-(survey, course, portfolios, staff, ...) should be **documented in the privacy
-documentation of these components**.
-
-<<<<<<< HEAD
 ## Data being deleted
 
-- Personal selected competences can be deselected by the user anytime. They are also deleted on user deletion.
-- Personally assigned workspace documents can be removed by the user anytime.
-- Assignments to competence profiles are deleted when either the assignment is removed by tutors/admins or the profile or the user is deleted.
-- Competence achievement data is deleted on user deletion.
-=======
-
-## Data Deletion
-
 - Personal selected competences can be deselected by the user anytime. They are
-also deleted on user deletion
+  also deleted on user deletion.
 - Personally assigned workspace documents can be removed by the user anytime.
 - Assignments to competence profiles are deleted when either the assignment is
   removed by tutors/admins or the profile or the user is deleted.
-- Competence achievement data is deleted on user deletion.
->>>>>>> 2a41c7a8
+- Competence achievement data is deleted on user deletion.