<?php

/* Copyright (c) 1998-2018 ILIAS open source, Extended GPL, see docs/LICENSE */

/**
 * Learning history providers factory
 *
 * @author killing@leifos.de
 * @ingroup ServicesLearningHistory
 */
class ilLearningHistoryProviderFactory
{
	/**
	 * @var ilLearningHistoryService
	 */
	protected $service;

	/**
	 * @var array
	 */
	protected static $providers = array(
<<<<<<< HEAD
		array (
			"component" => "Services/Tracking",
			"dir" => "classes/learning_history",
			"class" => "ilTrackingLearningHistoryProvider"
		),
		array (
			"component" => "Services/Badge",
			"dir" => "LearningHistory/classes",
			"class" => "ilBadgeLearningHistoryProvider"
		),
		array (
			"component" => "Services/Skill",
			"dir" => "LearningHistory/classes",
			"class" => "ilSkillLearningHistoryProvider"
		),
		array (
			"component" => "Modules/Course",
			"dir" => "classes/LearningHistory",
			"class" => "ilCourseLearningHistoryProvider"
		),
		array (
			"component" => "Services/Certificate",
			"dir" => "classes/LearningHistory",
			"class" => "ilCertificateLearningHistoryProvider"
		)
=======
		ilTrackingLearningHistoryProvider::class,
		ilBadgeLearningHistoryProvider::class,
		ilCourseLearningHistoryProvider::class,
		ilCourseLearningHistoryProvider::class
>>>>>>> d6ba785f
	);

	/**
	 * Constructor
	 */
	public function __construct($service)
	{
		$this->service = $service;
	}

	/**
	 * Get all learning history providers
	 *
	 * @param bool $active_only get only active providers
	 * @param int $user_id get instances for user with user id
	 * @return ilLearningHistoryProviderInterface[]
	 */
	public function getAllProviders($active_only = false, $user_id = null)
	{
		$providers = array();

		if ($user_id == 0) {
			$user_id = $this->service->user()->getId();
		}

		foreach (self::$providers as $provider) {
			/** @var ilLearningHistoryProviderInterface $provider */
			$providerInstance = new $provider($user_id, $this->service->factory(), $this->service->language());
			if (!$active_only || $providerInstance->isActive()) {
				$providers[] = $providerInstance;
			}
		}

		return $providers;
	}
}<|MERGE_RESOLUTION|>--- conflicted
+++ resolved
@@ -19,38 +19,10 @@
 	 * @var array
 	 */
 	protected static $providers = array(
-<<<<<<< HEAD
-		array (
-			"component" => "Services/Tracking",
-			"dir" => "classes/learning_history",
-			"class" => "ilTrackingLearningHistoryProvider"
-		),
-		array (
-			"component" => "Services/Badge",
-			"dir" => "LearningHistory/classes",
-			"class" => "ilBadgeLearningHistoryProvider"
-		),
-		array (
-			"component" => "Services/Skill",
-			"dir" => "LearningHistory/classes",
-			"class" => "ilSkillLearningHistoryProvider"
-		),
-		array (
-			"component" => "Modules/Course",
-			"dir" => "classes/LearningHistory",
-			"class" => "ilCourseLearningHistoryProvider"
-		),
-		array (
-			"component" => "Services/Certificate",
-			"dir" => "classes/LearningHistory",
-			"class" => "ilCertificateLearningHistoryProvider"
-		)
-=======
 		ilTrackingLearningHistoryProvider::class,
 		ilBadgeLearningHistoryProvider::class,
 		ilCourseLearningHistoryProvider::class,
 		ilCourseLearningHistoryProvider::class
->>>>>>> d6ba785f
 	);
 
 	/**
