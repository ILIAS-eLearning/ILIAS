--- conflicted
+++ resolved
@@ -882,7 +882,6 @@
             $this->update = $this->object->update();
                         
                 
-<<<<<<< HEAD
             // If the current user is editing its own user account,
             // we update his preferences.
             if ($ilUser->getId() == $this->object->getId()) {
@@ -1090,7 +1089,7 @@
                 // begin-patch ldap_multiple
                 #$name = $this->lng->txt('auth_'.$auth_name);
                 include_once './Services/Authentication/classes/class.ilAuthUtils.php';
-                $name = ilAuthUtils::getAuthModeTranslation($auth_key);
+                $name = ilAuthUtils::getAuthModeTranslation($auth_key, $auth_name);
                 // end-patch ldap_multiple
             }
             $option[$auth_name] = $name;
@@ -1111,258 +1110,6 @@
             $lo->setCurrentUserId($this->object->getId());
             try {
                 include_once 'Services/Calendar/classes/class.ilDate.php';
-=======
-			// If the current user is editing its own user account,
-			// we update his preferences.
-			if ($ilUser->getId() == $this->object->getId()) 
-			{
-				$ilUser->readPrefs();    
-			}
-			$ilUser->setPref('send_info_mails', ($_POST['send_mail'] == 'y') ? 'y' : 'n');
-			$ilUser->writePrefs();
-
-			$mail_message = $this->__sendProfileMail();
-			$msg = $this->lng->txt('saved_successfully').$mail_message;
-			
-			// same personal image
-			if($this->isSettingChangeable('upload'))
-			{
-				$this->uploadUserPictureObject();
-			}
-						
-			if( $profileMaybeIncomplete )
-			{
-				include_once 'Services/User/classes/class.ilUserProfile.php';
-				if( ilUserProfile::isProfileIncomplete($this->object) )
-				{
-					$this->object->setProfileIncomplete( true );
-					$this->object->update();
-				}
-			}
-						
-			// feedback
-			ilUtil::sendSuccess($msg,true);
-
-			if (strtolower($_GET["baseClass"]) == 'iladministrationgui')
-			{
-				$this->ctrl->redirectByClass("ilobjuserfoldergui", "view");
-			}
-			else
-			{
-				$this->ctrl->redirectByClass('ilobjcategorygui','listUsers');
-			}
-		}
-		else
-		{
-			$this->form_gui->setValuesByPost();
-			$tpl->setContent($this->form_gui->getHtml());
-		}
-	}
-
-	/**
-	* Get values from user object and put them into form
-	*/
-	function getValues()
-	{
-		global $DIC;
-
-		$ilUser = $DIC['ilUser'];
-		$ilSetting = $DIC['ilSetting'];
-
-		$data = array();
-
-		// login data
-		$data["auth_mode"] = $this->object->getAuthMode();
-		$data["login"] = $this->object->getLogin();
-		//$data["passwd"] = "********";
-		//$data["passwd2"] = "********";
-		$data["ext_account"] = $this->object->getExternalAccount();
-
-		// system information
-		$data["create_date"] = ilDatePresentation::formatDate(new ilDateTime($this->object->getCreateDate(), IL_CAL_DATETIME));
-		$data["owner"] = ilObjUser::_lookupLogin($this->object->getOwner());
-		$data["approve_date"] = ($this->object->getApproveDate() != "")
-			? ilDatePresentation::formatDate(new ilDateTime($this->object->getApproveDate(), IL_CAL_DATETIME))
-			: null;
-		$data["agree_date"] = ($this->object->getAgreeDate() != "")
-			? ilDatePresentation::formatDate(new ilDateTime($this->object->getAgreeDate(), IL_CAL_DATETIME))
-			: null;
-		$data["last_login"] =  ($this->object->getLastLogin() != "")
-			 ? ilDatePresentation::formatDate(new ilDateTime($this->object->getLastLogin(), IL_CAL_DATETIME))
-			 : null;
-		$data["active"] = $this->object->getActive();
-		$data["time_limit_unlimited"] = $this->object->getTimeLimitUnlimited();
-		
-		$data["time_limit_from"] = $this->object->getTimeLimitFrom()
-			? new ilDateTime($this->object->getTimeLimitFrom(), IL_CAL_UNIX)
-			: null;
-		$data["time_limit_until"] = $this->object->getTimeLimitUntil()
-			? new ilDateTime($this->object->getTimeLimitUntil(), IL_CAL_UNIX)
-			: null;
-	
-		
-		// BEGIN DiskQuota, Show disk space used
-		require_once 'Services/WebDAV/classes/class.ilDiskQuotaActivationChecker.php';
-		if (ilDiskQuotaActivationChecker::_isActive())
-		{
-			$data["disk_quota"] = ilUtil::Bytes2MB($this->object->getDiskQuota());
-		}
-		if (ilDiskQuotaActivationChecker::_isPersonalWorkspaceActive())
-		{
-			$data["wsp_disk_quota"] = ilUtil::Bytes2MB($this->object->getPersonalWorkspaceDiskQuota());
-		}
-		// W. Randelshofer 2008-09-09: Deactivated display of disk space usage,
-		// because determining the disk space usage may take several minutes.
-                /*
-		require_once "Modules/File/classes/class.ilObjFileAccess.php";
-		require_once "Modules/HTMLLearningModule/classes/class.ilObjFileBasedLMAccess.php";
-		require_once "Modules/ScormAicc/classes/class.ilObjSAHSLearningModuleAccess.php";
-		require_once "Services/Mail/classes/class.ilObjMailAccess.php";
-		require_once "Modules/Forum/classes/class.ilObjForumAccess.php";
-		require_once "Modules/MediaCast/classes/class.ilObjMediaCastAccess.php";
-		$data["disk_space_used"] =
-			ilObjFileAccess::_getDiskSpaceUsedBy($this->object->getId(), true).'<br>'.
-			ilObjFileBasedLMAccess::_getDiskSpaceUsedBy($this->object->getId(), true).'<br>'.
-			ilObjSAHSLearningModuleAccess::_getDiskSpaceUsedBy($this->object->getId(), true).'<br>'.
-			ilObjMailAccess::_getDiskSpaceUsedBy($this->object->getId(), true).'<br>'.
-			ilObjForumAccess::_getDiskSpaceUsedBy($this->object->getId(), true).'<br>'.
-			ilObjMediaCastAccess::_getDiskSpaceUsedBy($this->object->getId(), true).'<br>';
-		*/
-		// END DiskQuota, Show disk space used
-
-		// personal data
-		$data["gender"] = $this->object->getGender();
-		$data["firstname"] = $this->object->getFirstname();
-		$data["lastname"] = $this->object->getLastname();
-		$data["title"] = $this->object->getUTitle();
-		$data['birthday'] = $this->object->getBirthday()
-			? new ilDate($this->object->getBirthday(), IL_CAL_DATE)
-			: null;
-		$data["institution"] = $this->object->getInstitution();
-		$data["department"] = $this->object->getDepartment();
-		$data["street"] = $this->object->getStreet();
-		$data["city"] = $this->object->getCity();
-		$data["zipcode"] = $this->object->getZipcode();
-		$data["country"] = $this->object->getCountry();
-		$data["sel_country"] = $this->object->getSelectedCountry();
-		$data["phone_office"] = $this->object->getPhoneOffice();
-		$data["phone_home"] = $this->object->getPhoneHome();
-		$data["phone_mobile"] = $this->object->getPhoneMobile();
-		$data["fax"] = $this->object->getFax();
-		$data["email"] = $this->object->getEmail();
-		$data["second_email"] = $this->object->getSecondEmail();
-		$data["hobby"] = $this->object->getHobby();
-		$data["referral_comment"] = $this->object->getComment();
-		
-		// interests
-		$data["interests_general"] = $this->object->getGeneralInterests();
-		$data["interests_help_offered"] = $this->object->getOfferingHelp();
-		$data["interests_help_looking"] = $this->object->getLookingForHelp();
-
-		// other data
-		$data["matriculation"] = $this->object->getMatriculation();
-		$data["client_ip"] = $this->object->getClientIP();
-
-		// user defined fields
-		include_once './Services/User/classes/class.ilUserDefinedFields.php';
-		$this->user_defined_fields = ilUserDefinedFields::_getInstance();
-		$user_defined_data = $this->object->getUserDefinedData();
-		foreach($this->user_defined_fields->getDefinitions() as $field_id => $definition)
-		{
-			$data["udf_".$field_id] = $user_defined_data["f_".$field_id];
-		}
-
-		// settings
-		$data["language"] = $this->object->getLanguage();
-		$data["skin_style"] = $this->object->skin.":".$this->object->prefs["style"];
-		$data["hits_per_page"] = $this->object->prefs["hits_per_page"];
-		//$data["show_users_online"] = $this->object->prefs["show_users_online"];
-		$data["hide_own_online_status"] = $this->object->prefs["hide_own_online_status"] == 'y';
-		$data['bs_allow_to_contact_me'] = $this->object->prefs['bs_allow_to_contact_me'] == 'y';
-		$data['chat_osc_accept_msg'] = $this->object->prefs['chat_osc_accept_msg'] == 'y';
-		$data["session_reminder_enabled"] = (int)$this->object->prefs["session_reminder_enabled"];
-
-		$data["send_mail"] = ($this->object->prefs['send_info_mails'] == 'y');
-
-
-		$this->form_gui->setValuesByArray($data);
-	}
-
-	/**
-	* Init user form
-	*/
-	function initForm($a_mode)
-	{
-		global $DIC;
-
-		$lng = $DIC['lng'];
-		$ilCtrl = $DIC['ilCtrl'];
-		$styleDefinition = $DIC['styleDefinition'];
-		$ilSetting = $DIC['ilSetting'];
-		$ilClientIniFile = $DIC['ilClientIniFile'];
-		$ilUser = $DIC['ilUser'];
-
-		$settings = $ilSetting->getAll();
-
-		include_once("./Services/Form/classes/class.ilPropertyFormGUI.php");
-
-		$this->form_gui = new ilPropertyFormGUI();
-		$this->form_gui->setFormAction($ilCtrl->getFormAction($this));
-		if ($a_mode == "create")
-		{
-			$this->form_gui->setTitle($lng->txt("usr_new"));
-		}
-		else
-		{
-			$this->form_gui->setTitle($lng->txt("usr_edit"));
-		}
-
-		// login data
-		$sec_l = new ilFormSectionHeaderGUI();
-		$sec_l->setTitle($lng->txt("login_data"));
-		$this->form_gui->addItem($sec_l);
-
-		// authentication mode
-		include_once('./Services/Authentication/classes/class.ilAuthUtils.php');
-		$active_auth_modes = ilAuthUtils::_getActiveAuthModes();
-		$am = new ilSelectInputGUI($lng->txt("auth_mode"), "auth_mode");
-		$option = array();
-		foreach ($active_auth_modes as $auth_name => $auth_key)
-		{
-			if ($auth_name == 'default')
-			{
-				$name = $this->lng->txt('auth_'.$auth_name)." (".$this->lng->txt('auth_'.ilAuthUtils::_getAuthModeName($auth_key)).")";
-			}
-			else
-			{
-				// begin-patch ldap_multiple
-				#$name = $this->lng->txt('auth_'.$auth_name);
-				include_once './Services/Authentication/classes/class.ilAuthUtils.php';
-				$name = ilAuthUtils::getAuthModeTranslation($auth_key, $auth_name);
-				// end-patch ldap_multiple
-			}
-			$option[$auth_name] = $name;
-		}
-		$am->setOptions($option);
-		$this->form_gui->addItem($am);
-
-		if($a_mode == "edit")
-		{
-			$id = new ilNonEditableValueGUI($lng->txt("usr_id"), "id");
-			$id->setValue($this->object->getId());
-			$this->form_gui->addItem($id);
-		}
-		
-		// login
-		$lo = new ilUserLoginInputGUI($lng->txt("login"), "login");
-		$lo->setRequired(true);
-		if ($a_mode == "edit")
-		{
-			$lo->setCurrentUserId($this->object->getId());
-			try
-			{
-				include_once 'Services/Calendar/classes/class.ilDate.php';				
->>>>>>> 7f61c418
  
                 $last_history_entry = ilObjUser::_getLastHistoryDataByUserId($this->object->getId());
                 $lo->setInfo(
