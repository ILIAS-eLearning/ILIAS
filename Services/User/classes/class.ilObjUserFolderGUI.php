<?php
/* Copyright (c) 1998-2009 ILIAS open source, Extended GPL, see docs/LICENSE */

require_once "./Services/Object/classes/class.ilObjectGUI.php";

/**
* Class ilObjUserFolderGUI
*
* @author Stefan Meyer <meyer@leifos.com>
* @author Sascha Hofmann <saschahofmann@gmx.de>
* @author Helmut Schottmüller <helmut.schottmueller@mac.com>
* @version $Id$
*
* @ilCtrl_Calls ilObjUserFolderGUI: ilPermissionGUI, ilUserTableGUI
* @ilCtrl_Calls ilObjUserFolderGUI: ilAccountCodesGUI, ilCustomUserFieldsGUI, ilRepositorySearchGUI, ilUserStartingPointGUI
* @ilCtrl_Calls ilObjUserFolderGUI: ilUserProfileInfoSettingsGUI
*
* @ingroup ServicesUser
*/
class ilObjUserFolderGUI extends ilObjectGUI
{
    public $ctrl;

    protected $log;

    /** @var ilObjUserFolder */
    public $object;

    /**
     * @var ilUserSettingsConfig
     */
    protected $user_settings_config;

    /**
    * Constructor
    * @access public
    */
    public function __construct($a_data, $a_id, $a_call_by_reference, $a_prepare_output = true)
    {
        global $DIC;

        $ilCtrl = $DIC['ilCtrl'];
        // TODO: move this to class.ilias.php
        define('USER_FOLDER_ID', 7);
        $this->type = "usrf";
        parent::__construct($a_data, $a_id, $a_call_by_reference, false);
        
        $this->lng->loadLanguageModule('search');
        $this->lng->loadLanguageModule("user");

        $ilCtrl->saveParameter($this, "letter");

        $this->user_settings_config = new ilUserSettingsConfig();

        $this->log = ilLoggerFactory::getLogger("user");
    }

    public function setUserOwnerId($a_id)
    {
        $this->user_owner_id = $a_id;
    }
    public function getUserOwnerId()
    {
        return $this->user_owner_id ? $this->user_owner_id : USER_FOLDER_ID;
    }

    public function executeCommand()
    {
        global $DIC;

        $ilTabs = $DIC['ilTabs'];
        $access = $DIC->access();
        
        $next_class = $this->ctrl->getNextClass($this);
        $cmd = $this->ctrl->getCmd();
        $this->prepareOutput();

        switch ($next_class) {
            case 'ilusertablegui':
                include_once("./Services/User/classes/class.ilUserTableGUI.php");
                $u_table = new ilUserTableGUI($this, "view");
                $u_table->initFilter();
                $this->ctrl->setReturn($this, 'view');
                $this->ctrl->forwardCommand($u_table);
                break;

            case 'ilpermissiongui':
                include_once("Services/AccessControl/classes/class.ilPermissionGUI.php");
                $perm_gui = new ilPermissionGUI($this);
                $ret = &$this->ctrl->forwardCommand($perm_gui);
                break;
                
            case 'ilrepositorysearchgui':

                if (!$access->checkRbacOrPositionPermissionAccess("read_users", \ilObjUserFolder::ORG_OP_EDIT_USER_ACCOUNTS, USER_FOLDER_ID)) {
                    $this->ilias->raiseError($this->lng->txt("permission_denied"), $this->ilias->error_obj->MESSAGE);
                }

                include_once('./Services/Search/classes/class.ilRepositorySearchGUI.php');
                $user_search = new ilRepositorySearchGUI();
                $user_search->setTitle($this->lng->txt("search_user_extended")); // #17502
                $user_search->enableSearchableCheck(false);
                $user_search->setUserLimitations(false);
                $user_search->setCallback(
                    $this,
                    'searchResultHandler',
                    $this->getUserMultiCommands(true)
                );
                $user_search->addUserAccessFilterCallable(array($this, "searchUserAccessFilterCallable"));
                $this->tabs_gui->setTabActive('search_user_extended');
                $this->ctrl->setReturn($this, 'view');
                $ret = &$this->ctrl->forwardCommand($user_search);
                break;
            
            case 'ilaccountcodesgui':
                $this->tabs_gui->setTabActive('settings');
                $this->setSubTabs("settings");
                $ilTabs->activateSubTab("account_codes");
                include_once("./Services/User/classes/class.ilAccountCodesGUI.php");
                $acc = new ilAccountCodesGUI($this->ref_id);
                $this->ctrl->forwardCommand($acc);
                break;
            
            case 'ilcustomuserfieldsgui':
                $this->tabs_gui->setTabActive('settings');
                $this->setSubTabs("settings");
                $ilTabs->activateSubTab("user_defined_fields");
                include_once("./Services/User/classes/class.ilCustomUserFieldsGUI.php");
                $cf = new ilCustomUserFieldsGUI();
                $this->ctrl->forwardCommand($cf);
                break;

            case 'iluserstartingpointgui':
                $this->tabs_gui->setTabActive('settings');
                $this->setSubTabs("settings");
                $ilTabs->activateSubTab("starting_points");
                include_once("./Services/User/classes/class.ilUserStartingPointGUI.php");
                $cf = new ilUserStartingPointGUI($this->ref_id);
                $this->ctrl->forwardCommand($cf);
                break;

            case 'iluserprofileinfosettingsgui':
                $this->tabs_gui->setTabActive('settings');
                $this->setSubTabs("settings");
                $ilTabs->activateSubTab("user_profile_info");
                $ps = new ilUserProfileInfoSettingsGUI();
                $this->ctrl->forwardCommand($ps);
                break;

            default:
                if (!$cmd) {
                    $cmd = "view";
                }
                $cmd .= "Object";
                $this->$cmd();

                break;
        }
        return true;
    }

    /**
     * @param string $a_permission
     */
    protected function checkAccess($a_permission)
    {
        global $DIC;

        $ilErr = $DIC['ilErr'];

        if (!$this->checkAccessBool($a_permission)) {
            $ilErr->raiseError($this->lng->txt('msg_no_perm_read'), $ilErr->WARNING);
        }
    }

    /**
     * @param string $a_permission
     * @return bool
     */
    protected function checkAccessBool($a_permission)
    {
        return $this->access->checkAccess($a_permission, '', $this->ref_id);
    }

    public function learningProgressObject()
    {
        global $DIC;

        $rbacsystem = $DIC['rbacsystem'];
        $tpl = $DIC['tpl'];
        
        // deprecated JF 27 May 2013
        exit();

        if (!$rbacsystem->checkAccess("read", $this->object->getRefId()) ||
            !ilObjUserTracking::_enabledLearningProgress() ||
            !ilObjUserTracking::_enabledUserRelatedData()) {
            $this->ilias->raiseError($this->lng->txt("permission_denied"), $this->ilias->error_obj->MESSAGE);
        }
        
        include_once "Services/User/classes/class.ilUserLPTableGUI.php";
        $tbl = new ilUserLPTableGUI($this, "learningProgress", $this->object->getRefId());
        
        $tpl->setContent($tbl->getHTML());
    }
    
    /**
    * Reset filter
    * (note: this function existed before data table filter has been introduced
    */
    public function resetFilterObject()
    {
        include_once("./Services/User/classes/class.ilUserTableGUI.php");
        $utab = new ilUserTableGUI($this, "view");
        $utab->resetOffset();
        $utab->resetFilter();

        // from "old" implementation
        $this->viewObject(true);
    }

    /**
    * Add new user;
    */
    public function addUserObject()
    {
        global $DIC;

        $ilCtrl = $DIC['ilCtrl'];
        
        $ilCtrl->setParameterByClass("ilobjusergui", "new_type", "usr");
        $ilCtrl->redirectByClass(array("iladministrationgui", "ilobjusergui"), "create");
    }
    
    
    /**
    * Apply filter
    */
    public function applyFilterObject()
    {
        global $DIC;

        $ilTabs = $DIC['ilTabs'];

        include_once("./Services/User/classes/class.ilUserTableGUI.php");
        $utab = new ilUserTableGUI($this, "view");
        $utab->resetOffset();
        $utab->writeFilterToSession();
        $this->viewObject();
        $ilTabs->activateTab("usrf");
    }

    /**
    * list users
    *
    * @access	public
    */
    public function viewObject($reset_filter = false)
    {
        global $DIC;

        $rbacsystem = $DIC['rbacsystem'];
        $ilToolbar = $DIC->toolbar();
        $tpl = $DIC['tpl'];
        $ilSetting = $DIC['ilSetting'];
        $access = $DIC->access();
        $user_filter = null;
        
        include_once "Services/UIComponent/Button/classes/class.ilLinkButton.php";

        if ($rbacsystem->checkAccess('create_usr', $this->object->getRefId()) ||
            $rbacsystem->checkAccess('cat_administrate_users', $this->object->getRefId())) {
            $button = ilLinkButton::getInstance();
            $button->setCaption("usr_add");
            $button->setUrl($this->ctrl->getLinkTarget($this, "addUser"));
            $ilToolbar->addButtonInstance($button);

            $button = ilLinkButton::getInstance();
            $button->setCaption("import_users");
            $button->setUrl($this->ctrl->getLinkTarget($this, "importUserForm"));
            $ilToolbar->addButtonInstance($button);
        }

        if (
            !$access->checkAccess('read_users', '', USER_FOLDER_ID) &&
            $access->checkRbacOrPositionPermissionAccess(
                'read_users',
                \ilObjUserFolder::ORG_OP_EDIT_USER_ACCOUNTS,
                USER_FOLDER_ID
            )) {
            $users = \ilLocalUser::_getAllUserIds(\ilLocalUser::_getUserFolderId());
            $user_filter = $access->filterUserIdsByRbacOrPositionOfCurrentUser(
                'read_users',
                \ilObjUserFolder::ORG_OP_EDIT_USER_ACCOUNTS,
                USER_FOLDER_ID,
                $users
            );
        }

        // alphabetical navigation
        if ((int) $ilSetting->get('user_adm_alpha_nav')) {
            if (count($ilToolbar->getItems()) > 0) {
                $ilToolbar->addSeparator();
            }

            // alphabetical navigation
            include_once("./Services/Form/classes/class.ilAlphabetInputGUI.php");
            $ai = new ilAlphabetInputGUI("", "first");
            include_once("./Services/User/classes/class.ilObjUser.php");
            $ai->setLetters(ilObjUser::getFirstLettersOfLastnames($user_filter));
            $ai->setParentCommand($this, "chooseLetter");
            $ai->setHighlighted($_GET["letter"]);
            $ilToolbar->addInputItem($ai, true);
        }

        include_once("./Services/User/classes/class.ilUserTableGUI.php");
        $utab = new ilUserTableGUI($this, "view", ilUserTableGUI::MODE_USER_FOLDER, false);
        $utab->addFilterItemValue('user_ids', $user_filter);
        $utab->getItems();

        $tpl->setContent($utab->getHTML());
    }

    /**
     * Show auto complete results
     */
    protected function addUserAutoCompleteObject()
    {
        include_once './Services/User/classes/class.ilUserAutoComplete.php';
        $auto = new ilUserAutoComplete();
        $auto->addUserAccessFilterCallable([$this,'filterUserIdsByRbacOrPositionOfCurrentUser']);
        $auto->setSearchFields(array('login','firstname','lastname','email', 'second_email'));
        $auto->enableFieldSearchableCheck(false);
        $auto->setMoreLinkAvailable(true);

        if (($_REQUEST['fetchall'])) {
            $auto->setLimit(ilUserAutoComplete::MAX_ENTRIES);
        }

        echo $auto->getList($_REQUEST['term']);
        exit();
    }

    /**
     * @param int[] $user_ids
     */
    public function filterUserIdsByRbacOrPositionOfCurrentUser(array $user_ids)
    {
        global $DIC;

        $access = $DIC->access();
        return $access->filterUserIdsByRbacOrPositionOfCurrentUser(
            'read_users',
            \ilObjUserFolder::ORG_OP_EDIT_USER_ACCOUNTS,
            USER_FOLDER_ID,
            $user_ids
        );
    }

    /**
     * Choose first letter
     *
     * @param
     * @return
     */
    public function chooseLetterObject()
    {
        global $DIC;

        $ilCtrl = $DIC['ilCtrl'];

        $ilCtrl->redirect($this, "view");
    }

    
    /**
    * show possible action (form buttons)
    *
    * @param	boolean
    * @access	public
    */
    public function showActions($with_subobjects = false)
    {
        global $DIC;

        $rbacsystem = $DIC['rbacsystem'];

        $operations = array();
        //var_dump($this->actions);
        if ($this->actions == "") {
            $d = array(
                "delete" => array("name" => "delete", "lng" => "delete"),
                "activate" => array("name" => "activate", "lng" => "activate"),
                "deactivate" => array("name" => "deactivate", "lng" => "deactivate"),
                "accessRestrict" => array("name" => "accessRestrict", "lng" => "accessRestrict"),
                "accessFree" => array("name" => "accessFree", "lng" => "accessFree"),
                "export" => array("name" => "export", "lng" => "export")
            );
        } else {
            $d = $this->actions;
        }
        foreach ($d as $row) {
            if ($rbacsystem->checkAccess($row["name"], $this->object->getRefId())) {
                $operations[] = $row;
            }
        }

        if (count($operations) > 0) {
            $select = "<select name=\"selectedAction\">\n";
            foreach ($operations as $val) {
                $select .= "<option value=\"" . $val["name"] . "\"";
                if (strcmp($_POST["selectedAction"], $val["name"]) == 0) {
                    $select .= " selected=\"selected\"";
                }
                $select .= ">";
                $select .= $this->lng->txt($val["lng"]);
                $select .= "</option>";
            }
            $select .= "</select>";
            $this->tpl->setCurrentBlock("tbl_action_select");
            $this->tpl->setVariable("SELECT_ACTION", $select);
            $this->tpl->setVariable("BTN_NAME", "userAction");
            $this->tpl->setVariable("BTN_VALUE", $this->lng->txt("submit"));
            $this->tpl->parseCurrentBlock();
        }

        if ($with_subobjects === true) {
            $subobjs = $this->showPossibleSubObjects();
        }

        if ((count($operations) > 0) or $subobjs === true) {
            $this->tpl->setCurrentBlock("tbl_action_row");
            $this->tpl->setVariable("COLUMN_COUNTS", count($this->data["cols"]));
            $this->tpl->setVariable("IMG_ARROW", ilUtil::getImagePath("arrow_downright.svg"));
            $this->tpl->setVariable("ALT_ARROW", $this->lng->txt("actions"));
            $this->tpl->parseCurrentBlock();
        }
    }

    /**
    * show possible subobjects (pulldown menu)
    * overwritten to prevent displaying of role templates in local role folders
    *
    * @access	public
    */
    public function showPossibleSubObjects()
    {
        global $DIC;

        $rbacsystem = $DIC['rbacsystem'];

        $d = $this->objDefinition->getCreatableSubObjects($this->object->getType());
        
        if (!$rbacsystem->checkAccess('create_usr', $this->object->getRefId())) {
            unset($d["usr"]);
        }

        if (count($d) > 0) {
            foreach ($d as $row) {
                $count = 0;
                if ($row["max"] > 0) {
                    //how many elements are present?
                    for ($i = 0; $i < count($this->data["ctrl"]); $i++) {
                        if ($this->data["ctrl"][$i]["type"] == $row["name"]) {
                            $count++;
                        }
                    }
                }
                if ($row["max"] == "" || $count < $row["max"]) {
                    $subobj[] = $row["name"];
                }
            }
        }

        if (is_array($subobj)) {
            //build form
            $opts = ilUtil::formSelect(12, "new_type", $subobj);
            $this->tpl->setCurrentBlock("add_object");
            $this->tpl->setVariable("SELECT_OBJTYPE", $opts);
            $this->tpl->setVariable("BTN_NAME", "create");
            $this->tpl->setVariable("TXT_ADD", $this->lng->txt("add"));
            $this->tpl->parseCurrentBlock();
            
            return true;
        }

        return false;
    }

    public function cancelUserFolderActionObject()
    {
        $this->ctrl->redirect($this, 'view');
    }
    
    public function cancelSearchActionObject()
    {
        $this->ctrl->redirectByClass('ilrepositorysearchgui', 'showSearchResults');
    }

    /**
    * Set the selected users active
    *
    * @access	public
    */
    public function confirmactivateObject()
    {
        global $DIC;

        $ilUser = $DIC['ilUser'];

        if (!$this->checkUserManipulationAccessBool()) {
            $this->ilias->raiseError($this->lng->txt("msg_no_perm_write"), $this->ilias->error_obj->WARNING);
        }
        
        // FOR ALL SELECTED OBJECTS
        foreach ($this->getActionUserIds() as $id) {
            $obj = \ilObjectFactory::getInstanceByObjId($id, false);
            if ($obj instanceof \ilObjUser) {
                $obj->setActive(true, $ilUser->getId());
                $obj->update();
            }
        }

        ilUtil::sendSuccess($this->lng->txt("user_activated"), true);

        if ($_POST["frsrch"]) {
            $this->ctrl->redirectByClass('ilRepositorySearchGUI', 'show');
        } else {
            $this->ctrl->redirect($this, "view");
        }
    }

    /**
    * Set the selected users inactive
    *
    * @access	public
    */
    public function confirmdeactivateObject()
    {
        global $DIC;

        $ilUser = $DIC['ilUser'];
        
        if (!$this->checkUserManipulationAccessBool()) {
            $this->ilias->raiseError($this->lng->txt("msg_no_perm_write"), $this->ilias->error_obj->WARNING);
        }
        // FOR ALL SELECTED OBJECTS
        foreach ($this->getActionUserIds() as $id) {
            $obj = \ilObjectFactory::getInstanceByObjId($id, false);
            if ($obj instanceof \ilObjUser) {
                $obj->setActive(false, $ilUser->getId());
                $obj->update();
            }
        }

        // Feedback
        ilUtil::sendSuccess($this->lng->txt("user_deactivated"), true);

        if ($_POST["frsrch"]) {
            $this->ctrl->redirectByClass('ilRepositorySearchGUI', 'show');
        } else {
            $this->ctrl->redirect($this, "view");
        }
    }
    
    /**
     * "access free"
     */
    protected function confirmaccessFreeObject()
    {
        global $DIC;

        $rbacsystem = $DIC['rbacsystem'];
        $ilUser = $DIC['ilUser'];

        if (!$this->checkUserManipulationAccessBool()) {
            $this->ilias->raiseError($this->lng->txt("msg_no_perm_write"), $this->ilias->error_obj->WARNING);
        }
        
        foreach ($this->getActionUserIds() as $id) {
            $obj = \ilObjectFactory::getInstanceByObjId($id, false);
            if ($obj instanceof \ilObjUser) {
                $obj->setTimeLimitUnlimited(1);
                $obj->setTimeLimitFrom("");
                $obj->setTimeLimitUntil("");
                $obj->setTimeLimitMessage(0);
                $obj->update();
            }
        }

        // Feedback
        ilUtil::sendSuccess($this->lng->txt("access_free_granted"), true);

        if ($_POST["frsrch"]) {
            $this->ctrl->redirectByClass('ilRepositorySearchGUI', 'show');
        } else {
            $this->ctrl->redirect($this, "view");
        }
    }
    
    public function setAccessRestrictionObject($a_form = null, $a_from_search = false)
    {
        if (!$a_form) {
            $a_form = $this->initAccessRestrictionForm($a_from_search);
        }
        $this->tpl->setContent($a_form->getHTML());
        
        // #10963
        return true;
    }
    
    /**
     * @param bool $a_from_search
     * @return \ilPropertyFormGUI|void
     */
    protected function initAccessRestrictionForm($a_from_search = false)
    {
        $user_ids = $this->getActionUserIds();
        if (!$user_ids) {
            ilUtil::sendFailure($this->lng->txt('select_one'));
            return $this->viewObject();
        }
                        
        include_once "Services/Form/classes/class.ilPropertyFormGUI.php";
        $form = new ilPropertyFormGUI();
        $form->setTitle($this->lng->txt("time_limit_add_time_limit_for_selected"));
        $form->setFormAction($this->ctrl->getFormAction($this, "confirmaccessRestrict"));
        
        $from = new ilDateTimeInputGUI($this->lng->txt("access_from"), "from");
        $from->setShowTime(true);
        $from->setRequired(true);
        $form->addItem($from);
        
        $to = new ilDateTimeInputGUI($this->lng->txt("access_until"), "to");
        $to->setRequired(true);
        $to->setShowTime(true);
        $form->addItem($to);
        
        $form->addCommandButton("confirmaccessRestrict", $this->lng->txt("confirm"));
        $form->addCommandButton("view", $this->lng->txt("cancel"));
        
        foreach ($user_ids as $user_id) {
            $ufield = new ilHiddenInputGUI("id[]");
            $ufield->setValue($user_id);
            $form->addItem($ufield);
        }
        
        // return to search?
        if ($a_from_search || $_POST["frsrch"]) {
            $field = new ilHiddenInputGUI("frsrch");
            $field->setValue(1);
            $form->addItem($field);
        }
        
        return $form;
    }

    /**
     * @return bool
     * @throws \ilDatabaseException
     * @throws \ilObjectNotFoundException
     */
    protected function confirmaccessRestrictObject()
    {
        global $DIC;

        $ilUser = $DIC->user();

        $form = $this->initAccessRestrictionForm();
        if (!$form->checkInput()) {
            return $this->setAccessRestrictionObject($form);
        }
        
        $timefrom = $form->getItemByPostVar("from")->getDate()->get(IL_CAL_UNIX);
        $timeuntil = $form->getItemByPostVar("to")->getDate()->get(IL_CAL_UNIX);
        if ($timeuntil <= $timefrom) {
            ilUtil::sendFailure($this->lng->txt("time_limit_not_valid"));
            return $this->setAccessRestrictionObject($form);
        }


        if (!$this->checkUserManipulationAccessBool()) {
            $this->ilias->raiseError($this->lng->txt("msg_no_perm_write"), $this->ilias->error_obj->WARNING);
        }
        foreach ($this->getActionUserIds() as $id) {
            $obj = \ilObjectFactory::getInstanceByObjId($id, false);
            if ($obj instanceof \ilObjUser) {
                $obj->setTimeLimitUnlimited(0);
                $obj->setTimeLimitFrom($timefrom);
                $obj->setTimeLimitUntil($timeuntil);
                $obj->setTimeLimitMessage(0);
                $obj->update();
            }
        }
        ilUtil::sendSuccess($this->lng->txt("access_restricted"), true);

        if ($_POST["frsrch"]) {
            $this->ctrl->redirectByClass('ilRepositorySearchGUI', 'show');
        } else {
            $this->ctrl->redirect($this, "view");
        }
    }

    /**
    * confirm delete Object
    *
    * @access	public
    */
    public function confirmdeleteObject()
    {
        global $DIC;

        $rbacsystem = $DIC['rbacsystem'];
        $ilCtrl = $DIC['ilCtrl'];
        $ilUser = $DIC['ilUser'];

        // FOR NON_REF_OBJECTS WE CHECK ACCESS ONLY OF PARENT OBJECT ONCE
        if (!$rbacsystem->checkAccess('delete', $this->object->getRefId())) {
            ilUtil::sendFailure($this->lng->txt("msg_no_perm_delete"), true);
            $ilCtrl->redirect($this, "view");
        }
        
        if (in_array($ilUser->getId(), $_POST["id"])) {
            $this->ilias->raiseError($this->lng->txt("msg_no_delete_yourself"), $this->ilias->error_obj->WARNING);
        }

        // FOR ALL SELECTED OBJECTS
        foreach ($_POST["id"] as $id) {
            // instatiate correct object class (usr)
            $obj = &$this->ilias->obj_factory->getInstanceByObjId($id);
            $obj->delete();
        }

        // Feedback
        ilUtil::sendSuccess($this->lng->txt("user_deleted"), true);
                
        if ($_POST["frsrch"]) {
            $this->ctrl->redirectByClass('ilRepositorySearchGUI', 'show');
        } else {
            $this->ctrl->redirect($this, "view");
        }
    }
    
    /**
     * Get selected items for table action
     *
     * @return int[]
     */
    protected function getActionUserIds()
    {
        global $DIC;
        $access = $DIC->access();

        if ($_POST["select_cmd_all"]) {
            include_once("./Services/User/classes/class.ilUserTableGUI.php");
            $utab = new ilUserTableGUI($this, "view", ilUserTableGUI::MODE_USER_FOLDER, false);

            if (!$access->checkAccess('read_users', '', USER_FOLDER_ID) &&
                $access->checkRbacOrPositionPermissionAccess(
                    'read_users',
                    \ilObjUserFolder::ORG_OP_EDIT_USER_ACCOUNTS,
                    USER_FOLDER_ID
                )) {
                $users = \ilLocalUser::_getAllUserIds(\ilLocalUser::_getUserFolderId());
                $filtered_users = $access->filterUserIdsByRbacOrPositionOfCurrentUser(
                    'read_users',
                    \ilObjUserFolder::ORG_OP_EDIT_USER_ACCOUNTS,
                    USER_FOLDER_ID,
                    $users
                );

                $utab->addFilterItemValue("user_ids", $filtered_users);
            }

            return $utab->getUserIdsForFilter();
        } else {
            return $access->filterUserIdsByRbacOrPositionOfCurrentUser(
                'read_users',
                \ilObjUserFolder::ORG_OP_EDIT_USER_ACCOUNTS,
                USER_FOLDER_ID,
                (array) $_POST['id']
            );
        }
    }

    /**
     * Check if current user has access to manipulate user data
     * @return bool
     */
    private function checkUserManipulationAccessBool()
    {
        global $DIC;

        $access = $DIC->access();
        return $access->checkRbacOrPositionPermissionAccess(
            'write',
            \ilObjUserFolder::ORG_OP_EDIT_USER_ACCOUNTS,
            USER_FOLDER_ID
        );
    }

    /**
    * display activation confirmation screen
    */
    public function showActionConfirmation($action, $a_from_search = false)
    {
        global $DIC;

        $ilTabs = $DIC['ilTabs'];
        
        $user_ids = $this->getActionUserIds();
        if (!$user_ids) {
            $this->ilias->raiseError($this->lng->txt("no_checkbox"), $this->ilias->error_obj->MESSAGE);
        }
        
        if (!$a_from_search) {
            $ilTabs->activateTab("obj_usrf");
        } else {
            $ilTabs->activateTab("search_user_extended");
        }
                
        if (strcmp($action, "accessRestrict") == 0) {
            return $this->setAccessRestrictionObject(null, $a_from_search);
        }
        if (strcmp($action, "mail") == 0) {
            return $this->mailObject();
        }

        unset($this->data);
        
        if (!$a_from_search) {
            $cancel = "cancelUserFolderAction";
        } else {
            $cancel = "cancelSearchAction";
        }
        
        // display confirmation message
        include_once("./Services/Utilities/classes/class.ilConfirmationGUI.php");
        $cgui = new ilConfirmationGUI();
        $cgui->setFormAction($this->ctrl->getFormAction($this));
        $cgui->setHeaderText($this->lng->txt("info_" . $action . "_sure"));
        $cgui->setCancel($this->lng->txt("cancel"), $cancel);
        $cgui->setConfirm($this->lng->txt("confirm"), "confirm" . $action);
        
        if ($a_from_search) {
            $cgui->addHiddenItem("frsrch", 1);
        }

        foreach ($user_ids as $id) {
            $user = new ilObjUser($id);

            $login = $user->getLastLogin();
            if (!$login) {
                $login = $this->lng->txt("never");
            } else {
                $login = ilDatePresentation::formatDate(new ilDateTime($login, IL_CAL_DATETIME));
            }

            $caption = $user->getFullname() . " (" . $user->getLogin() . ")" . ", " .
                $user->getEmail() . " -  " . $this->lng->txt("last_login") . ": " . $login;

            $cgui->addItem("id[]", $id, $caption);
        }

        $this->tpl->setContent($cgui->getHTML());

        return true;
    }

    /**
    * Delete users
    */
    public function deleteUsersObject()
    {
        $_POST["selectedAction"] = "delete";
        $this->showActionConfirmation($_POST["selectedAction"]);
    }
    
    /**
    * Activate users
    */
    public function activateUsersObject()
    {
        $_POST["selectedAction"] = "activate";
        $this->showActionConfirmation($_POST["selectedAction"]);
    }
    
    /**
    * Deactivate users
    */
    public function deactivateUsersObject()
    {
        $_POST["selectedAction"] = "deactivate";
        $this->showActionConfirmation($_POST["selectedAction"]);
    }

    /**
    * Restrict access
    */
    public function restrictAccessObject()
    {
        $_POST["selectedAction"] = "accessRestrict";
        $this->showActionConfirmation($_POST["selectedAction"]);
    }

    /**
    * Free access
    */
    public function freeAccessObject()
    {
        $_POST["selectedAction"] = "accessFree";
        $this->showActionConfirmation($_POST["selectedAction"]);
    }

    public function userActionObject()
    {
        $this->showActionConfirmation($_POST["selectedAction"]);
    }

    /**
    * display form for user import
    */
    public function importUserFormObject()
    {
        global $DIC;

        $tpl = $DIC['tpl'];
        $rbacsystem = $DIC['rbacsystem'];
        $ilCtrl = $DIC->ctrl();

        $this->tabs_gui->clearTargets();
        $this->tabs_gui->setBackTarget($this->lng->txt('usrf'), $ilCtrl->getLinkTarget($this, 'view'));

        if (!$rbacsystem->checkAccess('create_usr', $this->object->getRefId())) {
            $this->ilias->raiseError($this->lng->txt("permission_denied"), $this->ilias->error_obj->MESSAGE);
        }

        $this->initUserImportForm();
        $tpl->setContent($this->form->getHTML());
    }

    /**
    * Init user import form.
    *
    * @param        int        $a_mode        Edit Mode
    */
    public function initUserImportForm()
    {
        global $DIC;

        $lng = $DIC['lng'];
        $ilCtrl = $DIC['ilCtrl'];
    
        include_once("Services/Form/classes/class.ilPropertyFormGUI.php");
        $this->form = new ilPropertyFormGUI();

        // Import File
        include_once("./Services/Form/classes/class.ilFileInputGUI.php");
        $fi = new ilFileInputGUI($lng->txt("import_file"), "importFile");
        $fi->setSuffixes(array("xml", "zip"));
        $fi->setRequired(true);
        //$fi->enableFileNameSelection();
        //$fi->setInfo($lng->txt(""));
        $this->form->addItem($fi);

        $this->form->addCommandButton("importUserRoleAssignment", $lng->txt("import"));
        $this->form->addCommandButton("importCancelled", $lng->txt("cancel"));
                    
        $this->form->setTitle($lng->txt("import_users"));
        $this->form->setFormAction($ilCtrl->getFormAction($this));
    }

    /**
    * import cancelled
    *
    * @access private
    */
    public function importCancelledObject()
    {
        global $DIC;
        $filesystem = $DIC->filesystem()->storage();

        // purge user import directory
        $import_dir = $this->getImportDir();
        if ($filesystem->hasDir($import_dir)) {
            $filesystem->deleteDir($import_dir);
        }

        if (strtolower($_GET["baseClass"]) == 'iladministrationgui') {
            $this->ctrl->redirect($this, "view");
        } else {
            $this->ctrl->redirectByClass('ilobjcategorygui', 'listUsers');
        }
    }

    /**
     * get user import directory name with new FileSystem implementation
     */
    public function getImportDir()
    {
        // For each user session a different directory must be used to prevent
        // that one user session overwrites the import data that another session
        // is currently importing.
        global $DIC;

        $ilUser = $DIC->user();

        $importDir = 'user_import/usr_' . $ilUser->getId() . '_' . session_id();

        return $importDir;
    }


    /**
     * display form for user import with new FileSystem implementation
     */
    public function importUserRoleAssignmentObject()
    {
        global $DIC;

        $tpl = $DIC->ui()->mainTemplate();
        $ilCtrl = $DIC->ctrl();
        $renderer = $DIC->ui()->renderer();


        $this->tabs_gui->clearTargets();
        $this->tabs_gui->setBackTarget($this->lng->txt('usrf'), $ilCtrl->getLinkTarget($this, 'view'));

        $this->initUserImportForm();
        if ($this->form->checkInput()) {
            $xml_file = $this->handleUploadedFiles();
            //importParser needs the full path to xml file
            $xml_file_full_path = ilUtil::getDataDir() . '/' . $xml_file;

            $form = $this->initUserRoleAssignmentForm($xml_file_full_path);

            $tpl->setContent($renderer->render($form));
        } else {
            $this->form->setValuesByPost();
            $tpl->setContent($this->form->getHtml());
        }
    }

    private function initUserRoleAssignmentForm($xml_file_full_path)
    {
        global $DIC;

        $ilUser = $DIC->user();
        $rbacreview = $DIC->rbac()->review();
        $rbacsystem = $DIC->rbac()->system();
        $ui = $DIC->ui()->factory();

        $importParser = new ilUserImportParser($xml_file_full_path, IL_VERIFY);
        $importParser->startParsing();

        $this->verifyXmlData($importParser);

        $xml_file_name = explode("/", $xml_file_full_path);
        $roles_import_filename = $ui->input()->field()->text($this->lng->txt("import_file"))
                                                                ->withDisabled(true)
                                                                ->withValue(end($xml_file_name));


        $roles_import_count = $ui->input()->field()->numeric($this->lng->txt("num_users"))
                                                            ->withDisabled(true)
                                                            ->withValue($importParser->getUserCount());

        $importParser = new ilUserImportParser($xml_file_full_path, IL_EXTRACT_ROLES);
        $importParser->startParsing();
        // Extract the roles
        $roles = $importParser->getCollectedRoles();

        // get global roles
        $all_gl_roles = $rbacreview->getRoleListByObject(ROLE_FOLDER_ID);
        $gl_roles = array();
        $roles_of_user = $rbacreview->assignedRoles($ilUser->getId());
        foreach ($all_gl_roles as $obj_data) {
            // check assignment permission if called from local admin
            if ($this->object->getRefId() != USER_FOLDER_ID) {
                if (!in_array(SYSTEM_ROLE_ID, $roles_of_user) && !ilObjRole::_getAssignUsersStatus($obj_data['obj_id'])) {
                    continue;
                }
            }
            // exclude anonymous role from list
            if ($obj_data["obj_id"] != ANONYMOUS_ROLE_ID) {
                // do not allow to assign users to administrator role if current user does not has SYSTEM_ROLE_ID
                if ($obj_data["obj_id"] != SYSTEM_ROLE_ID or in_array(SYSTEM_ROLE_ID, $roles_of_user)) {
                    $gl_roles[$obj_data["obj_id"]] = $obj_data["title"];
                }
            }
        }

        // global roles
        $got_globals = false;
        $global_selects = array();
        foreach ($roles as $role_id => $role) {
            if ($role["type"] == "Global") {
                if (!$got_globals) {
                    $got_globals = true;

                    $global_roles_assignment_info = $ui->input()->field()->text($this->lng->txt("roles_of_import_global"))
                                                ->withDisabled(true)
                                                ->withValue($this->lng->txt("assign_global_role"));
                }

                //select options for new form input to still have both ids
                $select_options = array();
                foreach ($gl_roles as $key => $value) {
                    $select_options[$role_id . "-" . $key] = $value;
                }

                // pre selection for role
                $pre_select = array_search($role["name"], $select_options);
                if (!$pre_select) {
                    switch ($role["name"]) {
                        case "Administrator":	// ILIAS 2/3 Administrator
                            $pre_select = array_search("Administrator", $select_options);
                            break;

                        case "Autor":			// ILIAS 2 Author
                            $pre_select = array_search("User", $select_options);
                            break;

                        case "Lerner":			// ILIAS 2 Learner
                            $pre_select = array_search("User", $select_options);
                            break;

                        case "Gast":			// ILIAS 2 Guest
                            $pre_select = array_search("Guest", $select_options);
                            break;

                        default:
                            $pre_select = array_search("User", $select_options);
                            break;
                    }
                }

                $select = $ui->input()->field()->select($role["name"], $select_options)
                             ->withValue($pre_select)
                             ->withRequired(true);
                array_push($global_selects, $select);
            }
        }

        // Check if local roles need to be assigned
        $got_locals = false;
        foreach ($roles as $role_id => $role) {
            if ($role["type"] == "Local") {
                $got_locals = true;
                break;
            }
        }

        if ($got_locals) {
            $local_roles_assignment_info = $ui->input()->field()->text($this->lng->txt("roles_of_import_local"))
                                        ->withDisabled(true)
                                        ->withValue($this->lng->txt("assign_local_role"));


            // get local roles
            if ($this->object->getRefId() == USER_FOLDER_ID) {
                // The import function has been invoked from the user folder
                // object. In this case, we show only matching roles,
                // because the user folder object is considered the parent of all
                // local roles and may contains thousands of roles on large ILIAS
                // installations.
                $loc_roles = array();

                $roleMailboxSearch = new \ilRoleMailboxSearch(new \ilMailRfc822AddressParserFactory());
                foreach ($roles as $role_id => $role) {
                    if ($role["type"] == "Local") {
                        $searchName = (substr($role['name'], 0, 1) == '#') ? $role['name'] : '#' . $role['name'];
                        $matching_role_ids = $roleMailboxSearch->searchRoleIdsByAddressString($searchName);
                        foreach ($matching_role_ids as $mid) {
                            if (!in_array($mid, $loc_roles)) {
                                $loc_roles[] = $mid;
                            }
                        }
                    }
                }
            } else {
                // The import function has been invoked from a locally
                // administrated category. In this case, we show all roles
                // contained in the subtree of the category.
                $loc_roles = $rbacreview->getAssignableRolesInSubtree($this->object->getRefId());
            }
            $l_roles = array();

            // create a search array with  .
            $l_roles_mailbox_searcharray = array();
            foreach ($loc_roles as $key => $loc_role) {
                // fetch context path of role
                $rolf = $rbacreview->getFoldersAssignedToRole($loc_role, true);

                // only process role folders that are not set to status "deleted"
                // and for which the user has write permissions.
                // We also don't show the roles which are in the ROLE_FOLDER_ID folder.
                // (The ROLE_FOLDER_ID folder contains the global roles).
                if (
                    !$rbacreview->isDeleted($rolf[0]) &&
                    $rbacsystem->checkAccess('write', $rolf[0]) &&
                    $rolf[0] != ROLE_FOLDER_ID
                ) {
                    // A local role is only displayed, if it is contained in the subtree of
                    // the localy administrated category. If the import function has been
                    // invoked from the user folder object, we show all local roles, because
                    // the user folder object is considered the parent of all local roles.
                    // Thus, if we start from the user folder object, we initialize the
                    // isInSubtree variable with true. In all other cases it is initialized
                    // with false, and only set to true if we find the object id of the
                    // locally administrated category in the tree path to the local role.
                    $isInSubtree = $this->object->getRefId() == USER_FOLDER_ID;

                    $path_array = array();
                    if ($this->tree->isInTree($rolf[0])) {
                        // Create path. Paths which have more than 4 segments
                        // are truncated in the middle.
                        $tmpPath = $this->tree->getPathFull($rolf[0]);
                        $tmpPath[] = $rolf[0];//adds target item to list

                        for ($i = 1, $n = count($tmpPath) - 1; $i < $n; $i++) {
                            if ($i < 3 || $i > $n - 3) {
                                $path_array[] = $tmpPath[$i]['title'];
                            } elseif ($i == 3 || $i == $n - 3) {
                                $path_array[] = '...';
                            }

                            $isInSubtree |= $tmpPath[$i]['obj_id'] == $this->object->getId();
                        }
                        //revert this path for a better readability in dropdowns #18306
                        $path = implode(" < ", array_reverse($path_array));
                    } else {
                        $path = "<b>Rolefolder " . $rolf[0] . " not found in tree! (Role " . $loc_role . ")</b>";
                    }
                    $roleMailboxAddress = (new \ilRoleMailboxAddress($loc_role))->value();
                    $l_roles[$loc_role] = $roleMailboxAddress . ', ' . $path;
                }
            } //foreach role

            natcasesort($l_roles);
            $l_roles["ignore"] = $this->lng->txt("usrimport_ignore_role");

            $roleMailboxSearch = new \ilRoleMailboxSearch(new \ilMailRfc822AddressParserFactory());
            $local_selects = [];
            foreach ($roles as $role_id => $role) {
                if ($role["type"] == "Local") {
                    /*$this->tpl->setCurrentBlock("local_role");
                    $this->tpl->setVariable("TXT_IMPORT_LOCAL_ROLE", $role["name"]);*/
                    $searchName = (substr($role['name'], 0, 1) == '#') ? $role['name'] : '#' . $role['name'];
                    $matching_role_ids = $roleMailboxSearch->searchRoleIdsByAddressString($searchName);
                    $pre_select = count($matching_role_ids) == 1 ? $role_id . "-" . $matching_role_ids[0] : "ignore";

                    if ($this->object->getRefId() == USER_FOLDER_ID) {
                        // There are too many roles in a large ILIAS installation
                        // that's why whe show only a choice with the the option "ignore",
                        // and the matching roles.
                        $selectable_roles = array();
                        $selectable_roles["ignore"] = $this->lng->txt("usrimport_ignore_role");
                        foreach ($matching_role_ids as $id) {
                            $selectable_roles[$role_id . "-" . $id] = $l_roles[$id];
                        }

                        $select = $ui->input()->field()->select($role["name"], $selectable_roles)
                                     ->withValue($pre_select)
                                     ->withRequired(true);
                        array_push($local_selects, $select);
                    } else {
                        $selectable_roles = array();
                        foreach ($l_roles as $local_role_id => $value) {
<<<<<<< HEAD
                            if ($local_role_id !== "") {
=======
                            if ($local_role_id !== "ignore") {
>>>>>>> 2c811c07
                                $selectable_roles[$role_id . "-" . $local_role_id] = $value;
                            }
                        }
                        $select = $ui->input()->field()->select($role["name"], $selectable_roles)
                                     ->withRequired(true);
                        array_push($local_selects, $select);
                    }
                }
            }
        }


        $handlers = array(
            IL_IGNORE_ON_CONFLICT => $this->lng->txt("ignore_on_conflict"),
            IL_UPDATE_ON_CONFLICT => $this->lng->txt("update_on_conflict")
        );

        $conflict_action_select = $ui->input()->field()->select($this->lng->txt("conflict_handling"), $handlers, str_replace('\n', '<br>', $this->lng->txt("usrimport_conflict_handling_info")))
                                     ->withValue(IL_IGNORE_ON_CONFLICT)
                                     ->withRequired(true);

        // new account mail
        $this->lng->loadLanguageModule("mail");
        $amail = ilObjUserFolder::_lookupNewAccountMail($this->lng->getDefaultLanguage());
        if (trim($amail["body"]) != "" && trim($amail["subject"]) != "") {
            $send_checkbox = $ui->input()->field()->checkbox($this->lng->txt("user_send_new_account_mail"))
                                             ->withValue(true);

            $mail_section = $ui->input()->field()->section([$send_checkbox], $this->lng->txt("mail_account_mail"));
        }

        $file_info_section = $ui->input()->field()->section(
            [
                "filename" => $roles_import_filename,
                "import_count" => $roles_import_count,
            ],
            $this->lng->txt("file_info")
        );

        $global_role_info_section = $ui->input()->field()->section([$global_roles_assignment_info], $this->lng->txt("global_role_assignment"));
        $global_role_selection_section = $ui->input()->field()->section($global_selects, "");
        $conflict_action_section = $ui->input()->field()->section([$conflict_action_select], "");
        $form_action = $DIC->ctrl()->getFormActionByClass('ilObjUserFolderGui', 'importUsers');

        $form_elements = array(
            "file_info" => $file_info_section,
            "global_role_info" => $global_role_info_section,
            "global_role_selection" => $global_role_selection_section
        );


        if (!empty($local_selects)) {
            $local_role_info_section = $ui->input()->field()->section([$local_roles_assignment_info], $this->lng->txt("local_role_assignment"));
            $local_role_selection_section = $ui->input()->field()->section($local_selects, "");

            $form_elements["local_role_info"] = $local_role_info_section;
            $form_elements["local_role_selection"] = $local_role_selection_section;
        }

        $form_elements["conflict_action"] = $conflict_action_section;

        if (!empty($mail_section)) {
            $form_elements["send_mail"] = $mail_section;
        }

        return $ui->input()->container()->form()->standard(
            $form_action,
            $form_elements
        );
    }

    /**
     * Handles uploaded zip/xmp files with Filesystem implementation
     */
    private function handleUploadedFiles() : string
    {
        global $DIC;

        $ilUser = $DIC->user();

        $upload = $DIC->upload();

        $filesystem = $DIC->filesystem()->storage();
        $import_dir = $this->getImportDir();

        if (!$upload->hasBeenProcessed()) {
            $upload->process();
        }

        // recreate user import directory
        if ($filesystem->hasDir($import_dir)) {
            $filesystem->deleteDir($import_dir);
        }
        $filesystem->createDir($import_dir);


        foreach ($upload->getResults() as $single_file_upload) {
            $file_name = $single_file_upload->getName();
            $parts = pathinfo($file_name);

            //check if upload status is ok
            if ($single_file_upload->getStatus() != \ILIAS\FileUpload\DTO\ProcessingStatus::OK) {
                $filesystem->deleteDir($import_dir);
                $this->ilias->raiseError($this->lng->txt("no_import_file_found"), $this->ilias->error_obj->MESSAGE);
            }

            // move uploaded file to user import directory
            $upload->moveFilesTo(
                $import_dir,
                \ILIAS\FileUpload\Location::STORAGE
            );

            // handle zip file
            if ($single_file_upload->getMimeType() == "application/zip") {
                // Workaround: unzip function needs full path to file. Should be replaced once Filesystem has own unzip implementation
                $full_path = ilUtil::getDataDir() . '/user_import/usr_' . $ilUser->getId() . '_' . session_id() . "/" . $file_name;
                ilUtil::unzip($full_path);

                $xml_file = null;
                $file_list = $filesystem->listContents($import_dir);

                foreach ($file_list as $key => $a_file) {
                    if (substr($a_file->getPath(), -4) == '.xml') {
                        unset($file_list[$key]);
                        $xml_file = $a_file->getPath();
                        break;
                    }
                }

                //Removing all files except the one to be imported, to make sure to get the right one in import-function
                foreach ($file_list as $a_file) {
                    $filesystem->delete($a_file->getPath());
                }

                if (is_null($xml_file)) {
                    $subdir = basename($parts["basename"], "." . $parts["extension"]);
                    $xml_file = $import_dir . "/" . $subdir . "/" . $subdir . ".xml";
                }
            }
            // handle xml file
            else {
                $a = $filesystem->listContents($import_dir);
                $file = end($a);
                $xml_file = $file->getPath();
            }

            // check xml file
            if (!$filesystem->has($xml_file)) {
                $filesystem->deleteDir($import_dir);
                $this->ilias->raiseError($this->lng->txt("no_xml_file_found_in_zip")
                    . " " . $subdir . "/" . $subdir . ".xml", $this->ilias->error_obj->MESSAGE);
            }
        }

        return $xml_file;
    }

    public function verifyXmlData($importParser)
    {
        global $DIC;

        $filesystem = $DIC->filesystem()->storage();

        $import_dir = $this->getImportDir();
        switch ($importParser->getErrorLevel()) {
            case IL_IMPORT_SUCCESS:
                break;
            case IL_IMPORT_WARNING:
                $this->tpl->setVariable("IMPORT_LOG", $importParser->getProtocolAsHTML($this->lng->txt("verification_warning_log")));
                break;
            case IL_IMPORT_FAILURE:
                $filesystem->deleteDir($import_dir);
                $this->ilias->raiseError(
                    $this->lng->txt("verification_failed") . $importParser->getProtocolAsHTML($this->lng->txt("verification_failure_log")),
                    $this->ilias->error_obj->MESSAGE
                );
            return;
        }
    }

    /**
     * Import Users with new form implementation
     */
    public function importUsersObject()
    {
        global $DIC;

        $ilUser = $DIC->user();
        $request = $DIC->http()->request();
        $rbacreview = $DIC->rbac()->review();
        $rbacsystem = $DIC->rbac()->system();
        $filesystem = $DIC->filesystem()->storage();
        $import_dir = $this->getImportDir();


        $file_list = $filesystem->listContents($import_dir);

        //Make sure there's only one file in the import directory at this point
        if (count($file_list) > 1) {
            $filesystem->deleteDir($import_dir);
            $this->ilias->raiseError(
                $this->lng->txt("usrimport_wrong_file_count"),
                $this->ilias->error_obj->MESSAGE
            );
            if (strtolower($_GET["baseClass"]) == "iladministrationgui") {
                $this->ctrl->redirect($this, "view");
            } else {
                $this->ctrl->redirectByClass('ilobjcategorygui', 'listUsers');
            }
        } else {
            $xml_file = $file_list[0]->getPath();
        }


        //Need full path to xml file to initialise form
        $xml_path = ilUtil::getDataDir() . '/' . $xml_file;


        if ($request->getMethod() == "POST") {
            $form = $this->initUserRoleAssignmentForm($xml_path)->withRequest($request);
            $result = $form->getData();
        } else {
            $this->ilias->raiseError(
                $this->lng->txt("usrimport_form_not_evaluabe"),
                $this->ilias->error_obj->MESSAGE
            );
            if (strtolower($_GET["baseClass"]) == "iladministrationgui") {
                $this->ctrl->redirect($this, "view");
            } else {
                $this->ctrl->redirectByClass('ilobjcategorygui', 'listUsers');
            }
        }

        $rule = $result["conflict_action"][0];

        //If local roles exist, merge the roles that are to be assigned, otherwise just take the array that has global roles
        $roles = isset($result["local_role_selection"]) ? array_merge($result["global_role_selection"], $result["local_role_selection"]) : $result["global_role_selection"];

        $role_assignment = array();
        foreach ($roles as $value) {
            $keys = explode("-", $value);
            $role_assignment[$keys[0]] = $keys[1];
        }

        $importParser = new ilUserImportParser($xml_path, IL_USER_IMPORT, $rule);
        $importParser->setFolderId($this->getUserOwnerId());

        // Catch hack attempts
        // We check here again, if the role folders are in the tree, and if the
        // user has permission on the roles.
        if (!empty($role_assignment)) {
            $global_roles = $rbacreview->getGlobalRoles();
            $roles_of_user = $rbacreview->assignedRoles($ilUser->getId());
            foreach ($role_assignment as $role_id) {
                if ($role_id != "") {
                    if (in_array($role_id, $global_roles)) {
                        if (!in_array(SYSTEM_ROLE_ID, $roles_of_user)) {
                            if ($role_id == SYSTEM_ROLE_ID && !in_array(SYSTEM_ROLE_ID, $roles_of_user)
                                || ($this->object->getRefId() != USER_FOLDER_ID
                                    && !ilObjRole::_getAssignUsersStatus($role_id))
                            ) {
                                $filesystem->deleteDir($import_dir);
                                $this->ilias->raiseError(
                                    $this->lng->txt("usrimport_with_specified_role_not_permitted"),
                                    $this->ilias->error_obj->MESSAGE
                                );
                            }
                        }
                    } else {
                        $rolf = $rbacreview->getFoldersAssignedToRole($role_id, true);
                        if ($rbacreview->isDeleted($rolf[0])
                            || !$rbacsystem->checkAccess('write', $rolf[0])) {
                            $filesystem->deleteDir($import_dir);
                            $this->ilias->raiseError(
                                $this->lng->txt("usrimport_with_specified_role_not_permitted"),
                                $this->ilias->error_obj->MESSAGE
                            );
                            return;
                        }
                    }
                }
            }
        }

        if (isset($result['send_mail'])) {
            $importParser->setSendMail($result['send_mail'][0]);
        }

        $importParser->setRoleAssignment($role_assignment);
        $importParser->startParsing();

        // purge user import directory
        $filesystem->deleteDir($import_dir);

        switch ($importParser->getErrorLevel()) {
            case IL_IMPORT_SUCCESS:
                ilUtil::sendSuccess($this->lng->txt("user_imported"), true);
                break;
            case IL_IMPORT_WARNING:
                ilUtil::sendSuccess($this->lng->txt("user_imported_with_warnings") . $importParser->getProtocolAsHTML($this->lng->txt("import_warning_log")), true);
                break;
            case IL_IMPORT_FAILURE:
                $this->ilias->raiseError(
                    $this->lng->txt("user_import_failed")
                    . $importParser->getProtocolAsHTML($this->lng->txt("import_failure_log")),
                    $this->ilias->error_obj->MESSAGE
                );
                break;
        }

        if (strtolower($_GET["baseClass"]) == "iladministrationgui") {
            $this->ctrl->redirect($this, "view");
        //ilUtil::redirect($this->ctrl->getLinkTarget($this));
        } else {
            $this->ctrl->redirectByClass('ilobjcategorygui', 'listUsers');
        }
    }
    
    public function hitsperpageObject()
    {
        parent::hitsperpageObject();
        $this->viewObject();
    }

    /**
     * Show user account general settings
     * @return
     */
    protected function generalSettingsObject()
    {
        global $DIC;

        $ilSetting = $DIC['ilSetting'];
        
        $this->initFormGeneralSettings();
        
        include_once './Services/User/classes/class.ilUserAccountSettings.php';
        $aset = ilUserAccountSettings::getInstance();
        
        $show_blocking_time_in_days = $ilSetting->get('loginname_change_blocking_time') / 86400;
        $show_blocking_time_in_days = (float) $show_blocking_time_in_days;
        
        include_once('./Services/PrivacySecurity/classes/class.ilSecuritySettings.php');
        $security = ilSecuritySettings::_getInstance();

        $settings = [
            'lua' => $aset->isLocalUserAdministrationEnabled(),
            'lrua' => $aset->isUserAccessRestricted(),
            'allow_change_loginname' => (bool) $ilSetting->get('allow_change_loginname'),
            'create_history_loginname' => (bool) $ilSetting->get('create_history_loginname'),
            'reuse_of_loginnames' => (bool) $ilSetting->get('reuse_of_loginnames'),
            'loginname_change_blocking_time' => (float) $show_blocking_time_in_days,
            'user_adm_alpha_nav' => (int) $ilSetting->get('user_adm_alpha_nav'),
            // 'user_ext_profiles' => (int)$ilSetting->get('user_ext_profiles')
            'user_reactivate_code' => (int) $ilSetting->get('user_reactivate_code'),
            'user_own_account' => (int) $ilSetting->get('user_delete_own_account'),
            'user_own_account_email' => $ilSetting->get('user_delete_own_account_email'),

            'session_handling_type' => $ilSetting->get('session_handling_type', ilSession::SESSION_HANDLING_FIXED),
            'session_reminder_enabled' => $ilSetting->get('session_reminder_enabled'),
            'session_max_count' => $ilSetting->get('session_max_count', ilSessionControl::DEFAULT_MAX_COUNT),
            'session_min_idle' => $ilSetting->get('session_min_idle', ilSessionControl::DEFAULT_MIN_IDLE),
            'session_max_idle' => $ilSetting->get('session_max_idle', ilSessionControl::DEFAULT_MAX_IDLE),
            'session_max_idle_after_first_request' => $ilSetting->get(
                'session_max_idle_after_first_request',
                ilSessionControl::DEFAULT_MAX_IDLE_AFTER_FIRST_REQUEST
            ),

            'login_max_attempts' => $security->getLoginMaxAttempts(),
            'ps_prevent_simultaneous_logins' => (int) $security->isPreventionOfSimultaneousLoginsEnabled(),
            'password_assistance' => (bool) $ilSetting->get("password_assistance"),
            'letter_avatars' => (int) $ilSetting->get('letter_avatars'),
            'password_change_on_first_login_enabled' => $security->isPasswordChangeOnFirstLoginEnabled() ? 1 : 0,
            'password_max_age' => $security->getPasswordMaxAge()
        ];

        $passwordPolicySettings = $this->getPasswordPolicySettingsMap($security);
        $this->form->setValuesByArray(array_merge(
            $settings,
            $passwordPolicySettings,
            ['pw_policy_hash' => md5(implode('', $passwordPolicySettings))]
        ));

        $this->tpl->setContent($this->form->getHTML());
    }


    /**
     * @param ilSecuritySettings $security
     * @return array
     */
    private function getPasswordPolicySettingsMap(\ilSecuritySettings $security) : array
    {
        return [
            'password_must_not_contain_loginame' => $security->getPasswordMustNotContainLoginnameStatus() ? 1 : 0,
            'password_chars_and_numbers_enabled' => $security->isPasswordCharsAndNumbersEnabled() ? 1 : 0,
            'password_special_chars_enabled' => $security->isPasswordSpecialCharsEnabled() ? 1 : 0,
            'password_min_length' => $security->getPasswordMinLength(),
            'password_max_length' => $security->getPasswordMaxLength(),
            'password_ucase_chars_num' => $security->getPasswordNumberOfUppercaseChars(),
            'password_lowercase_chars_num' => $security->getPasswordNumberOfLowercaseChars(),
        ];
    }
    
    
    /**
     * Save user account settings
     * @return
     */
    public function saveGeneralSettingsObject()
    {
        global $DIC;

        $ilUser = $DIC['ilUser'];
        $ilSetting = $DIC['ilSetting'];
        
        $this->initFormGeneralSettings();
        if ($this->form->checkInput()) {
            $valid = true;
            
            if (!strlen($this->form->getInput('loginname_change_blocking_time'))) {
                $valid = false;
                $this->form->getItemByPostVar('loginname_change_blocking_time')
                                        ->setAlert($this->lng->txt('loginname_change_blocking_time_invalidity_info'));
            }
                                            
            include_once('./Services/PrivacySecurity/classes/class.ilSecuritySettings.php');
            $security = ilSecuritySettings::_getInstance();

            // account security settings
            $security->setPasswordCharsAndNumbersEnabled((bool) $_POST["password_chars_and_numbers_enabled"]);
            $security->setPasswordSpecialCharsEnabled((bool) $_POST["password_special_chars_enabled"]);
            $security->setPasswordMinLength((int) $_POST["password_min_length"]);
            $security->setPasswordMaxLength((int) $_POST["password_max_length"]);
            $security->setPasswordNumberOfUppercaseChars((int) $_POST['password_ucase_chars_num']);
            $security->setPasswordNumberOfLowercaseChars((int) $_POST['password_lowercase_chars_num']);
            $security->setPasswordMaxAge((int) $_POST["password_max_age"]);
            $security->setLoginMaxAttempts((int) $_POST["login_max_attempts"]);
            $security->setPreventionOfSimultaneousLogins((bool) $_POST['ps_prevent_simultaneous_logins']);
            $security->setPasswordChangeOnFirstLoginEnabled((bool) $_POST['password_change_on_first_login_enabled']);
            $security->setPasswordMustNotContainLoginnameStatus((int) $_POST['password_must_not_contain_loginame']);
                
            if (!$security->validate($this->form)) {
                $valid = false;
            }
            
            if ($valid) {
                $security->save();
                
                include_once './Services/User/classes/class.ilUserAccountSettings.php';
                ilUserAccountSettings::getInstance()->enableLocalUserAdministration($this->form->getInput('lua'));
                ilUserAccountSettings::getInstance()->restrictUserAccess($this->form->getInput('lrua'));
                ilUserAccountSettings::getInstance()->update();

                $ilSetting->set('allow_change_loginname', (int) $this->form->getInput('allow_change_loginname'));
                $ilSetting->set('create_history_loginname', (int) $this->form->getInput('create_history_loginname'));
                $ilSetting->set('reuse_of_loginnames', (int) $this->form->getInput('reuse_of_loginnames'));
                $save_blocking_time_in_seconds = (int) ($this->form->getInput('loginname_change_blocking_time') * 86400);
                $ilSetting->set('loginname_change_blocking_time', (int) $save_blocking_time_in_seconds);
                $ilSetting->set('user_adm_alpha_nav', (int) $this->form->getInput('user_adm_alpha_nav'));
                $ilSetting->set('user_reactivate_code', (int) $this->form->getInput('user_reactivate_code'));
                
                $ilSetting->set('user_delete_own_account', (int) $this->form->getInput('user_own_account'));
                $ilSetting->set('user_delete_own_account_email', $this->form->getInput('user_own_account_email'));
                
                $ilSetting->set("password_assistance", $this->form->getInput("password_assistance"));
                
                // BEGIN SESSION SETTINGS
                $ilSetting->set(
                    'session_handling_type',
                    (int) $this->form->getInput('session_handling_type')
                );

                if ($this->form->getInput('session_handling_type') == ilSession::SESSION_HANDLING_FIXED) {
                    $ilSetting->set(
                        'session_reminder_enabled',
                        $this->form->getInput('session_reminder_enabled')
                    );
                } elseif ($this->form->getInput('session_handling_type') == ilSession::SESSION_HANDLING_LOAD_DEPENDENT) {
                    require_once 'Services/Authentication/classes/class.ilSessionControl.php';
                    if (
                        $ilSetting->get(
                            'session_allow_client_maintenance',
                            ilSessionControl::DEFAULT_ALLOW_CLIENT_MAINTENANCE
                        )
                      ) {
                        // has to be done BEFORE updating the setting!
                        include_once "Services/Authentication/classes/class.ilSessionStatistics.php";
                        ilSessionStatistics::updateLimitLog((int) $this->form->getInput('session_max_count'));

                        $ilSetting->set(
                            'session_max_count',
                            (int) $this->form->getInput('session_max_count')
                        );
                        $ilSetting->set(
                            'session_min_idle',
                            (int) $this->form->getInput('session_min_idle')
                        );
                        $ilSetting->set(
                            'session_max_idle',
                            (int) $this->form->getInput('session_max_idle')
                        );
                        $ilSetting->set(
                            'session_max_idle_after_first_request',
                            (int) $this->form->getInput('session_max_idle_after_first_request')
                        );
                    }
                }
                // END SESSION SETTINGS
                $ilSetting->set('letter_avatars', (int) $this->form->getInput('letter_avatars'));

                $requestPasswordReset = false;
                if ($this->form->getInput('pw_policy_hash')) {
                    $oldSettingsHash = $this->form->getInput('pw_policy_hash');
                    $currentSettingsHash = md5(implode('', $this->getPasswordPolicySettingsMap($security)));

                    $requestPasswordReset = ($oldSettingsHash !== $currentSettingsHash);
                }

                if ($requestPasswordReset) {
                    $this->ctrl->redirect($this, 'askForUserPasswordReset');
                } else {
                    ilUtil::sendSuccess($this->lng->txt('saved_successfully'));
                }
            } else {
                ilUtil::sendFailure($this->lng->txt('form_input_not_valid'));
            }
        } else {
            ilUtil::sendFailure($this->lng->txt('form_input_not_valid'));
        }
        $this->form->setValuesByPost();
        $this->tpl->setContent($this->form->getHTML());
    }

    /**
     *
     */
    protected function forceUserPasswordResetObject()
    {
        \ilUserPasswordManager::getInstance()->resetLastPasswordChangeForLocalUsers();
        $this->lng->loadLanguageModule('ps');

        \ilUtil::sendSuccess($this->lng->txt('ps_passwd_policy_change_force_user_reset_succ'), true);
        $this->ctrl->redirect($this, 'generalSettings');
    }

    /**
     *
     */
    protected function askForUserPasswordResetObject()
    {
        $this->lng->loadLanguageModule('ps');

        $confirmation = new \ilConfirmationGUI();
        $confirmation->setFormAction($this->ctrl->getFormAction($this, 'askForUserPasswordReset'));
        $confirmation->setHeaderText($this->lng->txt('ps_passwd_policy_changed_force_user_reset'));
        $confirmation->setConfirm($this->lng->txt('yes'), 'forceUserPasswordReset');
        $confirmation->setCancel($this->lng->txt('no'), 'generalSettings');

        $this->tpl->setContent($confirmation->getHTML());
    }
    
    
    /**
     * init general settings form
     * @return
     */
    protected function initFormGeneralSettings()
    {
        global $DIC;

        $ilSetting = $DIC['ilSetting'];
        
        $this->setSubTabs('settings');
        $this->tabs_gui->setTabActive('settings');
        $this->tabs_gui->setSubTabActive('general_settings');
        
        include_once("./Services/Form/classes/class.ilPropertyFormGUI.php");
        $this->form = new ilPropertyFormGUI();
        $this->form->setFormAction($this->ctrl->getFormAction($this, 'saveGeneralSettings'));
        
        $this->form->setTitle($this->lng->txt('general_settings'));
        
        $lua = new ilCheckboxInputGUI($this->lng->txt('enable_local_user_administration'), 'lua');
        $lua->setInfo($this->lng->txt('enable_local_user_administration_info'));
        $lua->setValue(1);
        $this->form->addItem($lua);
        
        $lrua = new ilCheckboxInputGUI($this->lng->txt('restrict_user_access'), 'lrua');
        $lrua->setInfo($this->lng->txt('restrict_user_access_info'));
        $lrua->setValue(1);
        $this->form->addItem($lrua);

        // enable alphabetical navigation in user administration
        $alph = new ilCheckboxInputGUI($this->lng->txt('user_adm_enable_alpha_nav'), 'user_adm_alpha_nav');
        //$alph->setInfo($this->lng->txt('restrict_user_access_info'));
        $alph->setValue(1);
        $this->form->addItem($alph);

        // account codes
        $code = new ilCheckboxInputGUI($this->lng->txt("user_account_code_setting"), "user_reactivate_code");
        $code->setInfo($this->lng->txt('user_account_code_setting_info'));
        $this->form->addItem($code);
        
        // delete own account
        $own = new ilCheckboxInputGUI($this->lng->txt("user_allow_delete_own_account"), "user_own_account");
        $this->form->addItem($own);
        $own_email = new ilEMailInputGUI($this->lng->txt("user_delete_own_account_notification_email"), "user_own_account_email");
        $own->addSubItem($own_email);
        
        
        // BEGIN SESSION SETTINGS
        
        // create session handling radio group
        $ssettings = new ilRadioGroupInputGUI($this->lng->txt('sess_mode'), 'session_handling_type');
    
        // first option, fixed session duration
        $fixed = new ilRadioOption($this->lng->txt('sess_fixed_duration'), ilSession::SESSION_HANDLING_FIXED);
        
        // create session reminder subform
        $cb = new ilCheckboxInputGUI($this->lng->txt("session_reminder"), "session_reminder_enabled");
        $expires = ilSession::getSessionExpireValue();
        $time = ilDatePresentation::secondsToString($expires, true);
        $cb->setInfo($this->lng->txt("session_reminder_info") . "<br />" .
            sprintf($this->lng->txt('session_reminder_session_duration'), $time));
        $fixed->addSubItem($cb);
        
        // add session handling to radio group
        $ssettings->addOption($fixed);
        
        // second option, session control
        $ldsh = new ilRadioOption($this->lng->txt('sess_load_dependent_session_handling'), ilSession::SESSION_HANDLING_LOAD_DEPENDENT);

        // add session control subform
        require_once('Services/Authentication/classes/class.ilSessionControl.php');
        
        // this is the max count of active sessions
        // that are getting started simlutanously
        $sub_ti = new ilTextInputGUI($this->lng->txt('session_max_count'), 'session_max_count');
        $sub_ti->setMaxLength(5);
        $sub_ti->setSize(5);
        $sub_ti->setInfo($this->lng->txt('session_max_count_info'));
        if (!$ilSetting->get('session_allow_client_maintenance', ilSessionControl::DEFAULT_ALLOW_CLIENT_MAINTENANCE)) {
            $sub_ti->setDisabled(true);
        }
        $ldsh->addSubItem($sub_ti);
        
        // after this (min) idle time the session can be deleted,
        // if there are further requests for new sessions,
        // but max session count is reached yet
        $sub_ti = new ilTextInputGUI($this->lng->txt('session_min_idle'), 'session_min_idle');
        $sub_ti->setMaxLength(5);
        $sub_ti->setSize(5);
        $sub_ti->setInfo($this->lng->txt('session_min_idle_info'));
        if (!$ilSetting->get('session_allow_client_maintenance', ilSessionControl::DEFAULT_ALLOW_CLIENT_MAINTENANCE)) {
            $sub_ti->setDisabled(true);
        }
        $ldsh->addSubItem($sub_ti);
        
        // after this (max) idle timeout the session expires
        // and become invalid, so it is not considered anymore
        // when calculating current count of active sessions
        $sub_ti = new ilTextInputGUI($this->lng->txt('session_max_idle'), 'session_max_idle');
        $sub_ti->setMaxLength(5);
        $sub_ti->setSize(5);
        $sub_ti->setInfo($this->lng->txt('session_max_idle_info'));
        if (!$ilSetting->get('session_allow_client_maintenance', ilSessionControl::DEFAULT_ALLOW_CLIENT_MAINTENANCE)) {
            $sub_ti->setDisabled(true);
        }
        $ldsh->addSubItem($sub_ti);

        // this is the max duration that can elapse between the first and the secnd
        // request to the system before the session is immidietly deleted
        $sub_ti = new ilTextInputGUI(
            $this->lng->txt('session_max_idle_after_first_request'),
            'session_max_idle_after_first_request'
        );
        $sub_ti->setMaxLength(5);
        $sub_ti->setSize(5);
        $sub_ti->setInfo($this->lng->txt('session_max_idle_after_first_request_info'));
        if (!$ilSetting->get('session_allow_client_maintenance', ilSessionControl::DEFAULT_ALLOW_CLIENT_MAINTENANCE)) {
            $sub_ti->setDisabled(true);
        }
        $ldsh->addSubItem($sub_ti);
        
        // add session control to radio group
        $ssettings->addOption($ldsh);
        
        // add radio group to form
        if ($ilSetting->get('session_allow_client_maintenance', ilSessionControl::DEFAULT_ALLOW_CLIENT_MAINTENANCE)) {
            // just shows the status wether the session
            //setting maintenance is allowed by setup
            $this->form->addItem($ssettings);
        } else {
            // just shows the status wether the session
            //setting maintenance is allowed by setup
            $ti = new ilNonEditableValueGUI($this->lng->txt('session_config'), "session_config");
            $ti->setValue($this->lng->txt('session_config_maintenance_disabled'));
            $ssettings->setDisabled(true);
            $ti->addSubItem($ssettings);
            $this->form->addItem($ti);
        }
        
        // END SESSION SETTINGS
                                
        
        $this->lng->loadLanguageModule('ps');
        
        $pass = new ilFormSectionHeaderGUI();
        $pass->setTitle($this->lng->txt('ps_password_settings'));
        $this->form->addItem($pass);
         
        $check = new ilCheckboxInputGUI($this->lng->txt('ps_password_change_on_first_login_enabled'), 'password_change_on_first_login_enabled');
        $check->setInfo($this->lng->txt('ps_password_change_on_first_login_enabled_info'));
        $this->form->addItem($check);
        
        include_once('./Services/PrivacySecurity/classes/class.ilSecuritySettings.php');

        $check = new ilCheckboxInputGUI($this->lng->txt('ps_password_must_not_contain_loginame'), 'password_must_not_contain_loginame');
        $check->setInfo($this->lng->txt('ps_password_must_not_contain_loginame_info'));
        $this->form->addItem($check);
        
        $check = new ilCheckboxInputGUI($this->lng->txt('ps_password_chars_and_numbers_enabled'), 'password_chars_and_numbers_enabled');
        //$check->setOptionTitle($this->lng->txt('ps_password_chars_and_numbers_enabled'));
        $check->setInfo($this->lng->txt('ps_password_chars_and_numbers_enabled_info'));
        $this->form->addItem($check);

        $check = new ilCheckboxInputGUI($this->lng->txt('ps_password_special_chars_enabled'), 'password_special_chars_enabled');
        //$check->setOptionTitle($this->lng->txt('ps_password_special_chars_enabled'));
        $check->setInfo($this->lng->txt('ps_password_special_chars_enabled_info'));
        $this->form->addItem($check);

        $text = new ilNumberInputGUI($this->lng->txt('ps_password_min_length'), 'password_min_length');
        $text->setInfo($this->lng->txt('ps_password_min_length_info'));
        $text->setSize(1);
        $text->setMaxLength(2);
        $this->form->addItem($text);

        $text = new ilNumberInputGUI($this->lng->txt('ps_password_max_length'), 'password_max_length');
        $text->setInfo($this->lng->txt('ps_password_max_length_info'));
        $text->setSize(2);
        $text->setMaxLength(3);
        $this->form->addItem($text);

        $text = new ilNumberInputGUI($this->lng->txt('ps_password_uppercase_chars_num'), 'password_ucase_chars_num');
        $text->setInfo($this->lng->txt('ps_password_uppercase_chars_num_info'));
        $text->setMinValue(0);
        $text->setSize(2);
        $text->setMaxLength(3);
        $this->form->addItem($text);

        $text = new ilNumberInputGUI($this->lng->txt('ps_password_lowercase_chars_num'), 'password_lowercase_chars_num');
        $text->setInfo($this->lng->txt('ps_password_lowercase_chars_num_info'));
        $text->setMinValue(0);
        $text->setSize(2);
        $text->setMaxLength(3);
        $this->form->addItem($text);

        $text = new ilNumberInputGUI($this->lng->txt('ps_password_max_age'), 'password_max_age');
        $text->setInfo($this->lng->txt('ps_password_max_age_info'));
        $text->setSize(2);
        $text->setMaxLength(3);
        $this->form->addItem($text);
                            
        // password assistance
        $cb = new ilCheckboxInputGUI($this->lng->txt("enable_password_assistance"), "password_assistance");
        $cb->setInfo($this->lng->txt("password_assistance_info"));
        $this->form->addItem($cb);
                
        $pass = new ilFormSectionHeaderGUI();
        $pass->setTitle($this->lng->txt('ps_security_protection'));
        $this->form->addItem($pass);
        
        $text = new ilNumberInputGUI($this->lng->txt('ps_login_max_attempts'), 'login_max_attempts');
        $text->setInfo($this->lng->txt('ps_login_max_attempts_info'));
        $text->setSize(1);
        $text->setMaxLength(2);
        $this->form->addItem($text);
        
        // prevent login from multiple pcs at the same time
        $objCb = new ilCheckboxInputGUI($this->lng->txt('ps_prevent_simultaneous_logins'), 'ps_prevent_simultaneous_logins');
        $objCb->setValue(1);
        $objCb->setInfo($this->lng->txt('ps_prevent_simultaneous_logins_info'));
        $this->form->addItem($objCb);
        

        

        $log = new ilFormSectionHeaderGUI();
        $log->setTitle($this->lng->txt('loginname_settings'));
        $this->form->addItem($log);
        
        $chbChangeLogin = new ilCheckboxInputGUI($this->lng->txt('allow_change_loginname'), 'allow_change_loginname');
        $chbChangeLogin->setValue(1);
        $this->form->addItem($chbChangeLogin);
        $chbCreateHistory = new ilCheckboxInputGUI($this->lng->txt('history_loginname'), 'create_history_loginname');
        $chbCreateHistory->setInfo($this->lng->txt('loginname_history_info'));
        $chbCreateHistory->setValue(1);
        
        $chbChangeLogin->addSubItem($chbCreateHistory);
        $chbReuseLoginnames = new ilCheckboxInputGUI($this->lng->txt('reuse_of_loginnames_contained_in_history'), 'reuse_of_loginnames');
        $chbReuseLoginnames->setValue(1);
        $chbReuseLoginnames->setInfo($this->lng->txt('reuse_of_loginnames_contained_in_history_info'));
        
        $chbChangeLogin->addSubItem($chbReuseLoginnames);
        $chbChangeBlockingTime = new ilNumberInputGUI($this->lng->txt('loginname_change_blocking_time'), 'loginname_change_blocking_time');
        $chbChangeBlockingTime->allowDecimals(true);
        $chbChangeBlockingTime->setSuffix($this->lng->txt('days'));
        $chbChangeBlockingTime->setInfo($this->lng->txt('loginname_change_blocking_time_info'));
        $chbChangeBlockingTime->setSize(10);
        $chbChangeBlockingTime->setMaxLength(10);
        $chbChangeLogin->addSubItem($chbChangeBlockingTime);

        $la = new ilCheckboxInputGUI($this->lng->txt('usr_letter_avatars'), 'letter_avatars');
        $la->setValue(1);
        $la->setInfo($this->lng->txt('usr_letter_avatars_info'));
        $this->form->addItem($la);

        $passwordPolicySettingsHash = new \ilHiddenInputGUI('pw_policy_hash');
        $this->form->addItem($passwordPolicySettingsHash);

        $this->form->addCommandButton('saveGeneralSettings', $this->lng->txt('save'));
    }




    /**
    * Global user settings
    *
    * Allows to define global settings for user accounts
    *
    * Note: The Global user settings form allows to specify default values
    *       for some user preferences. To avoid redundant implementations,
    *       specification of default values can be done elsewhere in ILIAS
    *       are not supported by this form.
    */
    public function settingsObject()
    {
        global $DIC;

        $tpl = $DIC['tpl'];
        $lng = $DIC['lng'];
        $ilias = $DIC['ilias'];
        $ilTabs = $DIC['ilTabs'];

        include_once 'Services/Search/classes/class.ilUserSearchOptions.php';
        $lng->loadLanguageModule("administration");
        $lng->loadLanguageModule("mail");
        $lng->loadLanguageModule("chatroom");
        $this->setSubTabs('settings');
        $ilTabs->activateTab('settings');
        $ilTabs->activateSubTab('standard_fields');

        include_once("./Services/User/classes/class.ilUserFieldSettingsTableGUI.php");
        $tab = new ilUserFieldSettingsTableGUI($this, "settings");
        if ($this->confirm_change) {
            $tab->setConfirmChange();
        }
        $tpl->setContent($tab->getHTML());
    }
    
    public function confirmSavedObject()
    {
        $this->saveGlobalUserSettingsObject("save");
    }
    
    public function saveGlobalUserSettingsObject($action = "")
    {
        include_once 'Services/Search/classes/class.ilUserSearchOptions.php';
        include_once 'Services/PrivacySecurity/classes/class.ilPrivacySettings.php';

        global $DIC;

        $ilias = $DIC['ilias'];
        $ilSetting = $DIC['ilSetting'];

        $user_settings_config = $this->user_settings_config;
        
        // see ilUserFieldSettingsTableGUI
        include_once("./Services/User/classes/class.ilUserProfile.php");
        $up = new ilUserProfile();
        $up->skipField("username");
        $field_properties = $up->getStandardFields();
        $profile_fields = array_keys($field_properties);
                
        $valid = true;
        foreach ($profile_fields as $field) {
            if ($_POST["chb"]["required_" . $field] &&
                    !(int) $_POST['chb']['visib_reg_' . $field]
            ) {
                $valid = false;
                break;
            }
        }
        
        if (!$valid) {
            global $DIC;

            $lng = $DIC['lng'];
            ilUtil::sendFailure($lng->txt('invalid_visible_required_options_selected'));
            $this->confirm_change = 1;
            $this->settingsObject();
            return;
        }

        // For the following fields, the required state can not be changed
        $fixed_required_fields = array(
            "firstname" => 1,
            "lastname" => 1,
            "upload" => 0,
            "password" => 0,
            "language" => 0,
            "skin_style" => 0,
            "hits_per_page" => 0,
            /*"show_users_online" => 0,*/
            "hide_own_online_status" => 0
        );
        
        // check if a course export state of any field has been added
        $privacy = ilPrivacySettings::_getInstance();
        if ($privacy->enabledCourseExport() == true &&
            $privacy->courseConfirmationRequired() == true &&
            $action != "save") {
            foreach ($profile_fields as $field) {
                if (!$ilias->getSetting("usr_settings_course_export_" . $field) && $_POST["chb"]["course_export_" . $field] == "1") {
                    #ilUtil::sendQuestion($this->lng->txt('confirm_message_course_export'));
                    #$this->confirm_change = 1;
                    #$this->settingsObject();
                    #return;
                }
            }
        }
        // Reset user confirmation
        if ($action == 'save') {
            include_once('Services/Membership/classes/class.ilMemberAgreement.php');
            ilMemberAgreement::_reset();
        }

        foreach ($profile_fields as $field) {
            // Enable disable searchable
            if (ilUserSearchOptions::_isSearchable($field)) {
                ilUserSearchOptions::_saveStatus($field, (bool) $_POST['chb']['searchable_' . $field]);
            }
        
            if (!$_POST["chb"]["visible_" . $field] && !$field_properties[$field]["visible_hide"]) {
                $user_settings_config->setVisible($field, false);
            } else {
                $user_settings_config->setVisible($field, true);
            }

            if (!$_POST["chb"]["changeable_" . $field] && !$field_properties[$field]["changeable_hide"]) {
                $user_settings_config->setChangeable($field, false);
            } else {
                $user_settings_config->setChangeable($field, true);
            }

            // registration visible
            if ((int) $_POST['chb']['visib_reg_' . $field] && !$field_properties[$field]["visib_reg_hide"]) {
                $ilSetting->set('usr_settings_visib_reg_' . $field, '1');
            } else {
                $ilSetting->set('usr_settings_visib_reg_' . $field, '0');
            }

            if ((int) $_POST['chb']['visib_lua_' . $field]) {
                $ilSetting->set('usr_settings_visib_lua_' . $field, '1');
            } else {
                $ilSetting->set('usr_settings_visib_lua_' . $field, '0');
            }

            if ((int) $_POST['chb']['changeable_lua_' . $field]) {
                $ilSetting->set('usr_settings_changeable_lua_' . $field, '1');
            } else {
                $ilSetting->set('usr_settings_changeable_lua_' . $field, '0');
            }

            if ($_POST["chb"]["export_" . $field] && !$field_properties[$field]["export_hide"]) {
                $ilias->setSetting("usr_settings_export_" . $field, "1");
            } else {
                $ilias->deleteSetting("usr_settings_export_" . $field);
            }
            
            // Course export/visibility
            if ($_POST["chb"]["course_export_" . $field] && !$field_properties[$field]["course_export_hide"]) {
                $ilias->setSetting("usr_settings_course_export_" . $field, "1");
            } else {
                $ilias->deleteSetting("usr_settings_course_export_" . $field);
            }
            
            // Group export/visibility
            if ($_POST["chb"]["group_export_" . $field] && !$field_properties[$field]["group_export_hide"]) {
                $ilias->setSetting("usr_settings_group_export_" . $field, "1");
            } else {
                $ilias->deleteSetting("usr_settings_group_export_" . $field);
            }

            $is_fixed = array_key_exists($field, $fixed_required_fields);
            if ($is_fixed && $fixed_required_fields[$field] || !$is_fixed && $_POST["chb"]["required_" . $field]) {
                $ilias->setSetting("require_" . $field, "1");
            } else {
                $ilias->deleteSetting("require_" . $field);
            }
        }

        if ($_POST["select"]["default_hits_per_page"]) {
            $ilias->setSetting("hits_per_page", $_POST["select"]["default_hits_per_page"]);
        }

        /*if ($_POST["select"]["default_show_users_online"])
        {
            $ilias->setSetting("show_users_online",$_POST["select"]["default_show_users_online"]);
        }*/
        
        if ($_POST["chb"]["export_preferences"]) {
            $ilias->setSetting("usr_settings_export_preferences", $_POST["chb"]["export_preferences"]);
        } else {
            $ilias->deleteSetting("usr_settings_export_preferences");
        }
        
        $ilias->setSetting('mail_incoming_mail', (int) $_POST['select']['default_mail_incoming_mail']);
        $ilias->setSetting('chat_osc_accept_msg', ilUtil::stripSlashes($_POST['select']['default_chat_osc_accept_msg']));
        $ilias->setSetting('bs_allow_to_contact_me', ilUtil::stripSlashes($_POST['select']['default_bs_allow_to_contact_me']));
        $ilias->setSetting('hide_own_online_status', ilUtil::stripSlashes($_POST['select']['default_hide_own_online_status']));

        ilUtil::sendSuccess($this->lng->txt("usr_settings_saved"));
        $this->settingsObject();
    }
    
    
    /**
    *	build select form to distinguish between active and non-active users
    */
    public function __buildUserFilterSelect()
    {
        $action[-1] = $this->lng->txt('all_users');
        $action[1] = $this->lng->txt('usr_active_only');
        $action[0] = $this->lng->txt('usr_inactive_only');
        $action[2] = $this->lng->txt('usr_limited_access_only');
        $action[3] = $this->lng->txt('usr_without_courses');
        $action[4] = $this->lng->txt('usr_filter_lastlogin');
        $action[5] = $this->lng->txt("usr_filter_coursemember");
        $action[6] = $this->lng->txt("usr_filter_groupmember");
        $action[7] = $this->lng->txt("usr_filter_role");

        return  ilUtil::formSelect($_SESSION['user_filter'], "user_filter", $action, false, true);
    }

    /**
    * Download selected export files
    *
    * Sends a selected export file for download
    *
    */
    public function downloadExportFileObject()
    {
        if (!isset($_POST["file"])) {
            $this->ilias->raiseError($this->lng->txt("no_checkbox"), $this->ilias->error_obj->MESSAGE);
        }

        if (count($_POST["file"]) > 1) {
            $this->ilias->raiseError($this->lng->txt("select_max_one_item"), $this->ilias->error_obj->MESSAGE);
        }

        $file = basename($_POST["file"][0]);

        $export_dir = $this->object->getExportDirectory();
        ilUtil::deliverFile($export_dir . "/" . $file, $file);
    }
    
    /**
    * confirmation screen for export file deletion
    */
    public function confirmDeleteExportFileObject()
    {
        if (!isset($_POST["file"])) {
            $this->ilias->raiseError($this->lng->txt("no_checkbox"), $this->ilias->error_obj->MESSAGE);
        }

        // display confirmation message
        include_once("./Services/Utilities/classes/class.ilConfirmationGUI.php");
        $cgui = new ilConfirmationGUI();
        $cgui->setFormAction($this->ctrl->getFormAction($this));
        $cgui->setHeaderText($this->lng->txt("info_delete_sure"));
        $cgui->setCancel($this->lng->txt("cancel"), "cancelDeleteExportFile");
        $cgui->setConfirm($this->lng->txt("confirm"), "deleteExportFile");

        // BEGIN TABLE DATA
        foreach ($_POST["file"] as $file) {
            $cgui->addItem("file[]", $file, $file, ilObject::_getIcon($this->object->getId()), $this->lng->txt("obj_usrf"));
        }

        $this->tpl->setContent($cgui->getHTML());
    }


    /**
    * cancel deletion of export files
    */
    public function cancelDeleteExportFileObject()
    {
        $this->ctrl->redirectByClass("ilobjuserfoldergui", "export");
    }


    /**
    * delete export files
    */
    public function deleteExportFileObject()
    {
        $export_dir = $this->object->getExportDirectory();
        foreach ($_POST["file"] as $file) {
            $file = basename($file);
            
            $exp_file = $export_dir . "/" . $file;
            if (@is_file($exp_file)) {
                unlink($exp_file);
            }
        }
        $this->ctrl->redirectByClass("ilobjuserfoldergui", "export");
    }

    /**
     * @throws ilObjectException
     */
    protected function performExportObject()
    {
        $this->checkPermission("write,read_users");

        $this->object->buildExportFile($_POST["export_type"]);
        $this->ctrl->redirect($this, 'export');
    }

    /**
     *
     */
    public function exportObject()
    {
        global $DIC;

        $this->checkPermission("write,read_users");

        $button = ilSubmitButton::getInstance();
        $button->setCaption('create_export_file');
        $button->setCommand('performExport');
        $toolbar = $DIC->toolbar();
        $toolbar->setFormAction($this->ctrl->getFormAction($this));

        $export_types = array(
            "userfolder_export_excel_x86",
            "userfolder_export_csv",
            "userfolder_export_xml"
        );
        $options = [];
        foreach ($export_types as $type) {
            $options[$type] = $this->lng->txt($type);
        }
        $type_selection = new \ilSelectInputGUI('', 'export_type');
        $type_selection->setOptions($options);

        $toolbar->addInputItem($type_selection, true);
        $toolbar->addButtonInstance($button);

        $table = new \ilUserExportFileTableGUI($this, 'export');
        $table->init();
        $table->parse($this->object->getExportFiles());

        $this->tpl->setContent($table->getHTML());
    }


    protected function initNewAccountMailForm()
    {
        global $DIC;

        $lng = $DIC['lng'];
        $ilCtrl = $DIC['ilCtrl'];
        
        $lng->loadLanguageModule("meta");
        $lng->loadLanguageModule("mail");
        
        include_once("./Services/Form/classes/class.ilPropertyFormGUI.php");
        $form = new ilPropertyFormGUI();
        $form->setFormAction($ilCtrl->getFormAction($this));
        
        $form->setTitleIcon(ilUtil::getImagePath("icon_mail.svg"));
        $form->setTitle($lng->txt("user_new_account_mail"));
        $form->setDescription($lng->txt("user_new_account_mail_desc"));
                
        $langs = $lng->getInstalledLanguages();
        foreach ($langs as $lang_key) {
            $amail = $this->object->_lookupNewAccountMail($lang_key);
            
            $title = $lng->txt("meta_l_" . $lang_key);
            if ($lang_key == $lng->getDefaultLanguage()) {
                $title .= " (" . $lng->txt("default") . ")";
            }
            
            $header = new ilFormSectionHeaderGUI();
            $header->setTitle($title);
            $form->addItem($header);
                                                    
            $subj = new ilTextInputGUI($lng->txt("subject"), "subject_" . $lang_key);
            // $subj->setRequired(true);
            $subj->setValue($amail["subject"]);
            $form->addItem($subj);
            
            $salg = new ilTextInputGUI($lng->txt("mail_salutation_general"), "sal_g_" . $lang_key);
            // $salg->setRequired(true);
            $salg->setValue($amail["sal_g"]);
            $form->addItem($salg);
            
            $salf = new ilTextInputGUI($lng->txt("mail_salutation_female"), "sal_f_" . $lang_key);
            // $salf->setRequired(true);
            $salf->setValue($amail["sal_f"]);
            $form->addItem($salf);
            
            $salm = new ilTextInputGUI($lng->txt("mail_salutation_male"), "sal_m_" . $lang_key);
            // $salm->setRequired(true);
            $salm->setValue($amail["sal_m"]);
            $form->addItem($salm);
        
            $body = new ilTextAreaInputGUI($lng->txt("message_content"), "body_" . $lang_key);
            // $body->setRequired(true);
            $body->setValue($amail["body"]);
            $body->setRows(10);
            $body->setCols(100);
            $form->addItem($body);
            
            $att = new ilFileInputGUI($lng->txt("attachment"), "att_" . $lang_key);
            $att->setAllowDeletion(true);
            if ($amail["att_file"]) {
                $att->setValue($amail["att_file"]);
            }
            $form->addItem($att);
        }
    
        $form->addCommandButton("saveNewAccountMail", $lng->txt("save"));
        $form->addCommandButton("cancelNewAccountMail", $lng->txt("cancel"));
                
        return $form;
    }
    
    /**
    * new account mail administration
    */
    public function newAccountMailObject()
    {
        global $DIC;

        $lng = $DIC['lng'];

        $this->setSubTabs('settings');
        $this->tabs_gui->setTabActive('settings');
        $this->tabs_gui->setSubTabActive('user_new_account_mail');

        $form = $this->initNewAccountMailForm();

        $ftpl = new ilTemplate('tpl.usrf_new_account_mail.html', true, true, 'Services/User');
        $ftpl->setVariable("FORM", $form->getHTML());
        unset($form);

        // placeholder help text
        $ftpl->setVariable("TXT_USE_PLACEHOLDERS", $lng->txt("mail_nacc_use_placeholder"));
        $ftpl->setVariable("TXT_MAIL_SALUTATION", $lng->txt("mail_nacc_salutation"));
        $ftpl->setVariable("TXT_FIRST_NAME", $lng->txt("firstname"));
        $ftpl->setVariable("TXT_LAST_NAME", $lng->txt("lastname"));
        $ftpl->setVariable("TXT_EMAIL", $lng->txt("email"));
        $ftpl->setVariable("TXT_LOGIN", $lng->txt("mail_nacc_login"));
        $ftpl->setVariable("TXT_PASSWORD", $lng->txt("password"));
        $ftpl->setVariable("TXT_PASSWORD_BLOCK", $lng->txt("mail_nacc_pw_block"));
        $ftpl->setVariable("TXT_NOPASSWORD_BLOCK", $lng->txt("mail_nacc_no_pw_block"));
        $ftpl->setVariable("TXT_ADMIN_MAIL", $lng->txt("mail_nacc_admin_mail"));
        $ftpl->setVariable("TXT_ILIAS_URL", $lng->txt("mail_nacc_ilias_url"));
        $ftpl->setVariable("TXT_CLIENT_NAME", $lng->txt("mail_nacc_client_name"));
        $ftpl->setVariable("TXT_TARGET", $lng->txt("mail_nacc_target"));
        $ftpl->setVariable("TXT_TARGET_TITLE", $lng->txt("mail_nacc_target_title"));
        $ftpl->setVariable("TXT_TARGET_TYPE", $lng->txt("mail_nacc_target_type"));
        $ftpl->setVariable("TXT_TARGET_BLOCK", $lng->txt("mail_nacc_target_block"));
        $ftpl->setVariable("TXT_IF_TIMELIMIT", $lng->txt("mail_nacc_if_timelimit"));
        $ftpl->setVariable("TXT_TIMELIMIT", $lng->txt("mail_nacc_timelimit"));

        $this->tpl->setContent($ftpl->get());
    }

    public function cancelNewAccountMailObject()
    {
        $this->ctrl->redirect($this, "settings");
    }

    public function saveNewAccountMailObject()
    {
        global $DIC;

        $lng = $DIC['lng'];
                
        $langs = $lng->getInstalledLanguages();
        foreach ($langs as $lang_key) {
            $this->object->_writeNewAccountMail(
                $lang_key,
                ilUtil::stripSlashes($_POST["subject_" . $lang_key]),
                ilUtil::stripSlashes($_POST["sal_g_" . $lang_key]),
                ilUtil::stripSlashes($_POST["sal_f_" . $lang_key]),
                ilUtil::stripSlashes($_POST["sal_m_" . $lang_key]),
                ilUtil::stripSlashes($_POST["body_" . $lang_key])
            );
                        
            if ($_FILES["att_" . $lang_key]["tmp_name"]) {
                $this->object->_updateAccountMailAttachment(
                    $lang_key,
                    $_FILES["att_" . $lang_key]["tmp_name"],
                    $_FILES["att_" . $lang_key]["name"]
                );
            }

            if ($_POST["att_" . $lang_key . "_delete"]) {
                $this->object->_deleteAccountMailAttachment($lang_key);
            }
        }
        
        ilUtil::sendSuccess($this->lng->txt("msg_obj_modified"), true);
        $this->ctrl->redirect($this, "newAccountMail");
    }

    public function getAdminTabs()
    {
        $this->getTabs();
    }

    /**
    * get tabs
    * @access	public
    * @param	object	tabs gui object
    */
    public function getTabs()
    {
        include_once 'Services/Tracking/classes/class.ilObjUserTracking.php';

        global $DIC;

        $rbacsystem = $DIC['rbacsystem'];
        $access = $DIC->access();
        
        if ($rbacsystem->checkAccess("visible,read", $this->object->getRefId())) {
            $this->tabs_gui->addTarget(
                "usrf",
                $this->ctrl->getLinkTarget($this, "view"),
                array("view","delete","resetFilter", "userAction", ""),
                "",
                ""
            );
        }

        if ($access->checkRbacOrPositionPermissionAccess("read_users", \ilObjUserFolder::ORG_OP_EDIT_USER_ACCOUNTS, USER_FOLDER_ID)) {
            $this->tabs_gui->addTarget(
                "search_user_extended",
                $this->ctrl->getLinkTargetByClass('ilRepositorySearchGUI', ''),
                array(),
                "ilrepositorysearchgui",
                ""
            );
        }
        
        
        if ($rbacsystem->checkAccess("write,read_users", $this->object->getRefId())) {
            $this->tabs_gui->addTarget(
                "settings",
                $this->ctrl->getLinkTarget($this, "generalSettings"),
                array('askForUserPasswordReset', 'forceUserPasswordReset', 'settings','generalSettings','listUserDefinedField','newAccountMail')
            );
                
            $this->tabs_gui->addTarget(
                "export",
                $this->ctrl->getLinkTarget($this, "export"),
                "export",
                "",
                ""
            );
        }

        if ($rbacsystem->checkAccess('edit_permission', $this->object->getRefId())) {
            $this->tabs_gui->addTarget(
                "perm_settings",
                $this->ctrl->getLinkTargetByClass(array(get_class($this),'ilpermissiongui'), "perm"),
                array("perm","info","owner"),
                'ilpermissiongui'
            );
        }
    }


    /**
    * set sub tabs
    */
    public function setSubTabs($a_tab)
    {
        global $DIC;

        $rbacsystem = $DIC['rbacsystem'];
        $ilUser = $DIC['ilUser'];
        
        switch ($a_tab) {
            case "settings":
                $this->tabs_gui->addSubTabTarget(
                    'general_settings',
                    $this->ctrl->getLinkTarget($this, 'generalSettings'),
                    'generalSettings',
                    get_class($this)
                );
                $this->tabs_gui->addSubTabTarget(
                    "standard_fields",
                    $this->ctrl->getLinkTarget($this, 'settings'),
                    array("settings", "saveGlobalUserSettings"),
                    get_class($this)
                );
                $this->tabs_gui->addSubTabTarget(
                    "user_defined_fields",
                    $this->ctrl->getLinkTargetByClass("ilcustomuserfieldsgui", "listUserDefinedFields"),
                    "listUserDefinedFields",
                    get_class($this)
                );
                $this->tabs_gui->addSubTabTarget(
                    "user_new_account_mail",
                    $this->ctrl->getLinkTarget($this, 'newAccountMail'),
                    "newAccountMail",
                    get_class($this)
                );

                $this->tabs_gui->addSubTabTarget(
                    "starting_points",
                    $this->ctrl->getLinkTargetByClass("iluserstartingpointgui", "startingPoints"),
                    "startingPoints",
                    get_class($this)
                );


                $this->tabs_gui->addSubTabTarget(
                    "user_profile_info",
                    $this->ctrl->getLinkTargetByClass("ilUserProfileInfoSettingsGUI", ''),
                    "",
                    "ilUserProfileInfoSettingsGUI"
                );

                #$this->tabs_gui->addSubTab("account_codes", $this->lng->txt("user_account_codes"),
                #							 $this->ctrl->getLinkTargetByClass("ilaccountcodesgui"));
                break;
        }
    }
    
    public function showLoginnameSettingsObject()
    {
        global $DIC;

        $ilSetting = $DIC['ilSetting'];
        
        $show_blocking_time_in_days = (int) $ilSetting->get('loginname_change_blocking_time') / 86400;
        
        $this->initLoginSettingsForm();
        $this->loginSettingsForm->setValuesByArray(array(
            'allow_change_loginname' => (bool) $ilSetting->get('allow_change_loginname'),
            'create_history_loginname' => (bool) $ilSetting->get('create_history_loginname'),
            'reuse_of_loginnames' => (bool) $ilSetting->get('reuse_of_loginnames'),
            'loginname_change_blocking_time' => (float) $show_blocking_time_in_days
        ));
        
        $this->tpl->setVariable('ADM_CONTENT', $this->loginSettingsForm->getHTML());
    }
    
    private function initLoginSettingsForm()
    {
        $this->setSubTabs('settings');
        $this->tabs_gui->setTabActive('settings');
        $this->tabs_gui->setSubTabActive('loginname_settings');
        
        include_once("./Services/Form/classes/class.ilPropertyFormGUI.php");
        $this->loginSettingsForm = new ilPropertyFormGUI;
        $this->loginSettingsForm->setFormAction($this->ctrl->getFormAction($this, 'saveLoginnameSettings'));
        $this->loginSettingsForm->setTitle($this->lng->txt('loginname_settings'));
        
        $chbChangeLogin = new ilCheckboxInputGUI($this->lng->txt('allow_change_loginname'), 'allow_change_loginname');
        $chbChangeLogin->setValue(1);
        $this->loginSettingsForm->addItem($chbChangeLogin);
        $chbCreateHistory = new ilCheckboxInputGUI($this->lng->txt('history_loginname'), 'create_history_loginname');
        $chbCreateHistory->setInfo($this->lng->txt('loginname_history_info'));
        $chbCreateHistory->setValue(1);
        $chbChangeLogin->addSubItem($chbCreateHistory);
        $chbReuseLoginnames = new ilCheckboxInputGUI($this->lng->txt('reuse_of_loginnames_contained_in_history'), 'reuse_of_loginnames');
        $chbReuseLoginnames->setValue(1);
        $chbReuseLoginnames->setInfo($this->lng->txt('reuse_of_loginnames_contained_in_history_info'));
        $chbChangeLogin->addSubItem($chbReuseLoginnames);
        $chbChangeBlockingTime = new ilNumberInputGUI($this->lng->txt('loginname_change_blocking_time'), 'loginname_change_blocking_time');
        $chbChangeBlockingTime->allowDecimals(true);
        $chbChangeBlockingTime->setSuffix($this->lng->txt('days'));
        $chbChangeBlockingTime->setInfo($this->lng->txt('loginname_change_blocking_time_info'));
        $chbChangeBlockingTime->setSize(10);
        $chbChangeBlockingTime->setMaxLength(10);
        $chbChangeLogin->addSubItem($chbChangeBlockingTime);
        
        $this->loginSettingsForm->addCommandButton('saveLoginnameSettings', $this->lng->txt('save'));
    }
    
    public function saveLoginnameSettingsObject()
    {
        global $DIC;

        $ilUser = $DIC['ilUser'];
        $ilSetting = $DIC['ilSetting'];
        
        $this->initLoginSettingsForm();
        if ($this->loginSettingsForm->checkInput()) {
            $valid = true;
            
            if (!strlen($this->loginSettingsForm->getInput('loginname_change_blocking_time'))) {
                $valid = false;
                $this->loginSettingsForm->getItemByPostVar('loginname_change_blocking_time')
                                        ->setAlert($this->lng->txt('loginname_change_blocking_time_invalidity_info'));
            }
            
            if ($valid) {
                $save_blocking_time_in_seconds = (int) $this->loginSettingsForm->getInput('loginname_change_blocking_time') * 86400;
                
                $ilSetting->set('allow_change_loginname', (int) $this->loginSettingsForm->getInput('allow_change_loginname'));
                $ilSetting->set('create_history_loginname', (int) $this->loginSettingsForm->getInput('create_history_loginname'));
                $ilSetting->set('reuse_of_loginnames', (int) $this->loginSettingsForm->getInput('reuse_of_loginnames'));
                $ilSetting->set('loginname_change_blocking_time', (int) $save_blocking_time_in_seconds);
                
                ilUtil::sendSuccess($this->lng->txt('saved_successfully'));
            } else {
                ilUtil::sendFailure($this->lng->txt('form_input_not_valid'));
            }
        } else {
            ilUtil::sendFailure($this->lng->txt('form_input_not_valid'));
        }
        $this->loginSettingsForm->setValuesByPost();
    
        $this->tpl->setVariable('ADM_CONTENT', $this->loginSettingsForm->getHTML());
    }

    /**
     * goto target group
     */
    public static function _goto($a_user)
    {
        global $DIC;

        $ilAccess = $DIC['ilAccess'];
        $ilErr = $DIC['ilErr'];
        $lng = $DIC['lng'];

        $a_target = USER_FOLDER_ID;

        if ($ilAccess->checkAccess("read", "", $a_target)) {
            ilUtil::redirect("ilias.php?baseClass=ilAdministrationGUI&ref_id=" . $a_target . "&jmpToUser=" . $a_user);
            exit;
        } else {
            if ($ilAccess->checkAccess("read", "", ROOT_FOLDER_ID)) {
                ilUtil::sendFailure(sprintf(
                    $lng->txt("msg_no_perm_read_item"),
                    ilObject::_lookupTitle(ilObject::_lookupObjId($a_target))
                ), true);
                ilObjectGUI::_gotoRepositoryRoot();
            }
        }
        $ilErr->raiseError($lng->txt("msg_no_perm_read"), $ilErr->FATAL);
    }

    /**
     * Jump to edit screen for user
     */
    public function jumpToUserObject()
    {
        global $DIC;

        $ilCtrl = $DIC['ilCtrl'];

        if (((int) $_GET["jmpToUser"]) > 0 && ilObject::_lookupType((int) $_GET["jmpToUser"]) == "usr") {
            $ilCtrl->setParameterByClass("ilobjusergui", "obj_id", (int) $_GET["jmpToUser"]);
            $ilCtrl->redirectByClass("ilobjusergui", "view");
        }
    }

    /**
     * @param array $a_user_ids
     * @return array
     */
    public function searchUserAccessFilterCallable(array $a_user_ids) : array
    {
        global $DIC;
        $access = $DIC->access();

        if (!$this->checkPermissionBool("read_users")) {
            $a_user_ids = $access->filterUserIdsByPositionOfCurrentUser(
                \ilObjUserFolder::ORG_OP_EDIT_USER_ACCOUNTS,
                USER_FOLDER_ID,
                $a_user_ids
            );
        }

        return $a_user_ids;
    }

    /**
     * Handles multi command from repository search gui
     */
    public function searchResultHandler($a_usr_ids, $a_cmd)
    {
        if (!count((array) $a_usr_ids)) {
            ilUtil::sendFailure($this->lng->txt('select_one'));
            return false;
        }
        
        $_POST['id'] = $a_usr_ids;
        
        // no real confirmation here
        if (stristr($a_cmd, "export")) {
            $cmd = $a_cmd . "Object";
            return $this->$cmd();
        }
        
        $_POST['selectedAction'] = $a_cmd;
        return $this->showActionConfirmation($a_cmd, true);
    }
    
    public function getUserMultiCommands($a_search_form = false)
    {
        global $DIC;

        $rbacsystem = $DIC['rbacsystem'];
        $ilUser = $DIC['ilUser'];

        $cmds = array();
        // see searchResultHandler()
        if ($a_search_form) {
            if ($this->checkAccessBool('write')) {
                $cmds = array(
                    'activate' => $this->lng->txt('activate'),
                    'deactivate' => $this->lng->txt('deactivate'),
                    'accessRestrict' => $this->lng->txt('accessRestrict'),
                    'accessFree' => $this->lng->txt('accessFree')
                    );
            }

            if ($this->checkAccessBool('delete')) {
                $cmds["delete"] = $this->lng->txt("delete");
            }
        }
        // show confirmation
        else {
            if ($this->checkAccessBool('write')) {
                $cmds = array(
                    'activateUsers' => $this->lng->txt('activate'),
                    'deactivateUsers' => $this->lng->txt('deactivate'),
                    'restrictAccess' => $this->lng->txt('accessRestrict'),
                    'freeAccess' => $this->lng->txt('accessFree')
                );
            }
            
            if ($this->checkAccessBool('delete')) {
                $cmds["deleteUsers"] = $this->lng->txt("delete");
            }
        }
        
        if ($this->checkAccessBool('write')) {
            $export_types = array("userfolder_export_excel_x86", "userfolder_export_csv", "userfolder_export_xml");
            foreach ($export_types as $type) {
                $cmd = explode("_", $type);
                $cmd = array_pop($cmd);
                $cmds['usrExport' . ucfirst($cmd)] = $this->lng->txt('export') . ' - ' .
                    $this->lng->txt($type);
            }
        }
        
        // check if current user may send mails
        include_once "Services/Mail/classes/class.ilMail.php";
        $mail = new ilMail($ilUser->getId());
        if ($rbacsystem->checkAccess('internal_mail', $mail->getMailObjectReferenceId())) {
            $cmds["mail"] = $this->lng->txt("send_mail");
        }
        
        $cmds['addToClipboard'] = $this->lng->txt('clipboard_add_btn');
                        
        return $cmds;
    }
    
    /**
     * Export excel
     */
    protected function usrExportX86Object()
    {
        $user_ids = $this->getActionUserIds();
        if (!$user_ids) {
            ilUtil::sendFailure($this->lng->txt('select_one'), true);
            return $this->ctrl->redirect($this, 'view');
        }

        if ($this->checkPermissionBool('write,read_users')) {
            $this->object->buildExportFile(ilObjUserFolder::FILE_TYPE_EXCEL, $user_ids);
            $this->ctrl->redirectByClass("ilobjuserfoldergui", "export");
        } elseif ($this->checkUserManipulationAccessBool()) {
            $fullname = $this->object->buildExportFile(ilObjUserFolder::FILE_TYPE_EXCEL, $user_ids, true);
            ilUtil::deliverFile($fullname . '.xlsx', $this->object->getExportFilename(ilObjUserFolder::FILE_TYPE_EXCEL) . '.xlsx', '', false, true);
        }
    }
    
    /**
     * Export csv
     */
    protected function usrExportCsvObject()
    {
        $user_ids = $this->getActionUserIds();
        if (!$user_ids) {
            ilUtil::sendFailure($this->lng->txt('select_one'), true);
            return $this->ctrl->redirect($this, 'view');
        }

        if ($this->checkPermissionBool("write,read_users")) {
            $this->object->buildExportFile(ilObjUserFolder::FILE_TYPE_CSV, $user_ids);
            $this->ctrl->redirectByClass("ilobjuserfoldergui", "export");
        } elseif ($this->checkUserManipulationAccessBool()) {
            $fullname = $this->object->buildExportFile(ilObjUserFolder::FILE_TYPE_CSV, $user_ids, true);
            ilUtil::deliverFile($fullname, $this->object->getExportFilename(ilObjUserFolder::FILE_TYPE_CSV), '', false, true);
        }
    }
    
    /**
     * Export xml
     */
    protected function usrExportXmlObject()
    {
        $user_ids = $this->getActionUserIds();
        if (!$user_ids) {
            ilUtil::sendFailure($this->lng->txt('select_one'), true);
            return $this->ctrl->redirect($this, 'view');
        }
        if ($this->checkPermissionBool("write,read_users")) {
            $this->object->buildExportFile(ilObjUserFolder::FILE_TYPE_XML, $user_ids);
            $this->ctrl->redirectByClass("ilobjuserfoldergui", "export");
        } elseif ($this->checkUserManipulationAccessBool()) {
            $fullname = $this->object->buildExportFile(ilObjUserFolder::FILE_TYPE_XML, $user_ids, true);
            ilUtil::deliverFile($fullname, $this->object->getExportFilename(ilObjUserFolder::FILE_TYPE_XML), '', false, true);
        }
    }
    
    /**
     *
     */
    protected function mailObject()
    {
        global $DIC;

        $ilUser = $DIC['ilUser'];
        
        $user_ids = $this->getActionUserIds();
        if (!$user_ids) {
            ilUtil::sendFailure($this->lng->txt('select_one'), true);
            return $this->ctrl->redirect($this, 'view');
        }
        
        // remove existing (temporary) lists
        include_once "Services/Contact/classes/class.ilMailingLists.php";
        $list = new ilMailingLists($ilUser);
        $list->deleteTemporaryLists();
        
        // create (temporary) mailing list
        include_once "Services/Contact/classes/class.ilMailingList.php";
        $list = new ilMailingList($ilUser);
        $list->setMode(ilMailingList::MODE_TEMPORARY);
        $list->setTitle("-TEMPORARY SYSTEM LIST-");
        $list->setDescription("-USER ACCOUNTS MAIL-");
        $list->setCreateDate(date("Y-m-d H:i:s"));
        $list->insert();
        $list_id = $list->getId();
        
        // after list has been saved...
        foreach ($user_ids as $user_id) {
            $list->assignUser($user_id);
        }
        
        include_once "Services/Mail/classes/class.ilFormatMail.php";
        $umail = new ilFormatMail($ilUser->getId());
        $mail_data = $umail->getSavedData();
        
        if (!is_array($mail_data)) {
            $mail_data = array("user_id" => $ilUser->getId());
        }
                
        // ???
        // $mail_data = $umail->appendSearchResult(array('#il_ml_'.$list_id), 'to');
        
        $umail->savePostData(
            $mail_data['user_id'],
            $mail_data['attachments'],
            '#il_ml_' . $list_id, // $mail_data['rcp_to'],
            $mail_data['rcp_cc'],
            $mail_data['rcp_bcc'],
            $mail_data['m_type'],
            $mail_data['m_email'],
            $mail_data['m_subject'],
            $mail_data['m_message'],
            $mail_data['use_placeholders'],
            $mail_data['tpl_ctx_id'],
            $mail_data['tpl_ctx_params']
        );

        require_once 'Services/Mail/classes/class.ilMailFormCall.php';
        ilUtil::redirect(
            ilMailFormCall::getRedirectTarget(
                $this,
                '',
                array(),
                array(
                    'type' => 'search_res'
                )
            )
        );
    }
    
    public function addToExternalSettingsForm($a_form_id)
    {
        switch ($a_form_id) {
            case ilAdministrationSettingsFormHandler::FORM_SECURITY:
                
                include_once('./Services/PrivacySecurity/classes/class.ilSecuritySettings.php');
                $security = ilSecuritySettings::_getInstance();
                
                $fields = array();
                
                $subitems = array(
                    'ps_password_change_on_first_login_enabled' => array($security->isPasswordChangeOnFirstLoginEnabled(), ilAdministrationSettingsFormHandler::VALUE_BOOL),
                    'ps_password_must_not_contain_loginame' => array((bool) $security->getPasswordMustNotContainLoginnameStatus(), ilAdministrationSettingsFormHandler::VALUE_BOOL),
                    'ps_password_chars_and_numbers_enabled' => array($security->isPasswordCharsAndNumbersEnabled(), ilAdministrationSettingsFormHandler::VALUE_BOOL),
                    'ps_password_special_chars_enabled' => array($security->isPasswordSpecialCharsEnabled(), ilAdministrationSettingsFormHandler::VALUE_BOOL),
                    'ps_password_min_length' => (int) $security->getPasswordMinLength(),
                    'ps_password_max_length' => (int) $security->getPasswordMaxLength(),
                    'ps_password_uppercase_chars_num' => (int) $security->getPasswordNumberOfUppercaseChars(),
                    'ps_password_lowercase_chars_num' => (int) $security->getPasswordNumberOfLowercaseChars(),
                    'ps_password_max_age' => (int) $security->getPasswordMaxAge()
                );
                $fields['ps_password_settings'] = array(null, null, $subitems);
                
                $subitems = array(
                    'ps_login_max_attempts' => (int) $security->getLoginMaxAttempts(),
                    'ps_prevent_simultaneous_logins' => array($security->isPreventionOfSimultaneousLoginsEnabled(), ilAdministrationSettingsFormHandler::VALUE_BOOL)
                );
                $fields['ps_security_protection'] = array(null, null, $subitems);
                
                return array(array("generalSettings", $fields));
        }
    }

    /**
     * Add users to clipboard
     */
    protected function addToClipboardObject()
    {
        $users = $this->getActionUserIds();
        if (!count($users)) {
            ilUtil::sendFailure($this->lng->txt('select_one'), true);
            $this->ctrl->redirect($this, 'view');
        }
        include_once './Services/User/classes/class.ilUserClipboard.php';
        $clip = ilUserClipboard::getInstance($GLOBALS['DIC']['ilUser']->getId());
        $clip->add($users);
        $clip->save();
        
        ilUtil::sendSuccess($this->lng->txt('clipboard_user_added'), true);
        $this->ctrl->redirect($this, 'view');
    }
} // END class.ilObjUserFolderGUI<|MERGE_RESOLUTION|>--- conflicted
+++ resolved
@@ -1267,11 +1267,8 @@
                     } else {
                         $selectable_roles = array();
                         foreach ($l_roles as $local_role_id => $value) {
-<<<<<<< HEAD
-                            if ($local_role_id !== "") {
-=======
+
                             if ($local_role_id !== "ignore") {
->>>>>>> 2c811c07
                                 $selectable_roles[$role_id . "-" . $local_role_id] = $value;
                             }
                         }
