--- conflicted
+++ resolved
@@ -28,20 +28,8 @@
  */
 class ilObjUserFolderGUI extends ilObjectGUI
 {
-<<<<<<< HEAD
     use ilTableCommandHelper;
 
-    private Container $dic;
-    protected int $confirm_change = 0;
-    public $ctrl;
-
-    protected $log;
-
-    /** @var ilObjUserFolder */
-    public $object;
-
-=======
->>>>>>> 812d9f6b
     public const USER_FIELD_TRANSLATION_MAPPING = [
         "visible" => "user_visible_in_profile",
         "changeable" => "changeable",
@@ -262,47 +250,7 @@
         );
     }
 
-<<<<<<< HEAD
-    public function learningProgressObject()
-    {
-        global $DIC;
-
-        $rbacsystem = $DIC['rbacsystem'];
-        $tpl = $DIC['tpl'];
-
-        // deprecated JF 27 May 2013
-        exit();
-
-        if (!$rbacsystem->checkAccess(
-                "read",
-                $this->object->getRefId()
-            ) ||
-            !ilObjUserTracking::_enabledLearningProgress() ||
-            !ilObjUserTracking::_enabledUserRelatedData()) {
-            $this->ilias->raiseError(
-                $this->lng->txt("permission_denied"),
-                $this->ilias->error_obj->MESSAGE
-            );
-        }
-
-        include_once "Services/User/classes/class.ilUserLPTableGUI.php";
-        $tbl = new ilUserLPTableGUI(
-            $this,
-            "learningProgress",
-            $this->object->getRefId()
-        );
-
-        $tpl->setContent($tbl->getHTML());
-    }
-
-    /**
-     * Reset filter
-     * (note: this function existed before data table filter has been introduced
-     */
-    public function resetFilterObject()
-=======
     public function resetFilterObject() : void
->>>>>>> 812d9f6b
     {
         $utab = new ilUserTableGUI(
             $this,
@@ -534,15 +482,9 @@
             foreach ($operations as $val) {
                 $select .= "<option value=\"" . $val["name"] . "\"";
                 if (strcmp(
-<<<<<<< HEAD
-                        $_POST["selectedAction"],
-                        $val["name"]
-                    ) == 0) {
-=======
                     $this->user_request->getSelectedAction(),
                     $val["name"]
                 ) == 0) {
->>>>>>> 812d9f6b
                     $select .= " selected=\"selected\"";
                 }
                 $select .= ">";
@@ -1008,12 +950,8 @@
         global $DIC;
         $access = $DIC->access();
 
-<<<<<<< HEAD
         if ($this->getSelectAllPostArray()['select_cmd_all']) {
             include_once("./Services/User/classes/class.ilUserTableGUI.php");
-=======
-        if ($this->user_request->getSelectAll()) {
->>>>>>> 812d9f6b
             $utab = new ilUserTableGUI(
                 $this,
                 "view",
@@ -1106,18 +1044,11 @@
             );
         }
         if (strcmp(
-<<<<<<< HEAD
-                $action,
-                "mail"
-            ) == 0) {
-            return $this->mailObject();
-=======
             $action,
             "mail"
         ) == 0) {
             $this->mailObject();
             return false;
->>>>>>> 812d9f6b
         }
 
         unset($this->data);
@@ -2281,14 +2212,8 @@
                         $this->form->getInput('session_reminder_enabled')
                     );
                 } elseif ($this->form->getInput(
-<<<<<<< HEAD
-                        'session_handling_type'
-                    ) == ilSession::SESSION_HANDLING_LOAD_DEPENDENT) {
-                    require_once 'Services/Authentication/classes/class.ilSessionControl.php';
-=======
                     'session_handling_type'
                 ) == ilSession::SESSION_HANDLING_LOAD_DEPENDENT) {
->>>>>>> 812d9f6b
                     if (
                         $ilSetting->get(
                             'session_allow_client_maintenance',
@@ -2871,13 +2796,8 @@
             $action != "save") {
             foreach ($profile_fields as $field) {
                 if (!$ilias->getSetting(
-<<<<<<< HEAD
-                        "usr_settings_course_export_" . $field
-                    ) && $_POST["chb"]["course_export_" . $field] == "1") {
-=======
                     "usr_settings_course_export_" . $field
                 ) && $checked["course_export_" . $field] == "1") {
->>>>>>> 812d9f6b
                     #ilUtil::sendQuestion($this->lng->txt('confirm_message_course_export'));
                     #$this->confirm_change = 1;
                     #$this->settingsObject();
@@ -4320,12 +4240,8 @@
                     'ps_password_change_on_first_login_enabled' => array($security->isPasswordChangeOnFirstLoginEnabled(),
                                                                          ilAdministrationSettingsFormHandler::VALUE_BOOL
                     ),
-<<<<<<< HEAD
-                    'ps_password_must_not_contain_loginame' => array((bool) $security->getPasswordMustNotContainLoginnameStatus(),
-=======
                     'ps_password_must_not_contain_loginame' => array($security->getPasswordMustNotContainLoginnameStatus(
                     ),
->>>>>>> 812d9f6b
                                                                      ilAdministrationSettingsFormHandler::VALUE_BOOL
                     ),
                     'ps_password_chars_and_numbers_enabled' => array($security->isPasswordCharsAndNumbersEnabled(),
