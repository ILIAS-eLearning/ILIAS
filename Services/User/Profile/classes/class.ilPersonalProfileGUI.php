<?php
/* Copyright (c) 1998-2009 ILIAS open source, Extended GPL, see docs/LICENSE */

/**
 * GUI class for personal profile
 *
 * @author Alex Killing <alex.killing@gmx.de>
 * @version $Id$
 *
 * @ilCtrl_Calls ilPersonalProfileGUI: ilPublicUserProfileGUI, ilUserPrivacySettingsGUI
 */
class ilPersonalProfileGUI
{
    /**
     * @var ilAppEventHandler
     */
    private $eventHandler;

    public $tpl;

    /**
     * @var ilLanguage
     */
    protected $lng;

    /**
     * @var mixed
     */
    protected $ctrl;

    public $user_defined_fields = null;

    /** @var \ilTabsGUI */
    protected $tabs;

    /** @var \ilTermsOfServiceDocumentEvaluation */
    protected $termsOfServiceEvaluation;

    /**
     * @var ilProfileChecklistGUI
     */
    protected $checklist;

    /**
     * @var ilUserSettingsConfig
     */
    protected $user_settings_config;

    /**
     * @var ilProfileChecklistStatus
     */
    protected $checklist_status;

    /**
    * constructor
     * @param \ilTermsOfServiceDocumentEvaluation|null $termsOfServiceEvaluation
    */
    public function __construct(
        \ilTermsOfServiceDocumentEvaluation $termsOfServiceEvaluation = null
    ) {
        global $DIC;

        $this->tabs = $DIC->tabs();
        $this->user = $DIC->user();
        $this->lng = $DIC->language();
        $this->setting = $DIC->settings();
        $this->tpl = $DIC->ui()->mainTemplate();
        $this->ctrl = $DIC->ctrl();
        $this->eventHandler = $DIC['ilAppEventHandler'];

        if ($termsOfServiceEvaluation === null) {
            $termsOfServiceEvaluation = $DIC['tos.document.evaluator'];
        }
        $this->termsOfServiceEvaluation = $termsOfServiceEvaluation;

        include_once './Services/User/classes/class.ilUserDefinedFields.php';
        $this->user_defined_fields = &ilUserDefinedFields::_getInstance();

        $this->lng->loadLanguageModule("jsmath");
        $this->lng->loadLanguageModule("pd");
        $this->upload_error = "";
        $this->password_error = "";
        $this->lng->loadLanguageModule("user");
        $this->ctrl->saveParameter($this, "prompted");

        $this->checklist = new ilProfileChecklistGUI();
        $this->checklist_status = new ilProfileChecklistStatus();

        $this->user_settings_config = new ilUserSettingsConfig();
    }

    /**
    * execute command
    */
    public function executeCommand()
    {
        global $DIC;

        $ilUser = $DIC['ilUser'];
        $ilCtrl = $DIC['ilCtrl'];
        $tpl = $DIC['tpl'];
        $ilTabs = $DIC['ilTabs'];
        $lng = $DIC['lng'];

        $next_class = $this->ctrl->getNextClass();

        switch ($next_class) {
            case "ilpublicuserprofilegui":
                include_once("./Services/User/classes/class.ilPublicUserProfileGUI.php");
                $_GET["user_id"] = $ilUser->getId();
                $pub_profile_gui = new ilPublicUserProfileGUI($_GET["user_id"]);
                $pub_profile_gui->setBackUrl($ilCtrl->getLinkTarget($this, "showPersonalData"));
                $ilCtrl->forwardCommand($pub_profile_gui);
                $tpl->printToStdout();
                break;

            case "iluserprivacysettingsgui":
                $this->setHeader();
                $this->setTabs();
                $ilTabs->activateTab("visibility_settings");
                $this->showChecklist(ilProfileChecklistStatus::STEP_VISIBILITY_OPTIONS);
                $gui = new ilUserPrivacySettingsGUI();
                $ilCtrl->forwardCommand($gui);
                break;

            default:
                $this->setTabs();
                $cmd = $this->ctrl->getCmd("showPersonalData");
                $this->$cmd();
                break;
        }
        return true;
    }


    /**
     * @param string $setting
     * @return bool
     */
    public function workWithUserSetting(string $setting) : bool
    {
        return $this->user_settings_config->isVisibleAndChangeable($setting);
    }

    /**
     * @param string $setting
     * @return bool
     */
    public function userSettingVisible(string $setting) : bool
    {
        return $this->user_settings_config->isVisible($setting);
    }

    /**
     * @param string $setting
     * @return bool
     */
    public function userSettingEnabled(string $setting) : bool
    {
        return $this->user_settings_config->isChangeable($setting);
    }

    /**
    * Upload user image
    */
    public function uploadUserPicture()
    {
        global $DIC;

        $ilUser = $DIC['ilUser'];

        if ($this->workWithUserSetting("upload")) {
            if (!$this->form->hasFileUpload("userfile")) {
                if ($this->form->getItemByPostVar("userfile")->getDeletionFlag()) {
                    $ilUser->removeUserPicture();
                }
                return;
            } else {
                $webspace_dir = ilUtil::getWebspaceDir();
                $image_dir = $webspace_dir . "/usr_images";
                $store_file = "usr_" . $ilUser->getID() . "." . "jpg";

                // store filename
                $ilUser->setPref("profile_image", $store_file);
                $ilUser->update();

                // move uploaded file

                $pi = pathinfo($_FILES["userfile"]["name"]);
                $uploaded_file = $this->form->moveFileUpload(
                    $image_dir,
                    "userfile",
                    "upload_" . $ilUser->getId() . "." . $pi["extension"]
                );
                if (!$uploaded_file) {
                    ilUtil::sendFailure($this->lng->txt("upload_error", true));
                    $this->ctrl->redirect($this, "showProfile");
                }
                chmod($uploaded_file, 0770);

                // take quality 100 to avoid jpeg artefacts when uploading jpeg files
                // taking only frame [0] to avoid problems with animated gifs
                $show_file = "$image_dir/usr_" . $ilUser->getId() . ".jpg";
                $thumb_file = "$image_dir/usr_" . $ilUser->getId() . "_small.jpg";
                $xthumb_file = "$image_dir/usr_" . $ilUser->getId() . "_xsmall.jpg";
                $xxthumb_file = "$image_dir/usr_" . $ilUser->getId() . "_xxsmall.jpg";
                $uploaded_file = ilUtil::escapeShellArg($uploaded_file);
                $show_file = ilUtil::escapeShellArg($show_file);
                $thumb_file = ilUtil::escapeShellArg($thumb_file);
                $xthumb_file = ilUtil::escapeShellArg($xthumb_file);
                $xxthumb_file = ilUtil::escapeShellArg($xxthumb_file);
                
                if (ilUtil::isConvertVersionAtLeast("6.3.8-3")) {
                    ilUtil::execConvert($uploaded_file . "[0] -geometry 200x200^ -gravity center -extent 200x200 -quality 100 JPEG:" . $show_file);
                    ilUtil::execConvert($uploaded_file . "[0] -geometry 100x100^ -gravity center -extent 100x100 -quality 100 JPEG:" . $thumb_file);
                    ilUtil::execConvert($uploaded_file . "[0] -geometry 75x75^ -gravity center -extent 75x75 -quality 100 JPEG:" . $xthumb_file);
                    ilUtil::execConvert($uploaded_file . "[0] -geometry 30x30^ -gravity center -extent 30x30 -quality 100 JPEG:" . $xxthumb_file);
                } else {
                    ilUtil::execConvert($uploaded_file . "[0] -geometry 200x200 -quality 100 JPEG:" . $show_file);
                    ilUtil::execConvert($uploaded_file . "[0] -geometry 100x100 -quality 100 JPEG:" . $thumb_file);
                    ilUtil::execConvert($uploaded_file . "[0] -geometry 75x75 -quality 100 JPEG:" . $xthumb_file);
                    ilUtil::execConvert($uploaded_file . "[0] -geometry 30x30 -quality 100 JPEG:" . $xxthumb_file);
                }
            }
        }

        //		$this->saveProfile();
    }

    /**
    * remove user image
    */
    public function removeUserPicture()
    {
        global $DIC;

        $ilUser = $DIC['ilUser'];

        $ilUser->removeUserPicture();

        $this->saveProfile();
    }



    /**
    * save user profile data
    */
    public function saveProfile()
    {
        global $DIC;

        $ilUser = $DIC['ilUser'];
        $ilSetting = $DIC['ilSetting'];

        //init checking var
        $form_valid = true;

        // testing by ratana ty:
        // if people check on check box it will
        // write some datata to table usr_pref
        // if check on Public Profile
        if (($_POST["chk_pub"]) == "on") {
            $ilUser->setPref("public_profile", "y");
        } else {
            $ilUser->setPref("public_profile", "n");
        }

        // if check on Institute
        $val_array = array("institution", "department", "upload", "street",
            "zip", "city", "country", "phone_office", "phone_home", "phone_mobile",
            "fax", "email", "second_email", "hobby", "matriculation");

        // set public profile preferences
        foreach ($val_array as $key => $value) {
            if (($_POST["chk_" . $value]) == "on") {
                $ilUser->setPref("public_" . $value, "y");
            } else {
                $ilUser->setPref("public_" . $value, "n");
            }
        }

        // check dynamically required fields
        foreach ($this->settings as $key => $val) {
            if (substr($key, 0, 8) == "require_") {
                $require_keys[] = substr($key, 8);
            }
        }

        foreach ($require_keys as $key => $val) {
            // exclude required system and registration-only fields
            $system_fields = array("login", "default_role", "passwd", "passwd2");
            if (!in_array($val, $system_fields)) {
                if ($this->workWithUserSetting($val)) {
                    if (isset($this->settings["require_" . $val]) && $this->settings["require_" . $val]) {
                        if (empty($_POST["usr_" . $val])) {
                            ilUtil::sendFailure($this->lng->txt("fill_out_all_required_fields") . ": " . $this->lng->txt($val));
                            $form_valid = false;
                        }
                    }
                }
            }
        }

        // Check user defined required fields
        if ($form_valid and !$this->__checkUserDefinedRequiredFields()) {
            ilUtil::sendFailure($this->lng->txt("fill_out_all_required_fields"));
            $form_valid = false;
        }

        // check email
        if ($this->workWithUserSetting("email")) {
            if (!ilUtil::is_email($_POST["usr_email"]) and !empty($_POST["usr_email"]) and $form_valid) {
                ilUtil::sendFailure($this->lng->txt("email_not_valid"));
                $form_valid = false;
            }
        }
        // check second email
        if ($this->workWithUserSetting("second_email")) {
            if (!ilUtil::is_email($_POST["usr_second_email"]) and !empty($_POST["usr_second_email"]) and $form_valid) {
                ilUtil::sendFailure($this->lng->txt("second_email_not_valid"));
                $form_valid = false;
            }
        }

        //update user data (not saving!)
        if ($this->workWithUserSetting("firstname")) {
            $ilUser->setFirstName(ilUtil::stripSlashes($_POST["usr_firstname"]));
        }
        if ($this->workWithUserSetting("lastname")) {
            $ilUser->setLastName(ilUtil::stripSlashes($_POST["usr_lastname"]));
        }
        if ($this->workWithUserSetting("gender")) {
            $ilUser->setGender($_POST["usr_gender"]);
        }
        if ($this->workWithUserSetting("title")) {
            $ilUser->setUTitle(ilUtil::stripSlashes($_POST["usr_title"]));
        }
        $ilUser->setFullname();
        if ($this->workWithUserSetting("institution")) {
            $ilUser->setInstitution(ilUtil::stripSlashes($_POST["usr_institution"]));
        }
        if ($this->workWithUserSetting("department")) {
            $ilUser->setDepartment(ilUtil::stripSlashes($_POST["usr_department"]));
        }
        if ($this->workWithUserSetting("street")) {
            $ilUser->setStreet(ilUtil::stripSlashes($_POST["usr_street"]));
        }
        if ($this->workWithUserSetting("zipcode")) {
            $ilUser->setZipcode(ilUtil::stripSlashes($_POST["usr_zipcode"]));
        }
        if ($this->workWithUserSetting("city")) {
            $ilUser->setCity(ilUtil::stripSlashes($_POST["usr_city"]));
        }
        if ($this->workWithUserSetting("country")) {
            $ilUser->setCountry(ilUtil::stripSlashes($_POST["usr_country"]));
        }
        if ($this->workWithUserSetting("phone_office")) {
            $ilUser->setPhoneOffice(ilUtil::stripSlashes($_POST["usr_phone_office"]));
        }
        if ($this->workWithUserSetting("phone_home")) {
            $ilUser->setPhoneHome(ilUtil::stripSlashes($_POST["usr_phone_home"]));
        }
        if ($this->workWithUserSetting("phone_mobile")) {
            $ilUser->setPhoneMobile(ilUtil::stripSlashes($_POST["usr_phone_mobile"]));
        }
        if ($this->workWithUserSetting("fax")) {
            $ilUser->setFax(ilUtil::stripSlashes($_POST["usr_fax"]));
        }
        if ($this->workWithUserSetting("email")) {
            $ilUser->setEmail(ilUtil::stripSlashes($_POST["usr_email"]));
        }
        if ($this->workWithUserSetting("second_email")) {
            $ilUser->setSecondEmail(ilUtil::stripSlashes($_POST["usr_second_email"]));
        }
        if ($this->workWithUserSetting("hobby")) {
            $ilUser->setHobby(ilUtil::stripSlashes($_POST["usr_hobby"]));
        }
        if ($this->workWithUserSetting("referral_comment")) {
            $ilUser->setComment(ilUtil::stripSlashes($_POST["usr_referral_comment"]));
        }
        if ($this->workWithUserSetting("matriculation")) {
            $ilUser->setMatriculation(ilUtil::stripSlashes($_POST["usr_matriculation"]));
        }

        // Set user defined data
        $ilUser->setUserDefinedData($_POST['udf']);

        // everthing's ok. save form data
        if ($form_valid) {
            // init reload var. page should only be reloaded if skin or style were changed
            $reload = false;

            if ($this->workWithUserSetting("skin_style")) {
                //set user skin and style
                if ($_POST["usr_skin_style"] != "") {
                    $sknst = explode(":", $_POST["usr_skin_style"]);

                    if ($ilUser->getPref("style") != $sknst[1] ||
                        $ilUser->getPref("skin") != $sknst[0]) {
                        $ilUser->setPref("skin", $sknst[0]);
                        $ilUser->setPref("style", $sknst[1]);
                        $reload = true;
                    }
                }
            }

            if ($this->workWithUserSetting("language")) {
                // reload page if language was changed
                //if ($_POST["usr_language"] != "" and $_POST["usr_language"] != $_SESSION['lang'])
                // (this didn't work as expected, alex)
                if ($_POST["usr_language"] != $ilUser->getLanguage()) {
                    $reload = true;
                }

                // set user language
                $ilUser->setLanguage($_POST["usr_language"]);
            }
            if ($this->workWithUserSetting("hits_per_page")) {
                // set user hits per page
                if ($_POST["hits_per_page"] != "") {
                    $ilUser->setPref("hits_per_page", $_POST["hits_per_page"]);
                }
            }

            // set show users online
            /*if ($this->workWithUserSetting("show_users_online"))
            {
                $ilUser->setPref("show_users_online", $_POST["show_users_online"]);
            }*/

            // set hide own online_status
            if ($this->workWithUserSetting("hide_own_online_status")) {
                if ($_POST["chk_hide_own_online_status"] != "") {
                    $ilUser->setPref("hide_own_online_status", "y");
                } else {
                    $ilUser->setPref("hide_own_online_status", "n");
                }
            }

            // personal desktop items in news block
            /* Subscription Concept is abandonded for now, we show all news of pd items (Alex)
                        if ($_POST["pd_items_news"] != "")
                        {
                            $ilUser->setPref("pd_items_news","y");
                        }
                        else
                        {
                            $ilUser->setPref("pd_items_news","n");
                        }
            */

            // profile ok
            $ilUser->setProfileIncomplete(false);

            // save user data & object_data
            $ilUser->setTitle($ilUser->getFullname());
            $ilUser->setDescription($ilUser->getEmail());

            $ilUser->update();
            
            // update lucene index
            include_once './Services/Search/classes/Lucene/class.ilLuceneIndexer.php';
            ilLuceneIndexer::updateLuceneIndex(array($GLOBALS['DIC']['ilUser']->getId()));
            

            // reload page only if skin or style were changed
            // feedback
            if (!empty($this->password_error)) {
                ilUtil::sendFailure($this->password_error, true);
            } elseif (!empty($this->upload_error)) {
                ilUtil::sendFailure($this->upload_error, true);
            } elseif ($reload) {
                // feedback
                ilUtil::sendSuccess($this->lng->txt("saved_successfully"), true);
                $this->ctrl->redirect($this, "");
            } else {
                ilUtil::sendSuccess($this->lng->txt("saved_successfully"), true);
            }
        }

        $this->showProfile();
    }
    
    /**
    * show profile form
    *
    * /OLD IMPLEMENTATION DEPRECATED
    */
    public function showProfile()
    {
        $this->showPersonalData();
    }

    protected function showUserAgreement()
    {
        $this->tabs->clearTargets();
        $this->tabs->clearSubTabs();

        $tpl = new \ilTemplate('tpl.view_terms_of_service.html', true, true, 'Services/Init');

        $this->tpl->setTitle($this->lng->txt('usr_agreement'));

        $noAgreement = true;
        if (!$this->user->isAnonymous() && (int) $this->user->getId() > 0 && $this->user->getAgreeDate()) {
            $helper = new \ilTermsOfServiceHelper();

            $entity = $helper->getCurrentAcceptanceForUser($this->user);
            if ($entity->getId()) {
                $noAgreement = false;
                $tpl->setVariable('TERMS_OF_SERVICE_CONTENT', $entity->getText());
            }
        } else {
            $handleDocument = \ilTermsOfServiceHelper::isEnabled() && $this->termsOfServiceEvaluation->hasDocument();
            if ($handleDocument) {
                $noAgreement = false;
                $document = $this->termsOfServiceEvaluation->document();
                $tpl->setVariable('TERMS_OF_SERVICE_CONTENT', $document->content());
            }
        }

        if ($noAgreement) {
            $tpl->setVariable(
                'TERMS_OF_SERVICE_CONTENT',
                sprintf(
                    $this->lng->txt('no_agreement_description'),
                    'mailto:' . ilUtil::prepareFormOutput(ilSystemSupportContacts::getMailsToAddress())
                )
            );
        }

        $this->tpl->setContent($tpl->get());
        $this->tpl->setPermanentLink('usr', null, 'agreement');
        $this->tpl->printToStdout();
    }

    protected function showConsentWithdrawalConfirmation() : void
    {
        $this->tabs->clearTargets();
        $this->tabs->clearSubTabs();
        $this->tpl->setTitle($this->lng->txt('withdraw_consent'));

        $tos_withdrawal_helper = new \ilTermsOfServiceWithdrawalGUIHelper();
        $content = $tos_withdrawal_helper->getConsentWithdrawalConfirmation();

<<<<<<< HEAD
        $this->tpl->setContent($content);
=======
            $tpl->setVariable('TERMS_OF_SERVICE_WITHDRAWAL_CONTENT', $message);
            $tpl->setVariable('FORM_ACTION', $this->ctrl->getFormAction($this,'cmd[withdrawAcceptanceLDAP]'));
        } else {
            $tpl->setVariable('TERMS_OF_SERVICE_WITHDRAWAL_CONTENT', $this->lng->txt('withdraw_consent_info'));
            $tpl->setVariable('FORM_ACTION', $this->ctrl->getFormAction($this, 'withdrawAcceptance'));
        }

        $tpl->setVariable('WITHDRAW_TERMS_OF_SERVICE', $this->lng->txt('withdraw_usr_agreement'));
        $tpl->setVariable('TXT_WITHDRAW', $this->lng->txt('withdraw'));
        $tpl->setVariable('TXT_CANCEL', $this->lng->txt('cancel'));

        $this->tpl->setContent($tpl->get());
>>>>>>> 0c1158e7
        $this->tpl->setPermanentLink('usr', null, 'agreement');
        $this->tpl->printToStdout();
    }

    protected function cancelWithdrawal() : void
    {
        $this->user->writePref('consent_withdrawal_requested', 0);
        ilInitialisation::redirectToStartingPage();
    }

    protected function withdrawAcceptance() : void
    {
        $helper = new \ilTermsOfServiceHelper();
        $helper->resetAcceptance($this->user);

        $shouldDeleteAccountOnWithdrawal = $this->setting->get(
            'tos_withdrawal_usr_deletion',
            false
        );

        if($shouldDeleteAccountOnWithdrawal == 1 &&
            ($this->user->getAuthMode() == AUTH_LOCAL || $this->user->getAuthMode() == 'default')
        ) {
            $accdel = 1;
        } else {
            $accdel = 0;
        }

        $domainEvent = new ilTermsOfServiceEventWithdrawn($this->user->getId());
        $this->eventHandler->raise(
            'Services/TermsOfService',
            'ilTermsOfServiceEventWithdrawn',
            ['event' => $domainEvent]
        );

        ilSession::setClosingContext(ilSession::SESSION_CLOSE_USER);
        $GLOBALS['DIC']['ilAuthSession']->logout();

        $this->ctrl::redirectToUrl('login.php?wdtdel=".$accdel."&cmd=force_login');
    }

    protected function withdrawAcceptanceLDAP() : void
    {
        $document = $this->termsOfServiceEvaluation->document();
        $helper = new \ilTermsOfServiceHelper();
        $helper->resetAcceptance($this->user);

        /** @var ilObjUser $user */
        $user = $GLOBALS['DIC']->user();
        $mail = new ilMail($user->getId()); // default sender

        $subject = $this->lng->txt('withdrawal_mail_subject');
        $message  = "\n\n";
        $message .= $this->lng->txt('withdrawal_mail_subject');
        $message .= "\n\n";
        $message .= $this->lng->txt('withdrawal_mail_text');
        $message .= "\n\n";
        $message .= "Name: " . $user->getFullname() . "\n\n";
        $message .= "(Login: " . $user->getLogin() . " )\n\n";
        $message .= $mail->appendInstallationSignature(true);

        $mail->enqueue(
            $GLOBALS['DIC']->settings()->get('admin_mail'),
            '',
            '',
            $subject,
            $message,
            []
        );

        $domainEvent = new ilTermsOfServiceEventWithdrawn($this->user->getId());
        $this->eventHandler->raise(
            'Services/TermsOfService',
            'ilTermsOfServiceEventWithdrawn',
            ['event' => $domainEvent]
        );

        ilSession::setClosingContext(ilSession::SESSION_CLOSE_USER);
        $GLOBALS['DIC']['ilAuthSession']->logout();

        $this->ctrl->redirectToUrl('login.php?wdtdel=0&cmd=force_login');
    }

    /**
     * Add location fields to form if activated
     *
     * @param ilPropertyFormGUI $a_form
     * @param ilObjUser $a_user
     */
    public function addLocationToForm(ilPropertyFormGUI $a_form, ilObjUser $a_user)
    {
        global $DIC;

        $ilCtrl = $DIC['ilCtrl'];

        // check map activation
        include_once("./Services/Maps/classes/class.ilMapUtil.php");
        if (!ilMapUtil::isActivated()) {
            return;
        }
        
        // Don't really know if this is still necessary...
        $this->lng->loadLanguageModule("maps");

        // Get user settings
        $latitude = $a_user->getLatitude();
        $longitude = $a_user->getLongitude();
        $zoom = $a_user->getLocationZoom();
        
        // Get Default settings, when nothing is set
        if ($latitude == 0 && $longitude == 0 && $zoom == 0) {
            $def = ilMapUtil::getDefaultSettings();
            $latitude = $def["latitude"];
            $longitude = $def["longitude"];
            $zoom = $def["zoom"];
        }
        
        $street = $a_user->getStreet();
        if (!$street) {
            $street = $this->lng->txt("street");
        }
        $city = $a_user->getCity();
        if (!$city) {
            $city = $this->lng->txt("city");
        }
        $country = $a_user->getCountry();
        if (!$country) {
            $country = $this->lng->txt("country");
        }
        
        // location property
        $loc_prop = new ilLocationInputGUI(
            $this->lng->txt("location"),
            "location"
        );
        $loc_prop->setLatitude($latitude);
        $loc_prop->setLongitude($longitude);
        $loc_prop->setZoom($zoom);
        $loc_prop->setAddress($street . "," . $city . "," . $country);
        
        $a_form->addItem($loc_prop);
    }

    // init sub tabs
    public function setTabs()
    {
        global $DIC;

        $ilTabs = $DIC['ilTabs'];
        $ilUser = $DIC['ilUser'];
        $ilHelp = $DIC['ilHelp'];

        $ilHelp->setScreenIdComponent("user");
        
        // personal data
        $ilTabs->addTab(
            "personal_data",
            $this->lng->txt("user_profile_data"),
            $this->ctrl->getLinkTarget($this, "showPersonalData")
        );
        
        // publishing options
        $ilTabs->addTab(
            "public_profile",
            $this->lng->txt("user_publish_options"),
            $this->ctrl->getLinkTarget($this, "showPublicProfile")
        );

        // visibility settings
        $txt_visibility = $this->checklist_status->anyVisibilitySettings()
            ? $this->lng->txt("user_visibility_settings")
            : $this->lng->txt("preview");
        $ilTabs->addTab(
            "visibility_settings",
            $txt_visibility,
            $this->ctrl->getLinkTargetByClass("ilUserPrivacySettingsGUI", "")
        );

        // export
        $ilTabs->addTab(
            "export",
            $this->lng->txt("export") . "/" . $this->lng->txt("import"),
            $this->ctrl->getLinkTarget($this, "showExportImport")
        );

        // #17570
        /*
        if(($ilUser->getPref("public_profile") &&
            $ilUser->getPref("public_profile") != "n") ||
            $this->getProfilePortfolio())
        {
            // profile preview
            $ilTabs->addNonTabbedLink("profile_preview",
                $this->lng->txt("user_profile_preview"),
                $this->ctrl->getLinkTargetByClass("ilpublicuserprofilegui", "view"));
        }*/
    }


    public function __showOtherInformations()
    {
        $d_set = new ilSetting("delicous");
        if ($this->userSettingVisible("matriculation") or count($this->user_defined_fields->getVisibleDefinitions())
            or $d_set->get("user_profile") == "1") {
            return true;
        }
        return false;
    }

    public function __showUserDefinedFields()
    {
        global $DIC;

        $ilUser = $DIC['ilUser'];

        $user_defined_data = $ilUser->getUserDefinedData();
        foreach ($this->user_defined_fields->getVisibleDefinitions() as $field_id => $definition) {
            if ($definition['field_type'] == UDF_TYPE_TEXT) {
                $this->tpl->setCurrentBlock("field_text");
                $this->tpl->setVariable("FIELD_VALUE", ilUtil::prepareFormOutput($user_defined_data[$field_id]));
                if (!$definition['changeable']) {
                    $this->tpl->setVariable("DISABLED_FIELD", 'disabled=\"disabled\"');
                    $this->tpl->setVariable("FIELD_NAME", 'udf[' . $definition['field_id'] . ']');
                } else {
                    $this->tpl->setVariable("FIELD_NAME", 'udf[' . $definition['field_id'] . ']');
                }
                $this->tpl->parseCurrentBlock();
            } else {
                if ($definition['changeable']) {
                    $name = 'udf[' . $definition['field_id'] . ']';
                    $disabled = false;
                } else {
                    $name = '';
                    $disabled = true;
                }
                $this->tpl->setCurrentBlock("field_select");
                $this->tpl->setVariable("SELECT_BOX", ilUtil::formSelect(
                    $user_defined_data[$field_id],
                    $name,
                    $this->user_defined_fields->fieldValuesToSelectArray(
                        $definition['field_values']
                    ),
                    false,
                    true,
                    0,
                    '',
                    '',
                    $disabled
                ));
                $this->tpl->parseCurrentBlock();
            }
            $this->tpl->setCurrentBlock("user_defined");

            if ($definition['required']) {
                $name = $definition['field_name'] . "<span class=\"asterisk\">*</span>";
            } else {
                $name = $definition['field_name'];
            }
            $this->tpl->setVariable("TXT_FIELD_NAME", $name);
            $this->tpl->parseCurrentBlock();
        }
        return true;
    }

    public function __checkUserDefinedRequiredFields()
    {
        foreach ($this->user_defined_fields->getVisibleDefinitions() as $definition) {
            $field_id = $definition['field_id'];
            if ($definition['required'] and !strlen($_POST['udf'][$field_id])) {
                return false;
            }
        }
        return true;
    }

    /**
     * Set header
     */
    public function setHeader()
    {
        $this->tpl->setTitle($this->lng->txt('personal_profile'));
    }

    //
    //
    //	PERSONAL DATA FORM
    //
    //
    
    /**
    * Personal data form.
    */
    public function showPersonalData($a_no_init = false, $a_migration_started = false)
    {
        global $DIC;

        $ilUser = $DIC['ilUser'];
        $lng = $DIC['lng'];
        $ilTabs = $DIC['ilTabs'];
        $prompt_service = new ilUserProfilePromptService();

        $ilTabs->activateTab("personal_data");
        $ctrl = $DIC->ctrl();

        $setting = new ilSetting("user");
        $it = "";
        if ($_GET["prompted"] == 1) {
            $it = $prompt_service->data()->getSettings()->getPromptText($ilUser->getLanguage());
        }
        if ($it == "") {
            $it = $prompt_service->data()->getSettings()->getInfoText($ilUser->getLanguage());
        }
        if (trim($it) != "") {
            $pub_prof = in_array($ilUser->prefs["public_profile"], array("y", "n", "g"))
                ? $ilUser->prefs["public_profile"]
                : "n";
            if ($pub_prof == "n") {
                $box = $DIC->ui()->factory()->messageBox()->info($it)->withLinks(
                    [$DIC->ui()->factory()->link()->standard(
                        $lng->txt("user_make_profile_public"),
                        $ctrl->getLinkTarget($this, "showPublicProfile")
                    )]
                );

                $it = $DIC->ui()->renderer()->render($box);
            }
        }

        $this->setHeader();

        $this->showChecklist(ilProfileChecklistStatus::STEP_PROFILE_DATA);

        if (!$a_no_init) {
            $this->initPersonalDataForm();
            // catch feedback message
            if ($ilUser->getProfileIncomplete()) {
                ilUtil::sendInfo($lng->txt("profile_incomplete"));
            }
        }

        $this->tpl->setContent($it . $this->form->getHTML());

        $this->tpl->printToStdout();
    }

    /**
    * Init personal form
    */
    public function initPersonalDataForm()
    {
        global $DIC;

        $ilSetting = $DIC['ilSetting'];
        $lng = $DIC['lng'];
        $ilUser = $DIC['ilUser'];
        $styleDefinition = $DIC['styleDefinition'];
        $rbacreview = $DIC['rbacreview'];

        include_once("Services/Form/classes/class.ilPropertyFormGUI.php");
        $this->form = new ilPropertyFormGUI();
        $this->form->setFormAction($this->ctrl->getFormAction($this));
        
        // user defined fields
        $user_defined_data = $ilUser->getUserDefinedData();

        
        foreach ($this->user_defined_fields->getVisibleDefinitions() as $field_id => $definition) {
            $value = $user_defined_data["f_" . $field_id];
            
            include_once './Services/User/classes/class.ilCustomUserFieldsHelper.php';
            $fprop = ilCustomUserFieldsHelper::getInstance()->getFormPropertyForDefinition(
                $definition,
                $definition['changeable'],
                $value
            );
            if ($fprop instanceof ilFormPropertyGUI) {
                $this->input['udf_' . $definition['field_id']] = $fprop;
            }
        }
        
        // standard fields
        include_once("./Services/User/classes/class.ilUserProfile.php");
        $up = new ilUserProfile();
        $up->skipField("password");
        $up->skipGroup("settings");
        $up->skipGroup("preferences");
        
        $up->setAjaxCallback(
            $this->ctrl->getLinkTargetByClass('ilPublicUserProfileGUI', 'doProfileAutoComplete', '', true)
        );
        
        // standard fields
        $up->addStandardFieldsToForm($this->form, $ilUser, $this->input);
        
        $this->addLocationToForm($this->form, $ilUser);

        $this->form->addCommandButton("savePersonalData", $lng->txt("user_save_continue"));
    }

    /**
    * Save personal data form
    *
    */
    public function savePersonalData()
    {
        global $DIC;

        $tpl = $DIC['tpl'];
        $lng = $DIC['lng'];
        $ilCtrl = $DIC['ilCtrl'];
        $ilUser = $DIC['ilUser'];
        $ilSetting = $DIC['ilSetting'];
    
        $this->initPersonalDataForm();
        if ($this->form->checkInput()) {
            $form_valid = true;
            
            // if form field name differs from setter
            $map = array(
                "firstname" => "FirstName",
                "lastname" => "LastName",
                "title" => "UTitle",
                "sel_country" => "SelectedCountry",
                "phone_office" => "PhoneOffice",
                "phone_home" => "PhoneHome",
                "phone_mobile" => "PhoneMobile",
                "referral_comment" => "Comment",
                "interests_general" => "GeneralInterests",
                "interests_help_offered" => "OfferingHelp",
                "interests_help_looking" => "LookingForHelp"
            );
            include_once("./Services/User/classes/class.ilUserProfile.php");
            $up = new ilUserProfile();
            foreach ($up->getStandardFields() as $f => $p) {
                // if item is part of form, it is currently valid (if not disabled)
                $item = $this->form->getItemByPostVar("usr_" . $f);
                if ($item && !$item->getDisabled()) {
                    $value = $this->form->getInput("usr_" . $f);
                    switch ($f) {
                        case "birthday":
                            $value = $item->getDate();
                            $ilUser->setBirthday($value
                                ? $value->get(IL_CAL_DATE)
                                : "");
                            break;
                        case "second_email":
                            $ilUser->setSecondEmail($value);
                            break;
                        default:
                            $m = ucfirst($f);
                            if (isset($map[$f])) {
                                $m = $map[$f];
                            }
                            $ilUser->{"set" . $m}($value);
                            break;
                    }
                }
            }
            $ilUser->setFullname();

            // check map activation
            include_once("./Services/Maps/classes/class.ilMapUtil.php");
            if (ilMapUtil::isActivated()) {
                // #17619 - proper escaping
                $location = $this->form->getInput("location");
                $lat = ilUtil::stripSlashes($location["latitude"]);
                $long = ilUtil::stripSlashes($location["longitude"]);
                $zoom = ilUtil::stripSlashes($location["zoom"]);
                $ilUser->setLatitude(is_numeric($lat) ? $lat : null);
                $ilUser->setLongitude(is_numeric($long) ? $long : null);
                $ilUser->setLocationZoom(is_numeric($zoom) ? $zoom : null);
            }
            
            // Set user defined data
            $defs = $this->user_defined_fields->getVisibleDefinitions();
            $udf = array();
            foreach ($defs as $definition) {
                $f = "udf_" . $definition['field_id'];
                $item = $this->form->getItemByPostVar($f);
                if ($item && !$item->getDisabled()) {
                    $udf[$definition['field_id']] = $this->form->getInput($f);
                }
            }
            $ilUser->setUserDefinedData($udf);
        
            // if loginname is changeable -> validate
            $un = $this->form->getInput('username');
            if ((int) $ilSetting->get('allow_change_loginname') &&
               $un != $ilUser->getLogin()) {
                if (!strlen($un) || !ilUtil::isLogin($un)) {
                    ilUtil::sendFailure($lng->txt('form_input_not_valid'));
                    $this->form->getItemByPostVar('username')->setAlert($this->lng->txt('login_invalid'));
                    $form_valid = false;
                } elseif (ilObjUser::_loginExists($un, $ilUser->getId())) {
                    ilUtil::sendFailure($lng->txt('form_input_not_valid'));
                    $this->form->getItemByPostVar('username')->setAlert($this->lng->txt('loginname_already_exists'));
                    $form_valid = false;
                } else {
                    $ilUser->setLogin($un);
                    
                    try {
                        $ilUser->updateLogin($ilUser->getLogin());
                    } catch (ilUserException $e) {
                        ilUtil::sendFailure($lng->txt('form_input_not_valid'));
                        $this->form->getItemByPostVar('username')->setAlert($e->getMessage());
                        $form_valid = false;
                    }
                }
            }

            // everthing's ok. save form data
            if ($form_valid) {
                $this->uploadUserPicture();
                
                // profile ok
                $ilUser->setProfileIncomplete(false);
    
                // save user data & object_data
                $ilUser->setTitle($ilUser->getFullname());
                $ilUser->setDescription($ilUser->getEmail());
    
                $ilUser->update();

                $this->checklist_status->saveStepSucess(ilProfileChecklistStatus::STEP_PROFILE_DATA);
                ilUtil::sendSuccess($lng->txt("msg_obj_modified"), true);

                $ilCtrl->redirect($this, "showPublicProfile");
            }
        }
        
        $this->form->setValuesByPost();
        $this->showPersonalData(true);
    }
    
    //
    //
    //	PUBLIC PROFILE FORM
    //
    //
    
    /**
    * Public profile form
    */
    public function showPublicProfile($a_no_init = false)
    {
        $ilTabs = $this->tabs;
        
        $ilTabs->activateTab("public_profile");
        $this->showChecklist(ilProfileChecklistStatus::STEP_PUBLISH_OPTIONS);

        $this->setHeader();

        if (!$a_no_init) {
            $this->initPublicProfileForm();
        }
        
        $this->tpl->setContent($this->form->getHTML());
        $this->tpl->printToStdout();
    }
    
    /**
     * has profile set to a portfolio?
     *
     * @return int
     */
    protected function getProfilePortfolio()
    {
        global $DIC;

        $ilUser = $DIC['ilUser'];
        $ilSetting = $DIC['ilSetting'];
        
        if ($ilSetting->get('user_portfolios')) {
            include_once "Modules/Portfolio/classes/class.ilObjPortfolio.php";
            return ilObjPortfolio::getDefaultPortfolio($ilUser->getId());
        }
    }

    /**
    * Init public profile form.
    *
    * @param        int        $a_mode        Edit Mode
    */
    public function initPublicProfileForm()
    {
        global $DIC;

        $lng = $DIC['lng'];
        $ilUser = $DIC['ilUser'];
        $ilSetting = $DIC['ilSetting'];
        
        include_once("Services/Form/classes/class.ilPropertyFormGUI.php");
        $this->form = new ilPropertyFormGUI();
        
        $this->form->setTitle($lng->txt("user_publish_options"));
        $this->form->setDescription($lng->txt("user_public_profile_info"));
        $this->form->setFormAction($this->ctrl->getFormAction($this));
        
        $portfolio_id = $this->getProfilePortfolio();
    
        if (!$portfolio_id) {
            // Activate public profile
            $radg = new ilRadioGroupInputGUI($lng->txt("user_activate_public_profile"), "public_profile");
            $info = $this->lng->txt("user_activate_public_profile_info");
            $profile_mode = new ilPersonalProfileMode($ilUser, $ilSetting);
            $pub_prof = $profile_mode->getMode();
            $radg->setValue($pub_prof);
            $op1 = new ilRadioOption($lng->txt("usr_public_profile_disabled"), "n", $lng->txt("usr_public_profile_disabled_info"));
            $radg->addOption($op1);
            $op2 = new ilRadioOption($lng->txt("usr_public_profile_logged_in"), "y");
            $radg->addOption($op2);
            if ($ilSetting->get('enable_global_profiles')) {
                $op3 = new ilRadioOption($lng->txt("usr_public_profile_global"), "g");
                $radg->addOption($op3);
            }
            $this->form->addItem($radg);
            
            // #11773
            if ($ilSetting->get('user_portfolios')) {
                // #10826
                $prtf = "<br />" . $lng->txt("user_profile_portfolio");
                $prtf .= "<br /><a href=\"ilias.php?baseClass=ilDashboardGUI&cmd=jumpToPortfolio\">&raquo; " .
                    $lng->txt("user_portfolios") . "</a>";
                $info .= $prtf;
            }
            
            $radg->setInfo($info);
        } else {
            $prtf = $lng->txt("user_profile_portfolio_selected");
            $prtf .= "<br /><a href=\"ilias.php?baseClass=ilDashboardGUI&cmd=jumpToPortfolio&prt_id=" . $portfolio_id . "\">&raquo; " .
                $lng->txt("portfolio") . "</a>";
            
            $info = new ilCustomInputGUI($lng->txt("user_activate_public_profile"));
            $info->setHTML($prtf);
            $this->form->addItem($info);
            $this->showPublicProfileFields($this->form, $ilUser->prefs);
        }

        if (is_object($op2)) {
            $this->showPublicProfileFields($this->form, $ilUser->prefs, $op2, false, "-1");
        }
        if (is_object($op3)) {
            $this->showPublicProfileFields($this->form, $ilUser->prefs, $op3, false, "-2");
        }
        $this->form->setForceTopButtons(true);
        $this->form->addCommandButton("savePublicProfile", $lng->txt("user_save_continue"));
    }

    /**
     * Add fields to form
     *
     * @param ilPropertyformGUI $form
     * @param array $prefs
     * @param object $parent
     * @param bool $a_anonymized
     */
    public function showPublicProfileFields(
        ilPropertyformGUI $form,
        array $prefs,
        $parent = null,
        $anonymized = false,
        $key_suffix = ""
    ) {
        global $DIC;

        $ilUser = $DIC['ilUser'];
        
        $birthday = $ilUser->getBirthday();
        if ($birthday) {
            $birthday = ilDatePresentation::formatDate(new ilDate($birthday, IL_CAL_DATE));
        }
        $gender = $ilUser->getGender();
        if ($gender) {
            $gender = $this->lng->txt("gender_" . $gender);
        }

        if ($ilUser->getSelectedCountry() != "") {
            $this->lng->loadLanguageModule("meta");
            $txt_sel_country = $this->lng->txt("meta_c_" . $ilUser->getSelectedCountry());
        }
        
        // profile picture
        $pic = ilObjUser::_getPersonalPicturePath($ilUser->getId(), "xsmall", true, true);
        if ($pic) {
            $pic = "<img src=\"" . $pic . "\" />";
        }

        // personal data
        $val_array = array(
            "title" => $ilUser->getUTitle(),
            "birthday" => $birthday,
            "gender" => $gender,
            "upload" => $pic,
            "interests_general" => $ilUser->getGeneralInterestsAsText(),
            "interests_help_offered" => $ilUser->getOfferingHelpAsText(),
            "interests_help_looking" => $ilUser->getLookingForHelpAsText(),
            "org_units" => $ilUser->getOrgUnitsRepresentation(),
            "institution" => $ilUser->getInstitution(),
            "department" => $ilUser->getDepartment(),
            "street" => $ilUser->getStreet(),
            "zipcode" => $ilUser->getZipcode(),
            "city" => $ilUser->getCity(),
            "country" => $ilUser->getCountry(),
            "sel_country" => $txt_sel_country,
            "phone_office" => $ilUser->getPhoneOffice(),
            "phone_home" => $ilUser->getPhoneHome(),
            "phone_mobile" => $ilUser->getPhoneMobile(),
            "fax" => $ilUser->getFax(),
            "email" => $ilUser->getEmail(),
            "second_email" => $ilUser->getSecondEmail(),
            "hobby" => $ilUser->getHobby(),
            "matriculation" => $ilUser->getMatriculation()
        );
        
        // location
        include_once("./Services/Maps/classes/class.ilMapUtil.php");
        if (ilMapUtil::isActivated()) {
            $val_array["location"] = ((int) $ilUser->getLatitude() + (int) $ilUser->getLongitude() + (int) $ilUser->getLocationZoom() > 0)
                ? " "
                : "";
        }
        foreach ($val_array as $key => $value) {
            if (in_array($value, ["", "-"]) && !$anonymized) {
                continue;
            }
            if ($anonymized) {
                $value = null;
            }
            
            if ($this->userSettingVisible($key)) {
                // #18795 - we should use ilUserProfile
                switch ($key) {
                    case "upload":
                        $caption = "personal_picture";
                        break;
                    
                    case "title":
                        $caption = "person_title";
                        break;
                    
                    default:
                        $caption = $key;
                }
                $cb = new ilCheckboxInputGUI($this->lng->txt($caption), "chk_" . $key . $key_suffix);
                if ($prefs["public_" . $key] == "y") {
                    $cb->setChecked(true);
                }
                //$cb->setInfo($value);
                $cb->setOptionTitle($value);

                if (!$parent) {
                    $form->addItem($cb);
                } else {
                    $parent->addSubItem($cb);
                }
            }
        }

        // additional defined user data fields
        $user_defined_data = array();
        if (!$anonymized) {
            $user_defined_data = $ilUser->getUserDefinedData();
        }
        foreach ($this->user_defined_fields->getVisibleDefinitions() as $field_id => $definition) {
            // public setting
            $cb = new ilCheckboxInputGUI($definition["field_name"], "chk_udf_" . $definition["field_id"]);
            $cb->setOptionTitle($user_defined_data["f_" . $definition["field_id"]]);
            if ($prefs["public_udf_" . $definition["field_id"]] == "y") {
                $cb->setChecked(true);
            }

            if (!$parent) {
                $form->addItem($cb);
            } else {
                $parent->addSubItem($cb);
            }
        }
        
        if (!$anonymized) {
            include_once "Services/Badge/classes/class.ilBadgeHandler.php";
            $handler = ilBadgeHandler::getInstance();
            if ($handler->isActive()) {
                $badge_options = array();

                include_once "Services/Badge/classes/class.ilBadgeAssignment.php";
                include_once "Services/Badge/classes/class.ilBadge.php";
                foreach (ilBadgeAssignment::getInstancesByUserId($ilUser->getId()) as $ass) {
                    // only active
                    if ($ass->getPosition()) {
                        $badge = new ilBadge($ass->getBadgeId());
                        $badge_options[] = $badge->getTitle();
                    }
                }

                if (sizeof($badge_options) > 1) {
                    $badge_order = new ilNonEditableValueGUI($this->lng->txt("obj_bdga"), "bpos" . $key_suffix);
                    $badge_order->setMultiValues($badge_options);
                    $badge_order->setValue(array_shift($badge_options));
                    $badge_order->setMulti(true, true, false);

                    if (!$parent) {
                        $form->addItem($badge_order);
                    } else {
                        $parent->addSubItem($badge_order);
                    }
                }
            }
        }

        // permalink
        $ne = new ilNonEditableValueGUI($this->lng->txt("perma_link"), "");
        $ne->setValue(ilLink::_getLink($this->user->getId(), "usr"));
        if (!$parent) {
            $form->addItem($ne);
        } else {
            $parent->addSubItem($ne);
        }
    }
    
    /**
    * Save public profile form
    *
    */
    public function savePublicProfile()
    {
        global $DIC;

        $tpl = $DIC['tpl'];
        $lng = $DIC['lng'];
        $ilCtrl = $DIC['ilCtrl'];
        $ilUser = $DIC['ilUser'];
    
        $this->initPublicProfileForm();
        if ($this->form->checkInput()) {
            // with active portfolio no options are presented
            if (isset($_POST["public_profile"])) {
                $ilUser->setPref("public_profile", $_POST["public_profile"]);
            }

            // if check on Institute
            $val_array = array("title", "birthday", "gender", "org_units", "institution", "department", "upload",
                "street", "zipcode", "city", "country", "sel_country", "phone_office", "phone_home", "phone_mobile",
                "fax", "email", "second_email", "hobby", "matriculation", "location",
                "interests_general", "interests_help_offered", "interests_help_looking");
    
            // set public profile preferences
            $checked_values = $this->getCheckedValues();
            foreach ($val_array as $key => $value) {
                if (($checked_values["chk_" . $value])) {
                    $ilUser->setPref("public_" . $value, "y");
                } else {
                    $ilUser->setPref("public_" . $value, "n");
                }
            }
    
            // additional defined user data fields
            foreach ($this->user_defined_fields->getVisibleDefinitions() as $field_id => $definition) {
                if (($checked_values["chk_udf_" . $definition["field_id"]])) {
                    $ilUser->setPref("public_udf_" . $definition["field_id"], "y");
                } else {
                    $ilUser->setPref("public_udf_" . $definition["field_id"], "n");
                }
            }

            $ilUser->update();

            switch ($_POST["public_profile"]) {
                case "y":
                    $key_suffix = "-1";
                    break;
                case "g":
                    $key_suffix = "-2";
                    break;
            }

            include_once "Services/Badge/classes/class.ilBadgeHandler.php";
            $handler = ilBadgeHandler::getInstance();
            if ($handler->isActive()) {
                $badgePositions = [];
                if (isset($_POST["bpos" . $key_suffix]) && is_array($_POST["bpos" . $key_suffix])) {
                    $badgePositions = $_POST["bpos" . $key_suffix];
                }

                if (count($badgePositions) > 0) {
                    include_once "Services/Badge/classes/class.ilBadgeAssignment.php";
                    ilBadgeAssignment::updatePositions($ilUser->getId(), $badgePositions);
                }
            }
            
            // update lucene index
            include_once './Services/Search/classes/Lucene/class.ilLuceneIndexer.php';
            ilLuceneIndexer::updateLuceneIndex(array((int) $GLOBALS['DIC']['ilUser']->getId()));
            
            ilUtil::sendSuccess($lng->txt("msg_obj_modified"), true);

            $this->checklist_status->saveStepSucess(ilProfileChecklistStatus::STEP_PUBLISH_OPTIONS);

            if (ilSession::get('orig_request_target')) {
                $target = ilSession::get('orig_request_target');
                ilSession::set('orig_request_target', '');
                ilUtil::redirect($target);
            } elseif ($redirect = $_SESSION['profile_complete_redirect']) {
                unset($_SESSION['profile_complete_redirect']);
                ilUtil::redirect($redirect);
            } else {
                $ilCtrl->redirectByClass("iluserprivacysettingsgui", "");
            }
        }
        $this->form->setValuesByPost();
        $tpl->showPublicProfile(true);
    }

    /**
     * Get checked values
     *
     * @return array
     */
    protected function getCheckedValues()
    {
        $checked_values = [];
        foreach ($_POST as $k => $v) {
            if (substr($k, 0, 4) == "chk_") {
                $k = str_replace("-1", "", $k);
                $k = str_replace("-2", "", $k);
                $checked_values[$k] = $v;
            }
        }
        return $checked_values;
    }

    
    /**
     * Show export/import
     *
     * @param
     * @return
     */
    public function showExportImport()
    {
        global $DIC;

        $ilToolbar = $DIC['ilToolbar'];
        $ilCtrl = $DIC['ilCtrl'];
        $tpl = $DIC['tpl'];
        $ilTabs = $DIC['ilTabs'];
        $ilUser = $DIC['ilUser'];
        
        $ilTabs->activateTab("export");
        $this->setHeader();
        
        include_once "Services/UIComponent/Button/classes/class.ilLinkButton.php";
        $button = ilLinkButton::getInstance();
        $button->setCaption("pd_export_profile");
        $button->setUrl($ilCtrl->getLinkTarget($this, "exportPersonalData"));
        $ilToolbar->addStickyItem($button);
                
        $exp_file = $ilUser->getPersonalDataExportFile();
        if ($exp_file != "") {
            $ilToolbar->addSeparator();
            $ilToolbar->addButton(
                $this->lng->txt("pd_download_last_export_file"),
                $ilCtrl->getLinkTarget($this, "downloadPersonalData")
            );
        }

        $ilToolbar->addSeparator();
        $ilToolbar->addButton(
            $this->lng->txt("pd_import_personal_data"),
            $ilCtrl->getLinkTarget($this, "importPersonalDataSelection")
        );
        
        $tpl->printToStdout();
    }
    
    
    /**
     * Export personal data
     */
    public function exportPersonalData()
    {
        global $DIC;

        $ilCtrl = $DIC['ilCtrl'];
        $ilUser = $DIC['ilUser'];

        $ilUser->exportPersonalData();
        $ilUser->sendPersonalDataFile();
        $ilCtrl->redirect($this, "showExportImport");
    }
    
    /**
     * Download personal data export file
     *
     * @param
     * @return
     */
    public function downloadPersonalData()
    {
        global $DIC;

        $ilUser = $DIC['ilUser'];
        
        $ilUser->sendPersonalDataFile();
    }
    
    /**
     * Import personal data selection
     *
     * @param
     * @return
     */
    public function importPersonalDataSelection()
    {
        global $DIC;

        $lng = $DIC['lng'];
        $ilCtrl = $DIC['ilCtrl'];
        $tpl = $DIC['tpl'];
        $ilTabs = $DIC['ilTabs'];
    
        $ilTabs->activateTab("export");
        $this->setHeader();
        
        $this->initPersonalDataImportForm();
        
        $tpl->setContent($this->form->getHTML());
        $tpl->printToStdout();
    }
    
    /**
     * Init personal data import form
     *
     * @param
     * @return
     */
    public function initPersonalDataImportForm()
    {
        global $DIC;

        $lng = $DIC['lng'];
        $ilCtrl = $DIC['ilCtrl'];
        
        include_once("Services/Form/classes/class.ilPropertyFormGUI.php");
        $this->form = new ilPropertyFormGUI();
        
        // input file
        $fi = new ilFileInputGUI($lng->txt("file"), "file");
        $fi->setRequired(true);
        $fi->setSuffixes(array("zip"));
        $this->form->addItem($fi);

        // profile data
        $cb = new ilCheckboxInputGUI($this->lng->txt("pd_profile_data"), "profile_data");
        $this->form->addItem($cb);
        
        // settings
        $cb = new ilCheckboxInputGUI($this->lng->txt("settings"), "settings");
        $this->form->addItem($cb);

        // personal notes
        $cb = new ilCheckboxInputGUI($this->lng->txt("notes"), "notes");
        $this->form->addItem($cb);
        
        // calendar entries
        $cb = new ilCheckboxInputGUI($this->lng->txt("pd_private_calendars"), "calendar");
        $this->form->addItem($cb);

        $this->form->addCommandButton("importPersonalData", $lng->txt("import"));
        $this->form->addCommandButton("showExportImport", $lng->txt("cancel"));
                    
        $this->form->setTitle($lng->txt("pd_import_personal_data"));
        $this->form->setFormAction($ilCtrl->getFormAction($this));
    }
    
    
    /**
     * Import personal data
     *
     * @param
     * @return
     */
    public function importPersonalData()
    {
        global $DIC;

        $ilUser = $DIC['ilUser'];
        $ilCtrl = $DIC['ilCtrl'];
        $tpl = $DIC['tpl'];
        $ilTabs = $DIC['ilTabs'];
        
        $this->initPersonalDataImportForm();
        if ($this->form->checkInput()) {
            $ilUser->importPersonalData(
                $_FILES["file"],
                (int) $_POST["profile_data"],
                (int) $_POST["settings"],
                (int) $_POST["notes"],
                (int) $_POST["calendar"]
            );
            ilUtil::sendSuccess($this->lng->txt("msg_obj_modified"), true);
            $ilCtrl->redirect($this, "");
        } else {
            $ilTabs->activateTab("export");
            $this->setHeader();
            $this->form->setValuesByPost();
            $tpl->setContent($this->form->getHtml());
            $tpl->printToStdout();
        }
    }

    /**
     * Show checklist
     *
     * @param int
     */
    protected function showChecklist($active_step)
    {
        $main_tpl = $this->tpl;

        $main_tpl->setRightContent($this->checklist->render($active_step));
    }
}<|MERGE_RESOLUTION|>--- conflicted
+++ resolved
@@ -543,22 +543,7 @@
         $tos_withdrawal_helper = new \ilTermsOfServiceWithdrawalGUIHelper();
         $content = $tos_withdrawal_helper->getConsentWithdrawalConfirmation();
 
-<<<<<<< HEAD
         $this->tpl->setContent($content);
-=======
-            $tpl->setVariable('TERMS_OF_SERVICE_WITHDRAWAL_CONTENT', $message);
-            $tpl->setVariable('FORM_ACTION', $this->ctrl->getFormAction($this,'cmd[withdrawAcceptanceLDAP]'));
-        } else {
-            $tpl->setVariable('TERMS_OF_SERVICE_WITHDRAWAL_CONTENT', $this->lng->txt('withdraw_consent_info'));
-            $tpl->setVariable('FORM_ACTION', $this->ctrl->getFormAction($this, 'withdrawAcceptance'));
-        }
-
-        $tpl->setVariable('WITHDRAW_TERMS_OF_SERVICE', $this->lng->txt('withdraw_usr_agreement'));
-        $tpl->setVariable('TXT_WITHDRAW', $this->lng->txt('withdraw'));
-        $tpl->setVariable('TXT_CANCEL', $this->lng->txt('cancel'));
-
-        $this->tpl->setContent($tpl->get());
->>>>>>> 0c1158e7
         $this->tpl->setPermanentLink('usr', null, 'agreement');
         $this->tpl->printToStdout();
     }
