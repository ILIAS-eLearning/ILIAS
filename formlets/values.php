<?php
/******************************************************************************
 * Copyright (c) 2014 Richard Klees <richard.klees@rwth-aachen.de>
 *
 * Values work around the problem, that functions could not be used as ordinary
 * values easily in PHP.
 *
 * A value either wraps a plain value in an underlying PHP-Representation or 
 * is a possibly curried function that could be applied to other values.
 */

require_once("formlets/checking.php");

abstract class Value {
    private $_origin; // string

    public function __construct($origin) {
        if ($origin !== null)
            guardIsString($origin);
        $this->_origin = $origin;
    }

    public function origin() {
        return $this->_origin;
    }

    /* Get the value in the underlying PHP-representation. 
     * Throws GetError when value represents a function.
     */
    abstract public function get();
    /* Apply the value to another value, yielding a new value.
     * Throws ApplyError when value represents a plain value.
     */
    abstract public function apply(Value $to);

    /* Check whether value could be applied to another value. */
    abstract public function isApplicable();

    /* Check whether this is an error value. */ 
    abstract public function isError();
    /* Get the reason for the error. */ 
    abstract public function error();
}

class ApplyError extends Exception {
    public function __construct($what, $other) {
        parent::__construct("Can't apply $what to $other");
    }
}

class GetError extends Exception {
    public function __construct($what) {
        parent::__construct("Can't get value from $what");
    }
}

final class PlainValue extends Value {
    private $_value; //mixed

    public function __construct($value, $origin) {
        $this->_value = $value;
        parent::__construct($origin);
    }

    public function get() {
        return $this->_value;
    }

    public function apply(Value $to) {
        throw new ApplyError("PlainValue", "any Value");
    }

    public function isApplicable() {
        return false;
    }

    public function isError() {
        return false;
    }

    public function error() {
        throw new Exception("Implementation problem.");
    }
}

/* Construct a plain value from a PHP value. */
function _val($value, $origin = null) {
    return new PlainValue($value, $origin);
}


final class FunctionValue extends Value {
    private $_arity; // int
    private $_closure; // string
    private $_args; // array
    private $_reifyExceptions; // array
    private $_result; // maybe Value 

    public function arity() {
        return $this->_arity;
    }

    public function args() {
        return $this->_args;
    }

    /* Create a function value by at least passing it a closure or the name of
     * a function. 
     * One could optionally pass an array of arguments for the first arguments 
     * of the function to call. This is also used in construction of new function
     * values after apply.
     * When finally calling the wrapped function, Exceptions given as 
     * reify_exceptions will be caught and turned into an ErrorValue as return.
     * 
     * ATTENTION: When you pass the name of the function, FunctionValue will not
     * know about optional arguments to your function, that is, it will only be
     * satisfied when all arguments (event optional ones) are provided.
     */
    public function __construct( $function, $args = null
                               , $reify_exceptions = null, $origin = null) {
        if (is_string($function))
            guardIsCallable($function);
        else
            guardIsClosure($function);

        $args = defaultTo($args, array());
        $reify_exceptions = defaultTo($reify_exceptions, array());

        guardIsArray($args);
        guardIsArray($reify_exceptions);

        foreach($args as $key => $value) {
            $args[$key] = $this->toValue($value);
        }

        $refl = new ReflectionFunction($function);
        $this->_arity = $refl->getNumberOfParameters() - count($args);
        if ($this->_arity < 0) {
            throw new Exception("FunctionValue::__construct: more args then parameters.");
        }

        $this->_function = $function;
        $this->_args = $args;
        $this->_reify_exceptions = $reify_exceptions;
        
        parent::__construct($origin);
    }

    protected function withOriginalValue($value) {
        return new FunctionValue( $this->_function
                                , $this->_args
                                , $this->_reify_exceptions
                                , $this->origin()
                                );
    }

    /* If the function is satisfied get the result. Will only be calculated 
     * once.
     */
    public function result() {
        if (!$this->isSatisfied()) {
            throw new Exception("Problem with implementation.");
        }

        if ($this->_result === null) {
            $res = $this->actualCall();
            $this->_result = $this->toValue($res); 
        }
        return $this->_result; 
    }

    /* Is the function applied enough times to have a result? */
    public function isSatisfied() {
        return $this->_arity === 0;
    }

    /* Get the value from the result of the function if it is
     * satisfied. Throw otherwise.
     */
    public function get() {
        if ($this->isSatisfied()) {
            return $this->result()->get();
        }
        throw new GetError("FunctionValue");
    } 

    /* Apply the function to a value, producing a new value. */
    public function apply(Value $to) {
        if ($this->isSatisfied()) {
            return $this->result()->apply($to);
        }

        // The call should also guarantee, that $this->args
        // gets copied, so the function value could be used
        // more than once for a curried call.
        return $this->deferredCall($this->_args, $to);
    }

    /* Define a subclass of Exception to be caught and returned
     * as an ErrorValue instead of being thrown to the outside
     * of apply.
     */
    public function catchAndReify($exc_class) {
        guardIsString($exc_class);
        $re = $this->_reify_exceptions;
        $re[] = $exc_class;
        return new FunctionValue( $this->_function
                                , $this->_args
                                , $re
                                , $this->origin()
                                );
    }
    
    /* Check weather the value is applicable, that is true if the function is 
     * not satisfied and the applicability of the result otherwise. 
     */
    public function isApplicable() {
        if ($this->isSatisfied()) {
            return $this->result()->isApplicable();
        }

        return true;
    }

    /* If the function is not satisfied, it is no error, otherwise the decision
     * is dispatched to the result.
     */
    public function isError() {
        if ($this->isSatisfied()) {
            return $this->result()->isError();
        }

        return false;
    }

    /* Tries to return the error for the result if function is satisfied, throws
     * otherwise.
     */
    public function error() {
        if ($this->isSatisfied()) {
            return $this->result()->error();
        }
        throw new Exception("Implementation error.");
    }

    /* Helper to create a new function value with one less arity. */
    private function deferredCall($args, $next_value) {
        $args[] = $next_value;
        return new FunctionValue( $this->_function
                                , $args
                                , $this->_reify_exceptions
                                , $this->origin()
                                );
    }

    /* Helper to calculate the actual result of the function with error caching. */
    private function actualCall() {
        try {
            return $this->rawActualCall();
        }
        catch(Exception $e) {
            foreach ($this->_reify_exceptions as $exc_class) {
                if ($e instanceof $exc_class) {
                    return _error($e->getMessage(), $this);
                }
            }
            throw $e;
        }
    }

    /* Helper to calculate the function result without error catching. */
    private function rawActualCall() {
        $res = $this->evalArgs(); 
        $args = $res[0];
        $error = $res[1];

        if ($error) {
            return _error("Function arguments contain errors.", $this);
        }

        if ($this->_function == "explode")
            print_r(array($this->_function, $args));

        return call_user_func_array($this->_function, $args);
    }

    /* Helper to get the values of the arguments to the function. */
    private function evalArgs() {
        $res = array();
        $error = false;
        foreach ($this->_args as $value) {
            if ($value->isError()) {
                $error = true;
                $res[] = $value;
            }
            if ($value->isApplicable()) {
                $res[] = $value;
            }
            else {
                $res[] = $value->get();
            } 
        }
        return array($res, $error);
    }

    /* Turn a thing to a value if it is not already one. */
    private function toValue($val) {
        if ($val instanceof Value) {
            return $val;
        }
        else {
            return _val($val, $this->origin());
        }            
    }
}

/* Construct a function value from an arity and the name of an ordinary
 * function. Arity is the number of arguments of the function. An array
 * of arguments to be inserted in the first arguments of the function
 * could be passed 
 */
<<<<<<< HEAD
function _fn(Closure $function, $args = null) {
=======
function _function($function, $args = null) {
>>>>>>> 5e1947b3
    return new FunctionValue($function, null, $args);
}

/*function _method($arity, $object, $method_name, $args = null) {
    return new FunctionValue($arity, $method_name, $object, $args);
}*/

/* Value representing an error. */
final class ErrorValue extends Value {
    private $_reason; // string
    private $_original_value;

    public function originalValue() {
        return $this->_original_value;
    }

    public function __construct($reason, Value $original_value) {
        $this->_reason = $reason;
        $this->_original_value = $original_value;
        parent::__construct($original_value->origin());
    }

    public function get() {
        throw new GetError("ErrorValue");
    } 

    public function apply(Value $to) {
        return $this;
    }

    public function isApplicable() {
        return true;
    }

    public function isError() {
        return true;
    }

    public function error() {
        return $this->_reason;
    }
}

function _error($reason, Value $original_value) {
    return new ErrorValue($reason, $original_value);
}

?><|MERGE_RESOLUTION|>--- conflicted
+++ resolved
@@ -319,11 +319,7 @@
  * of arguments to be inserted in the first arguments of the function
  * could be passed 
  */
-<<<<<<< HEAD
-function _fn(Closure $function, $args = null) {
-=======
-function _function($function, $args = null) {
->>>>>>> 5e1947b3
+function _fn($function, $args = null) {
     return new FunctionValue($function, null, $args);
 }
 
