--- conflicted
+++ resolved
@@ -1570,21 +1570,6 @@
 	height: 22px;
 }
 
-<<<<<<< HEAD
-=======
-/* LP Icon short */
-img.ilLPIconShort {
-	width: @il-icon-size-xsmall;
-	height: @il-icon-size-xsmall;
-}
-
-/* LP Icon long */
-img.ilLPIconLong {
-	width: round(@il-icon-size-xsmall * (40/14));
-	height: @il-icon-size-xsmall;
-}
-
->>>>>>> 4ed895c6
 /* PreventBreakOut, see https://css-tricks.com/snippets/css/prevent-long-urls-from-breaking-out-of-container/ */
 .ilPreventBreakOut {
 	overflow-wrap: break-word;
