@import "less/font.less";
 /* rtl-review is this font safe for RTL languages? */

 /* rtl-review */
[dir="ltr"] * { direction: ltr; unicode-bidi: embed; } //bidi-override
[dir="rtl"] * { text-align: right; direction: rtl; unicode-bidi: embed; } //bidi-override

bdo[dir="ltr"] { direction: ltr; unicode-bidi: bidi-override; }
bdo[dir="rtl"] { direction: rtl; unicode-bidi: bidi-override; }

/*
/* rtl-review */
/* with specifics imports
add [dir="rtl"] SELECTOR ([dir="ltr"] is default)
to elements with different left/right margin, padding, border, position, float, clear, text-align and, when needed, Background-position.
In theory, you should also invert shadow... but i think we could postpone this to another release...
All parts that aren't checked yet are actually marked with "rtl-review"
*/


@bsbase: "../../Services/UICore/lib/bootstrap-3.2.0/less/";

// This part should be a copy of the less/bootstrap.less file
// containing all imports needed.
// The variables.less should point to a customized version.

// Core variables and mixins
@import "@{bsbase}variables.less";    // original
@import "@{bsbase}mixins.less";


// Reset and dependencies
@import "@{bsbase}normalize.less";
//@import "@{bsbase}print.less";
@import "@{bsbase}glyphicons.less";

// Core CSS
@import "@{bsbase}scaffolding.less";
@import "@{bsbase}type.less";
@import "@{bsbase}code.less";
@import "@{bsbase}grid.less";
@import "@{bsbase}tables.less";
@import "@{bsbase}forms.less";
@import "@{bsbase}buttons.less";

// Components
@import "@{bsbase}component-animations.less";
@import "@{bsbase}dropdowns.less";
@import "@{bsbase}button-groups.less";
@import "@{bsbase}input-groups.less";
@import "@{bsbase}navs.less";
@import "@{bsbase}navbar.less";
@import "@{bsbase}breadcrumbs.less";
@import "@{bsbase}pagination.less";
@import "@{bsbase}pager.less";
@import "@{bsbase}labels.less";
@import "@{bsbase}badges.less";
@import "@{bsbase}jumbotron.less";
@import "@{bsbase}thumbnails.less";
@import "@{bsbase}alerts.less";
@import "@{bsbase}progress-bars.less";
@import "@{bsbase}media.less";
@import "@{bsbase}list-group.less";
@import "@{bsbase}panels.less";
@import "@{bsbase}responsive-embed.less";
@import "@{bsbase}wells.less";
@import "@{bsbase}close.less";

// Components w/ JavaScript
@import "@{bsbase}modals.less";
@import "@{bsbase}tooltip.less";
@import "@{bsbase}popovers.less";
@import "@{bsbase}carousel.less";

// Utility classes
@import "@{bsbase}utilities.less";
@import "@{bsbase}responsive-utilities.less";

// UI framework
@uibase: "../../src/UI/templates/default/";
@import "@{uibase}Counter/counter.less";
@import "@{uibase}Glyph/glyph.less";
@import "@{uibase}Panel/panel.less";
@import "@{uibase}Card/card.less";
@import "@{uibase}Deck/deck.less";
@import "@{uibase}Button/button.less";
@import "@{uibase}Divider/divider.less";
<<<<<<< HEAD
@import "@{uibase}Icon/icon.less";
=======
@import "@{uibase}Dropdown/dropdown.less";
>>>>>>> 6c64fa24

@import "less/variables.less";             // customized

.bg-primary {
  color: white;
}


/* RTL review overwrite some specifics [bootstrap] styles
 *
 * use class "noMirror" to avoid image flip
*/
[dir="rtl"] img:not(.noMirror) {
    transform: scaleX(-1);
}

[dir="rtl"] *[align="left"] {
	text-align: right !important;
}

[dir="rtl"] *[align="right"] {
	text-align: left !important;
}

[dir="rtl"] .navbar-header {
  @media (min-width: @grid-float-breakpoint) {
    float: right;
  }
}

[dir="rtl"] .navbar-brand {
  float: right;
  @media (min-width: @grid-float-breakpoint) {
    .navbar > .container &,
    .navbar > .container-fluid & {
      margin-left: 0;
      margin-right: -@navbar-padding-horizontal;
    }
  }
}

[dir="rtl"] .navbar-toggle {
  float: left;
  margin-right: 0;
  margin-left: @navbar-padding-horizontal;
}


[dir="rtl"] .navbar-nav {
  @media (max-width: @grid-float-breakpoint-max) {
    // Dropdowns get custom display when collapsed
    .open .dropdown-menu {
      > li > a,
      .dropdown-header {
        padding: 5px 25px 5px 15px;
      }
    }
  }

  @media (min-width: @grid-float-breakpoint) {
    float: right;
    margin: 0;

    > li {
      float: right;
    }

    &.navbar-right:last-child {
      margin-right: 0;
      margin-left: -@navbar-padding-horizontal;
    }
  }
}

@media (min-width: @grid-float-breakpoint) {
  [dir="rtl"] .navbar-left  { .pull-right(); }
  [dir="rtl"] .navbar-right { .pull-left(); }
}

[dir="rtl"] .navbar-form {
  @media (min-width: @grid-float-breakpoint) {
    &.navbar-right:last-child {
      margin-right: 0;
      margin-left: -@navbar-padding-horizontal;
    }
  }
}

[dir="rtl"] .navbar-text {
  @media (min-width: @grid-float-breakpoint) {
    float: right;
    &.navbar-right:last-child {
		margin-right: @navbar-padding-horizontal;
		margin-left: 0;
    }
  }
}

[dir="rtl"] form .col-sm-1,
[dir="rtl"] form .col-sm-2,
[dir="rtl"] form .col-sm-3,
[dir="rtl"] form .col-sm-4,
[dir="rtl"] form .col-sm-5,
[dir="rtl"] form .col-sm-6,
[dir="rtl"] form .col-sm-7,
[dir="rtl"] form .col-sm-8,
[dir="rtl"] form .col-sm-9,
[dir="rtl"] form .col-sm-10,
[dir="rtl"] form .col-sm-11,
[dir="rtl"] form .col-sm-12 {
    float: right;
}

[dir="rtl"] .nav-pills > li {
  float: right;
}

// warning inline text
span.ilAlert {
	color: @brand-warning;
}

//== Navs

/* Drop Downs */

// The dropdown menu (ul)
.dropdown-menu {
	background-color: #fafafa;
	// Links within the dropdown menu
	li > a {
		display: block;
		padding: 3px 20px;
		clear: both;
		font-weight: normal;
		line-height: @line-height-base;
		color: @dropdown-link-color;
		white-space: nowrap // prevent links from randomly breaking onto new lines
	}
}
[dir="rtl"] .dropdown-menu {
	padding: 5px 0;
}
.yamm .dropdown-menu {
	li > a {
		white-space: normal;
	}
}

.btn-group.open .dropdown-toggle {
    .box-shadow(inset 0 1px 1px rgba(0, 0, 0, 0.05));
}

.dropdown-header {
	background-color: #f3f3f3;
}

.dropdown-menu img {
	border: 0;
	width: 22px;
	height: 22px;
	margin: 0 3px 0 0;
	display: @il-nav-icons;
}

// must be like dropdown-menu img
.ilAdvNoImg {
	display: inline-block;
	width: 22px;
}

// Hover/Focus state
.dropdown-menu li > a {
	&:hover,
	&:focus {
		text-decoration: none;
		color: @dropdown-link-hover-color;
		background-color: @dropdown-link-hover-bg;
	}
}

/* BS tables */
.table {
	margin-bottom: 0;
}


/* ILIAS part candidates */

html, body {
	height:100%;
}

/* see bug ILIAS bug #17589 and http://stackoverflow.com/questions/17045132/scrollbar-overlay-in-ie10-how-do-you-stop-that */
body{
	-ms-overflow-style: scrollbar;
}

#ilAll {
	position: relative;
	height: auto !important;
	min-height: calc(~"100% - 1px");
	margin: 0 auto;
}

div#minheight {
	height: 180px;
	clear: both;
	}

div.ilFrame {
	margin-top: -40px;
	margin-left: auto;
	margin-right: auto;
	max-width: 1200px;
    .box-shadow(0 0 40px #808080);
	padding-top: 129px;
	background-color: #f9f9f9;
	min-height: 100%;
}

.ilContainerWidth {
	max-width: 1400px;
	padding: 0 30px;
}

/*
	it would be good to limit the content width in some cases
	- for many forms 1400px is too wide
	- but not for all (e.g. question editing if tiny is used)
	- screens that use tables often need the full width
	- screens with (container) item lists often look ugly on 1400px (title <-> action arrow distance)
	1028px is the current max. width of the center column if at least one other column
	is displayed. This or any higher value could be set for the center column as a max-width,
	but not for all screens, options:
	- introduce a limiting class for center col and set this as "default", add another class that deactivates the
	  limit (-> screens that have wide content need to activate this class)
	- keep the current wide center col, introduce only a limiting class (-> screens that want a narrow view need
	  to activate the class)
	- use a limiting class only on some UI elements, e.g. forms and container item lists
*/
#il_center_col {
	/* max-width: 1028px; */
}


/* left navigation area (used, e.g. for explorer trees) */
.ilLeftNav {
	top: 0;
	bottom:	0;
	width: 300px;
	float: left;
	position: absolute;
	padding: 5px;
	margin-left: 15px;
	overflow: auto;
	background-color: @il-secondary-container-bg;
	border-right: 3px solid lighten(@mid-gray, 33%);
	z-index: 100;
	position: fixed;
	top: @il-header-height;

	@media only screen and (max-width: 640px) {width: 100%;}
}
[dir="rtl"] .ilLeftNav {
	float: right;
	margin-left: 0;
	margin-right: 15px;
	border-right: none;
	border-left: 3px solid lighten(@mid-gray, 33%);
}

/* search */
#ilMMSearch ul li {
	padding: 5px;
}

#ilMMSearch ul li label {
	font-weight: normal;
}

#ilMMSearchMenu p {
	white-space: nowrap;
}

#main_menu_search {
	width: 200px;
}

#ilTopBarNav .dropdown-menu #ilMMSearchMenu a {
	&,
	&:hover,
	&:active,
	&:focus {
		color: lighten(@mid-gray, 70%);
	}
}

/* --------------------------------------------------------------
	"Classic" delos part
-------------------------------------------------------------- */


/* --------------------------------------------------------------
   GLOBAL STYLES
-------------------------------------------------------------- */

ul, ol, p {
	margin: .8em 0;
}

ol, ul {
	padding-left: 40px;
    list-style-image: none;//mantis #19613: stop the inheritance for nested list until specifically setted
}
[dir="rtl"] ol, [dir="rtl"] ul {
	padding-right: 40px;
	padding-left: 0;
}

ol ul, ul ol,
ul ul, ol ol {
	margin-top: 0;
	margin-bottom: 0
}

small, sub, sup {
	font-size: .8em;
}

em, i {
	font-style: italic;
}

u {
	text-decoration: underline;
}

sub {
	vertical-align: sub;
}

sup {
	vertical-align: super;
}

/* see bug #15971 */
sub, sup {
	position: static;
}

strong, b {
	font-weight: bold;
}

a {
	text-decoration: none;
	cursor: pointer;
/* BEGIN WebDAV: Enable links with AnchorClick behavior for Internet Explorer.
 * All skins which want to support mounting of Webfolders using Internet Explorer
 * must explicitly enable AnchorClick behavior.
 */
  behavior: url(#default#AnchorClick);
/* END WebDAV: Enable links with AnchorClick behavior for Internet Explorer. */
}

a:hover {
	color: @link-hover-color;
	text-decoration: underline;
}

hr {
	margin-bottom: .8em;
	border: none;
	border-top: 1px solid #ddd;
}

table {
	font-size: 100%;
}

img {
	vertical-align: middle;
}

tr, td {
    vertical-align: top;
	white-space: normal;
    word-wrap: break-word;
}

code {
	font-family: Pragmata, Menlo, 'DejaVu LGC Sans Mono', 'DejaVu Sans Mono', Consolas, 'Everson Mono', 'Lucida Console', 'Andale Mono', 'Nimbus Mono L', 'Liberation Mono', FreeMono, 'Osaka Monospaced', Courier, 'New Courier', monospace;
	font-size: 90%;
	color: #858585;
}

::selection {
	background: lighten(@brand-primary, 48%);
}

::-moz-selection {
	background: lighten(@brand-primary, 48%);
}


@media print {
   h1, h2, h3, h4, h5, h6 {
	page-break-after: avoid;
  }

  ul, ol, dl {
	page-break-before: avoid;
  }
}

/* --------------------------------------------------------------
   SPECIAL STYLES
-------------------------------------------------------------- */

body#tinymce, body.mceContentBody {
	height: auto;
}

body#tinymce {
	background-color: white;
}

.ilHidden {
	visibility: hidden;
}

.ilNoDisplay {
	display: none !important;
}

.ilDisplayBlock {
	display: block;
}

.ilClearFloat {
	clear: both;
}

.ilFloatRight {
  float: right;
}

[dir="rtl"] .ilFloatRight {
  float: left;
}

.ilFloatLeft {
  float: left;
}

[dir="rtl"] .ilFloatLeft {
  float: right;
}

.ilWhiteSpaceNowrap {
	white-space: nowrap;
}

.ilPositionRelative {
	position: relative;
}

.ilPrintContent {
	padding: 0 15px;
}

div.ilFrame {
}


.ilCenter {
	text-align: center;
}

.ilRight {
	text-align: right;
}

[dir="rtl"] .ilRight {
	text-align: left;
}

.ilLeft {
	text-align: left;
}

[dir="rtl"] .ilLeft {
	text-align: right;
}

.ilValignMiddle {
	vertical-align: middle;
}

.registration {
  margin: 5px auto 0;
  width: 700px;
}

.ilFixedTopSpacer {
	padding-top: @il-header-height;
}

.ilFixedTopSpacerBarOnly {
	padding-top: @il-top-bar-height;
}

div#mainspacekeeper {
}

div#mainscrolldiv {
}

.fullwidth {
	width: 100%;
}

/* --- 3 column layout -- */

#ilContentContainer {
	/*min-height: 400px;*/
}

.il_ColumnLayout {
}

#il_left_col {
}

#il_center_col {
}

#il_center_col.one_side_col {
}
#il_center_col.two_side_col {
}

#il_right_col {
}

input.fullwidth, textarea.fullwidth {
}

div.input {
	border: 1px solid #e0e0e0;
	padding: 3px;
	text-decoration: none;
	font-size: 90%;
	background-color: white;
	overflow: auto;
}
div.input:focus {
	border-color: #a0b0ff;
}
input[type=text].numeric {
	text-align: right;
}


/* -------------------- table formatting ------------------ */

div.ilCommandRow {
	 text-align: right;
	 padding-right: 1%;
	 margin-bottom: 15px;
}

[dir="rtl"] div.ilCommandRow {
	 text-align: left;
	 padding-right: 0;
	 padding-left: 1%;
}

div.ilCommandRow.one_side_col {
	 padding-right: 22%;
}

[dir="rtl"] div.ilCommandRow.one_side_col {
	 padding-right: 0;
	 padding-left: 22%;
}

div.ilAdminRow {
	margin: 10px 1% 20px;
	width: 98%;
}

table.std {
	color: #222;
	background-color: #bbb;
	border-spacing: 0;
	border-collapse: collapse;
	border: 1px solid #9eadba;
}


.fullwidth_invisible {
	color: #222;
	background-color: white;
	width: 100%;
	border-spacing: 0;
}

table.nobackground {
	color: black;
	background-color: inherit;
	border-spacing: 0;
	padding: 3px;
}


.subitem {
  clear: both;
  margin: 0 -10px 0 0;
  padding-top: 5px;
  /* border-top: 1px dotted #c0c0c0; */
}

[dir="rtl"] .subitem {
  clear: both;
  margin: 0 0 0 -10px;
}

td.nobackground {
	color: black;
	background-color: inherit;
	border-spacing: 0;
	border: none;
	padding: 3px;
	vertical-align: top;
}


.tbltitle {
}

tr.tbltitle {
	border-bottom: 1px solid #9eadba;
}

tr.std {
	background-color: white;
	color: #222;
	padding: 3px;
}

th {
	text-align: left;
	vertical-align: bottom;
	font-weight: normal;
}

td.std, th.std {
	padding: 4px 6px;
	text-align: left;
}

[dir="rtl"] th,
[dir="rtl"] td.std, [dir="rtl"] th.std {
	text-align: right;
}

th.option, td.option {
	background-color: #f5f5f5;
	color: #222;
	padding: 3px;
	font-weight : bold;
	vertical-align: top;
	text-align: right;
	border-top: 1px solid #9eadba;
}

[dir="rtl"] th.option, [dir="rtl"] td.option {
	text-align: left;
}

td.sub_option {
	background-color: white;
	color: #222;
	padding: 3px;
	font-weight : bold;
	vertical-align: top;
	border-top: 1px solid #9eadba;
}

td.option_value {
	background: none white;
	color: #222;
	padding: 3px;
	vertical-align: top;
	text-align: left;
	border-top: 1px solid #9eadba;
}

[dir="rtl"] td.option_value {
	text-align: right;
}

td.option_value_center {
	background: none white;
	color: #222;
	padding: 3px;
	vertical-align: top;
	text-align: center;
	border-top: 1px solid #9eadba;
}

td.option_desc, p.option_desc {
	background: none white;
	color: #222;
	padding: 3px;
	font-style: italic;
	font-weight: normal;
	vertical-align: top;
	text-align: left;
}

[dir="rtl"] td.option_desc, [dir="rtl"] p.option_desc {
	text-align: right;
}

td.boxed {
	border: 1px solid black;
}

/*Link, Visited, Hover, Focus, Activ*/
a.il_ContainerItemCommand2:link, a.il_ContainerItemCommand2:visited,
a.il_ContainerItemCommand:link, a.il_ContainerItemCommand:visited {
	font-size: 80%;
	text-decoration: none;
	margin: 0 3px 0 0;
	white-space: nowrap;
	font-weight: normal;
}

[dir="rtl"] a.il_ContainerItemCommand2:link,
[dir="rtl"] a.il_ContainerItemCommand2:visited,
[dir="rtl"] a.il_ContainerItemCommand:link,
[dir="rtl"] a.il_ContainerItemCommand2:visited {
	margin: 0 0 0 3px;
}

a.il_ContainerItemCommand2:hover,
a.il_ContainerItemCommand:hover {
	text-decoration: underline;
}

div.il_ContainerItemCommands2 {
	text-align: right;
	margin: 0 3px 3px;
}

[dir="rtl"] div.il_ContainerItemCommands2 {
	text-align: left;
}

div.il_ContainerItemCommands {
	padding: 2px 0;
}

h4.il_ContainerItemTitle {
	padding: 0;
	margin: 0;
	font-weight: normal;
	font-size: 100%;
	display: inline;
}

div.il_ContainerItemTitle {
	float: left;
    max-width: calc(~"100% - 40px");
	padding-bottom: 5px;
}

[dir="rtl"] div.il_ContainerItemTitle {
	float: right;
}

div.il_ItemProperties {
	margin: 2px 0 5px;
	text-align: left;
	font-weight: normal;
	font-size: 90%;
}

[dir="rtl"] div.il_ItemProperties {
	text-align: right;
}

div.il_ItemNotice {
	margin: 2px 0 5px;
	text-align: left;
	font-weight: normal;
	font-size: 90%;
	color: green;
}

[dir="rtl"] div.il_ItemNotice {
	text-align: right;
}

a.il_ItemProperty:link, a.il_ItemProperty:visited {
	text-decoration: none;
	font-weight: normal;
}

a.il_ItemProperty:hover {
	color: black;
}

span.il_ItemAlertProperty {
	color: @brand-warning;
}

span.il_ItemProperty {
}



/* Table Links */
a.tblheader, a.tblheader:visited {
}

a.tblheader:hover {
}

/* --- description text ---*/
div.il_Description, td.il_Description {
	margin: 2px 0 5px;
	font-size: 90%;
	font-weight: normal;
	text-align: left;
}

[dir="rtl"] div.il_Description,
[dir="rtl"] td.il_Description {
	text-align: right;
}

div.il_Description_no_margin, td.il_Description_no_margin {
	font-size: 90%;
	font-style: italic;
	text-align: left;
}

[dir="rtl"] div.il_Description_no_margin,
[dir="rtl"] td.il_Description_no_margin {
	text-align: right;
}

div.il_info {
	font-size: 90%;
	text-align: left;
}

[dir="rtl"] div.il_info {
	text-align: right;
}

/* ---------------- headlines ------------------ */


a#il_mhead_t_focus {
	color: @brand-secondary;
	vertical-align: middle;
	font-size: 26px;
    cursor: default;
    &[href] {
        cursor: pointer;
    }
}

h1.ilHeader {
	padding: 10px 0 0;
}

h3.ilHeader {
	font-weight: normal;
	padding: 0;
	margin: 0;
	display: inline;
	font-size: @font-size-h3;
	color: lighten(@mid-gray,30%);
	text-transform: uppercase;
}

#headerimage {
	width: 45px;
	height: 45px;
	margin-top: 3px;
	margin-right: 10px;
	float: left;
	//background-color: white;
}

[dir="rtl"] #headerimage {
	margin-right: 0;
	margin-left: 10px;
	float: right;
}


span.ilHeader {}

div.ilHeadAction {
	float: right;
	margin: 8px 0 5px; /* bottom 5px blog fullscreen */
}

[dir="rtl"] div.ilHeadAction {
	float: left;
}

div.ilHeadAction .prop {
	padding-right: 10px;
}

[dir="rtl"] div.ilHeadAction .prop {
	padding-right: 0;
	padding-left: 10px;
}

div.ilHeadAction a:hover {
	text-decoration: none;
}

div.ilHeaderDesc {
	font-size: 90%;
	padding: 0;
	color: lighten(@text-color, 25%);
	font-weight: 300;
}

div.ilHeaderAlert {
	font-size: 90%;
	padding: 0;
	font-weight: 300;
	color: @brand-warning;
}

div.il_HeaderInner {
	padding: 15px 15px;
	margin-bottom: 5px;
	overflow: visible;
}

div.il_HeaderInner.media {
	margin-top: 0px;
}

div.il_TreeIcons {
	padding: 15px 15px 0 0;
	margin: 0;
	float: right;
}

[dir="rtl"] div.il_TreeIcons {
	padding: 15px 0 0 15px;
	float: left;
}

div.il_Footer {
	padding: 10px 0;
	font-size: 90%;
	text-align: center;
}

footer.ilFooter {
	position: absolute;
	left: 0;
	right: 0;
	bottom: -1px !important;
	font-size: 0.9em;
	height: 70px;
	margin: 0 auto;
	padding: 20px 0 0;
	text-align: left;
	color: white;
	background-color: @brand-primary;
	div.ilFooterContainer {
		color: white;
		//float: left;
		line-height: 1.75;
		padding: 0 15px;
	}
	a.permalink_label,
	div.ilFooterContainer > a {
		color: white;
		white-space: nowrap;
		&:hover {
			color: white;
		}
	}
}

[dir="rtl"] footer.ilFooter {
	text-align: right;
}

#devmodeBlock {
    background-color: white;
    color: black;
    border: 1px dashed grey;
    padding: 10px;
    margin-top: 25px;
    table {
        @media only screen and (max-width: @grid-float-breakpoint-max) {
            table-layout: fixed;
            width: 100%;
        }
    }
}

/* ----------------- permanent link  ------------- */
div.ilPermaLink {
	margin: 15px;
}

div.ilPermaLink .small {
	font-size: 70%;
}

div.ilPermaLink .il_adv_sel {
	font-size: 100%;
}

div.ilPermaLink input {
	font-size: 70%;
	width: 350px;
}

div.ilPermaLink a {
	font-size: 1em;
}

#current_perma_link {
	color: @text-color;
	width: 25%;
	font-size: 90%;
	+ .btn-group {
		vertical-align: top;
	}
}


/* ----------------- invisible border ------------- */
div.invisible_border {
	margin: 15px;
}

.ilInvisibleBorder {
	padding: 15px;
}

/* ------- Helptext --------- */
span.il_Helptext {
	font-size: 90%;
	font-weight: normal;
}

/* ----------------- alternative text styles ------------- */
.small {
	text-decoration: none;
	font-size: 90%;
}

.xsmall {
	text-decoration: none;
	font-size: 80%;
}

.smallgreen {
	text-decoration: none;
	font-size: 90%;
	color: green;
}

.smallred {
	text-decoration: none;
	font-size: 90%;
	color: red;
}

.obligatory {
	font-weight: normal;
	color: #800000;
	font-variant: normal;
}

.warning {
	text-decoration: none;
	font-weight: bold;
	color: red;
}

div.Access {
	text-decoration: none;
	font-weight: bold;
	text-decoration: underline;
	color: red;
}

.asterisk {
	color: red;
	font-size: 90%;
}

.default {
	text-decoration: none;
	font-weight: normal;
}


.quote {
	font-style: italic;
	font-weight: normal;
}

.subtitle {
	font-style: italic;
	font-weight: normal;
	font-size: 90%;
}

.questiontext {
	font-weight: bold;
}

.bold {
	font-weight: bold;
}

/* ----------------- alternative text styles ------------- */
.light {
	color: #909090;
}

/* ----------------- normal links ------------- */
a.light:link, a.light:visited {
	text-decoration: none;
	color: #35b;
}

a.light:hover {
	color: black;
}

/* Messages */
div.ilInfoMessage,
div.ilFailureMessage,
div.ilSuccessMessage,
div.ilQuestionMessage {
}

div.ilFailureMessage {
}

div.ilSuccessMessage {
}

div.ilQuestionMessage {
}

div.ilMessageBox {
}


/* ------------------ blind image - spacer gif --------------
   please use this style class always when using this blind image */
img.spacer {
	display: block;
}

div#agreement {
	width: 100%;
	height: 375px;
	overflow: auto;
	overflow-x: hidden;
}


/* bottom center area (optional bottom area, used e.g. in learning modules) */
div#bot_center_area {
	bottom:	0;
	height: 300px;
	position: fixed;
	padding: 5px;
	background-color: @body-bg;
	border-top: 3px solid #e9e9e9;
	-webkit-overflow-scrolling: touch; /* Bug 11209 */
	overflow: auto; /* Bug 11209 */
}

div#bot_center_area iframe {
	-webkit-overflow-scrolling: touch; /* Bug 11209 */
	overflow: auto; /* Bug 11209 */
	border: none;
	width: 100%;
	height: 100%;
}

div#bot_center_area_drag {
	left: 0;
	right: 0;
	height: 4px;
	cursor: row-resize;
	margin-top: -8px;
	position: absolute;
}

#drag_zmove {
	position: absolute;
	width: 100%;
	height: 100%;
	z-index: 7;
	display: none;
}

div#bot_center_area_drag:hover {
	background: none #fa9;
}


.ilLeftNavSpace {
	/* padding: 0 20px 0 310px; */
	margin-left: 315px !important;
	@media (max-width: @grid-float-breakpoint-max) {margin-left: 0 !important;}
}

[dir="rtl"] .ilLeftNavSpace {
	margin-left: 0 !important;
	margin-right: 315px !important;
	@media (max-width: @grid-float-breakpoint-max) {margin-right: 0 !important;}
}


div.ilContentFixed {
}


/* right panel (e.g. notes, comments) */
div.ilRightPanel {
	overflow: auto;
	position: fixed;
	top: 0;
	bottom: 0;
	right: 0;
	width: 500px;
	left: auto !important;
}

[dir="rtl"] div.ilRightPanel {
	right: auto !important;
	width: 500px;
	left: 0 !important;
}

#ilRightPanelClose {
	display: block;
	float: right;
}

[dir="rtl"] #ilRightPanelClose {
	float: left;
}


/* Overlays, Blocks */
.ilOverlay {
	background-color: white;
	border: 1px solid #d6d6d6;
	text-align: left;
	position: absolute;
    .box-shadow(2px 2px 4px #c0c0c0);
}

[dir="rtl"] .ilOverlay {
	text-align: right;
}

.ilAccHeadingHidden, .ilAccHidden, .ui-helper-hidden-accessible {
	position: absolute;
	left: -2000px;
	top: auto;
	width: 1px;
	height: 1px;
	overflow: hidden;
}

[dir="rtl"] .ilAccHeadingHidden, [dir="rtl"] .ilAccHidden, [dir="rtl"] .ui-helper-hidden-accessible {
	left: auto; /* may causes a scrollbar when omitted */
	right: -2000px;
}

a.ilAccAnchor, a.ilAccAnchor:hover {
	text-decoration: none;
	color: inherit;
}

/* revised 4.1 */


/* Fixed Frame Width */
div.ilFrameFixedWidth, .ilFrameFixedWidth #mainscrolldiv {
	/* max-width: 1370px; */
	margin: 0 auto;
}

.ilFrameFixedWidth #mainscrolldiv {
	max-width: 1370px;
	margin: 0 auto;
}

div.ilFrameFixedWidthHeader {
	max-width: 1370px;
	margin: 0 auto;
	padding: 0;
}

.ilFrameFixedWidthHeader div.ilHeaderBanner {
	max-width: 1370px;
	overflow: hidden;
	padding: 0 15px;
}

div.ilHeaderBanner img.ilHeaderImg {
	width: 100%;
}

.ilFrameFixedWidth h1.ilHeader {
}

.ilFrameFixedWidth div.ilHeaderDesc {
	padding-left: 0;
}

[dir="rtl"] .ilFrameFixedWidth div.ilHeaderDesc {
	padding-left: inherit;
	padding-right: 0;
}

div.ilBox {
	background: url("@{background-images-path}FramedBack.png") repeat-x;
	border: 1px solid #e0e0e0;
	padding: 10px;
	margin-bottom: 20px;
}

/* Top-Bar */
div.ilTopBar {
  background-color: #444;
  color: white;
  padding: 5px 10px;
}

div.ilTopBar a {
	color: white;
}

div.ilTopBarLeft {
	float: left;
}

[dir="rtl"] div.ilTopBarLeft {
	float: right;
}

div.ilTopBarRight {
	float: right;
}

[dir="rtl"] div.ilTopBarRight {
	float: left;
}

div.ilTopBarRight span#ilAdvSelListAnchorElement_asl {
	margin-right: 25px;
	color: black;
}

[dir="rtl"] div.ilTopBarRight span#ilAdvSelListAnchorElement_asl {
	margin-right: 0;
	margin-left: 25px;
}

div.ilTopBarRight td.il_adv_sel {
	background-color: #444;
}

div.ilSideBarHead{
	background-color: #f0f0f0;
	margin-bottom: 5px;
	padding: 5px;
}

div.ilSideBarHead h3{
	font-size: 110%;
	color: #606060;
	display: inline;
}

div.ilSideBarContent{
	padding: 5px;
}

/* jquery ui autocomplete */
.ui-menu {
	list-style: none;
	padding: 0;
	margin: 0;
	display: block;
	float: left;
	background-color: white;
	border: 1px solid #e0e0e0;
	font-size: 90%;
    .box-shadow(2px 2px 4px #c0c0c0);
}

[dir="rtl"] .ui-menu {
	float: right;
}

.ui-menu .ui-menu-item {
	margin: 0;
	padding: 0;
	zoom: 1;
	float: left;
	clear: left;
	width: 100%;
}

[dir="rtl"] .ui-menu .ui-menu-item {
	float: right;
	clear: right;
}

.ui-menu .ui-menu-category {
	margin: 0;
	padding: 2px;
	zoom: 1;
	float: left;
	clear: left;
	width: 100%;
	font-weight: bold;
}

[dir="rtl"] .ui-menu .ui-menu-category {
	float: right;
	clear: right;
}

.ui-menu .ui-menu-more {
	display: block;
	zoom: 1;
	color: #03a;
	cursor: pointer;
	float: left;
	clear: left;
	width: 100%;
}


[dir="rtl"] .ui-menu .ui-menu-more {
	float: right;
	clear: right;
}

.ui-menu .ui-menu-more span {
	padding: 2px;
}

.ui-menu .ui-menu-more:hover {
	background-color: white;
}

.ui-autocomplete {
	max-height: 400px;
	overflow-y: auto;
	/* prevent horizontal scrollbar */
	overflow-x: hidden;
}

.ui-menu .ui-menu-item a {
	text-decoration: none;
	display: block;
	padding: 2px 4px;
	line-height: 1.5;
	zoom: 1;
	color: #03a;
}
.ui-menu .ui-menu-item a.ui-state-hover,
.ui-menu .ui-menu-item a.ui-state-active {
	background-color: #ff9;
}

/* Icon Default */
img.ilIcon {
	width: 32px;
	height: 32px;
}

/* PreventBreakOut, see https://css-tricks.com/snippets/css/prevent-long-urls-from-breaking-out-of-container/ */
.ilPreventBreakOut {
	overflow-wrap: break-word;
	word-wrap: break-word;
	-ms-word-break: break-all;
	word-break: break-word;
	-ms-hyphens: auto;
	-moz-hyphens: auto;
	-webkit-hyphens: auto;
	hyphens: auto;
}


/* Component Imports */

@import "less/Services/Accordion/delos.less";
@import "less/Modules/ScormAicc/delos.less";
@import "less/Services/Form/delos.less";
@import "less/Services/UIComponent/Explorer2/delos.less";
@import "less/Modules/Forum/delos.less";
@import "less/Services/Mail/delos.less";
@import "less/Services/COPage/delos.less";
@import "less/Services/Calendar/delos.less";
@import "less/Modules/Wiki/delos.less";
@import "less/Services/MainMenu/delos.less";
@import "less/Services/UIComponent/Tabs/delos.less";
@import "less/Services/UIComponent/GroupedList/delos.less";
@import "less/Services/Table/delos.less";
@import "less/Services/Notes/delos.less";
@import "less/Modules/Blog/delos.less";
@import "less/Services/Skill/delos.less";
@import "less/Modules/Poll/delos.less";
@import "less/Services/Search/delos.less";
@import "less/Services/Help/delos.less";
@import "less/Modules/DataCollection/delos.less";
@import "less/Modules/Bibliographic/delos.less";
@import "less/Services/MediaObjects/delos.less";
@import "less/Services/Chart/delos.less";
@import "less/Services/Captcha/delos.less";
@import "less/Services/User/delos.less";
@import "less/Services/Style/delos.less";
@import "less/Modules/Course/delos.less";
@import "less/Modules/Chatroom/delos.less";
@import "less/Services/Container/delos.less";
@import "less/Modules/LearningModule/delos.less";
@import "less/Services/PersonalDesktop/delos.less";
@import "less/Services/UIComponent/AdvancedSelectionList/delos.less";
@import "less/Services/Object/delos.less";
@import "less/Services/Navigation/delos.less";
@import "less/Services/Block/delos.less";
@import "less/Services/UIComponent/Lightbox/delos.less";
@import "less/Services/Membership/delos.less";
@import "less/Modules/BookingManager/delos.less";
@import "less/Services/InfoScreen/delos.less";
@import "less/Services/Init/delos.less";
@import "less/Services/Bookmarks/delos.less";
@import "less/Services/UIComponent/Toolbar/delos.less";
@import "less/Services/UIComponent/Tooltip/delos.less";
@import "less/Services/Locator/delos.less";
@import "less/Services/UIComponent/Button/delos.less";
@import "less/Services/Rating/delos.less";
@import "less/Services/UIComponent/Panel/delos.less";
@import "less/Modules/Excercise/delos.less";
@import "less/Services/UIComponent/ProgressBar/delos.less";
@import "less/Services/News/delos.less";
@import "less/Modules/Survey/delos.less";
@import "less/Modules/MediaPool/delos.less";
@import "less/Services/Tags/delos.less";
@import "less/Services/UIComponent/Checklist/delos.less";
@import "less/Modules/WorkspaceFolder/delos.less";
@import "less/Services/FileUpload/delos.less";
@import "less/Modules/Portfolio/delos.less";
@import "less/Services/Awareness/delos.less";
@import "less/Services/OnScreenChat/delos.less";
@import "less/Services/UIComponent/Modal/delos.less";
@import "less/Services/Badge/delos.less";
@import "less/Services/Calendar/bootstrap-datetimepicker.less";

.noMargin {
	margin: 0;
}

div.editLink {
	padding-right: 1em;
}

[dir="rtl"] div.editLink {
	padding-right: 0;
	padding-left: 1em;
}

img[src$="icon_checked.svg"] {
	height: 11px;
    margin: 0 6px 0 5px;
    opacity: 0.5;
    width: 11px;
}

[dir="rtl"] img[src$="icon_checked.svg"] {
    margin: 0 5px 0 6px;
}

.glyphicon-ok {
    font-size: 11px;
	text-align: center;
}

div.ilNewObjectSelector {
	display: inline-block;
    margin-bottom: 8px;
    padding: 0 10px;
    width: 100%;
    > .btn-group {
        display: block;
        width: 100%;
        #ilAdvSelListAnchorText_asl {
            float: right;
        }
        .dropdown-menu.pull-right {
            top: 30px;
        }
    }
}

[dir="rtl"] div.ilNewObjectSelector {
    > .btn-group {
        #ilAdvSelListAnchorText_asl {
            float: left;
        }
    }
}

.pdMailRow {
	.imageSpace {
		margin-left: 40px;
	}
	> img {
		margin: 2px 0;
		max-width:30px;
	}
}

[dir="rtl"] .pdMailRow {
	.imageSpace {
		margin-left: 0;
		margin-right: 40px;
	}
}

[dir="rtl"] .radio label, [dir="rtl"] .checkbox label {
    padding-left: 0;
    padding-right: 20px;
}

[dir="rtl"] .radio input[type="radio"],
[dir="rtl"] .radio-inline input[type="radio"],
[dir="rtl"] .checkbox input[type="checkbox"],
[dir="rtl"] .checkbox-inline input[type="checkbox"] {
    margin-left: 0;
    margin-right: -20px;
}

.il_InfoScreenSection {
	padding: 10px 10px 0;
	> .ilFloatRight {
		padding-bottom: 4px;
		padding-right: 4px;
	}
}

[dir="rtl"] .il_InfoScreenSection {
	> .ilFloatRight {
		padding-right: 0;
		padding-left: 4px;
	}
}

.yui-panel-container {
	color: @text-color;
}
.mceEditor, .mceLayout {
	width: 100% !important;
}

table.mceLayout {
	table-layout: fixed;
}

.mceIframeContainer iframe {
	max-width: 100%;
}

table.mceToolbar {
	table-layout: fixed;
	display: inline-block;
	float: left;
	height: auto !important;
	max-width: 100%;
	tbody, tr, td {
		display: inline-block;
		white-space: normal !important;
	}
}

.alert {
	> a {
		text-decoration: underline;
	}
}
.alert {
	> a.btn {
		text-decoration: none;
	}
}

//mantis #0017724, 17884, #17943
#ilAdvSelListAnchorText_asl + ul.dropdown-menu > li > div.row,
#ilAdvSelListAnchorText_asl + .dropdown-backdrop + ul.dropdown-menu > li > div.row,
#mm_adm_tr + span + ul.dropdown-menu > li > div.row,
#mm_adm_tr + ul.dropdown-menu > li > div.row {
    width: 750px;
    @media only screen and (max-width: @grid-float-breakpoint-max) {
        width: 100% !important;
        margin: 0;
    }
}
/* basic responsiveness (beta)

   The following section targets smartphones.

   iPads come with a device width of 768, the iPhone with 320, most smartphones seem to
   use a width under 640px, so 640 seems to be a good choice here.
   If you make any changes in this query, please add a reason to this comment and if possible an url that
   backs this decision.

   List of common devices width values: http://cssmediaqueries.com/target/
   Google recommending 640px: https://developers.google.com/webmasters/smartphone-sites/details

   */

@media
	only screen and (max-width: @grid-float-breakpoint-max)
{
	html {
		-webkit-text-size-adjust: none;
	}

    div#mainscrolldiv {
    }

	.ilContainerWidth {
		padding: 0 15px;
	}

    div.il_HeaderInner {
		color: #222;
		margin-bottom: 5px;
		padding: 15px;
	}


	textarea {
		max-width: 100%;
	}

	input, select {
		max-width: 100%;
	}

	/* height: auto; messes e.g. survey progress bar */
	img {
		max-width: 100%;
	}

	div.ilc_Mob img {
		height: auto !important;
	}

	// this fixes the open street map images, not the best place to
	// to this. another option would be to not put the
	// max-width behaviour above on every img...
	img.olTileImage {
		max-width: none;
	}


	div.ilFrame {
		margin: 0;
		width: 100%;
	}

	div.ilLeftNav {

	}

	div.ilLeftNavSpace {

	}

	div.ilContentFixed {
	}

	.ilFrameFixedWidthHeader div.ilHeaderBanner {
		max-width: 100%;
		height: 40px !important;
		padding: 0;
    }

	div.ilTableOuter {
		max-width: 100%;
		overflow: auto;
	}

    .table-responsive .dropdown-menu {
        position: relative;
    }

	// main header
	a#il_mhead_t_focus {
		font-size: 20px
	}

	h1.ilHeader {
		padding-top: 5px;
	}

	// header image
	#headerimage {
		width: 35px;
		height: 35px;
		margin-top: 2px;
		margin-right: 7px;
	}

	/* @import "less/Services/MainMenu/delos_sm.less"; */
	/* @import "less/Services/UIComponent/Tabs/delos_sm.less"; */
	/* @import "less/Services/Form/delos_sm.less"; */
	@import "less/Modules/Forum/delos_sm.less";
	@import "less/Services/Init/delos_sm.less";
	@import "less/Services/MainMenu/delos_sm.less";
	@import "less/Services/COPage/delos_sm.less";
	@import "less/Services/UIComponent/Button/delos_sm.less";
	@import "less/Services/News/delos_sm.less";


	div.ilGoogleMap {
		max-width: 100%;
	}

	/* at last temporary, since it overlaps content */
	a.ilTreeView, .ilLeftNav {
		display: none;
	}

	/* no idea why needed, but this one fixes the drop downs in the small media view (e.g. main menu) */
	.navbar-nav {
		margin: 7.5px 0px;
	}
}

/* print css */
@media print {
    //bootstrap print.less
    * {
        text-shadow: none !important;
        color: black !important; // Black prints faster: h5bp.com/s
        background: transparent !important;
        box-shadow: none !important;
    }

    a,
    a:visited {
        text-decoration: underline;
    }

    a[href]:after {
        content: " (" attr(href) ")";
    }

    abbr[title]:after {
        content: " (" attr(title) ")";
    }

    // Don't show links for images, or javascript/internal links
    a[href^="javascript:"]:after,
    a[href^="#"]:after {
        content: "";
    }

    pre,
    blockquote {
        border: 1px solid #999;
        page-break-inside: avoid;
    }

    thead {
        display: table-header-group; // h5bp.com/t
    }

    tr,
    img {
        page-break-inside: avoid;
    }

    img {
        max-width: 100% !important;
    }

    p,
    h2,
    h3 {
        orphans: 3;
        widows: 3;
    }

    h2,
    h3 {
        page-break-after: avoid;
    }

    // Chrome (OSX) fix for https://github.com/twbs/bootstrap/issues/11245
    // Once fixed, we can just straight up remove this.
    select {
        background: white !important;
    }

    // Bootstrap components
    .navbar {
        display: none;
    }
    .table {
        td,
        th {
            background-color: white !important;
        }
    }
    .btn,
    .dropup > .btn {
        > .caret {
            border-top-color: black !important;
        }
    }
    .label {
        border: 1px solid black;
    }

    .table {
        border-collapse: collapse !important;
    }
    .table-bordered {
        th,
        td {
            border: 1px solid #ddd !important;
        }
    }

    //i also duplicate the selectors  untill the class hidden-print is used
    #ilTopBar,
    .osdNotificationContainer,
    .ilMainHeader,
    .ilMainMenu,
    .ilTreeView,
    .btn,
    #ilTab,
    #ilSubTab,
    #minheight,
    #ilFooter {
        display: none;
    }
    #mainspacekeeper {
        padding: 0;
    }
    .ilLeftNavSpace {
        margin-left: 0 !important;
    }
	div.ilTabContentOuter {
		border: none;
	}

	div.ilFileDropTargetOverlay {
		display: none;
	}

	// overwrite bootstrap href printing
	a[href]:after {
		content: "";
	}
}
<|MERGE_RESOLUTION|>--- conflicted
+++ resolved
@@ -85,11 +85,8 @@
 @import "@{uibase}Deck/deck.less";
 @import "@{uibase}Button/button.less";
 @import "@{uibase}Divider/divider.less";
-<<<<<<< HEAD
+@import "@{uibase}Dropdown/dropdown.less";
 @import "@{uibase}Icon/icon.less";
-=======
-@import "@{uibase}Dropdown/dropdown.less";
->>>>>>> 6c64fa24
 
 @import "less/variables.less";             // customized
 
