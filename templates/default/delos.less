--- conflicted
+++ resolved
@@ -84,11 +84,7 @@
 @import "@{uibase}Card/card.less";
 @import "@{uibase}Deck/deck.less";
 @import "@{uibase}Button/button.less";
-<<<<<<< HEAD
-
-=======
 @import "@{uibase}Divider/divider.less";
->>>>>>> cbf34aef
 
 @import "less/variables.less";             // customized
 
