--- conflicted
+++ resolved
@@ -701,15 +701,6 @@
 	width: 100%;
 }
 
-<<<<<<< HEAD
-/* --- 3 column layout -- */
-
-#ilContentContainer {
-	/*min-height: 400px;*/
-}
-
-=======
->>>>>>> cde92495
 div.input {
 	border: 1px solid @il-main-border-dark-color;
 	padding: 3px;
@@ -993,10 +984,7 @@
 	color: @brand-warning;
 }
 
-<<<<<<< HEAD
 /* Table Links */
-=======
->>>>>>> cde92495
 /* --- description text ---*/
 div.il_Description, td.il_Description {
 	margin: 2px 0 5px;
@@ -1359,10 +1347,7 @@
 	color: black;
 }
 
-<<<<<<< HEAD
 /* Messages */
-=======
->>>>>>> cde92495
 /* ------------------ blind image - spacer gif --------------
    please use this style class always when using this blind image */
 img.spacer {
