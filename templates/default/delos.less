@import "less/font.less";
 /* rtl-review is this font safe for RTL languages? */

 /* rtl-review */
[dir="ltr"] * { direction: ltr; unicode-bidi: embed; } //bidi-override
[dir="rtl"] * { text-align: right; direction: rtl; unicode-bidi: embed; } //bidi-override

bdo[dir="ltr"] { direction: ltr; unicode-bidi: bidi-override; }
bdo[dir="rtl"] { direction: rtl; unicode-bidi: bidi-override; }


/*
/* rtl-review */
/* with specifics imports
add [dir="rtl"] SELECTOR ([dir="ltr"] is default)
to elements with different left/right margin, padding, border, position, float, clear, text-align and, when needed, Background-position.
In theory, you should also invert shadow... but i think we could postpone this to another release...
All parts that aren't checked yet are actually marked with "rtl-review"
*/

@bsbase: "../../Services/UICore/lib/bootstrap-3.2.0/less/";

// This part should be a copy of the less/bootstrap.less file
// containing all imports needed.
// The variables.less should point to a customized version.

// Core variables and mixins
@import "@{bsbase}variables.less";    // original
@import "@{bsbase}mixins.less";


// Reset and dependencies
@import "@{bsbase}normalize.less";
//@import "@{bsbase}print.less";
@import "@{bsbase}glyphicons.less";

// Core CSS
@import "@{bsbase}scaffolding.less";
@import "@{bsbase}type.less";
@import "@{bsbase}code.less";
@import "@{bsbase}grid.less";
@import "@{bsbase}tables.less";
@import "@{bsbase}forms.less";
@import "@{bsbase}buttons.less";

// Components
@import "@{bsbase}component-animations.less";
@import "@{bsbase}dropdowns.less";
@import "@{bsbase}button-groups.less";
@import "@{bsbase}input-groups.less";
@import "@{bsbase}navs.less";
@import "@{bsbase}navbar.less";
@import "@{bsbase}breadcrumbs.less";
@import "@{bsbase}pagination.less";
@import "@{bsbase}pager.less";
@import "@{bsbase}labels.less";
@import "@{bsbase}badges.less";
@import "@{bsbase}jumbotron.less";
@import "@{bsbase}thumbnails.less";
@import "@{bsbase}alerts.less";
@import "@{bsbase}progress-bars.less";
@import "@{bsbase}media.less";
@import "@{bsbase}list-group.less";
@import "@{bsbase}panels.less";
@import "@{bsbase}responsive-embed.less";
@import "@{bsbase}wells.less";
@import "@{bsbase}close.less";

// Components w/ JavaScript
@import "@{bsbase}modals.less";
@import "@{bsbase}tooltip.less";
@import "@{bsbase}popovers.less";
@import "@{bsbase}carousel.less";

// Utility classes
@import "@{bsbase}utilities.less";
@import "@{bsbase}responsive-utilities.less";

// UI framework
@uibase: "../../src/UI/templates/default/";
@import "@{uibase}Counter/counter.less";
@import "@{uibase}Glyph/glyph.less";
@import "@{uibase}Panel/panel.less";
@import "@{uibase}Card/card.less";
@import "@{uibase}Deck/deck.less";
@import "@{uibase}Button/button.less";
@import "@{uibase}Divider/divider.less";
@import "@{uibase}Dropdown/dropdown.less";
@import "@{uibase}Item/item.less";
@import "@{uibase}Icon/icon.less";
<<<<<<< HEAD
@import "@{uibase}ViewControl/viewcontrol.less";
@import "@{uibase}Breadcrumbs/breadcrumbs.less";
=======
@import "@{uibase}Chart/chart.less";
>>>>>>> 5e733b76

@import "less/variables.less";             // customized

// UI framework components which make use of variables from less/variables.less
// Note: These files need to be imported after less/variables.less
@import "@{uibase}Popover/popover.less";

.bg-primary {
  color: white;
}

/* RTL review overwrite some specifics [bootstrap] styles
 *
 * use class "noMirror" to avoid image flip
*/
[dir="rtl"] img:not(.noMirror) {
    transform: scaleX(-1);
}

[dir="rtl"] *[align="left"] {
	text-align: right !important;
}

[dir="rtl"] *[align="right"] {
	text-align: left !important;
}

[dir="rtl"] .navbar-header {
  @media (min-width: @grid-float-breakpoint) {
    float: right;
  }
}

[dir="rtl"] .navbar-brand {
  float: right;
  @media (min-width: @grid-float-breakpoint) {
    .navbar > .container &,
    .navbar > .container-fluid & {
      margin-left: 0;
      margin-right: -@navbar-padding-horizontal;
    }
  }
}

[dir="rtl"] .navbar-toggle {
  float: left;
  margin-right: 0;
  margin-left: @navbar-padding-horizontal;
}


[dir="rtl"] .navbar-nav {
  @media (max-width: @grid-float-breakpoint-max) {
    // Dropdowns get custom display when collapsed
    .open .dropdown-menu {
      > li > a,
      .dropdown-header {
        padding: 5px 25px 5px 15px;
      }
    }
  }

  @media (min-width: @grid-float-breakpoint) {
    float: right;
    margin: 0;

    > li {
      float: right;
    }

    &.navbar-right:last-child {
      margin-right: 0;
      margin-left: -@navbar-padding-horizontal;
    }
  }
}

@media (min-width: @grid-float-breakpoint) {
  [dir="rtl"] .navbar-left  { .pull-right(); }
  [dir="rtl"] .navbar-right { .pull-left(); }
}

[dir="rtl"] .navbar-form {
  @media (min-width: @grid-float-breakpoint) {
    &.navbar-right:last-child {
      margin-right: 0;
      margin-left: -@navbar-padding-horizontal;
    }
  }
}

[dir="rtl"] .navbar-text {
  @media (min-width: @grid-float-breakpoint) {
    float: right;
    &.navbar-right:last-child {
		margin-right: @navbar-padding-horizontal;
		margin-left: 0;
    }
  }
}

[dir="rtl"] form .col-sm-1,
[dir="rtl"] form .col-sm-2,
[dir="rtl"] form .col-sm-3,
[dir="rtl"] form .col-sm-4,
[dir="rtl"] form .col-sm-5,
[dir="rtl"] form .col-sm-6,
[dir="rtl"] form .col-sm-7,
[dir="rtl"] form .col-sm-8,
[dir="rtl"] form .col-sm-9,
[dir="rtl"] form .col-sm-10,
[dir="rtl"] form .col-sm-11,
[dir="rtl"] form .col-sm-12 {
    float: right;
}

[dir="rtl"] .nav-pills > li {
  float: right;
}

// warning inline text
span.ilAlert {
	color: @brand-warning;
}

//== Navs

/* Drop Downs */

// The dropdown menu (ul)
.dropdown-menu {
	background-color: #fafafa;
	// Links within the dropdown menu
	li > a {
		display: block;
		padding: 3px 20px;
		clear: both;
		font-weight: normal;
		line-height: @line-height-base;
		color: @dropdown-link-color;
		white-space: nowrap // prevent links from randomly breaking onto new lines
	}
}
[dir="rtl"] .dropdown-menu {
	padding: 5px 0;
}
.yamm .dropdown-menu {
	li > a {
		white-space: normal;
	}
}

.btn-group.open .dropdown-toggle {
    .box-shadow(inset 0 1px 1px rgba(0, 0, 0, 0.05));
}

.dropdown-header {
	background-color: #f3f3f3;
}

.dropdown-menu img {
	border: 0;
	width: 22px;
	height: 22px;
	margin: 0 3px 0 0;
	display: @il-nav-icons;
}

// must be like dropdown-menu img
.ilAdvNoImg {
	display: inline-block;
	width: 22px;
}

// Hover/Focus state
.dropdown-menu li > a {
	&:hover,
	&:focus {
		text-decoration: none;
		color: @dropdown-link-hover-color;
		background-color: @dropdown-link-hover-bg;
	}
}

/* BS tables */
.table {
	margin-bottom: 0;
}


/* ILIAS part candidates */

html, body {
	height:100%;
}

/* see bug ILIAS bug #17589 and http://stackoverflow.com/questions/17045132/scrollbar-overlay-in-ie10-how-do-you-stop-that */
body{
	-ms-overflow-style: scrollbar;
}

#ilAll {
	position: relative;
	height: auto !important;
	min-height: calc(~"100% - 1px");
	margin: 0 auto;
}

div#minheight {
	height: 180px;
	clear: both;
	}

div.ilFrame {
	margin-top: -40px;
	margin-left: auto;
	margin-right: auto;
	max-width: 1200px;
    .box-shadow(0 0 40px #808080);
	padding-top: 129px;
	background-color: #f9f9f9;
	min-height: 100%;
}

.ilContainerWidth {
	max-width: 1400px;
	padding: 0 30px;
}

/*
	it would be good to limit the content width in some cases
	- for many forms 1400px is too wide
	- but not for all (e.g. question editing if tiny is used)
	- screens that use tables often need the full width
	- screens with (container) item lists often look ugly on 1400px (title <-> action arrow distance)
	1028px is the current max. width of the center column if at least one other column
	is displayed. This or any higher value could be set for the center column as a max-width,
	but not for all screens, options:
	- introduce a limiting class for center col and set this as "default", add another class that deactivates the
	  limit (-> screens that have wide content need to activate this class)
	- keep the current wide center col, introduce only a limiting class (-> screens that want a narrow view need
	  to activate the class)
	- use a limiting class only on some UI elements, e.g. forms and container item lists
*/
#il_center_col {
	/* max-width: 1028px; */
}

/* left navigation area (used, e.g. for explorer trees) */
.ilLeftNav {
	top: 0;
	bottom:	0;
	width: 300px;
	float: left;
	position: absolute;
	padding: 5px;
	margin-left: 15px;
	overflow: auto;
	background-color: @il-secondary-container-bg;
	border-right: 3px solid lighten(@mid-gray, 33%);
	z-index: 100;
	position: fixed;
	top: @il-header-height;

	@media only screen and (max-width: 640px) {width: 100%;}
}
[dir="rtl"] .ilLeftNav {
	float: right;
	margin-left: 0;
	margin-right: 15px;
	border-right: none;
	border-left: 3px solid lighten(@mid-gray, 33%);
}

/* search */
#ilMMSearch ul li {
	padding: 5px;
}

#ilMMSearch ul li label {
	font-weight: normal;
}

#ilMMSearchMenu p {
	white-space: nowrap;
}

#main_menu_search {
	width: 200px;
}

#ilTopBarNav .dropdown-menu #ilMMSearchMenu a {
	&,
	&:hover,
	&:active,
	&:focus {
		color: lighten(@mid-gray, 70%);
	}
}


/* --------------------------------------------------------------
	"Classic" delos part
-------------------------------------------------------------- */


/* --------------------------------------------------------------
   GLOBAL STYLES
-------------------------------------------------------------- */

ul, ol, p {
	margin: .8em 0;
}

ol, ul {
	padding-left: 40px;
    list-style-image: none;//mantis #19613: stop the inheritance for nested list until specifically setted
}
[dir="rtl"] ol, [dir="rtl"] ul {
	padding-right: 40px;
	padding-left: 0;
}

ol ul, ul ol,
ul ul, ol ol {
	margin-top: 0;
	margin-bottom: 0
}

small, sub, sup {
	font-size: .8em;
}

em, i {
	font-style: italic;
}

u {
	text-decoration: underline;
}

sub {
	vertical-align: sub;
}

sup {
	vertical-align: super;
}

/* see bug #15971 */
sub, sup {
	position: static;
}

strong, b {
	font-weight: bold;
}

a {
	text-decoration: none;
	cursor: pointer;
/* BEGIN WebDAV: Enable links with AnchorClick behavior for Internet Explorer.
 * All skins which want to support mounting of Webfolders using Internet Explorer
 * must explicitly enable AnchorClick behavior.
 */
  behavior: url(#default#AnchorClick);
/* END WebDAV: Enable links with AnchorClick behavior for Internet Explorer. */
}

a:hover {
	color: @link-hover-color;
	text-decoration: underline;
}

hr {
	margin-bottom: .8em;
	border: none;
	border-top: 1px solid #ddd;
}

table {
	font-size: 100%;
}

img {
	vertical-align: middle;
}

tr, td {
    vertical-align: top;
	white-space: normal;
    word-wrap: break-word;
}

code {
	font-family: Pragmata, Menlo, 'DejaVu LGC Sans Mono', 'DejaVu Sans Mono', Consolas, 'Everson Mono', 'Lucida Console', 'Andale Mono', 'Nimbus Mono L', 'Liberation Mono', FreeMono, 'Osaka Monospaced', Courier, 'New Courier', monospace;
	font-size: 90%;
	color: #858585;
}

::selection {
	background: lighten(@brand-primary, 48%);
}

::-moz-selection {
	background: lighten(@brand-primary, 48%);
}


@media print {
   h1, h2, h3, h4, h5, h6 {
	page-break-after: avoid;
  }

  ul, ol, dl {
	page-break-before: avoid;
  }
}

/* --------------------------------------------------------------
   SPECIAL STYLES
-------------------------------------------------------------- */

body#tinymce, body.mceContentBody {
	height: auto;
}

body#tinymce {
	background-color: white;
}

.ilHidden {
	visibility: hidden;
}

.ilNoDisplay {
	display: none !important;
}

.ilDisplayBlock {
	display: block;
}

.ilClearFloat {
	clear: both;
}

.ilFloatRight {
  float: right;
}

[dir="rtl"] .ilFloatRight {
  float: left;
}

.ilFloatLeft {
  float: left;
}

[dir="rtl"] .ilFloatLeft {
  float: right;
}

.ilWhiteSpaceNowrap {
	white-space: nowrap;
}

.ilPositionRelative {
	position: relative;
}

.ilPrintContent {
	padding: 0 15px;
}

div.ilFrame {
}


.ilCenter {
	text-align: center;
}

.ilRight {
	text-align: right;
}

[dir="rtl"] .ilRight {
	text-align: left;
}

.ilLeft {
	text-align: left;
}

[dir="rtl"] .ilLeft {
	text-align: right;
}

.ilValignMiddle {
	vertical-align: middle;
}

.registration {
  margin: 5px auto 0;
  width: 700px;
}

.ilFixedTopSpacer {
	padding-top: @il-header-height;
}

.ilFixedTopSpacerBarOnly {
	padding-top: @il-top-bar-height;
}

div#mainspacekeeper {
}

div#mainscrolldiv {
}

.fullwidth {
	width: 100%;
}

/* --- 3 column layout -- */

#ilContentContainer {
	/*min-height: 400px;*/
}

.il_ColumnLayout {
}

#il_left_col {
}

#il_center_col {
}

#il_center_col.one_side_col {
}
#il_center_col.two_side_col {
}

#il_right_col {
}

input.fullwidth, textarea.fullwidth {
}

div.input {
	border: 1px solid #e0e0e0;
	padding: 3px;
	text-decoration: none;
	font-size: 90%;
	background-color: white;
	overflow: auto;
}
div.input:focus {
	border-color: #a0b0ff;
}
input[type=text].numeric {
	text-align: right;
}


/* -------------------- table formatting ------------------ */

div.ilCommandRow {
	 text-align: right;
	 padding-right: 1%;
	 margin-bottom: 15px;
}

[dir="rtl"] div.ilCommandRow {
	 text-align: left;
	 padding-right: 0;
	 padding-left: 1%;
}

div.ilCommandRow.one_side_col {
	 padding-right: 22%;
}

[dir="rtl"] div.ilCommandRow.one_side_col {
	 padding-right: 0;
	 padding-left: 22%;
}

div.ilAdminRow {
	margin: 10px 1% 20px;
	width: 98%;
}

table.std {
	color: #222;
	background-color: #bbb;
	border-spacing: 0;
	border-collapse: collapse;
	border: 1px solid #9eadba;
}


.fullwidth_invisible {
	color: #222;
	background-color: white;
	width: 100%;
	border-spacing: 0;
}

table.nobackground {
	color: black;
	background-color: inherit;
	border-spacing: 0;
	padding: 3px;
}


.subitem {
  clear: both;
  margin: 0 -10px 0 0;
  padding-top: 5px;
  /* border-top: 1px dotted #c0c0c0; */
}

[dir="rtl"] .subitem {
  clear: both;
  margin: 0 0 0 -10px;
}

td.nobackground {
	color: black;
	background-color: inherit;
	border-spacing: 0;
	border: none;
	padding: 3px;
	vertical-align: top;
}


.tbltitle {
}

tr.tbltitle {
	border-bottom: 1px solid #9eadba;
}

tr.std {
	background-color: white;
	color: #222;
	padding: 3px;
}

th {
	text-align: left;
	vertical-align: bottom;
	font-weight: normal;
}

td.std, th.std {
	padding: 4px 6px;
	text-align: left;
}

[dir="rtl"] th,
[dir="rtl"] td.std, [dir="rtl"] th.std {
	text-align: right;
}

th.option, td.option {
	background-color: #f5f5f5;
	color: #222;
	padding: 3px;
	font-weight : bold;
	vertical-align: top;
	text-align: right;
	border-top: 1px solid #9eadba;
}

[dir="rtl"] th.option, [dir="rtl"] td.option {
	text-align: left;
}

td.sub_option {
	background-color: white;
	color: #222;
	padding: 3px;
	font-weight : bold;
	vertical-align: top;
	border-top: 1px solid #9eadba;
}

td.option_value {
	background: none white;
	color: #222;
	padding: 3px;
	vertical-align: top;
	text-align: left;
	border-top: 1px solid #9eadba;
}

[dir="rtl"] td.option_value {
	text-align: right;
}

td.option_value_center {
	background: none white;
	color: #222;
	padding: 3px;
	vertical-align: top;
	text-align: center;
	border-top: 1px solid #9eadba;
}

td.option_desc, p.option_desc {
	background: none white;
	color: #222;
	padding: 3px;
	font-style: italic;
	font-weight: normal;
	vertical-align: top;
	text-align: left;
}

[dir="rtl"] td.option_desc, [dir="rtl"] p.option_desc {
	text-align: right;
}

td.boxed {
	border: 1px solid black;
}

/*Link, Visited, Hover, Focus, Activ*/
a.il_ContainerItemCommand2:link, a.il_ContainerItemCommand2:visited,
a.il_ContainerItemCommand:link, a.il_ContainerItemCommand:visited {
	font-size: 80%;
	text-decoration: none;
	margin: 0 3px 0 0;
	white-space: nowrap;
	font-weight: normal;
}

[dir="rtl"] a.il_ContainerItemCommand2:link,
[dir="rtl"] a.il_ContainerItemCommand2:visited,
[dir="rtl"] a.il_ContainerItemCommand:link,
[dir="rtl"] a.il_ContainerItemCommand2:visited {
	margin: 0 0 0 3px;
}

a.il_ContainerItemCommand2:hover,
a.il_ContainerItemCommand:hover {
	text-decoration: underline;
}

div.il_ContainerItemCommands2 {
	text-align: right;
	margin: 0 3px 3px;
}

[dir="rtl"] div.il_ContainerItemCommands2 {
	text-align: left;
}

div.il_ContainerItemCommands {
	padding: 2px 0;
}

h4.il_ContainerItemTitle {
	padding: 0;
	margin: 0;
	font-weight: normal;
	font-size: 100%;
	display: inline;
}

div.il_ContainerItemTitle {
	float: left;
    max-width: calc(~"100% - 40px");
	padding-bottom: 5px;
}

[dir="rtl"] div.il_ContainerItemTitle {
	float: right;
}

div.il_ItemProperties {
	margin: 2px 0 5px;
	text-align: left;
	font-weight: normal;
	font-size: 90%;
}

[dir="rtl"] div.il_ItemProperties {
	text-align: right;
}

div.il_ItemNotice {
	margin: 2px 0 5px;
	text-align: left;
	font-weight: normal;
	font-size: 90%;
	color: green;
}

[dir="rtl"] div.il_ItemNotice {
	text-align: right;
}

a.il_ItemProperty:link, a.il_ItemProperty:visited {
	text-decoration: none;
	font-weight: normal;
}

a.il_ItemProperty:hover {
	color: black;
}

span.il_ItemAlertProperty {
	color: @brand-warning;
}

span.il_ItemProperty {
}



/* Table Links */
a.tblheader, a.tblheader:visited {
}

a.tblheader:hover {
}

/* --- description text ---*/
div.il_Description, td.il_Description {
	margin: 2px 0 5px;
	font-size: 90%;
	font-weight: normal;
	text-align: left;
}

[dir="rtl"] div.il_Description,
[dir="rtl"] td.il_Description {
	text-align: right;
}

div.il_Description_no_margin, td.il_Description_no_margin {
	font-size: 90%;
	font-style: italic;
	text-align: left;
}

[dir="rtl"] div.il_Description_no_margin,
[dir="rtl"] td.il_Description_no_margin {
	text-align: right;
}

div.il_info {
	font-size: 90%;
	text-align: left;
}

[dir="rtl"] div.il_info {
	text-align: right;
}

/* ---------------- headlines ------------------ */


a#il_mhead_t_focus {
	color: @brand-secondary;
	vertical-align: middle;
	font-size: 26px;
    cursor: default;
    &[href] {
        cursor: pointer;
    }
}

h1.ilHeader {
	padding: 10px 0 0;
}

h3.ilHeader {
	font-weight: normal;
	padding: 0;
	margin: 0;
	display: inline;
	font-size: @font-size-h3;
	color: lighten(@mid-gray,30%);
	text-transform: uppercase;
}

#headerimage {
	width: 45px;
	height: 45px;
	margin-top: 3px;
	margin-right: 10px;
	float: left;
	//background-color: white;
}

[dir="rtl"] #headerimage {
	margin-right: 0;
	margin-left: 10px;
	float: right;
}


span.ilHeader {}

div.ilHeadAction {
	float: right;
	margin: 8px 0 5px; /* bottom 5px blog fullscreen */
}

[dir="rtl"] div.ilHeadAction {
	float: left;
}

div.ilHeadAction .prop {
	padding-right: 10px;
}

[dir="rtl"] div.ilHeadAction .prop {
	padding-right: 0;
	padding-left: 10px;
}

div.ilHeadAction a:hover {
	text-decoration: none;
}

div.ilHeaderDesc {
	font-size: 90%;
	padding: 0;
	color: lighten(@text-color, 25%);
	font-weight: 300;
}

div.ilHeaderAlert {
	font-size: 90%;
	padding: 0;
	font-weight: 300;
	color: @brand-warning;
}

div.il_HeaderInner {
	padding: 15px 15px;
	margin-bottom: 5px;
	overflow: visible;
}

div.il_HeaderInner.media {
	margin-top: 0px;
}

div.il_TreeIcons {
	padding: 15px 15px 0 0;
	margin: 0;
	float: right;
}

[dir="rtl"] div.il_TreeIcons {
	padding: 15px 0 0 15px;
	float: left;
}

div.il_Footer {
	padding: 10px 0;
	font-size: 90%;
	text-align: center;
}

footer.ilFooter {
	position: absolute;
	left: 0;
	right: 0;
	bottom: -1px !important;
	font-size: 0.9em;
	height: 70px;
	margin: 0 auto;
	padding: 20px 0 0;
	text-align: left;
	color: white;
	background-color: @brand-primary;
	div.ilFooterContainer {
		color: white;
		//float: left;
		line-height: 1.75;
		padding: 0 15px;
	}
	a.permalink_label,
	div.ilFooterContainer > a {
		color: white;
		white-space: nowrap;
		&:hover {
			color: white;
		}
	}
}

[dir="rtl"] footer.ilFooter {
	text-align: right;
}

#devmodeBlock {
    background-color: white;
    color: black;
    border: 1px dashed grey;
    padding: 10px;
    margin-top: 25px;
    table {
        @media only screen and (max-width: @grid-float-breakpoint-max) {
            table-layout: fixed;
            width: 100%;
        }
    }
}

/* ----------------- permanent link  ------------- */
div.ilPermaLink {
	margin: 15px;
}

div.ilPermaLink .small {
	font-size: 70%;
}

div.ilPermaLink .il_adv_sel {
	font-size: 100%;
}

div.ilPermaLink input {
	font-size: 70%;
	width: 350px;
}

div.ilPermaLink a {
	font-size: 1em;
}

#current_perma_link {
	color: @text-color;
	width: 25%;
	font-size: 90%;
	+ .btn-group {
		vertical-align: top;
	}
}


/* ----------------- invisible border ------------- */
div.invisible_border {
	margin: 15px;
}

.ilInvisibleBorder {
	padding: 15px;
}

/* ------- Helptext --------- */
span.il_Helptext {
	font-size: 90%;
	font-weight: normal;
}

/* ----------------- alternative text styles ------------- */
.small {
	text-decoration: none;
	font-size: 90%;
}

.xsmall {
	text-decoration: none;
	font-size: 80%;
}

.smallgreen {
	text-decoration: none;
	font-size: 90%;
	color: green;
}

.smallred {
	text-decoration: none;
	font-size: 90%;
	color: red;
}

.obligatory {
	font-weight: normal;
	color: #800000;
	font-variant: normal;
}

.warning {
	text-decoration: none;
	font-weight: bold;
	color: red;
}

div.Access {
	text-decoration: none;
	font-weight: bold;
	text-decoration: underline;
	color: red;
}

.asterisk {
	color: red;
	font-size: 90%;
}

.default {
	text-decoration: none;
	font-weight: normal;
}


.quote {
	font-style: italic;
	font-weight: normal;
}

.subtitle {
	font-style: italic;
	font-weight: normal;
	font-size: 90%;
}

.questiontext {
	font-weight: bold;
}

.bold {
	font-weight: bold;
}

/* ----------------- alternative text styles ------------- */
.light {
	color: #909090;
}

/* ----------------- normal links ------------- */
a.light:link, a.light:visited {
	text-decoration: none;
	color: #35b;
}

a.light:hover {
	color: black;
}

/* Messages */
div.ilInfoMessage,
div.ilFailureMessage,
div.ilSuccessMessage,
div.ilQuestionMessage {
}

div.ilFailureMessage {
}

div.ilSuccessMessage {
}

div.ilQuestionMessage {
}

div.ilMessageBox {
}


/* ------------------ blind image - spacer gif --------------
   please use this style class always when using this blind image */
img.spacer {
	display: block;
}

div#agreement {
	width: 100%;
	height: 375px;
	overflow: auto;
	overflow-x: hidden;
}


/* bottom center area (optional bottom area, used e.g. in learning modules) */
div#bot_center_area {
	bottom:	0;
	height: 300px;
	position: fixed;
	padding: 5px;
	background-color: @body-bg;
	border-top: 3px solid #e9e9e9;
	-webkit-overflow-scrolling: touch; /* Bug 11209 */
	overflow: auto; /* Bug 11209 */
}

div#bot_center_area iframe {
	-webkit-overflow-scrolling: touch; /* Bug 11209 */
	overflow: auto; /* Bug 11209 */
	border: none;
	width: 100%;
	height: 100%;
}

div#bot_center_area_drag {
	left: 0;
	right: 0;
	height: 4px;
	cursor: row-resize;
	margin-top: -8px;
	position: absolute;
}

#drag_zmove {
	position: absolute;
	width: 100%;
	height: 100%;
	z-index: 7;
	display: none;
}

div#bot_center_area_drag:hover {
	background: none #fa9;
}


.ilLeftNavSpace {
	/* padding: 0 20px 0 310px; */
	margin-left: 315px !important;
	@media (max-width: @grid-float-breakpoint-max) {margin-left: 0 !important;}
}

[dir="rtl"] .ilLeftNavSpace {
	margin-left: 0 !important;
	margin-right: 315px !important;
	@media (max-width: @grid-float-breakpoint-max) {margin-right: 0 !important;}
}


div.ilContentFixed {
}


/* right panel (e.g. notes, comments) */
div.ilRightPanel {
	overflow: auto;
	position: fixed;
	top: 0;
	bottom: 0;
	right: 0;
	width: 500px;
	left: auto !important;
}

[dir="rtl"] div.ilRightPanel {
	right: auto !important;
	width: 500px;
	left: 0 !important;
}

#ilRightPanelClose {
	display: block;
	float: right;
}

[dir="rtl"] #ilRightPanelClose {
	float: left;
}


/* Overlays, Blocks */
.ilOverlay {
	background-color: white;
	border: 1px solid #d6d6d6;
	text-align: left;
	position: absolute;
    .box-shadow(2px 2px 4px #c0c0c0);
}

[dir="rtl"] .ilOverlay {
	text-align: right;
}

.ilAccHeadingHidden, .ilAccHidden, .ui-helper-hidden-accessible {
	position: absolute;
	left: -2000px;
	top: auto;
	width: 1px;
	height: 1px;
	overflow: hidden;
}

[dir="rtl"] .ilAccHeadingHidden, [dir="rtl"] .ilAccHidden, [dir="rtl"] .ui-helper-hidden-accessible {
	left: auto; /* may causes a scrollbar when omitted */
	right: -2000px;
}

a.ilAccAnchor, a.ilAccAnchor:hover {
	text-decoration: none;
	color: inherit;
}

/* revised 4.1 */


/* Fixed Frame Width */
div.ilFrameFixedWidth, .ilFrameFixedWidth #mainscrolldiv {
	/* max-width: 1370px; */
	margin: 0 auto;
}

.ilFrameFixedWidth #mainscrolldiv {
	max-width: 1370px;
	margin: 0 auto;
}

div.ilFrameFixedWidthHeader {
	max-width: 1370px;
	margin: 0 auto;
	padding: 0;
}

.ilFrameFixedWidthHeader div.ilHeaderBanner {
	max-width: 1370px;
	overflow: hidden;
	padding: 0 15px;
}

div.ilHeaderBanner img.ilHeaderImg {
	width: 100%;
}

.ilFrameFixedWidth h1.ilHeader {
}

.ilFrameFixedWidth div.ilHeaderDesc {
	padding-left: 0;
}

[dir="rtl"] .ilFrameFixedWidth div.ilHeaderDesc {
	padding-left: inherit;
	padding-right: 0;
}

div.ilBox {
	background: url("@{background-images-path}FramedBack.png") repeat-x;
	border: 1px solid #e0e0e0;
	padding: 10px;
	margin-bottom: 20px;
}

/* Top-Bar */
div.ilTopBar {
  background-color: #444;
  color: white;
  padding: 5px 10px;
}

div.ilTopBar a {
	color: white;
}

div.ilTopBarLeft {
	float: left;
}

[dir="rtl"] div.ilTopBarLeft {
	float: right;
}

div.ilTopBarRight {
	float: right;
}

[dir="rtl"] div.ilTopBarRight {
	float: left;
}

div.ilTopBarRight span#ilAdvSelListAnchorElement_asl {
	margin-right: 25px;
	color: black;
}

[dir="rtl"] div.ilTopBarRight span#ilAdvSelListAnchorElement_asl {
	margin-right: 0;
	margin-left: 25px;
}

div.ilTopBarRight td.il_adv_sel {
	background-color: #444;
}

div.ilSideBarHead{
	background-color: #f0f0f0;
	margin-bottom: 5px;
	padding: 5px;
}

div.ilSideBarHead h3{
	font-size: 110%;
	color: #606060;
	display: inline;
}

div.ilSideBarContent{
	padding: 5px;
}

/* jquery ui autocomplete */
.ui-menu {
	list-style: none;
	padding: 0;
	margin: 0;
	display: block;
	float: left;
	background-color: white;
	border: 1px solid #e0e0e0;
	font-size: 90%;
    .box-shadow(2px 2px 4px #c0c0c0);
}

[dir="rtl"] .ui-menu {
	float: right;
}

.ui-menu .ui-menu-item {
	margin: 0;
	padding: 0;
	zoom: 1;
	float: left;
	clear: left;
	width: 100%;
}

[dir="rtl"] .ui-menu .ui-menu-item {
	float: right;
	clear: right;
}

.ui-menu .ui-menu-category {
	margin: 0;
	padding: 2px;
	zoom: 1;
	float: left;
	clear: left;
	width: 100%;
	font-weight: bold;
}

[dir="rtl"] .ui-menu .ui-menu-category {
	float: right;
	clear: right;
}

.ui-menu .ui-menu-more {
	display: block;
	zoom: 1;
	color: #03a;
	cursor: pointer;
	float: left;
	clear: left;
	width: 100%;
}


[dir="rtl"] .ui-menu .ui-menu-more {
	float: right;
	clear: right;
}

.ui-menu .ui-menu-more span {
	padding: 2px;
}

.ui-menu .ui-menu-more:hover {
	background-color: white;
}

.ui-autocomplete {
	max-height: 400px;
	overflow-y: auto;
	/* prevent horizontal scrollbar */
	overflow-x: hidden;
}

.ui-menu .ui-menu-item a {
	text-decoration: none;
	display: block;
	padding: 2px 4px;
	line-height: 1.5;
	zoom: 1;
	color: #03a;
}
.ui-menu .ui-menu-item a.ui-state-hover,
.ui-menu .ui-menu-item a.ui-state-active {
	background-color: #ff9;
}

/* Icon Default */
img.ilIcon {
	width: 32px;
	height: 32px;
}

/* PreventBreakOut, see https://css-tricks.com/snippets/css/prevent-long-urls-from-breaking-out-of-container/ */
.ilPreventBreakOut {
	overflow-wrap: break-word;
	word-wrap: break-word;
	-ms-word-break: break-all;
	word-break: break-word;
	-ms-hyphens: auto;
	-moz-hyphens: auto;
	-webkit-hyphens: auto;
	hyphens: auto;
}


/* Component Imports */

@import "less/Services/Accordion/delos.less";
@import "less/Modules/ScormAicc/delos.less";
@import "less/Services/Form/delos.less";
@import "less/Services/UIComponent/Explorer2/delos.less";
@import "less/Modules/Forum/delos.less";
@import "less/Services/Mail/delos.less";
@import "less/Services/COPage/delos.less";
@import "less/Services/Calendar/delos.less";
@import "less/Modules/Wiki/delos.less";
@import "less/Services/MainMenu/delos.less";
@import "less/Services/UIComponent/Tabs/delos.less";
@import "less/Services/UIComponent/GroupedList/delos.less";
@import "less/Services/Table/delos.less";
@import "less/Services/Notes/delos.less";
@import "less/Modules/Blog/delos.less";
@import "less/Services/Skill/delos.less";
@import "less/Modules/Poll/delos.less";
@import "less/Services/Search/delos.less";
@import "less/Services/Help/delos.less";
@import "less/Modules/DataCollection/delos.less";
@import "less/Modules/Bibliographic/delos.less";
@import "less/Services/MediaObjects/delos.less";
@import "less/Services/Chart/delos.less";
@import "less/Services/Captcha/delos.less";
@import "less/Services/User/delos.less";
@import "less/Services/Style/delos.less";
@import "less/Modules/Course/delos.less";
@import "less/Modules/Chatroom/delos.less";
@import "less/Services/Container/delos.less";
@import "less/Modules/LearningModule/delos.less";
@import "less/Services/PersonalDesktop/delos.less";
@import "less/Services/UIComponent/AdvancedSelectionList/delos.less";
@import "less/Services/Object/delos.less";
@import "less/Services/Navigation/delos.less";
@import "less/Services/Block/delos.less";
@import "less/Services/UIComponent/Lightbox/delos.less";
@import "less/Services/Membership/delos.less";
@import "less/Modules/BookingManager/delos.less";
@import "less/Services/InfoScreen/delos.less";
@import "less/Services/Init/delos.less";
@import "less/Services/Bookmarks/delos.less";
@import "less/Services/UIComponent/Toolbar/delos.less";
@import "less/Services/UIComponent/Tooltip/delos.less";
@import "less/Services/Rating/delos.less";
@import "less/Services/UIComponent/Panel/delos.less";
@import "less/Modules/Excercise/delos.less";
@import "less/Services/UIComponent/ProgressBar/delos.less";
@import "less/Services/News/delos.less";
@import "less/Modules/Survey/delos.less";
@import "less/Modules/MediaPool/delos.less";
@import "less/Services/Tags/delos.less";
@import "less/Services/UIComponent/Checklist/delos.less";
@import "less/Modules/WorkspaceFolder/delos.less";
@import "less/Services/FileUpload/delos.less";
@import "less/Modules/Portfolio/delos.less";
@import "less/Services/Awareness/delos.less";
@import "less/Services/OnScreenChat/delos.less";
@import "less/Services/UIComponent/Modal/delos.less";
@import "less/Services/Badge/delos.less";
@import "less/Services/Calendar/bootstrap-datetimepicker.less";

.noMargin {
	margin: 0;
}

div.editLink {
	padding-right: 1em;
}

[dir="rtl"] div.editLink {
	padding-right: 0;
	padding-left: 1em;
}

img[src$="icon_checked.svg"] {
	height: 11px;
    margin: 0 6px 0 5px;
    opacity: 0.5;
    width: 11px;
}

[dir="rtl"] img[src$="icon_checked.svg"] {
    margin: 0 5px 0 6px;
}

.glyphicon-ok {
    font-size: 11px;
	text-align: center;
}

div.ilNewObjectSelector {
	display: inline-block;
    margin-bottom: 8px;
    padding: 0 10px;
    width: 100%;
    > .btn-group {
        display: block;
        width: 100%;
        #ilAdvSelListAnchorText_asl {
            float: right;
        }
        .dropdown-menu.pull-right {
            top: 30px;
        }
    }
}

[dir="rtl"] div.ilNewObjectSelector {
    > .btn-group {
        #ilAdvSelListAnchorText_asl {
            float: left;
        }
    }
}

.pdMailRow {
	.imageSpace {
		margin-left: 40px;
	}
	> img {
		margin: 2px 0;
		max-width:30px;
	}
}

[dir="rtl"] .pdMailRow {
	.imageSpace {
		margin-left: 0;
		margin-right: 40px;
	}
}

[dir="rtl"] .radio label, [dir="rtl"] .checkbox label {
    padding-left: 0;
    padding-right: 20px;
}

[dir="rtl"] .radio input[type="radio"],
[dir="rtl"] .radio-inline input[type="radio"],
[dir="rtl"] .checkbox input[type="checkbox"],
[dir="rtl"] .checkbox-inline input[type="checkbox"] {
    margin-left: 0;
    margin-right: -20px;
}

.il_InfoScreenSection {
	padding: 10px 10px 0;
	> .ilFloatRight {
		padding-bottom: 4px;
		padding-right: 4px;
	}
}

[dir="rtl"] .il_InfoScreenSection {
	> .ilFloatRight {
		padding-right: 0;
		padding-left: 4px;
	}
}

.yui-panel-container {
	color: @text-color;
}
.mceEditor, .mceLayout {
	width: 100% !important;
}

table.mceLayout {
	table-layout: fixed;
}

.mceIframeContainer iframe {
	max-width: 100%;
}

table.mceToolbar {
	table-layout: fixed;
	display: inline-block;
	float: left;
	height: auto !important;
	max-width: 100%;
	tbody, tr, td {
		display: inline-block;
		white-space: normal !important;
	}
}

.alert {
	> a {
		text-decoration: underline;
	}
}
.alert {
	> a.btn {
		text-decoration: none;
	}
}

//mantis #0017724, 17884, #17943
#ilAdvSelListAnchorText_asl + ul.dropdown-menu > li > div.row,
#ilAdvSelListAnchorText_asl + .dropdown-backdrop + ul.dropdown-menu > li > div.row,
#mm_adm_tr + span + ul.dropdown-menu > li > div.row,
#mm_adm_tr + ul.dropdown-menu > li > div.row {
    width: 750px;
    @media only screen and (max-width: @grid-float-breakpoint-max) {
        width: 100% !important;
        margin: 0;
    }
}
/* basic responsiveness (beta)

   The following section targets smartphones.

   iPads come with a device width of 768, the iPhone with 320, most smartphones seem to
   use a width under 640px, so 640 seems to be a good choice here.
   If you make any changes in this query, please add a reason to this comment and if possible an url that
   backs this decision.

   List of common devices width values: http://cssmediaqueries.com/target/
   Google recommending 640px: https://developers.google.com/webmasters/smartphone-sites/details

   */

@media
	only screen and (max-width: @grid-float-breakpoint-max)
{
	html {
		-webkit-text-size-adjust: none;
	}

    div#mainscrolldiv {
    }

	.ilContainerWidth {
		padding: 0 15px;
	}

    div.il_HeaderInner {
		color: #222;
		margin-bottom: 5px;
		padding: 15px;
	}


	textarea {
		max-width: 100%;
	}

	input, select {
		max-width: 100%;
	}

	/* height: auto; messes e.g. survey progress bar */
	img {
		max-width: 100%;
	}

	div.ilc_Mob img {
		height: auto !important;
	}

	// this fixes the open street map images, not the best place to
	// to this. another option would be to not put the
	// max-width behaviour above on every img...
	img.olTileImage {
		max-width: none;
	}


	div.ilFrame {
		margin: 0;
		width: 100%;
	}

	div.ilLeftNav {

	}

	div.ilLeftNavSpace {

	}

	div.ilContentFixed {
	}

	.ilFrameFixedWidthHeader div.ilHeaderBanner {
		max-width: 100%;
		height: 40px !important;
		padding: 0;
    }

	div.ilTableOuter {
		max-width: 100%;
		overflow: auto;
	}

    .table-responsive .dropdown-menu {
        position: relative;
    }

	// main header
	a#il_mhead_t_focus {
		font-size: 20px
	}

	h1.ilHeader {
		padding-top: 5px;
	}

	// header image
	#headerimage {
		width: 35px;
		height: 35px;
		margin-top: 2px;
		margin-right: 7px;
	}

	/* @import "less/Services/MainMenu/delos_sm.less"; */
	/* @import "less/Services/UIComponent/Tabs/delos_sm.less"; */
	/* @import "less/Services/Form/delos_sm.less"; */
	@import "less/Modules/Forum/delos_sm.less";
	@import "less/Services/Init/delos_sm.less";
	@import "less/Services/MainMenu/delos_sm.less";
	@import "less/Services/COPage/delos_sm.less";
	@import "less/Services/News/delos_sm.less";


	div.ilGoogleMap {
		max-width: 100%;
	}

	/* at last temporary, since it overlaps content */
	a.ilTreeView, .ilLeftNav {
		display: none;
	}

	/* no idea why needed, but this one fixes the drop downs in the small media view (e.g. main menu) */
	.navbar-nav {
		margin: 7.5px 0px;
	}
}

/* print css */
@media print {
    //bootstrap print.less
    * {
        text-shadow: none !important;
        color: black !important; // Black prints faster: h5bp.com/s
        background: transparent !important;
        box-shadow: none !important;
    }

    a,
    a:visited {
        text-decoration: underline;
    }

    a[href]:after {
        content: " (" attr(href) ")";
    }

    abbr[title]:after {
        content: " (" attr(title) ")";
    }

    // Don't show links for images, or javascript/internal links
    a[href^="javascript:"]:after,
    a[href^="#"]:after {
        content: "";
    }

    pre,
    blockquote {
        border: 1px solid #999;
        page-break-inside: avoid;
    }

    thead {
        display: table-header-group; // h5bp.com/t
    }

    tr,
    img {
        page-break-inside: avoid;
    }

    img {
        max-width: 100% !important;
    }

    p,
    h2,
    h3 {
        orphans: 3;
        widows: 3;
    }

    h2,
    h3 {
        page-break-after: avoid;
    }

    // Chrome (OSX) fix for https://github.com/twbs/bootstrap/issues/11245
    // Once fixed, we can just straight up remove this.
    select {
        background: white !important;
    }

    // Bootstrap components
    .navbar {
        display: none;
    }
    .table {
        td,
        th {
            background-color: white !important;
        }
    }
    .btn,
    .dropup > .btn {
        > .caret {
            border-top-color: black !important;
        }
    }
    .label {
        border: 1px solid black;
    }

    .table {
        border-collapse: collapse !important;
    }
    .table-bordered {
        th,
        td {
            border: 1px solid #ddd !important;
        }
    }

    //i also duplicate the selectors  untill the class hidden-print is used
    #ilTopBar,
    .osdNotificationContainer,
    .ilMainHeader,
    .ilMainMenu,
    .ilTreeView,
    .btn,
    #ilTab,
    #ilSubTab,
    #minheight,
    #ilFooter {
        display: none;
    }
    #mainspacekeeper {
        padding: 0;
    }
    .ilLeftNavSpace {
        margin-left: 0 !important;
    }
	div.ilTabContentOuter {
		border: none;
	}

	div.ilFileDropTargetOverlay {
		display: none;
	}

	// overwrite bootstrap href printing
	a[href]:after {
		content: "";
	}
}
<|MERGE_RESOLUTION|>--- conflicted
+++ resolved
@@ -88,14 +88,12 @@
 @import "@{uibase}Dropdown/dropdown.less";
 @import "@{uibase}Item/item.less";
 @import "@{uibase}Icon/icon.less";
-<<<<<<< HEAD
 @import "@{uibase}ViewControl/viewcontrol.less";
 @import "@{uibase}Breadcrumbs/breadcrumbs.less";
-=======
 @import "@{uibase}Chart/chart.less";
->>>>>>> 5e733b76
 
 @import "less/variables.less";             // customized
+
 
 // UI framework components which make use of variables from less/variables.less
 // Note: These files need to be imported after less/variables.less
