@import "less/font.less"; 
 /* rtl-review is this font safe for RTL languages? */

 /* rtl-review */
[dir="ltr"] * { direction: ltr; unicode-bidi: embed; } //bidi-override
[dir="rtl"] * { text-align: right; direction: rtl; unicode-bidi: embed; } //bidi-override

bdo[dir="ltr"] { direction: ltr; unicode-bidi: bidi-override; }
bdo[dir="rtl"] { direction: rtl; unicode-bidi: bidi-override; }

/*
/* rtl-review */
/* with specifics imports 
add [dir="rtl"] SELECTOR ([dir="ltr"] is default)
to elements with different left/right margin, padding, border, position, float, clear, text-align and, when needed, Background-position.
In theory, you should also invert shadow... but i think we could postpone this to another release...
All parts that aren't checked yet are actually marked with "rtl-review"
*/


@bsbase: "../../Services/UICore/lib/bootstrap-3.2.0/less/";

// This part should be a copy of the less/bootstrap.less file
// containing all imports needed.
// The variables.less should point to a customized version.

// Core variables and mixins
@import "@{bsbase}variables.less";    // original
@import "@{bsbase}mixins.less"; 


// Reset and dependencies
@import "@{bsbase}normalize.less";
//@import "@{bsbase}print.less";
@import "@{bsbase}glyphicons.less";

// Core CSS
@import "@{bsbase}scaffolding.less";
@import "@{bsbase}type.less";
@import "@{bsbase}code.less";
@import "@{bsbase}grid.less";
@import "@{bsbase}tables.less";
@import "@{bsbase}forms.less";
@import "@{bsbase}buttons.less";

// Components
@import "@{bsbase}component-animations.less";
@import "@{bsbase}dropdowns.less";
@import "@{bsbase}button-groups.less";
@import "@{bsbase}input-groups.less";
@import "@{bsbase}navs.less";
@import "@{bsbase}navbar.less";
@import "@{bsbase}breadcrumbs.less";
@import "@{bsbase}pagination.less";
@import "@{bsbase}pager.less";
@import "@{bsbase}labels.less";
@import "@{bsbase}badges.less";
@import "@{bsbase}jumbotron.less";
@import "@{bsbase}thumbnails.less";
@import "@{bsbase}alerts.less";
@import "@{bsbase}progress-bars.less";
@import "@{bsbase}media.less";
@import "@{bsbase}list-group.less";
@import "@{bsbase}panels.less";
@import "@{bsbase}responsive-embed.less";
@import "@{bsbase}wells.less";
@import "@{bsbase}close.less";

// Components w/ JavaScript
@import "@{bsbase}modals.less";
@import "@{bsbase}tooltip.less";
@import "@{bsbase}popovers.less";
@import "@{bsbase}carousel.less";

// Utility classes
@import "@{bsbase}utilities.less";
@import "@{bsbase}responsive-utilities.less";

// UI framework
@uibase: "../../src/UI/templates/default/";
@import "@{uibase}Counter/counter.less";
@import "@{uibase}Glyph/glyph.less";
@import "@{uibase}Panel/panel.less";
@import "@{uibase}Card/card.less";
@import "@{uibase}Deck/deck.less";
<<<<<<< HEAD
=======
@import "@{uibase}Button/button.less";
@import "@{uibase}Divider/divider.less";
>>>>>>> 9614e5b2

@import "less/variables.less";             // customized

// UI framework components which make use of variables from less/variables.less
// Note: These files need to be imported after less/variables.less
@import "@{uibase}Popover/popover.less";

.bg-primary {
  color: white;
}

/* RTL review overwrite some specifics [bootstrap] styles
 *
 * use class "noMirror" to avoid image flip
*/
[dir="rtl"] img:not(.noMirror) {
    transform: scaleX(-1);
}

[dir="rtl"] *[align="left"] {
	text-align: right !important;
}

[dir="rtl"] *[align="right"] {
	text-align: left !important;
}

[dir="rtl"] .navbar-header {
  @media (min-width: @grid-float-breakpoint) {
    float: right;
  }
}

[dir="rtl"] .navbar-brand {
  float: right;
  @media (min-width: @grid-float-breakpoint) {
    .navbar > .container &,
    .navbar > .container-fluid & {
      margin-left: 0;
      margin-right: -@navbar-padding-horizontal;
    }
  }
}

[dir="rtl"] .navbar-toggle {
  float: left;
  margin-right: 0;
  margin-left: @navbar-padding-horizontal;
}


[dir="rtl"] .navbar-nav {
  @media (max-width: @grid-float-breakpoint-max) {
    // Dropdowns get custom display when collapsed
    .open .dropdown-menu {
      > li > a,
      .dropdown-header {
        padding: 5px 25px 5px 15px;
      }
    }
  }

  @media (min-width: @grid-float-breakpoint) {
    float: right;
    margin: 0;

    > li {
      float: right;
    }

    &.navbar-right:last-child {
      margin-right: 0;
      margin-left: -@navbar-padding-horizontal;
    }
  }
}

@media (min-width: @grid-float-breakpoint) {
  [dir="rtl"] .navbar-left  { .pull-right(); }
  [dir="rtl"] .navbar-right { .pull-left(); }
}

[dir="rtl"] .navbar-form {
  @media (min-width: @grid-float-breakpoint) {
    &.navbar-right:last-child {
      margin-right: 0;
      margin-left: -@navbar-padding-horizontal;
    }
  }
}

[dir="rtl"] .navbar-text {
  @media (min-width: @grid-float-breakpoint) {
    float: right;
    &.navbar-right:last-child {
		margin-right: @navbar-padding-horizontal;
		margin-left: 0;
    }
  }
}

[dir="rtl"] form .col-sm-1,
[dir="rtl"] form .col-sm-2,
[dir="rtl"] form .col-sm-3,
[dir="rtl"] form .col-sm-4,
[dir="rtl"] form .col-sm-5,
[dir="rtl"] form .col-sm-6,
[dir="rtl"] form .col-sm-7,
[dir="rtl"] form .col-sm-8,
[dir="rtl"] form .col-sm-9,
[dir="rtl"] form .col-sm-10,
[dir="rtl"] form .col-sm-11,
[dir="rtl"] form .col-sm-12 {
    float: right;
}

[dir="rtl"] .nav-pills > li {
  float: right;
}

// warning inline text
span.ilAlert {
	color: @brand-warning;
}

//== Navs

/* Drop Downs */

// The dropdown menu (ul)
.dropdown-menu {
	background-color: #fafafa;
	// Links within the dropdown menu
	li > a {
		display: block;
		padding: 3px 20px;
		clear: both;
		font-weight: normal;
		line-height: @line-height-base;
		color: @dropdown-link-color;
		white-space: nowrap // prevent links from randomly breaking onto new lines
	}
}
[dir="rtl"] .dropdown-menu {
	padding: 5px 0;
}
.yamm .dropdown-menu {
	li > a {
		white-space: normal;
	}
}

.btn-group.open .dropdown-toggle {
    .box-shadow(inset 0 1px 1px rgba(0, 0, 0, 0.05));
}

.dropdown-header {
	background-color: #f3f3f3;
}

.dropdown-menu img {
	border: 0;
	width: 22px;
	height: 22px;
	margin: 0 3px 0 0;
	display: @il-nav-icons;
}

// must be like dropdown-menu img
.ilAdvNoImg {
	display: inline-block;
	width: 22px;
}

// Hover/Focus state
.dropdown-menu li > a {
	&:hover,
	&:focus {
		text-decoration: none;
		color: @dropdown-link-hover-color;
		background-color: @dropdown-link-hover-bg;
	}
}

/* BS tables */
.table {
	margin-bottom: 0;
}


/* ILIAS part candidates */

html, body {
	height:100%;
}

/* see bug ILIAS bug #17589 and http://stackoverflow.com/questions/17045132/scrollbar-overlay-in-ie10-how-do-you-stop-that */
body{
	-ms-overflow-style: scrollbar;
}

#ilAll {
	position: relative;
	height: auto !important;
	min-height: calc(~"100% - 1px");
	margin: 0 auto;
}

div#minheight {
	height: 180px;
	clear: both;
	}

div.ilFrame {
	margin-top: -40px;
	margin-left: auto;
	margin-right: auto;
	max-width: 1200px;
    .box-shadow(0 0 40px #808080);
	padding-top: 129px;
	background-color: #f9f9f9;
	min-height: 100%;
}

.ilContainerWidth {
	max-width: 1400px;
	padding: 0 30px;
}

/*
	it would be good to limit the content width in some cases
	- for many forms 1400px is too wide
	- but not for all (e.g. question editing if tiny is used)
	- screens that use tables often need the full width
	- screens with (container) item lists often look ugly on 1400px (title <-> action arrow distance)
	1028px is the current max. width of the center column if at least one other column
	is displayed. This or any higher value could be set for the center column as a max-width,
	but not for all screens, options:
	- introduce a limiting class for center col and set this as "default", add another class that deactivates the
	  limit (-> screens that have wide content need to activate this class)
	- keep the current wide center col, introduce only a limiting class (-> screens that want a narrow view need
	  to activate the class)
	- use a limiting class only on some UI elements, e.g. forms and container item lists
*/
#il_center_col {
	/* max-width: 1028px; */
}


/* left navigation area (used, e.g. for explorer trees) */
.ilLeftNav {
	top: 0;
	bottom:	0;
	width: 300px;
	float: left;
	position: absolute;
	padding: 5px;
	margin-left: 15px;
	overflow: auto;
	background-color: @il-secondary-container-bg;
	border-right: 3px solid lighten(@mid-gray, 33%);
	z-index: 100;
	position: fixed;
	top: @il-header-height;

	@media only screen and (max-width: 640px) {width: 100%;}
}
[dir="rtl"] .ilLeftNav {
	float: right;
	margin-left: 0;
	margin-right: 15px;
	border-right: none;
	border-left: 3px solid lighten(@mid-gray, 33%);
}

/* search */
#ilMMSearch ul li {
	padding: 5px;
}

#ilMMSearch ul li label {
	font-weight: normal;
}

#ilMMSearchMenu p {
	white-space: nowrap;
}

#main_menu_search {
	width: 200px;
}

#ilTopBarNav .dropdown-menu #ilMMSearchMenu a {
	&,
	&:hover,
	&:active,
	&:focus {
		color: lighten(@mid-gray, 70%);
	}
}

/* --------------------------------------------------------------
	"Classic" delos part
-------------------------------------------------------------- */


/* --------------------------------------------------------------
   GLOBAL STYLES
-------------------------------------------------------------- */

ul, ol, p {
	margin: .8em 0;
}

ol, ul { 
	padding-left: 40px;
    list-style-image: none;//mantis #19613: stop the inheritance for nested list until specifically setted
}
[dir="rtl"] ol, [dir="rtl"] ul {
	padding-right: 40px;
	padding-left: 0;
}

ol ul, ul ol,
ul ul, ol ol { 
	margin-top: 0; 
	margin-bottom: 0 
}

small, sub, sup {
	font-size: .8em;
}

em, i {
	font-style: italic;
}

u {
	text-decoration: underline;
}

sub {
	vertical-align: sub;
}

sup {
	vertical-align: super;
}

/* see bug #15971 */
sub, sup {
	position: static;
}

strong, b {
	font-weight: bold;
}

a {
	text-decoration: none;
	cursor: pointer;
/* BEGIN WebDAV: Enable links with AnchorClick behavior for Internet Explorer. 
 * All skins which want to support mounting of Webfolders using Internet Explorer
 * must explicitly enable AnchorClick behavior.
 */
  behavior: url(#default#AnchorClick);
/* END WebDAV: Enable links with AnchorClick behavior for Internet Explorer. */
}

a:hover {
	color: @link-hover-color;
	text-decoration: underline;
}

hr {
	margin-bottom: .8em;
	border: none;
	border-top: 1px solid #ddd;
}

table {
	font-size: 100%;
}

img {
	vertical-align: middle;
}

tr, td {
    vertical-align: top;
	white-space: normal;
    word-wrap: break-word;
}

code {
	font-family: Pragmata, Menlo, 'DejaVu LGC Sans Mono', 'DejaVu Sans Mono', Consolas, 'Everson Mono', 'Lucida Console', 'Andale Mono', 'Nimbus Mono L', 'Liberation Mono', FreeMono, 'Osaka Monospaced', Courier, 'New Courier', monospace;
	font-size: 90%;
	color: #858585;
}

::selection {
	background: lighten(@brand-primary, 48%);
}

::-moz-selection {
	background: lighten(@brand-primary, 48%);
}


@media print {
   h1, h2, h3, h4, h5, h6 { 
	page-break-after: avoid;
  }
  
  ul, ol, dl { 
	page-break-before: avoid;
  } 
}
  
/* --------------------------------------------------------------
   SPECIAL STYLES
-------------------------------------------------------------- */

body#tinymce, body.mceContentBody {
	height: auto;
}

body#tinymce {
	background-color: white;
}

.ilHidden {
	visibility: hidden;
}

.ilNoDisplay {
	display: none !important;
}

.ilDisplayBlock {
	display: block;
}

.ilClearFloat {
	clear: both; 
}

.ilFloatRight {
  float: right;
}

[dir="rtl"] .ilFloatRight {
  float: left;
}

.ilFloatLeft {
  float: left;
}

[dir="rtl"] .ilFloatLeft {
  float: right;
}

.ilWhiteSpaceNowrap {
	white-space: nowrap;
}

.ilPositionRelative {
	position: relative;
}

.ilPrintContent {
	padding: 0 15px;
}

div.ilFrame {
}


.ilCenter {
	text-align: center;
}

.ilRight {
	text-align: right;
}

[dir="rtl"] .ilRight {
	text-align: left;
}

.ilLeft {
	text-align: left;
}

[dir="rtl"] .ilLeft {
	text-align: right;
}

.ilValignMiddle {
	vertical-align: middle;
}

.registration {
  margin: 5px auto 0;
  width: 700px;
}

.ilFixedTopSpacer {
	padding-top: @il-header-height;
}

.ilFixedTopSpacerBarOnly {
	padding-top: @il-top-bar-height;
}

div#mainspacekeeper {
}

div#mainscrolldiv {
}

.fullwidth {
	width: 100%;
}

/* --- 3 column layout -- */

#ilContentContainer {
	/*min-height: 400px;*/
}

.il_ColumnLayout {
}

#il_left_col {
}

#il_center_col {
}

#il_center_col.one_side_col {
}
#il_center_col.two_side_col {
}

#il_right_col {
}

input.fullwidth, textarea.fullwidth {
}

div.input {
	border: 1px solid #e0e0e0;
	padding: 3px;
	text-decoration: none;
	font-size: 90%;
	background-color: white;
	overflow: auto;
}
div.input:focus {
	border-color: #a0b0ff;
}
input[type=text].numeric {
	text-align: right;
}


/* -------------------- table formatting ------------------ */

div.ilCommandRow {
	 text-align: right; 
	 padding-right: 1%; 
	 margin-bottom: 15px;
}

[dir="rtl"] div.ilCommandRow {
	 text-align: left; 
	 padding-right: 0;
	 padding-left: 1%;
}

div.ilCommandRow.one_side_col {
	 padding-right: 22%; 
}

[dir="rtl"] div.ilCommandRow.one_side_col {
	 padding-right: 0;
	 padding-left: 22%;
}

div.ilAdminRow {
	margin: 10px 1% 20px;
	width: 98%;
}

table.std {
	color: #222;
	background-color: #bbb;
	border-spacing: 0;
	border-collapse: collapse;
	border: 1px solid #9eadba;
}


.fullwidth_invisible {
	color: #222;
	background-color: white;
	width: 100%;
	border-spacing: 0;
}

table.nobackground {
	color: black;
	background-color: inherit;
	border-spacing: 0;
	padding: 3px;
}


.subitem {
  clear: both;
  margin: 0 -10px 0 0;
  padding-top: 5px;
  /* border-top: 1px dotted #c0c0c0; */
}

[dir="rtl"] .subitem {
  clear: both;
  margin: 0 0 0 -10px;
}
  
td.nobackground {
	color: black;
	background-color: inherit;
	border-spacing: 0;
	border: none;
	padding: 3px;
	vertical-align: top;
}


.tbltitle {
}

tr.tbltitle {
	border-bottom: 1px solid #9eadba;
}

tr.std {
	background-color: white;
	color: #222;
	padding: 3px;
}

th {
	text-align: left;
	vertical-align: bottom;
	font-weight: normal;
}

td.std, th.std {
	padding: 4px 6px;
	text-align: left;
}

[dir="rtl"] th,
[dir="rtl"] td.std, [dir="rtl"] th.std {
	text-align: right;
}

th.option, td.option {
	background-color: #f5f5f5;
	color: #222;
	padding: 3px;
	font-weight : bold;
	vertical-align: top;
	text-align: right;
	border-top: 1px solid #9eadba;
}

[dir="rtl"] th.option, [dir="rtl"] td.option {
	text-align: left;
}

td.sub_option {
	background-color: white;
	color: #222;
	padding: 3px;
	font-weight : bold;
	vertical-align: top;
	border-top: 1px solid #9eadba;
}

td.option_value {
	background: none white;
	color: #222;
	padding: 3px;
	vertical-align: top;
	text-align: left;
	border-top: 1px solid #9eadba;
}

[dir="rtl"] td.option_value {
	text-align: right;
}

td.option_value_center {
	background: none white;
	color: #222;
	padding: 3px;
	vertical-align: top;
	text-align: center;
	border-top: 1px solid #9eadba;
}

td.option_desc, p.option_desc {
	background: none white;
	color: #222;
	padding: 3px;
	font-style: italic;
	font-weight: normal;
	vertical-align: top;
	text-align: left;
}

[dir="rtl"] td.option_desc, [dir="rtl"] p.option_desc {
	text-align: right;
}

td.boxed {
	border: 1px solid black;
}

/*Link, Visited, Hover, Focus, Activ*/
a.il_ContainerItemCommand2:link, a.il_ContainerItemCommand2:visited,
a.il_ContainerItemCommand:link, a.il_ContainerItemCommand:visited {
	font-size: 80%;
	text-decoration: none;
	margin: 0 3px 0 0;
	white-space: nowrap;
	font-weight: normal;
}

[dir="rtl"] a.il_ContainerItemCommand2:link,
[dir="rtl"] a.il_ContainerItemCommand2:visited,
[dir="rtl"] a.il_ContainerItemCommand:link,
[dir="rtl"] a.il_ContainerItemCommand2:visited {
	margin: 0 0 0 3px;
}

a.il_ContainerItemCommand2:hover,
a.il_ContainerItemCommand:hover {
	text-decoration: underline;
}

div.il_ContainerItemCommands2 {
	text-align: right;
	margin: 0 3px 3px;
}

[dir="rtl"] div.il_ContainerItemCommands2 {
	text-align: left;
}

div.il_ContainerItemCommands {
	padding: 2px 0;
}

h4.il_ContainerItemTitle {
	padding: 0;
	margin: 0;
	font-weight: normal;
	font-size: 100%;
	display: inline;
}

div.il_ContainerItemTitle {
	float: left;
    max-width: calc(~"100% - 40px");
	padding-bottom: 5px;
}

[dir="rtl"] div.il_ContainerItemTitle {
	float: right;
}

div.il_ItemProperties {
	margin: 2px 0 5px;
	text-align: left;
	font-weight: normal;
	font-size: 90%;
}

[dir="rtl"] div.il_ItemProperties {
	text-align: right;
}

div.il_ItemNotice {
	margin: 2px 0 5px;
	text-align: left;
	font-weight: normal;
	font-size: 90%;
	color: green;
}

[dir="rtl"] div.il_ItemNotice {
	text-align: right;
}

a.il_ItemProperty:link, a.il_ItemProperty:visited {
	text-decoration: none;
	font-weight: normal;
}

a.il_ItemProperty:hover {
	color: black;
}

span.il_ItemAlertProperty {
	color: @brand-warning;
}

span.il_ItemProperty {
}



/* Table Links */
a.tblheader, a.tblheader:visited {
}

a.tblheader:hover {
}

/* --- description text ---*/
div.il_Description, td.il_Description {
	margin: 2px 0 5px;
	font-size: 90%;
	font-weight: normal;
	text-align: left;
}

[dir="rtl"] div.il_Description,
[dir="rtl"] td.il_Description {
	text-align: right;
}

div.il_Description_no_margin, td.il_Description_no_margin {
	font-size: 90%;
	font-style: italic;
	text-align: left;
}

[dir="rtl"] div.il_Description_no_margin,
[dir="rtl"] td.il_Description_no_margin {
	text-align: right;
}

div.il_info {
	font-size: 90%;
	text-align: left;
}

[dir="rtl"] div.il_info {
	text-align: right;
}

/* ---------------- headlines ------------------ */


a#il_mhead_t_focus {
	color: @brand-secondary;
	vertical-align: middle;
	font-size: 26px;
    cursor: default;
    &[href] {
        cursor: pointer;
    }
}

h1.ilHeader {
	padding: 10px 0 0;
}

h3.ilHeader {
	font-weight: normal;
	padding: 0;
	margin: 0;
	display: inline;
	font-size: @font-size-h3;
	color: lighten(@mid-gray,30%);
	text-transform: uppercase;
}

#headerimage {
	width: 45px;
	height: 45px;
	margin-top: 3px;
	margin-right: 10px;
	float: left;
	//background-color: white;
}

[dir="rtl"] #headerimage {
	margin-right: 0;
	margin-left: 10px;
	float: right;
}


span.ilHeader {}

div.ilHeadAction {
	float: right;
	margin: 8px 0 5px; /* bottom 5px blog fullscreen */
}

[dir="rtl"] div.ilHeadAction {
	float: left;
}

div.ilHeadAction .prop {
	padding-right: 10px;
}

[dir="rtl"] div.ilHeadAction .prop {
	padding-right: 0;
	padding-left: 10px;
}

div.ilHeadAction a:hover {
	text-decoration: none;
}

div.ilHeaderDesc {
	font-size: 90%;
	padding: 0;
	color: lighten(@text-color, 25%);
	font-weight: 300;
}

div.ilHeaderAlert {
	font-size: 90%;
	padding: 0;
	font-weight: 300;
	color: @brand-warning;
}

div.il_HeaderInner {
	padding: 15px 15px;
	margin-bottom: 5px;
	overflow: visible;
}

div.il_HeaderInner.media {
	margin-top: 0px;
}

div.il_TreeIcons {
	padding: 15px 15px 0 0;
	margin: 0;
	float: right;
}

[dir="rtl"] div.il_TreeIcons {
	padding: 15px 0 0 15px;
	float: left;
}

div.il_Footer {
	padding: 10px 0;
	font-size: 90%;
	text-align: center;
}

footer.ilFooter {
	position: absolute;
	left: 0;
	right: 0;
	bottom: -1px !important;
	font-size: 0.9em;
	height: 70px;
	margin: 0 auto;
	padding: 20px 0 0;
	text-align: left;
	color: white;
	background-color: @brand-primary;
	div.ilFooterContainer {
		color: white;
		//float: left;
		line-height: 1.75;
		padding: 0 15px;
	}
	a.permalink_label,
	div.ilFooterContainer > a {
		color: white;
		white-space: nowrap;
		&:hover {
			color: white;
		}
	}
}

[dir="rtl"] footer.ilFooter {
	text-align: right;
}

#devmodeBlock {
    background-color: white;
    color: black;
    border: 1px dashed grey;
    padding: 10px;
    margin-top: 25px;
    table {
        @media only screen and (max-width: @grid-float-breakpoint-max) {
            table-layout: fixed;
            width: 100%;
        }
    }
}

/* ----------------- permanent link  ------------- */
div.ilPermaLink {
	margin: 15px;
}

div.ilPermaLink .small {
	font-size: 70%;
}

div.ilPermaLink .il_adv_sel {
	font-size: 100%;
}

div.ilPermaLink input {
	font-size: 70%;
	width: 350px;
}

div.ilPermaLink a {
	font-size: 1em;
}

#current_perma_link {
	color: @text-color;
	width: 25%;
	font-size: 90%;
	+ .btn-group {
		vertical-align: top;
	}
}


/* ----------------- invisible border ------------- */
div.invisible_border {
	margin: 15px;
}

.ilInvisibleBorder {
	padding: 15px;
}

/* ------- Helptext --------- */
span.il_Helptext {
	font-size: 90%;
	font-weight: normal;
}

/* ----------------- alternative text styles ------------- */
.small {
	text-decoration: none;
	font-size: 90%;
}

.xsmall {
	text-decoration: none;
	font-size: 80%;
}

.smallgreen {
	text-decoration: none;
	font-size: 90%;
	color: green;
}

.smallred {
	text-decoration: none;
	font-size: 90%;
	color: red;
}

.obligatory {
	font-weight: normal;
	color: #800000;
	font-variant: normal;
}

.warning {
	text-decoration: none;
	font-weight: bold;
	color: red;
}

div.Access {
	text-decoration: none;
	font-weight: bold;
	text-decoration: underline;
	color: red;
}

.asterisk {
	color: red;
	font-size: 90%;
}

.default {
	text-decoration: none;
	font-weight: normal;
}


.quote {
	font-style: italic;
	font-weight: normal;
}

.subtitle {
	font-style: italic;
	font-weight: normal;
	font-size: 90%;
}

.questiontext {
	font-weight: bold;
}

.bold {
	font-weight: bold;
}

/* ----------------- alternative text styles ------------- */
.light {
	color: #909090;
}

/* ----------------- normal links ------------- */
a.light:link, a.light:visited {
	text-decoration: none;
	color: #35b;
}

a.light:hover {
	color: black;
}

/* Messages */
div.ilInfoMessage,
div.ilFailureMessage,
div.ilSuccessMessage,
div.ilQuestionMessage {
}

div.ilFailureMessage {
}

div.ilSuccessMessage {
}

div.ilQuestionMessage {
}

div.ilMessageBox {
}


/* ------------------ blind image - spacer gif --------------
   please use this style class always when using this blind image */
img.spacer {
	display: block;
}

div#agreement {
	width: 100%;
	height: 375px;
	overflow: auto;
	overflow-x: hidden;
}


/* bottom center area (optional bottom area, used e.g. in learning modules) */
div#bot_center_area {
	bottom:	0;
	height: 300px;
	position: fixed;
	padding: 5px;
	background-color: @body-bg;
	border-top: 3px solid #e9e9e9;
	-webkit-overflow-scrolling: touch; /* Bug 11209 */ 
	overflow: auto; /* Bug 11209 */
}

div#bot_center_area iframe {
	-webkit-overflow-scrolling: touch; /* Bug 11209 */
	overflow: auto; /* Bug 11209 */
	border: none;
	width: 100%;
	height: 100%;
}

div#bot_center_area_drag {
	left: 0;
	right: 0;
	height: 4px;
	cursor: row-resize;
	margin-top: -8px;
	position: absolute;
}

#drag_zmove {
	position: absolute;
	width: 100%;
	height: 100%;
	z-index: 7;
	display: none;
}

div#bot_center_area_drag:hover {
	background: none #fa9;
}


.ilLeftNavSpace {
	/* padding: 0 20px 0 310px; */
	margin-left: 315px !important;
	@media (max-width: @grid-float-breakpoint-max) {margin-left: 0 !important;}
}

[dir="rtl"] .ilLeftNavSpace {
	margin-left: 0 !important;
	margin-right: 315px !important;
	@media (max-width: @grid-float-breakpoint-max) {margin-right: 0 !important;}
}


div.ilContentFixed {
}


/* right panel (e.g. notes, comments) */
div.ilRightPanel {
	overflow: auto;
	position: fixed;
	top: 0;
	bottom: 0;
	right: 0;
	width: 500px;
	left: auto !important;
}

[dir="rtl"] div.ilRightPanel {
	right: auto !important;
	width: 500px;
	left: 0 !important;
}

#ilRightPanelClose {
	display: block;
	float: right;
}

[dir="rtl"] #ilRightPanelClose {
	float: left;
}


/* Overlays, Blocks */
.ilOverlay {
	background-color: white;
	border: 1px solid #d6d6d6;
	text-align: left;
	position: absolute;
    .box-shadow(2px 2px 4px #c0c0c0);
}

[dir="rtl"] .ilOverlay {
	text-align: right;
}

.ilAccHeadingHidden, .ilAccHidden, .ui-helper-hidden-accessible {
	position: absolute;
	left: -2000px;
	top: auto;
	width: 1px;
	height: 1px;
	overflow: hidden;
}

[dir="rtl"] .ilAccHeadingHidden, [dir="rtl"] .ilAccHidden, [dir="rtl"] .ui-helper-hidden-accessible {
	left: auto; /* may causes a scrollbar when omitted */
	right: -2000px;
}

a.ilAccAnchor, a.ilAccAnchor:hover {
	text-decoration: none;
	color: inherit;
}

/* revised 4.1 */


/* Fixed Frame Width */
div.ilFrameFixedWidth, .ilFrameFixedWidth #mainscrolldiv {
	/* max-width: 1370px; */
	margin: 0 auto;
}

.ilFrameFixedWidth #mainscrolldiv {
	max-width: 1370px;
	margin: 0 auto;
}

div.ilFrameFixedWidthHeader {
	max-width: 1370px;
	margin: 0 auto;
	padding: 0;
}

.ilFrameFixedWidthHeader div.ilHeaderBanner {
	max-width: 1370px;
	overflow: hidden;
	padding: 0 15px;
}

div.ilHeaderBanner img.ilHeaderImg {
	width: 100%;	
}

.ilFrameFixedWidth h1.ilHeader {
}

.ilFrameFixedWidth div.ilHeaderDesc {
	padding-left: 0;
}

[dir="rtl"] .ilFrameFixedWidth div.ilHeaderDesc {
	padding-left: inherit;
	padding-right: 0;
}

div.ilBox {
	background: url("@{background-images-path}FramedBack.png") repeat-x;
	border: 1px solid #e0e0e0;
	padding: 10px;
	margin-bottom: 20px;
}

/* Top-Bar */
div.ilTopBar {
  background-color: #444;
  color: white;
  padding: 5px 10px;
}

div.ilTopBar a {
	color: white;
}

div.ilTopBarLeft {
	float: left;
}

[dir="rtl"] div.ilTopBarLeft {
	float: right;
}

div.ilTopBarRight {
	float: right;
}

[dir="rtl"] div.ilTopBarRight {
	float: left;
}

div.ilTopBarRight span#ilAdvSelListAnchorElement_asl {
	margin-right: 25px;
	color: black;
}

[dir="rtl"] div.ilTopBarRight span#ilAdvSelListAnchorElement_asl {
	margin-right: 0;
	margin-left: 25px;
}

div.ilTopBarRight td.il_adv_sel {
	background-color: #444;
}

div.ilSideBarHead{
	background-color: #f0f0f0;
	margin-bottom: 5px;
	padding: 5px;
}

div.ilSideBarHead h3{
	font-size: 110%;
	color: #606060;
	display: inline;
}

div.ilSideBarContent{
	padding: 5px;
}

/* jquery ui autocomplete */
.ui-menu {
	list-style: none;
	padding: 0;
	margin: 0;
	display: block;
	float: left;
	background-color: white;
	border: 1px solid #e0e0e0;
	font-size: 90%;
    .box-shadow(2px 2px 4px #c0c0c0);
}

[dir="rtl"] .ui-menu {
	float: right;
}

.ui-menu .ui-menu-item {
	margin: 0;
	padding: 0;
	zoom: 1;
	float: left;
	clear: left;
	width: 100%;
}

[dir="rtl"] .ui-menu .ui-menu-item {
	float: right;
	clear: right;
}

.ui-menu .ui-menu-category {
	margin: 0;
	padding: 2px;
	zoom: 1;
	float: left;
	clear: left;
	width: 100%;
	font-weight: bold;
}

[dir="rtl"] .ui-menu .ui-menu-category {
	float: right;
	clear: right;
}

.ui-menu .ui-menu-more {
	display: block;
	zoom: 1;
	color: #03a;
	cursor: pointer;
	float: left;
	clear: left;
	width: 100%;
}


[dir="rtl"] .ui-menu .ui-menu-more {
	float: right;
	clear: right;
}

.ui-menu .ui-menu-more span {
	padding: 2px;
}

.ui-menu .ui-menu-more:hover {
	background-color: white;
}

.ui-autocomplete {
	max-height: 400px;
	overflow-y: auto;
	/* prevent horizontal scrollbar */
	overflow-x: hidden;
}

.ui-menu .ui-menu-item a {
	text-decoration: none;
	display: block;
	padding: 2px 4px;
	line-height: 1.5;
	zoom: 1;
	color: #03a;
}
.ui-menu .ui-menu-item a.ui-state-hover,
.ui-menu .ui-menu-item a.ui-state-active {
	background-color: #ff9;
}

/* Icon Default */
img.ilIcon {
	width: 32px;
	height: 32px;
}

/* PreventBreakOut, see https://css-tricks.com/snippets/css/prevent-long-urls-from-breaking-out-of-container/ */
.ilPreventBreakOut {
	overflow-wrap: break-word;
	word-wrap: break-word;
	-ms-word-break: break-all;
	word-break: break-word;
	-ms-hyphens: auto;
	-moz-hyphens: auto;
	-webkit-hyphens: auto;
	hyphens: auto;
}


/* Component Imports */

@import "less/Services/Accordion/delos.less";
@import "less/Modules/ScormAicc/delos.less";
@import "less/Services/Form/delos.less";
@import "less/Services/UIComponent/Explorer2/delos.less";
@import "less/Modules/Forum/delos.less";
@import "less/Services/Mail/delos.less";
@import "less/Services/COPage/delos.less";
@import "less/Services/Calendar/delos.less";
@import "less/Modules/Wiki/delos.less";
@import "less/Services/MainMenu/delos.less";
@import "less/Services/UIComponent/Tabs/delos.less";
@import "less/Services/UIComponent/GroupedList/delos.less";
@import "less/Services/Table/delos.less";
@import "less/Services/Notes/delos.less";
@import "less/Modules/Blog/delos.less";
@import "less/Services/Skill/delos.less";
@import "less/Modules/Poll/delos.less";
@import "less/Services/Search/delos.less";
@import "less/Services/Help/delos.less";
@import "less/Modules/DataCollection/delos.less";
@import "less/Modules/Bibliographic/delos.less";
@import "less/Services/MediaObjects/delos.less";
@import "less/Services/Chart/delos.less";
@import "less/Services/Captcha/delos.less";
@import "less/Services/User/delos.less";
@import "less/Services/Style/delos.less";
@import "less/Modules/Course/delos.less";
@import "less/Modules/Chatroom/delos.less";
@import "less/Services/Container/delos.less";
@import "less/Modules/LearningModule/delos.less";
@import "less/Services/PersonalDesktop/delos.less";
@import "less/Services/UIComponent/AdvancedSelectionList/delos.less";
@import "less/Services/Object/delos.less";
@import "less/Services/Navigation/delos.less";
@import "less/Services/Block/delos.less";
@import "less/Services/UIComponent/Lightbox/delos.less";
@import "less/Services/Membership/delos.less";
@import "less/Modules/BookingManager/delos.less";
@import "less/Services/InfoScreen/delos.less";
@import "less/Services/Init/delos.less";
@import "less/Services/Bookmarks/delos.less";
@import "less/Services/UIComponent/Toolbar/delos.less";
@import "less/Services/UIComponent/Tooltip/delos.less";
@import "less/Services/Locator/delos.less";
@import "less/Services/UIComponent/Button/delos.less";
@import "less/Services/Rating/delos.less";
@import "less/Services/UIComponent/Panel/delos.less";
@import "less/Modules/Excercise/delos.less";
@import "less/Services/UIComponent/ProgressBar/delos.less";
@import "less/Services/News/delos.less"; 
@import "less/Modules/Survey/delos.less";
@import "less/Modules/MediaPool/delos.less";
@import "less/Services/Tags/delos.less";
@import "less/Services/UIComponent/Checklist/delos.less";
@import "less/Modules/WorkspaceFolder/delos.less";
@import "less/Services/FileUpload/delos.less";
@import "less/Modules/Portfolio/delos.less";
@import "less/Services/Awareness/delos.less";
@import "less/Services/OnScreenChat/delos.less";
@import "less/Services/UIComponent/Modal/delos.less";
@import "less/Services/Badge/delos.less";
@import "less/Services/Calendar/bootstrap-datetimepicker.less";

.noMargin {
	margin: 0;
}

div.editLink {
	padding-right: 1em;
}

[dir="rtl"] div.editLink {
	padding-right: 0;
	padding-left: 1em;
}

img[src$="icon_checked.svg"] {
	height: 11px;
    margin: 0 6px 0 5px;
    opacity: 0.5;
    width: 11px;
}

[dir="rtl"] img[src$="icon_checked.svg"] {
    margin: 0 5px 0 6px;
}

.glyphicon-ok {
    font-size: 11px;
	text-align: center;
}

div.ilNewObjectSelector {
	display: inline-block;
    margin-bottom: 8px;
    padding: 0 10px;
    width: 100%;
    > .btn-group {
        display: block;
        width: 100%;
        #ilAdvSelListAnchorText_asl {
            float: right;
        }
        .dropdown-menu.pull-right {
            top: 30px;
        }
    }
}

[dir="rtl"] div.ilNewObjectSelector {
    > .btn-group {
        #ilAdvSelListAnchorText_asl {
            float: left;
        }
    }
}

.pdMailRow {
	.imageSpace {
		margin-left: 40px;
	}
	> img {
		margin: 2px 0;
		max-width:30px;
	}
}

[dir="rtl"] .pdMailRow {
	.imageSpace {
		margin-left: 0;
		margin-right: 40px;
	}
}

[dir="rtl"] .radio label, [dir="rtl"] .checkbox label {
    padding-left: 0;
    padding-right: 20px;
}

[dir="rtl"] .radio input[type="radio"],
[dir="rtl"] .radio-inline input[type="radio"],
[dir="rtl"] .checkbox input[type="checkbox"],
[dir="rtl"] .checkbox-inline input[type="checkbox"] {
    margin-left: 0;
    margin-right: -20px;
}

.il_InfoScreenSection {
	padding: 10px 10px 0;
	> .ilFloatRight {
		padding-bottom: 4px;
		padding-right: 4px;
	}
}

[dir="rtl"] .il_InfoScreenSection {
	> .ilFloatRight {
		padding-right: 0;
		padding-left: 4px;
	}
}

.yui-panel-container {
	color: @text-color;
}
.mceEditor, .mceLayout {
	width: 100% !important;
}

table.mceLayout {
	table-layout: fixed;
}

.mceIframeContainer iframe {
	max-width: 100%;
}

table.mceToolbar {
	table-layout: fixed;
	display: inline-block;
	float: left;
	height: auto !important;
	max-width: 100%;
	tbody, tr, td {
		display: inline-block;
		white-space: normal !important;
	}
}

.alert {
	> a {
		text-decoration: underline;
	}
}
.alert {
	> a.btn {
		text-decoration: none;
	}
}

//mantis #0017724, 17884, #17943
#ilAdvSelListAnchorText_asl + ul.dropdown-menu > li > div.row,
#ilAdvSelListAnchorText_asl + .dropdown-backdrop + ul.dropdown-menu > li > div.row,
#mm_adm_tr + span + ul.dropdown-menu > li > div.row,
#mm_adm_tr + ul.dropdown-menu > li > div.row {
    width: 750px;
    @media only screen and (max-width: @grid-float-breakpoint-max) {
        width: 100% !important;
        margin: 0;
    }
}
/* basic responsiveness (beta)

   The following section targets smartphones.
  
   iPads come with a device width of 768, the iPhone with 320, most smartphones seem to
   use a width under 640px, so 640 seems to be a good choice here.
   If you make any changes in this query, please add a reason to this comment and if possible an url that
   backs this decision.
   
   List of common devices width values: http://cssmediaqueries.com/target/
   Google recommending 640px: https://developers.google.com/webmasters/smartphone-sites/details
   
   */

@media
	only screen and (max-width: @grid-float-breakpoint-max)
{
	html {
		-webkit-text-size-adjust: none;
	}

    div#mainscrolldiv {
    }

	.ilContainerWidth {
		padding: 0 15px;
	}
    
    div.il_HeaderInner {
		color: #222;
		margin-bottom: 5px;
		padding: 15px;
	}
	

	textarea {
		max-width: 100%; 
	}
	
	input, select {
		max-width: 100%;
	}
	
	/* height: auto; messes e.g. survey progress bar */
	img {
		max-width: 100%;
	}
    
	div.ilc_Mob img {
		height: auto !important;
	}

	// this fixes the open street map images, not the best place to
	// to this. another option would be to not put the
	// max-width behaviour above on every img...
	img.olTileImage {
		max-width: none;
	}

	
	div.ilFrame {
		margin: 0;
		width: 100%;
	}

	div.ilLeftNav {
		
	}

	div.ilLeftNavSpace {
		
	}

	div.ilContentFixed {
	}
	
	.ilFrameFixedWidthHeader div.ilHeaderBanner {
		max-width: 100%;
		height: 40px !important;
		padding: 0;
    }
	
	div.ilTableOuter {
		max-width: 100%;
		overflow: auto;
	}
    
    .table-responsive .dropdown-menu {
        position: relative;
    }

	// main header
	a#il_mhead_t_focus {
		font-size: 20px
	}

	h1.ilHeader {
		padding-top: 5px;
	}

	// header image
	#headerimage {
		width: 35px;
		height: 35px;
		margin-top: 2px;
		margin-right: 7px;
	}

	/* @import "less/Services/MainMenu/delos_sm.less"; */
	/* @import "less/Services/UIComponent/Tabs/delos_sm.less"; */
	/* @import "less/Services/Form/delos_sm.less"; */
	@import "less/Modules/Forum/delos_sm.less";
	@import "less/Services/Init/delos_sm.less";
	@import "less/Services/MainMenu/delos_sm.less";
	@import "less/Services/COPage/delos_sm.less";
	@import "less/Services/UIComponent/Button/delos_sm.less";
	@import "less/Services/News/delos_sm.less";


	div.ilGoogleMap {
		max-width: 100%;
	}

	/* at last temporary, since it overlaps content */
	a.ilTreeView, .ilLeftNav {
		display: none;
	}

	/* no idea why needed, but this one fixes the drop downs in the small media view (e.g. main menu) */
	.navbar-nav {
		margin: 7.5px 0px;
	}
}

/* print css */
@media print {
    //bootstrap print.less
    * {
        text-shadow: none !important;
        color: black !important; // Black prints faster: h5bp.com/s
        background: transparent !important;
        box-shadow: none !important;
    }

    a,
    a:visited {
        text-decoration: underline;
    }

    a[href]:after {
        content: " (" attr(href) ")";
    }

    abbr[title]:after {
        content: " (" attr(title) ")";
    }

    // Don't show links for images, or javascript/internal links
    a[href^="javascript:"]:after,
    a[href^="#"]:after {
        content: "";
    }

    pre,
    blockquote {
        border: 1px solid #999;
        page-break-inside: avoid;
    }

    thead {
        display: table-header-group; // h5bp.com/t
    }

    tr,
    img {
        page-break-inside: avoid;
    }

    img {
        max-width: 100% !important;
    }

    p,
    h2,
    h3 {
        orphans: 3;
        widows: 3;
    }

    h2,
    h3 {
        page-break-after: avoid;
    }

    // Chrome (OSX) fix for https://github.com/twbs/bootstrap/issues/11245
    // Once fixed, we can just straight up remove this.
    select {
        background: white !important;
    }

    // Bootstrap components
    .navbar {
        display: none;
    }
    .table {
        td,
        th {
            background-color: white !important;
        }
    }
    .btn,
    .dropup > .btn {
        > .caret {
            border-top-color: black !important;
        }
    }
    .label {
        border: 1px solid black;
    }

    .table {
        border-collapse: collapse !important;
    }
    .table-bordered {
        th,
        td {
            border: 1px solid #ddd !important;
        }
    }

    //i also duplicate the selectors  untill the class hidden-print is used
    #ilTopBar,
    .osdNotificationContainer,
    .ilMainHeader,
    .ilMainMenu,
    .ilTreeView,
    .btn,
    #ilTab,
    #ilSubTab,
    #minheight,
    #ilFooter {
        display: none;
    }
    #mainspacekeeper {
        padding: 0;
    }
    .ilLeftNavSpace {
        margin-left: 0 !important;
    }
	div.ilTabContentOuter {
		border: none;
	}
	
	div.ilFileDropTargetOverlay {
		display: none;
	}

	// overwrite bootstrap href printing
	a[href]:after {
		content: "";
	}
}
 <|MERGE_RESOLUTION|>--- conflicted
+++ resolved
@@ -83,11 +83,8 @@
 @import "@{uibase}Panel/panel.less";
 @import "@{uibase}Card/card.less";
 @import "@{uibase}Deck/deck.less";
-<<<<<<< HEAD
-=======
 @import "@{uibase}Button/button.less";
 @import "@{uibase}Divider/divider.less";
->>>>>>> 9614e5b2
 
 @import "less/variables.less";             // customized
 
