--- conflicted
+++ resolved
@@ -84,11 +84,8 @@
 @import "@{uibase}Card/card.less";
 @import "@{uibase}Deck/deck.less";
 @import "@{uibase}Button/button.less";
-<<<<<<< HEAD
-=======
 @import "@{uibase}Divider/divider.less";
 @import "@{uibase}Dropdown/dropdown.less";
->>>>>>> 6c64fa24
 
 @import "less/variables.less";             // customized
 
