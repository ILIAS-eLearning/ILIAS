--- conflicted
+++ resolved
@@ -83,13 +83,9 @@
 @import "@{uibase}Panel/panel.less";
 @import "@{uibase}Card/card.less";
 @import "@{uibase}Deck/deck.less";
-<<<<<<< HEAD
-@import "@{uibase}Icon/icon.less";
-
-=======
 @import "@{uibase}Button/button.less";
 @import "@{uibase}Divider/divider.less";
->>>>>>> fef6d870
+@import "@{uibase}Icon/icon.less";
 
 @import "less/variables.less";             // customized
 
