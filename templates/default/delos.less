--- conflicted
+++ resolved
@@ -86,12 +86,8 @@
 @import "@{uibase}Button/button.less";
 @import "@{uibase}Divider/divider.less";
 @import "@{uibase}Dropdown/dropdown.less";
-<<<<<<< HEAD
+@import "@{uibase}Item/item.less";
 @import "@{uibase}Breadcrumbs/breadcrumbs.less";
-=======
-@import "@{uibase}Item/item.less";
-
->>>>>>> df5606f2
 
 @import "less/variables.less";             // customized
 
