@import "less/font.less";
 /* rtl-review is this font safe for RTL languages? */

 /* rtl-review */
[dir="ltr"] * { direction: ltr; unicode-bidi: embed; } //bidi-override
[dir="rtl"] * { text-align: right; direction: rtl; unicode-bidi: embed; } //bidi-override

bdo[dir="ltr"] { direction: ltr; unicode-bidi: bidi-override; }
bdo[dir="rtl"] { direction: rtl; unicode-bidi: bidi-override; }


/*
/* rtl-review */
/* with specifics imports
add [dir="rtl"] SELECTOR ([dir="ltr"] is default)
to elements with different left/right margin, padding, border, position, float, clear, text-align and, when needed, Background-position.
In theory, you should also invert shadow... but i think we could postpone this to another release...
All parts that aren't checked yet are actually marked with "rtl-review"
*/

@bsbase: "../../Services/UICore/lib/bootstrap-3.2.0/less/";

// This part should be a copy of the less/bootstrap.less file
// containing all imports needed.
// The variables.less should point to a customized version.

// Core variables and mixins
@import "@{bsbase}variables.less";    // original
@import "@{bsbase}mixins.less";


// Reset and dependencies
@import "@{bsbase}normalize.less";
//@import "@{bsbase}print.less";
@import "@{bsbase}glyphicons.less";

// Core CSS
@import "@{bsbase}scaffolding.less";
@import "@{bsbase}type.less";
@import "@{bsbase}code.less";
@import "@{bsbase}grid.less";
@import "@{bsbase}tables.less";
@import "@{bsbase}forms.less";
@import "@{bsbase}buttons.less";

// Components
@import "@{bsbase}component-animations.less";
@import "@{bsbase}dropdowns.less";
@import "@{bsbase}button-groups.less";
@import "@{bsbase}input-groups.less";
@import "@{bsbase}navs.less";
@import "@{bsbase}navbar.less";
@import "@{bsbase}breadcrumbs.less";
@import "@{bsbase}pagination.less";
@import "@{bsbase}pager.less";
@import "@{bsbase}labels.less";
@import "@{bsbase}badges.less";
@import "@{bsbase}jumbotron.less";
@import "@{bsbase}thumbnails.less";
@import "@{bsbase}alerts.less";
@import "@{bsbase}progress-bars.less";
@import "@{bsbase}media.less";
@import "@{bsbase}list-group.less";
@import "@{bsbase}panels.less";
@import "@{bsbase}responsive-embed.less";
@import "@{bsbase}wells.less";
@import "@{bsbase}close.less";

// Components w/ JavaScript
@import "@{bsbase}modals.less";
@import "@{bsbase}tooltip.less";
@import "@{bsbase}popovers.less";
@import "@{bsbase}carousel.less";

// Utility classes
@import "@{bsbase}utilities.less";
@import "@{bsbase}responsive-utilities.less";

// UI framework
@uibase: "../../src/UI/templates/default/";
@import "@{uibase}Counter/counter.less";
@import "@{uibase}Glyph/glyph.less";
@import "@{uibase}Panel/panel.less";
@import "@{uibase}Card/card.less";
@import "@{uibase}Deck/deck.less";
@import "@{uibase}Button/button.less";
@import "@{uibase}Divider/divider.less";
@import "@{uibase}Dropdown/dropdown.less";
@import "@{uibase}Item/item.less";
<<<<<<< HEAD
@import "@{uibase}Breadcrumbs/breadcrumbs.less";
=======
@import "@{uibase}Icon/icon.less";
>>>>>>> cd819dc1

@import "less/variables.less";             // customized

// UI framework components which make use of variables from less/variables.less
// Note: These files need to be imported after less/variables.less
@import "@{uibase}Popover/popover.less";

.bg-primary {
  color: white;
}


/* RTL review overwrite some specifics [bootstrap] styles
 *
 * use class "noMirror" to avoid image flip
*/
[dir="rtl"] img:not(.noMirror) {
    transform: scaleX(-1);
}

[dir="rtl"] *[align="left"] {
	text-align: right !important;
}

[dir="rtl"] *[align="right"] {
	text-align: left !important;
}

[dir="rtl"] .navbar-header {
  @media (min-width: @grid-float-breakpoint) {
    float: right;
  }
}

[dir="rtl"] .navbar-brand {
  float: right;
  @media (min-width: @grid-float-breakpoint) {
    .navbar > .container &,
    .navbar > .container-fluid & {
      margin-left: 0;
      margin-right: -@navbar-padding-horizontal;
    }
  }
}

[dir="rtl"] .navbar-toggle {
  float: left;
  margin-right: 0;
  margin-left: @navbar-padding-horizontal;
}


[dir="rtl"] .navbar-nav {
  @media (max-width: @grid-float-breakpoint-max) {
    // Dropdowns get custom display when collapsed
    .open .dropdown-menu {
      > li > a,
      .dropdown-header {
        padding: 5px 25px 5px 15px;
      }
    }
  }

  @media (min-width: @grid-float-breakpoint) {
    float: right;
    margin: 0;

    > li {
      float: right;
    }

    &.navbar-right:last-child {
      margin-right: 0;
      margin-left: -@navbar-padding-horizontal;
    }
  }
}

@media (min-width: @grid-float-breakpoint) {
  [dir="rtl"] .navbar-left  { .pull-right(); }
  [dir="rtl"] .navbar-right { .pull-left(); }
}

[dir="rtl"] .navbar-form {
  @media (min-width: @grid-float-breakpoint) {
    &.navbar-right:last-child {
      margin-right: 0;
      margin-left: -@navbar-padding-horizontal;
    }
  }
}

[dir="rtl"] .navbar-text {
  @media (min-width: @grid-float-breakpoint) {
    float: right;
    &.navbar-right:last-child {
		margin-right: @navbar-padding-horizontal;
		margin-left: 0;
    }
  }
}

[dir="rtl"] form .col-sm-1,
[dir="rtl"] form .col-sm-2,
[dir="rtl"] form .col-sm-3,
[dir="rtl"] form .col-sm-4,
[dir="rtl"] form .col-sm-5,
[dir="rtl"] form .col-sm-6,
[dir="rtl"] form .col-sm-7,
[dir="rtl"] form .col-sm-8,
[dir="rtl"] form .col-sm-9,
[dir="rtl"] form .col-sm-10,
[dir="rtl"] form .col-sm-11,
[dir="rtl"] form .col-sm-12 {
    float: right;
}

[dir="rtl"] .nav-pills > li {
  float: right;
}

// warning inline text
span.ilAlert {
	color: @brand-warning;
}

//== Navs

/* Drop Downs */

// The dropdown menu (ul)
.dropdown-menu {
	background-color: #fafafa;
	// Links within the dropdown menu
	li > a {
		display: block;
		padding: 3px 20px;
		clear: both;
		font-weight: normal;
		line-height: @line-height-base;
		color: @dropdown-link-color;
		white-space: nowrap // prevent links from randomly breaking onto new lines
	}
}
[dir="rtl"] .dropdown-menu {
	padding: 5px 0;
}
.yamm .dropdown-menu {
	li > a {
		white-space: normal;
	}
}

.btn-group.open .dropdown-toggle {
    .box-shadow(inset 0 1px 1px rgba(0, 0, 0, 0.05));
}

.dropdown-header {
	background-color: #f3f3f3;
}

.dropdown-menu img {
	border: 0;
	width: 22px;
	height: 22px;
	margin: 0 3px 0 0;
	display: @il-nav-icons;
}

// must be like dropdown-menu img
.ilAdvNoImg {
	display: inline-block;
	width: 22px;
}

// Hover/Focus state
.dropdown-menu li > a {
	&:hover,
	&:focus {
		text-decoration: none;
		color: @dropdown-link-hover-color;
		background-color: @dropdown-link-hover-bg;
	}
}

/* BS tables */
.table {
	margin-bottom: 0;
}


/* ILIAS part candidates */

html, body {
	height:100%;
}

/* see bug ILIAS bug #17589 and http://stackoverflow.com/questions/17045132/scrollbar-overlay-in-ie10-how-do-you-stop-that */
body{
	-ms-overflow-style: scrollbar;
}

#ilAll {
	position: relative;
	height: auto !important;
	min-height: calc(~"100% - 1px");
	margin: 0 auto;
}

div#minheight {
	height: 180px;
	clear: both;
	}

div.ilFrame {
	margin-top: -40px;
	margin-left: auto;
	margin-right: auto;
	max-width: 1200px;
    .box-shadow(0 0 40px #808080);
	padding-top: 129px;
	background-color: #f9f9f9;
	min-height: 100%;
}

.ilContainerWidth {
	max-width: 1400px;
	padding: 0 30px;
}

/*
	it would be good to limit the content width in some cases
	- for many forms 1400px is too wide
	- but not for all (e.g. question editing if tiny is used)
	- screens that use tables often need the full width
	- screens with (container) item lists often look ugly on 1400px (title <-> action arrow distance)
	1028px is the current max. width of the center column if at least one other column
	is displayed. This or any higher value could be set for the center column as a max-width,
	but not for all screens, options:
	- introduce a limiting class for center col and set this as "default", add another class that deactivates the
	  limit (-> screens that have wide content need to activate this class)
	- keep the current wide center col, introduce only a limiting class (-> screens that want a narrow view need
	  to activate the class)
	- use a limiting class only on some UI elements, e.g. forms and container item lists
*/
#il_center_col {
	/* max-width: 1028px; */
}

/* left navigation area (used, e.g. for explorer trees) */
.ilLeftNav {
	top: 0;
	bottom:	0;
	width: 300px;
	float: left;
	position: absolute;
	padding: 5px;
	margin-left: 15px;
	overflow: auto;
	background-color: @il-secondary-container-bg;
	border-right: 3px solid lighten(@mid-gray, 33%);
	z-index: 100;
	position: fixed;
	top: @il-header-height;

	@media only screen and (max-width: 640px) {width: 100%;}
}
[dir="rtl"] .ilLeftNav {
	float: right;
	margin-left: 0;
	margin-right: 15px;
	border-right: none;
	border-left: 3px solid lighten(@mid-gray, 33%);
}

/* search */
#ilMMSearch ul li {
	padding: 5px;
}

#ilMMSearch ul li label {
	font-weight: normal;
}

#ilMMSearchMenu p {
	white-space: nowrap;
}

#main_menu_search {
	width: 200px;
}

#ilTopBarNav .dropdown-menu #ilMMSearchMenu a {
	&,
	&:hover,
	&:active,
	&:focus {
		color: lighten(@mid-gray, 70%);
	}
}


/* --------------------------------------------------------------
	"Classic" delos part
-------------------------------------------------------------- */


/* --------------------------------------------------------------
   GLOBAL STYLES
-------------------------------------------------------------- */

ul, ol, p {
	margin: .8em 0;
}

ol, ul {
	padding-left: 40px;
    list-style-image: none;//mantis #19613: stop the inheritance for nested list until specifically setted
}
[dir="rtl"] ol, [dir="rtl"] ul {
	padding-right: 40px;
	padding-left: 0;
}

ol ul, ul ol,
ul ul, ol ol {
	margin-top: 0;
	margin-bottom: 0
}

small, sub, sup {
	font-size: .8em;
}

em, i {
	font-style: italic;
}

u {
	text-decoration: underline;
}

sub {
	vertical-align: sub;
}

sup {
	vertical-align: super;
}

/* see bug #15971 */
sub, sup {
	position: static;
}

strong, b {
	font-weight: bold;
}

a {
	text-decoration: none;
	cursor: pointer;
/* BEGIN WebDAV: Enable links with AnchorClick behavior for Internet Explorer.
 * All skins which want to support mounting of Webfolders using Internet Explorer
 * must explicitly enable AnchorClick behavior.
 */
  behavior: url(#default#AnchorClick);
/* END WebDAV: Enable links with AnchorClick behavior for Internet Explorer. */
}

a:hover {
	color: @link-hover-color;
	text-decoration: underline;
}

hr {
	margin-bottom: .8em;
	border: none;
	border-top: 1px solid #ddd;
}

table {
	font-size: 100%;
}

img {
	vertical-align: middle;
}

tr, td {
    vertical-align: top;
	white-space: normal;
    word-wrap: break-word;
}

code {
	font-family: Pragmata, Menlo, 'DejaVu LGC Sans Mono', 'DejaVu Sans Mono', Consolas, 'Everson Mono', 'Lucida Console', 'Andale Mono', 'Nimbus Mono L', 'Liberation Mono', FreeMono, 'Osaka Monospaced', Courier, 'New Courier', monospace;
	font-size: 90%;
	color: #858585;
}

::selection {
	background: lighten(@brand-primary, 48%);
}

::-moz-selection {
	background: lighten(@brand-primary, 48%);
}


@media print {
   h1, h2, h3, h4, h5, h6 {
	page-break-after: avoid;
  }

  ul, ol, dl {
	page-break-before: avoid;
  }
}

/* --------------------------------------------------------------
   SPECIAL STYLES
-------------------------------------------------------------- */

body#tinymce, body.mceContentBody {
	height: auto;
}

body#tinymce {
	background-color: white;
}

.ilHidden {
	visibility: hidden;
}

.ilNoDisplay {
	display: none !important;
}

.ilDisplayBlock {
	display: block;
}

.ilClearFloat {
	clear: both;
}

.ilFloatRight {
  float: right;
}

[dir="rtl"] .ilFloatRight {
  float: left;
}

.ilFloatLeft {
  float: left;
}

[dir="rtl"] .ilFloatLeft {
  float: right;
}

.ilWhiteSpaceNowrap {
	white-space: nowrap;
}

.ilPositionRelative {
	position: relative;
}

.ilPrintContent {
	padding: 0 15px;
}

div.ilFrame {
}


.ilCenter {
	text-align: center;
}

.ilRight {
	text-align: right;
}

[dir="rtl"] .ilRight {
	text-align: left;
}

.ilLeft {
	text-align: left;
}

[dir="rtl"] .ilLeft {
	text-align: right;
}

.ilValignMiddle {
	vertical-align: middle;
}

.registration {
  margin: 5px auto 0;
  width: 700px;
}

.ilFixedTopSpacer {
	padding-top: @il-header-height;
}

.ilFixedTopSpacerBarOnly {
	padding-top: @il-top-bar-height;
}

div#mainspacekeeper {
}

div#mainscrolldiv {
}

.fullwidth {
	width: 100%;
}

/* --- 3 column layout -- */

#ilContentContainer {
	/*min-height: 400px;*/
}

.il_ColumnLayout {
}

#il_left_col {
}

#il_center_col {
}

#il_center_col.one_side_col {
}
#il_center_col.two_side_col {
}

#il_right_col {
}

input.fullwidth, textarea.fullwidth {
}

div.input {
	border: 1px solid #e0e0e0;
	padding: 3px;
	text-decoration: none;
	font-size: 90%;
	background-color: white;
	overflow: auto;
}
div.input:focus {
	border-color: #a0b0ff;
}
input[type=text].numeric {
	text-align: right;
}


/* -------------------- table formatting ------------------ */

div.ilCommandRow {
	 text-align: right;
	 padding-right: 1%;
	 margin-bottom: 15px;
}

[dir="rtl"] div.ilCommandRow {
	 text-align: left;
	 padding-right: 0;
	 padding-left: 1%;
}

div.ilCommandRow.one_side_col {
	 padding-right: 22%;
}

[dir="rtl"] div.ilCommandRow.one_side_col {
	 padding-right: 0;
	 padding-left: 22%;
}

div.ilAdminRow {
	margin: 10px 1% 20px;
	width: 98%;
}

table.std {
	color: #222;
	background-color: #bbb;
	border-spacing: 0;
	border-collapse: collapse;
	border: 1px solid #9eadba;
}


.fullwidth_invisible {
	color: #222;
	background-color: white;
	width: 100%;
	border-spacing: 0;
}

table.nobackground {
	color: black;
	background-color: inherit;
	border-spacing: 0;
	padding: 3px;
}


.subitem {
  clear: both;
  margin: 0 -10px 0 0;
  padding-top: 5px;
  /* border-top: 1px dotted #c0c0c0; */
}

[dir="rtl"] .subitem {
  clear: both;
  margin: 0 0 0 -10px;
}

td.nobackground {
	color: black;
	background-color: inherit;
	border-spacing: 0;
	border: none;
	padding: 3px;
	vertical-align: top;
}


.tbltitle {
}

tr.tbltitle {
	border-bottom: 1px solid #9eadba;
}

tr.std {
	background-color: white;
	color: #222;
	padding: 3px;
}

th {
	text-align: left;
	vertical-align: bottom;
	font-weight: normal;
}

td.std, th.std {
	padding: 4px 6px;
	text-align: left;
}

[dir="rtl"] th,
[dir="rtl"] td.std, [dir="rtl"] th.std {
	text-align: right;
}

th.option, td.option {
	background-color: #f5f5f5;
	color: #222;
	padding: 3px;
	font-weight : bold;
	vertical-align: top;
	text-align: right;
	border-top: 1px solid #9eadba;
}

[dir="rtl"] th.option, [dir="rtl"] td.option {
	text-align: left;
}

td.sub_option {
	background-color: white;
	color: #222;
	padding: 3px;
	font-weight : bold;
	vertical-align: top;
	border-top: 1px solid #9eadba;
}

td.option_value {
	background: none white;
	color: #222;
	padding: 3px;
	vertical-align: top;
	text-align: left;
	border-top: 1px solid #9eadba;
}

[dir="rtl"] td.option_value {
	text-align: right;
}

td.option_value_center {
	background: none white;
	color: #222;
	padding: 3px;
	vertical-align: top;
	text-align: center;
	border-top: 1px solid #9eadba;
}

td.option_desc, p.option_desc {
	background: none white;
	color: #222;
	padding: 3px;
	font-style: italic;
	font-weight: normal;
	vertical-align: top;
	text-align: left;
}

[dir="rtl"] td.option_desc, [dir="rtl"] p.option_desc {
	text-align: right;
}

td.boxed {
	border: 1px solid black;
}

/*Link, Visited, Hover, Focus, Activ*/
a.il_ContainerItemCommand2:link, a.il_ContainerItemCommand2:visited,
a.il_ContainerItemCommand:link, a.il_ContainerItemCommand:visited {
	font-size: 80%;
	text-decoration: none;
	margin: 0 3px 0 0;
	white-space: nowrap;
	font-weight: normal;
}

[dir="rtl"] a.il_ContainerItemCommand2:link,
[dir="rtl"] a.il_ContainerItemCommand2:visited,
[dir="rtl"] a.il_ContainerItemCommand:link,
[dir="rtl"] a.il_ContainerItemCommand2:visited {
	margin: 0 0 0 3px;
}

a.il_ContainerItemCommand2:hover,
a.il_ContainerItemCommand:hover {
	text-decoration: underline;
}

div.il_ContainerItemCommands2 {
	text-align: right;
	margin: 0 3px 3px;
}

[dir="rtl"] div.il_ContainerItemCommands2 {
	text-align: left;
}

div.il_ContainerItemCommands {
	padding: 2px 0;
}

h4.il_ContainerItemTitle {
	padding: 0;
	margin: 0;
	font-weight: normal;
	font-size: 100%;
	display: inline;
}

div.il_ContainerItemTitle {
	float: left;
    max-width: calc(~"100% - 40px");
	padding-bottom: 5px;
}

[dir="rtl"] div.il_ContainerItemTitle {
	float: right;
}

div.il_ItemProperties {
	margin: 2px 0 5px;
	text-align: left;
	font-weight: normal;
	font-size: 90%;
}

[dir="rtl"] div.il_ItemProperties {
	text-align: right;
}

div.il_ItemNotice {
	margin: 2px 0 5px;
	text-align: left;
	font-weight: normal;
	font-size: 90%;
	color: green;
}

[dir="rtl"] div.il_ItemNotice {
	text-align: right;
}

a.il_ItemProperty:link, a.il_ItemProperty:visited {
	text-decoration: none;
	font-weight: normal;
}

a.il_ItemProperty:hover {
	color: black;
}

span.il_ItemAlertProperty {
	color: @brand-warning;
}

span.il_ItemProperty {
}



/* Table Links */
a.tblheader, a.tblheader:visited {
}

a.tblheader:hover {
}

/* --- description text ---*/
div.il_Description, td.il_Description {
	margin: 2px 0 5px;
	font-size: 90%;
	font-weight: normal;
	text-align: left;
}

[dir="rtl"] div.il_Description,
[dir="rtl"] td.il_Description {
	text-align: right;
}

div.il_Description_no_margin, td.il_Description_no_margin {
	font-size: 90%;
	font-style: italic;
	text-align: left;
}

[dir="rtl"] div.il_Description_no_margin,
[dir="rtl"] td.il_Description_no_margin {
	text-align: right;
}

div.il_info {
	font-size: 90%;
	text-align: left;
}

[dir="rtl"] div.il_info {
	text-align: right;
}

/* ---------------- headlines ------------------ */


a#il_mhead_t_focus {
	color: @brand-secondary;
	vertical-align: middle;
	font-size: 26px;
    cursor: default;
    &[href] {
        cursor: pointer;
    }
}

h1.ilHeader {
	padding: 10px 0 0;
}

h3.ilHeader {
	font-weight: normal;
	padding: 0;
	margin: 0;
	display: inline;
	font-size: @font-size-h3;
	color: lighten(@mid-gray,30%);
	text-transform: uppercase;
}

#headerimage {
	width: 45px;
	height: 45px;
	margin-top: 3px;
	margin-right: 10px;
	float: left;
	//background-color: white;
}

[dir="rtl"] #headerimage {
	margin-right: 0;
	margin-left: 10px;
	float: right;
}


span.ilHeader {}

div.ilHeadAction {
	float: right;
	margin: 8px 0 5px; /* bottom 5px blog fullscreen */
}

[dir="rtl"] div.ilHeadAction {
	float: left;
}

div.ilHeadAction .prop {
	padding-right: 10px;
}

[dir="rtl"] div.ilHeadAction .prop {
	padding-right: 0;
	padding-left: 10px;
}

div.ilHeadAction a:hover {
	text-decoration: none;
}

div.ilHeaderDesc {
	font-size: 90%;
	padding: 0;
	color: lighten(@text-color, 25%);
	font-weight: 300;
}

div.ilHeaderAlert {
	font-size: 90%;
	padding: 0;
	font-weight: 300;
	color: @brand-warning;
}

div.il_HeaderInner {
	padding: 15px 15px;
	margin-bottom: 5px;
	overflow: visible;
}

div.il_HeaderInner.media {
	margin-top: 0px;
}

div.il_TreeIcons {
	padding: 15px 15px 0 0;
	margin: 0;
	float: right;
}

[dir="rtl"] div.il_TreeIcons {
	padding: 15px 0 0 15px;
	float: left;
}

div.il_Footer {
	padding: 10px 0;
	font-size: 90%;
	text-align: center;
}

footer.ilFooter {
	position: absolute;
	left: 0;
	right: 0;
	bottom: -1px !important;
	font-size: 0.9em;
	height: 70px;
	margin: 0 auto;
	padding: 20px 0 0;
	text-align: left;
	color: white;
	background-color: @brand-primary;
	div.ilFooterContainer {
		color: white;
		//float: left;
		line-height: 1.75;
		padding: 0 15px;
	}
	a.permalink_label,
	div.ilFooterContainer > a {
		color: white;
		white-space: nowrap;
		&:hover {
			color: white;
		}
	}
}

[dir="rtl"] footer.ilFooter {
	text-align: right;
}

#devmodeBlock {
    background-color: white;
    color: black;
    border: 1px dashed grey;
    padding: 10px;
    margin-top: 25px;
    table {
        @media only screen and (max-width: @grid-float-breakpoint-max) {
            table-layout: fixed;
            width: 100%;
        }
    }
}

/* ----------------- permanent link  ------------- */
div.ilPermaLink {
	margin: 15px;
}

div.ilPermaLink .small {
	font-size: 70%;
}

div.ilPermaLink .il_adv_sel {
	font-size: 100%;
}

div.ilPermaLink input {
	font-size: 70%;
	width: 350px;
}

div.ilPermaLink a {
	font-size: 1em;
}

#current_perma_link {
	color: @text-color;
	width: 25%;
	font-size: 90%;
	+ .btn-group {
		vertical-align: top;
	}
}


/* ----------------- invisible border ------------- */
div.invisible_border {
	margin: 15px;
}

.ilInvisibleBorder {
	padding: 15px;
}

/* ------- Helptext --------- */
span.il_Helptext {
	font-size: 90%;
	font-weight: normal;
}

/* ----------------- alternative text styles ------------- */
.small {
	text-decoration: none;
	font-size: 90%;
}

.xsmall {
	text-decoration: none;
	font-size: 80%;
}

.smallgreen {
	text-decoration: none;
	font-size: 90%;
	color: green;
}

.smallred {
	text-decoration: none;
	font-size: 90%;
	color: red;
}

.obligatory {
	font-weight: normal;
	color: #800000;
	font-variant: normal;
}

.warning {
	text-decoration: none;
	font-weight: bold;
	color: red;
}

div.Access {
	text-decoration: none;
	font-weight: bold;
	text-decoration: underline;
	color: red;
}

.asterisk {
	color: red;
	font-size: 90%;
}

.default {
	text-decoration: none;
	font-weight: normal;
}


.quote {
	font-style: italic;
	font-weight: normal;
}

.subtitle {
	font-style: italic;
	font-weight: normal;
	font-size: 90%;
}

.questiontext {
	font-weight: bold;
}

.bold {
	font-weight: bold;
}

/* ----------------- alternative text styles ------------- */
.light {
	color: #909090;
}

/* ----------------- normal links ------------- */
a.light:link, a.light:visited {
	text-decoration: none;
	color: #35b;
}

a.light:hover {
	color: black;
}

/* Messages */
div.ilInfoMessage,
div.ilFailureMessage,
div.ilSuccessMessage,
div.ilQuestionMessage {
}

div.ilFailureMessage {
}

div.ilSuccessMessage {
}

div.ilQuestionMessage {
}

div.ilMessageBox {
}


/* ------------------ blind image - spacer gif --------------
   please use this style class always when using this blind image */
img.spacer {
	display: block;
}

div#agreement {
	width: 100%;
	height: 375px;
	overflow: auto;
	overflow-x: hidden;
}


/* bottom center area (optional bottom area, used e.g. in learning modules) */
div#bot_center_area {
	bottom:	0;
	height: 300px;
	position: fixed;
	padding: 5px;
	background-color: @body-bg;
	border-top: 3px solid #e9e9e9;
	-webkit-overflow-scrolling: touch; /* Bug 11209 */
	overflow: auto; /* Bug 11209 */
}

div#bot_center_area iframe {
	-webkit-overflow-scrolling: touch; /* Bug 11209 */
	overflow: auto; /* Bug 11209 */
	border: none;
	width: 100%;
	height: 100%;
}

div#bot_center_area_drag {
	left: 0;
	right: 0;
	height: 4px;
	cursor: row-resize;
	margin-top: -8px;
	position: absolute;
}

#drag_zmove {
	position: absolute;
	width: 100%;
	height: 100%;
	z-index: 7;
	display: none;
}

div#bot_center_area_drag:hover {
	background: none #fa9;
}


.ilLeftNavSpace {
	/* padding: 0 20px 0 310px; */
	margin-left: 315px !important;
	@media (max-width: @grid-float-breakpoint-max) {margin-left: 0 !important;}
}

[dir="rtl"] .ilLeftNavSpace {
	margin-left: 0 !important;
	margin-right: 315px !important;
	@media (max-width: @grid-float-breakpoint-max) {margin-right: 0 !important;}
}


div.ilContentFixed {
}


/* right panel (e.g. notes, comments) */
div.ilRightPanel {
	overflow: auto;
	position: fixed;
	top: 0;
	bottom: 0;
	right: 0;
	width: 500px;
	left: auto !important;
}

[dir="rtl"] div.ilRightPanel {
	right: auto !important;
	width: 500px;
	left: 0 !important;
}

#ilRightPanelClose {
	display: block;
	float: right;
}

[dir="rtl"] #ilRightPanelClose {
	float: left;
}


/* Overlays, Blocks */
.ilOverlay {
	background-color: white;
	border: 1px solid #d6d6d6;
	text-align: left;
	position: absolute;
    .box-shadow(2px 2px 4px #c0c0c0);
}

[dir="rtl"] .ilOverlay {
	text-align: right;
}

.ilAccHeadingHidden, .ilAccHidden, .ui-helper-hidden-accessible {
	position: absolute;
	left: -2000px;
	top: auto;
	width: 1px;
	height: 1px;
	overflow: hidden;
}

[dir="rtl"] .ilAccHeadingHidden, [dir="rtl"] .ilAccHidden, [dir="rtl"] .ui-helper-hidden-accessible {
	left: auto; /* may causes a scrollbar when omitted */
	right: -2000px;
}

a.ilAccAnchor, a.ilAccAnchor:hover {
	text-decoration: none;
	color: inherit;
}

/* revised 4.1 */


/* Fixed Frame Width */
div.ilFrameFixedWidth, .ilFrameFixedWidth #mainscrolldiv {
	/* max-width: 1370px; */
	margin: 0 auto;
}

.ilFrameFixedWidth #mainscrolldiv {
	max-width: 1370px;
	margin: 0 auto;
}

div.ilFrameFixedWidthHeader {
	max-width: 1370px;
	margin: 0 auto;
	padding: 0;
}

.ilFrameFixedWidthHeader div.ilHeaderBanner {
	max-width: 1370px;
	overflow: hidden;
	padding: 0 15px;
}

div.ilHeaderBanner img.ilHeaderImg {
	width: 100%;
}

.ilFrameFixedWidth h1.ilHeader {
}

.ilFrameFixedWidth div.ilHeaderDesc {
	padding-left: 0;
}

[dir="rtl"] .ilFrameFixedWidth div.ilHeaderDesc {
	padding-left: inherit;
	padding-right: 0;
}

div.ilBox {
	background: url("@{background-images-path}FramedBack.png") repeat-x;
	border: 1px solid #e0e0e0;
	padding: 10px;
	margin-bottom: 20px;
}

/* Top-Bar */
div.ilTopBar {
  background-color: #444;
  color: white;
  padding: 5px 10px;
}

div.ilTopBar a {
	color: white;
}

div.ilTopBarLeft {
	float: left;
}

[dir="rtl"] div.ilTopBarLeft {
	float: right;
}

div.ilTopBarRight {
	float: right;
}

[dir="rtl"] div.ilTopBarRight {
	float: left;
}

div.ilTopBarRight span#ilAdvSelListAnchorElement_asl {
	margin-right: 25px;
	color: black;
}

[dir="rtl"] div.ilTopBarRight span#ilAdvSelListAnchorElement_asl {
	margin-right: 0;
	margin-left: 25px;
}

div.ilTopBarRight td.il_adv_sel {
	background-color: #444;
}

div.ilSideBarHead{
	background-color: #f0f0f0;
	margin-bottom: 5px;
	padding: 5px;
}

div.ilSideBarHead h3{
	font-size: 110%;
	color: #606060;
	display: inline;
}

div.ilSideBarContent{
	padding: 5px;
}

/* jquery ui autocomplete */
.ui-menu {
	list-style: none;
	padding: 0;
	margin: 0;
	display: block;
	float: left;
	background-color: white;
	border: 1px solid #e0e0e0;
	font-size: 90%;
    .box-shadow(2px 2px 4px #c0c0c0);
}

[dir="rtl"] .ui-menu {
	float: right;
}

.ui-menu .ui-menu-item {
	margin: 0;
	padding: 0;
	zoom: 1;
	float: left;
	clear: left;
	width: 100%;
}

[dir="rtl"] .ui-menu .ui-menu-item {
	float: right;
	clear: right;
}

.ui-menu .ui-menu-category {
	margin: 0;
	padding: 2px;
	zoom: 1;
	float: left;
	clear: left;
	width: 100%;
	font-weight: bold;
}

[dir="rtl"] .ui-menu .ui-menu-category {
	float: right;
	clear: right;
}

.ui-menu .ui-menu-more {
	display: block;
	zoom: 1;
	color: #03a;
	cursor: pointer;
	float: left;
	clear: left;
	width: 100%;
}


[dir="rtl"] .ui-menu .ui-menu-more {
	float: right;
	clear: right;
}

.ui-menu .ui-menu-more span {
	padding: 2px;
}

.ui-menu .ui-menu-more:hover {
	background-color: white;
}

.ui-autocomplete {
	max-height: 400px;
	overflow-y: auto;
	/* prevent horizontal scrollbar */
	overflow-x: hidden;
}

.ui-menu .ui-menu-item a {
	text-decoration: none;
	display: block;
	padding: 2px 4px;
	line-height: 1.5;
	zoom: 1;
	color: #03a;
}
.ui-menu .ui-menu-item a.ui-state-hover,
.ui-menu .ui-menu-item a.ui-state-active {
	background-color: #ff9;
}

/* Icon Default */
img.ilIcon {
	width: 32px;
	height: 32px;
}

/* PreventBreakOut, see https://css-tricks.com/snippets/css/prevent-long-urls-from-breaking-out-of-container/ */
.ilPreventBreakOut {
	overflow-wrap: break-word;
	word-wrap: break-word;
	-ms-word-break: break-all;
	word-break: break-word;
	-ms-hyphens: auto;
	-moz-hyphens: auto;
	-webkit-hyphens: auto;
	hyphens: auto;
}


/* Component Imports */

@import "less/Services/Accordion/delos.less";
@import "less/Modules/ScormAicc/delos.less";
@import "less/Services/Form/delos.less";
@import "less/Services/UIComponent/Explorer2/delos.less";
@import "less/Modules/Forum/delos.less";
@import "less/Services/Mail/delos.less";
@import "less/Services/COPage/delos.less";
@import "less/Services/Calendar/delos.less";
@import "less/Modules/Wiki/delos.less";
@import "less/Services/MainMenu/delos.less";
@import "less/Services/UIComponent/Tabs/delos.less";
@import "less/Services/UIComponent/GroupedList/delos.less";
@import "less/Services/Table/delos.less";
@import "less/Services/Notes/delos.less";
@import "less/Modules/Blog/delos.less";
@import "less/Services/Skill/delos.less";
@import "less/Modules/Poll/delos.less";
@import "less/Services/Search/delos.less";
@import "less/Services/Help/delos.less";
@import "less/Modules/DataCollection/delos.less";
@import "less/Modules/Bibliographic/delos.less";
@import "less/Services/MediaObjects/delos.less";
@import "less/Services/Chart/delos.less";
@import "less/Services/Captcha/delos.less";
@import "less/Services/User/delos.less";
@import "less/Services/Style/delos.less";
@import "less/Modules/Course/delos.less";
@import "less/Modules/Chatroom/delos.less";
@import "less/Services/Container/delos.less";
@import "less/Modules/LearningModule/delos.less";
@import "less/Services/PersonalDesktop/delos.less";
@import "less/Services/UIComponent/AdvancedSelectionList/delos.less";
@import "less/Services/Object/delos.less";
@import "less/Services/Navigation/delos.less";
@import "less/Services/Block/delos.less";
@import "less/Services/UIComponent/Lightbox/delos.less";
@import "less/Services/Membership/delos.less";
@import "less/Modules/BookingManager/delos.less";
@import "less/Services/InfoScreen/delos.less";
@import "less/Services/Init/delos.less";
@import "less/Services/Bookmarks/delos.less";
@import "less/Services/UIComponent/Toolbar/delos.less";
@import "less/Services/UIComponent/Tooltip/delos.less";
@import "less/Services/Rating/delos.less";
@import "less/Services/UIComponent/Panel/delos.less";
@import "less/Modules/Excercise/delos.less";
@import "less/Services/UIComponent/ProgressBar/delos.less";
@import "less/Services/News/delos.less";
@import "less/Modules/Survey/delos.less";
@import "less/Modules/MediaPool/delos.less";
@import "less/Services/Tags/delos.less";
@import "less/Services/UIComponent/Checklist/delos.less";
@import "less/Modules/WorkspaceFolder/delos.less";
@import "less/Services/FileUpload/delos.less";
@import "less/Modules/Portfolio/delos.less";
@import "less/Services/Awareness/delos.less";
@import "less/Services/OnScreenChat/delos.less";
@import "less/Services/UIComponent/Modal/delos.less";
@import "less/Services/Badge/delos.less";
@import "less/Services/Calendar/bootstrap-datetimepicker.less";

.noMargin {
	margin: 0;
}

div.editLink {
	padding-right: 1em;
}

[dir="rtl"] div.editLink {
	padding-right: 0;
	padding-left: 1em;
}

img[src$="icon_checked.svg"] {
	height: 11px;
    margin: 0 6px 0 5px;
    opacity: 0.5;
    width: 11px;
}

[dir="rtl"] img[src$="icon_checked.svg"] {
    margin: 0 5px 0 6px;
}

.glyphicon-ok {
    font-size: 11px;
	text-align: center;
}

div.ilNewObjectSelector {
	display: inline-block;
    margin-bottom: 8px;
    padding: 0 10px;
    width: 100%;
    > .btn-group {
        display: block;
        width: 100%;
        #ilAdvSelListAnchorText_asl {
            float: right;
        }
        .dropdown-menu.pull-right {
            top: 30px;
        }
    }
}

[dir="rtl"] div.ilNewObjectSelector {
    > .btn-group {
        #ilAdvSelListAnchorText_asl {
            float: left;
        }
    }
}

.pdMailRow {
	.imageSpace {
		margin-left: 40px;
	}
	> img {
		margin: 2px 0;
		max-width:30px;
	}
}

[dir="rtl"] .pdMailRow {
	.imageSpace {
		margin-left: 0;
		margin-right: 40px;
	}
}

[dir="rtl"] .radio label, [dir="rtl"] .checkbox label {
    padding-left: 0;
    padding-right: 20px;
}

[dir="rtl"] .radio input[type="radio"],
[dir="rtl"] .radio-inline input[type="radio"],
[dir="rtl"] .checkbox input[type="checkbox"],
[dir="rtl"] .checkbox-inline input[type="checkbox"] {
    margin-left: 0;
    margin-right: -20px;
}

.il_InfoScreenSection {
	padding: 10px 10px 0;
	> .ilFloatRight {
		padding-bottom: 4px;
		padding-right: 4px;
	}
}

[dir="rtl"] .il_InfoScreenSection {
	> .ilFloatRight {
		padding-right: 0;
		padding-left: 4px;
	}
}

.yui-panel-container {
	color: @text-color;
}
.mceEditor, .mceLayout {
	width: 100% !important;
}

table.mceLayout {
	table-layout: fixed;
}

.mceIframeContainer iframe {
	max-width: 100%;
}

table.mceToolbar {
	table-layout: fixed;
	display: inline-block;
	float: left;
	height: auto !important;
	max-width: 100%;
	tbody, tr, td {
		display: inline-block;
		white-space: normal !important;
	}
}

.alert {
	> a {
		text-decoration: underline;
	}
}
.alert {
	> a.btn {
		text-decoration: none;
	}
}

//mantis #0017724, 17884, #17943
#ilAdvSelListAnchorText_asl + ul.dropdown-menu > li > div.row,
#ilAdvSelListAnchorText_asl + .dropdown-backdrop + ul.dropdown-menu > li > div.row,
#mm_adm_tr + span + ul.dropdown-menu > li > div.row,
#mm_adm_tr + ul.dropdown-menu > li > div.row {
    width: 750px;
    @media only screen and (max-width: @grid-float-breakpoint-max) {
        width: 100% !important;
        margin: 0;
    }
}
/* basic responsiveness (beta)

   The following section targets smartphones.

   iPads come with a device width of 768, the iPhone with 320, most smartphones seem to
   use a width under 640px, so 640 seems to be a good choice here.
   If you make any changes in this query, please add a reason to this comment and if possible an url that
   backs this decision.

   List of common devices width values: http://cssmediaqueries.com/target/
   Google recommending 640px: https://developers.google.com/webmasters/smartphone-sites/details

   */

@media
	only screen and (max-width: @grid-float-breakpoint-max)
{
	html {
		-webkit-text-size-adjust: none;
	}

    div#mainscrolldiv {
    }

	.ilContainerWidth {
		padding: 0 15px;
	}

    div.il_HeaderInner {
		color: #222;
		margin-bottom: 5px;
		padding: 15px;
	}


	textarea {
		max-width: 100%;
	}

	input, select {
		max-width: 100%;
	}

	/* height: auto; messes e.g. survey progress bar */
	img {
		max-width: 100%;
	}

	div.ilc_Mob img {
		height: auto !important;
	}

	// this fixes the open street map images, not the best place to
	// to this. another option would be to not put the
	// max-width behaviour above on every img...
	img.olTileImage {
		max-width: none;
	}


	div.ilFrame {
		margin: 0;
		width: 100%;
	}

	div.ilLeftNav {

	}

	div.ilLeftNavSpace {

	}

	div.ilContentFixed {
	}

	.ilFrameFixedWidthHeader div.ilHeaderBanner {
		max-width: 100%;
		height: 40px !important;
		padding: 0;
    }

	div.ilTableOuter {
		max-width: 100%;
		overflow: auto;
	}

    .table-responsive .dropdown-menu {
        position: relative;
    }

	// main header
	a#il_mhead_t_focus {
		font-size: 20px
	}

	h1.ilHeader {
		padding-top: 5px;
	}

	// header image
	#headerimage {
		width: 35px;
		height: 35px;
		margin-top: 2px;
		margin-right: 7px;
	}

	/* @import "less/Services/MainMenu/delos_sm.less"; */
	/* @import "less/Services/UIComponent/Tabs/delos_sm.less"; */
	/* @import "less/Services/Form/delos_sm.less"; */
	@import "less/Modules/Forum/delos_sm.less";
	@import "less/Services/Init/delos_sm.less";
	@import "less/Services/MainMenu/delos_sm.less";
	@import "less/Services/COPage/delos_sm.less";
	@import "less/Services/News/delos_sm.less";


	div.ilGoogleMap {
		max-width: 100%;
	}

	/* at last temporary, since it overlaps content */
	a.ilTreeView, .ilLeftNav {
		display: none;
	}

	/* no idea why needed, but this one fixes the drop downs in the small media view (e.g. main menu) */
	.navbar-nav {
		margin: 7.5px 0px;
	}
}

/* print css */
@media print {
    //bootstrap print.less
    * {
        text-shadow: none !important;
        color: black !important; // Black prints faster: h5bp.com/s
        background: transparent !important;
        box-shadow: none !important;
    }

    a,
    a:visited {
        text-decoration: underline;
    }

    a[href]:after {
        content: " (" attr(href) ")";
    }

    abbr[title]:after {
        content: " (" attr(title) ")";
    }

    // Don't show links for images, or javascript/internal links
    a[href^="javascript:"]:after,
    a[href^="#"]:after {
        content: "";
    }

    pre,
    blockquote {
        border: 1px solid #999;
        page-break-inside: avoid;
    }

    thead {
        display: table-header-group; // h5bp.com/t
    }

    tr,
    img {
        page-break-inside: avoid;
    }

    img {
        max-width: 100% !important;
    }

    p,
    h2,
    h3 {
        orphans: 3;
        widows: 3;
    }

    h2,
    h3 {
        page-break-after: avoid;
    }

    // Chrome (OSX) fix for https://github.com/twbs/bootstrap/issues/11245
    // Once fixed, we can just straight up remove this.
    select {
        background: white !important;
    }

    // Bootstrap components
    .navbar {
        display: none;
    }
    .table {
        td,
        th {
            background-color: white !important;
        }
    }
    .btn,
    .dropup > .btn {
        > .caret {
            border-top-color: black !important;
        }
    }
    .label {
        border: 1px solid black;
    }

    .table {
        border-collapse: collapse !important;
    }
    .table-bordered {
        th,
        td {
            border: 1px solid #ddd !important;
        }
    }

    //i also duplicate the selectors  untill the class hidden-print is used
    #ilTopBar,
    .osdNotificationContainer,
    .ilMainHeader,
    .ilMainMenu,
    .ilTreeView,
    .btn,
    #ilTab,
    #ilSubTab,
    #minheight,
    #ilFooter {
        display: none;
    }
    #mainspacekeeper {
        padding: 0;
    }
    .ilLeftNavSpace {
        margin-left: 0 !important;
    }
	div.ilTabContentOuter {
		border: none;
	}

	div.ilFileDropTargetOverlay {
		display: none;
	}

	// overwrite bootstrap href printing
	a[href]:after {
		content: "";
	}
}
<|MERGE_RESOLUTION|>--- conflicted
+++ resolved
@@ -87,11 +87,8 @@
 @import "@{uibase}Divider/divider.less";
 @import "@{uibase}Dropdown/dropdown.less";
 @import "@{uibase}Item/item.less";
-<<<<<<< HEAD
+@import "@{uibase}Icon/icon.less";
 @import "@{uibase}Breadcrumbs/breadcrumbs.less";
-=======
-@import "@{uibase}Icon/icon.less";
->>>>>>> cd819dc1
 
 @import "less/variables.less";             // customized
 
