--- conflicted
+++ resolved
@@ -160,9 +160,6 @@
 @dropdown-link-bg: transparent;
 @dropdown-link-hover-bg: @il-highlight-bg;
 @dropdown-header-bg: white;
-
-<<<<<<< HEAD
-
 @navbar-height: @il-toolbar-height;
 
 //== Type
@@ -170,7 +167,4 @@
 //##
 
 //** Text muted color
-@text-muted:                  @il-neutral-light-color;
-=======
-@navbar-height: @il-toolbar-height;
->>>>>>> 176e7f8e
+@text-muted:                  @il-neutral-light-color;