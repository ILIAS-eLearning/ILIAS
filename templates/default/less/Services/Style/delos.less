/* Services/Style */

.ilPositionStatic {
	position: static;
}

/* PageLayout Previews */

.il-style-layout-preview-wrapper {
	width: 160px;
	height: 120px;
	margin: @il-padding-base-vertical;
	background-color: @il-content-bg;
	border: 0;
	box-shadow: 1px 1px 3px 1px rgba(0, 0, 0, 0.30);
}

div.ilc_QuestionPlaceHolderThumb,
div.ilc_MediaPlaceHolderThumb,
div.ilc_TextPlaceHolderThumb,
div.ilc_PredTextPlaceHolderThumb {
	margin: 1px;
	padding: 5px 2px 5px 0;
<<<<<<< HEAD
	border: 1px solid #A0A0A0;
	font-size: 10px;
=======
	border: 1px solid @il-neutral-color;
	font-size: @il-font-size-xsmall;
>>>>>>> 176e7f8e
	background: url("@{il-background-images-path}question_placeholder_thumb.png") no-repeat center;
	background-color: @il-main-bg;
	font-weight: bold;
}

div.ilc_MediaPlaceHolderThumb {
	background-image: url("@{il-background-images-path}media_placeholder_thumb.png");
}

div.ilc_TextPlaceHolderThumb {
	background-image: url("@{il-background-images-path}text_placeholder_thumb.png");
}

div.ilc_PredTextPlaceHolderThumb {
	background-image: url("@{il-background-images-path}pred_text_placeholder_thumb.png");
}

div.ilc_HeadlineThumb {
	font-size: @il-font-size-small;
	font-weight: bold;
	width: 100%;
	border-bottom: 1px solid @il-neutral-color;
	color: @il-text-color;
	margin: 2px 0 4px;
}<|MERGE_RESOLUTION|>--- conflicted
+++ resolved
@@ -21,13 +21,8 @@
 div.ilc_PredTextPlaceHolderThumb {
 	margin: 1px;
 	padding: 5px 2px 5px 0;
-<<<<<<< HEAD
-	border: 1px solid #A0A0A0;
-	font-size: 10px;
-=======
 	border: 1px solid @il-neutral-color;
 	font-size: @il-font-size-xsmall;
->>>>>>> 176e7f8e
 	background: url("@{il-background-images-path}question_placeholder_thumb.png") no-repeat center;
 	background-color: @il-main-bg;
 	font-weight: bold;
