--- conflicted
+++ resolved
@@ -552,12 +552,9 @@
 		&, &:hover {
 			display: inline-block;
 			width: 40px;
-<<<<<<< HEAD
 			border-color: #d0d0d0;
 			color: #d0d0d0;
 			background-color: @il-main-dark-bg;
-=======
->>>>>>> bca29d28
 			cursor: default;
 			height: 21px;
 		}
