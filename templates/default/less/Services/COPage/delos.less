/* --- Services/COPage ---*/

a.ilEditSubmit {
	background: url("@{il-background-images-path}ButtonsBack.png") repeat-x bottom white;
	padding: 2px;
	margin: 0;
	border: 1px solid #bababa;
	border-bottom-color: @il-neutral-light-color;
	border-right-color: @il-neutral-light-color;
	text-decoration: none;
	font-size: @il-font-size-xsmall;
	line-height: 14px;
	cursor: pointer;
}

input.ilEditSubmit {
	color: #2255a0;
	padding: 1px;
	margin: 0;
	font-size: @il-font-size-small;
	line-height: 14px;
	cursor: pointer;
	background: url("@{il-background-images-path}ButtonsBack.png") repeat-x bottom white;
	border: 1px solid #bababa;
	border-bottom-color: @il-neutral-light-color;
	border-right-color: @il-neutral-light-color;
	&:hover {
		color: @il-text-hover-color;
	}
}

div.ilEditHelpline {
	margin: 3px 0;
	padding: 0;
<<<<<<< HEAD
	font-size: @il-font-size-xsmall;
	background-color: white;
=======
	font-size: 80%;
	background-color: @il-main-bg;
>>>>>>> 03275ec7
	color: black;
}

select.ilEditSelect {
	background: none @il-main-bg;
	border: 1px solid #bbb;
	padding: 1px;
	text-decoration: none;
	font-size: @il-font-size-small;
}

[data-copg-ed-type='add-area'] {
	height: 30px;
}

[data-protected='1'] [data-copg-ed-type='add-area'] {
	display: none;
}


button.copg-add.dropdown-toggle.btn,
button.copg-add.dropdown-toggle.btn:focus,
button.copg-add.dropdown-toggle.btn:hover {
	padding: 1px 5px;
	text-align: center;
	font-size: @font-size-small;
	background-color: transparent;
	cursor: pointer;
	width: 100%;
	height: 30px;
	border: 0;
}

button.copg-add.dropdown-toggle.btn,
button.copg-add.dropdown-toggle.btn:focus,
button.copg-add.dropdown-toggle.btn:hover,
#copg-editor-help {

	.glyphicon-plus-sign, .il-copg-add-text {
		color: @il-btn-standard-bg;
		font-size: @il-font-size-large;
	}
}

button.copg-add.dropdown-toggle.btn:hover {
	background-color: lighten(@il-btn-standard-bg, 50%);
	color: @il-text-light-color;
}

[data-copg-ed-type='add-area'] ul.dropdown-menu {
	left: 45%;
}
button.copg-add:hover {
	color: lighten(@il-secondary-color, 10%);
	background-color: lighten(@il-secondary-color, 52%);
}

div.il_droparea {
	padding: 1px 5px;
	border: 1px dashed @il-main-border-color;
	color: @il-text-light-color;
	text-align: center;
	font-size: @font-size-small;
	background-color: #fffed1;
	cursor: pointer;
	height: 30px;
}


div.il_droparea:hover, div.ilCOPGDropActice, .il_droparea_valid_target {
	border-color: lighten(@il-secondary-color, 10%);
	color: lighten(@il-secondary-color, 10%);
	background-color: lighten(@il-secondary-color, 52%);
}

div.ilCOPGNoPageContent {
	padding: 20px 5px;
	color: @il-text-light-color;
}


div.il_editarea_nojs {
	border-width: 1px dotted @il-main-border-color;
}

div.il_editarea, div.il_editarea_disabled {
	border: 2px solid transparent;
	min-height: 20px;
}

.copg-state-page, .copg-state-multi {
	div.il_editarea:hover, div.il_editarea_disabled:hover {
		border: 2px solid @il-main-color;
	}
	[data-protected='1'] div.il_editarea:hover {
		border: 2px solid transparent;
	}
}

div.ilEditLabel {
	position: absolute;
	background-color: @il-main-color;
<<<<<<< HEAD
	color: #f0f0f0;
	font-size: @il-font-size-small;
=======
	color: @il-text-light-color;
	font-size: 70%;
>>>>>>> 03275ec7
	padding: 1px 3px;
	margin-top: -15px;
	margin-left: -2px;
	border: 0;
	height: 15px;
	display: none;
	z-index: 1;
}

.copg-state-page, .copg-state-multi {
	div.il_editarea:hover > div.ilEditLabel,
	div.il_editarea_disabled:hover > div.ilEditLabel,
	.copg-ghost-wrapper div.ilEditLabel {
		display: block;
	}
	[data-protected='1'] div.il_editarea:hover > div.ilEditLabel {
		display: none;
	}
}

div.il_editarea_selected:hover > div.ilEditLabel {
	background-color: @il-secondary-color;
}


div.ilc_page_Page > div.il_editarea_disabled {
	padding: 10px;
}

div.il_editarea_disabled {
	border: 2px dotted @il-warning-color;
	min-height: 20px;
}

.ilCopgDisabledText {
	color: @il-warning-color;
	position: absolute;
	font-size: @font-size-small;
	margin-top: -22px;
	padding: 2px 5px;
	background-color: @il-main-dark-bg;
}


div.il_editarea_selected, div.copg-current-edit, #tinytarget_ifr {
	border-style: solid;
	border-width: 2px;
	border-color: lighten(@il-secondary-color, 30%);
}

div.il_editarea_selected:hover {
	border-color: @il-secondary-color;
}

div.il_editarea_disabled_selected
{
	border: 2px solid @il-warning-color;
	min-height: 20px;
}

div.il_editarea_active_selected {
	border: 2px solid black;
	min-height: 20px;
}

.il_editmenu {
	background-color: @il-main-bg;
	color: black;
	font-weight: normal;
	text-align: left;
	font-style: normal;
	text-indent: 0;
	font-size: @il-font-size-base;
	z-index: 5000;
}

table.il_editmenu td {
	padding: 3px;
}




div.ilEditVAccordCntr {
	margin-top: 15px;
	padding: 5px;
}

div.ilEditVAccordICntr {
	background-color: @il-main-bg;
	margin-bottom: 15px;
	border: 1px solid #9eadba;
}

div.ilEditVAccordIHead {
	padding: 3px;
	background-color: #e2eaf4;
	text-align: left;
	background-repeat: no-repeat;
	background-position: 3px 4px;
}

div.ilEditVAccordICont {
	padding: 10px;
	background-color: @il-main-bg;
}

.ilTinyMenuSection .dropdown, .il-copg-button-group .dropdown {
	display:inline-block;
}
.ilTinyMenuSection .dropdown-menu .btn, .il-copg-button-group .dropdown-menu .btn {
	border: 0;
}

.ilTinyMenuSection .btn svg {
	fill: black;
	margin: -8px;
}

.ilTinyMenuSection .btn[disabled] svg {
	fill: #D0D0D0;
}

div.ilTinyMenuSection, .il-copg-button-group {
	white-space: nowrap;
	/* border-right: 1px solid #e0e0e0; */
	/* padding: 0 10px 4px 0; */
	margin-right: 10px;
	margin: 10px 10px 10px 0;

	p {
		margin-bottom: 5px;
		padding: 2px 5px;
		background-color: darken(@il-main-dark-bg, 4%);
	}

	@media only screen and (max-width: @grid-float-breakpoint-max) {
		height: 28px;
		margin: 3px 3px 3px 0px;
		padding: 0 10px 0 0;
		border-right: 0 none;
	}
}

div.ilTinyMenuSection button.btn {
	background: @il-main-bg;
	border: 0;
	color: black;
}

div.il-copg-button-group ul.dropdown-menu {
	right: auto;
}

div.il-copg-button-group-wide {
	width: 100%;
	float: none;
}

[dir="rtl"] div.ilTinyMenuSection {
	float: right;
    border-right: none;
    border-left: 1px solid @il-main-border-color;
    padding: 0 0 4px 10px;
	margin-right: 0;
	margin-left: 10px;
}

#ilTinyMenuButtons {
	padding-bottom: 15px;
	zoom:1;
	@media only screen and (max-width: @grid-float-breakpoint-max) {
		height: 28px;
		margin: 3px 3px 3px 0;
		padding: 0 10px 0 0;
		border-right: 0 none;
	}
}

#iltinymenu .bd div.last {
	float: left;
	white-space: nowrap;
	padding: 0 10px 2px 0;
	border-right: 0;
	margin: 0;
}

#iltinymenu {
	.bd {
		div {
			&.last {
				float: left;
				white-space: nowrap;
				padding: 0 10px 2px 0;
				border-right: 0;
				margin: 0;
			}
			.small {
				color: @il-text-light-color;
				font-style: italic;
			}
		}
	}
	.btn-default {
		.mce-ico {
			color: inherit !important;
		}
	}
	
	a.btn {
		min-width: 30px;
	}
}

#iltinymenu_bd {
}

#ilsaving {
	position: fixed;
	top: 0;
	left: 0;
	text-decoration: blink;
	z-index: 3;
}

.ilTinyMenuDropDown span {
	padding: 2px 0 0 5px;
	width: 75px;
	overflow: hidden;
	display: inline-block;
	line-height: 1em;
}

a.ilTinyMenuDropDown {
	display: inline-block;
	padding: 0 2px 1px 0;
}

/* if the ilc_page_cont_PageContainer is declared as being relative in the content.css drop downs will be truncated */
#ilEditorTD {
	position: static;
}

#ilEditorTD p {
	margin: 0;
	padding: 0;
}

/* Page TOC */
div.ilc_page_toc_PageTOC {
	font-size: @il-font-size-small;
	padding: 5px 5px 10px;
	background-color: @il-main-dark-bg;
	border: 1px solid #f0f0f0;
	float: left;
}

h1.ilc_page_toc_PageTOCHead {
	margin: 0;
	font-size: @il-font-size-base;
	padding: 0;
	font-weight: bold;
	text-align: center;
}

ul.ilc_page_toc_PageTOCList {
	margin: 0 0 0 10px;
	padding: 0;
	list-style: none;
}

li.ilc_page_toc_PageTOCItem {
	margin: 5px 0 0;
	padding: 0;
	white-space: nowrap;
}

a.ilc_page_toc_PageTOCLink {
	color: #03a;
	font-weight: normal;
	text-decoration: none;
}

a.ilc_page_toc_PageTOCLink:hover {
	color: black;
}

a.ilc_page_toc_PageTOCLink:visited {
	color: blue;
}

/* --- content styles (will move to content.css) --- */
td.ilc_PageDisabled {
	padding: 20px;
	border: 1px solid #9eadba;
	margin-bottom: 0;
	border-left: 3px dotted @il-danger-color;
}

div.ilc_DefinitionHeader {
	margin: 20px 0 10px 0;
	padding: 5px 0;
	border: 1px solid @il-main-border-dark-color;
	border-width: 1px 0;
}

table.ilc_Fullscreen {
	background-color: @il-main-bg;
	position: absolute;
	margin: 0;
	padding: 0;
	height: 100%;
	width: 100%;
}

html.ilc_Fullscreen, body.ilc_Fullscreen {
	margin: 0;
	padding: 0;
	height: 100%;
	overflow: auto;
	td > div, td > div > figure > div > iframe {
		height: 100%;
		width: 100%;
	}
}

div.ilLMMenu {
	margin: 0 0 5px 10px;
}

div.ilc_LMMenu {
	line-height: 22px;
}

a.ilc_LMMenu {
	padding: 1px 5px;
	margin: 2px 0;
	border: 1px solid @il-main-border-color;
	background-color: #e6ecf8;
	white-space: nowrap;
}

div.ilc_TableOfContents {
	background-color: @il-main-bg;
	padding: 20px;
	border-spacing: 1px;
	border: 1px solid @il-main-border-color;
	margin-bottom: 0;
}

table.ilc_media {
	background-color: @il-main-bg;
}

h1.il_LMHead {
	margin: 12px 15px 6px;
	font-size: @il-font-size-large;
	font-weight: normal;
}

table.ilc_Table {
	border-collapse: collapse;
	background-color: @il-main-bg;
	margin: 10px 0;
	border-color: #9eadba;
}

/* COPage Comparison */

div.ilEditModified, div.ilEditDeleted, div.ilEditNew {
	border: 3px solid;
	margin-bottom: 2px;
}

div.ilEditModified {
	border-color: @il-main-color;
}

div.ilEditDeleted {
	border-color: @il-warning-color;
}

div.ilEditNew {
	border-color: @il-secondary-color;
}

.ilCOPGCompareLegend {
	display: inline-block;
	margin-top: 5px;
	padding: 2px;
}

span.ilDiffDel {
	background-color: lighten(@il-warning-color, 30%);
}

span.ilDiffIns {
	background-color: lighten(@il-secondary-color, 30%);
}

a.nostyle:link, a.nostyle:visited {
	text-decoration: none;
	color: @il-text-hover-color;
}

a.nostyle:hover {
	color: @il-text-hover-color;
}

#ilEditorPanel_c {
	z-index: 3000 !important;
}

#error_panel_c {
	z-index: 2000 !important;
}

#ilPageEditLegend {
	> div {
		margin: 5px 0;
	}
	.il_droparea {
		&, &:hover {
			display: inline-block;
			width: 40px;
			border-color: #d0d0d0;
			color: #d0d0d0;
			background-color: @il-main-dark-bg;
			cursor: default;
			height: 21px;
		}
	}

	tr > td {
		padding: 9px;
	}

	tr > td:first-child {
		white-space: nowrap;
		text-align: right;
	}
}

.ilPageEditLegendElement {
	width: 40px;
	border: 1px solid #d0d0d0;
	height: 21px;
	display: inline-block;
	font-size: @il-font-size-small;
	padding: 1px 5px;
	text-align: center;
}

.ilCOPGMediaDisabled {
	padding: 5px;
	font-size: 0px;
	line-height: 100%;
	text-align: center;
	display: table-cell;
	vertical-align: middle;
	background-color: darken(@il-secondary-color, 20%);
	color: white;
}

.ilCOPgEditStyleSelectionItem {
	padding: 10px;
	background-color: @il-main-dark-bg;
	cursor: pointer;
}

.ilCOPgEditStyleSelectionItem:hover {
	background-color: @il-highlight-bg;
}

ul#ilAdvSelListTable_style_selection {
	overflow: auto;
	max-height: 400px;
}

a.ilCOPageSection {
	color: inherit;
	text-decoration: inherit;
}

#ilAdvSelListAnchorText_char_style_selection > span {
	min-width: auto;
}

div.ilc_answers.answer-table div.ilc_qanswer_Answer {
	display: table-row;
}

div.ilc_answers.answer-table div.ilc_qanswer_Answer > div {
	display: table-cell;
}

div.ilc_question_SingleChoice .answertext > p, div.ilc_question_MultipleChoice .answertext > p {
	margin: 0 !important;
}

div.ilc_question_SingleChoice .ilc_qanswer_Answer > div:first-child,
div.ilc_question_MultipleChoice .ilc_qanswer_Answer > div:first-child {
	padding-right: 10px;
}


div.ilCOPGMediaPrint {
	background-color: @il-main-dark-bg !important;
	position: relative !important;
	background-image: url("@{il-background-images-path}play.svg") !important;
	background-position: 50% 50% !important;
	background-repeat: no-repeat !important;
	background-size: auto 90% !important;
	padding: 1px !important;
}

/* fullscreen iframe */
.il-copg-mob-fullscreen {
	width: 100%;
	padding: 0;
	margin: 0;
	border: 0;
}

.il-copg-mob-fullscreen-modal .modal-dialog {
	width:95%;
}

.ilTinyParagraphClassSelector ul.dropdown-menu,
.ilTinyMenuSection > div.dropdown:nth-child(2) > ul.dropdown-menu,
.ilSectionClassSelector ul.dropdown-menu {
	right: auto;
}

#il_prop_cont_characteristic ul.dropdown-menu {
	right: auto;
}


#iltinymenu .dropdown-menu li {
	padding: 0;
}

#tinytarget_ifr > body#tinymce {
	background-color: inherit;
}

#tinytarget_ifr {
	background-color: transparent;
}

#tinytarget_div {

	position: absolute;
	top:0;
	width: 100%;
	height: 100%;

	div.tox-edit-area {
		background-color: transparent;
	}

	.tox-tinymce {
		border: 0;
		background-color: transparent;
	}
}

.copg-ghost-wrapper {
	min-height: 20px;
	position: relative;		/* important for the absolute positioned tinytarget_div */
}

.copg-input-ghost {
	visibility: hidden;
	min-width: 100px;
}

#copg-editor-slate-content {
	padding: 15px;

	p {
		padding: 0;
		margin: 5px 0;
	}

	p.ilTinyInfo {
		padding: 4px;
		width: 100%;
		@media only screen and (max-width: @grid-float-breakpoint-max) {
			display: none;
		}
	}

	div.alert {
		margin: 10px 0;
	}
	form {
		.ilFormHeader {
			padding: 10px;

			h3.ilHeader {
				font-size: @il-font-size-base;
			}
		}
		.col-sm-3, .col-sm-9 {
			width: 100%;
		}
		.control-label {
			text-align: left;
			font-weight: bold;
		}
		.ilFormFooter {
		}
	}
}

p#copg-auto-save {
	padding: 0;
	margin: -5px 0 0 0;
}

.copg-edit-container {
	border: 1px dashed #d0d0d0;
}
[data-protected='1'] .copg-edit-container {
	border: none;
}


/* very important: add areas around floating images https://stackoverflow.com/questions/1260122/expand-a-div-to-fill-the-remaining-width  and https://css-tricks.com/popping-hidden-overflow/ */
#il_EditPage [data-copg-ed-type="add-area"] {
	position: relative;

	> .dropdown {
		overflow: hidden;
		position: static;
		> ul {
			position: absolute;
			z-index: 10;
		}
	}
}

/*
 this fixes the add drop down click behaviour for touch devices
 see: https://github.com/twbs/bootstrap/issues/4550#issuecomment-31916049
 and: https://mantis.ilias.de/view.php?id=29785
 */
#il_EditPage .dropdown-backdrop {
	position: static;
}

#ed_datatable {

	background-color: @il-main-bg;

	th {
		background-color: @il-main-dark-bg;
		.dropdown button {
			background-color: @il-main-dark-bg;
			text-align: center;
			color: @il-text-color;
			width: 100%;
			border: 0;
		}
	}

	th, td {
		border: 1px solid #CCCCCC;
	}

	th {
		vertical-align: middle;
	}
}

.copg-new-content-placeholder {
	text-align: center;
	color: @il-text-light-color;
	padding: 20px;
}

.il-copg-drag {
	width: 40px;
	border: 1px solid @il-main-color;
	height: 30px;
	z-index: 100000;
}

.il-copg-media-cover {
	position: absolute;
	width: 100%;
	height: 100%;
	top: 0;
	z-index: 9;
}<|MERGE_RESOLUTION|>--- conflicted
+++ resolved
@@ -32,13 +32,8 @@
 div.ilEditHelpline {
 	margin: 3px 0;
 	padding: 0;
-<<<<<<< HEAD
 	font-size: @il-font-size-xsmall;
-	background-color: white;
-=======
-	font-size: 80%;
 	background-color: @il-main-bg;
->>>>>>> 03275ec7
 	color: black;
 }
 
@@ -141,13 +136,8 @@
 div.ilEditLabel {
 	position: absolute;
 	background-color: @il-main-color;
-<<<<<<< HEAD
-	color: #f0f0f0;
+	color: @il-text-light-color;
 	font-size: @il-font-size-small;
-=======
-	color: @il-text-light-color;
-	font-size: 70%;
->>>>>>> 03275ec7
 	padding: 1px 3px;
 	margin-top: -15px;
 	margin-left: -2px;
