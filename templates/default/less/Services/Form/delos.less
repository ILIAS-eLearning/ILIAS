--- conflicted
+++ resolved
@@ -7,32 +7,12 @@
 }
 
 .form-control {
-<<<<<<< HEAD
-	font-size: @ilFormInputFontSize;
-	line-height: @line-height-computed;
-}
-.btn {
-	line-height: @line-height-computed;
-}
-
-.form-control-static {
-    min-height: 0;
-    display: inline-block;
-=======
 	font-size: @il-standard-form-font-size;
->>>>>>> 13706f87
 }
 
 .form-horizontal {
 	margin-bottom: 20px;
-<<<<<<< HEAD
-	background-color: @ilFormBgColor;
-	.form-group {
-		margin: 10px 0;
-	}
-=======
 	background: @il-standard-form-bg;
->>>>>>> 13706f87
 }
 
 form.form-inline {
