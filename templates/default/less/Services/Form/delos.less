/* Services/Form */

/* forms */

label, input[type=checkbox], input[type=radio], select {
	cursor: pointer;
}

.form-control {
<<<<<<< HEAD
	font-size: @il-standard-form-font-size;
=======
	font-size: @ilFormInputFontSize;
	line-height: @line-height-computed;
}
.btn {
	line-height: @line-height-computed;
}

.form-control-static {
    min-height: 0;
    display: inline-block;
>>>>>>> 62f61aa5
}

.form-horizontal {
	margin-bottom: 20px;
<<<<<<< HEAD
	background: @il-standard-form-bg;
=======
	background-color: @ilFormBgColor;
	.form-group {
		margin: 10px 0;
	}
>>>>>>> 62f61aa5
}

form.form-inline {
	margin-bottom: 20px;
}

.form-control, .form-control:focus {
	.box-shadow(none);
}

.form-horizontal input.form-control, .form-horizontal textarea.form-control,
.form-horizontal select.form-control {
	/* max-width: 80%; */
}

select.form-control {
	width: auto;
	max-width:100%;
}

.form-horizontal label {
	color: @il-standard-form-label-color;
	font-size: 100%;
}

.form-horizontal {
	.control-label {
		//padding-top: 0;
		//line-height: 24px;
		padding-bottom: (@padding-base-vertical + 1);
		&.col-sm-3.il_textarea {
			text-align: left;
			width: 100%;
		}
	}
	.form-group {
		.col-sm-9 {
			//line-height: 24px;
		}
	}
	
	.radio,
	.checkbox,
	.radio-inline,
	.checkbox-inline {
		padding-top: 0;
		line-height: normal;
		//vertical-align: middle;
	}
	.help-block {
		line-height: normal;
	}
	div.radio label.radio-inline {
		line-height: @input-height-base;
	}
}

.radio input[type="radio"],
.radio-inline input[type="radio"],
.checkbox input[type="checkbox"],
.checkbox-inline input[type="checkbox"] {
	position: static;
	display: inline-block;
	margin-left: -20px;
	margin-top: 7px;
	//min-height: 24px;
	min-width: 13px;
	vertical-align: top;
	//line-height: 24px;
	@media only screen and (max-width: @grid-float-breakpoint-max) {
		min-width: 16px;
	}
}

[dir="rtl"] .form-horizontal .control-label {
    text-align: left;
}

label {
	font-weight: normal;
}

.form-horizontal .help-block {
	color: @il-standard-form-byline-color;
	margin: 2px 0 4px;
	padding: 0;
	font-size: @il-standard-form-byline-font-size;
	clear: both;
}

td.form-inline > div.form-group {
	display: block;
	padding: 4px 0;
}

input[type="file"].form-control {
	border: none;
	height: auto;
}

.ilFormHeader {
	padding: 15px 0 5px;
	.ilFormCmds {
		margin: 0;
		float: right;
	}
	h3 {
		margin: 0;
	}
}

[dir="rtl"] .ilFormHeader .ilFormCmds {
	float: left;
}

.ilFormHeader, .ilFormFooter {
	color: @il-standard-form-header-color;
	background-color: @il-standard-form-header-bg;
}

.ilSubForm {
	background-color: @il-standard-form-dependant-group-bg;
	padding: 3px 0;
	.form-group {
		margin: 0;
	}
	.col-sm-9.il_textarea {
		width: 100%;
	}
}

.ilFormFooter {
	padding: 3px 0;
}

.ilFormFooter .ilFormCmds {
	text-align: right;
	padding: 0;
}

[dir="rtl"] .ilFormFooter .ilFormCmds {
	text-align: left;
}

/* jQuery ui autocomplete menu */
input.ilHFormHighlighted, .ui-state-focus {
	background-color: #ff9;
}

div.ilFormExternalSetting {
	margin-bottom: 10px;
}

div.ilFormExternalSetting ul {
	margin: 2px 0;
	padding-left: 25px;
}

[dir="rtl"] div.ilFormExternalSetting ul {
	padding-left: 0;
	padding-right: 25px;
}

div.ilFormExternalSetting span {
	color: #c08030;
	/* font-style: italic; */
}

div[id^="ilFormField"] {
	margin-bottom: 10px;
}

/* Hierarchy Form */
div.ilHFormHeader, div.ilHFormFooter {
	color: @il-standard-form-header-color;
	background-color: @il-standard-form-header-bg;
	padding: 4px 0 4px 22px;
}

[dir="rtl"] div.ilHFormHeader, [dir="rtl"] div.ilHFormFooter {
	padding: 4px 22px 4px 0;
}

div.ilHFormContent {
	padding: 20px 0;
}

div.ilHFormItem {
	margin-bottom: 5px;
	display: table-row;
}

div.ilHFormHeader .ilFormCmds, div.ilHFormFooter .ilFormCmds {
	float: right;
}

[dir="rtl"] div.ilHFormHeader .ilFormCmds, [dir="rtl"] div.ilHFormFooter .ilFormCmds {
	float: left;
}

.ilHFormExpIcon, .ilHFormCheckbox, .ilHFormIcon, .ilHFormInput, .ilHFormItemCmd {
}

.ilHFormExpIcon, .ilHFormCheckbox, .ilHFormIcon {
	min-width: 20px;
	padding: 0;
}

.ilHFormItemCmd {
	padding: 0 10px;
}

.ilHFormChilds {

}

.ilHFormExpIcon img, .ilHFormIcon img {
	width: 19px;
	height: 19px;
}

.ilHFormInput, .ilHFormInput input.form-control {
	width: 100%;
}

.ilHFormDropArea {
	margin: 6px 0;
	width: auto;
}

/* deprecated */
div.ilFormInfo {
}


/* experimental: bootstrap'ed file upload */
.btn-file {
	position: relative;
	overflow: hidden;
}
.btn-file input[type=file] {
	position: absolute;
	top: 0;
	right: 0;
	min-width: 100%;
	min-height: 100%;
	font-size: 100px;
	text-align: right;
	filter: alpha(opacity=0);
	opacity: 0;
	outline: none;
	background: white;
	cursor: inherit;
	display: block;
}

.ilFormInnerCol {
	padding: 0;
}

.ilFormInnerCol .form-group {
	margin: 0;
}

input:invalid {
	background-color: #ffebeb;
	border-color: #d08080;
}

.il_non_editable_value {
	padding-top: 4px;
}

.bootstrap-datetimepicker-widget {
	z-index: 2000;
}

/* provisory fix for #0021322  */
div[id$="color-picker-menu"] {
	z-index: 3;
}<|MERGE_RESOLUTION|>--- conflicted
+++ resolved
@@ -7,36 +7,20 @@
 }
 
 .form-control {
-<<<<<<< HEAD
 	font-size: @il-standard-form-font-size;
-=======
-	font-size: @ilFormInputFontSize;
-	line-height: @line-height-computed;
-}
-.btn {
-	line-height: @line-height-computed;
-}
-
-.form-control-static {
-    min-height: 0;
-    display: inline-block;
->>>>>>> 62f61aa5
 }
 
 .form-horizontal {
 	margin-bottom: 20px;
-<<<<<<< HEAD
 	background: @il-standard-form-bg;
-=======
-	background-color: @ilFormBgColor;
-	.form-group {
-		margin: 10px 0;
-	}
->>>>>>> 62f61aa5
 }
 
 form.form-inline {
 	margin-bottom: 20px;
+}
+
+.form-horizontal .form-group {
+	margin: 10px 0;
 }
 
 .form-control, .form-control:focus {
@@ -68,11 +52,6 @@
 			width: 100%;
 		}
 	}
-	.form-group {
-		.col-sm-9 {
-			//line-height: 24px;
-		}
-	}
 	
 	.radio,
 	.checkbox,
@@ -80,7 +59,6 @@
 	.checkbox-inline {
 		padding-top: 0;
 		line-height: normal;
-		//vertical-align: middle;
 	}
 	.help-block {
 		line-height: normal;
@@ -98,10 +76,8 @@
 	display: inline-block;
 	margin-left: -20px;
 	margin-top: 7px;
-	//min-height: 24px;
 	min-width: 13px;
 	vertical-align: top;
-	//line-height: 24px;
 	@media only screen and (max-width: @grid-float-breakpoint-max) {
 		min-width: 16px;
 	}
