--- conflicted
+++ resolved
@@ -92,13 +92,8 @@
 	}
 
 	.media-body h4, .media-body p {
-<<<<<<< HEAD
-		color: #a0a0a0;
+		color: @il-text-light-color;
 		font-size: @il-font-size-small;
-=======
-		color: @il-text-light-color;
-		font-size: 12px;
->>>>>>> 03275ec7
 		padding: 5px 3px 0 3px;
 		line-height: 1em;
 		margin: 0;
