--- conflicted
+++ resolved
@@ -412,21 +412,7 @@
 @input-border-radius:	0;
 @input-border:			#ccc;
 @input-border-focus:	lighten(@brand-primary, 20%);
-<<<<<<< HEAD
-@ilFormInputFontSize: @font-size-small;
-//@input-height-base:	(floor((@ilFormInputFontSize * @line-height-base)) + (@padding-base-vertical * 2) + 2);
-@input-height-base:	(@line-height-computed + (@padding-base-vertical * 2) + 2);
-@ilFormColor:            	#808080;
-@ilFormBgColor:            	#fdfdfd;
-=======
-
 @input-height-base:	(floor((@il-standard-form-font-size * @line-height-base)) + (@padding-base-vertical * 2) + 2);
-
-
-
-
->>>>>>> 13706f87
-
 @input-color-placeholder: lighten(@gray-light, 30%);
 
 //== Panels
