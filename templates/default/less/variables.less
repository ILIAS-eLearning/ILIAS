//== Colors
//
//##
/*		Color scheme
		Dark BLue: #0f2152;
		Mid Blue: #4c6586;
		Green: #6ea03c;
		Light Brown: #dcb496;
		Dark Brown: #523228;
		Orange: #fa8228;
		External Blue: #21c5d8;
		ILIAS 4 MainMenu Color: #c8e6ff;
*/

@brand-primary:         #4c6586;
@brand-secondary:       #6ea03c;
@brand-success:         #6ea03c;
@brand-info:            #dcb496;
@brand-warning:         #fa8228;
@brand-danger:          #fa8228;

/** if left unchanged, you have to copy all the background images to your skin/images folder.
* To use the delos background images in your skin,
* please change this value (in custom less data or in variables.less of your custom skin) to "../../../../templates/default/images/"
*/
@background-images-path: "images/";

/** if left unchanged, you have to copy delos fonts folder to your skin folder.
* To use the delos fonts in your skin,
* please change this value (in custom less data or variables.less of your custom skin) to "../../../../templates/default/fonts/"
*/
@web-font-path: "fonts/";

@mid-gray: #434343;
@il-primary-container-bg: white;
@il-secondary-container-bg: #f9f9f9;

@il-highlight-bg: #ffffd0;
/* @il-highlight-bg: saturate(lighten(@brand-warning, 34%), 80%); */
/* @il-highlight-bg: lighten(@brand-secondary, 44%); */
/* @il-highlight-bg: lighten(#21c5d8, 40%); */
@il-brand-3rd: #21c5d8;


//== Scaffolding
//
//##
@body-bg:               #f0f0f0;
@text-color:            @gray-dark;
@il-light-text-color:   lighten(@mid-gray, 30%);
@link-color:            lighten(@brand-primary, 5%);
@link-hover-color:      darken(@link-color, 15%);

@component-active-color: white;
@btn-primary-color: white;
@btn-success-color: white;
@btn-info-color: white;
@btn-warning-color: white;
@btn-danger-color: white;
@input-bg: white;

@dropdown-bg: white;

@navbar-inverse-link-hover-color: white;
@navbar-inverse-brand-hover-color: white;
@navbar-inverse-toggle-icon-bar-bg: white;

@nav-open-link-hover-color: white;

@pagination-bg: white;
@pagination-active-color: white;
@pagination-disabled-bg: white;

@tooltip-color: white;
@tooltip-bg: black;

@popover-bg: white;
@popover-arrow-color: white;

@label-color: white;
@label-link-hover-color: white;

@modal-content-bg: white;
@modal-backdrop-bg: black;

@progress-bar-color: white;

@list-group-bg: white;

@panel-bg: white;
@panel-primary-text: white;

@carousel-control-color: white;
@carousel-indicator-active-bg: white;
@carousel-indicator-border-color: white;
@carousel-caption-color: white;

@close-text-shadow: 0 1px 0 white;
@kbd-color: white;


//== Typography
//
//##
@font-family-sans-serif:  'Open Sans', Verdana, Arial, Helvetica, sans-serif;

@font-size-base:          14px;
@font-size-large:         ceil((@font-size-base * 1.25));
@font-size-small:         ceil((@font-size-base * 0.85));

@font-size-h1:            floor((@font-size-base * 1.6));
@font-size-h2:            floor((@font-size-base * 1.4));
@font-size-h3:            ceil((@font-size-base * 1.3));
@font-size-h4:            ceil((@font-size-base * 1.2));
@font-size-h5:            ceil((@font-size-base * 1.1));
@font-size-h6:            @font-size-base;

//** Controls font sizes in drop down menu.
@il-font-size-dropdown:		ceil((@font-size-base * 1.0));


//== Iconography
//
//##
@icon-font-path:            "../../Services/UICore/lib/bootstrap-3.2.0/fonts/";

//== Components
//
//## Define common padding and border radius sizes and more. Values based on 14px text and 1.428 line-height (~20px to start).

@padding-base-vertical:     3px;
@padding-base-horizontal:   8px;

@padding-large-vertical:    6px;
@padding-large-horizontal:  12px;

@padding-small-vertical:    3px;
@padding-small-horizontal:  6px;

@padding-xs-vertical:       1px;
@padding-xs-horizontal:     5px;

@line-height-large:         1.33;
@line-height-small:         1.5;

@border-radius-base:        0px;
@border-radius-large:       0px;
@border-radius-small:       0px;


//== Header

//** controls height of the "topbar" (that gray thingy on top of the page in the standard).
@il-top-bar-height:			40px;
//** controls the height of the "main header" (that white thingy with the logo and the main menu in it).
@il-main-header-height:		80px;
//** controls the height of the border underneath the main header.
@il-header-border-bottom-height: 3px;
//** that is the height of the complete header, that is that thingy upon the real content of the page.
@il-header-height:			ceil((@il-main-header-height + @il-top-bar-height - @il-header-border-bottom-height));
//** controls the height of the "logo" (that [ILIAS] thingy on top the page in the standard).
@il-logo-height:			50px;
//** controls the width of the "logo" (that [ILIAS] thingy on top the page in the standard).
@il-logo-width:				50px;

//== Navs
//
//##
@nav-link-padding:          5px 10px;
@nav-tabs-border-color:     #e0e0e0;
/* @nav-tabs-link-hover-border-color: @brand-primary; */
@nav-tabs-active-link-hover-border-color: #e0e0e0;


//== Buttons
//
//## For each of ILIAS's buttons, define text, background and border color.

//** Size of the font displayed inside a button
@il-button-font-size: 	        @font-size-small;

//** Text color of the standard button (most button instances)
@il-btn-standard-color:           white;
//** Background color of the standard button (most button instances)
@il-btn-standard-bg:              lighten(@brand-primary, 15%);
//** Border color of the standard button (most button instances)
@il-btn-standard-border:          lighten(@brand-primary, 15%);

//** Text color of the primary button (most important button on the screen)
@il-btn-primary-color:           white;
//** Background color of the primary button (most important button on the screen)
@il-btn-primary-bg:              @brand-secondary;
//** Border color of the primary button (most important button on the screen)
@il-btn-primary-border:          @brand-secondary;

//** Text color of inactive buttons
@il-disabled-btn-color:          #b0b0b0;
//** Background color of inactive buttons
@il-disabled-btn-bg:             #b0b0b0;
//** Border color of inactive buttons
@il-disabled-btn-border:         #e0e0e0;

//** Minimal size of non-empty buttons inside forms
@il-button-min-width: 	        60px;

//== Breadcrumbs
//
//##

@breadcrumb-padding-vertical:   6px;
@breadcrumb-padding-horizontal: 6px;
//** Breadcrumb background color
@breadcrumb-bg:                 transparent;
//** Breadcrumb text color
@breadcrumb-color:               @link-color;
//** Text color of current page in the breadcrumb
@breadcrumb-active-color:        @link-hover-color;
//** Textual separator for between breadcrumb elements
@breadcrumb-separator:          "»";



//== Badges
//
//##

@badge-color:                 white;
//** Linked badge text color on hover
@badge-link-hover-color:      white;
@badge-bg:                    darken(@brand-warning, 10%);

//** Badge text color in active nav link
@badge-active-color:          white;
//** Badge background color in active nav link
@badge-active-bg:             darken(@brand-warning, 10%);

@badge-font-weight:           bold;
@badge-line-height:           1;
@badge-border-radius:         10px;

//== Forms
//
//##
@input-border-radius:	0;
@input-border:			#ccc;
@input-border-focus:	lighten(@brand-primary, 20%);
@ilFormInputFontSize: @font-size-small;
@input-height-base:	(floor((@ilFormInputFontSize * @line-height-base)) + (@padding-base-vertical * 2) + 2);

@ilFormColor:            	#808080;
@ilFormBgColor:            	#fdfdfd;

/* ILIAS variables candidates */
@ilMainMenuColor:			lighten(@brand-primary, 10%);


@input-color-placeholder: lighten(@gray-light, 30%);

//== Panels
//
//##

@panel-bg:                    @il-secondary-container-bg;
@panel-body-padding:          15px;
@panel-heading-padding:       10px 15px;
@panel-footer-padding:        @panel-heading-padding;
@panel-border-radius:         @border-radius-base;

//** Border color for elements within panels
@panel-inner-border:          #ddd;
@panel-footer-bg:             #f5f5f5;

@panel-default-text:          @gray-dark;
@panel-default-border:        none;
@panel-default-heading-bg:    @il-secondary-container-bg;

@panel-primary-text:          @gray-dark;
@panel-primary-border:        none;
@panel-primary-heading-bg:    @il-primary-container-bg;

//== DropDowns
//
//##
@dropdown-link-hover-bg: #f2f2f2;
@dropdown-link-hover-bg: lighten(@brand-primary, 53%);;

//** determines display of icons in dropdowns, 'none' for no display and 'inline' for display
@il-nav-icons:             inline;

//== Tables
//
//## Customizes the `.table` component with basic values, each used across all table variations.

//** Padding for `<th>`s and `<td>`s.
@table-cell-padding:            8px;
//** Padding for cells in `.table-condensed`.
@table-condensed-cell-padding:  5px;

//** Default background color used for all tables.
@table-bg:                      transparent;
//** Background color used for `.table-striped`.
@table-bg-accent:               white;

//** Border color for table and cell borders.
@table-border-color:            #ddd;

@il-table-head-bg:             	lighten(@il-secondary-container-bg, 1%);
@il-data-table-bg:             	@il-secondary-container-bg;
@il-table-cmd-bg:				@il-secondary-container-bg;


//== Toolbar
//
//##
@navbar-height: 40px;
@il-toolbar-margin: 15px; // Margin between toolbar items
@il-toolbar-bg: @il-secondary-container-bg;
@il-toolbar-height: @navbar-height;
@il-toolbar-border: 1px solid #d8d8d8;

//== Postings
//
//##
@il-posting-by-moderator-bg: #ff9;
@il-posting-needs-moderation-bg: #ffe4e4;

//== bootstrap date time picker (/Services/Calendar/)
//
//##
@bs-datetimepicker-timepicker-font-size: 1.2em;
@bs-datetimepicker-active-bg: @btn-primary-bg;
@bs-datetimepicker-active-color: @btn-primary-color;
@bs-datetimepicker-border-radius: @border-radius-base;
@bs-datetimepicker-btn-hover-bg: @gray-lighter;
@bs-datetimepicker-disabled-color: @gray-light;
@bs-datetimepicker-alternate-color: @gray-light;
@bs-datetimepicker-secondary-border-color: #ccc;
@bs-datetimepicker-secondary-border-color-rgba: rgba(0, 0, 0, 0.2);
@bs-datetimepicker-primary-border-color: white;
@bs-datetimepicker-text-shadow: 0 -1px 0 rgba(0, 0, 0, 0.25);

//== Glyph
//
//##
@il-glyph-color: @link-color;
@il-glyph-hover-color: @link-hover-color;
@il-glyph-highlighted-color: @brand-warning;
@il-glyph-highlighted-hover-color:  darken(@brand-warning, 15%);

//== Counter
//
//##
@il-counter-padding: 2px 4px;
@il-counter-font-size: 9px;
@il-counter-margin-left: -4px;

//== Status Counter
//
//##
@il-counter-status-bg: lighten(@mid-gray, 40%);
@il-counter-status-margin-top: 10px;

//== Novelty Counter
//
//##
@il-counter-novelty-bg: @brand-warning;
@il-counter-novelty-margin-top: -5px;

//== Popover
//
//## Customizes the Popover component

//** Minimal with of the Popover
@il-popover-min-width: 50px;
//** Minimal height of the Popover
@il-popover-min-height: 32px;
//** Maximal width of the Popover
@il-popover-max-width: 400px;
//** Background color of the Popover
@il-popover-background-color: @il-primary-container-bg;
//** Background color of the title
@il-popover-title-background-color: @il-popover-background-color;
//** Border color of the Popover
@il-popover-border-color: rgba(0, 0, 0, .2);
//** With of the arrow pointing from the Popover to its Triggerer component, e.g. a Button
@il-popover-arrow-width: 10px;
//** Background color of the arrow
@il-popover-arrow-background-color: @il-popover-background-color;
//** z-index used for the Popover
@il-popover-z-index: 9999;
//== Divider
//
//##
@il-divider-bg: darken(@il-secondary-container-bg, 5%);
@il-divider-color: lighten(@text-color, 10%);

<<<<<<< HEAD
//== Icons
//
//## Icons are used to represent (and quickly identify) objects.
//**Size for icons: Small is used in the tree. e.g.
@icon-size-small: 20px;
//**Size for icons: Medium is used in the content-listing. e.g.
@icon-size-medium: 35px;
//**Size for icons: Large is used in the header. e.g.
@icon-size-large: 45px;
=======
//== Item
//
//##
@il-item-divider-padding: 10px 0 0 0;
@il-item-divider-margin: 0 0 10px 0;
@il-item-divider-border-bottom: dashed 2px #E0E0E0;
@il-item-description-padding: 10px 0 0 0;
@il-item-padding: 20px;
@il-item-marker-border-left: 5px solid;
@il-item-h5-margin: 4px 0px 2px 0px;

//== Listing Panel
//
//##
@il-panel-listing-std-container-h4-margin: 16px 0 2px 0;
@il-panel-listing-std-container-h3-margin: 8px 0 2px 0;
@il-panel-listing-std-container-h3-text-transform: uppercase;
@il-panel-listing-std-container-h4-text-transform: uppercase;
@il-panel-listing-std-container-h3-color: #909090;
@il-panel-listing-std-container-h4-color: #909090;
@il-panel-listing-std-item-container-margin: 0 0 1px 0;
>>>>>>> df5606f2
<|MERGE_RESOLUTION|>--- conflicted
+++ resolved
@@ -370,7 +370,7 @@
 //
 //## Customizes the Popover component
 
-//** Minimal with of the Popover
+//** Minimal width of the Popover
 @il-popover-min-width: 50px;
 //** Minimal height of the Popover
 @il-popover-min-height: 32px;
@@ -382,7 +382,7 @@
 @il-popover-title-background-color: @il-popover-background-color;
 //** Border color of the Popover
 @il-popover-border-color: rgba(0, 0, 0, .2);
-//** With of the arrow pointing from the Popover to its Triggerer component, e.g. a Button
+//** Width of the arrow pointing from the Popover to its Triggerer component, e.g. a Button
 @il-popover-arrow-width: 10px;
 //** Background color of the arrow
 @il-popover-arrow-background-color: @il-popover-background-color;
@@ -394,17 +394,6 @@
 @il-divider-bg: darken(@il-secondary-container-bg, 5%);
 @il-divider-color: lighten(@text-color, 10%);
 
-<<<<<<< HEAD
-//== Icons
-//
-//## Icons are used to represent (and quickly identify) objects.
-//**Size for icons: Small is used in the tree. e.g.
-@icon-size-small: 20px;
-//**Size for icons: Medium is used in the content-listing. e.g.
-@icon-size-medium: 35px;
-//**Size for icons: Large is used in the header. e.g.
-@icon-size-large: 45px;
-=======
 //== Item
 //
 //##
@@ -426,4 +415,13 @@
 @il-panel-listing-std-container-h3-color: #909090;
 @il-panel-listing-std-container-h4-color: #909090;
 @il-panel-listing-std-item-container-margin: 0 0 1px 0;
->>>>>>> df5606f2
+
+//== Icons
+//
+//## Icons are used to represent (and quickly identify) objects.
+//**Size for icons: Small is used in the tree. e.g.
+@icon-size-small: 20px;
+//**Size for icons: Medium is used in the content-listing. e.g.
+@icon-size-medium: 35px;
+//**Size for icons: Large is used in the header. e.g.
+@icon-size-large: 45px;