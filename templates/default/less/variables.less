--- conflicted
+++ resolved
@@ -341,33 +341,8 @@
 @il-counter-novelty-bg: @brand-warning;
 @il-counter-novelty-margin-top: -5px;
 
-<<<<<<< HEAD
-//== Popover
-//
-//## Customizes the Popover component
-
-//** Minimal with of the Popover
-@il-popover-min-width: 50px;
-//** Minimal height of the Popover
-@il-popover-min-height: 32px;
-//** Maximal width of the Popover
-@il-popover-max-width: 400px;
-//** Background color of the Popover
-@il-popover-background-color: @il-primary-container-bg;
-//** Background color of the title
-@il-popover-title-background-color: @il-popover-background-color;
-//** Border color of the Popover
-@il-popover-border-color: rgba(0, 0, 0, .2);
-//** With of the arrow pointing from the Popover to its Triggerer component, e.g. a Button
-@il-popover-arrow-width: 10px;
-//** Background color of the arrow
-@il-popover-arrow-background-color: @il-popover-background-color;
-//** z-index used for the Popover
-@il-popover-z-index: 9999;
-=======
 //== Divider
 //
 //##
 @il-divider-bg: darken(@il-secondary-container-bg, 5%);
-@il-divider-color: lighten(@text-color, 10%);
->>>>>>> 9614e5b2
+@il-divider-color: lighten(@text-color, 10%);