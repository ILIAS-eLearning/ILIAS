--- conflicted
+++ resolved
@@ -412,17 +412,13 @@
 @input-border-radius:	0;
 @input-border:			#ccc;
 @input-border-focus:	lighten(@brand-primary, 20%);
-<<<<<<< HEAD
+
 @input-height-base:	(floor((@il-standard-form-font-size * @line-height-base)) + (@padding-base-vertical * 2) + 2);
-=======
-
-@input-height-base:	(floor((@il-standard-form-font-size * @line-height-base)) + (@padding-base-vertical * 2) + 2);
-
-
-
-
-
->>>>>>> ad42d547
+
+
+
+
+
 @input-color-placeholder: lighten(@gray-light, 30%);
 
 //== Panels
