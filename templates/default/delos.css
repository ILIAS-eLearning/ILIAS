--- conflicted
+++ resolved
@@ -6219,19 +6219,26 @@
   margin-bottom: 10px;
 }
 .il-card {
-  padding: 0px;
+  padding: 0;
 }
 .il-card img {
   width: 100%;
 }
-.il-card .caption {
-  border-top: 1px solid #ddd;
+.il-card .card-highlight {
+  background-color: #fa8228;
+  height: 3px;
+  width: 100%;
+}
+.il-card .card-no-highlight {
+  background-color: transparent;
+  height: 3px;
+  width: 100%;
 }
 .il-card .caption .card-title {
   overflow-wrap: break-word;
 }
-.il-card .caption:first-child {
-  border-top: none;
+.il-card .caption:nth-of-type(1n+3) {
+  border-top: 1px solid #ddd;
 }
 .il-deck .row {
   margin-left: 0;
@@ -6241,7 +6248,6 @@
   padding-left: 5px;
   padding-right: 5px;
 }
-
 .btn {
   font-size: 12px;
 }
@@ -6365,6 +6371,9 @@
   background-color: inherit;
   color: #333333;
   padding: 0;
+}
+.il-btn-month .dropdown-menu {
+  min-width: 250px;
 }
 h6.il-divider {
   padding: 3px 6px;
@@ -6740,35 +6749,6 @@
 .il-popover i.icon-refresh {
   background: url("../../src/UI/templates/libs/node_modules/webui-popover/img/loading.gif") no-repeat;
 }
-<<<<<<< HEAD
-=======
-.il-btn-month .dropdown-menu {
-  min-width: 250px;
-}
-/*		Color scheme
-		Dark BLue: #0f2152;
-		Mid Blue: #4c6586;
-		Green: #6ea03c;
-		Light Brown: #dcb496;
-		Dark Brown: #523228;
-		Orange: #fa8228;
-		External Blue: #21c5d8;
-		ILIAS 4 MainMenu Color: #c8e6ff;
-*/
-/** if left unchanged, you have to copy all the background images to your skin/images folder.
-* To use the delos background images in your skin,
-* please change this value (in custom less data or in variables.less of your custom skin) to "../../../../templates/default/images/"
-*/
-/** if left unchanged, you have to copy delos fonts folder to your skin folder.
-* To use the delos fonts in your skin,
-* please change this value (in custom less data or variables.less of your custom skin) to "../../../../templates/default/fonts/"
-*/
-/* @il-highlight-bg: saturate(lighten(@brand-warning, 34%), 80%); */
-/* @il-highlight-bg: lighten(@brand-secondary, 44%); */
-/* @il-highlight-bg: lighten(#21c5d8, 40%); */
-/* @nav-tabs-link-hover-border-color: @brand-primary; */
-/* ILIAS variables candidates */
->>>>>>> d05e151f
 .bg-primary {
   color: white;
 }
