--- conflicted
+++ resolved
@@ -6817,13 +6817,6 @@
 .panel-secondary .panel-body {
   padding: 0;
 }
-<<<<<<< HEAD
-.panel-secondary .panel-heading {
-  display: flex;
-  flex-flow: row wrap;
-}
-.panel-secondary .panel-secondary-title {
-=======
 .panel-secondary .panel-heading,
 .panel-primary .panel-heading {
   display: flex;
@@ -6831,40 +6824,27 @@
 }
 .panel-secondary h3.ilHeader,
 .panel-primary h3.ilHeader {
->>>>>>> 2eae7e9d
   flex-grow: 99;
   flex-shrink: 0;
   order: 1;
 }
-<<<<<<< HEAD
-.panel-secondary .panel-heading .dropdown {
-=======
 .panel-secondary .panel-heading .dropdown,
 .panel-primary .panel-heading .dropdown {
->>>>>>> 2eae7e9d
   flex-grow: 1;
   flex-shrink: 0;
   order: 3;
 }
-<<<<<<< HEAD
-.panel-secondary .il-viewcontrol-sortation {
-=======
 .panel-secondary .il-viewcontrol-sortation,
 .panel-primary .il-viewcontrol-sortation {
->>>>>>> 2eae7e9d
   flex-grow: 1;
   flex-shrink: 0;
   order: 2;
   margin-right: 5px;
 }
 .panel-secondary .il-viewcontrol-pagination,
-<<<<<<< HEAD
-.panel-secondary .il-viewcontrol-section {
-=======
 .panel-primary .il-viewcontrol-pagination,
 .panel-secondary .il-viewcontrol-section,
 .panel-primary .il-viewcontrol-section {
->>>>>>> 2eae7e9d
   flex-grow: 1;
   flex-shrink: 1;
   flex-basis: 100%;
@@ -6873,12 +6853,8 @@
   text-align: center;
   padding-top: 8px;
 }
-<<<<<<< HEAD
-.panel-secondary .panel-heading.ilHeader {
-=======
 .panel-secondary .panel-heading.ilHeader,
 .panel-primary .panel-heading.ilHeader {
->>>>>>> 2eae7e9d
   padding-bottom: 0;
   padding-right: 0;
   border: none;
@@ -7208,23 +7184,6 @@
   color: #6ea03c;
   background-color: white;
 }
-<<<<<<< HEAD
-.btn.disabled,
-.btn[disabled],
-fieldset[disabled] .btn,
-.btn.disabled:hover,
-.btn[disabled]:hover,
-fieldset[disabled] .btn:hover,
-.btn.disabled:focus,
-.btn[disabled]:focus,
-fieldset[disabled] .btn:focus,
-.btn.disabled:active,
-.btn[disabled]:active,
-fieldset[disabled] .btn:active,
-.btn.disabled.active,
-.btn[disabled].active,
-fieldset[disabled] .btn.active {
-=======
 .btn[disabled],
 .btn.btn-tag[disabled],
 fieldset[disabled] .btn,
@@ -7245,19 +7204,12 @@
 .btn.btn-tag[disabled].active,
 fieldset[disabled] .btn.active,
 fieldset[disabled] .btn.btn-tag.active {
->>>>>>> 2eae7e9d
   background-color: #b0b0b0;
   border-color: #e0e0e0;
   color: white;
   cursor: default;
 }
 .btn.engaged,
-<<<<<<< HEAD
-.btn.engaged:hover,
-.btn.engaged:focus,
-.btn.engaged:active,
-.btn.engaged.active {
-=======
 .btn.btn-tag.engaged,
 .btn.engaged:hover,
 .btn.btn-tag.engaged:hover,
@@ -7267,7 +7219,6 @@
 .btn.btn-tag.engaged:active,
 .btn.engaged.active,
 .btn.btn-tag.engaged.active {
->>>>>>> 2eae7e9d
   background-color: #b0b0b0;
   border-color: #e0e0e0;
   color: white;
@@ -7275,10 +7226,6 @@
 button > .glyphicon {
   pointer-events: none;
 }
-<<<<<<< HEAD
-a.btn-link.ilSubmitInactive,
-a.btn-link.ilSubmitInactive:hover {
-=======
 a[disabled],
 a fieldset[disabled] ,
 a[disabled]:hover,
@@ -7289,15 +7236,11 @@
 a fieldset[disabled] :active,
 a[disabled].active,
 a fieldset[disabled] .active {
->>>>>>> 2eae7e9d
   background-color: #b0b0b0;
   color: white;
   border-color: #e0e0e0;
   padding: 0;
-<<<<<<< HEAD
-=======
   cursor: default;
->>>>>>> 2eae7e9d
 }
 .il-btn-month .dropdown-menu {
   min-width: 250px;
@@ -7309,12 +7252,6 @@
   margin: 2px 4px 2px 0;
   border-radius: 3px;
 }
-<<<<<<< HEAD
-.btn-tag.btn-tag-inactive {
-  cursor: default !important;
-}
-=======
->>>>>>> 2eae7e9d
 .btn-tag.btn-tag-relevance-verylow {
   background-color: #b0b0b0;
   color: #000000;
@@ -8969,8 +8906,11 @@
 }
 .il-maincontrols-slate .btn-bulky .icon,
 .il-maincontrols-slate .link-bulky .icon {
+  margin-right: 10px;
+}
+.il-maincontrols-slate .btn-bulky .icon.custom,
+.il-maincontrols-slate .link-bulky .icon.custom {
   filter: invert(50%);
-  margin-right: 10px;
 }
 .il-maincontrols-slate .btn-bulky .icon.small,
 .il-maincontrols-slate .link-bulky .icon.small {
@@ -9105,7 +9045,7 @@
   content: "\e090";
 }
 .il-metabar-entries .glyphicon-user:before {
-  content: "\e005";
+  content: "\e001";
 }
 .il-metabar-entries .btn {
   position: relative;
@@ -9537,7 +9477,6 @@
 .il-maincontrols-footer .il-footer-text {
   margin-right: 5px;
 }
-<<<<<<< HEAD
 .il-mode-info {
   border-top: 3px solid #f14956;
   text-align: center;
@@ -9571,8 +9510,6 @@
     width: 100%;
   }
 }
-=======
->>>>>>> 2eae7e9d
 .il-drilldown ul {
   list-style: none;
   padding: 0;
@@ -9714,10 +9651,6 @@
 .icon.nwss .abbreviation,
 .icon.feed .abbreviation,
 .icon.mcst .abbreviation,
-<<<<<<< HEAD
-.icon.pdts .abbreviation,
-=======
->>>>>>> 2eae7e9d
 .icon.rcrs .abbreviation,
 .icon.mds .abbreviation,
 .icon.cmps .abbreviation,
@@ -9778,12 +9711,8 @@
 .icon.wfe .abbreviation,
 .icon.iass .abbreviation,
 .icon.copa .abbreviation,
-<<<<<<< HEAD
-.icon.lso .abbreviation {
-=======
 .icon.lso .abbreviation,
 .icon.bgtk .abbreviation {
->>>>>>> 2eae7e9d
   display: none;
 }
 .icon.grp {
@@ -9924,12 +9853,6 @@
 .icon.mcst {
   background-image: url("images/icon_mcst.svg");
 }
-<<<<<<< HEAD
-.icon.pdts {
-  background-image: url("images/icon_pdts.svg");
-}
-=======
->>>>>>> 2eae7e9d
 .icon.rcrs {
   background-image: url("images/icon_rcrs.svg");
 }
@@ -10113,12 +10036,9 @@
 .icon.lso {
   background-image: url("images/icon_lso.svg");
 }
-<<<<<<< HEAD
-=======
 .icon.bgtk {
   background-image: url("images/icon_bgtk.svg");
 }
->>>>>>> 2eae7e9d
 .icon.outlined {
   filter: brightness(0);
 }
@@ -10263,12 +10183,6 @@
 .icon.outlined.mcst {
   background-image: url("images/outlined/icon_mcst.svg");
 }
-<<<<<<< HEAD
-.icon.outlined.pdts {
-  background-image: url("images/outlined/icon_pdts.svg");
-}
-=======
->>>>>>> 2eae7e9d
 .icon.outlined.rcrs {
   background-image: url("images/outlined/icon_rcrs.svg");
 }
@@ -10452,12 +10366,9 @@
 .icon.outlined.lso {
   background-image: url("images/outlined/icon_lso.svg");
 }
-<<<<<<< HEAD
-=======
 .icon.outlined.bgtk {
   background-image: url("images/outlined/icon_bgtk.svg");
 }
->>>>>>> 2eae7e9d
 .glyph {
   color: #557196;
 }
@@ -10519,15 +10430,12 @@
 .glyphicon-option-horizontal:before {
   content: "\e602";
 }
-<<<<<<< HEAD
-=======
 .glyphicon-remove:before {
   content: "\e082";
 }
 .glyphicon-briefcase:before {
   content: "\e04b";
 }
->>>>>>> 2eae7e9d
 .il-link.link-bulky {
   display: flex;
   text-decoration: none;
