@font-face {
  font-family: 'Open Sans';
  src: url('fonts/OpenSansWeb/OpenSans-Regular.woff2') format('woff2'), url('fonts/OpenSansWeb/OpenSans-Regular.woff') format('woff');
  font-weight: 400;
  font-style: normal;
}
@font-face {
  font-family: 'Open Sans';
  src: url('fonts/OpenSansWeb/OpenSans-Bold.woff2') format('woff2'), url('fonts/OpenSansWeb/OpenSans-Bold.woff') format('woff');
  font-weight: 700;
  font-style: normal;
}
@font-face {
  font-family: 'Open Sans';
  src: url('fonts/OpenSansWeb/OpenSans-Italic.woff2') format('woff2'), url('fonts/OpenSansWeb/OpenSans-Italic.woff') format('woff');
  font-weight: 400;
  font-style: italic;
}
@font-face {
  font-family: 'Open Sans';
  src: url('fonts/OpenSansWeb/OpenSans-BoldItalic.woff2') format('woff2'), url('fonts/OpenSansWeb/OpenSans-BoldItalic.woff') format('woff');
  font-weight: 700;
  font-style: italic;
}
@font-face {
  font-family: 'Open Sans';
  src: url('fonts/OpenSansWeb/OpenSans-Light.woff2') format('woff2'), url('fonts/OpenSansWeb/OpenSans-Light.woff') format('woff');
  font-weight: 300;
  font-style: normal;
}
@font-face {
  font-family: 'Open Sans';
  src: url('fonts/OpenSansWeb/OpenSans-LightItalic.woff2') format('woff2'), url('fonts/OpenSansWeb/OpenSans-LightItalic.woff') format('woff');
  font-weight: 300;
  font-style: italic;
}
@font-face {
  font-family: 'Open Sans';
  src: url('fonts/OpenSansWeb/OpenSans-Semibold.woff2') format('woff2'), url('fonts/OpenSansWeb/OpenSans-Semibold.woff') format('woff');
  font-weight: 600;
  font-style: normal;
}
@font-face {
  font-family: 'Open Sans';
  src: url('fonts/OpenSansWeb/OpenSans-SemiboldItalic.woff2') format('woff2'), url('fonts/OpenSansWeb/OpenSans-SemiboldItalic.woff') format('woff');
  font-weight: 600;
  font-style: italic;
}
@font-face {
  font-family: 'Open Sans';
  src: url('fonts/OpenSansWeb/OpenSans-ExtraBold.woff2') format('woff2'), url('fonts/OpenSansWeb/OpenSans-ExtraBold.woff') format('woff');
  font-weight: 800;
  font-style: normal;
}
@font-face {
  font-family: 'Open Sans';
  src: url('fonts/OpenSansWeb/OpenSans-ExtraBoldItalic.woff2') format('woff2'), url('fonts/OpenSansWeb/OpenSans-ExtraBoldItalic.woff') format('woff');
  font-weight: 800;
  font-style: italic;
}
@font-face {
  font-family: 'Open Sans Emoji';
  src: url('fonts/OpenSansEmoji/OpenSansEmoji.ttf') format('truetype'), url('fonts/OpenSansEmoji/OpenSansEmoji.otf') format('otf');
  font-style: normal;
}
@font-face {
  font-family: 'il-icons';
  src: url('fonts/Iconfont/il-icons.woff') format('woff'), url('fonts/Iconfont/il-icons.ttf') format('truetype');
  font-weight: 300;
  font-style: normal;
}
/* rtl-review is this font safe for RTL languages? */
/* rtl-review */
[dir="ltr"] * {
  direction: ltr;
  unicode-bidi: embed;
}
[dir="rtl"] * {
  text-align: right;
  direction: rtl;
  unicode-bidi: embed;
}
bdo[dir="ltr"] {
  direction: ltr;
  unicode-bidi: bidi-override;
}
bdo[dir="rtl"] {
  direction: rtl;
  unicode-bidi: bidi-override;
}
/*
/* rtl-review */
/* with specifics imports
add [dir="rtl"] SELECTOR ([dir="ltr"] is default)
to elements with different left/right margin, padding, border, position, float, clear, text-align and, when needed, Background-position.
In theory, you should also invert shadow... but i think we could postpone this to another release...
All parts that aren't checked yet are actually marked with "rtl-review"
*/
/*! normalize.css v3.0.3 | MIT License | github.com/necolas/normalize.css */
html {
  font-family: sans-serif;
  -ms-text-size-adjust: 100%;
  -webkit-text-size-adjust: 100%;
}
body {
  margin: 0;
}
article,
aside,
details,
figcaption,
figure,
footer,
header,
hgroup,
main,
menu,
nav,
section,
summary {
  display: block;
}
audio,
canvas,
progress,
video {
  display: inline-block;
  vertical-align: baseline;
}
audio:not([controls]) {
  display: none;
  height: 0;
}
[hidden],
template {
  display: none;
}
a {
  background-color: transparent;
}
a:active,
a:hover {
  outline: 0;
}
abbr[title] {
  border-bottom: none;
  text-decoration: underline;
  text-decoration: underline dotted;
}
b,
strong {
  font-weight: bold;
}
dfn {
  font-style: italic;
}
h1 {
  font-size: 2em;
  margin: 0.67em 0;
}
mark {
  background: #ff0;
  color: #000;
}
small {
  font-size: 80%;
}
sub,
sup {
  font-size: 75%;
  line-height: 0;
  position: relative;
  vertical-align: baseline;
}
sup {
  top: -0.5em;
}
sub {
  bottom: -0.25em;
}
img {
  border: 0;
}
svg:not(:root) {
  overflow: hidden;
}
figure {
  margin: 1em 40px;
}
hr {
  box-sizing: content-box;
  height: 0;
}
pre {
  overflow: auto;
}
code,
kbd,
pre,
samp {
  font-family: monospace, monospace;
  font-size: 1em;
}
button,
input,
optgroup,
select,
textarea {
  color: inherit;
  font: inherit;
  margin: 0;
}
button {
  overflow: visible;
}
button,
select {
  text-transform: none;
}
button,
html input[type="button"],
input[type="reset"],
input[type="submit"] {
  -webkit-appearance: button;
  cursor: pointer;
}
button[disabled],
html input[disabled] {
  cursor: default;
}
button::-moz-focus-inner,
input::-moz-focus-inner {
  border: 0;
  padding: 0;
}
input {
  line-height: normal;
}
input[type="checkbox"],
input[type="radio"] {
  box-sizing: border-box;
  padding: 0;
}
input[type="number"]::-webkit-inner-spin-button,
input[type="number"]::-webkit-outer-spin-button {
  height: auto;
}
input[type="search"] {
  -webkit-appearance: textfield;
  box-sizing: content-box;
}
input[type="search"]::-webkit-search-cancel-button,
input[type="search"]::-webkit-search-decoration {
  -webkit-appearance: none;
}
fieldset {
  border: 1px solid #c0c0c0;
  margin: 0 2px;
  padding: 0.35em 0.625em 0.75em;
}
legend {
  border: 0;
  padding: 0;
}
textarea {
  overflow: auto;
}
optgroup {
  font-weight: bold;
}
table {
  border-collapse: collapse;
  border-spacing: 0;
}
td,
th {
  padding: 0;
}
@font-face {
  font-family: "Glyphicons Halflings";
  src: url("../../node_modules/bootstrap/fonts/glyphicons-halflings-regular.eot");
  src: url("../../node_modules/bootstrap/fonts/glyphicons-halflings-regular.eot?#iefix") format("embedded-opentype"), url("../../node_modules/bootstrap/fonts/glyphicons-halflings-regular.woff2") format("woff2"), url("../../node_modules/bootstrap/fonts/glyphicons-halflings-regular.woff") format("woff"), url("../../node_modules/bootstrap/fonts/glyphicons-halflings-regular.ttf") format("truetype"), url("../../node_modules/bootstrap/fonts/glyphicons-halflings-regular.svg#glyphicons_halflingsregular") format("svg");
}
.glyphicon {
  position: relative;
  top: 1px;
  display: inline-block;
  font-family: "Glyphicons Halflings";
  font-style: normal;
  font-weight: 400;
  line-height: 1;
  -webkit-font-smoothing: antialiased;
  -moz-osx-font-smoothing: grayscale;
}
.glyphicon-asterisk:before {
  content: "\002a";
}
.glyphicon-plus:before {
  content: "\002b";
}
.glyphicon-euro:before,
.glyphicon-eur:before {
  content: "\20ac";
}
.glyphicon-minus:before {
  content: "\2212";
}
.glyphicon-cloud:before {
  content: "\2601";
}
.glyphicon-envelope:before {
  content: "\2709";
}
.glyphicon-pencil:before {
  content: "\270f";
}
.glyphicon-glass:before {
  content: "\e001";
}
.glyphicon-music:before {
  content: "\e002";
}
.glyphicon-search:before {
  content: "\e003";
}
.glyphicon-heart:before {
  content: "\e005";
}
.glyphicon-star:before {
  content: "\e006";
}
.glyphicon-star-empty:before {
  content: "\e007";
}
.glyphicon-user:before {
  content: "\e008";
}
.glyphicon-film:before {
  content: "\e009";
}
.glyphicon-th-large:before {
  content: "\e010";
}
.glyphicon-th:before {
  content: "\e011";
}
.glyphicon-th-list:before {
  content: "\e012";
}
.glyphicon-ok:before {
  content: "\e013";
}
.glyphicon-remove:before {
  content: "\e014";
}
.glyphicon-zoom-in:before {
  content: "\e015";
}
.glyphicon-zoom-out:before {
  content: "\e016";
}
.glyphicon-off:before {
  content: "\e017";
}
.glyphicon-signal:before {
  content: "\e018";
}
.glyphicon-cog:before {
  content: "\e019";
}
.glyphicon-trash:before {
  content: "\e020";
}
.glyphicon-home:before {
  content: "\e021";
}
.glyphicon-file:before {
  content: "\e022";
}
.glyphicon-time:before {
  content: "\e023";
}
.glyphicon-road:before {
  content: "\e024";
}
.glyphicon-download-alt:before {
  content: "\e025";
}
.glyphicon-download:before {
  content: "\e026";
}
.glyphicon-upload:before {
  content: "\e027";
}
.glyphicon-inbox:before {
  content: "\e028";
}
.glyphicon-play-circle:before {
  content: "\e029";
}
.glyphicon-repeat:before {
  content: "\e030";
}
.glyphicon-refresh:before {
  content: "\e031";
}
.glyphicon-list-alt:before {
  content: "\e032";
}
.glyphicon-lock:before {
  content: "\e033";
}
.glyphicon-flag:before {
  content: "\e034";
}
.glyphicon-headphones:before {
  content: "\e035";
}
.glyphicon-volume-off:before {
  content: "\e036";
}
.glyphicon-volume-down:before {
  content: "\e037";
}
.glyphicon-volume-up:before {
  content: "\e038";
}
.glyphicon-qrcode:before {
  content: "\e039";
}
.glyphicon-barcode:before {
  content: "\e040";
}
.glyphicon-tag:before {
  content: "\e041";
}
.glyphicon-tags:before {
  content: "\e042";
}
.glyphicon-book:before {
  content: "\e043";
}
.glyphicon-bookmark:before {
  content: "\e044";
}
.glyphicon-print:before {
  content: "\e045";
}
.glyphicon-camera:before {
  content: "\e046";
}
.glyphicon-font:before {
  content: "\e047";
}
.glyphicon-bold:before {
  content: "\e048";
}
.glyphicon-italic:before {
  content: "\e049";
}
.glyphicon-text-height:before {
  content: "\e050";
}
.glyphicon-text-width:before {
  content: "\e051";
}
.glyphicon-align-left:before {
  content: "\e052";
}
.glyphicon-align-center:before {
  content: "\e053";
}
.glyphicon-align-right:before {
  content: "\e054";
}
.glyphicon-align-justify:before {
  content: "\e055";
}
.glyphicon-list:before {
  content: "\e056";
}
.glyphicon-indent-left:before {
  content: "\e057";
}
.glyphicon-indent-right:before {
  content: "\e058";
}
.glyphicon-facetime-video:before {
  content: "\e059";
}
.glyphicon-picture:before {
  content: "\e060";
}
.glyphicon-map-marker:before {
  content: "\e062";
}
.glyphicon-adjust:before {
  content: "\e063";
}
.glyphicon-tint:before {
  content: "\e064";
}
.glyphicon-edit:before {
  content: "\e065";
}
.glyphicon-share:before {
  content: "\e066";
}
.glyphicon-check:before {
  content: "\e067";
}
.glyphicon-move:before {
  content: "\e068";
}
.glyphicon-step-backward:before {
  content: "\e069";
}
.glyphicon-fast-backward:before {
  content: "\e070";
}
.glyphicon-backward:before {
  content: "\e071";
}
.glyphicon-play:before {
  content: "\e072";
}
.glyphicon-pause:before {
  content: "\e073";
}
.glyphicon-stop:before {
  content: "\e074";
}
.glyphicon-forward:before {
  content: "\e075";
}
.glyphicon-fast-forward:before {
  content: "\e076";
}
.glyphicon-step-forward:before {
  content: "\e077";
}
.glyphicon-eject:before {
  content: "\e078";
}
.glyphicon-chevron-left:before {
  content: "\e079";
}
.glyphicon-chevron-right:before {
  content: "\e080";
}
.glyphicon-plus-sign:before {
  content: "\e081";
}
.glyphicon-minus-sign:before {
  content: "\e082";
}
.glyphicon-remove-sign:before {
  content: "\e083";
}
.glyphicon-ok-sign:before {
  content: "\e084";
}
.glyphicon-question-sign:before {
  content: "\e085";
}
.glyphicon-info-sign:before {
  content: "\e086";
}
.glyphicon-screenshot:before {
  content: "\e087";
}
.glyphicon-remove-circle:before {
  content: "\e088";
}
.glyphicon-ok-circle:before {
  content: "\e089";
}
.glyphicon-ban-circle:before {
  content: "\e090";
}
.glyphicon-arrow-left:before {
  content: "\e091";
}
.glyphicon-arrow-right:before {
  content: "\e092";
}
.glyphicon-arrow-up:before {
  content: "\e093";
}
.glyphicon-arrow-down:before {
  content: "\e094";
}
.glyphicon-share-alt:before {
  content: "\e095";
}
.glyphicon-resize-full:before {
  content: "\e096";
}
.glyphicon-resize-small:before {
  content: "\e097";
}
.glyphicon-exclamation-sign:before {
  content: "\e101";
}
.glyphicon-gift:before {
  content: "\e102";
}
.glyphicon-leaf:before {
  content: "\e103";
}
.glyphicon-fire:before {
  content: "\e104";
}
.glyphicon-eye-open:before {
  content: "\e105";
}
.glyphicon-eye-close:before {
  content: "\e106";
}
.glyphicon-warning-sign:before {
  content: "\e107";
}
.glyphicon-plane:before {
  content: "\e108";
}
.glyphicon-calendar:before {
  content: "\e109";
}
.glyphicon-random:before {
  content: "\e110";
}
.glyphicon-comment:before {
  content: "\e111";
}
.glyphicon-magnet:before {
  content: "\e112";
}
.glyphicon-chevron-up:before {
  content: "\e113";
}
.glyphicon-chevron-down:before {
  content: "\e114";
}
.glyphicon-retweet:before {
  content: "\e115";
}
.glyphicon-shopping-cart:before {
  content: "\e116";
}
.glyphicon-folder-close:before {
  content: "\e117";
}
.glyphicon-folder-open:before {
  content: "\e118";
}
.glyphicon-resize-vertical:before {
  content: "\e119";
}
.glyphicon-resize-horizontal:before {
  content: "\e120";
}
.glyphicon-hdd:before {
  content: "\e121";
}
.glyphicon-bullhorn:before {
  content: "\e122";
}
.glyphicon-bell:before {
  content: "\e123";
}
.glyphicon-certificate:before {
  content: "\e124";
}
.glyphicon-thumbs-up:before {
  content: "\e125";
}
.glyphicon-thumbs-down:before {
  content: "\e126";
}
.glyphicon-hand-right:before {
  content: "\e127";
}
.glyphicon-hand-left:before {
  content: "\e128";
}
.glyphicon-hand-up:before {
  content: "\e129";
}
.glyphicon-hand-down:before {
  content: "\e130";
}
.glyphicon-circle-arrow-right:before {
  content: "\e131";
}
.glyphicon-circle-arrow-left:before {
  content: "\e132";
}
.glyphicon-circle-arrow-up:before {
  content: "\e133";
}
.glyphicon-circle-arrow-down:before {
  content: "\e134";
}
.glyphicon-globe:before {
  content: "\e135";
}
.glyphicon-wrench:before {
  content: "\e136";
}
.glyphicon-tasks:before {
  content: "\e137";
}
.glyphicon-filter:before {
  content: "\e138";
}
.glyphicon-briefcase:before {
  content: "\e139";
}
.glyphicon-fullscreen:before {
  content: "\e140";
}
.glyphicon-dashboard:before {
  content: "\e141";
}
.glyphicon-paperclip:before {
  content: "\e142";
}
.glyphicon-heart-empty:before {
  content: "\e143";
}
.glyphicon-link:before {
  content: "\e144";
}
.glyphicon-phone:before {
  content: "\e145";
}
.glyphicon-pushpin:before {
  content: "\e146";
}
.glyphicon-usd:before {
  content: "\e148";
}
.glyphicon-gbp:before {
  content: "\e149";
}
.glyphicon-sort:before {
  content: "\e150";
}
.glyphicon-sort-by-alphabet:before {
  content: "\e151";
}
.glyphicon-sort-by-alphabet-alt:before {
  content: "\e152";
}
.glyphicon-sort-by-order:before {
  content: "\e153";
}
.glyphicon-sort-by-order-alt:before {
  content: "\e154";
}
.glyphicon-sort-by-attributes:before {
  content: "\e155";
}
.glyphicon-sort-by-attributes-alt:before {
  content: "\e156";
}
.glyphicon-unchecked:before {
  content: "\e157";
}
.glyphicon-expand:before {
  content: "\e158";
}
.glyphicon-collapse-down:before {
  content: "\e159";
}
.glyphicon-collapse-up:before {
  content: "\e160";
}
.glyphicon-log-in:before {
  content: "\e161";
}
.glyphicon-flash:before {
  content: "\e162";
}
.glyphicon-log-out:before {
  content: "\e163";
}
.glyphicon-new-window:before {
  content: "\e164";
}
.glyphicon-record:before {
  content: "\e165";
}
.glyphicon-save:before {
  content: "\e166";
}
.glyphicon-open:before {
  content: "\e167";
}
.glyphicon-saved:before {
  content: "\e168";
}
.glyphicon-import:before {
  content: "\e169";
}
.glyphicon-export:before {
  content: "\e170";
}
.glyphicon-send:before {
  content: "\e171";
}
.glyphicon-floppy-disk:before {
  content: "\e172";
}
.glyphicon-floppy-saved:before {
  content: "\e173";
}
.glyphicon-floppy-remove:before {
  content: "\e174";
}
.glyphicon-floppy-save:before {
  content: "\e175";
}
.glyphicon-floppy-open:before {
  content: "\e176";
}
.glyphicon-credit-card:before {
  content: "\e177";
}
.glyphicon-transfer:before {
  content: "\e178";
}
.glyphicon-cutlery:before {
  content: "\e179";
}
.glyphicon-header:before {
  content: "\e180";
}
.glyphicon-compressed:before {
  content: "\e181";
}
.glyphicon-earphone:before {
  content: "\e182";
}
.glyphicon-phone-alt:before {
  content: "\e183";
}
.glyphicon-tower:before {
  content: "\e184";
}
.glyphicon-stats:before {
  content: "\e185";
}
.glyphicon-sd-video:before {
  content: "\e186";
}
.glyphicon-hd-video:before {
  content: "\e187";
}
.glyphicon-subtitles:before {
  content: "\e188";
}
.glyphicon-sound-stereo:before {
  content: "\e189";
}
.glyphicon-sound-dolby:before {
  content: "\e190";
}
.glyphicon-sound-5-1:before {
  content: "\e191";
}
.glyphicon-sound-6-1:before {
  content: "\e192";
}
.glyphicon-sound-7-1:before {
  content: "\e193";
}
.glyphicon-copyright-mark:before {
  content: "\e194";
}
.glyphicon-registration-mark:before {
  content: "\e195";
}
.glyphicon-cloud-download:before {
  content: "\e197";
}
.glyphicon-cloud-upload:before {
  content: "\e198";
}
.glyphicon-tree-conifer:before {
  content: "\e199";
}
.glyphicon-tree-deciduous:before {
  content: "\e200";
}
.glyphicon-cd:before {
  content: "\e201";
}
.glyphicon-save-file:before {
  content: "\e202";
}
.glyphicon-open-file:before {
  content: "\e203";
}
.glyphicon-level-up:before {
  content: "\e204";
}
.glyphicon-copy:before {
  content: "\e205";
}
.glyphicon-paste:before {
  content: "\e206";
}
.glyphicon-alert:before {
  content: "\e209";
}
.glyphicon-equalizer:before {
  content: "\e210";
}
.glyphicon-king:before {
  content: "\e211";
}
.glyphicon-queen:before {
  content: "\e212";
}
.glyphicon-pawn:before {
  content: "\e213";
}
.glyphicon-bishop:before {
  content: "\e214";
}
.glyphicon-knight:before {
  content: "\e215";
}
.glyphicon-baby-formula:before {
  content: "\e216";
}
.glyphicon-tent:before {
  content: "\26fa";
}
.glyphicon-blackboard:before {
  content: "\e218";
}
.glyphicon-bed:before {
  content: "\e219";
}
.glyphicon-apple:before {
  content: "\f8ff";
}
.glyphicon-erase:before {
  content: "\e221";
}
.glyphicon-hourglass:before {
  content: "\231b";
}
.glyphicon-lamp:before {
  content: "\e223";
}
.glyphicon-duplicate:before {
  content: "\e224";
}
.glyphicon-piggy-bank:before {
  content: "\e225";
}
.glyphicon-scissors:before {
  content: "\e226";
}
.glyphicon-bitcoin:before {
  content: "\e227";
}
.glyphicon-btc:before {
  content: "\e227";
}
.glyphicon-xbt:before {
  content: "\e227";
}
.glyphicon-yen:before {
  content: "\00a5";
}
.glyphicon-jpy:before {
  content: "\00a5";
}
.glyphicon-ruble:before {
  content: "\20bd";
}
.glyphicon-rub:before {
  content: "\20bd";
}
.glyphicon-scale:before {
  content: "\e230";
}
.glyphicon-ice-lolly:before {
  content: "\e231";
}
.glyphicon-ice-lolly-tasted:before {
  content: "\e232";
}
.glyphicon-education:before {
  content: "\e233";
}
.glyphicon-option-horizontal:before {
  content: "\e234";
}
.glyphicon-option-vertical:before {
  content: "\e235";
}
.glyphicon-menu-hamburger:before {
  content: "\e236";
}
.glyphicon-modal-window:before {
  content: "\e237";
}
.glyphicon-oil:before {
  content: "\e238";
}
.glyphicon-grain:before {
  content: "\e239";
}
.glyphicon-sunglasses:before {
  content: "\e240";
}
.glyphicon-text-size:before {
  content: "\e241";
}
.glyphicon-text-color:before {
  content: "\e242";
}
.glyphicon-text-background:before {
  content: "\e243";
}
.glyphicon-object-align-top:before {
  content: "\e244";
}
.glyphicon-object-align-bottom:before {
  content: "\e245";
}
.glyphicon-object-align-horizontal:before {
  content: "\e246";
}
.glyphicon-object-align-left:before {
  content: "\e247";
}
.glyphicon-object-align-vertical:before {
  content: "\e248";
}
.glyphicon-object-align-right:before {
  content: "\e249";
}
.glyphicon-triangle-right:before,
.il-tree li.il-tree-node.expandable > .node-line:before {
  content: "\e250";
}
.glyphicon-triangle-left:before {
  content: "\e251";
}
.glyphicon-triangle-bottom:before,
.il-tree li.il-tree-node.expandable[aria-expanded="true"] > .node-line:before {
  content: "\e252";
}
.glyphicon-triangle-top:before {
  content: "\e253";
}
.glyphicon-console:before {
  content: "\e254";
}
.glyphicon-superscript:before {
  content: "\e255";
}
.glyphicon-subscript:before {
  content: "\e256";
}
.glyphicon-menu-left:before {
  content: "\e257";
}
.glyphicon-menu-right:before {
  content: "\e258";
}
.glyphicon-menu-down:before {
  content: "\e259";
}
.glyphicon-menu-up:before {
  content: "\e260";
}
* {
  -webkit-box-sizing: border-box;
  -moz-box-sizing: border-box;
  box-sizing: border-box;
}
*:before,
*:after {
  -webkit-box-sizing: border-box;
  -moz-box-sizing: border-box;
  box-sizing: border-box;
}
html {
  font-size: 10px;
  -webkit-tap-highlight-color: rgba(0, 0, 0, 0);
}
body {
  font-family: 'Open Sans', Verdana, Arial, Helvetica, sans-serif;
  font-size: 0.875rem;
  line-height: 1.42857143;
  color: #161616;
  background-color: #f0f0f0;
}
input,
button,
select,
textarea {
  font-family: inherit;
  font-size: inherit;
  line-height: inherit;
}
a {
  color: #4c6586;
  text-decoration: none;
}
a:hover,
a:focus {
  color: #3a4c65;
  text-decoration: underline;
}
a:focus {
  outline: 5px auto -webkit-focus-ring-color;
  outline-offset: -2px;
  outline: none;
  outline-offset: 0px;
}
a:focus:focus-visible {
  outline: 2px solid #FFFFFF;
  outline-offset: 5px;
}
a:focus:focus-visible::after {
  content: " ";
  position: absolute;
  top: -2px;
  left: -2px;
  right: -2px;
  bottom: -2px;
  border: 2px solid #FFFFFF;
  outline: 3px solid #0078D7;
}
figure {
  margin: 0;
}
img {
  vertical-align: middle;
}
.img-responsive,
.thumbnail > img,
.thumbnail a > img,
.carousel-inner > .item > img,
.carousel-inner > .item > a > img {
  display: block;
  max-width: 100%;
  height: auto;
}
.img-rounded {
  border-radius: 0px;
}
.img-thumbnail {
  padding: 4px;
  line-height: 1.42857143;
  background-color: #f0f0f0;
  border: 1px solid #ddd;
  border-radius: 0px;
  -webkit-transition: all 0.2s ease-in-out;
  -o-transition: all 0.2s ease-in-out;
  transition: all 0.2s ease-in-out;
  display: inline-block;
  max-width: 100%;
  height: auto;
}
.img-circle {
  border-radius: 50%;
}
hr {
  margin-top: 1rem;
  margin-bottom: 1rem;
  border: 0;
  border-top: 1px solid #eeeeee;
}
.sr-only {
  position: absolute;
  width: 1px;
  height: 1px;
  padding: 0;
  margin: -1px;
  overflow: hidden;
  clip: rect(0, 0, 0, 0);
  border: 0;
}
.sr-only-focusable:active,
.sr-only-focusable:focus {
  position: static;
  width: auto;
  height: auto;
  margin: 0;
  overflow: visible;
  clip: auto;
}
[role="button"] {
  cursor: pointer;
}
h1,
h2,
h3,
h4,
h5,
h6,
.h1,
.h2,
.h3,
.h4,
.h5,
.h6 {
  font-family: inherit;
  font-weight: 500;
  line-height: 1.1;
  color: inherit;
}
h1 small,
h2 small,
h3 small,
h4 small,
h5 small,
h6 small,
.h1 small,
.h2 small,
.h3 small,
.h4 small,
.h5 small,
.h6 small,
h1 .small,
h2 .small,
h3 .small,
h4 .small,
h5 .small,
h6 .small,
.h1 .small,
.h2 .small,
.h3 .small,
.h4 .small,
.h5 .small,
.h6 .small {
  font-weight: 400;
  line-height: 1;
  color: #777777;
}
h1,
.h1,
h2,
.h2,
h3,
.h3 {
  margin-top: 1rem;
  margin-bottom: 0.5rem;
}
h1 small,
.h1 small,
h2 small,
.h2 small,
h3 small,
.h3 small,
h1 .small,
.h1 .small,
h2 .small,
.h2 .small,
h3 .small,
.h3 .small {
  font-size: 65%;
}
h4,
.h4,
h5,
.h5,
h6,
.h6 {
  margin-top: 0.5rem;
  margin-bottom: 0.5rem;
}
h4 small,
.h4 small,
h5 small,
.h5 small,
h6 small,
.h6 small,
h4 .small,
.h4 .small,
h5 .small,
.h5 .small,
h6 .small,
.h6 .small {
  font-size: 75%;
}
h1,
.h1 {
  font-size: 1.75rem;
}
h2,
.h2 {
  font-size: 1.4rem;
}
h3,
.h3 {
  font-size: 1.2rem;
}
h4,
.h4 {
  font-size: 1rem;
}
h5,
.h5 {
  font-size: 0.875rem;
}
h6,
.h6 {
  font-size: 0.875rem;
}
p {
  margin: 0 0 0.5rem;
}
.lead {
  margin-bottom: 1rem;
  font-size: 1rem;
  font-weight: 300;
  line-height: 1.4;
}
@media (min-width: 768px) {
  .lead {
    font-size: 1.3125rem;
  }
}
small,
.small {
  font-size: 85%;
}
mark,
.mark {
  padding: 0.2em;
  background-color: #fcf8e3;
}
.text-left {
  text-align: left;
}
.text-right {
  text-align: right;
}
.text-center {
  text-align: center;
}
.text-justify {
  text-align: justify;
}
.text-nowrap {
  white-space: nowrap;
}
.text-lowercase {
  text-transform: lowercase;
}
.text-uppercase {
  text-transform: uppercase;
}
.text-capitalize {
  text-transform: capitalize;
}
.text-muted {
  color: #737373;
}
.text-primary {
  color: #4c6586;
}
a.text-primary:hover,
a.text-primary:focus {
  color: #3a4c65;
}
.text-success {
  color: #3c763d;
}
a.text-success:hover,
a.text-success:focus {
  color: #2b542c;
}
.text-info {
  color: #31708f;
}
a.text-info:hover,
a.text-info:focus {
  color: #245269;
}
.text-warning {
  color: #8a6d3b;
}
a.text-warning:hover,
a.text-warning:focus {
  color: #66512c;
}
.text-danger {
  color: #a94442;
}
a.text-danger:hover,
a.text-danger:focus {
  color: #843534;
}
.bg-primary {
  color: #fff;
  background-color: #4c6586;
}
a.bg-primary:hover,
a.bg-primary:focus {
  background-color: #3a4c65;
}
.bg-success {
  background-color: #dff0d8;
}
a.bg-success:hover,
a.bg-success:focus {
  background-color: #c1e2b3;
}
.bg-info {
  background-color: #d9edf7;
}
a.bg-info:hover,
a.bg-info:focus {
  background-color: #afd9ee;
}
.bg-warning {
  background-color: #fcf8e3;
}
a.bg-warning:hover,
a.bg-warning:focus {
  background-color: #f7ecb5;
}
.bg-danger {
  background-color: #f2dede;
}
a.bg-danger:hover,
a.bg-danger:focus {
  background-color: #e4b9b9;
}
.page-header {
  padding-bottom: -0.5rem;
  margin: 2rem 0 1rem;
  border-bottom: 1px solid #eeeeee;
}
ul,
ol {
  margin-top: 0;
  margin-bottom: 0.5rem;
}
ul ul,
ol ul,
ul ol,
ol ol {
  margin-bottom: 0;
}
.list-unstyled {
  padding-left: 0;
  list-style: none;
}
.list-inline {
  padding-left: 0;
  list-style: none;
  margin-left: -5px;
}
.list-inline > li {
  display: inline-block;
  padding-right: 5px;
  padding-left: 5px;
}
dl {
  margin-top: 0;
  margin-bottom: 1rem;
}
dt,
dd {
  line-height: 1.42857143;
}
dt {
  font-weight: 700;
}
dd {
  margin-left: 0;
}
@media (min-width: 768px) {
  .dl-horizontal dt {
    float: left;
    width: 160px;
    clear: left;
    text-align: right;
    overflow: hidden;
    text-overflow: ellipsis;
    white-space: nowrap;
  }
  .dl-horizontal dd {
    margin-left: 180px;
  }
}
abbr[title],
abbr[data-original-title] {
  cursor: help;
}
.initialism {
  font-size: 90%;
  text-transform: uppercase;
}
blockquote {
  padding: 0.5rem 1rem;
  margin: 0 0 1rem;
  font-size: 1.09375rem;
  border-left: 5px solid #eeeeee;
}
blockquote p:last-child,
blockquote ul:last-child,
blockquote ol:last-child {
  margin-bottom: 0;
}
blockquote footer,
blockquote small,
blockquote .small {
  display: block;
  font-size: 80%;
  line-height: 1.42857143;
  color: #777777;
}
blockquote footer:before,
blockquote small:before,
blockquote .small:before {
  content: "\2014 \00A0";
}
.blockquote-reverse,
blockquote.pull-right {
  padding-right: 15px;
  padding-left: 0;
  text-align: right;
  border-right: 5px solid #eeeeee;
  border-left: 0;
}
.blockquote-reverse footer:before,
blockquote.pull-right footer:before,
.blockquote-reverse small:before,
blockquote.pull-right small:before,
.blockquote-reverse .small:before,
blockquote.pull-right .small:before {
  content: "";
}
.blockquote-reverse footer:after,
blockquote.pull-right footer:after,
.blockquote-reverse small:after,
blockquote.pull-right small:after,
.blockquote-reverse .small:after,
blockquote.pull-right .small:after {
  content: "\00A0 \2014";
}
address {
  margin-bottom: 1rem;
  font-style: normal;
  line-height: 1.42857143;
}
code,
kbd,
pre,
samp {
  font-family: Menlo, Monaco, Consolas, "Courier New", monospace;
}
code {
  padding: 2px 4px;
  font-size: 90%;
  color: #c7254e;
  background-color: #f9f2f4;
  border-radius: 0px;
}
kbd {
  padding: 2px 4px;
  font-size: 90%;
  color: #fff;
  background-color: #333;
  border-radius: 0px;
  box-shadow: inset 0 -1px 0 rgba(0, 0, 0, 0.25);
}
kbd kbd {
  padding: 0;
  font-size: 100%;
  font-weight: 700;
  box-shadow: none;
}
pre {
  display: block;
  padding: 0rem;
  margin: 0 0 0.5rem;
  font-size: -0.125rem;
  line-height: 1.42857143;
  color: #333333;
  word-break: break-all;
  word-wrap: break-word;
  background-color: #f5f5f5;
  border: 1px solid #ccc;
  border-radius: 0px;
}
pre code {
  padding: 0;
  font-size: inherit;
  color: inherit;
  white-space: pre-wrap;
  background-color: transparent;
  border-radius: 0;
}
.pre-scrollable {
  max-height: 340px;
  overflow-y: scroll;
}
.container {
  padding-right: 15px;
  padding-left: 15px;
  margin-right: auto;
  margin-left: auto;
}
@media (min-width: 768px) {
  .container {
    width: 750px;
  }
}
@media (min-width: 992px) {
  .container {
    width: 970px;
  }
}
@media (min-width: 1200px) {
  .container {
    width: 1170px;
  }
}
.container-fluid {
  padding-right: 15px;
  padding-left: 15px;
  margin-right: auto;
  margin-left: auto;
}
.row {
  margin-right: -15px;
  margin-left: -15px;
}
.row-no-gutters {
  margin-right: 0;
  margin-left: 0;
}
.row-no-gutters [class*="col-"] {
  padding-right: 0;
  padding-left: 0;
}
.col-xs-1,
.col-sm-1,
.col-md-1,
.col-lg-1,
.col-xs-2,
.col-sm-2,
.col-md-2,
.col-lg-2,
.col-xs-3,
.col-sm-3,
.col-md-3,
.col-lg-3,
.col-xs-4,
.col-sm-4,
.col-md-4,
.col-lg-4,
.col-xs-5,
.col-sm-5,
.col-md-5,
.col-lg-5,
.col-xs-6,
.col-sm-6,
.col-md-6,
.col-lg-6,
.col-xs-7,
.col-sm-7,
.col-md-7,
.col-lg-7,
.col-xs-8,
.col-sm-8,
.col-md-8,
.col-lg-8,
.col-xs-9,
.col-sm-9,
.col-md-9,
.col-lg-9,
.col-xs-10,
.col-sm-10,
.col-md-10,
.col-lg-10,
.col-xs-11,
.col-sm-11,
.col-md-11,
.col-lg-11,
.col-xs-12,
.col-sm-12,
.col-md-12,
.col-lg-12 {
  position: relative;
  min-height: 1px;
  padding-right: 15px;
  padding-left: 15px;
}
.col-xs-1,
.col-sm-1,
.col-md-1,
.col-lg-1,
.col-xs-2,
.col-sm-2,
.col-md-2,
.col-lg-2,
.col-xs-3,
.col-sm-3,
.col-md-3,
.col-lg-3,
.col-xs-4,
.col-sm-4,
.col-md-4,
.col-lg-4,
.col-xs-5,
.col-sm-5,
.col-md-5,
.col-lg-5,
.col-xs-6,
.col-sm-6,
.col-md-6,
.col-lg-6,
.col-xs-7,
.col-sm-7,
.col-md-7,
.col-lg-7,
.col-xs-8,
.col-sm-8,
.col-md-8,
.col-lg-8,
.col-xs-9,
.col-sm-9,
.col-md-9,
.col-lg-9,
.col-xs-10,
.col-sm-10,
.col-md-10,
.col-lg-10,
.col-xs-11,
.col-sm-11,
.col-md-11,
.col-lg-11,
.col-xs-12,
.col-sm-12,
.col-md-12,
.col-lg-12 {
  position: relative;
  min-height: 1px;
  padding-left: 15px;
  padding-right: 15px;
  width: 100%;
}
.col-xs-1,
.col-xs-2,
.col-xs-3,
.col-xs-4,
.col-xs-5,
.col-xs-6,
.col-xs-7,
.col-xs-8,
.col-xs-9,
.col-xs-10,
.col-xs-11,
.col-xs-12 {
  float: left;
}
.col-xs-12 {
  width: 100%;
}
.col-xs-11 {
  width: 91.66666667%;
}
.col-xs-10 {
  width: 83.33333333%;
}
.col-xs-9 {
  width: 75%;
}
.col-xs-8 {
  width: 66.66666667%;
}
.col-xs-7 {
  width: 58.33333333%;
}
.col-xs-6 {
  width: 50%;
}
.col-xs-5 {
  width: 41.66666667%;
}
.col-xs-4 {
  width: 33.33333333%;
}
.col-xs-3 {
  width: 25%;
}
.col-xs-2 {
  width: 16.66666667%;
}
.col-xs-1 {
  width: 8.33333333%;
}
.col-xs-pull-12 {
  right: 100%;
}
.col-xs-pull-11 {
  right: 91.66666667%;
}
.col-xs-pull-10 {
  right: 83.33333333%;
}
.col-xs-pull-9 {
  right: 75%;
}
.col-xs-pull-8 {
  right: 66.66666667%;
}
.col-xs-pull-7 {
  right: 58.33333333%;
}
.col-xs-pull-6 {
  right: 50%;
}
.col-xs-pull-5 {
  right: 41.66666667%;
}
.col-xs-pull-4 {
  right: 33.33333333%;
}
.col-xs-pull-3 {
  right: 25%;
}
.col-xs-pull-2 {
  right: 16.66666667%;
}
.col-xs-pull-1 {
  right: 8.33333333%;
}
.col-xs-pull-0 {
  right: auto;
}
.col-xs-push-12 {
  left: 100%;
}
.col-xs-push-11 {
  left: 91.66666667%;
}
.col-xs-push-10 {
  left: 83.33333333%;
}
.col-xs-push-9 {
  left: 75%;
}
.col-xs-push-8 {
  left: 66.66666667%;
}
.col-xs-push-7 {
  left: 58.33333333%;
}
.col-xs-push-6 {
  left: 50%;
}
.col-xs-push-5 {
  left: 41.66666667%;
}
.col-xs-push-4 {
  left: 33.33333333%;
}
.col-xs-push-3 {
  left: 25%;
}
.col-xs-push-2 {
  left: 16.66666667%;
}
.col-xs-push-1 {
  left: 8.33333333%;
}
.col-xs-push-0 {
  left: auto;
}
.col-xs-offset-12 {
  margin-left: 100%;
}
.col-xs-offset-11 {
  margin-left: 91.66666667%;
}
.col-xs-offset-10 {
  margin-left: 83.33333333%;
}
.col-xs-offset-9 {
  margin-left: 75%;
}
.col-xs-offset-8 {
  margin-left: 66.66666667%;
}
.col-xs-offset-7 {
  margin-left: 58.33333333%;
}
.col-xs-offset-6 {
  margin-left: 50%;
}
.col-xs-offset-5 {
  margin-left: 41.66666667%;
}
.col-xs-offset-4 {
  margin-left: 33.33333333%;
}
.col-xs-offset-3 {
  margin-left: 25%;
}
.col-xs-offset-2 {
  margin-left: 16.66666667%;
}
.col-xs-offset-1 {
  margin-left: 8.33333333%;
}
.col-xs-offset-0 {
  margin-left: 0%;
}
@media (min-width: 768px) {
  .col-sm-1,
  .col-sm-2,
  .col-sm-3,
  .col-sm-4,
  .col-sm-5,
  .col-sm-6,
  .col-sm-7,
  .col-sm-8,
  .col-sm-9,
  .col-sm-10,
  .col-sm-11,
  .col-sm-12 {
    float: left;
  }
  .col-sm-12 {
    width: 100%;
  }
  .col-sm-11 {
    width: 91.66666667%;
  }
  .col-sm-10 {
    width: 83.33333333%;
  }
  .col-sm-9 {
    width: 75%;
  }
  .col-sm-8 {
    width: 66.66666667%;
  }
  .col-sm-7 {
    width: 58.33333333%;
  }
  .col-sm-6 {
    width: 50%;
  }
  .col-sm-5 {
    width: 41.66666667%;
  }
  .col-sm-4 {
    width: 33.33333333%;
  }
  .col-sm-3 {
    width: 25%;
  }
  .col-sm-2 {
    width: 16.66666667%;
  }
  .col-sm-1 {
    width: 8.33333333%;
  }
  .col-sm-pull-12 {
    right: 100%;
  }
  .col-sm-pull-11 {
    right: 91.66666667%;
  }
  .col-sm-pull-10 {
    right: 83.33333333%;
  }
  .col-sm-pull-9 {
    right: 75%;
  }
  .col-sm-pull-8 {
    right: 66.66666667%;
  }
  .col-sm-pull-7 {
    right: 58.33333333%;
  }
  .col-sm-pull-6 {
    right: 50%;
  }
  .col-sm-pull-5 {
    right: 41.66666667%;
  }
  .col-sm-pull-4 {
    right: 33.33333333%;
  }
  .col-sm-pull-3 {
    right: 25%;
  }
  .col-sm-pull-2 {
    right: 16.66666667%;
  }
  .col-sm-pull-1 {
    right: 8.33333333%;
  }
  .col-sm-pull-0 {
    right: auto;
  }
  .col-sm-push-12 {
    left: 100%;
  }
  .col-sm-push-11 {
    left: 91.66666667%;
  }
  .col-sm-push-10 {
    left: 83.33333333%;
  }
  .col-sm-push-9 {
    left: 75%;
  }
  .col-sm-push-8 {
    left: 66.66666667%;
  }
  .col-sm-push-7 {
    left: 58.33333333%;
  }
  .col-sm-push-6 {
    left: 50%;
  }
  .col-sm-push-5 {
    left: 41.66666667%;
  }
  .col-sm-push-4 {
    left: 33.33333333%;
  }
  .col-sm-push-3 {
    left: 25%;
  }
  .col-sm-push-2 {
    left: 16.66666667%;
  }
  .col-sm-push-1 {
    left: 8.33333333%;
  }
  .col-sm-push-0 {
    left: auto;
  }
  .col-sm-offset-12 {
    margin-left: 100%;
  }
  .col-sm-offset-11 {
    margin-left: 91.66666667%;
  }
  .col-sm-offset-10 {
    margin-left: 83.33333333%;
  }
  .col-sm-offset-9 {
    margin-left: 75%;
  }
  .col-sm-offset-8 {
    margin-left: 66.66666667%;
  }
  .col-sm-offset-7 {
    margin-left: 58.33333333%;
  }
  .col-sm-offset-6 {
    margin-left: 50%;
  }
  .col-sm-offset-5 {
    margin-left: 41.66666667%;
  }
  .col-sm-offset-4 {
    margin-left: 33.33333333%;
  }
  .col-sm-offset-3 {
    margin-left: 25%;
  }
  .col-sm-offset-2 {
    margin-left: 16.66666667%;
  }
  .col-sm-offset-1 {
    margin-left: 8.33333333%;
  }
  .col-sm-offset-0 {
    margin-left: 0%;
  }
}
@media (min-width: 992px) {
  .col-md-1,
  .col-md-2,
  .col-md-3,
  .col-md-4,
  .col-md-5,
  .col-md-6,
  .col-md-7,
  .col-md-8,
  .col-md-9,
  .col-md-10,
  .col-md-11,
  .col-md-12 {
    float: left;
  }
  .col-md-12 {
    width: 100%;
  }
  .col-md-11 {
    width: 91.66666667%;
  }
  .col-md-10 {
    width: 83.33333333%;
  }
  .col-md-9 {
    width: 75%;
  }
  .col-md-8 {
    width: 66.66666667%;
  }
  .col-md-7 {
    width: 58.33333333%;
  }
  .col-md-6 {
    width: 50%;
  }
  .col-md-5 {
    width: 41.66666667%;
  }
  .col-md-4 {
    width: 33.33333333%;
  }
  .col-md-3 {
    width: 25%;
  }
  .col-md-2 {
    width: 16.66666667%;
  }
  .col-md-1 {
    width: 8.33333333%;
  }
  .col-md-pull-12 {
    right: 100%;
  }
  .col-md-pull-11 {
    right: 91.66666667%;
  }
  .col-md-pull-10 {
    right: 83.33333333%;
  }
  .col-md-pull-9 {
    right: 75%;
  }
  .col-md-pull-8 {
    right: 66.66666667%;
  }
  .col-md-pull-7 {
    right: 58.33333333%;
  }
  .col-md-pull-6 {
    right: 50%;
  }
  .col-md-pull-5 {
    right: 41.66666667%;
  }
  .col-md-pull-4 {
    right: 33.33333333%;
  }
  .col-md-pull-3 {
    right: 25%;
  }
  .col-md-pull-2 {
    right: 16.66666667%;
  }
  .col-md-pull-1 {
    right: 8.33333333%;
  }
  .col-md-pull-0 {
    right: auto;
  }
  .col-md-push-12 {
    left: 100%;
  }
  .col-md-push-11 {
    left: 91.66666667%;
  }
  .col-md-push-10 {
    left: 83.33333333%;
  }
  .col-md-push-9 {
    left: 75%;
  }
  .col-md-push-8 {
    left: 66.66666667%;
  }
  .col-md-push-7 {
    left: 58.33333333%;
  }
  .col-md-push-6 {
    left: 50%;
  }
  .col-md-push-5 {
    left: 41.66666667%;
  }
  .col-md-push-4 {
    left: 33.33333333%;
  }
  .col-md-push-3 {
    left: 25%;
  }
  .col-md-push-2 {
    left: 16.66666667%;
  }
  .col-md-push-1 {
    left: 8.33333333%;
  }
  .col-md-push-0 {
    left: auto;
  }
  .col-md-offset-12 {
    margin-left: 100%;
  }
  .col-md-offset-11 {
    margin-left: 91.66666667%;
  }
  .col-md-offset-10 {
    margin-left: 83.33333333%;
  }
  .col-md-offset-9 {
    margin-left: 75%;
  }
  .col-md-offset-8 {
    margin-left: 66.66666667%;
  }
  .col-md-offset-7 {
    margin-left: 58.33333333%;
  }
  .col-md-offset-6 {
    margin-left: 50%;
  }
  .col-md-offset-5 {
    margin-left: 41.66666667%;
  }
  .col-md-offset-4 {
    margin-left: 33.33333333%;
  }
  .col-md-offset-3 {
    margin-left: 25%;
  }
  .col-md-offset-2 {
    margin-left: 16.66666667%;
  }
  .col-md-offset-1 {
    margin-left: 8.33333333%;
  }
  .col-md-offset-0 {
    margin-left: 0%;
  }
}
@media (min-width: 1200px) {
  .col-lg-1,
  .col-lg-2,
  .col-lg-3,
  .col-lg-4,
  .col-lg-5,
  .col-lg-6,
  .col-lg-7,
  .col-lg-8,
  .col-lg-9,
  .col-lg-10,
  .col-lg-11,
  .col-lg-12 {
    float: left;
  }
  .col-lg-12 {
    width: 100%;
  }
  .col-lg-11 {
    width: 91.66666667%;
  }
  .col-lg-10 {
    width: 83.33333333%;
  }
  .col-lg-9 {
    width: 75%;
  }
  .col-lg-8 {
    width: 66.66666667%;
  }
  .col-lg-7 {
    width: 58.33333333%;
  }
  .col-lg-6 {
    width: 50%;
  }
  .col-lg-5 {
    width: 41.66666667%;
  }
  .col-lg-4 {
    width: 33.33333333%;
  }
  .col-lg-3 {
    width: 25%;
  }
  .col-lg-2 {
    width: 16.66666667%;
  }
  .col-lg-1 {
    width: 8.33333333%;
  }
  .col-lg-pull-12 {
    right: 100%;
  }
  .col-lg-pull-11 {
    right: 91.66666667%;
  }
  .col-lg-pull-10 {
    right: 83.33333333%;
  }
  .col-lg-pull-9 {
    right: 75%;
  }
  .col-lg-pull-8 {
    right: 66.66666667%;
  }
  .col-lg-pull-7 {
    right: 58.33333333%;
  }
  .col-lg-pull-6 {
    right: 50%;
  }
  .col-lg-pull-5 {
    right: 41.66666667%;
  }
  .col-lg-pull-4 {
    right: 33.33333333%;
  }
  .col-lg-pull-3 {
    right: 25%;
  }
  .col-lg-pull-2 {
    right: 16.66666667%;
  }
  .col-lg-pull-1 {
    right: 8.33333333%;
  }
  .col-lg-pull-0 {
    right: auto;
  }
  .col-lg-push-12 {
    left: 100%;
  }
  .col-lg-push-11 {
    left: 91.66666667%;
  }
  .col-lg-push-10 {
    left: 83.33333333%;
  }
  .col-lg-push-9 {
    left: 75%;
  }
  .col-lg-push-8 {
    left: 66.66666667%;
  }
  .col-lg-push-7 {
    left: 58.33333333%;
  }
  .col-lg-push-6 {
    left: 50%;
  }
  .col-lg-push-5 {
    left: 41.66666667%;
  }
  .col-lg-push-4 {
    left: 33.33333333%;
  }
  .col-lg-push-3 {
    left: 25%;
  }
  .col-lg-push-2 {
    left: 16.66666667%;
  }
  .col-lg-push-1 {
    left: 8.33333333%;
  }
  .col-lg-push-0 {
    left: auto;
  }
  .col-lg-offset-12 {
    margin-left: 100%;
  }
  .col-lg-offset-11 {
    margin-left: 91.66666667%;
  }
  .col-lg-offset-10 {
    margin-left: 83.33333333%;
  }
  .col-lg-offset-9 {
    margin-left: 75%;
  }
  .col-lg-offset-8 {
    margin-left: 66.66666667%;
  }
  .col-lg-offset-7 {
    margin-left: 58.33333333%;
  }
  .col-lg-offset-6 {
    margin-left: 50%;
  }
  .col-lg-offset-5 {
    margin-left: 41.66666667%;
  }
  .col-lg-offset-4 {
    margin-left: 33.33333333%;
  }
  .col-lg-offset-3 {
    margin-left: 25%;
  }
  .col-lg-offset-2 {
    margin-left: 16.66666667%;
  }
  .col-lg-offset-1 {
    margin-left: 8.33333333%;
  }
  .col-lg-offset-0 {
    margin-left: 0%;
  }
}
table {
  background-color: transparent;
}
table col[class*="col-"] {
  position: static;
  display: table-column;
  float: none;
}
table td[class*="col-"],
table th[class*="col-"] {
  position: static;
  display: table-cell;
  float: none;
}
caption {
  padding-top: 8px;
  padding-bottom: 8px;
  color: #737373;
  text-align: left;
}
th {
  text-align: left;
}
.table {
  width: 100%;
  max-width: 100%;
  margin-bottom: 1rem;
}
.table > thead > tr > th,
.table > tbody > tr > th,
.table > tfoot > tr > th,
.table > thead > tr > td,
.table > tbody > tr > td,
.table > tfoot > tr > td {
  padding: 8px;
  line-height: 1.42857143;
  vertical-align: top;
  border-top: 1px solid #ddd;
}
.table > thead > tr > th {
  vertical-align: bottom;
  border-bottom: 2px solid #ddd;
}
.table > caption + thead > tr:first-child > th,
.table > colgroup + thead > tr:first-child > th,
.table > thead:first-child > tr:first-child > th,
.table > caption + thead > tr:first-child > td,
.table > colgroup + thead > tr:first-child > td,
.table > thead:first-child > tr:first-child > td {
  border-top: 0;
}
.table > tbody + tbody {
  border-top: 2px solid #ddd;
}
.table .table {
  background-color: #f0f0f0;
}
.table-condensed > thead > tr > th,
.table-condensed > tbody > tr > th,
.table-condensed > tfoot > tr > th,
.table-condensed > thead > tr > td,
.table-condensed > tbody > tr > td,
.table-condensed > tfoot > tr > td {
  padding: 5px;
}
.table-bordered {
  border: 1px solid #ddd;
}
.table-bordered > thead > tr > th,
.table-bordered > tbody > tr > th,
.table-bordered > tfoot > tr > th,
.table-bordered > thead > tr > td,
.table-bordered > tbody > tr > td,
.table-bordered > tfoot > tr > td {
  border: 1px solid #ddd;
}
.table-bordered > thead > tr > th,
.table-bordered > thead > tr > td {
  border-bottom-width: 2px;
}
.table-striped > tbody > tr:nth-of-type(odd) {
  background-color: white;
}
.table-hover > tbody > tr:hover {
  background-color: #f5f5f5;
}
.table > thead > tr > td.active,
.table > tbody > tr > td.active,
.table > tfoot > tr > td.active,
.table > thead > tr > th.active,
.table > tbody > tr > th.active,
.table > tfoot > tr > th.active,
.table > thead > tr.active > td,
.table > tbody > tr.active > td,
.table > tfoot > tr.active > td,
.table > thead > tr.active > th,
.table > tbody > tr.active > th,
.table > tfoot > tr.active > th {
  background-color: #f5f5f5;
}
.table-hover > tbody > tr > td.active:hover,
.table-hover > tbody > tr > th.active:hover,
.table-hover > tbody > tr.active:hover > td,
.table-hover > tbody > tr:hover > .active,
.table-hover > tbody > tr.active:hover > th {
  background-color: #e8e8e8;
}
.table > thead > tr > td.success,
.table > tbody > tr > td.success,
.table > tfoot > tr > td.success,
.table > thead > tr > th.success,
.table > tbody > tr > th.success,
.table > tfoot > tr > th.success,
.table > thead > tr.success > td,
.table > tbody > tr.success > td,
.table > tfoot > tr.success > td,
.table > thead > tr.success > th,
.table > tbody > tr.success > th,
.table > tfoot > tr.success > th {
  background-color: #dff0d8;
}
.table-hover > tbody > tr > td.success:hover,
.table-hover > tbody > tr > th.success:hover,
.table-hover > tbody > tr.success:hover > td,
.table-hover > tbody > tr:hover > .success,
.table-hover > tbody > tr.success:hover > th {
  background-color: #d0e9c6;
}
.table > thead > tr > td.info,
.table > tbody > tr > td.info,
.table > tfoot > tr > td.info,
.table > thead > tr > th.info,
.table > tbody > tr > th.info,
.table > tfoot > tr > th.info,
.table > thead > tr.info > td,
.table > tbody > tr.info > td,
.table > tfoot > tr.info > td,
.table > thead > tr.info > th,
.table > tbody > tr.info > th,
.table > tfoot > tr.info > th {
  background-color: #d9edf7;
}
.table-hover > tbody > tr > td.info:hover,
.table-hover > tbody > tr > th.info:hover,
.table-hover > tbody > tr.info:hover > td,
.table-hover > tbody > tr:hover > .info,
.table-hover > tbody > tr.info:hover > th {
  background-color: #c4e3f3;
}
.table > thead > tr > td.warning,
.table > tbody > tr > td.warning,
.table > tfoot > tr > td.warning,
.table > thead > tr > th.warning,
.table > tbody > tr > th.warning,
.table > tfoot > tr > th.warning,
.table > thead > tr.warning > td,
.table > tbody > tr.warning > td,
.table > tfoot > tr.warning > td,
.table > thead > tr.warning > th,
.table > tbody > tr.warning > th,
.table > tfoot > tr.warning > th {
  background-color: #fcf8e3;
}
.table-hover > tbody > tr > td.warning:hover,
.table-hover > tbody > tr > th.warning:hover,
.table-hover > tbody > tr.warning:hover > td,
.table-hover > tbody > tr:hover > .warning,
.table-hover > tbody > tr.warning:hover > th {
  background-color: #faf2cc;
}
.table > thead > tr > td.danger,
.table > tbody > tr > td.danger,
.table > tfoot > tr > td.danger,
.table > thead > tr > th.danger,
.table > tbody > tr > th.danger,
.table > tfoot > tr > th.danger,
.table > thead > tr.danger > td,
.table > tbody > tr.danger > td,
.table > tfoot > tr.danger > td,
.table > thead > tr.danger > th,
.table > tbody > tr.danger > th,
.table > tfoot > tr.danger > th {
  background-color: #f2dede;
}
.table-hover > tbody > tr > td.danger:hover,
.table-hover > tbody > tr > th.danger:hover,
.table-hover > tbody > tr.danger:hover > td,
.table-hover > tbody > tr:hover > .danger,
.table-hover > tbody > tr.danger:hover > th {
  background-color: #ebcccc;
}
.table-responsive {
  min-height: 0.01%;
  overflow-x: auto;
}
@media screen and (max-width: 767px) {
  .table-responsive {
    width: 100%;
    margin-bottom: 0.75rem;
    overflow-y: hidden;
    -ms-overflow-style: -ms-autohiding-scrollbar;
    border: 1px solid #ddd;
  }
  .table-responsive > .table {
    margin-bottom: 0;
  }
  .table-responsive > .table > thead > tr > th,
  .table-responsive > .table > tbody > tr > th,
  .table-responsive > .table > tfoot > tr > th,
  .table-responsive > .table > thead > tr > td,
  .table-responsive > .table > tbody > tr > td,
  .table-responsive > .table > tfoot > tr > td {
    white-space: nowrap;
  }
  .table-responsive > .table-bordered {
    border: 0;
  }
  .table-responsive > .table-bordered > thead > tr > th:first-child,
  .table-responsive > .table-bordered > tbody > tr > th:first-child,
  .table-responsive > .table-bordered > tfoot > tr > th:first-child,
  .table-responsive > .table-bordered > thead > tr > td:first-child,
  .table-responsive > .table-bordered > tbody > tr > td:first-child,
  .table-responsive > .table-bordered > tfoot > tr > td:first-child {
    border-left: 0;
  }
  .table-responsive > .table-bordered > thead > tr > th:last-child,
  .table-responsive > .table-bordered > tbody > tr > th:last-child,
  .table-responsive > .table-bordered > tfoot > tr > th:last-child,
  .table-responsive > .table-bordered > thead > tr > td:last-child,
  .table-responsive > .table-bordered > tbody > tr > td:last-child,
  .table-responsive > .table-bordered > tfoot > tr > td:last-child {
    border-right: 0;
  }
  .table-responsive > .table-bordered > tbody > tr:last-child > th,
  .table-responsive > .table-bordered > tfoot > tr:last-child > th,
  .table-responsive > .table-bordered > tbody > tr:last-child > td,
  .table-responsive > .table-bordered > tfoot > tr:last-child > td {
    border-bottom: 0;
  }
}
fieldset {
  min-width: 0;
  padding: 0;
  margin: 0;
  border: 0;
}
legend {
  display: block;
  width: 100%;
  padding: 0;
  margin-bottom: 1rem;
  font-size: 1.3125rem;
  line-height: inherit;
  color: #333333;
  border: 0;
  border-bottom: 1px solid #e5e5e5;
}
label {
  display: inline-block;
  max-width: 100%;
  margin-bottom: 5px;
  font-weight: 700;
}
input[type="search"] {
  -webkit-box-sizing: border-box;
  -moz-box-sizing: border-box;
  box-sizing: border-box;
  -webkit-appearance: none;
  appearance: none;
}
input[type="radio"],
input[type="checkbox"] {
  margin: 4px 0 0;
  margin-top: 1px \9;
  line-height: normal;
}
input[type="radio"][disabled],
input[type="checkbox"][disabled],
input[type="radio"].disabled,
input[type="checkbox"].disabled,
fieldset[disabled] input[type="radio"],
fieldset[disabled] input[type="checkbox"] {
  cursor: not-allowed;
}
input[type="file"] {
  display: block;
}
input[type="range"] {
  display: block;
  width: 100%;
}
select[multiple],
select[size] {
  height: auto;
}
input[type="file"]:focus,
input[type="radio"]:focus,
input[type="checkbox"]:focus {
  outline: 5px auto -webkit-focus-ring-color;
  outline-offset: -2px;
  outline: none;
  outline-offset: 0px;
}
input[type="file"]:focus:focus-visible,
input[type="radio"]:focus:focus-visible,
input[type="checkbox"]:focus:focus-visible {
  outline: 2px solid #FFFFFF;
  outline-offset: 5px;
}
input[type="file"]:focus:focus-visible::after,
input[type="radio"]:focus:focus-visible::after,
input[type="checkbox"]:focus:focus-visible::after {
  content: " ";
  position: absolute;
  top: -2px;
  left: -2px;
  right: -2px;
  bottom: -2px;
  border: 2px solid #FFFFFF;
  outline: 3px solid #0078D7;
}
output {
  display: block;
  padding-top: 4px;
  font-size: 0.875rem;
  line-height: 1.42857143;
  color: #555555;
}
.form-control {
  display: block;
  width: 100%;
  height: 1.56rem;
  padding: 3px 8px;
  font-size: 0.875rem;
  line-height: 1.42857143;
  color: #555555;
  background-color: #fff;
  background-image: none;
  border: 1px solid #ccc;
  border-radius: 0;
  -webkit-box-shadow: inset 0 1px 1px rgba(0, 0, 0, 0.075);
  box-shadow: inset 0 1px 1px rgba(0, 0, 0, 0.075);
  -webkit-transition: border-color ease-in-out .15s, box-shadow ease-in-out .15s;
  -o-transition: border-color ease-in-out .15s, box-shadow ease-in-out .15s;
  transition: border-color ease-in-out .15s, box-shadow ease-in-out .15s;
}
.form-control:focus {
  border-color: #8198b7;
  outline: 0;
  -webkit-box-shadow: inset 0 1px 1px rgba(0, 0, 0, .075), 0 0 8px rgba(129, 152, 183, 0.6);
  box-shadow: inset 0 1px 1px rgba(0, 0, 0, .075), 0 0 8px rgba(129, 152, 183, 0.6);
}
.form-control::-moz-placeholder {
  color: #6f6f6f;
  opacity: 1;
}
.form-control:-ms-input-placeholder {
  color: #6f6f6f;
}
.form-control::-webkit-input-placeholder {
  color: #6f6f6f;
}
.form-control::-ms-expand {
  background-color: transparent;
  border: 0;
}
.form-control[disabled],
.form-control[readonly],
fieldset[disabled] .form-control {
  background-color: #eeeeee;
  opacity: 1;
}
.form-control[disabled],
fieldset[disabled] .form-control {
  cursor: not-allowed;
}
textarea.form-control {
  height: auto;
}
@media screen and (-webkit-min-device-pixel-ratio: 0) {
  input[type="date"].form-control,
  input[type="time"].form-control,
  input[type="datetime-local"].form-control,
  input[type="month"].form-control {
    line-height: 1.56rem;
  }
  input[type="date"].input-sm,
  input[type="time"].input-sm,
  input[type="datetime-local"].input-sm,
  input[type="month"].input-sm,
  .input-group-sm input[type="date"],
  .input-group-sm input[type="time"],
  .input-group-sm input[type="datetime-local"],
  .input-group-sm input[type="month"] {
    line-height: 11rem;
  }
  input[type="date"].input-lg,
  input[type="time"].input-lg,
  input[type="datetime-local"].input-lg,
  input[type="month"].input-lg,
  .input-group-lg input[type="date"],
  .input-group-lg input[type="time"],
  .input-group-lg input[type="datetime-local"],
  .input-group-lg input[type="month"] {
    line-height: 16rem;
  }
}
.form-group {
  margin-bottom: 15px;
}
.radio,
.checkbox {
  position: relative;
  display: block;
  margin-top: 10px;
  margin-bottom: 10px;
}
.radio.disabled label,
.checkbox.disabled label,
fieldset[disabled] .radio label,
fieldset[disabled] .checkbox label {
  cursor: not-allowed;
}
.radio label,
.checkbox label {
  min-height: 1rem;
  padding-left: 20px;
  margin-bottom: 0;
  font-weight: 400;
  cursor: pointer;
}
.radio input[type="radio"],
.radio-inline input[type="radio"],
.checkbox input[type="checkbox"],
.checkbox-inline input[type="checkbox"] {
  position: absolute;
  margin-top: 4px \9;
  margin-left: -20px;
}
.radio + .radio,
.checkbox + .checkbox {
  margin-top: -5px;
}
.radio-inline,
.checkbox-inline {
  position: relative;
  display: inline-block;
  padding-left: 20px;
  margin-bottom: 0;
  font-weight: 400;
  vertical-align: middle;
  cursor: pointer;
}
.radio-inline.disabled,
.checkbox-inline.disabled,
fieldset[disabled] .radio-inline,
fieldset[disabled] .checkbox-inline {
  cursor: not-allowed;
}
.radio-inline + .radio-inline,
.checkbox-inline + .checkbox-inline {
  margin-top: 0;
  margin-left: 10px;
}
.form-control-static {
  min-height: 1.875rem;
  padding-top: 4px;
  padding-bottom: 4px;
  margin-bottom: 0;
}
.form-control-static.input-lg,
.form-control-static.input-sm {
  padding-right: 0;
  padding-left: 0;
}
.input-sm {
  height: 11rem;
  padding: 4px 6px;
  font-size: 0.75rem;
  line-height: 1.5;
  border-radius: 0px;
}
select.input-sm {
  height: 11rem;
  line-height: 11rem;
}
textarea.input-sm,
select[multiple].input-sm {
  height: auto;
}
.form-group-sm .form-control {
  height: 11rem;
  padding: 4px 6px;
  font-size: 0.75rem;
  line-height: 1.5;
  border-radius: 0px;
}
.form-group-sm select.form-control {
  height: 11rem;
  line-height: 11rem;
}
.form-group-sm textarea.form-control,
.form-group-sm select[multiple].form-control {
  height: auto;
}
.form-group-sm .form-control-static {
  height: 11rem;
  min-height: 1.75rem;
  padding: 5px 6px;
  font-size: 0.75rem;
  line-height: 1.5;
}
.input-lg {
  height: 16rem;
  padding: 6px 12px;
  font-size: 1rem;
  line-height: 1.33;
  border-radius: 0px;
}
select.input-lg {
  height: 16rem;
  line-height: 16rem;
}
textarea.input-lg,
select[multiple].input-lg {
  height: auto;
}
.form-group-lg .form-control {
  height: 16rem;
  padding: 6px 12px;
  font-size: 1rem;
  line-height: 1.33;
  border-radius: 0px;
}
.form-group-lg select.form-control {
  height: 16rem;
  line-height: 16rem;
}
.form-group-lg textarea.form-control,
.form-group-lg select[multiple].form-control {
  height: auto;
}
.form-group-lg .form-control-static {
  height: 16rem;
  min-height: 2rem;
  padding: 7px 12px;
  font-size: 1rem;
  line-height: 1.33;
}
.has-feedback {
  position: relative;
}
.has-feedback .form-control {
  padding-right: 1.95rem;
}
.form-control-feedback {
  position: absolute;
  top: 0;
  right: 0;
  z-index: 2;
  display: block;
  width: 1.56rem;
  height: 1.56rem;
  line-height: 1.56rem;
  text-align: center;
  pointer-events: none;
}
.input-lg + .form-control-feedback,
.input-group-lg + .form-control-feedback,
.form-group-lg .form-control + .form-control-feedback {
  width: 16rem;
  height: 16rem;
  line-height: 16rem;
}
.input-sm + .form-control-feedback,
.input-group-sm + .form-control-feedback,
.form-group-sm .form-control + .form-control-feedback {
  width: 11rem;
  height: 11rem;
  line-height: 11rem;
}
.has-success .help-block,
.has-success .control-label,
.has-success .radio,
.has-success .checkbox,
.has-success .radio-inline,
.has-success .checkbox-inline,
.has-success.radio label,
.has-success.checkbox label,
.has-success.radio-inline label,
.has-success.checkbox-inline label {
  color: #3c763d;
}
.has-success .form-control {
  border-color: #3c763d;
  -webkit-box-shadow: inset 0 1px 1px rgba(0, 0, 0, 0.075);
  box-shadow: inset 0 1px 1px rgba(0, 0, 0, 0.075);
}
.has-success .form-control:focus {
  border-color: #2b542c;
  -webkit-box-shadow: inset 0 1px 1px rgba(0, 0, 0, 0.075), 0 0 6px #67b168;
  box-shadow: inset 0 1px 1px rgba(0, 0, 0, 0.075), 0 0 6px #67b168;
}
.has-success .input-group-addon {
  color: #3c763d;
  background-color: #dff0d8;
  border-color: #3c763d;
}
.has-success .form-control-feedback {
  color: #3c763d;
}
.has-warning .help-block,
.has-warning .control-label,
.has-warning .radio,
.has-warning .checkbox,
.has-warning .radio-inline,
.has-warning .checkbox-inline,
.has-warning.radio label,
.has-warning.checkbox label,
.has-warning.radio-inline label,
.has-warning.checkbox-inline label {
  color: #8a6d3b;
}
.has-warning .form-control {
  border-color: #8a6d3b;
  -webkit-box-shadow: inset 0 1px 1px rgba(0, 0, 0, 0.075);
  box-shadow: inset 0 1px 1px rgba(0, 0, 0, 0.075);
}
.has-warning .form-control:focus {
  border-color: #66512c;
  -webkit-box-shadow: inset 0 1px 1px rgba(0, 0, 0, 0.075), 0 0 6px #c0a16b;
  box-shadow: inset 0 1px 1px rgba(0, 0, 0, 0.075), 0 0 6px #c0a16b;
}
.has-warning .input-group-addon {
  color: #8a6d3b;
  background-color: #fcf8e3;
  border-color: #8a6d3b;
}
.has-warning .form-control-feedback {
  color: #8a6d3b;
}
.has-error .help-block,
.has-error .control-label,
.has-error .radio,
.has-error .checkbox,
.has-error .radio-inline,
.has-error .checkbox-inline,
.has-error.radio label,
.has-error.checkbox label,
.has-error.radio-inline label,
.has-error.checkbox-inline label {
  color: #a94442;
}
.has-error .form-control {
  border-color: #a94442;
  -webkit-box-shadow: inset 0 1px 1px rgba(0, 0, 0, 0.075);
  box-shadow: inset 0 1px 1px rgba(0, 0, 0, 0.075);
}
.has-error .form-control:focus {
  border-color: #843534;
  -webkit-box-shadow: inset 0 1px 1px rgba(0, 0, 0, 0.075), 0 0 6px #ce8483;
  box-shadow: inset 0 1px 1px rgba(0, 0, 0, 0.075), 0 0 6px #ce8483;
}
.has-error .input-group-addon {
  color: #a94442;
  background-color: #f2dede;
  border-color: #a94442;
}
.has-error .form-control-feedback {
  color: #a94442;
}
.has-feedback label ~ .form-control-feedback {
  top: 6rem;
}
.has-feedback label.sr-only ~ .form-control-feedback {
  top: 0;
}
.help-block {
  display: block;
  margin-top: 5px;
  margin-bottom: 10px;
  color: #565656;
}
@media (min-width: 768px) {
  .form-inline .form-group {
    display: inline-block;
    margin-bottom: 0;
    vertical-align: middle;
  }
  .form-inline .form-control {
    display: inline-block;
    width: auto;
    vertical-align: middle;
  }
  .form-inline .form-control-static {
    display: inline-block;
  }
  .form-inline .input-group {
    display: inline-table;
    vertical-align: middle;
  }
  .form-inline .input-group .input-group-addon,
  .form-inline .input-group .input-group-btn,
  .form-inline .input-group .form-control {
    width: auto;
  }
  .form-inline .input-group > .form-control {
    width: 100%;
  }
  .form-inline .control-label {
    margin-bottom: 0;
    vertical-align: middle;
  }
  .form-inline .radio,
  .form-inline .checkbox {
    display: inline-block;
    margin-top: 0;
    margin-bottom: 0;
    vertical-align: middle;
  }
  .form-inline .radio label,
  .form-inline .checkbox label {
    padding-left: 0;
  }
  .form-inline .radio input[type="radio"],
  .form-inline .checkbox input[type="checkbox"] {
    position: relative;
    margin-left: 0;
  }
  .form-inline .has-feedback .form-control-feedback {
    top: 0;
  }
}
.form-horizontal .radio,
.form-horizontal .checkbox,
.form-horizontal .radio-inline,
.form-horizontal .checkbox-inline {
  padding-top: 4px;
  margin-top: 0;
  margin-bottom: 0;
}
.form-horizontal .radio,
.form-horizontal .checkbox {
  min-height: 5rem;
}
.form-horizontal .form-group {
  margin-right: -15px;
  margin-left: -15px;
}
@media (min-width: 768px) {
  .form-horizontal .control-label {
    padding-top: 4px;
    margin-bottom: 0;
    text-align: right;
  }
}
.form-horizontal .has-feedback .form-control-feedback {
  right: 15px;
}
@media (min-width: 768px) {
  .form-horizontal .form-group-lg .control-label {
    padding-top: 7px;
    font-size: 1rem;
  }
}
@media (min-width: 768px) {
  .form-horizontal .form-group-sm .control-label {
    padding-top: 5px;
    font-size: 0.75rem;
  }
}
.btn {
  display: inline-block;
  margin-bottom: 0;
  font-weight: normal;
  text-align: center;
  white-space: nowrap;
  vertical-align: middle;
  touch-action: manipulation;
  cursor: pointer;
  background-image: none;
  border: 1px solid transparent;
  padding: 3px 8px;
  font-size: 0.875rem;
  line-height: 1.42857143;
  border-radius: 0px;
  -webkit-user-select: none;
  -moz-user-select: none;
  -ms-user-select: none;
  user-select: none;
}
.btn:focus,
.btn:active:focus,
.btn.active:focus,
.btn.focus,
.btn:active.focus,
.btn.active.focus {
  outline: 5px auto -webkit-focus-ring-color;
  outline-offset: -2px;
  outline: none;
  outline-offset: 0px;
}
.btn:focus:focus-visible,
.btn:active:focus:focus-visible,
.btn.active:focus:focus-visible,
.btn.focus:focus-visible,
.btn:active.focus:focus-visible,
.btn.active.focus:focus-visible {
  outline: 2px solid #FFFFFF;
  outline-offset: 5px;
}
.btn:focus:focus-visible::after,
.btn:active:focus:focus-visible::after,
.btn.active:focus:focus-visible::after,
.btn.focus:focus-visible::after,
.btn:active.focus:focus-visible::after,
.btn.active.focus:focus-visible::after {
  content: " ";
  position: absolute;
  top: -2px;
  left: -2px;
  right: -2px;
  bottom: -2px;
  border: 2px solid #FFFFFF;
  outline: 3px solid #0078D7;
}
.btn:hover,
.btn:focus,
.btn.focus {
  color: #4c6586;
  text-decoration: none;
}
.btn:active,
.btn.active {
  background-image: none;
  outline: 0;
  -webkit-box-shadow: inset 0 3px 5px rgba(0, 0, 0, 0.125);
  box-shadow: inset 0 3px 5px rgba(0, 0, 0, 0.125);
}
.btn.disabled,
.btn[disabled],
fieldset[disabled] .btn {
  cursor: not-allowed;
  opacity: 0.65;
  filter: alpha(opacity=65);
  -webkit-box-shadow: none;
  box-shadow: none;
}
a.btn.disabled,
fieldset[disabled] a.btn {
  pointer-events: none;
}
.btn-default {
  color: #4c6586;
  background-color: #fefefe;
  border-color: #d0d0d0;
}
.btn-default:focus,
.btn-default.focus {
  color: #4c6586;
  background-color: #e5e5e5;
  border-color: #909090;
}
.btn-default:hover {
  color: #4c6586;
  background-color: #e5e5e5;
  border-color: #b1b1b1;
}
.btn-default:active,
.btn-default.active,
.open > .dropdown-toggle.btn-default {
  color: #4c6586;
  background-color: #e5e5e5;
  background-image: none;
  border-color: #b1b1b1;
}
.btn-default:active:hover,
.btn-default.active:hover,
.open > .dropdown-toggle.btn-default:hover,
.btn-default:active:focus,
.btn-default.active:focus,
.open > .dropdown-toggle.btn-default:focus,
.btn-default:active.focus,
.btn-default.active.focus,
.open > .dropdown-toggle.btn-default.focus {
  color: #4c6586;
  background-color: #d3d3d3;
  border-color: #909090;
}
.btn-default.disabled:hover,
.btn-default[disabled]:hover,
fieldset[disabled] .btn-default:hover,
.btn-default.disabled:focus,
.btn-default[disabled]:focus,
fieldset[disabled] .btn-default:focus,
.btn-default.disabled.focus,
.btn-default[disabled].focus,
fieldset[disabled] .btn-default.focus {
  background-color: #fefefe;
  border-color: #d0d0d0;
}
.btn-default .badge {
  color: #fefefe;
  background-color: #4c6586;
}
.btn-primary {
  color: #fff;
  background-color: #4c6586;
  border-color: #435976;
}
.btn-primary:focus,
.btn-primary.focus {
  color: #fff;
  background-color: #3a4c65;
  border-color: #151b24;
}
.btn-primary:hover {
  color: #fff;
  background-color: #3a4c65;
  border-color: #2d3b4f;
}
.btn-primary:active,
.btn-primary.active,
.open > .dropdown-toggle.btn-primary {
  color: #fff;
  background-color: #3a4c65;
  background-image: none;
  border-color: #2d3b4f;
}
.btn-primary:active:hover,
.btn-primary.active:hover,
.open > .dropdown-toggle.btn-primary:hover,
.btn-primary:active:focus,
.btn-primary.active:focus,
.open > .dropdown-toggle.btn-primary:focus,
.btn-primary:active.focus,
.btn-primary.active.focus,
.open > .dropdown-toggle.btn-primary.focus {
  color: #fff;
  background-color: #2d3b4f;
  border-color: #151b24;
}
.btn-primary.disabled:hover,
.btn-primary[disabled]:hover,
fieldset[disabled] .btn-primary:hover,
.btn-primary.disabled:focus,
.btn-primary[disabled]:focus,
fieldset[disabled] .btn-primary:focus,
.btn-primary.disabled.focus,
.btn-primary[disabled].focus,
fieldset[disabled] .btn-primary.focus {
  background-color: #4c6586;
  border-color: #435976;
}
.btn-primary .badge {
  color: #4c6586;
  background-color: #fff;
}
.btn-success {
  color: #fff;
  background-color: #6ea03c;
  border-color: #618d35;
}
.btn-success:focus,
.btn-success.focus {
  color: #fff;
  background-color: #557b2e;
  border-color: #223112;
}
.btn-success:hover {
  color: #fff;
  background-color: #557b2e;
  border-color: #436124;
}
.btn-success:active,
.btn-success.active,
.open > .dropdown-toggle.btn-success {
  color: #fff;
  background-color: #557b2e;
  background-image: none;
  border-color: #436124;
}
.btn-success:active:hover,
.btn-success.active:hover,
.open > .dropdown-toggle.btn-success:hover,
.btn-success:active:focus,
.btn-success.active:focus,
.open > .dropdown-toggle.btn-success:focus,
.btn-success:active.focus,
.btn-success.active.focus,
.open > .dropdown-toggle.btn-success.focus {
  color: #fff;
  background-color: #436124;
  border-color: #223112;
}
.btn-success.disabled:hover,
.btn-success[disabled]:hover,
fieldset[disabled] .btn-success:hover,
.btn-success.disabled:focus,
.btn-success[disabled]:focus,
fieldset[disabled] .btn-success:focus,
.btn-success.disabled.focus,
.btn-success[disabled].focus,
fieldset[disabled] .btn-success.focus {
  background-color: #6ea03c;
  border-color: #618d35;
}
.btn-success .badge {
  color: #6ea03c;
  background-color: #fff;
}
.btn-info {
  color: #fff;
  background-color: #dcb496;
  border-color: #d6a683;
}
.btn-info:focus,
.btn-info.focus {
  color: #fff;
  background-color: #cf9970;
  border-color: #a36536;
}
.btn-info:hover {
  color: #fff;
  background-color: #cf9970;
  border-color: #c68655;
}
.btn-info:active,
.btn-info.active,
.open > .dropdown-toggle.btn-info {
  color: #fff;
  background-color: #cf9970;
  background-image: none;
  border-color: #c68655;
}
.btn-info:active:hover,
.btn-info.active:hover,
.open > .dropdown-toggle.btn-info:hover,
.btn-info:active:focus,
.btn-info.active:focus,
.open > .dropdown-toggle.btn-info:focus,
.btn-info:active.focus,
.btn-info.active.focus,
.open > .dropdown-toggle.btn-info.focus {
  color: #fff;
  background-color: #c68655;
  border-color: #a36536;
}
.btn-info.disabled:hover,
.btn-info[disabled]:hover,
fieldset[disabled] .btn-info:hover,
.btn-info.disabled:focus,
.btn-info[disabled]:focus,
fieldset[disabled] .btn-info:focus,
.btn-info.disabled.focus,
.btn-info[disabled].focus,
fieldset[disabled] .btn-info.focus {
  background-color: #dcb496;
  border-color: #d6a683;
}
.btn-info .badge {
  color: #dcb496;
  background-color: #fff;
}
.btn-warning {
  color: #fff;
  background-color: #B54F00;
  border-color: #9c4400;
}
.btn-warning:focus,
.btn-warning.focus {
  color: #fff;
  background-color: #823900;
  border-color: #1c0c00;
}
.btn-warning:hover {
  color: #fff;
  background-color: #823900;
  border-color: #5e2900;
}
.btn-warning:active,
.btn-warning.active,
.open > .dropdown-toggle.btn-warning {
  color: #fff;
  background-color: #823900;
  background-image: none;
  border-color: #5e2900;
}
.btn-warning:active:hover,
.btn-warning.active:hover,
.open > .dropdown-toggle.btn-warning:hover,
.btn-warning:active:focus,
.btn-warning.active:focus,
.open > .dropdown-toggle.btn-warning:focus,
.btn-warning:active.focus,
.btn-warning.active.focus,
.open > .dropdown-toggle.btn-warning.focus {
  color: #fff;
  background-color: #5e2900;
  border-color: #1c0c00;
}
.btn-warning.disabled:hover,
.btn-warning[disabled]:hover,
fieldset[disabled] .btn-warning:hover,
.btn-warning.disabled:focus,
.btn-warning[disabled]:focus,
fieldset[disabled] .btn-warning:focus,
.btn-warning.disabled.focus,
.btn-warning[disabled].focus,
fieldset[disabled] .btn-warning.focus {
  background-color: #B54F00;
  border-color: #9c4400;
}
.btn-warning .badge {
  color: #B54F00;
  background-color: #fff;
}
.btn-danger {
  color: #fff;
  background-color: #d00;
  border-color: #c40000;
}
.btn-danger:focus,
.btn-danger.focus {
  color: #fff;
  background-color: #aa0000;
  border-color: #440000;
}
.btn-danger:hover {
  color: #fff;
  background-color: #aa0000;
  border-color: #860000;
}
.btn-danger:active,
.btn-danger.active,
.open > .dropdown-toggle.btn-danger {
  color: #fff;
  background-color: #aa0000;
  background-image: none;
  border-color: #860000;
}
.btn-danger:active:hover,
.btn-danger.active:hover,
.open > .dropdown-toggle.btn-danger:hover,
.btn-danger:active:focus,
.btn-danger.active:focus,
.open > .dropdown-toggle.btn-danger:focus,
.btn-danger:active.focus,
.btn-danger.active.focus,
.open > .dropdown-toggle.btn-danger.focus {
  color: #fff;
  background-color: #860000;
  border-color: #440000;
}
.btn-danger.disabled:hover,
.btn-danger[disabled]:hover,
fieldset[disabled] .btn-danger:hover,
.btn-danger.disabled:focus,
.btn-danger[disabled]:focus,
fieldset[disabled] .btn-danger:focus,
.btn-danger.disabled.focus,
.btn-danger[disabled].focus,
fieldset[disabled] .btn-danger.focus {
  background-color: #d00;
  border-color: #c40000;
}
.btn-danger .badge {
  color: #d00;
  background-color: #fff;
}
.btn-link {
  font-weight: 400;
  color: #4c6586;
  border-radius: 0;
}
.btn-link,
.btn-link:active,
.btn-link.active,
.btn-link[disabled],
fieldset[disabled] .btn-link {
  background-color: transparent;
  -webkit-box-shadow: none;
  box-shadow: none;
}
.btn-link,
.btn-link:hover,
.btn-link:focus,
.btn-link:active {
  border-color: transparent;
}
.btn-link:hover,
.btn-link:focus {
  color: #3a4c65;
  text-decoration: underline;
  background-color: transparent;
}
.btn-link[disabled]:hover,
fieldset[disabled] .btn-link:hover,
.btn-link[disabled]:focus,
fieldset[disabled] .btn-link:focus {
  color: #777777;
  text-decoration: none;
}
.btn-lg,
.btn-group-lg > .btn {
  padding: 6px 12px;
  font-size: 1rem;
  line-height: 1.33;
  border-radius: 0px;
}
.btn-sm,
.btn-group-sm > .btn {
  padding: 4px 6px;
  font-size: 0.75rem;
  line-height: 1.5;
  border-radius: 0px;
}
.btn-xs,
.btn-group-xs > .btn {
  padding: 1px 5px;
  font-size: 0.75rem;
  line-height: 1.5;
  border-radius: 0px;
}
.btn-block {
  display: block;
  width: 100%;
}
.btn-block + .btn-block {
  margin-top: 5px;
}
input[type="submit"].btn-block,
input[type="reset"].btn-block,
input[type="button"].btn-block {
  width: 100%;
}
.fade {
  opacity: 0;
  -webkit-transition: opacity 0.15s linear;
  -o-transition: opacity 0.15s linear;
  transition: opacity 0.15s linear;
}
.fade.in {
  opacity: 1;
}
.collapse {
  display: none;
}
.collapse.in {
  display: block;
}
tr.collapse.in {
  display: table-row;
}
tbody.collapse.in {
  display: table-row-group;
}
.collapsing {
  position: relative;
  height: 0;
  overflow: hidden;
  -webkit-transition-property: height, visibility;
  -o-transition-property: height, visibility;
  transition-property: height, visibility;
  -webkit-transition-duration: 0.35s;
  transition-duration: 0.35s;
  -webkit-transition-timing-function: ease;
  transition-timing-function: ease;
}
.caret {
  display: inline-block;
  width: 0;
  height: 0;
  margin-left: 2px;
  vertical-align: middle;
  border-top: 4px dashed;
  border-top: 4px solid \9;
  border-right: 4px solid transparent;
  border-left: 4px solid transparent;
}
.dropup,
.dropdown {
  position: relative;
}
.dropdown-toggle:focus {
  outline: 0;
}
.dropdown-menu {
  position: absolute;
  top: 100%;
  left: 0;
  z-index: 1000;
  display: none;
  float: left;
  min-width: 160px;
  padding: 5px 0;
  margin: 2px 0 0;
  font-size: 0.875rem;
  text-align: left;
  list-style: none;
  background-color: white;
  background-clip: padding-box;
  border: 1px solid #ccc;
  border: 1px solid rgba(0, 0, 0, 0.15);
  border-radius: 0px;
  -webkit-box-shadow: 0 6px 12px rgba(0, 0, 0, 0.175);
  box-shadow: 0 6px 12px rgba(0, 0, 0, 0.175);
}
.dropdown-menu.pull-right {
  right: 0;
  left: auto;
}
.dropdown-menu .divider {
  height: 1px;
  margin: -0.5rem 0;
  overflow: hidden;
  background-color: #e5e5e5;
}
.dropdown-menu > li > a {
  display: block;
  padding: 3px 20px;
  clear: both;
  font-weight: 400;
  line-height: 1.42857143;
  color: #161616;
  white-space: nowrap;
}
.dropdown-menu > li > a:hover,
.dropdown-menu > li > a:focus {
  color: #000000;
  text-decoration: none;
  background-color: #e2e8ef;
}
.dropdown-menu > .active > a,
.dropdown-menu > .active > a:hover,
.dropdown-menu > .active > a:focus {
  color: #fff;
  text-decoration: none;
  background-color: #4c6586;
  outline: 0;
}
.dropdown-menu > .disabled > a,
.dropdown-menu > .disabled > a:hover,
.dropdown-menu > .disabled > a:focus {
  color: #777777;
}
.dropdown-menu > .disabled > a:hover,
.dropdown-menu > .disabled > a:focus {
  text-decoration: none;
  cursor: not-allowed;
  background-color: transparent;
  background-image: none;
  filter: progid:DXImageTransform.Microsoft.gradient(enabled = false);
}
.open > .dropdown-menu {
  display: block;
}
.open > a {
  outline: 0;
}
.dropdown-menu-right {
  right: 0;
  left: auto;
}
.dropdown-menu-left {
  right: auto;
  left: 0;
}
.dropdown-header {
  display: block;
  padding: 3px 20px;
  font-size: 0.75rem;
  line-height: 1.42857143;
  color: #777777;
  white-space: nowrap;
}
.dropdown-backdrop {
  position: fixed;
  top: 0;
  right: 0;
  bottom: 0;
  left: 0;
  z-index: 990;
}
.pull-right > .dropdown-menu {
  right: 0;
  left: auto;
}
.dropup .caret,
.navbar-fixed-bottom .dropdown .caret {
  content: "";
  border-top: 0;
  border-bottom: 4px dashed;
  border-bottom: 4px solid \9;
}
.dropup .dropdown-menu,
.navbar-fixed-bottom .dropdown .dropdown-menu {
  top: auto;
  bottom: 100%;
  margin-bottom: 2px;
}
@media (min-width: 768px) {
  .navbar-right .dropdown-menu {
    right: 0;
    left: auto;
  }
  .navbar-right .dropdown-menu-left {
    right: auto;
    left: 0;
  }
}
.btn-group,
.btn-group-vertical {
  position: relative;
  display: inline-block;
  vertical-align: middle;
}
.btn-group > .btn,
.btn-group-vertical > .btn {
  position: relative;
  float: left;
}
.btn-group > .btn:hover,
.btn-group-vertical > .btn:hover,
.btn-group > .btn:focus,
.btn-group-vertical > .btn:focus,
.btn-group > .btn:active,
.btn-group-vertical > .btn:active,
.btn-group > .btn.active,
.btn-group-vertical > .btn.active {
  z-index: 2;
}
.btn-group .btn + .btn,
.btn-group .btn + .btn-group,
.btn-group .btn-group + .btn,
.btn-group .btn-group + .btn-group {
  margin-left: -1px;
}
.btn-toolbar {
  margin-left: -5px;
}
.btn-toolbar .btn,
.btn-toolbar .btn-group,
.btn-toolbar .input-group {
  float: left;
}
.btn-toolbar > .btn,
.btn-toolbar > .btn-group,
.btn-toolbar > .input-group {
  margin-left: 5px;
}
.btn-group > .btn:not(:first-child):not(:last-child):not(.dropdown-toggle) {
  border-radius: 0;
}
.btn-group > .btn:first-child {
  margin-left: 0;
}
.btn-group > .btn:first-child:not(:last-child):not(.dropdown-toggle) {
  border-top-right-radius: 0;
  border-bottom-right-radius: 0;
}
.btn-group > .btn:last-child:not(:first-child),
.btn-group > .dropdown-toggle:not(:first-child) {
  border-top-left-radius: 0;
  border-bottom-left-radius: 0;
}
.btn-group > .btn-group {
  float: left;
}
.btn-group > .btn-group:not(:first-child):not(:last-child) > .btn {
  border-radius: 0;
}
.btn-group > .btn-group:first-child:not(:last-child) > .btn:last-child,
.btn-group > .btn-group:first-child:not(:last-child) > .dropdown-toggle {
  border-top-right-radius: 0;
  border-bottom-right-radius: 0;
}
.btn-group > .btn-group:last-child:not(:first-child) > .btn:first-child {
  border-top-left-radius: 0;
  border-bottom-left-radius: 0;
}
.btn-group .dropdown-toggle:active,
.btn-group.open .dropdown-toggle {
  outline: 0;
}
.btn-group > .btn + .dropdown-toggle {
  padding-right: 8px;
  padding-left: 8px;
}
.btn-group > .btn-lg + .dropdown-toggle {
  padding-right: 12px;
  padding-left: 12px;
}
.btn-group.open .dropdown-toggle {
  -webkit-box-shadow: inset 0 3px 5px rgba(0, 0, 0, 0.125);
  box-shadow: inset 0 3px 5px rgba(0, 0, 0, 0.125);
}
.btn-group.open .dropdown-toggle.btn-link {
  -webkit-box-shadow: none;
  box-shadow: none;
}
.btn .caret {
  margin-left: 0;
}
.btn-lg .caret {
  border-width: 5px 5px 0;
  border-bottom-width: 0;
}
.dropup .btn-lg .caret {
  border-width: 0 5px 5px;
}
.btn-group-vertical > .btn,
.btn-group-vertical > .btn-group,
.btn-group-vertical > .btn-group > .btn {
  display: block;
  float: none;
  width: 100%;
  max-width: 100%;
}
.btn-group-vertical > .btn-group > .btn {
  float: none;
}
.btn-group-vertical > .btn + .btn,
.btn-group-vertical > .btn + .btn-group,
.btn-group-vertical > .btn-group + .btn,
.btn-group-vertical > .btn-group + .btn-group {
  margin-top: -1px;
  margin-left: 0;
}
.btn-group-vertical > .btn:not(:first-child):not(:last-child) {
  border-radius: 0;
}
.btn-group-vertical > .btn:first-child:not(:last-child) {
  border-top-left-radius: 0px;
  border-top-right-radius: 0px;
  border-bottom-right-radius: 0;
  border-bottom-left-radius: 0;
}
.btn-group-vertical > .btn:last-child:not(:first-child) {
  border-top-left-radius: 0;
  border-top-right-radius: 0;
  border-bottom-right-radius: 0px;
  border-bottom-left-radius: 0px;
}
.btn-group-vertical > .btn-group:not(:first-child):not(:last-child) > .btn {
  border-radius: 0;
}
.btn-group-vertical > .btn-group:first-child:not(:last-child) > .btn:last-child,
.btn-group-vertical > .btn-group:first-child:not(:last-child) > .dropdown-toggle {
  border-bottom-right-radius: 0;
  border-bottom-left-radius: 0;
}
.btn-group-vertical > .btn-group:last-child:not(:first-child) > .btn:first-child {
  border-top-left-radius: 0;
  border-top-right-radius: 0;
}
.btn-group-justified {
  display: table;
  width: 100%;
  table-layout: fixed;
  border-collapse: separate;
}
.btn-group-justified > .btn,
.btn-group-justified > .btn-group {
  display: table-cell;
  float: none;
  width: 1%;
}
.btn-group-justified > .btn-group .btn {
  width: 100%;
}
.btn-group-justified > .btn-group .dropdown-menu {
  left: auto;
}
[data-toggle="buttons"] > .btn input[type="radio"],
[data-toggle="buttons"] > .btn-group > .btn input[type="radio"],
[data-toggle="buttons"] > .btn input[type="checkbox"],
[data-toggle="buttons"] > .btn-group > .btn input[type="checkbox"] {
  position: absolute;
  clip: rect(0, 0, 0, 0);
  pointer-events: none;
}
.input-group {
  position: relative;
  display: table;
  border-collapse: separate;
}
.input-group[class*="col-"] {
  float: none;
  padding-right: 0;
  padding-left: 0;
}
.input-group .form-control {
  position: relative;
  z-index: 2;
  float: left;
  width: 100%;
  margin-bottom: 0;
}
.input-group .form-control:focus {
  z-index: 3;
}
.input-group-lg > .form-control,
.input-group-lg > .input-group-addon,
.input-group-lg > .input-group-btn > .btn {
  height: 16rem;
  padding: 6px 12px;
  font-size: 1rem;
  line-height: 1.33;
  border-radius: 0px;
}
select.input-group-lg > .form-control,
select.input-group-lg > .input-group-addon,
select.input-group-lg > .input-group-btn > .btn {
  height: 16rem;
  line-height: 16rem;
}
textarea.input-group-lg > .form-control,
textarea.input-group-lg > .input-group-addon,
textarea.input-group-lg > .input-group-btn > .btn,
select[multiple].input-group-lg > .form-control,
select[multiple].input-group-lg > .input-group-addon,
select[multiple].input-group-lg > .input-group-btn > .btn {
  height: auto;
}
.input-group-sm > .form-control,
.input-group-sm > .input-group-addon,
.input-group-sm > .input-group-btn > .btn {
  height: 11rem;
  padding: 4px 6px;
  font-size: 0.75rem;
  line-height: 1.5;
  border-radius: 0px;
}
select.input-group-sm > .form-control,
select.input-group-sm > .input-group-addon,
select.input-group-sm > .input-group-btn > .btn {
  height: 11rem;
  line-height: 11rem;
}
textarea.input-group-sm > .form-control,
textarea.input-group-sm > .input-group-addon,
textarea.input-group-sm > .input-group-btn > .btn,
select[multiple].input-group-sm > .form-control,
select[multiple].input-group-sm > .input-group-addon,
select[multiple].input-group-sm > .input-group-btn > .btn {
  height: auto;
}
.input-group-addon,
.input-group-btn,
.input-group .form-control {
  display: table-cell;
}
.input-group-addon:not(:first-child):not(:last-child),
.input-group-btn:not(:first-child):not(:last-child),
.input-group .form-control:not(:first-child):not(:last-child) {
  border-radius: 0;
}
.input-group-addon,
.input-group-btn {
  width: 1%;
  white-space: nowrap;
  vertical-align: middle;
}
.input-group-addon {
  padding: 3px 8px;
  font-size: 0.875rem;
  font-weight: 400;
  line-height: 1;
  color: #555555;
  text-align: center;
  background-color: #eeeeee;
  border: 1px solid #ccc;
  border-radius: 0;
}
.input-group-addon.input-sm {
  padding: 4px 6px;
  font-size: 0.75rem;
  border-radius: 0px;
}
.input-group-addon.input-lg {
  padding: 6px 12px;
  font-size: 1rem;
  border-radius: 0px;
}
.input-group-addon input[type="radio"],
.input-group-addon input[type="checkbox"] {
  margin-top: 0;
}
.input-group .form-control:first-child,
.input-group-addon:first-child,
.input-group-btn:first-child > .btn,
.input-group-btn:first-child > .btn-group > .btn,
.input-group-btn:first-child > .dropdown-toggle,
.input-group-btn:last-child > .btn:not(:last-child):not(.dropdown-toggle),
.input-group-btn:last-child > .btn-group:not(:last-child) > .btn {
  border-top-right-radius: 0;
  border-bottom-right-radius: 0;
}
.input-group-addon:first-child {
  border-right: 0;
}
.input-group .form-control:last-child,
.input-group-addon:last-child,
.input-group-btn:last-child > .btn,
.input-group-btn:last-child > .btn-group > .btn,
.input-group-btn:last-child > .dropdown-toggle,
.input-group-btn:first-child > .btn:not(:first-child),
.input-group-btn:first-child > .btn-group:not(:first-child) > .btn {
  border-top-left-radius: 0;
  border-bottom-left-radius: 0;
}
.input-group-addon:last-child {
  border-left: 0;
}
.input-group-btn {
  position: relative;
  font-size: 0;
  white-space: nowrap;
}
.input-group-btn > .btn {
  position: relative;
}
.input-group-btn > .btn + .btn {
  margin-left: -1px;
}
.input-group-btn > .btn:hover,
.input-group-btn > .btn:focus,
.input-group-btn > .btn:active {
  z-index: 2;
}
.input-group-btn:first-child > .btn,
.input-group-btn:first-child > .btn-group {
  margin-right: -1px;
}
.input-group-btn:last-child > .btn,
.input-group-btn:last-child > .btn-group {
  z-index: 2;
  margin-left: -1px;
}
.nav {
  padding-left: 0;
  margin-bottom: 0;
  list-style: none;
}
.nav > li {
  position: relative;
  display: block;
}
.nav > li > a {
  position: relative;
  display: block;
  padding: 5px 10px;
}
.nav > li > a:hover,
.nav > li > a:focus {
  text-decoration: none;
  background-color: #eeeeee;
}
.nav > li.disabled > a {
  color: #777777;
}
.nav > li.disabled > a:hover,
.nav > li.disabled > a:focus {
  color: #777777;
  text-decoration: none;
  cursor: not-allowed;
  background-color: transparent;
}
.nav .open > a,
.nav .open > a:hover,
.nav .open > a:focus {
  background-color: #eeeeee;
  border-color: #4c6586;
}
.nav .nav-divider {
  height: 1px;
  margin: -0.5rem 0;
  overflow: hidden;
  background-color: #e5e5e5;
}
.nav > li > a > img {
  max-width: none;
}
.nav-tabs {
  border-bottom: 1px solid #dddddd;
}
.nav-tabs > li {
  float: left;
  margin-bottom: -1px;
}
.nav-tabs > li > a {
  margin-right: 2px;
  line-height: 1.42857143;
  border: 1px solid transparent;
  border-radius: 0px 0px 0 0;
}
.nav-tabs > li > a:hover {
  border-color: #eeeeee #eeeeee #dddddd;
}
.nav-tabs > li.active > a,
.nav-tabs > li.active > a:hover,
.nav-tabs > li.active > a:focus {
  color: #555555;
  cursor: default;
  background-color: #f0f0f0;
  border: 1px solid #dddddd;
  border-bottom-color: transparent;
}
.nav-tabs.nav-justified {
  width: 100%;
  border-bottom: 0;
}
.nav-tabs.nav-justified > li {
  float: none;
}
.nav-tabs.nav-justified > li > a {
  margin-bottom: 5px;
  text-align: center;
}
.nav-tabs.nav-justified > .dropdown .dropdown-menu {
  top: auto;
  left: auto;
}
@media (min-width: 768px) {
  .nav-tabs.nav-justified > li {
    display: table-cell;
    width: 1%;
  }
  .nav-tabs.nav-justified > li > a {
    margin-bottom: 0;
  }
}
.nav-tabs.nav-justified > li > a {
  margin-right: 0;
  border-radius: 0px;
}
.nav-tabs.nav-justified > .active > a,
.nav-tabs.nav-justified > .active > a:hover,
.nav-tabs.nav-justified > .active > a:focus {
  border: 1px solid #ddd;
}
@media (min-width: 768px) {
  .nav-tabs.nav-justified > li > a {
    border-bottom: 1px solid #ddd;
    border-radius: 0px 0px 0 0;
  }
  .nav-tabs.nav-justified > .active > a,
  .nav-tabs.nav-justified > .active > a:hover,
  .nav-tabs.nav-justified > .active > a:focus {
    border-bottom-color: #f0f0f0;
  }
}
.nav-pills > li {
  float: left;
}
.nav-pills > li > a {
  border-radius: 0px;
}
.nav-pills > li + li {
  margin-left: 2px;
}
.nav-pills > li.active > a,
.nav-pills > li.active > a:hover,
.nav-pills > li.active > a:focus {
  color: #fff;
  background-color: #4c6586;
}
.nav-stacked > li {
  float: none;
}
.nav-stacked > li + li {
  margin-top: 2px;
  margin-left: 0;
}
.nav-justified {
  width: 100%;
}
.nav-justified > li {
  float: none;
}
.nav-justified > li > a {
  margin-bottom: 5px;
  text-align: center;
}
.nav-justified > .dropdown .dropdown-menu {
  top: auto;
  left: auto;
}
@media (min-width: 768px) {
  .nav-justified > li {
    display: table-cell;
    width: 1%;
  }
  .nav-justified > li > a {
    margin-bottom: 0;
  }
}
.nav-tabs-justified {
  border-bottom: 0;
}
.nav-tabs-justified > li > a {
  margin-right: 0;
  border-radius: 0px;
}
.nav-tabs-justified > .active > a,
.nav-tabs-justified > .active > a:hover,
.nav-tabs-justified > .active > a:focus {
  border: 1px solid #ddd;
}
@media (min-width: 768px) {
  .nav-tabs-justified > li > a {
    border-bottom: 1px solid #ddd;
    border-radius: 0px 0px 0 0;
  }
  .nav-tabs-justified > .active > a,
  .nav-tabs-justified > .active > a:hover,
  .nav-tabs-justified > .active > a:focus {
    border-bottom-color: #f0f0f0;
  }
}
.tab-content > .tab-pane {
  display: none;
}
.tab-content > .active {
  display: block;
}
.nav-tabs .dropdown-menu {
  margin-top: -1px;
  border-top-left-radius: 0;
  border-top-right-radius: 0;
}
.navbar {
  position: relative;
  min-height: 40px;
  margin-bottom: 1rem;
  border: 1px solid transparent;
}
@media (min-width: 768px) {
  .navbar {
    border-radius: 0px;
  }
}
@media (min-width: 768px) {
  .navbar-header {
    float: left;
  }
}
.navbar-collapse {
  padding-right: 15px;
  padding-left: 15px;
  overflow-x: visible;
  border-top: 1px solid transparent;
  box-shadow: inset 0 1px 0 rgba(255, 255, 255, 0.1);
  -webkit-overflow-scrolling: touch;
}
.navbar-collapse.in {
  overflow-y: auto;
}
@media (min-width: 768px) {
  .navbar-collapse {
    width: auto;
    border-top: 0;
    box-shadow: none;
  }
  .navbar-collapse.collapse {
    display: block !important;
    height: auto !important;
    padding-bottom: 0;
    overflow: visible !important;
  }
  .navbar-collapse.in {
    overflow-y: visible;
  }
  .navbar-fixed-top .navbar-collapse,
  .navbar-static-top .navbar-collapse,
  .navbar-fixed-bottom .navbar-collapse {
    padding-right: 0;
    padding-left: 0;
  }
}
.navbar-fixed-top,
.navbar-fixed-bottom {
  position: fixed;
  right: 0;
  left: 0;
  z-index: 1030;
}
.navbar-fixed-top .navbar-collapse,
.navbar-fixed-bottom .navbar-collapse {
  max-height: 340px;
}
@media (max-device-width: 480px) and (orientation: landscape) {
  .navbar-fixed-top .navbar-collapse,
  .navbar-fixed-bottom .navbar-collapse {
    max-height: 200px;
  }
}
@media (min-width: 768px) {
  .navbar-fixed-top,
  .navbar-fixed-bottom {
    border-radius: 0;
  }
}
.navbar-fixed-top {
  top: 0;
  border-width: 0 0 1px;
}
.navbar-fixed-bottom {
  bottom: 0;
  margin-bottom: 0;
  border-width: 1px 0 0;
}
.container > .navbar-header,
.container-fluid > .navbar-header,
.container > .navbar-collapse,
.container-fluid > .navbar-collapse {
  margin-right: -15px;
  margin-left: -15px;
}
@media (min-width: 768px) {
  .container > .navbar-header,
  .container-fluid > .navbar-header,
  .container > .navbar-collapse,
  .container-fluid > .navbar-collapse {
    margin-right: 0;
    margin-left: 0;
  }
}
.navbar-static-top {
  z-index: 1000;
  border-width: 0 0 1px;
}
@media (min-width: 768px) {
  .navbar-static-top {
    border-radius: 0;
  }
}
.navbar-brand {
  float: left;
  height: 40px;
  padding: 19.5px 15px;
  font-size: 1rem;
  line-height: 1rem;
}
.navbar-brand:hover,
.navbar-brand:focus {
  text-decoration: none;
}
.navbar-brand > img {
  display: block;
}
@media (min-width: 768px) {
  .navbar > .container .navbar-brand,
  .navbar > .container-fluid .navbar-brand {
    margin-left: -15px;
  }
}
.navbar-toggle {
  position: relative;
  float: right;
  padding: 9px 10px;
  margin-right: 15px;
  margin-top: 3px;
  margin-bottom: 3px;
  background-color: transparent;
  background-image: none;
  border: 1px solid transparent;
  border-radius: 0px;
}
.navbar-toggle:focus {
  outline: 0;
}
.navbar-toggle .icon-bar {
  display: block;
  width: 22px;
  height: 2px;
  border-radius: 1px;
}
.navbar-toggle .icon-bar + .icon-bar {
  margin-top: 4px;
}
@media (min-width: 768px) {
  .navbar-toggle {
    display: none;
  }
}
.navbar-nav {
  margin: 9.75px -15px;
}
.navbar-nav > li > a {
  padding-top: 10px;
  padding-bottom: 10px;
  line-height: 1rem;
}
@media (max-width: 768px) {
  .navbar-nav .open .dropdown-menu {
    position: static;
    float: none;
    width: auto;
    margin-top: 0;
    background-color: transparent;
    border: 0;
    box-shadow: none;
  }
  .navbar-nav .open .dropdown-menu > li > a,
  .navbar-nav .open .dropdown-menu .dropdown-header {
    padding: 5px 15px 5px 25px;
  }
  .navbar-nav .open .dropdown-menu > li > a {
    line-height: 1rem;
  }
  .navbar-nav .open .dropdown-menu > li > a:hover,
  .navbar-nav .open .dropdown-menu > li > a:focus {
    background-image: none;
  }
}
@media (min-width: 768px) {
  .navbar-nav {
    float: left;
    margin: 0;
  }
  .navbar-nav > li {
    float: left;
  }
  .navbar-nav > li > a {
    padding-top: 19.5px;
    padding-bottom: 19.5px;
  }
}
.navbar-form {
  padding: 10px 15px;
  margin-right: -15px;
  margin-left: -15px;
  border-top: 1px solid transparent;
  border-bottom: 1px solid transparent;
  -webkit-box-shadow: inset 0 1px 0 rgba(255, 255, 255, 0.1), 0 1px 0 rgba(255, 255, 255, 0.1);
  box-shadow: inset 0 1px 0 rgba(255, 255, 255, 0.1), 0 1px 0 rgba(255, 255, 255, 0.1);
  margin-top: 19.22px;
  margin-bottom: 19.22px;
}
@media (min-width: 768px) {
  .navbar-form .form-group {
    display: inline-block;
    margin-bottom: 0;
    vertical-align: middle;
  }
  .navbar-form .form-control {
    display: inline-block;
    width: auto;
    vertical-align: middle;
  }
  .navbar-form .form-control-static {
    display: inline-block;
  }
  .navbar-form .input-group {
    display: inline-table;
    vertical-align: middle;
  }
  .navbar-form .input-group .input-group-addon,
  .navbar-form .input-group .input-group-btn,
  .navbar-form .input-group .form-control {
    width: auto;
  }
  .navbar-form .input-group > .form-control {
    width: 100%;
  }
  .navbar-form .control-label {
    margin-bottom: 0;
    vertical-align: middle;
  }
  .navbar-form .radio,
  .navbar-form .checkbox {
    display: inline-block;
    margin-top: 0;
    margin-bottom: 0;
    vertical-align: middle;
  }
  .navbar-form .radio label,
  .navbar-form .checkbox label {
    padding-left: 0;
  }
  .navbar-form .radio input[type="radio"],
  .navbar-form .checkbox input[type="checkbox"] {
    position: relative;
    margin-left: 0;
  }
  .navbar-form .has-feedback .form-control-feedback {
    top: 0;
  }
}
@media (max-width: 768px) {
  .navbar-form .form-group {
    margin-bottom: 5px;
  }
  .navbar-form .form-group:last-child {
    margin-bottom: 0;
  }
}
@media (min-width: 768px) {
  .navbar-form {
    width: auto;
    padding-top: 0;
    padding-bottom: 0;
    margin-right: 0;
    margin-left: 0;
    border: 0;
    -webkit-box-shadow: none;
    box-shadow: none;
  }
}
.navbar-nav > li > .dropdown-menu {
  margin-top: 0;
  border-top-left-radius: 0;
  border-top-right-radius: 0;
}
.navbar-fixed-bottom .navbar-nav > li > .dropdown-menu {
  margin-bottom: 0;
  border-top-left-radius: 0px;
  border-top-right-radius: 0px;
  border-bottom-right-radius: 0;
  border-bottom-left-radius: 0;
}
.navbar-btn {
  margin-top: 19.22px;
  margin-bottom: 19.22px;
}
.navbar-btn.btn-sm {
  margin-top: 14.5px;
  margin-bottom: 14.5px;
}
.navbar-btn.btn-xs {
  margin-top: 9px;
  margin-bottom: 9px;
}
.navbar-text {
  margin-top: 19.5px;
  margin-bottom: 19.5px;
}
@media (min-width: 768px) {
  .navbar-text {
    float: left;
    margin-right: 15px;
    margin-left: 15px;
  }
}
@media (min-width: 768px) {
  .navbar-left {
    float: left !important;
  }
  .navbar-right {
    float: right !important;
    margin-right: -15px;
  }
  .navbar-right ~ .navbar-right {
    margin-right: 0;
  }
}
.navbar-default {
  background-color: #f8f8f8;
  border-color: #e7e7e7;
}
.navbar-default .navbar-brand {
  color: #777;
}
.navbar-default .navbar-brand:hover,
.navbar-default .navbar-brand:focus {
  color: #5e5e5e;
  background-color: transparent;
}
.navbar-default .navbar-text {
  color: #777;
}
.navbar-default .navbar-nav > li > a {
  color: #777;
}
.navbar-default .navbar-nav > li > a:hover,
.navbar-default .navbar-nav > li > a:focus {
  color: #333;
  background-color: transparent;
}
.navbar-default .navbar-nav > .active > a,
.navbar-default .navbar-nav > .active > a:hover,
.navbar-default .navbar-nav > .active > a:focus {
  color: #555;
  background-color: #e7e7e7;
}
.navbar-default .navbar-nav > .disabled > a,
.navbar-default .navbar-nav > .disabled > a:hover,
.navbar-default .navbar-nav > .disabled > a:focus {
  color: #ccc;
  background-color: transparent;
}
.navbar-default .navbar-nav > .open > a,
.navbar-default .navbar-nav > .open > a:hover,
.navbar-default .navbar-nav > .open > a:focus {
  color: #555;
  background-color: #e7e7e7;
}
@media (max-width: 768px) {
  .navbar-default .navbar-nav .open .dropdown-menu > li > a {
    color: #777;
  }
  .navbar-default .navbar-nav .open .dropdown-menu > li > a:hover,
  .navbar-default .navbar-nav .open .dropdown-menu > li > a:focus {
    color: #333;
    background-color: transparent;
  }
  .navbar-default .navbar-nav .open .dropdown-menu > .active > a,
  .navbar-default .navbar-nav .open .dropdown-menu > .active > a:hover,
  .navbar-default .navbar-nav .open .dropdown-menu > .active > a:focus {
    color: #555;
    background-color: #e7e7e7;
  }
  .navbar-default .navbar-nav .open .dropdown-menu > .disabled > a,
  .navbar-default .navbar-nav .open .dropdown-menu > .disabled > a:hover,
  .navbar-default .navbar-nav .open .dropdown-menu > .disabled > a:focus {
    color: #ccc;
    background-color: transparent;
  }
}
.navbar-default .navbar-toggle {
  border-color: #ddd;
}
.navbar-default .navbar-toggle:hover,
.navbar-default .navbar-toggle:focus {
  background-color: #ddd;
}
.navbar-default .navbar-toggle .icon-bar {
  background-color: #888;
}
.navbar-default .navbar-collapse,
.navbar-default .navbar-form {
  border-color: #e7e7e7;
}
.navbar-default .navbar-link {
  color: #777;
}
.navbar-default .navbar-link:hover {
  color: #333;
}
.navbar-default .btn-link {
  color: #777;
}
.navbar-default .btn-link:hover,
.navbar-default .btn-link:focus {
  color: #333;
}
.navbar-default .btn-link[disabled]:hover,
fieldset[disabled] .navbar-default .btn-link:hover,
.navbar-default .btn-link[disabled]:focus,
fieldset[disabled] .navbar-default .btn-link:focus {
  color: #ccc;
}
.navbar-inverse {
  background-color: #222;
  border-color: #080808;
}
.navbar-inverse .navbar-brand {
  color: #9d9d9d;
}
.navbar-inverse .navbar-brand:hover,
.navbar-inverse .navbar-brand:focus {
  color: #fff;
  background-color: transparent;
}
.navbar-inverse .navbar-text {
  color: #9d9d9d;
}
.navbar-inverse .navbar-nav > li > a {
  color: #9d9d9d;
}
.navbar-inverse .navbar-nav > li > a:hover,
.navbar-inverse .navbar-nav > li > a:focus {
  color: #fff;
  background-color: transparent;
}
.navbar-inverse .navbar-nav > .active > a,
.navbar-inverse .navbar-nav > .active > a:hover,
.navbar-inverse .navbar-nav > .active > a:focus {
  color: #fff;
  background-color: #080808;
}
.navbar-inverse .navbar-nav > .disabled > a,
.navbar-inverse .navbar-nav > .disabled > a:hover,
.navbar-inverse .navbar-nav > .disabled > a:focus {
  color: #444;
  background-color: transparent;
}
.navbar-inverse .navbar-nav > .open > a,
.navbar-inverse .navbar-nav > .open > a:hover,
.navbar-inverse .navbar-nav > .open > a:focus {
  color: #fff;
  background-color: #080808;
}
@media (max-width: 768px) {
  .navbar-inverse .navbar-nav .open .dropdown-menu > .dropdown-header {
    border-color: #080808;
  }
  .navbar-inverse .navbar-nav .open .dropdown-menu .divider {
    background-color: #080808;
  }
  .navbar-inverse .navbar-nav .open .dropdown-menu > li > a {
    color: #9d9d9d;
  }
  .navbar-inverse .navbar-nav .open .dropdown-menu > li > a:hover,
  .navbar-inverse .navbar-nav .open .dropdown-menu > li > a:focus {
    color: #fff;
    background-color: transparent;
  }
  .navbar-inverse .navbar-nav .open .dropdown-menu > .active > a,
  .navbar-inverse .navbar-nav .open .dropdown-menu > .active > a:hover,
  .navbar-inverse .navbar-nav .open .dropdown-menu > .active > a:focus {
    color: #fff;
    background-color: #080808;
  }
  .navbar-inverse .navbar-nav .open .dropdown-menu > .disabled > a,
  .navbar-inverse .navbar-nav .open .dropdown-menu > .disabled > a:hover,
  .navbar-inverse .navbar-nav .open .dropdown-menu > .disabled > a:focus {
    color: #444;
    background-color: transparent;
  }
}
.navbar-inverse .navbar-toggle {
  border-color: #333;
}
.navbar-inverse .navbar-toggle:hover,
.navbar-inverse .navbar-toggle:focus {
  background-color: #333;
}
.navbar-inverse .navbar-toggle .icon-bar {
  background-color: #fff;
}
.navbar-inverse .navbar-collapse,
.navbar-inverse .navbar-form {
  border-color: #101010;
}
.navbar-inverse .navbar-link {
  color: #9d9d9d;
}
.navbar-inverse .navbar-link:hover {
  color: #fff;
}
.navbar-inverse .btn-link {
  color: #9d9d9d;
}
.navbar-inverse .btn-link:hover,
.navbar-inverse .btn-link:focus {
  color: #fff;
}
.navbar-inverse .btn-link[disabled]:hover,
fieldset[disabled] .navbar-inverse .btn-link:hover,
.navbar-inverse .btn-link[disabled]:focus,
fieldset[disabled] .navbar-inverse .btn-link:focus {
  color: #444;
}
.pagination {
  display: inline-block;
  padding-left: 0;
  margin: 1rem 0;
  border-radius: 0px;
}
.pagination > li {
  display: inline;
}
.pagination > li > a,
.pagination > li > span {
  position: relative;
  float: left;
  padding: 3px 8px;
  margin-left: -1px;
  line-height: 1.42857143;
  color: #4c6586;
  text-decoration: none;
  background-color: #fff;
  border: 1px solid #ddd;
}
.pagination > li > a:hover,
.pagination > li > span:hover,
.pagination > li > a:focus,
.pagination > li > span:focus {
  z-index: 2;
  color: #3a4c65;
  background-color: #eeeeee;
  border-color: #ddd;
}
.pagination > li:first-child > a,
.pagination > li:first-child > span {
  margin-left: 0;
  border-top-left-radius: 0px;
  border-bottom-left-radius: 0px;
}
.pagination > li:last-child > a,
.pagination > li:last-child > span {
  border-top-right-radius: 0px;
  border-bottom-right-radius: 0px;
}
.pagination > .active > a,
.pagination > .active > span,
.pagination > .active > a:hover,
.pagination > .active > span:hover,
.pagination > .active > a:focus,
.pagination > .active > span:focus {
  z-index: 3;
  color: #fff;
  cursor: default;
  background-color: #4c6586;
  border-color: #4c6586;
}
.pagination > .disabled > span,
.pagination > .disabled > span:hover,
.pagination > .disabled > span:focus,
.pagination > .disabled > a,
.pagination > .disabled > a:hover,
.pagination > .disabled > a:focus {
  color: #777777;
  cursor: not-allowed;
  background-color: #fff;
  border-color: #ddd;
}
.pagination-lg > li > a,
.pagination-lg > li > span {
  padding: 6px 12px;
  font-size: 1rem;
  line-height: 1.33;
}
.pagination-lg > li:first-child > a,
.pagination-lg > li:first-child > span {
  border-top-left-radius: 0px;
  border-bottom-left-radius: 0px;
}
.pagination-lg > li:last-child > a,
.pagination-lg > li:last-child > span {
  border-top-right-radius: 0px;
  border-bottom-right-radius: 0px;
}
.pagination-sm > li > a,
.pagination-sm > li > span {
  padding: 4px 6px;
  font-size: 0.75rem;
  line-height: 1.5;
}
.pagination-sm > li:first-child > a,
.pagination-sm > li:first-child > span {
  border-top-left-radius: 0px;
  border-bottom-left-radius: 0px;
}
.pagination-sm > li:last-child > a,
.pagination-sm > li:last-child > span {
  border-top-right-radius: 0px;
  border-bottom-right-radius: 0px;
}
.pager {
  padding-left: 0;
  margin: 1rem 0;
  text-align: center;
  list-style: none;
}
.pager li {
  display: inline;
}
.pager li > a,
.pager li > span {
  display: inline-block;
  padding: 5px 14px;
  background-color: #fff;
  border: 1px solid #ddd;
  border-radius: 15px;
}
.pager li > a:hover,
.pager li > a:focus {
  text-decoration: none;
  background-color: #eeeeee;
}
.pager .next > a,
.pager .next > span {
  float: right;
}
.pager .previous > a,
.pager .previous > span {
  float: left;
}
.pager .disabled > a,
.pager .disabled > a:hover,
.pager .disabled > a:focus,
.pager .disabled > span {
  color: #777777;
  cursor: not-allowed;
  background-color: #fff;
}
.label {
  display: inline;
  padding: 0.2em 0.6em 0.3em;
  font-size: 75%;
  font-weight: 700;
  line-height: 1;
  color: #fff;
  text-align: center;
  white-space: nowrap;
  vertical-align: baseline;
  border-radius: 0.25em;
}
a.label:hover,
a.label:focus {
  color: #fff;
  text-decoration: none;
  cursor: pointer;
}
.label:empty {
  display: none;
}
.btn .label {
  position: relative;
  top: -1px;
}
.label-default {
  background-color: #777777;
}
.label-default[href]:hover,
.label-default[href]:focus {
  background-color: #5e5e5e;
}
.label-primary {
  background-color: #4c6586;
}
.label-primary[href]:hover,
.label-primary[href]:focus {
  background-color: #3a4c65;
}
.label-success {
  background-color: #6ea03c;
}
.label-success[href]:hover,
.label-success[href]:focus {
  background-color: #557b2e;
}
.label-info {
  background-color: #dcb496;
}
.label-info[href]:hover,
.label-info[href]:focus {
  background-color: #cf9970;
}
.label-warning {
  background-color: #B54F00;
}
.label-warning[href]:hover,
.label-warning[href]:focus {
  background-color: #823900;
}
.label-danger {
  background-color: #d00;
}
.label-danger[href]:hover,
.label-danger[href]:focus {
  background-color: #aa0000;
}
.badge {
  display: inline-block;
  min-width: 10px;
  padding: 3px 7px;
  font-size: 0.75rem;
  font-weight: bold;
  line-height: 1;
  color: #fff;
  text-align: center;
  white-space: nowrap;
  vertical-align: middle;
  background-color: #B54F00;
  border-radius: 10px;
}
.badge:empty {
  display: none;
}
.btn .badge {
  position: relative;
  top: -1px;
}
.btn-xs .badge,
.btn-group-xs > .btn .badge {
  top: 0;
  padding: 1px 5px;
}
a.badge:hover,
a.badge:focus {
  color: #fff;
  text-decoration: none;
  cursor: pointer;
}
.list-group-item.active > .badge,
.nav-pills > .active > a > .badge {
  color: #4c6586;
  background-color: #B54F00;
}
.list-group-item > .badge {
  float: right;
}
.list-group-item > .badge + .badge {
  margin-right: 5px;
}
.nav-pills > li > a > .badge {
  margin-left: 3px;
}
.jumbotron {
  padding-top: 30px;
  padding-bottom: 30px;
  margin-bottom: 30px;
  color: inherit;
  background-color: #eeeeee;
}
.jumbotron h1,
.jumbotron .h1 {
  color: inherit;
}
.jumbotron p {
  margin-bottom: 15px;
  font-size: 2rem;
  font-weight: 200;
}
.jumbotron > hr {
  border-top-color: #d5d5d5;
}
.container .jumbotron,
.container-fluid .jumbotron {
  padding-right: 15px;
  padding-left: 15px;
  border-radius: 0px;
}
.jumbotron .container {
  max-width: 100%;
}
@media screen and (min-width: 768px) {
  .jumbotron {
    padding-top: 48px;
    padding-bottom: 48px;
  }
  .container .jumbotron,
  .container-fluid .jumbotron {
    padding-right: 60px;
    padding-left: 60px;
  }
  .jumbotron h1,
  .jumbotron .h1 {
    font-size: 4rem;
  }
}
.thumbnail {
  display: block;
  padding: 4px;
  margin-bottom: 1rem;
  line-height: 1.42857143;
  background-color: #f0f0f0;
  border: 1px solid #ddd;
  border-radius: 0px;
  -webkit-transition: border 0.2s ease-in-out;
  -o-transition: border 0.2s ease-in-out;
  transition: border 0.2s ease-in-out;
}
.thumbnail > img,
.thumbnail a > img {
  margin-right: auto;
  margin-left: auto;
}
a.thumbnail:hover,
a.thumbnail:focus,
a.thumbnail.active {
  border-color: #4c6586;
}
.thumbnail .caption {
  padding: 9px;
  color: #161616;
}
.alert {
  padding: 15px;
  margin-bottom: 1rem;
  border: 1px solid transparent;
  border-radius: 0px;
}
.alert h4 {
  margin-top: 0;
  color: inherit;
}
.alert .alert-link {
  font-weight: bold;
}
.alert > p,
.alert > ul {
  margin-bottom: 0;
}
.alert > p + p {
  margin-top: 5px;
}
.alert-dismissable,
.alert-dismissible {
  padding-right: 35px;
}
.alert-dismissable .close,
.alert-dismissible .close {
  position: relative;
  top: -2px;
  right: -21px;
  color: inherit;
}
.alert-success {
  color: #3c763d;
  background-color: #dff0d8;
  border-color: #d6e9c6;
}
.alert-success hr {
  border-top-color: #c9e2b3;
}
.alert-success .alert-link {
  color: #2b542c;
}
.alert-info {
  color: #31708f;
  background-color: #d9edf7;
  border-color: #bce8f1;
}
.alert-info hr {
  border-top-color: #a6e1ec;
}
.alert-info .alert-link {
  color: #245269;
}
.alert-warning {
  color: #8a6d3b;
  background-color: #fcf8e3;
  border-color: #faebcc;
}
.alert-warning hr {
  border-top-color: #f7e1b5;
}
.alert-warning .alert-link {
  color: #66512c;
}
.alert-danger {
  color: #a94442;
  background-color: #f2dede;
  border-color: #ebccd1;
}
.alert-danger hr {
  border-top-color: #e4b9c0;
}
.alert-danger .alert-link {
  color: #843534;
}
@-webkit-keyframes progress-bar-stripes {
  from {
    background-position: 40px 0;
  }
  to {
    background-position: 0 0;
  }
}
@keyframes progress-bar-stripes {
  from {
    background-position: 40px 0;
  }
  to {
    background-position: 0 0;
  }
}
.progress {
  height: 1rem;
  margin-bottom: 1rem;
  overflow: hidden;
  background-color: #bbb;
  border-radius: 0px;
  -webkit-box-shadow: inset 0 1px 2px rgba(0, 0, 0, 0.1);
  box-shadow: inset 0 1px 2px rgba(0, 0, 0, 0.1);
}
.progress-bar {
  float: left;
  width: 0%;
  height: 100%;
  font-size: 0.75rem;
  line-height: 1rem;
  color: #fff;
  text-align: center;
  background-color: #4c6586;
  -webkit-box-shadow: inset 0 -1px 0 rgba(0, 0, 0, 0.15);
  box-shadow: inset 0 -1px 0 rgba(0, 0, 0, 0.15);
  -webkit-transition: width 0.6s ease;
  -o-transition: width 0.6s ease;
  transition: width 0.6s ease;
}
.progress-striped .progress-bar,
.progress-bar-striped {
  background-image: -webkit-linear-gradient(45deg, rgba(255, 255, 255, 0.15) 25%, transparent 25%, transparent 50%, rgba(255, 255, 255, 0.15) 50%, rgba(255, 255, 255, 0.15) 75%, transparent 75%, transparent);
  background-image: -o-linear-gradient(45deg, rgba(255, 255, 255, 0.15) 25%, transparent 25%, transparent 50%, rgba(255, 255, 255, 0.15) 50%, rgba(255, 255, 255, 0.15) 75%, transparent 75%, transparent);
  background-image: linear-gradient(45deg, rgba(255, 255, 255, 0.15) 25%, transparent 25%, transparent 50%, rgba(255, 255, 255, 0.15) 50%, rgba(255, 255, 255, 0.15) 75%, transparent 75%, transparent);
  background-size: 40px 40px;
}
.progress.active .progress-bar,
.progress-bar.active {
  -webkit-animation: progress-bar-stripes 2s linear infinite;
  -o-animation: progress-bar-stripes 2s linear infinite;
  animation: progress-bar-stripes 2s linear infinite;
}
.progress-bar-success {
  background-color: #6ea03c;
}
.progress-striped .progress-bar-success {
  background-image: -webkit-linear-gradient(45deg, rgba(255, 255, 255, 0.15) 25%, transparent 25%, transparent 50%, rgba(255, 255, 255, 0.15) 50%, rgba(255, 255, 255, 0.15) 75%, transparent 75%, transparent);
  background-image: -o-linear-gradient(45deg, rgba(255, 255, 255, 0.15) 25%, transparent 25%, transparent 50%, rgba(255, 255, 255, 0.15) 50%, rgba(255, 255, 255, 0.15) 75%, transparent 75%, transparent);
  background-image: linear-gradient(45deg, rgba(255, 255, 255, 0.15) 25%, transparent 25%, transparent 50%, rgba(255, 255, 255, 0.15) 50%, rgba(255, 255, 255, 0.15) 75%, transparent 75%, transparent);
}
.progress-bar-info {
  background-color: #435976;
}
.progress-striped .progress-bar-info {
  background-image: -webkit-linear-gradient(45deg, rgba(255, 255, 255, 0.15) 25%, transparent 25%, transparent 50%, rgba(255, 255, 255, 0.15) 50%, rgba(255, 255, 255, 0.15) 75%, transparent 75%, transparent);
  background-image: -o-linear-gradient(45deg, rgba(255, 255, 255, 0.15) 25%, transparent 25%, transparent 50%, rgba(255, 255, 255, 0.15) 50%, rgba(255, 255, 255, 0.15) 75%, transparent 75%, transparent);
  background-image: linear-gradient(45deg, rgba(255, 255, 255, 0.15) 25%, transparent 25%, transparent 50%, rgba(255, 255, 255, 0.15) 50%, rgba(255, 255, 255, 0.15) 75%, transparent 75%, transparent);
}
.progress-bar-warning {
  background-color: #B54F00;
}
.progress-striped .progress-bar-warning {
  background-image: -webkit-linear-gradient(45deg, rgba(255, 255, 255, 0.15) 25%, transparent 25%, transparent 50%, rgba(255, 255, 255, 0.15) 50%, rgba(255, 255, 255, 0.15) 75%, transparent 75%, transparent);
  background-image: -o-linear-gradient(45deg, rgba(255, 255, 255, 0.15) 25%, transparent 25%, transparent 50%, rgba(255, 255, 255, 0.15) 50%, rgba(255, 255, 255, 0.15) 75%, transparent 75%, transparent);
  background-image: linear-gradient(45deg, rgba(255, 255, 255, 0.15) 25%, transparent 25%, transparent 50%, rgba(255, 255, 255, 0.15) 50%, rgba(255, 255, 255, 0.15) 75%, transparent 75%, transparent);
}
.progress-bar-danger {
  background-color: #d00;
}
.progress-striped .progress-bar-danger {
  background-image: -webkit-linear-gradient(45deg, rgba(255, 255, 255, 0.15) 25%, transparent 25%, transparent 50%, rgba(255, 255, 255, 0.15) 50%, rgba(255, 255, 255, 0.15) 75%, transparent 75%, transparent);
  background-image: -o-linear-gradient(45deg, rgba(255, 255, 255, 0.15) 25%, transparent 25%, transparent 50%, rgba(255, 255, 255, 0.15) 50%, rgba(255, 255, 255, 0.15) 75%, transparent 75%, transparent);
  background-image: linear-gradient(45deg, rgba(255, 255, 255, 0.15) 25%, transparent 25%, transparent 50%, rgba(255, 255, 255, 0.15) 50%, rgba(255, 255, 255, 0.15) 75%, transparent 75%, transparent);
}
.media {
  margin-top: 15px;
}
.media:first-child {
  margin-top: 0;
}
.media,
.media-body {
  overflow: hidden;
  zoom: 1;
}
.media-body {
  width: 10000px;
}
.media-object {
  display: block;
}
.media-object.img-thumbnail {
  max-width: none;
}
.media-right,
.media > .pull-right {
  padding-left: 10px;
}
.media-left,
.media > .pull-left {
  padding-right: 10px;
}
.media-left,
.media-right,
.media-body {
  display: table-cell;
  vertical-align: top;
}
.media-middle {
  vertical-align: middle;
}
.media-bottom {
  vertical-align: bottom;
}
.media-heading {
  margin-top: 0;
  margin-bottom: 5px;
}
.media-list {
  padding-left: 0;
  list-style: none;
}
.list-group {
  padding-left: 0;
  margin-bottom: 20px;
}
.list-group-item {
  position: relative;
  display: block;
  padding: 10px 15px;
  margin-bottom: -1px;
  background-color: #fff;
  border: 1px solid #ddd;
}
.list-group-item:first-child {
  border-top-left-radius: 0px;
  border-top-right-radius: 0px;
}
.list-group-item:last-child {
  margin-bottom: 0;
  border-bottom-right-radius: 0px;
  border-bottom-left-radius: 0px;
}
.list-group-item.disabled,
.list-group-item.disabled:hover,
.list-group-item.disabled:focus {
  color: #777777;
  cursor: not-allowed;
  background-color: #eeeeee;
}
.list-group-item.disabled .list-group-item-heading,
.list-group-item.disabled:hover .list-group-item-heading,
.list-group-item.disabled:focus .list-group-item-heading {
  color: inherit;
}
.list-group-item.disabled .list-group-item-text,
.list-group-item.disabled:hover .list-group-item-text,
.list-group-item.disabled:focus .list-group-item-text {
  color: #777777;
}
.list-group-item.active,
.list-group-item.active:hover,
.list-group-item.active:focus {
  z-index: 2;
  color: #fff;
  background-color: #4c6586;
  border-color: #4c6586;
}
.list-group-item.active .list-group-item-heading,
.list-group-item.active:hover .list-group-item-heading,
.list-group-item.active:focus .list-group-item-heading,
.list-group-item.active .list-group-item-heading > small,
.list-group-item.active:hover .list-group-item-heading > small,
.list-group-item.active:focus .list-group-item-heading > small,
.list-group-item.active .list-group-item-heading > .small,
.list-group-item.active:hover .list-group-item-heading > .small,
.list-group-item.active:focus .list-group-item-heading > .small {
  color: inherit;
}
.list-group-item.active .list-group-item-text,
.list-group-item.active:hover .list-group-item-text,
.list-group-item.active:focus .list-group-item-text {
  color: #c2cddc;
}
a.list-group-item,
button.list-group-item {
  color: #555;
}
a.list-group-item .list-group-item-heading,
button.list-group-item .list-group-item-heading {
  color: #333;
}
a.list-group-item:hover,
button.list-group-item:hover,
a.list-group-item:focus,
button.list-group-item:focus {
  color: #555;
  text-decoration: none;
  background-color: #f5f5f5;
}
button.list-group-item {
  width: 100%;
  text-align: left;
}
.list-group-item-success {
  color: #3c763d;
  background-color: #dff0d8;
}
a.list-group-item-success,
button.list-group-item-success {
  color: #3c763d;
}
a.list-group-item-success .list-group-item-heading,
button.list-group-item-success .list-group-item-heading {
  color: inherit;
}
a.list-group-item-success:hover,
button.list-group-item-success:hover,
a.list-group-item-success:focus,
button.list-group-item-success:focus {
  color: #3c763d;
  background-color: #d0e9c6;
}
a.list-group-item-success.active,
button.list-group-item-success.active,
a.list-group-item-success.active:hover,
button.list-group-item-success.active:hover,
a.list-group-item-success.active:focus,
button.list-group-item-success.active:focus {
  color: #fff;
  background-color: #3c763d;
  border-color: #3c763d;
}
.list-group-item-info {
  color: #31708f;
  background-color: #d9edf7;
}
a.list-group-item-info,
button.list-group-item-info {
  color: #31708f;
}
a.list-group-item-info .list-group-item-heading,
button.list-group-item-info .list-group-item-heading {
  color: inherit;
}
a.list-group-item-info:hover,
button.list-group-item-info:hover,
a.list-group-item-info:focus,
button.list-group-item-info:focus {
  color: #31708f;
  background-color: #c4e3f3;
}
a.list-group-item-info.active,
button.list-group-item-info.active,
a.list-group-item-info.active:hover,
button.list-group-item-info.active:hover,
a.list-group-item-info.active:focus,
button.list-group-item-info.active:focus {
  color: #fff;
  background-color: #31708f;
  border-color: #31708f;
}
.list-group-item-warning {
  color: #8a6d3b;
  background-color: #fcf8e3;
}
a.list-group-item-warning,
button.list-group-item-warning {
  color: #8a6d3b;
}
a.list-group-item-warning .list-group-item-heading,
button.list-group-item-warning .list-group-item-heading {
  color: inherit;
}
a.list-group-item-warning:hover,
button.list-group-item-warning:hover,
a.list-group-item-warning:focus,
button.list-group-item-warning:focus {
  color: #8a6d3b;
  background-color: #faf2cc;
}
a.list-group-item-warning.active,
button.list-group-item-warning.active,
a.list-group-item-warning.active:hover,
button.list-group-item-warning.active:hover,
a.list-group-item-warning.active:focus,
button.list-group-item-warning.active:focus {
  color: #fff;
  background-color: #8a6d3b;
  border-color: #8a6d3b;
}
.list-group-item-danger {
  color: #a94442;
  background-color: #f2dede;
}
a.list-group-item-danger,
button.list-group-item-danger {
  color: #a94442;
}
a.list-group-item-danger .list-group-item-heading,
button.list-group-item-danger .list-group-item-heading {
  color: inherit;
}
a.list-group-item-danger:hover,
button.list-group-item-danger:hover,
a.list-group-item-danger:focus,
button.list-group-item-danger:focus {
  color: #a94442;
  background-color: #ebcccc;
}
a.list-group-item-danger.active,
button.list-group-item-danger.active,
a.list-group-item-danger.active:hover,
button.list-group-item-danger.active:hover,
a.list-group-item-danger.active:focus,
button.list-group-item-danger.active:focus {
  color: #fff;
  background-color: #a94442;
  border-color: #a94442;
}
.list-group-item-heading {
  margin-top: 0;
  margin-bottom: 5px;
}
.list-group-item-text {
  margin-bottom: 0;
  line-height: 1.3;
}
.panel {
  margin-bottom: 1rem;
  background-color: white;
  border: 1px solid transparent;
  border-radius: 0px;
  -webkit-box-shadow: 0 1px 1px rgba(0, 0, 0, 0.05);
  box-shadow: 0 1px 1px rgba(0, 0, 0, 0.05);
}
.panel-body {
  padding: 15px;
}
.panel-heading {
  padding: 9px 12px;
  border-bottom: 1px solid transparent;
  border-top-left-radius: -1px;
  border-top-right-radius: -1px;
}
.panel-heading > .dropdown .dropdown-toggle {
  color: inherit;
}
.panel-title {
  margin-top: 0;
  margin-bottom: 0;
  font-size: 1rem;
  color: inherit;
}
.panel-title > a,
.panel-title > small,
.panel-title > .small,
.panel-title > small > a,
.panel-title > .small > a {
  color: inherit;
}
.panel-footer {
  padding: 9px 12px;
  background-color: #f9f9f9;
  border-top: 1px solid #dddddd;
  border-bottom-right-radius: -1px;
  border-bottom-left-radius: -1px;
}
.panel > .list-group,
.panel > .panel-collapse > .list-group {
  margin-bottom: 0;
}
.panel > .list-group .list-group-item,
.panel > .panel-collapse > .list-group .list-group-item {
  border-width: 1px 0;
  border-radius: 0;
}
.panel > .list-group:first-child .list-group-item:first-child,
.panel > .panel-collapse > .list-group:first-child .list-group-item:first-child {
  border-top: 0;
  border-top-left-radius: -1px;
  border-top-right-radius: -1px;
}
.panel > .list-group:last-child .list-group-item:last-child,
.panel > .panel-collapse > .list-group:last-child .list-group-item:last-child {
  border-bottom: 0;
  border-bottom-right-radius: -1px;
  border-bottom-left-radius: -1px;
}
.panel > .panel-heading + .panel-collapse > .list-group .list-group-item:first-child {
  border-top-left-radius: 0;
  border-top-right-radius: 0;
}
.panel-heading + .list-group .list-group-item:first-child {
  border-top-width: 0;
}
.list-group + .panel-footer {
  border-top-width: 0;
}
.panel > .table,
.panel > .table-responsive > .table,
.panel > .panel-collapse > .table {
  margin-bottom: 0;
}
.panel > .table caption,
.panel > .table-responsive > .table caption,
.panel > .panel-collapse > .table caption {
  padding-right: 15px;
  padding-left: 15px;
}
.panel > .table:first-child,
.panel > .table-responsive:first-child > .table:first-child {
  border-top-left-radius: -1px;
  border-top-right-radius: -1px;
}
.panel > .table:first-child > thead:first-child > tr:first-child,
.panel > .table-responsive:first-child > .table:first-child > thead:first-child > tr:first-child,
.panel > .table:first-child > tbody:first-child > tr:first-child,
.panel > .table-responsive:first-child > .table:first-child > tbody:first-child > tr:first-child {
  border-top-left-radius: -1px;
  border-top-right-radius: -1px;
}
.panel > .table:first-child > thead:first-child > tr:first-child td:first-child,
.panel > .table-responsive:first-child > .table:first-child > thead:first-child > tr:first-child td:first-child,
.panel > .table:first-child > tbody:first-child > tr:first-child td:first-child,
.panel > .table-responsive:first-child > .table:first-child > tbody:first-child > tr:first-child td:first-child,
.panel > .table:first-child > thead:first-child > tr:first-child th:first-child,
.panel > .table-responsive:first-child > .table:first-child > thead:first-child > tr:first-child th:first-child,
.panel > .table:first-child > tbody:first-child > tr:first-child th:first-child,
.panel > .table-responsive:first-child > .table:first-child > tbody:first-child > tr:first-child th:first-child {
  border-top-left-radius: -1px;
}
.panel > .table:first-child > thead:first-child > tr:first-child td:last-child,
.panel > .table-responsive:first-child > .table:first-child > thead:first-child > tr:first-child td:last-child,
.panel > .table:first-child > tbody:first-child > tr:first-child td:last-child,
.panel > .table-responsive:first-child > .table:first-child > tbody:first-child > tr:first-child td:last-child,
.panel > .table:first-child > thead:first-child > tr:first-child th:last-child,
.panel > .table-responsive:first-child > .table:first-child > thead:first-child > tr:first-child th:last-child,
.panel > .table:first-child > tbody:first-child > tr:first-child th:last-child,
.panel > .table-responsive:first-child > .table:first-child > tbody:first-child > tr:first-child th:last-child {
  border-top-right-radius: -1px;
}
.panel > .table:last-child,
.panel > .table-responsive:last-child > .table:last-child {
  border-bottom-right-radius: -1px;
  border-bottom-left-radius: -1px;
}
.panel > .table:last-child > tbody:last-child > tr:last-child,
.panel > .table-responsive:last-child > .table:last-child > tbody:last-child > tr:last-child,
.panel > .table:last-child > tfoot:last-child > tr:last-child,
.panel > .table-responsive:last-child > .table:last-child > tfoot:last-child > tr:last-child {
  border-bottom-right-radius: -1px;
  border-bottom-left-radius: -1px;
}
.panel > .table:last-child > tbody:last-child > tr:last-child td:first-child,
.panel > .table-responsive:last-child > .table:last-child > tbody:last-child > tr:last-child td:first-child,
.panel > .table:last-child > tfoot:last-child > tr:last-child td:first-child,
.panel > .table-responsive:last-child > .table:last-child > tfoot:last-child > tr:last-child td:first-child,
.panel > .table:last-child > tbody:last-child > tr:last-child th:first-child,
.panel > .table-responsive:last-child > .table:last-child > tbody:last-child > tr:last-child th:first-child,
.panel > .table:last-child > tfoot:last-child > tr:last-child th:first-child,
.panel > .table-responsive:last-child > .table:last-child > tfoot:last-child > tr:last-child th:first-child {
  border-bottom-left-radius: -1px;
}
.panel > .table:last-child > tbody:last-child > tr:last-child td:last-child,
.panel > .table-responsive:last-child > .table:last-child > tbody:last-child > tr:last-child td:last-child,
.panel > .table:last-child > tfoot:last-child > tr:last-child td:last-child,
.panel > .table-responsive:last-child > .table:last-child > tfoot:last-child > tr:last-child td:last-child,
.panel > .table:last-child > tbody:last-child > tr:last-child th:last-child,
.panel > .table-responsive:last-child > .table:last-child > tbody:last-child > tr:last-child th:last-child,
.panel > .table:last-child > tfoot:last-child > tr:last-child th:last-child,
.panel > .table-responsive:last-child > .table:last-child > tfoot:last-child > tr:last-child th:last-child {
  border-bottom-right-radius: -1px;
}
.panel > .panel-body + .table,
.panel > .panel-body + .table-responsive,
.panel > .table + .panel-body,
.panel > .table-responsive + .panel-body {
  border-top: 1px solid #ddd;
}
.panel > .table > tbody:first-child > tr:first-child th,
.panel > .table > tbody:first-child > tr:first-child td {
  border-top: 0;
}
.panel > .table-bordered,
.panel > .table-responsive > .table-bordered {
  border: 0;
}
.panel > .table-bordered > thead > tr > th:first-child,
.panel > .table-responsive > .table-bordered > thead > tr > th:first-child,
.panel > .table-bordered > tbody > tr > th:first-child,
.panel > .table-responsive > .table-bordered > tbody > tr > th:first-child,
.panel > .table-bordered > tfoot > tr > th:first-child,
.panel > .table-responsive > .table-bordered > tfoot > tr > th:first-child,
.panel > .table-bordered > thead > tr > td:first-child,
.panel > .table-responsive > .table-bordered > thead > tr > td:first-child,
.panel > .table-bordered > tbody > tr > td:first-child,
.panel > .table-responsive > .table-bordered > tbody > tr > td:first-child,
.panel > .table-bordered > tfoot > tr > td:first-child,
.panel > .table-responsive > .table-bordered > tfoot > tr > td:first-child {
  border-left: 0;
}
.panel > .table-bordered > thead > tr > th:last-child,
.panel > .table-responsive > .table-bordered > thead > tr > th:last-child,
.panel > .table-bordered > tbody > tr > th:last-child,
.panel > .table-responsive > .table-bordered > tbody > tr > th:last-child,
.panel > .table-bordered > tfoot > tr > th:last-child,
.panel > .table-responsive > .table-bordered > tfoot > tr > th:last-child,
.panel > .table-bordered > thead > tr > td:last-child,
.panel > .table-responsive > .table-bordered > thead > tr > td:last-child,
.panel > .table-bordered > tbody > tr > td:last-child,
.panel > .table-responsive > .table-bordered > tbody > tr > td:last-child,
.panel > .table-bordered > tfoot > tr > td:last-child,
.panel > .table-responsive > .table-bordered > tfoot > tr > td:last-child {
  border-right: 0;
}
.panel > .table-bordered > thead > tr:first-child > td,
.panel > .table-responsive > .table-bordered > thead > tr:first-child > td,
.panel > .table-bordered > tbody > tr:first-child > td,
.panel > .table-responsive > .table-bordered > tbody > tr:first-child > td,
.panel > .table-bordered > thead > tr:first-child > th,
.panel > .table-responsive > .table-bordered > thead > tr:first-child > th,
.panel > .table-bordered > tbody > tr:first-child > th,
.panel > .table-responsive > .table-bordered > tbody > tr:first-child > th {
  border-bottom: 0;
}
.panel > .table-bordered > tbody > tr:last-child > td,
.panel > .table-responsive > .table-bordered > tbody > tr:last-child > td,
.panel > .table-bordered > tfoot > tr:last-child > td,
.panel > .table-responsive > .table-bordered > tfoot > tr:last-child > td,
.panel > .table-bordered > tbody > tr:last-child > th,
.panel > .table-responsive > .table-bordered > tbody > tr:last-child > th,
.panel > .table-bordered > tfoot > tr:last-child > th,
.panel > .table-responsive > .table-bordered > tfoot > tr:last-child > th {
  border-bottom: 0;
}
.panel > .table-responsive {
  margin-bottom: 0;
  border: 0;
}
.panel-group {
  margin-bottom: 1rem;
}
.panel-group .panel {
  margin-bottom: 0;
  border-radius: 0px;
}
.panel-group .panel + .panel {
  margin-top: 5px;
}
.panel-group .panel-heading {
  border-bottom: 0;
}
.panel-group .panel-heading + .panel-collapse > .panel-body,
.panel-group .panel-heading + .panel-collapse > .list-group {
  border-top: 1px solid #dddddd;
}
.panel-group .panel-footer {
  border-top: 0;
}
.panel-group .panel-footer + .panel-collapse .panel-body {
  border-bottom: 1px solid #dddddd;
}
.panel-default {
  border-color: none;
}
.panel-default > .panel-heading {
  color: #161616;
  background-color: #f9f9f9;
  border-color: none;
}
.panel-default > .panel-heading + .panel-collapse > .panel-body {
  border-top-color: none;
}
.panel-default > .panel-heading .badge {
  color: #f9f9f9;
  background-color: #161616;
}
.panel-default > .panel-footer + .panel-collapse > .panel-body {
  border-bottom-color: none;
}
.panel-primary {
  border-color: none;
}
.panel-primary > .panel-heading {
  color: #161616;
  background-color: #f9f9f9;
  border-color: none;
}
.panel-primary > .panel-heading + .panel-collapse > .panel-body {
  border-top-color: none;
}
.panel-primary > .panel-heading .badge {
  color: #f9f9f9;
  background-color: #161616;
}
.panel-primary > .panel-footer + .panel-collapse > .panel-body {
  border-bottom-color: none;
}
.panel-success {
  border-color: #d6e9c6;
}
.panel-success > .panel-heading {
  color: #3c763d;
  background-color: #dff0d8;
  border-color: #d6e9c6;
}
.panel-success > .panel-heading + .panel-collapse > .panel-body {
  border-top-color: #d6e9c6;
}
.panel-success > .panel-heading .badge {
  color: #dff0d8;
  background-color: #3c763d;
}
.panel-success > .panel-footer + .panel-collapse > .panel-body {
  border-bottom-color: #d6e9c6;
}
.panel-info {
  border-color: #bce8f1;
}
.panel-info > .panel-heading {
  color: #31708f;
  background-color: #d9edf7;
  border-color: #bce8f1;
}
.panel-info > .panel-heading + .panel-collapse > .panel-body {
  border-top-color: #bce8f1;
}
.panel-info > .panel-heading .badge {
  color: #d9edf7;
  background-color: #31708f;
}
.panel-info > .panel-footer + .panel-collapse > .panel-body {
  border-bottom-color: #bce8f1;
}
.panel-warning {
  border-color: #faebcc;
}
.panel-warning > .panel-heading {
  color: #8a6d3b;
  background-color: #fcf8e3;
  border-color: #faebcc;
}
.panel-warning > .panel-heading + .panel-collapse > .panel-body {
  border-top-color: #faebcc;
}
.panel-warning > .panel-heading .badge {
  color: #fcf8e3;
  background-color: #8a6d3b;
}
.panel-warning > .panel-footer + .panel-collapse > .panel-body {
  border-bottom-color: #faebcc;
}
.panel-danger {
  border-color: #ebccd1;
}
.panel-danger > .panel-heading {
  color: #a94442;
  background-color: #f2dede;
  border-color: #ebccd1;
}
.panel-danger > .panel-heading + .panel-collapse > .panel-body {
  border-top-color: #ebccd1;
}
.panel-danger > .panel-heading .badge {
  color: #f2dede;
  background-color: #a94442;
}
.panel-danger > .panel-footer + .panel-collapse > .panel-body {
  border-bottom-color: #ebccd1;
}
.embed-responsive {
  position: relative;
  display: block;
  height: 0;
  padding: 0;
  overflow: hidden;
}
.embed-responsive .embed-responsive-item,
.embed-responsive iframe,
.embed-responsive embed,
.embed-responsive object,
.embed-responsive video {
  position: absolute;
  top: 0;
  bottom: 0;
  left: 0;
  width: 100%;
  height: 100%;
  border: 0;
}
.embed-responsive-16by9 {
  padding-bottom: 56.25%;
}
.embed-responsive-4by3 {
  padding-bottom: 75%;
}
.well {
  min-height: 20px;
  padding: 19px;
  margin-bottom: 20px;
  background-color: #f5f5f5;
  border: 1px solid #e3e3e3;
  border-radius: 0px;
  -webkit-box-shadow: inset 0 1px 1px rgba(0, 0, 0, 0.05);
  box-shadow: inset 0 1px 1px rgba(0, 0, 0, 0.05);
}
.well blockquote {
  border-color: #ddd;
  border-color: rgba(0, 0, 0, 0.15);
}
.well-lg {
  padding: 24px;
  border-radius: 0px;
}
.well-sm {
  padding: 9px;
  border-radius: 0px;
}
.breadcrumb {
  padding: 0 15px;
  margin-bottom: 1rem;
  list-style: none;
  background-color: transparent;
  border-radius: 0px;
}
.breadcrumb > li {
  display: inline-block;
}
.breadcrumb > li + li:before {
  padding: 0 5px;
  color: #4c6586;
  content: " \e606\00a0";
}
.breadcrumb > .active {
  color: #3a4c65;
}
.modal-open {
  overflow: hidden;
}
.modal {
  position: fixed;
  top: 0;
  right: 0;
  bottom: 0;
  left: 0;
  z-index: 1050;
  display: none;
  overflow: hidden;
  -webkit-overflow-scrolling: touch;
  outline: 0;
}
.modal.fade .modal-dialog {
  -webkit-transform: translate(0, -25%);
  -ms-transform: translate(0, -25%);
  -o-transform: translate(0, -25%);
  transform: translate(0, -25%);
  -webkit-transition: -webkit-transform 0.3s ease-out;
  -moz-transition: -moz-transform 0.3s ease-out;
  -o-transition: -o-transform 0.3s ease-out;
  transition: transform 0.3s ease-out;
}
.modal.in .modal-dialog {
  -webkit-transform: translate(0, 0);
  -ms-transform: translate(0, 0);
  -o-transform: translate(0, 0);
  transform: translate(0, 0);
}
.modal-open .modal {
  overflow-x: hidden;
  overflow-y: auto;
}
.modal-dialog {
  position: relative;
  width: auto;
  margin: 10px;
}
.modal-content {
  position: relative;
  background-color: #fff;
  background-clip: padding-box;
  border: 1px solid #999;
  border: 1px solid rgba(0, 0, 0, 0.2);
  border-radius: 0px;
  -webkit-box-shadow: 0 3px 9px rgba(0, 0, 0, 0.5);
  box-shadow: 0 3px 9px rgba(0, 0, 0, 0.5);
  outline: 0;
}
.modal-backdrop {
  position: fixed;
  top: 0;
  right: 0;
  bottom: 0;
  left: 0;
  z-index: 1040;
  background-color: #000;
}
.modal-backdrop.fade {
  opacity: 0;
  filter: alpha(opacity=0);
}
.modal-backdrop.in {
  opacity: 0.5;
  filter: alpha(opacity=50);
}
.modal-header {
  padding: 15px;
  border-bottom: 1px solid #e5e5e5;
}
.modal-header .close {
  margin-top: -2px;
}
.modal-title {
  margin: 0;
  line-height: 1.42857143;
}
.modal-body {
  position: relative;
  padding: 15px;
}
.modal-footer {
  padding: 15px;
  text-align: right;
  border-top: 1px solid #e5e5e5;
}
.modal-footer .btn + .btn {
  margin-bottom: 0;
  margin-left: 5px;
}
.modal-footer .btn-group .btn + .btn {
  margin-left: -1px;
}
.modal-footer .btn-block + .btn-block {
  margin-left: 0;
}
.modal-scrollbar-measure {
  position: absolute;
  top: -9999px;
  width: 50px;
  height: 50px;
  overflow: scroll;
}
@media (min-width: 768px) {
  .modal-dialog {
    width: 600px;
    margin: 30px auto;
  }
  .modal-content {
    -webkit-box-shadow: 0 5px 15px rgba(0, 0, 0, 0.5);
    box-shadow: 0 5px 15px rgba(0, 0, 0, 0.5);
  }
  .modal-sm {
    width: 300px;
  }
}
@media (min-width: 992px) {
  .modal-lg {
    width: 900px;
  }
}
.tooltip {
  position: absolute;
  z-index: 1070;
  display: block;
  font-family: 'Open Sans', Verdana, Arial, Helvetica, sans-serif;
  font-style: normal;
  font-weight: 400;
  line-height: 1.42857143;
  line-break: auto;
  text-align: left;
  text-align: start;
  text-decoration: none;
  text-shadow: none;
  text-transform: none;
  letter-spacing: normal;
  word-break: normal;
  word-spacing: normal;
  word-wrap: normal;
  white-space: normal;
  font-size: 0.75rem;
  opacity: 0;
  filter: alpha(opacity=0);
}
.tooltip.in {
  opacity: 0.9;
  filter: alpha(opacity=90);
}
.tooltip.top {
  padding: 5px 0;
  margin-top: -3px;
}
.tooltip.right {
  padding: 0 5px;
  margin-left: 3px;
}
.tooltip.bottom {
  padding: 5px 0;
  margin-top: 3px;
}
.tooltip.left {
  padding: 0 5px;
  margin-left: -3px;
}
.tooltip.top .tooltip-arrow {
  bottom: 0;
  left: 50%;
  margin-left: -5px;
  border-width: 5px 5px 0;
  border-top-color: #000;
}
.tooltip.top-left .tooltip-arrow {
  right: 5px;
  bottom: 0;
  margin-bottom: -5px;
  border-width: 5px 5px 0;
  border-top-color: #000;
}
.tooltip.top-right .tooltip-arrow {
  bottom: 0;
  left: 5px;
  margin-bottom: -5px;
  border-width: 5px 5px 0;
  border-top-color: #000;
}
.tooltip.right .tooltip-arrow {
  top: 50%;
  left: 0;
  margin-top: -5px;
  border-width: 5px 5px 5px 0;
  border-right-color: #000;
}
.tooltip.left .tooltip-arrow {
  top: 50%;
  right: 0;
  margin-top: -5px;
  border-width: 5px 0 5px 5px;
  border-left-color: #000;
}
.tooltip.bottom .tooltip-arrow {
  top: 0;
  left: 50%;
  margin-left: -5px;
  border-width: 0 5px 5px;
  border-bottom-color: #000;
}
.tooltip.bottom-left .tooltip-arrow {
  top: 0;
  right: 5px;
  margin-top: -5px;
  border-width: 0 5px 5px;
  border-bottom-color: #000;
}
.tooltip.bottom-right .tooltip-arrow {
  top: 0;
  left: 5px;
  margin-top: -5px;
  border-width: 0 5px 5px;
  border-bottom-color: #000;
}
.tooltip-inner {
  max-width: 200px;
  padding: 3px 8px;
  color: #fff;
  text-align: center;
  background-color: #000;
  border-radius: 0px;
}
.tooltip-arrow {
  position: absolute;
  width: 0;
  height: 0;
  border-color: transparent;
  border-style: solid;
}
.popover {
  position: absolute;
  top: 0;
  left: 0;
  z-index: 1060;
  display: none;
  max-width: 276px;
  padding: 1px;
  font-family: 'Open Sans', Verdana, Arial, Helvetica, sans-serif;
  font-style: normal;
  font-weight: 400;
  line-height: 1.42857143;
  line-break: auto;
  text-align: left;
  text-align: start;
  text-decoration: none;
  text-shadow: none;
  text-transform: none;
  letter-spacing: normal;
  word-break: normal;
  word-spacing: normal;
  word-wrap: normal;
  white-space: normal;
  font-size: 0.875rem;
  background-color: #f9f9f9;
  background-clip: padding-box;
  border: 1px solid #ccc;
  border: 1px solid rgba(0, 0, 0, 0.2);
  border-radius: 0px;
  -webkit-box-shadow: 0 5px 10px rgba(0, 0, 0, 0.2);
  box-shadow: 0 5px 10px rgba(0, 0, 0, 0.2);
}
.popover.top {
  margin-top: -10px;
}
.popover.right {
  margin-left: 10px;
}
.popover.bottom {
  margin-top: 10px;
}
.popover.left {
  margin-left: -10px;
}
.popover > .arrow {
  border-width: 11px;
}
.popover > .arrow,
.popover > .arrow:after {
  position: absolute;
  display: block;
  width: 0;
  height: 0;
  border-color: transparent;
  border-style: solid;
}
.popover > .arrow:after {
  content: "";
  border-width: 10px;
}
.popover.top > .arrow {
  bottom: -11px;
  left: 50%;
  margin-left: -11px;
  border-top-color: #999999;
  border-top-color: rgba(0, 0, 0, 0.25);
  border-bottom-width: 0;
}
.popover.top > .arrow:after {
  bottom: 1px;
  margin-left: -10px;
  content: " ";
  border-top-color: #f9f9f9;
  border-bottom-width: 0;
}
.popover.right > .arrow {
  top: 50%;
  left: -11px;
  margin-top: -11px;
  border-right-color: #999999;
  border-right-color: rgba(0, 0, 0, 0.25);
  border-left-width: 0;
}
.popover.right > .arrow:after {
  bottom: -10px;
  left: 1px;
  content: " ";
  border-right-color: #f9f9f9;
  border-left-width: 0;
}
.popover.bottom > .arrow {
  top: -11px;
  left: 50%;
  margin-left: -11px;
  border-top-width: 0;
  border-bottom-color: #999999;
  border-bottom-color: rgba(0, 0, 0, 0.25);
}
.popover.bottom > .arrow:after {
  top: 1px;
  margin-left: -10px;
  content: " ";
  border-top-width: 0;
  border-bottom-color: #f9f9f9;
}
.popover.left > .arrow {
  top: 50%;
  right: -11px;
  margin-top: -11px;
  border-right-width: 0;
  border-left-color: #999999;
  border-left-color: rgba(0, 0, 0, 0.25);
}
.popover.left > .arrow:after {
  right: 1px;
  bottom: -10px;
  content: " ";
  border-right-width: 0;
  border-left-color: #f9f9f9;
}
.popover-title {
  padding: 8px 14px;
  margin: 0;
  font-size: 0.875rem;
  background-color: #f9f9f9;
  border-bottom: 1px solid #ececec;
  border-radius: -1px -1px 0 0;
}
.popover-content {
  padding: 9px 14px;
}
.carousel {
  position: relative;
}
.carousel-inner {
  position: relative;
  width: 100%;
  overflow: hidden;
}
.carousel-inner > .item {
  position: relative;
  display: none;
  -webkit-transition: 0.6s ease-in-out left;
  -o-transition: 0.6s ease-in-out left;
  transition: 0.6s ease-in-out left;
}
.carousel-inner > .item > img,
.carousel-inner > .item > a > img {
  line-height: 1;
}
@media all and (transform-3d), (-webkit-transform-3d) {
  .carousel-inner > .item {
    -webkit-transition: -webkit-transform 0.6s ease-in-out;
    -moz-transition: -moz-transform 0.6s ease-in-out;
    -o-transition: -o-transform 0.6s ease-in-out;
    transition: transform 0.6s ease-in-out;
    -webkit-backface-visibility: hidden;
    -moz-backface-visibility: hidden;
    backface-visibility: hidden;
    -webkit-perspective: 1000px;
    -moz-perspective: 1000px;
    perspective: 1000px;
  }
  .carousel-inner > .item.next,
  .carousel-inner > .item.active.right {
    -webkit-transform: translate3d(100%, 0, 0);
    transform: translate3d(100%, 0, 0);
    left: 0;
  }
  .carousel-inner > .item.prev,
  .carousel-inner > .item.active.left {
    -webkit-transform: translate3d(-100%, 0, 0);
    transform: translate3d(-100%, 0, 0);
    left: 0;
  }
  .carousel-inner > .item.next.left,
  .carousel-inner > .item.prev.right,
  .carousel-inner > .item.active {
    -webkit-transform: translate3d(0, 0, 0);
    transform: translate3d(0, 0, 0);
    left: 0;
  }
}
.carousel-inner > .active,
.carousel-inner > .next,
.carousel-inner > .prev {
  display: block;
}
.carousel-inner > .active {
  left: 0;
}
.carousel-inner > .next,
.carousel-inner > .prev {
  position: absolute;
  top: 0;
  width: 100%;
}
.carousel-inner > .next {
  left: 100%;
}
.carousel-inner > .prev {
  left: -100%;
}
.carousel-inner > .next.left,
.carousel-inner > .prev.right {
  left: 0;
}
.carousel-inner > .active.left {
  left: -100%;
}
.carousel-inner > .active.right {
  left: 100%;
}
.carousel-control {
  position: absolute;
  top: 0;
  bottom: 0;
  left: 0;
  width: 15%;
  font-size: 20px;
  color: #fff;
  text-align: center;
  text-shadow: 0 1px 2px rgba(0, 0, 0, 0.6);
  background-color: rgba(0, 0, 0, 0);
  opacity: 0.5;
  filter: alpha(opacity=50);
}
.carousel-control.left {
  background-image: -webkit-linear-gradient(left, rgba(0, 0, 0, 0.5) 0%, rgba(0, 0, 0, 0.0001) 100%);
  background-image: -o-linear-gradient(left, rgba(0, 0, 0, 0.5) 0%, rgba(0, 0, 0, 0.0001) 100%);
  background-image: linear-gradient(to right, rgba(0, 0, 0, 0.5) 0%, rgba(0, 0, 0, 0.0001) 100%);
  filter: progid:DXImageTransform.Microsoft.gradient(startColorstr='#80000000', endColorstr='#00000000', GradientType=1);
  background-repeat: repeat-x;
}
.carousel-control.right {
  right: 0;
  left: auto;
  background-image: -webkit-linear-gradient(left, rgba(0, 0, 0, 0.0001) 0%, rgba(0, 0, 0, 0.5) 100%);
  background-image: -o-linear-gradient(left, rgba(0, 0, 0, 0.0001) 0%, rgba(0, 0, 0, 0.5) 100%);
  background-image: linear-gradient(to right, rgba(0, 0, 0, 0.0001) 0%, rgba(0, 0, 0, 0.5) 100%);
  filter: progid:DXImageTransform.Microsoft.gradient(startColorstr='#00000000', endColorstr='#80000000', GradientType=1);
  background-repeat: repeat-x;
}
.carousel-control:hover,
.carousel-control:focus {
  color: #fff;
  text-decoration: none;
  outline: 0;
  opacity: 0.9;
  filter: alpha(opacity=90);
}
.carousel-control .icon-prev,
.carousel-control .icon-next,
.carousel-control .glyphicon-chevron-left,
.carousel-control .glyphicon-chevron-right {
  position: absolute;
  top: 50%;
  z-index: 5;
  display: inline-block;
  margin-top: -10px;
}
.carousel-control .icon-prev,
.carousel-control .glyphicon-chevron-left {
  left: 50%;
  margin-left: -10px;
}
.carousel-control .icon-next,
.carousel-control .glyphicon-chevron-right {
  right: 50%;
  margin-right: -10px;
}
.carousel-control .icon-prev,
.carousel-control .icon-next {
  width: 20px;
  height: 20px;
  font-family: serif;
  line-height: 1;
}
.carousel-control .icon-prev:before {
  content: "\2039";
}
.carousel-control .icon-next:before {
  content: "\203a";
}
.carousel-indicators {
  position: absolute;
  bottom: 10px;
  left: 50%;
  z-index: 15;
  width: 60%;
  padding-left: 0;
  margin-left: -30%;
  text-align: center;
  list-style: none;
}
.carousel-indicators li {
  display: inline-block;
  width: 10px;
  height: 10px;
  margin: 1px;
  text-indent: -999px;
  cursor: pointer;
  background-color: #000 \9;
  background-color: rgba(0, 0, 0, 0);
  border: 1px solid #fff;
  border-radius: 10px;
}
.carousel-indicators .active {
  width: 12px;
  height: 12px;
  margin: 0;
  background-color: #fff;
}
.carousel-caption {
  position: absolute;
  right: 15%;
  bottom: 20px;
  left: 15%;
  z-index: 10;
  padding-top: 20px;
  padding-bottom: 20px;
  color: #fff;
  text-align: center;
  text-shadow: 0 1px 2px rgba(0, 0, 0, 0.6);
}
.carousel-caption .btn {
  text-shadow: none;
}
@media screen and (min-width: 768px) {
  .carousel-control .glyphicon-chevron-left,
  .carousel-control .glyphicon-chevron-right,
  .carousel-control .icon-prev,
  .carousel-control .icon-next {
    width: 30px;
    height: 30px;
    margin-top: -10px;
    font-size: 30px;
  }
  .carousel-control .glyphicon-chevron-left,
  .carousel-control .icon-prev {
    margin-left: -10px;
  }
  .carousel-control .glyphicon-chevron-right,
  .carousel-control .icon-next {
    margin-right: -10px;
  }
  .carousel-caption {
    right: 20%;
    left: 20%;
    padding-bottom: 30px;
  }
  .carousel-indicators {
    bottom: 20px;
  }
}
.clearfix:before,
.clearfix:after,
.dl-horizontal dd:before,
.dl-horizontal dd:after,
.container:before,
.container:after,
.container-fluid:before,
.container-fluid:after,
.row:before,
.row:after,
.form-horizontal .form-group:before,
.form-horizontal .form-group:after,
.btn-toolbar:before,
.btn-toolbar:after,
.btn-group-vertical > .btn-group:before,
.btn-group-vertical > .btn-group:after,
.nav:before,
.nav:after,
.navbar:before,
.navbar:after,
.navbar-header:before,
.navbar-header:after,
.navbar-collapse:before,
.navbar-collapse:after,
.pager:before,
.pager:after,
.panel-body:before,
.panel-body:after,
.modal-header:before,
.modal-header:after,
.modal-footer:before,
.modal-footer:after,
.il-table-presentation-row .il-table-presentation-row-expanded:before,
.il-table-presentation-row .il-table-presentation-row-expanded:after {
  display: table;
  content: " ";
}
.clearfix:after,
.dl-horizontal dd:after,
.container:after,
.container-fluid:after,
.row:after,
.form-horizontal .form-group:after,
.btn-toolbar:after,
.btn-group-vertical > .btn-group:after,
.nav:after,
.navbar:after,
.navbar-header:after,
.navbar-collapse:after,
.pager:after,
.panel-body:after,
.modal-header:after,
.modal-footer:after,
.il-table-presentation-row .il-table-presentation-row-expanded:after {
  clear: both;
}
.center-block {
  display: block;
  margin-right: auto;
  margin-left: auto;
}
.pull-right {
  float: right !important;
}
.pull-left {
  float: left !important;
}
.hide {
  display: none !important;
}
.show {
  display: block !important;
}
.invisible {
  visibility: hidden;
}
.text-hide {
  font: 0/0 a;
  color: transparent;
  text-shadow: none;
  background-color: transparent;
  border: 0;
}
.hidden {
  display: none !important;
}
.affix {
  position: fixed;
}
@-ms-viewport {
  width: device-width;
}
.visible-xs,
.visible-sm,
.visible-md,
.visible-lg {
  display: none !important;
}
.visible-xs-block,
.visible-xs-inline,
.visible-xs-inline-block,
.visible-sm-block,
.visible-sm-inline,
.visible-sm-inline-block,
.visible-md-block,
.visible-md-inline,
.visible-md-inline-block,
.visible-lg-block,
.visible-lg-inline,
.visible-lg-inline-block {
  display: none !important;
}
@media (max-width: 767px) {
  .visible-xs {
    display: block !important;
  }
  table.visible-xs {
    display: table !important;
  }
  tr.visible-xs {
    display: table-row !important;
  }
  th.visible-xs,
  td.visible-xs {
    display: table-cell !important;
  }
}
@media (max-width: 767px) {
  .visible-xs-block {
    display: block !important;
  }
}
@media (max-width: 767px) {
  .visible-xs-inline {
    display: inline !important;
  }
}
@media (max-width: 767px) {
  .visible-xs-inline-block {
    display: inline-block !important;
  }
}
@media (min-width: 768px) and (max-width: 991px) {
  .visible-sm {
    display: block !important;
  }
  table.visible-sm {
    display: table !important;
  }
  tr.visible-sm {
    display: table-row !important;
  }
  th.visible-sm,
  td.visible-sm {
    display: table-cell !important;
  }
}
@media (min-width: 768px) and (max-width: 991px) {
  .visible-sm-block {
    display: block !important;
  }
}
@media (min-width: 768px) and (max-width: 991px) {
  .visible-sm-inline {
    display: inline !important;
  }
}
@media (min-width: 768px) and (max-width: 991px) {
  .visible-sm-inline-block {
    display: inline-block !important;
  }
}
@media (min-width: 992px) and (max-width: 1199px) {
  .visible-md {
    display: block !important;
  }
  table.visible-md {
    display: table !important;
  }
  tr.visible-md {
    display: table-row !important;
  }
  th.visible-md,
  td.visible-md {
    display: table-cell !important;
  }
}
@media (min-width: 992px) and (max-width: 1199px) {
  .visible-md-block {
    display: block !important;
  }
}
@media (min-width: 992px) and (max-width: 1199px) {
  .visible-md-inline {
    display: inline !important;
  }
}
@media (min-width: 992px) and (max-width: 1199px) {
  .visible-md-inline-block {
    display: inline-block !important;
  }
}
@media (min-width: 1200px) {
  .visible-lg {
    display: block !important;
  }
  table.visible-lg {
    display: table !important;
  }
  tr.visible-lg {
    display: table-row !important;
  }
  th.visible-lg,
  td.visible-lg {
    display: table-cell !important;
  }
}
@media (min-width: 1200px) {
  .visible-lg-block {
    display: block !important;
  }
}
@media (min-width: 1200px) {
  .visible-lg-inline {
    display: inline !important;
  }
}
@media (min-width: 1200px) {
  .visible-lg-inline-block {
    display: inline-block !important;
  }
}
@media (max-width: 767px) {
  .hidden-xs {
    display: none !important;
  }
}
@media (min-width: 768px) and (max-width: 991px) {
  .hidden-sm {
    display: none !important;
  }
}
@media (min-width: 992px) and (max-width: 1199px) {
  .hidden-md {
    display: none !important;
  }
}
@media (min-width: 1200px) {
  .hidden-lg {
    display: none !important;
  }
}
.visible-print {
  display: none !important;
}
@media print {
  .visible-print {
    display: block !important;
  }
  table.visible-print {
    display: table !important;
  }
  tr.visible-print {
    display: table-row !important;
  }
  th.visible-print,
  td.visible-print {
    display: table-cell !important;
  }
}
.visible-print-block {
  display: none !important;
}
@media print {
  .visible-print-block {
    display: block !important;
  }
}
.visible-print-inline {
  display: none !important;
}
@media print {
  .visible-print-inline {
    display: inline !important;
  }
}
.visible-print-inline-block {
  display: none !important;
}
@media print {
  .visible-print-inline-block {
    display: inline-block !important;
  }
}
@media print {
  .hidden-print {
    display: none !important;
  }
}
.badge {
  font-size: 0.625rem;
  margin-left: -4px;
  position: absolute;
}
.il-counter-novelty {
  padding: 2px 4px;
  margin-top: -5px;
  background-color: #B54F00;
}
.il-counter-status {
  padding: 2px 4px;
  margin-top: 10px;
  background-color: #737373;
}
.panel {
  border: none;
}
.panel .panel-heading.ilHeader,
.panel .panel-heading.ilBlockHeader {
  background-color: #f9f9f9;
  margin: 0;
  padding: 9px 12px;
  padding-bottom: 4px;
  border: none;
  -webkit-box-shadow: none;
  box-shadow: none;
}
.panel .panel-heading.ilHeader h2,
.panel .panel-heading.ilBlockHeader h2,
.panel .panel-heading.ilHeader h2.ilHeader,
.panel .panel-heading.ilBlockHeader h2.ilHeader {
  margin: 0;
  color: #161616;
  font-size: 1.4rem;
  line-height: 1.33;
  font-weight: 600;
}
.panel .panel-heading.ilHeader h3,
.panel .panel-heading.ilBlockHeader h3,
.panel .panel-heading.ilHeader h3.ilHeader,
.panel .panel-heading.ilBlockHeader h3.ilHeader {
  margin: 0;
  color: #161616;
  font-size: 1.2rem;
}
.panel .panel-heading.ilHeader h4,
.panel .panel-heading.ilBlockHeader h4,
.panel .panel-heading.ilHeader h4.ilBlockHeader,
.panel .panel-heading.ilBlockHeader h4.ilBlockHeader {
  margin: 0;
  color: #161616;
  font-size: 1rem;
}
.panel .panel-heading.ilHeader .dropdown > button.dropdown-toggle,
.panel .panel-heading.ilBlockHeader .dropdown > button.dropdown-toggle {
  color: white;
}
.panel .panel-body {
  padding: 6px 12px;
  background-color: white;
}
.panel-flex .panel-heading {
  display: flex;
  justify-content: space-between;
  flex-flow: row wrap;
}
.panel-flex .ilHeader {
  display: flex;
}
.panel-flex h3.ilHeader {
  flex-grow: 99;
  flex-shrink: 1;
  line-height: 2rem;
  order: 1;
}
.panel-flex .ilBlockHeader h4,
.panel-flex .ilHeader h4 {
  flex-grow: 99;
  flex-shrink: 1;
  order: 1;
}
.panel-flex .il-viewcontrol-sortation {
  flex-shrink: 1;
  order: 2;
  margin-right: 8px;
  margin-left: auto;
}
.panel-flex .panel-heading .dropdown {
  flex-shrink: 1;
  order: 3;
}
.panel-flex .il-viewcontrol-pagination,
.panel-flex .il-viewcontrol-section {
  flex-grow: 1;
  flex-shrink: 1;
  flex-basis: 100%;
  order: 4;
  background-color: #f9f9f9;
  text-align: center;
  padding-top: 8px;
}
.panel-primary h3.ilHeader {
  font-weight: 600;
}
.panel-secondary .panel-heading.ilHeader {
  padding: 6px 12px;
}
.panel-secondary .panel-heading.ilHeader h4 {
  padding-top: 4px;
  padding-bottom: 4px;
}
.panel-secondary .panel-heading.ilHeader h2.ilHeader {
  font-size: 1rem;
}
.panel-secondary .panel-heading.ilHeader h3.ilHeader {
  font-size: 1rem;
}
.panel-secondary .panel-body .il-item-group {
  margin: 0 -12px;
}
.panel-secondary .panel-body .il-item-group h3 {
  padding: 6px 12px;
}
.panel-secondary .panel-body .il-item-group h4 {
  padding: 6px 12px;
}
.panel-secondary .panel-body .il-item-group:first-child {
  margin: -6px -12px 0 -12px;
}
.panel-secondary .panel-body .il-item-group .il-item {
  padding-left: 12px;
}
.panel-secondary .panel-body .il-item-group .il-item .media-right {
  vertical-align: middle;
}
.panel-secondary .il-panel-listing-std-container > h2,
.panel-secondary .panel-body h4 {
  display: block;
  padding: 6px 0;
  font-size: 0.875rem;
  color: #161616;
  margin: 0;
}
.panel-secondary .il-std-item-container:not(:last-child) {
  border-bottom: 1px solid #f0f0f0;
}
.panel-sub {
  margin: -6px -12px;
}
.panel-sub .panel-body {
  margin: 0;
}
.panel-sub:first-child .panel-heading {
  padding: 9px 12px;
}
.il-panel-report .thumbnail {
  margin-bottom: 0;
}
.il-panel-report > .panel-body > .panel {
  margin-bottom: 6px;
}
.il-panel-report .panel-heading {
  min-height: 34px;
}
.il-panel-listing-std-container {
  background-color: #f9f9f9;
  margin-bottom: 20px;
}
.il-panel-listing-std-container > h2 {
  color: #161616;
  font-size: 1.2rem;
  font-weight: 600;
  float: left;
  padding: 9px 12px;
  padding-bottom: 4px;
  margin: 0;
  line-height: 1.33;
}
.il-panel-listing-std-container .dropdown {
  float: right;
}
.il-panel-listing-std-container > .dropdown {
  padding: 9px 12px;
}
.il-panel-listing-std-container > .dropdown:not(:last-child) {
  padding-bottom: 4px;
}
.il-card {
  padding: 0 0 6px 0;
  width: 100%;
  position: relative;
  background-color: white;
  border: none;
  box-shadow: 0 1px 2px rgba(0, 0, 0, 0.15), 0 0px 0px rgba(0, 0, 0, 0.15);
  /* see bug #24947 */
}
.il-card .il-card-image-container {
  width: 100%;
  padding-top: 100%;
  position: relative;
}
.il-card .il-card-image-container a:focus-visible {
  position: static;
}
.il-card img.img-responsive,
.il-card img.img-standard {
  position: absolute;
  top: 0;
  left: 0;
  bottom: 0;
  right: 0;
  width: 100%;
  max-height: 100%;
  margin: auto;
  z-index: 100;
}
.il-card a {
  overflow: hidden;
}
.il-card .card-title .btn,
.il-card .card-title a {
  font-size: 14px;
}
.il-card.thumbnail {
  margin-bottom: 0px;
  font-size: 12px;
}
.il-card.thumbnail:focus-within .il-card-repository-head {
  z-index: 400;
}
.il-card.thumbnail a:focus-visible {
  overflow: visible;
}
.il-card .card-highlight {
  background: #B54F00;
  height: 6px;
  width: 100%;
}
.il-card .card-no-highlight {
  background-color: transparent;
  height: 6px;
  width: 100%;
}
.il-card .caption {
  padding-top: 6px;
  overflow-wrap: break-word;
  word-break: break-word;
}
.il-card .caption h5 {
  margin: 6px 0 0 0;
}
.il-card .caption dl dt {
  font-weight: normal;
  color: #6f6f6f;
  padding-top: 6px;
}
.il-card .il-card-repository-head {
  background-color: rgba(0, 0, 0, 0.5);
  position: absolute;
  top: 0;
  left: 0;
  right: 0;
  height: 47px;
  padding: 0 6px;
  z-index: 300;
}
.il-card .il-card-repository-head .icon.outlined {
  filter: invert(1);
}
.il-card .il-card-repository-head .icon.outlined.disabled {
  filter: invert(1);
}
.il-card .il-card-repository-head > div {
  padding: 6px 6px;
  float: left;
}
.il-card .il-card-repository-head .il-chart-progressmeter-box {
  width: 41px;
  height: 39px;
}
.il-card .il-card-repository-head .il-chart-progressmeter-box > .il-chart-progressmeter-container .il-chart-progressmeter-viewbox {
  max-width: 100%;
  filter: brightness(1.2);
}
.il-card .il-card-repository-head > div.il-card-repository-dropdown {
  float: right;
  padding: 9px 6px;
}
.il-card .il-card-repository-head > div.il-card-repository-dropdown > .dropdown > button {
  background-color: inherit;
  border: #dddddd 1px solid;
  width: 29px;
  height: 29px;
}
.il-card .il-card-repository-head > div.il-card-repository-dropdown > .dropdown > button span.caret {
  display: block;
  margin-left: auto;
  margin-right: auto;
}
.il-card .il-card-repository-head > div.il-card-repository-dropdown > .dropdown > button:focus-visible {
  overflow: visible;
  outline-offset: 4px;
}
.il-panel-report .il-card {
  background-color: #f9f9f9;
}
@media (min-width: 768px) {
  .row-eq-height .il-card {
    display: flex;
    flex-direction: column;
  }
  .row-eq-height .il-card .card-title {
    flex-grow: 2;
  }
}
/* see bug #25920, limit size of cards for small screens */
@media (max-width: 768px) {
  .il-card {
    max-width: 350px;
    margin-right: auto;
    margin-left: auto;
  }
}
.il-deck .row {
  margin-left: -5px;
  margin-right: 0;
}
.il-deck .row > div {
  padding-left: 5px;
  padding-right: 5px;
  margin-bottom: 6px;
}
.il-deck .row.row-eq-height:before {
  content: none !important;
}
.il-deck .row.row-eq-height:after {
  content: none !important;
}
.row-eq-height {
  display: -webkit-box;
  display: -webkit-flex;
  display: -ms-flexbox;
  display: flex;
  flex-wrap: wrap;
}
.row-eq-height > div {
  display: flex;
}
.ui-dropzone {
  border: 1px dashed #757575;
  background: white;
<<<<<<< HEAD
=======
  border: 1px solid #757575;
  -moz-border-radius: 0px;
  -webkit-border-radius: 0px;
  border-radius: 0px;
  margin-bottom: 4px;
}
.il-upload-file-item.standard .file-info {
  padding: 3px 8px;
  font-size: 0.75rem;
  line-height: 1.42857143;
  border-radius: 0;
  font-size: 0.875rem;
  border: 1px solid transparent;
  color: #161616;
>>>>>>> 176e7f8e
  display: inline-block;
  margin-bottom: 5px;
  padding: 3px;
  width: 100%;
}
.ui-dropzone-wrapper {
  background: none;
  border: none;
}
.ui-dropzone.highlight {
  border: 1px dashed #757575;
  border-radius: 0px;
  background: #FFFFD6;
  padding: calc(3px - 1px);
}
<<<<<<< HEAD
.ui-dropzone.highlight-current {
  border: 1px dashed #5b5b5b;
  background-color: #FFF9BC;
  padding: calc(3px - 1px);
=======
.il-dropzone.standard .dz-message {
  padding: 3px 8px;
  font-size: 0.75rem;
  line-height: 1.42857143;
  border-radius: 0;
  font-size: 0.875rem;
  border: 1px solid transparent;
  color: #757575;
  display: inline-block;
>>>>>>> 176e7f8e
}
.ui-dropzone-message {
  font-size: 14px;
  margin-bottom: 3px;
  float: right;
}
.ui-dropzone-container button {
  font-size: 14px;
}
.ui-dropzone .form-group {
  width: 100%;
}
.ui-dropzone .form-group input,
.ui-dropzone .form-group textarea {
  width: 100%;
}
.btn {
  font-size: 0.75rem;
}
.btn:focus-visible {
  position: relative;
  outline: 2px solid #FFFFFF;
  outline-offset: 4px;
}
.btn:focus-visible::after {
  content: " ";
  position: absolute;
  top: -2px;
  left: -2px;
  right: -2px;
  bottom: -2px;
  border: 2px solid #FFFFFF;
  outline: 3px solid #0078D7;
}
.btn:active,
.btn.engaged {
  outline: none;
}
input.btn {
  display: inline-block;
  min-width: 60px;
  vertical-align: top;
}
@media (max-width: 768px) {
  input.btn {
    min-width: 0;
  }
}
.btn-default {
  color: white;
  background-color: #4c6586;
  border-color: #4c6586;
}
.btn-default:focus,
.btn-default.focus {
  color: white;
  background-color: #3a4c65;
  border-color: #1e2835;
}
.btn-default:hover {
  color: white;
  background-color: #3a4c65;
  border-color: #36485f;
}
.btn-default:active,
.btn-default.active,
.open > .dropdown-toggle.btn-default {
  color: white;
  background-color: #3a4c65;
  background-image: none;
  border-color: #36485f;
}
.btn-default:active:hover,
.btn-default.active:hover,
.open > .dropdown-toggle.btn-default:hover,
.btn-default:active:focus,
.btn-default.active:focus,
.open > .dropdown-toggle.btn-default:focus,
.btn-default:active.focus,
.btn-default.active.focus,
.open > .dropdown-toggle.btn-default.focus {
  color: white;
  background-color: #2d3b4f;
  border-color: #1e2835;
}
.btn-default.disabled:hover,
.btn-default[disabled]:hover,
fieldset[disabled] .btn-default:hover,
.btn-default.disabled:focus,
.btn-default[disabled]:focus,
fieldset[disabled] .btn-default:focus,
.btn-default.disabled.focus,
.btn-default[disabled].focus,
fieldset[disabled] .btn-default.focus {
  background-color: #4c6586;
  border-color: #4c6586;
}
.btn-default .badge {
  color: #4c6586;
  background-color: white;
}
.btn-default:focus-visible {
  position: relative;
}
.btn-primary {
  color: white;
  background-color: #557b2e;
  border-color: #557b2e;
}
.btn-primary:focus,
.btn-primary.focus {
  color: white;
  background-color: #3b5620;
  border-color: #151e0b;
}
.btn-primary:hover {
  color: white;
  background-color: #3b5620;
  border-color: #364e1d;
}
.btn-primary:active,
.btn-primary.active,
.open > .dropdown-toggle.btn-primary {
  color: white;
  background-color: #3b5620;
  background-image: none;
  border-color: #364e1d;
}
.btn-primary:active:hover,
.btn-primary.active:hover,
.open > .dropdown-toggle.btn-primary:hover,
.btn-primary:active:focus,
.btn-primary.active:focus,
.open > .dropdown-toggle.btn-primary:focus,
.btn-primary:active.focus,
.btn-primary.active.focus,
.open > .dropdown-toggle.btn-primary.focus {
  color: white;
  background-color: #293c16;
  border-color: #151e0b;
}
.btn-primary.disabled:hover,
.btn-primary[disabled]:hover,
fieldset[disabled] .btn-primary:hover,
.btn-primary.disabled:focus,
.btn-primary[disabled]:focus,
fieldset[disabled] .btn-primary:focus,
.btn-primary.disabled.focus,
.btn-primary[disabled].focus,
fieldset[disabled] .btn-primary.focus {
  background-color: #557b2e;
  border-color: #557b2e;
}
.btn-primary .badge {
  color: #557b2e;
  background-color: white;
}
.btn[disabled],
.btn.btn-tag[disabled],
fieldset[disabled] .btn,
fieldset[disabled] .btn.btn-tag,
.btn[disabled]:hover,
.btn.btn-tag[disabled]:hover,
fieldset[disabled] .btn:hover,
fieldset[disabled] .btn.btn-tag:hover,
.btn[disabled]:focus,
.btn.btn-tag[disabled]:focus,
fieldset[disabled] .btn:focus,
fieldset[disabled] .btn.btn-tag:focus,
.btn[disabled]:active,
.btn.btn-tag[disabled]:active,
fieldset[disabled] .btn:active,
fieldset[disabled] .btn.btn-tag:active,
.btn[disabled].active,
.btn.btn-tag[disabled].active,
fieldset[disabled] .btn.active,
fieldset[disabled] .btn.btn-tag.active {
  background-color: #b0b0b0;
  border-color: #b0b0b0;
  color: #000000;
  cursor: default;
}
.btn.engaged,
.btn.btn-tag.engaged,
.btn.engaged:hover,
.btn.btn-tag.engaged:hover,
.btn.engaged:active,
.btn.btn-tag.engaged:active,
.btn.engaged.active,
.btn.btn-tag.engaged.active {
  background-color: white;
  color: #161616;
}
button > .glyphicon {
  pointer-events: none;
}
a[disabled],
a fieldset[disabled] ,
a[disabled]:hover,
a fieldset[disabled] :hover,
a[disabled]:focus,
a fieldset[disabled] :focus,
a[disabled]:active,
a fieldset[disabled] :active,
a[disabled].active,
a fieldset[disabled] .active {
  background-color: #b0b0b0;
  color: #000000;
  border-color: #b0b0b0;
  padding: 0;
  cursor: default;
}
.il-btn-month .dropdown-menu {
  min-width: 250px;
}
.btn-tag {
  display: inline-block;
  white-space: nowrap;
  padding: 1px 5px;
  margin: 2px 4px 2px 0;
  border-radius: 3px;
}
.btn-tag.btn-tag-relevance-verylow {
  border-color: #b0b0b0;
  background-color: #b0b0b0;
  color: #000000;
}
.btn-tag.btn-tag-relevance-low {
  border-color: #a5b8ba;
  background-color: #a5b8ba;
  color: #000000;
}
.btn-tag.btn-tag-relevance-middle {
  border-color: #95c5ca;
  background-color: #95c5ca;
  color: #000000;
}
.btn-tag.btn-tag-relevance-high {
  border-color: #85d1da;
  background-color: #85d1da;
  color: #000000;
}
.btn-tag.btn-tag-relevance-veryhigh {
  border-color: #75deea;
  background-color: #75deea;
  color: #000000;
}
.btn-link {
  padding: 0;
  text-align: left;
  white-space: normal;
}
.btn-bulky {
  width: 100%;
}
.il-btn-with-loading-animation {
  background-image: url("images/loader.svg");
  background-repeat: no-repeat;
  background-position: right center;
  padding-right: 18px;
}
.minimize,
.close {
  font-size: 1.3125rem;
  font-weight: bold;
  line-height: 1;
  color: #737373;
}
.minimize:hover,
.close:hover,
.minimize:focus,
.close:focus {
  color: #2c2c2c;
  text-decoration: none;
}
button.minimize,
button.close {
  padding: 0;
  background: transparent;
  border: 0;
  -webkit-appearance: none;
}
.close {
  float: right;
}
.btn-tag {
  display: inline-block;
  white-space: nowrap;
  padding: 1px 5px;
  margin: 2px 4px 2px 0;
  border-radius: 3px;
}
.btn-tag.btn-tag-inactive {
  cursor: default !important;
}
.btn-tag.btn-tag-relevance-verylow {
  background-color: #b0b0b0;
  color: #000000;
}
.btn-tag.btn-tag-relevance-low {
  background-color: #a5b8ba;
  color: #000000;
}
.btn-tag.btn-tag-relevance-middle {
  background-color: #95c5ca;
  color: #000000;
}
.btn-tag.btn-tag-relevance-high {
  background-color: #85d1da;
  color: #000000;
}
.btn-tag.btn-tag-relevance-veryhigh {
  background-color: #75deea;
  color: #000000;
}
.il-toggle-button {
  position: relative;
  display: inline-block;
  height: 19px;
  padding-left: 25px;
  padding-right: 25px;
  border-radius: 40px;
  cursor: pointer;
}
.il-toggle-button .il-toggle-switch {
  position: absolute;
  top: -4px;
  left: -6%;
  width: 25px;
  height: 25px;
  border-radius: 40px;
  -webkit-transition: all 0.25s ease-in-out;
  /* Safari */
  transition: all 0.25s ease-in-out;
}
.il-toggle-button.on {
  background: #6ea03c;
  border: 1px solid #bfbfbf;
}
.il-toggle-button.on .il-toggle-label-on {
  position: absolute;
  top: 0;
  left: 5px;
  font-weight: 600;
  font-size: 0.75rem;
  color: white;
}
.il-toggle-button.on .il-toggle-switch {
  left: 53%;
  background: #f9f9f9;
  border: 1px solid #bfbfbf;
}
.il-toggle-button.off {
  background: #f9f9f9;
  border: 1px solid #bfbfbf;
}
.il-toggle-button.off .il-toggle-label-off {
  position: absolute;
  top: 0;
  left: 23px;
  font-weight: 600;
  font-size: 0.75rem;
}
.il-toggle-button.off .il-toggle-switch {
  background: #f9f9f9;
  border: 1px solid #bfbfbf;
}
.il-toggle-button.unavailable {
  background: #cdcdcd;
  border: 1px solid #bfbfbf;
}
.il-toggle-button.unavailable .il-toggle-switch {
  background: #797979;
  border: 1px solid #bfbfbf;
}
.ilToolbar .il-toggle-button {
  bottom: 3px;
}
.ilToolbar label {
  font-size: 0.75rem;
}
h4.il-divider {
  padding: 4px 6px;
  margin-bottom: 0px;
  background-color: white;
  display: block;
  font-size: 0.75rem;
  line-height: 1.5;
  color: #161616;
}
hr.il-divider-with-label {
  display: none;
}
.il-divider-vertical:before {
  content: "\2022";
  padding-left: 6px;
  padding-right: 6px;
}
.dropdown .btn {
  text-align: left;
}
.dropdown hr {
  margin: 6px 0;
}
.dropdown h4 {
  margin: 3px 0;
}
ul.dropdown-menu {
  background-color: white;
  font-weight: normal;
  border: 0 none;
  -webkit-box-shadow: 3px 9px 9px 0 rgba(0, 0, 0, 0.3);
  box-shadow: 3px 9px 9px 0 rgba(0, 0, 0, 0.3);
}
ul.dropdown-menu > li {
  padding: 0;
}
ul.dropdown-menu > li > .btn {
  display: block;
  width: 100%;
  clear: both;
  padding: 3px 10px;
  font-weight: normal;
  font-size: 0.875rem;
  line-height: 1.42857143;
  background-color: transparent;
  color: #161616;
  white-space: nowrap;
}
ul.dropdown-menu > li > .btn:hover,
ul.dropdown-menu > li > .btn:focus {
  text-decoration: none;
  color: #000000;
  background-color: #e2e8ef;
}
.il-maincontrols-slate-content .dropdown-menu {
  right: 0;
  left: inherit;
}
.il-std-item-container:not(:last-child) {
  border-bottom: 2px solid #f0f0f0;
}
.il-item {
  background-color: white;
  position: relative;
  padding: 12px;
}
.il-item .il-item-title {
  font-size: 0.875rem;
  display: inline-block;
}
.il-item .il-item-title .btn-link,
.il-item .il-item-title a {
  font-size: inherit;
  line-height: 1.42857143;
}
.il-item .il-item-title .btn-link:focus-visible,
.il-item .il-item-title a:focus-visible {
  display: block;
}
.il-item .il-item-divider {
  clear: both;
  padding: 10px 0 0 0;
  margin: 0 0 10px 0;
  border: 0 none;
  background: none;
  border-bottom: dashed 0.5px #dddddd;
}
.il-item .dropdown {
  display: inline-block;
  float: right;
}
.il-item .il-item-description {
  padding: 10px 0 0 0;
  font-size: 0.75rem;
  clear: both;
}
.il-item .il-item-property-name {
  font-size: 0.75rem;
  color: #6f6f6f;
  overflow: hidden;
}
.il-item .il-item-property-value {
  font-size: 0.75rem;
  overflow: hidden;
}
.il-item .il-chart-progressmeter-viewbox {
  margin-left: auto;
  margin-right: auto;
}
@media only screen and (max-width: 768px) {
  .il-item .il-chart-progressmeter-viewbox {
    padding-top: 6px;
  }
}
.il-item .col-sm-9 > .row {
  clear: both;
}
.il-item .row .row > .col-md-6 {
  margin-bottom: 6px;
}
.il-item .il-item-audio {
  padding: 6px 0;
}
.il-item-marker {
  border-left: 5px solid;
}
.il-item-group {
  clear: both;
  background-color: #f9f9f9;
}
.il-item-group > h3 {
  float: left;
  color: #161616;
  font-size: 1rem;
  font-weight: normal;
  padding: 9px 12px;
  margin: 0;
}
.il-item-group .dropdown {
  float: right;
}
.il-item-group-items {
  clear: both;
}
.il-item-notification-replacement-container:not(:first-child) .il-notification-item {
  margin-top: 6px;
}
.il-notification-item {
  padding-right: 15px;
}
.il-notification-item .il-item-notification-title {
  display: inline-block;
  margin: 0;
}
.il-notification-item .il-item-additional-content {
  clear: both;
}
.il-notification-item .row {
  margin-right: 0px;
}
.il-notification-item .dropdown {
  margin-top: -1.25rem;
}
.il-item-shy {
  display: flex;
  gap: 10px;
}
.il-item-shy .content {
  width: 100%;
  display: grid;
  grid-template-areas: "title close" "description description" "divider divider" "properties properties";
  grid-auto-columns: auto 0.75rem;
}
.il-item-shy .content .il-item-title {
  grid-area: title;
}
.il-item-shy .content .close {
  grid-area: close;
}
.il-item-shy .content .il-item-description {
  grid-area: description;
}
.il-item-shy .content .il-item-divider {
  grid-area: divider;
}
.il-item-shy .content .il-item-properties {
  grid-area: properties;
  display: grid;
  grid-template-columns: auto 1fr;
  gap: 6px;
}
@media only screen and (min-width: 769px) {
  .panel-secondary .il-item {
    padding: 6px 6px;
    width: 100%;
  }
  .panel-secondary .il-item .il-item-title {
    word-break: break-word;
  }
  .panel-secondary .il-item .il-item-description {
    padding-top: 0;
    font-size: 0.625rem;
    word-break: break-word;
  }
  .panel-secondary .il-item .col-sm-3 {
    margin-top: 3px;
    margin-left: 0;
    width: 45px;
  }
  .panel-secondary .il-item .col-sm-3 img {
    width: 40px;
  }
  .panel-secondary .il-item .col-sm-9 {
    width: calc(100% - 45px);
  }
  .panel-secondary .il-item .col-md-6 {
    width: 100%;
  }
}
/* otherwise dropdowns in items with icon do not work */
.il-std-item .media .media-body,
.il-std-item .media,
.il-notification-item .media,
.il-notification-item .media .media-body {
  overflow: visible;
}
@media only screen and (max-width: 768px) {
  .il-item .il-item-divider {
    padding: 10px 0 0 0;
    margin: 0;
    border-bottom: 0;
  }
  .il-panel-listing-std-container .il-item .media-left {
    min-width: 44px;
  }
  .panel-secondary .il-item .media-body {
    width: auto;
  }
}
.il-viewcontrol-sortation .dropdown-toggle .caret {
  border: none;
  vertical-align: initial;
  width: 8px;
  height: 8px;
}
.il-viewcontrol-sortation .dropdown-toggle .caret:before {
  content: "\21f5";
}
.il-viewcontrol-pagination .dropdown {
  display: inline;
}
.il-viewcontrol-pagination .btn {
  vertical-align: top;
}
.il-viewcontrol-pagination .btn.engaged {
  background-color: white;
  padding: 0px 6px 0px 6px;
  border: 1px solid #4c6586;
  font-weight: normal;
}
.il-viewcontrol-pagination .dropdown-toggle {
  padding-top: 0;
  padding-bottom: 0;
}
.ilBlockContent .il-viewcontrol-section .btn.btn-default {
  background-color: transparent;
  border: 0;
  color: #4c6586;
  padding: 3px 3px;
}
.il-viewcontrol-pagination .engaged,
.il-viewcontrol-mode .engaged {
  pointer-events: none;
  cursor: default;
}
.il-viewcontrol-mode .btn + .btn {
  border-left-color: #dddddd;
}
.il-viewcontrol-mode .btn:not(:last-child):hover {
  border-right-color: #dddddd;
}
.panel-secondary .il-viewcontrol-section .btn-default,
.panel-secondary .il-viewcontrol-section .btn-default:active {
  background-color: transparent;
  border-color: transparent;
  color: #4c6586;
  box-shadow: none;
}
.breadcrumb_wrapper {
  width: 100%;
  display: inline-grid;
  background: white;
}
.breadcrumb_wrapper .breadcrumb {
  white-space: nowrap;
  overflow: hidden;
  text-overflow: ellipsis;
  direction: rtl;
  text-align: left;
  margin: 0;
  font-weight: 600;
  font-size: 0.75rem;
  padding: 8px;
  padding-left: 20px;
}
.breadcrumb_wrapper .breadcrumb span.crumb a {
  color: #4c6586;
}
.breadcrumb_wrapper .breadcrumb span.crumb a:hover {
  color: #3a4c65;
}
.breadcrumb_wrapper .breadcrumb span.crumb a:focus {
  border: 3px solid #0078D7;
}
.breadcrumb_wrapper .breadcrumb span.crumb a:focus::after {
  content: none;
}
.breadcrumb_wrapper .breadcrumb > span + span:before {
  content: " \e606";
  color: #737373;
  padding: 8px 10px;
  font-family: "il-icons";
}
/* Breadcrumb */
.breadcrumb {
  margin: 0.8em 0 1rem 0;
  font-size: 0.75rem;
}
.breadcrumb > li + li:before {
  font-family: 'il-icons';
}
@media only screen and (max-width: 768px) {
  .breadcrumb {
    margin: 0 0 0 0;
    padding: 0 5px;
  }
}
/************/
/* ScaleBar */
/************/
.il-chart-scale-bar {
  min-width: 100px;
  overflow: hidden;
  margin: 0;
  padding: 0;
  list-style-type: none;
}
.il-chart-scale-bar > li {
  float: left;
  padding: 0 2px;
}
.il-chart-scale-bar > li:last-child {
  padding-right: 0;
}
.il-chart-scale-bar > li:first-child {
  padding-left: 0;
}
.il-chart-scale-bar-item {
  font-size: 0.625rem;
  padding: 1px 5px;
  color: #161616;
  text-align: center;
  background-color: #e0e0e0;
  text-overflow: ellipsis;
  white-space: nowrap;
  overflow: hidden;
}
.il-chart-scale-bar-active {
  color: white;
  background-color: #4c6586;
}
/*****************/
/* ProgressMeter */
/*****************/
.il-chart-progressmeter-box {
  overflow: hidden;
  position: relative;
}
.il-chart-progressmeter-box.fixed-size {
  width: 350px;
}
.il-chart-progressmeter-box .il-chart-progressmeter-container {
  position: relative;
  min-width: 80px;
  max-width: 800px;
  width: 100%;
  height: auto;
}
.il-chart-progressmeter-box .il-chart-progressmeter-container .il-chart-progressmeter-viewbox {
  display: block;
  max-width: 80%;
  min-width: 80px;
  max-height: 800px;
}
.il-chart-progressmeter-box .il-chart-progressmeter-container .il-chart-progressmeter-viewbox .il-chart-progressmeter-circle-bg {
  stroke: #dddddd;
  fill: none;
  stroke-width: 6;
  stroke-linecap: round;
}
.il-chart-progressmeter-box .il-chart-progressmeter-container .il-chart-progressmeter-viewbox .il-chart-progressmeter-circle {
  fill: none;
  stroke-linecap: round;
}
.il-chart-progressmeter-box .il-chart-progressmeter-container .il-chart-progressmeter-viewbox .il-chart-progressmeter-multicircle .il-chart-progressmeter-circle {
  stroke-width: 1.66666667;
}
.il-chart-progressmeter-box .il-chart-progressmeter-container .il-chart-progressmeter-viewbox .il-chart-progressmeter-monocircle .il-chart-progressmeter-circle {
  stroke-width: 4;
}
.il-chart-progressmeter-box .il-chart-progressmeter-container .il-chart-progressmeter-viewbox .il-chart-progressmeter-circle.no-success {
  stroke: #d9534f;
}
.il-chart-progressmeter-box .il-chart-progressmeter-container .il-chart-progressmeter-viewbox .il-chart-progressmeter-circle.success {
  stroke: #6ea03c;
}
.il-chart-progressmeter-box .il-chart-progressmeter-container .il-chart-progressmeter-viewbox .il-chart-progressmeter-circle.not-active {
  stroke: #f0ad4e;
}
.il-chart-progressmeter-box .il-chart-progressmeter-container .il-chart-progressmeter-viewbox .il-chart-progressmeter-circle.active {
  stroke: #aaaaaa;
}
.il-chart-progressmeter-box .il-chart-progressmeter-container .il-chart-progressmeter-viewbox .il-chart-progressmeter-text text {
  text-anchor: middle;
}
.il-chart-progressmeter-box .il-chart-progressmeter-container .il-chart-progressmeter-viewbox .il-chart-progressmeter-text .text-score {
  font-size: 0.625rem;
  font-weight: bold;
  fill: #000000;
}
.il-chart-progressmeter-box .il-chart-progressmeter-container .il-chart-progressmeter-viewbox .il-chart-progressmeter-text .text-comparision {
  font-size: 2.5px;
  fill: #000000;
}
.il-chart-progressmeter-box .il-chart-progressmeter-container .il-chart-progressmeter-viewbox .il-chart-progressmeter-text .text-score-info,
.il-chart-progressmeter-box .il-chart-progressmeter-container .il-chart-progressmeter-viewbox .il-chart-progressmeter-text .text-comparision-info {
  font-size: 2.5px;
  fill: #bcbcbc;
}
.il-chart-progressmeter-box .il-chart-progressmeter-container .il-chart-progressmeter-viewbox .il-chart-progressmeter-needle {
  transform-origin: 24.6066px 22.8934px;
}
.il-chart-progressmeter-box .il-chart-progressmeter-container .il-chart-progressmeter-viewbox .il-chart-progressmeter-needle .il-chart-progressmeter-needle-border {
  stroke: #bcbcbc;
  stroke-width: 0.1;
}
.il-chart-progressmeter-box .il-chart-progressmeter-container .il-chart-progressmeter-viewbox .il-chart-progressmeter-needle .il-chart-progressmeter-needle-fill {
  fill: #efefef;
  stroke-width: 0;
}
.il-chart-progressmeter-box .il-chart-progressmeter-container .il-chart-progressmeter-viewbox .il-chart-progressmeter-needle.no-needle {
  display: none;
}
.il-chart-progressmeter-box.il-chart-progressmeter-mini .il-chart-progressmeter-container {
  min-width: 20px;
  max-width: 250px;
}
.il-chart-progressmeter-box.il-chart-progressmeter-mini .il-chart-progressmeter-container .il-chart-progressmeter-viewbox {
  min-width: 20px;
  max-height: 250px;
}
.il-chart-progressmeter-box.il-chart-progressmeter-mini .il-chart-progressmeter-container .il-chart-progressmeter-viewbox .il-chart-progressmeter-circle-bg {
  stroke: #dddddd;
  stroke-width: 5;
}
.il-chart-progressmeter-box.il-chart-progressmeter-mini .il-chart-progressmeter-container .il-chart-progressmeter-viewbox .il-chart-progressmeter-circle {
  stroke-width: 5;
}
.il-chart-progressmeter-box.il-chart-progressmeter-mini .il-chart-progressmeter-container .il-chart-progressmeter-viewbox .il-chart-progressmeter-circle.no-success {
  stroke: #d9534f;
}
.il-chart-progressmeter-box.il-chart-progressmeter-mini .il-chart-progressmeter-container .il-chart-progressmeter-viewbox .il-chart-progressmeter-circle.success {
  stroke: #6ea03c;
}
.il-chart-progressmeter-box.il-chart-progressmeter-mini .il-chart-progressmeter-container .il-chart-progressmeter-viewbox .il-chart-progressmeter-needle {
  stroke: #bcbcbc;
  fill: none;
  stroke-width: 4;
  stroke-linecap: round;
  transform-origin: 25px 23.25px;
}
.il-chart-progressmeter-box.il-chart-progressmeter-mini .il-chart-progressmeter-container .il-chart-progressmeter-viewbox .il-chart-progressmeter-needle.no-needle {
  stroke: transparent;
}
/*****************/
/* Bar Chart */
/*****************/
.il-chart-bar-horizontal {
  padding-top: 12px;
  padding-bottom: 12px;
}
.il-chart-bar-vertical {
  padding-top: 12px;
  padding-bottom: 12px;
}
.il-standard-form {
  background-color: white;
  margin-top: 6px;
}
.il-standard-form .il-standard-form-cmd {
  float: right;
}
.il-standard-form .il-standard-form-cmd .btn {
  display: inline-block;
  min-width: 60px;
  vertical-align: top;
}
@media (max-width: 768px) {
  .il-standard-form .il-standard-form-cmd .btn {
    min-width: 0;
  }
}
.il-standard-form .il-standard-form-header,
.il-standard-form .il-standard-form-footer,
.il-standard-form .il-section-input-header {
  background-color: #f0f0f0;
  color: #161616;
}
.il-standard-form .il-standard-form-header h2,
.il-standard-form .il-section-input-header h2 {
  font-size: 1.2rem;
  padding-top: 12px;
  padding-bottom: 4px;
}
.il-standard-form .il-standar-form-header-byline,
.il-standard-form .il-section-input-header-byline {
  font-size: 0.75rem;
}
.il-standard-form .il-standard-form-header + .il-section-input {
  margin-top: -6.07142857rem;
  padding: 0;
}
.il-standard-form .il-standard-form-header + .il-section-input .il-section-input-header h2 {
  margin-top: 0;
  padding-top: 0;
}
.il-standard-form .il-dependant-group {
  background-color: #f9f9f9;
  padding: 4px 0;
}
.il-standard-form .il-dependant-group .form-group {
  margin: 0;
}
.il-standard-form input[type="radio"],
.il-standard-form input[type="checkbox"] {
  height: unset;
  width: unset;
}
.input-group-addon {
  padding: 3px 8px;
  font-size: 0.875rem;
  font-weight: 400;
  line-height: 1;
  color: #161616;
  text-align: center;
  background-color: #f9f9f9;
  border: 1px solid #a6a6a6;
  border-radius: 0;
}
.form-horizontal .help-block {
  color: #161616;
  font-size: 0.75rem;
  margin: 2px 0 4px;
  padding: 0;
  clear: both;
}
.form-horizontal .help-block:last-child {
  margin: 2px 0 10px;
}
.form-horizontal .help-block.alert-danger {
  margin: 4px 0 0;
  padding: 0 4px 0 4px;
  color: #a94442;
  background-color: #f2dede;
  border-color: #ebccd1;
}
.il-input-tag {
  --tags-focus-border-color: #4c6586;
  --tag-bg: #4c6586;
  --tag-hover: #4c6586;
  --tag-text-color: white;
  --tag-invalid-color: #4c6586;
  --tag-invalid-bg: #4c6586;
  --tag-remove-bg: #4c6586;
  --tag-remove-btn-color: white;
  --tag-remove-btn-bg--hover: #4c6586;
  --tag-hide-transition: 0s;
  line-height: 1.42857143;
}
.il-input-tag-container {
  height: auto;
  min-height: 1.42857143;
}
.il-input-tag-container .il-input-tag {
  border: none;
  box-shadow: none;
  outline: none;
  padding: 0 0px 4px;
  line-height: 1.42857143;
  font-weight: 700 !important;
  margin-bottom: 6.6px;
}
.il-input-tag-container .il-input-tag .tagify__tag {
  margin-top: 0;
}
.il-input-tag-container.disabled {
  background-color: #EEEEEE;
  cursor: not-allowed;
}
.il-input-tag-container.disabled .tagify__tag {
  cursor: not-allowed;
}
.il-input-tag-container.disabled .form-control {
  background-color: #EEEEEE;
}
.il-input-password .revelation-glyph {
  float: right;
  margin-top: -21px;
  margin-right: 5px;
}
.il-input-password .revelation-reveal {
  display: block;
}
.il-input-password .revelation-mask {
  display: none;
}
.revealed.il-input-password .revelation-reveal {
  display: none;
}
.revealed.il-input-password .revelation-mask {
  display: block;
}
.il-input-radio .form-control.il-input-radiooption {
  height: unset;
  border: unset;
  background-color: unset;
}
.il-input-multiselect {
  list-style: none;
  padding-left: 0px;
}
.il-standard-form textarea {
  height: 5.56rem;
}
.il-filter .col-md-4,
.il-filter .col-md-6 {
  padding-top: 6px;
  padding-bottom: 6px;
  padding-right: 0px;
}
.il-filter .glyphicon-ok {
  font-size: unset;
  text-align: unset;
}
.il-filter input {
  overflow: hidden;
  white-space: nowrap;
  text-overflow: ellipsis;
}
.il-filter .input-group {
  width: 100%;
  height: 25px;
  table-layout: fixed;
}
.il-filter .input-group select {
  width: 100%;
  height: 25px;
  border: 1px solid #757575;
  background-color: white;
}
.il-filter .leftaddon {
  overflow: hidden;
  white-space: nowrap;
  text-overflow: ellipsis;
  width: 30%;
}
.il-filter .rightaddon {
  overflow: visible;
  white-space: nowrap;
  text-overflow: ellipsis;
  width: 10%;
}
.il-filter .rightaddon .glyphicon {
  top: 0;
}
.il-filter-bar {
  display: flex;
  padding: 4px 12px;
}
.il-filter-bar .il-filter-bar-opener {
  flex: 1;
}
.il-filter-bar .il-filter-bar-opener .btn-bulky {
  display: inline-flex;
  width: 100%;
  background-color: initial;
  font-size: 1rem;
}
.il-filter-bar .il-filter-bar-opener .btn-bulky .glyph {
  padding-right: 0.3em;
}
.il-filter-bar .il-filter-bar-toggle {
  float: right;
  padding-left: 10px;
}
.il-filter-controls {
  position: absolute;
  bottom: 0px;
  padding-left: 15px;
  padding-bottom: 6px;
}
.il-filter-controls .btn-bulky {
  width: auto;
  background-color: initial;
  font-size: 0.875rem;
}
.il-filter-inputs-active {
  background-color: #f9f9f9;
  padding: 4px 8px;
}
.il-filter-inputs-active span {
  display: inline-block;
  margin: 4px 8px 4px 0;
  padding: 0 8px;
  float: left;
  background-color: white;
  font-size: 0.75rem;
  overflow: hidden;
  white-space: nowrap;
  text-overflow: ellipsis;
  max-width: 90vw;
}
.il-filter-input-section {
  border-top: 1px solid #dddddd;
  position: relative;
  padding-bottom: 40px;
  padding-right: 12px;
  margin: 0;
}
.il-filter-input-section .il-input-multiselect {
  margin: 0.8em;
}
.il-filter-field {
  cursor: text;
  overflow: hidden;
  white-space: nowrap;
  text-overflow: ellipsis;
}
@media (max-width: 768px) {
  .il-filter .webui-popover {
    position: static;
    max-width: none;
  }
  .il-filter .webui-popover.bottom > .webui-arrow,
  .il-filter .webui-popover.bottom-right > .webui-arrow,
  .il-filter .webui-popover.bottom-left > .webui-arrow {
    display: none;
  }
  .il-filter .webui-popover.bottom,
  .il-filter .webui-popover.bottom-left,
  .il-filter .webui-popover.bottom-right {
    padding: 4px;
    margin-top: 0;
    border: 0;
    box-shadow: none;
    background-color: #f9f9f9;
  }
}
.il-filter.disabled .il-filter-inputs-active span {
  color: #b0b0b0;
}
.il-filter-add-list ul {
  list-style: none;
  margin: 0;
  padding: 0;
}
.il-filter-add-list ul li > button {
  padding: 6px 12px;
  display: block;
  width: 100%;
}
.il-input-duration .form-group.row {
  width: 50%;
  float: left;
}
.ui-input-file-input-dropzone {
  border: 1px dashed #757575;
  padding: 3px 8px;
}
.ui-input-file-input-dropzone button {
  font-size: 14px;
  margin-left: 8px;
}
.ui-input-file-input-error-msg {
  font-size: 14px;
  color: #d00;
}
.ui-input-file-input-dropzone button:disabled,
.ui-input-file-input-dropzone button:disabled:hover {
  color: #b0b0b0;
  border: none;
  background: none;
}
.ui-input-file-input {
  border: 1px dashed #757575;
  margin-bottom: 6px;
  padding: 8px;
}
.ui-input-file-input .glyph[aria-label="Close"],
.ui-input-file-input .glyph[aria-label="Close Disabled"] {
  margin-right: 8px;
  float: right;
}
.ui-input-file-input .glyph[aria-label="Expand Content"],
.ui-input-file-input .glyph[aria-label="Collapse Content"] {
  margin: 8px 0;
}
.ui-input-file-info span[data-dz-name],
.ui-input-file-info span[data-dz-size] {
  font-size: 14px;
  margin-left: 8px;
}
.ui-input-file-info span[data-dz-size] {
  font-style: italic;
}
.il-table-presentation-viewcontrols {
  background-color: #e2e8ef;
  display: flex;
  flex-wrap: wrap;
  justify-content: space-between;
}
.il-table-presentation-viewcontrols > div {
  padding: 6px;
}
.il-table-presentation-viewcontrols .btn-default:not(.disabled):not(.engaged) {
  color: #4c6586;
  background-color: white;
  border-color: #4c6586;
}
.il-table-presentation-viewcontrols .btn-default:not(.disabled):not(.engaged):focus,
.il-table-presentation-viewcontrols .btn-default:not(.disabled):not(.engaged).focus {
  color: #4c6586;
  background-color: #e6e6e6;
  border-color: #1e2835;
}
.il-table-presentation-viewcontrols .btn-default:not(.disabled):not(.engaged):hover {
  color: #4c6586;
  background-color: #e6e6e6;
  border-color: #36485f;
}
.il-table-presentation-viewcontrols .btn-default:not(.disabled):not(.engaged):active,
.il-table-presentation-viewcontrols .btn-default:not(.disabled):not(.engaged).active,
.open > .dropdown-toggle.il-table-presentation-viewcontrols .btn-default:not(.disabled):not(.engaged) {
  color: #4c6586;
  background-color: #e6e6e6;
  background-image: none;
  border-color: #36485f;
}
.il-table-presentation-viewcontrols .btn-default:not(.disabled):not(.engaged):active:hover,
.il-table-presentation-viewcontrols .btn-default:not(.disabled):not(.engaged).active:hover,
.open > .dropdown-toggle.il-table-presentation-viewcontrols .btn-default:not(.disabled):not(.engaged):hover,
.il-table-presentation-viewcontrols .btn-default:not(.disabled):not(.engaged):active:focus,
.il-table-presentation-viewcontrols .btn-default:not(.disabled):not(.engaged).active:focus,
.open > .dropdown-toggle.il-table-presentation-viewcontrols .btn-default:not(.disabled):not(.engaged):focus,
.il-table-presentation-viewcontrols .btn-default:not(.disabled):not(.engaged):active.focus,
.il-table-presentation-viewcontrols .btn-default:not(.disabled):not(.engaged).active.focus,
.open > .dropdown-toggle.il-table-presentation-viewcontrols .btn-default:not(.disabled):not(.engaged).focus {
  color: #4c6586;
  background-color: #d4d4d4;
  border-color: #1e2835;
}
.il-table-presentation-viewcontrols .btn-default:not(.disabled):not(.engaged).disabled:hover,
.il-table-presentation-viewcontrols .btn-default:not(.disabled):not(.engaged)[disabled]:hover,
fieldset[disabled] .il-table-presentation-viewcontrols .btn-default:not(.disabled):not(.engaged):hover,
.il-table-presentation-viewcontrols .btn-default:not(.disabled):not(.engaged).disabled:focus,
.il-table-presentation-viewcontrols .btn-default:not(.disabled):not(.engaged)[disabled]:focus,
fieldset[disabled] .il-table-presentation-viewcontrols .btn-default:not(.disabled):not(.engaged):focus,
.il-table-presentation-viewcontrols .btn-default:not(.disabled):not(.engaged).disabled.focus,
.il-table-presentation-viewcontrols .btn-default:not(.disabled):not(.engaged)[disabled].focus,
fieldset[disabled] .il-table-presentation-viewcontrols .btn-default:not(.disabled):not(.engaged).focus {
  background-color: white;
  border-color: #4c6586;
}
.il-table-presentation-viewcontrols .btn-default:not(.disabled):not(.engaged) .badge {
  color: white;
  background-color: #4c6586;
}
.il-table-presentation-viewcontrols .btn-default.engaged {
  color: white;
  background-color: #4c6586;
  border-color: #4c6586;
}
.il-table-presentation-viewcontrols .btn-default.engaged:focus,
.il-table-presentation-viewcontrols .btn-default.engaged.focus {
  color: white;
  background-color: #3a4c65;
  border-color: #1e2835;
}
.il-table-presentation-viewcontrols .btn-default.engaged:hover {
  color: white;
  background-color: #3a4c65;
  border-color: #36485f;
}
.il-table-presentation-viewcontrols .btn-default.engaged:active,
.il-table-presentation-viewcontrols .btn-default.engaged.active,
.open > .dropdown-toggle.il-table-presentation-viewcontrols .btn-default.engaged {
  color: white;
  background-color: #3a4c65;
  background-image: none;
  border-color: #36485f;
}
.il-table-presentation-viewcontrols .btn-default.engaged:active:hover,
.il-table-presentation-viewcontrols .btn-default.engaged.active:hover,
.open > .dropdown-toggle.il-table-presentation-viewcontrols .btn-default.engaged:hover,
.il-table-presentation-viewcontrols .btn-default.engaged:active:focus,
.il-table-presentation-viewcontrols .btn-default.engaged.active:focus,
.open > .dropdown-toggle.il-table-presentation-viewcontrols .btn-default.engaged:focus,
.il-table-presentation-viewcontrols .btn-default.engaged:active.focus,
.il-table-presentation-viewcontrols .btn-default.engaged.active.focus,
.open > .dropdown-toggle.il-table-presentation-viewcontrols .btn-default.engaged.focus {
  color: white;
  background-color: #2d3b4f;
  border-color: #1e2835;
}
.il-table-presentation-viewcontrols .btn-default.engaged.disabled:hover,
.il-table-presentation-viewcontrols .btn-default.engaged[disabled]:hover,
fieldset[disabled] .il-table-presentation-viewcontrols .btn-default.engaged:hover,
.il-table-presentation-viewcontrols .btn-default.engaged.disabled:focus,
.il-table-presentation-viewcontrols .btn-default.engaged[disabled]:focus,
fieldset[disabled] .il-table-presentation-viewcontrols .btn-default.engaged:focus,
.il-table-presentation-viewcontrols .btn-default.engaged.disabled.focus,
.il-table-presentation-viewcontrols .btn-default.engaged[disabled].focus,
fieldset[disabled] .il-table-presentation-viewcontrols .btn-default.engaged.focus {
  background-color: #4c6586;
  border-color: #4c6586;
}
.il-table-presentation-viewcontrols .btn-default.engaged .badge {
  color: #4c6586;
  background-color: white;
}
.il-table-presentation-viewcontrols .il-viewcontrol-pagination {
  order: 1;
}
.il-table-presentation-viewcontrols .il-viewcontrol-mode {
  order: 2;
}
.il-table-presentation-viewcontrols .il-viewcontrol-sortatio {
  order: 3;
}
.il-table-presentation-row {
  background-color: #f9f9f9;
  border-top: 1px solid #ddd;
  margin: 0;
  padding-top: 6px;
  padding-bottom: 6px;
  position: relative;
  white-space: nowrap;
}
.il-table-presentation-row .il-table-presentation-actions {
  right: 10px;
  position: absolute;
}
.il-table-presentation-row .il-table-presentation-row-controls,
.il-table-presentation-row .il-table-presentation-row-contents {
  display: inline-block;
  vertical-align: top;
}
.il-table-presentation-row .il-table-presentation-row-controls {
  width: 5%;
  padding-left: 6px;
}
.il-table-presentation-row .il-table-presentation-row-controls .il-table-presentation-row-controls-collapser {
  display: none;
  /*initially hidden*/
}
.il-table-presentation-row .il-table-presentation-row-controls .il-table-presentation-row-controls-expander {
  display: block;
  /*initially visible*/
}
.il-table-presentation-row .il-table-presentation-row-contents {
  white-space: normal;
  width: 95%;
}
.il-table-presentation-row .il-table-presentation-actions {
  margin: 5px 0;
}
.il-table-presentation-row .il-table-presentation-row-header h4 {
  font-size: 1rem;
  font-weight: normal;
  padding: 0;
  margin: 0;
  cursor: pointer;
}
.il-table-presentation-row .il-table-presentation-row-header .il-table-presentation-row-header-fields {
  display: block;
  /*initially visible*/
}
.il-table-presentation-row .il-table-presentation-row-expanded {
  margin-right: -15px;
  margin-left: -15px;
  display: none;
  /*initially hidden*/
  margin-top: 6px;
  margin-left: 0;
  margin-right: 0;
}
.il-table-presentation-row .il-table-presentation-row-expanded .il-table-presentation-desclist {
  padding-right: 6px;
}
.il-table-presentation-row .il-table-presentation-row-expanded .il-table-presentation-desclist.desclist-column {
  position: relative;
  min-height: 1px;
  padding-right: 15px;
  padding-left: 15px;
  padding-left: 0;
}
@media (min-width: 768px) {
  .il-table-presentation-row .il-table-presentation-row-expanded .il-table-presentation-desclist.desclist-column {
    float: left;
    width: 58.33333333%;
  }
}
.il-table-presentation-row .il-table-presentation-row-expanded .il-table-presentation-details {
  position: relative;
  min-height: 1px;
  padding-right: 15px;
  padding-left: 15px;
}
@media (min-width: 768px) {
  .il-table-presentation-row .il-table-presentation-row-expanded .il-table-presentation-details {
    float: left;
    width: 41.66666667%;
  }
}
.il-table-presentation-row .il-table-presentation-row-expanded .il-table-presentation-details .il-table-presentation-actions {
  margin-bottom: 6px;
}
.il-table-presentation-row .il-table-presentation-row-expanded .il-table-presentation-details .il-table-presentation-fields {
  min-height: 20px;
  padding: 19px;
  margin-bottom: 20px;
  background-color: #f5f5f5;
  border: 1px solid #e3e3e3;
  border-radius: 0px;
  -webkit-box-shadow: inset 0 1px 1px rgba(0, 0, 0, 0.05);
  box-shadow: inset 0 1px 1px rgba(0, 0, 0, 0.05);
  font-size: 0.75rem;
}
.il-table-presentation-row .il-table-presentation-row-expanded .il-table-presentation-details .il-table-presentation-fields blockquote {
  border-color: #ddd;
  border-color: rgba(0, 0, 0, 0.15);
}
.il-table-presentation-row .il-table-presentation-row-expanded .il-table-presentation-details .il-table-presentation-fields .il-item-property-name {
  color: #6f6f6f;
}
.il-table-data {
  display: table;
}
.il-table-data .row {
  display: table-row;
}
.il-table-data .row .cell {
  display: table-cell;
  border: thin solid black;
  padding: 5px;
}
.il-table-data .header.cell {
  font-weight: bold;
}
.il-workflow-header .il-workflow-title {
  background-color: #f0f0f0;
  color: #4c6586;
  font-size: 1.4rem;
  font-weight: 300;
  margin-bottom: 30px;
  margin-top: 0;
}
.il-workflow-container {
  list-style: none;
  padding: 0;
}
.il-workflow-container .il-workflow-step:before {
  background-color: white;
  border: 1.05px solid #4c6586;
  border-radius: 50%;
  color: white;
  content: "";
  font-family: Glyphicons Halflings;
  font-size: 11px;
  height: 21px;
  line-height: 19px;
  margin-left: 5px;
  padding-left: 1px;
  position: absolute;
  text-align: center;
  width: 21px;
}
.il-workflow-container .il-workflow-step:last-child .text {
  border-left: none;
}
.il-workflow-container .not-available:before,
.il-workflow-container .no-longer-available:before {
  content: "\e033";
  color: #dddddd;
  background-color: #f9f9f9;
  border: none;
}
.il-workflow-container .not-available.in-progress:before,
.il-workflow-container .no-longer-available.in-progress:before {
  background-color: #a1b3ca;
  color: white;
}
.il-workflow-container .not-available.in-progress .text span,
.il-workflow-container .no-longer-available.in-progress .text span {
  color: #2c2c2c;
  opacity: 0.5;
}
.il-workflow-container .not-available .text,
.il-workflow-container .no-longer-available .text {
  color: #dddddd;
}
.il-workflow-container .no-longer-available:before {
  content: "\e023";
}
.il-workflow-container .completed-successfully:before,
.il-workflow-container .completed-unsuccessfully:before {
  background-color: #dddddd;
  color: white;
}
.il-workflow-container .completed-successfully:before {
  content: "\e013";
}
.il-workflow-container .completed-unsuccessfully:before {
  content: "\e014";
}
.il-workflow-container .available.completed-successfully:before,
.il-workflow-container .available.completed-unsuccessfully:before,
.il-workflow-container .in-progress:before {
  background-color: #4c6586;
}
.il-workflow-container .active:before {
  margin: 0;
  width: 31.5px;
  height: 31.5px;
  font-size: 15.75px;
}
.il-workflow-container .active.completed-successfully:before,
.il-workflow-container .active.completed-unsuccessfully:before {
  line-height: 31.5px;
  background-color: #4c6586;
}
.il-workflow-container .active .text .il-workflow-step-label,
.il-workflow-container .active .text .il-workflow-step-label .btn.btn-link {
  color: #4c6586;
  font-size: 18.9px;
  font-weight: 400;
}
.il-workflow-container .text {
  border-left: 1px dashed #2c2c2c;
  font-size: 14.7px;
  margin-left: 15px;
  padding: 0 0 31.5px 21px;
}
.il-workflow-container .text .il-workflow-step-label {
  display: block;
}
.il-workflow-container .available .il-workflow-step-label,
.il-workflow-container .available .il-workflow-step-label .btn.btn-link {
  color: #161616;
  font-size: 14.7px;
  font-weight: 300;
  margin-top: -5px;
}
/* common css for characteristic value listing */
.il-listing-characteristic-value-row {
  /* i tried .ilClearFloat, did not work as expected */
  border-top: solid #dddddd 1px;
  padding: 12px 0;
}
.il-listing-characteristic-value-row:before,
.il-listing-characteristic-value-row:after {
  display: table;
  content: " ";
}
.il-listing-characteristic-value-row:after {
  clear: both;
}
.il-listing-characteristic-value-row:before,
.il-listing-characteristic-value-row:after {
  display: table;
  content: " ";
}
.il-listing-characteristic-value-row:after {
  clear: both;
}
.il-listing-characteristic-value-row:first-child {
  border-top: none;
}
.il-listing-characteristic-value-label {
  float: left;
  width: 50%;
  right: 50%;
}
@media (max-width: 768px) {
  .il-listing-characteristic-value-label {
    width: 75%;
    right: 75%;
  }
}
.il-listing-characteristic-value-item {
  float: right;
  padding-left: 12px;
  width: 50%;
  left: 50%;
}
@media (max-width: 768px) {
  .il-listing-characteristic-value-item {
    width: 25%;
    left: 25%;
  }
}
/* when characteristic value listing is used in the card */
.il-card .il-listing-characteristic-value-row {
  border-top: none;
  padding: 6px 4px;
}
.il-card .il-listing-characteristic-value-label {
  padding-left: 6px;
  width: 75%;
  right: 75%;
}
.il-card .il-listing-characteristic-value-item {
  text-align: right;
  width: 25%;
  left: 25%;
}
div.alert div {
  margin-top: 10px;
}
div.alert ul {
  margin-top: 15px;
  background-color: #f9f9f9;
  padding: 6px 12px;
  font-size: 0.75rem;
  color: #6f6f6f;
  list-style-type: none;
}
div.alert ul > li:before {
  content: "\00BB \0020";
  /* margin-left: -10px; */
}
.modal.fade {
  transition-property: opacity;
  transition-duration: 0.15s;
  transition-timing-function: linear;
  transition-delay: 0s;
}
.modal.fade .modal-title {
  font-size: 1rem;
}
.modal.fade .modal-dialog {
  -webkit-transition: -webkit-transform 0.15s ease-out;
  -moz-transition: -moz-transform 0.15s ease-out;
  -o-transition: -o-transform 0.15s ease-out;
  transition: transform 0.15s ease-out;
}
.carousel.slide.text-only .carousel-inner {
  min-height: 400px;
}
.carousel.slide.text-only .carousel-indicators li {
  border-color: black;
}
.carousel.slide.text-only .carousel-indicators li.active {
  background-color: black;
}
.carousel.slide.text-only .carousel-control {
  background: none !important;
}
.il-tree {
  list-style-type: none;
  padding: 0 4px 0 calc(4px + 4px);
  margin-left: 0;
}
.il-tree ul {
  padding-left: 0.875rem;
  list-style-type: none;
}
.il-tree li.il-tree-node {
  padding: 0;
}
.il-tree li.il-tree-node .node-line {
  padding: 3px 0 3px 0.875rem;
  cursor: pointer;
  display: flex;
  flex-wrap: wrap;
}
.il-tree li.il-tree-node .node-line > .node-label {
  padding-left: 4px;
}
.il-tree li.il-tree-node .node-line > .node-label .icon {
  vertical-align: text-bottom;
}
.il-tree li.il-tree-node .node-line > .node-byline {
  padding-left: 4px;
  width: 100%;
}
.il-tree li.il-tree-node.highlighted > .node-line {
  background-color: #e2e8ef;
}
.il-tree li.il-tree-node.expandable > .node-line:before {
  color: #737373;
  position: absolute;
  margin-left: -0.875rem;
}
.il-tree li.il-tree-node[aria-expanded="false"] > ul {
  display: none;
}
.shadow-right {
  box-shadow: 1px 3px 4px rgba(0, 0, 0, 0.1);
}
.shadow-bottom {
  box-shadow: 0 1px 2px rgba(0, 0, 0, 0.1);
}
.shadow-top {
  box-shadow: 0 0 4px rgba(0, 0, 0, 0.1);
}
* {
  box-sizing: border-box;
}
menu,
article,
aside,
details,
footer,
header,
nav,
section {
  display: block;
}
/*
*********************
grid-based layout
*********************
*/
@media all and (-ms-high-contrast: none), (-ms-high-contrast: active) {
  body {
    background-image: url("../../templates/default/images/HeaderIcon.svg");
    background-position: center 43%;
    background-repeat: no-repeat;
    display: -ms-flexbox;
    align-items: center;
    justify-content: center;
  }
  body:after {
    content: "Microsoft Internet Explorer is no longer supported!";
  }
  body .il-layout-page {
    display: none;
  }
}
.il-layout-page {
  background: #f0f0f0;
  display: grid;
  grid-gap: 0px;
  grid-template-columns: auto 1fr;
  grid-template-rows: auto 60px 1fr;
  height: 100%;
  overflow: hidden;
  width: 100%;
  hyphens: auto;
  -webkit-hyphens: auto;
  -ms-hyphens: auto;
  -moz-hyphens: auto;
}
.il-layout-page .il-maincontrols-mainbar .il-mainbar-close-slates {
  display: none;
}
.il-layout-page.with-mainbar-slates-engaged {
  grid-template-columns: auto 1fr;
}
.il-layout-page.with-mainbar-slates-engaged .il-maincontrols-mainbar {
  width: 409px;
}
.il-layout-page.with-mainbar-slates-engaged .il-maincontrols-mainbar .il-mainbar-slates {
  display: flex;
  flex-direction: column;
  z-index: 995;
}
.il-layout-page.with-mainbar-slates-engaged .il-maincontrols-mainbar .il-mainbar-slates .il-maincontrols-slate {
  overflow-y: auto;
  -webkit-overflow-scrolling: touch;
  min-height: 0;
}
.il-layout-page.with-mainbar-slates-engaged .il-maincontrols-mainbar .il-mainbar-close-slates {
  display: flex;
}
header {
  grid-column-start: 1;
  grid-column-end: 3;
  grid-row: 2;
  z-index: 999;
  box-shadow: 0 1px 2px rgba(0, 0, 0, 0.1);
}
.breadcrumbs {
  align-items: center;
  background-color: white;
  display: flex;
  flex-direction: row;
  z-index: 998;
  box-shadow: 0 1px 2px rgba(0, 0, 0, 0.1);
}
div.il-system-infos {
  grid-column-start: 1;
  grid-column-end: 3;
  grid-row: 1;
  z-index: 998;
}
.header-inner {
  align-items: center;
  background: white;
  display: flex;
  flex-direction: row;
  height: 60px;
  padding: 0 15px;
  position: fixed;
  width: 100%;
  justify-content: space-between;
}
.il-logo {
  width: 50%;
  height: 45px;
  justify-self: start;
  display: flex;
  align-items: center;
}
.il-pagetitle {
  font-weight: 600;
  display: flex;
  font-size: 1rem;
  align-items: flex-end;
  padding-left: 35px;
  color: #161616;
}
.il-header-locator {
  display: none;
}
nav.il-maincontrols {
  grid-column: 1;
  grid-row: 4;
  z-index: 997;
}
.il-maincontrols-mainbar {
  background-color: white;
  display: grid;
  height: 100%;
  grid-template-columns: 80px 329px;
  grid-template-rows: 1fr;
  width: 80px;
}
.il-mainbar {
  background-color: #2c2c2c;
  grid-column: 1;
  grid-row: 1;
  z-index: 996;
  box-shadow: 1px 3px 4px rgba(0, 0, 0, 0.1);
}
.il-mainbar-tools-button {
  display: flex;
  flex-direction: row;
}
.il-mainbar-tools-button button {
  height: 80px;
  width: 80px;
}
.il-mainbar-tools-entries button {
  height: 80px;
  width: 80px;
}
.il-mainbar-tools-entries.engaged {
  display: flex;
  flex-direction: row;
}
.il-mainbar-slates {
  grid-column: 2;
  grid-row: 1;
}
main {
  display: block;
}
.il-layout-page-content {
  display: grid;
  grid-template-rows: 1fr auto;
  grid-column: 2;
  grid-row: 3;
  overflow: auto;
}
.il-layout-page-content > div {
  display: flex;
  flex-flow: column;
}
.il-layout-page-content #mainspacekeeper {
  flex-grow: 1;
  width: 100%;
}
/* Footer */
footer {
  background-color: #4c6586;
  min-height: auto;
  padding: 20px 0 15px 5px;
  text-align: center;
}
/*
**************************************************************
       mobile Layout
**************************************************************
*/
@media (min-width: 768px) {
  #il_right_col {
    padding-left: 0;
  }
}
@media only screen and (max-width: 1199px) {
  .il-layout-page.with-mainbar-slates-engaged #il_right_col {
    padding-left: 15px;
  }
}
@media only screen and (max-width: 1199px) {
  .il-layout-page.with-mainbar-slates-engaged #il_center_col.col-sm-9 {
    padding-right: 15px;
  }
  .il-layout-page.with-mainbar-slates-engaged #il_center_col.col-sm-9,
  .il-layout-page.with-mainbar-slates-engaged #il_right_col.col-sm-3 {
    float: none !important;
    width: 100% !important;
  }
}
@media only screen and (max-width: 768px) {
  .il-layout-page {
    background: #f0f0f0;
    display: block;
    overflow: initial;
    width: 100%;
  }
  .il-layout-page .nav.il-maincontrols {
    position: fixed;
    bottom: 0;
    z-index: 997;
    width: 100%;
  }
  .il-layout-page .nav.il-maincontrols .il-maincontrols-mainbar {
    display: grid;
    display: -ms-grid;
    -ms-grid-columns: 1fr;
    grid-template-columns: 1fr;
    -ms-grid-rows: 0 50px;
    grid-template-rows: 0 50px;
  }
  .il-layout-page .nav.il-maincontrols .il-maincontrols-mainbar .il-mainbar-close-slates {
    display: none;
  }
  .il-layout-page .nav.il-maincontrols .il-maincontrols-mainbar .il-mainbar {
    -ms-grid-column: 1;
    -ms-grid-row: 2;
    grid-column: 1;
    grid-row: 2;
    box-shadow: 0 0 4px rgba(0, 0, 0, 0.1);
  }
  .il-layout-page .nav.il-maincontrols .il-maincontrols-mainbar .il-mainbar-slates {
    -ms-grid-column: 1;
    -ms-grid-row: 1;
    grid-column: 1;
    grid-row: 1;
  }
  .il-layout-page.with-mainbar-slates-engaged {
    -ms-grid-columns: 1fr;
    grid-template-columns: 1fr;
  }
  .il-layout-page.with-mainbar-slates-engaged .nav.il-maincontrols {
    -ms-grid-column: 1;
    -ms-grid-row: 3;
    grid-column: 1;
    grid-row: 3;
    height: calc(100% - 45px);
  }
  .il-layout-page.with-mainbar-slates-engaged .nav.il-maincontrols .il-maincontrols-mainbar {
    -ms-grid-columns: 1fr;
    grid-template-columns: 1fr;
    -ms-grid-rows: 1fr 50px;
    grid-template-rows: 1fr 50px;
    width: 100%;
  }
  .il-layout-page.with-mainbar-slates-engaged .nav.il-maincontrols .il-maincontrols-mainbar .il-mainbar {
    box-shadow: 0 0 4px rgba(0, 0, 0, 0.1);
  }
  .il-layout-page.with-mainbar-slates-engaged .nav.il-maincontrols .il-maincontrols-mainbar .il-mainbar-slates {
    -ms-grid-column: 1;
    -ms-grid-row: 1;
    grid-column: 1;
    grid-row: 1;
    display: -ms-flexbox;
    display: flex;
    -ms-flex-direction: column;
    flex-direction: column;
    width: 100%;
    z-index: 995;
  }
  .il-layout-page.with-mainbar-slates-engaged .nav.il-maincontrols .il-maincontrols-mainbar .il-mainbar-slates .il-maincontrols-slate {
    overflow-y: auto;
  }
  .il-layout-page.with-mainbar-slates-engaged .nav.il-maincontrols .il-maincontrols-mainbar .il-mainbar-close-slates {
    display: none;
  }
  header {
    position: -webkit-sticky;
    position: sticky;
    width: 100%;
    top: 0;
  }
  .header-inner {
    position: relative;
    height: 45px;
    padding: 0;
    width: 100%;
    box-shadow: 0 1px 2px rgba(0, 0, 0, 0.1);
  }
  .il-logo {
    width: 40px;
  }
  .il-pagetitle {
    display: none;
  }
  .breadcrumbs {
    display: none;
  }
  .il-header-locator {
    display: block;
  }
  .il-header-locator .dropdown {
    position: static;
  }
  .il-header-locator .open > .dropdown-menu {
    top: 44px;
    width: 100%;
  }
  .il-header-locator .dropdown-toggle {
    background-color: transparent;
    border: none;
    color: #2c2c2c;
    font-size: 1.4rem;
    max-width: 220px;
    white-space: nowrap;
    overflow: hidden;
    text-overflow: ellipsis;
  }
  .il-header-locator .dropdown-toggle:before {
    content: " \e606";
    font-family: "il-icons";
    font-size: 1.8rem;
    margin-right: 10px;
  }
  .il-header-locator .open .dropdown-toggle:before {
    content: " \e604";
  }
  .il-header-locator .btn-default:active:hover,
  .il-header-locator .btn-default:active:focus,
  .il-header-locator .open > .dropdown-toggle.btn-default,
  .il-header-locator .open > .dropdown-toggle.btn-default:hover .open > .dropdown-toggle.btn-default:active,
  .il-header-locator .open > .dropdown-toggle.btn-default:active:hover,
  .il-header-locator .open > .dropdown-toggle.btn-default:active:focus {
    background: white;
    border-color: white;
    color: #2c2c2c;
    outline: none;
  }
  .il-header-locator span.caret {
    display: none;
  }
  .il-maincontrols-mainbar {
    display: block;
    width: 100%;
  }
  .il-mainbar {
    background-color: #2c2c2c;
    box-shadow: none;
    display: -ms-flexbox;
    display: flex;
    max-height: 50px;
    overflow: hidden;
    z-index: 996;
  }
  .il-mainbar-tools-button {
    display: -ms-flexbox;
    display: flex;
    -ms-flex-direction: row;
    flex-direction: row;
  }
  .il-mainbar-tools-button button {
    height: 50px;
    width: 75px;
  }
  .il-mainbar-tools-entries button {
    height: 50px;
    width: 75px;
  }
  .il-mainbar-tools-entries.engaged {
    display: -ms-flexbox;
    display: flex;
    -ms-flex-direction: row;
    flex-direction: row;
  }
  .il-mainbar-tools-entries .il-mainbar-tools-entries-bg {
    height: 50px;
  }
  .il-mainbar-slates {
    -ms-grid-column: 2;
    -ms-grid-row: 1;
    grid-column: 2;
    grid-row: 1;
  }
  .il-mainbar-remove-tool {
    display: none;
  }
  .il-mainbar-tools-entries.engaged .il-mainbar-remove-tool {
    display: block;
  }
  main {
    display: block;
  }
  .il-layout-page-content {
    display: flex;
    flex-direction: column;
    min-height: calc(100vh - 45px);
    padding-bottom: 50px;
  }
  .il-layout-page-content > div {
    flex-grow: 1;
  }
}
/*
**************************************************************
       print styles
**************************************************************
*/
@media print {
  html body {
    overflow: visible;
    background: none;
  }
  html body .il-layout-page {
    display: block;
    overflow: visible;
    background: none;
  }
  html body .il-layout-page header,
  html body .il-layout-page .il-maincontrols,
  html body .il-layout-page .breadcrumbs,
  html body .il-layout-page footer,
  html body .il-layout-page .ilFileDropTargetOverlay {
    display: none !important;
  }
  html body .il-layout-page-content,
  html body .il-layout-page-content div {
    display: block;
  }
}
.il-maincontrols-slate.disengaged {
  display: none;
}
.il-maincontrols-slate .btn-bulky {
  padding: 10px 40px 15px 10px;
}
.il-maincontrols-slate .link-bulky {
  padding: 10px 10px 15px 10px;
}
.il-maincontrols-slate .btn-bulky,
.il-maincontrols-slate .link-bulky {
  align-items: flex-start;
  background-color: #f2f2f2;
  border: none;
  display: flex;
  margin-bottom: 2px;
  position: relative;
}
.il-maincontrols-slate .btn-bulky.engaged::before,
.il-maincontrols-slate .link-bulky.engaged::before,
.il-maincontrols-slate .btn-bulky.disengaged::before,
.il-maincontrols-slate .link-bulky.disengaged::before {
  font-family: "il-icons";
  font-size: 1.0625rem;
  position: absolute;
  right: 10px;
  top: 17px;
}
.il-maincontrols-slate .btn-bulky.engaged::before,
.il-maincontrols-slate .link-bulky.engaged::before {
  content: " \e604";
}
.il-maincontrols-slate .btn-bulky.disengaged::before,
.il-maincontrols-slate .link-bulky.disengaged::before {
  content: " \e606";
}
.il-maincontrols-slate .btn-bulky:focus,
.il-maincontrols-slate .link-bulky:focus {
  color: inherit;
}
.il-maincontrols-slate .btn-bulky:hover,
.il-maincontrols-slate .link-bulky:hover,
.il-maincontrols-slate .btn-bulky.engaged,
.il-maincontrols-slate .link-bulky.engaged {
  background-color: rgba(76, 101, 134, 0.3);
  color: inherit;
}
.il-maincontrols-slate .btn-bulky .icon,
.il-maincontrols-slate .link-bulky .icon {
  margin-right: 5px;
  filter: invert(50%);
}
.il-maincontrols-slate .btn-bulky .icon.small,
.il-maincontrols-slate .link-bulky .icon.small {
  min-width: 20px;
}
.il-maincontrols-slate .btn-bulky .icon.medium,
.il-maincontrols-slate .link-bulky .icon.medium {
  min-width: 35px;
}
.il-maincontrols-slate .btn-bulky .bulky-label,
.il-maincontrols-slate .link-bulky .bulky-label {
  font-size: 0.9375rem;
  line-height: 0.99609375rem;
  text-align: left;
  word-break: normal;
}
.il-maincontrols-slate .il-maincontrols-slate .btn-bulky {
  background-color: #f9f9f9;
}
.il-maincontrols-slate.il-maincontrols-slate-notification .il-maincontrols-slate-notification-title {
  text-transform: uppercase;
  padding: 12px;
}
.il-maincontrols-slate.il-maincontrols-slate-notification .il-maincontrols-slate-notification-title .btn-bulky {
  margin: -12px;
  border: none;
  border-right: solid 3px;
  border-right-color: #f9f9f9;
  padding: 12px;
  background-color: transparent;
  text-transform: uppercase;
  width: 50%;
}
.il-maincontrols-slate.il-maincontrols-slate-notification .il-maincontrols-slate-notification-title .btn-bulky .glyph :before {
  content: " \e605";
  font-family: "il-icons";
  font-size: 1.0625rem;
  margin-right: 10px;
}
.il-maincontrols-slate #il-tag-slate-container .btn-bulky,
.il-maincontrols-slate #ilHelpPanel .btn-bulky {
  padding: 6px;
  text-align: center;
  text-transform: uppercase;
}
.il-maincontrols-slate #il-tag-slate-container .btn-bulky .glyph :before,
.il-maincontrols-slate #ilHelpPanel .btn-bulky .glyph :before {
  content: " \e605";
  font-family: "il-icons";
  font-size: 1.0625rem;
  margin-right: 10px;
}
.il-maincontrols-slate #il-tag-slate-container .btn-bulky .bulky-label,
.il-maincontrols-slate #ilHelpPanel .btn-bulky .bulky-label {
  margin-top: 3px;
}
.il-maincontrols-slate.engaged[data-depth-level="2"] .btn-bulky:not(:hover),
.il-maincontrols-slate.engaged[data-depth-level="2"] .link-bulky:not(:hover) {
  background-color: #f9f9f9;
}
.il-maincontrols-slate.engaged[data-depth-level="3"] .btn-bulky:not(:hover),
.il-maincontrols-slate.engaged[data-depth-level="3"] .link-bulky:not(:hover) {
  background-color: rgba(249, 249, 249, 0.15);
}
.il-maincontrols-slate.engaged[data-depth-level="4"] .btn-bulky:not(:hover),
.il-maincontrols-slate.engaged[data-depth-level="4"] .link-bulky:not(:hover) {
  background-color: rgba(249, 249, 249, 0.1);
}
.il-maincontrols-slate-content p,
.il-maincontrols-slate-content h1,
.il-maincontrols-slate-content h2,
.il-maincontrols-slate-content h3,
.il-maincontrols-slate-content li {
  padding: 10px 20px;
}
.il-maincontrols-slate-content > hr {
  margin: 10px 0;
}
.il-maincontrols-slate-content li.jstree-node {
  padding: 4px 0;
}
.il-maincontrols-slate-content li.il-workflow-step {
  padding: 0 20px;
}
.il-maincontrols-slate-close button,
.il-maincontrols-slate-back button {
  background-color: transparent;
}
.il-maincontrols-slate-back {
  display: none;
}
.il-maincontrols-slate-back.active {
  display: block;
}
.il-maincontrols-slate-back button {
  width: 100%;
  text-align: left;
  padding: 30px 0 10px 20px;
}
.il-maincontrols-slate-close {
  width: 100%;
  border-bottom: 1px solid #dddddd;
  border-top: 1px solid #dddddd;
  height: 50px;
  margin-top: auto;
  bottom: 0;
  position: sticky;
}
.il-maincontrols-slate-close .bulky-label {
  display: none;
}
.il-maincontrols-slate-close .btn-bulky {
  background-color: white;
  width: 100%;
  height: 100%;
  padding: 0;
  margin: 0;
  text-align: right;
}
.il-maincontrols-slate-close .btn-bulky .glyph {
  padding-right: 20px;
}
.il-maincontrols-slate-close .btn-bulky.engaged {
  background-color: white;
  border: 0;
}
.il-maincontrols-slate-close .btn-bulky:active {
  outline: none;
}
@media only screen and (max-width: 768px) {
  .il-maincontrols-slate span.glyph {
    width: 45px;
    text-align: left;
  }
  .il-maincontrols-slate .il-avatar {
    margin-right: 22.5px;
  }
  .il-maincontrols-slate .link-bulky .icon.small,
  .il-maincontrols-slate .btn-bulky .icon.small {
    margin-right: 25px;
  }
}
.il-maincontrols-metabar {
  display: flex;
  justify-content: space-between;
  align-items: center;
  list-style-type: none;
  /* Remove bullets */
}
.il-maincontrols-metabar > li > .btn-bulky > .bulky-label,
.il-maincontrols-metabar > li > .link-bulky > .bulky-label {
  position: absolute;
  width: 1px;
  height: 1px;
  padding: 0;
  margin: -1px;
  overflow: hidden;
  clip: rect(0, 0, 0, 0);
  border: 0;
}
.il-maincontrols-metabar .glyphicon {
  filter: invert(50%);
  font-family: 'il-icons';
  font-size: 1.0625rem;
  margin-right: 5px;
  position: relative;
}
.il-maincontrols-metabar .input-group {
  display: block;
}
.il-maincontrols-metabar p {
  padding: 0;
}
.il-maincontrols-metabar form#mm_search_form {
  padding: 20px;
}
.il-maincontrols-metabar .badge {
  position: absolute;
}
.il-maincontrols-metabar .btn,
.il-maincontrols-metabar .il-link {
  position: relative;
}
.il-maincontrols-metabar .il-counter-novelty {
  margin-top: 0;
  top: 17px;
}
.il-maincontrols-metabar .il-counter-status {
  margin-top: 0;
  top: 32px;
}
.il-maincontrols-metabar > li > .il-link.link-bulky {
  display: block;
  text-align: center;
  padding: 3px 8px;
  line-height: 60px;
  border: 1px solid transparent;
}
.il-maincontrols-metabar > li > .btn-bulky,
.il-maincontrols-metabar > li > .link-bulky {
  background-color: transparent;
  height: 60px;
  min-width: 60px;
}
@media only screen and (max-width: 768px) {
  .il-maincontrols-metabar > li > .btn-bulky,
  .il-maincontrols-metabar > li > .link-bulky {
    height: 45px;
    min-width: 45px;
  }
}
.il-maincontrols-metabar > li > .btn-bulky:focus,
.il-maincontrols-metabar > li > .link-bulky:focus,
.il-maincontrols-metabar > li > .btn-bulky:active,
.il-maincontrols-metabar > li > .link-bulky:active {
  box-shadow: none;
}
.il-maincontrols-metabar > li > .btn-bulky.engaged,
.il-maincontrols-metabar > li > .link-bulky.engaged {
  box-shadow: 1px 3px 4px rgba(0, 0, 0, 0.1);
  background-color: #fafafa;
  border: none;
  color: initial;
  outline-color: transparent;
}
.il-maincontrols-metabar > li > .btn-bulky .glyphicon,
.il-maincontrols-metabar > li > .link-bulky .glyphicon {
  color: #737373;
  font-size: 1.4375rem;
}
.il-maincontrols-metabar .bulky-label {
  white-space: normal;
  margin-top: 5px;
  display: block;
}
@media only screen and (max-width: 768px) {
  .il-maincontrols-metabar .il-counter-novelty {
    top: 7px;
  }
  .il-maincontrols-metabar .il-counter-status {
    top: 22px;
  }
  .il-maincontrols-metabar .il-metabar-more-button {
    padding-right: 20px;
  }
  .il-maincontrols-metabar .il-metabar-more-button .icon.custom {
    position: relative;
  }
  .il-maincontrols-metabar .il-metabar-more-button .icon.custom img {
    margin-right: 5px;
  }
  .il-maincontrols-metabar .il-metabar-more-button .icon.custom .badge {
    position: absolute;
    margin-right: 3px;
  }
  .il-maincontrols-metabar .il-metabar-more-button .icon.custom .badge.il-counter-novelty {
    margin-top: -5px;
  }
  .il-maincontrols-metabar .il-metabar-more-button .icon.custom .badge.il-counter-status {
    margin-top: 10px;
  }
}
.il-metabar-slates {
  box-shadow: 1px 3px 4px rgba(0, 0, 0, 0.1);
  background-color: #fafafa;
  position: absolute;
  max-width: 500px;
  max-height: 90vh;
  overflow-y: auto;
  right: 0;
  top: 60px;
}
.il-metabar-slates .il-maincontrols-slate {
  min-width: 500px;
}
@media only screen and (max-width: 768px) {
  .il-metabar-slates {
    width: 100%;
    top: 45px;
    right: 0;
  }
  .il-metabar-slates .glyphicon {
    color: #737373;
    font-size: 1.25rem;
  }
  .il-metabar-slates .il-counter-status,
  .il-metabar-slates .il-counter-novelty {
    margin-top: 0;
    top: 5px;
  }
  .il-metabar-slates .bulky-label {
    margin-left: 10px;
  }
  .il-metabar-slates .il-counter-spacer {
    margin-left: -18px;
  }
  .il-metabar-slates .il-metabar-more-slate .btn-bulky:after {
    content: "\e606";
    font-family: "il-icons";
    font-size: 0.903125rem;
    position: absolute;
    right: 10px;
    top: 20px;
  }
  .il-metabar-slates .il-maincontrols-slate {
    min-width: 260px;
  }
}
.focus_hovered_engaged_slate_trigger_mixin {
  background-color: white;
  color: #2c2c2c;
}
.focus_hovered_engaged_slate_trigger_mixin .glyph {
  color: #2c2c2c;
}
.focus_hovered_engaged_slate_trigger_mixin .icon {
  filter: invert(50%);
}
.focus_hovered_engaged_slate_trigger_mixin .bulky-label {
  color: #2c2c2c;
}
.il-maincontrols-mainbar .btn-bulky,
.il-maincontrols-metabar .btn-bulky,
.il-maincontrols-mainbar .il-link.link-bulky,
.il-maincontrols-metabar .il-link.link-bulky {
  font-size: 0.625rem;
  line-height: 0.83125rem;
}
.il-maincontrols-mainbar .btn-bulky:focus,
.il-maincontrols-metabar .btn-bulky:focus,
.il-maincontrols-mainbar .il-link.link-bulky:focus,
.il-maincontrols-metabar .il-link.link-bulky:focus,
.il-maincontrols-mainbar .btn-bulky:active,
.il-maincontrols-metabar .btn-bulky:active,
.il-maincontrols-mainbar .il-link.link-bulky:active,
.il-maincontrols-metabar .il-link.link-bulky:active {
  box-shadow: none;
}
.il-maincontrols-mainbar .btn-bulky:focus-visible,
.il-maincontrols-metabar .btn-bulky:focus-visible,
.il-maincontrols-mainbar .il-link.link-bulky:focus-visible,
.il-maincontrols-metabar .il-link.link-bulky:focus-visible,
.il-maincontrols-mainbar .btn-bulky:active:focus-visible,
.il-maincontrols-metabar .btn-bulky:active:focus-visible,
.il-maincontrols-mainbar .il-link.link-bulky:active:focus-visible,
.il-maincontrols-metabar .il-link.link-bulky:active:focus-visible {
  border: 3px solid #0078D7;
  outline: none;
}
.il-maincontrols-mainbar .btn-bulky:focus-visible::after,
.il-maincontrols-metabar .btn-bulky:focus-visible::after,
.il-maincontrols-mainbar .il-link.link-bulky:focus-visible::after,
.il-maincontrols-metabar .il-link.link-bulky:focus-visible::after,
.il-maincontrols-mainbar .btn-bulky:active:focus-visible::after,
.il-maincontrols-metabar .btn-bulky:active:focus-visible::after,
.il-maincontrols-mainbar .il-link.link-bulky:active:focus-visible::after,
.il-maincontrols-metabar .il-link.link-bulky:active:focus-visible::after {
  content: none;
}
.il-maincontrols-mainbar .bulky-label,
.il-maincontrols-metabar .bulky-label {
  white-space: normal;
  display: block;
}
.il-maincontrols-mainbar .il-item-shy,
.il-maincontrols-metabar .il-item-shy {
  margin-bottom: 2px;
}
.il-maincontrols-mainbar .il-item-shy:not(:hover),
.il-maincontrols-metabar .il-item-shy:not(:hover) {
  background: #f9f9f9;
}
.il-maincontrols-mainbar .btn:active,
.il-maincontrols-metabar .btn:active,
.il-maincontrols-mainbar a:active,
.il-maincontrols-metabar a:active {
  outline: 0;
  outline-offset: 0;
}
.il-maincontrols-mainbar > .il-metabar-slate-auxillary,
.il-maincontrols-metabar > .il-metabar-slate-auxillary {
  display: none;
}
.il-mainbar-triggers {
  background: #2c2c2c;
  display: flex;
  position: relative;
  width: 80px;
  z-index: 1;
}
.il-mainbar-triggers .btn-bulky,
.il-mainbar-triggers .il-link.link-bulky {
  align-items: center;
  background: #2c2c2c;
  border: 0;
  border-bottom: 1px solid #dddddd;
  color: white;
  display: inline-flex;
  flex-flow: column wrap;
  height: 80px;
  justify-content: center;
  margin-bottom: 0;
  padding: 0;
  width: 80px;
  width: 100%;
}
.il-mainbar-triggers .btn-bulky .icon,
.il-mainbar-triggers .il-link.link-bulky .icon {
  filter: invert(100%);
}
.il-mainbar-triggers .btn-bulky.engaged,
.il-mainbar-triggers .il-link.link-bulky.engaged {
  background-color: white;
  color: #2c2c2c;
}
.il-mainbar-triggers .btn-bulky.engaged .glyph,
.il-mainbar-triggers .il-link.link-bulky.engaged .glyph {
  color: #2c2c2c;
}
.il-mainbar-triggers .btn-bulky.engaged .icon,
.il-mainbar-triggers .il-link.link-bulky.engaged .icon {
  filter: invert(50%);
}
.il-mainbar-triggers .btn-bulky.engaged .bulky-label,
.il-mainbar-triggers .il-link.link-bulky.engaged .bulky-label {
  color: #2c2c2c;
}
.il-mainbar-triggers .btn-bulky:focus-visible,
.il-mainbar-triggers .il-link.link-bulky:focus-visible {
  background-color: white;
  color: #2c2c2c;
}
.il-mainbar-triggers .btn-bulky:focus-visible .glyph,
.il-mainbar-triggers .il-link.link-bulky:focus-visible .glyph {
  color: #2c2c2c;
}
.il-mainbar-triggers .btn-bulky:focus-visible .icon,
.il-mainbar-triggers .il-link.link-bulky:focus-visible .icon {
  filter: invert(50%);
}
.il-mainbar-triggers .btn-bulky:focus-visible .bulky-label,
.il-mainbar-triggers .il-link.link-bulky:focus-visible .bulky-label {
  color: #2c2c2c;
}
.il-mainbar-triggers .btn-bulky:hover,
.il-mainbar-triggers .il-link.link-bulky:hover {
  transition: all 0.15s ease-in;
  background-color: white;
  color: #2c2c2c;
}
.il-mainbar-triggers .btn-bulky:hover .glyph,
.il-mainbar-triggers .il-link.link-bulky:hover .glyph {
  color: #2c2c2c;
}
.il-mainbar-triggers .btn-bulky:hover .icon,
.il-mainbar-triggers .il-link.link-bulky:hover .icon {
  filter: invert(50%);
}
.il-mainbar-triggers .btn-bulky:hover .bulky-label,
.il-mainbar-triggers .il-link.link-bulky:hover .bulky-label {
  color: #2c2c2c;
}
.il-mainbar-triggers .btn-bulky .glyph,
.il-mainbar-triggers .il-link.link-bulky .glyph {
  color: white;
}
.il-mainbar-triggers .btn-bulky .bulky-label,
.il-mainbar-triggers .il-link.link-bulky .bulky-label {
  color: white;
  display: -webkit-box;
  margin-top: 5px;
  white-space: normal;
  word-break: break-word;
  padding: 0 2px;
  text-align: center;
  overflow: hidden;
  -webkit-line-clamp: 2;
  -webkit-box-orient: vertical;
}
.il-mainbar-triggers.engaged {
  background: white;
}
@media (hover: none) {
  .il-mainbar-triggers .btn-bulky:hover,
  .il-mainbar-triggers .il-link.link-bulky:hover {
    background-color: #2c2c2c;
    color: white;
  }
  .il-mainbar-triggers .btn-bulky:hover .icon,
  .il-mainbar-triggers .il-link.link-bulky:hover .icon {
    filter: invert(100%);
  }
  .il-mainbar-triggers .btn-bulky:hover .bulky-label,
  .il-mainbar-triggers .il-link.link-bulky:hover .bulky-label {
    color: white;
  }
  .il-mainbar-triggers .btn-bulky.engaged,
  .il-mainbar-triggers .il-link.link-bulky.engaged {
    background-color: white;
    color: #2c2c2c;
  }
  .il-mainbar-triggers .btn-bulky.engaged .icon,
  .il-mainbar-triggers .il-link.link-bulky.engaged .icon {
    filter: invert(50%);
  }
  .il-mainbar-triggers .btn-bulky.engaged .bulky-label,
  .il-mainbar-triggers .il-link.link-bulky.engaged .bulky-label {
    color: #2c2c2c;
  }
}
.il-mainbar-entries {
  min-width: 100%;
  list-style: none;
  padding: 0px;
  margin: 0px;
}
.il-mainbar-slates {
  box-shadow: 1px 3px 4px rgba(0, 0, 0, 0.1);
  background: white;
  display: none;
  position: relative;
  width: 329px;
}
.il-mainbar-tools-button .btn-bulky,
.il-mainbar-tools-button .btn-bulky.engaged {
  background-color: #B54F00;
  border: 0;
  color: white;
  padding: 0;
}
.il-mainbar-tools-button .btn-bulky .icon,
.il-mainbar-tools-button .btn-bulky.engaged .icon {
  filter: invert(100%);
}
.il-mainbar-tools-button .btn-bulky.engaged {
  background-color: white;
  color: #2c2c2c;
}
.il-mainbar-tools-button .btn-bulky.engaged .icon {
  filter: invert(30%);
}
.il-mainbar-tools-entries {
  display: none;
}
.il-mainbar-tools-entries.engaged {
  display: flex;
  height: 80px;
  flex-shrink: 0;
}
.il-mainbar-tools-entries .btn-bulky,
.il-mainbar-tools-entries .btn-bulky,
.il-mainbar-tools-entries .il-link.link-bulky {
  background-color: #91a5c1;
  color: white;
  padding: 0;
}
.il-mainbar-tools-entries .btn-bulky .icon,
.il-mainbar-tools-entries .btn-bulky .icon,
.il-mainbar-tools-entries .il-link.link-bulky .icon {
  filter: invert(100%);
}
.il-mainbar-tools-entries .btn-bulky .bulky-label,
.il-mainbar-tools-entries .btn-bulky .bulky-label,
.il-mainbar-tools-entries .il-link.link-bulky .bulky-label {
  text-overflow: ellipsis;
  overflow: hidden;
}
.il-mainbar-tools-entries .btn-bulky.engaged,
.il-mainbar-tools-entries .btn-bulky.engaged,
.il-mainbar-tools-entries .il-link.link-bulky.engaged {
  background-color: white;
  border: 0;
  color: #2c2c2c;
}
.il-mainbar-tools-entries .btn-bulky.engaged .icon,
.il-mainbar-tools-entries .btn-bulky.engaged .icon,
.il-mainbar-tools-entries .il-link.link-bulky.engaged .icon {
  filter: invert(60%);
}
.il-mainbar-tools-entries .il-mainbar-tool-trigger-item {
  display: inline;
  margin-right: 3px;
}
.il-mainbar-tools-entries .il-mainbar-tool-trigger-item .hidden {
  display: none;
}
.il-mainbar-tools-entries-bg {
  background: #f0f0f0;
  display: flex;
  height: 80px;
  width: 100%;
  padding: 0;
  margin: 0;
}
.il-mainbar-remove-tool {
  display: none;
}
.il-mainbar-tools-entries.engaged .il-mainbar-remove-tool {
  /*display: block;*/
  position: absolute;
  top: 0;
  right: 0;
}
.il-mainbar-remove-tool .close {
  color: #4c6586;
  font-size: 2.8125rem;
  font-weight: 300;
  height: 80px;
  padding: 0 20px;
  width: auto;
}
.il-mainbar-close-slates {
  align-items: flex-end;
  display: flex;
  flex-shrink: 0;
  height: 45px;
  margin-top: auto;
}
.il-mainbar-close-slates .btn-bulky {
  background-color: transparent;
  border-top: 1px solid #dddddd;
  display: flex;
  flex-direction: row;
  height: 45px;
  justify-content: center;
  align-items: center;
}
.il-mainbar-close-slates .btn-bulky .bulky-label {
  position: absolute;
  width: 1px;
  height: 1px;
  padding: 0;
  margin: -1px;
  overflow: hidden;
  clip: rect(0, 0, 0, 0);
  border: 0;
}
.il-mainbar-close-slates .btn-bulky .glyph:before {
  content: " \e605";
  display: block;
  font-family: "il-icons";
  font-size: 1.5rem;
}
.il-mainbar-close-slates .btn-bulky .glyph .glyphicon {
  display: none;
}
.il-mainbar-slates > .il-maincontrols-slate.engaged {
  display: flex;
  flex-direction: column;
  height: 100%;
  position: relative;
}
.il-mainbar-slates > .il-maincontrols-slate.engaged > .il-maincontrols-slate-content {
  height: 0px;
}
.il-mainbar-slates > .il-maincontrols-slate.engaged > .il-maincontrols-slate-content > :first-child {
  z-index: 1;
}
.il-mainbar-slates > .il-maincontrols-slate.engaged > .il-maincontrols-slate-content .panel-secondary {
  margin-bottom: 0;
}
.il-mainbar-slates > .il-maincontrols-slate.engaged > .il-maincontrols-slate-content .panel-secondary .panel-body {
  padding-bottom: 0;
}
/*
**************************************************************
       mobile Layout
**************************************************************
*/
@media only screen and (max-width: 768px) {
  .il-mainbar-entries {
    display: flex;
    justify-content: space-evenly;
    width: 100%;
    flex-flow: row wrap;
  }
  .il-mainbar-triggers {
    background: #2c2c2c;
    display: flex;
    position: relative;
    width: 100%;
    z-index: 1;
  }
  .il-mainbar-triggers .btn-bulky,
  .il-mainbar-triggers .il-link.link-bulky {
    flex-shrink: 0;
    border: 0;
    height: 50px;
    width: 75px;
  }
  .il-mainbar-triggers .btn-bulky .icon.small,
  .il-mainbar-triggers .il-link.link-bulky .icon.small {
    height: 15px;
    width: 15px;
  }
  .il-mainbar-tools-entries.engaged {
    height: 50px;
  }
  .il-mainbar-tools-entries.engaged .il-mainbar-remove-tool {
    top: 0;
  }
  .il-mainbar-tools-entries.engaged .il-mainbar-remove-tool .close {
    font-size: 2.5rem;
    height: 50px;
  }
}
@media only screen and (min-width: 768px) {
  .il-mainbar-tool-trigger-item:nth-of-type(1):nth-last-of-type(5) .btn-bulky,
  .il-mainbar-tool-trigger-item:nth-of-type(2):nth-last-of-type(4) .btn-bulky,
  .il-mainbar-tool-trigger-item:nth-of-type(3):nth-last-of-type(3) .btn-bulky,
  .il-mainbar-tool-trigger-item:nth-of-type(4):nth-last-of-type(2) .btn-bulky,
  .il-mainbar-tool-trigger-item:nth-of-type(5):nth-last-of-type(1) .btn-bulky {
    width: 63px;
  }
}
footer {
  background-color: #4c6586;
  padding: 20px 0 15px 5px;
}
.il-maincontrols-footer {
  color: white;
  font-size: 0.75rem;
  padding: 2px 10px;
}
.il-maincontrols-footer .il-footer-content div {
  display: inline-block;
}
.il-maincontrols-footer .il-footer-links ul {
  list-style: none;
  padding: 0px;
  margin: 0px;
}
.il-maincontrols-footer .il-footer-links li {
  display: inline-block;
  margin-right: 5px;
}
.il-maincontrols-footer .il-footer-links li a,
.il-maincontrols-footer .il-footer-links li button {
  color: white;
}
.il-maincontrols-footer .il-footer-links li button {
  vertical-align: baseline;
}
.il-maincontrols-footer .il-footer-links li:first-child:before {
  content: "\00b7";
  margin-right: 10px;
}
.il-maincontrols-footer .il-footer-links li:after {
  content: "\00b7";
  margin-left: 10px;
}
.il-maincontrols-footer .il-footer-links li:last-child:after {
  content: " ";
}
.il-maincontrols-footer .il-footer-permanent-url {
  margin-right: 5px;
}
.il-maincontrols-footer .il-footer-text {
  margin-right: 5px;
}
.il-mode-info {
  border-top: 3px solid #B54F00;
  border-left: 3px solid #B54F00;
  border-right: 3px solid #B54F00;
  text-align: center;
  z-index: 1010;
  position: absolute;
  height: 100%;
  width: 100%;
  pointer-events: none;
}
.il-mode-info + div {
  border: 3px solid #B54F00;
  border-top: 0 none;
}
@media only screen and (max-width: 768px) {
  .il-mode-info + div {
    padding-top: 30px;
  }
}
.il-layout-page-content > div {
  display: grid;
  grid-template-rows: auto 1fr;
}
.il-mode-info span.il-mode-info-content {
  margin: auto;
  background-color: #B54F00;
  padding: 3px 8px 3px 8px;
  -webkit-box-shadow: 0px 2px 2px 0px #808080;
  -moz-box-shadow: 0px 2px 2px 0px #808080;
  box-shadow: 0px 2px 2px 0px #808080;
  pointer-events: all;
}
.il-mode-info span {
  color: white;
  font-size: 1rem;
}
@media only screen and (max-width: 768px) {
  .il-mode-info {
    margin-bottom: 0;
  }
  span.il-mode-info-content {
    display: block;
    width: 100%;
  }
}
/*
**************************************************************
	System Infos
	change the rule for &.full to

		height: 100%;
		position: fixed;
		padding: 100px;
		top: 0;
		left: 0;
		font-size: 2em;
		line-height: 1.2em;

	to show a fullscreen info
**************************************************************
*/
.il-system-info {
  line-height: 1rem;
  padding-top: 6px;
  padding-bottom: 6px;
  height: calc(6px + 6px + 1rem);
  display: flex;
  flex-wrap: nowrap;
  flex-direction: row;
  justify-content: flex-start;
}
.il-system-info.il-system-info-neutral {
  -webkit-box-shadow: inset 0px -10px 4px -10px rgba(0, 0, 0, 0.25);
  -moz-box-shadow: inset 0px -10px 4px -10px rgba(0, 0, 0, 0.25);
  box-shadow: inset 0px -10px 4px -10px rgba(0, 0, 0, 0.25);
  background-color: #e2e8ef;
  border-top: #dddddd none;
  border-bottom: #dddddd none;
  border-left: #dddddd none;
  border-right: #dddddd none;
  color: #3a4c65;
}
.il-system-info.il-system-info-neutral a.glyph {
  color: #3a4c65;
}
.il-system-info.il-system-info-important {
  -webkit-box-shadow: inset 0px -10px 4px -10px rgba(0, 0, 0, 0.25);
  -moz-box-shadow: inset 0px -10px 4px -10px rgba(0, 0, 0, 0.25);
  box-shadow: inset 0px -10px 4px -10px rgba(0, 0, 0, 0.25);
  background-color: #ffaaaa;
  border-top: #dddddd none;
  border-bottom: #dddddd none;
  border-left: #dddddd none;
  border-right: #dddddd none;
  color: #770000;
}
.il-system-info.il-system-info-important a.glyph {
  color: #770000;
}
.il-system-info.il-system-info-breaking {
  -webkit-box-shadow: inset 0px -10px 4px -10px rgba(0, 0, 0, 0.25);
  -moz-box-shadow: inset 0px -10px 4px -10px rgba(0, 0, 0, 0.25);
  box-shadow: inset 0px -10px 4px -10px rgba(0, 0, 0, 0.25);
  background-color: #aa0000;
  border-top: #dddddd none;
  border-bottom: #dddddd none;
  border-left: #dddddd none;
  border-right: #dddddd none;
  color: #ffdddd;
}
.il-system-info.il-system-info-breaking a.glyph {
  color: #ffdddd;
}
.il-system-info.full {
  height: auto;
  overflow: visible;
}
.il-system-info div.il-system-info-content-wrapper {
  flex-grow: 4;
  flex-shrink: 1;
  flex-basis: auto;
  overflow: hidden;
}
.il-system-info div.il-system-info-content-wrapper span.il-system-info-headline {
  text-transform: uppercase;
  font-weight: bold;
  margin-right: 8px;
}
.il-system-info div.il-system-info-actions {
  font-size: 1rem;
  flex-grow: 0;
  flex-shrink: 0;
  text-align: right;
  flex-basis: 60px;
}
.il-system-info div.il-system-info-actions :not(:last-child) {
  padding-right: 12px;
}
.il-system-info div.il-system-info-actions span.il-system-info-more {
  display: none;
}
.il-system-info:not(:first-child) {
  border-top: none;
}
/*
**************************************************************
	Mobile Layout for System Info
**************************************************************
*/
@media only screen and (max-width: 768px) {
  .il-system_info {
    border-top: none;
  }
}
.il-drilldown ul,
.il-drilldown li {
  padding: 0;
  margin: 0;
  list-style: none;
}
.il-drilldown .menulevel,
.il-drilldown .menulevel:focus,
.il-drilldown .menulevel:active {
  text-align: left;
  background: transparent;
  border: none;
}
.il-drilldown header {
  position: relative;
  display: flex;
  align-items: center;
  min-height: 48px;
  margin-bottom: 2px;
  padding: 6px 12px;
  padding-left: 0;
  z-index: initial;
}
.il-drilldown header h2 {
  margin: 0;
}
.il-drilldown header .backnav {
  display: none;
  position: absolute;
  top: 0;
  left: 0;
  right: 0;
  bottom: 0;
}
.il-drilldown header .backnav .btn-bulky {
  height: 100%;
}
.il-drilldown header.show-backnav {
  padding-left: 39px;
}
.il-drilldown header.show-backnav .backnav {
  display: block;
}
.il-drilldown li > .menulevel,
.il-drilldown li > .btn-bulky,
.il-drilldown li > .link-bulky,
.il-drilldown li > hr {
  display: none;
}
.il-drilldown .engaged ~ ul > li > .menulevel,
.il-drilldown .engaged ~ ul > li > .btn-bulky,
.il-drilldown .engaged ~ ul > li > .link-bulky {
  display: flex;
}
.il-drilldown .engaged ~ ul > li > hr {
  display: block;
}
.il-drilldown .menulevel,
.il-drilldown .btn-bulky,
.il-drilldown .link-bulky {
  display: flex;
  align-items: center;
  justify-content: space-between;
  width: 100%;
  min-height: 48px;
  padding: 6px 12px;
  margin-bottom: 2px;
  font-size: 0.9375rem;
  line-height: 1.0625rem;
}
.il-drilldown hr {
  margin: 6px 0;
}
.il-drilldown .menulevel {
  background-color: #f2f2f2;
}
.il-drilldown .menulevel:hover {
  background-color: rgba(76, 101, 134, 0.3);
  color: inherit;
}
.il-drilldown .menulevel .glyphicon-triangle-right:before {
  margin-left: 12px;
}
.il-drilldown .btn-bulky,
.il-drilldown .link-bulky {
  background-color: transparent;
}
.il-drilldown .btn-bulky:hover,
.il-drilldown .link-bulky:hover {
  background-color: rgba(76, 101, 134, 0.3);
  color: inherit;
}
.il-drilldown .btn-bulky .icon,
.il-drilldown .link-bulky .icon {
  margin-right: 12px;
  filter: invert(50%);
}
.il-drilldown .btn-bulky .bulky-label,
.il-drilldown .link-bulky .bulky-label {
  flex-grow: 1;
  white-space: normal;
  text-align: left;
  word-break: normal;
}
.icon {
  display: inline-block;
  text-align: center;
}
.icon .abbreviation {
  font-weight: bold;
  position: absolute;
}
.icon img {
  float: left;
}
.icon.small {
  height: 20px;
  width: 20px;
  line-height: 20px;
}
.icon.small .abbreviation {
  font-size: 8px;
  width: 20px;
}
.icon.small img {
  width: 20px;
  height: 20px;
}
.icon.medium {
  height: 35px;
  width: 35px;
  line-height: 35px;
}
.icon.medium .abbreviation {
  font-size: 14px;
  width: 35px;
}
.icon.medium img {
  width: 35px;
  height: 35px;
}
.icon.large {
  height: 45px;
  width: 45px;
  line-height: 45px;
}
.icon.large .abbreviation {
  font-size: 18px;
  width: 45px;
}
.icon.large img {
  width: 45px;
  height: 45px;
}
.icon.responsive {
  width: 100%;
  line-height: 35px;
}
.icon.responsive .abbreviation {
  font-size: 14px;
  width: 35px;
}
.icon.responsive img {
  width: 100%;
  height: auto;
}
.icon.disabled {
  -webkit-filter: grayscale(100%);
  /* Safari 6.0 - 9.0 */
  filter: grayscale(100%);
}
.icon.outlined {
  filter: brightness(0);
}
.icon.outlined.disabled {
  filter: contrast(0%);
}
.glyph {
  color: #4c6586;
}
.glyph.highlighted {
  color: #B54F00;
}
.glyph.highlighted:hover {
  color: #B54F00;
}
.glyph.disabled {
  color: #737373;
  pointer-events: none;
}
.glyph:hover,
.glyph:focus {
  color: #3a4c65;
  text-decoration: none;
}
.glyph .il-counter-spacer {
  margin-left: -4px;
  font-size: 0.625rem;
  padding: 2px 4px;
  visibility: hidden;
}
.glyphicon.glyphicon-chevron-left,
.glyphicon.glyphicon-chevron-right {
  font-weight: 100;
}
.il-glyphicon-like,
.il-glyphicon-love,
.il-glyphicon-dislike:before,
.il-glyphicon-laugh:before,
.il-glyphicon-astounded:before,
.il-glyphicon-sad:before,
.il-glyphicon-angry:before {
  font-family: "Open Sans Emoji";
}
.il-glyphicon-like:before {
  content: "\1f44d";
}
.il-glyphicon-love:before {
  content: "\2764";
}
.il-glyphicon-dislike:before {
  content: "\1f44e";
}
.il-glyphicon-laugh:before {
  content: "\1f604";
}
.il-glyphicon-astounded:before {
  content: "\1f62e";
}
.il-glyphicon-sad:before {
  content: "\1f625";
}
.il-glyphicon-angry:before {
  content: "\1f620";
}
.glyphicon-option-horizontal:before {
  font-family: il-icons;
  content: "\e602";
}
.glyphicon-remove:before {
  font-family: il-icons;
  content: "\e082";
}
.glyphicon-briefcase:before {
  font-family: il-icons;
  content: "\e04b";
}
.glyphicon-bell:before {
  font-family: il-icons;
  content: "\e027";
}
.glyphicon-comment:before {
  font-family: il-icons;
  content: "\e04a";
}
.glyphicon-envelope:before {
  font-family: il-icons;
  content: "\e086";
}
.glyphicon-question-sign:before {
  font-family: il-icons;
  content: "\e05d";
}
.glyphicon-search:before {
  font-family: il-icons;
  content: "\e090";
}
.glyphicon-user:before {
  font-family: il-icons;
  content: "\e005";
}
.glyphicon-minus-sign:before {
  font-family: il-icons;
  content: "\e065";
}
.glyphicon-cog:before {
  font-family: il-icons;
  content: "\e09a";
}
.glyphicon-login:before {
  font-family: il-icons;
  content: "\e066";
}
.glyphicon-logout:before {
  font-family: il-icons;
  content: "\e065";
}
.glyphicon-lang:before {
  font-family: il-icons;
  content: "\e618";
}
.glyphicon-option-horizontal:before {
  font-family: il-icons;
  content: "\e603";
}
.glyphicon-option-vertical:before {
  font-family: il-icons;
  content: "\e602";
}
.glyphicon-minus-sign:before {
  font-family: il-icons;
  content: "\e615";
}
.glyphicon-plus-sign:before {
  font-family: il-icons;
  content: "\e095";
}
.glyphicon-triangle-bottom:before,
.il-tree li.il-tree-node.expandable[aria-expanded="true"] > .node-line:before {
  font-family: il-icons;
  content: "\e604";
}
.glyphicon-triangle-right:before,
.il-tree li.il-tree-node.expandable > .node-line:before {
  font-family: il-icons;
  content: "\e606";
}
.glyphicon-bulletlist:before {
  font-family: il-icons;
  content: "\e900";
}
.glyphicon-numberedlist:before {
  font-family: il-icons;
  content: "\e901";
}
.glyphicon-listindent:before {
  font-family: il-icons;
  content: "\e902";
}
.glyphicon-listoutdent:before {
  font-family: il-icons;
  content: "\e903";
}
.glyphicon-filter:before {
  font-family: il-icons;
  content: "\e904";
}
.glyphicon-triangle-left:before {
  font-family: il-icons;
  content: "\e605";
}
.glyphicon-user:before {
  font-family: il-icons;
  content: "\e001";
}
.il-avatar {
  height: 45px;
  width: 45px;
  display: inline-block;
  border-radius: 50%;
  border-style: solid;
  border-width: 2px;
  overflow: hidden;
  line-height: 1;
  text-align: center;
  pointer-events: none;
}
.il-avatar.il-avatar-picture {
  border-color: #dddddd;
}
.il-avatar.il-avatar-picture img {
  height: 45px;
  width: 45px;
  vertical-align: top;
  border: 50%;
  overflow: hidden;
  object-fit: cover;
}
.il-avatar.il-avatar-letter span.abbreviation {
  font-weight: lighter;
  text-transform: inherit;
  font-size: calc(41px / 2);
  line-height: 1;
  position: relative;
  top: calc(41px / 4);
}
.il-avatar.il-avatar-letter.il-avatar-letter-color-1 {
  background-color: #0e6252;
  border-color: #55e7cb;
  color: white;
}
.il-avatar.il-avatar-letter.il-avatar-letter-color-2 {
  background-color: #107360;
  border-color: #65ead0;
  color: white;
}
.il-avatar.il-avatar-letter.il-avatar-letter-color-3 {
  background-color: #aa890a;
  border-color: #f8e188;
  color: white;
}
.il-avatar.il-avatar-letter.il-avatar-letter-color-4 {
  background-color: #c87e0a;
  border-color: #fad9a4;
  color: white;
}
.il-avatar.il-avatar-letter.il-avatar-letter-color-5 {
  background-color: #176437;
  border-color: #6add9a;
  color: white;
}
.il-avatar.il-avatar-letter.il-avatar-letter-color-6 {
  background-color: #196f3d;
  border-color: #74e0a1;
  color: white;
}
.il-avatar.il-avatar-letter.il-avatar-letter-color-7 {
  background-color: #bf6516;
  border-color: #f5ceac;
  color: white;
}
.il-avatar.il-avatar-letter.il-avatar-letter-color-8 {
  background-color: #a04000;
  border-color: #ffa76d;
  color: white;
}
.il-avatar.il-avatar-letter.il-avatar-letter-color-9 {
  background-color: #1d6fa5;
  border-color: #a0cfee;
  color: white;
}
.il-avatar.il-avatar-letter.il-avatar-letter-color-10 {
  background-color: #1b557a;
  border-color: #7ebce3;
  color: white;
}
.il-avatar.il-avatar-letter.il-avatar-letter-color-11 {
  background-color: #bf2718;
  border-color: #f5b5ae;
  color: white;
}
.il-avatar.il-avatar-letter.il-avatar-letter-color-12 {
  background-color: #81261d;
  border-color: #e48f86;
  color: white;
}
.il-avatar.il-avatar-letter.il-avatar-letter-color-13 {
  background-color: #713b87;
  border-color: #d0b1dd;
  color: white;
}
.il-avatar.il-avatar-letter.il-avatar-letter-color-14 {
  background-color: #522764;
  border-color: #bb87d0;
  color: white;
}
.il-avatar.il-avatar-letter.il-avatar-letter-color-15 {
  background-color: #78848c;
  border-color: #e6e8ea;
  color: white;
}
.il-avatar.il-avatar-letter.il-avatar-letter-color-16 {
  background-color: #34495e;
  border-color: #98afc6;
  color: white;
}
.il-avatar.il-avatar-letter.il-avatar-letter-color-17 {
  background-color: #2c3e50;
  border-color: #8aa4be;
  color: white;
}
.il-avatar.il-avatar-letter.il-avatar-letter-color-18 {
  background-color: #566566;
  border-color: #bfc8c9;
  color: white;
}
.il-avatar.il-avatar-letter.il-avatar-letter-color-19 {
  background-color: #90175a;
  border-color: #ec87bf;
  color: white;
}
.il-avatar.il-avatar-letter.il-avatar-letter-color-20 {
  background-color: #9e2b6e;
  border-color: #e9accf;
  color: white;
}
.il-avatar.il-avatar-letter.il-avatar-letter-color-21 {
  background-color: #d22f10;
  border-color: #f9c0b5;
  color: white;
}
.il-avatar.il-avatar-letter.il-avatar-letter-color-22 {
  background-color: #666d4e;
  border-color: #c9cdba;
  color: white;
}
.il-avatar.il-avatar-letter.il-avatar-letter-color-23 {
  background-color: #715a32;
  border-color: #d3bf9c;
  color: white;
}
.il-avatar.il-avatar-letter.il-avatar-letter-color-24 {
  background-color: #83693a;
  border-color: #dbcbae;
  color: white;
}
.il-avatar.il-avatar-letter.il-avatar-letter-color-25 {
  background-color: #963a30;
  border-color: #e5b3ad;
  color: white;
}
.il-avatar.il-avatar-letter.il-avatar-letter-color-26 {
  background-color: #e74c3c;
  border-color: #fdf3f2;
  color: white;
}
@media only screen and (max-width: 768px) {
  .il-avatar {
    height: 22.5px;
    width: 22.5px;
    margin-top: auto;
    border-width: 0px;
  }
  .il-avatar.il-avatar-picture img {
    height: 22.5px;
    width: 22.5px;
  }
  .il-avatar.il-avatar-letter span.abbreviation {
    font-size: calc(22.5px / 2);
    top: calc(22.5px / 4);
  }
}
.il-link:focus-visible {
  position: relative;
  outline: 2px solid #FFFFFF;
  outline-offset: 4px;
}
.il-link:focus-visible::after {
  content: " ";
  position: absolute;
  top: -2px;
  left: -2px;
  right: -2px;
  bottom: -2px;
  border: 2px solid #FFFFFF;
  outline: 3px solid #0078D7;
}
.il-link:active,
.il-link.engaged {
  outline: none;
}
.il-link.link-bulky {
  text-decoration: none;
}
.il-link.link-bulky .icon,
.il-link.link-bulky .bulky-label {
  display: inline-block;
}
.il-link.link-bulky .icon {
  text-decoration: none;
}
.il-link.link-bulky .bulky-label {
  color: #161616;
}
.il-toast-container {
  position: fixed;
  z-index: 1;
  top: 100px;
  right: 0;
  width: 300px;
}
.il-toast-container:empty {
  display: none;
}
.il-toast-wrapper {
  overflow: hidden;
}
.il-toast {
  margin: 20px;
  padding: 8px;
  background-color: white;
  display: grid;
  grid-template-areas: "icon title close" "none description description" "none actions actions";
  grid-template-columns: 20px 1fr 20px;
  grid-gap: 8px;
  box-shadow: 0px 2px 2px 0px #808080;
  transform: translateX(150%);
  transition: all 0.25s ease-in-out;
}
.il-toast.active {
  transform: translateX(0);
}
.il-toast .icon {
  grid-area: icon;
}
.il-toast .title {
  grid-area: title;
}
.il-toast .close {
  grid-area: close;
}
.il-toast .description {
  grid-area: description;
  font-size: 90%;
}
.il-toast .actions {
  grid-area: actions;
  display: flex;
  flex-direction: column;
}
.il-audio-container > button {
  width: 100%;
}
.il-audio-player {
  background: #2c2c2c;
}
/**
This file contains all less Variables set by ILIAS. Please do not overwrite bootstrap standard variables here.
Set an ILIAS variable here with an il- prefix and overwrite the bootstrap variable in the bootstrap variables file
with the il- variable set here.
 */
/** headline text transform **/
/** inline shadow of a message container **/
/** border configuration, the color is automatically computed from the three color variants **/
/** nagtive or positive contrast color for text and glyph **/
/** contrast threshold for contrast color **/
/** three color variants for neutral, important, breaking Head Infos **/
/**
Some bootstrap variables are not left by the default of bootstrap, but are overwritten by ILIAS less variales.
Those are set here. If you need to overwrite a less variable of bootstrap, set a variable in the the variables.less
file of ILIAS with the il- prefix and use this variable to overwrite the boostrap variable here. If possible, do use
the il- variable in your less code and not the boostrap variable in your less code.
 */
/* @nav-tabs-link-hover-border-color: @brand-primary; */
.webui-popover-content {
  display: none;
}
.webui-popover-rtl {
  direction: rtl;
  text-align: right;
}
/*  webui popover  */
.webui-popover {
  position: absolute;
  top: 0;
  left: 0;
  z-index: 9999;
  display: none;
  min-width: 50px;
  min-height: 32px;
  padding: 1px;
  text-align: left;
  white-space: normal;
  background-color: #f9f9f9;
  background-clip: padding-box;
  border: 1px solid #ccc;
  border: 1px solid rgba(0, 0, 0, 0.2);
  border-radius: 0px;
  -webkit-box-shadow: 0 5px 10px rgba(0, 0, 0, 0.2);
  box-shadow: 0 5px 10px rgba(0, 0, 0, 0.2);
}
.webui-popover.top,
.webui-popover.top-left,
.webui-popover.top-right {
  margin-top: -10px;
}
.webui-popover.right,
.webui-popover.right-top,
.webui-popover.right-bottom {
  margin-left: 10px;
}
.webui-popover.bottom,
.webui-popover.bottom-left,
.webui-popover.bottom-right {
  margin-top: 10px;
}
.webui-popover.left,
.webui-popover.left-top,
.webui-popover.left-bottom {
  margin-left: -10px;
}
.webui-popover.pop {
  -webkit-transform: scale(0.8);
  -o-transform: scale(0.8);
  transform: scale(0.8);
  -webkit-transition: transform 0.15s cubic-bezier(0.3, 0, 0, 1.5);
  -o-transition: transform 0.15s cubic-bezier(0.3, 0, 0, 1.5);
  transition: transform 0.15s cubic-bezier(0.3, 0, 0, 1.5);
  opacity: 0;
  filter: alpha(opacity=0);
}
.webui-popover.pop-out {
  -webkit-transition-property: "opacity,transform";
  -o-transition-property: "opacity,transform";
  transition-property: "opacity,transform";
  -webkit-transition: 0.15s linear;
  -o-transition: 0.15s linear;
  transition: 0.15s linear;
  opacity: 0;
  filter: alpha(opacity=0);
}
.webui-popover.fade,
.webui-popover.fade-out {
  -webkit-transition: opacity 0.15s linear;
  -o-transition: opacity 0.15s linear;
  transition: opacity 0.15s linear;
  opacity: 0;
  filter: alpha(opacity=0);
}
.webui-popover.out {
  opacity: 0;
  filter: alpha(opacity=0);
}
.webui-popover.in {
  -webkit-transform: none;
  -o-transform: none;
  transform: none;
  opacity: 1;
  filter: alpha(opacity=100);
}
.webui-popover .webui-popover-content {
  padding: 9px 14px;
  overflow: auto;
  display: block;
}
.webui-popover .webui-popover-content > div:first-child {
  width: 99%;
}
.webui-popover-inner .close {
  font-family: arial;
  margin: 8px 10px 0 0;
  float: right;
  font-size: 16px;
  font-weight: bold;
  line-height: 16px;
  color: #000;
  text-shadow: 0 1px 0 #fff;
  opacity: 0.2;
  filter: alpha(opacity=20);
  text-decoration: none;
}
.webui-popover-inner .close:hover,
.webui-popover-inner .close:focus {
  opacity: 0.5;
  filter: alpha(opacity=50);
}
.webui-popover-inner .close:after {
  content: "\00D7";
  width: 0.8em;
  height: 0.8em;
  padding: 4px;
  position: relative;
}
.webui-popover-title {
  padding: 8px 14px;
  margin: 0;
  font-size: 14px;
  font-weight: bold;
  line-height: 18px;
  background-color: #f9f9f9;
  border-bottom: 1px solid #ececec;
  border-radius: -1px -1px 0 0;
}
.webui-popover-content {
  padding: 9px 14px;
  overflow: auto;
  display: none;
}
.webui-popover-inverse {
  background-color: #333;
  color: #eee;
}
.webui-popover-inverse .webui-popover-title {
  background: #333;
  border-bottom: 1px solid #3b3b3b;
  color: #eee;
}
.webui-no-padding .webui-popover-content {
  padding: 0;
}
.webui-no-padding .list-group-item {
  border-right: none;
  border-left: none;
}
.webui-no-padding .list-group-item:first-child {
  border-top: 0;
}
.webui-no-padding .list-group-item:last-child {
  border-bottom: 0;
}
.webui-popover > .webui-arrow,
.webui-popover > .webui-arrow:after {
  position: absolute;
  display: block;
  width: 0;
  height: 0;
  border-color: transparent;
  border-style: solid;
}
.webui-popover > .webui-arrow {
  border-width: 11px;
}
.webui-popover > .webui-arrow:after {
  border-width: 10px;
  content: "";
}
.webui-popover.top > .webui-arrow,
.webui-popover.top-right > .webui-arrow,
.webui-popover.top-left > .webui-arrow {
  bottom: -11px;
  left: 50%;
  margin-left: -11px;
  border-top-color: #999999;
  border-top-color: rgba(0, 0, 0, 0.25);
  border-bottom-width: 0;
}
.webui-popover.top > .webui-arrow:after,
.webui-popover.top-right > .webui-arrow:after,
.webui-popover.top-left > .webui-arrow:after {
  content: " ";
  bottom: 1px;
  margin-left: -10px;
  border-top-color: #f9f9f9;
  border-bottom-width: 0;
}
.webui-popover.right > .webui-arrow,
.webui-popover.right-top > .webui-arrow,
.webui-popover.right-bottom > .webui-arrow {
  top: 50%;
  left: -11px;
  margin-top: -11px;
  border-left-width: 0;
  border-right-color: #999999;
  border-right-color: rgba(0, 0, 0, 0.25);
}
.webui-popover.right > .webui-arrow:after,
.webui-popover.right-top > .webui-arrow:after,
.webui-popover.right-bottom > .webui-arrow:after {
  content: " ";
  left: 1px;
  bottom: -10px;
  border-left-width: 0;
  border-right-color: #f9f9f9;
}
.webui-popover.bottom > .webui-arrow,
.webui-popover.bottom-right > .webui-arrow,
.webui-popover.bottom-left > .webui-arrow {
  top: -11px;
  left: 50%;
  margin-left: -11px;
  border-bottom-color: #999999;
  border-bottom-color: rgba(0, 0, 0, 0.25);
  border-top-width: 0;
}
.webui-popover.bottom > .webui-arrow:after,
.webui-popover.bottom-right > .webui-arrow:after,
.webui-popover.bottom-left > .webui-arrow:after {
  content: " ";
  top: 1px;
  margin-left: -10px;
  border-bottom-color: #f9f9f9;
  border-top-width: 0;
}
.webui-popover.left > .webui-arrow,
.webui-popover.left-top > .webui-arrow,
.webui-popover.left-bottom > .webui-arrow {
  top: 50%;
  right: -11px;
  margin-top: -11px;
  border-right-width: 0;
  border-left-color: #999999;
  border-left-color: rgba(0, 0, 0, 0.25);
}
.webui-popover.left > .webui-arrow:after,
.webui-popover.left-top > .webui-arrow:after,
.webui-popover.left-bottom > .webui-arrow:after {
  content: " ";
  right: 1px;
  border-right-width: 0;
  border-left-color: #f9f9f9;
  bottom: -10px;
}
.webui-popover-inverse.top > .webui-arrow,
.webui-popover-inverse.top-left > .webui-arrow,
.webui-popover-inverse.top-right > .webui-arrow,
.webui-popover-inverse.top > .webui-arrow:after,
.webui-popover-inverse.top-left > .webui-arrow:after,
.webui-popover-inverse.top-right > .webui-arrow:after {
  border-top-color: #333;
}
.webui-popover-inverse.right > .webui-arrow,
.webui-popover-inverse.right-top > .webui-arrow,
.webui-popover-inverse.right-bottom > .webui-arrow,
.webui-popover-inverse.right > .webui-arrow:after,
.webui-popover-inverse.right-top > .webui-arrow:after,
.webui-popover-inverse.right-bottom > .webui-arrow:after {
  border-right-color: #333;
}
.webui-popover-inverse.bottom > .webui-arrow,
.webui-popover-inverse.bottom-left > .webui-arrow,
.webui-popover-inverse.bottom-right > .webui-arrow,
.webui-popover-inverse.bottom > .webui-arrow:after,
.webui-popover-inverse.bottom-left > .webui-arrow:after,
.webui-popover-inverse.bottom-right > .webui-arrow:after {
  border-bottom-color: #333;
}
.webui-popover-inverse.left > .webui-arrow,
.webui-popover-inverse.left-top > .webui-arrow,
.webui-popover-inverse.left-bottom > .webui-arrow,
.webui-popover-inverse.left > .webui-arrow:after,
.webui-popover-inverse.left-top > .webui-arrow:after,
.webui-popover-inverse.left-bottom > .webui-arrow:after {
  border-left-color: #333;
}
.webui-popover i.icon-refresh:before {
  content: "";
}
.webui-popover i.icon-refresh {
  display: block;
  width: 30px;
  height: 30px;
  font-size: 20px;
  top: 50%;
  left: 50%;
  position: absolute;
  margin-left: -15px;
  margin-right: -15px;
  background: url(../img/loading.gif) no-repeat;
}
@-webkit-keyframes rotate {
  100% {
    -webkit-transform: rotate(360deg);
  }
}
@keyframes rotate {
  100% {
    transform: rotate(360deg);
  }
}
.webui-popover-backdrop {
  background-color: rgba(0, 0, 0, 0.65);
  width: 100%;
  height: 100%;
  position: fixed;
  top: 0;
  left: 0;
  z-index: 9998;
}
.webui-popover .dropdown-menu {
  display: block;
  position: relative;
  top: 0;
  border: none;
  box-shadow: none;
  float: none;
}
.il-popover {
  max-width: 400px;
}
.il-popover .webui-popover-content > div:first-child {
  width: 100%;
}
.il-popover .il-popover-inner {
  max-height: 500px;
  overflow: auto;
}
.il-popover .il-popover-inner .close {
  margin: 0;
}
.il-popover .il-popover-inner .close::after {
  content: "";
  width: 0em;
  height: 0em;
  padding: 0;
}
.il-popover i.icon-refresh {
  background: url("images/loading.gif") no-repeat;
  height: 30px;
}
.il-popover .il-popover-title-container {
  background-color: #f0f0f0;
}
.il-popover .il-popover-title-container h4.il-popover-title {
  font-size: 1rem;
  font-weight: normal;
  padding: 8px 14px;
  background-color: transparent;
  text-transform: none;
  color: #161616;
}
.il-popover.webui-popover-fixed {
  position: fixed;
}
@media (max-width: 768px) {
  .il-popover.webui-popover-fixed {
    position: absolute;
    left: 0 !important;
    width: 100%;
  }
}
.extended-color-variant-1.il-extended-color-variant-standard {
  color: #7f7207;
  background-color: #f3de2c;
}
.extended-color-variant-1.il-extended-color-variant-light {
  color: #beab0b;
  background-color: #f7e970;
}
.extended-color-variant-1.il-extended-color-variant-lighter {
  color: #c7b30b;
  background-color: #faf0a0;
}
.extended-color-variant-1.il-extended-color-variant-dark {
  color: #fefced;
  background-color: #ccb80c;
}
.extended-color-variant-1.il-extended-color-variant-darker {
  color: #ffffff;
  background-color: #a59509;
}
.extended-color-variant-2.il-extended-color-variant-standard {
  color: #3a2300;
  background-color: #d38000;
}
.extended-color-variant-2.il-extended-color-variant-light {
  color: #7c4b00;
  background-color: #ffa51b;
}
.extended-color-variant-2.il-extended-color-variant-lighter {
  color: #865200;
  background-color: #ffba4e;
}
.extended-color-variant-2.il-extended-color-variant-dark {
  color: #ffdaa0;
  background-color: #8c5500;
}
.extended-color-variant-2.il-extended-color-variant-darker {
  color: #ffffff;
  background-color: #633c00;
}
.extended-color-variant-3.il-extended-color-variant-standard {
  color: #081517;
  background-color: #307c88;
}
.extended-color-variant-3.il-extended-color-variant-light {
  color: #194248;
  background-color: #43acbd;
}
.extended-color-variant-3.il-extended-color-variant-lighter {
  color: #1c484f;
  background-color: #69bdca;
}
.extended-color-variant-3.il-extended-color-variant-dark {
  color: #a5d7df;
  background-color: #1d4c53;
}
.extended-color-variant-3.il-extended-color-variant-darker {
  color: #f0f8fa;
  background-color: #133035;
}
.extended-color-variant-4.il-extended-color-variant-standard {
  color: #378144;
  background-color: #86cb92;
}
.extended-color-variant-4.il-extended-color-variant-light {
  color: #4baf5d;
  background-color: #b8e0bf;
}
.extended-color-variant-4.il-extended-color-variant-lighter {
  color: #50b462;
  background-color: #dcf0df;
}
.extended-color-variant-4.il-extended-color-variant-dark {
  color: #ffffff;
  background-color: #54b665;
}
.extended-color-variant-4.il-extended-color-variant-darker {
  color: #ffffff;
  background-color: #449d53;
}
.extended-color-variant-5.il-extended-color-variant-standard {
  color: #7c2c5b;
  background-color: #ce73a8;
}
.extended-color-variant-5.il-extended-color-variant-light {
  color: #ae3d7e;
  background-color: #e1a8c9;
}
.extended-color-variant-5.il-extended-color-variant-lighter {
  color: #b53f84;
  background-color: #eecee0;
}
.extended-color-variant-5.il-extended-color-variant-dark {
  color: #ffffff;
  background-color: #b94187;
}
.extended-color-variant-5.il-extended-color-variant-darker {
  color: #ffffff;
  background-color: #9b3671;
}
.extended-color-variant-6.il-extended-color-variant-standard {
  color: #352840;
  background-color: #82639e;
}
.extended-color-variant-6.il-extended-color-variant-light {
  color: #564169;
  background-color: #a58fb9;
}
.extended-color-variant-6.il-extended-color-variant-lighter {
  color: #5b456f;
  background-color: #beaecd;
}
.extended-color-variant-6.il-extended-color-variant-dark {
  color: #e7e1ec;
  background-color: #5e4772;
}
.extended-color-variant-6.il-extended-color-variant-darker {
  color: #ffffff;
  background-color: #493859;
}
.extended-color-variant-7.il-extended-color-variant-standard {
  color: #4a3737;
  background-color: #9e7c7d;
}
.extended-color-variant-7.il-extended-color-variant-light {
  color: #705354;
  background-color: #bca5a6;
}
.extended-color-variant-7.il-extended-color-variant-lighter {
  color: #765758;
  background-color: #d2c2c3;
}
.extended-color-variant-7.il-extended-color-variant-dark {
  color: #f5f1f1;
  background-color: #795a5b;
}
.extended-color-variant-7.il-extended-color-variant-darker {
  color: #ffffff;
  background-color: #624849;
}
.extended-color-variant-8.il-extended-color-variant-standard {
  color: #b30931;
  background-color: #f75e82;
}
.extended-color-variant-8.il-extended-color-variant-light {
  color: #f20c42;
  background-color: #faa2b7;
}
.extended-color-variant-8.il-extended-color-variant-lighter {
  color: #f31549;
  background-color: #fdd3dd;
}
.extended-color-variant-8.il-extended-color-variant-dark {
  color: #ffffff;
  background-color: #f41a4d;
}
.extended-color-variant-8.il-extended-color-variant-darker {
  color: #ffffff;
  background-color: #da0b3c;
}
.extended-color-variant-9.il-extended-color-variant-standard {
  color: #8d1116;
  background-color: #ea4d54;
}
.extended-color-variant-9.il-extended-color-variant-light {
  color: #c91820;
  background-color: #f28d91;
}
.extended-color-variant-9.il-extended-color-variant-lighter {
  color: #d21921;
  background-color: #f7babd;
}
.extended-color-variant-9.il-extended-color-variant-dark {
  color: #ffffff;
  background-color: #d61922;
}
.extended-color-variant-9.il-extended-color-variant-darker {
  color: #ffffff;
  background-color: #b2151c;
}
.bg-primary {
  color: white;
}
/*
	These classes are used to limit the number of rows when displaying larger chunks of text.
	The mixin receives @height-in-rows as an integer. The classes il-multi-line-cap-2,3,5,10
	can be used to limit the number of rows for text to 2,3,5 or 10 lines in any template,
	e.g. the Standard Listing Panels limit the property values to 3 lines using il-multi-line-cap-3

	Technical discussion can be found in https://mantis.ilias.de/view.php?id=21583
	The background/gradient fallback can be removed as soon as all browsers support line-clamp.
 */
.il-multi-line-cap-2 {
  position: relative;
  max-height: 3em;
  overflow: hidden;
  line-height: 1.5;
  /* edge, chrome, safari go here... */
  /* may come with next firefox 68, https://caniuse.com/#search=clamp */
}
.il-multi-line-cap-2:after {
  content: "";
  text-align: right;
  position: absolute;
  bottom: 0;
  right: 0;
  width: 30%;
  height: 1.5em;
  background: linear-gradient(to right, rgba(255, 255, 255, 0), #ffffff 80%);
}
@supports (-webkit-line-clamp: 2) {
  .il-multi-line-cap-2 {
    overflow: hidden;
    text-overflow: ellipsis;
    display: -webkit-box;
    -webkit-line-clamp: 2;
    -webkit-box-orient: vertical;
  }
  .il-multi-line-cap-2:after {
    display: none;
  }
}
@supports (-moz-line-clamp: 2) {
  .il-multi-line-cap-2 {
    overflow: hidden;
    text-overflow: ellipsis;
    display: -moz-box;
    -moz-line-clamp: 2;
    -moz-box-orient: vertical;
  }
  .il-multi-line-cap-2:after {
    display: none;
  }
}
.il-multi-line-cap-3 {
  position: relative;
  max-height: 4.5em;
  overflow: hidden;
  line-height: 1.5;
  /* edge, chrome, safari go here... */
  /* may come with next firefox 68, https://caniuse.com/#search=clamp */
}
.il-multi-line-cap-3:after {
  content: "";
  text-align: right;
  position: absolute;
  bottom: 0;
  right: 0;
  width: 30%;
  height: 1.5em;
  background: linear-gradient(to right, rgba(255, 255, 255, 0), #ffffff 80%);
}
@supports (-webkit-line-clamp: 2) {
  .il-multi-line-cap-3 {
    overflow: hidden;
    text-overflow: ellipsis;
    display: -webkit-box;
    -webkit-line-clamp: 3;
    -webkit-box-orient: vertical;
  }
  .il-multi-line-cap-3:after {
    display: none;
  }
}
@supports (-moz-line-clamp: 2) {
  .il-multi-line-cap-3 {
    overflow: hidden;
    text-overflow: ellipsis;
    display: -moz-box;
    -moz-line-clamp: 3;
    -moz-box-orient: vertical;
  }
  .il-multi-line-cap-3:after {
    display: none;
  }
}
.il-multi-line-cap-5 {
  position: relative;
  max-height: 7.5em;
  overflow: hidden;
  line-height: 1.5;
  /* edge, chrome, safari go here... */
  /* may come with next firefox 68, https://caniuse.com/#search=clamp */
}
.il-multi-line-cap-5:after {
  content: "";
  text-align: right;
  position: absolute;
  bottom: 0;
  right: 0;
  width: 30%;
  height: 1.5em;
  background: linear-gradient(to right, rgba(255, 255, 255, 0), #ffffff 80%);
}
@supports (-webkit-line-clamp: 2) {
  .il-multi-line-cap-5 {
    overflow: hidden;
    text-overflow: ellipsis;
    display: -webkit-box;
    -webkit-line-clamp: 5;
    -webkit-box-orient: vertical;
  }
  .il-multi-line-cap-5:after {
    display: none;
  }
}
@supports (-moz-line-clamp: 2) {
  .il-multi-line-cap-5 {
    overflow: hidden;
    text-overflow: ellipsis;
    display: -moz-box;
    -moz-line-clamp: 5;
    -moz-box-orient: vertical;
  }
  .il-multi-line-cap-5:after {
    display: none;
  }
}
.il-multi-line-cap-10 {
  position: relative;
  max-height: 15em;
  overflow: hidden;
  line-height: 1.5;
  /* edge, chrome, safari go here... */
  /* may come with next firefox 68, https://caniuse.com/#search=clamp */
}
.il-multi-line-cap-10:after {
  content: "";
  text-align: right;
  position: absolute;
  bottom: 0;
  right: 0;
  width: 30%;
  height: 1.5em;
  background: linear-gradient(to right, rgba(255, 255, 255, 0), #ffffff 80%);
}
@supports (-webkit-line-clamp: 2) {
  .il-multi-line-cap-10 {
    overflow: hidden;
    text-overflow: ellipsis;
    display: -webkit-box;
    -webkit-line-clamp: 10;
    -webkit-box-orient: vertical;
  }
  .il-multi-line-cap-10:after {
    display: none;
  }
}
@supports (-moz-line-clamp: 2) {
  .il-multi-line-cap-10 {
    overflow: hidden;
    text-overflow: ellipsis;
    display: -moz-box;
    -moz-line-clamp: 10;
    -moz-box-orient: vertical;
  }
  .il-multi-line-cap-10:after {
    display: none;
  }
}
/* flex grid support start */
script {
  display: none!important;
}
.row-flex {
  display: -webkit-box;
  display: -moz-box;
  display: -ms-flexbox;
  display: -webkit-flex;
  display: flex;
}
.row-flex-wrap {
  -webkit-flex-flow: row wrap;
  flex-flow: row wrap;
  align-content: flex-start;
}
.flex-col {
  display: flex;
  display: -webkit-flex;
  flex-flow: column nowrap;
  height: 100%;
}
/* flex grid support end */
/* RTL review overwrite some specifics [bootstrap] styles
 *
 * use class "noMirror" to avoid image flip
*/
[dir="rtl"] img:not(.noMirror) {
  transform: scaleX(-1);
}
[dir="rtl"] *[align="left"] {
  text-align: right !important;
}
[dir="rtl"] *[align="right"] {
  text-align: left !important;
}
@media (min-width: 768px) {
  [dir="rtl"] .navbar-header {
    float: right;
  }
}
[dir="rtl"] .navbar-brand {
  float: right;
}
@media (min-width: 768px) {
  .navbar > .container [dir="rtl"] .navbar-brand,
  .navbar > .container-fluid [dir="rtl"] .navbar-brand {
    margin-left: 0;
    margin-right: -15px;
  }
}
[dir="rtl"] .navbar-toggle {
  float: left;
  margin-right: 0;
  margin-left: 15px;
}
@media (max-width: 768px) {
  [dir="rtl"] .navbar-nav .open .dropdown-menu > li > a,
  [dir="rtl"] .navbar-nav .open .dropdown-menu .dropdown-header {
    padding: 5px 25px 5px 15px;
  }
}
@media (min-width: 768px) {
  [dir="rtl"] .navbar-nav {
    float: right;
    margin: 0;
  }
  [dir="rtl"] .navbar-nav > li {
    float: right;
  }
  [dir="rtl"] .navbar-nav.navbar-right:last-child {
    margin-right: 0;
    margin-left: -15px;
  }
}
@media (min-width: 768px) {
  [dir="rtl"] .navbar-left {
    float: right !important;
  }
  [dir="rtl"] .navbar-right {
    float: left !important;
  }
}
@media (min-width: 768px) {
  [dir="rtl"] .navbar-form.navbar-right:last-child {
    margin-right: 0;
    margin-left: -15px;
  }
}
@media (min-width: 768px) {
  [dir="rtl"] .navbar-text {
    float: right;
  }
  [dir="rtl"] .navbar-text.navbar-right:last-child {
    margin-right: 15px;
    margin-left: 0;
  }
}
[dir="rtl"] form .col-sm-1,
[dir="rtl"] form .col-sm-2,
[dir="rtl"] form .col-sm-3,
[dir="rtl"] form .col-sm-4,
[dir="rtl"] form .col-sm-5,
[dir="rtl"] form .col-sm-6,
[dir="rtl"] form .col-sm-7,
[dir="rtl"] form .col-sm-8,
[dir="rtl"] form .col-sm-9,
[dir="rtl"] form .col-sm-10,
[dir="rtl"] form .col-sm-11,
[dir="rtl"] form .col-sm-12 {
  float: right;
}
[dir="rtl"] .nav-pills > li {
  float: right;
}
span.ilAlert {
  color: #B54F00;
}
/* Drop Downs */
.dropdown-header {
  padding: 3px 10px;
  color: #161616;
  background-color: white;
  margin-bottom: 4px;
  border-bottom: 1px solid #dddddd;
}
.dropdown-header > h2 {
  margin-bottom: 2px;
}
.dropdown-menu {
  background-color: white;
  font-weight: normal;
  border: 0 none;
  -webkit-box-shadow: 3px 9px 9px 0 rgba(0, 0, 0, 0.3);
  box-shadow: 3px 9px 9px 0 rgba(0, 0, 0, 0.3);
}
.dropdown-menu li > a {
  display: block;
  clear: both;
  padding: 3px 10px;
  font-weight: normal;
  font-size: 0.875rem;
  line-height: 1.42857143;
  background-color: transparent;
  color: #161616;
  white-space: nowrap;
}
.dropdown-menu li > a:hover,
.dropdown-menu li > a:focus {
  text-decoration: none;
  color: #000000;
  background-color: #e2e8ef;
}
.dropdown-menu img {
  border: 0;
  width: 22px;
  height: 22px;
  margin: 0 3px 0 0;
  display: inline;
}
[dir="rtl"] .dropdown-menu {
  padding: 5px 0;
}
.ilAdvNoImg {
  display: inline-block;
  width: 22px;
}
.yamm .dropdown-menu li > a {
  white-space: normal;
}
.btn-group.open .dropdown-toggle {
  -webkit-box-shadow: inset 0 1px 1px rgba(0, 0, 0, 0.05);
  box-shadow: inset 0 1px 1px rgba(0, 0, 0, 0.05);
}
/* BS tables */
.table {
  margin-bottom: 0;
}
/* ILIAS part candidates */
html,
body {
  height: 100%;
  overflow: hidden;
}
html {
  font-size: 100%;
}
@media only screen and (max-width: 768px) {
  html {
    -webkit-text-size-adjust: none;
  }
}
@media only screen and (max-width: 768px) {
  html,
  body {
    overflow: initial;
    height: auto;
    min-height: 100vh;
  }
}
/* see bug ILIAS bug #17589 and http://stackoverflow.com/questions/17045132/scrollbar-overlay-in-ie10-how-do-you-stop-that */
body {
  -ms-overflow-style: scrollbar;
}
#ilAll {
  position: relative;
  height: auto !important;
  min-height: calc(100% - 1px);
  margin: 0 auto;
}
div#minheight {
  height: 180px;
  clear: both;
}
div.ilFrame {
  margin-top: -40px;
  margin-left: auto;
  margin-right: auto;
  max-width: 1200px;
  -webkit-box-shadow: 0 0 40px #808080;
  box-shadow: 0 0 40px #808080;
  padding-top: 129px;
  background-color: #f9f9f9;
  min-height: 100%;
}
@media only screen and (max-width: 768px) {
  div.ilFrame {
    margin: 0;
    width: 100%;
  }
}
.ilContainerWidth {
  max-width: 1400px;
  padding: 0 30px;
}
@media only screen and (max-width: 768px) {
  .ilContainerWidth {
    padding: 0 15px;
  }
}
/* --------------------------------------------------------------
   GLOBAL STYLES
-------------------------------------------------------------- */
ul,
ol,
p {
  margin: 0.8em 0;
}
ol,
ul {
  padding-left: 40px;
  list-style-image: none;
}
[dir="rtl"] ol,
[dir="rtl"] ul {
  padding-right: 40px;
  padding-left: 0;
}
ol ul,
ul ol,
ul ul,
ol ol {
  margin-top: 0;
  margin-bottom: 0;
}
small,
sub,
sup {
  font-size: 0.625rem;
}
em,
i {
  font-style: italic;
}
u {
  text-decoration: underline;
}
sub {
  vertical-align: sub;
}
sup {
  vertical-align: super;
}
/* see bug #15971 */
sub,
sup {
  position: static;
}
strong,
b {
  font-weight: bold;
}
a {
  text-decoration: none;
  cursor: pointer;
  /* BEGIN WebDAV: Enable links with AnchorClick behavior for Internet Explorer.
	 * All skins which want to support mounting of Webfolders using Internet Explorer
	 * must explicitly enable AnchorClick behavior.
	 */
  behavior: url(#default#AnchorClick);
  /* END WebDAV: Enable links with AnchorClick behavior for Internet Explorer. */
}
a:hover {
  color: #3a4c65;
  text-decoration: underline;
}
a:focus-visible {
  position: relative;
  outline: 2px solid #FFFFFF;
  outline-offset: 4px;
}
a:focus-visible::after {
  content: " ";
  position: absolute;
  top: -2px;
  left: -2px;
  right: -2px;
  bottom: -2px;
  border: 2px solid #FFFFFF;
  outline: 3px solid #0078D7;
}
a:active,
a.engaged {
  outline: none;
}
hr {
  margin-bottom: 0.8em;
  border: none;
  border-top: 1px solid #dddddd;
}
table {
  font-size: 0.875rem;
}
img {
  vertical-align: middle;
}
@media only screen and (max-width: 768px) {
  img {
    /* height: auto; messes e.g. survey progress bar */
    max-width: 100%;
  }
}
@media only screen and (max-width: 768px) {
  img.olTileImage {
    max-width: none;
  }
}
tr,
td {
  vertical-align: top;
  white-space: normal;
  word-wrap: break-word;
}
code {
  font-family: Pragmata, Menlo, 'DejaVu LGC Sans Mono', 'DejaVu Sans Mono', Consolas, 'Everson Mono', 'Lucida Console', 'Andale Mono', 'Nimbus Mono L', 'Liberation Mono', FreeMono, 'Osaka Monospaced', Courier, 'New Courier', monospace;
  font-size: 0.75rem;
  color: #6f6f6f;
}
::selection {
  background: #e2e8ef;
}
::-moz-selection {
  background: #e2e8ef;
}
@media only screen and (max-width: 768px) {
  textarea {
    max-width: 100%;
  }
}
@media only screen and (max-width: 768px) {
  input,
  select {
    max-width: 100%;
  }
}
@media only screen and (max-width: 768px) {
  div.ilc_Mob img {
    height: auto !important;
  }
}
@media print {
  h1,
  h2,
  h3,
  h4,
  h5,
  h6 {
    page-break-after: avoid;
  }
  ul,
  ol,
  dl {
    page-break-before: avoid;
  }
}
/* --------------------------------------------------------------
   SPECIAL STYLES
-------------------------------------------------------------- */
body#tinymce,
body.mceContentBody {
  height: auto;
}
body#tinymce {
  background-color: white;
  overflow: initial;
}
html.il-no-tiny-bg body#tinymce {
  background-color: transparent;
  margin-top: 0 !important;
  margin-bottom: 0 !important;
}
.ilHidden {
  visibility: hidden;
}
.ilNoDisplay {
  display: none !important;
}
.ilDisplayBlock {
  display: block;
}
.ilClearFloat {
  clear: both;
}
.ilFloatRight {
  float: right;
}
[dir="rtl"] .ilFloatRight {
  float: left;
}
.ilFloatLeft {
  float: left;
}
[dir="rtl"] .ilFloatLeft {
  float: right;
}
.ilWhiteSpaceNowrap {
  white-space: nowrap;
}
.ilWhiteSpaceNowrap.ilRight a,
.ilWhiteSpaceNowrap.ilRight .btn-group {
  padding-left: 6px;
  border: 1px solid transparent;
}
.ilPositionRelative {
  position: relative;
}
.ilPrintContent {
  padding: 0 15px;
}
.ilCenter {
  text-align: center;
}
.ilRight {
  text-align: right;
}
[dir="rtl"] .ilRight {
  text-align: left;
}
.ilLeft {
  text-align: left;
}
[dir="rtl"] .ilLeft {
  text-align: right;
}
.ilValignMiddle {
  vertical-align: middle;
}
.registration {
  margin: 5px auto 0;
  width: 700px;
}
.fullwidth {
  width: 100%;
}
div.input {
  border: 1px solid #757575;
  padding: 3px;
  text-decoration: none;
  font-size: 0.75rem;
  background-color: white;
  overflow: auto;
}
div.input:focus {
  border-color: #0078D7;
}
input[type=text].numeric {
  text-align: right;
}
@media only screen and (max-width: 768px) {
  div.ilTableOuter {
    max-width: 100%;
    overflow: auto;
  }
}
@media only screen and (max-width: 768px) {
  .table-responsive .dropdown-menu {
    position: relative;
  }
}
/* -------------------- table formatting ------------------ */
div.ilCommandRow {
  text-align: right;
  padding-right: 1%;
  margin-bottom: 15px;
}
[dir="rtl"] div.ilCommandRow {
  text-align: left;
  padding-right: 0;
  padding-left: 1%;
}
div.ilCommandRow.one_side_col {
  padding-right: 22%;
}
[dir="rtl"] div.ilCommandRow.one_side_col {
  padding-right: 0;
  padding-left: 22%;
}
div.ilAdminRow {
  margin: 10px 15px 20px 15px;
}
table.std {
  color: #161616;
  background-color: #f9f9f9;
  border-spacing: 0;
  border-collapse: collapse;
  border: 1px solid #9eadba;
}
.fullwidth_invisible {
  color: #161616;
  background-color: #f9f9f9;
  width: 100%;
  border-spacing: 0;
}
table.nobackground {
  color: #161616;
  background-color: inherit;
  border-spacing: 0;
  padding: 3px;
}
.subitem {
  clear: both;
  margin: 0 -10px 0 0;
  padding-top: 5px;
  /* border-top: 1px dotted #c0c0c0; */
}
[dir="rtl"] .subitem {
  clear: both;
  margin: 0 0 0 -10px;
}
td.nobackground {
  color: black;
  background-color: inherit;
  border-spacing: 0;
  border: none;
  padding: 3px;
  vertical-align: top;
}
tr.tbltitle {
  border-bottom: 1px solid #9eadba;
}
tr.std {
  background-color: white;
  color: #161616;
  padding: 3px;
}
th {
  text-align: left;
  vertical-align: bottom;
  font-weight: normal;
}
td.std,
th.std {
  padding: 4px 6px;
  text-align: left;
}
[dir="rtl"] th,
[dir="rtl"] td.std,
[dir="rtl"] th.std {
  text-align: right;
}
.calstd .btn {
  white-space: normal;
}
th.option,
td.option {
  background-color: white;
  color: #161616;
  padding: 3px;
  font-weight: bold;
  vertical-align: top;
  text-align: right;
  border-top: 1px solid #9eadba;
}
[dir="rtl"] th.option,
[dir="rtl"] td.option {
  text-align: left;
}
td.sub_option {
  background-color: white;
  color: #161616;
  padding: 3px;
  font-weight: bold;
  vertical-align: top;
  border-top: 1px solid #9eadba;
}
td.option_value {
  background: none white;
  color: #161616;
  padding: 3px;
  vertical-align: top;
  text-align: left;
  border-top: 1px solid #9eadba;
}
[dir="rtl"] td.option_value {
  text-align: right;
}
td.option_value_center {
  background: none white;
  color: #161616;
  padding: 3px;
  vertical-align: top;
  text-align: center;
  border-top: 1px solid #9eadba;
}
td.option_desc,
p.option_desc {
  background: none white;
  color: #161616;
  padding: 3px;
  font-style: italic;
  font-weight: normal;
  vertical-align: top;
  text-align: left;
}
[dir="rtl"] td.option_desc,
[dir="rtl"] p.option_desc {
  text-align: right;
}
td.boxed {
  border: 1px solid black;
}
/*Link, Visited, Hover, Focus, Activ*/
a.il_ContainerItemCommand2:link,
a.il_ContainerItemCommand2:visited,
a.il_ContainerItemCommand:link,
a.il_ContainerItemCommand:visited {
  font-size: 0.75rem;
  text-decoration: none;
  margin: 0 3px 0 0;
  white-space: nowrap;
  font-weight: normal;
}
[dir="rtl"] a.il_ContainerItemCommand2:link,
[dir="rtl"] a.il_ContainerItemCommand2:visited,
[dir="rtl"] a.il_ContainerItemCommand:link,
[dir="rtl"] a.il_ContainerItemCommand2:visited {
  margin: 0 0 0 3px;
}
a.il_ContainerItemCommand2:hover,
a.il_ContainerItemCommand:hover {
  text-decoration: underline;
}
div.il_ContainerItemCommands2 {
  text-align: right;
  margin: 0 3px 3px;
}
[dir="rtl"] div.il_ContainerItemCommands2 {
  text-align: left;
}
div.il_ContainerItemCommands {
  padding: 2px 0;
}
h3.il_ContainerItemTitle {
  padding: 0;
  margin: 0;
  font-weight: normal;
  font-size: 0.875rem;
  display: inline;
}
div.il_ContainerItemTitle {
  float: left;
  max-width: calc(100% - 40px);
  padding-bottom: 5px;
}
[dir="rtl"] div.il_ContainerItemTitle {
  float: right;
}
div.il_ItemProperties {
  margin: 2px 0 5px;
  text-align: left;
  font-weight: normal;
  font-size: 0.75rem;
}
[dir="rtl"] div.il_ItemProperties {
  text-align: right;
}
div.il_ItemNotice {
  margin: 2px 0 5px;
  text-align: left;
  font-weight: normal;
  font-size: 0.75rem;
  color: green;
}
[dir="rtl"] div.il_ItemNotice {
  text-align: right;
}
a.il_ItemProperty:link,
a.il_ItemProperty:visited {
  text-decoration: none;
  font-weight: normal;
}
a.il_ItemProperty:hover {
  color: black;
}
span.il_ItemAlertProperty {
  color: #B54F00;
}
/* Table Links */
/* --- description text ---*/
div.il_Description,
td.il_Description {
  margin: 2px 0 5px;
  font-size: 0.75rem;
  font-weight: normal;
  text-align: left;
}
[dir="rtl"] div.il_Description,
[dir="rtl"] td.il_Description {
  text-align: right;
}
div.il_Description_no_margin,
td.il_Description_no_margin {
  font-size: 0.75rem;
  font-style: italic;
  text-align: left;
}
[dir="rtl"] div.il_Description_no_margin,
[dir="rtl"] td.il_Description_no_margin {
  text-align: right;
}
div.il_info {
  font-size: 0.75rem;
  text-align: left;
}
[dir="rtl"] div.il_info {
  text-align: right;
}
/* ---------------- headlines ------------------ */
a#il_mhead_t_focus {
  color: #3b5620;
  vertical-align: middle;
  font-size: 1.75rem;
  font-weight: 600;
  cursor: default;
}
@media only screen and (max-width: 768px) {
  a#il_mhead_t_focus {
    font-size: 1.4rem;
  }
}
a#il_mhead_t_focus[href] {
  cursor: pointer;
}
h1.ilHeader {
  padding: 10px 0 0;
}
@media only screen and (max-width: 768px) {
  h1.ilHeader {
    padding-top: 5px;
  }
}
h2.ilHeader {
  font-weight: normal;
  padding: 0;
  margin: 0;
  display: inline;
  font-size: 1.2rem;
  color: #2c2c2c;
}
#headerimage {
  width: 45px;
  height: 45px;
  margin-top: 3px;
  margin-right: 10px;
  float: left;
}
@media only screen and (max-width: 768px) {
  #headerimage {
    width: 35px;
    height: 35px;
    margin-top: 2px;
    margin-right: 7px;
  }
}
[dir="rtl"] #headerimage {
  margin-right: 0;
  margin-left: 10px;
  float: right;
}
div.ilHeadAction {
  float: right;
  margin: 8px 0 5px;
  /* bottom 5px blog fullscreen */
}
[dir="rtl"] div.ilHeadAction {
  float: left;
}
div.ilHeadAction .prop {
  padding-right: 10px;
}
[dir="rtl"] div.ilHeadAction .prop {
  padding-right: 0;
  padding-left: 10px;
}
div.ilHeadAction a:hover {
  text-decoration: none;
}
div.ilHeadAction ul.dropdown-menu button {
  text-decoration: none;
  font-size: 80%;
}
div.ilHeaderDesc {
  font-size: 0.75rem;
  padding: 0;
  color: #161616;
}
div.ilHeaderAlert {
  font-size: 0.75rem;
  padding: 0;
  color: #B54F00;
}
div.il_HeaderInner {
  padding: 15px;
  margin-bottom: 5px;
  overflow: visible;
}
@media only screen and (max-width: 768px) {
  div.il_HeaderInner {
    color: #161616;
  }
}
div.il_HeaderInner.media {
  margin-top: 0;
}
div.il_TreeIcons {
  padding: 15px 15px 0 0;
  margin: 0;
  float: right;
}
[dir="rtl"] div.il_TreeIcons {
  padding: 15px 0 0 15px;
  float: left;
}
/* ----------------- permanent link  ------------- */
#current_perma_link {
  color: #161616;
  font-size: 0.75rem;
}
#current_perma_link:focus-visible {
  outline: 3px solid #FFFFFF;
  outline-offset: 2px;
}
a.permalink_label > span.glyphicon {
  display: none;
}
.ilPermalinkContainer {
  width: 100%;
}
div.ilPermanentLinkWrapper {
  clear: both;
  margin-top: 10px;
  display: inline-block;
  width: 100%;
}
@media only screen and (max-width: 768px) {
  div.ilPermanentLinkWrapper a.permalink_label > span.glyphicon {
    display: inline;
  }
}
div.ilPermanentLinkWrapper .ilPermalinkContainer {
  table-layout: fixed;
  line-height: 22px;
}
@media only screen and (max-width: 768px) {
  div.ilPermanentLinkWrapper .ilPermalinkContainer {
    padding-right: 0;
  }
}
div.ilPermanentLinkWrapper .ilPermalinkContainer > label {
  width: 150px;
  display: table-cell;
  vertical-align: middle;
}
@media only screen and (max-width: 768px) {
  div.ilPermanentLinkWrapper .ilPermalinkContainer > label {
    padding-right: 0;
    width: 24px;
  }
}
div.ilPermanentLinkWrapper .ilPermalinkContainer > input,
div.ilPermanentLinkWrapper .ilPermalinkContainer .btn-group {
  z-index: 0;
  /* see bug #24567 */
}
div.ilPermanentLinkWrapper .ilPermalinkContainer .input-group-btn {
  width: 28px;
}
/* ----------------- invisible border ------------- */
div.invisible_border {
  margin: 15px;
}
.ilInvisibleBorder {
  padding: 15px;
}
/* ------- Helptext --------- */
span.il_Helptext {
  font-size: 0.75rem;
  font-weight: normal;
}
/* ----------------- alternative text styles ------------- */
.small {
  text-decoration: none;
  font-size: 0.75rem;
}
.xsmall {
  text-decoration: none;
  font-size: 0.625rem;
}
.smallgreen {
  text-decoration: none;
  font-size: 0.75rem;
  color: green;
}
.smallred {
  text-decoration: none;
  font-size: 0.75rem;
  color: #d00;
}
.obligatory {
  font-weight: normal;
  color: #800000;
  font-variant: normal;
}
.warning {
  text-decoration: none;
  font-weight: bold;
  color: #d00;
}
div.Access {
  text-decoration: none;
  font-weight: bold;
  text-decoration: underline;
  color: #d00;
}
.asterisk {
  color: #d00;
  font-size: 0.75rem;
}
.default {
  text-decoration: none;
  font-weight: normal;
}
.quote {
  font-style: italic;
  font-weight: normal;
}
.subtitle {
  font-style: italic;
  font-weight: normal;
  font-size: 0.75rem;
}
.questiontext {
  font-weight: bold;
}
.bold {
  font-weight: bold;
}
.light {
  color: #6f6f6f;
}
/* ----------------- normal links ------------- */
a.light:link,
a.light:visited {
  text-decoration: none;
  color: #35b;
}
a.light:hover {
  color: black;
}
/* Messages */
/* ------------------ blind image - spacer gif --------------
   please use this style class always when using this blind image */
img.spacer {
  display: block;
}
div#agreement {
  width: 100%;
  height: 375px;
  overflow: auto;
  overflow-x: hidden;
}
/* bottom center area (optional bottom area, used e.g. in learning modules) */
div#bot_center_area {
  bottom: 0;
  height: 300px;
  position: fixed;
  padding: 5px;
  background-color: #f0f0f0;
  border-top: 3px solid #dddddd;
  -webkit-overflow-scrolling: touch;
  /* Bug 11209 */
  overflow: auto;
  /* Bug 11209 */
}
div#bot_center_area iframe {
  -webkit-overflow-scrolling: touch;
  /* Bug 11209 */
  overflow: auto;
  /* Bug 11209 */
  border: none;
  width: 100%;
  height: 100%;
}
div#bot_center_area_drag {
  left: 0;
  right: 0;
  height: 4px;
  cursor: row-resize;
  margin-top: -8px;
  position: absolute;
}
#drag_zmove {
  position: absolute;
  width: 100%;
  height: 100%;
  z-index: 7;
  display: none;
}
div#bot_center_area_drag:hover {
  background: none #fa9;
}
.ilLeftNavSpace {
  /* padding: 0 20px 0 310px; */
  margin-left: 315px !important;
}
@media (max-width: 1200px) {
  .ilLeftNavSpace {
    margin-left: 0 !important;
  }
}
[dir="rtl"] .ilLeftNavSpace {
  margin-left: 0 !important;
  margin-right: 315px !important;
}
@media (max-width: 1200px) {
  [dir="rtl"] .ilLeftNavSpace {
    margin-right: 0 !important;
  }
}
/* see #27399 (should be finally tackled in PLR2) */
div.ilContentFixed {
  padding-bottom: 20px;
}
/* right panel (e.g. notes, comments) */
div.ilRightPanel {
  overflow: auto;
  position: fixed;
  top: 0;
  bottom: 0;
  right: 0;
  width: 500px;
  left: auto !important;
}
[dir="rtl"] div.ilRightPanel {
  right: auto !important;
  width: 500px;
  left: 0 !important;
}
#ilRightPanelClose {
  display: block;
  float: right;
}
[dir="rtl"] #ilRightPanelClose {
  float: left;
}
/* Overlays, Blocks */
.ilOverlay {
  background-color: white;
  border: 1px solid #dddddd;
  text-align: left;
  position: absolute;
  -webkit-box-shadow: 2px 2px 4px #c0c0c0;
  box-shadow: 2px 2px 4px #c0c0c0;
}
[dir="rtl"] .ilOverlay {
  text-align: right;
}
.ilAccHeadingHidden,
.ilAccHidden,
.ui-helper-hidden-accessible {
  position: absolute;
  left: -2000px;
  top: auto;
  width: 1px;
  height: 1px;
  overflow: hidden;
}
[dir="rtl"] .ilAccHeadingHidden,
[dir="rtl"] .ilAccHidden,
[dir="rtl"] .ui-helper-hidden-accessible {
  left: auto;
  /* may causes a scrollbar when omitted */
  right: -2000px;
}
a.ilAccAnchor,
a.ilAccAnchor:hover {
  text-decoration: none;
  color: inherit;
}
/* revised 4.1 */
/* Fixed Frame Width */
div.ilFrameFixedWidth,
.ilFrameFixedWidth #mainscrolldiv {
  /* max-width: 1370px; */
  margin: 0 auto;
}
.ilFrameFixedWidth #mainscrolldiv {
  margin: 0 auto;
}
div.ilFrameFixedWidthHeader {
  margin: 0 auto;
  padding: 0;
}
.ilFrameFixedWidthHeader div.ilHeaderBanner {
  overflow: hidden;
  padding: 0 15px;
}
@media only screen and (max-width: 768px) {
  .ilFrameFixedWidthHeader div.ilHeaderBanner {
    max-width: 100%;
    height: 40px !important;
    padding: 0;
  }
}
div.ilHeaderBanner img.ilHeaderImg {
  width: 100%;
}
.ilFrameFixedWidth div.ilHeaderDesc {
  padding-left: 0;
}
[dir="rtl"] .ilFrameFixedWidth div.ilHeaderDesc {
  padding-left: inherit;
  padding-right: 0;
}
div.ilBox {
  background: url("images/FramedBack.png") repeat-x;
  border: 1px solid #dddddd;
  padding: 10px;
  margin-bottom: 20px;
}
div.ilSideBarHead {
  margin-top: 10px;
  margin-bottom: 5px;
  padding: 5px;
}
div.ilSideBarHead h3,
div.ilSideBarHead h1 {
  font-size: 1rem;
  color: #161616;
  display: inline;
  padding: 0;
}
div.ilSideBarContent {
  padding: 5px;
}
/* jquery ui autocomplete */
.ui-menu {
  list-style: none;
  padding: 0;
  margin: 0;
  display: block;
  float: left;
  background-color: white;
  border: 1px solid #dddddd;
  font-size: 0.75rem;
  -webkit-box-shadow: 2px 2px 4px #c0c0c0;
  box-shadow: 2px 2px 4px #c0c0c0;
}
.ui-menu .ui-menu-item {
  margin: 0;
  padding: 0;
  zoom: 1;
  float: left;
  clear: left;
  width: 100%;
}
.ui-menu .ui-menu-item > * {
  text-decoration: none;
  display: block;
  padding: 2px 4px;
  line-height: 1.5;
  color: #161616;
  background-color: transparent;
}
.ui-menu .ui-menu-item > *:hover,
.ui-menu .ui-menu-item > *.ui-state-hover,
.ui-menu .ui-menu-item > *.ui-state-active {
  background-color: #e2e8ef;
  color: #161616;
}
.ui-menu .ui-menu-item a {
  color: #161616;
}
.ui-menu .ui-menu-item a:hover {
  color: #000000;
}
.ui-menu .ui-menu-category {
  margin: 0;
  padding: 2px;
  zoom: 1;
  float: left;
  clear: left;
  width: 100%;
  font-weight: bold;
}
.ui-menu .ui-menu-more {
  display: block;
  zoom: 1;
  color: #03a;
  cursor: pointer;
  float: left;
  clear: left;
  width: 100%;
}
.ui-menu .ui-menu-more span {
  padding: 2px;
}
.ui-menu .ui-menu-more:hover {
  background-color: white;
}
[dir="rtl"] .ui-menu {
  float: right;
}
[dir="rtl"] .ui-menu .ui-menu-item {
  float: right;
  clear: right;
}
[dir="rtl"] .ui-menu .ui-menu-category {
  float: right;
  clear: right;
}
[dir="rtl"] .ui-menu .ui-menu-more {
  float: right;
  clear: right;
}
.ui-autocomplete {
  max-height: 400px;
  overflow-y: auto;
  /* prevent horizontal scrollbar */
  overflow-x: hidden;
}
.ui-autocomplete li.ui-menu-item {
  cursor: pointer;
}
/* Icon Default */
img.ilIcon {
  width: 32px;
  height: 32px;
}
/* Icon small */
img.ilSmallIcon {
  width: 22px;
  height: 22px;
}
/* PreventBreakOut, see https://css-tricks.com/snippets/css/prevent-long-urls-from-breaking-out-of-container/ */
.ilPreventBreakOut {
  overflow-wrap: break-word;
  word-wrap: break-word;
  -ms-word-break: break-all;
  word-break: break-word;
  -ms-hyphens: auto;
  -moz-hyphens: auto;
  -webkit-hyphens: auto;
  hyphens: auto;
}
/* Component Imports */
/* Services/Accordion */
.il_VAccordionHead,
.il_HAccordionHead {
  padding: 8px 8px 8px 38px;
  text-align: left;
  cursor: pointer;
  color: #4c6586;
  font-size: 1rem;
  background-image: url("images/tree_col.svg");
  background-repeat: no-repeat;
  background-color: #f9f9f9;
  background-position: 15px 8px;
  background-size: 20px 20px;
  border: 0;
}
.il_VAccordionHead {
  display: block;
  width: 100%;
}
.il_VAccordionInnerContainer {
  margin-bottom: 10px;
}
.il_HAccordionHead:hover,
.il_VAccordionHead:hover {
  background-color: #e2e8ef;
}
.il_HAccordionHeadActive,
.il_VAccordionHeadActive {
  background-image: url("images/tree_exp.svg");
  background-color: #e2e8ef;
}
.ilAccHideContent {
  width: 0px;
  height: 0px;
  display: none;
}
div.ilc_va_icont_VAccordICont {
  overflow: visible !important;
}
/* Modules/ScormAicc */
table.il_ScormTable {
  color: #161616;
  background-color: #f9f9f9;
  border-spacing: 1px;
  border: none;
}
td.il_ScormTableKey {
  background-color: #f9f9f9;
  color: #161616;
  padding: 1px 3px;
  vertical-align: top;
  text-align: right;
}
td.il_ScormTableValue {
  background: none #f9f9f9;
  color: #161616;
  padding: 1px 3px;
  vertical-align: top;
  text-align: left;
}
/* Services/Form */
/* forms */
label,
input[type=checkbox],
input[type=radio],
select {
  cursor: pointer;
}
.form-control {
  font-size: 0.875rem;
  color: #161616;
  border: 1px solid #757575;
}
.form-control[disabled],
.form-control[readonly],
fieldset[disabled] .form-control {
  background-color: #f9f9f9;
}
.form-horizontal {
  margin-bottom: 20px;
  background: white;
}
form.form-inline {
  margin-bottom: 20px;
}
.form-horizontal .form-group {
  margin: 10px 0;
}
.form-control,
.form-control:focus {
  -webkit-box-shadow: none;
  box-shadow: none;
}
.form-control:focus-visible {
  -webkit-box-shadow: none;
  box-shadow: none;
  outline: 3px solid #0078D7;
}
input[type="file"]:focus:focus-visible::after,
input[type="radio"]:focus:focus-visible::after,
input[type="checkbox"]:focus:focus-visible::after {
  content: none;
}
input.btn.btn-default:focus-visible {
  outline: 3px solid #0078D7;
  outline-offset: 3px;
}
.btn-file:focus-within,
.btn-file:hover:focus-within {
  z-index: 3;
  outline: 3px solid #0078D7;
  outline-offset: 3px;
}
textarea.form-control {
  max-width: 100%;
}
select.form-control {
  font-size: 0.75rem;
  width: auto;
  max-width: 100%;
}
.form-horizontal label {
  color: #161616;
  font-size: 0.875rem;
}
.form-control-static {
  display: block;
}
.form-horizontal .control-label {
  padding-bottom: 4px;
  min-height: 1.875rem;
}
@media only screen and (max-width: 768px) {
  .form-horizontal .control-label {
    min-height: auto;
    padding-bottom: 0;
    margin-bottom: 0;
  }
}
.form-horizontal .control-label.col-sm-3.il_textarea {
  text-align: left;
  width: 100%;
}
.form-horizontal .radio,
.form-horizontal .checkbox,
.form-horizontal .radio-inline,
.form-horizontal .checkbox-inline {
  padding-top: 0;
  line-height: normal;
}
.form-horizontal div.radio label.radio-inline {
  line-height: 1.56rem;
}
.radio input[type="radio"],
.radio-inline input[type="radio"],
.checkbox input[type="checkbox"],
.checkbox-inline input[type="checkbox"] {
  position: static;
  display: inline-block;
  margin-left: -20px;
  margin-top: 7px;
  min-width: 13px;
}
@media only screen and (max-width: 768px) {
  .radio input[type="radio"],
  .radio-inline input[type="radio"],
  .checkbox input[type="checkbox"],
  .checkbox-inline input[type="checkbox"] {
    min-width: 16px;
  }
}
.radio input[type="radio"],
.radio-inline input[type="radio"] {
  vertical-align: top;
}
[dir="rtl"] .form-horizontal .control-label {
  text-align: left;
}
label {
  font-weight: normal;
}
td.form-inline > div.form-group {
  display: block;
  padding: 4px 0;
}
input[type="radio"]:focus:focus-visible,
input[type="checkbox"]:focus:focus-visible {
  outline: 3px solid #0078D7;
  outline-offset: 2px;
}
input[type="file"].form-control {
  border: none;
  height: auto;
}
.ilFormHeader {
  padding: 15px 0 5px;
}
.ilFormHeader .ilFormCmds {
  margin: 0;
  float: right;
}
.ilFormHeader h3 {
  margin: 0;
}
[dir="rtl"] .ilFormHeader .ilFormCmds {
  float: left;
}
.ilFormHeader,
.ilFormFooter {
  color: #161616;
  background-color: #f0f0f0;
}
.ilSubForm {
  background-color: #f9f9f9;
  padding: 3px 0;
  margin-bottom: 10px;
}
.ilSubForm .form-group {
  margin: 0;
}
@media (max-width: 768px) {
  .ilSubForm .form-group {
    margin: 6px 0;
  }
}
.ilSubForm .col-sm-9.il_textarea {
  width: 100%;
}
.ilFormFooter {
  padding: 3px 0;
}
.ilFormFooter .ilFormCmds {
  text-align: right;
  padding: 0;
}
[dir="rtl"] .ilFormFooter .ilFormCmds {
  text-align: left;
}
/* jQuery ui autocomplete menu */
input.ilHFormHighlighted,
.ui-state-focus {
  background-color: #ff9;
}
div.ilFormExternalSetting {
  margin-bottom: 10px;
}
div.ilFormExternalSetting ul {
  margin: 2px 0;
  padding-left: 25px;
}
[dir="rtl"] div.ilFormExternalSetting ul {
  padding-left: 0;
  padding-right: 25px;
}
div.ilFormExternalSetting span {
  color: #B54F00;
  /* font-style: italic; */
}
div[id^="ilFormField"] {
  margin-bottom: 10px;
}
/* Hierarchy Form */
div.ilHFormHeader,
div.ilHFormFooter {
  color: #161616;
  background-color: #f0f0f0;
  padding: 4px 0 4px 22px;
}
[dir="rtl"] div.ilHFormHeader,
[dir="rtl"] div.ilHFormFooter {
  padding: 4px 22px 4px 0;
}
div.ilHFormContent {
  padding: 20px 10px 20px 0px;
}
div.ilHFormContent table {
  width: 100%;
}
div.ilHFormItem {
  margin-bottom: 5px;
  display: table-row;
}
div.ilHFormHeader .ilFormCmds,
div.ilHFormFooter .ilFormCmds {
  float: right;
}
[dir="rtl"] div.ilHFormHeader .ilFormCmds,
[dir="rtl"] div.ilHFormFooter .ilFormCmds {
  float: left;
}
.ilHFormExpIcon,
.ilHFormCheckbox,
.ilHFormIcon {
  min-width: 20px;
  padding: 0;
}
.ilHFormItemCmd {
  padding: 0 10px;
}
.ilHFormExpIcon img,
.ilHFormIcon img {
  width: 19px;
  height: 19px;
}
.ilHFormInput,
.ilHFormInput input.form-control {
  width: 100%;
}
.ilHFormDropArea {
  margin: 6px 0;
  width: auto;
}
/* deprecated */
/* experimental: bootstrap'ed file upload */
.btn-file {
  position: relative;
  overflow: hidden;
}
.btn-file input[type=file] {
  position: absolute;
  top: 0;
  right: 0;
  min-width: 100%;
  min-height: 100%;
  font-size: 100px;
  text-align: right;
  filter: alpha(opacity=0);
  opacity: 0;
  outline: none;
  background: white;
  cursor: inherit;
  display: block;
}
.ilFormInnerCol {
  padding: 0;
}
.ilFormInnerCol .form-group {
  margin: 0;
}
input:invalid {
  background-color: #ffebeb;
  border-color: #d00;
}
.bootstrap-datetimepicker-widget {
  z-index: 2000;
}
/* provisory fix for #0021322  */
div[id$="color-picker-menu"] {
  z-index: 3;
}
/* This is a memento that we should get rid of the legacy UI */
.wzdrow input[type=file]:focus-visible {
  outline: 3px solid #0078D7;
  outline-offset: 0;
}
/* Services/UI/Explorer2 */
table.ilExplorer {
  width: 100%;
  background-color: #f9f9f9;
}
body.il_Explorer {
  background: none #f9f9f9;
}
div.il_Explorer {
  margin: 0;
  min-height: 468px;
  padding: 10px 5px 15px;
}
div.ilExpH {
  padding-top: 48px;
  min-height: 35px;
}
td.ilExpBody {
  border-top: 1px solid #dddddd;
  background-color: #f9f9f9;
}
h1.ilExplorerHead {
  color: #161616;
  margin: 0;
  padding: 10px 5px 10px 28px;
  vertical-align: top;
  text-align: left;
  font-weight: bold;
  font-size: 0.75rem;
}
div.il_ExplorerTree {
  font-size: 0.75rem;
}
ul.il_Explorer {
  margin: 0 0 0 10px;
  padding: 0;
  list-style: none;
}
ul.il_ExplorerNoIndent {
  margin: 0;
  padding: 0;
  list-style: none;
}
li.il_Explorer {
  margin: 0;
  padding: 0;
  white-space: nowrap;
}
a.il_HighlightedNode,
.ilHighlighted {
  background-color: #e2e8ef;
  padding: 0 5px;
}
li.ilExplSecHighlight {
  background-color: #f9f9f9 !important;
  border-top: solid 2px #557196;
  border-bottom: solid 2px #557196;
}
div.il_ExplorerItemDescription {
  margin-left: 40px;
}
/* Explorer2, jsTree */
.jstree.jstree-default a {
  color: #4c6586 !important;
}
.jstree.jstree-default a.disabled {
  color: #161616 !important;
  cursor: default !important;
}
.jstree.jstree-default a {
  font-size: 0.875rem;
  min-height: 22px;
}
.jstree li,
.jstree.jstree-default li i {
  background: url("images/jstree.svg") no-repeat;
  vertical-align: top;
}
.jstree.jstree-default .jstree-open > i {
  background-position: -15px 0 !important;
}
.jstree.jstree-default .jstree-closed > i {
  background-position: 3px 0 !important;
}
#vakata-contextmenu.jstree-context,
#vakata-contextmenu.jstree-context li ul {
  background: none #f0f0f0;
  border: 1px solid #979797;
  -webkit-box-shadow: 1px 1px 2px #999;
  box-shadow: 1px 1px 2px #999;
}
#vakata-contextmenu.jstree-context a {
  color: black;
}
#vakata-contextmenu.jstree-context a:hover,
#vakata-contextmenu.jstree-context .vakata-hover > a {
  padding: 0 5px;
  background: #e8eff7;
  border: 1px solid #aecff7;
  color: #000000;
  border-radius: 2px;
}
#vakata-contextmenu.jstree-context li.jstree-contextmenu-disabled a,
#vakata-contextmenu.jstree-context li.jstree-contextmenu-disabled a:hover {
  color: silver;
  background: none;
  border: 0;
  padding: 1px 4px;
}
#vakata-contextmenu.jstree-context li.vakata-separator {
  background: white;
  border-top: 1px solid #dddddd;
  margin: 0;
}
#vakata-contextmenu.jstree-context li ul {
  margin-left: -4px;
}
.jstree img {
  border: 0;
  width: 20px;
  height: 20px;
}
img.il_ExplorerIcon {
  height: 20px;
  width: 20px;
}
.ilExplorerContainer {
  padding: 2px 0 6px 0;
}
.ilExplorerContainer .jstree-default .jstree-anchor {
  height: auto;
}
.jstree-default .jstree-node,
.jstree-default .jstree-anchor {
  line-height: inherit;
}
.il-maincontrols-slate-content .jstree-default > ul > li.jstree-node {
  margin-left: 0;
}
.il-maincontrols-slate-content .jstree-default li.jstree-node {
  margin-left: 0.875rem;
  padding: 0 3px;
}
/* Modules/Forum */
a.postread,
a.postread:visited {
  font-weight: normal;
}
a.postunread,
a.postunread:visited {
  font-weight: bold;
}
a.postnew,
a.postnew:visited {
  font-style: italic;
  font-weight: bold;
}
blockquote.ilForumQuote {
  margin: 0 20px 10px;
  padding: 5px;
  border: 1px solid #b6b6b6;
  font-size: 0.75rem;
}
div.ilForumQuoteHead {
  font-weight: bold;
  font-size: 0.75rem;
  margin: 0 0 10px;
}
/* Modules/Forum */
#ilFrmPostList {
  list-style: none;
  margin: 0;
  padding: 0;
  background-color: #f9f9f9;
}
.ilFrmPostImage {
  float: left;
  width: 100px;
  overflow: hidden;
}
.ilFrmPostImage img {
  vertical-align: top;
  margin: 5px 20px 5px 5px;
  border: none;
  max-width: 100%;
}
@media only screen and (min-width: 768px) {
  .ilFrmPostImage img {
    margin: 0 !important;
    padding: 5px 8px 5px 5px;
  }
}
.ilFrmPostClear {
  clear: both;
  width: 1px;
  height: 1px;
  line-height: 1px;
}
.ilFrmPostTitle {
  margin-top: 15px;
  font-size: 1rem;
}
@media only screen and (max-width: 768px) {
  .ilFrmPostTitle {
    margin-top: 5px;
    font-size: 0.875rem;
  }
}
div.ilFrmPostHeader span.small {
  color: #6f6f6f;
}
.ilFrmPostContentContainer {
  margin: 0 0 10px;
  width: 80%;
  float: left;
}
@media only screen and (max-width: 768px) {
  .ilFrmPostContentContainer {
    width: 100%;
  }
}
@media only screen {
  .ilFrmPostContentContainer img {
    width: 100%;
    height: auto !important;
  }
}
.ilFrmTargetImage .il-link.link-bulky .bulky-label {
  display: none;
}
.ilFrmPostContent {
  margin-top: 20px;
}
.ilFrmPostRow {
  padding: 3px;
  border-top: 1px solid #f0f0f0;
}
.ilFrmPostRow div.ilForm {
  width: 100%;
  max-width: 1000px;
}
.ilFrmPostRow div.ilForm div.ilFormValue {
  width: auto;
}
.ilFrmPostRow div.ilForm div.ilFormOption {
  width: 150px;
}
@media only screen and (max-width: 768px) {
  .ilFrmPostRow div.ilForm,
  .ilFrmPostRow div.ilForm input[type=text],
  .ilFrmPostRow div.ilForm textarea {
    width: 100%;
  }
}
@media only screen and (max-width: 768px) {
  .ilFrmPostRow img.ilUserIcon {
    width: 50px;
    height: 50px;
  }
}
@media only screen and (min-width: 1200px) {
  .sort_by_posts .ilFrmPostRow.ilFrmPost-level-2 {
    padding-left: 50px;
  }
  .sort_by_posts .ilFrmPostRow.ilFrmPost-level-3 {
    padding-left: 100px;
  }
  .sort_by_posts .ilFrmPostRow.ilFrmPost-level-4 {
    padding-left: 150px;
  }
}
.ilFrmPostCensorshipAdvice {
  margin: 0;
  padding: 0;
  font-weight: bold;
}
.ilFrmPostAttachmentsContainer {
  margin: 20px 0 0;
  font-weight: bold;
}
.ilFrmPostAttachmentsContainer a {
  font-weight: normal;
}
.ilFrmPostAttachmentsContainer img {
  vertical-align: middle;
}
.ilFrmPostCommands {
  float: right;
  margin: 0 0 3px;
}
.ilModeratorPosting {
  background-color: #ff9;
  padding: 0 5px;
}
.ilPostingNeedsActivation {
  background-color: #ffe4e4;
  padding: 0 5px;
}
.ilFrmBottomToolbar {
  margin-top: 20px;
}
.ilForumTreeTitle {
  display: inline-block;
}
.ilForumTreeTitleUnread {
  font-weight: bold;
}
.ilForumTreeUnlinkedContent {
  display: block;
  line-height: 0.9em;
  margin-bottom: 10px;
  text-decoration: none;
  cursor: text;
  font-size: smaller;
  color: #161616;
  padding-left: 23px;
}
.frm-thread-scrollable-print {
  overflow: auto;
}
/* Services/Mail */
a.mailread,
a.mailread:visited {
  font-weight: normal;
}
a.mailunread,
a.mailunread:visited {
  font-weight: bold;
}
.iosMailFilter .checkbox {
  display: inline-block !important;
  margin: 0 10px !important;
}
.iosMailFilter .checkbox:first-child {
  margin: 0 15px !important;
}
.iosMailFilter .checkbox input[type="checkbox"] {
  margin-left: -15px !important;
}
.ilMailAvatar {
  min-width: 45px !important;
  max-width: 45px !important;
  height: auto;
}
/* --- Services/COPage ---*/
a.ilEditSubmit {
  background: url("images/ButtonsBack.png") repeat-x bottom white;
  padding: 2px;
  margin: 0;
  border: 1px solid #bababa;
  border-bottom-color: #737373;
  border-right-color: #737373;
  text-decoration: none;
  font-size: 0.625rem;
  line-height: 14px;
  cursor: pointer;
}
input.ilEditSubmit {
  color: #2255a0;
  padding: 1px;
  margin: 0;
  font-size: 0.75rem;
  line-height: 14px;
  cursor: pointer;
  background: url("images/ButtonsBack.png") repeat-x bottom white;
  border: 1px solid #bababa;
  border-bottom-color: #737373;
  border-right-color: #737373;
}
input.ilEditSubmit:hover {
  color: #000000;
}
div.ilEditHelpline {
  margin: 3px 0;
  padding: 0;
  font-size: 0.625rem;
  background-color: white;
  color: black;
}
select.ilEditSelect {
  background: none white;
  border: 1px solid #bbb;
  padding: 1px;
  text-decoration: none;
  font-size: 0.75rem;
}
[data-copg-ed-type='add-area'] {
  height: 30px;
}
[data-protected='1'] [data-copg-ed-type='add-area'] {
  display: none;
}
button.copg-add.dropdown-toggle.btn,
button.copg-add.dropdown-toggle.btn:focus,
button.copg-add.dropdown-toggle.btn:hover {
  padding: 1px 5px;
  text-align: center;
  font-size: 0.75rem;
  background-color: transparent;
  cursor: pointer;
  width: 100%;
  height: 30px;
  border: 0;
}
button.copg-add.dropdown-toggle.btn .glyphicon-plus-sign,
button.copg-add.dropdown-toggle.btn:focus .glyphicon-plus-sign,
button.copg-add.dropdown-toggle.btn:hover .glyphicon-plus-sign,
#copg-editor-help .glyphicon-plus-sign,
button.copg-add.dropdown-toggle.btn .il-copg-add-text,
button.copg-add.dropdown-toggle.btn:focus .il-copg-add-text,
button.copg-add.dropdown-toggle.btn:hover .il-copg-add-text,
#copg-editor-help .il-copg-add-text {
  color: #4c6586;
  font-size: 1rem;
}
button.copg-add.dropdown-toggle.btn:hover {
  background-color: #e2e8ef;
  color: #6f6f6f;
}
[data-copg-ed-type='add-area'] ul.dropdown-menu {
  left: 45%;
}
button.copg-add:hover {
  color: #88be51;
  background-color: #f3f8ed;
}
div.il_droparea {
  padding: 1px 5px;
  border: 1px dashed #dddddd;
  color: #6f6f6f;
  text-align: center;
  font-size: 0.75rem;
  background-color: #fffed1;
  cursor: pointer;
  height: 30px;
}
div.il_droparea:hover,
div.ilCOPGDropActice,
.il_droparea_valid_target {
  border-color: #88be51;
  color: #88be51;
  background-color: #f3f8ed;
}
div.ilCOPGNoPageContent {
  padding: 20px 5px;
  color: #6f6f6f;
}
div.il_editarea_nojs {
  border-width: 1px dotted #dddddd;
}
div.il_editarea,
div.il_editarea_disabled {
  border: 2px solid transparent;
  min-height: 20px;
}
.copg-state-page div.il_editarea:hover,
.copg-state-multi div.il_editarea:hover,
.copg-state-page div.il_editarea_disabled:hover,
.copg-state-multi div.il_editarea_disabled:hover {
  border: 2px solid #4c6586;
}
.copg-state-page [data-protected='1'] div.il_editarea:hover,
.copg-state-multi [data-protected='1'] div.il_editarea:hover {
  border: 2px solid transparent;
}
div.ilEditLabel {
  position: absolute;
  background-color: #4c6586;
  color: #6f6f6f;
  font-size: 0.75rem;
  padding: 1px 3px;
  margin-top: -15px;
  margin-left: -2px;
  border: 0;
  height: 15px;
  display: none;
  z-index: 1;
}
.copg-state-page div.il_editarea:hover > div.ilEditLabel,
.copg-state-multi div.il_editarea:hover > div.ilEditLabel,
.copg-state-page div.il_editarea_disabled:hover > div.ilEditLabel,
.copg-state-multi div.il_editarea_disabled:hover > div.ilEditLabel,
.copg-state-page .copg-ghost-wrapper div.ilEditLabel,
.copg-state-multi .copg-ghost-wrapper div.ilEditLabel {
  display: block;
}
.copg-state-page [data-protected='1'] div.il_editarea:hover > div.ilEditLabel,
.copg-state-multi [data-protected='1'] div.il_editarea:hover > div.ilEditLabel {
  display: none;
}
div.il_editarea_selected:hover > div.ilEditLabel {
  background-color: #6ea03c;
}
div.ilc_page_Page > div.il_editarea_disabled {
  padding: 10px;
}
div.il_editarea_disabled {
  border: 2px dotted #B54F00;
  min-height: 20px;
}
.ilCopgDisabledText {
  color: #B54F00;
  position: absolute;
  font-size: 0.75rem;
  margin-top: -22px;
  padding: 2px 5px;
  background-color: #f9f9f9;
}
div.il_editarea_selected,
div.copg-current-edit,
#tinytarget_ifr {
  border-style: solid;
  border-width: 2px;
  border-color: #bbda9b;
}
div.il_editarea_selected:hover {
  border-color: #6ea03c;
}
div.il_editarea_disabled_selected {
  border: 2px solid #B54F00;
  min-height: 20px;
}
div.il_editarea_active_selected {
  border: 2px solid black;
  min-height: 20px;
}
.il_editmenu {
  background-color: white;
  color: black;
  font-weight: normal;
  text-align: left;
  font-style: normal;
  text-indent: 0;
  font-size: 0.875rem;
  z-index: 5000;
}
table.il_editmenu td {
  padding: 3px;
}
div.ilEditVAccordCntr {
  margin-top: 15px;
  padding: 5px;
}
div.ilEditVAccordICntr {
  background-color: white;
  margin-bottom: 15px;
  border: 1px solid #9eadba;
}
div.ilEditVAccordIHead {
  padding: 3px;
  background-color: #e2eaf4;
  text-align: left;
  background-repeat: no-repeat;
  background-position: 3px 4px;
}
div.ilEditVAccordICont {
  padding: 10px;
  background-color: white;
}
.ilTinyMenuSection .dropdown,
.il-copg-button-group .dropdown {
  display: inline-block;
}
.ilTinyMenuSection .dropdown-menu .btn,
.il-copg-button-group .dropdown-menu .btn {
  border: 0;
}
.ilTinyMenuSection .btn svg {
  fill: black;
  margin: -8px;
}
.ilTinyMenuSection .btn[disabled] svg {
  fill: #D0D0D0;
}
div.ilTinyMenuSection,
.il-copg-button-group {
  white-space: nowrap;
  /* border-right: 1px solid #e0e0e0; */
  /* padding: 0 10px 4px 0; */
  margin-right: 10px;
  margin: 10px 10px 10px 0;
}
div.ilTinyMenuSection p,
.il-copg-button-group p {
  margin-bottom: 5px;
  padding: 2px 5px;
  background-color: #efefef;
}
@media only screen and (max-width: 768px) {
  div.ilTinyMenuSection,
  .il-copg-button-group {
    height: 28px;
    margin: 3px 3px 3px 0px;
    padding: 0 10px 0 0;
    border-right: 0 none;
  }
}
div.ilTinyMenuSection button.btn {
  background: white;
  border: 0;
  color: black;
}
div.il-copg-button-group ul.dropdown-menu {
  right: auto;
}
div.il-copg-button-group-wide {
  width: 100%;
  float: none;
}
[dir="rtl"] div.ilTinyMenuSection {
  float: right;
  border-right: none;
  border-left: 1px solid #dddddd;
  padding: 0 0 4px 10px;
  margin-right: 0;
  margin-left: 10px;
}
#ilTinyMenuButtons {
  padding-bottom: 15px;
  zoom: 1;
}
@media only screen and (max-width: 768px) {
  #ilTinyMenuButtons {
    height: 28px;
    margin: 3px 3px 3px 0;
    padding: 0 10px 0 0;
    border-right: 0 none;
  }
}
#iltinymenu .bd div.last {
  float: left;
  white-space: nowrap;
  padding: 0 10px 2px 0;
  border-right: 0;
  margin: 0;
}
#iltinymenu {
  padding: 0 15px;
}
#iltinymenu .bd div.last {
  float: left;
  white-space: nowrap;
  padding: 0 10px 2px 0;
  border-right: 0;
  margin: 0;
}
#iltinymenu .bd div .small {
  color: #6f6f6f;
  font-style: italic;
}
#iltinymenu .btn-default .mce-ico {
  color: inherit !important;
}
#iltinymenu a.btn {
  min-width: 30px;
}
#ilsaving {
  position: fixed;
  top: 0;
  left: 0;
  text-decoration: blink;
  z-index: 3;
}
.ilTinyMenuDropDown span {
  padding: 2px 0 0 5px;
  width: 75px;
  overflow: hidden;
  display: inline-block;
  line-height: 1em;
}
a.ilTinyMenuDropDown {
  display: inline-block;
  padding: 0 2px 1px 0;
}
/* if the ilc_page_cont_PageContainer is declared as being relative in the content.css drop downs will be truncated */
#ilEditorTD {
  position: static;
}
#ilEditorTD p {
  margin: 0;
  padding: 0;
}
/* Page TOC */
div.ilc_page_toc_PageTOC {
  font-size: 0.75rem;
  padding: 5px 5px 10px;
  background-color: #f9f9f9;
  border: 1px solid #f0f0f0;
  float: left;
}
h1.ilc_page_toc_PageTOCHead {
  margin: 0;
  font-size: 0.875rem;
  padding: 0;
  font-weight: bold;
  text-align: center;
}
ul.ilc_page_toc_PageTOCList {
  margin: 0 0 0 10px;
  padding: 0;
  list-style: none;
}
li.ilc_page_toc_PageTOCItem {
  margin: 5px 0 0;
  padding: 0;
  white-space: nowrap;
}
a.ilc_page_toc_PageTOCLink {
  color: #03a;
  font-weight: normal;
  text-decoration: none;
}
a.ilc_page_toc_PageTOCLink:hover {
  color: black;
}
a.ilc_page_toc_PageTOCLink:visited {
  color: blue;
}
/* --- content styles (will move to content.css) --- */
td.ilc_PageDisabled {
  padding: 20px;
  border: 1px solid #9eadba;
  margin-bottom: 0;
  border-left: 3px dotted #d00;
}
div.ilc_DefinitionHeader {
  margin: 20px 0 10px 0;
  padding: 5px 0;
  border: 1px solid #757575;
  border-width: 1px 0;
}
table.ilc_Fullscreen {
  background-color: white;
  position: absolute;
  margin: 0;
  padding: 0;
  height: 100%;
  width: 100%;
}
html.ilc_Fullscreen,
body.ilc_Fullscreen {
  margin: 0;
  padding: 0;
  height: 100%;
  overflow: auto;
}
html.ilc_Fullscreen td > div,
body.ilc_Fullscreen td > div,
html.ilc_Fullscreen td > div > figure > div > iframe,
body.ilc_Fullscreen td > div > figure > div > iframe {
  height: 100%;
  width: 100%;
}
div.ilLMMenu {
  margin: 0 0 5px 10px;
}
div.ilc_LMMenu {
  line-height: 22px;
}
a.ilc_LMMenu {
  padding: 1px 5px;
  margin: 2px 0;
  border: 1px solid #dddddd;
  background-color: #e6ecf8;
  white-space: nowrap;
}
div.ilc_TableOfContents {
  background-color: white;
  padding: 20px;
  border-spacing: 1px;
  border: 1px solid #dddddd;
  margin-bottom: 0;
}
table.ilc_media {
  background-color: white;
}
h1.il_LMHead {
  margin: 12px 15px 6px;
  font-size: 1rem;
  font-weight: normal;
}
table.ilc_Table {
  border-collapse: collapse;
  background-color: white;
  margin: 10px 0;
  border-color: #9eadba;
}
/* COPage Comparison */
div.ilEditModified,
div.ilEditDeleted,
div.ilEditNew {
  border: 3px solid;
  margin-bottom: 2px;
}
div.ilEditModified {
  border-color: #4c6586;
}
div.ilEditDeleted {
  border-color: #B54F00;
}
div.ilEditNew {
  border-color: #6ea03c;
}
.ilCOPGCompareLegend {
  display: inline-block;
  margin-top: 5px;
  padding: 2px;
}
span.ilDiffDel {
  background-color: #ff9c4f;
}
span.ilDiffIns {
  background-color: #bbda9b;
}
a.nostyle:link,
a.nostyle:visited {
  text-decoration: none;
  color: #000000;
}
a.nostyle:hover {
  color: #000000;
}
#ilEditorPanel_c {
  z-index: 3000 !important;
}
#error_panel_c {
  z-index: 2000 !important;
}
#ilPageEditLegend {
  margin: 10px 0;
}
#ilPageEditLegend > div {
  margin: 5px 0;
}
#ilPageEditLegend .il_droparea,
#ilPageEditLegend .il_droparea:hover {
  display: inline-block;
  width: 40px;
  border-color: #d0d0d0;
  color: #d0d0d0;
  background-color: #f9f9f9;
  cursor: default;
  height: 21px;
}
#ilPageEditLegend tr > td {
  padding: 3px 15px;
}
#ilPageEditLegend tr > td:first-child {
  white-space: nowrap;
  text-align: right;
}
.ilPageEditLegendElement {
  width: 40px;
  border: 1px solid #d0d0d0;
  height: 21px;
  display: inline-block;
  font-size: 0.75rem;
  padding: 1px 5px;
  text-align: center;
}
.ilCOPGMediaDisabled {
  padding: 5px;
  font-size: 0px;
  line-height: 100%;
  text-align: center;
  display: table-cell;
  vertical-align: middle;
  background-color: #3b5620;
  color: white;
}
.ilCOPgEditStyleSelectionItem {
  padding: 10px;
  background-color: #f9f9f9;
  cursor: pointer;
}
.ilCOPgEditStyleSelectionItem:hover {
  background-color: #e2e8ef;
}
ul#ilAdvSelListTable_style_selection {
  overflow: auto;
  max-height: 400px;
}
a.ilCOPageSection {
  color: inherit;
  text-decoration: inherit;
}
#ilAdvSelListAnchorText_char_style_selection > span {
  min-width: auto;
}
div.ilc_answers.answer-table div.ilc_qanswer_Answer {
  display: table-row;
}
div.ilc_answers.answer-table div.ilc_qanswer_Answer > div {
  display: table-cell;
}
div.ilc_question_SingleChoice .answertext > p,
div.ilc_question_MultipleChoice .answertext > p {
  margin: 0 !important;
}
div.ilc_question_SingleChoice .ilc_qanswer_Answer > div:first-child,
div.ilc_question_MultipleChoice .ilc_qanswer_Answer > div:first-child {
  padding-right: 10px;
}
div.ilCOPGMediaPrint {
  background-color: #f9f9f9 !important;
  position: relative !important;
  background-image: url("images/play.svg") !important;
  background-position: 50% 50% !important;
  background-repeat: no-repeat !important;
  background-size: auto 90% !important;
  padding: 1px !important;
}
/* fullscreen iframe */
.il-copg-mob-fullscreen {
  width: 100%;
  padding: 0;
  margin: 0;
  border: 0;
}
.il-copg-mob-fullscreen-modal .modal-dialog {
  width: 95%;
}
.ilTinyParagraphClassSelector ul.dropdown-menu,
.ilTinyMenuSection > div.dropdown:nth-child(2) > ul.dropdown-menu,
.ilSectionClassSelector ul.dropdown-menu {
  right: auto;
}
#il_prop_cont_characteristic ul.dropdown-menu {
  right: auto;
}
#iltinymenu .dropdown-menu li {
  padding: 0;
}
#tinytarget_ifr > body#tinymce {
  background-color: inherit;
}
#tinytarget_ifr {
  background-color: transparent;
}
#tinytarget_div {
  position: absolute;
  top: 0;
  width: 100%;
  height: 100%;
}
#tinytarget_div div.tox-edit-area {
  background-color: transparent;
}
#tinytarget_div .tox-tinymce {
  border: 0;
  background-color: transparent;
}
.copg-ghost-wrapper {
  min-height: 20px;
  position: relative;
  /* important for the absolute positioned tinytarget_div */
}
.copg-input-ghost {
  visibility: hidden;
  min-width: 100px;
}
#copg-editor-slate-content {
  padding: 9px 0px;
}
#copg-editor-slate-content p {
  padding: 0;
  margin: 5px 0;
}
#copg-editor-slate-content p.ilTinyInfo {
  padding: 4px;
  width: 100%;
}
@media only screen and (max-width: 768px) {
  #copg-editor-slate-content p.ilTinyInfo {
    display: none;
  }
}
#copg-editor-slate-content div.alert {
  margin: 10px 0;
}
#copg-editor-slate-content form.form-horizontal {
  margin-bottom: 9px;
}
#copg-editor-slate-content form.form-horizontal .ilFormHeader {
  padding: 9px 15px;
}
<<<<<<< HEAD
#copg-editor-slate-content form.form-horizontal .ilFormHeader h3.ilHeader {
  font-size: 14px;
=======
#copg-editor-slate-content form .ilFormHeader h3.ilHeader {
  font-size: 0.875rem;
>>>>>>> 176e7f8e
}
#copg-editor-slate-content form.form-horizontal .col-sm-3,
#copg-editor-slate-content form.form-horizontal .col-sm-9 {
  width: 100%;
}
#copg-editor-slate-content form.form-horizontal .control-label {
  text-align: left;
  font-weight: bold;
  min-height: auto;
  padding-bottom: 0;
  margin-bottom: 0;
}
#copg-editor-slate-content form.form-horizontal .ilFormFooter {
  padding: 3px 15px;
  background-color: white;
}
#copg-editor-slate-content > .btn-link {
  padding: 0px 15px;
}
#copg-top-actions {
  padding: 0 15px;
}
.copg-edit-button-group {
  padding: 3px 15px;
}
p#copg-auto-save {
  padding: 0;
  margin: -5px 0 0 0;
}
.copg-edit-container {
  border: 1px dashed #d0d0d0;
}
[data-protected='1'] .copg-edit-container {
  border: none;
}
/* very important: add areas around floating images https://stackoverflow.com/questions/1260122/expand-a-div-to-fill-the-remaining-width  and https://css-tricks.com/popping-hidden-overflow/ */
#il_EditPage [data-copg-ed-type="add-area"] {
  position: relative;
}
#il_EditPage [data-copg-ed-type="add-area"] > .dropdown {
  overflow: hidden;
  position: static;
}
#il_EditPage [data-copg-ed-type="add-area"] > .dropdown > ul {
  position: absolute;
  z-index: 10;
}
/*
 this fixes the add drop down click behaviour for touch devices
 see: https://github.com/twbs/bootstrap/issues/4550#issuecomment-31916049
 and: https://mantis.ilias.de/view.php?id=29785
 */
#il_EditPage .dropdown-backdrop {
  position: static;
}
#ed_datatable {
  background-color: white;
}
#ed_datatable th {
  background-color: #f9f9f9;
}
#ed_datatable th .dropdown button {
  background-color: #f9f9f9;
  text-align: center;
  color: #161616;
  width: 100%;
  border: 0;
}
#ed_datatable th,
#ed_datatable td {
  border: 1px solid #CCCCCC;
}
#ed_datatable th {
  vertical-align: middle;
}
.copg-new-content-placeholder {
  text-align: center;
  color: #6f6f6f;
  padding: 20px;
}
.il-copg-drag {
  width: 40px;
  border: 1px solid #4c6586;
  height: 30px;
  z-index: 100000;
}
.il-copg-media-cover {
  position: absolute;
  width: 100%;
  height: 100%;
  top: 0;
  z-index: 9;
}
/* Services/Calendar */
td.even {
  color: #161616;
  background-color: #f9f9f9;
  padding: 3px;
}
td.uneven {
  color: #161616;
  background-color: #f0f0f0;
  padding: 3px;
}
td.today {
  background-color: #f0f0f0;
}
td.date {
  background-color: #f9f9f9;
}
td.prevMonth {
  background-color: #f9f9f9;
}
div#block_cal_sel_0 div.ilBlockContent {
  padding: 0;
}
div.ilCalSelAct {
  font-size: 0.75rem;
  padding: 2px 2px 3px 0;
}
div.ilCalSelSelAll {
  font-size: 0.625rem;
  padding: 3px 2px 2px 0;
}
div.ilCalSelList {
  max-height: 300px;
  overflow: auto;
}
.ilCalSelList img {
  width: 20px;
  height: 20px;
}
ul.ilCalSel {
  margin: 0;
  padding: 0;
  list-style: none;
}
ul.ilCalSel li {
  /* padding: 0 0 0 48px; */
  margin: 0;
  border-bottom: 1px solid #f0f0f0;
  /* min-height: 25px; */
}
ul.ilCalSel li > div {
  display: table-row;
}
ul.ilCalSel li > div > div {
  display: table-cell;
  padding: 2px;
}
ul.ilCalSel li > div > div.ilCalColSpan {
  border-left: 5px solid;
  padding: 2px 5px;
}
div.ilCalSelList h6 {
  padding-left: 5px;
  font-size: 0.75rem;
  margin-top: 16px;
  margin-bottom: 8px;
}
div.ilCalSelTitle {
  padding: 5px 3px 3px;
  font-size: 0.75rem;
}
table.calmini {
  width: 100%;
  font-size: 0.75rem;
  border-collapse: collapse;
  background-color: #f9f9f9;
  border: none;
}
table.calmini tr,
table.calmini td,
table.calmini th {
  border: none;
  padding: 5px 3px;
  text-align: center;
  vertical-align: middle;
  color: #161616;
  background-color: transparent;
}
@media only screen and (max-width: 991px) {
  table.calmini tr,
  table.calmini td,
  table.calmini th {
    padding: 5px 1px;
  }
}
table.calmini tr:nth-child(odd) {
  background-color: #f9f9f9;
}
table.calmini tr:nth-child(even) {
  background-color: white;
}
table.calmini th.calmini,
table.calmini th.calminiweek {
  font-weight: 600;
  font-size: 0.75rem;
}
table.calmini td.calminitoday {
  background-color: #B54F00;
}
table.calmini td.calminitoday > .il_calmini_monthday > a {
  color: white;
}
table.calmini td.calminiprev > .il_calmini_monthday > a,
table.calmini td.calmininext > .il_calmini_monthday > a {
  color: #161616;
  display: none;
}
table.calmini a {
  display: block;
  width: 100%;
}
a.callink:link,
a.callink:visited {
  color: inherit;
  cursor: pointer;
}
.il_calevent > .btn.btn-link {
  color: inherit;
  vertical-align: inherit;
}
.cal_modal_infoscreen .il_InfoScreenPropertyValue .btn-link {
  text-align: left;
  vertical-align: top;
  font-size: 0.75rem;
}
table.calstd {
  margin-top: 6px;
  color: #161616;
  width: 100%;
  border: none;
  font-size: 0.875rem;
}
.calheader {
  color: #161616;
  font-weight: normal;
  background-color: #f9f9f9;
}
th.calstd {
  text-align: center;
  background-color: #f9f9f9;
  font-weight: normal;
  border-spacing: 0px;
  border-collapse: collapse;
  border-width: 1px;
  border-style: solid;
  border-color: #ddd;
}
.calheadertime {
  background-color: #f9f9f9;
  border-spacing: 0px;
  border-collapse: collapse;
  border-width: 1px;
  border-style: solid;
  border-color: #ddd;
  line-break: auto;
  vertical-align: top;
}
td.calheadertime {
  width: 6em;
  text-align: center;
  background-color: #f0f0f0;
  font-size: 0.75rem;
  padding: 3px;
}
tr.calstdtime:first-of-type td {
  background-color: black;
}
.calstdtime td {
  border-spacing: 0px;
  border-right-width: 1px;
  border-right-style: solid;
  border-right-color: #ddd;
}
td.calempty,
th.calempty {
  background-color: white;
}
td.calempty_border {
  background-color: white;
  border-spacing: 0px;
  border-bottom-width: 1px;
  border-bottom-style: solid;
  border-bottom-color: #ddd;
}
tr.calstd {
  /*background-color: inherit;*/
  background-color: white;
  height: 6em;
}
table.il-cal-day tr.calstd + tr.calstdtime td.calempty,
table.il-cal-week tr.calstd + tr.calstdtime td.calempty {
  background-color: white;
}
table.il-cal-day tr.calstd,
table.il-cal-week tr.calstd {
  border-collapse: collapse;
  border-color: #ddd;
  border-bottom-width: 2px;
  border-bottom-style: solid;
  border-top-width: 2px;
  border-top-style: solid;
}
table.il-cal-week {
  table-layout: fixed;
  width: 100%;
  white-space: nowrap;
}
table.il-cal-week td.calevent {
  overflow: hidden;
}
tr.calstdtime {
  height: 1.2em;
  background-color: inherit;
  border-right-width: 1px;
  border-right-style: solid;
  border-right-color: #ddd;
}
td.calstd {
  vertical-align: top;
  background-color: white;
  border-spacing: 0px;
  border-collapse: collapse;
  border-width: 1px;
  border-style: solid;
  border-color: #ddd;
  padding: 2px 0px;
}
td.caltoday {
  vertical-align: top;
  background-color: #FFE79C;
  border-spacing: 0px;
  border-collapse: collapse;
  border-width: 1px;
  border-style: solid;
  border-color: #ddd;
}
td.calnow {
  vertical-align: top;
  background-color: #FFF0C4;
  border-spacing: 0px;
  border-collapse: collapse;
  border-width: 1px;
  border-style: solid;
  border-color: #ddd;
}
td.calnext {
  vertical-align: top;
  background-color: #f9f9f9;
  border-spacing: 0px;
  border-collapse: collapse;
  border-width: 1px;
  border-style: solid;
  border-color: #ddd;
}
td.calprev {
  vertical-align: top;
  background-color: #f9f9f9;
  border-spacing: 0px;
  border-collapse: collapse;
  border-width: 1px;
  border-style: solid;
  border-color: #ddd;
}
p.il_calevent {
  color: white;
  margin: 2px 0 0 0;
  padding: 2px;
  border-spacing: 0px;
  font-size: 0.75rem;
}
p.il_calevent .btn-link {
  margin: 0 auto;
  width: 100%;
  text-align: center;
}
td.calevent {
  vertical-align: top;
  /*padding: 3px;*/
  border-spacing: 0px;
  border-collapse: collapse;
  border-width: 1px;
  border-style: solid;
  border-color: #ddd;
  font-size: 0.75rem;
  /*background-color:white;*/
}
div.calevent {
  font-size: 0.75rem;
  padding: 3px;
  margin: 3px;
}
div.calfullcontent {
  padding: 4px;
  height: 100%;
}
p.il_cal_monthday {
  padding: 2px;
  margin: 0px;
  font-weight: normal;
}
p.il_cal_navigation {
  padding: 0px 3px 0px 0px;
  margin: 0px;
}
table.calmini {
  width: 100%;
}
.calminiheader {
  color: #161616;
  background-color: #f9f9f9;
}
th.calmini {
  text-align: center;
  font-size: 0.75rem;
  font-weight: normal;
  background-color: white;
}
a.calminiapp {
  font-weight: bold;
}
p.il_calmini_monthday,
div.il_calmini_monthday {
  margin: 1px;
  text-align: center;
}
td.calministd {
  vertical-align: top;
  border-collapse: collapse;
  background-color: white;
  border-spacing: 0px;
  border-width: 1px;
  border-style: solid;
  border-color: #ddd;
  font-size: 0.75rem;
  text-align: center;
  vertical-align: middle;
}
td.calminitoday {
  vertical-align: top;
  background-color: #FFE79C;
  border-width: 1px;
  border-style: solid;
  border-color: #ddd;
  font-size: 0.75rem;
  text-align: center;
  vertical-align: middle;
}
td.calmininow {
  vertical-align: top;
  background-color: #FFF0C4;
  border-width: 1px;
  border-style: solid;
  border-color: #ddd;
  font-size: 0.75rem;
  text-align: center;
  vertical-align: middle;
}
td.calmininext {
  vertical-align: top;
  background-color: #f9f9f9;
  border-width: 1px;
  border-style: solid;
  border-color: #ddd;
  font-size: 0.75rem;
  text-align: center;
  vertical-align: middle;
}
td.calminiprev {
  vertical-align: top;
  background-color: #f9f9f9;
  border-width: 1px;
  border-style: solid;
  border-color: #ddd;
  font-size: 0.75rem;
  text-align: center;
  vertical-align: middle;
}
td.calminiweek,
th.calminiweek {
  vertical-align: top;
  background-color: white;
  font-size: 0.625rem;
  text-align: center;
  vertical-align: middle;
}
span.calminiinactive {
  color: #737373;
}
.calnewapplink {
  float: right;
  visibility: hidden;
}
span.ilIcalIcon .btn {
  text-align: initial;
  margin-top: 6px;
}
/* Modules/Wiki */
a.ilWikiPageMissing:link,
a.ilWikiPageMissing:visited {
  color: #d00;
}
a.ilWikiPageMissing:hover {
  color: #000000;
}
ul.ilWikiBlockList {
  margin: 0 0 0 20px;
  padding: 0;
  list-style: disc outside;
}
ul.ilWikiBlockListNoIndent {
  margin: 0;
  padding: 0;
  list-style: none;
}
li.ilWikiBlockItem {
  margin: 0;
  padding: 0;
}
/* see mantis #0027530 */
#block_wikiside_0 .panel-body {
  overflow: visible;
}
/* Services/UIComponent/Tabs */
.nav-tabs > li {
  margin: 0 4px 0 0;
}
.nav-tabs > li > a {
  border-radius: 0;
  border: 0 none;
  padding: 6px 12px 3px;
  font-size: 0.875rem;
  margin: 0;
}
.nav-tabs > li.active > a,
.nav-tabs > li.active > a:hover,
.nav-tabs > li.active > a:focus {
  background-color: #2c2c2c;
  color: white;
  border: 0 none;
}
[dir="rtl"] .nav-tabs > li {
  margin: 0 0 0 4px;
  float: right;
}
#ilTab {
  padding: 0;
  margin: 7px 15px 23px;
  border: 0 none;
  border-bottom: 2px solid #2c2c2c;
}
#ilTab a:focus-visible {
  z-index: 3;
}
.ilSetupContent #ilTab {
  margin: 7px 0 23px;
}
.ilTabsContentOuter {
  padding: 0;
}
/* Sub Tabs */
#ilSubTab {
  padding: 5px 20px;
  margin: -23px 0 10px;
}
#ilSubTab > li > a {
  border-radius: 0;
  padding: 3px 7px;
  font-size: 0.75rem;
  /* font-weight: 600; */
}
#ilSubTab > li > a:hover {
  color: #3a4c65;
}
#ilSubTab > li.active > a,
#ilSubTab > li.active > a:hover,
#ilSubTab > li.active > a:focus {
  color: #4c6586;
  background-color: transparent;
  text-decoration: underline;
}
/* Services/UIComponent/GroupedLists */
div.ilGroupedListH {
  padding: 6px 0 4px 0;
  color: #161616;
}
div.ilGroupedListSep {
  padding-bottom: 3px;
  border-bottom: 1px solid #dddddd;
  margin: 0 10px 3px;
}
a.ilGroupedListLE {
  display: block;
  padding: 5px 10px;
  font-size: 0.75rem;
}
a.ilGroupedListLE:hover {
  background-color: #ffffd9;
  text-decoration: none;
}
td.ilGroupedListNewCol {
  border-left: 1px solid #dddddd;
}
/* Services/Table */
div.tblfooter {
  font-weight: normal;
  background-color: #f9f9f9;
  padding: 3px;
  font-size: 0.625rem;
  text-align: right;
}
div.ilTableNav {
  font-weight: normal;
  padding: 0 3px;
  font-size: 0.625rem;
  text-align: right;
}
div.ilTableNav table {
  width: 100%;
}
div.ilTableNav select {
  display: inline-block;
}
div.ilTableNav .ilFloatRight .ilOverlay {
  display: none;
}
tr.tblfooter {
  color: #161616;
  font-weight: normal;
  background-color: #f9f9f9;
  border-top: 1px solid #f0f0f0;
}
td.submit {
  padding: 3px;
  vertical-align: top;
  background-color: #f9f9f9;
}
div.ilTableHeaderTitleBlock {
  font-weight: bold;
  padding: 3px;
  font-size: 0.75rem;
  color: #161616;
  border-bottom: 1px solid #dddddd;
}
div.ilTableHeaderTitle {
  margin: 15px 0 0;
  padding: 0;
}
div.ilTableHeaderTitle + .ilHeaderDesc {
  margin: 0 0 5px;
}
h3.ilTableHeaderTitleBlock {
  font-weight: bold;
  font-size: 0.875rem;
  display: inline;
  padding: 0;
  margin: 0;
}
h3.ilTableHeaderTitle {
  display: inline;
}
div.ilTableOuter {
  padding: 0;
  background-color: white;
}
div.ilTableSelectAll {
  background-color: white;
  padding: 6px 8px;
  font-size: 0.75rem;
  border-top: 1px solid #dddddd;
}
div.ilTableSelectAll label {
  padding-left: 13px;
}
div.ilTableCommandRow,
div.ilTableCommandRowTop {
  background-color: #f9f9f9;
  padding: 5px 8px;
  font-size: 0.75rem;
}
span.ilTableFootLight {
  color: #161616;
}
div.ilTableFilterActivator {
  margin: 0 0 5px 3px;
}
.ilTableMenuItem {
  margin: 0 10px 0 0;
}
div.ilTableFilter {
  padding: 0 0 5px 0;
  margin: 0;
}
legend.ilTableFilter {
  font-size: 0.625rem;
  border: none;
  padding: 2px 5px;
  margin: -12px 0 0;
  font-weight: normal;
  text-align: right;
}
legend.ilTableFilter > a {
  margin-right: -20px;
  margin-top: -15px;
}
fieldset.ilTableFilter {
  background-color: #f9f9f9;
  padding: 10px 15px;
  margin: 5px 0 15px 0;
}
div.ilTableFilterLabel {
  font-style: italic;
  background-color: #f9f9f9;
  padding: 3px 0px;
}
div.ilTableFilterLabel label {
  margin: 0;
}
div.ilTableFilterInput {
  min-width: 150px;
  padding: 0 0 5px 0;
}
div.ilTableFilterInput select {
  width: 100%;
  max-width: 150px;
}
div.ilTableFilterInput .radio,
div.ilTableFilterInput .checkbox {
  margin: 0;
}
td.ilFilterOption {
  text-align: left;
  vertical-align: top;
  font-size: 0.625rem;
  white-space: nowrap;
  padding: 0 10px 10px 0;
  min-width: 150px;
}
td.ilFilterType {
  font-size: 0.625rem;
  font-weight: bold;
  text-align: left;
  white-space: nowrap;
  padding: 3px;
}
div.ilTableContainer {
  overflow: auto;
}
.tblheader {
  font-weight: normal;
}
tr.tblheader {
  font-weight: normal;
  background-color: #f9f9f9;
  font-size: 0.75rem;
  border-bottom: 1px solid #d6d6d6;
}
/* ---------------- alternating tablerowcolors ----------------- */
.tblrow2_mo {
  background-color: #f0f0f0;
  color: #161616;
  padding: 3px;
}
.tblrow1_mo {
  background-color: white;
  color: #161616;
  padding: 3px;
}
.tblrow1_mo:hover,
.tblrow2_mo:hover {
  background-color: #d0d0ff;
}
.tblrowmarked {
  background-color: #ffe4e4 !important;
  color: #161616;
  padding: 3px;
}
.tblrow2top {
  background-color: #f0f0f0;
  color: #161616;
  padding: 3px;
  vertical-align: top;
}
.tblrow1top {
  background-color: white;
  color: #161616;
  padding: 3px;
  vertical-align: top;
}
.tblrowmarkedtop {
  background-color: #ffe4e4;
  color: #161616;
  padding: 3px;
  vertical-align: top;
}
.table > thead > tr > th {
  border-bottom: 1px solid #dddddd;
  background-color: white;
}
.ilTableOuter .table {
  background-color: white;
}
td > img[src$="icon_custom.svg"] {
  max-width: 32px;
}
.ilTableCommandRowTop .ilFloatLeft img,
.ilTableCommandRow .ilFloatLeft img,
.ilTableCommandRowTop .ilFloatLeft select,
.ilTableCommandRow .ilFloatLeft select {
  display: inline-block;
}
@media only screen and (max-width: 768px) {
  .table-responsive {
    overflow-x: auto;
    max-width: 94vw;
  }
}
@media (min-width: 768px) {
  .table-responsive {
    overflow: visible;
  }
}
/* Services/Notes */
#notes_embedded_outer {
  background-color: white;
}
#notes_embedded_outer .il_ContainerItemCommands {
  padding-top: 15px;
}
div.ilNotes {
  background-color: white;
  padding: 15px;
}
#ilRightPanel div.ilNotes {
  background-color: white;
}
div.ilNotes .fullwidth_invisible {
  background-color: transparent;
  padding: 10px;
}
div.ilComment {
  padding-left: 50px;
}
div.ilNotesUImage {
  float: left;
  margin-left: -50px;
}
div.ilNotesUImage img {
  width: 40px;
  height: 40px;
}
div.ilNoteText {
  font-size: 0.75rem;
  margin-top: 5px;
}
div.ilNotesHeader {
  background-color: #f9f9f9;
  margin-bottom: 5px;
  padding: 3px 8px;
}
div.ilNotesHeader h3 img {
  width: 40px;
  height: 40px;
}
#il_center_col div.ilNotesHeader {
  display: none;
}
#ilRightPanel div.ilNotesHeader {
  padding: 5px;
}
h3.ilNotesHeader {
  font-size: 1rem;
  color: #161616;
  display: inline;
}
h4.ilNoteTitle {
  font-size: 0.875rem;
  margin: 0;
  padding: 0;
}
td.ilNoteList {
  padding: 10px 5px;
  border-top: 1px solid #dddddd;
  vertical-align: top;
}
textarea#note {
  height: 6em;
}
div.ilNoteInput {
  padding-bottom: 10px;
}
.ilNotesCheckboxes .ilComment {
  padding-left: 80px;
}
.ilNotesCheckboxes .ilNoteList input[type="checkbox"] {
  position: absolute;
}
/* Modules/Blog */
div.ilBlogList {
  padding: 10px;
  margin-bottom: 20px;
  background-color: white;
}
div.ilBlogListItem {
  padding: 1px 1px 5px;
  margin-bottom: 35px;
}
div.ilBlogListItem.ilBlogListItemDraft {
  padding: 8px;
}
div.ilBlogListItemTitle {
  border-bottom: 1px solid #dddddd;
}
div.ilBlogListItemTitle h3 {
  margin-bottom: 5px;
}
div.ilBlogListItemSubTitle {
  margin-top: 5px;
  color: #6f6f6f;
  font-size: 0.75rem;
  text-align: right;
}
div.ilBlogListItemSnippet {
  margin-top: 5px;
  margin-bottom: 5px;
  min-height: 10px;
}
img.ilBlogListItemSnippetPreviewImage {
  margin-right: 10px;
  margin-bottom: 5px;
}
div.ilBlogListItemMore {
  float: left;
}
div.ilBlogListItemCommtensPerma {
  text-align: right;
  font-size: 0.75rem;
  margin-top: 15px;
  min-height: 15px;
}
td.ilBlogSideBlockContent {
  padding: 10px;
}
td.ilBlogSideBlockCommand {
  font-size: 0.75rem;
  color: #6f6f6f;
  border-bottom: 1px solid #dddddd;
  padding: 1px 3px;
  background-color: #f9f9f9;
  text-align: right;
}
div.ilBlogSideBlockAuthor {
  margin-top: 3px;
}
ul.ilBlogSideBlockNavigation {
  margin-top: 3px;
  padding-left: 15px;
}
div.ilBlogSideBlockNavigationSelection {
  margin-bottom: 5px;
}
.ilBlogListItemDraft {
  border: 2px dotted #B54F00;
}
.ilBlogDraftText {
  color: #B54F00;
  position: absolute;
  font-size: 0.75rem;
  margin-top: -19px;
  padding: 2px 5px;
  background-color: white;
}
.ilBlogNavigationItemDraft {
  margin-right: 50px;
}
.ilBlogListPermalink {
  margin: 5px;
}
.ilBlogRating {
  margin-bottom: 5px;
}
.ilTopGap {
  margin-top: 15px;
}
.ilExportPage {
  min-height: 468px;
  padding-bottom: 20px;
}
@media only screen and (min-width: 768px) {
  .ilToolbar .form-control[data-blog-input='posting-title']:not(:placeholder-shown) {
    width: 250px;
  }
}
/* Services/Skill */
div.ilSkill {
  background: #f9f9f9;
  padding: 15px;
  margin-bottom: 20px;
  margin-top: 10px;
}
div.ilSkill > h3 {
  margin: 10px 0;
  padding: 0;
  font-size: 1rem;
  float: left;
}
div.ilSkill > h4 {
  margin: 10px 0;
  padding: 0;
  font-size: 0.875rem;
  color: #6f6f6f;
  float: left;
  clear: left;
}
table.ilSkill,
td.ilSkill,
th.ilSkill {
  border: 1px solid #dddddd;
}
div.ilSkillActions {
  margin-top: -5px;
  margin-right: 15px;
  float: right;
}
div.ilSkill .ilSkillActions {
  margin-right: 0px;
}
table.ilSkill {
  margin-bottom: 5px;
  margin-left: 50px;
  background-color: white;
  border-collapse: collapse;
  clear: both;
}
td.ilSkill,
th.ilSkill {
  font-size: 0.625rem;
  padding: 4px;
  min-width: 50px;
}
td.ilSkill {
  text-align: center;
  vertical-align: middle;
}
td.ilSkillLevel {
  cursor: pointer;
}
th.ilSkill,
td.ilSkillLevel {
  background-color: #f9f9f9;
}
td.ilSkillSelf {
  background-color: #fff0e0;
}
td.ilSkillMat {
  background-color: #f0f0ff;
}
div.ilSkillSuggRes {
  margin-left: 50px;
}
th.ilSkillEntryHead {
  width: 250px;
}
.ilSkillEvalItem {
  border-left: 5px solid;
  margin: 2px 0;
  padding: 10px;
}
.ilSkillEvalItem > .row > div {
  padding-top: 3px;
  padding-bottom: 3px;
}
.ilSkillEvalItem.ilSkillEvalType1 {
  border-color: #307C88;
}
.ilSkillEvalItem.ilSkillEvalType2 {
  border-color: #d38000;
}
.ilSkillLevelDescription,
.ilSkillMaterial,
.ilSkillSuggResources {
  padding: 5px 10px 5px 15px;
}
.ilSkillLevelDescription > .row > div,
.ilSkillMaterial > .row > div,
.ilSkillSuggResources > .row > div {
  padding-top: 2px;
  padding-bottom: 2px;
}
.ilSkillResourceList > h5 {
  margin-top: 25px;
}
.ilSkillResourceList > div {
  padding: 5px 10px 5px 15px;
}
.ilSkillResourceList > div > .row > div {
  padding-top: 2px;
  padding-bottom: 2px;
}
.ilSkillEvalItem.ilSkillEvalType3 {
  border-color: #557b2e;
}
.ilSkillEvalItem > .row > .ilSkillEvalType1 {
  color: #307C88;
}
.ilSkillEvalItem > .row > .ilSkillEvalType2 {
  color: #d38000;
}
.ilSkillEvalItem > .row > .ilSkillEvalType3 {
  color: #557b2e;
}
.ilSkillFilter .ilToolbar select.form-control {
  display: block;
}
.ilSkillCategoryDescription {
  margin: 0px 5px;
  padding-bottom: 15px;
}
.ilSkillEntriesHeader {
  padding: 10px 5px 5px;
}
.ilSkillEntriesHeader > .ilSkillEntriesHeaderByline {
  font-size: 0.8em;
  color: #808080;
}
.ilSkillEntriesAllButton,
.ilSkillEntriesOnlyLatestButton {
  padding: 5px 5px 5px;
}
/* Modules/Poll */
.ilPollDescription {
  margin: 5px;
  font-size: 0.75rem;
  color: #6f6f6f;
}
.ilPollQuestion {
  display: inline-block;
  width: 97%;
  margin: 1.5%;
  font-size: 0.75rem;
  font-style: italic;
}
img.ilPollQuestionImage {
  margin: 1.5% 0%;
  max-width: 100%;
}
.ilPollQuestionAnswers {
  margin: 5px;
  font-size: 0.75rem;
}
.ilPollQuestionAnswer {
  margin-bottom: 5px;
}
.ilPollQuestionResults {
  margin: 10px;
  font-size: 0.75rem;
}
.ilPollQuestionResult {
  margin-bottom: 5px;
}
.ilPollQuestionResultBar {
  width: 100%;
  border: 1px solid #757575;
  float: left;
  height: 18px;
}
.ilPollQuestionResultBarInner {
  background-color: #e2e8ef;
  height: 18px;
}
.ilPollQuestionResultPerc {
  float: right;
  position: relative;
  margin-top: -17px;
  margin-right: 3px;
}
.ilPollLegend {
  margin-bottom: 5px;
}
.ilPollLegend td.legendLabel {
  font-size: 1rem;
}
#ilMMSearch ul li {
  padding: 5px;
}
#ilMMSearch ul li label {
  font-weight: normal;
}
#ilMMSearchMenu legend {
  margin-bottom: 0;
  margin-top: 20px;
  font-size: 1rem;
  border-bottom: 0;
}
#ilMMSearchMenu p {
  white-space: nowrap;
}
#main_menu_search {
  width: 80%;
}
div.ilMainMenuSearch {
  padding: 0 10px 3px;
  margin: 1px 0 2px -1px;
  line-height: 26px;
}
input.ilMainMenuSearch {
  cursor: pointer;
  border: none;
  color: #161616;
  width: 150px;
  padding: 2px 4px 1px;
  margin: 0;
  background-color: white;
  min-height: 16px;
  -webkit-box-shadow: inset 1px 1px 2px #a0a0a0;
  box-shadow: inset 1px 1px 2px #a0a0a0;
  line-height: 1;
}
#mm_search_menu_head {
  background-color: #f9f9f9;
  padding: 5px;
  font-size: 0.625rem;
}
#mm_search_menu_head p {
  margin: 0;
}
#mm_search_menu_head input {
  margin: 0;
  padding: 0;
}
#il_search_toolbar > div {
  padding-top: 6px;
}
#il_search_toolbar div.ilFormOption {
  width: auto;
}
#il_search_toolbar div.ilFormFooter {
  display: none;
}
#mm_search_menu_ac .ui-menu {
  border: 0 none;
  -webkit-box-shadow: none;
  box-shadow: none;
  color: #161616;
}
span.ilSearchHighlight {
  font-weight: bold;
}
div.il_SearchFragment {
  margin: 2px 0 5px;
  font-size: 0.625rem;
  font-weight: normal;
  text-align: left;
}
#ilSearchResultsTable.table-striped > tbody > tr > td {
  background-color: transparent;
}
#search_area_form {
  min-width: 350px;
}
#search_area_form .form-horizontal .control-label {
  padding-top: 0;
}
/* Services/Help */
#ilHelpText .ilc_text_inline_Strong {
  font-weight: bold;
}
#ilHelpBack {
  padding-bottom: 20px;
}
#ilHelpText {
  clear: both;
  font-size: 0.75rem;
}
#ilHelpText .ilc_list_o_NumberedList,
#ilHelpText .ilc_list_u_BulletedList {
  margin: 10px 0;
  padding: 0 0 0 25px;
}
#ilHelpText .ilc_list_o_NumberedList .ilc_list_o_NumberedList,
#ilHelpText .ilc_list_o_NumberedList .ilc_list_u_BulletedList,
#ilHelpText .ilc_list_u_BulletedList .ilc_list_u_BulletedList,
#ilHelpText .ilc_list_u_BulletedList .ilc_list_o_NumberedList {
  padding-left: 15px;
}
a#ilHelpClose {
  display: block;
  float: right;
  padding: 5px;
}
#ilHelpPanel .il_VAccordionHead {
  background-position: 3px 3px;
  padding: 5px 5px 5px 30px;
  font-size: 0.75rem;
  font-weight: bold;
  border: none;
}
#ilHelpPanel li {
  padding: 0;
}
#ilHelpPanel .ilGroupedListLE {
  padding: 5px 10px 5px 20px;
}
#il_screen_id {
  position: fixed;
  right: 0;
}
@media only screen and (max-width: 768px) {
  #il_screen_id {
    display: none;
  }
}
#mm_help li a span:first-child {
  width: 20px;
  display: inline-block;
}
/* Modules/DataCollection */
td.dcl_actions {
  text-align: right;
  padding-right: 5px;
}
.dcl_record_list td,
.dcl_field_list td {
  padding: 10px 7px;
  font-size: 0.75rem;
}
.ilDclTableDescription {
  padding: 15px 0;
  font-size: 0.75rem;
}
.ilDclRecordViewNavWrapper {
  margin-bottom: 40px;
}
.ilDclRecordViewNav {
  font-weight: normal;
  padding: 3px;
  font-size: 0.75rem;
  width: 80%;
  float: left;
}
.ilDclEditRecordButtonWrapper {
  float: right;
}
.ilDclRecordViewRecordOfTotal {
  margin-right: 10px;
}
.ilDclSelectRecord {
  margin-left: 10px;
}
.ilDclChangeRecord {
  display: inline;
}
.ilDclPermanentLinkWrapper {
  margin: 20px 0;
}
tr.dcl_comments_active > td {
  background-color: #ffffd9;
}
/* Modules/Bibliographic */
span.bibl_text_inline_Emph {
  font-style: italic;
}
/* Services/MediaObjects */
.ilPlayerPreviewOverlayOuter {
  position: relative;
}
.ilPlayerPreviewOverlay {
  position: relative;
  width: 320px;
  height: auto;
  cursor: pointer;
}
.ilPlayerPreviewDescription {
  padding: 7px;
  font-size: 0.75rem;
  position: absolute;
  width: 100%;
  color: #f0f0f0;
  /* margin-top: -240px; */
  top: 0;
  background: url("images/black60.png");
}
.ilPlayerPreviewOverlay img {
  cursor: pointer;
  width: 100%;
  height: 100%;
}
.ilPlayerPreviewDescriptionDownload {
  float: right;
}
.ilPlayerPreviewDescriptionDownload a {
  color: white;
}
.mejs-overlay-button {
  background-image: url("images/bigplay.svg");
}
.ilPlayerPreviewPlayButton {
  background: url("images/bigplay.svg") no-repeat scroll 0 0 transparent;
  height: 100px;
  left: 50%;
  margin: -50px 0 0 -50px;
  position: absolute;
  top: 50%;
  width: 100px;
  cursor: pointer;
}
.ilPlayerPreviewOverlay:hover .ilPlayerPreviewPlayButton {
  background-position: 0 -100px;
}
/* Services/Chart */
td.legendColorBox,
td.legendLabel {
  padding: 3px;
}
div.ilChartWrapper {
  max-width: 100%;
}
/* Services/User */
div.ilProfile {
  max-width: 450px;
  margin: 0 auto;
  background-color: #f9f9f9;
  padding: 15px;
}
div.ilProfile + div.ilPermalinkContainer {
  margin-top: 20px;
}
div.ilProfile + div.ilPermalinkContainer .input-group-btn {
  vertical-align: bottom;
}
img.ilProfileImage {
  width: 100%;
}
h3.ilProfileName {
  margin: 0 0 10px;
  padding: 0;
  font-weight: normal;
  font-size: 1.2rem;
}
div.ilProfileSection {
  margin-top: 20px;
  font-size: 0.75rem;
  color: #6f6f6f;
}
h3.ilProfileSectionHead {
  margin: 0 0 3px;
  padding: 0;
  font-weight: normal;
  font-size: 1rem;
  color: #161616;
}
table.il_user_quota_disk_usage_overview {
  background-color: white;
}
img.ilUserXXSmall {
  max-width: 30px;
}
/* -- User Gallery Styles -- */
.ilUsersGalleryContainer div.ilUser {
  margin: 0 0 20px;
  background-color: white;
  padding: 20px 0;
  font-size: 0.875rem;
  width: 100%;
  height: auto;
  text-align: center;
}
.ilUsersGalleryContainer div.ilUser img {
  min-height: 80px;
  max-height: 80px;
}
.ilUsersGalleryContainer div.ilUser h3 {
  white-space: nowrap;
  overflow: hidden;
  text-overflow: ellipsis;
  padding: 5px;
  margin: 20px 0;
  font-size: 1rem !important;
}
.ilUsersGalleryContainer div.ilUser .action {
  width: 100%;
  height: 40px;
}
.ilUsersGalleryContainer div.ilUser .action div {
  display: inline-block;
}
.ilUsersGalleryContainer div.ilUser .action .btn {
  float: left;
}
.ilUsersGalleryContainer div.ilUser .action .btn-default:hover {
  color: white !important;
}
.ilUsersGalleryContainer div.ilUser .action .mailBtn {
  height: 37px;
  font-size: 1rem;
  padding: 0 15px;
  line-height: 30px;
  margin: 2px 0 0 0;
}
.ilUsersGalleryContainer div.ilUser .action .open .btn {
  -webkit-box-shadow: 0 0 0 0 3px 5px rgba(0, 0, 0, 0.5);
  box-shadow: 0 0 0 0 3px 5px rgba(0, 0, 0, 0.5);
}
.ilUsersGalleryContainer div.ilUser .action .open .btn-success:hover,
.ilUsersGalleryContainer div.ilUser .action .open .btn-success:focus,
.ilUsersGalleryContainer div.ilUser .action .open .btn-success:active {
  color: white;
  background: #626f78;
  -webkit-box-shadow: 0 0 0 0 3px 5px rgba(0, 0, 0, 0.5);
  box-shadow: 0 0 0 0 3px 5px rgba(0, 0, 0, 0.5);
  border: 1px solid #5b6770;
}
.ilUsersGalleryContainer div.ilUser .action ul.dropdown-menu {
  min-width: 170px;
  padding: 0;
  margin: 0;
  -webkit-box-shadow: 1px 1px 1px rgba(0, 0, 0, 0.1);
  box-shadow: 1px 1px 1px rgba(0, 0, 0, 0.1);
}
.ilUsersGalleryContainer div.ilUser .action ul.dropdown-menu li > a {
  padding: 8px 10px;
}
/* Services/Style */
.ilPositionStatic {
  position: static;
}
/* PageLayout Previews */
.il-style-layout-preview-wrapper {
  width: 160px;
  height: 120px;
  margin: 3px;
  background-color: #f0f0f0;
  border: 0;
  box-shadow: 1px 1px 3px 1px rgba(0, 0, 0, 0.3);
}
div.ilc_QuestionPlaceHolderThumb,
div.ilc_MediaPlaceHolderThumb,
div.ilc_TextPlaceHolderThumb,
div.ilc_PredTextPlaceHolderThumb {
  margin: 1px;
  padding: 5px 2px 5px 0;
<<<<<<< HEAD
  border: 1px solid #A0A0A0;
  font-size: 10px;
=======
  border: 1px solid #2c2c2c;
  font-size: 0.625rem;
>>>>>>> 176e7f8e
  background: url("images/question_placeholder_thumb.png") no-repeat center;
  background-color: white;
  font-weight: bold;
}
div.ilc_MediaPlaceHolderThumb {
  background-image: url("images/media_placeholder_thumb.png");
}
div.ilc_TextPlaceHolderThumb {
  background-image: url("images/text_placeholder_thumb.png");
}
div.ilc_PredTextPlaceHolderThumb {
  background-image: url("images/pred_text_placeholder_thumb.png");
}
div.ilc_HeadlineThumb {
  font-size: 0.75rem;
  font-weight: bold;
  width: 100%;
  border-bottom: 1px solid #2c2c2c;
  color: #161616;
  margin: 2px 0 4px;
}
/* Modules/Course */
.ilValignTop {
  vertical-align: top;
}
.halfWidth {
  width: 50%;
}
.ilInheritBGColor {
  background-color: inherit;
}
td.option_value_details {
  background: none white;
  color: #161616;
  padding: 3px;
  vertical-align: top;
  text-align: left;
}
td.option_value_center_details {
  background: none #ffe4e4;
  color: #161616;
  padding: 3px;
  vertical-align: top;
  text-align: center;
}
ul.noStyle {
  list-style: none;
}
li.smallPad {
  padding: 1px;
}
.listIndent {
  padding: 0 0 20px;
}
.ilCrsObjAcc {
  margin-bottom: 10px;
}
.ilCourseObjectiveAccResults {
  padding-top: 10px;
}
.ilCourseObjectiveAccResult {
  font-size: 0.75rem;
}
.ilCourseObjectiveAccSummary {
  font-size: 1rem;
  padding-top: 15px;
}
.ilCourseObjectiveProgressBarContainer .text-comparision {
  display: none;
}
.ilCourseObjectiveProgressBarContainer {
  float: right;
  max-width: 200px;
  padding: 20px;
}
/* LOK progress bars */
.ilCourseObjectiveProgressBar {
  padding-right: 5px;
  float: right;
}
.ilCourseObjectiveProgressBarContainer > .progress {
  margin: 5px 0 0;
  border: 1px solid #bbb;
  background-color: white;
}
.ilCourseObjectiveProgressBarContainer > .progress > .progress-bar {
  -webkit-box-shadow: none;
  box-shadow: none;
}
.ilCourseObjectiveProgressBarLimit {
  float: right;
  position: relative;
  border-right: 2px dotted #737373;
  height: 20px;
  margin-top: -17px;
}
.ilCourseObjectiveProgressBarNeutral {
  background-color: #737373;
}
.ilCourseObjectiveProgressBarCompleted {
  background-color: #60b060;
}
.ilCourseObjectiveProgressBarFailed {
  background-color: #b06060;
}
/* Modules/Chatroom */
.ilValignBottom {
  vertical-align: bottom;
}
#chat_actions {
  white-space: nowrap;
  margin-left: 10px;
}
#chat_messages {
  height: 300px;
  padding: 2px 2px 0 2px;
  overflow-y: scroll;
  overflow-x: hidden;
  overflow-wrap: break-word;
  word-wrap: break-word;
  -ms-word-break: break-all;
  word-break: break-all;
  word-break: break-word;
  -ms-hyphens: auto;
  -moz-hyphens: auto;
  -webkit-hyphens: auto;
  hyphens: auto;
  width: 100%;
  background-color: #f9f9f9;
  position: relative;
}
#chat_messages .messageContainer {
  min-height: 250px;
}
#chat_messages .fader {
  position: -webkit-sticky;
  position: sticky;
  bottom: 0;
  width: 100%;
  height: 50px;
  background: -webkit-gradient(linear, left top, left bottom, from(rgba(255, 255, 255, 0)), to(#fff));
  background: linear-gradient(to bottom, rgba(255, 255, 255, 0) 0%, #fff 100%);
}
#chat_messages .fader .typing-info {
  font-size: 0.6em;
  position: absolute;
  bottom: 0;
  padding: 2px 5px;
  text-align: left;
  width: 100%;
}
#message-controls .msg-control {
  display: inline-block;
}
#message-controls .msg-control label {
  position: relative;
  top: 5px;
}
@media only screen and (max-width: 768px) {
  #message-controls .msg-control {
    display: block;
  }
}
#chat_users {
  overflow: auto;
  height: 100%;
  min-height: 300px;
}
#private_rooms {
  z-index: 200;
  display: none;
}
td.chatroom {
  width: 200px;
  height: auto;
}
.ilChatroomUser {
  border-bottom: 1px solid #e9e9e9;
}
.ilChatroomUser .media-body {
  white-space: nowrap;
}
.ilChatroomUser .media-body {
  padding-top: 8px;
}
.ilChatroomUser .media-body h4,
.ilChatroomUser .media-body p {
  color: #6f6f6f;
  font-size: 0.75rem;
  padding: 5px 3px 0 3px;
  line-height: 1em;
  margin: 0;
}
.ilChatroomUser .media-body h4 {
  padding-top: 0;
  color: #6f6f6f;
  overflow: hidden;
  text-overflow: ellipsis;
  white-space: nowrap;
}
.ilChatroomUser .dropdown-menu {
  background-color: #f0f0f0;
  padding: 10px 0;
  font-size: 0.75rem;
}
.ilChatroomUser .dropdown-menu a {
  color: #161616;
}
.ilChatroomUser .dropdown-menu a:hover {
  color: #000000;
}
.ilChatroomUser .arrow-down {
  width: 0;
  height: 0;
  border-left: 11px solid transparent;
  border-right: 11px solid transparent;
  border-top: 11px solid white;
  margin-top: -10px;
  margin-left: 100px;
}
.ilChatroomUser .media:hover {
  background-color: #e2e8ef;
}
.ilChatroomUser .dropdown-menu {
  position: static;
  float: none;
  -webkit-box-shadow: none;
  box-shadow: none;
}
.ilChatroomUser .dropdown-backdrop {
  position: static;
}
.ilChatroomUser .media {
  padding: 0;
}
.ilChatroomUser .media-left img {
  width: 30px;
  height: 30px;
}
.ilChatroomUser .media-body,
.ilChatroomUser .media-left,
.ilChatroomUser .media-right {
  display: table-cell;
  vertical-align: top;
}
.ilChatroomUser .media-left {
  padding-right: 10px;
}
.ilChatroomUser .media {
  padding: 10px;
}
/* Services/Container */
div.il_Preconditions {
  padding: 10px 0 0;
}
div.il_PreconditionsTitel {
  margin-top: 3px;
  text-align: left;
  font-size: 0.75rem;
}
[dir="rtl"] div.il_PreconditionsTitel {
  text-align: right;
}
div.ilPreconditionItem {
  margin: 0 -10px;
}
/* Repository */
div.ilContainerListItemOuter {
  padding: 15px 12px;
  zoom: 1;
}
[dir="rtl"] div.ilContainerListItemOuter {
  display: table;
}
div.tblfooter.ilContainerListFooter {
  font-size: 0.875rem;
  padding: 3px 0 0 10px;
  text-align: left;
}
div.tblfooter.ilContainerListFooter > input {
  padding: 0;
  margin: 0;
}
div.tblfooter.ilContainerListFooter > label {
  margin: 0;
  padding: 0 0 0 8px;
  vertical-align: top;
}
input[name^="position[blocks]"] {
  margin: 0 0 0 -2px;
}
[dir="rtl"] .ilContainerListFooter {
  padding-left: 0;
  padding-right: 15px;
}
div.ilListItemSection {
  clear: both;
  max-width: calc(100% - 40px);
}
div.ilContainerListItemOuterHighlight {
  background-color: #e2e8ef;
  zoom: 1;
}
.ilCLI {
  padding: 0;
}
div.ilContainerListItemCB {
  /*float: left;
	width: 25px;*/
  display: table-cell;
  vertical-align: top;
  padding-right: 10px;
}
div.ilContainerListItemCB img {
  width: 20px;
}
[dir="rtl"] div.ilContainerListItemCB {
  /* float: right; */
}
div.ilContainerListItemIcon {
  /* margin-top: -3px;
	   float: left;
	position: absolute; */
  display: table-cell;
  vertical-align: top;
}
div.ilContainerListItemIcon a {
  display: block;
  margin-top: -3px;
}
[dir="rtl"] div.ilContainerListItemIcon {
  float: right;
}
div.ilContainerListItemIconCB {
  margin-left: 25px;
}
[dir="rtl"] div.ilContainerListItemIconCB {
  margin-left: 0;
  margin-right: 25px;
}
div[class^="il_editarea"] .ilContainerListItemOuter img,
img.ilListItemIcon {
  width: 35px;
  height: 35px;
  max-width: none;
}
div.ilContainerListItemContent {
  /* margin-left: 35px; */
  display: table-cell;
  vertical-align: top;
  width: 100%;
}
[dir="rtl"] div.ilContainerListItemContent {
  /* margin-left: 0;
	margin-right: 35px; */
}
/* If checkbox is activated, add spacing */
div.ilContainerListItemContentCB {
  /* margin-left: 60px; */
}
[dir="rtl"] div.ilContainerListItemContentCB {
  /* margin-left: 0;
	margin-right: 60px; */
}
div.il_ContainerListItem {
  margin: 2px 0;
  padding-left: 8px;
  width: 100%;
}
[dir="rtl"] div.il_ContainerListItem {
  padding-left: 0;
  padding-right: 8px;
}
.ilContainerBlockHeader {
  background-color: #f9f9f9;
  padding: 9px 12px;
  font-weight: 400;
  text-align: left;
  vertical-align: middle;
}
.ilContainerBlockHeader h3 {
  margin: 0;
  color: #161616;
}
.ilContainerBlockHeader .form-control {
  width: auto;
  display: inline-block;
}
.ilContainerBlockHeaderExpanded,
.ilContainerBlockHeaderCollapsed {
  background-repeat: no-repeat;
  background-position: 15px 10px;
  background-size: 20px 20px;
  padding-left: 45px;
  /* padding-top: 6px; */
  background-color: #f9f9f9;
  cursor: pointer;
}
.ilContainerBlockHeaderExpanded {
  background-image: url("images/tree_exp.svg");
}
.ilContainerBlockHeaderCollapsed {
  background-image: url("images/tree_col.svg");
}
[dir="rtl"] .ilContainerBlockHeader {
  text-align: right;
}
.ilContainerBlock {
  width: 100%;
  clear: both;
  margin-bottom: 20px;
}
div#cont_paste_explorer_tree ul.il_Explorer {
  margin: 0 0 0 24px;
}
[dir="rtl"] div#cont_paste_explorer_tree ul.il_Explorer {
  margin: 0 24px 0 0;
}
#ilContRepIntro {
  margin: 20px 0 50px 0;
  clear: both;
}
div#ilContRepIntro img {
  float: right;
  width: 150px;
  height: 150px;
}
[dir="rtl"] div#ilContRepIntro img {
  float: left;
}
.ilContObjectiveObjectListItem {
  background-color: #f9f9f9;
}
.ilContObjectiveIntro {
  background-color: #f9f9f9;
  padding: 1px 15px;
}
.ilContObjectivesViewTestItem {
  background-color: #f9f9f9;
  margin-bottom: 10px;
}
.ilContainerTileRows {
  margin: 0px -15px 0 -15px;
  padding: 6px 12px;
  background-color: white;
}
.ilContainerTileRows > .il-deck {
  margin: 0 5px;
}
.ilContainerTileRows .card-no-highlight {
  height: 0px;
}
.ilContainerTileRows .il-chart-progressmeter-container {
  height: 100%;
}
.ilContainerTileRows .il-card h5 button.btn {
  font-size: inherit;
}
.ilContainerShowMore {
  padding: 15px 10px;
  background-color: #f9f9f9;
  text-align: center;
  margin: 0 -15px;
}
/* Modules/LearningModule */
.ilLMMenu {
  clear: both;
}
body.ilLMNoMenu .ilFixedTopSpacer {
  padding-top: 0px;
}
body.ilLMNoMenu .ilLeftNav {
  top: 0px;
}
button.ilAreaClose {
  width: 20px;
  height: 20px;
  position: absolute;
  top: 0;
  cursor: pointer;
}
div.ilRightAreaSpace {
  width: 50%;
}
/* right area (used in learning modules) */
div#right_area {
  bottom: 0;
  width: 50%;
  right: 0px;
  top: 117px;
  position: fixed;
  /* padding: 5px; */
  background-color: #f9f9f9;
  border-left: 3px solid #dddddd;
  /* box-shadow: inset 0px 2px 2px #d0d0d0; */
  -webkit-overflow-scrolling: touch;
  /* Bug 11209 */
  overflow: hidden;
  /* Bug 11209 */
}
div#right_area iframe {
  -webkit-overflow-scrolling: touch;
  /* Bug 11209 */
  overflow: auto;
  /* Bug 11209 */
  border: none;
  width: 100%;
  height: 100%;
}
div#right_cont_area {
  bottom: 0;
  width: 50%;
  right: 0px;
  top: 117px;
  position: fixed;
  background-color: transparent;
  border-left: 3px solid #dddddd;
  -webkit-overflow-scrolling: touch;
  /* Bug 11209 */
  overflow: hidden;
}
div#right_top_area {
  top: 0;
  width: 100%;
  height: 100%;
  position: absolute;
  border-bottom: 3px solid #e9e9e9;
  border-right: 3px solid #e9e9e9;
  -webkit-overflow-scrolling: touch;
  /* Bug 11209 */
  overflow: hidden;
  display: none;
}
div.ilRightContAreaSplit div#right_top_area {
  height: 50%;
}
div#right_top_area iframe {
  -webkit-overflow-scrolling: touch;
  /* Bug 11209 */
  overflow: auto;
  /* Bug 11209 */
  border: none;
  width: 100%;
  height: 100%;
}
div#right_bottom_area {
  top: 0px;
  width: 100%;
  height: 100%;
  position: absolute;
  -webkit-overflow-scrolling: touch;
  /* Bug 11209 */
  overflow: hidden;
  display: none;
  border-right: 3px solid #e9e9e9;
}
div.ilRightContAreaSplit div#right_bottom_area {
  top: 50%;
  height: 50%;
}
div#right_bottom_area iframe {
  -webkit-overflow-scrolling: touch;
  /* Bug 11209 */
  overflow: auto;
  /* Bug 11209 */
  border: none;
  width: 100%;
  height: 100%;
}
#il_expl2_jstree_cont_out_ilLMProgressTree img {
  width: 18px;
  height: 18px;
  margin-top: -3px;
}
/* Services/UIComponent/AdvancedSelectionList */
div.il_adv_sel {
  border: 1px solid #dddddd;
  -webkit-box-shadow: 2px 2px 4px #c0c0c0;
  box-shadow: 2px 2px 4px #c0c0c0;
}
table.il_adv_sel {
  color: #161616;
  background-color: white;
  border-spacing: 0;
  cursor: pointer;
}
tr.il_adv_sel {
  cursor: pointer;
}
tr.il_adv_sel_act {
  background-color: #fff9bc;
  cursor: pointer;
}
td.il_adv_sel {
  border-bottom: 1px solid #dddddd;
  padding: 3px 10px;
  text-align: left;
  white-space: nowrap;
  cursor: pointer;
  font-weight: normal;
}
#ilAdvSelListTable_item_creation td.il_adv_sel {
  min-width: 150px;
}
td.il_adv_sel_ic {
  border-bottom: 1px solid #dddddd;
  padding: 3px 0 3px 10px;
  text-align: left;
  cursor: pointer;
}
td.ilAsyncImgLoader {
  padding: 0 40px;
}
span[id^="ilAdvSelListAnchorElement_"] + div {
  position: absolute;
  z-index: 5000;
  left: 0;
  right: 0;
}
div[id^="ilAdvSelListTable_"] {
  overflow: auto;
  background-color: white;
  clear: both;
  display: none;
  position: absolute;
}
@media only screen and (min-width: 1200px) {
  #ilAdvSelListAnchorText_asl + ul.dropdown-menu > li > div.row .row,
  #ilAdvSelListAnchorText_asl + .dropdown-backdrop + ul.dropdown-menu > li > div.row .row,
  #mm_adm_tr + span + ul.dropdown-menu > li > div.row .row,
  #mm_adm_tr + ul.dropdown-menu > li > div.row .row {
    width: auto;
  }
  #ilAdvSelListAnchorText_asl + ul.dropdown-menu > li > div.row ul,
  #ilAdvSelListAnchorText_asl + .dropdown-backdrop + ul.dropdown-menu > li > div.row ul,
  #mm_adm_tr + span + ul.dropdown-menu > li > div.row ul,
  #mm_adm_tr + ul.dropdown-menu > li > div.row ul {
    min-width: 250px;
  }
}
<<<<<<< HEAD
@media only screen and (max-width: 768px) {
  #ilAdvSelListAnchorText_asl + ul.dropdown-menu > li > div.row,
  #ilAdvSelListAnchorText_asl + .dropdown-backdrop + ul.dropdown-menu > li > div.row,
  #mm_adm_tr + span + ul.dropdown-menu > li > div.row,
  #mm_adm_tr + ul.dropdown-menu > li > div.row {
    width: 100% !important;
    margin: 0;
  }
=======
.il_ItemProperty .badge {
  font-size: 0.625rem;
  padding: 2px 4px;
  margin-top: -1px;
  margin-left: -5px;
  position: absolute;
>>>>>>> 176e7f8e
}
@media only screen and (max-width: 992px) {
  #ilAdvSelListAnchorText_asl + ul.dropdown-menu > li > div.row {
    min-width: 260px;
  }
}
@media only screen and (min-width: 992px) and (max-width: 1200px) {
  #ilAdvSelListAnchorText_asl + ul.dropdown-menu > li > div.row {
    min-width: 520px;
  }
}
@media only screen and (min-width: 1200px) {
  #ilAdvSelListAnchorText_asl + ul.dropdown-menu > li > div.row {
    min-width: 780px;
  }
}
@media only screen and (max-width: 768px) {
  #ilAdvSelListAnchorText_asl + ul.dropdown-menu {
    position: absolute;
    background-color: white;
  }
}
div.ilNewObjectSelector {
  display: block;
  text-align: right;
  margin-bottom: 8px;
  padding: 0;
  width: 100%;
}
div.ilNewObjectSelector > .btn-group.open {
  display: inline-block;
  width: 100%;
}
div.ilNewObjectSelector > .btn-group.open #ilAdvSelListAnchorText_asl {
  float: right;
}
div.ilNewObjectSelector > .btn-group.open #ilAdvSelListAnchorText_asl + .dropdown-menu {
  top: 30px;
  right: 0;
  left: auto;
}
div.ilNewObjectSelector > .btn-group.open #ilAdvSelListAnchorText_asl + .dropdown-menu .dropdown-header {
  margin-right: 1px;
}
[dir="rtl"] div.ilNewObjectSelector > .btn-group #ilAdvSelListAnchorText_asl {
  float: left;
}
#il-add-new-item-gl h2,
#il-add-new-item-gl a {
  white-space: break-spaces;
}
/* Services/Object */
.ilHeadAction img {
  width: 18px;
  height: 18px;
}
.il_ItemProperty .badge {
  font-size: 8px;
  padding: 2px 4px;
  margin-top: -1px;
  margin-left: -5px;
  position: absolute;
}
div.ilCreationFormSection .form-horizontal {
  margin-top: -1px;
  padding-top: 1px;
}
.ilObjListRow {
  border-bottom: 2px solid #f0f0f0;
  background-color: white;
}
.table-striped {
  border-collapse: separate;
}
.table-striped > tbody > tr.ilObjListRow > td {
  background-color: white;
}
.table-striped > tbody > tr.ilObjListRow:hover > td {
  background-color: #f3f5f8;
}
.table-striped > tbody > tr.ilObjListRow:hover:nth-child(2n+1) > td {
  background-color: #f3f5f8;
}
/* Services/Navigation */
form.ilNavHistoryForm {
  padding: 0;
  margin: 0 5px 0 0;
  padding: 5px 5px 2px;
  border: 0 none;
  display: inline;
  font-size: 0.625rem;
}
input.ilNavHistorySubmit {
  color: #2255a0;
  padding: 0;
  margin: 0;
  border: 0 none;
  cursor: pointer;
  background-color: #f0f0f0;
}
select.ilNavHistorySelect {
  border: 0 none;
  padding: 0;
  background-image: none;
  text-decoration: none;
}
/* Services/Block */
.iosPdBlockDragAndDropPlaceholder {
  border: 3px dashed #c0c0c0;
  border-radius: 8px;
  margin-bottom: 15px;
}
/* Blocks */
div.il_Block,
table.il_Block {
  width: 100%;
  border-spacing: 0px;
  border-collapse: collapse;
  margin-bottom: 20px;
  clear: both;
  table-layout: fixed;
  word-wrap: break-word;
  background-color: #f9f9f9;
  border: none;
  text-align: left;
  padding: 5px;
}
#il_center_col div.il_Block {
  background-color: #f9f9f9;
}
div.ilBlockHeader,
div.ilBlockHeaderBig,
td.ilBlockHeader,
td.ilBlockHeaderBig {
  /* font-family: 'Open Sans Semibold';  deactivated, since it affects drop downs in the header */
  font-weight: normal;
  padding: 3px 0;
  margin: 0 5px;
  text-align: left;
  color: #2c2c2c;
  border-bottom: 1px solid #dddddd;
  /* box-shadow: 0 -2px 1px -1px white inset; no white lines */
}
div.ilBlockHeaderBig,
td.ilBlockHeaderBig {
  font-size: 0.875rem;
}
h2.ilBlockHeader {
  font-weight: 600;
  margin: 0;
  padding: 0;
  font-size: 0.875rem;
  display: inline;
}
h3.ilBlockHeader {
  font-weight: 600;
  margin: 0;
  padding: 0;
  font-size: 0.875rem;
  display: inline;
}
/* possibly deprecated */
.il_BlockInfo {
  font-size: 0.75rem;
  color: #6f6f6f;
}
/* new class */
div.ilBlockInfo {
  font-size: 0.75rem;
  color: #6f6f6f;
  padding: 1px 3px;
  background-color: #f9f9f9;
  text-align: right;
}
div.ilBlockContent {
  padding: 5px;
}
.ilBlockRow1,
.ilBlockRow2 {
  padding: 3px;
  border-bottom: 1px solid #f0f0f0;
}
div.ilBlockPropertyCaption {
  color: #6f6f6f;
}
/* Services/UIComponent/Lightbox */
.ilLightbox {
  position: absolute;
  top: 0;
  bottom: 0;
  right: 0;
  left: 0;
  background-color: #2c2c2c;
  overflow: auto;
  z-index: 1000;
}
a.ilMediaLightboxClose {
  display: block;
  float: right;
  margin: 5px 0 10px 10px;
  cursor: pointer;
  color: #161616;
  font-size: 1.2rem;
}
a.ilMediaLightboxClose:hover {
  color: #000000;
  text-decoration: none;
}
.ilLightboxContent {
  margin: 50px auto 0;
  width: 640px;
  max-width: 100%;
}
.ilLightboxContent iframe {
  width: 100%;
  min-height: 400px;
}
/* Services/Membership */
div.ilAttendanceListPrint td,
div.ilAttendanceListPrint th {
  border: 1px solid #dddddd;
  padding: 2px;
}
body.ilBodyPrint {
  height: auto;
  background-color: white;
  margin: 10px;
  padding: 0;
}
/* Modules/BookingManager */
.ilTextinfo {
  margin-bottom: 10px;
}
/* Services/InfoScreen */
div.ilInfoScreenSec {
  padding: 0;
  margin-bottom: 20px;
}
div.ilInfoScreenSec h2.ilHeader {
  margin-bottom: 5px;
  display: block;
}
.il_InfoScreenProperty {
  padding: 15px;
  vertical-align: top;
  color: #737373;
  font-style: italic;
}
.il_InfoScreenPropertyValue {
  padding: 15px;
  vertical-align: top;
  background-color: white;
}
.ilInfoScreenSec.form-horizontal .form-group {
  margin: 0;
  background-color: white;
}
.ilInfoScreenSec.form-horizontal {
  background-color: transparent;
}
.ilInfoScreenSec.form-horizontal .control-label {
  padding: 15px;
  line-height: normal;
}
/* Services/Init */
@media only screen and (max-width: 768px) {
  div.ilStartupFrame {
    width: 100%;
  }
}
.ilStartupSection {
  padding-top: 25px;
}
@media only screen and (max-width: 768px) {
  .ilStartupSection {
    padding-top: 15px;
  }
}
div.ilStartupSection form.form-horizontal {
  text-align: left;
  width: 40em;
}
@media only screen and (max-width: 768px) {
  div.ilStartupSection form.form-horizontal {
    width: auto;
  }
}
/* Services/Bookmarks */
#block_pdbookm_0 #tree_div {
  overflow: auto;
  width: 100%;
}
#block_pdbookm_0 .il_Block #tree_div img {
  height: 20px;
  width: 20px;
}
.iosPdBmListImg {
  height: 20px;
  width: 20px;
}
.iosPdBmListImg[src$="spacer.png"] {
  height: 0;
  width: 0;
}
/* Services/UIComponent/Toolbar */
.ilToolbar .container-fluid {
  padding-left: 0;
}
.ilToolbar.navbar {
  border: 0 none;
  background-color: white;
}
.ilToolbar .navbar-toggle:focus-visible {
  position: relative;
  outline: 2px solid #FFFFFF;
  outline-offset: 4px;
}
.ilToolbar .navbar-toggle:focus-visible::after {
  content: " ";
  position: absolute;
  top: -2px;
  left: -2px;
  right: -2px;
  bottom: -2px;
  border: 2px solid #FFFFFF;
  outline: 3px solid #0078D7;
}
.ilToolbar .navbar-toggle:active,
.ilToolbar .navbar-toggle.engaged {
  outline: none;
}
.ilToolbar .ilToolbarItems {
  padding: 0;
}
.ilToolbar .form-control {
  width: auto;
  display: inline-block;
  vertical-align: top;
}
.ilToolbar .input-group {
  vertical-align: top;
}
.ilToolbar input[type="file"] {
  display: inline-block;
}
.ilToolbar li {
  border: 0 none;
  margin-right: 15px;
}
.ilToolbar li .dropdown-header {
  border-bottom: 1px solid #dddddd;
}
.ilToolbar li .navbar-form,
.ilToolbar li .navbar-text {
  padding: 0;
  border: 0 none;
  margin-left: 0;
  margin-right: 0;
  display: inline-block;
  color: #161616;
}
.ilToolbar li.navbar-text {
  margin-left: 0;
}
.ilToolbar li.ilToolbarSeparator {
  border-left: 1px solid #dddddd;
  height: 40px;
}
.ilToolbar li.ilToolbarGroup .navbar-form,
.ilToolbar li.ilToolbarGroup .navbar-text {
  margin-left: 7.5px;
}
.ilToolbar li.ilToolbarGroup .navbar-form:first-child,
.ilToolbar li.ilToolbarGroup .navbar-text:first-child {
  margin-left: 0;
}
.ilToolbar li.ilToolbarGroup .navbar-text {
  margin-right: 0;
}
.ilToolbar .btn[disabled] {
  padding: 4px 6px;
}
.ilToolbar .ilToolbarStickyItems {
  float: left;
  margin-left: 15px;
}
.ilToolbar .ilToolbarStickyItems.navbar-nav {
  margin-top: 0;
  margin-bottom: 0;
}
.ilToolbar .ilToolbarStickyItems.navbar-nav .open .dropdown-menu > li > a {
  padding-left: 10px;
}
.ilToolbar .ilToolbarStickyItems > li {
  float: left;
  margin-right: 15px;
}
.ilToolbar .ilToolbarStickyItems > li .navbar-form {
  border: 0 none;
}
.ilToolbar .ilToolbarStickyItems > li.ilToolbarStickyItem {
  border: 0 none;
}
.ilToolbar ul.dropdown-menu > li {
  border: 0 none;
  margin-right: 0;
}
.ilToolbarContainer + .ilFilterContainer {
  margin-top: -20px;
}
@media only screen and (max-width: 768px) {
  .ilToolbar .container-fluid {
    padding-left: 15px;
  }
  .ilToolbar li {
    border-bottom: 1px solid #dddddd;
    margin-right: 0;
  }
  .ilToolbar .ilToolbarStickyItems.navbar-nav .open .dropdown-menu > li > a {
    padding-left: 0;
  }
}
.ilToolbar .navbar-form .modal .radio {
  display: block;
}
.ilToolbar .navbar-form .modal .form-group {
  display: block;
}
/* Services/UIComponent/Tooltip */
.qtip-default {
  font-size: 0.75rem;
  line-height: 1.5;
  background-color: #4c6586;
  border-color: #4c6586;
  color: white;
  -webkit-box-shadow: 1px 1px 3px 1px rgba(0, 0, 0, 0.15);
  box-shadow: 1px 1px 3px 1px rgba(0, 0, 0, 0.15);
  -webkit-border-radius: 4px;
  -moz-border-radius: 4px;
  border-radius: 4px;
}
/* Services/Rating */
img.ilRatingIcon {
  width: 16px;
  height: 16px;
}
img.ilRatingMarker {
  width: 7px;
  height: 7px;
}
a.ilRating {
  text-decoration: none;
}
div.ilRatingOverlay {
  z-index: 1000 !important;
  padding: 0 5px;
  display: none;
}
/* Modules/Excercise */
.ilExcAssignmentBody {
  padding: 20px;
  background-color: #f9f9f9;
}
.ilExcAssignmentHead img {
  display: block;
  float: left;
  margin-top: 4px;
}
.ilExcAssignmentHead .ilAssignmentHeader {
  padding: 0;
  margin: 1px 0 0 25px;
  font-size: 1rem;
}
.ilExcAssignmentHead,
.ilAssignmentHeader {
  display: block;
}
.ilExAssignmentHeadProperty {
  margin: 4px 0 0 25px;
  font-size: 0.75rem;
}
.ilExcOverview .ilExcAssImageContainer {
  max-width: 300px;
  display: inline-block;
  cursor: pointer;
}
.ilExcReportFeedback {
  background-color: #f9f9f9;
  padding: 9px;
}
.ilExcAssignmentInfoTool {
  padding: 10px;
}
.ilExcAssignmentInfoTool h4 {
  padding-left: 0px;
  padding-right: 0px;
}
.ilExcAssignmentInfoTool p {
  padding: 0px;
}
.ilExcAssignmentInfoTool ul {
  padding-left: 30px;
  margin: 0;
}
.read-more-state {
  display: none;
}
.read-more-target {
  opacity: 0;
  max-height: 0;
  font-size: 0;
  transition: 0.25s ease;
}
.read-more-state:checked ~ .read-more-wrap .read-more-target {
  opacity: 1;
  font-size: inherit;
  max-height: 999em;
}
.read-more-state ~ .read-more-trigger:before {
  content: 'Show more';
}
.read-more-state:checked ~ .read-more-trigger:before {
  content: 'Show less';
}
.read-more-trigger {
  cursor: pointer;
  display: inline-block;
  padding: 0 0.5em;
  color: #737373;
  font-size: 0.9em;
  line-height: 2;
  border: 1px solid #dddddd;
  border-radius: 0.25em;
}
.progress {
  height: 15px;
  min-width: 100px;
}
.progress-bar {
  font-size: 0.75rem;
  line-height: 15px;
  min-width: 30px;
}
/* Services/News */
td.il-news {
  white-space: normal;
}
td.il-news .il-news-locator {
  margin: 2px 0px 4px 0px;
}
td.il-news .ilIcon {
  vertical-align: middle;
}
td.il-news .il-news-content {
  clear: both;
}
td.il-news .il-news-player {
  margin-top: 15px;
  max-width: 600px;
}
td.il-news .il_BlockInfo {
  text-align: right;
}
@media only screen and (max-width: 768px) {
  td.il-news {
    white-space: normal !important;
  }
}
span.ilNewsRssIcon {
  background-color: #B54F00;
  color: white;
  min-width: 36px;
  font-size: 0.625rem;
  text-align: center;
  display: inline-block;
  padding: 0 5px;
}
span.ilNewsRssIcon:hover {
  text-decoration: none;
  background-color: #823900;
}
/* timeline, see http://codepen.io/jasondavis/pen/fDGdK */
.ilTimeline {
  list-style: none;
  padding: 20px 0;
  position: relative;
}
.ilTimeline:before {
  top: 0;
  bottom: 0;
  position: absolute;
  content: " ";
  width: 3px;
  background-color: #757575;
  left: 50%;
  margin-left: -1.5px;
}
@media only screen and (max-width: 768px) {
  .ilTimeline:before {
    left: 90%;
  }
}
.ilTimeline > li {
  margin-bottom: 20px;
  position: relative;
  margin-right: 50%;
}
.ilTimeline > li:nth-child(even) {
  margin-left: 50%;
  margin-right: 0;
}
@media only screen and (max-width: 768px) {
  .ilTimeline > li:nth-child(even) {
    margin-left: 0;
  }
}
.ilTimeline > li:nth-child(even) > .ilTimelineBadge {
  left: 0;
  margin-left: -25px;
  right: auto;
  margin-right: 0;
}
@media only screen and (max-width: 768px) {
  .ilTimeline > li:nth-child(even) > .ilTimelineBadge {
    right: auto;
    left: 90%;
  }
}
@media only screen and (max-width: 768px) {
  .ilTimeline > li {
    margin-right: 0;
  }
}
.ilTimeline > li:before,
.ilTimeline > li:after {
  content: " ";
  display: table;
}
.ilTimeline > li:after {
  clear: both;
}
.ilTimeline > li > .ilTimelinePanel {
  width: 88%;
  float: left;
  padding: 20px;
  position: relative;
  background: white;
}
@media only screen and (max-width: 768px) {
  .ilTimeline > li > .ilTimelinePanel {
    width: 80%;
  }
}
.ilTimeline > li > .ilTimelinePanel:after {
  position: absolute;
  top: 27px;
  right: -14px;
  display: inline-block;
  border-top: 14px solid transparent;
  border-left: 14px solid white;
  border-right: 0 solid white;
  border-bottom: 14px solid transparent;
  content: " ";
}
.ilTimeline > li > .ilTimelineBadge {
  color: white;
  width: 50px;
  height: 50px;
  padding-top: 8px;
  line-height: 1.2em;
  font-size: 0.875rem;
  text-align: center;
  position: absolute;
  top: 16px;
  background-color: #737373;
  z-index: 100;
  border-radius: 50%;
  right: 0;
  margin-right: -25px;
}
@media only screen and (max-width: 768px) {
  .ilTimeline > li > .ilTimelineBadge {
    left: 90%;
    right: auto;
    margin-left: -25px;
  }
}
.ilTimeline > li > .ilTimelineBadge > .ilTimelineDay {
  font-size: 0.875rem;
}
.ilTimeline > li > .ilTimelineBadge > .ilTimelineMonth {
  font-size: 0.625rem;
}
.ilTimeline > li > .ilTimelineBadge > p {
  padding: 0;
  margin: 0;
}
.ilTimeline > li:nth-child(even) > .ilTimelinePanel {
  float: right;
}
@media only screen and (max-width: 768px) {
  .ilTimeline > li:nth-child(even) > .ilTimelinePanel {
    float: left;
  }
}
.ilTimeline > li:nth-child(even) > .ilTimelinePanel:before {
  border-left-width: 0;
  border-right-width: 15px;
  left: -15px;
  right: auto;
}
@media only screen and (max-width: 768px) {
  .ilTimeline > li:nth-child(even) > .ilTimelinePanel:before {
    border-left-width: 15px;
    border-right-width: 0;
    right: auto;
    right: -15px;
  }
}
.ilTimeline > li:nth-child(even) > .ilTimelinePanel:after {
  border-left-width: 0;
  border-right-width: 14px;
  left: -14px;
  right: auto;
}
@media only screen and (max-width: 768px) {
  .ilTimeline > li:nth-child(even) > .ilTimelinePanel:after {
    border-left-width: 14px;
    border-right-width: 0;
    left: auto;
    right: -14px;
  }
}
.ilTimeline .media-heading {
  clear: right;
  margin-top: 8px;
}
.ilTimeline div.ilNotesHeader {
  background-color: #f9f9f9;
}
.ilNewsTimelineTruncatedText {
  /*overflow: hidden;
	text-overflow: ellipsis;
	white-space: nowrap;*/
}
.ilNewsTimelineObjHead img {
  width: 22px;
  height: 22px;
}
.ilNewsTimelinePlayer {
  position: relative;
  z-index: 500;
}
.ilNewsTimelineUserImage {
  float: left;
  overflow: hidden;
  width: 100px;
}
@media only screen and (max-width: 768px) {
  .ilNewsTimelineUserImage {
    width: 50px;
  }
}
.ilNewsTimelineUserImage img {
  width: 75px;
  height: 75px;
}
@media only screen and (max-width: 768px) {
  .ilNewsTimelineUserImage img {
    width: 40px;
    height: 40px;
  }
}
.ilNewsTimelineContentSection {
  padding-left: 100px;
}
@media only screen and (max-width: 768px) {
  .ilNewsTimelineContentSection {
    padding-left: 50px;
  }
}
.ilNewsTimelineEditInfo {
  width: 90%;
}
.ilNewsTimelineMoreLoader {
  text-align: center;
}
.ilNewsTimelineMoreLoader img {
  width: 30px;
  height: 30px;
}
/* https://github.com/JoanClaret/jquery-dynamic-max-height */
.dynamic-height-wrap {
  overflow: hidden;
  position: relative;
  -webkit-transition: max-height 0.25s ease-in-out;
  -o-transition: max-height 0.25s ease-in-out;
  transition: max-height 0.25s ease-in-out;
  width: 100%;
}
/* Bottom gradient (optional, but recommended)*/
.dynamic-height-active .dynamic-height-wrap:before {
  background: linear-gradient(to bottom, rgba(240, 249, 255, 0) 0%, white 100%);
  bottom: 0;
  content: '';
  height: 30px;
  left: 0;
  position: absolute;
  right: 0;
  z-index: 1;
}
.dynamic-height-active .dynamic-show-more {
  display: inline-block;
}
.dynamic-show-more {
  display: none;
}
.ilTimeline .ilNotes {
  margin: 0 -20px -20px -20px;
  padding: 10px 20px;
}
/* from survey.css */
@media screen {
  .surveySheet {
    padding: 20px;
    border-style: solid;
    border-color: #9EADBA;
    border-left-width: 1px;
    border-right-width: 1px;
    border-top-width: 1px;
    border-bottom-width: 1px;
    margin-bottom: 0px;
  }
  .matrix .tblrow1 {
    background-color: #FFFFFF;
    color: #222222;
    padding: 3px;
    border: none;
  }
  .matrix .tblrow2 {
    background-color: #F1F1F1;
    color: #222222;
    padding: 3px;
    border: none;
  }
  .matrixother {
    width: 95%;
    /* #8213 */
  }
  .surveyhint {
    font-size: 80%;
    font-style: italic;
  }
  table.matrix {
    border: none;
    border-collapse: collapse;
    /*	font-family:arial,sans-serif;
            font-size:80%;
        */
  }
  td#matrix,
  th#matrix {
    border: none;
    border-collapse: collapse;
    padding: 0.5em;
  }
  td#matrixrowtext {
    width: 40em;
  }
  td.center {
    text-align: center;
  }
  td.column {
    text-align: center;
    font-weight: bold!important;
  }
  td.bipolar {
    text-align: center;
    vertical-align: middle;
    background: #EEEEEE;
    border: 1px solid #808080 !important;
    width: 10em;
  }
  .questionblockTitle {
    font-size: 140%;
    font-weight: bold;
    color: #222222;
    margin-top: 1em;
    margin-bottom: 0px;
  }
  .questionheading {
    margin-top: 1em;
    margin-bottom: 1em;
  }
  .solutionbox {
    color: black;
    background-color: white;
    padding-left: 5px;
    padding-right: 5px;
    border-style: inset;
    border-width: 1px;
    display: inline-block;
    width: 400px;
  }
  .horizontal {
    width: 80px;
  }
  .vertical {
    width: 400px;
  }
  table.categorywizard tr,
  table.matrixrowwizard tr {
    vertical-align: top;
  }
  table.categorywizard th,
  table.matrixrowwizard th {
    font-size: 90%;
    font-weight: bold;
    text-align: center;
  }
  .neutral_category_title {
    font-style: italic;
  }
  tr.neutral td {
    padding-top: 2em!important;
  }
  td.neutral {
    margin-left: 2em;
  }
  div.required {
    padding-bottom: 2em;
  }
  .questionTitle {
    padding-top: 8px;
    padding-bottom: 4px;
    font-weight: bold;
    font-size: 110%;
    border-bottom: 1px #aaa solid;
  }
}
/* from survey delos.less */
div.il-survey-page {
  padding: 15px;
  background-color: white;
}
div.il-survey-question {
  margin-bottom: 30px;
}
div.ilSurveyPageEditDropArea {
  border-color: #88be51;
  color: #88be51;
  background-color: #aed389;
}
div.ilSurveyPageEditDropAreaSelected {
  border-color: #88be51;
  color: #88be51;
  background-color: #94c564;
}
div.ilSurveyPageEditAreaDragging {
  border: 2px dashed #2c2c2c;
  background-color: #f9f9f9;
  padding: 5px;
}
div.ilSurveyPageEditActionMenu {
  float: right;
  margin: 3px;
}
.il-svy-qst-compressed {
  margin-top: -30px;
}
.il-svy-qst-compressed .questionTitle {
  display: none;
}
.il-svy-qst-compressed tr:first-child td {
  visibility: hidden;
  height: 1px;
  line-height: 1px;
  padding-top: 0;
  padding-bottom: 0;
}
#il-svy-output-form table td p {
  hyphens: auto;
}
/* Modules/MediaPool */
#ilMepPreviewContent {
  margin: 0;
  width: 100%;
  padding: 0;
  border: 0;
}
.ilMediaPoolPagePreviewBody {
  background-color: #f9f9f9;
  height: auto;
}
.ilMediaPoolPreviewThumbnail img {
  max-width: 100px;
}
/* Services/Tags */
.ilTagCloud {
  font-size: 0.75rem;
  padding: 6px 12px;
}
.ilTag {
  background-color: #75deea;
  /* background-color: lighten(@brand-primary, 10%); */
  color: #000000;
  display: inline-block;
  white-space: nowrap;
  padding: 1px 5px;
  margin: 2px 4px 2px 0;
  border-radius: 3px;
}
a.ilTag:hover,
a.ilTag:active {
  text-decoration: none;
  color: #000000;
  background-color: #5fd9e7;
}
.ilTagRelHigh {
  background-color: #85d1da;
  color: #000000;
}
.ilTagRelMiddle {
  background-color: #95c5ca;
  color: #000000;
}
.ilTagRelLow {
  background-color: #a5b8ba;
  color: #000000;
}
.ilTagRelVeryLow {
  background-color: #b0b0b0;
  color: #000000;
}
.ilTag.ilHighlighted {
  background-color: #B54F00;
}
#il_tags_modal textarea {
  resize: vertical;
}
/* Services/UIComponent/Checklist */
div.ilChecklist ul {
  list-style-type: none;
  margin: 0;
  padding: 0;
}
div.ilChecklist ul li {
  padding: 0;
  font-size: 0.75rem;
}
div.ilChecklist ul li a,
div.ilChecklist ul li span {
  padding: 5px 5px;
  margin: 0 -5px;
  display: block;
}
div.ilChecklist ul a:hover {
  text-decoration: none;
  color: #4c6586;
}
div.ilChecklist ul li a:hover {
  background-color: #e2e8ef;
}
div.ilChecklist ul li p,
div.ilChecklist ul li p:hover {
  color: #6f6f6f;
  font-size: 0.625rem;
  text-decoration: none;
  padding: 0;
  margin-top: 0;
}
div.ilChecklist ul li img {
  width: 18px;
  height: 18px;
  float: right;
}
.ilSetupContent div.ilChecklist {
  min-width: 200px;
}
/* Modules/WorkspaceFolder */
#tbl_wfld.table-striped > tbody > tr > td {
  background-color: transparent;
}
.ilWspContainerListFooter {
  background-color: #f9f9f9;
  margin: 0px -15px -15px -15px;
  padding: 5px 25px;
}
/* Services/FileUpload */
.ilFileUploadEntryProgressPercent {
  font-size: 0.625rem;
}
.ilFileUploadEntryOptions {
  font-size: 0.75rem;
}
.ilFileUploadEntryOptions label.control-label {
  padding-top: 3px;
}
/* Modules/Portfolio */
ul.ilPCMyCoursesCourseList > li {
  margin-bottom: 10px;
}
ul.ilPCMyCoursesCourseList > li .course-list-tree-icon {
  width: 20px;
  height: 20px;
}
ul.ilPCMyCoursesObjectiveList > li {
  margin-top: 5px;
  margin-left: 40px;
}
a.ilPCMyCoursesToggle {
  outline: 0;
}
div.ilPCMyCoursesPath {
  margin-bottom: 10px;
  font-size: 0.75rem;
  /* font-style: italic; */
}
div.ilPrtfSignature {
  margin-top: 60px;
  border-top: 1px solid black;
}
.ilPrtfMetaInfo {
  margin-top: 20px;
}
.ilPrtfMetaInfo td {
  padding-left: 20px;
}
.ilPrtfMetaInfo td,
.ilPrtfMetaInfo th {
  padding-top: 5px;
  vertical-align: top;
}
div.ilPrtfToc {
  margin-top: 40px;
}
body.ilPrtfPdfBody {
  margin: 0;
}
body.ilPrtfPdfBody > div.ilInvisibleBorder {
  padding: 0;
  padding-left: 40px;
}
body.ilPrtfPdfBody h1.ilc_PrintPageTitle {
  border-bottom: 1px solid #000000;
}
body.ilPrtfPdfBody .ilPCMyCoursesToggle img {
  visibility: hidden;
}
/* Services/Awareness */
.ilAwarenessDropDown .popover {
  max-width: 300px;
  color: #161616;
  min-width: 250px;
}
#awareness-list {
  overflow: auto;
}
#awareness-list .dropdown-header {
  background-color: #f9f9f9;
  margin-bottom: 0px;
}
.ilAwarenessDropDown .popover-content {
  padding: 0;
}
.ilAwarenessDropDown .media-body,
.ilAwarenessDropDown .media-left,
.ilAwarenessDropDown .media-right {
  display: table-cell;
  vertical-align: top;
}
.ilAwarenessDropDown .media-left {
  padding-right: 10px;
}
.ilAwarenessDropDown .media {
  padding: 10px;
}
#awareness-content .input-group {
  display: table;
}
#awareness-content .media:hover {
  background-color: #e2e8ef;
}
#awareness-content .glyphicon {
  font-size: inherit;
}
#awareness-content .dropdown-menu {
  position: static;
  float: none;
  -webkit-box-shadow: none;
  box-shadow: none;
}
#awareness-content .media {
  padding: 0;
}
#awareness-content .media-left img {
  width: 45px;
  height: 45px;
}
.ilAwarenessItem {
  border-bottom: 1px solid #dddddd;
  background-color: white;
}
.ilAwarenessItem > div[role='button']:focus-visible:focus-visible {
  position: relative;
  outline: 2px solid #FFFFFF;
  outline-offset: 4px;
}
.ilAwarenessItem > div[role='button']:focus-visible:focus-visible::after {
  content: " ";
  position: absolute;
  top: -2px;
  left: -2px;
  right: -2px;
  bottom: -2px;
  border: 2px solid #FFFFFF;
  outline: 3px solid #0078D7;
}
.ilAwarenessItem > div[role='button']:focus-visible:active,
.ilAwarenessItem > div[role='button']:focus-visible.engaged {
  outline: none;
}
.ilAwarenessItem ul {
  margin: 0;
  padding: 0;
}
.ilAwarenessItem ul li {
  margin: 0;
  padding: 0;
}
#awareness-content .media-body {
  white-space: nowrap;
  width: auto;
}
#awareness-content .media-body {
  padding-top: 8px;
}
#awareness-content .media-body h4,
#awareness-content .media-body p {
  color: #6f6f6f;
  font-size: 0.75rem;
  padding: 5px 3px 0 3px;
  line-height: 1em;
  margin: 0;
}
#awareness-content .media-body h4 {
  padding-top: 0px;
  font-size: bold;
  overflow: hidden;
  text-overflow: ellipsis;
  white-space: nowrap;
}
#awareness-content .dropdown-menu {
  background-color: #f9f9f9;
  padding: 10px 0;
  font-size: 0.75rem;
}
#awareness-content .dropdown-menu a {
  color: #161616;
}
#awareness-content .dropdown-menu a:hover {
  color: #000000;
}
#awareness-content .arrow-down {
  width: 0;
  height: 0;
  border-left: 11px solid transparent;
  border-right: 11px solid transparent;
  border-top: 11px solid white;
  margin-top: -10px;
  margin-left: 100px;
}
#awareness_trigger {
  display: block;
}
#awareness_trigger > span {
  display: table-cell;
}
.ilAwarenessItem h3.popover-title {
  display: none;
}
.ilAwarenessItem .media {
  display: table;
  width: 100%;
}
.ilAwarenessItemRow {
  display: table-row;
  width: 100%;
}
.ilAwarenessItem .media-left {
  width: 55px;
}
.ilAwarenessItemRow .media-body {
  /* background-image: url('./templates/default/images/scorm/not_attempted.svg'); */
  background-repeat: no-repeat;
  background-size: 12px 12px;
  background-position: right 10px top 50%;
  /* see http://stackoverflow.com/questions/9789723/css-text-overflow-in-a-table-cell */
  /* and bug #18937 */
  /* max-width: 0; */
  width: 100%;
}
.ilAwarenessItemRow .media-body.ilAwarenessOnline {
  background-image: url('images/scorm/completed.svg');
}
.ilAwarenessLoader {
  display: block;
  margin: 15px auto;
  width: 30px;
  height: 30px;
}
#il_awrn_filer_btn .glyphicon {
  filter: invert(0);
  margin-right: 0;
  font-family: 'Glyphicons Halflings';
}
#il_awrn_filer_btn img {
  width: 10px;
  height: 10px;
}
#awareness-content .ilHighlighted {
  background-color: #e2e8ef;
  color: #6f6f6f;
}
.ilAwrnBadgeHidden {
  visibility: hidden;
}
/* due to bug #17839 */
#awareness-content .dropdown-backdrop {
  display: none;
  right: auto;
  width: 0px;
}
.ilAwarenessItem > div {
  cursor: pointer;
}
[data-onscreenchat-inact-userid] {
  opacity: 0.3 !important;
}
.ilOnScreenChatWindowHeaderTooltip ul {
  text-align: left;
  list-style-type: none;
  margin: 0;
  padding: 0;
}
#onscreenchat-container {
  position: fixed;
  bottom: 0;
  left: 0;
  right: 0;
  width: 100%;
  /*height: 100px;*/
  overflow: visible;
  pointer-events: none;
  z-index: 1039;
}
#onscreenchat-container .iosOnScreenChat {
  margin-right: -3px;
}
#onscreenchat-container .popover {
  max-width: 200px;
  min-height: 100px;
  word-break: break-word;
}
#onscreenchat-container .popover a {
  border: 1px solid white;
  padding: 1px 0 1px 2px;
}
#onscreenchat-container .popover a:hover {
  border: 1px solid silver;
}
#onscreenchat-container .popover a img {
  max-width: 19px;
  max-height: 19px;
}
#onscreenchat-container .row {
  position: relative;
}
#onscreenchat-container .chat-window-wrapper {
  bottom: 0;
  padding-left: 5px;
  padding-right: 5px;
  width: 278px;
  height: 377px;
  background-color: #f0f0f0;
}
#onscreenchat-container .chat-window-wrapper:last-child {
  padding-left: 0;
}
#onscreenchat-container .chat-window-wrapper .chat-img img {
  height: 30px;
  width: 30px;
}
#onscreenchat-container .chat-window-wrapper li.left .chat-img {
  margin-right: 5px;
}
#onscreenchat-container .chat-window-wrapper li.right .chat-img {
  margin-left: 5px;
}
#onscreenchat-container .chat-window-wrapper .iosOnScreenChatBodyMsg {
  overflow-x: hidden;
  overflow-wrap: break-word;
  word-wrap: break-word;
  -ms-hyphens: auto;
  -moz-hyphens: auto;
  -webkit-hyphens: auto;
  hyphens: auto;
}
#onscreenchat-container .chat-window-wrapper .iosOnScreenChatMessageContainer {
  background-color: transparent;
}
#onscreenchat-container .chat-window-wrapper .iosOnScreenChatMessageContainer .iosOnScreenChatMessagePlaceholder {
  position: absolute;
  z-index: 0;
  border: 0 none !important;
  background-color: transparent;
  opacity: 0.5;
}
#onscreenchat-container .chat-window-wrapper .iosOnScreenChatMessageContainer .iosOnScreenChatMessage {
  background-color: transparent;
  position: relative;
  z-index: 1;
  white-space: pre-wrap;
  user-select: text;
  outline: none;
  overflow-x: hidden;
  height: auto;
  min-height: 26px;
  max-height: 75px;
  overflow-wrap: break-word;
  word-wrap: break-word;
  -ms-word-break: break-all;
  word-break: break-all;
  word-break: break-word;
  -ms-hyphens: auto;
  -moz-hyphens: auto;
  -webkit-hyphens: auto;
  hyphens: auto;
  cursor: text;
  padding-right: 26px;
}
#onscreenchat-container .chat-window-wrapper .osc_truncate_username {
  width: 150px;
  white-space: nowrap;
  overflow: hidden;
  text-overflow: ellipsis;
  display: inline-block;
}
#onscreenchat-container .chat-window-wrapper .text-muted-left {
  width: 160px;
  margin-top: -4px;
  text-align: right;
}
#onscreenchat-container .chat-window-wrapper .text-muted-right {
  width: 160px;
  margin-top: -4px;
  text-align: left;
}
#onscreenchat-container .chat-window-wrapper .osc_truncate_username_left {
  width: 160px;
  white-space: nowrap;
  overflow: hidden;
  text-overflow: ellipsis;
  display: inline-block;
  margin-bottom: -5px;
  text-align: right;
}
#onscreenchat-container .chat-window-wrapper .osc_truncate_username_right {
  width: 160px;
  white-space: nowrap;
  overflow: hidden;
  text-overflow: ellipsis;
  display: inline-block;
}
#onscreenchat-container .chat-window-wrapper .chat {
  list-style: none;
  margin: 0;
  padding: 0;
  min-height: calc(100% - 50px);
}
#onscreenchat-container .chat-window-wrapper .chat li.separator:not(:first-child) {
  margin-top: 10px;
}
#onscreenchat-container .chat-window-wrapper .chat li.header:not(:first-child) {
  margin-top: 15px;
}
#onscreenchat-container .chat-window-wrapper .chat li {
  padding-bottom: 5px;
}
#onscreenchat-container .chat-window-wrapper .chat li.separator {
  text-align: center;
  background-color: #f9f9f9;
}
#onscreenchat-container .chat-window-wrapper .chat li.separator p {
  font-size: 0.75rem;
}
#onscreenchat-container .chat-window-wrapper .chat li.header,
#onscreenchat-container .chat-window-wrapper .chat li.message {
  padding-left: 15px;
  padding-right: 15px;
}
#onscreenchat-container .chat-window-wrapper .chat li.message.right .chat-body {
  text-align: justify;
  float: right;
  max-width: 85%;
}
#onscreenchat-container .chat-window-wrapper .chat li.message.left .chat-body {
  text-align: justify;
  width: 85%;
}
#onscreenchat-container .chat-window-wrapper .chat li .chat-body .header strong {
  font-size: 0.625rem;
}
#onscreenchat-container .chat-window-wrapper .chat li .chat-body p {
  margin: 0;
  color: #6f6f6f;
  font-size: 0.75rem;
}
#onscreenchat-container .chat-window-wrapper .panel {
  pointer-events: auto;
  margin: 0;
  border: 1px solid #dddddd;
}
#onscreenchat-container .chat-window-wrapper .panel .panel-heading {
  font-size: 0.625rem;
  display: block;
  padding: 5px 5px 5px 15px;
  pointer-events: auto;
  margin: 0;
  vertical-align: middle;
}
#onscreenchat-container .chat-window-wrapper .panel .panel-heading .btn {
  padding: 0 4px;
}
#onscreenchat-container .chat-window-wrapper .panel .panel-heading img {
  width: 16px;
  height: 16px;
  vertical-align: sub;
}
#onscreenchat-container .chat-window-wrapper .panel .panel-heading .minimize,
#onscreenchat-container .chat-window-wrapper .panel .panel-heading .close {
  margin-top: -2px;
  margin-left: 5px;
}
#onscreenchat-container .chat-window-wrapper .panel .panel .slidedown .glyphicon,
#onscreenchat-container .chat-window-wrapper .panel .chat .glyphicon {
  margin-right: 5px;
}
#onscreenchat-container .chat-window-wrapper .panel .panel-body {
  height: auto;
  overflow-y: scroll;
  position: relative;
  height: 250px;
  padding-left: 0;
  padding-right: 0;
  padding-bottom: 0;
}
#onscreenchat-container .chat-window-wrapper .panel .panel-body .fader {
  position: -webkit-sticky;
  position: sticky;
  bottom: 0;
  width: 100%;
  height: 50px;
  background: -webkit-gradient(linear, left top, left bottom, from(rgba(255, 255, 255, 0)), to(#fff));
  background: linear-gradient(to bottom, rgba(255, 255, 255, 0) 0%, #fff 100%);
}
#onscreenchat-container .chat-window-wrapper .panel .panel-body .fader .typing-info {
  font-size: 0.6em;
  position: absolute;
  bottom: 0;
  padding: 2px 5px;
  text-align: right;
  width: 100%;
}
#onscreenchat-container .chat-window-wrapper .panel .panel-footer {
  position: relative;
  border-top: none;
  padding-top: 15px ;
  padding-bottom: 15px;
}
#onscreenchat-container .chat-window-wrapper .iosOnScreenChatEmoticonsPanel {
  position: absolute;
  float: right;
  bottom: 21px;
  z-index: 3;
  right: 28px;
}
#onscreenchat-container .chat-window-wrapper .iosOnScreenChatEmoticonsPanel > a {
  display: block;
  height: 14px;
  width: 14px;
  background: url("images/emoticons_trigger.png") no-repeat;
  background-size: cover;
  z-index: 1000;
}
.iosOnScreenChatModalBody .ui-menu-item {
  padding: 5px;
}
.iosOnScreenChatModalBody .ui-menu-item-wrapper {
  cursor: pointer !important;
}
.ilOnScreenChatSearchLoader {
  vertical-align: middle;
  width: 10px;
  height: 10px;
  margin-left: 5px;
  display: inline-block;
}
.il-deck .il-card .caption div.icon.small {
  vertical-align: middle;
}
#tos_documents td.std .dropdown {
  display: inline-block;
}
/* Services/UIComponent/Modal */
.modal-body .jstree li {
  overflow: hidden;
  text-overflow: ellipsis;
}
.modal-body .jstree a {
  display: inline;
}
.modal-content {
  color: #161616;
}
/* Services/Badge */
img.ilBadgeImage {
  max-width: 150px;
  max-height: 150px;
}
.ilBadgeImageThumbnail a .img-responsive {
  max-width: 50px;
  max-height: 50px;
  display: inline-block;
}
.ilBadgeImageThumbnail .modal .img-responsive {
  margin: auto;
  width: 50%;
  height: auto;
}
div.ilBadgeBackpackPanelContent {
  min-height: 200px;
}
div.ilBadgeBackpackPanelContent img {
  margin: auto;
}
span.ilProfileBadge {
  display: inline-block;
  padding: 5px;
}
span.ilProfileBadge > a {
  width: 50px;
  height: 50px;
  display: inline-block;
}
span.ilProfileBadge > a img {
  margin: auto;
  max-width: 50px;
  max-height: 50px;
}
span.ilProfileBadge .modal .img-responsive {
  margin: auto;
  width: 50%;
  height: auto;
}
.ilBadgeDeck .modal .img-responsive {
  margin: auto;
  width: 50%;
  height: auto;
}
/*!
 * Datetimepicker for Bootstrap 3
 * version : 4.17.37
 * https://github.com/Eonasdan/bootstrap-datetimepicker/
 */
/* see variables.less
@bs-datetimepicker-timepicker-font-size: 1.2em;
@bs-datetimepicker-active-bg: @btn-primary-bg;
@bs-datetimepicker-active-color: @btn-primary-color;
@bs-datetimepicker-border-radius: @border-radius-base;
@bs-datetimepicker-btn-hover-bg: @gray-lighter;
@bs-datetimepicker-disabled-color: @gray-light;
@bs-datetimepicker-alternate-color: @gray-light;
@bs-datetimepicker-secondary-border-color: #ccc;
@bs-datetimepicker-secondary-border-color-rgba: rgba(0, 0, 0, 0.2);
@bs-datetimepicker-primary-border-color: white;
@bs-datetimepicker-text-shadow: 0 -1px 0 rgba(0, 0, 0, 0.25);
*/
.bootstrap-datetimepicker-widget {
  list-style: none;
}
.bootstrap-datetimepicker-widget.dropdown-menu {
  margin: 2px 0;
  padding: 4px;
  width: 19em;
}
@media (min-width: 768px) {
  .bootstrap-datetimepicker-widget.dropdown-menu.timepicker-sbs {
    width: 38em;
  }
}
@media (min-width: 992px) {
  .bootstrap-datetimepicker-widget.dropdown-menu.timepicker-sbs {
    width: 38em;
  }
}
@media (min-width: 1200px) {
  .bootstrap-datetimepicker-widget.dropdown-menu.timepicker-sbs {
    width: 38em;
  }
}
.bootstrap-datetimepicker-widget.dropdown-menu:before,
.bootstrap-datetimepicker-widget.dropdown-menu:after {
  content: '';
  display: inline-block;
  position: absolute;
}
.bootstrap-datetimepicker-widget.dropdown-menu.bottom:before {
  border-left: 7px solid transparent;
  border-right: 7px solid transparent;
  border-bottom: 7px solid #dddddd;
  border-bottom-color: rgba(0, 0, 0, 0.2);
  top: -7px;
  left: 7px;
}
.bootstrap-datetimepicker-widget.dropdown-menu.bottom:after {
  border-left: 6px solid transparent;
  border-right: 6px solid transparent;
  border-bottom: 6px solid white;
  top: -6px;
  left: 8px;
}
.bootstrap-datetimepicker-widget.dropdown-menu.top:before {
  border-left: 7px solid transparent;
  border-right: 7px solid transparent;
  border-top: 7px solid #dddddd;
  border-top-color: rgba(0, 0, 0, 0.2);
  bottom: -7px;
  left: 6px;
}
.bootstrap-datetimepicker-widget.dropdown-menu.top:after {
  border-left: 6px solid transparent;
  border-right: 6px solid transparent;
  border-top: 6px solid white;
  bottom: -6px;
  left: 7px;
}
.bootstrap-datetimepicker-widget.dropdown-menu.pull-right:before {
  left: auto;
  right: 6px;
}
.bootstrap-datetimepicker-widget.dropdown-menu.pull-right:after {
  left: auto;
  right: 7px;
}
.bootstrap-datetimepicker-widget .list-unstyled {
  margin: 0;
}
.bootstrap-datetimepicker-widget a[data-action] {
  padding: 6px 0;
}
.bootstrap-datetimepicker-widget a[data-action]:active {
  -webkit-box-shadow: none;
  box-shadow: none;
}
.bootstrap-datetimepicker-widget .timepicker-hour,
.bootstrap-datetimepicker-widget .timepicker-minute,
.bootstrap-datetimepicker-widget .timepicker-second {
  width: 54px;
  font-weight: bold;
  font-size: 1rem;
  margin: 0;
}
.bootstrap-datetimepicker-widget button[data-action] {
  padding: 6px;
}
.bootstrap-datetimepicker-widget .btn[data-action="incrementHours"]::after {
  position: absolute;
  width: 1px;
  height: 1px;
  padding: 0;
  margin: -1px;
  overflow: hidden;
  clip: rect(0, 0, 0, 0);
  border: 0;
  content: "Increment Hours";
}
.bootstrap-datetimepicker-widget .btn[data-action="incrementMinutes"]::after {
  position: absolute;
  width: 1px;
  height: 1px;
  padding: 0;
  margin: -1px;
  overflow: hidden;
  clip: rect(0, 0, 0, 0);
  border: 0;
  content: "Increment Minutes";
}
.bootstrap-datetimepicker-widget .btn[data-action="decrementHours"]::after {
  position: absolute;
  width: 1px;
  height: 1px;
  padding: 0;
  margin: -1px;
  overflow: hidden;
  clip: rect(0, 0, 0, 0);
  border: 0;
  content: "Decrement Hours";
}
.bootstrap-datetimepicker-widget .btn[data-action="decrementMinutes"]::after {
  position: absolute;
  width: 1px;
  height: 1px;
  padding: 0;
  margin: -1px;
  overflow: hidden;
  clip: rect(0, 0, 0, 0);
  border: 0;
  content: "Decrement Minutes";
}
.bootstrap-datetimepicker-widget .btn[data-action="showHours"]::after {
  position: absolute;
  width: 1px;
  height: 1px;
  padding: 0;
  margin: -1px;
  overflow: hidden;
  clip: rect(0, 0, 0, 0);
  border: 0;
  content: "Show Hours";
}
.bootstrap-datetimepicker-widget .btn[data-action="showMinutes"]::after {
  position: absolute;
  width: 1px;
  height: 1px;
  padding: 0;
  margin: -1px;
  overflow: hidden;
  clip: rect(0, 0, 0, 0);
  border: 0;
  content: "Show Minutes";
}
.bootstrap-datetimepicker-widget .btn[data-action="togglePeriod"]::after {
  position: absolute;
  width: 1px;
  height: 1px;
  padding: 0;
  margin: -1px;
  overflow: hidden;
  clip: rect(0, 0, 0, 0);
  border: 0;
  content: "Toggle AM/PM";
}
.bootstrap-datetimepicker-widget .btn[data-action="clear"]::after {
  position: absolute;
  width: 1px;
  height: 1px;
  padding: 0;
  margin: -1px;
  overflow: hidden;
  clip: rect(0, 0, 0, 0);
  border: 0;
  content: "Clear the picker";
}
.bootstrap-datetimepicker-widget .btn[data-action="today"]::after {
  position: absolute;
  width: 1px;
  height: 1px;
  padding: 0;
  margin: -1px;
  overflow: hidden;
  clip: rect(0, 0, 0, 0);
  border: 0;
  content: "Set the date to today";
}
.bootstrap-datetimepicker-widget .picker-switch {
  text-align: center;
}
.bootstrap-datetimepicker-widget .picker-switch::after {
  position: absolute;
  width: 1px;
  height: 1px;
  padding: 0;
  margin: -1px;
  overflow: hidden;
  clip: rect(0, 0, 0, 0);
  border: 0;
  content: "Toggle Date and Time Screens";
}
.bootstrap-datetimepicker-widget .picker-switch td {
  padding: 0;
  margin: 0;
  height: auto;
  width: auto;
  line-height: inherit;
}
.bootstrap-datetimepicker-widget .picker-switch td span {
  line-height: 2.5;
  height: 2.5em;
  width: 100%;
}
.bootstrap-datetimepicker-widget table {
  width: 100%;
  margin: 0;
}
.bootstrap-datetimepicker-widget table td,
.bootstrap-datetimepicker-widget table th {
  text-align: center;
  border-radius: 0px;
}
.bootstrap-datetimepicker-widget table th {
  height: 20px;
  line-height: 20px;
  width: 20px;
}
.bootstrap-datetimepicker-widget table th.picker-switch {
  width: 145px;
}
.bootstrap-datetimepicker-widget table th.disabled,
.bootstrap-datetimepicker-widget table th.disabled:hover {
  background: none;
  color: #737373;
  cursor: not-allowed;
}
.bootstrap-datetimepicker-widget table th.prev::after {
  position: absolute;
  width: 1px;
  height: 1px;
  padding: 0;
  margin: -1px;
  overflow: hidden;
  clip: rect(0, 0, 0, 0);
  border: 0;
  content: "Previous Month";
}
.bootstrap-datetimepicker-widget table th.next::after {
  position: absolute;
  width: 1px;
  height: 1px;
  padding: 0;
  margin: -1px;
  overflow: hidden;
  clip: rect(0, 0, 0, 0);
  border: 0;
  content: "Next Month";
}
.bootstrap-datetimepicker-widget table thead tr:first-child th {
  cursor: pointer;
}
.bootstrap-datetimepicker-widget table thead tr:first-child th:hover {
  background: #e2e8ef;
  color: #000000;
}
.bootstrap-datetimepicker-widget table td {
  height: 54px;
  line-height: 54px;
  width: 54px;
}
.bootstrap-datetimepicker-widget table td.cw {
  font-size: 0.75rem;
  height: 20px;
  line-height: 20px;
  color: #737373;
}
.bootstrap-datetimepicker-widget table td.day {
  height: 20px;
  line-height: 20px;
  width: 20px;
}
.bootstrap-datetimepicker-widget table td.day:hover,
.bootstrap-datetimepicker-widget table td.hour:hover,
.bootstrap-datetimepicker-widget table td.minute:hover,
.bootstrap-datetimepicker-widget table td.second:hover {
  background: #e2e8ef;
  color: #000000;
  cursor: pointer;
}
.bootstrap-datetimepicker-widget table td.old,
.bootstrap-datetimepicker-widget table td.new {
  color: #737373;
}
.bootstrap-datetimepicker-widget table td.today {
  position: relative;
}
.bootstrap-datetimepicker-widget table td.today:before {
  content: '';
  display: inline-block;
  border: solid transparent;
  border-width: 0 0 7px 7px;
  border-bottom-color: #557b2e;
  border-top-color: rgba(0, 0, 0, 0.2);
  position: absolute;
  bottom: 4px;
  right: 4px;
}
.bootstrap-datetimepicker-widget table td.active,
.bootstrap-datetimepicker-widget table td.active:hover {
  background-color: #557b2e;
  color: white;
  text-shadow: 0 -1px 0 rgba(0, 0, 0, 0.25);
}
.bootstrap-datetimepicker-widget table td.active.today:before {
  border-bottom-color: white;
}
.bootstrap-datetimepicker-widget table td.disabled,
.bootstrap-datetimepicker-widget table td.disabled:hover {
  background: none;
  color: #737373;
  cursor: not-allowed;
}
.bootstrap-datetimepicker-widget table td span {
  display: inline-block;
  width: 54px;
  height: 54px;
  line-height: 54px;
  margin: 2px 1.5px;
  cursor: pointer;
  border-radius: 0px;
}
.bootstrap-datetimepicker-widget table td span:hover {
  background: #e2e8ef;
  color: #000000;
}
.bootstrap-datetimepicker-widget table td span.active {
  background-color: #557b2e;
  color: white;
  text-shadow: 0 -1px 0 rgba(0, 0, 0, 0.25);
}
.bootstrap-datetimepicker-widget table td span.old {
  color: #737373;
}
.bootstrap-datetimepicker-widget table td span.disabled,
.bootstrap-datetimepicker-widget table td span.disabled:hover {
  background: none;
  color: #737373;
  cursor: not-allowed;
}
.bootstrap-datetimepicker-widget.usetwentyfour td.hour {
  height: 27px;
  line-height: 27px;
}
.bootstrap-datetimepicker-widget.wider {
  width: 21em;
}
.bootstrap-datetimepicker-widget .datepicker-decades .decade {
  line-height: 1.8em !important;
}
.input-group.date .input-group-addon {
  cursor: pointer;
  border: 1px solid #757575;
}
.input-group.date .input-group-addon:last-child {
  border-left: 0;
}
.il-orgunit .multi_icons_wrapper {
  display: inline-block;
  vertical-align: bottom;
  float: right;
}
.il-orgunit .multi_icon {
  display: inline-block;
}
.il-orgunit .multi_input_line {
  border-top: 1px solid #EDEDED;
  padding-top: 10px;
}
.il-orgunit .multi_input_line:nth-child(2) {
  border-top: none;
  padding-top: 0;
}
.il-orgunit .multi_input_line .input {
  display: inline-block;
  border: none;
  vertical-align: top;
}
#il_expl2_jstree_cont_orgu_explorer img {
  width: 16px;
  height: 16px;
}
.multi_icons_wrapper {
  display: inline-block;
  vertical-align: bottom;
  float: right;
}
.multi_icon {
  display: inline-block;
}
.multi_input_line {
  border-top: 1px solid #EDEDED;
  padding-top: 10px;
}
.multi_input_line:nth-child(2) {
  border-top: none;
  padding-top: 0;
}
.multi_input_line .input {
  display: inline-block;
  border: none;
  vertical-align: top;
}
/* BEGIN LTIConsumer */
#ltiLoadingAnimation {
  padding-top: 50px;
  text-align: center;
}
#ltiIframe {
  border: solid #757575 2px !important;
  padding: 3px;
  width: 100%;
  height: 500px;
}
/* END LTIConsumer */
.ilLike {
  padding: 5px 0px;
  text-align: right;
}
.ilLike .modal {
  text-align: left;
}
.ilLike .modal .glyphicon {
  font-size: 160%;
}
.ilLike .badge {
  margin-left: -7px;
  top: 7px;
}
.ilLike .glyphicon {
  font-size: 130%;
}
.ilLike .il-counter-spacer {
  margin-left: 0px;
  font-size: 0.625rem;
  padding: 0;
  visibility: hidden;
}
.ilLike a {
  display: inline-block;
  /* padding: 2px 4px; */
}
.ilLike a:hover {
  text-decoration: none;
}
.ilLikeEmoticons {
  padding: 0;
}
.ilLikeEmoticons a {
  display: inline-block;
  font-size: 140%;
  padding: 4px;
}
.ilLikeEmoticons a:hover {
  text-decoration: none;
  /*background-color: @il-highlight-bg;*/
  background-color: #f0f0f0;
}
.ilLike .il-item img {
  max-width: 50%;
  float: right;
}
.ilLSOLearnerView {
  /*ILIAS-GUI, "startpage" of LSO*/
}
.ilLSOLearnerView .il-workflow-step-label,
.ilLSOLearnerView .il-workflow-step-label .btn {
  color: #161616 !important;
  cursor: default !important;
  text-decoration: none !important;
}
.ilLSOKioskModeObjectHeader .il_HeaderInner {
  padding-bottom: 5px;
}
.ilLSOKioskModeNavigation {
  margin-bottom: 10px;
  background-color: #f9f9f9;
}
.ilLSOKioskModeNavigation .navbar-form {
  line-height: 25px;
}
.ilLSOKioskModeContent .panel-primary .panel-heading {
  display: none;
}
.ilLSOKioskModeCurriculum {
  background-color: #f9f9f9;
}
.ilLSOKioskModeCurriculum .il-workflow-container {
  padding: 5px;
}
.ilLearningHistoryShowMore {
  text-align: center;
}
.ilPCLearnHist {
  background-color: #f0f0f0;
  padding: 3px 8px;
}
/* ilPreview classes */
.il_ContainerItemPreview {
  font-size: 0.75rem;
  margin-left: 10px;
}
.ilPreviewList {
  margin: 0;
  padding: 0;
  list-style: none;
}
.ilPreviewItem {
  display: block;
  margin: 0;
  padding: 0;
}
.ilPreviewItem img {
  border: 1px solid #D6D6D6;
  -webkit-box-shadow: 0 0 5px #D2D5D8;
  box-shadow: 0 0 5px #D2D5D8;
}
.ilPreviewText {
  font-size: 0.75rem;
  margin-top: -20px;
  color: #2c2c2c;
}
.ilPreviewTextLoading {
  width: 14px;
  height: 14px;
  background: transparent url("images/loader.svg") no-repeat 0 0;
  display: none;
}
.ilPreviewActions a.submit,
.ilPreviewActions a.submit:hover {
  margin-top: 5px;
}
.ilPreviewActions a.ilPreviewActionHidden {
  display: none;
}
.ilPreviewStatusNone {
  filter: alpha(opacity=60);
  -moz-opacity: 0.6;
  opacity: 0.6;
}
/* tooltip */
#qtip-preview {
  max-width: none;
  min-width: 50px;
  line-height: normal;
  -webkit-box-shadow: rgba(0, 0, 0, 0.47) 0 0 7px 0;
  box-shadow: rgba(0, 0, 0, 0.47) 0 0 7px 0;
  background-color: white;
  border-collapse: separate;
  font-size: 0.875rem;
  padding: 0;
  border: 1px solid #D1D1D1;
}
#qtip-preview .qtip-titlebar {
  background: white;
  padding: 14px 20px 10px 20px;
}
#qtip-preview .qtip-content {
  background: white;
  padding: 0 20px 20px;
  -moz-user-select: none;
  -ms-user-select: none;
  -webkit-user-select: none;
  user-select: none;
}
#qtip-preview .qtip-title {
  background: transparent;
  font-weight: normal;
}
#qtip-preview .qtip-close {
  right: 20px;
  top: 14px;
  margin-top: 0;
  border: 0;
  border-radius: 0;
  background: transparent url("images/preview_close.png") no-repeat 0 0;
  width: 16px;
  height: 16px;
}
#qtip-preview .qtip-close:hover {
  background-position-x: -16px;
}
#qtip-preview .ui-icon-close {
  display: none;
}
.ilPreviewTooltipContent {
  position: relative;
  background: #F8F8F8;
  border: 1px solid #E9E9E9;
  padding: 0;
}
.ilPreviewTooltipContent .ilPreviewList {
  display: block;
  padding: 10px;
  text-align: center;
  margin: 0 20px;
  box-sizing: content-box;
}
.ilPreviewTooltipPrev {
  position: absolute;
  background: transparent url("images/preview_arrows.png") no-repeat 0 0;
  width: 30px;
  height: 40px;
  left: 0;
  top: 50%;
  margin-top: -25px;
  cursor: pointer;
}
.ilPreviewTooltipPrev:hover {
  background-position-x: -30px;
}
.ilPreviewTooltipPrev.ilPreviewDisabled {
  opacity: 0.4;
  cursor: default;
  background-position-x: -60px;
}
.ilPreviewTooltipNext {
  position: absolute;
  background: transparent url("images/preview_arrows.png") no-repeat 0 -40px;
  width: 30px;
  height: 40px;
  right: 0;
  top: 50%;
  margin-top: -25px;
  cursor: pointer;
}
.ilPreviewTooltipNext:hover {
  background-position-x: -30px;
}
.ilPreviewTooltipNext.ilPreviewDisabled {
  opacity: 0.4;
  cursor: default;
  background-position-x: -60px;
}
/* inline */
.ilPreviewInline {
  overflow: hidden;
  width: 100%;
}
.ilPreviewInlineTable {
  /* width: 100%; //provisory fix for #12096 */
  display: table;
  table-layout: fixed;
  margin: 0;
  padding: 0;
}
.ilPreviewInlineRow {
  display: table-row;
  margin: 0;
  padding: 0;
}
.ilPreviewInlineCell {
  display: table-cell;
  margin: 0;
  padding: 0;
}
.ilPreviewInlineContent {
  overflow: auto;
}
.ilPreviewInlineContent .ilPreviewList {
  padding: 0 0 5px 0;
  white-space: nowrap;
  display: inline-block;
}
.ilPreviewInlineContent .ilPreviewItem {
  display: inline-block;
  margin: 0 10px 0 0;
}
.ilPreviewInlineContent .ilPreviewItem img {
  -webkit-box-shadow: none;
  box-shadow: none;
}
.ilPreviewInlineContent .ilPreviewText {
  font-size: 0.875rem;
  margin-top: 0;
}
.webdav-view-control {
  text-align: center;
  padding: 5px;
}
/* former ta.css */
.kiosk {
  padding: 2em;
  background-color: #fafafa;
}
.fullwidth_invisible {
  background-color: transparent !important;
}
.feedback {
  /*	border:  1px solid gray;*/
  padding: 4px;
  display: block;
  background: #EEEEEE;
}
.centermessage {
  width: 25em;
  margin-left: auto;
  margin-right: auto;
  font-weight: bold;
  font-size: 150%;
}
.col2 {
  width: 100%;
  float: left;
}
.rcol {
  width: 50%;
  float: right;
}
.lcol {
  width: 50%;
  float: left;
}
.participant.solution {
  padding: 5px;
  width: 50%;
  overflow-x: auto;
}
.lcol.participant {
  width: 49%;
  overflow-x: auto;
}
.rcol.solution {
  width: 49%;
  overflow-x: auto;
  padding: 5px;
  background: #E2FFC7;
  /* Fallback IE 6-8 */
  background: rgba(226, 255, 199, 0.4);
}
#kioskOptions {
  clear: both;
  overflow: hidden;
  width: 100%;
  border-top: 1px #aaa solid;
  border-bottom: 1px #aaa solid;
  margin-bottom: 1em;
  padding: 1em 0;
}
#kioskTestTitle {
  float: left;
  width: 50%;
}
#kioskParticipant {
  float: right;
  text-align: right;
  width: 50%;
}
.print {
  visibility: hidden;
}
.ilTstWorkingFormBlock_WorkingTime {
  text-align: center;
  clear: both;
}
.ilTstWorkingFormInfo_UserWorkingTime {
  visibility: hidden;
  display: none;
}
.ilTstWorkingFormInfo_ProcessTimeLeft {
  font-size: 200%;
  font-weight: bold;
}
.ilTstQuestionSummaryBlock_WorkingTime {
  clear: both;
}
div.ilc_Question {
  padding-left: 20px;
  margin-top: 10px;
  margin-bottom: 10px;
}
.testSheet {
  background: #EEEEEE;
  border-spacing: 1px;
  border: 1px outset #BBBBBB;
  margin: 5px;
  padding: 2em;
}
.questionTitle {
  margin-top: 5px;
  margin-bottom: 5px;
  font-size: 140%;
  padding-bottom: 3px;
  border-bottom-width: 1px;
  border-bottom-style: solid;
  border-color: #000000;
}
.ilTestQuestionRelatedObjectivesInfo {
  font-size: 0.7em;
  font-style: italic;
  margin: 5px 0;
}
.questionPrintview {
  border: 1px solid #C0C0C0;
  padding: 0.25em;
  margin-top: 1em;
}
.solutionbox {
  color: black;
  background-color: white;
  padding-left: 5px;
  padding-right: 5px;
  border-style: inset;
  border-width: 1px;
}
td.middle {
  color: #000000;
  background-color: inherit;
  border-spacing: 0px;
  border: none;
  padding: 3px;
  vertical-align: middle;
}
td.top {
  color: #000000;
  background-color: inherit;
  border-spacing: 0px;
  border: none;
  padding: 3px;
  vertical-align: top;
}
/* --- Test tool javascript styles --- */
span.nowrap {
  white-space: nowrap;
}
div.termtext {
  width: 200px;
  height: 100px;
  border: 1px solid #000000;
  background-color: #F1F1F1;
  color: #222222;
  padding: 10px;
  vertical-align: middle;
  border-style: outset;
  text-align: center;
}
div.dropzone {
  width: 220px;
  height: 120px;
  border: 1px solid #000000;
  background-color: #FFE4E4;
  color: #222222;
  padding: 10px;
  vertical-align: middle;
  border-style: dotted;
  text-align: center;
}
div.textboximage {
  width: 200px;
  height: 80px;
  border: 1px solid #000000;
  background: #DDDDDD;
  padding: 10px;
  vertical-align: middle;
  border-style: outset;
  text-align: center;
}
div.imagebox {
  width: 200px;
  height: 100px;
  border: 1px solid #000000;
  background-color: #F1F1F1;
  color: #222222;
  padding: 10px;
  vertical-align: middle;
  border-style: outset;
  text-align: center;
  z-index: 200;
}
div.textbox {
  width: 200px;
  height: 100px;
  border: 1px solid #000000;
  background-color: #F1F1F1;
  color: #222222;
  padding: 10px;
  vertical-align: middle;
  border-style: outset;
  text-align: center;
  z-index: 200;
}
#filterpanel {
  text-align: right;
}
.filteractive {
  background-color: #f7face;
  border: 1px #d48110 solid;
}
.filterinactive {
  background-color: #fff;
}
.manfeedback .toggle-button {
  padding-left: 20px;
  background: transparent url(images/del_sprite_arrows.gif) 3px -318px no-repeat;
  cursor: pointer;
}
.manfeedback .yes {
  padding-left: 20px;
  background: transparent url(images/del_sprite_arrows.gif) 3px -359px no-repeat;
  cursor: pointer;
}
.manfeedback .off {
  padding-left: 20px;
  background: none;
  cursor: default;
}
.clearfix:after,
.dl-horizontal dd:after,
.container:after,
.container-fluid:after,
.row:after,
.form-horizontal .form-group:after,
.btn-toolbar:after,
.btn-group-vertical > .btn-group:after,
.nav:after,
.navbar:after,
.navbar-header:after,
.navbar-collapse:after,
.pager:after,
.panel-body:after,
.modal-header:after,
.modal-footer:after,
.il-table-presentation-row .il-table-presentation-row-expanded:after {
  content: ".";
  display: block;
  height: 0;
  clear: both;
  visibility: hidden;
}
div.odd {
  padding: 0.5em 0;
}
div.even {
  padding: 0.5em 0;
}
div.last {
  border-bottom: none;
}
table.imagemapareas tr,
table.kvpwizard tr,
table.matchingwizard tr,
table.matchingpairwizard tr,
table.errortextwizard tr,
table.singlechoicewizard tr,
table.multiplechoicewizard tr {
  vertical-align: top;
}
table.imagemapareas th,
table.kvpwizard th,
table.matchingwizard th,
table.matchingpairwizard th,
table.errortextwizard th,
table.singlechoicewizard th,
table.multiplechoicewizard th,
table.kprimchoicewizard th {
  vertical-align: top;
}
table.kprimchoicewizard th.true,
table.kprimchoicewizard th.false {
  padding: 5px 5px;
}
table.kprimchoicewizard td.correctness {
  vertical-align: top;
  text-align: center;
}
table.kprimchoicewizard th {
  font-size: 90%;
  font-weight: bold;
  text-align: center;
}
table.kprimchoicewizard {
  margin-bottom: 15px;
}
table.kprimchoicewizard td {
  padding-top: 15px;
}
div.ilAssKprimChoiceTable div.optionLabel,
table.kprimchoicewizard th.optionLabel {
  background-color: lightgrey;
}
table.ilAssKprimChoiceTable tr.aggregaterow td {
  border-bottom: solid lightgrey 1px;
}
table.ilAssKprimChoiceTable tr.aggregaterow td.answer_frequency {
  text-align: right;
}
table.il_tst_answer_aggregation {
  border-collapse: collapse;
}
table.il_tst_answer_aggregation td,
table.il_tst_answer_aggregation th {
  padding: 5px 15px;
}
table.il_tst_answer_aggregation th {
  background-color: lightgrey;
}
table.il_tst_answer_aggregation td {
  border-bottom: solid lightgrey 1px;
}
table.il_tst_answer_aggregation td.answer_option {
  font-style: italic;
}
table.il_tst_answer_aggregation td.answer_frequency {
  text-align: right;
}
#tst_output {
  clear: both;
  overflow: hidden;
  width: 100%;
  float: left;
}
#tst_left {
  float: left;
  width: 0%;
}
#tst_left h1 {
  font-size: 110%;
  font-weight: bold;
}
#tst_right {
  float: right;
  width: 100%;
}
.question_description {
  font-style: italic;
  font-size: 90%;
}
ul.shortlist {
  list-style-type: none;
  padding: 0;
}
/* fau: testNav - icon for answered/unanswered questions in shortlist */
ul.shortlist li {
  padding: 0 0 6px 15px;
  background-repeat: no-repeat;
  background-size: 10px;
  background-position: 0px 5px;
}
ul.shortlist li.answered {
  background-image: url('../../../../templates/default/images/answered.svg');
}
ul.shortlist li.unanswered {
  background-image: url('../../../../templates/default/images/answered_not.svg');
}
/* fau. */
ul.shortlist li.active {
  font-weight: bold;
}
ul.shortlist li.listEntry a {
  text-decoration: none;
  color: #0033AA;
}
ul.shortlist li.listEntry a:hover {
  text-decoration: underline;
}
.number {
  text-align: right;
}
.errortext a:link,
.errortext a:visited {
  text-decoration: none;
  color: #000;
  padding: 0 2px;
  line-height: 1.5em;
}
.errortext a:hover {
  background-color: #ddd;
}
.ilc_qetitem_ErrorTextSelected {
  background-color: #9bd9fe;
  border: 1px #666 solid;
}
.selGroup {
  border: 2px #9bd9fe solid;
  padding: 3px 2px;
  margin-right: 2px;
}
.questionpool_info {
  padding: 0.4em;
  margin-top: 0.4em;
}
.questionpool_title {
  font-weight: bold;
}
td.matching {
  vertical-align: middle;
}
div.term {
  display: inline;
  padding: 0.5em 1em;
  float: left;
}
.solutiontable td {
  padding: 0 1em;
}
span.result {
  font-style: italic;
}
div.ilc_Page.readonly div.ilc_question_Standard {
  background-color: #f3f3f3;
  background-image: url(../../../../templates/default/images/qmark-ro.svg);
}
ul.ilAssQuestionRelatedNavigationContainer,
div.ilAssQuestionRelatedNavigationContainer {
  margin: 15px 0;
  float: none;
}
ul.ilAssQuestionRelatedNavigationContainer div.navbar {
  padding-right: 12px;
  min-height: unset;
  margin-bottom: 10px;
}
div.tstModalConfirmationText {
  margin-bottom: 20px;
}
div.tstModalConfirmationButtons a,
div.tstModalConfirmationButtons input {
  margin-right: 20px;
}
div.ilTestOutputBlock_DynTestFinished {
  background-color: #FAFAFA;
  padding: 100px;
}
a.il_question_answer_list_back_anchor {
  float: right;
  font-size: 0.7em;
  margin-right: 3px;
}
.ilCenterForced {
  text-align: center !important;
}
tr.ilBorderlessRow {
  margin-right: 20px;
}
td.ilAssQuestSkillAssignQuestTitle div {
  margin-right: 20px;
}
.ilAssQuestionLacExprWizard td,
.ilAssQuestionLacExprWizard th {
  padding-right: 10px;
}
a.il_participant_block_back_anchor,
a.il_question_answer_list_back_anchor {
  float: right;
  margin-right: 3px;
}
a.il_question_answer_list_back_anchor {
  font-size: 0.7em;
}
.test_specific_feedback td:first-child {
  padding-right: 1em;
  font-style: italic;
  font-weight: bold;
}
.test_specific_feedback td:last-child p:first-child {
  margin-top: 0;
}
p.ilAssKprimInstruction,
p.ilAdditionalAssQuestionInstruction {
  font-style: italic;
  font-size: 0.9em;
  margin: 5px 0 15px 0 !important;
}
table.kprimchoicewizard th.optionLabel {
  font-size: 1.1em;
}
table.imagemapareas tr.active-area,
table.imagemapareas tr.active-area td {
  background-color: #fdfabb !important;
}
/* fau: testNav - added and changed styles */
td.ilc_Page {
  padding: 15px;
}
.ilTestQuestionSubtitleBlocks {
  margin-top: -12px;
}
.ilTestMarkQuestionIcon {
  width: 12px;
  height: 12px;
}
.ilTestAnswerStatusIcon {
  display: inline-block;
  width: 12px;
  height: 12px;
  margin-top: -3px;
}
.ilTestQuestionAction.disabled a {
  color: #b0b0b0 !important;
}
/* fau. */
div.ilAssClozeTest {
  line-height: 2.5em;
}
div.ilAssClozeTest input {
  line-height: 1.25em;
}
div.ilc_Page.readonly img.imagemap,
div.ilc_Page.readonly div.filesContainer,
div.ilc_Page.readonly div.filesContainer a,
div.ilc_Page.readonly div.uploadContainer input,
div.ilc_Page.readonly div.ilAssErrorText span,
div.ilc_Page.readonly input[disabled],
div.ilc_Page.readonly select[disabled],
div.ilc_Page.readonly textarea[disabled] {
  pointer-events: all !important;
  cursor: not-allowed !important;
}
.tstAutosaveMsg {
  font-style: italic;
  border: 1px #666 solid;
  background-color: #ffffe0;
  position: fixed;
  z-index: 99999999999;
  top: 0;
  left: 0;
}
.textarea {
  cursor: not-allowed !important;
  border: 1px solid #a9a9a9;
  padding: 2px;
  background-color: #ebebe4;
  min-height: 200px;
}
.ilSpecificAnswerFeedback td:first-child {
  padding-right: 30px;
}
.ilc_question_MultipleChoice .ilc_qanswer_Answer > div {
  vertical-align: top;
}
.ilc_question_SingleChoice .ilc_qanswer_Answer > div {
  vertical-align: top;
}
.il-mcst-side .row > .col-sm-3 {
  width: 100%;
}
.il-mcst-side .row > .col-sm-3 img {
  width: 100%;
}
.il-mcst-side .row > .col-sm-9 .il-item-title {
  padding: 12px 0 6px;
}
.mcst-completed-preview img {
  filter: grayscale(100%);
}
.mcst-current {
  background-color: #fff6be;
}
#mcst-prev-items > button {
  margin-bottom: 20px;
}
#il-mcst-img-gallery .modal-dialog {
  width: 100%;
  margin: 0 auto;
  height: 100%;
}
#il-mcst-img-gallery .modal-content {
  min-height: 100%;
  background-color: black;
}
#il-mcst-img-gallery .modal-content img {
  margin: 30px auto 0 auto;
}
#il-mcst-img-gallery .modal-title {
  color: white;
}
#il-mcst-img-gallery .carousel-caption {
  display: none;
}
#il-mcst-img-gallery .modal-header {
  border: 0;
  text-align: center;
}
#il-mcst-img-gallery .carousel-indicators {
  bottom: auto;
  top: -20px;
}
#il-mcst-img-gallery .carousel-control .glyphicon {
  top: -5px;
}
#il-mcst-img-gallery .carousel-control.right,
#il-mcst-img-gallery .carousel-control.left {
  background-image: none;
}
.noMargin {
  margin: 0;
}
div.editLink {
  padding-right: 1em;
}
[dir="rtl"] div.editLink {
  padding-right: 0;
  padding-left: 1em;
}
img[src$="icon_checked.svg"] {
  height: 11px;
  margin: 0 6px 0 5px;
  opacity: 0.5;
  width: 11px;
}
[dir="rtl"] img[src$="icon_checked.svg"] {
  margin: 0 5px 0 6px;
}
.glyphicon-ok {
  font-size: 0.75rem;
  text-align: center;
}
.pdMailRow .imageSpace {
  margin-left: 40px;
}
.pdMailRow > img {
  margin: 2px 0;
  max-width: 30px;
}
[dir="rtl"] .pdMailRow .imageSpace {
  margin-left: 0;
  margin-right: 40px;
}
[dir="rtl"] .radio label,
[dir="rtl"] .checkbox label {
  padding-left: 0;
  padding-right: 20px;
}
[dir="rtl"] .radio input[type="radio"],
[dir="rtl"] .radio-inline input[type="radio"],
[dir="rtl"] .checkbox input[type="checkbox"],
[dir="rtl"] .checkbox-inline input[type="checkbox"] {
  margin-left: 0;
  margin-right: -20px;
}
.il_InfoScreenSection {
  padding: 10px 10px 0;
}
.il_InfoScreenSection > .ilFloatRight {
  padding-bottom: 4px;
  padding-right: 4px;
}
[dir="rtl"] .il_InfoScreenSection > .ilFloatRight {
  padding-right: 0;
  padding-left: 4px;
}
.yui-panel-container {
  color: #161616;
}
.mceEditor,
.mceLayout {
  width: 100% !important;
}
table.mceLayout {
  table-layout: fixed;
}
.mceIframeContainer iframe {
  max-width: 100%;
}
table.mceToolbar {
  table-layout: fixed;
  display: inline-block;
  float: left;
  height: auto !important;
  max-width: 100%;
}
table.mceToolbar tbody,
table.mceToolbar tr,
table.mceToolbar td {
  display: inline-block;
  white-space: normal !important;
}
.alert > a {
  text-decoration: underline;
}
.alert > a.btn {
  text-decoration: none;
}
.code-container {
  display: grid;
}
@media only screen and (max-width: 768px) {
  div.ilGoogleMap {
    max-width: 100%;
  }
}
@media only screen and (max-width: 768px) {
  .navbar-nav {
    margin: 7.5px 0px;
  }
}
.yui-skin-sam.form-inline .form-control {
  vertical-align: top;
}
.yui-skin-sam .yui-button button {
  line-height: 23px;
  min-height: 23px;
}
/* print less */
@media print {
  * {
    /* see bug 0022342 */
    /* text-shadow: none !important;
    color: black !important; // Black prints faster: h5bp.com/s
    background: transparent !important;
    box-shadow: none !important; */
  }
  a,
  a:visited {
    text-decoration: underline;
  }
  a[href]:after {
    content: " (" attr(href) ")";
  }
  abbr[title]:after {
    content: " (" attr(title) ")";
  }
  a[href^="javascript:"]:after,
  a[href^="#"]:after {
    content: "";
  }
  pre,
  blockquote {
    border: 1px solid #757575;
    page-break-inside: avoid;
  }
  thead {
    display: table-header-group;
  }
  tr,
  img {
    page-break-inside: avoid;
  }
  img {
    max-width: 100% !important;
  }
  p,
  h2,
  h3 {
    orphans: 3;
    widows: 3;
  }
  h2,
  h3 {
    page-break-after: avoid;
  }
  select {
    background: white !important;
  }
  .navbar {
    display: none;
  }
  .table td,
  .table th {
    background-color: white !important;
  }
  .btn > .caret,
  .dropup > .btn > .caret {
    border-top-color: black !important;
  }
  .label {
    border: 1px solid black;
  }
  .table {
    border-collapse: collapse !important;
  }
  .table-bordered th,
  .table-bordered td {
    border: 1px solid #dddddd !important;
  }
  #ilTopBar,
  .osdNotificationContainer,
  .ilMainHeader,
  .ilMainMenu,
  .ilTreeView,
  .btn,
  #ilTab,
  #ilSubTab,
  #minheight,
  #ilFooter {
    display: none;
  }
  #mainspacekeeper {
    padding: 0;
  }
  .ilLeftNavSpace {
    margin-left: 0 !important;
  }
  div.ilTabContentOuter {
    border: none;
  }
  div.ilFileDropTargetOverlay {
    display: none;
  }
  a[href]:after {
    content: "";
  }
}<|MERGE_RESOLUTION|>--- conflicted
+++ resolved
@@ -7137,11 +7137,11 @@
 }
 .il-card .card-title .btn,
 .il-card .card-title a {
-  font-size: 14px;
+  font-size: 0.875rem;
 }
 .il-card.thumbnail {
   margin-bottom: 0px;
-  font-size: 12px;
+  font-size: 0.75rem;
 }
 .il-card.thumbnail:focus-within .il-card-repository-head {
   z-index: 400;
@@ -7267,23 +7267,6 @@
 .ui-dropzone {
   border: 1px dashed #757575;
   background: white;
-<<<<<<< HEAD
-=======
-  border: 1px solid #757575;
-  -moz-border-radius: 0px;
-  -webkit-border-radius: 0px;
-  border-radius: 0px;
-  margin-bottom: 4px;
-}
-.il-upload-file-item.standard .file-info {
-  padding: 3px 8px;
-  font-size: 0.75rem;
-  line-height: 1.42857143;
-  border-radius: 0;
-  font-size: 0.875rem;
-  border: 1px solid transparent;
-  color: #161616;
->>>>>>> 176e7f8e
   display: inline-block;
   margin-bottom: 5px;
   padding: 3px;
@@ -7299,30 +7282,18 @@
   background: #FFFFD6;
   padding: calc(3px - 1px);
 }
-<<<<<<< HEAD
 .ui-dropzone.highlight-current {
   border: 1px dashed #5b5b5b;
   background-color: #FFF9BC;
   padding: calc(3px - 1px);
-=======
-.il-dropzone.standard .dz-message {
-  padding: 3px 8px;
-  font-size: 0.75rem;
-  line-height: 1.42857143;
-  border-radius: 0;
+}
+.ui-dropzone-message {
   font-size: 0.875rem;
-  border: 1px solid transparent;
-  color: #757575;
-  display: inline-block;
->>>>>>> 176e7f8e
-}
-.ui-dropzone-message {
-  font-size: 14px;
   margin-bottom: 3px;
   float: right;
 }
 .ui-dropzone-container button {
-  font-size: 14px;
+  font-size: 0.875rem;
 }
 .ui-dropzone .form-group {
   width: 100%;
@@ -8486,11 +8457,11 @@
   padding: 3px 8px;
 }
 .ui-input-file-input-dropzone button {
-  font-size: 14px;
+  font-size: 0.875rem;
   margin-left: 8px;
 }
 .ui-input-file-input-error-msg {
-  font-size: 14px;
+  font-size: 0.875rem;
   color: #d00;
 }
 .ui-input-file-input-dropzone button:disabled,
@@ -8515,7 +8486,7 @@
 }
 .ui-input-file-info span[data-dz-name],
 .ui-input-file-info span[data-dz-size] {
-  font-size: 14px;
+  font-size: 0.875rem;
   margin-left: 8px;
 }
 .ui-input-file-info span[data-dz-size] {
@@ -10034,6 +10005,9 @@
   display: none;
   position: relative;
   width: 329px;
+}
+.il-mainbar-slates .bulky-label {
+  margin-top: 5px;
 }
 .il-mainbar-tools-button .btn-bulky,
 .il-mainbar-tools-button .btn-bulky.engaged {
@@ -14404,13 +14378,8 @@
 #copg-editor-slate-content form.form-horizontal .ilFormHeader {
   padding: 9px 15px;
 }
-<<<<<<< HEAD
 #copg-editor-slate-content form.form-horizontal .ilFormHeader h3.ilHeader {
-  font-size: 14px;
-=======
-#copg-editor-slate-content form .ilFormHeader h3.ilHeader {
   font-size: 0.875rem;
->>>>>>> 176e7f8e
 }
 #copg-editor-slate-content form.form-horizontal .col-sm-3,
 #copg-editor-slate-content form.form-horizontal .col-sm-9 {
@@ -15954,13 +15923,8 @@
 div.ilc_PredTextPlaceHolderThumb {
   margin: 1px;
   padding: 5px 2px 5px 0;
-<<<<<<< HEAD
-  border: 1px solid #A0A0A0;
-  font-size: 10px;
-=======
   border: 1px solid #2c2c2c;
   font-size: 0.625rem;
->>>>>>> 176e7f8e
   background: url("images/question_placeholder_thumb.png") no-repeat center;
   background-color: white;
   font-weight: bold;
@@ -16425,6 +16389,21 @@
   text-align: center;
   margin: 0 -15px;
 }
+.il_ContainerListItem .navbar-form .modal .radio {
+  display: block;
+}
+.il_ContainerListItem .navbar-form .modal .form-group {
+  display: block;
+}
+.il_ContainerItemTitle .modal .form-horizontal .radio {
+  display: block;
+}
+.il_ContainerItemTitle .modal .form-horizontal .form-group {
+  display: block;
+}
+.il_ContainerItemTitle .btn {
+  font-size: 1em;
+}
 /* Modules/LearningModule */
 .ilLMMenu {
   clear: both;
@@ -16601,7 +16580,6 @@
     min-width: 250px;
   }
 }
-<<<<<<< HEAD
 @media only screen and (max-width: 768px) {
   #ilAdvSelListAnchorText_asl + ul.dropdown-menu > li > div.row,
   #ilAdvSelListAnchorText_asl + .dropdown-backdrop + ul.dropdown-menu > li > div.row,
@@ -16610,14 +16588,6 @@
     width: 100% !important;
     margin: 0;
   }
-=======
-.il_ItemProperty .badge {
-  font-size: 0.625rem;
-  padding: 2px 4px;
-  margin-top: -1px;
-  margin-left: -5px;
-  position: absolute;
->>>>>>> 176e7f8e
 }
 @media only screen and (max-width: 992px) {
   #ilAdvSelListAnchorText_asl + ul.dropdown-menu > li > div.row {
@@ -16675,7 +16645,7 @@
   height: 18px;
 }
 .il_ItemProperty .badge {
-  font-size: 8px;
+  font-size: 0.625rem;
   padding: 2px 4px;
   margin-top: -1px;
   margin-left: -5px;
