@font-face {
  font-family: 'Open Sans';
  src: url('fonts/OpenSansWeb/OpenSans-Regular.woff2') format('woff2'), url('fonts/OpenSansWeb/OpenSans-Regular.woff') format('woff');
  font-weight: 400;
  font-style: normal;
}
@font-face {
  font-family: 'Open Sans';
  src: url('fonts/OpenSansWeb/OpenSans-Bold.woff2') format('woff2'), url('fonts/OpenSansWeb/OpenSans-Bold.woff') format('woff');
  font-weight: 700;
  font-style: normal;
}
@font-face {
  font-family: 'Open Sans';
  src: url('fonts/OpenSansWeb/OpenSans-Italic.woff2') format('woff2'), url('fonts/OpenSansWeb/OpenSans-Italic.woff') format('woff');
  font-weight: 400;
  font-style: italic;
}
@font-face {
  font-family: 'Open Sans';
  src: url('fonts/OpenSansWeb/OpenSans-BoldItalic.woff2') format('woff2'), url('fonts/OpenSansWeb/OpenSans-BoldItalic.woff') format('woff');
  font-weight: 700;
  font-style: italic;
}
@font-face {
  font-family: 'Open Sans';
  src: url('fonts/OpenSansWeb/OpenSans-Light.woff2') format('woff2'), url('fonts/OpenSansWeb/OpenSans-Light.woff') format('woff');
  font-weight: 300;
  font-style: normal;
}
@font-face {
  font-family: 'Open Sans';
  src: url('fonts/OpenSansWeb/OpenSans-LightItalic.woff2') format('woff2'), url('fonts/OpenSansWeb/OpenSans-LightItalic.woff') format('woff');
  font-weight: 300;
  font-style: italic;
}
@font-face {
  font-family: 'Open Sans';
  src: url('fonts/OpenSansWeb/OpenSans-Semibold.woff2') format('woff2'), url('fonts/OpenSansWeb/OpenSans-Semibold.woff') format('woff');
  font-weight: 600;
  font-style: normal;
}
@font-face {
  font-family: 'Open Sans';
  src: url('fonts/OpenSansWeb/OpenSans-SemiboldItalic.woff2') format('woff2'), url('fonts/OpenSansWeb/OpenSans-SemiboldItalic.woff') format('woff');
  font-weight: 600;
  font-style: italic;
}
@font-face {
  font-family: 'Open Sans';
  src: url('fonts/OpenSansWeb/OpenSans-ExtraBold.woff2') format('woff2'), url('fonts/OpenSansWeb/OpenSans-ExtraBold.woff') format('woff');
  font-weight: 800;
  font-style: normal;
}
@font-face {
  font-family: 'Open Sans';
  src: url('fonts/OpenSansWeb/OpenSans-ExtraBoldItalic.woff2') format('woff2'), url('fonts/OpenSansWeb/OpenSans-ExtraBoldItalic.woff') format('woff');
  font-weight: 800;
  font-style: italic;
}
@font-face {
  font-family: 'Open Sans Emoji';
  src: url('fonts/OpenSansEmoji/OpenSansEmoji.ttf') format('truetype'), url('fonts/OpenSansEmoji/OpenSansEmoji.otf') format('otf');
  font-style: normal;
}
@font-face {
  font-family: 'il-icons';
  src: url('fonts/Iconfont/il-icons.woff') format('woff'), url('fonts/Iconfont/il-icons.ttf') format('truetype');
  font-weight: 300;
  font-style: normal;
}
/* rtl-review is this font safe for RTL languages? */
/* rtl-review */
[dir="ltr"] * {
  direction: ltr;
  unicode-bidi: embed;
}
[dir="rtl"] * {
  text-align: right;
  direction: rtl;
  unicode-bidi: embed;
}
bdo[dir="ltr"] {
  direction: ltr;
  unicode-bidi: bidi-override;
}
bdo[dir="rtl"] {
  direction: rtl;
  unicode-bidi: bidi-override;
}
/*
/* rtl-review */
/* with specifics imports
add [dir="rtl"] SELECTOR ([dir="ltr"] is default)
to elements with different left/right margin, padding, border, position, float, clear, text-align and, when needed, Background-position.
In theory, you should also invert shadow... but i think we could postpone this to another release...
All parts that aren't checked yet are actually marked with "rtl-review"
*/
/*! normalize.css v3.0.3 | MIT License | github.com/necolas/normalize.css */
html {
  font-family: sans-serif;
  -ms-text-size-adjust: 100%;
  -webkit-text-size-adjust: 100%;
}
body {
  margin: 0;
}
article,
aside,
details,
figcaption,
figure,
footer,
header,
hgroup,
main,
menu,
nav,
section,
summary {
  display: block;
}
audio,
canvas,
progress,
video {
  display: inline-block;
  vertical-align: baseline;
}
audio:not([controls]) {
  display: none;
  height: 0;
}
[hidden],
template {
  display: none;
}
a {
  background-color: transparent;
}
a:active,
a:hover {
  outline: 0;
}
abbr[title] {
  border-bottom: none;
  text-decoration: underline;
  text-decoration: underline dotted;
}
b,
strong {
  font-weight: bold;
}
dfn {
  font-style: italic;
}
h1 {
  font-size: 2em;
  margin: 0.67em 0;
}
mark {
  background: #ff0;
  color: #000;
}
small {
  font-size: 80%;
}
sub,
sup {
  font-size: 75%;
  line-height: 0;
  position: relative;
  vertical-align: baseline;
}
sup {
  top: -0.5em;
}
sub {
  bottom: -0.25em;
}
img {
  border: 0;
}
svg:not(:root) {
  overflow: hidden;
}
figure {
  margin: 1em 40px;
}
hr {
  box-sizing: content-box;
  height: 0;
}
pre {
  overflow: auto;
}
code,
kbd,
pre,
samp {
  font-family: monospace, monospace;
  font-size: 1em;
}
button,
input,
optgroup,
select,
textarea {
  color: inherit;
  font: inherit;
  margin: 0;
}
button {
  overflow: visible;
}
button,
select {
  text-transform: none;
}
button,
html input[type="button"],
input[type="reset"],
input[type="submit"] {
  -webkit-appearance: button;
  cursor: pointer;
}
button[disabled],
html input[disabled] {
  cursor: default;
}
button::-moz-focus-inner,
input::-moz-focus-inner {
  border: 0;
  padding: 0;
}
input {
  line-height: normal;
}
input[type="checkbox"],
input[type="radio"] {
  box-sizing: border-box;
  padding: 0;
}
input[type="number"]::-webkit-inner-spin-button,
input[type="number"]::-webkit-outer-spin-button {
  height: auto;
}
input[type="search"] {
  -webkit-appearance: textfield;
  box-sizing: content-box;
}
input[type="search"]::-webkit-search-cancel-button,
input[type="search"]::-webkit-search-decoration {
  -webkit-appearance: none;
}
fieldset {
  border: 1px solid #c0c0c0;
  margin: 0 2px;
  padding: 0.35em 0.625em 0.75em;
}
legend {
  border: 0;
  padding: 0;
}
textarea {
  overflow: auto;
}
optgroup {
  font-weight: bold;
}
table {
  border-collapse: collapse;
  border-spacing: 0;
}
td,
th {
  padding: 0;
}
@font-face {
  font-family: "Glyphicons Halflings";
  src: url("../../node_modules/bootstrap/fonts/glyphicons-halflings-regular.eot");
  src: url("../../node_modules/bootstrap/fonts/glyphicons-halflings-regular.eot?#iefix") format("embedded-opentype"), url("../../node_modules/bootstrap/fonts/glyphicons-halflings-regular.woff2") format("woff2"), url("../../node_modules/bootstrap/fonts/glyphicons-halflings-regular.woff") format("woff"), url("../../node_modules/bootstrap/fonts/glyphicons-halflings-regular.ttf") format("truetype"), url("../../node_modules/bootstrap/fonts/glyphicons-halflings-regular.svg#glyphicons_halflingsregular") format("svg");
}
.glyphicon {
  position: relative;
  top: 1px;
  display: inline-block;
  font-family: "Glyphicons Halflings";
  font-style: normal;
  font-weight: 400;
  line-height: 1;
  -webkit-font-smoothing: antialiased;
  -moz-osx-font-smoothing: grayscale;
}
.glyphicon-asterisk:before {
  content: "\002a";
}
.glyphicon-plus:before {
  content: "\002b";
}
.glyphicon-euro:before,
.glyphicon-eur:before {
  content: "\20ac";
}
.glyphicon-minus:before {
  content: "\2212";
}
.glyphicon-cloud:before {
  content: "\2601";
}
.glyphicon-envelope:before {
  content: "\2709";
}
.glyphicon-pencil:before {
  content: "\270f";
}
.glyphicon-glass:before {
  content: "\e001";
}
.glyphicon-music:before {
  content: "\e002";
}
.glyphicon-search:before {
  content: "\e003";
}
.glyphicon-heart:before {
  content: "\e005";
}
.glyphicon-star:before {
  content: "\e006";
}
.glyphicon-star-empty:before {
  content: "\e007";
}
.glyphicon-user:before {
  content: "\e008";
}
.glyphicon-film:before {
  content: "\e009";
}
.glyphicon-th-large:before {
  content: "\e010";
}
.glyphicon-th:before {
  content: "\e011";
}
.glyphicon-th-list:before {
  content: "\e012";
}
.glyphicon-ok:before {
  content: "\e013";
}
.glyphicon-remove:before {
  content: "\e014";
}
.glyphicon-zoom-in:before {
  content: "\e015";
}
.glyphicon-zoom-out:before {
  content: "\e016";
}
.glyphicon-off:before {
  content: "\e017";
}
.glyphicon-signal:before {
  content: "\e018";
}
.glyphicon-cog:before {
  content: "\e019";
}
.glyphicon-trash:before {
  content: "\e020";
}
.glyphicon-home:before {
  content: "\e021";
}
.glyphicon-file:before {
  content: "\e022";
}
.glyphicon-time:before {
  content: "\e023";
}
.glyphicon-road:before {
  content: "\e024";
}
.glyphicon-download-alt:before {
  content: "\e025";
}
.glyphicon-download:before {
  content: "\e026";
}
.glyphicon-upload:before {
  content: "\e027";
}
.glyphicon-inbox:before {
  content: "\e028";
}
.glyphicon-play-circle:before {
  content: "\e029";
}
.glyphicon-repeat:before {
  content: "\e030";
}
.glyphicon-refresh:before {
  content: "\e031";
}
.glyphicon-list-alt:before {
  content: "\e032";
}
.glyphicon-lock:before {
  content: "\e033";
}
.glyphicon-flag:before {
  content: "\e034";
}
.glyphicon-headphones:before {
  content: "\e035";
}
.glyphicon-volume-off:before {
  content: "\e036";
}
.glyphicon-volume-down:before {
  content: "\e037";
}
.glyphicon-volume-up:before {
  content: "\e038";
}
.glyphicon-qrcode:before {
  content: "\e039";
}
.glyphicon-barcode:before {
  content: "\e040";
}
.glyphicon-tag:before {
  content: "\e041";
}
.glyphicon-tags:before {
  content: "\e042";
}
.glyphicon-book:before {
  content: "\e043";
}
.glyphicon-bookmark:before {
  content: "\e044";
}
.glyphicon-print:before {
  content: "\e045";
}
.glyphicon-camera:before {
  content: "\e046";
}
.glyphicon-font:before {
  content: "\e047";
}
.glyphicon-bold:before {
  content: "\e048";
}
.glyphicon-italic:before {
  content: "\e049";
}
.glyphicon-text-height:before {
  content: "\e050";
}
.glyphicon-text-width:before {
  content: "\e051";
}
.glyphicon-align-left:before {
  content: "\e052";
}
.glyphicon-align-center:before {
  content: "\e053";
}
.glyphicon-align-right:before {
  content: "\e054";
}
.glyphicon-align-justify:before {
  content: "\e055";
}
.glyphicon-list:before {
  content: "\e056";
}
.glyphicon-indent-left:before {
  content: "\e057";
}
.glyphicon-indent-right:before {
  content: "\e058";
}
.glyphicon-facetime-video:before {
  content: "\e059";
}
.glyphicon-picture:before {
  content: "\e060";
}
.glyphicon-map-marker:before {
  content: "\e062";
}
.glyphicon-adjust:before {
  content: "\e063";
}
.glyphicon-tint:before {
  content: "\e064";
}
.glyphicon-edit:before {
  content: "\e065";
}
.glyphicon-share:before {
  content: "\e066";
}
.glyphicon-check:before {
  content: "\e067";
}
.glyphicon-move:before {
  content: "\e068";
}
.glyphicon-step-backward:before {
  content: "\e069";
}
.glyphicon-fast-backward:before {
  content: "\e070";
}
.glyphicon-backward:before {
  content: "\e071";
}
.glyphicon-play:before {
  content: "\e072";
}
.glyphicon-pause:before {
  content: "\e073";
}
.glyphicon-stop:before {
  content: "\e074";
}
.glyphicon-forward:before {
  content: "\e075";
}
.glyphicon-fast-forward:before {
  content: "\e076";
}
.glyphicon-step-forward:before {
  content: "\e077";
}
.glyphicon-eject:before {
  content: "\e078";
}
.glyphicon-chevron-left:before {
  content: "\e079";
}
.glyphicon-chevron-right:before {
  content: "\e080";
}
.glyphicon-plus-sign:before {
  content: "\e081";
}
.glyphicon-minus-sign:before {
  content: "\e082";
}
.glyphicon-remove-sign:before {
  content: "\e083";
}
.glyphicon-ok-sign:before {
  content: "\e084";
}
.glyphicon-question-sign:before {
  content: "\e085";
}
.glyphicon-info-sign:before {
  content: "\e086";
}
.glyphicon-screenshot:before {
  content: "\e087";
}
.glyphicon-remove-circle:before {
  content: "\e088";
}
.glyphicon-ok-circle:before {
  content: "\e089";
}
.glyphicon-ban-circle:before {
  content: "\e090";
}
.glyphicon-arrow-left:before {
  content: "\e091";
}
.glyphicon-arrow-right:before {
  content: "\e092";
}
.glyphicon-arrow-up:before {
  content: "\e093";
}
.glyphicon-arrow-down:before {
  content: "\e094";
}
.glyphicon-share-alt:before {
  content: "\e095";
}
.glyphicon-resize-full:before {
  content: "\e096";
}
.glyphicon-resize-small:before {
  content: "\e097";
}
.glyphicon-exclamation-sign:before {
  content: "\e101";
}
.glyphicon-gift:before {
  content: "\e102";
}
.glyphicon-leaf:before {
  content: "\e103";
}
.glyphicon-fire:before {
  content: "\e104";
}
.glyphicon-eye-open:before {
  content: "\e105";
}
.glyphicon-eye-close:before {
  content: "\e106";
}
.glyphicon-warning-sign:before {
  content: "\e107";
}
.glyphicon-plane:before {
  content: "\e108";
}
.glyphicon-calendar:before {
  content: "\e109";
}
.glyphicon-random:before {
  content: "\e110";
}
.glyphicon-comment:before {
  content: "\e111";
}
.glyphicon-magnet:before {
  content: "\e112";
}
.glyphicon-chevron-up:before {
  content: "\e113";
}
.glyphicon-chevron-down:before {
  content: "\e114";
}
.glyphicon-retweet:before {
  content: "\e115";
}
.glyphicon-shopping-cart:before {
  content: "\e116";
}
.glyphicon-folder-close:before {
  content: "\e117";
}
.glyphicon-folder-open:before {
  content: "\e118";
}
.glyphicon-resize-vertical:before {
  content: "\e119";
}
.glyphicon-resize-horizontal:before {
  content: "\e120";
}
.glyphicon-hdd:before {
  content: "\e121";
}
.glyphicon-bullhorn:before {
  content: "\e122";
}
.glyphicon-bell:before {
  content: "\e123";
}
.glyphicon-certificate:before {
  content: "\e124";
}
.glyphicon-thumbs-up:before {
  content: "\e125";
}
.glyphicon-thumbs-down:before {
  content: "\e126";
}
.glyphicon-hand-right:before {
  content: "\e127";
}
.glyphicon-hand-left:before {
  content: "\e128";
}
.glyphicon-hand-up:before {
  content: "\e129";
}
.glyphicon-hand-down:before {
  content: "\e130";
}
.glyphicon-circle-arrow-right:before {
  content: "\e131";
}
.glyphicon-circle-arrow-left:before {
  content: "\e132";
}
.glyphicon-circle-arrow-up:before {
  content: "\e133";
}
.glyphicon-circle-arrow-down:before {
  content: "\e134";
}
.glyphicon-globe:before {
  content: "\e135";
}
.glyphicon-wrench:before {
  content: "\e136";
}
.glyphicon-tasks:before {
  content: "\e137";
}
.glyphicon-filter:before {
  content: "\e138";
}
.glyphicon-briefcase:before {
  content: "\e139";
}
.glyphicon-fullscreen:before {
  content: "\e140";
}
.glyphicon-dashboard:before {
  content: "\e141";
}
.glyphicon-paperclip:before {
  content: "\e142";
}
.glyphicon-heart-empty:before {
  content: "\e143";
}
.glyphicon-link:before {
  content: "\e144";
}
.glyphicon-phone:before {
  content: "\e145";
}
.glyphicon-pushpin:before {
  content: "\e146";
}
.glyphicon-usd:before {
  content: "\e148";
}
.glyphicon-gbp:before {
  content: "\e149";
}
.glyphicon-sort:before {
  content: "\e150";
}
.glyphicon-sort-by-alphabet:before {
  content: "\e151";
}
.glyphicon-sort-by-alphabet-alt:before {
  content: "\e152";
}
.glyphicon-sort-by-order:before {
  content: "\e153";
}
.glyphicon-sort-by-order-alt:before {
  content: "\e154";
}
.glyphicon-sort-by-attributes:before {
  content: "\e155";
}
.glyphicon-sort-by-attributes-alt:before {
  content: "\e156";
}
.glyphicon-unchecked:before {
  content: "\e157";
}
.glyphicon-expand:before {
  content: "\e158";
}
.glyphicon-collapse-down:before {
  content: "\e159";
}
.glyphicon-collapse-up:before {
  content: "\e160";
}
.glyphicon-log-in:before {
  content: "\e161";
}
.glyphicon-flash:before {
  content: "\e162";
}
.glyphicon-log-out:before {
  content: "\e163";
}
.glyphicon-new-window:before {
  content: "\e164";
}
.glyphicon-record:before {
  content: "\e165";
}
.glyphicon-save:before {
  content: "\e166";
}
.glyphicon-open:before {
  content: "\e167";
}
.glyphicon-saved:before {
  content: "\e168";
}
.glyphicon-import:before {
  content: "\e169";
}
.glyphicon-export:before {
  content: "\e170";
}
.glyphicon-send:before {
  content: "\e171";
}
.glyphicon-floppy-disk:before {
  content: "\e172";
}
.glyphicon-floppy-saved:before {
  content: "\e173";
}
.glyphicon-floppy-remove:before {
  content: "\e174";
}
.glyphicon-floppy-save:before {
  content: "\e175";
}
.glyphicon-floppy-open:before {
  content: "\e176";
}
.glyphicon-credit-card:before {
  content: "\e177";
}
.glyphicon-transfer:before {
  content: "\e178";
}
.glyphicon-cutlery:before {
  content: "\e179";
}
.glyphicon-header:before {
  content: "\e180";
}
.glyphicon-compressed:before {
  content: "\e181";
}
.glyphicon-earphone:before {
  content: "\e182";
}
.glyphicon-phone-alt:before {
  content: "\e183";
}
.glyphicon-tower:before {
  content: "\e184";
}
.glyphicon-stats:before {
  content: "\e185";
}
.glyphicon-sd-video:before {
  content: "\e186";
}
.glyphicon-hd-video:before {
  content: "\e187";
}
.glyphicon-subtitles:before {
  content: "\e188";
}
.glyphicon-sound-stereo:before {
  content: "\e189";
}
.glyphicon-sound-dolby:before {
  content: "\e190";
}
.glyphicon-sound-5-1:before {
  content: "\e191";
}
.glyphicon-sound-6-1:before {
  content: "\e192";
}
.glyphicon-sound-7-1:before {
  content: "\e193";
}
.glyphicon-copyright-mark:before {
  content: "\e194";
}
.glyphicon-registration-mark:before {
  content: "\e195";
}
.glyphicon-cloud-download:before {
  content: "\e197";
}
.glyphicon-cloud-upload:before {
  content: "\e198";
}
.glyphicon-tree-conifer:before {
  content: "\e199";
}
.glyphicon-tree-deciduous:before {
  content: "\e200";
}
.glyphicon-cd:before {
  content: "\e201";
}
.glyphicon-save-file:before {
  content: "\e202";
}
.glyphicon-open-file:before {
  content: "\e203";
}
.glyphicon-level-up:before {
  content: "\e204";
}
.glyphicon-copy:before {
  content: "\e205";
}
.glyphicon-paste:before {
  content: "\e206";
}
.glyphicon-alert:before {
  content: "\e209";
}
.glyphicon-equalizer:before {
  content: "\e210";
}
.glyphicon-king:before {
  content: "\e211";
}
.glyphicon-queen:before {
  content: "\e212";
}
.glyphicon-pawn:before {
  content: "\e213";
}
.glyphicon-bishop:before {
  content: "\e214";
}
.glyphicon-knight:before {
  content: "\e215";
}
.glyphicon-baby-formula:before {
  content: "\e216";
}
.glyphicon-tent:before {
  content: "\26fa";
}
.glyphicon-blackboard:before {
  content: "\e218";
}
.glyphicon-bed:before {
  content: "\e219";
}
.glyphicon-apple:before {
  content: "\f8ff";
}
.glyphicon-erase:before {
  content: "\e221";
}
.glyphicon-hourglass:before {
  content: "\231b";
}
.glyphicon-lamp:before {
  content: "\e223";
}
.glyphicon-duplicate:before {
  content: "\e224";
}
.glyphicon-piggy-bank:before {
  content: "\e225";
}
.glyphicon-scissors:before {
  content: "\e226";
}
.glyphicon-bitcoin:before {
  content: "\e227";
}
.glyphicon-btc:before {
  content: "\e227";
}
.glyphicon-xbt:before {
  content: "\e227";
}
.glyphicon-yen:before {
  content: "\00a5";
}
.glyphicon-jpy:before {
  content: "\00a5";
}
.glyphicon-ruble:before {
  content: "\20bd";
}
.glyphicon-rub:before {
  content: "\20bd";
}
.glyphicon-scale:before {
  content: "\e230";
}
.glyphicon-ice-lolly:before {
  content: "\e231";
}
.glyphicon-ice-lolly-tasted:before {
  content: "\e232";
}
.glyphicon-education:before {
  content: "\e233";
}
.glyphicon-option-horizontal:before {
  content: "\e234";
}
.glyphicon-option-vertical:before {
  content: "\e235";
}
.glyphicon-menu-hamburger:before {
  content: "\e236";
}
.glyphicon-modal-window:before {
  content: "\e237";
}
.glyphicon-oil:before {
  content: "\e238";
}
.glyphicon-grain:before {
  content: "\e239";
}
.glyphicon-sunglasses:before {
  content: "\e240";
}
.glyphicon-text-size:before {
  content: "\e241";
}
.glyphicon-text-color:before {
  content: "\e242";
}
.glyphicon-text-background:before {
  content: "\e243";
}
.glyphicon-object-align-top:before {
  content: "\e244";
}
.glyphicon-object-align-bottom:before {
  content: "\e245";
}
.glyphicon-object-align-horizontal:before {
  content: "\e246";
}
.glyphicon-object-align-left:before {
  content: "\e247";
}
.glyphicon-object-align-vertical:before {
  content: "\e248";
}
.glyphicon-object-align-right:before {
  content: "\e249";
}
.glyphicon-triangle-right:before,
.il-tree li.il-tree-node.expandable > .node-line:before {
  content: "\e250";
}
.glyphicon-triangle-left:before {
  content: "\e251";
}
.glyphicon-triangle-bottom:before,
.il-tree li.il-tree-node.expandable[aria-expanded="true"] > .node-line:before {
  content: "\e252";
}
.glyphicon-triangle-top:before {
  content: "\e253";
}
.glyphicon-console:before {
  content: "\e254";
}
.glyphicon-superscript:before {
  content: "\e255";
}
.glyphicon-subscript:before {
  content: "\e256";
}
.glyphicon-menu-left:before {
  content: "\e257";
}
.glyphicon-menu-right:before {
  content: "\e258";
}
.glyphicon-menu-down:before {
  content: "\e259";
}
.glyphicon-menu-up:before {
  content: "\e260";
}
* {
  -webkit-box-sizing: border-box;
  -moz-box-sizing: border-box;
  box-sizing: border-box;
}
*:before,
*:after {
  -webkit-box-sizing: border-box;
  -moz-box-sizing: border-box;
  box-sizing: border-box;
}
html {
  font-size: 10px;
  -webkit-tap-highlight-color: rgba(0, 0, 0, 0);
}
body {
  font-family: 'Open Sans', Verdana, Arial, Helvetica, sans-serif;
  font-size: 14px;
  line-height: 1.42857143;
  color: #161616;
  background-color: #f0f0f0;
}
input,
button,
select,
textarea {
  font-family: inherit;
  font-size: inherit;
  line-height: inherit;
}
a {
  color: #4c6586;
  text-decoration: none;
}
a:hover,
a:focus {
  color: #3a4c65;
  text-decoration: underline;
}
a:focus {
  outline: 5px auto -webkit-focus-ring-color;
  outline-offset: -2px;
  outline: none;
  outline-offset: 0px;
}
a:focus:focus-visible {
  outline: 3px solid #0078D7;
}
figure {
  margin: 0;
}
img {
  vertical-align: middle;
}
.img-responsive,
.thumbnail > img,
.thumbnail a > img,
.carousel-inner > .item > img,
.carousel-inner > .item > a > img {
  display: block;
  max-width: 100%;
  height: auto;
}
.img-rounded {
  border-radius: 0px;
}
.img-thumbnail {
  padding: 4px;
  line-height: 1.42857143;
  background-color: #f0f0f0;
  border: 1px solid #ddd;
  border-radius: 0px;
  -webkit-transition: all 0.2s ease-in-out;
  -o-transition: all 0.2s ease-in-out;
  transition: all 0.2s ease-in-out;
  display: inline-block;
  max-width: 100%;
  height: auto;
}
.img-circle {
  border-radius: 50%;
}
hr {
  margin-top: 20px;
  margin-bottom: 20px;
  border: 0;
  border-top: 1px solid #eeeeee;
}
.sr-only {
  position: absolute;
  width: 1px;
  height: 1px;
  padding: 0;
  margin: -1px;
  overflow: hidden;
  clip: rect(0, 0, 0, 0);
  border: 0;
}
.sr-only-focusable:active,
.sr-only-focusable:focus {
  position: static;
  width: auto;
  height: auto;
  margin: 0;
  overflow: visible;
  clip: auto;
}
[role="button"] {
  cursor: pointer;
}
h1,
h2,
h3,
h4,
h5,
h6,
.h1,
.h2,
.h3,
.h4,
.h5,
.h6 {
  font-family: inherit;
  font-weight: 500;
  line-height: 1.1;
  color: inherit;
}
h1 small,
h2 small,
h3 small,
h4 small,
h5 small,
h6 small,
.h1 small,
.h2 small,
.h3 small,
.h4 small,
.h5 small,
.h6 small,
h1 .small,
h2 .small,
h3 .small,
h4 .small,
h5 .small,
h6 .small,
.h1 .small,
.h2 .small,
.h3 .small,
.h4 .small,
.h5 .small,
.h6 .small {
  font-weight: 400;
  line-height: 1;
  color: #777777;
}
h1,
.h1,
h2,
.h2,
h3,
.h3 {
  margin-top: 20px;
  margin-bottom: 10px;
}
h1 small,
.h1 small,
h2 small,
.h2 small,
h3 small,
.h3 small,
h1 .small,
.h1 .small,
h2 .small,
.h2 .small,
h3 .small,
.h3 .small {
  font-size: 65%;
}
h4,
.h4,
h5,
.h5,
h6,
.h6 {
  margin-top: 10px;
  margin-bottom: 10px;
}
h4 small,
.h4 small,
h5 small,
.h5 small,
h6 small,
.h6 small,
h4 .small,
.h4 .small,
h5 .small,
.h5 .small,
h6 .small,
.h6 .small {
  font-size: 75%;
}
h1,
.h1 {
  font-size: 22px;
}
h2,
.h2 {
  font-size: 19px;
}
h3,
.h3 {
  font-size: 19px;
}
h4,
.h4 {
  font-size: 17px;
}
h5,
.h5 {
  font-size: 16px;
}
h6,
.h6 {
  font-size: 14px;
}
p {
  margin: 0 0 10px;
}
.lead {
  margin-bottom: 20px;
  font-size: 16px;
  font-weight: 300;
  line-height: 1.4;
}
@media (min-width: 768px) {
  .lead {
    font-size: 21px;
  }
}
small,
.small {
  font-size: 85%;
}
mark,
.mark {
  padding: 0.2em;
  background-color: #fcf8e3;
}
.text-left {
  text-align: left;
}
.text-right {
  text-align: right;
}
.text-center {
  text-align: center;
}
.text-justify {
  text-align: justify;
}
.text-nowrap {
  white-space: nowrap;
}
.text-lowercase {
  text-transform: lowercase;
}
.text-uppercase {
  text-transform: uppercase;
}
.text-capitalize {
  text-transform: capitalize;
}
.text-muted {
  color: #777777;
}
.text-primary {
  color: #4c6586;
}
a.text-primary:hover,
a.text-primary:focus {
  color: #3a4c65;
}
.text-success {
  color: #3c763d;
}
a.text-success:hover,
a.text-success:focus {
  color: #2b542c;
}
.text-info {
  color: #31708f;
}
a.text-info:hover,
a.text-info:focus {
  color: #245269;
}
.text-warning {
  color: #8a6d3b;
}
a.text-warning:hover,
a.text-warning:focus {
  color: #66512c;
}
.text-danger {
  color: #a94442;
}
a.text-danger:hover,
a.text-danger:focus {
  color: #843534;
}
.bg-primary {
  color: #fff;
  background-color: #4c6586;
}
a.bg-primary:hover,
a.bg-primary:focus {
  background-color: #3a4c65;
}
.bg-success {
  background-color: #dff0d8;
}
a.bg-success:hover,
a.bg-success:focus {
  background-color: #c1e2b3;
}
.bg-info {
  background-color: #d9edf7;
}
a.bg-info:hover,
a.bg-info:focus {
  background-color: #afd9ee;
}
.bg-warning {
  background-color: #fcf8e3;
}
a.bg-warning:hover,
a.bg-warning:focus {
  background-color: #f7ecb5;
}
.bg-danger {
  background-color: #f2dede;
}
a.bg-danger:hover,
a.bg-danger:focus {
  background-color: #e4b9b9;
}
.page-header {
  padding-bottom: 9px;
  margin: 40px 0 20px;
  border-bottom: 1px solid #eeeeee;
}
ul,
ol {
  margin-top: 0;
  margin-bottom: 10px;
}
ul ul,
ol ul,
ul ol,
ol ol {
  margin-bottom: 0;
}
.list-unstyled {
  padding-left: 0;
  list-style: none;
}
.list-inline {
  padding-left: 0;
  list-style: none;
  margin-left: -5px;
}
.list-inline > li {
  display: inline-block;
  padding-right: 5px;
  padding-left: 5px;
}
dl {
  margin-top: 0;
  margin-bottom: 20px;
}
dt,
dd {
  line-height: 1.42857143;
}
dt {
  font-weight: 700;
}
dd {
  margin-left: 0;
}
@media (min-width: 768px) {
  .dl-horizontal dt {
    float: left;
    width: 160px;
    clear: left;
    text-align: right;
    overflow: hidden;
    text-overflow: ellipsis;
    white-space: nowrap;
  }
  .dl-horizontal dd {
    margin-left: 180px;
  }
}
abbr[title],
abbr[data-original-title] {
  cursor: help;
}
.initialism {
  font-size: 90%;
  text-transform: uppercase;
}
blockquote {
  padding: 10px 20px;
  margin: 0 0 20px;
  font-size: 17.5px;
  border-left: 5px solid #eeeeee;
}
blockquote p:last-child,
blockquote ul:last-child,
blockquote ol:last-child {
  margin-bottom: 0;
}
blockquote footer,
blockquote small,
blockquote .small {
  display: block;
  font-size: 80%;
  line-height: 1.42857143;
  color: #777777;
}
blockquote footer:before,
blockquote small:before,
blockquote .small:before {
  content: "\2014 \00A0";
}
.blockquote-reverse,
blockquote.pull-right {
  padding-right: 15px;
  padding-left: 0;
  text-align: right;
  border-right: 5px solid #eeeeee;
  border-left: 0;
}
.blockquote-reverse footer:before,
blockquote.pull-right footer:before,
.blockquote-reverse small:before,
blockquote.pull-right small:before,
.blockquote-reverse .small:before,
blockquote.pull-right .small:before {
  content: "";
}
.blockquote-reverse footer:after,
blockquote.pull-right footer:after,
.blockquote-reverse small:after,
blockquote.pull-right small:after,
.blockquote-reverse .small:after,
blockquote.pull-right .small:after {
  content: "\00A0 \2014";
}
address {
  margin-bottom: 20px;
  font-style: normal;
  line-height: 1.42857143;
}
code,
kbd,
pre,
samp {
  font-family: Menlo, Monaco, Consolas, "Courier New", monospace;
}
code {
  padding: 2px 4px;
  font-size: 90%;
  color: #c7254e;
  background-color: #f9f2f4;
  border-radius: 0px;
}
kbd {
  padding: 2px 4px;
  font-size: 90%;
  color: #fff;
  background-color: #333;
  border-radius: 0px;
  box-shadow: inset 0 -1px 0 rgba(0, 0, 0, 0.25);
}
kbd kbd {
  padding: 0;
  font-size: 100%;
  font-weight: 700;
  box-shadow: none;
}
pre {
  display: block;
  padding: 9.5px;
  margin: 0 0 10px;
  font-size: 13px;
  line-height: 1.42857143;
  color: #333333;
  word-break: break-all;
  word-wrap: break-word;
  background-color: #f5f5f5;
  border: 1px solid #ccc;
  border-radius: 0px;
}
pre code {
  padding: 0;
  font-size: inherit;
  color: inherit;
  white-space: pre-wrap;
  background-color: transparent;
  border-radius: 0;
}
.pre-scrollable {
  max-height: 340px;
  overflow-y: scroll;
}
.container {
  padding-right: 15px;
  padding-left: 15px;
  margin-right: auto;
  margin-left: auto;
}
@media (min-width: 768px) {
  .container {
    width: 750px;
  }
}
@media (min-width: 992px) {
  .container {
    width: 970px;
  }
}
@media (min-width: 1200px) {
  .container {
    width: 1170px;
  }
}
.container-fluid {
  padding-right: 15px;
  padding-left: 15px;
  margin-right: auto;
  margin-left: auto;
}
.row {
  margin-right: -15px;
  margin-left: -15px;
}
.row-no-gutters {
  margin-right: 0;
  margin-left: 0;
}
.row-no-gutters [class*="col-"] {
  padding-right: 0;
  padding-left: 0;
}
.col-xs-1,
.col-sm-1,
.col-md-1,
.col-lg-1,
.col-xs-2,
.col-sm-2,
.col-md-2,
.col-lg-2,
.col-xs-3,
.col-sm-3,
.col-md-3,
.col-lg-3,
.col-xs-4,
.col-sm-4,
.col-md-4,
.col-lg-4,
.col-xs-5,
.col-sm-5,
.col-md-5,
.col-lg-5,
.col-xs-6,
.col-sm-6,
.col-md-6,
.col-lg-6,
.col-xs-7,
.col-sm-7,
.col-md-7,
.col-lg-7,
.col-xs-8,
.col-sm-8,
.col-md-8,
.col-lg-8,
.col-xs-9,
.col-sm-9,
.col-md-9,
.col-lg-9,
.col-xs-10,
.col-sm-10,
.col-md-10,
.col-lg-10,
.col-xs-11,
.col-sm-11,
.col-md-11,
.col-lg-11,
.col-xs-12,
.col-sm-12,
.col-md-12,
.col-lg-12 {
  position: relative;
  min-height: 1px;
  padding-right: 15px;
  padding-left: 15px;
}
.col-xs-1,
.col-sm-1,
.col-md-1,
.col-lg-1,
.col-xs-2,
.col-sm-2,
.col-md-2,
.col-lg-2,
.col-xs-3,
.col-sm-3,
.col-md-3,
.col-lg-3,
.col-xs-4,
.col-sm-4,
.col-md-4,
.col-lg-4,
.col-xs-5,
.col-sm-5,
.col-md-5,
.col-lg-5,
.col-xs-6,
.col-sm-6,
.col-md-6,
.col-lg-6,
.col-xs-7,
.col-sm-7,
.col-md-7,
.col-lg-7,
.col-xs-8,
.col-sm-8,
.col-md-8,
.col-lg-8,
.col-xs-9,
.col-sm-9,
.col-md-9,
.col-lg-9,
.col-xs-10,
.col-sm-10,
.col-md-10,
.col-lg-10,
.col-xs-11,
.col-sm-11,
.col-md-11,
.col-lg-11,
.col-xs-12,
.col-sm-12,
.col-md-12,
.col-lg-12 {
  position: relative;
  min-height: 1px;
  padding-left: 15px;
  padding-right: 15px;
  width: 100%;
}
.col-xs-1,
.col-xs-2,
.col-xs-3,
.col-xs-4,
.col-xs-5,
.col-xs-6,
.col-xs-7,
.col-xs-8,
.col-xs-9,
.col-xs-10,
.col-xs-11,
.col-xs-12 {
  float: left;
}
.col-xs-12 {
  width: 100%;
}
.col-xs-11 {
  width: 91.66666667%;
}
.col-xs-10 {
  width: 83.33333333%;
}
.col-xs-9 {
  width: 75%;
}
.col-xs-8 {
  width: 66.66666667%;
}
.col-xs-7 {
  width: 58.33333333%;
}
.col-xs-6 {
  width: 50%;
}
.col-xs-5 {
  width: 41.66666667%;
}
.col-xs-4 {
  width: 33.33333333%;
}
.col-xs-3 {
  width: 25%;
}
.col-xs-2 {
  width: 16.66666667%;
}
.col-xs-1 {
  width: 8.33333333%;
}
.col-xs-pull-12 {
  right: 100%;
}
.col-xs-pull-11 {
  right: 91.66666667%;
}
.col-xs-pull-10 {
  right: 83.33333333%;
}
.col-xs-pull-9 {
  right: 75%;
}
.col-xs-pull-8 {
  right: 66.66666667%;
}
.col-xs-pull-7 {
  right: 58.33333333%;
}
.col-xs-pull-6 {
  right: 50%;
}
.col-xs-pull-5 {
  right: 41.66666667%;
}
.col-xs-pull-4 {
  right: 33.33333333%;
}
.col-xs-pull-3 {
  right: 25%;
}
.col-xs-pull-2 {
  right: 16.66666667%;
}
.col-xs-pull-1 {
  right: 8.33333333%;
}
.col-xs-pull-0 {
  right: auto;
}
.col-xs-push-12 {
  left: 100%;
}
.col-xs-push-11 {
  left: 91.66666667%;
}
.col-xs-push-10 {
  left: 83.33333333%;
}
.col-xs-push-9 {
  left: 75%;
}
.col-xs-push-8 {
  left: 66.66666667%;
}
.col-xs-push-7 {
  left: 58.33333333%;
}
.col-xs-push-6 {
  left: 50%;
}
.col-xs-push-5 {
  left: 41.66666667%;
}
.col-xs-push-4 {
  left: 33.33333333%;
}
.col-xs-push-3 {
  left: 25%;
}
.col-xs-push-2 {
  left: 16.66666667%;
}
.col-xs-push-1 {
  left: 8.33333333%;
}
.col-xs-push-0 {
  left: auto;
}
.col-xs-offset-12 {
  margin-left: 100%;
}
.col-xs-offset-11 {
  margin-left: 91.66666667%;
}
.col-xs-offset-10 {
  margin-left: 83.33333333%;
}
.col-xs-offset-9 {
  margin-left: 75%;
}
.col-xs-offset-8 {
  margin-left: 66.66666667%;
}
.col-xs-offset-7 {
  margin-left: 58.33333333%;
}
.col-xs-offset-6 {
  margin-left: 50%;
}
.col-xs-offset-5 {
  margin-left: 41.66666667%;
}
.col-xs-offset-4 {
  margin-left: 33.33333333%;
}
.col-xs-offset-3 {
  margin-left: 25%;
}
.col-xs-offset-2 {
  margin-left: 16.66666667%;
}
.col-xs-offset-1 {
  margin-left: 8.33333333%;
}
.col-xs-offset-0 {
  margin-left: 0%;
}
@media (min-width: 768px) {
  .col-sm-1,
  .col-sm-2,
  .col-sm-3,
  .col-sm-4,
  .col-sm-5,
  .col-sm-6,
  .col-sm-7,
  .col-sm-8,
  .col-sm-9,
  .col-sm-10,
  .col-sm-11,
  .col-sm-12 {
    float: left;
  }
  .col-sm-12 {
    width: 100%;
  }
  .col-sm-11 {
    width: 91.66666667%;
  }
  .col-sm-10 {
    width: 83.33333333%;
  }
  .col-sm-9 {
    width: 75%;
  }
  .col-sm-8 {
    width: 66.66666667%;
  }
  .col-sm-7 {
    width: 58.33333333%;
  }
  .col-sm-6 {
    width: 50%;
  }
  .col-sm-5 {
    width: 41.66666667%;
  }
  .col-sm-4 {
    width: 33.33333333%;
  }
  .col-sm-3 {
    width: 25%;
  }
  .col-sm-2 {
    width: 16.66666667%;
  }
  .col-sm-1 {
    width: 8.33333333%;
  }
  .col-sm-pull-12 {
    right: 100%;
  }
  .col-sm-pull-11 {
    right: 91.66666667%;
  }
  .col-sm-pull-10 {
    right: 83.33333333%;
  }
  .col-sm-pull-9 {
    right: 75%;
  }
  .col-sm-pull-8 {
    right: 66.66666667%;
  }
  .col-sm-pull-7 {
    right: 58.33333333%;
  }
  .col-sm-pull-6 {
    right: 50%;
  }
  .col-sm-pull-5 {
    right: 41.66666667%;
  }
  .col-sm-pull-4 {
    right: 33.33333333%;
  }
  .col-sm-pull-3 {
    right: 25%;
  }
  .col-sm-pull-2 {
    right: 16.66666667%;
  }
  .col-sm-pull-1 {
    right: 8.33333333%;
  }
  .col-sm-pull-0 {
    right: auto;
  }
  .col-sm-push-12 {
    left: 100%;
  }
  .col-sm-push-11 {
    left: 91.66666667%;
  }
  .col-sm-push-10 {
    left: 83.33333333%;
  }
  .col-sm-push-9 {
    left: 75%;
  }
  .col-sm-push-8 {
    left: 66.66666667%;
  }
  .col-sm-push-7 {
    left: 58.33333333%;
  }
  .col-sm-push-6 {
    left: 50%;
  }
  .col-sm-push-5 {
    left: 41.66666667%;
  }
  .col-sm-push-4 {
    left: 33.33333333%;
  }
  .col-sm-push-3 {
    left: 25%;
  }
  .col-sm-push-2 {
    left: 16.66666667%;
  }
  .col-sm-push-1 {
    left: 8.33333333%;
  }
  .col-sm-push-0 {
    left: auto;
  }
  .col-sm-offset-12 {
    margin-left: 100%;
  }
  .col-sm-offset-11 {
    margin-left: 91.66666667%;
  }
  .col-sm-offset-10 {
    margin-left: 83.33333333%;
  }
  .col-sm-offset-9 {
    margin-left: 75%;
  }
  .col-sm-offset-8 {
    margin-left: 66.66666667%;
  }
  .col-sm-offset-7 {
    margin-left: 58.33333333%;
  }
  .col-sm-offset-6 {
    margin-left: 50%;
  }
  .col-sm-offset-5 {
    margin-left: 41.66666667%;
  }
  .col-sm-offset-4 {
    margin-left: 33.33333333%;
  }
  .col-sm-offset-3 {
    margin-left: 25%;
  }
  .col-sm-offset-2 {
    margin-left: 16.66666667%;
  }
  .col-sm-offset-1 {
    margin-left: 8.33333333%;
  }
  .col-sm-offset-0 {
    margin-left: 0%;
  }
}
@media (min-width: 992px) {
  .col-md-1,
  .col-md-2,
  .col-md-3,
  .col-md-4,
  .col-md-5,
  .col-md-6,
  .col-md-7,
  .col-md-8,
  .col-md-9,
  .col-md-10,
  .col-md-11,
  .col-md-12 {
    float: left;
  }
  .col-md-12 {
    width: 100%;
  }
  .col-md-11 {
    width: 91.66666667%;
  }
  .col-md-10 {
    width: 83.33333333%;
  }
  .col-md-9 {
    width: 75%;
  }
  .col-md-8 {
    width: 66.66666667%;
  }
  .col-md-7 {
    width: 58.33333333%;
  }
  .col-md-6 {
    width: 50%;
  }
  .col-md-5 {
    width: 41.66666667%;
  }
  .col-md-4 {
    width: 33.33333333%;
  }
  .col-md-3 {
    width: 25%;
  }
  .col-md-2 {
    width: 16.66666667%;
  }
  .col-md-1 {
    width: 8.33333333%;
  }
  .col-md-pull-12 {
    right: 100%;
  }
  .col-md-pull-11 {
    right: 91.66666667%;
  }
  .col-md-pull-10 {
    right: 83.33333333%;
  }
  .col-md-pull-9 {
    right: 75%;
  }
  .col-md-pull-8 {
    right: 66.66666667%;
  }
  .col-md-pull-7 {
    right: 58.33333333%;
  }
  .col-md-pull-6 {
    right: 50%;
  }
  .col-md-pull-5 {
    right: 41.66666667%;
  }
  .col-md-pull-4 {
    right: 33.33333333%;
  }
  .col-md-pull-3 {
    right: 25%;
  }
  .col-md-pull-2 {
    right: 16.66666667%;
  }
  .col-md-pull-1 {
    right: 8.33333333%;
  }
  .col-md-pull-0 {
    right: auto;
  }
  .col-md-push-12 {
    left: 100%;
  }
  .col-md-push-11 {
    left: 91.66666667%;
  }
  .col-md-push-10 {
    left: 83.33333333%;
  }
  .col-md-push-9 {
    left: 75%;
  }
  .col-md-push-8 {
    left: 66.66666667%;
  }
  .col-md-push-7 {
    left: 58.33333333%;
  }
  .col-md-push-6 {
    left: 50%;
  }
  .col-md-push-5 {
    left: 41.66666667%;
  }
  .col-md-push-4 {
    left: 33.33333333%;
  }
  .col-md-push-3 {
    left: 25%;
  }
  .col-md-push-2 {
    left: 16.66666667%;
  }
  .col-md-push-1 {
    left: 8.33333333%;
  }
  .col-md-push-0 {
    left: auto;
  }
  .col-md-offset-12 {
    margin-left: 100%;
  }
  .col-md-offset-11 {
    margin-left: 91.66666667%;
  }
  .col-md-offset-10 {
    margin-left: 83.33333333%;
  }
  .col-md-offset-9 {
    margin-left: 75%;
  }
  .col-md-offset-8 {
    margin-left: 66.66666667%;
  }
  .col-md-offset-7 {
    margin-left: 58.33333333%;
  }
  .col-md-offset-6 {
    margin-left: 50%;
  }
  .col-md-offset-5 {
    margin-left: 41.66666667%;
  }
  .col-md-offset-4 {
    margin-left: 33.33333333%;
  }
  .col-md-offset-3 {
    margin-left: 25%;
  }
  .col-md-offset-2 {
    margin-left: 16.66666667%;
  }
  .col-md-offset-1 {
    margin-left: 8.33333333%;
  }
  .col-md-offset-0 {
    margin-left: 0%;
  }
}
@media (min-width: 1200px) {
  .col-lg-1,
  .col-lg-2,
  .col-lg-3,
  .col-lg-4,
  .col-lg-5,
  .col-lg-6,
  .col-lg-7,
  .col-lg-8,
  .col-lg-9,
  .col-lg-10,
  .col-lg-11,
  .col-lg-12 {
    float: left;
  }
  .col-lg-12 {
    width: 100%;
  }
  .col-lg-11 {
    width: 91.66666667%;
  }
  .col-lg-10 {
    width: 83.33333333%;
  }
  .col-lg-9 {
    width: 75%;
  }
  .col-lg-8 {
    width: 66.66666667%;
  }
  .col-lg-7 {
    width: 58.33333333%;
  }
  .col-lg-6 {
    width: 50%;
  }
  .col-lg-5 {
    width: 41.66666667%;
  }
  .col-lg-4 {
    width: 33.33333333%;
  }
  .col-lg-3 {
    width: 25%;
  }
  .col-lg-2 {
    width: 16.66666667%;
  }
  .col-lg-1 {
    width: 8.33333333%;
  }
  .col-lg-pull-12 {
    right: 100%;
  }
  .col-lg-pull-11 {
    right: 91.66666667%;
  }
  .col-lg-pull-10 {
    right: 83.33333333%;
  }
  .col-lg-pull-9 {
    right: 75%;
  }
  .col-lg-pull-8 {
    right: 66.66666667%;
  }
  .col-lg-pull-7 {
    right: 58.33333333%;
  }
  .col-lg-pull-6 {
    right: 50%;
  }
  .col-lg-pull-5 {
    right: 41.66666667%;
  }
  .col-lg-pull-4 {
    right: 33.33333333%;
  }
  .col-lg-pull-3 {
    right: 25%;
  }
  .col-lg-pull-2 {
    right: 16.66666667%;
  }
  .col-lg-pull-1 {
    right: 8.33333333%;
  }
  .col-lg-pull-0 {
    right: auto;
  }
  .col-lg-push-12 {
    left: 100%;
  }
  .col-lg-push-11 {
    left: 91.66666667%;
  }
  .col-lg-push-10 {
    left: 83.33333333%;
  }
  .col-lg-push-9 {
    left: 75%;
  }
  .col-lg-push-8 {
    left: 66.66666667%;
  }
  .col-lg-push-7 {
    left: 58.33333333%;
  }
  .col-lg-push-6 {
    left: 50%;
  }
  .col-lg-push-5 {
    left: 41.66666667%;
  }
  .col-lg-push-4 {
    left: 33.33333333%;
  }
  .col-lg-push-3 {
    left: 25%;
  }
  .col-lg-push-2 {
    left: 16.66666667%;
  }
  .col-lg-push-1 {
    left: 8.33333333%;
  }
  .col-lg-push-0 {
    left: auto;
  }
  .col-lg-offset-12 {
    margin-left: 100%;
  }
  .col-lg-offset-11 {
    margin-left: 91.66666667%;
  }
  .col-lg-offset-10 {
    margin-left: 83.33333333%;
  }
  .col-lg-offset-9 {
    margin-left: 75%;
  }
  .col-lg-offset-8 {
    margin-left: 66.66666667%;
  }
  .col-lg-offset-7 {
    margin-left: 58.33333333%;
  }
  .col-lg-offset-6 {
    margin-left: 50%;
  }
  .col-lg-offset-5 {
    margin-left: 41.66666667%;
  }
  .col-lg-offset-4 {
    margin-left: 33.33333333%;
  }
  .col-lg-offset-3 {
    margin-left: 25%;
  }
  .col-lg-offset-2 {
    margin-left: 16.66666667%;
  }
  .col-lg-offset-1 {
    margin-left: 8.33333333%;
  }
  .col-lg-offset-0 {
    margin-left: 0%;
  }
}
table {
  background-color: transparent;
}
table col[class*="col-"] {
  position: static;
  display: table-column;
  float: none;
}
table td[class*="col-"],
table th[class*="col-"] {
  position: static;
  display: table-cell;
  float: none;
}
caption {
  padding-top: 8px;
  padding-bottom: 8px;
  color: #777777;
  text-align: left;
}
th {
  text-align: left;
}
.table {
  width: 100%;
  max-width: 100%;
  margin-bottom: 20px;
}
.table > thead > tr > th,
.table > tbody > tr > th,
.table > tfoot > tr > th,
.table > thead > tr > td,
.table > tbody > tr > td,
.table > tfoot > tr > td {
  padding: 8px;
  line-height: 1.42857143;
  vertical-align: top;
  border-top: 1px solid #ddd;
}
.table > thead > tr > th {
  vertical-align: bottom;
  border-bottom: 2px solid #ddd;
}
.table > caption + thead > tr:first-child > th,
.table > colgroup + thead > tr:first-child > th,
.table > thead:first-child > tr:first-child > th,
.table > caption + thead > tr:first-child > td,
.table > colgroup + thead > tr:first-child > td,
.table > thead:first-child > tr:first-child > td {
  border-top: 0;
}
.table > tbody + tbody {
  border-top: 2px solid #ddd;
}
.table .table {
  background-color: #f0f0f0;
}
.table-condensed > thead > tr > th,
.table-condensed > tbody > tr > th,
.table-condensed > tfoot > tr > th,
.table-condensed > thead > tr > td,
.table-condensed > tbody > tr > td,
.table-condensed > tfoot > tr > td {
  padding: 5px;
}
.table-bordered {
  border: 1px solid #ddd;
}
.table-bordered > thead > tr > th,
.table-bordered > tbody > tr > th,
.table-bordered > tfoot > tr > th,
.table-bordered > thead > tr > td,
.table-bordered > tbody > tr > td,
.table-bordered > tfoot > tr > td {
  border: 1px solid #ddd;
}
.table-bordered > thead > tr > th,
.table-bordered > thead > tr > td {
  border-bottom-width: 2px;
}
.table-striped > tbody > tr:nth-of-type(odd) {
  background-color: white;
}
.table-hover > tbody > tr:hover {
  background-color: #f5f5f5;
}
.table > thead > tr > td.active,
.table > tbody > tr > td.active,
.table > tfoot > tr > td.active,
.table > thead > tr > th.active,
.table > tbody > tr > th.active,
.table > tfoot > tr > th.active,
.table > thead > tr.active > td,
.table > tbody > tr.active > td,
.table > tfoot > tr.active > td,
.table > thead > tr.active > th,
.table > tbody > tr.active > th,
.table > tfoot > tr.active > th {
  background-color: #f5f5f5;
}
.table-hover > tbody > tr > td.active:hover,
.table-hover > tbody > tr > th.active:hover,
.table-hover > tbody > tr.active:hover > td,
.table-hover > tbody > tr:hover > .active,
.table-hover > tbody > tr.active:hover > th {
  background-color: #e8e8e8;
}
.table > thead > tr > td.success,
.table > tbody > tr > td.success,
.table > tfoot > tr > td.success,
.table > thead > tr > th.success,
.table > tbody > tr > th.success,
.table > tfoot > tr > th.success,
.table > thead > tr.success > td,
.table > tbody > tr.success > td,
.table > tfoot > tr.success > td,
.table > thead > tr.success > th,
.table > tbody > tr.success > th,
.table > tfoot > tr.success > th {
  background-color: #dff0d8;
}
.table-hover > tbody > tr > td.success:hover,
.table-hover > tbody > tr > th.success:hover,
.table-hover > tbody > tr.success:hover > td,
.table-hover > tbody > tr:hover > .success,
.table-hover > tbody > tr.success:hover > th {
  background-color: #d0e9c6;
}
.table > thead > tr > td.info,
.table > tbody > tr > td.info,
.table > tfoot > tr > td.info,
.table > thead > tr > th.info,
.table > tbody > tr > th.info,
.table > tfoot > tr > th.info,
.table > thead > tr.info > td,
.table > tbody > tr.info > td,
.table > tfoot > tr.info > td,
.table > thead > tr.info > th,
.table > tbody > tr.info > th,
.table > tfoot > tr.info > th {
  background-color: #d9edf7;
}
.table-hover > tbody > tr > td.info:hover,
.table-hover > tbody > tr > th.info:hover,
.table-hover > tbody > tr.info:hover > td,
.table-hover > tbody > tr:hover > .info,
.table-hover > tbody > tr.info:hover > th {
  background-color: #c4e3f3;
}
.table > thead > tr > td.warning,
.table > tbody > tr > td.warning,
.table > tfoot > tr > td.warning,
.table > thead > tr > th.warning,
.table > tbody > tr > th.warning,
.table > tfoot > tr > th.warning,
.table > thead > tr.warning > td,
.table > tbody > tr.warning > td,
.table > tfoot > tr.warning > td,
.table > thead > tr.warning > th,
.table > tbody > tr.warning > th,
.table > tfoot > tr.warning > th {
  background-color: #fcf8e3;
}
.table-hover > tbody > tr > td.warning:hover,
.table-hover > tbody > tr > th.warning:hover,
.table-hover > tbody > tr.warning:hover > td,
.table-hover > tbody > tr:hover > .warning,
.table-hover > tbody > tr.warning:hover > th {
  background-color: #faf2cc;
}
.table > thead > tr > td.danger,
.table > tbody > tr > td.danger,
.table > tfoot > tr > td.danger,
.table > thead > tr > th.danger,
.table > tbody > tr > th.danger,
.table > tfoot > tr > th.danger,
.table > thead > tr.danger > td,
.table > tbody > tr.danger > td,
.table > tfoot > tr.danger > td,
.table > thead > tr.danger > th,
.table > tbody > tr.danger > th,
.table > tfoot > tr.danger > th {
  background-color: #f2dede;
}
.table-hover > tbody > tr > td.danger:hover,
.table-hover > tbody > tr > th.danger:hover,
.table-hover > tbody > tr.danger:hover > td,
.table-hover > tbody > tr:hover > .danger,
.table-hover > tbody > tr.danger:hover > th {
  background-color: #ebcccc;
}
.table-responsive {
  min-height: 0.01%;
  overflow-x: auto;
}
@media screen and (max-width: 767px) {
  .table-responsive {
    width: 100%;
    margin-bottom: 15px;
    overflow-y: hidden;
    -ms-overflow-style: -ms-autohiding-scrollbar;
    border: 1px solid #ddd;
  }
  .table-responsive > .table {
    margin-bottom: 0;
  }
  .table-responsive > .table > thead > tr > th,
  .table-responsive > .table > tbody > tr > th,
  .table-responsive > .table > tfoot > tr > th,
  .table-responsive > .table > thead > tr > td,
  .table-responsive > .table > tbody > tr > td,
  .table-responsive > .table > tfoot > tr > td {
    white-space: nowrap;
  }
  .table-responsive > .table-bordered {
    border: 0;
  }
  .table-responsive > .table-bordered > thead > tr > th:first-child,
  .table-responsive > .table-bordered > tbody > tr > th:first-child,
  .table-responsive > .table-bordered > tfoot > tr > th:first-child,
  .table-responsive > .table-bordered > thead > tr > td:first-child,
  .table-responsive > .table-bordered > tbody > tr > td:first-child,
  .table-responsive > .table-bordered > tfoot > tr > td:first-child {
    border-left: 0;
  }
  .table-responsive > .table-bordered > thead > tr > th:last-child,
  .table-responsive > .table-bordered > tbody > tr > th:last-child,
  .table-responsive > .table-bordered > tfoot > tr > th:last-child,
  .table-responsive > .table-bordered > thead > tr > td:last-child,
  .table-responsive > .table-bordered > tbody > tr > td:last-child,
  .table-responsive > .table-bordered > tfoot > tr > td:last-child {
    border-right: 0;
  }
  .table-responsive > .table-bordered > tbody > tr:last-child > th,
  .table-responsive > .table-bordered > tfoot > tr:last-child > th,
  .table-responsive > .table-bordered > tbody > tr:last-child > td,
  .table-responsive > .table-bordered > tfoot > tr:last-child > td {
    border-bottom: 0;
  }
}
fieldset {
  min-width: 0;
  padding: 0;
  margin: 0;
  border: 0;
}
legend {
  display: block;
  width: 100%;
  padding: 0;
  margin-bottom: 20px;
  font-size: 21px;
  line-height: inherit;
  color: #333333;
  border: 0;
  border-bottom: 1px solid #e5e5e5;
}
label {
  display: inline-block;
  max-width: 100%;
  margin-bottom: 5px;
  font-weight: 700;
}
input[type="search"] {
  -webkit-box-sizing: border-box;
  -moz-box-sizing: border-box;
  box-sizing: border-box;
  -webkit-appearance: none;
  appearance: none;
}
input[type="radio"],
input[type="checkbox"] {
  margin: 4px 0 0;
  margin-top: 1px \9;
  line-height: normal;
}
input[type="radio"][disabled],
input[type="checkbox"][disabled],
input[type="radio"].disabled,
input[type="checkbox"].disabled,
fieldset[disabled] input[type="radio"],
fieldset[disabled] input[type="checkbox"] {
  cursor: not-allowed;
}
input[type="file"] {
  display: block;
}
input[type="range"] {
  display: block;
  width: 100%;
}
select[multiple],
select[size] {
  height: auto;
}
input[type="file"]:focus,
input[type="radio"]:focus,
input[type="checkbox"]:focus {
  outline: 5px auto -webkit-focus-ring-color;
  outline-offset: -2px;
  outline: none;
  outline-offset: 0px;
}
input[type="file"]:focus:focus-visible,
input[type="radio"]:focus:focus-visible,
input[type="checkbox"]:focus:focus-visible {
  outline: 3px solid #0078D7;
}
output {
  display: block;
  padding-top: 4px;
  font-size: 14px;
  line-height: 1.42857143;
  color: #555555;
}
.form-control {
  display: block;
  width: 100%;
  height: 25px;
  padding: 3px 8px;
  font-size: 14px;
  line-height: 1.42857143;
  color: #555555;
  background-color: #fff;
  background-image: none;
  border: 1px solid #ccc;
  border-radius: 0;
  -webkit-box-shadow: inset 0 1px 1px rgba(0, 0, 0, 0.075);
  box-shadow: inset 0 1px 1px rgba(0, 0, 0, 0.075);
  -webkit-transition: border-color ease-in-out .15s, box-shadow ease-in-out .15s;
  -o-transition: border-color ease-in-out .15s, box-shadow ease-in-out .15s;
  transition: border-color ease-in-out .15s, box-shadow ease-in-out .15s;
}
.form-control:focus {
  border-color: #8198b7;
  outline: 0;
  -webkit-box-shadow: inset 0 1px 1px rgba(0, 0, 0, .075), 0 0 8px rgba(129, 152, 183, 0.6);
  box-shadow: inset 0 1px 1px rgba(0, 0, 0, .075), 0 0 8px rgba(129, 152, 183, 0.6);
}
.form-control::-moz-placeholder {
  color: #6f6f6f;
  opacity: 1;
}
.form-control:-ms-input-placeholder {
  color: #6f6f6f;
}
.form-control::-webkit-input-placeholder {
  color: #6f6f6f;
}
.form-control::-ms-expand {
  background-color: transparent;
  border: 0;
}
.form-control[disabled],
.form-control[readonly],
fieldset[disabled] .form-control {
  background-color: #eeeeee;
  opacity: 1;
}
.form-control[disabled],
fieldset[disabled] .form-control {
  cursor: not-allowed;
}
textarea.form-control {
  height: auto;
}
@media screen and (-webkit-min-device-pixel-ratio: 0) {
  input[type="date"].form-control,
  input[type="time"].form-control,
  input[type="datetime-local"].form-control,
  input[type="month"].form-control {
    line-height: 25px;
  }
  input[type="date"].input-sm,
  input[type="time"].input-sm,
  input[type="datetime-local"].input-sm,
  input[type="month"].input-sm,
  .input-group-sm input[type="date"],
  .input-group-sm input[type="time"],
  .input-group-sm input[type="datetime-local"],
  .input-group-sm input[type="month"] {
    line-height: 26px;
  }
  input[type="date"].input-lg,
  input[type="time"].input-lg,
  input[type="datetime-local"].input-lg,
  input[type="month"].input-lg,
  .input-group-lg input[type="date"],
  .input-group-lg input[type="time"],
  .input-group-lg input[type="datetime-local"],
  .input-group-lg input[type="month"] {
    line-height: 38px;
  }
}
.form-group {
  margin-bottom: 15px;
}
.radio,
.checkbox {
  position: relative;
  display: block;
  margin-top: 10px;
  margin-bottom: 10px;
}
.radio.disabled label,
.checkbox.disabled label,
fieldset[disabled] .radio label,
fieldset[disabled] .checkbox label {
  cursor: not-allowed;
}
.radio label,
.checkbox label {
  min-height: 20px;
  padding-left: 20px;
  margin-bottom: 0;
  font-weight: 400;
  cursor: pointer;
}
.radio input[type="radio"],
.radio-inline input[type="radio"],
.checkbox input[type="checkbox"],
.checkbox-inline input[type="checkbox"] {
  position: absolute;
  margin-top: 4px \9;
  margin-left: -20px;
}
.radio + .radio,
.checkbox + .checkbox {
  margin-top: -5px;
}
.radio-inline,
.checkbox-inline {
  position: relative;
  display: inline-block;
  padding-left: 20px;
  margin-bottom: 0;
  font-weight: 400;
  vertical-align: middle;
  cursor: pointer;
}
.radio-inline.disabled,
.checkbox-inline.disabled,
fieldset[disabled] .radio-inline,
fieldset[disabled] .checkbox-inline {
  cursor: not-allowed;
}
.radio-inline + .radio-inline,
.checkbox-inline + .checkbox-inline {
  margin-top: 0;
  margin-left: 10px;
}
.form-control-static {
  min-height: 34px;
  padding-top: 4px;
  padding-bottom: 4px;
  margin-bottom: 0;
}
.form-control-static.input-lg,
.form-control-static.input-sm {
  padding-right: 0;
  padding-left: 0;
}
.input-sm {
  height: 26px;
  padding: 3px 6px;
  font-size: 12px;
  line-height: 1.5;
  border-radius: 0px;
}
select.input-sm {
  height: 26px;
  line-height: 26px;
}
textarea.input-sm,
select[multiple].input-sm {
  height: auto;
}
.form-group-sm .form-control {
  height: 26px;
  padding: 3px 6px;
  font-size: 12px;
  line-height: 1.5;
  border-radius: 0px;
}
.form-group-sm select.form-control {
  height: 26px;
  line-height: 26px;
}
.form-group-sm textarea.form-control,
.form-group-sm select[multiple].form-control {
  height: auto;
}
.form-group-sm .form-control-static {
  height: 26px;
  min-height: 32px;
  padding: 4px 6px;
  font-size: 12px;
  line-height: 1.5;
}
.input-lg {
  height: 38px;
  padding: 6px 12px;
  font-size: 18px;
  line-height: 1.33;
  border-radius: 0px;
}
select.input-lg {
  height: 38px;
  line-height: 38px;
}
textarea.input-lg,
select[multiple].input-lg {
  height: auto;
}
.form-group-lg .form-control {
  height: 38px;
  padding: 6px 12px;
  font-size: 18px;
  line-height: 1.33;
  border-radius: 0px;
}
.form-group-lg select.form-control {
  height: 38px;
  line-height: 38px;
}
.form-group-lg textarea.form-control,
.form-group-lg select[multiple].form-control {
  height: auto;
}
.form-group-lg .form-control-static {
  height: 38px;
  min-height: 38px;
  padding: 7px 12px;
  font-size: 18px;
  line-height: 1.33;
}
.has-feedback {
  position: relative;
}
.has-feedback .form-control {
  padding-right: 31.25px;
}
.form-control-feedback {
  position: absolute;
  top: 0;
  right: 0;
  z-index: 2;
  display: block;
  width: 25px;
  height: 25px;
  line-height: 25px;
  text-align: center;
  pointer-events: none;
}
.input-lg + .form-control-feedback,
.input-group-lg + .form-control-feedback,
.form-group-lg .form-control + .form-control-feedback {
  width: 38px;
  height: 38px;
  line-height: 38px;
}
.input-sm + .form-control-feedback,
.input-group-sm + .form-control-feedback,
.form-group-sm .form-control + .form-control-feedback {
  width: 26px;
  height: 26px;
  line-height: 26px;
}
.has-success .help-block,
.has-success .control-label,
.has-success .radio,
.has-success .checkbox,
.has-success .radio-inline,
.has-success .checkbox-inline,
.has-success.radio label,
.has-success.checkbox label,
.has-success.radio-inline label,
.has-success.checkbox-inline label {
  color: #3c763d;
}
.has-success .form-control {
  border-color: #3c763d;
  -webkit-box-shadow: inset 0 1px 1px rgba(0, 0, 0, 0.075);
  box-shadow: inset 0 1px 1px rgba(0, 0, 0, 0.075);
}
.has-success .form-control:focus {
  border-color: #2b542c;
  -webkit-box-shadow: inset 0 1px 1px rgba(0, 0, 0, 0.075), 0 0 6px #67b168;
  box-shadow: inset 0 1px 1px rgba(0, 0, 0, 0.075), 0 0 6px #67b168;
}
.has-success .input-group-addon {
  color: #3c763d;
  background-color: #dff0d8;
  border-color: #3c763d;
}
.has-success .form-control-feedback {
  color: #3c763d;
}
.has-warning .help-block,
.has-warning .control-label,
.has-warning .radio,
.has-warning .checkbox,
.has-warning .radio-inline,
.has-warning .checkbox-inline,
.has-warning.radio label,
.has-warning.checkbox label,
.has-warning.radio-inline label,
.has-warning.checkbox-inline label {
  color: #8a6d3b;
}
.has-warning .form-control {
  border-color: #8a6d3b;
  -webkit-box-shadow: inset 0 1px 1px rgba(0, 0, 0, 0.075);
  box-shadow: inset 0 1px 1px rgba(0, 0, 0, 0.075);
}
.has-warning .form-control:focus {
  border-color: #66512c;
  -webkit-box-shadow: inset 0 1px 1px rgba(0, 0, 0, 0.075), 0 0 6px #c0a16b;
  box-shadow: inset 0 1px 1px rgba(0, 0, 0, 0.075), 0 0 6px #c0a16b;
}
.has-warning .input-group-addon {
  color: #8a6d3b;
  background-color: #fcf8e3;
  border-color: #8a6d3b;
}
.has-warning .form-control-feedback {
  color: #8a6d3b;
}
.has-error .help-block,
.has-error .control-label,
.has-error .radio,
.has-error .checkbox,
.has-error .radio-inline,
.has-error .checkbox-inline,
.has-error.radio label,
.has-error.checkbox label,
.has-error.radio-inline label,
.has-error.checkbox-inline label {
  color: #a94442;
}
.has-error .form-control {
  border-color: #a94442;
  -webkit-box-shadow: inset 0 1px 1px rgba(0, 0, 0, 0.075);
  box-shadow: inset 0 1px 1px rgba(0, 0, 0, 0.075);
}
.has-error .form-control:focus {
  border-color: #843534;
  -webkit-box-shadow: inset 0 1px 1px rgba(0, 0, 0, 0.075), 0 0 6px #ce8483;
  box-shadow: inset 0 1px 1px rgba(0, 0, 0, 0.075), 0 0 6px #ce8483;
}
.has-error .input-group-addon {
  color: #a94442;
  background-color: #f2dede;
  border-color: #a94442;
}
.has-error .form-control-feedback {
  color: #a94442;
}
.has-feedback label ~ .form-control-feedback {
  top: 25px;
}
.has-feedback label.sr-only ~ .form-control-feedback {
  top: 0;
}
.help-block {
  display: block;
  margin-top: 5px;
  margin-bottom: 10px;
  color: #565656;
}
@media (min-width: 768px) {
  .form-inline .form-group {
    display: inline-block;
    margin-bottom: 0;
    vertical-align: middle;
  }
  .form-inline .form-control {
    display: inline-block;
    width: auto;
    vertical-align: middle;
  }
  .form-inline .form-control-static {
    display: inline-block;
  }
  .form-inline .input-group {
    display: inline-table;
    vertical-align: middle;
  }
  .form-inline .input-group .input-group-addon,
  .form-inline .input-group .input-group-btn,
  .form-inline .input-group .form-control {
    width: auto;
  }
  .form-inline .input-group > .form-control {
    width: 100%;
  }
  .form-inline .control-label {
    margin-bottom: 0;
    vertical-align: middle;
  }
  .form-inline .radio,
  .form-inline .checkbox {
    display: inline-block;
    margin-top: 0;
    margin-bottom: 0;
    vertical-align: middle;
  }
  .form-inline .radio label,
  .form-inline .checkbox label {
    padding-left: 0;
  }
  .form-inline .radio input[type="radio"],
  .form-inline .checkbox input[type="checkbox"] {
    position: relative;
    margin-left: 0;
  }
  .form-inline .has-feedback .form-control-feedback {
    top: 0;
  }
}
.form-horizontal .radio,
.form-horizontal .checkbox,
.form-horizontal .radio-inline,
.form-horizontal .checkbox-inline {
  padding-top: 4px;
  margin-top: 0;
  margin-bottom: 0;
}
.form-horizontal .radio,
.form-horizontal .checkbox {
  min-height: 24px;
}
.form-horizontal .form-group {
  margin-right: -15px;
  margin-left: -15px;
}
@media (min-width: 768px) {
  .form-horizontal .control-label {
    padding-top: 4px;
    margin-bottom: 0;
    text-align: right;
  }
}
.form-horizontal .has-feedback .form-control-feedback {
  right: 15px;
}
@media (min-width: 768px) {
  .form-horizontal .form-group-lg .control-label {
    padding-top: 7px;
    font-size: 18px;
  }
}
@media (min-width: 768px) {
  .form-horizontal .form-group-sm .control-label {
    padding-top: 4px;
    font-size: 12px;
  }
}
.btn {
  display: inline-block;
  margin-bottom: 0;
  font-weight: normal;
  text-align: center;
  white-space: nowrap;
  vertical-align: middle;
  touch-action: manipulation;
  cursor: pointer;
  background-image: none;
  border: 1px solid transparent;
  padding: 3px 8px;
  font-size: 14px;
  line-height: 1.42857143;
  border-radius: 0px;
  -webkit-user-select: none;
  -moz-user-select: none;
  -ms-user-select: none;
  user-select: none;
}
.btn:focus,
.btn:active:focus,
.btn.active:focus,
.btn.focus,
.btn:active.focus,
.btn.active.focus {
  outline: 5px auto -webkit-focus-ring-color;
  outline-offset: -2px;
  outline: none;
  outline-offset: 0px;
}
.btn:focus:focus-visible,
.btn:active:focus:focus-visible,
.btn.active:focus:focus-visible,
.btn.focus:focus-visible,
.btn:active.focus:focus-visible,
.btn.active.focus:focus-visible {
  outline: 3px solid #0078D7;
}
.btn:hover,
.btn:focus,
.btn.focus {
  color: #4c6586;
  text-decoration: none;
}
.btn:active,
.btn.active {
  background-image: none;
  outline: 0;
  -webkit-box-shadow: inset 0 3px 5px rgba(0, 0, 0, 0.125);
  box-shadow: inset 0 3px 5px rgba(0, 0, 0, 0.125);
}
.btn.disabled,
.btn[disabled],
fieldset[disabled] .btn {
  cursor: not-allowed;
  opacity: 0.65;
  filter: alpha(opacity=65);
  -webkit-box-shadow: none;
  box-shadow: none;
}
a.btn.disabled,
fieldset[disabled] a.btn {
  pointer-events: none;
}
.btn-default {
  color: #4c6586;
  background-color: #fefefe;
  border-color: #d0d0d0;
}
.btn-default:focus,
.btn-default.focus {
  color: #4c6586;
  background-color: #e5e5e5;
  border-color: #909090;
}
.btn-default:hover {
  color: #4c6586;
  background-color: #e5e5e5;
  border-color: #b1b1b1;
}
.btn-default:active,
.btn-default.active,
.open > .dropdown-toggle.btn-default {
  color: #4c6586;
  background-color: #e5e5e5;
  background-image: none;
  border-color: #b1b1b1;
}
.btn-default:active:hover,
.btn-default.active:hover,
.open > .dropdown-toggle.btn-default:hover,
.btn-default:active:focus,
.btn-default.active:focus,
.open > .dropdown-toggle.btn-default:focus,
.btn-default:active.focus,
.btn-default.active.focus,
.open > .dropdown-toggle.btn-default.focus {
  color: #4c6586;
  background-color: #d3d3d3;
  border-color: #909090;
}
.btn-default.disabled:hover,
.btn-default[disabled]:hover,
fieldset[disabled] .btn-default:hover,
.btn-default.disabled:focus,
.btn-default[disabled]:focus,
fieldset[disabled] .btn-default:focus,
.btn-default.disabled.focus,
.btn-default[disabled].focus,
fieldset[disabled] .btn-default.focus {
  background-color: #fefefe;
  border-color: #d0d0d0;
}
.btn-default .badge {
  color: #fefefe;
  background-color: #4c6586;
}
.btn-primary {
  color: #fff;
  background-color: #4c6586;
  border-color: #435976;
}
.btn-primary:focus,
.btn-primary.focus {
  color: #fff;
  background-color: #3a4c65;
  border-color: #151b24;
}
.btn-primary:hover {
  color: #fff;
  background-color: #3a4c65;
  border-color: #2d3b4f;
}
.btn-primary:active,
.btn-primary.active,
.open > .dropdown-toggle.btn-primary {
  color: #fff;
  background-color: #3a4c65;
  background-image: none;
  border-color: #2d3b4f;
}
.btn-primary:active:hover,
.btn-primary.active:hover,
.open > .dropdown-toggle.btn-primary:hover,
.btn-primary:active:focus,
.btn-primary.active:focus,
.open > .dropdown-toggle.btn-primary:focus,
.btn-primary:active.focus,
.btn-primary.active.focus,
.open > .dropdown-toggle.btn-primary.focus {
  color: #fff;
  background-color: #2d3b4f;
  border-color: #151b24;
}
.btn-primary.disabled:hover,
.btn-primary[disabled]:hover,
fieldset[disabled] .btn-primary:hover,
.btn-primary.disabled:focus,
.btn-primary[disabled]:focus,
fieldset[disabled] .btn-primary:focus,
.btn-primary.disabled.focus,
.btn-primary[disabled].focus,
fieldset[disabled] .btn-primary.focus {
  background-color: #4c6586;
  border-color: #435976;
}
.btn-primary .badge {
  color: #4c6586;
  background-color: #fff;
}
.btn-success {
  color: #fff;
  background-color: #6ea03c;
  border-color: #618d35;
}
.btn-success:focus,
.btn-success.focus {
  color: #fff;
  background-color: #557b2e;
  border-color: #223112;
}
.btn-success:hover {
  color: #fff;
  background-color: #557b2e;
  border-color: #436124;
}
.btn-success:active,
.btn-success.active,
.open > .dropdown-toggle.btn-success {
  color: #fff;
  background-color: #557b2e;
  background-image: none;
  border-color: #436124;
}
.btn-success:active:hover,
.btn-success.active:hover,
.open > .dropdown-toggle.btn-success:hover,
.btn-success:active:focus,
.btn-success.active:focus,
.open > .dropdown-toggle.btn-success:focus,
.btn-success:active.focus,
.btn-success.active.focus,
.open > .dropdown-toggle.btn-success.focus {
  color: #fff;
  background-color: #436124;
  border-color: #223112;
}
.btn-success.disabled:hover,
.btn-success[disabled]:hover,
fieldset[disabled] .btn-success:hover,
.btn-success.disabled:focus,
.btn-success[disabled]:focus,
fieldset[disabled] .btn-success:focus,
.btn-success.disabled.focus,
.btn-success[disabled].focus,
fieldset[disabled] .btn-success.focus {
  background-color: #6ea03c;
  border-color: #618d35;
}
.btn-success .badge {
  color: #6ea03c;
  background-color: #fff;
}
.btn-info {
  color: #fff;
  background-color: #dcb496;
  border-color: #d6a683;
}
.btn-info:focus,
.btn-info.focus {
  color: #fff;
  background-color: #cf9970;
  border-color: #a36536;
}
.btn-info:hover {
  color: #fff;
  background-color: #cf9970;
  border-color: #c68655;
}
.btn-info:active,
.btn-info.active,
.open > .dropdown-toggle.btn-info {
  color: #fff;
  background-color: #cf9970;
  background-image: none;
  border-color: #c68655;
}
.btn-info:active:hover,
.btn-info.active:hover,
.open > .dropdown-toggle.btn-info:hover,
.btn-info:active:focus,
.btn-info.active:focus,
.open > .dropdown-toggle.btn-info:focus,
.btn-info:active.focus,
.btn-info.active.focus,
.open > .dropdown-toggle.btn-info.focus {
  color: #fff;
  background-color: #c68655;
  border-color: #a36536;
}
.btn-info.disabled:hover,
.btn-info[disabled]:hover,
fieldset[disabled] .btn-info:hover,
.btn-info.disabled:focus,
.btn-info[disabled]:focus,
fieldset[disabled] .btn-info:focus,
.btn-info.disabled.focus,
.btn-info[disabled].focus,
fieldset[disabled] .btn-info.focus {
  background-color: #dcb496;
  border-color: #d6a683;
}
.btn-info .badge {
  color: #dcb496;
  background-color: #fff;
}
.btn-warning {
  color: #fff;
  background-color: #B54F00;
  border-color: #9c4400;
}
.btn-warning:focus,
.btn-warning.focus {
  color: #fff;
  background-color: #823900;
  border-color: #1c0c00;
}
.btn-warning:hover {
  color: #fff;
  background-color: #823900;
  border-color: #5e2900;
}
.btn-warning:active,
.btn-warning.active,
.open > .dropdown-toggle.btn-warning {
  color: #fff;
  background-color: #823900;
  background-image: none;
  border-color: #5e2900;
}
.btn-warning:active:hover,
.btn-warning.active:hover,
.open > .dropdown-toggle.btn-warning:hover,
.btn-warning:active:focus,
.btn-warning.active:focus,
.open > .dropdown-toggle.btn-warning:focus,
.btn-warning:active.focus,
.btn-warning.active.focus,
.open > .dropdown-toggle.btn-warning.focus {
  color: #fff;
  background-color: #5e2900;
  border-color: #1c0c00;
}
.btn-warning.disabled:hover,
.btn-warning[disabled]:hover,
fieldset[disabled] .btn-warning:hover,
.btn-warning.disabled:focus,
.btn-warning[disabled]:focus,
fieldset[disabled] .btn-warning:focus,
.btn-warning.disabled.focus,
.btn-warning[disabled].focus,
fieldset[disabled] .btn-warning.focus {
  background-color: #B54F00;
  border-color: #9c4400;
}
.btn-warning .badge {
  color: #B54F00;
  background-color: #fff;
}
.btn-danger {
  color: #fff;
  background-color: #d00;
  border-color: #c40000;
}
.btn-danger:focus,
.btn-danger.focus {
  color: #fff;
  background-color: #aa0000;
  border-color: #440000;
}
.btn-danger:hover {
  color: #fff;
  background-color: #aa0000;
  border-color: #860000;
}
.btn-danger:active,
.btn-danger.active,
.open > .dropdown-toggle.btn-danger {
  color: #fff;
  background-color: #aa0000;
  background-image: none;
  border-color: #860000;
}
.btn-danger:active:hover,
.btn-danger.active:hover,
.open > .dropdown-toggle.btn-danger:hover,
.btn-danger:active:focus,
.btn-danger.active:focus,
.open > .dropdown-toggle.btn-danger:focus,
.btn-danger:active.focus,
.btn-danger.active.focus,
.open > .dropdown-toggle.btn-danger.focus {
  color: #fff;
  background-color: #860000;
  border-color: #440000;
}
.btn-danger.disabled:hover,
.btn-danger[disabled]:hover,
fieldset[disabled] .btn-danger:hover,
.btn-danger.disabled:focus,
.btn-danger[disabled]:focus,
fieldset[disabled] .btn-danger:focus,
.btn-danger.disabled.focus,
.btn-danger[disabled].focus,
fieldset[disabled] .btn-danger.focus {
  background-color: #d00;
  border-color: #c40000;
}
.btn-danger .badge {
  color: #d00;
  background-color: #fff;
}
.btn-link {
  font-weight: 400;
  color: #4c6586;
  border-radius: 0;
}
.btn-link,
.btn-link:active,
.btn-link.active,
.btn-link[disabled],
fieldset[disabled] .btn-link {
  background-color: transparent;
  -webkit-box-shadow: none;
  box-shadow: none;
}
.btn-link,
.btn-link:hover,
.btn-link:focus,
.btn-link:active {
  border-color: transparent;
}
.btn-link:hover,
.btn-link:focus {
  color: #3a4c65;
  text-decoration: underline;
  background-color: transparent;
}
.btn-link[disabled]:hover,
fieldset[disabled] .btn-link:hover,
.btn-link[disabled]:focus,
fieldset[disabled] .btn-link:focus {
  color: #777777;
  text-decoration: none;
}
.btn-lg,
.btn-group-lg > .btn {
  padding: 6px 12px;
  font-size: 18px;
  line-height: 1.33;
  border-radius: 0px;
}
.btn-sm,
.btn-group-sm > .btn {
  padding: 3px 6px;
  font-size: 12px;
  line-height: 1.5;
  border-radius: 0px;
}
.btn-xs,
.btn-group-xs > .btn {
  padding: 1px 5px;
  font-size: 12px;
  line-height: 1.5;
  border-radius: 0px;
}
.btn-block {
  display: block;
  width: 100%;
}
.btn-block + .btn-block {
  margin-top: 5px;
}
input[type="submit"].btn-block,
input[type="reset"].btn-block,
input[type="button"].btn-block {
  width: 100%;
}
.fade {
  opacity: 0;
  -webkit-transition: opacity 0.15s linear;
  -o-transition: opacity 0.15s linear;
  transition: opacity 0.15s linear;
}
.fade.in {
  opacity: 1;
}
.collapse {
  display: none;
}
.collapse.in {
  display: block;
}
tr.collapse.in {
  display: table-row;
}
tbody.collapse.in {
  display: table-row-group;
}
.collapsing {
  position: relative;
  height: 0;
  overflow: hidden;
  -webkit-transition-property: height, visibility;
  -o-transition-property: height, visibility;
  transition-property: height, visibility;
  -webkit-transition-duration: 0.35s;
  transition-duration: 0.35s;
  -webkit-transition-timing-function: ease;
  transition-timing-function: ease;
}
.caret {
  display: inline-block;
  width: 0;
  height: 0;
  margin-left: 2px;
  vertical-align: middle;
  border-top: 4px dashed;
  border-top: 4px solid \9;
  border-right: 4px solid transparent;
  border-left: 4px solid transparent;
}
.dropup,
.dropdown {
  position: relative;
}
.dropdown-toggle:focus {
  outline: 0;
}
.dropdown-menu {
  position: absolute;
  top: 100%;
  left: 0;
  z-index: 1000;
  display: none;
  float: left;
  min-width: 160px;
  padding: 5px 0;
  margin: 2px 0 0;
  font-size: 14px;
  text-align: left;
  list-style: none;
  background-color: white;
  background-clip: padding-box;
  border: 1px solid #ccc;
  border: 1px solid rgba(0, 0, 0, 0.15);
  border-radius: 0px;
  -webkit-box-shadow: 0 6px 12px rgba(0, 0, 0, 0.175);
  box-shadow: 0 6px 12px rgba(0, 0, 0, 0.175);
}
.dropdown-menu.pull-right {
  right: 0;
  left: auto;
}
.dropdown-menu .divider {
  height: 1px;
  margin: 9px 0;
  overflow: hidden;
  background-color: #e5e5e5;
}
.dropdown-menu > li > a {
  display: block;
  padding: 3px 20px;
  clear: both;
  font-weight: 400;
  line-height: 1.42857143;
  color: #161616;
  white-space: nowrap;
}
.dropdown-menu > li > a:hover,
.dropdown-menu > li > a:focus {
  color: #000000;
  text-decoration: none;
  background-color: #e2e8ef;
}
.dropdown-menu > .active > a,
.dropdown-menu > .active > a:hover,
.dropdown-menu > .active > a:focus {
  color: #fff;
  text-decoration: none;
  background-color: #4c6586;
  outline: 0;
}
.dropdown-menu > .disabled > a,
.dropdown-menu > .disabled > a:hover,
.dropdown-menu > .disabled > a:focus {
  color: #777777;
}
.dropdown-menu > .disabled > a:hover,
.dropdown-menu > .disabled > a:focus {
  text-decoration: none;
  cursor: not-allowed;
  background-color: transparent;
  background-image: none;
  filter: progid:DXImageTransform.Microsoft.gradient(enabled = false);
}
.open > .dropdown-menu {
  display: block;
}
.open > a {
  outline: 0;
}
.dropdown-menu-right {
  right: 0;
  left: auto;
}
.dropdown-menu-left {
  right: auto;
  left: 0;
}
.dropdown-header {
  display: block;
  padding: 3px 20px;
  font-size: 12px;
  line-height: 1.42857143;
  color: #777777;
  white-space: nowrap;
}
.dropdown-backdrop {
  position: fixed;
  top: 0;
  right: 0;
  bottom: 0;
  left: 0;
  z-index: 990;
}
.pull-right > .dropdown-menu {
  right: 0;
  left: auto;
}
.dropup .caret,
.navbar-fixed-bottom .dropdown .caret {
  content: "";
  border-top: 0;
  border-bottom: 4px dashed;
  border-bottom: 4px solid \9;
}
.dropup .dropdown-menu,
.navbar-fixed-bottom .dropdown .dropdown-menu {
  top: auto;
  bottom: 100%;
  margin-bottom: 2px;
}
@media (min-width: 768px) {
  .navbar-right .dropdown-menu {
    right: 0;
    left: auto;
  }
  .navbar-right .dropdown-menu-left {
    right: auto;
    left: 0;
  }
}
.btn-group,
.btn-group-vertical {
  position: relative;
  display: inline-block;
  vertical-align: middle;
}
.btn-group > .btn,
.btn-group-vertical > .btn {
  position: relative;
  float: left;
}
.btn-group > .btn:hover,
.btn-group-vertical > .btn:hover,
.btn-group > .btn:focus,
.btn-group-vertical > .btn:focus,
.btn-group > .btn:active,
.btn-group-vertical > .btn:active,
.btn-group > .btn.active,
.btn-group-vertical > .btn.active {
  z-index: 2;
}
.btn-group .btn + .btn,
.btn-group .btn + .btn-group,
.btn-group .btn-group + .btn,
.btn-group .btn-group + .btn-group {
  margin-left: -1px;
}
.btn-toolbar {
  margin-left: -5px;
}
.btn-toolbar .btn,
.btn-toolbar .btn-group,
.btn-toolbar .input-group {
  float: left;
}
.btn-toolbar > .btn,
.btn-toolbar > .btn-group,
.btn-toolbar > .input-group {
  margin-left: 5px;
}
.btn-group > .btn:not(:first-child):not(:last-child):not(.dropdown-toggle) {
  border-radius: 0;
}
.btn-group > .btn:first-child {
  margin-left: 0;
}
.btn-group > .btn:first-child:not(:last-child):not(.dropdown-toggle) {
  border-top-right-radius: 0;
  border-bottom-right-radius: 0;
}
.btn-group > .btn:last-child:not(:first-child),
.btn-group > .dropdown-toggle:not(:first-child) {
  border-top-left-radius: 0;
  border-bottom-left-radius: 0;
}
.btn-group > .btn-group {
  float: left;
}
.btn-group > .btn-group:not(:first-child):not(:last-child) > .btn {
  border-radius: 0;
}
.btn-group > .btn-group:first-child:not(:last-child) > .btn:last-child,
.btn-group > .btn-group:first-child:not(:last-child) > .dropdown-toggle {
  border-top-right-radius: 0;
  border-bottom-right-radius: 0;
}
.btn-group > .btn-group:last-child:not(:first-child) > .btn:first-child {
  border-top-left-radius: 0;
  border-bottom-left-radius: 0;
}
.btn-group .dropdown-toggle:active,
.btn-group.open .dropdown-toggle {
  outline: 0;
}
.btn-group > .btn + .dropdown-toggle {
  padding-right: 8px;
  padding-left: 8px;
}
.btn-group > .btn-lg + .dropdown-toggle {
  padding-right: 12px;
  padding-left: 12px;
}
.btn-group.open .dropdown-toggle {
  -webkit-box-shadow: inset 0 3px 5px rgba(0, 0, 0, 0.125);
  box-shadow: inset 0 3px 5px rgba(0, 0, 0, 0.125);
}
.btn-group.open .dropdown-toggle.btn-link {
  -webkit-box-shadow: none;
  box-shadow: none;
}
.btn .caret {
  margin-left: 0;
}
.btn-lg .caret {
  border-width: 5px 5px 0;
  border-bottom-width: 0;
}
.dropup .btn-lg .caret {
  border-width: 0 5px 5px;
}
.btn-group-vertical > .btn,
.btn-group-vertical > .btn-group,
.btn-group-vertical > .btn-group > .btn {
  display: block;
  float: none;
  width: 100%;
  max-width: 100%;
}
.btn-group-vertical > .btn-group > .btn {
  float: none;
}
.btn-group-vertical > .btn + .btn,
.btn-group-vertical > .btn + .btn-group,
.btn-group-vertical > .btn-group + .btn,
.btn-group-vertical > .btn-group + .btn-group {
  margin-top: -1px;
  margin-left: 0;
}
.btn-group-vertical > .btn:not(:first-child):not(:last-child) {
  border-radius: 0;
}
.btn-group-vertical > .btn:first-child:not(:last-child) {
  border-top-left-radius: 0px;
  border-top-right-radius: 0px;
  border-bottom-right-radius: 0;
  border-bottom-left-radius: 0;
}
.btn-group-vertical > .btn:last-child:not(:first-child) {
  border-top-left-radius: 0;
  border-top-right-radius: 0;
  border-bottom-right-radius: 0px;
  border-bottom-left-radius: 0px;
}
.btn-group-vertical > .btn-group:not(:first-child):not(:last-child) > .btn {
  border-radius: 0;
}
.btn-group-vertical > .btn-group:first-child:not(:last-child) > .btn:last-child,
.btn-group-vertical > .btn-group:first-child:not(:last-child) > .dropdown-toggle {
  border-bottom-right-radius: 0;
  border-bottom-left-radius: 0;
}
.btn-group-vertical > .btn-group:last-child:not(:first-child) > .btn:first-child {
  border-top-left-radius: 0;
  border-top-right-radius: 0;
}
.btn-group-justified {
  display: table;
  width: 100%;
  table-layout: fixed;
  border-collapse: separate;
}
.btn-group-justified > .btn,
.btn-group-justified > .btn-group {
  display: table-cell;
  float: none;
  width: 1%;
}
.btn-group-justified > .btn-group .btn {
  width: 100%;
}
.btn-group-justified > .btn-group .dropdown-menu {
  left: auto;
}
[data-toggle="buttons"] > .btn input[type="radio"],
[data-toggle="buttons"] > .btn-group > .btn input[type="radio"],
[data-toggle="buttons"] > .btn input[type="checkbox"],
[data-toggle="buttons"] > .btn-group > .btn input[type="checkbox"] {
  position: absolute;
  clip: rect(0, 0, 0, 0);
  pointer-events: none;
}
.input-group {
  position: relative;
  display: table;
  border-collapse: separate;
}
.input-group[class*="col-"] {
  float: none;
  padding-right: 0;
  padding-left: 0;
}
.input-group .form-control {
  position: relative;
  z-index: 2;
  float: left;
  width: 100%;
  margin-bottom: 0;
}
.input-group .form-control:focus {
  z-index: 3;
}
.input-group-lg > .form-control,
.input-group-lg > .input-group-addon,
.input-group-lg > .input-group-btn > .btn {
  height: 38px;
  padding: 6px 12px;
  font-size: 18px;
  line-height: 1.33;
  border-radius: 0px;
}
select.input-group-lg > .form-control,
select.input-group-lg > .input-group-addon,
select.input-group-lg > .input-group-btn > .btn {
  height: 38px;
  line-height: 38px;
}
textarea.input-group-lg > .form-control,
textarea.input-group-lg > .input-group-addon,
textarea.input-group-lg > .input-group-btn > .btn,
select[multiple].input-group-lg > .form-control,
select[multiple].input-group-lg > .input-group-addon,
select[multiple].input-group-lg > .input-group-btn > .btn {
  height: auto;
}
.input-group-sm > .form-control,
.input-group-sm > .input-group-addon,
.input-group-sm > .input-group-btn > .btn {
  height: 26px;
  padding: 3px 6px;
  font-size: 12px;
  line-height: 1.5;
  border-radius: 0px;
}
select.input-group-sm > .form-control,
select.input-group-sm > .input-group-addon,
select.input-group-sm > .input-group-btn > .btn {
  height: 26px;
  line-height: 26px;
}
textarea.input-group-sm > .form-control,
textarea.input-group-sm > .input-group-addon,
textarea.input-group-sm > .input-group-btn > .btn,
select[multiple].input-group-sm > .form-control,
select[multiple].input-group-sm > .input-group-addon,
select[multiple].input-group-sm > .input-group-btn > .btn {
  height: auto;
}
.input-group-addon,
.input-group-btn,
.input-group .form-control {
  display: table-cell;
}
.input-group-addon:not(:first-child):not(:last-child),
.input-group-btn:not(:first-child):not(:last-child),
.input-group .form-control:not(:first-child):not(:last-child) {
  border-radius: 0;
}
.input-group-addon,
.input-group-btn {
  width: 1%;
  white-space: nowrap;
  vertical-align: middle;
}
.input-group-addon {
  padding: 3px 8px;
  font-size: 14px;
  font-weight: 400;
  line-height: 1;
  color: #555555;
  text-align: center;
  background-color: #eeeeee;
  border: 1px solid #ccc;
  border-radius: 0;
}
.input-group-addon.input-sm {
  padding: 3px 6px;
  font-size: 12px;
  border-radius: 0px;
}
.input-group-addon.input-lg {
  padding: 6px 12px;
  font-size: 18px;
  border-radius: 0px;
}
.input-group-addon input[type="radio"],
.input-group-addon input[type="checkbox"] {
  margin-top: 0;
}
.input-group .form-control:first-child,
.input-group-addon:first-child,
.input-group-btn:first-child > .btn,
.input-group-btn:first-child > .btn-group > .btn,
.input-group-btn:first-child > .dropdown-toggle,
.input-group-btn:last-child > .btn:not(:last-child):not(.dropdown-toggle),
.input-group-btn:last-child > .btn-group:not(:last-child) > .btn {
  border-top-right-radius: 0;
  border-bottom-right-radius: 0;
}
.input-group-addon:first-child {
  border-right: 0;
}
.input-group .form-control:last-child,
.input-group-addon:last-child,
.input-group-btn:last-child > .btn,
.input-group-btn:last-child > .btn-group > .btn,
.input-group-btn:last-child > .dropdown-toggle,
.input-group-btn:first-child > .btn:not(:first-child),
.input-group-btn:first-child > .btn-group:not(:first-child) > .btn {
  border-top-left-radius: 0;
  border-bottom-left-radius: 0;
}
.input-group-addon:last-child {
  border-left: 0;
}
.input-group-btn {
  position: relative;
  font-size: 0;
  white-space: nowrap;
}
.input-group-btn > .btn {
  position: relative;
}
.input-group-btn > .btn + .btn {
  margin-left: -1px;
}
.input-group-btn > .btn:hover,
.input-group-btn > .btn:focus,
.input-group-btn > .btn:active {
  z-index: 2;
}
.input-group-btn:first-child > .btn,
.input-group-btn:first-child > .btn-group {
  margin-right: -1px;
}
.input-group-btn:last-child > .btn,
.input-group-btn:last-child > .btn-group {
  z-index: 2;
  margin-left: -1px;
}
.nav {
  padding-left: 0;
  margin-bottom: 0;
  list-style: none;
}
.nav > li {
  position: relative;
  display: block;
}
.nav > li > a {
  position: relative;
  display: block;
  padding: 5px 10px;
}
.nav > li > a:hover,
.nav > li > a:focus {
  text-decoration: none;
  background-color: #eeeeee;
}
.nav > li.disabled > a {
  color: #777777;
}
.nav > li.disabled > a:hover,
.nav > li.disabled > a:focus {
  color: #777777;
  text-decoration: none;
  cursor: not-allowed;
  background-color: transparent;
}
.nav .open > a,
.nav .open > a:hover,
.nav .open > a:focus {
  background-color: #eeeeee;
  border-color: #4c6586;
}
.nav .nav-divider {
  height: 1px;
  margin: 9px 0;
  overflow: hidden;
  background-color: #e5e5e5;
}
.nav > li > a > img {
  max-width: none;
}
.nav-tabs {
  border-bottom: 1px solid #dddddd;
}
.nav-tabs > li {
  float: left;
  margin-bottom: -1px;
}
.nav-tabs > li > a {
  margin-right: 2px;
  line-height: 1.42857143;
  border: 1px solid transparent;
  border-radius: 0px 0px 0 0;
}
.nav-tabs > li > a:hover {
  border-color: #eeeeee #eeeeee #dddddd;
}
.nav-tabs > li.active > a,
.nav-tabs > li.active > a:hover,
.nav-tabs > li.active > a:focus {
  color: #555555;
  cursor: default;
  background-color: #f0f0f0;
  border: 1px solid #dddddd;
  border-bottom-color: transparent;
}
.nav-tabs.nav-justified {
  width: 100%;
  border-bottom: 0;
}
.nav-tabs.nav-justified > li {
  float: none;
}
.nav-tabs.nav-justified > li > a {
  margin-bottom: 5px;
  text-align: center;
}
.nav-tabs.nav-justified > .dropdown .dropdown-menu {
  top: auto;
  left: auto;
}
@media (min-width: 768px) {
  .nav-tabs.nav-justified > li {
    display: table-cell;
    width: 1%;
  }
  .nav-tabs.nav-justified > li > a {
    margin-bottom: 0;
  }
}
.nav-tabs.nav-justified > li > a {
  margin-right: 0;
  border-radius: 0px;
}
.nav-tabs.nav-justified > .active > a,
.nav-tabs.nav-justified > .active > a:hover,
.nav-tabs.nav-justified > .active > a:focus {
  border: 1px solid #ddd;
}
@media (min-width: 768px) {
  .nav-tabs.nav-justified > li > a {
    border-bottom: 1px solid #ddd;
    border-radius: 0px 0px 0 0;
  }
  .nav-tabs.nav-justified > .active > a,
  .nav-tabs.nav-justified > .active > a:hover,
  .nav-tabs.nav-justified > .active > a:focus {
    border-bottom-color: #f0f0f0;
  }
}
.nav-pills > li {
  float: left;
}
.nav-pills > li > a {
  border-radius: 0px;
}
.nav-pills > li + li {
  margin-left: 2px;
}
.nav-pills > li.active > a,
.nav-pills > li.active > a:hover,
.nav-pills > li.active > a:focus {
  color: #fff;
  background-color: #4c6586;
}
.nav-stacked > li {
  float: none;
}
.nav-stacked > li + li {
  margin-top: 2px;
  margin-left: 0;
}
.nav-justified {
  width: 100%;
}
.nav-justified > li {
  float: none;
}
.nav-justified > li > a {
  margin-bottom: 5px;
  text-align: center;
}
.nav-justified > .dropdown .dropdown-menu {
  top: auto;
  left: auto;
}
@media (min-width: 768px) {
  .nav-justified > li {
    display: table-cell;
    width: 1%;
  }
  .nav-justified > li > a {
    margin-bottom: 0;
  }
}
.nav-tabs-justified {
  border-bottom: 0;
}
.nav-tabs-justified > li > a {
  margin-right: 0;
  border-radius: 0px;
}
.nav-tabs-justified > .active > a,
.nav-tabs-justified > .active > a:hover,
.nav-tabs-justified > .active > a:focus {
  border: 1px solid #ddd;
}
@media (min-width: 768px) {
  .nav-tabs-justified > li > a {
    border-bottom: 1px solid #ddd;
    border-radius: 0px 0px 0 0;
  }
  .nav-tabs-justified > .active > a,
  .nav-tabs-justified > .active > a:hover,
  .nav-tabs-justified > .active > a:focus {
    border-bottom-color: #f0f0f0;
  }
}
.tab-content > .tab-pane {
  display: none;
}
.tab-content > .active {
  display: block;
}
.nav-tabs .dropdown-menu {
  margin-top: -1px;
  border-top-left-radius: 0;
  border-top-right-radius: 0;
}
.navbar {
  position: relative;
  min-height: 40px;
  margin-bottom: 20px;
  border: 1px solid transparent;
}
@media (min-width: 768px) {
  .navbar {
    border-radius: 0px;
  }
}
@media (min-width: 768px) {
  .navbar-header {
    float: left;
  }
}
.navbar-collapse {
  padding-right: 15px;
  padding-left: 15px;
  overflow-x: visible;
  border-top: 1px solid transparent;
  box-shadow: inset 0 1px 0 rgba(255, 255, 255, 0.1);
  -webkit-overflow-scrolling: touch;
}
.navbar-collapse.in {
  overflow-y: auto;
}
@media (min-width: 768px) {
  .navbar-collapse {
    width: auto;
    border-top: 0;
    box-shadow: none;
  }
  .navbar-collapse.collapse {
    display: block !important;
    height: auto !important;
    padding-bottom: 0;
    overflow: visible !important;
  }
  .navbar-collapse.in {
    overflow-y: visible;
  }
  .navbar-fixed-top .navbar-collapse,
  .navbar-static-top .navbar-collapse,
  .navbar-fixed-bottom .navbar-collapse {
    padding-right: 0;
    padding-left: 0;
  }
}
.navbar-fixed-top,
.navbar-fixed-bottom {
  position: fixed;
  right: 0;
  left: 0;
  z-index: 1030;
}
.navbar-fixed-top .navbar-collapse,
.navbar-fixed-bottom .navbar-collapse {
  max-height: 340px;
}
@media (max-device-width: 480px) and (orientation: landscape) {
  .navbar-fixed-top .navbar-collapse,
  .navbar-fixed-bottom .navbar-collapse {
    max-height: 200px;
  }
}
@media (min-width: 768px) {
  .navbar-fixed-top,
  .navbar-fixed-bottom {
    border-radius: 0;
  }
}
.navbar-fixed-top {
  top: 0;
  border-width: 0 0 1px;
}
.navbar-fixed-bottom {
  bottom: 0;
  margin-bottom: 0;
  border-width: 1px 0 0;
}
.container > .navbar-header,
.container-fluid > .navbar-header,
.container > .navbar-collapse,
.container-fluid > .navbar-collapse {
  margin-right: -15px;
  margin-left: -15px;
}
@media (min-width: 768px) {
  .container > .navbar-header,
  .container-fluid > .navbar-header,
  .container > .navbar-collapse,
  .container-fluid > .navbar-collapse {
    margin-right: 0;
    margin-left: 0;
  }
}
.navbar-static-top {
  z-index: 1000;
  border-width: 0 0 1px;
}
@media (min-width: 768px) {
  .navbar-static-top {
    border-radius: 0;
  }
}
.navbar-brand {
  float: left;
  height: 40px;
  padding: 10px 15px;
  font-size: 18px;
  line-height: 20px;
}
.navbar-brand:hover,
.navbar-brand:focus {
  text-decoration: none;
}
.navbar-brand > img {
  display: block;
}
@media (min-width: 768px) {
  .navbar > .container .navbar-brand,
  .navbar > .container-fluid .navbar-brand {
    margin-left: -15px;
  }
}
.navbar-toggle {
  position: relative;
  float: right;
  padding: 9px 10px;
  margin-right: 15px;
  margin-top: 3px;
  margin-bottom: 3px;
  background-color: transparent;
  background-image: none;
  border: 1px solid transparent;
  border-radius: 0px;
}
.navbar-toggle:focus {
  outline: 0;
}
.navbar-toggle .icon-bar {
  display: block;
  width: 22px;
  height: 2px;
  border-radius: 1px;
}
.navbar-toggle .icon-bar + .icon-bar {
  margin-top: 4px;
}
@media (min-width: 768px) {
  .navbar-toggle {
    display: none;
  }
}
.navbar-nav {
  margin: 5px -15px;
}
.navbar-nav > li > a {
  padding-top: 10px;
  padding-bottom: 10px;
  line-height: 20px;
}
@media (max-width: 768px) {
  .navbar-nav .open .dropdown-menu {
    position: static;
    float: none;
    width: auto;
    margin-top: 0;
    background-color: transparent;
    border: 0;
    box-shadow: none;
  }
  .navbar-nav .open .dropdown-menu > li > a,
  .navbar-nav .open .dropdown-menu .dropdown-header {
    padding: 5px 15px 5px 25px;
  }
  .navbar-nav .open .dropdown-menu > li > a {
    line-height: 20px;
  }
  .navbar-nav .open .dropdown-menu > li > a:hover,
  .navbar-nav .open .dropdown-menu > li > a:focus {
    background-image: none;
  }
}
@media (min-width: 768px) {
  .navbar-nav {
    float: left;
    margin: 0;
  }
  .navbar-nav > li {
    float: left;
  }
  .navbar-nav > li > a {
    padding-top: 10px;
    padding-bottom: 10px;
  }
}
.navbar-form {
  padding: 10px 15px;
  margin-right: -15px;
  margin-left: -15px;
  border-top: 1px solid transparent;
  border-bottom: 1px solid transparent;
  -webkit-box-shadow: inset 0 1px 0 rgba(255, 255, 255, 0.1), 0 1px 0 rgba(255, 255, 255, 0.1);
  box-shadow: inset 0 1px 0 rgba(255, 255, 255, 0.1), 0 1px 0 rgba(255, 255, 255, 0.1);
  margin-top: 7.5px;
  margin-bottom: 7.5px;
}
@media (min-width: 768px) {
  .navbar-form .form-group {
    display: inline-block;
    margin-bottom: 0;
    vertical-align: middle;
  }
  .navbar-form .form-control {
    display: inline-block;
    width: auto;
    vertical-align: middle;
  }
  .navbar-form .form-control-static {
    display: inline-block;
  }
  .navbar-form .input-group {
    display: inline-table;
    vertical-align: middle;
  }
  .navbar-form .input-group .input-group-addon,
  .navbar-form .input-group .input-group-btn,
  .navbar-form .input-group .form-control {
    width: auto;
  }
  .navbar-form .input-group > .form-control {
    width: 100%;
  }
  .navbar-form .control-label {
    margin-bottom: 0;
    vertical-align: middle;
  }
  .navbar-form .radio,
  .navbar-form .checkbox {
    display: inline-block;
    margin-top: 0;
    margin-bottom: 0;
    vertical-align: middle;
  }
  .navbar-form .radio label,
  .navbar-form .checkbox label {
    padding-left: 0;
  }
  .navbar-form .radio input[type="radio"],
  .navbar-form .checkbox input[type="checkbox"] {
    position: relative;
    margin-left: 0;
  }
  .navbar-form .has-feedback .form-control-feedback {
    top: 0;
  }
}
@media (max-width: 768px) {
  .navbar-form .form-group {
    margin-bottom: 5px;
  }
  .navbar-form .form-group:last-child {
    margin-bottom: 0;
  }
}
@media (min-width: 768px) {
  .navbar-form {
    width: auto;
    padding-top: 0;
    padding-bottom: 0;
    margin-right: 0;
    margin-left: 0;
    border: 0;
    -webkit-box-shadow: none;
    box-shadow: none;
  }
}
.navbar-nav > li > .dropdown-menu {
  margin-top: 0;
  border-top-left-radius: 0;
  border-top-right-radius: 0;
}
.navbar-fixed-bottom .navbar-nav > li > .dropdown-menu {
  margin-bottom: 0;
  border-top-left-radius: 0px;
  border-top-right-radius: 0px;
  border-bottom-right-radius: 0;
  border-bottom-left-radius: 0;
}
.navbar-btn {
  margin-top: 7.5px;
  margin-bottom: 7.5px;
}
.navbar-btn.btn-sm {
  margin-top: 7px;
  margin-bottom: 7px;
}
.navbar-btn.btn-xs {
  margin-top: 9px;
  margin-bottom: 9px;
}
.navbar-text {
  margin-top: 10px;
  margin-bottom: 10px;
}
@media (min-width: 768px) {
  .navbar-text {
    float: left;
    margin-right: 15px;
    margin-left: 15px;
  }
}
@media (min-width: 768px) {
  .navbar-left {
    float: left !important;
  }
  .navbar-right {
    float: right !important;
    margin-right: -15px;
  }
  .navbar-right ~ .navbar-right {
    margin-right: 0;
  }
}
.navbar-default {
  background-color: #f8f8f8;
  border-color: #e7e7e7;
}
.navbar-default .navbar-brand {
  color: #777;
}
.navbar-default .navbar-brand:hover,
.navbar-default .navbar-brand:focus {
  color: #5e5e5e;
  background-color: transparent;
}
.navbar-default .navbar-text {
  color: #777;
}
.navbar-default .navbar-nav > li > a {
  color: #777;
}
.navbar-default .navbar-nav > li > a:hover,
.navbar-default .navbar-nav > li > a:focus {
  color: #333;
  background-color: transparent;
}
.navbar-default .navbar-nav > .active > a,
.navbar-default .navbar-nav > .active > a:hover,
.navbar-default .navbar-nav > .active > a:focus {
  color: #555;
  background-color: #e7e7e7;
}
.navbar-default .navbar-nav > .disabled > a,
.navbar-default .navbar-nav > .disabled > a:hover,
.navbar-default .navbar-nav > .disabled > a:focus {
  color: #ccc;
  background-color: transparent;
}
.navbar-default .navbar-nav > .open > a,
.navbar-default .navbar-nav > .open > a:hover,
.navbar-default .navbar-nav > .open > a:focus {
  color: #555;
  background-color: #e7e7e7;
}
@media (max-width: 768px) {
  .navbar-default .navbar-nav .open .dropdown-menu > li > a {
    color: #777;
  }
  .navbar-default .navbar-nav .open .dropdown-menu > li > a:hover,
  .navbar-default .navbar-nav .open .dropdown-menu > li > a:focus {
    color: #333;
    background-color: transparent;
  }
  .navbar-default .navbar-nav .open .dropdown-menu > .active > a,
  .navbar-default .navbar-nav .open .dropdown-menu > .active > a:hover,
  .navbar-default .navbar-nav .open .dropdown-menu > .active > a:focus {
    color: #555;
    background-color: #e7e7e7;
  }
  .navbar-default .navbar-nav .open .dropdown-menu > .disabled > a,
  .navbar-default .navbar-nav .open .dropdown-menu > .disabled > a:hover,
  .navbar-default .navbar-nav .open .dropdown-menu > .disabled > a:focus {
    color: #ccc;
    background-color: transparent;
  }
}
.navbar-default .navbar-toggle {
  border-color: #ddd;
}
.navbar-default .navbar-toggle:hover,
.navbar-default .navbar-toggle:focus {
  background-color: #ddd;
}
.navbar-default .navbar-toggle .icon-bar {
  background-color: #888;
}
.navbar-default .navbar-collapse,
.navbar-default .navbar-form {
  border-color: #e7e7e7;
}
.navbar-default .navbar-link {
  color: #777;
}
.navbar-default .navbar-link:hover {
  color: #333;
}
.navbar-default .btn-link {
  color: #777;
}
.navbar-default .btn-link:hover,
.navbar-default .btn-link:focus {
  color: #333;
}
.navbar-default .btn-link[disabled]:hover,
fieldset[disabled] .navbar-default .btn-link:hover,
.navbar-default .btn-link[disabled]:focus,
fieldset[disabled] .navbar-default .btn-link:focus {
  color: #ccc;
}
.navbar-inverse {
  background-color: #222;
  border-color: #080808;
}
.navbar-inverse .navbar-brand {
  color: #9d9d9d;
}
.navbar-inverse .navbar-brand:hover,
.navbar-inverse .navbar-brand:focus {
  color: #fff;
  background-color: transparent;
}
.navbar-inverse .navbar-text {
  color: #9d9d9d;
}
.navbar-inverse .navbar-nav > li > a {
  color: #9d9d9d;
}
.navbar-inverse .navbar-nav > li > a:hover,
.navbar-inverse .navbar-nav > li > a:focus {
  color: #fff;
  background-color: transparent;
}
.navbar-inverse .navbar-nav > .active > a,
.navbar-inverse .navbar-nav > .active > a:hover,
.navbar-inverse .navbar-nav > .active > a:focus {
  color: #fff;
  background-color: #080808;
}
.navbar-inverse .navbar-nav > .disabled > a,
.navbar-inverse .navbar-nav > .disabled > a:hover,
.navbar-inverse .navbar-nav > .disabled > a:focus {
  color: #444;
  background-color: transparent;
}
.navbar-inverse .navbar-nav > .open > a,
.navbar-inverse .navbar-nav > .open > a:hover,
.navbar-inverse .navbar-nav > .open > a:focus {
  color: #fff;
  background-color: #080808;
}
@media (max-width: 768px) {
  .navbar-inverse .navbar-nav .open .dropdown-menu > .dropdown-header {
    border-color: #080808;
  }
  .navbar-inverse .navbar-nav .open .dropdown-menu .divider {
    background-color: #080808;
  }
  .navbar-inverse .navbar-nav .open .dropdown-menu > li > a {
    color: #9d9d9d;
  }
  .navbar-inverse .navbar-nav .open .dropdown-menu > li > a:hover,
  .navbar-inverse .navbar-nav .open .dropdown-menu > li > a:focus {
    color: #fff;
    background-color: transparent;
  }
  .navbar-inverse .navbar-nav .open .dropdown-menu > .active > a,
  .navbar-inverse .navbar-nav .open .dropdown-menu > .active > a:hover,
  .navbar-inverse .navbar-nav .open .dropdown-menu > .active > a:focus {
    color: #fff;
    background-color: #080808;
  }
  .navbar-inverse .navbar-nav .open .dropdown-menu > .disabled > a,
  .navbar-inverse .navbar-nav .open .dropdown-menu > .disabled > a:hover,
  .navbar-inverse .navbar-nav .open .dropdown-menu > .disabled > a:focus {
    color: #444;
    background-color: transparent;
  }
}
.navbar-inverse .navbar-toggle {
  border-color: #333;
}
.navbar-inverse .navbar-toggle:hover,
.navbar-inverse .navbar-toggle:focus {
  background-color: #333;
}
.navbar-inverse .navbar-toggle .icon-bar {
  background-color: #fff;
}
.navbar-inverse .navbar-collapse,
.navbar-inverse .navbar-form {
  border-color: #101010;
}
.navbar-inverse .navbar-link {
  color: #9d9d9d;
}
.navbar-inverse .navbar-link:hover {
  color: #fff;
}
.navbar-inverse .btn-link {
  color: #9d9d9d;
}
.navbar-inverse .btn-link:hover,
.navbar-inverse .btn-link:focus {
  color: #fff;
}
.navbar-inverse .btn-link[disabled]:hover,
fieldset[disabled] .navbar-inverse .btn-link:hover,
.navbar-inverse .btn-link[disabled]:focus,
fieldset[disabled] .navbar-inverse .btn-link:focus {
  color: #444;
}
.pagination {
  display: inline-block;
  padding-left: 0;
  margin: 20px 0;
  border-radius: 0px;
}
.pagination > li {
  display: inline;
}
.pagination > li > a,
.pagination > li > span {
  position: relative;
  float: left;
  padding: 3px 8px;
  margin-left: -1px;
  line-height: 1.42857143;
  color: #4c6586;
  text-decoration: none;
  background-color: #fff;
  border: 1px solid #ddd;
}
.pagination > li > a:hover,
.pagination > li > span:hover,
.pagination > li > a:focus,
.pagination > li > span:focus {
  z-index: 2;
  color: #3a4c65;
  background-color: #eeeeee;
  border-color: #ddd;
}
.pagination > li:first-child > a,
.pagination > li:first-child > span {
  margin-left: 0;
  border-top-left-radius: 0px;
  border-bottom-left-radius: 0px;
}
.pagination > li:last-child > a,
.pagination > li:last-child > span {
  border-top-right-radius: 0px;
  border-bottom-right-radius: 0px;
}
.pagination > .active > a,
.pagination > .active > span,
.pagination > .active > a:hover,
.pagination > .active > span:hover,
.pagination > .active > a:focus,
.pagination > .active > span:focus {
  z-index: 3;
  color: #fff;
  cursor: default;
  background-color: #4c6586;
  border-color: #4c6586;
}
.pagination > .disabled > span,
.pagination > .disabled > span:hover,
.pagination > .disabled > span:focus,
.pagination > .disabled > a,
.pagination > .disabled > a:hover,
.pagination > .disabled > a:focus {
  color: #777777;
  cursor: not-allowed;
  background-color: #fff;
  border-color: #ddd;
}
.pagination-lg > li > a,
.pagination-lg > li > span {
  padding: 6px 12px;
  font-size: 18px;
  line-height: 1.33;
}
.pagination-lg > li:first-child > a,
.pagination-lg > li:first-child > span {
  border-top-left-radius: 0px;
  border-bottom-left-radius: 0px;
}
.pagination-lg > li:last-child > a,
.pagination-lg > li:last-child > span {
  border-top-right-radius: 0px;
  border-bottom-right-radius: 0px;
}
.pagination-sm > li > a,
.pagination-sm > li > span {
  padding: 3px 6px;
  font-size: 12px;
  line-height: 1.5;
}
.pagination-sm > li:first-child > a,
.pagination-sm > li:first-child > span {
  border-top-left-radius: 0px;
  border-bottom-left-radius: 0px;
}
.pagination-sm > li:last-child > a,
.pagination-sm > li:last-child > span {
  border-top-right-radius: 0px;
  border-bottom-right-radius: 0px;
}
.pager {
  padding-left: 0;
  margin: 20px 0;
  text-align: center;
  list-style: none;
}
.pager li {
  display: inline;
}
.pager li > a,
.pager li > span {
  display: inline-block;
  padding: 5px 14px;
  background-color: #fff;
  border: 1px solid #ddd;
  border-radius: 15px;
}
.pager li > a:hover,
.pager li > a:focus {
  text-decoration: none;
  background-color: #eeeeee;
}
.pager .next > a,
.pager .next > span {
  float: right;
}
.pager .previous > a,
.pager .previous > span {
  float: left;
}
.pager .disabled > a,
.pager .disabled > a:hover,
.pager .disabled > a:focus,
.pager .disabled > span {
  color: #777777;
  cursor: not-allowed;
  background-color: #fff;
}
.label {
  display: inline;
  padding: 0.2em 0.6em 0.3em;
  font-size: 75%;
  font-weight: 700;
  line-height: 1;
  color: #fff;
  text-align: center;
  white-space: nowrap;
  vertical-align: baseline;
  border-radius: 0.25em;
}
a.label:hover,
a.label:focus {
  color: #fff;
  text-decoration: none;
  cursor: pointer;
}
.label:empty {
  display: none;
}
.btn .label {
  position: relative;
  top: -1px;
}
.label-default {
  background-color: #777777;
}
.label-default[href]:hover,
.label-default[href]:focus {
  background-color: #5e5e5e;
}
.label-primary {
  background-color: #4c6586;
}
.label-primary[href]:hover,
.label-primary[href]:focus {
  background-color: #3a4c65;
}
.label-success {
  background-color: #6ea03c;
}
.label-success[href]:hover,
.label-success[href]:focus {
  background-color: #557b2e;
}
.label-info {
  background-color: #dcb496;
}
.label-info[href]:hover,
.label-info[href]:focus {
  background-color: #cf9970;
}
.label-warning {
  background-color: #B54F00;
}
.label-warning[href]:hover,
.label-warning[href]:focus {
  background-color: #823900;
}
.label-danger {
  background-color: #d00;
}
.label-danger[href]:hover,
.label-danger[href]:focus {
  background-color: #aa0000;
}
.badge {
  display: inline-block;
  min-width: 10px;
  padding: 3px 7px;
  font-size: 12px;
  font-weight: bold;
  line-height: 1;
  color: #fff;
  text-align: center;
  white-space: nowrap;
  vertical-align: middle;
  background-color: #B54F00;
  border-radius: 10px;
}
.badge:empty {
  display: none;
}
.btn .badge {
  position: relative;
  top: -1px;
}
.btn-xs .badge,
.btn-group-xs > .btn .badge {
  top: 0;
  padding: 1px 5px;
}
a.badge:hover,
a.badge:focus {
  color: #fff;
  text-decoration: none;
  cursor: pointer;
}
.list-group-item.active > .badge,
.nav-pills > .active > a > .badge {
  color: #4c6586;
  background-color: #B54F00;
}
.list-group-item > .badge {
  float: right;
}
.list-group-item > .badge + .badge {
  margin-right: 5px;
}
.nav-pills > li > a > .badge {
  margin-left: 3px;
}
.jumbotron {
  padding-top: 30px;
  padding-bottom: 30px;
  margin-bottom: 30px;
  color: inherit;
  background-color: #eeeeee;
}
.jumbotron h1,
.jumbotron .h1 {
  color: inherit;
}
.jumbotron p {
  margin-bottom: 15px;
  font-size: 21px;
  font-weight: 200;
}
.jumbotron > hr {
  border-top-color: #d5d5d5;
}
.container .jumbotron,
.container-fluid .jumbotron {
  padding-right: 15px;
  padding-left: 15px;
  border-radius: 0px;
}
.jumbotron .container {
  max-width: 100%;
}
@media screen and (min-width: 768px) {
  .jumbotron {
    padding-top: 48px;
    padding-bottom: 48px;
  }
  .container .jumbotron,
  .container-fluid .jumbotron {
    padding-right: 60px;
    padding-left: 60px;
  }
  .jumbotron h1,
  .jumbotron .h1 {
    font-size: 63px;
  }
}
.thumbnail {
  display: block;
  padding: 4px;
  margin-bottom: 20px;
  line-height: 1.42857143;
  background-color: #f0f0f0;
  border: 1px solid #ddd;
  border-radius: 0px;
  -webkit-transition: border 0.2s ease-in-out;
  -o-transition: border 0.2s ease-in-out;
  transition: border 0.2s ease-in-out;
}
.thumbnail > img,
.thumbnail a > img {
  margin-right: auto;
  margin-left: auto;
}
a.thumbnail:hover,
a.thumbnail:focus,
a.thumbnail.active {
  border-color: #4c6586;
}
.thumbnail .caption {
  padding: 9px;
  color: #161616;
}
.alert {
  padding: 15px;
  margin-bottom: 20px;
  border: 1px solid transparent;
  border-radius: 0px;
}
.alert h4 {
  margin-top: 0;
  color: inherit;
}
.alert .alert-link {
  font-weight: bold;
}
.alert > p,
.alert > ul {
  margin-bottom: 0;
}
.alert > p + p {
  margin-top: 5px;
}
.alert-dismissable,
.alert-dismissible {
  padding-right: 35px;
}
.alert-dismissable .close,
.alert-dismissible .close {
  position: relative;
  top: -2px;
  right: -21px;
  color: inherit;
}
.alert-success {
  color: #3c763d;
  background-color: #dff0d8;
  border-color: #d6e9c6;
}
.alert-success hr {
  border-top-color: #c9e2b3;
}
.alert-success .alert-link {
  color: #2b542c;
}
.alert-info {
  color: #31708f;
  background-color: #d9edf7;
  border-color: #bce8f1;
}
.alert-info hr {
  border-top-color: #a6e1ec;
}
.alert-info .alert-link {
  color: #245269;
}
.alert-warning {
  color: #8a6d3b;
  background-color: #fcf8e3;
  border-color: #faebcc;
}
.alert-warning hr {
  border-top-color: #f7e1b5;
}
.alert-warning .alert-link {
  color: #66512c;
}
.alert-danger {
  color: #a94442;
  background-color: #f2dede;
  border-color: #ebccd1;
}
.alert-danger hr {
  border-top-color: #e4b9c0;
}
.alert-danger .alert-link {
  color: #843534;
}
@-webkit-keyframes progress-bar-stripes {
  from {
    background-position: 40px 0;
  }
  to {
    background-position: 0 0;
  }
}
@keyframes progress-bar-stripes {
  from {
    background-position: 40px 0;
  }
  to {
    background-position: 0 0;
  }
}
.progress {
  height: 20px;
  margin-bottom: 20px;
  overflow: hidden;
  background-color: #bbb;
  border-radius: 0px;
  -webkit-box-shadow: inset 0 1px 2px rgba(0, 0, 0, 0.1);
  box-shadow: inset 0 1px 2px rgba(0, 0, 0, 0.1);
}
.progress-bar {
  float: left;
  width: 0%;
  height: 100%;
  font-size: 12px;
  line-height: 20px;
  color: #fff;
  text-align: center;
  background-color: #4c6586;
  -webkit-box-shadow: inset 0 -1px 0 rgba(0, 0, 0, 0.15);
  box-shadow: inset 0 -1px 0 rgba(0, 0, 0, 0.15);
  -webkit-transition: width 0.6s ease;
  -o-transition: width 0.6s ease;
  transition: width 0.6s ease;
}
.progress-striped .progress-bar,
.progress-bar-striped {
  background-image: -webkit-linear-gradient(45deg, rgba(255, 255, 255, 0.15) 25%, transparent 25%, transparent 50%, rgba(255, 255, 255, 0.15) 50%, rgba(255, 255, 255, 0.15) 75%, transparent 75%, transparent);
  background-image: -o-linear-gradient(45deg, rgba(255, 255, 255, 0.15) 25%, transparent 25%, transparent 50%, rgba(255, 255, 255, 0.15) 50%, rgba(255, 255, 255, 0.15) 75%, transparent 75%, transparent);
  background-image: linear-gradient(45deg, rgba(255, 255, 255, 0.15) 25%, transparent 25%, transparent 50%, rgba(255, 255, 255, 0.15) 50%, rgba(255, 255, 255, 0.15) 75%, transparent 75%, transparent);
  background-size: 40px 40px;
}
.progress.active .progress-bar,
.progress-bar.active {
  -webkit-animation: progress-bar-stripes 2s linear infinite;
  -o-animation: progress-bar-stripes 2s linear infinite;
  animation: progress-bar-stripes 2s linear infinite;
}
.progress-bar-success {
  background-color: #6ea03c;
}
.progress-striped .progress-bar-success {
  background-image: -webkit-linear-gradient(45deg, rgba(255, 255, 255, 0.15) 25%, transparent 25%, transparent 50%, rgba(255, 255, 255, 0.15) 50%, rgba(255, 255, 255, 0.15) 75%, transparent 75%, transparent);
  background-image: -o-linear-gradient(45deg, rgba(255, 255, 255, 0.15) 25%, transparent 25%, transparent 50%, rgba(255, 255, 255, 0.15) 50%, rgba(255, 255, 255, 0.15) 75%, transparent 75%, transparent);
  background-image: linear-gradient(45deg, rgba(255, 255, 255, 0.15) 25%, transparent 25%, transparent 50%, rgba(255, 255, 255, 0.15) 50%, rgba(255, 255, 255, 0.15) 75%, transparent 75%, transparent);
}
.progress-bar-info {
  background-color: #435976;
}
.progress-striped .progress-bar-info {
  background-image: -webkit-linear-gradient(45deg, rgba(255, 255, 255, 0.15) 25%, transparent 25%, transparent 50%, rgba(255, 255, 255, 0.15) 50%, rgba(255, 255, 255, 0.15) 75%, transparent 75%, transparent);
  background-image: -o-linear-gradient(45deg, rgba(255, 255, 255, 0.15) 25%, transparent 25%, transparent 50%, rgba(255, 255, 255, 0.15) 50%, rgba(255, 255, 255, 0.15) 75%, transparent 75%, transparent);
  background-image: linear-gradient(45deg, rgba(255, 255, 255, 0.15) 25%, transparent 25%, transparent 50%, rgba(255, 255, 255, 0.15) 50%, rgba(255, 255, 255, 0.15) 75%, transparent 75%, transparent);
}
.progress-bar-warning {
  background-color: #B54F00;
}
.progress-striped .progress-bar-warning {
  background-image: -webkit-linear-gradient(45deg, rgba(255, 255, 255, 0.15) 25%, transparent 25%, transparent 50%, rgba(255, 255, 255, 0.15) 50%, rgba(255, 255, 255, 0.15) 75%, transparent 75%, transparent);
  background-image: -o-linear-gradient(45deg, rgba(255, 255, 255, 0.15) 25%, transparent 25%, transparent 50%, rgba(255, 255, 255, 0.15) 50%, rgba(255, 255, 255, 0.15) 75%, transparent 75%, transparent);
  background-image: linear-gradient(45deg, rgba(255, 255, 255, 0.15) 25%, transparent 25%, transparent 50%, rgba(255, 255, 255, 0.15) 50%, rgba(255, 255, 255, 0.15) 75%, transparent 75%, transparent);
}
.progress-bar-danger {
  background-color: #d00;
}
.progress-striped .progress-bar-danger {
  background-image: -webkit-linear-gradient(45deg, rgba(255, 255, 255, 0.15) 25%, transparent 25%, transparent 50%, rgba(255, 255, 255, 0.15) 50%, rgba(255, 255, 255, 0.15) 75%, transparent 75%, transparent);
  background-image: -o-linear-gradient(45deg, rgba(255, 255, 255, 0.15) 25%, transparent 25%, transparent 50%, rgba(255, 255, 255, 0.15) 50%, rgba(255, 255, 255, 0.15) 75%, transparent 75%, transparent);
  background-image: linear-gradient(45deg, rgba(255, 255, 255, 0.15) 25%, transparent 25%, transparent 50%, rgba(255, 255, 255, 0.15) 50%, rgba(255, 255, 255, 0.15) 75%, transparent 75%, transparent);
}
.media {
  margin-top: 15px;
}
.media:first-child {
  margin-top: 0;
}
.media,
.media-body {
  overflow: hidden;
  zoom: 1;
}
.media-body {
  width: 10000px;
}
.media-object {
  display: block;
}
.media-object.img-thumbnail {
  max-width: none;
}
.media-right,
.media > .pull-right {
  padding-left: 10px;
}
.media-left,
.media > .pull-left {
  padding-right: 10px;
}
.media-left,
.media-right,
.media-body {
  display: table-cell;
  vertical-align: top;
}
.media-middle {
  vertical-align: middle;
}
.media-bottom {
  vertical-align: bottom;
}
.media-heading {
  margin-top: 0;
  margin-bottom: 5px;
}
.media-list {
  padding-left: 0;
  list-style: none;
}
.list-group {
  padding-left: 0;
  margin-bottom: 20px;
}
.list-group-item {
  position: relative;
  display: block;
  padding: 10px 15px;
  margin-bottom: -1px;
  background-color: #fff;
  border: 1px solid #ddd;
}
.list-group-item:first-child {
  border-top-left-radius: 0px;
  border-top-right-radius: 0px;
}
.list-group-item:last-child {
  margin-bottom: 0;
  border-bottom-right-radius: 0px;
  border-bottom-left-radius: 0px;
}
.list-group-item.disabled,
.list-group-item.disabled:hover,
.list-group-item.disabled:focus {
  color: #777777;
  cursor: not-allowed;
  background-color: #eeeeee;
}
.list-group-item.disabled .list-group-item-heading,
.list-group-item.disabled:hover .list-group-item-heading,
.list-group-item.disabled:focus .list-group-item-heading {
  color: inherit;
}
.list-group-item.disabled .list-group-item-text,
.list-group-item.disabled:hover .list-group-item-text,
.list-group-item.disabled:focus .list-group-item-text {
  color: #777777;
}
.list-group-item.active,
.list-group-item.active:hover,
.list-group-item.active:focus {
  z-index: 2;
  color: #fff;
  background-color: #4c6586;
  border-color: #4c6586;
}
.list-group-item.active .list-group-item-heading,
.list-group-item.active:hover .list-group-item-heading,
.list-group-item.active:focus .list-group-item-heading,
.list-group-item.active .list-group-item-heading > small,
.list-group-item.active:hover .list-group-item-heading > small,
.list-group-item.active:focus .list-group-item-heading > small,
.list-group-item.active .list-group-item-heading > .small,
.list-group-item.active:hover .list-group-item-heading > .small,
.list-group-item.active:focus .list-group-item-heading > .small {
  color: inherit;
}
.list-group-item.active .list-group-item-text,
.list-group-item.active:hover .list-group-item-text,
.list-group-item.active:focus .list-group-item-text {
  color: #c2cddc;
}
a.list-group-item,
button.list-group-item {
  color: #555;
}
a.list-group-item .list-group-item-heading,
button.list-group-item .list-group-item-heading {
  color: #333;
}
a.list-group-item:hover,
button.list-group-item:hover,
a.list-group-item:focus,
button.list-group-item:focus {
  color: #555;
  text-decoration: none;
  background-color: #f5f5f5;
}
button.list-group-item {
  width: 100%;
  text-align: left;
}
.list-group-item-success {
  color: #3c763d;
  background-color: #dff0d8;
}
a.list-group-item-success,
button.list-group-item-success {
  color: #3c763d;
}
a.list-group-item-success .list-group-item-heading,
button.list-group-item-success .list-group-item-heading {
  color: inherit;
}
a.list-group-item-success:hover,
button.list-group-item-success:hover,
a.list-group-item-success:focus,
button.list-group-item-success:focus {
  color: #3c763d;
  background-color: #d0e9c6;
}
a.list-group-item-success.active,
button.list-group-item-success.active,
a.list-group-item-success.active:hover,
button.list-group-item-success.active:hover,
a.list-group-item-success.active:focus,
button.list-group-item-success.active:focus {
  color: #fff;
  background-color: #3c763d;
  border-color: #3c763d;
}
.list-group-item-info {
  color: #31708f;
  background-color: #d9edf7;
}
a.list-group-item-info,
button.list-group-item-info {
  color: #31708f;
}
a.list-group-item-info .list-group-item-heading,
button.list-group-item-info .list-group-item-heading {
  color: inherit;
}
a.list-group-item-info:hover,
button.list-group-item-info:hover,
a.list-group-item-info:focus,
button.list-group-item-info:focus {
  color: #31708f;
  background-color: #c4e3f3;
}
a.list-group-item-info.active,
button.list-group-item-info.active,
a.list-group-item-info.active:hover,
button.list-group-item-info.active:hover,
a.list-group-item-info.active:focus,
button.list-group-item-info.active:focus {
  color: #fff;
  background-color: #31708f;
  border-color: #31708f;
}
.list-group-item-warning {
  color: #8a6d3b;
  background-color: #fcf8e3;
}
a.list-group-item-warning,
button.list-group-item-warning {
  color: #8a6d3b;
}
a.list-group-item-warning .list-group-item-heading,
button.list-group-item-warning .list-group-item-heading {
  color: inherit;
}
a.list-group-item-warning:hover,
button.list-group-item-warning:hover,
a.list-group-item-warning:focus,
button.list-group-item-warning:focus {
  color: #8a6d3b;
  background-color: #faf2cc;
}
a.list-group-item-warning.active,
button.list-group-item-warning.active,
a.list-group-item-warning.active:hover,
button.list-group-item-warning.active:hover,
a.list-group-item-warning.active:focus,
button.list-group-item-warning.active:focus {
  color: #fff;
  background-color: #8a6d3b;
  border-color: #8a6d3b;
}
.list-group-item-danger {
  color: #a94442;
  background-color: #f2dede;
}
a.list-group-item-danger,
button.list-group-item-danger {
  color: #a94442;
}
a.list-group-item-danger .list-group-item-heading,
button.list-group-item-danger .list-group-item-heading {
  color: inherit;
}
a.list-group-item-danger:hover,
button.list-group-item-danger:hover,
a.list-group-item-danger:focus,
button.list-group-item-danger:focus {
  color: #a94442;
  background-color: #ebcccc;
}
a.list-group-item-danger.active,
button.list-group-item-danger.active,
a.list-group-item-danger.active:hover,
button.list-group-item-danger.active:hover,
a.list-group-item-danger.active:focus,
button.list-group-item-danger.active:focus {
  color: #fff;
  background-color: #a94442;
  border-color: #a94442;
}
.list-group-item-heading {
  margin-top: 0;
  margin-bottom: 5px;
}
.list-group-item-text {
  margin-bottom: 0;
  line-height: 1.3;
}
.panel {
  margin-bottom: 20px;
  background-color: white;
  border: 1px solid transparent;
  border-radius: 0px;
  -webkit-box-shadow: 0 1px 1px rgba(0, 0, 0, 0.05);
  box-shadow: 0 1px 1px rgba(0, 0, 0, 0.05);
}
.panel-body {
  padding: 15px;
}
.panel-heading {
  padding: 9px 12px;
  border-bottom: 1px solid transparent;
  border-top-left-radius: -1px;
  border-top-right-radius: -1px;
}
.panel-heading > .dropdown .dropdown-toggle {
  color: inherit;
}
.panel-title {
  margin-top: 0;
  margin-bottom: 0;
  font-size: 16px;
  color: inherit;
}
.panel-title > a,
.panel-title > small,
.panel-title > .small,
.panel-title > small > a,
.panel-title > .small > a {
  color: inherit;
}
.panel-footer {
  padding: 9px 12px;
  background-color: #f9f9f9;
  border-top: 1px solid #dddddd;
  border-bottom-right-radius: -1px;
  border-bottom-left-radius: -1px;
}
.panel > .list-group,
.panel > .panel-collapse > .list-group {
  margin-bottom: 0;
}
.panel > .list-group .list-group-item,
.panel > .panel-collapse > .list-group .list-group-item {
  border-width: 1px 0;
  border-radius: 0;
}
.panel > .list-group:first-child .list-group-item:first-child,
.panel > .panel-collapse > .list-group:first-child .list-group-item:first-child {
  border-top: 0;
  border-top-left-radius: -1px;
  border-top-right-radius: -1px;
}
.panel > .list-group:last-child .list-group-item:last-child,
.panel > .panel-collapse > .list-group:last-child .list-group-item:last-child {
  border-bottom: 0;
  border-bottom-right-radius: -1px;
  border-bottom-left-radius: -1px;
}
.panel > .panel-heading + .panel-collapse > .list-group .list-group-item:first-child {
  border-top-left-radius: 0;
  border-top-right-radius: 0;
}
.panel-heading + .list-group .list-group-item:first-child {
  border-top-width: 0;
}
.list-group + .panel-footer {
  border-top-width: 0;
}
.panel > .table,
.panel > .table-responsive > .table,
.panel > .panel-collapse > .table {
  margin-bottom: 0;
}
.panel > .table caption,
.panel > .table-responsive > .table caption,
.panel > .panel-collapse > .table caption {
  padding-right: 15px;
  padding-left: 15px;
}
.panel > .table:first-child,
.panel > .table-responsive:first-child > .table:first-child {
  border-top-left-radius: -1px;
  border-top-right-radius: -1px;
}
.panel > .table:first-child > thead:first-child > tr:first-child,
.panel > .table-responsive:first-child > .table:first-child > thead:first-child > tr:first-child,
.panel > .table:first-child > tbody:first-child > tr:first-child,
.panel > .table-responsive:first-child > .table:first-child > tbody:first-child > tr:first-child {
  border-top-left-radius: -1px;
  border-top-right-radius: -1px;
}
.panel > .table:first-child > thead:first-child > tr:first-child td:first-child,
.panel > .table-responsive:first-child > .table:first-child > thead:first-child > tr:first-child td:first-child,
.panel > .table:first-child > tbody:first-child > tr:first-child td:first-child,
.panel > .table-responsive:first-child > .table:first-child > tbody:first-child > tr:first-child td:first-child,
.panel > .table:first-child > thead:first-child > tr:first-child th:first-child,
.panel > .table-responsive:first-child > .table:first-child > thead:first-child > tr:first-child th:first-child,
.panel > .table:first-child > tbody:first-child > tr:first-child th:first-child,
.panel > .table-responsive:first-child > .table:first-child > tbody:first-child > tr:first-child th:first-child {
  border-top-left-radius: -1px;
}
.panel > .table:first-child > thead:first-child > tr:first-child td:last-child,
.panel > .table-responsive:first-child > .table:first-child > thead:first-child > tr:first-child td:last-child,
.panel > .table:first-child > tbody:first-child > tr:first-child td:last-child,
.panel > .table-responsive:first-child > .table:first-child > tbody:first-child > tr:first-child td:last-child,
.panel > .table:first-child > thead:first-child > tr:first-child th:last-child,
.panel > .table-responsive:first-child > .table:first-child > thead:first-child > tr:first-child th:last-child,
.panel > .table:first-child > tbody:first-child > tr:first-child th:last-child,
.panel > .table-responsive:first-child > .table:first-child > tbody:first-child > tr:first-child th:last-child {
  border-top-right-radius: -1px;
}
.panel > .table:last-child,
.panel > .table-responsive:last-child > .table:last-child {
  border-bottom-right-radius: -1px;
  border-bottom-left-radius: -1px;
}
.panel > .table:last-child > tbody:last-child > tr:last-child,
.panel > .table-responsive:last-child > .table:last-child > tbody:last-child > tr:last-child,
.panel > .table:last-child > tfoot:last-child > tr:last-child,
.panel > .table-responsive:last-child > .table:last-child > tfoot:last-child > tr:last-child {
  border-bottom-right-radius: -1px;
  border-bottom-left-radius: -1px;
}
.panel > .table:last-child > tbody:last-child > tr:last-child td:first-child,
.panel > .table-responsive:last-child > .table:last-child > tbody:last-child > tr:last-child td:first-child,
.panel > .table:last-child > tfoot:last-child > tr:last-child td:first-child,
.panel > .table-responsive:last-child > .table:last-child > tfoot:last-child > tr:last-child td:first-child,
.panel > .table:last-child > tbody:last-child > tr:last-child th:first-child,
.panel > .table-responsive:last-child > .table:last-child > tbody:last-child > tr:last-child th:first-child,
.panel > .table:last-child > tfoot:last-child > tr:last-child th:first-child,
.panel > .table-responsive:last-child > .table:last-child > tfoot:last-child > tr:last-child th:first-child {
  border-bottom-left-radius: -1px;
}
.panel > .table:last-child > tbody:last-child > tr:last-child td:last-child,
.panel > .table-responsive:last-child > .table:last-child > tbody:last-child > tr:last-child td:last-child,
.panel > .table:last-child > tfoot:last-child > tr:last-child td:last-child,
.panel > .table-responsive:last-child > .table:last-child > tfoot:last-child > tr:last-child td:last-child,
.panel > .table:last-child > tbody:last-child > tr:last-child th:last-child,
.panel > .table-responsive:last-child > .table:last-child > tbody:last-child > tr:last-child th:last-child,
.panel > .table:last-child > tfoot:last-child > tr:last-child th:last-child,
.panel > .table-responsive:last-child > .table:last-child > tfoot:last-child > tr:last-child th:last-child {
  border-bottom-right-radius: -1px;
}
.panel > .panel-body + .table,
.panel > .panel-body + .table-responsive,
.panel > .table + .panel-body,
.panel > .table-responsive + .panel-body {
  border-top: 1px solid #ddd;
}
.panel > .table > tbody:first-child > tr:first-child th,
.panel > .table > tbody:first-child > tr:first-child td {
  border-top: 0;
}
.panel > .table-bordered,
.panel > .table-responsive > .table-bordered {
  border: 0;
}
.panel > .table-bordered > thead > tr > th:first-child,
.panel > .table-responsive > .table-bordered > thead > tr > th:first-child,
.panel > .table-bordered > tbody > tr > th:first-child,
.panel > .table-responsive > .table-bordered > tbody > tr > th:first-child,
.panel > .table-bordered > tfoot > tr > th:first-child,
.panel > .table-responsive > .table-bordered > tfoot > tr > th:first-child,
.panel > .table-bordered > thead > tr > td:first-child,
.panel > .table-responsive > .table-bordered > thead > tr > td:first-child,
.panel > .table-bordered > tbody > tr > td:first-child,
.panel > .table-responsive > .table-bordered > tbody > tr > td:first-child,
.panel > .table-bordered > tfoot > tr > td:first-child,
.panel > .table-responsive > .table-bordered > tfoot > tr > td:first-child {
  border-left: 0;
}
.panel > .table-bordered > thead > tr > th:last-child,
.panel > .table-responsive > .table-bordered > thead > tr > th:last-child,
.panel > .table-bordered > tbody > tr > th:last-child,
.panel > .table-responsive > .table-bordered > tbody > tr > th:last-child,
.panel > .table-bordered > tfoot > tr > th:last-child,
.panel > .table-responsive > .table-bordered > tfoot > tr > th:last-child,
.panel > .table-bordered > thead > tr > td:last-child,
.panel > .table-responsive > .table-bordered > thead > tr > td:last-child,
.panel > .table-bordered > tbody > tr > td:last-child,
.panel > .table-responsive > .table-bordered > tbody > tr > td:last-child,
.panel > .table-bordered > tfoot > tr > td:last-child,
.panel > .table-responsive > .table-bordered > tfoot > tr > td:last-child {
  border-right: 0;
}
.panel > .table-bordered > thead > tr:first-child > td,
.panel > .table-responsive > .table-bordered > thead > tr:first-child > td,
.panel > .table-bordered > tbody > tr:first-child > td,
.panel > .table-responsive > .table-bordered > tbody > tr:first-child > td,
.panel > .table-bordered > thead > tr:first-child > th,
.panel > .table-responsive > .table-bordered > thead > tr:first-child > th,
.panel > .table-bordered > tbody > tr:first-child > th,
.panel > .table-responsive > .table-bordered > tbody > tr:first-child > th {
  border-bottom: 0;
}
.panel > .table-bordered > tbody > tr:last-child > td,
.panel > .table-responsive > .table-bordered > tbody > tr:last-child > td,
.panel > .table-bordered > tfoot > tr:last-child > td,
.panel > .table-responsive > .table-bordered > tfoot > tr:last-child > td,
.panel > .table-bordered > tbody > tr:last-child > th,
.panel > .table-responsive > .table-bordered > tbody > tr:last-child > th,
.panel > .table-bordered > tfoot > tr:last-child > th,
.panel > .table-responsive > .table-bordered > tfoot > tr:last-child > th {
  border-bottom: 0;
}
.panel > .table-responsive {
  margin-bottom: 0;
  border: 0;
}
.panel-group {
  margin-bottom: 20px;
}
.panel-group .panel {
  margin-bottom: 0;
  border-radius: 0px;
}
.panel-group .panel + .panel {
  margin-top: 5px;
}
.panel-group .panel-heading {
  border-bottom: 0;
}
.panel-group .panel-heading + .panel-collapse > .panel-body,
.panel-group .panel-heading + .panel-collapse > .list-group {
  border-top: 1px solid #dddddd;
}
.panel-group .panel-footer {
  border-top: 0;
}
.panel-group .panel-footer + .panel-collapse .panel-body {
  border-bottom: 1px solid #dddddd;
}
.panel-default {
  border-color: none;
}
.panel-default > .panel-heading {
  color: #161616;
  background-color: #f9f9f9;
  border-color: none;
}
.panel-default > .panel-heading + .panel-collapse > .panel-body {
  border-top-color: none;
}
.panel-default > .panel-heading .badge {
  color: #f9f9f9;
  background-color: #161616;
}
.panel-default > .panel-footer + .panel-collapse > .panel-body {
  border-bottom-color: none;
}
.panel-primary {
  border-color: none;
}
.panel-primary > .panel-heading {
  color: #161616;
  background-color: #f9f9f9;
  border-color: none;
}
.panel-primary > .panel-heading + .panel-collapse > .panel-body {
  border-top-color: none;
}
.panel-primary > .panel-heading .badge {
  color: #f9f9f9;
  background-color: #161616;
}
.panel-primary > .panel-footer + .panel-collapse > .panel-body {
  border-bottom-color: none;
}
.panel-success {
  border-color: #d6e9c6;
}
.panel-success > .panel-heading {
  color: #3c763d;
  background-color: #dff0d8;
  border-color: #d6e9c6;
}
.panel-success > .panel-heading + .panel-collapse > .panel-body {
  border-top-color: #d6e9c6;
}
.panel-success > .panel-heading .badge {
  color: #dff0d8;
  background-color: #3c763d;
}
.panel-success > .panel-footer + .panel-collapse > .panel-body {
  border-bottom-color: #d6e9c6;
}
.panel-info {
  border-color: #bce8f1;
}
.panel-info > .panel-heading {
  color: #31708f;
  background-color: #d9edf7;
  border-color: #bce8f1;
}
.panel-info > .panel-heading + .panel-collapse > .panel-body {
  border-top-color: #bce8f1;
}
.panel-info > .panel-heading .badge {
  color: #d9edf7;
  background-color: #31708f;
}
.panel-info > .panel-footer + .panel-collapse > .panel-body {
  border-bottom-color: #bce8f1;
}
.panel-warning {
  border-color: #faebcc;
}
.panel-warning > .panel-heading {
  color: #8a6d3b;
  background-color: #fcf8e3;
  border-color: #faebcc;
}
.panel-warning > .panel-heading + .panel-collapse > .panel-body {
  border-top-color: #faebcc;
}
.panel-warning > .panel-heading .badge {
  color: #fcf8e3;
  background-color: #8a6d3b;
}
.panel-warning > .panel-footer + .panel-collapse > .panel-body {
  border-bottom-color: #faebcc;
}
.panel-danger {
  border-color: #ebccd1;
}
.panel-danger > .panel-heading {
  color: #a94442;
  background-color: #f2dede;
  border-color: #ebccd1;
}
.panel-danger > .panel-heading + .panel-collapse > .panel-body {
  border-top-color: #ebccd1;
}
.panel-danger > .panel-heading .badge {
  color: #f2dede;
  background-color: #a94442;
}
.panel-danger > .panel-footer + .panel-collapse > .panel-body {
  border-bottom-color: #ebccd1;
}
.embed-responsive {
  position: relative;
  display: block;
  height: 0;
  padding: 0;
  overflow: hidden;
}
.embed-responsive .embed-responsive-item,
.embed-responsive iframe,
.embed-responsive embed,
.embed-responsive object,
.embed-responsive video {
  position: absolute;
  top: 0;
  bottom: 0;
  left: 0;
  width: 100%;
  height: 100%;
  border: 0;
}
.embed-responsive-16by9 {
  padding-bottom: 56.25%;
}
.embed-responsive-4by3 {
  padding-bottom: 75%;
}
.well {
  min-height: 20px;
  padding: 19px;
  margin-bottom: 20px;
  background-color: #f5f5f5;
  border: 1px solid #e3e3e3;
  border-radius: 0px;
  -webkit-box-shadow: inset 0 1px 1px rgba(0, 0, 0, 0.05);
  box-shadow: inset 0 1px 1px rgba(0, 0, 0, 0.05);
}
.well blockquote {
  border-color: #ddd;
  border-color: rgba(0, 0, 0, 0.15);
}
.well-lg {
  padding: 24px;
  border-radius: 0px;
}
.well-sm {
  padding: 9px;
  border-radius: 0px;
}
.breadcrumb {
  padding: 0 15px;
  margin-bottom: 20px;
  list-style: none;
  background-color: transparent;
  border-radius: 0px;
}
.breadcrumb > li {
  display: inline-block;
}
.breadcrumb > li + li:before {
  padding: 0 5px;
  color: #4c6586;
  content: " \e606\00a0";
}
.breadcrumb > .active {
  color: #3a4c65;
}
.modal-open {
  overflow: hidden;
}
.modal {
  position: fixed;
  top: 0;
  right: 0;
  bottom: 0;
  left: 0;
  z-index: 1050;
  display: none;
  overflow: hidden;
  -webkit-overflow-scrolling: touch;
  outline: 0;
}
.modal.fade .modal-dialog {
  -webkit-transform: translate(0, -25%);
  -ms-transform: translate(0, -25%);
  -o-transform: translate(0, -25%);
  transform: translate(0, -25%);
  -webkit-transition: -webkit-transform 0.3s ease-out;
  -moz-transition: -moz-transform 0.3s ease-out;
  -o-transition: -o-transform 0.3s ease-out;
  transition: transform 0.3s ease-out;
}
.modal.in .modal-dialog {
  -webkit-transform: translate(0, 0);
  -ms-transform: translate(0, 0);
  -o-transform: translate(0, 0);
  transform: translate(0, 0);
}
.modal-open .modal {
  overflow-x: hidden;
  overflow-y: auto;
}
.modal-dialog {
  position: relative;
  width: auto;
  margin: 10px;
}
.modal-content {
  position: relative;
  background-color: #fff;
  background-clip: padding-box;
  border: 1px solid #999;
  border: 1px solid rgba(0, 0, 0, 0.2);
  border-radius: 0px;
  -webkit-box-shadow: 0 3px 9px rgba(0, 0, 0, 0.5);
  box-shadow: 0 3px 9px rgba(0, 0, 0, 0.5);
  outline: 0;
}
.modal-backdrop {
  position: fixed;
  top: 0;
  right: 0;
  bottom: 0;
  left: 0;
  z-index: 1040;
  background-color: #000;
}
.modal-backdrop.fade {
  opacity: 0;
  filter: alpha(opacity=0);
}
.modal-backdrop.in {
  opacity: 0.5;
  filter: alpha(opacity=50);
}
.modal-header {
  padding: 15px;
  border-bottom: 1px solid #e5e5e5;
}
.modal-header .close {
  margin-top: -2px;
}
.modal-title {
  margin: 0;
  line-height: 1.42857143;
}
.modal-body {
  position: relative;
  padding: 15px;
}
.modal-footer {
  padding: 15px;
  text-align: right;
  border-top: 1px solid #e5e5e5;
}
.modal-footer .btn + .btn {
  margin-bottom: 0;
  margin-left: 5px;
}
.modal-footer .btn-group .btn + .btn {
  margin-left: -1px;
}
.modal-footer .btn-block + .btn-block {
  margin-left: 0;
}
.modal-scrollbar-measure {
  position: absolute;
  top: -9999px;
  width: 50px;
  height: 50px;
  overflow: scroll;
}
@media (min-width: 768px) {
  .modal-dialog {
    width: 600px;
    margin: 30px auto;
  }
  .modal-content {
    -webkit-box-shadow: 0 5px 15px rgba(0, 0, 0, 0.5);
    box-shadow: 0 5px 15px rgba(0, 0, 0, 0.5);
  }
  .modal-sm {
    width: 300px;
  }
}
@media (min-width: 992px) {
  .modal-lg {
    width: 900px;
  }
}
.tooltip {
  position: absolute;
  z-index: 1070;
  display: block;
  font-family: 'Open Sans', Verdana, Arial, Helvetica, sans-serif;
  font-style: normal;
  font-weight: 400;
  line-height: 1.42857143;
  line-break: auto;
  text-align: left;
  text-align: start;
  text-decoration: none;
  text-shadow: none;
  text-transform: none;
  letter-spacing: normal;
  word-break: normal;
  word-spacing: normal;
  word-wrap: normal;
  white-space: normal;
  font-size: 12px;
  opacity: 0;
  filter: alpha(opacity=0);
}
.tooltip.in {
  opacity: 0.9;
  filter: alpha(opacity=90);
}
.tooltip.top {
  padding: 5px 0;
  margin-top: -3px;
}
.tooltip.right {
  padding: 0 5px;
  margin-left: 3px;
}
.tooltip.bottom {
  padding: 5px 0;
  margin-top: 3px;
}
.tooltip.left {
  padding: 0 5px;
  margin-left: -3px;
}
.tooltip.top .tooltip-arrow {
  bottom: 0;
  left: 50%;
  margin-left: -5px;
  border-width: 5px 5px 0;
  border-top-color: #000;
}
.tooltip.top-left .tooltip-arrow {
  right: 5px;
  bottom: 0;
  margin-bottom: -5px;
  border-width: 5px 5px 0;
  border-top-color: #000;
}
.tooltip.top-right .tooltip-arrow {
  bottom: 0;
  left: 5px;
  margin-bottom: -5px;
  border-width: 5px 5px 0;
  border-top-color: #000;
}
.tooltip.right .tooltip-arrow {
  top: 50%;
  left: 0;
  margin-top: -5px;
  border-width: 5px 5px 5px 0;
  border-right-color: #000;
}
.tooltip.left .tooltip-arrow {
  top: 50%;
  right: 0;
  margin-top: -5px;
  border-width: 5px 0 5px 5px;
  border-left-color: #000;
}
.tooltip.bottom .tooltip-arrow {
  top: 0;
  left: 50%;
  margin-left: -5px;
  border-width: 0 5px 5px;
  border-bottom-color: #000;
}
.tooltip.bottom-left .tooltip-arrow {
  top: 0;
  right: 5px;
  margin-top: -5px;
  border-width: 0 5px 5px;
  border-bottom-color: #000;
}
.tooltip.bottom-right .tooltip-arrow {
  top: 0;
  left: 5px;
  margin-top: -5px;
  border-width: 0 5px 5px;
  border-bottom-color: #000;
}
.tooltip-inner {
  max-width: 200px;
  padding: 3px 8px;
  color: #fff;
  text-align: center;
  background-color: #000;
  border-radius: 0px;
}
.tooltip-arrow {
  position: absolute;
  width: 0;
  height: 0;
  border-color: transparent;
  border-style: solid;
}
.popover {
  position: absolute;
  top: 0;
  left: 0;
  z-index: 1060;
  display: none;
  max-width: 276px;
  padding: 1px;
  font-family: 'Open Sans', Verdana, Arial, Helvetica, sans-serif;
  font-style: normal;
  font-weight: 400;
  line-height: 1.42857143;
  line-break: auto;
  text-align: left;
  text-align: start;
  text-decoration: none;
  text-shadow: none;
  text-transform: none;
  letter-spacing: normal;
  word-break: normal;
  word-spacing: normal;
  word-wrap: normal;
  white-space: normal;
  font-size: 14px;
  background-color: #f9f9f9;
  background-clip: padding-box;
  border: 1px solid #ccc;
  border: 1px solid rgba(0, 0, 0, 0.2);
  border-radius: 0px;
  -webkit-box-shadow: 0 5px 10px rgba(0, 0, 0, 0.2);
  box-shadow: 0 5px 10px rgba(0, 0, 0, 0.2);
}
.popover.top {
  margin-top: -10px;
}
.popover.right {
  margin-left: 10px;
}
.popover.bottom {
  margin-top: 10px;
}
.popover.left {
  margin-left: -10px;
}
.popover > .arrow {
  border-width: 11px;
}
.popover > .arrow,
.popover > .arrow:after {
  position: absolute;
  display: block;
  width: 0;
  height: 0;
  border-color: transparent;
  border-style: solid;
}
.popover > .arrow:after {
  content: "";
  border-width: 10px;
}
.popover.top > .arrow {
  bottom: -11px;
  left: 50%;
  margin-left: -11px;
  border-top-color: #999999;
  border-top-color: rgba(0, 0, 0, 0.25);
  border-bottom-width: 0;
}
.popover.top > .arrow:after {
  bottom: 1px;
  margin-left: -10px;
  content: " ";
  border-top-color: #f9f9f9;
  border-bottom-width: 0;
}
.popover.right > .arrow {
  top: 50%;
  left: -11px;
  margin-top: -11px;
  border-right-color: #999999;
  border-right-color: rgba(0, 0, 0, 0.25);
  border-left-width: 0;
}
.popover.right > .arrow:after {
  bottom: -10px;
  left: 1px;
  content: " ";
  border-right-color: #f9f9f9;
  border-left-width: 0;
}
.popover.bottom > .arrow {
  top: -11px;
  left: 50%;
  margin-left: -11px;
  border-top-width: 0;
  border-bottom-color: #999999;
  border-bottom-color: rgba(0, 0, 0, 0.25);
}
.popover.bottom > .arrow:after {
  top: 1px;
  margin-left: -10px;
  content: " ";
  border-top-width: 0;
  border-bottom-color: #f9f9f9;
}
.popover.left > .arrow {
  top: 50%;
  right: -11px;
  margin-top: -11px;
  border-right-width: 0;
  border-left-color: #999999;
  border-left-color: rgba(0, 0, 0, 0.25);
}
.popover.left > .arrow:after {
  right: 1px;
  bottom: -10px;
  content: " ";
  border-right-width: 0;
  border-left-color: #f9f9f9;
}
.popover-title {
  padding: 8px 14px;
  margin: 0;
  font-size: 14px;
  background-color: #f9f9f9;
  border-bottom: 1px solid #ececec;
  border-radius: -1px -1px 0 0;
}
.popover-content {
  padding: 9px 14px;
}
.carousel {
  position: relative;
}
.carousel-inner {
  position: relative;
  width: 100%;
  overflow: hidden;
}
.carousel-inner > .item {
  position: relative;
  display: none;
  -webkit-transition: 0.6s ease-in-out left;
  -o-transition: 0.6s ease-in-out left;
  transition: 0.6s ease-in-out left;
}
.carousel-inner > .item > img,
.carousel-inner > .item > a > img {
  line-height: 1;
}
@media all and (transform-3d), (-webkit-transform-3d) {
  .carousel-inner > .item {
    -webkit-transition: -webkit-transform 0.6s ease-in-out;
    -moz-transition: -moz-transform 0.6s ease-in-out;
    -o-transition: -o-transform 0.6s ease-in-out;
    transition: transform 0.6s ease-in-out;
    -webkit-backface-visibility: hidden;
    -moz-backface-visibility: hidden;
    backface-visibility: hidden;
    -webkit-perspective: 1000px;
    -moz-perspective: 1000px;
    perspective: 1000px;
  }
  .carousel-inner > .item.next,
  .carousel-inner > .item.active.right {
    -webkit-transform: translate3d(100%, 0, 0);
    transform: translate3d(100%, 0, 0);
    left: 0;
  }
  .carousel-inner > .item.prev,
  .carousel-inner > .item.active.left {
    -webkit-transform: translate3d(-100%, 0, 0);
    transform: translate3d(-100%, 0, 0);
    left: 0;
  }
  .carousel-inner > .item.next.left,
  .carousel-inner > .item.prev.right,
  .carousel-inner > .item.active {
    -webkit-transform: translate3d(0, 0, 0);
    transform: translate3d(0, 0, 0);
    left: 0;
  }
}
.carousel-inner > .active,
.carousel-inner > .next,
.carousel-inner > .prev {
  display: block;
}
.carousel-inner > .active {
  left: 0;
}
.carousel-inner > .next,
.carousel-inner > .prev {
  position: absolute;
  top: 0;
  width: 100%;
}
.carousel-inner > .next {
  left: 100%;
}
.carousel-inner > .prev {
  left: -100%;
}
.carousel-inner > .next.left,
.carousel-inner > .prev.right {
  left: 0;
}
.carousel-inner > .active.left {
  left: -100%;
}
.carousel-inner > .active.right {
  left: 100%;
}
.carousel-control {
  position: absolute;
  top: 0;
  bottom: 0;
  left: 0;
  width: 15%;
  font-size: 20px;
  color: #fff;
  text-align: center;
  text-shadow: 0 1px 2px rgba(0, 0, 0, 0.6);
  background-color: rgba(0, 0, 0, 0);
  opacity: 0.5;
  filter: alpha(opacity=50);
}
.carousel-control.left {
  background-image: -webkit-linear-gradient(left, rgba(0, 0, 0, 0.5) 0%, rgba(0, 0, 0, 0.0001) 100%);
  background-image: -o-linear-gradient(left, rgba(0, 0, 0, 0.5) 0%, rgba(0, 0, 0, 0.0001) 100%);
  background-image: linear-gradient(to right, rgba(0, 0, 0, 0.5) 0%, rgba(0, 0, 0, 0.0001) 100%);
  filter: progid:DXImageTransform.Microsoft.gradient(startColorstr='#80000000', endColorstr='#00000000', GradientType=1);
  background-repeat: repeat-x;
}
.carousel-control.right {
  right: 0;
  left: auto;
  background-image: -webkit-linear-gradient(left, rgba(0, 0, 0, 0.0001) 0%, rgba(0, 0, 0, 0.5) 100%);
  background-image: -o-linear-gradient(left, rgba(0, 0, 0, 0.0001) 0%, rgba(0, 0, 0, 0.5) 100%);
  background-image: linear-gradient(to right, rgba(0, 0, 0, 0.0001) 0%, rgba(0, 0, 0, 0.5) 100%);
  filter: progid:DXImageTransform.Microsoft.gradient(startColorstr='#00000000', endColorstr='#80000000', GradientType=1);
  background-repeat: repeat-x;
}
.carousel-control:hover,
.carousel-control:focus {
  color: #fff;
  text-decoration: none;
  outline: 0;
  opacity: 0.9;
  filter: alpha(opacity=90);
}
.carousel-control .icon-prev,
.carousel-control .icon-next,
.carousel-control .glyphicon-chevron-left,
.carousel-control .glyphicon-chevron-right {
  position: absolute;
  top: 50%;
  z-index: 5;
  display: inline-block;
  margin-top: -10px;
}
.carousel-control .icon-prev,
.carousel-control .glyphicon-chevron-left {
  left: 50%;
  margin-left: -10px;
}
.carousel-control .icon-next,
.carousel-control .glyphicon-chevron-right {
  right: 50%;
  margin-right: -10px;
}
.carousel-control .icon-prev,
.carousel-control .icon-next {
  width: 20px;
  height: 20px;
  font-family: serif;
  line-height: 1;
}
.carousel-control .icon-prev:before {
  content: "\2039";
}
.carousel-control .icon-next:before {
  content: "\203a";
}
.carousel-indicators {
  position: absolute;
  bottom: 10px;
  left: 50%;
  z-index: 15;
  width: 60%;
  padding-left: 0;
  margin-left: -30%;
  text-align: center;
  list-style: none;
}
.carousel-indicators li {
  display: inline-block;
  width: 10px;
  height: 10px;
  margin: 1px;
  text-indent: -999px;
  cursor: pointer;
  background-color: #000 \9;
  background-color: rgba(0, 0, 0, 0);
  border: 1px solid #fff;
  border-radius: 10px;
}
.carousel-indicators .active {
  width: 12px;
  height: 12px;
  margin: 0;
  background-color: #fff;
}
.carousel-caption {
  position: absolute;
  right: 15%;
  bottom: 20px;
  left: 15%;
  z-index: 10;
  padding-top: 20px;
  padding-bottom: 20px;
  color: #fff;
  text-align: center;
  text-shadow: 0 1px 2px rgba(0, 0, 0, 0.6);
}
.carousel-caption .btn {
  text-shadow: none;
}
@media screen and (min-width: 768px) {
  .carousel-control .glyphicon-chevron-left,
  .carousel-control .glyphicon-chevron-right,
  .carousel-control .icon-prev,
  .carousel-control .icon-next {
    width: 30px;
    height: 30px;
    margin-top: -10px;
    font-size: 30px;
  }
  .carousel-control .glyphicon-chevron-left,
  .carousel-control .icon-prev {
    margin-left: -10px;
  }
  .carousel-control .glyphicon-chevron-right,
  .carousel-control .icon-next {
    margin-right: -10px;
  }
  .carousel-caption {
    right: 20%;
    left: 20%;
    padding-bottom: 30px;
  }
  .carousel-indicators {
    bottom: 20px;
  }
}
.clearfix:before,
.clearfix:after,
.dl-horizontal dd:before,
.dl-horizontal dd:after,
.container:before,
.container:after,
.container-fluid:before,
.container-fluid:after,
.row:before,
.row:after,
.form-horizontal .form-group:before,
.form-horizontal .form-group:after,
.btn-toolbar:before,
.btn-toolbar:after,
.btn-group-vertical > .btn-group:before,
.btn-group-vertical > .btn-group:after,
.nav:before,
.nav:after,
.navbar:before,
.navbar:after,
.navbar-header:before,
.navbar-header:after,
.navbar-collapse:before,
.navbar-collapse:after,
.pager:before,
.pager:after,
.panel-body:before,
.panel-body:after,
.modal-header:before,
.modal-header:after,
.modal-footer:before,
.modal-footer:after,
.il-table-presentation-row .il-table-presentation-row-expanded:before,
.il-table-presentation-row .il-table-presentation-row-expanded:after {
  display: table;
  content: " ";
}
.clearfix:after,
.dl-horizontal dd:after,
.container:after,
.container-fluid:after,
.row:after,
.form-horizontal .form-group:after,
.btn-toolbar:after,
.btn-group-vertical > .btn-group:after,
.nav:after,
.navbar:after,
.navbar-header:after,
.navbar-collapse:after,
.pager:after,
.panel-body:after,
.modal-header:after,
.modal-footer:after,
.il-table-presentation-row .il-table-presentation-row-expanded:after {
  clear: both;
}
.center-block {
  display: block;
  margin-right: auto;
  margin-left: auto;
}
.pull-right {
  float: right !important;
}
.pull-left {
  float: left !important;
}
.hide {
  display: none !important;
}
.show {
  display: block !important;
}
.invisible {
  visibility: hidden;
}
.text-hide {
  font: 0/0 a;
  color: transparent;
  text-shadow: none;
  background-color: transparent;
  border: 0;
}
.hidden {
  display: none !important;
}
.affix {
  position: fixed;
}
@-ms-viewport {
  width: device-width;
}
.visible-xs,
.visible-sm,
.visible-md,
.visible-lg {
  display: none !important;
}
.visible-xs-block,
.visible-xs-inline,
.visible-xs-inline-block,
.visible-sm-block,
.visible-sm-inline,
.visible-sm-inline-block,
.visible-md-block,
.visible-md-inline,
.visible-md-inline-block,
.visible-lg-block,
.visible-lg-inline,
.visible-lg-inline-block {
  display: none !important;
}
@media (max-width: 767px) {
  .visible-xs {
    display: block !important;
  }
  table.visible-xs {
    display: table !important;
  }
  tr.visible-xs {
    display: table-row !important;
  }
  th.visible-xs,
  td.visible-xs {
    display: table-cell !important;
  }
}
@media (max-width: 767px) {
  .visible-xs-block {
    display: block !important;
  }
}
@media (max-width: 767px) {
  .visible-xs-inline {
    display: inline !important;
  }
}
@media (max-width: 767px) {
  .visible-xs-inline-block {
    display: inline-block !important;
  }
}
@media (min-width: 768px) and (max-width: 991px) {
  .visible-sm {
    display: block !important;
  }
  table.visible-sm {
    display: table !important;
  }
  tr.visible-sm {
    display: table-row !important;
  }
  th.visible-sm,
  td.visible-sm {
    display: table-cell !important;
  }
}
@media (min-width: 768px) and (max-width: 991px) {
  .visible-sm-block {
    display: block !important;
  }
}
@media (min-width: 768px) and (max-width: 991px) {
  .visible-sm-inline {
    display: inline !important;
  }
}
@media (min-width: 768px) and (max-width: 991px) {
  .visible-sm-inline-block {
    display: inline-block !important;
  }
}
@media (min-width: 992px) and (max-width: 1199px) {
  .visible-md {
    display: block !important;
  }
  table.visible-md {
    display: table !important;
  }
  tr.visible-md {
    display: table-row !important;
  }
  th.visible-md,
  td.visible-md {
    display: table-cell !important;
  }
}
@media (min-width: 992px) and (max-width: 1199px) {
  .visible-md-block {
    display: block !important;
  }
}
@media (min-width: 992px) and (max-width: 1199px) {
  .visible-md-inline {
    display: inline !important;
  }
}
@media (min-width: 992px) and (max-width: 1199px) {
  .visible-md-inline-block {
    display: inline-block !important;
  }
}
@media (min-width: 1200px) {
  .visible-lg {
    display: block !important;
  }
  table.visible-lg {
    display: table !important;
  }
  tr.visible-lg {
    display: table-row !important;
  }
  th.visible-lg,
  td.visible-lg {
    display: table-cell !important;
  }
}
@media (min-width: 1200px) {
  .visible-lg-block {
    display: block !important;
  }
}
@media (min-width: 1200px) {
  .visible-lg-inline {
    display: inline !important;
  }
}
@media (min-width: 1200px) {
  .visible-lg-inline-block {
    display: inline-block !important;
  }
}
@media (max-width: 767px) {
  .hidden-xs {
    display: none !important;
  }
}
@media (min-width: 768px) and (max-width: 991px) {
  .hidden-sm {
    display: none !important;
  }
}
@media (min-width: 992px) and (max-width: 1199px) {
  .hidden-md {
    display: none !important;
  }
}
@media (min-width: 1200px) {
  .hidden-lg {
    display: none !important;
  }
}
.visible-print {
  display: none !important;
}
@media print {
  .visible-print {
    display: block !important;
  }
  table.visible-print {
    display: table !important;
  }
  tr.visible-print {
    display: table-row !important;
  }
  th.visible-print,
  td.visible-print {
    display: table-cell !important;
  }
}
.visible-print-block {
  display: none !important;
}
@media print {
  .visible-print-block {
    display: block !important;
  }
}
.visible-print-inline {
  display: none !important;
}
@media print {
  .visible-print-inline {
    display: inline !important;
  }
}
.visible-print-inline-block {
  display: none !important;
}
@media print {
  .visible-print-inline-block {
    display: inline-block !important;
  }
}
@media print {
  .hidden-print {
    display: none !important;
  }
}
.badge {
  font-size: 9px;
  margin-left: -4px;
  position: absolute;
}
.il-counter-novelty {
  padding: 2px 4px;
  margin-top: -5px;
  background-color: #B54F00;
}
.il-counter-status {
  padding: 2px 4px;
  margin-top: 10px;
  background-color: #737373;
}
.panel {
  border: none;
}
.panel .panel-heading.ilHeader,
.panel .panel-heading.ilBlockHeader {
  background-color: #f9f9f9;
  margin: 0;
  padding: 9px 12px;
  padding-bottom: 3px;
  border: none;
  -webkit-box-shadow: none;
  box-shadow: none;
}
.panel .panel-heading.ilHeader h2,
.panel .panel-heading.ilBlockHeader h2,
.panel .panel-heading.ilHeader h2.ilHeader,
.panel .panel-heading.ilBlockHeader h2.ilHeader {
  margin: 0;
  color: #161616;
  font-size: 19px;
  line-height: 1.33;
  font-weight: 600;
}
.panel .panel-heading.ilHeader h3,
.panel .panel-heading.ilBlockHeader h3,
.panel .panel-heading.ilHeader h3.ilHeader,
.panel .panel-heading.ilBlockHeader h3.ilHeader {
  margin: 0;
  color: #161616;
  font-size: 17px;
}
.panel .panel-heading.ilHeader h4,
.panel .panel-heading.ilBlockHeader h4,
.panel .panel-heading.ilHeader h4.ilBlockHeader,
.panel .panel-heading.ilBlockHeader h4.ilBlockHeader {
  margin: 0;
  color: #161616;
  font-size: 16px;
}
.panel .panel-heading.ilHeader .dropdown > button.dropdown-toggle,
.panel .panel-heading.ilBlockHeader .dropdown > button.dropdown-toggle {
  color: white;
}
.panel .panel-body {
  padding: 6px 12px;
  background-color: white;
}
.panel-flex .panel-heading {
  display: flex;
  justify-content: space-between;
  flex-flow: row wrap;
}
.panel-flex .ilHeader {
  display: flex;
}
.panel-flex h3.ilHeader {
  flex-grow: 99;
  flex-shrink: 1;
  line-height: 21px;
  order: 1;
}
.panel-flex .ilBlockHeader h4,
.panel-flex .ilHeader h4 {
  flex-grow: 99;
  flex-shrink: 1;
  order: 1;
}
.panel-flex .il-viewcontrol-sortation {
  flex-shrink: 1;
  order: 2;
  margin-right: 8px;
  margin-left: auto;
}
.panel-flex .panel-heading .dropdown {
  flex-shrink: 1;
  order: 3;
}
.panel-flex .il-viewcontrol-pagination,
.panel-flex .il-viewcontrol-section {
  flex-grow: 1;
  flex-shrink: 1;
  flex-basis: 100%;
  order: 4;
  background-color: #f9f9f9;
  text-align: center;
  padding-top: 8px;
}
.panel-primary h3.ilHeader {
  font-weight: 600;
}
.panel-secondary .panel-heading.ilHeader {
  padding: 6px 12px;
}
.panel-secondary .panel-heading.ilHeader h4 {
  padding-top: 3px;
  padding-bottom: 3px;
}
.panel-secondary .panel-heading.ilHeader h2.ilHeader {
  font-size: 17px;
}
.panel-secondary .panel-heading.ilHeader h3.ilHeader {
  font-size: 17px;
}
.panel-secondary .panel-body .il-item-group {
  margin: 0 -12px;
}
.panel-secondary .panel-body .il-item-group h3 {
  padding: 6px 12px;
}
.panel-secondary .panel-body .il-item-group h4 {
  padding: 6px 12px;
}
.panel-secondary .panel-body .il-item-group:first-child {
  margin: -6px -12px 0 -12px;
}
.panel-secondary .panel-body .il-item-group .il-item {
  padding-left: 12px;
}
.panel-secondary .panel-body .il-item-group .il-item .media-right {
  vertical-align: middle;
}
.panel-secondary .il-panel-listing-std-container > h2,
.panel-secondary .panel-body h4 {
  display: block;
  padding: 6px 0;
  font-size: 14px;
  color: #161616;
  margin: 0;
}
.panel-secondary .il-std-item-container:not(:last-child) {
  border-bottom: 1px solid #f0f0f0;
}
.panel-sub {
  margin: -6px -12px;
}
.panel-sub .panel-body {
  margin: 0;
}
.panel-sub:first-child .panel-heading {
  padding: 9px 12px;
}
.il-panel-report .thumbnail {
  margin-bottom: 0;
}
.il-panel-report > .panel-body > .panel {
  margin-bottom: 6px;
}
.il-panel-report .panel-heading {
  min-height: 34px;
}
.il-panel-listing-std-container {
  background-color: #f9f9f9;
  margin-bottom: 20px;
}
.il-panel-listing-std-container > h2 {
  color: #161616;
  font-size: 19px;
  font-weight: 600;
  float: left;
  padding: 9px 12px;
  padding-bottom: 3px;
  margin: 0;
  line-height: 1.33;
}
.il-panel-listing-std-container .dropdown {
  float: right;
}
.il-panel-listing-std-container > .dropdown {
  padding: 9px 12px;
}
.il-panel-listing-std-container > .dropdown:not(:last-child) {
  padding-bottom: 3px;
}
.il-card {
  padding: 0 0 6px 0;
  width: 100%;
  position: relative;
  background-color: white;
  border: none;
  box-shadow: 0 1px 2px rgba(0, 0, 0, 0.15), 0 0px 0px rgba(0, 0, 0, 0.15);
  /* see bug #24947 */
}
.il-card img {
  width: 100%;
}
.il-card a {
  overflow: hidden;
}
.il-card .thumbnail {
  margin-bottom: 0px;
}
.il-card .card-highlight {
  background: #B54F00;
  height: 6px;
  width: 100%;
}
.il-card .card-no-highlight {
  background-color: transparent;
  height: 3px;
  width: 100%;
}
.il-card .caption {
  padding-top: 6px;
  overflow-wrap: break-word;
  word-break: break-word;
}
.il-card .caption h5 {
  margin: 6px 0 0 0;
}
.il-card .caption dl dt {
  font-weight: normal;
  color: #6f6f6f;
  padding-top: 6px;
}
.il-card .il-card-repository-head {
  background-color: rgba(0, 0, 0, 0.5);
  position: absolute;
  top: 0;
  left: 0;
  right: 0;
  height: 47px;
  padding: 0 6px;
}
.il-card .il-card-repository-head .icon.outlined {
  filter: invert(1);
}
.il-card .il-card-repository-head .icon.outlined.disabled {
  filter: invert(1);
}
.il-card .il-card-repository-head > div {
  padding: 6px 6px;
  float: left;
}
.il-card .il-card-repository-head .il-chart-progressmeter-box {
  width: 41px;
  height: 38px;
}
.il-card .il-card-repository-head .il-chart-progressmeter-box > .il-chart-progressmeter-container .il-chart-progressmeter-viewbox {
  max-width: 100%;
  filter: brightness(1.2);
}
.il-card .il-card-repository-head > div.il-card-repository-dropdown {
  float: right;
  padding: 9px 6px;
}
.il-card .il-card-repository-head > div.il-card-repository-dropdown > .dropdown > button {
  background-color: inherit;
  border: #dddddd 1px solid;
  width: 29px;
  height: 29px;
}
.il-card .il-card-repository-head > div.il-card-repository-dropdown > .dropdown > button span.caret {
  display: block;
  margin-left: auto;
  margin-right: auto;
}
.il-panel-report .il-card {
  background-color: #f9f9f9;
}
@media (min-width: 768px) {
  .row-eq-height .il-card {
    display: flex;
    flex-direction: column;
  }
  .row-eq-height .il-card :last-child {
    flex-grow: 2;
  }
}
/* see bug #25920, limit size of cards for small screens */
@media (max-width: 768px) {
  .il-card {
    max-width: 350px;
    margin-right: auto;
    margin-left: auto;
  }
}
.il-deck .row {
  margin-left: -5px;
  margin-right: 0;
}
.il-deck .row > div {
  padding-left: 5px;
  padding-right: 5px;
  margin-bottom: 6px;
}
.il-deck .row.row-eq-height:before {
  content: none !important;
}
.il-deck .row.row-eq-height:after {
  content: none !important;
}
.row-eq-height {
  display: -webkit-box;
  display: -webkit-flex;
  display: -ms-flexbox;
  display: flex;
  flex-wrap: wrap;
}
.row-eq-height > div {
  display: flex;
}
.il-upload-file-item.row [class*="col-"].col-no-padding {
  padding-left: 0;
  padding-right: 0;
}
.il-upload-file-item.standard {
  background: white;
  border: 1px solid #757575;
  -moz-border-radius: 0px;
  -webkit-border-radius: 0px;
  border-radius: 0px;
  margin-bottom: 4px;
}
.il-upload-file-item.standard .file-info {
  padding: 3px 8px;
  line-height: 1.42857143;
  border-radius: 0;
  font-size: 12px;
  border: 1px solid transparent;
  color: #161616;
  display: inline-block;
}
.il-upload-file-item.standard .remove button {
  margin: 2px 7px 0 0;
}
.il-dropzone.row [class*="col-"].col-no-padding {
  padding-left: 0;
  padding-right: 0;
}
.il-dropzone.standard {
  background: white;
  border: 1px dashed #757575;
  -moz-border-radius: 0px;
  -webkit-border-radius: 0px;
  border-radius: 0px;
  margin-bottom: 4px;
}
.il-dropzone.standard .dz-message {
  padding: 3px 8px;
  line-height: 1.42857143;
  border-radius: 0;
  font-size: 12px;
  border: 1px solid transparent;
  color: #757575;
  display: inline-block;
}
.il-dropzone.wrapper {
  padding: 1px;
}
.il-dropzone.darkened-highlight {
  z-index: 1100;
  position: relative;
  border: 1px dashed #757575;
  -moz-border-radius: 0px;
  -webkit-border-radius: 0px;
  border-radius: 0px;
  background: #FFFFD6;
}
.il-dropzone.default-highlight {
  border: 1px dashed #757575;
  -moz-border-radius: 0px;
  -webkit-border-radius: 0px;
  border-radius: 0px;
  background: #FFFFD6;
}
.il-dropzone.drag-hover {
  border: 1px dashed #5b5b5b;
  -moz-border-radius: 0px;
  -webkit-border-radius: 0px;
  border-radius: 0px;
  background-color: #FFF9BC;
}
.btn {
  font-size: 12px;
}
.btn:focus-visible {
  outline: 3px solid #0078D7;
  outline-offset: 0px;
}
.btn:active,
.btn.engaged {
  outline: none;
}
input.btn {
  display: inline-block;
  min-width: 60px;
  vertical-align: top;
}
@media (max-width: 768px) {
  input.btn {
    min-width: 0;
  }
}
.btn-default {
  color: white;
  background-color: #4c6586;
  border-color: #4c6586;
}
.btn-default:focus,
.btn-default.focus {
  color: white;
  background-color: #3a4c65;
  border-color: #1e2835;
}
.btn-default:hover {
  color: white;
  background-color: #3a4c65;
  border-color: #36485f;
}
.btn-default:active,
.btn-default.active,
.open > .dropdown-toggle.btn-default {
  color: white;
  background-color: #3a4c65;
  background-image: none;
  border-color: #36485f;
}
.btn-default:active:hover,
.btn-default.active:hover,
.open > .dropdown-toggle.btn-default:hover,
.btn-default:active:focus,
.btn-default.active:focus,
.open > .dropdown-toggle.btn-default:focus,
.btn-default:active.focus,
.btn-default.active.focus,
.open > .dropdown-toggle.btn-default.focus {
  color: white;
  background-color: #2d3b4f;
  border-color: #1e2835;
}
.btn-default.disabled:hover,
.btn-default[disabled]:hover,
fieldset[disabled] .btn-default:hover,
.btn-default.disabled:focus,
.btn-default[disabled]:focus,
fieldset[disabled] .btn-default:focus,
.btn-default.disabled.focus,
.btn-default[disabled].focus,
fieldset[disabled] .btn-default.focus {
  background-color: #4c6586;
  border-color: #4c6586;
}
.btn-default .badge {
  color: #4c6586;
  background-color: white;
}
.btn-default:focus-visible {
  outline-offset: 2px;
}
.btn-primary {
  color: white;
  background-color: #557b2e;
  border-color: #557b2e;
}
.btn-primary:focus,
.btn-primary.focus {
  color: white;
  background-color: #3b5620;
  border-color: #151e0b;
}
.btn-primary:hover {
  color: white;
  background-color: #3b5620;
  border-color: #364e1d;
}
.btn-primary:active,
.btn-primary.active,
.open > .dropdown-toggle.btn-primary {
  color: white;
  background-color: #3b5620;
  background-image: none;
  border-color: #364e1d;
}
.btn-primary:active:hover,
.btn-primary.active:hover,
.open > .dropdown-toggle.btn-primary:hover,
.btn-primary:active:focus,
.btn-primary.active:focus,
.open > .dropdown-toggle.btn-primary:focus,
.btn-primary:active.focus,
.btn-primary.active.focus,
.open > .dropdown-toggle.btn-primary.focus {
  color: white;
  background-color: #293c16;
  border-color: #151e0b;
}
.btn-primary.disabled:hover,
.btn-primary[disabled]:hover,
fieldset[disabled] .btn-primary:hover,
.btn-primary.disabled:focus,
.btn-primary[disabled]:focus,
fieldset[disabled] .btn-primary:focus,
.btn-primary.disabled.focus,
.btn-primary[disabled].focus,
fieldset[disabled] .btn-primary.focus {
  background-color: #557b2e;
  border-color: #557b2e;
}
.btn-primary .badge {
  color: #557b2e;
  background-color: white;
}
.btn-primary:focus-visible {
  outline-offset: 2px;
}
.btn[disabled],
.btn.btn-tag[disabled],
fieldset[disabled] .btn,
fieldset[disabled] .btn.btn-tag,
.btn[disabled]:hover,
.btn.btn-tag[disabled]:hover,
fieldset[disabled] .btn:hover,
fieldset[disabled] .btn.btn-tag:hover,
.btn[disabled]:focus,
.btn.btn-tag[disabled]:focus,
fieldset[disabled] .btn:focus,
fieldset[disabled] .btn.btn-tag:focus,
.btn[disabled]:active,
.btn.btn-tag[disabled]:active,
fieldset[disabled] .btn:active,
fieldset[disabled] .btn.btn-tag:active,
.btn[disabled].active,
.btn.btn-tag[disabled].active,
fieldset[disabled] .btn.active,
fieldset[disabled] .btn.btn-tag.active {
  background-color: #b0b0b0;
  border-color: #b0b0b0;
  color: #000000;
  cursor: default;
}
.btn.engaged,
.btn.btn-tag.engaged,
.btn.engaged:hover,
.btn.btn-tag.engaged:hover,
.btn.engaged:active,
.btn.btn-tag.engaged:active,
.btn.engaged.active,
.btn.btn-tag.engaged.active {
  background-color: white;
  color: #161616;
}
button > .glyphicon {
  pointer-events: none;
}
a[disabled],
a fieldset[disabled] ,
a[disabled]:hover,
a fieldset[disabled] :hover,
a[disabled]:focus,
a fieldset[disabled] :focus,
a[disabled]:active,
a fieldset[disabled] :active,
a[disabled].active,
a fieldset[disabled] .active {
  background-color: #b0b0b0;
  color: #000000;
  border-color: #b0b0b0;
  padding: 0;
  cursor: default;
}
.il-btn-month .dropdown-menu {
  min-width: 250px;
}
.btn-tag {
  display: inline-block;
  white-space: nowrap;
  padding: 1px 5px;
  margin: 2px 4px 2px 0;
  border-radius: 3px;
}
.btn-tag.btn-tag-relevance-verylow {
  border-color: #b0b0b0;
  background-color: #b0b0b0;
  color: #000000;
}
.btn-tag.btn-tag-relevance-low {
  border-color: #a5b8ba;
  background-color: #a5b8ba;
  color: #000000;
}
.btn-tag.btn-tag-relevance-middle {
  border-color: #95c5ca;
  background-color: #95c5ca;
  color: #000000;
}
.btn-tag.btn-tag-relevance-high {
  border-color: #85d1da;
  background-color: #85d1da;
  color: #000000;
}
.btn-tag.btn-tag-relevance-veryhigh {
  border-color: #75deea;
  background-color: #75deea;
  color: #000000;
}
.btn-link {
  padding: 0;
  text-align: left;
  white-space: normal;
}
.btn-bulky {
  width: 100%;
}
.il-btn-with-loading-animation {
  background-image: url("images/loader.svg");
  background-repeat: no-repeat;
  background-position: right center;
  padding-right: 18px;
}
.minimize,
.close {
  font-size: 21px;
  font-weight: bold;
  line-height: 1;
  color: #737373;
}
.minimize:hover,
.close:hover,
.minimize:focus,
.close:focus {
  color: #2c2c2c;
  text-decoration: none;
}
button.minimize,
button.close {
  padding: 0;
  background: transparent;
  border: 0;
  -webkit-appearance: none;
}
.close {
  float: right;
}
.btn-tag {
  display: inline-block;
  white-space: nowrap;
  padding: 1px 5px;
  margin: 2px 4px 2px 0;
  border-radius: 3px;
}
.btn-tag.btn-tag-inactive {
  cursor: default !important;
}
.btn-tag.btn-tag-relevance-verylow {
  background-color: #b0b0b0;
  color: #000000;
}
.btn-tag.btn-tag-relevance-low {
  background-color: #a5b8ba;
  color: #000000;
}
.btn-tag.btn-tag-relevance-middle {
  background-color: #95c5ca;
  color: #000000;
}
.btn-tag.btn-tag-relevance-high {
  background-color: #85d1da;
  color: #000000;
}
.btn-tag.btn-tag-relevance-veryhigh {
  background-color: #75deea;
  color: #000000;
}
.il-toggle-button {
  position: relative;
  display: inline-block;
  height: 19px;
  padding-left: 25px;
  padding-right: 25px;
  border-radius: 40px;
  cursor: pointer;
}
.il-toggle-button .il-toggle-switch {
  position: absolute;
  top: -4px;
  left: -6%;
  width: 25px;
  height: 25px;
  border-radius: 40px;
  -webkit-transition: all 0.25s ease-in-out;
  /* Safari */
  transition: all 0.25s ease-in-out;
}
.il-toggle-button.on {
  background: #6ea03c;
  border: 1px solid #bfbfbf;
}
.il-toggle-button.on .il-toggle-label-on {
  position: absolute;
  top: 0;
  left: 5px;
  font-weight: 600;
  font-size: 0.9em;
  color: white;
}
.il-toggle-button.on .il-toggle-switch {
  left: 53%;
  background: #f9f9f9;
  border: 1px solid #bfbfbf;
}
.il-toggle-button.off {
  background: #f9f9f9;
  border: 1px solid #bfbfbf;
}
.il-toggle-button.off .il-toggle-label-off {
  position: absolute;
  top: 0;
  left: 23px;
  font-weight: 600;
  font-size: 0.9em;
}
.il-toggle-button.off .il-toggle-switch {
  background: #f9f9f9;
  border: 1px solid #bfbfbf;
}
.il-toggle-button.unavailable {
  background: #cdcdcd;
  border: 1px solid #bfbfbf;
}
.il-toggle-button.unavailable .il-toggle-switch {
  background: #797979;
  border: 1px solid #bfbfbf;
}
.ilToolbar .il-toggle-button {
  bottom: 3px;
}
.ilToolbar label {
  font-size: 12px;
}
h4.il-divider {
  padding: 3px 6px;
  margin-bottom: 0px;
  background-color: white;
  display: block;
  font-size: 12px;
  line-height: 1.5;
  color: #161616;
}
hr.il-divider-with-label {
  display: none;
}
.il-divider-vertical:before {
  content: "\2022";
  padding-left: 6px;
  padding-right: 6px;
}
.dropdown .btn {
  text-align: left;
}
.dropdown hr {
  margin: 6px 0;
}
.dropdown h4 {
  margin: 3px 0;
}
ul.dropdown-menu {
  background-color: white;
  font-weight: normal;
  border: 0 none;
  -webkit-box-shadow: 3px 9px 9px 0 rgba(0, 0, 0, 0.3);
  box-shadow: 3px 9px 9px 0 rgba(0, 0, 0, 0.3);
}
ul.dropdown-menu > li {
  padding: 0;
}
ul.dropdown-menu > li > .btn {
  display: block;
  width: 100%;
  clear: both;
  padding: 3px 10px;
  font-weight: normal;
  font-size: 14px;
  line-height: 1.42857143;
  background-color: transparent;
  color: #161616;
  white-space: nowrap;
}
ul.dropdown-menu > li > .btn:hover,
ul.dropdown-menu > li > .btn:focus {
  text-decoration: none;
  color: #000000;
  background-color: #e2e8ef;
}
.il-maincontrols-slate-content .dropdown-menu {
  right: 0;
  left: inherit;
}
.il-std-item-container:not(:last-child) {
  border-bottom: 2px solid #f0f0f0;
}
.il-item {
  background-color: white;
  position: relative;
  padding: 12px;
}
.il-item .il-item-title {
  font-size: 14px;
  display: inline-block;
}
.il-item .il-item-title .btn-link,
.il-item .il-item-title a {
  font-size: inherit;
  line-height: 1.42857143;
}
.il-item .il-item-divider {
  clear: both;
  padding: 10px 0 0 0;
  margin: 0 0 10px 0;
  border: 0 none;
  background: none;
  border-bottom: dashed 0.5px #dddddd;
}
.il-item .dropdown {
  display: inline-block;
  float: right;
}
.il-item .il-item-description {
  padding: 10px 0 0 0;
  font-size: 12px;
  clear: both;
}
.il-item .il-item-property-name {
  font-size: 12px;
  color: #6f6f6f;
  overflow: hidden;
}
.il-item .il-item-property-value {
  font-size: 12px;
  overflow: hidden;
}
.il-item .il-chart-progressmeter-viewbox {
  margin-left: auto;
  margin-right: auto;
}
@media only screen and (max-width: 768px) {
  .il-item .il-chart-progressmeter-viewbox {
    padding-top: 6px;
  }
}
.il-item .col-sm-9 > .row {
  clear: both;
}
.il-item .row .row > .col-md-6 {
  margin-bottom: 6px;
}
.il-item-marker {
  border-left: 5px solid;
}
.il-item-group {
  clear: both;
  background-color: #f9f9f9;
}
.il-item-group > h3 {
  float: left;
  color: #161616;
  font-size: 17px;
  font-weight: normal;
  padding: 9px 12px;
  margin: 0;
}
.il-item-group .dropdown {
  float: right;
}
.il-item-group-items {
  clear: both;
}
.il-item-notification-replacement-container:not(:first-child) .il-notification-item {
  margin-top: 6px;
}
.il-notification-item {
  padding-right: 15px;
}
.il-notification-item .il-item-notification-title {
  display: inline-block;
  margin: 0;
}
.il-notification-item .il-item-additional-content {
  clear: both;
}
.il-notification-item .row {
  margin-right: 0px;
}
.il-notification-item .dropdown {
  margin-top: -20px;
}
.il-item-shy {
  display: flex;
  gap: 10px;
}
.il-item-shy .content {
  width: 100%;
  display: grid;
  grid-template-areas: "title close" "description description" "divider divider" "properties properties";
  grid-auto-columns: auto 12px;
}
.il-item-shy .content .il-item-title {
  grid-area: title;
}
.il-item-shy .content .close {
  grid-area: close;
}
.il-item-shy .content .il-item-description {
  grid-area: description;
}
.il-item-shy .content .il-item-divider {
  grid-area: divider;
}
.il-item-shy .content .il-item-properties {
  grid-area: properties;
  display: grid;
  grid-template-columns: auto 1fr;
  gap: 6px;
}
@media only screen and (min-width: 769px) {
  .panel-secondary .il-item {
    padding: 6px 6px;
    width: 100%;
  }
  .panel-secondary .il-item .il-item-title {
    word-break: break-word;
  }
  .panel-secondary .il-item .il-item-description {
    padding-top: 0;
    font-size: 11px;
    word-break: break-word;
  }
  .panel-secondary .il-item .col-sm-3 {
    margin-top: 3px;
    margin-left: 0;
    width: 45px;
  }
  .panel-secondary .il-item .col-sm-3 img {
    width: 40px;
  }
  .panel-secondary .il-item .col-sm-9 {
    width: calc(100% - 45px);
  }
  .panel-secondary .il-item .col-md-6 {
    width: 100%;
  }
}
/* otherwise dropdowns in items with icon do not work */
.il-std-item .media .media-body,
.il-std-item .media,
.il-notification-item .media,
.il-notification-item .media .media-body {
  overflow: visible;
}
@media only screen and (max-width: 768px) {
  .il-item .il-item-divider {
    padding: 10px 0 0 0;
    margin: 0;
    border-bottom: 0;
  }
  .il-panel-listing-std-container .il-item .media-left {
    min-width: 44px;
  }
  .panel-secondary .il-item .media-body {
    width: auto;
  }
}
.il-viewcontrol-sortation .dropdown-toggle .caret {
  border: none;
  vertical-align: initial;
  width: 8px;
  height: 8px;
}
.il-viewcontrol-sortation .dropdown-toggle .caret:before {
  content: "\21f5";
}
.il-viewcontrol-pagination .dropdown {
  display: inline;
}
.il-viewcontrol-pagination .btn {
  vertical-align: top;
}
.il-viewcontrol-pagination .btn.engaged {
  font-weight: 600;
}
.il-viewcontrol-pagination .dropdown-toggle {
  padding-top: 0;
  padding-bottom: 0;
}
.ilBlockContent .il-viewcontrol-section .btn.btn-default {
  background-color: transparent;
  border: 0;
  color: #4c6586;
  padding: 3px 3px;
}
.il-viewcontrol-pagination .engaged,
.il-viewcontrol-mode .engaged {
  pointer-events: none;
  cursor: default;
}
.il-viewcontrol-mode .btn + .btn {
  border-left-color: #dddddd;
}
.il-viewcontrol-mode .btn:not(:last-child):hover {
  border-right-color: #dddddd;
}
.panel-secondary .il-viewcontrol-section .btn-default,
.panel-secondary .il-viewcontrol-section .btn-default:active {
  background-color: transparent;
  border-color: transparent;
  color: #4c6586;
  box-shadow: none;
}
.breadcrumb_wrapper {
  width: 100%;
  display: inline-grid;
  background: white;
}
.breadcrumb_wrapper .breadcrumb {
  white-space: nowrap;
  overflow: hidden;
  text-overflow: ellipsis;
  direction: rtl;
  text-align: left;
  margin: 0;
  font-weight: 600;
  font-size: 12px;
  padding: 6px;
  padding-left: 20px;
}
.breadcrumb_wrapper .breadcrumb span.crumb a {
  color: #4c6586;
}
.breadcrumb_wrapper .breadcrumb span.crumb a:hover {
  color: #3a4c65;
}
.breadcrumb_wrapper .breadcrumb > span + span:before {
  content: " \e606";
  color: #737373;
  padding: 8px 10px;
  font-family: "il-icons";
}
/* Breadcrumb */
.breadcrumb {
  margin: 0.8em 0 20px 0;
  font-size: 90%;
}
.breadcrumb > li + li:before {
  font-family: 'il-icons';
}
@media only screen and (max-width: 768px) {
  .breadcrumb {
    margin: 0 0 0 0;
    padding: 0 5px;
  }
}
/************/
/* ScaleBar */
/************/
.il-chart-scale-bar {
  min-width: 100px;
  overflow: hidden;
  margin: 0;
  padding: 0;
  list-style-type: none;
}
.il-chart-scale-bar > li {
  float: left;
  padding: 0 2px;
}
.il-chart-scale-bar > li:last-child {
  padding-right: 0;
}
.il-chart-scale-bar > li:first-child {
  padding-left: 0;
}
.il-chart-scale-bar-item {
  font-size: 11px;
  padding: 1px 5px;
  color: #161616;
  text-align: center;
  background-color: #e0e0e0;
  text-overflow: ellipsis;
  white-space: nowrap;
  overflow: hidden;
}
.il-chart-scale-bar-active {
  color: white;
  background-color: #4c6586;
}
/*****************/
/* ProgressMeter */
/*****************/
.il-chart-progressmeter-box {
  overflow: hidden;
  position: relative;
}
.il-chart-progressmeter-box.fixed-size {
  width: 350px;
}
.il-chart-progressmeter-box .il-chart-progressmeter-container {
  position: relative;
  min-width: 80px;
  max-width: 800px;
  width: 100%;
  height: auto;
}
.il-chart-progressmeter-box .il-chart-progressmeter-container .il-chart-progressmeter-viewbox {
  display: block;
  max-width: 80%;
  min-width: 80px;
  max-height: 800px;
}
.il-chart-progressmeter-box .il-chart-progressmeter-container .il-chart-progressmeter-viewbox .il-chart-progressmeter-circle-bg {
  stroke: #dddddd;
  fill: none;
  stroke-width: 6;
  stroke-linecap: round;
}
.il-chart-progressmeter-box .il-chart-progressmeter-container .il-chart-progressmeter-viewbox .il-chart-progressmeter-circle {
  fill: none;
  stroke-linecap: round;
}
.il-chart-progressmeter-box .il-chart-progressmeter-container .il-chart-progressmeter-viewbox .il-chart-progressmeter-multicircle .il-chart-progressmeter-circle {
  stroke-width: 1.66666667;
}
.il-chart-progressmeter-box .il-chart-progressmeter-container .il-chart-progressmeter-viewbox .il-chart-progressmeter-monocircle .il-chart-progressmeter-circle {
  stroke-width: 4;
}
.il-chart-progressmeter-box .il-chart-progressmeter-container .il-chart-progressmeter-viewbox .il-chart-progressmeter-circle.no-success {
  stroke: #d9534f;
}
.il-chart-progressmeter-box .il-chart-progressmeter-container .il-chart-progressmeter-viewbox .il-chart-progressmeter-circle.success {
  stroke: #6ea03c;
}
.il-chart-progressmeter-box .il-chart-progressmeter-container .il-chart-progressmeter-viewbox .il-chart-progressmeter-circle.not-active {
  stroke: #f0ad4e;
}
.il-chart-progressmeter-box .il-chart-progressmeter-container .il-chart-progressmeter-viewbox .il-chart-progressmeter-circle.active {
  stroke: #aaaaaa;
}
.il-chart-progressmeter-box .il-chart-progressmeter-container .il-chart-progressmeter-viewbox .il-chart-progressmeter-text text {
  text-anchor: middle;
}
.il-chart-progressmeter-box .il-chart-progressmeter-container .il-chart-progressmeter-viewbox .il-chart-progressmeter-text .text-score {
  font-size: 7.5px;
  font-weight: bold;
  fill: #000000;
}
.il-chart-progressmeter-box .il-chart-progressmeter-container .il-chart-progressmeter-viewbox .il-chart-progressmeter-text .text-comparision {
  font-size: 2.5px;
  fill: #000000;
}
.il-chart-progressmeter-box .il-chart-progressmeter-container .il-chart-progressmeter-viewbox .il-chart-progressmeter-text .text-score-info,
.il-chart-progressmeter-box .il-chart-progressmeter-container .il-chart-progressmeter-viewbox .il-chart-progressmeter-text .text-comparision-info {
  font-size: 2.5px;
  fill: #bcbcbc;
}
.il-chart-progressmeter-box .il-chart-progressmeter-container .il-chart-progressmeter-viewbox .il-chart-progressmeter-needle {
  transform-origin: 24.6066px 22.8934px;
}
.il-chart-progressmeter-box .il-chart-progressmeter-container .il-chart-progressmeter-viewbox .il-chart-progressmeter-needle .il-chart-progressmeter-needle-border {
  stroke: #bcbcbc;
  stroke-width: 0.1;
}
.il-chart-progressmeter-box .il-chart-progressmeter-container .il-chart-progressmeter-viewbox .il-chart-progressmeter-needle .il-chart-progressmeter-needle-fill {
  fill: #efefef;
  stroke-width: 0;
}
.il-chart-progressmeter-box .il-chart-progressmeter-container .il-chart-progressmeter-viewbox .il-chart-progressmeter-needle.no-needle {
  display: none;
}
.il-chart-progressmeter-box.il-chart-progressmeter-mini .il-chart-progressmeter-container {
  min-width: 20px;
  max-width: 250px;
}
.il-chart-progressmeter-box.il-chart-progressmeter-mini .il-chart-progressmeter-container .il-chart-progressmeter-viewbox {
  min-width: 20px;
  max-height: 250px;
}
.il-chart-progressmeter-box.il-chart-progressmeter-mini .il-chart-progressmeter-container .il-chart-progressmeter-viewbox .il-chart-progressmeter-circle-bg {
  stroke: #dddddd;
  stroke-width: 5;
}
.il-chart-progressmeter-box.il-chart-progressmeter-mini .il-chart-progressmeter-container .il-chart-progressmeter-viewbox .il-chart-progressmeter-circle {
  stroke-width: 5;
}
.il-chart-progressmeter-box.il-chart-progressmeter-mini .il-chart-progressmeter-container .il-chart-progressmeter-viewbox .il-chart-progressmeter-circle.no-success {
  stroke: #d9534f;
}
.il-chart-progressmeter-box.il-chart-progressmeter-mini .il-chart-progressmeter-container .il-chart-progressmeter-viewbox .il-chart-progressmeter-circle.success {
  stroke: #6ea03c;
}
.il-chart-progressmeter-box.il-chart-progressmeter-mini .il-chart-progressmeter-container .il-chart-progressmeter-viewbox .il-chart-progressmeter-needle {
  stroke: #bcbcbc;
  fill: none;
  stroke-width: 4;
  stroke-linecap: round;
  transform-origin: 25px 23.25px;
}
.il-chart-progressmeter-box.il-chart-progressmeter-mini .il-chart-progressmeter-container .il-chart-progressmeter-viewbox .il-chart-progressmeter-needle.no-needle {
  stroke: transparent;
}
.il-standard-form {
  background-color: white;
  margin-top: 6px;
}
.il-standard-form .il-standard-form-cmd {
  float: right;
}
.il-standard-form .il-standard-form-cmd .btn {
  display: inline-block;
  min-width: 60px;
  vertical-align: top;
}
@media (max-width: 768px) {
  .il-standard-form .il-standard-form-cmd .btn {
    min-width: 0;
  }
}
.il-standard-form .il-standard-form-header,
.il-standard-form .il-standard-form-footer,
.il-standard-form .il-section-input-header {
  background-color: #f0f0f0;
  color: #161616;
}
.il-standard-form .il-standard-form-header h2,
.il-standard-form .il-section-input-header h2 {
  font-size: 19px;
  padding-top: 12px;
  padding-bottom: 3px;
}
.il-standard-form .il-standar-form-header-byline,
.il-standard-form .il-section-input-header-byline {
  font-size: 12px;
}
.il-standard-form .il-standard-form-header + .il-section-input {
  margin-top: -21.14285715px;
  padding: 0;
}
.il-standard-form .il-standard-form-header + .il-section-input .il-section-input-header h2 {
  margin-top: 0;
  padding-top: 0;
}
.il-standard-form .il-dependant-group {
  background-color: #f9f9f9;
  padding: 3px 0;
}
.il-standard-form .il-dependant-group .form-group {
  margin: 0;
}
.il-standard-form input[type="radio"],
.il-standard-form input[type="checkbox"] {
  height: unset;
  width: unset;
}
.input-group-addon {
  padding: 3px 8px;
  font-size: 14px;
  font-weight: 400;
  line-height: 1;
  color: #161616;
  text-align: center;
  background-color: #f9f9f9;
  border: 1px solid #a6a6a6;
  border-radius: 0;
}
.form-horizontal .help-block {
  color: #161616;
  font-size: 85%;
  margin: 2px 0 4px;
  padding: 0;
  clear: both;
}
.form-horizontal .help-block:last-child {
  margin: 2px 0 10px;
}
.form-horizontal .help-block.alert-danger {
  margin: 3px 0 0;
  padding: 0 3px 0 3px;
  color: #a94442;
  background-color: #f2dede;
  border-color: #ebccd1;
}
.il-input-tag {
  --tags-focus-border-color: #4c6586;
  --tag-bg: #4c6586;
  --tag-hover: #4c6586;
  --tag-text-color: white;
  --tag-invalid-color: #4c6586;
  --tag-invalid-bg: #4c6586;
  --tag-remove-bg: #4c6586;
  --tag-remove-btn-color: white;
  --tag-remove-btn-bg--hover: #4c6586;
  --tag-hide-transition: 0s;
  line-height: 1.42857143;
}
.il-input-tag-container {
  height: auto;
  min-height: 1.42857143;
}
.il-input-tag-container .il-input-tag {
  border: none;
  box-shadow: none;
  outline: none;
  padding: 0 0px 4px;
  line-height: 1.42857143;
  font-weight: 700 !important;
  margin-bottom: 6.6px;
}
.il-input-tag-container .il-input-tag .tagify__tag {
  margin-top: 0;
}
.il-input-tag-container.disabled {
  background-color: #EEEEEE;
  cursor: not-allowed;
}
.il-input-tag-container.disabled .tagify__tag {
  cursor: not-allowed;
}
.il-input-tag-container.disabled .form-control {
  background-color: #EEEEEE;
}
.il-input-password .revelation-glyph {
  float: right;
  margin-top: -21px;
  margin-right: 5px;
}
.il-input-password .revelation-reveal {
  display: block;
}
.il-input-password .revelation-mask {
  display: none;
}
.revealed.il-input-password .revelation-reveal {
  display: none;
}
.revealed.il-input-password .revelation-mask {
  display: block;
}
.il-input-radio .form-control.il-input-radiooption {
  height: unset;
  border: unset;
  background-color: unset;
}
.il-input-multiselect {
  list-style: none;
  padding-left: 0px;
}
.il-standard-form textarea {
  height: 76px;
}
.il-filter .col-md-4,
.il-filter .col-md-6 {
  padding-top: 6px;
  padding-bottom: 6px;
  padding-right: 0px;
}
.il-filter .glyphicon-ok {
  font-size: unset;
  text-align: unset;
}
.il-filter input {
  overflow: hidden;
  white-space: nowrap;
  text-overflow: ellipsis;
}
.il-filter .input-group {
  width: 100%;
  height: 25px;
  table-layout: fixed;
}
.il-filter .input-group select {
  width: 100%;
  height: 25px;
  border: 1px solid #757575;
  background-color: white;
}
.il-filter .leftaddon {
  overflow: hidden;
  white-space: nowrap;
  text-overflow: ellipsis;
  width: 30%;
}
.il-filter .rightaddon {
  overflow: visible;
  white-space: nowrap;
  text-overflow: ellipsis;
  width: 10%;
}
.il-filter .rightaddon .glyphicon {
  top: 0;
}
.il-filter-bar {
  display: flex;
  padding: 3px 12px;
}
.il-filter-bar .il-filter-bar-opener {
  flex: 1;
}
.il-filter-bar .il-filter-bar-opener .btn-bulky {
  display: inline-flex;
  width: 100%;
  background-color: initial;
  font-size: 1.2em;
}
.il-filter-bar .il-filter-bar-opener .btn-bulky .glyph {
  padding-right: 0.3em;
}
.il-filter-bar .il-filter-bar-toggle {
  float: right;
  padding-left: 10px;
}
.il-filter-controls {
  position: absolute;
  bottom: 0px;
  padding-left: 15px;
  padding-bottom: 6px;
}
.il-filter-controls .btn-bulky {
  width: auto;
  background-color: initial;
  font-size: 14px;
}
.il-filter-inputs-active {
  background-color: #f9f9f9;
  padding: 3px 8px;
}
.il-filter-inputs-active span {
  display: inline-block;
  margin: 3px 8px 3px 0;
  padding: 0 8px;
  float: left;
  background-color: white;
  font-size: 0.8em;
  overflow: hidden;
  white-space: nowrap;
  text-overflow: ellipsis;
  max-width: 90vw;
}
.il-filter-input-section {
  border-top: 1px solid #dddddd;
  position: relative;
  padding-bottom: 40px;
  padding-right: 12px;
  margin: 0;
}
.il-filter-input-section .il-input-multiselect {
  margin: 0.8em;
}
.il-filter-field {
  cursor: text;
  overflow: hidden;
  white-space: nowrap;
  text-overflow: ellipsis;
}
@media (max-width: 768px) {
  .il-filter .webui-popover {
    position: static;
    max-width: none;
  }
  .il-filter .webui-popover.bottom > .webui-arrow,
  .il-filter .webui-popover.bottom-right > .webui-arrow,
  .il-filter .webui-popover.bottom-left > .webui-arrow {
    display: none;
  }
  .il-filter .webui-popover.bottom,
  .il-filter .webui-popover.bottom-left,
  .il-filter .webui-popover.bottom-right {
    padding: 4px;
    margin-top: 0;
    border: 0;
    box-shadow: none;
    background-color: #f9f9f9;
  }
}
.il-filter.disabled .il-filter-inputs-active span {
  color: #b0b0b0;
}
.il-filter-add-list ul {
  list-style: none;
  margin: 0;
  padding: 0;
}
.il-filter-add-list ul li > button {
  padding: 6px 12px;
  display: block;
  width: 100%;
}
.il-input-duration .form-group.row {
  width: 50%;
  float: left;
}
<<<<<<< HEAD
.ui-input-file-input-dropzone {
  border: 1px dashed #A8A8A8;
  padding: 3px;
=======
.il-input-file .il-input-file-dropzone {
  background: white;
  border: 1px dashed #757575;
  -moz-border-radius: 0px;
  -webkit-border-radius: 0px;
  border-radius: 0px;
  margin-bottom: 6px;
  padding: 6px 12px;
>>>>>>> cc0322c4
}
.ui-input-file-input-dropzone button {
  font-size: 14px;
  margin-left: 3px;
}
.ui-input-file-input-error-msg {
  font-size: 14px;
  color: #d00;
}
<<<<<<< HEAD
.ui-input-file-input-dropzone button:disabled,
.ui-input-file-input-dropzone button:disabled:hover {
  color: #b0b0b0;
  border: none;
  background: none;
=======
.il-input-file .il-input-file-dropzone.dz-drag-hover {
  border: 1px dashed #5b5b5b;
  -moz-border-radius: 0px;
  -webkit-border-radius: 0px;
  border-radius: 0px;
  background-color: #FFF9BC;
>>>>>>> cc0322c4
}
.ui-input-file-input {
  border: 1px dashed #A8A8A8;
  margin-bottom: 5px;
  padding: 3px;
}
.ui-input-file-input .glyph[aria-label="Close"],
.ui-input-file-input .glyph[aria-label="Close Disabled"] {
  margin-right: 3px;
  float: right;
}
.ui-input-file-input .glyph[aria-label="Expand Content"],
.ui-input-file-input .glyph[aria-label="Collapse Content"] {
  margin: 3px 0;
}
.ui-input-file-info span[data-dz-name],
.ui-input-file-info span[data-dz-size] {
  font-size: 14px;
  margin-left: 3px;
}
.ui-input-file-info span[data-dz-size] {
  font-style: italic;
}
.il-table-presentation-viewcontrols {
  background-color: #e2e8ef;
  display: flex;
  flex-wrap: wrap;
  justify-content: space-between;
}
.il-table-presentation-viewcontrols > div {
  padding: 6px;
}
.il-table-presentation-viewcontrols .btn-default:not(.disabled):not(.engaged) {
  color: #4c6586;
  background-color: white;
  border-color: #4c6586;
}
.il-table-presentation-viewcontrols .btn-default:not(.disabled):not(.engaged):focus,
.il-table-presentation-viewcontrols .btn-default:not(.disabled):not(.engaged).focus {
  color: #4c6586;
  background-color: #e6e6e6;
  border-color: #1e2835;
}
.il-table-presentation-viewcontrols .btn-default:not(.disabled):not(.engaged):hover {
  color: #4c6586;
  background-color: #e6e6e6;
  border-color: #36485f;
}
.il-table-presentation-viewcontrols .btn-default:not(.disabled):not(.engaged):active,
.il-table-presentation-viewcontrols .btn-default:not(.disabled):not(.engaged).active,
.open > .dropdown-toggle.il-table-presentation-viewcontrols .btn-default:not(.disabled):not(.engaged) {
  color: #4c6586;
  background-color: #e6e6e6;
  background-image: none;
  border-color: #36485f;
}
.il-table-presentation-viewcontrols .btn-default:not(.disabled):not(.engaged):active:hover,
.il-table-presentation-viewcontrols .btn-default:not(.disabled):not(.engaged).active:hover,
.open > .dropdown-toggle.il-table-presentation-viewcontrols .btn-default:not(.disabled):not(.engaged):hover,
.il-table-presentation-viewcontrols .btn-default:not(.disabled):not(.engaged):active:focus,
.il-table-presentation-viewcontrols .btn-default:not(.disabled):not(.engaged).active:focus,
.open > .dropdown-toggle.il-table-presentation-viewcontrols .btn-default:not(.disabled):not(.engaged):focus,
.il-table-presentation-viewcontrols .btn-default:not(.disabled):not(.engaged):active.focus,
.il-table-presentation-viewcontrols .btn-default:not(.disabled):not(.engaged).active.focus,
.open > .dropdown-toggle.il-table-presentation-viewcontrols .btn-default:not(.disabled):not(.engaged).focus {
  color: #4c6586;
  background-color: #d4d4d4;
  border-color: #1e2835;
}
.il-table-presentation-viewcontrols .btn-default:not(.disabled):not(.engaged).disabled:hover,
.il-table-presentation-viewcontrols .btn-default:not(.disabled):not(.engaged)[disabled]:hover,
fieldset[disabled] .il-table-presentation-viewcontrols .btn-default:not(.disabled):not(.engaged):hover,
.il-table-presentation-viewcontrols .btn-default:not(.disabled):not(.engaged).disabled:focus,
.il-table-presentation-viewcontrols .btn-default:not(.disabled):not(.engaged)[disabled]:focus,
fieldset[disabled] .il-table-presentation-viewcontrols .btn-default:not(.disabled):not(.engaged):focus,
.il-table-presentation-viewcontrols .btn-default:not(.disabled):not(.engaged).disabled.focus,
.il-table-presentation-viewcontrols .btn-default:not(.disabled):not(.engaged)[disabled].focus,
fieldset[disabled] .il-table-presentation-viewcontrols .btn-default:not(.disabled):not(.engaged).focus {
  background-color: white;
  border-color: #4c6586;
}
.il-table-presentation-viewcontrols .btn-default:not(.disabled):not(.engaged) .badge {
  color: white;
  background-color: #4c6586;
}
.il-table-presentation-viewcontrols .btn-default.engaged {
  color: white;
  background-color: #4c6586;
  border-color: #4c6586;
}
.il-table-presentation-viewcontrols .btn-default.engaged:focus,
.il-table-presentation-viewcontrols .btn-default.engaged.focus {
  color: white;
  background-color: #3a4c65;
  border-color: #1e2835;
}
.il-table-presentation-viewcontrols .btn-default.engaged:hover {
  color: white;
  background-color: #3a4c65;
  border-color: #36485f;
}
.il-table-presentation-viewcontrols .btn-default.engaged:active,
.il-table-presentation-viewcontrols .btn-default.engaged.active,
.open > .dropdown-toggle.il-table-presentation-viewcontrols .btn-default.engaged {
  color: white;
  background-color: #3a4c65;
  background-image: none;
  border-color: #36485f;
}
.il-table-presentation-viewcontrols .btn-default.engaged:active:hover,
.il-table-presentation-viewcontrols .btn-default.engaged.active:hover,
.open > .dropdown-toggle.il-table-presentation-viewcontrols .btn-default.engaged:hover,
.il-table-presentation-viewcontrols .btn-default.engaged:active:focus,
.il-table-presentation-viewcontrols .btn-default.engaged.active:focus,
.open > .dropdown-toggle.il-table-presentation-viewcontrols .btn-default.engaged:focus,
.il-table-presentation-viewcontrols .btn-default.engaged:active.focus,
.il-table-presentation-viewcontrols .btn-default.engaged.active.focus,
.open > .dropdown-toggle.il-table-presentation-viewcontrols .btn-default.engaged.focus {
  color: white;
  background-color: #2d3b4f;
  border-color: #1e2835;
}
.il-table-presentation-viewcontrols .btn-default.engaged.disabled:hover,
.il-table-presentation-viewcontrols .btn-default.engaged[disabled]:hover,
fieldset[disabled] .il-table-presentation-viewcontrols .btn-default.engaged:hover,
.il-table-presentation-viewcontrols .btn-default.engaged.disabled:focus,
.il-table-presentation-viewcontrols .btn-default.engaged[disabled]:focus,
fieldset[disabled] .il-table-presentation-viewcontrols .btn-default.engaged:focus,
.il-table-presentation-viewcontrols .btn-default.engaged.disabled.focus,
.il-table-presentation-viewcontrols .btn-default.engaged[disabled].focus,
fieldset[disabled] .il-table-presentation-viewcontrols .btn-default.engaged.focus {
  background-color: #4c6586;
  border-color: #4c6586;
}
.il-table-presentation-viewcontrols .btn-default.engaged .badge {
  color: #4c6586;
  background-color: white;
}
.il-table-presentation-viewcontrols .il-viewcontrol-pagination {
  order: 1;
}
.il-table-presentation-viewcontrols .il-viewcontrol-mode {
  order: 2;
}
.il-table-presentation-viewcontrols .il-viewcontrol-sortatio {
  order: 3;
}
.il-table-presentation-row {
  background-color: #f9f9f9;
  border-top: 1px solid #ddd;
  margin: 0;
  padding-top: 6px;
  padding-bottom: 6px;
  position: relative;
  white-space: nowrap;
}
.il-table-presentation-row .il-table-presentation-actions {
  right: 10px;
  position: absolute;
}
.il-table-presentation-row .il-table-presentation-row-controls,
.il-table-presentation-row .il-table-presentation-row-contents {
  display: inline-block;
  vertical-align: top;
}
.il-table-presentation-row .il-table-presentation-row-controls {
  width: 5%;
  padding-left: 6px;
}
.il-table-presentation-row .il-table-presentation-row-controls .il-table-presentation-row-controls-collapser {
  display: none;
  /*initially hidden*/
}
.il-table-presentation-row .il-table-presentation-row-controls .il-table-presentation-row-controls-expander {
  display: block;
  /*initially visible*/
}
.il-table-presentation-row .il-table-presentation-row-contents {
  white-space: normal;
  width: 95%;
}
.il-table-presentation-row .il-table-presentation-actions {
  margin: 5px 0;
}
.il-table-presentation-row .il-table-presentation-row-header h4 {
  font-size: 17px;
  font-weight: normal;
  padding: 0;
  margin: 0;
  cursor: pointer;
}
.il-table-presentation-row .il-table-presentation-row-header .il-table-presentation-row-header-fields {
  display: block;
  /*initially visible*/
}
.il-table-presentation-row .il-table-presentation-row-expanded {
  margin-right: -15px;
  margin-left: -15px;
  display: none;
  /*initially hidden*/
  margin-top: 6px;
  margin-left: 0;
  margin-right: 0;
}
.il-table-presentation-row .il-table-presentation-row-expanded .il-table-presentation-desclist {
  padding-right: 6px;
}
.il-table-presentation-row .il-table-presentation-row-expanded .il-table-presentation-desclist.desclist-column {
  position: relative;
  min-height: 1px;
  padding-right: 15px;
  padding-left: 15px;
  padding-left: 0;
}
@media (min-width: 768px) {
  .il-table-presentation-row .il-table-presentation-row-expanded .il-table-presentation-desclist.desclist-column {
    float: left;
    width: 58.33333333%;
  }
}
.il-table-presentation-row .il-table-presentation-row-expanded .il-table-presentation-details {
  position: relative;
  min-height: 1px;
  padding-right: 15px;
  padding-left: 15px;
}
@media (min-width: 768px) {
  .il-table-presentation-row .il-table-presentation-row-expanded .il-table-presentation-details {
    float: left;
    width: 41.66666667%;
  }
}
.il-table-presentation-row .il-table-presentation-row-expanded .il-table-presentation-details .il-table-presentation-actions {
  margin-bottom: 6px;
}
.il-table-presentation-row .il-table-presentation-row-expanded .il-table-presentation-details .il-table-presentation-fields {
  min-height: 20px;
  padding: 19px;
  margin-bottom: 20px;
  background-color: #f5f5f5;
  border: 1px solid #e3e3e3;
  border-radius: 0px;
  -webkit-box-shadow: inset 0 1px 1px rgba(0, 0, 0, 0.05);
  box-shadow: inset 0 1px 1px rgba(0, 0, 0, 0.05);
  font-size: 12px;
}
.il-table-presentation-row .il-table-presentation-row-expanded .il-table-presentation-details .il-table-presentation-fields blockquote {
  border-color: #ddd;
  border-color: rgba(0, 0, 0, 0.15);
}
.il-table-presentation-row .il-table-presentation-row-expanded .il-table-presentation-details .il-table-presentation-fields .il-item-property-name {
  color: #6f6f6f;
}
.il-table-data {
  display: table;
}
.il-table-data .row {
  display: table-row;
}
.il-table-data .row .cell {
  display: table-cell;
  border: thin solid black;
  padding: 5px;
}
.il-table-data .header.cell {
  font-weight: bold;
}
.il-workflow-header .il-workflow-title {
  background-color: #f0f0f0;
  color: #4c6586;
  font-size: 2.6rem;
  font-weight: 300;
  margin-bottom: 30px;
  margin-top: 0;
}
.il-workflow-container {
  list-style: none;
  padding: 0;
}
.il-workflow-container .il-workflow-step:before {
  background-color: white;
  border: 1.05px solid #4c6586;
  border-radius: 50%;
  color: white;
  content: "";
  font-family: Glyphicons Halflings;
  font-size: 11px;
  height: 21px;
  line-height: 19px;
  margin-left: 5px;
  padding-left: 1px;
  position: absolute;
  text-align: center;
  width: 21px;
}
.il-workflow-container .il-workflow-step:last-child .text {
  border-left: none;
}
.il-workflow-container .not-available:before,
.il-workflow-container .no-longer-available:before {
  content: "\e033";
  color: #dddddd;
  background-color: #f9f9f9;
  border: none;
}
.il-workflow-container .not-available.in-progress:before,
.il-workflow-container .no-longer-available.in-progress:before {
  background-color: #a1b3ca;
  color: white;
}
.il-workflow-container .not-available.in-progress .text span,
.il-workflow-container .no-longer-available.in-progress .text span {
  color: #2c2c2c;
  opacity: 0.5;
}
.il-workflow-container .not-available .text,
.il-workflow-container .no-longer-available .text {
  color: #dddddd;
}
.il-workflow-container .no-longer-available:before {
  content: "\e023";
}
.il-workflow-container .completed-successfully:before,
.il-workflow-container .completed-unsuccessfully:before {
  background-color: #dddddd;
  color: white;
}
.il-workflow-container .completed-successfully:before {
  content: "\e013";
}
.il-workflow-container .completed-unsuccessfully:before {
  content: "\e014";
}
.il-workflow-container .available.completed-successfully:before,
.il-workflow-container .available.completed-unsuccessfully:before,
.il-workflow-container .in-progress:before {
  background-color: #4c6586;
}
.il-workflow-container .active:before {
  margin: 0;
  width: 31.5px;
  height: 31.5px;
  font-size: 15.75px;
}
.il-workflow-container .active.completed-successfully:before,
.il-workflow-container .active.completed-unsuccessfully:before {
  line-height: 31.5px;
  background-color: #4c6586;
}
.il-workflow-container .active .text .il-workflow-step-label,
.il-workflow-container .active .text .il-workflow-step-label .btn.btn-link {
  color: #4c6586;
  font-size: 18.9px;
  font-weight: 400;
}
.il-workflow-container .text {
  border-left: 1px dashed #2c2c2c;
  font-size: 14.7px;
  margin-left: 15px;
  padding: 0 0 31.5px 21px;
}
.il-workflow-container .text .il-workflow-step-label {
  display: block;
}
.il-workflow-container .available .il-workflow-step-label,
.il-workflow-container .available .il-workflow-step-label .btn.btn-link {
  color: #161616;
  font-size: 14.7px;
  font-weight: 300;
  margin-top: -5px;
}
/* common css for characteristic value listing */
.il-listing-characteristic-value-row {
  /* i tried .ilClearFloat, did not work as expected */
  border-top: solid #dddddd 1px;
  padding: 12px 0;
}
.il-listing-characteristic-value-row:before,
.il-listing-characteristic-value-row:after {
  display: table;
  content: " ";
}
.il-listing-characteristic-value-row:after {
  clear: both;
}
.il-listing-characteristic-value-row:before,
.il-listing-characteristic-value-row:after {
  display: table;
  content: " ";
}
.il-listing-characteristic-value-row:after {
  clear: both;
}
.il-listing-characteristic-value-row:first-child {
  border-top: none;
}
.il-listing-characteristic-value-label {
  float: left;
  width: 50%;
  right: 50%;
}
@media (max-width: 768px) {
  .il-listing-characteristic-value-label {
    width: 75%;
    right: 75%;
  }
}
.il-listing-characteristic-value-item {
  float: right;
  padding-left: 12px;
  width: 50%;
  left: 50%;
}
@media (max-width: 768px) {
  .il-listing-characteristic-value-item {
    width: 25%;
    left: 25%;
  }
}
/* when characteristic value listing is used in the card */
.il-card .il-listing-characteristic-value-row {
  border-top: none;
  padding: 6px 3px;
}
.il-card .il-listing-characteristic-value-label {
  padding-left: 6px;
  width: 75%;
  right: 75%;
}
.il-card .il-listing-characteristic-value-item {
  text-align: right;
  width: 25%;
  left: 25%;
}
div.alert div {
  margin-top: 10px;
}
div.alert ul {
  margin-top: 15px;
  background-color: #f9f9f9;
  padding: 6px 12px;
  font-size: 12px;
  color: #6f6f6f;
  list-style-type: none;
}
div.alert ul > li:before {
  content: "\00BB \0020";
  /* margin-left: -10px; */
}
.modal.fade {
  transition-property: opacity;
  transition-duration: 0.15s;
  transition-timing-function: linear;
  transition-delay: 0s;
}
.modal.fade .modal-title {
  font-size: 18px;
}
.modal.fade .modal-dialog {
  -webkit-transition: -webkit-transform 0.15s ease-out;
  -moz-transition: -moz-transform 0.15s ease-out;
  -o-transition: -o-transform 0.15s ease-out;
  transition: transform 0.15s ease-out;
}
.carousel.slide.text-only .carousel-inner {
  min-height: 400px;
}
.carousel.slide.text-only .carousel-indicators li {
  border-color: black;
}
.carousel.slide.text-only .carousel-indicators li.active {
  background-color: black;
}
.carousel.slide.text-only .carousel-control {
  background: none !important;
}
.il-tree {
  list-style-type: none;
  padding: 0 3px 0 calc(3px + 4px);
  margin-left: 0;
}
.il-tree ul {
  padding-left: 14px;
  list-style-type: none;
}
.il-tree li.il-tree-node {
  padding: 0;
}
.il-tree li.il-tree-node .node-line {
  padding: 3px 0 3px 14px;
  cursor: pointer;
  display: flex;
  flex-wrap: wrap;
}
.il-tree li.il-tree-node .node-line > .node-label {
  padding-left: 4px;
}
.il-tree li.il-tree-node .node-line > .node-label .icon {
  vertical-align: text-bottom;
}
.il-tree li.il-tree-node .node-line > .node-byline {
  padding-left: 4px;
  width: 100%;
}
.il-tree li.il-tree-node.highlighted > .node-line {
  background-color: #e2e8ef;
}
.il-tree li.il-tree-node.expandable > .node-line:before {
  color: #737373;
  position: absolute;
  margin-left: -14px;
}
.il-tree li.il-tree-node[aria-expanded="false"] > ul {
  display: none;
}
.shadow-right {
  box-shadow: 1px 3px 4px rgba(0, 0, 0, 0.1);
}
.shadow-bottom {
  box-shadow: 0 1px 2px rgba(0, 0, 0, 0.1);
}
.shadow-top {
  box-shadow: 0 0 4px rgba(0, 0, 0, 0.1);
}
* {
  box-sizing: border-box;
}
menu,
article,
aside,
details,
footer,
header,
nav,
section {
  display: block;
}
/*
*********************
grid-based layout
*********************
*/
@media all and (-ms-high-contrast: none), (-ms-high-contrast: active) {
  body {
    background-image: url("../../templates/default/images/HeaderIcon.svg");
    background-position: center 43%;
    background-repeat: no-repeat;
    display: -ms-flexbox;
    align-items: center;
    justify-content: center;
  }
  body:after {
    content: "Microsoft Internet Explorer is no longer supported!";
  }
  body .il-layout-page {
    display: none;
  }
}
.il-layout-page {
  background: #f0f0f0;
  display: grid;
  grid-gap: 0px;
  grid-template-columns: auto 1fr;
  grid-template-rows: auto 60px 1fr;
  height: 100%;
  overflow: hidden;
  width: 100%;
  hyphens: auto;
  -webkit-hyphens: auto;
  -ms-hyphens: auto;
  -moz-hyphens: auto;
}
.il-layout-page .il-maincontrols-mainbar .il-mainbar-close-slates {
  display: none;
}
.il-layout-page.with-mainbar-slates-engaged {
  grid-template-columns: auto 1fr;
}
.il-layout-page.with-mainbar-slates-engaged .il-maincontrols-mainbar {
  width: 409px;
}
.il-layout-page.with-mainbar-slates-engaged .il-maincontrols-mainbar .il-mainbar-slates {
  display: flex;
  flex-direction: column;
  z-index: 995;
}
.il-layout-page.with-mainbar-slates-engaged .il-maincontrols-mainbar .il-mainbar-slates .il-maincontrols-slate {
  overflow-y: auto;
  -webkit-overflow-scrolling: touch;
  min-height: 0;
}
.il-layout-page.with-mainbar-slates-engaged .il-maincontrols-mainbar .il-mainbar-close-slates {
  display: flex;
}
header {
  grid-column-start: 1;
  grid-column-end: 3;
  grid-row: 2;
  z-index: 999;
  box-shadow: 0 1px 2px rgba(0, 0, 0, 0.1);
}
.breadcrumbs {
  align-items: center;
  background-color: white;
  display: flex;
  flex-direction: row;
  z-index: 998;
  box-shadow: 0 1px 2px rgba(0, 0, 0, 0.1);
}
div.il-system-infos {
  grid-column-start: 1;
  grid-column-end: 3;
  grid-row: 1;
  z-index: 998;
}
.header-inner {
  align-items: center;
  background: white;
  display: flex;
  flex-direction: row;
  height: 60px;
  padding: 0 15px;
  position: fixed;
  width: 100%;
  justify-content: space-between;
}
.il-logo {
  width: 50%;
  height: 45px;
  justify-self: start;
  display: flex;
  align-items: center;
}
.il-pagetitle {
  font-weight: 600;
  display: flex;
  font-size: 15.988px;
  align-items: flex-end;
  padding-left: 35px;
}
.il-header-locator {
  display: none;
}
nav.il-maincontrols {
  grid-column: 1;
  grid-row: 4;
  z-index: 997;
}
.il-maincontrols-mainbar {
  background-color: white;
  display: grid;
  height: 100%;
  grid-template-columns: 80px 329px;
  grid-template-rows: 1fr;
  width: 80px;
}
.il-mainbar {
  background-color: #2c2c2c;
  grid-column: 1;
  grid-row: 1;
  z-index: 996;
  box-shadow: 1px 3px 4px rgba(0, 0, 0, 0.1);
}
.il-mainbar-tools-button {
  display: flex;
  flex-direction: row;
}
.il-mainbar-tools-button button {
  height: 80px;
  width: 80px;
}
.il-mainbar-tools-entries button {
  height: 80px;
  width: 80px;
}
.il-mainbar-tools-entries.engaged {
  display: flex;
  flex-direction: row;
}
.il-mainbar-slates {
  grid-column: 2;
  grid-row: 1;
}
main {
  display: block;
}
.il-layout-page-content {
  display: grid;
  grid-template-rows: 1fr auto;
  grid-column: 2;
  grid-row: 3;
  overflow: auto;
}
.il-layout-page-content > div {
  display: flex;
  flex-flow: column;
}
.il-layout-page-content #mainspacekeeper {
  flex-grow: 1;
  width: 100%;
}
/* Footer */
footer {
  background-color: #4c6586;
  min-height: auto;
  padding: 20px 0 15px 5px;
  text-align: center;
}
/*
**************************************************************
       mobile Layout
**************************************************************
*/
@media (min-width: 768px) {
  #il_right_col {
    padding-left: 0;
  }
}
@media only screen and (max-width: 1199px) {
  .il-layout-page.with-mainbar-slates-engaged #il_right_col {
    padding-left: 15px;
  }
}
@media only screen and (max-width: 1199px) {
  .il-layout-page.with-mainbar-slates-engaged #il_center_col.col-sm-9 {
    padding-right: 15px;
  }
  .il-layout-page.with-mainbar-slates-engaged #il_center_col.col-sm-9,
  .il-layout-page.with-mainbar-slates-engaged #il_right_col.col-sm-3 {
    float: none !important;
    width: 100% !important;
  }
}
@media only screen and (max-width: 768px) {
  .il-layout-page {
    background: #f0f0f0;
    display: grid;
    grid-gap: 0px;
    grid-template-columns: 1fr;
    grid-template-rows: auto 45px 1fr auto;
    height: 100%;
    overflow: hidden;
    width: 100%;
  }
  .il-layout-page .nav.il-maincontrols {
    grid-row: 4;
    grid-column: 1;
  }
  .il-layout-page .nav.il-maincontrols .il-maincontrols-mainbar {
    display: grid;
    display: -ms-grid;
    -ms-grid-columns: 1fr;
    grid-template-columns: 1fr;
    -ms-grid-rows: 0 50px;
    grid-template-rows: 0 50px;
  }
  .il-layout-page .nav.il-maincontrols .il-maincontrols-mainbar .il-mainbar-close-slates {
    display: none;
  }
  .il-layout-page .nav.il-maincontrols .il-maincontrols-mainbar .il-mainbar {
    -ms-grid-column: 1;
    -ms-grid-row: 2;
    grid-column: 1;
    grid-row: 2;
    box-shadow: 0 0 4px rgba(0, 0, 0, 0.1);
  }
  .il-layout-page .nav.il-maincontrols .il-maincontrols-mainbar .il-mainbar-slates {
    -ms-grid-column: 1;
    -ms-grid-row: 1;
    grid-column: 1;
    grid-row: 1;
  }
  .il-layout-page.with-mainbar-slates-engaged {
    -ms-grid-columns: 1fr;
    grid-template-columns: 1fr;
  }
  .il-layout-page.with-mainbar-slates-engaged .nav.il-maincontrols {
    -ms-grid-column: 1;
    -ms-grid-row: 3;
    grid-column: 1;
    grid-row: 3;
    height: 100%;
  }
  .il-layout-page.with-mainbar-slates-engaged .nav.il-maincontrols .il-maincontrols-mainbar {
    -ms-grid-columns: 1fr;
    grid-template-columns: 1fr;
    -ms-grid-rows: 1fr 50px;
    grid-template-rows: 1fr 50px;
    width: 100%;
  }
  .il-layout-page.with-mainbar-slates-engaged .nav.il-maincontrols .il-maincontrols-mainbar .il-mainbar {
    box-shadow: 0 0 4px rgba(0, 0, 0, 0.1);
  }
  .il-layout-page.with-mainbar-slates-engaged .nav.il-maincontrols .il-maincontrols-mainbar .il-mainbar-slates {
    -ms-grid-column: 1;
    -ms-grid-row: 1;
    grid-column: 1;
    grid-row: 1;
    display: -ms-flexbox;
    display: flex;
    -ms-flex-direction: column;
    flex-direction: column;
    width: 100%;
    z-index: 995;
  }
  .il-layout-page.with-mainbar-slates-engaged .nav.il-maincontrols .il-maincontrols-mainbar .il-mainbar-slates .il-maincontrols-slate {
    overflow-y: auto;
  }
  .il-layout-page.with-mainbar-slates-engaged .nav.il-maincontrols .il-maincontrols-mainbar .il-mainbar-close-slates {
    display: none;
  }
  header {
    -ms-grid-column: 1;
    -ms-grid-row: 1;
    grid-column: 1;
    grid-row: 2;
    z-index: 999;
  }
  .header-inner {
    height: 45px;
    padding: 0;
    width: 100%;
    box-shadow: 0 1px 2px rgba(0, 0, 0, 0.1);
  }
  .il-logo {
    width: 40px;
  }
  .il-pagetitle {
    display: none;
  }
  .breadcrumbs {
    display: none;
  }
  .il-header-locator {
    display: block;
  }
  .il-header-locator .dropdown {
    position: static;
  }
  .il-header-locator .open > .dropdown-menu {
    top: 44px;
    width: 100%;
  }
  .il-header-locator .dropdown-toggle {
    background-color: transparent;
    border: none;
    color: #2c2c2c;
    font-size: 1.5rem;
    max-width: 220px;
    white-space: nowrap;
    overflow: hidden;
    text-overflow: ellipsis;
  }
  .il-header-locator .dropdown-toggle:before {
    content: " \e606";
    font-family: "il-icons";
    font-size: 1.8rem;
    margin-right: 10px;
  }
  .il-header-locator .open .dropdown-toggle:before {
    content: " \e604";
  }
  .il-header-locator .btn-default:active:hover,
  .il-header-locator .btn-default:active:focus,
  .il-header-locator .open > .dropdown-toggle.btn-default,
  .il-header-locator .open > .dropdown-toggle.btn-default:hover .open > .dropdown-toggle.btn-default:active,
  .il-header-locator .open > .dropdown-toggle.btn-default:active:hover,
  .il-header-locator .open > .dropdown-toggle.btn-default:active:focus {
    background: white;
    border-color: white;
    color: #2c2c2c;
    outline: none;
  }
  .il-header-locator span.caret {
    display: none;
  }
  .il-maincontrols-mainbar {
    display: block;
    width: 100%;
  }
  .il-mainbar {
    background-color: #2c2c2c;
    box-shadow: none;
    display: -ms-flexbox;
    display: flex;
    max-height: 50px;
    overflow: hidden;
    z-index: 996;
  }
  .il-mainbar-tools-button {
    display: -ms-flexbox;
    display: flex;
    -ms-flex-direction: row;
    flex-direction: row;
  }
  .il-mainbar-tools-button button {
    height: 50px;
    width: 75px;
  }
  .il-mainbar-tools-entries button {
    height: 50px;
    width: 75px;
  }
  .il-mainbar-tools-entries.engaged {
    display: -ms-flexbox;
    display: flex;
    -ms-flex-direction: row;
    flex-direction: row;
  }
  .il-mainbar-tools-entries .il-mainbar-tools-entries-bg {
    height: 50px;
  }
  .il-mainbar-slates {
    -ms-grid-column: 2;
    -ms-grid-row: 1;
    grid-column: 2;
    grid-row: 1;
  }
  .il-mainbar-remove-tool {
    display: none;
  }
  .il-mainbar-tools-entries.engaged .il-mainbar-remove-tool {
    display: block;
  }
  main {
    display: block;
  }
  .il-layout-page-content {
    -ms-grid-column: 1;
    -ms-grid-row: 3;
    grid-column: 1;
    grid-row: 3;
    overflow: auto;
  }
  div.il-system-infos {
    grid-column: 1;
    -ms-grid-column: 1;
  }
}
/*
**************************************************************
       print styles
**************************************************************
*/
@media print {
  html body {
    overflow: visible;
    background: none;
  }
  html body .il-layout-page {
    display: block;
    overflow: visible;
    background: none;
  }
  html body .il-layout-page header,
  html body .il-layout-page .il-maincontrols,
  html body .il-layout-page .breadcrumbs,
  html body .il-layout-page footer,
  html body .il-layout-page .ilFileDropTargetOverlay {
    display: none !important;
  }
  html body .il-layout-page-content,
  html body .il-layout-page-content div {
    display: block;
  }
}
.il-maincontrols-slate.disengaged {
  display: none;
}
.il-maincontrols-slate .btn-bulky {
  padding: 15px 40px 15px 10px;
}
.il-maincontrols-slate .link-bulky {
  padding: 15px 10px 15px 10px;
}
.il-maincontrols-slate .btn-bulky,
.il-maincontrols-slate .link-bulky {
  align-items: flex-start;
  background-color: #f2f2f2;
  border: none;
  display: flex;
  margin-bottom: 2px;
  position: relative;
}
.il-maincontrols-slate .btn-bulky.engaged:after,
.il-maincontrols-slate .link-bulky.engaged:after,
.il-maincontrols-slate .btn-bulky.disengaged:after,
.il-maincontrols-slate .link-bulky.disengaged:after {
  font-family: "il-icons";
  font-size: 1.7rem;
  position: absolute;
  right: 10px;
  top: 20px;
}
.il-maincontrols-slate .btn-bulky.engaged:after,
.il-maincontrols-slate .link-bulky.engaged:after {
  content: " \e604";
}
.il-maincontrols-slate .btn-bulky.disengaged:after,
.il-maincontrols-slate .link-bulky.disengaged:after {
  content: " \e606";
}
.il-maincontrols-slate .btn-bulky:focus,
.il-maincontrols-slate .link-bulky:focus {
  color: inherit;
}
.il-maincontrols-slate .btn-bulky:hover,
.il-maincontrols-slate .link-bulky:hover,
.il-maincontrols-slate .btn-bulky.engaged,
.il-maincontrols-slate .link-bulky.engaged {
  background-color: rgba(76, 101, 134, 0.3);
  color: inherit;
}
.il-maincontrols-slate .btn-bulky .icon,
.il-maincontrols-slate .link-bulky .icon {
  margin-right: 5px;
  filter: invert(50%);
}
.il-maincontrols-slate .btn-bulky .icon.small,
.il-maincontrols-slate .link-bulky .icon.small {
  min-width: 20px;
}
.il-maincontrols-slate .btn-bulky .icon.medium,
.il-maincontrols-slate .link-bulky .icon.medium {
  min-width: 35px;
}
.il-maincontrols-slate .btn-bulky .bulky-label,
.il-maincontrols-slate .link-bulky .bulky-label {
  font-size: 1.5rem;
  line-height: 1.95rem;
  text-align: left;
  word-break: normal;
}
.il-maincontrols-slate .il-maincontrols-slate .btn-bulky {
  background-color: #f9f9f9;
}
.il-maincontrols-slate.il-maincontrols-slate-notification .il-maincontrols-slate-notification-title {
  text-transform: uppercase;
  padding: 12px;
}
.il-maincontrols-slate.il-maincontrols-slate-notification .il-maincontrols-slate-notification-title .btn-bulky {
  margin: -12px;
  border: none;
  border-right: solid 3px;
  border-right-color: #f9f9f9;
  padding: 12px;
  background-color: transparent;
  text-transform: uppercase;
  width: 50%;
}
.il-maincontrols-slate.il-maincontrols-slate-notification .il-maincontrols-slate-notification-title .btn-bulky .glyph :before {
  content: " \e605";
  font-family: "il-icons";
  font-size: 1.7rem;
  margin-right: 10px;
}
.il-maincontrols-slate #il-tag-slate-container .btn-bulky,
.il-maincontrols-slate #ilHelpPanel .btn-bulky {
  padding: 6px;
  text-align: center;
  text-transform: uppercase;
}
.il-maincontrols-slate #il-tag-slate-container .btn-bulky .glyph :before,
.il-maincontrols-slate #ilHelpPanel .btn-bulky .glyph :before {
  content: " \e605";
  font-family: "il-icons";
  font-size: 1.7rem;
  margin-right: 10px;
}
.il-maincontrols-slate #il-tag-slate-container .btn-bulky .bulky-label,
.il-maincontrols-slate #ilHelpPanel .btn-bulky .bulky-label {
  margin-top: 3px;
}
.il-maincontrols-slate.engaged[data-depth-level="2"] .btn-bulky:not(:hover),
.il-maincontrols-slate.engaged[data-depth-level="2"] .link-bulky:not(:hover) {
  background-color: #f9f9f9;
}
.il-maincontrols-slate.engaged[data-depth-level="3"] .btn-bulky:not(:hover),
.il-maincontrols-slate.engaged[data-depth-level="3"] .link-bulky:not(:hover) {
  background-color: rgba(249, 249, 249, 0.15);
}
.il-maincontrols-slate.engaged[data-depth-level="4"] .btn-bulky:not(:hover),
.il-maincontrols-slate.engaged[data-depth-level="4"] .link-bulky:not(:hover) {
  background-color: rgba(249, 249, 249, 0.1);
}
.il-maincontrols-slate-content p,
.il-maincontrols-slate-content h1,
.il-maincontrols-slate-content h2,
.il-maincontrols-slate-content h3,
.il-maincontrols-slate-content li {
  padding: 10px 20px;
}
.il-maincontrols-slate-content > hr {
  margin: 10px 0;
}
.il-maincontrols-slate-content li.jstree-node {
  padding: 4px 0;
}
.il-maincontrols-slate-content li.il-workflow-step {
  padding: 0 20px;
}
.il-maincontrols-slate-close button,
.il-maincontrols-slate-back button {
  background-color: transparent;
}
.il-maincontrols-slate-back {
  display: none;
}
.il-maincontrols-slate-back.active {
  display: block;
}
.il-maincontrols-slate-back button {
  width: 100%;
  text-align: left;
  padding: 30px 0 10px 20px;
}
.il-maincontrols-slate-close {
  width: 100%;
  border-bottom: 1px solid #eee;
  border-top: 1px solid #eee;
  height: 50px;
  margin-top: auto;
  bottom: 0;
  position: sticky;
}
.il-maincontrols-slate-close .bulky-label {
  display: none;
}
.il-maincontrols-slate-close .btn-bulky {
  background-color: #fff;
  width: 100%;
  height: 100%;
  padding: 0;
  margin: 0;
  text-align: right;
}
.il-maincontrols-slate-close .btn-bulky .glyph {
  padding-right: 20px;
}
.il-maincontrols-slate-close .btn-bulky.engaged {
  background-color: #fff;
  border: 0;
}
.il-maincontrols-slate-close .btn-bulky:active {
  outline: none;
}
@media only screen and (max-width: 768px) {
  .il-maincontrols-slate span.glyph {
    width: 45px;
    text-align: left;
  }
  .il-maincontrols-slate .il-avatar {
    margin-right: 22.5px;
  }
  .il-maincontrols-slate .link-bulky .icon.small {
    margin-right: 25px;
  }
}
.il-maincontrols-metabar {
  display: flex;
  justify-content: space-between;
  align-items: center;
  list-style-type: none;
  /* Remove bullets */
}
.il-maincontrols-metabar > li > .btn-bulky > .bulky-label {
  display: none;
}
.il-maincontrols-metabar .glyphicon {
  filter: invert(50%);
  font-family: 'il-icons';
  font-size: 2rem;
  margin-right: 5px;
  position: relative;
}
.il-maincontrols-metabar .input-group {
  display: block;
}
.il-maincontrols-metabar p {
  padding: 0;
}
.il-maincontrols-metabar form#mm_search_form {
  padding: 20px;
}
.il-maincontrols-metabar .badge {
  position: absolute;
}
.il-maincontrols-metabar .btn {
  position: relative;
}
.il-maincontrols-metabar .il-counter-novelty {
  margin-top: 0;
  top: 17px;
}
.il-maincontrols-metabar .il-counter-status {
  margin-top: 0;
  top: 32px;
}
.il-maincontrols-metabar .btn-bulky {
  background-color: transparent;
  height: 60px;
  min-width: 60px;
}
@media only screen and (max-width: 768px) {
  .il-maincontrols-metabar .btn-bulky {
    height: 45px;
    min-width: 45px;
  }
}
.il-maincontrols-metabar .btn-bulky:focus,
.il-maincontrols-metabar .btn-bulky:active {
  box-shadow: none;
}
.il-maincontrols-metabar .btn-bulky.engaged {
  box-shadow: 1px 3px 4px rgba(0, 0, 0, 0.1);
  background-color: #fafafa;
  border: none;
  color: initial;
  outline-color: transparent;
}
.il-maincontrols-metabar .btn-bulky .glyphicon {
  color: #737373;
  font-size: 2.3rem;
}
.il-maincontrols-metabar .bulky-label {
  white-space: normal;
  margin-top: 5px;
  display: block;
}
@media only screen and (max-width: 768px) {
  .il-maincontrols-metabar .il-counter-novelty {
    top: 7px;
  }
  .il-maincontrols-metabar .il-counter-status {
    top: 22px;
  }
  .il-maincontrols-metabar .il-metabar-more-button {
    padding-right: 20px;
  }
  .il-maincontrols-metabar .il-metabar-more-button .icon.custom {
    position: relative;
  }
  .il-maincontrols-metabar .il-metabar-more-button .icon.custom img {
    margin-right: 5px;
  }
  .il-maincontrols-metabar .il-metabar-more-button .icon.custom .badge {
    position: absolute;
    margin-right: 3px;
  }
  .il-maincontrols-metabar .il-metabar-more-button .icon.custom .badge.il-counter-novelty {
    margin-top: -5px;
  }
  .il-maincontrols-metabar .il-metabar-more-button .icon.custom .badge.il-counter-status {
    margin-top: 10px;
  }
}
.il-metabar-slates {
  box-shadow: 1px 3px 4px rgba(0, 0, 0, 0.1);
  background-color: #fafafa;
  position: absolute;
  max-width: 500px;
  max-height: 90vh;
  overflow-y: auto;
  right: 0;
  top: 60px;
}
.il-metabar-slates .il-maincontrols-slate {
  min-width: 500px;
}
@media only screen and (max-width: 768px) {
  .il-metabar-slates {
    width: 100%;
    top: 45px;
    right: 0;
  }
  .il-metabar-slates .glyphicon {
    color: #737373;
    font-size: 2rem;
  }
  .il-metabar-slates .il-counter-status,
  .il-metabar-slates .il-counter-novelty {
    margin-top: 0;
    top: 5px;
  }
  .il-metabar-slates .bulky-label {
    margin-left: 10px;
  }
  .il-metabar-slates .il-counter-spacer {
    margin-left: -18px;
  }
  .il-metabar-slates .il-metabar-more-slate .btn-bulky:after {
    content: "\e606";
    font-family: "il-icons";
    font-size: 1.7rem;
    position: absolute;
    right: 10px;
    top: 20px;
  }
  .il-metabar-slates .il-maincontrols-slate {
    min-width: 260px;
  }
}
.focus_hovered_engaged_slate_trigger_mixin {
  background-color: white;
  color: #2c2c2c;
}
.focus_hovered_engaged_slate_trigger_mixin .glyph {
  color: #2c2c2c;
}
.focus_hovered_engaged_slate_trigger_mixin .icon {
  filter: invert(50%);
}
.focus_hovered_engaged_slate_trigger_mixin .bulky-label {
  color: #2c2c2c;
}
.il-maincontrols-mainbar .btn-bulky,
.il-maincontrols-metabar .btn-bulky,
.il-maincontrols-mainbar .il-link.link-bulky,
.il-maincontrols-metabar .il-link.link-bulky {
  font-size: 0.9rem;
  line-height: 1.197rem;
}
.il-maincontrols-mainbar .btn-bulky:focus,
.il-maincontrols-metabar .btn-bulky:focus,
.il-maincontrols-mainbar .il-link.link-bulky:focus,
.il-maincontrols-metabar .il-link.link-bulky:focus,
.il-maincontrols-mainbar .btn-bulky:active,
.il-maincontrols-metabar .btn-bulky:active,
.il-maincontrols-mainbar .il-link.link-bulky:active,
.il-maincontrols-metabar .il-link.link-bulky:active {
  box-shadow: none;
}
.il-maincontrols-mainbar .btn-bulky:focus-visible,
.il-maincontrols-metabar .btn-bulky:focus-visible,
.il-maincontrols-mainbar .il-link.link-bulky:focus-visible,
.il-maincontrols-metabar .il-link.link-bulky:focus-visible {
  border: 3px solid #0078D7;
  outline: none;
}
.il-maincontrols-mainbar .bulky-label,
.il-maincontrols-metabar .bulky-label {
  white-space: normal;
  display: block;
}
.il-maincontrols-mainbar .il-item-shy,
.il-maincontrols-metabar .il-item-shy {
  margin-bottom: 2px;
}
.il-maincontrols-mainbar .il-item-shy:not(:hover),
.il-maincontrols-metabar .il-item-shy:not(:hover) {
  background: #f9f9f9;
}
.il-maincontrols-mainbar .btn:active,
.il-maincontrols-metabar .btn:active,
.il-maincontrols-mainbar a:active,
.il-maincontrols-metabar a:active {
  outline: 0;
  outline-offset: 0;
}
.il-maincontrols-mainbar > .il-metabar-slate-auxillary,
.il-maincontrols-metabar > .il-metabar-slate-auxillary {
  display: none;
}
.il-mainbar-triggers {
  background: #2c2c2c;
  display: flex;
  position: relative;
  width: 80px;
  z-index: 1;
}
.il-mainbar-triggers .btn-bulky,
.il-mainbar-triggers .il-link.link-bulky {
  align-items: center;
  background: #2c2c2c;
  border: 0;
  border-bottom: 1px solid #dddddd;
  color: white;
  display: inline-flex;
  flex-flow: column wrap;
  height: 80px;
  justify-content: center;
  margin-bottom: 0;
  padding: 0;
  width: 80px;
  width: 100%;
}
.il-mainbar-triggers .btn-bulky .icon,
.il-mainbar-triggers .il-link.link-bulky .icon {
  filter: invert(100%);
}
.il-mainbar-triggers .btn-bulky.engaged,
.il-mainbar-triggers .il-link.link-bulky.engaged {
  background-color: white;
  color: #2c2c2c;
}
.il-mainbar-triggers .btn-bulky.engaged .glyph,
.il-mainbar-triggers .il-link.link-bulky.engaged .glyph {
  color: #2c2c2c;
}
.il-mainbar-triggers .btn-bulky.engaged .icon,
.il-mainbar-triggers .il-link.link-bulky.engaged .icon {
  filter: invert(50%);
}
.il-mainbar-triggers .btn-bulky.engaged .bulky-label,
.il-mainbar-triggers .il-link.link-bulky.engaged .bulky-label {
  color: #2c2c2c;
}
.il-mainbar-triggers .btn-bulky:focus-visible,
.il-mainbar-triggers .il-link.link-bulky:focus-visible {
  background-color: white;
  color: #2c2c2c;
}
.il-mainbar-triggers .btn-bulky:focus-visible .glyph,
.il-mainbar-triggers .il-link.link-bulky:focus-visible .glyph {
  color: #2c2c2c;
}
.il-mainbar-triggers .btn-bulky:focus-visible .icon,
.il-mainbar-triggers .il-link.link-bulky:focus-visible .icon {
  filter: invert(50%);
}
.il-mainbar-triggers .btn-bulky:focus-visible .bulky-label,
.il-mainbar-triggers .il-link.link-bulky:focus-visible .bulky-label {
  color: #2c2c2c;
}
.il-mainbar-triggers .btn-bulky:hover,
.il-mainbar-triggers .il-link.link-bulky:hover {
  transition: all 0.15s ease-in;
  background-color: white;
  color: #2c2c2c;
}
.il-mainbar-triggers .btn-bulky:hover .glyph,
.il-mainbar-triggers .il-link.link-bulky:hover .glyph {
  color: #2c2c2c;
}
.il-mainbar-triggers .btn-bulky:hover .icon,
.il-mainbar-triggers .il-link.link-bulky:hover .icon {
  filter: invert(50%);
}
.il-mainbar-triggers .btn-bulky:hover .bulky-label,
.il-mainbar-triggers .il-link.link-bulky:hover .bulky-label {
  color: #2c2c2c;
}
.il-mainbar-triggers .btn-bulky .glyph,
.il-mainbar-triggers .il-link.link-bulky .glyph {
  color: white;
}
.il-mainbar-triggers .btn-bulky .bulky-label,
.il-mainbar-triggers .il-link.link-bulky .bulky-label {
  color: white;
  display: -webkit-box;
  margin-top: 5px;
  white-space: normal;
  word-break: break-word;
  padding: 0 2px;
  text-align: center;
  overflow: hidden;
  -webkit-line-clamp: 2;
  -webkit-box-orient: vertical;
}
.il-mainbar-triggers.engaged {
  background: white;
}
@media (hover: none) {
  .il-mainbar-triggers .btn-bulky:hover,
  .il-mainbar-triggers .il-link.link-bulky:hover {
    background-color: #2c2c2c;
    color: white;
  }
  .il-mainbar-triggers .btn-bulky:hover .icon,
  .il-mainbar-triggers .il-link.link-bulky:hover .icon {
    filter: invert(100%);
  }
  .il-mainbar-triggers .btn-bulky:hover .bulky-label,
  .il-mainbar-triggers .il-link.link-bulky:hover .bulky-label {
    color: white;
  }
  .il-mainbar-triggers .btn-bulky.engaged,
  .il-mainbar-triggers .il-link.link-bulky.engaged {
    background-color: white;
    color: #2c2c2c;
  }
  .il-mainbar-triggers .btn-bulky.engaged .icon,
  .il-mainbar-triggers .il-link.link-bulky.engaged .icon {
    filter: invert(50%);
  }
  .il-mainbar-triggers .btn-bulky.engaged .bulky-label,
  .il-mainbar-triggers .il-link.link-bulky.engaged .bulky-label {
    color: #2c2c2c;
  }
}
.il-mainbar-entries {
  min-width: 100%;
  list-style: none;
  padding: 0px;
  margin: 0px;
}
.il-mainbar-slates {
  box-shadow: 1px 3px 4px rgba(0, 0, 0, 0.1);
  background: white;
  display: none;
  position: relative;
  width: 329px;
}
.il-mainbar-tools-button .btn-bulky,
.il-mainbar-tools-button .btn-bulky.engaged {
  background-color: #B54F00;
  border: 0;
  color: white;
  padding: 0;
}
.il-mainbar-tools-button .btn-bulky .icon,
.il-mainbar-tools-button .btn-bulky.engaged .icon {
  filter: invert(100%);
}
.il-mainbar-tools-button .btn-bulky.engaged {
  background-color: white;
  color: #2c2c2c;
}
.il-mainbar-tools-button .btn-bulky.engaged .icon {
  filter: invert(30%);
}
.il-mainbar-tools-entries {
  display: none;
}
.il-mainbar-tools-entries.engaged {
  display: flex;
  height: 80px;
  flex-shrink: 0;
}
.il-mainbar-tools-entries .btn-bulky,
.il-mainbar-tools-entries .btn-bulky,
.il-mainbar-tools-entries .il-link.link-bulky {
  background-color: #91a5c1;
  color: white;
  padding: 0;
}
.il-mainbar-tools-entries .btn-bulky .icon,
.il-mainbar-tools-entries .btn-bulky .icon,
.il-mainbar-tools-entries .il-link.link-bulky .icon {
  filter: invert(100%);
}
.il-mainbar-tools-entries .btn-bulky .bulky-label,
.il-mainbar-tools-entries .btn-bulky .bulky-label,
.il-mainbar-tools-entries .il-link.link-bulky .bulky-label {
  text-overflow: ellipsis;
  overflow: hidden;
}
.il-mainbar-tools-entries .btn-bulky.engaged,
.il-mainbar-tools-entries .btn-bulky.engaged,
.il-mainbar-tools-entries .il-link.link-bulky.engaged {
  background-color: white;
  border: 0;
  color: #2c2c2c;
}
.il-mainbar-tools-entries .btn-bulky.engaged .icon,
.il-mainbar-tools-entries .btn-bulky.engaged .icon,
.il-mainbar-tools-entries .il-link.link-bulky.engaged .icon {
  filter: invert(60%);
}
.il-mainbar-tools-entries .il-mainbar-tool-trigger-item {
  display: inline;
  margin-right: 3px;
}
.il-mainbar-tools-entries .il-mainbar-tool-trigger-item .hidden {
  display: none;
}
.il-mainbar-tools-entries-bg {
  background: #f0f0f0;
  display: flex;
  height: 80px;
  width: 100%;
  padding: 0;
  margin: 0;
}
.il-mainbar-remove-tool {
  display: none;
}
.il-mainbar-tools-entries.engaged .il-mainbar-remove-tool {
  /*display: block;*/
  position: absolute;
  top: 0;
  right: 0;
}
.il-mainbar-remove-tool .close {
  color: #4c6586;
  font-size: 4.5rem;
  font-weight: 300;
  height: 80px;
  padding: 0 20px;
  width: auto;
}
.il-mainbar-close-slates {
  align-items: flex-end;
  display: flex;
  flex-shrink: 0;
  height: 45px;
  margin-top: auto;
}
.il-mainbar-close-slates .btn-bulky {
  background-color: transparent;
  border-top: 1px solid #dddddd;
  display: flex;
  flex-direction: row;
  height: 45px;
  justify-content: center;
  align-items: center;
}
.il-mainbar-close-slates .btn-bulky .bulky-label {
  display: none;
}
.il-mainbar-close-slates .btn-bulky .glyph:before {
  content: " \e605";
  display: block;
  font-family: "il-icons";
  font-size: 2.1rem;
}
.il-mainbar-close-slates .btn-bulky .glyph .glyphicon {
  display: none;
}
.il-mainbar-slates > .il-maincontrols-slate.engaged {
  display: flex;
  flex-direction: column;
  height: 100%;
  position: relative;
}
.il-mainbar-slates > .il-maincontrols-slate.engaged > .il-maincontrols-slate-content {
  height: 0px;
}
.il-mainbar-slates > .il-maincontrols-slate.engaged > .il-maincontrols-slate-content > :first-child {
  z-index: 1;
}
.il-mainbar-slates > .il-maincontrols-slate.engaged > .il-maincontrols-slate-content .panel-secondary {
  margin-bottom: 0;
}
.il-mainbar-slates > .il-maincontrols-slate.engaged > .il-maincontrols-slate-content .panel-secondary .panel-body {
  padding-bottom: 0;
}
/*
**************************************************************
       mobile Layout
**************************************************************
*/
@media only screen and (max-width: 768px) {
  .il-mainbar-entries {
    display: flex;
    justify-content: space-evenly;
    width: 100%;
    flex-flow: row wrap;
  }
  .il-mainbar-triggers {
    background: #2c2c2c;
    display: flex;
    position: relative;
    width: 100%;
    z-index: 1;
  }
  .il-mainbar-triggers .btn-bulky,
  .il-mainbar-triggers .il-link.link-bulky {
    flex-shrink: 0;
    border: 0;
    height: 50px;
    width: 75px;
  }
  .il-mainbar-triggers .btn-bulky .icon.small,
  .il-mainbar-triggers .il-link.link-bulky .icon.small {
    height: 17px;
    width: 17px;
  }
  .il-mainbar-tools-entries.engaged {
    height: 50px;
  }
  .il-mainbar-tools-entries.engaged .il-mainbar-remove-tool {
    top: 0;
  }
  .il-mainbar-tools-entries.engaged .il-mainbar-remove-tool .close {
    font-size: 4rem;
    height: 50px;
  }
}
@media only screen and (min-width: 768px) {
  .il-mainbar-tool-trigger-item:nth-of-type(1):nth-last-of-type(5) .btn-bulky,
  .il-mainbar-tool-trigger-item:nth-of-type(2):nth-last-of-type(4) .btn-bulky,
  .il-mainbar-tool-trigger-item:nth-of-type(3):nth-last-of-type(3) .btn-bulky,
  .il-mainbar-tool-trigger-item:nth-of-type(4):nth-last-of-type(2) .btn-bulky,
  .il-mainbar-tool-trigger-item:nth-of-type(5):nth-last-of-type(1) .btn-bulky {
    width: 63px;
  }
}
footer {
  background-color: #4c6586;
  padding: 20px 0 15px 5px;
}
.il-maincontrols-footer {
  color: white;
  font-size: 0.9em;
  padding: 2px 10px;
}
.il-maincontrols-footer .il-footer-content div {
  display: inline-block;
}
.il-maincontrols-footer .il-footer-links ul {
  list-style: none;
  padding: 0px;
  margin: 0px;
}
.il-maincontrols-footer .il-footer-links li {
  display: inline-block;
  margin-right: 5px;
}
.il-maincontrols-footer .il-footer-links li a,
.il-maincontrols-footer .il-footer-links li button {
  color: white;
}
.il-maincontrols-footer .il-footer-links li button {
  vertical-align: baseline;
}
.il-maincontrols-footer .il-footer-links li:first-child:before {
  content: "\00b7";
  margin-right: 10px;
}
.il-maincontrols-footer .il-footer-links li:after {
  content: "\00b7";
  margin-left: 10px;
}
.il-maincontrols-footer .il-footer-links li:last-child:after {
  content: " ";
}
.il-maincontrols-footer .il-footer-permanent-url {
  margin-right: 5px;
}
.il-maincontrols-footer .il-footer-text {
  margin-right: 5px;
}
.il-mode-info {
  border-top: 3px solid #B54F00;
  border-left: 3px solid #B54F00;
  border-right: 3px solid #B54F00;
  text-align: center;
  z-index: 1010;
  position: absolute;
  height: 100%;
  width: 100%;
  pointer-events: none;
}
.il-mode-info + div {
  border: 3px solid #B54F00;
  border-top: 0 none;
}
@media only screen and (max-width: 768px) {
  .il-mode-info + div {
    padding-top: 30px;
  }
}
.il-layout-page-content > div {
  display: grid;
  grid-template-rows: auto 1fr;
}
.il-mode-info span.il-mode-info-content {
  margin: auto;
  background-color: #B54F00;
  padding: 3px 8px 3px 8px;
  -webkit-box-shadow: 0px 2px 2px 0px #808080;
  -moz-box-shadow: 0px 2px 2px 0px #808080;
  box-shadow: 0px 2px 2px 0px #808080;
  pointer-events: all;
}
.il-mode-info span {
  color: white;
  font-size: 18px;
}
@media only screen and (max-width: 768px) {
  .il-mode-info {
    margin-bottom: 0;
  }
  span.il-mode-info-content {
    display: block;
    width: 100%;
  }
}
/*
**************************************************************
	System Infos
	change the rule for &.full to

		height: 100%;
		position: fixed;
		padding: 100px;
		top: 0;
		left: 0;
		font-size: 2em;
		line-height: 1.2em;

	to show a fullscreen info
**************************************************************
*/
.il-system-info {
  line-height: 20px;
  padding-top: 6px;
  padding-bottom: 6px;
  height: calc(6px + 6px + 20px);
  display: flex;
  flex-wrap: nowrap;
  flex-direction: row;
  justify-content: flex-start;
}
.il-system-info.il-system-info-neutral {
  -webkit-box-shadow: inset 0px -10px 4px -10px rgba(0, 0, 0, 0.25);
  -moz-box-shadow: inset 0px -10px 4px -10px rgba(0, 0, 0, 0.25);
  box-shadow: inset 0px -10px 4px -10px rgba(0, 0, 0, 0.25);
  background-color: #e2e8ef;
  border-top: #dddddd none;
  border-bottom: #dddddd none;
  border-left: #dddddd none;
  border-right: #dddddd none;
  color: #3a4c65;
}
.il-system-info.il-system-info-neutral a.glyph {
  color: #3a4c65;
}
.il-system-info.il-system-info-important {
  -webkit-box-shadow: inset 0px -10px 4px -10px rgba(0, 0, 0, 0.25);
  -moz-box-shadow: inset 0px -10px 4px -10px rgba(0, 0, 0, 0.25);
  box-shadow: inset 0px -10px 4px -10px rgba(0, 0, 0, 0.25);
  background-color: #ffaaaa;
  border-top: #dddddd none;
  border-bottom: #dddddd none;
  border-left: #dddddd none;
  border-right: #dddddd none;
  color: #770000;
}
.il-system-info.il-system-info-important a.glyph {
  color: #770000;
}
.il-system-info.il-system-info-breaking {
  -webkit-box-shadow: inset 0px -10px 4px -10px rgba(0, 0, 0, 0.25);
  -moz-box-shadow: inset 0px -10px 4px -10px rgba(0, 0, 0, 0.25);
  box-shadow: inset 0px -10px 4px -10px rgba(0, 0, 0, 0.25);
  background-color: #aa0000;
  border-top: #dddddd none;
  border-bottom: #dddddd none;
  border-left: #dddddd none;
  border-right: #dddddd none;
  color: #ffdddd;
}
.il-system-info.il-system-info-breaking a.glyph {
  color: #ffdddd;
}
.il-system-info.full {
  height: auto;
  overflow: visible;
}
.il-system-info div.il-system-info-content-wrapper {
  flex-grow: 4;
  flex-shrink: 1;
  flex-basis: auto;
  overflow: hidden;
}
.il-system-info div.il-system-info-content-wrapper span.il-system-info-headline {
  text-transform: uppercase;
  font-weight: bold;
  margin-right: 8px;
}
.il-system-info div.il-system-info-actions {
  font-size: 18px;
  flex-grow: 0;
  flex-shrink: 0;
  text-align: right;
  flex-basis: 60px;
}
.il-system-info div.il-system-info-actions :not(:last-child) {
  padding-right: 12px;
}
.il-system-info div.il-system-info-actions span.il-system-info-more {
  display: none;
}
.il-system-info:not(:first-child) {
  border-top: none;
}
/*
**************************************************************
	Mobile Layout for System Info
**************************************************************
*/
@media only screen and (max-width: 768px) {
  .il-system_info {
    border-top: none;
  }
}
.il-drilldown ul,
.il-drilldown li {
  padding: 0;
  margin: 0;
  list-style: none;
}
.il-drilldown .menulevel,
.il-drilldown .menulevel:focus,
.il-drilldown .menulevel:active {
  text-align: left;
  background: transparent;
  border: none;
}
.il-drilldown header {
  position: relative;
  display: flex;
  align-items: center;
  min-height: 48px;
  margin-bottom: 2px;
  padding: 6px 12px;
  padding-left: 0;
  z-index: initial;
}
.il-drilldown header h2 {
  margin: 0;
}
.il-drilldown header .backnav {
  display: none;
  position: absolute;
  top: 0;
  left: 0;
  right: 0;
  bottom: 0;
}
.il-drilldown header .backnav .btn-bulky {
  height: 100%;
}
.il-drilldown header.show-backnav {
  padding-left: 39px;
}
.il-drilldown header.show-backnav .backnav {
  display: block;
}
.il-drilldown li > .menulevel,
.il-drilldown li > .btn-bulky,
.il-drilldown li > .link-bulky,
.il-drilldown li > hr {
  display: none;
}
.il-drilldown .engaged ~ ul > li > .menulevel,
.il-drilldown .engaged ~ ul > li > .btn-bulky,
.il-drilldown .engaged ~ ul > li > .link-bulky {
  display: flex;
}
.il-drilldown .engaged ~ ul > li > hr {
  display: block;
}
.il-drilldown .menulevel,
.il-drilldown .btn-bulky,
.il-drilldown .link-bulky {
  display: flex;
  align-items: center;
  justify-content: space-between;
  width: 100%;
  min-height: 48px;
  padding: 6px 12px;
  margin-bottom: 2px;
  font-size: 1.5rem;
  line-height: 1.7rem;
}
.il-drilldown hr {
  margin: 6px 0;
}
.il-drilldown .menulevel {
  background-color: #f2f2f2;
}
.il-drilldown .menulevel:hover {
  background-color: rgba(76, 101, 134, 0.3);
  color: inherit;
}
.il-drilldown .menulevel .glyphicon-triangle-right:before {
  margin-left: 12px;
}
.il-drilldown .btn-bulky,
.il-drilldown .link-bulky {
  background-color: transparent;
}
.il-drilldown .btn-bulky:hover,
.il-drilldown .link-bulky:hover {
  background-color: rgba(76, 101, 134, 0.3);
  color: inherit;
}
.il-drilldown .btn-bulky .icon,
.il-drilldown .link-bulky .icon {
  margin-right: 12px;
  filter: invert(50%);
}
.il-drilldown .btn-bulky .bulky-label,
.il-drilldown .link-bulky .bulky-label {
  flex-grow: 1;
  white-space: normal;
  text-align: left;
  word-break: normal;
}
.icon {
  display: inline-block;
  text-align: center;
}
.icon .abbreviation {
  font-weight: bold;
  position: absolute;
}
.icon img {
  float: left;
}
.icon.small {
  height: 20px;
  width: 20px;
  line-height: 20px;
}
.icon.small .abbreviation {
  font-size: 8px;
  width: 20px;
}
.icon.small img {
  width: 20px;
  height: 20px;
}
.icon.medium {
  height: 35px;
  width: 35px;
  line-height: 35px;
}
.icon.medium .abbreviation {
  font-size: 14px;
  width: 35px;
}
.icon.medium img {
  width: 35px;
  height: 35px;
}
.icon.large {
  height: 45px;
  width: 45px;
  line-height: 45px;
}
.icon.large .abbreviation {
  font-size: 18px;
  width: 45px;
}
.icon.large img {
  width: 45px;
  height: 45px;
}
.icon.responsive {
  width: 100%;
  line-height: 35px;
}
.icon.responsive .abbreviation {
  font-size: 14px;
  width: 35px;
}
.icon.responsive img {
  width: 100%;
  height: auto;
}
.icon.disabled {
  -webkit-filter: grayscale(100%);
  /* Safari 6.0 - 9.0 */
  filter: grayscale(100%);
}
.icon.outlined {
  filter: brightness(0);
}
.icon.outlined.disabled {
  filter: contrast(0%);
}
.glyph {
  color: #4c6586;
}
.glyph.highlighted {
  color: #B54F00;
}
.glyph.highlighted:hover {
  color: #B54F00;
}
.glyph.disabled {
  color: #737373;
  pointer-events: none;
}
.glyph:hover,
.glyph:focus {
  color: #3a4c65;
  text-decoration: none;
}
.glyph .il-counter-spacer {
  margin-left: -4px;
  font-size: 9px;
  padding: 2px 4px;
  visibility: hidden;
}
.glyphicon.glyphicon-chevron-left,
.glyphicon.glyphicon-chevron-right {
  font-weight: 100;
}
.il-glyphicon-like,
.il-glyphicon-love,
.il-glyphicon-dislike:before,
.il-glyphicon-laugh:before,
.il-glyphicon-astounded:before,
.il-glyphicon-sad:before,
.il-glyphicon-angry:before {
  font-family: "Open Sans Emoji";
}
.il-glyphicon-like:before {
  content: "\1f44d";
}
.il-glyphicon-love:before {
  content: "\2764";
}
.il-glyphicon-dislike:before {
  content: "\1f44e";
}
.il-glyphicon-laugh:before {
  content: "\1f604";
}
.il-glyphicon-astounded:before {
  content: "\1f62e";
}
.il-glyphicon-sad:before {
  content: "\1f625";
}
.il-glyphicon-angry:before {
  content: "\1f620";
}
.glyphicon-option-horizontal:before {
  font-family: il-icons;
  content: "\e602";
}
.glyphicon-remove:before {
  font-family: il-icons;
  content: "\e082";
}
.glyphicon-briefcase:before {
  font-family: il-icons;
  content: "\e04b";
}
.glyphicon-bell:before {
  font-family: il-icons;
  content: "\e027";
}
.glyphicon-comment:before {
  font-family: il-icons;
  content: "\e04a";
}
.glyphicon-envelope:before {
  font-family: il-icons;
  content: "\e086";
}
.glyphicon-question-sign:before {
  font-family: il-icons;
  content: "\e05d";
}
.glyphicon-search:before {
  font-family: il-icons;
  content: "\e090";
}
.glyphicon-user:before {
  font-family: il-icons;
  content: "\e005";
}
.glyphicon-minus-sign:before {
  font-family: il-icons;
  content: "\e065";
}
.glyphicon-cog:before {
  font-family: il-icons;
  content: "\e09a";
}
.glyphicon-login:before {
  font-family: il-icons;
  content: "\e066";
}
.glyphicon-logout:before {
  font-family: il-icons;
  content: "\e065";
}
.glyphicon-lang:before {
  font-family: il-icons;
  content: "\e618";
}
.glyphicon-option-horizontal:before {
  font-family: il-icons;
  content: "\e603";
}
.glyphicon-option-vertical:before {
  font-family: il-icons;
  content: "\e602";
}
.glyphicon-minus-sign:before {
  font-family: il-icons;
  content: "\e615";
}
.glyphicon-plus-sign:before {
  font-family: il-icons;
  content: "\e095";
}
.glyphicon-triangle-bottom:before,
.il-tree li.il-tree-node.expandable[aria-expanded="true"] > .node-line:before {
  font-family: il-icons;
  content: "\e604";
}
.glyphicon-triangle-right:before,
.il-tree li.il-tree-node.expandable > .node-line:before {
  font-family: il-icons;
  content: "\e606";
}
.glyphicon-bulletlist:before {
  font-family: il-icons;
  content: "\e900";
}
.glyphicon-numberedlist:before {
  font-family: il-icons;
  content: "\e901";
}
.glyphicon-listindent:before {
  font-family: il-icons;
  content: "\e902";
}
.glyphicon-listoutdent:before {
  font-family: il-icons;
  content: "\e903";
}
.glyphicon-filter:before {
  font-family: il-icons;
  content: "\e904";
}
.glyphicon-triangle-left:before {
  font-family: il-icons;
  content: "\e605";
}
.glyphicon-user:before {
  font-family: il-icons;
  content: "\e001";
}
.il-avatar {
  height: 45px;
  width: 45px;
  display: inline-block;
  border-radius: 50%;
  border-style: solid;
  border-width: 2px;
  overflow: hidden;
  line-height: 1;
  text-align: center;
  pointer-events: none;
}
.il-avatar.il-avatar-picture {
  border-color: #dddddd;
}
.il-avatar.il-avatar-picture img {
  height: 45px;
  width: 45px;
  vertical-align: top;
  border: 50%;
  overflow: hidden;
  object-fit: cover;
}
.il-avatar.il-avatar-letter span.abbreviation {
  font-weight: lighter;
  text-transform: inherit;
  font-size: calc(41px / 2);
  line-height: 1;
  position: relative;
  top: calc(41px / 4);
}
.il-avatar.il-avatar-letter.il-avatar-letter-color-1 {
  background-color: #0e6252;
  border-color: #55e7cb;
  color: white;
}
.il-avatar.il-avatar-letter.il-avatar-letter-color-2 {
  background-color: #107360;
  border-color: #65ead0;
  color: white;
}
.il-avatar.il-avatar-letter.il-avatar-letter-color-3 {
  background-color: #aa890a;
  border-color: #f8e188;
  color: white;
}
.il-avatar.il-avatar-letter.il-avatar-letter-color-4 {
  background-color: #c87e0a;
  border-color: #fad9a4;
  color: white;
}
.il-avatar.il-avatar-letter.il-avatar-letter-color-5 {
  background-color: #176437;
  border-color: #6add9a;
  color: white;
}
.il-avatar.il-avatar-letter.il-avatar-letter-color-6 {
  background-color: #196f3d;
  border-color: #74e0a1;
  color: white;
}
.il-avatar.il-avatar-letter.il-avatar-letter-color-7 {
  background-color: #bf6516;
  border-color: #f5ceac;
  color: white;
}
.il-avatar.il-avatar-letter.il-avatar-letter-color-8 {
  background-color: #a04000;
  border-color: #ffa76d;
  color: white;
}
.il-avatar.il-avatar-letter.il-avatar-letter-color-9 {
  background-color: #1d6fa5;
  border-color: #a0cfee;
  color: white;
}
.il-avatar.il-avatar-letter.il-avatar-letter-color-10 {
  background-color: #1b557a;
  border-color: #7ebce3;
  color: white;
}
.il-avatar.il-avatar-letter.il-avatar-letter-color-11 {
  background-color: #bf2718;
  border-color: #f5b5ae;
  color: white;
}
.il-avatar.il-avatar-letter.il-avatar-letter-color-12 {
  background-color: #81261d;
  border-color: #e48f86;
  color: white;
}
.il-avatar.il-avatar-letter.il-avatar-letter-color-13 {
  background-color: #713b87;
  border-color: #d0b1dd;
  color: white;
}
.il-avatar.il-avatar-letter.il-avatar-letter-color-14 {
  background-color: #522764;
  border-color: #bb87d0;
  color: white;
}
.il-avatar.il-avatar-letter.il-avatar-letter-color-15 {
  background-color: #78848c;
  border-color: #e6e8ea;
  color: white;
}
.il-avatar.il-avatar-letter.il-avatar-letter-color-16 {
  background-color: #34495e;
  border-color: #98afc6;
  color: white;
}
.il-avatar.il-avatar-letter.il-avatar-letter-color-17 {
  background-color: #2c3e50;
  border-color: #8aa4be;
  color: white;
}
.il-avatar.il-avatar-letter.il-avatar-letter-color-18 {
  background-color: #566566;
  border-color: #bfc8c9;
  color: white;
}
.il-avatar.il-avatar-letter.il-avatar-letter-color-19 {
  background-color: #90175a;
  border-color: #ec87bf;
  color: white;
}
.il-avatar.il-avatar-letter.il-avatar-letter-color-20 {
  background-color: #9e2b6e;
  border-color: #e9accf;
  color: white;
}
.il-avatar.il-avatar-letter.il-avatar-letter-color-21 {
  background-color: #d22f10;
  border-color: #f9c0b5;
  color: white;
}
.il-avatar.il-avatar-letter.il-avatar-letter-color-22 {
  background-color: #666d4e;
  border-color: #c9cdba;
  color: white;
}
.il-avatar.il-avatar-letter.il-avatar-letter-color-23 {
  background-color: #715a32;
  border-color: #d3bf9c;
  color: white;
}
.il-avatar.il-avatar-letter.il-avatar-letter-color-24 {
  background-color: #83693a;
  border-color: #dbcbae;
  color: white;
}
.il-avatar.il-avatar-letter.il-avatar-letter-color-25 {
  background-color: #963a30;
  border-color: #e5b3ad;
  color: white;
}
.il-avatar.il-avatar-letter.il-avatar-letter-color-26 {
  background-color: #e74c3c;
  border-color: #fdf3f2;
  color: white;
}
@media only screen and (max-width: 768px) {
  .il-avatar {
    height: 22.5px;
    width: 22.5px;
    margin-top: auto;
    border-width: 0px;
  }
  .il-avatar.il-avatar-picture img {
    height: 22.5px;
    width: 22.5px;
  }
  .il-avatar.il-avatar-letter span.abbreviation {
    font-size: calc(22.5px / 2);
    top: calc(22.5px / 4);
  }
}
.il-link:focus-visible {
  outline: 3px solid #0078D7;
  outline-offset: 0px;
}
.il-link:active,
.il-link.engaged {
  outline: none;
}
.il-link.link-bulky {
  text-decoration: none;
}
.il-link.link-bulky .icon,
.il-link.link-bulky .bulky-label {
  display: inline-block;
}
.il-link.link-bulky .icon {
  text-decoration: none;
}
.il-link.link-bulky .bulky-label {
  color: #161616;
}
.il-toast-wrapper {
  position: absolute;
  z-index: 1;
  top: 0;
  right: 0;
  overflow: hidden;
}
.il-toast {
  width: 300px;
  margin: 20px;
  padding: 8px;
  background-color: white;
  display: grid;
  grid-template-areas: "icon title close" "none description description" "none actions actions";
  grid-template-columns: 20px 1fr 20px;
  grid-gap: 8px;
  box-shadow: 0px 2px 2px 0px #808080;
  transform: translateX(150%);
  transition: all 0.25s ease-in-out;
}
.il-toast.active {
  transform: translateX(0);
}
.il-toast .icon {
  grid-area: icon;
}
.il-toast .title {
  grid-area: title;
}
.il-toast .close {
  grid-area: close;
}
.il-toast .description {
  grid-area: description;
  font-size: 90%;
}
.il-toast .actions {
  grid-area: actions;
  display: flex;
  flex-direction: column;
}
/**
This file contains all less Variables set by ILIAS. Please do not overwrite bootstrap standard variables here.
Set an ILIAS variable here with an il- prefix and overwrite the bootstrap variable in the bootstrap variables file
with the il- variable set here.
 */
/** headline text transform **/
/** inline shadow of a message container **/
/** border configuration, the color is automatically computed from the three color variants **/
/** nagtive or positive contrast color for text and glyph **/
/** contrast threshold for contrast color **/
/** three color variants for neutral, important, breaking Head Infos **/
/**
Some bootstrap variables are not left by the default of bootstrap, but are overwritten by ILIAS less variales.
Those are set here. If you need to overwrite a less variable of bootstrap, set a variable in the the variables.less
file of ILIAS with the il- prefix and use this variable to overwrite the boostrap variable here. If possible, do use
the il- variable in your less code and not the boostrap variable in your less code.
 */
/* @nav-tabs-link-hover-border-color: @brand-primary; */
.webui-popover-content {
  display: none;
}
.webui-popover-rtl {
  direction: rtl;
  text-align: right;
}
/*  webui popover  */
.webui-popover {
  position: absolute;
  top: 0;
  left: 0;
  z-index: 9999;
  display: none;
  min-width: 50px;
  min-height: 32px;
  padding: 1px;
  text-align: left;
  white-space: normal;
  background-color: #f9f9f9;
  background-clip: padding-box;
  border: 1px solid #ccc;
  border: 1px solid rgba(0, 0, 0, 0.2);
  border-radius: 0px;
  -webkit-box-shadow: 0 5px 10px rgba(0, 0, 0, 0.2);
  box-shadow: 0 5px 10px rgba(0, 0, 0, 0.2);
}
.webui-popover.top,
.webui-popover.top-left,
.webui-popover.top-right {
  margin-top: -10px;
}
.webui-popover.right,
.webui-popover.right-top,
.webui-popover.right-bottom {
  margin-left: 10px;
}
.webui-popover.bottom,
.webui-popover.bottom-left,
.webui-popover.bottom-right {
  margin-top: 10px;
}
.webui-popover.left,
.webui-popover.left-top,
.webui-popover.left-bottom {
  margin-left: -10px;
}
.webui-popover.pop {
  -webkit-transform: scale(0.8);
  -o-transform: scale(0.8);
  transform: scale(0.8);
  -webkit-transition: transform 0.15s cubic-bezier(0.3, 0, 0, 1.5);
  -o-transition: transform 0.15s cubic-bezier(0.3, 0, 0, 1.5);
  transition: transform 0.15s cubic-bezier(0.3, 0, 0, 1.5);
  opacity: 0;
  filter: alpha(opacity=0);
}
.webui-popover.pop-out {
  -webkit-transition-property: "opacity,transform";
  -o-transition-property: "opacity,transform";
  transition-property: "opacity,transform";
  -webkit-transition: 0.15s linear;
  -o-transition: 0.15s linear;
  transition: 0.15s linear;
  opacity: 0;
  filter: alpha(opacity=0);
}
.webui-popover.fade,
.webui-popover.fade-out {
  -webkit-transition: opacity 0.15s linear;
  -o-transition: opacity 0.15s linear;
  transition: opacity 0.15s linear;
  opacity: 0;
  filter: alpha(opacity=0);
}
.webui-popover.out {
  opacity: 0;
  filter: alpha(opacity=0);
}
.webui-popover.in {
  -webkit-transform: none;
  -o-transform: none;
  transform: none;
  opacity: 1;
  filter: alpha(opacity=100);
}
.webui-popover .webui-popover-content {
  padding: 9px 14px;
  overflow: auto;
  display: block;
}
.webui-popover .webui-popover-content > div:first-child {
  width: 99%;
}
.webui-popover-inner .close {
  font-family: arial;
  margin: 8px 10px 0 0;
  float: right;
  font-size: 16px;
  font-weight: bold;
  line-height: 16px;
  color: #000;
  text-shadow: 0 1px 0 #fff;
  opacity: 0.2;
  filter: alpha(opacity=20);
  text-decoration: none;
}
.webui-popover-inner .close:hover,
.webui-popover-inner .close:focus {
  opacity: 0.5;
  filter: alpha(opacity=50);
}
.webui-popover-inner .close:after {
  content: "\00D7";
  width: 0.8em;
  height: 0.8em;
  padding: 4px;
  position: relative;
}
.webui-popover-title {
  padding: 8px 14px;
  margin: 0;
  font-size: 14px;
  font-weight: bold;
  line-height: 18px;
  background-color: #f9f9f9;
  border-bottom: 1px solid #ececec;
  border-radius: -1px -1px 0 0;
}
.webui-popover-content {
  padding: 9px 14px;
  overflow: auto;
  display: none;
}
.webui-popover-inverse {
  background-color: #333;
  color: #eee;
}
.webui-popover-inverse .webui-popover-title {
  background: #333;
  border-bottom: 1px solid #3b3b3b;
  color: #eee;
}
.webui-no-padding .webui-popover-content {
  padding: 0;
}
.webui-no-padding .list-group-item {
  border-right: none;
  border-left: none;
}
.webui-no-padding .list-group-item:first-child {
  border-top: 0;
}
.webui-no-padding .list-group-item:last-child {
  border-bottom: 0;
}
.webui-popover > .webui-arrow,
.webui-popover > .webui-arrow:after {
  position: absolute;
  display: block;
  width: 0;
  height: 0;
  border-color: transparent;
  border-style: solid;
}
.webui-popover > .webui-arrow {
  border-width: 11px;
}
.webui-popover > .webui-arrow:after {
  border-width: 10px;
  content: "";
}
.webui-popover.top > .webui-arrow,
.webui-popover.top-right > .webui-arrow,
.webui-popover.top-left > .webui-arrow {
  bottom: -11px;
  left: 50%;
  margin-left: -11px;
  border-top-color: #999999;
  border-top-color: rgba(0, 0, 0, 0.25);
  border-bottom-width: 0;
}
.webui-popover.top > .webui-arrow:after,
.webui-popover.top-right > .webui-arrow:after,
.webui-popover.top-left > .webui-arrow:after {
  content: " ";
  bottom: 1px;
  margin-left: -10px;
  border-top-color: #f9f9f9;
  border-bottom-width: 0;
}
.webui-popover.right > .webui-arrow,
.webui-popover.right-top > .webui-arrow,
.webui-popover.right-bottom > .webui-arrow {
  top: 50%;
  left: -11px;
  margin-top: -11px;
  border-left-width: 0;
  border-right-color: #999999;
  border-right-color: rgba(0, 0, 0, 0.25);
}
.webui-popover.right > .webui-arrow:after,
.webui-popover.right-top > .webui-arrow:after,
.webui-popover.right-bottom > .webui-arrow:after {
  content: " ";
  left: 1px;
  bottom: -10px;
  border-left-width: 0;
  border-right-color: #f9f9f9;
}
.webui-popover.bottom > .webui-arrow,
.webui-popover.bottom-right > .webui-arrow,
.webui-popover.bottom-left > .webui-arrow {
  top: -11px;
  left: 50%;
  margin-left: -11px;
  border-bottom-color: #999999;
  border-bottom-color: rgba(0, 0, 0, 0.25);
  border-top-width: 0;
}
.webui-popover.bottom > .webui-arrow:after,
.webui-popover.bottom-right > .webui-arrow:after,
.webui-popover.bottom-left > .webui-arrow:after {
  content: " ";
  top: 1px;
  margin-left: -10px;
  border-bottom-color: #f9f9f9;
  border-top-width: 0;
}
.webui-popover.left > .webui-arrow,
.webui-popover.left-top > .webui-arrow,
.webui-popover.left-bottom > .webui-arrow {
  top: 50%;
  right: -11px;
  margin-top: -11px;
  border-right-width: 0;
  border-left-color: #999999;
  border-left-color: rgba(0, 0, 0, 0.25);
}
.webui-popover.left > .webui-arrow:after,
.webui-popover.left-top > .webui-arrow:after,
.webui-popover.left-bottom > .webui-arrow:after {
  content: " ";
  right: 1px;
  border-right-width: 0;
  border-left-color: #f9f9f9;
  bottom: -10px;
}
.webui-popover-inverse.top > .webui-arrow,
.webui-popover-inverse.top-left > .webui-arrow,
.webui-popover-inverse.top-right > .webui-arrow,
.webui-popover-inverse.top > .webui-arrow:after,
.webui-popover-inverse.top-left > .webui-arrow:after,
.webui-popover-inverse.top-right > .webui-arrow:after {
  border-top-color: #333;
}
.webui-popover-inverse.right > .webui-arrow,
.webui-popover-inverse.right-top > .webui-arrow,
.webui-popover-inverse.right-bottom > .webui-arrow,
.webui-popover-inverse.right > .webui-arrow:after,
.webui-popover-inverse.right-top > .webui-arrow:after,
.webui-popover-inverse.right-bottom > .webui-arrow:after {
  border-right-color: #333;
}
.webui-popover-inverse.bottom > .webui-arrow,
.webui-popover-inverse.bottom-left > .webui-arrow,
.webui-popover-inverse.bottom-right > .webui-arrow,
.webui-popover-inverse.bottom > .webui-arrow:after,
.webui-popover-inverse.bottom-left > .webui-arrow:after,
.webui-popover-inverse.bottom-right > .webui-arrow:after {
  border-bottom-color: #333;
}
.webui-popover-inverse.left > .webui-arrow,
.webui-popover-inverse.left-top > .webui-arrow,
.webui-popover-inverse.left-bottom > .webui-arrow,
.webui-popover-inverse.left > .webui-arrow:after,
.webui-popover-inverse.left-top > .webui-arrow:after,
.webui-popover-inverse.left-bottom > .webui-arrow:after {
  border-left-color: #333;
}
.webui-popover i.icon-refresh:before {
  content: "";
}
.webui-popover i.icon-refresh {
  display: block;
  width: 30px;
  height: 30px;
  font-size: 20px;
  top: 50%;
  left: 50%;
  position: absolute;
  margin-left: -15px;
  margin-right: -15px;
  background: url(../img/loading.gif) no-repeat;
}
@-webkit-keyframes rotate {
  100% {
    -webkit-transform: rotate(360deg);
  }
}
@keyframes rotate {
  100% {
    transform: rotate(360deg);
  }
}
.webui-popover-backdrop {
  background-color: rgba(0, 0, 0, 0.65);
  width: 100%;
  height: 100%;
  position: fixed;
  top: 0;
  left: 0;
  z-index: 9998;
}
.webui-popover .dropdown-menu {
  display: block;
  position: relative;
  top: 0;
  border: none;
  box-shadow: none;
  float: none;
}
.il-popover {
  max-width: 400px;
}
.il-popover .webui-popover-content > div:first-child {
  width: 100%;
}
.il-popover .il-popover-inner {
  max-height: 500px;
  overflow: auto;
}
.il-popover .il-popover-inner .close {
  margin: 0;
}
.il-popover .il-popover-inner .close::after {
  content: "";
  width: 0em;
  height: 0em;
  padding: 0;
}
.il-popover i.icon-refresh {
  background: url("images/loading.gif") no-repeat;
  height: 30px;
}
.il-popover .il-popover-title-container {
  background-color: #F0F0F0;
}
.il-popover .il-popover-title-container h4.il-popover-title {
  font-size: 17px;
  font-weight: normal;
  padding: 8px 14px;
  background-color: transparent;
  text-transform: none;
  color: #161616;
}
.il-popover.webui-popover-fixed {
  position: fixed;
}
@media (max-width: 768px) {
  .il-popover.webui-popover-fixed {
    position: absolute;
    left: 0 !important;
    width: 100%;
  }
}
.extended-color-variant-1.il-extended-color-variant-standard {
  color: #7f7207;
  background-color: #f3de2c;
}
.extended-color-variant-1.il-extended-color-variant-light {
  color: #beab0b;
  background-color: #f7e970;
}
.extended-color-variant-1.il-extended-color-variant-lighter {
  color: #c7b30b;
  background-color: #faf0a0;
}
.extended-color-variant-1.il-extended-color-variant-dark {
  color: #fefced;
  background-color: #ccb80c;
}
.extended-color-variant-1.il-extended-color-variant-darker {
  color: #ffffff;
  background-color: #a59509;
}
.extended-color-variant-2.il-extended-color-variant-standard {
  color: #3a2300;
  background-color: #d38000;
}
.extended-color-variant-2.il-extended-color-variant-light {
  color: #7c4b00;
  background-color: #ffa51b;
}
.extended-color-variant-2.il-extended-color-variant-lighter {
  color: #865200;
  background-color: #ffba4e;
}
.extended-color-variant-2.il-extended-color-variant-dark {
  color: #ffdaa0;
  background-color: #8c5500;
}
.extended-color-variant-2.il-extended-color-variant-darker {
  color: #ffffff;
  background-color: #633c00;
}
.extended-color-variant-3.il-extended-color-variant-standard {
  color: #081517;
  background-color: #307c88;
}
.extended-color-variant-3.il-extended-color-variant-light {
  color: #194248;
  background-color: #43acbd;
}
.extended-color-variant-3.il-extended-color-variant-lighter {
  color: #1c484f;
  background-color: #69bdca;
}
.extended-color-variant-3.il-extended-color-variant-dark {
  color: #a5d7df;
  background-color: #1d4c53;
}
.extended-color-variant-3.il-extended-color-variant-darker {
  color: #f0f8fa;
  background-color: #133035;
}
.extended-color-variant-4.il-extended-color-variant-standard {
  color: #378144;
  background-color: #86cb92;
}
.extended-color-variant-4.il-extended-color-variant-light {
  color: #4baf5d;
  background-color: #b8e0bf;
}
.extended-color-variant-4.il-extended-color-variant-lighter {
  color: #50b462;
  background-color: #dcf0df;
}
.extended-color-variant-4.il-extended-color-variant-dark {
  color: #ffffff;
  background-color: #54b665;
}
.extended-color-variant-4.il-extended-color-variant-darker {
  color: #ffffff;
  background-color: #449d53;
}
.extended-color-variant-5.il-extended-color-variant-standard {
  color: #7c2c5b;
  background-color: #ce73a8;
}
.extended-color-variant-5.il-extended-color-variant-light {
  color: #ae3d7e;
  background-color: #e1a8c9;
}
.extended-color-variant-5.il-extended-color-variant-lighter {
  color: #b53f84;
  background-color: #eecee0;
}
.extended-color-variant-5.il-extended-color-variant-dark {
  color: #ffffff;
  background-color: #b94187;
}
.extended-color-variant-5.il-extended-color-variant-darker {
  color: #ffffff;
  background-color: #9b3671;
}
.extended-color-variant-6.il-extended-color-variant-standard {
  color: #352840;
  background-color: #82639e;
}
.extended-color-variant-6.il-extended-color-variant-light {
  color: #564169;
  background-color: #a58fb9;
}
.extended-color-variant-6.il-extended-color-variant-lighter {
  color: #5b456f;
  background-color: #beaecd;
}
.extended-color-variant-6.il-extended-color-variant-dark {
  color: #e7e1ec;
  background-color: #5e4772;
}
.extended-color-variant-6.il-extended-color-variant-darker {
  color: #ffffff;
  background-color: #493859;
}
.extended-color-variant-7.il-extended-color-variant-standard {
  color: #4a3737;
  background-color: #9e7c7d;
}
.extended-color-variant-7.il-extended-color-variant-light {
  color: #705354;
  background-color: #bca5a6;
}
.extended-color-variant-7.il-extended-color-variant-lighter {
  color: #765758;
  background-color: #d2c2c3;
}
.extended-color-variant-7.il-extended-color-variant-dark {
  color: #f5f1f1;
  background-color: #795a5b;
}
.extended-color-variant-7.il-extended-color-variant-darker {
  color: #ffffff;
  background-color: #624849;
}
.extended-color-variant-8.il-extended-color-variant-standard {
  color: #b30931;
  background-color: #f75e82;
}
.extended-color-variant-8.il-extended-color-variant-light {
  color: #f20c42;
  background-color: #faa2b7;
}
.extended-color-variant-8.il-extended-color-variant-lighter {
  color: #f31549;
  background-color: #fdd3dd;
}
.extended-color-variant-8.il-extended-color-variant-dark {
  color: #ffffff;
  background-color: #f41a4d;
}
.extended-color-variant-8.il-extended-color-variant-darker {
  color: #ffffff;
  background-color: #da0b3c;
}
.extended-color-variant-9.il-extended-color-variant-standard {
  color: #8d1116;
  background-color: #ea4d54;
}
.extended-color-variant-9.il-extended-color-variant-light {
  color: #c91820;
  background-color: #f28d91;
}
.extended-color-variant-9.il-extended-color-variant-lighter {
  color: #d21921;
  background-color: #f7babd;
}
.extended-color-variant-9.il-extended-color-variant-dark {
  color: #ffffff;
  background-color: #d61922;
}
.extended-color-variant-9.il-extended-color-variant-darker {
  color: #ffffff;
  background-color: #b2151c;
}
.bg-primary {
  color: white;
}
/*
	These classes are used to limit the number of rows when displaying larger chunks of text.
	The mixin receives @height-in-rows as an integer. The classes il-multi-line-cap-2,3,5,10
	can be used to limit the number of rows for text to 2,3,5 or 10 lines in any template,
	e.g. the Standard Listing Panels limit the property values to 3 lines using il-multi-line-cap-3

	Technical discussion can be found in https://mantis.ilias.de/view.php?id=21583
	The background/gradient fallback can be removed as soon as all browsers support line-clamp.
 */
.il-multi-line-cap-2 {
  position: relative;
  max-height: 3em;
  overflow: hidden;
  line-height: 1.5;
  /* edge, chrome, safari go here... */
  /* may come with next firefox 68, https://caniuse.com/#search=clamp */
}
.il-multi-line-cap-2:after {
  content: "";
  text-align: right;
  position: absolute;
  bottom: 0;
  right: 0;
  width: 30%;
  height: 1.5em;
  background: linear-gradient(to right, rgba(255, 255, 255, 0), #ffffff 80%);
}
@supports (-webkit-line-clamp: 2) {
  .il-multi-line-cap-2 {
    overflow: hidden;
    text-overflow: ellipsis;
    display: -webkit-box;
    -webkit-line-clamp: 2;
    -webkit-box-orient: vertical;
  }
  .il-multi-line-cap-2:after {
    display: none;
  }
}
@supports (-moz-line-clamp: 2) {
  .il-multi-line-cap-2 {
    overflow: hidden;
    text-overflow: ellipsis;
    display: -moz-box;
    -moz-line-clamp: 2;
    -moz-box-orient: vertical;
  }
  .il-multi-line-cap-2:after {
    display: none;
  }
}
.il-multi-line-cap-3 {
  position: relative;
  max-height: 4.5em;
  overflow: hidden;
  line-height: 1.5;
  /* edge, chrome, safari go here... */
  /* may come with next firefox 68, https://caniuse.com/#search=clamp */
}
.il-multi-line-cap-3:after {
  content: "";
  text-align: right;
  position: absolute;
  bottom: 0;
  right: 0;
  width: 30%;
  height: 1.5em;
  background: linear-gradient(to right, rgba(255, 255, 255, 0), #ffffff 80%);
}
@supports (-webkit-line-clamp: 2) {
  .il-multi-line-cap-3 {
    overflow: hidden;
    text-overflow: ellipsis;
    display: -webkit-box;
    -webkit-line-clamp: 3;
    -webkit-box-orient: vertical;
  }
  .il-multi-line-cap-3:after {
    display: none;
  }
}
@supports (-moz-line-clamp: 2) {
  .il-multi-line-cap-3 {
    overflow: hidden;
    text-overflow: ellipsis;
    display: -moz-box;
    -moz-line-clamp: 3;
    -moz-box-orient: vertical;
  }
  .il-multi-line-cap-3:after {
    display: none;
  }
}
.il-multi-line-cap-5 {
  position: relative;
  max-height: 7.5em;
  overflow: hidden;
  line-height: 1.5;
  /* edge, chrome, safari go here... */
  /* may come with next firefox 68, https://caniuse.com/#search=clamp */
}
.il-multi-line-cap-5:after {
  content: "";
  text-align: right;
  position: absolute;
  bottom: 0;
  right: 0;
  width: 30%;
  height: 1.5em;
  background: linear-gradient(to right, rgba(255, 255, 255, 0), #ffffff 80%);
}
@supports (-webkit-line-clamp: 2) {
  .il-multi-line-cap-5 {
    overflow: hidden;
    text-overflow: ellipsis;
    display: -webkit-box;
    -webkit-line-clamp: 5;
    -webkit-box-orient: vertical;
  }
  .il-multi-line-cap-5:after {
    display: none;
  }
}
@supports (-moz-line-clamp: 2) {
  .il-multi-line-cap-5 {
    overflow: hidden;
    text-overflow: ellipsis;
    display: -moz-box;
    -moz-line-clamp: 5;
    -moz-box-orient: vertical;
  }
  .il-multi-line-cap-5:after {
    display: none;
  }
}
.il-multi-line-cap-10 {
  position: relative;
  max-height: 15em;
  overflow: hidden;
  line-height: 1.5;
  /* edge, chrome, safari go here... */
  /* may come with next firefox 68, https://caniuse.com/#search=clamp */
}
.il-multi-line-cap-10:after {
  content: "";
  text-align: right;
  position: absolute;
  bottom: 0;
  right: 0;
  width: 30%;
  height: 1.5em;
  background: linear-gradient(to right, rgba(255, 255, 255, 0), #ffffff 80%);
}
@supports (-webkit-line-clamp: 2) {
  .il-multi-line-cap-10 {
    overflow: hidden;
    text-overflow: ellipsis;
    display: -webkit-box;
    -webkit-line-clamp: 10;
    -webkit-box-orient: vertical;
  }
  .il-multi-line-cap-10:after {
    display: none;
  }
}
@supports (-moz-line-clamp: 2) {
  .il-multi-line-cap-10 {
    overflow: hidden;
    text-overflow: ellipsis;
    display: -moz-box;
    -moz-line-clamp: 10;
    -moz-box-orient: vertical;
  }
  .il-multi-line-cap-10:after {
    display: none;
  }
}
/* flex grid support start */
.row-flex {
  display: -webkit-box;
  display: -moz-box;
  display: -ms-flexbox;
  display: -webkit-flex;
  display: flex;
}
.row-flex-wrap {
  -webkit-flex-flow: row wrap;
  flex-flow: row wrap;
  align-content: flex-start;
}
.flex-col {
  display: flex;
  display: -webkit-flex;
  flex-flow: column nowrap;
  height: 100%;
}
/* flex grid support end */
/* RTL review overwrite some specifics [bootstrap] styles
 *
 * use class "noMirror" to avoid image flip
*/
[dir="rtl"] img:not(.noMirror) {
  transform: scaleX(-1);
}
[dir="rtl"] *[align="left"] {
  text-align: right !important;
}
[dir="rtl"] *[align="right"] {
  text-align: left !important;
}
@media (min-width: 768px) {
  [dir="rtl"] .navbar-header {
    float: right;
  }
}
[dir="rtl"] .navbar-brand {
  float: right;
}
@media (min-width: 768px) {
  .navbar > .container [dir="rtl"] .navbar-brand,
  .navbar > .container-fluid [dir="rtl"] .navbar-brand {
    margin-left: 0;
    margin-right: -15px;
  }
}
[dir="rtl"] .navbar-toggle {
  float: left;
  margin-right: 0;
  margin-left: 15px;
}
@media (max-width: 768px) {
  [dir="rtl"] .navbar-nav .open .dropdown-menu > li > a,
  [dir="rtl"] .navbar-nav .open .dropdown-menu .dropdown-header {
    padding: 5px 25px 5px 15px;
  }
}
@media (min-width: 768px) {
  [dir="rtl"] .navbar-nav {
    float: right;
    margin: 0;
  }
  [dir="rtl"] .navbar-nav > li {
    float: right;
  }
  [dir="rtl"] .navbar-nav.navbar-right:last-child {
    margin-right: 0;
    margin-left: -15px;
  }
}
@media (min-width: 768px) {
  [dir="rtl"] .navbar-left {
    float: right !important;
  }
  [dir="rtl"] .navbar-right {
    float: left !important;
  }
}
@media (min-width: 768px) {
  [dir="rtl"] .navbar-form.navbar-right:last-child {
    margin-right: 0;
    margin-left: -15px;
  }
}
@media (min-width: 768px) {
  [dir="rtl"] .navbar-text {
    float: right;
  }
  [dir="rtl"] .navbar-text.navbar-right:last-child {
    margin-right: 15px;
    margin-left: 0;
  }
}
[dir="rtl"] form .col-sm-1,
[dir="rtl"] form .col-sm-2,
[dir="rtl"] form .col-sm-3,
[dir="rtl"] form .col-sm-4,
[dir="rtl"] form .col-sm-5,
[dir="rtl"] form .col-sm-6,
[dir="rtl"] form .col-sm-7,
[dir="rtl"] form .col-sm-8,
[dir="rtl"] form .col-sm-9,
[dir="rtl"] form .col-sm-10,
[dir="rtl"] form .col-sm-11,
[dir="rtl"] form .col-sm-12 {
  float: right;
}
[dir="rtl"] .nav-pills > li {
  float: right;
}
span.ilAlert {
  color: #B54F00;
}
/* Drop Downs */
.dropdown-header {
  padding: 3px 10px;
  color: #161616;
  background-color: white;
  margin-bottom: 4px;
  border-bottom: 1px solid #dddddd;
}
.dropdown-header > h2 {
  margin-bottom: 2px;
}
.dropdown-menu {
  background-color: white;
  font-weight: normal;
  border: 0 none;
  -webkit-box-shadow: 3px 9px 9px 0 rgba(0, 0, 0, 0.3);
  box-shadow: 3px 9px 9px 0 rgba(0, 0, 0, 0.3);
}
.dropdown-menu li > a {
  display: block;
  clear: both;
  padding: 3px 10px;
  font-weight: normal;
  font-size: 14px;
  line-height: 1.42857143;
  background-color: transparent;
  color: #161616;
  white-space: nowrap;
}
.dropdown-menu li > a:hover,
.dropdown-menu li > a:focus {
  text-decoration: none;
  color: #000000;
  background-color: #e2e8ef;
}
.dropdown-menu img {
  border: 0;
  width: 22px;
  height: 22px;
  margin: 0 3px 0 0;
  display: inline;
}
[dir="rtl"] .dropdown-menu {
  padding: 5px 0;
}
.ilAdvNoImg {
  display: inline-block;
  width: 22px;
}
.yamm .dropdown-menu li > a {
  white-space: normal;
}
.btn-group.open .dropdown-toggle {
  -webkit-box-shadow: inset 0 1px 1px rgba(0, 0, 0, 0.05);
  box-shadow: inset 0 1px 1px rgba(0, 0, 0, 0.05);
}
/* BS tables */
.table {
  margin-bottom: 0;
}
/* ILIAS part candidates */
html,
body {
  height: 100%;
  overflow: hidden;
}
@media only screen and (max-width: 768px) {
  html {
    -webkit-text-size-adjust: none;
  }
}
/* see bug ILIAS bug #17589 and http://stackoverflow.com/questions/17045132/scrollbar-overlay-in-ie10-how-do-you-stop-that */
body {
  -ms-overflow-style: scrollbar;
}
#ilAll {
  position: relative;
  height: auto !important;
  min-height: calc(100% - 1px);
  margin: 0 auto;
}
div#minheight {
  height: 180px;
  clear: both;
}
div.ilFrame {
  margin-top: -40px;
  margin-left: auto;
  margin-right: auto;
  max-width: 1200px;
  -webkit-box-shadow: 0 0 40px #808080;
  box-shadow: 0 0 40px #808080;
  padding-top: 129px;
  background-color: #f9f9f9;
  min-height: 100%;
}
@media only screen and (max-width: 768px) {
  div.ilFrame {
    margin: 0;
    width: 100%;
  }
}
.ilContainerWidth {
  max-width: 1400px;
  padding: 0 30px;
}
@media only screen and (max-width: 768px) {
  .ilContainerWidth {
    padding: 0 15px;
  }
}
/* --------------------------------------------------------------
   GLOBAL STYLES
-------------------------------------------------------------- */
ul,
ol,
p {
  margin: 0.8em 0;
}
ol,
ul {
  padding-left: 40px;
  list-style-image: none;
}
[dir="rtl"] ol,
[dir="rtl"] ul {
  padding-right: 40px;
  padding-left: 0;
}
ol ul,
ul ol,
ul ul,
ol ol {
  margin-top: 0;
  margin-bottom: 0;
}
small,
sub,
sup {
  font-size: 0.8em;
}
em,
i {
  font-style: italic;
}
u {
  text-decoration: underline;
}
sub {
  vertical-align: sub;
}
sup {
  vertical-align: super;
}
/* see bug #15971 */
sub,
sup {
  position: static;
}
strong,
b {
  font-weight: bold;
}
a {
  text-decoration: none;
  cursor: pointer;
  /* BEGIN WebDAV: Enable links with AnchorClick behavior for Internet Explorer.
	 * All skins which want to support mounting of Webfolders using Internet Explorer
	 * must explicitly enable AnchorClick behavior.
	 */
  behavior: url(#default#AnchorClick);
  /* END WebDAV: Enable links with AnchorClick behavior for Internet Explorer. */
}
a:hover {
  color: #3a4c65;
  text-decoration: underline;
}
hr {
  margin-bottom: 0.8em;
  border: none;
  border-top: 1px solid #dddddd;
}
table {
  font-size: 100%;
}
img {
  vertical-align: middle;
}
@media only screen and (max-width: 768px) {
  img {
    /* height: auto; messes e.g. survey progress bar */
    max-width: 100%;
  }
}
@media only screen and (max-width: 768px) {
  img.olTileImage {
    max-width: none;
  }
}
tr,
td {
  vertical-align: top;
  white-space: normal;
  word-wrap: break-word;
}
code {
  font-family: Pragmata, Menlo, 'DejaVu LGC Sans Mono', 'DejaVu Sans Mono', Consolas, 'Everson Mono', 'Lucida Console', 'Andale Mono', 'Nimbus Mono L', 'Liberation Mono', FreeMono, 'Osaka Monospaced', Courier, 'New Courier', monospace;
  font-size: 90%;
  color: #6f6f6f;
}
::selection {
  background: #e2e8ef;
}
::-moz-selection {
  background: #e2e8ef;
}
@media only screen and (max-width: 768px) {
  textarea {
    max-width: 100%;
  }
}
@media only screen and (max-width: 768px) {
  input,
  select {
    max-width: 100%;
  }
}
@media only screen and (max-width: 768px) {
  div.ilc_Mob img {
    height: auto !important;
  }
}
@media print {
  h1,
  h2,
  h3,
  h4,
  h5,
  h6 {
    page-break-after: avoid;
  }
  ul,
  ol,
  dl {
    page-break-before: avoid;
  }
}
/* --------------------------------------------------------------
   SPECIAL STYLES
-------------------------------------------------------------- */
body#tinymce,
body.mceContentBody {
  height: auto;
}
body#tinymce {
  background-color: white;
  overflow: initial;
}
html.il-no-tiny-bg body#tinymce {
  background-color: transparent;
  margin-top: 0 !important;
  margin-bottom: 0 !important;
}
.ilHidden {
  visibility: hidden;
}
.ilNoDisplay {
  display: none !important;
}
.ilDisplayBlock {
  display: block;
}
.ilClearFloat {
  clear: both;
}
.ilFloatRight {
  float: right;
}
[dir="rtl"] .ilFloatRight {
  float: left;
}
.ilFloatLeft {
  float: left;
}
[dir="rtl"] .ilFloatLeft {
  float: right;
}
.ilWhiteSpaceNowrap {
  white-space: nowrap;
}
.ilWhiteSpaceNowrap.ilRight a,
.ilWhiteSpaceNowrap.ilRight .btn-group {
  padding-left: 6px;
  border: 1px solid transparent;
}
.ilPositionRelative {
  position: relative;
}
.ilPrintContent {
  padding: 0 15px;
}
.ilCenter {
  text-align: center;
}
.ilRight {
  text-align: right;
}
[dir="rtl"] .ilRight {
  text-align: left;
}
.ilLeft {
  text-align: left;
}
[dir="rtl"] .ilLeft {
  text-align: right;
}
.ilValignMiddle {
  vertical-align: middle;
}
.registration {
  margin: 5px auto 0;
  width: 700px;
}
.fullwidth {
  width: 100%;
}
div.input {
  border: 1px solid #757575;
  padding: 3px;
  text-decoration: none;
  font-size: 90%;
  background-color: white;
  overflow: auto;
}
div.input:focus {
  border-color: #0078D7;
}
input[type=text].numeric {
  text-align: right;
}
@media only screen and (max-width: 768px) {
  div.ilTableOuter {
    max-width: 100%;
    overflow: auto;
  }
}
@media only screen and (max-width: 768px) {
  .table-responsive .dropdown-menu {
    position: relative;
  }
}
/* -------------------- table formatting ------------------ */
div.ilCommandRow {
  text-align: right;
  padding-right: 1%;
  margin-bottom: 15px;
}
[dir="rtl"] div.ilCommandRow {
  text-align: left;
  padding-right: 0;
  padding-left: 1%;
}
div.ilCommandRow.one_side_col {
  padding-right: 22%;
}
[dir="rtl"] div.ilCommandRow.one_side_col {
  padding-right: 0;
  padding-left: 22%;
}
div.ilAdminRow {
  margin: 10px 15px 20px 15px;
}
table.std {
  color: #161616;
  background-color: #bbb;
  border-spacing: 0;
  border-collapse: collapse;
  border: 1px solid #9eadba;
}
.fullwidth_invisible {
  color: #161616;
  background-color: #f9f9f9;
  width: 100%;
  border-spacing: 0;
}
table.nobackground {
  color: #161616;
  background-color: inherit;
  border-spacing: 0;
  padding: 3px;
}
.subitem {
  clear: both;
  margin: 0 -10px 0 0;
  padding-top: 5px;
  /* border-top: 1px dotted #c0c0c0; */
}
[dir="rtl"] .subitem {
  clear: both;
  margin: 0 0 0 -10px;
}
td.nobackground {
  color: black;
  background-color: inherit;
  border-spacing: 0;
  border: none;
  padding: 3px;
  vertical-align: top;
}
tr.tbltitle {
  border-bottom: 1px solid #9eadba;
}
tr.std {
  background-color: white;
  color: #161616;
  padding: 3px;
}
th {
  text-align: left;
  vertical-align: bottom;
  font-weight: normal;
}
td.std,
th.std {
  padding: 4px 6px;
  text-align: left;
}
[dir="rtl"] th,
[dir="rtl"] td.std,
[dir="rtl"] th.std {
  text-align: right;
}
.calstd .btn {
  white-space: normal;
}
th.option,
td.option {
  background-color: white;
  color: #161616;
  padding: 3px;
  font-weight: bold;
  vertical-align: top;
  text-align: right;
  border-top: 1px solid #9eadba;
}
[dir="rtl"] th.option,
[dir="rtl"] td.option {
  text-align: left;
}
td.sub_option {
  background-color: white;
  color: #161616;
  padding: 3px;
  font-weight: bold;
  vertical-align: top;
  border-top: 1px solid #9eadba;
}
td.option_value {
  background: none white;
  color: #161616;
  padding: 3px;
  vertical-align: top;
  text-align: left;
  border-top: 1px solid #9eadba;
}
[dir="rtl"] td.option_value {
  text-align: right;
}
td.option_value_center {
  background: none white;
  color: #161616;
  padding: 3px;
  vertical-align: top;
  text-align: center;
  border-top: 1px solid #9eadba;
}
td.option_desc,
p.option_desc {
  background: none white;
  color: #161616;
  padding: 3px;
  font-style: italic;
  font-weight: normal;
  vertical-align: top;
  text-align: left;
}
[dir="rtl"] td.option_desc,
[dir="rtl"] p.option_desc {
  text-align: right;
}
td.boxed {
  border: 1px solid black;
}
/*Link, Visited, Hover, Focus, Activ*/
a.il_ContainerItemCommand2:link,
a.il_ContainerItemCommand2:visited,
a.il_ContainerItemCommand:link,
a.il_ContainerItemCommand:visited {
  font-size: 80%;
  text-decoration: none;
  margin: 0 3px 0 0;
  white-space: nowrap;
  font-weight: normal;
}
[dir="rtl"] a.il_ContainerItemCommand2:link,
[dir="rtl"] a.il_ContainerItemCommand2:visited,
[dir="rtl"] a.il_ContainerItemCommand:link,
[dir="rtl"] a.il_ContainerItemCommand2:visited {
  margin: 0 0 0 3px;
}
a.il_ContainerItemCommand2:hover,
a.il_ContainerItemCommand:hover {
  text-decoration: underline;
}
div.il_ContainerItemCommands2 {
  text-align: right;
  margin: 0 3px 3px;
}
[dir="rtl"] div.il_ContainerItemCommands2 {
  text-align: left;
}
div.il_ContainerItemCommands {
  padding: 2px 0;
}
h3.il_ContainerItemTitle {
  padding: 0;
  margin: 0;
  font-weight: normal;
  font-size: 100%;
  display: inline;
}
div.il_ContainerItemTitle {
  float: left;
  max-width: calc(100% - 40px);
  padding-bottom: 5px;
}
[dir="rtl"] div.il_ContainerItemTitle {
  float: right;
}
div.il_ItemProperties {
  margin: 2px 0 5px;
  text-align: left;
  font-weight: normal;
  font-size: 90%;
}
[dir="rtl"] div.il_ItemProperties {
  text-align: right;
}
div.il_ItemNotice {
  margin: 2px 0 5px;
  text-align: left;
  font-weight: normal;
  font-size: 90%;
  color: green;
}
[dir="rtl"] div.il_ItemNotice {
  text-align: right;
}
a.il_ItemProperty:link,
a.il_ItemProperty:visited {
  text-decoration: none;
  font-weight: normal;
}
a.il_ItemProperty:hover {
  color: black;
}
span.il_ItemAlertProperty {
  color: #B54F00;
}
/* Table Links */
/* --- description text ---*/
div.il_Description,
td.il_Description {
  margin: 2px 0 5px;
  font-size: 90%;
  font-weight: normal;
  text-align: left;
}
[dir="rtl"] div.il_Description,
[dir="rtl"] td.il_Description {
  text-align: right;
}
div.il_Description_no_margin,
td.il_Description_no_margin {
  font-size: 90%;
  font-style: italic;
  text-align: left;
}
[dir="rtl"] div.il_Description_no_margin,
[dir="rtl"] td.il_Description_no_margin {
  text-align: right;
}
div.il_info {
  font-size: 90%;
  text-align: left;
}
[dir="rtl"] div.il_info {
  text-align: right;
}
/* ---------------- headlines ------------------ */
a#il_mhead_t_focus {
  color: #3b5620;
  vertical-align: middle;
  font-size: 26px;
  cursor: default;
}
@media only screen and (max-width: 768px) {
  a#il_mhead_t_focus {
    font-size: 20px;
  }
}
a#il_mhead_t_focus[href] {
  cursor: pointer;
}
h1.ilHeader {
  padding: 10px 0 0;
}
@media only screen and (max-width: 768px) {
  h1.ilHeader {
    padding-top: 5px;
  }
}
h2.ilHeader {
  font-weight: normal;
  padding: 0;
  margin: 0;
  display: inline;
  font-size: 19px;
  color: #2c2c2c;
}
#headerimage {
  width: 45px;
  height: 45px;
  margin-top: 3px;
  margin-right: 10px;
  float: left;
}
@media only screen and (max-width: 768px) {
  #headerimage {
    width: 35px;
    height: 35px;
    margin-top: 2px;
    margin-right: 7px;
  }
}
[dir="rtl"] #headerimage {
  margin-right: 0;
  margin-left: 10px;
  float: right;
}
div.ilHeadAction {
  float: right;
  margin: 8px 0 5px;
  /* bottom 5px blog fullscreen */
}
[dir="rtl"] div.ilHeadAction {
  float: left;
}
div.ilHeadAction .prop {
  padding-right: 10px;
}
[dir="rtl"] div.ilHeadAction .prop {
  padding-right: 0;
  padding-left: 10px;
}
div.ilHeadAction a:hover {
  text-decoration: none;
}
div.ilHeadAction ul.dropdown-menu button {
  text-decoration: none;
  font-size: 80%;
}
div.ilHeaderDesc {
  font-size: 90%;
  padding: 0;
  color: #161616;
  font-weight: 300;
}
div.ilHeaderAlert {
  font-size: 90%;
  padding: 0;
  font-weight: 300;
  color: #B54F00;
}
div.il_HeaderInner {
  padding: 15px;
  margin-bottom: 5px;
  overflow: visible;
}
@media only screen and (max-width: 768px) {
  div.il_HeaderInner {
    color: #161616;
  }
}
div.il_HeaderInner.media {
  margin-top: 0;
}
div.il_TreeIcons {
  padding: 15px 15px 0 0;
  margin: 0;
  float: right;
}
[dir="rtl"] div.il_TreeIcons {
  padding: 15px 0 0 15px;
  float: left;
}
/* ----------------- permanent link  ------------- */
#current_perma_link {
  color: #161616;
  font-size: 90%;
}
a.permalink_label > span.glyphicon {
  display: none;
}
.ilPermalinkContainer {
  width: 100%;
}
div.ilPermanentLinkWrapper {
  clear: both;
  margin-top: 10px;
  display: inline-block;
  width: 100%;
}
@media only screen and (max-width: 768px) {
  div.ilPermanentLinkWrapper a.permalink_label > span.glyphicon {
    display: inline;
  }
}
div.ilPermanentLinkWrapper .ilPermalinkContainer {
  table-layout: fixed;
  line-height: 22px;
}
@media only screen and (max-width: 768px) {
  div.ilPermanentLinkWrapper .ilPermalinkContainer {
    padding-right: 0;
  }
}
div.ilPermanentLinkWrapper .ilPermalinkContainer > label {
  width: 150px;
  display: table-cell;
  vertical-align: middle;
}
@media only screen and (max-width: 768px) {
  div.ilPermanentLinkWrapper .ilPermalinkContainer > label {
    padding-right: 0;
    width: 24px;
  }
}
div.ilPermanentLinkWrapper .ilPermalinkContainer > input,
div.ilPermanentLinkWrapper .ilPermalinkContainer .btn-group {
  z-index: 0;
  /* see bug #24567 */
}
div.ilPermanentLinkWrapper .ilPermalinkContainer .input-group-btn {
  width: 28px;
}
/* ----------------- invisible border ------------- */
div.invisible_border {
  margin: 15px;
}
.ilInvisibleBorder {
  padding: 15px;
}
/* ------- Helptext --------- */
span.il_Helptext {
  font-size: 90%;
  font-weight: normal;
}
/* ----------------- alternative text styles ------------- */
.small {
  text-decoration: none;
  font-size: 90%;
}
.xsmall {
  text-decoration: none;
  font-size: 80%;
}
.smallgreen {
  text-decoration: none;
  font-size: 90%;
  color: green;
}
.smallred {
  text-decoration: none;
  font-size: 90%;
  color: #d00;
}
.obligatory {
  font-weight: normal;
  color: #800000;
  font-variant: normal;
}
.warning {
  text-decoration: none;
  font-weight: bold;
  color: #d00;
}
div.Access {
  text-decoration: none;
  font-weight: bold;
  text-decoration: underline;
  color: #d00;
}
.asterisk {
  color: #d00;
  font-size: 90%;
}
.default {
  text-decoration: none;
  font-weight: normal;
}
.quote {
  font-style: italic;
  font-weight: normal;
}
.subtitle {
  font-style: italic;
  font-weight: normal;
  font-size: 90%;
}
.questiontext {
  font-weight: bold;
}
.bold {
  font-weight: bold;
}
.light {
  color: #6f6f6f;
}
/* ----------------- normal links ------------- */
a.light:link,
a.light:visited {
  text-decoration: none;
  color: #35b;
}
a.light:hover {
  color: black;
}
/* Messages */
/* ------------------ blind image - spacer gif --------------
   please use this style class always when using this blind image */
img.spacer {
  display: block;
}
div#agreement {
  width: 100%;
  height: 375px;
  overflow: auto;
  overflow-x: hidden;
}
/* bottom center area (optional bottom area, used e.g. in learning modules) */
div#bot_center_area {
  bottom: 0;
  height: 300px;
  position: fixed;
  padding: 5px;
  background-color: #f0f0f0;
  border-top: 3px solid #dddddd;
  -webkit-overflow-scrolling: touch;
  /* Bug 11209 */
  overflow: auto;
  /* Bug 11209 */
}
div#bot_center_area iframe {
  -webkit-overflow-scrolling: touch;
  /* Bug 11209 */
  overflow: auto;
  /* Bug 11209 */
  border: none;
  width: 100%;
  height: 100%;
}
div#bot_center_area_drag {
  left: 0;
  right: 0;
  height: 4px;
  cursor: row-resize;
  margin-top: -8px;
  position: absolute;
}
#drag_zmove {
  position: absolute;
  width: 100%;
  height: 100%;
  z-index: 7;
  display: none;
}
div#bot_center_area_drag:hover {
  background: none #fa9;
}
.ilLeftNavSpace {
  /* padding: 0 20px 0 310px; */
  margin-left: 315px !important;
}
@media (max-width: 1200px) {
  .ilLeftNavSpace {
    margin-left: 0 !important;
  }
}
[dir="rtl"] .ilLeftNavSpace {
  margin-left: 0 !important;
  margin-right: 315px !important;
}
@media (max-width: 1200px) {
  [dir="rtl"] .ilLeftNavSpace {
    margin-right: 0 !important;
  }
}
/* see #27399 (should be finally tackled in PLR2) */
div.ilContentFixed {
  padding-bottom: 20px;
}
/* right panel (e.g. notes, comments) */
div.ilRightPanel {
  overflow: auto;
  position: fixed;
  top: 0;
  bottom: 0;
  right: 0;
  width: 500px;
  left: auto !important;
}
[dir="rtl"] div.ilRightPanel {
  right: auto !important;
  width: 500px;
  left: 0 !important;
}
#ilRightPanelClose {
  display: block;
  float: right;
}
[dir="rtl"] #ilRightPanelClose {
  float: left;
}
/* Overlays, Blocks */
.ilOverlay {
  background-color: white;
  border: 1px solid #dddddd;
  text-align: left;
  position: absolute;
  -webkit-box-shadow: 2px 2px 4px #c0c0c0;
  box-shadow: 2px 2px 4px #c0c0c0;
}
[dir="rtl"] .ilOverlay {
  text-align: right;
}
.ilAccHeadingHidden,
.ilAccHidden,
.ui-helper-hidden-accessible {
  position: absolute;
  left: -2000px;
  top: auto;
  width: 1px;
  height: 1px;
  overflow: hidden;
}
[dir="rtl"] .ilAccHeadingHidden,
[dir="rtl"] .ilAccHidden,
[dir="rtl"] .ui-helper-hidden-accessible {
  left: auto;
  /* may causes a scrollbar when omitted */
  right: -2000px;
}
a.ilAccAnchor,
a.ilAccAnchor:hover {
  text-decoration: none;
  color: inherit;
}
/* revised 4.1 */
/* Fixed Frame Width */
div.ilFrameFixedWidth,
.ilFrameFixedWidth #mainscrolldiv {
  /* max-width: 1370px; */
  margin: 0 auto;
}
.ilFrameFixedWidth #mainscrolldiv {
  margin: 0 auto;
}
div.ilFrameFixedWidthHeader {
  margin: 0 auto;
  padding: 0;
}
.ilFrameFixedWidthHeader div.ilHeaderBanner {
  overflow: hidden;
  padding: 0 15px;
}
@media only screen and (max-width: 768px) {
  .ilFrameFixedWidthHeader div.ilHeaderBanner {
    max-width: 100%;
    height: 40px !important;
    padding: 0;
  }
}
div.ilHeaderBanner img.ilHeaderImg {
  width: 100%;
}
.ilFrameFixedWidth div.ilHeaderDesc {
  padding-left: 0;
}
[dir="rtl"] .ilFrameFixedWidth div.ilHeaderDesc {
  padding-left: inherit;
  padding-right: 0;
}
div.ilBox {
  background: url("images/FramedBack.png") repeat-x;
  border: 1px solid #dddddd;
  padding: 10px;
  margin-bottom: 20px;
}
div.ilSideBarHead {
  margin-top: 10px;
  margin-bottom: 5px;
  padding: 5px;
}
div.ilSideBarHead h3,
div.ilSideBarHead h1 {
  font-size: 110%;
  color: #161616;
  display: inline;
  padding: 0;
}
div.ilSideBarContent {
  padding: 5px;
}
/* jquery ui autocomplete */
.ui-menu {
  list-style: none;
  padding: 0;
  margin: 0;
  display: block;
  float: left;
  background-color: white;
  border: 1px solid #dddddd;
  font-size: 90%;
  -webkit-box-shadow: 2px 2px 4px #c0c0c0;
  box-shadow: 2px 2px 4px #c0c0c0;
}
.ui-menu .ui-menu-item {
  margin: 0;
  padding: 0;
  zoom: 1;
  float: left;
  clear: left;
  width: 100%;
}
.ui-menu .ui-menu-item > * {
  text-decoration: none;
  display: block;
  padding: 2px 4px;
  line-height: 1.5;
  color: #161616;
  background-color: transparent;
}
.ui-menu .ui-menu-item > *:hover,
.ui-menu .ui-menu-item > *.ui-state-hover,
.ui-menu .ui-menu-item > *.ui-state-active {
  background-color: #e2e8ef;
  color: #161616;
}
.ui-menu .ui-menu-item a {
  color: #161616;
}
.ui-menu .ui-menu-item a:hover {
  color: #000000;
}
.ui-menu .ui-menu-category {
  margin: 0;
  padding: 2px;
  zoom: 1;
  float: left;
  clear: left;
  width: 100%;
  font-weight: bold;
}
.ui-menu .ui-menu-more {
  display: block;
  zoom: 1;
  color: #03a;
  cursor: pointer;
  float: left;
  clear: left;
  width: 100%;
}
.ui-menu .ui-menu-more span {
  padding: 2px;
}
.ui-menu .ui-menu-more:hover {
  background-color: white;
}
[dir="rtl"] .ui-menu {
  float: right;
}
[dir="rtl"] .ui-menu .ui-menu-item {
  float: right;
  clear: right;
}
[dir="rtl"] .ui-menu .ui-menu-category {
  float: right;
  clear: right;
}
[dir="rtl"] .ui-menu .ui-menu-more {
  float: right;
  clear: right;
}
.ui-autocomplete {
  max-height: 400px;
  overflow-y: auto;
  /* prevent horizontal scrollbar */
  overflow-x: hidden;
}
.ui-autocomplete li.ui-menu-item {
  cursor: pointer;
}
/* Icon Default */
img.ilIcon {
  width: 32px;
  height: 32px;
}
/* Icon small */
img.ilSmallIcon {
  width: 22px;
  height: 22px;
}
/* PreventBreakOut, see https://css-tricks.com/snippets/css/prevent-long-urls-from-breaking-out-of-container/ */
.ilPreventBreakOut {
  overflow-wrap: break-word;
  word-wrap: break-word;
  -ms-word-break: break-all;
  word-break: break-word;
  -ms-hyphens: auto;
  -moz-hyphens: auto;
  -webkit-hyphens: auto;
  hyphens: auto;
}
span.ilIcalIcon {
  text-align: initial;
}
/* Component Imports */
/* Services/Accordion */
.il_VAccordionHead,
.il_HAccordionHead {
  padding: 8px 8px 8px 38px;
  text-align: left;
  cursor: pointer;
  color: #4c6586;
  font-size: 110%;
  background-image: url("images/tree_col.svg");
  background-repeat: no-repeat;
  background-color: #f9f9f9;
  background-position: 15px 8px;
  background-size: 20px 20px;
  border: 0;
}
.il_VAccordionHead {
  display: block;
  width: 100%;
}
.il_VAccordionInnerContainer {
  margin-bottom: 10px;
}
.il_HAccordionHead:hover,
.il_VAccordionHead:hover {
  background-color: #e2e8ef;
}
.il_HAccordionHeadActive,
.il_VAccordionHeadActive {
  background-image: url("images/tree_exp.svg");
  background-color: #e2e8ef;
}
.ilAccHideContent {
  width: 0px;
  height: 0px;
  display: none;
}
div.ilc_va_icont_VAccordICont {
  overflow: visible !important;
}
/* Modules/ScormAicc */
table.il_ScormTable {
  color: #161616;
  background-color: #f9f9f9;
  border-spacing: 1px;
  border: none;
}
td.il_ScormTableKey {
  background-color: #f9f9f9;
  color: #161616;
  padding: 1px 3px;
  vertical-align: top;
  text-align: right;
}
td.il_ScormTableValue {
  background: none #f9f9f9;
  color: #161616;
  padding: 1px 3px;
  vertical-align: top;
  text-align: left;
}
/* Services/Form */
/* forms */
label,
input[type=checkbox],
input[type=radio],
select {
  cursor: pointer;
}
.form-control {
  font-size: 12px;
  color: #161616;
  border: 1px solid #757575;
}
.form-control[disabled],
.form-control[readonly],
fieldset[disabled] .form-control {
  background-color: #f9f9f9;
}
.form-horizontal {
  margin-bottom: 20px;
  background: white;
}
form.form-inline {
  margin-bottom: 20px;
}
.form-horizontal .form-group {
  margin: 10px 0;
}
.form-control,
.form-control:focus {
  -webkit-box-shadow: none;
  box-shadow: none;
}
.form-control:focus-visible {
  -webkit-box-shadow: none;
  box-shadow: none;
  outline: 3px solid #0078D7;
}
.btn-file:focus-within {
  outline: 3px solid #0078D7;
}
textarea.form-control {
  max-width: 100%;
}
select.form-control {
  width: auto;
  max-width: 100%;
}
.form-horizontal label {
  color: #161616;
  font-size: 100%;
}
.form-control-static {
  display: block;
}
.form-horizontal .control-label {
  padding-bottom: 4px;
  min-height: 34px;
}
@media only screen and (max-width: 768px) {
  .form-horizontal .control-label {
    min-height: auto;
    padding-bottom: 0;
    margin-bottom: 0;
  }
}
.form-horizontal .control-label.col-sm-3.il_textarea {
  text-align: left;
  width: 100%;
}
.form-horizontal .radio,
.form-horizontal .checkbox,
.form-horizontal .radio-inline,
.form-horizontal .checkbox-inline {
  padding-top: 0;
  line-height: normal;
}
.form-horizontal div.radio label.radio-inline {
  line-height: 25px;
}
.radio input[type="radio"],
.radio-inline input[type="radio"],
.checkbox input[type="checkbox"],
.checkbox-inline input[type="checkbox"] {
  position: static;
  display: inline-block;
  margin-left: -20px;
  margin-top: 7px;
  min-width: 13px;
  vertical-align: top;
}
@media only screen and (max-width: 768px) {
  .radio input[type="radio"],
  .radio-inline input[type="radio"],
  .checkbox input[type="checkbox"],
  .checkbox-inline input[type="checkbox"] {
    min-width: 16px;
  }
}
[dir="rtl"] .form-horizontal .control-label {
  text-align: left;
}
label {
  font-weight: normal;
}
td.form-inline > div.form-group {
  display: block;
  padding: 4px 0;
}
input[type="file"].form-control {
  border: none;
  height: auto;
}
.ilFormHeader {
  padding: 15px 0 5px;
}
.ilFormHeader .ilFormCmds {
  margin: 0;
  float: right;
}
.ilFormHeader h3 {
  margin: 0;
}
[dir="rtl"] .ilFormHeader .ilFormCmds {
  float: left;
}
.ilFormHeader,
.ilFormFooter {
  color: #161616;
  background-color: #f0f0f0;
}
.ilSubForm {
  background-color: #f9f9f9;
  padding: 3px 0;
  margin-bottom: 10px;
}
.ilSubForm .form-group {
  margin: 0;
}
@media (max-width: 768px) {
  .ilSubForm .form-group {
    margin: 6px 0;
  }
}
.ilSubForm .col-sm-9.il_textarea {
  width: 100%;
}
.ilFormFooter {
  padding: 3px 0;
}
.ilFormFooter .ilFormCmds {
  text-align: right;
  padding: 0;
}
[dir="rtl"] .ilFormFooter .ilFormCmds {
  text-align: left;
}
/* jQuery ui autocomplete menu */
input.ilHFormHighlighted,
.ui-state-focus {
  background-color: #ff9;
}
div.ilFormExternalSetting {
  margin-bottom: 10px;
}
div.ilFormExternalSetting ul {
  margin: 2px 0;
  padding-left: 25px;
}
[dir="rtl"] div.ilFormExternalSetting ul {
  padding-left: 0;
  padding-right: 25px;
}
div.ilFormExternalSetting span {
  color: #B54F00;
  /* font-style: italic; */
}
div[id^="ilFormField"] {
  margin-bottom: 10px;
}
/* Hierarchy Form */
div.ilHFormHeader,
div.ilHFormFooter {
  color: #161616;
  background-color: #f0f0f0;
  padding: 4px 0 4px 22px;
}
[dir="rtl"] div.ilHFormHeader,
[dir="rtl"] div.ilHFormFooter {
  padding: 4px 22px 4px 0;
}
div.ilHFormContent {
  padding: 20px 10px 20px 0px;
}
div.ilHFormContent table {
  width: 100%;
}
div.ilHFormItem {
  margin-bottom: 5px;
  display: table-row;
}
div.ilHFormHeader .ilFormCmds,
div.ilHFormFooter .ilFormCmds {
  float: right;
}
[dir="rtl"] div.ilHFormHeader .ilFormCmds,
[dir="rtl"] div.ilHFormFooter .ilFormCmds {
  float: left;
}
.ilHFormExpIcon,
.ilHFormCheckbox,
.ilHFormIcon {
  min-width: 20px;
  padding: 0;
}
.ilHFormItemCmd {
  padding: 0 10px;
}
.ilHFormExpIcon img,
.ilHFormIcon img {
  width: 19px;
  height: 19px;
}
.ilHFormInput,
.ilHFormInput input.form-control {
  width: 100%;
}
.ilHFormDropArea {
  margin: 6px 0;
  width: auto;
}
/* deprecated */
/* experimental: bootstrap'ed file upload */
.btn-file {
  position: relative;
  overflow: hidden;
}
.btn-file input[type=file] {
  position: absolute;
  top: 0;
  right: 0;
  min-width: 100%;
  min-height: 100%;
  font-size: 100px;
  text-align: right;
  filter: alpha(opacity=0);
  opacity: 0;
  outline: none;
  background: white;
  cursor: inherit;
  display: block;
}
.ilFormInnerCol {
  padding: 0;
}
.ilFormInnerCol .form-group {
  margin: 0;
}
input:invalid {
  background-color: #ffebeb;
  border-color: #d00;
}
.bootstrap-datetimepicker-widget {
  z-index: 2000;
}
/* provisory fix for #0021322  */
div[id$="color-picker-menu"] {
  z-index: 3;
}
/* Services/UI/Explorer2 */
table.ilExplorer {
  width: 100%;
  background-color: #f9f9f9;
}
body.il_Explorer {
  background: none #f9f9f9;
}
div.il_Explorer {
  margin: 0;
  min-height: 468px;
  padding: 10px 5px 15px;
}
div.ilExpH {
  padding-top: 48px;
  min-height: 35px;
}
td.ilExpBody {
  border-top: 1px solid #dddddd;
  background-color: #f9f9f9;
}
h1.ilExplorerHead {
  color: #161616;
  margin: 0;
  padding: 10px 5px 10px 28px;
  vertical-align: top;
  text-align: left;
  font-weight: bold;
  font-size: 90%;
}
div.il_ExplorerTree {
  font-size: 90%;
}
ul.il_Explorer {
  margin: 0 0 0 10px;
  padding: 0;
  list-style: none;
}
ul.il_ExplorerNoIndent {
  margin: 0;
  padding: 0;
  list-style: none;
}
li.il_Explorer {
  margin: 0;
  padding: 0;
  white-space: nowrap;
}
a.il_HighlightedNode,
.ilHighlighted {
  background-color: #e2e8ef;
  padding: 0 5px;
}
li.ilExplSecHighlight {
  background-color: #f9f9f9 !important;
  border-top: solid 2px #557196;
  border-bottom: solid 2px #557196;
}
div.il_ExplorerItemDescription {
  margin-left: 40px;
}
/* Explorer2, jsTree */
.jstree.jstree-default a {
  color: #4c6586 !important;
}
.jstree.jstree-default a.disabled {
  color: #161616 !important;
  cursor: default !important;
}
.jstree.jstree-default a {
  font-size: 100%;
  min-height: 22px;
}
.jstree li,
.jstree.jstree-default li i {
  background: url("images/jstree.svg") no-repeat;
  vertical-align: top;
}
.jstree.jstree-default .jstree-open > i {
  background-position: -15px 0 !important;
}
.jstree.jstree-default .jstree-closed > i {
  background-position: 3px 0 !important;
}
#vakata-contextmenu.jstree-context,
#vakata-contextmenu.jstree-context li ul {
  background: none #f0f0f0;
  border: 1px solid #979797;
  -webkit-box-shadow: 1px 1px 2px #999;
  box-shadow: 1px 1px 2px #999;
}
#vakata-contextmenu.jstree-context a {
  color: black;
}
#vakata-contextmenu.jstree-context a:hover,
#vakata-contextmenu.jstree-context .vakata-hover > a {
  padding: 0 5px;
  background: #e8eff7;
  border: 1px solid #aecff7;
  color: #000000;
  border-radius: 2px;
}
#vakata-contextmenu.jstree-context li.jstree-contextmenu-disabled a,
#vakata-contextmenu.jstree-context li.jstree-contextmenu-disabled a:hover {
  color: silver;
  background: none;
  border: 0;
  padding: 1px 4px;
}
#vakata-contextmenu.jstree-context li.vakata-separator {
  background: white;
  border-top: 1px solid #dddddd;
  margin: 0;
}
#vakata-contextmenu.jstree-context li ul {
  margin-left: -4px;
}
.jstree img {
  border: 0;
  width: 20px;
  height: 20px;
}
img.il_ExplorerIcon {
  height: 20px;
  width: 20px;
}
.ilExplorerContainer {
  padding: 2px 0 6px 0;
}
.ilExplorerContainer .jstree-default .jstree-anchor {
  height: auto;
}
.jstree-default .jstree-node,
.jstree-default .jstree-anchor {
  line-height: inherit;
}
.il-maincontrols-slate-content .jstree-default > ul > li.jstree-node {
  margin-left: 0;
}
.il-maincontrols-slate-content .jstree-default li.jstree-node {
  margin-left: 14px;
  padding: 0 3px;
}
/* Modules/Forum */
a.postread,
a.postread:visited {
  font-weight: normal;
}
a.postunread,
a.postunread:visited {
  font-weight: bold;
}
a.postnew,
a.postnew:visited {
  font-style: italic;
  font-weight: bold;
}
blockquote.ilForumQuote {
  margin: 0 20px 10px;
  padding: 5px;
  border: 1px solid #b6b6b6;
  font-size: 90%;
}
div.ilForumQuoteHead {
  font-weight: bold;
  font-size: 90%;
  margin: 0 0 10px;
}
/* Modules/Forum */
#ilFrmPostList {
  list-style: none;
  margin: 0;
  padding: 0;
  background-color: #f9f9f9;
}
.ilFrmPostImage {
  float: left;
  width: 100px;
  overflow: hidden;
}
.ilFrmPostImage img {
  vertical-align: top;
  margin: 5px 20px 5px 5px;
  border: none;
  max-width: 100%;
}
@media only screen and (min-width: 768px) {
  .ilFrmPostImage img {
    margin: 0 !important;
    padding: 5px 8px 5px 5px;
  }
}
.ilFrmPostClear {
  clear: both;
  width: 1px;
  height: 1px;
  line-height: 1px;
}
.ilFrmPostTitle {
  margin-top: 15px;
  font-size: 120%;
}
@media only screen and (max-width: 768px) {
  .ilFrmPostTitle {
    margin-top: 5px;
    font-size: 100%;
  }
}
div.ilFrmPostHeader span.small {
  color: #6f6f6f;
}
.ilFrmPostContentContainer {
  margin: 0 0 10px;
  width: 80%;
  float: left;
}
@media only screen and (max-width: 768px) {
  .ilFrmPostContentContainer {
    width: 100%;
  }
}
@media only screen {
  .ilFrmPostContentContainer img {
    width: 100%;
    height: auto !important;
  }
}
.ilFrmTargetImage .il-link.link-bulky .bulky-label {
  display: none;
}
.ilFrmPostContent {
  margin-top: 20px;
}
.ilFrmPostRow {
  padding: 3px;
  border-top: 1px solid #f0f0f0;
}
.ilFrmPostRow div.ilForm {
  width: 100%;
  max-width: 1000px;
}
.ilFrmPostRow div.ilForm div.ilFormValue {
  width: auto;
}
.ilFrmPostRow div.ilForm div.ilFormOption {
  width: 150px;
}
@media only screen and (max-width: 768px) {
  .ilFrmPostRow div.ilForm,
  .ilFrmPostRow div.ilForm input[type=text],
  .ilFrmPostRow div.ilForm textarea {
    width: 100%;
  }
}
@media only screen and (max-width: 768px) {
  .ilFrmPostRow img.ilUserIcon {
    width: 50px;
    height: 50px;
  }
}
@media only screen and (min-width: 1200px) {
  .sort_by_posts .ilFrmPostRow.ilFrmPost-level-2 {
    padding-left: 50px;
  }
  .sort_by_posts .ilFrmPostRow.ilFrmPost-level-3 {
    padding-left: 100px;
  }
  .sort_by_posts .ilFrmPostRow.ilFrmPost-level-4 {
    padding-left: 150px;
  }
}
.ilFrmPostCensorshipAdvice {
  margin: 0;
  padding: 0;
  font-weight: bold;
}
.ilFrmPostAttachmentsContainer {
  margin: 20px 0 0;
  font-weight: bold;
}
.ilFrmPostAttachmentsContainer a {
  font-weight: normal;
}
.ilFrmPostAttachmentsContainer img {
  vertical-align: middle;
}
.ilFrmPostCommands {
  float: right;
  margin: 0 0 3px;
}
.ilModeratorPosting {
  background-color: #ff9;
  padding: 0 5px;
}
.ilPostingNeedsActivation {
  background-color: #ffe4e4;
  padding: 0 5px;
}
.ilFrmBottomToolbar {
  margin-top: 20px;
}
.ilForumTreeTitle {
  display: inline-block;
}
.ilForumTreeTitleUnread {
  font-weight: bold;
}
.ilForumTreeUnlinkedContent {
  display: block;
  line-height: 0.9em;
  margin-bottom: 10px;
  text-decoration: none;
  cursor: text;
  font-size: smaller;
  color: #161616;
  padding-left: 23px;
}
.frm-thread-scrollable-print {
  overflow: auto;
}
/* Services/Mail */
a.mailread,
a.mailread:visited {
  font-weight: normal;
}
a.mailunread,
a.mailunread:visited {
  font-weight: bold;
}
.iosMailFilter .checkbox {
  display: inline-block !important;
  margin: 0 10px !important;
}
.iosMailFilter .checkbox:first-child {
  margin: 0 15px !important;
}
.iosMailFilter .checkbox input[type="checkbox"] {
  margin-left: -15px !important;
}
.ilMailAvatar {
  min-width: 45px !important;
  max-width: 45px !important;
  height: auto;
}
/* --- Services/COPage ---*/
a.ilEditSubmit {
  background: url("images/ButtonsBack.png") repeat-x bottom white;
  padding: 2px;
  margin: 0;
  border: 1px solid #bababa;
  border-bottom-color: #737373;
  border-right-color: #737373;
  text-decoration: none;
  font-size: 80%;
  line-height: 14px;
  cursor: pointer;
}
input.ilEditSubmit {
  color: #2255a0;
  padding: 1px;
  margin: 0;
  font-size: 12px;
  line-height: 14px;
  cursor: pointer;
  background: url("images/ButtonsBack.png") repeat-x bottom white;
  border: 1px solid #bababa;
  border-bottom-color: #737373;
  border-right-color: #737373;
}
input.ilEditSubmit:hover {
  color: #000000;
}
div.ilEditHelpline {
  margin: 3px 0;
  padding: 0;
  font-size: 80%;
  background-color: white;
  color: black;
}
select.ilEditSelect {
  background: none white;
  border: 1px solid #bbb;
  padding: 1px;
  text-decoration: none;
  font-size: 12px;
}
[data-copg-ed-type='add-area'] {
  height: 30px;
}
[data-protected='1'] [data-copg-ed-type='add-area'] {
  display: none;
}
button.copg-add.dropdown-toggle.btn,
button.copg-add.dropdown-toggle.btn:focus,
button.copg-add.dropdown-toggle.btn:hover {
  padding: 1px 5px;
  text-align: center;
  font-size: 12px;
  background-color: transparent;
  cursor: pointer;
  width: 100%;
  height: 30px;
  border: 0;
}
button.copg-add.dropdown-toggle.btn .glyphicon-plus-sign,
button.copg-add.dropdown-toggle.btn:focus .glyphicon-plus-sign,
button.copg-add.dropdown-toggle.btn:hover .glyphicon-plus-sign,
#copg-editor-help .glyphicon-plus-sign,
button.copg-add.dropdown-toggle.btn .il-copg-add-text,
button.copg-add.dropdown-toggle.btn:focus .il-copg-add-text,
button.copg-add.dropdown-toggle.btn:hover .il-copg-add-text,
#copg-editor-help .il-copg-add-text {
  color: #4c6586;
  font-size: 18px;
}
button.copg-add.dropdown-toggle.btn:hover {
  background-color: #e2e8ef;
  color: #6f6f6f;
}
[data-copg-ed-type='add-area'] ul.dropdown-menu {
  left: 45%;
}
button.copg-add:hover {
  color: #88be51;
  background-color: #f3f8ed;
}
div.il_droparea {
  padding: 1px 5px;
  border: 1px dashed #d0d0d0;
  color: #d0d0d0;
  text-align: center;
  font-size: 12px;
  background-color: #fffed1;
  cursor: pointer;
  height: 30px;
}
div.il_droparea:hover,
div.ilCOPGDropActice,
.il_droparea_valid_target {
  border-color: #88be51;
  color: #88be51;
  background-color: #f3f8ed;
}
div.ilCOPGNoPageContent {
  padding: 20px 5px;
  color: #a0a0a0;
}
div.il_editarea_nojs {
  border-width: 1px dotted #999;
}
div.il_editarea,
div.il_editarea_disabled {
  border: 2px solid transparent;
  min-height: 20px;
}
.copg-state-page div.il_editarea:hover,
.copg-state-multi div.il_editarea:hover,
.copg-state-page div.il_editarea_disabled:hover,
.copg-state-multi div.il_editarea_disabled:hover {
  border: 2px solid #4c6586;
}
.copg-state-page [data-protected='1'] div.il_editarea:hover,
.copg-state-multi [data-protected='1'] div.il_editarea:hover {
  border: 2px solid transparent;
}
div.ilEditLabel {
  position: absolute;
  background-color: #4c6586;
  color: #f0f0f0;
  font-size: 70%;
  padding: 1px 3px;
  margin-top: -15px;
  margin-left: -2px;
  border: 0;
  height: 15px;
  display: none;
  z-index: 1;
}
.copg-state-page div.il_editarea:hover > div.ilEditLabel,
.copg-state-multi div.il_editarea:hover > div.ilEditLabel,
.copg-state-page div.il_editarea_disabled:hover > div.ilEditLabel,
.copg-state-multi div.il_editarea_disabled:hover > div.ilEditLabel,
.copg-state-page .copg-ghost-wrapper div.ilEditLabel,
.copg-state-multi .copg-ghost-wrapper div.ilEditLabel {
  display: block;
}
.copg-state-page [data-protected='1'] div.il_editarea:hover > div.ilEditLabel,
.copg-state-multi [data-protected='1'] div.il_editarea:hover > div.ilEditLabel {
  display: none;
}
div.il_editarea_selected:hover > div.ilEditLabel {
  background-color: #6ea03c;
}
div.ilc_page_Page > div.il_editarea_disabled {
  padding: 10px;
}
div.il_editarea_disabled {
  border: 2px dotted #B54F00;
  min-height: 20px;
}
.ilCopgDisabledText {
  color: #B54F00;
  position: absolute;
  font-size: 12px;
  margin-top: -22px;
  padding: 2px 5px;
  background-color: #f9f9f9;
}
div.il_editarea_selected,
div.copg-current-edit,
#tinytarget_ifr {
  border-style: solid;
  border-width: 2px;
  border-color: #bbda9b;
}
div.il_editarea_selected:hover {
  border-color: #6ea03c;
}
div.il_editarea_disabled_selected {
  border: 2px solid #B54F00;
  min-height: 20px;
}
div.il_editarea_active_selected {
  border: 2px solid black;
  min-height: 20px;
}
.il_editmenu {
  background-color: white;
  color: black;
  font-weight: normal;
  text-align: left;
  font-style: normal;
  text-indent: 0;
  font-size: 14px;
  z-index: 5000;
}
table.il_editmenu td {
  padding: 3px;
}
div.ilEditVAccordCntr {
  margin-top: 15px;
  padding: 5px;
}
div.ilEditVAccordICntr {
  background-color: white;
  margin-bottom: 15px;
  border: 1px solid #9eadba;
}
div.ilEditVAccordIHead {
  padding: 3px;
  background-color: #e2eaf4;
  text-align: left;
  background-repeat: no-repeat;
  background-position: 3px 4px;
}
div.ilEditVAccordICont {
  padding: 10px;
  background-color: white;
}
.ilTinyMenuSection .dropdown,
.il-copg-button-group .dropdown {
  display: inline-block;
}
.ilTinyMenuSection .dropdown-menu .btn,
.il-copg-button-group .dropdown-menu .btn {
  border: 0;
}
.ilTinyMenuSection .btn svg {
  fill: black;
  margin: -8px;
}
.ilTinyMenuSection .btn[disabled] svg {
  fill: #D0D0D0;
}
div.ilTinyMenuSection,
.il-copg-button-group {
  white-space: nowrap;
  /* border-right: 1px solid #e0e0e0; */
  /* padding: 0 10px 4px 0; */
  margin-right: 10px;
  margin: 10px 10px 10px 0;
}
div.ilTinyMenuSection p,
.il-copg-button-group p {
  margin-bottom: 5px;
  padding: 2px 5px;
  background-color: #efefef;
}
@media only screen and (max-width: 768px) {
  div.ilTinyMenuSection,
  .il-copg-button-group {
    height: 28px;
    margin: 3px 3px 3px 0px;
    padding: 0 10px 0 0;
    border-right: 0 none;
  }
}
div.ilTinyMenuSection button.btn {
  background: white;
  border: 0;
  color: black;
}
div.il-copg-button-group ul.dropdown-menu {
  right: auto;
}
div.il-copg-button-group-wide {
  width: 100%;
  float: none;
}
[dir="rtl"] div.ilTinyMenuSection {
  float: right;
  border-right: none;
  border-left: 1px solid #dddddd;
  padding: 0 0 4px 10px;
  margin-right: 0;
  margin-left: 10px;
}
#ilTinyMenuButtons {
  padding-bottom: 15px;
  zoom: 1;
}
@media only screen and (max-width: 768px) {
  #ilTinyMenuButtons {
    height: 28px;
    margin: 3px 3px 3px 0;
    padding: 0 10px 0 0;
    border-right: 0 none;
  }
}
#iltinymenu .bd div.last {
  float: left;
  white-space: nowrap;
  padding: 0 10px 2px 0;
  border-right: 0;
  margin: 0;
}
#iltinymenu .bd div.last {
  float: left;
  white-space: nowrap;
  padding: 0 10px 2px 0;
  border-right: 0;
  margin: 0;
}
#iltinymenu .bd div .small {
  color: #6f6f6f;
  font-style: italic;
}
#iltinymenu .btn-default .mce-ico {
  color: inherit !important;
}
#iltinymenu a.btn {
  min-width: 30px;
}
#ilsaving {
  position: fixed;
  top: 0;
  left: 0;
  text-decoration: blink;
  z-index: 3;
}
.ilTinyMenuDropDown span {
  padding: 2px 0 0 5px;
  width: 75px;
  overflow: hidden;
  display: inline-block;
  line-height: 1em;
}
a.ilTinyMenuDropDown {
  display: inline-block;
  padding: 0 2px 1px 0;
}
/* if the ilc_page_cont_PageContainer is declared as being relative in the content.css drop downs will be truncated */
#ilEditorTD {
  position: static;
}
#ilEditorTD p {
  margin: 0;
  padding: 0;
}
/* Page TOC */
div.ilc_page_toc_PageTOC {
  font-size: 90%;
  padding: 5px 5px 10px;
  background-color: #f9f9f9;
  border: 1px solid #f0f0f0;
  float: left;
}
h1.ilc_page_toc_PageTOCHead {
  margin: 0;
  font-size: 100%;
  padding: 0;
  font-weight: bold;
  text-align: center;
}
ul.ilc_page_toc_PageTOCList {
  margin: 0 0 0 10px;
  padding: 0;
  list-style: none;
}
li.ilc_page_toc_PageTOCItem {
  margin: 5px 0 0;
  padding: 0;
  white-space: nowrap;
}
a.ilc_page_toc_PageTOCLink {
  color: #03a;
  font-weight: normal;
  text-decoration: none;
}
a.ilc_page_toc_PageTOCLink:hover {
  color: black;
}
a.ilc_page_toc_PageTOCLink:visited {
  color: blue;
}
/* --- content styles (will move to content.css) --- */
td.ilc_PageDisabled {
  padding: 20px;
  border: 1px solid #9eadba;
  margin-bottom: 0;
  border-left: 3px dotted #d00;
}
div.ilc_DefinitionHeader {
  margin: 20px 0 10px 0;
  padding: 5px 0;
  border: 1px solid black;
  border-width: 1px 0;
}
table.ilc_Fullscreen {
  background-color: white;
  position: absolute;
  margin: 0;
  padding: 0;
  height: 100%;
  width: 100%;
}
html.ilc_Fullscreen,
body.ilc_Fullscreen {
  margin: 0;
  padding: 0;
  height: 100%;
  overflow: auto;
}
html.ilc_Fullscreen td > div,
body.ilc_Fullscreen td > div,
html.ilc_Fullscreen td > div > figure > div > iframe,
body.ilc_Fullscreen td > div > figure > div > iframe {
  height: 100%;
  width: 100%;
}
div.ilLMMenu {
  margin: 0 0 5px 10px;
}
div.ilc_LMMenu {
  line-height: 22px;
}
a.ilc_LMMenu {
  padding: 1px 5px;
  margin: 2px 0;
  border: 1px solid #b0b0b0;
  background-color: #e6ecf8;
  white-space: nowrap;
}
div.ilc_TableOfContents {
  background-color: white;
  padding: 20px;
  border-spacing: 1px;
  border: 1px solid #eee;
  margin-bottom: 0;
}
table.ilc_media {
  background-color: white;
}
h1.il_LMHead {
  margin: 12px 15px 6px;
  font-size: 120%;
  font-weight: normal;
}
table.ilc_Table {
  border-collapse: collapse;
  background-color: white;
  margin: 10px 0;
  border-color: #9eadba;
}
/* COPage Comparison */
div.ilEditModified,
div.ilEditDeleted,
div.ilEditNew {
  border: 3px solid;
  margin-bottom: 2px;
}
div.ilEditModified {
  border-color: #4c6586;
}
div.ilEditDeleted {
  border-color: #B54F00;
}
div.ilEditNew {
  border-color: #6ea03c;
}
.ilCOPGCompareLegend {
  display: inline-block;
  margin-top: 5px;
  padding: 2px;
}
span.ilDiffDel {
  background-color: #ff9c4f;
}
span.ilDiffIns {
  background-color: #bbda9b;
}
a.nostyle:link,
a.nostyle:visited {
  text-decoration: none;
  color: #000000;
}
a.nostyle:hover {
  color: #000000;
}
#ilEditorPanel_c {
  z-index: 3000 !important;
}
#error_panel_c {
  z-index: 2000 !important;
}
#ilPageEditLegend > div {
  margin: 5px 0;
}
#ilPageEditLegend .il_droparea,
#ilPageEditLegend .il_droparea:hover {
  display: inline-block;
  width: 40px;
  border-color: #d0d0d0;
  color: #d0d0d0;
  background-color: #f9f9f9;
  cursor: default;
  height: 21px;
}
#ilPageEditLegend tr > td {
  padding: 9px;
}
#ilPageEditLegend tr > td:first-child {
  white-space: nowrap;
  text-align: right;
}
.ilPageEditLegendElement {
  width: 40px;
  border: 1px solid #d0d0d0;
  height: 21px;
  display: inline-block;
  font-size: 12px;
  padding: 1px 5px;
  text-align: center;
}
.ilCOPGMediaDisabled {
  padding: 5px;
  font-size: 0px;
  line-height: 100%;
  text-align: center;
  display: table-cell;
  vertical-align: middle;
  background-color: #3b5620;
  color: white;
}
.ilCOPgEditStyleSelectionItem {
  padding: 10px;
  background-color: #f9f9f9;
  cursor: pointer;
}
.ilCOPgEditStyleSelectionItem:hover {
  background-color: #e2e8ef;
}
ul#ilAdvSelListTable_style_selection {
  overflow: auto;
  max-height: 400px;
}
a.ilCOPageSection {
  color: inherit;
  text-decoration: inherit;
}
#ilAdvSelListAnchorText_char_style_selection > span {
  min-width: auto;
}
div.ilc_answers.answer-table div.ilc_qanswer_Answer {
  display: table-row;
}
div.ilc_answers.answer-table div.ilc_qanswer_Answer > div {
  display: table-cell;
}
div.ilc_question_SingleChoice .answertext > p,
div.ilc_question_MultipleChoice .answertext > p {
  margin: 0 !important;
}
div.ilc_question_SingleChoice .ilc_qanswer_Answer > div:first-child,
div.ilc_question_MultipleChoice .ilc_qanswer_Answer > div:first-child {
  padding-right: 10px;
}
div.ilCOPGMediaPrint {
  background-color: #f9f9f9 !important;
  position: relative !important;
  background-image: url("images/play.svg") !important;
  background-position: 50% 50% !important;
  background-repeat: no-repeat !important;
  background-size: auto 90% !important;
  padding: 1px !important;
}
/* fullscreen iframe */
.il-copg-mob-fullscreen {
  width: 100%;
  padding: 0;
  margin: 0;
  border: 0;
}
.il-copg-mob-fullscreen-modal .modal-dialog {
  width: 95%;
}
.ilTinyParagraphClassSelector ul.dropdown-menu,
.ilTinyMenuSection > div.dropdown:nth-child(2) > ul.dropdown-menu,
.ilSectionClassSelector ul.dropdown-menu {
  right: auto;
}
#il_prop_cont_characteristic ul.dropdown-menu {
  right: auto;
}
#iltinymenu .dropdown-menu li {
  padding: 0;
}
#tinytarget_ifr > body#tinymce {
  background-color: inherit;
}
#tinytarget_ifr {
  background-color: transparent;
}
#tinytarget_div {
  position: absolute;
  top: 0;
  width: 100%;
  height: 100%;
}
#tinytarget_div div.tox-edit-area {
  background-color: transparent;
}
#tinytarget_div .tox-tinymce {
  border: 0;
  background-color: transparent;
}
.copg-ghost-wrapper {
  min-height: 20px;
  position: relative;
  /* important for the absolute positioned tinytarget_div */
}
.copg-input-ghost {
  visibility: hidden;
  min-width: 100px;
}
#copg-editor-slate-content {
  padding: 15px;
}
#copg-editor-slate-content p {
  padding: 0;
  margin: 5px 0;
}
#copg-editor-slate-content p.ilTinyInfo {
  padding: 4px;
  width: 100%;
}
@media only screen and (max-width: 768px) {
  #copg-editor-slate-content p.ilTinyInfo {
    display: none;
  }
}
#copg-editor-slate-content div.alert {
  margin: 10px 0;
}
#copg-editor-slate-content form .ilFormHeader {
  padding: 10px;
}
#copg-editor-slate-content form .ilFormHeader h3.ilHeader {
  font-size: 14px;
}
#copg-editor-slate-content form .col-sm-3,
#copg-editor-slate-content form .col-sm-9 {
  width: 100%;
}
#copg-editor-slate-content form .control-label {
  text-align: left;
  font-weight: bold;
}
p#copg-auto-save {
  padding: 0;
  margin: -5px 0 0 0;
}
.copg-edit-container {
  border: 1px dashed #d0d0d0;
}
[data-protected='1'] .copg-edit-container {
  border: none;
}
/* very important: add areas around floating images https://stackoverflow.com/questions/1260122/expand-a-div-to-fill-the-remaining-width  and https://css-tricks.com/popping-hidden-overflow/ */
#il_EditPage [data-copg-ed-type="add-area"] {
  position: relative;
}
#il_EditPage [data-copg-ed-type="add-area"] > .dropdown {
  overflow: hidden;
  position: static;
}
#il_EditPage [data-copg-ed-type="add-area"] > .dropdown > ul {
  position: absolute;
  z-index: 10;
}
/*
 this fixes the add drop down click behaviour for touch devices
 see: https://github.com/twbs/bootstrap/issues/4550#issuecomment-31916049
 and: https://mantis.ilias.de/view.php?id=29785
 */
#il_EditPage .dropdown-backdrop {
  position: static;
}
#ed_datatable {
  background-color: white;
}
#ed_datatable th {
  background-color: #f9f9f9;
}
#ed_datatable th .dropdown button {
  background-color: #f9f9f9;
  text-align: center;
  color: #161616;
  width: 100%;
  border: 0;
}
#ed_datatable th,
#ed_datatable td {
  border: 1px solid #CCCCCC;
}
#ed_datatable th {
  vertical-align: middle;
}
.copg-new-content-placeholder {
  text-align: center;
  color: #6f6f6f;
  padding: 20px;
}
.il-copg-drag {
  width: 40px;
  border: 1px solid #4c6586;
  height: 30px;
  z-index: 100000;
}
.il-copg-media-cover {
  position: absolute;
  width: 100%;
  height: 100%;
  top: 0;
  z-index: 9;
}
/* Services/Calendar */
td.even {
  color: #161616;
  background-color: #f9f9f9;
  padding: 3px;
}
td.uneven {
  color: #161616;
  background-color: #f0f0f0;
  padding: 3px;
}
td.today {
  background-color: #f0f0f0;
}
td.date {
  background-color: #f9f9f9;
}
td.prevMonth {
  background-color: #f9f9f9;
}
div#block_cal_sel_0 div.ilBlockContent {
  padding: 0;
}
div.ilCalSelAct {
  font-size: 90%;
  padding: 2px 2px 3px 0;
}
div.ilCalSelSelAll {
  font-size: 80%;
  padding: 3px 2px 2px 0;
}
div.ilCalSelList {
  max-height: 300px;
  overflow: auto;
}
.ilCalSelList img {
  width: 20px;
  height: 20px;
}
ul.ilCalSel {
  margin: 0;
  padding: 0;
  list-style: none;
}
ul.ilCalSel li {
  /* padding: 0 0 0 48px; */
  margin: 0;
  border-bottom: 1px solid #f0f0f0;
  /* min-height: 25px; */
}
ul.ilCalSel li > div {
  display: table-row;
}
ul.ilCalSel li > div > div {
  display: table-cell;
  padding: 2px;
}
ul.ilCalSel li > div > div.ilCalColSpan {
  border-left: 5px solid;
  padding: 2px 5px;
}
div.ilCalSelList h6 {
  padding-left: 5px;
  font-size: 12px;
  margin-top: 16px;
  margin-bottom: 8px;
}
div.ilCalSelTitle {
  padding: 5px 3px 3px;
  font-size: 90%;
}
table.calmini {
  width: 100%;
  font-size: 90%;
  border-collapse: collapse;
  background-color: #f9f9f9;
  border: none;
}
table.calmini tr,
table.calmini td,
table.calmini th {
  border: none;
  padding: 5px 3px;
  text-align: center;
  vertical-align: middle;
  color: #161616;
  background-color: transparent;
}
@media only screen and (max-width: 991px) {
  table.calmini tr,
  table.calmini td,
  table.calmini th {
    padding: 5px 1px;
  }
}
table.calmini tr:nth-child(odd) {
  background-color: #f9f9f9;
}
table.calmini tr:nth-child(even) {
  background-color: white;
}
table.calmini th.calmini,
table.calmini th.calminiweek {
  font-weight: 600;
  font-size: 90%;
}
table.calmini td.calminitoday {
  background-color: #B54F00;
}
table.calmini td.calminitoday > .il_calmini_monthday > a {
  color: white;
}
table.calmini td.calminiprev > .il_calmini_monthday > a,
table.calmini td.calmininext > .il_calmini_monthday > a {
  color: #161616;
  display: none;
}
a.callink:link,
a.callink:visited {
  color: inherit;
  cursor: pointer;
}
.il_calevent > .btn.btn-link {
  color: inherit;
  vertical-align: inherit;
}
.cal_modal_infoscreen .il_InfoScreenPropertyValue .btn-link {
  text-align: left;
  vertical-align: top;
  font-size: 90%;
}
table.calstd {
  margin-top: 6px;
  color: #161616;
  width: 100%;
  border: none;
  font-size: 100%;
}
.calheader {
  color: #161616;
  font-weight: normal;
  background-color: #f9f9f9;
}
th.calstd {
  text-align: center;
  background-color: #f9f9f9;
  font-weight: normal;
  border-spacing: 0px;
  border-collapse: collapse;
  border-width: 1px;
  border-style: solid;
  border-color: #ddd;
}
.calheadertime {
  background-color: #f9f9f9;
  border-spacing: 0px;
  border-collapse: collapse;
  border-width: 1px;
  border-style: solid;
  border-color: #ddd;
}
td.calheadertime {
  width: 6em;
  text-align: center;
  background-color: #f0f0f0;
  font-size: 90%;
  padding: 3px;
}
tr.calstdtime:first-of-type td {
  background-color: black;
}
.calstdtime td {
  border-spacing: 0px;
  border-right-width: 1px;
  border-right-style: solid;
  border-right-color: #ddd;
}
td.calempty,
th.calempty {
  background-color: white;
}
td.calempty_border {
  background-color: white;
  border-spacing: 0px;
  border-bottom-width: 1px;
  border-bottom-style: solid;
  border-bottom-color: #ddd;
}
tr.calstd {
  /*background-color: inherit;*/
  background-color: white;
  height: 6em;
}
table.il-cal-day tr.calstd + tr.calstdtime td.calempty,
table.il-cal-week tr.calstd + tr.calstdtime td.calempty {
  background-color: white;
}
table.il-cal-day tr.calstd,
table.il-cal-week tr.calstd {
  border-collapse: collapse;
  border-color: #ddd;
  border-bottom-width: 2px;
  border-bottom-style: solid;
  border-top-width: 2px;
  border-top-style: solid;
}
table.il-cal-week {
  table-layout: fixed;
  width: 100%;
  white-space: nowrap;
}
table.il-cal-week td.calevent {
  overflow: hidden;
}
tr.calstdtime {
  height: 1.2em;
  background-color: inherit;
  border-right-width: 1px;
  border-right-style: solid;
  border-right-color: #ddd;
}
td.calstd {
  vertical-align: top;
  background-color: white;
  border-spacing: 0px;
  border-collapse: collapse;
  border-width: 1px;
  border-style: solid;
  border-color: #ddd;
  padding: 2px 0px;
}
td.caltoday {
  vertical-align: top;
  background-color: #FFE79C;
  border-spacing: 0px;
  border-collapse: collapse;
  border-width: 1px;
  border-style: solid;
  border-color: #ddd;
}
td.calnow {
  vertical-align: top;
  background-color: #FFF0C4;
  border-spacing: 0px;
  border-collapse: collapse;
  border-width: 1px;
  border-style: solid;
  border-color: #ddd;
}
td.calnext {
  vertical-align: top;
  background-color: #f9f9f9;
  border-spacing: 0px;
  border-collapse: collapse;
  border-width: 1px;
  border-style: solid;
  border-color: #ddd;
}
td.calprev {
  vertical-align: top;
  background-color: #f9f9f9;
  border-spacing: 0px;
  border-collapse: collapse;
  border-width: 1px;
  border-style: solid;
  border-color: #ddd;
}
p.il_calevent {
  color: white;
  margin: 2px 0 0 0;
  padding: 2px;
  border-spacing: 0px;
  font-size: 90%;
}
p.il_calevent .btn-link {
  margin: 0 auto;
  width: 100%;
  text-align: center;
}
td.calevent {
  vertical-align: top;
  /*padding: 3px;*/
  border-spacing: 0px;
  border-collapse: collapse;
  border-width: 1px;
  border-style: solid;
  border-color: #ddd;
  font-size: 90%;
  /*background-color:white;*/
}
div.calevent {
  font-size: 90%;
  padding: 3px;
  margin: 3px;
}
div.calfullcontent {
  padding: 4px;
  height: 100%;
}
p.il_cal_monthday {
  padding: 2px;
  margin: 0px;
  font-weight: normal;
}
p.il_cal_navigation {
  padding: 0px 3px 0px 0px;
  margin: 0px;
}
table.calmini {
  width: 100%;
}
.calminiheader {
  color: #161616;
  background-color: #f9f9f9;
}
th.calmini {
  text-align: center;
  font-size: 90%;
  font-weight: normal;
  background-color: white;
}
a.calminiapp {
  font-weight: bold;
}
p.il_calmini_monthday,
div.il_calmini_monthday {
  margin: 1px;
  text-align: center;
}
td.calministd {
  vertical-align: top;
  border-collapse: collapse;
  background-color: white;
  border-spacing: 0px;
  border-width: 1px;
  border-style: solid;
  border-color: #ddd;
  font-size: 90%;
  text-align: center;
  vertical-align: middle;
}
td.calminitoday {
  vertical-align: top;
  background-color: #FFE79C;
  border-width: 1px;
  border-style: solid;
  border-color: #ddd;
  font-size: 90%;
  text-align: center;
  vertical-align: middle;
}
td.calmininow {
  vertical-align: top;
  background-color: #FFF0C4;
  border-width: 1px;
  border-style: solid;
  border-color: #ddd;
  font-size: 90%;
  text-align: center;
  vertical-align: middle;
}
td.calmininext {
  vertical-align: top;
  background-color: #f9f9f9;
  border-width: 1px;
  border-style: solid;
  border-color: #ddd;
  font-size: 90%;
  text-align: center;
  vertical-align: middle;
}
td.calminiprev {
  vertical-align: top;
  background-color: #f9f9f9;
  border-width: 1px;
  border-style: solid;
  border-color: #ddd;
  font-size: 90%;
  text-align: center;
  vertical-align: middle;
}
td.calminiweek,
th.calminiweek {
  vertical-align: top;
  background-color: white;
  font-size: 60%;
  text-align: center;
  vertical-align: middle;
}
span.calminiinactive {
  color: #CCCCCC;
}
.calnewapplink {
  float: right;
  visibility: hidden;
}
/* Modules/Wiki */
a.ilWikiPageMissing:link,
a.ilWikiPageMissing:visited {
  color: #d00;
}
a.ilWikiPageMissing:hover {
  color: #000000;
}
ul.ilWikiBlockList {
  margin: 0 0 0 20px;
  padding: 0;
  list-style: disc outside;
}
ul.ilWikiBlockListNoIndent {
  margin: 0;
  padding: 0;
  list-style: none;
}
li.ilWikiBlockItem {
  margin: 0;
  padding: 0;
}
/* see mantis #0027530 */
#block_wikiside_0 .panel-body {
  overflow: visible;
}
/* Services/UIComponent/Tabs */
.nav-tabs > li {
  margin: 0 4px 0 0;
}
.nav-tabs > li > a {
  border-radius: 0;
  border: 0 none;
  padding: 6px 12px 3px;
  font-size: 13px;
  margin: 0;
}
.nav-tabs > li.active > a,
.nav-tabs > li.active > a:hover,
.nav-tabs > li.active > a:focus {
  background-color: #2c2c2c;
  color: white;
  border: 0 none;
}
[dir="rtl"] .nav-tabs > li {
  margin: 0 0 0 4px;
  float: right;
}
#ilTab {
  padding: 0;
  margin: 7px 15px 23px;
  border: 0 none;
  border-bottom: 2px solid #2c2c2c;
}
.ilSetupContent #ilTab {
  margin: 7px 0 23px;
}
.ilTabsContentOuter {
  padding: 0;
}
/* Sub Tabs */
#ilSubTab {
  padding: 5px 20px;
  margin: -23px 0 10px;
}
#ilSubTab > li > a {
  border-radius: 0;
  padding: 3px 7px;
  font-size: 11.64px;
  /* font-weight: 600; */
}
#ilSubTab > li > a:hover {
  color: #3a4c65;
}
#ilSubTab > li.active > a,
#ilSubTab > li.active > a:hover,
#ilSubTab > li.active > a:focus {
  color: #4c6586;
  background-color: transparent;
  text-decoration: underline;
}
/* Services/UIComponent/GroupedLists */
div.ilGroupedListH {
  padding: 6px 0 3px 0;
  color: #161616;
}
div.ilGroupedListSep {
  padding-bottom: 3px;
  border-bottom: 1px solid #dddddd;
  margin: 0 10px 3px;
}
a.ilGroupedListLE {
  display: block;
  padding: 5px 10px;
  font-size: 90%;
}
a.ilGroupedListLE:hover {
  background-color: #ffffd9;
  text-decoration: none;
}
td.ilGroupedListNewCol {
  border-left: 1px solid #dddddd;
}
/* Services/Table */
div.tblfooter {
  font-weight: normal;
  background-color: #f9f9f9;
  padding: 3px;
  font-size: 80%;
  text-align: right;
}
div.ilTableNav {
  font-weight: normal;
  padding: 0 3px;
  font-size: 80%;
  text-align: right;
}
div.ilTableNav table {
  width: 100%;
}
tr.tblfooter {
  color: #161616;
  font-weight: normal;
  background-color: #f9f9f9;
  border-top: 1px solid #f0f0f0;
}
td.submit {
  padding: 3px;
  vertical-align: top;
  background-color: #f9f9f9;
}
div.ilTableHeaderTitleBlock {
  font-weight: bold;
  padding: 3px;
  font-size: 90%;
  color: #161616;
  border-bottom: 1px solid #dddddd;
}
div.ilTableHeaderTitle {
  margin: 15px 0 0;
  padding: 0;
}
div.ilTableHeaderTitle + .ilHeaderDesc {
  margin: 0 0 5px;
}
h3.ilTableHeaderTitleBlock {
  font-weight: bold;
  font-size: 100%;
  display: inline;
  padding: 0;
  margin: 0;
}
h3.ilTableHeaderTitle {
  display: inline;
}
div.ilTableOuter {
  padding: 0;
  background-color: white;
}
div.ilTableSelectAll {
  background-color: white;
  padding: 6px 8px;
  font-size: 90%;
  border-top: 1px solid #dddddd;
}
div.ilTableSelectAll label {
  padding-left: 13px;
}
div.ilTableCommandRow,
div.ilTableCommandRowTop {
  background-color: #f9f9f9;
  padding: 5px 8px;
  font-size: 90%;
}
span.ilTableFootLight {
  color: #161616;
}
div.ilTableFilterActivator {
  margin: 0 0 5px 3px;
}
.ilTableMenuItem {
  margin: 0 10px 0 0;
}
div.ilTableFilter {
  padding: 0 0 5px 0;
  margin: 0;
}
legend.ilTableFilter {
  font-size: 80%;
  border: none;
  padding: 2px 5px;
  margin: -12px 0 0;
  font-weight: normal;
  text-align: right;
}
legend.ilTableFilter > a {
  margin-right: -20px;
  margin-top: -15px;
}
fieldset.ilTableFilter {
  background-color: #f9f9f9;
  padding: 10px 15px;
  margin: 5px 0 15px 0;
}
div.ilTableFilterLabel {
  font-style: italic;
  background-color: #f9f9f9;
  padding: 3px 0px;
}
div.ilTableFilterLabel label {
  margin: 0;
}
div.ilTableFilterInput {
  min-width: 150px;
  padding: 0 0 5px 0;
}
div.ilTableFilterInput select {
  width: 100%;
  max-width: 150px;
}
div.ilTableFilterInput .radio,
div.ilTableFilterInput .checkbox {
  margin: 0;
}
td.ilFilterOption {
  text-align: left;
  vertical-align: top;
  font-size: 80%;
  white-space: nowrap;
  padding: 0 10px 10px 0;
  min-width: 150px;
}
td.ilFilterType {
  font-size: 80%;
  font-weight: bold;
  text-align: left;
  white-space: nowrap;
  padding: 3px;
}
div.ilTableContainer {
  overflow: auto;
}
.tblheader {
  font-weight: normal;
}
tr.tblheader {
  font-weight: normal;
  background-color: #f9f9f9;
  font-size: 90%;
  border-bottom: 1px solid #d6d6d6;
}
/* ---------------- alternating tablerowcolors ----------------- */
.tblrow2_mo {
  background-color: #f0f0f0;
  color: #161616;
  padding: 3px;
}
.tblrow1_mo {
  background-color: white;
  color: #161616;
  padding: 3px;
}
.tblrow1_mo:hover,
.tblrow2_mo:hover {
  background-color: #d0d0ff;
}
.tblrowmarked {
  background-color: #ffe4e4 !important;
  color: #161616;
  padding: 3px;
}
.tblrow2top {
  background-color: #f0f0f0;
  color: #161616;
  padding: 3px;
  vertical-align: top;
}
.tblrow1top {
  background-color: white;
  color: #161616;
  padding: 3px;
  vertical-align: top;
}
.tblrowmarkedtop {
  background-color: #ffe4e4;
  color: #161616;
  padding: 3px;
  vertical-align: top;
}
.table > thead > tr > th {
  border-bottom: 1px solid #dddddd;
  background-color: white;
}
.ilTableOuter .table {
  background-color: white;
}
td > img[src$="icon_custom.svg"] {
  max-width: 32px;
}
@media only screen and (max-width: 768px) {
  .table-responsive {
    overflow-x: auto;
    max-width: 94vw;
  }
}
@media (min-width: 768px) {
  .table-responsive {
    overflow: visible;
  }
}
/* Services/Notes */
#notes_embedded_outer {
  background-color: white;
}
#notes_embedded_outer .il_ContainerItemCommands {
  padding-top: 15px;
}
div.ilNotes {
  background-color: white;
  padding: 15px;
}
#ilRightPanel div.ilNotes {
  background-color: white;
}
div.ilNotes .fullwidth_invisible {
  background-color: transparent;
  padding: 10px;
}
div.ilComment {
  padding-left: 50px;
}
div.ilNotesUImage {
  float: left;
  margin-left: -50px;
}
div.ilNotesUImage img {
  width: 40px;
  height: 40px;
}
div.ilNoteText {
  font-size: 95%;
  margin-top: 5px;
}
div.ilNotesHeader {
  background-color: #f9f9f9;
  margin-bottom: 5px;
  padding: 3px 8px;
}
div.ilNotesHeader h3 img {
  width: 40px;
  height: 40px;
}
#il_center_col div.ilNotesHeader {
  display: none;
}
#ilRightPanel div.ilNotesHeader {
  padding: 5px;
}
h3.ilNotesHeader {
  font-size: 110%;
  color: #161616;
  display: inline;
}
h4.ilNoteTitle {
  font-size: 100%;
  margin: 0;
  padding: 0;
}
td.ilNoteList {
  padding: 10px 5px;
  border-top: 1px solid #dddddd;
  vertical-align: top;
}
textarea#note {
  height: 6em;
}
div.ilNoteInput {
  padding-bottom: 10px;
}
.ilNotesCheckboxes .ilComment {
  padding-left: 80px;
}
.ilNotesCheckboxes .ilNoteList input[type="checkbox"] {
  position: absolute;
}
/* Modules/Blog */
div.ilBlogList {
  padding: 10px;
  margin-bottom: 20px;
  background-color: white;
}
div.ilBlogListItem {
  padding: 1px 1px 5px;
  margin-bottom: 35px;
}
div.ilBlogListItem.ilBlogListItemDraft {
  padding: 8px;
}
div.ilBlogListItemTitle {
  border-bottom: 1px solid #dddddd;
}
div.ilBlogListItemTitle h3 {
  margin-bottom: 5px;
}
div.ilBlogListItemSubTitle {
  margin-top: 5px;
  color: #6f6f6f;
  font-size: 80%;
  text-align: right;
}
div.ilBlogListItemSnippet {
  margin-top: 5px;
  margin-bottom: 5px;
  min-height: 10px;
}
img.ilBlogListItemSnippetPreviewImage {
  margin-right: 10px;
  margin-bottom: 5px;
}
div.ilBlogListItemMore {
  float: left;
}
div.ilBlogListItemCommtensPerma {
  text-align: right;
  font-size: 90%;
  margin-top: 15px;
  min-height: 15px;
}
td.ilBlogSideBlockContent {
  padding: 10px;
}
td.ilBlogSideBlockCommand {
  font-size: 75%;
  color: #6f6f6f;
  border-bottom: 1px solid #dddddd;
  padding: 1px 3px;
  background-color: #f9f9f9;
  text-align: right;
}
div.ilBlogSideBlockAuthor {
  margin-top: 3px;
}
ul.ilBlogSideBlockNavigation {
  margin-top: 3px;
  padding-left: 15px;
}
div.ilBlogSideBlockNavigationSelection {
  margin-bottom: 5px;
}
.ilBlogListItemDraft {
  border: 2px dotted #B54F00;
}
.ilBlogDraftText {
  color: #B54F00;
  position: absolute;
  font-size: 12px;
  margin-top: -19px;
  padding: 2px 5px;
  background-color: white;
}
.ilBlogNavigationItemDraft {
  margin-right: 50px;
}
.ilBlogListPermalink {
  margin: 5px;
}
.ilBlogRating {
  margin-bottom: 5px;
}
.ilTopGap {
  margin-top: 15px;
}
.ilExportPage {
  min-height: 468px;
  padding-bottom: 20px;
}
/* Services/Skill */
div.ilSkill {
  background: #f9f9f9;
  padding: 15px;
  margin-bottom: 20px;
  margin-top: 10px;
}
div.ilSkill > h3 {
  margin: 10px 0;
  padding: 0;
  font-size: 1.2em;
  float: left;
}
div.ilSkill > h4 {
  margin: 10px 0;
  padding: 0;
  font-size: 1em;
  color: #6f6f6f;
  float: left;
  clear: left;
}
table.ilSkill,
td.ilSkill,
th.ilSkill {
  border: 1px solid #dddddd;
}
div.ilSkillActions {
  margin-top: -5px;
  margin-right: 15px;
  float: right;
}
div.ilSkill .ilSkillActions {
  margin-right: 0px;
}
table.ilSkill {
  margin-bottom: 5px;
  margin-left: 50px;
  background-color: white;
  border-collapse: collapse;
  clear: both;
}
td.ilSkill,
th.ilSkill {
  font-size: 0.8em;
  padding: 4px;
  min-width: 50px;
}
td.ilSkill {
  text-align: center;
  vertical-align: middle;
}
td.ilSkillLevel {
  cursor: pointer;
}
th.ilSkill,
td.ilSkillLevel {
  background-color: #f9f9f9;
}
td.ilSkillSelf {
  background-color: #fff0e0;
}
td.ilSkillMat {
  background-color: #f0f0ff;
}
div.ilSkillSuggRes {
  margin-left: 50px;
}
th.ilSkillEntryHead {
  width: 250px;
}
.ilSkillEvalItem {
  border-left: 5px solid;
  margin: 2px 0;
  padding: 10px;
}
.ilSkillEvalItem > .row > div {
  padding-top: 3px;
  padding-bottom: 3px;
}
.ilSkillEvalItem.ilSkillEvalType1 {
  border-color: #307C88;
}
.ilSkillEvalItem.ilSkillEvalType2 {
  border-color: #d38000;
}
.ilSkillLevelDescription,
.ilSkillMaterial,
.ilSkillSuggResources {
  padding: 5px 10px 5px 15px;
}
.ilSkillLevelDescription > .row > div,
.ilSkillMaterial > .row > div,
.ilSkillSuggResources > .row > div {
  padding-top: 2px;
  padding-bottom: 2px;
}
.ilSkillResourceList > h5 {
  margin-top: 25px;
}
.ilSkillResourceList > div {
  padding: 5px 10px 5px 15px;
}
.ilSkillResourceList > div > .row > div {
  padding-top: 2px;
  padding-bottom: 2px;
}
.ilSkillEvalItem.ilSkillEvalType3 {
  border-color: #557b2e;
}
.ilSkillEvalItem > .row > .ilSkillEvalType1 {
  color: #307C88;
}
.ilSkillEvalItem > .row > .ilSkillEvalType2 {
  color: #d38000;
}
.ilSkillEvalItem > .row > .ilSkillEvalType3 {
  color: #557b2e;
}
.ilSkillFilter .ilToolbar select.form-control {
  display: block;
}
.ilSkillCategoryDescription {
  margin: 0px 5px;
  padding-bottom: 15px;
}
/* Modules/Poll */
.ilPollDescription {
  margin: 5px;
  font-size: 80%;
  color: #6f6f6f;
}
.ilPollQuestion {
  display: inline-block;
  width: 97%;
  margin: 1.5%;
  font-size: 90%;
  font-style: italic;
}
img.ilPollQuestionImage {
  margin: 1.5% 0%;
  max-width: 100%;
}
.ilPollQuestionAnswers {
  margin: 5px;
  font-size: 80%;
}
.ilPollQuestionAnswer {
  margin-bottom: 5px;
}
.ilPollQuestionResults {
  margin: 10px;
  font-size: 80%;
}
.ilPollQuestionResult {
  margin-bottom: 5px;
}
.ilPollQuestionResultBar {
  width: 100%;
  border: 1px solid #757575;
  float: left;
  height: 18px;
}
.ilPollQuestionResultBarInner {
  background-color: #c2e1ff;
  height: 18px;
}
.ilPollQuestionResultPerc {
  float: right;
  position: relative;
  margin-top: -17px;
  margin-right: 3px;
}
.ilPollLegend {
  margin-bottom: 5px;
}
.ilPollLegend td.legendLabel {
  font-size: 120%;
}
#ilMMSearch ul li {
  padding: 5px;
}
#ilMMSearch ul li label {
  font-weight: normal;
}
#ilMMSearchMenu legend {
  margin-bottom: 0;
  margin-top: 20px;
  font-size: 16px;
  border-bottom: 0;
}
#ilMMSearchMenu p {
  white-space: nowrap;
}
#main_menu_search {
  width: 80%;
}
div.ilMainMenuSearch {
  padding: 0 10px 3px;
  margin: 1px 0 2px -1px;
  line-height: 26px;
}
input.ilMainMenuSearch {
  cursor: pointer;
  border: none;
  color: #161616;
  width: 150px;
  padding: 2px 4px 1px;
  margin: 0;
  background-color: white;
  min-height: 16px;
  -webkit-box-shadow: inset 1px 1px 2px #a0a0a0;
  box-shadow: inset 1px 1px 2px #a0a0a0;
  line-height: 1;
}
#mm_search_menu_head {
  background-color: #f9f9f9;
  padding: 5px;
  font-size: 85%;
}
#mm_search_menu_head p {
  margin: 0;
}
#mm_search_menu_head input {
  margin: 0;
  padding: 0;
}
#il_search_toolbar > div {
  padding-top: 6px;
}
#il_search_toolbar div.ilFormOption {
  width: auto;
}
#il_search_toolbar div.ilFormFooter {
  display: none;
}
#mm_search_menu_ac .ui-menu {
  border: 0 none;
  -webkit-box-shadow: none;
  box-shadow: none;
  color: #161616;
}
span.ilSearchHighlight {
  font-weight: bold;
}
div.il_SearchFragment {
  margin: 2px 0 5px;
  font-size: 80%;
  font-weight: normal;
  text-align: left;
}
#ilSearchResultsTable.table-striped > tbody > tr > td {
  background-color: transparent;
}
#search_area_form {
  min-width: 350px;
}
#search_area_form .form-horizontal .control-label {
  padding-top: 0;
}
/* Services/Help */
#ilHelpText .ilc_text_inline_Strong {
  font-weight: bold;
}
#ilHelpBack {
  padding-bottom: 20px;
}
#ilHelpText {
  clear: both;
  font-size: 90%;
}
#ilHelpText .ilc_list_o_NumberedList,
#ilHelpText .ilc_list_u_BulletedList {
  margin: 10px 0;
  padding: 0 0 0 25px;
}
#ilHelpText .ilc_list_o_NumberedList .ilc_list_o_NumberedList,
#ilHelpText .ilc_list_o_NumberedList .ilc_list_u_BulletedList,
#ilHelpText .ilc_list_u_BulletedList .ilc_list_u_BulletedList,
#ilHelpText .ilc_list_u_BulletedList .ilc_list_o_NumberedList {
  padding-left: 15px;
}
a#ilHelpClose {
  display: block;
  float: right;
  padding: 5px;
}
#ilHelpPanel .il_VAccordionHead {
  background-position: 3px 3px;
  padding: 5px 5px 5px 30px;
  font-size: 90%;
  font-weight: bold;
  border: none;
}
#ilHelpPanel li {
  padding: 0;
}
#ilHelpPanel .ilGroupedListLE {
  padding: 5px 10px 5px 20px;
}
#il_screen_id {
  position: fixed;
  right: 0;
}
@media only screen and (max-width: 768px) {
  #il_screen_id {
    display: none;
  }
}
#mm_help li a span:first-child {
  width: 20px;
  display: inline-block;
}
/* Modules/DataCollection */
td.dcl_actions {
  text-align: right;
  padding-right: 5px;
}
.dcl_record_list td,
.dcl_field_list td {
  padding: 10px 7px;
  font-size: 90%;
}
.ilDclTableDescription {
  padding: 15px 0;
  font-size: 90%;
}
.ilDclRecordViewNavWrapper {
  margin-bottom: 40px;
}
.ilDclRecordViewNav {
  font-weight: normal;
  padding: 3px;
  font-size: 80%;
  width: 80%;
  float: left;
}
.ilDclEditRecordButtonWrapper {
  float: right;
}
.ilDclRecordViewRecordOfTotal {
  margin-right: 10px;
}
.ilDclSelectRecord {
  margin-left: 10px;
}
.ilDclChangeRecord {
  display: inline;
}
.ilDclPermanentLinkWrapper {
  margin: 20px 0;
}
tr.dcl_comments_active > td {
  background-color: #ffffd9;
}
/* Modules/Bibliographic */
span.bibl_text_inline_Emph {
  font-style: italic;
}
/* Services/MediaObjects */
.ilPlayerPreviewOverlayOuter {
  position: relative;
}
.ilPlayerPreviewOverlay {
  position: relative;
  width: 320px;
  height: 240px;
  cursor: pointer;
}
.ilPlayerPreviewDescription {
  padding: 7px;
  font-size: 85%;
  position: absolute;
  width: 100%;
  color: #f0f0f0;
  margin-top: -240px;
  background: url("images/black60.png");
}
.ilPlayerPreviewOverlay img {
  cursor: pointer;
  width: 100%;
  height: 100%;
}
.ilPlayerPreviewDescriptionDownload {
  float: right;
}
.ilPlayerPreviewDescriptionDownload a {
  color: white;
}
.mejs-overlay-button {
  background-image: url("images/bigplay.svg");
}
.ilPlayerPreviewPlayButton {
  background: url("images/bigplay.svg") no-repeat scroll 0 0 transparent;
  height: 100px;
  left: 50%;
  margin: -50px 0 0 -50px;
  position: absolute;
  top: 50%;
  width: 100px;
  cursor: pointer;
}
.ilPlayerPreviewOverlay:hover .ilPlayerPreviewPlayButton {
  background-position: 0 -100px;
}
/* Services/Chart */
td.legendColorBox,
td.legendLabel {
  padding: 3px;
}
div.ilChartWrapper {
  max-width: 100%;
}
/* Services/User */
div.ilProfile {
  max-width: 450px;
  margin: 0 auto;
  background-color: #f9f9f9;
  padding: 15px;
}
div.ilProfile + div.ilPermalinkContainer {
  margin-top: 20px;
}
div.ilProfile + div.ilPermalinkContainer .input-group-btn {
  vertical-align: bottom;
}
img.ilProfileImage {
  width: 100%;
}
h3.ilProfileName {
  margin: 0 0 10px;
  padding: 0;
  font-weight: normal;
  font-size: 130%;
}
div.ilProfileSection {
  margin-top: 20px;
  font-size: 90%;
  color: #606060;
}
h3.ilProfileSectionHead {
  margin: 0 0 3px;
  padding: 0;
  font-weight: normal;
  font-size: 110%;
  color: #202020;
}
table.il_user_quota_disk_usage_overview {
  background-color: white;
}
img.ilUserXXSmall {
  max-width: 30px;
}
/* -- User Gallery Styles -- */
.ilUsersGalleryContainer div.ilUser {
  margin: 0 0 20px;
  background-color: white;
  padding: 20px 0;
  font-size: 100%;
  width: 100%;
  height: auto;
  text-align: center;
}
.ilUsersGalleryContainer div.ilUser img {
  min-height: 80px;
  max-height: 80px;
}
.ilUsersGalleryContainer div.ilUser h3 {
  white-space: nowrap;
  overflow: hidden;
  text-overflow: ellipsis;
  padding: 5px;
  margin: 20px 0;
  font-size: 1.6rem !important;
}
.ilUsersGalleryContainer div.ilUser .action {
  width: 100%;
  height: 40px;
}
.ilUsersGalleryContainer div.ilUser .action div {
  display: inline-block;
}
.ilUsersGalleryContainer div.ilUser .action .btn {
  float: left;
}
.ilUsersGalleryContainer div.ilUser .action .btn-default:hover {
  color: white !important;
}
.ilUsersGalleryContainer div.ilUser .action .mailBtn {
  height: 37px;
  font-size: 16px;
  padding: 0 15px;
  line-height: 30px;
  margin: 2px 0 0 0;
}
.ilUsersGalleryContainer div.ilUser .action .open .btn {
  -webkit-box-shadow: 0 0 0 0 3px 5px rgba(0, 0, 0, 0.5);
  box-shadow: 0 0 0 0 3px 5px rgba(0, 0, 0, 0.5);
}
.ilUsersGalleryContainer div.ilUser .action .open .btn-success:hover,
.ilUsersGalleryContainer div.ilUser .action .open .btn-success:focus,
.ilUsersGalleryContainer div.ilUser .action .open .btn-success:active {
  color: white;
  background: #626f78;
  -webkit-box-shadow: 0 0 0 0 3px 5px rgba(0, 0, 0, 0.5);
  box-shadow: 0 0 0 0 3px 5px rgba(0, 0, 0, 0.5);
  border: 1px solid #5b6770;
}
.ilUsersGalleryContainer div.ilUser .action ul.dropdown-menu {
  min-width: 170px;
  padding: 0;
  margin: 0;
  -webkit-box-shadow: 1px 1px 1px rgba(0, 0, 0, 0.1);
  box-shadow: 1px 1px 1px rgba(0, 0, 0, 0.1);
}
.ilUsersGalleryContainer div.ilUser .action ul.dropdown-menu li > a {
  padding: 8px 10px;
}
/* Services/Style */
.ilPositionStatic {
  position: static;
}
/* PageLayout Previews */
div.ilc_QuestionPlaceHolderThumb,
div.ilc_MediaPlaceHolderThumb,
div.ilc_TextPlaceHolderThumb,
div.ilc_PredTextPlaceHolderThumb {
  margin: 1px;
  padding: 5px 2px 5px 0;
  border: 1px solid #2c2c2c;
  font-size: 10px;
  background: url("images/question_placeholder_thumb.png") no-repeat center;
  font-weight: bold;
}
div.ilc_MediaPlaceHolderThumb {
  background-image: url("images/media_placeholder_thumb.png");
}
div.ilc_TextPlaceHolderThumb {
  background-image: url("images/text_placeholder_thumb.png");
}
div.ilc_PredTextPlaceHolderThumb {
  background-image: url("images/pred_text_placeholder_thumb.png");
}
div.ilc_HeadlineThumb {
  font-size: 11px;
  font-weight: bold;
  width: 100%;
  border-bottom: 1px solid #2c2c2c;
  color: #161616;
  margin: 2px 0 4px;
}
/* Modules/Course */
.ilValignTop {
  vertical-align: top;
}
.halfWidth {
  width: 50%;
}
.ilInheritBGColor {
  background-color: inherit;
}
td.option_value_details {
  background: none white;
  color: #161616;
  padding: 3px;
  vertical-align: top;
  text-align: left;
}
td.option_value_center_details {
  background: none #ffe4e4;
  color: #161616;
  padding: 3px;
  vertical-align: top;
  text-align: center;
}
ul.noStyle {
  list-style: none;
}
li.smallPad {
  padding: 1px;
}
.listIndent {
  padding: 0 0 20px;
}
.ilCrsObjAcc {
  margin-bottom: 10px;
}
.ilCourseObjectiveAccResults {
  padding-top: 10px;
}
.ilCourseObjectiveAccResult {
  font-size: 80%;
}
.ilCourseObjectiveAccSummary {
  font-size: 120%;
  padding-top: 15px;
}
.ilCourseObjectiveProgressBarContainer .text-comparision {
  display: none;
}
.ilCourseObjectiveProgressBarContainer {
  float: right;
  max-width: 200px;
  padding: 20px;
}
/* LOK progress bars */
.ilCourseObjectiveProgressBar {
  padding-right: 5px;
  float: right;
}
.ilCourseObjectiveProgressBarContainer > .progress {
  margin: 5px 0 0;
  border: 1px solid #bbb;
  background-color: white;
}
.ilCourseObjectiveProgressBarContainer > .progress > .progress-bar {
  -webkit-box-shadow: none;
  box-shadow: none;
}
.ilCourseObjectiveProgressBarLimit {
  float: right;
  position: relative;
  border-right: 2px dotted #888;
  height: 20px;
  margin-top: -17px;
}
.ilCourseObjectiveProgressBarNeutral {
  background-color: #888;
}
.ilCourseObjectiveProgressBarCompleted {
  background-color: #60b060;
}
.ilCourseObjectiveProgressBarFailed {
  background-color: #b06060;
}
/* Modules/Chatroom */
.ilValignBottom {
  vertical-align: bottom;
}
#chat_actions {
  white-space: nowrap;
  margin-left: 10px;
}
#chat_messages {
  height: 300px;
  padding: 2px 2px 0 2px;
  overflow-y: scroll;
  overflow-x: hidden;
  overflow-wrap: break-word;
  word-wrap: break-word;
  -ms-word-break: break-all;
  word-break: break-all;
  word-break: break-word;
  -ms-hyphens: auto;
  -moz-hyphens: auto;
  -webkit-hyphens: auto;
  hyphens: auto;
  width: 100%;
  background-color: #f9f9f9;
  position: relative;
}
#chat_messages .messageContainer {
  min-height: 250px;
}
#chat_messages .fader {
  position: -webkit-sticky;
  position: sticky;
  bottom: 0;
  width: 100%;
  height: 50px;
  background: -webkit-gradient(linear, left top, left bottom, from(rgba(255, 255, 255, 0)), to(#fff));
  background: linear-gradient(to bottom, rgba(255, 255, 255, 0) 0%, #fff 100%);
}
#chat_messages .fader .typing-info {
  font-size: 0.6em;
  position: absolute;
  bottom: 0;
  padding: 2px 5px;
  text-align: left;
  width: 100%;
}
#message-controls .msg-control {
  display: inline-block;
}
#message-controls .msg-control label {
  position: relative;
  top: 5px;
}
@media only screen and (max-width: 768px) {
  #message-controls .msg-control {
    display: block;
  }
}
#chat_users {
  overflow: auto;
  height: 100%;
  min-height: 300px;
}
#private_rooms {
  z-index: 200;
  display: none;
}
td.chatroom {
  width: 200px;
  height: auto;
}
.ilChatroomUser {
  border-bottom: 1px solid #e9e9e9;
}
.ilChatroomUser .media-body {
  white-space: nowrap;
}
.ilChatroomUser .media-body {
  padding-top: 8px;
}
.ilChatroomUser .media-body h4,
.ilChatroomUser .media-body p {
  color: #a0a0a0;
  font-size: 12px;
  padding: 5px 3px 0 3px;
  line-height: 1em;
  margin: 0;
}
.ilChatroomUser .media-body h4 {
  padding-top: 0;
  color: #606060;
  overflow: hidden;
  text-overflow: ellipsis;
  white-space: nowrap;
}
.ilChatroomUser .dropdown-menu {
  background-color: #f0f0f0;
  padding: 10px 0;
  font-size: 12px;
}
.ilChatroomUser .dropdown-menu a {
  color: #606060;
}
.ilChatroomUser .dropdown-menu a:hover {
  color: #202020;
}
.ilChatroomUser .arrow-down {
  width: 0;
  height: 0;
  border-left: 11px solid transparent;
  border-right: 11px solid transparent;
  border-top: 11px solid white;
  margin-top: -10px;
  margin-left: 100px;
}
.ilChatroomUser .media:hover {
  background-color: #fea;
}
.ilChatroomUser .dropdown-menu {
  position: static;
  float: none;
  -webkit-box-shadow: none;
  box-shadow: none;
}
.ilChatroomUser .dropdown-backdrop {
  position: static;
}
.ilChatroomUser .media {
  padding: 0;
}
.ilChatroomUser .media-left img {
  width: 30px;
  height: 30px;
}
.ilChatroomUser .media-body,
.ilChatroomUser .media-left,
.ilChatroomUser .media-right {
  display: table-cell;
  vertical-align: top;
}
.ilChatroomUser .media-left {
  padding-right: 10px;
}
.ilChatroomUser .media {
  padding: 10px;
}
/* Services/Container */
div.il_Preconditions {
  padding: 10px 0 0;
}
div.il_PreconditionsTitel {
  margin-top: 3px;
  text-align: left;
  font-size: 90%;
}
[dir="rtl"] div.il_PreconditionsTitel {
  text-align: right;
}
div.ilPreconditionItem {
  margin: 0 -10px;
}
/* Repository */
div.ilContainerListItemOuter {
  padding: 15px 12px;
  zoom: 1;
}
[dir="rtl"] div.ilContainerListItemOuter {
  display: table;
}
div.tblfooter.ilContainerListFooter {
  font-size: 100%;
  padding: 3px 0 0 10px;
  text-align: left;
}
div.tblfooter.ilContainerListFooter > input {
  padding: 0;
  margin: 0;
}
div.tblfooter.ilContainerListFooter > label {
  margin: 0;
  padding: 0 0 0 8px;
  vertical-align: top;
}
input[name^="position[blocks]"] {
  margin: 0 0 0 -2px;
}
[dir="rtl"] .ilContainerListFooter {
  padding-left: 0;
  padding-right: 15px;
}
div.ilListItemSection {
  clear: both;
  max-width: calc(100% - 40px);
}
div.ilContainerListItemOuterHighlight {
  background-color: #e2e8ef;
  zoom: 1;
}
.ilCLI {
  padding: 0;
}
div.ilContainerListItemCB {
  /*float: left;
	width: 25px;*/
  display: table-cell;
  vertical-align: top;
  padding-right: 10px;
}
div.ilContainerListItemCB img {
  width: 20px;
}
[dir="rtl"] div.ilContainerListItemCB {
  /* float: right; */
}
div.ilContainerListItemIcon {
  /* margin-top: -3px;
	   float: left;
	position: absolute; */
  display: table-cell;
  vertical-align: top;
}
div.ilContainerListItemIcon a {
  display: block;
  margin-top: -3px;
}
[dir="rtl"] div.ilContainerListItemIcon {
  float: right;
}
div.ilContainerListItemIconCB {
  margin-left: 25px;
}
[dir="rtl"] div.ilContainerListItemIconCB {
  margin-left: 0;
  margin-right: 25px;
}
div[class^="il_editarea"] .ilContainerListItemOuter img,
img.ilListItemIcon {
  width: 35px;
  height: 35px;
  max-width: none;
}
div.ilContainerListItemContent {
  /* margin-left: 35px; */
  display: table-cell;
  vertical-align: top;
  width: 100%;
}
[dir="rtl"] div.ilContainerListItemContent {
  /* margin-left: 0;
	margin-right: 35px; */
}
/* If checkbox is activated, add spacing */
div.ilContainerListItemContentCB {
  /* margin-left: 60px; */
}
[dir="rtl"] div.ilContainerListItemContentCB {
  /* margin-left: 0;
	margin-right: 60px; */
}
div.il_ContainerListItem {
  margin: 2px 0;
  padding-left: 8px;
  width: 100%;
}
[dir="rtl"] div.il_ContainerListItem {
  padding-left: 0;
  padding-right: 8px;
}
.ilContainerBlockHeader {
  background-color: #f9f9f9;
  padding: 9px 12px;
  font-weight: 400;
  text-align: left;
  vertical-align: middle;
}
.ilContainerBlockHeader h3 {
  margin: 0;
  color: #161616;
}
.ilContainerBlockHeaderExpanded,
.ilContainerBlockHeaderCollapsed {
  background-repeat: no-repeat;
  background-position: 15px 10px;
  background-size: 20px 20px;
  padding-left: 45px;
  /* padding-top: 6px; */
  background-color: #f9f9f9;
  cursor: pointer;
}
.ilContainerBlockHeaderExpanded {
  background-image: url("images/tree_exp.svg");
}
.ilContainerBlockHeaderCollapsed {
  background-image: url("images/tree_col.svg");
}
[dir="rtl"] .ilContainerBlockHeader {
  text-align: right;
}
.ilContainerBlock {
  width: 100%;
  clear: both;
  margin-bottom: 20px;
}
div#cont_paste_explorer_tree ul.il_Explorer {
  margin: 0 0 0 24px;
}
[dir="rtl"] div#cont_paste_explorer_tree ul.il_Explorer {
  margin: 0 24px 0 0;
}
#ilContRepIntro {
  margin: 20px 0 50px 0;
  clear: both;
}
div#ilContRepIntro img {
  float: right;
  width: 150px;
  height: 150px;
}
[dir="rtl"] div#ilContRepIntro img {
  float: left;
}
.ilContObjectiveObjectListItem {
  background-color: #f9f9f9;
}
.ilContObjectiveIntro {
  background-color: #f9f9f9;
  padding: 1px 15px;
}
.ilContObjectivesViewTestItem {
  background-color: #f9f9f9;
  margin-bottom: 10px;
}
.ilContainerTileRows {
  margin: 0px -15px 0 -15px;
  padding: 6px 12px;
  background-color: white;
}
.ilContainerTileRows > .il-deck {
  margin: 0 5px;
}
.ilContainerTileRows .card-no-highlight {
  height: 0px;
}
.ilContainerTileRows .il-chart-progressmeter-container {
  height: 100%;
}
.ilContainerTileRows .il-card h5 button.btn {
  font-size: inherit;
}
.ilContainerShowMore {
  padding: 15px 10px;
  background-color: #f9f9f9;
  text-align: center;
  margin: 0 -15px;
}
/* Modules/LearningModule */
.ilLMMenu {
  clear: both;
}
body.ilLMNoMenu .ilFixedTopSpacer {
  padding-top: 0px;
}
body.ilLMNoMenu .ilLeftNav {
  top: 0px;
}
button.ilAreaClose {
  width: 20px;
  height: 20px;
  position: absolute;
  top: 0;
  cursor: pointer;
}
div.ilRightAreaSpace {
  width: 50%;
}
/* right area (used in learning modules) */
div#right_area {
  bottom: 0;
  width: 50%;
  right: 0px;
  top: 117px;
  position: fixed;
  /* padding: 5px; */
  background-color: #f5f5f5;
  border-left: 3px solid #e9e9e9;
  /* box-shadow: inset 0px 2px 2px #d0d0d0; */
  -webkit-overflow-scrolling: touch;
  /* Bug 11209 */
  overflow: hidden;
  /* Bug 11209 */
}
div#right_area iframe {
  -webkit-overflow-scrolling: touch;
  /* Bug 11209 */
  overflow: auto;
  /* Bug 11209 */
  border: none;
  width: 100%;
  height: 100%;
}
div#right_cont_area {
  bottom: 0;
  width: 50%;
  right: 0px;
  top: 117px;
  position: fixed;
  background-color: transparent;
  border-left: 3px solid #dddddd;
  -webkit-overflow-scrolling: touch;
  /* Bug 11209 */
  overflow: hidden;
}
div#right_top_area {
  top: 0;
  width: 100%;
  height: 100%;
  position: absolute;
  border-bottom: 3px solid #e9e9e9;
  border-right: 3px solid #e9e9e9;
  -webkit-overflow-scrolling: touch;
  /* Bug 11209 */
  overflow: hidden;
  display: none;
}
div.ilRightContAreaSplit div#right_top_area {
  height: 50%;
}
div#right_top_area iframe {
  -webkit-overflow-scrolling: touch;
  /* Bug 11209 */
  overflow: auto;
  /* Bug 11209 */
  border: none;
  width: 100%;
  height: 100%;
}
div#right_bottom_area {
  top: 0px;
  width: 100%;
  height: 100%;
  position: absolute;
  -webkit-overflow-scrolling: touch;
  /* Bug 11209 */
  overflow: hidden;
  display: none;
  border-right: 3px solid #e9e9e9;
}
div.ilRightContAreaSplit div#right_bottom_area {
  top: 50%;
  height: 50%;
}
div#right_bottom_area iframe {
  -webkit-overflow-scrolling: touch;
  /* Bug 11209 */
  overflow: auto;
  /* Bug 11209 */
  border: none;
  width: 100%;
  height: 100%;
}
#il_expl2_jstree_cont_out_ilLMProgressTree img {
  width: 18px;
  height: 18px;
  margin-top: -3px;
}
/* Services/UIComponent/AdvancedSelectionList */
div.il_adv_sel {
  border: 1px solid #d6d6d6;
  -webkit-box-shadow: 2px 2px 4px #c0c0c0;
  box-shadow: 2px 2px 4px #c0c0c0;
}
table.il_adv_sel {
  color: black;
  background-color: white;
  border-spacing: 0;
  cursor: pointer;
}
tr.il_adv_sel {
  cursor: pointer;
}
tr.il_adv_sel_act {
  background-color: #fff9bc;
  cursor: pointer;
}
td.il_adv_sel {
  border-bottom: 1px solid #f0f0f0;
  padding: 3px 10px;
  text-align: left;
  white-space: nowrap;
  cursor: pointer;
  font-weight: normal;
}
#ilAdvSelListTable_item_creation td.il_adv_sel {
  min-width: 150px;
}
td.il_adv_sel_ic {
  border-bottom: 1px solid #f0f0f0;
  padding: 3px 0 3px 10px;
  text-align: left;
  cursor: pointer;
}
td.ilAsyncImgLoader {
  padding: 0 40px;
}
span[id^="ilAdvSelListAnchorElement_"] + div {
  position: absolute;
  z-index: 5000;
  left: 0;
  right: 0;
}
div[id^="ilAdvSelListTable_"] {
  overflow: auto;
  background-color: white;
  clear: both;
  display: none;
  position: absolute;
}
/* Services/Object */
.ilHeadAction img {
  width: 18px;
  height: 18px;
}
.il_ItemProperty .badge {
  font-size: 8px;
  padding: 2px 4px;
  margin-top: -1px;
  margin-left: -5px;
  position: absolute;
}
div.ilCreationFormSection .form-horizontal {
  margin-top: -1px;
  padding-top: 1px;
}
.ilObjListRow {
  border-bottom: 2px solid #f0f0f0;
  background-color: white;
}
.table-striped {
  border-collapse: separate;
}
.table-striped > tbody > tr.ilObjListRow > td {
  background-color: white;
}
.table-striped > tbody > tr.ilObjListRow:hover > td {
  background-color: #f3f5f8;
}
.table-striped > tbody > tr.ilObjListRow:hover:nth-child(2n+1) > td {
  background-color: #f3f5f8;
}
/* Services/Navigation */
form.ilNavHistoryForm {
  padding: 0;
  margin: 0 5px 0 0;
  padding: 5px 5px 2px;
  border: 0 none;
  display: inline;
  font-size: 80%;
}
input.ilNavHistorySubmit {
  color: #2255a0;
  padding: 0;
  margin: 0;
  border: 0 none;
  cursor: pointer;
  background-color: #f0f0f0;
}
select.ilNavHistorySelect {
  border: 0 none;
  padding: 0;
  background-image: none;
  text-decoration: none;
}
/* Services/Block */
.iosPdBlockDragAndDropPlaceholder {
  border: 3px dashed #c0c0c0;
  border-radius: 8px;
  margin-bottom: 15px;
}
/* Blocks */
div.il_Block,
table.il_Block {
  width: 100%;
  border-spacing: 0px;
  border-collapse: collapse;
  margin-bottom: 20px;
  clear: both;
  table-layout: fixed;
  word-wrap: break-word;
  background-color: #f9f9f9;
  border: none;
  text-align: left;
  padding: 5px;
}
#il_center_col div.il_Block {
  background-color: #f9f9f9;
}
div.ilBlockHeader,
div.ilBlockHeaderBig,
td.ilBlockHeader,
td.ilBlockHeaderBig {
  /* font-family: 'Open Sans Semibold';  deactivated, since it affects drop downs in the header */
  font-weight: normal;
  padding: 3px 0;
  margin: 0 5px;
  text-align: left;
  color: #2c2c2c;
  border-bottom: 1px solid #dddddd;
  /* box-shadow: 0 -2px 1px -1px white inset; no white lines */
}
div.ilBlockHeaderBig,
td.ilBlockHeaderBig {
  font-size: 100%;
}
h2.ilBlockHeader {
  font-weight: 600;
  margin: 0;
  padding: 0;
  font-size: 100%;
  display: inline;
}
h3.ilBlockHeader {
  font-weight: 600;
  margin: 0;
  padding: 0;
  font-size: 100%;
  display: inline;
}
/* possibly deprecated */
.il_BlockInfo {
  font-size: 80%;
  color: #6f6f6f;
}
/* new class */
div.ilBlockInfo {
  font-size: 75%;
  color: #6f6f6f;
  padding: 1px 3px;
  background-color: #f9f9f9;
  text-align: right;
}
div.ilBlockContent {
  padding: 5px;
}
.ilBlockRow1,
.ilBlockRow2 {
  padding: 3px;
  border-bottom: 1px solid #f0f0f0;
}
div.ilBlockPropertyCaption {
  color: #6f6f6f;
}
/* Services/UIComponent/Lightbox */
.ilLightbox {
  position: absolute;
  top: 0;
  bottom: 0;
  right: 0;
  left: 0;
  background-color: #303030;
  overflow: auto;
  z-index: 1000;
}
a.ilMediaLightboxClose {
  display: block;
  float: right;
  margin: 5px 0 10px 10px;
  cursor: pointer;
  color: #161616;
  font-size: 140%;
}
a.ilMediaLightboxClose:hover {
  color: #000000;
  text-decoration: none;
}
.ilLightboxContent {
  margin: 50px auto 0;
  width: 640px;
  max-width: 100%;
}
.ilLightboxContent iframe {
  width: 100%;
  min-height: 400px;
}
/* Services/Membership */
div.ilAttendanceListPrint td,
div.ilAttendanceListPrint th {
  border: 1px solid #dddddd;
  padding: 2px;
}
body.ilBodyPrint {
  height: auto;
  background-color: white;
  margin: 10px;
  padding: 0;
}
/* Modules/BookingManager */
.ilTextinfo {
  margin-bottom: 10px;
}
/* Services/InfoScreen */
div.ilInfoScreenSec {
  padding: 0;
  margin-bottom: 20px;
}
div.ilInfoScreenSec h2.ilHeader {
  margin-bottom: 5px;
  display: block;
}
.il_InfoScreenProperty {
  padding: 15px;
  vertical-align: top;
  color: #737373;
  font-style: italic;
}
.il_InfoScreenPropertyValue {
  padding: 15px;
  vertical-align: top;
  background-color: white;
}
.ilInfoScreenSec.form-horizontal .form-group {
  margin: 0;
  background-color: white;
}
.ilInfoScreenSec.form-horizontal {
  background-color: transparent;
}
.ilInfoScreenSec.form-horizontal .control-label {
  padding: 15px;
  line-height: normal;
}
/* Services/Init */
@media only screen and (max-width: 768px) {
  div.ilStartupFrame {
    width: 100%;
  }
}
.ilStartupSection {
  padding-top: 25px;
}
@media only screen and (max-width: 768px) {
  .ilStartupSection {
    padding-top: 15px;
  }
}
div.ilStartupSection form.form-horizontal {
  text-align: left;
  width: 40em;
}
@media only screen and (max-width: 768px) {
  div.ilStartupSection form.form-horizontal {
    width: auto;
  }
}
/* Services/Bookmarks */
#block_pdbookm_0 #tree_div {
  overflow: auto;
  width: 100%;
}
#block_pdbookm_0 .il_Block #tree_div img {
  height: 20px;
  width: 20px;
}
.iosPdBmListImg {
  height: 20px;
  width: 20px;
}
.iosPdBmListImg[src$="spacer.png"] {
  height: 0;
  width: 0;
}
/* Services/UIComponent/Toolbar */
.ilToolbar .container-fluid {
  padding-left: 0;
}
.ilToolbar.navbar {
  border: 0 none;
  background-color: white;
}
.ilToolbar .navbar-toggle:focus-visible {
  outline: 3px solid #0078D7;
}
.ilToolbar .ilToolbarItems {
  padding: 0;
}
.ilToolbar .form-control {
  width: auto;
  display: inline-block;
  vertical-align: top;
}
.ilToolbar .input-group {
  vertical-align: top;
}
.ilToolbar input[type="file"] {
  display: inline-block;
}
.ilToolbar li {
  border: 0 none;
  margin-right: 15px;
}
.ilToolbar li .dropdown-header {
  border-bottom: 1px solid #dddddd;
}
.ilToolbar li .navbar-form,
.ilToolbar li .navbar-text {
  padding: 0;
  border: 0 none;
  margin-left: 0;
  margin-right: 0;
  display: inline-block;
  color: #161616;
}
.ilToolbar li.navbar-text {
  margin-left: 0;
}
.ilToolbar li.ilToolbarSeparator {
  border-left: 1px solid #dddddd;
  height: 40px;
}
.ilToolbar li.ilToolbarGroup .navbar-form,
.ilToolbar li.ilToolbarGroup .navbar-text {
  margin-left: 7.5px;
}
.ilToolbar li.ilToolbarGroup .navbar-form:first-child,
.ilToolbar li.ilToolbarGroup .navbar-text:first-child {
  margin-left: 0;
}
.ilToolbar li.ilToolbarGroup .navbar-text {
  margin-right: 0;
}
.ilToolbar .btn[disabled] {
  padding: 3px 6px;
}
.ilToolbar .ilToolbarStickyItems {
  float: left;
  margin-left: 15px;
}
.ilToolbar .ilToolbarStickyItems.navbar-nav {
  margin-top: 0;
  margin-bottom: 0;
}
.ilToolbar .ilToolbarStickyItems.navbar-nav .open .dropdown-menu > li > a {
  padding-left: 10px;
}
.ilToolbar .ilToolbarStickyItems > li {
  float: left;
  margin-right: 15px;
}
.ilToolbar .ilToolbarStickyItems > li .navbar-form {
  border: 0 none;
}
.ilToolbar .ilToolbarStickyItems > li.ilToolbarStickyItem {
  border: 0 none;
}
.ilToolbar ul.dropdown-menu > li {
  border: 0 none;
  margin-right: 0;
}
.ilToolbarContainer + .ilFilterContainer {
  margin-top: -20px;
}
@media only screen and (max-width: 768px) {
  .ilToolbar .container-fluid {
    padding-left: 15px;
  }
  .ilToolbar li {
    border-bottom: 1px solid #dddddd;
    margin-right: 0;
  }
  .ilToolbar .ilToolbarStickyItems.navbar-nav .open .dropdown-menu > li > a {
    padding-left: 0;
  }
}
.ilToolbar .navbar-form .modal .radio {
  display: block;
}
.ilToolbar .navbar-form .modal .form-group {
  display: block;
}
/* Services/UIComponent/Tooltip */
.qtip-default {
  font-size: 12px;
  line-height: 1.5;
  background-color: #4c6586;
  border-color: #4c6586;
  color: white;
  -webkit-box-shadow: 1px 1px 3px 1px rgba(0, 0, 0, 0.15);
  box-shadow: 1px 1px 3px 1px rgba(0, 0, 0, 0.15);
  -webkit-border-radius: 4px;
  -moz-border-radius: 4px;
  border-radius: 4px;
}
/* Services/Rating */
img.ilRatingIcon {
  width: 16px;
  height: 16px;
}
img.ilRatingMarker {
  width: 7px;
  height: 7px;
}
a.ilRating {
  text-decoration: none;
}
div.ilRatingOverlay {
  z-index: 1000 !important;
  padding: 0 5px;
  display: none;
}
/* Modules/Excercise */
.ilExcAssignmentBody {
  padding: 20px;
  background-color: #f9f9f9;
}
.ilExcAssignmentHead img {
  display: block;
  float: left;
  margin-top: 4px;
}
.ilExcAssignmentHead .ilAssignmentHeader {
  padding: 0;
  margin: 1px 0 0 25px;
  font-size: 16px;
}
.ilExcAssignmentHead,
.ilAssignmentHeader {
  display: block;
}
.ilExAssignmentHeadProperty {
  margin: 4px 0 0 25px;
  font-size: 12px;
}
.ilExcOverview .ilExcAssImageContainer {
  max-width: 300px;
  display: inline-block;
  cursor: pointer;
}
.ilExcReportFeedback {
  background-color: #f9f9f9;
  padding: 9px;
}
.ilExcAssignmentInfoTool {
  padding: 10px;
}
.ilExcAssignmentInfoTool h4 {
  padding-left: 0px;
  padding-right: 0px;
}
.ilExcAssignmentInfoTool p {
  padding: 0px;
}
.ilExcAssignmentInfoTool ul {
  padding-left: 30px;
  margin: 0;
}
.read-more-state {
  display: none;
}
.read-more-target {
  opacity: 0;
  max-height: 0;
  font-size: 0;
  transition: 0.25s ease;
}
.read-more-state:checked ~ .read-more-wrap .read-more-target {
  opacity: 1;
  font-size: inherit;
  max-height: 999em;
}
.read-more-state ~ .read-more-trigger:before {
  content: 'Show more';
}
.read-more-state:checked ~ .read-more-trigger:before {
  content: 'Show less';
}
.read-more-trigger {
  cursor: pointer;
  display: inline-block;
  padding: 0 0.5em;
  color: #737373;
  font-size: 0.9em;
  line-height: 2;
  border: 1px solid #dddddd;
  border-radius: 0.25em;
}
.progress {
  height: 15px;
  min-width: 100px;
}
.progress-bar {
  font-size: 11px;
  line-height: 15px;
  min-width: 30px;
}
/* Services/News */
td.il-news {
  white-space: normal;
}
td.il-news .il-news-locator {
  margin: 2px 0px 4px 0px;
}
td.il-news .ilIcon {
  vertical-align: middle;
}
td.il-news .il-news-content {
  clear: both;
}
td.il-news .il-news-player {
  margin-top: 15px;
  max-width: 600px;
}
td.il-news .il_BlockInfo {
  text-align: right;
}
@media only screen and (max-width: 768px) {
  td.il-news {
    white-space: normal !important;
  }
}
span.ilNewsRssIcon {
  background-color: #B54F00;
  color: white;
  min-width: 36px;
  font-size: 10px;
  text-align: center;
  display: inline-block;
  padding: 0 5px;
}
span.ilNewsRssIcon:hover {
  text-decoration: none;
  background-color: #823900;
}
/* timeline, see http://codepen.io/jasondavis/pen/fDGdK */
.ilTimeline {
  list-style: none;
  padding: 20px 0;
  position: relative;
}
.ilTimeline:before {
  top: 0;
  bottom: 0;
  position: absolute;
  content: " ";
  width: 3px;
  background-color: #757575;
  left: 50%;
  margin-left: -1.5px;
}
@media only screen and (max-width: 768px) {
  .ilTimeline:before {
    left: 90%;
  }
}
.ilTimeline > li {
  margin-bottom: 20px;
  position: relative;
  margin-right: 50%;
}
.ilTimeline > li:nth-child(even) {
  margin-left: 50%;
  margin-right: 0;
}
@media only screen and (max-width: 768px) {
  .ilTimeline > li:nth-child(even) {
    margin-left: 0;
  }
}
.ilTimeline > li:nth-child(even) > .ilTimelineBadge {
  left: 0;
  margin-left: -25px;
  right: auto;
  margin-right: 0;
}
@media only screen and (max-width: 768px) {
  .ilTimeline > li:nth-child(even) > .ilTimelineBadge {
    right: auto;
    left: 90%;
  }
}
@media only screen and (max-width: 768px) {
  .ilTimeline > li {
    margin-right: 0;
  }
}
.ilTimeline > li:before,
.ilTimeline > li:after {
  content: " ";
  display: table;
}
.ilTimeline > li:after {
  clear: both;
}
.ilTimeline > li > .ilTimelinePanel {
  width: 88%;
  float: left;
  padding: 20px;
  position: relative;
  background: white;
}
@media only screen and (max-width: 768px) {
  .ilTimeline > li > .ilTimelinePanel {
    width: 80%;
  }
}
.ilTimeline > li > .ilTimelinePanel:after {
  position: absolute;
  top: 27px;
  right: -14px;
  display: inline-block;
  border-top: 14px solid transparent;
  border-left: 14px solid white;
  border-right: 0 solid white;
  border-bottom: 14px solid transparent;
  content: " ";
}
.ilTimeline > li > .ilTimelineBadge {
  color: white;
  width: 50px;
  height: 50px;
  padding-top: 8px;
  line-height: 1.2em;
  font-size: 1em;
  text-align: center;
  position: absolute;
  top: 16px;
  background-color: #737373;
  z-index: 100;
  border-radius: 50%;
  right: 0;
  margin-right: -25px;
}
@media only screen and (max-width: 768px) {
  .ilTimeline > li > .ilTimelineBadge {
    left: 90%;
    right: auto;
    margin-left: -25px;
  }
}
.ilTimeline > li > .ilTimelineBadge > .ilTimelineDay {
  font-size: 1.3em;
}
.ilTimeline > li > .ilTimelineBadge > .ilTimelineMonth {
  font-size: 0.8em;
}
.ilTimeline > li > .ilTimelineBadge > p {
  padding: 0;
  margin: 0;
}
.ilTimeline > li:nth-child(even) > .ilTimelinePanel {
  float: right;
}
@media only screen and (max-width: 768px) {
  .ilTimeline > li:nth-child(even) > .ilTimelinePanel {
    float: left;
  }
}
.ilTimeline > li:nth-child(even) > .ilTimelinePanel:before {
  border-left-width: 0;
  border-right-width: 15px;
  left: -15px;
  right: auto;
}
@media only screen and (max-width: 768px) {
  .ilTimeline > li:nth-child(even) > .ilTimelinePanel:before {
    border-left-width: 15px;
    border-right-width: 0;
    right: auto;
    right: -15px;
  }
}
.ilTimeline > li:nth-child(even) > .ilTimelinePanel:after {
  border-left-width: 0;
  border-right-width: 14px;
  left: -14px;
  right: auto;
}
@media only screen and (max-width: 768px) {
  .ilTimeline > li:nth-child(even) > .ilTimelinePanel:after {
    border-left-width: 14px;
    border-right-width: 0;
    left: auto;
    right: -14px;
  }
}
.ilTimeline .media-heading {
  clear: right;
  margin-top: 8px;
}
.ilTimeline div.ilNotesHeader {
  background-color: #f9f9f9;
}
.ilNewsTimelineTruncatedText {
  /*overflow: hidden;
	text-overflow: ellipsis;
	white-space: nowrap;*/
}
.ilNewsTimelineObjHead img {
  width: 22px;
  height: 22px;
}
.ilNewsTimelinePlayer {
  position: relative;
  z-index: 500;
}
.ilNewsTimelineUserImage {
  float: left;
  overflow: hidden;
  width: 100px;
}
@media only screen and (max-width: 768px) {
  .ilNewsTimelineUserImage {
    width: 50px;
  }
}
.ilNewsTimelineUserImage img {
  width: 75px;
  height: 75px;
}
@media only screen and (max-width: 768px) {
  .ilNewsTimelineUserImage img {
    width: 40px;
    height: 40px;
  }
}
.ilNewsTimelineContentSection {
  padding-left: 100px;
}
@media only screen and (max-width: 768px) {
  .ilNewsTimelineContentSection {
    padding-left: 50px;
  }
}
.ilNewsTimelineEditInfo {
  width: 90%;
}
.ilNewsTimelineMoreLoader {
  text-align: center;
}
.ilNewsTimelineMoreLoader img {
  width: 30px;
  height: 30px;
}
/* https://github.com/JoanClaret/jquery-dynamic-max-height */
.dynamic-height-wrap {
  overflow: hidden;
  position: relative;
  -webkit-transition: max-height 0.25s ease-in-out;
  -o-transition: max-height 0.25s ease-in-out;
  transition: max-height 0.25s ease-in-out;
  width: 100%;
}
/* Bottom gradient (optional, but recommended)*/
.dynamic-height-active .dynamic-height-wrap:before {
  background: linear-gradient(to bottom, rgba(240, 249, 255, 0) 0%, white 100%);
  bottom: 0;
  content: '';
  height: 30px;
  left: 0;
  position: absolute;
  right: 0;
  z-index: 1;
}
.dynamic-height-active .dynamic-show-more {
  display: inline-block;
}
.dynamic-show-more {
  display: none;
}
.ilTimeline .ilNotes {
  margin: 0 -20px -20px -20px;
  padding: 10px 20px;
}
/* from survey.css */
@media screen {
  .surveySheet {
    padding: 20px;
    border-style: solid;
    border-color: #9EADBA;
    border-left-width: 1px;
    border-right-width: 1px;
    border-top-width: 1px;
    border-bottom-width: 1px;
    margin-bottom: 0px;
  }
  .matrix .tblrow1 {
    background-color: #FFFFFF;
    color: #222222;
    padding: 3px;
    border: none;
  }
  .matrix .tblrow2 {
    background-color: #F1F1F1;
    color: #222222;
    padding: 3px;
    border: none;
  }
  .matrixother {
    width: 95%;
    /* #8213 */
  }
  .surveyhint {
    font-size: 80%;
    font-style: italic;
  }
  table.matrix {
    border: none;
    border-collapse: collapse;
    /*	font-family:arial,sans-serif;
            font-size:80%;
        */
  }
  td#matrix,
  th#matrix {
    border: none;
    border-collapse: collapse;
    padding: 0.5em;
  }
  td#matrixrowtext {
    width: 40em;
  }
  td.center {
    text-align: center;
  }
  td.column {
    text-align: center;
    font-weight: bold!important;
  }
  td.bipolar {
    text-align: center;
    vertical-align: middle;
    background: #EEEEEE;
    border: 1px solid #808080 !important;
    width: 10em;
  }
  .questionblockTitle {
    font-size: 140%;
    font-weight: bold;
    color: #222222;
    margin-top: 1em;
    margin-bottom: 0px;
  }
  .questionheading {
    margin-top: 1em;
    margin-bottom: 1em;
  }
  .solutionbox {
    color: black;
    background-color: white;
    padding-left: 5px;
    padding-right: 5px;
    border-style: inset;
    border-width: 1px;
    display: inline-block;
    width: 400px;
  }
  .horizontal {
    width: 80px;
  }
  .vertical {
    width: 400px;
  }
  table.categorywizard tr,
  table.matrixrowwizard tr {
    vertical-align: top;
  }
  table.categorywizard th,
  table.matrixrowwizard th {
    font-size: 90%;
    font-weight: bold;
    text-align: center;
  }
  .neutral_category_title {
    font-style: italic;
  }
  tr.neutral td {
    padding-top: 2em!important;
  }
  td.neutral {
    margin-left: 2em;
  }
  div.required {
    padding-bottom: 2em;
  }
  .questionTitle {
    padding-top: 8px;
    padding-bottom: 4px;
    font-weight: bold;
    font-size: 110%;
    border-bottom: 1px #aaa solid;
  }
}
/* from survey delos.less */
div.il-survey-page {
  padding: 15px;
  background-color: white;
}
div.il-survey-question {
  margin-bottom: 30px;
}
div.ilSurveyPageEditDropArea {
  border-color: #88be51;
  color: #88be51;
  background-color: #aed389;
}
div.ilSurveyPageEditDropAreaSelected {
  border-color: #88be51;
  color: #88be51;
  background-color: #94c564;
}
div.ilSurveyPageEditAreaDragging {
  border: 2px dashed #2c2c2c;
  background-color: #f9f9f9;
  padding: 5px;
}
div.ilSurveyPageEditActionMenu {
  float: right;
  margin: 3px;
}
.il-svy-qst-compressed {
  margin-top: -30px;
}
.il-svy-qst-compressed .questionTitle {
  display: none;
}
.il-svy-qst-compressed tr:first-child td {
  visibility: hidden;
  height: 1px;
  line-height: 1px;
  padding-top: 0;
  padding-bottom: 0;
}
#il-svy-output-form table td p {
  hyphens: auto;
}
/* Modules/MediaPool */
#ilMepPreviewContent {
  margin: 0;
  width: 100%;
  padding: 0;
  border: 0;
}
.ilMediaPoolPagePreviewBody {
  background-color: #f9f9f9;
  height: auto;
}
/* Services/Tags */
.ilTagCloud {
  font-size: 12px;
  padding: 6px 12px;
}
.ilTag {
  background-color: #75deea;
  /* background-color: lighten(@brand-primary, 10%); */
  color: #000000;
  display: inline-block;
  white-space: nowrap;
  padding: 1px 5px;
  margin: 2px 4px 2px 0;
  border-radius: 3px;
}
a.ilTag:hover,
a.ilTag:active {
  text-decoration: none;
  color: #000000;
  background-color: #5fd9e7;
}
.ilTagRelHigh {
  background-color: #85d1da;
  color: #000000;
}
.ilTagRelMiddle {
  background-color: #95c5ca;
  color: #000000;
}
.ilTagRelLow {
  background-color: #a5b8ba;
  color: #000000;
}
.ilTagRelVeryLow {
  background-color: #b0b0b0;
  color: #000000;
}
.ilTag.ilHighlighted {
  background-color: #B54F00;
}
#il_tags_modal textarea {
  resize: vertical;
}
/* Services/UIComponent/Checklist */
div.ilChecklist ul {
  list-style-type: none;
  margin: 0;
  padding: 0;
}
div.ilChecklist ul li {
  padding: 0;
  font-size: 90%;
}
div.ilChecklist ul li a,
div.ilChecklist ul li span {
  padding: 5px 5px;
  margin: 0 -5px;
  display: block;
}
div.ilChecklist ul a:hover {
  text-decoration: none;
  color: #4c6586;
}
div.ilChecklist ul li a:hover {
  background-color: #e2e8ef;
}
div.ilChecklist ul li p,
div.ilChecklist ul li p:hover {
  color: #6f6f6f;
  font-size: 85%;
  text-decoration: none;
  padding: 0;
  margin-top: 0;
}
div.ilChecklist ul li img {
  width: 18px;
  height: 18px;
  float: right;
}
.ilSetupContent div.ilChecklist {
  min-width: 200px;
}
/* Modules/WorkspaceFolder */
#tbl_wfld.table-striped > tbody > tr > td {
  background-color: transparent;
}
.ilWspContainerListFooter {
  background-color: #f9f9f9;
  margin: 0px -15px -15px -15px;
  padding: 5px 25px;
}
/* Services/FileUpload */
.ilFileUploadEntryProgressPercent {
  font-size: 75%;
}
.ilFileUploadEntryOptions {
  font-size: 90%;
}
.ilFileUploadEntryOptions label.control-label {
  padding-top: 3px;
}
/* Modules/Portfolio */
ul.ilPCMyCoursesCourseList > li {
  margin-bottom: 10px;
}
ul.ilPCMyCoursesCourseList > li .course-list-tree-icon {
  width: 20px;
  height: 20px;
}
ul.ilPCMyCoursesObjectiveList > li {
  margin-top: 5px;
  margin-left: 40px;
}
a.ilPCMyCoursesToggle {
  outline: 0;
}
div.ilPCMyCoursesPath {
  margin-bottom: 10px;
  font-size: 90%;
  /* font-style: italic; */
}
div.ilPrtfSignature {
  margin-top: 60px;
  border-top: 1px solid black;
}
.ilPrtfMetaInfo {
  margin-top: 20px;
}
.ilPrtfMetaInfo td {
  padding-left: 20px;
}
.ilPrtfMetaInfo td,
.ilPrtfMetaInfo th {
  padding-top: 5px;
  vertical-align: top;
}
div.ilPrtfToc {
  margin-top: 40px;
}
body.ilPrtfPdfBody {
  margin: 0;
}
body.ilPrtfPdfBody > div.ilInvisibleBorder {
  padding: 0;
  padding-left: 40px;
}
body.ilPrtfPdfBody h1.ilc_PrintPageTitle {
  border-bottom: 1px solid #000000;
}
body.ilPrtfPdfBody .ilPCMyCoursesToggle img {
  visibility: hidden;
}
/* Services/Awareness */
.ilAwarenessDropDown .popover {
  max-width: 300px;
  color: #161616;
  min-width: 250px;
}
#awareness-list {
  overflow: auto;
}
#awareness-list .dropdown-header {
  background-color: #f9f9f9;
  margin-bottom: 0px;
}
.ilAwarenessDropDown .popover-content {
  padding: 0;
}
.ilAwarenessDropDown .media-body,
.ilAwarenessDropDown .media-left,
.ilAwarenessDropDown .media-right {
  display: table-cell;
  vertical-align: top;
}
.ilAwarenessDropDown .media-left {
  padding-right: 10px;
}
.ilAwarenessDropDown .media {
  padding: 10px;
}
#awareness-content .input-group {
  display: table;
}
#awareness-content .media:hover {
  background-color: #e2e8ef;
}
#awareness-content .glyphicon {
  font-size: inherit;
}
#awareness-content .dropdown-menu {
  position: static;
  float: none;
  -webkit-box-shadow: none;
  box-shadow: none;
}
#awareness-content .media {
  padding: 0;
}
#awareness-content .media-left img {
  width: 45px;
  height: 45px;
}
.ilAwarenessItem {
  border-bottom: 1px solid #dddddd;
  background-color: white;
}
.ilAwarenessItem > div[role='button']:focus-visible {
  outline: 3px solid #0078D7;
}
.ilAwarenessItem ul {
  margin: 0;
  padding: 0;
}
.ilAwarenessItem ul li {
  margin: 0;
  padding: 0;
}
#awareness-content .media-body {
  white-space: nowrap;
  width: auto;
}
#awareness-content .media-body {
  padding-top: 8px;
}
#awareness-content .media-body h4,
#awareness-content .media-body p {
  color: #161616;
  font-size: 12px;
  padding: 5px 3px 0 3px;
  line-height: 1em;
  margin: 0;
}
#awareness-content .media-body h4 {
  padding-top: 0px;
  font-size: bold;
  overflow: hidden;
  text-overflow: ellipsis;
  white-space: nowrap;
}
#awareness-content .dropdown-menu {
  background-color: #f9f9f9;
  padding: 10px 0;
  font-size: 12px;
}
#awareness-content .dropdown-menu a {
  color: #161616;
}
#awareness-content .dropdown-menu a:hover {
  color: #000000;
}
#awareness-content .arrow-down {
  width: 0;
  height: 0;
  border-left: 11px solid transparent;
  border-right: 11px solid transparent;
  border-top: 11px solid white;
  margin-top: -10px;
  margin-left: 100px;
}
#awareness_trigger {
  display: block;
}
#awareness_trigger > span {
  display: table-cell;
}
.ilAwarenessItem h3.popover-title {
  display: none;
}
.ilAwarenessItem .media {
  display: table;
  width: 100%;
}
.ilAwarenessItemRow {
  display: table-row;
  width: 100%;
}
.ilAwarenessItem .media-left {
  width: 55px;
}
.ilAwarenessItemRow .media-body {
  /* background-image: url('./templates/default/images/scorm/not_attempted.svg'); */
  background-repeat: no-repeat;
  background-size: 12px 12px;
  background-position: right 10px top 50%;
  /* see http://stackoverflow.com/questions/9789723/css-text-overflow-in-a-table-cell */
  /* and bug #18937 */
  /* max-width: 0; */
  width: 100%;
}
.ilAwarenessItemRow .media-body.ilAwarenessOnline {
  background-image: url('images/scorm/completed.svg');
}
.ilAwarenessLoader {
  display: block;
  margin: 15px auto;
  width: 30px;
  height: 30px;
}
#il_awrn_filer_btn .glyphicon {
  filter: invert(0);
  margin-right: 0;
  font-family: 'Glyphicons Halflings';
}
#il_awrn_filer_btn img {
  width: 10px;
  height: 10px;
}
#awareness-content .ilHighlighted {
  background-color: #e2e8ef;
  color: #6f6f6f;
}
.ilAwrnBadgeHidden {
  visibility: hidden;
}
/* due to bug #17839 */
#awareness-content .dropdown-backdrop {
  display: none;
  right: auto;
  width: 0px;
}
.ilAwarenessItem > div {
  cursor: pointer;
}
[data-onscreenchat-inact-userid] {
  opacity: 0.3 !important;
}
.ilOnScreenChatWindowHeaderTooltip ul {
  text-align: left;
  list-style-type: none;
  margin: 0;
  padding: 0;
}
#onscreenchat-container {
  position: fixed;
  bottom: 0;
  left: 0;
  right: 0;
  width: 100%;
  /*height: 100px;*/
  overflow: visible;
  pointer-events: none;
  z-index: 1039;
}
#onscreenchat-container .iosOnScreenChat {
  margin-right: -3px;
}
#onscreenchat-container .popover {
  max-width: 200px;
  min-height: 100px;
  word-break: break-word;
}
#onscreenchat-container .popover a {
  border: 1px solid white;
  padding: 1px 0 1px 2px;
}
#onscreenchat-container .popover a:hover {
  border: 1px solid silver;
}
#onscreenchat-container .popover a img {
  max-width: 19px;
  max-height: 19px;
}
#onscreenchat-container .row {
  position: relative;
}
#onscreenchat-container .chat-window-wrapper {
  bottom: 0;
  padding-left: 5px;
  padding-right: 5px;
  width: 278px;
  height: 377px;
  background-color: #f0f0f0;
}
#onscreenchat-container .chat-window-wrapper:last-child {
  padding-left: 0;
}
#onscreenchat-container .chat-window-wrapper .chat-img img {
  height: 30px;
  width: 30px;
}
#onscreenchat-container .chat-window-wrapper li.left .chat-img {
  margin-right: 5px;
}
#onscreenchat-container .chat-window-wrapper li.right .chat-img {
  margin-left: 5px;
}
#onscreenchat-container .chat-window-wrapper .iosOnScreenChatBodyMsg {
  overflow-x: hidden;
  overflow-wrap: break-word;
  word-wrap: break-word;
  -ms-hyphens: auto;
  -moz-hyphens: auto;
  -webkit-hyphens: auto;
  hyphens: auto;
}
#onscreenchat-container .chat-window-wrapper .iosOnScreenChatMessageContainer {
  background-color: transparent;
}
#onscreenchat-container .chat-window-wrapper .iosOnScreenChatMessageContainer .iosOnScreenChatMessagePlaceholder {
  position: absolute;
  z-index: 0;
  border: 0 none !important;
  background-color: transparent;
  opacity: 0.5;
}
#onscreenchat-container .chat-window-wrapper .iosOnScreenChatMessageContainer .iosOnScreenChatMessage {
  background-color: transparent;
  position: relative;
  z-index: 1;
  white-space: pre-wrap;
  user-select: text;
  outline: none;
  overflow-x: hidden;
  height: auto;
  min-height: 26px;
  max-height: 75px;
  overflow-wrap: break-word;
  word-wrap: break-word;
  -ms-word-break: break-all;
  word-break: break-all;
  word-break: break-word;
  -ms-hyphens: auto;
  -moz-hyphens: auto;
  -webkit-hyphens: auto;
  hyphens: auto;
  cursor: text;
  padding-right: 26px;
}
#onscreenchat-container .chat-window-wrapper .osc_truncate_username {
  width: 150px;
  white-space: nowrap;
  overflow: hidden;
  text-overflow: ellipsis;
  display: inline-block;
}
#onscreenchat-container .chat-window-wrapper .text-muted-left {
  width: 160px;
  margin-top: -4px;
  text-align: right;
}
#onscreenchat-container .chat-window-wrapper .text-muted-right {
  width: 160px;
  margin-top: -4px;
  text-align: left;
}
#onscreenchat-container .chat-window-wrapper .osc_truncate_username_left {
  width: 160px;
  white-space: nowrap;
  overflow: hidden;
  text-overflow: ellipsis;
  display: inline-block;
  margin-bottom: -5px;
  text-align: right;
}
#onscreenchat-container .chat-window-wrapper .osc_truncate_username_right {
  width: 160px;
  white-space: nowrap;
  overflow: hidden;
  text-overflow: ellipsis;
  display: inline-block;
}
#onscreenchat-container .chat-window-wrapper .chat {
  list-style: none;
  margin: 0;
  padding: 0;
  min-height: calc(100% - 50px);
}
#onscreenchat-container .chat-window-wrapper .chat li.separator:not(:first-child) {
  margin-top: 10px;
}
#onscreenchat-container .chat-window-wrapper .chat li.header:not(:first-child) {
  margin-top: 15px;
}
#onscreenchat-container .chat-window-wrapper .chat li {
  padding-bottom: 5px;
}
#onscreenchat-container .chat-window-wrapper .chat li.separator {
  text-align: center;
  background-color: #f9f9f9;
}
#onscreenchat-container .chat-window-wrapper .chat li.separator p {
  font-size: 0.9em;
}
#onscreenchat-container .chat-window-wrapper .chat li.header,
#onscreenchat-container .chat-window-wrapper .chat li.message {
  padding-left: 15px;
  padding-right: 15px;
}
#onscreenchat-container .chat-window-wrapper .chat li.message.right .chat-body {
  text-align: justify;
  float: right;
  max-width: 85%;
}
#onscreenchat-container .chat-window-wrapper .chat li.message.left .chat-body {
  text-align: justify;
  width: 85%;
}
#onscreenchat-container .chat-window-wrapper .chat li .chat-body .header strong {
  font-size: 0.8em;
}
#onscreenchat-container .chat-window-wrapper .chat li .chat-body p {
  margin: 0;
  color: #777;
  font-size: 0.9em;
}
#onscreenchat-container .chat-window-wrapper .panel {
  pointer-events: auto;
  margin: 0;
  border: 1px solid #dcdcdc;
}
#onscreenchat-container .chat-window-wrapper .panel .panel-heading {
  font-size: 80%;
  display: block;
  padding: 5px 5px 5px 15px;
  pointer-events: auto;
  margin: 0;
  vertical-align: middle;
}
#onscreenchat-container .chat-window-wrapper .panel .panel-heading .btn {
  padding: 0 4px;
}
#onscreenchat-container .chat-window-wrapper .panel .panel-heading img {
  width: 16px;
  height: 16px;
  vertical-align: sub;
}
#onscreenchat-container .chat-window-wrapper .panel .panel-heading .minimize,
#onscreenchat-container .chat-window-wrapper .panel .panel-heading .close {
  margin-top: -2px;
  margin-left: 5px;
}
#onscreenchat-container .chat-window-wrapper .panel .panel .slidedown .glyphicon,
#onscreenchat-container .chat-window-wrapper .panel .chat .glyphicon {
  margin-right: 5px;
}
#onscreenchat-container .chat-window-wrapper .panel .panel-body {
  height: auto;
  overflow-y: scroll;
  position: relative;
  height: 250px;
  padding-left: 0;
  padding-right: 0;
  padding-bottom: 0;
}
#onscreenchat-container .chat-window-wrapper .panel .panel-body .fader {
  position: -webkit-sticky;
  position: sticky;
  bottom: 0;
  width: 100%;
  height: 50px;
  background: -webkit-gradient(linear, left top, left bottom, from(rgba(255, 255, 255, 0)), to(#fff));
  background: linear-gradient(to bottom, rgba(255, 255, 255, 0) 0%, #fff 100%);
}
#onscreenchat-container .chat-window-wrapper .panel .panel-body .fader .typing-info {
  font-size: 0.6em;
  position: absolute;
  bottom: 0;
  padding: 2px 5px;
  text-align: right;
  width: 100%;
}
#onscreenchat-container .chat-window-wrapper .panel .panel-footer {
  position: relative;
  border-top: none;
  padding-top: 15px ;
  padding-bottom: 15px;
}
#onscreenchat-container .chat-window-wrapper .iosOnScreenChatEmoticonsPanel {
  position: absolute;
  float: right;
  bottom: 21px;
  z-index: 3;
  right: 28px;
}
#onscreenchat-container .chat-window-wrapper .iosOnScreenChatEmoticonsPanel > a {
  display: block;
  height: 14px;
  width: 14px;
  background: url("images/emoticons_trigger.png") no-repeat;
  background-size: cover;
  z-index: 1000;
}
.iosOnScreenChatModalBody .ui-menu-item {
  padding: 5px;
}
.iosOnScreenChatModalBody .ui-menu-item-wrapper {
  cursor: pointer !important;
}
.ilOnScreenChatSearchLoader {
  vertical-align: middle;
  width: 10px;
  height: 10px;
  margin-left: 5px;
  display: inline-block;
}
.il-deck .il-card .caption div.icon.small {
  vertical-align: middle;
}
#tos_documents td.std .dropdown {
  display: inline-block;
}
/* Services/UIComponent/Modal */
.modal-body .jstree li {
  overflow: hidden;
  text-overflow: ellipsis;
}
.modal-body .jstree a {
  display: inline;
}
.modal-content {
  color: #161616;
}
/* Services/Badge */
img.ilBadgeImage {
  max-width: 150px;
  max-height: 150px;
}
.ilBadgeImageThumbnail a .img-responsive {
  max-width: 50px;
  max-height: 50px;
  display: inline-block;
}
.ilBadgeImageThumbnail .modal .img-responsive {
  margin: auto;
  width: 50%;
  height: auto;
}
div.ilBadgeBackpackPanelContent {
  min-height: 200px;
}
div.ilBadgeBackpackPanelContent img {
  margin: auto;
}
span.ilProfileBadge {
  display: inline-block;
  padding: 5px;
}
span.ilProfileBadge > a {
  width: 50px;
  height: 50px;
  display: inline-block;
}
span.ilProfileBadge > a img {
  margin: auto;
  max-width: 50px;
  max-height: 50px;
}
span.ilProfileBadge .modal .img-responsive {
  margin: auto;
  width: 50%;
  height: auto;
}
.ilBadgeDeck .il-card img {
  width: 75%;
  height: auto;
}
.ilBadgeDeck .icon img {
  width: 100%;
  height: auto;
}
.ilBadgeDeck .modal .img-responsive {
  margin: auto;
  width: 50%;
  height: auto;
}
/*!
 * Datetimepicker for Bootstrap 3
 * version : 4.17.37
 * https://github.com/Eonasdan/bootstrap-datetimepicker/
 */
/* see variables.less
@bs-datetimepicker-timepicker-font-size: 1.2em;
@bs-datetimepicker-active-bg: @btn-primary-bg;
@bs-datetimepicker-active-color: @btn-primary-color;
@bs-datetimepicker-border-radius: @border-radius-base;
@bs-datetimepicker-btn-hover-bg: @gray-lighter;
@bs-datetimepicker-disabled-color: @gray-light;
@bs-datetimepicker-alternate-color: @gray-light;
@bs-datetimepicker-secondary-border-color: #ccc;
@bs-datetimepicker-secondary-border-color-rgba: rgba(0, 0, 0, 0.2);
@bs-datetimepicker-primary-border-color: white;
@bs-datetimepicker-text-shadow: 0 -1px 0 rgba(0, 0, 0, 0.25);
*/
.bootstrap-datetimepicker-widget {
  list-style: none;
}
.bootstrap-datetimepicker-widget.dropdown-menu {
  margin: 2px 0;
  padding: 4px;
  width: 19em;
}
@media (min-width: 768px) {
  .bootstrap-datetimepicker-widget.dropdown-menu.timepicker-sbs {
    width: 38em;
  }
}
@media (min-width: 992px) {
  .bootstrap-datetimepicker-widget.dropdown-menu.timepicker-sbs {
    width: 38em;
  }
}
@media (min-width: 1200px) {
  .bootstrap-datetimepicker-widget.dropdown-menu.timepicker-sbs {
    width: 38em;
  }
}
.bootstrap-datetimepicker-widget.dropdown-menu:before,
.bootstrap-datetimepicker-widget.dropdown-menu:after {
  content: '';
  display: inline-block;
  position: absolute;
}
.bootstrap-datetimepicker-widget.dropdown-menu.bottom:before {
  border-left: 7px solid transparent;
  border-right: 7px solid transparent;
  border-bottom: 7px solid #ccc;
  border-bottom-color: rgba(0, 0, 0, 0.2);
  top: -7px;
  left: 7px;
}
.bootstrap-datetimepicker-widget.dropdown-menu.bottom:after {
  border-left: 6px solid transparent;
  border-right: 6px solid transparent;
  border-bottom: 6px solid white;
  top: -6px;
  left: 8px;
}
.bootstrap-datetimepicker-widget.dropdown-menu.top:before {
  border-left: 7px solid transparent;
  border-right: 7px solid transparent;
  border-top: 7px solid #ccc;
  border-top-color: rgba(0, 0, 0, 0.2);
  bottom: -7px;
  left: 6px;
}
.bootstrap-datetimepicker-widget.dropdown-menu.top:after {
  border-left: 6px solid transparent;
  border-right: 6px solid transparent;
  border-top: 6px solid white;
  bottom: -6px;
  left: 7px;
}
.bootstrap-datetimepicker-widget.dropdown-menu.pull-right:before {
  left: auto;
  right: 6px;
}
.bootstrap-datetimepicker-widget.dropdown-menu.pull-right:after {
  left: auto;
  right: 7px;
}
.bootstrap-datetimepicker-widget .list-unstyled {
  margin: 0;
}
.bootstrap-datetimepicker-widget a[data-action] {
  padding: 6px 0;
}
.bootstrap-datetimepicker-widget a[data-action]:active {
  -webkit-box-shadow: none;
  box-shadow: none;
}
.bootstrap-datetimepicker-widget .timepicker-hour,
.bootstrap-datetimepicker-widget .timepicker-minute,
.bootstrap-datetimepicker-widget .timepicker-second {
  width: 54px;
  font-weight: bold;
  font-size: 1.2em;
  margin: 0;
}
.bootstrap-datetimepicker-widget button[data-action] {
  padding: 6px;
}
.bootstrap-datetimepicker-widget .btn[data-action="incrementHours"]::after {
  position: absolute;
  width: 1px;
  height: 1px;
  padding: 0;
  margin: -1px;
  overflow: hidden;
  clip: rect(0, 0, 0, 0);
  border: 0;
  content: "Increment Hours";
}
.bootstrap-datetimepicker-widget .btn[data-action="incrementMinutes"]::after {
  position: absolute;
  width: 1px;
  height: 1px;
  padding: 0;
  margin: -1px;
  overflow: hidden;
  clip: rect(0, 0, 0, 0);
  border: 0;
  content: "Increment Minutes";
}
.bootstrap-datetimepicker-widget .btn[data-action="decrementHours"]::after {
  position: absolute;
  width: 1px;
  height: 1px;
  padding: 0;
  margin: -1px;
  overflow: hidden;
  clip: rect(0, 0, 0, 0);
  border: 0;
  content: "Decrement Hours";
}
.bootstrap-datetimepicker-widget .btn[data-action="decrementMinutes"]::after {
  position: absolute;
  width: 1px;
  height: 1px;
  padding: 0;
  margin: -1px;
  overflow: hidden;
  clip: rect(0, 0, 0, 0);
  border: 0;
  content: "Decrement Minutes";
}
.bootstrap-datetimepicker-widget .btn[data-action="showHours"]::after {
  position: absolute;
  width: 1px;
  height: 1px;
  padding: 0;
  margin: -1px;
  overflow: hidden;
  clip: rect(0, 0, 0, 0);
  border: 0;
  content: "Show Hours";
}
.bootstrap-datetimepicker-widget .btn[data-action="showMinutes"]::after {
  position: absolute;
  width: 1px;
  height: 1px;
  padding: 0;
  margin: -1px;
  overflow: hidden;
  clip: rect(0, 0, 0, 0);
  border: 0;
  content: "Show Minutes";
}
.bootstrap-datetimepicker-widget .btn[data-action="togglePeriod"]::after {
  position: absolute;
  width: 1px;
  height: 1px;
  padding: 0;
  margin: -1px;
  overflow: hidden;
  clip: rect(0, 0, 0, 0);
  border: 0;
  content: "Toggle AM/PM";
}
.bootstrap-datetimepicker-widget .btn[data-action="clear"]::after {
  position: absolute;
  width: 1px;
  height: 1px;
  padding: 0;
  margin: -1px;
  overflow: hidden;
  clip: rect(0, 0, 0, 0);
  border: 0;
  content: "Clear the picker";
}
.bootstrap-datetimepicker-widget .btn[data-action="today"]::after {
  position: absolute;
  width: 1px;
  height: 1px;
  padding: 0;
  margin: -1px;
  overflow: hidden;
  clip: rect(0, 0, 0, 0);
  border: 0;
  content: "Set the date to today";
}
.bootstrap-datetimepicker-widget .picker-switch {
  text-align: center;
}
.bootstrap-datetimepicker-widget .picker-switch::after {
  position: absolute;
  width: 1px;
  height: 1px;
  padding: 0;
  margin: -1px;
  overflow: hidden;
  clip: rect(0, 0, 0, 0);
  border: 0;
  content: "Toggle Date and Time Screens";
}
.bootstrap-datetimepicker-widget .picker-switch td {
  padding: 0;
  margin: 0;
  height: auto;
  width: auto;
  line-height: inherit;
}
.bootstrap-datetimepicker-widget .picker-switch td span {
  line-height: 2.5;
  height: 2.5em;
  width: 100%;
}
.bootstrap-datetimepicker-widget table {
  width: 100%;
  margin: 0;
}
.bootstrap-datetimepicker-widget table td,
.bootstrap-datetimepicker-widget table th {
  text-align: center;
  border-radius: 0px;
}
.bootstrap-datetimepicker-widget table th {
  height: 20px;
  line-height: 20px;
  width: 20px;
}
.bootstrap-datetimepicker-widget table th.picker-switch {
  width: 145px;
}
.bootstrap-datetimepicker-widget table th.disabled,
.bootstrap-datetimepicker-widget table th.disabled:hover {
  background: none;
  color: #737373;
  cursor: not-allowed;
}
.bootstrap-datetimepicker-widget table th.prev::after {
  position: absolute;
  width: 1px;
  height: 1px;
  padding: 0;
  margin: -1px;
  overflow: hidden;
  clip: rect(0, 0, 0, 0);
  border: 0;
  content: "Previous Month";
}
.bootstrap-datetimepicker-widget table th.next::after {
  position: absolute;
  width: 1px;
  height: 1px;
  padding: 0;
  margin: -1px;
  overflow: hidden;
  clip: rect(0, 0, 0, 0);
  border: 0;
  content: "Next Month";
}
.bootstrap-datetimepicker-widget table thead tr:first-child th {
  cursor: pointer;
}
.bootstrap-datetimepicker-widget table thead tr:first-child th:hover {
  background: #e2e8ef;
  color: #000000;
}
.bootstrap-datetimepicker-widget table td {
  height: 54px;
  line-height: 54px;
  width: 54px;
}
.bootstrap-datetimepicker-widget table td.cw {
  font-size: 0.8em;
  height: 20px;
  line-height: 20px;
  color: #737373;
}
.bootstrap-datetimepicker-widget table td.day {
  height: 20px;
  line-height: 20px;
  width: 20px;
}
.bootstrap-datetimepicker-widget table td.day:hover,
.bootstrap-datetimepicker-widget table td.hour:hover,
.bootstrap-datetimepicker-widget table td.minute:hover,
.bootstrap-datetimepicker-widget table td.second:hover {
  background: #e2e8ef;
  color: #000000;
  cursor: pointer;
}
.bootstrap-datetimepicker-widget table td.old,
.bootstrap-datetimepicker-widget table td.new {
  color: #737373;
}
.bootstrap-datetimepicker-widget table td.today {
  position: relative;
}
.bootstrap-datetimepicker-widget table td.today:before {
  content: '';
  display: inline-block;
  border: solid transparent;
  border-width: 0 0 7px 7px;
  border-bottom-color: #557b2e;
  border-top-color: rgba(0, 0, 0, 0.2);
  position: absolute;
  bottom: 4px;
  right: 4px;
}
.bootstrap-datetimepicker-widget table td.active,
.bootstrap-datetimepicker-widget table td.active:hover {
  background-color: #557b2e;
  color: white;
  text-shadow: 0 -1px 0 rgba(0, 0, 0, 0.25);
}
.bootstrap-datetimepicker-widget table td.active.today:before {
  border-bottom-color: white;
}
.bootstrap-datetimepicker-widget table td.disabled,
.bootstrap-datetimepicker-widget table td.disabled:hover {
  background: none;
  color: #737373;
  cursor: not-allowed;
}
.bootstrap-datetimepicker-widget table td span {
  display: inline-block;
  width: 54px;
  height: 54px;
  line-height: 54px;
  margin: 2px 1.5px;
  cursor: pointer;
  border-radius: 0px;
}
.bootstrap-datetimepicker-widget table td span:hover {
  background: #e2e8ef;
  color: #000000;
}
.bootstrap-datetimepicker-widget table td span.active {
  background-color: #557b2e;
  color: white;
  text-shadow: 0 -1px 0 rgba(0, 0, 0, 0.25);
}
.bootstrap-datetimepicker-widget table td span.old {
  color: #737373;
}
.bootstrap-datetimepicker-widget table td span.disabled,
.bootstrap-datetimepicker-widget table td span.disabled:hover {
  background: none;
  color: #737373;
  cursor: not-allowed;
}
.bootstrap-datetimepicker-widget.usetwentyfour td.hour {
  height: 27px;
  line-height: 27px;
}
.bootstrap-datetimepicker-widget.wider {
  width: 21em;
}
.bootstrap-datetimepicker-widget .datepicker-decades .decade {
  line-height: 1.8em !important;
}
.input-group.date .input-group-addon {
  cursor: pointer;
  border: 1px solid #757575;
}
.input-group.date .input-group-addon:last-child {
  border-left: 0;
}
.il-orgunit .multi_icons_wrapper {
  display: inline-block;
  vertical-align: bottom;
  float: right;
}
.il-orgunit .multi_icon {
  display: inline-block;
}
.il-orgunit .multi_input_line {
  border-top: 1px solid #EDEDED;
  padding-top: 10px;
}
.il-orgunit .multi_input_line:nth-child(2) {
  border-top: none;
  padding-top: 0;
}
.il-orgunit .multi_input_line .input {
  display: inline-block;
  border: none;
  vertical-align: top;
}
#il_expl2_jstree_cont_orgu_explorer img {
  width: 16px;
  height: 16px;
}
.multi_icons_wrapper {
  display: inline-block;
  vertical-align: bottom;
  float: right;
}
.multi_icon {
  display: inline-block;
}
.multi_input_line {
  border-top: 1px solid #EDEDED;
  padding-top: 10px;
}
.multi_input_line:nth-child(2) {
  border-top: none;
  padding-top: 0;
}
.multi_input_line .input {
  display: inline-block;
  border: none;
  vertical-align: top;
}
/* BEGIN LTIConsumer */
#ltiLoadingAnimation {
  padding-top: 50px;
  text-align: center;
}
#ltiIframe {
  border: solid #7c7c7c 2px !important;
  padding: 3px;
  width: 100%;
  height: 500px;
}
/* END LTIConsumer */
.ilLike {
  padding: 5px 0px;
  text-align: right;
}
.ilLike .modal {
  text-align: left;
}
.ilLike .modal .glyphicon {
  font-size: 160%;
}
.ilLike .badge {
  margin-left: -7px;
  top: 7px;
}
.ilLike .glyphicon {
  font-size: 130%;
}
.ilLike .il-counter-spacer {
  margin-left: 0px;
  font-size: 9px;
  padding: 0;
  visibility: hidden;
}
.ilLike a {
  display: inline-block;
  /* padding: 2px 4px; */
}
.ilLike a:hover {
  text-decoration: none;
}
.ilLikeEmoticons {
  padding: 0;
}
.ilLikeEmoticons a {
  display: inline-block;
  font-size: 140%;
  padding: 4px;
}
.ilLikeEmoticons a:hover {
  text-decoration: none;
  /*background-color: @il-highlight-bg;*/
  background-color: #F0F0F0;
}
.ilLike .il-item img {
  max-width: 50%;
  float: right;
}
.ilLSOLearnerView {
  /*ILIAS-GUI, "startpage" of LSO*/
}
.ilLSOLearnerView .il-workflow-step-label,
.ilLSOLearnerView .il-workflow-step-label .btn {
  color: #161616 !important;
  cursor: default !important;
  text-decoration: none !important;
}
.ilLSOKioskModeObjectHeader .il_HeaderInner {
  padding-bottom: 5px;
}
.ilLSOKioskModeNavigation {
  margin-bottom: 10px;
  background-color: #f9f9f9;
}
.ilLSOKioskModeNavigation .navbar-form {
  line-height: 25px;
}
.ilLSOKioskModeContent .panel-primary .panel-heading {
  display: none;
}
.ilLSOKioskModeCurriculum {
  background-color: #f9f9f9;
}
.ilLSOKioskModeCurriculum .il-workflow-container {
  padding: 5px;
}
.ilLearningHistoryShowMore {
  text-align: center;
}
.ilPCLearnHist {
  background-color: #f0f0f0;
  padding: 3px 8px;
}
/* ilPreview classes */
.il_ContainerItemPreview {
  font-size: 11px;
  margin-left: 10px;
}
.ilPreviewList {
  margin: 0;
  padding: 0;
  list-style: none;
}
.ilPreviewItem {
  display: block;
  margin: 0;
  padding: 0;
}
.ilPreviewItem img {
  border: 1px solid #D6D6D6;
  -webkit-box-shadow: 0 0 5px #D2D5D8;
  box-shadow: 0 0 5px #D2D5D8;
}
.ilPreviewText {
  font-size: 90%;
  margin-top: -20px;
  color: #2c2c2c;
}
.ilPreviewTextLoading {
  width: 14px;
  height: 14px;
  background: transparent url("images/loader.svg") no-repeat 0 0;
  display: none;
}
.ilPreviewActions a.submit,
.ilPreviewActions a.submit:hover {
  margin-top: 5px;
}
.ilPreviewActions a.ilPreviewActionHidden {
  display: none;
}
.ilPreviewStatusNone {
  filter: alpha(opacity=60);
  -moz-opacity: 0.6;
  opacity: 0.6;
}
/* tooltip */
#qtip-preview {
  max-width: none;
  min-width: 50px;
  line-height: normal;
  -webkit-box-shadow: rgba(0, 0, 0, 0.47) 0 0 7px 0;
  box-shadow: rgba(0, 0, 0, 0.47) 0 0 7px 0;
  background-color: white;
  border-collapse: separate;
  font-size: 14px;
  padding: 0;
  border: 1px solid #D1D1D1;
}
#qtip-preview .qtip-titlebar {
  background: white;
  padding: 14px 20px 10px 20px;
}
#qtip-preview .qtip-content {
  background: white;
  padding: 0 20px 20px;
  -moz-user-select: none;
  -ms-user-select: none;
  -webkit-user-select: none;
  user-select: none;
}
#qtip-preview .qtip-title {
  background: transparent;
  font-weight: normal;
}
#qtip-preview .qtip-close {
  right: 20px;
  top: 14px;
  margin-top: 0;
  border: 0;
  border-radius: 0;
  background: transparent url("images/preview_close.png") no-repeat 0 0;
  width: 16px;
  height: 16px;
}
#qtip-preview .qtip-close:hover {
  background-position-x: -16px;
}
#qtip-preview .ui-icon-close {
  display: none;
}
.ilPreviewTooltipContent {
  position: relative;
  background: #F8F8F8;
  border: 1px solid #E9E9E9;
  padding: 0;
}
.ilPreviewTooltipContent .ilPreviewList {
  display: block;
  padding: 10px;
  text-align: center;
  margin: 0 20px;
  box-sizing: content-box;
}
.ilPreviewTooltipPrev {
  position: absolute;
  background: transparent url("images/preview_arrows.png") no-repeat 0 0;
  width: 30px;
  height: 40px;
  left: 0;
  top: 50%;
  margin-top: -25px;
  cursor: pointer;
}
.ilPreviewTooltipPrev:hover {
  background-position-x: -30px;
}
.ilPreviewTooltipPrev.ilPreviewDisabled {
  opacity: 0.4;
  cursor: default;
  background-position-x: -60px;
}
.ilPreviewTooltipNext {
  position: absolute;
  background: transparent url("images/preview_arrows.png") no-repeat 0 -40px;
  width: 30px;
  height: 40px;
  right: 0;
  top: 50%;
  margin-top: -25px;
  cursor: pointer;
}
.ilPreviewTooltipNext:hover {
  background-position-x: -30px;
}
.ilPreviewTooltipNext.ilPreviewDisabled {
  opacity: 0.4;
  cursor: default;
  background-position-x: -60px;
}
/* inline */
.ilPreviewInline {
  overflow: hidden;
  width: 100%;
}
.ilPreviewInlineTable {
  /* width: 100%; //provisory fix for #12096 */
  display: table;
  table-layout: fixed;
  margin: 0;
  padding: 0;
}
.ilPreviewInlineRow {
  display: table-row;
  margin: 0;
  padding: 0;
}
.ilPreviewInlineCell {
  display: table-cell;
  margin: 0;
  padding: 0;
}
.ilPreviewInlineContent {
  overflow: auto;
}
.ilPreviewInlineContent .ilPreviewList {
  padding: 0 0 5px 0;
  white-space: nowrap;
  display: inline-block;
}
.ilPreviewInlineContent .ilPreviewItem {
  display: inline-block;
  margin: 0 10px 0 0;
}
.ilPreviewInlineContent .ilPreviewItem img {
  -webkit-box-shadow: none;
  box-shadow: none;
}
.ilPreviewInlineContent .ilPreviewText {
  font-size: 100%;
  margin-top: 0;
}
.noMargin {
  margin: 0;
}
div.editLink {
  padding-right: 1em;
}
[dir="rtl"] div.editLink {
  padding-right: 0;
  padding-left: 1em;
}
img[src$="icon_checked.svg"] {
  height: 11px;
  margin: 0 6px 0 5px;
  opacity: 0.5;
  width: 11px;
}
[dir="rtl"] img[src$="icon_checked.svg"] {
  margin: 0 5px 0 6px;
}
.glyphicon-ok {
  font-size: 11px;
  text-align: center;
}
div.ilNewObjectSelector {
  display: block;
  text-align: right;
  margin-bottom: 8px;
  padding: 0;
  width: 100%;
}
div.ilNewObjectSelector > .btn-group.open {
  display: inline-block;
  width: 100%;
}
div.ilNewObjectSelector > .btn-group.open #ilAdvSelListAnchorText_asl {
  float: right;
}
div.ilNewObjectSelector > .btn-group.open #ilAdvSelListAnchorText_asl + .dropdown-menu {
  top: 30px;
  right: 0;
  left: auto;
}
div.ilNewObjectSelector > .btn-group.open #ilAdvSelListAnchorText_asl + .dropdown-menu .dropdown-header {
  margin-right: 1px;
}
[dir="rtl"] div.ilNewObjectSelector > .btn-group #ilAdvSelListAnchorText_asl {
  float: left;
}
.pdMailRow .imageSpace {
  margin-left: 40px;
}
.pdMailRow > img {
  margin: 2px 0;
  max-width: 30px;
}
[dir="rtl"] .pdMailRow .imageSpace {
  margin-left: 0;
  margin-right: 40px;
}
[dir="rtl"] .radio label,
[dir="rtl"] .checkbox label {
  padding-left: 0;
  padding-right: 20px;
}
[dir="rtl"] .radio input[type="radio"],
[dir="rtl"] .radio-inline input[type="radio"],
[dir="rtl"] .checkbox input[type="checkbox"],
[dir="rtl"] .checkbox-inline input[type="checkbox"] {
  margin-left: 0;
  margin-right: -20px;
}
.il_InfoScreenSection {
  padding: 10px 10px 0;
}
.il_InfoScreenSection > .ilFloatRight {
  padding-bottom: 4px;
  padding-right: 4px;
}
[dir="rtl"] .il_InfoScreenSection > .ilFloatRight {
  padding-right: 0;
  padding-left: 4px;
}
.yui-panel-container {
  color: #161616;
}
.mceEditor,
.mceLayout {
  width: 100% !important;
}
table.mceLayout {
  table-layout: fixed;
}
.mceIframeContainer iframe {
  max-width: 100%;
}
table.mceToolbar {
  table-layout: fixed;
  display: inline-block;
  float: left;
  height: auto !important;
  max-width: 100%;
}
table.mceToolbar tbody,
table.mceToolbar tr,
table.mceToolbar td {
  display: inline-block;
  white-space: normal !important;
}
.alert > a {
  text-decoration: underline;
}
.alert > a.btn {
  text-decoration: none;
}
@media only screen and (min-width: 1200px) {
  #ilAdvSelListAnchorText_asl + ul.dropdown-menu > li > div.row .row,
  #ilAdvSelListAnchorText_asl + .dropdown-backdrop + ul.dropdown-menu > li > div.row .row,
  #mm_adm_tr + span + ul.dropdown-menu > li > div.row .row,
  #mm_adm_tr + ul.dropdown-menu > li > div.row .row {
    width: auto;
  }
  #ilAdvSelListAnchorText_asl + ul.dropdown-menu > li > div.row ul,
  #ilAdvSelListAnchorText_asl + .dropdown-backdrop + ul.dropdown-menu > li > div.row ul,
  #mm_adm_tr + span + ul.dropdown-menu > li > div.row ul,
  #mm_adm_tr + ul.dropdown-menu > li > div.row ul {
    min-width: 250px;
  }
}
@media only screen and (max-width: 768px) {
  #ilAdvSelListAnchorText_asl + ul.dropdown-menu > li > div.row,
  #ilAdvSelListAnchorText_asl + .dropdown-backdrop + ul.dropdown-menu > li > div.row,
  #mm_adm_tr + span + ul.dropdown-menu > li > div.row,
  #mm_adm_tr + ul.dropdown-menu > li > div.row {
    width: 100% !important;
    margin: 0;
  }
}
@media only screen and (max-width: 992px) {
  #ilAdvSelListAnchorText_asl + ul.dropdown-menu > li > div.row {
    min-width: 250px;
  }
}
@media only screen and (min-width: 992px) and (max-width: 1200px) {
  #ilAdvSelListAnchorText_asl + ul.dropdown-menu > li > div.row {
    min-width: 500px;
  }
}
@media only screen and (min-width: 1200px) {
  #ilAdvSelListAnchorText_asl + ul.dropdown-menu > li > div.row {
    min-width: 750px;
  }
}
@media only screen and (max-width: 768px) {
  #ilAdvSelListAnchorText_asl + ul.dropdown-menu {
    position: absolute;
    background-color: white;
  }
}
.code-container {
  display: grid;
}
@media only screen and (max-width: 768px) {
  div.ilGoogleMap {
    max-width: 100%;
  }
}
@media only screen and (max-width: 768px) {
  .navbar-nav {
    margin: 7.5px 0px;
  }
}
.yui-skin-sam.form-inline .form-control {
  vertical-align: top;
}
.yui-skin-sam .yui-button button {
  line-height: 23px;
  min-height: 23px;
}
/* print less */
@media print {
  * {
    /* see bug 0022342 */
    /* text-shadow: none !important;
    color: black !important; // Black prints faster: h5bp.com/s
    background: transparent !important;
    box-shadow: none !important; */
  }
  a,
  a:visited {
    text-decoration: underline;
  }
  a[href]:after {
    content: " (" attr(href) ")";
  }
  abbr[title]:after {
    content: " (" attr(title) ")";
  }
  a[href^="javascript:"]:after,
  a[href^="#"]:after {
    content: "";
  }
  pre,
  blockquote {
    border: 1px solid #757575;
    page-break-inside: avoid;
  }
  thead {
    display: table-header-group;
  }
  tr,
  img {
    page-break-inside: avoid;
  }
  img {
    max-width: 100% !important;
  }
  p,
  h2,
  h3 {
    orphans: 3;
    widows: 3;
  }
  h2,
  h3 {
    page-break-after: avoid;
  }
  select {
    background: white !important;
  }
  .navbar {
    display: none;
  }
  .table td,
  .table th {
    background-color: white !important;
  }
  .btn > .caret,
  .dropup > .btn > .caret {
    border-top-color: black !important;
  }
  .label {
    border: 1px solid black;
  }
  .table {
    border-collapse: collapse !important;
  }
  .table-bordered th,
  .table-bordered td {
    border: 1px solid #dddddd !important;
  }
  #ilTopBar,
  .osdNotificationContainer,
  .ilMainHeader,
  .ilMainMenu,
  .ilTreeView,
  .btn,
  #ilTab,
  #ilSubTab,
  #minheight,
  #ilFooter {
    display: none;
  }
  #mainspacekeeper {
    padding: 0;
  }
  .ilLeftNavSpace {
    margin-left: 0 !important;
  }
  div.ilTabContentOuter {
    border: none;
  }
  div.ilFileDropTargetOverlay {
    display: none;
  }
  a[href]:after {
    content: "";
  }
}<|MERGE_RESOLUTION|>--- conflicted
+++ resolved
@@ -8377,20 +8377,9 @@
   width: 50%;
   float: left;
 }
-<<<<<<< HEAD
 .ui-input-file-input-dropzone {
   border: 1px dashed #A8A8A8;
   padding: 3px;
-=======
-.il-input-file .il-input-file-dropzone {
-  background: white;
-  border: 1px dashed #757575;
-  -moz-border-radius: 0px;
-  -webkit-border-radius: 0px;
-  border-radius: 0px;
-  margin-bottom: 6px;
-  padding: 6px 12px;
->>>>>>> cc0322c4
 }
 .ui-input-file-input-dropzone button {
   font-size: 14px;
@@ -8400,20 +8389,11 @@
   font-size: 14px;
   color: #d00;
 }
-<<<<<<< HEAD
 .ui-input-file-input-dropzone button:disabled,
 .ui-input-file-input-dropzone button:disabled:hover {
   color: #b0b0b0;
   border: none;
   background: none;
-=======
-.il-input-file .il-input-file-dropzone.dz-drag-hover {
-  border: 1px dashed #5b5b5b;
-  -moz-border-radius: 0px;
-  -webkit-border-radius: 0px;
-  border-radius: 0px;
-  background-color: #FFF9BC;
->>>>>>> cc0322c4
 }
 .ui-input-file-input {
   border: 1px dashed #A8A8A8;
