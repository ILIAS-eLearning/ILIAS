@charset "UTF-8";
/*
* Dependencies
*/
/*!
 * Datetimepicker for Bootstrap 3
 * version : 4.17.37
 * https://github.com/Eonasdan/bootstrap-datetimepicker/
*/
.bootstrap-datetimepicker-widget {
  list-style: none;
}
.bootstrap-datetimepicker-widget.dropdown-menu {
  margin: 2px 0;
  padding: 4px;
  width: 19em;
}
@media (min-width: 768px) {
  .bootstrap-datetimepicker-widget.dropdown-menu.timepicker-sbs {
    width: 38em;
  }
}
@media (min-width: 992px) {
  .bootstrap-datetimepicker-widget.dropdown-menu.timepicker-sbs {
    width: 38em;
  }
}
@media (min-width: 1200px) {
  .bootstrap-datetimepicker-widget.dropdown-menu.timepicker-sbs {
    width: 38em;
  }
}
.bootstrap-datetimepicker-widget.dropdown-menu:before, .bootstrap-datetimepicker-widget.dropdown-menu:after {
  content: "";
  display: inline-block;
  position: absolute;
}
.bootstrap-datetimepicker-widget.dropdown-menu.bottom:before {
  border-left: 7px solid transparent;
  border-right: 7px solid transparent;
  border-bottom: 7px solid #dddddd;
  border-bottom-color: rgba(0, 0, 0, 0.2);
  top: -7px;
  left: 7px;
}
.bootstrap-datetimepicker-widget.dropdown-menu.bottom:after {
  border-left: 6px solid transparent;
  border-right: 6px solid transparent;
  border-bottom: 6px solid white;
  top: -6px;
  left: 8px;
}
.bootstrap-datetimepicker-widget.dropdown-menu.top:before {
  border-left: 7px solid transparent;
  border-right: 7px solid transparent;
  border-top: 7px solid #dddddd;
  border-top-color: rgba(0, 0, 0, 0.2);
  bottom: -7px;
  left: 6px;
}
.bootstrap-datetimepicker-widget.dropdown-menu.top:after {
  border-left: 6px solid transparent;
  border-right: 6px solid transparent;
  border-top: 6px solid white;
  bottom: -6px;
  left: 7px;
}
.bootstrap-datetimepicker-widget.dropdown-menu.pull-right:before {
  left: auto;
  right: 6px;
}
.bootstrap-datetimepicker-widget.dropdown-menu.pull-right:after {
  left: auto;
  right: 7px;
}
.bootstrap-datetimepicker-widget .list-unstyled {
  margin: 0;
}
.bootstrap-datetimepicker-widget a[data-action] {
  padding: 6px 0;
}
.bootstrap-datetimepicker-widget a[data-action]:active {
  -webkit-box-shadow: none;
  box-shadow: none;
}
.bootstrap-datetimepicker-widget .timepicker-hour, .bootstrap-datetimepicker-widget .timepicker-minute, .bootstrap-datetimepicker-widget .timepicker-second {
  width: 54px;
  font-weight: 600;
  font-size: 1rem;
  margin: 0;
}
.bootstrap-datetimepicker-widget button[data-action] {
  padding: 6px;
}
.bootstrap-datetimepicker-widget .btn[data-action=incrementHours]::after {
  position: absolute;
  width: 1px;
  height: 1px;
  padding: 0;
  margin: -1px;
  overflow: hidden;
  clip: rect(0, 0, 0, 0);
  border: 0;
  content: "Increment Hours";
}
.bootstrap-datetimepicker-widget .btn[data-action=incrementMinutes]::after {
  position: absolute;
  width: 1px;
  height: 1px;
  padding: 0;
  margin: -1px;
  overflow: hidden;
  clip: rect(0, 0, 0, 0);
  border: 0;
  content: "Increment Minutes";
}
.bootstrap-datetimepicker-widget .btn[data-action=decrementHours]::after {
  position: absolute;
  width: 1px;
  height: 1px;
  padding: 0;
  margin: -1px;
  overflow: hidden;
  clip: rect(0, 0, 0, 0);
  border: 0;
  content: "Decrement Hours";
}
.bootstrap-datetimepicker-widget .btn[data-action=decrementMinutes]::after {
  position: absolute;
  width: 1px;
  height: 1px;
  padding: 0;
  margin: -1px;
  overflow: hidden;
  clip: rect(0, 0, 0, 0);
  border: 0;
  content: "Decrement Minutes";
}
.bootstrap-datetimepicker-widget .btn[data-action=showHours]::after {
  position: absolute;
  width: 1px;
  height: 1px;
  padding: 0;
  margin: -1px;
  overflow: hidden;
  clip: rect(0, 0, 0, 0);
  border: 0;
  content: "Show Hours";
}
.bootstrap-datetimepicker-widget .btn[data-action=showMinutes]::after {
  position: absolute;
  width: 1px;
  height: 1px;
  padding: 0;
  margin: -1px;
  overflow: hidden;
  clip: rect(0, 0, 0, 0);
  border: 0;
  content: "Show Minutes";
}
.bootstrap-datetimepicker-widget .btn[data-action=togglePeriod]::after {
  position: absolute;
  width: 1px;
  height: 1px;
  padding: 0;
  margin: -1px;
  overflow: hidden;
  clip: rect(0, 0, 0, 0);
  border: 0;
  content: "Toggle AM/PM";
}
.bootstrap-datetimepicker-widget .btn[data-action=clear]::after {
  position: absolute;
  width: 1px;
  height: 1px;
  padding: 0;
  margin: -1px;
  overflow: hidden;
  clip: rect(0, 0, 0, 0);
  border: 0;
  content: "Clear the picker";
}
.bootstrap-datetimepicker-widget .btn[data-action=today]::after {
  position: absolute;
  width: 1px;
  height: 1px;
  padding: 0;
  margin: -1px;
  overflow: hidden;
  clip: rect(0, 0, 0, 0);
  border: 0;
  content: "Set the date to today";
}
.bootstrap-datetimepicker-widget .picker-switch {
  text-align: center;
}
.bootstrap-datetimepicker-widget .picker-switch::after {
  position: absolute;
  width: 1px;
  height: 1px;
  padding: 0;
  margin: -1px;
  overflow: hidden;
  clip: rect(0, 0, 0, 0);
  border: 0;
  content: "Toggle Date and Time Screens";
}
.bootstrap-datetimepicker-widget .picker-switch td {
  padding: 0;
  margin: 0;
  height: auto;
  width: auto;
  line-height: inherit;
}
.bootstrap-datetimepicker-widget .picker-switch td span {
  line-height: 2.5;
  height: 2.5em;
  width: 100%;
}
.bootstrap-datetimepicker-widget table {
  width: 100%;
  margin: 0;
}
.bootstrap-datetimepicker-widget table td, .bootstrap-datetimepicker-widget table th {
  text-align: center;
  border-radius: 0px;
}
.bootstrap-datetimepicker-widget table th {
  height: 20px;
  line-height: 20px;
  width: 20px;
}
.bootstrap-datetimepicker-widget table th.picker-switch {
  width: 145px;
}
.bootstrap-datetimepicker-widget table th.disabled, .bootstrap-datetimepicker-widget table th.disabled:hover {
  background: none;
  color: #737373;
  cursor: not-allowed;
}
.bootstrap-datetimepicker-widget table th.prev::after {
  position: absolute;
  width: 1px;
  height: 1px;
  padding: 0;
  margin: -1px;
  overflow: hidden;
  clip: rect(0, 0, 0, 0);
  border: 0;
  content: "Previous Month";
}
.bootstrap-datetimepicker-widget table th.next::after {
  position: absolute;
  width: 1px;
  height: 1px;
  padding: 0;
  margin: -1px;
  overflow: hidden;
  clip: rect(0, 0, 0, 0);
  border: 0;
  content: "Next Month";
}
.bootstrap-datetimepicker-widget table thead tr:first-child th {
  cursor: pointer;
}
.bootstrap-datetimepicker-widget table thead tr:first-child th:hover {
  background: #e2e8ef;
  color: black;
}
.bootstrap-datetimepicker-widget table td {
  height: 54px;
  line-height: 54px;
  width: 54px;
}
.bootstrap-datetimepicker-widget table td.cw {
  font-size: 0.75rem;
  height: 20px;
  line-height: 20px;
  color: #737373;
}
.bootstrap-datetimepicker-widget table td.day {
  height: 20px;
  line-height: 20px;
  width: 20px;
}
.bootstrap-datetimepicker-widget table td.day:hover, .bootstrap-datetimepicker-widget table td.hour:hover, .bootstrap-datetimepicker-widget table td.minute:hover, .bootstrap-datetimepicker-widget table td.second:hover {
  background: #e2e8ef;
  color: black;
  cursor: pointer;
}
.bootstrap-datetimepicker-widget table td.old, .bootstrap-datetimepicker-widget table td.new {
  color: #737373;
}
.bootstrap-datetimepicker-widget table td.today {
  position: relative;
}
.bootstrap-datetimepicker-widget table td.today:before {
  content: "";
  display: inline-block;
  border: solid transparent;
  border-width: 0 0 7px 7px;
  border-bottom-color: #557b2e;
  border-top-color: rgba(0, 0, 0, 0.2);
  position: absolute;
  bottom: 4px;
  right: 4px;
}
.bootstrap-datetimepicker-widget table td.active, .bootstrap-datetimepicker-widget table td.active:hover {
  background-color: #557b2e;
  color: white;
  text-shadow: 0 -1px 0 rgba(0, 0, 0, 0.25);
}
.bootstrap-datetimepicker-widget table td.active.today:before {
  border-bottom-color: white;
}
.bootstrap-datetimepicker-widget table td.disabled, .bootstrap-datetimepicker-widget table td.disabled:hover {
  background: none;
  color: #737373;
  cursor: not-allowed;
}
.bootstrap-datetimepicker-widget table td span {
  display: inline-block;
  width: 54px;
  height: 54px;
  line-height: 54px;
  margin: 2px 1.5px;
  cursor: pointer;
  border-radius: 0px;
}
.bootstrap-datetimepicker-widget table td span:hover {
  background: #e2e8ef;
  color: black;
}
.bootstrap-datetimepicker-widget table td span.active {
  background-color: #557b2e;
  color: white;
  text-shadow: 0 -1px 0 rgba(0, 0, 0, 0.25);
}
.bootstrap-datetimepicker-widget table td span.old {
  color: #737373;
}
.bootstrap-datetimepicker-widget table td span.disabled, .bootstrap-datetimepicker-widget table td span.disabled:hover {
  background: none;
  color: #737373;
  cursor: not-allowed;
}
.bootstrap-datetimepicker-widget.usetwentyfour td.hour {
  height: 27px;
  line-height: 27px;
}
.bootstrap-datetimepicker-widget.wider {
  width: 21em;
}
.bootstrap-datetimepicker-widget .datepicker-decades .decade {
  line-height: 1.8em !important;
}

.input-group.date .input-group-addon {
  cursor: pointer;
  border: 1px solid #757575;
}
.input-group.date .input-group-addon:last-child {
  border-left: 0;
}

/* Small Drop Menus */
.caret {
  display: inline-block;
  vertical-align: middle;
  border-top: 4px dashed;
  border-top: 4px solid \9 ;
  border-right: 4px solid transparent;
  border-left: 4px solid transparent;
}

.dropup,
.dropdown {
  position: relative;
}

.dropdown-toggle:focus {
  outline: 0;
}

.dropdown-menu {
  position: absolute;
  top: 100%;
  left: 0;
  z-index: 1000;
  display: none;
  float: left;
  min-width: 160px;
  padding: 5px 0;
  margin: 2px 0 0;
  font-size: 0.875rem;
  text-align: left;
  list-style: none;
  background-color: white;
  background-clip: padding-box;
  border: 1px solid #dddddd;
  border-radius: 0px;
  -webkit-box-shadow: 0 6px 12px rgba(0, 0, 0, 0.175);
  box-shadow: 0 6px 12px rgba(0, 0, 0, 0.175);
}
.dropdown-menu.pull-right {
  right: 0;
  left: auto;
}
.dropdown-menu .divider {
  height: 1px;
  margin: 9px 0;
  overflow: hidden;
  background-color: #e5e5e5;
}
.dropdown-menu hr {
  margin: 6px 0;
}

.dropdown-menu > .active > a, .dropdown-menu > .active > a:hover, .dropdown-menu > .active > a:focus {
  color: white;
  text-decoration: none;
  background-color: #4c6586;
  outline: 0;
}

.dropdown-menu > .disabled > a, .dropdown-menu > .disabled > a:hover, .dropdown-menu > .disabled > a:focus {
  color: #737373;
}
.dropdown-menu > .disabled > a:hover, .dropdown-menu > .disabled > a:focus {
  text-decoration: none;
  cursor: not-allowed;
  background-color: transparent;
  background-image: none;
}

.open > .dropdown-menu {
  display: block;
}
.open > a {
  outline: 0;
}

.dropdown-menu-right {
  right: 0;
  left: auto;
}

.dropdown-menu-left {
  right: auto;
  left: 0;
}

.dropdown-backdrop {
  position: fixed;
  top: 0;
  right: 0;
  bottom: 0;
  left: 0;
  z-index: 990;
}

.pull-right > .dropdown-menu {
  right: 0;
  left: auto;
}

.dropup .caret,
.navbar-fixed-bottom .dropdown .caret {
  content: "";
  border-top: 0;
  border-bottom: 4px dashed;
  border-bottom: 4px solid \9 ;
}
.dropup .dropdown-menu,
.navbar-fixed-bottom .dropdown .dropdown-menu {
  top: auto;
  bottom: 100%;
  margin-bottom: 2px;
}

.dropdown-header {
  padding: 3px 10px;
  color: #161616;
  background-color: white;
  margin-bottom: 4px;
  border-bottom: 1px solid #dddddd;
}
.dropdown-header > h2 {
  margin-top: 15px;
  margin-bottom: 1px;
  font-size: 1rem;
}

.dropdown-menu {
  background-color: white;
  font-weight: 400;
  border: 0 none;
  -webkit-box-shadow: 3px 9px 9px 0 rgba(0, 0, 0, 0.3);
  box-shadow: 3px 9px 9px 0 rgba(0, 0, 0, 0.3);
}
.dropdown-menu .row {
  margin-bottom: 15px;
}
.dropdown-menu .row > ul[class*=col-] {
  padding-left: 15px;
}
.dropdown-menu li > a,
.dropdown-menu li > .btn-link {
  display: block;
  width: 100%;
  clear: both;
  border: none;
  padding: 3px 15px;
  font-weight: 400;
  font-size: 0.875rem;
  line-height: 1.428571429;
  background-color: transparent;
  color: #161616;
  white-space: nowrap;
}
.dropdown-menu li > a:hover, .dropdown-menu li > a:focus,
.dropdown-menu li > .btn-link:hover,
.dropdown-menu li > .btn-link:focus {
  text-decoration: none;
  color: black;
  background-color: #e2e8ef;
}
.dropdown-menu img {
  border: 0;
  width: 22px;
  height: 22px;
  margin: 0 3px 0 0;
  display: inline;
}

.ilAdvNoImg {
  display: inline-block;
  width: 22px;
}

.yamm .dropdown-menu li > a {
  white-space: normal;
}

.btn-group.open .dropdown-toggle {
  -webkit-box-shadow: inset 0 1px 1px rgba(0, 0, 0, 0.05);
  box-shadow: inset 0 1px 1px rgba(0, 0, 0, 0.05);
}

.dropdown h4 {
  margin: 3px 0;
}

.il-maincontrols-slate-content .dropdown-menu {
  right: 0;
  left: inherit;
}

/* jquery ui autocomplete */
.ui-menu {
  list-style: none;
  padding: 0;
  margin: 0;
  display: block;
  float: left;
  background-color: white;
  border: 1px solid #dddddd;
  font-size: 0.75rem;
  z-index: 5;
  -webkit-box-shadow: 2px 2px 4px #c0c0c0;
  box-shadow: 2px 2px 4px #c0c0c0;
}
.ui-menu .ui-menu-item {
  margin: 0;
  padding: 0;
  zoom: 1;
  float: left;
  clear: left;
  width: 100%;
}
.ui-menu .ui-menu-item > * {
  text-decoration: none;
  display: block;
  padding: 2px 4px;
  line-height: 1.5;
  color: #161616;
  background-color: transparent;
}
.ui-menu .ui-menu-item > *:hover, .ui-menu .ui-menu-item > *.ui-state-hover, .ui-menu .ui-menu-item > *.ui-state-active {
  background-color: #e2e8ef;
  color: #161616;
}
.ui-menu .ui-menu-item a {
  color: #161616;
}
.ui-menu .ui-menu-item a:hover {
  color: black;
}
.ui-menu .ui-menu-category {
  margin: 0;
  padding: 2px;
  zoom: 1;
  float: left;
  clear: left;
  width: 100%;
  font-weight: 600;
}
.ui-menu .ui-menu-more {
  display: block;
  zoom: 1;
  color: #03a;
  cursor: pointer;
  float: left;
  clear: left;
  width: 100%;
}
.ui-menu .ui-menu-more span {
  padding: 2px;
}
.ui-menu .ui-menu-more:hover {
  background-color: white;
}

.ui-autocomplete {
  max-height: 400px;
  overflow-y: auto;
  /* prevent horizontal scrollbar */
  overflow-x: hidden;
}
.ui-autocomplete li.ui-menu-item {
  cursor: pointer;
}

body#tinymce, body.mceContentBody {
  height: auto;
}

body#tinymce {
  background-color: white;
  overflow: initial;
}

html.il-no-tiny-bg body#tinymce {
  background-color: transparent;
  margin-top: 0 !important;
  margin-bottom: 0 !important;
}

.mceEditor, .mceLayout {
  width: 100% !important;
}

table.mceLayout {
  table-layout: fixed;
}

.mceIframeContainer iframe {
  max-width: 100%;
}

table.mceToolbar {
  table-layout: fixed;
  display: inline-block;
  float: left;
  height: auto !important;
  max-width: 100%;
}
table.mceToolbar tbody, table.mceToolbar tr, table.mceToolbar td {
  display: inline-block;
  white-space: normal !important;
}

.yui-panel-container {
  color: #161616;
}

.yui-skin-sam.form-inline .form-control {
  vertical-align: top;
}
.yui-skin-sam .yui-button button {
  line-height: 23px;
  min-height: 23px;
}

/*
* Normalize
*/
/* print less */
@media print {
  * {
    /* see bug 0022342 */
    /* text-shadow: none !important;
    color: black !important; // Black prints faster: h5bp.com/s
    background: transparent !important;
    box-shadow: none !important; */
  }
  a,
  a:visited {
    text-decoration: underline;
  }
  a[href]:after {
    content: " (" attr(href) ")";
  }
  abbr[title]:after {
    content: " (" attr(title) ")";
  }
  a[href^="javascript:"]:after,
  a[href^="#"]:after {
    content: "";
  }
  pre,
  blockquote {
    border: 1px solid #757575;
    page-break-inside: avoid;
  }
  thead {
    display: table-header-group;
  }
  tr,
  img {
    page-break-inside: avoid;
  }
  img {
    max-width: 100% !important;
  }
  p,
  h2,
  h3 {
    orphans: 3;
    widows: 3;
  }
  h2,
  h3 {
    page-break-after: avoid;
  }
  select {
    background: white !important;
  }
  .navbar {
    display: none;
  }
  .table td,
  .table th {
    background-color: white !important;
  }
  .btn > .caret,
  .dropup > .btn > .caret {
    border-top-color: black !important;
  }
  .label {
    border: 1px solid black;
  }
  .table {
    border-collapse: collapse !important;
  }
  .table-bordered th,
  .table-bordered td {
    border: 1px solid #dddddd !important;
  }
  #ilTopBar,
  .osdNotificationContainer,
  .ilMainHeader,
  .ilMainMenu,
  .ilTreeView,
  .btn,
  #ilTab,
  #ilSubTab,
  #minheight,
  #ilFooter {
    display: none;
  }
  #mainspacekeeper {
    padding: 0;
  }
  .ilLeftNavSpace {
    margin-left: 0 !important;
  }
  div.ilTabContentOuter {
    border: none;
  }
  div.ilFileDropTargetOverlay {
    display: none;
  }
  a[href]:after {
    content: "";
  }
  .ilPrintContent {
    padding: 0 15px;
  }
  .ilAccHideContent {
    height: auto !important;
    width: auto !important;
  }
}
@font-face {
  font-family: "Open Sans";
  src: url("./fonts/OpenSansWeb/OpenSans-Regular.woff2") format("woff2"), url("./fonts/OpenSansWeb/OpenSans-Regular.woff") format("woff");
  font-weight: 400;
  font-style: normal;
}
@font-face {
  font-family: "Open Sans";
  src: url("./fonts/OpenSansWeb/OpenSans-Bold.woff2") format("woff2"), url("./fonts/OpenSansWeb/OpenSans-Bold.woff") format("woff");
  font-weight: 700;
  font-style: normal;
}
@font-face {
  font-family: "Open Sans";
  src: url("./fonts/OpenSansWeb/OpenSans-Italic.woff2") format("woff2"), url("./fonts/OpenSansWeb/OpenSans-Italic.woff") format("woff");
  font-weight: 400;
  font-style: italic;
}
@font-face {
  font-family: "Open Sans";
  src: url("./fonts/OpenSansWeb/OpenSans-BoldItalic.woff2") format("woff2"), url("./fonts/OpenSansWeb/OpenSans-BoldItalic.woff") format("woff");
  font-weight: 700;
  font-style: italic;
}
@font-face {
  font-family: "Open Sans";
  src: url("./fonts/OpenSansWeb/OpenSans-Light.woff2") format("woff2"), url("./fonts/OpenSansWeb/OpenSans-Light.woff") format("woff");
  font-weight: 300;
  font-style: normal;
}
@font-face {
  font-family: "Open Sans";
  src: url("./fonts/OpenSansWeb/OpenSans-LightItalic.woff2") format("woff2"), url("./fonts/OpenSansWeb/OpenSans-LightItalic.woff") format("woff");
  font-weight: 300;
  font-style: italic;
}
@font-face {
  font-family: "Open Sans";
  src: url("./fonts/OpenSansWeb/OpenSans-Semibold.woff2") format("woff2"), url("./fonts/OpenSansWeb/OpenSans-Semibold.woff") format("woff");
  font-weight: 600;
  font-style: normal;
}
@font-face {
  font-family: "Open Sans";
  src: url("./fonts/OpenSansWeb/OpenSans-SemiboldItalic.woff2") format("woff2"), url("./fonts/OpenSansWeb/OpenSans-SemiboldItalic.woff") format("woff");
  font-weight: 600;
  font-style: italic;
}
@font-face {
  font-family: "Open Sans";
  src: url("./fonts/OpenSansWeb/OpenSans-ExtraBold.woff2") format("woff2"), url("./fonts/OpenSansWeb/OpenSans-ExtraBold.woff") format("woff");
  font-weight: 800;
  font-style: normal;
}
@font-face {
  font-family: "Open Sans";
  src: url("./fonts/OpenSansWeb/OpenSans-ExtraBoldItalic.woff2") format("woff2"), url("./fonts/OpenSansWeb/OpenSans-ExtraBoldItalic.woff") format("woff");
  font-weight: 800;
  font-style: italic;
}
@font-face {
  font-family: "Open Sans Emoji";
  src: url("./fonts/OpenSansEmoji/OpenSansEmoji.ttf") format("truetype"), url("./fonts/OpenSansEmoji/OpenSansEmoji.otf") format("otf");
  font-style: normal;
}
@font-face {
  font-family: "il-icons";
  src: url("./fonts/Iconfont/il-icons.woff") format("woff"), url("./fonts/Iconfont/il-icons.ttf") format("truetype");
  font-weight: 300;
  font-style: normal;
}
input,
button,
select,
textarea {
  font-family: inherit;
  font-size: inherit;
  line-height: inherit;
}

menu,
article,
aside,
details,
footer,
header,
nav,
section {
  display: block;
}

table {
  border-collapse: collapse;
  border-spacing: 0;
}

td,
th {
  padding: 0;
}

.row {
  --bs-gutter-x: 30px;
  --bs-gutter-y: 0;
  display: flex;
  flex-wrap: wrap;
  margin-top: calc(-1 * var(--bs-gutter-y));
  margin-right: calc(-0.5 * var(--bs-gutter-x));
  margin-left: calc(-0.5 * var(--bs-gutter-x));
}
.row > * {
  flex-shrink: 0;
  width: 100%;
  max-width: 100%;
  padding-right: calc(var(--bs-gutter-x) * 0.5);
  padding-left: calc(var(--bs-gutter-x) * 0.5);
  margin-top: var(--bs-gutter-y);
}

.col {
  flex: 1 0 0%;
}

.row-cols-auto > * {
  flex: 0 0 auto;
  width: auto;
}

.row-cols-1 > * {
  flex: 0 0 auto;
  width: 100%;
}

.row-cols-2 > * {
  flex: 0 0 auto;
  width: 50%;
}

.row-cols-3 > * {
  flex: 0 0 auto;
  width: 33.3333333333%;
}

.row-cols-4 > * {
  flex: 0 0 auto;
  width: 25%;
}

.row-cols-5 > * {
  flex: 0 0 auto;
  width: 20%;
}

.row-cols-6 > * {
  flex: 0 0 auto;
  width: 16.6666666667%;
}

.col-auto {
  flex: 0 0 auto;
  width: auto;
}

.col-1 {
  flex: 0 0 auto;
  width: 8.3333333333%;
}

.col-2 {
  flex: 0 0 auto;
  width: 16.6666666667%;
}

.col-3 {
  flex: 0 0 auto;
  width: 25%;
}

.col-4 {
  flex: 0 0 auto;
  width: 33.3333333333%;
}

.col-5 {
  flex: 0 0 auto;
  width: 41.6666666667%;
}

.col-6 {
  flex: 0 0 auto;
  width: 50%;
}

.col-7 {
  flex: 0 0 auto;
  width: 58.3333333333%;
}

.col-8 {
  flex: 0 0 auto;
  width: 66.6666666667%;
}

.col-9 {
  flex: 0 0 auto;
  width: 75%;
}

.col-10 {
  flex: 0 0 auto;
  width: 83.3333333333%;
}

.col-11 {
  flex: 0 0 auto;
  width: 91.6666666667%;
}

.col-12 {
  flex: 0 0 auto;
  width: 100%;
}

.offset-1 {
  margin-left: 8.3333333333%;
}

.offset-2 {
  margin-left: 16.6666666667%;
}

.offset-3 {
  margin-left: 25%;
}

.offset-4 {
  margin-left: 33.3333333333%;
}

.offset-5 {
  margin-left: 41.6666666667%;
}

.offset-6 {
  margin-left: 50%;
}

.offset-7 {
  margin-left: 58.3333333333%;
}

.offset-8 {
  margin-left: 66.6666666667%;
}

.offset-9 {
  margin-left: 75%;
}

.offset-10 {
  margin-left: 83.3333333333%;
}

.offset-11 {
  margin-left: 91.6666666667%;
}

.g-0,
.gx-0 {
  --bs-gutter-x: 0;
}

.g-0,
.gy-0 {
  --bs-gutter-y: 0;
}

.g-1,
.gx-1 {
  --bs-gutter-x: 9px;
}

.g-1,
.gy-1 {
  --bs-gutter-y: 9px;
}

.g-2,
.gx-2 {
  --bs-gutter-x: 12px;
}

.g-2,
.gy-2 {
  --bs-gutter-y: 12px;
}

.g-3,
.gx-3 {
  --bs-gutter-x: 15px;
}

.g-3,
.gy-3 {
  --bs-gutter-y: 15px;
}

.g-4,
.gx-4 {
  --bs-gutter-x: 15px;
}

.g-4,
.gy-4 {
  --bs-gutter-y: 15px;
}

.g-5,
.gx-5 {
  --bs-gutter-x: 18px;
}

.g-5,
.gy-5 {
  --bs-gutter-y: 18px;
}

@media (min-width: 480px) {
  .col-sm {
    flex: 1 0 0%;
  }
  .row-cols-sm-auto > * {
    flex: 0 0 auto;
    width: auto;
  }
  .row-cols-sm-1 > * {
    flex: 0 0 auto;
    width: 100%;
  }
  .row-cols-sm-2 > * {
    flex: 0 0 auto;
    width: 50%;
  }
  .row-cols-sm-3 > * {
    flex: 0 0 auto;
    width: 33.3333333333%;
  }
  .row-cols-sm-4 > * {
    flex: 0 0 auto;
    width: 25%;
  }
  .row-cols-sm-5 > * {
    flex: 0 0 auto;
    width: 20%;
  }
  .row-cols-sm-6 > * {
    flex: 0 0 auto;
    width: 16.6666666667%;
  }
  .col-sm-auto {
    flex: 0 0 auto;
    width: auto;
  }
  .col-sm-1 {
    flex: 0 0 auto;
    width: 8.3333333333%;
  }
  .col-sm-2 {
    flex: 0 0 auto;
    width: 16.6666666667%;
  }
  .col-sm-3 {
    flex: 0 0 auto;
    width: 25%;
  }
  .col-sm-4 {
    flex: 0 0 auto;
    width: 33.3333333333%;
  }
  .col-sm-5 {
    flex: 0 0 auto;
    width: 41.6666666667%;
  }
  .col-sm-6 {
    flex: 0 0 auto;
    width: 50%;
  }
  .col-sm-7 {
    flex: 0 0 auto;
    width: 58.3333333333%;
  }
  .col-sm-8 {
    flex: 0 0 auto;
    width: 66.6666666667%;
  }
  .col-sm-9 {
    flex: 0 0 auto;
    width: 75%;
  }
  .col-sm-10 {
    flex: 0 0 auto;
    width: 83.3333333333%;
  }
  .col-sm-11 {
    flex: 0 0 auto;
    width: 91.6666666667%;
  }
  .col-sm-12 {
    flex: 0 0 auto;
    width: 100%;
  }
  .offset-sm-0 {
    margin-left: 0;
  }
  .offset-sm-1 {
    margin-left: 8.3333333333%;
  }
  .offset-sm-2 {
    margin-left: 16.6666666667%;
  }
  .offset-sm-3 {
    margin-left: 25%;
  }
  .offset-sm-4 {
    margin-left: 33.3333333333%;
  }
  .offset-sm-5 {
    margin-left: 41.6666666667%;
  }
  .offset-sm-6 {
    margin-left: 50%;
  }
  .offset-sm-7 {
    margin-left: 58.3333333333%;
  }
  .offset-sm-8 {
    margin-left: 66.6666666667%;
  }
  .offset-sm-9 {
    margin-left: 75%;
  }
  .offset-sm-10 {
    margin-left: 83.3333333333%;
  }
  .offset-sm-11 {
    margin-left: 91.6666666667%;
  }
  .g-sm-0,
  .gx-sm-0 {
    --bs-gutter-x: 0;
  }
  .g-sm-0,
  .gy-sm-0 {
    --bs-gutter-y: 0;
  }
  .g-sm-1,
  .gx-sm-1 {
    --bs-gutter-x: 9px;
  }
  .g-sm-1,
  .gy-sm-1 {
    --bs-gutter-y: 9px;
  }
  .g-sm-2,
  .gx-sm-2 {
    --bs-gutter-x: 12px;
  }
  .g-sm-2,
  .gy-sm-2 {
    --bs-gutter-y: 12px;
  }
  .g-sm-3,
  .gx-sm-3 {
    --bs-gutter-x: 15px;
  }
  .g-sm-3,
  .gy-sm-3 {
    --bs-gutter-y: 15px;
  }
  .g-sm-4,
  .gx-sm-4 {
    --bs-gutter-x: 15px;
  }
  .g-sm-4,
  .gy-sm-4 {
    --bs-gutter-y: 15px;
  }
  .g-sm-5,
  .gx-sm-5 {
    --bs-gutter-x: 18px;
  }
  .g-sm-5,
  .gy-sm-5 {
    --bs-gutter-y: 18px;
  }
}
@media (min-width: 768px) {
  .col-md {
    flex: 1 0 0%;
  }
  .row-cols-md-auto > * {
    flex: 0 0 auto;
    width: auto;
  }
  .row-cols-md-1 > * {
    flex: 0 0 auto;
    width: 100%;
  }
  .row-cols-md-2 > * {
    flex: 0 0 auto;
    width: 50%;
  }
  .row-cols-md-3 > * {
    flex: 0 0 auto;
    width: 33.3333333333%;
  }
  .row-cols-md-4 > * {
    flex: 0 0 auto;
    width: 25%;
  }
  .row-cols-md-5 > * {
    flex: 0 0 auto;
    width: 20%;
  }
  .row-cols-md-6 > * {
    flex: 0 0 auto;
    width: 16.6666666667%;
  }
  .col-md-auto {
    flex: 0 0 auto;
    width: auto;
  }
  .col-md-1 {
    flex: 0 0 auto;
    width: 8.3333333333%;
  }
  .col-md-2 {
    flex: 0 0 auto;
    width: 16.6666666667%;
  }
  .col-md-3 {
    flex: 0 0 auto;
    width: 25%;
  }
  .col-md-4 {
    flex: 0 0 auto;
    width: 33.3333333333%;
  }
  .col-md-5 {
    flex: 0 0 auto;
    width: 41.6666666667%;
  }
  .col-md-6 {
    flex: 0 0 auto;
    width: 50%;
  }
  .col-md-7 {
    flex: 0 0 auto;
    width: 58.3333333333%;
  }
  .col-md-8 {
    flex: 0 0 auto;
    width: 66.6666666667%;
  }
  .col-md-9 {
    flex: 0 0 auto;
    width: 75%;
  }
  .col-md-10 {
    flex: 0 0 auto;
    width: 83.3333333333%;
  }
  .col-md-11 {
    flex: 0 0 auto;
    width: 91.6666666667%;
  }
  .col-md-12 {
    flex: 0 0 auto;
    width: 100%;
  }
  .offset-md-0 {
    margin-left: 0;
  }
  .offset-md-1 {
    margin-left: 8.3333333333%;
  }
  .offset-md-2 {
    margin-left: 16.6666666667%;
  }
  .offset-md-3 {
    margin-left: 25%;
  }
  .offset-md-4 {
    margin-left: 33.3333333333%;
  }
  .offset-md-5 {
    margin-left: 41.6666666667%;
  }
  .offset-md-6 {
    margin-left: 50%;
  }
  .offset-md-7 {
    margin-left: 58.3333333333%;
  }
  .offset-md-8 {
    margin-left: 66.6666666667%;
  }
  .offset-md-9 {
    margin-left: 75%;
  }
  .offset-md-10 {
    margin-left: 83.3333333333%;
  }
  .offset-md-11 {
    margin-left: 91.6666666667%;
  }
  .g-md-0,
  .gx-md-0 {
    --bs-gutter-x: 0;
  }
  .g-md-0,
  .gy-md-0 {
    --bs-gutter-y: 0;
  }
  .g-md-1,
  .gx-md-1 {
    --bs-gutter-x: 9px;
  }
  .g-md-1,
  .gy-md-1 {
    --bs-gutter-y: 9px;
  }
  .g-md-2,
  .gx-md-2 {
    --bs-gutter-x: 12px;
  }
  .g-md-2,
  .gy-md-2 {
    --bs-gutter-y: 12px;
  }
  .g-md-3,
  .gx-md-3 {
    --bs-gutter-x: 15px;
  }
  .g-md-3,
  .gy-md-3 {
    --bs-gutter-y: 15px;
  }
  .g-md-4,
  .gx-md-4 {
    --bs-gutter-x: 15px;
  }
  .g-md-4,
  .gy-md-4 {
    --bs-gutter-y: 15px;
  }
  .g-md-5,
  .gx-md-5 {
    --bs-gutter-x: 18px;
  }
  .g-md-5,
  .gy-md-5 {
    --bs-gutter-y: 18px;
  }
}
@media (min-width: 992px) {
  .col-lg {
    flex: 1 0 0%;
  }
  .row-cols-lg-auto > * {
    flex: 0 0 auto;
    width: auto;
  }
  .row-cols-lg-1 > * {
    flex: 0 0 auto;
    width: 100%;
  }
  .row-cols-lg-2 > * {
    flex: 0 0 auto;
    width: 50%;
  }
  .row-cols-lg-3 > * {
    flex: 0 0 auto;
    width: 33.3333333333%;
  }
  .row-cols-lg-4 > * {
    flex: 0 0 auto;
    width: 25%;
  }
  .row-cols-lg-5 > * {
    flex: 0 0 auto;
    width: 20%;
  }
  .row-cols-lg-6 > * {
    flex: 0 0 auto;
    width: 16.6666666667%;
  }
  .col-lg-auto {
    flex: 0 0 auto;
    width: auto;
  }
  .col-lg-1 {
    flex: 0 0 auto;
    width: 8.3333333333%;
  }
  .col-lg-2 {
    flex: 0 0 auto;
    width: 16.6666666667%;
  }
  .col-lg-3 {
    flex: 0 0 auto;
    width: 25%;
  }
  .col-lg-4 {
    flex: 0 0 auto;
    width: 33.3333333333%;
  }
  .col-lg-5 {
    flex: 0 0 auto;
    width: 41.6666666667%;
  }
  .col-lg-6 {
    flex: 0 0 auto;
    width: 50%;
  }
  .col-lg-7 {
    flex: 0 0 auto;
    width: 58.3333333333%;
  }
  .col-lg-8 {
    flex: 0 0 auto;
    width: 66.6666666667%;
  }
  .col-lg-9 {
    flex: 0 0 auto;
    width: 75%;
  }
  .col-lg-10 {
    flex: 0 0 auto;
    width: 83.3333333333%;
  }
  .col-lg-11 {
    flex: 0 0 auto;
    width: 91.6666666667%;
  }
  .col-lg-12 {
    flex: 0 0 auto;
    width: 100%;
  }
  .offset-lg-0 {
    margin-left: 0;
  }
  .offset-lg-1 {
    margin-left: 8.3333333333%;
  }
  .offset-lg-2 {
    margin-left: 16.6666666667%;
  }
  .offset-lg-3 {
    margin-left: 25%;
  }
  .offset-lg-4 {
    margin-left: 33.3333333333%;
  }
  .offset-lg-5 {
    margin-left: 41.6666666667%;
  }
  .offset-lg-6 {
    margin-left: 50%;
  }
  .offset-lg-7 {
    margin-left: 58.3333333333%;
  }
  .offset-lg-8 {
    margin-left: 66.6666666667%;
  }
  .offset-lg-9 {
    margin-left: 75%;
  }
  .offset-lg-10 {
    margin-left: 83.3333333333%;
  }
  .offset-lg-11 {
    margin-left: 91.6666666667%;
  }
  .g-lg-0,
  .gx-lg-0 {
    --bs-gutter-x: 0;
  }
  .g-lg-0,
  .gy-lg-0 {
    --bs-gutter-y: 0;
  }
  .g-lg-1,
  .gx-lg-1 {
    --bs-gutter-x: 9px;
  }
  .g-lg-1,
  .gy-lg-1 {
    --bs-gutter-y: 9px;
  }
  .g-lg-2,
  .gx-lg-2 {
    --bs-gutter-x: 12px;
  }
  .g-lg-2,
  .gy-lg-2 {
    --bs-gutter-y: 12px;
  }
  .g-lg-3,
  .gx-lg-3 {
    --bs-gutter-x: 15px;
  }
  .g-lg-3,
  .gy-lg-3 {
    --bs-gutter-y: 15px;
  }
  .g-lg-4,
  .gx-lg-4 {
    --bs-gutter-x: 15px;
  }
  .g-lg-4,
  .gy-lg-4 {
    --bs-gutter-y: 15px;
  }
  .g-lg-5,
  .gx-lg-5 {
    --bs-gutter-x: 18px;
  }
  .g-lg-5,
  .gy-lg-5 {
    --bs-gutter-y: 18px;
  }
}
@media (min-width: 1200px) {
  .col-xl {
    flex: 1 0 0%;
  }
  .row-cols-xl-auto > * {
    flex: 0 0 auto;
    width: auto;
  }
  .row-cols-xl-1 > * {
    flex: 0 0 auto;
    width: 100%;
  }
  .row-cols-xl-2 > * {
    flex: 0 0 auto;
    width: 50%;
  }
  .row-cols-xl-3 > * {
    flex: 0 0 auto;
    width: 33.3333333333%;
  }
  .row-cols-xl-4 > * {
    flex: 0 0 auto;
    width: 25%;
  }
  .row-cols-xl-5 > * {
    flex: 0 0 auto;
    width: 20%;
  }
  .row-cols-xl-6 > * {
    flex: 0 0 auto;
    width: 16.6666666667%;
  }
  .col-xl-auto {
    flex: 0 0 auto;
    width: auto;
  }
  .col-xl-1 {
    flex: 0 0 auto;
    width: 8.3333333333%;
  }
  .col-xl-2 {
    flex: 0 0 auto;
    width: 16.6666666667%;
  }
  .col-xl-3 {
    flex: 0 0 auto;
    width: 25%;
  }
  .col-xl-4 {
    flex: 0 0 auto;
    width: 33.3333333333%;
  }
  .col-xl-5 {
    flex: 0 0 auto;
    width: 41.6666666667%;
  }
  .col-xl-6 {
    flex: 0 0 auto;
    width: 50%;
  }
  .col-xl-7 {
    flex: 0 0 auto;
    width: 58.3333333333%;
  }
  .col-xl-8 {
    flex: 0 0 auto;
    width: 66.6666666667%;
  }
  .col-xl-9 {
    flex: 0 0 auto;
    width: 75%;
  }
  .col-xl-10 {
    flex: 0 0 auto;
    width: 83.3333333333%;
  }
  .col-xl-11 {
    flex: 0 0 auto;
    width: 91.6666666667%;
  }
  .col-xl-12 {
    flex: 0 0 auto;
    width: 100%;
  }
  .offset-xl-0 {
    margin-left: 0;
  }
  .offset-xl-1 {
    margin-left: 8.3333333333%;
  }
  .offset-xl-2 {
    margin-left: 16.6666666667%;
  }
  .offset-xl-3 {
    margin-left: 25%;
  }
  .offset-xl-4 {
    margin-left: 33.3333333333%;
  }
  .offset-xl-5 {
    margin-left: 41.6666666667%;
  }
  .offset-xl-6 {
    margin-left: 50%;
  }
  .offset-xl-7 {
    margin-left: 58.3333333333%;
  }
  .offset-xl-8 {
    margin-left: 66.6666666667%;
  }
  .offset-xl-9 {
    margin-left: 75%;
  }
  .offset-xl-10 {
    margin-left: 83.3333333333%;
  }
  .offset-xl-11 {
    margin-left: 91.6666666667%;
  }
  .g-xl-0,
  .gx-xl-0 {
    --bs-gutter-x: 0;
  }
  .g-xl-0,
  .gy-xl-0 {
    --bs-gutter-y: 0;
  }
  .g-xl-1,
  .gx-xl-1 {
    --bs-gutter-x: 9px;
  }
  .g-xl-1,
  .gy-xl-1 {
    --bs-gutter-y: 9px;
  }
  .g-xl-2,
  .gx-xl-2 {
    --bs-gutter-x: 12px;
  }
  .g-xl-2,
  .gy-xl-2 {
    --bs-gutter-y: 12px;
  }
  .g-xl-3,
  .gx-xl-3 {
    --bs-gutter-x: 15px;
  }
  .g-xl-3,
  .gy-xl-3 {
    --bs-gutter-y: 15px;
  }
  .g-xl-4,
  .gx-xl-4 {
    --bs-gutter-x: 15px;
  }
  .g-xl-4,
  .gy-xl-4 {
    --bs-gutter-y: 15px;
  }
  .g-xl-5,
  .gx-xl-5 {
    --bs-gutter-x: 18px;
  }
  .g-xl-5,
  .gy-xl-5 {
    --bs-gutter-y: 18px;
  }
}
@media (min-width: 1400px) {
  .col-xxl {
    flex: 1 0 0%;
  }
  .row-cols-xxl-auto > * {
    flex: 0 0 auto;
    width: auto;
  }
  .row-cols-xxl-1 > * {
    flex: 0 0 auto;
    width: 100%;
  }
  .row-cols-xxl-2 > * {
    flex: 0 0 auto;
    width: 50%;
  }
  .row-cols-xxl-3 > * {
    flex: 0 0 auto;
    width: 33.3333333333%;
  }
  .row-cols-xxl-4 > * {
    flex: 0 0 auto;
    width: 25%;
  }
  .row-cols-xxl-5 > * {
    flex: 0 0 auto;
    width: 20%;
  }
  .row-cols-xxl-6 > * {
    flex: 0 0 auto;
    width: 16.6666666667%;
  }
  .col-xxl-auto {
    flex: 0 0 auto;
    width: auto;
  }
  .col-xxl-1 {
    flex: 0 0 auto;
    width: 8.3333333333%;
  }
  .col-xxl-2 {
    flex: 0 0 auto;
    width: 16.6666666667%;
  }
  .col-xxl-3 {
    flex: 0 0 auto;
    width: 25%;
  }
  .col-xxl-4 {
    flex: 0 0 auto;
    width: 33.3333333333%;
  }
  .col-xxl-5 {
    flex: 0 0 auto;
    width: 41.6666666667%;
  }
  .col-xxl-6 {
    flex: 0 0 auto;
    width: 50%;
  }
  .col-xxl-7 {
    flex: 0 0 auto;
    width: 58.3333333333%;
  }
  .col-xxl-8 {
    flex: 0 0 auto;
    width: 66.6666666667%;
  }
  .col-xxl-9 {
    flex: 0 0 auto;
    width: 75%;
  }
  .col-xxl-10 {
    flex: 0 0 auto;
    width: 83.3333333333%;
  }
  .col-xxl-11 {
    flex: 0 0 auto;
    width: 91.6666666667%;
  }
  .col-xxl-12 {
    flex: 0 0 auto;
    width: 100%;
  }
  .offset-xxl-0 {
    margin-left: 0;
  }
  .offset-xxl-1 {
    margin-left: 8.3333333333%;
  }
  .offset-xxl-2 {
    margin-left: 16.6666666667%;
  }
  .offset-xxl-3 {
    margin-left: 25%;
  }
  .offset-xxl-4 {
    margin-left: 33.3333333333%;
  }
  .offset-xxl-5 {
    margin-left: 41.6666666667%;
  }
  .offset-xxl-6 {
    margin-left: 50%;
  }
  .offset-xxl-7 {
    margin-left: 58.3333333333%;
  }
  .offset-xxl-8 {
    margin-left: 66.6666666667%;
  }
  .offset-xxl-9 {
    margin-left: 75%;
  }
  .offset-xxl-10 {
    margin-left: 83.3333333333%;
  }
  .offset-xxl-11 {
    margin-left: 91.6666666667%;
  }
  .g-xxl-0,
  .gx-xxl-0 {
    --bs-gutter-x: 0;
  }
  .g-xxl-0,
  .gy-xxl-0 {
    --bs-gutter-y: 0;
  }
  .g-xxl-1,
  .gx-xxl-1 {
    --bs-gutter-x: 9px;
  }
  .g-xxl-1,
  .gy-xxl-1 {
    --bs-gutter-y: 9px;
  }
  .g-xxl-2,
  .gx-xxl-2 {
    --bs-gutter-x: 12px;
  }
  .g-xxl-2,
  .gy-xxl-2 {
    --bs-gutter-y: 12px;
  }
  .g-xxl-3,
  .gx-xxl-3 {
    --bs-gutter-x: 15px;
  }
  .g-xxl-3,
  .gy-xxl-3 {
    --bs-gutter-y: 15px;
  }
  .g-xxl-4,
  .gx-xxl-4 {
    --bs-gutter-x: 15px;
  }
  .g-xxl-4,
  .gy-xxl-4 {
    --bs-gutter-y: 15px;
  }
  .g-xxl-5,
  .gx-xxl-5 {
    --bs-gutter-x: 18px;
  }
  .g-xxl-5,
  .gy-xxl-5 {
    --bs-gutter-y: 18px;
  }
}
.container,
.container-fluid {
  --bs-gutter-x: 30px;
  --bs-gutter-y: 0;
  width: 100%;
  padding-right: calc(var(--bs-gutter-x) * 0.5);
  padding-left: calc(var(--bs-gutter-x) * 0.5);
  margin-right: auto;
  margin-left: auto;
}

/* Responsive container system from Bootstrap 5 has been removed */
.hidden,
.visible-xs-block,
.visible-xs-inline,
.visible-xs-inline-block,
.visible-sm-block,
.visible-sm-inline,
.visible-sm-inline-block,
.visible-md-block,
.visible-md-inline,
.visible-md-inline-block,
.visible-lg-block,
.visible-lg-inline,
.visible-lg-inline-block {
  display: none !important;
}

@media (max-width: 767px) {
  .visible-xs {
    display: block !important;
  }
  table.visible-xs {
    display: table !important;
  }
  tr.visible-xs {
    display: table-row !important;
  }
  th.visible-xs,
  td.visible-xs {
    display: table-cell !important;
  }
}
@media (max-width: 767px) {
  .visible-xs-block {
    display: block !important;
  }
}

@media (max-width: 767px) {
  .visible-xs-inline {
    display: inline !important;
  }
}

@media (max-width: 767px) {
  .visible-xs-inline-block {
    display: inline-block !important;
  }
}

@media (min-width: 768px) and (max-width: 991px) {
  .visible-sm {
    display: block !important;
  }
  table.visible-sm {
    display: table !important;
  }
  tr.visible-sm {
    display: table-row !important;
  }
  th.visible-sm,
  td.visible-sm {
    display: table-cell !important;
  }
}
@media (min-width: 768px) and (max-width: 991px) {
  .visible-sm-block {
    display: block !important;
  }
}

@media (min-width: 768px) and (max-width: 991px) {
  .visible-sm-inline {
    display: inline !important;
  }
}

@media (min-width: 768px) and (max-width: 991px) {
  .visible-sm-inline-block {
    display: inline-block !important;
  }
}

@media (min-width: 992px) and (max-width: 1199px) {
  .visible-md {
    display: block !important;
  }
  table.visible-md {
    display: table !important;
  }
  tr.visible-md {
    display: table-row !important;
  }
  th.visible-md,
  td.visible-md {
    display: table-cell !important;
  }
}
@media (min-width: 992px) and (max-width: 1199px) {
  .visible-md-block {
    display: block !important;
  }
}

@media (min-width: 992px) and (max-width: 1199px) {
  .visible-md-inline {
    display: inline !important;
  }
}

@media (min-width: 992px) and (max-width: 1199px) {
  .visible-md-inline-block {
    display: inline-block !important;
  }
}

@media (min-width: 1200px) {
  .visible-lg {
    display: block !important;
  }
  table.visible-lg {
    display: table !important;
  }
  tr.visible-lg {
    display: table-row !important;
  }
  th.visible-lg,
  td.visible-lg {
    display: table-cell !important;
  }
}
@media (min-width: 1200px) {
  .visible-lg-block {
    display: block !important;
  }
}

@media (min-width: 1200px) {
  .visible-lg-inline {
    display: inline !important;
  }
}

@media (min-width: 1200px) {
  .visible-lg-inline-block {
    display: inline-block !important;
  }
}

@media (max-width: 767px) {
  .hidden-xs {
    display: none !important;
  }
}
@media (min-width: 768px) and (max-width: 991px) {
  .hidden-sm {
    display: none !important;
  }
}
@media (min-width: 992px) and (max-width: 1199px) {
  .hidden-md {
    display: none !important;
  }
}
@media (min-width: 1200px) {
  .hidden-lg {
    display: none !important;
  }
}
.visible-print {
  display: none !important;
}

@media print {
  .visible-print {
    display: block !important;
  }
  table.visible-print {
    display: table !important;
  }
  tr.visible-print {
    display: table-row !important;
  }
  th.visible-print,
  td.visible-print {
    display: table-cell !important;
  }
}
.visible-print-block {
  display: none !important;
}
@media print {
  .visible-print-block {
    display: block !important;
  }
}

.visible-print-inline {
  display: none !important;
}
@media print {
  .visible-print-inline {
    display: inline !important;
  }
}

.visible-print-inline-block {
  display: none !important;
}
@media print {
  .visible-print-inline-block {
    display: inline-block !important;
  }
}

@media print {
  .hidden-print {
    display: none !important;
  }
}
<<<<<<< HEAD
/*
* Elements
*/
=======

.l-bar__container,
.l-bar__group {
  display: flex;
  flex-direction: row;
  flex-wrap: wrap;
  align-items: center;
}

.l-bar__container:not(:empty) {
  margin-bottom: -9px;
}
.l-bar__container:not(:empty).l-bar__container--space-between {
  justify-content: space-between;
}

.l-bar__container > .l-bar__group {
  margin-right: 15px;
}
.l-bar__container > .l-bar__group:last-child {
  margin-right: 0;
}

.l-bar__container > .l-bar__element,
.l-bar__group > .l-bar__element {
  margin-right: 3px;
  margin-bottom: 9px;
}
.l-bar__container > .l-bar__element:last-child,
.l-bar__group > .l-bar__element:last-child {
  margin-right: 0;
}
>>>>>>> f441f780
* {
  box-sizing: border-box;
}

html, body {
  height: 100%;
  overflow: hidden;
  margin: 0;
}
@media only screen and (max-width: 768px) {
  html, body {
    overflow: initial;
    height: auto;
    min-height: 100vh;
  }
}

html {
  font-size: 100%;
}
@media only screen and (max-width: 768px) {
  html {
    -webkit-text-size-adjust: none;
  }
}

body {
  font-family: "Open Sans", Verdana, Arial, Helvetica, sans-serif;
  font-size: 0.875rem;
  line-height: 1.428571429;
  color: #161616;
  background-color: white;
}

/* see bug ILIAS bug #17589 and http://stackoverflow.com/questions/17045132/scrollbar-overlay-in-ie10-how-do-you-stop-that */
body {
  -ms-overflow-style: scrollbar;
}

button {
  cursor: pointer;
}

@media only screen and (max-width: 768px) {
  textarea {
    max-width: 100%;
  }
}

@media only screen and (max-width: 768px) {
  input, select {
    max-width: 100%;
  }
}

input[type=text],
input[type=submit],
select {
  min-height: 28px;
}

ul, ol, p {
  margin: 0.8em 0;
}

ol, ul {
  padding-left: 40px;
  list-style-image: none;
}

ol ul, ul ol,
ul ul, ol ol {
  margin-top: 0;
  margin-bottom: 0;
}

@media print {
  ul, ol, dl {
    page-break-before: avoid;
  }
}
img {
  vertical-align: middle;
}
@media only screen and (max-width: 768px) {
  img {
    /* height: auto; messes e.g. survey progress bar */
    max-width: 100%;
  }
}

script {
  display: none !important;
}

hr {
  margin-bottom: 0.8em;
  border: none;
  border-top: 1px solid #dddddd;
}

table {
  font-size: 0.875rem;
  font-size: 100%;
}

th {
  text-align: left;
}

tr, td {
  vertical-align: top;
  white-space: normal;
  word-wrap: break-word;
}

h1, h2, h3, h4, h5, h6,
.h1, .h2, .h3, .h4, .h5, .h6 {
  font-family: "Open Sans", Verdana, Arial, Helvetica, sans-serif;
  font-weight: 500;
  line-height: 1.33;
  color: inherit;
}
h1 small,
h1 .small, h2 small,
h2 .small, h3 small,
h3 .small, h4 small,
h4 .small, h5 small,
h5 .small, h6 small,
h6 .small,
.h1 small,
.h1 .small, .h2 small,
.h2 .small, .h3 small,
.h3 .small, .h4 small,
.h4 .small, .h5 small,
.h5 .small, .h6 small,
.h6 .small {
  font-weight: 400;
  line-height: 1;
  color: inherit;
}

h1, .h1,
h2, .h2,
h3, .h3 {
  margin-top: 20px;
  margin-bottom: 10px;
}
h1 small,
h1 .small, .h1 small,
.h1 .small,
h2 small,
h2 .small, .h2 small,
.h2 .small,
h3 small,
h3 .small, .h3 small,
.h3 .small {
  font-size: 65%;
}

h4, .h4,
h5, .h5,
h6, .h6 {
  margin-top: 10px;
  margin-bottom: 10px;
}
h4 small,
h4 .small, .h4 small,
.h4 .small,
h5 small,
h5 .small, .h5 small,
.h5 .small,
h6 small,
h6 .small, .h6 small,
.h6 .small {
  font-size: 75%;
}

h1, .h1 {
  font-size: 1.75rem;
}

h2, .h2 {
  font-size: 1.5rem;
}

h3, .h3 {
  font-size: 1.115rem;
}

h4, .h4 {
  font-size: 1rem;
}

h5, .h5 {
  font-size: 0.875rem;
}

h6, .h6 {
  font-size: 0.75rem;
}

p {
  margin: 0 0 10px;
}

a {
  color: #4c6586;
  text-decoration: none;
  cursor: pointer;
  /* BEGIN WebDAV: Enable links with AnchorClick behavior for Internet Explorer.
  * All skins which want to support mounting of Webfolders using Internet Explorer
  * must explicitly enable AnchorClick behavior.
  */
  behavior: url(#default#AnchorClick);
  /* END WebDAV: Enable links with AnchorClick behavior for Internet Explorer. */
}
a:hover, a:focus {
  color: #3a4c65;
  text-decoration: underline;
}
a:focus-visible {
  position: relative;
  outline: 2px solid #FFFFFF;
  outline-offset: 4px;
}
a:focus-visible::after {
  content: " ";
  position: absolute;
  top: -2px;
  left: -2px;
  right: -2px;
  bottom: -2px;
  border: 2px solid #FFFFFF;
  outline: 3px solid #0078D7;
}
a:active, a.engaged {
  outline: none;
}

small,
.small, sub, sup {
  font-size: 0.625rem;
}

.text-left {
  text-align: left;
}

.text-right {
  text-align: right;
}

.text-center {
  text-align: center;
}

.text-justify {
  text-align: justify;
}

.text-nowrap {
  white-space: nowrap;
}

.text-lowercase {
  text-transform: lowercase;
}

.text-uppercase {
  text-transform: uppercase;
}

.text-capitalize {
  text-transform: capitalize;
}

.text-muted {
  color: #2c2c2c;
}

ul ul,
ul ol,
ol ul,
ol ol {
  margin-bottom: 0;
}

.list-unstyled {
  padding-left: 0;
  list-style: none;
}

dl {
  margin-top: 0;
  margin-bottom: 20px;
}

dt,
dd {
  line-height: 1.428571429;
}

dt {
  font-weight: 700;
}

dd {
  margin-left: 0;
}

blockquote {
  padding: 10px 20px;
  margin: 0 0 20px;
  font-size: 0.875rem;
  border-left: 5px solid #dddddd;
}
blockquote p:last-child,
blockquote ul:last-child,
blockquote ol:last-child {
  margin-bottom: 0;
}

address {
  margin-bottom: 20px;
  font-style: normal;
  line-height: 1.428571429;
}

em, i {
  font-style: italic;
}

u {
  text-decoration: underline;
}

sub {
  vertical-align: sub;
}

sup {
  vertical-align: super;
}

/* see bug #15971 */
sub, sup {
  position: static;
}

strong, b {
  font-weight: 600;
}

code {
  font-family: Pragmata, Menlo, "DejaVu LGC Sans Mono", "DejaVu Sans Mono", Consolas, "Everson Mono", "Lucida Console", "Andale Mono", "Nimbus Mono L", "Liberation Mono", FreeMono, "Osaka Monospaced", Courier, "New Courier", monospace;
  font-size: 0.75rem;
  color: #6f6f6f;
}

::selection {
  background: #e2e8ef;
}

::-moz-selection {
  background: #e2e8ef;
}

@media print {
  h1, h2, h3, h4, h5, h6 {
    page-break-after: avoid;
  }
}
/*
* Components
*/
/* UI Framework */
.c-tooltip__container {
  position: relative;
  display: inline-block;
}

.c-tooltip__container::before {
  position: absolute;
  top: 100%;
  left: 50%;
  transform: translateX(-50%);
  border: 0.5em solid transparent;
  border-bottom-color: #757575;
}

.c-tooltip__container::after {
  position: absolute;
  right: -20%;
  top: 100%;
  left: -20%;
  display: block;
  height: 1em;
}

.c-tooltip__container.c-tooltip--visible::before,
.c-tooltip__container.c-tooltip--visible::after {
  content: "";
}

.c-tooltip__container.c-tooltip--top::before,
.c-tooltip__container.c-tooltip--top::after,
.c-tooltip__container.c-tooltip--top [role=tooltip] {
  top: unset;
  bottom: 100%;
}

.c-tooltip__container.c-tooltip--top::before {
  border-top-color: #757575;
  border-bottom-color: transparent;
}

.c-tooltip__container .c-tooltip {
  position: absolute;
  top: calc(100% + 1em);
  left: 50%;
  transform: translateX(-50%);
  margin: 0;
  padding: 9px 15px;
  border: 2px solid #757575;
  border-radius: 0.25em;
  color: #161616;
  background: #f9f9f9;
  width: max-content;
  max-width: 50vw;
  max-height: 40vh;
  overflow: auto;
  z-index: 9999;
  display: none;
}
.c-tooltip__container .c-tooltip p:first-child {
  margin-top: 0;
}
.c-tooltip__container .c-tooltip p:last-child {
  margin-bottom: 0;
}

.c-tooltip__container.c-tooltip--top [role=tooltip] {
  bottom: calc(100% + 1em);
}

/* Shows the tooltip */
.c-tooltip__container.c-tooltip--visible [role=tooltip] {
  display: inline-block;
}

.breadcrumb_wrapper {
  width: 100%;
  display: inline-grid;
  background: white;
}
.breadcrumb_wrapper .breadcrumb {
  white-space: nowrap;
  overflow: hidden;
  text-overflow: ellipsis;
  direction: rtl;
  text-align: left;
  margin: 0;
  font-weight: 600;
  font-size: 0.75rem;
  padding: 6px;
  padding-left: 20px;
}
.breadcrumb_wrapper .breadcrumb span.crumb a {
  color: #4c6586;
}
.breadcrumb_wrapper .breadcrumb span.crumb a:hover {
  color: #3a4c65;
}
.breadcrumb_wrapper .breadcrumb span.crumb a:focus {
  border: 3px solid #0078D7;
}
.breadcrumb_wrapper .breadcrumb span.crumb a:focus::after {
  content: none;
}
.breadcrumb_wrapper .breadcrumb > span + span:before {
  content: " \e606";
  color: #737373;
  padding: 8px 10px;
  font-family: "il-icons";
}

/* Breadcrumb */
.breadcrumb {
  margin: 0.8em 0 20px 0;
  font-size: 0.75rem;
}
.breadcrumb > li + li:before {
  font-family: "il-icons";
}
@media only screen and (max-width: 768px) {
  .breadcrumb {
    margin: 0 0 0 0;
    padding: 0 5px;
  }
}

.btn, .il-link.link-bulky,
.il-drilldown .menulevel {
  display: inline-flex;
  vertical-align: middle;
  align-items: center;
  justify-content: center;
  cursor: pointer;
  user-select: none;
  touch-action: manipulation;
  font-family: "Open Sans", Verdana, Arial, Helvetica, sans-serif;
  text-align: center;
  line-height: inherit;
  font-size: inherit;
  font-weight: 400;
  text-decoration: none;
  min-height: 28px;
  min-width: 28px;
  font-size: 0.75rem;
  padding: 3px 6px;
  gap: 6px;
}
.btn + .btn, .il-link.link-bulky + .btn,
.il-drilldown .menulevel + .btn, .btn + .il-link.link-bulky, .il-link.link-bulky + .il-link.link-bulky,
.il-drilldown .menulevel + .il-link.link-bulky,
.il-drilldown .btn + .menulevel,
.il-drilldown .il-link.link-bulky + .menulevel,
.il-drilldown .menulevel + .menulevel {
  margin-left: 3px;
}

a.btn.disabled, a.disabled.il-link.link-bulky,
.il-drilldown a.disabled.menulevel, fieldset[disabled] a.btn, fieldset[disabled] a.il-link.link-bulky,
fieldset[disabled] .il-drilldown a.menulevel,
.il-drilldown fieldset[disabled] a.menulevel {
  pointer-events: none;
}

input.btn, input.il-link.link-bulky,
.il-drilldown input.menulevel {
  min-width: 60px;
}
@media (max-width: 768px) {
  input.btn, input.il-link.link-bulky,
  .il-drilldown input.menulevel {
    min-width: 0;
  }
}

.btn-default {
  min-height: 28px;
  min-width: 28px;
  font-size: 0.75rem;
  padding: 3px 6px;
  gap: 6px;
  background-color: #4c6586;
  color: white;
  border-width: 1px;
  border-style: solid;
  border-color: #4c6586;
  border-radius: 0px;
}
.btn-default:hover {
  text-decoration: none;
  background-color: #3a4c65;
  color: white;
  border-width: 1px;
  border-style: solid;
  border-color: #3a4c65;
}
.btn-default:focus-visible {
  position: relative;
  outline: 2px solid #FFFFFF;
  outline-offset: 4px;
}
.btn-default:focus-visible::after {
  content: " ";
  position: absolute;
  top: -2px;
  left: -2px;
  right: -2px;
  bottom: -2px;
  border: 2px solid #FFFFFF;
  outline: 3px solid #0078D7;
}
.btn-default:active, .btn-default.engaged {
  outline: none;
}
.btn-default:active {
  transform: scale(0.95);
  background-color: #273445;
  color: white;
  border-width: 1px;
  border-style: solid;
  border-color: #273445;
}
.btn-default[disabled],
.btn-default fieldset[disabled] {
  background-color: #b0b0b0;
  border-width: 1px;
  border-style: solid;
  border-color: #b0b0b0;
  color: black;
  cursor: not-allowed;
  transform: none;
}
.btn-default.engaged {
  background-color: white;
  border-width: 1px;
  border-style: solid;
  border-color: #4c6586;
  color: #161616;
}

.btn-primary {
  min-height: 28px;
  min-width: 28px;
  font-size: 0.75rem;
  padding: 3px 6px;
  gap: 6px;
  background-color: #557b2e;
  color: white;
  border-width: 1px;
  border-style: solid;
  border-color: #557b2e;
  border-radius: 0px;
}
.btn-primary:hover {
  text-decoration: none;
  background-color: #3b5620;
  color: white;
  border-width: 1px;
  border-style: solid;
  border-color: #3b5620;
}
.btn-primary:focus-visible {
  position: relative;
  outline: 2px solid #FFFFFF;
  outline-offset: 4px;
}
.btn-primary:focus-visible::after {
  content: " ";
  position: absolute;
  top: -2px;
  left: -2px;
  right: -2px;
  bottom: -2px;
  border: 2px solid #FFFFFF;
  outline: 3px solid #0078D7;
}
.btn-primary:active, .btn-primary.engaged {
  outline: none;
}
.btn-primary:active {
  transform: scale(0.95);
  background-color: #223112;
  color: white;
  border-width: 1px;
  border-style: solid;
  border-color: #223112;
}
.btn-primary[disabled],
.btn-primary fieldset[disabled] {
  background-color: #b0b0b0;
  border-width: 1px;
  border-style: solid;
  border-color: #b0b0b0;
  color: black;
  cursor: not-allowed;
  transform: none;
}
.btn-primary.engaged {
  background-color: white;
  border-width: 1px;
  border-style: solid;
  border-color: #557b2e;
  color: #161616;
}

.btn-ctrl, .il-viewcontrol-section > .btn-default, .il-viewcontrol-section > .btn-link,
.il-viewcontrol-section .btn-group > .btn-default,
.il-viewcontrol-section .btn-group > .btn-link,
.il-viewcontrol-pagination__sectioncontrol > .btn-default,
.il-viewcontrol-pagination__sectioncontrol > .btn-link,
.il-viewcontrol-pagination__num-of-items > .btn-default,
.il-viewcontrol-pagination__num-of-items > .btn-link,
.il-viewcontrol-pagination > .btn-default,
.il-viewcontrol-pagination > .btn-link,
.il-viewcontrol-pagination .dropdown > .btn-default,
.il-viewcontrol-pagination .dropdown > .btn-link,
.il-viewcontrol-pagination .last > .btn-default,
.il-viewcontrol-pagination .last > .btn-link,
.il-viewcontrol-mode > .btn-default,
.il-viewcontrol-mode > .btn-link, .il-viewcontrol-sortation .btn-default.btn {
  display: inline-flex;
  vertical-align: middle;
  align-items: center;
  justify-content: center;
  cursor: pointer;
  user-select: none;
  touch-action: manipulation;
  font-family: "Open Sans", Verdana, Arial, Helvetica, sans-serif;
  text-align: center;
  line-height: inherit;
  font-size: inherit;
  font-weight: 400;
  text-decoration: none;
  min-height: 2.6rem;
  min-width: 2.6rem;
  font-size: 0.75rem;
  padding: 3px 6px;
  gap: 6px;
  background-color: #e2e8ef;
  color: #4c6586;
  border-width: 1px;
  border-style: solid;
  border-color: #e2e8ef;
  border-radius: 10px;
}
.btn-ctrl + .btn-ctrl, .il-viewcontrol-section > .btn-default + .btn-ctrl, .il-viewcontrol-section > .btn-link + .btn-ctrl,
.il-viewcontrol-section .btn-group > .btn-default + .btn-ctrl,
.il-viewcontrol-section .btn-group > .btn-link + .btn-ctrl,
.il-viewcontrol-pagination__sectioncontrol > .btn-default + .btn-ctrl,
.il-viewcontrol-pagination__sectioncontrol > .btn-link + .btn-ctrl,
.il-viewcontrol-pagination__num-of-items > .btn-default + .btn-ctrl,
.il-viewcontrol-pagination__num-of-items > .btn-link + .btn-ctrl,
.il-viewcontrol-pagination > .btn-default + .btn-ctrl,
.il-viewcontrol-pagination > .btn-link + .btn-ctrl,
.il-viewcontrol-pagination .dropdown > .btn-default + .btn-ctrl,
.il-viewcontrol-pagination .dropdown > .btn-link + .btn-ctrl,
.il-viewcontrol-pagination .last > .btn-default + .btn-ctrl,
.il-viewcontrol-pagination .last > .btn-link + .btn-ctrl,
.il-viewcontrol-mode > .btn-default + .btn-ctrl,
.il-viewcontrol-mode > .btn-link + .btn-ctrl, .il-viewcontrol-sortation .btn-default.btn + .btn-ctrl, .il-viewcontrol-section > .btn-ctrl + .btn-default, .il-viewcontrol-section > .btn-default + .btn-default, .il-viewcontrol-section > .btn-link + .btn-default,
.il-viewcontrol-section .il-viewcontrol-section.btn-group > .btn-default + .btn-default,
.il-viewcontrol-section .il-viewcontrol-section.btn-group > .btn-link + .btn-default,
.il-viewcontrol-section.il-viewcontrol-pagination__sectioncontrol > .btn-default + .btn-default,
.il-viewcontrol-section.il-viewcontrol-pagination__sectioncontrol > .btn-link + .btn-default,
.il-viewcontrol-section.il-viewcontrol-pagination__num-of-items > .btn-default + .btn-default,
.il-viewcontrol-section.il-viewcontrol-pagination__num-of-items > .btn-link + .btn-default,
.il-viewcontrol-section.il-viewcontrol-pagination > .btn-default + .btn-default,
.il-viewcontrol-section.il-viewcontrol-pagination > .btn-link + .btn-default,
.il-viewcontrol-pagination .il-viewcontrol-section.dropdown > .btn-default + .btn-default,
.il-viewcontrol-pagination .il-viewcontrol-section.dropdown > .btn-link + .btn-default,
.il-viewcontrol-pagination .il-viewcontrol-section.last > .btn-default + .btn-default,
.il-viewcontrol-pagination .il-viewcontrol-section.last > .btn-link + .btn-default,
.il-viewcontrol-section.il-viewcontrol-mode > .btn-default + .btn-default,
.il-viewcontrol-section.il-viewcontrol-mode > .btn-link + .btn-default, .il-viewcontrol-sortation .il-viewcontrol-section > .btn-default.btn + .btn-default, .il-viewcontrol-section > .btn-ctrl + .btn-link, .il-viewcontrol-section > .btn-default + .btn-link, .il-viewcontrol-section > .btn-link + .btn-link,
.il-viewcontrol-section .il-viewcontrol-section.btn-group > .btn-default + .btn-link,
.il-viewcontrol-section .il-viewcontrol-section.btn-group > .btn-link + .btn-link,
.il-viewcontrol-section.il-viewcontrol-pagination__sectioncontrol > .btn-default + .btn-link,
.il-viewcontrol-section.il-viewcontrol-pagination__sectioncontrol > .btn-link + .btn-link,
.il-viewcontrol-section.il-viewcontrol-pagination__num-of-items > .btn-default + .btn-link,
.il-viewcontrol-section.il-viewcontrol-pagination__num-of-items > .btn-link + .btn-link,
.il-viewcontrol-section.il-viewcontrol-pagination > .btn-default + .btn-link,
.il-viewcontrol-section.il-viewcontrol-pagination > .btn-link + .btn-link,
.il-viewcontrol-pagination .il-viewcontrol-section.dropdown > .btn-default + .btn-link,
.il-viewcontrol-pagination .il-viewcontrol-section.dropdown > .btn-link + .btn-link,
.il-viewcontrol-pagination .il-viewcontrol-section.last > .btn-default + .btn-link,
.il-viewcontrol-pagination .il-viewcontrol-section.last > .btn-link + .btn-link,
.il-viewcontrol-section.il-viewcontrol-mode > .btn-default + .btn-link,
.il-viewcontrol-section.il-viewcontrol-mode > .btn-link + .btn-link, .il-viewcontrol-sortation .il-viewcontrol-section > .btn-default.btn + .btn-link,
.il-viewcontrol-section .btn-group > .btn-ctrl + .btn-default,
.il-viewcontrol-section .btn-group.il-viewcontrol-section > .btn-default + .btn-default,
.il-viewcontrol-section .btn-group.il-viewcontrol-section > .btn-link + .btn-default,
.il-viewcontrol-section .btn-group > .btn-default + .btn-default,
.il-viewcontrol-section .btn-group > .btn-link + .btn-default,
.il-viewcontrol-section .btn-group.il-viewcontrol-pagination__sectioncontrol > .btn-default + .btn-default,
.il-viewcontrol-section .btn-group.il-viewcontrol-pagination__sectioncontrol > .btn-link + .btn-default,
.il-viewcontrol-section .btn-group.il-viewcontrol-pagination__num-of-items > .btn-default + .btn-default,
.il-viewcontrol-section .btn-group.il-viewcontrol-pagination__num-of-items > .btn-link + .btn-default,
.il-viewcontrol-section .btn-group.il-viewcontrol-pagination > .btn-default + .btn-default,
.il-viewcontrol-section .btn-group.il-viewcontrol-pagination > .btn-link + .btn-default,
.il-viewcontrol-pagination .il-viewcontrol-section .btn-group.dropdown > .btn-default + .btn-default,
.il-viewcontrol-section .il-viewcontrol-pagination .btn-group.dropdown > .btn-default + .btn-default,
.il-viewcontrol-pagination .il-viewcontrol-section .btn-group.dropdown > .btn-link + .btn-default,
.il-viewcontrol-section .il-viewcontrol-pagination .btn-group.dropdown > .btn-link + .btn-default,
.il-viewcontrol-pagination .il-viewcontrol-section .btn-group.last > .btn-default + .btn-default,
.il-viewcontrol-section .il-viewcontrol-pagination .btn-group.last > .btn-default + .btn-default,
.il-viewcontrol-pagination .il-viewcontrol-section .btn-group.last > .btn-link + .btn-default,
.il-viewcontrol-section .il-viewcontrol-pagination .btn-group.last > .btn-link + .btn-default,
.il-viewcontrol-section .btn-group.il-viewcontrol-mode > .btn-default + .btn-default,
.il-viewcontrol-section .btn-group.il-viewcontrol-mode > .btn-link + .btn-default,
.il-viewcontrol-sortation .il-viewcontrol-section .btn-group > .btn-default.btn + .btn-default,
.il-viewcontrol-section .il-viewcontrol-sortation .btn-group > .btn-default.btn + .btn-default,
.il-viewcontrol-section .btn-group > .btn-ctrl + .btn-link,
.il-viewcontrol-section .btn-group.il-viewcontrol-section > .btn-default + .btn-link,
.il-viewcontrol-section .btn-group.il-viewcontrol-section > .btn-link + .btn-link,
.il-viewcontrol-section .btn-group > .btn-default + .btn-link,
.il-viewcontrol-section .btn-group > .btn-link + .btn-link,
.il-viewcontrol-section .btn-group.il-viewcontrol-pagination__sectioncontrol > .btn-default + .btn-link,
.il-viewcontrol-section .btn-group.il-viewcontrol-pagination__sectioncontrol > .btn-link + .btn-link,
.il-viewcontrol-section .btn-group.il-viewcontrol-pagination__num-of-items > .btn-default + .btn-link,
.il-viewcontrol-section .btn-group.il-viewcontrol-pagination__num-of-items > .btn-link + .btn-link,
.il-viewcontrol-section .btn-group.il-viewcontrol-pagination > .btn-default + .btn-link,
.il-viewcontrol-section .btn-group.il-viewcontrol-pagination > .btn-link + .btn-link,
.il-viewcontrol-pagination .il-viewcontrol-section .btn-group.dropdown > .btn-default + .btn-link,
.il-viewcontrol-section .il-viewcontrol-pagination .btn-group.dropdown > .btn-default + .btn-link,
.il-viewcontrol-pagination .il-viewcontrol-section .btn-group.dropdown > .btn-link + .btn-link,
.il-viewcontrol-section .il-viewcontrol-pagination .btn-group.dropdown > .btn-link + .btn-link,
.il-viewcontrol-pagination .il-viewcontrol-section .btn-group.last > .btn-default + .btn-link,
.il-viewcontrol-section .il-viewcontrol-pagination .btn-group.last > .btn-default + .btn-link,
.il-viewcontrol-pagination .il-viewcontrol-section .btn-group.last > .btn-link + .btn-link,
.il-viewcontrol-section .il-viewcontrol-pagination .btn-group.last > .btn-link + .btn-link,
.il-viewcontrol-section .btn-group.il-viewcontrol-mode > .btn-default + .btn-link,
.il-viewcontrol-section .btn-group.il-viewcontrol-mode > .btn-link + .btn-link,
.il-viewcontrol-sortation .il-viewcontrol-section .btn-group > .btn-default.btn + .btn-link,
.il-viewcontrol-section .il-viewcontrol-sortation .btn-group > .btn-default.btn + .btn-link,
.il-viewcontrol-pagination__sectioncontrol > .btn-ctrl + .btn-default,
.il-viewcontrol-pagination__sectioncontrol.il-viewcontrol-section > .btn-default + .btn-default,
.il-viewcontrol-pagination__sectioncontrol.il-viewcontrol-section > .btn-link + .btn-default,
.il-viewcontrol-section .il-viewcontrol-pagination__sectioncontrol.btn-group > .btn-default + .btn-default,
.il-viewcontrol-section .il-viewcontrol-pagination__sectioncontrol.btn-group > .btn-link + .btn-default,
.il-viewcontrol-pagination__sectioncontrol > .btn-default + .btn-default,
.il-viewcontrol-pagination__sectioncontrol > .btn-link + .btn-default,
.il-viewcontrol-pagination__sectioncontrol.il-viewcontrol-pagination__num-of-items > .btn-default + .btn-default,
.il-viewcontrol-pagination__sectioncontrol.il-viewcontrol-pagination__num-of-items > .btn-link + .btn-default,
.il-viewcontrol-pagination__sectioncontrol.il-viewcontrol-pagination > .btn-default + .btn-default,
.il-viewcontrol-pagination__sectioncontrol.il-viewcontrol-pagination > .btn-link + .btn-default,
.il-viewcontrol-pagination .il-viewcontrol-pagination__sectioncontrol.dropdown > .btn-default + .btn-default,
.il-viewcontrol-pagination .il-viewcontrol-pagination__sectioncontrol.dropdown > .btn-link + .btn-default,
.il-viewcontrol-pagination .il-viewcontrol-pagination__sectioncontrol.last > .btn-default + .btn-default,
.il-viewcontrol-pagination .il-viewcontrol-pagination__sectioncontrol.last > .btn-link + .btn-default,
.il-viewcontrol-pagination__sectioncontrol.il-viewcontrol-mode > .btn-default + .btn-default,
.il-viewcontrol-pagination__sectioncontrol.il-viewcontrol-mode > .btn-link + .btn-default,
.il-viewcontrol-sortation .il-viewcontrol-pagination__sectioncontrol > .btn-default.btn + .btn-default,
.il-viewcontrol-pagination__sectioncontrol > .btn-ctrl + .btn-link,
.il-viewcontrol-pagination__sectioncontrol.il-viewcontrol-section > .btn-default + .btn-link,
.il-viewcontrol-pagination__sectioncontrol.il-viewcontrol-section > .btn-link + .btn-link,
.il-viewcontrol-section .il-viewcontrol-pagination__sectioncontrol.btn-group > .btn-default + .btn-link,
.il-viewcontrol-section .il-viewcontrol-pagination__sectioncontrol.btn-group > .btn-link + .btn-link,
.il-viewcontrol-pagination__sectioncontrol > .btn-default + .btn-link,
.il-viewcontrol-pagination__sectioncontrol > .btn-link + .btn-link,
.il-viewcontrol-pagination__sectioncontrol.il-viewcontrol-pagination__num-of-items > .btn-default + .btn-link,
.il-viewcontrol-pagination__sectioncontrol.il-viewcontrol-pagination__num-of-items > .btn-link + .btn-link,
.il-viewcontrol-pagination__sectioncontrol.il-viewcontrol-pagination > .btn-default + .btn-link,
.il-viewcontrol-pagination__sectioncontrol.il-viewcontrol-pagination > .btn-link + .btn-link,
.il-viewcontrol-pagination .il-viewcontrol-pagination__sectioncontrol.dropdown > .btn-default + .btn-link,
.il-viewcontrol-pagination .il-viewcontrol-pagination__sectioncontrol.dropdown > .btn-link + .btn-link,
.il-viewcontrol-pagination .il-viewcontrol-pagination__sectioncontrol.last > .btn-default + .btn-link,
.il-viewcontrol-pagination .il-viewcontrol-pagination__sectioncontrol.last > .btn-link + .btn-link,
.il-viewcontrol-pagination__sectioncontrol.il-viewcontrol-mode > .btn-default + .btn-link,
.il-viewcontrol-pagination__sectioncontrol.il-viewcontrol-mode > .btn-link + .btn-link,
.il-viewcontrol-sortation .il-viewcontrol-pagination__sectioncontrol > .btn-default.btn + .btn-link,
.il-viewcontrol-pagination__num-of-items > .btn-ctrl + .btn-default,
.il-viewcontrol-pagination__num-of-items.il-viewcontrol-section > .btn-default + .btn-default,
.il-viewcontrol-pagination__num-of-items.il-viewcontrol-section > .btn-link + .btn-default,
.il-viewcontrol-section .il-viewcontrol-pagination__num-of-items.btn-group > .btn-default + .btn-default,
.il-viewcontrol-section .il-viewcontrol-pagination__num-of-items.btn-group > .btn-link + .btn-default,
.il-viewcontrol-pagination__num-of-items.il-viewcontrol-pagination__sectioncontrol > .btn-default + .btn-default,
.il-viewcontrol-pagination__num-of-items.il-viewcontrol-pagination__sectioncontrol > .btn-link + .btn-default,
.il-viewcontrol-pagination__num-of-items > .btn-default + .btn-default,
.il-viewcontrol-pagination__num-of-items > .btn-link + .btn-default,
.il-viewcontrol-pagination__num-of-items.il-viewcontrol-pagination > .btn-default + .btn-default,
.il-viewcontrol-pagination__num-of-items.il-viewcontrol-pagination > .btn-link + .btn-default,
.il-viewcontrol-pagination .il-viewcontrol-pagination__num-of-items.dropdown > .btn-default + .btn-default,
.il-viewcontrol-pagination .il-viewcontrol-pagination__num-of-items.dropdown > .btn-link + .btn-default,
.il-viewcontrol-pagination .il-viewcontrol-pagination__num-of-items.last > .btn-default + .btn-default,
.il-viewcontrol-pagination .il-viewcontrol-pagination__num-of-items.last > .btn-link + .btn-default,
.il-viewcontrol-pagination__num-of-items.il-viewcontrol-mode > .btn-default + .btn-default,
.il-viewcontrol-pagination__num-of-items.il-viewcontrol-mode > .btn-link + .btn-default,
.il-viewcontrol-sortation .il-viewcontrol-pagination__num-of-items > .btn-default.btn + .btn-default,
.il-viewcontrol-pagination__num-of-items > .btn-ctrl + .btn-link,
.il-viewcontrol-pagination__num-of-items.il-viewcontrol-section > .btn-default + .btn-link,
.il-viewcontrol-pagination__num-of-items.il-viewcontrol-section > .btn-link + .btn-link,
.il-viewcontrol-section .il-viewcontrol-pagination__num-of-items.btn-group > .btn-default + .btn-link,
.il-viewcontrol-section .il-viewcontrol-pagination__num-of-items.btn-group > .btn-link + .btn-link,
.il-viewcontrol-pagination__num-of-items.il-viewcontrol-pagination__sectioncontrol > .btn-default + .btn-link,
.il-viewcontrol-pagination__num-of-items.il-viewcontrol-pagination__sectioncontrol > .btn-link + .btn-link,
.il-viewcontrol-pagination__num-of-items > .btn-default + .btn-link,
.il-viewcontrol-pagination__num-of-items > .btn-link + .btn-link,
.il-viewcontrol-pagination__num-of-items.il-viewcontrol-pagination > .btn-default + .btn-link,
.il-viewcontrol-pagination__num-of-items.il-viewcontrol-pagination > .btn-link + .btn-link,
.il-viewcontrol-pagination .il-viewcontrol-pagination__num-of-items.dropdown > .btn-default + .btn-link,
.il-viewcontrol-pagination .il-viewcontrol-pagination__num-of-items.dropdown > .btn-link + .btn-link,
.il-viewcontrol-pagination .il-viewcontrol-pagination__num-of-items.last > .btn-default + .btn-link,
.il-viewcontrol-pagination .il-viewcontrol-pagination__num-of-items.last > .btn-link + .btn-link,
.il-viewcontrol-pagination__num-of-items.il-viewcontrol-mode > .btn-default + .btn-link,
.il-viewcontrol-pagination__num-of-items.il-viewcontrol-mode > .btn-link + .btn-link,
.il-viewcontrol-sortation .il-viewcontrol-pagination__num-of-items > .btn-default.btn + .btn-link,
.il-viewcontrol-pagination > .btn-ctrl + .btn-default,
.il-viewcontrol-pagination.il-viewcontrol-section > .btn-default + .btn-default,
.il-viewcontrol-pagination.il-viewcontrol-section > .btn-link + .btn-default,
.il-viewcontrol-section .il-viewcontrol-pagination.btn-group > .btn-default + .btn-default,
.il-viewcontrol-section .il-viewcontrol-pagination.btn-group > .btn-link + .btn-default,
.il-viewcontrol-pagination.il-viewcontrol-pagination__sectioncontrol > .btn-default + .btn-default,
.il-viewcontrol-pagination.il-viewcontrol-pagination__sectioncontrol > .btn-link + .btn-default,
.il-viewcontrol-pagination.il-viewcontrol-pagination__num-of-items > .btn-default + .btn-default,
.il-viewcontrol-pagination.il-viewcontrol-pagination__num-of-items > .btn-link + .btn-default,
.il-viewcontrol-pagination > .btn-default + .btn-default,
.il-viewcontrol-pagination > .btn-link + .btn-default,
.il-viewcontrol-pagination .il-viewcontrol-pagination.dropdown > .btn-default + .btn-default,
.il-viewcontrol-pagination .il-viewcontrol-pagination.dropdown > .btn-link + .btn-default,
.il-viewcontrol-pagination .il-viewcontrol-pagination.last > .btn-default + .btn-default,
.il-viewcontrol-pagination .il-viewcontrol-pagination.last > .btn-link + .btn-default,
.il-viewcontrol-pagination.il-viewcontrol-mode > .btn-default + .btn-default,
.il-viewcontrol-pagination.il-viewcontrol-mode > .btn-link + .btn-default,
.il-viewcontrol-sortation .il-viewcontrol-pagination > .btn-default.btn + .btn-default,
.il-viewcontrol-pagination > .btn-ctrl + .btn-link,
.il-viewcontrol-pagination.il-viewcontrol-section > .btn-default + .btn-link,
.il-viewcontrol-pagination.il-viewcontrol-section > .btn-link + .btn-link,
.il-viewcontrol-section .il-viewcontrol-pagination.btn-group > .btn-default + .btn-link,
.il-viewcontrol-section .il-viewcontrol-pagination.btn-group > .btn-link + .btn-link,
.il-viewcontrol-pagination.il-viewcontrol-pagination__sectioncontrol > .btn-default + .btn-link,
.il-viewcontrol-pagination.il-viewcontrol-pagination__sectioncontrol > .btn-link + .btn-link,
.il-viewcontrol-pagination.il-viewcontrol-pagination__num-of-items > .btn-default + .btn-link,
.il-viewcontrol-pagination.il-viewcontrol-pagination__num-of-items > .btn-link + .btn-link,
.il-viewcontrol-pagination > .btn-default + .btn-link,
.il-viewcontrol-pagination > .btn-link + .btn-link,
.il-viewcontrol-pagination .il-viewcontrol-pagination.dropdown > .btn-default + .btn-link,
.il-viewcontrol-pagination .il-viewcontrol-pagination.dropdown > .btn-link + .btn-link,
.il-viewcontrol-pagination .il-viewcontrol-pagination.last > .btn-default + .btn-link,
.il-viewcontrol-pagination .il-viewcontrol-pagination.last > .btn-link + .btn-link,
.il-viewcontrol-pagination.il-viewcontrol-mode > .btn-default + .btn-link,
.il-viewcontrol-pagination.il-viewcontrol-mode > .btn-link + .btn-link,
.il-viewcontrol-sortation .il-viewcontrol-pagination > .btn-default.btn + .btn-link,
.il-viewcontrol-pagination .dropdown > .btn-ctrl + .btn-default,
.il-viewcontrol-pagination .dropdown.il-viewcontrol-section > .btn-default + .btn-default,
.il-viewcontrol-pagination .dropdown.il-viewcontrol-section > .btn-link + .btn-default,
.il-viewcontrol-section .il-viewcontrol-pagination .dropdown.btn-group > .btn-default + .btn-default,
.il-viewcontrol-pagination .il-viewcontrol-section .dropdown.btn-group > .btn-default + .btn-default,
.il-viewcontrol-section .il-viewcontrol-pagination .dropdown.btn-group > .btn-link + .btn-default,
.il-viewcontrol-pagination .il-viewcontrol-section .dropdown.btn-group > .btn-link + .btn-default,
.il-viewcontrol-pagination .dropdown.il-viewcontrol-pagination__sectioncontrol > .btn-default + .btn-default,
.il-viewcontrol-pagination .dropdown.il-viewcontrol-pagination__sectioncontrol > .btn-link + .btn-default,
.il-viewcontrol-pagination .dropdown.il-viewcontrol-pagination__num-of-items > .btn-default + .btn-default,
.il-viewcontrol-pagination .dropdown.il-viewcontrol-pagination__num-of-items > .btn-link + .btn-default,
.il-viewcontrol-pagination .dropdown.il-viewcontrol-pagination > .btn-default + .btn-default,
.il-viewcontrol-pagination .dropdown.il-viewcontrol-pagination > .btn-link + .btn-default,
.il-viewcontrol-pagination .dropdown > .btn-default + .btn-default,
.il-viewcontrol-pagination .dropdown > .btn-link + .btn-default,
.il-viewcontrol-pagination .dropdown.last > .btn-default + .btn-default,
.il-viewcontrol-pagination .dropdown.last > .btn-link + .btn-default,
.il-viewcontrol-pagination .dropdown.il-viewcontrol-mode > .btn-default + .btn-default,
.il-viewcontrol-pagination .dropdown.il-viewcontrol-mode > .btn-link + .btn-default,
.il-viewcontrol-sortation .il-viewcontrol-pagination .dropdown > .btn-default.btn + .btn-default,
.il-viewcontrol-pagination .il-viewcontrol-sortation .dropdown > .btn-default.btn + .btn-default,
.il-viewcontrol-pagination .dropdown > .btn-ctrl + .btn-link,
.il-viewcontrol-pagination .dropdown.il-viewcontrol-section > .btn-default + .btn-link,
.il-viewcontrol-pagination .dropdown.il-viewcontrol-section > .btn-link + .btn-link,
.il-viewcontrol-section .il-viewcontrol-pagination .dropdown.btn-group > .btn-default + .btn-link,
.il-viewcontrol-pagination .il-viewcontrol-section .dropdown.btn-group > .btn-default + .btn-link,
.il-viewcontrol-section .il-viewcontrol-pagination .dropdown.btn-group > .btn-link + .btn-link,
.il-viewcontrol-pagination .il-viewcontrol-section .dropdown.btn-group > .btn-link + .btn-link,
.il-viewcontrol-pagination .dropdown.il-viewcontrol-pagination__sectioncontrol > .btn-default + .btn-link,
.il-viewcontrol-pagination .dropdown.il-viewcontrol-pagination__sectioncontrol > .btn-link + .btn-link,
.il-viewcontrol-pagination .dropdown.il-viewcontrol-pagination__num-of-items > .btn-default + .btn-link,
.il-viewcontrol-pagination .dropdown.il-viewcontrol-pagination__num-of-items > .btn-link + .btn-link,
.il-viewcontrol-pagination .dropdown.il-viewcontrol-pagination > .btn-default + .btn-link,
.il-viewcontrol-pagination .dropdown.il-viewcontrol-pagination > .btn-link + .btn-link,
.il-viewcontrol-pagination .dropdown > .btn-default + .btn-link,
.il-viewcontrol-pagination .dropdown > .btn-link + .btn-link,
.il-viewcontrol-pagination .dropdown.last > .btn-default + .btn-link,
.il-viewcontrol-pagination .dropdown.last > .btn-link + .btn-link,
.il-viewcontrol-pagination .dropdown.il-viewcontrol-mode > .btn-default + .btn-link,
.il-viewcontrol-pagination .dropdown.il-viewcontrol-mode > .btn-link + .btn-link,
.il-viewcontrol-sortation .il-viewcontrol-pagination .dropdown > .btn-default.btn + .btn-link,
.il-viewcontrol-pagination .il-viewcontrol-sortation .dropdown > .btn-default.btn + .btn-link,
.il-viewcontrol-pagination .last > .btn-ctrl + .btn-default,
.il-viewcontrol-pagination .last.il-viewcontrol-section > .btn-default + .btn-default,
.il-viewcontrol-pagination .last.il-viewcontrol-section > .btn-link + .btn-default,
.il-viewcontrol-section .il-viewcontrol-pagination .last.btn-group > .btn-default + .btn-default,
.il-viewcontrol-pagination .il-viewcontrol-section .last.btn-group > .btn-default + .btn-default,
.il-viewcontrol-section .il-viewcontrol-pagination .last.btn-group > .btn-link + .btn-default,
.il-viewcontrol-pagination .il-viewcontrol-section .last.btn-group > .btn-link + .btn-default,
.il-viewcontrol-pagination .last.il-viewcontrol-pagination__sectioncontrol > .btn-default + .btn-default,
.il-viewcontrol-pagination .last.il-viewcontrol-pagination__sectioncontrol > .btn-link + .btn-default,
.il-viewcontrol-pagination .last.il-viewcontrol-pagination__num-of-items > .btn-default + .btn-default,
.il-viewcontrol-pagination .last.il-viewcontrol-pagination__num-of-items > .btn-link + .btn-default,
.il-viewcontrol-pagination .last.il-viewcontrol-pagination > .btn-default + .btn-default,
.il-viewcontrol-pagination .last.il-viewcontrol-pagination > .btn-link + .btn-default,
.il-viewcontrol-pagination .last.dropdown > .btn-default + .btn-default,
.il-viewcontrol-pagination .last.dropdown > .btn-link + .btn-default,
.il-viewcontrol-pagination .last > .btn-default + .btn-default,
.il-viewcontrol-pagination .last > .btn-link + .btn-default,
.il-viewcontrol-pagination .last.il-viewcontrol-mode > .btn-default + .btn-default,
.il-viewcontrol-pagination .last.il-viewcontrol-mode > .btn-link + .btn-default,
.il-viewcontrol-sortation .il-viewcontrol-pagination .last > .btn-default.btn + .btn-default,
.il-viewcontrol-pagination .il-viewcontrol-sortation .last > .btn-default.btn + .btn-default,
.il-viewcontrol-pagination .last > .btn-ctrl + .btn-link,
.il-viewcontrol-pagination .last.il-viewcontrol-section > .btn-default + .btn-link,
.il-viewcontrol-pagination .last.il-viewcontrol-section > .btn-link + .btn-link,
.il-viewcontrol-section .il-viewcontrol-pagination .last.btn-group > .btn-default + .btn-link,
.il-viewcontrol-pagination .il-viewcontrol-section .last.btn-group > .btn-default + .btn-link,
.il-viewcontrol-section .il-viewcontrol-pagination .last.btn-group > .btn-link + .btn-link,
.il-viewcontrol-pagination .il-viewcontrol-section .last.btn-group > .btn-link + .btn-link,
.il-viewcontrol-pagination .last.il-viewcontrol-pagination__sectioncontrol > .btn-default + .btn-link,
.il-viewcontrol-pagination .last.il-viewcontrol-pagination__sectioncontrol > .btn-link + .btn-link,
.il-viewcontrol-pagination .last.il-viewcontrol-pagination__num-of-items > .btn-default + .btn-link,
.il-viewcontrol-pagination .last.il-viewcontrol-pagination__num-of-items > .btn-link + .btn-link,
.il-viewcontrol-pagination .last.il-viewcontrol-pagination > .btn-default + .btn-link,
.il-viewcontrol-pagination .last.il-viewcontrol-pagination > .btn-link + .btn-link,
.il-viewcontrol-pagination .last.dropdown > .btn-default + .btn-link,
.il-viewcontrol-pagination .last.dropdown > .btn-link + .btn-link,
.il-viewcontrol-pagination .last > .btn-default + .btn-link,
.il-viewcontrol-pagination .last > .btn-link + .btn-link,
.il-viewcontrol-pagination .last.il-viewcontrol-mode > .btn-default + .btn-link,
.il-viewcontrol-pagination .last.il-viewcontrol-mode > .btn-link + .btn-link,
.il-viewcontrol-sortation .il-viewcontrol-pagination .last > .btn-default.btn + .btn-link,
.il-viewcontrol-pagination .il-viewcontrol-sortation .last > .btn-default.btn + .btn-link,
.il-viewcontrol-mode > .btn-ctrl + .btn-default,
.il-viewcontrol-mode.il-viewcontrol-section > .btn-default + .btn-default,
.il-viewcontrol-mode.il-viewcontrol-section > .btn-link + .btn-default,
.il-viewcontrol-section .il-viewcontrol-mode.btn-group > .btn-default + .btn-default,
.il-viewcontrol-section .il-viewcontrol-mode.btn-group > .btn-link + .btn-default,
.il-viewcontrol-mode.il-viewcontrol-pagination__sectioncontrol > .btn-default + .btn-default,
.il-viewcontrol-mode.il-viewcontrol-pagination__sectioncontrol > .btn-link + .btn-default,
.il-viewcontrol-mode.il-viewcontrol-pagination__num-of-items > .btn-default + .btn-default,
.il-viewcontrol-mode.il-viewcontrol-pagination__num-of-items > .btn-link + .btn-default,
.il-viewcontrol-mode.il-viewcontrol-pagination > .btn-default + .btn-default,
.il-viewcontrol-mode.il-viewcontrol-pagination > .btn-link + .btn-default,
.il-viewcontrol-pagination .il-viewcontrol-mode.dropdown > .btn-default + .btn-default,
.il-viewcontrol-pagination .il-viewcontrol-mode.dropdown > .btn-link + .btn-default,
.il-viewcontrol-pagination .il-viewcontrol-mode.last > .btn-default + .btn-default,
.il-viewcontrol-pagination .il-viewcontrol-mode.last > .btn-link + .btn-default,
.il-viewcontrol-mode > .btn-default + .btn-default,
.il-viewcontrol-mode > .btn-link + .btn-default,
.il-viewcontrol-sortation .il-viewcontrol-mode > .btn-default.btn + .btn-default,
.il-viewcontrol-mode > .btn-ctrl + .btn-link,
.il-viewcontrol-mode.il-viewcontrol-section > .btn-default + .btn-link,
.il-viewcontrol-mode.il-viewcontrol-section > .btn-link + .btn-link,
.il-viewcontrol-section .il-viewcontrol-mode.btn-group > .btn-default + .btn-link,
.il-viewcontrol-section .il-viewcontrol-mode.btn-group > .btn-link + .btn-link,
.il-viewcontrol-mode.il-viewcontrol-pagination__sectioncontrol > .btn-default + .btn-link,
.il-viewcontrol-mode.il-viewcontrol-pagination__sectioncontrol > .btn-link + .btn-link,
.il-viewcontrol-mode.il-viewcontrol-pagination__num-of-items > .btn-default + .btn-link,
.il-viewcontrol-mode.il-viewcontrol-pagination__num-of-items > .btn-link + .btn-link,
.il-viewcontrol-mode.il-viewcontrol-pagination > .btn-default + .btn-link,
.il-viewcontrol-mode.il-viewcontrol-pagination > .btn-link + .btn-link,
.il-viewcontrol-pagination .il-viewcontrol-mode.dropdown > .btn-default + .btn-link,
.il-viewcontrol-pagination .il-viewcontrol-mode.dropdown > .btn-link + .btn-link,
.il-viewcontrol-pagination .il-viewcontrol-mode.last > .btn-default + .btn-link,
.il-viewcontrol-pagination .il-viewcontrol-mode.last > .btn-link + .btn-link,
.il-viewcontrol-mode > .btn-default + .btn-link,
.il-viewcontrol-mode > .btn-link + .btn-link,
.il-viewcontrol-sortation .il-viewcontrol-mode > .btn-default.btn + .btn-link, .il-viewcontrol-sortation .btn-ctrl + .btn-default.btn, .il-viewcontrol-sortation .il-viewcontrol-section > .btn-default + .btn-default.btn, .il-viewcontrol-sortation .il-viewcontrol-section > .btn-link + .btn-default.btn,
.il-viewcontrol-section .il-viewcontrol-sortation .btn-group > .btn-default + .btn-default.btn,
.il-viewcontrol-sortation .il-viewcontrol-section .btn-group > .btn-default + .btn-default.btn,
.il-viewcontrol-section .il-viewcontrol-sortation .btn-group > .btn-link + .btn-default.btn,
.il-viewcontrol-sortation .il-viewcontrol-section .btn-group > .btn-link + .btn-default.btn,
.il-viewcontrol-sortation .il-viewcontrol-pagination__sectioncontrol > .btn-default + .btn-default.btn,
.il-viewcontrol-sortation .il-viewcontrol-pagination__sectioncontrol > .btn-link + .btn-default.btn,
.il-viewcontrol-sortation .il-viewcontrol-pagination__num-of-items > .btn-default + .btn-default.btn,
.il-viewcontrol-sortation .il-viewcontrol-pagination__num-of-items > .btn-link + .btn-default.btn,
.il-viewcontrol-sortation .il-viewcontrol-pagination > .btn-default + .btn-default.btn,
.il-viewcontrol-sortation .il-viewcontrol-pagination > .btn-link + .btn-default.btn,
.il-viewcontrol-pagination .il-viewcontrol-sortation .dropdown > .btn-default + .btn-default.btn,
.il-viewcontrol-sortation .il-viewcontrol-pagination .dropdown > .btn-default + .btn-default.btn,
.il-viewcontrol-pagination .il-viewcontrol-sortation .dropdown > .btn-link + .btn-default.btn,
.il-viewcontrol-sortation .il-viewcontrol-pagination .dropdown > .btn-link + .btn-default.btn,
.il-viewcontrol-pagination .il-viewcontrol-sortation .last > .btn-default + .btn-default.btn,
.il-viewcontrol-sortation .il-viewcontrol-pagination .last > .btn-default + .btn-default.btn,
.il-viewcontrol-pagination .il-viewcontrol-sortation .last > .btn-link + .btn-default.btn,
.il-viewcontrol-sortation .il-viewcontrol-pagination .last > .btn-link + .btn-default.btn,
.il-viewcontrol-sortation .il-viewcontrol-mode > .btn-default + .btn-default.btn,
.il-viewcontrol-sortation .il-viewcontrol-mode > .btn-link + .btn-default.btn, .il-viewcontrol-sortation .btn-default.btn + .btn-default.btn {
  margin-left: 3px;
}
.btn-ctrl:hover, .il-viewcontrol-section > .btn-default:hover, .il-viewcontrol-section > .btn-link:hover,
.il-viewcontrol-section .btn-group > .btn-default:hover,
.il-viewcontrol-section .btn-group > .btn-link:hover,
.il-viewcontrol-pagination__sectioncontrol > .btn-default:hover,
.il-viewcontrol-pagination__sectioncontrol > .btn-link:hover,
.il-viewcontrol-pagination__num-of-items > .btn-default:hover,
.il-viewcontrol-pagination__num-of-items > .btn-link:hover,
.il-viewcontrol-pagination > .btn-default:hover,
.il-viewcontrol-pagination > .btn-link:hover,
.il-viewcontrol-pagination .dropdown > .btn-default:hover,
.il-viewcontrol-pagination .dropdown > .btn-link:hover,
.il-viewcontrol-pagination .last > .btn-default:hover,
.il-viewcontrol-pagination .last > .btn-link:hover,
.il-viewcontrol-mode > .btn-default:hover,
.il-viewcontrol-mode > .btn-link:hover, .il-viewcontrol-sortation .btn-default.btn:hover {
  text-decoration: none;
  background-color: white;
  color: #4c6586;
  border-width: 1px;
  border-style: solid;
  border-color: white;
}
.btn-ctrl:focus-visible, .il-viewcontrol-section > .btn-default:focus-visible, .il-viewcontrol-section > .btn-link:focus-visible,
.il-viewcontrol-section .btn-group > .btn-default:focus-visible,
.il-viewcontrol-section .btn-group > .btn-link:focus-visible,
.il-viewcontrol-pagination__sectioncontrol > .btn-default:focus-visible,
.il-viewcontrol-pagination__sectioncontrol > .btn-link:focus-visible,
.il-viewcontrol-pagination__num-of-items > .btn-default:focus-visible,
.il-viewcontrol-pagination__num-of-items > .btn-link:focus-visible,
.il-viewcontrol-pagination > .btn-default:focus-visible,
.il-viewcontrol-pagination > .btn-link:focus-visible,
.il-viewcontrol-pagination .dropdown > .btn-default:focus-visible,
.il-viewcontrol-pagination .dropdown > .btn-link:focus-visible,
.il-viewcontrol-pagination .last > .btn-default:focus-visible,
.il-viewcontrol-pagination .last > .btn-link:focus-visible,
.il-viewcontrol-mode > .btn-default:focus-visible,
.il-viewcontrol-mode > .btn-link:focus-visible, .il-viewcontrol-sortation .btn-default.btn:focus-visible {
  position: relative;
  outline: 2px solid #FFFFFF;
  outline-offset: 4px;
}
.btn-ctrl:focus-visible::after, .il-viewcontrol-section > .btn-default:focus-visible::after, .il-viewcontrol-section > .btn-link:focus-visible::after,
.il-viewcontrol-section .btn-group > .btn-default:focus-visible::after,
.il-viewcontrol-section .btn-group > .btn-link:focus-visible::after,
.il-viewcontrol-pagination__sectioncontrol > .btn-default:focus-visible::after,
.il-viewcontrol-pagination__sectioncontrol > .btn-link:focus-visible::after,
.il-viewcontrol-pagination__num-of-items > .btn-default:focus-visible::after,
.il-viewcontrol-pagination__num-of-items > .btn-link:focus-visible::after,
.il-viewcontrol-pagination > .btn-default:focus-visible::after,
.il-viewcontrol-pagination > .btn-link:focus-visible::after,
.il-viewcontrol-pagination .dropdown > .btn-default:focus-visible::after,
.il-viewcontrol-pagination .dropdown > .btn-link:focus-visible::after,
.il-viewcontrol-pagination .last > .btn-default:focus-visible::after,
.il-viewcontrol-pagination .last > .btn-link:focus-visible::after,
.il-viewcontrol-mode > .btn-default:focus-visible::after,
.il-viewcontrol-mode > .btn-link:focus-visible::after, .il-viewcontrol-sortation .btn-default.btn:focus-visible::after {
  content: " ";
  position: absolute;
  top: -2px;
  left: -2px;
  right: -2px;
  bottom: -2px;
  border: 2px solid #FFFFFF;
  outline: 3px solid #0078D7;
}
.btn-ctrl:active, .il-viewcontrol-section > .btn-default:active, .il-viewcontrol-section > .btn-link:active,
.il-viewcontrol-section .btn-group > .btn-default:active,
.il-viewcontrol-section .btn-group > .btn-link:active,
.il-viewcontrol-pagination__sectioncontrol > .btn-default:active,
.il-viewcontrol-pagination__sectioncontrol > .btn-link:active,
.il-viewcontrol-pagination__num-of-items > .btn-default:active,
.il-viewcontrol-pagination__num-of-items > .btn-link:active,
.il-viewcontrol-pagination > .btn-default:active,
.il-viewcontrol-pagination > .btn-link:active,
.il-viewcontrol-pagination .dropdown > .btn-default:active,
.il-viewcontrol-pagination .dropdown > .btn-link:active,
.il-viewcontrol-pagination .last > .btn-default:active,
.il-viewcontrol-pagination .last > .btn-link:active,
.il-viewcontrol-mode > .btn-default:active,
.il-viewcontrol-mode > .btn-link:active, .il-viewcontrol-sortation .btn-default.btn:active, .btn-ctrl.engaged, .il-viewcontrol-section > .engaged.btn-default, .il-viewcontrol-section > .engaged.btn-link,
.il-viewcontrol-section .btn-group > .engaged.btn-default,
.il-viewcontrol-section .btn-group > .engaged.btn-link,
.il-viewcontrol-pagination__sectioncontrol > .engaged.btn-default,
.il-viewcontrol-pagination__sectioncontrol > .engaged.btn-link,
.il-viewcontrol-pagination__num-of-items > .engaged.btn-default,
.il-viewcontrol-pagination__num-of-items > .engaged.btn-link,
.il-viewcontrol-pagination > .engaged.btn-default,
.il-viewcontrol-pagination > .engaged.btn-link,
.il-viewcontrol-pagination .dropdown > .engaged.btn-default,
.il-viewcontrol-pagination .dropdown > .engaged.btn-link,
.il-viewcontrol-pagination .last > .engaged.btn-default,
.il-viewcontrol-pagination .last > .engaged.btn-link,
.il-viewcontrol-mode > .engaged.btn-default,
.il-viewcontrol-mode > .engaged.btn-link, .il-viewcontrol-sortation .engaged.btn-default.btn {
  outline: none;
}
.btn-ctrl:active, .il-viewcontrol-section > .btn-default:active, .il-viewcontrol-section > .btn-link:active,
.il-viewcontrol-section .btn-group > .btn-default:active,
.il-viewcontrol-section .btn-group > .btn-link:active,
.il-viewcontrol-pagination__sectioncontrol > .btn-default:active,
.il-viewcontrol-pagination__sectioncontrol > .btn-link:active,
.il-viewcontrol-pagination__num-of-items > .btn-default:active,
.il-viewcontrol-pagination__num-of-items > .btn-link:active,
.il-viewcontrol-pagination > .btn-default:active,
.il-viewcontrol-pagination > .btn-link:active,
.il-viewcontrol-pagination .dropdown > .btn-default:active,
.il-viewcontrol-pagination .dropdown > .btn-link:active,
.il-viewcontrol-pagination .last > .btn-default:active,
.il-viewcontrol-pagination .last > .btn-link:active,
.il-viewcontrol-mode > .btn-default:active,
.il-viewcontrol-mode > .btn-link:active, .il-viewcontrol-sortation .btn-default.btn:active {
  transform: scale(0.95);
  background-color: white;
  color: #4c6586;
  border-width: 1px;
  border-style: solid;
  border-color: white;
}
.btn-ctrl[disabled], .il-viewcontrol-section > [disabled].btn-default, .il-viewcontrol-section > [disabled].btn-link,
.il-viewcontrol-section .btn-group > [disabled].btn-default,
.il-viewcontrol-section .btn-group > [disabled].btn-link,
.il-viewcontrol-pagination__sectioncontrol > [disabled].btn-default,
.il-viewcontrol-pagination__sectioncontrol > [disabled].btn-link,
.il-viewcontrol-pagination__num-of-items > [disabled].btn-default,
.il-viewcontrol-pagination__num-of-items > [disabled].btn-link,
.il-viewcontrol-pagination > [disabled].btn-default,
.il-viewcontrol-pagination > [disabled].btn-link,
.il-viewcontrol-pagination .dropdown > [disabled].btn-default,
.il-viewcontrol-pagination .dropdown > [disabled].btn-link,
.il-viewcontrol-pagination .last > [disabled].btn-default,
.il-viewcontrol-pagination .last > [disabled].btn-link,
.il-viewcontrol-mode > [disabled].btn-default,
.il-viewcontrol-mode > [disabled].btn-link, .il-viewcontrol-sortation [disabled].btn-default.btn,
.btn-ctrl fieldset[disabled],
.il-viewcontrol-section > .btn-default fieldset[disabled],
.il-viewcontrol-section > .btn-link fieldset[disabled],
.il-viewcontrol-section .btn-group > .btn-default fieldset[disabled],
.il-viewcontrol-section .btn-group > .btn-link fieldset[disabled],
.il-viewcontrol-pagination__sectioncontrol > .btn-default fieldset[disabled],
.il-viewcontrol-pagination__sectioncontrol > .btn-link fieldset[disabled],
.il-viewcontrol-pagination__num-of-items > .btn-default fieldset[disabled],
.il-viewcontrol-pagination__num-of-items > .btn-link fieldset[disabled],
.il-viewcontrol-pagination > .btn-default fieldset[disabled],
.il-viewcontrol-pagination > .btn-link fieldset[disabled],
.il-viewcontrol-pagination .dropdown > .btn-default fieldset[disabled],
.il-viewcontrol-pagination .dropdown > .btn-link fieldset[disabled],
.il-viewcontrol-pagination .last > .btn-default fieldset[disabled],
.il-viewcontrol-pagination .last > .btn-link fieldset[disabled],
.il-viewcontrol-mode > .btn-default fieldset[disabled],
.il-viewcontrol-mode > .btn-link fieldset[disabled],
.il-viewcontrol-sortation .btn-default.btn fieldset[disabled] {
  background-color: white;
  border-width: 1px;
  border-style: solid;
  border-color: white;
  color: rgba(76, 101, 134, 0.9);
  cursor: not-allowed;
  transform: none;
}
.btn-ctrl.engaged, .il-viewcontrol-section > .engaged.btn-default, .il-viewcontrol-section > .engaged.btn-link,
.il-viewcontrol-section .btn-group > .engaged.btn-default,
.il-viewcontrol-section .btn-group > .engaged.btn-link,
.il-viewcontrol-pagination__sectioncontrol > .engaged.btn-default,
.il-viewcontrol-pagination__sectioncontrol > .engaged.btn-link,
.il-viewcontrol-pagination__num-of-items > .engaged.btn-default,
.il-viewcontrol-pagination__num-of-items > .engaged.btn-link,
.il-viewcontrol-pagination > .engaged.btn-default,
.il-viewcontrol-pagination > .engaged.btn-link,
.il-viewcontrol-pagination .dropdown > .engaged.btn-default,
.il-viewcontrol-pagination .dropdown > .engaged.btn-link,
.il-viewcontrol-pagination .last > .engaged.btn-default,
.il-viewcontrol-pagination .last > .engaged.btn-link,
.il-viewcontrol-mode > .engaged.btn-default,
.il-viewcontrol-mode > .engaged.btn-link, .il-viewcontrol-sortation .engaged.btn-default.btn {
  background-color: white;
  border-width: 3px;
  border-style: solid;
  border-color: #e2e8ef;
  color: #000;
}
.btn-ctrl.engaged, .il-viewcontrol-section > .engaged.btn-default, .il-viewcontrol-section > .engaged.btn-link,
.il-viewcontrol-section .btn-group > .engaged.btn-default,
.il-viewcontrol-section .btn-group > .engaged.btn-link,
.il-viewcontrol-pagination__sectioncontrol > .engaged.btn-default,
.il-viewcontrol-pagination__sectioncontrol > .engaged.btn-link,
.il-viewcontrol-pagination__num-of-items > .engaged.btn-default,
.il-viewcontrol-pagination__num-of-items > .engaged.btn-link,
.il-viewcontrol-pagination > .engaged.btn-default,
.il-viewcontrol-pagination > .engaged.btn-link,
.il-viewcontrol-pagination .dropdown > .engaged.btn-default,
.il-viewcontrol-pagination .dropdown > .engaged.btn-link,
.il-viewcontrol-pagination .last > .engaged.btn-default,
.il-viewcontrol-pagination .last > .engaged.btn-link,
.il-viewcontrol-mode > .engaged.btn-default,
.il-viewcontrol-mode > .engaged.btn-link, .il-viewcontrol-sortation .engaged.btn-default.btn, .open .btn-ctrl, .open .il-viewcontrol-section > .btn-default, .open .il-viewcontrol-section > .btn-link,
.open .il-viewcontrol-section .btn-group > .btn-default,
.il-viewcontrol-section .open .btn-group > .btn-default,
.open .il-viewcontrol-section .btn-group > .btn-link,
.il-viewcontrol-section .open .btn-group > .btn-link,
.open .il-viewcontrol-pagination__sectioncontrol > .btn-default,
.open .il-viewcontrol-pagination__sectioncontrol > .btn-link,
.open .il-viewcontrol-pagination__num-of-items > .btn-default,
.open .il-viewcontrol-pagination__num-of-items > .btn-link,
.open .il-viewcontrol-pagination > .btn-default,
.open .il-viewcontrol-pagination > .btn-link,
.open .il-viewcontrol-pagination .dropdown > .btn-default,
.il-viewcontrol-pagination .open .dropdown > .btn-default,
.open .il-viewcontrol-pagination .dropdown > .btn-link,
.il-viewcontrol-pagination .open .dropdown > .btn-link,
.open .il-viewcontrol-pagination .last > .btn-default,
.il-viewcontrol-pagination .open .last > .btn-default,
.open .il-viewcontrol-pagination .last > .btn-link,
.il-viewcontrol-pagination .open .last > .btn-link,
.open .il-viewcontrol-mode > .btn-default,
.open .il-viewcontrol-mode > .btn-link, .open .il-viewcontrol-sortation .btn-default.btn, .il-viewcontrol-sortation .open .btn-default.btn {
  border: 1px solid #4c6586;
  background-color: white;
}
.open .btn-ctrl, .open .il-viewcontrol-section > .btn-default, .open .il-viewcontrol-section > .btn-link,
.open .il-viewcontrol-section .btn-group > .btn-default,
.il-viewcontrol-section .open .btn-group > .btn-default,
.open .il-viewcontrol-section .btn-group > .btn-link,
.il-viewcontrol-section .open .btn-group > .btn-link,
.open .il-viewcontrol-pagination__sectioncontrol > .btn-default,
.open .il-viewcontrol-pagination__sectioncontrol > .btn-link,
.open .il-viewcontrol-pagination__num-of-items > .btn-default,
.open .il-viewcontrol-pagination__num-of-items > .btn-link,
.open .il-viewcontrol-pagination > .btn-default,
.open .il-viewcontrol-pagination > .btn-link,
.open .il-viewcontrol-pagination .dropdown > .btn-default,
.il-viewcontrol-pagination .open .dropdown > .btn-default,
.open .il-viewcontrol-pagination .dropdown > .btn-link,
.il-viewcontrol-pagination .open .dropdown > .btn-link,
.open .il-viewcontrol-pagination .last > .btn-default,
.il-viewcontrol-pagination .open .last > .btn-default,
.open .il-viewcontrol-pagination .last > .btn-link,
.il-viewcontrol-pagination .open .last > .btn-link,
.open .il-viewcontrol-mode > .btn-default,
.open .il-viewcontrol-mode > .btn-link, .open .il-viewcontrol-sortation .btn-default.btn, .il-viewcontrol-sortation .open .btn-default.btn {
  box-shadow: none;
}

.btn-link {
  padding: 0;
  text-align: left;
  white-space: normal;
  vertical-align: baseline;
  font-size: inherit;
  font-weight: 400;
  color: #4c6586;
}
.btn-link, .btn-link:active, .btn-link.active, .btn-link[disabled], fieldset[disabled] .btn-link {
  background-color: transparent;
  -webkit-box-shadow: none;
  box-shadow: none;
}
.btn-link, .btn-link:hover, .btn-link:focus, .btn-link:active {
  border-color: transparent;
}
.btn-link:hover, .btn-link:focus {
  color: #3a4c65;
  text-decoration: underline;
  background-color: transparent;
}
.btn-link[disabled], fieldset[disabled] .btn-link {
  background-color: #b0b0b0;
  color: black;
  border: 1px solid #b0b0b0;
}
.btn-link[disabled]:hover, .btn-link[disabled]:focus, fieldset[disabled] .btn-link:hover, fieldset[disabled] .btn-link:focus {
  text-decoration: none;
}
.btn-link.engaged {
  color: #161616;
  background-color: #e2e8ef;
}

.btn-bulky,
.il-link.link-bulky,
.il-drilldown .menulevel {
  min-height: 50.4px;
  width: 100%;
  font-size: 0.875rem;
  padding: 6px 12px;
  gap: 6px;
  background-color: #f0f0f0;
  color: #161616;
  border-width: 1px;
  border-style: solid;
  border-color: #f0f0f0;
  border-radius: 0px;
}
.btn-bulky:hover,
.il-link.link-bulky:hover,
.il-drilldown .menulevel:hover {
  text-decoration: none;
  background-color: #e2e8ef;
  color: #161616;
  border-width: 1px;
  border-style: solid;
  border-color: #e2e8ef;
}
.btn-bulky:focus-visible,
.il-link.link-bulky:focus-visible,
.il-drilldown .menulevel:focus-visible {
  position: relative;
  outline: 2px solid #FFFFFF;
  outline-offset: 4px;
}
.btn-bulky:focus-visible::after,
.il-link.link-bulky:focus-visible::after,
.il-drilldown .menulevel:focus-visible::after {
  content: " ";
  position: absolute;
  top: -2px;
  left: -2px;
  right: -2px;
  bottom: -2px;
  border: 2px solid #FFFFFF;
  outline: 3px solid #0078D7;
}
.btn-bulky:active, .btn-bulky.engaged,
.il-link.link-bulky:active,
.il-link.link-bulky.engaged,
.il-drilldown .menulevel:active,
.il-drilldown .menulevel.engaged {
  outline: none;
}
.btn-bulky:active,
.il-link.link-bulky:active,
.il-drilldown .menulevel:active {
  background-color: #bdbdbd;
  color: #161616;
  border-width: 1px;
  border-style: solid;
  border-color: #bdbdbd;
}
.btn-bulky[disabled],
.btn-bulky fieldset[disabled],
.il-link.link-bulky[disabled],
.il-link.link-bulky fieldset[disabled],
.il-drilldown .menulevel[disabled],
.il-drilldown .menulevel fieldset[disabled] {
  background-color: #b0b0b0;
  border-width: 1px;
  border-style: solid;
  border-color: #b0b0b0;
  color: black;
  cursor: not-allowed;
}
.btn-bulky.engaged,
.il-link.link-bulky.engaged,
.il-drilldown .menulevel.engaged {
  background-color: #e2e8ef;
  border-width: 1px;
  border-style: solid;
  border-color: #f0f0f0;
  color: inherit;
}
.btn-bulky .button-content_v-align-top,
.il-link.link-bulky .button-content_v-align-top,
.il-drilldown .menulevel .button-content_v-align-top {
  display: flex;
  text-align: left;
  gap: 6px;
  align-items: start;
}
.btn-bulky .button-content_grow,
.il-link.link-bulky .button-content_grow,
.il-drilldown .menulevel .button-content_grow {
  flex-grow: 1;
}

.il-maincontrols-slate .btn-bulky,
.il-maincontrols-slate .il-link.link-bulky,
.il-drilldown .btn-bulky,
.il-drilldown .il-link.link-bulky {
  margin-bottom: 2px;
}
.il-maincontrols-slate .btn-bulky .bulky-label,
.il-maincontrols-slate .il-link.link-bulky .bulky-label,
.il-drilldown .btn-bulky .bulky-label,
.il-drilldown .il-link.link-bulky .bulky-label {
  flex-grow: 1;
  text-align: left;
}

.il-drilldown .menulevel {
  justify-content: space-between;
  text-align: left;
  margin-bottom: 2px;
}

.btn-lg, .btn-group-lg > .btn {
  min-height: 50.4px;
  min-width: 50.4px;
  font-size: 1rem;
  padding: 9px 15px;
  gap: 6px;
}

.btn-sm, .btn-group-sm > .btn {
  min-height: 25px;
  min-width: 25px;
  font-size: 0.625rem;
  padding: 3px 6px;
  gap: 6px;
}

button > .glyphicon {
  pointer-events: none;
}

.il-btn-month .dropdown-menu {
  min-width: 250px;
}

.il-btn-with-loading-animation {
  background-image: url("./images/loader.svg");
  background-color: #b0b0b0;
  border-color: #b0b0b0;
  background-repeat: no-repeat;
  background-position: right center;
  padding-right: 18px;
}
.il-btn-with-loading-animation:hover {
  background-color: #b0b0b0;
  border-color: #b0b0b0;
}

.minimize, .close {
  font-size: 1.3125rem;
  font-weight: 600;
  line-height: 1;
  color: #737373;
}
.minimize:hover, .minimize:focus, .close:hover, .close:focus {
  color: #2c2c2c;
  text-decoration: none;
}
button .minimize, button .close {
  padding: 0;
  background: transparent;
  border: 0;
  -webkit-appearance: none;
}

.close {
  float: right;
}

.btn-tag {
  display: inline-block;
  white-space: nowrap;
  padding: 1px 3px;
  margin: 3px 6px 3px 0;
  border-radius: 3px;
}
.btn-tag.btn-tag-inactive {
  cursor: default !important;
}
.btn-tag.btn-tag-relevance-verylow {
  color: #161616;
  background-color: #b0b0b0;
}
.btn-tag.btn-tag-relevance-low {
  color: #161616;
  background-color: #a5b8ba;
}
.btn-tag.btn-tag-relevance-middle {
  color: #161616;
  background-color: #95c5ca;
}
.btn-tag.btn-tag-relevance-high {
  color: #161616;
  background-color: #85d1da;
}
.btn-tag.btn-tag-relevance-veryhigh {
  color: #161616;
  background-color: #75deea;
}

.il-toggle-button {
  position: relative;
  display: inline-block;
  height: 24px;
  padding-left: 27px;
  padding-right: 27px;
  border-radius: 40px;
  cursor: pointer;
}

.il-toggle-button .il-toggle-switch {
  position: absolute;
  top: 2px;
  left: 4%;
  width: 18px;
  height: 18px;
  border-radius: 40px;
  -webkit-transition: all 0.25s ease-in-out; /* Safari */
  transition: all 0.25s ease-in-out;
}

.il-toggle-button.on {
  background: #6ea03c;
  border: 1px solid #6ea03c;
}
.il-toggle-button.on .il-toggle-label-on {
  position: absolute;
  top: 3px;
  left: 9px;
  font-weight: 600;
  font-size: 0.75rem;
  color: white;
}
.il-toggle-button.on .il-toggle-switch {
  left: 63%;
  background: white;
  border: 1px solid white;
}
.il-toggle-button.off {
  background: #dddddd;
  border: 1px solid #dddddd;
}
.il-toggle-button.off .il-toggle-label-off {
  position: absolute;
  top: 3px;
  left: 24px;
  font-weight: 600;
  font-size: 0.75rem;
}
.il-toggle-button.off .il-toggle-switch {
  background: white;
  border: 1px solid white;
}
.il-toggle-button.unavailable {
  background: #737373;
  border: 1px solid #737373;
}
.il-toggle-button.unavailable .il-toggle-switch {
  background: #2c2c2c;
  border: 1px solid #2c2c2c;
}

.ilToolbar .il-toggle-button {
  bottom: 3px;
}
.ilToolbar label {
  font-size: 0.75rem;
}

.il-card {
  padding: 0 0 6px 0;
  width: 100%;
  position: relative;
  background-color: white;
  border: 1px solid #dddddd;
  border-radius: 0;
  box-shadow: none;
  /* see bug #24947 */
}
.il-card .il-card-image-container {
  width: 100%;
  padding-top: 100%;
  position: relative;
}
.il-card .il-card-image-container a:focus-visible {
  position: static;
}
.il-card img.img-responsive, .il-card img.img-standard {
  position: absolute;
  top: 0;
  left: 0;
  bottom: 0;
  right: 0;
  width: 100%;
  max-height: 100%;
  margin: auto;
  z-index: 100;
}
.il-card a {
  overflow: hidden;
}
.il-card .card-title {
  font-size: 0.875rem;
}
.il-card.thumbnail {
  margin-bottom: 0px;
  font-size: 0.75rem;
}
.il-card.thumbnail:focus-within .il-card-repository-head {
  z-index: 400;
}
.il-card.thumbnail a:focus-visible {
  overflow: visible;
}
.il-card .card-highlight {
  background: #B54F00;
  height: 6px;
  width: 100%;
}
.il-card .card-no-highlight {
  background-color: transparent;
  height: 6px;
  width: 100%;
}
.il-card .caption {
  padding: 6px 9px;
  overflow-wrap: break-word;
  word-break: break-word;
}
.il-card .caption h5 {
  margin: 6px 0 0 0;
}
.il-card .caption dl dt {
  font-weight: 400;
  color: #6f6f6f;
  padding-top: 6px;
}
.il-card .il-card-repository-head {
  background-color: rgba(0, 0, 0, 0.5);
  position: absolute;
  top: 0;
  left: 0;
  right: 0;
  height: 47px;
  padding: 0 6px;
  z-index: 300;
}
.il-card .il-card-repository-head .icon {
  filter: invert(50%);
}
.il-card .il-card-repository-head > div {
  padding: 6px 6px;
  float: left;
}
.il-card .il-card-repository-head .il-chart-progressmeter-box {
  width: 41px;
  height: 38px;
}
.il-card .il-card-repository-head .il-chart-progressmeter-box > .il-chart-progressmeter-container .il-chart-progressmeter-viewbox {
  max-width: 100%;
  filter: brightness(1.2);
}
.il-card .il-card-repository-head > div.il-card-repository-dropdown {
  float: right;
  padding: 9px 6px;
}
.il-card .il-card-repository-head > div.il-card-repository-dropdown > .dropdown > button {
  background-color: inherit;
  border: #dddddd 1px solid;
  width: 29px;
  height: 29px;
}
.il-card .il-card-repository-head > div.il-card-repository-dropdown > .dropdown > button span.caret {
  display: block;
  margin-left: auto;
  margin-right: auto;
}
.il-card .il-card-repository-head > div.il-card-repository-dropdown > .dropdown > button:focus-visible {
  overflow: visible;
  outline-offset: 4px;
}

.il-panel-report .il-card {
  background-color: #f9f9f9;
}

@media (min-width: 768px) {
  .row-eq-height .il-card {
    display: flex;
    flex-direction: column;
  }
  .row-eq-height .il-card .card-title {
    flex-grow: 2;
  }
}
/* see bug #25920, limit size of cards for small screens */
@media (max-width: 768px) {
  .il-card {
    max-width: 350px;
    margin-right: auto;
    margin-left: auto;
  }
}
/************/
/* ScaleBar */
/************/
.il-chart-scale-bar {
  min-width: 100px;
  overflow: hidden;
  margin: 0;
  padding: 0;
  list-style-type: none;
}

.il-chart-scale-bar > li {
  float: left;
  padding: 0 2px;
}

.il-chart-scale-bar > li:last-child {
  padding-right: 0;
}

.il-chart-scale-bar > li:first-child {
  padding-left: 0;
}

.il-chart-scale-bar-item {
  font-size: 0.625rem;
  padding: 1px 3px;
  color: #161616;
  text-align: center;
  background-color: #e0e0e0;
  text-overflow: ellipsis;
  white-space: nowrap;
  overflow: hidden;
}

.il-chart-scale-bar-active {
  color: white;
  background-color: #4c6586;
}

/*****************/
/* ProgressMeter */
/*****************/
.il-chart-progressmeter-box {
  overflow: hidden;
  position: relative;
}
.il-chart-progressmeter-box.fixed-size {
  width: 350px;
}
.il-chart-progressmeter-box .il-chart-progressmeter-container {
  position: relative;
  min-width: 80px;
  max-width: 800px;
  width: 100%;
  height: auto;
}
.il-chart-progressmeter-box .il-chart-progressmeter-container .il-chart-progressmeter-viewbox {
  display: block;
  max-width: 80%;
  min-width: 80px;
  max-height: 800px;
}
.il-chart-progressmeter-box .il-chart-progressmeter-container .il-chart-progressmeter-viewbox .il-chart-progressmeter-circle-bg {
  stroke: #dddddd;
  fill: none;
  stroke-width: 6;
  stroke-linecap: round;
}
.il-chart-progressmeter-box .il-chart-progressmeter-container .il-chart-progressmeter-viewbox .il-chart-progressmeter-circle {
  fill: none;
  stroke-linecap: round;
}
.il-chart-progressmeter-box .il-chart-progressmeter-container .il-chart-progressmeter-viewbox .il-chart-progressmeter-multicircle .il-chart-progressmeter-circle {
  stroke-width: 1.6666666667;
}
.il-chart-progressmeter-box .il-chart-progressmeter-container .il-chart-progressmeter-viewbox .il-chart-progressmeter-monocircle .il-chart-progressmeter-circle {
  stroke-width: 4;
}
.il-chart-progressmeter-box .il-chart-progressmeter-container .il-chart-progressmeter-viewbox .il-chart-progressmeter-circle.no-success {
  stroke: #d9534f;
}
.il-chart-progressmeter-box .il-chart-progressmeter-container .il-chart-progressmeter-viewbox .il-chart-progressmeter-circle.success {
  stroke: #6ea03c;
}
.il-chart-progressmeter-box .il-chart-progressmeter-container .il-chart-progressmeter-viewbox .il-chart-progressmeter-circle.not-active {
  stroke: #f0ad4e;
}
.il-chart-progressmeter-box .il-chart-progressmeter-container .il-chart-progressmeter-viewbox .il-chart-progressmeter-circle.active {
  stroke: #aaaaaa;
}
.il-chart-progressmeter-box .il-chart-progressmeter-container .il-chart-progressmeter-viewbox .il-chart-progressmeter-text text {
  text-anchor: middle;
}
.il-chart-progressmeter-box .il-chart-progressmeter-container .il-chart-progressmeter-viewbox .il-chart-progressmeter-text .text-score {
  font-size: 0.625rem;
  font-weight: 600;
  fill: #000000;
}
.il-chart-progressmeter-box .il-chart-progressmeter-container .il-chart-progressmeter-viewbox .il-chart-progressmeter-text .text-comparision {
  font-size: 2.5px;
  fill: #000000;
}
.il-chart-progressmeter-box .il-chart-progressmeter-container .il-chart-progressmeter-viewbox .il-chart-progressmeter-text .text-score-info,
.il-chart-progressmeter-box .il-chart-progressmeter-container .il-chart-progressmeter-viewbox .il-chart-progressmeter-text .text-comparision-info {
  font-size: 2.5px;
  fill: #bcbcbc;
}
.il-chart-progressmeter-box .il-chart-progressmeter-container .il-chart-progressmeter-viewbox .il-chart-progressmeter-needle {
  transform-origin: 24.6066px 22.8934px;
}
.il-chart-progressmeter-box .il-chart-progressmeter-container .il-chart-progressmeter-viewbox .il-chart-progressmeter-needle .il-chart-progressmeter-needle-border {
  stroke: #bcbcbc;
  stroke-width: 0.1;
}
.il-chart-progressmeter-box .il-chart-progressmeter-container .il-chart-progressmeter-viewbox .il-chart-progressmeter-needle .il-chart-progressmeter-needle-fill {
  fill: #efefef;
  stroke-width: 0;
}
.il-chart-progressmeter-box .il-chart-progressmeter-container .il-chart-progressmeter-viewbox .il-chart-progressmeter-needle.no-needle {
  display: none;
}
.il-chart-progressmeter-box.il-chart-progressmeter-mini .il-chart-progressmeter-container {
  min-width: 20px;
  max-width: 250px;
}
.il-chart-progressmeter-box.il-chart-progressmeter-mini .il-chart-progressmeter-container .il-chart-progressmeter-viewbox {
  min-width: 20px;
  max-height: 250px;
}
.il-chart-progressmeter-box.il-chart-progressmeter-mini .il-chart-progressmeter-container .il-chart-progressmeter-viewbox .il-chart-progressmeter-circle-bg {
  stroke: #dddddd;
  stroke-width: 5;
}
.il-chart-progressmeter-box.il-chart-progressmeter-mini .il-chart-progressmeter-container .il-chart-progressmeter-viewbox .il-chart-progressmeter-circle {
  stroke-width: 5;
}
.il-chart-progressmeter-box.il-chart-progressmeter-mini .il-chart-progressmeter-container .il-chart-progressmeter-viewbox .il-chart-progressmeter-circle.no-success {
  stroke: #d9534f;
}
.il-chart-progressmeter-box.il-chart-progressmeter-mini .il-chart-progressmeter-container .il-chart-progressmeter-viewbox .il-chart-progressmeter-circle.success {
  stroke: #6ea03c;
}
.il-chart-progressmeter-box.il-chart-progressmeter-mini .il-chart-progressmeter-container .il-chart-progressmeter-viewbox .il-chart-progressmeter-needle {
  stroke: #bcbcbc;
  fill: none;
  stroke-width: 4;
  stroke-linecap: round;
  transform-origin: 25px 23.25px;
}
.il-chart-progressmeter-box.il-chart-progressmeter-mini .il-chart-progressmeter-container .il-chart-progressmeter-viewbox .il-chart-progressmeter-needle.no-needle {
  stroke: transparent;
}

/*****************/
/* Bar Chart */
/*****************/
.il-chart-bar-horizontal {
  padding-top: 12px;
  padding-bottom: 12px;
}

.il-chart-bar-vertical {
  padding-top: 12px;
  padding-bottom: 12px;
}

.badge {
  min-width: 10px;
  font-size: 0.625rem;
  margin-left: -4px;
  position: relative;
  text-align: center;
  white-space: nowrap;
  vertical-align: middle;
  color: white;
  line-height: 1;
  border-radius: 10px;
}
.badge:empty {
  display: none;
}

.il-counter {
  position: relative;
}

.il-counter-novelty {
  padding: 2px 4px;
  position: absolute;
  top: -5px;
  background-color: #B54F00;
}

.il-counter-status {
  padding: 2px 4px;
  position: absolute;
  bottom: -5px;
  background-color: #737373;
}

.glyph .il-counter-spacer {
  margin-left: -4px;
  font-size: 0.625rem;
  padding: 2px 4px;
  visibility: hidden;
}

.il-deck .row {
  margin-left: -3px;
  margin-right: 0;
  margin-bottom: 12px;
}
.il-deck .row > div {
  padding-left: 3px;
  padding-right: 3px;
  margin-bottom: 6px;
}
.il-deck .row.row-eq-height:before {
  content: none !important;
}
.il-deck .row.row-eq-height:after {
  content: none !important;
}

.row-eq-height {
  display: -webkit-box;
  display: -webkit-flex;
  display: -ms-flexbox;
  display: flex;
  flex-wrap: wrap;
}
.row-eq-height > div {
  display: flex;
}

h4.il-divider {
  padding: 3px 6px;
  margin-bottom: 0px;
  background-color: white;
  display: block;
  font-size: 0.75rem;
  line-height: 1.5;
  color: #161616;
}

hr.il-divider-with-label {
  display: none;
}

.il-divider-vertical:before {
  content: "•";
  padding-left: 6px;
  padding-right: 6px;
}

.ui-dropzone {
  border: 1px dashed #757575;
  background: white;
  display: inline-block;
  margin-bottom: 3px;
  width: 100%;
}

.ui-dropzone-wrapper {
  background: none;
  border: none;
}

.ui-dropzone.highlight {
  border: 1px dashed #757575;
  border-radius: 0px;
  background: #FFFFD6;
  padding: 2px;
}

.ui-dropzone.highlight-current {
  border: 1px dashed #5c5c5c;
  background-color: #FFF9BC;
  padding: 2px;
}

.ui-dropzone-message {
  font-size: 0.875rem;
  margin-bottom: 3px;
  float: right;
}

.ui-dropzone .form-group {
  width: 100%;
}

.ui-dropzone .form-group input,
.ui-dropzone .form-group textarea {
  width: 100%;
}

.il-input-tag {
  --tags-focus-border-color: #4c6586;
  --tag-bg: #4c6586;
  --tag-hover: #4c6586;
  --tag-text-color: white;
  --tag-invalid-color: #4c6586;
  --tag-invalid-bg: #4c6586;
  --tag-remove-bg: #4c6586;
  --tag-remove-btn-color: white;
  --tag-remove-btn-bg--hover: #4c6586;
  --tag-hide-transition: .0s;
  line-height: 1.428571429;
}

.il-input-tag-container {
  height: auto;
  min-height: 1.428571429;
}
.il-input-tag-container .il-input-tag {
  border: none;
  box-shadow: none;
  outline: none;
  padding: 0 0px 4px;
  line-height: 1.428571429;
  font-weight: 600 !important;
  margin-bottom: 6.6px;
}
.il-input-tag-container .il-input-tag .tagify__tag {
  margin-top: 0;
}

.il-input-tag-container.disabled {
  background-color: #EEEEEE;
  cursor: not-allowed;
}
.il-input-tag-container.disabled .tagify__tag {
  cursor: not-allowed;
}
.il-input-tag-container.disabled .form-control {
  background-color: #EEEEEE;
}

.il-input-password .revelation-glyph {
  float: right;
  margin-top: -21px;
  margin-right: 5px;
}
.il-input-password .revelation-reveal {
  display: block;
}
.il-input-password .revelation-mask {
  display: none;
}
.revealed .il-input-password .revelation-reveal {
  display: none;
}
.revealed .il-input-password .revelation-mask {
  display: block;
}

.il-input-radio .form-control.il-input-radiooption {
  height: unset;
  border: unset;
  background-color: unset;
}

.il-input-multiselect {
  list-style: none;
  padding-left: 0px;
}

.ui-input-textarea-remainder {
  font-size: 0.75rem;
}

.il-standard-form textarea {
  height: 4.56rem;
}

.il-filter .collapse.in {
  display: flex;
}
.il-filter .col-md-4, .il-filter .col-md-6 {
  padding-top: 6px;
  padding-bottom: 6px;
  padding-right: 0px;
}
.il-filter .glyphicon-ok {
  font-size: unset;
  text-align: unset;
}
.il-filter input {
  overflow: hidden;
  white-space: nowrap;
  text-overflow: ellipsis;
}
.il-filter .input-group {
  width: 100%;
  height: 25px;
  table-layout: fixed;
}
.il-filter .input-group select {
  width: 100%;
  height: 25px;
  border: 1px solid #757575;
  background-color: white;
}
.il-filter .input-group .btn-bulky {
  background-color: #f0f0f0;
}
.il-filter .leftaddon {
  overflow: hidden;
  white-space: nowrap;
  text-overflow: ellipsis;
  width: 30%;
}
.il-filter .rightaddon {
  overflow: visible;
  white-space: nowrap;
  text-overflow: ellipsis;
  width: 10%;
}
.il-filter .rightaddon .glyphicon {
  top: 0;
}

.il-filter-bar {
  display: flex;
  padding: 3px 12px;
  background-color: #f9f9f9;
}
.il-filter-bar .il-filter-bar-opener {
  flex: 1;
}
.il-filter-bar .il-filter-bar-opener .btn-bulky {
  display: inline-flex;
  width: 100%;
  background-color: initial;
  font-size: 0.875rem;
}
.il-filter-bar .il-filter-bar-opener .btn-bulky .glyph {
  padding-right: 0.3em;
}
.il-filter-bar .il-filter-bar-toggle {
  float: right;
  padding-left: 10px;
}

.il-filter-controls {
  position: absolute;
  bottom: 0px;
  padding-left: 15px;
  padding-bottom: 6px;
}
.il-filter-controls .btn-bulky {
  width: auto;
  background-color: initial;
  font-size: 0.875rem;
}

.il-filter .glyphicon {
  font-size: 0.875rem;
}

.il-filter-inputs-active {
  background-color: #f9f9f9;
  padding: 3px 9px;
}
.il-filter-inputs-active span {
  display: inline-block;
  margin: 3px 9px 3px 0;
  padding: 0 9px;
  float: left;
  background-color: white;
  font-size: 0.75rem;
  overflow: hidden;
  white-space: nowrap;
  text-overflow: ellipsis;
  max-width: 90vw;
}

.il-filter-input-section {
  border-top: 1px solid #dddddd;
  position: relative;
  padding-bottom: 40px;
  padding-right: 12px;
  margin: 0;
  background: #f9f9f9;
}
.il-filter-input-section .leftaddon {
  font-size: 0.75rem;
}
.il-filter-input-section .il-input-multiselect {
  margin: 0.8em;
}

.il-filter-field {
  cursor: text;
  overflow: hidden;
  white-space: nowrap;
  text-overflow: ellipsis;
}

@media (max-width: 768px) {
  .il-filter .webui-popover {
    position: static;
    max-width: none;
  }
  .il-filter .webui-popover.bottom > .webui-arrow, .il-filter .webui-popover.bottom-right > .webui-arrow, .il-filter .webui-popover.bottom-left > .webui-arrow {
    display: none;
  }
  .il-filter .webui-popover.bottom, .il-filter .webui-popover.bottom-left, .il-filter .webui-popover.bottom-right {
    padding: 4px;
    margin-top: 0;
    border: 0;
    box-shadow: none;
    background-color: #f9f9f9;
  }
}
.il-filter.disabled .il-filter-inputs-active span {
  color: #6f6f6f;
}

.il-filter-add-list ul {
  list-style: none;
  margin: 0;
  padding: 0;
}
.il-filter-add-list ul li > button {
  padding: 6px 12px;
  display: block;
  width: 100%;
}

.il-input-duration .form-group.row {
  width: 50%;
  float: left;
}

.ui-input-file-input-dropzone {
  border: 1px dashed #757575;
  padding: 3px 9px;
}

.ui-input-file-input-dropzone button {
  font-size: 0.875rem;
  margin-left: 9px;
}

.ui-input-file-input-error-msg {
  font-size: 0.875rem;
  color: #d00;
}

.ui-input-file-input-dropzone button:disabled,
.ui-input-file-input-dropzone button:disabled:hover {
  color: #b0b0b0;
  border: none;
  background: none;
}

.ui-input-file-input {
  border: 0px none transparent;
  margin-bottom: 6px;
  padding: 9px;
}

.ui-input-file-input span {
  font-size: 0.875rem;
}
.ui-input-file-input span[data-action=collapse], .ui-input-file-input span [data-file-action=expand] {
  margin: 9px 0;
}
.ui-input-file-input span[data-action=remove] .glyph {
  margin-left: 9px;
  float: right;
}
.ui-input-file-input span[data-dz-name] {
  margin-right: 9px;
}
.ui-input-file-input span[data-dz-size] {
  margin-right: 9px;
  font-style: italic;
}

.ui-input-file-input-progress-container {
  height: 3px;
  background-color: #f0f0f0;
  margin-top: 9px;
  margin-bottom: -9px;
  margin-left: -9px;
  margin-right: -9px;
}
.ui-input-file-input-progress-container .ui-input-file-input-progress-indicator {
  background-color: #757575;
  float: left;
  height: inherit;
  width: 0%;
  -webkit-transition: width 0.6s ease;
  -o-transition: width 0.6s ease;
  transition: width 0.6s ease;
}
.ui-input-file-input-progress-container .ui-input-file-input-progress-indicator.success {
  background-color: #6ea03c;
}
.ui-input-file-input-progress-container .ui-input-file-input-progress-indicator.error {
  background-color: #B54F00;
}

/**
 * @author Thibeau Fuhrer <thibeau@sr.solutions>
 */
.c-input-markdown__controls {
  display: flex;
  justify-content: space-between;
  flex-wrap: wrap;
  gap: 3px;
  margin-bottom: 3px;
}

.c-input-markdown__actions .glyph,
.c-input-markdown__actions .glyph:hover {
  color: white;
}

.c-input-markdown__preview {
  min-height: 4.56rem;
  border: 1px solid #dddddd;
  display: inline-block;
  width: 100%;
  padding-left: 12px;
  padding-right: 12px;
  margin: 0;
}

.c-input-markdown .ui-input-textarea textarea {
  font-family: Monospace, Courier;
}

.il-standard-form {
  background-color: white;
  margin-top: 6px;
}
.il-standard-form .il-standard-form-cmd {
  float: right;
}
.il-standard-form .il-standard-form-cmd .btn {
  display: inline-block;
  min-width: 60px;
  vertical-align: top;
}
@media (max-width: 768px) {
  .il-standard-form .il-standard-form-cmd .btn {
    min-width: 0;
  }
}
.il-standard-form .il-standard-form-header {
  padding-left: 12px;
  padding-right: 12px;
  background-color: white;
  color: #161616;
}
.il-standard-form .il-standard-form-footer, .il-standard-form .il-section-input-header {
  padding: 30px 0 12px 15px;
  background-color: white;
  color: #161616;
}
.il-standard-form .il-standard-form-header + .il-section-input > .il-section-input-header {
  border-top: none;
}
.il-standard-form .il-section-input-header {
  margin: 15px 0 0 0;
  border-top: 1px solid #dddddd;
}
.il-standard-form .il-standard-form-header h2, .il-standard-form .il-section-input-header h2 {
  font-size: 1.115rem;
  font-weight: 600;
  padding-top: 12px;
  padding-bottom: 3px;
}
.il-standard-form .il-standar-form-header-byline, .il-standard-form .il-section-input-header-byline {
  font-size: 0.75rem;
}
.il-standard-form .il-standard-form-header + .il-section-input {
  margin-top: calc(-1 * (1.0714285718rem + 3px + 1vw));
  padding: 0;
}
.il-standard-form .il-standard-form-header + .il-section-input .il-section-input-header h2 {
  margin-top: 0;
  padding-top: 0;
}
.il-standard-form .il-dependant-group {
  background-color: #f0f0f0;
  padding: 3px 0;
}
.il-standard-form .il-dependant-group .form-group {
  margin: 0;
}
.il-standard-form input[type=radio], .il-standard-form input[type=checkbox] {
  height: unset;
  width: unset;
}

.input-group-addon {
  padding: 3px 8px;
  font-size: 0.875rem;
  font-weight: 400;
  line-height: 1;
  color: #161616;
  text-align: center;
  background-color: #f9f9f9;
  border: 1px solid #a6a6a6;
  border-radius: 0;
}

.form-control, .form-control:focus {
  -webkit-box-shadow: none;
  box-shadow: none;
}

.form-control:focus-visible {
  -webkit-box-shadow: none;
  box-shadow: none;
  outline: 3px solid #0078D7;
}

input[type=file]:focus:focus-visible::after,
input[type=radio]:focus:focus-visible::after,
input[type=checkbox]:focus:focus-visible::after {
  content: none;
}

input.btn.btn-default:focus-visible {
  outline: 3px solid #0078D7;
  outline-offset: 3px;
}

.btn-file:focus-within, .btn-file:hover:focus-within {
  z-index: 3;
  outline: 3px solid #0078D7;
  outline-offset: 3px;
}

textarea.form-control {
  max-width: 100%;
}

select.form-control {
  width: auto;
  max-width: 100%;
}

.radio .help-block {
  padding-left: 15px;
}

td.form-inline > div.form-group {
  display: block;
  padding: 4px 0;
}

input[type=radio]:focus:focus-visible,
input[type=checkbox]:focus:focus-visible {
  outline: 3px solid #0078D7;
  outline-offset: 2px;
}

.il-std-item-container:not(:last-child) {
  border-bottom: 1px solid #dddddd;
}

.il-item {
  background-color: white;
  position: relative;
  padding: 15px;
}
.il-item .il-item-title {
  font-size: 0.875rem;
  display: inline-block;
}
.il-item .il-item-title .btn-link, .il-item .il-item-title a {
  font-size: inherit;
  line-height: 1.428571429;
}
.il-item .il-item-title .btn-link:focus-visible, .il-item .il-item-title a:focus-visible {
  display: block;
}
.il-item .il-item-divider {
  clear: both;
  padding: 10px 0 0 0;
  margin: 0 0 10px 0;
  border: 0 none;
  background: none;
  border-bottom: dashed 0.5px #dddddd;
}
.il-item .dropdown {
  display: inline-block;
  float: right;
}
.il-item .il-item-description {
  padding: 10px 0 0 0;
  font-size: 0.75rem;
  clear: both;
}
.il-item .il-item-property-name {
  font-size: 0.75rem;
  color: #6f6f6f;
  overflow: hidden;
}
.il-item .il-item-property-name:not(:empty):after {
  content: ": ";
}
.il-item .il-item-property-value {
  font-size: 0.75rem;
  overflow: hidden;
}
.il-item .il-chart-progressmeter-box {
  max-width: 80px;
  margin-right: 0;
  margin-left: auto;
}
@media only screen and (max-width: 768px) {
  .il-item .il-chart-progressmeter-viewbox {
    padding-top: 6px;
  }
}
.il-item .col-sm-9 > .row {
  clear: both;
}
.il-item .row .row > .col-md-6 {
  margin-bottom: 6px;
}
.il-item .il-item-audio {
  padding: 6px 0;
}

.il-item-marker {
  border-left: 5px solid;
}

.il-item-group {
  clear: both;
  background-color: #f9f9f9;
}
.il-item-group > h3 {
  float: left;
  color: #161616;
  font-size: 1rem;
  font-weight: 400;
  padding: 9px 15px;
  margin: 0;
}
.il-item-group .dropdown {
  float: right;
}

.il-item-group-items {
  clear: both;
}
.il-item-group-items > ul {
  list-style: none;
  padding: 0;
  margin: 0;
}

.il-item-notification-replacement-container:not(:first-child) .il-notification-item {
  margin-top: 6px;
}

.il-notification-item {
  padding-right: 18px;
}
.il-notification-item .il-item-notification-title {
  font-size: 1rem;
  display: inline-block;
  margin: 0;
}
.il-notification-item .il-item-additional-content {
  clear: both;
}
.il-notification-item .row {
  margin-right: 0px;
}
.il-notification-item .dropdown {
  margin-top: -20px;
}

.il-item-shy {
  display: flex;
  gap: 10px;
}
.il-item-shy .content {
  width: 100%;
  display: grid;
  grid-template-areas: "title close" "description description" "divider divider" "properties properties";
  grid-auto-columns: auto 0.75rem;
}
.il-item-shy .content .il-item-title {
  grid-area: title;
}
.il-item-shy .content .close {
  grid-area: close;
}
.il-item-shy .content .il-item-description {
  grid-area: description;
}
.il-item-shy .content .il-item-divider {
  grid-area: divider;
}
.il-item-shy .content .il-item-properties {
  grid-area: properties;
  display: grid;
  grid-template-columns: auto 1fr;
  gap: 6px;
}

@media only screen and (min-width: 769px) {
  .panel-secondary .il-item {
    width: 100%;
  }
  .panel-secondary .il-item .il-item-title {
    word-break: break-word;
  }
  .panel-secondary .il-item .il-item-description {
    padding-top: 0;
    word-break: break-word;
  }
  .panel-secondary .il-item .il-item-divider {
    padding: 6px 0 0 0;
    margin: 0 0 6px 0;
  }
  .panel-secondary .il-item .col-sm-3 {
    margin-top: 3px;
    margin-left: 0;
    width: 45px;
  }
  .panel-secondary .il-item .col-sm-3 img {
    width: 40px;
  }
  .panel-secondary .il-item .col-sm-9 {
    width: calc(100% - 45px);
  }
  .panel-secondary .il-item .col-md-6 {
    width: 100%;
  }
}
/* otherwise dropdowns in items with icon do not work */
.il-std-item .media .media-body, .il-std-item .media, .il-notification-item .media, .il-notification-item .media .media-body {
  overflow: visible;
}

@media only screen and (max-width: 768px) {
  .il-item .il-item-divider {
    padding: 10px 0 0 0;
    margin: 0;
    border-bottom: 0;
  }
  .il-panel-listing-std-container .il-item .media-left {
    min-width: 50px;
  }
  .panel-secondary .il-item .media-body {
    width: auto;
  }
}
.c-launcher .btn-bulky {
  background-color: #557b2e;
  color: white;
  border-width: 1px;
  border-style: solid;
  border-color: #557b2e;
  border-radius: 10px;
  min-width: 50%;
  width: max-content;
}
.c-launcher .btn-bulky:hover {
  text-decoration: none;
  background-color: #3b5620;
  color: white;
  border-width: 1px;
  border-style: solid;
  border-color: #3b5620;
}
.c-launcher .btn-bulky:focus-visible {
  position: relative;
  outline: 2px solid #FFFFFF;
  outline-offset: 4px;
}
.c-launcher .btn-bulky:focus-visible::after {
  content: " ";
  position: absolute;
  top: -2px;
  left: -2px;
  right: -2px;
  bottom: -2px;
  border: 2px solid #FFFFFF;
  outline: 3px solid #0078D7;
}
.c-launcher .btn-bulky:active, .c-launcher .btn-bulky.engaged {
  outline: none;
}
.c-launcher .btn-bulky:active {
  transform: scale(0.95);
  background-color: #223112;
  color: white;
  border-width: 1px;
  border-style: solid;
  border-color: #223112;
}
.c-launcher .btn-bulky[disabled],
.c-launcher .btn-bulky fieldset[disabled] {
  background-color: #b0b0b0;
  border-width: 1px;
  border-style: solid;
  border-color: #b0b0b0;
  color: black;
  cursor: not-allowed;
  transform: none;
}
.c-launcher .btn-bulky.engaged {
  background-color: white;
  border-width: 3px;
  border-style: solid;
  border-color: #557b2e;
  color: #000;
}
.c-launcher .btn-bulky[disabled] {
  cursor: not-allowed;
}
.c-launcher .btn-bulky:not([disabled]) .glyph {
  color: white;
}
@media screen and (max-width: 768px) {
  .c-launcher .btn-bulky {
    min-width: 100%;
  }
}

.c-launcher__status {
  display: flex;
  flex-direction: row;
  margin-bottom: 9px;
}

.c-launcher__status__message {
  flex-grow: 1;
  order: 2;
}
.c-launcher__status__message > * {
  margin-bottom: 0;
}

.c-launcher__status__icon {
  margin-right: 6px;
  flex-basis: auto;
  order: 1;
}
.c-launcher__status__icon .il-chart-progressmeter-viewbox {
  height: 45px;
  width: 45px;
}

/*
*********************
grid-based layout
*********************
*/
@media all and (-ms-high-contrast: none), (-ms-high-contrast: active) {
  body {
    background-image: url("../../templates/default/images/HeaderIcon.svg");
    background-position: center 43%;
    background-repeat: no-repeat;
    display: -ms-flexbox;
    align-items: center;
    justify-content: center;
  }
  body:after {
    content: "Microsoft Internet Explorer is no longer supported!";
  }
  body .il-layout-page {
    display: none;
  }
}
.il-layout-page {
  background: white;
  display: grid;
  grid-gap: 0px;
  grid-template-columns: auto 1fr;
  grid-template-rows: auto 60px 1fr;
  height: 100%;
  overflow: hidden;
  width: 100%;
  hyphens: auto;
  -webkit-hyphens: auto;
  -ms-hyphens: auto;
  -moz-hyphens: auto;
}
.il-layout-page .il-maincontrols-mainbar .il-mainbar-close-slates {
  display: none;
}
.il-layout-page.with-mainbar-slates-engaged {
  grid-template-columns: auto 1fr;
}
.il-layout-page.with-mainbar-slates-engaged .il-maincontrols-mainbar {
  width: 409px;
}
.il-layout-page.with-mainbar-slates-engaged .il-maincontrols-mainbar .il-mainbar-slates {
  display: flex;
  flex-direction: column;
  z-index: 996;
}
.il-layout-page.with-mainbar-slates-engaged .il-maincontrols-mainbar .il-mainbar-slates .il-maincontrols-slate {
  overflow-y: auto;
  -webkit-overflow-scrolling: touch;
  min-height: 0;
}
.il-layout-page.with-mainbar-slates-engaged .il-maincontrols-mainbar .il-mainbar-close-slates {
  display: flex;
}

header {
  grid-column-start: 1;
  grid-column-end: 3;
  grid-row: 2;
  z-index: 999;
  box-shadow: 0 1px 2px rgba(0, 0, 0, 0.1);
}

.breadcrumbs {
  position: sticky;
  top: 0;
  align-items: center;
  background-color: white;
  display: flex;
  flex-direction: row;
  z-index: 995;
  box-shadow: 0 1px 2px rgba(0, 0, 0, 0.1);
}

div.il-system-infos {
  grid-column-start: 1;
  grid-column-end: 3;
  grid-row: 1;
  z-index: 998;
}

.header-inner {
  align-items: center;
  background: white;
  display: flex;
  flex-direction: row;
  height: 60px;
  padding: 0 15px;
  position: fixed;
  width: 100%;
  justify-content: space-between;
}

.il-logo {
  width: 50%;
  height: 45px;
  justify-self: start;
  display: flex;
  align-items: center;
}

.il-pagetitle {
  font-weight: 600;
  display: flex;
  font-size: 1rem;
  align-items: flex-end;
  padding-left: 35px;
  color: #161616;
}

.il-header-locator {
  display: none;
}

nav.il-maincontrols {
  grid-column: 1;
  grid-row: 4;
  z-index: 998;
}

.il-maincontrols-mainbar {
  display: grid;
  height: 100%;
  grid-template-columns: 80px 329px;
  grid-template-rows: 1fr;
  width: 80px;
}
.il-mainbar {
  grid-column: 1;
  grid-row: 1;
  z-index: 997;
}

.il-mainbar-slates {
  grid-column: 2;
  grid-row: 1;
}

main {
  display: block;
}

.il-layout-page-content {
  display: flex;
  flex-flow: column;
  overflow: auto;
}
.il-layout-page-content:focus-visible {
  outline: none;
}
.il-layout-page-content #mainspacekeeper {
  flex-grow: 1;
  width: 100%;
}

/* Footer */
footer {
  background-color: white;
  min-height: auto;
  text-align: center;
  height: 45px;
}

/*
**************************************************************
       mobile Layout
**************************************************************
*/
@media (min-width: 768px) {
  #il_right_col {
    padding-left: 0;
  }
}

@media only screen and (max-width: 1199px) {
  .il-layout-page.with-mainbar-slates-engaged #il_right_col {
    padding-left: 15px;
  }
}
@media only screen and (max-width: 1199px) {
  .il-layout-page.with-mainbar-slates-engaged #il_center_col.col-sm-9 {
    padding-right: 15px;
  }
  .il-layout-page.with-mainbar-slates-engaged #il_center_col.col-sm-9,
  .il-layout-page.with-mainbar-slates-engaged #il_right_col.col-sm-3 {
    float: none !important;
    width: 100% !important;
  }
}
@media only screen and (max-width: 768px) {
  .il-layout-page {
    background: white;
    display: block;
    overflow: initial;
    width: 100%;
  }
  .il-layout-page .nav.il-maincontrols {
    position: fixed;
    bottom: 0;
    z-index: 998;
    width: 100%;
  }
  .il-layout-page .nav.il-maincontrols .il-maincontrols-mainbar {
    display: grid;
    display: -ms-grid;
    -ms-grid-columns: 1fr;
    grid-template-columns: 1fr;
    -ms-grid-rows: 0 60px;
    grid-template-rows: 0 60px;
    grid-template-rows: 0 calc(60px + 1.2 * env(safe-area-inset-bottom));
  }
  .il-layout-page .nav.il-maincontrols .il-maincontrols-mainbar .il-mainbar-close-slates {
    display: none;
  }
  .il-layout-page .nav.il-maincontrols .il-maincontrols-mainbar .il-mainbar {
    -ms-grid-column: 1;
    -ms-grid-row: 2;
    grid-column: 1;
    grid-row: 2;
    box-shadow: 0 0 4px rgba(0, 0, 0, 0.1);
  }
  .il-layout-page .nav.il-maincontrols .il-maincontrols-mainbar .il-mainbar-slates {
    -ms-grid-column: 1;
    -ms-grid-row: 1;
    grid-column: 1;
    grid-row: 1;
  }
  .il-layout-page.with-mainbar-slates-engaged {
    -ms-grid-columns: 1fr;
    grid-template-columns: 1fr;
  }
  .il-layout-page.with-mainbar-slates-engaged .nav.il-maincontrols {
    -ms-grid-column: 1;
    -ms-grid-row: 3;
    grid-column: 1;
    grid-row: 3;
    height: calc(100% - 45px);
  }
  .il-layout-page.with-mainbar-slates-engaged .nav.il-maincontrols .il-maincontrols-mainbar {
    -ms-grid-columns: 1fr;
    grid-template-columns: 1fr;
    -ms-grid-rows: 1fr 60px;
    grid-template-rows: 1fr 60px;
    grid-template-rows: 1fr calc(60px + 1.2 * env(safe-area-inset-bottom));
    width: 100%;
  }
  .il-layout-page.with-mainbar-slates-engaged .nav.il-maincontrols .il-maincontrols-mainbar .il-mainbar {
    box-shadow: 0 0 4px rgba(0, 0, 0, 0.1);
  }
  .il-layout-page.with-mainbar-slates-engaged .nav.il-maincontrols .il-maincontrols-mainbar .il-mainbar-slates {
    -ms-grid-column: 1;
    -ms-grid-row: 1;
    grid-column: 1;
    grid-row: 1;
    display: -ms-flexbox;
    display: flex;
    -ms-flex-direction: column;
    flex-direction: column;
    width: 100%;
    z-index: 996;
  }
  .il-layout-page.with-mainbar-slates-engaged .nav.il-maincontrols .il-maincontrols-mainbar .il-mainbar-slates .il-maincontrols-slate {
    overflow-y: auto;
  }
  .il-layout-page.with-mainbar-slates-engaged .nav.il-maincontrols .il-maincontrols-mainbar .il-mainbar-close-slates {
    display: none;
  }
  header {
    position: -webkit-sticky;
    position: sticky;
    width: 100%;
    top: 0;
  }
  .header-inner {
    position: relative;
    height: 45px;
    padding: 0;
    width: 100%;
    box-shadow: 0 1px 2px rgba(0, 0, 0, 0.1);
  }
  .il-logo {
    width: 40px;
  }
  .il-pagetitle {
    display: none;
  }
  .breadcrumbs {
    display: none;
  }
  .il-header-locator {
    display: block;
  }
  .il-header-locator .dropdown {
    position: static;
  }
  .il-header-locator .open > .dropdown-menu {
    top: 44px;
    width: 100%;
  }
  .il-header-locator .dropdown-toggle {
    background-color: transparent;
    border: none;
    color: #2c2c2c;
    font-size: 1rem;
    max-width: 220px;
    white-space: nowrap;
    overflow: hidden;
    text-overflow: ellipsis;
  }
  .il-header-locator .dropdown-toggle:before {
    content: " \e606";
    font-family: "il-icons";
    font-size: 1rem;
    margin-right: 9px;
  }
  .il-header-locator .open .dropdown-toggle:before {
    content: " \e604";
  }
  .il-header-locator .btn-default:active:hover,
  .il-header-locator .btn-default:active:focus,
  .il-header-locator .open > .dropdown-toggle.btn-default,
  .il-header-locator .open > .dropdown-toggle.btn-default:hover .open > .dropdown-toggle.btn-default:active,
  .il-header-locator .open > .dropdown-toggle.btn-default:active:hover,
  .il-header-locator .open > .dropdown-toggle.btn-default:active:focus {
    background: white;
    border-color: white;
    color: #2c2c2c;
    outline: none;
  }
  .il-header-locator span.caret {
    display: none;
  }
  .il-maincontrols-mainbar {
    display: block;
    width: 100%;
  }
  .il-mainbar {
    box-shadow: none;
    display: -ms-flexbox;
    display: flex;
    max-height: 60px;
    max-height: calc(60px + 1.2 * env(safe-area-inset-bottom));
    overflow: hidden;
    z-index: 997;
  }
  .il-mainbar-tools-button {
    display: -ms-flexbox;
    display: flex;
    -ms-flex-direction: row;
    flex-direction: row;
  }
  .il-mainbar-tools-button button {
    height: 60px;
    width: 80px;
  }
  .il-mainbar-tools-entries button {
    height: 60px;
    width: 80px;
  }
  .il-mainbar-tools-entries.engaged {
    display: -ms-flexbox;
    display: flex;
    -ms-flex-direction: row;
    flex-direction: row;
  }
  .il-mainbar-tools-entries .il-mainbar-tools-entries-bg {
    height: 60px;
  }
  .il-mainbar-slates {
    -ms-grid-column: 2;
    -ms-grid-row: 1;
    grid-column: 2;
    grid-row: 1;
  }
  .il-mainbar-remove-tool {
    display: none;
  }
  .il-mainbar-tools-entries.engaged .il-mainbar-remove-tool {
    display: block;
  }
  main {
    display: block;
  }
  .il-layout-page-content {
    display: flex;
    flex-direction: column;
    min-height: calc(100vh - 45px);
    padding-bottom: 60px;
  }
  .il-layout-page-content > div {
    flex-grow: 1;
  }
  footer {
    margin-bottom: 80px;
  }
}
/*
**************************************************************
       print styles
**************************************************************
*/
@media print {
  html body {
    overflow: visible;
    background: none;
  }
  html body .il-layout-page {
    display: block;
    overflow: visible;
    background: none;
  }
  html body .il-layout-page header,
  html body .il-layout-page .il-maincontrols,
  html body .il-layout-page .breadcrumbs,
  html body .il-layout-page footer,
  html body .il-layout-page .ilFileDropTargetOverlay {
    display: none !important;
  }
  html body .il-layout-page-content,
  html body .il-layout-page-content div {
    display: block;
  }
}
.c-layout-alignment {
  display: flex;
  flex-wrap: wrap;
  width: 100%;
  gap: 12px;
}
.c-layout-alignment--horizontal-evenly .c-layout-alignment__block {
  flex: 1 1 0px;
}
@media screen and (max-width: 768px) {
  .c-layout-alignment--horizontal-evenly .c-layout-alignment__block {
    flex-basis: 100%;
  }
}
.c-layout-alignment--horizontal-dynamically .c-layout-alignment__block {
  flex-grow: 1;
}
.c-layout-alignment--vertical {
  flex-wrap: nowrap;
  flex-direction: column;
}

.il-link:focus-visible {
  position: relative;
  outline: 2px solid #FFFFFF;
  outline-offset: 4px;
}
.il-link:focus-visible::after {
  content: " ";
  position: absolute;
  top: -2px;
  left: -2px;
  right: -2px;
  bottom: -2px;
  border: 2px solid #FFFFFF;
  outline: 3px solid #0078D7;
}
.il-link:active, .il-link.engaged {
  outline: none;
}

.il-link.link-bulky {
  text-decoration: none;
}
.il-link.link-bulky .icon, .il-link.link-bulky .bulky-label {
  display: inline-block;
}
.il-link.link-bulky .icon {
  text-decoration: none;
}
.il-link.link-bulky .bulky-label {
  color: #161616;
}

.clearfix:before, .clearfix:after {
  display: table;
  content: " ";
}
.clearfix:after {
  clear: both;
}

/* common css for characteristic value listing */
.il-listing-characteristic-value-row {
  /* i tried .ilClearFloat, did not work as expected */
  border-top: solid #dddddd 1px;
  padding: 12px 0;
}
.il-listing-characteristic-value-row:before, .il-listing-characteristic-value-row:after {
  display: table;
  content: " ";
}
.il-listing-characteristic-value-row:after {
  clear: both;
}

.il-listing-characteristic-value-row:first-child {
  border-top: none;
}

.il-listing-characteristic-value-label {
  float: left;
  width: 50%;
  right: 50%;
}
@media (max-width: 768px) {
  .il-listing-characteristic-value-label {
    width: 75%;
    right: 75%;
  }
}

.il-listing-characteristic-value-item {
  float: right;
  padding-left: 12px;
  width: 50%;
  left: 50%;
}
@media (max-width: 768px) {
  .il-listing-characteristic-value-item {
    width: 25%;
    left: 25%;
  }
}

/* when characteristic value listing is used in the card */
.il-card .il-listing-characteristic-value-row {
  border-top: none;
  padding: 6px 3px;
}

.il-card .il-listing-characteristic-value-label {
  padding-left: 6px;
  width: 75%;
  right: 75%;
}

.il-card .il-listing-characteristic-value-item {
  text-align: right;
  width: 25%;
  left: 25%;
}

.il-workflow {
  word-break: break-word;
}
.il-workflow.linear {
  -webkit-box-shadow: none;
  box-shadow: none;
}

.il-workflow-header .il-workflow-title {
  background-color: #f9f9f9;
  color: #161616;
  font-size: 1.115rem;
  font-weight: 400;
  margin-bottom: 6px;
  margin-top: 0;
  padding: 6px 12px;
}

.il-workflow-container {
  list-style: none;
  padding: 0 6px;
}
.il-workflow-container .il-workflow-step:before {
  background-color: white;
  border: 1.05px solid #4c6586;
  border-radius: 50%;
  color: white;
  content: "";
  font-family: Glyphicons Halflings;
  font-size: 11px;
  height: 21px;
  line-height: 19px;
  margin-left: 5px;
  padding-left: 1px;
  position: absolute;
  text-align: center;
  width: 21px;
}
.il-workflow-container .il-workflow-step:last-child .text {
  border-left: none;
}
.il-workflow-container .il-workflow-step .il-workflow-step-description {
  font-size: 0.875rem;
  font-weight: 300;
}
.il-workflow-container .not-available:before,
.il-workflow-container .no-longer-available:before {
  content: "\e033";
  color: #dddddd;
  background-color: #f9f9f9;
  border: none;
}
.il-workflow-container .not-available.in-progress:before,
.il-workflow-container .no-longer-available.in-progress:before {
  background-color: #a1b3ca;
  color: white;
}
.il-workflow-container .not-available.in-progress .text span,
.il-workflow-container .no-longer-available.in-progress .text span {
  color: #2c2c2c;
  opacity: 0.5;
}
.il-workflow-container .not-available .text,
.il-workflow-container .no-longer-available .text {
  color: #dddddd;
}
.il-workflow-container .no-longer-available:before {
  content: "\e023";
}
.il-workflow-container .completed-successfully:before,
.il-workflow-container .completed-unsuccessfully:before {
  background-color: #dddddd;
  color: white;
}
.il-workflow-container .completed-successfully:before {
  content: "\e013";
}
.il-workflow-container .completed-unsuccessfully:before {
  content: "\e014";
}
.il-workflow-container .available.completed-successfully:before,
.il-workflow-container .available.completed-unsuccessfully:before,
.il-workflow-container .in-progress:before {
  background-color: #4c6586;
}
.il-workflow-container .active:before {
  margin: 0;
  width: 31.5px;
  height: 31.5px;
  font-size: 1.115rem;
}
.il-workflow-container .active.completed-successfully:before, .il-workflow-container .active.completed-unsuccessfully:before {
  line-height: 31.5px;
  background-color: #4c6586;
}
.il-workflow-container .active .text .il-workflow-step-label,
.il-workflow-container .active .text .il-workflow-step-label .btn.btn-link {
  color: #4c6586;
  font-size: 1rem;
  font-weight: 400;
}
.il-workflow-container .text {
  border-left: 1px dashed #2c2c2c;
  font-size: 14.7px;
  margin-left: 15px;
  padding: 0 0 31.5px 21px;
}
.il-workflow-container .text .il-workflow-step-label {
  display: block;
}
.il-workflow-container .available .il-workflow-step-label,
.il-workflow-container .available .il-workflow-step-label .btn.btn-link {
  color: #161616;
  font-size: 1rem;
  font-weight: 400;
  margin-top: -3px;
}

#il_right_col .il-workflow {
  border: 1px solid #dddddd;
  border-radius: 3px;
  -webkit-box-shadow: none;
  box-shadow: none;
}
#il_right_col .il-workflow .il-workflow-header {
  background-color: #f9f9f9;
  margin: 0;
  padding: 9px 15px;
}
#il_right_col .il-workflow .il-workflow-header h3 {
  margin: 0;
  padding: 0;
  color: #161616;
  font-size: 1.115rem;
  line-height: 1.33;
  font-weight: 600;
}
#il_right_col .il-workflow .il-workflow-container {
  padding: 15px 15px;
}

.il-maincontrols-slate.disengaged {
  display: none;
}
.il-maincontrols-slate .btn-bulky.engaged::after, .il-maincontrols-slate .btn-bulky.disengaged::after,
.il-maincontrols-slate .link-bulky.engaged::after,
.il-maincontrols-slate .link-bulky.disengaged::after {
  font-family: "il-icons";
  font-size: 1.0625rem;
}
.il-maincontrols-slate .btn-bulky.engaged::after,
.il-maincontrols-slate .link-bulky.engaged::after {
  content: " \e604";
}
.il-maincontrols-slate .btn-bulky.disengaged::after,
.il-maincontrols-slate .link-bulky.disengaged::after {
  content: " \e606";
}
.il-maincontrols-slate .btn-bulky .icon,
.il-maincontrols-slate .link-bulky .icon {
  filter: invert(50%);
}
.il-maincontrols-slate .il-maincontrols-slate .btn-bulky {
  background-color: #f9f9f9;
}
.il-maincontrols-slate.il-maincontrols-slate-notification .il-maincontrols-slate-notification-title {
  padding: 12px;
}
.il-maincontrols-slate.il-maincontrols-slate-notification .il-maincontrols-slate-notification-title .btn-bulky {
  margin: -12px;
  border: none;
  border-right: solid 3px;
  border-right-color: #f9f9f9;
  padding: 12px;
  background-color: transparent;
  width: 50%;
}
.il-maincontrols-slate.il-maincontrols-slate-notification .il-maincontrols-slate-notification-title .btn-bulky .glyph :before {
  content: " \e605";
  font-family: "il-icons";
  font-size: 1.0625rem;
  margin-right: 10px;
}
.il-maincontrols-slate #il-tag-slate-container .btn-bulky .glyph :before, .il-maincontrols-slate #ilHelpPanel .btn-bulky .glyph :before {
  content: " \e605";
  font-family: "il-icons";
  font-size: 1.0625rem;
}
.il-maincontrols-slate .panel-body::after {
  content: "";
  display: inline;
  height: 0;
  clear: both;
  visibility: hidden;
}

.il-maincontrols-slate.engaged[data-depth-level="2"] .btn-bulky:not(:hover),
.il-maincontrols-slate.engaged[data-depth-level="2"] .link-bulky:not(:hover) {
  background-color: #f9f9f9;
}
.il-maincontrols-slate.engaged[data-depth-level="3"] .btn-bulky:not(:hover),
.il-maincontrols-slate.engaged[data-depth-level="3"] .link-bulky:not(:hover) {
  background-color: rgba(249, 249, 249, 0.15);
}
.il-maincontrols-slate.engaged[data-depth-level="4"] .btn-bulky:not(:hover),
.il-maincontrols-slate.engaged[data-depth-level="4"] .link-bulky:not(:hover) {
  background-color: rgba(249, 249, 249, 0.1);
}

.il-maincontrols-slate-content > ul {
  margin: 0;
  padding: 0;
  list-style-type: none;
}
.il-maincontrols-slate-content > ul li {
  padding: 0;
}
.il-maincontrols-slate-content p, .il-maincontrols-slate-content h1, .il-maincontrols-slate-content h2, .il-maincontrols-slate-content h3, .il-maincontrols-slate-content li {
  padding: 2px 4px;
}
.il-maincontrols-slate-content > hr {
  margin: 2px 0;
}
.il-maincontrols-slate-content li.jstree-node {
  padding: 3px 0;
}
.il-maincontrols-slate-content li.il-workflow-step {
  padding: 0 4px;
}

.il-maincontrols-slate-close button,
.il-maincontrols-slate-back button {
  background-color: transparent;
}

.il-maincontrols-slate-back {
  display: none;
}
.il-maincontrols-slate-back.active {
  display: block;
}
.il-maincontrols-slate-back button {
  width: 100%;
  text-align: left;
  padding: 30px 0 10px 20px;
}

.il-maincontrols-slate-close {
  width: 100%;
  border-bottom: 1px solid #dddddd;
  border-top: 1px solid #dddddd;
  height: 50px;
  margin-top: auto;
  bottom: 0;
  position: sticky;
}
.il-maincontrols-slate-close .bulky-label {
  display: none;
}
.il-maincontrols-slate-close .btn-bulky {
  background-color: white;
  width: 100%;
  height: 100%;
  padding: 0;
  margin: 0;
  text-align: right;
}
.il-maincontrols-slate-close .btn-bulky .glyph {
  padding-right: 20px;
}
.il-maincontrols-slate-close .btn-bulky.engaged {
  background-color: white;
  border: 0;
}
.il-maincontrols-slate-close .btn-bulky:active {
  outline: none;
}

@media only screen and (max-width: 768px) {
  .il-maincontrols-slate span.glyph {
    width: 45px;
    text-align: left;
  }
  .il-maincontrols-slate .il-avatar {
    margin-right: 22.5px;
  }
  .il-maincontrols-slate .link-bulky .icon.small, .il-maincontrols-slate .btn-bulky .icon.small {
    margin-right: 25px;
  }
}
.il-maincontrols-metabar {
  display: flex;
  justify-content: space-between;
  align-items: center;
  list-style-type: none; /* Remove bullets */
}
.il-maincontrols-metabar > li > .btn-bulky > .bulky-label, .il-maincontrols-metabar > li > .link-bulky > .bulky-label {
  position: absolute;
  width: 1px;
  height: 1px;
  padding: 0;
  margin: -1px;
  overflow: hidden;
  clip: rect(0, 0, 0, 0);
  border: 0;
}
.il-maincontrols-metabar .glyphicon {
  filter: invert(50%);
  font-family: "il-icons";
  font-size: 1.0625rem;
  margin-right: 6px;
  position: relative;
}
.il-maincontrols-metabar .input-group {
  display: block;
}
.il-maincontrols-metabar p {
  padding: 0;
}
.il-maincontrols-metabar form#mm_search_form {
  padding: 20px;
}
.il-maincontrols-metabar .badge {
  position: absolute;
}
.il-maincontrols-metabar .btn, .il-maincontrols-metabar .il-link {
  position: relative;
}
.il-maincontrols-metabar .il-counter-novelty {
  margin-top: 0;
  top: 17px;
}
.il-maincontrols-metabar .il-counter-status {
  margin-top: 0;
  top: 32px;
}
.il-maincontrols-metabar > li > .btn-bulky, .il-maincontrols-metabar > li > .link-bulky {
  border: 1px solid transparent;
  background-color: transparent;
  height: 60px;
  min-width: 60px;
}
@media only screen and (max-width: 768px) {
  .il-maincontrols-metabar > li > .btn-bulky, .il-maincontrols-metabar > li > .link-bulky {
    height: 45px;
    min-width: 45px;
  }
}
.il-maincontrols-metabar > li > .btn-bulky:focus, .il-maincontrols-metabar > li > .btn-bulky:active, .il-maincontrols-metabar > li > .link-bulky:focus, .il-maincontrols-metabar > li > .link-bulky:active {
  box-shadow: none;
}
.il-maincontrols-metabar > li > .btn-bulky.engaged, .il-maincontrols-metabar > li > .link-bulky.engaged {
  box-shadow: 1px 3px 4px rgba(0, 0, 0, 0.1);
  background-color: #fafafa;
  border: 1px solid transparent;
  color: initial;
  outline-color: transparent;
}
.il-maincontrols-metabar > li > .btn-bulky .glyphicon, .il-maincontrols-metabar > li > .link-bulky .glyphicon {
  color: #737373;
  font-size: 1.4375rem;
}
@media only screen and (max-width: 768px) {
  .il-maincontrols-metabar .il-counter-novelty {
    top: 6px;
  }
  .il-maincontrols-metabar .il-counter-status {
    top: 22px;
  }
  .il-maincontrols-metabar .il-metabar-more-button {
    padding-right: 18px;
  }
  .il-maincontrols-metabar .il-metabar-more-button .icon.custom {
    position: relative;
  }
  .il-maincontrols-metabar .il-metabar-more-button .icon.custom img {
    margin-right: 6px;
  }
  .il-maincontrols-metabar .il-metabar-more-button .icon.custom .badge {
    position: absolute;
    margin-right: 3px;
  }
  .il-maincontrols-metabar .il-metabar-more-button .icon.custom .badge.il-counter-novelty {
    margin-top: -6px;
  }
  .il-maincontrols-metabar .il-metabar-more-button .icon.custom .badge.il-counter-status {
    margin-top: 12px;
  }
}

.il-metabar-slates {
  box-shadow: 1px 3px 4px rgba(0, 0, 0, 0.1);
  background-color: #fafafa;
  position: absolute;
  max-width: 500px;
  max-height: 90vh;
  overflow-y: auto;
  right: 0;
  top: 60px;
}
.il-metabar-slates .il-maincontrols-slate {
  min-width: 500px;
}
.il-metabar-slates .bulky-label {
  margin-top: auto;
  margin-bottom: auto;
}
@media only screen and (max-width: 768px) {
  .il-metabar-slates {
    width: 100%;
    top: 45px;
    right: 0;
  }
  .il-metabar-slates .glyphicon {
    color: #737373;
    font-size: 1.25rem;
  }
  .il-metabar-slates .il-counter-status,
  .il-metabar-slates .il-counter-novelty {
    margin-top: 0;
    top: 6px;
  }
  .il-metabar-slates .bulky-label {
    margin-left: 10px;
  }
  .il-metabar-slates .il-counter-spacer {
    margin-left: -18px;
  }
  .il-metabar-slates .il-metabar-more-slate .btn-bulky:after {
    content: "\e606";
    font-family: "il-icons";
    position: absolute;
    font-size: 1.0625rem;
    right: 12px;
    top: 15px;
    line-height: 20px;
  }
  .il-metabar-slates .il-maincontrols-slate {
    min-width: 260px;
  }
}

/*
	These classes are used to limit the number of rows when displaying larger chunks of text.
	The mixin receives $height-in-rows as an integer. The classes il-multi-line-cap-2,3,5,10
	can be used to limit the number of rows for text to 2,3,5 or 10 lines in any template,
	e.g. the Standard Listing Panels limit the property values to 3 lines using il-multi-line-cap-3

	Technical discussion can be found in https://mantis.ilias.de/view.php?id=21583
	The background/gradient fallback can be removed as soon as all browsers support line-clamp.
 */
.sr-only {
  position: absolute;
  width: 1px;
  height: 1px;
  padding: 0;
  margin: -1px;
  overflow: hidden;
  clip: rect(0, 0, 0, 0);
  border: 0;
}

.sr-only-focusable:active, .sr-only-focusable:focus {
  position: static;
  width: auto;
  height: auto;
  margin: 0;
  overflow: visible;
  clip: auto;
}

.il-mainbar {
  box-shadow: 1px 3px 4px rgba(0, 0, 0, 0.1);
}

.il-mainbar-triggers .btn-bulky,
.il-mainbar-triggers .il-link.link-bulky,
.il-mainbar-tools-button .btn-bulky,
.il-mainbar-tools-button .il-link.link-bulky,
.il-mainbar-tool-trigger-item .btn-bulky,
.il-mainbar-tool-trigger-item .il-link.link-bulky {
  height: 80px;
  width: 80px;
  padding: 0;
  border: 0;
  border-bottom: 1px solid #dddddd;
  flex-flow: column nowrap;
  justify-content: center;
  gap: 1px;
  font-size: 0.625rem;
  line-height: 0.83125rem;
}
.il-mainbar-triggers .btn-bulky .bulky-label,
.il-mainbar-triggers .il-link.link-bulky .bulky-label,
.il-mainbar-tools-button .btn-bulky .bulky-label,
.il-mainbar-tools-button .il-link.link-bulky .bulky-label,
.il-mainbar-tool-trigger-item .btn-bulky .bulky-label,
.il-mainbar-tool-trigger-item .il-link.link-bulky .bulky-label {
  /* edge, chrome, safari go here... */
  /* may come with next firefox 68, https://caniuse.com/#search=clamp */
  word-break: break-word;
  -ms-hyphens: auto;
  -moz-hyphens: auto;
  -webkit-hyphens: auto;
  hyphens: auto;
}
.il-mainbar-triggers .btn-bulky .bulky-label,
.il-mainbar-triggers .il-link.link-bulky .bulky-label,
.il-mainbar-tools-button .btn-bulky .bulky-label,
.il-mainbar-tools-button .il-link.link-bulky .bulky-label,
.il-mainbar-tool-trigger-item .btn-bulky .bulky-label,
.il-mainbar-tool-trigger-item .il-link.link-bulky .bulky-label {
  position: relative;
  max-height: 3em;
  overflow: hidden;
  line-height: 1.5;
}
.il-mainbar-triggers .btn-bulky .bulky-label:after,
.il-mainbar-triggers .il-link.link-bulky .bulky-label:after,
.il-mainbar-tools-button .btn-bulky .bulky-label:after,
.il-mainbar-tools-button .il-link.link-bulky .bulky-label:after,
.il-mainbar-tool-trigger-item .btn-bulky .bulky-label:after,
.il-mainbar-tool-trigger-item .il-link.link-bulky .bulky-label:after {
  content: "";
  text-align: right;
  position: absolute;
  bottom: 0;
  right: 0;
  width: 30%;
  height: 1.5em;
  background: linear-gradient(to right, rgba(255, 255, 255, 0), rgb(255, 255, 255) 80%);
}
@supports (-webkit-line-clamp: 2) {
  .il-mainbar-triggers .btn-bulky .bulky-label,
  .il-mainbar-triggers .il-link.link-bulky .bulky-label,
  .il-mainbar-tools-button .btn-bulky .bulky-label,
  .il-mainbar-tools-button .il-link.link-bulky .bulky-label,
  .il-mainbar-tool-trigger-item .btn-bulky .bulky-label,
  .il-mainbar-tool-trigger-item .il-link.link-bulky .bulky-label {
    overflow: hidden;
    text-overflow: ellipsis;
    display: -webkit-box;
    -webkit-line-clamp: 2;
    -webkit-box-orient: vertical;
  }
  .il-mainbar-triggers .btn-bulky .bulky-label:after,
  .il-mainbar-triggers .il-link.link-bulky .bulky-label:after,
  .il-mainbar-tools-button .btn-bulky .bulky-label:after,
  .il-mainbar-tools-button .il-link.link-bulky .bulky-label:after,
  .il-mainbar-tool-trigger-item .btn-bulky .bulky-label:after,
  .il-mainbar-tool-trigger-item .il-link.link-bulky .bulky-label:after {
    display: none;
  }
}
@supports (-moz-line-clamp: 2) {
  .il-mainbar-triggers .btn-bulky .bulky-label,
  .il-mainbar-triggers .il-link.link-bulky .bulky-label,
  .il-mainbar-tools-button .btn-bulky .bulky-label,
  .il-mainbar-tools-button .il-link.link-bulky .bulky-label,
  .il-mainbar-tool-trigger-item .btn-bulky .bulky-label,
  .il-mainbar-tool-trigger-item .il-link.link-bulky .bulky-label {
    overflow: hidden;
    text-overflow: ellipsis;
    display: -moz-box;
    -moz-line-clamp: 2;
    -moz-box-orient: vertical;
  }
  .il-mainbar-triggers .btn-bulky .bulky-label:after,
  .il-mainbar-triggers .il-link.link-bulky .bulky-label:after,
  .il-mainbar-tools-button .btn-bulky .bulky-label:after,
  .il-mainbar-tools-button .il-link.link-bulky .bulky-label:after,
  .il-mainbar-tool-trigger-item .btn-bulky .bulky-label:after,
  .il-mainbar-tool-trigger-item .il-link.link-bulky .bulky-label:after {
    display: none;
  }
}

.il-mainbar-triggers .il-mainbar-entries {
  min-width: 100%;
  list-style: none;
  padding: 0px;
  margin: 0px;
}
.il-mainbar-triggers .btn-bulky,
.il-mainbar-triggers .il-link.link-bulky {
  background: #2c2c2c;
}
.il-mainbar-triggers .btn-bulky .bulky-label,
.il-mainbar-triggers .il-link.link-bulky .bulky-label {
  color: white;
  text-align: center;
}
.il-mainbar-triggers .btn-bulky .icon,
.il-mainbar-triggers .il-link.link-bulky .icon {
  filter: brightness(5);
}
.il-mainbar-triggers .btn-bulky .icon.small,
.il-mainbar-triggers .il-link.link-bulky .icon.small {
  width: 25px;
  height: 25px;
}
.il-mainbar-triggers .btn-bulky.engaged,
.il-mainbar-triggers .il-link.link-bulky.engaged {
  background-color: white;
  color: #2c2c2c;
}
.il-mainbar-triggers .btn-bulky.engaged .glyph,
.il-mainbar-triggers .il-link.link-bulky.engaged .glyph {
  color: #2c2c2c;
}
.il-mainbar-triggers .btn-bulky.engaged .icon,
.il-mainbar-triggers .il-link.link-bulky.engaged .icon {
  filter: invert(50%);
}
.il-mainbar-triggers .btn-bulky.engaged .bulky-label,
.il-mainbar-triggers .il-link.link-bulky.engaged .bulky-label {
  color: #2c2c2c;
}
.il-mainbar-triggers .btn-bulky:focus-visible,
.il-mainbar-triggers .il-link.link-bulky:focus-visible {
  background-color: white;
  color: #2c2c2c;
}
.il-mainbar-triggers .btn-bulky:focus-visible .glyph,
.il-mainbar-triggers .il-link.link-bulky:focus-visible .glyph {
  color: #2c2c2c;
}
.il-mainbar-triggers .btn-bulky:focus-visible .icon,
.il-mainbar-triggers .il-link.link-bulky:focus-visible .icon {
  filter: invert(50%);
}
.il-mainbar-triggers .btn-bulky:focus-visible .bulky-label,
.il-mainbar-triggers .il-link.link-bulky:focus-visible .bulky-label {
  color: #2c2c2c;
}
.il-mainbar-triggers .btn-bulky:hover,
.il-mainbar-triggers .il-link.link-bulky:hover {
  transition: all 0.15s ease-in;
  background-color: white;
  color: #2c2c2c;
}
.il-mainbar-triggers .btn-bulky:hover .glyph,
.il-mainbar-triggers .il-link.link-bulky:hover .glyph {
  color: #2c2c2c;
}
.il-mainbar-triggers .btn-bulky:hover .icon,
.il-mainbar-triggers .il-link.link-bulky:hover .icon {
  filter: invert(50%);
}
.il-mainbar-triggers .btn-bulky:hover .bulky-label,
.il-mainbar-triggers .il-link.link-bulky:hover .bulky-label {
  color: #2c2c2c;
}
.il-mainbar-triggers .btn-bulky .glyph,
.il-mainbar-triggers .il-link.link-bulky .glyph {
  color: white;
}
.il-mainbar-triggers.engaged {
  background: #2c2c2c;
}
@media (hover: none) {
  .il-mainbar-triggers .btn-bulky:hover,
  .il-mainbar-triggers .il-link.link-bulky:hover {
    background-color: #2c2c2c;
    color: #2c2c2c;
  }
  .il-mainbar-triggers .btn-bulky:hover .icon,
  .il-mainbar-triggers .il-link.link-bulky:hover .icon {
    filter: brightness(5);
  }
  .il-mainbar-triggers .btn-bulky:hover .bulky-label,
  .il-mainbar-triggers .il-link.link-bulky:hover .bulky-label {
    color: white;
  }
  .il-mainbar-triggers .btn-bulky.engaged,
  .il-mainbar-triggers .il-link.link-bulky.engaged {
    background-color: white;
    color: #2c2c2c;
  }
  .il-mainbar-triggers .btn-bulky.engaged .icon,
  .il-mainbar-triggers .il-link.link-bulky.engaged .icon {
    filter: invert(50%);
  }
  .il-mainbar-triggers .btn-bulky.engaged .bulky-label,
  .il-mainbar-triggers .il-link.link-bulky.engaged .bulky-label {
    color: #2c2c2c;
  }
}

.il-mainbar-slates {
  box-shadow: 1px 3px 4px rgba(0, 0, 0, 0.1);
  background: white;
  display: none;
  position: relative;
}

.il-maincontrols-mainbar {
  background-color: #2c2c2c;
}

.il-maincontrols-mainbar .il-item-shy,
.il-maincontrols-metabar .il-item-shy {
  margin-bottom: 2px;
}
.il-maincontrols-mainbar .il-item-shy:not(:hover),
.il-maincontrols-metabar .il-item-shy:not(:hover) {
  background: #f9f9f9;
}

.il-maincontrols-mainbar > .il-metabar-slate-auxillary,
.il-maincontrols-metabar > .il-metabar-slate-auxillary {
  display: none;
}

.il-mainbar-tools-button {
  flex-direction: row;
}
.il-mainbar-tools-button .btn-bulky,
.il-mainbar-tools-button .btn-bulky.engaged {
  background-color: #B54F00;
  color: white;
}
.il-mainbar-tools-button .btn-bulky .icon,
.il-mainbar-tools-button .btn-bulky.engaged .icon {
  filter: brightness(5);
}
.il-mainbar-tools-button .btn-bulky.engaged {
  background-color: #e2e8ef;
  color: #2c2c2c;
}
.il-mainbar-tools-button .btn-bulky.engaged .icon {
  filter: invert(30%);
}

.il-mainbar-tools-entries {
  display: none;
}
.il-mainbar-tools-entries.engaged {
  display: flex;
  height: 80px;
  flex-shrink: 0;
}
.il-mainbar-tools-entries .btn-bulky, .il-mainbar-tools-entries .btn-bulky,
.il-mainbar-tools-entries .il-link.link-bulky {
  background-color: #4c6586;
  color: white;
}
.il-mainbar-tools-entries .btn-bulky .icon, .il-mainbar-tools-entries .btn-bulky .icon,
.il-mainbar-tools-entries .il-link.link-bulky .icon {
  filter: brightness(5);
}
.il-mainbar-tools-entries .btn-bulky .bulky-label, .il-mainbar-tools-entries .btn-bulky .bulky-label,
.il-mainbar-tools-entries .il-link.link-bulky .bulky-label {
  text-overflow: ellipsis;
  overflow: hidden;
}
.il-mainbar-tools-entries .btn-bulky.engaged, .il-mainbar-tools-entries .btn-bulky.engaged,
.il-mainbar-tools-entries .il-link.link-bulky.engaged {
  background-color: white;
  color: #2c2c2c;
}
.il-mainbar-tools-entries .btn-bulky.engaged:not(:focus-visible), .il-mainbar-tools-entries .btn-bulky.engaged:not(:focus-visible),
.il-mainbar-tools-entries .il-link.link-bulky.engaged:not(:focus-visible) {
  border: 0;
}
.il-mainbar-tools-entries .btn-bulky.engaged .icon, .il-mainbar-tools-entries .btn-bulky.engaged .icon,
.il-mainbar-tools-entries .il-link.link-bulky.engaged .icon {
  filter: invert(60%);
}
.il-mainbar-tools-entries .il-mainbar-tool-trigger-item {
  display: inline;
  margin-right: 3px;
}
.il-mainbar-tools-entries .il-mainbar-tool-trigger-item .hidden {
  display: none;
}

.il-mainbar-tools-entries-bg {
  background-color: #e2e8ef;
  display: flex;
  height: 80px;
  width: 100%;
  padding: 0;
  margin: 0;
}

.il-mainbar-remove-tool {
  display: none;
}
.il-mainbar-tools-entries.engaged .il-mainbar-remove-tool {
  /*display: block;*/
  position: absolute;
  top: 0;
  right: 0;
}
.il-mainbar-remove-tool .close {
  color: #4c6586;
  font-size: 2.8125rem;
  font-weight: 300;
  height: 80px;
  padding: 0 20px;
  width: auto;
}

.il-mainbar-close-slates {
  display: flex;
}
.il-mainbar-close-slates .btn-bulky {
  min-height: 45px;
  background-color: transparent;
  border-top: 1px solid #dddddd;
}
.il-mainbar-close-slates .btn-bulky .bulky-label {
  position: absolute;
  width: 1px;
  height: 1px;
  padding: 0;
  margin: -1px;
  overflow: hidden;
  clip: rect(0, 0, 0, 0);
  border: 0;
}
.il-mainbar-close-slates .btn-bulky .glyph:before {
  content: " \e605";
  display: block;
  font-family: "il-icons";
  font-size: 1.2rem;
}
.il-mainbar-close-slates .btn-bulky .glyph .glyphicon {
  display: none;
}

.il-mainbar-slates > .il-maincontrols-slate.engaged {
  display: flex;
  flex-direction: column;
  height: 100%;
  position: relative;
}

.il-mainbar-slates > .il-maincontrols-slate.engaged > .il-maincontrols-slate-content {
  height: 0px;
}
.il-mainbar-slates > .il-maincontrols-slate.engaged > .il-maincontrols-slate-content > :first-child {
  z-index: 1;
}
.il-mainbar-slates > .il-maincontrols-slate.engaged > .il-maincontrols-slate-content .panel-secondary {
  margin-bottom: 0;
  border: none;
}

@media only screen and (max-width: 768px) {
  .il-mainbar-entries {
    display: flex;
    justify-content: space-evenly;
    width: 100%;
    flex-flow: row wrap;
  }
  .il-mainbar-tools-entries-bg {
    box-shadow: 0 1px 2px rgba(0, 0, 0, 0.1);
  }
  .il-mainbar-triggers {
    width: 100%;
    z-index: 1;
  }
  .il-mainbar-triggers .btn-bulky,
  .il-mainbar-triggers .il-link.link-bulky,
  .il-mainbar-tools-button .btn-bulky,
  .il-mainbar-tools-button .il-link.link-bulky {
    flex-shrink: 0;
    border: 0;
    height: 60px;
    width: 80px;
  }
  .il-mainbar-triggers .btn-bulky .icon.small,
  .il-mainbar-triggers .il-link.link-bulky .icon.small,
  .il-mainbar-tools-button .btn-bulky .icon.small,
  .il-mainbar-tools-button .il-link.link-bulky .icon.small {
    height: 20px;
    width: 20px;
  }
  .il-mainbar-tools-entries.engaged {
    height: 60px;
  }
  .il-mainbar-tools-entries.engaged .il-mainbar-remove-tool {
    top: 0;
  }
  .il-mainbar-tools-entries.engaged .il-mainbar-remove-tool .close {
    font-size: 2.5rem;
    height: 60px;
  }
}
@media only screen and (min-width: 768px) {
  .il-mainbar-tool-trigger-item:nth-of-type(1):nth-last-of-type(5) .btn-bulky,
  .il-mainbar-tool-trigger-item:nth-of-type(2):nth-last-of-type(4) .btn-bulky,
  .il-mainbar-tool-trigger-item:nth-of-type(3):nth-last-of-type(3) .btn-bulky,
  .il-mainbar-tool-trigger-item:nth-of-type(4):nth-last-of-type(2) .btn-bulky,
  .il-mainbar-tool-trigger-item:nth-of-type(5):nth-last-of-type(1) .btn-bulky {
    width: 63px;
  }
}
footer {
  text-align: left;
  background-color: white;
  padding: 10px 0 10px 5px;
  border-top: 1px solid #dddddd;
}

.il-maincontrols-footer {
  color: #161616;
  font-size: 0.75rem;
  padding: 3px 12px;
}
.il-maincontrols-footer .il-footer-content div {
  display: inline-block;
}
.il-maincontrols-footer .il-footer-links ul {
  list-style: none;
  padding: 0px;
  margin: 0px;
}
.il-maincontrols-footer .il-footer-links li {
  display: inline-block;
  margin-right: 3px;
}
.il-maincontrols-footer .il-footer-links li a, .il-maincontrols-footer .il-footer-links li button {
  color: #4c6586;
}
.il-maincontrols-footer .il-footer-links li button {
  vertical-align: baseline;
}
.il-maincontrols-footer .il-footer-links li:first-child:before {
  content: "·";
  margin-right: 10px;
}
.il-maincontrols-footer .il-footer-links li:after {
  content: "·";
  margin-left: 10px;
}
.il-maincontrols-footer .il-footer-links li:last-child:after {
  content: " ";
}
.il-maincontrols-footer .il-footer-permanent-url {
  margin-right: 3px;
}
.il-maincontrols-footer .il-footer-text {
  margin: 3px 3px 6px 0px;
}

/*
	These classes are used to limit the number of rows when displaying larger chunks of text.
	The mixin receives $height-in-rows as an integer. The classes il-multi-line-cap-2,3,5,10
	can be used to limit the number of rows for text to 2,3,5 or 10 lines in any template,
	e.g. the Standard Listing Panels limit the property values to 3 lines using il-multi-line-cap-3

	Technical discussion can be found in https://mantis.ilias.de/view.php?id=21583
	The background/gradient fallback can be removed as soon as all browsers support line-clamp.
 */
.c-mode-info {
  display: flex;
  position: absolute;
  z-index: 1010;
  width: 100%;
  align-items: start;
  justify-content: center;
  text-align: center;
}
.c-mode-info__pageframe {
  border: 3px solid #B54F00;
  height: 100%;
  position: fixed;
  width: 100%;
  pointer-events: none;
  z-index: 1010;
}
.c-mode-info__content {
  display: flex;
  align-items: center;
  justify-content: center;
  background-color: #B54F00;
  border-bottom-left-radius: 10px;
  border-bottom-right-radius: 10px;
  -webkit-box-shadow: 20px 10px 30px rgba(0, 0, 0, 0.15);
  -moz-box-shadow: 20px 10px 30px rgba(0, 0, 0, 0.15);
  box-shadow: 20px 10px 30px rgba(0, 0, 0, 0.15);
  padding: 1px 18px;
  gap: 18px;
  min-height: 35px;
  min-width: 20%;
  max-width: 50%;
}
@media only screen and (max-width: 768px) {
  .c-mode-info__content {
    border-radius: 0;
    width: 100%;
    min-height: 45px;
    max-width: 100%;
  }
}
.c-mode-info__label, .c-mode-info__close {
  color: white;
  font-size: 1rem;
  display: flex;
  align-items: center;
  justify-content: center;
  pointer-events: all;
  position: relative;
}
.c-mode-info__label a,
.c-mode-info__label a:hover, .c-mode-info__close a,
.c-mode-info__close a:hover {
  color: white;
}
.c-mode-info__label {
  /* edge, chrome, safari go here... */
  /* may come with next firefox 68, https://caniuse.com/#search=clamp */
  flex-grow: 1;
}
.c-mode-info__label {
  position: relative;
  max-height: 1.5em;
  overflow: hidden;
  line-height: 1.5;
}
.c-mode-info__label:after {
  content: "";
  text-align: right;
  position: absolute;
  bottom: 0;
  right: 0;
  width: 30%;
  height: 1.5em;
  background: linear-gradient(to right, rgba(255, 255, 255, 0), rgb(255, 255, 255) 80%);
}
@supports (-webkit-line-clamp: 2) {
  .c-mode-info__label {
    overflow: hidden;
    text-overflow: ellipsis;
    display: -webkit-box;
    -webkit-line-clamp: 1;
    -webkit-box-orient: vertical;
  }
  .c-mode-info__label:after {
    display: none;
  }
}
@supports (-moz-line-clamp: 2) {
  .c-mode-info__label {
    overflow: hidden;
    text-overflow: ellipsis;
    display: -moz-box;
    -moz-line-clamp: 1;
    -moz-box-orient: vertical;
  }
  .c-mode-info__label:after {
    display: none;
  }
}
@media only screen and (max-width: 768px) {
  .c-mode-info__mobile-padding {
    height: 45px;
  }
}

/*
**************************************************************
	System Infos
	change the rule for &.full to

		height: 100%;
		position: fixed;
		padding: 100px;
		top: 0;
		left: 0;
		font-size: 2em;
		line-height: 1.2em;

	to show a fullscreen info
**************************************************************
*/
/** headline text transform **/
/** inline shadow of a message container **/
/** border configuration, the color is automatically computed from the three color variants **/
/** nagtive or positive contrast color for text and glyph **/
/** contrast threshold for contrast color **/
/** three color variants for neutral, important, breaking Head Infos **/
.il-system-info {
  line-height: 20px;
  padding-top: 6px;
  padding-bottom: 6px;
  height: 32px;
  display: flex;
  flex-wrap: nowrap;
  flex-direction: row;
  justify-content: flex-start;
}
.il-system-info.il-system-info-neutral {
  -webkit-box-shadow: inset 0px -10px 4px -10px rgba(0, 0, 0, 0.25);
  -moz-box-shadow: inset 0px -10px 4px -10px rgba(0, 0, 0, 0.25);
  box-shadow: inset 0px -10px 4px -10px rgba(0, 0, 0, 0.25);
  background-color: #e2e8ef;
  border-top: #dddddd none;
  border-bottom: #dddddd none;
  border-left: #dddddd none;
  border-right: #dddddd none;
  color: contrast(greyscale(#e2e8ef), #3a4c65, white, 43%);
}
.il-system-info.il-system-info-neutral a.glyph {
  color: contrast(greyscale(#e2e8ef), #3a4c65, white, 43%);
}
.il-system-info.il-system-info-important {
  -webkit-box-shadow: inset 0px -10px 4px -10px rgba(0, 0, 0, 0.25);
  -moz-box-shadow: inset 0px -10px 4px -10px rgba(0, 0, 0, 0.25);
  box-shadow: inset 0px -10px 4px -10px rgba(0, 0, 0, 0.25);
  background-color: #ffaaaa;
  border-top: #dddddd none;
  border-bottom: #dddddd none;
  border-left: #dddddd none;
  border-right: #dddddd none;
  color: contrast(greyscale(#ffaaaa), #770000, white, 43%);
}
.il-system-info.il-system-info-important a.glyph {
  color: contrast(greyscale(#ffaaaa), #770000, white, 43%);
}
.il-system-info.il-system-info-breaking {
  -webkit-box-shadow: inset 0px -10px 4px -10px rgba(0, 0, 0, 0.25);
  -moz-box-shadow: inset 0px -10px 4px -10px rgba(0, 0, 0, 0.25);
  box-shadow: inset 0px -10px 4px -10px rgba(0, 0, 0, 0.25);
  background-color: #aa0000;
  border-top: #dddddd none;
  border-bottom: #dddddd none;
  border-left: #dddddd none;
  border-right: #dddddd none;
  color: contrast(greyscale(#aa0000), black, #ffdddd, 43%);
}
.il-system-info.il-system-info-breaking a.glyph {
  color: contrast(greyscale(#aa0000), black, #ffdddd, 43%);
}
.il-system-info.full {
  height: auto;
  overflow: visible;
}
.il-system-info div.il-system-info-content-wrapper {
  flex-grow: 4;
  flex-shrink: 1;
  flex-basis: auto;
  overflow: hidden;
}
.il-system-info div.il-system-info-content-wrapper span.il-system-info-headline {
  text-transform: uppercase;
  font-weight: 600;
  margin-right: 9px;
}
.il-system-info p:first-child {
  display: inherit;
}
.il-system-info div.il-system-info-actions {
  font-size: 1rem;
  flex-grow: 0;
  flex-shrink: 0;
  text-align: right;
  flex-basis: 60px;
}
.il-system-info div.il-system-info-actions :not(:last-child) {
  padding-right: 12px;
}
.il-system-info div.il-system-info-actions span.il-system-info-more {
  display: none;
}
.il-system-info:not(:first-child) {
  border-top: none;
}

/*
**************************************************************
	Mobile Layout for System Info
**************************************************************
*/
@media only screen and (max-width: 768px) {
  .il-system_info {
    border-top: none;
  }
}
/*
**************************************************************
	Print View
**************************************************************
*/
@media print {
  .il-system-infos {
    display: none;
  }
}
.il-drilldown ul, .il-drilldown li {
  padding: 0;
  margin: 0;
  list-style: none;
}
.il-drilldown header {
  position: relative;
  display: flex;
  align-items: center;
  min-height: 80px;
  margin-bottom: 2px;
  padding: 9px 15px;
  z-index: initial;
}
.il-drilldown header h2 {
  font-size: 1.115rem;
  margin: 0;
}
.il-drilldown header .backnav {
  display: none;
  position: absolute;
  top: 0;
  left: 0;
  right: 0;
  bottom: 0;
}
.il-drilldown header .backnav .btn-bulky {
  height: 100%;
  background-color: transparent;
  border: none;
}
.il-drilldown header.show-backnav {
  padding-left: 39px;
}
.il-drilldown header.show-backnav .backnav {
  display: block;
}
.il-drilldown li > .menulevel,
.il-drilldown li > .btn-bulky,
.il-drilldown li > .link-bulky,
.il-drilldown li > hr {
  display: none;
}
.il-drilldown .engaged ~ ul > li > .menulevel,
.il-drilldown .engaged ~ ul > li > .btn-bulky,
.il-drilldown .engaged ~ ul > li > .link-bulky {
  display: flex;
}
.il-drilldown .engaged ~ ul > li > hr {
  display: block;
}
.il-drilldown hr {
  margin: 6px 0;
}
.il-drilldown .btn-bulky,
.il-drilldown .link-bulky {
  background-color: transparent;
  border-color: transparent;
}
.il-drilldown .btn-bulky:hover,
.il-drilldown .link-bulky:hover {
  background-color: #e2e8ef;
  color: inherit;
}
.il-drilldown .btn-bulky .icon,
.il-drilldown .link-bulky .icon {
  filter: invert(50%);
}

div.alert div {
  margin-top: 10px;
}
div.alert ul {
  margin-top: 15px;
  background-color: #f9f9f9;
  padding: 6px 12px;
  font-size: 0.75rem;
  color: #6f6f6f;
  list-style-type: none;
}
div.alert ul > li:before {
  content: "» ";
  /* margin-left: -10px; */
}

.modal-open {
  overflow: hidden;
}

.modal {
  position: fixed;
  top: 0;
  right: 0;
  bottom: 0;
  left: 0;
  z-index: 1050;
  display: none;
  overflow: hidden;
  -webkit-overflow-scrolling: touch;
  outline: 0;
}
.modal.fade {
  transition-property: opacity;
  transition-duration: 0.15s;
  transition-timing-function: linear;
  transition-delay: 0s;
}
.modal.fade .modal-dialog {
  -webkit-transform: translate(0, -25%);
  -ms-transform: translate(0, -25%);
  -o-transform: translate(0, -25%);
  transform: translate(0, -25%);
  -webkit-transition: -webkit-transform 0.15s ease-out;
  -moz-transition: -moz-transform 0.15s ease-out;
  -o-transition: -o-transform 0.15s ease-out;
  transition: transform 0.15s ease-out;
}
.modal.in .modal-dialog {
  -webkit-transform: translate(0, 0);
  -ms-transform: translate(0, 0);
  -o-transform: translate(0, 0);
  transform: translate(0, 0);
}
.modal.il-modal-lightbox-dark .modal-content {
  background-color: #2c2c2c;
  color: white;
}
.modal.il-modal-lightbox-dark .modal-content .modal-header {
  border-bottom-color: white;
}
.modal.il-modal-lightbox-dark .close {
  color: white;
  background-color: #2c2c2c;
  opacity: 1;
  border: 1px solid #dddddd;
}

.modal-open .modal {
  overflow-x: hidden;
  overflow-y: auto;
}

.modal-dialog {
  position: relative;
  width: auto;
  margin: 10px;
}

.modal-content {
  position: relative;
  background-color: #fff;
  background-clip: padding-box;
  border: 1px solid #999;
  border: 1px solid rgba(0, 0, 0, 0.2);
  border-radius: 0px;
  outline: 0;
}

.modal-backdrop {
  position: fixed;
  top: 0;
  right: 0;
  bottom: 0;
  left: 0;
  z-index: 1040;
  background-color: #000;
}
.modal-backdrop.fade {
  filter: alpha(opacity=0);
  opacity: 0;
}
.modal-backdrop.fade.in {
  filter: alpha(opacity=50);
  opacity: 0.5;
}

.modal-header {
  padding: 9px 15px;
  border-bottom: 1px solid #e5e5e5;
}
.modal-header:before, .modal-header:after {
  display: table;
  content: " ";
}
.modal-header:after {
  clear: both;
}

.modal-header .close {
  margin-top: -2px;
}

.modal-title {
  font-size: 1rem;
  margin: 0;
  line-height: 1.428571429;
}

.modal-body {
  position: relative;
  padding: 9px 15px;
}

.modal-footer {
  padding: 9px 15px;
  text-align: right;
  border-top: 1px solid #e5e5e5;
}
.modal-footer:before, .modal-footer:after {
  display: table;
  content: " ";
}
.modal-footer:after {
  clear: both;
}
.modal-footer .btn + .btn {
  margin-bottom: 0;
  margin-left: 5px;
}
.modal-footer .btn-group .btn + .btn {
  margin-left: -1px;
}
.modal-footer .btn-block + .btn-block {
  margin-left: 0;
}

.modal-scrollbar-measure {
  position: absolute;
  top: -9999px;
  width: 50px;
  height: 50px;
  overflow: scroll;
}

@media (min-width: 768px) {
  .modal-dialog {
    width: 600px;
    margin: 30px auto;
  }
  .modal-content {
    -webkit-box-shadow: 0 5px 15px rgba(0, 0, 0, 0.5);
    box-shadow: 0 5px 15px rgba(0, 0, 0, 0.5);
  }
  .modal-sm {
    width: 300px;
  }
}
@media (min-width: 992px) {
  .modal-lg {
    width: 900px;
  }
}
.il-modal-roundtrip .il-standard-form .row .col-sm-4, .il-modal-roundtrip .il-standard-form .row .col-md-3, .il-modal-roundtrip .il-standard-form .row .col-lg-2 {
  width: 33.33%;
}
.il-modal-roundtrip .il-standard-form .row .col-sm-8, .il-modal-roundtrip .il-standard-form .row .col-md-9, .il-modal-roundtrip .il-standard-form .row .col-lg-10 {
  width: 66.67%;
}

.c-modal--interruptive .c-modal--interruptive__items {
  margin-bottom: 15px;
}
.c-modal--interruptive .c-modal--interruptive__items .c-modal--interruptive__items__key-value .c-modal--interruptive__items__key-value__key {
  float: left;
  clear: left;
  font-weight: initial;
}
.c-modal--interruptive .c-modal--interruptive__items .c-modal--interruptive__items__key-value .c-modal--interruptive__items__key-value__value {
  white-space: nowrap;
  overflow: hidden;
  text-overflow: ellipsis;
  font-style: italic;
  color: #6f6f6f;
  padding-left: 6px;
}

.panel {
  margin-bottom: 20px;
  border: 1px solid #dddddd;
  border-radius: 3px;
  -webkit-box-shadow: none;
  box-shadow: none;
}
.panel .panel-heading {
  padding: 9px 15px;
  border-bottom: 1px solid transparent;
  border: none;
  border-top-left-radius: 2px;
  border-top-right-radius: 2px;
}
.panel .panel-heading > .dropdown .dropdown-toggle {
  color: white;
}
.panel .panel-heading.ilHeader,
.panel .panel-heading.ilBlockHeader {
  background-color: #f9f9f9;
  margin: 0;
  border: none;
}
.panel .panel-heading.ilHeader h2, .panel .panel-heading.ilHeader h2.ilHeader,
.panel .panel-heading.ilBlockHeader h2,
.panel .panel-heading.ilBlockHeader h2.ilHeader {
  margin: 0;
  color: #161616;
  font-size: 1.115rem;
  line-height: 1.33;
  font-weight: 600;
}
.panel .panel-heading.ilHeader h4, .panel .panel-heading.ilHeader h4.ilBlockHeader,
.panel .panel-heading.ilBlockHeader h4,
.panel .panel-heading.ilBlockHeader h4.ilBlockHeader {
  margin: 0;
  color: #161616;
  font-size: 0.875rem;
}
.panel .panel-viewcontrols:not(:empty) {
  justify-content: center;
  margin: 15px 15px;
  margin-bottom: 6px;
}
.panel .panel-body {
  padding: 15px 15px;
  background-color: white;
}
.panel .panel-body:before, .panel .panel-body:after {
  display: table;
  content: " ";
}
.panel .panel-body:after {
  clear: both;
}

.panel-footer {
  padding: 9px 15px;
  background-color: #f9f9f9;
  border-top: 1px solid #dddddd;
  border-bottom-right-radius: 2px;
  border-bottom-left-radius: 2px;
}

.panel-flex .panel-heading {
  display: grid;
}
.panel-flex .panel-title {
  margin-right: auto;
}
.panel-flex .panel-controls {
  margin-left: auto;
  float: right;
  display: flex;
  gap: 9px;
  justify-content: flex-end;
}
.panel-flex .ilHeader {
  display: flex;
}
.panel-flex h2.ilHeader {
  flex-grow: 99;
  flex-shrink: 1;
  line-height: 2rem;
  order: 1;
}
.panel-flex .ilBlockHeader h4, .panel-flex .ilHeader h4 {
  flex-grow: 99;
  flex-shrink: 1;
  order: 1;
}

.panel-primary h2.ilHeader {
  font-weight: 600;
}

.panel-secondary {
  -webkit-box-shadow: none;
  box-shadow: none;
}
.panel-secondary .panel-heading.ilHeader h2.ilHeader {
  font-size: 1rem;
}
.panel-secondary .panel-heading.ilHeader h2.ilHeader {
  font-size: 1rem;
}
.panel-secondary .panel-body .il-item-group {
  margin: 0 -15px;
}
.panel-secondary .panel-body .il-item-group h2 {
  padding: 6px 15px;
}
.panel-secondary .panel-body .il-item-group h3 {
  padding: 6px 15px;
}
.panel-secondary .panel-body .il-item-group:first-child {
  margin-top: -15px;
}
.panel-secondary .panel-body .il-item-group:last-child {
  margin-bottom: -15px;
}
.panel-secondary .panel-body .il-item-group .il-item {
  padding-left: 15px;
}
.panel-secondary .panel-body .il-item-group .il-item .media-right {
  vertical-align: middle;
}
.panel-secondary .il-panel-listing-std-container > h2, .panel-secondary .panel-body h4 {
  display: block;
  padding: 6px 0;
  font-size: 0.875rem;
  color: #161616;
  margin: 0;
}
.panel-secondary .il-std-item-container:not(:last-child) {
  border-bottom: 1px solid #dddddd;
}

.panel-sub {
  border: none;
  -webkit-box-shadow: none;
  box-shadow: none;
  margin: -15px -15px;
}
.panel-sub .panel-body {
  margin: 0;
}
.panel-sub:first-child .panel-heading {
  padding: 9px 15px;
}

.il-panel-report .thumbnail {
  margin-bottom: 0;
}
.il-panel-report > .panel-body > .panel {
  margin-bottom: 6px;
}
.il-panel-report .panel-heading {
  min-height: 34px;
}

.il-panel-listing-std-container {
  background-color: #f9f9f9;
  margin-bottom: 20px;
}
.il-panel-listing-std-container > h2 {
  color: #161616;
  font-size: 1.115rem;
  font-weight: 600;
  float: left;
  padding: 9px 15px;
  margin: 0;
  line-height: 1.33;
}
.il-panel-listing-std-container .dropdown {
  float: right;
}
.il-panel-listing-std-container > .dropdown {
  padding: 9px 15px;
}
.il-panel-listing-std-container > .dropdown:not(:last-child) {
  padding-bottom: 3px;
}

.il-audio-container > button {
  width: 100%;
}

.il-audio-player {
  background: #2c2c2c;
}

.webui-popover-content {
  display: none;
}

.webui-popover-rtl {
  direction: rtl;
  text-align: right;
}

/*  webui popover  */
.webui-popover {
  position: absolute;
  top: 0;
  left: 0;
  z-index: 9999;
  display: none;
  min-width: 50px;
  min-height: 32px;
  padding: 1px;
  text-align: left;
  white-space: normal;
  background-color: #fff;
  background-clip: padding-box;
  border: 1px solid #ccc;
  border: 1px solid rgba(0, 0, 0, 0.2);
  border-radius: 6px;
  -webkit-box-shadow: 0 5px 10px rgba(0, 0, 0, 0.2);
  box-shadow: 0 5px 10px rgba(0, 0, 0, 0.2);
}
.webui-popover.top, .webui-popover.top-left, .webui-popover.top-right {
  margin-top: -10px;
}
.webui-popover.right, .webui-popover.right-top, .webui-popover.right-bottom {
  margin-left: 10px;
}
.webui-popover.bottom, .webui-popover.bottom-left, .webui-popover.bottom-right {
  margin-top: 10px;
}
.webui-popover.left, .webui-popover.left-top, .webui-popover.left-bottom {
  margin-left: -10px;
}
.webui-popover.pop {
  -webkit-transform: scale(0.8);
  -o-transform: scale(0.8);
  transform: scale(0.8);
  -webkit-transition: transform 0.15s cubic-bezier(0.3, 0, 0, 1.5);
  -o-transition: transform 0.15s cubic-bezier(0.3, 0, 0, 1.5);
  transition: transform 0.15s cubic-bezier(0.3, 0, 0, 1.5);
  opacity: 0;
  filter: alpha(opacity=${opacity-ie});
}
.webui-popover.pop-out {
  -webkit-transition-property: "opacity,transform";
  -o-transition-property: "opacity,transform";
  transition-property: "opacity,transform";
  -webkit-transition: 0.15s linear;
  -o-transition: 0.15s linear;
  transition: 0.15s linear;
  opacity: 0;
  filter: alpha(opacity=${opacity-ie});
}
.webui-popover.fade, .webui-popover.fade-out {
  -webkit-transition: opacity 0.15s linear;
  -o-transition: opacity 0.15s linear;
  transition: opacity 0.15s linear;
  opacity: 0;
  filter: alpha(opacity=${opacity-ie});
}
.webui-popover.out {
  opacity: 0;
  filter: alpha(opacity=${opacity-ie});
}
.webui-popover.in {
  -webkit-transform: none;
  -o-transform: none;
  transform: none;
  opacity: 1;
  filter: alpha(opacity=${opacity-ie});
}
.webui-popover .webui-popover-content {
  padding: 9px 14px;
  overflow: auto;
  display: block;
}
.webui-popover .webui-popover-content > div:first-child {
  width: 99%;
}

.webui-popover-inner .close {
  font-family: arial;
  margin: 8px 10px 0 0;
  float: right;
  font-size: 16px;
  font-weight: bold;
  line-height: 16px;
  color: #000;
  text-shadow: 0 1px 0 #fff;
  opacity: 0.2;
  filter: alpha(opacity=${opacity-ie});
  text-decoration: none;
}
.webui-popover-inner .close:hover, .webui-popover-inner .close:focus {
  opacity: 0.5;
  filter: alpha(opacity=${opacity-ie});
}
.webui-popover-inner .close:after {
  content: "×";
  width: 0.8em;
  height: 0.8em;
  padding: 4px;
  position: relative;
}

.webui-popover-title {
  padding: 8px 14px;
  margin: 0;
  font-size: 14px;
  font-weight: bold;
  line-height: 18px;
  background-color: #fff;
  border-bottom: 1px solid #f2f2f2;
  border-radius: 5px 5px 0 0;
}

.webui-popover-content {
  padding: 9px 14px;
  overflow: auto;
  display: none;
}

.webui-popover-inverse {
  background-color: #333;
  color: #eee;
}
.webui-popover-inverse .webui-popover-title {
  background: #333;
  border-bottom: 1px solid #3b3b3b;
  color: #eee;
}

.webui-no-padding .webui-popover-content {
  padding: 0;
}
.webui-no-padding .list-group-item {
  border-right: none;
  border-left: none;
}
.webui-no-padding .list-group-item:first-child {
  border-top: 0;
}
.webui-no-padding .list-group-item:last-child {
  border-bottom: 0;
}

.webui-popover > .webui-arrow, .webui-popover > .webui-arrow:after {
  position: absolute;
  display: block;
  width: 0;
  height: 0;
  border-color: transparent;
  border-style: solid;
}

.webui-popover > .webui-arrow {
  border-width: 11px;
}

.webui-popover > .webui-arrow:after {
  border-width: 10px;
  content: "";
}

.webui-popover.top > .webui-arrow, .webui-popover.top-right > .webui-arrow, .webui-popover.top-left > .webui-arrow {
  bottom: -11px;
  left: 50%;
  margin-left: -11px;
  border-top-color: #999999;
  border-top-color: fadein(rgba(0, 0, 0, 0.2), 5%);
  border-bottom-width: 0;
}
.webui-popover.top > .webui-arrow:after, .webui-popover.top-right > .webui-arrow:after, .webui-popover.top-left > .webui-arrow:after {
  content: " ";
  bottom: 1px;
  margin-left: -10px;
  border-top-color: #fff;
  border-bottom-width: 0;
}
.webui-popover.right > .webui-arrow, .webui-popover.right-top > .webui-arrow, .webui-popover.right-bottom > .webui-arrow {
  top: 50%;
  left: -11px;
  margin-top: -11px;
  border-left-width: 0;
  border-right-color: #999999;
  border-right-color: fadein(rgba(0, 0, 0, 0.2), 5%);
}
.webui-popover.right > .webui-arrow:after, .webui-popover.right-top > .webui-arrow:after, .webui-popover.right-bottom > .webui-arrow:after {
  content: " ";
  left: 1px;
  bottom: -10px;
  border-left-width: 0;
  border-right-color: #fff;
}
.webui-popover.bottom > .webui-arrow, .webui-popover.bottom-right > .webui-arrow, .webui-popover.bottom-left > .webui-arrow {
  top: -11px;
  left: 50%;
  margin-left: -11px;
  border-bottom-color: #999999;
  border-bottom-color: fadein(rgba(0, 0, 0, 0.2), 5%);
  border-top-width: 0;
}
.webui-popover.bottom > .webui-arrow:after, .webui-popover.bottom-right > .webui-arrow:after, .webui-popover.bottom-left > .webui-arrow:after {
  content: " ";
  top: 1px;
  margin-left: -10px;
  border-bottom-color: #fff;
  border-top-width: 0;
}
.webui-popover.left > .webui-arrow, .webui-popover.left-top > .webui-arrow, .webui-popover.left-bottom > .webui-arrow {
  top: 50%;
  right: -11px;
  margin-top: -11px;
  border-right-width: 0;
  border-left-color: #999999;
  border-left-color: fadein(rgba(0, 0, 0, 0.2), 5%);
}
.webui-popover.left > .webui-arrow:after, .webui-popover.left-top > .webui-arrow:after, .webui-popover.left-bottom > .webui-arrow:after {
  content: " ";
  right: 1px;
  border-right-width: 0;
  border-left-color: #fff;
  bottom: -10px;
}

.webui-popover-inverse.top > .webui-arrow, .webui-popover-inverse.top > .webui-arrow:after, .webui-popover-inverse.top-left > .webui-arrow, .webui-popover-inverse.top-left > .webui-arrow:after, .webui-popover-inverse.top-right > .webui-arrow, .webui-popover-inverse.top-right > .webui-arrow:after {
  border-top-color: #333;
}
.webui-popover-inverse.right > .webui-arrow, .webui-popover-inverse.right > .webui-arrow:after, .webui-popover-inverse.right-top > .webui-arrow, .webui-popover-inverse.right-top > .webui-arrow:after, .webui-popover-inverse.right-bottom > .webui-arrow, .webui-popover-inverse.right-bottom > .webui-arrow:after {
  border-right-color: #333;
}
.webui-popover-inverse.bottom > .webui-arrow, .webui-popover-inverse.bottom > .webui-arrow:after, .webui-popover-inverse.bottom-left > .webui-arrow, .webui-popover-inverse.bottom-left > .webui-arrow:after, .webui-popover-inverse.bottom-right > .webui-arrow, .webui-popover-inverse.bottom-right > .webui-arrow:after {
  border-bottom-color: #333;
}
.webui-popover-inverse.left > .webui-arrow, .webui-popover-inverse.left > .webui-arrow:after, .webui-popover-inverse.left-top > .webui-arrow, .webui-popover-inverse.left-top > .webui-arrow:after, .webui-popover-inverse.left-bottom > .webui-arrow, .webui-popover-inverse.left-bottom > .webui-arrow:after {
  border-left-color: #333;
}

.webui-popover i.icon-refresh:before {
  content: "";
}

.webui-popover i.icon-refresh {
  display: block;
  width: 30px;
  height: 30px;
  font-size: 20px;
  top: 50%;
  left: 50%;
  position: absolute;
  margin-left: -15px;
  margin-right: -15px;
  background: url(../img/loading.gif) no-repeat;
}

@-webkit-keyframes rotate {
  100% {
    -webkit-transform: rotate(360deg);
  }
}
@keyframes rotate {
  100% {
    transform: rotate(360deg);
  }
}
.webui-popover-backdrop {
  background-color: rgba(0, 0, 0, 0.65);
  width: 100%;
  height: 100%;
  position: fixed;
  top: 0;
  left: 0;
  z-index: 9998;
}

.webui-popover .dropdown-menu {
  display: block;
  position: relative;
  top: 0;
  border: none;
  box-shadow: none;
  float: none;
}

.il-popover {
  max-width: 400px;
}
.il-popover .webui-popover-content > div:first-child {
  width: 100%;
}
.il-popover .il-popover-inner {
  max-height: 500px;
  overflow: auto;
}
.il-popover .il-popover-inner .close {
  margin: 0;
}
.il-popover .il-popover-inner .close::after {
  content: "";
  width: 0em;
  height: 0em;
  padding: 0;
}
.il-popover i.icon-refresh {
  background: url("./images/loading.gif") no-repeat;
  height: 30px;
}
.il-popover .il-popover-title-container {
  background-color: #f0f0f0;
}
.il-popover .il-popover-title-container h4.il-popover-title {
  font-size: 1rem;
  font-weight: 400;
  padding: 8px 14px;
  background-color: transparent;
  text-transform: none;
  color: #161616;
}
.il-popover.webui-popover-fixed {
  position: fixed;
}

@media (max-width: 768px) {
  .il-popover.webui-popover-fixed {
    position: absolute;
    left: 0 !important;
    width: 100%;
  }
}
.icon {
  display: inline-block;
  text-align: center;
}
.icon.small {
  height: 20px;
  line-height: 20px;
}
.icon.medium {
  height: 35px;
  line-height: 35px;
}
.icon.large {
  height: 45px;
  line-height: 45px;
}
.icon.responsive {
  width: 100%;
  line-height: 35px;
}
.icon.disabled {
  -webkit-filter: grayscale(100%); /* Safari 6.0 - 9.0 */
  filter: grayscale(100%);
}

@font-face {
  font-family: "Glyphicons Halflings";
  src: url("./fonts/bootstrap/glyphicons-halflings-regular.eot");
  src: url("./fonts/bootstrap/glyphicons-halflings-regular.eot?#iefix") format("embedded-opentype"), url("./fonts/bootstrap/glyphicons-halflings-regular.woff2") format("woff2"), url("./fonts/bootstrap/glyphicons-halflings-regular.woff") format("woff"), url("./fonts/bootstrap/glyphicons-halflings-regular.ttf") format("truetype"), url("./fonts/bootstrap/glyphicons-halflings-regular.svg#glyphicons_halflingsregular") format("svg");
}
.glyphicon {
  position: relative;
  top: 1px;
  display: inline-block;
  font-family: "Glyphicons Halflings";
  font-style: normal;
  font-weight: 400;
  line-height: 1;
  -webkit-font-smoothing: antialiased;
  -moz-osx-font-smoothing: grayscale;
}

.glyphicon-asterisk:before {
  content: "*";
}

.glyphicon-plus:before {
  content: "+";
}

.glyphicon-euro:before,
.glyphicon-eur:before {
  content: "€";
}

.glyphicon-minus:before {
  content: "−";
}

.glyphicon-cloud:before {
  content: "☁";
}

.glyphicon-envelope:before {
  content: "✉";
}

.glyphicon-pencil:before {
  content: "✏";
}

.glyphicon-glass:before {
  content: "\e001";
}

.glyphicon-music:before {
  content: "\e002";
}

.glyphicon-search:before {
  content: "\e003";
}

.glyphicon-heart:before {
  content: "\e005";
}

.glyphicon-star:before {
  content: "\e006";
}

.glyphicon-star-empty:before {
  content: "\e007";
}

.glyphicon-user:before {
  content: "\e008";
}

.glyphicon-film:before {
  content: "\e009";
}

.glyphicon-th-large:before {
  content: "\e010";
}

.glyphicon-th:before {
  content: "\e011";
}

.glyphicon-th-list:before {
  content: "\e012";
}

.glyphicon-ok:before {
  content: "\e013";
}

.glyphicon-remove:before {
  content: "\e014";
}

.glyphicon-zoom-in:before {
  content: "\e015";
}

.glyphicon-zoom-out:before {
  content: "\e016";
}

.glyphicon-off:before {
  content: "\e017";
}

.glyphicon-signal:before {
  content: "\e018";
}

.glyphicon-cog:before {
  content: "\e019";
}

.glyphicon-trash:before {
  content: "\e020";
}

.glyphicon-home:before {
  content: "\e021";
}

.glyphicon-file:before {
  content: "\e022";
}

.glyphicon-time:before {
  content: "\e023";
}

.glyphicon-road:before {
  content: "\e024";
}

.glyphicon-download-alt:before {
  content: "\e025";
}

.glyphicon-download:before {
  content: "\e026";
}

.glyphicon-upload:before {
  content: "\e027";
}

.glyphicon-inbox:before {
  content: "\e028";
}

.glyphicon-play-circle:before {
  content: "\e029";
}

.glyphicon-repeat:before {
  content: "\e030";
}

.glyphicon-refresh:before {
  content: "\e031";
}

.glyphicon-list-alt:before {
  content: "\e032";
}

.glyphicon-lock:before {
  content: "\e033";
}

.glyphicon-flag:before {
  content: "\e034";
}

.glyphicon-headphones:before {
  content: "\e035";
}

.glyphicon-volume-off:before {
  content: "\e036";
}

.glyphicon-volume-down:before {
  content: "\e037";
}

.glyphicon-volume-up:before {
  content: "\e038";
}

.glyphicon-qrcode:before {
  content: "\e039";
}

.glyphicon-barcode:before {
  content: "\e040";
}

.glyphicon-tag:before {
  content: "\e041";
}

.glyphicon-tags:before {
  content: "\e042";
}

.glyphicon-book:before {
  content: "\e043";
}

.glyphicon-bookmark:before {
  content: "\e044";
}

.glyphicon-print:before {
  content: "\e045";
}

.glyphicon-camera:before {
  content: "\e046";
}

.glyphicon-font:before {
  content: "\e047";
}

.glyphicon-bold:before {
  content: "\e048";
}

.glyphicon-italic:before {
  content: "\e049";
}

.glyphicon-text-height:before {
  content: "\e050";
}

.glyphicon-text-width:before {
  content: "\e051";
}

.glyphicon-align-left:before {
  content: "\e052";
}

.glyphicon-align-center:before {
  content: "\e053";
}

.glyphicon-align-right:before {
  content: "\e054";
}

.glyphicon-align-justify:before {
  content: "\e055";
}

.glyphicon-list:before {
  content: "\e056";
}

.glyphicon-indent-left:before {
  content: "\e057";
}

.glyphicon-indent-right:before {
  content: "\e058";
}

.glyphicon-facetime-video:before {
  content: "\e059";
}

.glyphicon-picture:before {
  content: "\e060";
}

.glyphicon-map-marker:before {
  content: "\e062";
}

.glyphicon-adjust:before {
  content: "\e063";
}

.glyphicon-tint:before {
  content: "\e064";
}

.glyphicon-edit:before {
  content: "\e065";
}

.glyphicon-share:before {
  content: "\e066";
}

.glyphicon-check:before {
  content: "\e067";
}

.glyphicon-move:before {
  content: "\e068";
}

.glyphicon-step-backward:before {
  content: "\e069";
}

.glyphicon-fast-backward:before {
  content: "\e070";
}

.glyphicon-backward:before {
  content: "\e071";
}

.glyphicon-play:before {
  content: "\e072";
}

.glyphicon-pause:before {
  content: "\e073";
}

.glyphicon-stop:before {
  content: "\e074";
}

.glyphicon-forward:before {
  content: "\e075";
}

.glyphicon-fast-forward:before {
  content: "\e076";
}

.glyphicon-step-forward:before {
  content: "\e077";
}

.glyphicon-eject:before {
  content: "\e078";
}

.glyphicon-chevron-left:before {
  content: "\e079";
}

.glyphicon-chevron-right:before {
  content: "\e080";
}

.glyphicon-plus-sign:before {
  content: "\e081";
}

.glyphicon-minus-sign:before {
  content: "\e082";
}

.glyphicon-remove-sign:before {
  content: "\e083";
}

.glyphicon-ok-sign:before {
  content: "\e084";
}

.glyphicon-question-sign:before {
  content: "\e085";
}

.glyphicon-info-sign:before {
  content: "\e086";
}

.glyphicon-screenshot:before {
  content: "\e087";
}

.glyphicon-remove-circle:before {
  content: "\e088";
}

.glyphicon-ok-circle:before {
  content: "\e089";
}

.glyphicon-ban-circle:before {
  content: "\e090";
}

.glyphicon-arrow-left:before {
  content: "\e091";
}

.glyphicon-arrow-right:before {
  content: "\e092";
}

.glyphicon-arrow-up:before {
  content: "\e093";
}

.glyphicon-arrow-down:before {
  content: "\e094";
}

.glyphicon-share-alt:before {
  content: "\e095";
}

.glyphicon-resize-full:before {
  content: "\e096";
}

.glyphicon-resize-small:before {
  content: "\e097";
}

.glyphicon-exclamation-sign:before {
  content: "\e101";
}

.glyphicon-gift:before {
  content: "\e102";
}

.glyphicon-leaf:before {
  content: "\e103";
}

.glyphicon-fire:before {
  content: "\e104";
}

.glyphicon-eye-open:before {
  content: "\e105";
}

.glyphicon-eye-close:before {
  content: "\e106";
}

.glyphicon-warning-sign:before {
  content: "\e107";
}

.glyphicon-plane:before {
  content: "\e108";
}

.glyphicon-calendar:before {
  content: "\e109";
}

.glyphicon-random:before {
  content: "\e110";
}

.glyphicon-comment:before {
  content: "\e111";
}

.glyphicon-magnet:before {
  content: "\e112";
}

.glyphicon-chevron-up:before {
  content: "\e113";
}

.glyphicon-chevron-down:before {
  content: "\e114";
}

.glyphicon-retweet:before {
  content: "\e115";
}

.glyphicon-shopping-cart:before {
  content: "\e116";
}

.glyphicon-folder-close:before {
  content: "\e117";
}

.glyphicon-folder-open:before {
  content: "\e118";
}

.glyphicon-resize-vertical:before {
  content: "\e119";
}

.glyphicon-resize-horizontal:before {
  content: "\e120";
}

.glyphicon-hdd:before {
  content: "\e121";
}

.glyphicon-bullhorn:before {
  content: "\e122";
}

.glyphicon-bell:before {
  content: "\e123";
}

.glyphicon-certificate:before {
  content: "\e124";
}

.glyphicon-thumbs-up:before {
  content: "\e125";
}

.glyphicon-thumbs-down:before {
  content: "\e126";
}

.glyphicon-hand-right:before {
  content: "\e127";
}

.glyphicon-hand-left:before {
  content: "\e128";
}

.glyphicon-hand-up:before {
  content: "\e129";
}

.glyphicon-hand-down:before {
  content: "\e130";
}

.glyphicon-circle-arrow-right:before {
  content: "\e131";
}

.glyphicon-circle-arrow-left:before {
  content: "\e132";
}

.glyphicon-circle-arrow-up:before {
  content: "\e133";
}

.glyphicon-circle-arrow-down:before {
  content: "\e134";
}

.glyphicon-globe:before {
  content: "\e135";
}

.glyphicon-wrench:before {
  content: "\e136";
}

.glyphicon-tasks:before {
  content: "\e137";
}

.glyphicon-filter:before {
  content: "\e138";
}

.glyphicon-briefcase:before {
  content: "\e139";
}

.glyphicon-fullscreen:before {
  content: "\e140";
}

.glyphicon-dashboard:before {
  content: "\e141";
}

.glyphicon-paperclip:before {
  content: "\e142";
}

.glyphicon-heart-empty:before {
  content: "\e143";
}

.glyphicon-link:before {
  content: "\e144";
}

.glyphicon-phone:before {
  content: "\e145";
}

.glyphicon-pushpin:before {
  content: "\e146";
}

.glyphicon-usd:before {
  content: "\e148";
}

.glyphicon-gbp:before {
  content: "\e149";
}

.glyphicon-sort:before {
  content: "\e150";
}

.glyphicon-sort-by-alphabet:before {
  content: "\e151";
}

.glyphicon-sort-by-alphabet-alt:before {
  content: "\e152";
}

.glyphicon-sort-by-order:before {
  content: "\e153";
}

.glyphicon-sort-by-order-alt:before {
  content: "\e154";
}

.glyphicon-sort-by-attributes:before {
  content: "\e155";
}

.glyphicon-sort-by-attributes-alt:before {
  content: "\e156";
}

.glyphicon-unchecked:before {
  content: "\e157";
}

.glyphicon-expand:before {
  content: "\e158";
}

.glyphicon-collapse-down:before {
  content: "\e159";
}

.glyphicon-collapse-up:before {
  content: "\e160";
}

.glyphicon-log-in:before {
  content: "\e161";
}

.glyphicon-flash:before {
  content: "\e162";
}

.glyphicon-log-out:before {
  content: "\e163";
}

.glyphicon-new-window:before {
  content: "\e164";
}

.glyphicon-record:before {
  content: "\e165";
}

.glyphicon-save:before {
  content: "\e166";
}

.glyphicon-open:before {
  content: "\e167";
}

.glyphicon-saved:before {
  content: "\e168";
}

.glyphicon-import:before {
  content: "\e169";
}

.glyphicon-export:before {
  content: "\e170";
}

.glyphicon-send:before {
  content: "\e171";
}

.glyphicon-floppy-disk:before {
  content: "\e172";
}

.glyphicon-floppy-saved:before {
  content: "\e173";
}

.glyphicon-floppy-remove:before {
  content: "\e174";
}

.glyphicon-floppy-save:before {
  content: "\e175";
}

.glyphicon-floppy-open:before {
  content: "\e176";
}

.glyphicon-credit-card:before {
  content: "\e177";
}

.glyphicon-transfer:before {
  content: "\e178";
}

.glyphicon-cutlery:before {
  content: "\e179";
}

.glyphicon-header:before {
  content: "\e180";
}

.glyphicon-compressed:before {
  content: "\e181";
}

.glyphicon-earphone:before {
  content: "\e182";
}

.glyphicon-phone-alt:before {
  content: "\e183";
}

.glyphicon-tower:before {
  content: "\e184";
}

.glyphicon-stats:before {
  content: "\e185";
}

.glyphicon-sd-video:before {
  content: "\e186";
}

.glyphicon-hd-video:before {
  content: "\e187";
}

.glyphicon-subtitles:before {
  content: "\e188";
}

.glyphicon-sound-stereo:before {
  content: "\e189";
}

.glyphicon-sound-dolby:before {
  content: "\e190";
}

.glyphicon-sound-5-1:before {
  content: "\e191";
}

.glyphicon-sound-6-1:before {
  content: "\e192";
}

.glyphicon-sound-7-1:before {
  content: "\e193";
}

.glyphicon-copyright-mark:before {
  content: "\e194";
}

.glyphicon-registration-mark:before {
  content: "\e195";
}

.glyphicon-cloud-download:before {
  content: "\e197";
}

.glyphicon-cloud-upload:before {
  content: "\e198";
}

.glyphicon-tree-conifer:before {
  content: "\e199";
}

.glyphicon-tree-deciduous:before {
  content: "\e200";
}

.glyphicon-cd:before {
  content: "\e201";
}

.glyphicon-save-file:before {
  content: "\e202";
}

.glyphicon-open-file:before {
  content: "\e203";
}

.glyphicon-level-up:before {
  content: "\e204";
}

.glyphicon-copy:before {
  content: "\e205";
}

.glyphicon-paste:before {
  content: "\e206";
}

.glyphicon-alert:before {
  content: "\e209";
}

.glyphicon-equalizer:before {
  content: "\e210";
}

.glyphicon-king:before {
  content: "\e211";
}

.glyphicon-queen:before {
  content: "\e212";
}

.glyphicon-pawn:before {
  content: "\e213";
}

.glyphicon-bishop:before {
  content: "\e214";
}

.glyphicon-knight:before {
  content: "\e215";
}

.glyphicon-baby-formula:before {
  content: "\e216";
}

.glyphicon-tent:before {
  content: "⛺";
}

.glyphicon-blackboard:before {
  content: "\e218";
}

.glyphicon-bed:before {
  content: "\e219";
}

.glyphicon-apple:before {
  content: "\f8ff";
}

.glyphicon-erase:before {
  content: "\e221";
}

.glyphicon-hourglass:before {
  content: "⌛";
}

.glyphicon-lamp:before {
  content: "\e223";
}

.glyphicon-duplicate:before {
  content: "\e224";
}

.glyphicon-piggy-bank:before {
  content: "\e225";
}

.glyphicon-scissors:before {
  content: "\e226";
}

.glyphicon-bitcoin:before {
  content: "\e227";
}

.glyphicon-btc:before {
  content: "\e227";
}

.glyphicon-xbt:before {
  content: "\e227";
}

.glyphicon-yen:before {
  content: "¥";
}

.glyphicon-jpy:before {
  content: "¥";
}

.glyphicon-ruble:before {
  content: "₽";
}

.glyphicon-rub:before {
  content: "₽";
}

.glyphicon-scale:before {
  content: "\e230";
}

.glyphicon-ice-lolly:before {
  content: "\e231";
}

.glyphicon-ice-lolly-tasted:before {
  content: "\e232";
}

.glyphicon-education:before {
  content: "\e233";
}

.glyphicon-option-horizontal:before {
  content: "\e234";
}

.glyphicon-option-vertical:before {
  content: "\e235";
}

.glyphicon-menu-hamburger:before {
  content: "\e236";
}

.glyphicon-modal-window:before {
  content: "\e237";
}

.glyphicon-oil:before {
  content: "\e238";
}

.glyphicon-grain:before {
  content: "\e239";
}

.glyphicon-sunglasses:before {
  content: "\e240";
}

.glyphicon-text-size:before {
  content: "\e241";
}

.glyphicon-text-color:before {
  content: "\e242";
}

.glyphicon-text-background:before {
  content: "\e243";
}

.glyphicon-object-align-top:before {
  content: "\e244";
}

.glyphicon-object-align-bottom:before {
  content: "\e245";
}

.glyphicon-object-align-horizontal:before {
  content: "\e246";
}

.glyphicon-object-align-left:before {
  content: "\e247";
}

.glyphicon-object-align-vertical:before {
  content: "\e248";
}

.glyphicon-object-align-right:before {
  content: "\e249";
}

.glyphicon-triangle-right:before {
  content: "\e250";
}

.glyphicon-triangle-left:before {
  content: "\e251";
}

.glyphicon-triangle-bottom:before {
  content: "\e252";
}

.glyphicon-triangle-top:before {
  content: "\e253";
}

.glyphicon-console:before {
  content: "\e254";
}

.glyphicon-superscript:before {
  content: "\e255";
}

.glyphicon-subscript:before {
  content: "\e256";
}

.glyphicon-menu-left:before {
  content: "\e257";
}

.glyphicon-menu-right:before {
  content: "\e258";
}

.glyphicon-menu-down:before {
  content: "\e259";
}

.glyphicon-menu-up:before {
  content: "\e260";
}

.glyph {
  color: #4c6586;
}
.glyph.highlighted {
  color: #B54F00;
}
.glyph.highlighted:hover {
  color: #B54F00;
}
.glyph.disabled {
  color: #737373;
  pointer-events: none;
}
.glyph:hover, .glyph:focus {
  color: #3a4c65;
  text-decoration: none;
}

.glyphicon.glyphicon-chevron-left, .glyphicon.glyphicon-chevron-right {
  font-weight: 100;
}

.il-glyphicon-like, .il-glyphicon-love, .il-glyphicon-dislike:before, .il-glyphicon-laugh:before,
.il-glyphicon-astounded:before, .il-glyphicon-sad:before, .il-glyphicon-angry:before {
  font-family: "Open Sans Emoji";
}

.il-glyphicon-like:before {
  content: "👍";
}

.il-glyphicon-love:before {
  content: "❤";
}

.il-glyphicon-dislike:before {
  content: "👎";
}

.il-glyphicon-laugh:before {
  content: "😄";
}

.il-glyphicon-astounded:before {
  content: "😮";
}

.il-glyphicon-sad:before {
  content: "😥";
}

.il-glyphicon-angry:before {
  content: "😠";
}

.glyphicon-option-horizontal:before {
  font-family: il-icons;
  content: "\e602";
}

.glyphicon-remove:before {
  font-family: il-icons;
  content: "\e082";
}

.glyphicon-briefcase:before {
  font-family: il-icons;
  content: "\e04b";
}

.glyphicon-bell:before {
  font-family: il-icons;
  content: "\e027";
}

.glyphicon-comment:before {
  font-family: il-icons;
  content: "\e04a";
}

.glyphicon-envelope:before {
  font-family: il-icons;
  content: "\e086";
}

.glyphicon-question-sign:before {
  font-family: il-icons;
  content: "\e05d";
}

.glyphicon-search:before {
  font-family: il-icons;
  content: "\e090";
}

.glyphicon-user:before {
  font-family: il-icons;
  content: "\e005";
}

.glyphicon-minus-sign:before {
  font-family: il-icons;
  content: "\e065";
}

.glyphicon-cog:before {
  font-family: il-icons;
  content: "\e09a";
}

.glyphicon-login:before {
  font-family: il-icons;
  content: "\e066";
}

.glyphicon-logout:before {
  font-family: il-icons;
  content: "\e065";
}

.glyphicon-lang:before {
  font-family: il-icons;
  content: "\e618";
}

.glyphicon-option-horizontal:before {
  font-family: il-icons;
  content: "\e603";
}

.glyphicon-option-vertical:before {
  font-family: il-icons;
  content: "\e602";
}

.glyphicon-minus-sign:before {
  font-family: il-icons;
  content: "\e615";
}

.glyphicon-plus-sign:before {
  font-family: il-icons;
  content: "\e095";
}

.glyphicon-triangle-bottom:before {
  font-family: il-icons;
  content: "\e604";
}

.glyphicon-triangle-right:before {
  font-family: il-icons;
  content: "\e606";
}

.glyphicon-bulletlist:before {
  font-family: il-icons;
  content: "\e900";
}

.glyphicon-numberedlist:before {
  font-family: il-icons;
  content: "\e901";
}

.glyphicon-listindent:before {
  font-family: il-icons;
  content: "\e902";
}

.glyphicon-listoutdent:before {
  font-family: il-icons;
  content: "\e903";
}

.glyphicon-filter:before {
  font-family: il-icons;
  content: "\e904";
}

.glyphicon-triangle-left:before {
  font-family: il-icons;
  content: "\e605";
}

.glyphicon-user:before {
  font-family: il-icons;
  content: "\e001";
}

.il-avatar {
  height: 45px;
  width: 45px;
  display: inline-block;
  border-radius: 50%;
  border-style: solid;
  border-width: 2px;
  overflow: hidden;
  line-height: 1;
  text-align: center;
  pointer-events: none;
}
.il-avatar.il-avatar-picture {
  border-color: #dddddd;
}
.il-avatar.il-avatar-picture img {
  height: 45px;
  width: 45px;
  vertical-align: top;
  border: 50%;
  overflow: hidden;
  object-fit: cover;
}
.il-avatar.il-avatar-letter span.abbreviation {
  font-weight: 300;
  text-transform: inherit;
  font-size: 20.5px;
  line-height: 1;
  position: relative;
  top: 10.25px;
}
.il-avatar.il-avatar-letter.il-avatar-letter-color-1 {
  background-color: #0e6252;
  border-color: #55e7cb;
  color: white;
}
.il-avatar.il-avatar-letter.il-avatar-letter-color-2 {
  background-color: #107360;
  border-color: #65ead0;
  color: white;
}
.il-avatar.il-avatar-letter.il-avatar-letter-color-3 {
  background-color: #aa890a;
  border-color: #f8e188;
  color: white;
}
.il-avatar.il-avatar-letter.il-avatar-letter-color-4 {
  background-color: #c87e0a;
  border-color: #fad9a4;
  color: white;
}
.il-avatar.il-avatar-letter.il-avatar-letter-color-5 {
  background-color: #176437;
  border-color: #6add9a;
  color: white;
}
.il-avatar.il-avatar-letter.il-avatar-letter-color-6 {
  background-color: #196f3d;
  border-color: #74e0a1;
  color: white;
}
.il-avatar.il-avatar-letter.il-avatar-letter-color-7 {
  background-color: #bf6516;
  border-color: #f5ceac;
  color: white;
}
.il-avatar.il-avatar-letter.il-avatar-letter-color-8 {
  background-color: #a04000;
  border-color: #ffa76d;
  color: white;
}
.il-avatar.il-avatar-letter.il-avatar-letter-color-9 {
  background-color: #1d6fa5;
  border-color: #a0cfee;
  color: white;
}
.il-avatar.il-avatar-letter.il-avatar-letter-color-10 {
  background-color: #1b557a;
  border-color: #7ebce3;
  color: white;
}
.il-avatar.il-avatar-letter.il-avatar-letter-color-11 {
  background-color: #bf2718;
  border-color: #f5b5ae;
  color: white;
}
.il-avatar.il-avatar-letter.il-avatar-letter-color-12 {
  background-color: #81261d;
  border-color: #e48f86;
  color: white;
}
.il-avatar.il-avatar-letter.il-avatar-letter-color-13 {
  background-color: #713b87;
  border-color: #d0b1dd;
  color: white;
}
.il-avatar.il-avatar-letter.il-avatar-letter-color-14 {
  background-color: #522764;
  border-color: #bb87d0;
  color: white;
}
.il-avatar.il-avatar-letter.il-avatar-letter-color-15 {
  background-color: #78848c;
  border-color: #e6e8ea;
  color: white;
}
.il-avatar.il-avatar-letter.il-avatar-letter-color-16 {
  background-color: #34495e;
  border-color: #98afc6;
  color: white;
}
.il-avatar.il-avatar-letter.il-avatar-letter-color-17 {
  background-color: #2c3e50;
  border-color: #8aa4be;
  color: white;
}
.il-avatar.il-avatar-letter.il-avatar-letter-color-18 {
  background-color: #566566;
  border-color: #bfc8c9;
  color: white;
}
.il-avatar.il-avatar-letter.il-avatar-letter-color-19 {
  background-color: #90175a;
  border-color: #ec87bf;
  color: white;
}
.il-avatar.il-avatar-letter.il-avatar-letter-color-20 {
  background-color: #9e2b6e;
  border-color: #e9accf;
  color: white;
}
.il-avatar.il-avatar-letter.il-avatar-letter-color-21 {
  background-color: #d22f10;
  border-color: #f9c0b5;
  color: white;
}
.il-avatar.il-avatar-letter.il-avatar-letter-color-22 {
  background-color: #666d4e;
  border-color: #c9cdba;
  color: white;
}
.il-avatar.il-avatar-letter.il-avatar-letter-color-23 {
  background-color: #715a32;
  border-color: #d3bf9c;
  color: white;
}
.il-avatar.il-avatar-letter.il-avatar-letter-color-24 {
  background-color: #83693a;
  border-color: #dbcbae;
  color: white;
}
.il-avatar.il-avatar-letter.il-avatar-letter-color-25 {
  background-color: #963a30;
  border-color: #e5b3ad;
  color: white;
}
.il-avatar.il-avatar-letter.il-avatar-letter-color-26 {
  background-color: #e74c3c;
  border-color: #a82315;
  color: white;
}

@media only screen and (max-width: 768px) {
  .il-avatar {
    height: 22.5px;
    width: 22.5px;
    margin-top: auto;
    border-width: 0px;
  }
  .il-avatar.il-avatar-picture img {
    height: 22.5px;
    width: 22.5px;
  }
  .il-avatar.il-avatar-letter span.abbreviation {
    font-size: 11.25px;
    top: 5.625px;
  }
}
.il-table-presentation-viewcontrols {
  background-color: #e2e8ef;
  display: flex;
  flex-wrap: wrap;
  justify-content: space-between;
}
.il-table-presentation-viewcontrols > div {
  padding: 6px;
}
.il-table-presentation-viewcontrols .il-viewcontrol-pagination {
  order: 1;
}
.il-table-presentation-viewcontrols .il-viewcontrol-mode {
  order: 2;
}
.il-table-presentation-viewcontrols .il-viewcontrol-sortatio {
  order: 3;
}

.il-table-presentation-row {
  background-color: white;
  border-top: 1px solid #dddddd;
  margin: 0;
  padding-top: 6px;
  padding-bottom: 6px;
  position: relative;
  white-space: nowrap;
}
.il-table-presentation-row .il-table-presentation-actions {
  right: 10px;
  position: absolute;
}
.il-table-presentation-row .il-table-presentation-row-controls,
.il-table-presentation-row .il-table-presentation-row-contents {
  display: inline-block;
  vertical-align: top;
}
.il-table-presentation-row .il-table-presentation-row-controls {
  width: 5%;
  padding-left: 6px;
}
.il-table-presentation-row .il-table-presentation-row-controls .il-table-presentation-row-controls-collapser {
  display: none; /*initially hidden*/
}
.il-table-presentation-row .il-table-presentation-row-controls .il-table-presentation-row-controls-expander {
  display: block; /*initially visible*/
}
.il-table-presentation-row .il-table-presentation-row-contents {
  white-space: normal;
  width: 95%;
}
.il-table-presentation-row .il-table-presentation-actions {
  margin: 5px 0;
}
.il-table-presentation-row .il-table-presentation-actions:not(:empty) + .il-table-presentation-row-header {
  max-width: calc(100% - 11rem);
}
.il-table-presentation-row .il-table-presentation-row-header {
  min-height: 2rem;
}
.il-table-presentation-row .il-table-presentation-row-header h4 {
  font-size: 1rem;
  font-weight: 400;
  padding: 0;
  margin: 0;
  cursor: pointer;
}
.il-table-presentation-row .il-table-presentation-row-header .il-table-presentation-row-header-fields {
  display: block; /*initially visible*/
}
.il-table-presentation-row .il-table-presentation-row-expanded {
  --bs-gutter-x: 30px;
  --bs-gutter-y: 0;
  display: flex;
  flex-wrap: wrap;
  margin-top: calc(-1 * var(--bs-gutter-y));
  margin-right: calc(-0.5 * var(--bs-gutter-x));
  margin-left: calc(-0.5 * var(--bs-gutter-x));
  display: none; /*initially hidden*/
  margin-top: 6px;
  margin-left: 0;
  margin-right: 0;
}
.il-table-presentation-row .il-table-presentation-row-expanded .il-table-presentation-desclist {
  padding-right: 6px;
}
.il-table-presentation-row .il-table-presentation-row-expanded .il-table-presentation-desclist.desclist-column {
  padding-left: 0;
}
@media (min-width: 480px) {
  .il-table-presentation-row .il-table-presentation-row-expanded .il-table-presentation-desclist.desclist-column {
    flex: 0 0 auto;
    width: 58.3333333333%;
  }
}
@media (min-width: 480px) {
  .il-table-presentation-row .il-table-presentation-row-expanded .il-table-presentation-details {
    flex: 0 0 auto;
    width: 41.6666666667%;
  }
}
.il-table-presentation-row .il-table-presentation-row-expanded .il-table-presentation-details .il-table-presentation-actions {
  margin-bottom: 6px;
}
.il-table-presentation-row .il-table-presentation-row-expanded .il-table-presentation-details .il-table-presentation-fields {
  min-height: 20px;
  padding: 19px;
  margin-bottom: 20px;
  background-color: #f0f0f0;
  border: 1px solid #757575;
  border-radius: 0px;
  -webkit-box-shadow: inset 0 1px 1px rgba(0, 0, 0, 0.05);
  box-shadow: inset 0 1px 1px rgba(0, 0, 0, 0.05);
  font-size: 0.75rem;
}
.il-table-presentation-row .il-table-presentation-row-expanded .il-table-presentation-details .il-table-presentation-fields blockquote {
  border-color: #ddd;
  border-color: rgba(0, 0, 0, 0.15);
}
.il-table-presentation-row .il-table-presentation-row-expanded .il-table-presentation-details .il-table-presentation-fields .il-item-property-name {
  color: #6f6f6f;
}

.c-table-data__table {
  background-color: white;
}

.c-table-data__cell {
  background-color: white;
  padding: 6px 12px;
  border: 1px solid #dddddd;
}

.c-table-data__row:hover td.c-table-data__cell {
  background-color: #f0f0f0;
}

th.c-table-data__cell {
  padding: 0;
  position: -webkit-sticky;
  position: sticky;
  top: 0;
  z-index: 3;
}
th.c-table-data__cell.c-table-data__header__rowselection {
  padding: 12px 12px;
  text-align: center;
}

th.c-table-data__cell:after {
  position: absolute;
  content: "";
  left: 0;
  bottom: -5px;
  width: 100%;
  height: 5px;
  background: linear-gradient(180deg, rgba(0, 0, 0, 0.1294117647), transparent);
  z-index: 3;
}

.c-table-data__header__resize-wrapper {
  padding: 12px 12px;
  height: 100%;
  margin: 0px;
  display: block;
  vertical-align: bottom;
  max-height: 85px;
  overflow: hidden;
}
.c-table-data__header__resize-wrapper:after {
  content: "";
  bottom: 0;
  left: 0;
  display: block;
  position: absolute;
  height: 18px;
  width: calc(100% - 10px);
  background: linear-gradient(360deg, white, transparent);
  pointer-events: none;
}

.c-table-data__rowselection {
  min-width: 50px;
  text-align: center;
}

.c-table-data__rowselection:after {
  position: absolute;
  content: "";
  top: 0;
  right: -5px;
  height: 100%;
  width: 5px;
  background: linear-gradient(90deg, rgba(0, 0, 0, 0.1294117647), transparent);
  z-index: 2;
}

.c-table-data__multiaction-triggerer {
  width: fit-content;
}

.c-table-data__rowselection,
.c-table-data__multiaction-triggerer {
  position: -webkit-sticky;
  position: sticky;
  left: 0;
  z-index: 2;
}

.c-table-data__multiaction-triggerer {
  padding-top: 6px;
  padding-left: 12px;
}

.c-table-data__cell--text .c-table-data__header__resize-wrapper {
  min-width: 140px;
  resize: horizontal;
}

.c-table-data__cell--email .c-table-data__header__resize-wrapper {
  min-width: 200px;
  resize: horizontal;
}

td.c-table-data__cell--email {
  text-align: right;
}

.c-table-data__cell--number .c-table-data__header__resize-wrapper,
.c-table-data__cell--status .c-table-data__header__resize-wrapper {
  width: 110px;
  resize: horizontal;
}

td.c-table-data__cell--number {
  text-align: right;
}

.c-table-data__cell--date .c-table-data__header__resize-wrapper {
  min-width: 110px;
  resize: horizontal;
}

.c-table-data__cell--statusicon .c-table-data__header__resize-wrapper,
.c-table-data__cell--boolean .c-table-data__header__resize-wrapper {
  min-width: 40px;
  resize: horizontal;
}

td.c-table-data__cell--highlighted {
  background-color: #f9f9f9;
}

.c-table-data__row:hover td.c-table-data__cell--highlighted {
  background-color: #dedede;
}

.il-toast-container {
  position: fixed;
  z-index: 19999;
  top: 60px;
  right: 0;
  width: 300px;
}

.il-toast-container:empty {
  display: none;
}

.il-toast-wrapper {
  overflow: hidden;
}

.il-toast {
  margin-left: 6px;
  margin-top: 3px;
  margin-bottom: 20px;
  margin-right: 15px;
  padding: 9px;
  background-color: white;
  display: grid;
  grid-template-areas: "icon title close" "none description description" "none actions actions";
  grid-template-columns: 20px 1fr 20px;
  grid-gap: 9px;
  box-shadow: 3px 9px 9px 0 rgba(0, 0, 0, 0.3);
  transform: translateX(150%);
  transition: all 0.25s ease-in-out;
}
.il-toast.active {
  transform: translateX(0);
}
.il-toast .icon {
  grid-area: icon;
}
.il-toast .title {
  grid-area: title;
}
.il-toast .close {
  grid-area: close;
}
.il-toast .description {
  grid-area: description;
  font-size: 0.75rem;
}
.il-toast .actions {
  grid-area: actions;
  display: flex;
  flex-direction: column;
}

.c-tree {
  list-style-type: none;
  padding: 0 3px 0 7px;
  margin-left: 0;
}
.c-tree ul {
  padding-left: 0.875rem;
  list-style-type: none;
}
.c-tree li.c-tree__node {
  padding: 0;
}
.c-tree li.c-tree__node .c-tree__node__line {
  padding: 3px 0 3px 0.875rem;
  cursor: pointer;
  display: flex;
  flex-wrap: wrap;
  align-items: baseline;
}
.c-tree li.c-tree__node .c-tree__node__line > .c-tree__node__label {
  padding-left: 4px;
}
.c-tree li.c-tree__node .c-tree__node__line > .c-tree__node__label .icon {
  vertical-align: text-bottom;
}
.c-tree li.c-tree__node .c-tree__node__line > .c-tree__node__value {
  padding-left: 4px;
  flex: 1;
  white-space: nowrap;
  overflow: hidden;
  text-overflow: ellipsis;
  font-style: italic;
  font-size: 0.75rem;
  color: #6f6f6f;
}
.c-tree li.c-tree__node .c-tree__node__line > .c-tree__node__byline {
  padding-left: 4px;
  width: 100%;
}
.c-tree li.c-tree__node.highlighted > .c-tree__node__line {
  background-color: #e2e8ef;
}
.c-tree li.c-tree__node.expandable > .c-tree__node__line:before {
  color: #737373;
  font-family: il-icons;
  content: "\e606";
  position: absolute;
  margin-left: -0.875rem;
}
.c-tree li.c-tree__node.expandable[aria-expanded=true] > .c-tree__node__line:before {
  font-family: il-icons;
  content: "\e604";
}
.c-tree li.c-tree__node[aria-expanded=false] > ul {
  display: none;
}

.il-viewcontrol-section,
.il-viewcontrol-pagination,
.il-viewcontrol-mode,
.il-viewcontrol-pagination__sectioncontrol {
  display: flex;
  align-items: center;
  gap: 3px;
}

.il-viewcontrol-section,
.il-viewcontrol-pagination,
.il-viewcontrol-mode {
  width: fit-content;
  min-height: 2.6rem;
  min-width: 2.6rem;
  border: 1px solid #e2e8ef;
  padding: 3px;
  background-color: #e2e8ef;
  border-radius: 10px;
}

.il-viewcontrol-section > .btn-default, .il-viewcontrol-section > .btn-link, .il-viewcontrol-section > .btn-ctrl, .il-viewcontrol-sortation .il-viewcontrol-section > .btn-default.btn, .il-viewcontrol-section > .btn-default, .il-viewcontrol-section > .btn-link,
.il-viewcontrol-section .btn-group.il-viewcontrol-section > .btn-default,
.il-viewcontrol-section .btn-group.il-viewcontrol-section > .btn-link,
.il-viewcontrol-pagination__sectioncontrol.il-viewcontrol-section > .btn-default,
.il-viewcontrol-pagination__sectioncontrol.il-viewcontrol-section > .btn-link,
.il-viewcontrol-pagination__num-of-items.il-viewcontrol-section > .btn-default,
.il-viewcontrol-pagination__num-of-items.il-viewcontrol-section > .btn-link,
.il-viewcontrol-pagination.il-viewcontrol-section > .btn-default,
.il-viewcontrol-pagination.il-viewcontrol-section > .btn-link,
.il-viewcontrol-pagination .dropdown.il-viewcontrol-section > .btn-default,
.il-viewcontrol-pagination .dropdown.il-viewcontrol-section > .btn-link,
.il-viewcontrol-pagination .last.il-viewcontrol-section > .btn-default,
.il-viewcontrol-pagination .last.il-viewcontrol-section > .btn-link,
.il-viewcontrol-mode.il-viewcontrol-section > .btn-default,
.il-viewcontrol-mode.il-viewcontrol-section > .btn-link,
.il-viewcontrol-section .btn-group > .btn-default,
.il-viewcontrol-section .btn-group > .btn-link,
.il-viewcontrol-section .btn-group > .btn-ctrl,
.il-viewcontrol-section .il-viewcontrol-sortation .btn-group > .btn-default.btn,
.il-viewcontrol-sortation .il-viewcontrol-section .btn-group > .btn-default.btn,
.il-viewcontrol-section .il-viewcontrol-section.btn-group > .btn-default,
.il-viewcontrol-section .il-viewcontrol-section.btn-group > .btn-link,
.il-viewcontrol-section .btn-group > .btn-default,
.il-viewcontrol-section .btn-group > .btn-link,
.il-viewcontrol-section .il-viewcontrol-pagination__sectioncontrol.btn-group > .btn-default,
.il-viewcontrol-section .il-viewcontrol-pagination__sectioncontrol.btn-group > .btn-link,
.il-viewcontrol-section .il-viewcontrol-pagination__num-of-items.btn-group > .btn-default,
.il-viewcontrol-section .il-viewcontrol-pagination__num-of-items.btn-group > .btn-link,
.il-viewcontrol-section .il-viewcontrol-pagination.btn-group > .btn-default,
.il-viewcontrol-section .il-viewcontrol-pagination.btn-group > .btn-link,
.il-viewcontrol-section .il-viewcontrol-pagination .dropdown.btn-group > .btn-default,
.il-viewcontrol-pagination .il-viewcontrol-section .dropdown.btn-group > .btn-default,
.il-viewcontrol-section .il-viewcontrol-pagination .dropdown.btn-group > .btn-link,
.il-viewcontrol-pagination .il-viewcontrol-section .dropdown.btn-group > .btn-link,
.il-viewcontrol-section .il-viewcontrol-pagination .last.btn-group > .btn-default,
.il-viewcontrol-pagination .il-viewcontrol-section .last.btn-group > .btn-default,
.il-viewcontrol-section .il-viewcontrol-pagination .last.btn-group > .btn-link,
.il-viewcontrol-pagination .il-viewcontrol-section .last.btn-group > .btn-link,
.il-viewcontrol-section .il-viewcontrol-mode.btn-group > .btn-default,
.il-viewcontrol-section .il-viewcontrol-mode.btn-group > .btn-link,
.il-viewcontrol-pagination__sectioncontrol > .btn-default,
.il-viewcontrol-pagination__sectioncontrol > .btn-link,
.il-viewcontrol-pagination__sectioncontrol > .btn-ctrl,
.il-viewcontrol-sortation .il-viewcontrol-pagination__sectioncontrol > .btn-default.btn,
.il-viewcontrol-section.il-viewcontrol-pagination__sectioncontrol > .btn-default,
.il-viewcontrol-section.il-viewcontrol-pagination__sectioncontrol > .btn-link,
.il-viewcontrol-section .btn-group.il-viewcontrol-pagination__sectioncontrol > .btn-default,
.il-viewcontrol-section .btn-group.il-viewcontrol-pagination__sectioncontrol > .btn-link,
.il-viewcontrol-pagination__sectioncontrol > .btn-default,
.il-viewcontrol-pagination__sectioncontrol > .btn-link,
.il-viewcontrol-pagination__num-of-items.il-viewcontrol-pagination__sectioncontrol > .btn-default,
.il-viewcontrol-pagination__num-of-items.il-viewcontrol-pagination__sectioncontrol > .btn-link,
.il-viewcontrol-pagination.il-viewcontrol-pagination__sectioncontrol > .btn-default,
.il-viewcontrol-pagination.il-viewcontrol-pagination__sectioncontrol > .btn-link,
.il-viewcontrol-pagination .dropdown.il-viewcontrol-pagination__sectioncontrol > .btn-default,
.il-viewcontrol-pagination .dropdown.il-viewcontrol-pagination__sectioncontrol > .btn-link,
.il-viewcontrol-pagination .last.il-viewcontrol-pagination__sectioncontrol > .btn-default,
.il-viewcontrol-pagination .last.il-viewcontrol-pagination__sectioncontrol > .btn-link,
.il-viewcontrol-mode.il-viewcontrol-pagination__sectioncontrol > .btn-default,
.il-viewcontrol-mode.il-viewcontrol-pagination__sectioncontrol > .btn-link,
.il-viewcontrol-pagination__num-of-items > .btn-default,
.il-viewcontrol-pagination__num-of-items > .btn-link,
.il-viewcontrol-pagination__num-of-items > .btn-ctrl,
.il-viewcontrol-sortation .il-viewcontrol-pagination__num-of-items > .btn-default.btn,
.il-viewcontrol-section.il-viewcontrol-pagination__num-of-items > .btn-default,
.il-viewcontrol-section.il-viewcontrol-pagination__num-of-items > .btn-link,
.il-viewcontrol-section .btn-group.il-viewcontrol-pagination__num-of-items > .btn-default,
.il-viewcontrol-section .btn-group.il-viewcontrol-pagination__num-of-items > .btn-link,
.il-viewcontrol-pagination__sectioncontrol.il-viewcontrol-pagination__num-of-items > .btn-default,
.il-viewcontrol-pagination__sectioncontrol.il-viewcontrol-pagination__num-of-items > .btn-link,
.il-viewcontrol-pagination__num-of-items > .btn-default,
.il-viewcontrol-pagination__num-of-items > .btn-link,
.il-viewcontrol-pagination.il-viewcontrol-pagination__num-of-items > .btn-default,
.il-viewcontrol-pagination.il-viewcontrol-pagination__num-of-items > .btn-link,
.il-viewcontrol-pagination .dropdown.il-viewcontrol-pagination__num-of-items > .btn-default,
.il-viewcontrol-pagination .dropdown.il-viewcontrol-pagination__num-of-items > .btn-link,
.il-viewcontrol-pagination .last.il-viewcontrol-pagination__num-of-items > .btn-default,
.il-viewcontrol-pagination .last.il-viewcontrol-pagination__num-of-items > .btn-link,
.il-viewcontrol-mode.il-viewcontrol-pagination__num-of-items > .btn-default,
.il-viewcontrol-mode.il-viewcontrol-pagination__num-of-items > .btn-link,
.il-viewcontrol-pagination > .btn-default,
.il-viewcontrol-pagination > .btn-link,
.il-viewcontrol-pagination > .btn-ctrl,
.il-viewcontrol-sortation .il-viewcontrol-pagination > .btn-default.btn,
.il-viewcontrol-section.il-viewcontrol-pagination > .btn-default,
.il-viewcontrol-section.il-viewcontrol-pagination > .btn-link,
.il-viewcontrol-section .btn-group.il-viewcontrol-pagination > .btn-default,
.il-viewcontrol-section .btn-group.il-viewcontrol-pagination > .btn-link,
.il-viewcontrol-pagination__sectioncontrol.il-viewcontrol-pagination > .btn-default,
.il-viewcontrol-pagination__sectioncontrol.il-viewcontrol-pagination > .btn-link,
.il-viewcontrol-pagination__num-of-items.il-viewcontrol-pagination > .btn-default,
.il-viewcontrol-pagination__num-of-items.il-viewcontrol-pagination > .btn-link,
.il-viewcontrol-pagination > .btn-default,
.il-viewcontrol-pagination > .btn-link,
.il-viewcontrol-pagination .dropdown.il-viewcontrol-pagination > .btn-default,
.il-viewcontrol-pagination .dropdown.il-viewcontrol-pagination > .btn-link,
.il-viewcontrol-pagination .last.il-viewcontrol-pagination > .btn-default,
.il-viewcontrol-pagination .last.il-viewcontrol-pagination > .btn-link,
.il-viewcontrol-mode.il-viewcontrol-pagination > .btn-default,
.il-viewcontrol-mode.il-viewcontrol-pagination > .btn-link,
.il-viewcontrol-pagination .dropdown > .btn-default,
.il-viewcontrol-pagination .dropdown > .btn-link,
.il-viewcontrol-pagination .dropdown > .btn-ctrl,
.il-viewcontrol-pagination .il-viewcontrol-sortation .dropdown > .btn-default.btn,
.il-viewcontrol-sortation .il-viewcontrol-pagination .dropdown > .btn-default.btn,
.il-viewcontrol-pagination .il-viewcontrol-section.dropdown > .btn-default,
.il-viewcontrol-pagination .il-viewcontrol-section.dropdown > .btn-link,
.il-viewcontrol-pagination .il-viewcontrol-section .btn-group.dropdown > .btn-default,
.il-viewcontrol-section .il-viewcontrol-pagination .btn-group.dropdown > .btn-default,
.il-viewcontrol-pagination .il-viewcontrol-section .btn-group.dropdown > .btn-link,
.il-viewcontrol-section .il-viewcontrol-pagination .btn-group.dropdown > .btn-link,
.il-viewcontrol-pagination .il-viewcontrol-pagination__sectioncontrol.dropdown > .btn-default,
.il-viewcontrol-pagination .il-viewcontrol-pagination__sectioncontrol.dropdown > .btn-link,
.il-viewcontrol-pagination .il-viewcontrol-pagination__num-of-items.dropdown > .btn-default,
.il-viewcontrol-pagination .il-viewcontrol-pagination__num-of-items.dropdown > .btn-link,
.il-viewcontrol-pagination .il-viewcontrol-pagination.dropdown > .btn-default,
.il-viewcontrol-pagination .il-viewcontrol-pagination.dropdown > .btn-link,
.il-viewcontrol-pagination .dropdown > .btn-default,
.il-viewcontrol-pagination .dropdown > .btn-link,
.il-viewcontrol-pagination .last.dropdown > .btn-default,
.il-viewcontrol-pagination .last.dropdown > .btn-link,
.il-viewcontrol-pagination .il-viewcontrol-mode.dropdown > .btn-default,
.il-viewcontrol-pagination .il-viewcontrol-mode.dropdown > .btn-link,
.il-viewcontrol-pagination .last > .btn-default,
.il-viewcontrol-pagination .last > .btn-link,
.il-viewcontrol-pagination .last > .btn-ctrl,
.il-viewcontrol-pagination .il-viewcontrol-sortation .last > .btn-default.btn,
.il-viewcontrol-sortation .il-viewcontrol-pagination .last > .btn-default.btn,
.il-viewcontrol-pagination .il-viewcontrol-section.last > .btn-default,
.il-viewcontrol-pagination .il-viewcontrol-section.last > .btn-link,
.il-viewcontrol-pagination .il-viewcontrol-section .btn-group.last > .btn-default,
.il-viewcontrol-section .il-viewcontrol-pagination .btn-group.last > .btn-default,
.il-viewcontrol-pagination .il-viewcontrol-section .btn-group.last > .btn-link,
.il-viewcontrol-section .il-viewcontrol-pagination .btn-group.last > .btn-link,
.il-viewcontrol-pagination .il-viewcontrol-pagination__sectioncontrol.last > .btn-default,
.il-viewcontrol-pagination .il-viewcontrol-pagination__sectioncontrol.last > .btn-link,
.il-viewcontrol-pagination .il-viewcontrol-pagination__num-of-items.last > .btn-default,
.il-viewcontrol-pagination .il-viewcontrol-pagination__num-of-items.last > .btn-link,
.il-viewcontrol-pagination .il-viewcontrol-pagination.last > .btn-default,
.il-viewcontrol-pagination .il-viewcontrol-pagination.last > .btn-link,
.il-viewcontrol-pagination .dropdown.last > .btn-default,
.il-viewcontrol-pagination .dropdown.last > .btn-link,
.il-viewcontrol-pagination .last > .btn-default,
.il-viewcontrol-pagination .last > .btn-link,
.il-viewcontrol-pagination .il-viewcontrol-mode.last > .btn-default,
.il-viewcontrol-pagination .il-viewcontrol-mode.last > .btn-link,
.il-viewcontrol-mode > .btn-default,
.il-viewcontrol-mode > .btn-link,
.il-viewcontrol-mode > .btn-ctrl,
.il-viewcontrol-sortation .il-viewcontrol-mode > .btn-default.btn,
.il-viewcontrol-section.il-viewcontrol-mode > .btn-default,
.il-viewcontrol-section.il-viewcontrol-mode > .btn-link,
.il-viewcontrol-section .btn-group.il-viewcontrol-mode > .btn-default,
.il-viewcontrol-section .btn-group.il-viewcontrol-mode > .btn-link,
.il-viewcontrol-pagination__sectioncontrol.il-viewcontrol-mode > .btn-default,
.il-viewcontrol-pagination__sectioncontrol.il-viewcontrol-mode > .btn-link,
.il-viewcontrol-pagination__num-of-items.il-viewcontrol-mode > .btn-default,
.il-viewcontrol-pagination__num-of-items.il-viewcontrol-mode > .btn-link,
.il-viewcontrol-pagination.il-viewcontrol-mode > .btn-default,
.il-viewcontrol-pagination.il-viewcontrol-mode > .btn-link,
.il-viewcontrol-pagination .dropdown.il-viewcontrol-mode > .btn-default,
.il-viewcontrol-pagination .dropdown.il-viewcontrol-mode > .btn-link,
.il-viewcontrol-pagination .last.il-viewcontrol-mode > .btn-default,
.il-viewcontrol-pagination .last.il-viewcontrol-mode > .btn-link,
.il-viewcontrol-mode > .btn-default,
.il-viewcontrol-mode > .btn-link {
  min-height: 1.9rem;
  min-width: 1.9rem;
  border-radius: 10px;
}

.il-viewcontrol-sortation .btn-default.btn {
  border-radius: 10px;
}

.il-viewcontrol-pagination__sectioncontrol .browse,
.il-viewcontrol-pagination .browse,
.il-viewcontrol-section .browse {
  display: inline-block;
}

.il-viewcontrol-section .glyphicon {
  vertical-align: middle;
}
.il-viewcontrol-section .glyphicon::before {
  top: 0;
  vertical-align: middle;
}

.il-viewcontrol-pagination .glyph .glyphicon {
  vertical-align: middle;
}
.il-viewcontrol-pagination .glyph .glyphicon::before {
  top: 0;
  vertical-align: middle;
}

.il-viewcontrol-fieldselection .dropdown-menu {
  padding: 15px 9px;
}

.il-viewcontrol-sortation .dropdown-toggle .caret,
.il-viewcontrol-pagination__num-of-items .dropdown-toggle .caret,
.il-viewcontrol-fieldselection .dropdown-toggle .caret {
  display: inline;
  border: none;
  vertical-align: initial;
}

.il-viewcontrol-sortation .dropdown-toggle .caret:before {
  content: "⇵";
}

.il-viewcontrol-pagination__num-of-items .dropdown-toggle .caret:before {
  font-family: il-icons;
  font-size: 0.8rem;
  content: "\e900";
}

.il-viewcontrol-fieldselection .dropdown-toggle .caret:before {
  font-family: "Glyphicons Halflings";
  font-size: 0.8rem;
  content: "\e105";
}

.il-viewcontrol-pagination .engaged, .il-viewcontrol-mode .engaged {
  pointer-events: none;
  cursor: default;
}

.il-viewcontrol-pagination__sectioncontrol .form-group.row {
  align-items: center;
  height: 100%;
  margin: 0;
  gap: 9px;
}
.il-viewcontrol-pagination__sectioncontrol .form-group.row label {
  width: fit-content;
  margin-left: 9px;
  margin-bottom: 0;
}
.il-viewcontrol-pagination__sectioncontrol .form-group.row label:after {
  content: ":";
}
.il-viewcontrol-pagination__sectioncontrol .form-group.row [class*=col-] {
  width: auto;
  flex-grow: 1;
  padding: 0;
}
.il-viewcontrol-pagination__sectioncontrol .form-group.row input[type=number] {
  width: 5rem;
}

/* Component parts from old delos.scss */
div#agreement {
  width: 100%;
  height: 375px;
  overflow: auto;
  overflow-x: hidden;
}

.alert {
  padding: 9px 15px;
  margin-bottom: 20px;
  border: 1px solid transparent;
  border-radius: 0px;
}
.alert h4 {
  margin-top: 0;
  color: inherit;
}
.alert .alert-link {
  font-weight: 400;
}
.alert > p,
.alert > ul {
  margin-bottom: 0;
}
.alert > p + p {
  margin-top: 5px;
}

.alert-dismissable,
.alert-dismissible {
  padding-right: 9px 15px20;
}
.alert-dismissable .close,
.alert-dismissible .close {
  position: relative;
  top: -2px;
  right: -21px;
  color: inherit;
}

.alert-success {
  color: #6ea03c;
  background-color: #fafcf8;
  border-color: #e1efd3;
}
.alert-success hr {
  border-top-color: #d4e8c0;
}
.alert-success .alert-link {
  color: #557b2e;
}

.alert-info {
  color: #31708f;
  background-color: #e3eff5;
  border-color: #bddae8;
}
.alert-info hr {
  border-top-color: #aad0e2;
}
.alert-info .alert-link {
  color: #245269;
}

.alert-warning {
  color: #B54F00;
  background-color: #ffe4cf;
  border-color: #ffc79c;
}
.alert-warning hr {
  border-top-color: #ffb982;
}
.alert-warning .alert-link {
  color: #823900;
}

.alert-danger {
  color: #d00;
  background-color: #fff7f7;
  border-color: #ffc4c4;
}
.alert-danger hr {
  border-top-color: #ffaaaa;
}
.alert-danger .alert-link {
  color: #aa0000;
}

span.ilAlert {
  color: #B54F00;
}

span.il_ItemAlertProperty {
  color: #B54F00;
}

div.ilHeaderAlert {
  font-size: 0.75rem;
  padding: 0;
  color: #B54F00;
}

.alert > a {
  text-decoration: underline;
}

.alert > a.btn {
  text-decoration: none;
}

/* bottom center area (optional bottom area, used e.g. in learning modules) */
div#bot_center_area {
  bottom: 0;
  height: 300px;
  position: fixed;
  padding: 5px;
  background-color: white;
  border-top: 3px solid #dddddd;
  -webkit-overflow-scrolling: touch; /* Bug 11209 */
  overflow: auto; /* Bug 11209 */
}

div#bot_center_area iframe {
  -webkit-overflow-scrolling: touch; /* Bug 11209 */
  overflow: auto; /* Bug 11209 */
  border: none;
  width: 100%;
  height: 100%;
}

div#bot_center_area_drag {
  left: 0;
  right: 0;
  height: 4px;
  cursor: row-resize;
  margin-top: -8px;
  position: absolute;
}

#drag_zmove {
  position: absolute;
  width: 100%;
  height: 100%;
  z-index: 7;
  display: none;
}

div#bot_center_area_drag:hover {
  background: none #fa9;
}

/* ---------------- headlines ------------------ */
h1.il-page-content-header {
  color: #2c2c2c;
  vertical-align: middle;
  font-size: 1.75rem;
  font-weight: 600;
}
@media only screen and (max-width: 768px) {
  h1.il-page-content-header {
    font-size: 1.5rem;
  }
}

h1.ilHeader {
  padding: 10px 0 0;
}
@media only screen and (max-width: 768px) {
  h1.ilHeader {
    padding-top: 5px;
  }
}

.media-heading {
  margin-top: 0;
  margin-bottom: 5px;
}

h2.ilHeader {
  font-weight: 600;
  padding: 0;
  margin: 0;
  display: inline;
  font-size: 1.115rem;
  color: #2c2c2c;
}

#headerimage {
  width: 45px;
  height: 45px;
  margin-top: 6px;
  margin-right: 6px;
  margin-bottom: 6px;
  float: left;
}
@media only screen and (max-width: 768px) {
  #headerimage {
    width: 35px;
    height: 35px;
    margin-top: 2px;
    margin-right: 7px;
  }
}

div.ilHeadAction {
  float: right;
  margin: 8px 0 5px; /* bottom 5px blog fullscreen */
}

div.ilHeadAction .prop {
  padding-right: 10px;
}

div.ilHeadAction a:hover {
  text-decoration: none;
}

div.ilHeadAction ul.dropdown-menu button {
  text-decoration: none;
  border: none;
  padding-left: 10px;
}

div.ilHeaderDesc {
  font-size: 0.875rem;
  padding: 0;
  color: #161616;
}

div.il_HeaderInner {
  padding: 12px 0;
  margin-bottom: 5px;
  overflow: visible;
}
@media only screen and (max-width: 768px) {
  div.il_HeaderInner {
    color: #161616;
  }
}
div.il_HeaderInner.media {
  margin-top: 0;
}

.ilAccHeadingHidden, .ilAccHidden {
  position: absolute;
  left: -2000px;
  top: auto;
  width: 1px;
  height: 1px;
  overflow: hidden;
}

div.ilAccAnchor, div.ilAccAnchor:hover {
  text-decoration: none;
  color: inherit;
}

/* Fixed Frame Width */
div.ilFrameFixedWidth, .ilFrameFixedWidth #mainscrolldiv {
  /* max-width: 1370px; */
  margin: 0 auto;
}

.ilFrameFixedWidth #mainscrolldiv {
  margin: 0 auto;
}

div.ilFrameFixedWidthHeader {
  margin: 0 auto;
  padding: 0;
}

.ilFrameFixedWidthHeader div.ilHeaderBanner {
  overflow: hidden;
  padding: 0 15px;
}
@media only screen and (max-width: 768px) {
  .ilFrameFixedWidthHeader div.ilHeaderBanner {
    max-width: 100%;
    height: 40px !important;
    padding: 0;
  }
}

div.ilHeaderBanner img.ilHeaderImg {
  width: 100%;
}

.ilFrameFixedWidth div.ilHeaderDesc {
  padding-left: 0;
}

div.ilBox {
  background: url("./images/FramedBack.png") repeat-x;
  border: 1px solid #dddddd;
  padding: 10px;
  margin-bottom: 20px;
}

div.ilSideBarHead {
  margin-top: 10px;
  margin-bottom: 5px;
  padding: 5px;
}

div.ilSideBarHead h3, div.ilSideBarHead h1 {
  font-size: 1rem;
  color: #161616;
  display: inline;
  padding: 0;
}

div.ilSideBarContent {
  padding: 5px;
}

/* ------- Helptext --------- */
span.il_Helptext {
  font-size: 0.75rem;
  font-weight: 400;
}

/* Icon Default */
img.ilIcon {
  width: 32px;
  height: 32px;
}

/* Icon small */
img.ilSmallIcon {
  width: 22px;
  height: 22px;
}

.ilLeftNavSpace {
  /* padding: 0 20px 0 310px; */
  margin-left: 315px !important;
}
@media (max-width: 1200px) {
  .ilLeftNavSpace {
    margin-left: 0 !important;
  }
}

/* ----------------- normal links ------------- */
a.light:link, a.light:visited {
  text-decoration: none;
  color: #35b;
}

a.light:hover {
  color: black;
}

@media only screen and (max-width: 768px) {
  img.olTileImage {
    max-width: none;
  }
}

@media only screen and (max-width: 768px) {
  div.ilGoogleMap {
    max-width: 100%;
  }
}

.media {
  margin-top: 6px;
}
.media:first-child {
  margin-top: 0;
}

.media,
.media-body {
  overflow: hidden;
  zoom: 1;
}

.media-body {
  width: 10000px;
}

.media-object {
  display: block;
}

.media-right,
.media > .pull-right {
  padding-left: 12px;
}

.media-left,
.media > .pull-left {
  padding-right: 12px;
}

.media-left,
.media-right,
.media-body {
  display: table-cell;
  vertical-align: top;
}

.media-middle {
  vertical-align: middle;
}

.media-bottom {
  vertical-align: bottom;
}

.media-heading {
  margin-top: 0;
  margin-bottom: 6px;
}

/* Overlays, Blocks */
.ilOverlay {
  background-color: white;
  border: 1px solid #dddddd;
  text-align: left;
  position: absolute;
  -webkit-box-shadow: 2px 2px 4px #c0c0c0;
  box-shadow: 2px 2px 4px #c0c0c0;
}

/* ----------------- permanent link  ------------- */
#current_perma_link {
  color: #161616;
  font-size: 0.75rem;
}
#current_perma_link:focus-visible {
  outline: 3px solid #FFFFFF;
  outline-offset: 2px;
}

a.permalink_label > span.glyphicon {
  display: none;
}

.ilPermalinkContainer {
  width: 100%;
}

div.ilPermanentLinkWrapper {
  clear: both;
  margin-top: 10px;
  display: inline-block;
  width: 100%;
}
@media only screen and (max-width: 768px) {
  div.ilPermanentLinkWrapper a.permalink_label > span.glyphicon {
    display: inline;
  }
}
div.ilPermanentLinkWrapper .ilPermalinkContainer {
  table-layout: fixed;
  line-height: 22px;
}
@media only screen and (max-width: 768px) {
  div.ilPermanentLinkWrapper .ilPermalinkContainer {
    padding-right: 0;
  }
}
div.ilPermanentLinkWrapper .ilPermalinkContainer > label {
  width: 150px;
  display: table-cell;
  vertical-align: middle;
}
@media only screen and (max-width: 768px) {
  div.ilPermanentLinkWrapper .ilPermalinkContainer > label {
    padding-right: 0;
    width: 24px;
  }
}
div.ilPermanentLinkWrapper .ilPermalinkContainer > input, div.ilPermanentLinkWrapper .ilPermalinkContainer .btn-group {
  z-index: 0; /* see bug #24567 */
}
div.ilPermanentLinkWrapper .ilPermalinkContainer .input-group-btn {
  width: 28px;
}

/* right panel (e.g. notes, comments) */
div.ilRightPanel {
  overflow: auto;
  position: fixed;
  top: 0;
  bottom: 0;
  right: 0;
  width: 500px;
  left: auto !important;
}

#ilRightPanelClose {
  display: block;
  float: right;
}

@media only screen and (max-width: 768px) {
  div.ilTableOuter {
    max-width: 100%;
    overflow: auto;
  }
}

@media only screen and (max-width: 768px) {
  .table-responsive .dropdown-menu {
    position: relative;
  }
}

/* -------------------- table formatting ------------------ */
div.ilCommandRow {
  text-align: right;
  padding-right: 1%;
  margin-bottom: 15px;
}

div.ilCommandRow.one_side_col {
  padding-right: 22%;
}

table.std {
  color: #161616;
  background-color: #f9f9f9;
  border-spacing: 0;
  border-collapse: collapse;
  border: 1px solid #9eadba;
}

.fullwidth_invisible {
  color: #161616;
  background-color: #f9f9f9;
  width: 100%;
  border-spacing: 0;
}

table.nobackground {
  color: #161616;
  background-color: inherit;
  border-spacing: 0;
  padding: 3px;
}

.subitem {
  clear: both;
  margin: 0 -10px 0 0;
  padding-top: 5px;
  /* border-top: 1px dotted #c0c0c0; */
}

td.nobackground {
  color: black;
  background-color: inherit;
  border-spacing: 0;
  border: none;
  padding: 3px;
  vertical-align: top;
}

tr.tbltitle {
  border-bottom: 1px solid #9eadba;
}

tr.std {
  background-color: white;
  color: #161616;
  padding: 3px;
}

th {
  text-align: left;
  vertical-align: bottom;
  font-weight: 400;
}

td.std, th.std {
  padding: 4px 6px;
  text-align: left;
}

.calstd .btn {
  white-space: normal;
}

th.option, td.option {
  background-color: white;
  color: #161616;
  padding: 3px;
  font-weight: 600;
  vertical-align: top;
  text-align: right;
  border-top: 1px solid #9eadba;
}

td.sub_option {
  background-color: white;
  color: #161616;
  padding: 3px;
  font-weight: 600;
  vertical-align: top;
  border-top: 1px solid #9eadba;
}

td.option_value {
  background: none white;
  color: #161616;
  padding: 3px;
  vertical-align: top;
  text-align: left;
  border-top: 1px solid #9eadba;
}

td.option_value_center {
  background: none white;
  color: #161616;
  padding: 3px;
  vertical-align: top;
  text-align: center;
  border-top: 1px solid #9eadba;
}

td.option_desc, p.option_desc {
  background: none white;
  color: #161616;
  padding: 3px;
  font-style: italic;
  font-weight: 400;
  vertical-align: top;
  text-align: left;
}

td.boxed {
  border: 1px solid black;
}

/*Link, Visited, Hover, Focus, Activ*/
a.il_ContainerItemCommand2:link, a.il_ContainerItemCommand2:visited,
a.il_ContainerItemCommand:link, a.il_ContainerItemCommand:visited {
  font-size: 0.75rem;
  text-decoration: none;
  margin: 0 3px 0 0;
  white-space: nowrap;
  font-weight: 400;
}

a.il_ContainerItemCommand2:hover,
a.il_ContainerItemCommand:hover {
  text-decoration: underline;
}

div.il_ContainerItemCommands2 {
  text-align: right;
  margin: 0 3px 3px;
}

div.il_ContainerItemCommands {
  padding: 2px 0;
}

h3.il_ContainerItemTitle {
  padding: 0;
  margin: 0;
  font-weight: 400;
  font-size: 0.875rem;
  display: inline;
}

div.il_ContainerItemTitle {
  float: left;
  max-width: calc(100% - 40px);
  padding-bottom: 5px;
}

div.il_ItemProperties {
  margin: 2px 0 5px;
  text-align: left;
  font-weight: 400;
  font-size: 0.75rem;
}

div.il_ItemNotice {
  margin: 2px 0 5px;
  text-align: left;
  font-weight: 400;
  font-size: 0.75rem;
  color: green;
}

a.il_ItemProperty:link, a.il_ItemProperty:visited {
  text-decoration: none;
  font-weight: 400;
}

a.il_ItemProperty:hover {
  color: black;
  text-decoration: underline;
}

/* Table Links */
/* --- description text ---*/
div.il_Description, td.il_Description {
  margin: 2px 0 5px;
  font-size: 0.75rem;
  font-weight: 400;
  text-align: left;
}

div.il_Description_no_margin, td.il_Description_no_margin {
  font-size: 0.75rem;
  font-style: italic;
  text-align: left;
}

div.il_info {
  font-size: 0.75rem;
  text-align: left;
}

/* Adapted from Bootstrap 3 */
.fade {
  opacity: 0;
  -webkit-transition: opacity 0.15s linear;
  -o-transition: opacity 0.15s linear;
  transition: opacity 0.15s linear;
}
.fade.in {
  opacity: 1;
}

.collapse {
  display: none;
}
.collapse.in {
  display: block;
}

tr.collapse.in {
  display: table-row;
}

tbody.collapse.in {
  display: table-row-group;
}

.collapsing {
  position: relative;
  height: 0;
  overflow: hidden;
  -webkit-transition-property: height, visibility;
  transition-property: height, visibility;
  -webkit-transition-duration: 0.35s;
  transition-duration: 0.35s;
  -webkit-transition-timing-function: ease;
  transition-timing-function: ease;
}

/*
// section based on bootstrap 3 - see /templates/default/Guidelines_SCSS-Coding.md

$badge-color:                 s.$il-text-color-invert;
//** Linked badge text color on hover
$badge-link-hover-color:      s.$il-text-color-invert;
$badge-bg:                    s.$il-neutral-color;

//** Badge text color in active nav link
$badge-active-color:          s.$il-link-color;
//** Badge background color in active nav link
$badge-active-bg:             s.$il-main-bg;

$badge-font-weight:           s.$il-border-radius-secondary-large;
$badge-line-height:           1;
$badge-border-radius:         10px;


// Base class
.badge {
    // display: inline-block;
    // min-width: 10px;
    padding: 3px 7px;
    font-size: s.$il-font-size-small;
    font-weight: $badge-font-weight;
    line-height: $badge-line-height;
    color: $badge-color;

    background-color: $badge-bg;
    border-radius: $badge-border-radius;

    // Empty badges collapse automatically (not available in IE8)
    &:empty {
      display: none;
    }

    // [converter] extracted a& to a.badge

    // Account for badges in navs
    .list-group-item.active > &,
    .nav-pills > .active > a > & {
      color: $badge-active-color;
      background-color: $badge-active-bg;
    }

    .list-group-item > & {
      float: right;
    }

    .list-group-item > & + & {
      margin-right: 5px;
    }

    .nav-pills > li > a > & {
      margin-left: 3px;
    }
  }

  // Hover state, but only for links
  a.badge {
    &:hover,
    &:focus {
      color: $badge-link-hover-color;
      text-decoration: none;
      cursor: pointer;
    }
  } */
.btn-group,
.btn-group-vertical {
  position: relative;
  display: inline-block;
  vertical-align: middle;
}
.btn-group > .btn,
.btn-group-vertical > .btn {
  position: relative;
  float: left;
}
.btn-group > .btn:hover, .btn-group > .btn:focus, .btn-group > .btn:active, .btn-group > .btn.active,
.btn-group-vertical > .btn:hover,
.btn-group-vertical > .btn:focus,
.btn-group-vertical > .btn:active,
.btn-group-vertical > .btn.active {
  z-index: 2;
}

.btn-group .btn + .btn,
.btn-group .btn + .btn-group,
.btn-group .btn-group + .btn,
.btn-group .btn-group + .btn-group {
  margin-left: -1px;
}

.btn-toolbar {
  margin-left: -5px;
}
.btn-toolbar:before, .btn-toolbar:after {
  display: table;
  content: " ";
}
.btn-toolbar:after {
  clear: both;
}
.btn-toolbar .btn,
.btn-toolbar .btn-group,
.btn-toolbar .input-group {
  float: left;
}
.btn-toolbar > .btn,
.btn-toolbar > .btn-group,
.btn-toolbar > .input-group {
  margin-left: 5px;
}

.btn-group > .btn:not(:first-child):not(:last-child):not(.dropdown-toggle) {
  border-radius: 0;
}

.btn-group > .btn:first-child {
  margin-left: 0;
}
.btn-group > .btn:first-child:not(:last-child):not(.dropdown-toggle) {
  border-top-right-radius: 0;
  border-bottom-right-radius: 0;
}

.btn-group > .btn:last-child:not(:first-child),
.btn-group > .dropdown-toggle:not(:first-child) {
  border-top-left-radius: 0;
  border-bottom-left-radius: 0;
}

.btn-group > .btn-group {
  float: left;
}

.btn-group > .btn-group:not(:first-child):not(:last-child) > .btn {
  border-radius: 0;
}

.btn-group > .btn-group:first-child:not(:last-child) > .btn:last-child,
.btn-group > .btn-group:first-child:not(:last-child) > .dropdown-toggle {
  border-top-right-radius: 0;
  border-bottom-right-radius: 0;
}

.btn-group > .btn-group:last-child:not(:first-child) > .btn:first-child {
  border-top-left-radius: 0;
  border-bottom-left-radius: 0;
}

.btn-group .dropdown-toggle:active,
.btn-group.open .dropdown-toggle {
  outline: 0;
}

.btn-group > .btn + .dropdown-toggle {
  padding-right: 8px;
  padding-left: 8px;
}

.btn-group > .btn-lg + .dropdown-toggle, .btn-group-lg.btn-group > .btn + .dropdown-toggle {
  padding-right: 12px;
  padding-left: 12px;
}

.btn .caret {
  margin-left: 0;
}

.btn-lg .caret, .btn-group-lg > .btn .caret {
  border-width: 5px 5px 0;
  border-bottom-width: 0;
}

.dropup .btn-lg .caret, .dropup .btn-group-lg > .btn .caret {
  border-width: 0 5px 5px;
}

.btn-group-vertical > .btn,
.btn-group-vertical > .btn-group,
.btn-group-vertical > .btn-group > .btn {
  display: block;
  float: none;
  width: 100%;
  max-width: 100%;
}
.btn-group-vertical > .btn-group:before, .btn-group-vertical > .btn-group:after {
  display: table;
  content: " ";
}
.btn-group-vertical > .btn-group:after {
  clear: both;
}
.btn-group-vertical > .btn-group > .btn {
  float: none;
}
.btn-group-vertical > .btn + .btn,
.btn-group-vertical > .btn + .btn-group,
.btn-group-vertical > .btn-group + .btn,
.btn-group-vertical > .btn-group + .btn-group {
  margin-top: -1px;
  margin-left: 0;
}

.btn-group-vertical > .btn:not(:first-child):not(:last-child) {
  border-radius: 0;
}
.btn-group-vertical > .btn:first-child:not(:last-child) {
  border-top-left-radius: 0px;
  border-top-right-radius: 0px;
  border-bottom-right-radius: 0;
  border-bottom-left-radius: 0;
}
.btn-group-vertical > .btn:last-child:not(:first-child) {
  border-top-left-radius: 0;
  border-top-right-radius: 0;
  border-bottom-right-radius: 0px;
  border-bottom-left-radius: 0px;
}

.btn-group-vertical > .btn-group:not(:first-child):not(:last-child) > .btn {
  border-radius: 0;
}

.btn-group-vertical > .btn-group:first-child:not(:last-child) > .btn:last-child,
.btn-group-vertical > .btn-group:first-child:not(:last-child) > .dropdown-toggle {
  border-bottom-right-radius: 0;
  border-bottom-left-radius: 0;
}

.btn-group-vertical > .btn-group:last-child:not(:first-child) > .btn:first-child {
  border-top-left-radius: 0;
  border-top-right-radius: 0;
}

.btn-group-justified {
  display: table;
  width: 100%;
  table-layout: fixed;
  border-collapse: separate;
}
.btn-group-justified > .btn,
.btn-group-justified > .btn-group {
  display: table-cell;
  float: none;
  width: 1%;
}
.btn-group-justified > .btn-group .btn {
  width: 100%;
}
.btn-group-justified > .btn-group .dropdown-menu {
  left: auto;
}

[data-toggle=buttons] > .btn input[type=radio],
[data-toggle=buttons] > .btn input[type=checkbox],
[data-toggle=buttons] > .btn-group > .btn input[type=radio],
[data-toggle=buttons] > .btn-group > .btn input[type=checkbox] {
  position: absolute;
  clip: rect(0, 0, 0, 0);
  pointer-events: none;
}

.carousel {
  position: relative;
}

.carousel-inner {
  position: relative;
  overflow: hidden;
  width: 100%;
  min-height: 400px;
}
.carousel-inner .item:not(.text-only) .item-content {
  display: flex;
  justify-content: center;
}
.carousel-inner .item:not(.text-only) .item-content.item-vertical {
  flex-direction: column;
}
.carousel-inner > .item {
  display: none;
  position: relative;
  -webkit-transition: 0.6s ease-in-out left;
  -o-transition: 0.6s ease-in-out left;
  transition: 0.6s ease-in-out left;
}
.carousel-inner > .item > img,
.carousel-inner > .item > a > img,
.carousel-inner > .item .item-content > img,
.carousel-inner > .item .item-content > a > img {
  display: block;
  max-width: 100%;
  height: auto;
  line-height: 1;
}
@media all and (transform-3d), (-webkit-transform-3d) {
  .carousel-inner > .item {
    -webkit-transition: -webkit-transform 0.6s ease-in-out;
    -moz-transition: -moz-transform 0.6s ease-in-out;
    -o-transition: -o-transform 0.6s ease-in-out;
    transition: transform 0.6s ease-in-out;
    -webkit-backface-visibility: hidden;
    -moz-backface-visibility: hidden;
    backface-visibility: hidden;
    -webkit-perspective: 1000px;
    -moz-perspective: 1000px;
    perspective: 1000px;
  }
  .carousel-inner > .item.next, .carousel-inner > .item.active.right {
    -webkit-transform: translate3d(100%, 0, 0);
    transform: translate3d(100%, 0, 0);
    left: 0;
  }
  .carousel-inner > .item.prev, .carousel-inner > .item.active.left {
    -webkit-transform: translate3d(-100%, 0, 0);
    transform: translate3d(-100%, 0, 0);
    left: 0;
  }
  .carousel-inner > .item.next.left, .carousel-inner > .item.prev.right, .carousel-inner > .item.active {
    -webkit-transform: translate3d(0, 0, 0);
    transform: translate3d(0, 0, 0);
    left: 0;
  }
}
.carousel-inner > .active,
.carousel-inner > .next,
.carousel-inner > .prev {
  display: block;
}
.carousel-inner > .active {
  left: 0;
}
.carousel-inner > .next,
.carousel-inner > .prev {
  position: absolute;
  top: 0;
  width: 100%;
}
.carousel-inner > .next {
  left: 100%;
}
.carousel-inner > .prev {
  left: -100%;
}
.carousel-inner > .next.left,
.carousel-inner > .prev.right {
  left: 0;
}
.carousel-inner > .active.left {
  left: -100%;
}
.carousel-inner > .active.right {
  left: 100%;
}

.carousel-control {
  position: absolute;
  top: 0;
  left: 0;
  bottom: 0;
  width: 15%;
  filter: alpha(opacity=50);
  opacity: 0.5;
  font-size: 20px;
  color: white;
  text-align: center;
  text-shadow: 0 1px 2px rgba(0, 0, 0, 0.6);
  background-color: rgba(0, 0, 0, 0);
}
.carousel-control.right {
  left: auto;
  right: 0;
}
.carousel-control:hover, .carousel-control:focus {
  outline: 0;
  color: white;
  text-decoration: none;
  filter: alpha(opacity=90);
  opacity: 0.9;
}
.carousel-control .icon-prev,
.carousel-control .icon-next,
.carousel-control .glyphicon-chevron-left,
.carousel-control .glyphicon-chevron-right {
  position: absolute;
  top: 50%;
  margin-top: -10px;
  z-index: 5;
  display: inline-block;
}
.carousel-control .icon-prev,
.carousel-control .glyphicon-chevron-left {
  left: 50%;
  margin-left: -10px;
}
.carousel-control .icon-next,
.carousel-control .glyphicon-chevron-right {
  right: 50%;
  margin-right: -10px;
}
.carousel-control .icon-prev,
.carousel-control .icon-next {
  width: 20px;
  height: 20px;
  line-height: 1;
  font-family: serif;
}
.carousel-control .icon-prev:before {
  content: "‹";
}
.carousel-control .icon-next:before {
  content: "›";
}

.carousel-indicators {
  position: absolute;
  bottom: 10px;
  left: 50%;
  z-index: 15;
  width: 60%;
  margin-left: -30%;
  padding-left: 0;
  list-style: none;
  text-align: center;
}
.carousel-indicators li {
  display: inline-block;
  width: 10px;
  height: 10px;
  margin: 1px;
  text-indent: -999px;
  border: 1px solid white;
  border-radius: 10px;
  cursor: pointer;
  background-color: #000 \9 ;
  background-color: rgba(0, 0, 0, 0);
}
.carousel-indicators .active {
  margin: 0;
  width: 12px;
  height: 12px;
  background-color: white;
}

.carousel-caption {
  position: absolute;
  left: 15%;
  right: 15%;
  bottom: 20px;
  z-index: 10;
  padding-top: 20px;
  padding-bottom: 20px;
  color: white;
  text-align: center;
  text-shadow: 0 1px 2px rgba(0, 0, 0, 0.6);
}
.carousel-caption .btn {
  text-shadow: none;
}

@media screen and (min-width: 768px) {
  .carousel-control .glyphicon-chevron-left,
  .carousel-control .glyphicon-chevron-right,
  .carousel-control .icon-prev,
  .carousel-control .icon-next {
    width: 30px;
    height: 30px;
    margin-top: -10px;
    font-size: 30px;
  }
  .carousel-control .glyphicon-chevron-left,
  .carousel-control .icon-prev {
    margin-left: -10px;
  }
  .carousel-control .glyphicon-chevron-right,
  .carousel-control .icon-next {
    margin-right: -10px;
  }
  .carousel-caption {
    left: 20%;
    right: 20%;
    padding-bottom: 30px;
  }
  .carousel-indicators {
    bottom: 20px;
  }
}
@media screen and (min-width: 768px) {
  .carousel-control .glyphicon-chevron-left,
  .carousel-control .glyphicon-chevron-right,
  .carousel-control .icon-prev,
  .carousel-control .icon-next {
    width: 30px;
    height: 30px;
    margin-top: -10px;
    font-size: 30px;
  }
  .carousel-control .glyphicon-chevron-left,
  .carousel-control .icon-prev {
    margin-left: -10px;
  }
  .carousel-control .glyphicon-chevron-right,
  .carousel-control .icon-next {
    margin-right: -10px;
  }
  .carousel-caption {
    left: 20%;
    right: 20%;
    padding-bottom: 30px;
  }
  .carousel-indicators {
    bottom: 20px;
  }
}
.input-group {
  position: relative;
  display: table;
  border-collapse: separate;
}
.input-group[class*=col-] {
  float: none;
  padding-right: 0;
  padding-left: 0;
}
.input-group .form-control {
  position: relative;
  z-index: 2;
  float: left;
  width: 100%;
  margin-bottom: 0;
}
.input-group .form-control:focus {
  z-index: 3;
}

.input-group-addon,
.input-group-btn,
.input-group .form-control {
  display: table-cell;
}
.input-group-addon:not(:first-child):not(:last-child),
.input-group-btn:not(:first-child):not(:last-child),
.input-group .form-control:not(:first-child):not(:last-child) {
  border-radius: 0;
}

.input-group-addon,
.input-group-btn {
  width: 1%;
  white-space: nowrap;
  vertical-align: middle;
}

.input-group-addon {
  padding: 3px 9px;
  font-size: 0.875rem;
  font-weight: 400;
  line-height: 1;
  color: #161616;
  text-align: center;
  background-color: #f0f0f0;
  border: 1px solid #757575;
  border-radius: 0px;
}
.input-group-addon.input-sm {
  padding: 3px 6px;
  font-size: 0.75rem;
  border-radius: 0px;
}
.input-group-addon.input-lg {
  padding: 6px 12px;
  font-size: 1rem;
  border-radius: 0px;
}
.input-group-addon input[type=radio],
.input-group-addon input[type=checkbox] {
  margin-top: 0;
}

.input-group .form-control:first-child,
.input-group-addon:first-child,
.input-group-btn:first-child > .btn,
.input-group-btn:first-child > .btn-group > .btn,
.input-group-btn:first-child > .dropdown-toggle,
.input-group-btn:last-child > .btn:not(:last-child):not(.dropdown-toggle),
.input-group-btn:last-child > .btn-group:not(:last-child) > .btn {
  border-top-right-radius: 0;
  border-bottom-right-radius: 0;
}

.input-group-addon:first-child {
  border-right: 0;
}

.input-group .form-control:last-child,
.input-group-addon:last-child,
.input-group-btn:last-child > .btn,
.input-group-btn:last-child > .btn-group > .btn,
.input-group-btn:last-child > .dropdown-toggle,
.input-group-btn:first-child > .btn:not(:first-child),
.input-group-btn:first-child > .btn-group:not(:first-child) > .btn {
  border-top-left-radius: 0;
  border-bottom-left-radius: 0;
}

.input-group-addon:last-child {
  border-left: 0;
}

.input-group-btn {
  position: relative;
  font-size: 0;
  white-space: nowrap;
}
.input-group-btn > .btn {
  position: relative;
}
.input-group-btn > .btn + .btn {
  margin-left: -1px;
}
.input-group-btn > .btn:hover, .input-group-btn > .btn:focus, .input-group-btn > .btn:active {
  z-index: 2;
}
.input-group-btn:first-child > .btn,
.input-group-btn:first-child > .btn-group {
  margin-right: -1px;
}
.input-group-btn:last-child > .btn,
.input-group-btn:last-child > .btn-group {
  z-index: 2;
  margin-left: -1px;
}

.sr-only {
  position: absolute;
  width: 1px;
  height: 1px;
  padding: 0;
  margin: -1px;
  overflow: hidden;
  clip: rect(0, 0, 0, 0);
  border: 0;
}

.sr-only-focusable:active, .sr-only-focusable:focus {
  position: static;
  width: auto;
  height: auto;
  margin: 0;
  overflow: visible;
  clip: auto;
}

/* Legacy Modules & Services */
/* Modules/Bibliographic */
span.bibl_text_inline_Emph {
  font-style: italic;
}

/* Modules/Blog */
div.ilBlogList {
  padding: 10px;
  margin-bottom: 20px;
  background-color: white;
}

div.ilBlogListItem {
  padding: 1px 1px 5px;
  margin-bottom: 35px;
}
div.ilBlogListItem.ilBlogListItemDraft {
  padding: 8px;
}

div.ilBlogListItemTitle {
  border-bottom: 1px solid #dddddd;
}

div.ilBlogListItemTitle h3 {
  margin-bottom: 5px;
}

div.ilBlogListItemSubTitle {
  margin-top: 5px;
  color: #6f6f6f;
  font-size: 0.75rem;
  text-align: right;
}

div.ilBlogListItemSnippet {
  margin-top: 5px;
  margin-bottom: 5px;
  min-height: 10px;
}

img.ilBlogListItemSnippetPreviewImage {
  margin-right: 10px;
  margin-bottom: 5px;
}

div.ilBlogListItemMore {
  float: left;
}

div.ilBlogListItemCommtensPerma {
  text-align: right;
  font-size: 0.75rem;
  margin-top: 15px;
  min-height: 15px;
}

td.ilBlogSideBlockContent {
  padding: 10px;
}

td.ilBlogSideBlockCommand {
  font-size: 0.75rem;
  color: #6f6f6f;
  border-bottom: 1px solid #dddddd;
  padding: 1px 3px;
  background-color: #f9f9f9;
  text-align: right;
}

div.ilBlogSideBlockAuthor {
  margin-top: 3px;
}

ul.ilBlogSideBlockNavigation {
  margin-top: 3px;
  padding-left: 15px;
}

div.ilBlogSideBlockNavigationSelection {
  margin-bottom: 5px;
}

.ilBlogListItemDraft {
  border: 2px dotted #B54F00;
}

.ilBlogDraftText {
  color: #B54F00;
  position: absolute;
  font-size: 0.75rem;
  margin-top: -19px;
  padding: 2px 5px;
  background-color: white;
}

.ilBlogNavigationItemDraft {
  margin-right: 50px;
}

.ilBlogListPermalink {
  margin: 5px;
}

.ilBlogRating {
  margin-bottom: 5px;
}

.ilTopGap {
  margin-top: 15px;
}

.ilExportPage {
  min-height: 468px;
  padding-bottom: 20px;
}

@media only screen and (min-width: 768px) {
  .ilToolbar .form-control[data-blog-input=posting-title]:not(:placeholder-shown) {
    width: 250px;
  }
}
/* Modules/BookingManager */
.ilTextinfo {
  margin-bottom: 10px;
}

ul.il-book-obj-selection {
  list-style: none;
  padding: 0;
  margin: 9px 0;
}
ul.il-book-obj-selection li {
  padding-left: 9px;
}

.il-book-border-mark-1 {
  border-left: 3px solid #f3de2c;
}

.il-book-border-mark-2 {
  border-left: 3px solid #d38000;
}

.il-book-border-mark-3 {
  border-left: 3px solid #307C88;
}

.il-book-border-mark-4 {
  border-left: 3px solid #86cb92;
}

.il-book-border-mark-5 {
  border-left: 3px solid #ce73a8;
}

.il-book-border-mark-6 {
  border-left: 3px solid #82639e;
}

.il-book-border-mark-7 {
  border-left: 3px solid #9e7c7d;
}

.il-book-border-mark-8 {
  border-left: 3px solid #f75e82;
}

.il-book-border-mark-9 {
  border-left: 3px solid #ea4d54;
}

.il-book-slot-1 {
  height: 100%;
  width: 100%;
  padding: 3px;
  border-left: 3px solid #f3de2c;
}

.il-book-slot-2 {
  height: 100%;
  width: 100%;
  padding: 3px;
  border-left: 3px solid #d38000;
}

.il-book-slot-3 {
  height: 100%;
  width: 100%;
  padding: 3px;
  border-left: 3px solid #307C88;
}

.il-book-slot-4 {
  height: 100%;
  width: 100%;
  padding: 3px;
  border-left: 3px solid #86cb92;
}

.il-book-slot-5 {
  height: 100%;
  width: 100%;
  padding: 3px;
  border-left: 3px solid #ce73a8;
}

.il-book-slot-6 {
  height: 100%;
  width: 100%;
  padding: 3px;
  border-left: 3px solid #82639e;
}

.il-book-slot-7 {
  height: 100%;
  width: 100%;
  padding: 3px;
  border-left: 3px solid #9e7c7d;
}

.il-book-slot-8 {
  height: 100%;
  width: 100%;
  padding: 3px;
  border-left: 3px solid #f75e82;
}

.il-book-slot-9 {
  height: 100%;
  width: 100%;
  padding: 3px;
  border-left: 3px solid #ea4d54;
}

/* Modules/Chatroom */
.ilValignBottom {
  vertical-align: bottom;
}

#chat_actions {
  white-space: nowrap;
  margin-left: 10px;
}

#chat_messages {
  height: 300px;
  padding: 2px 2px 0 2px;
  overflow-y: scroll;
  overflow-x: hidden;
  overflow-wrap: break-word;
  word-wrap: break-word;
  -ms-word-break: break-all;
  word-break: break-all;
  word-break: break-word;
  -ms-hyphens: auto;
  -moz-hyphens: auto;
  -webkit-hyphens: auto;
  hyphens: auto;
  width: 100%;
  position: relative;
}
#chat_messages .messageContainer {
  min-height: 250px;
}
#chat_messages .fader {
  position: -webkit-sticky;
  position: sticky;
  bottom: 0;
  width: 100%;
  height: 50px;
  background: -webkit-gradient(linear, left top, left bottom, from(rgba(255, 255, 255, 0)), to(#fff));
  background: linear-gradient(to bottom, rgba(255, 255, 255, 0) 0%, #fff 100%);
}
#chat_messages .fader .typing-info {
  font-size: 0.6em;
  position: absolute;
  bottom: 0;
  padding: 2px 5px;
  text-align: left;
  width: 100%;
}

.chatroom-centered-checkboxes {
  display: flex;
  align-items: center;
  justify-content: space-between;
  margin-bottom: 5px;
}
.chatroom-centered-checkboxes label {
  margin: 0 5px 0 0;
}

@media only screen and (max-width: 768px) {
  #message-controls .msg-control {
    display: block;
  }
}
#chat_users {
  overflow: auto;
  height: 100%;
  min-height: 300px;
}

#private_rooms {
  z-index: 200;
  display: none;
}

td.chatroom {
  width: 200px;
  height: auto;
}

.ilChatroomUser {
  border-bottom: 1px solid #e9e9e9;
}
.ilChatroomUser .media-body {
  white-space: nowrap;
}
.ilChatroomUser .media-body {
  padding-top: 8px;
}
.ilChatroomUser .media-body h4, .ilChatroomUser .media-body p {
  color: #6f6f6f;
  font-size: 0.75rem;
  padding: 5px 3px 0 3px;
  line-height: 1em;
  margin: 0;
}
.ilChatroomUser .media-body h4 {
  padding-top: 0;
  color: #6f6f6f;
  overflow: hidden;
  text-overflow: ellipsis;
  white-space: nowrap;
}
.ilChatroomUser .dropdown-menu {
  background-color: #f9f9f9;
  padding: 10px 0;
  font-size: 0.75rem;
}
.ilChatroomUser .dropdown-menu a {
  color: #161616;
}
.ilChatroomUser .dropdown-menu a:hover {
  color: black;
}
.ilChatroomUser .arrow-down {
  width: 0;
  height: 0;
  border-left: 11px solid transparent;
  border-right: 11px solid transparent;
  border-top: 11px solid white;
  margin-top: -10px;
  margin-left: 100px;
}
.ilChatroomUser .media:hover {
  background-color: #e2e8ef;
}
.ilChatroomUser .dropdown-menu {
  position: static;
  float: none;
  -webkit-box-shadow: none;
  box-shadow: none;
}
.ilChatroomUser .dropdown-backdrop {
  position: static;
}
.ilChatroomUser .media {
  padding: 0;
}
.ilChatroomUser .media-left img {
  width: 30px;
  height: 30px;
}
.ilChatroomUser .media-body, .ilChatroomUser .media-left, .ilChatroomUser .media-right {
  display: table-cell;
  vertical-align: top;
}
.ilChatroomUser .media-left {
  padding-right: 10px;
}
.ilChatroomUser .media {
  padding: 10px;
}

/* Modules/Course */
.ilValignTop {
  vertical-align: top;
}

.halfWidth {
  width: 50%;
}

.ilInheritBGColor {
  background-color: inherit;
}

td.option_value_details {
  background: none white;
  color: #161616;
  padding: 3px;
  vertical-align: top;
  text-align: left;
}

td.option_value_center_details {
  background: none #ffe4e4;
  color: #161616;
  padding: 3px;
  vertical-align: top;
  text-align: center;
}

ul.noStyle {
  list-style: none;
}

li.smallPad {
  padding: 1px;
}

.listIndent {
  padding: 0 0 20px;
}

.ilCrsObjAcc {
  margin-bottom: 10px;
}

.ilCourseObjectiveAccResults {
  padding-top: 10px;
}

.ilCourseObjectiveAccResult {
  font-size: 0.75rem;
}

.ilCourseObjectiveAccSummary {
  font-size: 1rem;
  padding-top: 15px;
}

.ilCourseObjectiveProgressBarContainer .text-comparision {
  display: none;
}

.ilCourseObjectiveProgressBarContainer {
  float: right;
  max-width: 200px;
  padding: 20px;
}

/* LOK progress bars */
.ilCourseObjectiveProgressBar {
  padding-right: 5px;
  float: right;
}

.ilCourseObjectiveProgressBarContainer > .progress {
  margin: 5px 0 0;
  border: 1px solid #bbb;
  background-color: white;
}

.ilCourseObjectiveProgressBarContainer > .progress > .progress-bar {
  -webkit-box-shadow: none;
  box-shadow: none;
}

.ilCourseObjectiveProgressBarLimit {
  float: right;
  position: relative;
  border-right: 2px dotted #737373;
  height: 20px;
  margin-top: -17px;
}

.ilCourseObjectiveProgressBarNeutral {
  background-color: #737373;
}

.ilCourseObjectiveProgressBarCompleted {
  background-color: #60b060;
}

.ilCourseObjectiveProgressBarFailed {
  background-color: #b06060;
}

div.editLink {
  padding-right: 1em;
}

/* Modules/DataCollection */
td.dcl_actions {
  text-align: right;
  padding-right: 5px;
}

.dcl_record_list td, .dcl_field_list td {
  padding: 10px 7px;
  font-size: 0.75rem;
}

.ilDclTableDescription {
  padding: 15px 0;
  font-size: 0.75rem;
}

.ilDclRecordViewNavWrapper {
  margin-bottom: 40px;
}

.ilDclRecordViewNav {
  font-weight: 400;
  padding: 3px;
  font-size: 0.75rem;
  width: 80%;
  float: left;
}

.ilDclEditRecordButtonWrapper {
  float: right;
}

.ilDclRecordViewRecordOfTotal {
  margin-right: 10px;
}

.ilDclSelectRecord {
  margin-left: 10px;
}

.ilDclChangeRecord {
  display: inline;
}

.ilDclPermanentLinkWrapper {
  margin: 20px 0;
}

tr.dcl_comments_active > td {
  background-color: #ffffd9;
}

/* Modules/Excercise */
.ilExcAssignmentBody {
  padding-left: 15px;
  padding-right: 15px;
}

.ilExcAssignmentHead img {
  display: block;
  float: left;
  margin: 0 9px 0 3px;
}

.ilExcAssignmentHead .ilAssignmentHeader {
  padding: 0;
  font-size: 1rem;
}

.ilExcAssignmentHead, .ilAssignmentHeader {
  display: block;
}

.ilExAssignmentHeadProperty {
  margin: 4px 0 0 25px;
  font-size: 0.75rem;
}

.ilExcOverview .ilExcAssImageContainer {
  max-width: 300px;
  display: inline-block;
  cursor: pointer;
}

.ilExcReportFeedback {
  background-color: #f9f9f9;
  padding: 9px;
}

.ilExcAssignmentInfoTool {
  padding: 10px;
}
.ilExcAssignmentInfoTool h4 {
  padding-left: 0px;
  padding-right: 0px;
}
.ilExcAssignmentInfoTool p {
  padding: 0px;
}
.ilExcAssignmentInfoTool ul {
  padding-left: 30px;
  margin: 0;
}

.read-more-state {
  display: none;
}

.read-more-target {
  opacity: 0;
  max-height: 0;
  font-size: 0;
  transition: 0.25s ease;
}

.read-more-state:checked ~ .read-more-wrap .read-more-target {
  opacity: 1;
  font-size: inherit;
  max-height: 999em;
}

.read-more-state ~ .read-more-trigger:before {
  content: "Show more";
}

.read-more-state:checked ~ .read-more-trigger:before {
  content: "Show less";
}

.read-more-trigger {
  cursor: pointer;
  display: inline-block;
  padding: 0 0.5em;
  color: #737373;
  font-size: 0.9em;
  line-height: 2;
  border: 1px solid #dddddd;
  border-radius: 0.25em;
}

/* Modules/Forum */
a.postread, a.postread:visited {
  font-weight: 400;
}

a.postunread, a.postunread:visited {
  font-weight: 600;
}

a.postnew, a.postnew:visited {
  font-style: italic;
  font-weight: 600;
}

blockquote.ilForumQuote {
  margin: 0 20px 10px;
  padding: 5px;
  border: 1px solid #dddddd;
  font-size: 0.75rem;
}

div.ilForumQuoteHead {
  font-weight: 600;
  font-size: 0.75rem;
  margin: 0 0 12px;
}

/* Modules/Forum */
#ilFrmPostList {
  list-style: none;
  margin: 0;
  padding: 0;
  background-color: white;
}

.ilFrmPostImage {
  float: left;
  width: 100px;
  overflow: hidden;
}
.ilFrmPostImage img {
  vertical-align: top;
  margin: 9px 18px 9px 6px;
  border: none;
  max-width: 100%;
}
@media only screen and (min-width: 768px) {
  .ilFrmPostImage img {
    margin: 0 !important;
    padding: 6px 9px 9px 6px;
  }
}

.ilFrmPostClear {
  clear: both;
  width: 1px;
  height: 1px;
  line-height: 1px;
}

.ilFrmPostTitle {
  margin-top: 15px;
  font-size: 1rem;
}
@media only screen and (max-width: 768px) {
  .ilFrmPostTitle {
    margin-top: 6px;
    font-size: 0.875rem;
  }
}

div.ilFrmPostHeader span.small {
  color: #6f6f6f;
}

.ilFrmPostContentContainer {
  margin: 0 0 3px;
  width: 80%;
  float: left;
}
@media only screen and (max-width: 768px) {
  .ilFrmPostContentContainer {
    padding-left: 6px;
    width: 100%;
  }
}
@media only screen {
  .ilFrmPostContentContainer img {
    width: 100%;
    height: auto !important;
  }
}

.ilFrmTargetImage {
  margin: 0 0 15px;
  height: auto !important;
}
.ilFrmTargetImage img {
  height: 20px !important;
}
.ilFrmTargetImage a {
  display: inline-block;
}
.ilFrmTargetImage .il-link.link-bulky .bulky-label {
  display: none;
}

.ilFrmPostContent {
  margin-top: 15px;
}

li.ilFrmPostRow {
  padding: 3px 0 3px 3px;
  margin-bottom: 15px;
  border-left: 6px solid #dddddd;
}
li.ilFrmPostRow.tblrowmarked {
  background-color: white;
  border-left: 6px solid #B54F00;
}
li.ilFrmPostRow div.ilForm {
  width: 100%;
  max-width: 1000px;
}
li.ilFrmPostRow div.ilForm div.ilFormValue {
  width: auto;
}
li.ilFrmPostRow div.ilForm div.ilFormOption {
  width: 150px;
}
@media only screen and (max-width: 768px) {
  li.ilFrmPostRow div.ilForm, li.ilFrmPostRow div.ilForm input[type=text], li.ilFrmPostRow div.ilForm textarea {
    width: 100%;
  }
}
@media only screen and (max-width: 768px) {
  li.ilFrmPostRow img.ilUserIcon {
    width: 50px;
    height: 50px;
  }
}

@media only screen and (min-width: 1200px) {
  .sort_by_posts .ilFrmPostRow.ilFrmPost-level-2 {
    padding-left: 50px;
  }
  .sort_by_posts .ilFrmPostRow.ilFrmPost-level-3 {
    padding-left: 100px;
  }
  .sort_by_posts .ilFrmPostRow.ilFrmPost-level-4 {
    padding-left: 150px;
  }
  .sort_by_posts .ilFrmPostRow.ilFrmPost-level-5 {
    padding-left: 190px;
  }
  .sort_by_posts .ilFrmPostRow.ilFrmPost-level-6 {
    padding-left: 220px;
  }
  .sort_by_posts .ilFrmPostRow.ilFrmPost-level-7 {
    padding-left: 240px;
  }
  .sort_by_posts .ilFrmPostRow.ilFrmPost-level-8 {
    padding-left: 260px;
  }
  .sort_by_posts .ilFrmPostRow.ilFrmPost-level-9 {
    padding-left: 280px;
  }
  .sort_by_posts .ilFrmPostRow.ilFrmPost-level-10 {
    padding-left: 300px;
  }
}
.ilFrmPostCensorshipAdvice {
  margin: 0;
  padding: 0;
  font-weight: 600;
  color: #B54F00;
}

.ilFrmPostAttachmentsContainer {
  margin: 15px 0 0;
  font-weight: 600;
}
.ilFrmPostAttachmentsContainer a {
  font-weight: 400;
}
.ilFrmPostAttachmentsContainer img {
  vertical-align: middle;
}

.ilFrmPostCommands {
  float: right;
  margin: 0 0 3px;
}

li.ilModeratorPosting {
  border-left: 6px solid #f3de2c;
}

li.ilPostingNeedsActivation {
  border-left: 6px solid #B54F00;
}

.ilFrmBottomToolbar {
  margin-top: 15px;
}

.ilForumTreeTitle {
  display: inline-block;
}

.ilFrmPostActivationStatus {
  color: #B54F00;
}

.ilForumTreeTitleUnread {
  font-weight: 600;
}

.ilForumTreeUnlinkedContent {
  display: block;
  line-height: 0.9em;
  margin-bottom: 10px;
  text-decoration: none;
  cursor: text;
  font-size: smaller;
  color: #161616;
  padding-left: 23px;
}

.frm-thread-scrollable-print {
  overflow: auto;
}

.ilForumNotificationSettingsForm {
  white-space: normal;
}

.ilForumDraftHistoryEntry {
  padding: 5px;
}

.ilForumInlineCommandContainer {
  display: flex;
}

.ilForumInlineCommandContainer > div {
  margin-left: 10px;
}

/* Modules/LearningModule */
.ilLMMenu {
  clear: both;
}

body.ilLMNoMenu .ilFixedTopSpacer {
  padding-top: 0px;
}

body.ilLMNoMenu .ilLeftNav {
  top: 0px;
}

button.ilAreaClose {
  width: 20px;
  height: 20px;
  position: absolute;
  top: 0;
  cursor: pointer;
}

div.ilRightAreaSpace {
  width: 50%;
}

/* right area (used in learning modules) */
div#right_area {
  bottom: 0;
  width: 50%;
  right: 0px;
  top: 117px;
  position: fixed;
  /* padding: 5px; */
  background-color: #f9f9f9;
  border-left: 3px solid #dddddd;
  /* box-shadow: inset 0px 2px 2px #d0d0d0; */
  -webkit-overflow-scrolling: touch; /* Bug 11209 */
  overflow: hidden; /* Bug 11209 */
}

div#right_area iframe {
  -webkit-overflow-scrolling: touch; /* Bug 11209 */
  overflow: auto; /* Bug 11209 */
  border: none;
  width: 100%;
  height: 100%;
}

div#right_cont_area {
  bottom: 0;
  width: 50%;
  right: 0px;
  top: 117px;
  position: fixed;
  background-color: transparent;
  border-left: 3px solid #dddddd;
  -webkit-overflow-scrolling: touch; /* Bug 11209 */
  overflow: hidden;
}

div#right_top_area {
  top: 0;
  width: 100%;
  height: 100%;
  position: absolute;
  border-bottom: 3px solid #e9e9e9;
  border-right: 3px solid #e9e9e9;
  -webkit-overflow-scrolling: touch; /* Bug 11209 */
  overflow: hidden;
  display: none;
}

div.ilRightContAreaSplit div#right_top_area {
  height: 50%;
}

div#right_top_area iframe {
  -webkit-overflow-scrolling: touch; /* Bug 11209 */
  overflow: auto; /* Bug 11209 */
  border: none;
  width: 100%;
  height: 100%;
}

div#right_bottom_area {
  top: 0px;
  width: 100%;
  height: 100%;
  position: absolute;
  -webkit-overflow-scrolling: touch; /* Bug 11209 */
  overflow: hidden;
  display: none;
  border-right: 3px solid #e9e9e9;
}

div.ilRightContAreaSplit div#right_bottom_area {
  top: 50%;
  height: 50%;
}

div#right_bottom_area iframe {
  -webkit-overflow-scrolling: touch; /* Bug 11209 */
  overflow: auto; /* Bug 11209 */
  border: none;
  width: 100%;
  height: 100%;
}

#il_expl2_jstree_cont_out_ilLMProgressTree img {
  width: 18px;
  height: 18px;
  margin-top: -3px;
}

.ilLSOLearnerView { /*ILIAS-GUI, "startpage" of LSO*/
  background-color: white;
  -webkit-box-shadow: none;
  box-shadow: none;
}
.ilLSOLearnerView .il-workflow-step-label,
.ilLSOLearnerView .il-workflow-step-label .btn {
  color: #161616 !important;
  cursor: default !important;
  text-decoration: none !important;
}

.ilLSOKioskModeObjectHeader .il_HeaderInner {
  padding-bottom: 5px;
}

.ilLSOKioskModeNavigation {
  margin-bottom: 10px;
  background-color: #f9f9f9;
}
.ilLSOKioskModeNavigation .navbar-form {
  line-height: 25px;
}
.ilLSOKioskModeNavigation .navbar-header {
  float: none;
}

.ilLSOKioskModeContent .panel-primary .panel-heading {
  display: none;
}

.ilLSOKioskModeCurriculum {
  background-color: #f9f9f9;
}
.ilLSOKioskModeCurriculum .il-workflow-container {
  padding: 5px;
}

/* intro page */
.il-lso-startbutton-container {
  margin: 9px 0;
}

/* BEGIN LTIConsumer */
#ltiLoadingAnimation {
  padding-top: 50px;
  text-align: center;
}

#ltiIframe {
  border: solid #757575 2px !important;
  padding: 3px;
  width: 100%;
  height: 500px;
}

/* END LTIConsumer */
.il-mcst-side .row > .col-sm-3 {
  width: 100%;
}
.il-mcst-side .row > .col-sm-3 img {
  width: 100%;
}

.il-mcst-side .row > .col-sm-9 .il-item-title {
  padding: 12px 0 6px;
}

.mcst-completed-preview img {
  filter: grayscale(100%);
}

.mcst-current {
  background-color: #fff6be;
}

#mcst-prev-items > button {
  margin-bottom: 20px;
}

#il-mcst-img-gallery .modal-dialog {
  width: 100%;
  margin: 0 auto;
  height: 100%;
}
#il-mcst-img-gallery .modal-content {
  min-height: 100%;
  background-color: black;
}
#il-mcst-img-gallery .modal-content img {
  margin: 30px auto 0 auto;
}
#il-mcst-img-gallery .modal-title {
  color: white;
}
#il-mcst-img-gallery .carousel-caption {
  display: none;
}
#il-mcst-img-gallery .modal-header {
  border: 0;
  text-align: center;
}
#il-mcst-img-gallery .carousel-indicators {
  bottom: auto;
  top: -20px;
}
#il-mcst-img-gallery .carousel-control .glyphicon {
  top: -5px;
}
#il-mcst-img-gallery .carousel-control.right, #il-mcst-img-gallery .carousel-control.left {
  background-image: none;
}

/* Modules/MediaPool */
#ilMepPreviewContent {
  margin: 0;
  width: 100%;
  padding: 0;
  border: 0;
}

.ilMediaPoolPagePreviewBody {
  background-color: #f9f9f9;
  height: auto;
}

.ilMediaPoolPreviewThumbnail img {
  max-width: 100px;
}

.il-orgunit .multi_icons_wrapper {
  display: inline-block;
  vertical-align: bottom;
  float: right;
}
.il-orgunit .multi_icon {
  display: inline-block;
}
.il-orgunit .multi_input_line {
  border-top: 1px solid #EDEDED;
  padding-top: 10px;
}
.il-orgunit .multi_input_line:nth-child(2) {
  border-top: none;
  padding-top: 0;
}
.il-orgunit .multi_input_line .input {
  display: inline-block;
  border: none;
  vertical-align: top;
}

#il_expl2_jstree_cont_orgu_explorer img {
  width: 16px;
  height: 16px;
}

.multi_icons_wrapper {
  display: inline-block;
  vertical-align: bottom;
  float: right;
}

.multi_icon {
  display: inline-block;
}

.multi_input_line {
  border-top: 1px solid #EDEDED;
  padding-top: 10px;
}

.multi_input_line:nth-child(2) {
  border-top: none;
  padding-top: 0;
}

.multi_input_line .input {
  display: inline-block;
  border: none;
  vertical-align: top;
}

/* Modules/Poll */
.ilPollAlert {
  margin: 5px;
  font-size: 0.75rem;
  color: #B54F00;
}

.ilPollDescription {
  margin: 5px;
  font-size: 0.75rem;
  color: #6f6f6f;
}

.ilPollQuestion {
  display: inline-block;
  width: 97%;
  margin: 1.5%;
  font-size: 0.75rem;
  font-style: italic;
}

.ilPollModeInfo {
  display: inline-block;
  width: 97%;
  margin: 1.5%;
  font-size: 0.75rem;
  color: #6f6f6f;
}

img.ilPollQuestionImage {
  margin: 1.5% 0%;
  max-width: 100%;
}

.ilPollQuestionAnswers {
  margin: 5px;
  font-size: 0.75rem;
}

.ilPollQuestionAnswer {
  margin-bottom: 5px;
}

.ilPollQuestionResults {
  margin: 10px;
  font-size: 0.75rem;
}

.ilPollQuestionResult {
  margin-bottom: 5px;
}

.ilPollQuestionResult .progress .progress-bar {
  background-color: #4c6586;
}

.ilPollLegend {
  margin-bottom: 5px;
}

.ilPollLegend td.legendLabel {
  font-size: 1rem;
}

/* Modules/Portfolio */
ul.ilPCMyCoursesCourseList > li {
  margin-bottom: 10px;
}
ul.ilPCMyCoursesCourseList > li .course-list-tree-icon {
  width: 20px;
  height: 20px;
}

ul.ilPCMyCoursesObjectiveList > li {
  margin-top: 5px;
  margin-left: 40px;
}

a.ilPCMyCoursesToggle {
  outline: 0;
}

div.ilPCMyCoursesPath {
  margin-bottom: 10px;
  font-size: 0.75rem;
  /* font-style: italic; */
}

div.ilPrtfSignature {
  margin-top: 60px;
  border-top: 1px solid black;
}

.ilPrtfMetaInfo {
  margin-top: 20px;
}

.ilPrtfMetaInfo td {
  padding-left: 20px;
}

.ilPrtfMetaInfo td, .ilPrtfMetaInfo th {
  padding-top: 5px;
  vertical-align: top;
}

div.ilPrtfToc {
  margin-top: 40px;
}

body.ilPrtfPdfBody {
  margin: 0;
}
body.ilPrtfPdfBody > div.ilInvisibleBorder {
  padding: 0;
  padding-left: 40px;
}

body.ilPrtfPdfBody h1.ilc_PrintPageTitle {
  border-bottom: 1px solid #000000;
}

body.ilPrtfPdfBody .ilPCMyCoursesToggle img {
  visibility: hidden;
}

/* Modules/ScormAicc */
table.il_ScormTable {
  color: #161616;
  background-color: #f9f9f9;
  border-spacing: 1px;
  border: none;
}

td.il_ScormTableKey {
  background-color: #f9f9f9;
  color: #161616;
  padding: 1px 3px;
  vertical-align: top;
  text-align: right;
}

td.il_ScormTableValue {
  background: none #f9f9f9;
  color: #161616;
  padding: 1px 3px;
  vertical-align: top;
  text-align: left;
}

/* from survey.css */
@media screen {
  .surveySheet {
    padding: 20px;
    border-style: solid;
    border-color: #9EADBA;
    border-left-width: 1px;
    border-right-width: 1px;
    border-top-width: 1px;
    border-bottom-width: 1px;
    margin-bottom: 0px;
  }
  .matrix .tblrow1 {
    background-color: #FFFFFF;
    color: #222222;
    padding: 3px;
    border: none;
  }
  .matrix .tblrow2 {
    background-color: #F1F1F1;
    color: #222222;
    padding: 3px;
    border: none;
  }
  .matrixother {
    width: 95%; /* #8213 */
  }
  .surveyhint {
    font-size: 80%;
    font-style: italic;
  }
  table.matrix {
    border: none;
    border-collapse: collapse;
    /*	font-family:arial,sans-serif;
              font-size:80%;
          */
  }
  td#matrix, th#matrix {
    border: none;
    border-collapse: collapse;
    padding: 0.5em;
  }
  td#matrixrowtext {
    width: 40em;
  }
  td.center {
    text-align: center;
  }
  td.column {
    text-align: center;
    font-weight: 600 !important;
  }
  td.bipolar {
    text-align: center;
    vertical-align: middle;
    background: #EEEEEE;
    border: 1px solid #808080 !important;
    width: 10em;
  }
  .questionblockTitle {
    font-size: 140%;
    font-weight: 600;
    color: #222222;
    margin-top: 1em;
    margin-bottom: 0px;
  }
  .questionheading {
    margin-top: 1em;
    margin-bottom: 1em;
  }
  .solutionbox {
    color: black;
    background-color: white;
    padding-left: 5px;
    padding-right: 5px;
    border-style: inset;
    border-width: 1px;
    display: inline-block;
    width: 400px;
  }
  .horizontal {
    width: 80px;
  }
  .vertical {
    width: 400px;
  }
  table.categorywizard tr, table.matrixrowwizard tr {
    vertical-align: top;
  }
  table.categorywizard th, table.matrixrowwizard th {
    font-size: 90%;
    font-weight: 600;
    text-align: center;
  }
  .neutral_category_title {
    font-style: italic;
  }
  tr.neutral td {
    padding-top: 2em !important;
  }
  td.neutral {
    margin-left: 2em;
  }
  div.required {
    padding-bottom: 2em;
  }
  .questionTitle {
    padding-top: 8px;
    padding-bottom: 4px;
    font-weight: 600;
    font-size: 110%;
    border-bottom: 1px #aaa solid;
  }
}
/* from survey delos.scss */
div.il-survey-page {
  padding: 15px;
  background-color: white;
}

div.il-survey-question {
  margin-bottom: 30px;
}

div.ilSurveyPageEditDropArea {
  border-color: #88be51;
  color: #88be51;
  background-color: #aed389;
}

div.ilSurveyPageEditDropAreaSelected {
  border-color: #88be51;
  color: #88be51;
  background-color: #94c564;
}

div.ilSurveyPageEditAreaDragging {
  border: 2px dashed #2c2c2c;
  background-color: #f9f9f9;
  padding: 5px;
}

div.ilSurveyPageEditActionMenu {
  float: right;
  margin: 3px;
}

.il-svy-qst-compressed {
  margin-top: -30px;
}
.il-svy-qst-compressed .questionTitle {
  display: none;
}
.il-svy-qst-compressed tr:first-child td {
  visibility: hidden;
  height: 1px;
  line-height: 1px;
  padding-top: 0;
  padding-bottom: 0;
}

#il-svy-output-form table td p {
  hyphens: auto;
}

/* not yet refactored code from former ta.css */
.kiosk {
  padding: 2em;
  background-color: #fafafa;
}

.fullwidth_invisible {
  background-color: transparent !important;
}

.feedback {
  /*	border:  1px solid gray;*/
  padding: 4px;
  display: block;
  background: #EEEEEE;
}

.centermessage {
  width: 25em;
  margin-left: auto;
  margin-right: auto;
  font-weight: bold;
  font-size: 150%;
}

.col2 {
  width: 100%;
  float: left;
}

.rcol {
  width: 50%;
  float: right;
}

.lcol {
  width: 50%;
  float: left;
}

.participant.solution {
  padding: 5px;
  width: 50%;
  overflow-x: auto;
}

.lcol.participant {
  width: 49%;
  overflow-x: auto;
}

.rcol.solution {
  width: 49%;
  overflow-x: auto;
  padding: 5px;
  background: #E2FFC7; /* Fallback IE 6-8 */
  background: rgba(226, 255, 199, 0.4);
}

#kioskOptions {
  clear: both;
  overflow: hidden;
  width: 100%;
  border-top: 1px #aaa solid;
  border-bottom: 1px #aaa solid;
  margin-bottom: 1em;
  padding: 1em 0;
}

#kioskTestTitle {
  float: left;
  width: 50%;
}

#kioskParticipant {
  float: right;
  text-align: right;
  width: 50%;
}

.print {
  visibility: hidden;
}

.ilTstQuestionSummaryBlock_WorkingTime {
  clear: both;
}

div.ilc_Question {
  padding-left: 20px;
  margin-top: 10px;
  margin-bottom: 10px;
}

.ilc_qinput_TextInput {
  max-width: 65vw;
}
@media only screen and (max-width: 768px) {
  .ilc_qinput_TextInput {
    max-width: 100%;
  }
}

.testSheet {
  background: #EEEEEE;
  border-spacing: 1px;
  border: 1px outset #BBBBBB;
  margin: 5px;
  padding: 2em;
}

.questionTitle {
  margin-top: 5px;
  margin-bottom: 5px;
  font-size: 140%;
  padding-bottom: 3px;
  border-bottom-width: 1px;
  border-bottom-style: solid;
  border-color: #000000;
}

.ilTestQuestionRelatedObjectivesInfo {
  font-size: 0.7em;
  font-style: italic;
  margin: 5px 0;
}

.questionPrintview {
  border: 1px solid #C0C0C0;
  padding: 0.25em;
  margin-top: 1em;
  padding: 15px;
}
.questionPrintview .row.ilc_qanswer_Answer {
  padding-left: 15px;
  padding-right: 15px;
}

.solutionbox {
  color: black;
  background-color: white;
  padding-left: 5px;
  padding-right: 5px;
  border-style: inset;
  border-width: 1px;
}

td.middle {
  color: #000000;
  background-color: inherit;
  border-spacing: 0px;
  border: none;
  padding: 3px;
  vertical-align: middle;
}

td.top {
  color: #000000;
  background-color: inherit;
  border-spacing: 0px;
  border: none;
  padding: 3px;
  vertical-align: top;
}

/* --- Test tool javascript styles --- */
span.nowrap {
  white-space: nowrap;
}

div.termtext {
  width: 200px;
  height: 100px;
  border: 1px solid #000000;
  background-color: #F1F1F1;
  color: #222222;
  padding: 10px;
  vertical-align: middle;
  border-style: outset;
  text-align: center;
}

div.dropzone {
  width: 220px;
  height: 120px;
  border: 1px solid #000000;
  background-color: #FFE4E4;
  color: #222222;
  padding: 10px;
  vertical-align: middle;
  border-style: dotted;
  text-align: center;
}

div.textboximage {
  width: 200px;
  height: 80px;
  border: 1px solid #000000;
  background: #DDDDDD;
  padding: 10px;
  vertical-align: middle;
  border-style: outset;
  text-align: center;
}

div.imagebox {
  width: 200px;
  height: 100px;
  border: 1px solid #000000;
  background-color: #F1F1F1;
  color: #222222;
  padding: 10px;
  vertical-align: middle;
  border-style: outset;
  text-align: center;
  z-index: 200;
}

div.textbox {
  width: 200px;
  height: 100px;
  border: 1px solid #000000;
  background-color: #F1F1F1;
  color: #222222;
  padding: 10px;
  vertical-align: middle;
  border-style: outset;
  text-align: center;
  z-index: 200;
}

#filterpanel {
  text-align: right;
}

.filteractive {
  background-color: #f7face;
  border: 1px #d48110 solid;
}

.filterinactive {
  background-color: #fff;
}

.manfeedback .toggle-button {
  padding-left: 20px;
  background: transparent url(images/del_sprite_arrows.gif) 3px -318px no-repeat;
  cursor: pointer;
}

.manfeedback .yes {
  padding-left: 20px;
  background: transparent url(images/del_sprite_arrows.gif) 3px -359px no-repeat;
  cursor: pointer;
}

.manfeedback .off {
  padding-left: 20px;
  background: none;
  cursor: default;
}

div.odd {
  padding: 0.5em 0;
}

div.even {
  padding: 0.5em 0;
}

div.last {
  border-bottom: none;
}

table.imagemapareas tr,
table.kvpwizard tr,
table.matchingwizard tr,
table.matchingpairwizard tr,
table.errortextwizard tr,
table.singlechoicewizard tr,
table.multiplechoicewizard tr {
  vertical-align: top;
}

table.imagemapareas th,
table.kvpwizard th,
table.matchingwizard th,
table.matchingpairwizard th,
table.errortextwizard th,
table.singlechoicewizard th,
table.multiplechoicewizard th,
table.kprimchoicewizard th {
  vertical-align: top;
}

table.kprimchoicewizard th.true,
table.kprimchoicewizard th.false {
  padding: 5px 5px;
}

table.kprimchoicewizard td.correctness {
  vertical-align: top;
  text-align: center;
}

table.kprimchoicewizard th {
  font-size: 90%;
  font-weight: bold;
  text-align: center;
}

table.kprimchoicewizard {
  margin-bottom: 15px;
}

table.kprimchoicewizard td {
  padding-top: 15px;
}

div.ilAssKprimChoiceTable div.optionLabel,
table.kprimchoicewizard th.optionLabel {
  background-color: lightgrey;
}

table.ilAssKprimChoiceTable tr.aggregaterow td {
  border-bottom: solid lightgrey 1px;
}

table.ilAssKprimChoiceTable tr.aggregaterow td.answer_frequency {
  text-align: right;
}

table.il_tst_answer_aggregation {
  border-collapse: collapse;
}

table.il_tst_answer_aggregation td,
table.il_tst_answer_aggregation th {
  padding: 5px 15px;
}

table.il_tst_answer_aggregation th {
  background-color: lightgrey;
}

table.il_tst_answer_aggregation td {
  border-bottom: solid lightgrey 1px;
}

table.il_tst_answer_aggregation td.answer_option {
  font-style: italic;
}

table.il_tst_answer_aggregation td.answer_frequency {
  text-align: right;
}

.question_description {
  font-style: italic;
  font-size: 90%;
}

.number {
  text-align: right;
}

.errortext a:link,
.errortext a:visited {
  text-decoration: none;
  color: #000;
  padding: 0 2px;
  line-height: 1.5em;
}

.errortext a:hover {
  background-color: #ddd;
}

.ilc_qetitem_ErrorTextSelected {
  background-color: #9bd9fe;
  border: 1px #666 solid;
}

.selGroup {
  border: 2px #9bd9fe solid;
  padding: 3px 2px;
  margin-right: 2px;
}

.questionpool_info {
  padding: 0.4em;
  margin-top: 0.4em;
}

.questionpool_title {
  font-weight: bold;
}

td.matching {
  vertical-align: middle;
}

div.term {
  display: inline;
  padding: 0.5em 1em;
  float: left;
}

.solutiontable td {
  padding: 0 1em;
}

span.result {
  font-style: italic;
}

div.ilc_Page.readonly div.ilc_question_Standard {
  background-color: #f3f3f3;
  background-image: url(../../../../templates/default/images/qmark-ro.svg);
}

ul.ilAssQuestionRelatedNavigationContainer,
div.ilAssQuestionRelatedNavigationContainer {
  margin: 15px 0;
  float: none;
}

ul.ilAssQuestionRelatedNavigationContainer div.navbar {
  padding-right: 12px;
  min-height: unset;
  margin-bottom: 10px;
}

div.tstModalConfirmationText {
  margin-bottom: 20px;
}

div.tstModalConfirmationButtons a,
div.tstModalConfirmationButtons input {
  margin-right: 20px;
}

div.ilTestOutputBlock_DynTestFinished {
  background-color: #FAFAFA;
  padding: 100px;
}

a.il_question_answer_list_back_anchor {
  float: right;
  font-size: 0.7em;
  margin-right: 3px;
}

.ilCenterForced {
  text-align: center !important;
}

tr.ilBorderlessRow {
  margin-right: 20px;
}

td.ilAssQuestSkillAssignQuestTitle div {
  margin-right: 20px;
}

.ilAssQuestionLacExprWizard td,
.ilAssQuestionLacExprWizard th {
  padding-right: 10px;
}

a.il_participant_block_back_anchor,
a.il_question_answer_list_back_anchor {
  float: right;
  margin-right: 3px;
}

a.il_question_answer_list_back_anchor {
  font-size: 0.7em;
}

.test_specific_feedback td:first-child {
  padding-right: 1em;
  font-style: italic;
  font-weight: bold;
}

.test_specific_feedback td:last-child p:first-child {
  margin-top: 0;
}

p.ilAssKprimInstruction,
p.ilAdditionalAssQuestionInstruction {
  font-style: italic;
  font-size: 0.9em;
  margin: 5px 0 15px 0 !important;
}

table.kprimchoicewizard th.optionLabel {
  font-size: 1.1em;
}

table.imagemapareas tr.active-area, table.imagemapareas tr.active-area td {
  background-color: #fdfabb !important;
}

/* fau: testNav - added and changed styles */
td.ilc_Page {
  padding: 15px;
}

.ilTestMarkQuestionIcon {
  width: 12px;
  height: 12px;
}

.ilTestAnswerStatusIcon {
  display: inline-block;
  width: 12px;
  height: 12px;
  margin-top: -3px;
}

.ilTestQuestionAction.disabled a {
  color: #b0b0b0 !important;
}

/* fau. */
div.ilAssClozeTest {
  line-height: 2.5em;
}

div.ilAssClozeTest input {
  line-height: 1.25em;
}

div.ilc_Page.readonly img.imagemap,
div.ilc_Page.readonly div.filesContainer,
div.ilc_Page.readonly div.filesContainer a,
div.ilc_Page.readonly div.uploadContainer input,
div.ilc_Page.readonly div.ilAssErrorText span,
div.ilc_Page.readonly input[disabled],
div.ilc_Page.readonly select[disabled],
div.ilc_Page.readonly textarea[disabled] {
  pointer-events: all !important;
  cursor: not-allowed !important;
}

.tstAutosaveMsg {
  font-style: italic;
  border: 1px #666 solid;
  background-color: #ffffe0;
  position: fixed;
  z-index: 99999999999;
  top: 0;
  left: 0;
}

.textarea {
  cursor: not-allowed !important;
  border: 1px solid rgb(169, 169, 169);
  padding: 2px;
  background-color: rgb(235, 235, 228);
  min-height: 200px;
}

.ilSpecificAnswerFeedback td:first-child {
  padding-right: 30px;
}

.ilc_question_MultipleChoice .ilc_qanswer_Answer > div {
  vertical-align: top;
}

.ilc_question_SingleChoice .ilc_qanswer_Answer > div {
  vertical-align: top;
}

#tst_output {
  display: flex;
}
#tst_output #taForm {
  background: transparent;
}
#tst_output #tst_left {
  width: 20%;
  min-width: 200px;
  margin-right: 12px;
}
#tst_output #tst_left:empty {
  display: none;
  visibility: hidden;
}
@media screen and (max-width: 768px) {
  #tst_output #tst_left {
    margin-right: 0;
    width: 100%;
  }
}
#tst_output #tst_right {
  flex-grow: 1;
}
#tst_output #tst_right .ilc_Page {
  background-color: white;
  padding: 6px 12px;
}
@media screen and (max-width: 768px) {
  #tst_output {
    flex-direction: column-reverse;
  }
}

@media screen and (max-width: 768px) {
  .il-layout-page.with-mainbar-slates-engaged #tst_output {
    flex-direction: column-reverse;
  }
  .il-layout-page.with-mainbar-slates-engaged #tst_output #tst_left {
    margin-right: 0;
    width: 100%;
  }
}
#tst_output .ilTstNavigation {
  display: flex;
  padding: 6px 12px;
  justify-content: space-between;
  background-color: #f9f9f9;
}

#tst_output #tst_left ul.shortlist {
  list-style-type: none;
  padding: 0;
}
#tst_output #tst_left ul.shortlist li {
  padding: 0 0 6px 18px;
  background-repeat: no-repeat;
  background-size: 10px;
  background-position: 0px 5px;
}
#tst_output #tst_left ul.shortlist li.unanswered {
  background-image: url("images/answered_not.svg");
}
#tst_output #tst_left ul.shortlist li.answered {
  background-image: url("images/answered.svg");
}
#tst_output #tst_left ul.shortlist li.active {
  font-weight: 600;
}

#tst_output #tst_right .ilTstWorkingFormBlock_WorkingTime {
  text-align: center;
  clear: both;
}
#tst_output #tst_right .ilTstWorkingFormBlock_WorkingTime .ilTstWorkingFormInfo_UserWorkingTime {
  visibility: hidden;
  display: none;
}
#tst_output #tst_right .ilTstWorkingFormBlock_WorkingTime .ilTstWorkingFormInfo_ProcessTimeLeft {
  font-size: 1rem;
  font-weight: 600;
}
#tst_output #tst_right h1.ilc_page_title_PageTitle {
  margin-bottom: 6px;
}

#tst_output #tst_right .dd-item, #ilAssQuestionPreview .dd-item, #il_prop_cont_order_elems .dd-item {
  font-size: 0.875rem;
}
#tst_output #tst_right li.dd-item.ilc_qordli_OrderListItem > ul li.dd-item.ilc_qordli_OrderListItem, #ilAssQuestionPreview li.dd-item.ilc_qordli_OrderListItem > ul li.dd-item.ilc_qordli_OrderListItem, #il_prop_cont_order_elems li.dd-item.ilc_qordli_OrderListItem > ul li.dd-item.ilc_qordli_OrderListItem {
  border: 1px #4c6586 solid;
  border-left: 9px #4c6586 solid;
}

#tst_pass_details_overview tr {
  scroll-margin-top: 30px;
}

/* Modules/Wiki */
a.ilWikiPageMissing:link, a.ilWikiPageMissing:visited {
  color: #d00;
}

a.ilWikiPageMissing:hover {
  color: black;
}

ul.ilWikiBlockList {
  margin: 0 0 0 20px;
  padding: 0;
  list-style: disc outside;
}

ul.ilWikiBlockListNoIndent {
  margin: 0;
  padding: 0;
  list-style: none;
}

li.ilWikiBlockItem {
  margin: 0;
  padding-top: 6px;
  padding-bottom: 6px;
  font-size: 0.75rem;
}

/* see mantis #0027530 */
#block_wikiside_0 .panel-body {
  overflow: visible;
}

/* Modules/WorkspaceFolder */
#tbl_wfld.table-striped > tbody > tr > td {
  background-color: transparent;
}

.ilWspContainerListFooter {
  background-color: #f9f9f9;
  margin: 0px -15px -15px -15px;
  padding: 5px 25px;
}

.il-table-access-control-permissions {
  font-size: 0.75rem;
}
.il-table-access-control-permissions label {
  vertical-align: middle;
  padding-left: 6px;
}

/* Services/Accordion */
.il_VAccordionHead, .il_HAccordionHead {
  padding: 9px 9px 9px 39px;
  text-align: left;
  cursor: pointer;
  color: #4c6586;
  font-size: 1rem;
  background-image: url("./images/tree_col.svg");
  background-repeat: no-repeat;
  background-color: #f9f9f9;
  background-position: 15px 9px;
  background-size: 20px 20px;
  border: 0;
}
.il_VAccordionHead:hover, .il_HAccordionHead:hover {
  background-color: #e2e8ef;
}

.il_VAccordionHead {
  display: block;
  width: 100%;
}

.il_VAccordionInnerContainer {
  border: 1px solid #dddddd;
  margin-bottom: 12px;
  border-radius: 3px;
}

.il_VAccordionContent, .il_HAccordionContent {
  padding-top: 9px;
}

.il_HAccordionHeadActive, .il_VAccordionHeadActive {
  background-image: url("./images/tree_exp.svg");
  background-color: #e2e8ef;
}

.ilAccHideContent {
  width: 0px;
  height: 0px;
  display: none;
}

div.ilc_va_icont_VAccordICont {
  overflow: visible !important;
}

/* Services/Awareness */
.ilAwarenessDropDown .popover {
  max-width: 300px;
  color: #161616;
  min-width: 250px;
}

#awareness-list {
  overflow: auto;
}
#awareness-list .dropdown-header {
  background-color: #f9f9f9;
  margin-bottom: 0px;
}

.ilAwarenessDropDown .popover-content {
  padding: 0;
}

.ilAwarenessDropDown .media-body, .ilAwarenessDropDown .media-left, .ilAwarenessDropDown .media-right {
  display: table-cell;
  vertical-align: top;
}

.ilAwarenessDropDown .media-left {
  padding-right: 10px;
}

.ilAwarenessDropDown .media {
  padding: 10px;
}

#awareness-content .input-group {
  display: table;
}
#awareness-content .media:hover {
  background-color: #e2e8ef;
}
#awareness-content .glyphicon {
  font-size: inherit;
}

#awareness-content .dropdown-menu {
  position: static;
  float: none;
  -webkit-box-shadow: none;
  box-shadow: none;
}

#awareness-content .media {
  padding: 0;
}

#awareness-content .media-left img {
  width: 45px;
  height: 45px;
}

.ilAwarenessItem {
  border-bottom: 1px solid #dddddd;
  background-color: white;
}
.ilAwarenessItem > div[role=button]:focus-visible:focus-visible {
  position: relative;
  outline: 2px solid #FFFFFF;
  outline-offset: 4px;
}
.ilAwarenessItem > div[role=button]:focus-visible:focus-visible::after {
  content: " ";
  position: absolute;
  top: -2px;
  left: -2px;
  right: -2px;
  bottom: -2px;
  border: 2px solid #FFFFFF;
  outline: 3px solid #0078D7;
}
.ilAwarenessItem > div[role=button]:focus-visible:active, .ilAwarenessItem > div[role=button]:focus-visible.engaged {
  outline: none;
}
.ilAwarenessItem ul {
  margin: 0;
  padding: 0;
}
.ilAwarenessItem ul li {
  margin: 0;
  padding: 0;
}

#awareness-content .media-body {
  white-space: nowrap;
  width: auto;
}

#awareness-content .media-body {
  padding-top: 8px;
}

#awareness-content .media-body h4, #awareness-content .media-body p {
  color: #6f6f6f;
  font-size: 0.75rem;
  padding: 5px 3px 0 3px;
  line-height: 1em;
  margin: 0;
}

#awareness-content .media-body h4 {
  padding-top: 0px;
  font-size: bold;
  overflow: hidden;
  text-overflow: ellipsis;
  white-space: nowrap;
}

#awareness-content .dropdown-menu {
  background-color: #f9f9f9;
  padding: 10px 0;
  font-size: 0.75rem;
}

#awareness-content .dropdown-menu a {
  color: #161616;
}

#awareness-content .dropdown-menu a:hover {
  color: black;
}

#awareness-content .arrow-down {
  width: 0;
  height: 0;
  border-left: 11px solid transparent;
  border-right: 11px solid transparent;
  border-top: 11px solid white;
  margin-top: -10px;
  margin-left: 100px;
}

#awareness_trigger {
  display: block;
}

#awareness_trigger > span {
  display: table-cell;
}

.ilAwarenessItem h3.popover-title {
  display: none;
}

.ilAwarenessItem .media {
  display: table;
  width: 100%;
}

.ilAwarenessItemRow {
  display: table-row;
  width: 100%;
}

.ilAwarenessItem .media-left {
  width: 55px;
}

.ilAwarenessItemRow .media-body {
  /* background-image: url('./templates/default/images/scorm/not_attempted.svg'); */
  background-repeat: no-repeat;
  background-size: 12px 12px;
  background-position: right 10px top 50%;
  /* see http://stackoverflow.com/questions/9789723/css-text-overflow-in-a-table-cell */
  /* and bug #18937 */
  /* max-width: 0; */
  width: 100%;
}

.ilAwarenessItemRow .media-body.ilAwarenessOnline {
  background-image: url("./images/scorm/completed.svg");
}

.ilAwarenessLoader {
  display: block;
  margin: 15px auto;
  width: 30px;
  height: 30px;
}

#il_awrn_filer_btn .glyphicon {
  filter: invert(0);
  margin-right: 0;
  font-family: "Glyphicons Halflings";
}

#il_awrn_filer_btn img {
  width: 10px;
  height: 10px;
}

#awareness-content .ilHighlighted {
  background-color: #e2e8ef;
  color: #6f6f6f;
}

.ilAwrnBadgeHidden {
  visibility: hidden;
}

/* due to bug #17839 */
#awareness-content .dropdown-backdrop {
  display: none;
  right: auto;
  width: 0px;
}

.ilAwarenessItem > div {
  cursor: pointer;
}

/* Services/Badge */
img.ilBadgeImage {
  max-width: 150px;
  max-height: 150px;
}

.ilBadgeImageThumbnail a .img-responsive {
  max-width: 50px;
  max-height: 50px;
  display: inline-block;
}

.ilBadgeImageThumbnail .modal .img-responsive {
  margin: auto;
  width: 50%;
  height: auto;
}

div.ilBadgeBackpackPanelContent {
  min-height: 200px;
}

div.ilBadgeBackpackPanelContent img {
  margin: auto;
}

span.ilProfileBadge {
  display: inline-block;
  padding: 5px;
}
span.ilProfileBadge > a {
  width: 50px;
  height: 50px;
  display: inline-block;
}
span.ilProfileBadge > a img {
  margin: auto;
  max-width: 50px;
  max-height: 50px;
}
span.ilProfileBadge .modal .img-responsive {
  margin: auto;
  width: 50%;
  height: auto;
}

.ilBadgeDeck .modal .img-responsive {
  margin: auto;
  width: 50%;
  height: auto;
}

/* Blocks */
div.il_Block, table.il_Block {
  width: 100%;
  border-spacing: 0px;
  border-collapse: collapse;
  margin-bottom: 20px;
  clear: both;
  table-layout: fixed;
  word-wrap: break-word;
  background-color: #f9f9f9;
  border: none;
  text-align: left;
  padding: 9px;
}

#il_center_col div.il_Block {
  background-color: #f9f9f9;
}

div.ilBlockHeader, div.ilBlockHeaderBig,
td.ilBlockHeader, td.ilBlockHeaderBig {
  /* font-family: 'Open Sans Semibold';  deactivated, since it affects drop downs in the header */
  font-weight: 600;
  padding: 3px 0;
  margin: 0 9px;
  text-align: left;
  color: #2c2c2c;
  border-bottom: 1px solid #dddddd;
  /* box-shadow: 0 -2px 1px -1px white inset; no white lines */
}

div.ilBlockHeaderBig, td.ilBlockHeaderBig {
  font-size: 0.875rem;
}

h2.ilBlockHeader {
  font-weight: 600;
  margin: 0;
  padding: 0;
  font-size: 1rem;
  display: inline;
}

h3.ilBlockHeader {
  font-weight: 600;
  margin: 0;
  padding: 0;
  font-size: 0.875rem;
  display: inline;
}

/* possibly deprecated */
.il_BlockInfo {
  font-size: 0.75rem;
  color: #6f6f6f;
}

/* new class */
div.ilBlockInfo {
  font-size: 0.75rem;
  color: #6f6f6f;
  padding: 1px 3px;
  background-color: #f9f9f9;
  text-align: right;
}

div.ilBlockContent {
  padding: 0.875rem;
}

.ilBlockRow1, .ilBlockRow2 {
  padding: 3px;
  border-bottom: 1px solid #f0f0f0;
}

div.ilBlockPropertyCaption {
  color: #6f6f6f;
}

/* Services/Bookmarks */
#block_pdbookm_0 #tree_div {
  overflow: auto;
  width: 100%;
}

#block_pdbookm_0 .il_Block #tree_div img {
  height: 20px;
  width: 20px;
}

/* Services/Calendar */
td.even {
  color: #161616;
  background-color: #f9f9f9;
  padding: 3px;
}

td.uneven {
  color: #161616;
  background-color: #f0f0f0;
  padding: 3px;
}

td.today {
  background-color: #f0f0f0;
}

td.date {
  background-color: #f9f9f9;
}

td.prevMonth {
  background-color: #f9f9f9;
}

div#block_cal_sel_0 div.ilBlockContent {
  padding: 0;
}

div.ilCalSelAct {
  font-size: 90%;
  padding: 2px 2px 3px 0;
}

div.ilCalSelSelAll {
  font-size: 80%;
  padding: 3px 2px 2px 0;
}

div.ilCalSelList {
  max-height: 300px;
  overflow: auto;
}

.ilCalSelList img {
  width: 20px;
  height: 20px;
}

ul.ilCalSel {
  margin: 0;
  padding: 0;
  list-style: none;
}

ul.ilCalSel li {
  margin: 0;
  /* padding: 0 0 0 48px; */
  margin: 0;
  border-bottom: 1px solid #f0f0f0;
  /* min-height: 25px; */
}

ul.ilCalSel li > div {
  display: table-row;
}

ul.ilCalSel li > div > div {
  display: table-cell;
  padding: 2px;
}

ul.ilCalSel li > div > div.ilCalColSpan {
  border-left: 5px solid;
  padding: 2px 5px;
}

div.ilCalSelList h6 {
  padding-left: 5px;
  font-size: 0.75rem;
  margin-top: 16px;
  margin-bottom: 8px;
}

div.ilCalSelTitle {
  padding: 5px 3px 3px;
  font-size: 90%;
}

table.calmini {
  width: 100%;
  font-size: 90%;
  border-collapse: collapse;
  background-color: #f9f9f9;
  border: none;
  margin-bottom: 12px;
}
table.calmini tr, table.calmini td, table.calmini th {
  border: none;
  padding: 5px 3px;
  text-align: center;
  vertical-align: middle;
  color: #161616;
  background-color: transparent;
}
@media only screen and (max-width: 991px) {
  table.calmini tr, table.calmini td, table.calmini th {
    padding: 5px 1px;
  }
}
table.calmini tr {
  background-color: white;
}
table.calmini th.calmini, table.calmini th.calminiweek {
  font-weight: 600;
  font-size: 90%;
}
table.calmini td.calminitoday {
  background-color: #B54F00;
}
table.calmini td.calminitoday > .il_calmini_monthday > a {
  color: white;
}
table.calmini td.calminiprev > .il_calmini_monthday > a,
table.calmini td.calmininext > .il_calmini_monthday > a {
  color: #161616;
  display: none;
}
table.calmini a {
  display: block;
  width: 100%;
}

a.callink:link, a.callink:visited {
  color: inherit;
  cursor: pointer;
}

.il_calevent > .btn.btn-link {
  color: inherit;
  vertical-align: inherit;
}

.cal_modal_infoscreen .il_InfoScreenPropertyValue .btn-link {
  text-align: left;
  vertical-align: top;
  font-size: 90%;
}

table.calstd {
  margin-top: 6px;
  color: #161616;
  width: 100%;
  border: none;
  font-size: 100%;
}

.calheader {
  color: #161616;
  font-weight: 400;
  background-color: #f9f9f9;
}

th.calstd {
  text-align: center;
  background-color: #f9f9f9;
  font-weight: 400;
  border-spacing: 0px;
  border-collapse: collapse;
  border-width: 1px;
  border-style: solid;
  border-color: #dddddd;
}

.calheadertime {
  background-color: #f9f9f9;
  border-spacing: 0px;
  border-collapse: collapse;
  border-width: 1px;
  border-style: solid;
  border-color: #dddddd;
  line-break: auto;
  vertical-align: top;
}

td.calheadertime {
  width: 6em;
  text-align: center;
  background-color: #f0f0f0;
  font-size: 90%;
  padding: 3px;
}

tr.calstdtime:first-of-type td {
  background-color: black;
}

.calstdtime td {
  border-spacing: 0px;
  border-right-width: 1px;
  border-right-style: solid;
  border-right-color: #dddddd;
}

td.calempty, th.calempty {
  background-color: white;
}

td.calempty_border {
  background-color: white;
  border-spacing: 0px;
  border-bottom-width: 1px;
  border-bottom-style: solid;
  border-bottom-color: #dddddd;
}

tr.calstd {
  /*background-color: inherit;*/
  background-color: white;
  height: 6em;
}

table.il-cal-day tr.calstd + tr.calstdtime td.calempty,
table.il-cal-week tr.calstd + tr.calstdtime td.calempty {
  background-color: white;
}

table.il-cal-day tr.calstd, table.il-cal-week tr.calstd {
  border-collapse: collapse;
  border-color: #dddddd;
  border-bottom-width: 2px;
  border-bottom-style: solid;
  border-top-width: 2px;
  border-top-style: solid;
}

table.il-cal-week {
  table-layout: fixed;
  width: 100%;
  white-space: nowrap;
}

table.il-cal-week td.calevent {
  overflow: hidden;
}

tr.calstdtime {
  height: 1.2em;
  background-color: inherit;
  border-right-width: 1px;
  border-right-style: solid;
  border-right-color: #dddddd;
}

td.calstd {
  vertical-align: top;
  background-color: white;
  border-spacing: 0px;
  border-collapse: collapse;
  border-width: 1px;
  border-style: solid;
  border-color: #dddddd;
  padding: 2px 0px;
}

td.caltoday {
  vertical-align: top;
  background-color: #FFE79C;
  border-spacing: 0px;
  border-collapse: collapse;
  border-width: 1px;
  border-style: solid;
  border-color: #dddddd;
}

td.calnow {
  vertical-align: top;
  background-color: #FFF0C4;
  border-spacing: 0px;
  border-collapse: collapse;
  border-width: 1px;
  border-style: solid;
  border-color: #dddddd;
}

td.calnext {
  vertical-align: top;
  background-color: #f9f9f9;
  border-spacing: 0px;
  border-collapse: collapse;
  border-width: 1px;
  border-style: solid;
  border-color: #dddddd;
}

td.calprev {
  vertical-align: top;
  background-color: #f9f9f9;
  border-spacing: 0px;
  border-collapse: collapse;
  border-width: 1px;
  border-style: solid;
  border-color: #dddddd;
}

p.il_calevent {
  color: white;
  margin: 2px 0 0 0;
  padding: 2px;
  border-spacing: 0px;
  font-size: 90%;
}
p.il_calevent .btn-link {
  margin: 0 auto;
  width: 100%;
  text-align: center;
}

td.calevent {
  vertical-align: top;
  /*padding: 3px;*/
  border-spacing: 0px;
  border-collapse: collapse;
  border-width: 1px;
  border-style: solid;
  border-color: #dddddd;
  font-size: 90%;
  /*background-color:white;*/
}

div.calevent {
  font-size: 90%;
  padding: 3px;
  margin: 3px;
}

div.calfullcontent {
  padding: 4px;
  height: 100%;
}

p.il_cal_monthday {
  padding: 2px;
  margin: 0px;
  font-weight: 400;
}

p.il_cal_navigation {
  padding: 0px 3px 0px 0px;
  margin: 0px;
}

table.calmini {
  width: 100%;
}

.calminiheader {
  color: #161616;
  background-color: #f9f9f9;
}

th.calmini {
  text-align: center;
  font-size: 90%;
  font-weight: 400;
  background-color: white;
}

a.calminiapp {
  font-weight: 700;
}

p.il_calmini_monthday, div.il_calmini_monthday {
  margin: 1px;
  text-align: center;
}

td.calministd {
  vertical-align: top;
  border-collapse: collapse;
  background-color: white;
  border-spacing: 0px;
  border-width: 1px;
  border-style: solid;
  border-color: #dddddd;
  font-size: 90%;
  text-align: center;
  vertical-align: middle;
}

td.calminitoday {
  vertical-align: top;
  background-color: #FFE79C;
  border-width: 1px;
  border-style: solid;
  border-color: #dddddd;
  font-size: 90%;
  text-align: center;
  vertical-align: middle;
}

td.calmininow {
  vertical-align: top;
  background-color: #FFF0C4;
  border-width: 1px;
  border-style: solid;
  border-color: #dddddd;
  font-size: 90%;
  text-align: center;
  vertical-align: middle;
}

td.calmininext {
  vertical-align: top;
  background-color: #f9f9f9;
  border-width: 1px;
  border-style: solid;
  border-color: #dddddd;
  font-size: 90%;
  text-align: center;
  vertical-align: middle;
}

td.calminiprev {
  vertical-align: top;
  background-color: #f9f9f9;
  border-width: 1px;
  border-style: solid;
  border-color: #dddddd;
  font-size: 90%;
  text-align: center;
  vertical-align: middle;
}

td.calminiweek, th.calminiweek {
  vertical-align: top;
  background-color: white;
  font-size: 60%;
  text-align: center;
  vertical-align: middle;
}

span.calminiinactive {
  color: #737373;
}

.calnewapplink {
  float: right;
  visibility: hidden;
}

span.ilIcalIcon .btn {
  text-align: initial;
  margin-top: 6px;
}

.il_InfoScreenSection {
  padding: 10px 10px 0;
}
.il_InfoScreenSection > .ilFloatRight {
  padding-bottom: 4px;
  padding-right: 4px;
}

/* Services/Chart */
td.legendColorBox, td.legendLabel {
  padding: 3px;
}

div.ilChartWrapper {
  max-width: 100%;
}

/* Services/Container */
div.il_Preconditions {
  padding: 10px 0 0;
}

div.il_PreconditionsTitel {
  margin-top: 3px;
  text-align: left;
  font-size: 0.75rem;
}

div.ilPreconditionItem {
  margin: 0 -10px;
}

/* Repository */
div.ilContainerListItemOuter {
  padding: 9px 15px;
  zoom: 1;
}
div.ilContainerListItemOuter .subitem {
  margin-right: -15px;
}

div.tblfooter.ilContainerListFooter {
  font-size: 0.875rem;
  padding: 3px 0 0 10px;
  text-align: left;
}
div.tblfooter.ilContainerListFooter > input {
  padding: 0;
  margin: 0;
}
div.tblfooter.ilContainerListFooter > label {
  margin: 0;
  padding: 0 0 0 8px;
  vertical-align: top;
}

input[name^="position[blocks]"] {
  margin: 0 0 0 -2px;
}

div.ilListItemSection {
  clear: both;
  max-width: calc(100% - 40px);
}

div.ilContainerListItemOuterHighlight {
  background-color: #e2e8ef;
  zoom: 1;
}

.ilCLI {
  padding: 0;
}

div.ilContainerListItemCB {
  /*float: left;
  width: 25px;*/
  display: table-cell;
  vertical-align: top;
  padding-right: 15px;
}
div.ilContainerListItemCB img {
  width: 20px;
}

div.ilContainerListItemIcon {
  /* margin-top: -3px;
     float: left;
  position: absolute; */
  display: table-cell;
  vertical-align: top;
}

div.ilContainerListItemIcon a {
  display: block;
  margin-top: -3px;
}

div.ilContainerListItemIconCB {
  margin-left: 15px;
}

div[class^=il_editarea] .ilContainerListItemOuter img,
img.ilListItemIcon {
  width: 35px;
  height: 35px;
  max-width: none;
}

div.ilContainerListItemContent {
  /* margin-left: 35px; */
  display: table-cell;
  vertical-align: top;
  width: 100%;
}

/* If checkbox is activated, add spacing */
div.ilContainerListItemContentCB {
  /* margin-left: 60px; */
}

div.il_ContainerListItem {
  margin: 3px 0;
  padding-left: 9px;
  width: 100%;
}

.ilContainerBlockHeader {
  background-color: #f9f9f9;
  padding: 9px 15px;
  font-weight: 400;
  text-align: left;
  vertical-align: middle;
}
.ilContainerBlockHeader h3 {
  margin: 0;
  color: #161616;
}
.ilContainerBlockHeader .form-control {
  width: auto;
  display: inline-block;
}

.ilContainerBlockHeaderExpanded, .ilContainerBlockHeaderCollapsed {
  background-repeat: no-repeat;
  background-position: 15px 10px;
  background-size: 20px 20px;
  padding-left: 45px;
  /* padding-top: 6px; */
  background-color: #f9f9f9;
  cursor: pointer;
}

.ilContainerBlockHeaderExpanded {
  background-image: url("./images/tree_exp.svg");
}

.ilContainerBlockHeaderCollapsed {
  background-image: url("./images/tree_col.svg");
}

.ilContainerBlock {
  width: 100%;
  clear: both;
  margin-bottom: 20px;
  border: 1px solid #dddddd;
  border-radius: 3px;
  -webkit-box-shadow: none;
  box-shadow: none;
}

div#cont_paste_explorer_tree ul.il_Explorer {
  margin: 0 0 0 24px;
}

#ilContRepIntro {
  margin: 20px 0 50px 0;
  clear: both;
}

div#ilContRepIntro img {
  float: right;
  width: 150px;
  height: 150px;
}

.ilContObjectiveObjectListItem {
  background-color: white;
}

.ilContObjectivesViewTestItem {
  background-color: #f9f9f9;
  margin-bottom: 10px;
}

.ilContainerTileRows {
  margin: 0px -15px 0 -15px;
  padding: 6px 15px;
  background-color: white;
}

.ilContainerTileRows .card-no-highlight {
  height: 0px;
}

.ilContainerTileRows .il-chart-progressmeter-container {
  height: 100%;
}

.ilContainerTileRows .il-card h5 button.btn {
  font-size: inherit;
}

.ilContainerShowMore {
  padding: 15px 10px;
  background-color: #f9f9f9;
  text-align: center;
  margin: 0 -15px;
}

.il_ContainerListItem .navbar-form .modal .radio {
  display: block;
}

.il_ContainerListItem .navbar-form .modal .form-group {
  display: block;
}

.il_ContainerItemTitle .modal .form-horizontal .radio {
  display: block;
}

.il_ContainerItemTitle .modal .form-horizontal .form-group {
  display: block;
}

.il_ContainerItemTitle .btn {
  font-size: 1rem;
}

/* --- Services/COPage ---*/
a.ilEditSubmit {
  background: url("./images/ButtonsBack.png") repeat-x bottom white;
  padding: 2px;
  margin: 0;
  border: 1px solid #bababa;
  border-bottom-color: #737373;
  border-right-color: #737373;
  text-decoration: none;
  font-size: 0.625rem;
  line-height: 14px;
  cursor: pointer;
}

input.ilEditSubmit {
  color: #2255a0;
  padding: 1px;
  margin: 0;
  font-size: 0.75rem;
  line-height: 14px;
  cursor: pointer;
  background: url("./images/ButtonsBack.png") repeat-x bottom white;
  border: 1px solid #bababa;
  border-bottom-color: #737373;
  border-right-color: #737373;
}
input.ilEditSubmit:hover {
  color: black;
}

div.ilEditHelpline {
  margin: 3px 0;
  padding: 0;
  font-size: 0.625rem;
  background-color: white;
  color: black;
}

select.ilEditSelect {
  background: none white;
  border: 1px solid #bbb;
  padding: 1px;
  text-decoration: none;
  font-size: 0.75rem;
}

[data-copg-ed-type=add-area] {
  height: 30px;
}

[data-protected="1"] [data-copg-ed-type=add-area] {
  display: none;
}

button.copg-add.dropdown-toggle.btn,
button.copg-add.dropdown-toggle.btn:focus,
button.copg-add.dropdown-toggle.btn:hover {
  padding: 1px 5px;
  text-align: center;
  font-size: 0.75rem;
  background-color: transparent;
  cursor: pointer;
  width: 100%;
  height: 30px;
  border: 0;
}

button.copg-add.dropdown-toggle.btn .glyphicon-plus-sign, button.copg-add.dropdown-toggle.btn .il-copg-add-text,
button.copg-add.dropdown-toggle.btn:focus .glyphicon-plus-sign,
button.copg-add.dropdown-toggle.btn:focus .il-copg-add-text,
button.copg-add.dropdown-toggle.btn:hover .glyphicon-plus-sign,
button.copg-add.dropdown-toggle.btn:hover .il-copg-add-text,
#copg-editor-help .glyphicon-plus-sign,
#copg-editor-help .il-copg-add-text {
  color: #4c6586;
  font-size: 1rem;
}

button.copg-add.dropdown-toggle.btn:hover {
  background-color: #e2e8ef;
  color: #6f6f6f;
}

[data-copg-ed-type=add-area] ul.dropdown-menu {
  left: 45%;
}

button.copg-add:hover {
  color: #88be51;
  background-color: #f3f8ed;
}

div.il_droparea {
  padding: 1px 5px;
  border: 1px dashed #dddddd;
  color: #6f6f6f;
  text-align: center;
  font-size: 0.75rem;
  background-color: #fffed1;
  cursor: pointer;
  height: 30px;
}

div.il_droparea:hover, div.ilCOPGDropActice, .il_droparea_valid_target {
  border-color: #88be51;
  color: #88be51;
  background-color: #f3f8ed;
}

div.ilCOPGNoPageContent {
  padding: 20px 5px;
  color: #6f6f6f;
}

div.il_editarea_nojs {
  border-width: 1px dotted #dddddd;
}

div.il_editarea, div.il_editarea_disabled {
  border: 2px solid transparent;
  min-height: 20px;
  user-select: none;
}

.copg-state-page div.il_editarea:hover, .copg-state-page div.il_editarea_disabled:hover, .copg-state-multi div.il_editarea:hover, .copg-state-multi div.il_editarea_disabled:hover {
  border: 2px solid #4c6586;
}
.copg-state-page [data-protected="1"] div.il_editarea:hover, .copg-state-multi [data-protected="1"] div.il_editarea:hover {
  border: 2px solid transparent;
}

div.ilEditLabel {
  position: absolute;
  background-color: #4c6586;
  color: white;
  font-size: 0.75rem;
  padding: 3px 3px;
  margin-top: -20px;
  margin-left: -2px;
  border: 0;
  height: 20px;
  display: none;
  z-index: 1;
}

.copg-state-page div.il_editarea:hover > div.ilEditLabel,
.copg-state-page div.il_editarea_disabled:hover > div.ilEditLabel,
.copg-state-page .copg-ghost-wrapper div.ilEditLabel, .copg-state-multi div.il_editarea:hover > div.ilEditLabel,
.copg-state-multi div.il_editarea_disabled:hover > div.ilEditLabel,
.copg-state-multi .copg-ghost-wrapper div.ilEditLabel {
  display: block;
}
.copg-state-page [data-protected="1"] div.il_editarea:hover > div.ilEditLabel, .copg-state-multi [data-protected="1"] div.il_editarea:hover > div.ilEditLabel {
  display: none;
}

div.il_editarea_selected:hover > div.ilEditLabel {
  background-color: #6ea03c;
}

div.ilc_page_Page > div.il_editarea_disabled {
  padding: 10px;
}

div.il_editarea_disabled, div.copg-disabled-page {
  border: 2px dotted #B54F00;
  min-height: 20px;
}

.ilCopgDisabledText {
  color: #B54F00;
  position: absolute;
  font-size: 0.75rem;
  margin-top: -13px;
  padding: 2px 5px;
  background-color: #f9f9f9;
}

div.il_editarea_selected, div.copg-current-edit, #tinytarget_ifr {
  border-style: solid;
  border-width: 2px;
  border-color: #bbda9b;
}

div.il_editarea_selected:hover {
  border-color: #6ea03c;
}

div.il_editarea_disabled_selected {
  border: 2px solid #B54F00;
  min-height: 20px;
}

div.il_editarea_active_selected {
  border: 2px solid black;
  min-height: 20px;
}

.il_editmenu {
  background-color: white;
  color: black;
  font-weight: normal;
  text-align: left;
  font-style: normal;
  text-indent: 0;
  font-size: 0.875rem;
  z-index: 5000;
}

table.il_editmenu td {
  padding: 3px;
}

div.ilEditVAccordCntr {
  margin-top: 15px;
  padding: 5px;
}

div.ilEditVAccordICntr {
  background-color: white;
  margin-bottom: 15px;
  border: 1px solid #9eadba;
}

div.ilEditVAccordIHead {
  padding: 3px;
  background-color: #e2eaf4;
  text-align: left;
  background-repeat: no-repeat;
  background-position: 3px 4px;
}

div.ilEditVAccordICont {
  padding: 10px;
  background-color: white;
}

.ilTinyMenuSection .dropdown, .il-copg-button-group .dropdown {
  display: inline-block;
}

.ilTinyMenuSection .dropdown-menu .btn, .il-copg-button-group .dropdown-menu .btn {
  border: 0;
}

.ilTinyMenuSection .btn svg {
  fill: black;
  margin: -8px;
}

.ilTinyMenuSection .btn[disabled] svg {
  fill: #D0D0D0;
}

div.ilTinyMenuSection, .il-copg-button-group {
  white-space: nowrap;
  /* border-right: 1px solid #e0e0e0; */
  /* padding: 0 10px 4px 0; */
  margin-right: 10px;
  margin: 10px 10px 10px 0;
}
div.ilTinyMenuSection p, .il-copg-button-group p {
  margin-bottom: 5px;
  padding: 2px 5px;
  background-color: #efefef;
}
@media only screen and (max-width: 768px) {
  div.ilTinyMenuSection, .il-copg-button-group {
    height: 28px;
    margin: 3px 3px 3px 0px;
    padding: 0 10px 0 0;
    border-right: 0 none;
  }
}

div.ilTinyMenuSection button.btn {
  background: white;
  border: 0;
  color: black;
}

div.il-copg-button-group ul.dropdown-menu {
  right: auto;
}

div.il-copg-button-group-wide {
  width: 100%;
  float: none;
}

#ilTinyMenuButtons {
  padding-bottom: 15px;
  zoom: 1;
}
@media only screen and (max-width: 768px) {
  #ilTinyMenuButtons {
    height: 28px;
    margin: 3px 3px 3px 0;
    padding: 0 10px 0 0;
    border-right: 0 none;
  }
}

#iltinymenu .bd div.last {
  float: left;
  white-space: nowrap;
  padding: 0 10px 2px 0;
  border-right: 0;
  margin: 0;
}

#iltinymenu {
  padding: 0 15px;
}
#iltinymenu .bd div.last {
  float: left;
  white-space: nowrap;
  padding: 0 10px 2px 0;
  border-right: 0;
  margin: 0;
}
#iltinymenu .bd div .small {
  color: #6f6f6f;
  font-style: italic;
}
#iltinymenu .btn-default .mce-ico {
  color: inherit !important;
}
#iltinymenu a.btn {
  min-width: 30px;
}

#ilsaving {
  position: fixed;
  top: 0;
  left: 0;
  text-decoration: blink;
  z-index: 3;
}

.ilTinyMenuDropDown span {
  padding: 2px 0 0 5px;
  width: 75px;
  overflow: hidden;
  display: inline-block;
  line-height: 1em;
}

a.ilTinyMenuDropDown {
  display: inline-block;
  padding: 0 2px 1px 0;
}

/* if the ilc_page_cont_PageContainer is declared as being relative in the content.css drop downs will be truncated */
#ilEditorTD {
  position: static;
}

#ilEditorTD p {
  margin: 0;
  padding: 0;
}

/* Page TOC */
div.ilc_page_toc_PageTOC {
  font-size: 0.75rem;
  padding: 5px 5px 10px;
  background-color: #f9f9f9;
  border: 1px solid #f0f0f0;
  float: left;
}

h1.ilc_page_toc_PageTOCHead {
  margin: 0;
  font-size: 0.875rem;
  padding: 0;
  font-weight: bold;
  text-align: center;
}

ul.ilc_page_toc_PageTOCList {
  margin: 0 0 0 10px;
  padding: 0;
  list-style: none;
}

li.ilc_page_toc_PageTOCItem {
  margin: 5px 0 0;
  padding: 0;
  white-space: nowrap;
}

a.ilc_page_toc_PageTOCLink {
  color: #03a;
  font-weight: normal;
  text-decoration: none;
}

a.ilc_page_toc_PageTOCLink:hover {
  color: black;
}

a.ilc_page_toc_PageTOCLink:visited {
  color: blue;
}

/* --- content styles (will move to content.css) --- */
td.ilc_PageDisabled {
  padding: 20px;
  border: 1px solid #9eadba;
  margin-bottom: 0;
  border-left: 3px dotted #d00;
}

div.ilc_DefinitionHeader {
  margin: 20px 0 10px 0;
  padding: 5px 0;
  border: 1px solid #757575;
  border-width: 1px 0;
}

table.ilc_Fullscreen {
  background-color: white;
  position: absolute;
  margin: 0;
  padding: 0;
  height: 100%;
  width: 100%;
}

html.ilc_Fullscreen, body.ilc_Fullscreen {
  margin: 0;
  padding: 0;
  height: 100%;
  overflow: auto;
}
html.ilc_Fullscreen td > div, html.ilc_Fullscreen td > div > figure > div > iframe, body.ilc_Fullscreen td > div, body.ilc_Fullscreen td > div > figure > div > iframe {
  height: 100%;
  width: 100%;
}

div.ilLMMenu {
  margin: 0 0 5px 10px;
}

div.ilc_LMMenu {
  line-height: 22px;
}

a.ilc_LMMenu {
  padding: 1px 5px;
  margin: 2px 0;
  border: 1px solid #dddddd;
  background-color: #e6ecf8;
  white-space: nowrap;
}

div.ilc_TableOfContents {
  background-color: white;
  padding: 20px;
  border-spacing: 1px;
  border: 1px solid #dddddd;
  margin-bottom: 0;
}

table.ilc_media {
  background-color: white;
}

h1.il_LMHead {
  margin: 12px 15px 6px;
  font-size: 1rem;
  font-weight: normal;
}

table.ilc_Table {
  border-collapse: collapse;
  background-color: white;
  margin: 10px 0;
  border-color: #9eadba;
}

/* COPage Comparison */
div.ilEditModified, div.ilEditDeleted, div.ilEditNew {
  border: 3px solid;
  margin-bottom: 2px;
}

div.ilEditModified {
  border-color: #4c6586;
}

div.ilEditDeleted {
  border-color: #B54F00;
}

div.ilEditNew {
  border-color: #6ea03c;
}

.ilCOPGCompareLegend {
  display: inline-block;
  margin-top: 5px;
  padding: 2px;
}

span.ilDiffDel {
  background-color: #ff9c4f;
}

span.ilDiffIns {
  background-color: #bbda9b;
}

a.nostyle:link, a.nostyle:visited {
  text-decoration: none;
  color: black;
}

a.nostyle:hover {
  color: black;
}

#ilEditorPanel_c {
  z-index: 3000 !important;
}

#error_panel_c {
  z-index: 2000 !important;
}

#ilPageEditLegend {
  margin: 10px 0;
}
#ilPageEditLegend > div {
  margin: 5px 0;
}
#ilPageEditLegend .il_droparea, #ilPageEditLegend .il_droparea:hover {
  display: inline-block;
  width: 40px;
  border-color: #d0d0d0;
  color: #d0d0d0;
  background-color: #f9f9f9;
  cursor: default;
  height: 21px;
}
#ilPageEditLegend tr > td {
  padding: 3px 15px;
}
#ilPageEditLegend tr > td:first-child {
  white-space: nowrap;
  text-align: right;
}
#ilPageEditLegend img {
  width: 22px;
  height: 22px;
}

.ilPageEditLegendElement {
  width: 40px;
  border: 1px solid #d0d0d0;
  height: 21px;
  display: inline-block;
  font-size: 0.75rem;
  padding: 1px 5px;
  text-align: center;
}

.ilCOPGMediaDisabled {
  padding: 5px;
  font-size: 0px;
  line-height: 100%;
  text-align: center;
  display: table-cell;
  vertical-align: middle;
  background-color: #3b5620;
  color: white;
}

.ilCOPgEditStyleSelectionItem {
  padding: 10px;
  background-color: #f9f9f9;
  cursor: pointer;
}

.ilCOPgEditStyleSelectionItem:hover {
  background-color: #e2e8ef;
}

ul#ilAdvSelListTable_style_selection {
  overflow: auto;
  max-height: 400px;
}

a.ilCOPageSection {
  color: inherit;
  text-decoration: inherit;
}

#ilAdvSelListAnchorText_char_style_selection > span {
  min-width: auto;
}

div.ilc_answers.answer-table div.ilc_qanswer_Answer {
  display: table-row;
}

div.ilc_answers.answer-table div.ilc_qanswer_Answer > div {
  display: table-cell;
}

div.ilc_question_SingleChoice .answertext > p, div.ilc_question_MultipleChoice .answertext > p {
  margin: 0 !important;
}

div.ilc_question_SingleChoice .ilc_qanswer_Answer > div:first-child,
div.ilc_question_MultipleChoice .ilc_qanswer_Answer > div:first-child {
  padding-right: 10px;
}

div.ilCOPGMediaPrint {
  background-color: #f9f9f9 !important;
  position: relative !important;
  background-image: url("./images/play.svg") !important;
  background-position: 50% 50% !important;
  background-repeat: no-repeat !important;
  background-size: auto 90% !important;
  padding: 1px !important;
}

/* fullscreen iframe */
.il-copg-mob-fullscreen {
  width: 100%;
  padding: 0;
  margin: 0;
  border: 0;
}

.il-copg-mob-fullscreen-modal .modal-dialog {
  width: 95%;
}

.ilTinyParagraphClassSelector ul.dropdown-menu,
.ilTinyMenuSection > div.dropdown:nth-child(2) > ul.dropdown-menu,
.ilSectionClassSelector ul.dropdown-menu {
  right: auto;
}

#il_prop_cont_characteristic ul.dropdown-menu {
  right: auto;
}

#iltinymenu .dropdown-menu li {
  padding: 0;
}

#tinytarget_ifr > body#tinymce {
  background-color: inherit;
}

#tinytarget_ifr {
  background-color: transparent;
}

#tinytarget_div {
  position: absolute;
  top: 0;
  width: 100%;
  height: 100%;
}
#tinytarget_div div.tox-edit-area {
  background-color: transparent;
}
#tinytarget_div .tox-tinymce {
  border: 0;
  background-color: transparent;
}

.copg-ghost-wrapper {
  min-height: 20px;
  position: relative; /* important for the absolute positioned tinytarget_div */
}

.copg-input-ghost {
  visibility: hidden;
  min-width: 100px;
}

#copg-editor-slate-content {
  padding: 9px 0px;
}
#copg-editor-slate-content p {
  padding: 0;
  margin: 5px 0;
}
#copg-editor-slate-content p.ilTinyInfo {
  padding: 4px;
  width: 100%;
}
@media only screen and (max-width: 768px) {
  #copg-editor-slate-content p.ilTinyInfo {
    display: none;
  }
}
#copg-editor-slate-content div.alert {
  margin: 10px 0;
}
#copg-editor-slate-content form.form-horizontal {
  margin-bottom: 9px;
}
#copg-editor-slate-content form.form-horizontal .ilFormHeader {
  padding: 9px 15px;
}
#copg-editor-slate-content form.form-horizontal .ilFormHeader h3.ilHeader {
  font-size: 0.875rem;
}
#copg-editor-slate-content form.form-horizontal .col-sm-4, #copg-editor-slate-content form.form-horizontal .col-sm-3, #copg-editor-slate-content form.form-horizontal .col-sm-8, #copg-editor-slate-content form.form-horizontal .col-sm-9 {
  width: 100%;
}
#copg-editor-slate-content form.form-horizontal .control-label {
  text-align: left;
  font-weight: bold;
  min-height: auto;
  padding-bottom: 0;
  margin-bottom: 0;
}
#copg-editor-slate-content form.form-horizontal .ilFormFooter {
  padding: 3px 15px;
  background-color: white;
}
#copg-editor-slate-content > .btn-link {
  padding: 0px 15px;
}

#copg-top-actions {
  padding: 0 15px;
}

.copg-edit-button-group {
  padding: 3px 15px;
}

p#copg-auto-save {
  padding: 0;
  margin: -5px 0 0 0;
}

.copg-edit-container {
  border: 1px dashed #d0d0d0;
}

[data-protected="1"] .copg-edit-container {
  border: none;
}

/* very important: add areas around floating images https://stackoverflow.com/questions/1260122/expand-a-div-to-fill-the-remaining-width  and https://css-tricks.com/popping-hidden-overflow/ */
#il_EditPage [data-copg-ed-type=add-area] {
  position: relative;
}
#il_EditPage [data-copg-ed-type=add-area] > .dropdown {
  overflow: hidden;
  position: static;
}
#il_EditPage [data-copg-ed-type=add-area] > .dropdown > ul {
  position: absolute;
  z-index: 10;
}

/*
 this fixes the add drop down click behaviour for touch devices
 see: https://github.com/twbs/bootstrap/issues/4550#issuecomment-31916049
 and: https://mantis.ilias.de/view.php?id=29785
 */
#il_EditPage .dropdown-backdrop {
  position: static;
}

#ed_datatable {
  background-color: white;
}
#ed_datatable th {
  background-color: #f9f9f9;
}
#ed_datatable th .dropdown button {
  background-color: #f9f9f9;
  text-align: center;
  color: #161616;
  width: 100%;
  border: 0;
}
#ed_datatable th, #ed_datatable td {
  border: 1px solid #CCCCCC;
}
#ed_datatable th {
  vertical-align: middle;
}

.copg-new-content-placeholder,
.copg-content-placeholder-lso-curriculum {
  text-align: center;
  color: #6f6f6f;
  padding: 20px;
}

.il-copg-drag {
  width: 40px;
  border: 1px solid #4c6586;
  height: 30px;
  z-index: 100000;
}

.il-copg-media-cover {
  position: absolute;
  width: 100%;
  height: 100%;
  top: 0;
  z-index: 9;
}

.il-copg-edit-list-button {
  padding: 0;
}
.il-copg-edit-list-button img {
  filter: invert(100%);
  width: 26px;
  height: 25px;
}

#il-copg-ed-modal .modal-content .Whoops.container .left-panel {
  position: static;
  float: left;
}
#il-copg-ed-modal .modal-content .Whoops.container .details-container {
  position: static;
}

.ilPageVideo button:focus-visible, .ilPageAudio button:focus-visible {
  position: relative;
  outline: 2px solid #FFFFFF;
  outline-offset: 4px;
}
.ilPageVideo button:focus-visible::after, .ilPageAudio button:focus-visible::after {
  content: " ";
  position: absolute;
  top: -2px;
  left: -2px;
  right: -2px;
  bottom: -2px;
  border: 2px solid #FFFFFF;
  outline: 3px solid #0078D7;
}
.ilPageVideo button:active, .ilPageVideo button.engaged, .ilPageAudio button:active, .ilPageAudio button.engaged {
  outline: none;
}

/* Services/FileUpload */
.ilFileUploadEntryProgressPercent {
  font-size: 0.625rem;
}

.ilFileUploadEntryOptions {
  font-size: 0.75rem;
}

.ilFileUploadEntryOptions label.control-label {
  padding-top: 3px;
}

fieldset {
  padding: 0;
  margin: 0;
  border: 0;
  min-width: 0;
}

label {
  cursor: pointer;
  display: inline-block;
  max-width: 100%;
  margin-bottom: 5px;
  font-weight: 400;
}

input[type=search] {
  -webkit-box-sizing: border-box;
  -moz-box-sizing: border-box;
  box-sizing: border-box;
  -webkit-appearance: none;
  appearance: none;
}

input[type=radio],
input[type=checkbox] {
  margin: 4px 0 0;
  margin-top: 1px \9 ;
  line-height: normal;
}
input[type=radio][disabled], input[type=radio].disabled, fieldset[disabled] input[type=radio],
input[type=checkbox][disabled],
input[type=checkbox].disabled,
fieldset[disabled] input[type=checkbox] {
  cursor: not-allowed;
}

input[type=file] {
  display: block;
}

input[type=range] {
  display: block;
  width: 100%;
}

select[multiple],
select[size] {
  height: auto;
}

input[type=file]:focus,
input[type=radio]:focus,
input[type=checkbox]:focus {
  outline: none;
  outline-offset: 0px;
}
input[type=file]:focus:focus-visible,
input[type=radio]:focus:focus-visible,
input[type=checkbox]:focus:focus-visible {
  outline: 2px solid #FFFFFF;
  outline-offset: 5px;
}
input[type=file]:focus:focus-visible::after,
input[type=radio]:focus:focus-visible::after,
input[type=checkbox]:focus:focus-visible::after {
  content: " ";
  position: absolute;
  top: -2px;
  left: -2px;
  right: -2px;
  bottom: -2px;
  border: 2px solid #FFFFFF;
  outline: 3px solid #0078D7;
}

.form-control {
  display: block;
  width: 100%;
  height: 28px;
  padding: 3px 9px;
  font-size: 0.75rem;
  line-height: 1.428571429;
  color: #161616;
  background-color: white;
  background-image: none;
  border: 1px solid #757575;
  border-radius: 0px;
  -webkit-box-shadow: inset 0 1px 1px rgba(0, 0, 0, 0.075);
  box-shadow: inset 0 1px 1px rgba(0, 0, 0, 0.075);
  -webkit-transition: border-color ease-in-out 0.15s, box-shadow ease-in-out 0.15s;
  -o-transition: border-color ease-in-out 0.15s, box-shadow ease-in-out 0.15s;
  transition: border-color ease-in-out 0.15s, box-shadow ease-in-out 0.15s;
}
.form-control:focus {
  border-color: #8198b7;
  outline: 0;
  -webkit-box-shadow: inset 0 1px 1px rgba(0, 0, 0, 0.075), 0 0 8px rgba(129, 152, 183, 0.6);
  box-shadow: inset 0 1px 1px rgba(0, 0, 0, 0.075), 0 0 8px rgba(129, 152, 183, 0.6);
}
.form-control::-moz-placeholder {
  color: #6f6f6f;
  opacity: 1;
}
.form-control:-ms-input-placeholder {
  color: #6f6f6f;
}
.form-control::-webkit-input-placeholder {
  color: #6f6f6f;
}
.form-control::-ms-expand {
  border: 0;
  background-color: transparent;
}
.form-control[disabled], .form-control[readonly], fieldset[disabled] .form-control {
  background-color: #f9f9f9;
  opacity: 1;
}
.form-control[disabled], fieldset[disabled] .form-control {
  cursor: not-allowed;
}
textarea .form-control {
  height: auto;
}

textarea.form-control {
  height: auto;
}

input[type=search] {
  -webkit-appearance: none;
}

@media screen and (-webkit-min-device-pixel-ratio: 0) {
  input[type=date].form-control,
  input[type=time].form-control,
  input[type=datetime-local].form-control,
  input[type=month].form-control {
    line-height: 28px;
  }
}
.form-group {
  margin-bottom: 9px;
}

.radio,
.checkbox {
  position: relative;
  display: block;
  margin-top: 10px;
  margin-bottom: 10px;
}
.radio.disabled label, fieldset[disabled] .radio label,
.checkbox.disabled label,
fieldset[disabled] .checkbox label {
  cursor: not-allowed;
}
.radio label,
.checkbox label {
  min-height: 20px;
  padding-left: 20px;
  margin-bottom: 0;
  font-weight: 400;
  cursor: pointer;
}

.radio input[type=radio],
.radio-inline input[type=radio],
.checkbox input[type=checkbox],
.checkbox-inline input[type=checkbox] {
  position: static;
  display: inline-block;
  margin-left: -20px;
  margin-top: 7px;
  min-width: 13px;
}
@media only screen and (max-width: 768px) {
  .radio input[type=radio],
  .radio-inline input[type=radio],
  .checkbox input[type=checkbox],
  .checkbox-inline input[type=checkbox] {
    min-width: 16px;
  }
}

.radio input[type=radio],
.radio-inline input[type=radio] {
  vertical-align: top;
}

.radio + .radio,
.checkbox + .checkbox {
  margin-top: -5px;
}

.radio-inline,
.checkbox-inline {
  position: relative;
  display: inline-block;
  padding-left: 20px;
  margin-bottom: 0;
  vertical-align: top;
  line-height: 28px;
  font-weight: 400;
  cursor: pointer;
}

div.radio label.radio-inline {
  line-height: 28px;
}

.radio-inline + .radio-inline,
.checkbox-inline + .checkbox-inline {
  margin-top: 0;
  margin-left: 10px;
}

input[type=radio],
input[type=checkbox] {
  cursor: pointer;
}
input[type=radio][disabled], input[type=radio].disabled, fieldset[disabled] input[type=radio],
input[type=checkbox][disabled],
input[type=checkbox].disabled,
fieldset[disabled] input[type=checkbox] {
  cursor: not-allowed;
}

.radio-inline.disabled, fieldset[disabled] .radio-inline,
.checkbox-inline.disabled,
fieldset[disabled] .checkbox-inline {
  cursor: not-allowed;
}

.radio.disabled label, fieldset[disabled] .radio label,
.checkbox.disabled label,
fieldset[disabled] .checkbox label {
  cursor: not-allowed;
}

.help-block {
  display: block;
  color: #161616;
  font-size: 0.75rem;
  margin: 6px 0 12px;
  padding: 0;
  clear: both;
}
.help-block:last-child {
  margin: 2px 0 10px;
}
.help-block.alert-danger {
  margin: 3px 0 0;
  padding: 0 3px 0 3px;
  color: #d00;
  background-color: #fff7f7;
  border-color: #ffc4c4;
}

@media (min-width: 768px) {
  .form-inline .form-group {
    display: inline-block;
    margin-bottom: 0;
    vertical-align: top;
  }
  .form-inline .form-control {
    display: inline-block;
    width: auto;
    vertical-align: top;
  }
  .form-inline .form-control-static {
    display: inline-block;
  }
  .form-inline .input-group {
    display: inline-table;
    vertical-align: middle;
  }
  .form-inline .input-group .input-group-addon,
  .form-inline .input-group .input-group-btn,
  .form-inline .input-group .form-control {
    width: auto;
  }
  .form-inline .input-group > .form-control {
    width: 100%;
  }
  .form-inline .control-label {
    margin-bottom: 0;
    vertical-align: middle;
  }
  .form-inline .radio,
  .form-inline .checkbox {
    display: inline-block;
    margin-top: 0;
    margin-bottom: 0;
    vertical-align: middle;
  }
  .form-inline .radio label,
  .form-inline .checkbox label {
    padding-left: 0;
  }
  .form-inline .radio input[type=radio],
  .form-inline .checkbox input[type=checkbox] {
    position: relative;
    margin-left: 0;
  }
  .form-inline .has-feedback .form-control-feedback {
    top: 0;
  }
}

.form-horizontal {
  margin-bottom: 15px;
  background: white;
  /*
  // Reset spacing and right align labels, but scope to media queries so that
  // labels on narrow viewports stack the same as a default form example.
  @media (min-width: $screen-sm-min) {
  	.control-label {
  		text-align: right;
  		margin-bottom: 0;
  		padding-top: ($il-padding-base-vertical + 1); // Default padding plus a border
  	}
  } */
}
.form-horizontal .form-group {
  margin: 0px;
  padding: 3px 0;
  background-color: white;
}
.form-horizontal .radio,
.form-horizontal .checkbox,
.form-horizontal .radio-inline,
.form-horizontal .checkbox-inline {
  margin-top: 0;
  margin-bottom: 0;
  padding-top: 0;
  line-height: normal;
}
.form-horizontal .radio,
.form-horizontal .checkbox {
  min-height: 24px;
}
.form-horizontal label {
  color: #161616;
  font-size: 100%;
}
.form-horizontal .control-label {
  text-align: left;
  padding-bottom: 4px;
  min-height: 34px;
}
@media only screen and (max-width: 768px) {
  .form-horizontal .control-label {
    min-height: auto;
    padding-bottom: 0;
    margin-bottom: 0;
  }
}
.form-horizontal .control-label.col-sm-3.il_textarea {
  width: 100%;
}

.ilFormHeader {
  padding: 30px 0 12px 15px;
}
.ilFormHeader:not(:first-child) {
  margin: 15px 0 0 0;
  border-top: 1px solid #dddddd;
}
.ilFormHeader .ilHeader {
  vertical-align: middle;
}
.ilFormHeader .ilFormCmds {
  margin: 0;
  float: right;
}
.ilFormHeader h3 {
  margin: 0;
}

.ilFormHeader,
.ilFormFooter {
  color: #161616;
  background-color: white;
}

.ilSubForm {
  background-color: #f0f0f0;
  padding: 3px 0;
  margin-bottom: 9px;
  margin-left: 15px;
}
.ilSubForm .form-group {
  background-color: #f0f0f0;
  margin: 0;
}
@media (max-width: 768px) {
  .ilSubForm .form-group {
    margin: 6px 0;
  }
}
.ilSubForm .col-sm-9.il_textarea {
  width: 100%;
}

.ilFormFooter {
  margin: 0;
  padding: 3px 0 3px 0;
}

.ilFormFooter .ilFormCmds {
  text-align: right;
}

/* jQuery ui autocomplete menu */
input.ilHFormHighlighted,
.ui-state-focus {
  background-color: #ff9;
}

div.ilFormExternalSetting {
  margin-bottom: 10px;
}

div.ilFormExternalSetting ul {
  margin: 2px 0;
  padding-left: 25px;
}

div.ilFormExternalSetting span {
  color: #B54F00;
  /* font-style: italic; */
}

div[id^=ilFormField] {
  margin-bottom: 10px;
}

/* Hierarchy Form */
div.ilHFormHeader,
div.ilHFormFooter {
  color: #161616;
  background-color: white;
  padding: 4px 0 4px 22px;
}

div.ilHFormContent {
  padding: 20px 10px 20px 0px;
}
div.ilHFormContent table {
  width: 100%;
}

div.ilHFormItem {
  margin-bottom: 5px;
  display: table-row;
}

div.ilHFormHeader .ilFormCmds,
div.ilHFormFooter .ilFormCmds {
  float: right;
}

.ilHFormExpIcon,
.ilHFormCheckbox,
.ilHFormIcon {
  min-width: 20px;
  padding: 0;
}

.ilHFormItemCmd {
  padding: 0 10px;
}

.ilHFormExpIcon img,
.ilHFormIcon img {
  width: 19px;
  height: 19px;
}

.ilHFormInput,
.ilHFormInput input.form-control {
  width: 100%;
}

.wzdrow .form-control {
  height: 27.942857148px;
}

.ilHFormDropArea {
  margin: 6px 0;
  width: auto;
}

/* experimental: bootstrap'ed file upload */
.btn-file {
  position: relative;
  overflow: hidden;
}

.btn-file input[type=file] {
  position: absolute;
  top: 0;
  right: 0;
  min-width: 100%;
  min-height: 100%;
  font-size: 100px;
  text-align: right;
  filter: alpha(opacity=0);
  opacity: 0;
  outline: none;
  background: white;
  cursor: inherit;
  display: block;
}

.ilFormInnerCol {
  padding: 0;
}

.ilFormInnerCol .form-group {
  margin: 0;
}

input:invalid {
  background-color: #ffebeb;
  border-color: #d00;
}

.bootstrap-datetimepicker-widget {
  z-index: 2000;
}

/* provisory fix for #0021322  */
div[id$=color-picker-menu] {
  z-index: 3;
}

/* Services/Help */
#ilHelpText .ilc_text_inline_Strong {
  font-weight: 600;
}

#ilHelpBack {
  padding-bottom: 20px;
}

#ilHelpText {
  clear: both;
  font-size: 0.75rem;
}

#ilHelpText .ilc_list_o_NumberedList,
#ilHelpText .ilc_list_u_BulletedList {
  margin: 10px 0;
  padding: 0 0 0 25px;
}

#ilHelpText .ilc_list_o_NumberedList .ilc_list_o_NumberedList,
#ilHelpText .ilc_list_o_NumberedList .ilc_list_u_BulletedList,
#ilHelpText .ilc_list_u_BulletedList .ilc_list_u_BulletedList,
#ilHelpText .ilc_list_u_BulletedList .ilc_list_o_NumberedList {
  padding-left: 15px;
}

a#ilHelpClose {
  display: block;
  float: right;
  padding: 5px;
}

#ilHelpPanel .il_VAccordionHead {
  background-position: 3px 3px;
  padding: 5px 5px 5px 30px;
  font-size: 0.75rem;
  font-weight: 600;
  border: none;
}

#ilHelpPanel li {
  padding: 0;
}

#ilHelpPanel .ilGroupedListLE {
  padding: 5px 10px 5px 20px;
}

#il_screen_id {
  position: fixed;
  right: 0;
}
@media only screen and (max-width: 768px) {
  #il_screen_id {
    display: none;
  }
}

#mm_help li a span:first-child {
  width: 20px;
  display: inline-block;
}

.ilInfoScreenSec:not(:first-child) .ilFormHeader {
  margin: 15px 0 0 0;
  border-top: 1px solid #dddddd;
}

.il_InfoScreenPropertyValue {
  padding-top: 4px;
  padding-bottom: 4px;
}
.il_InfoScreenPropertyValue .ilProfile {
  margin: 0;
}

/* Services/Init */
@media only screen and (max-width: 768px) {
  div.ilStartupFrame {
    width: 100%;
  }
}

.ilStartupSection {
  padding-top: 20px;
  width: fit-content;
  margin-left: auto;
  margin-right: auto;
}
.ilStartupSection .control-label {
  width: 33.33%;
}
.ilStartupSection .control-label + div {
  width: 66.67%;
}
@media only screen and (max-width: 768px) {
  .ilStartupSection {
    padding-top: 15px;
    width: auto;
  }
  .ilStartupSection .control-label {
    width: 100%;
  }
  .ilStartupSection .control-label + div {
    width: 100%;
  }
}

ul.ilStartupSectionRegistrationLinks {
  list-style: none;
}
ul.ilStartupSectionRegistrationLinks li {
  display: inline-block;
}

div.ilStartupSection form.form-horizontal {
  border: 1px solid #dddddd;
  border-radius: 3px;
  text-align: left;
  width: 40em;
}
div.ilStartupSection form.form-horizontal .ilFormHeader {
  padding: 9px 15px;
  background-color: #f9f9f9;
}
div.ilStartupSection form.form-horizontal .form-group {
  margin: 9px 0;
}
@media only screen and (max-width: 768px) {
  div.ilStartupSection form.form-horizontal {
    width: auto;
  }
}

.ilLearningHistoryShowMore {
  text-align: center;
}

.ilPCLearnHist {
  background-color: white;
  padding: 3px 9px;
}

.ilLike {
  padding: 5px 0px;
  text-align: right;
}

.ilLike .modal {
  text-align: left;
}

.ilLike .modal .glyphicon {
  font-size: 160%;
}

.ilLike .badge {
  margin-left: -7px;
  top: 7px;
}

.ilLike .glyphicon {
  font-size: 130%;
}

.ilLike .il-counter-spacer {
  margin-left: 0px;
  font-size: 0.625rem;
  padding: 0;
  visibility: hidden;
}

.ilLike a {
  display: inline-block;
  /* padding: 2px 4px; */
}

.ilLike a:hover {
  text-decoration: none;
}

.ilLikeEmoticons {
  padding: 0;
}

.ilLikeEmoticons a {
  display: inline-block;
  font-size: 140%;
  padding: 4px;
}

.ilLikeEmoticons a:hover {
  text-decoration: none;
  /*background-color: $il-highlight-bg;*/
  background-color: #f0f0f0;
}

.ilLike .il-item img {
  max-width: 50%;
  float: right;
}

/* Services/Mail */
a.mailread, a.mailread:visited {
  font-weight: 400;
}

a.mailunread, a.mailunread:visited {
  font-weight: 600;
}

.iosMailFilter .checkbox {
  display: inline-block !important;
  margin: 0 10px !important;
}

.iosMailFilter .checkbox:first-child {
  margin: 0 15px !important;
}

.iosMailFilter .checkbox input[type=checkbox] {
  margin-left: -15px !important;
}

.ilMailAvatar {
  min-width: 45px !important;
  max-width: 45px !important;
  height: auto;
}

.pdMailRow .imageSpace {
  margin-left: 40px;
}
.pdMailRow > img {
  margin: 2px 0;
  max-width: 30px;
}

/* Services/MediaObjects */
.ilPlayerPreviewOverlayOuter {
  position: relative;
}

.ilPlayerPreviewOverlay {
  position: relative;
  width: 320px;
  height: auto;
  cursor: pointer;
}

.ilPlayerPreviewDescription {
  padding: 7px;
  font-size: 0.75rem;
  position: absolute;
  width: 100%;
  color: #f0f0f0;
  /* margin-top: -240px; */
  top: 0;
  background: url("./images/black60.png");
}

.ilPlayerPreviewOverlay img {
  cursor: pointer;
  width: 100%;
  height: 100%;
}

.ilPlayerPreviewDescriptionDownload {
  float: right;
}

.ilPlayerPreviewDescriptionDownload a {
  color: white;
}

.mejs-overlay-button {
  background-image: url("./images/bigplay.svg");
}

.ilPlayerPreviewPlayButton {
  background: url("./images/bigplay.svg") no-repeat scroll 0 0 transparent;
  height: 100px;
  left: 50%;
  margin: -50px 0 0 -50px;
  position: absolute;
  top: 50%;
  width: 100px;
  cursor: pointer;
}

.ilPlayerPreviewOverlay:hover .ilPlayerPreviewPlayButton {
  background-position: 0 -100px;
}

/* Services/Membership */
div.ilAttendanceListPrint td, div.ilAttendanceListPrint th {
  border: 1px solid #dddddd;
  padding: 2px;
}

th.ilMembershipRowActionsHeader {
  text-align: right;
}

th.ilMembershipRowActionsHeader span {
  padding-right: 6px;
}

body.ilBodyPrint {
  height: auto;
  background-color: white;
  margin: 10px;
  padding: 0;
}

/* Services/Navigation */
form.ilNavHistoryForm {
  padding: 0;
  margin: 0 5px 0 0;
  padding: 5px 5px 2px;
  border: 0 none;
  display: inline;
  font-size: 0.625rem;
}

input.ilNavHistorySubmit {
  color: #2255a0;
  padding: 0;
  margin: 0;
  border: 0 none;
  cursor: pointer;
  background-color: #f0f0f0;
}

select.ilNavHistorySelect {
  border: 0 none;
  padding: 0;
  background-image: none;
  text-decoration: none;
}

/* Services/News */
td.il-news {
  white-space: normal;
}
td.il-news .il-news-locator {
  margin: 2px 0px 4px 0px;
}
td.il-news .ilIcon {
  vertical-align: middle;
}
td.il-news .il-news-content {
  clear: both;
}
td.il-news .il-news-player {
  margin-top: 15px;
  max-width: 600px;
}
td.il-news .il_BlockInfo {
  text-align: right;
}

@media only screen and (max-width: 768px) {
  td.il-news {
    white-space: normal !important;
  }
}
span.ilNewsRssIcon {
  background-color: #B54F00;
  color: white;
  min-width: 36px;
  font-size: 0.625rem;
  text-align: center;
  display: inline-block;
  padding: 0 5px;
}
span.ilNewsRssIcon:hover {
  text-decoration: none;
  background-color: #823900;
}

/* timeline, see http://codepen.io/jasondavis/pen/fDGdK */
.ilTimeline {
  list-style: none;
  padding: 20px 0;
  position: relative;
}
.ilTimeline:before {
  top: 0;
  bottom: 0;
  position: absolute;
  content: " ";
  width: 3px;
  background-color: #757575;
  left: 50%;
  margin-left: -1.5px;
}
@media only screen and (max-width: 768px) {
  .ilTimeline:before {
    left: 90%;
  }
}
.ilTimeline > li {
  margin-bottom: 20px;
  position: relative;
  margin-right: 50%;
}
.ilTimeline > li:nth-child(even) {
  margin-left: 50%;
  margin-right: 0;
}
@media only screen and (max-width: 768px) {
  .ilTimeline > li:nth-child(even) {
    margin-left: 0;
  }
}
.ilTimeline > li:nth-child(even) > .ilTimelineBadge {
  left: 0;
  margin-left: -25px;
  right: auto;
  margin-right: 0;
}
@media only screen and (max-width: 768px) {
  .ilTimeline > li:nth-child(even) > .ilTimelineBadge {
    right: auto;
    left: 90%;
  }
}
@media only screen and (max-width: 768px) {
  .ilTimeline > li {
    margin-right: 0;
  }
}
.ilTimeline > li:before, .ilTimeline > li:after {
  content: " ";
  display: table;
}
.ilTimeline > li:after {
  clear: both;
}
.ilTimeline > li > .ilTimelinePanel {
  width: 88%;
  float: left;
  padding: 20px;
  position: relative;
  background: #f9f9f9;
  border: 1px solid #dddddd;
}
@media only screen and (max-width: 768px) {
  .ilTimeline > li > .ilTimelinePanel {
    width: 80%;
  }
}
.ilTimeline > li > .ilTimelinePanel:after {
  position: absolute;
  top: 27px;
  right: -14px;
  display: inline-block;
  border-top: 14px solid transparent;
  border-left: 14px solid #dddddd;
  border-right: 0 solid #dddddd;
  border-bottom: 14px solid transparent;
  content: " ";
}
.ilTimeline > li > .ilTimelinePanel .panel h2 {
  display: none;
}
.ilTimeline > li > .ilTimelineBadge {
  color: white;
  width: 50px;
  height: 50px;
  padding-top: 8px;
  line-height: 1.2em;
  font-size: 0.875rem;
  text-align: center;
  position: absolute;
  top: 16px;
  background-color: #737373;
  z-index: 100;
  border-radius: 50%;
  right: 0;
  margin-right: -25px;
}
@media only screen and (max-width: 768px) {
  .ilTimeline > li > .ilTimelineBadge {
    left: 90%;
    right: auto;
    margin-left: -25px;
  }
}
.ilTimeline > li > .ilTimelineBadge > .ilTimelineDay {
  font-size: 0.875rem;
}
.ilTimeline > li > .ilTimelineBadge > .ilTimelineMonth {
  font-size: 0.625rem;
}
.ilTimeline > li > .ilTimelineBadge > p {
  padding: 0;
  margin: 0;
}
.ilTimeline > li:nth-child(even) > .ilTimelinePanel {
  float: right;
}
@media only screen and (max-width: 768px) {
  .ilTimeline > li:nth-child(even) > .ilTimelinePanel {
    float: left;
  }
}
.ilTimeline > li:nth-child(even) > .ilTimelinePanel:before {
  border-left-width: 0;
  border-right-width: 15px;
  left: -15px;
  right: auto;
}
@media only screen and (max-width: 768px) {
  .ilTimeline > li:nth-child(even) > .ilTimelinePanel:before {
    border-left-width: 15px;
    border-right-width: 0;
    right: auto;
    right: -15px;
  }
}
.ilTimeline > li:nth-child(even) > .ilTimelinePanel:after {
  border-left-width: 0;
  border-right-width: 14px;
  left: -14px;
  right: auto;
}
@media only screen and (max-width: 768px) {
  .ilTimeline > li:nth-child(even) > .ilTimelinePanel:after {
    border-left-width: 14px;
    border-right-width: 0;
    left: auto;
    right: -14px;
  }
}
.ilTimeline .media-heading {
  clear: right;
  margin-top: 8px;
}
.ilTimeline div.ilNotesHeader {
  background-color: #f9f9f9;
}

.ilNewsTimelineTruncatedText {
  /*overflow: hidden;
  text-overflow: ellipsis;
  white-space: nowrap;*/
}

.ilNewsTimelineObjHead img {
  width: 22px;
  height: 22px;
}

.ilNewsTimelinePlayer {
  position: relative;
  z-index: 500;
}

.ilNewsTimelineUserImage {
  float: left;
  overflow: hidden;
  width: 100px;
}
@media only screen and (max-width: 768px) {
  .ilNewsTimelineUserImage {
    width: 50px;
  }
}

.ilNewsTimelineUserImage img {
  width: 75px;
  height: 75px;
}
@media only screen and (max-width: 768px) {
  .ilNewsTimelineUserImage img {
    width: 40px;
    height: 40px;
  }
}

.ilNewsTimelineContentSection {
  padding-left: 100px;
}
@media only screen and (max-width: 768px) {
  .ilNewsTimelineContentSection {
    padding-left: 50px;
  }
}

.ilNewsTimelineEditInfo {
  width: 90%;
}

.ilNewsTimelineMoreLoader {
  text-align: center;
}

.ilNewsTimelineMoreLoader img {
  width: 30px;
  height: 30px;
}

/* https://github.com/JoanClaret/jquery-dynamic-max-height */
.dynamic-height-wrap {
  overflow: hidden;
  position: relative;
  -webkit-transition: max-height 0.25s ease-in-out;
  -o-transition: max-height 0.25s ease-in-out;
  transition: max-height 0.25s ease-in-out;
  width: 100%;
}

/* Bottom gradient (optional, but recommended)*/
.dynamic-height-active .dynamic-height-wrap:before {
  background: linear-gradient(to bottom, rgba(240, 249, 255, 0) 0%, white 100%);
  bottom: 0;
  content: "";
  height: 30px;
  left: 0;
  position: absolute;
  right: 0;
  z-index: 1;
}

.dynamic-height-active .dynamic-show-more {
  display: inline-block;
}

.dynamic-show-more {
  display: none;
}

.ilTimeline .ilNotes {
  margin: 0 -20px -20px -20px;
  padding: 10px 20px;
}

/* Services/Notes */
#notes_embedded_outer {
  /* background-color: $il-main-bg; */
}

#notes_embedded_outer .il_ContainerItemCommands {
  padding-top: 15px;
}

div.ilNotes {
  background-color: white;
  padding: 15px;
}

#ilRightPanel div.ilNotes {
  background-color: white;
}

div.ilNotes .fullwidth_invisible {
  background-color: transparent;
  padding: 10px;
}

div.ilComment {
  padding-left: 50px;
}

div.ilNotesUImage {
  float: left;
  margin-left: -50px;
}
div.ilNotesUImage img {
  width: 40px;
  height: 40px;
}

div.ilNoteText {
  font-size: 0.75rem;
  margin-top: 5px;
}

div.ilNotesHeader {
  background-color: #f9f9f9;
  margin-bottom: 5px;
  padding: 3px 9px;
}
div.ilNotesHeader h3 img {
  width: 40px;
  height: 40px;
}

#il_center_col div.ilNotesHeader {
  display: none;
}

#ilRightPanel div.ilNotesHeader {
  padding: 5px;
}

h3.ilNotesHeader {
  font-size: 1rem;
  color: #161616;
  display: inline;
}

h4.ilNoteTitle {
  font-size: 0.875rem;
  margin: 0;
  padding: 0;
}

td.ilNoteList {
  padding: 10px 5px;
  border-top: 1px solid #dddddd;
  vertical-align: top;
}

textarea#note {
  height: 6em;
}

div.ilNoteInput {
  padding-bottom: 10px;
}

.ilNotesCheckboxes .ilComment {
  padding-left: 80px;
}
.ilNotesCheckboxes .ilNoteList input[type=checkbox] {
  position: absolute;
}

[data-note-el=edit-form-area] > button {
  margin-bottom: 9px;
}

.il-notes-section .panel .dropdown-menu {
  right: 0;
  left: inherit;
}

.il-notes-section .il-standard-form-header {
  border-top: 1px solid #dddddd;
}
.il-notes-section .il-standard-form-header .il-standard-form-cmd {
  visibility: hidden;
}

.il-notes-section textarea {
  height: 6em;
}

/* Services/Object */
.ilHeadAction img {
  width: 18px;
  height: 18px;
}

.il_ItemProperty .badge {
  font-size: 0.625rem;
  padding: 2px 4px;
  margin-top: -1px;
  margin-left: -5px;
  position: absolute;
}

div.ilCreationFormSection .form-horizontal {
  margin-top: -1px;
  padding-top: 1px;
}

.ilObjListRow {
  border-bottom: 1px solid #dddddd;
  background-color: white;
}
.ilObjListRow:last-child {
  border-bottom: none;
}

.table-striped {
  border-collapse: separate;
}
.table-striped > tbody > tr.ilObjListRow > td {
  background-color: white;
}
.table-striped > tbody > tr.ilObjListRow:hover > td {
  background-color: #f3f5f8;
}
.table-striped > tbody > tr.ilObjListRow:hover:nth-child(2n+1) > td {
  background-color: #f3f5f8;
}

[data-onscreenchat-inact-userid] {
  opacity: 0.3 !important;
}

.ilOnScreenChatWindowHeaderTooltip ul {
  text-align: left;
  list-style-type: none;
  margin: 0;
  padding: 0;
}

#onscreenchat-container {
  position: fixed;
  bottom: 0;
  left: 0;
  right: 0;
  width: 100%;
  /*height: 100px;*/
  overflow: visible;
  pointer-events: none;
  z-index: 1039;
}
#onscreenchat-container .iosOnScreenChat {
  margin-right: -3px;
}
#onscreenchat-container .popover {
  max-width: 200px;
  min-height: 100px;
  word-break: break-word;
}
#onscreenchat-container .popover a {
  border: 1px solid white;
  padding: 1px 0 1px 2px;
}
#onscreenchat-container .popover a:hover {
  border: 1px solid silver;
}
#onscreenchat-container .popover a img {
  max-width: 19px;
  max-height: 19px;
}
#onscreenchat-container .row {
  position: relative;
}
#onscreenchat-container .chat-window-wrapper {
  bottom: 0;
  padding-left: 5px;
  padding-right: 5px;
  width: 278px;
  height: 377px;
  background-color: white;
}
#onscreenchat-container .chat-window-wrapper:last-child {
  padding-left: 0;
}
#onscreenchat-container .chat-window-wrapper .chat-img img {
  height: 30px;
  width: 30px;
}
#onscreenchat-container .chat-window-wrapper li.left .chat-img {
  margin-right: 5px;
}
#onscreenchat-container .chat-window-wrapper li.right .chat-img {
  margin-left: 5px;
}
#onscreenchat-container .chat-window-wrapper .iosOnScreenChatBodyMsg {
  overflow-x: hidden;
  overflow-wrap: break-word;
  word-wrap: break-word;
  -ms-hyphens: auto;
  -moz-hyphens: auto;
  -webkit-hyphens: auto;
  hyphens: auto;
}
#onscreenchat-container .chat-window-wrapper .panel-footer-for-shadow {
  height: 0;
  width: 0;
}
#onscreenchat-container .chat-window-wrapper .iosOnScreenChatMessageContainer {
  resize: none;
  width: 100%;
  border: 1px solid;
  background: white;
  height: 25px;
}
#onscreenchat-container .chat-window-wrapper .osc_truncate_username {
  width: 150px;
  white-space: nowrap;
  overflow: hidden;
  text-overflow: ellipsis;
  display: inline-block;
}
#onscreenchat-container .chat-window-wrapper .text-muted-left {
  width: 160px;
  margin-top: -4px;
  text-align: right;
}
#onscreenchat-container .chat-window-wrapper .text-muted-right {
  width: 160px;
  margin-top: -4px;
  text-align: left;
}
#onscreenchat-container .chat-window-wrapper .osc_truncate_username_left {
  width: 160px;
  white-space: nowrap;
  overflow: hidden;
  text-overflow: ellipsis;
  display: inline-block;
  margin-bottom: -5px;
  text-align: right;
}
#onscreenchat-container .chat-window-wrapper .osc_truncate_username_right {
  width: 160px;
  white-space: nowrap;
  overflow: hidden;
  text-overflow: ellipsis;
  display: inline-block;
}
#onscreenchat-container .chat-window-wrapper .chat {
  list-style: none;
  margin: 0;
  padding: 0;
  min-height: calc(100% - 50px);
}
#onscreenchat-container .chat-window-wrapper .chat li.separator:not(:first-child) {
  margin-top: 10px;
}
#onscreenchat-container .chat-window-wrapper .chat li.header:not(:first-child) {
  margin-top: 15px;
}
#onscreenchat-container .chat-window-wrapper .chat li {
  padding-bottom: 5px;
}
#onscreenchat-container .chat-window-wrapper .chat li.separator {
  text-align: center;
  background-color: #f9f9f9;
}
#onscreenchat-container .chat-window-wrapper .chat li.separator p {
  font-size: 0.75rem;
}
#onscreenchat-container .chat-window-wrapper .chat li.header, #onscreenchat-container .chat-window-wrapper .chat li.message {
  padding-left: 15px;
  padding-right: 15px;
}
#onscreenchat-container .chat-window-wrapper .chat li.message.right .chat-body {
  text-align: justify;
  float: right;
  max-width: 85%;
}
#onscreenchat-container .chat-window-wrapper .chat li.message.left .chat-body {
  text-align: justify;
  width: 85%;
}
#onscreenchat-container .chat-window-wrapper .chat li .chat-body .header strong {
  font-size: 0.625rem;
}
#onscreenchat-container .chat-window-wrapper .chat li .chat-body p {
  margin: 0;
  color: #6f6f6f;
  font-size: 0.75rem;
}
#onscreenchat-container .chat-window-wrapper .panel {
  pointer-events: auto;
  margin: 0;
  border: 1px solid #dddddd;
}
#onscreenchat-container .chat-window-wrapper .panel .panel-heading {
  font-size: 0.625rem;
  display: block;
  padding: 5px 5px 5px 15px;
  pointer-events: auto;
  margin: 0;
  vertical-align: middle;
}
#onscreenchat-container .chat-window-wrapper .panel .panel-heading .btn {
  padding: 0 4px;
}
#onscreenchat-container .chat-window-wrapper .panel .panel-heading img {
  width: 16px;
  height: 16px;
  vertical-align: sub;
}
#onscreenchat-container .chat-window-wrapper .panel .panel-heading a.glyph {
  vertical-align: middle;
}
#onscreenchat-container .chat-window-wrapper .panel .panel-heading .minimize {
  margin-left: 5px;
  vertical-align: middle;
}
#onscreenchat-container .chat-window-wrapper .panel .panel .slidedown .glyphicon, #onscreenchat-container .chat-window-wrapper .panel .chat .glyphicon {
  margin-right: 5px;
}
#onscreenchat-container .chat-window-wrapper .panel .panel-body {
  height: auto;
  overflow-y: scroll;
  position: relative;
  height: 250px;
  padding-left: 0;
  padding-right: 0;
  padding-bottom: 0;
}
#onscreenchat-container .chat-window-wrapper .panel .panel-body .fader {
  position: -webkit-sticky;
  position: sticky;
  bottom: 0;
  width: 100%;
  height: 50px;
  background: -webkit-gradient(linear, left top, left bottom, from(rgba(255, 255, 255, 0)), to(#fff));
  background: linear-gradient(to bottom, rgba(255, 255, 255, 0) 0%, #fff 100%);
}
#onscreenchat-container .chat-window-wrapper .panel .panel-body .fader .typing-info {
  font-size: 0.6em;
  position: absolute;
  bottom: 0;
  padding: 2px 5px;
  text-align: right;
  width: 100%;
}
#onscreenchat-container .chat-window-wrapper .panel .panel-footer {
  position: relative;
  border-top: none;
  padding-top: 15px;
  padding-bottom: 15px;
}

.iosOnScreenChatModalBody .ui-menu-item {
  padding: 5px;
}
.iosOnScreenChatModalBody .ui-menu-item-wrapper {
  cursor: pointer !important;
}

.ilOnScreenChatSearchLoader {
  vertical-align: middle;
  width: 10px;
  height: 10px;
  margin-left: 5px;
  display: inline-block;
}

/* Services/Rating */
img.ilRatingIcon {
  width: 16px;
  height: 16px;
}

img.ilRatingMarker {
  width: 7px;
  height: 7px;
}

a.ilRating {
  text-decoration: none;
}

div.ilRatingOverlay {
  z-index: 1000 !important;
  padding: 0 5px;
  display: none;
}

#ilMMSearch ul li {
  padding: 5px;
}
#ilMMSearch ul li label {
  font-weight: 400;
}

#ilMMSearchMenu legend {
  margin-bottom: 0;
  margin-top: 20px;
  font-size: 1rem;
  border-bottom: 0;
}
#ilMMSearchMenu p {
  white-space: nowrap;
}

#main_menu_search {
  width: 80%;
}

div.ilMainMenuSearch {
  padding: 0 10px 3px;
  margin: 1px 0 2px -1px;
  line-height: 26px;
}

input.ilMainMenuSearch {
  cursor: pointer;
  border: none;
  color: #161616;
  width: 150px;
  padding: 2px 4px 1px;
  margin: 0;
  background-color: white;
  min-height: 16px;
  -webkit-box-shadow: inset 1px 1px 2px #a0a0a0;
  box-shadow: inset 1px 1px 2px #a0a0a0;
  line-height: 1;
}

#mm_search_menu_head {
  background-color: #f9f9f9;
  padding: 5px;
  font-size: 0.625rem;
}
#mm_search_menu_head p {
  margin: 0;
}
#mm_search_menu_head input {
  margin: 0;
  padding: 0;
}

#il_search_toolbar > div {
  padding-top: 6px;
}
#il_search_toolbar div.ilFormOption {
  width: auto;
}
#il_search_toolbar div.ilFormFooter {
  display: none;
}

#mm_search_menu_ac .ui-menu {
  border: 0 none;
  -webkit-box-shadow: none;
  box-shadow: none;
  color: #161616;
}

span.ilSearchHighlight {
  font-weight: 600;
}

div.il_SearchFragment {
  margin: 2px 0 5px;
  font-size: 0.625rem;
  font-weight: 400;
  text-align: left;
}

#ilSearchResultsTable.table-striped > tbody > tr > td {
  background-color: transparent;
}

#search_area_form {
  min-width: 350px;
}
#search_area_form .form-horizontal .control-label {
  padding-top: 0;
}

/* Services/Skill */
div.ilSkill {
  background: #f9f9f9;
  padding: 15px;
  margin-bottom: 20px;
  margin-top: 10px;
}

div.ilSkill > h3 {
  margin: 10px 0;
  padding: 0;
  font-size: 1rem;
  float: left;
}

div.ilSkill > h4 {
  margin: 10px 0;
  padding: 0;
  font-size: 0.875rem;
  color: #6f6f6f;
  float: left;
  clear: left;
}

table.ilSkill, td.ilSkill, th.ilSkill {
  border: 1px solid #dddddd;
}

div.ilSkillActions {
  margin-top: -5px;
  margin-right: 15px;
  float: right;
}

div.ilSkill .ilSkillActions {
  margin-right: 0px;
}

table.ilSkill {
  margin-bottom: 5px;
  margin-left: 50px;
  background-color: white;
  border-collapse: collapse;
  clear: both;
}

td.ilSkill, th.ilSkill {
  font-size: 0.625rem;
  padding: 4px;
  min-width: 50px;
}

td.ilSkill {
  text-align: center;
  vertical-align: middle;
}

td.ilSkillLevel {
  cursor: pointer;
}

th.ilSkill, td.ilSkillLevel {
  background-color: #f9f9f9;
}

td.ilSkillSelf {
  background-color: #fff0e0;
}

td.ilSkillMat {
  background-color: #f0f0ff;
}

div.ilSkillSuggRes {
  margin-left: 50px;
}

th.ilSkillEntryHead {
  width: 250px;
}

.ilSkillEvalItem {
  border-left: 5px solid;
  margin: 2px 0;
  padding: 10px;
}
.ilSkillEvalItem > .row > div {
  padding-top: 3px;
  padding-bottom: 3px;
}

.ilSkillEvalItem.ilSkillEvalType1 {
  border-color: #307C88;
}

.ilSkillEvalItem.ilSkillEvalType2 {
  border-color: #d38000;
}

.ilSkillLevelDescription, .ilSkillMaterial, .ilSkillSuggResources {
  padding: 5px 10px 5px 15px;
}
.ilSkillLevelDescription > .row > div, .ilSkillMaterial > .row > div, .ilSkillSuggResources > .row > div {
  padding-top: 2px;
  padding-bottom: 2px;
}

.ilSkillResourceList > h5 {
  margin-top: 25px;
}
.ilSkillResourceList > div {
  padding: 5px 10px 5px 15px;
}
.ilSkillResourceList > div > .row > div {
  padding-top: 2px;
  padding-bottom: 2px;
}

.ilSkillEvalItem.ilSkillEvalType3 {
  border-color: #557b2e;
}

.ilSkillEvalItem > .row > .ilSkillEvalType1 {
  color: #307C88;
}

.ilSkillEvalItem > .row > .ilSkillEvalType2 {
  color: #d38000;
}

.ilSkillEvalItem > .row > .ilSkillEvalType3 {
  color: #557b2e;
}

.ilSkillFilter .ilToolbar select.form-control {
  display: block;
}

.ilSkillCategoryDescription {
  margin: 0px 5px;
  padding-bottom: 15px;
}

.ilSkillEntriesHeader {
  padding: 10px 0px 5px;
}
.ilSkillEntriesHeader > .ilSkillEntriesHeaderByline {
  font-size: 0.8em;
  color: #808080;
}

.ilSkillEntriesAllButton, .ilSkillEntriesOnlyLatestButton {
  padding: 5px 5px 5px;
}

/* Services/Style */
.ilPositionStatic {
  position: static;
}

/* PageLayout Previews */
.il-style-layout-preview-wrapper {
  width: 160px;
  height: 120px;
  margin: 3px;
  background-color: white;
  border: 0;
  box-shadow: 1px 1px 3px 1px rgba(0, 0, 0, 0.3);
}

div.ilc_QuestionPlaceHolderThumb,
div.ilc_MediaPlaceHolderThumb,
div.ilc_TextPlaceHolderThumb,
div.ilc_PredTextPlaceHolderThumb {
  margin: 1px;
  padding: 5px 2px 5px 0;
  border: 1px solid #2c2c2c;
  font-size: 0.625rem;
  background: url("./images/question_placeholder_thumb.png") no-repeat center;
  background-color: white;
  font-weight: 600;
}

div.ilc_MediaPlaceHolderThumb {
  background-image: url("./images/media_placeholder_thumb.png");
}

div.ilc_TextPlaceHolderThumb {
  background-image: url("./images/text_placeholder_thumb.png");
}

div.ilc_PredTextPlaceHolderThumb {
  background-image: url("./images/pred_text_placeholder_thumb.png");
}

div.ilc_HeadlineThumb {
  font-size: 0.75rem;
  font-weight: 600;
  width: 100%;
  border-bottom: 1px solid #2c2c2c;
  color: #161616;
  margin: 2px 0 4px;
}

table {
  background-color: transparent;
}
table col[class*=col-] {
  position: static;
  display: table-column;
  float: none;
}
table td[class*=col-],
table th[class*=col-] {
  position: static;
  display: table-cell;
  float: none;
}

caption {
  padding-top: 9px;
  padding-bottom: 9px;
  color: #2c2c2c;
  text-align: left;
}

th {
  text-align: left;
}

.table {
  width: 100%;
  max-width: 100%;
  margin-bottom: 0;
}
.table > thead > tr > th,
.table > thead > tr > td,
.table > tbody > tr > th,
.table > tbody > tr > td,
.table > tfoot > tr > th,
.table > tfoot > tr > td {
  padding: 9px;
  line-height: 1.428571429;
  vertical-align: top;
  border-top: 1px solid #dddddd;
}
.table > thead > tr > th {
  vertical-align: bottom;
  border-bottom: 2px solid #dddddd;
}
.table > caption + thead > tr:first-child > th,
.table > caption + thead > tr:first-child > td,
.table > colgroup + thead > tr:first-child > th,
.table > colgroup + thead > tr:first-child > td,
.table > thead:first-child > tr:first-child > th,
.table > thead:first-child > tr:first-child > td {
  border-top: 0;
}
.table > tbody + tbody {
  border-top: 2px solid #dddddd;
}
.table .table {
  background-color: white;
}

.table-condensed > thead > tr > th,
.table-condensed > thead > tr > td,
.table-condensed > tbody > tr > th,
.table-condensed > tbody > tr > td,
.table-condensed > tfoot > tr > th,
.table-condensed > tfoot > tr > td {
  padding: 6px;
}

.table-striped > tbody > tr:nth-of-type(odd) {
  background-color: white;
}

.table-responsive {
  min-height: 0.01%;
  overflow-x: auto;
}
@media screen and (max-width: 767px) {
  .table-responsive {
    width: 100%;
    margin-bottom: 15px;
    overflow-y: hidden;
    -ms-overflow-style: -ms-autohiding-scrollbar;
    border: 1px solid #dddddd;
  }
  .table-responsive > .table {
    margin-bottom: 0;
  }
  .table-responsive > .table > thead > tr > th,
  .table-responsive > .table > thead > tr > td,
  .table-responsive > .table > tbody > tr > th,
  .table-responsive > .table > tbody > tr > td,
  .table-responsive > .table > tfoot > tr > th,
  .table-responsive > .table > tfoot > tr > td {
    white-space: nowrap;
  }
}

/* Services/Table */
div.tblfooter {
  font-weight: 400;
  background-color: #f9f9f9;
  padding: 3px;
  font-size: 0.625rem;
  text-align: right;
}

div.ilTableNav {
  font-weight: 400;
  padding: 0 15px;
  font-size: 0.625rem;
  text-align: right;
  line-height: 20px;
}
div.ilTableNav .ilValignMiddle span, div.ilTableNav .ilValignMiddle a, div.ilTableNav .ilValignMiddle label {
  vertical-align: middle;
}
div.ilTableNav .ilValignMiddle label {
  margin-bottom: 0;
}
div.ilTableNav table {
  width: 100%;
}
div.ilTableNav select {
  display: inline-block;
}
div.ilTableNav .ilFloatRight .ilOverlay {
  display: none;
}

tr.tblfooter {
  color: #161616;
  font-weight: 400;
  background-color: #f9f9f9;
  border-top: 1px solid #f0f0f0;
}

td.submit {
  padding: 3px;
  vertical-align: top;
  background-color: #f9f9f9;
}

div.ilTableHeaderTitleBlock {
  font-weight: 600;
  padding: 3px;
  font-size: 0.75rem;
  color: #161616;
  border-bottom: 1px solid #dddddd;
}

div.ilTableHeaderTitle {
  margin: 12px 0 0 15px;
  padding: 0;
}
div.ilTableHeaderTitle + .ilHeaderDesc {
  margin: 0 15px 9px;
}

h3.ilTableHeaderTitleBlock {
  font-weight: 600;
  font-size: 0.875rem;
  display: inline;
  padding: 0;
  margin: 0;
}

h3.ilTableHeaderTitle {
  display: inline;
}

div.ilTableOuter {
  padding: 0;
  background-color: #f9f9f9;
}

div.ilTableSelectAll {
  background-color: white;
  padding: 6px 15px;
  font-size: 0.75rem;
  border-top: 1px solid #dddddd;
}

div.ilTableSelectAll label {
  padding-left: 13px;
}

div.ilTableCommandRow, div.ilTableCommandRowTop {
  background-color: #f9f9f9;
  padding: 6px 12px;
  font-size: 0.75rem;
}

span.ilTableFootLight {
  color: #161616;
}

div.ilTableFilterActivator {
  margin: 0 0 6px 12px;
}

.ilTableMenuItem {
  margin: 0 10px 0 0;
}

div.ilTableFilter {
  padding: 0 0 6px 0;
  margin: 0;
}

legend.ilTableFilter {
  font-size: 0.625rem;
  border: none;
  padding: 0 15px;
  margin: 0;
  font-weight: 400;
  text-align: right;
}
legend.ilTableFilter > a.btn {
  margin-right: -15px;
  margin-top: -12px;
  vertical-align: middle;
}

fieldset.ilTableFilter {
  background-color: #f9f9f9;
  padding: 12px 15px;
  margin: 6px 0 15px 0;
}

div.ilTableFilterLabel {
  font-style: italic;
  background-color: #f9f9f9;
  padding: 3px 0px;
}

div.ilTableFilterLabel label {
  margin: 0;
}

div.ilTableFilterInput {
  min-width: 150px;
  padding: 0 0 5px 0;
}

div.ilTableFilterInput select {
  width: 100%;
  max-width: 150px;
}

div.ilTableFilterInput .radio, div.ilTableFilterInput .checkbox {
  margin: 0;
}

td.ilFilterOption {
  text-align: left;
  vertical-align: top;
  font-size: 0.625rem;
  white-space: nowrap;
  padding: 0 10px 10px 0;
  min-width: 150px;
}

td.ilFilterType {
  font-size: 0.625rem;
  font-weight: 600;
  text-align: left;
  white-space: nowrap;
  padding: 3px;
}

div.ilTableContainer {
  overflow: auto;
}

.tblheader {
  font-weight: 400;
}

tr.tblheader {
  font-weight: 400;
  background-color: #f9f9f9;
  font-size: 0.75rem;
  border-bottom: 1px solid #dddddd;
}

/* ---------------- alternating tablerowcolors ----------------- */
.tblrow2_mo {
  background-color: #f0f0f0;
  color: #161616;
  padding: 3px;
}

.tblrow1_mo {
  background-color: white;
  color: #161616;
  padding: 3px;
}

.tblrow1_mo:hover, .tblrow2_mo:hover {
  background-color: #d0d0ff;
}

.tblrowmarked {
  background-color: #e2e8ef;
  color: #161616;
  padding: 3px;
}

.tblrow2top {
  background-color: #f0f0f0;
  color: #161616;
  padding: 3px;
  vertical-align: top;
}

.tblrow1top {
  background-color: white;
  color: #161616;
  padding: 3px;
  vertical-align: top;
}

.tblrowmarkedtop {
  background-color: #e2e8ef;
  color: #161616;
  padding: 3px;
  vertical-align: top;
}

.table > thead > tr > th {
  border-bottom: 1px solid #dddddd;
  background-color: white;
}

.ilTableOuter .table {
  background-color: white;
}
.ilTableOuter .table tr th:first-child, .ilTableOuter .table tr td:first-child {
  padding-left: 15px;
}

td > img[src$="icon_custom.svg"] {
  max-width: 32px;
}

.ilTableCommandRowTop .ilFloatLeft img, .ilTableCommandRowTop .ilFloatLeft select, .ilTableCommandRow .ilFloatLeft img, .ilTableCommandRow .ilFloatLeft select {
  display: inline-block;
}

@media only screen and (max-width: 768px) {
  .table-responsive {
    overflow-x: auto;
    max-width: 94vw;
  }
}
@media (min-width: 768px) {
  .table-responsive {
    overflow: visible;
  }
}
/* Services/Tags */
.ilTagCloud {
  font-size: 0.75rem;
  padding: 6px 0;
}

.il-maincontrols-slate .ilTagCloud {
  padding: 6px 12px;
}

.ilTag {
  background-color: #75deea;
  /* background-color: lighten($brand-primary, 10%); */
  color: #161616;
  display: inline-block;
  white-space: nowrap;
  padding: 1px 5px;
  margin: 3px 6px 3px 0;
  border-radius: 3px;
}
.ilTag .ilTagRelHigh {
  background-color: #85d1da;
  color: #161616;
}
.ilTag .ilTagRelMiddle {
  background-color: #95c5ca;
  color: #161616;
}
.ilTag .ilTagRelLow {
  background-color: #a5b8ba;
  color: #161616;
}
.ilTag .ilTagRelVeryLow {
  background-color: #b0b0b0;
  color: #161616;
}
.ilTag.ilHighlighted, .ilTag.ilHighlighted:hover {
  background-color: #B54F00;
  color: white;
}
.ilTag.ilHighlighted:hover, .ilTag.ilHighlighted:hover:hover {
  background-color: #9c4400;
}

a.ilTag:hover, a.ilTag:active {
  text-decoration: none;
  color: #161616;
  background-color: #75deea;
}

#il_tags_modal textarea {
  resize: vertical;
}

#tos_documents td.std .dropdown {
  display: inline-block;
}

/* Services/UIComponent/AdvancedSelectionList */
div.il_adv_sel {
  border: 1px solid #dddddd;
  -webkit-box-shadow: 2px 2px 4px #c0c0c0;
  box-shadow: 2px 2px 4px #c0c0c0;
}

table.il_adv_sel {
  color: #161616;
  background-color: white;
  border-spacing: 0;
  cursor: pointer;
}

tr.il_adv_sel {
  cursor: pointer;
}

tr.il_adv_sel_act {
  background-color: #fff9bc;
  cursor: pointer;
}

td.il_adv_sel {
  border-bottom: 1px solid #dddddd;
  padding: 3px 10px;
  text-align: left;
  white-space: nowrap;
  cursor: pointer;
  font-weight: 400;
}

#ilAdvSelListTable_item_creation td.il_adv_sel {
  min-width: 150px;
}

td.il_adv_sel_ic {
  border-bottom: 1px solid #dddddd;
  padding: 3px 0 3px 10px;
  text-align: left;
  cursor: pointer;
}

td.ilAsyncImgLoader {
  padding: 0 40px;
}

span[id^=ilAdvSelListAnchorElement_] + div {
  position: absolute;
  z-index: 5000;
  left: 0;
  right: 0;
}

div[id^=ilAdvSelListTable_] {
  overflow: auto;
  background-color: white;
  clear: both;
  display: none;
  position: absolute;
}

@media only screen and (min-width: 1200px) {
  #ilAdvSelListAnchorText_asl + ul.dropdown-menu > li > div.row .row,
  #ilAdvSelListAnchorText_asl + .dropdown-backdrop + ul.dropdown-menu > li > div.row .row,
  #mm_adm_tr + span + ul.dropdown-menu > li > div.row .row,
  #mm_adm_tr + ul.dropdown-menu > li > div.row .row {
    width: auto;
  }
  #ilAdvSelListAnchorText_asl + ul.dropdown-menu > li > div.row ul,
  #ilAdvSelListAnchorText_asl + .dropdown-backdrop + ul.dropdown-menu > li > div.row ul,
  #mm_adm_tr + span + ul.dropdown-menu > li > div.row ul,
  #mm_adm_tr + ul.dropdown-menu > li > div.row ul {
    min-width: 250px;
  }
}
@media only screen and (max-width: 768px) {
  #ilAdvSelListAnchorText_asl + ul.dropdown-menu > li > div.row,
  #ilAdvSelListAnchorText_asl + .dropdown-backdrop + ul.dropdown-menu > li > div.row,
  #mm_adm_tr + span + ul.dropdown-menu > li > div.row,
  #mm_adm_tr + ul.dropdown-menu > li > div.row {
    width: 100% !important;
    margin: 0;
  }
}

@media only screen and (max-width: 992px) {
  #ilAdvSelListAnchorText_asl + ul.dropdown-menu > li > div.row {
    min-width: 260px;
  }
}
@media only screen and (min-width: 992px) and (max-width: 1200px) {
  #ilAdvSelListAnchorText_asl + ul.dropdown-menu > li > div.row {
    min-width: 520px;
  }
}
@media only screen and (min-width: 1200px) {
  #ilAdvSelListAnchorText_asl + ul.dropdown-menu > li > div.row {
    min-width: 780px;
  }
}

@media only screen and (max-width: 768px) {
  #ilAdvSelListAnchorText_asl + ul.dropdown-menu {
    position: absolute;
    background-color: white;
  }
}

div.ilNewObjectSelector {
  display: block;
  text-align: right;
  margin-bottom: 8px;
  padding: 0;
  width: 100%;
}
div.ilNewObjectSelector > .btn-group.open {
  display: inline-block;
  width: 100%;
}
div.ilNewObjectSelector > .btn-group.open #ilAdvSelListAnchorText_asl {
  float: right;
}
div.ilNewObjectSelector > .btn-group.open #ilAdvSelListAnchorText_asl + .dropdown-menu {
  top: 30px;
  right: 0;
  left: auto;
}
div.ilNewObjectSelector > .btn-group.open #ilAdvSelListAnchorText_asl + .dropdown-menu .dropdown-header {
  margin-right: 1px;
}

#il-add-new-item-gl h2, #il-add-new-item-gl a {
  white-space: break-spaces;
}

/* Services/UIComponent/Checklist */
div.ilChecklist ul {
  list-style-type: none;
  margin: 0;
  padding: 0;
}

div.ilChecklist ul li {
  padding: 0;
  font-size: 0.75rem;
}

div.ilChecklist ul li a, div.ilChecklist ul li span {
  padding: 5px 5px;
  margin: 0 -5px;
  display: block;
}

div.ilChecklist ul a:hover {
  text-decoration: none;
  color: #4c6586;
}

div.ilChecklist ul li a:hover {
  background-color: #e2e8ef;
}

div.ilChecklist ul li p, div.ilChecklist ul li p:hover {
  color: #6f6f6f;
  font-size: 0.625rem;
  text-decoration: none;
  padding: 0;
  margin-top: 0;
}

div.ilChecklist ul li img {
  width: 18px;
  height: 18px;
  float: right;
}

.ilSetupContent div.ilChecklist {
  min-width: 200px;
}

/* Services/UI/Explorer2 */
table.ilExplorer {
  width: 100%;
  background-color: #f9f9f9;
}

body.il_Explorer {
  background: none #f9f9f9;
}

div.il_Explorer {
  margin: 0;
  min-height: 468px;
  padding: 10px 5px 15px;
}

div.ilExpH {
  padding-top: 48px;
  min-height: 35px;
}

td.ilExpBody {
  border-top: 1px solid #dddddd;
  background-color: #f9f9f9;
}

h1.ilExplorerHead {
  color: #161616;
  margin: 0;
  padding: 10px 5px 10px 28px;
  vertical-align: top;
  text-align: left;
  font-weight: 600;
  font-size: 0.75rem;
}

div.il_ExplorerTree {
  font-size: 0.75rem;
}

ul.il_Explorer {
  margin: 0 0 0 10px;
  padding: 0;
  list-style: none;
}

ul.il_ExplorerNoIndent {
  margin: 0;
  padding: 0;
  list-style: none;
}

li.il_Explorer {
  margin: 0;
  padding: 0;
  white-space: nowrap;
}

a.il_HighlightedNode, .ilHighlighted {
  background-color: #e2e8ef;
  padding: 0 5px;
}

li.ilExplSecHighlight {
  background-color: #f9f9f9 !important;
  border-top: solid 2px #557196;
  border-bottom: solid 2px #557196;
}

div.il_ExplorerItemDescription {
  margin-left: 40px;
}

/* Explorer2, jsTree */
.jstree.jstree-default a {
  color: #4c6586 !important;
}

.jstree.jstree-default a.disabled {
  color: #161616 !important;
  cursor: default !important;
}

.jstree.jstree-default a {
  font-size: 0.875rem;
  min-height: 22px;
}

.jstree li, .jstree.jstree-default li i {
  background: url("./images/jstree.svg") no-repeat;
  vertical-align: top;
}

.jstree.jstree-default .jstree-open > i {
  background-position: -15px 0 !important;
}

.jstree.jstree-default .jstree-closed > i {
  background-position: 3px 0 !important;
}

#vakata-contextmenu.jstree-context,
#vakata-contextmenu.jstree-context li ul {
  background: none #f0f0f0;
  border: 1px solid #979797;
  -webkit-box-shadow: 1px 1px 2px #999;
  box-shadow: 1px 1px 2px #999;
}

#vakata-contextmenu.jstree-context a {
  color: black;
}

#vakata-contextmenu.jstree-context a:hover,
#vakata-contextmenu.jstree-context .vakata-hover > a {
  padding: 0 5px;
  background: #e8eff7;
  border: 1px solid #aecff7;
  color: black;
  border-radius: 3px;
}

#vakata-contextmenu.jstree-context li.jstree-contextmenu-disabled a,
#vakata-contextmenu.jstree-context li.jstree-contextmenu-disabled a:hover {
  color: silver;
  background: none;
  border: 0;
  padding: 1px 4px;
}

#vakata-contextmenu.jstree-context li.vakata-separator {
  background: white;
  border-top: 1px solid #dddddd;
  margin: 0;
}

#vakata-contextmenu.jstree-context li ul {
  margin-left: -4px;
}

.jstree img {
  border: 0;
  width: 20px;
  height: 20px;
}

img.il_ExplorerIcon {
  height: 20px;
  width: 20px;
}

.ilExplorerContainer {
  padding: 2px 0 6px 0;
}

.ilExplorerContainer .jstree-default .jstree-anchor {
  height: auto;
}

.jstree-default .jstree-node, .jstree-default .jstree-anchor {
  line-height: inherit;
}

.il-maincontrols-slate-content .jstree-default > ul > li.jstree-node {
  margin-left: 0;
}
.il-maincontrols-slate-content .jstree-default li.jstree-node {
  margin-left: 0.875rem;
  padding: 0 3px;
}

/* Services/UIComponent/GroupedLists */
div.ilGroupedListH {
  padding: 6px 0 3px 0;
  color: #161616;
}

div.ilGroupedListSep {
  padding-bottom: 3px;
  border-bottom: 1px solid #dddddd;
  margin: 0 10px 3px;
}

a.ilGroupedListLE {
  display: block;
  padding: 5px 10px;
  font-size: 0.75rem;
}

a.ilGroupedListLE:hover {
  background-color: #ffffd9;
  text-decoration: none;
}

td.ilGroupedListNewCol {
  border-left: 1px solid #dddddd;
}

/* Services/UIComponent/Lightbox */
.ilLightbox {
  position: absolute;
  top: 0;
  bottom: 0;
  right: 0;
  left: 0;
  background-color: #2c2c2c;
  overflow: auto;
  z-index: 1000;
}

a.ilMediaLightboxClose {
  display: block;
  float: right;
  margin: 5px 0 10px 10px;
  cursor: pointer;
  color: #161616;
  font-size: 1.115rem;
}

a.ilMediaLightboxClose:hover {
  color: black;
  text-decoration: none;
}

.ilLightboxContent {
  margin: 50px auto 0;
  width: 640px;
  max-width: 100%;
}

.ilLightboxContent iframe {
  width: 100%;
  min-height: 400px;
}

/* Services/UIComponent/Modal */
.modal-body .jstree li {
  overflow: hidden;
  text-overflow: ellipsis;
}

.modal-body .jstree a {
  display: inline;
}

.modal-content {
  color: #161616;
}
.modal-content .form-horizontal .col-sm-4, .modal-content .form-horizontal .col-md-3, .modal-content .form-horizontal .col-lg-2 {
  width: 33.33%;
}
.modal-content .form-horizontal .col-sm-8, .modal-content .form-horizontal .col-md-9, .modal-content .form-horizontal .col-lg-10 {
  width: 66.67%;
}

.progress {
  height: 15px;
  min-width: 100px;
}

.progress-bar {
  font-size: 0.75rem;
  line-height: 15px;
  min-width: 30px;
}

/* Services/UIComponent/Tabs */
#ilTab {
  padding: 0;
  margin: 3px 0;
  border: 0 none;
  border-bottom: 2px solid #2c2c2c;
}

#ilTab a:focus-visible {
  z-index: 3;
}

/* Sub Tabs */
#ilSubTab {
  padding: 6px 0;
  margin: 0;
}
#ilSubTab > li:first-child > a {
  margin-left: 3px;
}
#ilSubTab > li > a {
  border-radius: 0;
  padding: 3px 12px;
  font-size: 0.75rem;
}
#ilSubTab > li > a:hover {
  text-decoration: underline;
  background-color: transparent;
}
#ilSubTab > li.active > a, #ilSubTab > li.active > a:hover, #ilSubTab > li.active > a:focus {
  color: #4c6586;
  background-color: transparent;
  text-decoration: underline;
}

.il_after_tabs_spacing {
  margin-bottom: 12px;
}

/* Services/UIComponent/Toolbar */
.nav {
  padding-left: 0;
  margin-bottom: 0;
  list-style: none;
}
.nav:before, .nav:after {
  display: table;
  content: " ";
}
.nav:after {
  clear: both;
}
.nav > li {
  position: relative;
  display: block;
}
.nav > li > a {
  position: relative;
  display: block;
  padding: 6px 12px;
}
.nav > li > a:hover, .nav > li > a:focus {
  text-decoration: none;
  background-color: #f0f0f0;
}
.nav > li.disabled > a {
  color: #f9f9f9;
}
.nav > li.disabled > a:hover, .nav > li.disabled > a:focus {
  color: #f9f9f9;
  text-decoration: none;
  cursor: not-allowed;
  background-color: transparent;
}
.nav .open > a, .nav .open > a:hover, .nav .open > a:focus {
  background-color: #f0f0f0;
  border-color: #4c6586;
}
.nav .nav-divider {
  height: 1px;
  margin: 9px 0;
  overflow: hidden;
  background-color: #e5e5e5;
}
.nav > li > a > img {
  max-width: none;
}

.nav-tabs {
  border-bottom: 1px solid #dddddd;
}
.nav-tabs > li {
  float: left;
  margin: 0 3px 0 0;
}
.nav-tabs > li > a {
  margin: 0;
  margin-right: 2px;
  font-size: 0.875rem;
  line-height: 1.428571429;
  padding: 6px 15px 3px;
  border: 0 none;
  border-radius: 0px 0px 0 0;
}
.nav-tabs > li > a:hover {
  border-color: white white white;
}
.nav-tabs > li.active > a, .nav-tabs > li.active > a:hover, .nav-tabs > li.active > a:focus {
  color: white;
  cursor: default;
  background-color: #161616;
  border: 0 none;
  border-bottom-color: transparent;
}

.nav-pills > li {
  float: left;
}
.nav-pills > li > a {
  border-radius: 0px;
}
.nav-pills > li + li {
  margin-left: 2px;
}
.nav-pills > li.active > a, .nav-pills > li.active > a:hover, .nav-pills > li.active > a:focus {
  color: white;
  background-color: #4c6586;
}

.nav-tabs .dropdown-menu {
  margin-top: -1px;
  border-top-left-radius: 0;
  border-top-right-radius: 0;
}

.ilToolbar .container-fluid {
  padding-left: 0;
}
.ilToolbar.navbar {
  border: 0 none;
  background-color: #f9f9f9;
}
.ilToolbar .navbar-toggle:focus-visible {
  position: relative;
  outline: 2px solid #FFFFFF;
  outline-offset: 4px;
}
.ilToolbar .navbar-toggle:focus-visible::after {
  content: " ";
  position: absolute;
  top: -2px;
  left: -2px;
  right: -2px;
  bottom: -2px;
  border: 2px solid #FFFFFF;
  outline: 3px solid #0078D7;
}
.ilToolbar .navbar-toggle:active, .ilToolbar .navbar-toggle.engaged {
  outline: none;
}
.ilToolbar .ilToolbarItems {
  padding: 0;
}
.ilToolbar .form-control {
  width: auto;
  display: inline-block;
  vertical-align: middle;
}
.ilToolbar .input-group {
  vertical-align: middle;
}
.ilToolbar input[type=file] {
  display: inline-block;
}
.ilToolbar li {
  border: 0 none;
  margin-right: 15px;
}
.ilToolbar li .dropdown-header {
  border-bottom: 1px solid #dddddd;
}
.ilToolbar li .navbar-form,
.ilToolbar li .navbar-text {
  padding: 0;
  border: 0 none;
  margin-left: 0;
  margin-right: 0;
  display: inline-block;
  color: #161616;
}
.ilToolbar li.navbar-text {
  margin-left: 0;
}
.ilToolbar li.ilToolbarSeparator {
  border-left: 1px solid #dddddd;
  height: 40px;
}
.ilToolbar li.ilToolbarGroup .navbar-form,
.ilToolbar li.ilToolbarGroup .navbar-text {
  margin-left: 7.5px;
}
.ilToolbar li.ilToolbarGroup .navbar-form:first-child,
.ilToolbar li.ilToolbarGroup .navbar-text:first-child {
  margin-left: 0;
}
.ilToolbar li.ilToolbarGroup .navbar-text {
  margin-right: 0;
}
.ilToolbar .btn, .ilToolbar a {
  vertical-align: middle;
}
.ilToolbar .btn[disabled] {
  padding: 3px 6px;
}
.ilToolbar .ilToolbarStickyItems {
  float: left;
  margin-left: 15px;
}
.ilToolbar .ilToolbarStickyItems.navbar-nav {
  margin-top: 0;
  margin-bottom: 0;
}
.ilToolbar .ilToolbarStickyItems.navbar-nav .open .dropdown-menu > li > a {
  padding-left: 12px;
}
.ilToolbar .ilToolbarStickyItems > li {
  float: left;
  margin-right: 15px;
}
.ilToolbar .ilToolbarStickyItems > li .navbar-form {
  border: 0 none;
}
.ilToolbar .ilToolbarStickyItems > li.ilToolbarStickyItem {
  border: 0 none;
}
.ilToolbar ul.dropdown-menu > li {
  border: 0 none;
  margin-right: 0;
}
.ilToolbar #il-add-new-item-gl .row {
  margin-left: 0;
  margin-right: 0;
}
.ilToolbar #il-add-new-item-gl li {
  margin-right: 0;
}
.ilToolbar #il-add-new-item-gl li:not(.dropdown-header) {
  border-bottom: 0;
}

.ilToolbarContainer + .ilFilterContainer {
  margin-top: -20px;
}

@media only screen and (max-width: 768px) {
  .ilToolbar .container-fluid {
    padding-left: 15px;
  }
  .ilToolbar li {
    border-bottom: 1px solid #dddddd;
    margin-right: 0;
  }
  .ilToolbar .ilToolbarStickyItems.navbar-nav .open .dropdown-menu > li > a {
    padding-left: 0;
  }
}
.ilToolbar .navbar-form .modal .radio {
  display: block;
}

.ilToolbar .navbar-form .modal .form-group {
  display: block;
}

.navbar {
  position: relative;
  min-height: 40px;
  margin-bottom: 20px;
  border: 1px solid transparent;
}
.navbar:before, .navbar:after {
  display: table;
  content: " ";
}
.navbar:after {
  clear: both;
}
@media (min-width: 768px) {
  .navbar {
    border-radius: 0px;
  }
}

.navbar-header:before, .navbar-header:after {
  display: table;
  content: " ";
}
.navbar-header:after {
  clear: both;
}
@media (min-width: 768px) {
  .navbar-header {
    float: left;
  }
}

.navbar-collapse {
  overflow-x: visible;
  padding-right: 9px;
  padding-left: 9px;
  border-top: 1px solid transparent;
  box-shadow: inset 0 1px 0 rgba(255, 255, 255, 0.1);
  -webkit-overflow-scrolling: touch;
}
.navbar-collapse:before, .navbar-collapse:after {
  display: table;
  content: " ";
}
.navbar-collapse:after {
  clear: both;
}
.navbar-collapse.in {
  overflow-y: auto;
}
@media (min-width: 768px) {
  .navbar-collapse {
    width: auto;
    border-top: 0;
    box-shadow: none;
  }
  .navbar-collapse.collapse {
    display: block !important;
    height: auto !important;
    padding-bottom: 0;
    overflow: visible !important;
  }
  .navbar-collapse.in {
    overflow-y: visible;
  }
}

.container > .navbar-header,
.container > .navbar-collapse,
.container-fluid > .navbar-header,
.container-fluid > .navbar-collapse {
  margin-right: -9px;
  margin-left: -9px;
}
@media (min-width: 768px) {
  .container > .navbar-header,
  .container > .navbar-collapse,
  .container-fluid > .navbar-header,
  .container-fluid > .navbar-collapse {
    margin-right: 0;
    margin-left: 0;
  }
}

.navbar-static-top {
  z-index: 1000;
  border-width: 0 0 1px;
}
@media (min-width: 768px) {
  .navbar-static-top {
    border-radius: 0;
  }
}

.navbar-brand {
  float: left;
  padding: 3px 9px;
  font-size: 1rem;
  line-height: 20px;
  height: 40px;
}
.navbar-brand:hover, .navbar-brand:focus {
  text-decoration: none;
}
.navbar-brand > img {
  display: block;
}
@media (min-width: 768px) {
  .navbar > .container .navbar-brand, .navbar > .container-fluid .navbar-brand {
    margin-left: -9px;
  }
}

.navbar-toggle {
  position: relative;
  float: right;
  margin-right: 9px;
  padding: 9px 10px;
  background-color: transparent;
  background-image: none;
  border: 1px solid transparent;
  border-radius: 0px;
}
.navbar-toggle:focus {
  outline: 0;
}
.navbar-toggle .icon-bar {
  display: block;
  width: 22px;
  height: 2px;
  border-radius: 1px;
}
.navbar-toggle .icon-bar + .icon-bar {
  margin-top: 4px;
}
@media (min-width: 768px) {
  .navbar-toggle {
    display: none;
  }
}

.navbar-nav {
  margin: 1.5px -9px;
}
.navbar-nav > li > a {
  padding-top: 10px;
  padding-bottom: 10px;
  line-height: 20px;
}
@media (max-width: 768px) {
  .navbar-nav .open .dropdown-menu {
    position: static;
    float: none;
    width: auto;
    margin-top: 0;
    background-color: transparent;
  }
  .navbar-nav .open .dropdown-menu > li > a,
  .navbar-nav .open .dropdown-menu .dropdown-header {
    padding: 5px 15px 5px 25px;
  }
  .navbar-nav .open .dropdown-menu > li > a {
    line-height: 20px;
  }
  .navbar-nav .open .dropdown-menu > li > a:hover, .navbar-nav .open .dropdown-menu > li > a:focus {
    background-image: none;
  }
}
@media (min-width: 768px) {
  .navbar-nav {
    float: left;
    margin: 0;
  }
  .navbar-nav > li {
    float: left;
  }
  .navbar-nav > li > a {
    padding-top: 3px;
    padding-bottom: 3px;
  }
}

.navbar-form {
  margin-left: -9px;
  margin-right: -9px;
  padding: 10px 9px;
  border-top: 1px solid transparent;
  border-bottom: 1px solid transparent;
  margin-top: 6px;
  margin-bottom: 6px;
  -webkit-box-shadow: inset 0 1px 0 rgba(255, 255, 255, 0.1), 0 1px 0 rgba(255, 255, 255, 0.1);
  box-shadow: inset 0 1px 0 rgba(255, 255, 255, 0.1), 0 1px 0 rgba(255, 255, 255, 0.1);
}
@media (max-width: 768px) {
  .navbar-form .form-group {
    margin-bottom: 5px;
  }
  .navbar-form .form-group:last-child {
    margin-bottom: 0;
  }
}
@media (min-width: 768px) {
  .navbar-form {
    width: auto;
    border: 0;
    margin-left: 0;
    margin-right: 0;
    padding-top: 0;
    padding-bottom: 0;
    -webkit-box-shadow: none;
    box-shadow: none;
  }
}

.navbar-nav > li > .dropdown-menu {
  margin-top: 0;
  border-top-left-radius: 0;
  border-top-right-radius: 0;
}

@media (min-width: 768px) {
  .navbar-text {
    float: left;
    margin-left: 9px;
    margin-right: 9px;
  }
}

@media (min-width: 768px) {
  .navbar-left {
    float: left !important;
  }
  .navbar-right {
    float: right !important;
    margin-right: -9px;
  }
  .navbar-right ~ .navbar-right {
    margin-right: 0;
  }
}
.navbar-default {
  background-color: #f9f9f9;
  border-color: #dddddd;
}
.navbar-default .navbar-brand {
  color: #777;
}
.navbar-default .navbar-brand:hover, .navbar-default .navbar-brand:focus {
  color: #5e5e5e;
  background-color: transparent;
}
.navbar-default .navbar-text {
  color: #161616;
}
.navbar-default .navbar-nav > li > a {
  color: #777;
}
.navbar-default .navbar-nav > li > a:hover, .navbar-default .navbar-nav > li > a:focus {
  color: #333;
  background-color: transparent;
}
.navbar-default .navbar-nav > .active > a, .navbar-default .navbar-nav > .active > a:hover, .navbar-default .navbar-nav > .active > a:focus {
  color: #555;
  background-color: #e8e8e8;
}
.navbar-default .navbar-nav > .disabled > a, .navbar-default .navbar-nav > .disabled > a:hover, .navbar-default .navbar-nav > .disabled > a:focus {
  color: #ccc;
  background-color: transparent;
}
.navbar-default .navbar-toggle {
  border-color: #ddd;
}
.navbar-default .navbar-toggle:hover, .navbar-default .navbar-toggle:focus {
  background-color: #ddd;
}
.navbar-default .navbar-toggle .icon-bar {
  background-color: #4c6586;
}
.navbar-default .navbar-collapse,
.navbar-default .navbar-form {
  border-color: #dddddd;
}
.navbar-default .navbar-nav > .open > a, .navbar-default .navbar-nav > .open > a:hover, .navbar-default .navbar-nav > .open > a:focus {
  background-color: #e8e8e8;
  color: #555;
}
@media (max-width: 768px) {
  .navbar-default .navbar-nav .open .dropdown-menu > li > a {
    color: #777;
  }
  .navbar-default .navbar-nav .open .dropdown-menu > li > a:hover, .navbar-default .navbar-nav .open .dropdown-menu > li > a:focus {
    color: #333;
    background-color: transparent;
  }
  .navbar-default .navbar-nav .open .dropdown-menu > .active > a, .navbar-default .navbar-nav .open .dropdown-menu > .active > a:hover, .navbar-default .navbar-nav .open .dropdown-menu > .active > a:focus {
    color: #555;
    background-color: #e8e8e8;
  }
  .navbar-default .navbar-nav .open .dropdown-menu > .disabled > a, .navbar-default .navbar-nav .open .dropdown-menu > .disabled > a:hover, .navbar-default .navbar-nav .open .dropdown-menu > .disabled > a:focus {
    color: #ccc;
    background-color: transparent;
  }
}
.navbar-default .navbar-link {
  color: #777;
}
.navbar-default .navbar-link:hover {
  color: #333;
}
.navbar-default .btn-link {
  color: #777;
}
.navbar-default .btn-link:hover, .navbar-default .btn-link:focus {
  color: #333;
}
.navbar-default .btn-link[disabled]:hover, .navbar-default .btn-link[disabled]:focus, fieldset[disabled] .navbar-default .btn-link:hover, fieldset[disabled] .navbar-default .btn-link:focus {
  color: #ccc;
}

@media only screen and (max-width: 768px) {
  .navbar-nav {
    margin: 7.5px 0px;
  }
}

/* Services/UIComponent/Tooltip */
.qtip-default {
  font-size: 0.75rem;
  line-height: 1.5;
  background-color: #4c6586;
  border-color: #4c6586;
  color: white;
  -webkit-box-shadow: 1px 1px 3px 1px rgba(0, 0, 0, 0.15);
  box-shadow: 1px 1px 3px 1px rgba(0, 0, 0, 0.15);
  -webkit-border-radius: 4px;
  -moz-border-radius: 4px;
  border-radius: 4px;
}

/* Services/User */
div.ilProfile {
  max-width: 450px;
  margin: 0 auto;
  background-color: #f9f9f9;
  padding: 15px;
}
div.ilProfile + div.ilProfile {
  margin-top: 15px;
}
div.ilProfile + div.ilPermalinkContainer {
  margin-top: 15px;
}
div.ilProfile + div.ilPermalinkContainer .input-group-btn {
  vertical-align: bottom;
}

img.ilProfileImage {
  width: 100%;
}

h3.ilProfileName {
  margin: 0 0 9px;
  padding: 0;
  font-weight: 400;
  font-size: 1.115rem;
}

div.ilProfileSection {
  margin-top: 15px;
  font-size: 0.75rem;
  color: #6f6f6f;
}

h3.ilProfileSectionHead {
  margin: 0 0 3px;
  padding: 0;
  font-weight: 400;
  font-size: 1rem;
  color: #161616;
}

table.il_user_quota_disk_usage_overview {
  background-color: white;
}

img.ilUserXXSmall {
  max-width: 30px;
}

.webdav-view-control {
  text-align: center;
  padding: 5px;
}

/*
	These classes are used to limit the number of rows when displaying larger chunks of text.
	The mixin receives $height-in-rows as an integer. The classes il-multi-line-cap-2,3,5,10
	can be used to limit the number of rows for text to 2,3,5 or 10 lines in any template,
	e.g. the Standard Listing Panels limit the property values to 3 lines using il-multi-line-cap-3

	Technical discussion can be found in https://mantis.ilias.de/view.php?id=21583
	The background/gradient fallback can be removed as soon as all browsers support line-clamp.
 */
/*
* Hacks & Tweaks
*/
/* HTML Utility - These should be added to semantic classes on component layer using mixins and extend */
.fullwidth {
  width: 100%;
}

.ilHidden {
  visibility: hidden;
}

.ilNoDisplay {
  display: none !important;
}

.ilDisplayBlock {
  display: block;
}

.ui-helper-hidden-accessible {
  position: absolute;
  left: -2000px;
  top: auto;
  width: 1px;
  height: 1px;
  overflow: hidden;
}

.ilClearFloat {
  clear: both;
}

.ilFloatRight {
  float: right;
}

.ilFloatLeft {
  float: left;
}

.ilPositionRelative {
  position: relative;
}

.noMargin {
  margin: 0;
}

/* ----------------- invisible border ------------- */
div.invisible_border {
  margin: 15px;
}

.ilInvisibleBorder {
  padding: 15px;
}

/* ------------------ blind image - spacer gif --------------
   please use this style class always when using this blind image */
img.spacer {
  display: block;
}

/* End of HTML Utility for refactoring into mixins and extend */
/* Are these needed or is this covered by Standardpage? */
#ilAll {
  position: relative;
  height: auto !important;
  min-height: calc(100% - 1px);
  margin: 0 auto;
}

div#minheight {
  height: 180px;
  clear: both;
}

.ilContainerWidth {
  max-width: 1400px;
  padding: 0 30px;
}
@media only screen and (max-width: 768px) {
  .ilContainerWidth {
    padding: 0 15px;
  }
}

/* see #27399 (should be finally tackled in PLR2) */
div.ilContentFixed {
  padding-bottom: 20px;
}

@media only screen and (max-width: 768px) {
  div.ilc_Mob img {
    height: auto !important;
  }
}

div.input {
  border: 1px solid #757575;
  padding: 3px;
  text-decoration: none;
  font-size: 0.75rem;
  background-color: white;
  overflow: auto;
}

div.input:focus {
  border-color: #0078D7;
}

.ilWhiteSpaceNowrap.ilRight a, .ilWhiteSpaceNowrap.ilRight .btn-group {
  padding-left: 6px;
  border: 1px solid transparent;
}

.registration {
  margin: 5px auto 0;
  width: 700px;
}

input[type=text].numeric {
  text-align: right;
}

div.il_TreeIcons {
  padding: 15px 15px 0 0;
  margin: 0;
  float: right;
}

.glyphicon-ok {
  font-size: 0.75rem;
  text-align: center;
}

.code-container {
  display: grid;
}

/*
h1 {
	margin-top: 12px;
	margin-bottom: 8px;
	font-size: 140%;
	font-weight: normal;
}

h2 {
	margin-top: 12px;
	margin-bottom: 8px;
	font-size: 130%;
	font-weight: normal;
}

h3 {
	margin-top: 12px;
	margin-bottom: 8px;
	font-size: 120%;
	font-weight: normal;
}

h4 {
	margin-top: 12px;
	margin-bottom: 8px;
	font-size: 115%;
	font-weight: normal;
}

h5 {
	margin-top: 12px;
	margin-bottom: 8px;
	font-size: 110%;
	font-weight: normal;
}

h6 {
	margin-top: 12px;
	margin-bottom: 8px;
	font-size: 105%;
	font-weight: normal;
}

p {
	margin-top: 8px;
	margin-bottom: 8px;
}

pre {
	font-size: 100%;
}

img {
	vertical-align: middle;
	border: 0 none;
}

span.latex {
	color: green;
	font-weight: bold;
}

div.framed {
	border: 1px solid #9eadba;
	padding: 0 10px;
	background-color: white;
	background-image: url(images/FramedBack.png);
	background-repeat: repeat-x;
}
*/
div.ilFrame {
  margin-top: -40px;
  margin-left: auto;
  margin-right: auto;
  max-width: 1200px;
  -webkit-box-shadow: 0 0 40px #808080;
  box-shadow: 0 0 40px #808080;
  padding-top: 129px;
  background-color: #f9f9f9;
  min-height: 100%;
}
@media only screen and (max-width: 768px) {
  div.ilFrame {
    margin: 0;
    width: 100%;
  }
}

.il-deck .il-card .caption div.icon.small {
  vertical-align: middle;
}

.il-multi-line-cap-2 {
  /* edge, chrome, safari go here... */
  /* may come with next firefox 68, https://caniuse.com/#search=clamp */
}
.il-multi-line-cap-2 {
  position: relative;
  max-height: 3em;
  overflow: hidden;
  line-height: 1.5;
}
.il-multi-line-cap-2:after {
  content: "";
  text-align: right;
  position: absolute;
  bottom: 0;
  right: 0;
  width: 30%;
  height: 1.5em;
  background: linear-gradient(to right, rgba(255, 255, 255, 0), rgb(255, 255, 255) 80%);
}
@supports (-webkit-line-clamp: 2) {
  .il-multi-line-cap-2 {
    overflow: hidden;
    text-overflow: ellipsis;
    display: -webkit-box;
    -webkit-line-clamp: 2;
    -webkit-box-orient: vertical;
  }
  .il-multi-line-cap-2:after {
    display: none;
  }
}
@supports (-moz-line-clamp: 2) {
  .il-multi-line-cap-2 {
    overflow: hidden;
    text-overflow: ellipsis;
    display: -moz-box;
    -moz-line-clamp: 2;
    -moz-box-orient: vertical;
  }
  .il-multi-line-cap-2:after {
    display: none;
  }
}

.il-multi-line-cap-3 {
  /* edge, chrome, safari go here... */
  /* may come with next firefox 68, https://caniuse.com/#search=clamp */
}
.il-multi-line-cap-3 {
  position: relative;
  max-height: 4.5em;
  overflow: hidden;
  line-height: 1.5;
}
.il-multi-line-cap-3:after {
  content: "";
  text-align: right;
  position: absolute;
  bottom: 0;
  right: 0;
  width: 30%;
  height: 1.5em;
  background: linear-gradient(to right, rgba(255, 255, 255, 0), rgb(255, 255, 255) 80%);
}
@supports (-webkit-line-clamp: 2) {
  .il-multi-line-cap-3 {
    overflow: hidden;
    text-overflow: ellipsis;
    display: -webkit-box;
    -webkit-line-clamp: 3;
    -webkit-box-orient: vertical;
  }
  .il-multi-line-cap-3:after {
    display: none;
  }
}
@supports (-moz-line-clamp: 2) {
  .il-multi-line-cap-3 {
    overflow: hidden;
    text-overflow: ellipsis;
    display: -moz-box;
    -moz-line-clamp: 3;
    -moz-box-orient: vertical;
  }
  .il-multi-line-cap-3:after {
    display: none;
  }
}

.il-multi-line-cap-5 {
  /* edge, chrome, safari go here... */
  /* may come with next firefox 68, https://caniuse.com/#search=clamp */
}
.il-multi-line-cap-5 {
  position: relative;
  max-height: 7.5em;
  overflow: hidden;
  line-height: 1.5;
}
.il-multi-line-cap-5:after {
  content: "";
  text-align: right;
  position: absolute;
  bottom: 0;
  right: 0;
  width: 30%;
  height: 1.5em;
  background: linear-gradient(to right, rgba(255, 255, 255, 0), rgb(255, 255, 255) 80%);
}
@supports (-webkit-line-clamp: 2) {
  .il-multi-line-cap-5 {
    overflow: hidden;
    text-overflow: ellipsis;
    display: -webkit-box;
    -webkit-line-clamp: 5;
    -webkit-box-orient: vertical;
  }
  .il-multi-line-cap-5:after {
    display: none;
  }
}
@supports (-moz-line-clamp: 2) {
  .il-multi-line-cap-5 {
    overflow: hidden;
    text-overflow: ellipsis;
    display: -moz-box;
    -moz-line-clamp: 5;
    -moz-box-orient: vertical;
  }
  .il-multi-line-cap-5:after {
    display: none;
  }
}

.il-multi-line-cap-10 {
  /* edge, chrome, safari go here... */
  /* may come with next firefox 68, https://caniuse.com/#search=clamp */
}
.il-multi-line-cap-10 {
  position: relative;
  max-height: 15em;
  overflow: hidden;
  line-height: 1.5;
}
.il-multi-line-cap-10:after {
  content: "";
  text-align: right;
  position: absolute;
  bottom: 0;
  right: 0;
  width: 30%;
  height: 1.5em;
  background: linear-gradient(to right, rgba(255, 255, 255, 0), rgb(255, 255, 255) 80%);
}
@supports (-webkit-line-clamp: 2) {
  .il-multi-line-cap-10 {
    overflow: hidden;
    text-overflow: ellipsis;
    display: -webkit-box;
    -webkit-line-clamp: 10;
    -webkit-box-orient: vertical;
  }
  .il-multi-line-cap-10:after {
    display: none;
  }
}
@supports (-moz-line-clamp: 2) {
  .il-multi-line-cap-10 {
    overflow: hidden;
    text-overflow: ellipsis;
    display: -moz-box;
    -moz-line-clamp: 10;
    -moz-box-orient: vertical;
  }
  .il-multi-line-cap-10:after {
    display: none;
  }
}

.ilCenter {
  text-align: center;
}

.ilRight {
  text-align: right;
}

.ilLeft {
  text-align: left;
}

.ilValignMiddle {
  vertical-align: middle;
}

.ilWhiteSpaceNowrap {
  white-space: nowrap;
}

/* PreventBreakOut, see https://css-tricks.com/snippets/css/prevent-long-urls-from-breaking-out-of-container/ */
.ilPreventBreakOut {
  overflow-wrap: break-word;
  word-wrap: break-word;
  -ms-word-break: break-all;
  word-break: break-word;
  -ms-hyphens: auto;
  -moz-hyphens: auto;
  -webkit-hyphens: auto;
  hyphens: auto;
}

/* ----------------- alternative text styles ------------- */
.base {
  text-decoration: none;
  font-size: 0.875rem;
}

.small {
  text-decoration: none;
  font-size: 0.75rem;
}

.xsmall {
  text-decoration: none;
  font-size: 0.625rem;
}

.smallgreen {
  text-decoration: none;
  font-size: 0.75rem;
  color: green;
}

.smallred {
  text-decoration: none;
  font-size: 0.75rem;
  color: #d00;
}

.obligatory {
  font-weight: 400;
  color: #800000;
  font-variant: normal;
}

.warning {
  text-decoration: none;
  font-weight: 600;
  color: #d00;
}

div.Access {
  text-decoration: none;
  font-weight: 600;
  text-decoration: underline;
  color: #d00;
}

.asterisk {
  color: #d00;
  font-size: 0.75rem;
}

.default {
  text-decoration: none;
  font-weight: 400;
}

.quote {
  font-style: italic;
  font-weight: 400;
}

.subtitle {
  font-style: italic;
  font-weight: 400;
  font-size: 0.75rem;
}

.questiontext {
  font-weight: 600;
}

.bold {
  font-weight: 600;
}

.light {
  color: #6f6f6f;
}

/*# sourceMappingURL=delos.css.map */<|MERGE_RESOLUTION|>--- conflicted
+++ resolved
@@ -2195,11 +2195,6 @@
     display: none !important;
   }
 }
-<<<<<<< HEAD
-/*
-* Elements
-*/
-=======
 
 .l-bar__container,
 .l-bar__group {
@@ -2232,7 +2227,7 @@
 .l-bar__group > .l-bar__element:last-child {
   margin-right: 0;
 }
->>>>>>> f441f780
+
 * {
   box-sizing: border-box;
 }
