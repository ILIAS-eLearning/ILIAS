@font-face {
  font-family: 'Open Sans';
  src: url('fonts/OpenSansWeb/OpenSans-Regular.woff2') format('woff2'), url('fonts/OpenSansWeb/OpenSans-Regular.woff') format('woff'), url('fonts/OpenSansWeb/OpenSans-Regular.ttf') format('truetype');
  font-weight: 400;
  font-style: normal;
}
@font-face {
  font-family: 'Open Sans';
  src: url('fonts/OpenSansWeb/OpenSans-Bold.woff2') format('woff2'), url('fonts/OpenSansWeb/OpenSans-Bold.woff') format('woff'), url('fonts/OpenSansWeb/OpenSans-Bold.ttf') format('truetype');
  font-weight: 700;
  font-style: normal;
}
@font-face {
  font-family: 'Open Sans';
  src: url('fonts/OpenSansWeb/OpenSans-Italic.woff2') format('woff2'), url('fonts/OpenSansWeb/OpenSans-Italic.woff') format('woff'), url('fonts/OpenSansWeb/OpenSans-Italic.ttf') format('truetype');
  font-weight: 400;
  font-style: italic;
}
@font-face {
  font-family: 'Open Sans';
  src: url('fonts/OpenSansWeb/OpenSans-BoldItalic.woff2') format('woff2'), url('fonts/OpenSansWeb/OpenSans-BoldItalic.woff') format('woff'), url('fonts/OpenSansWeb/OpenSans-BoldItalic.ttf') format('truetype');
  font-weight: 700;
  font-style: italic;
}
@font-face {
  font-family: 'Open Sans';
  src: url('fonts/OpenSansWeb/OpenSans-Light.woff2') format('woff2'), url('fonts/OpenSansWeb/OpenSans-Light.woff') format('woff'), url('fonts/OpenSansWeb/OpenSans-Light.ttf') format('truetype');
  font-weight: 300;
  font-style: normal;
}
@font-face {
  font-family: 'Open Sans';
  src: url('fonts/OpenSansWeb/OpenSans-LightItalic.woff2') format('woff2'), url('fonts/OpenSansWeb/OpenSans-LightItalic.woff') format('woff'), url('fonts/OpenSansWeb/OpenSans-LightItalic.ttf') format('truetype');
  font-weight: 300;
  font-style: italic;
}
@font-face {
  font-family: 'Open Sans';
  src: url('fonts/OpenSansWeb/OpenSans-Semibold.woff2') format('woff2'), url('fonts/OpenSansWeb/OpenSans-Semibold.woff') format('woff'), url('fonts/OpenSansWeb/OpenSans-Semibold.ttf') format('truetype');
  font-weight: 600;
  font-style: normal;
}
@font-face {
  font-family: 'Open Sans';
  src: url('fonts/OpenSansWeb/OpenSans-SemiboldItalic.woff2') format('woff2'), url('fonts/OpenSansWeb/OpenSans-SemiboldItalic.woff') format('woff'), url('fonts/OpenSansWeb/OpenSans-SemiboldItalic.ttf') format('truetype');
  font-weight: 600;
  font-style: italic;
}
@font-face {
  font-family: 'Open Sans';
  src: url('fonts/OpenSansWeb/OpenSans-ExtraBold.woff2') format('woff2'), url('fonts/OpenSansWeb/OpenSans-ExtraBold.woff') format('woff'), url('fonts/OpenSansWeb/OpenSans-ExtraBold.ttf') format('truetype');
  font-weight: 800;
  font-style: normal;
}
@font-face {
  font-family: 'Open Sans';
  src: url('fonts/OpenSansWeb/OpenSans-ExtraBoldItalic.woff2') format('woff2'), url('fonts/OpenSansWeb/OpenSans-ExtraBoldItalic.woff') format('woff'), url('fonts/OpenSansWeb/OpenSans-ExtraBoldItalic.ttf') format('truetype');
  font-weight: 800;
  font-style: italic;
}
/* rtl-review is this font safe for RTL languages? */
/* rtl-review */
[dir="ltr"] * {
  direction: ltr;
  unicode-bidi: embed;
}
[dir="rtl"] * {
  text-align: right;
  direction: rtl;
  unicode-bidi: embed;
}
bdo[dir="ltr"] {
  direction: ltr;
  unicode-bidi: bidi-override;
}
bdo[dir="rtl"] {
  direction: rtl;
  unicode-bidi: bidi-override;
}
/*
/* rtl-review */
/* with specifics imports
add [dir="rtl"] SELECTOR ([dir="ltr"] is default)
to elements with different left/right margin, padding, border, position, float, clear, text-align and, when needed, Background-position.
In theory, you should also invert shadow... but i think we could postpone this to another release...
All parts that aren't checked yet are actually marked with "rtl-review"
*/
/*! normalize.css v3.0.1 | MIT License | git.io/normalize */
html {
  font-family: sans-serif;
  -ms-text-size-adjust: 100%;
  -webkit-text-size-adjust: 100%;
}
body {
  margin: 0;
}
article,
aside,
details,
figcaption,
figure,
footer,
header,
hgroup,
main,
nav,
section,
summary {
  display: block;
}
audio,
canvas,
progress,
video {
  display: inline-block;
  vertical-align: baseline;
}
audio:not([controls]) {
  display: none;
  height: 0;
}
[hidden],
template {
  display: none;
}
a {
  background: transparent;
}
a:active,
a:hover {
  outline: 0;
}
abbr[title] {
  border-bottom: 1px dotted;
}
b,
strong {
  font-weight: bold;
}
dfn {
  font-style: italic;
}
h1 {
  font-size: 2em;
  margin: 0.67em 0;
}
mark {
  background: #ff0;
  color: #000;
}
small {
  font-size: 80%;
}
sub,
sup {
  font-size: 75%;
  line-height: 0;
  position: relative;
  vertical-align: baseline;
}
sup {
  top: -0.5em;
}
sub {
  bottom: -0.25em;
}
img {
  border: 0;
}
svg:not(:root) {
  overflow: hidden;
}
figure {
  margin: 1em 40px;
}
hr {
  -moz-box-sizing: content-box;
  box-sizing: content-box;
  height: 0;
}
pre {
  overflow: auto;
}
code,
kbd,
pre,
samp {
  font-family: monospace, monospace;
  font-size: 1em;
}
button,
input,
optgroup,
select,
textarea {
  color: inherit;
  font: inherit;
  margin: 0;
}
button {
  overflow: visible;
}
button,
select {
  text-transform: none;
}
button,
html input[type="button"],
input[type="reset"],
input[type="submit"] {
  -webkit-appearance: button;
  cursor: pointer;
}
button[disabled],
html input[disabled] {
  cursor: default;
}
button::-moz-focus-inner,
input::-moz-focus-inner {
  border: 0;
  padding: 0;
}
input {
  line-height: normal;
}
input[type="checkbox"],
input[type="radio"] {
  box-sizing: border-box;
  padding: 0;
}
input[type="number"]::-webkit-inner-spin-button,
input[type="number"]::-webkit-outer-spin-button {
  height: auto;
}
input[type="search"] {
  -webkit-appearance: textfield;
  -moz-box-sizing: content-box;
  -webkit-box-sizing: content-box;
  box-sizing: content-box;
}
input[type="search"]::-webkit-search-cancel-button,
input[type="search"]::-webkit-search-decoration {
  -webkit-appearance: none;
}
fieldset {
  border: 1px solid #c0c0c0;
  margin: 0 2px;
  padding: 0.35em 0.625em 0.75em;
}
legend {
  border: 0;
  padding: 0;
}
textarea {
  overflow: auto;
}
optgroup {
  font-weight: bold;
}
table {
  border-collapse: collapse;
  border-spacing: 0;
}
td,
th {
  padding: 0;
}
@font-face {
  font-family: 'Glyphicons Halflings';
  src: url('../../Services/UICore/lib/bootstrap-3.2.0/fonts/glyphicons-halflings-regular.eot');
  src: url('../../Services/UICore/lib/bootstrap-3.2.0/fonts/glyphicons-halflings-regular.eot?#iefix') format('embedded-opentype'), url('../../Services/UICore/lib/bootstrap-3.2.0/fonts/glyphicons-halflings-regular.woff') format('woff'), url('../../Services/UICore/lib/bootstrap-3.2.0/fonts/glyphicons-halflings-regular.ttf') format('truetype'), url('../../Services/UICore/lib/bootstrap-3.2.0/fonts/glyphicons-halflings-regular.svg#glyphicons_halflingsregular') format('svg');
}
.glyphicon {
  position: relative;
  top: 1px;
  display: inline-block;
  font-family: 'Glyphicons Halflings';
  font-style: normal;
  font-weight: normal;
  line-height: 1;
  -webkit-font-smoothing: antialiased;
  -moz-osx-font-smoothing: grayscale;
}
.glyphicon-asterisk:before {
  content: "\2a";
}
.glyphicon-plus:before {
  content: "\2b";
}
.glyphicon-euro:before {
  content: "\20ac";
}
.glyphicon-minus:before {
  content: "\2212";
}
.glyphicon-cloud:before {
  content: "\2601";
}
.glyphicon-envelope:before {
  content: "\2709";
}
.glyphicon-pencil:before {
  content: "\270f";
}
.glyphicon-glass:before {
  content: "\e001";
}
.glyphicon-music:before {
  content: "\e002";
}
.glyphicon-search:before {
  content: "\e003";
}
.glyphicon-heart:before {
  content: "\e005";
}
.glyphicon-star:before {
  content: "\e006";
}
.glyphicon-star-empty:before {
  content: "\e007";
}
.glyphicon-user:before {
  content: "\e008";
}
.glyphicon-film:before {
  content: "\e009";
}
.glyphicon-th-large:before {
  content: "\e010";
}
.glyphicon-th:before {
  content: "\e011";
}
.glyphicon-th-list:before {
  content: "\e012";
}
.glyphicon-ok:before {
  content: "\e013";
}
.glyphicon-remove:before {
  content: "\e014";
}
.glyphicon-zoom-in:before {
  content: "\e015";
}
.glyphicon-zoom-out:before {
  content: "\e016";
}
.glyphicon-off:before {
  content: "\e017";
}
.glyphicon-signal:before {
  content: "\e018";
}
.glyphicon-cog:before {
  content: "\e019";
}
.glyphicon-trash:before {
  content: "\e020";
}
.glyphicon-home:before {
  content: "\e021";
}
.glyphicon-file:before {
  content: "\e022";
}
.glyphicon-time:before {
  content: "\e023";
}
.glyphicon-road:before {
  content: "\e024";
}
.glyphicon-download-alt:before {
  content: "\e025";
}
.glyphicon-download:before {
  content: "\e026";
}
.glyphicon-upload:before {
  content: "\e027";
}
.glyphicon-inbox:before {
  content: "\e028";
}
.glyphicon-play-circle:before {
  content: "\e029";
}
.glyphicon-repeat:before {
  content: "\e030";
}
.glyphicon-refresh:before {
  content: "\e031";
}
.glyphicon-list-alt:before {
  content: "\e032";
}
.glyphicon-lock:before {
  content: "\e033";
}
.glyphicon-flag:before {
  content: "\e034";
}
.glyphicon-headphones:before {
  content: "\e035";
}
.glyphicon-volume-off:before {
  content: "\e036";
}
.glyphicon-volume-down:before {
  content: "\e037";
}
.glyphicon-volume-up:before {
  content: "\e038";
}
.glyphicon-qrcode:before {
  content: "\e039";
}
.glyphicon-barcode:before {
  content: "\e040";
}
.glyphicon-tag:before {
  content: "\e041";
}
.glyphicon-tags:before {
  content: "\e042";
}
.glyphicon-book:before {
  content: "\e043";
}
.glyphicon-bookmark:before {
  content: "\e044";
}
.glyphicon-print:before {
  content: "\e045";
}
.glyphicon-camera:before {
  content: "\e046";
}
.glyphicon-font:before {
  content: "\e047";
}
.glyphicon-bold:before {
  content: "\e048";
}
.glyphicon-italic:before {
  content: "\e049";
}
.glyphicon-text-height:before {
  content: "\e050";
}
.glyphicon-text-width:before {
  content: "\e051";
}
.glyphicon-align-left:before {
  content: "\e052";
}
.glyphicon-align-center:before {
  content: "\e053";
}
.glyphicon-align-right:before {
  content: "\e054";
}
.glyphicon-align-justify:before {
  content: "\e055";
}
.glyphicon-list:before {
  content: "\e056";
}
.glyphicon-indent-left:before {
  content: "\e057";
}
.glyphicon-indent-right:before {
  content: "\e058";
}
.glyphicon-facetime-video:before {
  content: "\e059";
}
.glyphicon-picture:before {
  content: "\e060";
}
.glyphicon-map-marker:before {
  content: "\e062";
}
.glyphicon-adjust:before {
  content: "\e063";
}
.glyphicon-tint:before {
  content: "\e064";
}
.glyphicon-edit:before {
  content: "\e065";
}
.glyphicon-share:before {
  content: "\e066";
}
.glyphicon-check:before {
  content: "\e067";
}
.glyphicon-move:before {
  content: "\e068";
}
.glyphicon-step-backward:before {
  content: "\e069";
}
.glyphicon-fast-backward:before {
  content: "\e070";
}
.glyphicon-backward:before {
  content: "\e071";
}
.glyphicon-play:before {
  content: "\e072";
}
.glyphicon-pause:before {
  content: "\e073";
}
.glyphicon-stop:before {
  content: "\e074";
}
.glyphicon-forward:before {
  content: "\e075";
}
.glyphicon-fast-forward:before {
  content: "\e076";
}
.glyphicon-step-forward:before {
  content: "\e077";
}
.glyphicon-eject:before {
  content: "\e078";
}
.glyphicon-chevron-left:before {
  content: "\e079";
}
.glyphicon-chevron-right:before {
  content: "\e080";
}
.glyphicon-plus-sign:before {
  content: "\e081";
}
.glyphicon-minus-sign:before {
  content: "\e082";
}
.glyphicon-remove-sign:before {
  content: "\e083";
}
.glyphicon-ok-sign:before {
  content: "\e084";
}
.glyphicon-question-sign:before {
  content: "\e085";
}
.glyphicon-info-sign:before {
  content: "\e086";
}
.glyphicon-screenshot:before {
  content: "\e087";
}
.glyphicon-remove-circle:before {
  content: "\e088";
}
.glyphicon-ok-circle:before {
  content: "\e089";
}
.glyphicon-ban-circle:before {
  content: "\e090";
}
.glyphicon-arrow-left:before {
  content: "\e091";
}
.glyphicon-arrow-right:before {
  content: "\e092";
}
.glyphicon-arrow-up:before {
  content: "\e093";
}
.glyphicon-arrow-down:before {
  content: "\e094";
}
.glyphicon-share-alt:before {
  content: "\e095";
}
.glyphicon-resize-full:before {
  content: "\e096";
}
.glyphicon-resize-small:before {
  content: "\e097";
}
.glyphicon-exclamation-sign:before {
  content: "\e101";
}
.glyphicon-gift:before {
  content: "\e102";
}
.glyphicon-leaf:before {
  content: "\e103";
}
.glyphicon-fire:before {
  content: "\e104";
}
.glyphicon-eye-open:before {
  content: "\e105";
}
.glyphicon-eye-close:before {
  content: "\e106";
}
.glyphicon-warning-sign:before {
  content: "\e107";
}
.glyphicon-plane:before {
  content: "\e108";
}
.glyphicon-calendar:before {
  content: "\e109";
}
.glyphicon-random:before {
  content: "\e110";
}
.glyphicon-comment:before {
  content: "\e111";
}
.glyphicon-magnet:before {
  content: "\e112";
}
.glyphicon-chevron-up:before {
  content: "\e113";
}
.glyphicon-chevron-down:before {
  content: "\e114";
}
.glyphicon-retweet:before {
  content: "\e115";
}
.glyphicon-shopping-cart:before {
  content: "\e116";
}
.glyphicon-folder-close:before {
  content: "\e117";
}
.glyphicon-folder-open:before {
  content: "\e118";
}
.glyphicon-resize-vertical:before {
  content: "\e119";
}
.glyphicon-resize-horizontal:before {
  content: "\e120";
}
.glyphicon-hdd:before {
  content: "\e121";
}
.glyphicon-bullhorn:before {
  content: "\e122";
}
.glyphicon-bell:before {
  content: "\e123";
}
.glyphicon-certificate:before {
  content: "\e124";
}
.glyphicon-thumbs-up:before {
  content: "\e125";
}
.glyphicon-thumbs-down:before {
  content: "\e126";
}
.glyphicon-hand-right:before {
  content: "\e127";
}
.glyphicon-hand-left:before {
  content: "\e128";
}
.glyphicon-hand-up:before {
  content: "\e129";
}
.glyphicon-hand-down:before {
  content: "\e130";
}
.glyphicon-circle-arrow-right:before {
  content: "\e131";
}
.glyphicon-circle-arrow-left:before {
  content: "\e132";
}
.glyphicon-circle-arrow-up:before {
  content: "\e133";
}
.glyphicon-circle-arrow-down:before {
  content: "\e134";
}
.glyphicon-globe:before {
  content: "\e135";
}
.glyphicon-wrench:before {
  content: "\e136";
}
.glyphicon-tasks:before {
  content: "\e137";
}
.glyphicon-filter:before {
  content: "\e138";
}
.glyphicon-briefcase:before {
  content: "\e139";
}
.glyphicon-fullscreen:before {
  content: "\e140";
}
.glyphicon-dashboard:before {
  content: "\e141";
}
.glyphicon-paperclip:before {
  content: "\e142";
}
.glyphicon-heart-empty:before {
  content: "\e143";
}
.glyphicon-link:before {
  content: "\e144";
}
.glyphicon-phone:before {
  content: "\e145";
}
.glyphicon-pushpin:before {
  content: "\e146";
}
.glyphicon-usd:before {
  content: "\e148";
}
.glyphicon-gbp:before {
  content: "\e149";
}
.glyphicon-sort:before {
  content: "\e150";
}
.glyphicon-sort-by-alphabet:before {
  content: "\e151";
}
.glyphicon-sort-by-alphabet-alt:before {
  content: "\e152";
}
.glyphicon-sort-by-order:before {
  content: "\e153";
}
.glyphicon-sort-by-order-alt:before {
  content: "\e154";
}
.glyphicon-sort-by-attributes:before {
  content: "\e155";
}
.glyphicon-sort-by-attributes-alt:before {
  content: "\e156";
}
.glyphicon-unchecked:before {
  content: "\e157";
}
.glyphicon-expand:before {
  content: "\e158";
}
.glyphicon-collapse-down:before {
  content: "\e159";
}
.glyphicon-collapse-up:before {
  content: "\e160";
}
.glyphicon-log-in:before {
  content: "\e161";
}
.glyphicon-flash:before {
  content: "\e162";
}
.glyphicon-log-out:before {
  content: "\e163";
}
.glyphicon-new-window:before {
  content: "\e164";
}
.glyphicon-record:before {
  content: "\e165";
}
.glyphicon-save:before {
  content: "\e166";
}
.glyphicon-open:before {
  content: "\e167";
}
.glyphicon-saved:before {
  content: "\e168";
}
.glyphicon-import:before {
  content: "\e169";
}
.glyphicon-export:before {
  content: "\e170";
}
.glyphicon-send:before {
  content: "\e171";
}
.glyphicon-floppy-disk:before {
  content: "\e172";
}
.glyphicon-floppy-saved:before {
  content: "\e173";
}
.glyphicon-floppy-remove:before {
  content: "\e174";
}
.glyphicon-floppy-save:before {
  content: "\e175";
}
.glyphicon-floppy-open:before {
  content: "\e176";
}
.glyphicon-credit-card:before {
  content: "\e177";
}
.glyphicon-transfer:before {
  content: "\e178";
}
.glyphicon-cutlery:before {
  content: "\e179";
}
.glyphicon-header:before {
  content: "\e180";
}
.glyphicon-compressed:before {
  content: "\e181";
}
.glyphicon-earphone:before {
  content: "\e182";
}
.glyphicon-phone-alt:before {
  content: "\e183";
}
.glyphicon-tower:before {
  content: "\e184";
}
.glyphicon-stats:before {
  content: "\e185";
}
.glyphicon-sd-video:before {
  content: "\e186";
}
.glyphicon-hd-video:before {
  content: "\e187";
}
.glyphicon-subtitles:before {
  content: "\e188";
}
.glyphicon-sound-stereo:before {
  content: "\e189";
}
.glyphicon-sound-dolby:before {
  content: "\e190";
}
.glyphicon-sound-5-1:before {
  content: "\e191";
}
.glyphicon-sound-6-1:before {
  content: "\e192";
}
.glyphicon-sound-7-1:before {
  content: "\e193";
}
.glyphicon-copyright-mark:before {
  content: "\e194";
}
.glyphicon-registration-mark:before {
  content: "\e195";
}
.glyphicon-cloud-download:before {
  content: "\e197";
}
.glyphicon-cloud-upload:before {
  content: "\e198";
}
.glyphicon-tree-conifer:before {
  content: "\e199";
}
.glyphicon-tree-deciduous:before {
  content: "\e200";
}
* {
  -webkit-box-sizing: border-box;
  -moz-box-sizing: border-box;
  box-sizing: border-box;
}
*:before,
*:after {
  -webkit-box-sizing: border-box;
  -moz-box-sizing: border-box;
  box-sizing: border-box;
}
html {
  font-size: 10px;
  -webkit-tap-highlight-color: rgba(0, 0, 0, 0);
}
body {
  font-family: 'Open Sans', Verdana, Arial, Helvetica, sans-serif;
  font-size: 14px;
  line-height: 1.42857143;
  color: #333333;
  background-color: #f0f0f0;
}
input,
button,
select,
textarea {
  font-family: inherit;
  font-size: inherit;
  line-height: inherit;
}
a {
  color: #557196;
  text-decoration: none;
}
a:hover,
a:focus {
  color: #3a4c65;
  text-decoration: underline;
}
a:focus {
  outline: thin dotted;
  outline: 5px auto -webkit-focus-ring-color;
  outline-offset: -2px;
}
figure {
  margin: 0;
}
img {
  vertical-align: middle;
}
.img-responsive,
.thumbnail > img,
.thumbnail a > img,
.carousel-inner > .item > img,
.carousel-inner > .item > a > img {
  display: block;
  width: 100% \9;
  max-width: 100%;
  height: auto;
}
.img-rounded {
  border-radius: 0px;
}
.img-thumbnail {
  padding: 4px;
  line-height: 1.42857143;
  background-color: #f0f0f0;
  border: 1px solid #dddddd;
  border-radius: 0px;
  -webkit-transition: all 0.2s ease-in-out;
  -o-transition: all 0.2s ease-in-out;
  transition: all 0.2s ease-in-out;
  display: inline-block;
  width: 100% \9;
  max-width: 100%;
  height: auto;
}
.img-circle {
  border-radius: 50%;
}
hr {
  margin-top: 20px;
  margin-bottom: 20px;
  border: 0;
  border-top: 1px solid #eeeeee;
}
.sr-only {
  position: absolute;
  width: 1px;
  height: 1px;
  margin: -1px;
  padding: 0;
  overflow: hidden;
  clip: rect(0, 0, 0, 0);
  border: 0;
}
.sr-only-focusable:active,
.sr-only-focusable:focus {
  position: static;
  width: auto;
  height: auto;
  margin: 0;
  overflow: visible;
  clip: auto;
}
h1,
h2,
h3,
h4,
h5,
h6,
.h1,
.h2,
.h3,
.h4,
.h5,
.h6 {
  font-family: inherit;
  font-weight: 500;
  line-height: 1.1;
  color: inherit;
}
h1 small,
h2 small,
h3 small,
h4 small,
h5 small,
h6 small,
.h1 small,
.h2 small,
.h3 small,
.h4 small,
.h5 small,
.h6 small,
h1 .small,
h2 .small,
h3 .small,
h4 .small,
h5 .small,
h6 .small,
.h1 .small,
.h2 .small,
.h3 .small,
.h4 .small,
.h5 .small,
.h6 .small {
  font-weight: normal;
  line-height: 1;
  color: #777777;
}
h1,
.h1,
h2,
.h2,
h3,
.h3 {
  margin-top: 20px;
  margin-bottom: 10px;
}
h1 small,
.h1 small,
h2 small,
.h2 small,
h3 small,
.h3 small,
h1 .small,
.h1 .small,
h2 .small,
.h2 .small,
h3 .small,
.h3 .small {
  font-size: 65%;
}
h4,
.h4,
h5,
.h5,
h6,
.h6 {
  margin-top: 10px;
  margin-bottom: 10px;
}
h4 small,
.h4 small,
h5 small,
.h5 small,
h6 small,
.h6 small,
h4 .small,
.h4 .small,
h5 .small,
.h5 .small,
h6 .small,
.h6 .small {
  font-size: 75%;
}
h1,
.h1 {
  font-size: 22px;
}
h2,
.h2 {
  font-size: 19px;
}
h3,
.h3 {
  font-size: 19px;
}
h4,
.h4 {
  font-size: 17px;
}
h5,
.h5 {
  font-size: 16px;
}
h6,
.h6 {
  font-size: 14px;
}
p {
  margin: 0 0 10px;
}
.lead {
  margin-bottom: 20px;
  font-size: 16px;
  font-weight: 300;
  line-height: 1.4;
}
@media (min-width: 768px) {
  .lead {
    font-size: 21px;
  }
}
small,
.small {
  font-size: 85%;
}
cite {
  font-style: normal;
}
mark,
.mark {
  background-color: #fcf8e3;
  padding: .2em;
}
.text-left {
  text-align: left;
}
.text-right {
  text-align: right;
}
.text-center {
  text-align: center;
}
.text-justify {
  text-align: justify;
}
.text-nowrap {
  white-space: nowrap;
}
.text-lowercase {
  text-transform: lowercase;
}
.text-uppercase {
  text-transform: uppercase;
}
.text-capitalize {
  text-transform: capitalize;
}
.text-muted {
  color: #777777;
}
.text-primary {
  color: #4c6586;
}
a.text-primary:hover {
  color: #3a4c65;
}
.text-success {
  color: #3c763d;
}
a.text-success:hover {
  color: #2b542c;
}
.text-info {
  color: #31708f;
}
a.text-info:hover {
  color: #245269;
}
.text-warning {
  color: #8a6d3b;
}
a.text-warning:hover {
  color: #66512c;
}
.text-danger {
  color: #a94442;
}
a.text-danger:hover {
  color: #843534;
}
.bg-primary {
  color: #fff;
  background-color: #4c6586;
}
a.bg-primary:hover {
  background-color: #3a4c65;
}
.bg-success {
  background-color: #dff0d8;
}
a.bg-success:hover {
  background-color: #c1e2b3;
}
.bg-info {
  background-color: #d9edf7;
}
a.bg-info:hover {
  background-color: #afd9ee;
}
.bg-warning {
  background-color: #fcf8e3;
}
a.bg-warning:hover {
  background-color: #f7ecb5;
}
.bg-danger {
  background-color: #f2dede;
}
a.bg-danger:hover {
  background-color: #e4b9b9;
}
.page-header {
  padding-bottom: 9px;
  margin: 40px 0 20px;
  border-bottom: 1px solid #eeeeee;
}
ul,
ol {
  margin-top: 0;
  margin-bottom: 10px;
}
ul ul,
ol ul,
ul ol,
ol ol {
  margin-bottom: 0;
}
.list-unstyled {
  padding-left: 0;
  list-style: none;
}
.list-inline {
  padding-left: 0;
  list-style: none;
  margin-left: -5px;
}
.list-inline > li {
  display: inline-block;
  padding-left: 5px;
  padding-right: 5px;
}
dl {
  margin-top: 0;
  margin-bottom: 20px;
}
dt,
dd {
  line-height: 1.42857143;
}
dt {
  font-weight: bold;
}
dd {
  margin-left: 0;
}
@media (min-width: 768px) {
  .dl-horizontal dt {
    float: left;
    width: 160px;
    clear: left;
    text-align: right;
    overflow: hidden;
    text-overflow: ellipsis;
    white-space: nowrap;
  }
  .dl-horizontal dd {
    margin-left: 180px;
  }
}
abbr[title],
abbr[data-original-title] {
  cursor: help;
  border-bottom: 1px dotted #777777;
}
.initialism {
  font-size: 90%;
  text-transform: uppercase;
}
blockquote {
  padding: 10px 20px;
  margin: 0 0 20px;
  font-size: 17.5px;
  border-left: 5px solid #eeeeee;
}
blockquote p:last-child,
blockquote ul:last-child,
blockquote ol:last-child {
  margin-bottom: 0;
}
blockquote footer,
blockquote small,
blockquote .small {
  display: block;
  font-size: 80%;
  line-height: 1.42857143;
  color: #777777;
}
blockquote footer:before,
blockquote small:before,
blockquote .small:before {
  content: '\2014 \00A0';
}
.blockquote-reverse,
blockquote.pull-right {
  padding-right: 15px;
  padding-left: 0;
  border-right: 5px solid #eeeeee;
  border-left: 0;
  text-align: right;
}
.blockquote-reverse footer:before,
blockquote.pull-right footer:before,
.blockquote-reverse small:before,
blockquote.pull-right small:before,
.blockquote-reverse .small:before,
blockquote.pull-right .small:before {
  content: '';
}
.blockquote-reverse footer:after,
blockquote.pull-right footer:after,
.blockquote-reverse small:after,
blockquote.pull-right small:after,
.blockquote-reverse .small:after,
blockquote.pull-right .small:after {
  content: '\00A0 \2014';
}
blockquote:before,
blockquote:after {
  content: "";
}
address {
  margin-bottom: 20px;
  font-style: normal;
  line-height: 1.42857143;
}
code,
kbd,
pre,
samp {
  font-family: Menlo, Monaco, Consolas, "Courier New", monospace;
}
code {
  padding: 2px 4px;
  font-size: 90%;
  color: #c7254e;
  background-color: #f9f2f4;
  border-radius: 0px;
}
kbd {
  padding: 2px 4px;
  font-size: 90%;
  color: #ffffff;
  background-color: #333333;
  border-radius: 0px;
  box-shadow: inset 0 -1px 0 rgba(0, 0, 0, 0.25);
}
kbd kbd {
  padding: 0;
  font-size: 100%;
  box-shadow: none;
}
pre {
  display: block;
  padding: 9.5px;
  margin: 0 0 10px;
  font-size: 13px;
  line-height: 1.42857143;
  word-break: break-all;
  word-wrap: break-word;
  color: #333333;
  background-color: #f5f5f5;
  border: 1px solid #cccccc;
  border-radius: 0px;
}
pre code {
  padding: 0;
  font-size: inherit;
  color: inherit;
  white-space: pre-wrap;
  background-color: transparent;
  border-radius: 0;
}
.pre-scrollable {
  max-height: 340px;
  overflow-y: scroll;
}
.container {
  margin-right: auto;
  margin-left: auto;
  padding-left: 15px;
  padding-right: 15px;
}
@media (min-width: 768px) {
  .container {
    width: 750px;
  }
}
@media (min-width: 992px) {
  .container {
    width: 970px;
  }
}
@media (min-width: 1200px) {
  .container {
    width: 1170px;
  }
}
.container-fluid {
  margin-right: auto;
  margin-left: auto;
  padding-left: 15px;
  padding-right: 15px;
}
.row {
  margin-left: -15px;
  margin-right: -15px;
}
.col-xs-1, .col-sm-1, .col-md-1, .col-lg-1, .col-xs-2, .col-sm-2, .col-md-2, .col-lg-2, .col-xs-3, .col-sm-3, .col-md-3, .col-lg-3, .col-xs-4, .col-sm-4, .col-md-4, .col-lg-4, .col-xs-5, .col-sm-5, .col-md-5, .col-lg-5, .col-xs-6, .col-sm-6, .col-md-6, .col-lg-6, .col-xs-7, .col-sm-7, .col-md-7, .col-lg-7, .col-xs-8, .col-sm-8, .col-md-8, .col-lg-8, .col-xs-9, .col-sm-9, .col-md-9, .col-lg-9, .col-xs-10, .col-sm-10, .col-md-10, .col-lg-10, .col-xs-11, .col-sm-11, .col-md-11, .col-lg-11, .col-xs-12, .col-sm-12, .col-md-12, .col-lg-12 {
  position: relative;
  min-height: 1px;
  padding-left: 15px;
  padding-right: 15px;
}
.col-xs-1, .col-xs-2, .col-xs-3, .col-xs-4, .col-xs-5, .col-xs-6, .col-xs-7, .col-xs-8, .col-xs-9, .col-xs-10, .col-xs-11, .col-xs-12 {
  float: left;
}
.col-xs-12 {
  width: 100%;
}
.col-xs-11 {
  width: 91.66666667%;
}
.col-xs-10 {
  width: 83.33333333%;
}
.col-xs-9 {
  width: 75%;
}
.col-xs-8 {
  width: 66.66666667%;
}
.col-xs-7 {
  width: 58.33333333%;
}
.col-xs-6 {
  width: 50%;
}
.col-xs-5 {
  width: 41.66666667%;
}
.col-xs-4 {
  width: 33.33333333%;
}
.col-xs-3 {
  width: 25%;
}
.col-xs-2 {
  width: 16.66666667%;
}
.col-xs-1 {
  width: 8.33333333%;
}
.col-xs-pull-12 {
  right: 100%;
}
.col-xs-pull-11 {
  right: 91.66666667%;
}
.col-xs-pull-10 {
  right: 83.33333333%;
}
.col-xs-pull-9 {
  right: 75%;
}
.col-xs-pull-8 {
  right: 66.66666667%;
}
.col-xs-pull-7 {
  right: 58.33333333%;
}
.col-xs-pull-6 {
  right: 50%;
}
.col-xs-pull-5 {
  right: 41.66666667%;
}
.col-xs-pull-4 {
  right: 33.33333333%;
}
.col-xs-pull-3 {
  right: 25%;
}
.col-xs-pull-2 {
  right: 16.66666667%;
}
.col-xs-pull-1 {
  right: 8.33333333%;
}
.col-xs-pull-0 {
  right: auto;
}
.col-xs-push-12 {
  left: 100%;
}
.col-xs-push-11 {
  left: 91.66666667%;
}
.col-xs-push-10 {
  left: 83.33333333%;
}
.col-xs-push-9 {
  left: 75%;
}
.col-xs-push-8 {
  left: 66.66666667%;
}
.col-xs-push-7 {
  left: 58.33333333%;
}
.col-xs-push-6 {
  left: 50%;
}
.col-xs-push-5 {
  left: 41.66666667%;
}
.col-xs-push-4 {
  left: 33.33333333%;
}
.col-xs-push-3 {
  left: 25%;
}
.col-xs-push-2 {
  left: 16.66666667%;
}
.col-xs-push-1 {
  left: 8.33333333%;
}
.col-xs-push-0 {
  left: auto;
}
.col-xs-offset-12 {
  margin-left: 100%;
}
.col-xs-offset-11 {
  margin-left: 91.66666667%;
}
.col-xs-offset-10 {
  margin-left: 83.33333333%;
}
.col-xs-offset-9 {
  margin-left: 75%;
}
.col-xs-offset-8 {
  margin-left: 66.66666667%;
}
.col-xs-offset-7 {
  margin-left: 58.33333333%;
}
.col-xs-offset-6 {
  margin-left: 50%;
}
.col-xs-offset-5 {
  margin-left: 41.66666667%;
}
.col-xs-offset-4 {
  margin-left: 33.33333333%;
}
.col-xs-offset-3 {
  margin-left: 25%;
}
.col-xs-offset-2 {
  margin-left: 16.66666667%;
}
.col-xs-offset-1 {
  margin-left: 8.33333333%;
}
.col-xs-offset-0 {
  margin-left: 0%;
}
@media (min-width: 768px) {
  .col-sm-1, .col-sm-2, .col-sm-3, .col-sm-4, .col-sm-5, .col-sm-6, .col-sm-7, .col-sm-8, .col-sm-9, .col-sm-10, .col-sm-11, .col-sm-12 {
    float: left;
  }
  .col-sm-12 {
    width: 100%;
  }
  .col-sm-11 {
    width: 91.66666667%;
  }
  .col-sm-10 {
    width: 83.33333333%;
  }
  .col-sm-9 {
    width: 75%;
  }
  .col-sm-8 {
    width: 66.66666667%;
  }
  .col-sm-7 {
    width: 58.33333333%;
  }
  .col-sm-6 {
    width: 50%;
  }
  .col-sm-5 {
    width: 41.66666667%;
  }
  .col-sm-4 {
    width: 33.33333333%;
  }
  .col-sm-3 {
    width: 25%;
  }
  .col-sm-2 {
    width: 16.66666667%;
  }
  .col-sm-1 {
    width: 8.33333333%;
  }
  .col-sm-pull-12 {
    right: 100%;
  }
  .col-sm-pull-11 {
    right: 91.66666667%;
  }
  .col-sm-pull-10 {
    right: 83.33333333%;
  }
  .col-sm-pull-9 {
    right: 75%;
  }
  .col-sm-pull-8 {
    right: 66.66666667%;
  }
  .col-sm-pull-7 {
    right: 58.33333333%;
  }
  .col-sm-pull-6 {
    right: 50%;
  }
  .col-sm-pull-5 {
    right: 41.66666667%;
  }
  .col-sm-pull-4 {
    right: 33.33333333%;
  }
  .col-sm-pull-3 {
    right: 25%;
  }
  .col-sm-pull-2 {
    right: 16.66666667%;
  }
  .col-sm-pull-1 {
    right: 8.33333333%;
  }
  .col-sm-pull-0 {
    right: auto;
  }
  .col-sm-push-12 {
    left: 100%;
  }
  .col-sm-push-11 {
    left: 91.66666667%;
  }
  .col-sm-push-10 {
    left: 83.33333333%;
  }
  .col-sm-push-9 {
    left: 75%;
  }
  .col-sm-push-8 {
    left: 66.66666667%;
  }
  .col-sm-push-7 {
    left: 58.33333333%;
  }
  .col-sm-push-6 {
    left: 50%;
  }
  .col-sm-push-5 {
    left: 41.66666667%;
  }
  .col-sm-push-4 {
    left: 33.33333333%;
  }
  .col-sm-push-3 {
    left: 25%;
  }
  .col-sm-push-2 {
    left: 16.66666667%;
  }
  .col-sm-push-1 {
    left: 8.33333333%;
  }
  .col-sm-push-0 {
    left: auto;
  }
  .col-sm-offset-12 {
    margin-left: 100%;
  }
  .col-sm-offset-11 {
    margin-left: 91.66666667%;
  }
  .col-sm-offset-10 {
    margin-left: 83.33333333%;
  }
  .col-sm-offset-9 {
    margin-left: 75%;
  }
  .col-sm-offset-8 {
    margin-left: 66.66666667%;
  }
  .col-sm-offset-7 {
    margin-left: 58.33333333%;
  }
  .col-sm-offset-6 {
    margin-left: 50%;
  }
  .col-sm-offset-5 {
    margin-left: 41.66666667%;
  }
  .col-sm-offset-4 {
    margin-left: 33.33333333%;
  }
  .col-sm-offset-3 {
    margin-left: 25%;
  }
  .col-sm-offset-2 {
    margin-left: 16.66666667%;
  }
  .col-sm-offset-1 {
    margin-left: 8.33333333%;
  }
  .col-sm-offset-0 {
    margin-left: 0%;
  }
}
@media (min-width: 992px) {
  .col-md-1, .col-md-2, .col-md-3, .col-md-4, .col-md-5, .col-md-6, .col-md-7, .col-md-8, .col-md-9, .col-md-10, .col-md-11, .col-md-12 {
    float: left;
  }
  .col-md-12 {
    width: 100%;
  }
  .col-md-11 {
    width: 91.66666667%;
  }
  .col-md-10 {
    width: 83.33333333%;
  }
  .col-md-9 {
    width: 75%;
  }
  .col-md-8 {
    width: 66.66666667%;
  }
  .col-md-7 {
    width: 58.33333333%;
  }
  .col-md-6 {
    width: 50%;
  }
  .col-md-5 {
    width: 41.66666667%;
  }
  .col-md-4 {
    width: 33.33333333%;
  }
  .col-md-3 {
    width: 25%;
  }
  .col-md-2 {
    width: 16.66666667%;
  }
  .col-md-1 {
    width: 8.33333333%;
  }
  .col-md-pull-12 {
    right: 100%;
  }
  .col-md-pull-11 {
    right: 91.66666667%;
  }
  .col-md-pull-10 {
    right: 83.33333333%;
  }
  .col-md-pull-9 {
    right: 75%;
  }
  .col-md-pull-8 {
    right: 66.66666667%;
  }
  .col-md-pull-7 {
    right: 58.33333333%;
  }
  .col-md-pull-6 {
    right: 50%;
  }
  .col-md-pull-5 {
    right: 41.66666667%;
  }
  .col-md-pull-4 {
    right: 33.33333333%;
  }
  .col-md-pull-3 {
    right: 25%;
  }
  .col-md-pull-2 {
    right: 16.66666667%;
  }
  .col-md-pull-1 {
    right: 8.33333333%;
  }
  .col-md-pull-0 {
    right: auto;
  }
  .col-md-push-12 {
    left: 100%;
  }
  .col-md-push-11 {
    left: 91.66666667%;
  }
  .col-md-push-10 {
    left: 83.33333333%;
  }
  .col-md-push-9 {
    left: 75%;
  }
  .col-md-push-8 {
    left: 66.66666667%;
  }
  .col-md-push-7 {
    left: 58.33333333%;
  }
  .col-md-push-6 {
    left: 50%;
  }
  .col-md-push-5 {
    left: 41.66666667%;
  }
  .col-md-push-4 {
    left: 33.33333333%;
  }
  .col-md-push-3 {
    left: 25%;
  }
  .col-md-push-2 {
    left: 16.66666667%;
  }
  .col-md-push-1 {
    left: 8.33333333%;
  }
  .col-md-push-0 {
    left: auto;
  }
  .col-md-offset-12 {
    margin-left: 100%;
  }
  .col-md-offset-11 {
    margin-left: 91.66666667%;
  }
  .col-md-offset-10 {
    margin-left: 83.33333333%;
  }
  .col-md-offset-9 {
    margin-left: 75%;
  }
  .col-md-offset-8 {
    margin-left: 66.66666667%;
  }
  .col-md-offset-7 {
    margin-left: 58.33333333%;
  }
  .col-md-offset-6 {
    margin-left: 50%;
  }
  .col-md-offset-5 {
    margin-left: 41.66666667%;
  }
  .col-md-offset-4 {
    margin-left: 33.33333333%;
  }
  .col-md-offset-3 {
    margin-left: 25%;
  }
  .col-md-offset-2 {
    margin-left: 16.66666667%;
  }
  .col-md-offset-1 {
    margin-left: 8.33333333%;
  }
  .col-md-offset-0 {
    margin-left: 0%;
  }
}
@media (min-width: 1200px) {
  .col-lg-1, .col-lg-2, .col-lg-3, .col-lg-4, .col-lg-5, .col-lg-6, .col-lg-7, .col-lg-8, .col-lg-9, .col-lg-10, .col-lg-11, .col-lg-12 {
    float: left;
  }
  .col-lg-12 {
    width: 100%;
  }
  .col-lg-11 {
    width: 91.66666667%;
  }
  .col-lg-10 {
    width: 83.33333333%;
  }
  .col-lg-9 {
    width: 75%;
  }
  .col-lg-8 {
    width: 66.66666667%;
  }
  .col-lg-7 {
    width: 58.33333333%;
  }
  .col-lg-6 {
    width: 50%;
  }
  .col-lg-5 {
    width: 41.66666667%;
  }
  .col-lg-4 {
    width: 33.33333333%;
  }
  .col-lg-3 {
    width: 25%;
  }
  .col-lg-2 {
    width: 16.66666667%;
  }
  .col-lg-1 {
    width: 8.33333333%;
  }
  .col-lg-pull-12 {
    right: 100%;
  }
  .col-lg-pull-11 {
    right: 91.66666667%;
  }
  .col-lg-pull-10 {
    right: 83.33333333%;
  }
  .col-lg-pull-9 {
    right: 75%;
  }
  .col-lg-pull-8 {
    right: 66.66666667%;
  }
  .col-lg-pull-7 {
    right: 58.33333333%;
  }
  .col-lg-pull-6 {
    right: 50%;
  }
  .col-lg-pull-5 {
    right: 41.66666667%;
  }
  .col-lg-pull-4 {
    right: 33.33333333%;
  }
  .col-lg-pull-3 {
    right: 25%;
  }
  .col-lg-pull-2 {
    right: 16.66666667%;
  }
  .col-lg-pull-1 {
    right: 8.33333333%;
  }
  .col-lg-pull-0 {
    right: auto;
  }
  .col-lg-push-12 {
    left: 100%;
  }
  .col-lg-push-11 {
    left: 91.66666667%;
  }
  .col-lg-push-10 {
    left: 83.33333333%;
  }
  .col-lg-push-9 {
    left: 75%;
  }
  .col-lg-push-8 {
    left: 66.66666667%;
  }
  .col-lg-push-7 {
    left: 58.33333333%;
  }
  .col-lg-push-6 {
    left: 50%;
  }
  .col-lg-push-5 {
    left: 41.66666667%;
  }
  .col-lg-push-4 {
    left: 33.33333333%;
  }
  .col-lg-push-3 {
    left: 25%;
  }
  .col-lg-push-2 {
    left: 16.66666667%;
  }
  .col-lg-push-1 {
    left: 8.33333333%;
  }
  .col-lg-push-0 {
    left: auto;
  }
  .col-lg-offset-12 {
    margin-left: 100%;
  }
  .col-lg-offset-11 {
    margin-left: 91.66666667%;
  }
  .col-lg-offset-10 {
    margin-left: 83.33333333%;
  }
  .col-lg-offset-9 {
    margin-left: 75%;
  }
  .col-lg-offset-8 {
    margin-left: 66.66666667%;
  }
  .col-lg-offset-7 {
    margin-left: 58.33333333%;
  }
  .col-lg-offset-6 {
    margin-left: 50%;
  }
  .col-lg-offset-5 {
    margin-left: 41.66666667%;
  }
  .col-lg-offset-4 {
    margin-left: 33.33333333%;
  }
  .col-lg-offset-3 {
    margin-left: 25%;
  }
  .col-lg-offset-2 {
    margin-left: 16.66666667%;
  }
  .col-lg-offset-1 {
    margin-left: 8.33333333%;
  }
  .col-lg-offset-0 {
    margin-left: 0%;
  }
}
table {
  background-color: transparent;
}
th {
  text-align: left;
}
.table {
  width: 100%;
  max-width: 100%;
  margin-bottom: 20px;
}
.table > thead > tr > th,
.table > tbody > tr > th,
.table > tfoot > tr > th,
.table > thead > tr > td,
.table > tbody > tr > td,
.table > tfoot > tr > td {
  padding: 8px;
  line-height: 1.42857143;
  vertical-align: top;
  border-top: 1px solid #dddddd;
}
.table > thead > tr > th {
  vertical-align: bottom;
  border-bottom: 2px solid #dddddd;
}
.table > caption + thead > tr:first-child > th,
.table > colgroup + thead > tr:first-child > th,
.table > thead:first-child > tr:first-child > th,
.table > caption + thead > tr:first-child > td,
.table > colgroup + thead > tr:first-child > td,
.table > thead:first-child > tr:first-child > td {
  border-top: 0;
}
.table > tbody + tbody {
  border-top: 2px solid #dddddd;
}
.table .table {
  background-color: #f0f0f0;
}
.table-condensed > thead > tr > th,
.table-condensed > tbody > tr > th,
.table-condensed > tfoot > tr > th,
.table-condensed > thead > tr > td,
.table-condensed > tbody > tr > td,
.table-condensed > tfoot > tr > td {
  padding: 5px;
}
.table-bordered {
  border: 1px solid #dddddd;
}
.table-bordered > thead > tr > th,
.table-bordered > tbody > tr > th,
.table-bordered > tfoot > tr > th,
.table-bordered > thead > tr > td,
.table-bordered > tbody > tr > td,
.table-bordered > tfoot > tr > td {
  border: 1px solid #dddddd;
}
.table-bordered > thead > tr > th,
.table-bordered > thead > tr > td {
  border-bottom-width: 2px;
}
.table-striped > tbody > tr:nth-child(odd) > td,
.table-striped > tbody > tr:nth-child(odd) > th {
  background-color: #ffffff;
}
.table-hover > tbody > tr:hover > td,
.table-hover > tbody > tr:hover > th {
  background-color: #f5f5f5;
}
table col[class*="col-"] {
  position: static;
  float: none;
  display: table-column;
}
table td[class*="col-"],
table th[class*="col-"] {
  position: static;
  float: none;
  display: table-cell;
}
.table > thead > tr > td.active,
.table > tbody > tr > td.active,
.table > tfoot > tr > td.active,
.table > thead > tr > th.active,
.table > tbody > tr > th.active,
.table > tfoot > tr > th.active,
.table > thead > tr.active > td,
.table > tbody > tr.active > td,
.table > tfoot > tr.active > td,
.table > thead > tr.active > th,
.table > tbody > tr.active > th,
.table > tfoot > tr.active > th {
  background-color: #f5f5f5;
}
.table-hover > tbody > tr > td.active:hover,
.table-hover > tbody > tr > th.active:hover,
.table-hover > tbody > tr.active:hover > td,
.table-hover > tbody > tr:hover > .active,
.table-hover > tbody > tr.active:hover > th {
  background-color: #e8e8e8;
}
.table > thead > tr > td.success,
.table > tbody > tr > td.success,
.table > tfoot > tr > td.success,
.table > thead > tr > th.success,
.table > tbody > tr > th.success,
.table > tfoot > tr > th.success,
.table > thead > tr.success > td,
.table > tbody > tr.success > td,
.table > tfoot > tr.success > td,
.table > thead > tr.success > th,
.table > tbody > tr.success > th,
.table > tfoot > tr.success > th {
  background-color: #dff0d8;
}
.table-hover > tbody > tr > td.success:hover,
.table-hover > tbody > tr > th.success:hover,
.table-hover > tbody > tr.success:hover > td,
.table-hover > tbody > tr:hover > .success,
.table-hover > tbody > tr.success:hover > th {
  background-color: #d0e9c6;
}
.table > thead > tr > td.info,
.table > tbody > tr > td.info,
.table > tfoot > tr > td.info,
.table > thead > tr > th.info,
.table > tbody > tr > th.info,
.table > tfoot > tr > th.info,
.table > thead > tr.info > td,
.table > tbody > tr.info > td,
.table > tfoot > tr.info > td,
.table > thead > tr.info > th,
.table > tbody > tr.info > th,
.table > tfoot > tr.info > th {
  background-color: #d9edf7;
}
.table-hover > tbody > tr > td.info:hover,
.table-hover > tbody > tr > th.info:hover,
.table-hover > tbody > tr.info:hover > td,
.table-hover > tbody > tr:hover > .info,
.table-hover > tbody > tr.info:hover > th {
  background-color: #c4e3f3;
}
.table > thead > tr > td.warning,
.table > tbody > tr > td.warning,
.table > tfoot > tr > td.warning,
.table > thead > tr > th.warning,
.table > tbody > tr > th.warning,
.table > tfoot > tr > th.warning,
.table > thead > tr.warning > td,
.table > tbody > tr.warning > td,
.table > tfoot > tr.warning > td,
.table > thead > tr.warning > th,
.table > tbody > tr.warning > th,
.table > tfoot > tr.warning > th {
  background-color: #fcf8e3;
}
.table-hover > tbody > tr > td.warning:hover,
.table-hover > tbody > tr > th.warning:hover,
.table-hover > tbody > tr.warning:hover > td,
.table-hover > tbody > tr:hover > .warning,
.table-hover > tbody > tr.warning:hover > th {
  background-color: #faf2cc;
}
.table > thead > tr > td.danger,
.table > tbody > tr > td.danger,
.table > tfoot > tr > td.danger,
.table > thead > tr > th.danger,
.table > tbody > tr > th.danger,
.table > tfoot > tr > th.danger,
.table > thead > tr.danger > td,
.table > tbody > tr.danger > td,
.table > tfoot > tr.danger > td,
.table > thead > tr.danger > th,
.table > tbody > tr.danger > th,
.table > tfoot > tr.danger > th {
  background-color: #f2dede;
}
.table-hover > tbody > tr > td.danger:hover,
.table-hover > tbody > tr > th.danger:hover,
.table-hover > tbody > tr.danger:hover > td,
.table-hover > tbody > tr:hover > .danger,
.table-hover > tbody > tr.danger:hover > th {
  background-color: #ebcccc;
}
@media screen and (max-width: 767px) {
  .table-responsive {
    width: 100%;
    margin-bottom: 15px;
    overflow-y: hidden;
    overflow-x: auto;
    -ms-overflow-style: -ms-autohiding-scrollbar;
    border: 1px solid #dddddd;
    -webkit-overflow-scrolling: touch;
  }
  .table-responsive > .table {
    margin-bottom: 0;
  }
  .table-responsive > .table > thead > tr > th,
  .table-responsive > .table > tbody > tr > th,
  .table-responsive > .table > tfoot > tr > th,
  .table-responsive > .table > thead > tr > td,
  .table-responsive > .table > tbody > tr > td,
  .table-responsive > .table > tfoot > tr > td {
    white-space: nowrap;
  }
  .table-responsive > .table-bordered {
    border: 0;
  }
  .table-responsive > .table-bordered > thead > tr > th:first-child,
  .table-responsive > .table-bordered > tbody > tr > th:first-child,
  .table-responsive > .table-bordered > tfoot > tr > th:first-child,
  .table-responsive > .table-bordered > thead > tr > td:first-child,
  .table-responsive > .table-bordered > tbody > tr > td:first-child,
  .table-responsive > .table-bordered > tfoot > tr > td:first-child {
    border-left: 0;
  }
  .table-responsive > .table-bordered > thead > tr > th:last-child,
  .table-responsive > .table-bordered > tbody > tr > th:last-child,
  .table-responsive > .table-bordered > tfoot > tr > th:last-child,
  .table-responsive > .table-bordered > thead > tr > td:last-child,
  .table-responsive > .table-bordered > tbody > tr > td:last-child,
  .table-responsive > .table-bordered > tfoot > tr > td:last-child {
    border-right: 0;
  }
  .table-responsive > .table-bordered > tbody > tr:last-child > th,
  .table-responsive > .table-bordered > tfoot > tr:last-child > th,
  .table-responsive > .table-bordered > tbody > tr:last-child > td,
  .table-responsive > .table-bordered > tfoot > tr:last-child > td {
    border-bottom: 0;
  }
}
fieldset {
  padding: 0;
  margin: 0;
  border: 0;
  min-width: 0;
}
legend {
  display: block;
  width: 100%;
  padding: 0;
  margin-bottom: 20px;
  font-size: 21px;
  line-height: inherit;
  color: #333333;
  border: 0;
  border-bottom: 1px solid #e5e5e5;
}
label {
  display: inline-block;
  max-width: 100%;
  margin-bottom: 5px;
  font-weight: bold;
}
input[type="search"] {
  -webkit-box-sizing: border-box;
  -moz-box-sizing: border-box;
  box-sizing: border-box;
}
input[type="radio"],
input[type="checkbox"] {
  margin: 4px 0 0;
  margin-top: 1px \9;
  line-height: normal;
}
input[type="file"] {
  display: block;
}
input[type="range"] {
  display: block;
  width: 100%;
}
select[multiple],
select[size] {
  height: auto;
}
input[type="file"]:focus,
input[type="radio"]:focus,
input[type="checkbox"]:focus {
  outline: thin dotted;
  outline: 5px auto -webkit-focus-ring-color;
  outline-offset: -2px;
}
output {
  display: block;
  padding-top: 4px;
  font-size: 14px;
  line-height: 1.42857143;
  color: #555555;
}
.form-control {
  display: block;
  width: 100%;
  height: 25px;
  padding: 3px 8px;
  font-size: 14px;
  line-height: 1.42857143;
  color: #555555;
  background-color: #ffffff;
  background-image: none;
  border: 1px solid #cccccc;
  border-radius: 0;
  -webkit-box-shadow: inset 0 1px 1px rgba(0, 0, 0, 0.075);
  box-shadow: inset 0 1px 1px rgba(0, 0, 0, 0.075);
  -webkit-transition: border-color ease-in-out .15s, box-shadow ease-in-out .15s;
  -o-transition: border-color ease-in-out .15s, box-shadow ease-in-out .15s;
  transition: border-color ease-in-out .15s, box-shadow ease-in-out .15s;
}
.form-control:focus {
  border-color: #8198b7;
  outline: 0;
  -webkit-box-shadow: inset 0 1px 1px rgba(0,0,0,.075), 0 0 8px rgba(129, 152, 183, 0.6);
  box-shadow: inset 0 1px 1px rgba(0,0,0,.075), 0 0 8px rgba(129, 152, 183, 0.6);
}
.form-control::-moz-placeholder {
  color: #c4c4c4;
  opacity: 1;
}
.form-control:-ms-input-placeholder {
  color: #c4c4c4;
}
.form-control::-webkit-input-placeholder {
  color: #c4c4c4;
}
.form-control[disabled],
.form-control[readonly],
fieldset[disabled] .form-control {
  cursor: not-allowed;
  background-color: #eeeeee;
  opacity: 1;
}
textarea.form-control {
  height: auto;
}
input[type="search"] {
  -webkit-appearance: none;
}
input[type="date"],
input[type="time"],
input[type="datetime-local"],
input[type="month"] {
  line-height: 25px;
  line-height: 1.42857143 \0;
}
input[type="date"].input-sm,
input[type="time"].input-sm,
input[type="datetime-local"].input-sm,
input[type="month"].input-sm {
  line-height: 26px;
}
input[type="date"].input-lg,
input[type="time"].input-lg,
input[type="datetime-local"].input-lg,
input[type="month"].input-lg {
  line-height: 38px;
}
.form-group {
  margin-bottom: 15px;
}
.radio,
.checkbox {
  position: relative;
  display: block;
  min-height: 20px;
  margin-top: 10px;
  margin-bottom: 10px;
}
.radio label,
.checkbox label {
  padding-left: 20px;
  margin-bottom: 0;
  font-weight: normal;
  cursor: pointer;
}
.radio input[type="radio"],
.radio-inline input[type="radio"],
.checkbox input[type="checkbox"],
.checkbox-inline input[type="checkbox"] {
  position: absolute;
  margin-left: -20px;
  margin-top: 4px \9;
}
.radio + .radio,
.checkbox + .checkbox {
  margin-top: -5px;
}
.radio-inline,
.checkbox-inline {
  display: inline-block;
  padding-left: 20px;
  margin-bottom: 0;
  vertical-align: middle;
  font-weight: normal;
  cursor: pointer;
}
.radio-inline + .radio-inline,
.checkbox-inline + .checkbox-inline {
  margin-top: 0;
  margin-left: 10px;
}
input[type="radio"][disabled],
input[type="checkbox"][disabled],
input[type="radio"].disabled,
input[type="checkbox"].disabled,
fieldset[disabled] input[type="radio"],
fieldset[disabled] input[type="checkbox"] {
  cursor: not-allowed;
}
.radio-inline.disabled,
.checkbox-inline.disabled,
fieldset[disabled] .radio-inline,
fieldset[disabled] .checkbox-inline {
  cursor: not-allowed;
}
.radio.disabled label,
.checkbox.disabled label,
fieldset[disabled] .radio label,
fieldset[disabled] .checkbox label {
  cursor: not-allowed;
}
.form-control-static {
  padding-top: 4px;
  padding-bottom: 4px;
  margin-bottom: 0;
}
.form-control-static.input-lg,
.form-control-static.input-sm {
  padding-left: 0;
  padding-right: 0;
}
.input-sm,
.form-horizontal .form-group-sm .form-control {
  height: 26px;
  padding: 3px 6px;
  font-size: 12px;
  line-height: 1.5;
  border-radius: 0px;
}
select.input-sm {
  height: 26px;
  line-height: 26px;
}
textarea.input-sm,
select[multiple].input-sm {
  height: auto;
}
.input-lg,
.form-horizontal .form-group-lg .form-control {
  height: 38px;
  padding: 6px 12px;
  font-size: 18px;
  line-height: 1.33;
  border-radius: 0px;
}
select.input-lg {
  height: 38px;
  line-height: 38px;
}
textarea.input-lg,
select[multiple].input-lg {
  height: auto;
}
.has-feedback {
  position: relative;
}
.has-feedback .form-control {
  padding-right: 31.25px;
}
.form-control-feedback {
  position: absolute;
  top: 25px;
  right: 0;
  z-index: 2;
  display: block;
  width: 25px;
  height: 25px;
  line-height: 25px;
  text-align: center;
}
.input-lg + .form-control-feedback {
  width: 38px;
  height: 38px;
  line-height: 38px;
}
.input-sm + .form-control-feedback {
  width: 26px;
  height: 26px;
  line-height: 26px;
}
.has-success .help-block,
.has-success .control-label,
.has-success .radio,
.has-success .checkbox,
.has-success .radio-inline,
.has-success .checkbox-inline {
  color: #3c763d;
}
.has-success .form-control {
  border-color: #3c763d;
  -webkit-box-shadow: inset 0 1px 1px rgba(0, 0, 0, 0.075);
  box-shadow: inset 0 1px 1px rgba(0, 0, 0, 0.075);
}
.has-success .form-control:focus {
  border-color: #2b542c;
  -webkit-box-shadow: inset 0 1px 1px rgba(0, 0, 0, 0.075), 0 0 6px #67b168;
  box-shadow: inset 0 1px 1px rgba(0, 0, 0, 0.075), 0 0 6px #67b168;
}
.has-success .input-group-addon {
  color: #3c763d;
  border-color: #3c763d;
  background-color: #dff0d8;
}
.has-success .form-control-feedback {
  color: #3c763d;
}
.has-warning .help-block,
.has-warning .control-label,
.has-warning .radio,
.has-warning .checkbox,
.has-warning .radio-inline,
.has-warning .checkbox-inline {
  color: #8a6d3b;
}
.has-warning .form-control {
  border-color: #8a6d3b;
  -webkit-box-shadow: inset 0 1px 1px rgba(0, 0, 0, 0.075);
  box-shadow: inset 0 1px 1px rgba(0, 0, 0, 0.075);
}
.has-warning .form-control:focus {
  border-color: #66512c;
  -webkit-box-shadow: inset 0 1px 1px rgba(0, 0, 0, 0.075), 0 0 6px #c0a16b;
  box-shadow: inset 0 1px 1px rgba(0, 0, 0, 0.075), 0 0 6px #c0a16b;
}
.has-warning .input-group-addon {
  color: #8a6d3b;
  border-color: #8a6d3b;
  background-color: #fcf8e3;
}
.has-warning .form-control-feedback {
  color: #8a6d3b;
}
.has-error .help-block,
.has-error .control-label,
.has-error .radio,
.has-error .checkbox,
.has-error .radio-inline,
.has-error .checkbox-inline {
  color: #a94442;
}
.has-error .form-control {
  border-color: #a94442;
  -webkit-box-shadow: inset 0 1px 1px rgba(0, 0, 0, 0.075);
  box-shadow: inset 0 1px 1px rgba(0, 0, 0, 0.075);
}
.has-error .form-control:focus {
  border-color: #843534;
  -webkit-box-shadow: inset 0 1px 1px rgba(0, 0, 0, 0.075), 0 0 6px #ce8483;
  box-shadow: inset 0 1px 1px rgba(0, 0, 0, 0.075), 0 0 6px #ce8483;
}
.has-error .input-group-addon {
  color: #a94442;
  border-color: #a94442;
  background-color: #f2dede;
}
.has-error .form-control-feedback {
  color: #a94442;
}
.has-feedback label.sr-only ~ .form-control-feedback {
  top: 0;
}
.help-block {
  display: block;
  margin-top: 5px;
  margin-bottom: 10px;
  color: #737373;
}
@media (min-width: 768px) {
  .form-inline .form-group {
    display: inline-block;
    margin-bottom: 0;
    vertical-align: middle;
  }
  .form-inline .form-control {
    display: inline-block;
    width: auto;
    vertical-align: middle;
  }
  .form-inline .input-group {
    display: inline-table;
    vertical-align: middle;
  }
  .form-inline .input-group .input-group-addon,
  .form-inline .input-group .input-group-btn,
  .form-inline .input-group .form-control {
    width: auto;
  }
  .form-inline .input-group > .form-control {
    width: 100%;
  }
  .form-inline .control-label {
    margin-bottom: 0;
    vertical-align: middle;
  }
  .form-inline .radio,
  .form-inline .checkbox {
    display: inline-block;
    margin-top: 0;
    margin-bottom: 0;
    vertical-align: middle;
  }
  .form-inline .radio label,
  .form-inline .checkbox label {
    padding-left: 0;
  }
  .form-inline .radio input[type="radio"],
  .form-inline .checkbox input[type="checkbox"] {
    position: relative;
    margin-left: 0;
  }
  .form-inline .has-feedback .form-control-feedback {
    top: 0;
  }
}
.form-horizontal .radio,
.form-horizontal .checkbox,
.form-horizontal .radio-inline,
.form-horizontal .checkbox-inline {
  margin-top: 0;
  margin-bottom: 0;
  padding-top: 4px;
}
.form-horizontal .radio,
.form-horizontal .checkbox {
  min-height: 24px;
}
.form-horizontal .form-group {
  margin-left: -15px;
  margin-right: -15px;
}
@media (min-width: 768px) {
  .form-horizontal .control-label {
    text-align: right;
    margin-bottom: 0;
    padding-top: 4px;
  }
}
.form-horizontal .has-feedback .form-control-feedback {
  top: 0;
  right: 15px;
}
@media (min-width: 768px) {
  .form-horizontal .form-group-lg .control-label {
    padding-top: 8.98px;
  }
}
@media (min-width: 768px) {
  .form-horizontal .form-group-sm .control-label {
    padding-top: 4px;
  }
}
.btn {
  display: inline-block;
  margin-bottom: 0;
  font-weight: normal;
  text-align: center;
  vertical-align: middle;
  cursor: pointer;
  background-image: none;
  border: 1px solid transparent;
  white-space: nowrap;
  padding: 3px 8px;
  font-size: 14px;
  line-height: 1.42857143;
  border-radius: 0px;
  -webkit-user-select: none;
  -moz-user-select: none;
  -ms-user-select: none;
  user-select: none;
}
.btn:focus,
.btn:active:focus,
.btn.active:focus {
  outline: thin dotted;
  outline: 5px auto -webkit-focus-ring-color;
  outline-offset: -2px;
}
.btn:hover,
.btn:focus {
  color: #557196;
  text-decoration: none;
}
.btn:active,
.btn.active {
  outline: 0;
  background-image: none;
  -webkit-box-shadow: inset 0 3px 5px rgba(0, 0, 0, 0.125);
  box-shadow: inset 0 3px 5px rgba(0, 0, 0, 0.125);
}
.btn.disabled,
.btn[disabled],
fieldset[disabled] .btn {
  cursor: not-allowed;
  pointer-events: none;
  opacity: 0.65;
  filter: alpha(opacity=65);
  -webkit-box-shadow: none;
  box-shadow: none;
}
.btn-default {
  color: #557196;
  background-color: #fefefe;
  border-color: #d0d0d0;
}
.btn-default:hover,
.btn-default:focus,
.btn-default:active,
.btn-default.active,
.open > .dropdown-toggle.btn-default {
  color: #557196;
  background-color: #e5e5e5;
  border-color: #b1b1b1;
}
.btn-default:active,
.btn-default.active,
.open > .dropdown-toggle.btn-default {
  background-image: none;
}
.btn-default.disabled,
.btn-default[disabled],
fieldset[disabled] .btn-default,
.btn-default.disabled:hover,
.btn-default[disabled]:hover,
fieldset[disabled] .btn-default:hover,
.btn-default.disabled:focus,
.btn-default[disabled]:focus,
fieldset[disabled] .btn-default:focus,
.btn-default.disabled:active,
.btn-default[disabled]:active,
fieldset[disabled] .btn-default:active,
.btn-default.disabled.active,
.btn-default[disabled].active,
fieldset[disabled] .btn-default.active {
  background-color: #fefefe;
  border-color: #d0d0d0;
}
.btn-default .badge {
  color: #fefefe;
  background-color: #557196;
}
.btn-primary {
  color: #ffffff;
  background-color: #4c6586;
  border-color: #435976;
}
.btn-primary:hover,
.btn-primary:focus,
.btn-primary:active,
.btn-primary.active,
.open > .dropdown-toggle.btn-primary {
  color: #ffffff;
  background-color: #3a4c65;
  border-color: #2d3b4f;
}
.btn-primary:active,
.btn-primary.active,
.open > .dropdown-toggle.btn-primary {
  background-image: none;
}
.btn-primary.disabled,
.btn-primary[disabled],
fieldset[disabled] .btn-primary,
.btn-primary.disabled:hover,
.btn-primary[disabled]:hover,
fieldset[disabled] .btn-primary:hover,
.btn-primary.disabled:focus,
.btn-primary[disabled]:focus,
fieldset[disabled] .btn-primary:focus,
.btn-primary.disabled:active,
.btn-primary[disabled]:active,
fieldset[disabled] .btn-primary:active,
.btn-primary.disabled.active,
.btn-primary[disabled].active,
fieldset[disabled] .btn-primary.active {
  background-color: #4c6586;
  border-color: #435976;
}
.btn-primary .badge {
  color: #4c6586;
  background-color: #ffffff;
}
.btn-success {
  color: #ffffff;
  background-color: #6ea03c;
  border-color: #618d35;
}
.btn-success:hover,
.btn-success:focus,
.btn-success:active,
.btn-success.active,
.open > .dropdown-toggle.btn-success {
  color: #ffffff;
  background-color: #557b2e;
  border-color: #436124;
}
.btn-success:active,
.btn-success.active,
.open > .dropdown-toggle.btn-success {
  background-image: none;
}
.btn-success.disabled,
.btn-success[disabled],
fieldset[disabled] .btn-success,
.btn-success.disabled:hover,
.btn-success[disabled]:hover,
fieldset[disabled] .btn-success:hover,
.btn-success.disabled:focus,
.btn-success[disabled]:focus,
fieldset[disabled] .btn-success:focus,
.btn-success.disabled:active,
.btn-success[disabled]:active,
fieldset[disabled] .btn-success:active,
.btn-success.disabled.active,
.btn-success[disabled].active,
fieldset[disabled] .btn-success.active {
  background-color: #6ea03c;
  border-color: #618d35;
}
.btn-success .badge {
  color: #6ea03c;
  background-color: #ffffff;
}
.btn-info {
  color: #ffffff;
  background-color: #dcb496;
  border-color: #d6a683;
}
.btn-info:hover,
.btn-info:focus,
.btn-info:active,
.btn-info.active,
.open > .dropdown-toggle.btn-info {
  color: #ffffff;
  background-color: #cf9970;
  border-color: #c68655;
}
.btn-info:active,
.btn-info.active,
.open > .dropdown-toggle.btn-info {
  background-image: none;
}
.btn-info.disabled,
.btn-info[disabled],
fieldset[disabled] .btn-info,
.btn-info.disabled:hover,
.btn-info[disabled]:hover,
fieldset[disabled] .btn-info:hover,
.btn-info.disabled:focus,
.btn-info[disabled]:focus,
fieldset[disabled] .btn-info:focus,
.btn-info.disabled:active,
.btn-info[disabled]:active,
fieldset[disabled] .btn-info:active,
.btn-info.disabled.active,
.btn-info[disabled].active,
fieldset[disabled] .btn-info.active {
  background-color: #dcb496;
  border-color: #d6a683;
}
.btn-info .badge {
  color: #dcb496;
  background-color: #ffffff;
}
.btn-warning {
  color: #ffffff;
  background-color: #fa8228;
  border-color: #f9740f;
}
.btn-warning:hover,
.btn-warning:focus,
.btn-warning:active,
.btn-warning.active,
.open > .dropdown-toggle.btn-warning {
  color: #ffffff;
  background-color: #ea6705;
  border-color: #c75805;
}
.btn-warning:active,
.btn-warning.active,
.open > .dropdown-toggle.btn-warning {
  background-image: none;
}
.btn-warning.disabled,
.btn-warning[disabled],
fieldset[disabled] .btn-warning,
.btn-warning.disabled:hover,
.btn-warning[disabled]:hover,
fieldset[disabled] .btn-warning:hover,
.btn-warning.disabled:focus,
.btn-warning[disabled]:focus,
fieldset[disabled] .btn-warning:focus,
.btn-warning.disabled:active,
.btn-warning[disabled]:active,
fieldset[disabled] .btn-warning:active,
.btn-warning.disabled.active,
.btn-warning[disabled].active,
fieldset[disabled] .btn-warning.active {
  background-color: #fa8228;
  border-color: #f9740f;
}
.btn-warning .badge {
  color: #fa8228;
  background-color: #ffffff;
}
.btn-danger {
  color: #ffffff;
  background-color: #fa8228;
  border-color: #f9740f;
}
.btn-danger:hover,
.btn-danger:focus,
.btn-danger:active,
.btn-danger.active,
.open > .dropdown-toggle.btn-danger {
  color: #ffffff;
  background-color: #ea6705;
  border-color: #c75805;
}
.btn-danger:active,
.btn-danger.active,
.open > .dropdown-toggle.btn-danger {
  background-image: none;
}
.btn-danger.disabled,
.btn-danger[disabled],
fieldset[disabled] .btn-danger,
.btn-danger.disabled:hover,
.btn-danger[disabled]:hover,
fieldset[disabled] .btn-danger:hover,
.btn-danger.disabled:focus,
.btn-danger[disabled]:focus,
fieldset[disabled] .btn-danger:focus,
.btn-danger.disabled:active,
.btn-danger[disabled]:active,
fieldset[disabled] .btn-danger:active,
.btn-danger.disabled.active,
.btn-danger[disabled].active,
fieldset[disabled] .btn-danger.active {
  background-color: #fa8228;
  border-color: #f9740f;
}
.btn-danger .badge {
  color: #fa8228;
  background-color: #ffffff;
}
.btn-link {
  color: #557196;
  font-weight: normal;
  cursor: pointer;
  border-radius: 0;
}
.btn-link,
.btn-link:active,
.btn-link[disabled],
fieldset[disabled] .btn-link {
  background-color: transparent;
  -webkit-box-shadow: none;
  box-shadow: none;
}
.btn-link,
.btn-link:hover,
.btn-link:focus,
.btn-link:active {
  border-color: transparent;
}
.btn-link:hover,
.btn-link:focus {
  color: #3a4c65;
  text-decoration: underline;
  background-color: transparent;
}
.btn-link[disabled]:hover,
fieldset[disabled] .btn-link:hover,
.btn-link[disabled]:focus,
fieldset[disabled] .btn-link:focus {
  color: #777777;
  text-decoration: none;
}
.btn-lg,
.btn-group-lg > .btn {
  padding: 6px 12px;
  font-size: 18px;
  line-height: 1.33;
  border-radius: 0px;
}
.btn-sm,
.btn-group-sm > .btn {
  padding: 3px 6px;
  font-size: 12px;
  line-height: 1.5;
  border-radius: 0px;
}
.btn-xs,
.btn-group-xs > .btn {
  padding: 1px 5px;
  font-size: 12px;
  line-height: 1.5;
  border-radius: 0px;
}
.btn-block {
  display: block;
  width: 100%;
}
.btn-block + .btn-block {
  margin-top: 5px;
}
input[type="submit"].btn-block,
input[type="reset"].btn-block,
input[type="button"].btn-block {
  width: 100%;
}
.fade {
  opacity: 0;
  -webkit-transition: opacity 0.15s linear;
  -o-transition: opacity 0.15s linear;
  transition: opacity 0.15s linear;
}
.fade.in {
  opacity: 1;
}
.collapse {
  display: none;
}
.collapse.in {
  display: block;
}
tr.collapse.in {
  display: table-row;
}
tbody.collapse.in {
  display: table-row-group;
}
.collapsing {
  position: relative;
  height: 0;
  overflow: hidden;
  -webkit-transition: height 0.35s ease;
  -o-transition: height 0.35s ease;
  transition: height 0.35s ease;
}
.caret {
  display: inline-block;
  width: 0;
  height: 0;
  margin-left: 2px;
  vertical-align: middle;
  border-top: 4px solid;
  border-right: 4px solid transparent;
  border-left: 4px solid transparent;
}
.dropdown {
  position: relative;
}
.dropdown-toggle:focus {
  outline: 0;
}
.dropdown-menu {
  position: absolute;
  top: 100%;
  left: 0;
  z-index: 1000;
  display: none;
  float: left;
  min-width: 160px;
  padding: 5px 0;
  margin: 2px 0 0;
  list-style: none;
  font-size: 14px;
  text-align: left;
  background-color: #ffffff;
  border: 1px solid #cccccc;
  border: 1px solid rgba(0, 0, 0, 0.15);
  border-radius: 0px;
  -webkit-box-shadow: 0 6px 12px rgba(0, 0, 0, 0.175);
  box-shadow: 0 6px 12px rgba(0, 0, 0, 0.175);
  background-clip: padding-box;
}
.dropdown-menu.pull-right {
  right: 0;
  left: auto;
}
.dropdown-menu .divider {
  height: 1px;
  margin: 9px 0;
  overflow: hidden;
  background-color: #e5e5e5;
}
.dropdown-menu > li > a {
  display: block;
  padding: 3px 20px;
  clear: both;
  font-weight: normal;
  line-height: 1.42857143;
  color: #333333;
  white-space: nowrap;
}
.dropdown-menu > li > a:hover,
.dropdown-menu > li > a:focus {
  text-decoration: none;
  color: #262626;
  background-color: #ecf0f4;
}
.dropdown-menu > .active > a,
.dropdown-menu > .active > a:hover,
.dropdown-menu > .active > a:focus {
  color: #ffffff;
  text-decoration: none;
  outline: 0;
  background-color: #4c6586;
}
.dropdown-menu > .disabled > a,
.dropdown-menu > .disabled > a:hover,
.dropdown-menu > .disabled > a:focus {
  color: #777777;
}
.dropdown-menu > .disabled > a:hover,
.dropdown-menu > .disabled > a:focus {
  text-decoration: none;
  background-color: transparent;
  background-image: none;
  filter: progid:DXImageTransform.Microsoft.gradient(enabled = false);
  cursor: not-allowed;
}
.open > .dropdown-menu {
  display: block;
}
.open > a {
  outline: 0;
}
.dropdown-menu-right {
  left: auto;
  right: 0;
}
.dropdown-menu-left {
  left: 0;
  right: auto;
}
.dropdown-header {
  display: block;
  padding: 3px 20px;
  font-size: 12px;
  line-height: 1.42857143;
  color: #777777;
  white-space: nowrap;
}
.dropdown-backdrop {
  position: fixed;
  left: 0;
  right: 0;
  bottom: 0;
  top: 0;
  z-index: 990;
}
.pull-right > .dropdown-menu {
  right: 0;
  left: auto;
}
.dropup .caret,
.navbar-fixed-bottom .dropdown .caret {
  border-top: 0;
  border-bottom: 4px solid;
  content: "";
}
.dropup .dropdown-menu,
.navbar-fixed-bottom .dropdown .dropdown-menu {
  top: auto;
  bottom: 100%;
  margin-bottom: 1px;
}
@media (min-width: 768px) {
  .navbar-right .dropdown-menu {
    left: auto;
    right: 0;
  }
  .navbar-right .dropdown-menu-left {
    left: 0;
    right: auto;
  }
}
.btn-group,
.btn-group-vertical {
  position: relative;
  display: inline-block;
  vertical-align: middle;
}
.btn-group > .btn,
.btn-group-vertical > .btn {
  position: relative;
  float: left;
}
.btn-group > .btn:hover,
.btn-group-vertical > .btn:hover,
.btn-group > .btn:focus,
.btn-group-vertical > .btn:focus,
.btn-group > .btn:active,
.btn-group-vertical > .btn:active,
.btn-group > .btn.active,
.btn-group-vertical > .btn.active {
  z-index: 2;
}
.btn-group > .btn:focus,
.btn-group-vertical > .btn:focus {
  outline: 0;
}
.btn-group .btn + .btn,
.btn-group .btn + .btn-group,
.btn-group .btn-group + .btn,
.btn-group .btn-group + .btn-group {
  margin-left: -1px;
}
.btn-toolbar {
  margin-left: -5px;
}
.btn-toolbar .btn-group,
.btn-toolbar .input-group {
  float: left;
}
.btn-toolbar > .btn,
.btn-toolbar > .btn-group,
.btn-toolbar > .input-group {
  margin-left: 5px;
}
.btn-group > .btn:not(:first-child):not(:last-child):not(.dropdown-toggle) {
  border-radius: 0;
}
.btn-group > .btn:first-child {
  margin-left: 0;
}
.btn-group > .btn:first-child:not(:last-child):not(.dropdown-toggle) {
  border-bottom-right-radius: 0;
  border-top-right-radius: 0;
}
.btn-group > .btn:last-child:not(:first-child),
.btn-group > .dropdown-toggle:not(:first-child) {
  border-bottom-left-radius: 0;
  border-top-left-radius: 0;
}
.btn-group > .btn-group {
  float: left;
}
.btn-group > .btn-group:not(:first-child):not(:last-child) > .btn {
  border-radius: 0;
}
.btn-group > .btn-group:first-child > .btn:last-child,
.btn-group > .btn-group:first-child > .dropdown-toggle {
  border-bottom-right-radius: 0;
  border-top-right-radius: 0;
}
.btn-group > .btn-group:last-child > .btn:first-child {
  border-bottom-left-radius: 0;
  border-top-left-radius: 0;
}
.btn-group .dropdown-toggle:active,
.btn-group.open .dropdown-toggle {
  outline: 0;
}
.btn-group > .btn + .dropdown-toggle {
  padding-left: 8px;
  padding-right: 8px;
}
.btn-group > .btn-lg + .dropdown-toggle {
  padding-left: 12px;
  padding-right: 12px;
}
.btn-group.open .dropdown-toggle {
  -webkit-box-shadow: inset 0 3px 5px rgba(0, 0, 0, 0.125);
  box-shadow: inset 0 3px 5px rgba(0, 0, 0, 0.125);
}
.btn-group.open .dropdown-toggle.btn-link {
  -webkit-box-shadow: none;
  box-shadow: none;
}
.btn .caret {
  margin-left: 0;
}
.btn-lg .caret {
  border-width: 5px 5px 0;
  border-bottom-width: 0;
}
.dropup .btn-lg .caret {
  border-width: 0 5px 5px;
}
.btn-group-vertical > .btn,
.btn-group-vertical > .btn-group,
.btn-group-vertical > .btn-group > .btn {
  display: block;
  float: none;
  width: 100%;
  max-width: 100%;
}
.btn-group-vertical > .btn-group > .btn {
  float: none;
}
.btn-group-vertical > .btn + .btn,
.btn-group-vertical > .btn + .btn-group,
.btn-group-vertical > .btn-group + .btn,
.btn-group-vertical > .btn-group + .btn-group {
  margin-top: -1px;
  margin-left: 0;
}
.btn-group-vertical > .btn:not(:first-child):not(:last-child) {
  border-radius: 0;
}
.btn-group-vertical > .btn:first-child:not(:last-child) {
  border-top-right-radius: 0px;
  border-bottom-right-radius: 0;
  border-bottom-left-radius: 0;
}
.btn-group-vertical > .btn:last-child:not(:first-child) {
  border-bottom-left-radius: 0px;
  border-top-right-radius: 0;
  border-top-left-radius: 0;
}
.btn-group-vertical > .btn-group:not(:first-child):not(:last-child) > .btn {
  border-radius: 0;
}
.btn-group-vertical > .btn-group:first-child:not(:last-child) > .btn:last-child,
.btn-group-vertical > .btn-group:first-child:not(:last-child) > .dropdown-toggle {
  border-bottom-right-radius: 0;
  border-bottom-left-radius: 0;
}
.btn-group-vertical > .btn-group:last-child:not(:first-child) > .btn:first-child {
  border-top-right-radius: 0;
  border-top-left-radius: 0;
}
.btn-group-justified {
  display: table;
  width: 100%;
  table-layout: fixed;
  border-collapse: separate;
}
.btn-group-justified > .btn,
.btn-group-justified > .btn-group {
  float: none;
  display: table-cell;
  width: 1%;
}
.btn-group-justified > .btn-group .btn {
  width: 100%;
}
.btn-group-justified > .btn-group .dropdown-menu {
  left: auto;
}
[data-toggle="buttons"] > .btn > input[type="radio"],
[data-toggle="buttons"] > .btn > input[type="checkbox"] {
  position: absolute;
  z-index: -1;
  opacity: 0;
  filter: alpha(opacity=0);
}
.input-group {
  position: relative;
  display: table;
  border-collapse: separate;
}
.input-group[class*="col-"] {
  float: none;
  padding-left: 0;
  padding-right: 0;
}
.input-group .form-control {
  position: relative;
  z-index: 2;
  float: left;
  width: 100%;
  margin-bottom: 0;
}
.input-group-lg > .form-control,
.input-group-lg > .input-group-addon,
.input-group-lg > .input-group-btn > .btn {
  height: 38px;
  padding: 6px 12px;
  font-size: 18px;
  line-height: 1.33;
  border-radius: 0px;
}
select.input-group-lg > .form-control,
select.input-group-lg > .input-group-addon,
select.input-group-lg > .input-group-btn > .btn {
  height: 38px;
  line-height: 38px;
}
textarea.input-group-lg > .form-control,
textarea.input-group-lg > .input-group-addon,
textarea.input-group-lg > .input-group-btn > .btn,
select[multiple].input-group-lg > .form-control,
select[multiple].input-group-lg > .input-group-addon,
select[multiple].input-group-lg > .input-group-btn > .btn {
  height: auto;
}
.input-group-sm > .form-control,
.input-group-sm > .input-group-addon,
.input-group-sm > .input-group-btn > .btn {
  height: 26px;
  padding: 3px 6px;
  font-size: 12px;
  line-height: 1.5;
  border-radius: 0px;
}
select.input-group-sm > .form-control,
select.input-group-sm > .input-group-addon,
select.input-group-sm > .input-group-btn > .btn {
  height: 26px;
  line-height: 26px;
}
textarea.input-group-sm > .form-control,
textarea.input-group-sm > .input-group-addon,
textarea.input-group-sm > .input-group-btn > .btn,
select[multiple].input-group-sm > .form-control,
select[multiple].input-group-sm > .input-group-addon,
select[multiple].input-group-sm > .input-group-btn > .btn {
  height: auto;
}
.input-group-addon,
.input-group-btn,
.input-group .form-control {
  display: table-cell;
}
.input-group-addon:not(:first-child):not(:last-child),
.input-group-btn:not(:first-child):not(:last-child),
.input-group .form-control:not(:first-child):not(:last-child) {
  border-radius: 0;
}
.input-group-addon,
.input-group-btn {
  width: 1%;
  white-space: nowrap;
  vertical-align: middle;
}
.input-group-addon {
  padding: 3px 8px;
  font-size: 14px;
  font-weight: normal;
  line-height: 1;
  color: #555555;
  text-align: center;
  background-color: #eeeeee;
  border: 1px solid #cccccc;
  border-radius: 0px;
}
.input-group-addon.input-sm {
  padding: 3px 6px;
  font-size: 12px;
  border-radius: 0px;
}
.input-group-addon.input-lg {
  padding: 6px 12px;
  font-size: 18px;
  border-radius: 0px;
}
.input-group-addon input[type="radio"],
.input-group-addon input[type="checkbox"] {
  margin-top: 0;
}
.input-group .form-control:first-child,
.input-group-addon:first-child,
.input-group-btn:first-child > .btn,
.input-group-btn:first-child > .btn-group > .btn,
.input-group-btn:first-child > .dropdown-toggle,
.input-group-btn:last-child > .btn:not(:last-child):not(.dropdown-toggle),
.input-group-btn:last-child > .btn-group:not(:last-child) > .btn {
  border-bottom-right-radius: 0;
  border-top-right-radius: 0;
}
.input-group-addon:first-child {
  border-right: 0;
}
.input-group .form-control:last-child,
.input-group-addon:last-child,
.input-group-btn:last-child > .btn,
.input-group-btn:last-child > .btn-group > .btn,
.input-group-btn:last-child > .dropdown-toggle,
.input-group-btn:first-child > .btn:not(:first-child),
.input-group-btn:first-child > .btn-group:not(:first-child) > .btn {
  border-bottom-left-radius: 0;
  border-top-left-radius: 0;
}
.input-group-addon:last-child {
  border-left: 0;
}
.input-group-btn {
  position: relative;
  font-size: 0;
  white-space: nowrap;
}
.input-group-btn > .btn {
  position: relative;
}
.input-group-btn > .btn + .btn {
  margin-left: -1px;
}
.input-group-btn > .btn:hover,
.input-group-btn > .btn:focus,
.input-group-btn > .btn:active {
  z-index: 2;
}
.input-group-btn:first-child > .btn,
.input-group-btn:first-child > .btn-group {
  margin-right: -1px;
}
.input-group-btn:last-child > .btn,
.input-group-btn:last-child > .btn-group {
  margin-left: -1px;
}
.nav {
  margin-bottom: 0;
  padding-left: 0;
  list-style: none;
}
.nav > li {
  position: relative;
  display: block;
}
.nav > li > a {
  position: relative;
  display: block;
  padding: 5px 10px;
}
.nav > li > a:hover,
.nav > li > a:focus {
  text-decoration: none;
  background-color: #eeeeee;
}
.nav > li.disabled > a {
  color: #777777;
}
.nav > li.disabled > a:hover,
.nav > li.disabled > a:focus {
  color: #777777;
  text-decoration: none;
  background-color: transparent;
  cursor: not-allowed;
}
.nav .open > a,
.nav .open > a:hover,
.nav .open > a:focus {
  background-color: #eeeeee;
  border-color: #557196;
}
.nav .nav-divider {
  height: 1px;
  margin: 9px 0;
  overflow: hidden;
  background-color: #e5e5e5;
}
.nav > li > a > img {
  max-width: none;
}
.nav-tabs {
  border-bottom: 1px solid #e0e0e0;
}
.nav-tabs > li {
  float: left;
  margin-bottom: -1px;
}
.nav-tabs > li > a {
  margin-right: 2px;
  line-height: 1.42857143;
  border: 1px solid transparent;
  border-radius: 0px 0px 0 0;
}
.nav-tabs > li > a:hover {
  border-color: #eeeeee #eeeeee #e0e0e0;
}
.nav-tabs > li.active > a,
.nav-tabs > li.active > a:hover,
.nav-tabs > li.active > a:focus {
  color: #555555;
  background-color: #f0f0f0;
  border: 1px solid #e0e0e0;
  border-bottom-color: transparent;
  cursor: default;
}
.nav-tabs.nav-justified {
  width: 100%;
  border-bottom: 0;
}
.nav-tabs.nav-justified > li {
  float: none;
}
.nav-tabs.nav-justified > li > a {
  text-align: center;
  margin-bottom: 5px;
}
.nav-tabs.nav-justified > .dropdown .dropdown-menu {
  top: auto;
  left: auto;
}
@media (min-width: 768px) {
  .nav-tabs.nav-justified > li {
    display: table-cell;
    width: 1%;
  }
  .nav-tabs.nav-justified > li > a {
    margin-bottom: 0;
  }
}
.nav-tabs.nav-justified > li > a {
  margin-right: 0;
  border-radius: 0px;
}
.nav-tabs.nav-justified > .active > a,
.nav-tabs.nav-justified > .active > a:hover,
.nav-tabs.nav-justified > .active > a:focus {
  border: 1px solid #dddddd;
}
@media (min-width: 768px) {
  .nav-tabs.nav-justified > li > a {
    border-bottom: 1px solid #dddddd;
    border-radius: 0px 0px 0 0;
  }
  .nav-tabs.nav-justified > .active > a,
  .nav-tabs.nav-justified > .active > a:hover,
  .nav-tabs.nav-justified > .active > a:focus {
    border-bottom-color: #f0f0f0;
  }
}
.nav-pills > li {
  float: left;
}
.nav-pills > li > a {
  border-radius: 0px;
}
.nav-pills > li + li {
  margin-left: 2px;
}
.nav-pills > li.active > a,
.nav-pills > li.active > a:hover,
.nav-pills > li.active > a:focus {
  color: #ffffff;
  background-color: #4c6586;
}
.nav-stacked > li {
  float: none;
}
.nav-stacked > li + li {
  margin-top: 2px;
  margin-left: 0;
}
.nav-justified {
  width: 100%;
}
.nav-justified > li {
  float: none;
}
.nav-justified > li > a {
  text-align: center;
  margin-bottom: 5px;
}
.nav-justified > .dropdown .dropdown-menu {
  top: auto;
  left: auto;
}
@media (min-width: 768px) {
  .nav-justified > li {
    display: table-cell;
    width: 1%;
  }
  .nav-justified > li > a {
    margin-bottom: 0;
  }
}
.nav-tabs-justified {
  border-bottom: 0;
}
.nav-tabs-justified > li > a {
  margin-right: 0;
  border-radius: 0px;
}
.nav-tabs-justified > .active > a,
.nav-tabs-justified > .active > a:hover,
.nav-tabs-justified > .active > a:focus {
  border: 1px solid #dddddd;
}
@media (min-width: 768px) {
  .nav-tabs-justified > li > a {
    border-bottom: 1px solid #dddddd;
    border-radius: 0px 0px 0 0;
  }
  .nav-tabs-justified > .active > a,
  .nav-tabs-justified > .active > a:hover,
  .nav-tabs-justified > .active > a:focus {
    border-bottom-color: #f0f0f0;
  }
}
.tab-content > .tab-pane {
  display: none;
}
.tab-content > .active {
  display: block;
}
.nav-tabs .dropdown-menu {
  margin-top: -1px;
  border-top-right-radius: 0;
  border-top-left-radius: 0;
}
.navbar {
  position: relative;
  min-height: 40px;
  margin-bottom: 20px;
  border: 1px solid transparent;
}
@media (min-width: 768px) {
  .navbar {
    border-radius: 0px;
  }
}
@media (min-width: 768px) {
  .navbar-header {
    float: left;
  }
}
.navbar-collapse {
  overflow-x: visible;
  padding-right: 15px;
  padding-left: 15px;
  border-top: 1px solid transparent;
  box-shadow: inset 0 1px 0 rgba(255, 255, 255, 0.1);
  -webkit-overflow-scrolling: touch;
}
.navbar-collapse.in {
  overflow-y: auto;
}
@media (min-width: 768px) {
  .navbar-collapse {
    width: auto;
    border-top: 0;
    box-shadow: none;
  }
  .navbar-collapse.collapse {
    display: block !important;
    height: auto !important;
    padding-bottom: 0;
    overflow: visible !important;
  }
  .navbar-collapse.in {
    overflow-y: visible;
  }
  .navbar-fixed-top .navbar-collapse,
  .navbar-static-top .navbar-collapse,
  .navbar-fixed-bottom .navbar-collapse {
    padding-left: 0;
    padding-right: 0;
  }
}
.navbar-fixed-top .navbar-collapse,
.navbar-fixed-bottom .navbar-collapse {
  max-height: 340px;
}
@media (max-width: 480px) and (orientation: landscape) {
  .navbar-fixed-top .navbar-collapse,
  .navbar-fixed-bottom .navbar-collapse {
    max-height: 200px;
  }
}
.container > .navbar-header,
.container-fluid > .navbar-header,
.container > .navbar-collapse,
.container-fluid > .navbar-collapse {
  margin-right: -15px;
  margin-left: -15px;
}
@media (min-width: 768px) {
  .container > .navbar-header,
  .container-fluid > .navbar-header,
  .container > .navbar-collapse,
  .container-fluid > .navbar-collapse {
    margin-right: 0;
    margin-left: 0;
  }
}
.navbar-static-top {
  z-index: 1000;
  border-width: 0 0 1px;
}
@media (min-width: 768px) {
  .navbar-static-top {
    border-radius: 0;
  }
}
.navbar-fixed-top,
.navbar-fixed-bottom {
  position: fixed;
  right: 0;
  left: 0;
  z-index: 1030;
  -webkit-transform: translate3d(0, 0, 0);
  transform: translate3d(0, 0, 0);
}
@media (min-width: 768px) {
  .navbar-fixed-top,
  .navbar-fixed-bottom {
    border-radius: 0;
  }
}
.navbar-fixed-top {
  top: 0;
  border-width: 0 0 1px;
}
.navbar-fixed-bottom {
  bottom: 0;
  margin-bottom: 0;
  border-width: 1px 0 0;
}
.navbar-brand {
  float: left;
  padding: 10px 15px;
  font-size: 18px;
  line-height: 20px;
  height: 40px;
}
.navbar-brand:hover,
.navbar-brand:focus {
  text-decoration: none;
}
@media (min-width: 768px) {
  .navbar > .container .navbar-brand,
  .navbar > .container-fluid .navbar-brand {
    margin-left: -15px;
  }
}
.navbar-toggle {
  position: relative;
  float: right;
  margin-right: 15px;
  padding: 9px 10px;
  margin-top: 3px;
  margin-bottom: 3px;
  background-color: transparent;
  background-image: none;
  border: 1px solid transparent;
  border-radius: 0px;
}
.navbar-toggle:focus {
  outline: 0;
}
.navbar-toggle .icon-bar {
  display: block;
  width: 22px;
  height: 2px;
  border-radius: 1px;
}
.navbar-toggle .icon-bar + .icon-bar {
  margin-top: 4px;
}
@media (min-width: 768px) {
  .navbar-toggle {
    display: none;
  }
}
.navbar-nav {
  margin: 5px -15px;
}
.navbar-nav > li > a {
  padding-top: 10px;
  padding-bottom: 10px;
  line-height: 20px;
}
@media (max-width: 767px) {
  .navbar-nav .open .dropdown-menu {
    position: static;
    float: none;
    width: auto;
    margin-top: 0;
    background-color: transparent;
    border: 0;
    box-shadow: none;
  }
  .navbar-nav .open .dropdown-menu > li > a,
  .navbar-nav .open .dropdown-menu .dropdown-header {
    padding: 5px 15px 5px 25px;
  }
  .navbar-nav .open .dropdown-menu > li > a {
    line-height: 20px;
  }
  .navbar-nav .open .dropdown-menu > li > a:hover,
  .navbar-nav .open .dropdown-menu > li > a:focus {
    background-image: none;
  }
}
@media (min-width: 768px) {
  .navbar-nav {
    float: left;
    margin: 0;
  }
  .navbar-nav > li {
    float: left;
  }
  .navbar-nav > li > a {
    padding-top: 10px;
    padding-bottom: 10px;
  }
  .navbar-nav.navbar-right:last-child {
    margin-right: -15px;
  }
}
@media (min-width: 768px) {
  .navbar-left {
    float: left !important;
  }
  .navbar-right {
    float: right !important;
  }
}
.navbar-form {
  margin-left: -15px;
  margin-right: -15px;
  padding: 10px 15px;
  border-top: 1px solid transparent;
  border-bottom: 1px solid transparent;
  -webkit-box-shadow: inset 0 1px 0 rgba(255, 255, 255, 0.1), 0 1px 0 rgba(255, 255, 255, 0.1);
  box-shadow: inset 0 1px 0 rgba(255, 255, 255, 0.1), 0 1px 0 rgba(255, 255, 255, 0.1);
  margin-top: 7.5px;
  margin-bottom: 7.5px;
}
@media (min-width: 768px) {
  .navbar-form .form-group {
    display: inline-block;
    margin-bottom: 0;
    vertical-align: middle;
  }
  .navbar-form .form-control {
    display: inline-block;
    width: auto;
    vertical-align: middle;
  }
  .navbar-form .input-group {
    display: inline-table;
    vertical-align: middle;
  }
  .navbar-form .input-group .input-group-addon,
  .navbar-form .input-group .input-group-btn,
  .navbar-form .input-group .form-control {
    width: auto;
  }
  .navbar-form .input-group > .form-control {
    width: 100%;
  }
  .navbar-form .control-label {
    margin-bottom: 0;
    vertical-align: middle;
  }
  .navbar-form .radio,
  .navbar-form .checkbox {
    display: inline-block;
    margin-top: 0;
    margin-bottom: 0;
    vertical-align: middle;
  }
  .navbar-form .radio label,
  .navbar-form .checkbox label {
    padding-left: 0;
  }
  .navbar-form .radio input[type="radio"],
  .navbar-form .checkbox input[type="checkbox"] {
    position: relative;
    margin-left: 0;
  }
  .navbar-form .has-feedback .form-control-feedback {
    top: 0;
  }
}
@media (max-width: 767px) {
  .navbar-form .form-group {
    margin-bottom: 5px;
  }
}
@media (min-width: 768px) {
  .navbar-form {
    width: auto;
    border: 0;
    margin-left: 0;
    margin-right: 0;
    padding-top: 0;
    padding-bottom: 0;
    -webkit-box-shadow: none;
    box-shadow: none;
  }
  .navbar-form.navbar-right:last-child {
    margin-right: -15px;
  }
}
.navbar-nav > li > .dropdown-menu {
  margin-top: 0;
  border-top-right-radius: 0;
  border-top-left-radius: 0;
}
.navbar-fixed-bottom .navbar-nav > li > .dropdown-menu {
  border-bottom-right-radius: 0;
  border-bottom-left-radius: 0;
}
.navbar-btn {
  margin-top: 7.5px;
  margin-bottom: 7.5px;
}
.navbar-btn.btn-sm {
  margin-top: 7px;
  margin-bottom: 7px;
}
.navbar-btn.btn-xs {
  margin-top: 9px;
  margin-bottom: 9px;
}
.navbar-text {
  margin-top: 10px;
  margin-bottom: 10px;
}
@media (min-width: 768px) {
  .navbar-text {
    float: left;
    margin-left: 15px;
    margin-right: 15px;
  }
  .navbar-text.navbar-right:last-child {
    margin-right: 0;
  }
}
.navbar-default {
  background-color: #f8f8f8;
  border-color: #e7e7e7;
}
.navbar-default .navbar-brand {
  color: #777777;
}
.navbar-default .navbar-brand:hover,
.navbar-default .navbar-brand:focus {
  color: #5e5e5e;
  background-color: transparent;
}
.navbar-default .navbar-text {
  color: #777777;
}
.navbar-default .navbar-nav > li > a {
  color: #777777;
}
.navbar-default .navbar-nav > li > a:hover,
.navbar-default .navbar-nav > li > a:focus {
  color: #333333;
  background-color: transparent;
}
.navbar-default .navbar-nav > .active > a,
.navbar-default .navbar-nav > .active > a:hover,
.navbar-default .navbar-nav > .active > a:focus {
  color: #555555;
  background-color: #e7e7e7;
}
.navbar-default .navbar-nav > .disabled > a,
.navbar-default .navbar-nav > .disabled > a:hover,
.navbar-default .navbar-nav > .disabled > a:focus {
  color: #cccccc;
  background-color: transparent;
}
.navbar-default .navbar-toggle {
  border-color: #dddddd;
}
.navbar-default .navbar-toggle:hover,
.navbar-default .navbar-toggle:focus {
  background-color: #dddddd;
}
.navbar-default .navbar-toggle .icon-bar {
  background-color: #888888;
}
.navbar-default .navbar-collapse,
.navbar-default .navbar-form {
  border-color: #e7e7e7;
}
.navbar-default .navbar-nav > .open > a,
.navbar-default .navbar-nav > .open > a:hover,
.navbar-default .navbar-nav > .open > a:focus {
  background-color: #e7e7e7;
  color: #555555;
}
@media (max-width: 767px) {
  .navbar-default .navbar-nav .open .dropdown-menu > li > a {
    color: #777777;
  }
  .navbar-default .navbar-nav .open .dropdown-menu > li > a:hover,
  .navbar-default .navbar-nav .open .dropdown-menu > li > a:focus {
    color: #333333;
    background-color: transparent;
  }
  .navbar-default .navbar-nav .open .dropdown-menu > .active > a,
  .navbar-default .navbar-nav .open .dropdown-menu > .active > a:hover,
  .navbar-default .navbar-nav .open .dropdown-menu > .active > a:focus {
    color: #555555;
    background-color: #e7e7e7;
  }
  .navbar-default .navbar-nav .open .dropdown-menu > .disabled > a,
  .navbar-default .navbar-nav .open .dropdown-menu > .disabled > a:hover,
  .navbar-default .navbar-nav .open .dropdown-menu > .disabled > a:focus {
    color: #cccccc;
    background-color: transparent;
  }
}
.navbar-default .navbar-link {
  color: #777777;
}
.navbar-default .navbar-link:hover {
  color: #333333;
}
.navbar-default .btn-link {
  color: #777777;
}
.navbar-default .btn-link:hover,
.navbar-default .btn-link:focus {
  color: #333333;
}
.navbar-default .btn-link[disabled]:hover,
fieldset[disabled] .navbar-default .btn-link:hover,
.navbar-default .btn-link[disabled]:focus,
fieldset[disabled] .navbar-default .btn-link:focus {
  color: #cccccc;
}
.navbar-inverse {
  background-color: #222222;
  border-color: #080808;
}
.navbar-inverse .navbar-brand {
  color: #777777;
}
.navbar-inverse .navbar-brand:hover,
.navbar-inverse .navbar-brand:focus {
  color: #ffffff;
  background-color: transparent;
}
.navbar-inverse .navbar-text {
  color: #777777;
}
.navbar-inverse .navbar-nav > li > a {
  color: #777777;
}
.navbar-inverse .navbar-nav > li > a:hover,
.navbar-inverse .navbar-nav > li > a:focus {
  color: #ffffff;
  background-color: transparent;
}
.navbar-inverse .navbar-nav > .active > a,
.navbar-inverse .navbar-nav > .active > a:hover,
.navbar-inverse .navbar-nav > .active > a:focus {
  color: #ffffff;
  background-color: #080808;
}
.navbar-inverse .navbar-nav > .disabled > a,
.navbar-inverse .navbar-nav > .disabled > a:hover,
.navbar-inverse .navbar-nav > .disabled > a:focus {
  color: #444444;
  background-color: transparent;
}
.navbar-inverse .navbar-toggle {
  border-color: #333333;
}
.navbar-inverse .navbar-toggle:hover,
.navbar-inverse .navbar-toggle:focus {
  background-color: #333333;
}
.navbar-inverse .navbar-toggle .icon-bar {
  background-color: #ffffff;
}
.navbar-inverse .navbar-collapse,
.navbar-inverse .navbar-form {
  border-color: #101010;
}
.navbar-inverse .navbar-nav > .open > a,
.navbar-inverse .navbar-nav > .open > a:hover,
.navbar-inverse .navbar-nav > .open > a:focus {
  background-color: #080808;
  color: #ffffff;
}
@media (max-width: 767px) {
  .navbar-inverse .navbar-nav .open .dropdown-menu > .dropdown-header {
    border-color: #080808;
  }
  .navbar-inverse .navbar-nav .open .dropdown-menu .divider {
    background-color: #080808;
  }
  .navbar-inverse .navbar-nav .open .dropdown-menu > li > a {
    color: #777777;
  }
  .navbar-inverse .navbar-nav .open .dropdown-menu > li > a:hover,
  .navbar-inverse .navbar-nav .open .dropdown-menu > li > a:focus {
    color: #ffffff;
    background-color: transparent;
  }
  .navbar-inverse .navbar-nav .open .dropdown-menu > .active > a,
  .navbar-inverse .navbar-nav .open .dropdown-menu > .active > a:hover,
  .navbar-inverse .navbar-nav .open .dropdown-menu > .active > a:focus {
    color: #ffffff;
    background-color: #080808;
  }
  .navbar-inverse .navbar-nav .open .dropdown-menu > .disabled > a,
  .navbar-inverse .navbar-nav .open .dropdown-menu > .disabled > a:hover,
  .navbar-inverse .navbar-nav .open .dropdown-menu > .disabled > a:focus {
    color: #444444;
    background-color: transparent;
  }
}
.navbar-inverse .navbar-link {
  color: #777777;
}
.navbar-inverse .navbar-link:hover {
  color: #ffffff;
}
.navbar-inverse .btn-link {
  color: #777777;
}
.navbar-inverse .btn-link:hover,
.navbar-inverse .btn-link:focus {
  color: #ffffff;
}
.navbar-inverse .btn-link[disabled]:hover,
fieldset[disabled] .navbar-inverse .btn-link:hover,
.navbar-inverse .btn-link[disabled]:focus,
fieldset[disabled] .navbar-inverse .btn-link:focus {
  color: #444444;
}
.breadcrumb {
  padding: 6px 6px;
  margin-bottom: 20px;
  list-style: none;
  background-color: transparent;
  border-radius: 0px;
}
.breadcrumb > li {
  display: inline-block;
}
.breadcrumb > li + li:before {
  content: "»\00a0";
  padding: 0 5px;
  color: #557196;
}
.breadcrumb > .active {
  color: #3a4c65;
}
.pagination {
  display: inline-block;
  padding-left: 0;
  margin: 20px 0;
  border-radius: 0px;
}
.pagination > li {
  display: inline;
}
.pagination > li > a,
.pagination > li > span {
  position: relative;
  float: left;
  padding: 3px 8px;
  line-height: 1.42857143;
  text-decoration: none;
  color: #557196;
  background-color: #ffffff;
  border: 1px solid #dddddd;
  margin-left: -1px;
}
.pagination > li:first-child > a,
.pagination > li:first-child > span {
  margin-left: 0;
  border-bottom-left-radius: 0px;
  border-top-left-radius: 0px;
}
.pagination > li:last-child > a,
.pagination > li:last-child > span {
  border-bottom-right-radius: 0px;
  border-top-right-radius: 0px;
}
.pagination > li > a:hover,
.pagination > li > span:hover,
.pagination > li > a:focus,
.pagination > li > span:focus {
  color: #3a4c65;
  background-color: #eeeeee;
  border-color: #dddddd;
}
.pagination > .active > a,
.pagination > .active > span,
.pagination > .active > a:hover,
.pagination > .active > span:hover,
.pagination > .active > a:focus,
.pagination > .active > span:focus {
  z-index: 2;
  color: #ffffff;
  background-color: #4c6586;
  border-color: #4c6586;
  cursor: default;
}
.pagination > .disabled > span,
.pagination > .disabled > span:hover,
.pagination > .disabled > span:focus,
.pagination > .disabled > a,
.pagination > .disabled > a:hover,
.pagination > .disabled > a:focus {
  color: #777777;
  background-color: #ffffff;
  border-color: #dddddd;
  cursor: not-allowed;
}
.pagination-lg > li > a,
.pagination-lg > li > span {
  padding: 6px 12px;
  font-size: 18px;
}
.pagination-lg > li:first-child > a,
.pagination-lg > li:first-child > span {
  border-bottom-left-radius: 0px;
  border-top-left-radius: 0px;
}
.pagination-lg > li:last-child > a,
.pagination-lg > li:last-child > span {
  border-bottom-right-radius: 0px;
  border-top-right-radius: 0px;
}
.pagination-sm > li > a,
.pagination-sm > li > span {
  padding: 3px 6px;
  font-size: 12px;
}
.pagination-sm > li:first-child > a,
.pagination-sm > li:first-child > span {
  border-bottom-left-radius: 0px;
  border-top-left-radius: 0px;
}
.pagination-sm > li:last-child > a,
.pagination-sm > li:last-child > span {
  border-bottom-right-radius: 0px;
  border-top-right-radius: 0px;
}
.pager {
  padding-left: 0;
  margin: 20px 0;
  list-style: none;
  text-align: center;
}
.pager li {
  display: inline;
}
.pager li > a,
.pager li > span {
  display: inline-block;
  padding: 5px 14px;
  background-color: #ffffff;
  border: 1px solid #dddddd;
  border-radius: 15px;
}
.pager li > a:hover,
.pager li > a:focus {
  text-decoration: none;
  background-color: #eeeeee;
}
.pager .next > a,
.pager .next > span {
  float: right;
}
.pager .previous > a,
.pager .previous > span {
  float: left;
}
.pager .disabled > a,
.pager .disabled > a:hover,
.pager .disabled > a:focus,
.pager .disabled > span {
  color: #777777;
  background-color: #ffffff;
  cursor: not-allowed;
}
.label {
  display: inline;
  padding: .2em .6em .3em;
  font-size: 75%;
  font-weight: bold;
  line-height: 1;
  color: #ffffff;
  text-align: center;
  white-space: nowrap;
  vertical-align: baseline;
  border-radius: .25em;
}
a.label:hover,
a.label:focus {
  color: #ffffff;
  text-decoration: none;
  cursor: pointer;
}
.label:empty {
  display: none;
}
.btn .label {
  position: relative;
  top: -1px;
}
.label-default {
  background-color: #777777;
}
.label-default[href]:hover,
.label-default[href]:focus {
  background-color: #5e5e5e;
}
.label-primary {
  background-color: #4c6586;
}
.label-primary[href]:hover,
.label-primary[href]:focus {
  background-color: #3a4c65;
}
.label-success {
  background-color: #6ea03c;
}
.label-success[href]:hover,
.label-success[href]:focus {
  background-color: #557b2e;
}
.label-info {
  background-color: #dcb496;
}
.label-info[href]:hover,
.label-info[href]:focus {
  background-color: #cf9970;
}
.label-warning {
  background-color: #fa8228;
}
.label-warning[href]:hover,
.label-warning[href]:focus {
  background-color: #ea6705;
}
.label-danger {
  background-color: #fa8228;
}
.label-danger[href]:hover,
.label-danger[href]:focus {
  background-color: #ea6705;
}
.badge {
  display: inline-block;
  min-width: 10px;
  padding: 3px 7px;
  font-size: 12px;
  font-weight: bold;
  color: #ffffff;
  line-height: 1;
  vertical-align: baseline;
  white-space: nowrap;
  text-align: center;
  background-color: #ea6705;
  border-radius: 10px;
}
.badge:empty {
  display: none;
}
.btn .badge {
  position: relative;
  top: -1px;
}
.btn-xs .badge {
  top: 0;
  padding: 1px 5px;
}
a.badge:hover,
a.badge:focus {
  color: #ffffff;
  text-decoration: none;
  cursor: pointer;
}
a.list-group-item.active > .badge,
.nav-pills > .active > a > .badge {
  color: #ffffff;
  background-color: #ea6705;
}
.nav-pills > li > a > .badge {
  margin-left: 3px;
}
.jumbotron {
  padding: 30px;
  margin-bottom: 30px;
  color: inherit;
  background-color: #eeeeee;
}
.jumbotron h1,
.jumbotron .h1 {
  color: inherit;
}
.jumbotron p {
  margin-bottom: 15px;
  font-size: 21px;
  font-weight: 200;
}
.jumbotron > hr {
  border-top-color: #d5d5d5;
}
.container .jumbotron {
  border-radius: 0px;
}
.jumbotron .container {
  max-width: 100%;
}
@media screen and (min-width: 768px) {
  .jumbotron {
    padding-top: 48px;
    padding-bottom: 48px;
  }
  .container .jumbotron {
    padding-left: 60px;
    padding-right: 60px;
  }
  .jumbotron h1,
  .jumbotron .h1 {
    font-size: 63px;
  }
}
.thumbnail {
  display: block;
  padding: 4px;
  margin-bottom: 20px;
  line-height: 1.42857143;
  background-color: #f0f0f0;
  border: 1px solid #dddddd;
  border-radius: 0px;
  -webkit-transition: all 0.2s ease-in-out;
  -o-transition: all 0.2s ease-in-out;
  transition: all 0.2s ease-in-out;
}
.thumbnail > img,
.thumbnail a > img {
  margin-left: auto;
  margin-right: auto;
}
a.thumbnail:hover,
a.thumbnail:focus,
a.thumbnail.active {
  border-color: #557196;
}
.thumbnail .caption {
  padding: 9px;
  color: #333333;
}
.alert {
  padding: 15px;
  margin-bottom: 20px;
  border: 1px solid transparent;
  border-radius: 0px;
}
.alert h4 {
  margin-top: 0;
  color: inherit;
}
.alert .alert-link {
  font-weight: bold;
}
.alert > p,
.alert > ul {
  margin-bottom: 0;
}
.alert > p + p {
  margin-top: 5px;
}
.alert-dismissable,
.alert-dismissible {
  padding-right: 35px;
}
.alert-dismissable .close,
.alert-dismissible .close {
  position: relative;
  top: -2px;
  right: -21px;
  color: inherit;
}
.alert-success {
  background-color: #dff0d8;
  border-color: #d6e9c6;
  color: #3c763d;
}
.alert-success hr {
  border-top-color: #c9e2b3;
}
.alert-success .alert-link {
  color: #2b542c;
}
.alert-info {
  background-color: #d9edf7;
  border-color: #bce8f1;
  color: #31708f;
}
.alert-info hr {
  border-top-color: #a6e1ec;
}
.alert-info .alert-link {
  color: #245269;
}
.alert-warning {
  background-color: #fcf8e3;
  border-color: #faebcc;
  color: #8a6d3b;
}
.alert-warning hr {
  border-top-color: #f7e1b5;
}
.alert-warning .alert-link {
  color: #66512c;
}
.alert-danger {
  background-color: #f2dede;
  border-color: #ebccd1;
  color: #a94442;
}
.alert-danger hr {
  border-top-color: #e4b9c0;
}
.alert-danger .alert-link {
  color: #843534;
}
@-webkit-keyframes progress-bar-stripes {
  from {
    background-position: 40px 0;
  }
  to {
    background-position: 0 0;
  }
}
@keyframes progress-bar-stripes {
  from {
    background-position: 40px 0;
  }
  to {
    background-position: 0 0;
  }
}
.progress {
  overflow: hidden;
  height: 20px;
  margin-bottom: 20px;
  background-color: #bbbbbb;
  border-radius: 0px;
  -webkit-box-shadow: inset 0 1px 2px rgba(0, 0, 0, 0.1);
  box-shadow: inset 0 1px 2px rgba(0, 0, 0, 0.1);
}
.progress-bar {
  float: left;
  width: 0%;
  height: 100%;
  font-size: 12px;
  line-height: 20px;
  color: #ffffff;
  text-align: center;
  background-color: #4c6586;
  -webkit-box-shadow: inset 0 -1px 0 rgba(0, 0, 0, 0.15);
  box-shadow: inset 0 -1px 0 rgba(0, 0, 0, 0.15);
  -webkit-transition: width 0.6s ease;
  -o-transition: width 0.6s ease;
  transition: width 0.6s ease;
}
.progress-striped .progress-bar,
.progress-bar-striped {
  background-image: -webkit-linear-gradient(45deg, rgba(255, 255, 255, 0.15) 25%, transparent 25%, transparent 50%, rgba(255, 255, 255, 0.15) 50%, rgba(255, 255, 255, 0.15) 75%, transparent 75%, transparent);
  background-image: -o-linear-gradient(45deg, rgba(255, 255, 255, 0.15) 25%, transparent 25%, transparent 50%, rgba(255, 255, 255, 0.15) 50%, rgba(255, 255, 255, 0.15) 75%, transparent 75%, transparent);
  background-image: linear-gradient(45deg, rgba(255, 255, 255, 0.15) 25%, transparent 25%, transparent 50%, rgba(255, 255, 255, 0.15) 50%, rgba(255, 255, 255, 0.15) 75%, transparent 75%, transparent);
  background-size: 40px 40px;
}
.progress.active .progress-bar,
.progress-bar.active {
  -webkit-animation: progress-bar-stripes 2s linear infinite;
  -o-animation: progress-bar-stripes 2s linear infinite;
  animation: progress-bar-stripes 2s linear infinite;
}
.progress-bar[aria-valuenow="1"],
.progress-bar[aria-valuenow="2"] {
  min-width: 30px;
}
.progress-bar[aria-valuenow="0"] {
  color: #777777;
  min-width: 30px;
  background-color: transparent;
  background-image: none;
  box-shadow: none;
}
.progress-bar-success {
  background-color: #6ea03c;
}
.progress-striped .progress-bar-success {
  background-image: -webkit-linear-gradient(45deg, rgba(255, 255, 255, 0.15) 25%, transparent 25%, transparent 50%, rgba(255, 255, 255, 0.15) 50%, rgba(255, 255, 255, 0.15) 75%, transparent 75%, transparent);
  background-image: -o-linear-gradient(45deg, rgba(255, 255, 255, 0.15) 25%, transparent 25%, transparent 50%, rgba(255, 255, 255, 0.15) 50%, rgba(255, 255, 255, 0.15) 75%, transparent 75%, transparent);
  background-image: linear-gradient(45deg, rgba(255, 255, 255, 0.15) 25%, transparent 25%, transparent 50%, rgba(255, 255, 255, 0.15) 50%, rgba(255, 255, 255, 0.15) 75%, transparent 75%, transparent);
}
.progress-bar-info {
  background-color: #435976;
}
.progress-striped .progress-bar-info {
  background-image: -webkit-linear-gradient(45deg, rgba(255, 255, 255, 0.15) 25%, transparent 25%, transparent 50%, rgba(255, 255, 255, 0.15) 50%, rgba(255, 255, 255, 0.15) 75%, transparent 75%, transparent);
  background-image: -o-linear-gradient(45deg, rgba(255, 255, 255, 0.15) 25%, transparent 25%, transparent 50%, rgba(255, 255, 255, 0.15) 50%, rgba(255, 255, 255, 0.15) 75%, transparent 75%, transparent);
  background-image: linear-gradient(45deg, rgba(255, 255, 255, 0.15) 25%, transparent 25%, transparent 50%, rgba(255, 255, 255, 0.15) 50%, rgba(255, 255, 255, 0.15) 75%, transparent 75%, transparent);
}
.progress-bar-warning {
  background-color: #fa8228;
}
.progress-striped .progress-bar-warning {
  background-image: -webkit-linear-gradient(45deg, rgba(255, 255, 255, 0.15) 25%, transparent 25%, transparent 50%, rgba(255, 255, 255, 0.15) 50%, rgba(255, 255, 255, 0.15) 75%, transparent 75%, transparent);
  background-image: -o-linear-gradient(45deg, rgba(255, 255, 255, 0.15) 25%, transparent 25%, transparent 50%, rgba(255, 255, 255, 0.15) 50%, rgba(255, 255, 255, 0.15) 75%, transparent 75%, transparent);
  background-image: linear-gradient(45deg, rgba(255, 255, 255, 0.15) 25%, transparent 25%, transparent 50%, rgba(255, 255, 255, 0.15) 50%, rgba(255, 255, 255, 0.15) 75%, transparent 75%, transparent);
}
.progress-bar-danger {
  background-color: #fa8228;
}
.progress-striped .progress-bar-danger {
  background-image: -webkit-linear-gradient(45deg, rgba(255, 255, 255, 0.15) 25%, transparent 25%, transparent 50%, rgba(255, 255, 255, 0.15) 50%, rgba(255, 255, 255, 0.15) 75%, transparent 75%, transparent);
  background-image: -o-linear-gradient(45deg, rgba(255, 255, 255, 0.15) 25%, transparent 25%, transparent 50%, rgba(255, 255, 255, 0.15) 50%, rgba(255, 255, 255, 0.15) 75%, transparent 75%, transparent);
  background-image: linear-gradient(45deg, rgba(255, 255, 255, 0.15) 25%, transparent 25%, transparent 50%, rgba(255, 255, 255, 0.15) 50%, rgba(255, 255, 255, 0.15) 75%, transparent 75%, transparent);
}
.media,
.media-body {
  overflow: hidden;
  zoom: 1;
}
.media,
.media .media {
  margin-top: 15px;
}
.media:first-child {
  margin-top: 0;
}
.media-object {
  display: block;
}
.media-heading {
  margin: 0 0 5px;
}
.media > .pull-left {
  margin-right: 10px;
}
.media > .pull-right {
  margin-left: 10px;
}
.media-list {
  padding-left: 0;
  list-style: none;
}
.list-group {
  margin-bottom: 20px;
  padding-left: 0;
}
.list-group-item {
  position: relative;
  display: block;
  padding: 10px 15px;
  margin-bottom: -1px;
  background-color: #ffffff;
  border: 1px solid #dddddd;
}
.list-group-item:first-child {
  border-top-right-radius: 0px;
  border-top-left-radius: 0px;
}
.list-group-item:last-child {
  margin-bottom: 0;
  border-bottom-right-radius: 0px;
  border-bottom-left-radius: 0px;
}
.list-group-item > .badge {
  float: right;
}
.list-group-item > .badge + .badge {
  margin-right: 5px;
}
a.list-group-item {
  color: #555555;
}
a.list-group-item .list-group-item-heading {
  color: #333333;
}
a.list-group-item:hover,
a.list-group-item:focus {
  text-decoration: none;
  color: #555555;
  background-color: #f5f5f5;
}
.list-group-item.disabled,
.list-group-item.disabled:hover,
.list-group-item.disabled:focus {
  background-color: #eeeeee;
  color: #777777;
}
.list-group-item.disabled .list-group-item-heading,
.list-group-item.disabled:hover .list-group-item-heading,
.list-group-item.disabled:focus .list-group-item-heading {
  color: inherit;
}
.list-group-item.disabled .list-group-item-text,
.list-group-item.disabled:hover .list-group-item-text,
.list-group-item.disabled:focus .list-group-item-text {
  color: #777777;
}
.list-group-item.active,
.list-group-item.active:hover,
.list-group-item.active:focus {
  z-index: 2;
  color: #ffffff;
  background-color: #4c6586;
  border-color: #4c6586;
}
.list-group-item.active .list-group-item-heading,
.list-group-item.active:hover .list-group-item-heading,
.list-group-item.active:focus .list-group-item-heading,
.list-group-item.active .list-group-item-heading > small,
.list-group-item.active:hover .list-group-item-heading > small,
.list-group-item.active:focus .list-group-item-heading > small,
.list-group-item.active .list-group-item-heading > .small,
.list-group-item.active:hover .list-group-item-heading > .small,
.list-group-item.active:focus .list-group-item-heading > .small {
  color: inherit;
}
.list-group-item.active .list-group-item-text,
.list-group-item.active:hover .list-group-item-text,
.list-group-item.active:focus .list-group-item-text {
  color: #c2cddc;
}
.list-group-item-success {
  color: #3c763d;
  background-color: #dff0d8;
}
a.list-group-item-success {
  color: #3c763d;
}
a.list-group-item-success .list-group-item-heading {
  color: inherit;
}
a.list-group-item-success:hover,
a.list-group-item-success:focus {
  color: #3c763d;
  background-color: #d0e9c6;
}
a.list-group-item-success.active,
a.list-group-item-success.active:hover,
a.list-group-item-success.active:focus {
  color: white;
  background-color: #3c763d;
  border-color: #3c763d;
}
.list-group-item-info {
  color: #31708f;
  background-color: #d9edf7;
}
a.list-group-item-info {
  color: #31708f;
}
a.list-group-item-info .list-group-item-heading {
  color: inherit;
}
a.list-group-item-info:hover,
a.list-group-item-info:focus {
  color: #31708f;
  background-color: #c4e3f3;
}
a.list-group-item-info.active,
a.list-group-item-info.active:hover,
a.list-group-item-info.active:focus {
  color: white;
  background-color: #31708f;
  border-color: #31708f;
}
.list-group-item-warning {
  color: #8a6d3b;
  background-color: #fcf8e3;
}
a.list-group-item-warning {
  color: #8a6d3b;
}
a.list-group-item-warning .list-group-item-heading {
  color: inherit;
}
a.list-group-item-warning:hover,
a.list-group-item-warning:focus {
  color: #8a6d3b;
  background-color: #faf2cc;
}
a.list-group-item-warning.active,
a.list-group-item-warning.active:hover,
a.list-group-item-warning.active:focus {
  color: white;
  background-color: #8a6d3b;
  border-color: #8a6d3b;
}
.list-group-item-danger {
  color: #a94442;
  background-color: #f2dede;
}
a.list-group-item-danger {
  color: #a94442;
}
a.list-group-item-danger .list-group-item-heading {
  color: inherit;
}
a.list-group-item-danger:hover,
a.list-group-item-danger:focus {
  color: #a94442;
  background-color: #ebcccc;
}
a.list-group-item-danger.active,
a.list-group-item-danger.active:hover,
a.list-group-item-danger.active:focus {
  color: white;
  background-color: #a94442;
  border-color: #a94442;
}
.list-group-item-heading {
  margin-top: 0;
  margin-bottom: 5px;
}
.list-group-item-text {
  margin-bottom: 0;
  line-height: 1.3;
}
.panel {
  margin-bottom: 20px;
  background-color: #f9f9f9;
  border: 1px solid transparent;
  border-radius: 0px;
  -webkit-box-shadow: 0 1px 1px rgba(0, 0, 0, 0.05);
  box-shadow: 0 1px 1px rgba(0, 0, 0, 0.05);
}
.panel-body {
  padding: 15px;
}
.panel-heading {
  padding: 10px 15px;
  border-bottom: 1px solid transparent;
  border-top-right-radius: -1px;
  border-top-left-radius: -1px;
}
.panel-heading > .dropdown .dropdown-toggle {
  color: inherit;
}
.panel-title {
  margin-top: 0;
  margin-bottom: 0;
  font-size: 16px;
  color: inherit;
}
.panel-title > a {
  color: inherit;
}
.panel-footer {
  padding: 10px 15px;
  background-color: #f5f5f5;
  border-top: 1px solid #dddddd;
  border-bottom-right-radius: -1px;
  border-bottom-left-radius: -1px;
}
.panel > .list-group {
  margin-bottom: 0;
}
.panel > .list-group .list-group-item {
  border-width: 1px 0;
  border-radius: 0;
}
.panel > .list-group:first-child .list-group-item:first-child {
  border-top: 0;
  border-top-right-radius: -1px;
  border-top-left-radius: -1px;
}
.panel > .list-group:last-child .list-group-item:last-child {
  border-bottom: 0;
  border-bottom-right-radius: -1px;
  border-bottom-left-radius: -1px;
}
.panel-heading + .list-group .list-group-item:first-child {
  border-top-width: 0;
}
.list-group + .panel-footer {
  border-top-width: 0;
}
.panel > .table,
.panel > .table-responsive > .table,
.panel > .panel-collapse > .table {
  margin-bottom: 0;
}
.panel > .table:first-child,
.panel > .table-responsive:first-child > .table:first-child {
  border-top-right-radius: -1px;
  border-top-left-radius: -1px;
}
.panel > .table:first-child > thead:first-child > tr:first-child td:first-child,
.panel > .table-responsive:first-child > .table:first-child > thead:first-child > tr:first-child td:first-child,
.panel > .table:first-child > tbody:first-child > tr:first-child td:first-child,
.panel > .table-responsive:first-child > .table:first-child > tbody:first-child > tr:first-child td:first-child,
.panel > .table:first-child > thead:first-child > tr:first-child th:first-child,
.panel > .table-responsive:first-child > .table:first-child > thead:first-child > tr:first-child th:first-child,
.panel > .table:first-child > tbody:first-child > tr:first-child th:first-child,
.panel > .table-responsive:first-child > .table:first-child > tbody:first-child > tr:first-child th:first-child {
  border-top-left-radius: -1px;
}
.panel > .table:first-child > thead:first-child > tr:first-child td:last-child,
.panel > .table-responsive:first-child > .table:first-child > thead:first-child > tr:first-child td:last-child,
.panel > .table:first-child > tbody:first-child > tr:first-child td:last-child,
.panel > .table-responsive:first-child > .table:first-child > tbody:first-child > tr:first-child td:last-child,
.panel > .table:first-child > thead:first-child > tr:first-child th:last-child,
.panel > .table-responsive:first-child > .table:first-child > thead:first-child > tr:first-child th:last-child,
.panel > .table:first-child > tbody:first-child > tr:first-child th:last-child,
.panel > .table-responsive:first-child > .table:first-child > tbody:first-child > tr:first-child th:last-child {
  border-top-right-radius: -1px;
}
.panel > .table:last-child,
.panel > .table-responsive:last-child > .table:last-child {
  border-bottom-right-radius: -1px;
  border-bottom-left-radius: -1px;
}
.panel > .table:last-child > tbody:last-child > tr:last-child td:first-child,
.panel > .table-responsive:last-child > .table:last-child > tbody:last-child > tr:last-child td:first-child,
.panel > .table:last-child > tfoot:last-child > tr:last-child td:first-child,
.panel > .table-responsive:last-child > .table:last-child > tfoot:last-child > tr:last-child td:first-child,
.panel > .table:last-child > tbody:last-child > tr:last-child th:first-child,
.panel > .table-responsive:last-child > .table:last-child > tbody:last-child > tr:last-child th:first-child,
.panel > .table:last-child > tfoot:last-child > tr:last-child th:first-child,
.panel > .table-responsive:last-child > .table:last-child > tfoot:last-child > tr:last-child th:first-child {
  border-bottom-left-radius: -1px;
}
.panel > .table:last-child > tbody:last-child > tr:last-child td:last-child,
.panel > .table-responsive:last-child > .table:last-child > tbody:last-child > tr:last-child td:last-child,
.panel > .table:last-child > tfoot:last-child > tr:last-child td:last-child,
.panel > .table-responsive:last-child > .table:last-child > tfoot:last-child > tr:last-child td:last-child,
.panel > .table:last-child > tbody:last-child > tr:last-child th:last-child,
.panel > .table-responsive:last-child > .table:last-child > tbody:last-child > tr:last-child th:last-child,
.panel > .table:last-child > tfoot:last-child > tr:last-child th:last-child,
.panel > .table-responsive:last-child > .table:last-child > tfoot:last-child > tr:last-child th:last-child {
  border-bottom-right-radius: -1px;
}
.panel > .panel-body + .table,
.panel > .panel-body + .table-responsive {
  border-top: 1px solid #dddddd;
}
.panel > .table > tbody:first-child > tr:first-child th,
.panel > .table > tbody:first-child > tr:first-child td {
  border-top: 0;
}
.panel > .table-bordered,
.panel > .table-responsive > .table-bordered {
  border: 0;
}
.panel > .table-bordered > thead > tr > th:first-child,
.panel > .table-responsive > .table-bordered > thead > tr > th:first-child,
.panel > .table-bordered > tbody > tr > th:first-child,
.panel > .table-responsive > .table-bordered > tbody > tr > th:first-child,
.panel > .table-bordered > tfoot > tr > th:first-child,
.panel > .table-responsive > .table-bordered > tfoot > tr > th:first-child,
.panel > .table-bordered > thead > tr > td:first-child,
.panel > .table-responsive > .table-bordered > thead > tr > td:first-child,
.panel > .table-bordered > tbody > tr > td:first-child,
.panel > .table-responsive > .table-bordered > tbody > tr > td:first-child,
.panel > .table-bordered > tfoot > tr > td:first-child,
.panel > .table-responsive > .table-bordered > tfoot > tr > td:first-child {
  border-left: 0;
}
.panel > .table-bordered > thead > tr > th:last-child,
.panel > .table-responsive > .table-bordered > thead > tr > th:last-child,
.panel > .table-bordered > tbody > tr > th:last-child,
.panel > .table-responsive > .table-bordered > tbody > tr > th:last-child,
.panel > .table-bordered > tfoot > tr > th:last-child,
.panel > .table-responsive > .table-bordered > tfoot > tr > th:last-child,
.panel > .table-bordered > thead > tr > td:last-child,
.panel > .table-responsive > .table-bordered > thead > tr > td:last-child,
.panel > .table-bordered > tbody > tr > td:last-child,
.panel > .table-responsive > .table-bordered > tbody > tr > td:last-child,
.panel > .table-bordered > tfoot > tr > td:last-child,
.panel > .table-responsive > .table-bordered > tfoot > tr > td:last-child {
  border-right: 0;
}
.panel > .table-bordered > thead > tr:first-child > td,
.panel > .table-responsive > .table-bordered > thead > tr:first-child > td,
.panel > .table-bordered > tbody > tr:first-child > td,
.panel > .table-responsive > .table-bordered > tbody > tr:first-child > td,
.panel > .table-bordered > thead > tr:first-child > th,
.panel > .table-responsive > .table-bordered > thead > tr:first-child > th,
.panel > .table-bordered > tbody > tr:first-child > th,
.panel > .table-responsive > .table-bordered > tbody > tr:first-child > th {
  border-bottom: 0;
}
.panel > .table-bordered > tbody > tr:last-child > td,
.panel > .table-responsive > .table-bordered > tbody > tr:last-child > td,
.panel > .table-bordered > tfoot > tr:last-child > td,
.panel > .table-responsive > .table-bordered > tfoot > tr:last-child > td,
.panel > .table-bordered > tbody > tr:last-child > th,
.panel > .table-responsive > .table-bordered > tbody > tr:last-child > th,
.panel > .table-bordered > tfoot > tr:last-child > th,
.panel > .table-responsive > .table-bordered > tfoot > tr:last-child > th {
  border-bottom: 0;
}
.panel > .table-responsive {
  border: 0;
  margin-bottom: 0;
}
.panel-group {
  margin-bottom: 20px;
}
.panel-group .panel {
  margin-bottom: 0;
  border-radius: 0px;
}
.panel-group .panel + .panel {
  margin-top: 5px;
}
.panel-group .panel-heading {
  border-bottom: 0;
}
.panel-group .panel-heading + .panel-collapse > .panel-body {
  border-top: 1px solid #dddddd;
}
.panel-group .panel-footer {
  border-top: 0;
}
.panel-group .panel-footer + .panel-collapse .panel-body {
  border-bottom: 1px solid #dddddd;
}
.panel-default {
  border-color: none;
}
.panel-default > .panel-heading {
  color: #333333;
  background-color: #f9f9f9;
  border-color: none;
}
.panel-default > .panel-heading + .panel-collapse > .panel-body {
  border-top-color: none;
}
.panel-default > .panel-heading .badge {
  color: #f9f9f9;
  background-color: #333333;
}
.panel-default > .panel-footer + .panel-collapse > .panel-body {
  border-bottom-color: none;
}
.panel-primary {
  border-color: none;
}
.panel-primary > .panel-heading {
  color: #333333;
  background-color: #ffffff;
  border-color: none;
}
.panel-primary > .panel-heading + .panel-collapse > .panel-body {
  border-top-color: none;
}
.panel-primary > .panel-heading .badge {
  color: #ffffff;
  background-color: #333333;
}
.panel-primary > .panel-footer + .panel-collapse > .panel-body {
  border-bottom-color: none;
}
.panel-success {
  border-color: #d6e9c6;
}
.panel-success > .panel-heading {
  color: #3c763d;
  background-color: #dff0d8;
  border-color: #d6e9c6;
}
.panel-success > .panel-heading + .panel-collapse > .panel-body {
  border-top-color: #d6e9c6;
}
.panel-success > .panel-heading .badge {
  color: #dff0d8;
  background-color: #3c763d;
}
.panel-success > .panel-footer + .panel-collapse > .panel-body {
  border-bottom-color: #d6e9c6;
}
.panel-info {
  border-color: #bce8f1;
}
.panel-info > .panel-heading {
  color: #31708f;
  background-color: #d9edf7;
  border-color: #bce8f1;
}
.panel-info > .panel-heading + .panel-collapse > .panel-body {
  border-top-color: #bce8f1;
}
.panel-info > .panel-heading .badge {
  color: #d9edf7;
  background-color: #31708f;
}
.panel-info > .panel-footer + .panel-collapse > .panel-body {
  border-bottom-color: #bce8f1;
}
.panel-warning {
  border-color: #faebcc;
}
.panel-warning > .panel-heading {
  color: #8a6d3b;
  background-color: #fcf8e3;
  border-color: #faebcc;
}
.panel-warning > .panel-heading + .panel-collapse > .panel-body {
  border-top-color: #faebcc;
}
.panel-warning > .panel-heading .badge {
  color: #fcf8e3;
  background-color: #8a6d3b;
}
.panel-warning > .panel-footer + .panel-collapse > .panel-body {
  border-bottom-color: #faebcc;
}
.panel-danger {
  border-color: #ebccd1;
}
.panel-danger > .panel-heading {
  color: #a94442;
  background-color: #f2dede;
  border-color: #ebccd1;
}
.panel-danger > .panel-heading + .panel-collapse > .panel-body {
  border-top-color: #ebccd1;
}
.panel-danger > .panel-heading .badge {
  color: #f2dede;
  background-color: #a94442;
}
.panel-danger > .panel-footer + .panel-collapse > .panel-body {
  border-bottom-color: #ebccd1;
}
.embed-responsive {
  position: relative;
  display: block;
  height: 0;
  padding: 0;
  overflow: hidden;
}
.embed-responsive .embed-responsive-item,
.embed-responsive iframe,
.embed-responsive embed,
.embed-responsive object {
  position: absolute;
  top: 0;
  left: 0;
  bottom: 0;
  height: 100%;
  width: 100%;
  border: 0;
}
.embed-responsive.embed-responsive-16by9 {
  padding-bottom: 56.25%;
}
.embed-responsive.embed-responsive-4by3 {
  padding-bottom: 75%;
}
.well {
  min-height: 20px;
  padding: 19px;
  margin-bottom: 20px;
  background-color: #f5f5f5;
  border: 1px solid #e3e3e3;
  border-radius: 0px;
  -webkit-box-shadow: inset 0 1px 1px rgba(0, 0, 0, 0.05);
  box-shadow: inset 0 1px 1px rgba(0, 0, 0, 0.05);
}
.well blockquote {
  border-color: #ddd;
  border-color: rgba(0, 0, 0, 0.15);
}
.well-lg {
  padding: 24px;
  border-radius: 0px;
}
.well-sm {
  padding: 9px;
  border-radius: 0px;
}
.close {
  float: right;
  font-size: 21px;
  font-weight: bold;
  line-height: 1;
  color: #000000;
  text-shadow: 0 1px 0 #ffffff;
  opacity: 0.2;
  filter: alpha(opacity=20);
}
.close:hover,
.close:focus {
  color: #000000;
  text-decoration: none;
  cursor: pointer;
  opacity: 0.5;
  filter: alpha(opacity=50);
}
button.close {
  padding: 0;
  cursor: pointer;
  background: transparent;
  border: 0;
  -webkit-appearance: none;
}
.modal-open {
  overflow: hidden;
}
.modal {
  display: none;
  overflow: hidden;
  position: fixed;
  top: 0;
  right: 0;
  bottom: 0;
  left: 0;
  z-index: 1050;
  -webkit-overflow-scrolling: touch;
  outline: 0;
}
.modal.fade .modal-dialog {
  -webkit-transform: translate3d(0, -25%, 0);
  transform: translate3d(0, -25%, 0);
  -webkit-transition: -webkit-transform 0.3s ease-out;
  -moz-transition: -moz-transform 0.3s ease-out;
  -o-transition: -o-transform 0.3s ease-out;
  transition: transform 0.3s ease-out;
}
.modal.in .modal-dialog {
  -webkit-transform: translate3d(0, 0, 0);
  transform: translate3d(0, 0, 0);
}
.modal-open .modal {
  overflow-x: hidden;
  overflow-y: auto;
}
.modal-dialog {
  position: relative;
  width: auto;
  margin: 10px;
}
.modal-content {
  position: relative;
  background-color: #ffffff;
  border: 1px solid #999999;
  border: 1px solid rgba(0, 0, 0, 0.2);
  border-radius: 0px;
  -webkit-box-shadow: 0 3px 9px rgba(0, 0, 0, 0.5);
  box-shadow: 0 3px 9px rgba(0, 0, 0, 0.5);
  background-clip: padding-box;
  outline: 0;
}
.modal-backdrop {
  position: fixed;
  top: 0;
  right: 0;
  bottom: 0;
  left: 0;
  z-index: 1040;
  background-color: #000000;
}
.modal-backdrop.fade {
  opacity: 0;
  filter: alpha(opacity=0);
}
.modal-backdrop.in {
  opacity: 0.5;
  filter: alpha(opacity=50);
}
.modal-header {
  padding: 15px;
  border-bottom: 1px solid #e5e5e5;
  min-height: 16.42857143px;
}
.modal-header .close {
  margin-top: -2px;
}
.modal-title {
  margin: 0;
  line-height: 1.42857143;
}
.modal-body {
  position: relative;
  padding: 15px;
}
.modal-footer {
  padding: 15px;
  text-align: right;
  border-top: 1px solid #e5e5e5;
}
.modal-footer .btn + .btn {
  margin-left: 5px;
  margin-bottom: 0;
}
.modal-footer .btn-group .btn + .btn {
  margin-left: -1px;
}
.modal-footer .btn-block + .btn-block {
  margin-left: 0;
}
.modal-scrollbar-measure {
  position: absolute;
  top: -9999px;
  width: 50px;
  height: 50px;
  overflow: scroll;
}
@media (min-width: 768px) {
  .modal-dialog {
    width: 600px;
    margin: 30px auto;
  }
  .modal-content {
    -webkit-box-shadow: 0 5px 15px rgba(0, 0, 0, 0.5);
    box-shadow: 0 5px 15px rgba(0, 0, 0, 0.5);
  }
  .modal-sm {
    width: 300px;
  }
}
@media (min-width: 992px) {
  .modal-lg {
    width: 900px;
  }
}
.tooltip {
  position: absolute;
  z-index: 1070;
  display: block;
  visibility: visible;
  font-size: 12px;
  line-height: 1.4;
  opacity: 0;
  filter: alpha(opacity=0);
}
.tooltip.in {
  opacity: 0.9;
  filter: alpha(opacity=90);
}
.tooltip.top {
  margin-top: -3px;
  padding: 5px 0;
}
.tooltip.right {
  margin-left: 3px;
  padding: 0 5px;
}
.tooltip.bottom {
  margin-top: 3px;
  padding: 5px 0;
}
.tooltip.left {
  margin-left: -3px;
  padding: 0 5px;
}
.tooltip-inner {
  max-width: 200px;
  padding: 3px 8px;
  color: #ffffff;
  text-align: center;
  text-decoration: none;
  background-color: #000000;
  border-radius: 0px;
}
.tooltip-arrow {
  position: absolute;
  width: 0;
  height: 0;
  border-color: transparent;
  border-style: solid;
}
.tooltip.top .tooltip-arrow {
  bottom: 0;
  left: 50%;
  margin-left: -5px;
  border-width: 5px 5px 0;
  border-top-color: #000000;
}
.tooltip.top-left .tooltip-arrow {
  bottom: 0;
  left: 5px;
  border-width: 5px 5px 0;
  border-top-color: #000000;
}
.tooltip.top-right .tooltip-arrow {
  bottom: 0;
  right: 5px;
  border-width: 5px 5px 0;
  border-top-color: #000000;
}
.tooltip.right .tooltip-arrow {
  top: 50%;
  left: 0;
  margin-top: -5px;
  border-width: 5px 5px 5px 0;
  border-right-color: #000000;
}
.tooltip.left .tooltip-arrow {
  top: 50%;
  right: 0;
  margin-top: -5px;
  border-width: 5px 0 5px 5px;
  border-left-color: #000000;
}
.tooltip.bottom .tooltip-arrow {
  top: 0;
  left: 50%;
  margin-left: -5px;
  border-width: 0 5px 5px;
  border-bottom-color: #000000;
}
.tooltip.bottom-left .tooltip-arrow {
  top: 0;
  left: 5px;
  border-width: 0 5px 5px;
  border-bottom-color: #000000;
}
.tooltip.bottom-right .tooltip-arrow {
  top: 0;
  right: 5px;
  border-width: 0 5px 5px;
  border-bottom-color: #000000;
}
.popover {
  position: absolute;
  top: 0;
  left: 0;
  z-index: 1060;
  display: none;
  max-width: 276px;
  padding: 1px;
  text-align: left;
  background-color: #ffffff;
  background-clip: padding-box;
  border: 1px solid #cccccc;
  border: 1px solid rgba(0, 0, 0, 0.2);
  border-radius: 0px;
  -webkit-box-shadow: 0 5px 10px rgba(0, 0, 0, 0.2);
  box-shadow: 0 5px 10px rgba(0, 0, 0, 0.2);
  white-space: normal;
}
.popover.top {
  margin-top: -10px;
}
.popover.right {
  margin-left: 10px;
}
.popover.bottom {
  margin-top: 10px;
}
.popover.left {
  margin-left: -10px;
}
.popover-title {
  margin: 0;
  padding: 8px 14px;
  font-size: 14px;
  font-weight: normal;
  line-height: 18px;
  background-color: #ffffff;
  border-bottom: 1px solid #f2f2f2;
  border-radius: -1px -1px 0 0;
}
.popover-content {
  padding: 9px 14px;
}
.popover > .arrow,
.popover > .arrow:after {
  position: absolute;
  display: block;
  width: 0;
  height: 0;
  border-color: transparent;
  border-style: solid;
}
.popover > .arrow {
  border-width: 11px;
}
.popover > .arrow:after {
  border-width: 10px;
  content: "";
}
.popover.top > .arrow {
  left: 50%;
  margin-left: -11px;
  border-bottom-width: 0;
  border-top-color: #999999;
  border-top-color: rgba(0, 0, 0, 0.25);
  bottom: -11px;
}
.popover.top > .arrow:after {
  content: " ";
  bottom: 1px;
  margin-left: -10px;
  border-bottom-width: 0;
  border-top-color: #ffffff;
}
.popover.right > .arrow {
  top: 50%;
  left: -11px;
  margin-top: -11px;
  border-left-width: 0;
  border-right-color: #999999;
  border-right-color: rgba(0, 0, 0, 0.25);
}
.popover.right > .arrow:after {
  content: " ";
  left: 1px;
  bottom: -10px;
  border-left-width: 0;
  border-right-color: #ffffff;
}
.popover.bottom > .arrow {
  left: 50%;
  margin-left: -11px;
  border-top-width: 0;
  border-bottom-color: #999999;
  border-bottom-color: rgba(0, 0, 0, 0.25);
  top: -11px;
}
.popover.bottom > .arrow:after {
  content: " ";
  top: 1px;
  margin-left: -10px;
  border-top-width: 0;
  border-bottom-color: #ffffff;
}
.popover.left > .arrow {
  top: 50%;
  right: -11px;
  margin-top: -11px;
  border-right-width: 0;
  border-left-color: #999999;
  border-left-color: rgba(0, 0, 0, 0.25);
}
.popover.left > .arrow:after {
  content: " ";
  right: 1px;
  border-right-width: 0;
  border-left-color: #ffffff;
  bottom: -10px;
}
.carousel {
  position: relative;
}
.carousel-inner {
  position: relative;
  overflow: hidden;
  width: 100%;
}
.carousel-inner > .item {
  display: none;
  position: relative;
  -webkit-transition: 0.6s ease-in-out left;
  -o-transition: 0.6s ease-in-out left;
  transition: 0.6s ease-in-out left;
}
.carousel-inner > .item > img,
.carousel-inner > .item > a > img {
  line-height: 1;
}
.carousel-inner > .active,
.carousel-inner > .next,
.carousel-inner > .prev {
  display: block;
}
.carousel-inner > .active {
  left: 0;
}
.carousel-inner > .next,
.carousel-inner > .prev {
  position: absolute;
  top: 0;
  width: 100%;
}
.carousel-inner > .next {
  left: 100%;
}
.carousel-inner > .prev {
  left: -100%;
}
.carousel-inner > .next.left,
.carousel-inner > .prev.right {
  left: 0;
}
.carousel-inner > .active.left {
  left: -100%;
}
.carousel-inner > .active.right {
  left: 100%;
}
.carousel-control {
  position: absolute;
  top: 0;
  left: 0;
  bottom: 0;
  width: 15%;
  opacity: 0.5;
  filter: alpha(opacity=50);
  font-size: 20px;
  color: #ffffff;
  text-align: center;
  text-shadow: 0 1px 2px rgba(0, 0, 0, 0.6);
}
.carousel-control.left {
  background-image: -webkit-linear-gradient(left, rgba(0, 0, 0, 0.5) 0%, rgba(0, 0, 0, 0.0001) 100%);
  background-image: -o-linear-gradient(left, rgba(0, 0, 0, 0.5) 0%, rgba(0, 0, 0, 0.0001) 100%);
  background-image: linear-gradient(to right, rgba(0, 0, 0, 0.5) 0%, rgba(0, 0, 0, 0.0001) 100%);
  background-repeat: repeat-x;
  filter: progid:DXImageTransform.Microsoft.gradient(startColorstr='#80000000', endColorstr='#00000000', GradientType=1);
}
.carousel-control.right {
  left: auto;
  right: 0;
  background-image: -webkit-linear-gradient(left, rgba(0, 0, 0, 0.0001) 0%, rgba(0, 0, 0, 0.5) 100%);
  background-image: -o-linear-gradient(left, rgba(0, 0, 0, 0.0001) 0%, rgba(0, 0, 0, 0.5) 100%);
  background-image: linear-gradient(to right, rgba(0, 0, 0, 0.0001) 0%, rgba(0, 0, 0, 0.5) 100%);
  background-repeat: repeat-x;
  filter: progid:DXImageTransform.Microsoft.gradient(startColorstr='#00000000', endColorstr='#80000000', GradientType=1);
}
.carousel-control:hover,
.carousel-control:focus {
  outline: 0;
  color: #ffffff;
  text-decoration: none;
  opacity: 0.9;
  filter: alpha(opacity=90);
}
.carousel-control .icon-prev,
.carousel-control .icon-next,
.carousel-control .glyphicon-chevron-left,
.carousel-control .glyphicon-chevron-right {
  position: absolute;
  top: 50%;
  z-index: 5;
  display: inline-block;
}
.carousel-control .icon-prev,
.carousel-control .glyphicon-chevron-left {
  left: 50%;
  margin-left: -10px;
}
.carousel-control .icon-next,
.carousel-control .glyphicon-chevron-right {
  right: 50%;
  margin-right: -10px;
}
.carousel-control .icon-prev,
.carousel-control .icon-next {
  width: 20px;
  height: 20px;
  margin-top: -10px;
  font-family: serif;
}
.carousel-control .icon-prev:before {
  content: '\2039';
}
.carousel-control .icon-next:before {
  content: '\203a';
}
.carousel-indicators {
  position: absolute;
  bottom: 10px;
  left: 50%;
  z-index: 15;
  width: 60%;
  margin-left: -30%;
  padding-left: 0;
  list-style: none;
  text-align: center;
}
.carousel-indicators li {
  display: inline-block;
  width: 10px;
  height: 10px;
  margin: 1px;
  text-indent: -999px;
  border: 1px solid #ffffff;
  border-radius: 10px;
  cursor: pointer;
  background-color: #000 \9;
  background-color: rgba(0, 0, 0, 0);
}
.carousel-indicators .active {
  margin: 0;
  width: 12px;
  height: 12px;
  background-color: #ffffff;
}
.carousel-caption {
  position: absolute;
  left: 15%;
  right: 15%;
  bottom: 20px;
  z-index: 10;
  padding-top: 20px;
  padding-bottom: 20px;
  color: #ffffff;
  text-align: center;
  text-shadow: 0 1px 2px rgba(0, 0, 0, 0.6);
}
.carousel-caption .btn {
  text-shadow: none;
}
@media screen and (min-width: 768px) {
  .carousel-control .glyphicon-chevron-left,
  .carousel-control .glyphicon-chevron-right,
  .carousel-control .icon-prev,
  .carousel-control .icon-next {
    width: 30px;
    height: 30px;
    margin-top: -15px;
    font-size: 30px;
  }
  .carousel-control .glyphicon-chevron-left,
  .carousel-control .icon-prev {
    margin-left: -15px;
  }
  .carousel-control .glyphicon-chevron-right,
  .carousel-control .icon-next {
    margin-right: -15px;
  }
  .carousel-caption {
    left: 20%;
    right: 20%;
    padding-bottom: 30px;
  }
  .carousel-indicators {
    bottom: 20px;
  }
}
.clearfix:before,
.clearfix:after,
.dl-horizontal dd:before,
.dl-horizontal dd:after,
.container:before,
.container:after,
.container-fluid:before,
.container-fluid:after,
.row:before,
.row:after,
.form-horizontal .form-group:before,
.form-horizontal .form-group:after,
.btn-toolbar:before,
.btn-toolbar:after,
.btn-group-vertical > .btn-group:before,
.btn-group-vertical > .btn-group:after,
.nav:before,
.nav:after,
.navbar:before,
.navbar:after,
.navbar-header:before,
.navbar-header:after,
.navbar-collapse:before,
.navbar-collapse:after,
.pager:before,
.pager:after,
.panel-body:before,
.panel-body:after,
.modal-footer:before,
.modal-footer:after {
  content: " ";
  display: table;
}
.clearfix:after,
.dl-horizontal dd:after,
.container:after,
.container-fluid:after,
.row:after,
.form-horizontal .form-group:after,
.btn-toolbar:after,
.btn-group-vertical > .btn-group:after,
.nav:after,
.navbar:after,
.navbar-header:after,
.navbar-collapse:after,
.pager:after,
.panel-body:after,
.modal-footer:after {
  clear: both;
}
.center-block {
  display: block;
  margin-left: auto;
  margin-right: auto;
}
.pull-right {
  float: right !important;
}
.pull-left {
  float: left !important;
}
.hide {
  display: none !important;
}
.show {
  display: block !important;
}
.invisible {
  visibility: hidden;
}
.text-hide {
  font: 0/0 a;
  color: transparent;
  text-shadow: none;
  background-color: transparent;
  border: 0;
}
.hidden {
  display: none !important;
  visibility: hidden !important;
}
.affix {
  position: fixed;
  -webkit-transform: translate3d(0, 0, 0);
  transform: translate3d(0, 0, 0);
}
@-ms-viewport {
  width: device-width;
}
.visible-xs,
.visible-sm,
.visible-md,
.visible-lg {
  display: none !important;
}
.visible-xs-block,
.visible-xs-inline,
.visible-xs-inline-block,
.visible-sm-block,
.visible-sm-inline,
.visible-sm-inline-block,
.visible-md-block,
.visible-md-inline,
.visible-md-inline-block,
.visible-lg-block,
.visible-lg-inline,
.visible-lg-inline-block {
  display: none !important;
}
@media (max-width: 767px) {
  .visible-xs {
    display: block !important;
  }
  table.visible-xs {
    display: table;
  }
  tr.visible-xs {
    display: table-row !important;
  }
  th.visible-xs,
  td.visible-xs {
    display: table-cell !important;
  }
}
@media (max-width: 767px) {
  .visible-xs-block {
    display: block !important;
  }
}
@media (max-width: 767px) {
  .visible-xs-inline {
    display: inline !important;
  }
}
@media (max-width: 767px) {
  .visible-xs-inline-block {
    display: inline-block !important;
  }
}
@media (min-width: 768px) and (max-width: 991px) {
  .visible-sm {
    display: block !important;
  }
  table.visible-sm {
    display: table;
  }
  tr.visible-sm {
    display: table-row !important;
  }
  th.visible-sm,
  td.visible-sm {
    display: table-cell !important;
  }
}
@media (min-width: 768px) and (max-width: 991px) {
  .visible-sm-block {
    display: block !important;
  }
}
@media (min-width: 768px) and (max-width: 991px) {
  .visible-sm-inline {
    display: inline !important;
  }
}
@media (min-width: 768px) and (max-width: 991px) {
  .visible-sm-inline-block {
    display: inline-block !important;
  }
}
@media (min-width: 992px) and (max-width: 1199px) {
  .visible-md {
    display: block !important;
  }
  table.visible-md {
    display: table;
  }
  tr.visible-md {
    display: table-row !important;
  }
  th.visible-md,
  td.visible-md {
    display: table-cell !important;
  }
}
@media (min-width: 992px) and (max-width: 1199px) {
  .visible-md-block {
    display: block !important;
  }
}
@media (min-width: 992px) and (max-width: 1199px) {
  .visible-md-inline {
    display: inline !important;
  }
}
@media (min-width: 992px) and (max-width: 1199px) {
  .visible-md-inline-block {
    display: inline-block !important;
  }
}
@media (min-width: 1200px) {
  .visible-lg {
    display: block !important;
  }
  table.visible-lg {
    display: table;
  }
  tr.visible-lg {
    display: table-row !important;
  }
  th.visible-lg,
  td.visible-lg {
    display: table-cell !important;
  }
}
@media (min-width: 1200px) {
  .visible-lg-block {
    display: block !important;
  }
}
@media (min-width: 1200px) {
  .visible-lg-inline {
    display: inline !important;
  }
}
@media (min-width: 1200px) {
  .visible-lg-inline-block {
    display: inline-block !important;
  }
}
@media (max-width: 767px) {
  .hidden-xs {
    display: none !important;
  }
}
@media (min-width: 768px) and (max-width: 991px) {
  .hidden-sm {
    display: none !important;
  }
}
@media (min-width: 992px) and (max-width: 1199px) {
  .hidden-md {
    display: none !important;
  }
}
@media (min-width: 1200px) {
  .hidden-lg {
    display: none !important;
  }
}
.visible-print {
  display: none !important;
}
@media print {
  .visible-print {
    display: block !important;
  }
  table.visible-print {
    display: table;
  }
  tr.visible-print {
    display: table-row !important;
  }
  th.visible-print,
  td.visible-print {
    display: table-cell !important;
  }
}
.visible-print-block {
  display: none !important;
}
@media print {
  .visible-print-block {
    display: block !important;
  }
}
.visible-print-inline {
  display: none !important;
}
@media print {
  .visible-print-inline {
    display: inline !important;
  }
}
.visible-print-inline-block {
  display: none !important;
}
@media print {
  .visible-print-inline-block {
    display: inline-block !important;
  }
}
@media print {
  .hidden-print {
    display: none !important;
  }
}
.badge {
  font-size: 9px;
  margin-left: -4px;
  position: absolute;
}
.il-counter-novelty {
  padding: 2px 4px;
  margin-top: -5px;
  background-color: #fa8228;
}
.il-counter-status {
  padding: 2px 4px;
  margin-top: 10px;
  background-color: #a9a9a9;
}
.glyph {
  color: #557196;
}
.glyph.highlighted {
  color: #fa8228;
}
.glyph.highlighted:hover {
  color: #d15c05;
}
.glyph:hover {
  color: #3a4c65;
}
.glyph .il-counter-spacer {
  margin-left: -4px;
  font-size: 9px;
  padding: 2px 4px;
  visibility: hidden;
}
.il-panel-report .thumbnail {
  margin-bottom: 0;
}
.il-panel-report > .panel-body > .panel {
  margin-bottom: 10px;
}
.il-panel-listing-std-item-container {
  margin: 0 0 1px 0;
}
.il-panel-listing-std-container > .il-item-group > h4 {
  margin: 16px 0 2px 0;
  font-size: 17px;
  font-weight: normal;
  padding: 0;
  text-transform: uppercase;
  color: #909090;
}
.il-panel-listing-std-container > h3 {
  font-weight: normal;
  padding: 0;
  margin: 8px 0 2px 0;
  font-size: 19px;
  text-transform: uppercase;
  color: #909090;
}
/* this is currently experimental, could be removed */
.il-narrow-content .il-panel-listing-std-container > h3,
.il-narrow-content .il-panel-listing-std-container > h4 {
  display: block;
  padding: 3px 5px;
  font-size: 12px;
  background-color: #f3f3f3;
  color: #777777;
  white-space: nowrap;
  margin: 0;
}
.il-card {
  padding: 0;
}
.il-card img {
  width: 100%;
}
.il-card .card-highlight {
  background-color: #fa8228;
  height: 3px;
  width: 100%;
}
.il-card .card-no-highlight {
  background-color: transparent;
  height: 3px;
  width: 100%;
}
.il-card .caption .card-title {
  overflow-wrap: break-word;
}
.il-card .caption:nth-of-type(1n+3) {
<<<<<<< HEAD
  border-top: 1px solid #dddddd;
=======
  border-top: 1px solid #ddd;
>>>>>>> df5606f2
}
.il-deck .row {
  margin-left: 0;
  margin-right: 0;
}
.il-deck .row > div {
  padding-left: 5px;
  padding-right: 5px;
}
.btn {
  font-size: 12px;
}
input.btn {
  display: inline-block;
  min-width: 60px;
  vertical-align: top;
}
@media (max-width: 767px) {
  input.btn {
    min-width: 0;
  }
}
.btn-default {
  color: #ffffff;
  background-color: #708bae;
  border-color: #708bae;
}
.btn-default:hover,
.btn-default:focus,
.btn-default:active,
.btn-default.active,
.open > .dropdown-toggle.btn-default {
  color: #ffffff;
  background-color: #557196;
  border-color: #526c90;
}
.btn-default:active,
.btn-default.active,
.open > .dropdown-toggle.btn-default {
  background-image: none;
}
.btn-default.disabled,
.btn-default[disabled],
fieldset[disabled] .btn-default,
.btn-default.disabled:hover,
.btn-default[disabled]:hover,
fieldset[disabled] .btn-default:hover,
.btn-default.disabled:focus,
.btn-default[disabled]:focus,
fieldset[disabled] .btn-default:focus,
.btn-default.disabled:active,
.btn-default[disabled]:active,
fieldset[disabled] .btn-default:active,
.btn-default.disabled.active,
.btn-default[disabled].active,
fieldset[disabled] .btn-default.active {
  background-color: #708bae;
  border-color: #708bae;
}
.btn-default .badge {
  color: #708bae;
  background-color: #ffffff;
}
.btn-primary {
  color: #ffffff;
  background-color: #6ea03c;
  border-color: #6ea03c;
}
.btn-primary:hover,
.btn-primary:focus,
.btn-primary:active,
.btn-primary.active,
.open > .dropdown-toggle.btn-primary {
  color: #ffffff;
  background-color: #557b2e;
  border-color: #4f732b;
}
.btn-primary:active,
.btn-primary.active,
.open > .dropdown-toggle.btn-primary {
  background-image: none;
}
.btn-primary.disabled,
.btn-primary[disabled],
fieldset[disabled] .btn-primary,
.btn-primary.disabled:hover,
.btn-primary[disabled]:hover,
fieldset[disabled] .btn-primary:hover,
.btn-primary.disabled:focus,
.btn-primary[disabled]:focus,
fieldset[disabled] .btn-primary:focus,
.btn-primary.disabled:active,
.btn-primary[disabled]:active,
fieldset[disabled] .btn-primary:active,
.btn-primary.disabled.active,
.btn-primary[disabled].active,
fieldset[disabled] .btn-primary.active {
  background-color: #6ea03c;
  border-color: #6ea03c;
}
.btn-primary .badge {
  color: #6ea03c;
  background-color: #ffffff;
}
.btn.disabled,
.btn[disabled],
fieldset[disabled] .btn,
.btn.disabled:hover,
.btn[disabled]:hover,
fieldset[disabled] .btn:hover,
.btn.disabled:focus,
.btn[disabled]:focus,
fieldset[disabled] .btn:focus,
.btn.disabled:active,
.btn[disabled]:active,
fieldset[disabled] .btn:active,
.btn.disabled.active,
.btn[disabled].active,
fieldset[disabled] .btn.active {
  background-color: #b0b0b0;
  border-color: #e0e0e0;
  color: #b0b0b0;
  cursor: default;
}
button > .glyphicon {
  pointer-events: none;
}
a.btn-link.ilSubmitInactive,
a.btn-link.ilSubmitInactive:hover {
  background-color: inherit;
  color: #333333;
  padding: 0;
}
<<<<<<< HEAD
.btn-tag {
  display: inline-block;
  white-space: nowrap;
  padding: 1px 5px;
  margin: 2px 4px 2px 0;
  border-radius: 3px;
}
.btn-tag.btn-tag-inactive {
  cursor: default !important;
}
.btn-tag.btn-tag-relevance-verylow {
  background-color: #b0b0b0;
  color: #000000;
}
.btn-tag.btn-tag-relevance-low {
  background-color: #a5b8ba;
  color: #000000;
}
.btn-tag.btn-tag-relevance-middle {
  background-color: #95c5ca;
  color: #000000;
}
.btn-tag.btn-tag-relevance-high {
  background-color: #85d1da;
  color: #000000;
}
.btn-tag.btn-tag-relevance-veryhigh {
  background-color: #75deea;
  color: #000000;
=======
.il-btn-month .dropdown-menu {
  min-width: 250px;
>>>>>>> df5606f2
}
h6.il-divider {
  padding: 3px 6px;
  background-color: #ececec;
  display: block;
  font-size: 12px;
  line-height: 1.5;
  color: #4d4d4d;
}
hr.il-divider-with-label {
  display: none;
}
.dropdown .btn {
  text-align: left;
}
.dropdown hr {
  margin: 6px 0;
}
.dropdown h6 {
  margin: 3px 0;
}
.il-item {
  background-color: white;
  position: relative;
  padding: 20px;
}
.il-item h5 {
  margin: 4px 0px 2px 0px;
  font-size: 16px;
  float: left;
}
.il-item .il-item-divider {
  clear: both;
  padding: 10px 0 0 0;
  margin: 0 0 10px 0;
  border: 0 none;
  background: none;
  border-bottom: dashed 2px #E0E0E0;
}
.il-item .dropdown {
  float: right;
}
.il-item .il-item-description {
  padding: 10px 0 0 0;
  font-size: 12px;
  clear: both;
}
.il-item .il-item-property-name {
  font-size: 12px;
}
.il-item .il-item-property-value {
  font-size: 12px;
  color: #909090;
}
.il-item-marker {
  border-left: 5px solid;
}
.il-narrow-content .il-item:hover {
  background-color: #ffffd0;
}
.il-item-group h4 {
  float: left;
}
.il-item-group .dropdown {
  float: right;
}
.il-item-group-items {
  clear: both;
}
/* this is currently experimental, could be removed */
.il-narrow-content .il-item {
  padding: 0px;
  display: table;
  width: 100%;
}
.il-narrow-content .il-item h5 {
  margin-top: 3px;
  font-size: 100%;
  float: none;
  overflow: hidden;
  text-overflow: ellipsis;
  white-space: nowrap;
}
.il-narrow-content .il-item .il-item-description {
  padding-top: 1px;
  font-size: 80%;
}
.il-narrow-content .il-item .il-item-divider,
.il-narrow-content .il-item .il-item-property-name,
.il-narrow-content .il-item .il-item-property-value {
  display: none;
}
.il-narrow-content .il-item .row {
  display: table-row;
}
.il-narrow-content .il-item .col-sm-3 {
  display: table-cell;
  height: 100%;
  padding: 0;
  float: none;
  vertical-align: top;
  width: 45px;
}
.il-narrow-content .il-item .col-sm-3 img {
  width: 40px;
}
.il-narrow-content .il-item .col-sm-9 {
  position: static;
  display: table-cell;
  padding: 0 5px 0 5px;
  overflow: hidden;
  max-width: 0;
  float: none;
  zoom: 1;
  vertical-align: top;
  width: auto;
}
.il-narrow-content .il-item .dropdown {
  position: static;
}
.il-narrow-content .il-item .dropdown-menu.pull-right {
  width: 100%;
}
.il-narrow-content .il-item .dropdown-toggle {
  position: absolute;
  left: 0px;
  width: 100%;
  height: 100%;
  margin-top: -20px;
  z-index: 1;
}
.il-narrow-content .il-item button.dropdown-toggle {
  background-color: transparent;
  border: 0;
}
.il-narrow-content .il-item button.dropdown-toggle > span {
  display: none;
}
/*		Color scheme
		Dark BLue: #0f2152;
		Mid Blue: #4c6586;
		Green: #6ea03c;
		Light Brown: #dcb496;
		Dark Brown: #523228;
		Orange: #fa8228;
		External Blue: #21c5d8;
		ILIAS 4 MainMenu Color: #c8e6ff;
*/
/** if left unchanged, you have to copy all the background images to your skin/images folder.
* To use the delos background images in your skin,
* please change this value (in custom less data or in variables.less of your custom skin) to "../../../../templates/default/images/"
*/
/** if left unchanged, you have to copy delos fonts folder to your skin folder.
* To use the delos fonts in your skin,
* please change this value (in custom less data or variables.less of your custom skin) to "../../../../templates/default/fonts/"
*/
/* @il-highlight-bg: saturate(lighten(@brand-warning, 34%), 80%); */
/* @il-highlight-bg: lighten(@brand-secondary, 44%); */
/* @il-highlight-bg: lighten(#21c5d8, 40%); */
/* @nav-tabs-link-hover-border-color: @brand-primary; */
/* ILIAS variables candidates */
.webui-popover-content {
  display: none;
}
.webui-popover-rtl {
  direction: rtl;
  text-align: right;
}
/*  webui popover  */
.webui-popover {
  position: absolute;
  top: 0;
  left: 0;
  z-index: 9999;
  display: none;
  min-width: 50px;
  min-height: 32px;
  padding: 1px;
  text-align: left;
  white-space: normal;
  background-color: #ffffff;
  background-clip: padding-box;
  border: 1px solid #cccccc;
  border: 1px solid rgba(0, 0, 0, 0.2);
  border-radius: 6px;
  -webkit-box-shadow: 0 5px 10px rgba(0, 0, 0, 0.2);
  box-shadow: 0 5px 10px rgba(0, 0, 0, 0.2);
}
.webui-popover.top,
.webui-popover.top-left,
.webui-popover.top-right {
  margin-top: -10px;
}
.webui-popover.right,
.webui-popover.right-top,
.webui-popover.right-bottom {
  margin-left: 10px;
}
.webui-popover.bottom,
.webui-popover.bottom-left,
.webui-popover.bottom-right {
  margin-top: 10px;
}
.webui-popover.left,
.webui-popover.left-top,
.webui-popover.left-bottom {
  margin-left: -10px;
}
.webui-popover.pop {
  -webkit-transform: scale(0.8);
  -o-transform: scale(0.8);
  transform: scale(0.8);
  -webkit-transition: transform 0.15s cubic-bezier(0.3, 0, 0, 1.5);
  -o-transition: transform 0.15s cubic-bezier(0.3, 0, 0, 1.5);
  transition: transform 0.15s cubic-bezier(0.3, 0, 0, 1.5);
  opacity: 0;
  filter: alpha(opacity=0);
}
.webui-popover.pop-out {
  -webkit-transition-property: "opacity,transform";
  -o-transition-property: "opacity,transform";
  transition-property: "opacity,transform";
  -webkit-transition: 0.15s linear;
  -o-transition: 0.15s linear;
  transition: 0.15s linear;
  opacity: 0;
  filter: alpha(opacity=0);
}
.webui-popover.fade,
.webui-popover.fade-out {
  -webkit-transition: opacity 0.15s linear;
  -o-transition: opacity 0.15s linear;
  transition: opacity 0.15s linear;
  opacity: 0;
  filter: alpha(opacity=0);
}
.webui-popover.out {
  opacity: 0;
  filter: alpha(opacity=0);
}
.webui-popover.in {
  -webkit-transform: none;
  -o-transform: none;
  transform: none;
  opacity: 1;
  filter: alpha(opacity=100);
}
.webui-popover .webui-popover-content {
  padding: 9px 14px;
  overflow: auto;
  display: block;
}
.webui-popover .webui-popover-content > div:first-child {
  width: 99%;
}
.webui-popover-inner .close {
  font-family: arial;
  margin: 8px 10px 0 0;
  float: right;
  font-size: 16px;
  font-weight: bold;
  line-height: 16px;
  color: #000000;
  text-shadow: 0 1px 0 #fff;
  opacity: 0.2;
  filter: alpha(opacity=20);
  text-decoration: none;
}
.webui-popover-inner .close:hover,
.webui-popover-inner .close:focus {
  opacity: 0.5;
  filter: alpha(opacity=50);
}
.webui-popover-inner .close:after {
  content: "\00D7";
  width: 0.8em;
  height: 0.8em;
  padding: 4px;
  position: relative;
}
.webui-popover-title {
  padding: 8px 14px;
  margin: 0;
  font-size: 14px;
  font-weight: bold;
  line-height: 18px;
  background-color: #ffffff;
  border-bottom: 1px solid #f2f2f2;
  border-radius: 5px 5px 0 0;
}
.webui-popover-content {
  padding: 9px 14px;
  overflow: auto;
  display: none;
}
.webui-popover-inverse {
  background-color: #333333;
  color: #eeeeee;
}
.webui-popover-inverse .webui-popover-title {
  background: #333333;
  border-bottom: 1px solid #3b3b3b;
  color: #eeeeee;
}
.webui-no-padding .webui-popover-content {
  padding: 0;
}
.webui-no-padding .list-group-item {
  border-right: none;
  border-left: none;
}
.webui-no-padding .list-group-item:first-child {
  border-top: 0;
}
.webui-no-padding .list-group-item:last-child {
  border-bottom: 0;
}
.webui-popover > .webui-arrow,
.webui-popover > .webui-arrow:after {
  position: absolute;
  display: block;
  width: 0;
  height: 0;
  border-color: transparent;
  border-style: solid;
}
.webui-popover > .webui-arrow {
  border-width: 11px;
}
.webui-popover > .webui-arrow:after {
  border-width: 10px;
  content: "";
}
.webui-popover.top > .webui-arrow,
.webui-popover.top-right > .webui-arrow,
.webui-popover.top-left > .webui-arrow {
  bottom: -11px;
  left: 50%;
  margin-left: -11px;
  border-top-color: #999999;
  border-top-color: rgba(0, 0, 0, 0.25);
  border-bottom-width: 0;
}
.webui-popover.top > .webui-arrow:after,
.webui-popover.top-right > .webui-arrow:after,
.webui-popover.top-left > .webui-arrow:after {
  content: " ";
  bottom: 1px;
  margin-left: -10px;
  border-top-color: #ffffff;
  border-bottom-width: 0;
}
.webui-popover.right > .webui-arrow,
.webui-popover.right-top > .webui-arrow,
.webui-popover.right-bottom > .webui-arrow {
  top: 50%;
  left: -11px;
  margin-top: -11px;
  border-left-width: 0;
  border-right-color: #999999;
  border-right-color: rgba(0, 0, 0, 0.25);
}
.webui-popover.right > .webui-arrow:after,
.webui-popover.right-top > .webui-arrow:after,
.webui-popover.right-bottom > .webui-arrow:after {
  content: " ";
  left: 1px;
  bottom: -10px;
  border-left-width: 0;
  border-right-color: #ffffff;
}
.webui-popover.bottom > .webui-arrow,
.webui-popover.bottom-right > .webui-arrow,
.webui-popover.bottom-left > .webui-arrow {
  top: -11px;
  left: 50%;
  margin-left: -11px;
  border-bottom-color: #999999;
  border-bottom-color: rgba(0, 0, 0, 0.25);
  border-top-width: 0;
}
.webui-popover.bottom > .webui-arrow:after,
.webui-popover.bottom-right > .webui-arrow:after,
.webui-popover.bottom-left > .webui-arrow:after {
  content: " ";
  top: 1px;
  margin-left: -10px;
  border-bottom-color: #ffffff;
  border-top-width: 0;
}
.webui-popover.left > .webui-arrow,
.webui-popover.left-top > .webui-arrow,
.webui-popover.left-bottom > .webui-arrow {
  top: 50%;
  right: -11px;
  margin-top: -11px;
  border-right-width: 0;
  border-left-color: #999999;
  border-left-color: rgba(0, 0, 0, 0.25);
}
.webui-popover.left > .webui-arrow:after,
.webui-popover.left-top > .webui-arrow:after,
.webui-popover.left-bottom > .webui-arrow:after {
  content: " ";
  right: 1px;
  border-right-width: 0;
  border-left-color: #ffffff;
  bottom: -10px;
}
.webui-popover-inverse.top > .webui-arrow,
.webui-popover-inverse.top-left > .webui-arrow,
.webui-popover-inverse.top-right > .webui-arrow,
.webui-popover-inverse.top > .webui-arrow:after,
.webui-popover-inverse.top-left > .webui-arrow:after,
.webui-popover-inverse.top-right > .webui-arrow:after {
  border-top-color: #333333;
}
.webui-popover-inverse.right > .webui-arrow,
.webui-popover-inverse.right-top > .webui-arrow,
.webui-popover-inverse.right-bottom > .webui-arrow,
.webui-popover-inverse.right > .webui-arrow:after,
.webui-popover-inverse.right-top > .webui-arrow:after,
.webui-popover-inverse.right-bottom > .webui-arrow:after {
  border-right-color: #333333;
}
.webui-popover-inverse.bottom > .webui-arrow,
.webui-popover-inverse.bottom-left > .webui-arrow,
.webui-popover-inverse.bottom-right > .webui-arrow,
.webui-popover-inverse.bottom > .webui-arrow:after,
.webui-popover-inverse.bottom-left > .webui-arrow:after,
.webui-popover-inverse.bottom-right > .webui-arrow:after {
  border-bottom-color: #333333;
}
.webui-popover-inverse.left > .webui-arrow,
.webui-popover-inverse.left-top > .webui-arrow,
.webui-popover-inverse.left-bottom > .webui-arrow,
.webui-popover-inverse.left > .webui-arrow:after,
.webui-popover-inverse.left-top > .webui-arrow:after,
.webui-popover-inverse.left-bottom > .webui-arrow:after {
  border-left-color: #333333;
}
.webui-popover i.icon-refresh:before {
  content: "";
}
.webui-popover i.icon-refresh {
  display: block;
  width: 30px;
  height: 30px;
  font-size: 20px;
  top: 50%;
  left: 50%;
  position: absolute;
  margin-left: -15px;
  margin-right: -15px;
  background: url(../img/loading.gif) no-repeat;
}
@-webkit-keyframes rotate {
  100% {
    -webkit-transform: rotate(360deg);
  }
}
@keyframes rotate {
  100% {
    transform: rotate(360deg);
  }
}
.webui-popover-backdrop {
  background-color: rgba(0, 0, 0, 0.65);
  width: 100%;
  height: 100%;
  position: fixed;
  top: 0;
  left: 0;
  z-index: 9998;
}
.webui-popover .dropdown-menu {
  display: block;
  position: relative;
  top: 0;
  border: none;
  box-shadow: none;
  float: none;
}
.il-popover {
  max-width: 400px;
}
.il-popover .webui-popover-content > div:first-child {
  width: 100%;
}
.il-popover i.icon-refresh {
  background: url("../../src/UI/templates/libs/node_modules/webui-popover/img/loading.gif") no-repeat;
}
.bg-primary {
  color: white;
}
/* RTL review overwrite some specifics [bootstrap] styles
 *
 * use class "noMirror" to avoid image flip
*/
[dir="rtl"] img:not(.noMirror) {
  transform: scaleX(-1);
}
[dir="rtl"] *[align="left"] {
  text-align: right !important;
}
[dir="rtl"] *[align="right"] {
  text-align: left !important;
}
@media (min-width: 768px) {
  [dir="rtl"] .navbar-header {
    float: right;
  }
}
[dir="rtl"] .navbar-brand {
  float: right;
}
@media (min-width: 768px) {
  .navbar > .container [dir="rtl"] .navbar-brand,
  .navbar > .container-fluid [dir="rtl"] .navbar-brand {
    margin-left: 0;
    margin-right: -15px;
  }
}
[dir="rtl"] .navbar-toggle {
  float: left;
  margin-right: 0;
  margin-left: 15px;
}
@media (max-width: 767px) {
  [dir="rtl"] .navbar-nav .open .dropdown-menu > li > a,
  [dir="rtl"] .navbar-nav .open .dropdown-menu .dropdown-header {
    padding: 5px 25px 5px 15px;
  }
}
@media (min-width: 768px) {
  [dir="rtl"] .navbar-nav {
    float: right;
    margin: 0;
  }
  [dir="rtl"] .navbar-nav > li {
    float: right;
  }
  [dir="rtl"] .navbar-nav.navbar-right:last-child {
    margin-right: 0;
    margin-left: -15px;
  }
}
@media (min-width: 768px) {
  [dir="rtl"] .navbar-left {
    float: right !important;
  }
  [dir="rtl"] .navbar-right {
    float: left !important;
  }
}
@media (min-width: 768px) {
  [dir="rtl"] .navbar-form.navbar-right:last-child {
    margin-right: 0;
    margin-left: -15px;
  }
}
@media (min-width: 768px) {
  [dir="rtl"] .navbar-text {
    float: right;
  }
  [dir="rtl"] .navbar-text.navbar-right:last-child {
    margin-right: 15px;
    margin-left: 0;
  }
}
[dir="rtl"] form .col-sm-1,
[dir="rtl"] form .col-sm-2,
[dir="rtl"] form .col-sm-3,
[dir="rtl"] form .col-sm-4,
[dir="rtl"] form .col-sm-5,
[dir="rtl"] form .col-sm-6,
[dir="rtl"] form .col-sm-7,
[dir="rtl"] form .col-sm-8,
[dir="rtl"] form .col-sm-9,
[dir="rtl"] form .col-sm-10,
[dir="rtl"] form .col-sm-11,
[dir="rtl"] form .col-sm-12 {
  float: right;
}
[dir="rtl"] .nav-pills > li {
  float: right;
}
span.ilAlert {
  color: #fa8228;
}
/* Drop Downs */
.dropdown-menu {
  background-color: #fafafa;
}
.dropdown-menu li > a {
  display: block;
  padding: 3px 20px;
  clear: both;
  font-weight: normal;
  line-height: 1.42857143;
  color: #333333;
  white-space: nowrap;
}
[dir="rtl"] .dropdown-menu {
  padding: 5px 0;
}
.yamm .dropdown-menu li > a {
  white-space: normal;
}
.btn-group.open .dropdown-toggle {
  -webkit-box-shadow: inset 0 1px 1px rgba(0, 0, 0, 0.05);
  box-shadow: inset 0 1px 1px rgba(0, 0, 0, 0.05);
}
.dropdown-header {
  background-color: #f3f3f3;
}
.dropdown-menu img {
  border: 0;
  width: 22px;
  height: 22px;
  margin: 0 3px 0 0;
  display: inline;
}
.ilAdvNoImg {
  display: inline-block;
  width: 22px;
}
.dropdown-menu li > a:hover,
.dropdown-menu li > a:focus {
  text-decoration: none;
  color: #262626;
  background-color: #ecf0f4;
}
/* BS tables */
.table {
  margin-bottom: 0;
}
/* ILIAS part candidates */
html,
body {
  height: 100%;
}
/* see bug ILIAS bug #17589 and http://stackoverflow.com/questions/17045132/scrollbar-overlay-in-ie10-how-do-you-stop-that */
body {
  -ms-overflow-style: scrollbar;
}
#ilAll {
  position: relative;
  height: auto !important;
  min-height: calc(100% - 1px);
  margin: 0 auto;
}
div#minheight {
  height: 180px;
  clear: both;
}
div.ilFrame {
  margin-top: -40px;
  margin-left: auto;
  margin-right: auto;
  max-width: 1200px;
  -webkit-box-shadow: 0 0 40px #808080;
  box-shadow: 0 0 40px #808080;
  padding-top: 129px;
  background-color: #f9f9f9;
  min-height: 100%;
}
.ilContainerWidth {
  max-width: 1400px;
  padding: 0 30px;
}
/*
	it would be good to limit the content width in some cases
	- for many forms 1400px is too wide
	- but not for all (e.g. question editing if tiny is used)
	- screens that use tables often need the full width
	- screens with (container) item lists often look ugly on 1400px (title <-> action arrow distance)
	1028px is the current max. width of the center column if at least one other column
	is displayed. This or any higher value could be set for the center column as a max-width,
	but not for all screens, options:
	- introduce a limiting class for center col and set this as "default", add another class that deactivates the
	  limit (-> screens that have wide content need to activate this class)
	- keep the current wide center col, introduce only a limiting class (-> screens that want a narrow view need
	  to activate the class)
	- use a limiting class only on some UI elements, e.g. forms and container item lists
*/
#il_center_col {
  /* max-width: 1028px; */
}
/* left navigation area (used, e.g. for explorer trees) */
.ilLeftNav {
  top: 0;
  bottom: 0;
  width: 300px;
  float: left;
  position: absolute;
  padding: 5px;
  margin-left: 15px;
  overflow: auto;
  background-color: #f9f9f9;
  border-right: 3px solid #979797;
  z-index: 100;
  position: fixed;
  top: 117px;
}
@media only screen and (max-width: 640px) {
  .ilLeftNav {
    width: 100%;
  }
}
[dir="rtl"] .ilLeftNav {
  float: right;
  margin-left: 0;
  margin-right: 15px;
  border-right: none;
  border-left: 3px solid #979797;
}
/* search */
#ilMMSearch ul li {
  padding: 5px;
}
#ilMMSearch ul li label {
  font-weight: normal;
}
#ilMMSearchMenu p {
  white-space: nowrap;
}
#main_menu_search {
  width: 200px;
}
#ilTopBarNav .dropdown-menu #ilMMSearchMenu a,
#ilTopBarNav .dropdown-menu #ilMMSearchMenu a:hover,
#ilTopBarNav .dropdown-menu #ilMMSearchMenu a:active,
#ilTopBarNav .dropdown-menu #ilMMSearchMenu a:focus {
  color: #f5f5f5;
}
/* --------------------------------------------------------------
	"Classic" delos part
-------------------------------------------------------------- */
/* --------------------------------------------------------------
   GLOBAL STYLES
-------------------------------------------------------------- */
ul,
ol,
p {
  margin: .8em 0;
}
ol,
ul {
  padding-left: 40px;
  list-style-image: none;
}
[dir="rtl"] ol,
[dir="rtl"] ul {
  padding-right: 40px;
  padding-left: 0;
}
ol ul,
ul ol,
ul ul,
ol ol {
  margin-top: 0;
  margin-bottom: 0;
}
small,
sub,
sup {
  font-size: .8em;
}
em,
i {
  font-style: italic;
}
u {
  text-decoration: underline;
}
sub {
  vertical-align: sub;
}
sup {
  vertical-align: super;
}
/* see bug #15971 */
sub,
sup {
  position: static;
}
strong,
b {
  font-weight: bold;
}
a {
  text-decoration: none;
  cursor: pointer;
  /* BEGIN WebDAV: Enable links with AnchorClick behavior for Internet Explorer.
 * All skins which want to support mounting of Webfolders using Internet Explorer
 * must explicitly enable AnchorClick behavior.
 */
  behavior: url(#default#AnchorClick);
  /* END WebDAV: Enable links with AnchorClick behavior for Internet Explorer. */
}
a:hover {
  color: #3a4c65;
  text-decoration: underline;
}
hr {
  margin-bottom: .8em;
  border: none;
  border-top: 1px solid #ddd;
}
table {
  font-size: 100%;
}
img {
  vertical-align: middle;
}
tr,
td {
  vertical-align: top;
  white-space: normal;
  word-wrap: break-word;
}
code {
  font-family: Pragmata, Menlo, 'DejaVu LGC Sans Mono', 'DejaVu Sans Mono', Consolas, 'Everson Mono', 'Lucida Console', 'Andale Mono', 'Nimbus Mono L', 'Liberation Mono', FreeMono, 'Osaka Monospaced', Courier, 'New Courier', monospace;
  font-size: 90%;
  color: #858585;
}
::selection {
  background: #dce2eb;
}
::-moz-selection {
  background: #dce2eb;
}
@media print {
  h1,
  h2,
  h3,
  h4,
  h5,
  h6 {
    page-break-after: avoid;
  }
  ul,
  ol,
  dl {
    page-break-before: avoid;
  }
}
/* --------------------------------------------------------------
   SPECIAL STYLES
-------------------------------------------------------------- */
body#tinymce,
body.mceContentBody {
  height: auto;
}
body#tinymce {
  background-color: white;
}
.ilHidden {
  visibility: hidden;
}
.ilNoDisplay {
  display: none !important;
}
.ilDisplayBlock {
  display: block;
}
.ilClearFloat {
  clear: both;
}
.ilFloatRight {
  float: right;
}
[dir="rtl"] .ilFloatRight {
  float: left;
}
.ilFloatLeft {
  float: left;
}
[dir="rtl"] .ilFloatLeft {
  float: right;
}
.ilWhiteSpaceNowrap {
  white-space: nowrap;
}
.ilPositionRelative {
  position: relative;
}
.ilPrintContent {
  padding: 0 15px;
}
.ilCenter {
  text-align: center;
}
.ilRight {
  text-align: right;
}
[dir="rtl"] .ilRight {
  text-align: left;
}
.ilLeft {
  text-align: left;
}
[dir="rtl"] .ilLeft {
  text-align: right;
}
.ilValignMiddle {
  vertical-align: middle;
}
.registration {
  margin: 5px auto 0;
  width: 700px;
}
.ilFixedTopSpacer {
  padding-top: 117px;
}
.ilFixedTopSpacerBarOnly {
  padding-top: 40px;
}
.fullwidth {
  width: 100%;
}
/* --- 3 column layout -- */
#ilContentContainer {
  /*min-height: 400px;*/
}
div.input {
  border: 1px solid #e0e0e0;
  padding: 3px;
  text-decoration: none;
  font-size: 90%;
  background-color: white;
  overflow: auto;
}
div.input:focus {
  border-color: #a0b0ff;
}
input[type=text].numeric {
  text-align: right;
}
/* -------------------- table formatting ------------------ */
div.ilCommandRow {
  text-align: right;
  padding-right: 1%;
  margin-bottom: 15px;
}
[dir="rtl"] div.ilCommandRow {
  text-align: left;
  padding-right: 0;
  padding-left: 1%;
}
div.ilCommandRow.one_side_col {
  padding-right: 22%;
}
[dir="rtl"] div.ilCommandRow.one_side_col {
  padding-right: 0;
  padding-left: 22%;
}
div.ilAdminRow {
  margin: 10px 1% 20px;
  width: 98%;
}
table.std {
  color: #222;
  background-color: #bbb;
  border-spacing: 0;
  border-collapse: collapse;
  border: 1px solid #9eadba;
}
.fullwidth_invisible {
  color: #222;
  background-color: white;
  width: 100%;
  border-spacing: 0;
}
table.nobackground {
  color: black;
  background-color: inherit;
  border-spacing: 0;
  padding: 3px;
}
.subitem {
  clear: both;
  margin: 0 -10px 0 0;
  padding-top: 5px;
  /* border-top: 1px dotted #c0c0c0; */
}
[dir="rtl"] .subitem {
  clear: both;
  margin: 0 0 0 -10px;
}
td.nobackground {
  color: black;
  background-color: inherit;
  border-spacing: 0;
  border: none;
  padding: 3px;
  vertical-align: top;
}
tr.tbltitle {
  border-bottom: 1px solid #9eadba;
}
tr.std {
  background-color: white;
  color: #222;
  padding: 3px;
}
th {
  text-align: left;
  vertical-align: bottom;
  font-weight: normal;
}
td.std,
th.std {
  padding: 4px 6px;
  text-align: left;
}
[dir="rtl"] th,
[dir="rtl"] td.std,
[dir="rtl"] th.std {
  text-align: right;
}
th.option,
td.option {
  background-color: #f5f5f5;
  color: #222;
  padding: 3px;
  font-weight: bold;
  vertical-align: top;
  text-align: right;
  border-top: 1px solid #9eadba;
}
[dir="rtl"] th.option,
[dir="rtl"] td.option {
  text-align: left;
}
td.sub_option {
  background-color: white;
  color: #222;
  padding: 3px;
  font-weight: bold;
  vertical-align: top;
  border-top: 1px solid #9eadba;
}
td.option_value {
  background: none white;
  color: #222;
  padding: 3px;
  vertical-align: top;
  text-align: left;
  border-top: 1px solid #9eadba;
}
[dir="rtl"] td.option_value {
  text-align: right;
}
td.option_value_center {
  background: none white;
  color: #222;
  padding: 3px;
  vertical-align: top;
  text-align: center;
  border-top: 1px solid #9eadba;
}
td.option_desc,
p.option_desc {
  background: none white;
  color: #222;
  padding: 3px;
  font-style: italic;
  font-weight: normal;
  vertical-align: top;
  text-align: left;
}
[dir="rtl"] td.option_desc,
[dir="rtl"] p.option_desc {
  text-align: right;
}
td.boxed {
  border: 1px solid black;
}
/*Link, Visited, Hover, Focus, Activ*/
a.il_ContainerItemCommand2:link,
a.il_ContainerItemCommand2:visited,
a.il_ContainerItemCommand:link,
a.il_ContainerItemCommand:visited {
  font-size: 80%;
  text-decoration: none;
  margin: 0 3px 0 0;
  white-space: nowrap;
  font-weight: normal;
}
[dir="rtl"] a.il_ContainerItemCommand2:link,
[dir="rtl"] a.il_ContainerItemCommand2:visited,
[dir="rtl"] a.il_ContainerItemCommand:link,
[dir="rtl"] a.il_ContainerItemCommand2:visited {
  margin: 0 0 0 3px;
}
a.il_ContainerItemCommand2:hover,
a.il_ContainerItemCommand:hover {
  text-decoration: underline;
}
div.il_ContainerItemCommands2 {
  text-align: right;
  margin: 0 3px 3px;
}
[dir="rtl"] div.il_ContainerItemCommands2 {
  text-align: left;
}
div.il_ContainerItemCommands {
  padding: 2px 0;
}
h4.il_ContainerItemTitle {
  padding: 0;
  margin: 0;
  font-weight: normal;
  font-size: 100%;
  display: inline;
}
div.il_ContainerItemTitle {
  float: left;
  max-width: calc(100% - 40px);
  padding-bottom: 5px;
}
[dir="rtl"] div.il_ContainerItemTitle {
  float: right;
}
div.il_ItemProperties {
  margin: 2px 0 5px;
  text-align: left;
  font-weight: normal;
  font-size: 90%;
}
[dir="rtl"] div.il_ItemProperties {
  text-align: right;
}
div.il_ItemNotice {
  margin: 2px 0 5px;
  text-align: left;
  font-weight: normal;
  font-size: 90%;
  color: green;
}
[dir="rtl"] div.il_ItemNotice {
  text-align: right;
}
a.il_ItemProperty:link,
a.il_ItemProperty:visited {
  text-decoration: none;
  font-weight: normal;
}
a.il_ItemProperty:hover {
  color: black;
}
span.il_ItemAlertProperty {
  color: #fa8228;
}
/* Table Links */
/* --- description text ---*/
div.il_Description,
td.il_Description {
  margin: 2px 0 5px;
  font-size: 90%;
  font-weight: normal;
  text-align: left;
}
[dir="rtl"] div.il_Description,
[dir="rtl"] td.il_Description {
  text-align: right;
}
div.il_Description_no_margin,
td.il_Description_no_margin {
  font-size: 90%;
  font-style: italic;
  text-align: left;
}
[dir="rtl"] div.il_Description_no_margin,
[dir="rtl"] td.il_Description_no_margin {
  text-align: right;
}
div.il_info {
  font-size: 90%;
  text-align: left;
}
[dir="rtl"] div.il_info {
  text-align: right;
}
/* ---------------- headlines ------------------ */
a#il_mhead_t_focus {
  color: #6ea03c;
  vertical-align: middle;
  font-size: 26px;
  cursor: default;
}
a#il_mhead_t_focus[href] {
  cursor: pointer;
}
h1.ilHeader {
  padding: 10px 0 0;
}
h3.ilHeader {
  font-weight: normal;
  padding: 0;
  margin: 0;
  display: inline;
  font-size: 19px;
  color: #909090;
  text-transform: uppercase;
}
#headerimage {
  width: 45px;
  height: 45px;
  margin-top: 3px;
  margin-right: 10px;
  float: left;
}
[dir="rtl"] #headerimage {
  margin-right: 0;
  margin-left: 10px;
  float: right;
}
div.ilHeadAction {
  float: right;
  margin: 8px 0 5px;
  /* bottom 5px blog fullscreen */
}
[dir="rtl"] div.ilHeadAction {
  float: left;
}
div.ilHeadAction .prop {
  padding-right: 10px;
}
[dir="rtl"] div.ilHeadAction .prop {
  padding-right: 0;
  padding-left: 10px;
}
div.ilHeadAction a:hover {
  text-decoration: none;
}
div.ilHeaderDesc {
  font-size: 90%;
  padding: 0;
  color: #737373;
  font-weight: 300;
}
div.ilHeaderAlert {
  font-size: 90%;
  padding: 0;
  font-weight: 300;
  color: #fa8228;
}
div.il_HeaderInner {
  padding: 15px 15px;
  margin-bottom: 5px;
  overflow: visible;
}
div.il_HeaderInner.media {
  margin-top: 0px;
}
div.il_TreeIcons {
  padding: 15px 15px 0 0;
  margin: 0;
  float: right;
}
[dir="rtl"] div.il_TreeIcons {
  padding: 15px 0 0 15px;
  float: left;
}
div.il_Footer {
  padding: 10px 0;
  font-size: 90%;
  text-align: center;
}
footer.ilFooter {
  position: absolute;
  left: 0;
  right: 0;
  bottom: -1px !important;
  font-size: 0.9em;
  height: 70px;
  margin: 0 auto;
  padding: 20px 0 0;
  text-align: left;
  color: white;
  background-color: #4c6586;
}
footer.ilFooter div.ilFooterContainer {
  color: white;
  line-height: 1.75;
  padding: 0 15px;
}
footer.ilFooter a.permalink_label,
footer.ilFooter div.ilFooterContainer > a {
  color: white;
  white-space: nowrap;
}
footer.ilFooter a.permalink_label:hover,
footer.ilFooter div.ilFooterContainer > a:hover {
  color: white;
}
[dir="rtl"] footer.ilFooter {
  text-align: right;
}
#devmodeBlock {
  background-color: white;
  color: black;
  border: 1px dashed grey;
  padding: 10px;
  margin-top: 25px;
}
@media only screen and (max-width: 767px) {
  #devmodeBlock table {
    table-layout: fixed;
    width: 100%;
  }
}
/* ----------------- permanent link  ------------- */
div.ilPermaLink {
  margin: 15px;
}
div.ilPermaLink .small {
  font-size: 70%;
}
div.ilPermaLink .il_adv_sel {
  font-size: 100%;
}
div.ilPermaLink input {
  font-size: 70%;
  width: 350px;
}
div.ilPermaLink a {
  font-size: 1em;
}
#current_perma_link {
  color: #333333;
  width: 25%;
  font-size: 90%;
}
#current_perma_link + .btn-group {
  vertical-align: top;
}
/* ----------------- invisible border ------------- */
div.invisible_border {
  margin: 15px;
}
.ilInvisibleBorder {
  padding: 15px;
}
/* ------- Helptext --------- */
span.il_Helptext {
  font-size: 90%;
  font-weight: normal;
}
/* ----------------- alternative text styles ------------- */
.small {
  text-decoration: none;
  font-size: 90%;
}
.xsmall {
  text-decoration: none;
  font-size: 80%;
}
.smallgreen {
  text-decoration: none;
  font-size: 90%;
  color: green;
}
.smallred {
  text-decoration: none;
  font-size: 90%;
  color: red;
}
.obligatory {
  font-weight: normal;
  color: #800000;
  font-variant: normal;
}
.warning {
  text-decoration: none;
  font-weight: bold;
  color: red;
}
div.Access {
  text-decoration: none;
  font-weight: bold;
  text-decoration: underline;
  color: red;
}
.asterisk {
  color: red;
  font-size: 90%;
}
.default {
  text-decoration: none;
  font-weight: normal;
}
.quote {
  font-style: italic;
  font-weight: normal;
}
.subtitle {
  font-style: italic;
  font-weight: normal;
  font-size: 90%;
}
.questiontext {
  font-weight: bold;
}
.bold {
  font-weight: bold;
}
/* ----------------- alternative text styles ------------- */
.light {
  color: #909090;
}
/* ----------------- normal links ------------- */
a.light:link,
a.light:visited {
  text-decoration: none;
  color: #35b;
}
a.light:hover {
  color: black;
}
/* Messages */
/* ------------------ blind image - spacer gif --------------
   please use this style class always when using this blind image */
img.spacer {
  display: block;
}
div#agreement {
  width: 100%;
  height: 375px;
  overflow: auto;
  overflow-x: hidden;
}
/* bottom center area (optional bottom area, used e.g. in learning modules) */
div#bot_center_area {
  bottom: 0;
  height: 300px;
  position: fixed;
  padding: 5px;
  background-color: #f0f0f0;
  border-top: 3px solid #e9e9e9;
  -webkit-overflow-scrolling: touch;
  /* Bug 11209 */
  overflow: auto;
  /* Bug 11209 */
}
div#bot_center_area iframe {
  -webkit-overflow-scrolling: touch;
  /* Bug 11209 */
  overflow: auto;
  /* Bug 11209 */
  border: none;
  width: 100%;
  height: 100%;
}
div#bot_center_area_drag {
  left: 0;
  right: 0;
  height: 4px;
  cursor: row-resize;
  margin-top: -8px;
  position: absolute;
}
#drag_zmove {
  position: absolute;
  width: 100%;
  height: 100%;
  z-index: 7;
  display: none;
}
div#bot_center_area_drag:hover {
  background: none #fa9;
}
.ilLeftNavSpace {
  /* padding: 0 20px 0 310px; */
  margin-left: 315px !important;
}
@media (max-width: 767px) {
  .ilLeftNavSpace {
    margin-left: 0 !important;
  }
}
[dir="rtl"] .ilLeftNavSpace {
  margin-left: 0 !important;
  margin-right: 315px !important;
}
@media (max-width: 767px) {
  [dir="rtl"] .ilLeftNavSpace {
    margin-right: 0 !important;
  }
}
/* right panel (e.g. notes, comments) */
div.ilRightPanel {
  overflow: auto;
  position: fixed;
  top: 0;
  bottom: 0;
  right: 0;
  width: 500px;
  left: auto !important;
}
[dir="rtl"] div.ilRightPanel {
  right: auto !important;
  width: 500px;
  left: 0 !important;
}
#ilRightPanelClose {
  display: block;
  float: right;
}
[dir="rtl"] #ilRightPanelClose {
  float: left;
}
/* Overlays, Blocks */
.ilOverlay {
  background-color: white;
  border: 1px solid #d6d6d6;
  text-align: left;
  position: absolute;
  -webkit-box-shadow: 2px 2px 4px #c0c0c0;
  box-shadow: 2px 2px 4px #c0c0c0;
}
[dir="rtl"] .ilOverlay {
  text-align: right;
}
.ilAccHeadingHidden,
.ilAccHidden,
.ui-helper-hidden-accessible {
  position: absolute;
  left: -2000px;
  top: auto;
  width: 1px;
  height: 1px;
  overflow: hidden;
}
[dir="rtl"] .ilAccHeadingHidden,
[dir="rtl"] .ilAccHidden,
[dir="rtl"] .ui-helper-hidden-accessible {
  left: auto;
  /* may causes a scrollbar when omitted */
  right: -2000px;
}
a.ilAccAnchor,
a.ilAccAnchor:hover {
  text-decoration: none;
  color: inherit;
}
/* revised 4.1 */
/* Fixed Frame Width */
div.ilFrameFixedWidth,
.ilFrameFixedWidth #mainscrolldiv {
  /* max-width: 1370px; */
  margin: 0 auto;
}
.ilFrameFixedWidth #mainscrolldiv {
  max-width: 1370px;
  margin: 0 auto;
}
div.ilFrameFixedWidthHeader {
  max-width: 1370px;
  margin: 0 auto;
  padding: 0;
}
.ilFrameFixedWidthHeader div.ilHeaderBanner {
  max-width: 1370px;
  overflow: hidden;
  padding: 0 15px;
}
div.ilHeaderBanner img.ilHeaderImg {
  width: 100%;
}
.ilFrameFixedWidth div.ilHeaderDesc {
  padding-left: 0;
}
[dir="rtl"] .ilFrameFixedWidth div.ilHeaderDesc {
  padding-left: inherit;
  padding-right: 0;
}
div.ilBox {
  background: url("images/FramedBack.png") repeat-x;
  border: 1px solid #e0e0e0;
  padding: 10px;
  margin-bottom: 20px;
}
/* Top-Bar */
div.ilTopBar {
  background-color: #444;
  color: white;
  padding: 5px 10px;
}
div.ilTopBar a {
  color: white;
}
div.ilTopBarLeft {
  float: left;
}
[dir="rtl"] div.ilTopBarLeft {
  float: right;
}
div.ilTopBarRight {
  float: right;
}
[dir="rtl"] div.ilTopBarRight {
  float: left;
}
div.ilTopBarRight span#ilAdvSelListAnchorElement_asl {
  margin-right: 25px;
  color: black;
}
[dir="rtl"] div.ilTopBarRight span#ilAdvSelListAnchorElement_asl {
  margin-right: 0;
  margin-left: 25px;
}
div.ilTopBarRight td.il_adv_sel {
  background-color: #444;
}
div.ilSideBarHead {
  background-color: #f0f0f0;
  margin-bottom: 5px;
  padding: 5px;
}
div.ilSideBarHead h3 {
  font-size: 110%;
  color: #606060;
  display: inline;
}
div.ilSideBarContent {
  padding: 5px;
}
/* jquery ui autocomplete */
.ui-menu {
  list-style: none;
  padding: 0;
  margin: 0;
  display: block;
  float: left;
  background-color: white;
  border: 1px solid #e0e0e0;
  font-size: 90%;
  -webkit-box-shadow: 2px 2px 4px #c0c0c0;
  box-shadow: 2px 2px 4px #c0c0c0;
}
[dir="rtl"] .ui-menu {
  float: right;
}
.ui-menu .ui-menu-item {
  margin: 0;
  padding: 0;
  zoom: 1;
  float: left;
  clear: left;
  width: 100%;
}
[dir="rtl"] .ui-menu .ui-menu-item {
  float: right;
  clear: right;
}
.ui-menu .ui-menu-category {
  margin: 0;
  padding: 2px;
  zoom: 1;
  float: left;
  clear: left;
  width: 100%;
  font-weight: bold;
}
[dir="rtl"] .ui-menu .ui-menu-category {
  float: right;
  clear: right;
}
.ui-menu .ui-menu-more {
  display: block;
  zoom: 1;
  color: #03a;
  cursor: pointer;
  float: left;
  clear: left;
  width: 100%;
}
[dir="rtl"] .ui-menu .ui-menu-more {
  float: right;
  clear: right;
}
.ui-menu .ui-menu-more span {
  padding: 2px;
}
.ui-menu .ui-menu-more:hover {
  background-color: white;
}
.ui-autocomplete {
  max-height: 400px;
  overflow-y: auto;
  /* prevent horizontal scrollbar */
  overflow-x: hidden;
}
.ui-menu .ui-menu-item a {
  text-decoration: none;
  display: block;
  padding: 2px 4px;
  line-height: 1.5;
  zoom: 1;
  color: #03a;
}
.ui-menu .ui-menu-item a.ui-state-hover,
.ui-menu .ui-menu-item a.ui-state-active {
  background-color: #ff9;
}
/* Icon Default */
img.ilIcon {
  width: 32px;
  height: 32px;
}
/* PreventBreakOut, see https://css-tricks.com/snippets/css/prevent-long-urls-from-breaking-out-of-container/ */
.ilPreventBreakOut {
  overflow-wrap: break-word;
  word-wrap: break-word;
  -ms-word-break: break-all;
  word-break: break-word;
  -ms-hyphens: auto;
  -moz-hyphens: auto;
  -webkit-hyphens: auto;
  hyphens: auto;
}
/* Component Imports */
/* Services/Accordion */
.il_VAccordionHead,
.il_HAccordionHead {
  padding: 5px 5px 5px 30px;
  text-align: left;
  cursor: pointer;
  color: #557196;
  font-size: 110%;
  background: url("images/tree_col.svg") no-repeat 9px 10px #ffffff;
}
.il_VAccordionInnerContainer {
  margin-bottom: 10px;
}
.il_HAccordionHead:hover,
.il_VAccordionHead:hover {
  background-color: #ffffd0;
}
.il_HAccordionHeadActive,
.il_VAccordionHeadActive {
  background-image: url("images/tree_exp.svg");
  background-color: #ffffd0;
}
.ilAccHideContent {
  width: 0px;
  height: 0px;
  display: none;
}
div.ilc_va_icont_VAccordICont {
  overflow: visible !important;
}
/* Modules/ScormAicc */
table.il_ScormTable {
  color: #222;
  background-color: #bbb;
  border-spacing: 1px;
  border: none;
}
td.il_ScormTableKey {
  background-color: #e2e2e2;
  color: #222;
  padding: 1px 3px;
  vertical-align: top;
  text-align: right;
}
td.il_ScormTableValue {
  background: none #f7f7f7;
  color: #222;
  padding: 1px 3px;
  vertical-align: top;
  text-align: left;
}
/* Services/Form */
/* forms */
label,
input[type=checkbox],
input[type=radio],
select {
  cursor: pointer;
}
.form-control {
  font-size: 12px;
}
.form-horizontal {
  margin-bottom: 20px;
  background-color: #fdfdfd;
}
form.form-inline {
  margin-bottom: 20px;
}
.form-horizontal .form-group {
  margin: 10px 0;
}
.form-control,
.form-control:focus {
  -webkit-box-shadow: none;
  box-shadow: none;
}
.form-horizontal input.form-control,
.form-horizontal textarea.form-control,
.form-horizontal select.form-control {
  /* max-width: 80%; */
}
select.form-control {
  width: auto;
}
.form-horizontal label {
  color: #4d4d4d;
  font-size: 100%;
}
.form-horizontal .control-label {
  padding-top: 0;
  line-height: 24px;
}
.form-horizontal .control-label.col-sm-3.il_textarea {
  text-align: left;
  width: 100%;
}
.form-horizontal .form-group .col-sm-9 {
  line-height: 24px;
}
.form-horizontal .radio,
.form-horizontal .checkbox,
.form-horizontal .radio-inline,
.form-horizontal .checkbox-inline {
  padding-top: 0;
  line-height: 24px;
}
.form-horizontal .help-block {
  line-height: normal;
}
.radio input[type="radio"],
.radio-inline input[type="radio"],
.checkbox input[type="checkbox"],
.checkbox-inline input[type="checkbox"] {
  position: static;
  margin-left: -20px;
  margin-top: 0;
  min-height: 24px;
  vertical-align: top;
  line-height: 24px;
}
[dir="rtl"] .form-horizontal .control-label {
  text-align: left;
}
label {
  font-weight: normal;
}
.form-horizontal .help-block {
  color: #9a9a9a;
  margin: 2px 0 4px;
  padding: 0;
  font-size: 90%;
  clear: both;
}
td.form-inline > div.form-group {
  display: block;
  padding: 4px 0;
}
input[type="file"].form-control {
  border: none;
  height: auto;
}
.ilFormHeader {
  padding: 15px 0 5px;
}
.ilFormHeader .ilFormCmds {
  margin: 0;
  float: right;
}
.ilFormHeader h3 {
  margin: 0;
}
[dir="rtl"] .ilFormHeader .ilFormCmds {
  float: left;
}
.ilFormHeader,
.ilFormFooter {
  color: #4d4d4d;
  /* background-color: lighten(@ilFormColor, 45%); */
  background-color: #f0f0f0;
}
.ilSubForm {
  background-color: #f8f8f8;
  padding: 3px 0;
}
.ilSubForm .form-group {
  margin: 0;
}
.ilSubForm .col-sm-9.il_textarea {
  width: 100%;
}
.ilFormFooter {
  padding: 3px 0;
}
.ilFormFooter .ilFormCmds {
  text-align: right;
  padding: 0;
}
[dir="rtl"] .ilFormFooter .ilFormCmds {
  text-align: left;
}
/* jQuery ui autocomplete menu */
input.ilHFormHighlighted,
.ui-state-focus {
  background-color: #ff9;
}
div.ilFormExternalSetting {
  margin-bottom: 10px;
}
div.ilFormExternalSetting ul {
  margin: 2px 0;
  padding-left: 25px;
}
[dir="rtl"] div.ilFormExternalSetting ul {
  padding-left: 0;
  padding-right: 25px;
}
div.ilFormExternalSetting span {
  color: #c08030;
  /* font-style: italic; */
}
div[id^="ilFormField"] {
  margin-bottom: 10px;
}
/* Hierarchy Form */
div.ilHFormHeader,
div.ilHFormFooter {
  color: #4d4d4d;
  background-color: #f0f0f0;
  padding: 4px 0 4px 22px;
}
[dir="rtl"] div.ilHFormHeader,
[dir="rtl"] div.ilHFormFooter {
  padding: 4px 22px 4px 0;
}
div.ilHFormContent {
  padding: 20px 0;
}
div.ilHFormItem {
  margin-bottom: 5px;
  display: table-row;
}
div.ilHFormHeader .ilFormCmds,
div.ilHFormFooter .ilFormCmds {
  float: right;
}
[dir="rtl"] div.ilHFormHeader .ilFormCmds,
[dir="rtl"] div.ilHFormFooter .ilFormCmds {
  float: left;
}
.ilHFormExpIcon,
.ilHFormCheckbox,
.ilHFormIcon {
  min-width: 20px;
  padding: 0;
}
.ilHFormItemCmd {
  padding: 0 10px;
}
.ilHFormExpIcon img,
.ilHFormIcon img {
  width: 19px;
  height: 19px;
}
.ilHFormInput,
.ilHFormInput input.form-control {
  width: 100%;
}
.ilHFormDropArea {
  margin: 6px 0;
  width: auto;
}
/* deprecated */
/* experimental: bootstrap'ed file upload */
.btn-file {
  position: relative;
  overflow: hidden;
}
.btn-file input[type=file] {
  position: absolute;
  top: 0;
  right: 0;
  min-width: 100%;
  min-height: 100%;
  font-size: 100px;
  text-align: right;
  filter: alpha(opacity=0);
  opacity: 0;
  outline: none;
  background: white;
  cursor: inherit;
  display: block;
}
.ilFormInnerCol {
  padding: 0;
}
.ilFormInnerCol .form-group {
  margin: 0;
}
input:invalid {
  background-color: #ffebeb;
  border-color: #d08080;
}
.il_non_editable_value {
  padding-top: 4px;
}
.bootstrap-datetimepicker-widget {
  z-index: 2000;
}
/* Services/UI/Explorer2 */
table.ilExplorer {
  width: 100%;
  background-color: #f6f6f6;
}
body.il_Explorer {
  background: none #f9f9f9;
}
div.il_Explorer {
  margin: 0;
  min-height: 468px;
  padding: 10px 5px 15px;
}
div.ilExpH {
  padding-top: 48px;
  min-height: 35px;
}
td.ilExpBody {
  border-top: 1px solid #e0e0e0;
  background-color: #fafafa;
}
h1.ilExplorerHead {
  color: #404040;
  margin: 0;
  padding: 10px 5px 10px 28px;
  vertical-align: top;
  text-align: left;
  font-weight: bold;
  font-size: 90%;
}
div.il_ExplorerTree {
  font-size: 90%;
}
ul.il_Explorer {
  margin: 0 0 0 10px;
  padding: 0;
  list-style: none;
}
ul.il_ExplorerNoIndent {
  margin: 0;
  padding: 0;
  list-style: none;
}
li.il_Explorer {
  margin: 0;
  padding: 0;
  white-space: nowrap;
}
a.il_HighlightedNode,
.ilHighlighted {
  background-color: #ffff9d;
  padding: 0 5px;
}
li.ilExplSecHighlight {
  background-color: #ffffff !important;
  border-top: solid 2px #e9ea00;
  border-bottom: solid 2px #e9ea00;
}
div.il_ExplorerItemDescription {
  margin-left: 40px;
}
a.ilTreeView {
  position: fixed;
  top: 117px;
  z-index: 1020;
  bottom: 160px;
  background-color: white;
  border: 1px solid #e0e0e0;
  border-left: none;
  -webkit-box-shadow: 1px 1px 2px #b9b9b9;
  box-shadow: 1px 1px 2px #b9b9b9;
  width: 6px;
}
a.ilTreeView > img {
  display: inline-block;
  margin-left: -2px;
  max-width: inherit;
  background-color: white;
  border-right: 2px solid #e0e0e0;
  width: 28px;
  height: 28px;
}
a.ilTreeView:hover > img,
a.ilTreeView:active > img,
a.ilTreeView:focus > img {
  margin-left: 0;
}
a.ilTreeView:hover,
a.ilTreeView:active,
a.ilTreeView:focus {
  outline: 0;
}
[dir="rtl"] a.ilTreeView {
  border: 1px solid #e0e0e0;
  border-right: none;
}
[dir="rtl"] a.ilTreeView > img {
  margin-left: 0;
  margin-right: -5px;
}
[dir="rtl"] a.ilTreeView:hover > img,
[dir="rtl"] a.ilTreeView:active > img,
[dir="rtl"] a.ilTreeView:focus > img {
  margin-right: 0;
}
/* Explorer2, jsTree */
.jstree a {
  color: #557196 !important;
}
.jstree a.disabled {
  color: #303030 !important;
  cursor: default !important;
}
.jstree a {
  font-size: 90%;
  min-height: 22px;
}
.jstree li,
.jstree ins {
  background: url("images/jstree.svg") no-repeat;
  vertical-align: top;
}
.jstree li {
  background-position: -90px 0;
  background-repeat: repeat-y;
}
.jstree li.jstree-last {
  background: transparent;
}
.jstree .jstree-open > ins {
  background-position: -72px 0;
}
.jstree .jstree-closed > ins {
  background-position: -54px 0;
}
.jstree .jstree-leaf > ins {
  background-position: -36px 0;
}
.jstree .jstree-hovered {
  background: #e7f4f9;
  border: 1px solid #d8f0fa;
  padding: 0 2px 0 1px;
}
.jstree .jstree-clicked {
  background: none #beebff;
  border: 1px solid #99defd;
  padding: 0 2px 0 1px;
}
.jstree a .jstree-icon {
  background-position: -56px -19px;
}
.jstree a.jstree-loading .jstree-icon {
  background: url("images/throbber.gif") no-repeat center !important;
}
.jstree a.jstree-loading .loader {
  display: block;
  position: absolute;
  left: 0;
  margin-top: -25px;
  width: 30px;
  height: 30px;
  background: url("images/loader.svg") no-repeat center !important;
}
.jstree .jstree-no-dots li,
.jstree .jstree-no-dots .jstree-leaf > ins {
  background: none transparent;
}
.jstree .jstree-no-dots .jstree-open > ins {
  background-position: -18px 0;
}
.jstree .jstree-no-dots .jstree-closed > ins {
  background-position: 0 0;
}
.jstree .jstree-no-icons a .jstree-icon {
  display: none;
}
.jstree .jstree-search {
  font-style: italic;
}
.jstree .jstree-no-icons .jstree-checkbox {
  display: inline-block;
}
.jstree .jstree-no-checkboxes .jstree-checkbox {
  display: none !important;
}
.jstree .jstree-checked > a > .jstree-checkbox {
  background-position: -38px -19px;
}
.jstree .jstree-unchecked > a > .jstree-checkbox {
  background-position: -2px -19px;
}
.jstree .jstree-undetermined > a > .jstree-checkbox {
  background-position: -20px -19px;
}
.jstree .jstree-checked > a > .jstree-checkbox:hover {
  background-position: -38px -37px;
}
.jstree .jstree-unchecked > a > .jstree-checkbox:hover {
  background-position: -2px -37px;
}
.jstree .jstree-undetermined > a > .jstree-checkbox:hover {
  background-position: -20px -37px;
}
#vakata-dragged.jstree ins {
  background: none transparent !important;
}
#vakata-dragged.jstree .jstree-ok {
  background: url("images/jstree.svg") no-repeat -2px -53px !important;
}
#vakata-dragged.jstree .jstree-invalid {
  background: url("images/jstree.svg") no-repeat -18px -53px !important;
}
#jstree-marker.jstree {
  background: url("images/jstree.svg") no-repeat -41px -57px !important;
  text-indent: -100px;
}
.jstree a.jstree-search {
  color: aqua;
}
.jstree .jstree-locked a {
  color: silver;
  cursor: default;
}
#vakata-contextmenu.jstree-context,
#vakata-contextmenu.jstree-context li ul {
  background: none #f0f0f0;
  border: 1px solid #979797;
  -webkit-box-shadow: 1px 1px 2px #999999;
  box-shadow: 1px 1px 2px #999999;
}
#vakata-contextmenu.jstree-context a {
  color: black;
}
#vakata-contextmenu.jstree-context a:hover,
#vakata-contextmenu.jstree-context .vakata-hover > a {
  padding: 0 5px;
  background: #e8eff7;
  border: 1px solid #aecff7;
  color: black;
  border-radius: 2px;
}
#vakata-contextmenu.jstree-context li.jstree-contextmenu-disabled a,
#vakata-contextmenu.jstree-context li.jstree-contextmenu-disabled a:hover {
  color: silver;
  background: none;
  border: 0;
  padding: 1px 4px;
}
#vakata-contextmenu.jstree-context li.vakata-separator {
  background: white;
  border-top: 1px solid #e0e0e0;
  margin: 0;
}
#vakata-contextmenu.jstree-context li ul {
  margin-left: -4px;
}
.jstree img {
  border: 0;
  width: 20px;
  height: 20px;
}
img.il_ExplorerIcon {
  height: 20px;
  width: 20px;
}
/* Modules/Forum */
a.postread,
a.postread:visited {
  font-weight: normal;
}
a.postunread,
a.postunread:visited {
  font-weight: bold;
}
a.postnew,
a.postnew:visited {
  font-style: italic;
  font-weight: bold;
}
blockquote.ilForumQuote {
  margin: 0 20px 10px;
  padding: 5px;
  border: 1px solid #b6b6b6;
  font-size: 90%;
}
div.ilForumQuoteHead {
  font-weight: bold;
  font-size: 90%;
  margin: 0 0 10px;
}
/* Modules/Forum */
#ilFrmPostList {
  list-style: none;
  margin: 0;
  padding: 0;
  background-color: #ffffff;
}
.ilFrmPostImage {
  float: left;
  width: 100px;
  overflow: hidden;
}
.ilFrmPostImage img {
  vertical-align: top;
  margin: 5px 20px 5px 5px;
  border: none;
}
.ilFrmPostClear {
  clear: both;
  width: 1px;
  height: 1px;
  line-height: 1px;
}
.ilFrmPostTitle {
  margin-top: 15px;
  font-size: 120%;
}
div.ilFrmPostHeader span.small {
  color: #909090;
}
.ilFrmPostContentContainer {
  margin: 0 0 10px;
  width: 80%;
  float: left;
}
.ilFrmPostContent {
  margin-top: 20px;
}
.ilFrmPostRow div.ilForm {
  width: 100%;
  max-width: 1000px;
}
.ilFrmPostRow {
  padding: 3px;
  border-top: 1px solid #f0f0f0;
}
.ilFrmPostRow div.ilForm div.ilFormValue {
  width: auto;
}
.ilFrmPostRow div.ilForm div.ilFormOption {
  width: 150px;
}
.ilFrmPostCensorshipAdvice {
  margin: 0;
  padding: 0;
  font-weight: bold;
}
.ilFrmPostAttachmentsContainer {
  margin: 20px 0 0;
  font-weight: bold;
}
.ilFrmPostAttachmentsContainer a {
  font-weight: normal;
}
.ilFrmPostAttachmentsContainer img {
  vertical-align: middle;
}
.ilFrmPostCommands {
  float: right;
  margin: 0 0 3px;
}
.ilModeratorPosting {
  background-color: #ffff99;
  padding: 0 5px;
}
.ilPostingNeedsActivation {
  background-color: #ffe4e4;
  padding: 0 5px;
}
.ilFrmBottomToolbar {
  margin-top: 20px;
}
.ilForumTreeTitleUnread {
  font-weight: bold;
}
.ilForumTreeUnlinkedContent {
  text-decoration: none;
  cursor: text;
  font-size: smaller;
  color: #333333;
  padding-left: 23px;
}
/* Services/Mail */
a.mailread,
a.mailread:visited {
  font-weight: normal;
}
a.mailunread,
a.mailunread:visited {
  font-weight: bold;
}
.iosMailFilter .checkbox {
  display: inline-block !important;
  margin: 0 10px !important;
}
.iosMailFilter .checkbox:first-child {
  margin: 0 15px !important;
}
.iosMailFilter .checkbox input[type="checkbox"] {
  margin-left: -15px !important;
}
/* --- Services/COPage ---*/
a.ilEditSubmit {
  background: url("images/ButtonsBack.png") repeat-x bottom #ffffff;
  padding: 2px;
  margin: 0;
  border: 1px solid #bababa;
  border-bottom-color: #808080;
  border-right-color: #808080;
  text-decoration: none;
  font-size: 80%;
  line-height: 14px;
  cursor: pointer;
}
input.ilEditSubmit {
  color: #2255a0;
  padding: 1px;
  margin: 0;
  font-size: 12px;
  line-height: 14px;
  cursor: pointer;
  background: url("images/ButtonsBack.png") repeat-x bottom #ffffff;
  border: 1px solid #bababa;
  border-bottom-color: #808080;
  border-right-color: #808080;
}
input.ilEditSubmit:hover {
  color: black;
}
div.ilEditHelpline {
  margin: 3px 0;
  padding: 0;
  font-size: 80%;
  background-color: white;
  color: black;
}
select.ilEditSelect {
  background: none white;
  border: 1px solid #bbb;
  padding: 1px;
  text-decoration: none;
  font-size: 12px;
}
div.il_droparea {
  padding: 1px 5px;
  border: 1px dashed #d0d0d0;
  color: #d0d0d0;
  text-align: center;
  font-size: 12px;
  background-color: #fcfcfc;
  cursor: pointer;
}
div.il_droparea:hover,
div.ilCOPGDropActice,
.il_droparea_valid_target {
  border-color: #88be51;
  color: #88be51;
  background-color: #f3f8ed;
}
div.ilCOPGNoPageContent {
  padding: 20px 5px;
  color: #a0a0a0;
}
div.il_editarea_nojs {
  border-width: 1px dotted #999;
}
div.il_editarea {
  border: 1px solid transparent;
  min-height: 20px;
}
div.ilc_page_Page > div.il_editarea_disabled {
  padding: 10px;
}
div.il_editarea_disabled {
  border: 2px dotted #fa8228;
  min-height: 20px;
}
div.il_editarea_active {
  border: 1px solid #909090;
  min-height: 20px;
}
div.il_editarea_selected {
  border: 2px solid #6ea03c;
  min-height: 20px;
}
div.il_editarea_disabled_selected {
  border: 2px solid #fa8228;
  min-height: 20px;
}
div.il_editarea_active_selected {
  border: 2px solid black;
  min-height: 20px;
}
.il_editmenu {
  background-color: white;
  color: black;
  font-weight: normal;
  text-align: left;
  font-style: normal;
  text-indent: 0;
  font-size: 14px;
  z-index: 5000;
}
table.il_editmenu td {
  padding: 3px;
}
div.ilEditLabel {
  position: absolute;
  background-color: #f5f5f5;
  font-size: 70%;
  padding: 1px 3px;
  border-style: solid;
  border-width: 0 1px 1px 0;
  border-color: #909090;
}
div.ilEditVAccordCntr {
  margin-top: 15px;
  padding: 5px;
}
div.ilEditVAccordICntr {
  background-color: white;
  margin-bottom: 15px;
  border: 1px solid #9eadba;
}
div.ilEditVAccordIHead {
  padding: 3px;
  background-color: #e2eaf4;
  text-align: left;
  background-repeat: no-repeat;
  background-position: 3px 4px;
}
div.ilEditVAccordICont {
  padding: 10px;
  background-color: white;
}
div.ilTinyMenuSection {
  float: left;
  white-space: nowrap;
  border-right: 1px solid #e0e0e0;
  padding: 0 10px 4px 0;
  margin-right: 10px;
}
[dir="rtl"] div.ilTinyMenuSection {
  float: right;
  border-right: none;
  border-left: 1px solid #e0e0e0;
  padding: 0 0 4px 10px;
  margin-right: 0;
  margin-left: 10px;
}
#ilTinyMenuButtons {
  padding-bottom: 15px;
  zoom: 1;
}
#iltinymenu .bd div.last {
  float: left;
  white-space: nowrap;
  padding: 0 10px 2px 0;
  border-right: 0;
  margin: 0;
}
#iltinymenu {
  z-index: 1040 !important;
  position: fixed;
  left: 0;
  right: 0;
  top: 0;
  background-color: #f9f9f9;
  -webkit-box-shadow: 3px 9px 9px 0 rgba(0, 0, 0, 0.176);
  box-shadow: 3px 9px 9px 0 rgba(0, 0, 0, 0.176);
}
#iltinymenu_bd {
  padding: 10px;
}
#iltinymenu .bd div .small {
  color: #909090;
  font-style: italic;
}
#ilsaving {
  position: fixed;
  top: 0;
  left: 0;
  text-decoration: blink;
  z-index: 3;
}
.ilTinyMenuDropDown span {
  padding: 2px 0 0 5px;
  width: 75px;
  overflow: hidden;
  display: inline-block;
  line-height: 1em;
}
a.ilTinyMenuDropDown {
  display: inline-block;
  padding: 0 2px 1px 0;
}
/* if the ilc_page_cont_PageContainer is declared as being relative in the content.css drop downs will be truncated */
#ilEditorTD {
  position: static;
}
#ilEditorTD p {
  margin: 0;
  padding: 0;
}
/* Page TOC */
div.ilc_page_toc_PageTOC {
  font-size: 90%;
  padding: 5px 5px 10px;
  background-color: #fafafa;
  border: 1px solid #f0f0f0;
  float: left;
}
h1.ilc_page_toc_PageTOCHead {
  margin: 0;
  font-size: 100%;
  padding: 0;
  font-weight: bold;
  text-align: center;
}
ul.ilc_page_toc_PageTOCList {
  margin: 0 0 0 10px;
  padding: 0;
  list-style: none;
}
li.ilc_page_toc_PageTOCItem {
  margin: 5px 0 0;
  padding: 0;
  white-space: nowrap;
}
a.ilc_page_toc_PageTOCLink {
  color: #03a;
  font-weight: normal;
  text-decoration: none;
}
a.ilc_page_toc_PageTOCLink:hover {
  color: black;
}
a.ilc_page_toc_PageTOCLink:visited {
  color: blue;
}
/* --- content styles (will move to content.css) --- */
td.ilc_PageDisabled {
  padding: 20px;
  border: 1px solid #9eadba;
  margin-bottom: 0;
  border-left: 3px dotted red;
}
div.ilc_DefinitionHeader {
  margin: 20px 0 10px 0;
  padding: 5px 0;
  border: 1px solid black;
  border-width: 1px 0;
}
table.ilc_Fullscreen {
  background-color: white;
  position: absolute;
  margin: 0;
  padding: 0;
  height: 100%;
  width: 100%;
}
html.ilc_Fullscreen,
body.ilc_Fullscreen {
  margin: 0;
  padding: 0;
  height: 100%;
}
div.ilLMMenu {
  margin: 0 0 5px 10px;
}
div.ilc_LMMenu {
  line-height: 22px;
}
a.ilc_LMMenu {
  padding: 1px 5px;
  margin: 2px 0;
  border: 1px solid #b0b0b0;
  background-color: #e6ecf8;
  white-space: nowrap;
}
div.ilc_TableOfContents {
  background-color: white;
  padding: 20px;
  border-spacing: 1px;
  border: 1px solid #eee;
  margin-bottom: 0;
}
table.ilc_media {
  background-color: white;
}
h1.il_LMHead {
  margin: 12px 15px 6px;
  font-size: 120%;
  font-weight: normal;
}
table.ilc_Table {
  border-collapse: collapse;
  background-color: white;
  margin: 10px 0;
  border-color: #9eadba;
}
/* COPage Comparison */
div.ilEditModified,
div.ilEditDeleted,
div.ilEditNew {
  border: 3px solid;
  margin-bottom: 2px;
}
div.ilEditModified {
  border-color: #4c6586;
}
div.ilEditDeleted {
  border-color: #fa8228;
}
div.ilEditNew {
  border-color: #6ea03c;
}
.ilCOPGCompareLegend {
  display: inline-block;
  margin-top: 5px;
  padding: 2px;
}
span.ilDiffDel {
  background-color: #fdd9be;
}
span.ilDiffIns {
  background-color: #bbda9b;
}
a.nostyle:link,
a.nostyle:visited {
  text-decoration: none;
  color: black;
}
a.nostyle:hover {
  color: black;
}
#ilEditorPanel_c {
  z-index: 3000 !important;
}
#iltinymenu .mce-ico {
  color: white !important;
}
#iltinymenu a.btn {
  min-width: 30px;
}
#error_panel_c {
  z-index: 2000 !important;
}
#ilPageEditLegend {
  background-color: #f9f9f9;
  padding: 10px;
  margin-top: 30px;
}
#ilPageEditLegend > div {
  margin: 5px 0;
}
#ilPageEditLegend .il_droparea,
#ilPageEditLegend .il_droparea:hover {
  display: inline-block;
  width: 40px;
  border-color: #d0d0d0;
  color: #d0d0d0;
  background-color: #fcfcfc;
  cursor: default;
  height: 21px;
}
.ilPageEditLegendElement {
  width: 40px;
  border: 1px solid #d0d0d0;
  height: 21px;
  display: inline-block;
  font-size: 12px;
  padding: 1px 5px;
  text-align: center;
}
.ilCOPGMediaDisabled {
  padding: 5px;
  font-size: 0px;
  line-height: 100%;
  text-align: center;
  display: table-cell;
  vertical-align: middle;
  background-color: #3b5620;
  color: white;
}
.ilCOPgEditStyleSelectionItem {
  padding: 10px;
  background-color: #ffffff;
  cursor: pointer;
}
.ilCOPgEditStyleSelectionItem:hover {
  background-color: #ffffd0;
}
ul#ilAdvSelListTable_style_selection {
  overflow: auto;
  max-height: 400px;
}
a.ilCOPageSection {
  color: inherit;
  text-decoration: inherit;
}
#ilAdvSelListAnchorText_char_style_selection > span {
  min-width: auto;
}
/* Services/Calendar */
td.even {
  color: #222;
  background-color: #f7f7f7;
  padding: 3px;
}
td.uneven {
  color: #222;
  background-color: #eee;
  padding: 3px;
}
td.today {
  background-color: #e0e0ff;
}
td.date {
  background-color: #f7f7f7;
}
td.prevMonth {
  background-color: #dfdfdf;
}
div#block_cal_sel_0 div.ilBlockContent {
  padding: 0;
}
div.ilCalSelAct {
  background-color: #f0f0f0;
  font-size: 90%;
  padding: 2px 2px 3px 0;
}
div.ilCalSelSelAll {
  background-color: #f8f8f8;
  font-size: 80%;
  padding: 3px 2px 2px 0;
}
div.ilCalSelList {
  max-height: 250px;
  overflow: auto;
}
.ilCalSelList img {
  width: 20px;
  height: 20px;
}
ul.ilCalSel {
  margin: 0;
  padding: 0;
  list-style: none;
}
ul.ilCalSel li {
  margin: 0;
  padding: 0 0 0 48px;
  border-bottom: 1px solid #f0f0f0;
  min-height: 25px;
}
span.ilCalColSpan {
  padding: 2px 0;
  display: block;
  margin-left: -48px;
  width: 24px;
  height: 25px;
  float: left;
}
ul.ilCalSel li img {
  margin-top: 6px;
  display: block;
  float: left;
  margin-left: -20px;
}
div.ilCalSelTitle {
  padding: 5px 3px 3px;
  font-size: 90%;
}
table.calmini {
  width: 100%;
  font-size: 90%;
  border-collapse: collapse;
  background-color: #f8f8f8;
  border: none;
}
table.calmini tr,
table.calmini td,
table.calmini th {
  border: none;
  padding: 5px 3px;
  text-align: center;
  vertical-align: middle;
  color: #b6b6b6;
  background-color: transparent;
}
@media only screen and (max-width: 991px) {
  table.calmini tr,
  table.calmini td,
  table.calmini th {
    padding: 5px 1px;
  }
}
table.calmini tr:nth-child(even) {
  background-color: #e9e9e9;
}
table.calmini th.calmini,
table.calmini th.calminiweek {
  font-weight: 600;
  color: #4c6586;
  font-size: 90%;
}
table.calmini td.calministd > .il_calmini_monthday > a {
  color: #696969;
}
table.calmini td.calminitoday {
  background-color: #708bae;
}
table.calmini td.calminitoday > .il_calmini_monthday > a {
  color: white;
}
table.calmini td.calminiprev > .il_calmini_monthday > a,
table.calmini td.calmininext > .il_calmini_monthday > a {
  color: #a9a9a9;
}
a.callink:link,
a.callink:visited {
  color: inherit;
  cursor: pointer;
}
.callink .glyphicon {
  color: #b1c0d3;
  cursor: pointer;
}
.callink .glyphicon:hover {
  color: #557196;
}
/* Modules/Wiki */
a.ilWikiPageMissing:link,
a.ilWikiPageMissing:visited {
  color: red;
}
a.ilWikiPageMissing:hover {
  color: black;
}
ul.ilWikiBlockList {
  margin: 0 0 0 20px;
  padding: 0;
  list-style: disc outside;
}
ul.ilWikiBlockListNoIndent {
  margin: 0;
  padding: 0;
  list-style: none;
}
li.ilWikiBlockItem {
  margin: 0;
  padding: 0;
}
/* Services/MainMenu */
.ilTopHeader {
  position: fixed;
  left: 0;
  right: 0;
  z-index: 1030;
  /* see bootstrap fixed top navbar */
  top: 0;
  background-color: #e2e8ef;
  filter: progid:DXImageTransform.Microsoft.gradient(enabled = false);
  margin-left: auto;
  margin-right: auto;
  /*border-bottom: 3px solid @ilMainMenuColor;*/
}
.ilBranding {
  height: 56px;
  padding: 3px 0;
}
#ilTopNav {
  margin: -38px 0 0 65px;
}
#ilTopNav.navbar {
  padding-top: 1px;
  padding-bottom: 1px;
  min-height: 33px;
}
#ilTopNav.navbar > .navbar-collapse {
  margin: 0;
  padding: 0 0 0 5px;
}
#ilTopNav.navbar-default {
  background-color: transparent;
  filter: progid:DXImageTransform.Microsoft.gradient(enabled = false);
  border: 0 none;
}
#ilTopNav .dropdown-menu {
  float: left;
  right: auto;
  left: 0;
  min-width: 100%;
}
#ilTopNav .navbar-text {
  color: #607ea5;
}
#ilTopNav .navbar-nav {
  float: left;
  margin-left: 5px;
}
#ilTopNav .navbar-nav > li {
  margin: 0 0 0 10px;
}
#ilTopNav .navbar-nav > li > a {
  margin: 0;
  padding: 5px 10px 6px;
  border-top: 4px solid white;
  color: #808080;
}
#ilTopNav .navbar-nav > .active > a,
#ilTopNav .navbar-nav > .open > a,
#ilTopNav .navbar-nav > .active > a:hover,
#ilTopNav .navbar-nav > .open > a:hover,
#ilTopNav .navbar-nav > .active > a:active,
#ilTopNav .navbar-nav > .open > a:active,
#ilTopNav .navbar-nav > .active > a:focus,
#ilTopNav .navbar-nav > .open > a:focus {
  outline: 0 none;
  border-top: 4px solid #4c6586;
  background-color: #fafafa;
  -webkit-box-shadow: 3px 9px 9px 0px rgba(0, 0, 0, 0.176);
  box-shadow: 3px 9px 9px 0px rgba(0, 0, 0, 0.176);
}
#ilTopNav a.dropdown-toggle {
  text-transform: uppercase;
  font-size: 14px;
}
[dir="rtl"] #ilTopNav .dropdown-menu {
  float: right;
  left: auto;
  right: 0;
  padding: 5px 0;
  text-align: right;
}
[dir="rtl"] #ilTopNav .navbar-nav {
  float: right;
  margin-left: 0;
  margin-right: 70px;
}
[dir="rtl"] #ilTopNav .navbar-nav > li {
  margin: 0 10px 0 0;
}
[dir="rtl"] #ilTopNav.navbar > .navbar-collapse {
  padding: 0 5px 0 0;
}
/* Main Menu Top Title */
.ilTopTitle {
  /* color: darken(@ilMainMenuColor, 20%);*/
  float: left;
  font-weight: 600;
  padding: 0 0 0 15px;
  white-space: nowrap;
  line-height: 40px;
  /*letter-spacing: 0.05em;*/
  /*word-spacing: -0.1em;*/
}
[dir="rtl"] .ilTopTitle {
  float: right;
  padding: 0 15px 0 0;
}
input.ilOpenIDBox {
  background: url("images/openid.png") no-repeat 1px 2px #ffffff;
  padding-left: 20px;
}
[dir="rtl"] input.ilOpenIDBox {
  background-position: 2px 1px;
  padding-left: 0;
  padding-right: 20px;
}
#ilTopBar.ilTopBar {
  padding: 0;
  height: 40px;
  top: 0;
  z-index: 1040;
}
.ilTopFixed {
  z-index: 1030;
  position: fixed;
  margin-left: auto;
  margin-right: auto;
  left: 0;
  right: 0;
}
#ilTopBarNav {
  float: right;
  margin: 0;
  padding: 0;
  margin-right: 14px;
  list-style: none outside none;
}
#ilTopBarNav .dropdown-menu {
  background-color: #aeaeae;
  border-radius: 0;
  margin: 0;
  color: #f5f5f5;
}
#ilTopBarNav .dropdown-menu a {
  color: #f5f5f5;
}
#ilTopBarNav .dropdown-menu a:hover,
#ilTopBarNav .dropdown-menu a:active,
#ilTopBarNav .dropdown-menu a:focus {
  color: #aeaeae;
}
#ilTopBarNav > li {
  float: left;
  display: block;
  position: relative;
}
#ilTopBarNav > li > a {
  margin-right: 1px;
  display: block;
  padding: 10px;
  position: relative;
  min-width: 40px;
  height: 40px;
  text-align: center;
  background-color: #767676;
  color: #f5f5f5;
}
#ilTopBarNav > li > a:hover,
#ilTopBarNav > li > a:active,
#ilTopBarNav > li > a:focus {
  outline: 0 none;
  color: white;
  text-decoration: none;
  background-color: #aeaeae;
}
#ilTopBarNav > .active > a,
#ilTopBarNav > .open > a,
#ilTopBarNav > .active > a:hover,
#ilTopBarNav > .open > a:hover,
#ilTopBarNav > .active > a:active,
#ilTopBarNav > .open > a:active,
#ilTopBarNav > .active > a:focus,
#ilTopBarNav > .open > a:focus {
  outline: 0 none;
  color: white;
  text-decoration: none;
  background-color: #aeaeae;
}
#ilTopBarNav #userlog > a {
  padding: 0 10px 0 0;
}
#ilTopBarNav #userlog > a img {
  height: 40px;
  width: 40px;
  margin-right: 0px;
  padding: 5px;
}
#ilTopBarNav #userlog .dropdown-menu {
  min-width: 100%;
}
#ilTopBarNav #userlog .dropdown-menu > li > a {
  padding-left: 50px;
}
[dir="rtl"] #ilTopBarNav {
  float: left;
  margin: 0;
  margin-left: 14px;
  text-align: right;
}
[dir="rtl"] #ilTopBarNav .badge {
  margin-left: 0;
  margin-right: -5px;
}
[dir="rtl"] #ilTopBarNav .dropdown-menu a {
  text-align: right;
}
[dir="rtl"] #ilTopBarNav > li {
  float: right;
}
[dir="rtl"] #ilTopBarNav > li > a {
  margin-right: 1px;
}
[dir="rtl"] #ilTopBarNav #userlog > a {
  padding: 0 0 0 10px;
}
[dir="rtl"] #ilTopBarNav #userlog > a img {
  margin-left: 0;
}
.ilMainHeader {
  background-color: white;
  height: 80px;
  border-bottom: 3px solid #f0f0f0;
}
.ilMainHeader.ilTopFixed {
  top: 40px;
}
.ilMainHeader > header > .row > a.navbar-brand {
  height: auto;
  display: inline-block;
  padding: 0;
  margin: 15px 15px 0;
}
.ilMainHeader > header > .row > a.navbar-brand > img {
  display: inline-block;
  height: 50px;
  width: 50px;
}
.ilMainMenu {
  background-color: white;
}
.ilMainMenu.ilTopFixed {
  top: 110px;
}
.dropdown-menu {
  font-weight: normal;
  border: 0 none;
  -webkit-box-shadow: 3px 9px 9px 0 rgba(0, 0, 0, 0.3);
  box-shadow: 3px 9px 9px 0 rgba(0, 0, 0, 0.3);
}
.dropdown-menu li > a {
  padding: 3px 10px;
  color: #5d5d5d;
  font-size: 14px;
}
.dropdown-header {
  padding: 3px 10px;
}
.ilMainMenuEntries {
  margin-bottom: 10px;
  padding-bottom: 10px;
}
div.ilMemberViewMainHeader {
  background-color: #981a0a;
}
div.ilTopMemberView {
  text-align: center;
}
div.ilTopMemberView h3 {
  padding: 0;
  margin: 0;
  line-height: 40px;
}
/* Services/UIComponent/Tabs */
.nav-tabs > li {
  margin: 0 4px 0 0;
}
.nav-tabs > li > a {
  border-radius: 0;
  border: 0 none;
  padding: 6px 12px 3px;
  font-size: 13px;
  margin: 0;
}
.nav-tabs > li.active > a,
.nav-tabs > li.active > a:hover,
.nav-tabs > li.active > a:focus {
  background-color: #7c7c7c;
  color: white;
  border: 0 none;
}
[dir="rtl"] .nav-tabs > li {
  margin: 0 0 0 4px;
  float: right;
}
#ilTab {
  padding: 0;
  margin: 7px 15px 23px;
  border: 0 none;
  border-bottom: 2px solid #7c7c7c;
}
.ilSetupContent #ilTab {
  margin: 7px 0 23px;
}
.ilTabsContentOuter {
  /* background-color: white; */
  padding: 0;
}
/* Sub Tabs */
#ilSubTab {
  padding: 5px 20px;
  margin: -23px 0 10px;
  /* border-bottom: 1px solid lighten(@mid-gray, 55%);
	box-shadow: 0 2px 1px -1px white; */
}
#ilSubTab > li > a {
  border-radius: 0;
  padding: 3px 7px;
  font-size: 11.64px;
  /* font-weight: 600; */
}
#ilSubTab > li > a:hover {
  color: #3a4c65;
}
#ilSubTab > li.active > a,
#ilSubTab > li.active > a:hover,
#ilSubTab > li.active > a:focus {
  color: #557196;
  background-color: transparent;
  text-decoration: underline;
}
/* Services/UIComponent/GroupedLists */
div.ilGroupedListH {
  padding: 2px 10px;
  background-color: #f0f0f0;
  font-size: 85%;
}
div.ilGroupedListSep {
  padding-bottom: 3px;
  border-bottom: 1px solid #e0e0e0;
  margin: 0 10px 3px;
}
a.ilGroupedListLE {
  display: block;
  padding: 5px 10px;
  font-size: 90%;
}
a.ilGroupedListLE:hover {
  background-color: #ffffd9;
  text-decoration: none;
}
td.ilGroupedListNewCol {
  border-left: 1px solid #e0e0e0;
}
/* Services/Table */
div.tblfooter {
  font-weight: normal;
  background-color: #f5f5f5;
  padding: 3px;
  font-size: 80%;
  text-align: right;
}
div.ilTableNav {
  font-weight: normal;
  padding: 0 3px;
  font-size: 80%;
  text-align: right;
}
tr.tblfooter {
  color: black;
  font-weight: normal;
  background-color: #f9f9f9;
  border-top: 1px solid #f0f0f0;
}
td.submit {
  padding: 3px;
  vertical-align: top;
  background-color: #f3f3f3;
}
div.ilTableHeaderTitleBlock {
  font-weight: bold;
  padding: 3px;
  font-size: 90%;
  color: #404040;
  background: url("images/block_top.png") repeat-x #f8f8f8;
  border-bottom: 1px solid #e9e9e9;
}
div.ilTableHeaderTitle {
  margin: 15px 0 0;
  padding: 0;
}
div.ilTableHeaderTitle + .ilHeaderDesc {
  margin: 0 0 5px;
}
h3.ilTableHeaderTitleBlock {
  font-weight: bold;
  font-size: 100%;
  display: inline;
  padding: 0;
  margin: 0;
}
h3.ilTableHeaderTitle {
  display: inline;
}
div.ilTableOuter {
  padding: 0;
  background-color: #ffffff;
}
div.ilTableSelectAll {
  background-color: #f8f8f8;
  padding: 6px 8px;
  font-size: 90%;
}
div.ilTableSelectAll label {
  padding-left: 13px;
}
div.ilTableCommandRow,
div.ilTableCommandRowTop {
  background-color: #f9f9f9;
  padding: 5px 8px;
  font-size: 90%;
}
span.ilTableFootLight {
  color: #909090;
}
div.ilTableFilterActivator {
  margin: 0 0 5px 3px;
}
.ilTableMenuItem {
  margin: 0 10px 0 0;
}
div.ilTableFilter {
  padding: 0 0 5px 0;
  margin: 0;
}
legend.ilTableFilter {
  font-size: 80%;
  border: none;
  padding: 2px 5px;
  margin: -12px 0 0;
  font-weight: normal;
  text-align: right;
}
legend.ilTableFilter > a {
  margin-right: -20px;
  margin-top: -15px;
}
fieldset.ilTableFilter {
  background-color: #f9f9f9;
  padding: 10px 15px;
  margin: 5px 0 15px 0;
}
div.ilTableFilterLabel {
  font-style: italic;
  background-color: #f0f0f0;
  padding: 3px 5px;
}
div.ilTableFilterLabel label {
  margin: 0;
}
div.ilTableFilterInput {
  min-width: 150px;
  padding: 5px 0;
}
div.ilTableFilterInput select {
  width: 100%;
  max-width: 150px;
}
div.ilTableFilterInput .radio,
div.ilTableFilterInput .checkbox {
  margin: 0;
}
td.ilFilterOption {
  text-align: left;
  vertical-align: top;
  font-size: 80%;
  white-space: nowrap;
  padding: 0 10px 10px 0;
  min-width: 150px;
}
td.ilFilterType {
  font-size: 80%;
  font-weight: bold;
  text-align: left;
  white-space: nowrap;
  padding: 3px;
}
div.ilTableContainer {
  overflow: auto;
}
.tblheader {
  font-weight: normal;
}
tr.tblheader {
  font-weight: normal;
  background-color: #f9f9f9;
  font-size: 90%;
  border-bottom: 1px solid #d6d6d6;
}
/* ---------------- alternating tablerowcolors ----------------- */
.tblrow2_mo {
  background-color: #f1f1f1;
  color: #222;
  padding: 3px;
}
.tblrow1_mo {
  background-color: white;
  color: #222;
  padding: 3px;
}
.tblrow1_mo:hover,
.tblrow2_mo:hover {
  background-color: #d0d0ff;
}
.tblrowmarked {
  background-color: #ffe4e4 !important;
  color: #222;
  padding: 3px;
}
.tblrow2top {
  background-color: #f1f1f1;
  color: #222;
  padding: 3px;
  vertical-align: top;
}
.tblrow1top {
  background-color: white;
  color: #222;
  padding: 3px;
  vertical-align: top;
}
.tblrowmarkedtop {
  background-color: #ffe4e4;
  color: #222;
  padding: 3px;
  vertical-align: top;
}
.table > thead > tr > th {
  border-bottom: 1px solid #a0a0a0;
  background-color: #fcfcfc;
}
.ilTableOuter .table {
  background-color: #f9f9f9;
}
td > img[src$="icon_custom.svg"] {
  max-width: 32px;
}
/* Services/Notes */
div.ilNotes {
  background-color: #f9f9f9;
  padding: 15px;
}
#ilRightPanel div.ilNotes {
  background-color: #ffffff;
}
div.ilNotes .fullwidth_invisible {
  background-color: transparent;
  padding: 10px;
}
div.ilComment {
  padding-left: 50px;
}
div.ilNotesUImage {
  float: left;
  margin-left: -50px;
}
div.ilNoteText {
  font-size: 95%;
  margin-top: 5px;
}
div.ilNotesHeader {
  background-color: #f0f0f0;
  margin-bottom: 5px;
}
#ilRightPanel div.ilNotesHeader {
  padding: 5px;
}
h3.ilNotesHeader {
  font-size: 110%;
  color: #606060;
  display: inline;
}
h4.ilNoteTitle {
  font-size: 100%;
  margin: 0;
  padding: 0;
}
td.ilNoteList {
  padding: 10px 5px;
  border-top: 1px solid #f0f0f0;
  vertical-align: top;
}
textarea#note {
  height: 6em;
}
div.ilNoteInput {
  padding-bottom: 10px;
}
/* Modules/Blog */
div.ilBlogList {
  padding: 10px;
  margin-bottom: 20px;
  background-color: #ffffff;
}
div.ilBlogListItem {
  padding: 1px 1px 5px;
  margin-bottom: 35px;
}
div.ilBlogListItem.ilBlogListItemDraft {
  padding: 3px;
}
div.ilBlogListItemTitle {
  border-bottom: 1px solid #e0e0e0;
}
div.ilBlogListItemTitle h3 {
  margin-bottom: 5px;
}
div.ilBlogListItemSubTitle {
  margin-top: 5px;
  color: #909090;
  font-size: 80%;
  text-align: right;
}
div.ilBlogListItemSnippet {
  margin-top: 5px;
  margin-bottom: 5px;
  min-height: 10px;
}
img.ilBlogListItemSnippetPreviewImage {
  margin-right: 10px;
  margin-bottom: 5px;
}
div.ilBlogListItemMore {
  float: left;
}
div.ilBlogListItemCommtensPerma {
  text-align: right;
  font-size: 90%;
  margin-top: 15px;
  min-height: 15px;
}
div.ilBlogSideBlocks {
  margin-left: 5px;
}
td.ilBlogSideBlockContent {
  padding: 10px;
}
td.ilBlogSideBlockCommand {
  font-size: 75%;
  color: #909090;
  border-bottom: 1px solid #e9e9e9;
  padding: 1px 3px;
  background-color: #f9f9f9;
  text-align: right;
}
div.ilBlogSideBlockAuthor {
  margin-top: 3px;
}
ul.ilBlogSideBlockNavigation {
  margin-top: 3px;
  padding-left: 15px;
}
div.ilBlogSideBlockNavigationSelection {
  margin-bottom: 5px;
}
.ilBlogListItemDraft {
  border: 2px dotted red;
}
.ilBlogNavigationItemDraft {
  margin-right: 50px;
}
.ilBlogListPermalink {
  margin: 5px;
}
.ilBlogRating {
  margin-bottom: 5px;
}
.ilTopGap {
  margin-top: 15px;
}
.ilExportPage {
  min-height: 468px;
  padding-bottom: 20px;
}
/* Services/Skill */
div.ilSkill {
  background: #ffffff;
  padding: 15px;
  margin-bottom: 20px;
  margin-top: 10px;
}
div.ilSkill > h3 {
  margin: 10px 0;
  padding: 0;
  font-size: 1.2em;
  float: left;
}
div.ilSkill > h4 {
  margin: 10px 0;
  padding: 0;
  font-size: 1em;
  color: #909090;
  float: left;
  clear: left;
}
table.ilSkill,
td.ilSkill,
th.ilSkill {
  border: 1px solid #e0e0e0;
}
div.ilSkillActions {
  margin-top: -5px;
  margin-right: 15px;
  float: right;
}
div.ilSkill .ilSkillActions {
  margin-right: 0px;
}
table.ilSkill {
  margin-bottom: 5px;
  margin-left: 50px;
  background-color: white;
  border-collapse: collapse;
  clear: both;
}
td.ilSkill,
th.ilSkill {
  font-size: .8em;
  padding: 4px;
  min-width: 50px;
}
td.ilSkill {
  text-align: center;
  vertical-align: middle;
}
td.ilSkillLevel {
  cursor: pointer;
}
th.ilSkill,
td.ilSkillLevel {
  background-color: #f8f8f8;
}
td.ilSkillSelf {
  background-color: #fff0e0;
}
td.ilSkillMat {
  background-color: #f0f0ff;
}
div.ilSkillSuggRes {
  margin-left: 50px;
}
th.ilSkillEntryHead {
  width: 250px;
}
/* Modules/Poll */
.ilPollDescription {
  margin: 5px;
  font-size: 80%;
  color: #808080;
}
.ilPollQuestion {
  display: inline-block;
  width: 97%;
  margin: 1.5%;
  font-size: 90%;
  font-style: italic;
}
img.ilPollQuestionImage {
  margin: 1.5% 0%;
  max-width: 100%;
}
.ilPollQuestionAnswers {
  margin: 5px;
  font-size: 80%;
}
.ilPollQuestionAnswer {
  margin-bottom: 5px;
}
.ilPollQuestionResults {
  margin: 10px;
  font-size: 80%;
}
.ilPollQuestionResult {
  margin-bottom: 5px;
}
.ilPollQuestionResultBar {
  width: 100%;
  border: 1px solid #aaa;
  float: left;
  height: 18px;
}
.ilPollQuestionResultBarInner {
  background-color: #c2e1ff;
  height: 18px;
}
.ilPollQuestionResultPerc {
  float: right;
  position: relative;
  margin-top: -17px;
  margin-right: 3px;
}
.ilPollLegend {
  margin-bottom: 5px;
}
.ilPollLegend td.legendLabel {
  font-size: 120%;
}
/* Services/Search */
div.ilMainMenuSearch {
  padding: 0 10px 3px;
  margin: 1px 0 2px -1px;
  line-height: 26px;
}
input.ilMainMenuSearch {
  cursor: pointer;
  border: none;
  color: #606060;
  width: 150px;
  padding: 2px 4px 1px;
  margin: 0;
  background-color: white;
  min-height: 16px;
  -webkit-box-shadow: inset 1px 1px 2px #a0a0a0;
  box-shadow: inset 1px 1px 2px #a0a0a0;
  line-height: 1;
}
#mm_search_menu_head {
  background-color: #f8f8f8;
  padding: 5px;
  font-size: 85%;
}
#mm_search_menu_head p {
  margin: 0;
}
#mm_search_menu_head input {
  margin: 0;
  padding: 0;
}
#il_search_toolbar div.ilFormOption {
  width: auto;
}
#il_search_toolbar div.ilFormFooter {
  display: none;
}
#mm_search_menu_ac .ui-menu {
  border: 0 none;
  -webkit-box-shadow: none;
  box-shadow: none;
  color: #333333;
}
span.ilSearchHighlight {
  font-weight: bold;
}
div.il_SearchFragment {
  margin: 2px 0 5px;
  font-size: 80%;
  font-weight: normal;
  text-align: left;
}
#ilSearchResultsTable.table-striped > tbody > tr > td {
  background-color: transparent;
}
#search_area_form {
  min-width: 350px;
}
#search_area_form .form-horizontal .control-label {
  padding-top: 0;
}
/* Services/Help */
#ilHelpText .ilc_text_inline_Strong {
  font-weight: bold;
}
#ilHelpBack {
  padding-bottom: 20px;
}
#ilHelpText {
  clear: both;
  font-size: 90%;
}
#ilHelpText .ilc_list_o_NumberedList,
#ilHelpText .ilc_list_u_BulletedList {
  margin: 10px 0;
  padding: 0 0 0 25px;
}
#ilHelpText .ilc_list_o_NumberedList .ilc_list_o_NumberedList,
#ilHelpText .ilc_list_o_NumberedList .ilc_list_u_BulletedList,
#ilHelpText .ilc_list_u_BulletedList .ilc_list_u_BulletedList,
#ilHelpText .ilc_list_u_BulletedList .ilc_list_o_NumberedList {
  padding-left: 15px;
}
a#ilHelpClose {
  display: block;
  float: right;
  padding: 5px;
}
#ilHelpPanel .il_VAccordionHead {
  background-position: 3px 3px;
  padding: 3px 3px 3px 20px;
  font-size: 90%;
  font-weight: bold;
  border: none;
}
#ilHelpPanel .ilGroupedListLE {
  padding: 5px 10px 5px 20px;
}
div#il_screen_id {
  position: fixed;
  right: 0;
}
#mm_help li a span:first-child {
  width: 20px;
  display: inline-block;
}
/* Modules/DataCollection */
td.dcl_actions {
  text-align: right;
  padding-right: 5px;
}
.dcl_record_list td,
.dcl_field_list td {
  padding: 10px 7px;
  font-size: 90%;
}
.ilDclTableDescription {
  padding: 15px 0;
  font-size: 90%;
}
.ilDclRecordViewNavWrapper {
  margin-bottom: 40px;
}
.ilDclRecordViewNav {
  font-weight: normal;
  padding: 3px;
  font-size: 80%;
  width: 80%;
  float: left;
}
.ilDclEditRecordButtonWrapper {
  float: right;
}
.ilDclRecordViewRecordOfTotal {
  margin-right: 10px;
}
.ilDclSelectRecord {
  margin-left: 10px;
}
.ilDclChangeRecord {
  display: inline;
}
.ilDclPermanentLinkWrapper {
  margin: 20px 0;
}
tr.dcl_comments_active > td {
  background-color: #ffffd9;
}
/* Modules/Bibliographic */
span.bibl_text_inline_Emph {
  font-style: italic;
}
/* Services/MediaObjects */
.ilPlayerPreviewOverlayOuter {
  position: relative;
}
.ilPlayerPreviewOverlay {
  position: relative;
  width: 320px;
  height: 240px;
  cursor: pointer;
}
.ilPlayerPreviewDescription {
  padding: 7px;
  font-size: 85%;
  position: absolute;
  width: 306px;
  color: #f0f0f0;
  margin-top: -240px;
  background: url("images/black60.png");
}
.ilPlayerPreviewOverlay img {
  cursor: pointer;
  width: 100%;
  height: 100%;
}
.ilPlayerPreviewDescriptionDownload {
  float: right;
}
.ilPlayerPreviewDescriptionDownload a {
  color: #a0a0a0;
}
.mejs-overlay-button {
  background-image: url("images/bigplay.svg");
}
.ilPlayerPreviewPlayButton {
  background: url("images/bigplay.svg") no-repeat scroll 0 0 transparent;
  height: 100px;
  left: 50%;
  margin: -50px 0 0 -50px;
  position: absolute;
  top: 50%;
  width: 100px;
  cursor: pointer;
}
.ilPlayerPreviewOverlay:hover .ilPlayerPreviewPlayButton {
  background-position: 0 -100px;
}
/* Services/Chart */
td.legendColorBox,
td.legendLabel {
  padding: 3px;
}
/* Services/Captcha */
div.iosCaptchaInfoContainer {
  margin: 10px 0 0 0;
}
div.iosCaptchaInputCommandContainer {
  margin: 10px 0 0 0;
}
div.iosCaptchaInputCommandContainer .reload {
  width: 19px;
  height: 19px !important;
  font-size: 100%;
  vertical-align: top;
  margin: 0;
  padding: 0;
}
div.iosCaptchaInputCommandContainer .reload img {
  width: 19px;
  height: 19px;
  margin: 0;
  padding: 3;
}
div.iosCaptchaInputCommandContainer .audio {
  width: 19px;
  height: 19px;
  margin: 0 10px 0 12px;
  vertical-align: middle;
}
/* Services/User */
div.ilProfile {
  width: 450px;
  margin: 0 auto;
  background-color: #f6f6f6;
  border: 1px solid #d0d5ea;
  padding: 15px;
}
h3.ilProfileName {
  margin: 0 0 10px;
  padding: 0;
  font-weight: normal;
  font-size: 130%;
}
div.ilProfileSection {
  margin-top: 20px;
  font-size: 90%;
  color: #606060;
}
h3.ilProfileSectionHead {
  margin: 0 0 3px;
  padding: 0;
  font-weight: normal;
  font-size: 110%;
  color: #202020;
}
table.il_user_quota_disk_usage_overview {
  background-color: white;
}
/* -- User Gallery Styles -- */
.ilUsersGalleryContainer div.ilUser {
  margin: 0 0 20px;
  background-color: white;
  padding: 20px 0;
  font-size: 100%;
  width: 100%;
  height: auto;
  text-align: center;
}
.ilUsersGalleryContainer div.ilUser img {
  min-height: 80px;
  max-height: 80px;
}
.ilUsersGalleryContainer div.ilUser h3 {
  white-space: nowrap;
  overflow: hidden;
  text-overflow: ellipsis;
  padding: 5px;
  margin: 20px 0;
  font-size: 1.6rem !important;
}
.ilUsersGalleryContainer div.ilUser .action {
  width: 100%;
  height: 40px;
}
.ilUsersGalleryContainer div.ilUser .action div {
  display: inline-block;
}
.ilUsersGalleryContainer div.ilUser .action .btn {
  float: left;
}
.ilUsersGalleryContainer div.ilUser .action .btn-default:hover {
  color: white !important;
}
.ilUsersGalleryContainer div.ilUser .action .mailBtn {
  height: 37px;
  font-size: 16px;
  padding: 0 15px;
  line-height: 30px;
  margin: 2px 0 0 0;
}
.ilUsersGalleryContainer div.ilUser .action .open .btn {
  -webkit-box-shadow: 0 0 0 0 3px 5px rgba(0, 0, 0, 0.5);
  box-shadow: 0 0 0 0 3px 5px rgba(0, 0, 0, 0.5);
}
.ilUsersGalleryContainer div.ilUser .action .open .btn-success:hover,
.ilUsersGalleryContainer div.ilUser .action .open .btn-success:focus,
.ilUsersGalleryContainer div.ilUser .action .open .btn-success:active {
  color: white;
  background: #626f78;
  -webkit-box-shadow: 0 0 0 0 3px 5px rgba(0, 0, 0, 0.5);
  box-shadow: 0 0 0 0 3px 5px rgba(0, 0, 0, 0.5);
  border: 1px solid #5b6770;
}
.ilUsersGalleryContainer div.ilUser .action ul.dropdown-menu {
  min-width: 170px;
  padding: 0;
  margin: 0;
  -webkit-box-shadow: 1px 1px 1px rgba(0, 0, 0, 0.1);
  box-shadow: 1px 1px 1px rgba(0, 0, 0, 0.1);
}
.ilUsersGalleryContainer div.ilUser .action ul.dropdown-menu li > a {
  padding: 8px 10px;
}
/* Services/Style */
.ilPositionStatic {
  position: static;
}
/* PageLayout Previews */
div.ilc_QuestionPlaceHolderThumb,
div.ilc_MediaPlaceHolderThumb,
div.ilc_TextPlaceHolderThumb,
div.ilc_PredTextPlaceHolderThumb {
  margin: 1px;
  padding: 5px 2px 5px 0;
  border: 1px solid gray;
  font-size: 10px;
  background: url("images/question_placeholder_thumb.png") no-repeat center;
  font-weight: bold;
}
div.ilc_MediaPlaceHolderThumb {
  background-image: url("images/media_placeholder_thumb.png");
}
div.ilc_TextPlaceHolderThumb {
  background-image: url("images/text_placeholder_thumb.png");
}
div.ilc_PredTextPlaceHolderThumb {
  background-image: url("images/pred_text_placeholder_thumb.png");
}
div.ilc_HeadlineThumb {
  font-size: 11px;
  font-weight: bold;
  width: 100%;
  border-bottom: 1px solid gray;
  color: gray;
  margin: 2px 0 4px;
}
/* Modules/Course */
.ilValignTop {
  vertical-align: top;
}
.halfWidth {
  width: 50%;
}
.ilInheritBGColor {
  background-color: inherit;
}
td.option_value_details {
  background: none white;
  color: #222;
  padding: 3px;
  vertical-align: top;
  text-align: left;
}
td.option_value_center_details {
  background: none #ffe4e4;
  color: #222;
  padding: 3px;
  vertical-align: top;
  text-align: center;
}
ul.noStyle {
  list-style: none;
}
li.smallPad {
  padding: 1px;
}
.listIndent {
  padding: 0 0 20px;
}
.ilCrsObjAcc {
  margin-bottom: 10px;
}
/* LOK progress bars */
.ilCourseObjectiveProgressBar {
  padding-right: 5px;
  float: right;
}
.ilCourseObjectiveProgressBarContainer {
  float: right;
  padding-left: 10px;
}
.ilCourseObjectiveProgressBarContainer > .progress {
  margin: 5px 0 0;
  border: 1px solid #bbb;
  background-color: white;
}
.ilCourseObjectiveProgressBarContainer > .progress > .progress-bar {
  -webkit-box-shadow: none;
  box-shadow: none;
}
.ilCourseObjectiveProgressBarLimit {
  float: right;
  position: relative;
  border-right: 2px dotted #888;
  height: 20px;
  margin-top: -17px;
}
.ilCourseObjectiveProgressBarNeutral {
  background-color: #888;
}
.ilCourseObjectiveProgressBarCompleted {
  background-color: #60b060;
}
.ilCourseObjectiveProgressBarFailed {
  background-color: #b06060;
}
/* Modules/Chatroom */
.ilValignBottom {
  vertical-align: bottom;
}
#chat_actions {
  white-space: nowrap;
  margin-left: 10px;
}
#chat_messages {
  height: 300px;
  padding: 2px;
  overflow-y: scroll;
  overflow-x: hidden;
  overflow-wrap: break-word;
  word-wrap: break-word;
  -ms-word-break: break-all;
  word-break: break-all;
  word-break: break-word;
  -ms-hyphens: auto;
  -moz-hyphens: auto;
  -webkit-hyphens: auto;
  hyphens: auto;
  width: 100%;
  min-height: 200px;
  background-color: #ffffff;
}
#chat_users {
  overflow: auto;
  height: 100%;
  min-height: 300px;
}
#private_rooms {
  z-index: 200;
  display: none;
}
td.chatroom {
  width: 200px;
  height: auto;
}
/* Services/Container */
div.il_Preconditions {
  padding: 10px 0 0;
}
div.il_PreconditionsTitel {
  margin-top: 3px;
  text-align: left;
  font-size: 90%;
}
[dir="rtl"] div.il_PreconditionsTitel {
  text-align: right;
}
div.ilPreconditionItem {
  margin: 0 -10px;
}
/* Repository */
div.ilContainerListItemOuter {
  padding: 15px 10px;
  zoom: 1;
  /* background-color: lighten(@mid-gray, 75%); */
}
[dir="rtl"] div.ilContainerListItemOuter {
  display: table;
}
div.tblfooter.ilContainerListFooter {
  font-size: 100%;
  padding: 3px 0 0 10px;
  text-align: left;
}
div.tblfooter.ilContainerListFooter > input {
  padding: 0;
  margin: 0;
}
div.tblfooter.ilContainerListFooter > label {
  margin: 0;
  padding: 0 0 0 8px;
  vertical-align: top;
}
input[name^="position[blocks]"] {
  margin: 0 0 0 -2px;
}
[dir="rtl"] .ilContainerListFooter {
  padding-left: 0;
  padding-right: 15px;
}
div.ilListItemSection {
  clear: both;
  max-width: calc(100% - 40px);
}
div.ilContainerListItemOuterHighlight {
  padding: 15px;
  background-color: #ffffd9;
  zoom: 1;
}
.ilCLI {
  padding: 0;
}
div.ilContainerListItemCB {
  /*float: left;
	width: 25px;*/
  display: table-cell;
  vertical-align: top;
  padding-right: 10px;
}
[dir="rtl"] div.ilContainerListItemCB {
  /* float: right; */
}
div.ilContainerListItemIcon {
  /* margin-top: -3px;
	   float: left;
	position: absolute; */
  display: table-cell;
  vertical-align: top;
}
div.ilContainerListItemIcon a {
  display: block;
  margin-top: -3px;
}
[dir="rtl"] div.ilContainerListItemIcon {
  float: right;
}
div.ilContainerListItemIconCB {
  margin-left: 25px;
}
[dir="rtl"] div.ilContainerListItemIconCB {
  margin-left: 0;
  margin-right: 25px;
}
div[class^="il_editarea"] .ilContainerListItemOuter img,
img.ilListItemIcon {
  width: 35px;
  height: 35px;
  max-width: none;
}
div.ilContainerListItemContent {
  /* margin-left: 35px; */
  display: table-cell;
  vertical-align: top;
  width: 100%;
}
[dir="rtl"] div.ilContainerListItemContent {
  /* margin-left: 0;
	margin-right: 35px; */
}
/* If checkbox is activated, add spacing */
div.ilContainerListItemContentCB {
  /* margin-left: 60px; */
}
[dir="rtl"] div.ilContainerListItemContentCB {
  /* margin-left: 0;
	margin-right: 60px; */
}
div.il_ContainerListItem {
  margin: 2px 0;
  padding-left: 8px;
}
[dir="rtl"] div.il_ContainerListItem {
  padding-left: 0;
  padding-right: 8px;
}
.ilContainerBlockHeader {
  font-weight: 400;
  padding: 5px 10px;
  text-align: left;
  vertical-align: middle;
}
[dir="rtl"] .ilContainerBlockHeader {
  text-align: right;
}
.ilContainerBlock {
  width: 100%;
  clear: both;
  margin-bottom: 20px;
}
div#cont_paste_explorer_tree ul.il_Explorer {
  margin: 0 0 0 24px;
}
[dir="rtl"] div#cont_paste_explorer_tree ul.il_Explorer {
  margin: 0 24px 0 0;
}
#ilContRepIntro {
  margin: 20px 0 50px 0;
  clear: both;
}
div#ilContRepIntro img {
  float: right;
  width: 150px;
  height: 150px;
}
[dir="rtl"] div#ilContRepIntro img {
  float: left;
}
.ilContObjectiveObjectListItem {
  background-color: #ffffff;
}
.ilContObjectiveIntro {
  background-color: #ffffff;
  padding: 1px 15px;
}
.ilContObjectivesViewTestItem {
  background-color: #ffffff;
  margin-bottom: 10px;
}
/* Modules/LearningModule */
.ilLMMenu {
  clear: both;
}
body.ilLMNoMenu .ilFixedTopSpacer {
  padding-top: 0px;
}
body.ilLMNoMenu .ilLeftNav {
  top: 0px;
}
button.ilAreaClose {
  width: 20px;
  height: 20px;
  position: absolute;
  top: 0;
  cursor: pointer;
}
div.ilRightAreaSpace {
  width: 50%;
}
/* right area (used in learning modules) */
div#right_area {
  bottom: 0;
  width: 50%;
  right: 0px;
  top: 117px;
  position: fixed;
  /* padding: 5px; */
  background-color: #f5f5f5;
  border-left: 3px solid #e9e9e9;
  /* box-shadow: inset 0px 2px 2px #d0d0d0; */
  -webkit-overflow-scrolling: touch;
  /* Bug 11209 */
  overflow: hidden;
  /* Bug 11209 */
}
div#right_area iframe {
  -webkit-overflow-scrolling: touch;
  /* Bug 11209 */
  overflow: auto;
  /* Bug 11209 */
  border: none;
  width: 100%;
  height: 100%;
}
div#right_cont_area {
  bottom: 0;
  width: 50%;
  right: 0px;
  top: 117px;
  position: fixed;
  background-color: transparent;
  border-left: 3px solid #e0e0e0;
  -webkit-overflow-scrolling: touch;
  /* Bug 11209 */
  overflow: hidden;
}
div#right_top_area {
  top: 0;
  width: 100%;
  height: 100%;
  position: absolute;
  border-bottom: 3px solid #e9e9e9;
  border-right: 3px solid #e9e9e9;
  -webkit-overflow-scrolling: touch;
  /* Bug 11209 */
  overflow: hidden;
  display: none;
}
div.ilRightContAreaSplit div#right_top_area {
  height: 50%;
}
div#right_top_area iframe {
  -webkit-overflow-scrolling: touch;
  /* Bug 11209 */
  overflow: auto;
  /* Bug 11209 */
  border: none;
  width: 100%;
  height: 100%;
}
div#right_bottom_area {
  top: 0px;
  width: 100%;
  height: 100%;
  position: absolute;
  -webkit-overflow-scrolling: touch;
  /* Bug 11209 */
  overflow: hidden;
  display: none;
  border-right: 3px solid #e9e9e9;
}
div.ilRightContAreaSplit div#right_bottom_area {
  top: 50%;
  height: 50%;
}
div#right_bottom_area iframe {
  -webkit-overflow-scrolling: touch;
  /* Bug 11209 */
  overflow: auto;
  /* Bug 11209 */
  border: none;
  width: 100%;
  height: 100%;
}
#il_expl2_jstree_cont_out_ilLMProgressTree img {
  width: 18px;
  height: 18px;
  margin-top: -3px;
}
/* Services/PersonalDesktop */
h3.ilPDBlockSubHeader {
  margin: 0;
  font-weight: 300;
  font-size: 90%;
  font-style: italic;
  text-align: left;
  vertical-align: middle;
  padding: 1px 0 0 5px;
}
.ilUserOnlineRow {
  margin: 0 0 0 40px;
}
.ilUserImage {
  margin: 0 0 0 -40px;
}
div.ilUserImage + img {
  margin: 2px 0;
}
div#ilPDIntro img {
  float: right;
  width: 120px;
  height: 120px;
}
/* Services/UIComponent/AdvancedSelectionList */
div.il_adv_sel {
  border: 1px solid #d6d6d6;
  -webkit-box-shadow: 2px 2px 4px #c0c0c0;
  box-shadow: 2px 2px 4px #c0c0c0;
}
table.il_adv_sel {
  color: black;
  background-color: white;
  border-spacing: 0;
  cursor: pointer;
}
tr.il_adv_sel {
  cursor: pointer;
}
tr.il_adv_sel_act {
  background-color: #fff9bc;
  cursor: pointer;
}
td.il_adv_sel {
  border-bottom: 1px solid #f0f0f0;
  padding: 3px 10px;
  text-align: left;
  white-space: nowrap;
  cursor: pointer;
  font-weight: normal;
}
#ilAdvSelListTable_item_creation td.il_adv_sel {
  min-width: 150px;
}
td.il_adv_sel_ic {
  border-bottom: 1px solid #f0f0f0;
  padding: 3px 0 3px 10px;
  text-align: left;
  cursor: pointer;
}
td.ilAsyncImgLoader {
  padding: 0 40px;
}
span[id^="ilAdvSelListAnchorElement_"] + div {
  position: absolute;
  z-index: 5000;
  left: 0;
  right: 0;
}
div[id^="ilAdvSelListTable_"] {
  overflow: auto;
  background-color: white;
  clear: both;
  display: none;
  position: absolute;
}
/* Services/Object */
.ilHeadAction img {
  width: 18px;
  height: 18px;
}
.il_ItemProperty .badge {
  font-size: 8px;
  padding: 2px 4px;
  margin-top: -1px;
  margin-left: -5px;
  position: absolute;
}
div.ilCreationFormSection .form-horizontal {
  margin-top: -1px;
  padding-top: 1px;
}
.ilObjListRow {
  border-bottom: 1px solid #f0f0f0;
  background-color: #ffffff;
}
.ilObjListRow:hover {
  background-color: #ffffea;
}
.table-striped {
  border-collapse: separate;
}
.table-striped > tbody > tr.ilObjListRow > td {
  background-color: #ffffff;
}
.table-striped > tbody > tr.ilObjListRow:hover > td {
  background-color: #ffffea;
}
.table-striped > tbody > tr.ilObjListRow:hover:nth-child(2n+1) > td {
  background-color: #ffffea;
}
/* Services/Navigation */
form.ilNavHistoryForm {
  padding: 0;
  margin: 0 5px 0 0;
  padding: 5px 5px 2px;
  border: 0 none;
  display: inline;
  font-size: 80%;
}
input.ilNavHistorySubmit {
  color: #2255a0;
  padding: 0;
  margin: 0;
  border: 0 none;
  cursor: pointer;
  background-color: #f0f0f0;
}
select.ilNavHistorySelect {
  border: 0 none;
  padding: 0;
  background-image: none;
  text-decoration: none;
}
/* Services/Block */
.iosPdBlockDragAndDropPlaceholder {
  border: 3px dashed #c0c0c0;
  border-radius: 8px;
  margin-bottom: 15px;
}
/* Blocks */
div.il_Block,
table.il_Block {
  width: 100%;
  border-spacing: 0px;
  border-collapse: collapse;
  margin-bottom: 20px;
  clear: both;
  table-layout: fixed;
  word-wrap: break-word;
  background-color: #f9f9f9;
  border: none;
  text-align: left;
  padding: 5px;
}
#il_center_col div.il_Block {
  background-color: #ffffff;
}
div.ilBlockHeader,
div.ilBlockHeaderBig,
td.ilBlockHeader,
td.ilBlockHeaderBig {
  /* font-family: 'Open Sans Semibold';  deactivated, since it affects drop downs in the header */
  font-weight: normal;
  padding: 3px 0;
  margin: 0 5px;
  text-align: left;
  color: #696969;
  border-bottom: 1px solid #dcdcdc;
  /* box-shadow: 0 -2px 1px -1px white inset; no white lines */
}
div.ilBlockHeaderBig,
td.ilBlockHeaderBig {
  font-size: 100%;
}
h3.ilBlockHeader {
  font-weight: 600;
  margin: 0;
  padding: 0;
  font-size: 100%;
  display: inline;
}
/* possibly deprecated */
.il_BlockInfo {
  font-size: 80%;
  color: #909090;
}
/* new class */
div.ilBlockInfo {
  font-size: 75%;
  color: #909090;
  padding: 1px 3px;
  background-color: #f9f9f9;
  text-align: right;
}
div.ilBlockContent {
  padding: 5px;
}
.ilBlockRow1,
.ilBlockRow2 {
  padding: 3px;
  border-bottom: 1px solid #f0f0f0;
}
div.ilBlockPropertyCaption {
  color: #696969;
  font-style: italic;
}
/* Services/UIComponent/Lightbox */
.ilLightbox {
  position: absolute;
  top: 0;
  bottom: 0;
  right: 0;
  left: 0;
  background-color: #303030;
  overflow: auto;
}
a.ilMediaLightboxClose {
  display: block;
  float: right;
  margin: 5px 0 10px 10px;
  cursor: pointer;
  color: #808080;
  font-size: 140%;
}
a.ilMediaLightboxClose:hover {
  color: #a0a0a0;
  text-decoration: none;
}
.ilLightboxContent {
  margin: 50px auto 0;
  width: 640px;
  max-width: 100%;
}
/* Services/Membership */
div.ilAttendanceListPrint td,
div.ilAttendanceListPrint th {
  border: 1px solid #d6d6d6;
  padding: 2px;
}
body.ilBodyPrint {
  height: auto;
  background-color: white;
  margin: 10px;
  padding: 0;
}
/* Modules/BookingManager */
.ilTextinfo {
  margin-bottom: 10px;
}
/* Services/InfoScreen */
div.ilInfoScreenSec {
  padding: 0;
  margin-bottom: 20px;
}
div.ilInfoScreenSec h3.ilHeader {
  margin-bottom: 5px;
  display: block;
  /* margin: 10px 0;
	color: @brand-secondary;
	font-size: 120%;
	text-align: right; */
}
.il_InfoScreenProperty {
  padding: 15px;
  vertical-align: top;
  color: #696969;
  font-style: italic;
}
.il_InfoScreenPropertyValue {
  padding: 15px;
  vertical-align: top;
  background-color: #ffffff;
}
.ilInfoScreenSec.form-horizontal .form-group {
  margin: 0;
  background-color: #f9f9f9;
}
.ilInfoScreenSec.form-horizontal .form-group:nth-child(2) .il_InfoScreenPropertyValue {
  /* border-top: 1px solid lighten(@mid-gray, 60%);
		box-shadow: inset 0px 2px 1px -1px white; */
}
.ilInfoScreenSec.form-horizontal {
  background-color: transparent;
}
.ilInfoScreenSec.form-horizontal .control-label {
  padding: 15px;
}
/* Services/Init */
/*
div#il_startup_content {
	padding: 40px 20px 35px;
	box-shadow: inset 0 2px 2px #D0D0D0;
	background-color: #F9F9F9;
}
*/
#il_startup_content form table {
  /* out-commented due to http://www.ilias.de/mantis/view.php?id=10264 */
  /* width: 500px; */
}
.ilStartupSection {
  padding-top: 25px;
}
div.ilStartupSection form.form-horizontal {
  text-align: left;
  width: 40em;
}
div#il_startup_logo img {
  width: 50px;
  height: 50px;
  margin: 15px;
}
/* Services/Bookmarks */
#block_pdbookm_0 #tree_div {
  overflow: auto;
  width: 100%;
}
#block_pdbookm_0 .il_Block #tree_div img {
  height: 20px;
  width: 20px;
}
.iosPdBmListImg {
  height: 20px;
  width: 20px;
}
.iosPdBmListImg[src$="spacer.png"] {
  height: 0;
  width: 0;
}
/* Services/UIComponent/Toolbar */
.ilToolbar .container-fluid {
  padding-left: 0;
}
.ilToolbar.navbar {
  border: 0 none;
  background-color: #f9f9f9;
}
.ilToolbar .ilToolbarItems {
  padding: 0;
}
.ilToolbar .form-control {
  width: auto;
  display: inline-block;
  vertical-align: top;
}
.ilToolbar input[type="file"] {
  display: inline-block;
}
.ilToolbar li {
  border: 0 none;
  margin-right: 15px;
}
.ilToolbar li .navbar-form,
.ilToolbar li .navbar-text {
  padding: 0;
  border: 0 none;
  margin-left: 0;
  margin-right: 0;
  display: inline-block;
}
.ilToolbar li.navbar-text {
  margin-left: 0;
}
.ilToolbar li.ilToolbarSeparator {
  border-left: 1px solid #d8d8d8;
  height: 40px;
}
.ilToolbar li.ilToolbarGroup .navbar-form,
.ilToolbar li.ilToolbarGroup .navbar-text {
  margin-left: 7.5px;
}
.ilToolbar li.ilToolbarGroup .navbar-form:first-child,
.ilToolbar li.ilToolbarGroup .navbar-text:first-child {
  margin-left: 0;
}
.ilToolbar li.ilToolbarGroup .navbar-text {
  margin-right: 0;
}
.ilToolbar .ilToolbarStickyItems {
  float: left;
  margin-left: 15px;
}
.ilToolbar .ilToolbarStickyItems.navbar-nav {
  margin-top: 0;
  margin-bottom: 0;
}
.ilToolbar .ilToolbarStickyItems.navbar-nav .open .dropdown-menu > li > a {
  padding-left: 10px;
}
.ilToolbar .ilToolbarStickyItems > li {
  float: left;
  margin-right: 15px;
}
.ilToolbar .ilToolbarStickyItems > li .navbar-form {
  border: 0 none;
}
.ilToolbar .ilToolbarStickyItems > li.ilToolbarStickyItem {
  border: 0 none;
}
.ilToolbar ul.dropdown-menu > li {
  border: 0 none;
  margin-right: 0;
}
@media only screen and (max-width: 767px) {
  .ilToolbar .container-fluid {
    padding-left: 15px;
  }
  .ilToolbar li {
    border-bottom: 1px solid #d8d8d8;
    margin-right: 0;
  }
  .ilToolbar .ilToolbarStickyItems.navbar-nav .open .dropdown-menu > li > a {
    padding-left: 0;
  }
}
/* Services/UIComponent/Tooltip */
.ui-tooltip-rounded,
.ui-tooltip-rounded .ui-tooltip-content,
.ui-tooltip-tipsy,
.ui-tooltip-tipsy .ui-tooltip-content,
.ui-tooltip-youtube,
.ui-tooltip-youtube .ui-tooltip-content {
  -webkit-border-radius: 4px;
  -moz-border-radius: 4px;
  border-radius: 4px;
}
.ui-tooltip-shadow {
  -webkit-box-shadow: 1px 1px 3px 1px rgba(0, 0, 0, 0.15);
  box-shadow: 1px 1px 3px 1px rgba(0, 0, 0, 0.15);
}
.qtip-default {
  font-size: 12px;
  line-height: 1.5;
}
/*.qtip-default {
	background-color: lighten(@brand-warning, 25%);
	border-color: lighten(@brand-warning, 25%);
	color: #303030;
}

.qtip-default {
	background-color: darken(@brand-secondary, 10%);
	border-color: darken(@brand-secondary, 10%);
	color: white;
}*/
.qtip-default {
  background-color: #607ea5;
  border-color: #607ea5;
  color: white;
}
/* Services/Locator */
ol.breadcrumb {
  margin: 0;
  font-weight: 600;
  padding-left: 15px;
  font-size: .8em;
}
[dir="rtl"] ol.breadcrumb {
  padding-right: 15px;
}
.breadcrumb a {
  /*	color: #a0a0a0; */
}
.breadcrumb > li + li:before {
  /*	 color: #a0a0a0; */
}
/* Services/Rating */
img.ilRatingIcon {
  width: 16px;
  height: 16px;
}
img.ilRatingMarker {
  width: 7px;
  height: 7px;
}
a.ilRating {
  text-decoration: none;
}
div.ilRatingOverlay {
  z-index: 1000 !important;
  padding: 0 5px;
  display: none;
}
.panel {
  -webkit-box-shadow: none;
  box-shadow: none;
  border: 0 none;
}
.panel.panel-primary {
  background: #ffffff;
}
.panel-heading.ilHeader {
  background: #f0f0f0;
  padding-left: 0;
  padding-bottom: 5px;
}
/* Modules/Excercise */
.ilExcAssignmentBody {
  padding: 20px;
  /* background-color: lighten(@body-bg, 2%); */
}
.ilExcAssignmentHead img {
  display: block;
  float: left;
}
.ilExcAssignmentHead h3 {
  padding: 0;
  margin: 4px 0 0 25px;
  font-size: 16px;
}
.ilExcAssignmentHead > div {
  margin: 4px 0 0 25px;
  font-size: 12px;
}
.progress {
  height: 15px;
  min-width: 100px;
}
.progress-bar {
  font-size: 11px;
  line-height: 15px;
  min-width: 30px;
}
/* Services/News */
span.ilNewsRssIcon {
  background-color: #ea6705;
  color: #ffffff;
  min-width: 36px;
  font-size: 10px;
  text-align: center;
  display: inline-block;
  padding: 0 5px;
}
span.ilNewsRssIcon:hover {
  text-decoration: none;
  background-color: #b85104;
}
/* timeline, see http://codepen.io/jasondavis/pen/fDGdK */
.ilTimeline {
  list-style: none;
  padding: 20px 0;
  position: relative;
}
.ilTimeline:before {
  top: 0;
  bottom: 0;
  position: absolute;
  content: " ";
  width: 3px;
  background-color: #d0d0d0;
  left: 50%;
  margin-left: -1.5px;
}
.ilTimeline > li {
  margin-bottom: 20px;
  position: relative;
}
.ilTimeline > li:before,
.ilTimeline > li:after {
  content: " ";
  display: table;
}
.ilTimeline > li:after {
  clear: both;
}
.ilTimeline > li:before,
.ilTimeline > li:after {
  content: " ";
  display: table;
}
.ilTimeline > li:after {
  clear: both;
}
.ilTimeline > li > .ilTimelinePanel {
  width: 44%;
  float: left;
  /*border: 1px solid #d4d4d4;
	border-radius: 2px;*/
  padding: 20px;
  position: relative;
  background: #ffffff;
  /* -webkit-box-shadow: 0 1px 6px rgba(0, 0, 0, 0.175);
	box-shadow: 0 1px 6px rgba(0, 0, 0, 0.175);*/
}
/*.timeline > li > .timeline-panel:before {
	position: absolute;
	top: 26px;
	right: -15px;
	display: inline-block;
	border-top: 15px solid transparent;
	border-left: 15px solid #ccc;
	border-right: 0 solid #ccc;
	border-bottom: 15px solid transparent;
	content: " ";
}*/
.ilTimeline > li > .ilTimelinePanel:after {
  position: absolute;
  top: 27px;
  right: -14px;
  display: inline-block;
  border-top: 14px solid transparent;
  border-left: 14px solid #ffffff;
  border-right: 0 solid #ffffff;
  border-bottom: 14px solid transparent;
  content: " ";
}
.ilTimeline > li > .ilTimelineBadge {
  color: white;
  width: 50px;
  height: 50px;
  padding-top: 8px;
  line-height: 1.2em;
  font-size: 1em;
  text-align: center;
  position: absolute;
  top: 16px;
  left: 50%;
  margin-left: -25px;
  background-color: #999;
  z-index: 100;
  border-radius: 50%;
}
.ilTimeline > li > .ilTimelineBadge > .ilTimelineDay {
  font-size: 1.3em;
}
.ilTimeline > li > .ilTimelineBadge > .ilTimelineMonth {
  font-size: 0.8em;
}
.ilTimeline > li > .ilTimelineBadge > p {
  padding: 0;
  margin: 0;
}
.ilTimeline > li:nth-child(even) > .ilTimelinePanel {
  float: right;
}
.ilTimeline > li:nth-child(even) > .ilTimelinePanel:before {
  border-left-width: 0;
  border-right-width: 15px;
  left: -15px;
  right: auto;
}
.ilTimeline > li:nth-child(even) > .ilTimelinePanel:after {
  border-left-width: 0;
  border-right-width: 14px;
  left: -14px;
  right: auto;
}
.ilNewsTimelineTruncatedText {
  overflow: hidden;
  text-overflow: ellipsis;
  white-space: nowrap;
}
.ilNewsTimelineObjHead img {
  width: 22px;
  height: 22px;
}
.ilNewsTimelinePlayer {
  position: relative;
  z-index: 500;
}
.ilTimeline .media-heading {
  clear: right;
  margin-top: 8px;
}
.ilNewsTimelineUserImage {
  float: left;
  overflow: hidden;
  width: 100px;
}
.ilNewsTimelineContentSection {
  padding-left: 100px;
}
.ilNewsTimelineEditInfo {
  width: 90%;
}
.ilNewsTimelineMoreLoader {
  text-align: center;
}
.ilNewsTimelineMoreLoader img {
  width: 30px;
  height: 30px;
}
/* https://github.com/JoanClaret/jquery-dynamic-max-height */
.dynamic-height-wrap {
  overflow: hidden;
  position: relative;
  -webkit-transition: max-height 0.25s ease-in-out;
  -o-transition: max-height 0.25s ease-in-out;
  transition: max-height 0.25s ease-in-out;
  width: 100%;
}
/* Bottom gradient (optional, but recommended)*/
.dynamic-height-active .dynamic-height-wrap:before {
  background: linear-gradient(to bottom, rgba(240, 249, 255, 0) 0%, #ffffff 100%);
  bottom: 0;
  content: '';
  height: 30px;
  left: 0;
  position: absolute;
  right: 0;
  z-index: 1;
}
.dynamic-height-active .dynamic-show-more {
  display: inline-block;
}
.dynamic-show-more {
  display: none;
}
div.ilSurveyPageEditDropArea {
  border-color: #88be51;
  color: #88be51;
  background-color: #aed389;
}
div.ilSurveyPageEditDropAreaSelected {
  border-color: #88be51;
  color: #88be51;
  background-color: #94c564;
}
div.ilSurveyPageEditAreaDragging {
  border: 2px dashed #434343;
  background-color: #f9f9f9;
  padding: 5px;
}
div.ilSurveyPageEditActionMenu {
  float: right;
  margin: 3px;
}
/* Modules/MediaPool */
#ilMepPreviewContent {
  margin: 0;
  width: 100%;
  padding: 0;
  border: 0;
}
.ilMediaPoolPagePreviewBody {
  background-color: #ffffff;
  height: auto;
}
/* Services/Tags */
.ilTagCloud {
  max-height: 400px;
  overflow: auto;
  font-size: 90%;
}
.ilTag {
  background-color: #75deea;
  /* background-color: lighten(@brand-primary, 10%); */
  color: white;
  display: inline-block;
  white-space: nowrap;
  padding: 1px 5px;
  margin: 2px 4px 2px 0;
  border-radius: 3px;
}
a.ilTag:hover,
a.ilTag:active {
  text-decoration: none;
  color: white;
  background-color: #60eeff;
}
.ilTagRelHigh {
  background-color: #85d1da;
}
.ilTagRelMiddle {
  background-color: #95c5ca;
}
.ilTagRelLow {
  background-color: #a5b8ba;
}
.ilTagRelVeryLow {
  background-color: #b0b0b0;
}
.ilTag.ilHighlighted {
  background-color: #ea6705;
}
#il_tags_modal textarea {
  resize: vertical;
}
/* Services/UIComponent/Checklist */
div.ilChecklist ul {
  list-style-type: none;
  margin: 0;
  padding: 0;
}
div.ilChecklist ul li {
  padding: 0;
  font-size: 90%;
}
div.ilChecklist ul li a,
div.ilChecklist ul li span {
  padding: 5px 5px;
  margin: 0 -5px;
  display: block;
}
div.ilChecklist ul a:hover {
  text-decoration: none;
  color: #557196;
}
div.ilChecklist ul li a:hover {
  background-color: #ffffd0;
}
div.ilChecklist ul li p,
div.ilChecklist ul li p:hover {
  color: #808080;
  font-size: 85%;
  text-decoration: none;
  padding: 0;
  margin-top: 0;
}
div.ilChecklist ul li img {
  width: 18px;
  height: 18px;
  float: right;
}
.ilSetupContent div.ilChecklist {
  min-width: 200px;
}
/* Modules/WorkspaceFolder */
#tbl_wfld.table-striped > tbody > tr > td {
  background-color: transparent;
}
/* Services/FileUpload */
.ilFileUploadEntryProgressPercent {
  font-size: 75%;
}
.ilFileUploadEntryOptions {
  font-size: 90%;
}
.ilFileUploadEntryOptions label.control-label {
  padding-top: 3px;
}
/* Modules/Portfolio */
ul.ilPCMyCoursesCourseList > li {
  margin-bottom: 10px;
}
ul.ilPCMyCoursesObjectiveList > li {
  margin-top: 5px;
  margin-left: 15px;
}
a.ilPCMyCoursesToggle {
  outline: 0;
}
div.ilPCMyCoursesPath {
  margin-bottom: 10px;
  font-size: 90%;
  /* font-style: italic; */
}
/* Services/Awareness */
.ilAwarenessDropDown .popover {
  max-width: 300px;
  color: black;
  min-width: 250px;
}
#awareness-list {
  overflow: auto;
}
.ilAwarenessDropDown .popover-content {
  padding: 0;
}
.ilAwarenessDropDown .media-body,
.ilAwarenessDropDown .media-left,
.ilAwarenessDropDown .media-right {
  display: table-cell;
  vertical-align: top;
}
.ilAwarenessDropDown .media-left {
  padding-right: 10px;
}
.ilAwarenessDropDown .media {
  padding: 10px;
}
#awareness-content .media:hover {
  background-color: #fea;
}
#awareness-content .dropdown-menu {
  position: static;
  float: none;
  -webkit-box-shadow: none;
  box-shadow: none;
}
#awareness-content .media {
  padding: 0;
}
#awareness-content .media-left img {
  width: 45px;
  height: 45px;
}
.ilAwarenessItem {
  border-bottom: 1px solid #e9e9e9;
}
#awareness-content .media-body {
  white-space: nowrap;
}
#awareness-content .media-body {
  padding-top: 8px;
}
#awareness-content .media-body h4,
#awareness-content .media-body p {
  color: #a0a0a0;
  font-size: 12px;
  padding: 5px 3px 0 3px;
  line-height: 1em;
  margin: 0;
}
#awareness-content .media-body h4 {
  padding-top: 0px;
  color: #606060;
  overflow: hidden;
  text-overflow: ellipsis;
  white-space: nowrap;
}
#awareness-content .dropdown-menu {
  background-color: #f0f0f0;
  padding: 10px 0;
  font-size: 12px;
}
#awareness-content .dropdown-menu a {
  color: #606060;
}
#awareness-content .dropdown-menu a:hover {
  color: #202020;
}
#awareness-content .arrow-down {
  width: 0;
  height: 0;
  border-left: 11px solid transparent;
  border-right: 11px solid transparent;
  border-top: 11px solid white;
  margin-top: -10px;
  margin-left: 100px;
}
#awareness_trigger {
  display: block;
}
#awareness_trigger > span {
  display: table-cell;
}
.ilAwarenessDropDown h3.popover-title {
  display: none;
}
.ilAwarenessDropDown .media {
  display: table;
  width: 100%;
}
.ilAwarenessItemRow {
  display: table-row;
  width: 100%;
}
.ilAwarenessDropDown .media-left {
  width: 45px;
}
.ilAwarenessDropDown .media-body {
  /* background-image: url('./templates/default/images/scorm/not_attempted.svg'); */
  background-repeat: no-repeat;
  background-size: 12px 12px;
  background-position: right 10px top 50%;
  /* see http://stackoverflow.com/questions/9789723/css-text-overflow-in-a-table-cell */
  /* and bug #18937 */
  max-width: 0;
}
.ilAwarenessDropDown .media-body.ilAwarenessOnline {
  background-image: url('images/scorm/completed.svg');
}
.ilAwarenessLoader {
  display: block;
  margin: 15px auto;
  width: 30px;
  height: 30px;
}
#il_awrn_filer_btn {
  width: 30px;
}
#il_awrn_filer_btn img {
  width: 10px;
  height: 10px;
}
#awareness-content .ilHighlighted {
  background-color: #ffff9d;
  color: #606060;
}
.ilAwrnBadgeHidden {
  visibility: hidden;
}
/* due to bug #17839 */
#awareness-content .dropdown-backdrop {
  display: none;
  right: auto;
  width: 0px;
}
[data-onscreenchat-inact-userid] {
  opacity: .3 !important;
}
#onscreenchat-container {
  position: fixed;
  bottom: 0;
  left: 0;
  right: 0;
  width: 100%;
  /*height: 100px;*/
  overflow: visible;
  pointer-events: none;
  z-index: 1039;
}
#onscreenchat-container .iosOnScreenChat {
  margin-right: -3px;
}
#onscreenchat-container .popover {
  max-width: 200px;
}
#onscreenchat-container .popover a {
  border: 1px solid white;
  padding: 1px 0 1px 2px;
}
#onscreenchat-container .popover a:hover {
  border: 1px solid silver;
}
#onscreenchat-container .row {
  position: relative;
}
#onscreenchat-container .panel {
  pointer-events: auto;
  margin: 0;
  border: 1px solid #dcdcdc;
}
#onscreenchat-container .panel-heading {
  font-size: 80%;
  padding: 5px 5px 5px 15px;
  pointer-events: auto;
  margin: 0;
  border-bottom: 1px solid #dcdcdc;
  vertical-align: middle;
}
#onscreenchat-container .panel-heading .btn {
  padding: 0 4px;
}
#onscreenchat-container .panel-heading img {
  width: 16px;
  height: 16px;
  vertical-align: sub;
}
#onscreenchat-container .panel-heading .close {
  margin-top: -2px;
  margin-left: 5px;
}
#onscreenchat-container .chat-window-wrapper {
  bottom: 0;
  padding-left: 5px;
  padding-right: 5px;
  width: 278px;
  height: 377px;
}
#onscreenchat-container .chat-window-wrapper .panel-body {
  height: auto;
}
#onscreenchat-container .chat-window-wrapper .chat-img img {
  height: 30px;
  width: 30px;
}
#onscreenchat-container .chat-window-wrapper li.left .chat-img {
  margin-right: 5px;
}
#onscreenchat-container .chat-window-wrapper li.right .chat-img {
  margin-left: 5px;
}
#onscreenchat-container .chat-window-wrapper .iosOnScreenChatBodyMsg {
  overflow-x: hidden;
  overflow-wrap: break-word;
  word-wrap: break-word;
  -ms-hyphens: auto;
  -moz-hyphens: auto;
  -webkit-hyphens: auto;
  hyphens: auto;
}
#onscreenchat-container .chat-window-wrapper .panel-footer {
  position: relative;
}
#onscreenchat-container .chat-window-wrapper .iosOnScreenChatMessagePlaceholder {
  position: absolute;
  z-index: 0;
  border: 0 none !important;
  opacity: .5;
}
#onscreenchat-container .chat-window-wrapper .iosOnScreenChatMessage {
  background-color: transparent;
  position: relative;
  z-index: 1;
  overflow-x: hidden;
  height: auto;
  min-height: 26px;
  max-height: 75px;
  overflow-wrap: break-word;
  word-wrap: break-word;
  -ms-word-break: break-all;
  word-break: break-all;
  word-break: break-word;
  -ms-hyphens: auto;
  -moz-hyphens: auto;
  -webkit-hyphens: auto;
  hyphens: auto;
  cursor: text;
}
#onscreenchat-container .chat-window-wrapper .osc_truncate_username {
  width: 150px;
  white-space: nowrap;
  overflow: hidden;
  text-overflow: ellipsis;
  display: inline-block;
}
#onscreenchat-container .chat-window-wrapper .text-muted-left {
  width: 160px;
  margin-top: -4px;
  text-align: right;
}
#onscreenchat-container .chat-window-wrapper .text-muted-right {
  width: 160px;
  margin-top: -4px;
  text-align: left;
}
#onscreenchat-container .chat-window-wrapper .osc_truncate_username_left {
  width: 160px;
  white-space: nowrap;
  overflow: hidden;
  text-overflow: ellipsis;
  display: inline-block;
  margin-bottom: -5px;
  text-align: right;
}
#onscreenchat-container .chat-window-wrapper .osc_truncate_username_right {
  width: 160px;
  white-space: nowrap;
  overflow: hidden;
  text-overflow: ellipsis;
  display: inline-block;
}
#onscreenchat-container .chat-window-wrapper .chat {
  list-style: none;
  margin: 0;
  padding: 0;
}
#onscreenchat-container .chat-window-wrapper .chat li {
  margin-bottom: 10px;
  padding-bottom: 5px;
  border-bottom: 1px dotted #b3a9a9;
}
#onscreenchat-container .chat-window-wrapper .chat li .chat-body .header strong {
  font-size: .8em;
}
#onscreenchat-container .chat-window-wrapper .chat li .chat-body p {
  margin: 0;
  color: #777;
  font-size: .9em;
}
#onscreenchat-container .chat-window-wrapper .panel .slidedown .glyphicon,
#onscreenchat-container .chat-window-wrapper .chat .glyphicon {
  margin-right: 5px;
}
#onscreenchat-container .chat-window-wrapper .panel-body {
  overflow-y: scroll;
  height: 250px;
}
#onscreenchat-container .chat-window-wrapper .iosOnScreenChatEmoticonsPanel {
  display: block;
  height: 14px;
  width: 14px;
  position: relative;
  margin-top: 5px;
}
#onscreenchat-container .chat-window-wrapper .iosOnScreenChatEmoticonsPanel > a {
  display: block;
  height: 14px;
  width: 14px;
  background: url("../../Services/OnScreenChat/templates/default/images/emoticons_trigger.png") no-repeat;
  background-size: cover;
  z-index: 1000;
}
.iosOnScreenChatModalBody .ui-menu-item {
  padding: 5px;
}
.iosOnScreenChatModalBody .ui-menu-item-wrapper {
  cursor: pointer !important;
}
.ilOnScreenChatSearchLoader {
  vertical-align: middle;
  width: 10px;
  height: 10px;
  margin-left: 5px;
  display: inline-block;
}
.ilOnScreenChatMenuDropDown .iosOnScreenChatDropDownTriggerInactive {
  opacity: .3;
}
.ilOnScreenChatMenuDropDown .iosOnScreenChatHidden {
  visibility: hidden !important;
}
.ilOnScreenChatMenuDropDown .iosOnScreenChatShown {
  visibility: visible !important;
}
.ilOnScreenChatMenuDropDown .badge {
  visibility: hidden;
}
.ilOnScreenChatMenuDropDown .popover {
  max-width: 300px;
  min-width: 300px;
}
.ilOnScreenChatMenuDropDown .popover-content {
  padding: 0;
}
.ilOnScreenChatMenuDropDown .popover-title,
.ilOnScreenChatMenuDropDown .dropdown-header a {
  padding: 3px 10px;
  font-size: 12px;
  line-height: 1.5;
  color: #777 !important;
  white-space: nowrap;
  background-color: #f3f3f3;
}
.ilOnScreenChatMenuDropDown h3.popover-title {
  display: none;
}
.ilOnScreenChatMenuItem {
  position: relative;
  border-bottom: 1px solid #e9e9e9;
  color: black;
}
.ilOnScreenChatMenuItem .media {
  overflow: visible;
  padding: 0;
  cursor: pointer;
}
.ilOnScreenChatMenuItem .media:after {
  content: ".";
  clear: both;
  display: block;
  visibility: hidden;
  height: 0;
}
.ilOnScreenChatMenuItem .media:first-child {
  margin-top: 0;
}
.ilOnScreenChatMenuItem .media-left,
.ilOnScreenChatMenuItem .media-body,
.ilOnScreenChatMenuItem .media-right {
  vertical-align: top;
}
.ilOnScreenChatMenuItem .media-left {
  padding-right: 10px;
  float: left;
}
.ilOnScreenChatMenuItem .media-object {
  width: 50px;
}
.ilOnScreenChatMenuItem .media-body {
  padding: 4px 4px 0 0;
  white-space: nowrap;
  max-width: 100%;
  overflow: visible;
}
.ilOnScreenChatMenuItem .media-body.info {
  white-space: normal !important;
  padding-left: 4px !important;
  padding-bottom: 4px !important;
  font-size: 12px;
}
.ilOnScreenChatMenuItem .media-body.info a {
  color: #557196 !important;
}
.ilOnScreenChatMenuItem .media-body p,
.ilOnScreenChatMenuItem .media-body h4 {
  font-size: 12px;
  padding: 0 3px 0 0;
  line-height: 1em;
  margin: 0;
}
.ilOnScreenChatMenuItem .media-body h4 {
  padding-top: 0;
  color: #606060;
}
.ilOnScreenChatMenuItem .media-body .media-heading {
  text-overflow: ellipsis;
  overflow: hidden;
}
.ilOnScreenChatMenuItem .media-body .media-heading a {
  color: #557196 !important;
}
.ilOnScreenChatMenuItem .media-body p {
  color: #a0a0a0;
}
.ilOnScreenChatMenuItem .media-body p.lastMessage {
  padding: 3px 3px 3px 0;
  text-overflow: ellipsis;
  overflow: hidden;
  color: #606060;
}
.ilOnScreenChatMenuItem .media-body p a {
  color: #557196 !important;
}
/* Services/UIComponent/Modal */
.modal-body .jstree li {
  overflow: hidden;
  text-overflow: ellipsis;
}
.modal-body .jstree a {
  display: inline;
}
/* Services/Badge */
img.ilBadgeImage {
  max-width: 150px;
  max-height: 150px;
}
img.ilBadgeImageThumbnail {
  max-width: 50px;
  max-height: 50px;
}
img.ilBadgeImageModal {
  margin: auto;
}
div.ilBadgeBackpackPanelContent {
  min-height: 200px;
}
div.ilBadgeBackpackPanelContent img {
  margin: auto;
}
span.ilProfileBadge {
  display: inline-block;
  padding: 5px;
}
/*!
 * Datetimepicker for Bootstrap 3
 * version : 4.17.37
 * https://github.com/Eonasdan/bootstrap-datetimepicker/
 */
/* see variables.less
@bs-datetimepicker-timepicker-font-size: 1.2em;
@bs-datetimepicker-active-bg: @btn-primary-bg;
@bs-datetimepicker-active-color: @btn-primary-color;
@bs-datetimepicker-border-radius: @border-radius-base;
@bs-datetimepicker-btn-hover-bg: @gray-lighter;
@bs-datetimepicker-disabled-color: @gray-light;
@bs-datetimepicker-alternate-color: @gray-light;
@bs-datetimepicker-secondary-border-color: #ccc;
@bs-datetimepicker-secondary-border-color-rgba: rgba(0, 0, 0, 0.2);
@bs-datetimepicker-primary-border-color: white;
@bs-datetimepicker-text-shadow: 0 -1px 0 rgba(0, 0, 0, 0.25);
*/
.bootstrap-datetimepicker-widget {
  list-style: none;
}
.bootstrap-datetimepicker-widget.dropdown-menu {
  margin: 2px 0;
  padding: 4px;
  width: 19em;
}
@media (min-width: 768px) {
  .bootstrap-datetimepicker-widget.dropdown-menu.timepicker-sbs {
    width: 38em;
  }
}
@media (min-width: 992px) {
  .bootstrap-datetimepicker-widget.dropdown-menu.timepicker-sbs {
    width: 38em;
  }
}
@media (min-width: 1200px) {
  .bootstrap-datetimepicker-widget.dropdown-menu.timepicker-sbs {
    width: 38em;
  }
}
.bootstrap-datetimepicker-widget.dropdown-menu:before,
.bootstrap-datetimepicker-widget.dropdown-menu:after {
  content: '';
  display: inline-block;
  position: absolute;
}
.bootstrap-datetimepicker-widget.dropdown-menu.bottom:before {
  border-left: 7px solid transparent;
  border-right: 7px solid transparent;
  border-bottom: 7px solid #cccccc;
  border-bottom-color: rgba(0, 0, 0, 0.2);
  top: -7px;
  left: 7px;
}
.bootstrap-datetimepicker-widget.dropdown-menu.bottom:after {
  border-left: 6px solid transparent;
  border-right: 6px solid transparent;
  border-bottom: 6px solid #ffffff;
  top: -6px;
  left: 8px;
}
.bootstrap-datetimepicker-widget.dropdown-menu.top:before {
  border-left: 7px solid transparent;
  border-right: 7px solid transparent;
  border-top: 7px solid #cccccc;
  border-top-color: rgba(0, 0, 0, 0.2);
  bottom: -7px;
  left: 6px;
}
.bootstrap-datetimepicker-widget.dropdown-menu.top:after {
  border-left: 6px solid transparent;
  border-right: 6px solid transparent;
  border-top: 6px solid #ffffff;
  bottom: -6px;
  left: 7px;
}
.bootstrap-datetimepicker-widget.dropdown-menu.pull-right:before {
  left: auto;
  right: 6px;
}
.bootstrap-datetimepicker-widget.dropdown-menu.pull-right:after {
  left: auto;
  right: 7px;
}
.bootstrap-datetimepicker-widget .list-unstyled {
  margin: 0;
}
.bootstrap-datetimepicker-widget a[data-action] {
  padding: 6px 0;
}
.bootstrap-datetimepicker-widget a[data-action]:active {
  -webkit-box-shadow: none;
  box-shadow: none;
}
.bootstrap-datetimepicker-widget .timepicker-hour,
.bootstrap-datetimepicker-widget .timepicker-minute,
.bootstrap-datetimepicker-widget .timepicker-second {
  width: 54px;
  font-weight: bold;
  font-size: 1.2em;
  margin: 0;
}
.bootstrap-datetimepicker-widget button[data-action] {
  padding: 6px;
}
.bootstrap-datetimepicker-widget .btn[data-action="incrementHours"]::after {
  position: absolute;
  width: 1px;
  height: 1px;
  margin: -1px;
  padding: 0;
  overflow: hidden;
  clip: rect(0, 0, 0, 0);
  border: 0;
  content: "Increment Hours";
}
.bootstrap-datetimepicker-widget .btn[data-action="incrementMinutes"]::after {
  position: absolute;
  width: 1px;
  height: 1px;
  margin: -1px;
  padding: 0;
  overflow: hidden;
  clip: rect(0, 0, 0, 0);
  border: 0;
  content: "Increment Minutes";
}
.bootstrap-datetimepicker-widget .btn[data-action="decrementHours"]::after {
  position: absolute;
  width: 1px;
  height: 1px;
  margin: -1px;
  padding: 0;
  overflow: hidden;
  clip: rect(0, 0, 0, 0);
  border: 0;
  content: "Decrement Hours";
}
.bootstrap-datetimepicker-widget .btn[data-action="decrementMinutes"]::after {
  position: absolute;
  width: 1px;
  height: 1px;
  margin: -1px;
  padding: 0;
  overflow: hidden;
  clip: rect(0, 0, 0, 0);
  border: 0;
  content: "Decrement Minutes";
}
.bootstrap-datetimepicker-widget .btn[data-action="showHours"]::after {
  position: absolute;
  width: 1px;
  height: 1px;
  margin: -1px;
  padding: 0;
  overflow: hidden;
  clip: rect(0, 0, 0, 0);
  border: 0;
  content: "Show Hours";
}
.bootstrap-datetimepicker-widget .btn[data-action="showMinutes"]::after {
  position: absolute;
  width: 1px;
  height: 1px;
  margin: -1px;
  padding: 0;
  overflow: hidden;
  clip: rect(0, 0, 0, 0);
  border: 0;
  content: "Show Minutes";
}
.bootstrap-datetimepicker-widget .btn[data-action="togglePeriod"]::after {
  position: absolute;
  width: 1px;
  height: 1px;
  margin: -1px;
  padding: 0;
  overflow: hidden;
  clip: rect(0, 0, 0, 0);
  border: 0;
  content: "Toggle AM/PM";
}
.bootstrap-datetimepicker-widget .btn[data-action="clear"]::after {
  position: absolute;
  width: 1px;
  height: 1px;
  margin: -1px;
  padding: 0;
  overflow: hidden;
  clip: rect(0, 0, 0, 0);
  border: 0;
  content: "Clear the picker";
}
.bootstrap-datetimepicker-widget .btn[data-action="today"]::after {
  position: absolute;
  width: 1px;
  height: 1px;
  margin: -1px;
  padding: 0;
  overflow: hidden;
  clip: rect(0, 0, 0, 0);
  border: 0;
  content: "Set the date to today";
}
.bootstrap-datetimepicker-widget .picker-switch {
  text-align: center;
}
.bootstrap-datetimepicker-widget .picker-switch::after {
  position: absolute;
  width: 1px;
  height: 1px;
  margin: -1px;
  padding: 0;
  overflow: hidden;
  clip: rect(0, 0, 0, 0);
  border: 0;
  content: "Toggle Date and Time Screens";
}
.bootstrap-datetimepicker-widget .picker-switch td {
  padding: 0;
  margin: 0;
  height: auto;
  width: auto;
  line-height: inherit;
}
.bootstrap-datetimepicker-widget .picker-switch td span {
  line-height: 2.5;
  height: 2.5em;
  width: 100%;
}
.bootstrap-datetimepicker-widget table {
  width: 100%;
  margin: 0;
}
.bootstrap-datetimepicker-widget table td,
.bootstrap-datetimepicker-widget table th {
  text-align: center;
  border-radius: 0px;
}
.bootstrap-datetimepicker-widget table th {
  height: 20px;
  line-height: 20px;
  width: 20px;
}
.bootstrap-datetimepicker-widget table th.picker-switch {
  width: 145px;
}
.bootstrap-datetimepicker-widget table th.disabled,
.bootstrap-datetimepicker-widget table th.disabled:hover {
  background: none;
  color: #777777;
  cursor: not-allowed;
}
.bootstrap-datetimepicker-widget table th.prev::after {
  position: absolute;
  width: 1px;
  height: 1px;
  margin: -1px;
  padding: 0;
  overflow: hidden;
  clip: rect(0, 0, 0, 0);
  border: 0;
  content: "Previous Month";
}
.bootstrap-datetimepicker-widget table th.next::after {
  position: absolute;
  width: 1px;
  height: 1px;
  margin: -1px;
  padding: 0;
  overflow: hidden;
  clip: rect(0, 0, 0, 0);
  border: 0;
  content: "Next Month";
}
.bootstrap-datetimepicker-widget table thead tr:first-child th {
  cursor: pointer;
}
.bootstrap-datetimepicker-widget table thead tr:first-child th:hover {
  background: #eeeeee;
}
.bootstrap-datetimepicker-widget table td {
  height: 54px;
  line-height: 54px;
  width: 54px;
}
.bootstrap-datetimepicker-widget table td.cw {
  font-size: .8em;
  height: 20px;
  line-height: 20px;
  color: #777777;
}
.bootstrap-datetimepicker-widget table td.day {
  height: 20px;
  line-height: 20px;
  width: 20px;
}
.bootstrap-datetimepicker-widget table td.day:hover,
.bootstrap-datetimepicker-widget table td.hour:hover,
.bootstrap-datetimepicker-widget table td.minute:hover,
.bootstrap-datetimepicker-widget table td.second:hover {
  background: #eeeeee;
  cursor: pointer;
}
.bootstrap-datetimepicker-widget table td.old,
.bootstrap-datetimepicker-widget table td.new {
  color: #777777;
}
.bootstrap-datetimepicker-widget table td.today {
  position: relative;
}
.bootstrap-datetimepicker-widget table td.today:before {
  content: '';
  display: inline-block;
  border: solid transparent;
  border-width: 0 0 7px 7px;
  border-bottom-color: #4c6586;
  border-top-color: rgba(0, 0, 0, 0.2);
  position: absolute;
  bottom: 4px;
  right: 4px;
}
.bootstrap-datetimepicker-widget table td.active,
.bootstrap-datetimepicker-widget table td.active:hover {
  background-color: #4c6586;
  color: #ffffff;
  text-shadow: 0 -1px 0 rgba(0, 0, 0, 0.25);
}
.bootstrap-datetimepicker-widget table td.active.today:before {
  border-bottom-color: white;
}
.bootstrap-datetimepicker-widget table td.disabled,
.bootstrap-datetimepicker-widget table td.disabled:hover {
  background: none;
  color: #777777;
  cursor: not-allowed;
}
.bootstrap-datetimepicker-widget table td span {
  display: inline-block;
  width: 54px;
  height: 54px;
  line-height: 54px;
  margin: 2px 1.5px;
  cursor: pointer;
  border-radius: 0px;
}
.bootstrap-datetimepicker-widget table td span:hover {
  background: #eeeeee;
}
.bootstrap-datetimepicker-widget table td span.active {
  background-color: #4c6586;
  color: #ffffff;
  text-shadow: 0 -1px 0 rgba(0, 0, 0, 0.25);
}
.bootstrap-datetimepicker-widget table td span.old {
  color: #777777;
}
.bootstrap-datetimepicker-widget table td span.disabled,
.bootstrap-datetimepicker-widget table td span.disabled:hover {
  background: none;
  color: #777777;
  cursor: not-allowed;
}
.bootstrap-datetimepicker-widget.usetwentyfour td.hour {
  height: 27px;
  line-height: 27px;
}
.bootstrap-datetimepicker-widget.wider {
  width: 21em;
}
.bootstrap-datetimepicker-widget .datepicker-decades .decade {
  line-height: 1.8em !important;
}
.input-group.date .input-group-addon {
  cursor: pointer;
}
.noMargin {
  margin: 0;
}
div.editLink {
  padding-right: 1em;
}
[dir="rtl"] div.editLink {
  padding-right: 0;
  padding-left: 1em;
}
img[src$="icon_checked.svg"] {
  height: 11px;
  margin: 0 6px 0 5px;
  opacity: 0.5;
  width: 11px;
}
[dir="rtl"] img[src$="icon_checked.svg"] {
  margin: 0 5px 0 6px;
}
.glyphicon-ok {
  font-size: 11px;
  text-align: center;
}
div.ilNewObjectSelector {
  display: inline-block;
  margin-bottom: 8px;
  padding: 0 10px;
  width: 100%;
}
div.ilNewObjectSelector > .btn-group {
  display: block;
  width: 100%;
}
div.ilNewObjectSelector > .btn-group #ilAdvSelListAnchorText_asl {
  float: right;
}
div.ilNewObjectSelector > .btn-group .dropdown-menu.pull-right {
  top: 30px;
}
[dir="rtl"] div.ilNewObjectSelector > .btn-group #ilAdvSelListAnchorText_asl {
  float: left;
}
.pdMailRow .imageSpace {
  margin-left: 40px;
}
.pdMailRow > img {
  margin: 2px 0;
  max-width: 30px;
}
[dir="rtl"] .pdMailRow .imageSpace {
  margin-left: 0;
  margin-right: 40px;
}
[dir="rtl"] .radio label,
[dir="rtl"] .checkbox label {
  padding-left: 0;
  padding-right: 20px;
}
[dir="rtl"] .radio input[type="radio"],
[dir="rtl"] .radio-inline input[type="radio"],
[dir="rtl"] .checkbox input[type="checkbox"],
[dir="rtl"] .checkbox-inline input[type="checkbox"] {
  margin-left: 0;
  margin-right: -20px;
}
.il_InfoScreenSection {
  padding: 10px 10px 0;
}
.il_InfoScreenSection > .ilFloatRight {
  padding-bottom: 4px;
  padding-right: 4px;
}
[dir="rtl"] .il_InfoScreenSection > .ilFloatRight {
  padding-right: 0;
  padding-left: 4px;
}
.yui-panel-container {
  color: #333333;
}
.mceEditor,
.mceLayout {
  width: 100% !important;
}
table.mceLayout {
  table-layout: fixed;
}
.mceIframeContainer iframe {
  max-width: 100%;
}
table.mceToolbar {
  table-layout: fixed;
  display: inline-block;
  float: left;
  height: auto !important;
  max-width: 100%;
}
table.mceToolbar tbody,
table.mceToolbar tr,
table.mceToolbar td {
  display: inline-block;
  white-space: normal !important;
}
.alert > a {
  text-decoration: underline;
}
.alert > a.btn {
  text-decoration: none;
}
#ilAdvSelListAnchorText_asl + ul.dropdown-menu > li > div.row,
#ilAdvSelListAnchorText_asl + .dropdown-backdrop + ul.dropdown-menu > li > div.row,
#mm_adm_tr + span + ul.dropdown-menu > li > div.row,
#mm_adm_tr + ul.dropdown-menu > li > div.row {
  width: 750px;
}
@media only screen and (max-width: 767px) {
  #ilAdvSelListAnchorText_asl + ul.dropdown-menu > li > div.row,
  #ilAdvSelListAnchorText_asl + .dropdown-backdrop + ul.dropdown-menu > li > div.row,
  #mm_adm_tr + span + ul.dropdown-menu > li > div.row,
  #mm_adm_tr + ul.dropdown-menu > li > div.row {
    width: 100% !important;
    margin: 0;
  }
}
/* basic responsiveness (beta)

   The following section targets smartphones.

   iPads come with a device width of 768, the iPhone with 320, most smartphones seem to
   use a width under 640px, so 640 seems to be a good choice here.
   If you make any changes in this query, please add a reason to this comment and if possible an url that
   backs this decision.

   List of common devices width values: http://cssmediaqueries.com/target/
   Google recommending 640px: https://developers.google.com/webmasters/smartphone-sites/details

   */
@media only screen and (max-width: 767px) {
  html {
    -webkit-text-size-adjust: none;
  }
  .ilContainerWidth {
    padding: 0 15px;
  }
  div.il_HeaderInner {
    color: #222;
    margin-bottom: 5px;
    padding: 15px;
  }
  textarea {
    max-width: 100%;
  }
  input,
  select {
    max-width: 100%;
  }
  /* height: auto; messes e.g. survey progress bar */
  img {
    max-width: 100%;
  }
  div.ilc_Mob img {
    height: auto !important;
  }
  img.olTileImage {
    max-width: none;
  }
  div.ilFrame {
    margin: 0;
    width: 100%;
  }
  .ilFrameFixedWidthHeader div.ilHeaderBanner {
    max-width: 100%;
    height: 40px !important;
    padding: 0;
  }
  div.ilTableOuter {
    max-width: 100%;
    overflow: auto;
  }
  .table-responsive .dropdown-menu {
    position: relative;
  }
  a#il_mhead_t_focus {
    font-size: 20px;
  }
  h1.ilHeader {
    padding-top: 5px;
  }
  #headerimage {
    width: 35px;
    height: 35px;
    margin-top: 2px;
    margin-right: 7px;
  }
  /* @import "less/Services/MainMenu/delos_sm.less"; */
  /* @import "less/Services/UIComponent/Tabs/delos_sm.less"; */
  /* @import "less/Services/Form/delos_sm.less"; */
  /* Modules/Forum */
  .ilFrmPostRow div.ilForm,
  .ilFrmPostRow div.ilForm input[type=text],
  .ilFrmPostRow div.ilForm textarea {
    width: 100%;
  }
  .ilFrmPostRow div.ilForm div.ilFormValue {
    width: auto;
  }
  .ilFrmPostRow img.ilUserIcon {
    width: 50px;
    height: 50px;
  }
  .ilFrmPostTitle {
    margin-top: 5px;
    font-size: 100%;
  }
  .ilFrmPostContentContainer {
    width: 100%;
  }
  /* Services/Init */
  div#il_startup_logo img {
    margin: 10px;
    max-width: 100%;
  }
  div.ilStartupFrame {
    width: 100%;
  }
  div#il_startup_content {
    padding: 10px;
  }
  #il_startup_content form table {
    width: auto;
  }
  div.ilStartupSection form.form-horizontal {
    width: auto;
  }
  .ilStartupSection {
    padding-top: 15px;
  }
  /* Services/MainMenu */
  #il_screen_id,
  .ilTopTitle {
    display: none;
  }
  .ilTopTitleVisible {
    display: block;
  }
  .ilMainHeader {
    height: auto;
  }
  .ilMainHeader.ilTopFixed {
    height: 0;
  }
  .ilMainHeader > header > .row > a.navbar-brand {
    height: 0;
    padding: 0;
  }
  .ilMainHeader > header > .row > a.navbar-brand > img {
    position: fixed;
    top: 0;
    left: 0;
    height: 40px;
    width: 40px;
  }
  [dir="rtl"] .ilMainHeader > header > .row > a.navbar-brand > img {
    left: auto;
    right: 0;
  }
  #ilTopBar.ilTopBar {
    z-index: 1030;
  }
  .ilMainMenu.ilTopFixed {
    position: fixed;
    top: 40px;
    border-bottom: 0 none;
  }
  .ilFixedTopSpacer,
  .ilFixedTopSpacerBarOnly {
    margin-top: 40px;
  }
  nav#ilTopNav {
    min-height: 0;
    display: block;
    padding: 0;
  }
  #ilTopBarNav {
    margin-right: 0;
  }
  #ilTopNav {
    margin: 0;
  }
  #ilTopNav.navbar {
    min-height: 0;
    padding-top: 0;
  }
  #ilTopNav.navbar-default {
    background-color: #f9f9f9;
  }
  #ilTopNav .navbar-text {
    color: #607ea5;
  }
  #ilTopNav .navbar-nav {
    float: none;
    margin-left: 0;
  }
  #ilTopNav .navbar-nav > li > a {
    margin: 0 10px 0 0;
    padding: 5px 10px 6px;
    border-top: 0;
    color: #5d5d5d;
  }
  #ilTopNav .navbar-nav > .active > a,
  #ilTopNav .navbar-nav > .open > a,
  #ilTopNav .navbar-nav > .active > a:hover,
  #ilTopNav .navbar-nav > .open > a:hover,
  #ilTopNav .navbar-nav > .active > a:active,
  #ilTopNav .navbar-nav > .open > a:active,
  #ilTopNav .navbar-nav > .active > a:focus,
  #ilTopNav .navbar-nav > .open > a:focus {
    border-top: 0 none;
    background-color: inherit;
    -webkit-box-shadow: none;
    box-shadow: none;
  }
  #ilTopNav .dropdown-menu {
    float: none;
    left: auto;
    right: auto;
  }
  #ilTopNav .navbar-toggle:hover {
    background-color: #aeaeae;
  }
  #ilTopNav .navbar-toggle .icon-bar {
    background-color: white;
  }
  #ilTopNav button.navbar-toggle {
    position: fixed;
    top: 0;
    left: 40px;
    height: 40px;
    border-radius: 0;
    border-width: 0;
    background-color: #767676;
    color: #f5f5f5;
    display: block;
    margin: 0;
  }
  [dir="rtl"] #ilTopNav .navbar-nav {
    margin-right: 0;
  }
  [dir="rtl"] #ilTopNav button.navbar-toggle {
    left: auto;
    right: 40px;
  }
  div.ilTopMemberView {
    display: none;
  }
  /* --- Services/COPage ---*/
  .ilTinyInfo {
    display: none;
  }
  div.ilTinyMenuSection,
  #ilTinyMenuButtons {
    border-right: 0px;
    margin: 3px 3px 3px 0px;
    float: left;
    height: 28px;
    padding: 0 10px 0 0;
  }
  /* Services/News */
  .ilTimeline:before {
    left: 90%;
  }
  .ilTimeline > li > .ilTimelinePanel {
    width: 80%;
  }
  .ilTimeline > li > .ilTimelineBadge {
    left: 90%;
  }
  .ilTimeline > li:nth-child(even) > .ilTimelinePanel {
    float: left;
  }
  .ilTimeline > li:nth-child(even) > .ilTimelinePanel:before {
    border-left-width: 15px;
    border-right-width: 0;
    right: auto;
    right: -15px;
  }
  .ilTimeline > li:nth-child(even) > .ilTimelinePanel:after {
    border-left-width: 14px;
    border-right-width: 0;
    left: auto;
    right: -14px;
  }
  div.ilGoogleMap {
    max-width: 100%;
  }
  /* at last temporary, since it overlaps content */
  a.ilTreeView,
  .ilLeftNav {
    display: none;
  }
  /* no idea why needed, but this one fixes the drop downs in the small media view (e.g. main menu) */
  .navbar-nav {
    margin: 7.5px 0px;
  }
}
/* print css */
@media print {
  * {
    text-shadow: none !important;
    color: black !important;
    background: transparent !important;
    box-shadow: none !important;
  }
  a,
  a:visited {
    text-decoration: underline;
  }
  a[href]:after {
    content: " (" attr(href) ")";
  }
  abbr[title]:after {
    content: " (" attr(title) ")";
  }
  a[href^="javascript:"]:after,
  a[href^="#"]:after {
    content: "";
  }
  pre,
  blockquote {
    border: 1px solid #999;
    page-break-inside: avoid;
  }
  thead {
    display: table-header-group;
  }
  tr,
  img {
    page-break-inside: avoid;
  }
  img {
    max-width: 100% !important;
  }
  p,
  h2,
  h3 {
    orphans: 3;
    widows: 3;
  }
  h2,
  h3 {
    page-break-after: avoid;
  }
  select {
    background: white !important;
  }
  .navbar {
    display: none;
  }
  .table td,
  .table th {
    background-color: white !important;
  }
  .btn > .caret,
  .dropup > .btn > .caret {
    border-top-color: black !important;
  }
  .label {
    border: 1px solid black;
  }
  .table {
    border-collapse: collapse !important;
  }
  .table-bordered th,
  .table-bordered td {
    border: 1px solid #ddd !important;
  }
  #ilTopBar,
  .osdNotificationContainer,
  .ilMainHeader,
  .ilMainMenu,
  .ilTreeView,
  .btn,
  #ilTab,
  #ilSubTab,
  #minheight,
  #ilFooter {
    display: none;
  }
  #mainspacekeeper {
    padding: 0;
  }
  .ilLeftNavSpace {
    margin-left: 0 !important;
  }
  div.ilTabContentOuter {
    border: none;
  }
  div.ilFileDropTargetOverlay {
    display: none;
  }
  a[href]:after {
    content: "";
  }
}<|MERGE_RESOLUTION|>--- conflicted
+++ resolved
@@ -6268,11 +6268,7 @@
   overflow-wrap: break-word;
 }
 .il-card .caption:nth-of-type(1n+3) {
-<<<<<<< HEAD
   border-top: 1px solid #dddddd;
-=======
-  border-top: 1px solid #ddd;
->>>>>>> df5606f2
 }
 .il-deck .row {
   margin-left: 0;
@@ -6406,7 +6402,9 @@
   color: #333333;
   padding: 0;
 }
-<<<<<<< HEAD
+.il-btn-month .dropdown-menu {
+  min-width: 250px;
+}
 .btn-tag {
   display: inline-block;
   white-space: nowrap;
@@ -6436,10 +6434,6 @@
 .btn-tag.btn-tag-relevance-veryhigh {
   background-color: #75deea;
   color: #000000;
-=======
-.il-btn-month .dropdown-menu {
-  min-width: 250px;
->>>>>>> df5606f2
 }
 h6.il-divider {
   padding: 3px 6px;
@@ -6462,7 +6456,7 @@
   margin: 3px 0;
 }
 .il-item {
-  background-color: white;
+  background-color: #ffffff;
   position: relative;
   padding: 20px;
 }
@@ -6477,7 +6471,7 @@
   margin: 0 0 10px 0;
   border: 0 none;
   background: none;
-  border-bottom: dashed 2px #E0E0E0;
+  border-bottom: dashed 2px #e0e0e0;
 }
 .il-item .dropdown {
   float: right;
