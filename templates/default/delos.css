--- conflicted
+++ resolved
@@ -2228,44 +2228,7 @@
     display: none !important;
   }
 }
-<<<<<<< HEAD
-.l-bar__container,
-.l-bar__group {
-  display: flex;
-  flex-direction: row;
-  flex-wrap: wrap;
-  align-items: center;
-}
-
-.l-bar__container:not(:empty) {
-  margin-bottom: -9px;
-}
-.l-bar__container:not(:empty).l-bar__container--space-between {
-  justify-content: space-between;
-}
-
-.l-bar__container > .l-bar__group {
-  margin-right: 15px;
-}
-.l-bar__container > .l-bar__group:last-child {
-  margin-right: 0;
-}
-
-.l-bar__container > .l-bar__element,
-.l-bar__group > .l-bar__element {
-  margin-right: 3px;
-  margin-bottom: 9px;
-}
-.l-bar__container > .l-bar__element:last-child,
-.l-bar__group > .l-bar__element:last-child {
-  margin-right: 0;
-}
-
-/*
-* Elements
-*/
-=======
->>>>>>> 431c960b
+
 * {
   box-sizing: border-box;
 }
