@font-face {
  font-family: 'Open Sans';
  src: url('fonts/OpenSansWeb/OpenSans-Regular.woff2') format('woff2'), url('fonts/OpenSansWeb/OpenSans-Regular.woff') format('woff'), url('fonts/OpenSansWeb/OpenSans-Regular.ttf') format('truetype');
  font-weight: 400;
  font-style: normal;
}
@font-face {
  font-family: 'Open Sans';
  src: url('fonts/OpenSansWeb/OpenSans-Bold.woff2') format('woff2'), url('fonts/OpenSansWeb/OpenSans-Bold.woff') format('woff'), url('fonts/OpenSansWeb/OpenSans-Bold.ttf') format('truetype');
  font-weight: 700;
  font-style: normal;
}
@font-face {
  font-family: 'Open Sans';
  src: url('fonts/OpenSansWeb/OpenSans-Italic.woff2') format('woff2'), url('fonts/OpenSansWeb/OpenSans-Italic.woff') format('woff'), url('fonts/OpenSansWeb/OpenSans-Italic.ttf') format('truetype');
  font-weight: 400;
  font-style: italic;
}
@font-face {
  font-family: 'Open Sans';
  src: url('fonts/OpenSansWeb/OpenSans-BoldItalic.woff2') format('woff2'), url('fonts/OpenSansWeb/OpenSans-BoldItalic.woff') format('woff'), url('fonts/OpenSansWeb/OpenSans-BoldItalic.ttf') format('truetype');
  font-weight: 700;
  font-style: italic;
}
@font-face {
  font-family: 'Open Sans';
  src: url('fonts/OpenSansWeb/OpenSans-Light.woff2') format('woff2'), url('fonts/OpenSansWeb/OpenSans-Light.woff') format('woff'), url('fonts/OpenSansWeb/OpenSans-Light.ttf') format('truetype');
  font-weight: 300;
  font-style: normal;
}
@font-face {
  font-family: 'Open Sans';
  src: url('fonts/OpenSansWeb/OpenSans-LightItalic.woff2') format('woff2'), url('fonts/OpenSansWeb/OpenSans-LightItalic.woff') format('woff'), url('fonts/OpenSansWeb/OpenSans-LightItalic.ttf') format('truetype');
  font-weight: 300;
  font-style: italic;
}
@font-face {
  font-family: 'Open Sans';
  src: url('fonts/OpenSansWeb/OpenSans-Semibold.woff2') format('woff2'), url('fonts/OpenSansWeb/OpenSans-Semibold.woff') format('woff'), url('fonts/OpenSansWeb/OpenSans-Semibold.ttf') format('truetype');
  font-weight: 600;
  font-style: normal;
}
@font-face {
  font-family: 'Open Sans';
  src: url('fonts/OpenSansWeb/OpenSans-SemiboldItalic.woff2') format('woff2'), url('fonts/OpenSansWeb/OpenSans-SemiboldItalic.woff') format('woff'), url('fonts/OpenSansWeb/OpenSans-SemiboldItalic.ttf') format('truetype');
  font-weight: 600;
  font-style: italic;
}
@font-face {
  font-family: 'Open Sans';
  src: url('fonts/OpenSansWeb/OpenSans-ExtraBold.woff2') format('woff2'), url('fonts/OpenSansWeb/OpenSans-ExtraBold.woff') format('woff'), url('fonts/OpenSansWeb/OpenSans-ExtraBold.ttf') format('truetype');
  font-weight: 800;
  font-style: normal;
}
@font-face {
  font-family: 'Open Sans';
  src: url('fonts/OpenSansWeb/OpenSans-ExtraBoldItalic.woff2') format('woff2'), url('fonts/OpenSansWeb/OpenSans-ExtraBoldItalic.woff') format('woff'), url('fonts/OpenSansWeb/OpenSans-ExtraBoldItalic.ttf') format('truetype');
  font-weight: 800;
  font-style: italic;
}
/* rtl-review is this font safe for RTL languages? */
/* rtl-review */
[dir="ltr"] * {
  direction: ltr;
  unicode-bidi: embed;
}
[dir="rtl"] * {
  text-align: right;
  direction: rtl;
  unicode-bidi: embed;
}
bdo[dir="ltr"] {
  direction: ltr;
  unicode-bidi: bidi-override;
}
bdo[dir="rtl"] {
  direction: rtl;
  unicode-bidi: bidi-override;
}
/*
/* rtl-review */
/* with specifics imports 
add [dir="rtl"] SELECTOR ([dir="ltr"] is default)
to elements with different left/right margin, padding, border, position, float, clear, text-align and, when needed, Background-position.
In theory, you should also invert shadow... but i think we could postpone this to another release...
All parts that aren't checked yet are actually marked with "rtl-review"
*/
/*! normalize.css v3.0.1 | MIT License | git.io/normalize */
html {
  font-family: sans-serif;
  -ms-text-size-adjust: 100%;
  -webkit-text-size-adjust: 100%;
}
body {
  margin: 0;
}
article,
aside,
details,
figcaption,
figure,
footer,
header,
hgroup,
main,
nav,
section,
summary {
  display: block;
}
audio,
canvas,
progress,
video {
  display: inline-block;
  vertical-align: baseline;
}
audio:not([controls]) {
  display: none;
  height: 0;
}
[hidden],
template {
  display: none;
}
a {
  background: transparent;
}
a:active,
a:hover {
  outline: 0;
}
abbr[title] {
  border-bottom: 1px dotted;
}
b,
strong {
  font-weight: bold;
}
dfn {
  font-style: italic;
}
h1 {
  font-size: 2em;
  margin: 0.67em 0;
}
mark {
  background: #ff0;
  color: #000;
}
small {
  font-size: 80%;
}
sub,
sup {
  font-size: 75%;
  line-height: 0;
  position: relative;
  vertical-align: baseline;
}
sup {
  top: -0.5em;
}
sub {
  bottom: -0.25em;
}
img {
  border: 0;
}
svg:not(:root) {
  overflow: hidden;
}
figure {
  margin: 1em 40px;
}
hr {
  -moz-box-sizing: content-box;
  box-sizing: content-box;
  height: 0;
}
pre {
  overflow: auto;
}
code,
kbd,
pre,
samp {
  font-family: monospace, monospace;
  font-size: 1em;
}
button,
input,
optgroup,
select,
textarea {
  color: inherit;
  font: inherit;
  margin: 0;
}
button {
  overflow: visible;
}
button,
select {
  text-transform: none;
}
button,
html input[type="button"],
input[type="reset"],
input[type="submit"] {
  -webkit-appearance: button;
  cursor: pointer;
}
button[disabled],
html input[disabled] {
  cursor: default;
}
button::-moz-focus-inner,
input::-moz-focus-inner {
  border: 0;
  padding: 0;
}
input {
  line-height: normal;
}
input[type="checkbox"],
input[type="radio"] {
  box-sizing: border-box;
  padding: 0;
}
input[type="number"]::-webkit-inner-spin-button,
input[type="number"]::-webkit-outer-spin-button {
  height: auto;
}
input[type="search"] {
  -webkit-appearance: textfield;
  -moz-box-sizing: content-box;
  -webkit-box-sizing: content-box;
  box-sizing: content-box;
}
input[type="search"]::-webkit-search-cancel-button,
input[type="search"]::-webkit-search-decoration {
  -webkit-appearance: none;
}
fieldset {
  border: 1px solid #c0c0c0;
  margin: 0 2px;
  padding: 0.35em 0.625em 0.75em;
}
legend {
  border: 0;
  padding: 0;
}
textarea {
  overflow: auto;
}
optgroup {
  font-weight: bold;
}
table {
  border-collapse: collapse;
  border-spacing: 0;
}
td,
th {
  padding: 0;
}
@font-face {
  font-family: 'Glyphicons Halflings';
  src: url('../../Services/UICore/lib/bootstrap-3.2.0/fonts/glyphicons-halflings-regular.eot');
  src: url('../../Services/UICore/lib/bootstrap-3.2.0/fonts/glyphicons-halflings-regular.eot?#iefix') format('embedded-opentype'), url('../../Services/UICore/lib/bootstrap-3.2.0/fonts/glyphicons-halflings-regular.woff') format('woff'), url('../../Services/UICore/lib/bootstrap-3.2.0/fonts/glyphicons-halflings-regular.ttf') format('truetype'), url('../../Services/UICore/lib/bootstrap-3.2.0/fonts/glyphicons-halflings-regular.svg#glyphicons_halflingsregular') format('svg');
}
.glyphicon {
  position: relative;
  top: 1px;
  display: inline-block;
  font-family: 'Glyphicons Halflings';
  font-style: normal;
  font-weight: normal;
  line-height: 1;
  -webkit-font-smoothing: antialiased;
  -moz-osx-font-smoothing: grayscale;
}
.glyphicon-asterisk:before {
  content: "\2a";
}
.glyphicon-plus:before {
  content: "\2b";
}
.glyphicon-euro:before {
  content: "\20ac";
}
.glyphicon-minus:before {
  content: "\2212";
}
.glyphicon-cloud:before {
  content: "\2601";
}
.glyphicon-envelope:before {
  content: "\2709";
}
.glyphicon-pencil:before {
  content: "\270f";
}
.glyphicon-glass:before {
  content: "\e001";
}
.glyphicon-music:before {
  content: "\e002";
}
.glyphicon-search:before {
  content: "\e003";
}
.glyphicon-heart:before {
  content: "\e005";
}
.glyphicon-star:before {
  content: "\e006";
}
.glyphicon-star-empty:before {
  content: "\e007";
}
.glyphicon-user:before {
  content: "\e008";
}
.glyphicon-film:before {
  content: "\e009";
}
.glyphicon-th-large:before {
  content: "\e010";
}
.glyphicon-th:before {
  content: "\e011";
}
.glyphicon-th-list:before {
  content: "\e012";
}
.glyphicon-ok:before {
  content: "\e013";
}
.glyphicon-remove:before {
  content: "\e014";
}
.glyphicon-zoom-in:before {
  content: "\e015";
}
.glyphicon-zoom-out:before {
  content: "\e016";
}
.glyphicon-off:before {
  content: "\e017";
}
.glyphicon-signal:before {
  content: "\e018";
}
.glyphicon-cog:before {
  content: "\e019";
}
.glyphicon-trash:before {
  content: "\e020";
}
.glyphicon-home:before {
  content: "\e021";
}
.glyphicon-file:before {
  content: "\e022";
}
.glyphicon-time:before {
  content: "\e023";
}
.glyphicon-road:before {
  content: "\e024";
}
.glyphicon-download-alt:before {
  content: "\e025";
}
.glyphicon-download:before {
  content: "\e026";
}
.glyphicon-upload:before {
  content: "\e027";
}
.glyphicon-inbox:before {
  content: "\e028";
}
.glyphicon-play-circle:before {
  content: "\e029";
}
.glyphicon-repeat:before {
  content: "\e030";
}
.glyphicon-refresh:before {
  content: "\e031";
}
.glyphicon-list-alt:before {
  content: "\e032";
}
.glyphicon-lock:before {
  content: "\e033";
}
.glyphicon-flag:before {
  content: "\e034";
}
.glyphicon-headphones:before {
  content: "\e035";
}
.glyphicon-volume-off:before {
  content: "\e036";
}
.glyphicon-volume-down:before {
  content: "\e037";
}
.glyphicon-volume-up:before {
  content: "\e038";
}
.glyphicon-qrcode:before {
  content: "\e039";
}
.glyphicon-barcode:before {
  content: "\e040";
}
.glyphicon-tag:before {
  content: "\e041";
}
.glyphicon-tags:before {
  content: "\e042";
}
.glyphicon-book:before {
  content: "\e043";
}
.glyphicon-bookmark:before {
  content: "\e044";
}
.glyphicon-print:before {
  content: "\e045";
}
.glyphicon-camera:before {
  content: "\e046";
}
.glyphicon-font:before {
  content: "\e047";
}
.glyphicon-bold:before {
  content: "\e048";
}
.glyphicon-italic:before {
  content: "\e049";
}
.glyphicon-text-height:before {
  content: "\e050";
}
.glyphicon-text-width:before {
  content: "\e051";
}
.glyphicon-align-left:before {
  content: "\e052";
}
.glyphicon-align-center:before {
  content: "\e053";
}
.glyphicon-align-right:before {
  content: "\e054";
}
.glyphicon-align-justify:before {
  content: "\e055";
}
.glyphicon-list:before {
  content: "\e056";
}
.glyphicon-indent-left:before {
  content: "\e057";
}
.glyphicon-indent-right:before {
  content: "\e058";
}
.glyphicon-facetime-video:before {
  content: "\e059";
}
.glyphicon-picture:before {
  content: "\e060";
}
.glyphicon-map-marker:before {
  content: "\e062";
}
.glyphicon-adjust:before {
  content: "\e063";
}
.glyphicon-tint:before {
  content: "\e064";
}
.glyphicon-edit:before {
  content: "\e065";
}
.glyphicon-share:before {
  content: "\e066";
}
.glyphicon-check:before {
  content: "\e067";
}
.glyphicon-move:before {
  content: "\e068";
}
.glyphicon-step-backward:before {
  content: "\e069";
}
.glyphicon-fast-backward:before {
  content: "\e070";
}
.glyphicon-backward:before {
  content: "\e071";
}
.glyphicon-play:before {
  content: "\e072";
}
.glyphicon-pause:before {
  content: "\e073";
}
.glyphicon-stop:before {
  content: "\e074";
}
.glyphicon-forward:before {
  content: "\e075";
}
.glyphicon-fast-forward:before {
  content: "\e076";
}
.glyphicon-step-forward:before {
  content: "\e077";
}
.glyphicon-eject:before {
  content: "\e078";
}
.glyphicon-chevron-left:before {
  content: "\e079";
}
.glyphicon-chevron-right:before {
  content: "\e080";
}
.glyphicon-plus-sign:before {
  content: "\e081";
}
.glyphicon-minus-sign:before {
  content: "\e082";
}
.glyphicon-remove-sign:before {
  content: "\e083";
}
.glyphicon-ok-sign:before {
  content: "\e084";
}
.glyphicon-question-sign:before {
  content: "\e085";
}
.glyphicon-info-sign:before {
  content: "\e086";
}
.glyphicon-screenshot:before {
  content: "\e087";
}
.glyphicon-remove-circle:before {
  content: "\e088";
}
.glyphicon-ok-circle:before {
  content: "\e089";
}
.glyphicon-ban-circle:before {
  content: "\e090";
}
.glyphicon-arrow-left:before {
  content: "\e091";
}
.glyphicon-arrow-right:before {
  content: "\e092";
}
.glyphicon-arrow-up:before {
  content: "\e093";
}
.glyphicon-arrow-down:before {
  content: "\e094";
}
.glyphicon-share-alt:before {
  content: "\e095";
}
.glyphicon-resize-full:before {
  content: "\e096";
}
.glyphicon-resize-small:before {
  content: "\e097";
}
.glyphicon-exclamation-sign:before {
  content: "\e101";
}
.glyphicon-gift:before {
  content: "\e102";
}
.glyphicon-leaf:before {
  content: "\e103";
}
.glyphicon-fire:before {
  content: "\e104";
}
.glyphicon-eye-open:before {
  content: "\e105";
}
.glyphicon-eye-close:before {
  content: "\e106";
}
.glyphicon-warning-sign:before {
  content: "\e107";
}
.glyphicon-plane:before {
  content: "\e108";
}
.glyphicon-calendar:before {
  content: "\e109";
}
.glyphicon-random:before {
  content: "\e110";
}
.glyphicon-comment:before {
  content: "\e111";
}
.glyphicon-magnet:before {
  content: "\e112";
}
.glyphicon-chevron-up:before {
  content: "\e113";
}
.glyphicon-chevron-down:before {
  content: "\e114";
}
.glyphicon-retweet:before {
  content: "\e115";
}
.glyphicon-shopping-cart:before {
  content: "\e116";
}
.glyphicon-folder-close:before {
  content: "\e117";
}
.glyphicon-folder-open:before {
  content: "\e118";
}
.glyphicon-resize-vertical:before {
  content: "\e119";
}
.glyphicon-resize-horizontal:before {
  content: "\e120";
}
.glyphicon-hdd:before {
  content: "\e121";
}
.glyphicon-bullhorn:before {
  content: "\e122";
}
.glyphicon-bell:before {
  content: "\e123";
}
.glyphicon-certificate:before {
  content: "\e124";
}
.glyphicon-thumbs-up:before {
  content: "\e125";
}
.glyphicon-thumbs-down:before {
  content: "\e126";
}
.glyphicon-hand-right:before {
  content: "\e127";
}
.glyphicon-hand-left:before {
  content: "\e128";
}
.glyphicon-hand-up:before {
  content: "\e129";
}
.glyphicon-hand-down:before {
  content: "\e130";
}
.glyphicon-circle-arrow-right:before {
  content: "\e131";
}
.glyphicon-circle-arrow-left:before {
  content: "\e132";
}
.glyphicon-circle-arrow-up:before {
  content: "\e133";
}
.glyphicon-circle-arrow-down:before {
  content: "\e134";
}
.glyphicon-globe:before {
  content: "\e135";
}
.glyphicon-wrench:before {
  content: "\e136";
}
.glyphicon-tasks:before {
  content: "\e137";
}
.glyphicon-filter:before {
  content: "\e138";
}
.glyphicon-briefcase:before {
  content: "\e139";
}
.glyphicon-fullscreen:before {
  content: "\e140";
}
.glyphicon-dashboard:before {
  content: "\e141";
}
.glyphicon-paperclip:before {
  content: "\e142";
}
.glyphicon-heart-empty:before {
  content: "\e143";
}
.glyphicon-link:before {
  content: "\e144";
}
.glyphicon-phone:before {
  content: "\e145";
}
.glyphicon-pushpin:before {
  content: "\e146";
}
.glyphicon-usd:before {
  content: "\e148";
}
.glyphicon-gbp:before {
  content: "\e149";
}
.glyphicon-sort:before {
  content: "\e150";
}
.glyphicon-sort-by-alphabet:before {
  content: "\e151";
}
.glyphicon-sort-by-alphabet-alt:before {
  content: "\e152";
}
.glyphicon-sort-by-order:before {
  content: "\e153";
}
.glyphicon-sort-by-order-alt:before {
  content: "\e154";
}
.glyphicon-sort-by-attributes:before {
  content: "\e155";
}
.glyphicon-sort-by-attributes-alt:before {
  content: "\e156";
}
.glyphicon-unchecked:before {
  content: "\e157";
}
.glyphicon-expand:before {
  content: "\e158";
}
.glyphicon-collapse-down:before {
  content: "\e159";
}
.glyphicon-collapse-up:before {
  content: "\e160";
}
.glyphicon-log-in:before {
  content: "\e161";
}
.glyphicon-flash:before {
  content: "\e162";
}
.glyphicon-log-out:before {
  content: "\e163";
}
.glyphicon-new-window:before {
  content: "\e164";
}
.glyphicon-record:before {
  content: "\e165";
}
.glyphicon-save:before {
  content: "\e166";
}
.glyphicon-open:before {
  content: "\e167";
}
.glyphicon-saved:before {
  content: "\e168";
}
.glyphicon-import:before {
  content: "\e169";
}
.glyphicon-export:before {
  content: "\e170";
}
.glyphicon-send:before {
  content: "\e171";
}
.glyphicon-floppy-disk:before {
  content: "\e172";
}
.glyphicon-floppy-saved:before {
  content: "\e173";
}
.glyphicon-floppy-remove:before {
  content: "\e174";
}
.glyphicon-floppy-save:before {
  content: "\e175";
}
.glyphicon-floppy-open:before {
  content: "\e176";
}
.glyphicon-credit-card:before {
  content: "\e177";
}
.glyphicon-transfer:before {
  content: "\e178";
}
.glyphicon-cutlery:before {
  content: "\e179";
}
.glyphicon-header:before {
  content: "\e180";
}
.glyphicon-compressed:before {
  content: "\e181";
}
.glyphicon-earphone:before {
  content: "\e182";
}
.glyphicon-phone-alt:before {
  content: "\e183";
}
.glyphicon-tower:before {
  content: "\e184";
}
.glyphicon-stats:before {
  content: "\e185";
}
.glyphicon-sd-video:before {
  content: "\e186";
}
.glyphicon-hd-video:before {
  content: "\e187";
}
.glyphicon-subtitles:before {
  content: "\e188";
}
.glyphicon-sound-stereo:before {
  content: "\e189";
}
.glyphicon-sound-dolby:before {
  content: "\e190";
}
.glyphicon-sound-5-1:before {
  content: "\e191";
}
.glyphicon-sound-6-1:before {
  content: "\e192";
}
.glyphicon-sound-7-1:before {
  content: "\e193";
}
.glyphicon-copyright-mark:before {
  content: "\e194";
}
.glyphicon-registration-mark:before {
  content: "\e195";
}
.glyphicon-cloud-download:before {
  content: "\e197";
}
.glyphicon-cloud-upload:before {
  content: "\e198";
}
.glyphicon-tree-conifer:before {
  content: "\e199";
}
.glyphicon-tree-deciduous:before {
  content: "\e200";
}
* {
  -webkit-box-sizing: border-box;
  -moz-box-sizing: border-box;
  box-sizing: border-box;
}
*:before,
*:after {
  -webkit-box-sizing: border-box;
  -moz-box-sizing: border-box;
  box-sizing: border-box;
}
html {
  font-size: 10px;
  -webkit-tap-highlight-color: rgba(0, 0, 0, 0);
}
body {
  font-family: 'Open Sans', Verdana, Arial, Helvetica, sans-serif;
  font-size: 14px;
  line-height: 1.42857143;
  color: #333333;
  background-color: #f0f0f0;
}
input,
button,
select,
textarea {
  font-family: inherit;
  font-size: inherit;
  line-height: inherit;
}
a {
  color: #557196;
  text-decoration: none;
}
a:hover,
a:focus {
  color: #3a4c65;
  text-decoration: underline;
}
a:focus {
  outline: thin dotted;
  outline: 5px auto -webkit-focus-ring-color;
  outline-offset: -2px;
}
figure {
  margin: 0;
}
img {
  vertical-align: middle;
}
.img-responsive,
.thumbnail > img,
.thumbnail a > img,
.carousel-inner > .item > img,
.carousel-inner > .item > a > img {
  display: block;
  width: 100% \9;
  max-width: 100%;
  height: auto;
}
.img-rounded {
  border-radius: 0px;
}
.img-thumbnail {
  padding: 4px;
  line-height: 1.42857143;
  background-color: #f0f0f0;
  border: 1px solid #ddd;
  border-radius: 0px;
  -webkit-transition: all 0.2s ease-in-out;
  -o-transition: all 0.2s ease-in-out;
  transition: all 0.2s ease-in-out;
  display: inline-block;
  width: 100% \9;
  max-width: 100%;
  height: auto;
}
.img-circle {
  border-radius: 50%;
}
hr {
  margin-top: 20px;
  margin-bottom: 20px;
  border: 0;
  border-top: 1px solid #eeeeee;
}
.sr-only {
  position: absolute;
  width: 1px;
  height: 1px;
  margin: -1px;
  padding: 0;
  overflow: hidden;
  clip: rect(0, 0, 0, 0);
  border: 0;
}
.sr-only-focusable:active,
.sr-only-focusable:focus {
  position: static;
  width: auto;
  height: auto;
  margin: 0;
  overflow: visible;
  clip: auto;
}
h1,
h2,
h3,
h4,
h5,
h6,
.h1,
.h2,
.h3,
.h4,
.h5,
.h6 {
  font-family: inherit;
  font-weight: 500;
  line-height: 1.1;
  color: inherit;
}
h1 small,
h2 small,
h3 small,
h4 small,
h5 small,
h6 small,
.h1 small,
.h2 small,
.h3 small,
.h4 small,
.h5 small,
.h6 small,
h1 .small,
h2 .small,
h3 .small,
h4 .small,
h5 .small,
h6 .small,
.h1 .small,
.h2 .small,
.h3 .small,
.h4 .small,
.h5 .small,
.h6 .small {
  font-weight: normal;
  line-height: 1;
  color: #777777;
}
h1,
.h1,
h2,
.h2,
h3,
.h3 {
  margin-top: 20px;
  margin-bottom: 10px;
}
h1 small,
.h1 small,
h2 small,
.h2 small,
h3 small,
.h3 small,
h1 .small,
.h1 .small,
h2 .small,
.h2 .small,
h3 .small,
.h3 .small {
  font-size: 65%;
}
h4,
.h4,
h5,
.h5,
h6,
.h6 {
  margin-top: 10px;
  margin-bottom: 10px;
}
h4 small,
.h4 small,
h5 small,
.h5 small,
h6 small,
.h6 small,
h4 .small,
.h4 .small,
h5 .small,
.h5 .small,
h6 .small,
.h6 .small {
  font-size: 75%;
}
h1,
.h1 {
  font-size: 22px;
}
h2,
.h2 {
  font-size: 19px;
}
h3,
.h3 {
  font-size: 19px;
}
h4,
.h4 {
  font-size: 17px;
}
h5,
.h5 {
  font-size: 16px;
}
h6,
.h6 {
  font-size: 14px;
}
p {
  margin: 0 0 10px;
}
.lead {
  margin-bottom: 20px;
  font-size: 16px;
  font-weight: 300;
  line-height: 1.4;
}
@media (min-width: 768px) {
  .lead {
    font-size: 21px;
  }
}
small,
.small {
  font-size: 85%;
}
cite {
  font-style: normal;
}
mark,
.mark {
  background-color: #fcf8e3;
  padding: .2em;
}
.text-left {
  text-align: left;
}
.text-right {
  text-align: right;
}
.text-center {
  text-align: center;
}
.text-justify {
  text-align: justify;
}
.text-nowrap {
  white-space: nowrap;
}
.text-lowercase {
  text-transform: lowercase;
}
.text-uppercase {
  text-transform: uppercase;
}
.text-capitalize {
  text-transform: capitalize;
}
.text-muted {
  color: #777777;
}
.text-primary {
  color: #4c6586;
}
a.text-primary:hover {
  color: #3a4c65;
}
.text-success {
  color: #3c763d;
}
a.text-success:hover {
  color: #2b542c;
}
.text-info {
  color: #31708f;
}
a.text-info:hover {
  color: #245269;
}
.text-warning {
  color: #8a6d3b;
}
a.text-warning:hover {
  color: #66512c;
}
.text-danger {
  color: #a94442;
}
a.text-danger:hover {
  color: #843534;
}
.bg-primary {
  color: #fff;
  background-color: #4c6586;
}
a.bg-primary:hover {
  background-color: #3a4c65;
}
.bg-success {
  background-color: #dff0d8;
}
a.bg-success:hover {
  background-color: #c1e2b3;
}
.bg-info {
  background-color: #d9edf7;
}
a.bg-info:hover {
  background-color: #afd9ee;
}
.bg-warning {
  background-color: #fcf8e3;
}
a.bg-warning:hover {
  background-color: #f7ecb5;
}
.bg-danger {
  background-color: #f2dede;
}
a.bg-danger:hover {
  background-color: #e4b9b9;
}
.page-header {
  padding-bottom: 9px;
  margin: 40px 0 20px;
  border-bottom: 1px solid #eeeeee;
}
ul,
ol {
  margin-top: 0;
  margin-bottom: 10px;
}
ul ul,
ol ul,
ul ol,
ol ol {
  margin-bottom: 0;
}
.list-unstyled {
  padding-left: 0;
  list-style: none;
}
.list-inline {
  padding-left: 0;
  list-style: none;
  margin-left: -5px;
}
.list-inline > li {
  display: inline-block;
  padding-left: 5px;
  padding-right: 5px;
}
dl {
  margin-top: 0;
  margin-bottom: 20px;
}
dt,
dd {
  line-height: 1.42857143;
}
dt {
  font-weight: bold;
}
dd {
  margin-left: 0;
}
@media (min-width: 768px) {
  .dl-horizontal dt {
    float: left;
    width: 160px;
    clear: left;
    text-align: right;
    overflow: hidden;
    text-overflow: ellipsis;
    white-space: nowrap;
  }
  .dl-horizontal dd {
    margin-left: 180px;
  }
}
abbr[title],
abbr[data-original-title] {
  cursor: help;
  border-bottom: 1px dotted #777777;
}
.initialism {
  font-size: 90%;
  text-transform: uppercase;
}
blockquote {
  padding: 10px 20px;
  margin: 0 0 20px;
  font-size: 17.5px;
  border-left: 5px solid #eeeeee;
}
blockquote p:last-child,
blockquote ul:last-child,
blockquote ol:last-child {
  margin-bottom: 0;
}
blockquote footer,
blockquote small,
blockquote .small {
  display: block;
  font-size: 80%;
  line-height: 1.42857143;
  color: #777777;
}
blockquote footer:before,
blockquote small:before,
blockquote .small:before {
  content: '\2014 \00A0';
}
.blockquote-reverse,
blockquote.pull-right {
  padding-right: 15px;
  padding-left: 0;
  border-right: 5px solid #eeeeee;
  border-left: 0;
  text-align: right;
}
.blockquote-reverse footer:before,
blockquote.pull-right footer:before,
.blockquote-reverse small:before,
blockquote.pull-right small:before,
.blockquote-reverse .small:before,
blockquote.pull-right .small:before {
  content: '';
}
.blockquote-reverse footer:after,
blockquote.pull-right footer:after,
.blockquote-reverse small:after,
blockquote.pull-right small:after,
.blockquote-reverse .small:after,
blockquote.pull-right .small:after {
  content: '\00A0 \2014';
}
blockquote:before,
blockquote:after {
  content: "";
}
address {
  margin-bottom: 20px;
  font-style: normal;
  line-height: 1.42857143;
}
code,
kbd,
pre,
samp {
  font-family: Menlo, Monaco, Consolas, "Courier New", monospace;
}
code {
  padding: 2px 4px;
  font-size: 90%;
  color: #c7254e;
  background-color: #f9f2f4;
  border-radius: 0px;
}
kbd {
  padding: 2px 4px;
  font-size: 90%;
  color: white;
  background-color: #333;
  border-radius: 0px;
  box-shadow: inset 0 -1px 0 rgba(0, 0, 0, 0.25);
}
kbd kbd {
  padding: 0;
  font-size: 100%;
  box-shadow: none;
}
pre {
  display: block;
  padding: 9.5px;
  margin: 0 0 10px;
  font-size: 13px;
  line-height: 1.42857143;
  word-break: break-all;
  word-wrap: break-word;
  color: #333333;
  background-color: #f5f5f5;
  border: 1px solid #ccc;
  border-radius: 0px;
}
pre code {
  padding: 0;
  font-size: inherit;
  color: inherit;
  white-space: pre-wrap;
  background-color: transparent;
  border-radius: 0;
}
.pre-scrollable {
  max-height: 340px;
  overflow-y: scroll;
}
.container {
  margin-right: auto;
  margin-left: auto;
  padding-left: 15px;
  padding-right: 15px;
}
@media (min-width: 768px) {
  .container {
    width: 750px;
  }
}
@media (min-width: 992px) {
  .container {
    width: 970px;
  }
}
@media (min-width: 1200px) {
  .container {
    width: 1170px;
  }
}
.container-fluid {
  margin-right: auto;
  margin-left: auto;
  padding-left: 15px;
  padding-right: 15px;
}
.row {
  margin-left: -15px;
  margin-right: -15px;
}
.col-xs-1, .col-sm-1, .col-md-1, .col-lg-1, .col-xs-2, .col-sm-2, .col-md-2, .col-lg-2, .col-xs-3, .col-sm-3, .col-md-3, .col-lg-3, .col-xs-4, .col-sm-4, .col-md-4, .col-lg-4, .col-xs-5, .col-sm-5, .col-md-5, .col-lg-5, .col-xs-6, .col-sm-6, .col-md-6, .col-lg-6, .col-xs-7, .col-sm-7, .col-md-7, .col-lg-7, .col-xs-8, .col-sm-8, .col-md-8, .col-lg-8, .col-xs-9, .col-sm-9, .col-md-9, .col-lg-9, .col-xs-10, .col-sm-10, .col-md-10, .col-lg-10, .col-xs-11, .col-sm-11, .col-md-11, .col-lg-11, .col-xs-12, .col-sm-12, .col-md-12, .col-lg-12 {
  position: relative;
  min-height: 1px;
  padding-left: 15px;
  padding-right: 15px;
}
.col-xs-1, .col-xs-2, .col-xs-3, .col-xs-4, .col-xs-5, .col-xs-6, .col-xs-7, .col-xs-8, .col-xs-9, .col-xs-10, .col-xs-11, .col-xs-12 {
  float: left;
}
.col-xs-12 {
  width: 100%;
}
.col-xs-11 {
  width: 91.66666667%;
}
.col-xs-10 {
  width: 83.33333333%;
}
.col-xs-9 {
  width: 75%;
}
.col-xs-8 {
  width: 66.66666667%;
}
.col-xs-7 {
  width: 58.33333333%;
}
.col-xs-6 {
  width: 50%;
}
.col-xs-5 {
  width: 41.66666667%;
}
.col-xs-4 {
  width: 33.33333333%;
}
.col-xs-3 {
  width: 25%;
}
.col-xs-2 {
  width: 16.66666667%;
}
.col-xs-1 {
  width: 8.33333333%;
}
.col-xs-pull-12 {
  right: 100%;
}
.col-xs-pull-11 {
  right: 91.66666667%;
}
.col-xs-pull-10 {
  right: 83.33333333%;
}
.col-xs-pull-9 {
  right: 75%;
}
.col-xs-pull-8 {
  right: 66.66666667%;
}
.col-xs-pull-7 {
  right: 58.33333333%;
}
.col-xs-pull-6 {
  right: 50%;
}
.col-xs-pull-5 {
  right: 41.66666667%;
}
.col-xs-pull-4 {
  right: 33.33333333%;
}
.col-xs-pull-3 {
  right: 25%;
}
.col-xs-pull-2 {
  right: 16.66666667%;
}
.col-xs-pull-1 {
  right: 8.33333333%;
}
.col-xs-pull-0 {
  right: auto;
}
.col-xs-push-12 {
  left: 100%;
}
.col-xs-push-11 {
  left: 91.66666667%;
}
.col-xs-push-10 {
  left: 83.33333333%;
}
.col-xs-push-9 {
  left: 75%;
}
.col-xs-push-8 {
  left: 66.66666667%;
}
.col-xs-push-7 {
  left: 58.33333333%;
}
.col-xs-push-6 {
  left: 50%;
}
.col-xs-push-5 {
  left: 41.66666667%;
}
.col-xs-push-4 {
  left: 33.33333333%;
}
.col-xs-push-3 {
  left: 25%;
}
.col-xs-push-2 {
  left: 16.66666667%;
}
.col-xs-push-1 {
  left: 8.33333333%;
}
.col-xs-push-0 {
  left: auto;
}
.col-xs-offset-12 {
  margin-left: 100%;
}
.col-xs-offset-11 {
  margin-left: 91.66666667%;
}
.col-xs-offset-10 {
  margin-left: 83.33333333%;
}
.col-xs-offset-9 {
  margin-left: 75%;
}
.col-xs-offset-8 {
  margin-left: 66.66666667%;
}
.col-xs-offset-7 {
  margin-left: 58.33333333%;
}
.col-xs-offset-6 {
  margin-left: 50%;
}
.col-xs-offset-5 {
  margin-left: 41.66666667%;
}
.col-xs-offset-4 {
  margin-left: 33.33333333%;
}
.col-xs-offset-3 {
  margin-left: 25%;
}
.col-xs-offset-2 {
  margin-left: 16.66666667%;
}
.col-xs-offset-1 {
  margin-left: 8.33333333%;
}
.col-xs-offset-0 {
  margin-left: 0%;
}
@media (min-width: 768px) {
  .col-sm-1, .col-sm-2, .col-sm-3, .col-sm-4, .col-sm-5, .col-sm-6, .col-sm-7, .col-sm-8, .col-sm-9, .col-sm-10, .col-sm-11, .col-sm-12 {
    float: left;
  }
  .col-sm-12 {
    width: 100%;
  }
  .col-sm-11 {
    width: 91.66666667%;
  }
  .col-sm-10 {
    width: 83.33333333%;
  }
  .col-sm-9 {
    width: 75%;
  }
  .col-sm-8 {
    width: 66.66666667%;
  }
  .col-sm-7 {
    width: 58.33333333%;
  }
  .col-sm-6 {
    width: 50%;
  }
  .col-sm-5 {
    width: 41.66666667%;
  }
  .col-sm-4 {
    width: 33.33333333%;
  }
  .col-sm-3 {
    width: 25%;
  }
  .col-sm-2 {
    width: 16.66666667%;
  }
  .col-sm-1 {
    width: 8.33333333%;
  }
  .col-sm-pull-12 {
    right: 100%;
  }
  .col-sm-pull-11 {
    right: 91.66666667%;
  }
  .col-sm-pull-10 {
    right: 83.33333333%;
  }
  .col-sm-pull-9 {
    right: 75%;
  }
  .col-sm-pull-8 {
    right: 66.66666667%;
  }
  .col-sm-pull-7 {
    right: 58.33333333%;
  }
  .col-sm-pull-6 {
    right: 50%;
  }
  .col-sm-pull-5 {
    right: 41.66666667%;
  }
  .col-sm-pull-4 {
    right: 33.33333333%;
  }
  .col-sm-pull-3 {
    right: 25%;
  }
  .col-sm-pull-2 {
    right: 16.66666667%;
  }
  .col-sm-pull-1 {
    right: 8.33333333%;
  }
  .col-sm-pull-0 {
    right: auto;
  }
  .col-sm-push-12 {
    left: 100%;
  }
  .col-sm-push-11 {
    left: 91.66666667%;
  }
  .col-sm-push-10 {
    left: 83.33333333%;
  }
  .col-sm-push-9 {
    left: 75%;
  }
  .col-sm-push-8 {
    left: 66.66666667%;
  }
  .col-sm-push-7 {
    left: 58.33333333%;
  }
  .col-sm-push-6 {
    left: 50%;
  }
  .col-sm-push-5 {
    left: 41.66666667%;
  }
  .col-sm-push-4 {
    left: 33.33333333%;
  }
  .col-sm-push-3 {
    left: 25%;
  }
  .col-sm-push-2 {
    left: 16.66666667%;
  }
  .col-sm-push-1 {
    left: 8.33333333%;
  }
  .col-sm-push-0 {
    left: auto;
  }
  .col-sm-offset-12 {
    margin-left: 100%;
  }
  .col-sm-offset-11 {
    margin-left: 91.66666667%;
  }
  .col-sm-offset-10 {
    margin-left: 83.33333333%;
  }
  .col-sm-offset-9 {
    margin-left: 75%;
  }
  .col-sm-offset-8 {
    margin-left: 66.66666667%;
  }
  .col-sm-offset-7 {
    margin-left: 58.33333333%;
  }
  .col-sm-offset-6 {
    margin-left: 50%;
  }
  .col-sm-offset-5 {
    margin-left: 41.66666667%;
  }
  .col-sm-offset-4 {
    margin-left: 33.33333333%;
  }
  .col-sm-offset-3 {
    margin-left: 25%;
  }
  .col-sm-offset-2 {
    margin-left: 16.66666667%;
  }
  .col-sm-offset-1 {
    margin-left: 8.33333333%;
  }
  .col-sm-offset-0 {
    margin-left: 0%;
  }
}
@media (min-width: 992px) {
  .col-md-1, .col-md-2, .col-md-3, .col-md-4, .col-md-5, .col-md-6, .col-md-7, .col-md-8, .col-md-9, .col-md-10, .col-md-11, .col-md-12 {
    float: left;
  }
  .col-md-12 {
    width: 100%;
  }
  .col-md-11 {
    width: 91.66666667%;
  }
  .col-md-10 {
    width: 83.33333333%;
  }
  .col-md-9 {
    width: 75%;
  }
  .col-md-8 {
    width: 66.66666667%;
  }
  .col-md-7 {
    width: 58.33333333%;
  }
  .col-md-6 {
    width: 50%;
  }
  .col-md-5 {
    width: 41.66666667%;
  }
  .col-md-4 {
    width: 33.33333333%;
  }
  .col-md-3 {
    width: 25%;
  }
  .col-md-2 {
    width: 16.66666667%;
  }
  .col-md-1 {
    width: 8.33333333%;
  }
  .col-md-pull-12 {
    right: 100%;
  }
  .col-md-pull-11 {
    right: 91.66666667%;
  }
  .col-md-pull-10 {
    right: 83.33333333%;
  }
  .col-md-pull-9 {
    right: 75%;
  }
  .col-md-pull-8 {
    right: 66.66666667%;
  }
  .col-md-pull-7 {
    right: 58.33333333%;
  }
  .col-md-pull-6 {
    right: 50%;
  }
  .col-md-pull-5 {
    right: 41.66666667%;
  }
  .col-md-pull-4 {
    right: 33.33333333%;
  }
  .col-md-pull-3 {
    right: 25%;
  }
  .col-md-pull-2 {
    right: 16.66666667%;
  }
  .col-md-pull-1 {
    right: 8.33333333%;
  }
  .col-md-pull-0 {
    right: auto;
  }
  .col-md-push-12 {
    left: 100%;
  }
  .col-md-push-11 {
    left: 91.66666667%;
  }
  .col-md-push-10 {
    left: 83.33333333%;
  }
  .col-md-push-9 {
    left: 75%;
  }
  .col-md-push-8 {
    left: 66.66666667%;
  }
  .col-md-push-7 {
    left: 58.33333333%;
  }
  .col-md-push-6 {
    left: 50%;
  }
  .col-md-push-5 {
    left: 41.66666667%;
  }
  .col-md-push-4 {
    left: 33.33333333%;
  }
  .col-md-push-3 {
    left: 25%;
  }
  .col-md-push-2 {
    left: 16.66666667%;
  }
  .col-md-push-1 {
    left: 8.33333333%;
  }
  .col-md-push-0 {
    left: auto;
  }
  .col-md-offset-12 {
    margin-left: 100%;
  }
  .col-md-offset-11 {
    margin-left: 91.66666667%;
  }
  .col-md-offset-10 {
    margin-left: 83.33333333%;
  }
  .col-md-offset-9 {
    margin-left: 75%;
  }
  .col-md-offset-8 {
    margin-left: 66.66666667%;
  }
  .col-md-offset-7 {
    margin-left: 58.33333333%;
  }
  .col-md-offset-6 {
    margin-left: 50%;
  }
  .col-md-offset-5 {
    margin-left: 41.66666667%;
  }
  .col-md-offset-4 {
    margin-left: 33.33333333%;
  }
  .col-md-offset-3 {
    margin-left: 25%;
  }
  .col-md-offset-2 {
    margin-left: 16.66666667%;
  }
  .col-md-offset-1 {
    margin-left: 8.33333333%;
  }
  .col-md-offset-0 {
    margin-left: 0%;
  }
}
@media (min-width: 1200px) {
  .col-lg-1, .col-lg-2, .col-lg-3, .col-lg-4, .col-lg-5, .col-lg-6, .col-lg-7, .col-lg-8, .col-lg-9, .col-lg-10, .col-lg-11, .col-lg-12 {
    float: left;
  }
  .col-lg-12 {
    width: 100%;
  }
  .col-lg-11 {
    width: 91.66666667%;
  }
  .col-lg-10 {
    width: 83.33333333%;
  }
  .col-lg-9 {
    width: 75%;
  }
  .col-lg-8 {
    width: 66.66666667%;
  }
  .col-lg-7 {
    width: 58.33333333%;
  }
  .col-lg-6 {
    width: 50%;
  }
  .col-lg-5 {
    width: 41.66666667%;
  }
  .col-lg-4 {
    width: 33.33333333%;
  }
  .col-lg-3 {
    width: 25%;
  }
  .col-lg-2 {
    width: 16.66666667%;
  }
  .col-lg-1 {
    width: 8.33333333%;
  }
  .col-lg-pull-12 {
    right: 100%;
  }
  .col-lg-pull-11 {
    right: 91.66666667%;
  }
  .col-lg-pull-10 {
    right: 83.33333333%;
  }
  .col-lg-pull-9 {
    right: 75%;
  }
  .col-lg-pull-8 {
    right: 66.66666667%;
  }
  .col-lg-pull-7 {
    right: 58.33333333%;
  }
  .col-lg-pull-6 {
    right: 50%;
  }
  .col-lg-pull-5 {
    right: 41.66666667%;
  }
  .col-lg-pull-4 {
    right: 33.33333333%;
  }
  .col-lg-pull-3 {
    right: 25%;
  }
  .col-lg-pull-2 {
    right: 16.66666667%;
  }
  .col-lg-pull-1 {
    right: 8.33333333%;
  }
  .col-lg-pull-0 {
    right: auto;
  }
  .col-lg-push-12 {
    left: 100%;
  }
  .col-lg-push-11 {
    left: 91.66666667%;
  }
  .col-lg-push-10 {
    left: 83.33333333%;
  }
  .col-lg-push-9 {
    left: 75%;
  }
  .col-lg-push-8 {
    left: 66.66666667%;
  }
  .col-lg-push-7 {
    left: 58.33333333%;
  }
  .col-lg-push-6 {
    left: 50%;
  }
  .col-lg-push-5 {
    left: 41.66666667%;
  }
  .col-lg-push-4 {
    left: 33.33333333%;
  }
  .col-lg-push-3 {
    left: 25%;
  }
  .col-lg-push-2 {
    left: 16.66666667%;
  }
  .col-lg-push-1 {
    left: 8.33333333%;
  }
  .col-lg-push-0 {
    left: auto;
  }
  .col-lg-offset-12 {
    margin-left: 100%;
  }
  .col-lg-offset-11 {
    margin-left: 91.66666667%;
  }
  .col-lg-offset-10 {
    margin-left: 83.33333333%;
  }
  .col-lg-offset-9 {
    margin-left: 75%;
  }
  .col-lg-offset-8 {
    margin-left: 66.66666667%;
  }
  .col-lg-offset-7 {
    margin-left: 58.33333333%;
  }
  .col-lg-offset-6 {
    margin-left: 50%;
  }
  .col-lg-offset-5 {
    margin-left: 41.66666667%;
  }
  .col-lg-offset-4 {
    margin-left: 33.33333333%;
  }
  .col-lg-offset-3 {
    margin-left: 25%;
  }
  .col-lg-offset-2 {
    margin-left: 16.66666667%;
  }
  .col-lg-offset-1 {
    margin-left: 8.33333333%;
  }
  .col-lg-offset-0 {
    margin-left: 0%;
  }
}
table {
  background-color: transparent;
}
th {
  text-align: left;
}
.table {
  width: 100%;
  max-width: 100%;
  margin-bottom: 20px;
}
.table > thead > tr > th,
.table > tbody > tr > th,
.table > tfoot > tr > th,
.table > thead > tr > td,
.table > tbody > tr > td,
.table > tfoot > tr > td {
  padding: 8px;
  line-height: 1.42857143;
  vertical-align: top;
  border-top: 1px solid #ddd;
}
.table > thead > tr > th {
  vertical-align: bottom;
  border-bottom: 2px solid #ddd;
}
.table > caption + thead > tr:first-child > th,
.table > colgroup + thead > tr:first-child > th,
.table > thead:first-child > tr:first-child > th,
.table > caption + thead > tr:first-child > td,
.table > colgroup + thead > tr:first-child > td,
.table > thead:first-child > tr:first-child > td {
  border-top: 0;
}
.table > tbody + tbody {
  border-top: 2px solid #ddd;
}
.table .table {
  background-color: #f0f0f0;
}
.table-condensed > thead > tr > th,
.table-condensed > tbody > tr > th,
.table-condensed > tfoot > tr > th,
.table-condensed > thead > tr > td,
.table-condensed > tbody > tr > td,
.table-condensed > tfoot > tr > td {
  padding: 5px;
}
.table-bordered {
  border: 1px solid #ddd;
}
.table-bordered > thead > tr > th,
.table-bordered > tbody > tr > th,
.table-bordered > tfoot > tr > th,
.table-bordered > thead > tr > td,
.table-bordered > tbody > tr > td,
.table-bordered > tfoot > tr > td {
  border: 1px solid #ddd;
}
.table-bordered > thead > tr > th,
.table-bordered > thead > tr > td {
  border-bottom-width: 2px;
}
.table-striped > tbody > tr:nth-child(odd) > td,
.table-striped > tbody > tr:nth-child(odd) > th {
  background-color: white;
}
.table-hover > tbody > tr:hover > td,
.table-hover > tbody > tr:hover > th {
  background-color: #f5f5f5;
}
table col[class*="col-"] {
  position: static;
  float: none;
  display: table-column;
}
table td[class*="col-"],
table th[class*="col-"] {
  position: static;
  float: none;
  display: table-cell;
}
.table > thead > tr > td.active,
.table > tbody > tr > td.active,
.table > tfoot > tr > td.active,
.table > thead > tr > th.active,
.table > tbody > tr > th.active,
.table > tfoot > tr > th.active,
.table > thead > tr.active > td,
.table > tbody > tr.active > td,
.table > tfoot > tr.active > td,
.table > thead > tr.active > th,
.table > tbody > tr.active > th,
.table > tfoot > tr.active > th {
  background-color: #f5f5f5;
}
.table-hover > tbody > tr > td.active:hover,
.table-hover > tbody > tr > th.active:hover,
.table-hover > tbody > tr.active:hover > td,
.table-hover > tbody > tr:hover > .active,
.table-hover > tbody > tr.active:hover > th {
  background-color: #e8e8e8;
}
.table > thead > tr > td.success,
.table > tbody > tr > td.success,
.table > tfoot > tr > td.success,
.table > thead > tr > th.success,
.table > tbody > tr > th.success,
.table > tfoot > tr > th.success,
.table > thead > tr.success > td,
.table > tbody > tr.success > td,
.table > tfoot > tr.success > td,
.table > thead > tr.success > th,
.table > tbody > tr.success > th,
.table > tfoot > tr.success > th {
  background-color: #dff0d8;
}
.table-hover > tbody > tr > td.success:hover,
.table-hover > tbody > tr > th.success:hover,
.table-hover > tbody > tr.success:hover > td,
.table-hover > tbody > tr:hover > .success,
.table-hover > tbody > tr.success:hover > th {
  background-color: #d0e9c6;
}
.table > thead > tr > td.info,
.table > tbody > tr > td.info,
.table > tfoot > tr > td.info,
.table > thead > tr > th.info,
.table > tbody > tr > th.info,
.table > tfoot > tr > th.info,
.table > thead > tr.info > td,
.table > tbody > tr.info > td,
.table > tfoot > tr.info > td,
.table > thead > tr.info > th,
.table > tbody > tr.info > th,
.table > tfoot > tr.info > th {
  background-color: #d9edf7;
}
.table-hover > tbody > tr > td.info:hover,
.table-hover > tbody > tr > th.info:hover,
.table-hover > tbody > tr.info:hover > td,
.table-hover > tbody > tr:hover > .info,
.table-hover > tbody > tr.info:hover > th {
  background-color: #c4e3f3;
}
.table > thead > tr > td.warning,
.table > tbody > tr > td.warning,
.table > tfoot > tr > td.warning,
.table > thead > tr > th.warning,
.table > tbody > tr > th.warning,
.table > tfoot > tr > th.warning,
.table > thead > tr.warning > td,
.table > tbody > tr.warning > td,
.table > tfoot > tr.warning > td,
.table > thead > tr.warning > th,
.table > tbody > tr.warning > th,
.table > tfoot > tr.warning > th {
  background-color: #fcf8e3;
}
.table-hover > tbody > tr > td.warning:hover,
.table-hover > tbody > tr > th.warning:hover,
.table-hover > tbody > tr.warning:hover > td,
.table-hover > tbody > tr:hover > .warning,
.table-hover > tbody > tr.warning:hover > th {
  background-color: #faf2cc;
}
.table > thead > tr > td.danger,
.table > tbody > tr > td.danger,
.table > tfoot > tr > td.danger,
.table > thead > tr > th.danger,
.table > tbody > tr > th.danger,
.table > tfoot > tr > th.danger,
.table > thead > tr.danger > td,
.table > tbody > tr.danger > td,
.table > tfoot > tr.danger > td,
.table > thead > tr.danger > th,
.table > tbody > tr.danger > th,
.table > tfoot > tr.danger > th {
  background-color: #f2dede;
}
.table-hover > tbody > tr > td.danger:hover,
.table-hover > tbody > tr > th.danger:hover,
.table-hover > tbody > tr.danger:hover > td,
.table-hover > tbody > tr:hover > .danger,
.table-hover > tbody > tr.danger:hover > th {
  background-color: #ebcccc;
}
@media screen and (max-width: 767px) {
  .table-responsive {
    width: 100%;
    margin-bottom: 15px;
    overflow-y: hidden;
    overflow-x: auto;
    -ms-overflow-style: -ms-autohiding-scrollbar;
    border: 1px solid #ddd;
    -webkit-overflow-scrolling: touch;
  }
  .table-responsive > .table {
    margin-bottom: 0;
  }
  .table-responsive > .table > thead > tr > th,
  .table-responsive > .table > tbody > tr > th,
  .table-responsive > .table > tfoot > tr > th,
  .table-responsive > .table > thead > tr > td,
  .table-responsive > .table > tbody > tr > td,
  .table-responsive > .table > tfoot > tr > td {
    white-space: nowrap;
  }
  .table-responsive > .table-bordered {
    border: 0;
  }
  .table-responsive > .table-bordered > thead > tr > th:first-child,
  .table-responsive > .table-bordered > tbody > tr > th:first-child,
  .table-responsive > .table-bordered > tfoot > tr > th:first-child,
  .table-responsive > .table-bordered > thead > tr > td:first-child,
  .table-responsive > .table-bordered > tbody > tr > td:first-child,
  .table-responsive > .table-bordered > tfoot > tr > td:first-child {
    border-left: 0;
  }
  .table-responsive > .table-bordered > thead > tr > th:last-child,
  .table-responsive > .table-bordered > tbody > tr > th:last-child,
  .table-responsive > .table-bordered > tfoot > tr > th:last-child,
  .table-responsive > .table-bordered > thead > tr > td:last-child,
  .table-responsive > .table-bordered > tbody > tr > td:last-child,
  .table-responsive > .table-bordered > tfoot > tr > td:last-child {
    border-right: 0;
  }
  .table-responsive > .table-bordered > tbody > tr:last-child > th,
  .table-responsive > .table-bordered > tfoot > tr:last-child > th,
  .table-responsive > .table-bordered > tbody > tr:last-child > td,
  .table-responsive > .table-bordered > tfoot > tr:last-child > td {
    border-bottom: 0;
  }
}
fieldset {
  padding: 0;
  margin: 0;
  border: 0;
  min-width: 0;
}
legend {
  display: block;
  width: 100%;
  padding: 0;
  margin-bottom: 20px;
  font-size: 21px;
  line-height: inherit;
  color: #333333;
  border: 0;
  border-bottom: 1px solid #e5e5e5;
}
label {
  display: inline-block;
  max-width: 100%;
  margin-bottom: 5px;
  font-weight: bold;
}
input[type="search"] {
  -webkit-box-sizing: border-box;
  -moz-box-sizing: border-box;
  box-sizing: border-box;
}
input[type="radio"],
input[type="checkbox"] {
  margin: 4px 0 0;
  margin-top: 1px \9;
  line-height: normal;
}
input[type="file"] {
  display: block;
}
input[type="range"] {
  display: block;
  width: 100%;
}
select[multiple],
select[size] {
  height: auto;
}
input[type="file"]:focus,
input[type="radio"]:focus,
input[type="checkbox"]:focus {
  outline: thin dotted;
  outline: 5px auto -webkit-focus-ring-color;
  outline-offset: -2px;
}
output {
  display: block;
  padding-top: 4px;
  font-size: 14px;
  line-height: 1.42857143;
  color: #555555;
}
.form-control {
  display: block;
  width: 100%;
  height: 25px;
  padding: 3px 8px;
  font-size: 14px;
  line-height: 1.42857143;
  color: #555555;
  background-color: white;
  background-image: none;
  border: 1px solid #ccc;
  border-radius: 0;
  -webkit-box-shadow: inset 0 1px 1px rgba(0, 0, 0, 0.075);
  box-shadow: inset 0 1px 1px rgba(0, 0, 0, 0.075);
  -webkit-transition: border-color ease-in-out .15s, box-shadow ease-in-out .15s;
  -o-transition: border-color ease-in-out .15s, box-shadow ease-in-out .15s;
  transition: border-color ease-in-out .15s, box-shadow ease-in-out .15s;
}
.form-control:focus {
  border-color: #8198b7;
  outline: 0;
  -webkit-box-shadow: inset 0 1px 1px rgba(0,0,0,.075), 0 0 8px rgba(129, 152, 183, 0.6);
  box-shadow: inset 0 1px 1px rgba(0,0,0,.075), 0 0 8px rgba(129, 152, 183, 0.6);
}
.form-control::-moz-placeholder {
  color: #c4c4c4;
  opacity: 1;
}
.form-control:-ms-input-placeholder {
  color: #c4c4c4;
}
.form-control::-webkit-input-placeholder {
  color: #c4c4c4;
}
.form-control[disabled],
.form-control[readonly],
fieldset[disabled] .form-control {
  cursor: not-allowed;
  background-color: #eeeeee;
  opacity: 1;
}
textarea.form-control {
  height: auto;
}
input[type="search"] {
  -webkit-appearance: none;
}
input[type="date"],
input[type="time"],
input[type="datetime-local"],
input[type="month"] {
  line-height: 25px;
  line-height: 1.42857143 \0;
}
input[type="date"].input-sm,
input[type="time"].input-sm,
input[type="datetime-local"].input-sm,
input[type="month"].input-sm {
  line-height: 26px;
}
input[type="date"].input-lg,
input[type="time"].input-lg,
input[type="datetime-local"].input-lg,
input[type="month"].input-lg {
  line-height: 38px;
}
.form-group {
  margin-bottom: 15px;
}
.radio,
.checkbox {
  position: relative;
  display: block;
  min-height: 20px;
  margin-top: 10px;
  margin-bottom: 10px;
}
.radio label,
.checkbox label {
  padding-left: 20px;
  margin-bottom: 0;
  font-weight: normal;
  cursor: pointer;
}
.radio input[type="radio"],
.radio-inline input[type="radio"],
.checkbox input[type="checkbox"],
.checkbox-inline input[type="checkbox"] {
  position: absolute;
  margin-left: -20px;
  margin-top: 4px \9;
}
.radio + .radio,
.checkbox + .checkbox {
  margin-top: -5px;
}
.radio-inline,
.checkbox-inline {
  display: inline-block;
  padding-left: 20px;
  margin-bottom: 0;
  vertical-align: middle;
  font-weight: normal;
  cursor: pointer;
}
.radio-inline + .radio-inline,
.checkbox-inline + .checkbox-inline {
  margin-top: 0;
  margin-left: 10px;
}
input[type="radio"][disabled],
input[type="checkbox"][disabled],
input[type="radio"].disabled,
input[type="checkbox"].disabled,
fieldset[disabled] input[type="radio"],
fieldset[disabled] input[type="checkbox"] {
  cursor: not-allowed;
}
.radio-inline.disabled,
.checkbox-inline.disabled,
fieldset[disabled] .radio-inline,
fieldset[disabled] .checkbox-inline {
  cursor: not-allowed;
}
.radio.disabled label,
.checkbox.disabled label,
fieldset[disabled] .radio label,
fieldset[disabled] .checkbox label {
  cursor: not-allowed;
}
.form-control-static {
  padding-top: 4px;
  padding-bottom: 4px;
  margin-bottom: 0;
}
.form-control-static.input-lg,
.form-control-static.input-sm {
  padding-left: 0;
  padding-right: 0;
}
.input-sm,
.form-horizontal .form-group-sm .form-control {
  height: 26px;
  padding: 3px 6px;
  font-size: 12px;
  line-height: 1.5;
  border-radius: 0px;
}
select.input-sm {
  height: 26px;
  line-height: 26px;
}
textarea.input-sm,
select[multiple].input-sm {
  height: auto;
}
.input-lg,
.form-horizontal .form-group-lg .form-control {
  height: 38px;
  padding: 6px 12px;
  font-size: 18px;
  line-height: 1.33;
  border-radius: 0px;
}
select.input-lg {
  height: 38px;
  line-height: 38px;
}
textarea.input-lg,
select[multiple].input-lg {
  height: auto;
}
.has-feedback {
  position: relative;
}
.has-feedback .form-control {
  padding-right: 31.25px;
}
.form-control-feedback {
  position: absolute;
  top: 25px;
  right: 0;
  z-index: 2;
  display: block;
  width: 25px;
  height: 25px;
  line-height: 25px;
  text-align: center;
}
.input-lg + .form-control-feedback {
  width: 38px;
  height: 38px;
  line-height: 38px;
}
.input-sm + .form-control-feedback {
  width: 26px;
  height: 26px;
  line-height: 26px;
}
.has-success .help-block,
.has-success .control-label,
.has-success .radio,
.has-success .checkbox,
.has-success .radio-inline,
.has-success .checkbox-inline {
  color: #3c763d;
}
.has-success .form-control {
  border-color: #3c763d;
  -webkit-box-shadow: inset 0 1px 1px rgba(0, 0, 0, 0.075);
  box-shadow: inset 0 1px 1px rgba(0, 0, 0, 0.075);
}
.has-success .form-control:focus {
  border-color: #2b542c;
  -webkit-box-shadow: inset 0 1px 1px rgba(0, 0, 0, 0.075), 0 0 6px #67b168;
  box-shadow: inset 0 1px 1px rgba(0, 0, 0, 0.075), 0 0 6px #67b168;
}
.has-success .input-group-addon {
  color: #3c763d;
  border-color: #3c763d;
  background-color: #dff0d8;
}
.has-success .form-control-feedback {
  color: #3c763d;
}
.has-warning .help-block,
.has-warning .control-label,
.has-warning .radio,
.has-warning .checkbox,
.has-warning .radio-inline,
.has-warning .checkbox-inline {
  color: #8a6d3b;
}
.has-warning .form-control {
  border-color: #8a6d3b;
  -webkit-box-shadow: inset 0 1px 1px rgba(0, 0, 0, 0.075);
  box-shadow: inset 0 1px 1px rgba(0, 0, 0, 0.075);
}
.has-warning .form-control:focus {
  border-color: #66512c;
  -webkit-box-shadow: inset 0 1px 1px rgba(0, 0, 0, 0.075), 0 0 6px #c0a16b;
  box-shadow: inset 0 1px 1px rgba(0, 0, 0, 0.075), 0 0 6px #c0a16b;
}
.has-warning .input-group-addon {
  color: #8a6d3b;
  border-color: #8a6d3b;
  background-color: #fcf8e3;
}
.has-warning .form-control-feedback {
  color: #8a6d3b;
}
.has-error .help-block,
.has-error .control-label,
.has-error .radio,
.has-error .checkbox,
.has-error .radio-inline,
.has-error .checkbox-inline {
  color: #a94442;
}
.has-error .form-control {
  border-color: #a94442;
  -webkit-box-shadow: inset 0 1px 1px rgba(0, 0, 0, 0.075);
  box-shadow: inset 0 1px 1px rgba(0, 0, 0, 0.075);
}
.has-error .form-control:focus {
  border-color: #843534;
  -webkit-box-shadow: inset 0 1px 1px rgba(0, 0, 0, 0.075), 0 0 6px #ce8483;
  box-shadow: inset 0 1px 1px rgba(0, 0, 0, 0.075), 0 0 6px #ce8483;
}
.has-error .input-group-addon {
  color: #a94442;
  border-color: #a94442;
  background-color: #f2dede;
}
.has-error .form-control-feedback {
  color: #a94442;
}
.has-feedback label.sr-only ~ .form-control-feedback {
  top: 0;
}
.help-block {
  display: block;
  margin-top: 5px;
  margin-bottom: 10px;
  color: #737373;
}
@media (min-width: 768px) {
  .form-inline .form-group {
    display: inline-block;
    margin-bottom: 0;
    vertical-align: middle;
  }
  .form-inline .form-control {
    display: inline-block;
    width: auto;
    vertical-align: middle;
  }
  .form-inline .input-group {
    display: inline-table;
    vertical-align: middle;
  }
  .form-inline .input-group .input-group-addon,
  .form-inline .input-group .input-group-btn,
  .form-inline .input-group .form-control {
    width: auto;
  }
  .form-inline .input-group > .form-control {
    width: 100%;
  }
  .form-inline .control-label {
    margin-bottom: 0;
    vertical-align: middle;
  }
  .form-inline .radio,
  .form-inline .checkbox {
    display: inline-block;
    margin-top: 0;
    margin-bottom: 0;
    vertical-align: middle;
  }
  .form-inline .radio label,
  .form-inline .checkbox label {
    padding-left: 0;
  }
  .form-inline .radio input[type="radio"],
  .form-inline .checkbox input[type="checkbox"] {
    position: relative;
    margin-left: 0;
  }
  .form-inline .has-feedback .form-control-feedback {
    top: 0;
  }
}
.form-horizontal .radio,
.form-horizontal .checkbox,
.form-horizontal .radio-inline,
.form-horizontal .checkbox-inline {
  margin-top: 0;
  margin-bottom: 0;
  padding-top: 4px;
}
.form-horizontal .radio,
.form-horizontal .checkbox {
  min-height: 24px;
}
.form-horizontal .form-group {
  margin-left: -15px;
  margin-right: -15px;
}
@media (min-width: 768px) {
  .form-horizontal .control-label {
    text-align: right;
    margin-bottom: 0;
    padding-top: 4px;
  }
}
.form-horizontal .has-feedback .form-control-feedback {
  top: 0;
  right: 15px;
}
@media (min-width: 768px) {
  .form-horizontal .form-group-lg .control-label {
    padding-top: 8.98px;
  }
}
@media (min-width: 768px) {
  .form-horizontal .form-group-sm .control-label {
    padding-top: 4px;
  }
}
.btn {
  display: inline-block;
  margin-bottom: 0;
  font-weight: normal;
  text-align: center;
  vertical-align: middle;
  cursor: pointer;
  background-image: none;
  border: 1px solid transparent;
  white-space: nowrap;
  padding: 3px 8px;
  font-size: 14px;
  line-height: 1.42857143;
  border-radius: 0px;
  -webkit-user-select: none;
  -moz-user-select: none;
  -ms-user-select: none;
  user-select: none;
}
.btn:focus,
.btn:active:focus,
.btn.active:focus {
  outline: thin dotted;
  outline: 5px auto -webkit-focus-ring-color;
  outline-offset: -2px;
}
.btn:hover,
.btn:focus {
  color: #333;
  text-decoration: none;
}
.btn:active,
.btn.active {
  outline: 0;
  background-image: none;
  -webkit-box-shadow: inset 0 3px 5px rgba(0, 0, 0, 0.125);
  box-shadow: inset 0 3px 5px rgba(0, 0, 0, 0.125);
}
.btn.disabled,
.btn[disabled],
fieldset[disabled] .btn {
  cursor: not-allowed;
  pointer-events: none;
  opacity: 0.65;
  filter: alpha(opacity=65);
  -webkit-box-shadow: none;
  box-shadow: none;
}
.btn-default {
  color: #333;
  background-color: #fff;
  border-color: #ccc;
}
.btn-default:hover,
.btn-default:focus,
.btn-default:active,
.btn-default.active,
.open > .dropdown-toggle.btn-default {
  color: #333;
  background-color: #e6e6e6;
  border-color: #adadad;
}
.btn-default:active,
.btn-default.active,
.open > .dropdown-toggle.btn-default {
  background-image: none;
}
.btn-default.disabled,
.btn-default[disabled],
fieldset[disabled] .btn-default,
.btn-default.disabled:hover,
.btn-default[disabled]:hover,
fieldset[disabled] .btn-default:hover,
.btn-default.disabled:focus,
.btn-default[disabled]:focus,
fieldset[disabled] .btn-default:focus,
.btn-default.disabled:active,
.btn-default[disabled]:active,
fieldset[disabled] .btn-default:active,
.btn-default.disabled.active,
.btn-default[disabled].active,
fieldset[disabled] .btn-default.active {
  background-color: #fff;
  border-color: #ccc;
}
.btn-default .badge {
  color: #fff;
  background-color: #333;
}
.btn-primary {
  color: white;
  background-color: #4c6586;
  border-color: #435976;
}
.btn-primary:hover,
.btn-primary:focus,
.btn-primary:active,
.btn-primary.active,
.open > .dropdown-toggle.btn-primary {
  color: white;
  background-color: #3a4c65;
  border-color: #2d3b4f;
}
.btn-primary:active,
.btn-primary.active,
.open > .dropdown-toggle.btn-primary {
  background-image: none;
}
.btn-primary.disabled,
.btn-primary[disabled],
fieldset[disabled] .btn-primary,
.btn-primary.disabled:hover,
.btn-primary[disabled]:hover,
fieldset[disabled] .btn-primary:hover,
.btn-primary.disabled:focus,
.btn-primary[disabled]:focus,
fieldset[disabled] .btn-primary:focus,
.btn-primary.disabled:active,
.btn-primary[disabled]:active,
fieldset[disabled] .btn-primary:active,
.btn-primary.disabled.active,
.btn-primary[disabled].active,
fieldset[disabled] .btn-primary.active {
  background-color: #4c6586;
  border-color: #435976;
}
.btn-primary .badge {
  color: #4c6586;
  background-color: white;
}
.btn-success {
  color: white;
  background-color: #6ea03c;
  border-color: #618d35;
}
.btn-success:hover,
.btn-success:focus,
.btn-success:active,
.btn-success.active,
.open > .dropdown-toggle.btn-success {
  color: white;
  background-color: #557b2e;
  border-color: #436124;
}
.btn-success:active,
.btn-success.active,
.open > .dropdown-toggle.btn-success {
  background-image: none;
}
.btn-success.disabled,
.btn-success[disabled],
fieldset[disabled] .btn-success,
.btn-success.disabled:hover,
.btn-success[disabled]:hover,
fieldset[disabled] .btn-success:hover,
.btn-success.disabled:focus,
.btn-success[disabled]:focus,
fieldset[disabled] .btn-success:focus,
.btn-success.disabled:active,
.btn-success[disabled]:active,
fieldset[disabled] .btn-success:active,
.btn-success.disabled.active,
.btn-success[disabled].active,
fieldset[disabled] .btn-success.active {
  background-color: #6ea03c;
  border-color: #618d35;
}
.btn-success .badge {
  color: #6ea03c;
  background-color: white;
}
.btn-info {
  color: white;
  background-color: #dcb496;
  border-color: #d6a683;
}
.btn-info:hover,
.btn-info:focus,
.btn-info:active,
.btn-info.active,
.open > .dropdown-toggle.btn-info {
  color: white;
  background-color: #cf9970;
  border-color: #c68655;
}
.btn-info:active,
.btn-info.active,
.open > .dropdown-toggle.btn-info {
  background-image: none;
}
.btn-info.disabled,
.btn-info[disabled],
fieldset[disabled] .btn-info,
.btn-info.disabled:hover,
.btn-info[disabled]:hover,
fieldset[disabled] .btn-info:hover,
.btn-info.disabled:focus,
.btn-info[disabled]:focus,
fieldset[disabled] .btn-info:focus,
.btn-info.disabled:active,
.btn-info[disabled]:active,
fieldset[disabled] .btn-info:active,
.btn-info.disabled.active,
.btn-info[disabled].active,
fieldset[disabled] .btn-info.active {
  background-color: #dcb496;
  border-color: #d6a683;
}
.btn-info .badge {
  color: #dcb496;
  background-color: white;
}
.btn-warning {
  color: white;
  background-color: #fa8228;
  border-color: #f9740f;
}
.btn-warning:hover,
.btn-warning:focus,
.btn-warning:active,
.btn-warning.active,
.open > .dropdown-toggle.btn-warning {
  color: white;
  background-color: #ea6705;
  border-color: #c75805;
}
.btn-warning:active,
.btn-warning.active,
.open > .dropdown-toggle.btn-warning {
  background-image: none;
}
.btn-warning.disabled,
.btn-warning[disabled],
fieldset[disabled] .btn-warning,
.btn-warning.disabled:hover,
.btn-warning[disabled]:hover,
fieldset[disabled] .btn-warning:hover,
.btn-warning.disabled:focus,
.btn-warning[disabled]:focus,
fieldset[disabled] .btn-warning:focus,
.btn-warning.disabled:active,
.btn-warning[disabled]:active,
fieldset[disabled] .btn-warning:active,
.btn-warning.disabled.active,
.btn-warning[disabled].active,
fieldset[disabled] .btn-warning.active {
  background-color: #fa8228;
  border-color: #f9740f;
}
.btn-warning .badge {
  color: #fa8228;
  background-color: white;
}
.btn-danger {
  color: white;
  background-color: #fa8228;
  border-color: #f9740f;
}
.btn-danger:hover,
.btn-danger:focus,
.btn-danger:active,
.btn-danger.active,
.open > .dropdown-toggle.btn-danger {
  color: white;
  background-color: #ea6705;
  border-color: #c75805;
}
.btn-danger:active,
.btn-danger.active,
.open > .dropdown-toggle.btn-danger {
  background-image: none;
}
.btn-danger.disabled,
.btn-danger[disabled],
fieldset[disabled] .btn-danger,
.btn-danger.disabled:hover,
.btn-danger[disabled]:hover,
fieldset[disabled] .btn-danger:hover,
.btn-danger.disabled:focus,
.btn-danger[disabled]:focus,
fieldset[disabled] .btn-danger:focus,
.btn-danger.disabled:active,
.btn-danger[disabled]:active,
fieldset[disabled] .btn-danger:active,
.btn-danger.disabled.active,
.btn-danger[disabled].active,
fieldset[disabled] .btn-danger.active {
  background-color: #fa8228;
  border-color: #f9740f;
}
.btn-danger .badge {
  color: #fa8228;
  background-color: white;
}
.btn-link {
  color: #557196;
  font-weight: normal;
  cursor: pointer;
  border-radius: 0;
}
.btn-link,
.btn-link:active,
.btn-link[disabled],
fieldset[disabled] .btn-link {
  background-color: transparent;
  -webkit-box-shadow: none;
  box-shadow: none;
}
.btn-link,
.btn-link:hover,
.btn-link:focus,
.btn-link:active {
  border-color: transparent;
}
.btn-link:hover,
.btn-link:focus {
  color: #3a4c65;
  text-decoration: underline;
  background-color: transparent;
}
.btn-link[disabled]:hover,
fieldset[disabled] .btn-link:hover,
.btn-link[disabled]:focus,
fieldset[disabled] .btn-link:focus {
  color: #777777;
  text-decoration: none;
}
.btn-lg,
.btn-group-lg > .btn {
  padding: 6px 12px;
  font-size: 18px;
  line-height: 1.33;
  border-radius: 0px;
}
.btn-sm,
.btn-group-sm > .btn {
  padding: 3px 6px;
  font-size: 12px;
  line-height: 1.5;
  border-radius: 0px;
}
.btn-xs,
.btn-group-xs > .btn {
  padding: 1px 5px;
  font-size: 12px;
  line-height: 1.5;
  border-radius: 0px;
}
.btn-block {
  display: block;
  width: 100%;
}
.btn-block + .btn-block {
  margin-top: 5px;
}
input[type="submit"].btn-block,
input[type="reset"].btn-block,
input[type="button"].btn-block {
  width: 100%;
}
.fade {
  opacity: 0;
  -webkit-transition: opacity 0.15s linear;
  -o-transition: opacity 0.15s linear;
  transition: opacity 0.15s linear;
}
.fade.in {
  opacity: 1;
}
.collapse {
  display: none;
}
.collapse.in {
  display: block;
}
tr.collapse.in {
  display: table-row;
}
tbody.collapse.in {
  display: table-row-group;
}
.collapsing {
  position: relative;
  height: 0;
  overflow: hidden;
  -webkit-transition: height 0.35s ease;
  -o-transition: height 0.35s ease;
  transition: height 0.35s ease;
}
.caret {
  display: inline-block;
  width: 0;
  height: 0;
  margin-left: 2px;
  vertical-align: middle;
  border-top: 4px solid;
  border-right: 4px solid transparent;
  border-left: 4px solid transparent;
}
.dropdown {
  position: relative;
}
.dropdown-toggle:focus {
  outline: 0;
}
.dropdown-menu {
  position: absolute;
  top: 100%;
  left: 0;
  z-index: 1000;
  display: none;
  float: left;
  min-width: 160px;
  padding: 5px 0;
  margin: 2px 0 0;
  list-style: none;
  font-size: 14px;
  text-align: left;
  background-color: white;
  border: 1px solid #ccc;
  border: 1px solid rgba(0, 0, 0, 0.15);
  border-radius: 0px;
  -webkit-box-shadow: 0 6px 12px rgba(0, 0, 0, 0.175);
  box-shadow: 0 6px 12px rgba(0, 0, 0, 0.175);
  background-clip: padding-box;
}
.dropdown-menu.pull-right {
  right: 0;
  left: auto;
}
.dropdown-menu .divider {
  height: 1px;
  margin: 9px 0;
  overflow: hidden;
  background-color: #e5e5e5;
}
.dropdown-menu > li > a {
  display: block;
  padding: 3px 20px;
  clear: both;
  font-weight: normal;
  line-height: 1.42857143;
  color: #333333;
  white-space: nowrap;
}
.dropdown-menu > li > a:hover,
.dropdown-menu > li > a:focus {
  text-decoration: none;
  color: #262626;
  background-color: #ecf0f4;
}
.dropdown-menu > .active > a,
.dropdown-menu > .active > a:hover,
.dropdown-menu > .active > a:focus {
  color: white;
  text-decoration: none;
  outline: 0;
  background-color: #4c6586;
}
.dropdown-menu > .disabled > a,
.dropdown-menu > .disabled > a:hover,
.dropdown-menu > .disabled > a:focus {
  color: #777777;
}
.dropdown-menu > .disabled > a:hover,
.dropdown-menu > .disabled > a:focus {
  text-decoration: none;
  background-color: transparent;
  background-image: none;
  filter: progid:DXImageTransform.Microsoft.gradient(enabled = false);
  cursor: not-allowed;
}
.open > .dropdown-menu {
  display: block;
}
.open > a {
  outline: 0;
}
.dropdown-menu-right {
  left: auto;
  right: 0;
}
.dropdown-menu-left {
  left: 0;
  right: auto;
}
.dropdown-header {
  display: block;
  padding: 3px 20px;
  font-size: 12px;
  line-height: 1.42857143;
  color: #777777;
  white-space: nowrap;
}
.dropdown-backdrop {
  position: fixed;
  left: 0;
  right: 0;
  bottom: 0;
  top: 0;
  z-index: 990;
}
.pull-right > .dropdown-menu {
  right: 0;
  left: auto;
}
.dropup .caret,
.navbar-fixed-bottom .dropdown .caret {
  border-top: 0;
  border-bottom: 4px solid;
  content: "";
}
.dropup .dropdown-menu,
.navbar-fixed-bottom .dropdown .dropdown-menu {
  top: auto;
  bottom: 100%;
  margin-bottom: 1px;
}
@media (min-width: 768px) {
  .navbar-right .dropdown-menu {
    left: auto;
    right: 0;
  }
  .navbar-right .dropdown-menu-left {
    left: 0;
    right: auto;
  }
}
.btn-group,
.btn-group-vertical {
  position: relative;
  display: inline-block;
  vertical-align: middle;
}
.btn-group > .btn,
.btn-group-vertical > .btn {
  position: relative;
  float: left;
}
.btn-group > .btn:hover,
.btn-group-vertical > .btn:hover,
.btn-group > .btn:focus,
.btn-group-vertical > .btn:focus,
.btn-group > .btn:active,
.btn-group-vertical > .btn:active,
.btn-group > .btn.active,
.btn-group-vertical > .btn.active {
  z-index: 2;
}
.btn-group > .btn:focus,
.btn-group-vertical > .btn:focus {
  outline: 0;
}
.btn-group .btn + .btn,
.btn-group .btn + .btn-group,
.btn-group .btn-group + .btn,
.btn-group .btn-group + .btn-group {
  margin-left: -1px;
}
.btn-toolbar {
  margin-left: -5px;
}
.btn-toolbar .btn-group,
.btn-toolbar .input-group {
  float: left;
}
.btn-toolbar > .btn,
.btn-toolbar > .btn-group,
.btn-toolbar > .input-group {
  margin-left: 5px;
}
.btn-group > .btn:not(:first-child):not(:last-child):not(.dropdown-toggle) {
  border-radius: 0;
}
.btn-group > .btn:first-child {
  margin-left: 0;
}
.btn-group > .btn:first-child:not(:last-child):not(.dropdown-toggle) {
  border-bottom-right-radius: 0;
  border-top-right-radius: 0;
}
.btn-group > .btn:last-child:not(:first-child),
.btn-group > .dropdown-toggle:not(:first-child) {
  border-bottom-left-radius: 0;
  border-top-left-radius: 0;
}
.btn-group > .btn-group {
  float: left;
}
.btn-group > .btn-group:not(:first-child):not(:last-child) > .btn {
  border-radius: 0;
}
.btn-group > .btn-group:first-child > .btn:last-child,
.btn-group > .btn-group:first-child > .dropdown-toggle {
  border-bottom-right-radius: 0;
  border-top-right-radius: 0;
}
.btn-group > .btn-group:last-child > .btn:first-child {
  border-bottom-left-radius: 0;
  border-top-left-radius: 0;
}
.btn-group .dropdown-toggle:active,
.btn-group.open .dropdown-toggle {
  outline: 0;
}
.btn-group > .btn + .dropdown-toggle {
  padding-left: 8px;
  padding-right: 8px;
}
.btn-group > .btn-lg + .dropdown-toggle {
  padding-left: 12px;
  padding-right: 12px;
}
.btn-group.open .dropdown-toggle {
  -webkit-box-shadow: inset 0 3px 5px rgba(0, 0, 0, 0.125);
  box-shadow: inset 0 3px 5px rgba(0, 0, 0, 0.125);
}
.btn-group.open .dropdown-toggle.btn-link {
  -webkit-box-shadow: none;
  box-shadow: none;
}
.btn .caret {
  margin-left: 0;
}
.btn-lg .caret {
  border-width: 5px 5px 0;
  border-bottom-width: 0;
}
.dropup .btn-lg .caret {
  border-width: 0 5px 5px;
}
.btn-group-vertical > .btn,
.btn-group-vertical > .btn-group,
.btn-group-vertical > .btn-group > .btn {
  display: block;
  float: none;
  width: 100%;
  max-width: 100%;
}
.btn-group-vertical > .btn-group > .btn {
  float: none;
}
.btn-group-vertical > .btn + .btn,
.btn-group-vertical > .btn + .btn-group,
.btn-group-vertical > .btn-group + .btn,
.btn-group-vertical > .btn-group + .btn-group {
  margin-top: -1px;
  margin-left: 0;
}
.btn-group-vertical > .btn:not(:first-child):not(:last-child) {
  border-radius: 0;
}
.btn-group-vertical > .btn:first-child:not(:last-child) {
  border-top-right-radius: 0px;
  border-bottom-right-radius: 0;
  border-bottom-left-radius: 0;
}
.btn-group-vertical > .btn:last-child:not(:first-child) {
  border-bottom-left-radius: 0px;
  border-top-right-radius: 0;
  border-top-left-radius: 0;
}
.btn-group-vertical > .btn-group:not(:first-child):not(:last-child) > .btn {
  border-radius: 0;
}
.btn-group-vertical > .btn-group:first-child:not(:last-child) > .btn:last-child,
.btn-group-vertical > .btn-group:first-child:not(:last-child) > .dropdown-toggle {
  border-bottom-right-radius: 0;
  border-bottom-left-radius: 0;
}
.btn-group-vertical > .btn-group:last-child:not(:first-child) > .btn:first-child {
  border-top-right-radius: 0;
  border-top-left-radius: 0;
}
.btn-group-justified {
  display: table;
  width: 100%;
  table-layout: fixed;
  border-collapse: separate;
}
.btn-group-justified > .btn,
.btn-group-justified > .btn-group {
  float: none;
  display: table-cell;
  width: 1%;
}
.btn-group-justified > .btn-group .btn {
  width: 100%;
}
.btn-group-justified > .btn-group .dropdown-menu {
  left: auto;
}
[data-toggle="buttons"] > .btn > input[type="radio"],
[data-toggle="buttons"] > .btn > input[type="checkbox"] {
  position: absolute;
  z-index: -1;
  opacity: 0;
  filter: alpha(opacity=0);
}
.input-group {
  position: relative;
  display: table;
  border-collapse: separate;
}
.input-group[class*="col-"] {
  float: none;
  padding-left: 0;
  padding-right: 0;
}
.input-group .form-control {
  position: relative;
  z-index: 2;
  float: left;
  width: 100%;
  margin-bottom: 0;
}
.input-group-lg > .form-control,
.input-group-lg > .input-group-addon,
.input-group-lg > .input-group-btn > .btn {
  height: 38px;
  padding: 6px 12px;
  font-size: 18px;
  line-height: 1.33;
  border-radius: 0px;
}
select.input-group-lg > .form-control,
select.input-group-lg > .input-group-addon,
select.input-group-lg > .input-group-btn > .btn {
  height: 38px;
  line-height: 38px;
}
textarea.input-group-lg > .form-control,
textarea.input-group-lg > .input-group-addon,
textarea.input-group-lg > .input-group-btn > .btn,
select[multiple].input-group-lg > .form-control,
select[multiple].input-group-lg > .input-group-addon,
select[multiple].input-group-lg > .input-group-btn > .btn {
  height: auto;
}
.input-group-sm > .form-control,
.input-group-sm > .input-group-addon,
.input-group-sm > .input-group-btn > .btn {
  height: 26px;
  padding: 3px 6px;
  font-size: 12px;
  line-height: 1.5;
  border-radius: 0px;
}
select.input-group-sm > .form-control,
select.input-group-sm > .input-group-addon,
select.input-group-sm > .input-group-btn > .btn {
  height: 26px;
  line-height: 26px;
}
textarea.input-group-sm > .form-control,
textarea.input-group-sm > .input-group-addon,
textarea.input-group-sm > .input-group-btn > .btn,
select[multiple].input-group-sm > .form-control,
select[multiple].input-group-sm > .input-group-addon,
select[multiple].input-group-sm > .input-group-btn > .btn {
  height: auto;
}
.input-group-addon,
.input-group-btn,
.input-group .form-control {
  display: table-cell;
}
.input-group-addon:not(:first-child):not(:last-child),
.input-group-btn:not(:first-child):not(:last-child),
.input-group .form-control:not(:first-child):not(:last-child) {
  border-radius: 0;
}
.input-group-addon,
.input-group-btn {
  width: 1%;
  white-space: nowrap;
  vertical-align: middle;
}
.input-group-addon {
  padding: 3px 8px;
  font-size: 14px;
  font-weight: normal;
  line-height: 1;
  color: #555555;
  text-align: center;
  background-color: #eeeeee;
  border: 1px solid #ccc;
  border-radius: 0px;
}
.input-group-addon.input-sm {
  padding: 3px 6px;
  font-size: 12px;
  border-radius: 0px;
}
.input-group-addon.input-lg {
  padding: 6px 12px;
  font-size: 18px;
  border-radius: 0px;
}
.input-group-addon input[type="radio"],
.input-group-addon input[type="checkbox"] {
  margin-top: 0;
}
.input-group .form-control:first-child,
.input-group-addon:first-child,
.input-group-btn:first-child > .btn,
.input-group-btn:first-child > .btn-group > .btn,
.input-group-btn:first-child > .dropdown-toggle,
.input-group-btn:last-child > .btn:not(:last-child):not(.dropdown-toggle),
.input-group-btn:last-child > .btn-group:not(:last-child) > .btn {
  border-bottom-right-radius: 0;
  border-top-right-radius: 0;
}
.input-group-addon:first-child {
  border-right: 0;
}
.input-group .form-control:last-child,
.input-group-addon:last-child,
.input-group-btn:last-child > .btn,
.input-group-btn:last-child > .btn-group > .btn,
.input-group-btn:last-child > .dropdown-toggle,
.input-group-btn:first-child > .btn:not(:first-child),
.input-group-btn:first-child > .btn-group:not(:first-child) > .btn {
  border-bottom-left-radius: 0;
  border-top-left-radius: 0;
}
.input-group-addon:last-child {
  border-left: 0;
}
.input-group-btn {
  position: relative;
  font-size: 0;
  white-space: nowrap;
}
.input-group-btn > .btn {
  position: relative;
}
.input-group-btn > .btn + .btn {
  margin-left: -1px;
}
.input-group-btn > .btn:hover,
.input-group-btn > .btn:focus,
.input-group-btn > .btn:active {
  z-index: 2;
}
.input-group-btn:first-child > .btn,
.input-group-btn:first-child > .btn-group {
  margin-right: -1px;
}
.input-group-btn:last-child > .btn,
.input-group-btn:last-child > .btn-group {
  margin-left: -1px;
}
.nav {
  margin-bottom: 0;
  padding-left: 0;
  list-style: none;
}
.nav > li {
  position: relative;
  display: block;
}
.nav > li > a {
  position: relative;
  display: block;
  padding: 5px 10px;
}
.nav > li > a:hover,
.nav > li > a:focus {
  text-decoration: none;
  background-color: #eeeeee;
}
.nav > li.disabled > a {
  color: #777777;
}
.nav > li.disabled > a:hover,
.nav > li.disabled > a:focus {
  color: #777777;
  text-decoration: none;
  background-color: transparent;
  cursor: not-allowed;
}
.nav .open > a,
.nav .open > a:hover,
.nav .open > a:focus {
  background-color: #eeeeee;
  border-color: #557196;
}
.nav .nav-divider {
  height: 1px;
  margin: 9px 0;
  overflow: hidden;
  background-color: #e5e5e5;
}
.nav > li > a > img {
  max-width: none;
}
.nav-tabs {
  border-bottom: 1px solid #e0e0e0;
}
.nav-tabs > li {
  float: left;
  margin-bottom: -1px;
}
.nav-tabs > li > a {
  margin-right: 2px;
  line-height: 1.42857143;
  border: 1px solid transparent;
  border-radius: 0px 0px 0 0;
}
.nav-tabs > li > a:hover {
  border-color: #eeeeee #eeeeee #e0e0e0;
}
.nav-tabs > li.active > a,
.nav-tabs > li.active > a:hover,
.nav-tabs > li.active > a:focus {
  color: #555555;
  background-color: #f0f0f0;
  border: 1px solid #e0e0e0;
  border-bottom-color: transparent;
  cursor: default;
}
.nav-tabs.nav-justified {
  width: 100%;
  border-bottom: 0;
}
.nav-tabs.nav-justified > li {
  float: none;
}
.nav-tabs.nav-justified > li > a {
  text-align: center;
  margin-bottom: 5px;
}
.nav-tabs.nav-justified > .dropdown .dropdown-menu {
  top: auto;
  left: auto;
}
@media (min-width: 768px) {
  .nav-tabs.nav-justified > li {
    display: table-cell;
    width: 1%;
  }
  .nav-tabs.nav-justified > li > a {
    margin-bottom: 0;
  }
}
.nav-tabs.nav-justified > li > a {
  margin-right: 0;
  border-radius: 0px;
}
.nav-tabs.nav-justified > .active > a,
.nav-tabs.nav-justified > .active > a:hover,
.nav-tabs.nav-justified > .active > a:focus {
  border: 1px solid #ddd;
}
@media (min-width: 768px) {
  .nav-tabs.nav-justified > li > a {
    border-bottom: 1px solid #ddd;
    border-radius: 0px 0px 0 0;
  }
  .nav-tabs.nav-justified > .active > a,
  .nav-tabs.nav-justified > .active > a:hover,
  .nav-tabs.nav-justified > .active > a:focus {
    border-bottom-color: #f0f0f0;
  }
}
.nav-pills > li {
  float: left;
}
.nav-pills > li > a {
  border-radius: 0px;
}
.nav-pills > li + li {
  margin-left: 2px;
}
.nav-pills > li.active > a,
.nav-pills > li.active > a:hover,
.nav-pills > li.active > a:focus {
  color: white;
  background-color: #4c6586;
}
.nav-stacked > li {
  float: none;
}
.nav-stacked > li + li {
  margin-top: 2px;
  margin-left: 0;
}
.nav-justified {
  width: 100%;
}
.nav-justified > li {
  float: none;
}
.nav-justified > li > a {
  text-align: center;
  margin-bottom: 5px;
}
.nav-justified > .dropdown .dropdown-menu {
  top: auto;
  left: auto;
}
@media (min-width: 768px) {
  .nav-justified > li {
    display: table-cell;
    width: 1%;
  }
  .nav-justified > li > a {
    margin-bottom: 0;
  }
}
.nav-tabs-justified {
  border-bottom: 0;
}
.nav-tabs-justified > li > a {
  margin-right: 0;
  border-radius: 0px;
}
.nav-tabs-justified > .active > a,
.nav-tabs-justified > .active > a:hover,
.nav-tabs-justified > .active > a:focus {
  border: 1px solid #ddd;
}
@media (min-width: 768px) {
  .nav-tabs-justified > li > a {
    border-bottom: 1px solid #ddd;
    border-radius: 0px 0px 0 0;
  }
  .nav-tabs-justified > .active > a,
  .nav-tabs-justified > .active > a:hover,
  .nav-tabs-justified > .active > a:focus {
    border-bottom-color: #f0f0f0;
  }
}
.tab-content > .tab-pane {
  display: none;
}
.tab-content > .active {
  display: block;
}
.nav-tabs .dropdown-menu {
  margin-top: -1px;
  border-top-right-radius: 0;
  border-top-left-radius: 0;
}
.navbar {
  position: relative;
  min-height: 40px;
  margin-bottom: 20px;
  border: 1px solid transparent;
}
@media (min-width: 768px) {
  .navbar {
    border-radius: 0px;
  }
}
@media (min-width: 768px) {
  .navbar-header {
    float: left;
  }
}
.navbar-collapse {
  overflow-x: visible;
  padding-right: 15px;
  padding-left: 15px;
  border-top: 1px solid transparent;
  box-shadow: inset 0 1px 0 rgba(255, 255, 255, 0.1);
  -webkit-overflow-scrolling: touch;
}
.navbar-collapse.in {
  overflow-y: auto;
}
@media (min-width: 768px) {
  .navbar-collapse {
    width: auto;
    border-top: 0;
    box-shadow: none;
  }
  .navbar-collapse.collapse {
    display: block !important;
    height: auto !important;
    padding-bottom: 0;
    overflow: visible !important;
  }
  .navbar-collapse.in {
    overflow-y: visible;
  }
  .navbar-fixed-top .navbar-collapse,
  .navbar-static-top .navbar-collapse,
  .navbar-fixed-bottom .navbar-collapse {
    padding-left: 0;
    padding-right: 0;
  }
}
.navbar-fixed-top .navbar-collapse,
.navbar-fixed-bottom .navbar-collapse {
  max-height: 340px;
}
@media (max-width: 480px) and (orientation: landscape) {
  .navbar-fixed-top .navbar-collapse,
  .navbar-fixed-bottom .navbar-collapse {
    max-height: 200px;
  }
}
.container > .navbar-header,
.container-fluid > .navbar-header,
.container > .navbar-collapse,
.container-fluid > .navbar-collapse {
  margin-right: -15px;
  margin-left: -15px;
}
@media (min-width: 768px) {
  .container > .navbar-header,
  .container-fluid > .navbar-header,
  .container > .navbar-collapse,
  .container-fluid > .navbar-collapse {
    margin-right: 0;
    margin-left: 0;
  }
}
.navbar-static-top {
  z-index: 1000;
  border-width: 0 0 1px;
}
@media (min-width: 768px) {
  .navbar-static-top {
    border-radius: 0;
  }
}
.navbar-fixed-top,
.navbar-fixed-bottom {
  position: fixed;
  right: 0;
  left: 0;
  z-index: 1030;
  -webkit-transform: translate3d(0, 0, 0);
  transform: translate3d(0, 0, 0);
}
@media (min-width: 768px) {
  .navbar-fixed-top,
  .navbar-fixed-bottom {
    border-radius: 0;
  }
}
.navbar-fixed-top {
  top: 0;
  border-width: 0 0 1px;
}
.navbar-fixed-bottom {
  bottom: 0;
  margin-bottom: 0;
  border-width: 1px 0 0;
}
.navbar-brand {
  float: left;
  padding: 10px 15px;
  font-size: 18px;
  line-height: 20px;
  height: 40px;
}
.navbar-brand:hover,
.navbar-brand:focus {
  text-decoration: none;
}
@media (min-width: 768px) {
  .navbar > .container .navbar-brand,
  .navbar > .container-fluid .navbar-brand {
    margin-left: -15px;
  }
}
.navbar-toggle {
  position: relative;
  float: right;
  margin-right: 15px;
  padding: 9px 10px;
  margin-top: 3px;
  margin-bottom: 3px;
  background-color: transparent;
  background-image: none;
  border: 1px solid transparent;
  border-radius: 0px;
}
.navbar-toggle:focus {
  outline: 0;
}
.navbar-toggle .icon-bar {
  display: block;
  width: 22px;
  height: 2px;
  border-radius: 1px;
}
.navbar-toggle .icon-bar + .icon-bar {
  margin-top: 4px;
}
@media (min-width: 768px) {
  .navbar-toggle {
    display: none;
  }
}
.navbar-nav {
  margin: 5px -15px;
}
.navbar-nav > li > a {
  padding-top: 10px;
  padding-bottom: 10px;
  line-height: 20px;
}
@media (max-width: 767px) {
  .navbar-nav .open .dropdown-menu {
    position: static;
    float: none;
    width: auto;
    margin-top: 0;
    background-color: transparent;
    border: 0;
    box-shadow: none;
  }
  .navbar-nav .open .dropdown-menu > li > a,
  .navbar-nav .open .dropdown-menu .dropdown-header {
    padding: 5px 15px 5px 25px;
  }
  .navbar-nav .open .dropdown-menu > li > a {
    line-height: 20px;
  }
  .navbar-nav .open .dropdown-menu > li > a:hover,
  .navbar-nav .open .dropdown-menu > li > a:focus {
    background-image: none;
  }
}
@media (min-width: 768px) {
  .navbar-nav {
    float: left;
    margin: 0;
  }
  .navbar-nav > li {
    float: left;
  }
  .navbar-nav > li > a {
    padding-top: 10px;
    padding-bottom: 10px;
  }
  .navbar-nav.navbar-right:last-child {
    margin-right: -15px;
  }
}
@media (min-width: 768px) {
  .navbar-left {
    float: left !important;
  }
  .navbar-right {
    float: right !important;
  }
}
.navbar-form {
  margin-left: -15px;
  margin-right: -15px;
  padding: 10px 15px;
  border-top: 1px solid transparent;
  border-bottom: 1px solid transparent;
  -webkit-box-shadow: inset 0 1px 0 rgba(255, 255, 255, 0.1), 0 1px 0 rgba(255, 255, 255, 0.1);
  box-shadow: inset 0 1px 0 rgba(255, 255, 255, 0.1), 0 1px 0 rgba(255, 255, 255, 0.1);
  margin-top: 7.5px;
  margin-bottom: 7.5px;
}
@media (min-width: 768px) {
  .navbar-form .form-group {
    display: inline-block;
    margin-bottom: 0;
    vertical-align: middle;
  }
  .navbar-form .form-control {
    display: inline-block;
    width: auto;
    vertical-align: middle;
  }
  .navbar-form .input-group {
    display: inline-table;
    vertical-align: middle;
  }
  .navbar-form .input-group .input-group-addon,
  .navbar-form .input-group .input-group-btn,
  .navbar-form .input-group .form-control {
    width: auto;
  }
  .navbar-form .input-group > .form-control {
    width: 100%;
  }
  .navbar-form .control-label {
    margin-bottom: 0;
    vertical-align: middle;
  }
  .navbar-form .radio,
  .navbar-form .checkbox {
    display: inline-block;
    margin-top: 0;
    margin-bottom: 0;
    vertical-align: middle;
  }
  .navbar-form .radio label,
  .navbar-form .checkbox label {
    padding-left: 0;
  }
  .navbar-form .radio input[type="radio"],
  .navbar-form .checkbox input[type="checkbox"] {
    position: relative;
    margin-left: 0;
  }
  .navbar-form .has-feedback .form-control-feedback {
    top: 0;
  }
}
@media (max-width: 767px) {
  .navbar-form .form-group {
    margin-bottom: 5px;
  }
}
@media (min-width: 768px) {
  .navbar-form {
    width: auto;
    border: 0;
    margin-left: 0;
    margin-right: 0;
    padding-top: 0;
    padding-bottom: 0;
    -webkit-box-shadow: none;
    box-shadow: none;
  }
  .navbar-form.navbar-right:last-child {
    margin-right: -15px;
  }
}
.navbar-nav > li > .dropdown-menu {
  margin-top: 0;
  border-top-right-radius: 0;
  border-top-left-radius: 0;
}
.navbar-fixed-bottom .navbar-nav > li > .dropdown-menu {
  border-bottom-right-radius: 0;
  border-bottom-left-radius: 0;
}
.navbar-btn {
  margin-top: 7.5px;
  margin-bottom: 7.5px;
}
.navbar-btn.btn-sm {
  margin-top: 7px;
  margin-bottom: 7px;
}
.navbar-btn.btn-xs {
  margin-top: 9px;
  margin-bottom: 9px;
}
.navbar-text {
  margin-top: 10px;
  margin-bottom: 10px;
}
@media (min-width: 768px) {
  .navbar-text {
    float: left;
    margin-left: 15px;
    margin-right: 15px;
  }
  .navbar-text.navbar-right:last-child {
    margin-right: 0;
  }
}
.navbar-default {
  background-color: #f8f8f8;
  border-color: #e7e7e7;
}
.navbar-default .navbar-brand {
  color: #777;
}
.navbar-default .navbar-brand:hover,
.navbar-default .navbar-brand:focus {
  color: #5e5e5e;
  background-color: transparent;
}
.navbar-default .navbar-text {
  color: #777;
}
.navbar-default .navbar-nav > li > a {
  color: #777;
}
.navbar-default .navbar-nav > li > a:hover,
.navbar-default .navbar-nav > li > a:focus {
  color: #333;
  background-color: transparent;
}
.navbar-default .navbar-nav > .active > a,
.navbar-default .navbar-nav > .active > a:hover,
.navbar-default .navbar-nav > .active > a:focus {
  color: #555;
  background-color: #e7e7e7;
}
.navbar-default .navbar-nav > .disabled > a,
.navbar-default .navbar-nav > .disabled > a:hover,
.navbar-default .navbar-nav > .disabled > a:focus {
  color: #ccc;
  background-color: transparent;
}
.navbar-default .navbar-toggle {
  border-color: #ddd;
}
.navbar-default .navbar-toggle:hover,
.navbar-default .navbar-toggle:focus {
  background-color: #ddd;
}
.navbar-default .navbar-toggle .icon-bar {
  background-color: #888;
}
.navbar-default .navbar-collapse,
.navbar-default .navbar-form {
  border-color: #e7e7e7;
}
.navbar-default .navbar-nav > .open > a,
.navbar-default .navbar-nav > .open > a:hover,
.navbar-default .navbar-nav > .open > a:focus {
  background-color: #e7e7e7;
  color: #555;
}
@media (max-width: 767px) {
  .navbar-default .navbar-nav .open .dropdown-menu > li > a {
    color: #777;
  }
  .navbar-default .navbar-nav .open .dropdown-menu > li > a:hover,
  .navbar-default .navbar-nav .open .dropdown-menu > li > a:focus {
    color: #333;
    background-color: transparent;
  }
  .navbar-default .navbar-nav .open .dropdown-menu > .active > a,
  .navbar-default .navbar-nav .open .dropdown-menu > .active > a:hover,
  .navbar-default .navbar-nav .open .dropdown-menu > .active > a:focus {
    color: #555;
    background-color: #e7e7e7;
  }
  .navbar-default .navbar-nav .open .dropdown-menu > .disabled > a,
  .navbar-default .navbar-nav .open .dropdown-menu > .disabled > a:hover,
  .navbar-default .navbar-nav .open .dropdown-menu > .disabled > a:focus {
    color: #ccc;
    background-color: transparent;
  }
}
.navbar-default .navbar-link {
  color: #777;
}
.navbar-default .navbar-link:hover {
  color: #333;
}
.navbar-default .btn-link {
  color: #777;
}
.navbar-default .btn-link:hover,
.navbar-default .btn-link:focus {
  color: #333;
}
.navbar-default .btn-link[disabled]:hover,
fieldset[disabled] .navbar-default .btn-link:hover,
.navbar-default .btn-link[disabled]:focus,
fieldset[disabled] .navbar-default .btn-link:focus {
  color: #ccc;
}
.navbar-inverse {
  background-color: #222;
  border-color: #080808;
}
.navbar-inverse .navbar-brand {
  color: #777777;
}
.navbar-inverse .navbar-brand:hover,
.navbar-inverse .navbar-brand:focus {
  color: white;
  background-color: transparent;
}
.navbar-inverse .navbar-text {
  color: #777777;
}
.navbar-inverse .navbar-nav > li > a {
  color: #777777;
}
.navbar-inverse .navbar-nav > li > a:hover,
.navbar-inverse .navbar-nav > li > a:focus {
  color: white;
  background-color: transparent;
}
.navbar-inverse .navbar-nav > .active > a,
.navbar-inverse .navbar-nav > .active > a:hover,
.navbar-inverse .navbar-nav > .active > a:focus {
  color: white;
  background-color: #080808;
}
.navbar-inverse .navbar-nav > .disabled > a,
.navbar-inverse .navbar-nav > .disabled > a:hover,
.navbar-inverse .navbar-nav > .disabled > a:focus {
  color: #444;
  background-color: transparent;
}
.navbar-inverse .navbar-toggle {
  border-color: #333;
}
.navbar-inverse .navbar-toggle:hover,
.navbar-inverse .navbar-toggle:focus {
  background-color: #333;
}
.navbar-inverse .navbar-toggle .icon-bar {
  background-color: white;
}
.navbar-inverse .navbar-collapse,
.navbar-inverse .navbar-form {
  border-color: #101010;
}
.navbar-inverse .navbar-nav > .open > a,
.navbar-inverse .navbar-nav > .open > a:hover,
.navbar-inverse .navbar-nav > .open > a:focus {
  background-color: #080808;
  color: white;
}
@media (max-width: 767px) {
  .navbar-inverse .navbar-nav .open .dropdown-menu > .dropdown-header {
    border-color: #080808;
  }
  .navbar-inverse .navbar-nav .open .dropdown-menu .divider {
    background-color: #080808;
  }
  .navbar-inverse .navbar-nav .open .dropdown-menu > li > a {
    color: #777777;
  }
  .navbar-inverse .navbar-nav .open .dropdown-menu > li > a:hover,
  .navbar-inverse .navbar-nav .open .dropdown-menu > li > a:focus {
    color: white;
    background-color: transparent;
  }
  .navbar-inverse .navbar-nav .open .dropdown-menu > .active > a,
  .navbar-inverse .navbar-nav .open .dropdown-menu > .active > a:hover,
  .navbar-inverse .navbar-nav .open .dropdown-menu > .active > a:focus {
    color: white;
    background-color: #080808;
  }
  .navbar-inverse .navbar-nav .open .dropdown-menu > .disabled > a,
  .navbar-inverse .navbar-nav .open .dropdown-menu > .disabled > a:hover,
  .navbar-inverse .navbar-nav .open .dropdown-menu > .disabled > a:focus {
    color: #444;
    background-color: transparent;
  }
}
.navbar-inverse .navbar-link {
  color: #777777;
}
.navbar-inverse .navbar-link:hover {
  color: white;
}
.navbar-inverse .btn-link {
  color: #777777;
}
.navbar-inverse .btn-link:hover,
.navbar-inverse .btn-link:focus {
  color: white;
}
.navbar-inverse .btn-link[disabled]:hover,
fieldset[disabled] .navbar-inverse .btn-link:hover,
.navbar-inverse .btn-link[disabled]:focus,
fieldset[disabled] .navbar-inverse .btn-link:focus {
  color: #444;
}
.breadcrumb {
  padding: 6px 6px;
  margin-bottom: 20px;
  list-style: none;
  background-color: transparent;
  border-radius: 0px;
}
.breadcrumb > li {
  display: inline-block;
}
.breadcrumb > li + li:before {
  content: "»\00a0";
  padding: 0 5px;
  color: #557196;
}
.breadcrumb > .active {
  color: #3a4c65;
}
.pagination {
  display: inline-block;
  padding-left: 0;
  margin: 20px 0;
  border-radius: 0px;
}
.pagination > li {
  display: inline;
}
.pagination > li > a,
.pagination > li > span {
  position: relative;
  float: left;
  padding: 3px 8px;
  line-height: 1.42857143;
  text-decoration: none;
  color: #557196;
  background-color: white;
  border: 1px solid #ddd;
  margin-left: -1px;
}
.pagination > li:first-child > a,
.pagination > li:first-child > span {
  margin-left: 0;
  border-bottom-left-radius: 0px;
  border-top-left-radius: 0px;
}
.pagination > li:last-child > a,
.pagination > li:last-child > span {
  border-bottom-right-radius: 0px;
  border-top-right-radius: 0px;
}
.pagination > li > a:hover,
.pagination > li > span:hover,
.pagination > li > a:focus,
.pagination > li > span:focus {
  color: #3a4c65;
  background-color: #eeeeee;
  border-color: #ddd;
}
.pagination > .active > a,
.pagination > .active > span,
.pagination > .active > a:hover,
.pagination > .active > span:hover,
.pagination > .active > a:focus,
.pagination > .active > span:focus {
  z-index: 2;
  color: white;
  background-color: #4c6586;
  border-color: #4c6586;
  cursor: default;
}
.pagination > .disabled > span,
.pagination > .disabled > span:hover,
.pagination > .disabled > span:focus,
.pagination > .disabled > a,
.pagination > .disabled > a:hover,
.pagination > .disabled > a:focus {
  color: #777777;
  background-color: white;
  border-color: #ddd;
  cursor: not-allowed;
}
.pagination-lg > li > a,
.pagination-lg > li > span {
  padding: 6px 12px;
  font-size: 18px;
}
.pagination-lg > li:first-child > a,
.pagination-lg > li:first-child > span {
  border-bottom-left-radius: 0px;
  border-top-left-radius: 0px;
}
.pagination-lg > li:last-child > a,
.pagination-lg > li:last-child > span {
  border-bottom-right-radius: 0px;
  border-top-right-radius: 0px;
}
.pagination-sm > li > a,
.pagination-sm > li > span {
  padding: 3px 6px;
  font-size: 12px;
}
.pagination-sm > li:first-child > a,
.pagination-sm > li:first-child > span {
  border-bottom-left-radius: 0px;
  border-top-left-radius: 0px;
}
.pagination-sm > li:last-child > a,
.pagination-sm > li:last-child > span {
  border-bottom-right-radius: 0px;
  border-top-right-radius: 0px;
}
.pager {
  padding-left: 0;
  margin: 20px 0;
  list-style: none;
  text-align: center;
}
.pager li {
  display: inline;
}
.pager li > a,
.pager li > span {
  display: inline-block;
  padding: 5px 14px;
  background-color: white;
  border: 1px solid #ddd;
  border-radius: 15px;
}
.pager li > a:hover,
.pager li > a:focus {
  text-decoration: none;
  background-color: #eeeeee;
}
.pager .next > a,
.pager .next > span {
  float: right;
}
.pager .previous > a,
.pager .previous > span {
  float: left;
}
.pager .disabled > a,
.pager .disabled > a:hover,
.pager .disabled > a:focus,
.pager .disabled > span {
  color: #777777;
  background-color: white;
  cursor: not-allowed;
}
.label {
  display: inline;
  padding: .2em .6em .3em;
  font-size: 75%;
  font-weight: bold;
  line-height: 1;
  color: white;
  text-align: center;
  white-space: nowrap;
  vertical-align: baseline;
  border-radius: .25em;
}
a.label:hover,
a.label:focus {
  color: white;
  text-decoration: none;
  cursor: pointer;
}
.label:empty {
  display: none;
}
.btn .label {
  position: relative;
  top: -1px;
}
.label-default {
  background-color: #777777;
}
.label-default[href]:hover,
.label-default[href]:focus {
  background-color: #5e5e5e;
}
.label-primary {
  background-color: #4c6586;
}
.label-primary[href]:hover,
.label-primary[href]:focus {
  background-color: #3a4c65;
}
.label-success {
  background-color: #6ea03c;
}
.label-success[href]:hover,
.label-success[href]:focus {
  background-color: #557b2e;
}
.label-info {
  background-color: #dcb496;
}
.label-info[href]:hover,
.label-info[href]:focus {
  background-color: #cf9970;
}
.label-warning {
  background-color: #fa8228;
}
.label-warning[href]:hover,
.label-warning[href]:focus {
  background-color: #ea6705;
}
.label-danger {
  background-color: #fa8228;
}
.label-danger[href]:hover,
.label-danger[href]:focus {
  background-color: #ea6705;
}
.badge {
  display: inline-block;
  min-width: 10px;
  padding: 3px 7px;
  font-size: 12px;
  font-weight: bold;
  color: white;
  line-height: 1;
  vertical-align: baseline;
  white-space: nowrap;
  text-align: center;
  background-color: #ea6705;
  border-radius: 10px;
}
.badge:empty {
  display: none;
}
.btn .badge {
  position: relative;
  top: -1px;
}
.btn-xs .badge {
  top: 0;
  padding: 1px 5px;
}
a.badge:hover,
a.badge:focus {
  color: white;
  text-decoration: none;
  cursor: pointer;
}
a.list-group-item.active > .badge,
.nav-pills > .active > a > .badge {
  color: white;
  background-color: #ea6705;
}
.nav-pills > li > a > .badge {
  margin-left: 3px;
}
.jumbotron {
  padding: 30px;
  margin-bottom: 30px;
  color: inherit;
  background-color: #eeeeee;
}
.jumbotron h1,
.jumbotron .h1 {
  color: inherit;
}
.jumbotron p {
  margin-bottom: 15px;
  font-size: 21px;
  font-weight: 200;
}
.jumbotron > hr {
  border-top-color: #d5d5d5;
}
.container .jumbotron {
  border-radius: 0px;
}
.jumbotron .container {
  max-width: 100%;
}
@media screen and (min-width: 768px) {
  .jumbotron {
    padding-top: 48px;
    padding-bottom: 48px;
  }
  .container .jumbotron {
    padding-left: 60px;
    padding-right: 60px;
  }
  .jumbotron h1,
  .jumbotron .h1 {
    font-size: 63px;
  }
}
.thumbnail {
  display: block;
  padding: 4px;
  margin-bottom: 20px;
  line-height: 1.42857143;
  background-color: #f0f0f0;
  border: 1px solid #ddd;
  border-radius: 0px;
  -webkit-transition: all 0.2s ease-in-out;
  -o-transition: all 0.2s ease-in-out;
  transition: all 0.2s ease-in-out;
}
.thumbnail > img,
.thumbnail a > img {
  margin-left: auto;
  margin-right: auto;
}
a.thumbnail:hover,
a.thumbnail:focus,
a.thumbnail.active {
  border-color: #557196;
}
.thumbnail .caption {
  padding: 9px;
  color: #333333;
}
.alert {
  padding: 15px;
  margin-bottom: 20px;
  border: 1px solid transparent;
  border-radius: 0px;
}
.alert h4 {
  margin-top: 0;
  color: inherit;
}
.alert .alert-link {
  font-weight: bold;
}
.alert > p,
.alert > ul {
  margin-bottom: 0;
}
.alert > p + p {
  margin-top: 5px;
}
.alert-dismissable,
.alert-dismissible {
  padding-right: 35px;
}
.alert-dismissable .close,
.alert-dismissible .close {
  position: relative;
  top: -2px;
  right: -21px;
  color: inherit;
}
.alert-success {
  background-color: #dff0d8;
  border-color: #d6e9c6;
  color: #3c763d;
}
.alert-success hr {
  border-top-color: #c9e2b3;
}
.alert-success .alert-link {
  color: #2b542c;
}
.alert-info {
  background-color: #d9edf7;
  border-color: #bce8f1;
  color: #31708f;
}
.alert-info hr {
  border-top-color: #a6e1ec;
}
.alert-info .alert-link {
  color: #245269;
}
.alert-warning {
  background-color: #fcf8e3;
  border-color: #faebcc;
  color: #8a6d3b;
}
.alert-warning hr {
  border-top-color: #f7e1b5;
}
.alert-warning .alert-link {
  color: #66512c;
}
.alert-danger {
  background-color: #f2dede;
  border-color: #ebccd1;
  color: #a94442;
}
.alert-danger hr {
  border-top-color: #e4b9c0;
}
.alert-danger .alert-link {
  color: #843534;
}
@-webkit-keyframes progress-bar-stripes {
  from {
    background-position: 40px 0;
  }
  to {
    background-position: 0 0;
  }
}
@keyframes progress-bar-stripes {
  from {
    background-position: 40px 0;
  }
  to {
    background-position: 0 0;
  }
}
.progress {
  overflow: hidden;
  height: 20px;
  margin-bottom: 20px;
  background-color: #bbb;
  border-radius: 0px;
  -webkit-box-shadow: inset 0 1px 2px rgba(0, 0, 0, 0.1);
  box-shadow: inset 0 1px 2px rgba(0, 0, 0, 0.1);
}
.progress-bar {
  float: left;
  width: 0%;
  height: 100%;
  font-size: 12px;
  line-height: 20px;
  color: white;
  text-align: center;
  background-color: #4c6586;
  -webkit-box-shadow: inset 0 -1px 0 rgba(0, 0, 0, 0.15);
  box-shadow: inset 0 -1px 0 rgba(0, 0, 0, 0.15);
  -webkit-transition: width 0.6s ease;
  -o-transition: width 0.6s ease;
  transition: width 0.6s ease;
}
.progress-striped .progress-bar,
.progress-bar-striped {
  background-image: -webkit-linear-gradient(45deg, rgba(255, 255, 255, 0.15) 25%, transparent 25%, transparent 50%, rgba(255, 255, 255, 0.15) 50%, rgba(255, 255, 255, 0.15) 75%, transparent 75%, transparent);
  background-image: -o-linear-gradient(45deg, rgba(255, 255, 255, 0.15) 25%, transparent 25%, transparent 50%, rgba(255, 255, 255, 0.15) 50%, rgba(255, 255, 255, 0.15) 75%, transparent 75%, transparent);
  background-image: linear-gradient(45deg, rgba(255, 255, 255, 0.15) 25%, transparent 25%, transparent 50%, rgba(255, 255, 255, 0.15) 50%, rgba(255, 255, 255, 0.15) 75%, transparent 75%, transparent);
  background-size: 40px 40px;
}
.progress.active .progress-bar,
.progress-bar.active {
  -webkit-animation: progress-bar-stripes 2s linear infinite;
  -o-animation: progress-bar-stripes 2s linear infinite;
  animation: progress-bar-stripes 2s linear infinite;
}
.progress-bar[aria-valuenow="1"],
.progress-bar[aria-valuenow="2"] {
  min-width: 30px;
}
.progress-bar[aria-valuenow="0"] {
  color: #777777;
  min-width: 30px;
  background-color: transparent;
  background-image: none;
  box-shadow: none;
}
.progress-bar-success {
  background-color: #6ea03c;
}
.progress-striped .progress-bar-success {
  background-image: -webkit-linear-gradient(45deg, rgba(255, 255, 255, 0.15) 25%, transparent 25%, transparent 50%, rgba(255, 255, 255, 0.15) 50%, rgba(255, 255, 255, 0.15) 75%, transparent 75%, transparent);
  background-image: -o-linear-gradient(45deg, rgba(255, 255, 255, 0.15) 25%, transparent 25%, transparent 50%, rgba(255, 255, 255, 0.15) 50%, rgba(255, 255, 255, 0.15) 75%, transparent 75%, transparent);
  background-image: linear-gradient(45deg, rgba(255, 255, 255, 0.15) 25%, transparent 25%, transparent 50%, rgba(255, 255, 255, 0.15) 50%, rgba(255, 255, 255, 0.15) 75%, transparent 75%, transparent);
}
.progress-bar-info {
  background-color: #435976;
}
.progress-striped .progress-bar-info {
  background-image: -webkit-linear-gradient(45deg, rgba(255, 255, 255, 0.15) 25%, transparent 25%, transparent 50%, rgba(255, 255, 255, 0.15) 50%, rgba(255, 255, 255, 0.15) 75%, transparent 75%, transparent);
  background-image: -o-linear-gradient(45deg, rgba(255, 255, 255, 0.15) 25%, transparent 25%, transparent 50%, rgba(255, 255, 255, 0.15) 50%, rgba(255, 255, 255, 0.15) 75%, transparent 75%, transparent);
  background-image: linear-gradient(45deg, rgba(255, 255, 255, 0.15) 25%, transparent 25%, transparent 50%, rgba(255, 255, 255, 0.15) 50%, rgba(255, 255, 255, 0.15) 75%, transparent 75%, transparent);
}
.progress-bar-warning {
  background-color: #fa8228;
}
.progress-striped .progress-bar-warning {
  background-image: -webkit-linear-gradient(45deg, rgba(255, 255, 255, 0.15) 25%, transparent 25%, transparent 50%, rgba(255, 255, 255, 0.15) 50%, rgba(255, 255, 255, 0.15) 75%, transparent 75%, transparent);
  background-image: -o-linear-gradient(45deg, rgba(255, 255, 255, 0.15) 25%, transparent 25%, transparent 50%, rgba(255, 255, 255, 0.15) 50%, rgba(255, 255, 255, 0.15) 75%, transparent 75%, transparent);
  background-image: linear-gradient(45deg, rgba(255, 255, 255, 0.15) 25%, transparent 25%, transparent 50%, rgba(255, 255, 255, 0.15) 50%, rgba(255, 255, 255, 0.15) 75%, transparent 75%, transparent);
}
.progress-bar-danger {
  background-color: #fa8228;
}
.progress-striped .progress-bar-danger {
  background-image: -webkit-linear-gradient(45deg, rgba(255, 255, 255, 0.15) 25%, transparent 25%, transparent 50%, rgba(255, 255, 255, 0.15) 50%, rgba(255, 255, 255, 0.15) 75%, transparent 75%, transparent);
  background-image: -o-linear-gradient(45deg, rgba(255, 255, 255, 0.15) 25%, transparent 25%, transparent 50%, rgba(255, 255, 255, 0.15) 50%, rgba(255, 255, 255, 0.15) 75%, transparent 75%, transparent);
  background-image: linear-gradient(45deg, rgba(255, 255, 255, 0.15) 25%, transparent 25%, transparent 50%, rgba(255, 255, 255, 0.15) 50%, rgba(255, 255, 255, 0.15) 75%, transparent 75%, transparent);
}
.media,
.media-body {
  overflow: hidden;
  zoom: 1;
}
.media,
.media .media {
  margin-top: 15px;
}
.media:first-child {
  margin-top: 0;
}
.media-object {
  display: block;
}
.media-heading {
  margin: 0 0 5px;
}
.media > .pull-left {
  margin-right: 10px;
}
.media > .pull-right {
  margin-left: 10px;
}
.media-list {
  padding-left: 0;
  list-style: none;
}
.list-group {
  margin-bottom: 20px;
  padding-left: 0;
}
.list-group-item {
  position: relative;
  display: block;
  padding: 10px 15px;
  margin-bottom: -1px;
  background-color: white;
  border: 1px solid #ddd;
}
.list-group-item:first-child {
  border-top-right-radius: 0px;
  border-top-left-radius: 0px;
}
.list-group-item:last-child {
  margin-bottom: 0;
  border-bottom-right-radius: 0px;
  border-bottom-left-radius: 0px;
}
.list-group-item > .badge {
  float: right;
}
.list-group-item > .badge + .badge {
  margin-right: 5px;
}
a.list-group-item {
  color: #555;
}
a.list-group-item .list-group-item-heading {
  color: #333;
}
a.list-group-item:hover,
a.list-group-item:focus {
  text-decoration: none;
  color: #555;
  background-color: #f5f5f5;
}
.list-group-item.disabled,
.list-group-item.disabled:hover,
.list-group-item.disabled:focus {
  background-color: #eeeeee;
  color: #777777;
}
.list-group-item.disabled .list-group-item-heading,
.list-group-item.disabled:hover .list-group-item-heading,
.list-group-item.disabled:focus .list-group-item-heading {
  color: inherit;
}
.list-group-item.disabled .list-group-item-text,
.list-group-item.disabled:hover .list-group-item-text,
.list-group-item.disabled:focus .list-group-item-text {
  color: #777777;
}
.list-group-item.active,
.list-group-item.active:hover,
.list-group-item.active:focus {
  z-index: 2;
  color: white;
  background-color: #4c6586;
  border-color: #4c6586;
}
.list-group-item.active .list-group-item-heading,
.list-group-item.active:hover .list-group-item-heading,
.list-group-item.active:focus .list-group-item-heading,
.list-group-item.active .list-group-item-heading > small,
.list-group-item.active:hover .list-group-item-heading > small,
.list-group-item.active:focus .list-group-item-heading > small,
.list-group-item.active .list-group-item-heading > .small,
.list-group-item.active:hover .list-group-item-heading > .small,
.list-group-item.active:focus .list-group-item-heading > .small {
  color: inherit;
}
.list-group-item.active .list-group-item-text,
.list-group-item.active:hover .list-group-item-text,
.list-group-item.active:focus .list-group-item-text {
  color: #c2cddc;
}
.list-group-item-success {
  color: #3c763d;
  background-color: #dff0d8;
}
a.list-group-item-success {
  color: #3c763d;
}
a.list-group-item-success .list-group-item-heading {
  color: inherit;
}
a.list-group-item-success:hover,
a.list-group-item-success:focus {
  color: #3c763d;
  background-color: #d0e9c6;
}
a.list-group-item-success.active,
a.list-group-item-success.active:hover,
a.list-group-item-success.active:focus {
  color: white;
  background-color: #3c763d;
  border-color: #3c763d;
}
.list-group-item-info {
  color: #31708f;
  background-color: #d9edf7;
}
a.list-group-item-info {
  color: #31708f;
}
a.list-group-item-info .list-group-item-heading {
  color: inherit;
}
a.list-group-item-info:hover,
a.list-group-item-info:focus {
  color: #31708f;
  background-color: #c4e3f3;
}
a.list-group-item-info.active,
a.list-group-item-info.active:hover,
a.list-group-item-info.active:focus {
  color: white;
  background-color: #31708f;
  border-color: #31708f;
}
.list-group-item-warning {
  color: #8a6d3b;
  background-color: #fcf8e3;
}
a.list-group-item-warning {
  color: #8a6d3b;
}
a.list-group-item-warning .list-group-item-heading {
  color: inherit;
}
a.list-group-item-warning:hover,
a.list-group-item-warning:focus {
  color: #8a6d3b;
  background-color: #faf2cc;
}
a.list-group-item-warning.active,
a.list-group-item-warning.active:hover,
a.list-group-item-warning.active:focus {
  color: white;
  background-color: #8a6d3b;
  border-color: #8a6d3b;
}
.list-group-item-danger {
  color: #a94442;
  background-color: #f2dede;
}
a.list-group-item-danger {
  color: #a94442;
}
a.list-group-item-danger .list-group-item-heading {
  color: inherit;
}
a.list-group-item-danger:hover,
a.list-group-item-danger:focus {
  color: #a94442;
  background-color: #ebcccc;
}
a.list-group-item-danger.active,
a.list-group-item-danger.active:hover,
a.list-group-item-danger.active:focus {
  color: white;
  background-color: #a94442;
  border-color: #a94442;
}
.list-group-item-heading {
  margin-top: 0;
  margin-bottom: 5px;
}
.list-group-item-text {
  margin-bottom: 0;
  line-height: 1.3;
}
.panel {
  margin-bottom: 20px;
  background-color: #f9f9f9;
  border: 1px solid transparent;
  border-radius: 0px;
  -webkit-box-shadow: 0 1px 1px rgba(0, 0, 0, 0.05);
  box-shadow: 0 1px 1px rgba(0, 0, 0, 0.05);
}
.panel-body {
  padding: 15px;
}
.panel-heading {
  padding: 10px 15px;
  border-bottom: 1px solid transparent;
  border-top-right-radius: -1px;
  border-top-left-radius: -1px;
}
.panel-heading > .dropdown .dropdown-toggle {
  color: inherit;
}
.panel-title {
  margin-top: 0;
  margin-bottom: 0;
  font-size: 16px;
  color: inherit;
}
.panel-title > a {
  color: inherit;
}
.panel-footer {
  padding: 10px 15px;
  background-color: #f5f5f5;
  border-top: 1px solid #ddd;
  border-bottom-right-radius: -1px;
  border-bottom-left-radius: -1px;
}
.panel > .list-group {
  margin-bottom: 0;
}
.panel > .list-group .list-group-item {
  border-width: 1px 0;
  border-radius: 0;
}
.panel > .list-group:first-child .list-group-item:first-child {
  border-top: 0;
  border-top-right-radius: -1px;
  border-top-left-radius: -1px;
}
.panel > .list-group:last-child .list-group-item:last-child {
  border-bottom: 0;
  border-bottom-right-radius: -1px;
  border-bottom-left-radius: -1px;
}
.panel-heading + .list-group .list-group-item:first-child {
  border-top-width: 0;
}
.list-group + .panel-footer {
  border-top-width: 0;
}
.panel > .table,
.panel > .table-responsive > .table,
.panel > .panel-collapse > .table {
  margin-bottom: 0;
}
.panel > .table:first-child,
.panel > .table-responsive:first-child > .table:first-child {
  border-top-right-radius: -1px;
  border-top-left-radius: -1px;
}
.panel > .table:first-child > thead:first-child > tr:first-child td:first-child,
.panel > .table-responsive:first-child > .table:first-child > thead:first-child > tr:first-child td:first-child,
.panel > .table:first-child > tbody:first-child > tr:first-child td:first-child,
.panel > .table-responsive:first-child > .table:first-child > tbody:first-child > tr:first-child td:first-child,
.panel > .table:first-child > thead:first-child > tr:first-child th:first-child,
.panel > .table-responsive:first-child > .table:first-child > thead:first-child > tr:first-child th:first-child,
.panel > .table:first-child > tbody:first-child > tr:first-child th:first-child,
.panel > .table-responsive:first-child > .table:first-child > tbody:first-child > tr:first-child th:first-child {
  border-top-left-radius: -1px;
}
.panel > .table:first-child > thead:first-child > tr:first-child td:last-child,
.panel > .table-responsive:first-child > .table:first-child > thead:first-child > tr:first-child td:last-child,
.panel > .table:first-child > tbody:first-child > tr:first-child td:last-child,
.panel > .table-responsive:first-child > .table:first-child > tbody:first-child > tr:first-child td:last-child,
.panel > .table:first-child > thead:first-child > tr:first-child th:last-child,
.panel > .table-responsive:first-child > .table:first-child > thead:first-child > tr:first-child th:last-child,
.panel > .table:first-child > tbody:first-child > tr:first-child th:last-child,
.panel > .table-responsive:first-child > .table:first-child > tbody:first-child > tr:first-child th:last-child {
  border-top-right-radius: -1px;
}
.panel > .table:last-child,
.panel > .table-responsive:last-child > .table:last-child {
  border-bottom-right-radius: -1px;
  border-bottom-left-radius: -1px;
}
.panel > .table:last-child > tbody:last-child > tr:last-child td:first-child,
.panel > .table-responsive:last-child > .table:last-child > tbody:last-child > tr:last-child td:first-child,
.panel > .table:last-child > tfoot:last-child > tr:last-child td:first-child,
.panel > .table-responsive:last-child > .table:last-child > tfoot:last-child > tr:last-child td:first-child,
.panel > .table:last-child > tbody:last-child > tr:last-child th:first-child,
.panel > .table-responsive:last-child > .table:last-child > tbody:last-child > tr:last-child th:first-child,
.panel > .table:last-child > tfoot:last-child > tr:last-child th:first-child,
.panel > .table-responsive:last-child > .table:last-child > tfoot:last-child > tr:last-child th:first-child {
  border-bottom-left-radius: -1px;
}
.panel > .table:last-child > tbody:last-child > tr:last-child td:last-child,
.panel > .table-responsive:last-child > .table:last-child > tbody:last-child > tr:last-child td:last-child,
.panel > .table:last-child > tfoot:last-child > tr:last-child td:last-child,
.panel > .table-responsive:last-child > .table:last-child > tfoot:last-child > tr:last-child td:last-child,
.panel > .table:last-child > tbody:last-child > tr:last-child th:last-child,
.panel > .table-responsive:last-child > .table:last-child > tbody:last-child > tr:last-child th:last-child,
.panel > .table:last-child > tfoot:last-child > tr:last-child th:last-child,
.panel > .table-responsive:last-child > .table:last-child > tfoot:last-child > tr:last-child th:last-child {
  border-bottom-right-radius: -1px;
}
.panel > .panel-body + .table,
.panel > .panel-body + .table-responsive {
  border-top: 1px solid #ddd;
}
.panel > .table > tbody:first-child > tr:first-child th,
.panel > .table > tbody:first-child > tr:first-child td {
  border-top: 0;
}
.panel > .table-bordered,
.panel > .table-responsive > .table-bordered {
  border: 0;
}
.panel > .table-bordered > thead > tr > th:first-child,
.panel > .table-responsive > .table-bordered > thead > tr > th:first-child,
.panel > .table-bordered > tbody > tr > th:first-child,
.panel > .table-responsive > .table-bordered > tbody > tr > th:first-child,
.panel > .table-bordered > tfoot > tr > th:first-child,
.panel > .table-responsive > .table-bordered > tfoot > tr > th:first-child,
.panel > .table-bordered > thead > tr > td:first-child,
.panel > .table-responsive > .table-bordered > thead > tr > td:first-child,
.panel > .table-bordered > tbody > tr > td:first-child,
.panel > .table-responsive > .table-bordered > tbody > tr > td:first-child,
.panel > .table-bordered > tfoot > tr > td:first-child,
.panel > .table-responsive > .table-bordered > tfoot > tr > td:first-child {
  border-left: 0;
}
.panel > .table-bordered > thead > tr > th:last-child,
.panel > .table-responsive > .table-bordered > thead > tr > th:last-child,
.panel > .table-bordered > tbody > tr > th:last-child,
.panel > .table-responsive > .table-bordered > tbody > tr > th:last-child,
.panel > .table-bordered > tfoot > tr > th:last-child,
.panel > .table-responsive > .table-bordered > tfoot > tr > th:last-child,
.panel > .table-bordered > thead > tr > td:last-child,
.panel > .table-responsive > .table-bordered > thead > tr > td:last-child,
.panel > .table-bordered > tbody > tr > td:last-child,
.panel > .table-responsive > .table-bordered > tbody > tr > td:last-child,
.panel > .table-bordered > tfoot > tr > td:last-child,
.panel > .table-responsive > .table-bordered > tfoot > tr > td:last-child {
  border-right: 0;
}
.panel > .table-bordered > thead > tr:first-child > td,
.panel > .table-responsive > .table-bordered > thead > tr:first-child > td,
.panel > .table-bordered > tbody > tr:first-child > td,
.panel > .table-responsive > .table-bordered > tbody > tr:first-child > td,
.panel > .table-bordered > thead > tr:first-child > th,
.panel > .table-responsive > .table-bordered > thead > tr:first-child > th,
.panel > .table-bordered > tbody > tr:first-child > th,
.panel > .table-responsive > .table-bordered > tbody > tr:first-child > th {
  border-bottom: 0;
}
.panel > .table-bordered > tbody > tr:last-child > td,
.panel > .table-responsive > .table-bordered > tbody > tr:last-child > td,
.panel > .table-bordered > tfoot > tr:last-child > td,
.panel > .table-responsive > .table-bordered > tfoot > tr:last-child > td,
.panel > .table-bordered > tbody > tr:last-child > th,
.panel > .table-responsive > .table-bordered > tbody > tr:last-child > th,
.panel > .table-bordered > tfoot > tr:last-child > th,
.panel > .table-responsive > .table-bordered > tfoot > tr:last-child > th {
  border-bottom: 0;
}
.panel > .table-responsive {
  border: 0;
  margin-bottom: 0;
}
.panel-group {
  margin-bottom: 20px;
}
.panel-group .panel {
  margin-bottom: 0;
  border-radius: 0px;
}
.panel-group .panel + .panel {
  margin-top: 5px;
}
.panel-group .panel-heading {
  border-bottom: 0;
}
.panel-group .panel-heading + .panel-collapse > .panel-body {
  border-top: 1px solid #ddd;
}
.panel-group .panel-footer {
  border-top: 0;
}
.panel-group .panel-footer + .panel-collapse .panel-body {
  border-bottom: 1px solid #ddd;
}
.panel-default {
  border-color: none;
}
.panel-default > .panel-heading {
  color: #333333;
  background-color: #f9f9f9;
  border-color: none;
}
.panel-default > .panel-heading + .panel-collapse > .panel-body {
  border-top-color: none;
}
.panel-default > .panel-heading .badge {
  color: #f9f9f9;
  background-color: #333333;
}
.panel-default > .panel-footer + .panel-collapse > .panel-body {
  border-bottom-color: none;
}
.panel-primary {
  border-color: none;
}
.panel-primary > .panel-heading {
  color: #333333;
  background-color: white;
  border-color: none;
}
.panel-primary > .panel-heading + .panel-collapse > .panel-body {
  border-top-color: none;
}
.panel-primary > .panel-heading .badge {
  color: white;
  background-color: #333333;
}
.panel-primary > .panel-footer + .panel-collapse > .panel-body {
  border-bottom-color: none;
}
.panel-success {
  border-color: #d6e9c6;
}
.panel-success > .panel-heading {
  color: #3c763d;
  background-color: #dff0d8;
  border-color: #d6e9c6;
}
.panel-success > .panel-heading + .panel-collapse > .panel-body {
  border-top-color: #d6e9c6;
}
.panel-success > .panel-heading .badge {
  color: #dff0d8;
  background-color: #3c763d;
}
.panel-success > .panel-footer + .panel-collapse > .panel-body {
  border-bottom-color: #d6e9c6;
}
.panel-info {
  border-color: #bce8f1;
}
.panel-info > .panel-heading {
  color: #31708f;
  background-color: #d9edf7;
  border-color: #bce8f1;
}
.panel-info > .panel-heading + .panel-collapse > .panel-body {
  border-top-color: #bce8f1;
}
.panel-info > .panel-heading .badge {
  color: #d9edf7;
  background-color: #31708f;
}
.panel-info > .panel-footer + .panel-collapse > .panel-body {
  border-bottom-color: #bce8f1;
}
.panel-warning {
  border-color: #faebcc;
}
.panel-warning > .panel-heading {
  color: #8a6d3b;
  background-color: #fcf8e3;
  border-color: #faebcc;
}
.panel-warning > .panel-heading + .panel-collapse > .panel-body {
  border-top-color: #faebcc;
}
.panel-warning > .panel-heading .badge {
  color: #fcf8e3;
  background-color: #8a6d3b;
}
.panel-warning > .panel-footer + .panel-collapse > .panel-body {
  border-bottom-color: #faebcc;
}
.panel-danger {
  border-color: #ebccd1;
}
.panel-danger > .panel-heading {
  color: #a94442;
  background-color: #f2dede;
  border-color: #ebccd1;
}
.panel-danger > .panel-heading + .panel-collapse > .panel-body {
  border-top-color: #ebccd1;
}
.panel-danger > .panel-heading .badge {
  color: #f2dede;
  background-color: #a94442;
}
.panel-danger > .panel-footer + .panel-collapse > .panel-body {
  border-bottom-color: #ebccd1;
}
.embed-responsive {
  position: relative;
  display: block;
  height: 0;
  padding: 0;
  overflow: hidden;
}
.embed-responsive .embed-responsive-item,
.embed-responsive iframe,
.embed-responsive embed,
.embed-responsive object {
  position: absolute;
  top: 0;
  left: 0;
  bottom: 0;
  height: 100%;
  width: 100%;
  border: 0;
}
.embed-responsive.embed-responsive-16by9 {
  padding-bottom: 56.25%;
}
.embed-responsive.embed-responsive-4by3 {
  padding-bottom: 75%;
}
.well {
  min-height: 20px;
  padding: 19px;
  margin-bottom: 20px;
  background-color: #f5f5f5;
  border: 1px solid #e3e3e3;
  border-radius: 0px;
  -webkit-box-shadow: inset 0 1px 1px rgba(0, 0, 0, 0.05);
  box-shadow: inset 0 1px 1px rgba(0, 0, 0, 0.05);
}
.well blockquote {
  border-color: #ddd;
  border-color: rgba(0, 0, 0, 0.15);
}
.well-lg {
  padding: 24px;
  border-radius: 0px;
}
.well-sm {
  padding: 9px;
  border-radius: 0px;
}
.close {
  float: right;
  font-size: 21px;
  font-weight: bold;
  line-height: 1;
  color: #000;
  text-shadow: 0 1px 0 white;
  opacity: 0.2;
  filter: alpha(opacity=20);
}
.close:hover,
.close:focus {
  color: #000;
  text-decoration: none;
  cursor: pointer;
  opacity: 0.5;
  filter: alpha(opacity=50);
}
button.close {
  padding: 0;
  cursor: pointer;
  background: transparent;
  border: 0;
  -webkit-appearance: none;
}
.modal-open {
  overflow: hidden;
}
.modal {
  display: none;
  overflow: hidden;
  position: fixed;
  top: 0;
  right: 0;
  bottom: 0;
  left: 0;
  z-index: 1050;
  -webkit-overflow-scrolling: touch;
  outline: 0;
}
.modal.fade .modal-dialog {
  -webkit-transform: translate3d(0, -25%, 0);
  transform: translate3d(0, -25%, 0);
  -webkit-transition: -webkit-transform 0.3s ease-out;
  -moz-transition: -moz-transform 0.3s ease-out;
  -o-transition: -o-transform 0.3s ease-out;
  transition: transform 0.3s ease-out;
}
.modal.in .modal-dialog {
  -webkit-transform: translate3d(0, 0, 0);
  transform: translate3d(0, 0, 0);
}
.modal-open .modal {
  overflow-x: hidden;
  overflow-y: auto;
}
.modal-dialog {
  position: relative;
  width: auto;
  margin: 10px;
}
.modal-content {
  position: relative;
  background-color: white;
  border: 1px solid #999;
  border: 1px solid rgba(0, 0, 0, 0.2);
  border-radius: 0px;
  -webkit-box-shadow: 0 3px 9px rgba(0, 0, 0, 0.5);
  box-shadow: 0 3px 9px rgba(0, 0, 0, 0.5);
  background-clip: padding-box;
  outline: 0;
}
.modal-backdrop {
  position: fixed;
  top: 0;
  right: 0;
  bottom: 0;
  left: 0;
  z-index: 1040;
  background-color: black;
}
.modal-backdrop.fade {
  opacity: 0;
  filter: alpha(opacity=0);
}
.modal-backdrop.in {
  opacity: 0.5;
  filter: alpha(opacity=50);
}
.modal-header {
  padding: 15px;
  border-bottom: 1px solid #e5e5e5;
  min-height: 16.42857143px;
}
.modal-header .close {
  margin-top: -2px;
}
.modal-title {
  margin: 0;
  line-height: 1.42857143;
}
.modal-body {
  position: relative;
  padding: 15px;
}
.modal-footer {
  padding: 15px;
  text-align: right;
  border-top: 1px solid #e5e5e5;
}
.modal-footer .btn + .btn {
  margin-left: 5px;
  margin-bottom: 0;
}
.modal-footer .btn-group .btn + .btn {
  margin-left: -1px;
}
.modal-footer .btn-block + .btn-block {
  margin-left: 0;
}
.modal-scrollbar-measure {
  position: absolute;
  top: -9999px;
  width: 50px;
  height: 50px;
  overflow: scroll;
}
@media (min-width: 768px) {
  .modal-dialog {
    width: 600px;
    margin: 30px auto;
  }
  .modal-content {
    -webkit-box-shadow: 0 5px 15px rgba(0, 0, 0, 0.5);
    box-shadow: 0 5px 15px rgba(0, 0, 0, 0.5);
  }
  .modal-sm {
    width: 300px;
  }
}
@media (min-width: 992px) {
  .modal-lg {
    width: 900px;
  }
}
.tooltip {
  position: absolute;
  z-index: 1070;
  display: block;
  visibility: visible;
  font-size: 12px;
  line-height: 1.4;
  opacity: 0;
  filter: alpha(opacity=0);
}
.tooltip.in {
  opacity: 0.9;
  filter: alpha(opacity=90);
}
.tooltip.top {
  margin-top: -3px;
  padding: 5px 0;
}
.tooltip.right {
  margin-left: 3px;
  padding: 0 5px;
}
.tooltip.bottom {
  margin-top: 3px;
  padding: 5px 0;
}
.tooltip.left {
  margin-left: -3px;
  padding: 0 5px;
}
.tooltip-inner {
  max-width: 200px;
  padding: 3px 8px;
  color: white;
  text-align: center;
  text-decoration: none;
  background-color: black;
  border-radius: 0px;
}
.tooltip-arrow {
  position: absolute;
  width: 0;
  height: 0;
  border-color: transparent;
  border-style: solid;
}
.tooltip.top .tooltip-arrow {
  bottom: 0;
  left: 50%;
  margin-left: -5px;
  border-width: 5px 5px 0;
  border-top-color: black;
}
.tooltip.top-left .tooltip-arrow {
  bottom: 0;
  left: 5px;
  border-width: 5px 5px 0;
  border-top-color: black;
}
.tooltip.top-right .tooltip-arrow {
  bottom: 0;
  right: 5px;
  border-width: 5px 5px 0;
  border-top-color: black;
}
.tooltip.right .tooltip-arrow {
  top: 50%;
  left: 0;
  margin-top: -5px;
  border-width: 5px 5px 5px 0;
  border-right-color: black;
}
.tooltip.left .tooltip-arrow {
  top: 50%;
  right: 0;
  margin-top: -5px;
  border-width: 5px 0 5px 5px;
  border-left-color: black;
}
.tooltip.bottom .tooltip-arrow {
  top: 0;
  left: 50%;
  margin-left: -5px;
  border-width: 0 5px 5px;
  border-bottom-color: black;
}
.tooltip.bottom-left .tooltip-arrow {
  top: 0;
  left: 5px;
  border-width: 0 5px 5px;
  border-bottom-color: black;
}
.tooltip.bottom-right .tooltip-arrow {
  top: 0;
  right: 5px;
  border-width: 0 5px 5px;
  border-bottom-color: black;
}
.popover {
  position: absolute;
  top: 0;
  left: 0;
  z-index: 1060;
  display: none;
  max-width: 276px;
  padding: 1px;
  text-align: left;
  background-color: white;
  background-clip: padding-box;
  border: 1px solid #ccc;
  border: 1px solid rgba(0, 0, 0, 0.2);
  border-radius: 0px;
  -webkit-box-shadow: 0 5px 10px rgba(0, 0, 0, 0.2);
  box-shadow: 0 5px 10px rgba(0, 0, 0, 0.2);
  white-space: normal;
}
.popover.top {
  margin-top: -10px;
}
.popover.right {
  margin-left: 10px;
}
.popover.bottom {
  margin-top: 10px;
}
.popover.left {
  margin-left: -10px;
}
.popover-title {
  margin: 0;
  padding: 8px 14px;
  font-size: 14px;
  font-weight: normal;
  line-height: 18px;
  background-color: #f7f7f7;
  border-bottom: 1px solid #ebebeb;
  border-radius: -1px -1px 0 0;
}
.popover-content {
  padding: 9px 14px;
}
.popover > .arrow,
.popover > .arrow:after {
  position: absolute;
  display: block;
  width: 0;
  height: 0;
  border-color: transparent;
  border-style: solid;
}
.popover > .arrow {
  border-width: 11px;
}
.popover > .arrow:after {
  border-width: 10px;
  content: "";
}
.popover.top > .arrow {
  left: 50%;
  margin-left: -11px;
  border-bottom-width: 0;
  border-top-color: #999999;
  border-top-color: rgba(0, 0, 0, 0.25);
  bottom: -11px;
}
.popover.top > .arrow:after {
  content: " ";
  bottom: 1px;
  margin-left: -10px;
  border-bottom-width: 0;
  border-top-color: white;
}
.popover.right > .arrow {
  top: 50%;
  left: -11px;
  margin-top: -11px;
  border-left-width: 0;
  border-right-color: #999999;
  border-right-color: rgba(0, 0, 0, 0.25);
}
.popover.right > .arrow:after {
  content: " ";
  left: 1px;
  bottom: -10px;
  border-left-width: 0;
  border-right-color: white;
}
.popover.bottom > .arrow {
  left: 50%;
  margin-left: -11px;
  border-top-width: 0;
  border-bottom-color: #999999;
  border-bottom-color: rgba(0, 0, 0, 0.25);
  top: -11px;
}
.popover.bottom > .arrow:after {
  content: " ";
  top: 1px;
  margin-left: -10px;
  border-top-width: 0;
  border-bottom-color: white;
}
.popover.left > .arrow {
  top: 50%;
  right: -11px;
  margin-top: -11px;
  border-right-width: 0;
  border-left-color: #999999;
  border-left-color: rgba(0, 0, 0, 0.25);
}
.popover.left > .arrow:after {
  content: " ";
  right: 1px;
  border-right-width: 0;
  border-left-color: white;
  bottom: -10px;
}
.carousel {
  position: relative;
}
.carousel-inner {
  position: relative;
  overflow: hidden;
  width: 100%;
}
.carousel-inner > .item {
  display: none;
  position: relative;
  -webkit-transition: 0.6s ease-in-out left;
  -o-transition: 0.6s ease-in-out left;
  transition: 0.6s ease-in-out left;
}
.carousel-inner > .item > img,
.carousel-inner > .item > a > img {
  line-height: 1;
}
.carousel-inner > .active,
.carousel-inner > .next,
.carousel-inner > .prev {
  display: block;
}
.carousel-inner > .active {
  left: 0;
}
.carousel-inner > .next,
.carousel-inner > .prev {
  position: absolute;
  top: 0;
  width: 100%;
}
.carousel-inner > .next {
  left: 100%;
}
.carousel-inner > .prev {
  left: -100%;
}
.carousel-inner > .next.left,
.carousel-inner > .prev.right {
  left: 0;
}
.carousel-inner > .active.left {
  left: -100%;
}
.carousel-inner > .active.right {
  left: 100%;
}
.carousel-control {
  position: absolute;
  top: 0;
  left: 0;
  bottom: 0;
  width: 15%;
  opacity: 0.5;
  filter: alpha(opacity=50);
  font-size: 20px;
  color: white;
  text-align: center;
  text-shadow: 0 1px 2px rgba(0, 0, 0, 0.6);
}
.carousel-control.left {
  background-image: -webkit-linear-gradient(left, rgba(0, 0, 0, 0.5) 0%, rgba(0, 0, 0, 0.0001) 100%);
  background-image: -o-linear-gradient(left, rgba(0, 0, 0, 0.5) 0%, rgba(0, 0, 0, 0.0001) 100%);
  background-image: linear-gradient(to right, rgba(0, 0, 0, 0.5) 0%, rgba(0, 0, 0, 0.0001) 100%);
  background-repeat: repeat-x;
  filter: progid:DXImageTransform.Microsoft.gradient(startColorstr='#80000000', endColorstr='#00000000', GradientType=1);
}
.carousel-control.right {
  left: auto;
  right: 0;
  background-image: -webkit-linear-gradient(left, rgba(0, 0, 0, 0.0001) 0%, rgba(0, 0, 0, 0.5) 100%);
  background-image: -o-linear-gradient(left, rgba(0, 0, 0, 0.0001) 0%, rgba(0, 0, 0, 0.5) 100%);
  background-image: linear-gradient(to right, rgba(0, 0, 0, 0.0001) 0%, rgba(0, 0, 0, 0.5) 100%);
  background-repeat: repeat-x;
  filter: progid:DXImageTransform.Microsoft.gradient(startColorstr='#00000000', endColorstr='#80000000', GradientType=1);
}
.carousel-control:hover,
.carousel-control:focus {
  outline: 0;
  color: white;
  text-decoration: none;
  opacity: 0.9;
  filter: alpha(opacity=90);
}
.carousel-control .icon-prev,
.carousel-control .icon-next,
.carousel-control .glyphicon-chevron-left,
.carousel-control .glyphicon-chevron-right {
  position: absolute;
  top: 50%;
  z-index: 5;
  display: inline-block;
}
.carousel-control .icon-prev,
.carousel-control .glyphicon-chevron-left {
  left: 50%;
  margin-left: -10px;
}
.carousel-control .icon-next,
.carousel-control .glyphicon-chevron-right {
  right: 50%;
  margin-right: -10px;
}
.carousel-control .icon-prev,
.carousel-control .icon-next {
  width: 20px;
  height: 20px;
  margin-top: -10px;
  font-family: serif;
}
.carousel-control .icon-prev:before {
  content: '\2039';
}
.carousel-control .icon-next:before {
  content: '\203a';
}
.carousel-indicators {
  position: absolute;
  bottom: 10px;
  left: 50%;
  z-index: 15;
  width: 60%;
  margin-left: -30%;
  padding-left: 0;
  list-style: none;
  text-align: center;
}
.carousel-indicators li {
  display: inline-block;
  width: 10px;
  height: 10px;
  margin: 1px;
  text-indent: -999px;
  border: 1px solid white;
  border-radius: 10px;
  cursor: pointer;
  background-color: #000 \9;
  background-color: rgba(0, 0, 0, 0);
}
.carousel-indicators .active {
  margin: 0;
  width: 12px;
  height: 12px;
  background-color: white;
}
.carousel-caption {
  position: absolute;
  left: 15%;
  right: 15%;
  bottom: 20px;
  z-index: 10;
  padding-top: 20px;
  padding-bottom: 20px;
  color: white;
  text-align: center;
  text-shadow: 0 1px 2px rgba(0, 0, 0, 0.6);
}
.carousel-caption .btn {
  text-shadow: none;
}
@media screen and (min-width: 768px) {
  .carousel-control .glyphicon-chevron-left,
  .carousel-control .glyphicon-chevron-right,
  .carousel-control .icon-prev,
  .carousel-control .icon-next {
    width: 30px;
    height: 30px;
    margin-top: -15px;
    font-size: 30px;
  }
  .carousel-control .glyphicon-chevron-left,
  .carousel-control .icon-prev {
    margin-left: -15px;
  }
  .carousel-control .glyphicon-chevron-right,
  .carousel-control .icon-next {
    margin-right: -15px;
  }
  .carousel-caption {
    left: 20%;
    right: 20%;
    padding-bottom: 30px;
  }
  .carousel-indicators {
    bottom: 20px;
  }
}
.clearfix:before,
.clearfix:after,
.dl-horizontal dd:before,
.dl-horizontal dd:after,
.container:before,
.container:after,
.container-fluid:before,
.container-fluid:after,
.row:before,
.row:after,
.form-horizontal .form-group:before,
.form-horizontal .form-group:after,
.btn-toolbar:before,
.btn-toolbar:after,
.btn-group-vertical > .btn-group:before,
.btn-group-vertical > .btn-group:after,
.nav:before,
.nav:after,
.navbar:before,
.navbar:after,
.navbar-header:before,
.navbar-header:after,
.navbar-collapse:before,
.navbar-collapse:after,
.pager:before,
.pager:after,
.panel-body:before,
.panel-body:after,
.modal-footer:before,
.modal-footer:after {
  content: " ";
  display: table;
}
.clearfix:after,
.dl-horizontal dd:after,
.container:after,
.container-fluid:after,
.row:after,
.form-horizontal .form-group:after,
.btn-toolbar:after,
.btn-group-vertical > .btn-group:after,
.nav:after,
.navbar:after,
.navbar-header:after,
.navbar-collapse:after,
.pager:after,
.panel-body:after,
.modal-footer:after {
  clear: both;
}
.center-block {
  display: block;
  margin-left: auto;
  margin-right: auto;
}
.pull-right {
  float: right !important;
}
.pull-left {
  float: left !important;
}
.hide {
  display: none !important;
}
.show {
  display: block !important;
}
.invisible {
  visibility: hidden;
}
.text-hide {
  font: 0/0 a;
  color: transparent;
  text-shadow: none;
  background-color: transparent;
  border: 0;
}
.hidden {
  display: none !important;
  visibility: hidden !important;
}
.affix {
  position: fixed;
  -webkit-transform: translate3d(0, 0, 0);
  transform: translate3d(0, 0, 0);
}
@-ms-viewport {
  width: device-width;
}
.visible-xs,
.visible-sm,
.visible-md,
.visible-lg {
  display: none !important;
}
.visible-xs-block,
.visible-xs-inline,
.visible-xs-inline-block,
.visible-sm-block,
.visible-sm-inline,
.visible-sm-inline-block,
.visible-md-block,
.visible-md-inline,
.visible-md-inline-block,
.visible-lg-block,
.visible-lg-inline,
.visible-lg-inline-block {
  display: none !important;
}
@media (max-width: 767px) {
  .visible-xs {
    display: block !important;
  }
  table.visible-xs {
    display: table;
  }
  tr.visible-xs {
    display: table-row !important;
  }
  th.visible-xs,
  td.visible-xs {
    display: table-cell !important;
  }
}
@media (max-width: 767px) {
  .visible-xs-block {
    display: block !important;
  }
}
@media (max-width: 767px) {
  .visible-xs-inline {
    display: inline !important;
  }
}
@media (max-width: 767px) {
  .visible-xs-inline-block {
    display: inline-block !important;
  }
}
@media (min-width: 768px) and (max-width: 991px) {
  .visible-sm {
    display: block !important;
  }
  table.visible-sm {
    display: table;
  }
  tr.visible-sm {
    display: table-row !important;
  }
  th.visible-sm,
  td.visible-sm {
    display: table-cell !important;
  }
}
@media (min-width: 768px) and (max-width: 991px) {
  .visible-sm-block {
    display: block !important;
  }
}
@media (min-width: 768px) and (max-width: 991px) {
  .visible-sm-inline {
    display: inline !important;
  }
}
@media (min-width: 768px) and (max-width: 991px) {
  .visible-sm-inline-block {
    display: inline-block !important;
  }
}
@media (min-width: 992px) and (max-width: 1199px) {
  .visible-md {
    display: block !important;
  }
  table.visible-md {
    display: table;
  }
  tr.visible-md {
    display: table-row !important;
  }
  th.visible-md,
  td.visible-md {
    display: table-cell !important;
  }
}
@media (min-width: 992px) and (max-width: 1199px) {
  .visible-md-block {
    display: block !important;
  }
}
@media (min-width: 992px) and (max-width: 1199px) {
  .visible-md-inline {
    display: inline !important;
  }
}
@media (min-width: 992px) and (max-width: 1199px) {
  .visible-md-inline-block {
    display: inline-block !important;
  }
}
@media (min-width: 1200px) {
  .visible-lg {
    display: block !important;
  }
  table.visible-lg {
    display: table;
  }
  tr.visible-lg {
    display: table-row !important;
  }
  th.visible-lg,
  td.visible-lg {
    display: table-cell !important;
  }
}
@media (min-width: 1200px) {
  .visible-lg-block {
    display: block !important;
  }
}
@media (min-width: 1200px) {
  .visible-lg-inline {
    display: inline !important;
  }
}
@media (min-width: 1200px) {
  .visible-lg-inline-block {
    display: inline-block !important;
  }
}
@media (max-width: 767px) {
  .hidden-xs {
    display: none !important;
  }
}
@media (min-width: 768px) and (max-width: 991px) {
  .hidden-sm {
    display: none !important;
  }
}
@media (min-width: 992px) and (max-width: 1199px) {
  .hidden-md {
    display: none !important;
  }
}
@media (min-width: 1200px) {
  .hidden-lg {
    display: none !important;
  }
}
.visible-print {
  display: none !important;
}
@media print {
  .visible-print {
    display: block !important;
  }
  table.visible-print {
    display: table;
  }
  tr.visible-print {
    display: table-row !important;
  }
  th.visible-print,
  td.visible-print {
    display: table-cell !important;
  }
}
.visible-print-block {
  display: none !important;
}
@media print {
  .visible-print-block {
    display: block !important;
  }
}
.visible-print-inline {
  display: none !important;
}
@media print {
  .visible-print-inline {
    display: inline !important;
  }
}
.visible-print-inline-block {
  display: none !important;
}
@media print {
  .visible-print-inline-block {
    display: inline-block !important;
  }
}
@media print {
  .hidden-print {
    display: none !important;
  }
}
.badge {
  font-size: 9px;
  margin-left: -4px;
  position: absolute;
}
.il-counter-novelty {
  padding: 2px 4px;
  margin-top: -5px;
  background-color: #fa8228;
}
.il-counter-status {
  padding: 2px 4px;
  margin-top: 10px;
  background-color: #a9a9a9;
}
.glyph {
  color: #557196;
}
.glyph.highlighted {
  color: #fa8228;
}
.glyph.highlighted:hover {
  color: #d15c05;
}
.glyph:hover {
  color: #3a4c65;
}
.glyph .il-counter-spacer {
  margin-left: -4px;
  font-size: 9px;
  padding: 2px 4px;
  visibility: hidden;
}
.il-panel-report .thumbnail {
  margin-bottom: 0;
}
.il-panel-report > .panel-body > .panel {
  margin-bottom: 10px;
}
.il-card {
  padding: 0;
}
.il-card img {
  width: 100%;
}
.il-card .card-highlight {
  background-color: #fa8228;
  height: 3px;
  width: 100%;
}
.il-card .card-no-highlight {
  background-color: transparent;
  height: 3px;
  width: 100%;
}
.il-card .caption .card-title {
  overflow-wrap: break-word;
}
.il-card .caption:nth-of-type(1n+3) {
  border-top: 1px solid #ddd;
}
.il-deck .row {
  margin-left: 0;
  margin-right: 0;
}
.il-deck .row > div {
  padding-left: 5px;
  padding-right: 5px;
}
<<<<<<< HEAD
.btn {
  font-size: 12px;
}
input.btn {
  display: inline-block;
  min-width: 60px;
  vertical-align: top;
}
@media (max-width: 767px) {
  input.btn {
    min-width: 0;
  }
}
.btn-default {
  color: white;
  background-color: #708bae;
  border-color: #708bae;
}
.btn-default:hover,
.btn-default:focus,
.btn-default:active,
.btn-default.active,
.open > .dropdown-toggle.btn-default {
  color: white;
  background-color: #557196;
  border-color: #526c90;
}
.btn-default:active,
.btn-default.active,
.open > .dropdown-toggle.btn-default {
  background-image: none;
}
.btn-default.disabled,
.btn-default[disabled],
fieldset[disabled] .btn-default,
.btn-default.disabled:hover,
.btn-default[disabled]:hover,
fieldset[disabled] .btn-default:hover,
.btn-default.disabled:focus,
.btn-default[disabled]:focus,
fieldset[disabled] .btn-default:focus,
.btn-default.disabled:active,
.btn-default[disabled]:active,
fieldset[disabled] .btn-default:active,
.btn-default.disabled.active,
.btn-default[disabled].active,
fieldset[disabled] .btn-default.active {
  background-color: #708bae;
  border-color: #708bae;
}
.btn-default .badge {
  color: #708bae;
  background-color: white;
}
.btn-primary {
  color: white;
  background-color: #6ea03c;
  border-color: #6ea03c;
}
.btn-primary:hover,
.btn-primary:focus,
.btn-primary:active,
.btn-primary.active,
.open > .dropdown-toggle.btn-primary {
  color: white;
  background-color: #557b2e;
  border-color: #4f732b;
}
.btn-primary:active,
.btn-primary.active,
.open > .dropdown-toggle.btn-primary {
  background-image: none;
}
.btn-primary.disabled,
.btn-primary[disabled],
fieldset[disabled] .btn-primary,
.btn-primary.disabled:hover,
.btn-primary[disabled]:hover,
fieldset[disabled] .btn-primary:hover,
.btn-primary.disabled:focus,
.btn-primary[disabled]:focus,
fieldset[disabled] .btn-primary:focus,
.btn-primary.disabled:active,
.btn-primary[disabled]:active,
fieldset[disabled] .btn-primary:active,
.btn-primary.disabled.active,
.btn-primary[disabled].active,
fieldset[disabled] .btn-primary.active {
  background-color: #6ea03c;
  border-color: #6ea03c;
}
.btn-primary .badge {
  color: #6ea03c;
  background-color: white;
}
.btn.disabled,
.btn[disabled],
fieldset[disabled] .btn,
.btn.disabled:hover,
.btn[disabled]:hover,
fieldset[disabled] .btn:hover,
.btn.disabled:focus,
.btn[disabled]:focus,
fieldset[disabled] .btn:focus,
.btn.disabled:active,
.btn[disabled]:active,
fieldset[disabled] .btn:active,
.btn.disabled.active,
.btn[disabled].active,
fieldset[disabled] .btn.active {
  background-color: #b0b0b0;
  border-color: #e0e0e0;
  color: #b0b0b0;
  cursor: default;
}
button > .glyphicon {
  pointer-events: none;
=======
a.btn-link.ilSubmitInactive,
a.btn-link.ilSubmitInactive:hover {
  background-color: inherit;
  color: #333333;
  padding: 0;
}
h6.il-divider {
  padding: 3px 6px;
  background-color: #ececec;
  display: block;
  font-size: 12px;
  line-height: 1.5;
  color: #4d4d4d;
}
hr.il-divider-with-label {
  display: none;
}
.dropdown .btn {
  text-align: left;
}
.dropdown hr {
  margin: 6px 0;
}
.dropdown h6 {
  margin: 3px 0;
>>>>>>> 6c64fa24
}
/*		Color scheme
		Dark BLue: #0f2152;
		Mid Blue: #4c6586;
		Green: #6ea03c;
		Light Brown: #dcb496;
		Dark Brown: #523228;
		Orange: #fa8228;
		External Blue: #21c5d8;
		ILIAS 4 MainMenu Color: #c8e6ff;
*/
/** if left unchanged, you have to copy all the background images to your skin/images folder.
* To use the delos background images in your skin,
* please change this value (in custom less data or in variables.less of your custom skin) to "../../../../templates/default/images/"
*/
/** if left unchanged, you have to copy delos fonts folder to your skin folder.
* To use the delos fonts in your skin,
* please change this value (in custom less data or variables.less of your custom skin) to "../../../../templates/default/fonts/"
*/
/* @il-highlight-bg: saturate(lighten(@brand-warning, 34%), 80%); */
/* @il-highlight-bg: lighten(@brand-secondary, 44%); */
/* @il-highlight-bg: lighten(#21c5d8, 40%); */
/* @nav-tabs-link-hover-border-color: @brand-primary; */
/* ILIAS variables candidates */
.bg-primary {
  color: white;
}
/* RTL review overwrite some specifics [bootstrap] styles
 *
 * use class "noMirror" to avoid image flip
*/
[dir="rtl"] img:not(.noMirror) {
  transform: scaleX(-1);
}
[dir="rtl"] *[align="left"] {
  text-align: right !important;
}
[dir="rtl"] *[align="right"] {
  text-align: left !important;
}
@media (min-width: 768px) {
  [dir="rtl"] .navbar-header {
    float: right;
  }
}
[dir="rtl"] .navbar-brand {
  float: right;
}
@media (min-width: 768px) {
  .navbar > .container [dir="rtl"] .navbar-brand,
  .navbar > .container-fluid [dir="rtl"] .navbar-brand {
    margin-left: 0;
    margin-right: -15px;
  }
}
[dir="rtl"] .navbar-toggle {
  float: left;
  margin-right: 0;
  margin-left: 15px;
}
@media (max-width: 767px) {
  [dir="rtl"] .navbar-nav .open .dropdown-menu > li > a,
  [dir="rtl"] .navbar-nav .open .dropdown-menu .dropdown-header {
    padding: 5px 25px 5px 15px;
  }
}
@media (min-width: 768px) {
  [dir="rtl"] .navbar-nav {
    float: right;
    margin: 0;
  }
  [dir="rtl"] .navbar-nav > li {
    float: right;
  }
  [dir="rtl"] .navbar-nav.navbar-right:last-child {
    margin-right: 0;
    margin-left: -15px;
  }
}
@media (min-width: 768px) {
  [dir="rtl"] .navbar-left {
    float: right !important;
  }
  [dir="rtl"] .navbar-right {
    float: left !important;
  }
}
@media (min-width: 768px) {
  [dir="rtl"] .navbar-form.navbar-right:last-child {
    margin-right: 0;
    margin-left: -15px;
  }
}
@media (min-width: 768px) {
  [dir="rtl"] .navbar-text {
    float: right;
  }
  [dir="rtl"] .navbar-text.navbar-right:last-child {
    margin-right: 15px;
    margin-left: 0;
  }
}
[dir="rtl"] form .col-sm-1,
[dir="rtl"] form .col-sm-2,
[dir="rtl"] form .col-sm-3,
[dir="rtl"] form .col-sm-4,
[dir="rtl"] form .col-sm-5,
[dir="rtl"] form .col-sm-6,
[dir="rtl"] form .col-sm-7,
[dir="rtl"] form .col-sm-8,
[dir="rtl"] form .col-sm-9,
[dir="rtl"] form .col-sm-10,
[dir="rtl"] form .col-sm-11,
[dir="rtl"] form .col-sm-12 {
  float: right;
}
[dir="rtl"] .nav-pills > li {
  float: right;
}
span.ilAlert {
  color: #fa8228;
}
/* Drop Downs */
.dropdown-menu {
  background-color: #fafafa;
}
.dropdown-menu li > a {
  display: block;
  padding: 3px 20px;
  clear: both;
  font-weight: normal;
  line-height: 1.42857143;
  color: #333333;
  white-space: nowrap;
}
[dir="rtl"] .dropdown-menu {
  padding: 5px 0;
}
.yamm .dropdown-menu li > a {
  white-space: normal;
}
.btn-group.open .dropdown-toggle {
  -webkit-box-shadow: inset 0 1px 1px rgba(0, 0, 0, 0.05);
  box-shadow: inset 0 1px 1px rgba(0, 0, 0, 0.05);
}
.dropdown-header {
  background-color: #f3f3f3;
}
.dropdown-menu img {
  border: 0;
  width: 22px;
  height: 22px;
  margin: 0 3px 0 0;
  display: inline;
}
.ilAdvNoImg {
  display: inline-block;
  width: 22px;
}
.dropdown-menu li > a:hover,
.dropdown-menu li > a:focus {
  text-decoration: none;
  color: #262626;
  background-color: #ecf0f4;
}
/* BS tables */
.table {
  margin-bottom: 0;
}
/* ILIAS part candidates */
html,
body {
  height: 100%;
}
/* see bug ILIAS bug #17589 and http://stackoverflow.com/questions/17045132/scrollbar-overlay-in-ie10-how-do-you-stop-that */
body {
  -ms-overflow-style: scrollbar;
}
#ilAll {
  position: relative;
  height: auto !important;
  min-height: calc(100% - 1px);
  margin: 0 auto;
}
div#minheight {
  height: 180px;
  clear: both;
}
div.ilFrame {
  margin-top: -40px;
  margin-left: auto;
  margin-right: auto;
  max-width: 1200px;
  -webkit-box-shadow: 0 0 40px #808080;
  box-shadow: 0 0 40px #808080;
  padding-top: 129px;
  background-color: #f9f9f9;
  min-height: 100%;
}
.ilContainerWidth {
  max-width: 1400px;
  padding: 0 30px;
}
/*
	it would be good to limit the content width in some cases
	- for many forms 1400px is too wide
	- but not for all (e.g. question editing if tiny is used)
	- screens that use tables often need the full width
	- screens with (container) item lists often look ugly on 1400px (title <-> action arrow distance)
	1028px is the current max. width of the center column if at least one other column
	is displayed. This or any higher value could be set for the center column as a max-width,
	but not for all screens, options:
	- introduce a limiting class for center col and set this as "default", add another class that deactivates the
	  limit (-> screens that have wide content need to activate this class)
	- keep the current wide center col, introduce only a limiting class (-> screens that want a narrow view need
	  to activate the class)
	- use a limiting class only on some UI elements, e.g. forms and container item lists
*/
#il_center_col {
  /* max-width: 1028px; */
}
/* left navigation area (used, e.g. for explorer trees) */
.ilLeftNav {
  top: 0;
  bottom: 0;
  width: 300px;
  float: left;
  position: absolute;
  padding: 5px;
  margin-left: 15px;
  overflow: auto;
  background-color: #f9f9f9;
  border-right: 3px solid #979797;
  z-index: 100;
  position: fixed;
  top: 117px;
}
@media only screen and (max-width: 640px) {
  .ilLeftNav {
    width: 100%;
  }
}
[dir="rtl"] .ilLeftNav {
  float: right;
  margin-left: 0;
  margin-right: 15px;
  border-right: none;
  border-left: 3px solid #979797;
}
/* search */
#ilMMSearch ul li {
  padding: 5px;
}
#ilMMSearch ul li label {
  font-weight: normal;
}
#ilMMSearchMenu p {
  white-space: nowrap;
}
#main_menu_search {
  width: 200px;
}
#ilTopBarNav .dropdown-menu #ilMMSearchMenu a,
#ilTopBarNav .dropdown-menu #ilMMSearchMenu a:hover,
#ilTopBarNav .dropdown-menu #ilMMSearchMenu a:active,
#ilTopBarNav .dropdown-menu #ilMMSearchMenu a:focus {
  color: #f5f5f5;
}
/* --------------------------------------------------------------
	"Classic" delos part
-------------------------------------------------------------- */
/* --------------------------------------------------------------
   GLOBAL STYLES
-------------------------------------------------------------- */
ul,
ol,
p {
  margin: .8em 0;
}
ol,
ul {
  padding-left: 40px;
  list-style-image: none;
}
[dir="rtl"] ol,
[dir="rtl"] ul {
  padding-right: 40px;
  padding-left: 0;
}
ol ul,
ul ol,
ul ul,
ol ol {
  margin-top: 0;
  margin-bottom: 0;
}
small,
sub,
sup {
  font-size: .8em;
}
em,
i {
  font-style: italic;
}
u {
  text-decoration: underline;
}
sub {
  vertical-align: sub;
}
sup {
  vertical-align: super;
}
/* see bug #15971 */
sub,
sup {
  position: static;
}
strong,
b {
  font-weight: bold;
}
a {
  text-decoration: none;
  cursor: pointer;
  /* BEGIN WebDAV: Enable links with AnchorClick behavior for Internet Explorer. 
 * All skins which want to support mounting of Webfolders using Internet Explorer
 * must explicitly enable AnchorClick behavior.
 */
  behavior: url(#default#AnchorClick);
  /* END WebDAV: Enable links with AnchorClick behavior for Internet Explorer. */
}
a:hover {
  color: #3a4c65;
  text-decoration: underline;
}
hr {
  margin-bottom: .8em;
  border: none;
  border-top: 1px solid #ddd;
}
table {
  font-size: 100%;
}
img {
  vertical-align: middle;
}
tr,
td {
  vertical-align: top;
  white-space: normal;
  word-wrap: break-word;
}
code {
  font-family: Pragmata, Menlo, 'DejaVu LGC Sans Mono', 'DejaVu Sans Mono', Consolas, 'Everson Mono', 'Lucida Console', 'Andale Mono', 'Nimbus Mono L', 'Liberation Mono', FreeMono, 'Osaka Monospaced', Courier, 'New Courier', monospace;
  font-size: 90%;
  color: #858585;
}
::selection {
  background: #dce2eb;
}
::-moz-selection {
  background: #dce2eb;
}
@media print {
  h1,
  h2,
  h3,
  h4,
  h5,
  h6 {
    page-break-after: avoid;
  }
  ul,
  ol,
  dl {
    page-break-before: avoid;
  }
}
/* --------------------------------------------------------------
   SPECIAL STYLES
-------------------------------------------------------------- */
body#tinymce,
body.mceContentBody {
  height: auto;
}
body#tinymce {
  background-color: white;
}
.ilHidden {
  visibility: hidden;
}
.ilNoDisplay {
  display: none !important;
}
.ilDisplayBlock {
  display: block;
}
.ilClearFloat {
  clear: both;
}
.ilFloatRight {
  float: right;
}
[dir="rtl"] .ilFloatRight {
  float: left;
}
.ilFloatLeft {
  float: left;
}
[dir="rtl"] .ilFloatLeft {
  float: right;
}
.ilWhiteSpaceNowrap {
  white-space: nowrap;
}
.ilPositionRelative {
  position: relative;
}
.ilPrintContent {
  padding: 0 15px;
}
.ilCenter {
  text-align: center;
}
.ilRight {
  text-align: right;
}
[dir="rtl"] .ilRight {
  text-align: left;
}
.ilLeft {
  text-align: left;
}
[dir="rtl"] .ilLeft {
  text-align: right;
}
.ilValignMiddle {
  vertical-align: middle;
}
.registration {
  margin: 5px auto 0;
  width: 700px;
}
.ilFixedTopSpacer {
  padding-top: 117px;
}
.ilFixedTopSpacerBarOnly {
  padding-top: 40px;
}
.fullwidth {
  width: 100%;
}
/* --- 3 column layout -- */
#ilContentContainer {
  /*min-height: 400px;*/
}
div.input {
  border: 1px solid #e0e0e0;
  padding: 3px;
  text-decoration: none;
  font-size: 90%;
  background-color: white;
  overflow: auto;
}
div.input:focus {
  border-color: #a0b0ff;
}
input[type=text].numeric {
  text-align: right;
}
/* -------------------- table formatting ------------------ */
div.ilCommandRow {
  text-align: right;
  padding-right: 1%;
  margin-bottom: 15px;
}
[dir="rtl"] div.ilCommandRow {
  text-align: left;
  padding-right: 0;
  padding-left: 1%;
}
div.ilCommandRow.one_side_col {
  padding-right: 22%;
}
[dir="rtl"] div.ilCommandRow.one_side_col {
  padding-right: 0;
  padding-left: 22%;
}
div.ilAdminRow {
  margin: 10px 1% 20px;
  width: 98%;
}
table.std {
  color: #222;
  background-color: #bbb;
  border-spacing: 0;
  border-collapse: collapse;
  border: 1px solid #9eadba;
}
.fullwidth_invisible {
  color: #222;
  background-color: white;
  width: 100%;
  border-spacing: 0;
}
table.nobackground {
  color: black;
  background-color: inherit;
  border-spacing: 0;
  padding: 3px;
}
.subitem {
  clear: both;
  margin: 0 -10px 0 0;
  padding-top: 5px;
  /* border-top: 1px dotted #c0c0c0; */
}
[dir="rtl"] .subitem {
  clear: both;
  margin: 0 0 0 -10px;
}
td.nobackground {
  color: black;
  background-color: inherit;
  border-spacing: 0;
  border: none;
  padding: 3px;
  vertical-align: top;
}
tr.tbltitle {
  border-bottom: 1px solid #9eadba;
}
tr.std {
  background-color: white;
  color: #222;
  padding: 3px;
}
th {
  text-align: left;
  vertical-align: bottom;
  font-weight: normal;
}
td.std,
th.std {
  padding: 4px 6px;
  text-align: left;
}
[dir="rtl"] th,
[dir="rtl"] td.std,
[dir="rtl"] th.std {
  text-align: right;
}
th.option,
td.option {
  background-color: #f5f5f5;
  color: #222;
  padding: 3px;
  font-weight: bold;
  vertical-align: top;
  text-align: right;
  border-top: 1px solid #9eadba;
}
[dir="rtl"] th.option,
[dir="rtl"] td.option {
  text-align: left;
}
td.sub_option {
  background-color: white;
  color: #222;
  padding: 3px;
  font-weight: bold;
  vertical-align: top;
  border-top: 1px solid #9eadba;
}
td.option_value {
  background: none white;
  color: #222;
  padding: 3px;
  vertical-align: top;
  text-align: left;
  border-top: 1px solid #9eadba;
}
[dir="rtl"] td.option_value {
  text-align: right;
}
td.option_value_center {
  background: none white;
  color: #222;
  padding: 3px;
  vertical-align: top;
  text-align: center;
  border-top: 1px solid #9eadba;
}
td.option_desc,
p.option_desc {
  background: none white;
  color: #222;
  padding: 3px;
  font-style: italic;
  font-weight: normal;
  vertical-align: top;
  text-align: left;
}
[dir="rtl"] td.option_desc,
[dir="rtl"] p.option_desc {
  text-align: right;
}
td.boxed {
  border: 1px solid black;
}
/*Link, Visited, Hover, Focus, Activ*/
a.il_ContainerItemCommand2:link,
a.il_ContainerItemCommand2:visited,
a.il_ContainerItemCommand:link,
a.il_ContainerItemCommand:visited {
  font-size: 80%;
  text-decoration: none;
  margin: 0 3px 0 0;
  white-space: nowrap;
  font-weight: normal;
}
[dir="rtl"] a.il_ContainerItemCommand2:link,
[dir="rtl"] a.il_ContainerItemCommand2:visited,
[dir="rtl"] a.il_ContainerItemCommand:link,
[dir="rtl"] a.il_ContainerItemCommand2:visited {
  margin: 0 0 0 3px;
}
a.il_ContainerItemCommand2:hover,
a.il_ContainerItemCommand:hover {
  text-decoration: underline;
}
div.il_ContainerItemCommands2 {
  text-align: right;
  margin: 0 3px 3px;
}
[dir="rtl"] div.il_ContainerItemCommands2 {
  text-align: left;
}
div.il_ContainerItemCommands {
  padding: 2px 0;
}
h4.il_ContainerItemTitle {
  padding: 0;
  margin: 0;
  font-weight: normal;
  font-size: 100%;
  display: inline;
}
div.il_ContainerItemTitle {
  float: left;
  max-width: calc(100% - 40px);
  padding-bottom: 5px;
}
[dir="rtl"] div.il_ContainerItemTitle {
  float: right;
}
div.il_ItemProperties {
  margin: 2px 0 5px;
  text-align: left;
  font-weight: normal;
  font-size: 90%;
}
[dir="rtl"] div.il_ItemProperties {
  text-align: right;
}
div.il_ItemNotice {
  margin: 2px 0 5px;
  text-align: left;
  font-weight: normal;
  font-size: 90%;
  color: green;
}
[dir="rtl"] div.il_ItemNotice {
  text-align: right;
}
a.il_ItemProperty:link,
a.il_ItemProperty:visited {
  text-decoration: none;
  font-weight: normal;
}
a.il_ItemProperty:hover {
  color: black;
}
span.il_ItemAlertProperty {
  color: #fa8228;
}
/* Table Links */
/* --- description text ---*/
div.il_Description,
td.il_Description {
  margin: 2px 0 5px;
  font-size: 90%;
  font-weight: normal;
  text-align: left;
}
[dir="rtl"] div.il_Description,
[dir="rtl"] td.il_Description {
  text-align: right;
}
div.il_Description_no_margin,
td.il_Description_no_margin {
  font-size: 90%;
  font-style: italic;
  text-align: left;
}
[dir="rtl"] div.il_Description_no_margin,
[dir="rtl"] td.il_Description_no_margin {
  text-align: right;
}
div.il_info {
  font-size: 90%;
  text-align: left;
}
[dir="rtl"] div.il_info {
  text-align: right;
}
/* ---------------- headlines ------------------ */
a#il_mhead_t_focus {
  color: #6ea03c;
  vertical-align: middle;
  font-size: 26px;
  cursor: default;
}
a#il_mhead_t_focus[href] {
  cursor: pointer;
}
h1.ilHeader {
  padding: 10px 0 0;
}
h3.ilHeader {
  font-weight: normal;
  padding: 0;
  margin: 0;
  display: inline;
  font-size: 19px;
  color: #909090;
  text-transform: uppercase;
}
#headerimage {
  width: 45px;
  height: 45px;
  margin-top: 3px;
  margin-right: 10px;
  float: left;
}
[dir="rtl"] #headerimage {
  margin-right: 0;
  margin-left: 10px;
  float: right;
}
div.ilHeadAction {
  float: right;
  margin: 8px 0 5px;
  /* bottom 5px blog fullscreen */
}
[dir="rtl"] div.ilHeadAction {
  float: left;
}
div.ilHeadAction .prop {
  padding-right: 10px;
}
[dir="rtl"] div.ilHeadAction .prop {
  padding-right: 0;
  padding-left: 10px;
}
div.ilHeadAction a:hover {
  text-decoration: none;
}
div.ilHeaderDesc {
  font-size: 90%;
  padding: 0;
  color: #737373;
  font-weight: 300;
}
div.ilHeaderAlert {
  font-size: 90%;
  padding: 0;
  font-weight: 300;
  color: #fa8228;
}
div.il_HeaderInner {
  padding: 15px 15px;
  margin-bottom: 5px;
  overflow: visible;
}
div.il_HeaderInner.media {
  margin-top: 0px;
}
div.il_TreeIcons {
  padding: 15px 15px 0 0;
  margin: 0;
  float: right;
}
[dir="rtl"] div.il_TreeIcons {
  padding: 15px 0 0 15px;
  float: left;
}
div.il_Footer {
  padding: 10px 0;
  font-size: 90%;
  text-align: center;
}
footer.ilFooter {
  position: absolute;
  left: 0;
  right: 0;
  bottom: -1px !important;
  font-size: 0.9em;
  height: 70px;
  margin: 0 auto;
  padding: 20px 0 0;
  text-align: left;
  color: white;
  background-color: #4c6586;
}
footer.ilFooter div.ilFooterContainer {
  color: white;
  line-height: 1.75;
  padding: 0 15px;
}
footer.ilFooter a.permalink_label,
footer.ilFooter div.ilFooterContainer > a {
  color: white;
  white-space: nowrap;
}
footer.ilFooter a.permalink_label:hover,
footer.ilFooter div.ilFooterContainer > a:hover {
  color: white;
}
[dir="rtl"] footer.ilFooter {
  text-align: right;
}
#devmodeBlock {
  background-color: white;
  color: black;
  border: 1px dashed grey;
  padding: 10px;
  margin-top: 25px;
}
@media only screen and (max-width: 767px) {
  #devmodeBlock table {
    table-layout: fixed;
    width: 100%;
  }
}
/* ----------------- permanent link  ------------- */
div.ilPermaLink {
  margin: 15px;
}
div.ilPermaLink .small {
  font-size: 70%;
}
div.ilPermaLink .il_adv_sel {
  font-size: 100%;
}
div.ilPermaLink input {
  font-size: 70%;
  width: 350px;
}
div.ilPermaLink a {
  font-size: 1em;
}
#current_perma_link {
  color: #333333;
  width: 25%;
  font-size: 90%;
}
#current_perma_link + .btn-group {
  vertical-align: top;
}
/* ----------------- invisible border ------------- */
div.invisible_border {
  margin: 15px;
}
.ilInvisibleBorder {
  padding: 15px;
}
/* ------- Helptext --------- */
span.il_Helptext {
  font-size: 90%;
  font-weight: normal;
}
/* ----------------- alternative text styles ------------- */
.small {
  text-decoration: none;
  font-size: 90%;
}
.xsmall {
  text-decoration: none;
  font-size: 80%;
}
.smallgreen {
  text-decoration: none;
  font-size: 90%;
  color: green;
}
.smallred {
  text-decoration: none;
  font-size: 90%;
  color: red;
}
.obligatory {
  font-weight: normal;
  color: #800000;
  font-variant: normal;
}
.warning {
  text-decoration: none;
  font-weight: bold;
  color: red;
}
div.Access {
  text-decoration: none;
  font-weight: bold;
  text-decoration: underline;
  color: red;
}
.asterisk {
  color: red;
  font-size: 90%;
}
.default {
  text-decoration: none;
  font-weight: normal;
}
.quote {
  font-style: italic;
  font-weight: normal;
}
.subtitle {
  font-style: italic;
  font-weight: normal;
  font-size: 90%;
}
.questiontext {
  font-weight: bold;
}
.bold {
  font-weight: bold;
}
/* ----------------- alternative text styles ------------- */
.light {
  color: #909090;
}
/* ----------------- normal links ------------- */
a.light:link,
a.light:visited {
  text-decoration: none;
  color: #35b;
}
a.light:hover {
  color: black;
}
/* Messages */
/* ------------------ blind image - spacer gif --------------
   please use this style class always when using this blind image */
img.spacer {
  display: block;
}
div#agreement {
  width: 100%;
  height: 375px;
  overflow: auto;
  overflow-x: hidden;
}
/* bottom center area (optional bottom area, used e.g. in learning modules) */
div#bot_center_area {
  bottom: 0;
  height: 300px;
  position: fixed;
  padding: 5px;
  background-color: #f0f0f0;
  border-top: 3px solid #e9e9e9;
  -webkit-overflow-scrolling: touch;
  /* Bug 11209 */
  overflow: auto;
  /* Bug 11209 */
}
div#bot_center_area iframe {
  -webkit-overflow-scrolling: touch;
  /* Bug 11209 */
  overflow: auto;
  /* Bug 11209 */
  border: none;
  width: 100%;
  height: 100%;
}
div#bot_center_area_drag {
  left: 0;
  right: 0;
  height: 4px;
  cursor: row-resize;
  margin-top: -8px;
  position: absolute;
}
#drag_zmove {
  position: absolute;
  width: 100%;
  height: 100%;
  z-index: 7;
  display: none;
}
div#bot_center_area_drag:hover {
  background: none #fa9;
}
.ilLeftNavSpace {
  /* padding: 0 20px 0 310px; */
  margin-left: 315px !important;
}
@media (max-width: 767px) {
  .ilLeftNavSpace {
    margin-left: 0 !important;
  }
}
[dir="rtl"] .ilLeftNavSpace {
  margin-left: 0 !important;
  margin-right: 315px !important;
}
@media (max-width: 767px) {
  [dir="rtl"] .ilLeftNavSpace {
    margin-right: 0 !important;
  }
}
/* right panel (e.g. notes, comments) */
div.ilRightPanel {
  overflow: auto;
  position: fixed;
  top: 0;
  bottom: 0;
  right: 0;
  width: 500px;
  left: auto !important;
}
[dir="rtl"] div.ilRightPanel {
  right: auto !important;
  width: 500px;
  left: 0 !important;
}
#ilRightPanelClose {
  display: block;
  float: right;
}
[dir="rtl"] #ilRightPanelClose {
  float: left;
}
/* Overlays, Blocks */
.ilOverlay {
  background-color: white;
  border: 1px solid #d6d6d6;
  text-align: left;
  position: absolute;
  -webkit-box-shadow: 2px 2px 4px #c0c0c0;
  box-shadow: 2px 2px 4px #c0c0c0;
}
[dir="rtl"] .ilOverlay {
  text-align: right;
}
.ilAccHeadingHidden,
.ilAccHidden,
.ui-helper-hidden-accessible {
  position: absolute;
  left: -2000px;
  top: auto;
  width: 1px;
  height: 1px;
  overflow: hidden;
}
[dir="rtl"] .ilAccHeadingHidden,
[dir="rtl"] .ilAccHidden,
[dir="rtl"] .ui-helper-hidden-accessible {
  left: auto;
  /* may causes a scrollbar when omitted */
  right: -2000px;
}
a.ilAccAnchor,
a.ilAccAnchor:hover {
  text-decoration: none;
  color: inherit;
}
/* revised 4.1 */
/* Fixed Frame Width */
div.ilFrameFixedWidth,
.ilFrameFixedWidth #mainscrolldiv {
  /* max-width: 1370px; */
  margin: 0 auto;
}
.ilFrameFixedWidth #mainscrolldiv {
  max-width: 1370px;
  margin: 0 auto;
}
div.ilFrameFixedWidthHeader {
  max-width: 1370px;
  margin: 0 auto;
  padding: 0;
}
.ilFrameFixedWidthHeader div.ilHeaderBanner {
  max-width: 1370px;
  overflow: hidden;
  padding: 0 15px;
}
div.ilHeaderBanner img.ilHeaderImg {
  width: 100%;
}
.ilFrameFixedWidth div.ilHeaderDesc {
  padding-left: 0;
}
[dir="rtl"] .ilFrameFixedWidth div.ilHeaderDesc {
  padding-left: inherit;
  padding-right: 0;
}
div.ilBox {
  background: url("images/FramedBack.png") repeat-x;
  border: 1px solid #e0e0e0;
  padding: 10px;
  margin-bottom: 20px;
}
/* Top-Bar */
div.ilTopBar {
  background-color: #444;
  color: white;
  padding: 5px 10px;
}
div.ilTopBar a {
  color: white;
}
div.ilTopBarLeft {
  float: left;
}
[dir="rtl"] div.ilTopBarLeft {
  float: right;
}
div.ilTopBarRight {
  float: right;
}
[dir="rtl"] div.ilTopBarRight {
  float: left;
}
div.ilTopBarRight span#ilAdvSelListAnchorElement_asl {
  margin-right: 25px;
  color: black;
}
[dir="rtl"] div.ilTopBarRight span#ilAdvSelListAnchorElement_asl {
  margin-right: 0;
  margin-left: 25px;
}
div.ilTopBarRight td.il_adv_sel {
  background-color: #444;
}
div.ilSideBarHead {
  background-color: #f0f0f0;
  margin-bottom: 5px;
  padding: 5px;
}
div.ilSideBarHead h3 {
  font-size: 110%;
  color: #606060;
  display: inline;
}
div.ilSideBarContent {
  padding: 5px;
}
/* jquery ui autocomplete */
.ui-menu {
  list-style: none;
  padding: 0;
  margin: 0;
  display: block;
  float: left;
  background-color: white;
  border: 1px solid #e0e0e0;
  font-size: 90%;
  -webkit-box-shadow: 2px 2px 4px #c0c0c0;
  box-shadow: 2px 2px 4px #c0c0c0;
}
[dir="rtl"] .ui-menu {
  float: right;
}
.ui-menu .ui-menu-item {
  margin: 0;
  padding: 0;
  zoom: 1;
  float: left;
  clear: left;
  width: 100%;
}
[dir="rtl"] .ui-menu .ui-menu-item {
  float: right;
  clear: right;
}
.ui-menu .ui-menu-category {
  margin: 0;
  padding: 2px;
  zoom: 1;
  float: left;
  clear: left;
  width: 100%;
  font-weight: bold;
}
[dir="rtl"] .ui-menu .ui-menu-category {
  float: right;
  clear: right;
}
.ui-menu .ui-menu-more {
  display: block;
  zoom: 1;
  color: #03a;
  cursor: pointer;
  float: left;
  clear: left;
  width: 100%;
}
[dir="rtl"] .ui-menu .ui-menu-more {
  float: right;
  clear: right;
}
.ui-menu .ui-menu-more span {
  padding: 2px;
}
.ui-menu .ui-menu-more:hover {
  background-color: white;
}
.ui-autocomplete {
  max-height: 400px;
  overflow-y: auto;
  /* prevent horizontal scrollbar */
  overflow-x: hidden;
}
.ui-menu .ui-menu-item a {
  text-decoration: none;
  display: block;
  padding: 2px 4px;
  line-height: 1.5;
  zoom: 1;
  color: #03a;
}
.ui-menu .ui-menu-item a.ui-state-hover,
.ui-menu .ui-menu-item a.ui-state-active {
  background-color: #ff9;
}
/* Icon Default */
img.ilIcon {
  width: 32px;
  height: 32px;
}
/* PreventBreakOut, see https://css-tricks.com/snippets/css/prevent-long-urls-from-breaking-out-of-container/ */
.ilPreventBreakOut {
  overflow-wrap: break-word;
  word-wrap: break-word;
  -ms-word-break: break-all;
  word-break: break-word;
  -ms-hyphens: auto;
  -moz-hyphens: auto;
  -webkit-hyphens: auto;
  hyphens: auto;
}
/* Component Imports */
/* Services/Accordion */
.il_VAccordionHead,
.il_HAccordionHead {
  padding: 5px 5px 5px 30px;
  text-align: left;
  cursor: pointer;
  color: #557196;
  font-size: 110%;
  background: url("images/tree_col.svg") no-repeat 9px 10px white;
}
.il_VAccordionInnerContainer {
  margin-bottom: 10px;
}
.il_HAccordionHead:hover,
.il_VAccordionHead:hover {
  background-color: #ffffd0;
}
.il_HAccordionHeadActive,
.il_VAccordionHeadActive {
  background-image: url("images/tree_exp.svg");
  background-color: #ffffd0;
}
.ilAccHideContent {
  width: 0px;
  height: 0px;
  display: none;
}
.il_VAccordionContentDef > div,
.il_HAccordionContentDef > div {
  overflow: auto;
}
div.ilc_va_icont_VAccordICont {
  overflow: visible !important;
}
/* Modules/ScormAicc */
table.il_ScormTable {
  color: #222;
  background-color: #bbb;
  border-spacing: 1px;
  border: none;
}
td.il_ScormTableKey {
  background-color: #e2e2e2;
  color: #222;
  padding: 1px 3px;
  vertical-align: top;
  text-align: right;
}
td.il_ScormTableValue {
  background: none #f7f7f7;
  color: #222;
  padding: 1px 3px;
  vertical-align: top;
  text-align: left;
}
/* Services/Form */
/* forms */
label,
input[type=checkbox],
input[type=radio],
select {
  cursor: pointer;
}
.form-control {
  font-size: 12px;
}
.form-horizontal {
  margin-bottom: 20px;
  background-color: #fdfdfd;
}
form.form-inline {
  margin-bottom: 20px;
}
.form-horizontal .form-group {
  margin: 10px 0;
}
.form-control,
.form-control:focus {
  -webkit-box-shadow: none;
  box-shadow: none;
}
.form-horizontal input.form-control,
.form-horizontal textarea.form-control,
.form-horizontal select.form-control {
  /* max-width: 80%; */
}
select.form-control {
  width: auto;
}
.form-horizontal label {
  color: #4d4d4d;
  font-size: 100%;
}
.form-horizontal .control-label.col-sm-3.il_textarea {
  text-align: left;
  width: 100%;
}
[dir="rtl"] .form-horizontal .control-label {
  text-align: left;
}
label {
  font-weight: normal;
}
.form-horizontal .help-block {
  color: #9a9a9a;
  margin: 2px 0 4px;
  padding: 0;
  font-size: 90%;
  clear: both;
}
td.form-inline > div.form-group {
  display: block;
  padding: 4px 0;
}
input[type="file"].form-control {
  border: none;
  height: auto;
}
.ilFormHeader {
  padding: 15px 0 5px;
}
.ilFormHeader .ilFormCmds {
  margin: 0;
  float: right;
}
.ilFormHeader h3 {
  margin: 0;
}
[dir="rtl"] .ilFormHeader .ilFormCmds {
  float: left;
}
.ilFormHeader,
.ilFormFooter {
  color: #4d4d4d;
  /* background-color: lighten(@ilFormColor, 45%); */
  background-color: #f0f0f0;
}
.ilSubForm {
  background-color: #f8f8f8;
  padding: 3px 0;
}
.ilSubForm .form-group {
  margin: 0;
}
.ilSubForm .col-sm-9.il_textarea {
  width: 100%;
}
.ilFormFooter {
  padding: 3px 0;
}
.ilFormFooter .ilFormCmds {
  text-align: right;
  padding: 0;
}
[dir="rtl"] .ilFormFooter .ilFormCmds {
  text-align: left;
}
/* jQuery ui autocomplete menu */
input.ilHFormHighlighted,
.ui-state-focus {
  background-color: #ff9;
}
div.ilFormExternalSetting {
  margin-bottom: 10px;
}
div.ilFormExternalSetting ul {
  margin: 2px 0;
  padding-left: 25px;
}
[dir="rtl"] div.ilFormExternalSetting ul {
  padding-left: 0;
  padding-right: 25px;
}
div.ilFormExternalSetting span {
  color: #c08030;
  /* font-style: italic; */
}
div[id^="ilFormField"] {
  margin-bottom: 10px;
}
/* Hierarchy Form */
div.ilHFormHeader,
div.ilHFormFooter {
  color: #4d4d4d;
  background-color: #f0f0f0;
  padding: 4px 0 4px 22px;
}
[dir="rtl"] div.ilHFormHeader,
[dir="rtl"] div.ilHFormFooter {
  padding: 4px 22px 4px 0;
}
div.ilHFormContent {
  padding: 20px 0;
}
div.ilHFormItem {
  margin-bottom: 5px;
  display: table-row;
}
div.ilHFormHeader .ilFormCmds,
div.ilHFormFooter .ilFormCmds {
  float: right;
}
[dir="rtl"] div.ilHFormHeader .ilFormCmds,
[dir="rtl"] div.ilHFormFooter .ilFormCmds {
  float: left;
}
.ilHFormExpIcon,
.ilHFormCheckbox,
.ilHFormIcon {
  min-width: 20px;
  padding: 0;
}
.ilHFormItemCmd {
  padding: 0 10px;
}
.ilHFormExpIcon img,
.ilHFormIcon img {
  width: 19px;
  height: 19px;
}
.ilHFormInput,
.ilHFormInput input.form-control {
  width: 100%;
}
.ilHFormDropArea {
  margin: 6px 0;
  width: auto;
}
/* deprecated */
/* experimental: bootstrap'ed file upload */
.btn-file {
  position: relative;
  overflow: hidden;
}
.btn-file input[type=file] {
  position: absolute;
  top: 0;
  right: 0;
  min-width: 100%;
  min-height: 100%;
  font-size: 100px;
  text-align: right;
  filter: alpha(opacity=0);
  opacity: 0;
  outline: none;
  background: white;
  cursor: inherit;
  display: block;
}
.ilFormInnerCol {
  padding: 0;
}
.ilFormInnerCol .form-group {
  margin: 0;
}
input:invalid {
  background-color: #ffebeb;
  border-color: #d08080;
}
.il_non_editable_value {
  padding-top: 4px;
}
.bootstrap-datetimepicker-widget {
  z-index: 2000;
}
/* Services/UI/Explorer2 */
table.ilExplorer {
  width: 100%;
  background-color: #f6f6f6;
}
body.il_Explorer {
  background: none #f9f9f9;
}
div.il_Explorer {
  margin: 0;
  min-height: 468px;
  padding: 10px 5px 15px;
}
div.ilExpH {
  padding-top: 48px;
  min-height: 35px;
}
td.ilExpBody {
  border-top: 1px solid #e0e0e0;
  background-color: #fafafa;
}
h1.ilExplorerHead {
  color: #404040;
  margin: 0;
  padding: 10px 5px 10px 28px;
  vertical-align: top;
  text-align: left;
  font-weight: bold;
  font-size: 90%;
}
div.il_ExplorerTree {
  font-size: 90%;
}
ul.il_Explorer {
  margin: 0 0 0 10px;
  padding: 0;
  list-style: none;
}
ul.il_ExplorerNoIndent {
  margin: 0;
  padding: 0;
  list-style: none;
}
li.il_Explorer {
  margin: 0;
  padding: 0;
  white-space: nowrap;
}
a.il_HighlightedNode,
.ilHighlighted {
  background-color: #ffff9d;
  padding: 0 5px;
}
li.ilExplSecHighlight {
  background-color: white !important;
  border-top: solid 2px #e9ea00;
  border-bottom: solid 2px #e9ea00;
}
div.il_ExplorerItemDescription {
  margin-left: 40px;
}
a.ilTreeView {
  position: fixed;
  top: 117px;
  z-index: 1020;
  bottom: 160px;
  background-color: white;
  border: 1px solid #e0e0e0;
  border-left: none;
  -webkit-box-shadow: 1px 1px 2px #b9b9b9;
  box-shadow: 1px 1px 2px #b9b9b9;
  width: 6px;
}
a.ilTreeView > img {
  display: inline-block;
  margin-left: -2px;
  max-width: inherit;
  background-color: white;
  border-right: 2px solid #e0e0e0;
  width: 28px;
  height: 28px;
}
a.ilTreeView:hover > img,
a.ilTreeView:active > img,
a.ilTreeView:focus > img {
  margin-left: 0;
}
a.ilTreeView:hover,
a.ilTreeView:active,
a.ilTreeView:focus {
  outline: 0;
}
[dir="rtl"] a.ilTreeView {
  border: 1px solid #e0e0e0;
  border-right: none;
}
[dir="rtl"] a.ilTreeView > img {
  margin-left: 0;
  margin-right: -5px;
}
[dir="rtl"] a.ilTreeView:hover > img,
[dir="rtl"] a.ilTreeView:active > img,
[dir="rtl"] a.ilTreeView:focus > img {
  margin-right: 0;
}
/* Explorer2, jsTree */
.jstree a {
  color: #557196 !important;
}
.jstree a.disabled {
  color: #303030 !important;
  cursor: default !important;
}
.jstree a {
  font-size: 90%;
  min-height: 22px;
}
.jstree li,
.jstree ins {
  background: url("images/jstree.svg") no-repeat;
  vertical-align: top;
}
.jstree li {
  background-position: -90px 0;
  background-repeat: repeat-y;
}
.jstree li.jstree-last {
  background: transparent;
}
.jstree .jstree-open > ins {
  background-position: -72px 0;
}
.jstree .jstree-closed > ins {
  background-position: -54px 0;
}
.jstree .jstree-leaf > ins {
  background-position: -36px 0;
}
.jstree .jstree-hovered {
  background: #e7f4f9;
  border: 1px solid #d8f0fa;
  padding: 0 2px 0 1px;
}
.jstree .jstree-clicked {
  background: none #beebff;
  border: 1px solid #99defd;
  padding: 0 2px 0 1px;
}
.jstree a .jstree-icon {
  background-position: -56px -19px;
}
.jstree a.jstree-loading .jstree-icon {
  background: url("images/throbber.gif") no-repeat center !important;
}
.jstree a.jstree-loading .loader {
  display: block;
  position: absolute;
  left: 0;
  margin-top: -25px;
  width: 30px;
  height: 30px;
  background: url("images/loader.svg") no-repeat center !important;
}
.jstree .jstree-no-dots li,
.jstree .jstree-no-dots .jstree-leaf > ins {
  background: none transparent;
}
.jstree .jstree-no-dots .jstree-open > ins {
  background-position: -18px 0;
}
.jstree .jstree-no-dots .jstree-closed > ins {
  background-position: 0 0;
}
.jstree .jstree-no-icons a .jstree-icon {
  display: none;
}
.jstree .jstree-search {
  font-style: italic;
}
.jstree .jstree-no-icons .jstree-checkbox {
  display: inline-block;
}
.jstree .jstree-no-checkboxes .jstree-checkbox {
  display: none !important;
}
.jstree .jstree-checked > a > .jstree-checkbox {
  background-position: -38px -19px;
}
.jstree .jstree-unchecked > a > .jstree-checkbox {
  background-position: -2px -19px;
}
.jstree .jstree-undetermined > a > .jstree-checkbox {
  background-position: -20px -19px;
}
.jstree .jstree-checked > a > .jstree-checkbox:hover {
  background-position: -38px -37px;
}
.jstree .jstree-unchecked > a > .jstree-checkbox:hover {
  background-position: -2px -37px;
}
.jstree .jstree-undetermined > a > .jstree-checkbox:hover {
  background-position: -20px -37px;
}
#vakata-dragged.jstree ins {
  background: none transparent !important;
}
#vakata-dragged.jstree .jstree-ok {
  background: url("images/jstree.svg") no-repeat -2px -53px !important;
}
#vakata-dragged.jstree .jstree-invalid {
  background: url("images/jstree.svg") no-repeat -18px -53px !important;
}
#jstree-marker.jstree {
  background: url("images/jstree.svg") no-repeat -41px -57px !important;
  text-indent: -100px;
}
.jstree a.jstree-search {
  color: aqua;
}
.jstree .jstree-locked a {
  color: silver;
  cursor: default;
}
#vakata-contextmenu.jstree-context,
#vakata-contextmenu.jstree-context li ul {
  background: none #f0f0f0;
  border: 1px solid #979797;
  -webkit-box-shadow: 1px 1px 2px #999;
  box-shadow: 1px 1px 2px #999;
}
#vakata-contextmenu.jstree-context a {
  color: black;
}
#vakata-contextmenu.jstree-context a:hover,
#vakata-contextmenu.jstree-context .vakata-hover > a {
  padding: 0 5px;
  background: #e8eff7;
  border: 1px solid #aecff7;
  color: black;
  border-radius: 2px;
}
#vakata-contextmenu.jstree-context li.jstree-contextmenu-disabled a,
#vakata-contextmenu.jstree-context li.jstree-contextmenu-disabled a:hover {
  color: silver;
  background: none;
  border: 0;
  padding: 1px 4px;
}
#vakata-contextmenu.jstree-context li.vakata-separator {
  background: white;
  border-top: 1px solid #e0e0e0;
  margin: 0;
}
#vakata-contextmenu.jstree-context li ul {
  margin-left: -4px;
}
.jstree img {
  border: 0;
  width: 20px;
  height: 20px;
}
img.il_ExplorerIcon {
  height: 20px;
  width: 20px;
}
/* Modules/Forum */
a.postread,
a.postread:visited {
  font-weight: normal;
}
a.postunread,
a.postunread:visited {
  font-weight: bold;
}
a.postnew,
a.postnew:visited {
  font-style: italic;
  font-weight: bold;
}
blockquote.ilForumQuote {
  margin: 0 20px 10px;
  padding: 5px;
  border: 1px solid #b6b6b6;
  font-size: 90%;
}
div.ilForumQuoteHead {
  font-weight: bold;
  font-size: 90%;
  margin: 0 0 10px;
}
/* Modules/Forum */
#ilFrmPostList {
  list-style: none;
  margin: 0;
  padding: 0;
  background-color: white;
}
.ilFrmPostImage {
  float: left;
  width: 100px;
  overflow: hidden;
}
.ilFrmPostImage img {
  vertical-align: top;
  margin: 5px 20px 5px 5px;
  border: none;
}
.ilFrmPostClear {
  clear: both;
  width: 1px;
  height: 1px;
  line-height: 1px;
}
.ilFrmPostTitle {
  margin-top: 15px;
  font-size: 120%;
}
div.ilFrmPostHeader span.small {
  color: #909090;
}
.ilFrmPostContentContainer {
  margin: 0 0 10px;
  width: 80%;
  float: left;
}
.ilFrmPostContent {
  margin-top: 20px;
}
.ilFrmPostRow div.ilForm {
  width: 100%;
  max-width: 1000px;
}
.ilFrmPostRow {
  padding: 3px;
  border-top: 1px solid #f0f0f0;
}
.ilFrmPostRow div.ilForm div.ilFormValue {
  width: auto;
}
.ilFrmPostRow div.ilForm div.ilFormOption {
  width: 150px;
}
.ilFrmPostCensorshipAdvice {
  margin: 0;
  padding: 0;
  font-weight: bold;
}
.ilFrmPostAttachmentsContainer {
  margin: 20px 0 0;
  font-weight: bold;
}
.ilFrmPostAttachmentsContainer a {
  font-weight: normal;
}
.ilFrmPostAttachmentsContainer img {
  vertical-align: middle;
}
.ilFrmPostCommands {
  float: right;
  margin: 0 0 3px;
}
.ilModeratorPosting {
  background-color: #ff9;
  padding: 0 5px;
}
.ilPostingNeedsActivation {
  background-color: #ffe4e4;
  padding: 0 5px;
}
.ilFrmBottomToolbar {
  margin-top: 20px;
}
.ilForumTreeTitleUnread {
  font-weight: bold;
}
.ilForumTreeUnlinkedContent {
  text-decoration: none;
  cursor: text;
  font-size: smaller;
  color: #333333;
  padding-left: 23px;
}
/* Services/Mail */
a.mailread,
a.mailread:visited {
  font-weight: normal;
}
a.mailunread,
a.mailunread:visited {
  font-weight: bold;
}
.iosMailFilter .checkbox {
  display: inline-block !important;
  margin: 0 10px !important;
}
.iosMailFilter .checkbox:first-child {
  margin: 0 15px !important;
}
.iosMailFilter .checkbox input[type="checkbox"] {
  margin-left: -15px !important;
}
/* --- Services/COPage ---*/
a.ilEditSubmit {
  background: url("images/ButtonsBack.png") repeat-x bottom white;
  padding: 2px;
  margin: 0;
  border: 1px solid #bababa;
  border-bottom-color: #808080;
  border-right-color: #808080;
  text-decoration: none;
  font-size: 80%;
  line-height: 14px;
  cursor: pointer;
}
input.ilEditSubmit {
  color: #2255a0;
  padding: 1px;
  margin: 0;
  font-size: 12px;
  line-height: 14px;
  cursor: pointer;
  background: url("images/ButtonsBack.png") repeat-x bottom white;
  border: 1px solid #bababa;
  border-bottom-color: #808080;
  border-right-color: #808080;
}
input.ilEditSubmit:hover {
  color: black;
}
div.ilEditHelpline {
  margin: 3px 0;
  padding: 0;
  font-size: 80%;
  background-color: white;
  color: black;
}
select.ilEditSelect {
  background: none white;
  border: 1px solid #bbb;
  padding: 1px;
  text-decoration: none;
  font-size: 12px;
}
div.il_droparea {
  padding: 1px 5px;
  border: 1px dashed #d0d0d0;
  color: #d0d0d0;
  text-align: center;
  font-size: 12px;
  background-color: #fcfcfc;
  cursor: pointer;
}
div.il_droparea:hover,
div.ilCOPGDropActice,
.il_droparea_valid_target {
  border-color: #88be51;
  color: #88be51;
  background-color: #f3f8ed;
}
div.ilCOPGNoPageContent {
  padding: 20px 5px;
  color: #a0a0a0;
}
div.il_editarea_nojs {
  border-width: 1px dotted #999;
}
div.il_editarea {
  border: 1px solid transparent;
  min-height: 20px;
}
div.ilc_page_Page > div.il_editarea_disabled {
  padding: 10px;
}
div.il_editarea_disabled {
  border: 2px dotted #fa8228;
  min-height: 20px;
}
div.il_editarea_active {
  border: 1px solid #909090;
  min-height: 20px;
}
div.il_editarea_selected {
  border: 2px solid #6ea03c;
  min-height: 20px;
}
div.il_editarea_disabled_selected {
  border: 2px solid #fa8228;
  min-height: 20px;
}
div.il_editarea_active_selected {
  border: 2px solid black;
  min-height: 20px;
}
.il_editmenu {
  background-color: white;
  color: black;
  font-weight: normal;
  text-align: left;
  font-style: normal;
  text-indent: 0;
  font-size: 14px;
  z-index: 5000;
}
table.il_editmenu td {
  padding: 3px;
}
div.ilEditLabel {
  position: absolute;
  background-color: #f5f5f5;
  font-size: 70%;
  padding: 1px 3px;
  border-style: solid;
  border-width: 0 1px 1px 0;
  border-color: #909090;
}
div.ilEditVAccordCntr {
  margin-top: 15px;
  padding: 5px;
}
div.ilEditVAccordICntr {
  background-color: white;
  margin-bottom: 15px;
  border: 1px solid #9eadba;
}
div.ilEditVAccordIHead {
  padding: 3px;
  background-color: #e2eaf4;
  text-align: left;
  background-repeat: no-repeat;
  background-position: 3px 4px;
}
div.ilEditVAccordICont {
  padding: 10px;
  background-color: white;
}
div.ilTinyMenuSection {
  float: left;
  white-space: nowrap;
  border-right: 1px solid #e0e0e0;
  padding: 0 10px 4px 0;
  margin-right: 10px;
}
[dir="rtl"] div.ilTinyMenuSection {
  float: right;
  border-right: none;
  border-left: 1px solid #e0e0e0;
  padding: 0 0 4px 10px;
  margin-right: 0;
  margin-left: 10px;
}
#ilTinyMenuButtons {
  padding-bottom: 15px;
  zoom: 1;
}
#iltinymenu .bd div.last {
  float: left;
  white-space: nowrap;
  padding: 0 10px 2px 0;
  border-right: 0;
  margin: 0;
}
#iltinymenu {
  z-index: 1040 !important;
  position: fixed;
  left: 0;
  right: 0;
  top: 0;
  background-color: #f9f9f9;
  -webkit-box-shadow: 3px 9px 9px 0 rgba(0, 0, 0, 0.176);
  box-shadow: 3px 9px 9px 0 rgba(0, 0, 0, 0.176);
}
#iltinymenu_bd {
  padding: 10px;
}
#iltinymenu .bd div .small {
  color: #909090;
  font-style: italic;
}
#ilsaving {
  position: fixed;
  top: 0;
  left: 0;
  text-decoration: blink;
  z-index: 3;
}
.ilTinyMenuDropDown span {
  padding: 2px 0 0 5px;
  width: 75px;
  overflow: hidden;
  display: inline-block;
  line-height: 1em;
}
a.ilTinyMenuDropDown {
  display: inline-block;
  padding: 0 2px 1px 0;
}
/* if the ilc_page_cont_PageContainer is declared as being relative in the content.css drop downs will be truncated */
#ilEditorTD {
  position: static;
}
#ilEditorTD p {
  margin: 0;
  padding: 0;
}
/* Page TOC */
div.ilc_page_toc_PageTOC {
  font-size: 90%;
  padding: 5px 5px 10px;
  background-color: #fafafa;
  border: 1px solid #f0f0f0;
  float: left;
}
h1.ilc_page_toc_PageTOCHead {
  margin: 0;
  font-size: 100%;
  padding: 0;
  font-weight: bold;
  text-align: center;
}
ul.ilc_page_toc_PageTOCList {
  margin: 0 0 0 10px;
  padding: 0;
  list-style: none;
}
li.ilc_page_toc_PageTOCItem {
  margin: 5px 0 0;
  padding: 0;
  white-space: nowrap;
}
a.ilc_page_toc_PageTOCLink {
  color: #03a;
  font-weight: normal;
  text-decoration: none;
}
a.ilc_page_toc_PageTOCLink:hover {
  color: black;
}
a.ilc_page_toc_PageTOCLink:visited {
  color: blue;
}
/* --- content styles (will move to content.css) --- */
td.ilc_PageDisabled {
  padding: 20px;
  border: 1px solid #9eadba;
  margin-bottom: 0;
  border-left: 3px dotted red;
}
div.ilc_DefinitionHeader {
  margin: 20px 0 10px 0;
  padding: 5px 0;
  border: 1px solid black;
  border-width: 1px 0;
}
table.ilc_Fullscreen {
  background-color: white;
  position: absolute;
  margin: 0;
  padding: 0;
  height: 100%;
  width: 100%;
}
html.ilc_Fullscreen,
body.ilc_Fullscreen {
  margin: 0;
  padding: 0;
  height: 100%;
}
div.ilLMMenu {
  margin: 0 0 5px 10px;
}
div.ilc_LMMenu {
  line-height: 22px;
}
a.ilc_LMMenu {
  padding: 1px 5px;
  margin: 2px 0;
  border: 1px solid #b0b0b0;
  background-color: #e6ecf8;
  white-space: nowrap;
}
div.ilc_TableOfContents {
  background-color: white;
  padding: 20px;
  border-spacing: 1px;
  border: 1px solid #eee;
  margin-bottom: 0;
}
table.ilc_media {
  background-color: white;
}
h1.il_LMHead {
  margin: 12px 15px 6px;
  font-size: 120%;
  font-weight: normal;
}
table.ilc_Table {
  border-collapse: collapse;
  background-color: white;
  margin: 10px 0;
  border-color: #9eadba;
}
/* COPage Comparison */
div.ilEditModified,
div.ilEditDeleted,
div.ilEditNew {
  border: 3px solid;
  margin-bottom: 2px;
}
div.ilEditModified {
  border-color: #4c6586;
}
div.ilEditDeleted {
  border-color: #fa8228;
}
div.ilEditNew {
  border-color: #6ea03c;
}
.ilCOPGCompareLegend {
  display: inline-block;
  margin-top: 5px;
  padding: 2px;
}
span.ilDiffDel {
  background-color: #fdd9be;
}
span.ilDiffIns {
  background-color: #bbda9b;
}
a.nostyle:link,
a.nostyle:visited {
  text-decoration: none;
  color: black;
}
a.nostyle:hover {
  color: black;
}
#ilEditorPanel_c {
  z-index: 3000 !important;
}
#iltinymenu .mce-ico {
  color: white !important;
}
#iltinymenu a.btn {
  min-width: 30px;
}
#error_panel_c {
  z-index: 2000 !important;
}
#ilPageEditLegend {
  background-color: #f9f9f9;
  padding: 10px;
  margin-top: 30px;
}
#ilPageEditLegend > div {
  margin: 5px 0;
}
#ilPageEditLegend .il_droparea,
#ilPageEditLegend .il_droparea:hover {
  display: inline-block;
  width: 40px;
  border-color: #d0d0d0;
  color: #d0d0d0;
  background-color: #fcfcfc;
  cursor: default;
  height: 21px;
}
.ilPageEditLegendElement {
  width: 40px;
  border: 1px solid #d0d0d0;
  height: 21px;
  display: inline-block;
  font-size: 12px;
  padding: 1px 5px;
  text-align: center;
}
.ilCOPGMediaDisabled {
  padding: 5px;
  font-size: 0px;
  line-height: 100%;
  text-align: center;
  display: table-cell;
  vertical-align: middle;
  background-color: #3b5620;
  color: white;
}
.ilCOPgEditStyleSelectionItem {
  padding: 10px;
  background-color: white;
  cursor: pointer;
}
.ilCOPgEditStyleSelectionItem:hover {
  background-color: #ffffd0;
}
ul#ilAdvSelListTable_style_selection {
  overflow: auto;
  max-height: 400px;
}
a.ilCOPageSection {
  color: inherit;
  text-decoration: inherit;
}
#ilAdvSelListAnchorText_char_style_selection > span {
  min-width: auto;
}
/* Services/Calendar */
td.even {
  color: #222;
  background-color: #f7f7f7;
  padding: 3px;
}
td.uneven {
  color: #222;
  background-color: #eee;
  padding: 3px;
}
td.today {
  background-color: #e0e0ff;
}
td.date {
  background-color: #f7f7f7;
}
td.prevMonth {
  background-color: #dfdfdf;
}
div#block_cal_sel_0 div.ilBlockContent {
  padding: 0;
}
div.ilCalSelAct {
  background-color: #f0f0f0;
  font-size: 90%;
  padding: 2px 2px 3px 0;
}
div.ilCalSelSelAll {
  background-color: #f8f8f8;
  font-size: 80%;
  padding: 3px 2px 2px 0;
}
div.ilCalSelList {
  max-height: 250px;
  overflow: auto;
}
.ilCalSelList img {
  width: 20px;
  height: 20px;
}
ul.ilCalSel {
  margin: 0;
  padding: 0;
  list-style: none;
}
ul.ilCalSel li {
  margin: 0;
  padding: 0 0 0 48px;
  border-bottom: 1px solid #f0f0f0;
  min-height: 25px;
}
span.ilCalColSpan {
  padding: 2px 0;
  display: block;
  margin-left: -48px;
  width: 24px;
  height: 25px;
  float: left;
}
ul.ilCalSel li img {
  margin-top: 6px;
  display: block;
  float: left;
  margin-left: -20px;
}
div.ilCalSelTitle {
  padding: 5px 3px 3px;
  font-size: 90%;
}
table.calmini {
  width: 100%;
  font-size: 90%;
  border-collapse: collapse;
  background-color: #f8f8f8;
  border: none;
}
table.calmini tr,
table.calmini td,
table.calmini th {
  border: none;
  padding: 5px 3px;
  text-align: center;
  vertical-align: middle;
  color: #b6b6b6;
  background-color: transparent;
}
@media only screen and (max-width: 991px) {
  table.calmini tr,
  table.calmini td,
  table.calmini th {
    padding: 5px 1px;
  }
}
table.calmini tr:nth-child(even) {
  background-color: #e9e9e9;
}
table.calmini th.calmini,
table.calmini th.calminiweek {
  font-weight: 600;
  color: #4c6586;
  font-size: 90%;
}
table.calmini td.calministd > .il_calmini_monthday > a {
  color: #696969;
}
table.calmini td.calminitoday {
  background-color: #708bae;
}
table.calmini td.calminitoday > .il_calmini_monthday > a {
  color: white;
}
table.calmini td.calminiprev > .il_calmini_monthday > a,
table.calmini td.calmininext > .il_calmini_monthday > a {
  color: #a9a9a9;
}
a.callink:link,
a.callink:visited {
  color: inherit;
  cursor: pointer;
}
.callink .glyphicon {
  color: #b1c0d3;
  cursor: pointer;
}
.callink .glyphicon:hover {
  color: #557196;
}
/* Modules/Wiki */
a.ilWikiPageMissing:link,
a.ilWikiPageMissing:visited {
  color: red;
}
a.ilWikiPageMissing:hover {
  color: black;
}
ul.ilWikiBlockList {
  margin: 0 0 0 20px;
  padding: 0;
  list-style: disc outside;
}
ul.ilWikiBlockListNoIndent {
  margin: 0;
  padding: 0;
  list-style: none;
}
li.ilWikiBlockItem {
  margin: 0;
  padding: 0;
}
/* Services/MainMenu */
.ilTopHeader {
  position: fixed;
  left: 0;
  right: 0;
  z-index: 1030;
  /* see bootstrap fixed top navbar */
  top: 0;
  background-color: #e2e8ef;
  filter: progid:DXImageTransform.Microsoft.gradient(enabled = false);
  margin-left: auto;
  margin-right: auto;
  /*border-bottom: 3px solid @ilMainMenuColor;*/
}
.ilBranding {
  height: 56px;
  padding: 3px 0;
}
#ilTopNav {
  margin: -38px 0 0 65px;
}
#ilTopNav.navbar {
  padding-top: 1px;
  padding-bottom: 1px;
  min-height: 33px;
}
#ilTopNav.navbar > .navbar-collapse {
  margin: 0;
  padding: 0 0 0 5px;
}
#ilTopNav.navbar-default {
  background-color: transparent;
  filter: progid:DXImageTransform.Microsoft.gradient(enabled = false);
  border: 0 none;
}
#ilTopNav .dropdown-menu {
  float: left;
  right: auto;
  left: 0;
  min-width: 100%;
}
#ilTopNav .navbar-text {
  color: #607ea5;
}
#ilTopNav .navbar-nav {
  float: left;
  margin-left: 5px;
}
#ilTopNav .navbar-nav > li {
  margin: 0 0 0 10px;
}
#ilTopNav .navbar-nav > li > a {
  margin: 0;
  padding: 5px 10px 6px;
  border-top: 4px solid white;
  color: #808080;
}
#ilTopNav .navbar-nav > .active > a,
#ilTopNav .navbar-nav > .open > a,
#ilTopNav .navbar-nav > .active > a:hover,
#ilTopNav .navbar-nav > .open > a:hover,
#ilTopNav .navbar-nav > .active > a:active,
#ilTopNav .navbar-nav > .open > a:active,
#ilTopNav .navbar-nav > .active > a:focus,
#ilTopNav .navbar-nav > .open > a:focus {
  outline: 0 none;
  border-top: 4px solid #4c6586;
  background-color: #fafafa;
  -webkit-box-shadow: 3px 9px 9px 0px rgba(0, 0, 0, 0.176);
  box-shadow: 3px 9px 9px 0px rgba(0, 0, 0, 0.176);
}
#ilTopNav a.dropdown-toggle {
  text-transform: uppercase;
  font-size: 14px;
}
[dir="rtl"] #ilTopNav .dropdown-menu {
  float: right;
  left: auto;
  right: 0;
  padding: 5px 0;
  text-align: right;
}
[dir="rtl"] #ilTopNav .navbar-nav {
  float: right;
  margin-left: 0;
  margin-right: 70px;
}
[dir="rtl"] #ilTopNav .navbar-nav > li {
  margin: 0 10px 0 0;
}
[dir="rtl"] #ilTopNav.navbar > .navbar-collapse {
  padding: 0 5px 0 0;
}
/* Main Menu Top Title */
.ilTopTitle {
  /* color: darken(@ilMainMenuColor, 20%);*/
  float: left;
  font-weight: 600;
  padding: 0 0 0 15px;
  white-space: nowrap;
  line-height: 40px;
  /*letter-spacing: 0.05em;*/
  /*word-spacing: -0.1em;*/
}
[dir="rtl"] .ilTopTitle {
  float: right;
  padding: 0 15px 0 0;
}
input.ilOpenIDBox {
  background: url("images/openid.png") no-repeat 1px 2px white;
  padding-left: 20px;
}
[dir="rtl"] input.ilOpenIDBox {
  background-position: 2px 1px;
  padding-left: 0;
  padding-right: 20px;
}
#ilTopBar.ilTopBar {
  padding: 0;
  height: 40px;
  top: 0;
  z-index: 1040;
}
.ilTopFixed {
  z-index: 1030;
  position: fixed;
  margin-left: auto;
  margin-right: auto;
  left: 0;
  right: 0;
}
#ilTopBarNav {
  float: right;
  margin: 0;
  padding: 0;
  margin-right: 14px;
  list-style: none outside none;
}
#ilTopBarNav .dropdown-menu {
  background-color: #aeaeae;
  border-radius: 0;
  margin: 0;
  color: #f5f5f5;
}
#ilTopBarNav .dropdown-menu a {
  color: #f5f5f5;
}
#ilTopBarNav .dropdown-menu a:hover,
#ilTopBarNav .dropdown-menu a:active,
#ilTopBarNav .dropdown-menu a:focus {
  color: #aeaeae;
}
#ilTopBarNav > li {
  float: left;
  display: block;
  position: relative;
}
#ilTopBarNav > li > a {
  margin-right: 1px;
  display: block;
  padding: 10px;
  position: relative;
  min-width: 40px;
  height: 40px;
  text-align: center;
  background-color: #767676;
  color: #f5f5f5;
}
#ilTopBarNav > li > a:hover,
#ilTopBarNav > li > a:active,
#ilTopBarNav > li > a:focus {
  outline: 0 none;
  color: white;
  text-decoration: none;
  background-color: #aeaeae;
}
#ilTopBarNav > .active > a,
#ilTopBarNav > .open > a,
#ilTopBarNav > .active > a:hover,
#ilTopBarNav > .open > a:hover,
#ilTopBarNav > .active > a:active,
#ilTopBarNav > .open > a:active,
#ilTopBarNav > .active > a:focus,
#ilTopBarNav > .open > a:focus {
  outline: 0 none;
  color: white;
  text-decoration: none;
  background-color: #aeaeae;
}
#ilTopBarNav #userlog > a {
  padding: 0 10px 0 0;
}
#ilTopBarNav #userlog > a img {
  height: 40px;
  width: 40px;
  margin-right: 0px;
  padding: 5px;
}
#ilTopBarNav #userlog .dropdown-menu {
  min-width: 100%;
}
#ilTopBarNav #userlog .dropdown-menu > li > a {
  padding-left: 50px;
}
[dir="rtl"] #ilTopBarNav {
  float: left;
  margin: 0;
  margin-left: 14px;
  text-align: right;
}
[dir="rtl"] #ilTopBarNav .badge {
  margin-left: 0;
  margin-right: -5px;
}
[dir="rtl"] #ilTopBarNav .dropdown-menu a {
  text-align: right;
}
[dir="rtl"] #ilTopBarNav > li {
  float: right;
}
[dir="rtl"] #ilTopBarNav > li > a {
  margin-right: 1px;
}
[dir="rtl"] #ilTopBarNav #userlog > a {
  padding: 0 0 0 10px;
}
[dir="rtl"] #ilTopBarNav #userlog > a img {
  margin-left: 0;
}
.ilMainHeader {
  background-color: white;
  height: 80px;
  border-bottom: 3px solid #f0f0f0;
}
.ilMainHeader.ilTopFixed {
  top: 40px;
}
.ilMainHeader > header > .row > a.navbar-brand {
  height: auto;
  display: inline-block;
  padding: 0;
  margin: 15px 15px 0;
}
.ilMainHeader > header > .row > a.navbar-brand > img {
  display: inline-block;
  height: 50px;
  width: 50px;
}
.ilMainMenu {
  background-color: white;
}
.ilMainMenu.ilTopFixed {
  top: 110px;
}
.dropdown-menu {
  font-weight: normal;
  border: 0 none;
  -webkit-box-shadow: 3px 9px 9px 0 rgba(0, 0, 0, 0.3);
  box-shadow: 3px 9px 9px 0 rgba(0, 0, 0, 0.3);
}
.dropdown-menu li > a {
  padding: 3px 10px;
  color: #5d5d5d;
  font-size: 14px;
}
.dropdown-header {
  padding: 3px 10px;
}
.ilMainMenuEntries {
  margin-bottom: 10px;
  padding-bottom: 10px;
}
div.ilMemberViewMainHeader {
  background-color: #981a0a;
}
div.ilTopMemberView {
  text-align: center;
}
div.ilTopMemberView h3 {
  padding: 0;
  margin: 0;
  line-height: 40px;
}
/* Services/UIComponent/Tabs */
.nav-tabs > li {
  margin: 0 4px 0 0;
}
.nav-tabs > li > a {
  border-radius: 0;
  border: 0 none;
  padding: 6px 12px 3px;
  font-size: 13px;
  margin: 0;
}
.nav-tabs > li.active > a,
.nav-tabs > li.active > a:hover,
.nav-tabs > li.active > a:focus {
  background-color: #7c7c7c;
  color: white;
  border: 0 none;
}
[dir="rtl"] .nav-tabs > li {
  margin: 0 0 0 4px;
  float: right;
}
#ilTab {
  padding: 0;
  margin: 7px 15px 23px;
  border: 0 none;
  border-bottom: 2px solid #7c7c7c;
}
.ilSetupContent #ilTab {
  margin: 7px 0 23px;
}
.ilTabsContentOuter {
  /* background-color: white; */
  padding: 0;
}
/* Sub Tabs */
#ilSubTab {
  padding: 5px 20px;
  margin: -23px 0 10px;
  /* border-bottom: 1px solid lighten(@mid-gray, 55%);
	box-shadow: 0 2px 1px -1px white; */
}
#ilSubTab > li > a {
  border-radius: 0;
  padding: 3px 7px;
  font-size: 11.64px;
  /* font-weight: 600; */
}
#ilSubTab > li > a:hover {
  color: #3a4c65;
}
#ilSubTab > li.active > a,
#ilSubTab > li.active > a:hover,
#ilSubTab > li.active > a:focus {
  color: #557196;
  background-color: transparent;
  text-decoration: underline;
}
/* Services/UIComponent/GroupedLists */
div.ilGroupedListH {
  padding: 2px 10px;
  background-color: #f0f0f0;
  font-size: 85%;
}
div.ilGroupedListSep {
  padding-bottom: 3px;
  border-bottom: 1px solid #e0e0e0;
  margin: 0 10px 3px;
}
a.ilGroupedListLE {
  display: block;
  padding: 5px 10px;
  font-size: 90%;
}
a.ilGroupedListLE:hover {
  background-color: #ffffd9;
  text-decoration: none;
}
td.ilGroupedListNewCol {
  border-left: 1px solid #e0e0e0;
}
/* Services/Table */
div.tblfooter {
  font-weight: normal;
  background-color: #f5f5f5;
  padding: 3px;
  font-size: 80%;
  text-align: right;
}
div.ilTableNav {
  font-weight: normal;
  padding: 0 3px;
  font-size: 80%;
  text-align: right;
}
tr.tblfooter {
  color: black;
  font-weight: normal;
  background-color: #f9f9f9;
  border-top: 1px solid #f0f0f0;
}
td.submit {
  padding: 3px;
  vertical-align: top;
  background-color: #f3f3f3;
}
div.ilTableHeaderTitleBlock {
  font-weight: bold;
  padding: 3px;
  font-size: 90%;
  color: #404040;
  background: url("images/block_top.png") repeat-x #f8f8f8;
  border-bottom: 1px solid #e9e9e9;
}
div.ilTableHeaderTitle {
  margin: 15px 0 0;
  padding: 0;
}
div.ilTableHeaderTitle + .ilHeaderDesc {
  margin: 0 0 5px;
}
h3.ilTableHeaderTitleBlock {
  font-weight: bold;
  font-size: 100%;
  display: inline;
  padding: 0;
  margin: 0;
}
h3.ilTableHeaderTitle {
  display: inline;
}
div.ilTableOuter {
  padding: 0;
  background-color: white;
}
div.ilTableSelectAll {
  background-color: #f8f8f8;
  padding: 6px 8px;
  font-size: 90%;
}
div.ilTableSelectAll label {
  padding-left: 13px;
}
div.ilTableCommandRow,
div.ilTableCommandRowTop {
  background-color: #f9f9f9;
  padding: 5px 8px;
  font-size: 90%;
}
span.ilTableFootLight {
  color: #909090;
}
div.ilTableFilterActivator {
  margin: 0 0 5px 3px;
}
.ilTableMenuItem {
  margin: 0 10px 0 0;
}
div.ilTableFilter {
  padding: 0 0 5px 0;
  margin: 0;
}
legend.ilTableFilter {
  font-size: 80%;
  border: none;
  padding: 2px 5px;
  margin: -12px 0 0;
  font-weight: normal;
  text-align: right;
}
legend.ilTableFilter > a {
  margin-right: -20px;
  margin-top: -15px;
}
fieldset.ilTableFilter {
  background-color: #f9f9f9;
  padding: 10px 15px;
  margin: 5px 0 15px 0;
}
div.ilTableFilterLabel {
  font-style: italic;
  background-color: #f0f0f0;
  padding: 3px 5px;
}
div.ilTableFilterLabel label {
  margin: 0;
}
div.ilTableFilterInput {
  min-width: 150px;
  padding: 5px 0;
}
div.ilTableFilterInput select {
  width: 100%;
  max-width: 150px;
}
div.ilTableFilterInput .radio,
div.ilTableFilterInput .checkbox {
  margin: 0;
}
td.ilFilterOption {
  text-align: left;
  vertical-align: top;
  font-size: 80%;
  white-space: nowrap;
  padding: 0 10px 10px 0;
  min-width: 150px;
}
td.ilFilterType {
  font-size: 80%;
  font-weight: bold;
  text-align: left;
  white-space: nowrap;
  padding: 3px;
}
div.ilTableContainer {
  overflow: auto;
}
.tblheader {
  font-weight: normal;
}
tr.tblheader {
  font-weight: normal;
  background-color: #f9f9f9;
  font-size: 90%;
  border-bottom: 1px solid #d6d6d6;
}
/* ---------------- alternating tablerowcolors ----------------- */
.tblrow2_mo {
  background-color: #f1f1f1;
  color: #222;
  padding: 3px;
}
.tblrow1_mo {
  background-color: white;
  color: #222;
  padding: 3px;
}
.tblrow1_mo:hover,
.tblrow2_mo:hover {
  background-color: #d0d0ff;
}
.tblrowmarked {
  background-color: #ffe4e4 !important;
  color: #222;
  padding: 3px;
}
.tblrow2top {
  background-color: #f1f1f1;
  color: #222;
  padding: 3px;
  vertical-align: top;
}
.tblrow1top {
  background-color: white;
  color: #222;
  padding: 3px;
  vertical-align: top;
}
.tblrowmarkedtop {
  background-color: #ffe4e4;
  color: #222;
  padding: 3px;
  vertical-align: top;
}
.table > thead > tr > th {
  border-bottom: 1px solid #a0a0a0;
  background-color: #fcfcfc;
}
.ilTableOuter .table {
  background-color: #f9f9f9;
}
td > img[src$="icon_custom.svg"] {
  max-width: 32px;
}
/* Services/Notes */
div.ilNotes {
  background-color: #f9f9f9;
  padding: 15px;
}
#ilRightPanel div.ilNotes {
  background-color: white;
}
div.ilNotes .fullwidth_invisible {
  background-color: transparent;
  padding: 10px;
}
div.ilComment {
  padding-left: 50px;
}
div.ilNotesUImage {
  float: left;
  margin-left: -50px;
}
div.ilNoteText {
  font-size: 95%;
  margin-top: 5px;
}
div.ilNotesHeader {
  background-color: #f0f0f0;
  margin-bottom: 5px;
}
#ilRightPanel div.ilNotesHeader {
  padding: 5px;
}
h3.ilNotesHeader {
  font-size: 110%;
  color: #606060;
  display: inline;
}
h4.ilNoteTitle {
  font-size: 100%;
  margin: 0;
  padding: 0;
}
td.ilNoteList {
  padding: 10px 5px;
  border-top: 1px solid #f0f0f0;
  vertical-align: top;
}
textarea#note {
  height: 6em;
}
div.ilNoteInput {
  padding-bottom: 10px;
}
/* Modules/Blog */
div.ilBlogList {
  padding: 10px;
  margin-bottom: 20px;
  background-color: white;
}
div.ilBlogListItem {
  padding: 1px 1px 5px;
  margin-bottom: 35px;
}
div.ilBlogListItem.ilBlogListItemDraft {
  padding: 3px;
}
div.ilBlogListItemTitle {
  border-bottom: 1px solid #e0e0e0;
}
div.ilBlogListItemTitle h3 {
  margin-bottom: 5px;
}
div.ilBlogListItemSubTitle {
  margin-top: 5px;
  color: #909090;
  font-size: 80%;
  text-align: right;
}
div.ilBlogListItemSnippet {
  margin-top: 5px;
  margin-bottom: 5px;
  min-height: 10px;
}
img.ilBlogListItemSnippetPreviewImage {
  margin-right: 10px;
  margin-bottom: 5px;
}
div.ilBlogListItemMore {
  float: left;
}
div.ilBlogListItemCommtensPerma {
  text-align: right;
  font-size: 90%;
  margin-top: 15px;
  min-height: 15px;
}
div.ilBlogSideBlocks {
  margin-left: 5px;
}
td.ilBlogSideBlockContent {
  padding: 10px;
}
td.ilBlogSideBlockCommand {
  font-size: 75%;
  color: #909090;
  border-bottom: 1px solid #e9e9e9;
  padding: 1px 3px;
  background-color: #f9f9f9;
  text-align: right;
}
div.ilBlogSideBlockAuthor {
  margin-top: 3px;
}
ul.ilBlogSideBlockNavigation {
  margin-top: 3px;
  padding-left: 15px;
}
div.ilBlogSideBlockNavigationSelection {
  margin-bottom: 5px;
}
.ilBlogListItemDraft {
  border: 2px dotted red;
}
.ilBlogNavigationItemDraft {
  margin-right: 50px;
}
.ilBlogListPermalink {
  margin: 5px;
}
.ilBlogRating {
  margin-bottom: 5px;
}
.ilTopGap {
  margin-top: 15px;
}
.ilExportPage {
  min-height: 468px;
  padding-bottom: 20px;
}
/* Services/Skill */
div.ilSkill {
  background: white;
  padding: 15px;
  margin-bottom: 20px;
  margin-top: 10px;
}
div.ilSkill > h3 {
  margin: 10px 0;
  padding: 0;
  font-size: 1.2em;
  float: left;
}
div.ilSkill > h4 {
  margin: 10px 0;
  padding: 0;
  font-size: 1em;
  color: #909090;
  float: left;
  clear: left;
}
table.ilSkill,
td.ilSkill,
th.ilSkill {
  border: 1px solid #e0e0e0;
}
div.ilSkillActions {
  margin-top: -5px;
  margin-right: 15px;
  float: right;
}
div.ilSkill .ilSkillActions {
  margin-right: 0px;
}
table.ilSkill {
  margin-bottom: 5px;
  margin-left: 50px;
  background-color: white;
  border-collapse: collapse;
  clear: both;
}
td.ilSkill,
th.ilSkill {
  font-size: .8em;
  padding: 4px;
  min-width: 50px;
}
td.ilSkill {
  text-align: center;
  vertical-align: middle;
}
td.ilSkillLevel {
  cursor: pointer;
}
th.ilSkill,
td.ilSkillLevel {
  background-color: #f8f8f8;
}
td.ilSkillSelf {
  background-color: #fff0e0;
}
td.ilSkillMat {
  background-color: #f0f0ff;
}
div.ilSkillSuggRes {
  margin-left: 50px;
}
th.ilSkillEntryHead {
  width: 250px;
}
/* Modules/Poll */
.ilPollDescription {
  margin: 5px;
  font-size: 80%;
  color: #808080;
}
.ilPollQuestion {
  display: inline-block;
  width: 97%;
  margin: 1.5%;
  font-size: 90%;
  font-style: italic;
}
img.ilPollQuestionImage {
  margin: 1.5% 0%;
  max-width: 100%;
}
.ilPollQuestionAnswers {
  margin: 5px;
  font-size: 80%;
}
.ilPollQuestionAnswer {
  margin-bottom: 5px;
}
.ilPollQuestionResults {
  margin: 10px;
  font-size: 80%;
}
.ilPollQuestionResult {
  margin-bottom: 5px;
}
.ilPollQuestionResultBar {
  width: 100%;
  border: 1px solid #aaa;
  float: left;
  height: 18px;
}
.ilPollQuestionResultBarInner {
  background-color: #c2e1ff;
  height: 18px;
}
.ilPollQuestionResultPerc {
  float: right;
  position: relative;
  margin-top: -17px;
  margin-right: 3px;
}
.ilPollLegend {
  margin-bottom: 5px;
}
.ilPollLegend td.legendLabel {
  font-size: 120%;
}
/* Services/Search */
div.ilMainMenuSearch {
  padding: 0 10px 3px;
  margin: 1px 0 2px -1px;
  line-height: 26px;
}
input.ilMainMenuSearch {
  cursor: pointer;
  border: none;
  color: #606060;
  width: 150px;
  padding: 2px 4px 1px;
  margin: 0;
  background-color: white;
  min-height: 16px;
  -webkit-box-shadow: inset 1px 1px 2px #a0a0a0;
  box-shadow: inset 1px 1px 2px #a0a0a0;
  line-height: 1;
}
#mm_search_menu_head {
  background-color: #f8f8f8;
  padding: 5px;
  font-size: 85%;
}
#mm_search_menu_head p {
  margin: 0;
}
#mm_search_menu_head input {
  margin: 0;
  padding: 0;
}
#il_search_toolbar div.ilFormOption {
  width: auto;
}
#il_search_toolbar div.ilFormFooter {
  display: none;
}
#mm_search_menu_ac .ui-menu {
  border: 0 none;
  -webkit-box-shadow: none;
  box-shadow: none;
  color: #333333;
}
span.ilSearchHighlight {
  font-weight: bold;
}
div.il_SearchFragment {
  margin: 2px 0 5px;
  font-size: 80%;
  font-weight: normal;
  text-align: left;
}
#ilSearchResultsTable.table-striped > tbody > tr > td {
  background-color: transparent;
}
#search_area_form {
  min-width: 350px;
}
#search_area_form .form-horizontal .control-label {
  padding-top: 0;
}
/* Services/Help */
#ilHelpText .ilc_text_inline_Strong {
  font-weight: bold;
}
#ilHelpBack {
  padding-bottom: 20px;
}
#ilHelpText {
  clear: both;
  font-size: 90%;
}
#ilHelpText .ilc_list_o_NumberedList,
#ilHelpText .ilc_list_u_BulletedList {
  margin: 10px 0;
  padding: 0 0 0 25px;
}
#ilHelpText .ilc_list_o_NumberedList .ilc_list_o_NumberedList,
#ilHelpText .ilc_list_o_NumberedList .ilc_list_u_BulletedList,
#ilHelpText .ilc_list_u_BulletedList .ilc_list_u_BulletedList,
#ilHelpText .ilc_list_u_BulletedList .ilc_list_o_NumberedList {
  padding-left: 15px;
}
a#ilHelpClose {
  display: block;
  float: right;
  padding: 5px;
}
#ilHelpPanel .il_VAccordionHead {
  background-position: 3px 3px;
  padding: 3px 3px 3px 20px;
  font-size: 90%;
  font-weight: bold;
  border: none;
}
#ilHelpPanel .ilGroupedListLE {
  padding: 5px 10px 5px 20px;
}
div#il_screen_id {
  position: fixed;
  right: 0;
}
#mm_help li a span:first-child {
  width: 20px;
  display: inline-block;
}
/* Modules/DataCollection */
td.dcl_actions {
  text-align: right;
  padding-right: 5px;
}
.dcl_record_list td,
.dcl_field_list td {
  padding: 10px 7px;
  font-size: 90%;
}
.ilDclTableDescription {
  padding: 15px 0;
  font-size: 90%;
}
.ilDclRecordViewNavWrapper {
  margin-bottom: 40px;
}
.ilDclRecordViewNav {
  font-weight: normal;
  padding: 3px;
  font-size: 80%;
  width: 80%;
  float: left;
}
.ilDclEditRecordButtonWrapper {
  float: right;
}
.ilDclRecordViewRecordOfTotal {
  margin-right: 10px;
}
.ilDclSelectRecord {
  margin-left: 10px;
}
.ilDclChangeRecord {
  display: inline;
}
.ilDclPermanentLinkWrapper {
  margin: 20px 0;
}
tr.dcl_comments_active > td {
  background-color: #ffffd9;
}
/* Modules/Bibliographic */
span.bibl_text_inline_Emph {
  font-style: italic;
}
/* Services/MediaObjects */
.ilPlayerPreviewOverlayOuter {
  position: relative;
}
.ilPlayerPreviewOverlay {
  position: relative;
  width: 320px;
  height: 240px;
  cursor: pointer;
}
.ilPlayerPreviewDescription {
  padding: 7px;
  font-size: 85%;
  position: absolute;
  width: 306px;
  color: #f0f0f0;
  margin-top: -240px;
  background: url("images/black60.png");
}
.ilPlayerPreviewOverlay img {
  cursor: pointer;
  width: 100%;
  height: 100%;
}
.ilPlayerPreviewDescriptionDownload {
  float: right;
}
.ilPlayerPreviewDescriptionDownload a {
  color: #a0a0a0;
}
.mejs-overlay-button {
  background-image: url("images/bigplay.svg");
}
.ilPlayerPreviewPlayButton {
  background: url("images/bigplay.svg") no-repeat scroll 0 0 transparent;
  height: 100px;
  left: 50%;
  margin: -50px 0 0 -50px;
  position: absolute;
  top: 50%;
  width: 100px;
  cursor: pointer;
}
.ilPlayerPreviewOverlay:hover .ilPlayerPreviewPlayButton {
  background-position: 0 -100px;
}
/* Services/Chart */
td.legendColorBox,
td.legendLabel {
  padding: 3px;
}
/* Services/Captcha */
div.iosCaptchaInfoContainer {
  margin: 10px 0 0 0;
}
div.iosCaptchaInputCommandContainer {
  margin: 10px 0 0 0;
}
div.iosCaptchaInputCommandContainer .reload {
  width: 19px;
  height: 19px !important;
  font-size: 100%;
  vertical-align: top;
  margin: 0;
  padding: 0;
}
div.iosCaptchaInputCommandContainer .reload img {
  width: 19px;
  height: 19px;
  margin: 0;
  padding: 3;
}
div.iosCaptchaInputCommandContainer .audio {
  width: 19px;
  height: 19px;
  margin: 0 10px 0 12px;
  vertical-align: middle;
}
/* Services/User */
div.ilProfile {
  width: 450px;
  margin: 0 auto;
  background-color: #f6f6f6;
  border: 1px solid #d0d5ea;
  padding: 15px;
}
h3.ilProfileName {
  margin: 0 0 10px;
  padding: 0;
  font-weight: normal;
  font-size: 130%;
}
div.ilProfileSection {
  margin-top: 20px;
  font-size: 90%;
  color: #606060;
}
h3.ilProfileSectionHead {
  margin: 0 0 3px;
  padding: 0;
  font-weight: normal;
  font-size: 110%;
  color: #202020;
}
table.il_user_quota_disk_usage_overview {
  background-color: white;
}
/* -- User Gallery Styles -- */
.ilUsersGalleryContainer div.ilUser {
  margin: 0 0 20px;
  background-color: white;
  padding: 20px 0;
  font-size: 100%;
  width: 100%;
  height: auto;
  text-align: center;
}
.ilUsersGalleryContainer div.ilUser img {
  min-height: 80px;
  max-height: 80px;
}
.ilUsersGalleryContainer div.ilUser h3 {
  white-space: nowrap;
  overflow: hidden;
  text-overflow: ellipsis;
  padding: 5px;
  margin: 20px 0;
  font-size: 1.6rem !important;
}
.ilUsersGalleryContainer div.ilUser .action {
  width: 100%;
  height: 40px;
}
.ilUsersGalleryContainer div.ilUser .action div {
  display: inline-block;
}
.ilUsersGalleryContainer div.ilUser .action .btn {
  float: left;
}
.ilUsersGalleryContainer div.ilUser .action .btn-default:hover {
  color: white !important;
}
.ilUsersGalleryContainer div.ilUser .action .mailBtn {
  height: 37px;
  font-size: 16px;
  padding: 0 15px;
  line-height: 30px;
  margin: 2px 0 0 0;
}
.ilUsersGalleryContainer div.ilUser .action .open .btn {
  -webkit-box-shadow: 0 0 0 0 3px 5px rgba(0, 0, 0, 0.5);
  box-shadow: 0 0 0 0 3px 5px rgba(0, 0, 0, 0.5);
}
.ilUsersGalleryContainer div.ilUser .action .open .btn-success:hover,
.ilUsersGalleryContainer div.ilUser .action .open .btn-success:focus,
.ilUsersGalleryContainer div.ilUser .action .open .btn-success:active {
  color: white;
  background: #626f78;
  -webkit-box-shadow: 0 0 0 0 3px 5px rgba(0, 0, 0, 0.5);
  box-shadow: 0 0 0 0 3px 5px rgba(0, 0, 0, 0.5);
  border: 1px solid #5b6770;
}
.ilUsersGalleryContainer div.ilUser .action ul.dropdown-menu {
  min-width: 170px;
  padding: 0;
  margin: 0;
  -webkit-box-shadow: 1px 1px 1px rgba(0, 0, 0, 0.1);
  box-shadow: 1px 1px 1px rgba(0, 0, 0, 0.1);
}
.ilUsersGalleryContainer div.ilUser .action ul.dropdown-menu li > a {
  padding: 8px 10px;
}
/* Services/Style */
.ilPositionStatic {
  position: static;
}
/* PageLayout Previews */
div.ilc_QuestionPlaceHolderThumb,
div.ilc_MediaPlaceHolderThumb,
div.ilc_TextPlaceHolderThumb,
div.ilc_PredTextPlaceHolderThumb {
  margin: 1px;
  padding: 5px 2px 5px 0;
  border: 1px solid gray;
  font-size: 10px;
  background: url("images/question_placeholder_thumb.png") no-repeat center;
  font-weight: bold;
}
div.ilc_MediaPlaceHolderThumb {
  background-image: url("images/media_placeholder_thumb.png");
}
div.ilc_TextPlaceHolderThumb {
  background-image: url("images/text_placeholder_thumb.png");
}
div.ilc_PredTextPlaceHolderThumb {
  background-image: url("images/pred_text_placeholder_thumb.png");
}
div.ilc_HeadlineThumb {
  font-size: 11px;
  font-weight: bold;
  width: 100%;
  border-bottom: 1px solid gray;
  color: gray;
  margin: 2px 0 4px;
}
/* Modules/Course */
.ilValignTop {
  vertical-align: top;
}
.halfWidth {
  width: 50%;
}
.ilInheritBGColor {
  background-color: inherit;
}
td.option_value_details {
  background: none white;
  color: #222;
  padding: 3px;
  vertical-align: top;
  text-align: left;
}
td.option_value_center_details {
  background: none #ffe4e4;
  color: #222;
  padding: 3px;
  vertical-align: top;
  text-align: center;
}
ul.noStyle {
  list-style: none;
}
li.smallPad {
  padding: 1px;
}
.listIndent {
  padding: 0 0 20px;
}
.ilCrsObjAcc {
  margin-bottom: 10px;
}
/* LOK progress bars */
.ilCourseObjectiveProgressBar {
  padding-right: 5px;
  float: right;
}
.ilCourseObjectiveProgressBarContainer {
  float: right;
  padding-left: 10px;
}
.ilCourseObjectiveProgressBarContainer > .progress {
  margin: 5px 0 0;
  border: 1px solid #bbb;
  background-color: white;
}
.ilCourseObjectiveProgressBarContainer > .progress > .progress-bar {
  -webkit-box-shadow: none;
  box-shadow: none;
}
.ilCourseObjectiveProgressBarLimit {
  float: right;
  position: relative;
  border-right: 2px dotted #888;
  height: 20px;
  margin-top: -17px;
}
.ilCourseObjectiveProgressBarNeutral {
  background-color: #888;
}
.ilCourseObjectiveProgressBarCompleted {
  background-color: #60b060;
}
.ilCourseObjectiveProgressBarFailed {
  background-color: #b06060;
}
/* Modules/Chatroom */
.ilValignBottom {
  vertical-align: bottom;
}
#chat_actions {
  white-space: nowrap;
  margin-left: 10px;
}
#chat_messages {
  height: 300px;
  padding: 2px;
  overflow-y: scroll;
  overflow-x: hidden;
  overflow-wrap: break-word;
  word-wrap: break-word;
  -ms-word-break: break-all;
  word-break: break-all;
  word-break: break-word;
  -ms-hyphens: auto;
  -moz-hyphens: auto;
  -webkit-hyphens: auto;
  hyphens: auto;
  width: 100%;
  min-height: 200px;
  background-color: white;
}
#chat_users {
  overflow: auto;
  height: 100%;
  min-height: 300px;
}
#private_rooms {
  z-index: 200;
  display: none;
}
td.chatroom {
  width: 200px;
  height: auto;
}
/* Services/Container */
div.il_Preconditions {
  padding: 10px 0 0;
}
div.il_PreconditionsTitel {
  margin-top: 3px;
  text-align: left;
  font-size: 90%;
}
[dir="rtl"] div.il_PreconditionsTitel {
  text-align: right;
}
div.ilPreconditionItem {
  margin: 0 -10px;
}
/* Repository */
div.ilContainerListItemOuter {
  padding: 15px 10px;
  zoom: 1;
  /* background-color: lighten(@mid-gray, 75%); */
}
[dir="rtl"] div.ilContainerListItemOuter {
  display: table;
}
div.tblfooter.ilContainerListFooter {
  font-size: 100%;
  padding: 3px 0 0 10px;
  text-align: left;
}
div.tblfooter.ilContainerListFooter > input {
  padding: 0;
  margin: 0;
}
div.tblfooter.ilContainerListFooter > label {
  margin: 0;
  padding: 0 0 0 8px;
  vertical-align: top;
}
input[name^="position[blocks]"] {
  margin: 0 0 0 -2px;
}
[dir="rtl"] .ilContainerListFooter {
  padding-left: 0;
  padding-right: 15px;
}
div.ilListItemSection {
  clear: both;
  max-width: calc(100% - 40px);
}
div.ilContainerListItemOuterHighlight {
  padding: 15px;
  background-color: #ffffd9;
  zoom: 1;
}
.ilCLI {
  padding: 0;
}
div.ilContainerListItemCB {
  /*float: left;
	width: 25px;*/
  display: table-cell;
  vertical-align: top;
  padding-right: 10px;
}
[dir="rtl"] div.ilContainerListItemCB {
  /* float: right; */
}
div.ilContainerListItemIcon {
  /* margin-top: -3px;
	   float: left;
	position: absolute; */
  display: table-cell;
  vertical-align: top;
}
div.ilContainerListItemIcon a {
  display: block;
  margin-top: -3px;
}
[dir="rtl"] div.ilContainerListItemIcon {
  float: right;
}
div.ilContainerListItemIconCB {
  margin-left: 25px;
}
[dir="rtl"] div.ilContainerListItemIconCB {
  margin-left: 0;
  margin-right: 25px;
}
div[class^="il_editarea"] .ilContainerListItemOuter img,
img.ilListItemIcon {
  width: 35px;
  height: 35px;
  max-width: none;
}
div.ilContainerListItemContent {
  /* margin-left: 35px; */
  display: table-cell;
  vertical-align: top;
  width: 100%;
}
[dir="rtl"] div.ilContainerListItemContent {
  /* margin-left: 0;
	margin-right: 35px; */
}
/* If checkbox is activated, add spacing */
div.ilContainerListItemContentCB {
  /* margin-left: 60px; */
}
[dir="rtl"] div.ilContainerListItemContentCB {
  /* margin-left: 0;
	margin-right: 60px; */
}
div.il_ContainerListItem {
  margin: 2px 0;
  padding-left: 8px;
}
[dir="rtl"] div.il_ContainerListItem {
  padding-left: 0;
  padding-right: 8px;
}
.ilContainerBlockHeader {
  font-weight: 400;
  padding: 5px 10px;
  text-align: left;
  vertical-align: middle;
}
[dir="rtl"] .ilContainerBlockHeader {
  text-align: right;
}
.ilContainerBlock {
  width: 100%;
  clear: both;
  margin-bottom: 20px;
}
div#cont_paste_explorer_tree ul.il_Explorer {
  margin: 0 0 0 24px;
}
[dir="rtl"] div#cont_paste_explorer_tree ul.il_Explorer {
  margin: 0 24px 0 0;
}
#ilContRepIntro {
  margin: 20px 0 50px 0;
  clear: both;
}
div#ilContRepIntro img {
  float: right;
  width: 150px;
  height: 150px;
}
[dir="rtl"] div#ilContRepIntro img {
  float: left;
}
.ilContObjectiveObjectListItem {
  background-color: white;
}
.ilContObjectiveIntro {
  background-color: white;
  padding: 1px 15px;
}
.ilContObjectivesViewTestItem {
  background-color: white;
  margin-bottom: 10px;
}
/* Modules/LearningModule */
.ilLMMenu {
  clear: both;
}
body.ilLMNoMenu .ilFixedTopSpacer {
  padding-top: 0px;
}
body.ilLMNoMenu .ilLeftNav {
  top: 0px;
}
button.ilAreaClose {
  width: 20px;
  height: 20px;
  position: absolute;
  top: 0;
  cursor: pointer;
}
div.ilRightAreaSpace {
  width: 50%;
}
/* right area (used in learning modules) */
div#right_area {
  bottom: 0;
  width: 50%;
  right: 0px;
  top: 117px;
  position: fixed;
  /* padding: 5px; */
  background-color: #f5f5f5;
  border-left: 3px solid #e9e9e9;
  /* box-shadow: inset 0px 2px 2px #d0d0d0; */
  -webkit-overflow-scrolling: touch;
  /* Bug 11209 */
  overflow: hidden;
  /* Bug 11209 */
}
div#right_area iframe {
  -webkit-overflow-scrolling: touch;
  /* Bug 11209 */
  overflow: auto;
  /* Bug 11209 */
  border: none;
  width: 100%;
  height: 100%;
}
div#right_cont_area {
  bottom: 0;
  width: 50%;
  right: 0px;
  top: 117px;
  position: fixed;
  background-color: transparent;
  border-left: 3px solid #e0e0e0;
  -webkit-overflow-scrolling: touch;
  /* Bug 11209 */
  overflow: hidden;
}
div#right_top_area {
  top: 0;
  width: 100%;
  height: 100%;
  position: absolute;
  border-bottom: 3px solid #e9e9e9;
  border-right: 3px solid #e9e9e9;
  -webkit-overflow-scrolling: touch;
  /* Bug 11209 */
  overflow: hidden;
  display: none;
}
div.ilRightContAreaSplit div#right_top_area {
  height: 50%;
}
div#right_top_area iframe {
  -webkit-overflow-scrolling: touch;
  /* Bug 11209 */
  overflow: auto;
  /* Bug 11209 */
  border: none;
  width: 100%;
  height: 100%;
}
div#right_bottom_area {
  top: 0px;
  width: 100%;
  height: 100%;
  position: absolute;
  -webkit-overflow-scrolling: touch;
  /* Bug 11209 */
  overflow: hidden;
  display: none;
  border-right: 3px solid #e9e9e9;
}
div.ilRightContAreaSplit div#right_bottom_area {
  top: 50%;
  height: 50%;
}
div#right_bottom_area iframe {
  -webkit-overflow-scrolling: touch;
  /* Bug 11209 */
  overflow: auto;
  /* Bug 11209 */
  border: none;
  width: 100%;
  height: 100%;
}
#il_expl2_jstree_cont_out_ilLMProgressTree img {
  width: 18px;
  height: 18px;
  margin-top: -3px;
}
/* Services/PersonalDesktop */
h3.ilPDBlockSubHeader {
  margin: 0;
  font-weight: 300;
  font-size: 90%;
  font-style: italic;
  text-align: left;
  vertical-align: middle;
  padding: 1px 0 0 5px;
}
.ilUserOnlineRow {
  margin: 0 0 0 40px;
}
.ilUserImage {
  margin: 0 0 0 -40px;
}
div.ilUserImage + img {
  margin: 2px 0;
}
div#ilPDIntro img {
  float: right;
  width: 120px;
  height: 120px;
}
/* Services/UIComponent/AdvancedSelectionList */
div.il_adv_sel {
  border: 1px solid #d6d6d6;
  -webkit-box-shadow: 2px 2px 4px #c0c0c0;
  box-shadow: 2px 2px 4px #c0c0c0;
}
table.il_adv_sel {
  color: black;
  background-color: white;
  border-spacing: 0;
  cursor: pointer;
}
tr.il_adv_sel {
  cursor: pointer;
}
tr.il_adv_sel_act {
  background-color: #fff9bc;
  cursor: pointer;
}
td.il_adv_sel {
  border-bottom: 1px solid #f0f0f0;
  padding: 3px 10px;
  text-align: left;
  white-space: nowrap;
  cursor: pointer;
  font-weight: normal;
}
#ilAdvSelListTable_item_creation td.il_adv_sel {
  min-width: 150px;
}
td.il_adv_sel_ic {
  border-bottom: 1px solid #f0f0f0;
  padding: 3px 0 3px 10px;
  text-align: left;
  cursor: pointer;
}
td.ilAsyncImgLoader {
  padding: 0 40px;
}
span[id^="ilAdvSelListAnchorElement_"] + div {
  position: absolute;
  z-index: 5000;
  left: 0;
  right: 0;
}
div[id^="ilAdvSelListTable_"] {
  overflow: auto;
  background-color: white;
  clear: both;
  display: none;
  position: absolute;
}
/* Services/Object */
.ilHeadAction img {
  width: 18px;
  height: 18px;
}
.il_ItemProperty .badge {
  font-size: 8px;
  padding: 2px 4px;
  margin-top: -1px;
  margin-left: -5px;
  position: absolute;
}
div.ilCreationFormSection .form-horizontal {
  margin-top: -1px;
  padding-top: 1px;
}
.ilObjListRow {
  border-bottom: 1px solid #f0f0f0;
  background-color: white;
}
.ilObjListRow:hover {
  background-color: #ffffea;
}
.table-striped {
  border-collapse: separate;
}
.table-striped > tbody > tr.ilObjListRow > td {
  background-color: white;
}
.table-striped > tbody > tr.ilObjListRow:hover > td {
  background-color: #ffffea;
}
.table-striped > tbody > tr.ilObjListRow:hover:nth-child(2n+1) > td {
  background-color: #ffffea;
}
/* Services/Navigation */
form.ilNavHistoryForm {
  padding: 0;
  margin: 0 5px 0 0;
  padding: 5px 5px 2px;
  border: 0 none;
  display: inline;
  font-size: 80%;
}
input.ilNavHistorySubmit {
  color: #2255a0;
  padding: 0;
  margin: 0;
  border: 0 none;
  cursor: pointer;
  background-color: #f0f0f0;
}
select.ilNavHistorySelect {
  border: 0 none;
  padding: 0;
  background-image: none;
  text-decoration: none;
}
/* Services/Block */
.iosPdBlockDragAndDropPlaceholder {
  border: 3px dashed #c0c0c0;
  border-radius: 8px;
  margin-bottom: 15px;
}
/* Blocks */
div.il_Block,
table.il_Block {
  width: 100%;
  border-spacing: 0px;
  border-collapse: collapse;
  margin-bottom: 20px;
  clear: both;
  table-layout: fixed;
  word-wrap: break-word;
  background-color: #f9f9f9;
  border: none;
  text-align: left;
  padding: 5px;
}
#il_center_col div.il_Block {
  background-color: white;
}
div.ilBlockHeader,
div.ilBlockHeaderBig,
td.ilBlockHeader,
td.ilBlockHeaderBig {
  /* font-family: 'Open Sans Semibold';  deactivated, since it affects drop downs in the header */
  font-weight: normal;
  padding: 3px 0;
  margin: 0 5px;
  text-align: left;
  color: #696969;
  border-bottom: 1px solid #dcdcdc;
  /* box-shadow: 0 -2px 1px -1px white inset; no white lines */
}
div.ilBlockHeaderBig,
td.ilBlockHeaderBig {
  font-size: 100%;
}
h3.ilBlockHeader {
  font-weight: 600;
  margin: 0;
  padding: 0;
  font-size: 100%;
  display: inline;
}
/* possibly deprecated */
.il_BlockInfo {
  font-size: 80%;
  color: #909090;
}
/* new class */
div.ilBlockInfo {
  font-size: 75%;
  color: #909090;
  padding: 1px 3px;
  background-color: #f9f9f9;
  text-align: right;
}
div.ilBlockContent {
  padding: 5px;
}
.ilBlockRow1,
.ilBlockRow2 {
  padding: 3px;
  border-bottom: 1px solid #f0f0f0;
}
div.ilBlockPropertyCaption {
  color: #696969;
  font-style: italic;
}
/* Services/UIComponent/Lightbox */
.ilLightbox {
  position: absolute;
  top: 0;
  bottom: 0;
  right: 0;
  left: 0;
  background-color: #303030;
  overflow: auto;
}
a.ilMediaLightboxClose {
  display: block;
  float: right;
  margin: 5px 0 10px 10px;
  cursor: pointer;
  color: #808080;
  font-size: 140%;
}
a.ilMediaLightboxClose:hover {
  color: #a0a0a0;
  text-decoration: none;
}
.ilLightboxContent {
  margin: 50px auto 0;
  width: 640px;
  max-width: 100%;
}
/* Services/Membership */
div.ilAttendanceListPrint td,
div.ilAttendanceListPrint th {
  border: 1px solid #d6d6d6;
  padding: 2px;
}
body.ilBodyPrint {
  height: auto;
  background-color: white;
  margin: 10px;
  padding: 0;
}
/* Modules/BookingManager */
.ilTextinfo {
  margin-bottom: 10px;
}
/* Services/InfoScreen */
div.ilInfoScreenSec {
  padding: 0;
  margin-bottom: 20px;
}
div.ilInfoScreenSec h3.ilHeader {
  margin-bottom: 5px;
  display: block;
  /* margin: 10px 0;
	color: @brand-secondary;
	font-size: 120%;
	text-align: right; */
}
.il_InfoScreenProperty {
  padding: 15px;
  vertical-align: top;
  color: #696969;
  font-style: italic;
}
.il_InfoScreenPropertyValue {
  padding: 15px;
  vertical-align: top;
  background-color: white;
}
.ilInfoScreenSec.form-horizontal .form-group {
  margin: 0;
  background-color: #f9f9f9;
}
.ilInfoScreenSec.form-horizontal .form-group:nth-child(2) .il_InfoScreenPropertyValue {
  /* border-top: 1px solid lighten(@mid-gray, 60%);
		box-shadow: inset 0px 2px 1px -1px white; */
}
.ilInfoScreenSec.form-horizontal {
  background-color: transparent;
}
.ilInfoScreenSec.form-horizontal .control-label {
  padding: 15px;
}
/* Services/Init */
/*
div#il_startup_content {
	padding: 40px 20px 35px;
	box-shadow: inset 0 2px 2px #D0D0D0;
	background-color: #F9F9F9;
}
*/
#il_startup_content form table {
  /* out-commented due to http://www.ilias.de/mantis/view.php?id=10264 */
  /* width: 500px; */
}
.ilStartupSection {
  padding-top: 25px;
}
div.ilStartupSection form.form-horizontal {
  text-align: left;
  width: 40em;
}
div#il_startup_logo img {
  width: 50px;
  height: 50px;
  margin: 15px;
}
/* Services/Bookmarks */
#block_pdbookm_0 #tree_div {
  overflow: auto;
  width: 100%;
}
#block_pdbookm_0 .il_Block #tree_div img {
  height: 20px;
  width: 20px;
}
.iosPdBmListImg {
  height: 20px;
  width: 20px;
}
.iosPdBmListImg[src$="spacer.png"] {
  height: 0;
  width: 0;
}
/* Services/UIComponent/Toolbar */
.ilToolbar.navbar {
  border: 0 none;
  background-color: #f9f9f9;
}
.ilToolbar .ilToolbarItems {
  padding: 0;
}
.ilToolbar .form-control {
  width: auto;
  display: inline-block;
}
.ilToolbar input[type="file"] {
  display: inline-block;
}
.ilToolbar li {
  border-bottom: 1px solid #d8d8d8;
}
.ilToolbar li .navbar-form,
.ilToolbar li .navbar-text {
  padding: 0;
  border: 0 none;
  margin-left: 0;
  margin-right: 0;
  display: inline-block;
}
.ilToolbar li.navbar-text {
  margin-left: 0;
}
.ilToolbar li.ilToolbarSeparator {
  border-left: 1px solid #d8d8d8;
  height: 40px;
}
.ilToolbar li.ilToolbarGroup .navbar-form,
.ilToolbar li.ilToolbarGroup .navbar-text {
  margin-left: 7.5px;
}
.ilToolbar li.ilToolbarGroup .navbar-form:first-child,
.ilToolbar li.ilToolbarGroup .navbar-text:first-child {
  margin-left: 0;
}
.ilToolbar li.ilToolbarGroup .navbar-text {
  margin-right: 0;
}
.ilToolbar .ilToolbarStickyItems {
  float: left;
  margin-left: 15px;
}
.ilToolbar .ilToolbarStickyItems.navbar-nav {
  margin-top: 0;
  margin-bottom: 0;
}
.ilToolbar .ilToolbarStickyItems.navbar-nav .open .dropdown-menu > li > a {
  padding-left: 0;
}
.ilToolbar .ilToolbarStickyItems > li {
  float: left;
  margin-right: 15px;
}
.ilToolbar .ilToolbarStickyItems > li .navbar-form {
  border: 0 none;
}
.ilToolbar .ilToolbarStickyItems > li.ilToolbarStickyItem {
  border: 0 none;
}
.ilToolbar ul.dropdown-menu > li {
  border: 0 none;
}
@media (min-width: 768px) {
  .ilToolbar .container-fluid {
    padding-left: 0;
  }
  .ilToolbar li {
    border: 0;
    margin-right: 15px;
  }
  .ilToolbar ul.dropdown-menu > li {
    margin-right: 0;
  }
  .ilToolbar .ilToolbarStickyItems.navbar-nav .open .dropdown-menu > li > a {
    padding-left: 10px;
  }
}
/* Services/UIComponent/Tooltip */
.ui-tooltip-rounded,
.ui-tooltip-rounded .ui-tooltip-content,
.ui-tooltip-tipsy,
.ui-tooltip-tipsy .ui-tooltip-content,
.ui-tooltip-youtube,
.ui-tooltip-youtube .ui-tooltip-content {
  -webkit-border-radius: 4px;
  -moz-border-radius: 4px;
  border-radius: 4px;
}
.ui-tooltip-shadow {
  -webkit-box-shadow: 1px 1px 3px 1px rgba(0, 0, 0, 0.15);
  box-shadow: 1px 1px 3px 1px rgba(0, 0, 0, 0.15);
}
.qtip-default {
  font-size: 12px;
  line-height: 1.5;
}
/*.qtip-default {
	background-color: lighten(@brand-warning, 25%);
	border-color: lighten(@brand-warning, 25%);
	color: #303030;
}

.qtip-default {
	background-color: darken(@brand-secondary, 10%);
	border-color: darken(@brand-secondary, 10%);
	color: white;
}*/
.qtip-default {
  background-color: #607ea5;
  border-color: #607ea5;
  color: white;
}
/* Services/Locator */
ol.breadcrumb {
  margin: 0;
  font-weight: 600;
  padding-left: 15px;
  font-size: .8em;
}
[dir="rtl"] ol.breadcrumb {
  padding-right: 15px;
}
.breadcrumb a {
  /*	color: #a0a0a0; */
}
.breadcrumb > li + li:before {
  /*	 color: #a0a0a0; */
}
/* Services/Rating */
img.ilRatingIcon {
  width: 16px;
  height: 16px;
}
img.ilRatingMarker {
  width: 7px;
  height: 7px;
}
a.ilRating {
  text-decoration: none;
}
div.ilRatingOverlay {
  z-index: 1000 !important;
  padding: 0 5px;
  display: none;
}
.panel {
  -webkit-box-shadow: none;
  box-shadow: none;
  border: 0 none;
}
.panel.panel-primary {
  background: white;
}
.panel-heading.ilHeader {
  background: #f0f0f0;
  padding-left: 0;
  padding-bottom: 5px;
}
/* Modules/Excercise */
.ilExcAssignmentBody {
  padding: 20px;
  /* background-color: lighten(@body-bg, 2%); */
}
.ilExcAssignmentHead img {
  display: block;
  float: left;
}
.ilExcAssignmentHead h3 {
  padding: 0;
  margin: 4px 0 0 25px;
  font-size: 16px;
}
.ilExcAssignmentHead > div {
  margin: 4px 0 0 25px;
  font-size: 12px;
}
.progress {
  height: 15px;
  min-width: 100px;
}
.progress-bar {
  font-size: 11px;
  line-height: 15px;
  min-width: 30px;
}
/* Services/News */
span.ilNewsRssIcon {
  background-color: #ea6705;
  color: white;
  min-width: 36px;
  font-size: 10px;
  text-align: center;
  display: inline-block;
  padding: 0 5px;
}
span.ilNewsRssIcon:hover {
  text-decoration: none;
  background-color: #b85104;
}
/* timeline, see http://codepen.io/jasondavis/pen/fDGdK */
.ilTimeline {
  list-style: none;
  padding: 20px 0;
  position: relative;
}
.ilTimeline:before {
  top: 0;
  bottom: 0;
  position: absolute;
  content: " ";
  width: 3px;
  background-color: #d0d0d0;
  left: 50%;
  margin-left: -1.5px;
}
.ilTimeline > li {
  margin-bottom: 20px;
  position: relative;
}
.ilTimeline > li:before,
.ilTimeline > li:after {
  content: " ";
  display: table;
}
.ilTimeline > li:after {
  clear: both;
}
.ilTimeline > li:before,
.ilTimeline > li:after {
  content: " ";
  display: table;
}
.ilTimeline > li:after {
  clear: both;
}
.ilTimeline > li > .ilTimelinePanel {
  width: 44%;
  float: left;
  /*border: 1px solid #d4d4d4;
	border-radius: 2px;*/
  padding: 20px;
  position: relative;
  background: white;
  /* -webkit-box-shadow: 0 1px 6px rgba(0, 0, 0, 0.175);
	box-shadow: 0 1px 6px rgba(0, 0, 0, 0.175);*/
}
/*.timeline > li > .timeline-panel:before {
	position: absolute;
	top: 26px;
	right: -15px;
	display: inline-block;
	border-top: 15px solid transparent;
	border-left: 15px solid #ccc;
	border-right: 0 solid #ccc;
	border-bottom: 15px solid transparent;
	content: " ";
}*/
.ilTimeline > li > .ilTimelinePanel:after {
  position: absolute;
  top: 27px;
  right: -14px;
  display: inline-block;
  border-top: 14px solid transparent;
  border-left: 14px solid white;
  border-right: 0 solid white;
  border-bottom: 14px solid transparent;
  content: " ";
}
.ilTimeline > li > .ilTimelineBadge {
  color: white;
  width: 50px;
  height: 50px;
  padding-top: 8px;
  line-height: 1.2em;
  font-size: 1em;
  text-align: center;
  position: absolute;
  top: 16px;
  left: 50%;
  margin-left: -25px;
  background-color: #999;
  z-index: 100;
  border-radius: 50%;
}
.ilTimeline > li > .ilTimelineBadge > .ilTimelineDay {
  font-size: 1.3em;
}
.ilTimeline > li > .ilTimelineBadge > .ilTimelineMonth {
  font-size: 0.8em;
}
.ilTimeline > li > .ilTimelineBadge > p {
  padding: 0;
  margin: 0;
}
.ilTimeline > li:nth-child(even) > .ilTimelinePanel {
  float: right;
}
.ilTimeline > li:nth-child(even) > .ilTimelinePanel:before {
  border-left-width: 0;
  border-right-width: 15px;
  left: -15px;
  right: auto;
}
.ilTimeline > li:nth-child(even) > .ilTimelinePanel:after {
  border-left-width: 0;
  border-right-width: 14px;
  left: -14px;
  right: auto;
}
.ilNewsTimelineTruncatedText {
  overflow: hidden;
  text-overflow: ellipsis;
  white-space: nowrap;
}
.ilNewsTimelineObjHead img {
  width: 22px;
  height: 22px;
}
.ilNewsTimelinePlayer {
  position: relative;
  z-index: 500;
}
.ilTimeline .media-heading {
  clear: right;
  margin-top: 8px;
}
.ilNewsTimelineUserImage {
  float: left;
  overflow: hidden;
  width: 100px;
}
.ilNewsTimelineContentSection {
  padding-left: 100px;
}
.ilNewsTimelineEditInfo {
  width: 90%;
}
.ilNewsTimelineMoreLoader {
  text-align: center;
}
.ilNewsTimelineMoreLoader img {
  width: 30px;
  height: 30px;
}
/* https://github.com/JoanClaret/jquery-dynamic-max-height */
.dynamic-height-wrap {
  overflow: hidden;
  position: relative;
  -webkit-transition: max-height 0.25s ease-in-out;
  -o-transition: max-height 0.25s ease-in-out;
  transition: max-height 0.25s ease-in-out;
  width: 100%;
}
/* Bottom gradient (optional, but recommended)*/
.dynamic-height-active .dynamic-height-wrap:before {
  background: linear-gradient(to bottom, rgba(240, 249, 255, 0) 0%, white 100%);
  bottom: 0;
  content: '';
  height: 30px;
  left: 0;
  position: absolute;
  right: 0;
  z-index: 1;
}
.dynamic-height-active .dynamic-show-more {
  display: inline-block;
}
.dynamic-show-more {
  display: none;
}
div.ilSurveyPageEditDropArea {
  border-color: #88be51;
  color: #88be51;
  background-color: #aed389;
}
div.ilSurveyPageEditDropAreaSelected {
  border-color: #88be51;
  color: #88be51;
  background-color: #94c564;
}
div.ilSurveyPageEditAreaDragging {
  border: 2px dashed #434343;
  background-color: #f9f9f9;
  padding: 5px;
}
div.ilSurveyPageEditActionMenu {
  float: right;
  margin: 3px;
}
/* Modules/MediaPool */
#ilMepPreviewContent {
  margin: 0;
  width: 100%;
  padding: 0;
  border: 0;
}
.ilMediaPoolPagePreviewBody {
  background-color: white;
  height: auto;
}
/* Services/Tags */
.ilTagCloud {
  max-height: 400px;
  overflow: auto;
  font-size: 90%;
}
.ilTag {
  background-color: #75deea;
  /* background-color: lighten(@brand-primary, 10%); */
  color: white;
  display: inline-block;
  white-space: nowrap;
  padding: 1px 5px;
  margin: 2px 4px 2px 0;
  border-radius: 3px;
}
a.ilTag:hover,
a.ilTag:active {
  text-decoration: none;
  color: white;
  background-color: #60eeff;
}
.ilTagRelHigh {
  background-color: #85d1da;
}
.ilTagRelMiddle {
  background-color: #95c5ca;
}
.ilTagRelLow {
  background-color: #a5b8ba;
}
.ilTagRelVeryLow {
  background-color: #b0b0b0;
}
.ilTag.ilHighlighted {
  background-color: #ea6705;
}
#il_tags_modal textarea {
  resize: vertical;
}
/* Services/UIComponent/Checklist */
div.ilChecklist ul {
  list-style-type: none;
  margin: 0;
  padding: 0;
}
div.ilChecklist ul li {
  padding: 0;
  font-size: 90%;
}
div.ilChecklist ul li a,
div.ilChecklist ul li span {
  padding: 5px 5px;
  margin: 0 -5px;
  display: block;
}
div.ilChecklist ul a:hover {
  text-decoration: none;
  color: #557196;
}
div.ilChecklist ul li a:hover {
  background-color: #ffffd0;
}
div.ilChecklist ul li p,
div.ilChecklist ul li p:hover {
  color: #808080;
  font-size: 85%;
  text-decoration: none;
  padding: 0;
  margin-top: 0;
}
div.ilChecklist ul li img {
  width: 18px;
  height: 18px;
  float: right;
}
.ilSetupContent div.ilChecklist {
  min-width: 200px;
}
/* Modules/WorkspaceFolder */
#tbl_wfld.table-striped > tbody > tr > td {
  background-color: transparent;
}
/* Services/FileUpload */
.ilFileUploadEntryProgressPercent {
  font-size: 75%;
}
.ilFileUploadEntryOptions {
  font-size: 90%;
}
.ilFileUploadEntryOptions label.control-label {
  padding-top: 3px;
}
/* Modules/Portfolio */
ul.ilPCMyCoursesCourseList > li {
  margin-bottom: 10px;
}
ul.ilPCMyCoursesObjectiveList > li {
  margin-top: 5px;
  margin-left: 15px;
}
a.ilPCMyCoursesToggle {
  outline: 0;
}
div.ilPCMyCoursesPath {
  margin-bottom: 10px;
  font-size: 90%;
  /* font-style: italic; */
}
/* Services/Awareness */
.ilAwarenessDropDown .popover {
  max-width: 300px;
  color: black;
  min-width: 250px;
}
#awareness-list {
  overflow: auto;
}
.ilAwarenessDropDown .popover-content {
  padding: 0;
}
.ilAwarenessDropDown .media-body,
.ilAwarenessDropDown .media-left,
.ilAwarenessDropDown .media-right {
  display: table-cell;
  vertical-align: top;
}
.ilAwarenessDropDown .media-left {
  padding-right: 10px;
}
.ilAwarenessDropDown .media {
  padding: 10px;
}
#awareness-content .media:hover {
  background-color: #fea;
}
#awareness-content .dropdown-menu {
  position: static;
  float: none;
  -webkit-box-shadow: none;
  box-shadow: none;
}
#awareness-content .media {
  padding: 0;
}
#awareness-content .media-left img {
  width: 45px;
  height: 45px;
}
.ilAwarenessItem {
  border-bottom: 1px solid #e9e9e9;
}
#awareness-content .media-body {
  white-space: nowrap;
}
#awareness-content .media-body {
  padding-top: 8px;
}
#awareness-content .media-body h4,
#awareness-content .media-body p {
  color: #a0a0a0;
  font-size: 12px;
  padding: 5px 3px 0 3px;
  line-height: 1em;
  margin: 0;
}
#awareness-content .media-body h4 {
  padding-top: 0px;
  color: #606060;
  overflow: hidden;
  text-overflow: ellipsis;
  white-space: nowrap;
}
#awareness-content .dropdown-menu {
  background-color: #f0f0f0;
  padding: 10px 0;
  font-size: 12px;
}
#awareness-content .dropdown-menu a {
  color: #606060;
}
#awareness-content .dropdown-menu a:hover {
  color: #202020;
}
#awareness-content .arrow-down {
  width: 0;
  height: 0;
  border-left: 11px solid transparent;
  border-right: 11px solid transparent;
  border-top: 11px solid white;
  margin-top: -10px;
  margin-left: 100px;
}
#awareness_trigger {
  display: block;
}
#awareness_trigger > span {
  display: table-cell;
}
.ilAwarenessDropDown h3.popover-title {
  display: none;
}
.ilAwarenessDropDown .media {
  display: table;
  width: 100%;
}
.ilAwarenessItemRow {
  display: table-row;
  width: 100%;
}
.ilAwarenessDropDown .media-left {
  width: 45px;
}
.ilAwarenessDropDown .media-body {
  /* background-image: url('./templates/default/images/scorm/not_attempted.svg'); */
  background-repeat: no-repeat;
  background-size: 12px 12px;
  background-position: right 10px top 50%;
  /* see http://stackoverflow.com/questions/9789723/css-text-overflow-in-a-table-cell */
  /* and bug #18937 */
  max-width: 0;
}
.ilAwarenessDropDown .media-body.ilAwarenessOnline {
  background-image: url('images/scorm/completed.svg');
}
.ilAwarenessLoader {
  display: block;
  margin: 15px auto;
  width: 30px;
  height: 30px;
}
#il_awrn_filer_btn {
  width: 30px;
}
#il_awrn_filer_btn img {
  width: 10px;
  height: 10px;
}
#awareness-content .ilHighlighted {
  background-color: #ffff9d;
  color: #606060;
}
.ilAwrnBadgeHidden {
  visibility: hidden;
}
/* due to bug #17839 */
#awareness-content .dropdown-backdrop {
  display: none;
  right: auto;
  width: 0px;
}
[data-onscreenchat-inact-userid] {
  opacity: .3 !important;
}
#onscreenchat-container {
  position: fixed;
  bottom: 0;
  left: 0;
  right: 0;
  width: 100%;
  /*height: 100px;*/
  overflow: visible;
  pointer-events: none;
  z-index: 1039;
}
#onscreenchat-container .iosOnScreenChat {
  margin-right: -3px;
}
#onscreenchat-container .popover {
  max-width: 200px;
}
#onscreenchat-container .popover a {
  border: 1px solid white;
  padding: 1px 0 1px 2px;
}
#onscreenchat-container .popover a:hover {
  border: 1px solid silver;
}
#onscreenchat-container .row {
  position: relative;
}
#onscreenchat-container .panel {
  pointer-events: auto;
  margin: 0;
  border: 1px solid #dcdcdc;
}
#onscreenchat-container .panel-heading {
  font-size: 80%;
  padding: 5px 5px 5px 15px;
  pointer-events: auto;
  margin: 0;
  border-bottom: 1px solid #dcdcdc;
  vertical-align: middle;
}
#onscreenchat-container .panel-heading .btn {
  padding: 0 4px;
}
#onscreenchat-container .panel-heading img {
  width: 16px;
  height: 16px;
  vertical-align: sub;
}
#onscreenchat-container .panel-heading .close {
  margin-top: -2px;
  margin-left: 5px;
}
#onscreenchat-container .chat-window-wrapper {
  bottom: 0;
  padding-left: 5px;
  padding-right: 5px;
  width: 278px;
  height: 377px;
}
#onscreenchat-container .chat-window-wrapper .panel-body {
  height: auto;
}
#onscreenchat-container .chat-window-wrapper .chat-img img {
  height: 30px;
  width: 30px;
}
#onscreenchat-container .chat-window-wrapper li.left .chat-img {
  margin-right: 5px;
}
#onscreenchat-container .chat-window-wrapper li.right .chat-img {
  margin-left: 5px;
}
#onscreenchat-container .chat-window-wrapper .iosOnScreenChatBodyMsg {
  overflow-x: hidden;
  overflow-wrap: break-word;
  word-wrap: break-word;
  -ms-hyphens: auto;
  -moz-hyphens: auto;
  -webkit-hyphens: auto;
  hyphens: auto;
}
#onscreenchat-container .chat-window-wrapper .panel-footer {
  position: relative;
}
#onscreenchat-container .chat-window-wrapper .iosOnScreenChatMessagePlaceholder {
  position: absolute;
  z-index: 0;
  border: 0 none !important;
  opacity: .5;
}
#onscreenchat-container .chat-window-wrapper .iosOnScreenChatMessage {
  background-color: transparent;
  position: relative;
  z-index: 1;
  overflow-x: hidden;
  height: auto;
  min-height: 26px;
  max-height: 75px;
  overflow-wrap: break-word;
  word-wrap: break-word;
  -ms-word-break: break-all;
  word-break: break-all;
  word-break: break-word;
  -ms-hyphens: auto;
  -moz-hyphens: auto;
  -webkit-hyphens: auto;
  hyphens: auto;
  cursor: text;
}
#onscreenchat-container .chat-window-wrapper .osc_truncate_username {
  width: 150px;
  white-space: nowrap;
  overflow: hidden;
  text-overflow: ellipsis;
  display: inline-block;
}
#onscreenchat-container .chat-window-wrapper .text-muted-left {
  width: 160px;
  margin-top: -4px;
  text-align: right;
}
#onscreenchat-container .chat-window-wrapper .text-muted-right {
  width: 160px;
  margin-top: -4px;
  text-align: left;
}
#onscreenchat-container .chat-window-wrapper .osc_truncate_username_left {
  width: 160px;
  white-space: nowrap;
  overflow: hidden;
  text-overflow: ellipsis;
  display: inline-block;
  margin-bottom: -5px;
  text-align: right;
}
#onscreenchat-container .chat-window-wrapper .osc_truncate_username_right {
  width: 160px;
  white-space: nowrap;
  overflow: hidden;
  text-overflow: ellipsis;
  display: inline-block;
}
#onscreenchat-container .chat-window-wrapper .chat {
  list-style: none;
  margin: 0;
  padding: 0;
}
#onscreenchat-container .chat-window-wrapper .chat li {
  margin-bottom: 10px;
  padding-bottom: 5px;
  border-bottom: 1px dotted #b3a9a9;
}
#onscreenchat-container .chat-window-wrapper .chat li .chat-body .header strong {
  font-size: .8em;
}
#onscreenchat-container .chat-window-wrapper .chat li .chat-body p {
  margin: 0;
  color: #777;
  font-size: .9em;
}
#onscreenchat-container .chat-window-wrapper .panel .slidedown .glyphicon,
#onscreenchat-container .chat-window-wrapper .chat .glyphicon {
  margin-right: 5px;
}
#onscreenchat-container .chat-window-wrapper .panel-body {
  overflow-y: scroll;
  height: 250px;
}
#onscreenchat-container .chat-window-wrapper .iosOnScreenChatEmoticonsPanel {
  display: block;
  height: 14px;
  width: 14px;
  position: relative;
  margin-top: 5px;
}
#onscreenchat-container .chat-window-wrapper .iosOnScreenChatEmoticonsPanel > a {
  display: block;
  height: 14px;
  width: 14px;
  background: url("../../Services/OnScreenChat/templates/default/images/emoticons_trigger.png") no-repeat;
  background-size: cover;
  z-index: 1000;
}
.iosOnScreenChatModalBody .ui-menu-item {
  padding: 5px;
}
.iosOnScreenChatModalBody .ui-menu-item-wrapper {
  cursor: pointer !important;
}
.ilOnScreenChatSearchLoader {
  vertical-align: middle;
  width: 10px;
  height: 10px;
  margin-left: 5px;
  display: inline-block;
}
.ilOnScreenChatMenuDropDown .iosOnScreenChatDropDownTriggerInactive {
  opacity: .3;
}
.ilOnScreenChatMenuDropDown .iosOnScreenChatHidden {
  visibility: hidden !important;
}
.ilOnScreenChatMenuDropDown .iosOnScreenChatShown {
  visibility: visible !important;
}
.ilOnScreenChatMenuDropDown .badge {
  visibility: hidden;
}
.ilOnScreenChatMenuDropDown .popover {
  max-width: 300px;
  min-width: 300px;
}
.ilOnScreenChatMenuDropDown .popover-content {
  padding: 0;
}
.ilOnScreenChatMenuDropDown .popover-title,
.ilOnScreenChatMenuDropDown .dropdown-header a {
  padding: 3px 10px;
  font-size: 12px;
  line-height: 1.5;
  color: #777 !important;
  white-space: nowrap;
  background-color: #f3f3f3;
}
.ilOnScreenChatMenuDropDown h3.popover-title {
  display: none;
}
.ilOnScreenChatMenuItem {
  position: relative;
  border-bottom: 1px solid #e9e9e9;
  color: black;
}
.ilOnScreenChatMenuItem .media {
  overflow: visible;
  padding: 0;
  cursor: pointer;
}
.ilOnScreenChatMenuItem .media:after {
  content: ".";
  clear: both;
  display: block;
  visibility: hidden;
  height: 0;
}
.ilOnScreenChatMenuItem .media:first-child {
  margin-top: 0;
}
.ilOnScreenChatMenuItem .media-left,
.ilOnScreenChatMenuItem .media-body,
.ilOnScreenChatMenuItem .media-right {
  vertical-align: top;
}
.ilOnScreenChatMenuItem .media-left {
  padding-right: 10px;
  float: left;
}
.ilOnScreenChatMenuItem .media-object {
  width: 50px;
}
.ilOnScreenChatMenuItem .media-body {
  padding: 4px 4px 0 0;
  white-space: nowrap;
  max-width: 100%;
  overflow: visible;
}
.ilOnScreenChatMenuItem .media-body.info {
  white-space: normal !important;
  padding-left: 4px !important;
  padding-bottom: 4px !important;
  font-size: 12px;
}
.ilOnScreenChatMenuItem .media-body.info a {
  color: #557196 !important;
}
.ilOnScreenChatMenuItem .media-body p,
.ilOnScreenChatMenuItem .media-body h4 {
  font-size: 12px;
  padding: 0 3px 0 0;
  line-height: 1em;
  margin: 0;
}
.ilOnScreenChatMenuItem .media-body h4 {
  padding-top: 0;
  color: #606060;
}
.ilOnScreenChatMenuItem .media-body .media-heading {
  text-overflow: ellipsis;
  overflow: hidden;
}
.ilOnScreenChatMenuItem .media-body .media-heading a {
  color: #557196 !important;
}
.ilOnScreenChatMenuItem .media-body p {
  color: #a0a0a0;
}
.ilOnScreenChatMenuItem .media-body p.lastMessage {
  padding: 3px 3px 3px 0;
  text-overflow: ellipsis;
  overflow: hidden;
  color: #606060;
}
.ilOnScreenChatMenuItem .media-body p a {
  color: #557196 !important;
}
/* Services/UIComponent/Modal */
.modal-body .jstree li {
  overflow: hidden;
  text-overflow: ellipsis;
}
.modal-body .jstree a {
  display: inline;
}
/* Services/Badge */
img.ilBadgeImage {
  max-width: 150px;
  max-height: 150px;
}
img.ilBadgeImageThumbnail {
  max-width: 50px;
  max-height: 50px;
}
img.ilBadgeImageModal {
  margin: auto;
}
div.ilBadgeBackpackPanelContent {
  min-height: 200px;
}
div.ilBadgeBackpackPanelContent img {
  margin: auto;
}
span.ilProfileBadge {
  display: inline-block;
  padding: 5px;
}
/*!
 * Datetimepicker for Bootstrap 3
 * version : 4.17.37
 * https://github.com/Eonasdan/bootstrap-datetimepicker/
 */
/* see variables.less
@bs-datetimepicker-timepicker-font-size: 1.2em;
@bs-datetimepicker-active-bg: @btn-primary-bg;
@bs-datetimepicker-active-color: @btn-primary-color;
@bs-datetimepicker-border-radius: @border-radius-base;
@bs-datetimepicker-btn-hover-bg: @gray-lighter;
@bs-datetimepicker-disabled-color: @gray-light;
@bs-datetimepicker-alternate-color: @gray-light;
@bs-datetimepicker-secondary-border-color: #ccc;
@bs-datetimepicker-secondary-border-color-rgba: rgba(0, 0, 0, 0.2);
@bs-datetimepicker-primary-border-color: white;
@bs-datetimepicker-text-shadow: 0 -1px 0 rgba(0, 0, 0, 0.25);
*/
.bootstrap-datetimepicker-widget {
  list-style: none;
}
.bootstrap-datetimepicker-widget.dropdown-menu {
  margin: 2px 0;
  padding: 4px;
  width: 19em;
}
@media (min-width: 768px) {
  .bootstrap-datetimepicker-widget.dropdown-menu.timepicker-sbs {
    width: 38em;
  }
}
@media (min-width: 992px) {
  .bootstrap-datetimepicker-widget.dropdown-menu.timepicker-sbs {
    width: 38em;
  }
}
@media (min-width: 1200px) {
  .bootstrap-datetimepicker-widget.dropdown-menu.timepicker-sbs {
    width: 38em;
  }
}
.bootstrap-datetimepicker-widget.dropdown-menu:before,
.bootstrap-datetimepicker-widget.dropdown-menu:after {
  content: '';
  display: inline-block;
  position: absolute;
}
.bootstrap-datetimepicker-widget.dropdown-menu.bottom:before {
  border-left: 7px solid transparent;
  border-right: 7px solid transparent;
  border-bottom: 7px solid #ccc;
  border-bottom-color: rgba(0, 0, 0, 0.2);
  top: -7px;
  left: 7px;
}
.bootstrap-datetimepicker-widget.dropdown-menu.bottom:after {
  border-left: 6px solid transparent;
  border-right: 6px solid transparent;
  border-bottom: 6px solid white;
  top: -6px;
  left: 8px;
}
.bootstrap-datetimepicker-widget.dropdown-menu.top:before {
  border-left: 7px solid transparent;
  border-right: 7px solid transparent;
  border-top: 7px solid #ccc;
  border-top-color: rgba(0, 0, 0, 0.2);
  bottom: -7px;
  left: 6px;
}
.bootstrap-datetimepicker-widget.dropdown-menu.top:after {
  border-left: 6px solid transparent;
  border-right: 6px solid transparent;
  border-top: 6px solid white;
  bottom: -6px;
  left: 7px;
}
.bootstrap-datetimepicker-widget.dropdown-menu.pull-right:before {
  left: auto;
  right: 6px;
}
.bootstrap-datetimepicker-widget.dropdown-menu.pull-right:after {
  left: auto;
  right: 7px;
}
.bootstrap-datetimepicker-widget .list-unstyled {
  margin: 0;
}
.bootstrap-datetimepicker-widget a[data-action] {
  padding: 6px 0;
}
.bootstrap-datetimepicker-widget a[data-action]:active {
  -webkit-box-shadow: none;
  box-shadow: none;
}
.bootstrap-datetimepicker-widget .timepicker-hour,
.bootstrap-datetimepicker-widget .timepicker-minute,
.bootstrap-datetimepicker-widget .timepicker-second {
  width: 54px;
  font-weight: bold;
  font-size: 1.2em;
  margin: 0;
}
.bootstrap-datetimepicker-widget button[data-action] {
  padding: 6px;
}
.bootstrap-datetimepicker-widget .btn[data-action="incrementHours"]::after {
  position: absolute;
  width: 1px;
  height: 1px;
  margin: -1px;
  padding: 0;
  overflow: hidden;
  clip: rect(0, 0, 0, 0);
  border: 0;
  content: "Increment Hours";
}
.bootstrap-datetimepicker-widget .btn[data-action="incrementMinutes"]::after {
  position: absolute;
  width: 1px;
  height: 1px;
  margin: -1px;
  padding: 0;
  overflow: hidden;
  clip: rect(0, 0, 0, 0);
  border: 0;
  content: "Increment Minutes";
}
.bootstrap-datetimepicker-widget .btn[data-action="decrementHours"]::after {
  position: absolute;
  width: 1px;
  height: 1px;
  margin: -1px;
  padding: 0;
  overflow: hidden;
  clip: rect(0, 0, 0, 0);
  border: 0;
  content: "Decrement Hours";
}
.bootstrap-datetimepicker-widget .btn[data-action="decrementMinutes"]::after {
  position: absolute;
  width: 1px;
  height: 1px;
  margin: -1px;
  padding: 0;
  overflow: hidden;
  clip: rect(0, 0, 0, 0);
  border: 0;
  content: "Decrement Minutes";
}
.bootstrap-datetimepicker-widget .btn[data-action="showHours"]::after {
  position: absolute;
  width: 1px;
  height: 1px;
  margin: -1px;
  padding: 0;
  overflow: hidden;
  clip: rect(0, 0, 0, 0);
  border: 0;
  content: "Show Hours";
}
.bootstrap-datetimepicker-widget .btn[data-action="showMinutes"]::after {
  position: absolute;
  width: 1px;
  height: 1px;
  margin: -1px;
  padding: 0;
  overflow: hidden;
  clip: rect(0, 0, 0, 0);
  border: 0;
  content: "Show Minutes";
}
.bootstrap-datetimepicker-widget .btn[data-action="togglePeriod"]::after {
  position: absolute;
  width: 1px;
  height: 1px;
  margin: -1px;
  padding: 0;
  overflow: hidden;
  clip: rect(0, 0, 0, 0);
  border: 0;
  content: "Toggle AM/PM";
}
.bootstrap-datetimepicker-widget .btn[data-action="clear"]::after {
  position: absolute;
  width: 1px;
  height: 1px;
  margin: -1px;
  padding: 0;
  overflow: hidden;
  clip: rect(0, 0, 0, 0);
  border: 0;
  content: "Clear the picker";
}
.bootstrap-datetimepicker-widget .btn[data-action="today"]::after {
  position: absolute;
  width: 1px;
  height: 1px;
  margin: -1px;
  padding: 0;
  overflow: hidden;
  clip: rect(0, 0, 0, 0);
  border: 0;
  content: "Set the date to today";
}
.bootstrap-datetimepicker-widget .picker-switch {
  text-align: center;
}
.bootstrap-datetimepicker-widget .picker-switch::after {
  position: absolute;
  width: 1px;
  height: 1px;
  margin: -1px;
  padding: 0;
  overflow: hidden;
  clip: rect(0, 0, 0, 0);
  border: 0;
  content: "Toggle Date and Time Screens";
}
.bootstrap-datetimepicker-widget .picker-switch td {
  padding: 0;
  margin: 0;
  height: auto;
  width: auto;
  line-height: inherit;
}
.bootstrap-datetimepicker-widget .picker-switch td span {
  line-height: 2.5;
  height: 2.5em;
  width: 100%;
}
.bootstrap-datetimepicker-widget table {
  width: 100%;
  margin: 0;
}
.bootstrap-datetimepicker-widget table td,
.bootstrap-datetimepicker-widget table th {
  text-align: center;
  border-radius: 0px;
}
.bootstrap-datetimepicker-widget table th {
  height: 20px;
  line-height: 20px;
  width: 20px;
}
.bootstrap-datetimepicker-widget table th.picker-switch {
  width: 145px;
}
.bootstrap-datetimepicker-widget table th.disabled,
.bootstrap-datetimepicker-widget table th.disabled:hover {
  background: none;
  color: #777777;
  cursor: not-allowed;
}
.bootstrap-datetimepicker-widget table th.prev::after {
  position: absolute;
  width: 1px;
  height: 1px;
  margin: -1px;
  padding: 0;
  overflow: hidden;
  clip: rect(0, 0, 0, 0);
  border: 0;
  content: "Previous Month";
}
.bootstrap-datetimepicker-widget table th.next::after {
  position: absolute;
  width: 1px;
  height: 1px;
  margin: -1px;
  padding: 0;
  overflow: hidden;
  clip: rect(0, 0, 0, 0);
  border: 0;
  content: "Next Month";
}
.bootstrap-datetimepicker-widget table thead tr:first-child th {
  cursor: pointer;
}
.bootstrap-datetimepicker-widget table thead tr:first-child th:hover {
  background: #eeeeee;
}
.bootstrap-datetimepicker-widget table td {
  height: 54px;
  line-height: 54px;
  width: 54px;
}
.bootstrap-datetimepicker-widget table td.cw {
  font-size: .8em;
  height: 20px;
  line-height: 20px;
  color: #777777;
}
.bootstrap-datetimepicker-widget table td.day {
  height: 20px;
  line-height: 20px;
  width: 20px;
}
.bootstrap-datetimepicker-widget table td.day:hover,
.bootstrap-datetimepicker-widget table td.hour:hover,
.bootstrap-datetimepicker-widget table td.minute:hover,
.bootstrap-datetimepicker-widget table td.second:hover {
  background: #eeeeee;
  cursor: pointer;
}
.bootstrap-datetimepicker-widget table td.old,
.bootstrap-datetimepicker-widget table td.new {
  color: #777777;
}
.bootstrap-datetimepicker-widget table td.today {
  position: relative;
}
.bootstrap-datetimepicker-widget table td.today:before {
  content: '';
  display: inline-block;
  border: solid transparent;
  border-width: 0 0 7px 7px;
  border-bottom-color: #4c6586;
  border-top-color: rgba(0, 0, 0, 0.2);
  position: absolute;
  bottom: 4px;
  right: 4px;
}
.bootstrap-datetimepicker-widget table td.active,
.bootstrap-datetimepicker-widget table td.active:hover {
  background-color: #4c6586;
  color: white;
  text-shadow: 0 -1px 0 rgba(0, 0, 0, 0.25);
}
.bootstrap-datetimepicker-widget table td.active.today:before {
  border-bottom-color: white;
}
.bootstrap-datetimepicker-widget table td.disabled,
.bootstrap-datetimepicker-widget table td.disabled:hover {
  background: none;
  color: #777777;
  cursor: not-allowed;
}
.bootstrap-datetimepicker-widget table td span {
  display: inline-block;
  width: 54px;
  height: 54px;
  line-height: 54px;
  margin: 2px 1.5px;
  cursor: pointer;
  border-radius: 0px;
}
.bootstrap-datetimepicker-widget table td span:hover {
  background: #eeeeee;
}
.bootstrap-datetimepicker-widget table td span.active {
  background-color: #4c6586;
  color: white;
  text-shadow: 0 -1px 0 rgba(0, 0, 0, 0.25);
}
.bootstrap-datetimepicker-widget table td span.old {
  color: #777777;
}
.bootstrap-datetimepicker-widget table td span.disabled,
.bootstrap-datetimepicker-widget table td span.disabled:hover {
  background: none;
  color: #777777;
  cursor: not-allowed;
}
.bootstrap-datetimepicker-widget.usetwentyfour td.hour {
  height: 27px;
  line-height: 27px;
}
.bootstrap-datetimepicker-widget.wider {
  width: 21em;
}
.bootstrap-datetimepicker-widget .datepicker-decades .decade {
  line-height: 1.8em !important;
}
.input-group.date .input-group-addon {
  cursor: pointer;
}
.noMargin {
  margin: 0;
}
div.editLink {
  padding-right: 1em;
}
[dir="rtl"] div.editLink {
  padding-right: 0;
  padding-left: 1em;
}
img[src$="icon_checked.svg"] {
  height: 11px;
  margin: 0 6px 0 5px;
  opacity: 0.5;
  width: 11px;
}
[dir="rtl"] img[src$="icon_checked.svg"] {
  margin: 0 5px 0 6px;
}
.glyphicon-ok {
  font-size: 11px;
  text-align: center;
}
div.ilNewObjectSelector {
  display: inline-block;
  margin-bottom: 8px;
  padding: 0 10px;
  width: 100%;
}
div.ilNewObjectSelector > .btn-group {
  display: block;
  width: 100%;
}
div.ilNewObjectSelector > .btn-group #ilAdvSelListAnchorText_asl {
  float: right;
}
div.ilNewObjectSelector > .btn-group .dropdown-menu.pull-right {
  top: 30px;
}
[dir="rtl"] div.ilNewObjectSelector > .btn-group #ilAdvSelListAnchorText_asl {
  float: left;
}
.pdMailRow .imageSpace {
  margin-left: 40px;
}
.pdMailRow > img {
  margin: 2px 0;
  max-width: 30px;
}
[dir="rtl"] .pdMailRow .imageSpace {
  margin-left: 0;
  margin-right: 40px;
}
[dir="rtl"] .radio label,
[dir="rtl"] .checkbox label {
  padding-left: 0;
  padding-right: 20px;
}
[dir="rtl"] .radio input[type="radio"],
[dir="rtl"] .radio-inline input[type="radio"],
[dir="rtl"] .checkbox input[type="checkbox"],
[dir="rtl"] .checkbox-inline input[type="checkbox"] {
  margin-left: 0;
  margin-right: -20px;
}
.il_InfoScreenSection {
  padding: 10px 10px 0;
}
.il_InfoScreenSection > .ilFloatRight {
  padding-bottom: 4px;
  padding-right: 4px;
}
[dir="rtl"] .il_InfoScreenSection > .ilFloatRight {
  padding-right: 0;
  padding-left: 4px;
}
.yui-panel-container {
  color: #333333;
}
.mceEditor,
.mceLayout {
  width: 100% !important;
}
table.mceLayout {
  table-layout: fixed;
}
.mceIframeContainer iframe {
  max-width: 100%;
}
table.mceToolbar {
  table-layout: fixed;
  display: inline-block;
  float: left;
  height: auto !important;
  max-width: 100%;
}
table.mceToolbar tbody,
table.mceToolbar tr,
table.mceToolbar td {
  display: inline-block;
  white-space: normal !important;
}
.alert > a {
  text-decoration: underline;
}
.alert > a.btn {
  text-decoration: none;
}
#ilAdvSelListAnchorText_asl + ul.dropdown-menu > li > div.row,
#ilAdvSelListAnchorText_asl + .dropdown-backdrop + ul.dropdown-menu > li > div.row,
#mm_adm_tr + span + ul.dropdown-menu > li > div.row,
#mm_adm_tr + ul.dropdown-menu > li > div.row {
  width: 750px;
}
@media only screen and (max-width: 767px) {
  #ilAdvSelListAnchorText_asl + ul.dropdown-menu > li > div.row,
  #ilAdvSelListAnchorText_asl + .dropdown-backdrop + ul.dropdown-menu > li > div.row,
  #mm_adm_tr + span + ul.dropdown-menu > li > div.row,
  #mm_adm_tr + ul.dropdown-menu > li > div.row {
    width: 100% !important;
    margin: 0;
  }
}
/* basic responsiveness (beta)

   The following section targets smartphones.
  
   iPads come with a device width of 768, the iPhone with 320, most smartphones seem to
   use a width under 640px, so 640 seems to be a good choice here.
   If you make any changes in this query, please add a reason to this comment and if possible an url that
   backs this decision.
   
   List of common devices width values: http://cssmediaqueries.com/target/
   Google recommending 640px: https://developers.google.com/webmasters/smartphone-sites/details
   
   */
@media only screen and (max-width: 767px) {
  html {
    -webkit-text-size-adjust: none;
  }
  .ilContainerWidth {
    padding: 0 15px;
  }
  div.il_HeaderInner {
    color: #222;
    margin-bottom: 5px;
    padding: 15px;
  }
  textarea {
    max-width: 100%;
  }
  input,
  select {
    max-width: 100%;
  }
  /* height: auto; messes e.g. survey progress bar */
  img {
    max-width: 100%;
  }
  div.ilc_Mob img {
    height: auto !important;
  }
  img.olTileImage {
    max-width: none;
  }
  div.ilFrame {
    margin: 0;
    width: 100%;
  }
  .ilFrameFixedWidthHeader div.ilHeaderBanner {
    max-width: 100%;
    height: 40px !important;
    padding: 0;
  }
  div.ilTableOuter {
    max-width: 100%;
    overflow: auto;
  }
  .table-responsive .dropdown-menu {
    position: relative;
  }
  a#il_mhead_t_focus {
    font-size: 20px;
  }
  h1.ilHeader {
    padding-top: 5px;
  }
  #headerimage {
    width: 35px;
    height: 35px;
    margin-top: 2px;
    margin-right: 7px;
  }
  /* @import "less/Services/MainMenu/delos_sm.less"; */
  /* @import "less/Services/UIComponent/Tabs/delos_sm.less"; */
  /* @import "less/Services/Form/delos_sm.less"; */
  /* Modules/Forum */
  .ilFrmPostRow div.ilForm,
  .ilFrmPostRow div.ilForm input[type=text],
  .ilFrmPostRow div.ilForm textarea {
    width: 100%;
  }
  .ilFrmPostRow div.ilForm div.ilFormValue {
    width: auto;
  }
  .ilFrmPostRow img.ilUserIcon {
    width: 50px;
    height: 50px;
  }
  .ilFrmPostTitle {
    margin-top: 5px;
    font-size: 100%;
  }
  .ilFrmPostContentContainer {
    width: 100%;
  }
  /* Services/Init */
  div#il_startup_logo img {
    margin: 10px;
    max-width: 100%;
  }
  div.ilStartupFrame {
    width: 100%;
  }
  div#il_startup_content {
    padding: 10px;
  }
  #il_startup_content form table {
    width: auto;
  }
  div.ilStartupSection form.form-horizontal {
    width: auto;
  }
  .ilStartupSection {
    padding-top: 15px;
  }
  /* Services/MainMenu */
  #il_screen_id,
  .ilTopTitle {
    display: none;
  }
  .ilTopTitleVisible {
    display: block;
  }
  .ilMainHeader {
    height: auto;
  }
  .ilMainHeader.ilTopFixed {
    height: 0;
  }
  .ilMainHeader > header > .row > a.navbar-brand {
    height: 0;
    padding: 0;
  }
  .ilMainHeader > header > .row > a.navbar-brand > img {
    position: fixed;
    top: 0;
    left: 0;
    height: 40px;
    width: 40px;
  }
  [dir="rtl"] .ilMainHeader > header > .row > a.navbar-brand > img {
    left: auto;
    right: 0;
  }
  #ilTopBar.ilTopBar {
    z-index: 1030;
  }
  .ilMainMenu.ilTopFixed {
    position: fixed;
    top: 40px;
    border-bottom: 0 none;
  }
  .ilFixedTopSpacer,
  .ilFixedTopSpacerBarOnly {
    margin-top: 40px;
  }
  nav#ilTopNav {
    min-height: 0;
    display: block;
    padding: 0;
  }
  #ilTopBarNav {
    margin-right: 0;
  }
  #ilTopNav {
    margin: 0;
  }
  #ilTopNav.navbar {
    min-height: 0;
    padding-top: 0;
  }
  #ilTopNav.navbar-default {
    background-color: #f9f9f9;
  }
  #ilTopNav .navbar-text {
    color: #607ea5;
  }
  #ilTopNav .navbar-nav {
    float: none;
    margin-left: 0;
  }
  #ilTopNav .navbar-nav > li > a {
    margin: 0 10px 0 0;
    padding: 5px 10px 6px;
    border-top: 0;
    color: #5d5d5d;
  }
  #ilTopNav .navbar-nav > .active > a,
  #ilTopNav .navbar-nav > .open > a,
  #ilTopNav .navbar-nav > .active > a:hover,
  #ilTopNav .navbar-nav > .open > a:hover,
  #ilTopNav .navbar-nav > .active > a:active,
  #ilTopNav .navbar-nav > .open > a:active,
  #ilTopNav .navbar-nav > .active > a:focus,
  #ilTopNav .navbar-nav > .open > a:focus {
    border-top: 0 none;
    background-color: inherit;
    -webkit-box-shadow: none;
    box-shadow: none;
  }
  #ilTopNav .dropdown-menu {
    float: none;
    left: auto;
    right: auto;
  }
  #ilTopNav .navbar-toggle:hover {
    background-color: #aeaeae;
  }
  #ilTopNav .navbar-toggle .icon-bar {
    background-color: white;
  }
  #ilTopNav button.navbar-toggle {
    position: fixed;
    top: 0;
    left: 40px;
    height: 40px;
    border-radius: 0;
    border-width: 0;
    background-color: #767676;
    color: #f5f5f5;
    display: block;
    margin: 0;
  }
  [dir="rtl"] #ilTopNav .navbar-nav {
    margin-right: 0;
  }
  [dir="rtl"] #ilTopNav button.navbar-toggle {
    left: auto;
    right: 40px;
  }
  div.ilTopMemberView {
    display: none;
  }
  /* --- Services/COPage ---*/
  .ilTinyInfo {
    display: none;
  }
  div.ilTinyMenuSection,
  #ilTinyMenuButtons {
    border-right: 0px;
    margin: 3px 3px 3px 0px;
    float: left;
    height: 28px;
    padding: 0 10px 0 0;
  }
  /* Services/News */
  .ilTimeline:before {
    left: 90%;
  }
  .ilTimeline > li > .ilTimelinePanel {
    width: 80%;
  }
  .ilTimeline > li > .ilTimelineBadge {
    left: 90%;
  }
  .ilTimeline > li:nth-child(even) > .ilTimelinePanel {
    float: left;
  }
  .ilTimeline > li:nth-child(even) > .ilTimelinePanel:before {
    border-left-width: 15px;
    border-right-width: 0;
    right: auto;
    right: -15px;
  }
  .ilTimeline > li:nth-child(even) > .ilTimelinePanel:after {
    border-left-width: 14px;
    border-right-width: 0;
    left: auto;
    right: -14px;
  }
  div.ilGoogleMap {
    max-width: 100%;
  }
  /* at last temporary, since it overlaps content */
  a.ilTreeView,
  .ilLeftNav {
    display: none;
  }
  /* no idea why needed, but this one fixes the drop downs in the small media view (e.g. main menu) */
  .navbar-nav {
    margin: 7.5px 0px;
  }
}
/* print css */
@media print {
  * {
    text-shadow: none !important;
    color: black !important;
    background: transparent !important;
    box-shadow: none !important;
  }
  a,
  a:visited {
    text-decoration: underline;
  }
  a[href]:after {
    content: " (" attr(href) ")";
  }
  abbr[title]:after {
    content: " (" attr(title) ")";
  }
  a[href^="javascript:"]:after,
  a[href^="#"]:after {
    content: "";
  }
  pre,
  blockquote {
    border: 1px solid #999;
    page-break-inside: avoid;
  }
  thead {
    display: table-header-group;
  }
  tr,
  img {
    page-break-inside: avoid;
  }
  img {
    max-width: 100% !important;
  }
  p,
  h2,
  h3 {
    orphans: 3;
    widows: 3;
  }
  h2,
  h3 {
    page-break-after: avoid;
  }
  select {
    background: white !important;
  }
  .navbar {
    display: none;
  }
  .table td,
  .table th {
    background-color: white !important;
  }
  .btn > .caret,
  .dropup > .btn > .caret {
    border-top-color: black !important;
  }
  .label {
    border: 1px solid black;
  }
  .table {
    border-collapse: collapse !important;
  }
  .table-bordered th,
  .table-bordered td {
    border: 1px solid #ddd !important;
  }
  #ilTopBar,
  .osdNotificationContainer,
  .ilMainHeader,
  .ilMainMenu,
  .ilTreeView,
  .btn,
  #ilTab,
  #ilSubTab,
  #minheight,
  #ilFooter {
    display: none;
  }
  #mainspacekeeper {
    padding: 0;
  }
  .ilLeftNavSpace {
    margin-left: 0 !important;
  }
  div.ilTabContentOuter {
    border: none;
  }
  div.ilFileDropTargetOverlay {
    display: none;
  }
  a[href]:after {
    content: "";
  }
}<|MERGE_RESOLUTION|>--- conflicted
+++ resolved
@@ -6248,7 +6248,7 @@
   padding-left: 5px;
   padding-right: 5px;
 }
-<<<<<<< HEAD
+
 .btn {
   font-size: 12px;
 }
@@ -6366,7 +6366,7 @@
 }
 button > .glyphicon {
   pointer-events: none;
-=======
+}
 a.btn-link.ilSubmitInactive,
 a.btn-link.ilSubmitInactive:hover {
   background-color: inherit;
@@ -6392,7 +6392,6 @@
 }
 .dropdown h6 {
   margin: 3px 0;
->>>>>>> 6c64fa24
 }
 /*		Color scheme
 		Dark BLue: #0f2152;
