--- conflicted
+++ resolved
@@ -10848,7 +10848,6 @@
   font-family: il-icons;
   content: "\e001";
 }
-<<<<<<< HEAD
 .il-avatar {
   height: 45px;
   width: 45px;
@@ -11024,7 +11023,7 @@
     font-size: calc(11.25px);
     top: calc(5.625px);
   }
-=======
+}
 .il-link:focus {
   outline: 1px dotted #dfe3e6;
   outline-offset: -1px;
@@ -11032,7 +11031,6 @@
 .il-link:active,
 .il-link.engaged {
   outline: none;
->>>>>>> b0df881a
 }
 .il-link.link-bulky {
   text-decoration: none;
