@charset "UTF-8";
/*!
 * Datetimepicker for Bootstrap 3
 * version : 4.17.37
 * https://github.com/Eonasdan/bootstrap-datetimepicker/
*/
.bootstrap-datetimepicker-widget {
  list-style: none;
}
.bootstrap-datetimepicker-widget.dropdown-menu {
  margin: 2px 0;
  padding: 4px;
  width: 19em;
}
@media (min-width: 768px) {
  .bootstrap-datetimepicker-widget.dropdown-menu.timepicker-sbs {
    width: 38em;
  }
}
@media (min-width: 992px) {
  .bootstrap-datetimepicker-widget.dropdown-menu.timepicker-sbs {
    width: 38em;
  }
}
@media (min-width: 1200px) {
  .bootstrap-datetimepicker-widget.dropdown-menu.timepicker-sbs {
    width: 38em;
  }
}
.bootstrap-datetimepicker-widget.dropdown-menu:before, .bootstrap-datetimepicker-widget.dropdown-menu:after {
  content: "";
  display: inline-block;
  position: absolute;
}
.bootstrap-datetimepicker-widget.dropdown-menu.bottom:before {
  border-left: 7px solid transparent;
  border-right: 7px solid transparent;
  border-bottom: 7px solid #dddddd;
  border-bottom-color: rgba(0, 0, 0, 0.2);
  top: -7px;
  left: 7px;
}
.bootstrap-datetimepicker-widget.dropdown-menu.bottom:after {
  border-left: 6px solid transparent;
  border-right: 6px solid transparent;
  border-bottom: 6px solid white;
  top: -6px;
  left: 8px;
}
.bootstrap-datetimepicker-widget.dropdown-menu.top:before {
  border-left: 7px solid transparent;
  border-right: 7px solid transparent;
  border-top: 7px solid #dddddd;
  border-top-color: rgba(0, 0, 0, 0.2);
  bottom: -7px;
  left: 6px;
}
.bootstrap-datetimepicker-widget.dropdown-menu.top:after {
  border-left: 6px solid transparent;
  border-right: 6px solid transparent;
  border-top: 6px solid white;
  bottom: -6px;
  left: 7px;
}
.bootstrap-datetimepicker-widget.dropdown-menu.pull-right:before {
  left: auto;
  right: 6px;
}
.bootstrap-datetimepicker-widget.dropdown-menu.pull-right:after {
  left: auto;
  right: 7px;
}
.bootstrap-datetimepicker-widget .list-unstyled {
  margin: 0;
}
.bootstrap-datetimepicker-widget a[data-action] {
  padding: 6px 0;
}
.bootstrap-datetimepicker-widget a[data-action]:active {
  -webkit-box-shadow: none;
  box-shadow: none;
}
.bootstrap-datetimepicker-widget .timepicker-hour, .bootstrap-datetimepicker-widget .timepicker-minute, .bootstrap-datetimepicker-widget .timepicker-second {
  width: 54px;
  font-weight: 600;
  font-size: 1rem;
  margin: 0;
}
.bootstrap-datetimepicker-widget button[data-action] {
  padding: 6px;
}
.bootstrap-datetimepicker-widget .btn[data-action=incrementHours]::after {
  position: absolute;
  width: 1px;
  height: 1px;
  padding: 0;
  margin: -1px;
  overflow: hidden;
  clip: rect(0, 0, 0, 0);
  border: 0;
  content: "Increment Hours";
}
.bootstrap-datetimepicker-widget .btn[data-action=incrementMinutes]::after {
  position: absolute;
  width: 1px;
  height: 1px;
  padding: 0;
  margin: -1px;
  overflow: hidden;
  clip: rect(0, 0, 0, 0);
  border: 0;
  content: "Increment Minutes";
}
.bootstrap-datetimepicker-widget .btn[data-action=decrementHours]::after {
  position: absolute;
  width: 1px;
  height: 1px;
  padding: 0;
  margin: -1px;
  overflow: hidden;
  clip: rect(0, 0, 0, 0);
  border: 0;
  content: "Decrement Hours";
}
.bootstrap-datetimepicker-widget .btn[data-action=decrementMinutes]::after {
  position: absolute;
  width: 1px;
  height: 1px;
  padding: 0;
  margin: -1px;
  overflow: hidden;
  clip: rect(0, 0, 0, 0);
  border: 0;
  content: "Decrement Minutes";
}
.bootstrap-datetimepicker-widget .btn[data-action=showHours]::after {
  position: absolute;
  width: 1px;
  height: 1px;
  padding: 0;
  margin: -1px;
  overflow: hidden;
  clip: rect(0, 0, 0, 0);
  border: 0;
  content: "Show Hours";
}
.bootstrap-datetimepicker-widget .btn[data-action=showMinutes]::after {
  position: absolute;
  width: 1px;
  height: 1px;
  padding: 0;
  margin: -1px;
  overflow: hidden;
  clip: rect(0, 0, 0, 0);
  border: 0;
  content: "Show Minutes";
}
.bootstrap-datetimepicker-widget .btn[data-action=togglePeriod]::after {
  position: absolute;
  width: 1px;
  height: 1px;
  padding: 0;
  margin: -1px;
  overflow: hidden;
  clip: rect(0, 0, 0, 0);
  border: 0;
  content: "Toggle AM/PM";
}
.bootstrap-datetimepicker-widget .btn[data-action=clear]::after {
  position: absolute;
  width: 1px;
  height: 1px;
  padding: 0;
  margin: -1px;
  overflow: hidden;
  clip: rect(0, 0, 0, 0);
  border: 0;
  content: "Clear the picker";
}
.bootstrap-datetimepicker-widget .btn[data-action=today]::after {
  position: absolute;
  width: 1px;
  height: 1px;
  padding: 0;
  margin: -1px;
  overflow: hidden;
  clip: rect(0, 0, 0, 0);
  border: 0;
  content: "Set the date to today";
}
.bootstrap-datetimepicker-widget .picker-switch {
  text-align: center;
}
.bootstrap-datetimepicker-widget .picker-switch::after {
  position: absolute;
  width: 1px;
  height: 1px;
  padding: 0;
  margin: -1px;
  overflow: hidden;
  clip: rect(0, 0, 0, 0);
  border: 0;
  content: "Toggle Date and Time Screens";
}
.bootstrap-datetimepicker-widget .picker-switch td {
  padding: 0;
  margin: 0;
  height: auto;
  width: auto;
  line-height: inherit;
}
.bootstrap-datetimepicker-widget .picker-switch td span {
  line-height: 2.5;
  height: 2.5em;
  width: 100%;
}
.bootstrap-datetimepicker-widget table {
  width: 100%;
  margin: 0;
}
.bootstrap-datetimepicker-widget table td, .bootstrap-datetimepicker-widget table th {
  text-align: center;
  border-radius: 0px;
}
.bootstrap-datetimepicker-widget table th {
  height: 20px;
  line-height: 20px;
  width: 20px;
}
.bootstrap-datetimepicker-widget table th.picker-switch {
  width: 145px;
}
.bootstrap-datetimepicker-widget table th.disabled, .bootstrap-datetimepicker-widget table th.disabled:hover {
  background: none;
  color: #737373;
  cursor: not-allowed;
}
.bootstrap-datetimepicker-widget table th.prev::after {
  position: absolute;
  width: 1px;
  height: 1px;
  padding: 0;
  margin: -1px;
  overflow: hidden;
  clip: rect(0, 0, 0, 0);
  border: 0;
  content: "Previous Month";
}
.bootstrap-datetimepicker-widget table th.next::after {
  position: absolute;
  width: 1px;
  height: 1px;
  padding: 0;
  margin: -1px;
  overflow: hidden;
  clip: rect(0, 0, 0, 0);
  border: 0;
  content: "Next Month";
}
.bootstrap-datetimepicker-widget table thead tr:first-child th {
  cursor: pointer;
}
.bootstrap-datetimepicker-widget table thead tr:first-child th:hover {
  background: #e2e8ef;
  color: black;
}
.bootstrap-datetimepicker-widget table td {
  height: 54px;
  line-height: 54px;
  width: 54px;
}
.bootstrap-datetimepicker-widget table td.cw {
  font-size: 0.75rem;
  height: 20px;
  line-height: 20px;
  color: #737373;
}
.bootstrap-datetimepicker-widget table td.day {
  height: 20px;
  line-height: 20px;
  width: 20px;
}
.bootstrap-datetimepicker-widget table td.day:hover, .bootstrap-datetimepicker-widget table td.hour:hover, .bootstrap-datetimepicker-widget table td.minute:hover, .bootstrap-datetimepicker-widget table td.second:hover {
  background: #e2e8ef;
  color: black;
  cursor: pointer;
}
.bootstrap-datetimepicker-widget table td.old, .bootstrap-datetimepicker-widget table td.new {
  color: #737373;
}
.bootstrap-datetimepicker-widget table td.today {
  position: relative;
}
.bootstrap-datetimepicker-widget table td.today:before {
  content: "";
  display: inline-block;
  border: solid transparent;
  border-width: 0 0 7px 7px;
  border-bottom-color: #557b2e;
  border-top-color: rgba(0, 0, 0, 0.2);
  position: absolute;
  bottom: 4px;
  right: 4px;
}
.bootstrap-datetimepicker-widget table td.active, .bootstrap-datetimepicker-widget table td.active:hover {
  background-color: #557b2e;
  color: white;
  text-shadow: 0 -1px 0 rgba(0, 0, 0, 0.25);
}
.bootstrap-datetimepicker-widget table td.active.today:before {
  border-bottom-color: white;
}
.bootstrap-datetimepicker-widget table td.disabled, .bootstrap-datetimepicker-widget table td.disabled:hover {
  background: none;
  color: #737373;
  cursor: not-allowed;
}
.bootstrap-datetimepicker-widget table td span {
  display: inline-block;
  width: 54px;
  height: 54px;
  line-height: 54px;
  margin: 2px 1.5px;
  cursor: pointer;
  border-radius: 0px;
}
.bootstrap-datetimepicker-widget table td span:hover {
  background: #e2e8ef;
  color: black;
}
.bootstrap-datetimepicker-widget table td span.active {
  background-color: #557b2e;
  color: white;
  text-shadow: 0 -1px 0 rgba(0, 0, 0, 0.25);
}
.bootstrap-datetimepicker-widget table td span.old {
  color: #737373;
}
.bootstrap-datetimepicker-widget table td span.disabled, .bootstrap-datetimepicker-widget table td span.disabled:hover {
  background: none;
  color: #737373;
  cursor: not-allowed;
}
.bootstrap-datetimepicker-widget.usetwentyfour td.hour {
  height: 27px;
  line-height: 27px;
}
.bootstrap-datetimepicker-widget.wider {
  width: 21em;
}
.bootstrap-datetimepicker-widget .datepicker-decades .decade {
  line-height: 1.8em !important;
}

.input-group.date .input-group-addon {
  cursor: pointer;
  border: 1px solid #757575;
}
.input-group.date .input-group-addon:last-child {
  border-left: 0;
}

/* Small Drop Menus */
.caret {
  display: inline-block;
  width: 0;
  height: 0;
  margin-left: 2px;
  vertical-align: middle;
  border-top: 4px dashed;
  border-top: 4px solid \9 ;
  border-right: 4px solid transparent;
  border-left: 4px solid transparent;
}

.dropup,
.dropdown {
  position: relative;
}

.dropdown-toggle:focus {
  outline: 0;
}

.dropdown-menu {
  position: absolute;
  top: 100%;
  left: 0;
  z-index: 1000;
  display: none;
  float: left;
  min-width: 160px;
  padding: 5px 0;
  margin: 2px 0 0;
  font-size: 0.875rem;
  text-align: left;
  list-style: none;
  background-color: white;
  background-clip: padding-box;
  border: 1px solid #dddddd;
  border-radius: 0px;
  -webkit-box-shadow: 0 6px 12px rgba(0, 0, 0, 0.175);
  box-shadow: 0 6px 12px rgba(0, 0, 0, 0.175);
}
.dropdown-menu.pull-right {
  right: 0;
  left: auto;
}
.dropdown-menu .divider {
  height: 1px;
  margin: 9px 0;
  overflow: hidden;
  background-color: #e5e5e5;
}
.dropdown-menu > li > a {
  display: block;
  padding: 3px 20px;
  clear: both;
  font-weight: 400;
  line-height: 1.428571429;
  color: #161616;
  white-space: nowrap;
}
.dropdown-menu > li > a:hover, .dropdown-menu > li > a:focus {
  color: black;
  text-decoration: none;
  background-color: #e2e8ef;
}

.dropdown-menu > .active > a, .dropdown-menu > .active > a:hover, .dropdown-menu > .active > a:focus {
  color: white;
  text-decoration: none;
  background-color: #4c6586;
  outline: 0;
}

.dropdown-menu > .disabled > a, .dropdown-menu > .disabled > a:hover, .dropdown-menu > .disabled > a:focus {
  color: #737373;
}
.dropdown-menu > .disabled > a:hover, .dropdown-menu > .disabled > a:focus {
  text-decoration: none;
  cursor: not-allowed;
  background-color: transparent;
  background-image: none;
}

.open > .dropdown-menu {
  display: block;
}
.open > a {
  outline: 0;
}

.dropdown-menu-right {
  right: 0;
  left: auto;
}

.dropdown-menu-left {
  right: auto;
  left: 0;
}

.dropdown-header {
  display: block;
  padding: 3px 20px;
  font-size: 0.75rem;
  line-height: 1.428571429;
  color: #737373;
  white-space: nowrap;
}

.dropdown-backdrop {
  position: fixed;
  top: 0;
  right: 0;
  bottom: 0;
  left: 0;
  z-index: 990;
}

.pull-right > .dropdown-menu {
  right: 0;
  left: auto;
}

.dropup .caret,
.navbar-fixed-bottom .dropdown .caret {
  content: "";
  border-top: 0;
  border-bottom: 4px dashed;
  border-bottom: 4px solid \9 ;
}
.dropup .dropdown-menu,
.navbar-fixed-bottom .dropdown .dropdown-menu {
  top: auto;
  bottom: 100%;
  margin-bottom: 2px;
}

.dropdown-header {
  padding: 3px 10px;
  color: #161616;
  background-color: white;
  margin-bottom: 4px;
  border-bottom: 1px solid #dddddd;
}
.dropdown-header > h2 {
  margin-bottom: 2px;
}

.dropdown-menu {
  background-color: white;
  font-weight: 400;
  border: 0 none;
  -webkit-box-shadow: 3px 9px 9px 0 rgba(0, 0, 0, 0.3);
  box-shadow: 3px 9px 9px 0 rgba(0, 0, 0, 0.3);
}
.dropdown-menu li > a {
  display: block;
  clear: both;
  padding: 3px 10px;
  font-weight: 400;
  font-size: 0.875rem;
  line-height: 1.428571429;
  background-color: transparent;
  color: #161616;
  white-space: nowrap;
}
.dropdown-menu li > a:hover, .dropdown-menu li > a:focus {
  text-decoration: none;
  color: black;
  background-color: #e2e8ef;
}
.dropdown-menu img {
  border: 0;
  width: 22px;
  height: 22px;
  margin: 0 3px 0 0;
  display: inline;
}

.ilAdvNoImg {
  display: inline-block;
  width: 22px;
}

.yamm .dropdown-menu li > a {
  white-space: normal;
}

.btn-group.open .dropdown-toggle {
  -webkit-box-shadow: inset 0 1px 1px rgba(0, 0, 0, 0.05);
  box-shadow: inset 0 1px 1px rgba(0, 0, 0, 0.05);
}

.dropdown .btn {
  text-align: left;
}

.dropdown hr {
  margin: 6px 0;
}

.dropdown h4 {
  margin: 3px 0;
}

ul.dropdown-menu {
  background-color: white;
  font-weight: 400;
  border: 0 none;
  -webkit-box-shadow: 3px 9px 9px 0 rgba(0, 0, 0, 0.3);
  box-shadow: 3px 9px 9px 0 rgba(0, 0, 0, 0.3);
}
ul.dropdown-menu > li {
  padding-top: 1px;
  padding-bottom: 1px;
}
ul.dropdown-menu > li > .btn {
  display: block;
  width: 100%;
  clear: both;
  padding: 3px 15px;
  font-weight: 400;
  font-size: 0.875rem;
  line-height: 1.428571429;
  background-color: transparent;
  color: #161616;
  white-space: nowrap;
}
ul.dropdown-menu > li > .btn:hover, ul.dropdown-menu > li > .btn:focus {
  text-decoration: none;
  color: black;
  background-color: #e2e8ef;
}

.il-maincontrols-slate-content .dropdown-menu {
  right: 0;
  left: inherit;
}

/* jquery ui autocomplete */
.ui-menu {
  list-style: none;
  padding: 0;
  margin: 0;
  display: block;
  float: left;
  background-color: white;
  border: 1px solid #dddddd;
  font-size: 0.75rem;
  z-index: 5;
  -webkit-box-shadow: 2px 2px 4px #c0c0c0;
  box-shadow: 2px 2px 4px #c0c0c0;
}
.ui-menu .ui-menu-item {
  margin: 0;
  padding: 0;
  zoom: 1;
  float: left;
  clear: left;
  width: 100%;
}
.ui-menu .ui-menu-item > * {
  text-decoration: none;
  display: block;
  padding: 2px 4px;
  line-height: 1.5;
  color: #161616;
  background-color: transparent;
}
.ui-menu .ui-menu-item > *:hover, .ui-menu .ui-menu-item > *.ui-state-hover, .ui-menu .ui-menu-item > *.ui-state-active {
  background-color: #e2e8ef;
  color: #161616;
}
.ui-menu .ui-menu-item a {
  color: #161616;
}
.ui-menu .ui-menu-item a:hover {
  color: black;
}
.ui-menu .ui-menu-category {
  margin: 0;
  padding: 2px;
  zoom: 1;
  float: left;
  clear: left;
  width: 100%;
  font-weight: 600;
}
.ui-menu .ui-menu-more {
  display: block;
  zoom: 1;
  color: #03a;
  cursor: pointer;
  float: left;
  clear: left;
  width: 100%;
}
.ui-menu .ui-menu-more span {
  padding: 2px;
}
.ui-menu .ui-menu-more:hover {
  background-color: white;
}

.ui-autocomplete {
  max-height: 400px;
  overflow-y: auto;
  /* prevent horizontal scrollbar */
  overflow-x: hidden;
}
.ui-autocomplete li.ui-menu-item {
  cursor: pointer;
}

body#tinymce, body.mceContentBody {
  height: auto;
}

body#tinymce {
  background-color: white;
  overflow: initial;
}

html.il-no-tiny-bg body#tinymce {
  background-color: transparent;
  margin-top: 0 !important;
  margin-bottom: 0 !important;
}

.mceEditor, .mceLayout {
  width: 100% !important;
}

table.mceLayout {
  table-layout: fixed;
}

.mceIframeContainer iframe {
  max-width: 100%;
}

table.mceToolbar {
  table-layout: fixed;
  display: inline-block;
  float: left;
  height: auto !important;
  max-width: 100%;
}
table.mceToolbar tbody, table.mceToolbar tr, table.mceToolbar td {
  display: inline-block;
  white-space: normal !important;
}

.yui-panel-container {
  color: #161616;
}

.yui-skin-sam.form-inline .form-control {
  vertical-align: top;
}
.yui-skin-sam .yui-button button {
  line-height: 23px;
  min-height: 23px;
}

/*
* Dependencies
*/ /* print less */
@media print {
  * {
    /* see bug 0022342 */
    /* text-shadow: none !important;
    color: black !important; // Black prints faster: h5bp.com/s
    background: transparent !important;
    box-shadow: none !important; */
  }
  a,
  a:visited {
    text-decoration: underline;
  }
  a[href]:after {
    content: " (" attr(href) ")";
  }
  abbr[title]:after {
    content: " (" attr(title) ")";
  }
  a[href^="javascript:"]:after,
  a[href^="#"]:after {
    content: "";
  }
  pre,
  blockquote {
    border: 1px solid #757575;
    page-break-inside: avoid;
  }
  thead {
    display: table-header-group;
  }
  tr,
  img {
    page-break-inside: avoid;
  }
  img {
    max-width: 100% !important;
  }
  p,
  h2,
  h3 {
    orphans: 3;
    widows: 3;
  }
  h2,
  h3 {
    page-break-after: avoid;
  }
  select {
    background: white !important;
  }
  .navbar {
    display: none;
  }
  .table td,
  .table th {
    background-color: white !important;
  }
  .btn > .caret,
  .dropup > .btn > .caret {
    border-top-color: black !important;
  }
  .label {
    border: 1px solid black;
  }
  .table {
    border-collapse: collapse !important;
  }
  .table-bordered th,
  .table-bordered td {
    border: 1px solid #dddddd !important;
  }
  #ilTopBar,
  .osdNotificationContainer,
  .ilMainHeader,
  .ilMainMenu,
  .ilTreeView,
  .btn,
  #ilTab,
  #ilSubTab,
  #minheight,
  #ilFooter {
    display: none;
  }
  #mainspacekeeper {
    padding: 0;
  }
  .ilLeftNavSpace {
    margin-left: 0 !important;
  }
  div.ilTabContentOuter {
    border: none;
  }
  div.ilFileDropTargetOverlay {
    display: none;
  }
  a[href]:after {
    content: "";
  }
  .ilPrintContent {
    padding: 0 15px;
  }
  .ilAccHideContent {
    height: auto !important;
    width: auto !important;
  }
}
@font-face {
  font-family: "Open Sans";
  src: url("./fonts/OpenSansWeb/OpenSans-Regular.woff2") format("woff2"), url("./fonts/OpenSansWeb/OpenSans-Regular.woff") format("woff");
  font-weight: 400;
  font-style: normal;
}
@font-face {
  font-family: "Open Sans";
  src: url("./fonts/OpenSansWeb/OpenSans-Bold.woff2") format("woff2"), url("./fonts/OpenSansWeb/OpenSans-Bold.woff") format("woff");
  font-weight: 700;
  font-style: normal;
}
@font-face {
  font-family: "Open Sans";
  src: url("./fonts/OpenSansWeb/OpenSans-Italic.woff2") format("woff2"), url("./fonts/OpenSansWeb/OpenSans-Italic.woff") format("woff");
  font-weight: 400;
  font-style: italic;
}
@font-face {
  font-family: "Open Sans";
  src: url("./fonts/OpenSansWeb/OpenSans-BoldItalic.woff2") format("woff2"), url("./fonts/OpenSansWeb/OpenSans-BoldItalic.woff") format("woff");
  font-weight: 700;
  font-style: italic;
}
@font-face {
  font-family: "Open Sans";
  src: url("./fonts/OpenSansWeb/OpenSans-Light.woff2") format("woff2"), url("./fonts/OpenSansWeb/OpenSans-Light.woff") format("woff");
  font-weight: 300;
  font-style: normal;
}
@font-face {
  font-family: "Open Sans";
  src: url("./fonts/OpenSansWeb/OpenSans-LightItalic.woff2") format("woff2"), url("./fonts/OpenSansWeb/OpenSans-LightItalic.woff") format("woff");
  font-weight: 300;
  font-style: italic;
}
@font-face {
  font-family: "Open Sans";
  src: url("./fonts/OpenSansWeb/OpenSans-Semibold.woff2") format("woff2"), url("./fonts/OpenSansWeb/OpenSans-Semibold.woff") format("woff");
  font-weight: 600;
  font-style: normal;
}
@font-face {
  font-family: "Open Sans";
  src: url("./fonts/OpenSansWeb/OpenSans-SemiboldItalic.woff2") format("woff2"), url("./fonts/OpenSansWeb/OpenSans-SemiboldItalic.woff") format("woff");
  font-weight: 600;
  font-style: italic;
}
@font-face {
  font-family: "Open Sans";
  src: url("./fonts/OpenSansWeb/OpenSans-ExtraBold.woff2") format("woff2"), url("./fonts/OpenSansWeb/OpenSans-ExtraBold.woff") format("woff");
  font-weight: 800;
  font-style: normal;
}
@font-face {
  font-family: "Open Sans";
  src: url("./fonts/OpenSansWeb/OpenSans-ExtraBoldItalic.woff2") format("woff2"), url("./fonts/OpenSansWeb/OpenSans-ExtraBoldItalic.woff") format("woff");
  font-weight: 800;
  font-style: italic;
}
@font-face {
  font-family: "Open Sans Emoji";
  src: url("./fonts/OpenSansEmoji/OpenSansEmoji.ttf") format("truetype"), url("./fonts/OpenSansEmoji/OpenSansEmoji.otf") format("otf");
  font-style: normal;
}
@font-face {
  font-family: "il-icons";
  src: url("./fonts/Iconfont/il-icons.woff") format("woff"), url("./fonts/Iconfont/il-icons.ttf") format("truetype");
  font-weight: 300;
  font-style: normal;
}
input,
button,
select,
textarea {
  font-family: inherit;
  font-size: inherit;
  line-height: inherit;
}

table {
  border-collapse: collapse;
  border-spacing: 0;
}

td,
th {
  padding: 0;
}

/*
* Normalize
*/
.row {
  --bs-gutter-x: 30px;
  --bs-gutter-y: 0;
  display: flex;
  flex-wrap: wrap;
  margin-top: calc(-1 * var(--bs-gutter-y));
  margin-right: calc(-0.5 * var(--bs-gutter-x));
  margin-left: calc(-0.5 * var(--bs-gutter-x));
}
.row > * {
  flex-shrink: 0;
  width: 100%;
  max-width: 100%;
  padding-right: calc(var(--bs-gutter-x) * 0.5);
  padding-left: calc(var(--bs-gutter-x) * 0.5);
  margin-top: var(--bs-gutter-y);
}

.col {
  flex: 1 0 0%;
}

.row-cols-auto > * {
  flex: 0 0 auto;
  width: auto;
}

.row-cols-1 > * {
  flex: 0 0 auto;
  width: 100%;
}

.row-cols-2 > * {
  flex: 0 0 auto;
  width: 50%;
}

.row-cols-3 > * {
  flex: 0 0 auto;
  width: 33.3333333333%;
}

.row-cols-4 > * {
  flex: 0 0 auto;
  width: 25%;
}

.row-cols-5 > * {
  flex: 0 0 auto;
  width: 20%;
}

.row-cols-6 > * {
  flex: 0 0 auto;
  width: 16.6666666667%;
}

.col-auto {
  flex: 0 0 auto;
  width: auto;
}

.col-1 {
  flex: 0 0 auto;
  width: 8.3333333333%;
}

.col-2 {
  flex: 0 0 auto;
  width: 16.6666666667%;
}

.col-3 {
  flex: 0 0 auto;
  width: 25%;
}

.col-4 {
  flex: 0 0 auto;
  width: 33.3333333333%;
}

.col-5 {
  flex: 0 0 auto;
  width: 41.6666666667%;
}

.col-6 {
  flex: 0 0 auto;
  width: 50%;
}

.col-7 {
  flex: 0 0 auto;
  width: 58.3333333333%;
}

.col-8 {
  flex: 0 0 auto;
  width: 66.6666666667%;
}

.col-9 {
  flex: 0 0 auto;
  width: 75%;
}

.col-10 {
  flex: 0 0 auto;
  width: 83.3333333333%;
}

.col-11 {
  flex: 0 0 auto;
  width: 91.6666666667%;
}

.col-12 {
  flex: 0 0 auto;
  width: 100%;
}

.offset-1 {
  margin-left: 8.3333333333%;
}

.offset-2 {
  margin-left: 16.6666666667%;
}

.offset-3 {
  margin-left: 25%;
}

.offset-4 {
  margin-left: 33.3333333333%;
}

.offset-5 {
  margin-left: 41.6666666667%;
}

.offset-6 {
  margin-left: 50%;
}

.offset-7 {
  margin-left: 58.3333333333%;
}

.offset-8 {
  margin-left: 66.6666666667%;
}

.offset-9 {
  margin-left: 75%;
}

.offset-10 {
  margin-left: 83.3333333333%;
}

.offset-11 {
  margin-left: 91.6666666667%;
}

.g-0,
.gx-0 {
  --bs-gutter-x: 0;
}

.g-0,
.gy-0 {
  --bs-gutter-y: 0;
}

.g-1,
.gx-1 {
  --bs-gutter-x: 9px;
}

.g-1,
.gy-1 {
  --bs-gutter-y: 9px;
}

.g-2,
.gx-2 {
  --bs-gutter-x: 12px;
}

.g-2,
.gy-2 {
  --bs-gutter-y: 12px;
}

.g-3,
.gx-3 {
  --bs-gutter-x: 15px;
}

.g-3,
.gy-3 {
  --bs-gutter-y: 15px;
}

.g-4,
.gx-4 {
  --bs-gutter-x: 15px;
}

.g-4,
.gy-4 {
  --bs-gutter-y: 15px;
}

.g-5,
.gx-5 {
  --bs-gutter-x: 18px;
}

.g-5,
.gy-5 {
  --bs-gutter-y: 18px;
}

@media (min-width: 480px) {
  .col-sm {
    flex: 1 0 0%;
  }
  .row-cols-sm-auto > * {
    flex: 0 0 auto;
    width: auto;
  }
  .row-cols-sm-1 > * {
    flex: 0 0 auto;
    width: 100%;
  }
  .row-cols-sm-2 > * {
    flex: 0 0 auto;
    width: 50%;
  }
  .row-cols-sm-3 > * {
    flex: 0 0 auto;
    width: 33.3333333333%;
  }
  .row-cols-sm-4 > * {
    flex: 0 0 auto;
    width: 25%;
  }
  .row-cols-sm-5 > * {
    flex: 0 0 auto;
    width: 20%;
  }
  .row-cols-sm-6 > * {
    flex: 0 0 auto;
    width: 16.6666666667%;
  }
  .col-sm-auto {
    flex: 0 0 auto;
    width: auto;
  }
  .col-sm-1 {
    flex: 0 0 auto;
    width: 8.3333333333%;
  }
  .col-sm-2 {
    flex: 0 0 auto;
    width: 16.6666666667%;
  }
  .col-sm-3 {
    flex: 0 0 auto;
    width: 25%;
  }
  .col-sm-4 {
    flex: 0 0 auto;
    width: 33.3333333333%;
  }
  .col-sm-5 {
    flex: 0 0 auto;
    width: 41.6666666667%;
  }
  .col-sm-6 {
    flex: 0 0 auto;
    width: 50%;
  }
  .col-sm-7 {
    flex: 0 0 auto;
    width: 58.3333333333%;
  }
  .col-sm-8 {
    flex: 0 0 auto;
    width: 66.6666666667%;
  }
  .col-sm-9 {
    flex: 0 0 auto;
    width: 75%;
  }
  .col-sm-10 {
    flex: 0 0 auto;
    width: 83.3333333333%;
  }
  .col-sm-11 {
    flex: 0 0 auto;
    width: 91.6666666667%;
  }
  .col-sm-12 {
    flex: 0 0 auto;
    width: 100%;
  }
  .offset-sm-0 {
    margin-left: 0;
  }
  .offset-sm-1 {
    margin-left: 8.3333333333%;
  }
  .offset-sm-2 {
    margin-left: 16.6666666667%;
  }
  .offset-sm-3 {
    margin-left: 25%;
  }
  .offset-sm-4 {
    margin-left: 33.3333333333%;
  }
  .offset-sm-5 {
    margin-left: 41.6666666667%;
  }
  .offset-sm-6 {
    margin-left: 50%;
  }
  .offset-sm-7 {
    margin-left: 58.3333333333%;
  }
  .offset-sm-8 {
    margin-left: 66.6666666667%;
  }
  .offset-sm-9 {
    margin-left: 75%;
  }
  .offset-sm-10 {
    margin-left: 83.3333333333%;
  }
  .offset-sm-11 {
    margin-left: 91.6666666667%;
  }
  .g-sm-0,
  .gx-sm-0 {
    --bs-gutter-x: 0;
  }
  .g-sm-0,
  .gy-sm-0 {
    --bs-gutter-y: 0;
  }
  .g-sm-1,
  .gx-sm-1 {
    --bs-gutter-x: 9px;
  }
  .g-sm-1,
  .gy-sm-1 {
    --bs-gutter-y: 9px;
  }
  .g-sm-2,
  .gx-sm-2 {
    --bs-gutter-x: 12px;
  }
  .g-sm-2,
  .gy-sm-2 {
    --bs-gutter-y: 12px;
  }
  .g-sm-3,
  .gx-sm-3 {
    --bs-gutter-x: 15px;
  }
  .g-sm-3,
  .gy-sm-3 {
    --bs-gutter-y: 15px;
  }
  .g-sm-4,
  .gx-sm-4 {
    --bs-gutter-x: 15px;
  }
  .g-sm-4,
  .gy-sm-4 {
    --bs-gutter-y: 15px;
  }
  .g-sm-5,
  .gx-sm-5 {
    --bs-gutter-x: 18px;
  }
  .g-sm-5,
  .gy-sm-5 {
    --bs-gutter-y: 18px;
  }
}
@media (min-width: 768px) {
  .col-md {
    flex: 1 0 0%;
  }
  .row-cols-md-auto > * {
    flex: 0 0 auto;
    width: auto;
  }
  .row-cols-md-1 > * {
    flex: 0 0 auto;
    width: 100%;
  }
  .row-cols-md-2 > * {
    flex: 0 0 auto;
    width: 50%;
  }
  .row-cols-md-3 > * {
    flex: 0 0 auto;
    width: 33.3333333333%;
  }
  .row-cols-md-4 > * {
    flex: 0 0 auto;
    width: 25%;
  }
  .row-cols-md-5 > * {
    flex: 0 0 auto;
    width: 20%;
  }
  .row-cols-md-6 > * {
    flex: 0 0 auto;
    width: 16.6666666667%;
  }
  .col-md-auto {
    flex: 0 0 auto;
    width: auto;
  }
  .col-md-1 {
    flex: 0 0 auto;
    width: 8.3333333333%;
  }
  .col-md-2 {
    flex: 0 0 auto;
    width: 16.6666666667%;
  }
  .col-md-3 {
    flex: 0 0 auto;
    width: 25%;
  }
  .col-md-4 {
    flex: 0 0 auto;
    width: 33.3333333333%;
  }
  .col-md-5 {
    flex: 0 0 auto;
    width: 41.6666666667%;
  }
  .col-md-6 {
    flex: 0 0 auto;
    width: 50%;
  }
  .col-md-7 {
    flex: 0 0 auto;
    width: 58.3333333333%;
  }
  .col-md-8 {
    flex: 0 0 auto;
    width: 66.6666666667%;
  }
  .col-md-9 {
    flex: 0 0 auto;
    width: 75%;
  }
  .col-md-10 {
    flex: 0 0 auto;
    width: 83.3333333333%;
  }
  .col-md-11 {
    flex: 0 0 auto;
    width: 91.6666666667%;
  }
  .col-md-12 {
    flex: 0 0 auto;
    width: 100%;
  }
  .offset-md-0 {
    margin-left: 0;
  }
  .offset-md-1 {
    margin-left: 8.3333333333%;
  }
  .offset-md-2 {
    margin-left: 16.6666666667%;
  }
  .offset-md-3 {
    margin-left: 25%;
  }
  .offset-md-4 {
    margin-left: 33.3333333333%;
  }
  .offset-md-5 {
    margin-left: 41.6666666667%;
  }
  .offset-md-6 {
    margin-left: 50%;
  }
  .offset-md-7 {
    margin-left: 58.3333333333%;
  }
  .offset-md-8 {
    margin-left: 66.6666666667%;
  }
  .offset-md-9 {
    margin-left: 75%;
  }
  .offset-md-10 {
    margin-left: 83.3333333333%;
  }
  .offset-md-11 {
    margin-left: 91.6666666667%;
  }
  .g-md-0,
  .gx-md-0 {
    --bs-gutter-x: 0;
  }
  .g-md-0,
  .gy-md-0 {
    --bs-gutter-y: 0;
  }
  .g-md-1,
  .gx-md-1 {
    --bs-gutter-x: 9px;
  }
  .g-md-1,
  .gy-md-1 {
    --bs-gutter-y: 9px;
  }
  .g-md-2,
  .gx-md-2 {
    --bs-gutter-x: 12px;
  }
  .g-md-2,
  .gy-md-2 {
    --bs-gutter-y: 12px;
  }
  .g-md-3,
  .gx-md-3 {
    --bs-gutter-x: 15px;
  }
  .g-md-3,
  .gy-md-3 {
    --bs-gutter-y: 15px;
  }
  .g-md-4,
  .gx-md-4 {
    --bs-gutter-x: 15px;
  }
  .g-md-4,
  .gy-md-4 {
    --bs-gutter-y: 15px;
  }
  .g-md-5,
  .gx-md-5 {
    --bs-gutter-x: 18px;
  }
  .g-md-5,
  .gy-md-5 {
    --bs-gutter-y: 18px;
  }
}
@media (min-width: 992px) {
  .col-lg {
    flex: 1 0 0%;
  }
  .row-cols-lg-auto > * {
    flex: 0 0 auto;
    width: auto;
  }
  .row-cols-lg-1 > * {
    flex: 0 0 auto;
    width: 100%;
  }
  .row-cols-lg-2 > * {
    flex: 0 0 auto;
    width: 50%;
  }
  .row-cols-lg-3 > * {
    flex: 0 0 auto;
    width: 33.3333333333%;
  }
  .row-cols-lg-4 > * {
    flex: 0 0 auto;
    width: 25%;
  }
  .row-cols-lg-5 > * {
    flex: 0 0 auto;
    width: 20%;
  }
  .row-cols-lg-6 > * {
    flex: 0 0 auto;
    width: 16.6666666667%;
  }
  .col-lg-auto {
    flex: 0 0 auto;
    width: auto;
  }
  .col-lg-1 {
    flex: 0 0 auto;
    width: 8.3333333333%;
  }
  .col-lg-2 {
    flex: 0 0 auto;
    width: 16.6666666667%;
  }
  .col-lg-3 {
    flex: 0 0 auto;
    width: 25%;
  }
  .col-lg-4 {
    flex: 0 0 auto;
    width: 33.3333333333%;
  }
  .col-lg-5 {
    flex: 0 0 auto;
    width: 41.6666666667%;
  }
  .col-lg-6 {
    flex: 0 0 auto;
    width: 50%;
  }
  .col-lg-7 {
    flex: 0 0 auto;
    width: 58.3333333333%;
  }
  .col-lg-8 {
    flex: 0 0 auto;
    width: 66.6666666667%;
  }
  .col-lg-9 {
    flex: 0 0 auto;
    width: 75%;
  }
  .col-lg-10 {
    flex: 0 0 auto;
    width: 83.3333333333%;
  }
  .col-lg-11 {
    flex: 0 0 auto;
    width: 91.6666666667%;
  }
  .col-lg-12 {
    flex: 0 0 auto;
    width: 100%;
  }
  .offset-lg-0 {
    margin-left: 0;
  }
  .offset-lg-1 {
    margin-left: 8.3333333333%;
  }
  .offset-lg-2 {
    margin-left: 16.6666666667%;
  }
  .offset-lg-3 {
    margin-left: 25%;
  }
  .offset-lg-4 {
    margin-left: 33.3333333333%;
  }
  .offset-lg-5 {
    margin-left: 41.6666666667%;
  }
  .offset-lg-6 {
    margin-left: 50%;
  }
  .offset-lg-7 {
    margin-left: 58.3333333333%;
  }
  .offset-lg-8 {
    margin-left: 66.6666666667%;
  }
  .offset-lg-9 {
    margin-left: 75%;
  }
  .offset-lg-10 {
    margin-left: 83.3333333333%;
  }
  .offset-lg-11 {
    margin-left: 91.6666666667%;
  }
  .g-lg-0,
  .gx-lg-0 {
    --bs-gutter-x: 0;
  }
  .g-lg-0,
  .gy-lg-0 {
    --bs-gutter-y: 0;
  }
  .g-lg-1,
  .gx-lg-1 {
    --bs-gutter-x: 9px;
  }
  .g-lg-1,
  .gy-lg-1 {
    --bs-gutter-y: 9px;
  }
  .g-lg-2,
  .gx-lg-2 {
    --bs-gutter-x: 12px;
  }
  .g-lg-2,
  .gy-lg-2 {
    --bs-gutter-y: 12px;
  }
  .g-lg-3,
  .gx-lg-3 {
    --bs-gutter-x: 15px;
  }
  .g-lg-3,
  .gy-lg-3 {
    --bs-gutter-y: 15px;
  }
  .g-lg-4,
  .gx-lg-4 {
    --bs-gutter-x: 15px;
  }
  .g-lg-4,
  .gy-lg-4 {
    --bs-gutter-y: 15px;
  }
  .g-lg-5,
  .gx-lg-5 {
    --bs-gutter-x: 18px;
  }
  .g-lg-5,
  .gy-lg-5 {
    --bs-gutter-y: 18px;
  }
}
@media (min-width: 1200px) {
  .col-xl {
    flex: 1 0 0%;
  }
  .row-cols-xl-auto > * {
    flex: 0 0 auto;
    width: auto;
  }
  .row-cols-xl-1 > * {
    flex: 0 0 auto;
    width: 100%;
  }
  .row-cols-xl-2 > * {
    flex: 0 0 auto;
    width: 50%;
  }
  .row-cols-xl-3 > * {
    flex: 0 0 auto;
    width: 33.3333333333%;
  }
  .row-cols-xl-4 > * {
    flex: 0 0 auto;
    width: 25%;
  }
  .row-cols-xl-5 > * {
    flex: 0 0 auto;
    width: 20%;
  }
  .row-cols-xl-6 > * {
    flex: 0 0 auto;
    width: 16.6666666667%;
  }
  .col-xl-auto {
    flex: 0 0 auto;
    width: auto;
  }
  .col-xl-1 {
    flex: 0 0 auto;
    width: 8.3333333333%;
  }
  .col-xl-2 {
    flex: 0 0 auto;
    width: 16.6666666667%;
  }
  .col-xl-3 {
    flex: 0 0 auto;
    width: 25%;
  }
  .col-xl-4 {
    flex: 0 0 auto;
    width: 33.3333333333%;
  }
  .col-xl-5 {
    flex: 0 0 auto;
    width: 41.6666666667%;
  }
  .col-xl-6 {
    flex: 0 0 auto;
    width: 50%;
  }
  .col-xl-7 {
    flex: 0 0 auto;
    width: 58.3333333333%;
  }
  .col-xl-8 {
    flex: 0 0 auto;
    width: 66.6666666667%;
  }
  .col-xl-9 {
    flex: 0 0 auto;
    width: 75%;
  }
  .col-xl-10 {
    flex: 0 0 auto;
    width: 83.3333333333%;
  }
  .col-xl-11 {
    flex: 0 0 auto;
    width: 91.6666666667%;
  }
  .col-xl-12 {
    flex: 0 0 auto;
    width: 100%;
  }
  .offset-xl-0 {
    margin-left: 0;
  }
  .offset-xl-1 {
    margin-left: 8.3333333333%;
  }
  .offset-xl-2 {
    margin-left: 16.6666666667%;
  }
  .offset-xl-3 {
    margin-left: 25%;
  }
  .offset-xl-4 {
    margin-left: 33.3333333333%;
  }
  .offset-xl-5 {
    margin-left: 41.6666666667%;
  }
  .offset-xl-6 {
    margin-left: 50%;
  }
  .offset-xl-7 {
    margin-left: 58.3333333333%;
  }
  .offset-xl-8 {
    margin-left: 66.6666666667%;
  }
  .offset-xl-9 {
    margin-left: 75%;
  }
  .offset-xl-10 {
    margin-left: 83.3333333333%;
  }
  .offset-xl-11 {
    margin-left: 91.6666666667%;
  }
  .g-xl-0,
  .gx-xl-0 {
    --bs-gutter-x: 0;
  }
  .g-xl-0,
  .gy-xl-0 {
    --bs-gutter-y: 0;
  }
  .g-xl-1,
  .gx-xl-1 {
    --bs-gutter-x: 9px;
  }
  .g-xl-1,
  .gy-xl-1 {
    --bs-gutter-y: 9px;
  }
  .g-xl-2,
  .gx-xl-2 {
    --bs-gutter-x: 12px;
  }
  .g-xl-2,
  .gy-xl-2 {
    --bs-gutter-y: 12px;
  }
  .g-xl-3,
  .gx-xl-3 {
    --bs-gutter-x: 15px;
  }
  .g-xl-3,
  .gy-xl-3 {
    --bs-gutter-y: 15px;
  }
  .g-xl-4,
  .gx-xl-4 {
    --bs-gutter-x: 15px;
  }
  .g-xl-4,
  .gy-xl-4 {
    --bs-gutter-y: 15px;
  }
  .g-xl-5,
  .gx-xl-5 {
    --bs-gutter-x: 18px;
  }
  .g-xl-5,
  .gy-xl-5 {
    --bs-gutter-y: 18px;
  }
}
@media (min-width: 1400px) {
  .col-xxl {
    flex: 1 0 0%;
  }
  .row-cols-xxl-auto > * {
    flex: 0 0 auto;
    width: auto;
  }
  .row-cols-xxl-1 > * {
    flex: 0 0 auto;
    width: 100%;
  }
  .row-cols-xxl-2 > * {
    flex: 0 0 auto;
    width: 50%;
  }
  .row-cols-xxl-3 > * {
    flex: 0 0 auto;
    width: 33.3333333333%;
  }
  .row-cols-xxl-4 > * {
    flex: 0 0 auto;
    width: 25%;
  }
  .row-cols-xxl-5 > * {
    flex: 0 0 auto;
    width: 20%;
  }
  .row-cols-xxl-6 > * {
    flex: 0 0 auto;
    width: 16.6666666667%;
  }
  .col-xxl-auto {
    flex: 0 0 auto;
    width: auto;
  }
  .col-xxl-1 {
    flex: 0 0 auto;
    width: 8.3333333333%;
  }
  .col-xxl-2 {
    flex: 0 0 auto;
    width: 16.6666666667%;
  }
  .col-xxl-3 {
    flex: 0 0 auto;
    width: 25%;
  }
  .col-xxl-4 {
    flex: 0 0 auto;
    width: 33.3333333333%;
  }
  .col-xxl-5 {
    flex: 0 0 auto;
    width: 41.6666666667%;
  }
  .col-xxl-6 {
    flex: 0 0 auto;
    width: 50%;
  }
  .col-xxl-7 {
    flex: 0 0 auto;
    width: 58.3333333333%;
  }
  .col-xxl-8 {
    flex: 0 0 auto;
    width: 66.6666666667%;
  }
  .col-xxl-9 {
    flex: 0 0 auto;
    width: 75%;
  }
  .col-xxl-10 {
    flex: 0 0 auto;
    width: 83.3333333333%;
  }
  .col-xxl-11 {
    flex: 0 0 auto;
    width: 91.6666666667%;
  }
  .col-xxl-12 {
    flex: 0 0 auto;
    width: 100%;
  }
  .offset-xxl-0 {
    margin-left: 0;
  }
  .offset-xxl-1 {
    margin-left: 8.3333333333%;
  }
  .offset-xxl-2 {
    margin-left: 16.6666666667%;
  }
  .offset-xxl-3 {
    margin-left: 25%;
  }
  .offset-xxl-4 {
    margin-left: 33.3333333333%;
  }
  .offset-xxl-5 {
    margin-left: 41.6666666667%;
  }
  .offset-xxl-6 {
    margin-left: 50%;
  }
  .offset-xxl-7 {
    margin-left: 58.3333333333%;
  }
  .offset-xxl-8 {
    margin-left: 66.6666666667%;
  }
  .offset-xxl-9 {
    margin-left: 75%;
  }
  .offset-xxl-10 {
    margin-left: 83.3333333333%;
  }
  .offset-xxl-11 {
    margin-left: 91.6666666667%;
  }
  .g-xxl-0,
  .gx-xxl-0 {
    --bs-gutter-x: 0;
  }
  .g-xxl-0,
  .gy-xxl-0 {
    --bs-gutter-y: 0;
  }
  .g-xxl-1,
  .gx-xxl-1 {
    --bs-gutter-x: 9px;
  }
  .g-xxl-1,
  .gy-xxl-1 {
    --bs-gutter-y: 9px;
  }
  .g-xxl-2,
  .gx-xxl-2 {
    --bs-gutter-x: 12px;
  }
  .g-xxl-2,
  .gy-xxl-2 {
    --bs-gutter-y: 12px;
  }
  .g-xxl-3,
  .gx-xxl-3 {
    --bs-gutter-x: 15px;
  }
  .g-xxl-3,
  .gy-xxl-3 {
    --bs-gutter-y: 15px;
  }
  .g-xxl-4,
  .gx-xxl-4 {
    --bs-gutter-x: 15px;
  }
  .g-xxl-4,
  .gy-xxl-4 {
    --bs-gutter-y: 15px;
  }
  .g-xxl-5,
  .gx-xxl-5 {
    --bs-gutter-x: 18px;
  }
  .g-xxl-5,
  .gy-xxl-5 {
    --bs-gutter-y: 18px;
  }
}
.container,
.container-fluid {
  --bs-gutter-x: 30px;
  --bs-gutter-y: 0;
  width: 100%;
  padding-right: calc(var(--bs-gutter-x) * 0.5);
  padding-left: calc(var(--bs-gutter-x) * 0.5);
  margin-right: auto;
  margin-left: auto;
}

/* Responsive container system from Bootstrap 5 has been removed */
.visible-xs-block,
.visible-xs-inline,
.visible-xs-inline-block,
.visible-sm-block,
.visible-sm-inline,
.visible-sm-inline-block,
.visible-md-block,
.visible-md-inline,
.visible-md-inline-block,
.visible-lg-block,
.visible-lg-inline,
.visible-lg-inline-block {
  display: none !important;
}

@media (max-width: 767px) {
  .visible-xs {
    display: block !important;
  }
  table.visible-xs {
    display: table !important;
  }
  tr.visible-xs {
    display: table-row !important;
  }
  th.visible-xs,
  td.visible-xs {
    display: table-cell !important;
  }
}
@media (max-width: 767px) {
  .visible-xs-block {
    display: block !important;
  }
}

@media (max-width: 767px) {
  .visible-xs-inline {
    display: inline !important;
  }
}

@media (max-width: 767px) {
  .visible-xs-inline-block {
    display: inline-block !important;
  }
}

@media (min-width: 768px) and (max-width: 991px) {
  .visible-sm {
    display: block !important;
  }
  table.visible-sm {
    display: table !important;
  }
  tr.visible-sm {
    display: table-row !important;
  }
  th.visible-sm,
  td.visible-sm {
    display: table-cell !important;
  }
}
@media (min-width: 768px) and (max-width: 991px) {
  .visible-sm-block {
    display: block !important;
  }
}

@media (min-width: 768px) and (max-width: 991px) {
  .visible-sm-inline {
    display: inline !important;
  }
}

@media (min-width: 768px) and (max-width: 991px) {
  .visible-sm-inline-block {
    display: inline-block !important;
  }
}

@media (min-width: 992px) and (max-width: 1199px) {
  .visible-md {
    display: block !important;
  }
  table.visible-md {
    display: table !important;
  }
  tr.visible-md {
    display: table-row !important;
  }
  th.visible-md,
  td.visible-md {
    display: table-cell !important;
  }
}
@media (min-width: 992px) and (max-width: 1199px) {
  .visible-md-block {
    display: block !important;
  }
}

@media (min-width: 992px) and (max-width: 1199px) {
  .visible-md-inline {
    display: inline !important;
  }
}

@media (min-width: 992px) and (max-width: 1199px) {
  .visible-md-inline-block {
    display: inline-block !important;
  }
}

@media (min-width: 1200px) {
  .visible-lg {
    display: block !important;
  }
  table.visible-lg {
    display: table !important;
  }
  tr.visible-lg {
    display: table-row !important;
  }
  th.visible-lg,
  td.visible-lg {
    display: table-cell !important;
  }
}
@media (min-width: 1200px) {
  .visible-lg-block {
    display: block !important;
  }
}

@media (min-width: 1200px) {
  .visible-lg-inline {
    display: inline !important;
  }
}

@media (min-width: 1200px) {
  .visible-lg-inline-block {
    display: inline-block !important;
  }
}

@media (max-width: 767px) {
  .hidden-xs {
    display: none !important;
  }
}
@media (min-width: 768px) and (max-width: 991px) {
  .hidden-sm {
    display: none !important;
  }
}
@media (min-width: 992px) and (max-width: 1199px) {
  .hidden-md {
    display: none !important;
  }
}
@media (min-width: 1200px) {
  .hidden-lg {
    display: none !important;
  }
}
.visible-print {
  display: none !important;
}

@media print {
  .visible-print {
    display: block !important;
  }
  table.visible-print {
    display: table !important;
  }
  tr.visible-print {
    display: table-row !important;
  }
  th.visible-print,
  td.visible-print {
    display: table-cell !important;
  }
}
.visible-print-block {
  display: none !important;
}
@media print {
  .visible-print-block {
    display: block !important;
  }
}

.visible-print-inline {
  display: none !important;
}
@media print {
  .visible-print-inline {
    display: inline !important;
  }
}

.visible-print-inline-block {
  display: none !important;
}
@media print {
  .visible-print-inline-block {
    display: inline-block !important;
  }
}

@media print {
  .hidden-print {
    display: none !important;
  }
}
html, body {
  height: 100%;
  overflow: hidden;
  margin: 0;
}
@media only screen and (max-width: 768px) {
  html, body {
    overflow: initial;
    height: auto;
    min-height: 100vh;
  }
}

html {
  font-size: 100%;
}
@media only screen and (max-width: 768px) {
  html {
    -webkit-text-size-adjust: none;
  }
}

body {
  font-family: "Open Sans", Verdana, Arial, Helvetica, sans-serif;
  font-size: 0.875rem;
  line-height: 1.428571429;
  color: #161616;
  background-color: white;
}

/* see bug ILIAS bug #17589 and http://stackoverflow.com/questions/17045132/scrollbar-overlay-in-ie10-how-do-you-stop-that */
body {
  -ms-overflow-style: scrollbar;
}

@media only screen and (max-width: 768px) {
  textarea {
    max-width: 100%;
  }
}

@media only screen and (max-width: 768px) {
  input, select {
    max-width: 100%;
  }
}

ul, ol, p {
  margin: 0.8em 0;
}

ol, ul {
  padding-left: 40px;
  list-style-image: none;
}

ol ul, ul ol,
ul ul, ol ol {
  margin-top: 0;
  margin-bottom: 0;
}

@media print {
  ul, ol, dl {
    page-break-before: avoid;
  }
}
img {
  vertical-align: middle;
}
@media only screen and (max-width: 768px) {
  img {
    /* height: auto; messes e.g. survey progress bar */
    max-width: 100%;
  }
}

script {
  display: none !important;
}

hr {
  margin-bottom: 0.8em;
  border: none;
  border-top: 1px solid #dddddd;
}

table {
  font-size: 0.875rem;
  font-size: 100%;
}

th {
  text-align: left;
}

tr, td {
  vertical-align: top;
  white-space: normal;
  word-wrap: break-word;
}

h1, h2, h3, h4, h5, h6,
.h1, .h2, .h3, .h4, .h5, .h6 {
  font-family: "Open Sans", Verdana, Arial, Helvetica, sans-serif;
  font-weight: 500;
  line-height: 1.33;
  color: inherit;
}
h1 small,
h1 .small, h2 small,
h2 .small, h3 small,
h3 .small, h4 small,
h4 .small, h5 small,
h5 .small, h6 small,
h6 .small,
.h1 small,
.h1 .small, .h2 small,
.h2 .small, .h3 small,
.h3 .small, .h4 small,
.h4 .small, .h5 small,
.h5 .small, .h6 small,
.h6 .small {
  font-weight: 400;
  line-height: 1;
  color: inherit;
}

h1, .h1,
h2, .h2,
h3, .h3 {
  margin-top: 20px;
  margin-bottom: 10px;
}
h1 small,
h1 .small, .h1 small,
.h1 .small,
h2 small,
h2 .small, .h2 small,
.h2 .small,
h3 small,
h3 .small, .h3 small,
.h3 .small {
  font-size: 65%;
}

h4, .h4,
h5, .h5,
h6, .h6 {
  margin-top: 10px;
  margin-bottom: 10px;
}
h4 small,
h4 .small, .h4 small,
.h4 .small,
h5 small,
h5 .small, .h5 small,
.h5 .small,
h6 small,
h6 .small, .h6 small,
.h6 .small {
  font-size: 75%;
}

h1, .h1 {
  font-size: 1.75rem;
}

h2, .h2 {
  font-size: 1.5rem;
}

h3, .h3 {
  font-size: 1.115rem;
}

h4, .h4 {
  font-size: 1rem;
}

h5, .h5 {
  font-size: 0.875rem;
}

h6, .h6 {
  font-size: 0.75rem;
}

p {
  margin: 0 0 10px;
}

a {
  color: #4c6586;
  text-decoration: none;
  cursor: pointer;
  /* BEGIN WebDAV: Enable links with AnchorClick behavior for Internet Explorer.
  * All skins which want to support mounting of Webfolders using Internet Explorer
  * must explicitly enable AnchorClick behavior.
  */
  behavior: url(#default#AnchorClick);
  /* END WebDAV: Enable links with AnchorClick behavior for Internet Explorer. */
}
a:hover, a:focus {
  color: #3a4c65;
  text-decoration: underline;
}
a:focus {
  outline: none;
  outline-offset: 0px;
}
a:focus:focus-visible {
  outline: 2px solid #FFFFFF;
  outline-offset: 5px;
}
a:focus:focus-visible::after {
  content: " ";
  position: absolute;
  top: -2px;
  left: -2px;
  right: -2px;
  bottom: -2px;
  border: 2px solid #FFFFFF;
  outline: 3px solid #0078D7;
}

small,
.small, sub, sup {
  font-size: 0.625rem;
}

.text-left {
  text-align: left;
}

.text-right {
  text-align: right;
}

.text-center {
  text-align: center;
}

.text-justify {
  text-align: justify;
}

.text-nowrap {
  white-space: nowrap;
}

.text-lowercase {
  text-transform: lowercase;
}

.text-uppercase {
  text-transform: uppercase;
}

.text-capitalize {
  text-transform: capitalize;
}

.text-muted {
  color: #2c2c2c;
}

ul ul,
ul ol,
ol ul,
ol ol {
  margin-bottom: 0;
}

.list-unstyled {
  padding-left: 0;
  list-style: none;
}

dl {
  margin-top: 0;
  margin-bottom: 20px;
}

dt,
dd {
  line-height: 1.428571429;
}

dt {
  font-weight: 700;
}

dd {
  margin-left: 0;
}

blockquote {
  padding: 10px 20px;
  margin: 0 0 20px;
  font-size: 0.875rem;
  border-left: 5px solid #dddddd;
}
blockquote p:last-child,
blockquote ul:last-child,
blockquote ol:last-child {
  margin-bottom: 0;
}

address {
  margin-bottom: 20px;
  font-style: normal;
  line-height: 1.428571429;
}

em, i {
  font-style: italic;
}

u {
  text-decoration: underline;
}

sub {
  vertical-align: sub;
}

sup {
  vertical-align: super;
}

/* see bug #15971 */
sub, sup {
  position: static;
}

strong, b {
  font-weight: 600;
}

code {
  font-family: Pragmata, Menlo, "DejaVu LGC Sans Mono", "DejaVu Sans Mono", Consolas, "Everson Mono", "Lucida Console", "Andale Mono", "Nimbus Mono L", "Liberation Mono", FreeMono, "Osaka Monospaced", Courier, "New Courier", monospace;
  font-size: 0.75rem;
  color: #6f6f6f;
}

::selection {
  background: #e2e8ef;
}

::-moz-selection {
  background: #e2e8ef;
}

@media print {
  h1, h2, h3, h4, h5, h6 {
    page-break-after: avoid;
  }
}
/*
* Elements
*/
.c-tooltip__container {
  position: relative;
  display: inline-block;
}

.c-tooltip__container::before {
  position: absolute;
  top: 100%;
  left: 50%;
  transform: translateX(-50%);
  border: 0.5em solid transparent;
  border-bottom-color: #757575;
}

.c-tooltip__container::after {
  position: absolute;
  right: -20%;
  top: 100%;
  left: -20%;
  display: block;
  height: 1em;
}

.c-tooltip__container.c-tooltip--visible::before,
.c-tooltip__container.c-tooltip--visible::after {
  content: "";
}

.c-tooltip__container.c-tooltip--top::before,
.c-tooltip__container.c-tooltip--top::after,
.c-tooltip__container.c-tooltip--top [role=tooltip] {
  top: unset;
  bottom: 100%;
}

.c-tooltip__container.c-tooltip--top::before {
  border-top-color: #757575;
  border-bottom-color: transparent;
}

.c-tooltip__container .c-tooltip {
  position: absolute;
  top: calc(100% + 1em);
  left: 50%;
  transform: translateX(-50%);
  margin: 0;
  padding: 9px 15px;
  border: 2px solid #757575;
  border-radius: 0.25em;
  color: #161616;
  background: #f9f9f9;
  width: max-content;
  max-width: 50vw;
  max-height: 40vh;
  overflow: auto;
  z-index: 9999;
  display: none;
}
.c-tooltip__container .c-tooltip p:first-child {
  margin-top: 0;
}
.c-tooltip__container .c-tooltip p:last-child {
  margin-bottom: 0;
}

.c-tooltip__container.c-tooltip--top [role=tooltip] {
  bottom: calc(100% + 1em);
}

/* Shows the tooltip */
.c-tooltip__container.c-tooltip--visible [role=tooltip] {
  display: inline-block;
}

.breadcrumb_wrapper {
  width: 100%;
  display: inline-grid;
  background: white;
}
.breadcrumb_wrapper .breadcrumb {
  white-space: nowrap;
  overflow: hidden;
  text-overflow: ellipsis;
  direction: rtl;
  text-align: left;
  margin: 0;
  font-weight: 600;
  font-size: 0.75rem;
  padding: 6px;
  padding-left: 20px;
}
.breadcrumb_wrapper .breadcrumb span.crumb a {
  color: #4c6586;
}
.breadcrumb_wrapper .breadcrumb span.crumb a:hover {
  color: #3a4c65;
}
.breadcrumb_wrapper .breadcrumb span.crumb a:focus {
  border: 3px solid #0078D7;
}
.breadcrumb_wrapper .breadcrumb span.crumb a:focus::after {
  content: none;
}
.breadcrumb_wrapper .breadcrumb > span + span:before {
  content: " \e606";
  color: #737373;
  padding: 8px 10px;
  font-family: "il-icons";
}

/* Breadcrumb */
.breadcrumb {
  margin: 0.8em 0 20px 0;
  font-size: 0.75rem;
}
.breadcrumb > li + li:before {
  font-family: "il-icons";
}
@media only screen and (max-width: 768px) {
  .breadcrumb {
    margin: 0 0 0 0;
    padding: 0 5px;
  }
}

.btn {
  display: inline-block;
  margin-bottom: 0;
  font-weight: 400;
  text-align: center;
  white-space: nowrap;
  vertical-align: middle;
  touch-action: manipulation;
  cursor: pointer;
  background-image: none;
  border: 1px solid transparent;
  padding: 3px 9px;
  font-size: 0.75rem;
  line-height: 1.428571429;
  border-radius: 0px;
  -webkit-user-select: none;
  -moz-user-select: none;
  -ms-user-select: none;
  user-select: none;
}
.btn:focus-visible {
  position: relative;
  outline: 2px solid #FFFFFF;
  outline-offset: 4px;
}
.btn:focus-visible::after {
  content: " ";
  position: absolute;
  top: -2px;
  left: -2px;
  right: -2px;
  bottom: -2px;
  border: 2px solid #FFFFFF;
  outline: 3px solid #0078D7;
}
.btn:active, .btn.engaged {
  outline: none;
}
.btn:focus, .btn.focus, .btn:active:focus, .btn:active.focus, .btn.active:focus, .btn.active.focus {
  outline: none;
  outline-offset: 0px;
}
.btn:focus:focus-visible, .btn.focus:focus-visible, .btn:active:focus:focus-visible, .btn:active.focus:focus-visible, .btn.active:focus:focus-visible, .btn.active.focus:focus-visible {
  outline: 2px solid #FFFFFF;
  outline-offset: 5px;
}
.btn:focus:focus-visible::after, .btn.focus:focus-visible::after, .btn:active:focus:focus-visible::after, .btn:active.focus:focus-visible::after, .btn.active:focus:focus-visible::after, .btn.active.focus:focus-visible::after {
  content: " ";
  position: absolute;
  top: -2px;
  left: -2px;
  right: -2px;
  bottom: -2px;
  border: 2px solid #FFFFFF;
  outline: 3px solid #0078D7;
}
.btn:hover, .btn:focus, .btn.focus {
  color: white;
  text-decoration: none;
}
.btn:active, .btn.active {
  background-image: none;
  outline: 0;
}
.btn.disabled, .btn[disabled], fieldset[disabled] .btn {
  cursor: not-allowed;
  filter: alpha(opacity=65);
  opacity: 0.65;
  -webkit-box-shadow: none;
  box-shadow: none;
}

a.btn.disabled, fieldset[disabled] a.btn {
  pointer-events: none;
}

input.btn {
  display: inline-block;
  min-width: 60px;
  vertical-align: top;
}
@media (max-width: 768px) {
  input.btn {
    min-width: 0;
  }
}

.btn-default {
  color: white;
  background-color: #4c6586;
  border-color: #4c6586;
}
.btn-default:focus, .btn-default.focus {
  color: white;
  background-color: #3a4c65;
  border-color: #1e2835;
}
.btn-default:hover {
  color: white;
  background-color: #3a4c65;
  border-color: #36485f;
}
.btn-default:active, .btn-default.active, .open > .btn-default.dropdown-toggle {
  color: white;
  background-color: #3a4c65;
  background-image: none;
  border-color: #36485f;
}
.btn-default:active:hover, .btn-default:active:focus, .btn-default:active.focus, .btn-default.active:hover, .btn-default.active:focus, .btn-default.active.focus, .open > .btn-default.dropdown-toggle:hover, .open > .btn-default.dropdown-toggle:focus, .open > .btn-default.dropdown-toggle.focus {
  color: white;
  background-color: #2d3b4f;
  border-color: #1e2835;
}
.btn-default.disabled:hover, .btn-default.disabled:focus, .btn-default.disabled.focus, .btn-default[disabled]:hover, .btn-default[disabled]:focus, .btn-default[disabled].focus, fieldset[disabled] .btn-default:hover, fieldset[disabled] .btn-default:focus, fieldset[disabled] .btn-default.focus {
  background-color: #4c6586;
  border-color: #4c6586;
}
.btn-default .badge {
  color: #4c6586;
  background-color: white;
}
.btn-default:focus-visible {
  position: relative;
}

.btn-primary {
  color: white;
  background-color: #557b2e;
  border-color: #557b2e;
}
.btn-primary:focus, .btn-primary.focus {
  color: white;
  background-color: #3b5620;
  border-color: #151e0b;
}
.btn-primary:hover {
  color: white;
  background-color: #3b5620;
  border-color: #364e1d;
}
.btn-primary:active, .btn-primary.active, .open > .btn-primary.dropdown-toggle {
  color: white;
  background-color: #3b5620;
  background-image: none;
  border-color: #364e1d;
}
.btn-primary:active:hover, .btn-primary:active:focus, .btn-primary:active.focus, .btn-primary.active:hover, .btn-primary.active:focus, .btn-primary.active.focus, .open > .btn-primary.dropdown-toggle:hover, .open > .btn-primary.dropdown-toggle:focus, .open > .btn-primary.dropdown-toggle.focus {
  color: white;
  background-color: #293c16;
  border-color: #151e0b;
}
.btn-primary.disabled:hover, .btn-primary.disabled:focus, .btn-primary.disabled.focus, .btn-primary[disabled]:hover, .btn-primary[disabled]:focus, .btn-primary[disabled].focus, fieldset[disabled] .btn-primary:hover, fieldset[disabled] .btn-primary:focus, fieldset[disabled] .btn-primary.focus {
  background-color: #557b2e;
  border-color: #557b2e;
}
.btn-primary .badge {
  color: #557b2e;
  background-color: white;
}

.btn-link {
  font-weight: 400;
  color: #4c6586;
  border-radius: 0;
}
.btn-link, .btn-link:active, .btn-link.active, .btn-link[disabled], fieldset[disabled] .btn-link {
  background-color: transparent;
  -webkit-box-shadow: none;
  box-shadow: none;
}
.btn-link, .btn-link:hover, .btn-link:focus, .btn-link:active {
  border-color: transparent;
}
.btn-link:hover, .btn-link:focus {
  color: #3a4c65;
  text-decoration: underline;
  background-color: transparent;
}
.btn-link[disabled]:hover, .btn-link[disabled]:focus, fieldset[disabled] .btn-link:hover, fieldset[disabled] .btn-link:focus {
  color: black;
  text-decoration: none;
}

.btn-lg, .btn-group-lg > .btn {
  padding: 6px 12px;
  font-size: 1rem;
  line-height: 1.33;
  border-radius: 0px;
}

.btn-sm, .btn-group-sm > .btn {
  padding: 3px 6px;
  font-size: 0.75rem;
  line-height: 1.5;
  border-radius: 0px;
}

.btn-xs, .btn-group-xs > .btn {
  padding: 1px 3px;
  font-size: 0.75rem;
  line-height: 1.5;
  border-radius: 0px;
}

.btn[disabled], .btn[disabled]:hover, .btn[disabled]:focus, .btn[disabled]:active, .btn[disabled].active,
.btn fieldset[disabled],
.btn fieldset[disabled]:hover,
.btn fieldset[disabled]:focus,
.btn fieldset[disabled]:active,
.btn fieldset[disabled].active, .btn.btn-tag[disabled], .btn.btn-tag[disabled]:hover, .btn.btn-tag[disabled]:focus, .btn.btn-tag[disabled]:active, .btn.btn-tag[disabled].active,
.btn.btn-tag fieldset[disabled],
.btn.btn-tag fieldset[disabled]:hover,
.btn.btn-tag fieldset[disabled]:focus,
.btn.btn-tag fieldset[disabled]:active,
.btn.btn-tag fieldset[disabled].active {
  background-color: #b0b0b0;
  border-color: #b0b0b0;
  color: black;
  cursor: default;
}
.btn.engaged, .btn.engaged:hover, .btn.engaged:active, .btn.engaged.active, .btn.btn-tag.engaged, .btn.btn-tag.engaged:hover, .btn.btn-tag.engaged:active, .btn.btn-tag.engaged.active {
  background-color: white;
  color: #161616;
}

button > .glyphicon {
  pointer-events: none;
}

a[disabled], a[disabled]:hover, a[disabled]:focus, a[disabled]:active, a[disabled].active, a fieldset[disabled], a fieldset[disabled]:hover, a fieldset[disabled]:focus, a fieldset[disabled]:active, a fieldset[disabled].active {
  background-color: #b0b0b0;
  color: black;
  border-color: #b0b0b0;
  padding: 0;
  cursor: default;
}

.il-btn-month .dropdown-menu {
  min-width: 250px;
}

.btn.btn-link {
  padding: 0;
  text-align: left;
  white-space: normal;
  vertical-align: baseline;
  font-size: inherit;
}

.btn-bulky {
  width: 100%;
}

.il-btn-with-loading-animation {
  background-image: url("./images/loader.svg");
  background-repeat: no-repeat;
  background-position: right center;
  padding-right: 18px;
}

.minimize, .close {
  font-size: 1.3125rem;
  font-weight: 600;
  line-height: 1;
  color: #737373;
}
.minimize:hover, .minimize:focus, .close:hover, .close:focus {
  color: #2c2c2c;
  text-decoration: none;
}
button .minimize, button .close {
  padding: 0;
  background: transparent;
  border: 0;
  -webkit-appearance: none;
}

.close {
  float: right;
}

.btn-tag {
  display: inline-block;
  white-space: nowrap;
  padding: 1px 3px;
  margin: 3px 6px 3px 0;
  border-radius: 3px;
}
.btn-tag.btn-tag-inactive {
  cursor: default !important;
}
.btn-tag.btn-tag-relevance-verylow {
  color: #161616;
  background-color: #b0b0b0;
}
.btn-tag.btn-tag-relevance-low {
  color: #161616;
  background-color: #a5b8ba;
}
.btn-tag.btn-tag-relevance-middle {
  color: #161616;
  background-color: #95c5ca;
}
.btn-tag.btn-tag-relevance-high {
  color: #161616;
  background-color: #85d1da;
}
.btn-tag.btn-tag-relevance-veryhigh {
  color: #161616;
  background-color: #75deea;
}

.il-toggle-button {
  position: relative;
  display: inline-block;
  height: 24px;
  padding-left: 27px;
  padding-right: 27px;
  border-radius: 40px;
  cursor: pointer;
}

.il-toggle-button .il-toggle-switch {
  position: absolute;
  top: 2px;
  left: 4%;
  width: 18px;
  height: 18px;
  border-radius: 40px;
  -webkit-transition: all 0.25s ease-in-out; /* Safari */
  transition: all 0.25s ease-in-out;
}

.il-toggle-button.on {
  background: #6ea03c;
  border: 1px solid #6ea03c;
}
.il-toggle-button.on .il-toggle-label-on {
  position: absolute;
  top: 3px;
  left: 9px;
  font-weight: 600;
  font-size: 0.75rem;
  color: white;
}
.il-toggle-button.on .il-toggle-switch {
  left: 63%;
  background: white;
  border: 1px solid white;
}
.il-toggle-button.off {
  background: #dddddd;
  border: 1px solid #dddddd;
}
.il-toggle-button.off .il-toggle-label-off {
  position: absolute;
  top: 3px;
  left: 24px;
  font-weight: 600;
  font-size: 0.75rem;
}
.il-toggle-button.off .il-toggle-switch {
  background: white;
  border: 1px solid white;
}
.il-toggle-button.unavailable {
  background: #737373;
  border: 1px solid #737373;
}
.il-toggle-button.unavailable .il-toggle-switch {
  background: #2c2c2c;
  border: 1px solid #2c2c2c;
}

.ilToolbar .il-toggle-button {
  bottom: 3px;
}
.ilToolbar label {
  font-size: 0.75rem;
}

.il-card {
  padding: 0 0 6px 0;
  width: 100%;
  position: relative;
  background-color: white;
  border: 1px solid #dddddd;
  border-radius: 0;
  box-shadow: none;
  /* see bug #24947 */
}
.il-card .il-card-image-container {
  width: 100%;
  padding-top: 100%;
  position: relative;
}
.il-card .il-card-image-container a:focus-visible {
  position: static;
}
.il-card img.img-responsive, .il-card img.img-standard {
  position: absolute;
  top: 0;
  left: 0;
  bottom: 0;
  right: 0;
  width: 100%;
  max-height: 100%;
  margin: auto;
  z-index: 100;
}
.il-card a {
  overflow: hidden;
}
.il-card .card-title {
  font-size: 0.875rem;
}
.il-card.thumbnail {
  margin-bottom: 0px;
  font-size: 0.75rem;
}
.il-card.thumbnail:focus-within .il-card-repository-head {
  z-index: 400;
}
.il-card.thumbnail a:focus-visible {
  overflow: visible;
}
.il-card .card-highlight {
  background: #B54F00;
  height: 6px;
  width: 100%;
}
.il-card .card-no-highlight {
  background-color: transparent;
  height: 6px;
  width: 100%;
}
.il-card .caption {
  padding-top: 6px;
  overflow-wrap: break-word;
  word-break: break-word;
}
.il-card .caption h5 {
  margin: 6px 0 0 0;
}
.il-card .caption dl dt {
  font-weight: 400;
  color: #6f6f6f;
  padding-top: 6px;
}
.il-card .il-card-repository-head {
  background-color: rgba(0, 0, 0, 0.5);
  position: absolute;
  top: 0;
  left: 0;
  right: 0;
  height: 47px;
  padding: 0 6px;
  z-index: 300;
}
.il-card .il-card-repository-head .icon {
  filter: brightness(5);
}
.il-card .il-card-repository-head > div {
  padding: 6px 6px;
  float: left;
}
.il-card .il-card-repository-head .il-chart-progressmeter-box {
  width: 41px;
  height: 38px;
}
.il-card .il-card-repository-head .il-chart-progressmeter-box > .il-chart-progressmeter-container .il-chart-progressmeter-viewbox {
  max-width: 100%;
  filter: brightness(1.2);
}
.il-card .il-card-repository-head > div.il-card-repository-dropdown {
  float: right;
  padding: 9px 6px;
}
.il-card .il-card-repository-head > div.il-card-repository-dropdown > .dropdown > button {
  background-color: inherit;
  border: #dddddd 1px solid;
  width: 29px;
  height: 29px;
}
.il-card .il-card-repository-head > div.il-card-repository-dropdown > .dropdown > button span.caret {
  display: block;
  margin-left: auto;
  margin-right: auto;
}
.il-card .il-card-repository-head > div.il-card-repository-dropdown > .dropdown > button:focus-visible {
  overflow: visible;
  outline-offset: 4px;
}

.il-panel-report .il-card {
  background-color: #f9f9f9;
}

@media (min-width: 768px) {
  .row-eq-height .il-card {
    display: flex;
    flex-direction: column;
  }
  .row-eq-height .il-card .card-title {
    flex-grow: 2;
  }
}
/* see bug #25920, limit size of cards for small screens */
@media (max-width: 768px) {
  .il-card {
    max-width: 350px;
    margin-right: auto;
    margin-left: auto;
  }
}
/************/
/* ScaleBar */
/************/
.il-chart-scale-bar {
  min-width: 100px;
  overflow: hidden;
  margin: 0;
  padding: 0;
  list-style-type: none;
}

.il-chart-scale-bar > li {
  float: left;
  padding: 0 2px;
}

.il-chart-scale-bar > li:last-child {
  padding-right: 0;
}

.il-chart-scale-bar > li:first-child {
  padding-left: 0;
}

.il-chart-scale-bar-item {
  font-size: 0.625rem;
  padding: 1px 3px;
  color: #161616;
  text-align: center;
  background-color: #e0e0e0;
  text-overflow: ellipsis;
  white-space: nowrap;
  overflow: hidden;
}

.il-chart-scale-bar-active {
  color: white;
  background-color: #4c6586;
}

/*****************/
/* ProgressMeter */
/*****************/
.il-chart-progressmeter-box {
  overflow: hidden;
  position: relative;
}
.il-chart-progressmeter-box.fixed-size {
  width: 350px;
}
.il-chart-progressmeter-box .il-chart-progressmeter-container {
  position: relative;
  min-width: 80px;
  max-width: 800px;
  width: 100%;
  height: auto;
}
.il-chart-progressmeter-box .il-chart-progressmeter-container .il-chart-progressmeter-viewbox {
  display: block;
  max-width: 80%;
  min-width: 80px;
  max-height: 800px;
}
.il-chart-progressmeter-box .il-chart-progressmeter-container .il-chart-progressmeter-viewbox .il-chart-progressmeter-circle-bg {
  stroke: #dddddd;
  fill: none;
  stroke-width: 6;
  stroke-linecap: round;
}
.il-chart-progressmeter-box .il-chart-progressmeter-container .il-chart-progressmeter-viewbox .il-chart-progressmeter-circle {
  fill: none;
  stroke-linecap: round;
}
.il-chart-progressmeter-box .il-chart-progressmeter-container .il-chart-progressmeter-viewbox .il-chart-progressmeter-multicircle .il-chart-progressmeter-circle {
  stroke-width: 1.6666666667;
}
.il-chart-progressmeter-box .il-chart-progressmeter-container .il-chart-progressmeter-viewbox .il-chart-progressmeter-monocircle .il-chart-progressmeter-circle {
  stroke-width: 4;
}
.il-chart-progressmeter-box .il-chart-progressmeter-container .il-chart-progressmeter-viewbox .il-chart-progressmeter-circle.no-success {
  stroke: #d9534f;
}
.il-chart-progressmeter-box .il-chart-progressmeter-container .il-chart-progressmeter-viewbox .il-chart-progressmeter-circle.success {
  stroke: #6ea03c;
}
.il-chart-progressmeter-box .il-chart-progressmeter-container .il-chart-progressmeter-viewbox .il-chart-progressmeter-circle.not-active {
  stroke: #f0ad4e;
}
.il-chart-progressmeter-box .il-chart-progressmeter-container .il-chart-progressmeter-viewbox .il-chart-progressmeter-circle.active {
  stroke: #aaaaaa;
}
.il-chart-progressmeter-box .il-chart-progressmeter-container .il-chart-progressmeter-viewbox .il-chart-progressmeter-text text {
  text-anchor: middle;
}
.il-chart-progressmeter-box .il-chart-progressmeter-container .il-chart-progressmeter-viewbox .il-chart-progressmeter-text .text-score {
  font-size: 0.625rem;
  font-weight: 600;
  fill: #000000;
}
.il-chart-progressmeter-box .il-chart-progressmeter-container .il-chart-progressmeter-viewbox .il-chart-progressmeter-text .text-comparision {
  font-size: 2.5px;
  fill: #000000;
}
.il-chart-progressmeter-box .il-chart-progressmeter-container .il-chart-progressmeter-viewbox .il-chart-progressmeter-text .text-score-info,
.il-chart-progressmeter-box .il-chart-progressmeter-container .il-chart-progressmeter-viewbox .il-chart-progressmeter-text .text-comparision-info {
  font-size: 2.5px;
  fill: #bcbcbc;
}
.il-chart-progressmeter-box .il-chart-progressmeter-container .il-chart-progressmeter-viewbox .il-chart-progressmeter-needle {
  transform-origin: 24.6066px 22.8934px;
}
.il-chart-progressmeter-box .il-chart-progressmeter-container .il-chart-progressmeter-viewbox .il-chart-progressmeter-needle .il-chart-progressmeter-needle-border {
  stroke: #bcbcbc;
  stroke-width: 0.1;
}
.il-chart-progressmeter-box .il-chart-progressmeter-container .il-chart-progressmeter-viewbox .il-chart-progressmeter-needle .il-chart-progressmeter-needle-fill {
  fill: #efefef;
  stroke-width: 0;
}
.il-chart-progressmeter-box .il-chart-progressmeter-container .il-chart-progressmeter-viewbox .il-chart-progressmeter-needle.no-needle {
  display: none;
}
.il-chart-progressmeter-box.il-chart-progressmeter-mini .il-chart-progressmeter-container {
  min-width: 20px;
  max-width: 250px;
}
.il-chart-progressmeter-box.il-chart-progressmeter-mini .il-chart-progressmeter-container .il-chart-progressmeter-viewbox {
  min-width: 20px;
  max-height: 250px;
}
.il-chart-progressmeter-box.il-chart-progressmeter-mini .il-chart-progressmeter-container .il-chart-progressmeter-viewbox .il-chart-progressmeter-circle-bg {
  stroke: #dddddd;
  stroke-width: 5;
}
.il-chart-progressmeter-box.il-chart-progressmeter-mini .il-chart-progressmeter-container .il-chart-progressmeter-viewbox .il-chart-progressmeter-circle {
  stroke-width: 5;
}
.il-chart-progressmeter-box.il-chart-progressmeter-mini .il-chart-progressmeter-container .il-chart-progressmeter-viewbox .il-chart-progressmeter-circle.no-success {
  stroke: #d9534f;
}
.il-chart-progressmeter-box.il-chart-progressmeter-mini .il-chart-progressmeter-container .il-chart-progressmeter-viewbox .il-chart-progressmeter-circle.success {
  stroke: #6ea03c;
}
.il-chart-progressmeter-box.il-chart-progressmeter-mini .il-chart-progressmeter-container .il-chart-progressmeter-viewbox .il-chart-progressmeter-needle {
  stroke: #bcbcbc;
  fill: none;
  stroke-width: 4;
  stroke-linecap: round;
  transform-origin: 25px 23.25px;
}
.il-chart-progressmeter-box.il-chart-progressmeter-mini .il-chart-progressmeter-container .il-chart-progressmeter-viewbox .il-chart-progressmeter-needle.no-needle {
  stroke: transparent;
}

/*****************/
/* Bar Chart */
/*****************/
.il-chart-bar-horizontal {
  padding-top: 12px;
  padding-bottom: 12px;
}

.il-chart-bar-vertical {
  padding-top: 12px;
  padding-bottom: 12px;
}

.badge {
  font-size: 0.625rem;
  margin-left: -4px;
  position: absolute;
}

.il-counter-novelty {
  padding: 2px 4px;
  margin-top: -5px;
  background-color: #B54F00;
}

.il-counter-status {
  padding: 2px 4px;
  margin-top: 10px;
  background-color: #737373;
}

.glyph .il-counter-spacer {
  margin-left: -4px;
  font-size: 0.625rem;
  padding: 2px 4px;
  visibility: hidden;
}

.il-deck .row {
  margin-left: -3px;
  margin-right: 0;
  margin-bottom: 12px;
}
.il-deck .row > div {
  padding-left: 3px;
  padding-right: 3px;
  margin-bottom: 6px;
}
.il-deck .row.row-eq-height:before {
  content: none !important;
}
.il-deck .row.row-eq-height:after {
  content: none !important;
}

.row-eq-height {
  display: -webkit-box;
  display: -webkit-flex;
  display: -ms-flexbox;
  display: flex;
  flex-wrap: wrap;
}
.row-eq-height > div {
  display: flex;
}

h4.il-divider {
  padding: 3px 6px;
  margin-bottom: 0px;
  background-color: white;
  display: block;
  font-size: 0.75rem;
  line-height: 1.5;
  color: #161616;
}

hr.il-divider-with-label {
  display: none;
}

.il-divider-vertical:before {
  content: "•";
  padding-left: 6px;
  padding-right: 6px;
}

.ui-dropzone {
  border: 1px dashed #757575;
  background: white;
  display: inline-block;
  margin-bottom: 3px;
  width: 100%;
}

.ui-dropzone-wrapper {
  background: none;
  border: none;
}

.ui-dropzone.highlight {
  border: 1px dashed #757575;
  border-radius: 0px;
  background: #FFFFD6;
  padding: 2px;
}

.ui-dropzone.highlight-current {
  border: 1px dashed #5c5c5c;
  background-color: #FFF9BC;
  padding: 2px;
}

.ui-dropzone-message {
  font-size: 0.875rem;
  margin-bottom: 3px;
  float: right;
}

.ui-dropzone .form-group {
  width: 100%;
}

.ui-dropzone .form-group input,
.ui-dropzone .form-group textarea {
  width: 100%;
}

.il-input-tag {
  --tags-focus-border-color: #4c6586;
  --tag-bg: #4c6586;
  --tag-hover: #4c6586;
  --tag-text-color: white;
  --tag-invalid-color: #4c6586;
  --tag-invalid-bg: #4c6586;
  --tag-remove-bg: #4c6586;
  --tag-remove-btn-color: white;
  --tag-remove-btn-bg--hover: #4c6586;
  --tag-hide-transition: .0s;
  line-height: 1.428571429;
}

.il-input-tag-container {
  height: auto;
  min-height: 1.428571429;
}
.il-input-tag-container .il-input-tag {
  border: none;
  box-shadow: none;
  outline: none;
  padding: 0 0px 4px;
  line-height: 1.428571429;
  font-weight: 600 !important;
  margin-bottom: 6.6px;
}
.il-input-tag-container .il-input-tag .tagify__tag {
  margin-top: 0;
}

.il-input-tag-container.disabled {
  background-color: #EEEEEE;
  cursor: not-allowed;
}
.il-input-tag-container.disabled .tagify__tag {
  cursor: not-allowed;
}
.il-input-tag-container.disabled .form-control {
  background-color: #EEEEEE;
}

.il-input-password .revelation-glyph {
  float: right;
  margin-top: -21px;
  margin-right: 5px;
}
.il-input-password .revelation-reveal {
  display: block;
}
.il-input-password .revelation-mask {
  display: none;
}
.revealed .il-input-password .revelation-reveal {
  display: none;
}
.revealed .il-input-password .revelation-mask {
  display: block;
}

.il-input-radio .form-control.il-input-radiooption {
  height: unset;
  border: unset;
  background-color: unset;
}

.il-input-multiselect {
  list-style: none;
  padding-left: 0px;
}

.ui-input-textarea-remainder {
  font-size: 0.75rem;
}

.il-standard-form textarea {
  height: 4.56rem;
}

.il-filter .col-md-4, .il-filter .col-md-6 {
  padding-top: 6px;
  padding-bottom: 6px;
  padding-right: 0px;
}
.il-filter .glyphicon-ok {
  font-size: unset;
  text-align: unset;
}
.il-filter input {
  overflow: hidden;
  white-space: nowrap;
  text-overflow: ellipsis;
}
.il-filter .input-group {
  width: 100%;
  height: 25px;
  table-layout: fixed;
}
.il-filter .input-group select {
  width: 100%;
  height: 25px;
  border: 1px solid #757575;
  background-color: white;
}
.il-filter .input-group .btn-bulky {
  background-color: #f0f0f0;
}
.il-filter .leftaddon {
  overflow: hidden;
  white-space: nowrap;
  text-overflow: ellipsis;
  width: 30%;
}
.il-filter .rightaddon {
  overflow: visible;
  white-space: nowrap;
  text-overflow: ellipsis;
  width: 10%;
}
.il-filter .rightaddon .glyphicon {
  top: 0;
}

.il-filter-bar {
  display: flex;
  padding: 3px 12px;
  background-color: #f9f9f9;
}
.il-filter-bar .il-filter-bar-opener {
  flex: 1;
}
.il-filter-bar .il-filter-bar-opener .btn-bulky {
  display: inline-flex;
  width: 100%;
  background-color: initial;
  font-size: 0.875rem;
}
.il-filter-bar .il-filter-bar-opener .btn-bulky .glyph {
  padding-right: 0.3em;
}
.il-filter-bar .il-filter-bar-toggle {
  float: right;
  padding-left: 10px;
}

.il-filter-controls {
  position: absolute;
  bottom: 0px;
  padding-left: 15px;
  padding-bottom: 6px;
}
.il-filter-controls .btn-bulky {
  width: auto;
  background-color: initial;
  font-size: 0.875rem;
}

.il-filter .glyphicon {
  font-size: 0.875rem;
}

.il-filter-inputs-active {
  background-color: #f9f9f9;
  padding: 3px 9px;
}
.il-filter-inputs-active span {
  display: inline-block;
  margin: 3px 9px 3px 0;
  padding: 0 9px;
  float: left;
  background-color: white;
  font-size: 0.75rem;
  overflow: hidden;
  white-space: nowrap;
  text-overflow: ellipsis;
  max-width: 90vw;
}

.il-filter-input-section {
  border-top: 1px solid #dddddd;
  position: relative;
  padding-bottom: 40px;
  padding-right: 12px;
  margin: 0;
  background: #f9f9f9;
}
.il-filter-input-section .leftaddon {
  font-size: 0.75rem;
}
.il-filter-input-section .il-input-multiselect {
  margin: 0.8em;
}

.il-filter-field {
  cursor: text;
  overflow: hidden;
  white-space: nowrap;
  text-overflow: ellipsis;
}

@media (max-width: 768px) {
  .il-filter .webui-popover {
    position: static;
    max-width: none;
  }
  .il-filter .webui-popover.bottom > .webui-arrow, .il-filter .webui-popover.bottom-right > .webui-arrow, .il-filter .webui-popover.bottom-left > .webui-arrow {
    display: none;
  }
  .il-filter .webui-popover.bottom, .il-filter .webui-popover.bottom-left, .il-filter .webui-popover.bottom-right {
    padding: 4px;
    margin-top: 0;
    border: 0;
    box-shadow: none;
    background-color: #f9f9f9;
  }
}
.il-filter.disabled .il-filter-inputs-active span {
  color: #6f6f6f;
}

.il-filter-add-list ul {
  list-style: none;
  margin: 0;
  padding: 0;
}
.il-filter-add-list ul li > button {
  padding: 6px 12px;
  display: block;
  width: 100%;
}

.il-input-duration .form-group.row {
  width: 50%;
  float: left;
}

.ui-input-file-input-dropzone {
  border: 1px dashed #757575;
  padding: 3px 9px;
}

.ui-input-file-input-dropzone button {
  font-size: 0.875rem;
  margin-left: 9px;
}

.ui-input-file-input-error-msg {
  font-size: 0.875rem;
  color: #d00;
}

.ui-input-file-input-dropzone button:disabled,
.ui-input-file-input-dropzone button:disabled:hover {
  color: #b0b0b0;
  border: none;
  background: none;
}

.ui-input-file-input {
  border: 0px none transparent;
  margin-bottom: 6px;
  padding: 9px;
}

.ui-input-file-input span {
  font-size: 0.875rem;
}
.ui-input-file-input span[data-action=collapse], .ui-input-file-input span [data-file-action=expand] {
  margin: 9px 0;
}
.ui-input-file-input span[data-action=remove] .glyph {
  margin-left: 9px;
  float: right;
}
.ui-input-file-input span[data-dz-name] {
  margin-right: 9px;
}
.ui-input-file-input span[data-dz-size] {
  margin-right: 9px;
  font-style: italic;
}

.ui-input-file-input-progress-container {
  height: 3px;
  background-color: #f0f0f0;
  margin-top: 9px;
  margin-bottom: -9px;
  margin-left: -9px;
  margin-right: -9px;
}
.ui-input-file-input-progress-container .ui-input-file-input-progress-indicator {
  background-color: #757575;
  float: left;
  height: inherit;
  width: 0%;
  -webkit-transition: width 0.6s ease;
  -o-transition: width 0.6s ease;
  transition: width 0.6s ease;
}
.ui-input-file-input-progress-container .ui-input-file-input-progress-indicator.success {
  background-color: #6ea03c;
}
.ui-input-file-input-progress-container .ui-input-file-input-progress-indicator.error {
  background-color: #B54F00;
}

/**
 * @author Thibeau Fuhrer <thibeau@sr.solutions>
 */
.c-input-markdown__controls {
  display: flex;
  justify-content: space-between;
  flex-wrap: wrap;
  gap: 3px;
  margin-bottom: 3px;
}

.c-input-markdown__actions .glyph,
.c-input-markdown__actions .glyph:hover {
  color: white;
}

.c-input-markdown__preview {
  min-height: 4.56rem;
  border: 1px solid #dddddd;
  display: inline-block;
  width: 100%;
  padding-left: 12px;
  padding-right: 12px;
  margin: 0;
}

.c-input-markdown .ui-input-textarea textarea {
  font-family: Monospace, Courier;
}

.il-standard-form {
  background-color: white;
  margin-top: 6px;
}
.il-standard-form .il-standard-form-cmd {
  float: right;
}
.il-standard-form .il-standard-form-cmd .btn {
  display: inline-block;
  min-width: 60px;
  vertical-align: top;
}
@media (max-width: 768px) {
  .il-standard-form .il-standard-form-cmd .btn {
    min-width: 0;
  }
}
.il-standard-form .il-standard-form-header {
  padding-left: 12px;
  padding-right: 12px;
  background-color: white;
  color: #161616;
}
.il-standard-form .il-standard-form-footer, .il-standard-form .il-section-input-header {
  padding: 30px 0 12px 15px;
  background-color: white;
  color: #161616;
}
.il-standard-form .il-standard-form-header + .il-section-input > .il-section-input-header {
  border-top: none;
}
.il-standard-form .il-section-input-header {
  margin: 15px 0 0 0;
  border-top: 1px solid #dddddd;
}
.il-standard-form .il-standard-form-header h2, .il-standard-form .il-section-input-header h2 {
  font-size: 1.115rem;
  font-weight: 600;
  padding-top: 12px;
  padding-bottom: 3px;
}
.il-standard-form .il-standar-form-header-byline, .il-standard-form .il-section-input-header-byline {
  font-size: 0.75rem;
}
.il-standard-form .il-standard-form-header + .il-section-input {
  margin-top: calc(-1 * (1.0714285718rem + 3px + 1vw));
  padding: 0;
}
.il-standard-form .il-standard-form-header + .il-section-input .il-section-input-header h2 {
  margin-top: 0;
  padding-top: 0;
}
.il-standard-form .il-dependant-group {
  background-color: #f0f0f0;
  padding: 3px 0;
}
.il-standard-form .il-dependant-group .form-group {
  margin: 0;
}
.il-standard-form input[type=radio], .il-standard-form input[type=checkbox] {
  height: unset;
  width: unset;
}

.input-group-addon {
  padding: 3px 8px;
  font-size: 0.875rem;
  font-weight: 400;
  line-height: 1;
  color: #161616;
  text-align: center;
  background-color: #f9f9f9;
  border: 1px solid #a6a6a6;
  border-radius: 0;
}

.form-control, .form-control:focus {
  -webkit-box-shadow: none;
  box-shadow: none;
}

.form-control:focus-visible {
  -webkit-box-shadow: none;
  box-shadow: none;
  outline: 3px solid #0078D7;
}

input[type=file]:focus:focus-visible::after,
input[type=radio]:focus:focus-visible::after,
input[type=checkbox]:focus:focus-visible::after {
  content: none;
}

input.btn.btn-default:focus-visible {
  outline: 3px solid #0078D7;
  outline-offset: 3px;
}

.btn-file:focus-within, .btn-file:hover:focus-within {
  z-index: 3;
  outline: 3px solid #0078D7;
  outline-offset: 3px;
}

textarea.form-control {
  max-width: 100%;
}

select.form-control {
  width: auto;
  max-width: 100%;
}

.radio .help-block {
  padding-left: 15px;
}

td.form-inline > div.form-group {
  display: block;
  padding: 4px 0;
}

input[type=radio]:focus:focus-visible,
input[type=checkbox]:focus:focus-visible {
  outline: 3px solid #0078D7;
  outline-offset: 2px;
}

.il-std-item-container:not(:last-child) {
  border-bottom: 1px solid #dddddd;
}

.il-item {
  background-color: white;
  position: relative;
  padding: 15px;
}
.il-item .il-item-title {
  font-size: 0.875rem;
  display: inline-block;
}
.il-item .il-item-title .btn-link, .il-item .il-item-title a {
  font-size: inherit;
  line-height: 1.428571429;
}
.il-item .il-item-title .btn-link:focus-visible, .il-item .il-item-title a:focus-visible {
  display: block;
}
.il-item .il-item-divider {
  clear: both;
  padding: 10px 0 0 0;
  margin: 0 0 10px 0;
  border: 0 none;
  background: none;
  border-bottom: dashed 0.5px #dddddd;
}
.il-item .dropdown {
  display: inline-block;
  float: right;
}
.il-item .il-item-description {
  padding: 10px 0 0 0;
  font-size: 0.75rem;
  clear: both;
}
.il-item .il-item-property-name {
  font-size: 0.75rem;
  color: #6f6f6f;
  overflow: hidden;
}
.il-item .il-item-property-name:not(:empty):after {
  content: ": ";
}
.il-item .il-item-property-value {
  font-size: 0.75rem;
  overflow: hidden;
}
.il-item .il-chart-progressmeter-box {
  max-width: 80px;
  margin-right: 0;
  margin-left: auto;
}
@media only screen and (max-width: 768px) {
  .il-item .il-chart-progressmeter-viewbox {
    padding-top: 6px;
  }
}
.il-item .col-sm-9 > .row {
  clear: both;
}
.il-item .row .row > .col-md-6 {
  margin-bottom: 6px;
}
.il-item .il-item-audio {
  padding: 6px 0;
}

.il-item-marker {
  border-left: 5px solid;
}

.il-item-group {
  clear: both;
  background-color: #f9f9f9;
}
.il-item-group > h3 {
  float: left;
  color: #161616;
  font-size: 1rem;
  font-weight: 400;
  padding: 9px 15px;
  margin: 0;
}
.il-item-group .dropdown {
  float: right;
}

.il-item-group-items {
  clear: both;
}
.il-item-group-items > ul {
  list-style: none;
  padding: 0;
  margin: 0;
}

.il-item-notification-replacement-container:not(:first-child) .il-notification-item {
  margin-top: 6px;
}

.il-notification-item {
  padding-right: 18px;
}
.il-notification-item .il-item-notification-title {
  font-size: 1rem;
  display: inline-block;
  margin: 0;
}
.il-notification-item .il-item-additional-content {
  clear: both;
}
.il-notification-item .row {
  margin-right: 0px;
}
.il-notification-item .dropdown {
  margin-top: -20px;
}

.il-item-shy {
  display: flex;
  gap: 10px;
}
.il-item-shy .content {
  width: 100%;
  display: grid;
  grid-template-areas: "title close" "description description" "divider divider" "properties properties";
  grid-auto-columns: auto 0.75rem;
}
.il-item-shy .content .il-item-title {
  grid-area: title;
}
.il-item-shy .content .close {
  grid-area: close;
}
.il-item-shy .content .il-item-description {
  grid-area: description;
}
.il-item-shy .content .il-item-divider {
  grid-area: divider;
}
.il-item-shy .content .il-item-properties {
  grid-area: properties;
  display: grid;
  grid-template-columns: auto 1fr;
  gap: 6px;
}

@media only screen and (min-width: 769px) {
  .panel-secondary .il-item {
    width: 100%;
  }
  .panel-secondary .il-item .il-item-title {
    word-break: break-word;
  }
  .panel-secondary .il-item .il-item-description {
    padding-top: 0;
    word-break: break-word;
  }
  .panel-secondary .il-item .il-item-divider {
    padding: 6px 0 0 0;
    margin: 0 0 6px 0;
  }
  .panel-secondary .il-item .col-sm-3 {
    margin-top: 3px;
    margin-left: 0;
    width: 45px;
  }
  .panel-secondary .il-item .col-sm-3 img {
    width: 40px;
  }
  .panel-secondary .il-item .col-sm-9 {
    width: calc(100% - 45px);
  }
  .panel-secondary .il-item .col-md-6 {
    width: 100%;
  }
}
/* otherwise dropdowns in items with icon do not work */
.il-std-item .media .media-body, .il-std-item .media, .il-notification-item .media, .il-notification-item .media .media-body {
  overflow: visible;
}

@media only screen and (max-width: 768px) {
  .il-item .il-item-divider {
    padding: 10px 0 0 0;
    margin: 0;
    border-bottom: 0;
  }
  .il-panel-listing-std-container .il-item .media-left {
    min-width: 50px;
  }
  .panel-secondary .il-item .media-body {
    width: auto;
  }
}
.c-launcher__status {
  display: flex;
  flex-direction: row;
  margin-bottom: 9px;
}

.c-launcher__status__message {
  flex-grow: 1;
  order: 2;
}
.c-launcher__status__message > * {
  margin-bottom: 0;
}

.c-launcher__status__icon {
  margin-right: 6px;
  flex-basis: auto;
  order: 1;
}
.c-launcher__status__icon .il-chart-progressmeter-viewbox {
  height: 45px;
  width: 45px;
}

* {
  box-sizing: border-box;
}

menu,
article,
aside,
details,
footer,
header,
nav,
section {
  display: block;
}

/*
*********************
grid-based layout
*********************
*/
@media all and (-ms-high-contrast: none), (-ms-high-contrast: active) {
  body {
    background-image: url("../../templates/default/images/HeaderIcon.svg");
    background-position: center 43%;
    background-repeat: no-repeat;
    display: -ms-flexbox;
    align-items: center;
    justify-content: center;
  }
  body:after {
    content: "Microsoft Internet Explorer is no longer supported!";
  }
  body .il-layout-page {
    display: none;
  }
}
.il-layout-page {
  background: white;
  display: grid;
  grid-gap: 0px;
  grid-template-columns: auto 1fr;
  grid-template-rows: auto 60px 1fr;
  height: 100%;
  overflow: hidden;
  width: 100%;
  hyphens: auto;
  -webkit-hyphens: auto;
  -ms-hyphens: auto;
  -moz-hyphens: auto;
}
.il-layout-page .il-maincontrols-mainbar .il-mainbar-close-slates {
  display: none;
}
.il-layout-page.with-mainbar-slates-engaged {
  grid-template-columns: auto 1fr;
}
.il-layout-page.with-mainbar-slates-engaged .il-maincontrols-mainbar {
  width: 409px;
}
.il-layout-page.with-mainbar-slates-engaged .il-maincontrols-mainbar .il-mainbar-slates {
  display: flex;
  flex-direction: column;
  z-index: 996;
}
.il-layout-page.with-mainbar-slates-engaged .il-maincontrols-mainbar .il-mainbar-slates .il-maincontrols-slate {
  overflow-y: auto;
  -webkit-overflow-scrolling: touch;
  min-height: 0;
}
.il-layout-page.with-mainbar-slates-engaged .il-maincontrols-mainbar .il-mainbar-close-slates {
  display: flex;
}

header {
  grid-column-start: 1;
  grid-column-end: 3;
  grid-row: 2;
  z-index: 999;
  box-shadow: 0 1px 2px rgba(0, 0, 0, 0.1);
}

.breadcrumbs {
  position: sticky;
  top: 0;
  align-items: center;
  background-color: white;
  display: flex;
  flex-direction: row;
  z-index: 995;
  box-shadow: 0 1px 2px rgba(0, 0, 0, 0.1);
}

div.il-system-infos {
  grid-column-start: 1;
  grid-column-end: 3;
  grid-row: 1;
  z-index: 998;
}

.header-inner {
  align-items: center;
  background: white;
  display: flex;
  flex-direction: row;
  height: 60px;
  padding: 0 15px;
  position: fixed;
  width: 100%;
  justify-content: space-between;
}

.il-logo {
  width: 50%;
  height: 45px;
  justify-self: start;
  display: flex;
  align-items: center;
}

.il-pagetitle {
  font-weight: 600;
  display: flex;
  font-size: 1rem;
  align-items: flex-end;
  padding-left: 35px;
  color: #161616;
}

.il-header-locator {
  display: none;
}

nav.il-maincontrols {
  grid-column: 1;
  grid-row: 4;
  z-index: 998;
}

.il-maincontrols-mainbar {
  background-color: white;
  display: grid;
  height: 100%;
  grid-template-columns: 80px 329px;
  grid-template-rows: 1fr;
  width: 80px;
}
.il-mainbar {
  background-color: #2c2c2c;
  grid-column: 1;
  grid-row: 1;
  z-index: 997;
  box-shadow: 1px 3px 4px rgba(0, 0, 0, 0.1);
}

.il-mainbar-tools-button {
  display: flex;
  flex-direction: row;
}

.il-mainbar-tools-button button {
  height: 80px;
  width: 80px;
}

.il-mainbar-tools-entries button {
  height: 80px;
  width: 80px;
}
.il-mainbar-tools-entries.engaged {
  display: flex;
  flex-direction: row;
}

.il-mainbar-slates {
  grid-column: 2;
  grid-row: 1;
}

main {
  display: block;
}

.il-layout-page-content {
  display: flex;
  flex-flow: column;
  overflow: auto;
}
.il-layout-page-content:focus-visible {
  outline: none;
}
.il-layout-page-content #mainspacekeeper {
  flex-grow: 1;
  width: 100%;
}

/* Footer */
footer {
  background-color: white;
  min-height: auto;
  padding: 10px 0 10px 5px;
  text-align: center;
}

/*
**************************************************************
       mobile Layout
**************************************************************
*/
@media (min-width: 768px) {
  #il_right_col {
    padding-left: 0;
  }
}

@media only screen and (max-width: 1199px) {
  .il-layout-page.with-mainbar-slates-engaged #il_right_col {
    padding-left: 15px;
  }
}
@media only screen and (max-width: 1199px) {
  .il-layout-page.with-mainbar-slates-engaged #il_center_col.col-sm-9 {
    padding-right: 15px;
  }
  .il-layout-page.with-mainbar-slates-engaged #il_center_col.col-sm-9,
  .il-layout-page.with-mainbar-slates-engaged #il_right_col.col-sm-3 {
    float: none !important;
    width: 100% !important;
  }
}
@media only screen and (max-width: 768px) {
  .il-layout-page {
    background: white;
    display: block;
    overflow: initial;
    width: 100%;
  }
  .il-layout-page .nav.il-maincontrols {
    position: fixed;
    bottom: 0;
    z-index: 998;
    width: 100%;
  }
  .il-layout-page .nav.il-maincontrols .il-maincontrols-mainbar {
    display: grid;
    display: -ms-grid;
    -ms-grid-columns: 1fr;
    grid-template-columns: 1fr;
    -ms-grid-rows: 0 3.75rem;
    grid-template-rows: 0 3.75rem;
    grid-template-rows: 0 calc(3.75rem + 1.2 * env(safe-area-inset-bottom));
  }
  .il-layout-page .nav.il-maincontrols .il-maincontrols-mainbar .il-mainbar-close-slates {
    display: none;
  }
  .il-layout-page .nav.il-maincontrols .il-maincontrols-mainbar .il-mainbar {
    -ms-grid-column: 1;
    -ms-grid-row: 2;
    grid-column: 1;
    grid-row: 2;
    box-shadow: 0 0 4px rgba(0, 0, 0, 0.1);
  }
  .il-layout-page .nav.il-maincontrols .il-maincontrols-mainbar .il-mainbar-slates {
    -ms-grid-column: 1;
    -ms-grid-row: 1;
    grid-column: 1;
    grid-row: 1;
  }
  .il-layout-page.with-mainbar-slates-engaged {
    -ms-grid-columns: 1fr;
    grid-template-columns: 1fr;
  }
  .il-layout-page.with-mainbar-slates-engaged .nav.il-maincontrols {
    -ms-grid-column: 1;
    -ms-grid-row: 3;
    grid-column: 1;
    grid-row: 3;
    height: calc(100% - 45px);
  }
  .il-layout-page.with-mainbar-slates-engaged .nav.il-maincontrols .il-maincontrols-mainbar {
    -ms-grid-columns: 1fr;
    grid-template-columns: 1fr;
    -ms-grid-rows: 1fr 3.75rem;
    grid-template-rows: 1fr 3.75rem;
    grid-template-rows: 1fr calc(3.75rem + 1.2 * env(safe-area-inset-bottom));
    width: 100%;
  }
  .il-layout-page.with-mainbar-slates-engaged .nav.il-maincontrols .il-maincontrols-mainbar .il-mainbar {
    box-shadow: 0 0 4px rgba(0, 0, 0, 0.1);
  }
  .il-layout-page.with-mainbar-slates-engaged .nav.il-maincontrols .il-maincontrols-mainbar .il-mainbar-slates {
    -ms-grid-column: 1;
    -ms-grid-row: 1;
    grid-column: 1;
    grid-row: 1;
    display: -ms-flexbox;
    display: flex;
    -ms-flex-direction: column;
    flex-direction: column;
    width: 100%;
    z-index: 996;
  }
  .il-layout-page.with-mainbar-slates-engaged .nav.il-maincontrols .il-maincontrols-mainbar .il-mainbar-slates .il-maincontrols-slate {
    overflow-y: auto;
  }
  .il-layout-page.with-mainbar-slates-engaged .nav.il-maincontrols .il-maincontrols-mainbar .il-mainbar-close-slates {
    display: none;
  }
  header {
    position: -webkit-sticky;
    position: sticky;
    width: 100%;
    top: 0;
  }
  .header-inner {
    position: relative;
    height: 45px;
    padding: 0;
    width: 100%;
    box-shadow: 0 1px 2px rgba(0, 0, 0, 0.1);
  }
  .il-logo {
    width: 40px;
  }
  .il-pagetitle {
    display: none;
  }
  .breadcrumbs {
    display: none;
  }
  .il-header-locator {
    display: block;
  }
  .il-header-locator .dropdown {
    position: static;
  }
  .il-header-locator .open > .dropdown-menu {
    top: 44px;
    width: 100%;
  }
  .il-header-locator .dropdown-toggle {
    background-color: transparent;
    border: none;
    color: #2c2c2c;
    font-size: 1rem;
    max-width: 220px;
    white-space: nowrap;
    overflow: hidden;
    text-overflow: ellipsis;
  }
  .il-header-locator .dropdown-toggle:before {
    content: " \e606";
    font-family: "il-icons";
    font-size: 1rem;
    margin-right: 9px;
  }
  .il-header-locator .open .dropdown-toggle:before {
    content: " \e604";
  }
  .il-header-locator .btn-default:active:hover,
  .il-header-locator .btn-default:active:focus,
  .il-header-locator .open > .dropdown-toggle.btn-default,
  .il-header-locator .open > .dropdown-toggle.btn-default:hover .open > .dropdown-toggle.btn-default:active,
  .il-header-locator .open > .dropdown-toggle.btn-default:active:hover,
  .il-header-locator .open > .dropdown-toggle.btn-default:active:focus {
    background: white;
    border-color: white;
    color: #2c2c2c;
    outline: none;
  }
  .il-header-locator span.caret {
    display: none;
  }
  .il-maincontrols-mainbar {
    display: block;
    width: 100%;
  }
  .il-mainbar {
    background-color: #2c2c2c;
    box-shadow: none;
    display: -ms-flexbox;
    display: flex;
    max-height: 3.75rem;
    max-height: calc(3.75rem + 1.2 * env(safe-area-inset-bottom));
    overflow: hidden;
    z-index: 997;
  }
  .il-mainbar-tools-button {
    display: -ms-flexbox;
    display: flex;
    -ms-flex-direction: row;
    flex-direction: row;
  }
  .il-mainbar-tools-button button {
    height: 3.75rem;
    width: 80px;
  }
  .il-mainbar-tools-entries button {
    height: 3.75rem;
    width: 80px;
  }
  .il-mainbar-tools-entries.engaged {
    display: -ms-flexbox;
    display: flex;
    -ms-flex-direction: row;
    flex-direction: row;
  }
  .il-mainbar-tools-entries .il-mainbar-tools-entries-bg {
    height: 3.75rem;
  }
  .il-mainbar-slates {
    -ms-grid-column: 2;
    -ms-grid-row: 1;
    grid-column: 2;
    grid-row: 1;
  }
  .il-mainbar-remove-tool {
    display: none;
  }
  .il-mainbar-tools-entries.engaged .il-mainbar-remove-tool {
    display: block;
  }
  main {
    display: block;
  }
  .il-layout-page-content {
    display: flex;
    flex-direction: column;
    min-height: calc(100vh - 45px);
    padding-bottom: 3.75rem;
  }
  .il-layout-page-content > div {
    flex-grow: 1;
  }
  footer {
    margin-bottom: 80px;
  }
}
/*
**************************************************************
       print styles
**************************************************************
*/
@media print {
  html body {
    overflow: visible;
    background: none;
  }
  html body .il-layout-page {
    display: block;
    overflow: visible;
    background: none;
  }
  html body .il-layout-page header,
  html body .il-layout-page .il-maincontrols,
  html body .il-layout-page .breadcrumbs,
  html body .il-layout-page footer,
  html body .il-layout-page .ilFileDropTargetOverlay {
    display: none !important;
  }
  html body .il-layout-page-content,
  html body .il-layout-page-content div {
    display: block;
  }
}
.il-link:focus-visible {
  position: relative;
  outline: 2px solid #FFFFFF;
  outline-offset: 4px;
}
.il-link:focus-visible::after {
  content: " ";
  position: absolute;
  top: -2px;
  left: -2px;
  right: -2px;
  bottom: -2px;
  border: 2px solid #FFFFFF;
  outline: 3px solid #0078D7;
}
.il-link:active, .il-link.engaged {
  outline: none;
}

.il-link.link-bulky {
  text-decoration: none;
}
.il-link.link-bulky .icon, .il-link.link-bulky .bulky-label {
  display: inline-block;
}
.il-link.link-bulky .icon {
  text-decoration: none;
}
.il-link.link-bulky .bulky-label {
  color: #161616;
}

.clearfix:before, .clearfix:after {
  display: table;
  content: " ";
}
.clearfix:after {
  clear: both;
}

/* common css for characteristic value listing */
.il-listing-characteristic-value-row {
  /* i tried .ilClearFloat, did not work as expected */
  border-top: solid #dddddd 1px;
  padding: 12px 0;
}
.il-listing-characteristic-value-row:before, .il-listing-characteristic-value-row:after {
  display: table;
  content: " ";
}
.il-listing-characteristic-value-row:after {
  clear: both;
}

.il-listing-characteristic-value-row:first-child {
  border-top: none;
}

.il-listing-characteristic-value-label {
  float: left;
  width: 50%;
  right: 50%;
}
@media (max-width: 768px) {
  .il-listing-characteristic-value-label {
    width: 75%;
    right: 75%;
  }
}

.il-listing-characteristic-value-item {
  float: right;
  padding-left: 12px;
  width: 50%;
  left: 50%;
}
@media (max-width: 768px) {
  .il-listing-characteristic-value-item {
    width: 25%;
    left: 25%;
  }
}

/* when characteristic value listing is used in the card */
.il-card .il-listing-characteristic-value-row {
  border-top: none;
  padding: 6px 3px;
}

.il-card .il-listing-characteristic-value-label {
  padding-left: 6px;
  width: 75%;
  right: 75%;
}

.il-card .il-listing-characteristic-value-item {
  text-align: right;
  width: 25%;
  left: 25%;
}

.il-workflow.linear {
  -webkit-box-shadow: none;
  box-shadow: none;
}

.il-workflow-header .il-workflow-title {
  background-color: #f9f9f9;
  color: #161616;
  font-size: 1.115rem;
  font-weight: 400;
  margin-bottom: 27px;
  margin-top: 0;
  padding: 6px 12px;
}

.il-workflow-container {
  list-style: none;
  padding: 0 6px;
}
.il-workflow-container .il-workflow-step:before {
  background-color: white;
  border: 1.05px solid #4c6586;
  border-radius: 50%;
  color: white;
  content: "";
  font-family: Glyphicons Halflings;
  font-size: 11px;
  height: 21px;
  line-height: 19px;
  margin-left: 5px;
  padding-left: 1px;
  position: absolute;
  text-align: center;
  width: 21px;
}
.il-workflow-container .il-workflow-step:last-child .text {
  border-left: none;
}
.il-workflow-container .il-workflow-step .il-workflow-step-description {
  font-size: 0.875rem;
  font-weight: 300;
}
.il-workflow-container .not-available:before,
.il-workflow-container .no-longer-available:before {
  content: "\e033";
  color: #dddddd;
  background-color: #f9f9f9;
  border: none;
}
.il-workflow-container .not-available.in-progress:before,
.il-workflow-container .no-longer-available.in-progress:before {
  background-color: #a1b3ca;
  color: white;
}
.il-workflow-container .not-available.in-progress .text span,
.il-workflow-container .no-longer-available.in-progress .text span {
  color: #2c2c2c;
  opacity: 0.5;
}
.il-workflow-container .not-available .text,
.il-workflow-container .no-longer-available .text {
  color: #dddddd;
}
.il-workflow-container .no-longer-available:before {
  content: "\e023";
}
.il-workflow-container .completed-successfully:before,
.il-workflow-container .completed-unsuccessfully:before {
  background-color: #dddddd;
  color: white;
}
.il-workflow-container .completed-successfully:before {
  content: "\e013";
}
.il-workflow-container .completed-unsuccessfully:before {
  content: "\e014";
}
.il-workflow-container .available.completed-successfully:before,
.il-workflow-container .available.completed-unsuccessfully:before,
.il-workflow-container .in-progress:before {
  background-color: #4c6586;
}
.il-workflow-container .active:before {
  margin: 0;
  width: 31.5px;
  height: 31.5px;
  font-size: 1.115rem;
}
.il-workflow-container .active.completed-successfully:before, .il-workflow-container .active.completed-unsuccessfully:before {
  line-height: 31.5px;
  background-color: #4c6586;
}
.il-workflow-container .active .text .il-workflow-step-label,
.il-workflow-container .active .text .il-workflow-step-label .btn.btn-link {
  color: #4c6586;
  font-size: 1rem;
  font-weight: 400;
}
.il-workflow-container .text {
  border-left: 1px dashed #2c2c2c;
  font-size: 14.7px;
  margin-left: 15px;
  padding: 0 0 31.5px 21px;
}
.il-workflow-container .text .il-workflow-step-label {
  display: block;
}
.il-workflow-container .available .il-workflow-step-label,
.il-workflow-container .available .il-workflow-step-label .btn.btn-link {
  color: #161616;
  font-size: 1rem;
  font-weight: 400;
  margin-top: -4.5px;
}

#il_right_col .il-workflow {
  border: 1px solid #dddddd;
  border-radius: 3px;
  -webkit-box-shadow: none;
  box-shadow: none;
}
#il_right_col .il-workflow .il-workflow-header {
  background-color: #f9f9f9;
  margin: 0;
  padding: 9px 15px;
}
#il_right_col .il-workflow .il-workflow-header h3 {
  margin: 0;
  padding: 0;
  color: #161616;
  font-size: 1.115rem;
  line-height: 1.33;
  font-weight: 600;
}
#il_right_col .il-workflow .il-workflow-container {
  padding: 15px 15px;
}

.il-maincontrols-slate.disengaged {
  display: none;
}
.il-maincontrols-slate .btn-bulky {
  padding: 15px 40px 15px 9px;
}
.il-maincontrols-slate .link-bulky {
  padding: 15px 9px 15px 9px;
}
.il-maincontrols-slate .btn-bulky,
.il-maincontrols-slate .link-bulky {
  align-items: flex-start;
  background-color: #f0f0f0;
  border: none;
  display: flex;
  margin-bottom: 2px;
  position: relative;
}
.il-maincontrols-slate .btn-bulky.engaged::before, .il-maincontrols-slate .btn-bulky.disengaged::before,
.il-maincontrols-slate .link-bulky.engaged::before,
.il-maincontrols-slate .link-bulky.disengaged::before {
  font-family: "il-icons";
  font-size: 1.0625rem;
  position: absolute;
  right: 9px;
  top: 15px;
  line-height: 20px;
}
.il-maincontrols-slate .btn-bulky.engaged::before,
.il-maincontrols-slate .link-bulky.engaged::before {
  content: " \e604";
}
.il-maincontrols-slate .btn-bulky.disengaged::before,
.il-maincontrols-slate .link-bulky.disengaged::before {
  content: " \e606";
}
.il-maincontrols-slate .btn-bulky:focus,
.il-maincontrols-slate .link-bulky:focus {
  color: inherit;
}
.il-maincontrols-slate .btn-bulky:hover, .il-maincontrols-slate .btn-bulky.engaged,
.il-maincontrols-slate .link-bulky:hover,
.il-maincontrols-slate .link-bulky.engaged {
  background-color: rgba(76, 101, 134, 0.3);
  color: inherit;
}
.il-maincontrols-slate .btn-bulky .icon,
.il-maincontrols-slate .link-bulky .icon {
  margin-right: 6px;
  filter: invert(50%);
}
.il-maincontrols-slate .btn-bulky .icon.small,
.il-maincontrols-slate .link-bulky .icon.small {
  min-width: 20px;
}
.il-maincontrols-slate .btn-bulky .icon.medium,
.il-maincontrols-slate .link-bulky .icon.medium {
  min-width: 35px;
}
.il-maincontrols-slate .btn-bulky .bulky-label,
.il-maincontrols-slate .link-bulky .bulky-label {
  font-size: 0.875rem;
  line-height: 20px;
  text-align: left;
  word-break: normal;
}
.il-maincontrols-slate .il-maincontrols-slate .btn-bulky {
  background-color: #f9f9f9;
}
.il-maincontrols-slate.il-maincontrols-slate-notification .il-maincontrols-slate-notification-title {
  padding: 12px;
}
.il-maincontrols-slate.il-maincontrols-slate-notification .il-maincontrols-slate-notification-title .btn-bulky {
  margin: -12px;
  border: none;
  border-right: solid 3px;
  border-right-color: #f9f9f9;
  padding: 12px;
  background-color: transparent;
  width: 50%;
}
.il-maincontrols-slate.il-maincontrols-slate-notification .il-maincontrols-slate-notification-title .btn-bulky .glyph :before {
  content: " \e605";
  font-family: "il-icons";
  font-size: 1.0625rem;
  margin-right: 10px;
}
.il-maincontrols-slate #il-tag-slate-container .btn-bulky, .il-maincontrols-slate #ilHelpPanel .btn-bulky {
  padding: 6px;
  text-align: center;
  text-transform: uppercase;
}
.il-maincontrols-slate #il-tag-slate-container .btn-bulky .glyph :before, .il-maincontrols-slate #ilHelpPanel .btn-bulky .glyph :before {
  content: " \e605";
  font-family: "il-icons";
  font-size: 1.0625rem;
  margin-right: 10px;
}
.il-maincontrols-slate #il-tag-slate-container .btn-bulky .bulky-label, .il-maincontrols-slate #ilHelpPanel .btn-bulky .bulky-label {
  margin-top: 3px;
}
.il-maincontrols-slate .panel-body::after {
  content: "";
  display: inline;
  height: 0;
  clear: both;
  visibility: hidden;
}

.il-maincontrols-slate.engaged[data-depth-level="2"] .btn-bulky:not(:hover),
.il-maincontrols-slate.engaged[data-depth-level="2"] .link-bulky:not(:hover) {
  background-color: #f9f9f9;
}
.il-maincontrols-slate.engaged[data-depth-level="3"] .btn-bulky:not(:hover),
.il-maincontrols-slate.engaged[data-depth-level="3"] .link-bulky:not(:hover) {
  background-color: rgba(249, 249, 249, 0.15);
}
.il-maincontrols-slate.engaged[data-depth-level="4"] .btn-bulky:not(:hover),
.il-maincontrols-slate.engaged[data-depth-level="4"] .link-bulky:not(:hover) {
  background-color: rgba(249, 249, 249, 0.1);
}

.il-maincontrols-slate-content > ul {
  margin: 0;
  padding: 0;
  list-style-type: none;
}
.il-maincontrols-slate-content > ul li {
  padding: 0;
}
.il-maincontrols-slate-content p, .il-maincontrols-slate-content h1, .il-maincontrols-slate-content h2, .il-maincontrols-slate-content h3, .il-maincontrols-slate-content li {
  padding: 9px 18px;
}
.il-maincontrols-slate-content > hr {
  margin: 9px 0;
}
.il-maincontrols-slate-content li.jstree-node {
  padding: 3px 0;
}
.il-maincontrols-slate-content li.il-workflow-step {
  padding: 0 18px;
}

.il-maincontrols-slate-close button,
.il-maincontrols-slate-back button {
  background-color: transparent;
}

.il-maincontrols-slate-back {
  display: none;
}
.il-maincontrols-slate-back.active {
  display: block;
}
.il-maincontrols-slate-back button {
  width: 100%;
  text-align: left;
  padding: 30px 0 10px 20px;
}

.il-maincontrols-slate-close {
  width: 100%;
  border-bottom: 1px solid #dddddd;
  border-top: 1px solid #dddddd;
  height: 50px;
  margin-top: auto;
  bottom: 0;
  position: sticky;
}
.il-maincontrols-slate-close .bulky-label {
  display: none;
}
.il-maincontrols-slate-close .btn-bulky {
  background-color: white;
  width: 100%;
  height: 100%;
  padding: 0;
  margin: 0;
  text-align: right;
}
.il-maincontrols-slate-close .btn-bulky .glyph {
  padding-right: 20px;
}
.il-maincontrols-slate-close .btn-bulky.engaged {
  background-color: white;
  border: 0;
}
.il-maincontrols-slate-close .btn-bulky:active {
  outline: none;
}

@media only screen and (max-width: 768px) {
  .il-maincontrols-slate span.glyph {
    width: 45px;
    text-align: left;
  }
  .il-maincontrols-slate .il-avatar {
    margin-right: 22.5px;
  }
  .il-maincontrols-slate .link-bulky .icon.small, .il-maincontrols-slate .btn-bulky .icon.small {
    margin-right: 25px;
  }
}
.il-maincontrols-metabar {
  display: flex;
  justify-content: space-between;
  align-items: center;
  list-style-type: none; /* Remove bullets */
}
.il-maincontrols-metabar > li > .btn-bulky > .bulky-label, .il-maincontrols-metabar > li > .link-bulky > .bulky-label {
  position: absolute;
  width: 1px;
  height: 1px;
  padding: 0;
  margin: -1px;
  overflow: hidden;
  clip: rect(0, 0, 0, 0);
  border: 0;
}
.il-maincontrols-metabar .glyphicon {
  filter: invert(50%);
  font-family: "il-icons";
  font-size: 1.0625rem;
  margin-right: 6px;
  position: relative;
}
.il-maincontrols-metabar .input-group {
  display: block;
}
.il-maincontrols-metabar p {
  padding: 0;
}
.il-maincontrols-metabar form#mm_search_form {
  padding: 20px;
}
.il-maincontrols-metabar .badge {
  position: absolute;
}
.il-maincontrols-metabar .btn, .il-maincontrols-metabar .il-link {
  position: relative;
}
.il-maincontrols-metabar .il-counter-novelty {
  margin-top: 0;
  top: 17px;
}
.il-maincontrols-metabar .il-counter-status {
  margin-top: 0;
  top: 32px;
}
.il-maincontrols-metabar > li > .il-link.link-bulky {
  display: block;
  text-align: center;
  padding: 3px 9px;
  line-height: 60px;
  border: 1px solid transparent;
}
.il-maincontrols-metabar > li > .btn-bulky, .il-maincontrols-metabar > li > .link-bulky {
  background-color: transparent;
  height: 60px;
  min-width: 60px;
}
@media only screen and (max-width: 768px) {
  .il-maincontrols-metabar > li > .btn-bulky, .il-maincontrols-metabar > li > .link-bulky {
    height: 45px;
    min-width: 45px;
  }
}
.il-maincontrols-metabar > li > .btn-bulky:focus, .il-maincontrols-metabar > li > .btn-bulky:active, .il-maincontrols-metabar > li > .link-bulky:focus, .il-maincontrols-metabar > li > .link-bulky:active {
  box-shadow: none;
}
.il-maincontrols-metabar > li > .btn-bulky.engaged, .il-maincontrols-metabar > li > .link-bulky.engaged {
  box-shadow: 1px 3px 4px rgba(0, 0, 0, 0.1);
  background-color: #fafafa;
  border: none;
  color: initial;
  outline-color: transparent;
}
.il-maincontrols-metabar > li > .btn-bulky .glyphicon, .il-maincontrols-metabar > li > .link-bulky .glyphicon {
  color: #737373;
  font-size: 1.4375rem;
}
@media only screen and (max-width: 768px) {
  .il-maincontrols-metabar .il-counter-novelty {
    top: 6px;
  }
  .il-maincontrols-metabar .il-counter-status {
    top: 22px;
  }
  .il-maincontrols-metabar .il-metabar-more-button {
    padding-right: 18px;
  }
  .il-maincontrols-metabar .il-metabar-more-button .icon.custom {
    position: relative;
  }
  .il-maincontrols-metabar .il-metabar-more-button .icon.custom img {
    margin-right: 6px;
  }
  .il-maincontrols-metabar .il-metabar-more-button .icon.custom .badge {
    position: absolute;
    margin-right: 3px;
  }
  .il-maincontrols-metabar .il-metabar-more-button .icon.custom .badge.il-counter-novelty {
    margin-top: -6px;
  }
  .il-maincontrols-metabar .il-metabar-more-button .icon.custom .badge.il-counter-status {
    margin-top: 12px;
  }
}

.il-metabar-slates {
  box-shadow: 1px 3px 4px rgba(0, 0, 0, 0.1);
  background-color: #fafafa;
  position: absolute;
  max-width: 500px;
  max-height: 90vh;
  overflow-y: auto;
  right: 0;
  top: 60px;
}
.il-metabar-slates .il-maincontrols-slate {
  min-width: 500px;
}
.il-metabar-slates .bulky-label {
  margin-top: auto;
  margin-bottom: auto;
}
@media only screen and (max-width: 768px) {
  .il-metabar-slates {
    width: 100%;
    top: 45px;
    right: 0;
  }
  .il-metabar-slates .glyphicon {
    color: #737373;
    font-size: 1.25rem;
  }
  .il-metabar-slates .il-counter-status,
  .il-metabar-slates .il-counter-novelty {
    margin-top: 0;
    top: 6px;
  }
  .il-metabar-slates .bulky-label {
    margin-left: 10px;
  }
  .il-metabar-slates .il-counter-spacer {
    margin-left: -18px;
  }
  .il-metabar-slates .il-metabar-more-slate .btn-bulky:after {
    content: "\e606";
    font-family: "il-icons";
    position: absolute;
    font-size: 1.0625rem;
    right: 12px;
    top: 15px;
    line-height: 20px;
  }
  .il-metabar-slates .il-maincontrols-slate {
    min-width: 260px;
  }
}

.sr-only {
  position: absolute;
  width: 1px;
  height: 1px;
  padding: 0;
  margin: -1px;
  overflow: hidden;
  clip: rect(0, 0, 0, 0);
  border: 0;
}

.sr-only-focusable:active, .sr-only-focusable:focus {
  position: static;
  width: auto;
  height: auto;
  margin: 0;
  overflow: visible;
  clip: auto;
}

.il-maincontrols-mainbar .btn-bulky,
.il-maincontrols-mainbar .il-link.link-bulky,
.il-maincontrols-metabar .btn-bulky,
.il-maincontrols-metabar .il-link.link-bulky {
  font-size: 0.625rem;
  line-height: 0.83125rem;
}
.il-maincontrols-mainbar .btn-bulky:focus, .il-maincontrols-mainbar .btn-bulky:active,
.il-maincontrols-mainbar .il-link.link-bulky:focus,
.il-maincontrols-mainbar .il-link.link-bulky:active,
.il-maincontrols-metabar .btn-bulky:focus,
.il-maincontrols-metabar .btn-bulky:active,
.il-maincontrols-metabar .il-link.link-bulky:focus,
.il-maincontrols-metabar .il-link.link-bulky:active {
  box-shadow: none;
}
.il-maincontrols-mainbar .btn-bulky:focus-visible, .il-maincontrols-mainbar .btn-bulky:active:focus-visible,
.il-maincontrols-mainbar .il-link.link-bulky:focus-visible,
.il-maincontrols-mainbar .il-link.link-bulky:active:focus-visible,
.il-maincontrols-metabar .btn-bulky:focus-visible,
.il-maincontrols-metabar .btn-bulky:active:focus-visible,
.il-maincontrols-metabar .il-link.link-bulky:focus-visible,
.il-maincontrols-metabar .il-link.link-bulky:active:focus-visible {
  border: 3px solid #0078D7;
  outline: none;
}
.il-maincontrols-mainbar .btn-bulky:focus-visible::after, .il-maincontrols-mainbar .btn-bulky:active:focus-visible::after,
.il-maincontrols-mainbar .il-link.link-bulky:focus-visible::after,
.il-maincontrols-mainbar .il-link.link-bulky:active:focus-visible::after,
.il-maincontrols-metabar .btn-bulky:focus-visible::after,
.il-maincontrols-metabar .btn-bulky:active:focus-visible::after,
.il-maincontrols-metabar .il-link.link-bulky:focus-visible::after,
.il-maincontrols-metabar .il-link.link-bulky:active:focus-visible::after {
  content: none;
}
.il-maincontrols-mainbar .bulky-label,
.il-maincontrols-metabar .bulky-label {
  white-space: normal;
  display: block;
}

.il-maincontrols-mainbar .il-item-shy,
.il-maincontrols-metabar .il-item-shy {
  margin-bottom: 2px;
}
.il-maincontrols-mainbar .il-item-shy:not(:hover),
.il-maincontrols-metabar .il-item-shy:not(:hover) {
  background: #f9f9f9;
}

.il-maincontrols-mainbar .btn:active, .il-maincontrols-mainbar a:active,
.il-maincontrols-metabar .btn:active,
.il-maincontrols-metabar a:active {
  outline: 0;
  outline-offset: 0;
}
.il-maincontrols-mainbar > .il-metabar-slate-auxillary,
.il-maincontrols-metabar > .il-metabar-slate-auxillary {
  display: none;
}

.il-mainbar-triggers {
  background: #2c2c2c;
  display: flex;
  position: relative;
  width: 80px;
  z-index: 1;
}
.il-mainbar-triggers .btn-bulky,
.il-mainbar-triggers .il-link.link-bulky {
  align-items: center;
  background: #2c2c2c;
  border: 0;
  border-bottom: 1px solid #dddddd;
  color: white;
  display: inline-flex;
  flex-flow: column wrap;
  height: 80px;
  justify-content: center;
  margin-bottom: 0;
  padding: 0;
  width: 80px;
  width: 100%;
}
.il-mainbar-triggers .btn-bulky .icon,
.il-mainbar-triggers .il-link.link-bulky .icon {
  filter: brightness(5);
}
.il-mainbar-triggers .btn-bulky .icon.small,
.il-mainbar-triggers .il-link.link-bulky .icon.small {
  width: 25px;
  height: 25px;
}
.il-mainbar-triggers .btn-bulky.engaged,
.il-mainbar-triggers .il-link.link-bulky.engaged {
  background-color: white;
  color: #2c2c2c;
}
.il-mainbar-triggers .btn-bulky.engaged .glyph,
.il-mainbar-triggers .il-link.link-bulky.engaged .glyph {
  color: #2c2c2c;
}
.il-mainbar-triggers .btn-bulky.engaged .icon,
.il-mainbar-triggers .il-link.link-bulky.engaged .icon {
  filter: invert(50%);
}
.il-mainbar-triggers .btn-bulky.engaged .bulky-label,
.il-mainbar-triggers .il-link.link-bulky.engaged .bulky-label {
  color: #2c2c2c;
}
.il-mainbar-triggers .btn-bulky:focus-visible,
.il-mainbar-triggers .il-link.link-bulky:focus-visible {
  background-color: white;
  color: #2c2c2c;
}
.il-mainbar-triggers .btn-bulky:focus-visible .glyph,
.il-mainbar-triggers .il-link.link-bulky:focus-visible .glyph {
  color: #2c2c2c;
}
.il-mainbar-triggers .btn-bulky:focus-visible .icon,
.il-mainbar-triggers .il-link.link-bulky:focus-visible .icon {
  filter: invert(50%);
}
.il-mainbar-triggers .btn-bulky:focus-visible .bulky-label,
.il-mainbar-triggers .il-link.link-bulky:focus-visible .bulky-label {
  color: #2c2c2c;
}
.il-mainbar-triggers .btn-bulky:hover,
.il-mainbar-triggers .il-link.link-bulky:hover {
  transition: all 0.15s ease-in;
  background-color: white;
  color: #2c2c2c;
}
.il-mainbar-triggers .btn-bulky:hover .glyph,
.il-mainbar-triggers .il-link.link-bulky:hover .glyph {
  color: #2c2c2c;
}
.il-mainbar-triggers .btn-bulky:hover .icon,
.il-mainbar-triggers .il-link.link-bulky:hover .icon {
  filter: invert(50%);
}
.il-mainbar-triggers .btn-bulky:hover .bulky-label,
.il-mainbar-triggers .il-link.link-bulky:hover .bulky-label {
  color: #2c2c2c;
}
.il-mainbar-triggers .btn-bulky .glyph,
.il-mainbar-triggers .il-link.link-bulky .glyph {
  color: white;
}
.il-mainbar-triggers .btn-bulky .bulky-label,
.il-mainbar-triggers .il-link.link-bulky .bulky-label {
  color: white;
  display: -webkit-box;
  margin-top: 6px;
  white-space: normal;
  word-break: break-word;
  padding: 0 2px;
  text-align: center;
  overflow: hidden;
  -webkit-line-clamp: 2;
  -webkit-box-orient: vertical;
}
.il-mainbar-triggers.engaged {
  background: white;
}
@media (hover: none) {
  .il-mainbar-triggers .btn-bulky:hover,
  .il-mainbar-triggers .il-link.link-bulky:hover {
    background-color: #2c2c2c;
    color: white;
  }
  .il-mainbar-triggers .btn-bulky:hover .icon,
  .il-mainbar-triggers .il-link.link-bulky:hover .icon {
    filter: brightness(5);
  }
  .il-mainbar-triggers .btn-bulky:hover .bulky-label,
  .il-mainbar-triggers .il-link.link-bulky:hover .bulky-label {
    color: white;
  }
  .il-mainbar-triggers .btn-bulky.engaged,
  .il-mainbar-triggers .il-link.link-bulky.engaged {
    background-color: white;
    color: #2c2c2c;
  }
  .il-mainbar-triggers .btn-bulky.engaged .icon,
  .il-mainbar-triggers .il-link.link-bulky.engaged .icon {
    filter: invert(50%);
  }
  .il-mainbar-triggers .btn-bulky.engaged .bulky-label,
  .il-mainbar-triggers .il-link.link-bulky.engaged .bulky-label {
    color: #2c2c2c;
  }
}

.il-mainbar-entries {
  min-width: 100%;
  list-style: none;
  padding: 0px;
  margin: 0px;
}

.il-mainbar-slates {
  box-shadow: 1px 3px 4px rgba(0, 0, 0, 0.1);
  background: white;
  display: none;
  position: relative;
  width: 329px;
}
.il-mainbar-slates .bulky-label {
  margin-top: auto;
  margin-bottom: auto;
}

.il-mainbar-tools-button .btn-bulky,
.il-mainbar-tools-button .btn-bulky.engaged {
  background-color: #B54F00;
  border: 0;
  color: white;
  padding: 0;
}
.il-mainbar-tools-button .btn-bulky .icon,
.il-mainbar-tools-button .btn-bulky.engaged .icon {
  filter: brightness(5);
}
.il-mainbar-tools-button .btn-bulky.engaged {
  background-color: #e2e8ef;
  color: #2c2c2c;
}
.il-mainbar-tools-button .btn-bulky.engaged .icon {
  filter: invert(30%);
}

.il-mainbar-tools-entries {
  display: none;
}
.il-mainbar-tools-entries.engaged {
  display: flex;
  height: 80px;
  flex-shrink: 0;
}
.il-mainbar-tools-entries .btn-bulky, .il-mainbar-tools-entries .btn-bulky,
.il-mainbar-tools-entries .il-link.link-bulky {
  background-color: #4c6586;
  color: white;
  padding: 0;
}
.il-mainbar-tools-entries .btn-bulky .icon, .il-mainbar-tools-entries .btn-bulky .icon,
.il-mainbar-tools-entries .il-link.link-bulky .icon {
  filter: brightness(5);
}
.il-mainbar-tools-entries .btn-bulky .bulky-label, .il-mainbar-tools-entries .btn-bulky .bulky-label,
.il-mainbar-tools-entries .il-link.link-bulky .bulky-label {
  text-overflow: ellipsis;
  overflow: hidden;
}
.il-mainbar-tools-entries .btn-bulky.engaged, .il-mainbar-tools-entries .btn-bulky.engaged,
.il-mainbar-tools-entries .il-link.link-bulky.engaged {
  background-color: white;
  color: #2c2c2c;
}
.il-mainbar-tools-entries .btn-bulky.engaged:not(:focus-visible), .il-mainbar-tools-entries .btn-bulky.engaged:not(:focus-visible),
.il-mainbar-tools-entries .il-link.link-bulky.engaged:not(:focus-visible) {
  border: 0;
}
.il-mainbar-tools-entries .btn-bulky.engaged .icon, .il-mainbar-tools-entries .btn-bulky.engaged .icon,
.il-mainbar-tools-entries .il-link.link-bulky.engaged .icon {
  filter: invert(60%);
}
.il-mainbar-tools-entries .il-mainbar-tool-trigger-item {
  display: inline;
  margin-right: 3px;
}
.il-mainbar-tools-entries .il-mainbar-tool-trigger-item .hidden {
  display: none;
}

.il-mainbar-tools-entries-bg {
  background-color: #e2e8ef;
  display: flex;
  height: 80px;
  width: 100%;
  padding: 0;
  margin: 0;
}

.il-mainbar-remove-tool {
  display: none;
}
.il-mainbar-tools-entries.engaged .il-mainbar-remove-tool {
  /*display: block;*/
  position: absolute;
  top: 0;
  right: 0;
}
.il-mainbar-remove-tool .close {
  color: #4c6586;
  font-size: 2.8125rem;
  font-weight: 300;
  height: 80px;
  padding: 0 20px;
  width: auto;
}

.il-mainbar-close-slates {
  align-items: flex-end;
  display: flex;
  flex-shrink: 0;
  height: 45px;
  margin-top: auto;
}
.il-mainbar-close-slates .btn-bulky {
  background-color: transparent;
  border-top: 1px solid #dddddd;
  display: flex;
  flex-direction: row;
  height: 45px;
  justify-content: center;
  align-items: center;
}
.il-mainbar-close-slates .btn-bulky .bulky-label {
  position: absolute;
  width: 1px;
  height: 1px;
  padding: 0;
  margin: -1px;
  overflow: hidden;
  clip: rect(0, 0, 0, 0);
  border: 0;
}
.il-mainbar-close-slates .btn-bulky .glyph:before {
  content: " \e605";
  display: block;
  font-family: "il-icons";
  font-size: 1.5rem;
}
.il-mainbar-close-slates .btn-bulky .glyph .glyphicon {
  display: none;
}

.il-mainbar-slates > .il-maincontrols-slate.engaged {
  display: flex;
  flex-direction: column;
  height: 100%;
  position: relative;
}

.il-mainbar-slates > .il-maincontrols-slate.engaged > .il-maincontrols-slate-content {
  height: 0px;
}
.il-mainbar-slates > .il-maincontrols-slate.engaged > .il-maincontrols-slate-content > :first-child {
  z-index: 1;
}
.il-mainbar-slates > .il-maincontrols-slate.engaged > .il-maincontrols-slate-content .panel-secondary {
  margin-bottom: 0;
  border: none;
}

/*
**************************************************************
       mobile Layout
**************************************************************
*/
@media only screen and (max-width: 768px) {
  .il-mainbar-entries {
    display: flex;
    justify-content: space-evenly;
    width: 100%;
    flex-flow: row wrap;
  }
  .il-mainbar-triggers {
    background: #2c2c2c;
    display: flex;
    position: relative;
    width: 100%;
    z-index: 1;
  }
  .il-mainbar-triggers .btn-bulky,
  .il-mainbar-triggers .il-link.link-bulky {
    flex-shrink: 0;
    border: 0;
    height: 3.75rem;
    width: 80px;
  }
  .il-mainbar-triggers .btn-bulky .icon.small,
  .il-mainbar-triggers .il-link.link-bulky .icon.small {
    height: 20px;
    width: 20px;
  }
  .il-mainbar-tools-entries.engaged {
    height: 3.75rem;
  }
  .il-mainbar-tools-entries.engaged .il-mainbar-remove-tool {
    top: 0;
  }
  .il-mainbar-tools-entries.engaged .il-mainbar-remove-tool .close {
    font-size: 2.5rem;
    height: 3.75rem;
  }
}
@media only screen and (min-width: 768px) {
  .il-mainbar-tool-trigger-item:nth-of-type(1):nth-last-of-type(5) .btn-bulky,
  .il-mainbar-tool-trigger-item:nth-of-type(2):nth-last-of-type(4) .btn-bulky,
  .il-mainbar-tool-trigger-item:nth-of-type(3):nth-last-of-type(3) .btn-bulky,
  .il-mainbar-tool-trigger-item:nth-of-type(4):nth-last-of-type(2) .btn-bulky,
  .il-mainbar-tool-trigger-item:nth-of-type(5):nth-last-of-type(1) .btn-bulky {
    width: 63px;
  }
}
footer {
  text-align: left;
  background-color: white;
  padding: 10px 0 10px 5px;
  border-top: 1px solid #dddddd;
  height: 45px;
}

.il-maincontrols-footer {
  color: #161616;
  font-size: 0.75rem;
  padding: 3px 12px;
}
.il-maincontrols-footer .il-footer-content div {
  display: inline-block;
}
.il-maincontrols-footer .il-footer-links ul {
  list-style: none;
  padding: 0px;
  margin: 0px;
}
.il-maincontrols-footer .il-footer-links li {
  display: inline-block;
  margin-right: 3px;
}
.il-maincontrols-footer .il-footer-links li a, .il-maincontrols-footer .il-footer-links li button {
  color: #4c6586;
}
.il-maincontrols-footer .il-footer-links li button {
  vertical-align: baseline;
}
.il-maincontrols-footer .il-footer-links li:first-child:before {
  content: "·";
  margin-right: 10px;
}
.il-maincontrols-footer .il-footer-links li:after {
  content: "·";
  margin-left: 10px;
}
.il-maincontrols-footer .il-footer-links li:last-child:after {
  content: " ";
}
.il-maincontrols-footer .il-footer-permanent-url {
  margin-right: 3px;
}
.il-maincontrols-footer .il-footer-text {
  margin: 3px 3px 6px 0px;
}

.il-mode-info {
  border-top: 3px solid #B54F00;
  border-left: 3px solid #B54F00;
  border-right: 3px solid #B54F00;
  text-align: center;
  z-index: 1010;
  position: absolute;
  height: 100%;
  width: 100%;
  pointer-events: none;
}

.il-mode-info + div {
  border: 3px solid #B54F00;
  border-top: 0 none;
}
@media only screen and (max-width: 768px) {
  .il-mode-info + div {
    padding-top: 30px;
  }
}

.il-mode-info span.il-mode-info-content {
  margin: auto;
  background-color: #B54F00;
  padding: 3px 9px 3px 9px;
  -webkit-box-shadow: 0px 2px 2px 0px rgb(128, 128, 128);
  -moz-box-shadow: 0px 2px 2px 0px rgb(128, 128, 128);
  box-shadow: 0px 2px 2px 0px rgb(128, 128, 128);
  pointer-events: all;
}

.il-mode-info span {
  color: white;
  font-size: 1rem;
}

@media only screen and (max-width: 768px) {
  .il-mode-info {
    margin-bottom: 0;
  }
  span.il-mode-info-content {
    display: block;
    width: 100%;
  }
}
/*
**************************************************************
	System Infos
	change the rule for &.full to

		height: 100%;
		position: fixed;
		padding: 100px;
		top: 0;
		left: 0;
		font-size: 2em;
		line-height: 1.2em;

	to show a fullscreen info
**************************************************************
*/
/** headline text transform **/
/** inline shadow of a message container **/
/** border configuration, the color is automatically computed from the three color variants **/
/** nagtive or positive contrast color for text and glyph **/
/** contrast threshold for contrast color **/
/** three color variants for neutral, important, breaking Head Infos **/
.il-system-info {
  line-height: 20px;
  padding-top: 6px;
  padding-bottom: 6px;
  height: 32px;
  display: flex;
  flex-wrap: nowrap;
  flex-direction: row;
  justify-content: flex-start;
}
.il-system-info.il-system-info-neutral {
  -webkit-box-shadow: inset 0px -10px 4px -10px rgba(0, 0, 0, 0.25);
  -moz-box-shadow: inset 0px -10px 4px -10px rgba(0, 0, 0, 0.25);
  box-shadow: inset 0px -10px 4px -10px rgba(0, 0, 0, 0.25);
  background-color: #e2e8ef;
  border-top: #dddddd none;
  border-bottom: #dddddd none;
  border-left: #dddddd none;
  border-right: #dddddd none;
  color: contrast(greyscale(#e2e8ef), #3a4c65, white, 43%);
}
.il-system-info.il-system-info-neutral a.glyph {
  color: contrast(greyscale(#e2e8ef), #3a4c65, white, 43%);
}
.il-system-info.il-system-info-important {
  -webkit-box-shadow: inset 0px -10px 4px -10px rgba(0, 0, 0, 0.25);
  -moz-box-shadow: inset 0px -10px 4px -10px rgba(0, 0, 0, 0.25);
  box-shadow: inset 0px -10px 4px -10px rgba(0, 0, 0, 0.25);
  background-color: #ffaaaa;
  border-top: #dddddd none;
  border-bottom: #dddddd none;
  border-left: #dddddd none;
  border-right: #dddddd none;
  color: contrast(greyscale(#ffaaaa), #770000, white, 43%);
}
.il-system-info.il-system-info-important a.glyph {
  color: contrast(greyscale(#ffaaaa), #770000, white, 43%);
}
.il-system-info.il-system-info-breaking {
  -webkit-box-shadow: inset 0px -10px 4px -10px rgba(0, 0, 0, 0.25);
  -moz-box-shadow: inset 0px -10px 4px -10px rgba(0, 0, 0, 0.25);
  box-shadow: inset 0px -10px 4px -10px rgba(0, 0, 0, 0.25);
  background-color: #aa0000;
  border-top: #dddddd none;
  border-bottom: #dddddd none;
  border-left: #dddddd none;
  border-right: #dddddd none;
  color: contrast(greyscale(#aa0000), black, #ffdddd, 43%);
}
.il-system-info.il-system-info-breaking a.glyph {
  color: contrast(greyscale(#aa0000), black, #ffdddd, 43%);
}
.il-system-info.full {
  height: auto;
  overflow: visible;
}
.il-system-info div.il-system-info-content-wrapper {
  flex-grow: 4;
  flex-shrink: 1;
  flex-basis: auto;
  overflow: hidden;
}
.il-system-info div.il-system-info-content-wrapper span.il-system-info-headline {
  text-transform: uppercase;
  font-weight: 600;
  margin-right: 9px;
}
.il-system-info p:first-child {
  display: inherit;
}
.il-system-info div.il-system-info-actions {
  font-size: 1rem;
  flex-grow: 0;
  flex-shrink: 0;
  text-align: right;
  flex-basis: 60px;
}
.il-system-info div.il-system-info-actions :not(:last-child) {
  padding-right: 12px;
}
.il-system-info div.il-system-info-actions span.il-system-info-more {
  display: none;
}
.il-system-info:not(:first-child) {
  border-top: none;
}

/*
**************************************************************
	Mobile Layout for System Info
**************************************************************
*/
@media only screen and (max-width: 768px) {
  .il-system_info {
    border-top: none;
  }
}
/*
**************************************************************
	Print View
**************************************************************
*/
@media print {
  .il-system-infos {
    display: none;
  }
}
.il-drilldown ul, .il-drilldown li {
  padding: 0;
  margin: 0;
  list-style: none;
}
.il-drilldown .menulevel, .il-drilldown .menulevel:focus, .il-drilldown .menulevel:active {
  text-align: left;
  background: transparent;
  border: none;
}
.il-drilldown header {
  position: relative;
  display: flex;
  align-items: center;
  min-height: 50px;
  margin-bottom: 2px;
  padding: 6px 12px;
  padding-left: 0;
  z-index: initial;
}
.il-drilldown header h2 {
  margin: 0;
}
.il-drilldown header .backnav {
  display: none;
  position: absolute;
  top: 0;
  left: 0;
  right: 0;
  bottom: 0;
}
.il-drilldown header .backnav .btn-bulky {
  height: 100%;
}
.il-drilldown header.show-backnav {
  padding-left: 39px;
}
.il-drilldown header.show-backnav .backnav {
  display: block;
}
.il-drilldown li > .menulevel,
.il-drilldown li > .btn-bulky,
.il-drilldown li > .link-bulky,
.il-drilldown li > hr {
  display: none;
}
.il-drilldown .engaged ~ ul > li > .menulevel,
.il-drilldown .engaged ~ ul > li > .btn-bulky,
.il-drilldown .engaged ~ ul > li > .link-bulky {
  display: flex;
}
.il-drilldown .engaged ~ ul > li > hr {
  display: block;
}
.il-drilldown .menulevel,
.il-drilldown .btn-bulky,
.il-drilldown .link-bulky {
  display: flex;
  align-items: center;
  justify-content: space-between;
  width: 100%;
  min-height: 50px;
  padding: 6px 12px;
  margin-bottom: 2px;
  font-size: 0.875rem;
  line-height: 0.9916666667rem;
}
.il-drilldown hr {
  margin: 6px 0;
}
.il-drilldown .menulevel {
  background-color: #f0f0f0;
}
.il-drilldown .menulevel:hover {
  background-color: rgba(76, 101, 134, 0.3);
  color: inherit;
}
.il-drilldown .menulevel .glyphicon-triangle-right:before {
  margin-left: 12px;
}
.il-drilldown .btn-bulky,
.il-drilldown .link-bulky {
  background-color: transparent;
}
.il-drilldown .btn-bulky:hover,
.il-drilldown .link-bulky:hover {
  background-color: rgba(76, 101, 134, 0.3);
  color: inherit;
}
.il-drilldown .btn-bulky .icon,
.il-drilldown .link-bulky .icon {
  margin-right: 12px;
  filter: invert(50%);
}
.il-drilldown .btn-bulky .bulky-label,
.il-drilldown .link-bulky .bulky-label {
  flex-grow: 1;
  white-space: normal;
  text-align: left;
  word-break: normal;
}

div.alert div {
  margin-top: 10px;
}
div.alert ul {
  margin-top: 15px;
  background-color: #f9f9f9;
  padding: 6px 12px;
  font-size: 0.75rem;
  color: #6f6f6f;
  list-style-type: none;
}
div.alert ul > li:before {
  content: "» ";
  /* margin-left: -10px; */
}

.modal-open {
  overflow: hidden;
}

.modal {
  position: fixed;
  top: 0;
  right: 0;
  bottom: 0;
  left: 0;
  z-index: 1050;
  display: none;
  overflow: hidden;
  -webkit-overflow-scrolling: touch;
  outline: 0;
}
.modal.fade .modal-dialog {
  -webkit-transform: translate(0, -25%);
  -ms-transform: translate(0, -25%);
  -o-transform: translate(0, -25%);
  transform: translate(0, -25%);
  -webkit-transition: -webkit-transform 0.3s ease-out;
  -moz-transition: -moz-transform 0.3s ease-out;
  -o-transition: -o-transform 0.3s ease-out;
  transition: transform 0.3s ease-out;
}
.modal.in .modal-dialog {
  -webkit-transform: translate(0, 0);
  -ms-transform: translate(0, 0);
  -o-transform: translate(0, 0);
  transform: translate(0, 0);
}

.modal-open .modal {
  overflow-x: hidden;
  overflow-y: auto;
}

.modal-dialog {
  position: relative;
  width: auto;
  margin: 10px;
}

.modal-content {
  position: relative;
  background-color: #fff;
  background-clip: padding-box;
  border: 1px solid #999;
  border: 1px solid rgba(0, 0, 0, 0.2);
  border-radius: 0px;
  outline: 0;
}

.modal-backdrop {
  position: fixed;
  top: 0;
  right: 0;
  bottom: 0;
  left: 0;
  z-index: 1040;
  background-color: #000;
}
.modal-backdrop.fade {
  filter: alpha(opacity=0);
  opacity: 0;
}
.modal-backdrop.in {
  filter: alpha(opacity=50);
  opacity: 0.5;
}

.modal-header {
  padding: 9px 15px;
  border-bottom: 1px solid #e5e5e5;
}
.modal-header:before, .modal-header:after {
  display: table;
  content: " ";
}
.modal-header:after {
  clear: both;
}

.modal-header .close {
  margin-top: -2px;
}

.modal-title {
  margin: 0;
  line-height: 1.428571429;
}

.modal-body {
  position: relative;
  padding: 9px 15px;
}

.modal-footer {
  padding: 9px 15px;
  text-align: right;
  border-top: 1px solid #e5e5e5;
}
.modal-footer:before, .modal-footer:after {
  display: table;
  content: " ";
}
.modal-footer:after {
  clear: both;
}
.modal-footer .btn + .btn {
  margin-bottom: 0;
  margin-left: 5px;
}
.modal-footer .btn-group .btn + .btn {
  margin-left: -1px;
}
.modal-footer .btn-block + .btn-block {
  margin-left: 0;
}

.modal-scrollbar-measure {
  position: absolute;
  top: -9999px;
  width: 50px;
  height: 50px;
  overflow: scroll;
}

@media (min-width: 768px) {
  .modal-dialog {
    width: 600px;
    margin: 30px auto;
  }
  .modal-content {
    -webkit-box-shadow: 0 5px 15px rgba(0, 0, 0, 0.5);
    box-shadow: 0 5px 15px rgba(0, 0, 0, 0.5);
  }
  .modal-sm {
    width: 300px;
  }
}
/*
 @media (min-width: $screen-md-min) {
.modal-lg { width: $modal-lg; }
 } */
.modal.fade {
  transition-property: opacity;
  transition-duration: 0.15s;
  transition-timing-function: linear;
  transition-delay: 0s;
}
.modal.fade .modal-title {
  font-size: 1rem;
}
.modal.fade .modal-dialog {
  -webkit-transition: -webkit-transform 0.15s ease-out;
  -moz-transition: -moz-transform 0.15s ease-out;
  -o-transition: -o-transform 0.15s ease-out;
  transition: transform 0.15s ease-out;
}
.modal.il-modal-lightbox-dark .modal-content {
  background-color: #2c2c2c;
  color: white;
}
.modal.il-modal-lightbox-dark .modal-content .modal-header {
  border-bottom-color: #2c2c2c;
}
.modal.il-modal-lightbox-dark .close {
  color: white;
  opacity: 1;
}

.carousel .carousel-inner {
  min-height: 400px;
}
.carousel .carousel-inner .item:not(.text-only) .item-content {
  display: flex;
  justify-content: center;
}
.carousel .carousel-inner .item:not(.text-only) .item-content.item-vertical {
  flex-direction: column;
}
.carousel .carousel-indicators {
  position: relative;
}
.carousel .carousel-indicators li {
  border-color: white;
  background-color: #2c2c2c;
}
.carousel .carousel-indicators li.active {
  background-color: white;
  border-color: #2c2c2c;
}
.carousel .carousel-control {
  background: transparent;
  color: white;
  text-shadow: 0px 0px 4px #2c2c2c;
  opacity: 0.9;
}
.carousel .carousel-control:hover, .carousel .carousel-control:focus-visible {
  position: absolute;
  opacity: 1;
  text-shadow: 0px 0px 8px #2c2c2c;
}

.il-modal-roundtrip .il-standard-form .row .col-sm-4, .il-modal-roundtrip .il-standard-form .row .col-md-3, .il-modal-roundtrip .il-standard-form .row .col-lg-2 {
  width: 33.33%;
}
.il-modal-roundtrip .il-standard-form .row .col-sm-8, .il-modal-roundtrip .il-standard-form .row .col-md-9, .il-modal-roundtrip .il-standard-form .row .col-lg-10 {
  width: 66.67%;
}

.c-modal--interruptive .c-modal--interruptive__items {
  margin-bottom: 15px;
}
.c-modal--interruptive .c-modal--interruptive__items .c-modal--interruptive__items__key-value .c-modal--interruptive__items__key-value__key {
  float: left;
  clear: left;
  font-weight: initial;
}
.c-modal--interruptive .c-modal--interruptive__items .c-modal--interruptive__items__key-value .c-modal--interruptive__items__key-value__value {
  white-space: nowrap;
  overflow: hidden;
  text-overflow: ellipsis;
  font-style: italic;
  color: #6f6f6f;
  padding-left: 6px;
}

.panel {
  margin-bottom: 20px;
  border: 1px solid #dddddd;
  border-radius: 3px;
  -webkit-box-shadow: none;
  box-shadow: none;
}
.panel .panel-heading {
  padding: 9px 15px;
  border-bottom: 1px solid transparent;
  border: none;
  border-top-left-radius: 2px;
  border-top-right-radius: 2px;
}
.panel .panel-heading > .dropdown .dropdown-toggle {
  color: white;
}
.panel .panel-heading.ilHeader,
.panel .panel-heading.ilBlockHeader {
  background-color: #f9f9f9;
  margin: 0;
  border: none;
}
.panel .panel-heading.ilHeader h2, .panel .panel-heading.ilHeader h2.ilHeader,
.panel .panel-heading.ilBlockHeader h2,
.panel .panel-heading.ilBlockHeader h2.ilHeader {
  margin: 0;
  color: #161616;
  font-size: 1.115rem;
  line-height: 1.33;
  font-weight: 600;
}
.panel .panel-heading.ilHeader h4, .panel .panel-heading.ilHeader h4.ilBlockHeader,
.panel .panel-heading.ilBlockHeader h4,
.panel .panel-heading.ilBlockHeader h4.ilBlockHeader {
  margin: 0;
  color: #161616;
  font-size: 0.875rem;
}
.panel .panel-body {
  padding: 15px 15px;
  background-color: white;
}
.panel .panel-body:before, .panel .panel-body:after {
  display: table;
  content: " ";
}
.panel .panel-body:after {
  clear: both;
}

.panel-footer {
  padding: 9px 15px;
  background-color: #f9f9f9;
  border-top: 1px solid #dddddd;
  border-bottom-right-radius: 2px;
  border-bottom-left-radius: 2px;
}

.panel-flex .panel-heading {
  display: flex;
  justify-content: space-between;
  flex-flow: row wrap;
}
.panel-flex .ilHeader {
  display: flex;
}
.panel-flex h2.ilHeader {
  flex-grow: 99;
  flex-shrink: 1;
  line-height: 2rem;
  order: 1;
}
.panel-flex .ilBlockHeader h4, .panel-flex .ilHeader h4 {
  flex-grow: 99;
  flex-shrink: 1;
  order: 1;
}
.panel-flex .il-viewcontrol-sortation {
  flex-shrink: 1;
  order: 2;
  margin-right: 9px;
  margin-left: auto;
}
.panel-flex .panel-heading .dropdown {
  flex-shrink: 1;
  order: 3;
}
.panel-flex .il-viewcontrol-pagination, .panel-flex .il-viewcontrol-section {
  flex-grow: 1;
  flex-shrink: 1;
  flex-basis: 100%;
  order: 4;
  background-color: #f9f9f9;
  text-align: center;
  padding-top: 9px;
}

.panel-primary h2.ilHeader {
  font-weight: 600;
}

.panel-secondary {
  -webkit-box-shadow: none;
  box-shadow: none;
}
.panel-secondary .panel-heading.ilHeader h2.ilHeader {
  font-size: 1rem;
}
.panel-secondary .panel-heading.ilHeader h2.ilHeader {
  font-size: 1rem;
}
.panel-secondary .panel-body .il-item-group {
  margin: 0 -15px;
}
.panel-secondary .panel-body .il-item-group h2 {
  padding: 6px 15px;
}
.panel-secondary .panel-body .il-item-group h3 {
  padding: 6px 15px;
}
.panel-secondary .panel-body .il-item-group:first-child {
  margin-top: -15px;
}
.panel-secondary .panel-body .il-item-group:last-child {
  margin-bottom: -15px;
}
.panel-secondary .panel-body .il-item-group .il-item {
  padding-left: 15px;
}
.panel-secondary .panel-body .il-item-group .il-item .media-right {
  vertical-align: middle;
}
.panel-secondary .il-panel-listing-std-container > h2, .panel-secondary .panel-body h4 {
  display: block;
  padding: 6px 0;
  font-size: 0.875rem;
  color: #161616;
  margin: 0;
}
.panel-secondary .il-std-item-container:not(:last-child) {
  border-bottom: 1px solid #dddddd;
}

.panel-sub {
  border: none;
  -webkit-box-shadow: none;
  box-shadow: none;
  margin: -15px -15px;
}
.panel-sub .panel-body {
  margin: 0;
}
.panel-sub:first-child .panel-heading {
  padding: 9px 15px;
}

.il-panel-report .thumbnail {
  margin-bottom: 0;
}
.il-panel-report > .panel-body > .panel {
  margin-bottom: 6px;
}
.il-panel-report .panel-heading {
  min-height: 34px;
}

.il-panel-listing-std-container {
  background-color: #f9f9f9;
  margin-bottom: 20px;
}
.il-panel-listing-std-container > h2 {
  color: #161616;
  font-size: 1.115rem;
  font-weight: 600;
  float: left;
  padding: 9px 15px;
  margin: 0;
  line-height: 1.33;
}
.il-panel-listing-std-container .dropdown {
  float: right;
}
.il-panel-listing-std-container > .dropdown {
  padding: 9px 15px;
}
.il-panel-listing-std-container > .dropdown:not(:last-child) {
  padding-bottom: 3px;
}

.il-audio-container > button {
  width: 100%;
}

.il-audio-player {
  background: #2c2c2c;
}

.webui-popover-content {
  display: none;
}

.webui-popover-rtl {
  direction: rtl;
  text-align: right;
}

/*  webui popover  */
.webui-popover {
  position: absolute;
  top: 0;
  left: 0;
  z-index: 9999;
  display: none;
  min-width: 50px;
  min-height: 32px;
  padding: 1px;
  text-align: left;
  white-space: normal;
  background-color: #fff;
  background-clip: padding-box;
  border: 1px solid #ccc;
  border: 1px solid rgba(0, 0, 0, 0.2);
  border-radius: 6px;
  -webkit-box-shadow: 0 5px 10px rgba(0, 0, 0, 0.2);
  box-shadow: 0 5px 10px rgba(0, 0, 0, 0.2);
}
.webui-popover.top, .webui-popover.top-left, .webui-popover.top-right {
  margin-top: -10px;
}
.webui-popover.right, .webui-popover.right-top, .webui-popover.right-bottom {
  margin-left: 10px;
}
.webui-popover.bottom, .webui-popover.bottom-left, .webui-popover.bottom-right {
  margin-top: 10px;
}
.webui-popover.left, .webui-popover.left-top, .webui-popover.left-bottom {
  margin-left: -10px;
}
.webui-popover.pop {
  -webkit-transform: scale(0.8);
  -o-transform: scale(0.8);
  transform: scale(0.8);
  -webkit-transition: transform 0.15s cubic-bezier(0.3, 0, 0, 1.5);
  -o-transition: transform 0.15s cubic-bezier(0.3, 0, 0, 1.5);
  transition: transform 0.15s cubic-bezier(0.3, 0, 0, 1.5);
  opacity: 0;
  filter: alpha(opacity=${opacity-ie});
}
.webui-popover.pop-out {
  -webkit-transition-property: "opacity,transform";
  -o-transition-property: "opacity,transform";
  transition-property: "opacity,transform";
  -webkit-transition: 0.15s linear;
  -o-transition: 0.15s linear;
  transition: 0.15s linear;
  opacity: 0;
  filter: alpha(opacity=${opacity-ie});
}
.webui-popover.fade, .webui-popover.fade-out {
  -webkit-transition: opacity 0.15s linear;
  -o-transition: opacity 0.15s linear;
  transition: opacity 0.15s linear;
  opacity: 0;
  filter: alpha(opacity=${opacity-ie});
}
.webui-popover.out {
  opacity: 0;
  filter: alpha(opacity=${opacity-ie});
}
.webui-popover.in {
  -webkit-transform: none;
  -o-transform: none;
  transform: none;
  opacity: 1;
  filter: alpha(opacity=${opacity-ie});
}
.webui-popover .webui-popover-content {
  padding: 9px 14px;
  overflow: auto;
  display: block;
}
.webui-popover .webui-popover-content > div:first-child {
  width: 99%;
}

.webui-popover-inner .close {
  font-family: arial;
  margin: 8px 10px 0 0;
  float: right;
  font-size: 16px;
  font-weight: bold;
  line-height: 16px;
  color: #000;
  text-shadow: 0 1px 0 #fff;
  opacity: 0.2;
  filter: alpha(opacity=${opacity-ie});
  text-decoration: none;
}
.webui-popover-inner .close:hover, .webui-popover-inner .close:focus {
  opacity: 0.5;
  filter: alpha(opacity=${opacity-ie});
}
.webui-popover-inner .close:after {
  content: "×";
  width: 0.8em;
  height: 0.8em;
  padding: 4px;
  position: relative;
}

.webui-popover-title {
  padding: 8px 14px;
  margin: 0;
  font-size: 14px;
  font-weight: bold;
  line-height: 18px;
  background-color: #fff;
  border-bottom: 1px solid #f2f2f2;
  border-radius: 5px 5px 0 0;
}

.webui-popover-content {
  padding: 9px 14px;
  overflow: auto;
  display: none;
}

.webui-popover-inverse {
  background-color: #333;
  color: #eee;
}
.webui-popover-inverse .webui-popover-title {
  background: #333;
  border-bottom: 1px solid #3b3b3b;
  color: #eee;
}

.webui-no-padding .webui-popover-content {
  padding: 0;
}
.webui-no-padding .list-group-item {
  border-right: none;
  border-left: none;
}
.webui-no-padding .list-group-item:first-child {
  border-top: 0;
}
.webui-no-padding .list-group-item:last-child {
  border-bottom: 0;
}

.webui-popover > .webui-arrow, .webui-popover > .webui-arrow:after {
  position: absolute;
  display: block;
  width: 0;
  height: 0;
  border-color: transparent;
  border-style: solid;
}

.webui-popover > .webui-arrow {
  border-width: 11px;
}

.webui-popover > .webui-arrow:after {
  border-width: 10px;
  content: "";
}

.webui-popover.top > .webui-arrow, .webui-popover.top-right > .webui-arrow, .webui-popover.top-left > .webui-arrow {
  bottom: -11px;
  left: 50%;
  margin-left: -11px;
  border-top-color: #999999;
  border-top-color: fadein(rgba(0, 0, 0, 0.2), 5%);
  border-bottom-width: 0;
}
.webui-popover.top > .webui-arrow:after, .webui-popover.top-right > .webui-arrow:after, .webui-popover.top-left > .webui-arrow:after {
  content: " ";
  bottom: 1px;
  margin-left: -10px;
  border-top-color: #fff;
  border-bottom-width: 0;
}
.webui-popover.right > .webui-arrow, .webui-popover.right-top > .webui-arrow, .webui-popover.right-bottom > .webui-arrow {
  top: 50%;
  left: -11px;
  margin-top: -11px;
  border-left-width: 0;
  border-right-color: #999999;
  border-right-color: fadein(rgba(0, 0, 0, 0.2), 5%);
}
.webui-popover.right > .webui-arrow:after, .webui-popover.right-top > .webui-arrow:after, .webui-popover.right-bottom > .webui-arrow:after {
  content: " ";
  left: 1px;
  bottom: -10px;
  border-left-width: 0;
  border-right-color: #fff;
}
.webui-popover.bottom > .webui-arrow, .webui-popover.bottom-right > .webui-arrow, .webui-popover.bottom-left > .webui-arrow {
  top: -11px;
  left: 50%;
  margin-left: -11px;
  border-bottom-color: #999999;
  border-bottom-color: fadein(rgba(0, 0, 0, 0.2), 5%);
  border-top-width: 0;
}
.webui-popover.bottom > .webui-arrow:after, .webui-popover.bottom-right > .webui-arrow:after, .webui-popover.bottom-left > .webui-arrow:after {
  content: " ";
  top: 1px;
  margin-left: -10px;
  border-bottom-color: #fff;
  border-top-width: 0;
}
.webui-popover.left > .webui-arrow, .webui-popover.left-top > .webui-arrow, .webui-popover.left-bottom > .webui-arrow {
  top: 50%;
  right: -11px;
  margin-top: -11px;
  border-right-width: 0;
  border-left-color: #999999;
  border-left-color: fadein(rgba(0, 0, 0, 0.2), 5%);
}
.webui-popover.left > .webui-arrow:after, .webui-popover.left-top > .webui-arrow:after, .webui-popover.left-bottom > .webui-arrow:after {
  content: " ";
  right: 1px;
  border-right-width: 0;
  border-left-color: #fff;
  bottom: -10px;
}

.webui-popover-inverse.top > .webui-arrow, .webui-popover-inverse.top > .webui-arrow:after, .webui-popover-inverse.top-left > .webui-arrow, .webui-popover-inverse.top-left > .webui-arrow:after, .webui-popover-inverse.top-right > .webui-arrow, .webui-popover-inverse.top-right > .webui-arrow:after {
  border-top-color: #333;
}
.webui-popover-inverse.right > .webui-arrow, .webui-popover-inverse.right > .webui-arrow:after, .webui-popover-inverse.right-top > .webui-arrow, .webui-popover-inverse.right-top > .webui-arrow:after, .webui-popover-inverse.right-bottom > .webui-arrow, .webui-popover-inverse.right-bottom > .webui-arrow:after {
  border-right-color: #333;
}
.webui-popover-inverse.bottom > .webui-arrow, .webui-popover-inverse.bottom > .webui-arrow:after, .webui-popover-inverse.bottom-left > .webui-arrow, .webui-popover-inverse.bottom-left > .webui-arrow:after, .webui-popover-inverse.bottom-right > .webui-arrow, .webui-popover-inverse.bottom-right > .webui-arrow:after {
  border-bottom-color: #333;
}
.webui-popover-inverse.left > .webui-arrow, .webui-popover-inverse.left > .webui-arrow:after, .webui-popover-inverse.left-top > .webui-arrow, .webui-popover-inverse.left-top > .webui-arrow:after, .webui-popover-inverse.left-bottom > .webui-arrow, .webui-popover-inverse.left-bottom > .webui-arrow:after {
  border-left-color: #333;
}

.webui-popover i.icon-refresh:before {
  content: "";
}

.webui-popover i.icon-refresh {
  display: block;
  width: 30px;
  height: 30px;
  font-size: 20px;
  top: 50%;
  left: 50%;
  position: absolute;
  margin-left: -15px;
  margin-right: -15px;
  background: url(../img/loading.gif) no-repeat;
}

@-webkit-keyframes rotate {
  100% {
    -webkit-transform: rotate(360deg);
  }
}
@keyframes rotate {
  100% {
    transform: rotate(360deg);
  }
}
.webui-popover-backdrop {
  background-color: rgba(0, 0, 0, 0.65);
  width: 100%;
  height: 100%;
  position: fixed;
  top: 0;
  left: 0;
  z-index: 9998;
}

.webui-popover .dropdown-menu {
  display: block;
  position: relative;
  top: 0;
  border: none;
  box-shadow: none;
  float: none;
}

.il-popover {
  max-width: 400px;
}
.il-popover .webui-popover-content > div:first-child {
  width: 100%;
}
.il-popover .il-popover-inner {
  max-height: 500px;
  overflow: auto;
}
.il-popover .il-popover-inner .close {
  margin: 0;
}
.il-popover .il-popover-inner .close::after {
  content: "";
  width: 0em;
  height: 0em;
  padding: 0;
}
.il-popover i.icon-refresh {
  background: url("./images/loading.gif") no-repeat;
  height: 30px;
}
.il-popover .il-popover-title-container {
  background-color: #f0f0f0;
}
.il-popover .il-popover-title-container h4.il-popover-title {
  font-size: 1rem;
  font-weight: 400;
  padding: 8px 14px;
  background-color: transparent;
  text-transform: none;
  color: #161616;
}
.il-popover.webui-popover-fixed {
  position: fixed;
}

@media (max-width: 768px) {
  .il-popover.webui-popover-fixed {
    position: absolute;
    left: 0 !important;
    width: 100%;
  }
}
.icon {
  display: inline-block;
  text-align: center;
}
.icon.small {
  height: 20px;
  line-height: 20px;
}
.icon.medium {
  height: 35px;
  line-height: 35px;
}
.icon.large {
  height: 45px;
  line-height: 45px;
}
.icon.responsive {
  width: 100%;
  line-height: 35px;
}
.icon.disabled {
  -webkit-filter: grayscale(100%); /* Safari 6.0 - 9.0 */
  filter: grayscale(100%);
}

@font-face {
  font-family: "Glyphicons Halflings";
  src: url("./fonts/bootstrap/glyphicons-halflings-regular.eot");
  src: url("./fonts/bootstrap/glyphicons-halflings-regular.eot?#iefix") format("embedded-opentype"), url("./fonts/bootstrap/glyphicons-halflings-regular.woff2") format("woff2"), url("./fonts/bootstrap/glyphicons-halflings-regular.woff") format("woff"), url("./fonts/bootstrap/glyphicons-halflings-regular.ttf") format("truetype"), url("./fonts/bootstrap/glyphicons-halflings-regular.svg#glyphicons_halflingsregular") format("svg");
}
.glyphicon {
  position: relative;
  top: 1px;
  display: inline-block;
  font-family: "Glyphicons Halflings";
  font-style: normal;
  font-weight: 400;
  line-height: 1;
  -webkit-font-smoothing: antialiased;
  -moz-osx-font-smoothing: grayscale;
}

.glyphicon-asterisk:before {
  content: "*";
}

.glyphicon-plus:before {
  content: "+";
}

.glyphicon-euro:before,
.glyphicon-eur:before {
  content: "€";
}

.glyphicon-minus:before {
  content: "−";
}

.glyphicon-cloud:before {
  content: "☁";
}

.glyphicon-envelope:before {
  content: "✉";
}

.glyphicon-pencil:before {
  content: "✏";
}

.glyphicon-glass:before {
  content: "\e001";
}

.glyphicon-music:before {
  content: "\e002";
}

.glyphicon-search:before {
  content: "\e003";
}

.glyphicon-heart:before {
  content: "\e005";
}

.glyphicon-star:before {
  content: "\e006";
}

.glyphicon-star-empty:before {
  content: "\e007";
}

.glyphicon-user:before {
  content: "\e008";
}

.glyphicon-film:before {
  content: "\e009";
}

.glyphicon-th-large:before {
  content: "\e010";
}

.glyphicon-th:before {
  content: "\e011";
}

.glyphicon-th-list:before {
  content: "\e012";
}

.glyphicon-ok:before {
  content: "\e013";
}

.glyphicon-remove:before {
  content: "\e014";
}

.glyphicon-zoom-in:before {
  content: "\e015";
}

.glyphicon-zoom-out:before {
  content: "\e016";
}

.glyphicon-off:before {
  content: "\e017";
}

.glyphicon-signal:before {
  content: "\e018";
}

.glyphicon-cog:before {
  content: "\e019";
}

.glyphicon-trash:before {
  content: "\e020";
}

.glyphicon-home:before {
  content: "\e021";
}

.glyphicon-file:before {
  content: "\e022";
}

.glyphicon-time:before {
  content: "\e023";
}

.glyphicon-road:before {
  content: "\e024";
}

.glyphicon-download-alt:before {
  content: "\e025";
}

.glyphicon-download:before {
  content: "\e026";
}

.glyphicon-upload:before {
  content: "\e027";
}

.glyphicon-inbox:before {
  content: "\e028";
}

.glyphicon-play-circle:before {
  content: "\e029";
}

.glyphicon-repeat:before {
  content: "\e030";
}

.glyphicon-refresh:before {
  content: "\e031";
}

.glyphicon-list-alt:before {
  content: "\e032";
}

.glyphicon-lock:before {
  content: "\e033";
}

.glyphicon-flag:before {
  content: "\e034";
}

.glyphicon-headphones:before {
  content: "\e035";
}

.glyphicon-volume-off:before {
  content: "\e036";
}

.glyphicon-volume-down:before {
  content: "\e037";
}

.glyphicon-volume-up:before {
  content: "\e038";
}

.glyphicon-qrcode:before {
  content: "\e039";
}

.glyphicon-barcode:before {
  content: "\e040";
}

.glyphicon-tag:before {
  content: "\e041";
}

.glyphicon-tags:before {
  content: "\e042";
}

.glyphicon-book:before {
  content: "\e043";
}

.glyphicon-bookmark:before {
  content: "\e044";
}

.glyphicon-print:before {
  content: "\e045";
}

.glyphicon-camera:before {
  content: "\e046";
}

.glyphicon-font:before {
  content: "\e047";
}

.glyphicon-bold:before {
  content: "\e048";
}

.glyphicon-italic:before {
  content: "\e049";
}

.glyphicon-text-height:before {
  content: "\e050";
}

.glyphicon-text-width:before {
  content: "\e051";
}

.glyphicon-align-left:before {
  content: "\e052";
}

.glyphicon-align-center:before {
  content: "\e053";
}

.glyphicon-align-right:before {
  content: "\e054";
}

.glyphicon-align-justify:before {
  content: "\e055";
}

.glyphicon-list:before {
  content: "\e056";
}

.glyphicon-indent-left:before {
  content: "\e057";
}

.glyphicon-indent-right:before {
  content: "\e058";
}

.glyphicon-facetime-video:before {
  content: "\e059";
}

.glyphicon-picture:before {
  content: "\e060";
}

.glyphicon-map-marker:before {
  content: "\e062";
}

.glyphicon-adjust:before {
  content: "\e063";
}

.glyphicon-tint:before {
  content: "\e064";
}

.glyphicon-edit:before {
  content: "\e065";
}

.glyphicon-share:before {
  content: "\e066";
}

.glyphicon-check:before {
  content: "\e067";
}

.glyphicon-move:before {
  content: "\e068";
}

.glyphicon-step-backward:before {
  content: "\e069";
}

.glyphicon-fast-backward:before {
  content: "\e070";
}

.glyphicon-backward:before {
  content: "\e071";
}

.glyphicon-play:before {
  content: "\e072";
}

<<<<<<< HEAD
.glyphicon-pause:before {
  content: "\e073";
=======
.il-workflow {
  word-break: break-word;
}
.il-workflow.linear {
  -webkit-box-shadow: none;
  box-shadow: none;
>>>>>>> 0d8b5ca3
}

.glyphicon-stop:before {
  content: "\e074";
}

.glyphicon-forward:before {
  content: "\e075";
}

.glyphicon-fast-forward:before {
  content: "\e076";
}

.glyphicon-step-forward:before {
  content: "\e077";
}

.glyphicon-eject:before {
  content: "\e078";
}

.glyphicon-chevron-left:before {
  content: "\e079";
}

.glyphicon-chevron-right:before {
  content: "\e080";
}

.glyphicon-plus-sign:before {
  content: "\e081";
}

.glyphicon-minus-sign:before {
  content: "\e082";
}

.glyphicon-remove-sign:before {
  content: "\e083";
}

.glyphicon-ok-sign:before {
  content: "\e084";
}

.glyphicon-question-sign:before {
  content: "\e085";
}

.glyphicon-info-sign:before {
  content: "\e086";
}

.glyphicon-screenshot:before {
  content: "\e087";
}

.glyphicon-remove-circle:before {
  content: "\e088";
}

.glyphicon-ok-circle:before {
  content: "\e089";
}

.glyphicon-ban-circle:before {
  content: "\e090";
}

.glyphicon-arrow-left:before {
  content: "\e091";
}

.glyphicon-arrow-right:before {
  content: "\e092";
}

.glyphicon-arrow-up:before {
  content: "\e093";
}

.glyphicon-arrow-down:before {
  content: "\e094";
}

.glyphicon-share-alt:before {
  content: "\e095";
}

.glyphicon-resize-full:before {
  content: "\e096";
}

.glyphicon-resize-small:before {
  content: "\e097";
}

.glyphicon-exclamation-sign:before {
  content: "\e101";
}

.glyphicon-gift:before {
  content: "\e102";
}

.glyphicon-leaf:before {
  content: "\e103";
}

.glyphicon-fire:before {
  content: "\e104";
}

.glyphicon-eye-open:before {
  content: "\e105";
}

.glyphicon-eye-close:before {
  content: "\e106";
}

.glyphicon-warning-sign:before {
  content: "\e107";
}

.glyphicon-plane:before {
  content: "\e108";
}

.glyphicon-calendar:before {
  content: "\e109";
}

.glyphicon-random:before {
  content: "\e110";
}

.glyphicon-comment:before {
  content: "\e111";
}

.glyphicon-magnet:before {
  content: "\e112";
}

.glyphicon-chevron-up:before {
  content: "\e113";
}

.glyphicon-chevron-down:before {
  content: "\e114";
}

.glyphicon-retweet:before {
  content: "\e115";
}

.glyphicon-shopping-cart:before {
  content: "\e116";
}

.glyphicon-folder-close:before {
  content: "\e117";
}

.glyphicon-folder-open:before {
  content: "\e118";
}

.glyphicon-resize-vertical:before {
  content: "\e119";
}

.glyphicon-resize-horizontal:before {
  content: "\e120";
}

.glyphicon-hdd:before {
  content: "\e121";
}

.glyphicon-bullhorn:before {
  content: "\e122";
}

.glyphicon-bell:before {
  content: "\e123";
}

.glyphicon-certificate:before {
  content: "\e124";
}

.glyphicon-thumbs-up:before {
  content: "\e125";
}

.glyphicon-thumbs-down:before {
  content: "\e126";
}

.glyphicon-hand-right:before {
  content: "\e127";
}

.glyphicon-hand-left:before {
  content: "\e128";
}

.glyphicon-hand-up:before {
  content: "\e129";
}

.glyphicon-hand-down:before {
  content: "\e130";
}

.glyphicon-circle-arrow-right:before {
  content: "\e131";
}

.glyphicon-circle-arrow-left:before {
  content: "\e132";
}

.glyphicon-circle-arrow-up:before {
  content: "\e133";
}

.glyphicon-circle-arrow-down:before {
  content: "\e134";
}

.glyphicon-globe:before {
  content: "\e135";
}

.glyphicon-wrench:before {
  content: "\e136";
}

.glyphicon-tasks:before {
  content: "\e137";
}

.glyphicon-filter:before {
  content: "\e138";
}

.glyphicon-briefcase:before {
  content: "\e139";
}

.glyphicon-fullscreen:before {
  content: "\e140";
}

.glyphicon-dashboard:before {
  content: "\e141";
}

.glyphicon-paperclip:before {
  content: "\e142";
}

.glyphicon-heart-empty:before {
  content: "\e143";
}

.glyphicon-link:before {
  content: "\e144";
}

.glyphicon-phone:before {
  content: "\e145";
}

.glyphicon-pushpin:before {
  content: "\e146";
}

.glyphicon-usd:before {
  content: "\e148";
}

.glyphicon-gbp:before {
  content: "\e149";
}

.glyphicon-sort:before {
  content: "\e150";
}

.glyphicon-sort-by-alphabet:before {
  content: "\e151";
}

.glyphicon-sort-by-alphabet-alt:before {
  content: "\e152";
}

.glyphicon-sort-by-order:before {
  content: "\e153";
}

.glyphicon-sort-by-order-alt:before {
  content: "\e154";
}

.glyphicon-sort-by-attributes:before {
  content: "\e155";
}

.glyphicon-sort-by-attributes-alt:before {
  content: "\e156";
}

.glyphicon-unchecked:before {
  content: "\e157";
}

.glyphicon-expand:before {
  content: "\e158";
}

.glyphicon-collapse-down:before {
  content: "\e159";
}

.glyphicon-collapse-up:before {
  content: "\e160";
}

.glyphicon-log-in:before {
  content: "\e161";
}

.glyphicon-flash:before {
  content: "\e162";
}

.glyphicon-log-out:before {
  content: "\e163";
}

.glyphicon-new-window:before {
  content: "\e164";
}

.glyphicon-record:before {
  content: "\e165";
}

.glyphicon-save:before {
  content: "\e166";
}

.glyphicon-open:before {
  content: "\e167";
}

.glyphicon-saved:before {
  content: "\e168";
}

.glyphicon-import:before {
  content: "\e169";
}

.glyphicon-export:before {
  content: "\e170";
}

.glyphicon-send:before {
  content: "\e171";
}

.glyphicon-floppy-disk:before {
  content: "\e172";
}

.glyphicon-floppy-saved:before {
  content: "\e173";
}

.glyphicon-floppy-remove:before {
  content: "\e174";
}

.glyphicon-floppy-save:before {
  content: "\e175";
}

.glyphicon-floppy-open:before {
  content: "\e176";
}

.glyphicon-credit-card:before {
  content: "\e177";
}

.glyphicon-transfer:before {
  content: "\e178";
}

.glyphicon-cutlery:before {
  content: "\e179";
}

.glyphicon-header:before {
  content: "\e180";
}

.glyphicon-compressed:before {
  content: "\e181";
}

.glyphicon-earphone:before {
  content: "\e182";
}

.glyphicon-phone-alt:before {
  content: "\e183";
}

.glyphicon-tower:before {
  content: "\e184";
}

.glyphicon-stats:before {
  content: "\e185";
}

.glyphicon-sd-video:before {
  content: "\e186";
}

.glyphicon-hd-video:before {
  content: "\e187";
}

.glyphicon-subtitles:before {
  content: "\e188";
}

.glyphicon-sound-stereo:before {
  content: "\e189";
}

.glyphicon-sound-dolby:before {
  content: "\e190";
}

.glyphicon-sound-5-1:before {
  content: "\e191";
}

.glyphicon-sound-6-1:before {
  content: "\e192";
}

.glyphicon-sound-7-1:before {
  content: "\e193";
}

.glyphicon-copyright-mark:before {
  content: "\e194";
}

.glyphicon-registration-mark:before {
  content: "\e195";
}

.glyphicon-cloud-download:before {
  content: "\e197";
}

.glyphicon-cloud-upload:before {
  content: "\e198";
}

.glyphicon-tree-conifer:before {
  content: "\e199";
}

.glyphicon-tree-deciduous:before {
  content: "\e200";
}

.glyphicon-cd:before {
  content: "\e201";
}

.glyphicon-save-file:before {
  content: "\e202";
}

.glyphicon-open-file:before {
  content: "\e203";
}

.glyphicon-level-up:before {
  content: "\e204";
}

.glyphicon-copy:before {
  content: "\e205";
}

.glyphicon-paste:before {
  content: "\e206";
}

.glyphicon-alert:before {
  content: "\e209";
}

.glyphicon-equalizer:before {
  content: "\e210";
}

.glyphicon-king:before {
  content: "\e211";
}

.glyphicon-queen:before {
  content: "\e212";
}

.glyphicon-pawn:before {
  content: "\e213";
}

.glyphicon-bishop:before {
  content: "\e214";
}

.glyphicon-knight:before {
  content: "\e215";
}

.glyphicon-baby-formula:before {
  content: "\e216";
}

.glyphicon-tent:before {
  content: "⛺";
}

.glyphicon-blackboard:before {
  content: "\e218";
}

.glyphicon-bed:before {
  content: "\e219";
}

.glyphicon-apple:before {
  content: "\f8ff";
}

.glyphicon-erase:before {
  content: "\e221";
}

.glyphicon-hourglass:before {
  content: "⌛";
}

.glyphicon-lamp:before {
  content: "\e223";
}

.glyphicon-duplicate:before {
  content: "\e224";
}

.glyphicon-piggy-bank:before {
  content: "\e225";
}

.glyphicon-scissors:before {
  content: "\e226";
}

.glyphicon-bitcoin:before {
  content: "\e227";
}

.glyphicon-btc:before {
  content: "\e227";
}

.glyphicon-xbt:before {
  content: "\e227";
}

.glyphicon-yen:before {
  content: "¥";
}

.glyphicon-jpy:before {
  content: "¥";
}

.glyphicon-ruble:before {
  content: "₽";
}

.glyphicon-rub:before {
  content: "₽";
}

.glyphicon-scale:before {
  content: "\e230";
}

.glyphicon-ice-lolly:before {
  content: "\e231";
}

.glyphicon-ice-lolly-tasted:before {
  content: "\e232";
}

.glyphicon-education:before {
  content: "\e233";
}

.glyphicon-option-horizontal:before {
  content: "\e234";
}

.glyphicon-option-vertical:before {
  content: "\e235";
}

.glyphicon-menu-hamburger:before {
  content: "\e236";
}

.glyphicon-modal-window:before {
  content: "\e237";
}

.glyphicon-oil:before {
  content: "\e238";
}

.glyphicon-grain:before {
  content: "\e239";
}

.glyphicon-sunglasses:before {
  content: "\e240";
}

.glyphicon-text-size:before {
  content: "\e241";
}

.glyphicon-text-color:before {
  content: "\e242";
}

.glyphicon-text-background:before {
  content: "\e243";
}

.glyphicon-object-align-top:before {
  content: "\e244";
}

.glyphicon-object-align-bottom:before {
  content: "\e245";
}

.glyphicon-object-align-horizontal:before {
  content: "\e246";
}

.glyphicon-object-align-left:before {
  content: "\e247";
}

.glyphicon-object-align-vertical:before {
  content: "\e248";
}

.glyphicon-object-align-right:before {
  content: "\e249";
}

.glyphicon-triangle-right:before {
  content: "\e250";
}

.glyphicon-triangle-left:before {
  content: "\e251";
}

.glyphicon-triangle-bottom:before {
  content: "\e252";
}

.glyphicon-triangle-top:before {
  content: "\e253";
}

.glyphicon-console:before {
  content: "\e254";
}

.glyphicon-superscript:before {
  content: "\e255";
}

.glyphicon-subscript:before {
  content: "\e256";
}

.glyphicon-menu-left:before {
  content: "\e257";
}

.glyphicon-menu-right:before {
  content: "\e258";
}

.glyphicon-menu-down:before {
  content: "\e259";
}

.glyphicon-menu-up:before {
  content: "\e260";
}

.glyph {
  color: #4c6586;
}
.glyph.highlighted {
  color: #B54F00;
}
.glyph.highlighted:hover {
  color: #B54F00;
}
.glyph.disabled {
  color: #737373;
  pointer-events: none;
}
.glyph:hover, .glyph:focus {
  color: #3a4c65;
  text-decoration: none;
}

.glyphicon.glyphicon-chevron-left, .glyphicon.glyphicon-chevron-right {
  font-weight: 100;
}

.il-glyphicon-like, .il-glyphicon-love, .il-glyphicon-dislike:before, .il-glyphicon-laugh:before,
.il-glyphicon-astounded:before, .il-glyphicon-sad:before, .il-glyphicon-angry:before {
  font-family: "Open Sans Emoji";
}

.il-glyphicon-like:before {
  content: "👍";
}

.il-glyphicon-love:before {
  content: "❤";
}

.il-glyphicon-dislike:before {
  content: "👎";
}

.il-glyphicon-laugh:before {
  content: "😄";
}

.il-glyphicon-astounded:before {
  content: "😮";
}

.il-glyphicon-sad:before {
  content: "😥";
}

.il-glyphicon-angry:before {
  content: "😠";
}

.glyphicon-option-horizontal:before {
  font-family: il-icons;
  content: "\e602";
}

.glyphicon-remove:before {
  font-family: il-icons;
  content: "\e082";
}

.glyphicon-briefcase:before {
  font-family: il-icons;
  content: "\e04b";
}

.glyphicon-bell:before {
  font-family: il-icons;
  content: "\e027";
}

.glyphicon-comment:before {
  font-family: il-icons;
  content: "\e04a";
}

.glyphicon-envelope:before {
  font-family: il-icons;
  content: "\e086";
}

.glyphicon-question-sign:before {
  font-family: il-icons;
  content: "\e05d";
}

.glyphicon-search:before {
  font-family: il-icons;
  content: "\e090";
}

.glyphicon-user:before {
  font-family: il-icons;
  content: "\e005";
}

.glyphicon-minus-sign:before {
  font-family: il-icons;
  content: "\e065";
}

.glyphicon-cog:before {
  font-family: il-icons;
  content: "\e09a";
}

.glyphicon-login:before {
  font-family: il-icons;
  content: "\e066";
}

.glyphicon-logout:before {
  font-family: il-icons;
  content: "\e065";
}

.glyphicon-lang:before {
  font-family: il-icons;
  content: "\e618";
}

.glyphicon-option-horizontal:before {
  font-family: il-icons;
  content: "\e603";
}

.glyphicon-option-vertical:before {
  font-family: il-icons;
  content: "\e602";
}

.glyphicon-minus-sign:before {
  font-family: il-icons;
  content: "\e615";
}

.glyphicon-plus-sign:before {
  font-family: il-icons;
  content: "\e095";
}

.glyphicon-triangle-bottom:before {
  font-family: il-icons;
  content: "\e604";
}

.glyphicon-triangle-right:before {
  font-family: il-icons;
  content: "\e606";
}

.glyphicon-bulletlist:before {
  font-family: il-icons;
  content: "\e900";
}

.glyphicon-numberedlist:before {
  font-family: il-icons;
  content: "\e901";
}

.glyphicon-listindent:before {
  font-family: il-icons;
  content: "\e902";
}

.glyphicon-listoutdent:before {
  font-family: il-icons;
  content: "\e903";
}

.glyphicon-filter:before {
  font-family: il-icons;
  content: "\e904";
}

.glyphicon-triangle-left:before {
  font-family: il-icons;
  content: "\e605";
}

.glyphicon-user:before {
  font-family: il-icons;
  content: "\e001";
}

.il-avatar {
  height: 45px;
  width: 45px;
  display: inline-block;
  border-radius: 50%;
  border-style: solid;
  border-width: 2px;
  overflow: hidden;
  line-height: 1;
  text-align: center;
  pointer-events: none;
}
.il-avatar.il-avatar-picture {
  border-color: #dddddd;
}
.il-avatar.il-avatar-picture img {
  height: 45px;
  width: 45px;
  vertical-align: top;
  border: 50%;
  overflow: hidden;
  object-fit: cover;
}
.il-avatar.il-avatar-letter span.abbreviation {
  font-weight: 300;
  text-transform: inherit;
  font-size: 20.5px;
  line-height: 1;
  position: relative;
  top: 10.25px;
}
.il-avatar.il-avatar-letter.il-avatar-letter-color-1 {
  background-color: #0e6252;
  border-color: #55e7cb;
  color: white;
}
.il-avatar.il-avatar-letter.il-avatar-letter-color-2 {
  background-color: #107360;
  border-color: #65ead0;
  color: white;
}
.il-avatar.il-avatar-letter.il-avatar-letter-color-3 {
  background-color: #aa890a;
  border-color: #f8e188;
  color: white;
}
.il-avatar.il-avatar-letter.il-avatar-letter-color-4 {
  background-color: #c87e0a;
  border-color: #fad9a4;
  color: white;
}
.il-avatar.il-avatar-letter.il-avatar-letter-color-5 {
  background-color: #176437;
  border-color: #6add9a;
  color: white;
}
.il-avatar.il-avatar-letter.il-avatar-letter-color-6 {
  background-color: #196f3d;
  border-color: #74e0a1;
  color: white;
}
.il-avatar.il-avatar-letter.il-avatar-letter-color-7 {
  background-color: #bf6516;
  border-color: #f5ceac;
  color: white;
}
.il-avatar.il-avatar-letter.il-avatar-letter-color-8 {
  background-color: #a04000;
  border-color: #ffa76d;
  color: white;
}
.il-avatar.il-avatar-letter.il-avatar-letter-color-9 {
  background-color: #1d6fa5;
  border-color: #a0cfee;
  color: white;
}
.il-avatar.il-avatar-letter.il-avatar-letter-color-10 {
  background-color: #1b557a;
  border-color: #7ebce3;
  color: white;
}
.il-avatar.il-avatar-letter.il-avatar-letter-color-11 {
  background-color: #bf2718;
  border-color: #f5b5ae;
  color: white;
}
.il-avatar.il-avatar-letter.il-avatar-letter-color-12 {
  background-color: #81261d;
  border-color: #e48f86;
  color: white;
}
.il-avatar.il-avatar-letter.il-avatar-letter-color-13 {
  background-color: #713b87;
  border-color: #d0b1dd;
  color: white;
}
.il-avatar.il-avatar-letter.il-avatar-letter-color-14 {
  background-color: #522764;
  border-color: #bb87d0;
  color: white;
}
.il-avatar.il-avatar-letter.il-avatar-letter-color-15 {
  background-color: #78848c;
  border-color: #e6e8ea;
  color: white;
}
.il-avatar.il-avatar-letter.il-avatar-letter-color-16 {
  background-color: #34495e;
  border-color: #98afc6;
  color: white;
}
.il-avatar.il-avatar-letter.il-avatar-letter-color-17 {
  background-color: #2c3e50;
  border-color: #8aa4be;
  color: white;
}
.il-avatar.il-avatar-letter.il-avatar-letter-color-18 {
  background-color: #566566;
  border-color: #bfc8c9;
  color: white;
}
.il-avatar.il-avatar-letter.il-avatar-letter-color-19 {
  background-color: #90175a;
  border-color: #ec87bf;
  color: white;
}
.il-avatar.il-avatar-letter.il-avatar-letter-color-20 {
  background-color: #9e2b6e;
  border-color: #e9accf;
  color: white;
}
.il-avatar.il-avatar-letter.il-avatar-letter-color-21 {
  background-color: #d22f10;
  border-color: #f9c0b5;
  color: white;
}
.il-avatar.il-avatar-letter.il-avatar-letter-color-22 {
  background-color: #666d4e;
  border-color: #c9cdba;
  color: white;
}
.il-avatar.il-avatar-letter.il-avatar-letter-color-23 {
  background-color: #715a32;
  border-color: #d3bf9c;
  color: white;
}
.il-avatar.il-avatar-letter.il-avatar-letter-color-24 {
  background-color: #83693a;
  border-color: #dbcbae;
  color: white;
}
.il-avatar.il-avatar-letter.il-avatar-letter-color-25 {
  background-color: #963a30;
  border-color: #e5b3ad;
  color: white;
}
.il-avatar.il-avatar-letter.il-avatar-letter-color-26 {
  background-color: #e74c3c;
  border-color: #a82315;
  color: white;
}

@media only screen and (max-width: 768px) {
  .il-avatar {
    height: 22.5px;
    width: 22.5px;
    margin-top: auto;
    border-width: 0px;
  }
  .il-avatar.il-avatar-picture img {
    height: 22.5px;
    width: 22.5px;
  }
  .il-avatar.il-avatar-letter span.abbreviation {
    font-size: 11.25px;
    top: 5.625px;
  }
}
.il-table-presentation-viewcontrols {
  background-color: #e2e8ef;
  display: flex;
  flex-wrap: wrap;
  justify-content: space-between;
}
.il-table-presentation-viewcontrols > div {
  padding: 6px;
}
.il-table-presentation-viewcontrols .btn-default:not(.disabled):not(.engaged) {
  color: #4c6586;
  background-color: white;
  border-color: #4c6586;
}
.il-table-presentation-viewcontrols .btn-default:not(.disabled):not(.engaged):focus, .il-table-presentation-viewcontrols .btn-default:not(.disabled):not(.engaged).focus {
  color: #4c6586;
  background-color: #e6e6e6;
  border-color: #1e2835;
}
.il-table-presentation-viewcontrols .btn-default:not(.disabled):not(.engaged):hover {
  color: #4c6586;
  background-color: #e6e6e6;
  border-color: #36485f;
}
.il-table-presentation-viewcontrols .btn-default:not(.disabled):not(.engaged):active, .il-table-presentation-viewcontrols .btn-default:not(.disabled):not(.engaged).active, .open > .il-table-presentation-viewcontrols .btn-default:not(.disabled):not(.engaged).dropdown-toggle {
  color: #4c6586;
  background-color: #e6e6e6;
  background-image: none;
  border-color: #36485f;
}
.il-table-presentation-viewcontrols .btn-default:not(.disabled):not(.engaged):active:hover, .il-table-presentation-viewcontrols .btn-default:not(.disabled):not(.engaged):active:focus, .il-table-presentation-viewcontrols .btn-default:not(.disabled):not(.engaged):active.focus, .il-table-presentation-viewcontrols .btn-default:not(.disabled):not(.engaged).active:hover, .il-table-presentation-viewcontrols .btn-default:not(.disabled):not(.engaged).active:focus, .il-table-presentation-viewcontrols .btn-default:not(.disabled):not(.engaged).active.focus, .open > .il-table-presentation-viewcontrols .btn-default:not(.disabled):not(.engaged).dropdown-toggle:hover, .open > .il-table-presentation-viewcontrols .btn-default:not(.disabled):not(.engaged).dropdown-toggle:focus, .open > .il-table-presentation-viewcontrols .btn-default:not(.disabled):not(.engaged).dropdown-toggle.focus {
  color: #4c6586;
  background-color: #d4d4d4;
  border-color: #1e2835;
}
.il-table-presentation-viewcontrols .btn-default:not(.disabled):not(.engaged).disabled:hover, .il-table-presentation-viewcontrols .btn-default:not(.disabled):not(.engaged).disabled:focus, .il-table-presentation-viewcontrols .btn-default:not(.disabled):not(.engaged).disabled.focus, .il-table-presentation-viewcontrols .btn-default:not(.disabled):not(.engaged)[disabled]:hover, .il-table-presentation-viewcontrols .btn-default:not(.disabled):not(.engaged)[disabled]:focus, .il-table-presentation-viewcontrols .btn-default:not(.disabled):not(.engaged)[disabled].focus, fieldset[disabled] .il-table-presentation-viewcontrols .btn-default:not(.disabled):not(.engaged):hover, fieldset[disabled] .il-table-presentation-viewcontrols .btn-default:not(.disabled):not(.engaged):focus, fieldset[disabled] .il-table-presentation-viewcontrols .btn-default:not(.disabled):not(.engaged).focus {
  background-color: white;
  border-color: #4c6586;
}
.il-table-presentation-viewcontrols .btn-default:not(.disabled):not(.engaged) .badge {
  color: white;
  background-color: #4c6586;
}
.il-table-presentation-viewcontrols .btn-default.engaged {
  color: white;
  background-color: #4c6586;
  border-color: #4c6586;
}
.il-table-presentation-viewcontrols .btn-default.engaged:focus, .il-table-presentation-viewcontrols .btn-default.engaged.focus {
  color: white;
  background-color: #3a4c65;
  border-color: #1e2835;
}
.il-table-presentation-viewcontrols .btn-default.engaged:hover {
  color: white;
  background-color: #3a4c65;
  border-color: #36485f;
}
.il-table-presentation-viewcontrols .btn-default.engaged:active, .il-table-presentation-viewcontrols .btn-default.engaged.active, .open > .il-table-presentation-viewcontrols .btn-default.engaged.dropdown-toggle {
  color: white;
  background-color: #3a4c65;
  background-image: none;
  border-color: #36485f;
}
.il-table-presentation-viewcontrols .btn-default.engaged:active:hover, .il-table-presentation-viewcontrols .btn-default.engaged:active:focus, .il-table-presentation-viewcontrols .btn-default.engaged:active.focus, .il-table-presentation-viewcontrols .btn-default.engaged.active:hover, .il-table-presentation-viewcontrols .btn-default.engaged.active:focus, .il-table-presentation-viewcontrols .btn-default.engaged.active.focus, .open > .il-table-presentation-viewcontrols .btn-default.engaged.dropdown-toggle:hover, .open > .il-table-presentation-viewcontrols .btn-default.engaged.dropdown-toggle:focus, .open > .il-table-presentation-viewcontrols .btn-default.engaged.dropdown-toggle.focus {
  color: white;
  background-color: #2d3b4f;
  border-color: #1e2835;
}
.il-table-presentation-viewcontrols .btn-default.engaged.disabled:hover, .il-table-presentation-viewcontrols .btn-default.engaged.disabled:focus, .il-table-presentation-viewcontrols .btn-default.engaged.disabled.focus, .il-table-presentation-viewcontrols .btn-default.engaged[disabled]:hover, .il-table-presentation-viewcontrols .btn-default.engaged[disabled]:focus, .il-table-presentation-viewcontrols .btn-default.engaged[disabled].focus, fieldset[disabled] .il-table-presentation-viewcontrols .btn-default.engaged:hover, fieldset[disabled] .il-table-presentation-viewcontrols .btn-default.engaged:focus, fieldset[disabled] .il-table-presentation-viewcontrols .btn-default.engaged.focus {
  background-color: #4c6586;
  border-color: #4c6586;
}
.il-table-presentation-viewcontrols .btn-default.engaged .badge {
  color: #4c6586;
  background-color: white;
}
.il-table-presentation-viewcontrols .il-viewcontrol-pagination {
  order: 1;
}
.il-table-presentation-viewcontrols .il-viewcontrol-mode {
  order: 2;
}
.il-table-presentation-viewcontrols .il-viewcontrol-sortatio {
  order: 3;
}

.il-table-presentation-row {
  background-color: white;
  border-top: 1px solid #dddddd;
  margin: 0;
  padding-top: 6px;
  padding-bottom: 6px;
  position: relative;
  white-space: nowrap;
}
.il-table-presentation-row .il-table-presentation-actions {
  right: 10px;
  position: absolute;
}
.il-table-presentation-row .il-table-presentation-row-controls,
.il-table-presentation-row .il-table-presentation-row-contents {
  display: inline-block;
  vertical-align: top;
}
.il-table-presentation-row .il-table-presentation-row-controls {
  width: 5%;
  padding-left: 6px;
}
.il-table-presentation-row .il-table-presentation-row-controls .il-table-presentation-row-controls-collapser {
  display: none; /*initially hidden*/
}
.il-table-presentation-row .il-table-presentation-row-controls .il-table-presentation-row-controls-expander {
  display: block; /*initially visible*/
}
.il-table-presentation-row .il-table-presentation-row-contents {
  white-space: normal;
  width: 95%;
}
.il-table-presentation-row .il-table-presentation-actions {
  margin: 5px 0;
}
.il-table-presentation-row .il-table-presentation-actions:not(:empty) + .il-table-presentation-row-header {
  max-width: calc(100% - 11rem);
}
.il-table-presentation-row .il-table-presentation-row-header {
  min-height: 2rem;
}
.il-table-presentation-row .il-table-presentation-row-header h4 {
  font-size: 1rem;
  font-weight: 400;
  padding: 0;
  margin: 0;
  cursor: pointer;
}
.il-table-presentation-row .il-table-presentation-row-header .il-table-presentation-row-header-fields {
  display: block; /*initially visible*/
}
.il-table-presentation-row .il-table-presentation-row-expanded {
  --bs-gutter-x: 30px;
  --bs-gutter-y: 0;
  display: flex;
  flex-wrap: wrap;
  margin-top: calc(-1 * var(--bs-gutter-y));
  margin-right: calc(-0.5 * var(--bs-gutter-x));
  margin-left: calc(-0.5 * var(--bs-gutter-x));
  display: none; /*initially hidden*/
  margin-top: 6px;
  margin-left: 0;
  margin-right: 0;
}
.il-table-presentation-row .il-table-presentation-row-expanded .il-table-presentation-desclist {
  padding-right: 6px;
}
.il-table-presentation-row .il-table-presentation-row-expanded .il-table-presentation-desclist.desclist-column {
  padding-left: 0;
}
@media (min-width: 480px) {
  .il-table-presentation-row .il-table-presentation-row-expanded .il-table-presentation-desclist.desclist-column {
    flex: 0 0 auto;
    width: 58.3333333333%;
  }
}
@media (min-width: 480px) {
  .il-table-presentation-row .il-table-presentation-row-expanded .il-table-presentation-details {
    flex: 0 0 auto;
    width: 41.6666666667%;
  }
}
.il-table-presentation-row .il-table-presentation-row-expanded .il-table-presentation-details .il-table-presentation-actions {
  margin-bottom: 6px;
}
.il-table-presentation-row .il-table-presentation-row-expanded .il-table-presentation-details .il-table-presentation-fields {
  min-height: 20px;
  padding: 19px;
  margin-bottom: 20px;
  background-color: #f0f0f0;
  border: 1px solid #757575;
  border-radius: 0px;
  -webkit-box-shadow: inset 0 1px 1px rgba(0, 0, 0, 0.05);
  box-shadow: inset 0 1px 1px rgba(0, 0, 0, 0.05);
  font-size: 0.75rem;
}
.il-table-presentation-row .il-table-presentation-row-expanded .il-table-presentation-details .il-table-presentation-fields blockquote {
  border-color: #ddd;
  border-color: rgba(0, 0, 0, 0.15);
}
.il-table-presentation-row .il-table-presentation-row-expanded .il-table-presentation-details .il-table-presentation-fields .il-item-property-name {
  color: #6f6f6f;
}

.c-table-data__table {
  background-color: white;
}

.c-table-data__cell {
  background-color: white;
  padding: 6px 12px;
  border: 1px solid #dddddd;
}

.c-table-data__row:hover td.c-table-data__cell {
  background-color: #f0f0f0;
}

th.c-table-data__cell {
  padding: 0;
  position: -webkit-sticky;
  position: sticky;
  top: 0;
  z-index: 3;
}
th.c-table-data__cell.c-table-data__header__rowselection {
  padding: 12px 12px;
  text-align: center;
}

th.c-table-data__cell:after {
  position: absolute;
  content: "";
  left: 0;
  bottom: -5px;
  width: 100%;
  height: 5px;
  background: linear-gradient(180deg, rgba(0, 0, 0, 0.1294117647), transparent);
  z-index: 3;
}

.c-table-data__header__resize-wrapper {
  padding: 12px 12px;
  height: 100%;
  margin: 0px;
  display: block;
  vertical-align: bottom;
  max-height: 85px;
  overflow: hidden;
}
.c-table-data__header__resize-wrapper:after {
  content: "";
  bottom: 0;
  left: 0;
  display: block;
  position: absolute;
  height: 18px;
  width: calc(100% - 10px);
  background: linear-gradient(360deg, white, transparent);
  pointer-events: none;
}

.c-table-data__rowselection {
  min-width: 50px;
  text-align: center;
}

.c-table-data__rowselection:after {
  position: absolute;
  content: "";
  top: 0;
  right: -5px;
  height: 100%;
  width: 5px;
  background: linear-gradient(90deg, rgba(0, 0, 0, 0.1294117647), transparent);
  z-index: 2;
}

.c-table-data__multiaction-triggerer {
  width: fit-content;
}

.c-table-data__rowselection,
.c-table-data__multiaction-triggerer {
  position: -webkit-sticky;
  position: sticky;
  left: 0;
  z-index: 2;
}

.c-table-data__multiaction-triggerer {
  padding-top: 6px;
  padding-left: 12px;
}

.c-table-data__cell--text .c-table-data__header__resize-wrapper {
  min-width: 140px;
  resize: horizontal;
}

.c-table-data__cell--email .c-table-data__header__resize-wrapper {
  min-width: 200px;
  resize: horizontal;
}

td.c-table-data__cell--email {
  text-align: right;
}

.c-table-data__cell--number .c-table-data__header__resize-wrapper,
.c-table-data__cell--status .c-table-data__header__resize-wrapper {
  width: 110px;
  resize: horizontal;
}

td.c-table-data__cell--number {
  text-align: right;
}

.c-table-data__cell--date .c-table-data__header__resize-wrapper {
  min-width: 110px;
  resize: horizontal;
}

.c-table-data__cell--statusicon .c-table-data__header__resize-wrapper,
.c-table-data__cell--boolean .c-table-data__header__resize-wrapper {
  min-width: 40px;
  resize: horizontal;
}

td.c-table-data__cell--highlighted {
  background-color: #f9f9f9;
}

.c-table-data__row:hover td.c-table-data__cell--highlighted {
  background-color: #dedede;
}

.il-toast-container {
  position: fixed;
  z-index: 19999;
  top: 60px;
  right: 0;
  width: 300px;
}

.il-toast-container:empty {
  display: none;
}

.il-toast-wrapper {
  overflow: hidden;
}

.il-toast {
  margin-left: 6px;
  margin-top: 3px;
  margin-bottom: 20px;
  margin-right: 15px;
  padding: 9px;
  background-color: white;
  display: grid;
  grid-template-areas: "icon title close" "none description description" "none actions actions";
  grid-template-columns: 20px 1fr 20px;
  grid-gap: 9px;
  box-shadow: 3px 9px 9px 0 rgba(0, 0, 0, 0.3);
  transform: translateX(150%);
  transition: all 0.25s ease-in-out;
}
.il-toast.active {
  transform: translateX(0);
}
.il-toast .icon {
  grid-area: icon;
}
.il-toast .title {
  grid-area: title;
}
.il-toast .close {
  grid-area: close;
}
.il-toast .description {
  grid-area: description;
  font-size: 0.75rem;
}
.il-toast .actions {
  grid-area: actions;
  display: flex;
  flex-direction: column;
}

.c-tree {
  list-style-type: none;
  padding: 0 3px 0 7px;
  margin-left: 0;
}
.c-tree ul {
  padding-left: 0.875rem;
  list-style-type: none;
}
.c-tree li.c-tree__node {
  padding: 0;
}
.c-tree li.c-tree__node .c-tree__node__line {
  padding: 3px 0 3px 0.875rem;
  cursor: pointer;
  display: flex;
  flex-wrap: wrap;
  align-items: baseline;
}
.c-tree li.c-tree__node .c-tree__node__line > .c-tree__node__label {
  padding-left: 4px;
}
.c-tree li.c-tree__node .c-tree__node__line > .c-tree__node__label .icon {
  vertical-align: text-bottom;
}
.c-tree li.c-tree__node .c-tree__node__line > .c-tree__node__value {
  padding-left: 4px;
  flex: 1;
  white-space: nowrap;
  overflow: hidden;
  text-overflow: ellipsis;
  font-style: italic;
  font-size: 0.75rem;
  color: #6f6f6f;
}
.c-tree li.c-tree__node .c-tree__node__line > .c-tree__node__byline {
  padding-left: 4px;
  width: 100%;
}
.c-tree li.c-tree__node.highlighted > .c-tree__node__line {
  background-color: #e2e8ef;
}
.c-tree li.c-tree__node.expandable > .c-tree__node__line:before {
  color: #737373;
  font-family: il-icons;
  content: "\e606";
  position: absolute;
  margin-left: -0.875rem;
}
.c-tree li.c-tree__node.expandable[aria-expanded=true] > .c-tree__node__line:before {
  font-family: il-icons;
  content: "\e604";
}
.c-tree li.c-tree__node[aria-expanded=false] > ul {
  display: none;
}

.il-viewcontrol-sortation .dropdown-toggle .caret {
  border: none;
  vertical-align: initial;
  width: 8px;
  height: 8px;
}
.il-viewcontrol-sortation .dropdown-toggle .caret:before {
  content: "⇵";
}

.il-viewcontrol-pagination .dropdown {
  display: inline;
}

.il-viewcontrol-pagination .btn {
  vertical-align: top;
}
.il-viewcontrol-pagination .btn.engaged {
  background-color: white;
  padding: 0px 6px 0px 6px;
  border: 1px solid #4c6586;
  font-weight: 400;
}

.il-viewcontrol-pagination .dropdown-toggle {
  padding-top: 0;
  padding-bottom: 0;
}

.ilBlockContent .il-viewcontrol-section .btn.btn-default {
  background-color: transparent;
  border: 0;
  color: #4c6586;
  padding: 3px 3px;
}

.il-viewcontrol-pagination .engaged, .il-viewcontrol-mode .engaged {
  pointer-events: none;
  cursor: default;
}

.il-viewcontrol-mode .btn + .btn {
  border-left-color: #dddddd;
}
.il-viewcontrol-mode .btn:not(:last-child):hover {
  border-right-color: #dddddd;
}

.panel-secondary .il-viewcontrol-section .btn-default, .panel-secondary .il-viewcontrol-section .btn-default:active {
  background-color: transparent;
  border-color: transparent;
  color: #4c6586;
  box-shadow: none;
}
.panel-secondary .il-viewcontrol-section .glyphicon {
  font-size: 0.875rem;
}

div#agreement {
  width: 100%;
  height: 375px;
  overflow: auto;
  overflow-x: hidden;
}

.alert {
  padding: 9px 15px;
  margin-bottom: 20px;
  border: 1px solid transparent;
  border-radius: 0px;
}
.alert h4 {
  margin-top: 0;
  color: inherit;
}
.alert .alert-link {
  font-weight: 400;
}
.alert > p,
.alert > ul {
  margin-bottom: 0;
}
.alert > p + p {
  margin-top: 5px;
}

.alert-dismissable,
.alert-dismissible {
  padding-right: 9px 15px20;
}
.alert-dismissable .close,
.alert-dismissible .close {
  position: relative;
  top: -2px;
  right: -21px;
  color: inherit;
}

.alert-success {
  color: #161616;
  background-color: #eef5e6;
  border-color: #6ea03c;
}
.alert-success hr {
  border-top-color: #618d35;
}
.alert-success .alert-link {
  color: black;
}

.alert-info {
  color: #161616;
  background-color: #d0e5ef;
  border-color: #31708f;
}
.alert-info hr {
  border-top-color: #2a617c;
}
.alert-info .alert-link {
  color: black;
}

.alert-warning {
  color: #161616;
  background-color: #ffe4cf;
  border-color: #B54F00;
}
.alert-warning hr {
  border-top-color: #9c4400;
}
.alert-warning .alert-link {
  color: black;
}

.alert-danger {
  color: #161616;
  background-color: #ffdddd;
  border-color: #d00;
}
.alert-danger hr {
  border-top-color: #c40000;
}
.alert-danger .alert-link {
  color: black;
}

span.ilAlert {
  color: #B54F00;
}

span.il_ItemAlertProperty {
  color: #B54F00;
}

div.ilHeaderAlert {
  font-size: 0.75rem;
  padding: 0;
  color: #B54F00;
}

.alert > a {
  text-decoration: underline;
}

.alert > a.btn {
  text-decoration: none;
}

/* bottom center area (optional bottom area, used e.g. in learning modules) */
div#bot_center_area {
  bottom: 0;
  height: 300px;
  position: fixed;
  padding: 5px;
  background-color: white;
  border-top: 3px solid #dddddd;
  -webkit-overflow-scrolling: touch; /* Bug 11209 */
  overflow: auto; /* Bug 11209 */
}

div#bot_center_area iframe {
  -webkit-overflow-scrolling: touch; /* Bug 11209 */
  overflow: auto; /* Bug 11209 */
  border: none;
  width: 100%;
  height: 100%;
}

div#bot_center_area_drag {
  left: 0;
  right: 0;
  height: 4px;
  cursor: row-resize;
  margin-top: -8px;
  position: absolute;
}

#drag_zmove {
  position: absolute;
  width: 100%;
  height: 100%;
  z-index: 7;
  display: none;
}

div#bot_center_area_drag:hover {
  background: none #fa9;
}

/* ---------------- headlines ------------------ */
h1.il-page-content-header {
  color: #2c2c2c;
  vertical-align: middle;
  font-size: 1.75rem;
  font-weight: 600;
}
@media only screen and (max-width: 768px) {
  h1.il-page-content-header {
    font-size: 1.5rem;
  }
}

h1.ilHeader {
  padding: 10px 0 0;
}
@media only screen and (max-width: 768px) {
  h1.ilHeader {
    padding-top: 5px;
  }
}

.media-heading {
  margin-top: 0;
  margin-bottom: 5px;
}

h2.ilHeader {
  font-weight: 600;
  padding: 0;
  margin: 0;
  display: inline;
  font-size: 1.115rem;
  color: #2c2c2c;
}

#headerimage {
  width: 45px;
  height: 45px;
  margin-top: 3px;
  margin-right: 10px;
  float: left;
}
@media only screen and (max-width: 768px) {
  #headerimage {
    width: 35px;
    height: 35px;
    margin-top: 2px;
    margin-right: 7px;
  }
}

div.ilHeadAction {
  float: right;
  margin: 8px 0 5px; /* bottom 5px blog fullscreen */
}

div.ilHeadAction .prop {
  padding-right: 10px;
}

div.ilHeadAction a:hover {
  text-decoration: none;
}

div.ilHeadAction ul.dropdown-menu button {
  text-decoration: none;
  border: none;
  padding-left: 10px;
}

div.ilHeaderDesc {
  font-size: 0.875rem;
  padding: 0;
  color: #161616;
}

div.il_HeaderInner {
  padding: 12px 0;
  margin-bottom: 5px;
  overflow: visible;
}
@media only screen and (max-width: 768px) {
  div.il_HeaderInner {
    color: #161616;
  }
}
div.il_HeaderInner.media {
  margin-top: 0;
}

.ilAccHeadingHidden, .ilAccHidden {
  position: absolute;
  left: -2000px;
  top: auto;
  width: 1px;
  height: 1px;
  overflow: hidden;
}

div.ilAccAnchor, div.ilAccAnchor:hover {
  text-decoration: none;
  color: inherit;
}

/* Fixed Frame Width */
div.ilFrameFixedWidth, .ilFrameFixedWidth #mainscrolldiv {
  /* max-width: 1370px; */
  margin: 0 auto;
}

.ilFrameFixedWidth #mainscrolldiv {
  margin: 0 auto;
}

div.ilFrameFixedWidthHeader {
  margin: 0 auto;
  padding: 0;
}

.ilFrameFixedWidthHeader div.ilHeaderBanner {
  overflow: hidden;
  padding: 0 15px;
}
@media only screen and (max-width: 768px) {
  .ilFrameFixedWidthHeader div.ilHeaderBanner {
    max-width: 100%;
    height: 40px !important;
    padding: 0;
  }
}

div.ilHeaderBanner img.ilHeaderImg {
  width: 100%;
}

.ilFrameFixedWidth div.ilHeaderDesc {
  padding-left: 0;
}

div.ilBox {
  background: url("./images/FramedBack.png") repeat-x;
  border: 1px solid #dddddd;
  padding: 10px;
  margin-bottom: 20px;
}

div.ilSideBarHead {
  margin-top: 10px;
  margin-bottom: 5px;
  padding: 5px;
}

div.ilSideBarHead h3, div.ilSideBarHead h1 {
  font-size: 1rem;
  color: #161616;
  display: inline;
  padding: 0;
}

div.ilSideBarContent {
  padding: 5px;
}

/* ------- Helptext --------- */
span.il_Helptext {
  font-size: 0.75rem;
  font-weight: 400;
}

/* Icon Default */
img.ilIcon {
  width: 32px;
  height: 32px;
}

/* Icon small */
img.ilSmallIcon {
  width: 22px;
  height: 22px;
}

.ilLeftNavSpace {
  /* padding: 0 20px 0 310px; */
  margin-left: 315px !important;
}
@media (max-width: 1200px) {
  .ilLeftNavSpace {
    margin-left: 0 !important;
  }
}

/* ----------------- normal links ------------- */
a.light:link, a.light:visited {
  text-decoration: none;
  color: #35b;
}

a.light:hover {
  color: black;
}

@media only screen and (max-width: 768px) {
  img.olTileImage {
    max-width: none;
  }
}

@media only screen and (max-width: 768px) {
  div.ilGoogleMap {
    max-width: 100%;
  }
}

/* Overlays, Blocks */
.ilOverlay {
  background-color: white;
  border: 1px solid #dddddd;
  text-align: left;
  position: absolute;
  -webkit-box-shadow: 2px 2px 4px #c0c0c0;
  box-shadow: 2px 2px 4px #c0c0c0;
}

/* ----------------- permanent link  ------------- */
#current_perma_link {
  color: #161616;
  font-size: 0.75rem;
}
#current_perma_link:focus-visible {
  outline: 3px solid #FFFFFF;
  outline-offset: 2px;
}

a.permalink_label > span.glyphicon {
  display: none;
}

.ilPermalinkContainer {
  width: 100%;
}

div.ilPermanentLinkWrapper {
  clear: both;
  margin-top: 10px;
  display: inline-block;
  width: 100%;
}
@media only screen and (max-width: 768px) {
  div.ilPermanentLinkWrapper a.permalink_label > span.glyphicon {
    display: inline;
  }
}
div.ilPermanentLinkWrapper .ilPermalinkContainer {
  table-layout: fixed;
  line-height: 22px;
}
@media only screen and (max-width: 768px) {
  div.ilPermanentLinkWrapper .ilPermalinkContainer {
    padding-right: 0;
  }
}
div.ilPermanentLinkWrapper .ilPermalinkContainer > label {
  width: 150px;
  display: table-cell;
  vertical-align: middle;
}
@media only screen and (max-width: 768px) {
  div.ilPermanentLinkWrapper .ilPermalinkContainer > label {
    padding-right: 0;
    width: 24px;
  }
}
div.ilPermanentLinkWrapper .ilPermalinkContainer > input, div.ilPermanentLinkWrapper .ilPermalinkContainer .btn-group {
  z-index: 0; /* see bug #24567 */
}
div.ilPermanentLinkWrapper .ilPermalinkContainer .input-group-btn {
  width: 28px;
}

/* right panel (e.g. notes, comments) */
div.ilRightPanel {
  overflow: auto;
  position: fixed;
  top: 0;
  bottom: 0;
  right: 0;
  width: 500px;
  left: auto !important;
}

#ilRightPanelClose {
  display: block;
  float: right;
}

@media only screen and (max-width: 768px) {
  div.ilTableOuter {
    max-width: 100%;
    overflow: auto;
  }
}

@media only screen and (max-width: 768px) {
  .table-responsive .dropdown-menu {
    position: relative;
  }
}

/* -------------------- table formatting ------------------ */
div.ilCommandRow {
  text-align: right;
  padding-right: 1%;
  margin-bottom: 15px;
}

div.ilCommandRow.one_side_col {
  padding-right: 22%;
}

table.std {
  color: #161616;
  background-color: #f9f9f9;
  border-spacing: 0;
  border-collapse: collapse;
  border: 1px solid #9eadba;
}

.fullwidth_invisible {
  color: #161616;
  background-color: #f9f9f9;
  width: 100%;
  border-spacing: 0;
}

table.nobackground {
  color: #161616;
  background-color: inherit;
  border-spacing: 0;
  padding: 3px;
}

.subitem {
  clear: both;
  margin: 0 -10px 0 0;
  padding-top: 5px;
  /* border-top: 1px dotted #c0c0c0; */
}

td.nobackground {
  color: black;
  background-color: inherit;
  border-spacing: 0;
  border: none;
  padding: 3px;
  vertical-align: top;
}

tr.tbltitle {
  border-bottom: 1px solid #9eadba;
}

tr.std {
  background-color: white;
  color: #161616;
  padding: 3px;
}

th {
  text-align: left;
  vertical-align: bottom;
  font-weight: 400;
}

td.std, th.std {
  padding: 4px 6px;
  text-align: left;
}

.calstd .btn {
  white-space: normal;
}

th.option, td.option {
  background-color: white;
  color: #161616;
  padding: 3px;
  font-weight: 600;
  vertical-align: top;
  text-align: right;
  border-top: 1px solid #9eadba;
}

td.sub_option {
  background-color: white;
  color: #161616;
  padding: 3px;
  font-weight: 600;
  vertical-align: top;
  border-top: 1px solid #9eadba;
}

td.option_value {
  background: none white;
  color: #161616;
  padding: 3px;
  vertical-align: top;
  text-align: left;
  border-top: 1px solid #9eadba;
}

td.option_value_center {
  background: none white;
  color: #161616;
  padding: 3px;
  vertical-align: top;
  text-align: center;
  border-top: 1px solid #9eadba;
}

td.option_desc, p.option_desc {
  background: none white;
  color: #161616;
  padding: 3px;
  font-style: italic;
  font-weight: 400;
  vertical-align: top;
  text-align: left;
}

td.boxed {
  border: 1px solid black;
}

/*Link, Visited, Hover, Focus, Activ*/
a.il_ContainerItemCommand2:link, a.il_ContainerItemCommand2:visited,
a.il_ContainerItemCommand:link, a.il_ContainerItemCommand:visited {
  font-size: 0.75rem;
  text-decoration: none;
  margin: 0 3px 0 0;
  white-space: nowrap;
  font-weight: 400;
}

a.il_ContainerItemCommand2:hover,
a.il_ContainerItemCommand:hover {
  text-decoration: underline;
}

div.il_ContainerItemCommands2 {
  text-align: right;
  margin: 0 3px 3px;
}

div.il_ContainerItemCommands {
  padding: 2px 0;
}

h3.il_ContainerItemTitle {
  padding: 0;
  margin: 0;
  font-weight: 400;
  font-size: 0.875rem;
  display: inline;
}

div.il_ContainerItemTitle {
  float: left;
  max-width: calc(100% - 40px);
  padding-bottom: 5px;
}

div.il_ItemProperties {
  margin: 2px 0 5px;
  text-align: left;
  font-weight: 400;
  font-size: 0.75rem;
}

div.il_ItemNotice {
  margin: 2px 0 5px;
  text-align: left;
  font-weight: 400;
  font-size: 0.75rem;
  color: green;
}

a.il_ItemProperty:link, a.il_ItemProperty:visited {
  text-decoration: none;
  font-weight: 400;
}

a.il_ItemProperty:hover {
  color: black;
  text-decoration: underline;
}

/* Table Links */
/* --- description text ---*/
div.il_Description, td.il_Description {
  margin: 2px 0 5px;
  font-size: 0.75rem;
  font-weight: 400;
  text-align: left;
}

div.il_Description_no_margin, td.il_Description_no_margin {
  font-size: 0.75rem;
  font-style: italic;
  text-align: left;
}

div.il_info {
  font-size: 0.75rem;
  text-align: left;
}

.fade {
  opacity: 0;
  -webkit-transition: opacity 0.15s linear;
  -o-transition: opacity 0.15s linear;
  transition: opacity 0.15s linear;
}
.fade.in {
  opacity: 1;
}

.collapse {
  display: none;
}
.collapse.in {
  display: block;
}

tr.collapse.in {
  display: table-row;
}

tbody.collapse.in {
  display: table-row-group;
}

.collapsing {
  position: relative;
  height: 0;
  overflow: hidden;
  -webkit-transition-property: height, visibility;
  transition-property: height, visibility;
  -webkit-transition-duration: 0.35s;
  transition-duration: 0.35s;
  -webkit-transition-timing-function: ease;
  transition-timing-function: ease;
}

.btn-group,
.btn-group-vertical {
  position: relative;
  display: inline-block;
  vertical-align: middle;
}
.btn-group > .btn,
.btn-group-vertical > .btn {
  position: relative;
  float: left;
}
.btn-group > .btn:hover, .btn-group > .btn:focus, .btn-group > .btn:active, .btn-group > .btn.active,
.btn-group-vertical > .btn:hover,
.btn-group-vertical > .btn:focus,
.btn-group-vertical > .btn:active,
.btn-group-vertical > .btn.active {
  z-index: 2;
}

.btn-group .btn + .btn,
.btn-group .btn + .btn-group,
.btn-group .btn-group + .btn,
.btn-group .btn-group + .btn-group {
  margin-left: -1px;
}

.btn-toolbar {
  margin-left: -5px;
}
.btn-toolbar:before, .btn-toolbar:after {
  display: table;
  content: " ";
}
.btn-toolbar:after {
  clear: both;
}
.btn-toolbar .btn,
.btn-toolbar .btn-group,
.btn-toolbar .input-group {
  float: left;
}
.btn-toolbar > .btn,
.btn-toolbar > .btn-group,
.btn-toolbar > .input-group {
  margin-left: 5px;
}

.btn-group > .btn:not(:first-child):not(:last-child):not(.dropdown-toggle) {
  border-radius: 0;
}

.btn-group > .btn:first-child {
  margin-left: 0;
}
.btn-group > .btn:first-child:not(:last-child):not(.dropdown-toggle) {
  border-top-right-radius: 0;
  border-bottom-right-radius: 0;
}

.btn-group > .btn:last-child:not(:first-child),
.btn-group > .dropdown-toggle:not(:first-child) {
  border-top-left-radius: 0;
  border-bottom-left-radius: 0;
}

.btn-group > .btn-group {
  float: left;
}

.btn-group > .btn-group:not(:first-child):not(:last-child) > .btn {
  border-radius: 0;
}

.btn-group > .btn-group:first-child:not(:last-child) > .btn:last-child,
.btn-group > .btn-group:first-child:not(:last-child) > .dropdown-toggle {
  border-top-right-radius: 0;
  border-bottom-right-radius: 0;
}

.btn-group > .btn-group:last-child:not(:first-child) > .btn:first-child {
  border-top-left-radius: 0;
  border-bottom-left-radius: 0;
}

.btn-group .dropdown-toggle:active,
.btn-group.open .dropdown-toggle {
  outline: 0;
}

.btn-group > .btn + .dropdown-toggle {
  padding-right: 8px;
  padding-left: 8px;
}

.btn-group > .btn-lg + .dropdown-toggle, .btn-group-lg.btn-group > .btn + .dropdown-toggle {
  padding-right: 12px;
  padding-left: 12px;
}

.btn-group.open .dropdown-toggle {
  -webkit-box-shadow: inset 0 3px 5px rgba(0, 0, 0, 0.125);
  box-shadow: inset 0 3px 5px rgba(0, 0, 0, 0.125);
}
.btn-group.open .dropdown-toggle.btn-link {
  -webkit-box-shadow: none;
  box-shadow: none;
}

.btn .caret {
  margin-left: 0;
}

.btn-lg .caret, .btn-group-lg > .btn .caret {
  border-width: 5px 5px 0;
  border-bottom-width: 0;
}

.dropup .btn-lg .caret, .dropup .btn-group-lg > .btn .caret {
  border-width: 0 5px 5px;
}

.btn-group-vertical > .btn,
.btn-group-vertical > .btn-group,
.btn-group-vertical > .btn-group > .btn {
  display: block;
  float: none;
  width: 100%;
  max-width: 100%;
}
.btn-group-vertical > .btn-group:before, .btn-group-vertical > .btn-group:after {
  display: table;
  content: " ";
}
.btn-group-vertical > .btn-group:after {
  clear: both;
}
.btn-group-vertical > .btn-group > .btn {
  float: none;
}
.btn-group-vertical > .btn + .btn,
.btn-group-vertical > .btn + .btn-group,
.btn-group-vertical > .btn-group + .btn,
.btn-group-vertical > .btn-group + .btn-group {
  margin-top: -1px;
  margin-left: 0;
}

.btn-group-vertical > .btn:not(:first-child):not(:last-child) {
  border-radius: 0;
}
.btn-group-vertical > .btn:first-child:not(:last-child) {
  border-top-left-radius: 0px;
  border-top-right-radius: 0px;
  border-bottom-right-radius: 0;
  border-bottom-left-radius: 0;
}
.btn-group-vertical > .btn:last-child:not(:first-child) {
  border-top-left-radius: 0;
  border-top-right-radius: 0;
  border-bottom-right-radius: 0px;
  border-bottom-left-radius: 0px;
}

.btn-group-vertical > .btn-group:not(:first-child):not(:last-child) > .btn {
  border-radius: 0;
}

.btn-group-vertical > .btn-group:first-child:not(:last-child) > .btn:last-child,
.btn-group-vertical > .btn-group:first-child:not(:last-child) > .dropdown-toggle {
  border-bottom-right-radius: 0;
  border-bottom-left-radius: 0;
}

.btn-group-vertical > .btn-group:last-child:not(:first-child) > .btn:first-child {
  border-top-left-radius: 0;
  border-top-right-radius: 0;
}

.btn-group-justified {
  display: table;
  width: 100%;
  table-layout: fixed;
  border-collapse: separate;
}
.btn-group-justified > .btn,
.btn-group-justified > .btn-group {
  display: table-cell;
  float: none;
  width: 1%;
}
.btn-group-justified > .btn-group .btn {
  width: 100%;
}
.btn-group-justified > .btn-group .dropdown-menu {
  left: auto;
}

[data-toggle=buttons] > .btn input[type=radio],
[data-toggle=buttons] > .btn input[type=checkbox],
[data-toggle=buttons] > .btn-group > .btn input[type=radio],
[data-toggle=buttons] > .btn-group > .btn input[type=checkbox] {
  position: absolute;
  clip: rect(0, 0, 0, 0);
  pointer-events: none;
}

.input-group {
  position: relative;
  display: table;
  border-collapse: separate;
}
.input-group[class*=col-] {
  float: none;
  padding-right: 0;
  padding-left: 0;
}
.input-group .form-control {
  position: relative;
  z-index: 2;
  float: left;
  width: 100%;
  margin-bottom: 0;
}
.input-group .form-control:focus {
  z-index: 3;
}

.input-group-addon,
.input-group-btn,
.input-group .form-control {
  display: table-cell;
}
.input-group-addon:not(:first-child):not(:last-child),
.input-group-btn:not(:first-child):not(:last-child),
.input-group .form-control:not(:first-child):not(:last-child) {
  border-radius: 0;
}

.input-group-addon,
.input-group-btn {
  width: 1%;
  white-space: nowrap;
  vertical-align: middle;
}

.input-group-addon {
  padding: 3px 9px;
  font-size: 0.875rem;
  font-weight: 400;
  line-height: 1;
  color: #161616;
  text-align: center;
  background-color: #f0f0f0;
  border: 1px solid #757575;
  border-radius: 0px;
}
.input-group-addon.input-sm {
  padding: 3px 6px;
  font-size: 0.75rem;
  border-radius: 0px;
}
.input-group-addon.input-lg {
  padding: 6px 12px;
  font-size: 1rem;
  border-radius: 0px;
}
.input-group-addon input[type=radio],
.input-group-addon input[type=checkbox] {
  margin-top: 0;
}

.input-group .form-control:first-child,
.input-group-addon:first-child,
.input-group-btn:first-child > .btn,
.input-group-btn:first-child > .btn-group > .btn,
.input-group-btn:first-child > .dropdown-toggle,
.input-group-btn:last-child > .btn:not(:last-child):not(.dropdown-toggle),
.input-group-btn:last-child > .btn-group:not(:last-child) > .btn {
  border-top-right-radius: 0;
  border-bottom-right-radius: 0;
}

.input-group-addon:first-child {
  border-right: 0;
}

.input-group .form-control:last-child,
.input-group-addon:last-child,
.input-group-btn:last-child > .btn,
.input-group-btn:last-child > .btn-group > .btn,
.input-group-btn:last-child > .dropdown-toggle,
.input-group-btn:first-child > .btn:not(:first-child),
.input-group-btn:first-child > .btn-group:not(:first-child) > .btn {
  border-top-left-radius: 0;
  border-bottom-left-radius: 0;
}

.input-group-addon:last-child {
  border-left: 0;
}

.input-group-btn {
  position: relative;
  font-size: 0;
  white-space: nowrap;
}
.input-group-btn > .btn {
  position: relative;
}
.input-group-btn > .btn + .btn {
  margin-left: -1px;
}
.input-group-btn > .btn:hover, .input-group-btn > .btn:focus, .input-group-btn > .btn:active {
  z-index: 2;
}
.input-group-btn:first-child > .btn,
.input-group-btn:first-child > .btn-group {
  margin-right: -1px;
}
.input-group-btn:last-child > .btn,
.input-group-btn:last-child > .btn-group {
  z-index: 2;
  margin-left: -1px;
}

.sr-only {
  position: absolute;
  width: 1px;
  height: 1px;
  padding: 0;
  margin: -1px;
  overflow: hidden;
  clip: rect(0, 0, 0, 0);
  border: 0;
}

.sr-only-focusable:active, .sr-only-focusable:focus {
  position: static;
  width: auto;
  height: auto;
  margin: 0;
  overflow: visible;
  clip: auto;
}

/* Modules/Bibliographic */
span.bibl_text_inline_Emph {
  font-style: italic;
}

/* Modules/Blog */
div.ilBlogList {
  padding: 10px;
  margin-bottom: 20px;
  background-color: white;
}

div.ilBlogListItem {
  padding: 1px 1px 5px;
  margin-bottom: 35px;
}
div.ilBlogListItem.ilBlogListItemDraft {
  padding: 8px;
}

div.ilBlogListItemTitle {
  border-bottom: 1px solid #dddddd;
}

div.ilBlogListItemTitle h3 {
  margin-bottom: 5px;
}

div.ilBlogListItemSubTitle {
  margin-top: 5px;
  color: #6f6f6f;
  font-size: 0.75rem;
  text-align: right;
}

div.ilBlogListItemSnippet {
  margin-top: 5px;
  margin-bottom: 5px;
  min-height: 10px;
}

img.ilBlogListItemSnippetPreviewImage {
  margin-right: 10px;
  margin-bottom: 5px;
}

div.ilBlogListItemMore {
  float: left;
}

div.ilBlogListItemCommtensPerma {
  text-align: right;
  font-size: 0.75rem;
  margin-top: 15px;
  min-height: 15px;
}

td.ilBlogSideBlockContent {
  padding: 10px;
}

td.ilBlogSideBlockCommand {
  font-size: 0.75rem;
  color: #6f6f6f;
  border-bottom: 1px solid #dddddd;
  padding: 1px 3px;
  background-color: #f9f9f9;
  text-align: right;
}

div.ilBlogSideBlockAuthor {
  margin-top: 3px;
}

ul.ilBlogSideBlockNavigation {
  margin-top: 3px;
  padding-left: 15px;
}

div.ilBlogSideBlockNavigationSelection {
  margin-bottom: 5px;
}

.ilBlogListItemDraft {
  border: 2px dotted #B54F00;
}

.ilBlogDraftText {
  color: #B54F00;
  position: absolute;
  font-size: 0.75rem;
  margin-top: -19px;
  padding: 2px 5px;
  background-color: white;
}

.ilBlogNavigationItemDraft {
  margin-right: 50px;
}

.ilBlogListPermalink {
  margin: 5px;
}

.ilBlogRating {
  margin-bottom: 5px;
}

.ilTopGap {
  margin-top: 15px;
}

.ilExportPage {
  min-height: 468px;
  padding-bottom: 20px;
}

@media only screen and (min-width: 768px) {
  .ilToolbar .form-control[data-blog-input=posting-title]:not(:placeholder-shown) {
    width: 250px;
  }
}
/* Modules/BookingManager */
.ilTextinfo {
  margin-bottom: 10px;
}

ul.il-book-obj-selection {
  list-style: none;
  padding: 0;
  margin: 9px 0;
}
ul.il-book-obj-selection li {
  padding-left: 9px;
}

.il-book-border-mark-1 {
  border-left: 3px solid #f3de2c;
}

.il-book-border-mark-2 {
  border-left: 3px solid #d38000;
}

.il-book-border-mark-3 {
  border-left: 3px solid #307C88;
}

.il-book-border-mark-4 {
  border-left: 3px solid #86cb92;
}

.il-book-border-mark-5 {
  border-left: 3px solid #ce73a8;
}

.il-book-border-mark-6 {
  border-left: 3px solid #82639e;
}

.il-book-border-mark-7 {
  border-left: 3px solid #9e7c7d;
}

.il-book-border-mark-8 {
  border-left: 3px solid #f75e82;
}

.il-book-border-mark-9 {
  border-left: 3px solid #ea4d54;
}

.il-book-slot-1 {
  height: 100%;
  width: 100%;
  padding: 3px;
  border-left: 3px solid #f3de2c;
}

.il-book-slot-2 {
  height: 100%;
  width: 100%;
  padding: 3px;
  border-left: 3px solid #d38000;
}

.il-book-slot-3 {
  height: 100%;
  width: 100%;
  padding: 3px;
  border-left: 3px solid #307C88;
}

.il-book-slot-4 {
  height: 100%;
  width: 100%;
  padding: 3px;
  border-left: 3px solid #86cb92;
}

.il-book-slot-5 {
  height: 100%;
  width: 100%;
  padding: 3px;
  border-left: 3px solid #ce73a8;
}

.il-book-slot-6 {
  height: 100%;
  width: 100%;
  padding: 3px;
  border-left: 3px solid #82639e;
}

.il-book-slot-7 {
  height: 100%;
  width: 100%;
  padding: 3px;
  border-left: 3px solid #9e7c7d;
}

.il-book-slot-8 {
  height: 100%;
  width: 100%;
  padding: 3px;
  border-left: 3px solid #f75e82;
}

.il-book-slot-9 {
  height: 100%;
  width: 100%;
  padding: 3px;
  border-left: 3px solid #ea4d54;
}

/* Modules/Chatroom */
.ilValignBottom {
  vertical-align: bottom;
}

#chat_actions {
  white-space: nowrap;
  margin-left: 10px;
}

#chat_messages {
  height: 300px;
  padding: 2px 2px 0 2px;
  overflow-y: scroll;
  overflow-x: hidden;
  overflow-wrap: break-word;
  word-wrap: break-word;
  -ms-word-break: break-all;
  word-break: break-all;
  word-break: break-word;
  -ms-hyphens: auto;
  -moz-hyphens: auto;
  -webkit-hyphens: auto;
  hyphens: auto;
  width: 100%;
  background-color: #f9f9f9;
  position: relative;
}
#chat_messages .messageContainer {
  min-height: 250px;
}
#chat_messages .fader {
  position: -webkit-sticky;
  position: sticky;
  bottom: 0;
  width: 100%;
  height: 50px;
  background: -webkit-gradient(linear, left top, left bottom, from(rgba(255, 255, 255, 0)), to(#fff));
  background: linear-gradient(to bottom, rgba(255, 255, 255, 0) 0%, #fff 100%);
}
#chat_messages .fader .typing-info {
  font-size: 0.6em;
  position: absolute;
  bottom: 0;
  padding: 2px 5px;
  text-align: left;
  width: 100%;
}

#message-controls .msg-control {
  display: inline-block;
}
#message-controls .msg-control label {
  position: relative;
  top: 5px;
}

@media only screen and (max-width: 768px) {
  #message-controls .msg-control {
    display: block;
  }
}
#chat_users {
  overflow: auto;
  height: 100%;
  min-height: 300px;
}

#private_rooms {
  z-index: 200;
  display: none;
}

td.chatroom {
  width: 200px;
  height: auto;
}

.ilChatroomUser {
  border-bottom: 1px solid #e9e9e9;
}
.ilChatroomUser .media-body {
  white-space: nowrap;
}
.ilChatroomUser .media-body {
  padding-top: 8px;
}
.ilChatroomUser .media-body h4, .ilChatroomUser .media-body p {
  color: #6f6f6f;
  font-size: 0.75rem;
  padding: 5px 3px 0 3px;
  line-height: 1em;
  margin: 0;
}
.ilChatroomUser .media-body h4 {
  padding-top: 0;
  color: #6f6f6f;
  overflow: hidden;
  text-overflow: ellipsis;
  white-space: nowrap;
}
.ilChatroomUser .dropdown-menu {
  background-color: #f9f9f9;
  padding: 10px 0;
  font-size: 0.75rem;
}
.ilChatroomUser .dropdown-menu a {
  color: #161616;
}
.ilChatroomUser .dropdown-menu a:hover {
  color: black;
}
.ilChatroomUser .arrow-down {
  width: 0;
  height: 0;
  border-left: 11px solid transparent;
  border-right: 11px solid transparent;
  border-top: 11px solid white;
  margin-top: -10px;
  margin-left: 100px;
}
.ilChatroomUser .media:hover {
  background-color: #e2e8ef;
}
.ilChatroomUser .dropdown-menu {
  position: static;
  float: none;
  -webkit-box-shadow: none;
  box-shadow: none;
}
.ilChatroomUser .dropdown-backdrop {
  position: static;
}
.ilChatroomUser .media {
  padding: 0;
}
.ilChatroomUser .media-left img {
  width: 30px;
  height: 30px;
}
.ilChatroomUser .media-body, .ilChatroomUser .media-left, .ilChatroomUser .media-right {
  display: table-cell;
  vertical-align: top;
}
.ilChatroomUser .media-left {
  padding-right: 10px;
}
.ilChatroomUser .media {
  padding: 10px;
}

/* Modules/Course */
.ilValignTop {
  vertical-align: top;
}

.halfWidth {
  width: 50%;
}

.ilInheritBGColor {
  background-color: inherit;
}

td.option_value_details {
  background: none white;
  color: #161616;
  padding: 3px;
  vertical-align: top;
  text-align: left;
}

td.option_value_center_details {
  background: none #ffe4e4;
  color: #161616;
  padding: 3px;
  vertical-align: top;
  text-align: center;
}

ul.noStyle {
  list-style: none;
}

li.smallPad {
  padding: 1px;
}

.listIndent {
  padding: 0 0 20px;
}

.ilCrsObjAcc {
  margin-bottom: 10px;
}

.ilCourseObjectiveAccResults {
  padding-top: 10px;
}

.ilCourseObjectiveAccResult {
  font-size: 0.75rem;
}

.ilCourseObjectiveAccSummary {
  font-size: 1rem;
  padding-top: 15px;
}

.ilCourseObjectiveProgressBarContainer .text-comparision {
  display: none;
}

.ilCourseObjectiveProgressBarContainer {
  float: right;
  max-width: 200px;
  padding: 20px;
}

/* LOK progress bars */
.ilCourseObjectiveProgressBar {
  padding-right: 5px;
  float: right;
}

.ilCourseObjectiveProgressBarContainer > .progress {
  margin: 5px 0 0;
  border: 1px solid #bbb;
  background-color: white;
}

.ilCourseObjectiveProgressBarContainer > .progress > .progress-bar {
  -webkit-box-shadow: none;
  box-shadow: none;
}

.ilCourseObjectiveProgressBarLimit {
  float: right;
  position: relative;
  border-right: 2px dotted #737373;
  height: 20px;
  margin-top: -17px;
}

.ilCourseObjectiveProgressBarNeutral {
  background-color: #737373;
}

.ilCourseObjectiveProgressBarCompleted {
  background-color: #60b060;
}

.ilCourseObjectiveProgressBarFailed {
  background-color: #b06060;
}

div.editLink {
  padding-right: 1em;
}

/* Modules/DataCollection */
td.dcl_actions {
  text-align: right;
  padding-right: 5px;
}

.dcl_record_list td, .dcl_field_list td {
  padding: 10px 7px;
  font-size: 0.75rem;
}

.ilDclTableDescription {
  padding: 15px 0;
  font-size: 0.75rem;
}

.ilDclRecordViewNavWrapper {
  margin-bottom: 40px;
}

.ilDclRecordViewNav {
  font-weight: 400;
  padding: 3px;
  font-size: 0.75rem;
  width: 80%;
  float: left;
}

.ilDclEditRecordButtonWrapper {
  float: right;
}

.ilDclRecordViewRecordOfTotal {
  margin-right: 10px;
}

.ilDclSelectRecord {
  margin-left: 10px;
}

.ilDclChangeRecord {
  display: inline;
}

.ilDclPermanentLinkWrapper {
  margin: 20px 0;
}

tr.dcl_comments_active > td {
  background-color: #ffffd9;
}

/* Modules/Excercise */
.ilExcAssignmentBody {
  padding-left: 15px;
  padding-right: 15px;
}

.ilExcAssignmentHead img {
  display: block;
  float: left;
  margin: 0 9px 0 3px;
}

.ilExcAssignmentHead .ilAssignmentHeader {
  padding: 0;
  font-size: 1rem;
}

.ilExcAssignmentHead, .ilAssignmentHeader {
  display: block;
}

.ilExAssignmentHeadProperty {
  margin: 4px 0 0 25px;
  font-size: 0.75rem;
}

.ilExcOverview .ilExcAssImageContainer {
  max-width: 300px;
  display: inline-block;
  cursor: pointer;
}

.ilExcReportFeedback {
  background-color: #f9f9f9;
  padding: 9px;
}

.ilExcAssignmentInfoTool {
  padding: 10px;
}
.ilExcAssignmentInfoTool h4 {
  padding-left: 0px;
  padding-right: 0px;
}
.ilExcAssignmentInfoTool p {
  padding: 0px;
}
.ilExcAssignmentInfoTool ul {
  padding-left: 30px;
  margin: 0;
}

.read-more-state {
  display: none;
}

.read-more-target {
  opacity: 0;
  max-height: 0;
  font-size: 0;
  transition: 0.25s ease;
}

.read-more-state:checked ~ .read-more-wrap .read-more-target {
  opacity: 1;
  font-size: inherit;
  max-height: 999em;
}

.read-more-state ~ .read-more-trigger:before {
  content: "Show more";
}

.read-more-state:checked ~ .read-more-trigger:before {
  content: "Show less";
}

.read-more-trigger {
  cursor: pointer;
  display: inline-block;
  padding: 0 0.5em;
  color: #737373;
  font-size: 0.9em;
  line-height: 2;
  border: 1px solid #dddddd;
  border-radius: 0.25em;
}

/* Modules/Forum */
a.postread, a.postread:visited {
  font-weight: 400;
}

a.postunread, a.postunread:visited {
  font-weight: 600;
}

a.postnew, a.postnew:visited {
  font-style: italic;
  font-weight: 600;
}

blockquote.ilForumQuote {
  margin: 0 20px 10px;
  padding: 5px;
  border: 1px solid #dddddd;
  font-size: 0.75rem;
}

div.ilForumQuoteHead {
  font-weight: 600;
  font-size: 0.75rem;
  margin: 0 0 12px;
}

/* Modules/Forum */
#ilFrmPostList {
  list-style: none;
  margin: 0;
  padding: 0;
  background-color: white;
}

.ilFrmPostImage {
  float: left;
  width: 100px;
  overflow: hidden;
}
.ilFrmPostImage img {
  vertical-align: top;
  margin: 9px 18px 9px 6px;
  border: none;
  max-width: 100%;
}
@media only screen and (min-width: 768px) {
  .ilFrmPostImage img {
    margin: 0 !important;
    padding: 6px 9px 9px 6px;
  }
}

.ilFrmPostClear {
  clear: both;
  width: 1px;
  height: 1px;
  line-height: 1px;
}

.ilFrmPostTitle {
  margin-top: 15px;
  font-size: 1rem;
}
@media only screen and (max-width: 768px) {
  .ilFrmPostTitle {
    margin-top: 6px;
    font-size: 0.875rem;
  }
}

div.ilFrmPostHeader span.small {
  color: #6f6f6f;
}

.ilFrmPostContentContainer {
  margin: 0 0 3px;
  width: 80%;
  float: left;
}
@media only screen and (max-width: 768px) {
  .ilFrmPostContentContainer {
    padding-left: 6px;
    width: 100%;
  }
}
@media only screen {
  .ilFrmPostContentContainer img {
    width: 100%;
    height: auto !important;
  }
}

.ilFrmTargetImage {
  margin: 0 0 15px;
  height: auto !important;
}
.ilFrmTargetImage img {
  height: 20px !important;
}
.ilFrmTargetImage a {
  display: inline-block;
}
.ilFrmTargetImage .il-link.link-bulky .bulky-label {
  display: none;
}

.ilFrmPostContent {
  margin-top: 15px;
}

li.ilFrmPostRow {
  padding: 3px 0 3px 3px;
  margin-bottom: 15px;
  border-left: 6px solid #dddddd;
}
li.ilFrmPostRow.tblrowmarked {
  background-color: white;
  border-left: 6px solid #B54F00;
}
li.ilFrmPostRow div.ilForm {
  width: 100%;
  max-width: 1000px;
}
li.ilFrmPostRow div.ilForm div.ilFormValue {
  width: auto;
}
li.ilFrmPostRow div.ilForm div.ilFormOption {
  width: 150px;
}
@media only screen and (max-width: 768px) {
  li.ilFrmPostRow div.ilForm, li.ilFrmPostRow div.ilForm input[type=text], li.ilFrmPostRow div.ilForm textarea {
    width: 100%;
  }
}
@media only screen and (max-width: 768px) {
  li.ilFrmPostRow img.ilUserIcon {
    width: 50px;
    height: 50px;
  }
}

@media only screen and (min-width: 1200px) {
  .sort_by_posts .ilFrmPostRow.ilFrmPost-level-2 {
    padding-left: 50px;
  }
  .sort_by_posts .ilFrmPostRow.ilFrmPost-level-3 {
    padding-left: 100px;
  }
  .sort_by_posts .ilFrmPostRow.ilFrmPost-level-4 {
    padding-left: 150px;
  }
  .sort_by_posts .ilFrmPostRow.ilFrmPost-level-5 {
    padding-left: 190px;
  }
  .sort_by_posts .ilFrmPostRow.ilFrmPost-level-6 {
    padding-left: 220px;
  }
  .sort_by_posts .ilFrmPostRow.ilFrmPost-level-7 {
    padding-left: 240px;
  }
  .sort_by_posts .ilFrmPostRow.ilFrmPost-level-8 {
    padding-left: 260px;
  }
  .sort_by_posts .ilFrmPostRow.ilFrmPost-level-9 {
    padding-left: 280px;
  }
  .sort_by_posts .ilFrmPostRow.ilFrmPost-level-10 {
    padding-left: 300px;
  }
}
.ilFrmPostCensorshipAdvice {
  margin: 0;
  padding: 0;
  font-weight: 600;
  color: #B54F00;
}

.ilFrmPostAttachmentsContainer {
  margin: 15px 0 0;
  font-weight: 600;
}
.ilFrmPostAttachmentsContainer a {
  font-weight: 400;
}
.ilFrmPostAttachmentsContainer img {
  vertical-align: middle;
}

.ilFrmPostCommands {
  float: right;
  margin: 0 0 3px;
}

li.ilModeratorPosting {
  border-left: 6px solid #f3de2c;
}

li.ilPostingNeedsActivation {
  border-left: 6px solid #B54F00;
}

.ilFrmBottomToolbar {
  margin-top: 15px;
}

.ilForumTreeTitle {
  display: inline-block;
}

.ilFrmPostActivationStatus {
  color: #B54F00;
}

.ilForumTreeTitleUnread {
  font-weight: 600;
}

.ilForumTreeUnlinkedContent {
  display: block;
  line-height: 0.9em;
  margin-bottom: 10px;
  text-decoration: none;
  cursor: text;
  font-size: smaller;
  color: #161616;
  padding-left: 23px;
}

.frm-thread-scrollable-print {
  overflow: auto;
}

.ilForumNotificationSettingsForm {
  white-space: normal;
}

.ilForumDraftHistoryEntry {
  padding: 5px;
}

.ilForumInlineCommandContainer {
  display: flex;
}

.ilForumInlineCommandContainer > div {
  margin-left: 10px;
}

/* Modules/LearningModule */
.ilLMMenu {
  clear: both;
}

body.ilLMNoMenu .ilFixedTopSpacer {
  padding-top: 0px;
}

body.ilLMNoMenu .ilLeftNav {
  top: 0px;
}

button.ilAreaClose {
  width: 20px;
  height: 20px;
  position: absolute;
  top: 0;
  cursor: pointer;
}

div.ilRightAreaSpace {
  width: 50%;
}

/* right area (used in learning modules) */
div#right_area {
  bottom: 0;
  width: 50%;
  right: 0px;
  top: 117px;
  position: fixed;
  /* padding: 5px; */
  background-color: #f9f9f9;
  border-left: 3px solid #dddddd;
  /* box-shadow: inset 0px 2px 2px #d0d0d0; */
  -webkit-overflow-scrolling: touch; /* Bug 11209 */
  overflow: hidden; /* Bug 11209 */
}

div#right_area iframe {
  -webkit-overflow-scrolling: touch; /* Bug 11209 */
  overflow: auto; /* Bug 11209 */
  border: none;
  width: 100%;
  height: 100%;
}

div#right_cont_area {
  bottom: 0;
  width: 50%;
  right: 0px;
  top: 117px;
  position: fixed;
  background-color: transparent;
  border-left: 3px solid #dddddd;
  -webkit-overflow-scrolling: touch; /* Bug 11209 */
  overflow: hidden;
}

div#right_top_area {
  top: 0;
  width: 100%;
  height: 100%;
  position: absolute;
  border-bottom: 3px solid #e9e9e9;
  border-right: 3px solid #e9e9e9;
  -webkit-overflow-scrolling: touch; /* Bug 11209 */
  overflow: hidden;
  display: none;
}

div.ilRightContAreaSplit div#right_top_area {
  height: 50%;
}

div#right_top_area iframe {
  -webkit-overflow-scrolling: touch; /* Bug 11209 */
  overflow: auto; /* Bug 11209 */
  border: none;
  width: 100%;
  height: 100%;
}

div#right_bottom_area {
  top: 0px;
  width: 100%;
  height: 100%;
  position: absolute;
  -webkit-overflow-scrolling: touch; /* Bug 11209 */
  overflow: hidden;
  display: none;
  border-right: 3px solid #e9e9e9;
}

div.ilRightContAreaSplit div#right_bottom_area {
  top: 50%;
  height: 50%;
}

div#right_bottom_area iframe {
  -webkit-overflow-scrolling: touch; /* Bug 11209 */
  overflow: auto; /* Bug 11209 */
  border: none;
  width: 100%;
  height: 100%;
}

#il_expl2_jstree_cont_out_ilLMProgressTree img {
  width: 18px;
  height: 18px;
  margin-top: -3px;
}

.ilLSOLearnerView { /*ILIAS-GUI, "startpage" of LSO*/
  background-color: white;
  -webkit-box-shadow: none;
  box-shadow: none;
}
.ilLSOLearnerView .il-workflow-step-label,
.ilLSOLearnerView .il-workflow-step-label .btn {
  color: #161616 !important;
  cursor: default !important;
  text-decoration: none !important;
}

.ilLSOKioskModeObjectHeader .il_HeaderInner {
  padding-bottom: 5px;
}

.ilLSOKioskModeNavigation {
  margin-bottom: 10px;
  background-color: #f9f9f9;
}
.ilLSOKioskModeNavigation .navbar-form {
  line-height: 25px;
}
.ilLSOKioskModeNavigation .navbar-header {
  float: none;
}

.ilLSOKioskModeContent .panel-primary .panel-heading {
  display: none;
}

.ilLSOKioskModeCurriculum {
  background-color: #f9f9f9;
}
.ilLSOKioskModeCurriculum .il-workflow-container {
  padding: 5px;
}

/* intro page */
.il-lso-startbutton-container {
  margin: 9px 0;
}

/* BEGIN LTIConsumer */
#ltiLoadingAnimation {
  padding-top: 50px;
  text-align: center;
}

#ltiIframe {
  border: solid #757575 2px !important;
  padding: 3px;
  width: 100%;
  height: 500px;
}

/* END LTIConsumer */
.il-mcst-side .row > .col-sm-3 {
  width: 100%;
}
.il-mcst-side .row > .col-sm-3 img {
  width: 100%;
}

.il-mcst-side .row > .col-sm-9 .il-item-title {
  padding: 12px 0 6px;
}

.mcst-completed-preview img {
  filter: grayscale(100%);
}

.mcst-current {
  background-color: #fff6be;
}

#mcst-prev-items > button {
  margin-bottom: 20px;
}

#il-mcst-img-gallery .modal-dialog {
  width: 100%;
  margin: 0 auto;
  height: 100%;
}
#il-mcst-img-gallery .modal-content {
  min-height: 100%;
  background-color: black;
}
#il-mcst-img-gallery .modal-content img {
  margin: 30px auto 0 auto;
}
#il-mcst-img-gallery .modal-title {
  color: white;
}
#il-mcst-img-gallery .carousel-caption {
  display: none;
}
#il-mcst-img-gallery .modal-header {
  border: 0;
  text-align: center;
}
#il-mcst-img-gallery .carousel-indicators {
  bottom: auto;
  top: -20px;
}
#il-mcst-img-gallery .carousel-control .glyphicon {
  top: -5px;
}
#il-mcst-img-gallery .carousel-control.right, #il-mcst-img-gallery .carousel-control.left {
  background-image: none;
}

/* Modules/MediaPool */
#ilMepPreviewContent {
  margin: 0;
  width: 100%;
  padding: 0;
  border: 0;
}

.ilMediaPoolPagePreviewBody {
  background-color: #f9f9f9;
  height: auto;
}

.ilMediaPoolPreviewThumbnail img {
  max-width: 100px;
}

.il-orgunit .multi_icons_wrapper {
  display: inline-block;
  vertical-align: bottom;
  float: right;
}
.il-orgunit .multi_icon {
  display: inline-block;
}
.il-orgunit .multi_input_line {
  border-top: 1px solid #EDEDED;
  padding-top: 10px;
}
.il-orgunit .multi_input_line:nth-child(2) {
  border-top: none;
  padding-top: 0;
}
.il-orgunit .multi_input_line .input {
  display: inline-block;
  border: none;
  vertical-align: top;
}

#il_expl2_jstree_cont_orgu_explorer img {
  width: 16px;
  height: 16px;
}

.multi_icons_wrapper {
  display: inline-block;
  vertical-align: bottom;
  float: right;
}

.multi_icon {
  display: inline-block;
}

.multi_input_line {
  border-top: 1px solid #EDEDED;
  padding-top: 10px;
}

.multi_input_line:nth-child(2) {
  border-top: none;
  padding-top: 0;
}

.multi_input_line .input {
  display: inline-block;
  border: none;
  vertical-align: top;
}

/* Modules/Poll */
.ilPollDescription {
  margin: 5px;
  font-size: 0.75rem;
  color: #6f6f6f;
}

.ilPollQuestion {
  display: inline-block;
  width: 97%;
  margin: 1.5%;
  font-size: 0.75rem;
  font-style: italic;
}

img.ilPollQuestionImage {
  margin: 1.5% 0%;
  max-width: 100%;
}

.ilPollQuestionAnswers {
  margin: 5px;
  font-size: 0.75rem;
}

.ilPollQuestionAnswer {
  margin-bottom: 5px;
}

.ilPollQuestionResults {
  margin: 10px;
  font-size: 0.75rem;
}

.ilPollQuestionResult {
  margin-bottom: 5px;
}

.ilPollQuestionResultBar {
  width: 100%;
  border: 1px solid #757575;
  float: left;
  height: 18px;
}

.ilPollQuestionResultBarInner {
  background-color: #e2e8ef;
  height: 18px;
}

.ilPollQuestionResultPerc {
  float: right;
  position: relative;
  margin-top: -17px;
  margin-right: 3px;
}

.ilPollLegend {
  margin-bottom: 5px;
}

.ilPollLegend td.legendLabel {
  font-size: 1rem;
}

/* Modules/Portfolio */
ul.ilPCMyCoursesCourseList > li {
  margin-bottom: 10px;
}
ul.ilPCMyCoursesCourseList > li .course-list-tree-icon {
  width: 20px;
  height: 20px;
}

ul.ilPCMyCoursesObjectiveList > li {
  margin-top: 5px;
  margin-left: 40px;
}

a.ilPCMyCoursesToggle {
  outline: 0;
}

div.ilPCMyCoursesPath {
  margin-bottom: 10px;
  font-size: 0.75rem;
  /* font-style: italic; */
}

div.ilPrtfSignature {
  margin-top: 60px;
  border-top: 1px solid black;
}

.ilPrtfMetaInfo {
  margin-top: 20px;
}

.ilPrtfMetaInfo td {
  padding-left: 20px;
}

.ilPrtfMetaInfo td, .ilPrtfMetaInfo th {
  padding-top: 5px;
  vertical-align: top;
}

div.ilPrtfToc {
  margin-top: 40px;
}

body.ilPrtfPdfBody {
  margin: 0;
}
body.ilPrtfPdfBody > div.ilInvisibleBorder {
  padding: 0;
  padding-left: 40px;
}

body.ilPrtfPdfBody h1.ilc_PrintPageTitle {
  border-bottom: 1px solid #000000;
}

body.ilPrtfPdfBody .ilPCMyCoursesToggle img {
  visibility: hidden;
}

/* Modules/ScormAicc */
table.il_ScormTable {
  color: #161616;
  background-color: #f9f9f9;
  border-spacing: 1px;
  border: none;
}

td.il_ScormTableKey {
  background-color: #f9f9f9;
  color: #161616;
  padding: 1px 3px;
  vertical-align: top;
  text-align: right;
}

td.il_ScormTableValue {
  background: none #f9f9f9;
  color: #161616;
  padding: 1px 3px;
  vertical-align: top;
  text-align: left;
}

/* from survey.css */
@media screen {
  .surveySheet {
    padding: 20px;
    border-style: solid;
    border-color: #9EADBA;
    border-left-width: 1px;
    border-right-width: 1px;
    border-top-width: 1px;
    border-bottom-width: 1px;
    margin-bottom: 0px;
  }
  .matrix .tblrow1 {
    background-color: #FFFFFF;
    color: #222222;
    padding: 3px;
    border: none;
  }
  .matrix .tblrow2 {
    background-color: #F1F1F1;
    color: #222222;
    padding: 3px;
    border: none;
  }
  .matrixother {
    width: 95%; /* #8213 */
  }
  .surveyhint {
    font-size: 80%;
    font-style: italic;
  }
  table.matrix {
    border: none;
    border-collapse: collapse;
    /*	font-family:arial,sans-serif;
              font-size:80%;
          */
  }
  td#matrix, th#matrix {
    border: none;
    border-collapse: collapse;
    padding: 0.5em;
  }
  td#matrixrowtext {
    width: 40em;
  }
  td.center {
    text-align: center;
  }
  td.column {
    text-align: center;
    font-weight: 600 !important;
  }
  td.bipolar {
    text-align: center;
    vertical-align: middle;
    background: #EEEEEE;
    border: 1px solid #808080 !important;
    width: 10em;
  }
  .questionblockTitle {
    font-size: 140%;
    font-weight: 600;
    color: #222222;
    margin-top: 1em;
    margin-bottom: 0px;
  }
  .questionheading {
    margin-top: 1em;
    margin-bottom: 1em;
  }
  .solutionbox {
    color: black;
    background-color: white;
    padding-left: 5px;
    padding-right: 5px;
    border-style: inset;
    border-width: 1px;
    display: inline-block;
    width: 400px;
  }
  .horizontal {
    width: 80px;
  }
  .vertical {
    width: 400px;
  }
  table.categorywizard tr, table.matrixrowwizard tr {
    vertical-align: top;
  }
  table.categorywizard th, table.matrixrowwizard th {
    font-size: 90%;
    font-weight: 600;
    text-align: center;
  }
  .neutral_category_title {
    font-style: italic;
  }
  tr.neutral td {
    padding-top: 2em !important;
  }
  td.neutral {
    margin-left: 2em;
  }
  div.required {
    padding-bottom: 2em;
  }
  .questionTitle {
    padding-top: 8px;
    padding-bottom: 4px;
    font-weight: 600;
    font-size: 110%;
    border-bottom: 1px #aaa solid;
  }
}
/* from survey delos.scss */
div.il-survey-page {
  padding: 15px;
  background-color: white;
}

div.il-survey-question {
  margin-bottom: 30px;
}

div.ilSurveyPageEditDropArea {
  border-color: #88be51;
  color: #88be51;
  background-color: #aed389;
}

div.ilSurveyPageEditDropAreaSelected {
  border-color: #88be51;
  color: #88be51;
  background-color: #94c564;
}

div.ilSurveyPageEditAreaDragging {
  border: 2px dashed #2c2c2c;
  background-color: #f9f9f9;
  padding: 5px;
}

div.ilSurveyPageEditActionMenu {
  float: right;
  margin: 3px;
}

.il-svy-qst-compressed {
  margin-top: -30px;
}
.il-svy-qst-compressed .questionTitle {
  display: none;
}
.il-svy-qst-compressed tr:first-child td {
  visibility: hidden;
  height: 1px;
  line-height: 1px;
  padding-top: 0;
  padding-bottom: 0;
}

#il-svy-output-form table td p {
  hyphens: auto;
}

/* not yet refactored code from former ta.css */
.kiosk {
  padding: 2em;
  background-color: #fafafa;
}

.fullwidth_invisible {
  background-color: transparent !important;
}

.feedback {
  /*	border:  1px solid gray;*/
  padding: 4px;
  display: block;
  background: #EEEEEE;
}

.centermessage {
  width: 25em;
  margin-left: auto;
  margin-right: auto;
  font-weight: bold;
  font-size: 150%;
}

.col2 {
  width: 100%;
  float: left;
}

.rcol {
  width: 50%;
  float: right;
}

.lcol {
  width: 50%;
  float: left;
}

.participant.solution {
  padding: 5px;
  width: 50%;
  overflow-x: auto;
}

.lcol.participant {
  width: 49%;
  overflow-x: auto;
}

.rcol.solution {
  width: 49%;
  overflow-x: auto;
  padding: 5px;
  background: #E2FFC7; /* Fallback IE 6-8 */
  background: rgba(226, 255, 199, 0.4);
}

#kioskOptions {
  clear: both;
  overflow: hidden;
  width: 100%;
  border-top: 1px #aaa solid;
  border-bottom: 1px #aaa solid;
  margin-bottom: 1em;
  padding: 1em 0;
}

#kioskTestTitle {
  float: left;
  width: 50%;
}

#kioskParticipant {
  float: right;
  text-align: right;
  width: 50%;
}

.print {
  visibility: hidden;
}

.ilTstQuestionSummaryBlock_WorkingTime {
  clear: both;
}

div.ilc_Question {
  padding-left: 20px;
  margin-top: 10px;
  margin-bottom: 10px;
}

.ilc_qinput_TextInput {
  max-width: 65vw;
}
@media only screen and (max-width: 768px) {
  .ilc_qinput_TextInput {
    max-width: 100%;
  }
}

.testSheet {
  background: #EEEEEE;
  border-spacing: 1px;
  border: 1px outset #BBBBBB;
  margin: 5px;
  padding: 2em;
}

.questionTitle {
  margin-top: 5px;
  margin-bottom: 5px;
  font-size: 140%;
  padding-bottom: 3px;
  border-bottom-width: 1px;
  border-bottom-style: solid;
  border-color: #000000;
}

.ilTestQuestionRelatedObjectivesInfo {
  font-size: 0.7em;
  font-style: italic;
  margin: 5px 0;
}

.questionPrintview {
  border: 1px solid #C0C0C0;
  padding: 0.25em;
  margin-top: 1em;
}

.solutionbox {
  color: black;
  background-color: white;
  padding-left: 5px;
  padding-right: 5px;
  border-style: inset;
  border-width: 1px;
}

td.middle {
  color: #000000;
  background-color: inherit;
  border-spacing: 0px;
  border: none;
  padding: 3px;
  vertical-align: middle;
}

td.top {
  color: #000000;
  background-color: inherit;
  border-spacing: 0px;
  border: none;
  padding: 3px;
  vertical-align: top;
}

/* --- Test tool javascript styles --- */
span.nowrap {
  white-space: nowrap;
}

div.termtext {
  width: 200px;
  height: 100px;
  border: 1px solid #000000;
  background-color: #F1F1F1;
  color: #222222;
  padding: 10px;
  vertical-align: middle;
  border-style: outset;
  text-align: center;
}

div.dropzone {
  width: 220px;
  height: 120px;
  border: 1px solid #000000;
  background-color: #FFE4E4;
  color: #222222;
  padding: 10px;
  vertical-align: middle;
  border-style: dotted;
  text-align: center;
}

div.textboximage {
  width: 200px;
  height: 80px;
  border: 1px solid #000000;
  background: #DDDDDD;
  padding: 10px;
  vertical-align: middle;
  border-style: outset;
  text-align: center;
}

div.imagebox {
  width: 200px;
  height: 100px;
  border: 1px solid #000000;
  background-color: #F1F1F1;
  color: #222222;
  padding: 10px;
  vertical-align: middle;
  border-style: outset;
  text-align: center;
  z-index: 200;
}

div.textbox {
  width: 200px;
  height: 100px;
  border: 1px solid #000000;
  background-color: #F1F1F1;
  color: #222222;
  padding: 10px;
  vertical-align: middle;
  border-style: outset;
  text-align: center;
  z-index: 200;
}

#filterpanel {
  text-align: right;
}

.filteractive {
  background-color: #f7face;
  border: 1px #d48110 solid;
}

.filterinactive {
  background-color: #fff;
}

.manfeedback .toggle-button {
  padding-left: 20px;
  background: transparent url(images/del_sprite_arrows.gif) 3px -318px no-repeat;
  cursor: pointer;
}

.manfeedback .yes {
  padding-left: 20px;
  background: transparent url(images/del_sprite_arrows.gif) 3px -359px no-repeat;
  cursor: pointer;
}

.manfeedback .off {
  padding-left: 20px;
  background: none;
  cursor: default;
}

div.odd {
  padding: 0.5em 0;
}

div.even {
  padding: 0.5em 0;
}

div.last {
  border-bottom: none;
}

table.imagemapareas tr,
table.kvpwizard tr,
table.matchingwizard tr,
table.matchingpairwizard tr,
table.errortextwizard tr,
table.singlechoicewizard tr,
table.multiplechoicewizard tr {
  vertical-align: top;
}

table.imagemapareas th,
table.kvpwizard th,
table.matchingwizard th,
table.matchingpairwizard th,
table.errortextwizard th,
table.singlechoicewizard th,
table.multiplechoicewizard th,
table.kprimchoicewizard th {
  vertical-align: top;
}

table.kprimchoicewizard th.true,
table.kprimchoicewizard th.false {
  padding: 5px 5px;
}

table.kprimchoicewizard td.correctness {
  vertical-align: top;
  text-align: center;
}

table.kprimchoicewizard th {
  font-size: 90%;
  font-weight: bold;
  text-align: center;
}

table.kprimchoicewizard {
  margin-bottom: 15px;
}

table.kprimchoicewizard td {
  padding-top: 15px;
}

div.ilAssKprimChoiceTable div.optionLabel,
table.kprimchoicewizard th.optionLabel {
  background-color: lightgrey;
}

table.ilAssKprimChoiceTable tr.aggregaterow td {
  border-bottom: solid lightgrey 1px;
}

table.ilAssKprimChoiceTable tr.aggregaterow td.answer_frequency {
  text-align: right;
}

table.il_tst_answer_aggregation {
  border-collapse: collapse;
}

table.il_tst_answer_aggregation td,
table.il_tst_answer_aggregation th {
  padding: 5px 15px;
}

table.il_tst_answer_aggregation th {
  background-color: lightgrey;
}

table.il_tst_answer_aggregation td {
  border-bottom: solid lightgrey 1px;
}

table.il_tst_answer_aggregation td.answer_option {
  font-style: italic;
}

table.il_tst_answer_aggregation td.answer_frequency {
  text-align: right;
}

.question_description {
  font-style: italic;
  font-size: 90%;
}

.number {
  text-align: right;
}

.errortext a:link,
.errortext a:visited {
  text-decoration: none;
  color: #000;
  padding: 0 2px;
  line-height: 1.5em;
}

.errortext a:hover {
  background-color: #ddd;
}

.ilc_qetitem_ErrorTextSelected {
  background-color: #9bd9fe;
  border: 1px #666 solid;
}

.selGroup {
  border: 2px #9bd9fe solid;
  padding: 3px 2px;
  margin-right: 2px;
}

.questionpool_info {
  padding: 0.4em;
  margin-top: 0.4em;
}

.questionpool_title {
  font-weight: bold;
}

td.matching {
  vertical-align: middle;
}

div.term {
  display: inline;
  padding: 0.5em 1em;
  float: left;
}

.solutiontable td {
  padding: 0 1em;
}

span.result {
  font-style: italic;
}

div.ilc_Page.readonly div.ilc_question_Standard {
  background-color: #f3f3f3;
  background-image: url(../../../../templates/default/images/qmark-ro.svg);
}

ul.ilAssQuestionRelatedNavigationContainer,
div.ilAssQuestionRelatedNavigationContainer {
  margin: 15px 0;
  float: none;
}

ul.ilAssQuestionRelatedNavigationContainer div.navbar {
  padding-right: 12px;
  min-height: unset;
  margin-bottom: 10px;
}

div.tstModalConfirmationText {
  margin-bottom: 20px;
}

div.tstModalConfirmationButtons a,
div.tstModalConfirmationButtons input {
  margin-right: 20px;
}

div.ilTestOutputBlock_DynTestFinished {
  background-color: #FAFAFA;
  padding: 100px;
}

a.il_question_answer_list_back_anchor {
  float: right;
  font-size: 0.7em;
  margin-right: 3px;
}

.ilCenterForced {
  text-align: center !important;
}

tr.ilBorderlessRow {
  margin-right: 20px;
}

td.ilAssQuestSkillAssignQuestTitle div {
  margin-right: 20px;
}

.ilAssQuestionLacExprWizard td,
.ilAssQuestionLacExprWizard th {
  padding-right: 10px;
}

a.il_participant_block_back_anchor,
a.il_question_answer_list_back_anchor {
  float: right;
  margin-right: 3px;
}

a.il_question_answer_list_back_anchor {
  font-size: 0.7em;
}

.test_specific_feedback td:first-child {
  padding-right: 1em;
  font-style: italic;
  font-weight: bold;
}

.test_specific_feedback td:last-child p:first-child {
  margin-top: 0;
}

p.ilAssKprimInstruction,
p.ilAdditionalAssQuestionInstruction {
  font-style: italic;
  font-size: 0.9em;
  margin: 5px 0 15px 0 !important;
}

table.kprimchoicewizard th.optionLabel {
  font-size: 1.1em;
}

table.imagemapareas tr.active-area, table.imagemapareas tr.active-area td {
  background-color: #fdfabb !important;
}

/* fau: testNav - added and changed styles */
td.ilc_Page {
  padding: 15px;
}

.ilTestMarkQuestionIcon {
  width: 12px;
  height: 12px;
}

.ilTestAnswerStatusIcon {
  display: inline-block;
  width: 12px;
  height: 12px;
  margin-top: -3px;
}

.ilTestQuestionAction.disabled a {
  color: #b0b0b0 !important;
}

/* fau. */
div.ilAssClozeTest {
  line-height: 2.5em;
}

div.ilAssClozeTest input {
  line-height: 1.25em;
}

div.ilc_Page.readonly img.imagemap,
div.ilc_Page.readonly div.filesContainer,
div.ilc_Page.readonly div.filesContainer a,
div.ilc_Page.readonly div.uploadContainer input,
div.ilc_Page.readonly div.ilAssErrorText span,
div.ilc_Page.readonly input[disabled],
div.ilc_Page.readonly select[disabled],
div.ilc_Page.readonly textarea[disabled] {
  pointer-events: all !important;
  cursor: not-allowed !important;
}

.tstAutosaveMsg {
  font-style: italic;
  border: 1px #666 solid;
  background-color: #ffffe0;
  position: fixed;
  z-index: 99999999999;
  top: 0;
  left: 0;
}

.textarea {
  cursor: not-allowed !important;
  border: 1px solid rgb(169, 169, 169);
  padding: 2px;
  background-color: rgb(235, 235, 228);
  min-height: 200px;
}

.ilSpecificAnswerFeedback td:first-child {
  padding-right: 30px;
}

.ilc_question_MultipleChoice .ilc_qanswer_Answer > div {
  vertical-align: top;
}

.ilc_question_SingleChoice .ilc_qanswer_Answer > div {
  vertical-align: top;
}

#tst_output {
  display: flex;
}
#tst_output #taForm {
  background: transparent;
}
#tst_output #tst_left {
  width: 20%;
  min-width: 200px;
  margin-right: 12px;
}
#tst_output #tst_left:empty {
  display: none;
  visibility: hidden;
}
@media screen and (max-width: 768px) {
  #tst_output #tst_left {
    margin-right: 0;
    width: 100%;
  }
}
#tst_output #tst_right {
  flex-grow: 1;
}
#tst_output #tst_right .ilc_Page {
  background-color: white;
  padding: 6px 12px;
}
@media screen and (max-width: 768px) {
  #tst_output {
    flex-direction: column-reverse;
  }
}

@media screen and (max-width: 768px) {
  .il-layout-page.with-mainbar-slates-engaged #tst_output {
    flex-direction: column-reverse;
  }
  .il-layout-page.with-mainbar-slates-engaged #tst_output #tst_left {
    margin-right: 0;
    width: 100%;
  }
}
#tst_output .ilTstNavigation {
  display: flex;
  padding: 6px 12px;
  justify-content: space-between;
  background-color: #f9f9f9;
}

#tst_output #tst_left ul.shortlist {
  list-style-type: none;
  padding: 0;
}
#tst_output #tst_left ul.shortlist li {
  padding: 0 0 6px 18px;
  background-repeat: no-repeat;
  background-size: 10px;
  background-position: 0px 5px;
}
#tst_output #tst_left ul.shortlist li.unanswered {
  background-image: url("images/answered_not.svg");
}
#tst_output #tst_left ul.shortlist li.answered {
  background-image: url("images/answered.svg");
}
#tst_output #tst_left ul.shortlist li.active {
  font-weight: 600;
}

#tst_output #tst_right .ilTstWorkingFormBlock_WorkingTime {
  text-align: center;
  clear: both;
}
#tst_output #tst_right .ilTstWorkingFormBlock_WorkingTime .ilTstWorkingFormInfo_UserWorkingTime {
  visibility: hidden;
  display: none;
}
#tst_output #tst_right .ilTstWorkingFormBlock_WorkingTime .ilTstWorkingFormInfo_ProcessTimeLeft {
  font-size: 1rem;
  font-weight: 600;
}
#tst_output #tst_right h1.ilc_page_title_PageTitle {
  margin-bottom: 6px;
}

#tst_output #tst_right .dd-item, #ilAssQuestionPreview .dd-item, #il_prop_cont_order_elems .dd-item {
  font-size: 0.875rem;
}
#tst_output #tst_right li.dd-item.ilc_qordli_OrderListItem > ul li.dd-item.ilc_qordli_OrderListItem, #ilAssQuestionPreview li.dd-item.ilc_qordli_OrderListItem > ul li.dd-item.ilc_qordli_OrderListItem, #il_prop_cont_order_elems li.dd-item.ilc_qordli_OrderListItem > ul li.dd-item.ilc_qordli_OrderListItem {
  border: 2px white solid;
}

#tst_pass_details_overview tr {
  scroll-margin-top: 30px;
}

/* Modules/Wiki */
a.ilWikiPageMissing:link, a.ilWikiPageMissing:visited {
  color: #d00;
}

a.ilWikiPageMissing:hover {
  color: black;
}

ul.ilWikiBlockList {
  margin: 0 0 0 20px;
  padding: 0;
  list-style: disc outside;
}

ul.ilWikiBlockListNoIndent {
  margin: 0;
  padding: 0;
  list-style: none;
}

li.ilWikiBlockItem {
  margin: 0;
  padding-top: 6px;
  padding-bottom: 6px;
  font-size: 0.75rem;
}

/* see mantis #0027530 */
#block_wikiside_0 .panel-body {
  overflow: visible;
}

/* Modules/WorkspaceFolder */
#tbl_wfld.table-striped > tbody > tr > td {
  background-color: transparent;
}

.ilWspContainerListFooter {
  background-color: #f9f9f9;
  margin: 0px -15px -15px -15px;
  padding: 5px 25px;
}

.il-table-access-control-permissions {
  font-size: 0.75rem;
}
.il-table-access-control-permissions label {
  vertical-align: middle;
  padding-left: 6px;
}

/* Services/Accordion */
.il_VAccordionHead, .il_HAccordionHead {
  padding: 9px 9px 9px 39px;
  text-align: left;
  cursor: pointer;
  color: #4c6586;
  font-size: 1rem;
  background-image: url("./images/tree_col.svg");
  background-repeat: no-repeat;
  background-color: #f9f9f9;
  background-position: 15px 9px;
  background-size: 20px 20px;
  border: 0;
}
.il_VAccordionHead:hover, .il_HAccordionHead:hover {
  background-color: #e2e8ef;
}

.il_VAccordionHead {
  display: block;
  width: 100%;
}

.il_VAccordionInnerContainer {
  border: 1px solid #dddddd;
  margin-bottom: 12px;
  border-radius: 3px;
}

<<<<<<< HEAD
.il_VAccordionContent, .il_HAccordionContent {
  padding-top: 9px;
=======
.questionPrintview {
  border: 1px solid #C0C0C0;
  padding: 0.25em;
  margin-top: 1em;
  padding: 15px;
}
.questionPrintview .row.ilc_qanswer_Answer {
  padding-left: 15px;
  padding-right: 15px;
>>>>>>> 0d8b5ca3
}

.il_HAccordionHeadActive, .il_VAccordionHeadActive {
  background-image: url("./images/tree_exp.svg");
  background-color: #e2e8ef;
}

.ilAccHideContent {
  width: 0px;
  height: 0px;
  display: none;
}

div.ilc_va_icont_VAccordICont {
  overflow: visible !important;
}

/* Services/Awareness */
.ilAwarenessDropDown .popover {
  max-width: 300px;
  color: #161616;
  min-width: 250px;
}

#awareness-list {
  overflow: auto;
}
#awareness-list .dropdown-header {
  background-color: #f9f9f9;
  margin-bottom: 0px;
}

.ilAwarenessDropDown .popover-content {
  padding: 0;
}

.ilAwarenessDropDown .media-body, .ilAwarenessDropDown .media-left, .ilAwarenessDropDown .media-right {
  display: table-cell;
  vertical-align: top;
}

.ilAwarenessDropDown .media-left {
  padding-right: 10px;
}

.ilAwarenessDropDown .media {
  padding: 10px;
}

#awareness-content .input-group {
  display: table;
}
#awareness-content .media:hover {
  background-color: #e2e8ef;
}
#awareness-content .glyphicon {
  font-size: inherit;
}

#awareness-content .dropdown-menu {
  position: static;
  float: none;
  -webkit-box-shadow: none;
  box-shadow: none;
}

#awareness-content .media {
  padding: 0;
}

#awareness-content .media-left img {
  width: 45px;
  height: 45px;
}

.ilAwarenessItem {
  border-bottom: 1px solid #dddddd;
  background-color: white;
}
.ilAwarenessItem > div[role=button]:focus-visible:focus-visible {
  position: relative;
  outline: 2px solid #FFFFFF;
  outline-offset: 4px;
}
.ilAwarenessItem > div[role=button]:focus-visible:focus-visible::after {
  content: " ";
  position: absolute;
  top: -2px;
  left: -2px;
  right: -2px;
  bottom: -2px;
  border: 2px solid #FFFFFF;
  outline: 3px solid #0078D7;
}
.ilAwarenessItem > div[role=button]:focus-visible:active, .ilAwarenessItem > div[role=button]:focus-visible.engaged {
  outline: none;
}
.ilAwarenessItem ul {
  margin: 0;
  padding: 0;
}
.ilAwarenessItem ul li {
  margin: 0;
  padding: 0;
}

#awareness-content .media-body {
  white-space: nowrap;
  width: auto;
}

#awareness-content .media-body {
  padding-top: 8px;
}

#awareness-content .media-body h4, #awareness-content .media-body p {
  color: #6f6f6f;
  font-size: 0.75rem;
  padding: 5px 3px 0 3px;
  line-height: 1em;
  margin: 0;
}

#awareness-content .media-body h4 {
  padding-top: 0px;
  font-size: bold;
  overflow: hidden;
  text-overflow: ellipsis;
  white-space: nowrap;
}

#awareness-content .dropdown-menu {
  background-color: #f9f9f9;
  padding: 10px 0;
  font-size: 0.75rem;
}

#awareness-content .dropdown-menu a {
  color: #161616;
}

#awareness-content .dropdown-menu a:hover {
  color: black;
}

#awareness-content .arrow-down {
  width: 0;
  height: 0;
  border-left: 11px solid transparent;
  border-right: 11px solid transparent;
  border-top: 11px solid white;
  margin-top: -10px;
  margin-left: 100px;
}

#awareness_trigger {
  display: block;
}

#awareness_trigger > span {
  display: table-cell;
}

.ilAwarenessItem h3.popover-title {
  display: none;
}

.ilAwarenessItem .media {
  display: table;
  width: 100%;
}

.ilAwarenessItemRow {
  display: table-row;
  width: 100%;
}

.ilAwarenessItem .media-left {
  width: 55px;
}

.ilAwarenessItemRow .media-body {
  /* background-image: url('./templates/default/images/scorm/not_attempted.svg'); */
  background-repeat: no-repeat;
  background-size: 12px 12px;
  background-position: right 10px top 50%;
  /* see http://stackoverflow.com/questions/9789723/css-text-overflow-in-a-table-cell */
  /* and bug #18937 */
  /* max-width: 0; */
  width: 100%;
}

.ilAwarenessItemRow .media-body.ilAwarenessOnline {
  background-image: url("./images/scorm/completed.svg");
}

.ilAwarenessLoader {
  display: block;
  margin: 15px auto;
  width: 30px;
  height: 30px;
}

#il_awrn_filer_btn .glyphicon {
  filter: invert(0);
  margin-right: 0;
  font-family: "Glyphicons Halflings";
}

#il_awrn_filer_btn img {
  width: 10px;
  height: 10px;
}

#awareness-content .ilHighlighted {
  background-color: #e2e8ef;
  color: #6f6f6f;
}

.ilAwrnBadgeHidden {
  visibility: hidden;
}

/* due to bug #17839 */
#awareness-content .dropdown-backdrop {
  display: none;
  right: auto;
  width: 0px;
}

.ilAwarenessItem > div {
  cursor: pointer;
}

/* Services/Badge */
img.ilBadgeImage {
  max-width: 150px;
  max-height: 150px;
}

.ilBadgeImageThumbnail a .img-responsive {
  max-width: 50px;
  max-height: 50px;
  display: inline-block;
}

.ilBadgeImageThumbnail .modal .img-responsive {
  margin: auto;
  width: 50%;
  height: auto;
}

div.ilBadgeBackpackPanelContent {
  min-height: 200px;
}

div.ilBadgeBackpackPanelContent img {
  margin: auto;
}

span.ilProfileBadge {
  display: inline-block;
  padding: 5px;
}
span.ilProfileBadge > a {
  width: 50px;
  height: 50px;
  display: inline-block;
}
span.ilProfileBadge > a img {
  margin: auto;
  max-width: 50px;
  max-height: 50px;
}
span.ilProfileBadge .modal .img-responsive {
  margin: auto;
  width: 50%;
  height: auto;
}

.ilBadgeDeck .modal .img-responsive {
  margin: auto;
  width: 50%;
  height: auto;
}

/* Blocks */
div.il_Block, table.il_Block {
  width: 100%;
  border-spacing: 0px;
  border-collapse: collapse;
  margin-bottom: 20px;
  clear: both;
  table-layout: fixed;
  word-wrap: break-word;
  background-color: #f9f9f9;
  border: none;
  text-align: left;
  padding: 9px;
}

#il_center_col div.il_Block {
  background-color: #f9f9f9;
}

div.ilBlockHeader, div.ilBlockHeaderBig,
td.ilBlockHeader, td.ilBlockHeaderBig {
  /* font-family: 'Open Sans Semibold';  deactivated, since it affects drop downs in the header */
  font-weight: 600;
  padding: 3px 0;
  margin: 0 9px;
  text-align: left;
  color: #2c2c2c;
  border-bottom: 1px solid #dddddd;
  /* box-shadow: 0 -2px 1px -1px white inset; no white lines */
}

div.ilBlockHeaderBig, td.ilBlockHeaderBig {
  font-size: 0.875rem;
}

h2.ilBlockHeader {
  font-weight: 600;
  margin: 0;
  padding: 0;
  font-size: 1rem;
  display: inline;
}

h3.ilBlockHeader {
  font-weight: 600;
  margin: 0;
  padding: 0;
  font-size: 0.875rem;
  display: inline;
}

/* possibly deprecated */
.il_BlockInfo {
  font-size: 0.75rem;
  color: #6f6f6f;
}

/* new class */
div.ilBlockInfo {
  font-size: 0.75rem;
  color: #6f6f6f;
  padding: 1px 3px;
  background-color: #f9f9f9;
  text-align: right;
}

div.ilBlockContent {
  padding: 0.875rem;
}

.ilBlockRow1, .ilBlockRow2 {
  padding: 3px;
  border-bottom: 1px solid #f0f0f0;
}

div.ilBlockPropertyCaption {
  color: #6f6f6f;
}

/* Services/Bookmarks */
#block_pdbookm_0 #tree_div {
  overflow: auto;
  width: 100%;
}

#block_pdbookm_0 .il_Block #tree_div img {
  height: 20px;
  width: 20px;
}

/* Services/Calendar */
td.even {
  color: #161616;
  background-color: #f9f9f9;
  padding: 3px;
}

td.uneven {
  color: #161616;
  background-color: #f0f0f0;
  padding: 3px;
}

td.today {
  background-color: #f0f0f0;
}

td.date {
  background-color: #f9f9f9;
}

td.prevMonth {
  background-color: #f9f9f9;
}

div#block_cal_sel_0 div.ilBlockContent {
  padding: 0;
}

div.ilCalSelAct {
  font-size: 90%;
  padding: 2px 2px 3px 0;
}

div.ilCalSelSelAll {
  font-size: 80%;
  padding: 3px 2px 2px 0;
}

div.ilCalSelList {
  max-height: 300px;
  overflow: auto;
}

.ilCalSelList img {
  width: 20px;
  height: 20px;
}

ul.ilCalSel {
  margin: 0;
  padding: 0;
  list-style: none;
}

ul.ilCalSel li {
  margin: 0;
  /* padding: 0 0 0 48px; */
  margin: 0;
  border-bottom: 1px solid #f0f0f0;
  /* min-height: 25px; */
}

ul.ilCalSel li > div {
  display: table-row;
}

ul.ilCalSel li > div > div {
  display: table-cell;
  padding: 2px;
}

ul.ilCalSel li > div > div.ilCalColSpan {
  border-left: 5px solid;
  padding: 2px 5px;
}

div.ilCalSelList h6 {
  padding-left: 5px;
  font-size: 0.75rem;
  margin-top: 16px;
  margin-bottom: 8px;
}

div.ilCalSelTitle {
  padding: 5px 3px 3px;
  font-size: 90%;
}

table.calmini {
  width: 100%;
  font-size: 90%;
  border-collapse: collapse;
  background-color: #f9f9f9;
  border: none;
  margin-bottom: 12px;
}
table.calmini tr, table.calmini td, table.calmini th {
  border: none;
  padding: 5px 3px;
  text-align: center;
  vertical-align: middle;
  color: #161616;
  background-color: transparent;
}
@media only screen and (max-width: 991px) {
  table.calmini tr, table.calmini td, table.calmini th {
    padding: 5px 1px;
  }
}
table.calmini tr {
  background-color: white;
}
table.calmini th.calmini, table.calmini th.calminiweek {
  font-weight: 600;
  font-size: 90%;
}
table.calmini td.calminitoday {
  background-color: #B54F00;
}
table.calmini td.calminitoday > .il_calmini_monthday > a {
  color: white;
}
table.calmini td.calminiprev > .il_calmini_monthday > a,
table.calmini td.calmininext > .il_calmini_monthday > a {
  color: #161616;
  display: none;
}
table.calmini a {
  display: block;
  width: 100%;
}

a.callink:link, a.callink:visited {
  color: inherit;
  cursor: pointer;
}

.il_calevent > .btn.btn-link {
  color: inherit;
  vertical-align: inherit;
}

.cal_modal_infoscreen .il_InfoScreenPropertyValue .btn-link {
  text-align: left;
  vertical-align: top;
  font-size: 90%;
}

table.calstd {
  margin-top: 6px;
  color: #161616;
  width: 100%;
  border: none;
  font-size: 100%;
}

.calheader {
  color: #161616;
  font-weight: 400;
  background-color: #f9f9f9;
}

th.calstd {
  text-align: center;
  background-color: #f9f9f9;
  font-weight: 400;
  border-spacing: 0px;
  border-collapse: collapse;
  border-width: 1px;
  border-style: solid;
  border-color: #dddddd;
}

.calheadertime {
  background-color: #f9f9f9;
  border-spacing: 0px;
  border-collapse: collapse;
  border-width: 1px;
  border-style: solid;
  border-color: #dddddd;
  line-break: auto;
  vertical-align: top;
}

td.calheadertime {
  width: 6em;
  text-align: center;
  background-color: #f0f0f0;
  font-size: 90%;
  padding: 3px;
}

tr.calstdtime:first-of-type td {
  background-color: black;
}

.calstdtime td {
  border-spacing: 0px;
  border-right-width: 1px;
  border-right-style: solid;
  border-right-color: #dddddd;
}

td.calempty, th.calempty {
  background-color: white;
}

td.calempty_border {
  background-color: white;
  border-spacing: 0px;
  border-bottom-width: 1px;
  border-bottom-style: solid;
  border-bottom-color: #dddddd;
}

tr.calstd {
  /*background-color: inherit;*/
  background-color: white;
  height: 6em;
}

table.il-cal-day tr.calstd + tr.calstdtime td.calempty,
table.il-cal-week tr.calstd + tr.calstdtime td.calempty {
  background-color: white;
}

table.il-cal-day tr.calstd, table.il-cal-week tr.calstd {
  border-collapse: collapse;
  border-color: #dddddd;
  border-bottom-width: 2px;
  border-bottom-style: solid;
  border-top-width: 2px;
  border-top-style: solid;
}

table.il-cal-week {
  table-layout: fixed;
  width: 100%;
  white-space: nowrap;
}

table.il-cal-week td.calevent {
  overflow: hidden;
}

tr.calstdtime {
  height: 1.2em;
  background-color: inherit;
  border-right-width: 1px;
  border-right-style: solid;
  border-right-color: #dddddd;
}

td.calstd {
  vertical-align: top;
  background-color: white;
  border-spacing: 0px;
  border-collapse: collapse;
  border-width: 1px;
  border-style: solid;
  border-color: #dddddd;
  padding: 2px 0px;
}

td.caltoday {
  vertical-align: top;
  background-color: #FFE79C;
  border-spacing: 0px;
  border-collapse: collapse;
  border-width: 1px;
  border-style: solid;
  border-color: #dddddd;
}

td.calnow {
  vertical-align: top;
  background-color: #FFF0C4;
  border-spacing: 0px;
  border-collapse: collapse;
  border-width: 1px;
  border-style: solid;
  border-color: #dddddd;
}

td.calnext {
  vertical-align: top;
  background-color: #f9f9f9;
  border-spacing: 0px;
  border-collapse: collapse;
  border-width: 1px;
  border-style: solid;
  border-color: #dddddd;
}

td.calprev {
  vertical-align: top;
  background-color: #f9f9f9;
  border-spacing: 0px;
  border-collapse: collapse;
  border-width: 1px;
  border-style: solid;
  border-color: #dddddd;
}

p.il_calevent {
  color: white;
  margin: 2px 0 0 0;
  padding: 2px;
  border-spacing: 0px;
  font-size: 90%;
}
p.il_calevent .btn-link {
  margin: 0 auto;
  width: 100%;
  text-align: center;
}

td.calevent {
  vertical-align: top;
  /*padding: 3px;*/
  border-spacing: 0px;
  border-collapse: collapse;
  border-width: 1px;
  border-style: solid;
  border-color: #dddddd;
  font-size: 90%;
  /*background-color:white;*/
}

div.calevent {
  font-size: 90%;
  padding: 3px;
  margin: 3px;
}

div.calfullcontent {
  padding: 4px;
  height: 100%;
}

p.il_cal_monthday {
  padding: 2px;
  margin: 0px;
  font-weight: 400;
}

p.il_cal_navigation {
  padding: 0px 3px 0px 0px;
  margin: 0px;
}

table.calmini {
  width: 100%;
}

.calminiheader {
  color: #161616;
  background-color: #f9f9f9;
}

th.calmini {
  text-align: center;
  font-size: 90%;
  font-weight: 400;
  background-color: white;
}

a.calminiapp {
  font-weight: 700;
}

p.il_calmini_monthday, div.il_calmini_monthday {
  margin: 1px;
  text-align: center;
}

td.calministd {
  vertical-align: top;
  border-collapse: collapse;
  background-color: white;
  border-spacing: 0px;
  border-width: 1px;
  border-style: solid;
  border-color: #dddddd;
  font-size: 90%;
  text-align: center;
  vertical-align: middle;
}

td.calminitoday {
  vertical-align: top;
  background-color: #FFE79C;
  border-width: 1px;
  border-style: solid;
  border-color: #dddddd;
  font-size: 90%;
  text-align: center;
  vertical-align: middle;
}

td.calmininow {
  vertical-align: top;
  background-color: #FFF0C4;
  border-width: 1px;
  border-style: solid;
  border-color: #dddddd;
  font-size: 90%;
  text-align: center;
  vertical-align: middle;
}

td.calmininext {
  vertical-align: top;
  background-color: #f9f9f9;
  border-width: 1px;
  border-style: solid;
  border-color: #dddddd;
  font-size: 90%;
  text-align: center;
  vertical-align: middle;
}

td.calminiprev {
  vertical-align: top;
  background-color: #f9f9f9;
  border-width: 1px;
  border-style: solid;
  border-color: #dddddd;
  font-size: 90%;
  text-align: center;
  vertical-align: middle;
}

td.calminiweek, th.calminiweek {
  vertical-align: top;
  background-color: white;
  font-size: 60%;
  text-align: center;
  vertical-align: middle;
}

span.calminiinactive {
  color: #737373;
}

.calnewapplink {
  float: right;
  visibility: hidden;
}

span.ilIcalIcon .btn {
  text-align: initial;
  margin-top: 6px;
}

.il_InfoScreenSection {
  padding: 10px 10px 0;
}
.il_InfoScreenSection > .ilFloatRight {
  padding-bottom: 4px;
  padding-right: 4px;
}

/* Services/Chart */
td.legendColorBox, td.legendLabel {
  padding: 3px;
}

div.ilChartWrapper {
  max-width: 100%;
}

/* Services/Container */
div.il_Preconditions {
  padding: 10px 0 0;
}

div.il_PreconditionsTitel {
  margin-top: 3px;
  text-align: left;
  font-size: 0.75rem;
}

div.ilPreconditionItem {
  margin: 0 -10px;
}

/* Repository */
div.ilContainerListItemOuter {
  padding: 9px 15px;
  zoom: 1;
}
div.ilContainerListItemOuter .subitem {
  margin-right: -15px;
}

div.tblfooter.ilContainerListFooter {
  font-size: 0.875rem;
  padding: 3px 0 0 10px;
  text-align: left;
}
div.tblfooter.ilContainerListFooter > input {
  padding: 0;
  margin: 0;
}
div.tblfooter.ilContainerListFooter > label {
  margin: 0;
  padding: 0 0 0 8px;
  vertical-align: top;
}

input[name^="position[blocks]"] {
  margin: 0 0 0 -2px;
}

div.ilListItemSection {
  clear: both;
  max-width: calc(100% - 40px);
}

div.ilContainerListItemOuterHighlight {
  background-color: #e2e8ef;
  zoom: 1;
}

.ilCLI {
  padding: 0;
}

div.ilContainerListItemCB {
  /*float: left;
  width: 25px;*/
  display: table-cell;
  vertical-align: top;
  padding-right: 15px;
}
div.ilContainerListItemCB img {
  width: 20px;
}

div.ilContainerListItemIcon {
  /* margin-top: -3px;
     float: left;
  position: absolute; */
  display: table-cell;
  vertical-align: top;
}

div.ilContainerListItemIcon a {
  display: block;
  margin-top: -3px;
}

div.ilContainerListItemIconCB {
  margin-left: 15px;
}

div[class^=il_editarea] .ilContainerListItemOuter img,
img.ilListItemIcon {
  width: 35px;
  height: 35px;
  max-width: none;
}

div.ilContainerListItemContent {
  /* margin-left: 35px; */
  display: table-cell;
  vertical-align: top;
  width: 100%;
}

/* If checkbox is activated, add spacing */
div.ilContainerListItemContentCB {
  /* margin-left: 60px; */
}

div.il_ContainerListItem {
  margin: 3px 0;
  padding-left: 9px;
  width: 100%;
}

.ilContainerBlockHeader {
  background-color: #f9f9f9;
  padding: 9px 15px;
  font-weight: 400;
  text-align: left;
  vertical-align: middle;
}
.ilContainerBlockHeader h3 {
  margin: 0;
  color: #161616;
}
.ilContainerBlockHeader .form-control {
  width: auto;
  display: inline-block;
}

.ilContainerBlockHeaderExpanded, .ilContainerBlockHeaderCollapsed {
  background-repeat: no-repeat;
  background-position: 15px 10px;
  background-size: 20px 20px;
  padding-left: 45px;
  /* padding-top: 6px; */
  background-color: #f9f9f9;
  cursor: pointer;
}

.ilContainerBlockHeaderExpanded {
  background-image: url("./images/tree_exp.svg");
}

.ilContainerBlockHeaderCollapsed {
  background-image: url("./images/tree_col.svg");
}

.ilContainerBlock {
  width: 100%;
  clear: both;
  margin-bottom: 20px;
  border: 1px solid #dddddd;
  border-radius: 3px;
  -webkit-box-shadow: none;
  box-shadow: none;
}

div#cont_paste_explorer_tree ul.il_Explorer {
  margin: 0 0 0 24px;
}

#ilContRepIntro {
  margin: 20px 0 50px 0;
  clear: both;
}

div#ilContRepIntro img {
  float: right;
  width: 150px;
  height: 150px;
}

.ilContObjectiveObjectListItem {
  background-color: white;
}

.ilContObjectivesViewTestItem {
  background-color: #f9f9f9;
  margin-bottom: 10px;
}

.ilContainerTileRows {
  margin: 0px -15px 0 -15px;
  padding: 6px 15px;
  background-color: white;
}

.ilContainerTileRows .card-no-highlight {
  height: 0px;
}

.ilContainerTileRows .il-chart-progressmeter-container {
  height: 100%;
}

.ilContainerTileRows .il-card h5 button.btn {
  font-size: inherit;
}

.ilContainerShowMore {
  padding: 15px 10px;
  background-color: #f9f9f9;
  text-align: center;
  margin: 0 -15px;
}

.il_ContainerListItem .navbar-form .modal .radio {
  display: block;
}

.il_ContainerListItem .navbar-form .modal .form-group {
  display: block;
}

.il_ContainerItemTitle .modal .form-horizontal .radio {
  display: block;
}

.il_ContainerItemTitle .modal .form-horizontal .form-group {
  display: block;
}

.il_ContainerItemTitle .btn {
  font-size: 1rem;
}

/* --- Services/COPage ---*/
a.ilEditSubmit {
  background: url("./images/ButtonsBack.png") repeat-x bottom white;
  padding: 2px;
  margin: 0;
  border: 1px solid #bababa;
  border-bottom-color: #737373;
  border-right-color: #737373;
  text-decoration: none;
  font-size: 0.625rem;
  line-height: 14px;
  cursor: pointer;
}

input.ilEditSubmit {
  color: #2255a0;
  padding: 1px;
  margin: 0;
  font-size: 0.75rem;
  line-height: 14px;
  cursor: pointer;
  background: url("./images/ButtonsBack.png") repeat-x bottom white;
  border: 1px solid #bababa;
  border-bottom-color: #737373;
  border-right-color: #737373;
}
input.ilEditSubmit:hover {
  color: black;
}

div.ilEditHelpline {
  margin: 3px 0;
  padding: 0;
  font-size: 0.625rem;
  background-color: white;
  color: black;
}

select.ilEditSelect {
  background: none white;
  border: 1px solid #bbb;
  padding: 1px;
  text-decoration: none;
  font-size: 0.75rem;
}

[data-copg-ed-type=add-area] {
  height: 30px;
}

[data-protected="1"] [data-copg-ed-type=add-area] {
  display: none;
}

button.copg-add.dropdown-toggle.btn,
button.copg-add.dropdown-toggle.btn:focus,
button.copg-add.dropdown-toggle.btn:hover {
  padding: 1px 5px;
  text-align: center;
  font-size: 0.75rem;
  background-color: transparent;
  cursor: pointer;
  width: 100%;
  height: 30px;
  border: 0;
}

button.copg-add.dropdown-toggle.btn .glyphicon-plus-sign, button.copg-add.dropdown-toggle.btn .il-copg-add-text,
button.copg-add.dropdown-toggle.btn:focus .glyphicon-plus-sign,
button.copg-add.dropdown-toggle.btn:focus .il-copg-add-text,
button.copg-add.dropdown-toggle.btn:hover .glyphicon-plus-sign,
button.copg-add.dropdown-toggle.btn:hover .il-copg-add-text,
#copg-editor-help .glyphicon-plus-sign,
#copg-editor-help .il-copg-add-text {
  color: #4c6586;
  font-size: 1rem;
}

button.copg-add.dropdown-toggle.btn:hover {
  background-color: #e2e8ef;
  color: #6f6f6f;
}

[data-copg-ed-type=add-area] ul.dropdown-menu {
  left: 45%;
}

button.copg-add:hover {
  color: #88be51;
  background-color: #f3f8ed;
}

div.il_droparea {
  padding: 1px 5px;
  border: 1px dashed #dddddd;
  color: #6f6f6f;
  text-align: center;
  font-size: 0.75rem;
  background-color: #fffed1;
  cursor: pointer;
  height: 30px;
}

div.il_droparea:hover, div.ilCOPGDropActice, .il_droparea_valid_target {
  border-color: #88be51;
  color: #88be51;
  background-color: #f3f8ed;
}

div.ilCOPGNoPageContent {
  padding: 20px 5px;
  color: #6f6f6f;
}

div.il_editarea_nojs {
  border-width: 1px dotted #dddddd;
}

div.il_editarea, div.il_editarea_disabled {
  border: 2px solid transparent;
  min-height: 20px;
  user-select: none;
}

.copg-state-page div.il_editarea:hover, .copg-state-page div.il_editarea_disabled:hover, .copg-state-multi div.il_editarea:hover, .copg-state-multi div.il_editarea_disabled:hover {
  border: 2px solid #4c6586;
}
.copg-state-page [data-protected="1"] div.il_editarea:hover, .copg-state-multi [data-protected="1"] div.il_editarea:hover {
  border: 2px solid transparent;
}

div.ilEditLabel {
  position: absolute;
  background-color: #4c6586;
  color: white;
  font-size: 0.75rem;
  padding: 3px 3px;
  margin-top: -20px;
  margin-left: -2px;
  border: 0;
  height: 20px;
  display: none;
  z-index: 1;
}

.copg-state-page div.il_editarea:hover > div.ilEditLabel,
.copg-state-page div.il_editarea_disabled:hover > div.ilEditLabel,
.copg-state-page .copg-ghost-wrapper div.ilEditLabel, .copg-state-multi div.il_editarea:hover > div.ilEditLabel,
.copg-state-multi div.il_editarea_disabled:hover > div.ilEditLabel,
.copg-state-multi .copg-ghost-wrapper div.ilEditLabel {
  display: block;
}
.copg-state-page [data-protected="1"] div.il_editarea:hover > div.ilEditLabel, .copg-state-multi [data-protected="1"] div.il_editarea:hover > div.ilEditLabel {
  display: none;
}

div.il_editarea_selected:hover > div.ilEditLabel {
  background-color: #6ea03c;
}

div.ilc_page_Page > div.il_editarea_disabled {
  padding: 10px;
}

div.il_editarea_disabled, div.copg-disabled-page {
  border: 2px dotted #B54F00;
  min-height: 20px;
}

.ilCopgDisabledText {
  color: #B54F00;
  position: absolute;
  font-size: 0.75rem;
  margin-top: -13px;
  padding: 2px 5px;
  background-color: #f9f9f9;
}

div.il_editarea_selected, div.copg-current-edit, #tinytarget_ifr {
  border-style: solid;
  border-width: 2px;
  border-color: #bbda9b;
}

div.il_editarea_selected:hover {
  border-color: #6ea03c;
}

div.il_editarea_disabled_selected {
  border: 2px solid #B54F00;
  min-height: 20px;
}

div.il_editarea_active_selected {
  border: 2px solid black;
  min-height: 20px;
}

.il_editmenu {
  background-color: white;
  color: black;
  font-weight: normal;
  text-align: left;
  font-style: normal;
  text-indent: 0;
  font-size: 0.875rem;
  z-index: 5000;
}

table.il_editmenu td {
  padding: 3px;
}

div.ilEditVAccordCntr {
  margin-top: 15px;
  padding: 5px;
}

div.ilEditVAccordICntr {
  background-color: white;
  margin-bottom: 15px;
  border: 1px solid #9eadba;
}

div.ilEditVAccordIHead {
  padding: 3px;
  background-color: #e2eaf4;
  text-align: left;
  background-repeat: no-repeat;
  background-position: 3px 4px;
}

div.ilEditVAccordICont {
  padding: 10px;
  background-color: white;
}

.ilTinyMenuSection .dropdown, .il-copg-button-group .dropdown {
  display: inline-block;
}

.ilTinyMenuSection .dropdown-menu .btn, .il-copg-button-group .dropdown-menu .btn {
  border: 0;
}

.ilTinyMenuSection .btn svg {
  fill: black;
  margin: -8px;
}

.ilTinyMenuSection .btn[disabled] svg {
  fill: #D0D0D0;
}

div.ilTinyMenuSection, .il-copg-button-group {
  white-space: nowrap;
  /* border-right: 1px solid #e0e0e0; */
  /* padding: 0 10px 4px 0; */
  margin-right: 10px;
  margin: 10px 10px 10px 0;
}
div.ilTinyMenuSection p, .il-copg-button-group p {
  margin-bottom: 5px;
  padding: 2px 5px;
  background-color: #efefef;
}
@media only screen and (max-width: 768px) {
  div.ilTinyMenuSection, .il-copg-button-group {
    height: 28px;
    margin: 3px 3px 3px 0px;
    padding: 0 10px 0 0;
    border-right: 0 none;
  }
}

div.ilTinyMenuSection button.btn {
  background: white;
  border: 0;
  color: black;
}

div.il-copg-button-group ul.dropdown-menu {
  right: auto;
}

div.il-copg-button-group-wide {
  width: 100%;
  float: none;
}

#ilTinyMenuButtons {
  padding-bottom: 15px;
  zoom: 1;
}
@media only screen and (max-width: 768px) {
  #ilTinyMenuButtons {
    height: 28px;
    margin: 3px 3px 3px 0;
    padding: 0 10px 0 0;
    border-right: 0 none;
  }
}

#iltinymenu .bd div.last {
  float: left;
  white-space: nowrap;
  padding: 0 10px 2px 0;
  border-right: 0;
  margin: 0;
}

#iltinymenu {
  padding: 0 15px;
}
#iltinymenu .bd div.last {
  float: left;
  white-space: nowrap;
  padding: 0 10px 2px 0;
  border-right: 0;
  margin: 0;
}
#iltinymenu .bd div .small {
  color: #6f6f6f;
  font-style: italic;
}
#iltinymenu .btn-default .mce-ico {
  color: inherit !important;
}
#iltinymenu a.btn {
  min-width: 30px;
}

#ilsaving {
  position: fixed;
  top: 0;
  left: 0;
  text-decoration: blink;
  z-index: 3;
}

.ilTinyMenuDropDown span {
  padding: 2px 0 0 5px;
  width: 75px;
  overflow: hidden;
  display: inline-block;
  line-height: 1em;
}

a.ilTinyMenuDropDown {
  display: inline-block;
  padding: 0 2px 1px 0;
}

/* if the ilc_page_cont_PageContainer is declared as being relative in the content.css drop downs will be truncated */
#ilEditorTD {
  position: static;
}

#ilEditorTD p {
  margin: 0;
  padding: 0;
}

/* Page TOC */
div.ilc_page_toc_PageTOC {
  font-size: 0.75rem;
  padding: 5px 5px 10px;
  background-color: #f9f9f9;
  border: 1px solid #f0f0f0;
  float: left;
}

h1.ilc_page_toc_PageTOCHead {
  margin: 0;
  font-size: 0.875rem;
  padding: 0;
  font-weight: bold;
  text-align: center;
}

ul.ilc_page_toc_PageTOCList {
  margin: 0 0 0 10px;
  padding: 0;
  list-style: none;
}

li.ilc_page_toc_PageTOCItem {
  margin: 5px 0 0;
  padding: 0;
  white-space: nowrap;
}

a.ilc_page_toc_PageTOCLink {
  color: #03a;
  font-weight: normal;
  text-decoration: none;
}

a.ilc_page_toc_PageTOCLink:hover {
  color: black;
}

a.ilc_page_toc_PageTOCLink:visited {
  color: blue;
}

/* --- content styles (will move to content.css) --- */
td.ilc_PageDisabled {
  padding: 20px;
  border: 1px solid #9eadba;
  margin-bottom: 0;
  border-left: 3px dotted #d00;
}

div.ilc_DefinitionHeader {
  margin: 20px 0 10px 0;
  padding: 5px 0;
  border: 1px solid #757575;
  border-width: 1px 0;
}

table.ilc_Fullscreen {
  background-color: white;
  position: absolute;
  margin: 0;
  padding: 0;
  height: 100%;
  width: 100%;
}

html.ilc_Fullscreen, body.ilc_Fullscreen {
  margin: 0;
  padding: 0;
  height: 100%;
  overflow: auto;
}
html.ilc_Fullscreen td > div, html.ilc_Fullscreen td > div > figure > div > iframe, body.ilc_Fullscreen td > div, body.ilc_Fullscreen td > div > figure > div > iframe {
  height: 100%;
  width: 100%;
}

div.ilLMMenu {
  margin: 0 0 5px 10px;
}

div.ilc_LMMenu {
  line-height: 22px;
}

a.ilc_LMMenu {
  padding: 1px 5px;
  margin: 2px 0;
  border: 1px solid #dddddd;
  background-color: #e6ecf8;
  white-space: nowrap;
}

div.ilc_TableOfContents {
  background-color: white;
  padding: 20px;
  border-spacing: 1px;
  border: 1px solid #dddddd;
  margin-bottom: 0;
}

table.ilc_media {
  background-color: white;
}

h1.il_LMHead {
  margin: 12px 15px 6px;
  font-size: 1rem;
  font-weight: normal;
}

table.ilc_Table {
  border-collapse: collapse;
  background-color: white;
  margin: 10px 0;
  border-color: #9eadba;
}

/* COPage Comparison */
div.ilEditModified, div.ilEditDeleted, div.ilEditNew {
  border: 3px solid;
  margin-bottom: 2px;
}

div.ilEditModified {
  border-color: #4c6586;
}

div.ilEditDeleted {
  border-color: #B54F00;
}

div.ilEditNew {
  border-color: #6ea03c;
}

.ilCOPGCompareLegend {
  display: inline-block;
  margin-top: 5px;
  padding: 2px;
}

span.ilDiffDel {
  background-color: #ff9c4f;
}

span.ilDiffIns {
  background-color: #bbda9b;
}

a.nostyle:link, a.nostyle:visited {
  text-decoration: none;
  color: black;
}

a.nostyle:hover {
  color: black;
}

#ilEditorPanel_c {
  z-index: 3000 !important;
}

#error_panel_c {
  z-index: 2000 !important;
}

#ilPageEditLegend {
  margin: 10px 0;
}
#ilPageEditLegend > div {
  margin: 5px 0;
}
#ilPageEditLegend .il_droparea, #ilPageEditLegend .il_droparea:hover {
  display: inline-block;
  width: 40px;
  border-color: #d0d0d0;
  color: #d0d0d0;
  background-color: #f9f9f9;
  cursor: default;
  height: 21px;
}
#ilPageEditLegend tr > td {
  padding: 3px 15px;
}
#ilPageEditLegend tr > td:first-child {
  white-space: nowrap;
  text-align: right;
}
#ilPageEditLegend img {
  width: 22px;
  height: 22px;
}

.ilPageEditLegendElement {
  width: 40px;
  border: 1px solid #d0d0d0;
  height: 21px;
  display: inline-block;
  font-size: 0.75rem;
  padding: 1px 5px;
  text-align: center;
}

.ilCOPGMediaDisabled {
  padding: 5px;
  font-size: 0px;
  line-height: 100%;
  text-align: center;
  display: table-cell;
  vertical-align: middle;
  background-color: #3b5620;
  color: white;
}

.ilCOPgEditStyleSelectionItem {
  padding: 10px;
  background-color: #f9f9f9;
  cursor: pointer;
}

.ilCOPgEditStyleSelectionItem:hover {
  background-color: #e2e8ef;
}

ul#ilAdvSelListTable_style_selection {
  overflow: auto;
  max-height: 400px;
}

a.ilCOPageSection {
  color: inherit;
  text-decoration: inherit;
}

#ilAdvSelListAnchorText_char_style_selection > span {
  min-width: auto;
}

div.ilc_answers.answer-table div.ilc_qanswer_Answer {
  display: table-row;
}

div.ilc_answers.answer-table div.ilc_qanswer_Answer > div {
  display: table-cell;
}

div.ilc_question_SingleChoice .answertext > p, div.ilc_question_MultipleChoice .answertext > p {
  margin: 0 !important;
}

div.ilc_question_SingleChoice .ilc_qanswer_Answer > div:first-child,
div.ilc_question_MultipleChoice .ilc_qanswer_Answer > div:first-child {
  padding-right: 10px;
}

div.ilCOPGMediaPrint {
  background-color: #f9f9f9 !important;
  position: relative !important;
  background-image: url("./images/play.svg") !important;
  background-position: 50% 50% !important;
  background-repeat: no-repeat !important;
  background-size: auto 90% !important;
  padding: 1px !important;
}

/* fullscreen iframe */
.il-copg-mob-fullscreen {
  width: 100%;
  padding: 0;
  margin: 0;
  border: 0;
}

.il-copg-mob-fullscreen-modal .modal-dialog {
  width: 95%;
}

.ilTinyParagraphClassSelector ul.dropdown-menu,
.ilTinyMenuSection > div.dropdown:nth-child(2) > ul.dropdown-menu,
.ilSectionClassSelector ul.dropdown-menu {
  right: auto;
}

#il_prop_cont_characteristic ul.dropdown-menu {
  right: auto;
}

#iltinymenu .dropdown-menu li {
  padding: 0;
}

#tinytarget_ifr > body#tinymce {
  background-color: inherit;
}

#tinytarget_ifr {
  background-color: transparent;
}

#tinytarget_div {
  position: absolute;
  top: 0;
  width: 100%;
  height: 100%;
}
#tinytarget_div div.tox-edit-area {
  background-color: transparent;
}
#tinytarget_div .tox-tinymce {
  border: 0;
  background-color: transparent;
}

.copg-ghost-wrapper {
  min-height: 20px;
  position: relative; /* important for the absolute positioned tinytarget_div */
}

.copg-input-ghost {
  visibility: hidden;
  min-width: 100px;
}

#copg-editor-slate-content {
  padding: 9px 0px;
}
#copg-editor-slate-content p {
  padding: 0;
  margin: 5px 0;
}
#copg-editor-slate-content p.ilTinyInfo {
  padding: 4px;
  width: 100%;
}
@media only screen and (max-width: 768px) {
  #copg-editor-slate-content p.ilTinyInfo {
    display: none;
  }
}
#copg-editor-slate-content div.alert {
  margin: 10px 0;
}
#copg-editor-slate-content form.form-horizontal {
  margin-bottom: 9px;
}
#copg-editor-slate-content form.form-horizontal .ilFormHeader {
  padding: 9px 15px;
}
#copg-editor-slate-content form.form-horizontal .ilFormHeader h3.ilHeader {
  font-size: 0.875rem;
}
#copg-editor-slate-content form.form-horizontal .col-sm-4, #copg-editor-slate-content form.form-horizontal .col-sm-3, #copg-editor-slate-content form.form-horizontal .col-sm-8, #copg-editor-slate-content form.form-horizontal .col-sm-9 {
  width: 100%;
}
#copg-editor-slate-content form.form-horizontal .control-label {
  text-align: left;
  font-weight: bold;
  min-height: auto;
  padding-bottom: 0;
  margin-bottom: 0;
}
#copg-editor-slate-content form.form-horizontal .ilFormFooter {
  padding: 3px 15px;
  background-color: white;
}
#copg-editor-slate-content > .btn-link {
  padding: 0px 15px;
}

#copg-top-actions {
  padding: 0 15px;
}

.copg-edit-button-group {
  padding: 3px 15px;
}

p#copg-auto-save {
  padding: 0;
  margin: -5px 0 0 0;
}

.copg-edit-container {
  border: 1px dashed #d0d0d0;
}

[data-protected="1"] .copg-edit-container {
  border: none;
}

/* very important: add areas around floating images https://stackoverflow.com/questions/1260122/expand-a-div-to-fill-the-remaining-width  and https://css-tricks.com/popping-hidden-overflow/ */
#il_EditPage [data-copg-ed-type=add-area] {
  position: relative;
}
#il_EditPage [data-copg-ed-type=add-area] > .dropdown {
  overflow: hidden;
  position: static;
}
#il_EditPage [data-copg-ed-type=add-area] > .dropdown > ul {
  position: absolute;
  z-index: 10;
}

/*
 this fixes the add drop down click behaviour for touch devices
 see: https://github.com/twbs/bootstrap/issues/4550#issuecomment-31916049
 and: https://mantis.ilias.de/view.php?id=29785
 */
#il_EditPage .dropdown-backdrop {
  position: static;
}

#ed_datatable {
  background-color: white;
}
#ed_datatable th {
  background-color: #f9f9f9;
}
#ed_datatable th .dropdown button {
  background-color: #f9f9f9;
  text-align: center;
  color: #161616;
  width: 100%;
  border: 0;
}
#ed_datatable th, #ed_datatable td {
  border: 1px solid #CCCCCC;
}
#ed_datatable th {
  vertical-align: middle;
}

.copg-new-content-placeholder,
.copg-content-placeholder-lso-curriculum {
  text-align: center;
  color: #6f6f6f;
  padding: 20px;
}

.il-copg-drag {
  width: 40px;
  border: 1px solid #4c6586;
  height: 30px;
  z-index: 100000;
}

.il-copg-media-cover {
  position: absolute;
  width: 100%;
  height: 100%;
  top: 0;
  z-index: 9;
}

.il-copg-edit-list-button {
  padding: 0;
}
.il-copg-edit-list-button img {
  filter: invert(100%);
  width: 26px;
  height: 25px;
}

#il-copg-ed-modal .modal-content .Whoops.container .left-panel {
  position: static;
  float: left;
}
#il-copg-ed-modal .modal-content .Whoops.container .details-container {
  position: static;
}

.ilPageVideo button:focus-visible, .ilPageAudio button:focus-visible {
  position: relative;
  outline: 2px solid #FFFFFF;
  outline-offset: 4px;
}
.ilPageVideo button:focus-visible::after, .ilPageAudio button:focus-visible::after {
  content: " ";
  position: absolute;
  top: -2px;
  left: -2px;
  right: -2px;
  bottom: -2px;
  border: 2px solid #FFFFFF;
  outline: 3px solid #0078D7;
}
.ilPageVideo button:active, .ilPageVideo button.engaged, .ilPageAudio button:active, .ilPageAudio button.engaged {
  outline: none;
}

/* Services/FileUpload */
.ilFileUploadEntryProgressPercent {
  font-size: 0.625rem;
}

.ilFileUploadEntryOptions {
  font-size: 0.75rem;
}

.ilFileUploadEntryOptions label.control-label {
  padding-top: 3px;
}

fieldset {
  padding: 0;
  margin: 0;
  border: 0;
  min-width: 0;
}

label {
  cursor: pointer;
  display: inline-block;
  max-width: 100%;
  margin-bottom: 5px;
  font-weight: 400;
}

input[type=search] {
  -webkit-box-sizing: border-box;
  -moz-box-sizing: border-box;
  box-sizing: border-box;
  -webkit-appearance: none;
  appearance: none;
}

input[type=radio],
input[type=checkbox] {
  margin: 4px 0 0;
  margin-top: 1px \9 ;
  line-height: normal;
}
input[type=radio][disabled], input[type=radio].disabled, fieldset[disabled] input[type=radio],
input[type=checkbox][disabled],
input[type=checkbox].disabled,
fieldset[disabled] input[type=checkbox] {
  cursor: not-allowed;
}

input[type=file] {
  display: block;
}

input[type=range] {
  display: block;
  width: 100%;
}

select[multiple],
select[size] {
  height: auto;
}

input[type=file]:focus,
input[type=radio]:focus,
input[type=checkbox]:focus {
  outline: none;
  outline-offset: 0px;
}
input[type=file]:focus:focus-visible,
input[type=radio]:focus:focus-visible,
input[type=checkbox]:focus:focus-visible {
  outline: 2px solid #FFFFFF;
  outline-offset: 5px;
}
input[type=file]:focus:focus-visible::after,
input[type=radio]:focus:focus-visible::after,
input[type=checkbox]:focus:focus-visible::after {
  content: " ";
  position: absolute;
  top: -2px;
  left: -2px;
  right: -2px;
  bottom: -2px;
  border: 2px solid #FFFFFF;
  outline: 3px solid #0078D7;
}

.form-control {
  display: block;
  width: 100%;
  height: 25.142857148px;
  padding: 3px 9px;
  font-size: 0.75rem;
  line-height: 1.428571429;
  color: #161616;
  background-color: white;
  background-image: none;
  border: 1px solid #757575;
  border-radius: 0px;
  -webkit-box-shadow: inset 0 1px 1px rgba(0, 0, 0, 0.075);
  box-shadow: inset 0 1px 1px rgba(0, 0, 0, 0.075);
  -webkit-transition: border-color ease-in-out 0.15s, box-shadow ease-in-out 0.15s;
  -o-transition: border-color ease-in-out 0.15s, box-shadow ease-in-out 0.15s;
  transition: border-color ease-in-out 0.15s, box-shadow ease-in-out 0.15s;
}
.form-control:focus {
  border-color: #8198b7;
  outline: 0;
  -webkit-box-shadow: inset 0 1px 1px rgba(0, 0, 0, 0.075), 0 0 8px rgba(129, 152, 183, 0.6);
  box-shadow: inset 0 1px 1px rgba(0, 0, 0, 0.075), 0 0 8px rgba(129, 152, 183, 0.6);
}
.form-control::-moz-placeholder {
  color: #6f6f6f;
  opacity: 1;
}
.form-control:-ms-input-placeholder {
  color: #6f6f6f;
}
.form-control::-webkit-input-placeholder {
  color: #6f6f6f;
}
.form-control::-ms-expand {
  border: 0;
  background-color: transparent;
}
.form-control[disabled], .form-control[readonly], fieldset[disabled] .form-control {
  background-color: #f9f9f9;
  opacity: 1;
}
.form-control[disabled], fieldset[disabled] .form-control {
  cursor: not-allowed;
}
textarea .form-control {
  height: auto;
}

input[type=search] {
  -webkit-appearance: none;
}

@media screen and (-webkit-min-device-pixel-ratio: 0) {
  input[type=date].form-control,
  input[type=time].form-control,
  input[type=datetime-local].form-control,
  input[type=month].form-control {
    line-height: 28px;
  }
}
.form-group {
  margin-bottom: 9px;
}

.radio,
.checkbox {
  position: relative;
  display: block;
  margin-top: 10px;
  margin-bottom: 10px;
}
.radio.disabled label, fieldset[disabled] .radio label,
.checkbox.disabled label,
fieldset[disabled] .checkbox label {
  cursor: not-allowed;
}
.radio label,
.checkbox label {
  min-height: 20px;
  padding-left: 20px;
  margin-bottom: 0;
  font-weight: 400;
  cursor: pointer;
}

.radio input[type=radio],
.radio-inline input[type=radio],
.checkbox input[type=checkbox],
.checkbox-inline input[type=checkbox] {
  position: static;
  display: inline-block;
  margin-left: -20px;
  margin-top: 7px;
  min-width: 13px;
}
@media only screen and (max-width: 768px) {
  .radio input[type=radio],
  .radio-inline input[type=radio],
  .checkbox input[type=checkbox],
  .checkbox-inline input[type=checkbox] {
    min-width: 16px;
  }
}

.radio input[type=radio],
.radio-inline input[type=radio] {
  vertical-align: top;
}

.radio + .radio,
.checkbox + .checkbox {
  margin-top: -5px;
}

.radio-inline,
.checkbox-inline {
  position: relative;
  display: inline-block;
  padding-left: 20px;
  margin-bottom: 0;
  vertical-align: top;
  line-height: 28px;
  font-weight: 400;
  cursor: pointer;
}

div.radio label.radio-inline {
  line-height: 28px;
}

.radio-inline + .radio-inline,
.checkbox-inline + .checkbox-inline {
  margin-top: 0;
  margin-left: 10px;
}

input[type=radio],
input[type=checkbox] {
  cursor: pointer;
}
input[type=radio][disabled], input[type=radio].disabled, fieldset[disabled] input[type=radio],
input[type=checkbox][disabled],
input[type=checkbox].disabled,
fieldset[disabled] input[type=checkbox] {
  cursor: not-allowed;
}

.radio-inline.disabled, fieldset[disabled] .radio-inline,
.checkbox-inline.disabled,
fieldset[disabled] .checkbox-inline {
  cursor: not-allowed;
}

.radio.disabled label, fieldset[disabled] .radio label,
.checkbox.disabled label,
fieldset[disabled] .checkbox label {
  cursor: not-allowed;
}

.help-block {
  display: block;
  color: #161616;
  font-size: 0.75rem;
  margin: 6px 0 12px;
  padding: 0;
  clear: both;
}
.help-block:last-child {
  margin: 2px 0 10px;
}
.help-block.alert-danger {
  margin: 3px 0 0;
  padding: 0 3px 0 3px;
  color: #161616;
  background-color: #ffdddd;
  border-color: #d00;
}

@media (min-width: 768px) {
  .form-inline .form-group {
    display: inline-block;
    margin-bottom: 0;
    vertical-align: top;
  }
  .form-inline .form-control {
    display: inline-block;
    width: auto;
    vertical-align: top;
  }
  .form-inline .form-control-static {
    display: inline-block;
  }
  .form-inline .input-group {
    display: inline-table;
    vertical-align: middle;
  }
  .form-inline .input-group .input-group-addon,
  .form-inline .input-group .input-group-btn,
  .form-inline .input-group .form-control {
    width: auto;
  }
  .form-inline .input-group > .form-control {
    width: 100%;
  }
  .form-inline .control-label {
    margin-bottom: 0;
    vertical-align: middle;
  }
  .form-inline .radio,
  .form-inline .checkbox {
    display: inline-block;
    margin-top: 0;
    margin-bottom: 0;
    vertical-align: middle;
  }
  .form-inline .radio label,
  .form-inline .checkbox label {
    padding-left: 0;
  }
  .form-inline .radio input[type=radio],
  .form-inline .checkbox input[type=checkbox] {
    position: relative;
    margin-left: 0;
  }
  .form-inline .has-feedback .form-control-feedback {
    top: 0;
  }
}

.form-horizontal {
  margin-bottom: 15px;
  background: white;
  /*
  // Reset spacing and right align labels, but scope to media queries so that
  // labels on narrow viewports stack the same as a default form example.
  @media (min-width: $screen-sm-min) {
  	.control-label {
  		text-align: right;
  		margin-bottom: 0;
  		padding-top: ($il-padding-base-vertical + 1); // Default padding plus a border
  	}
  } */
}
.form-horizontal .form-group {
  margin: 0px;
  padding: 3px 0;
  background-color: white;
}
.form-horizontal .radio,
.form-horizontal .checkbox,
.form-horizontal .radio-inline,
.form-horizontal .checkbox-inline {
  margin-top: 0;
  margin-bottom: 0;
  padding-top: 0;
  line-height: normal;
}
.form-horizontal .radio,
.form-horizontal .checkbox {
  min-height: 24px;
}
.form-horizontal label {
  color: #161616;
  font-size: 100%;
}
.form-horizontal .control-label {
  text-align: left;
  padding-bottom: 4px;
  min-height: 34px;
}
@media only screen and (max-width: 768px) {
  .form-horizontal .control-label {
    min-height: auto;
    padding-bottom: 0;
    margin-bottom: 0;
  }
}
.form-horizontal .control-label.col-sm-3.il_textarea {
  width: 100%;
}

.ilFormHeader {
  padding: 30px 0 12px 15px;
}
.ilFormHeader:not(:first-child) {
  margin: 15px 0 0 0;
  border-top: 1px solid #dddddd;
}
.ilFormHeader .ilHeader {
  vertical-align: middle;
}
.ilFormHeader .ilFormCmds {
  margin: 0;
  float: right;
}
.ilFormHeader h3 {
  margin: 0;
}

.ilFormHeader,
.ilFormFooter {
  color: #161616;
  background-color: white;
}

.ilSubForm {
  background-color: #f0f0f0;
  padding: 3px 0;
  margin-bottom: 9px;
  margin-left: 15px;
}
.ilSubForm .form-group {
  background-color: #f0f0f0;
  margin: 0;
}
@media (max-width: 768px) {
  .ilSubForm .form-group {
    margin: 6px 0;
  }
}
.ilSubForm .col-sm-9.il_textarea {
  width: 100%;
}

.ilFormFooter {
  padding: 3px 15px 3px 0;
}

.ilFormFooter .ilFormCmds {
  text-align: right;
  padding: 0;
}

/* jQuery ui autocomplete menu */
input.ilHFormHighlighted,
.ui-state-focus {
  background-color: #ff9;
}

div.ilFormExternalSetting {
  margin-bottom: 10px;
}

div.ilFormExternalSetting ul {
  margin: 2px 0;
  padding-left: 25px;
}

div.ilFormExternalSetting span {
  color: #B54F00;
  /* font-style: italic; */
}

div[id^=ilFormField] {
  margin-bottom: 10px;
}

/* Hierarchy Form */
div.ilHFormHeader,
div.ilHFormFooter {
  color: #161616;
  background-color: white;
  padding: 4px 0 4px 22px;
}

div.ilHFormContent {
  padding: 20px 10px 20px 0px;
}
div.ilHFormContent table {
  width: 100%;
}

div.ilHFormItem {
  margin-bottom: 5px;
  display: table-row;
}

div.ilHFormHeader .ilFormCmds,
div.ilHFormFooter .ilFormCmds {
  float: right;
}

.ilHFormExpIcon,
.ilHFormCheckbox,
.ilHFormIcon {
  min-width: 20px;
  padding: 0;
}

.ilHFormItemCmd {
  padding: 0 10px;
}

.ilHFormExpIcon img,
.ilHFormIcon img {
  width: 19px;
  height: 19px;
}

.ilHFormInput,
.ilHFormInput input.form-control {
  width: 100%;
}

.wzdrow .form-control {
  height: 27.942857148px;
}

.ilHFormDropArea {
  margin: 6px 0;
  width: auto;
}

/* experimental: bootstrap'ed file upload */
.btn-file {
  position: relative;
  overflow: hidden;
}

.btn-file input[type=file] {
  position: absolute;
  top: 0;
  right: 0;
  min-width: 100%;
  min-height: 100%;
  font-size: 100px;
  text-align: right;
  filter: alpha(opacity=0);
  opacity: 0;
  outline: none;
  background: white;
  cursor: inherit;
  display: block;
}

.ilFormInnerCol {
  padding: 0;
}

.ilFormInnerCol .form-group {
  margin: 0;
}

input:invalid {
  background-color: #ffebeb;
  border-color: #d00;
}

.bootstrap-datetimepicker-widget {
  z-index: 2000;
}

/* provisory fix for #0021322  */
div[id$=color-picker-menu] {
  z-index: 3;
}

/* Services/Help */
#ilHelpText .ilc_text_inline_Strong {
  font-weight: 600;
}

#ilHelpBack {
  padding-bottom: 20px;
}

#ilHelpText {
  clear: both;
  font-size: 0.75rem;
}

#ilHelpText .ilc_list_o_NumberedList,
#ilHelpText .ilc_list_u_BulletedList {
  margin: 10px 0;
  padding: 0 0 0 25px;
}

#ilHelpText .ilc_list_o_NumberedList .ilc_list_o_NumberedList,
#ilHelpText .ilc_list_o_NumberedList .ilc_list_u_BulletedList,
#ilHelpText .ilc_list_u_BulletedList .ilc_list_u_BulletedList,
#ilHelpText .ilc_list_u_BulletedList .ilc_list_o_NumberedList {
  padding-left: 15px;
}

a#ilHelpClose {
  display: block;
  float: right;
  padding: 5px;
}

#ilHelpPanel .il_VAccordionHead {
  background-position: 3px 3px;
  padding: 5px 5px 5px 30px;
  font-size: 0.75rem;
  font-weight: 600;
  border: none;
}

#ilHelpPanel li {
  padding: 0;
}

#ilHelpPanel .ilGroupedListLE {
  padding: 5px 10px 5px 20px;
}

#il_screen_id {
  position: fixed;
  right: 0;
}
@media only screen and (max-width: 768px) {
  #il_screen_id {
    display: none;
  }
}

#mm_help li a span:first-child {
  width: 20px;
  display: inline-block;
}

.ilInfoScreenSec:not(:first-child) .ilFormHeader {
  margin: 15px 0 0 0;
  border-top: 1px solid #dddddd;
}

.il_InfoScreenPropertyValue {
  padding-top: 4px;
  padding-bottom: 4px;
}
.il_InfoScreenPropertyValue .ilProfile {
  margin: 0;
}

/* Services/Init */
@media only screen and (max-width: 768px) {
  div.ilStartupFrame {
    width: 100%;
  }
}

.ilStartupSection {
  padding-top: 20px;
  width: fit-content;
  margin-left: auto;
  margin-right: auto;
}
.ilStartupSection .control-label {
  width: 33.33%;
}
.ilStartupSection .control-label + div {
  width: 66.67%;
}
@media only screen and (max-width: 768px) {
  .ilStartupSection {
    padding-top: 15px;
    width: auto;
  }
  .ilStartupSection .control-label {
    width: 100%;
  }
  .ilStartupSection .control-label + div {
    width: 100%;
  }
}

ul.ilStartupSectionRegistrationLinks {
  list-style: none;
}
ul.ilStartupSectionRegistrationLinks li {
  display: inline-block;
}

div.ilStartupSection form.form-horizontal {
  border: 1px solid #dddddd;
  border-radius: 3px;
  text-align: left;
  width: 40em;
}
div.ilStartupSection form.form-horizontal .ilFormFooter {
  margin: 0;
}
div.ilStartupSection form.form-horizontal .ilFormHeader {
  padding: 9px 15px;
  background-color: #f9f9f9;
}
div.ilStartupSection form.form-horizontal .form-group {
  margin: 9px 0;
}
@media only screen and (max-width: 768px) {
  div.ilStartupSection form.form-horizontal {
    width: auto;
  }
}

.ilLearningHistoryShowMore {
  text-align: center;
}

.ilPCLearnHist {
  background-color: white;
  padding: 3px 9px;
}

.ilLike {
  padding: 5px 0px;
  text-align: right;
}

.ilLike .modal {
  text-align: left;
}

.ilLike .modal .glyphicon {
  font-size: 160%;
}

.ilLike .badge {
  margin-left: -7px;
  top: 7px;
}

.ilLike .glyphicon {
  font-size: 130%;
}

.ilLike .il-counter-spacer {
  margin-left: 0px;
  font-size: 0.625rem;
  padding: 0;
  visibility: hidden;
}

.ilLike a {
  display: inline-block;
  /* padding: 2px 4px; */
}

.ilLike a:hover {
  text-decoration: none;
}

.ilLikeEmoticons {
  padding: 0;
}

.ilLikeEmoticons a {
  display: inline-block;
  font-size: 140%;
  padding: 4px;
}

.ilLikeEmoticons a:hover {
  text-decoration: none;
  /*background-color: $il-highlight-bg;*/
  background-color: #f0f0f0;
}

.ilLike .il-item img {
  max-width: 50%;
  float: right;
}

/* Services/Mail */
a.mailread, a.mailread:visited {
  font-weight: 400;
}

a.mailunread, a.mailunread:visited {
  font-weight: 600;
}

.iosMailFilter .checkbox {
  display: inline-block !important;
  margin: 0 10px !important;
}

.iosMailFilter .checkbox:first-child {
  margin: 0 15px !important;
}

.iosMailFilter .checkbox input[type=checkbox] {
  margin-left: -15px !important;
}

.ilMailAvatar {
  min-width: 45px !important;
  max-width: 45px !important;
  height: auto;
}

.pdMailRow .imageSpace {
  margin-left: 40px;
}
.pdMailRow > img {
  margin: 2px 0;
  max-width: 30px;
}

/* Services/MediaObjects */
.ilPlayerPreviewOverlayOuter {
  position: relative;
}

.ilPlayerPreviewOverlay {
  position: relative;
  width: 320px;
  height: auto;
  cursor: pointer;
}

.ilPlayerPreviewDescription {
  padding: 7px;
  font-size: 0.75rem;
  position: absolute;
  width: 100%;
  color: #f0f0f0;
  /* margin-top: -240px; */
  top: 0;
  background: url("./images/black60.png");
}

.ilPlayerPreviewOverlay img {
  cursor: pointer;
  width: 100%;
  height: 100%;
}

.ilPlayerPreviewDescriptionDownload {
  float: right;
}

.ilPlayerPreviewDescriptionDownload a {
  color: white;
}

.mejs-overlay-button {
  background-image: url("./images/bigplay.svg");
}

.ilPlayerPreviewPlayButton {
  background: url("./images/bigplay.svg") no-repeat scroll 0 0 transparent;
  height: 100px;
  left: 50%;
  margin: -50px 0 0 -50px;
  position: absolute;
  top: 50%;
  width: 100px;
  cursor: pointer;
}

.ilPlayerPreviewOverlay:hover .ilPlayerPreviewPlayButton {
  background-position: 0 -100px;
}

/* Services/Membership */
div.ilAttendanceListPrint td, div.ilAttendanceListPrint th {
  border: 1px solid #dddddd;
  padding: 2px;
}

th.ilMembershipRowActionsHeader {
  text-align: right;
}

th.ilMembershipRowActionsHeader span {
  padding-right: 6px;
}

body.ilBodyPrint {
  height: auto;
  background-color: white;
  margin: 10px;
  padding: 0;
}

/* Services/Navigation */
form.ilNavHistoryForm {
  padding: 0;
  margin: 0 5px 0 0;
  padding: 5px 5px 2px;
  border: 0 none;
  display: inline;
  font-size: 0.625rem;
}

input.ilNavHistorySubmit {
  color: #2255a0;
  padding: 0;
  margin: 0;
  border: 0 none;
  cursor: pointer;
  background-color: #f0f0f0;
}

select.ilNavHistorySelect {
  border: 0 none;
  padding: 0;
  background-image: none;
  text-decoration: none;
}

/* Services/News */
td.il-news {
  white-space: normal;
}
td.il-news .il-news-locator {
  margin: 2px 0px 4px 0px;
}
td.il-news .ilIcon {
  vertical-align: middle;
}
td.il-news .il-news-content {
  clear: both;
}
td.il-news .il-news-player {
  margin-top: 15px;
  max-width: 600px;
}
td.il-news .il_BlockInfo {
  text-align: right;
}

@media only screen and (max-width: 768px) {
  td.il-news {
    white-space: normal !important;
  }
}
span.ilNewsRssIcon {
  background-color: #B54F00;
  color: white;
  min-width: 36px;
  font-size: 0.625rem;
  text-align: center;
  display: inline-block;
  padding: 0 5px;
}
span.ilNewsRssIcon:hover {
  text-decoration: none;
  background-color: #823900;
}

/* timeline, see http://codepen.io/jasondavis/pen/fDGdK */
.ilTimeline {
  list-style: none;
  padding: 20px 0;
  position: relative;
}
.ilTimeline:before {
  top: 0;
  bottom: 0;
  position: absolute;
  content: " ";
  width: 3px;
  background-color: #757575;
  left: 50%;
  margin-left: -1.5px;
}
@media only screen and (max-width: 768px) {
  .ilTimeline:before {
    left: 90%;
  }
}
.ilTimeline > li {
  margin-bottom: 20px;
  position: relative;
  margin-right: 50%;
}
.ilTimeline > li:nth-child(even) {
  margin-left: 50%;
  margin-right: 0;
}
@media only screen and (max-width: 768px) {
  .ilTimeline > li:nth-child(even) {
    margin-left: 0;
  }
}
.ilTimeline > li:nth-child(even) > .ilTimelineBadge {
  left: 0;
  margin-left: -25px;
  right: auto;
  margin-right: 0;
}
@media only screen and (max-width: 768px) {
  .ilTimeline > li:nth-child(even) > .ilTimelineBadge {
    right: auto;
    left: 90%;
  }
}
@media only screen and (max-width: 768px) {
  .ilTimeline > li {
    margin-right: 0;
  }
}
.ilTimeline > li:before, .ilTimeline > li:after {
  content: " ";
  display: table;
}
.ilTimeline > li:after {
  clear: both;
}
.ilTimeline > li > .ilTimelinePanel {
  width: 88%;
  float: left;
  padding: 20px;
  position: relative;
  background: #f9f9f9;
  border: 1px solid #dddddd;
}
@media only screen and (max-width: 768px) {
  .ilTimeline > li > .ilTimelinePanel {
    width: 80%;
  }
}
.ilTimeline > li > .ilTimelinePanel:after {
  position: absolute;
  top: 27px;
  right: -14px;
  display: inline-block;
  border-top: 14px solid transparent;
  border-left: 14px solid #dddddd;
  border-right: 0 solid #dddddd;
  border-bottom: 14px solid transparent;
  content: " ";
}
.ilTimeline > li > .ilTimelinePanel .panel h2 {
  display: none;
}
.ilTimeline > li > .ilTimelineBadge {
  color: white;
  width: 50px;
  height: 50px;
  padding-top: 8px;
  line-height: 1.2em;
  font-size: 0.875rem;
  text-align: center;
  position: absolute;
  top: 16px;
  background-color: #737373;
  z-index: 100;
  border-radius: 50%;
  right: 0;
  margin-right: -25px;
}
@media only screen and (max-width: 768px) {
  .ilTimeline > li > .ilTimelineBadge {
    left: 90%;
    right: auto;
    margin-left: -25px;
  }
}
.ilTimeline > li > .ilTimelineBadge > .ilTimelineDay {
  font-size: 0.875rem;
}
.ilTimeline > li > .ilTimelineBadge > .ilTimelineMonth {
  font-size: 0.625rem;
}
.ilTimeline > li > .ilTimelineBadge > p {
  padding: 0;
  margin: 0;
}
.ilTimeline > li:nth-child(even) > .ilTimelinePanel {
  float: right;
}
@media only screen and (max-width: 768px) {
  .ilTimeline > li:nth-child(even) > .ilTimelinePanel {
    float: left;
  }
}
.ilTimeline > li:nth-child(even) > .ilTimelinePanel:before {
  border-left-width: 0;
  border-right-width: 15px;
  left: -15px;
  right: auto;
}
@media only screen and (max-width: 768px) {
  .ilTimeline > li:nth-child(even) > .ilTimelinePanel:before {
    border-left-width: 15px;
    border-right-width: 0;
    right: auto;
    right: -15px;
  }
}
.ilTimeline > li:nth-child(even) > .ilTimelinePanel:after {
  border-left-width: 0;
  border-right-width: 14px;
  left: -14px;
  right: auto;
}
@media only screen and (max-width: 768px) {
  .ilTimeline > li:nth-child(even) > .ilTimelinePanel:after {
    border-left-width: 14px;
    border-right-width: 0;
    left: auto;
    right: -14px;
  }
}
.ilTimeline .media-heading {
  clear: right;
  margin-top: 8px;
}
.ilTimeline div.ilNotesHeader {
  background-color: #f9f9f9;
}

.ilNewsTimelineTruncatedText {
  /*overflow: hidden;
  text-overflow: ellipsis;
  white-space: nowrap;*/
}

.ilNewsTimelineObjHead img {
  width: 22px;
  height: 22px;
}

.ilNewsTimelinePlayer {
  position: relative;
  z-index: 500;
}

.ilNewsTimelineUserImage {
  float: left;
  overflow: hidden;
  width: 100px;
}
@media only screen and (max-width: 768px) {
  .ilNewsTimelineUserImage {
    width: 50px;
  }
}

.ilNewsTimelineUserImage img {
  width: 75px;
  height: 75px;
}
@media only screen and (max-width: 768px) {
  .ilNewsTimelineUserImage img {
    width: 40px;
    height: 40px;
  }
}

.ilNewsTimelineContentSection {
  padding-left: 100px;
}
@media only screen and (max-width: 768px) {
  .ilNewsTimelineContentSection {
    padding-left: 50px;
  }
}

.ilNewsTimelineEditInfo {
  width: 90%;
}

.ilNewsTimelineMoreLoader {
  text-align: center;
}

.ilNewsTimelineMoreLoader img {
  width: 30px;
  height: 30px;
}

/* https://github.com/JoanClaret/jquery-dynamic-max-height */
.dynamic-height-wrap {
  overflow: hidden;
  position: relative;
  -webkit-transition: max-height 0.25s ease-in-out;
  -o-transition: max-height 0.25s ease-in-out;
  transition: max-height 0.25s ease-in-out;
  width: 100%;
}

/* Bottom gradient (optional, but recommended)*/
.dynamic-height-active .dynamic-height-wrap:before {
  background: linear-gradient(to bottom, rgba(240, 249, 255, 0) 0%, white 100%);
  bottom: 0;
  content: "";
  height: 30px;
  left: 0;
  position: absolute;
  right: 0;
  z-index: 1;
}

.dynamic-height-active .dynamic-show-more {
  display: inline-block;
}

.dynamic-show-more {
  display: none;
}

.ilTimeline .ilNotes {
  margin: 0 -20px -20px -20px;
  padding: 10px 20px;
}

/* Services/Notes */
#notes_embedded_outer {
  /* background-color: $il-main-bg; */
}

#notes_embedded_outer .il_ContainerItemCommands {
  padding-top: 15px;
}

div.ilNotes {
  background-color: white;
  padding: 15px;
}

#ilRightPanel div.ilNotes {
  background-color: white;
}

div.ilNotes .fullwidth_invisible {
  background-color: transparent;
  padding: 10px;
}

div.ilComment {
  padding-left: 50px;
}

div.ilNotesUImage {
  float: left;
  margin-left: -50px;
}
div.ilNotesUImage img {
  width: 40px;
  height: 40px;
}

div.ilNoteText {
  font-size: 0.75rem;
  margin-top: 5px;
}

div.ilNotesHeader {
  background-color: #f9f9f9;
  margin-bottom: 5px;
  padding: 3px 9px;
}
div.ilNotesHeader h3 img {
  width: 40px;
  height: 40px;
}

#il_center_col div.ilNotesHeader {
  display: none;
}

#ilRightPanel div.ilNotesHeader {
  padding: 5px;
}

h3.ilNotesHeader {
  font-size: 1rem;
  color: #161616;
  display: inline;
}

h4.ilNoteTitle {
  font-size: 0.875rem;
  margin: 0;
  padding: 0;
}

td.ilNoteList {
  padding: 10px 5px;
  border-top: 1px solid #dddddd;
  vertical-align: top;
}

textarea#note {
  height: 6em;
}

div.ilNoteInput {
  padding-bottom: 10px;
}

.ilNotesCheckboxes .ilComment {
  padding-left: 80px;
}
.ilNotesCheckboxes .ilNoteList input[type=checkbox] {
  position: absolute;
}

[data-note-el=edit-form-area] > button {
  margin-bottom: 9px;
}

.il-notes-section .panel .dropdown-menu {
  right: 0;
  left: inherit;
}

.il-notes-section .il-standard-form-header {
  border-top: 1px solid #dddddd;
}
.il-notes-section .il-standard-form-header .il-standard-form-cmd {
  visibility: hidden;
}

.il-notes-section textarea {
  height: 6em;
}

/* Services/Object */
.ilHeadAction img {
  width: 18px;
  height: 18px;
}

.il_ItemProperty .badge {
  font-size: 0.625rem;
  padding: 2px 4px;
  margin-top: -1px;
  margin-left: -5px;
  position: absolute;
}

div.ilCreationFormSection .form-horizontal {
  margin-top: -1px;
  padding-top: 1px;
}

.ilObjListRow {
  border-bottom: 1px solid #dddddd;
  background-color: white;
}
.ilObjListRow:last-child {
  border-bottom: none;
}

.table-striped {
  border-collapse: separate;
}
.table-striped > tbody > tr.ilObjListRow > td {
  background-color: white;
}
.table-striped > tbody > tr.ilObjListRow:hover > td {
  background-color: #f3f5f8;
}
.table-striped > tbody > tr.ilObjListRow:hover:nth-child(2n+1) > td {
  background-color: #f3f5f8;
}

[data-onscreenchat-inact-userid] {
  opacity: 0.3 !important;
}

.ilOnScreenChatWindowHeaderTooltip ul {
  text-align: left;
  list-style-type: none;
  margin: 0;
  padding: 0;
}

#onscreenchat-container {
  position: fixed;
  bottom: 0;
  left: 0;
  right: 0;
  width: 100%;
  /*height: 100px;*/
  overflow: visible;
  pointer-events: none;
  z-index: 1039;
}
#onscreenchat-container .iosOnScreenChat {
  margin-right: -3px;
}
#onscreenchat-container .popover {
  max-width: 200px;
  min-height: 100px;
  word-break: break-word;
}
#onscreenchat-container .popover a {
  border: 1px solid white;
  padding: 1px 0 1px 2px;
}
#onscreenchat-container .popover a:hover {
  border: 1px solid silver;
}
#onscreenchat-container .popover a img {
  max-width: 19px;
  max-height: 19px;
}
#onscreenchat-container .row {
  position: relative;
}
#onscreenchat-container .chat-window-wrapper {
  bottom: 0;
  padding-left: 5px;
  padding-right: 5px;
  width: 278px;
  height: 377px;
  background-color: white;
}
#onscreenchat-container .chat-window-wrapper:last-child {
  padding-left: 0;
}
#onscreenchat-container .chat-window-wrapper .chat-img img {
  height: 30px;
  width: 30px;
}
#onscreenchat-container .chat-window-wrapper li.left .chat-img {
  margin-right: 5px;
}
#onscreenchat-container .chat-window-wrapper li.right .chat-img {
  margin-left: 5px;
}
#onscreenchat-container .chat-window-wrapper .iosOnScreenChatBodyMsg {
  overflow-x: hidden;
  overflow-wrap: break-word;
  word-wrap: break-word;
  -ms-hyphens: auto;
  -moz-hyphens: auto;
  -webkit-hyphens: auto;
  hyphens: auto;
}
#onscreenchat-container .chat-window-wrapper .panel-footer-for-shadow {
  height: 0;
  width: 0;
}
#onscreenchat-container .chat-window-wrapper .iosOnScreenChatMessageContainer {
  resize: none;
  width: 100%;
  border: 1px solid;
  background: white;
  height: 25px;
}
#onscreenchat-container .chat-window-wrapper .osc_truncate_username {
  width: 150px;
  white-space: nowrap;
  overflow: hidden;
  text-overflow: ellipsis;
  display: inline-block;
}
#onscreenchat-container .chat-window-wrapper .text-muted-left {
  width: 160px;
  margin-top: -4px;
  text-align: right;
}
#onscreenchat-container .chat-window-wrapper .text-muted-right {
  width: 160px;
  margin-top: -4px;
  text-align: left;
}
#onscreenchat-container .chat-window-wrapper .osc_truncate_username_left {
  width: 160px;
  white-space: nowrap;
  overflow: hidden;
  text-overflow: ellipsis;
  display: inline-block;
  margin-bottom: -5px;
  text-align: right;
}
#onscreenchat-container .chat-window-wrapper .osc_truncate_username_right {
  width: 160px;
  white-space: nowrap;
  overflow: hidden;
  text-overflow: ellipsis;
  display: inline-block;
}
#onscreenchat-container .chat-window-wrapper .chat {
  list-style: none;
  margin: 0;
  padding: 0;
  min-height: calc(100% - 50px);
}
#onscreenchat-container .chat-window-wrapper .chat li.separator:not(:first-child) {
  margin-top: 10px;
}
#onscreenchat-container .chat-window-wrapper .chat li.header:not(:first-child) {
  margin-top: 15px;
}
#onscreenchat-container .chat-window-wrapper .chat li {
  padding-bottom: 5px;
}
#onscreenchat-container .chat-window-wrapper .chat li.separator {
  text-align: center;
  background-color: #f9f9f9;
}
#onscreenchat-container .chat-window-wrapper .chat li.separator p {
  font-size: 0.75rem;
}
#onscreenchat-container .chat-window-wrapper .chat li.header, #onscreenchat-container .chat-window-wrapper .chat li.message {
  padding-left: 15px;
  padding-right: 15px;
}
#onscreenchat-container .chat-window-wrapper .chat li.message.right .chat-body {
  text-align: justify;
  float: right;
  max-width: 85%;
}
#onscreenchat-container .chat-window-wrapper .chat li.message.left .chat-body {
  text-align: justify;
  width: 85%;
}
#onscreenchat-container .chat-window-wrapper .chat li .chat-body .header strong {
  font-size: 0.625rem;
}
#onscreenchat-container .chat-window-wrapper .chat li .chat-body p {
  margin: 0;
  color: #6f6f6f;
  font-size: 0.75rem;
}
#onscreenchat-container .chat-window-wrapper .panel {
  pointer-events: auto;
  margin: 0;
  border: 1px solid #dddddd;
}
#onscreenchat-container .chat-window-wrapper .panel .panel-heading {
  font-size: 0.625rem;
  display: block;
  padding: 5px 5px 5px 15px;
  pointer-events: auto;
  margin: 0;
  vertical-align: middle;
}
#onscreenchat-container .chat-window-wrapper .panel .panel-heading .btn {
  padding: 0 4px;
}
#onscreenchat-container .chat-window-wrapper .panel .panel-heading img {
  width: 16px;
  height: 16px;
  vertical-align: sub;
}
#onscreenchat-container .chat-window-wrapper .panel .panel-heading a.glyph {
  vertical-align: middle;
}
#onscreenchat-container .chat-window-wrapper .panel .panel-heading .minimize {
  margin-left: 5px;
  vertical-align: middle;
}
#onscreenchat-container .chat-window-wrapper .panel .panel .slidedown .glyphicon, #onscreenchat-container .chat-window-wrapper .panel .chat .glyphicon {
  margin-right: 5px;
}
#onscreenchat-container .chat-window-wrapper .panel .panel-body {
  height: auto;
  overflow-y: scroll;
  position: relative;
  height: 250px;
  padding-left: 0;
  padding-right: 0;
  padding-bottom: 0;
}
#onscreenchat-container .chat-window-wrapper .panel .panel-body .fader {
  position: -webkit-sticky;
  position: sticky;
  bottom: 0;
  width: 100%;
  height: 50px;
  background: -webkit-gradient(linear, left top, left bottom, from(rgba(255, 255, 255, 0)), to(#fff));
  background: linear-gradient(to bottom, rgba(255, 255, 255, 0) 0%, #fff 100%);
}
#onscreenchat-container .chat-window-wrapper .panel .panel-body .fader .typing-info {
  font-size: 0.6em;
  position: absolute;
  bottom: 0;
  padding: 2px 5px;
  text-align: right;
  width: 100%;
}
#onscreenchat-container .chat-window-wrapper .panel .panel-footer {
  position: relative;
  border-top: none;
  padding-top: 15px;
  padding-bottom: 15px;
}
#onscreenchat-container .chat-window-wrapper .iosOnScreenChatEmoticonsPanel {
  position: absolute;
  float: right;
  bottom: 21px;
  z-index: 3;
  right: 28px;
}
#onscreenchat-container .chat-window-wrapper .iosOnScreenChatEmoticonsPanel > a {
  display: block;
  height: 14px;
  width: 14px;
  background: url("./images/emoticons_trigger.png") no-repeat;
  background-size: cover;
  z-index: 1000;
}

.iosOnScreenChatModalBody .ui-menu-item {
  padding: 5px;
}
.iosOnScreenChatModalBody .ui-menu-item-wrapper {
  cursor: pointer !important;
}

.ilOnScreenChatSearchLoader {
  vertical-align: middle;
  width: 10px;
  height: 10px;
  margin-left: 5px;
  display: inline-block;
}

/* Services/Rating */
img.ilRatingIcon {
  width: 16px;
  height: 16px;
}

img.ilRatingMarker {
  width: 7px;
  height: 7px;
}

a.ilRating {
  text-decoration: none;
}

div.ilRatingOverlay {
  z-index: 1000 !important;
  padding: 0 5px;
  display: none;
}

#ilMMSearch ul li {
  padding: 5px;
}
#ilMMSearch ul li label {
  font-weight: 400;
}

#ilMMSearchMenu legend {
  margin-bottom: 0;
  margin-top: 20px;
  font-size: 1rem;
  border-bottom: 0;
}
#ilMMSearchMenu p {
  white-space: nowrap;
}

#main_menu_search {
  width: 80%;
}

div.ilMainMenuSearch {
  padding: 0 10px 3px;
  margin: 1px 0 2px -1px;
  line-height: 26px;
}

input.ilMainMenuSearch {
  cursor: pointer;
  border: none;
  color: #161616;
  width: 150px;
  padding: 2px 4px 1px;
  margin: 0;
  background-color: white;
  min-height: 16px;
  -webkit-box-shadow: inset 1px 1px 2px #a0a0a0;
  box-shadow: inset 1px 1px 2px #a0a0a0;
  line-height: 1;
}

#mm_search_menu_head {
  background-color: #f9f9f9;
  padding: 5px;
  font-size: 0.625rem;
}
#mm_search_menu_head p {
  margin: 0;
}
#mm_search_menu_head input {
  margin: 0;
  padding: 0;
}

#il_search_toolbar > div {
  padding-top: 6px;
}
#il_search_toolbar div.ilFormOption {
  width: auto;
}
#il_search_toolbar div.ilFormFooter {
  display: none;
}

#mm_search_menu_ac .ui-menu {
  border: 0 none;
  -webkit-box-shadow: none;
  box-shadow: none;
  color: #161616;
}

span.ilSearchHighlight {
  font-weight: 600;
}

div.il_SearchFragment {
  margin: 2px 0 5px;
  font-size: 0.625rem;
  font-weight: 400;
  text-align: left;
}

#ilSearchResultsTable.table-striped > tbody > tr > td {
  background-color: transparent;
}

#search_area_form {
  min-width: 350px;
}
#search_area_form .form-horizontal .control-label {
  padding-top: 0;
}

/* Services/Skill */
div.ilSkill {
  background: #f9f9f9;
  padding: 15px;
  margin-bottom: 20px;
  margin-top: 10px;
}

div.ilSkill > h3 {
  margin: 10px 0;
  padding: 0;
  font-size: 1rem;
  float: left;
}

div.ilSkill > h4 {
  margin: 10px 0;
  padding: 0;
  font-size: 0.875rem;
  color: #6f6f6f;
  float: left;
  clear: left;
}

table.ilSkill, td.ilSkill, th.ilSkill {
  border: 1px solid #dddddd;
}

div.ilSkillActions {
  margin-top: -5px;
  margin-right: 15px;
  float: right;
}

div.ilSkill .ilSkillActions {
  margin-right: 0px;
}

table.ilSkill {
  margin-bottom: 5px;
  margin-left: 50px;
  background-color: white;
  border-collapse: collapse;
  clear: both;
}

td.ilSkill, th.ilSkill {
  font-size: 0.625rem;
  padding: 4px;
  min-width: 50px;
}

td.ilSkill {
  text-align: center;
  vertical-align: middle;
}

td.ilSkillLevel {
  cursor: pointer;
}

th.ilSkill, td.ilSkillLevel {
  background-color: #f9f9f9;
}

td.ilSkillSelf {
  background-color: #fff0e0;
}

td.ilSkillMat {
  background-color: #f0f0ff;
}

div.ilSkillSuggRes {
  margin-left: 50px;
}

th.ilSkillEntryHead {
  width: 250px;
}

.ilSkillEvalItem {
  border-left: 5px solid;
  margin: 2px 0;
  padding: 10px;
}
.ilSkillEvalItem > .row > div {
  padding-top: 3px;
  padding-bottom: 3px;
}

.ilSkillEvalItem.ilSkillEvalType1 {
  border-color: #307C88;
}

.ilSkillEvalItem.ilSkillEvalType2 {
  border-color: #d38000;
}

.ilSkillLevelDescription, .ilSkillMaterial, .ilSkillSuggResources {
  padding: 5px 10px 5px 15px;
}
.ilSkillLevelDescription > .row > div, .ilSkillMaterial > .row > div, .ilSkillSuggResources > .row > div {
  padding-top: 2px;
  padding-bottom: 2px;
}

.ilSkillResourceList > h5 {
  margin-top: 25px;
}
.ilSkillResourceList > div {
  padding: 5px 10px 5px 15px;
}
.ilSkillResourceList > div > .row > div {
  padding-top: 2px;
  padding-bottom: 2px;
}

.ilSkillEvalItem.ilSkillEvalType3 {
  border-color: #557b2e;
}

.ilSkillEvalItem > .row > .ilSkillEvalType1 {
  color: #307C88;
}

.ilSkillEvalItem > .row > .ilSkillEvalType2 {
  color: #d38000;
}

.ilSkillEvalItem > .row > .ilSkillEvalType3 {
  color: #557b2e;
}

.ilSkillFilter .ilToolbar select.form-control {
  display: block;
}

.ilSkillCategoryDescription {
  margin: 0px 5px;
  padding-bottom: 15px;
}

.ilSkillEntriesHeader {
  padding: 10px 5px 5px;
}
.ilSkillEntriesHeader > .ilSkillEntriesHeaderByline {
  font-size: 0.8em;
  color: #808080;
}

.ilSkillEntriesAllButton, .ilSkillEntriesOnlyLatestButton {
  padding: 5px 5px 5px;
}

/* Services/Style */
.ilPositionStatic {
  position: static;
}

/* PageLayout Previews */
.il-style-layout-preview-wrapper {
  width: 160px;
  height: 120px;
  margin: 3px;
  background-color: white;
  border: 0;
  box-shadow: 1px 1px 3px 1px rgba(0, 0, 0, 0.3);
}

div.ilc_QuestionPlaceHolderThumb,
div.ilc_MediaPlaceHolderThumb,
div.ilc_TextPlaceHolderThumb,
div.ilc_PredTextPlaceHolderThumb {
  margin: 1px;
  padding: 5px 2px 5px 0;
  border: 1px solid #2c2c2c;
  font-size: 0.625rem;
  background: url("./images/question_placeholder_thumb.png") no-repeat center;
  background-color: white;
  font-weight: 600;
}

div.ilc_MediaPlaceHolderThumb {
  background-image: url("./images/media_placeholder_thumb.png");
}

div.ilc_TextPlaceHolderThumb {
  background-image: url("./images/text_placeholder_thumb.png");
}

div.ilc_PredTextPlaceHolderThumb {
  background-image: url("./images/pred_text_placeholder_thumb.png");
}

div.ilc_HeadlineThumb {
  font-size: 0.75rem;
  font-weight: 600;
  width: 100%;
  border-bottom: 1px solid #2c2c2c;
  color: #161616;
  margin: 2px 0 4px;
}

table {
  background-color: transparent;
}
table col[class*=col-] {
  position: static;
  display: table-column;
  float: none;
}
table td[class*=col-],
table th[class*=col-] {
  position: static;
  display: table-cell;
  float: none;
}

caption {
  padding-top: 9px;
  padding-bottom: 9px;
  color: #2c2c2c;
  text-align: left;
}

th {
  text-align: left;
}

.table {
  width: 100%;
  max-width: 100%;
  margin-bottom: 0;
}
.table > thead > tr > th,
.table > thead > tr > td,
.table > tbody > tr > th,
.table > tbody > tr > td,
.table > tfoot > tr > th,
.table > tfoot > tr > td {
  padding: 9px;
  line-height: 1.428571429;
  vertical-align: top;
  border-top: 1px solid #dddddd;
}
<<<<<<< HEAD
.table > thead > tr > th {
  vertical-align: bottom;
  border-bottom: 2px solid #dddddd;
}
.table > caption + thead > tr:first-child > th,
.table > caption + thead > tr:first-child > td,
.table > colgroup + thead > tr:first-child > th,
.table > colgroup + thead > tr:first-child > td,
.table > thead:first-child > tr:first-child > th,
.table > thead:first-child > tr:first-child > td {
  border-top: 0;
}
.table > tbody + tbody {
  border-top: 2px solid #dddddd;
=======

.iosOnScreenChatModalBody .ui-menu-item {
  padding: 5px;
>>>>>>> 0d8b5ca3
}
.table .table {
  background-color: white;
}

.table-condensed > thead > tr > th,
.table-condensed > thead > tr > td,
.table-condensed > tbody > tr > th,
.table-condensed > tbody > tr > td,
.table-condensed > tfoot > tr > th,
.table-condensed > tfoot > tr > td {
  padding: 6px;
}

.table-striped > tbody > tr:nth-of-type(odd) {
  background-color: white;
}

.table-responsive {
  min-height: 0.01%;
  overflow-x: auto;
}
@media screen and (max-width: 767px) {
  .table-responsive {
    width: 100%;
    margin-bottom: 15px;
    overflow-y: hidden;
    -ms-overflow-style: -ms-autohiding-scrollbar;
    border: 1px solid #dddddd;
  }
  .table-responsive > .table {
    margin-bottom: 0;
  }
  .table-responsive > .table > thead > tr > th,
  .table-responsive > .table > thead > tr > td,
  .table-responsive > .table > tbody > tr > th,
  .table-responsive > .table > tbody > tr > td,
  .table-responsive > .table > tfoot > tr > th,
  .table-responsive > .table > tfoot > tr > td {
    white-space: nowrap;
  }
}

/* Services/Table */
div.tblfooter {
  font-weight: 400;
  background-color: #f9f9f9;
  padding: 3px;
  font-size: 0.625rem;
  text-align: right;
}

div.ilTableNav {
  font-weight: 400;
  padding: 0 15px;
  font-size: 0.625rem;
  text-align: right;
  line-height: 20px;
}
div.ilTableNav .ilValignMiddle span, div.ilTableNav .ilValignMiddle a, div.ilTableNav .ilValignMiddle label {
  vertical-align: middle;
}
div.ilTableNav .ilValignMiddle label {
  margin-bottom: 0;
}
div.ilTableNav table {
  width: 100%;
}
div.ilTableNav select {
  display: inline-block;
}
div.ilTableNav .ilFloatRight .ilOverlay {
  display: none;
}

tr.tblfooter {
  color: #161616;
  font-weight: 400;
  background-color: #f9f9f9;
  border-top: 1px solid #f0f0f0;
}

td.submit {
  padding: 3px;
  vertical-align: top;
  background-color: #f9f9f9;
}

div.ilTableHeaderTitleBlock {
  font-weight: 600;
  padding: 3px;
  font-size: 0.75rem;
  color: #161616;
  border-bottom: 1px solid #dddddd;
}

div.ilTableHeaderTitle {
  margin: 12px 0 0 15px;
  padding: 0;
}
div.ilTableHeaderTitle + .ilHeaderDesc {
  margin: 0 15px 9px;
}

h3.ilTableHeaderTitleBlock {
  font-weight: 600;
  font-size: 0.875rem;
  display: inline;
  padding: 0;
  margin: 0;
}

h3.ilTableHeaderTitle {
  display: inline;
}

div.ilTableOuter {
  padding: 0;
  background-color: #f9f9f9;
}

div.ilTableSelectAll {
  background-color: white;
  padding: 6px 15px;
  font-size: 0.75rem;
  border-top: 1px solid #dddddd;
}

div.ilTableSelectAll label {
  padding-left: 13px;
}

div.ilTableCommandRow, div.ilTableCommandRowTop {
  background-color: #f9f9f9;
  padding: 6px 12px;
  font-size: 0.75rem;
}

span.ilTableFootLight {
  color: #161616;
}

div.ilTableFilterActivator {
  margin: 0 0 6px 12px;
}

.ilTableMenuItem {
  margin: 0 10px 0 0;
}

div.ilTableFilter {
  padding: 0 0 6px 0;
  margin: 0;
}

legend.ilTableFilter {
  font-size: 0.625rem;
  border: none;
  padding: 0 15px;
  margin: 0;
  font-weight: 400;
  text-align: right;
}
legend.ilTableFilter > a.btn {
  margin-right: -15px;
  margin-top: -12px;
  vertical-align: middle;
}

fieldset.ilTableFilter {
  background-color: #f9f9f9;
  padding: 12px 15px;
  margin: 6px 0 15px 0;
}

div.ilTableFilterLabel {
  font-style: italic;
  background-color: #f9f9f9;
  padding: 3px 0px;
}

div.ilTableFilterLabel label {
  margin: 0;
}

div.ilTableFilterInput {
  min-width: 150px;
  padding: 0 0 5px 0;
}

div.ilTableFilterInput select {
  width: 100%;
  max-width: 150px;
}

div.ilTableFilterInput .radio, div.ilTableFilterInput .checkbox {
  margin: 0;
}

td.ilFilterOption {
  text-align: left;
  vertical-align: top;
  font-size: 0.625rem;
  white-space: nowrap;
  padding: 0 10px 10px 0;
  min-width: 150px;
}

td.ilFilterType {
  font-size: 0.625rem;
  font-weight: 600;
  text-align: left;
  white-space: nowrap;
  padding: 3px;
}

div.ilTableContainer {
  overflow: auto;
}

.tblheader {
  font-weight: 400;
}

tr.tblheader {
  font-weight: 400;
  background-color: #f9f9f9;
  font-size: 0.75rem;
  border-bottom: 1px solid #dddddd;
}

/* ---------------- alternating tablerowcolors ----------------- */
.tblrow2_mo {
  background-color: #f0f0f0;
  color: #161616;
  padding: 3px;
}

.tblrow1_mo {
  background-color: white;
  color: #161616;
  padding: 3px;
}

.tblrow1_mo:hover, .tblrow2_mo:hover {
  background-color: #d0d0ff;
}

.tblrowmarked {
  background-color: #e2e8ef;
  color: #161616;
  padding: 3px;
}

.tblrow2top {
  background-color: #f0f0f0;
  color: #161616;
  padding: 3px;
  vertical-align: top;
}

.tblrow1top {
  background-color: white;
  color: #161616;
  padding: 3px;
  vertical-align: top;
}

.tblrowmarkedtop {
  background-color: #e2e8ef;
  color: #161616;
  padding: 3px;
  vertical-align: top;
}

.table > thead > tr > th {
  border-bottom: 1px solid #dddddd;
  background-color: white;
}

.ilTableOuter .table {
  background-color: white;
}
.ilTableOuter .table tr th:first-child, .ilTableOuter .table tr td:first-child {
  padding-left: 15px;
}

td > img[src$="icon_custom.svg"] {
  max-width: 32px;
}

.ilTableCommandRowTop .ilFloatLeft img, .ilTableCommandRowTop .ilFloatLeft select, .ilTableCommandRow .ilFloatLeft img, .ilTableCommandRow .ilFloatLeft select {
  display: inline-block;
}

@media only screen and (max-width: 768px) {
  .table-responsive {
    overflow-x: auto;
    max-width: 94vw;
  }
}
@media (min-width: 768px) {
  .table-responsive {
    overflow: visible;
  }
}
/* Services/Tags */
.ilTagCloud {
  font-size: 0.75rem;
  padding: 6px 0;
}

.il-maincontrols-slate .ilTagCloud {
  padding: 6px 12px;
}

.ilTag {
  background-color: #75deea;
  /* background-color: lighten($brand-primary, 10%); */
  color: #161616;
  display: inline-block;
  white-space: nowrap;
  padding: 1px 5px;
  margin: 3px 6px 3px 0;
  border-radius: 3px;
}
.ilTag .ilTagRelHigh {
  background-color: #85d1da;
  color: #161616;
}
.ilTag .ilTagRelMiddle {
  background-color: #95c5ca;
  color: #161616;
}
.ilTag .ilTagRelLow {
  background-color: #a5b8ba;
  color: #161616;
}
.ilTag .ilTagRelVeryLow {
  background-color: #b0b0b0;
  color: #161616;
}
.ilTag.ilHighlighted, .ilTag.ilHighlighted:hover {
  background-color: #B54F00;
  color: white;
}
.ilTag.ilHighlighted:hover, .ilTag.ilHighlighted:hover:hover {
  background-color: #9c4400;
}

a.ilTag:hover, a.ilTag:active {
  text-decoration: none;
  color: #161616;
  background-color: #75deea;
}

#il_tags_modal textarea {
  resize: vertical;
}

#tos_documents td.std .dropdown {
  display: inline-block;
}

/* Services/UIComponent/AdvancedSelectionList */
div.il_adv_sel {
  border: 1px solid #dddddd;
  -webkit-box-shadow: 2px 2px 4px #c0c0c0;
  box-shadow: 2px 2px 4px #c0c0c0;
}

table.il_adv_sel {
  color: #161616;
  background-color: white;
  border-spacing: 0;
  cursor: pointer;
}

tr.il_adv_sel {
  cursor: pointer;
}

tr.il_adv_sel_act {
  background-color: #fff9bc;
  cursor: pointer;
}

td.il_adv_sel {
  border-bottom: 1px solid #dddddd;
  padding: 3px 10px;
  text-align: left;
  white-space: nowrap;
  cursor: pointer;
  font-weight: 400;
}

#ilAdvSelListTable_item_creation td.il_adv_sel {
  min-width: 150px;
}

td.il_adv_sel_ic {
  border-bottom: 1px solid #dddddd;
  padding: 3px 0 3px 10px;
  text-align: left;
  cursor: pointer;
}

td.ilAsyncImgLoader {
  padding: 0 40px;
}

span[id^=ilAdvSelListAnchorElement_] + div {
  position: absolute;
  z-index: 5000;
  left: 0;
  right: 0;
}

div[id^=ilAdvSelListTable_] {
  overflow: auto;
  background-color: white;
  clear: both;
  display: none;
  position: absolute;
}

@media only screen and (min-width: 1200px) {
  #ilAdvSelListAnchorText_asl + ul.dropdown-menu > li > div.row .row,
  #ilAdvSelListAnchorText_asl + .dropdown-backdrop + ul.dropdown-menu > li > div.row .row,
  #mm_adm_tr + span + ul.dropdown-menu > li > div.row .row,
  #mm_adm_tr + ul.dropdown-menu > li > div.row .row {
    width: auto;
  }
  #ilAdvSelListAnchorText_asl + ul.dropdown-menu > li > div.row ul,
  #ilAdvSelListAnchorText_asl + .dropdown-backdrop + ul.dropdown-menu > li > div.row ul,
  #mm_adm_tr + span + ul.dropdown-menu > li > div.row ul,
  #mm_adm_tr + ul.dropdown-menu > li > div.row ul {
    min-width: 250px;
  }
}
@media only screen and (max-width: 768px) {
  #ilAdvSelListAnchorText_asl + ul.dropdown-menu > li > div.row,
  #ilAdvSelListAnchorText_asl + .dropdown-backdrop + ul.dropdown-menu > li > div.row,
  #mm_adm_tr + span + ul.dropdown-menu > li > div.row,
  #mm_adm_tr + ul.dropdown-menu > li > div.row {
    width: 100% !important;
    margin: 0;
  }
}

@media only screen and (max-width: 992px) {
  #ilAdvSelListAnchorText_asl + ul.dropdown-menu > li > div.row {
    min-width: 260px;
  }
}
@media only screen and (min-width: 992px) and (max-width: 1200px) {
  #ilAdvSelListAnchorText_asl + ul.dropdown-menu > li > div.row {
    min-width: 520px;
  }
}
@media only screen and (min-width: 1200px) {
  #ilAdvSelListAnchorText_asl + ul.dropdown-menu > li > div.row {
    min-width: 780px;
  }
}

@media only screen and (max-width: 768px) {
  #ilAdvSelListAnchorText_asl + ul.dropdown-menu {
    position: absolute;
    background-color: white;
  }
}

div.ilNewObjectSelector {
  display: block;
  text-align: right;
  margin-bottom: 8px;
  padding: 0;
  width: 100%;
}
div.ilNewObjectSelector > .btn-group.open {
  display: inline-block;
  width: 100%;
}
div.ilNewObjectSelector > .btn-group.open #ilAdvSelListAnchorText_asl {
  float: right;
}
div.ilNewObjectSelector > .btn-group.open #ilAdvSelListAnchorText_asl + .dropdown-menu {
  top: 30px;
  right: 0;
  left: auto;
}
div.ilNewObjectSelector > .btn-group.open #ilAdvSelListAnchorText_asl + .dropdown-menu .dropdown-header {
  margin-right: 1px;
}

#il-add-new-item-gl h2, #il-add-new-item-gl a {
  white-space: break-spaces;
}

/* Services/UIComponent/Checklist */
div.ilChecklist ul {
  list-style-type: none;
  margin: 0;
  padding: 0;
}

div.ilChecklist ul li {
  padding: 0;
  font-size: 0.75rem;
}

div.ilChecklist ul li a, div.ilChecklist ul li span {
  padding: 5px 5px;
  margin: 0 -5px;
  display: block;
}

div.ilChecklist ul a:hover {
  text-decoration: none;
  color: #4c6586;
}

div.ilChecklist ul li a:hover {
  background-color: #e2e8ef;
}

div.ilChecklist ul li p, div.ilChecklist ul li p:hover {
  color: #6f6f6f;
  font-size: 0.625rem;
  text-decoration: none;
  padding: 0;
  margin-top: 0;
}

div.ilChecklist ul li img {
  width: 18px;
  height: 18px;
  float: right;
}

.ilSetupContent div.ilChecklist {
  min-width: 200px;
}

/* Services/UI/Explorer2 */
table.ilExplorer {
  width: 100%;
  background-color: #f9f9f9;
}

body.il_Explorer {
  background: none #f9f9f9;
}

div.il_Explorer {
  margin: 0;
  min-height: 468px;
  padding: 10px 5px 15px;
}

div.ilExpH {
  padding-top: 48px;
  min-height: 35px;
}

td.ilExpBody {
  border-top: 1px solid #dddddd;
  background-color: #f9f9f9;
}

h1.ilExplorerHead {
  color: #161616;
  margin: 0;
  padding: 10px 5px 10px 28px;
  vertical-align: top;
  text-align: left;
  font-weight: 600;
  font-size: 0.75rem;
}

div.il_ExplorerTree {
  font-size: 0.75rem;
}

ul.il_Explorer {
  margin: 0 0 0 10px;
  padding: 0;
  list-style: none;
}

ul.il_ExplorerNoIndent {
  margin: 0;
  padding: 0;
  list-style: none;
}

li.il_Explorer {
  margin: 0;
  padding: 0;
  white-space: nowrap;
}

a.il_HighlightedNode, .ilHighlighted {
  background-color: #e2e8ef;
  padding: 0 5px;
}

li.ilExplSecHighlight {
  background-color: #f9f9f9 !important;
  border-top: solid 2px #557196;
  border-bottom: solid 2px #557196;
}

div.il_ExplorerItemDescription {
  margin-left: 40px;
}

/* Explorer2, jsTree */
.jstree.jstree-default a {
  color: #4c6586 !important;
}

.jstree.jstree-default a.disabled {
  color: #161616 !important;
  cursor: default !important;
}

.jstree.jstree-default a {
  font-size: 0.875rem;
  min-height: 22px;
}

.jstree li, .jstree.jstree-default li i {
  background: url("./images/jstree.svg") no-repeat;
  vertical-align: top;
}

.jstree.jstree-default .jstree-open > i {
  background-position: -15px 0 !important;
}

.jstree.jstree-default .jstree-closed > i {
  background-position: 3px 0 !important;
}

#vakata-contextmenu.jstree-context,
#vakata-contextmenu.jstree-context li ul {
  background: none #f0f0f0;
  border: 1px solid #979797;
  -webkit-box-shadow: 1px 1px 2px #999;
  box-shadow: 1px 1px 2px #999;
}

#vakata-contextmenu.jstree-context a {
  color: black;
}

#vakata-contextmenu.jstree-context a:hover,
#vakata-contextmenu.jstree-context .vakata-hover > a {
  padding: 0 5px;
  background: #e8eff7;
  border: 1px solid #aecff7;
  color: black;
  border-radius: 3px;
}

#vakata-contextmenu.jstree-context li.jstree-contextmenu-disabled a,
#vakata-contextmenu.jstree-context li.jstree-contextmenu-disabled a:hover {
  color: silver;
  background: none;
  border: 0;
  padding: 1px 4px;
}

#vakata-contextmenu.jstree-context li.vakata-separator {
  background: white;
  border-top: 1px solid #dddddd;
  margin: 0;
}

#vakata-contextmenu.jstree-context li ul {
  margin-left: -4px;
}

.jstree img {
  border: 0;
  width: 20px;
  height: 20px;
}

img.il_ExplorerIcon {
  height: 20px;
  width: 20px;
}

.ilExplorerContainer {
  padding: 2px 0 6px 0;
}

.ilExplorerContainer .jstree-default .jstree-anchor {
  height: auto;
}

.jstree-default .jstree-node, .jstree-default .jstree-anchor {
  line-height: inherit;
}

.il-maincontrols-slate-content .jstree-default > ul > li.jstree-node {
  margin-left: 0;
}
.il-maincontrols-slate-content .jstree-default li.jstree-node {
  margin-left: 0.875rem;
  padding: 0 3px;
}

/* Services/UIComponent/GroupedLists */
div.ilGroupedListH {
  padding: 6px 0 3px 0;
  color: #161616;
}

div.ilGroupedListSep {
  padding-bottom: 3px;
  border-bottom: 1px solid #dddddd;
  margin: 0 10px 3px;
}

a.ilGroupedListLE {
  display: block;
  padding: 5px 10px;
  font-size: 0.75rem;
}

a.ilGroupedListLE:hover {
  background-color: #ffffd9;
  text-decoration: none;
}

td.ilGroupedListNewCol {
  border-left: 1px solid #dddddd;
}

/* Services/UIComponent/Lightbox */
.ilLightbox {
  position: absolute;
  top: 0;
  bottom: 0;
  right: 0;
  left: 0;
  background-color: #2c2c2c;
  overflow: auto;
  z-index: 1000;
}

a.ilMediaLightboxClose {
  display: block;
  float: right;
  margin: 5px 0 10px 10px;
  cursor: pointer;
  color: #161616;
  font-size: 1.115rem;
}

a.ilMediaLightboxClose:hover {
  color: black;
  text-decoration: none;
}

.ilLightboxContent {
  margin: 50px auto 0;
  width: 640px;
  max-width: 100%;
}

.ilLightboxContent iframe {
  width: 100%;
  min-height: 400px;
}

/* Services/UIComponent/Modal */
.modal-body .jstree li {
  overflow: hidden;
  text-overflow: ellipsis;
}

.modal-body .jstree a {
  display: inline;
}

.modal-content {
  color: #161616;
}
.modal-content .form-horizontal .col-sm-4, .modal-content .form-horizontal .col-md-3, .modal-content .form-horizontal .col-lg-2 {
  width: 33.33%;
}
.modal-content .form-horizontal .col-sm-8, .modal-content .form-horizontal .col-md-9, .modal-content .form-horizontal .col-lg-10 {
  width: 66.67%;
}

.progress {
  height: 15px;
  min-width: 100px;
}

.progress-bar {
  font-size: 0.75rem;
  line-height: 15px;
  min-width: 30px;
}

/* Services/UIComponent/Tabs */
#ilTab {
  padding: 0;
  margin: 3px 0;
  border: 0 none;
  border-bottom: 2px solid #2c2c2c;
}

#ilTab a:focus-visible {
  z-index: 3;
}

/* Sub Tabs */
#ilSubTab {
  padding: 6px 0;
  margin: 0;
}
#ilSubTab > li:first-child > a {
  margin-left: 3px;
}
#ilSubTab > li > a {
  border-radius: 0;
  padding: 3px 12px;
  font-size: 0.75rem;
}
#ilSubTab > li > a:hover {
  text-decoration: underline;
  background-color: transparent;
}
#ilSubTab > li.active > a, #ilSubTab > li.active > a:hover, #ilSubTab > li.active > a:focus {
  color: #4c6586;
  background-color: transparent;
  text-decoration: underline;
}

.il_after_tabs_spacing {
  margin-bottom: 12px;
}

/* Services/UIComponent/Toolbar */
.nav {
  padding-left: 0;
  margin-bottom: 0;
  list-style: none;
}
.nav:before, .nav:after {
  display: table;
  content: " ";
}
.nav:after {
  clear: both;
}
.nav > li {
  position: relative;
  display: block;
}
.nav > li > a {
  position: relative;
  display: block;
  padding: 6px 12px;
}
.nav > li > a:hover, .nav > li > a:focus {
  text-decoration: none;
  background-color: #f0f0f0;
}
.nav > li.disabled > a {
  color: #f9f9f9;
}
.nav > li.disabled > a:hover, .nav > li.disabled > a:focus {
  color: #f9f9f9;
  text-decoration: none;
  cursor: not-allowed;
  background-color: transparent;
}
.nav .open > a, .nav .open > a:hover, .nav .open > a:focus {
  background-color: #f0f0f0;
  border-color: #4c6586;
}
.nav .nav-divider {
  height: 1px;
  margin: 9px 0;
  overflow: hidden;
  background-color: #e5e5e5;
}
.nav > li > a > img {
  max-width: none;
}

.nav-tabs {
  border-bottom: 1px solid #dddddd;
}
.nav-tabs > li {
  float: left;
  margin: 0 3px 0 0;
}
.nav-tabs > li > a {
  margin: 0;
  margin-right: 2px;
  font-size: 0.875rem;
  line-height: 1.428571429;
  padding: 6px 15px 3px;
  border: 0 none;
  border-radius: 0px 0px 0 0;
}
.nav-tabs > li > a:hover {
  border-color: white white white;
}
.nav-tabs > li.active > a, .nav-tabs > li.active > a:hover, .nav-tabs > li.active > a:focus {
  color: white;
  cursor: default;
  background-color: #161616;
  border: 0 none;
  border-bottom-color: transparent;
}

.nav-pills > li {
  float: left;
}
.nav-pills > li > a {
  border-radius: 0px;
}
.nav-pills > li + li {
  margin-left: 2px;
}
.nav-pills > li.active > a, .nav-pills > li.active > a:hover, .nav-pills > li.active > a:focus {
  color: white;
  background-color: #4c6586;
}

.nav-tabs .dropdown-menu {
  margin-top: -1px;
  border-top-left-radius: 0;
  border-top-right-radius: 0;
}

.ilToolbar .container-fluid {
  padding-left: 0;
}
.ilToolbar.navbar {
  border: 0 none;
  background-color: #f9f9f9;
}
.ilToolbar .navbar-toggle:focus-visible {
  position: relative;
  outline: 2px solid #FFFFFF;
  outline-offset: 4px;
}
.ilToolbar .navbar-toggle:focus-visible::after {
  content: " ";
  position: absolute;
  top: -2px;
  left: -2px;
  right: -2px;
  bottom: -2px;
  border: 2px solid #FFFFFF;
  outline: 3px solid #0078D7;
}
.ilToolbar .navbar-toggle:active, .ilToolbar .navbar-toggle.engaged {
  outline: none;
}
.ilToolbar .ilToolbarItems {
  padding: 0;
}
.ilToolbar .form-control {
  width: auto;
  display: inline-block;
  vertical-align: middle;
}
.ilToolbar .input-group {
  vertical-align: middle;
}
.ilToolbar input[type=file] {
  display: inline-block;
}
.ilToolbar li {
  border: 0 none;
  margin-right: 15px;
}
.ilToolbar li .dropdown-header {
  border-bottom: 1px solid #dddddd;
}
.ilToolbar li .navbar-form,
.ilToolbar li .navbar-text {
  padding: 0;
  border: 0 none;
  margin-left: 0;
  margin-right: 0;
  display: inline-block;
  color: #161616;
}
.ilToolbar li.navbar-text {
  margin-left: 0;
}
.ilToolbar li.ilToolbarSeparator {
  border-left: 1px solid #dddddd;
  height: 40px;
}
.ilToolbar li.ilToolbarGroup .navbar-form,
.ilToolbar li.ilToolbarGroup .navbar-text {
  margin-left: 7.5px;
}
.ilToolbar li.ilToolbarGroup .navbar-form:first-child,
.ilToolbar li.ilToolbarGroup .navbar-text:first-child {
  margin-left: 0;
}
.ilToolbar li.ilToolbarGroup .navbar-text {
  margin-right: 0;
}
.ilToolbar .btn, .ilToolbar a {
  vertical-align: middle;
}
.ilToolbar .btn[disabled] {
  padding: 3px 6px;
}
.ilToolbar .ilToolbarStickyItems {
  float: left;
  margin-left: 15px;
}
.ilToolbar .ilToolbarStickyItems.navbar-nav {
  margin-top: 0;
  margin-bottom: 0;
}
.ilToolbar .ilToolbarStickyItems.navbar-nav .open .dropdown-menu > li > a {
  padding-left: 12px;
}
.ilToolbar .ilToolbarStickyItems > li {
  float: left;
  margin-right: 15px;
}
.ilToolbar .ilToolbarStickyItems > li .navbar-form {
  border: 0 none;
}
.ilToolbar .ilToolbarStickyItems > li.ilToolbarStickyItem {
  border: 0 none;
}
.ilToolbar ul.dropdown-menu > li {
  border: 0 none;
  margin-right: 0;
}
.ilToolbar #il-add-new-item-gl .row {
  margin-left: 0;
  margin-right: 0;
}
.ilToolbar #il-add-new-item-gl li {
  margin-right: 0;
}
.ilToolbar #il-add-new-item-gl li:not(.dropdown-header) {
  border-bottom: 0;
}

.ilToolbarContainer + .ilFilterContainer {
  margin-top: -20px;
}

@media only screen and (max-width: 768px) {
  .ilToolbar .container-fluid {
    padding-left: 15px;
  }
  .ilToolbar li {
    border-bottom: 1px solid #dddddd;
    margin-right: 0;
  }
  .ilToolbar .ilToolbarStickyItems.navbar-nav .open .dropdown-menu > li > a {
    padding-left: 0;
  }
}
.ilToolbar .navbar-form .modal .radio {
  display: block;
}

.ilToolbar .navbar-form .modal .form-group {
  display: block;
}

.navbar {
  position: relative;
  min-height: 40px;
  margin-bottom: 20px;
  border: 1px solid transparent;
}
.navbar:before, .navbar:after {
  display: table;
  content: " ";
}
.navbar:after {
  clear: both;
}
@media (min-width: 768px) {
  .navbar {
    border-radius: 0px;
  }
}

.navbar-header:before, .navbar-header:after {
  display: table;
  content: " ";
}
.navbar-header:after {
  clear: both;
}
@media (min-width: 768px) {
  .navbar-header {
    float: left;
  }
}

.navbar-collapse {
  overflow-x: visible;
  padding-right: 9px;
  padding-left: 9px;
  border-top: 1px solid transparent;
  box-shadow: inset 0 1px 0 rgba(255, 255, 255, 0.1);
  -webkit-overflow-scrolling: touch;
}
.navbar-collapse:before, .navbar-collapse:after {
  display: table;
  content: " ";
}
.navbar-collapse:after {
  clear: both;
}
.navbar-collapse.in {
  overflow-y: auto;
}
@media (min-width: 768px) {
  .navbar-collapse {
    width: auto;
    border-top: 0;
    box-shadow: none;
  }
  .navbar-collapse.collapse {
    display: block !important;
    height: auto !important;
    padding-bottom: 0;
    overflow: visible !important;
  }
  .navbar-collapse.in {
    overflow-y: visible;
  }
}

.container > .navbar-header,
.container > .navbar-collapse,
.container-fluid > .navbar-header,
.container-fluid > .navbar-collapse {
  margin-right: -9px;
  margin-left: -9px;
}
@media (min-width: 768px) {
  .container > .navbar-header,
  .container > .navbar-collapse,
  .container-fluid > .navbar-header,
  .container-fluid > .navbar-collapse {
    margin-right: 0;
    margin-left: 0;
  }
}

.navbar-static-top {
  z-index: 1000;
  border-width: 0 0 1px;
}
@media (min-width: 768px) {
  .navbar-static-top {
    border-radius: 0;
  }
}

.navbar-brand {
  float: left;
  padding: 3px 9px;
  font-size: 1rem;
  line-height: 20px;
  height: 40px;
}
.navbar-brand:hover, .navbar-brand:focus {
  text-decoration: none;
}
.navbar-brand > img {
  display: block;
}
@media (min-width: 768px) {
  .navbar > .container .navbar-brand, .navbar > .container-fluid .navbar-brand {
    margin-left: -9px;
  }
}

.navbar-toggle {
  position: relative;
  float: right;
  margin-right: 9px;
  padding: 9px 10px;
  background-color: transparent;
  background-image: none;
  border: 1px solid transparent;
  border-radius: 0px;
}
.navbar-toggle:focus {
  outline: 0;
}
.navbar-toggle .icon-bar {
  display: block;
  width: 22px;
  height: 2px;
  border-radius: 1px;
}
.navbar-toggle .icon-bar + .icon-bar {
  margin-top: 4px;
}
@media (min-width: 768px) {
  .navbar-toggle {
    display: none;
  }
}

.navbar-nav {
  margin: 1.5px -9px;
}
.navbar-nav > li > a {
  padding-top: 10px;
  padding-bottom: 10px;
  line-height: 20px;
}
@media (max-width: 768px) {
  .navbar-nav .open .dropdown-menu {
    position: static;
    float: none;
    width: auto;
    margin-top: 0;
    background-color: transparent;
  }
  .navbar-nav .open .dropdown-menu > li > a,
  .navbar-nav .open .dropdown-menu .dropdown-header {
    padding: 5px 15px 5px 25px;
  }
  .navbar-nav .open .dropdown-menu > li > a {
    line-height: 20px;
  }
  .navbar-nav .open .dropdown-menu > li > a:hover, .navbar-nav .open .dropdown-menu > li > a:focus {
    background-image: none;
  }
}
@media (min-width: 768px) {
  .navbar-nav {
    float: left;
    margin: 0;
  }
  .navbar-nav > li {
    float: left;
  }
  .navbar-nav > li > a {
    padding-top: 3px;
    padding-bottom: 3px;
  }
}

.navbar-form {
  margin-left: -9px;
  margin-right: -9px;
  padding: 10px 9px;
  border-top: 1px solid transparent;
  border-bottom: 1px solid transparent;
  margin-top: 6px;
  margin-bottom: 6px;
  -webkit-box-shadow: inset 0 1px 0 rgba(255, 255, 255, 0.1), 0 1px 0 rgba(255, 255, 255, 0.1);
  box-shadow: inset 0 1px 0 rgba(255, 255, 255, 0.1), 0 1px 0 rgba(255, 255, 255, 0.1);
}
@media (max-width: 768px) {
  .navbar-form .form-group {
    margin-bottom: 5px;
  }
  .navbar-form .form-group:last-child {
    margin-bottom: 0;
  }
}
@media (min-width: 768px) {
  .navbar-form {
    width: auto;
    border: 0;
    margin-left: 0;
    margin-right: 0;
    padding-top: 0;
    padding-bottom: 0;
    -webkit-box-shadow: none;
    box-shadow: none;
  }
}

.navbar-nav > li > .dropdown-menu {
  margin-top: 0;
  border-top-left-radius: 0;
  border-top-right-radius: 0;
}

@media (min-width: 768px) {
  .navbar-text {
    float: left;
    margin-left: 9px;
    margin-right: 9px;
  }
}

@media (min-width: 768px) {
  .navbar-left {
    float: left !important;
  }
  .navbar-right {
    float: right !important;
    margin-right: -9px;
  }
  .navbar-right ~ .navbar-right {
    margin-right: 0;
  }
}
.navbar-default {
  background-color: #f9f9f9;
  border-color: #dddddd;
}
.navbar-default .navbar-brand {
  color: #777;
}
.navbar-default .navbar-brand:hover, .navbar-default .navbar-brand:focus {
  color: #5e5e5e;
  background-color: transparent;
}
.navbar-default .navbar-text {
  color: #161616;
}
.navbar-default .navbar-nav > li > a {
  color: #777;
}
.navbar-default .navbar-nav > li > a:hover, .navbar-default .navbar-nav > li > a:focus {
  color: #333;
  background-color: transparent;
}
.navbar-default .navbar-nav > .active > a, .navbar-default .navbar-nav > .active > a:hover, .navbar-default .navbar-nav > .active > a:focus {
  color: #555;
  background-color: #e8e8e8;
}
.navbar-default .navbar-nav > .disabled > a, .navbar-default .navbar-nav > .disabled > a:hover, .navbar-default .navbar-nav > .disabled > a:focus {
  color: #ccc;
  background-color: transparent;
}
.navbar-default .navbar-toggle {
  border-color: #ddd;
}
.navbar-default .navbar-toggle:hover, .navbar-default .navbar-toggle:focus {
  background-color: #ddd;
}
.navbar-default .navbar-toggle .icon-bar {
  background-color: #4c6586;
}
.navbar-default .navbar-collapse,
.navbar-default .navbar-form {
  border-color: #dddddd;
}
.navbar-default .navbar-nav > .open > a, .navbar-default .navbar-nav > .open > a:hover, .navbar-default .navbar-nav > .open > a:focus {
  background-color: #e8e8e8;
  color: #555;
}
@media (max-width: 768px) {
  .navbar-default .navbar-nav .open .dropdown-menu > li > a {
    color: #777;
  }
  .navbar-default .navbar-nav .open .dropdown-menu > li > a:hover, .navbar-default .navbar-nav .open .dropdown-menu > li > a:focus {
    color: #333;
    background-color: transparent;
  }
  .navbar-default .navbar-nav .open .dropdown-menu > .active > a, .navbar-default .navbar-nav .open .dropdown-menu > .active > a:hover, .navbar-default .navbar-nav .open .dropdown-menu > .active > a:focus {
    color: #555;
    background-color: #e8e8e8;
  }
  .navbar-default .navbar-nav .open .dropdown-menu > .disabled > a, .navbar-default .navbar-nav .open .dropdown-menu > .disabled > a:hover, .navbar-default .navbar-nav .open .dropdown-menu > .disabled > a:focus {
    color: #ccc;
    background-color: transparent;
  }
}
.navbar-default .navbar-link {
  color: #777;
}
.navbar-default .navbar-link:hover {
  color: #333;
}
.navbar-default .btn-link {
  color: #777;
}
.navbar-default .btn-link:hover, .navbar-default .btn-link:focus {
  color: #333;
}
.navbar-default .btn-link[disabled]:hover, .navbar-default .btn-link[disabled]:focus, fieldset[disabled] .navbar-default .btn-link:hover, fieldset[disabled] .navbar-default .btn-link:focus {
  color: #ccc;
}

@media only screen and (max-width: 768px) {
  .navbar-nav {
    margin: 7.5px 0px;
  }
}

/* Services/UIComponent/Tooltip */
.qtip-default {
  font-size: 0.75rem;
  line-height: 1.5;
  background-color: #4c6586;
  border-color: #4c6586;
  color: white;
  -webkit-box-shadow: 1px 1px 3px 1px rgba(0, 0, 0, 0.15);
  box-shadow: 1px 1px 3px 1px rgba(0, 0, 0, 0.15);
  -webkit-border-radius: 4px;
  -moz-border-radius: 4px;
  border-radius: 4px;
}

/* Services/User */
div.ilProfile {
  max-width: 450px;
  margin: 0 auto;
  background-color: #f9f9f9;
  padding: 15px;
}
div.ilProfile + div.ilProfile {
  margin-top: 15px;
}
div.ilProfile + div.ilPermalinkContainer {
  margin-top: 15px;
}
div.ilProfile + div.ilPermalinkContainer .input-group-btn {
  vertical-align: bottom;
}

img.ilProfileImage {
  width: 100%;
}

h3.ilProfileName {
  margin: 0 0 9px;
  padding: 0;
  font-weight: 400;
  font-size: 1.115rem;
}

div.ilProfileSection {
  margin-top: 15px;
  font-size: 0.75rem;
  color: #6f6f6f;
}

h3.ilProfileSectionHead {
  margin: 0 0 3px;
  padding: 0;
  font-weight: 400;
  font-size: 1rem;
  color: #161616;
}

table.il_user_quota_disk_usage_overview {
  background-color: white;
}

img.ilUserXXSmall {
  max-width: 30px;
}

.webdav-view-control {
  text-align: center;
  padding: 5px;
}

/*
* Components
*/
/* UI Framework */
/* Component parts from old delos.scss */
/* Adapted from Bootstrap 3 */
/* Legacy Modules & Services */
/*
	These classes are used to limit the number of rows when displaying larger chunks of text.
	The mixin receives $height-in-rows as an integer. The classes il-multi-line-cap-2,3,5,10
	can be used to limit the number of rows for text to 2,3,5 or 10 lines in any template,
	e.g. the Standard Listing Panels limit the property values to 3 lines using il-multi-line-cap-3

	Technical discussion can be found in https://mantis.ilias.de/view.php?id=21583
	The background/gradient fallback can be removed as soon as all browsers support line-clamp.
 */
/*
* Hacks & Tweaks
*/
/* HTML Utility - These should be added to semantic classes on component layer using mixins and extend */
.fullwidth {
  width: 100%;
}

.ilHidden {
  visibility: hidden;
}

.ilNoDisplay {
  display: none !important;
}

.ilDisplayBlock {
  display: block;
}

.ui-helper-hidden-accessible {
  position: absolute;
  left: -2000px;
  top: auto;
  width: 1px;
  height: 1px;
  overflow: hidden;
}

.ilClearFloat {
  clear: both;
}

.ilFloatRight {
  float: right;
}

.ilFloatLeft {
  float: left;
}

.ilPositionRelative {
  position: relative;
}

.noMargin {
  margin: 0;
}

/* ----------------- invisible border ------------- */
div.invisible_border {
  margin: 15px;
}

.ilInvisibleBorder {
  padding: 15px;
}

/* ------------------ blind image - spacer gif --------------
   please use this style class always when using this blind image */
img.spacer {
  display: block;
}

/* End of HTML Utility for refactoring into mixins and extend */
/* Are these needed or is this covered by Standardpage? */
#ilAll {
  position: relative;
  height: auto !important;
  min-height: calc(100% - 1px);
  margin: 0 auto;
}

div#minheight {
  height: 180px;
  clear: both;
}

.ilContainerWidth {
  max-width: 1400px;
  padding: 0 30px;
}
@media only screen and (max-width: 768px) {
  .ilContainerWidth {
    padding: 0 15px;
  }
}

/* see #27399 (should be finally tackled in PLR2) */
div.ilContentFixed {
  padding-bottom: 20px;
}

@media only screen and (max-width: 768px) {
  div.ilc_Mob img {
    height: auto !important;
  }
}

div.input {
  border: 1px solid #757575;
  padding: 3px;
  text-decoration: none;
  font-size: 0.75rem;
  background-color: white;
  overflow: auto;
}

div.input:focus {
  border-color: #0078D7;
}

.ilWhiteSpaceNowrap.ilRight a, .ilWhiteSpaceNowrap.ilRight .btn-group {
  padding-left: 6px;
  border: 1px solid transparent;
}

.registration {
  margin: 5px auto 0;
  width: 700px;
}

input[type=text].numeric {
  text-align: right;
}

div.il_TreeIcons {
  padding: 15px 15px 0 0;
  margin: 0;
  float: right;
}

img[src$="icon_checked.svg"] {
  height: 11px;
  margin: 0 6px 0 5px;
  opacity: 0.5;
  width: 11px;
}

.glyphicon-ok {
  font-size: 0.75rem;
  text-align: center;
}

.code-container {
  display: grid;
}

/*
h1 {
	margin-top: 12px;
	margin-bottom: 8px;
	font-size: 140%;
	font-weight: normal;
}

h2 {
	margin-top: 12px;
	margin-bottom: 8px;
	font-size: 130%;
	font-weight: normal;
}

h3 {
	margin-top: 12px;
	margin-bottom: 8px;
	font-size: 120%;
	font-weight: normal;
}

h4 {
	margin-top: 12px;
	margin-bottom: 8px;
	font-size: 115%;
	font-weight: normal;
}

h5 {
	margin-top: 12px;
	margin-bottom: 8px;
	font-size: 110%;
	font-weight: normal;
}

h6 {
	margin-top: 12px;
	margin-bottom: 8px;
	font-size: 105%;
	font-weight: normal;
}

p {
	margin-top: 8px;
	margin-bottom: 8px;
}

pre {
	font-size: 100%;
}

img {
	vertical-align: middle;
	border: 0 none;
}

span.latex {
	color: green;
	font-weight: bold;
}

div.framed {
	border: 1px solid #9eadba;
	padding: 0 10px;
	background-color: white;
	background-image: url(images/FramedBack.png);
	background-repeat: repeat-x;
}
*/
div.ilFrame {
  margin-top: -40px;
  margin-left: auto;
  margin-right: auto;
  max-width: 1200px;
  -webkit-box-shadow: 0 0 40px #808080;
  box-shadow: 0 0 40px #808080;
  padding-top: 129px;
  background-color: #f9f9f9;
  min-height: 100%;
}
@media only screen and (max-width: 768px) {
  div.ilFrame {
    margin: 0;
    width: 100%;
  }
}

.il-deck .il-card .caption div.icon.small {
  vertical-align: middle;
}

.il-multi-line-cap-2 {
  /* edge, chrome, safari go here... */
  /* may come with next firefox 68, https://caniuse.com/#search=clamp */
}
.il-multi-line-cap-2 {
  position: relative;
  max-height: 3em;
  overflow: hidden;
  line-height: 1.5;
}
.il-multi-line-cap-2:after {
  content: "";
  text-align: right;
  position: absolute;
  bottom: 0;
  right: 0;
  width: 30%;
  height: 1.5em;
  background: linear-gradient(to right, rgba(255, 255, 255, 0), rgb(255, 255, 255) 80%);
}
@supports (-webkit-line-clamp: 2) {
  .il-multi-line-cap-2 {
    overflow: hidden;
    text-overflow: ellipsis;
    display: -webkit-box;
    -webkit-line-clamp: 2;
    -webkit-box-orient: vertical;
  }
  .il-multi-line-cap-2:after {
    display: none;
  }
}
@supports (-moz-line-clamp: 2) {
  .il-multi-line-cap-2 {
    overflow: hidden;
    text-overflow: ellipsis;
    display: -moz-box;
    -moz-line-clamp: 2;
    -moz-box-orient: vertical;
  }
  .il-multi-line-cap-2:after {
    display: none;
  }
}

.il-multi-line-cap-3 {
  /* edge, chrome, safari go here... */
  /* may come with next firefox 68, https://caniuse.com/#search=clamp */
}
.il-multi-line-cap-3 {
  position: relative;
  max-height: 4.5em;
  overflow: hidden;
  line-height: 1.5;
}
.il-multi-line-cap-3:after {
  content: "";
  text-align: right;
  position: absolute;
  bottom: 0;
  right: 0;
  width: 30%;
  height: 1.5em;
  background: linear-gradient(to right, rgba(255, 255, 255, 0), rgb(255, 255, 255) 80%);
}
@supports (-webkit-line-clamp: 2) {
  .il-multi-line-cap-3 {
    overflow: hidden;
    text-overflow: ellipsis;
    display: -webkit-box;
    -webkit-line-clamp: 3;
    -webkit-box-orient: vertical;
  }
  .il-multi-line-cap-3:after {
    display: none;
  }
}
@supports (-moz-line-clamp: 2) {
  .il-multi-line-cap-3 {
    overflow: hidden;
    text-overflow: ellipsis;
    display: -moz-box;
    -moz-line-clamp: 3;
    -moz-box-orient: vertical;
  }
  .il-multi-line-cap-3:after {
    display: none;
  }
}

.il-multi-line-cap-5 {
  /* edge, chrome, safari go here... */
  /* may come with next firefox 68, https://caniuse.com/#search=clamp */
}
.il-multi-line-cap-5 {
  position: relative;
  max-height: 7.5em;
  overflow: hidden;
  line-height: 1.5;
}
.il-multi-line-cap-5:after {
  content: "";
  text-align: right;
  position: absolute;
  bottom: 0;
  right: 0;
  width: 30%;
  height: 1.5em;
  background: linear-gradient(to right, rgba(255, 255, 255, 0), rgb(255, 255, 255) 80%);
}
@supports (-webkit-line-clamp: 2) {
  .il-multi-line-cap-5 {
    overflow: hidden;
    text-overflow: ellipsis;
    display: -webkit-box;
    -webkit-line-clamp: 5;
    -webkit-box-orient: vertical;
  }
  .il-multi-line-cap-5:after {
    display: none;
  }
}
@supports (-moz-line-clamp: 2) {
  .il-multi-line-cap-5 {
    overflow: hidden;
    text-overflow: ellipsis;
    display: -moz-box;
    -moz-line-clamp: 5;
    -moz-box-orient: vertical;
  }
  .il-multi-line-cap-5:after {
    display: none;
  }
}

.il-multi-line-cap-10 {
  /* edge, chrome, safari go here... */
  /* may come with next firefox 68, https://caniuse.com/#search=clamp */
}
.il-multi-line-cap-10 {
  position: relative;
  max-height: 15em;
  overflow: hidden;
  line-height: 1.5;
}
.il-multi-line-cap-10:after {
  content: "";
  text-align: right;
  position: absolute;
  bottom: 0;
  right: 0;
  width: 30%;
  height: 1.5em;
  background: linear-gradient(to right, rgba(255, 255, 255, 0), rgb(255, 255, 255) 80%);
}
@supports (-webkit-line-clamp: 2) {
  .il-multi-line-cap-10 {
    overflow: hidden;
    text-overflow: ellipsis;
    display: -webkit-box;
    -webkit-line-clamp: 10;
    -webkit-box-orient: vertical;
  }
  .il-multi-line-cap-10:after {
    display: none;
  }
}
@supports (-moz-line-clamp: 2) {
  .il-multi-line-cap-10 {
    overflow: hidden;
    text-overflow: ellipsis;
    display: -moz-box;
    -moz-line-clamp: 10;
    -moz-box-orient: vertical;
  }
  .il-multi-line-cap-10:after {
    display: none;
  }
}

.ilCenter {
  text-align: center;
}

.ilRight {
  text-align: right;
}

.ilLeft {
  text-align: left;
}

.ilValignMiddle {
  vertical-align: middle;
}

.ilWhiteSpaceNowrap {
  white-space: nowrap;
}

/* PreventBreakOut, see https://css-tricks.com/snippets/css/prevent-long-urls-from-breaking-out-of-container/ */
.ilPreventBreakOut {
  overflow-wrap: break-word;
  word-wrap: break-word;
  -ms-word-break: break-all;
  word-break: break-word;
  -ms-hyphens: auto;
  -moz-hyphens: auto;
  -webkit-hyphens: auto;
  hyphens: auto;
}

/* ----------------- alternative text styles ------------- */
.base {
  text-decoration: none;
  font-size: 0.875rem;
}

.small {
  text-decoration: none;
  font-size: 0.75rem;
}

.xsmall {
  text-decoration: none;
  font-size: 0.625rem;
}

.smallgreen {
  text-decoration: none;
  font-size: 0.75rem;
  color: green;
}

.smallred {
  text-decoration: none;
  font-size: 0.75rem;
  color: #d00;
}

.obligatory {
  font-weight: 400;
  color: #800000;
  font-variant: normal;
}

.warning {
  text-decoration: none;
  font-weight: 600;
  color: #d00;
}

div.Access {
  text-decoration: none;
  font-weight: 600;
  text-decoration: underline;
  color: #d00;
}

.asterisk {
  color: #d00;
  font-size: 0.75rem;
}

.default {
  text-decoration: none;
  font-weight: 400;
}

.quote {
  font-style: italic;
  font-weight: 400;
}

.subtitle {
  font-style: italic;
  font-weight: 400;
  font-size: 0.75rem;
}

.questiontext {
  font-weight: 600;
}

.bold {
  font-weight: 600;
}

.light {
  color: #6f6f6f;
}

/*# sourceMappingURL=delos.css.map */<|MERGE_RESOLUTION|>--- conflicted
+++ resolved
@@ -4762,6 +4762,9 @@
   left: 25%;
 }
 
+.il-workflow {
+  word-break: break-word;
+}
 .il-workflow.linear {
   -webkit-box-shadow: none;
   box-shadow: none;
@@ -7147,17 +7150,8 @@
   content: "\e072";
 }
 
-<<<<<<< HEAD
 .glyphicon-pause:before {
   content: "\e073";
-=======
-.il-workflow {
-  word-break: break-word;
-}
-.il-workflow.linear {
-  -webkit-box-shadow: none;
-  box-shadow: none;
->>>>>>> 0d8b5ca3
 }
 
 .glyphicon-stop:before {
@@ -11436,6 +11430,11 @@
   border: 1px solid #C0C0C0;
   padding: 0.25em;
   margin-top: 1em;
+  padding: 15px;
+}
+.questionPrintview .row.ilc_qanswer_Answer {
+  padding-left: 15px;
+  padding-right: 15px;
 }
 
 .solutionbox {
@@ -12055,20 +12054,8 @@
   border-radius: 3px;
 }
 
-<<<<<<< HEAD
 .il_VAccordionContent, .il_HAccordionContent {
   padding-top: 9px;
-=======
-.questionPrintview {
-  border: 1px solid #C0C0C0;
-  padding: 0.25em;
-  margin-top: 1em;
-  padding: 15px;
-}
-.questionPrintview .row.ilc_qanswer_Answer {
-  padding-left: 15px;
-  padding-right: 15px;
->>>>>>> 0d8b5ca3
 }
 
 .il_HAccordionHeadActive, .il_VAccordionHeadActive {
@@ -15561,21 +15548,6 @@
   padding-top: 15px;
   padding-bottom: 15px;
 }
-#onscreenchat-container .chat-window-wrapper .iosOnScreenChatEmoticonsPanel {
-  position: absolute;
-  float: right;
-  bottom: 21px;
-  z-index: 3;
-  right: 28px;
-}
-#onscreenchat-container .chat-window-wrapper .iosOnScreenChatEmoticonsPanel > a {
-  display: block;
-  height: 14px;
-  width: 14px;
-  background: url("./images/emoticons_trigger.png") no-repeat;
-  background-size: cover;
-  z-index: 1000;
-}
 
 .iosOnScreenChatModalBody .ui-menu-item {
   padding: 5px;
@@ -15952,7 +15924,6 @@
   vertical-align: top;
   border-top: 1px solid #dddddd;
 }
-<<<<<<< HEAD
 .table > thead > tr > th {
   vertical-align: bottom;
   border-bottom: 2px solid #dddddd;
@@ -15967,11 +15938,6 @@
 }
 .table > tbody + tbody {
   border-top: 2px solid #dddddd;
-=======
-
-.iosOnScreenChatModalBody .ui-menu-item {
-  padding: 5px;
->>>>>>> 0d8b5ca3
 }
 .table .table {
   background-color: white;
