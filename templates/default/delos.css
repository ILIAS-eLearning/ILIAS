--- conflicted
+++ resolved
@@ -13582,7 +13582,9 @@
   font-size: 14px;
   font-weight: bold;
 }
-<<<<<<< HEAD
+.il-item-task .il-item-task-content .progress {
+  margin-bottom: 8px;
+}
 .il-orgunit .multi_icons_wrapper {
   display: inline-block;
   vertical-align: bottom;
@@ -13607,10 +13609,6 @@
 #il_expl2_jstree_cont_orgu_explorer img {
   width: 16px;
   height: 16px;
-=======
-.il-item-task .il-item-task-content .progress {
-  margin-bottom: 8px;
->>>>>>> 22e9c68c
 }
 .noMargin {
   margin: 0;
