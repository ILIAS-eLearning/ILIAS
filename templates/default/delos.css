@font-face {
  font-family: 'Open Sans';
  src: url('fonts/OpenSansWeb/OpenSans-Regular.woff2') format('woff2'), url('fonts/OpenSansWeb/OpenSans-Regular.woff') format('woff'), url('fonts/OpenSansWeb/OpenSans-Regular.ttf') format('truetype');
  font-weight: 400;
  font-style: normal;
}
@font-face {
  font-family: 'Open Sans';
  src: url('fonts/OpenSansWeb/OpenSans-Bold.woff2') format('woff2'), url('fonts/OpenSansWeb/OpenSans-Bold.woff') format('woff'), url('fonts/OpenSansWeb/OpenSans-Bold.ttf') format('truetype');
  font-weight: 700;
  font-style: normal;
}
@font-face {
  font-family: 'Open Sans';
  src: url('fonts/OpenSansWeb/OpenSans-Italic.woff2') format('woff2'), url('fonts/OpenSansWeb/OpenSans-Italic.woff') format('woff'), url('fonts/OpenSansWeb/OpenSans-Italic.ttf') format('truetype');
  font-weight: 400;
  font-style: italic;
}
@font-face {
  font-family: 'Open Sans';
  src: url('fonts/OpenSansWeb/OpenSans-BoldItalic.woff2') format('woff2'), url('fonts/OpenSansWeb/OpenSans-BoldItalic.woff') format('woff'), url('fonts/OpenSansWeb/OpenSans-BoldItalic.ttf') format('truetype');
  font-weight: 700;
  font-style: italic;
}
@font-face {
  font-family: 'Open Sans';
  src: url('fonts/OpenSansWeb/OpenSans-Light.woff2') format('woff2'), url('fonts/OpenSansWeb/OpenSans-Light.woff') format('woff'), url('fonts/OpenSansWeb/OpenSans-Light.ttf') format('truetype');
  font-weight: 300;
  font-style: normal;
}
@font-face {
  font-family: 'Open Sans';
  src: url('fonts/OpenSansWeb/OpenSans-LightItalic.woff2') format('woff2'), url('fonts/OpenSansWeb/OpenSans-LightItalic.woff') format('woff'), url('fonts/OpenSansWeb/OpenSans-LightItalic.ttf') format('truetype');
  font-weight: 300;
  font-style: italic;
}
@font-face {
  font-family: 'Open Sans';
  src: url('fonts/OpenSansWeb/OpenSans-Semibold.woff2') format('woff2'), url('fonts/OpenSansWeb/OpenSans-Semibold.woff') format('woff'), url('fonts/OpenSansWeb/OpenSans-Semibold.ttf') format('truetype');
  font-weight: 600;
  font-style: normal;
}
@font-face {
  font-family: 'Open Sans';
  src: url('fonts/OpenSansWeb/OpenSans-SemiboldItalic.woff2') format('woff2'), url('fonts/OpenSansWeb/OpenSans-SemiboldItalic.woff') format('woff'), url('fonts/OpenSansWeb/OpenSans-SemiboldItalic.ttf') format('truetype');
  font-weight: 600;
  font-style: italic;
}
@font-face {
  font-family: 'Open Sans';
  src: url('fonts/OpenSansWeb/OpenSans-ExtraBold.woff2') format('woff2'), url('fonts/OpenSansWeb/OpenSans-ExtraBold.woff') format('woff'), url('fonts/OpenSansWeb/OpenSans-ExtraBold.ttf') format('truetype');
  font-weight: 800;
  font-style: normal;
}
@font-face {
  font-family: 'Open Sans';
  src: url('fonts/OpenSansWeb/OpenSans-ExtraBoldItalic.woff2') format('woff2'), url('fonts/OpenSansWeb/OpenSans-ExtraBoldItalic.woff') format('woff'), url('fonts/OpenSansWeb/OpenSans-ExtraBoldItalic.ttf') format('truetype');
  font-weight: 800;
  font-style: italic;
}
/* rtl-review is this font safe for RTL languages? */
/* rtl-review */
[dir="ltr"] * {
  direction: ltr;
  unicode-bidi: embed;
}
[dir="rtl"] * {
  text-align: right;
  direction: rtl;
  unicode-bidi: embed;
}
bdo[dir="ltr"] {
  direction: ltr;
  unicode-bidi: bidi-override;
}
bdo[dir="rtl"] {
  direction: rtl;
  unicode-bidi: bidi-override;
}
/*
/* rtl-review */
/* with specifics imports
add [dir="rtl"] SELECTOR ([dir="ltr"] is default)
to elements with different left/right margin, padding, border, position, float, clear, text-align and, when needed, Background-position.
In theory, you should also invert shadow... but i think we could postpone this to another release...
All parts that aren't checked yet are actually marked with "rtl-review"
*/
/*! normalize.css v3.0.1 | MIT License | git.io/normalize */
html {
  font-family: sans-serif;
  -ms-text-size-adjust: 100%;
  -webkit-text-size-adjust: 100%;
}
body {
  margin: 0;
}
article,
aside,
details,
figcaption,
figure,
footer,
header,
hgroup,
main,
nav,
section,
summary {
  display: block;
}
audio,
canvas,
progress,
video {
  display: inline-block;
  vertical-align: baseline;
}
audio:not([controls]) {
  display: none;
  height: 0;
}
[hidden],
template {
  display: none;
}
a {
  background: transparent;
}
a:active,
a:hover {
  outline: 0;
}
abbr[title] {
  border-bottom: 1px dotted;
}
b,
strong {
  font-weight: bold;
}
dfn {
  font-style: italic;
}
h1 {
  font-size: 2em;
  margin: 0.67em 0;
}
mark {
  background: #ff0;
  color: #000;
}
small {
  font-size: 80%;
}
sub,
sup {
  font-size: 75%;
  line-height: 0;
  position: relative;
  vertical-align: baseline;
}
sup {
  top: -0.5em;
}
sub {
  bottom: -0.25em;
}
img {
  border: 0;
}
svg:not(:root) {
  overflow: hidden;
}
figure {
  margin: 1em 40px;
}
hr {
  -moz-box-sizing: content-box;
  box-sizing: content-box;
  height: 0;
}
pre {
  overflow: auto;
}
code,
kbd,
pre,
samp {
  font-family: monospace, monospace;
  font-size: 1em;
}
button,
input,
optgroup,
select,
textarea {
  color: inherit;
  font: inherit;
  margin: 0;
}
button {
  overflow: visible;
}
button,
select {
  text-transform: none;
}
button,
html input[type="button"],
input[type="reset"],
input[type="submit"] {
  -webkit-appearance: button;
  cursor: pointer;
}
button[disabled],
html input[disabled] {
  cursor: default;
}
button::-moz-focus-inner,
input::-moz-focus-inner {
  border: 0;
  padding: 0;
}
input {
  line-height: normal;
}
input[type="checkbox"],
input[type="radio"] {
  box-sizing: border-box;
  padding: 0;
}
input[type="number"]::-webkit-inner-spin-button,
input[type="number"]::-webkit-outer-spin-button {
  height: auto;
}
input[type="search"] {
  -webkit-appearance: textfield;
  -moz-box-sizing: content-box;
  -webkit-box-sizing: content-box;
  box-sizing: content-box;
}
input[type="search"]::-webkit-search-cancel-button,
input[type="search"]::-webkit-search-decoration {
  -webkit-appearance: none;
}
fieldset {
  border: 1px solid #c0c0c0;
  margin: 0 2px;
  padding: 0.35em 0.625em 0.75em;
}
legend {
  border: 0;
  padding: 0;
}
textarea {
  overflow: auto;
}
optgroup {
  font-weight: bold;
}
table {
  border-collapse: collapse;
  border-spacing: 0;
}
td,
th {
  padding: 0;
}
@font-face {
  font-family: 'Glyphicons Halflings';
  src: url('../../Services/UICore/lib/bootstrap-3.2.0/fonts/glyphicons-halflings-regular.eot');
  src: url('../../Services/UICore/lib/bootstrap-3.2.0/fonts/glyphicons-halflings-regular.eot?#iefix') format('embedded-opentype'), url('../../Services/UICore/lib/bootstrap-3.2.0/fonts/glyphicons-halflings-regular.woff') format('woff'), url('../../Services/UICore/lib/bootstrap-3.2.0/fonts/glyphicons-halflings-regular.ttf') format('truetype'), url('../../Services/UICore/lib/bootstrap-3.2.0/fonts/glyphicons-halflings-regular.svg#glyphicons_halflingsregular') format('svg');
}
.glyphicon {
  position: relative;
  top: 1px;
  display: inline-block;
  font-family: 'Glyphicons Halflings';
  font-style: normal;
  font-weight: normal;
  line-height: 1;
  -webkit-font-smoothing: antialiased;
  -moz-osx-font-smoothing: grayscale;
}
.glyphicon-asterisk:before {
  content: "\2a";
}
.glyphicon-plus:before {
  content: "\2b";
}
.glyphicon-euro:before {
  content: "\20ac";
}
.glyphicon-minus:before {
  content: "\2212";
}
.glyphicon-cloud:before {
  content: "\2601";
}
.glyphicon-envelope:before {
  content: "\2709";
}
.glyphicon-pencil:before {
  content: "\270f";
}
.glyphicon-glass:before {
  content: "\e001";
}
.glyphicon-music:before {
  content: "\e002";
}
.glyphicon-search:before {
  content: "\e003";
}
.glyphicon-heart:before {
  content: "\e005";
}
.glyphicon-star:before {
  content: "\e006";
}
.glyphicon-star-empty:before {
  content: "\e007";
}
.glyphicon-user:before {
  content: "\e008";
}
.glyphicon-film:before {
  content: "\e009";
}
.glyphicon-th-large:before {
  content: "\e010";
}
.glyphicon-th:before {
  content: "\e011";
}
.glyphicon-th-list:before {
  content: "\e012";
}
.glyphicon-ok:before {
  content: "\e013";
}
.glyphicon-remove:before {
  content: "\e014";
}
.glyphicon-zoom-in:before {
  content: "\e015";
}
.glyphicon-zoom-out:before {
  content: "\e016";
}
.glyphicon-off:before {
  content: "\e017";
}
.glyphicon-signal:before {
  content: "\e018";
}
.glyphicon-cog:before {
  content: "\e019";
}
.glyphicon-trash:before {
  content: "\e020";
}
.glyphicon-home:before {
  content: "\e021";
}
.glyphicon-file:before {
  content: "\e022";
}
.glyphicon-time:before {
  content: "\e023";
}
.glyphicon-road:before {
  content: "\e024";
}
.glyphicon-download-alt:before {
  content: "\e025";
}
.glyphicon-download:before {
  content: "\e026";
}
.glyphicon-upload:before {
  content: "\e027";
}
.glyphicon-inbox:before {
  content: "\e028";
}
.glyphicon-play-circle:before {
  content: "\e029";
}
.glyphicon-repeat:before {
  content: "\e030";
}
.glyphicon-refresh:before {
  content: "\e031";
}
.glyphicon-list-alt:before {
  content: "\e032";
}
.glyphicon-lock:before {
  content: "\e033";
}
.glyphicon-flag:before {
  content: "\e034";
}
.glyphicon-headphones:before {
  content: "\e035";
}
.glyphicon-volume-off:before {
  content: "\e036";
}
.glyphicon-volume-down:before {
  content: "\e037";
}
.glyphicon-volume-up:before {
  content: "\e038";
}
.glyphicon-qrcode:before {
  content: "\e039";
}
.glyphicon-barcode:before {
  content: "\e040";
}
.glyphicon-tag:before {
  content: "\e041";
}
.glyphicon-tags:before {
  content: "\e042";
}
.glyphicon-book:before {
  content: "\e043";
}
.glyphicon-bookmark:before {
  content: "\e044";
}
.glyphicon-print:before {
  content: "\e045";
}
.glyphicon-camera:before {
  content: "\e046";
}
.glyphicon-font:before {
  content: "\e047";
}
.glyphicon-bold:before {
  content: "\e048";
}
.glyphicon-italic:before {
  content: "\e049";
}
.glyphicon-text-height:before {
  content: "\e050";
}
.glyphicon-text-width:before {
  content: "\e051";
}
.glyphicon-align-left:before {
  content: "\e052";
}
.glyphicon-align-center:before {
  content: "\e053";
}
.glyphicon-align-right:before {
  content: "\e054";
}
.glyphicon-align-justify:before {
  content: "\e055";
}
.glyphicon-list:before {
  content: "\e056";
}
.glyphicon-indent-left:before {
  content: "\e057";
}
.glyphicon-indent-right:before {
  content: "\e058";
}
.glyphicon-facetime-video:before {
  content: "\e059";
}
.glyphicon-picture:before {
  content: "\e060";
}
.glyphicon-map-marker:before {
  content: "\e062";
}
.glyphicon-adjust:before {
  content: "\e063";
}
.glyphicon-tint:before {
  content: "\e064";
}
.glyphicon-edit:before {
  content: "\e065";
}
.glyphicon-share:before {
  content: "\e066";
}
.glyphicon-check:before {
  content: "\e067";
}
.glyphicon-move:before {
  content: "\e068";
}
.glyphicon-step-backward:before {
  content: "\e069";
}
.glyphicon-fast-backward:before {
  content: "\e070";
}
.glyphicon-backward:before {
  content: "\e071";
}
.glyphicon-play:before {
  content: "\e072";
}
.glyphicon-pause:before {
  content: "\e073";
}
.glyphicon-stop:before {
  content: "\e074";
}
.glyphicon-forward:before {
  content: "\e075";
}
.glyphicon-fast-forward:before {
  content: "\e076";
}
.glyphicon-step-forward:before {
  content: "\e077";
}
.glyphicon-eject:before {
  content: "\e078";
}
.glyphicon-chevron-left:before {
  content: "\e079";
}
.glyphicon-chevron-right:before {
  content: "\e080";
}
.glyphicon-plus-sign:before {
  content: "\e081";
}
.glyphicon-minus-sign:before {
  content: "\e082";
}
.glyphicon-remove-sign:before {
  content: "\e083";
}
.glyphicon-ok-sign:before {
  content: "\e084";
}
.glyphicon-question-sign:before {
  content: "\e085";
}
.glyphicon-info-sign:before {
  content: "\e086";
}
.glyphicon-screenshot:before {
  content: "\e087";
}
.glyphicon-remove-circle:before {
  content: "\e088";
}
.glyphicon-ok-circle:before {
  content: "\e089";
}
.glyphicon-ban-circle:before {
  content: "\e090";
}
.glyphicon-arrow-left:before {
  content: "\e091";
}
.glyphicon-arrow-right:before {
  content: "\e092";
}
.glyphicon-arrow-up:before {
  content: "\e093";
}
.glyphicon-arrow-down:before {
  content: "\e094";
}
.glyphicon-share-alt:before {
  content: "\e095";
}
.glyphicon-resize-full:before {
  content: "\e096";
}
.glyphicon-resize-small:before {
  content: "\e097";
}
.glyphicon-exclamation-sign:before {
  content: "\e101";
}
.glyphicon-gift:before {
  content: "\e102";
}
.glyphicon-leaf:before {
  content: "\e103";
}
.glyphicon-fire:before {
  content: "\e104";
}
.glyphicon-eye-open:before {
  content: "\e105";
}
.glyphicon-eye-close:before {
  content: "\e106";
}
.glyphicon-warning-sign:before {
  content: "\e107";
}
.glyphicon-plane:before {
  content: "\e108";
}
.glyphicon-calendar:before {
  content: "\e109";
}
.glyphicon-random:before {
  content: "\e110";
}
.glyphicon-comment:before {
  content: "\e111";
}
.glyphicon-magnet:before {
  content: "\e112";
}
.glyphicon-chevron-up:before {
  content: "\e113";
}
.glyphicon-chevron-down:before {
  content: "\e114";
}
.glyphicon-retweet:before {
  content: "\e115";
}
.glyphicon-shopping-cart:before {
  content: "\e116";
}
.glyphicon-folder-close:before {
  content: "\e117";
}
.glyphicon-folder-open:before {
  content: "\e118";
}
.glyphicon-resize-vertical:before {
  content: "\e119";
}
.glyphicon-resize-horizontal:before {
  content: "\e120";
}
.glyphicon-hdd:before {
  content: "\e121";
}
.glyphicon-bullhorn:before {
  content: "\e122";
}
.glyphicon-bell:before {
  content: "\e123";
}
.glyphicon-certificate:before {
  content: "\e124";
}
.glyphicon-thumbs-up:before {
  content: "\e125";
}
.glyphicon-thumbs-down:before {
  content: "\e126";
}
.glyphicon-hand-right:before {
  content: "\e127";
}
.glyphicon-hand-left:before {
  content: "\e128";
}
.glyphicon-hand-up:before {
  content: "\e129";
}
.glyphicon-hand-down:before {
  content: "\e130";
}
.glyphicon-circle-arrow-right:before {
  content: "\e131";
}
.glyphicon-circle-arrow-left:before {
  content: "\e132";
}
.glyphicon-circle-arrow-up:before {
  content: "\e133";
}
.glyphicon-circle-arrow-down:before {
  content: "\e134";
}
.glyphicon-globe:before {
  content: "\e135";
}
.glyphicon-wrench:before {
  content: "\e136";
}
.glyphicon-tasks:before {
  content: "\e137";
}
.glyphicon-filter:before {
  content: "\e138";
}
.glyphicon-briefcase:before {
  content: "\e139";
}
.glyphicon-fullscreen:before {
  content: "\e140";
}
.glyphicon-dashboard:before {
  content: "\e141";
}
.glyphicon-paperclip:before {
  content: "\e142";
}
.glyphicon-heart-empty:before {
  content: "\e143";
}
.glyphicon-link:before {
  content: "\e144";
}
.glyphicon-phone:before {
  content: "\e145";
}
.glyphicon-pushpin:before {
  content: "\e146";
}
.glyphicon-usd:before {
  content: "\e148";
}
.glyphicon-gbp:before {
  content: "\e149";
}
.glyphicon-sort:before {
  content: "\e150";
}
.glyphicon-sort-by-alphabet:before {
  content: "\e151";
}
.glyphicon-sort-by-alphabet-alt:before {
  content: "\e152";
}
.glyphicon-sort-by-order:before {
  content: "\e153";
}
.glyphicon-sort-by-order-alt:before {
  content: "\e154";
}
.glyphicon-sort-by-attributes:before {
  content: "\e155";
}
.glyphicon-sort-by-attributes-alt:before {
  content: "\e156";
}
.glyphicon-unchecked:before {
  content: "\e157";
}
.glyphicon-expand:before {
  content: "\e158";
}
.glyphicon-collapse-down:before {
  content: "\e159";
}
.glyphicon-collapse-up:before {
  content: "\e160";
}
.glyphicon-log-in:before {
  content: "\e161";
}
.glyphicon-flash:before {
  content: "\e162";
}
.glyphicon-log-out:before {
  content: "\e163";
}
.glyphicon-new-window:before {
  content: "\e164";
}
.glyphicon-record:before {
  content: "\e165";
}
.glyphicon-save:before {
  content: "\e166";
}
.glyphicon-open:before {
  content: "\e167";
}
.glyphicon-saved:before {
  content: "\e168";
}
.glyphicon-import:before {
  content: "\e169";
}
.glyphicon-export:before {
  content: "\e170";
}
.glyphicon-send:before {
  content: "\e171";
}
.glyphicon-floppy-disk:before {
  content: "\e172";
}
.glyphicon-floppy-saved:before {
  content: "\e173";
}
.glyphicon-floppy-remove:before {
  content: "\e174";
}
.glyphicon-floppy-save:before {
  content: "\e175";
}
.glyphicon-floppy-open:before {
  content: "\e176";
}
.glyphicon-credit-card:before {
  content: "\e177";
}
.glyphicon-transfer:before {
  content: "\e178";
}
.glyphicon-cutlery:before {
  content: "\e179";
}
.glyphicon-header:before {
  content: "\e180";
}
.glyphicon-compressed:before {
  content: "\e181";
}
.glyphicon-earphone:before {
  content: "\e182";
}
.glyphicon-phone-alt:before {
  content: "\e183";
}
.glyphicon-tower:before {
  content: "\e184";
}
.glyphicon-stats:before {
  content: "\e185";
}
.glyphicon-sd-video:before {
  content: "\e186";
}
.glyphicon-hd-video:before {
  content: "\e187";
}
.glyphicon-subtitles:before {
  content: "\e188";
}
.glyphicon-sound-stereo:before {
  content: "\e189";
}
.glyphicon-sound-dolby:before {
  content: "\e190";
}
.glyphicon-sound-5-1:before {
  content: "\e191";
}
.glyphicon-sound-6-1:before {
  content: "\e192";
}
.glyphicon-sound-7-1:before {
  content: "\e193";
}
.glyphicon-copyright-mark:before {
  content: "\e194";
}
.glyphicon-registration-mark:before {
  content: "\e195";
}
.glyphicon-cloud-download:before {
  content: "\e197";
}
.glyphicon-cloud-upload:before {
  content: "\e198";
}
.glyphicon-tree-conifer:before {
  content: "\e199";
}
.glyphicon-tree-deciduous:before {
  content: "\e200";
}
* {
  -webkit-box-sizing: border-box;
  -moz-box-sizing: border-box;
  box-sizing: border-box;
}
*:before,
*:after {
  -webkit-box-sizing: border-box;
  -moz-box-sizing: border-box;
  box-sizing: border-box;
}
html {
  font-size: 10px;
  -webkit-tap-highlight-color: rgba(0, 0, 0, 0);
}
body {
  font-family: 'Open Sans', Verdana, Arial, Helvetica, sans-serif;
  font-size: 14px;
  line-height: 1.42857143;
  color: #333333;
  background-color: #f0f0f0;
}
input,
button,
select,
textarea {
  font-family: inherit;
  font-size: inherit;
  line-height: inherit;
}
a {
  color: #557196;
  text-decoration: none;
}
a:hover,
a:focus {
  color: #3a4c65;
  text-decoration: underline;
}
a:focus {
  outline: thin dotted;
  outline: 5px auto -webkit-focus-ring-color;
  outline-offset: -2px;
}
figure {
  margin: 0;
}
img {
  vertical-align: middle;
}
.img-responsive,
.thumbnail > img,
.thumbnail a > img,
.carousel-inner > .item > img,
.carousel-inner > .item > a > img {
  display: block;
  width: 100% \9;
  max-width: 100%;
  height: auto;
}
.img-rounded {
  border-radius: 0px;
}
.img-thumbnail {
  padding: 4px;
  line-height: 1.42857143;
  background-color: #f0f0f0;
  border: 1px solid #dddddd;
  border-radius: 0px;
  -webkit-transition: all 0.2s ease-in-out;
  -o-transition: all 0.2s ease-in-out;
  transition: all 0.2s ease-in-out;
  display: inline-block;
  width: 100% \9;
  max-width: 100%;
  height: auto;
}
.img-circle {
  border-radius: 50%;
}
hr {
  margin-top: 20px;
  margin-bottom: 20px;
  border: 0;
  border-top: 1px solid #eeeeee;
}
.sr-only {
  position: absolute;
  width: 1px;
  height: 1px;
  margin: -1px;
  padding: 0;
  overflow: hidden;
  clip: rect(0, 0, 0, 0);
  border: 0;
}
.sr-only-focusable:active,
.sr-only-focusable:focus {
  position: static;
  width: auto;
  height: auto;
  margin: 0;
  overflow: visible;
  clip: auto;
}
h1,
h2,
h3,
h4,
h5,
h6,
.h1,
.h2,
.h3,
.h4,
.h5,
.h6 {
  font-family: inherit;
  font-weight: 500;
  line-height: 1.1;
  color: inherit;
}
h1 small,
h2 small,
h3 small,
h4 small,
h5 small,
h6 small,
.h1 small,
.h2 small,
.h3 small,
.h4 small,
.h5 small,
.h6 small,
h1 .small,
h2 .small,
h3 .small,
h4 .small,
h5 .small,
h6 .small,
.h1 .small,
.h2 .small,
.h3 .small,
.h4 .small,
.h5 .small,
.h6 .small {
  font-weight: normal;
  line-height: 1;
  color: #777777;
}
h1,
.h1,
h2,
.h2,
h3,
.h3 {
  margin-top: 20px;
  margin-bottom: 10px;
}
h1 small,
.h1 small,
h2 small,
.h2 small,
h3 small,
.h3 small,
h1 .small,
.h1 .small,
h2 .small,
.h2 .small,
h3 .small,
.h3 .small {
  font-size: 65%;
}
h4,
.h4,
h5,
.h5,
h6,
.h6 {
  margin-top: 10px;
  margin-bottom: 10px;
}
h4 small,
.h4 small,
h5 small,
.h5 small,
h6 small,
.h6 small,
h4 .small,
.h4 .small,
h5 .small,
.h5 .small,
h6 .small,
.h6 .small {
  font-size: 75%;
}
h1,
.h1 {
  font-size: 22px;
}
h2,
.h2 {
  font-size: 19px;
}
h3,
.h3 {
  font-size: 19px;
}
h4,
.h4 {
  font-size: 17px;
}
h5,
.h5 {
  font-size: 16px;
}
h6,
.h6 {
  font-size: 14px;
}
p {
  margin: 0 0 10px;
}
.lead {
  margin-bottom: 20px;
  font-size: 16px;
  font-weight: 300;
  line-height: 1.4;
}
@media (min-width: 768px) {
  .lead {
    font-size: 21px;
  }
}
small,
.small {
  font-size: 85%;
}
cite {
  font-style: normal;
}
mark,
.mark {
  background-color: #fcf8e3;
  padding: .2em;
}
.text-left {
  text-align: left;
}
.text-right {
  text-align: right;
}
.text-center {
  text-align: center;
}
.text-justify {
  text-align: justify;
}
.text-nowrap {
  white-space: nowrap;
}
.text-lowercase {
  text-transform: lowercase;
}
.text-uppercase {
  text-transform: uppercase;
}
.text-capitalize {
  text-transform: capitalize;
}
.text-muted {
  color: #777777;
}
.text-primary {
  color: #4c6586;
}
a.text-primary:hover {
  color: #3a4c65;
}
.text-success {
  color: #3c763d;
}
a.text-success:hover {
  color: #2b542c;
}
.text-info {
  color: #31708f;
}
a.text-info:hover {
  color: #245269;
}
.text-warning {
  color: #8a6d3b;
}
a.text-warning:hover {
  color: #66512c;
}
.text-danger {
  color: #a94442;
}
a.text-danger:hover {
  color: #843534;
}
.bg-primary {
  color: #fff;
  background-color: #4c6586;
}
a.bg-primary:hover {
  background-color: #3a4c65;
}
.bg-success {
  background-color: #dff0d8;
}
a.bg-success:hover {
  background-color: #c1e2b3;
}
.bg-info {
  background-color: #d9edf7;
}
a.bg-info:hover {
  background-color: #afd9ee;
}
.bg-warning {
  background-color: #fcf8e3;
}
a.bg-warning:hover {
  background-color: #f7ecb5;
}
.bg-danger {
  background-color: #f2dede;
}
a.bg-danger:hover {
  background-color: #e4b9b9;
}
.page-header {
  padding-bottom: 9px;
  margin: 40px 0 20px;
  border-bottom: 1px solid #eeeeee;
}
ul,
ol {
  margin-top: 0;
  margin-bottom: 10px;
}
ul ul,
ol ul,
ul ol,
ol ol {
  margin-bottom: 0;
}
.list-unstyled {
  padding-left: 0;
  list-style: none;
}
.list-inline {
  padding-left: 0;
  list-style: none;
  margin-left: -5px;
}
.list-inline > li {
  display: inline-block;
  padding-left: 5px;
  padding-right: 5px;
}
dl {
  margin-top: 0;
  margin-bottom: 20px;
}
dt,
dd {
  line-height: 1.42857143;
}
dt {
  font-weight: bold;
}
dd {
  margin-left: 0;
}
@media (min-width: 768px) {
  .dl-horizontal dt {
    float: left;
    width: 160px;
    clear: left;
    text-align: right;
    overflow: hidden;
    text-overflow: ellipsis;
    white-space: nowrap;
  }
  .dl-horizontal dd {
    margin-left: 180px;
  }
}
abbr[title],
abbr[data-original-title] {
  cursor: help;
  border-bottom: 1px dotted #777777;
}
.initialism {
  font-size: 90%;
  text-transform: uppercase;
}
blockquote {
  padding: 10px 20px;
  margin: 0 0 20px;
  font-size: 17.5px;
  border-left: 5px solid #eeeeee;
}
blockquote p:last-child,
blockquote ul:last-child,
blockquote ol:last-child {
  margin-bottom: 0;
}
blockquote footer,
blockquote small,
blockquote .small {
  display: block;
  font-size: 80%;
  line-height: 1.42857143;
  color: #777777;
}
blockquote footer:before,
blockquote small:before,
blockquote .small:before {
  content: '\2014 \00A0';
}
.blockquote-reverse,
blockquote.pull-right {
  padding-right: 15px;
  padding-left: 0;
  border-right: 5px solid #eeeeee;
  border-left: 0;
  text-align: right;
}
.blockquote-reverse footer:before,
blockquote.pull-right footer:before,
.blockquote-reverse small:before,
blockquote.pull-right small:before,
.blockquote-reverse .small:before,
blockquote.pull-right .small:before {
  content: '';
}
.blockquote-reverse footer:after,
blockquote.pull-right footer:after,
.blockquote-reverse small:after,
blockquote.pull-right small:after,
.blockquote-reverse .small:after,
blockquote.pull-right .small:after {
  content: '\00A0 \2014';
}
blockquote:before,
blockquote:after {
  content: "";
}
address {
  margin-bottom: 20px;
  font-style: normal;
  line-height: 1.42857143;
}
code,
kbd,
pre,
samp {
  font-family: Menlo, Monaco, Consolas, "Courier New", monospace;
}
code {
  padding: 2px 4px;
  font-size: 90%;
  color: #c7254e;
  background-color: #f9f2f4;
  border-radius: 0px;
}
kbd {
  padding: 2px 4px;
  font-size: 90%;
  color: #ffffff;
  background-color: #333333;
  border-radius: 0px;
  box-shadow: inset 0 -1px 0 rgba(0, 0, 0, 0.25);
}
kbd kbd {
  padding: 0;
  font-size: 100%;
  box-shadow: none;
}
pre {
  display: block;
  padding: 9.5px;
  margin: 0 0 10px;
  font-size: 13px;
  line-height: 1.42857143;
  word-break: break-all;
  word-wrap: break-word;
  color: #333333;
  background-color: #f5f5f5;
  border: 1px solid #cccccc;
  border-radius: 0px;
}
pre code {
  padding: 0;
  font-size: inherit;
  color: inherit;
  white-space: pre-wrap;
  background-color: transparent;
  border-radius: 0;
}
.pre-scrollable {
  max-height: 340px;
  overflow-y: scroll;
}
.container {
  margin-right: auto;
  margin-left: auto;
  padding-left: 15px;
  padding-right: 15px;
}
@media (min-width: 768px) {
  .container {
    width: 750px;
  }
}
@media (min-width: 992px) {
  .container {
    width: 970px;
  }
}
@media (min-width: 1200px) {
  .container {
    width: 1170px;
  }
}
.container-fluid {
  margin-right: auto;
  margin-left: auto;
  padding-left: 15px;
  padding-right: 15px;
}
.row {
  margin-left: -15px;
  margin-right: -15px;
}
.col-xs-1, .col-sm-1, .col-md-1, .col-lg-1, .col-xs-2, .col-sm-2, .col-md-2, .col-lg-2, .col-xs-3, .col-sm-3, .col-md-3, .col-lg-3, .col-xs-4, .col-sm-4, .col-md-4, .col-lg-4, .col-xs-5, .col-sm-5, .col-md-5, .col-lg-5, .col-xs-6, .col-sm-6, .col-md-6, .col-lg-6, .col-xs-7, .col-sm-7, .col-md-7, .col-lg-7, .col-xs-8, .col-sm-8, .col-md-8, .col-lg-8, .col-xs-9, .col-sm-9, .col-md-9, .col-lg-9, .col-xs-10, .col-sm-10, .col-md-10, .col-lg-10, .col-xs-11, .col-sm-11, .col-md-11, .col-lg-11, .col-xs-12, .col-sm-12, .col-md-12, .col-lg-12 {
  position: relative;
  min-height: 1px;
  padding-left: 15px;
  padding-right: 15px;
}
.col-xs-1, .col-xs-2, .col-xs-3, .col-xs-4, .col-xs-5, .col-xs-6, .col-xs-7, .col-xs-8, .col-xs-9, .col-xs-10, .col-xs-11, .col-xs-12 {
  float: left;
}
.col-xs-12 {
  width: 100%;
}
.col-xs-11 {
  width: 91.66666667%;
}
.col-xs-10 {
  width: 83.33333333%;
}
.col-xs-9 {
  width: 75%;
}
.col-xs-8 {
  width: 66.66666667%;
}
.col-xs-7 {
  width: 58.33333333%;
}
.col-xs-6 {
  width: 50%;
}
.col-xs-5 {
  width: 41.66666667%;
}
.col-xs-4 {
  width: 33.33333333%;
}
.col-xs-3 {
  width: 25%;
}
.col-xs-2 {
  width: 16.66666667%;
}
.col-xs-1 {
  width: 8.33333333%;
}
.col-xs-pull-12 {
  right: 100%;
}
.col-xs-pull-11 {
  right: 91.66666667%;
}
.col-xs-pull-10 {
  right: 83.33333333%;
}
.col-xs-pull-9 {
  right: 75%;
}
.col-xs-pull-8 {
  right: 66.66666667%;
}
.col-xs-pull-7 {
  right: 58.33333333%;
}
.col-xs-pull-6 {
  right: 50%;
}
.col-xs-pull-5 {
  right: 41.66666667%;
}
.col-xs-pull-4 {
  right: 33.33333333%;
}
.col-xs-pull-3 {
  right: 25%;
}
.col-xs-pull-2 {
  right: 16.66666667%;
}
.col-xs-pull-1 {
  right: 8.33333333%;
}
.col-xs-pull-0 {
  right: auto;
}
.col-xs-push-12 {
  left: 100%;
}
.col-xs-push-11 {
  left: 91.66666667%;
}
.col-xs-push-10 {
  left: 83.33333333%;
}
.col-xs-push-9 {
  left: 75%;
}
.col-xs-push-8 {
  left: 66.66666667%;
}
.col-xs-push-7 {
  left: 58.33333333%;
}
.col-xs-push-6 {
  left: 50%;
}
.col-xs-push-5 {
  left: 41.66666667%;
}
.col-xs-push-4 {
  left: 33.33333333%;
}
.col-xs-push-3 {
  left: 25%;
}
.col-xs-push-2 {
  left: 16.66666667%;
}
.col-xs-push-1 {
  left: 8.33333333%;
}
.col-xs-push-0 {
  left: auto;
}
.col-xs-offset-12 {
  margin-left: 100%;
}
.col-xs-offset-11 {
  margin-left: 91.66666667%;
}
.col-xs-offset-10 {
  margin-left: 83.33333333%;
}
.col-xs-offset-9 {
  margin-left: 75%;
}
.col-xs-offset-8 {
  margin-left: 66.66666667%;
}
.col-xs-offset-7 {
  margin-left: 58.33333333%;
}
.col-xs-offset-6 {
  margin-left: 50%;
}
.col-xs-offset-5 {
  margin-left: 41.66666667%;
}
.col-xs-offset-4 {
  margin-left: 33.33333333%;
}
.col-xs-offset-3 {
  margin-left: 25%;
}
.col-xs-offset-2 {
  margin-left: 16.66666667%;
}
.col-xs-offset-1 {
  margin-left: 8.33333333%;
}
.col-xs-offset-0 {
  margin-left: 0%;
}
@media (min-width: 768px) {
  .col-sm-1, .col-sm-2, .col-sm-3, .col-sm-4, .col-sm-5, .col-sm-6, .col-sm-7, .col-sm-8, .col-sm-9, .col-sm-10, .col-sm-11, .col-sm-12 {
    float: left;
  }
  .col-sm-12 {
    width: 100%;
  }
  .col-sm-11 {
    width: 91.66666667%;
  }
  .col-sm-10 {
    width: 83.33333333%;
  }
  .col-sm-9 {
    width: 75%;
  }
  .col-sm-8 {
    width: 66.66666667%;
  }
  .col-sm-7 {
    width: 58.33333333%;
  }
  .col-sm-6 {
    width: 50%;
  }
  .col-sm-5 {
    width: 41.66666667%;
  }
  .col-sm-4 {
    width: 33.33333333%;
  }
  .col-sm-3 {
    width: 25%;
  }
  .col-sm-2 {
    width: 16.66666667%;
  }
  .col-sm-1 {
    width: 8.33333333%;
  }
  .col-sm-pull-12 {
    right: 100%;
  }
  .col-sm-pull-11 {
    right: 91.66666667%;
  }
  .col-sm-pull-10 {
    right: 83.33333333%;
  }
  .col-sm-pull-9 {
    right: 75%;
  }
  .col-sm-pull-8 {
    right: 66.66666667%;
  }
  .col-sm-pull-7 {
    right: 58.33333333%;
  }
  .col-sm-pull-6 {
    right: 50%;
  }
  .col-sm-pull-5 {
    right: 41.66666667%;
  }
  .col-sm-pull-4 {
    right: 33.33333333%;
  }
  .col-sm-pull-3 {
    right: 25%;
  }
  .col-sm-pull-2 {
    right: 16.66666667%;
  }
  .col-sm-pull-1 {
    right: 8.33333333%;
  }
  .col-sm-pull-0 {
    right: auto;
  }
  .col-sm-push-12 {
    left: 100%;
  }
  .col-sm-push-11 {
    left: 91.66666667%;
  }
  .col-sm-push-10 {
    left: 83.33333333%;
  }
  .col-sm-push-9 {
    left: 75%;
  }
  .col-sm-push-8 {
    left: 66.66666667%;
  }
  .col-sm-push-7 {
    left: 58.33333333%;
  }
  .col-sm-push-6 {
    left: 50%;
  }
  .col-sm-push-5 {
    left: 41.66666667%;
  }
  .col-sm-push-4 {
    left: 33.33333333%;
  }
  .col-sm-push-3 {
    left: 25%;
  }
  .col-sm-push-2 {
    left: 16.66666667%;
  }
  .col-sm-push-1 {
    left: 8.33333333%;
  }
  .col-sm-push-0 {
    left: auto;
  }
  .col-sm-offset-12 {
    margin-left: 100%;
  }
  .col-sm-offset-11 {
    margin-left: 91.66666667%;
  }
  .col-sm-offset-10 {
    margin-left: 83.33333333%;
  }
  .col-sm-offset-9 {
    margin-left: 75%;
  }
  .col-sm-offset-8 {
    margin-left: 66.66666667%;
  }
  .col-sm-offset-7 {
    margin-left: 58.33333333%;
  }
  .col-sm-offset-6 {
    margin-left: 50%;
  }
  .col-sm-offset-5 {
    margin-left: 41.66666667%;
  }
  .col-sm-offset-4 {
    margin-left: 33.33333333%;
  }
  .col-sm-offset-3 {
    margin-left: 25%;
  }
  .col-sm-offset-2 {
    margin-left: 16.66666667%;
  }
  .col-sm-offset-1 {
    margin-left: 8.33333333%;
  }
  .col-sm-offset-0 {
    margin-left: 0%;
  }
}
@media (min-width: 992px) {
  .col-md-1, .col-md-2, .col-md-3, .col-md-4, .col-md-5, .col-md-6, .col-md-7, .col-md-8, .col-md-9, .col-md-10, .col-md-11, .col-md-12 {
    float: left;
  }
  .col-md-12 {
    width: 100%;
  }
  .col-md-11 {
    width: 91.66666667%;
  }
  .col-md-10 {
    width: 83.33333333%;
  }
  .col-md-9 {
    width: 75%;
  }
  .col-md-8 {
    width: 66.66666667%;
  }
  .col-md-7 {
    width: 58.33333333%;
  }
  .col-md-6 {
    width: 50%;
  }
  .col-md-5 {
    width: 41.66666667%;
  }
  .col-md-4 {
    width: 33.33333333%;
  }
  .col-md-3 {
    width: 25%;
  }
  .col-md-2 {
    width: 16.66666667%;
  }
  .col-md-1 {
    width: 8.33333333%;
  }
  .col-md-pull-12 {
    right: 100%;
  }
  .col-md-pull-11 {
    right: 91.66666667%;
  }
  .col-md-pull-10 {
    right: 83.33333333%;
  }
  .col-md-pull-9 {
    right: 75%;
  }
  .col-md-pull-8 {
    right: 66.66666667%;
  }
  .col-md-pull-7 {
    right: 58.33333333%;
  }
  .col-md-pull-6 {
    right: 50%;
  }
  .col-md-pull-5 {
    right: 41.66666667%;
  }
  .col-md-pull-4 {
    right: 33.33333333%;
  }
  .col-md-pull-3 {
    right: 25%;
  }
  .col-md-pull-2 {
    right: 16.66666667%;
  }
  .col-md-pull-1 {
    right: 8.33333333%;
  }
  .col-md-pull-0 {
    right: auto;
  }
  .col-md-push-12 {
    left: 100%;
  }
  .col-md-push-11 {
    left: 91.66666667%;
  }
  .col-md-push-10 {
    left: 83.33333333%;
  }
  .col-md-push-9 {
    left: 75%;
  }
  .col-md-push-8 {
    left: 66.66666667%;
  }
  .col-md-push-7 {
    left: 58.33333333%;
  }
  .col-md-push-6 {
    left: 50%;
  }
  .col-md-push-5 {
    left: 41.66666667%;
  }
  .col-md-push-4 {
    left: 33.33333333%;
  }
  .col-md-push-3 {
    left: 25%;
  }
  .col-md-push-2 {
    left: 16.66666667%;
  }
  .col-md-push-1 {
    left: 8.33333333%;
  }
  .col-md-push-0 {
    left: auto;
  }
  .col-md-offset-12 {
    margin-left: 100%;
  }
  .col-md-offset-11 {
    margin-left: 91.66666667%;
  }
  .col-md-offset-10 {
    margin-left: 83.33333333%;
  }
  .col-md-offset-9 {
    margin-left: 75%;
  }
  .col-md-offset-8 {
    margin-left: 66.66666667%;
  }
  .col-md-offset-7 {
    margin-left: 58.33333333%;
  }
  .col-md-offset-6 {
    margin-left: 50%;
  }
  .col-md-offset-5 {
    margin-left: 41.66666667%;
  }
  .col-md-offset-4 {
    margin-left: 33.33333333%;
  }
  .col-md-offset-3 {
    margin-left: 25%;
  }
  .col-md-offset-2 {
    margin-left: 16.66666667%;
  }
  .col-md-offset-1 {
    margin-left: 8.33333333%;
  }
  .col-md-offset-0 {
    margin-left: 0%;
  }
}
@media (min-width: 1200px) {
  .col-lg-1, .col-lg-2, .col-lg-3, .col-lg-4, .col-lg-5, .col-lg-6, .col-lg-7, .col-lg-8, .col-lg-9, .col-lg-10, .col-lg-11, .col-lg-12 {
    float: left;
  }
  .col-lg-12 {
    width: 100%;
  }
  .col-lg-11 {
    width: 91.66666667%;
  }
  .col-lg-10 {
    width: 83.33333333%;
  }
  .col-lg-9 {
    width: 75%;
  }
  .col-lg-8 {
    width: 66.66666667%;
  }
  .col-lg-7 {
    width: 58.33333333%;
  }
  .col-lg-6 {
    width: 50%;
  }
  .col-lg-5 {
    width: 41.66666667%;
  }
  .col-lg-4 {
    width: 33.33333333%;
  }
  .col-lg-3 {
    width: 25%;
  }
  .col-lg-2 {
    width: 16.66666667%;
  }
  .col-lg-1 {
    width: 8.33333333%;
  }
  .col-lg-pull-12 {
    right: 100%;
  }
  .col-lg-pull-11 {
    right: 91.66666667%;
  }
  .col-lg-pull-10 {
    right: 83.33333333%;
  }
  .col-lg-pull-9 {
    right: 75%;
  }
  .col-lg-pull-8 {
    right: 66.66666667%;
  }
  .col-lg-pull-7 {
    right: 58.33333333%;
  }
  .col-lg-pull-6 {
    right: 50%;
  }
  .col-lg-pull-5 {
    right: 41.66666667%;
  }
  .col-lg-pull-4 {
    right: 33.33333333%;
  }
  .col-lg-pull-3 {
    right: 25%;
  }
  .col-lg-pull-2 {
    right: 16.66666667%;
  }
  .col-lg-pull-1 {
    right: 8.33333333%;
  }
  .col-lg-pull-0 {
    right: auto;
  }
  .col-lg-push-12 {
    left: 100%;
  }
  .col-lg-push-11 {
    left: 91.66666667%;
  }
  .col-lg-push-10 {
    left: 83.33333333%;
  }
  .col-lg-push-9 {
    left: 75%;
  }
  .col-lg-push-8 {
    left: 66.66666667%;
  }
  .col-lg-push-7 {
    left: 58.33333333%;
  }
  .col-lg-push-6 {
    left: 50%;
  }
  .col-lg-push-5 {
    left: 41.66666667%;
  }
  .col-lg-push-4 {
    left: 33.33333333%;
  }
  .col-lg-push-3 {
    left: 25%;
  }
  .col-lg-push-2 {
    left: 16.66666667%;
  }
  .col-lg-push-1 {
    left: 8.33333333%;
  }
  .col-lg-push-0 {
    left: auto;
  }
  .col-lg-offset-12 {
    margin-left: 100%;
  }
  .col-lg-offset-11 {
    margin-left: 91.66666667%;
  }
  .col-lg-offset-10 {
    margin-left: 83.33333333%;
  }
  .col-lg-offset-9 {
    margin-left: 75%;
  }
  .col-lg-offset-8 {
    margin-left: 66.66666667%;
  }
  .col-lg-offset-7 {
    margin-left: 58.33333333%;
  }
  .col-lg-offset-6 {
    margin-left: 50%;
  }
  .col-lg-offset-5 {
    margin-left: 41.66666667%;
  }
  .col-lg-offset-4 {
    margin-left: 33.33333333%;
  }
  .col-lg-offset-3 {
    margin-left: 25%;
  }
  .col-lg-offset-2 {
    margin-left: 16.66666667%;
  }
  .col-lg-offset-1 {
    margin-left: 8.33333333%;
  }
  .col-lg-offset-0 {
    margin-left: 0%;
  }
}
table {
  background-color: transparent;
}
th {
  text-align: left;
}
.table {
  width: 100%;
  max-width: 100%;
  margin-bottom: 20px;
}
.table > thead > tr > th,
.table > tbody > tr > th,
.table > tfoot > tr > th,
.table > thead > tr > td,
.table > tbody > tr > td,
.table > tfoot > tr > td {
  padding: 8px;
  line-height: 1.42857143;
  vertical-align: top;
  border-top: 1px solid #dddddd;
}
.table > thead > tr > th {
  vertical-align: bottom;
  border-bottom: 2px solid #dddddd;
}
.table > caption + thead > tr:first-child > th,
.table > colgroup + thead > tr:first-child > th,
.table > thead:first-child > tr:first-child > th,
.table > caption + thead > tr:first-child > td,
.table > colgroup + thead > tr:first-child > td,
.table > thead:first-child > tr:first-child > td {
  border-top: 0;
}
.table > tbody + tbody {
  border-top: 2px solid #dddddd;
}
.table .table {
  background-color: #f0f0f0;
}
.table-condensed > thead > tr > th,
.table-condensed > tbody > tr > th,
.table-condensed > tfoot > tr > th,
.table-condensed > thead > tr > td,
.table-condensed > tbody > tr > td,
.table-condensed > tfoot > tr > td {
  padding: 5px;
}
.table-bordered {
  border: 1px solid #dddddd;
}
.table-bordered > thead > tr > th,
.table-bordered > tbody > tr > th,
.table-bordered > tfoot > tr > th,
.table-bordered > thead > tr > td,
.table-bordered > tbody > tr > td,
.table-bordered > tfoot > tr > td {
  border: 1px solid #dddddd;
}
.table-bordered > thead > tr > th,
.table-bordered > thead > tr > td {
  border-bottom-width: 2px;
}
.table-striped > tbody > tr:nth-child(odd) > td,
.table-striped > tbody > tr:nth-child(odd) > th {
  background-color: #ffffff;
}
.table-hover > tbody > tr:hover > td,
.table-hover > tbody > tr:hover > th {
  background-color: #f5f5f5;
}
table col[class*="col-"] {
  position: static;
  float: none;
  display: table-column;
}
table td[class*="col-"],
table th[class*="col-"] {
  position: static;
  float: none;
  display: table-cell;
}
.table > thead > tr > td.active,
.table > tbody > tr > td.active,
.table > tfoot > tr > td.active,
.table > thead > tr > th.active,
.table > tbody > tr > th.active,
.table > tfoot > tr > th.active,
.table > thead > tr.active > td,
.table > tbody > tr.active > td,
.table > tfoot > tr.active > td,
.table > thead > tr.active > th,
.table > tbody > tr.active > th,
.table > tfoot > tr.active > th {
  background-color: #f5f5f5;
}
.table-hover > tbody > tr > td.active:hover,
.table-hover > tbody > tr > th.active:hover,
.table-hover > tbody > tr.active:hover > td,
.table-hover > tbody > tr:hover > .active,
.table-hover > tbody > tr.active:hover > th {
  background-color: #e8e8e8;
}
.table > thead > tr > td.success,
.table > tbody > tr > td.success,
.table > tfoot > tr > td.success,
.table > thead > tr > th.success,
.table > tbody > tr > th.success,
.table > tfoot > tr > th.success,
.table > thead > tr.success > td,
.table > tbody > tr.success > td,
.table > tfoot > tr.success > td,
.table > thead > tr.success > th,
.table > tbody > tr.success > th,
.table > tfoot > tr.success > th {
  background-color: #dff0d8;
}
.table-hover > tbody > tr > td.success:hover,
.table-hover > tbody > tr > th.success:hover,
.table-hover > tbody > tr.success:hover > td,
.table-hover > tbody > tr:hover > .success,
.table-hover > tbody > tr.success:hover > th {
  background-color: #d0e9c6;
}
.table > thead > tr > td.info,
.table > tbody > tr > td.info,
.table > tfoot > tr > td.info,
.table > thead > tr > th.info,
.table > tbody > tr > th.info,
.table > tfoot > tr > th.info,
.table > thead > tr.info > td,
.table > tbody > tr.info > td,
.table > tfoot > tr.info > td,
.table > thead > tr.info > th,
.table > tbody > tr.info > th,
.table > tfoot > tr.info > th {
  background-color: #d9edf7;
}
.table-hover > tbody > tr > td.info:hover,
.table-hover > tbody > tr > th.info:hover,
.table-hover > tbody > tr.info:hover > td,
.table-hover > tbody > tr:hover > .info,
.table-hover > tbody > tr.info:hover > th {
  background-color: #c4e3f3;
}
.table > thead > tr > td.warning,
.table > tbody > tr > td.warning,
.table > tfoot > tr > td.warning,
.table > thead > tr > th.warning,
.table > tbody > tr > th.warning,
.table > tfoot > tr > th.warning,
.table > thead > tr.warning > td,
.table > tbody > tr.warning > td,
.table > tfoot > tr.warning > td,
.table > thead > tr.warning > th,
.table > tbody > tr.warning > th,
.table > tfoot > tr.warning > th {
  background-color: #fcf8e3;
}
.table-hover > tbody > tr > td.warning:hover,
.table-hover > tbody > tr > th.warning:hover,
.table-hover > tbody > tr.warning:hover > td,
.table-hover > tbody > tr:hover > .warning,
.table-hover > tbody > tr.warning:hover > th {
  background-color: #faf2cc;
}
.table > thead > tr > td.danger,
.table > tbody > tr > td.danger,
.table > tfoot > tr > td.danger,
.table > thead > tr > th.danger,
.table > tbody > tr > th.danger,
.table > tfoot > tr > th.danger,
.table > thead > tr.danger > td,
.table > tbody > tr.danger > td,
.table > tfoot > tr.danger > td,
.table > thead > tr.danger > th,
.table > tbody > tr.danger > th,
.table > tfoot > tr.danger > th {
  background-color: #f2dede;
}
.table-hover > tbody > tr > td.danger:hover,
.table-hover > tbody > tr > th.danger:hover,
.table-hover > tbody > tr.danger:hover > td,
.table-hover > tbody > tr:hover > .danger,
.table-hover > tbody > tr.danger:hover > th {
  background-color: #ebcccc;
}
@media screen and (max-width: 767px) {
  .table-responsive {
    width: 100%;
    margin-bottom: 15px;
    overflow-y: hidden;
    overflow-x: auto;
    -ms-overflow-style: -ms-autohiding-scrollbar;
    border: 1px solid #dddddd;
    -webkit-overflow-scrolling: touch;
  }
  .table-responsive > .table {
    margin-bottom: 0;
  }
  .table-responsive > .table > thead > tr > th,
  .table-responsive > .table > tbody > tr > th,
  .table-responsive > .table > tfoot > tr > th,
  .table-responsive > .table > thead > tr > td,
  .table-responsive > .table > tbody > tr > td,
  .table-responsive > .table > tfoot > tr > td {
    white-space: nowrap;
  }
  .table-responsive > .table-bordered {
    border: 0;
  }
  .table-responsive > .table-bordered > thead > tr > th:first-child,
  .table-responsive > .table-bordered > tbody > tr > th:first-child,
  .table-responsive > .table-bordered > tfoot > tr > th:first-child,
  .table-responsive > .table-bordered > thead > tr > td:first-child,
  .table-responsive > .table-bordered > tbody > tr > td:first-child,
  .table-responsive > .table-bordered > tfoot > tr > td:first-child {
    border-left: 0;
  }
  .table-responsive > .table-bordered > thead > tr > th:last-child,
  .table-responsive > .table-bordered > tbody > tr > th:last-child,
  .table-responsive > .table-bordered > tfoot > tr > th:last-child,
  .table-responsive > .table-bordered > thead > tr > td:last-child,
  .table-responsive > .table-bordered > tbody > tr > td:last-child,
  .table-responsive > .table-bordered > tfoot > tr > td:last-child {
    border-right: 0;
  }
  .table-responsive > .table-bordered > tbody > tr:last-child > th,
  .table-responsive > .table-bordered > tfoot > tr:last-child > th,
  .table-responsive > .table-bordered > tbody > tr:last-child > td,
  .table-responsive > .table-bordered > tfoot > tr:last-child > td {
    border-bottom: 0;
  }
}
fieldset {
  padding: 0;
  margin: 0;
  border: 0;
  min-width: 0;
}
legend {
  display: block;
  width: 100%;
  padding: 0;
  margin-bottom: 20px;
  font-size: 21px;
  line-height: inherit;
  color: #333333;
  border: 0;
  border-bottom: 1px solid #e5e5e5;
}
label {
  display: inline-block;
  max-width: 100%;
  margin-bottom: 5px;
  font-weight: bold;
}
input[type="search"] {
  -webkit-box-sizing: border-box;
  -moz-box-sizing: border-box;
  box-sizing: border-box;
}
input[type="radio"],
input[type="checkbox"] {
  margin: 4px 0 0;
  margin-top: 1px \9;
  line-height: normal;
}
input[type="file"] {
  display: block;
}
input[type="range"] {
  display: block;
  width: 100%;
}
select[multiple],
select[size] {
  height: auto;
}
input[type="file"]:focus,
input[type="radio"]:focus,
input[type="checkbox"]:focus {
  outline: thin dotted;
  outline: 5px auto -webkit-focus-ring-color;
  outline-offset: -2px;
}
output {
  display: block;
  padding-top: 4px;
  font-size: 14px;
  line-height: 1.42857143;
  color: #555555;
}
.form-control {
  display: block;
  width: 100%;
  height: 25px;
  padding: 3px 8px;
  font-size: 14px;
  line-height: 1.42857143;
  color: #555555;
  background-color: #ffffff;
  background-image: none;
  border: 1px solid #cccccc;
  border-radius: 0;
  -webkit-box-shadow: inset 0 1px 1px rgba(0, 0, 0, 0.075);
  box-shadow: inset 0 1px 1px rgba(0, 0, 0, 0.075);
  -webkit-transition: border-color ease-in-out .15s, box-shadow ease-in-out .15s;
  -o-transition: border-color ease-in-out .15s, box-shadow ease-in-out .15s;
  transition: border-color ease-in-out .15s, box-shadow ease-in-out .15s;
}
.form-control:focus {
  border-color: #8198b7;
  outline: 0;
  -webkit-box-shadow: inset 0 1px 1px rgba(0,0,0,.075), 0 0 8px rgba(129, 152, 183, 0.6);
  box-shadow: inset 0 1px 1px rgba(0,0,0,.075), 0 0 8px rgba(129, 152, 183, 0.6);
}
.form-control::-moz-placeholder {
  color: #c4c4c4;
  opacity: 1;
}
.form-control:-ms-input-placeholder {
  color: #c4c4c4;
}
.form-control::-webkit-input-placeholder {
  color: #c4c4c4;
}
.form-control[disabled],
.form-control[readonly],
fieldset[disabled] .form-control {
  cursor: not-allowed;
  background-color: #eeeeee;
  opacity: 1;
}
textarea.form-control {
  height: auto;
}
input[type="search"] {
  -webkit-appearance: none;
}
input[type="date"],
input[type="time"],
input[type="datetime-local"],
input[type="month"] {
  line-height: 25px;
  line-height: 1.42857143 \0;
}
input[type="date"].input-sm,
input[type="time"].input-sm,
input[type="datetime-local"].input-sm,
input[type="month"].input-sm {
  line-height: 26px;
}
input[type="date"].input-lg,
input[type="time"].input-lg,
input[type="datetime-local"].input-lg,
input[type="month"].input-lg {
  line-height: 38px;
}
.form-group {
  margin-bottom: 15px;
}
.radio,
.checkbox {
  position: relative;
  display: block;
  min-height: 20px;
  margin-top: 10px;
  margin-bottom: 10px;
}
.radio label,
.checkbox label {
  padding-left: 20px;
  margin-bottom: 0;
  font-weight: normal;
  cursor: pointer;
}
.radio input[type="radio"],
.radio-inline input[type="radio"],
.checkbox input[type="checkbox"],
.checkbox-inline input[type="checkbox"] {
  position: absolute;
  margin-left: -20px;
  margin-top: 4px \9;
}
.radio + .radio,
.checkbox + .checkbox {
  margin-top: -5px;
}
.radio-inline,
.checkbox-inline {
  display: inline-block;
  padding-left: 20px;
  margin-bottom: 0;
  vertical-align: middle;
  font-weight: normal;
  cursor: pointer;
}
.radio-inline + .radio-inline,
.checkbox-inline + .checkbox-inline {
  margin-top: 0;
  margin-left: 10px;
}
input[type="radio"][disabled],
input[type="checkbox"][disabled],
input[type="radio"].disabled,
input[type="checkbox"].disabled,
fieldset[disabled] input[type="radio"],
fieldset[disabled] input[type="checkbox"] {
  cursor: not-allowed;
}
.radio-inline.disabled,
.checkbox-inline.disabled,
fieldset[disabled] .radio-inline,
fieldset[disabled] .checkbox-inline {
  cursor: not-allowed;
}
.radio.disabled label,
.checkbox.disabled label,
fieldset[disabled] .radio label,
fieldset[disabled] .checkbox label {
  cursor: not-allowed;
}
.form-control-static {
  padding-top: 4px;
  padding-bottom: 4px;
  margin-bottom: 0;
}
.form-control-static.input-lg,
.form-control-static.input-sm {
  padding-left: 0;
  padding-right: 0;
}
.input-sm,
.form-horizontal .form-group-sm .form-control {
  height: 26px;
  padding: 3px 6px;
  font-size: 12px;
  line-height: 1.5;
  border-radius: 0px;
}
select.input-sm {
  height: 26px;
  line-height: 26px;
}
textarea.input-sm,
select[multiple].input-sm {
  height: auto;
}
.input-lg,
.form-horizontal .form-group-lg .form-control {
  height: 38px;
  padding: 6px 12px;
  font-size: 18px;
  line-height: 1.33;
  border-radius: 0px;
}
select.input-lg {
  height: 38px;
  line-height: 38px;
}
textarea.input-lg,
select[multiple].input-lg {
  height: auto;
}
.has-feedback {
  position: relative;
}
.has-feedback .form-control {
  padding-right: 31.25px;
}
.form-control-feedback {
  position: absolute;
  top: 25px;
  right: 0;
  z-index: 2;
  display: block;
  width: 25px;
  height: 25px;
  line-height: 25px;
  text-align: center;
}
.input-lg + .form-control-feedback {
  width: 38px;
  height: 38px;
  line-height: 38px;
}
.input-sm + .form-control-feedback {
  width: 26px;
  height: 26px;
  line-height: 26px;
}
.has-success .help-block,
.has-success .control-label,
.has-success .radio,
.has-success .checkbox,
.has-success .radio-inline,
.has-success .checkbox-inline {
  color: #3c763d;
}
.has-success .form-control {
  border-color: #3c763d;
  -webkit-box-shadow: inset 0 1px 1px rgba(0, 0, 0, 0.075);
  box-shadow: inset 0 1px 1px rgba(0, 0, 0, 0.075);
}
.has-success .form-control:focus {
  border-color: #2b542c;
  -webkit-box-shadow: inset 0 1px 1px rgba(0, 0, 0, 0.075), 0 0 6px #67b168;
  box-shadow: inset 0 1px 1px rgba(0, 0, 0, 0.075), 0 0 6px #67b168;
}
.has-success .input-group-addon {
  color: #3c763d;
  border-color: #3c763d;
  background-color: #dff0d8;
}
.has-success .form-control-feedback {
  color: #3c763d;
}
.has-warning .help-block,
.has-warning .control-label,
.has-warning .radio,
.has-warning .checkbox,
.has-warning .radio-inline,
.has-warning .checkbox-inline {
  color: #8a6d3b;
}
.has-warning .form-control {
  border-color: #8a6d3b;
  -webkit-box-shadow: inset 0 1px 1px rgba(0, 0, 0, 0.075);
  box-shadow: inset 0 1px 1px rgba(0, 0, 0, 0.075);
}
.has-warning .form-control:focus {
  border-color: #66512c;
  -webkit-box-shadow: inset 0 1px 1px rgba(0, 0, 0, 0.075), 0 0 6px #c0a16b;
  box-shadow: inset 0 1px 1px rgba(0, 0, 0, 0.075), 0 0 6px #c0a16b;
}
.has-warning .input-group-addon {
  color: #8a6d3b;
  border-color: #8a6d3b;
  background-color: #fcf8e3;
}
.has-warning .form-control-feedback {
  color: #8a6d3b;
}
.has-error .help-block,
.has-error .control-label,
.has-error .radio,
.has-error .checkbox,
.has-error .radio-inline,
.has-error .checkbox-inline {
  color: #a94442;
}
.has-error .form-control {
  border-color: #a94442;
  -webkit-box-shadow: inset 0 1px 1px rgba(0, 0, 0, 0.075);
  box-shadow: inset 0 1px 1px rgba(0, 0, 0, 0.075);
}
.has-error .form-control:focus {
  border-color: #843534;
  -webkit-box-shadow: inset 0 1px 1px rgba(0, 0, 0, 0.075), 0 0 6px #ce8483;
  box-shadow: inset 0 1px 1px rgba(0, 0, 0, 0.075), 0 0 6px #ce8483;
}
.has-error .input-group-addon {
  color: #a94442;
  border-color: #a94442;
  background-color: #f2dede;
}
.has-error .form-control-feedback {
  color: #a94442;
}
.has-feedback label.sr-only ~ .form-control-feedback {
  top: 0;
}
.help-block {
  display: block;
  margin-top: 5px;
  margin-bottom: 10px;
  color: #737373;
}
@media (min-width: 768px) {
  .form-inline .form-group {
    display: inline-block;
    margin-bottom: 0;
    vertical-align: middle;
  }
  .form-inline .form-control {
    display: inline-block;
    width: auto;
    vertical-align: middle;
  }
  .form-inline .input-group {
    display: inline-table;
    vertical-align: middle;
  }
  .form-inline .input-group .input-group-addon,
  .form-inline .input-group .input-group-btn,
  .form-inline .input-group .form-control {
    width: auto;
  }
  .form-inline .input-group > .form-control {
    width: 100%;
  }
  .form-inline .control-label {
    margin-bottom: 0;
    vertical-align: middle;
  }
  .form-inline .radio,
  .form-inline .checkbox {
    display: inline-block;
    margin-top: 0;
    margin-bottom: 0;
    vertical-align: middle;
  }
  .form-inline .radio label,
  .form-inline .checkbox label {
    padding-left: 0;
  }
  .form-inline .radio input[type="radio"],
  .form-inline .checkbox input[type="checkbox"] {
    position: relative;
    margin-left: 0;
  }
  .form-inline .has-feedback .form-control-feedback {
    top: 0;
  }
}
.form-horizontal .radio,
.form-horizontal .checkbox,
.form-horizontal .radio-inline,
.form-horizontal .checkbox-inline {
  margin-top: 0;
  margin-bottom: 0;
  padding-top: 4px;
}
.form-horizontal .radio,
.form-horizontal .checkbox {
  min-height: 24px;
}
.form-horizontal .form-group {
  margin-left: -15px;
  margin-right: -15px;
}
@media (min-width: 768px) {
  .form-horizontal .control-label {
    text-align: right;
    margin-bottom: 0;
    padding-top: 4px;
  }
}
.form-horizontal .has-feedback .form-control-feedback {
  top: 0;
  right: 15px;
}
@media (min-width: 768px) {
  .form-horizontal .form-group-lg .control-label {
    padding-top: 8.98px;
  }
}
@media (min-width: 768px) {
  .form-horizontal .form-group-sm .control-label {
    padding-top: 4px;
  }
}
.btn {
  display: inline-block;
  margin-bottom: 0;
  font-weight: normal;
  text-align: center;
  vertical-align: middle;
  cursor: pointer;
  background-image: none;
  border: 1px solid transparent;
  white-space: nowrap;
  padding: 3px 8px;
  font-size: 14px;
  line-height: 1.42857143;
  border-radius: 0px;
  -webkit-user-select: none;
  -moz-user-select: none;
  -ms-user-select: none;
  user-select: none;
}
.btn:focus,
.btn:active:focus,
.btn.active:focus {
  outline: thin dotted;
  outline: 5px auto -webkit-focus-ring-color;
  outline-offset: -2px;
}
.btn:hover,
.btn:focus {
<<<<<<< HEAD
  color: #333333;
=======
  color: #557196;
>>>>>>> cd819dc1
  text-decoration: none;
}
.btn:active,
.btn.active {
  outline: 0;
  background-image: none;
  -webkit-box-shadow: inset 0 3px 5px rgba(0, 0, 0, 0.125);
  box-shadow: inset 0 3px 5px rgba(0, 0, 0, 0.125);
}
.btn.disabled,
.btn[disabled],
fieldset[disabled] .btn {
  cursor: not-allowed;
  pointer-events: none;
  opacity: 0.65;
  filter: alpha(opacity=65);
  -webkit-box-shadow: none;
  box-shadow: none;
}
.btn-default {
<<<<<<< HEAD
  color: #333333;
  background-color: #ffffff;
  border-color: #cccccc;
=======
  color: #557196;
  background-color: #fefefe;
  border-color: #d0d0d0;
>>>>>>> cd819dc1
}
.btn-default:hover,
.btn-default:focus,
.btn-default:active,
.btn-default.active,
.open > .dropdown-toggle.btn-default {
<<<<<<< HEAD
  color: #333333;
  background-color: #e6e6e6;
  border-color: #adadad;
=======
  color: #557196;
  background-color: #e5e5e5;
  border-color: #b1b1b1;
>>>>>>> cd819dc1
}
.btn-default:active,
.btn-default.active,
.open > .dropdown-toggle.btn-default {
  background-image: none;
}
.btn-default.disabled,
.btn-default[disabled],
fieldset[disabled] .btn-default,
.btn-default.disabled:hover,
.btn-default[disabled]:hover,
fieldset[disabled] .btn-default:hover,
.btn-default.disabled:focus,
.btn-default[disabled]:focus,
fieldset[disabled] .btn-default:focus,
.btn-default.disabled:active,
.btn-default[disabled]:active,
fieldset[disabled] .btn-default:active,
.btn-default.disabled.active,
.btn-default[disabled].active,
fieldset[disabled] .btn-default.active {
<<<<<<< HEAD
  background-color: #ffffff;
  border-color: #cccccc;
}
.btn-default .badge {
  color: #ffffff;
  background-color: #333333;
=======
  background-color: #fefefe;
  border-color: #d0d0d0;
}
.btn-default .badge {
  color: #fefefe;
  background-color: #557196;
>>>>>>> cd819dc1
}
.btn-primary {
  color: #ffffff;
  background-color: #4c6586;
  border-color: #435976;
}
.btn-primary:hover,
.btn-primary:focus,
.btn-primary:active,
.btn-primary.active,
.open > .dropdown-toggle.btn-primary {
  color: #ffffff;
  background-color: #3a4c65;
  border-color: #2d3b4f;
}
.btn-primary:active,
.btn-primary.active,
.open > .dropdown-toggle.btn-primary {
  background-image: none;
}
.btn-primary.disabled,
.btn-primary[disabled],
fieldset[disabled] .btn-primary,
.btn-primary.disabled:hover,
.btn-primary[disabled]:hover,
fieldset[disabled] .btn-primary:hover,
.btn-primary.disabled:focus,
.btn-primary[disabled]:focus,
fieldset[disabled] .btn-primary:focus,
.btn-primary.disabled:active,
.btn-primary[disabled]:active,
fieldset[disabled] .btn-primary:active,
.btn-primary.disabled.active,
.btn-primary[disabled].active,
fieldset[disabled] .btn-primary.active {
  background-color: #4c6586;
  border-color: #435976;
}
.btn-primary .badge {
  color: #4c6586;
  background-color: #ffffff;
}
.btn-success {
  color: #ffffff;
  background-color: #6ea03c;
  border-color: #618d35;
}
.btn-success:hover,
.btn-success:focus,
.btn-success:active,
.btn-success.active,
.open > .dropdown-toggle.btn-success {
  color: #ffffff;
  background-color: #557b2e;
  border-color: #436124;
}
.btn-success:active,
.btn-success.active,
.open > .dropdown-toggle.btn-success {
  background-image: none;
}
.btn-success.disabled,
.btn-success[disabled],
fieldset[disabled] .btn-success,
.btn-success.disabled:hover,
.btn-success[disabled]:hover,
fieldset[disabled] .btn-success:hover,
.btn-success.disabled:focus,
.btn-success[disabled]:focus,
fieldset[disabled] .btn-success:focus,
.btn-success.disabled:active,
.btn-success[disabled]:active,
fieldset[disabled] .btn-success:active,
.btn-success.disabled.active,
.btn-success[disabled].active,
fieldset[disabled] .btn-success.active {
  background-color: #6ea03c;
  border-color: #618d35;
}
.btn-success .badge {
  color: #6ea03c;
  background-color: #ffffff;
}
.btn-info {
  color: #ffffff;
  background-color: #dcb496;
  border-color: #d6a683;
}
.btn-info:hover,
.btn-info:focus,
.btn-info:active,
.btn-info.active,
.open > .dropdown-toggle.btn-info {
  color: #ffffff;
  background-color: #cf9970;
  border-color: #c68655;
}
.btn-info:active,
.btn-info.active,
.open > .dropdown-toggle.btn-info {
  background-image: none;
}
.btn-info.disabled,
.btn-info[disabled],
fieldset[disabled] .btn-info,
.btn-info.disabled:hover,
.btn-info[disabled]:hover,
fieldset[disabled] .btn-info:hover,
.btn-info.disabled:focus,
.btn-info[disabled]:focus,
fieldset[disabled] .btn-info:focus,
.btn-info.disabled:active,
.btn-info[disabled]:active,
fieldset[disabled] .btn-info:active,
.btn-info.disabled.active,
.btn-info[disabled].active,
fieldset[disabled] .btn-info.active {
  background-color: #dcb496;
  border-color: #d6a683;
}
.btn-info .badge {
  color: #dcb496;
  background-color: #ffffff;
}
.btn-warning {
  color: #ffffff;
  background-color: #fa8228;
  border-color: #f9740f;
}
.btn-warning:hover,
.btn-warning:focus,
.btn-warning:active,
.btn-warning.active,
.open > .dropdown-toggle.btn-warning {
  color: #ffffff;
  background-color: #ea6705;
  border-color: #c75805;
}
.btn-warning:active,
.btn-warning.active,
.open > .dropdown-toggle.btn-warning {
  background-image: none;
}
.btn-warning.disabled,
.btn-warning[disabled],
fieldset[disabled] .btn-warning,
.btn-warning.disabled:hover,
.btn-warning[disabled]:hover,
fieldset[disabled] .btn-warning:hover,
.btn-warning.disabled:focus,
.btn-warning[disabled]:focus,
fieldset[disabled] .btn-warning:focus,
.btn-warning.disabled:active,
.btn-warning[disabled]:active,
fieldset[disabled] .btn-warning:active,
.btn-warning.disabled.active,
.btn-warning[disabled].active,
fieldset[disabled] .btn-warning.active {
  background-color: #fa8228;
  border-color: #f9740f;
}
.btn-warning .badge {
  color: #fa8228;
  background-color: #ffffff;
}
.btn-danger {
  color: #ffffff;
  background-color: #fa8228;
  border-color: #f9740f;
}
.btn-danger:hover,
.btn-danger:focus,
.btn-danger:active,
.btn-danger.active,
.open > .dropdown-toggle.btn-danger {
  color: #ffffff;
  background-color: #ea6705;
  border-color: #c75805;
}
.btn-danger:active,
.btn-danger.active,
.open > .dropdown-toggle.btn-danger {
  background-image: none;
}
.btn-danger.disabled,
.btn-danger[disabled],
fieldset[disabled] .btn-danger,
.btn-danger.disabled:hover,
.btn-danger[disabled]:hover,
fieldset[disabled] .btn-danger:hover,
.btn-danger.disabled:focus,
.btn-danger[disabled]:focus,
fieldset[disabled] .btn-danger:focus,
.btn-danger.disabled:active,
.btn-danger[disabled]:active,
fieldset[disabled] .btn-danger:active,
.btn-danger.disabled.active,
.btn-danger[disabled].active,
fieldset[disabled] .btn-danger.active {
  background-color: #fa8228;
  border-color: #f9740f;
}
.btn-danger .badge {
  color: #fa8228;
  background-color: #ffffff;
}
.btn-link {
  color: #557196;
  font-weight: normal;
  cursor: pointer;
  border-radius: 0;
}
.btn-link,
.btn-link:active,
.btn-link[disabled],
fieldset[disabled] .btn-link {
  background-color: transparent;
  -webkit-box-shadow: none;
  box-shadow: none;
}
.btn-link,
.btn-link:hover,
.btn-link:focus,
.btn-link:active {
  border-color: transparent;
}
.btn-link:hover,
.btn-link:focus {
  color: #3a4c65;
  text-decoration: underline;
  background-color: transparent;
}
.btn-link[disabled]:hover,
fieldset[disabled] .btn-link:hover,
.btn-link[disabled]:focus,
fieldset[disabled] .btn-link:focus {
  color: #777777;
  text-decoration: none;
}
.btn-lg,
.btn-group-lg > .btn {
  padding: 6px 12px;
  font-size: 18px;
  line-height: 1.33;
  border-radius: 0px;
}
.btn-sm,
.btn-group-sm > .btn {
  padding: 3px 6px;
  font-size: 12px;
  line-height: 1.5;
  border-radius: 0px;
}
.btn-xs,
.btn-group-xs > .btn {
  padding: 1px 5px;
  font-size: 12px;
  line-height: 1.5;
  border-radius: 0px;
}
.btn-block {
  display: block;
  width: 100%;
}
.btn-block + .btn-block {
  margin-top: 5px;
}
input[type="submit"].btn-block,
input[type="reset"].btn-block,
input[type="button"].btn-block {
  width: 100%;
}
.fade {
  opacity: 0;
  -webkit-transition: opacity 0.15s linear;
  -o-transition: opacity 0.15s linear;
  transition: opacity 0.15s linear;
}
.fade.in {
  opacity: 1;
}
.collapse {
  display: none;
}
.collapse.in {
  display: block;
}
tr.collapse.in {
  display: table-row;
}
tbody.collapse.in {
  display: table-row-group;
}
.collapsing {
  position: relative;
  height: 0;
  overflow: hidden;
  -webkit-transition: height 0.35s ease;
  -o-transition: height 0.35s ease;
  transition: height 0.35s ease;
}
.caret {
  display: inline-block;
  width: 0;
  height: 0;
  margin-left: 2px;
  vertical-align: middle;
  border-top: 4px solid;
  border-right: 4px solid transparent;
  border-left: 4px solid transparent;
}
.dropdown {
  position: relative;
}
.dropdown-toggle:focus {
  outline: 0;
}
.dropdown-menu {
  position: absolute;
  top: 100%;
  left: 0;
  z-index: 1000;
  display: none;
  float: left;
  min-width: 160px;
  padding: 5px 0;
  margin: 2px 0 0;
  list-style: none;
  font-size: 14px;
  text-align: left;
  background-color: #ffffff;
  border: 1px solid #cccccc;
  border: 1px solid rgba(0, 0, 0, 0.15);
  border-radius: 0px;
  -webkit-box-shadow: 0 6px 12px rgba(0, 0, 0, 0.175);
  box-shadow: 0 6px 12px rgba(0, 0, 0, 0.175);
  background-clip: padding-box;
}
.dropdown-menu.pull-right {
  right: 0;
  left: auto;
}
.dropdown-menu .divider {
  height: 1px;
  margin: 9px 0;
  overflow: hidden;
  background-color: #e5e5e5;
}
.dropdown-menu > li > a {
  display: block;
  padding: 3px 20px;
  clear: both;
  font-weight: normal;
  line-height: 1.42857143;
  color: #333333;
  white-space: nowrap;
}
.dropdown-menu > li > a:hover,
.dropdown-menu > li > a:focus {
  text-decoration: none;
  color: #262626;
  background-color: #ecf0f4;
}
.dropdown-menu > .active > a,
.dropdown-menu > .active > a:hover,
.dropdown-menu > .active > a:focus {
  color: #ffffff;
  text-decoration: none;
  outline: 0;
  background-color: #4c6586;
}
.dropdown-menu > .disabled > a,
.dropdown-menu > .disabled > a:hover,
.dropdown-menu > .disabled > a:focus {
  color: #777777;
}
.dropdown-menu > .disabled > a:hover,
.dropdown-menu > .disabled > a:focus {
  text-decoration: none;
  background-color: transparent;
  background-image: none;
  filter: progid:DXImageTransform.Microsoft.gradient(enabled = false);
  cursor: not-allowed;
}
.open > .dropdown-menu {
  display: block;
}
.open > a {
  outline: 0;
}
.dropdown-menu-right {
  left: auto;
  right: 0;
}
.dropdown-menu-left {
  left: 0;
  right: auto;
}
.dropdown-header {
  display: block;
  padding: 3px 20px;
  font-size: 12px;
  line-height: 1.42857143;
  color: #777777;
  white-space: nowrap;
}
.dropdown-backdrop {
  position: fixed;
  left: 0;
  right: 0;
  bottom: 0;
  top: 0;
  z-index: 990;
}
.pull-right > .dropdown-menu {
  right: 0;
  left: auto;
}
.dropup .caret,
.navbar-fixed-bottom .dropdown .caret {
  border-top: 0;
  border-bottom: 4px solid;
  content: "";
}
.dropup .dropdown-menu,
.navbar-fixed-bottom .dropdown .dropdown-menu {
  top: auto;
  bottom: 100%;
  margin-bottom: 1px;
}
@media (min-width: 768px) {
  .navbar-right .dropdown-menu {
    left: auto;
    right: 0;
  }
  .navbar-right .dropdown-menu-left {
    left: 0;
    right: auto;
  }
}
.btn-group,
.btn-group-vertical {
  position: relative;
  display: inline-block;
  vertical-align: middle;
}
.btn-group > .btn,
.btn-group-vertical > .btn {
  position: relative;
  float: left;
}
.btn-group > .btn:hover,
.btn-group-vertical > .btn:hover,
.btn-group > .btn:focus,
.btn-group-vertical > .btn:focus,
.btn-group > .btn:active,
.btn-group-vertical > .btn:active,
.btn-group > .btn.active,
.btn-group-vertical > .btn.active {
  z-index: 2;
}
.btn-group > .btn:focus,
.btn-group-vertical > .btn:focus {
  outline: 0;
}
.btn-group .btn + .btn,
.btn-group .btn + .btn-group,
.btn-group .btn-group + .btn,
.btn-group .btn-group + .btn-group {
  margin-left: -1px;
}
.btn-toolbar {
  margin-left: -5px;
}
.btn-toolbar .btn-group,
.btn-toolbar .input-group {
  float: left;
}
.btn-toolbar > .btn,
.btn-toolbar > .btn-group,
.btn-toolbar > .input-group {
  margin-left: 5px;
}
.btn-group > .btn:not(:first-child):not(:last-child):not(.dropdown-toggle) {
  border-radius: 0;
}
.btn-group > .btn:first-child {
  margin-left: 0;
}
.btn-group > .btn:first-child:not(:last-child):not(.dropdown-toggle) {
  border-bottom-right-radius: 0;
  border-top-right-radius: 0;
}
.btn-group > .btn:last-child:not(:first-child),
.btn-group > .dropdown-toggle:not(:first-child) {
  border-bottom-left-radius: 0;
  border-top-left-radius: 0;
}
.btn-group > .btn-group {
  float: left;
}
.btn-group > .btn-group:not(:first-child):not(:last-child) > .btn {
  border-radius: 0;
}
.btn-group > .btn-group:first-child > .btn:last-child,
.btn-group > .btn-group:first-child > .dropdown-toggle {
  border-bottom-right-radius: 0;
  border-top-right-radius: 0;
}
.btn-group > .btn-group:last-child > .btn:first-child {
  border-bottom-left-radius: 0;
  border-top-left-radius: 0;
}
.btn-group .dropdown-toggle:active,
.btn-group.open .dropdown-toggle {
  outline: 0;
}
.btn-group > .btn + .dropdown-toggle {
  padding-left: 8px;
  padding-right: 8px;
}
.btn-group > .btn-lg + .dropdown-toggle {
  padding-left: 12px;
  padding-right: 12px;
}
.btn-group.open .dropdown-toggle {
  -webkit-box-shadow: inset 0 3px 5px rgba(0, 0, 0, 0.125);
  box-shadow: inset 0 3px 5px rgba(0, 0, 0, 0.125);
}
.btn-group.open .dropdown-toggle.btn-link {
  -webkit-box-shadow: none;
  box-shadow: none;
}
.btn .caret {
  margin-left: 0;
}
.btn-lg .caret {
  border-width: 5px 5px 0;
  border-bottom-width: 0;
}
.dropup .btn-lg .caret {
  border-width: 0 5px 5px;
}
.btn-group-vertical > .btn,
.btn-group-vertical > .btn-group,
.btn-group-vertical > .btn-group > .btn {
  display: block;
  float: none;
  width: 100%;
  max-width: 100%;
}
.btn-group-vertical > .btn-group > .btn {
  float: none;
}
.btn-group-vertical > .btn + .btn,
.btn-group-vertical > .btn + .btn-group,
.btn-group-vertical > .btn-group + .btn,
.btn-group-vertical > .btn-group + .btn-group {
  margin-top: -1px;
  margin-left: 0;
}
.btn-group-vertical > .btn:not(:first-child):not(:last-child) {
  border-radius: 0;
}
.btn-group-vertical > .btn:first-child:not(:last-child) {
  border-top-right-radius: 0px;
  border-bottom-right-radius: 0;
  border-bottom-left-radius: 0;
}
.btn-group-vertical > .btn:last-child:not(:first-child) {
  border-bottom-left-radius: 0px;
  border-top-right-radius: 0;
  border-top-left-radius: 0;
}
.btn-group-vertical > .btn-group:not(:first-child):not(:last-child) > .btn {
  border-radius: 0;
}
.btn-group-vertical > .btn-group:first-child:not(:last-child) > .btn:last-child,
.btn-group-vertical > .btn-group:first-child:not(:last-child) > .dropdown-toggle {
  border-bottom-right-radius: 0;
  border-bottom-left-radius: 0;
}
.btn-group-vertical > .btn-group:last-child:not(:first-child) > .btn:first-child {
  border-top-right-radius: 0;
  border-top-left-radius: 0;
}
.btn-group-justified {
  display: table;
  width: 100%;
  table-layout: fixed;
  border-collapse: separate;
}
.btn-group-justified > .btn,
.btn-group-justified > .btn-group {
  float: none;
  display: table-cell;
  width: 1%;
}
.btn-group-justified > .btn-group .btn {
  width: 100%;
}
.btn-group-justified > .btn-group .dropdown-menu {
  left: auto;
}
[data-toggle="buttons"] > .btn > input[type="radio"],
[data-toggle="buttons"] > .btn > input[type="checkbox"] {
  position: absolute;
  z-index: -1;
  opacity: 0;
  filter: alpha(opacity=0);
}
.input-group {
  position: relative;
  display: table;
  border-collapse: separate;
}
.input-group[class*="col-"] {
  float: none;
  padding-left: 0;
  padding-right: 0;
}
.input-group .form-control {
  position: relative;
  z-index: 2;
  float: left;
  width: 100%;
  margin-bottom: 0;
}
.input-group-lg > .form-control,
.input-group-lg > .input-group-addon,
.input-group-lg > .input-group-btn > .btn {
  height: 38px;
  padding: 6px 12px;
  font-size: 18px;
  line-height: 1.33;
  border-radius: 0px;
}
select.input-group-lg > .form-control,
select.input-group-lg > .input-group-addon,
select.input-group-lg > .input-group-btn > .btn {
  height: 38px;
  line-height: 38px;
}
textarea.input-group-lg > .form-control,
textarea.input-group-lg > .input-group-addon,
textarea.input-group-lg > .input-group-btn > .btn,
select[multiple].input-group-lg > .form-control,
select[multiple].input-group-lg > .input-group-addon,
select[multiple].input-group-lg > .input-group-btn > .btn {
  height: auto;
}
.input-group-sm > .form-control,
.input-group-sm > .input-group-addon,
.input-group-sm > .input-group-btn > .btn {
  height: 26px;
  padding: 3px 6px;
  font-size: 12px;
  line-height: 1.5;
  border-radius: 0px;
}
select.input-group-sm > .form-control,
select.input-group-sm > .input-group-addon,
select.input-group-sm > .input-group-btn > .btn {
  height: 26px;
  line-height: 26px;
}
textarea.input-group-sm > .form-control,
textarea.input-group-sm > .input-group-addon,
textarea.input-group-sm > .input-group-btn > .btn,
select[multiple].input-group-sm > .form-control,
select[multiple].input-group-sm > .input-group-addon,
select[multiple].input-group-sm > .input-group-btn > .btn {
  height: auto;
}
.input-group-addon,
.input-group-btn,
.input-group .form-control {
  display: table-cell;
}
.input-group-addon:not(:first-child):not(:last-child),
.input-group-btn:not(:first-child):not(:last-child),
.input-group .form-control:not(:first-child):not(:last-child) {
  border-radius: 0;
}
.input-group-addon,
.input-group-btn {
  width: 1%;
  white-space: nowrap;
  vertical-align: middle;
}
.input-group-addon {
  padding: 3px 8px;
  font-size: 14px;
  font-weight: normal;
  line-height: 1;
  color: #555555;
  text-align: center;
  background-color: #eeeeee;
  border: 1px solid #cccccc;
  border-radius: 0px;
}
.input-group-addon.input-sm {
  padding: 3px 6px;
  font-size: 12px;
  border-radius: 0px;
}
.input-group-addon.input-lg {
  padding: 6px 12px;
  font-size: 18px;
  border-radius: 0px;
}
.input-group-addon input[type="radio"],
.input-group-addon input[type="checkbox"] {
  margin-top: 0;
}
.input-group .form-control:first-child,
.input-group-addon:first-child,
.input-group-btn:first-child > .btn,
.input-group-btn:first-child > .btn-group > .btn,
.input-group-btn:first-child > .dropdown-toggle,
.input-group-btn:last-child > .btn:not(:last-child):not(.dropdown-toggle),
.input-group-btn:last-child > .btn-group:not(:last-child) > .btn {
  border-bottom-right-radius: 0;
  border-top-right-radius: 0;
}
.input-group-addon:first-child {
  border-right: 0;
}
.input-group .form-control:last-child,
.input-group-addon:last-child,
.input-group-btn:last-child > .btn,
.input-group-btn:last-child > .btn-group > .btn,
.input-group-btn:last-child > .dropdown-toggle,
.input-group-btn:first-child > .btn:not(:first-child),
.input-group-btn:first-child > .btn-group:not(:first-child) > .btn {
  border-bottom-left-radius: 0;
  border-top-left-radius: 0;
}
.input-group-addon:last-child {
  border-left: 0;
}
.input-group-btn {
  position: relative;
  font-size: 0;
  white-space: nowrap;
}
.input-group-btn > .btn {
  position: relative;
}
.input-group-btn > .btn + .btn {
  margin-left: -1px;
}
.input-group-btn > .btn:hover,
.input-group-btn > .btn:focus,
.input-group-btn > .btn:active {
  z-index: 2;
}
.input-group-btn:first-child > .btn,
.input-group-btn:first-child > .btn-group {
  margin-right: -1px;
}
.input-group-btn:last-child > .btn,
.input-group-btn:last-child > .btn-group {
  margin-left: -1px;
}
.nav {
  margin-bottom: 0;
  padding-left: 0;
  list-style: none;
}
.nav > li {
  position: relative;
  display: block;
}
.nav > li > a {
  position: relative;
  display: block;
  padding: 5px 10px;
}
.nav > li > a:hover,
.nav > li > a:focus {
  text-decoration: none;
  background-color: #eeeeee;
}
.nav > li.disabled > a {
  color: #777777;
}
.nav > li.disabled > a:hover,
.nav > li.disabled > a:focus {
  color: #777777;
  text-decoration: none;
  background-color: transparent;
  cursor: not-allowed;
}
.nav .open > a,
.nav .open > a:hover,
.nav .open > a:focus {
  background-color: #eeeeee;
  border-color: #557196;
}
.nav .nav-divider {
  height: 1px;
  margin: 9px 0;
  overflow: hidden;
  background-color: #e5e5e5;
}
.nav > li > a > img {
  max-width: none;
}
.nav-tabs {
  border-bottom: 1px solid #e0e0e0;
}
.nav-tabs > li {
  float: left;
  margin-bottom: -1px;
}
.nav-tabs > li > a {
  margin-right: 2px;
  line-height: 1.42857143;
  border: 1px solid transparent;
  border-radius: 0px 0px 0 0;
}
.nav-tabs > li > a:hover {
  border-color: #eeeeee #eeeeee #e0e0e0;
}
.nav-tabs > li.active > a,
.nav-tabs > li.active > a:hover,
.nav-tabs > li.active > a:focus {
  color: #555555;
  background-color: #f0f0f0;
  border: 1px solid #e0e0e0;
  border-bottom-color: transparent;
  cursor: default;
}
.nav-tabs.nav-justified {
  width: 100%;
  border-bottom: 0;
}
.nav-tabs.nav-justified > li {
  float: none;
}
.nav-tabs.nav-justified > li > a {
  text-align: center;
  margin-bottom: 5px;
}
.nav-tabs.nav-justified > .dropdown .dropdown-menu {
  top: auto;
  left: auto;
}
@media (min-width: 768px) {
  .nav-tabs.nav-justified > li {
    display: table-cell;
    width: 1%;
  }
  .nav-tabs.nav-justified > li > a {
    margin-bottom: 0;
  }
}
.nav-tabs.nav-justified > li > a {
  margin-right: 0;
  border-radius: 0px;
}
.nav-tabs.nav-justified > .active > a,
.nav-tabs.nav-justified > .active > a:hover,
.nav-tabs.nav-justified > .active > a:focus {
  border: 1px solid #dddddd;
}
@media (min-width: 768px) {
  .nav-tabs.nav-justified > li > a {
    border-bottom: 1px solid #dddddd;
    border-radius: 0px 0px 0 0;
  }
  .nav-tabs.nav-justified > .active > a,
  .nav-tabs.nav-justified > .active > a:hover,
  .nav-tabs.nav-justified > .active > a:focus {
    border-bottom-color: #f0f0f0;
  }
}
.nav-pills > li {
  float: left;
}
.nav-pills > li > a {
  border-radius: 0px;
}
.nav-pills > li + li {
  margin-left: 2px;
}
.nav-pills > li.active > a,
.nav-pills > li.active > a:hover,
.nav-pills > li.active > a:focus {
  color: #ffffff;
  background-color: #4c6586;
}
.nav-stacked > li {
  float: none;
}
.nav-stacked > li + li {
  margin-top: 2px;
  margin-left: 0;
}
.nav-justified {
  width: 100%;
}
.nav-justified > li {
  float: none;
}
.nav-justified > li > a {
  text-align: center;
  margin-bottom: 5px;
}
.nav-justified > .dropdown .dropdown-menu {
  top: auto;
  left: auto;
}
@media (min-width: 768px) {
  .nav-justified > li {
    display: table-cell;
    width: 1%;
  }
  .nav-justified > li > a {
    margin-bottom: 0;
  }
}
.nav-tabs-justified {
  border-bottom: 0;
}
.nav-tabs-justified > li > a {
  margin-right: 0;
  border-radius: 0px;
}
.nav-tabs-justified > .active > a,
.nav-tabs-justified > .active > a:hover,
.nav-tabs-justified > .active > a:focus {
  border: 1px solid #dddddd;
}
@media (min-width: 768px) {
  .nav-tabs-justified > li > a {
    border-bottom: 1px solid #dddddd;
    border-radius: 0px 0px 0 0;
  }
  .nav-tabs-justified > .active > a,
  .nav-tabs-justified > .active > a:hover,
  .nav-tabs-justified > .active > a:focus {
    border-bottom-color: #f0f0f0;
  }
}
.tab-content > .tab-pane {
  display: none;
}
.tab-content > .active {
  display: block;
}
.nav-tabs .dropdown-menu {
  margin-top: -1px;
  border-top-right-radius: 0;
  border-top-left-radius: 0;
}
.navbar {
  position: relative;
  min-height: 40px;
  margin-bottom: 20px;
  border: 1px solid transparent;
}
@media (min-width: 768px) {
  .navbar {
    border-radius: 0px;
  }
}
@media (min-width: 768px) {
  .navbar-header {
    float: left;
  }
}
.navbar-collapse {
  overflow-x: visible;
  padding-right: 15px;
  padding-left: 15px;
  border-top: 1px solid transparent;
  box-shadow: inset 0 1px 0 rgba(255, 255, 255, 0.1);
  -webkit-overflow-scrolling: touch;
}
.navbar-collapse.in {
  overflow-y: auto;
}
@media (min-width: 768px) {
  .navbar-collapse {
    width: auto;
    border-top: 0;
    box-shadow: none;
  }
  .navbar-collapse.collapse {
    display: block !important;
    height: auto !important;
    padding-bottom: 0;
    overflow: visible !important;
  }
  .navbar-collapse.in {
    overflow-y: visible;
  }
  .navbar-fixed-top .navbar-collapse,
  .navbar-static-top .navbar-collapse,
  .navbar-fixed-bottom .navbar-collapse {
    padding-left: 0;
    padding-right: 0;
  }
}
.navbar-fixed-top .navbar-collapse,
.navbar-fixed-bottom .navbar-collapse {
  max-height: 340px;
}
@media (max-width: 480px) and (orientation: landscape) {
  .navbar-fixed-top .navbar-collapse,
  .navbar-fixed-bottom .navbar-collapse {
    max-height: 200px;
  }
}
.container > .navbar-header,
.container-fluid > .navbar-header,
.container > .navbar-collapse,
.container-fluid > .navbar-collapse {
  margin-right: -15px;
  margin-left: -15px;
}
@media (min-width: 768px) {
  .container > .navbar-header,
  .container-fluid > .navbar-header,
  .container > .navbar-collapse,
  .container-fluid > .navbar-collapse {
    margin-right: 0;
    margin-left: 0;
  }
}
.navbar-static-top {
  z-index: 1000;
  border-width: 0 0 1px;
}
@media (min-width: 768px) {
  .navbar-static-top {
    border-radius: 0;
  }
}
.navbar-fixed-top,
.navbar-fixed-bottom {
  position: fixed;
  right: 0;
  left: 0;
  z-index: 1030;
  -webkit-transform: translate3d(0, 0, 0);
  transform: translate3d(0, 0, 0);
}
@media (min-width: 768px) {
  .navbar-fixed-top,
  .navbar-fixed-bottom {
    border-radius: 0;
  }
}
.navbar-fixed-top {
  top: 0;
  border-width: 0 0 1px;
}
.navbar-fixed-bottom {
  bottom: 0;
  margin-bottom: 0;
  border-width: 1px 0 0;
}
.navbar-brand {
  float: left;
  padding: 10px 15px;
  font-size: 18px;
  line-height: 20px;
  height: 40px;
}
.navbar-brand:hover,
.navbar-brand:focus {
  text-decoration: none;
}
@media (min-width: 768px) {
  .navbar > .container .navbar-brand,
  .navbar > .container-fluid .navbar-brand {
    margin-left: -15px;
  }
}
.navbar-toggle {
  position: relative;
  float: right;
  margin-right: 15px;
  padding: 9px 10px;
  margin-top: 3px;
  margin-bottom: 3px;
  background-color: transparent;
  background-image: none;
  border: 1px solid transparent;
  border-radius: 0px;
}
.navbar-toggle:focus {
  outline: 0;
}
.navbar-toggle .icon-bar {
  display: block;
  width: 22px;
  height: 2px;
  border-radius: 1px;
}
.navbar-toggle .icon-bar + .icon-bar {
  margin-top: 4px;
}
@media (min-width: 768px) {
  .navbar-toggle {
    display: none;
  }
}
.navbar-nav {
  margin: 5px -15px;
}
.navbar-nav > li > a {
  padding-top: 10px;
  padding-bottom: 10px;
  line-height: 20px;
}
@media (max-width: 767px) {
  .navbar-nav .open .dropdown-menu {
    position: static;
    float: none;
    width: auto;
    margin-top: 0;
    background-color: transparent;
    border: 0;
    box-shadow: none;
  }
  .navbar-nav .open .dropdown-menu > li > a,
  .navbar-nav .open .dropdown-menu .dropdown-header {
    padding: 5px 15px 5px 25px;
  }
  .navbar-nav .open .dropdown-menu > li > a {
    line-height: 20px;
  }
  .navbar-nav .open .dropdown-menu > li > a:hover,
  .navbar-nav .open .dropdown-menu > li > a:focus {
    background-image: none;
  }
}
@media (min-width: 768px) {
  .navbar-nav {
    float: left;
    margin: 0;
  }
  .navbar-nav > li {
    float: left;
  }
  .navbar-nav > li > a {
    padding-top: 10px;
    padding-bottom: 10px;
  }
  .navbar-nav.navbar-right:last-child {
    margin-right: -15px;
  }
}
@media (min-width: 768px) {
  .navbar-left {
    float: left !important;
  }
  .navbar-right {
    float: right !important;
  }
}
.navbar-form {
  margin-left: -15px;
  margin-right: -15px;
  padding: 10px 15px;
  border-top: 1px solid transparent;
  border-bottom: 1px solid transparent;
  -webkit-box-shadow: inset 0 1px 0 rgba(255, 255, 255, 0.1), 0 1px 0 rgba(255, 255, 255, 0.1);
  box-shadow: inset 0 1px 0 rgba(255, 255, 255, 0.1), 0 1px 0 rgba(255, 255, 255, 0.1);
  margin-top: 7.5px;
  margin-bottom: 7.5px;
}
@media (min-width: 768px) {
  .navbar-form .form-group {
    display: inline-block;
    margin-bottom: 0;
    vertical-align: middle;
  }
  .navbar-form .form-control {
    display: inline-block;
    width: auto;
    vertical-align: middle;
  }
  .navbar-form .input-group {
    display: inline-table;
    vertical-align: middle;
  }
  .navbar-form .input-group .input-group-addon,
  .navbar-form .input-group .input-group-btn,
  .navbar-form .input-group .form-control {
    width: auto;
  }
  .navbar-form .input-group > .form-control {
    width: 100%;
  }
  .navbar-form .control-label {
    margin-bottom: 0;
    vertical-align: middle;
  }
  .navbar-form .radio,
  .navbar-form .checkbox {
    display: inline-block;
    margin-top: 0;
    margin-bottom: 0;
    vertical-align: middle;
  }
  .navbar-form .radio label,
  .navbar-form .checkbox label {
    padding-left: 0;
  }
  .navbar-form .radio input[type="radio"],
  .navbar-form .checkbox input[type="checkbox"] {
    position: relative;
    margin-left: 0;
  }
  .navbar-form .has-feedback .form-control-feedback {
    top: 0;
  }
}
@media (max-width: 767px) {
  .navbar-form .form-group {
    margin-bottom: 5px;
  }
}
@media (min-width: 768px) {
  .navbar-form {
    width: auto;
    border: 0;
    margin-left: 0;
    margin-right: 0;
    padding-top: 0;
    padding-bottom: 0;
    -webkit-box-shadow: none;
    box-shadow: none;
  }
  .navbar-form.navbar-right:last-child {
    margin-right: -15px;
  }
}
.navbar-nav > li > .dropdown-menu {
  margin-top: 0;
  border-top-right-radius: 0;
  border-top-left-radius: 0;
}
.navbar-fixed-bottom .navbar-nav > li > .dropdown-menu {
  border-bottom-right-radius: 0;
  border-bottom-left-radius: 0;
}
.navbar-btn {
  margin-top: 7.5px;
  margin-bottom: 7.5px;
}
.navbar-btn.btn-sm {
  margin-top: 7px;
  margin-bottom: 7px;
}
.navbar-btn.btn-xs {
  margin-top: 9px;
  margin-bottom: 9px;
}
.navbar-text {
  margin-top: 10px;
  margin-bottom: 10px;
}
@media (min-width: 768px) {
  .navbar-text {
    float: left;
    margin-left: 15px;
    margin-right: 15px;
  }
  .navbar-text.navbar-right:last-child {
    margin-right: 0;
  }
}
.navbar-default {
  background-color: #f8f8f8;
  border-color: #e7e7e7;
}
.navbar-default .navbar-brand {
  color: #777777;
}
.navbar-default .navbar-brand:hover,
.navbar-default .navbar-brand:focus {
  color: #5e5e5e;
  background-color: transparent;
}
.navbar-default .navbar-text {
  color: #777777;
}
.navbar-default .navbar-nav > li > a {
  color: #777777;
}
.navbar-default .navbar-nav > li > a:hover,
.navbar-default .navbar-nav > li > a:focus {
  color: #333333;
  background-color: transparent;
}
.navbar-default .navbar-nav > .active > a,
.navbar-default .navbar-nav > .active > a:hover,
.navbar-default .navbar-nav > .active > a:focus {
  color: #555555;
  background-color: #e7e7e7;
}
.navbar-default .navbar-nav > .disabled > a,
.navbar-default .navbar-nav > .disabled > a:hover,
.navbar-default .navbar-nav > .disabled > a:focus {
  color: #cccccc;
  background-color: transparent;
}
.navbar-default .navbar-toggle {
  border-color: #dddddd;
}
.navbar-default .navbar-toggle:hover,
.navbar-default .navbar-toggle:focus {
  background-color: #dddddd;
}
.navbar-default .navbar-toggle .icon-bar {
  background-color: #888888;
}
.navbar-default .navbar-collapse,
.navbar-default .navbar-form {
  border-color: #e7e7e7;
}
.navbar-default .navbar-nav > .open > a,
.navbar-default .navbar-nav > .open > a:hover,
.navbar-default .navbar-nav > .open > a:focus {
  background-color: #e7e7e7;
  color: #555555;
}
@media (max-width: 767px) {
  .navbar-default .navbar-nav .open .dropdown-menu > li > a {
    color: #777777;
  }
  .navbar-default .navbar-nav .open .dropdown-menu > li > a:hover,
  .navbar-default .navbar-nav .open .dropdown-menu > li > a:focus {
    color: #333333;
    background-color: transparent;
  }
  .navbar-default .navbar-nav .open .dropdown-menu > .active > a,
  .navbar-default .navbar-nav .open .dropdown-menu > .active > a:hover,
  .navbar-default .navbar-nav .open .dropdown-menu > .active > a:focus {
    color: #555555;
    background-color: #e7e7e7;
  }
  .navbar-default .navbar-nav .open .dropdown-menu > .disabled > a,
  .navbar-default .navbar-nav .open .dropdown-menu > .disabled > a:hover,
  .navbar-default .navbar-nav .open .dropdown-menu > .disabled > a:focus {
    color: #cccccc;
    background-color: transparent;
  }
}
.navbar-default .navbar-link {
  color: #777777;
}
.navbar-default .navbar-link:hover {
  color: #333333;
}
.navbar-default .btn-link {
  color: #777777;
}
.navbar-default .btn-link:hover,
.navbar-default .btn-link:focus {
  color: #333333;
}
.navbar-default .btn-link[disabled]:hover,
fieldset[disabled] .navbar-default .btn-link:hover,
.navbar-default .btn-link[disabled]:focus,
fieldset[disabled] .navbar-default .btn-link:focus {
  color: #cccccc;
}
.navbar-inverse {
  background-color: #222222;
  border-color: #080808;
}
.navbar-inverse .navbar-brand {
  color: #777777;
}
.navbar-inverse .navbar-brand:hover,
.navbar-inverse .navbar-brand:focus {
  color: #ffffff;
  background-color: transparent;
}
.navbar-inverse .navbar-text {
  color: #777777;
}
.navbar-inverse .navbar-nav > li > a {
  color: #777777;
}
.navbar-inverse .navbar-nav > li > a:hover,
.navbar-inverse .navbar-nav > li > a:focus {
  color: #ffffff;
  background-color: transparent;
}
.navbar-inverse .navbar-nav > .active > a,
.navbar-inverse .navbar-nav > .active > a:hover,
.navbar-inverse .navbar-nav > .active > a:focus {
  color: #ffffff;
  background-color: #080808;
}
.navbar-inverse .navbar-nav > .disabled > a,
.navbar-inverse .navbar-nav > .disabled > a:hover,
.navbar-inverse .navbar-nav > .disabled > a:focus {
  color: #444444;
  background-color: transparent;
}
.navbar-inverse .navbar-toggle {
  border-color: #333333;
}
.navbar-inverse .navbar-toggle:hover,
.navbar-inverse .navbar-toggle:focus {
  background-color: #333333;
}
.navbar-inverse .navbar-toggle .icon-bar {
  background-color: #ffffff;
}
.navbar-inverse .navbar-collapse,
.navbar-inverse .navbar-form {
  border-color: #101010;
}
.navbar-inverse .navbar-nav > .open > a,
.navbar-inverse .navbar-nav > .open > a:hover,
.navbar-inverse .navbar-nav > .open > a:focus {
  background-color: #080808;
  color: #ffffff;
}
@media (max-width: 767px) {
  .navbar-inverse .navbar-nav .open .dropdown-menu > .dropdown-header {
    border-color: #080808;
  }
  .navbar-inverse .navbar-nav .open .dropdown-menu .divider {
    background-color: #080808;
  }
  .navbar-inverse .navbar-nav .open .dropdown-menu > li > a {
    color: #777777;
  }
  .navbar-inverse .navbar-nav .open .dropdown-menu > li > a:hover,
  .navbar-inverse .navbar-nav .open .dropdown-menu > li > a:focus {
    color: #ffffff;
    background-color: transparent;
  }
  .navbar-inverse .navbar-nav .open .dropdown-menu > .active > a,
  .navbar-inverse .navbar-nav .open .dropdown-menu > .active > a:hover,
  .navbar-inverse .navbar-nav .open .dropdown-menu > .active > a:focus {
    color: #ffffff;
    background-color: #080808;
  }
  .navbar-inverse .navbar-nav .open .dropdown-menu > .disabled > a,
  .navbar-inverse .navbar-nav .open .dropdown-menu > .disabled > a:hover,
  .navbar-inverse .navbar-nav .open .dropdown-menu > .disabled > a:focus {
    color: #444444;
    background-color: transparent;
  }
}
.navbar-inverse .navbar-link {
  color: #777777;
}
.navbar-inverse .navbar-link:hover {
  color: #ffffff;
}
.navbar-inverse .btn-link {
  color: #777777;
}
.navbar-inverse .btn-link:hover,
.navbar-inverse .btn-link:focus {
  color: #ffffff;
}
.navbar-inverse .btn-link[disabled]:hover,
fieldset[disabled] .navbar-inverse .btn-link:hover,
.navbar-inverse .btn-link[disabled]:focus,
fieldset[disabled] .navbar-inverse .btn-link:focus {
  color: #444444;
}
.breadcrumb {
  padding: 6px 6px;
  margin-bottom: 20px;
  list-style: none;
  background-color: transparent;
  border-radius: 0px;
}
.breadcrumb > li {
  display: inline-block;
}
.breadcrumb > li + li:before {
  content: "»\00a0";
  padding: 0 5px;
  color: #557196;
}
.breadcrumb > .active {
  color: #3a4c65;
}
.pagination {
  display: inline-block;
  padding-left: 0;
  margin: 20px 0;
  border-radius: 0px;
}
.pagination > li {
  display: inline;
}
.pagination > li > a,
.pagination > li > span {
  position: relative;
  float: left;
  padding: 3px 8px;
  line-height: 1.42857143;
  text-decoration: none;
  color: #557196;
  background-color: #ffffff;
  border: 1px solid #dddddd;
  margin-left: -1px;
}
.pagination > li:first-child > a,
.pagination > li:first-child > span {
  margin-left: 0;
  border-bottom-left-radius: 0px;
  border-top-left-radius: 0px;
}
.pagination > li:last-child > a,
.pagination > li:last-child > span {
  border-bottom-right-radius: 0px;
  border-top-right-radius: 0px;
}
.pagination > li > a:hover,
.pagination > li > span:hover,
.pagination > li > a:focus,
.pagination > li > span:focus {
  color: #3a4c65;
  background-color: #eeeeee;
  border-color: #dddddd;
}
.pagination > .active > a,
.pagination > .active > span,
.pagination > .active > a:hover,
.pagination > .active > span:hover,
.pagination > .active > a:focus,
.pagination > .active > span:focus {
  z-index: 2;
  color: #ffffff;
  background-color: #4c6586;
  border-color: #4c6586;
  cursor: default;
}
.pagination > .disabled > span,
.pagination > .disabled > span:hover,
.pagination > .disabled > span:focus,
.pagination > .disabled > a,
.pagination > .disabled > a:hover,
.pagination > .disabled > a:focus {
  color: #777777;
  background-color: #ffffff;
  border-color: #dddddd;
  cursor: not-allowed;
}
.pagination-lg > li > a,
.pagination-lg > li > span {
  padding: 6px 12px;
  font-size: 18px;
}
.pagination-lg > li:first-child > a,
.pagination-lg > li:first-child > span {
  border-bottom-left-radius: 0px;
  border-top-left-radius: 0px;
}
.pagination-lg > li:last-child > a,
.pagination-lg > li:last-child > span {
  border-bottom-right-radius: 0px;
  border-top-right-radius: 0px;
}
.pagination-sm > li > a,
.pagination-sm > li > span {
  padding: 3px 6px;
  font-size: 12px;
}
.pagination-sm > li:first-child > a,
.pagination-sm > li:first-child > span {
  border-bottom-left-radius: 0px;
  border-top-left-radius: 0px;
}
.pagination-sm > li:last-child > a,
.pagination-sm > li:last-child > span {
  border-bottom-right-radius: 0px;
  border-top-right-radius: 0px;
}
.pager {
  padding-left: 0;
  margin: 20px 0;
  list-style: none;
  text-align: center;
}
.pager li {
  display: inline;
}
.pager li > a,
.pager li > span {
  display: inline-block;
  padding: 5px 14px;
  background-color: #ffffff;
  border: 1px solid #dddddd;
  border-radius: 15px;
}
.pager li > a:hover,
.pager li > a:focus {
  text-decoration: none;
  background-color: #eeeeee;
}
.pager .next > a,
.pager .next > span {
  float: right;
}
.pager .previous > a,
.pager .previous > span {
  float: left;
}
.pager .disabled > a,
.pager .disabled > a:hover,
.pager .disabled > a:focus,
.pager .disabled > span {
  color: #777777;
  background-color: #ffffff;
  cursor: not-allowed;
}
.label {
  display: inline;
  padding: .2em .6em .3em;
  font-size: 75%;
  font-weight: bold;
  line-height: 1;
  color: #ffffff;
  text-align: center;
  white-space: nowrap;
  vertical-align: baseline;
  border-radius: .25em;
}
a.label:hover,
a.label:focus {
  color: #ffffff;
  text-decoration: none;
  cursor: pointer;
}
.label:empty {
  display: none;
}
.btn .label {
  position: relative;
  top: -1px;
}
.label-default {
  background-color: #777777;
}
.label-default[href]:hover,
.label-default[href]:focus {
  background-color: #5e5e5e;
}
.label-primary {
  background-color: #4c6586;
}
.label-primary[href]:hover,
.label-primary[href]:focus {
  background-color: #3a4c65;
}
.label-success {
  background-color: #6ea03c;
}
.label-success[href]:hover,
.label-success[href]:focus {
  background-color: #557b2e;
}
.label-info {
  background-color: #dcb496;
}
.label-info[href]:hover,
.label-info[href]:focus {
  background-color: #cf9970;
}
.label-warning {
  background-color: #fa8228;
}
.label-warning[href]:hover,
.label-warning[href]:focus {
  background-color: #ea6705;
}
.label-danger {
  background-color: #fa8228;
}
.label-danger[href]:hover,
.label-danger[href]:focus {
  background-color: #ea6705;
}
.badge {
  display: inline-block;
  min-width: 10px;
  padding: 3px 7px;
  font-size: 12px;
  font-weight: bold;
  color: #ffffff;
  line-height: 1;
  vertical-align: baseline;
  white-space: nowrap;
  text-align: center;
  background-color: #ea6705;
  border-radius: 10px;
}
.badge:empty {
  display: none;
}
.btn .badge {
  position: relative;
  top: -1px;
}
.btn-xs .badge {
  top: 0;
  padding: 1px 5px;
}
a.badge:hover,
a.badge:focus {
  color: #ffffff;
  text-decoration: none;
  cursor: pointer;
}
a.list-group-item.active > .badge,
.nav-pills > .active > a > .badge {
  color: #ffffff;
  background-color: #ea6705;
}
.nav-pills > li > a > .badge {
  margin-left: 3px;
}
.jumbotron {
  padding: 30px;
  margin-bottom: 30px;
  color: inherit;
  background-color: #eeeeee;
}
.jumbotron h1,
.jumbotron .h1 {
  color: inherit;
}
.jumbotron p {
  margin-bottom: 15px;
  font-size: 21px;
  font-weight: 200;
}
.jumbotron > hr {
  border-top-color: #d5d5d5;
}
.container .jumbotron {
  border-radius: 0px;
}
.jumbotron .container {
  max-width: 100%;
}
@media screen and (min-width: 768px) {
  .jumbotron {
    padding-top: 48px;
    padding-bottom: 48px;
  }
  .container .jumbotron {
    padding-left: 60px;
    padding-right: 60px;
  }
  .jumbotron h1,
  .jumbotron .h1 {
    font-size: 63px;
  }
}
.thumbnail {
  display: block;
  padding: 4px;
  margin-bottom: 20px;
  line-height: 1.42857143;
  background-color: #f0f0f0;
  border: 1px solid #dddddd;
  border-radius: 0px;
  -webkit-transition: all 0.2s ease-in-out;
  -o-transition: all 0.2s ease-in-out;
  transition: all 0.2s ease-in-out;
}
.thumbnail > img,
.thumbnail a > img {
  margin-left: auto;
  margin-right: auto;
}
a.thumbnail:hover,
a.thumbnail:focus,
a.thumbnail.active {
  border-color: #557196;
}
.thumbnail .caption {
  padding: 9px;
  color: #333333;
}
.alert {
  padding: 15px;
  margin-bottom: 20px;
  border: 1px solid transparent;
  border-radius: 0px;
}
.alert h4 {
  margin-top: 0;
  color: inherit;
}
.alert .alert-link {
  font-weight: bold;
}
.alert > p,
.alert > ul {
  margin-bottom: 0;
}
.alert > p + p {
  margin-top: 5px;
}
.alert-dismissable,
.alert-dismissible {
  padding-right: 35px;
}
.alert-dismissable .close,
.alert-dismissible .close {
  position: relative;
  top: -2px;
  right: -21px;
  color: inherit;
}
.alert-success {
  background-color: #dff0d8;
  border-color: #d6e9c6;
  color: #3c763d;
}
.alert-success hr {
  border-top-color: #c9e2b3;
}
.alert-success .alert-link {
  color: #2b542c;
}
.alert-info {
  background-color: #d9edf7;
  border-color: #bce8f1;
  color: #31708f;
}
.alert-info hr {
  border-top-color: #a6e1ec;
}
.alert-info .alert-link {
  color: #245269;
}
.alert-warning {
  background-color: #fcf8e3;
  border-color: #faebcc;
  color: #8a6d3b;
}
.alert-warning hr {
  border-top-color: #f7e1b5;
}
.alert-warning .alert-link {
  color: #66512c;
}
.alert-danger {
  background-color: #f2dede;
  border-color: #ebccd1;
  color: #a94442;
}
.alert-danger hr {
  border-top-color: #e4b9c0;
}
.alert-danger .alert-link {
  color: #843534;
}
@-webkit-keyframes progress-bar-stripes {
  from {
    background-position: 40px 0;
  }
  to {
    background-position: 0 0;
  }
}
@keyframes progress-bar-stripes {
  from {
    background-position: 40px 0;
  }
  to {
    background-position: 0 0;
  }
}
.progress {
  overflow: hidden;
  height: 20px;
  margin-bottom: 20px;
  background-color: #bbbbbb;
  border-radius: 0px;
  -webkit-box-shadow: inset 0 1px 2px rgba(0, 0, 0, 0.1);
  box-shadow: inset 0 1px 2px rgba(0, 0, 0, 0.1);
}
.progress-bar {
  float: left;
  width: 0%;
  height: 100%;
  font-size: 12px;
  line-height: 20px;
  color: #ffffff;
  text-align: center;
  background-color: #4c6586;
  -webkit-box-shadow: inset 0 -1px 0 rgba(0, 0, 0, 0.15);
  box-shadow: inset 0 -1px 0 rgba(0, 0, 0, 0.15);
  -webkit-transition: width 0.6s ease;
  -o-transition: width 0.6s ease;
  transition: width 0.6s ease;
}
.progress-striped .progress-bar,
.progress-bar-striped {
  background-image: -webkit-linear-gradient(45deg, rgba(255, 255, 255, 0.15) 25%, transparent 25%, transparent 50%, rgba(255, 255, 255, 0.15) 50%, rgba(255, 255, 255, 0.15) 75%, transparent 75%, transparent);
  background-image: -o-linear-gradient(45deg, rgba(255, 255, 255, 0.15) 25%, transparent 25%, transparent 50%, rgba(255, 255, 255, 0.15) 50%, rgba(255, 255, 255, 0.15) 75%, transparent 75%, transparent);
  background-image: linear-gradient(45deg, rgba(255, 255, 255, 0.15) 25%, transparent 25%, transparent 50%, rgba(255, 255, 255, 0.15) 50%, rgba(255, 255, 255, 0.15) 75%, transparent 75%, transparent);
  background-size: 40px 40px;
}
.progress.active .progress-bar,
.progress-bar.active {
  -webkit-animation: progress-bar-stripes 2s linear infinite;
  -o-animation: progress-bar-stripes 2s linear infinite;
  animation: progress-bar-stripes 2s linear infinite;
}
.progress-bar[aria-valuenow="1"],
.progress-bar[aria-valuenow="2"] {
  min-width: 30px;
}
.progress-bar[aria-valuenow="0"] {
  color: #777777;
  min-width: 30px;
  background-color: transparent;
  background-image: none;
  box-shadow: none;
}
.progress-bar-success {
  background-color: #6ea03c;
}
.progress-striped .progress-bar-success {
  background-image: -webkit-linear-gradient(45deg, rgba(255, 255, 255, 0.15) 25%, transparent 25%, transparent 50%, rgba(255, 255, 255, 0.15) 50%, rgba(255, 255, 255, 0.15) 75%, transparent 75%, transparent);
  background-image: -o-linear-gradient(45deg, rgba(255, 255, 255, 0.15) 25%, transparent 25%, transparent 50%, rgba(255, 255, 255, 0.15) 50%, rgba(255, 255, 255, 0.15) 75%, transparent 75%, transparent);
  background-image: linear-gradient(45deg, rgba(255, 255, 255, 0.15) 25%, transparent 25%, transparent 50%, rgba(255, 255, 255, 0.15) 50%, rgba(255, 255, 255, 0.15) 75%, transparent 75%, transparent);
}
.progress-bar-info {
  background-color: #435976;
}
.progress-striped .progress-bar-info {
  background-image: -webkit-linear-gradient(45deg, rgba(255, 255, 255, 0.15) 25%, transparent 25%, transparent 50%, rgba(255, 255, 255, 0.15) 50%, rgba(255, 255, 255, 0.15) 75%, transparent 75%, transparent);
  background-image: -o-linear-gradient(45deg, rgba(255, 255, 255, 0.15) 25%, transparent 25%, transparent 50%, rgba(255, 255, 255, 0.15) 50%, rgba(255, 255, 255, 0.15) 75%, transparent 75%, transparent);
  background-image: linear-gradient(45deg, rgba(255, 255, 255, 0.15) 25%, transparent 25%, transparent 50%, rgba(255, 255, 255, 0.15) 50%, rgba(255, 255, 255, 0.15) 75%, transparent 75%, transparent);
}
.progress-bar-warning {
  background-color: #fa8228;
}
.progress-striped .progress-bar-warning {
  background-image: -webkit-linear-gradient(45deg, rgba(255, 255, 255, 0.15) 25%, transparent 25%, transparent 50%, rgba(255, 255, 255, 0.15) 50%, rgba(255, 255, 255, 0.15) 75%, transparent 75%, transparent);
  background-image: -o-linear-gradient(45deg, rgba(255, 255, 255, 0.15) 25%, transparent 25%, transparent 50%, rgba(255, 255, 255, 0.15) 50%, rgba(255, 255, 255, 0.15) 75%, transparent 75%, transparent);
  background-image: linear-gradient(45deg, rgba(255, 255, 255, 0.15) 25%, transparent 25%, transparent 50%, rgba(255, 255, 255, 0.15) 50%, rgba(255, 255, 255, 0.15) 75%, transparent 75%, transparent);
}
.progress-bar-danger {
  background-color: #fa8228;
}
.progress-striped .progress-bar-danger {
  background-image: -webkit-linear-gradient(45deg, rgba(255, 255, 255, 0.15) 25%, transparent 25%, transparent 50%, rgba(255, 255, 255, 0.15) 50%, rgba(255, 255, 255, 0.15) 75%, transparent 75%, transparent);
  background-image: -o-linear-gradient(45deg, rgba(255, 255, 255, 0.15) 25%, transparent 25%, transparent 50%, rgba(255, 255, 255, 0.15) 50%, rgba(255, 255, 255, 0.15) 75%, transparent 75%, transparent);
  background-image: linear-gradient(45deg, rgba(255, 255, 255, 0.15) 25%, transparent 25%, transparent 50%, rgba(255, 255, 255, 0.15) 50%, rgba(255, 255, 255, 0.15) 75%, transparent 75%, transparent);
}
.media,
.media-body {
  overflow: hidden;
  zoom: 1;
}
.media,
.media .media {
  margin-top: 15px;
}
.media:first-child {
  margin-top: 0;
}
.media-object {
  display: block;
}
.media-heading {
  margin: 0 0 5px;
}
.media > .pull-left {
  margin-right: 10px;
}
.media > .pull-right {
  margin-left: 10px;
}
.media-list {
  padding-left: 0;
  list-style: none;
}
.list-group {
  margin-bottom: 20px;
  padding-left: 0;
}
.list-group-item {
  position: relative;
  display: block;
  padding: 10px 15px;
  margin-bottom: -1px;
  background-color: #ffffff;
  border: 1px solid #dddddd;
}
.list-group-item:first-child {
  border-top-right-radius: 0px;
  border-top-left-radius: 0px;
}
.list-group-item:last-child {
  margin-bottom: 0;
  border-bottom-right-radius: 0px;
  border-bottom-left-radius: 0px;
}
.list-group-item > .badge {
  float: right;
}
.list-group-item > .badge + .badge {
  margin-right: 5px;
}
a.list-group-item {
  color: #555555;
}
a.list-group-item .list-group-item-heading {
  color: #333333;
}
a.list-group-item:hover,
a.list-group-item:focus {
  text-decoration: none;
  color: #555555;
  background-color: #f5f5f5;
}
.list-group-item.disabled,
.list-group-item.disabled:hover,
.list-group-item.disabled:focus {
  background-color: #eeeeee;
  color: #777777;
}
.list-group-item.disabled .list-group-item-heading,
.list-group-item.disabled:hover .list-group-item-heading,
.list-group-item.disabled:focus .list-group-item-heading {
  color: inherit;
}
.list-group-item.disabled .list-group-item-text,
.list-group-item.disabled:hover .list-group-item-text,
.list-group-item.disabled:focus .list-group-item-text {
  color: #777777;
}
.list-group-item.active,
.list-group-item.active:hover,
.list-group-item.active:focus {
  z-index: 2;
  color: #ffffff;
  background-color: #4c6586;
  border-color: #4c6586;
}
.list-group-item.active .list-group-item-heading,
.list-group-item.active:hover .list-group-item-heading,
.list-group-item.active:focus .list-group-item-heading,
.list-group-item.active .list-group-item-heading > small,
.list-group-item.active:hover .list-group-item-heading > small,
.list-group-item.active:focus .list-group-item-heading > small,
.list-group-item.active .list-group-item-heading > .small,
.list-group-item.active:hover .list-group-item-heading > .small,
.list-group-item.active:focus .list-group-item-heading > .small {
  color: inherit;
}
.list-group-item.active .list-group-item-text,
.list-group-item.active:hover .list-group-item-text,
.list-group-item.active:focus .list-group-item-text {
  color: #c2cddc;
}
.list-group-item-success {
  color: #3c763d;
  background-color: #dff0d8;
}
a.list-group-item-success {
  color: #3c763d;
}
a.list-group-item-success .list-group-item-heading {
  color: inherit;
}
a.list-group-item-success:hover,
a.list-group-item-success:focus {
  color: #3c763d;
  background-color: #d0e9c6;
}
a.list-group-item-success.active,
a.list-group-item-success.active:hover,
a.list-group-item-success.active:focus {
  color: white;
  background-color: #3c763d;
  border-color: #3c763d;
}
.list-group-item-info {
  color: #31708f;
  background-color: #d9edf7;
}
a.list-group-item-info {
  color: #31708f;
}
a.list-group-item-info .list-group-item-heading {
  color: inherit;
}
a.list-group-item-info:hover,
a.list-group-item-info:focus {
  color: #31708f;
  background-color: #c4e3f3;
}
a.list-group-item-info.active,
a.list-group-item-info.active:hover,
a.list-group-item-info.active:focus {
  color: white;
  background-color: #31708f;
  border-color: #31708f;
}
.list-group-item-warning {
  color: #8a6d3b;
  background-color: #fcf8e3;
}
a.list-group-item-warning {
  color: #8a6d3b;
}
a.list-group-item-warning .list-group-item-heading {
  color: inherit;
}
a.list-group-item-warning:hover,
a.list-group-item-warning:focus {
  color: #8a6d3b;
  background-color: #faf2cc;
}
a.list-group-item-warning.active,
a.list-group-item-warning.active:hover,
a.list-group-item-warning.active:focus {
  color: white;
  background-color: #8a6d3b;
  border-color: #8a6d3b;
}
.list-group-item-danger {
  color: #a94442;
  background-color: #f2dede;
}
a.list-group-item-danger {
  color: #a94442;
}
a.list-group-item-danger .list-group-item-heading {
  color: inherit;
}
a.list-group-item-danger:hover,
a.list-group-item-danger:focus {
  color: #a94442;
  background-color: #ebcccc;
}
a.list-group-item-danger.active,
a.list-group-item-danger.active:hover,
a.list-group-item-danger.active:focus {
  color: white;
  background-color: #a94442;
  border-color: #a94442;
}
.list-group-item-heading {
  margin-top: 0;
  margin-bottom: 5px;
}
.list-group-item-text {
  margin-bottom: 0;
  line-height: 1.3;
}
.panel {
  margin-bottom: 20px;
  background-color: #f9f9f9;
  border: 1px solid transparent;
  border-radius: 0px;
  -webkit-box-shadow: 0 1px 1px rgba(0, 0, 0, 0.05);
  box-shadow: 0 1px 1px rgba(0, 0, 0, 0.05);
}
.panel-body {
  padding: 15px;
}
.panel-heading {
  padding: 10px 15px;
  border-bottom: 1px solid transparent;
  border-top-right-radius: -1px;
  border-top-left-radius: -1px;
}
.panel-heading > .dropdown .dropdown-toggle {
  color: inherit;
}
.panel-title {
  margin-top: 0;
  margin-bottom: 0;
  font-size: 16px;
  color: inherit;
}
.panel-title > a {
  color: inherit;
}
.panel-footer {
  padding: 10px 15px;
  background-color: #f5f5f5;
  border-top: 1px solid #dddddd;
  border-bottom-right-radius: -1px;
  border-bottom-left-radius: -1px;
}
.panel > .list-group {
  margin-bottom: 0;
}
.panel > .list-group .list-group-item {
  border-width: 1px 0;
  border-radius: 0;
}
.panel > .list-group:first-child .list-group-item:first-child {
  border-top: 0;
  border-top-right-radius: -1px;
  border-top-left-radius: -1px;
}
.panel > .list-group:last-child .list-group-item:last-child {
  border-bottom: 0;
  border-bottom-right-radius: -1px;
  border-bottom-left-radius: -1px;
}
.panel-heading + .list-group .list-group-item:first-child {
  border-top-width: 0;
}
.list-group + .panel-footer {
  border-top-width: 0;
}
.panel > .table,
.panel > .table-responsive > .table,
.panel > .panel-collapse > .table {
  margin-bottom: 0;
}
.panel > .table:first-child,
.panel > .table-responsive:first-child > .table:first-child {
  border-top-right-radius: -1px;
  border-top-left-radius: -1px;
}
.panel > .table:first-child > thead:first-child > tr:first-child td:first-child,
.panel > .table-responsive:first-child > .table:first-child > thead:first-child > tr:first-child td:first-child,
.panel > .table:first-child > tbody:first-child > tr:first-child td:first-child,
.panel > .table-responsive:first-child > .table:first-child > tbody:first-child > tr:first-child td:first-child,
.panel > .table:first-child > thead:first-child > tr:first-child th:first-child,
.panel > .table-responsive:first-child > .table:first-child > thead:first-child > tr:first-child th:first-child,
.panel > .table:first-child > tbody:first-child > tr:first-child th:first-child,
.panel > .table-responsive:first-child > .table:first-child > tbody:first-child > tr:first-child th:first-child {
  border-top-left-radius: -1px;
}
.panel > .table:first-child > thead:first-child > tr:first-child td:last-child,
.panel > .table-responsive:first-child > .table:first-child > thead:first-child > tr:first-child td:last-child,
.panel > .table:first-child > tbody:first-child > tr:first-child td:last-child,
.panel > .table-responsive:first-child > .table:first-child > tbody:first-child > tr:first-child td:last-child,
.panel > .table:first-child > thead:first-child > tr:first-child th:last-child,
.panel > .table-responsive:first-child > .table:first-child > thead:first-child > tr:first-child th:last-child,
.panel > .table:first-child > tbody:first-child > tr:first-child th:last-child,
.panel > .table-responsive:first-child > .table:first-child > tbody:first-child > tr:first-child th:last-child {
  border-top-right-radius: -1px;
}
.panel > .table:last-child,
.panel > .table-responsive:last-child > .table:last-child {
  border-bottom-right-radius: -1px;
  border-bottom-left-radius: -1px;
}
.panel > .table:last-child > tbody:last-child > tr:last-child td:first-child,
.panel > .table-responsive:last-child > .table:last-child > tbody:last-child > tr:last-child td:first-child,
.panel > .table:last-child > tfoot:last-child > tr:last-child td:first-child,
.panel > .table-responsive:last-child > .table:last-child > tfoot:last-child > tr:last-child td:first-child,
.panel > .table:last-child > tbody:last-child > tr:last-child th:first-child,
.panel > .table-responsive:last-child > .table:last-child > tbody:last-child > tr:last-child th:first-child,
.panel > .table:last-child > tfoot:last-child > tr:last-child th:first-child,
.panel > .table-responsive:last-child > .table:last-child > tfoot:last-child > tr:last-child th:first-child {
  border-bottom-left-radius: -1px;
}
.panel > .table:last-child > tbody:last-child > tr:last-child td:last-child,
.panel > .table-responsive:last-child > .table:last-child > tbody:last-child > tr:last-child td:last-child,
.panel > .table:last-child > tfoot:last-child > tr:last-child td:last-child,
.panel > .table-responsive:last-child > .table:last-child > tfoot:last-child > tr:last-child td:last-child,
.panel > .table:last-child > tbody:last-child > tr:last-child th:last-child,
.panel > .table-responsive:last-child > .table:last-child > tbody:last-child > tr:last-child th:last-child,
.panel > .table:last-child > tfoot:last-child > tr:last-child th:last-child,
.panel > .table-responsive:last-child > .table:last-child > tfoot:last-child > tr:last-child th:last-child {
  border-bottom-right-radius: -1px;
}
.panel > .panel-body + .table,
.panel > .panel-body + .table-responsive {
  border-top: 1px solid #dddddd;
}
.panel > .table > tbody:first-child > tr:first-child th,
.panel > .table > tbody:first-child > tr:first-child td {
  border-top: 0;
}
.panel > .table-bordered,
.panel > .table-responsive > .table-bordered {
  border: 0;
}
.panel > .table-bordered > thead > tr > th:first-child,
.panel > .table-responsive > .table-bordered > thead > tr > th:first-child,
.panel > .table-bordered > tbody > tr > th:first-child,
.panel > .table-responsive > .table-bordered > tbody > tr > th:first-child,
.panel > .table-bordered > tfoot > tr > th:first-child,
.panel > .table-responsive > .table-bordered > tfoot > tr > th:first-child,
.panel > .table-bordered > thead > tr > td:first-child,
.panel > .table-responsive > .table-bordered > thead > tr > td:first-child,
.panel > .table-bordered > tbody > tr > td:first-child,
.panel > .table-responsive > .table-bordered > tbody > tr > td:first-child,
.panel > .table-bordered > tfoot > tr > td:first-child,
.panel > .table-responsive > .table-bordered > tfoot > tr > td:first-child {
  border-left: 0;
}
.panel > .table-bordered > thead > tr > th:last-child,
.panel > .table-responsive > .table-bordered > thead > tr > th:last-child,
.panel > .table-bordered > tbody > tr > th:last-child,
.panel > .table-responsive > .table-bordered > tbody > tr > th:last-child,
.panel > .table-bordered > tfoot > tr > th:last-child,
.panel > .table-responsive > .table-bordered > tfoot > tr > th:last-child,
.panel > .table-bordered > thead > tr > td:last-child,
.panel > .table-responsive > .table-bordered > thead > tr > td:last-child,
.panel > .table-bordered > tbody > tr > td:last-child,
.panel > .table-responsive > .table-bordered > tbody > tr > td:last-child,
.panel > .table-bordered > tfoot > tr > td:last-child,
.panel > .table-responsive > .table-bordered > tfoot > tr > td:last-child {
  border-right: 0;
}
.panel > .table-bordered > thead > tr:first-child > td,
.panel > .table-responsive > .table-bordered > thead > tr:first-child > td,
.panel > .table-bordered > tbody > tr:first-child > td,
.panel > .table-responsive > .table-bordered > tbody > tr:first-child > td,
.panel > .table-bordered > thead > tr:first-child > th,
.panel > .table-responsive > .table-bordered > thead > tr:first-child > th,
.panel > .table-bordered > tbody > tr:first-child > th,
.panel > .table-responsive > .table-bordered > tbody > tr:first-child > th {
  border-bottom: 0;
}
.panel > .table-bordered > tbody > tr:last-child > td,
.panel > .table-responsive > .table-bordered > tbody > tr:last-child > td,
.panel > .table-bordered > tfoot > tr:last-child > td,
.panel > .table-responsive > .table-bordered > tfoot > tr:last-child > td,
.panel > .table-bordered > tbody > tr:last-child > th,
.panel > .table-responsive > .table-bordered > tbody > tr:last-child > th,
.panel > .table-bordered > tfoot > tr:last-child > th,
.panel > .table-responsive > .table-bordered > tfoot > tr:last-child > th {
  border-bottom: 0;
}
.panel > .table-responsive {
  border: 0;
  margin-bottom: 0;
}
.panel-group {
  margin-bottom: 20px;
}
.panel-group .panel {
  margin-bottom: 0;
  border-radius: 0px;
}
.panel-group .panel + .panel {
  margin-top: 5px;
}
.panel-group .panel-heading {
  border-bottom: 0;
}
.panel-group .panel-heading + .panel-collapse > .panel-body {
  border-top: 1px solid #dddddd;
}
.panel-group .panel-footer {
  border-top: 0;
}
.panel-group .panel-footer + .panel-collapse .panel-body {
  border-bottom: 1px solid #dddddd;
}
.panel-default {
  border-color: none;
}
.panel-default > .panel-heading {
  color: #333333;
  background-color: #f9f9f9;
  border-color: none;
}
.panel-default > .panel-heading + .panel-collapse > .panel-body {
  border-top-color: none;
}
.panel-default > .panel-heading .badge {
  color: #f9f9f9;
  background-color: #333333;
}
.panel-default > .panel-footer + .panel-collapse > .panel-body {
  border-bottom-color: none;
}
.panel-primary {
  border-color: none;
}
.panel-primary > .panel-heading {
  color: #333333;
  background-color: #ffffff;
  border-color: none;
}
.panel-primary > .panel-heading + .panel-collapse > .panel-body {
  border-top-color: none;
}
.panel-primary > .panel-heading .badge {
  color: #ffffff;
  background-color: #333333;
}
.panel-primary > .panel-footer + .panel-collapse > .panel-body {
  border-bottom-color: none;
}
.panel-success {
  border-color: #d6e9c6;
}
.panel-success > .panel-heading {
  color: #3c763d;
  background-color: #dff0d8;
  border-color: #d6e9c6;
}
.panel-success > .panel-heading + .panel-collapse > .panel-body {
  border-top-color: #d6e9c6;
}
.panel-success > .panel-heading .badge {
  color: #dff0d8;
  background-color: #3c763d;
}
.panel-success > .panel-footer + .panel-collapse > .panel-body {
  border-bottom-color: #d6e9c6;
}
.panel-info {
  border-color: #bce8f1;
}
.panel-info > .panel-heading {
  color: #31708f;
  background-color: #d9edf7;
  border-color: #bce8f1;
}
.panel-info > .panel-heading + .panel-collapse > .panel-body {
  border-top-color: #bce8f1;
}
.panel-info > .panel-heading .badge {
  color: #d9edf7;
  background-color: #31708f;
}
.panel-info > .panel-footer + .panel-collapse > .panel-body {
  border-bottom-color: #bce8f1;
}
.panel-warning {
  border-color: #faebcc;
}
.panel-warning > .panel-heading {
  color: #8a6d3b;
  background-color: #fcf8e3;
  border-color: #faebcc;
}
.panel-warning > .panel-heading + .panel-collapse > .panel-body {
  border-top-color: #faebcc;
}
.panel-warning > .panel-heading .badge {
  color: #fcf8e3;
  background-color: #8a6d3b;
}
.panel-warning > .panel-footer + .panel-collapse > .panel-body {
  border-bottom-color: #faebcc;
}
.panel-danger {
  border-color: #ebccd1;
}
.panel-danger > .panel-heading {
  color: #a94442;
  background-color: #f2dede;
  border-color: #ebccd1;
}
.panel-danger > .panel-heading + .panel-collapse > .panel-body {
  border-top-color: #ebccd1;
}
.panel-danger > .panel-heading .badge {
  color: #f2dede;
  background-color: #a94442;
}
.panel-danger > .panel-footer + .panel-collapse > .panel-body {
  border-bottom-color: #ebccd1;
}
.embed-responsive {
  position: relative;
  display: block;
  height: 0;
  padding: 0;
  overflow: hidden;
}
.embed-responsive .embed-responsive-item,
.embed-responsive iframe,
.embed-responsive embed,
.embed-responsive object {
  position: absolute;
  top: 0;
  left: 0;
  bottom: 0;
  height: 100%;
  width: 100%;
  border: 0;
}
.embed-responsive.embed-responsive-16by9 {
  padding-bottom: 56.25%;
}
.embed-responsive.embed-responsive-4by3 {
  padding-bottom: 75%;
}
.well {
  min-height: 20px;
  padding: 19px;
  margin-bottom: 20px;
  background-color: #f5f5f5;
  border: 1px solid #e3e3e3;
  border-radius: 0px;
  -webkit-box-shadow: inset 0 1px 1px rgba(0, 0, 0, 0.05);
  box-shadow: inset 0 1px 1px rgba(0, 0, 0, 0.05);
}
.well blockquote {
  border-color: #ddd;
  border-color: rgba(0, 0, 0, 0.15);
}
.well-lg {
  padding: 24px;
  border-radius: 0px;
}
.well-sm {
  padding: 9px;
  border-radius: 0px;
}
.close {
  float: right;
  font-size: 21px;
  font-weight: bold;
  line-height: 1;
  color: #000000;
  text-shadow: 0 1px 0 #ffffff;
  opacity: 0.2;
  filter: alpha(opacity=20);
}
.close:hover,
.close:focus {
  color: #000000;
  text-decoration: none;
  cursor: pointer;
  opacity: 0.5;
  filter: alpha(opacity=50);
}
button.close {
  padding: 0;
  cursor: pointer;
  background: transparent;
  border: 0;
  -webkit-appearance: none;
}
.modal-open {
  overflow: hidden;
}
.modal {
  display: none;
  overflow: hidden;
  position: fixed;
  top: 0;
  right: 0;
  bottom: 0;
  left: 0;
  z-index: 1050;
  -webkit-overflow-scrolling: touch;
  outline: 0;
}
.modal.fade .modal-dialog {
  -webkit-transform: translate3d(0, -25%, 0);
  transform: translate3d(0, -25%, 0);
  -webkit-transition: -webkit-transform 0.3s ease-out;
  -moz-transition: -moz-transform 0.3s ease-out;
  -o-transition: -o-transform 0.3s ease-out;
  transition: transform 0.3s ease-out;
}
.modal.in .modal-dialog {
  -webkit-transform: translate3d(0, 0, 0);
  transform: translate3d(0, 0, 0);
}
.modal-open .modal {
  overflow-x: hidden;
  overflow-y: auto;
}
.modal-dialog {
  position: relative;
  width: auto;
  margin: 10px;
}
.modal-content {
  position: relative;
  background-color: #ffffff;
  border: 1px solid #999999;
  border: 1px solid rgba(0, 0, 0, 0.2);
  border-radius: 0px;
  -webkit-box-shadow: 0 3px 9px rgba(0, 0, 0, 0.5);
  box-shadow: 0 3px 9px rgba(0, 0, 0, 0.5);
  background-clip: padding-box;
  outline: 0;
}
.modal-backdrop {
  position: fixed;
  top: 0;
  right: 0;
  bottom: 0;
  left: 0;
  z-index: 1040;
  background-color: #000000;
}
.modal-backdrop.fade {
  opacity: 0;
  filter: alpha(opacity=0);
}
.modal-backdrop.in {
  opacity: 0.5;
  filter: alpha(opacity=50);
}
.modal-header {
  padding: 15px;
  border-bottom: 1px solid #e5e5e5;
  min-height: 16.42857143px;
}
.modal-header .close {
  margin-top: -2px;
}
.modal-title {
  margin: 0;
  line-height: 1.42857143;
}
.modal-body {
  position: relative;
  padding: 15px;
}
.modal-footer {
  padding: 15px;
  text-align: right;
  border-top: 1px solid #e5e5e5;
}
.modal-footer .btn + .btn {
  margin-left: 5px;
  margin-bottom: 0;
}
.modal-footer .btn-group .btn + .btn {
  margin-left: -1px;
}
.modal-footer .btn-block + .btn-block {
  margin-left: 0;
}
.modal-scrollbar-measure {
  position: absolute;
  top: -9999px;
  width: 50px;
  height: 50px;
  overflow: scroll;
}
@media (min-width: 768px) {
  .modal-dialog {
    width: 600px;
    margin: 30px auto;
  }
  .modal-content {
    -webkit-box-shadow: 0 5px 15px rgba(0, 0, 0, 0.5);
    box-shadow: 0 5px 15px rgba(0, 0, 0, 0.5);
  }
  .modal-sm {
    width: 300px;
  }
}
@media (min-width: 992px) {
  .modal-lg {
    width: 900px;
  }
}
.tooltip {
  position: absolute;
  z-index: 1070;
  display: block;
  visibility: visible;
  font-size: 12px;
  line-height: 1.4;
  opacity: 0;
  filter: alpha(opacity=0);
}
.tooltip.in {
  opacity: 0.9;
  filter: alpha(opacity=90);
}
.tooltip.top {
  margin-top: -3px;
  padding: 5px 0;
}
.tooltip.right {
  margin-left: 3px;
  padding: 0 5px;
}
.tooltip.bottom {
  margin-top: 3px;
  padding: 5px 0;
}
.tooltip.left {
  margin-left: -3px;
  padding: 0 5px;
}
.tooltip-inner {
  max-width: 200px;
  padding: 3px 8px;
  color: #ffffff;
  text-align: center;
  text-decoration: none;
  background-color: #000000;
  border-radius: 0px;
}
.tooltip-arrow {
  position: absolute;
  width: 0;
  height: 0;
  border-color: transparent;
  border-style: solid;
}
.tooltip.top .tooltip-arrow {
  bottom: 0;
  left: 50%;
  margin-left: -5px;
  border-width: 5px 5px 0;
  border-top-color: #000000;
}
.tooltip.top-left .tooltip-arrow {
  bottom: 0;
  left: 5px;
  border-width: 5px 5px 0;
  border-top-color: #000000;
}
.tooltip.top-right .tooltip-arrow {
  bottom: 0;
  right: 5px;
  border-width: 5px 5px 0;
  border-top-color: #000000;
}
.tooltip.right .tooltip-arrow {
  top: 50%;
  left: 0;
  margin-top: -5px;
  border-width: 5px 5px 5px 0;
  border-right-color: #000000;
}
.tooltip.left .tooltip-arrow {
  top: 50%;
  right: 0;
  margin-top: -5px;
  border-width: 5px 0 5px 5px;
  border-left-color: #000000;
}
.tooltip.bottom .tooltip-arrow {
  top: 0;
  left: 50%;
  margin-left: -5px;
  border-width: 0 5px 5px;
  border-bottom-color: #000000;
}
.tooltip.bottom-left .tooltip-arrow {
  top: 0;
  left: 5px;
  border-width: 0 5px 5px;
  border-bottom-color: #000000;
}
.tooltip.bottom-right .tooltip-arrow {
  top: 0;
  right: 5px;
  border-width: 0 5px 5px;
  border-bottom-color: #000000;
}
.popover {
  position: absolute;
  top: 0;
  left: 0;
  z-index: 1060;
  display: none;
  max-width: 276px;
  padding: 1px;
  text-align: left;
  background-color: #ffffff;
  background-clip: padding-box;
  border: 1px solid #cccccc;
  border: 1px solid rgba(0, 0, 0, 0.2);
  border-radius: 0px;
  -webkit-box-shadow: 0 5px 10px rgba(0, 0, 0, 0.2);
  box-shadow: 0 5px 10px rgba(0, 0, 0, 0.2);
  white-space: normal;
}
.popover.top {
  margin-top: -10px;
}
.popover.right {
  margin-left: 10px;
}
.popover.bottom {
  margin-top: 10px;
}
.popover.left {
  margin-left: -10px;
}
.popover-title {
  margin: 0;
  padding: 8px 14px;
  font-size: 14px;
  font-weight: normal;
  line-height: 18px;
  background-color: #ffffff;
  border-bottom: 1px solid #f2f2f2;
  border-radius: -1px -1px 0 0;
}
.popover-content {
  padding: 9px 14px;
}
.popover > .arrow,
.popover > .arrow:after {
  position: absolute;
  display: block;
  width: 0;
  height: 0;
  border-color: transparent;
  border-style: solid;
}
.popover > .arrow {
  border-width: 11px;
}
.popover > .arrow:after {
  border-width: 10px;
  content: "";
}
.popover.top > .arrow {
  left: 50%;
  margin-left: -11px;
  border-bottom-width: 0;
  border-top-color: #999999;
  border-top-color: rgba(0, 0, 0, 0.25);
  bottom: -11px;
}
.popover.top > .arrow:after {
  content: " ";
  bottom: 1px;
  margin-left: -10px;
  border-bottom-width: 0;
  border-top-color: #ffffff;
}
.popover.right > .arrow {
  top: 50%;
  left: -11px;
  margin-top: -11px;
  border-left-width: 0;
  border-right-color: #999999;
  border-right-color: rgba(0, 0, 0, 0.25);
}
.popover.right > .arrow:after {
  content: " ";
  left: 1px;
  bottom: -10px;
  border-left-width: 0;
  border-right-color: #ffffff;
}
.popover.bottom > .arrow {
  left: 50%;
  margin-left: -11px;
  border-top-width: 0;
  border-bottom-color: #999999;
  border-bottom-color: rgba(0, 0, 0, 0.25);
  top: -11px;
}
.popover.bottom > .arrow:after {
  content: " ";
  top: 1px;
  margin-left: -10px;
  border-top-width: 0;
  border-bottom-color: #ffffff;
}
.popover.left > .arrow {
  top: 50%;
  right: -11px;
  margin-top: -11px;
  border-right-width: 0;
  border-left-color: #999999;
  border-left-color: rgba(0, 0, 0, 0.25);
}
.popover.left > .arrow:after {
  content: " ";
  right: 1px;
  border-right-width: 0;
  border-left-color: #ffffff;
  bottom: -10px;
}
.carousel {
  position: relative;
}
.carousel-inner {
  position: relative;
  overflow: hidden;
  width: 100%;
}
.carousel-inner > .item {
  display: none;
  position: relative;
  -webkit-transition: 0.6s ease-in-out left;
  -o-transition: 0.6s ease-in-out left;
  transition: 0.6s ease-in-out left;
}
.carousel-inner > .item > img,
.carousel-inner > .item > a > img {
  line-height: 1;
}
.carousel-inner > .active,
.carousel-inner > .next,
.carousel-inner > .prev {
  display: block;
}
.carousel-inner > .active {
  left: 0;
}
.carousel-inner > .next,
.carousel-inner > .prev {
  position: absolute;
  top: 0;
  width: 100%;
}
.carousel-inner > .next {
  left: 100%;
}
.carousel-inner > .prev {
  left: -100%;
}
.carousel-inner > .next.left,
.carousel-inner > .prev.right {
  left: 0;
}
.carousel-inner > .active.left {
  left: -100%;
}
.carousel-inner > .active.right {
  left: 100%;
}
.carousel-control {
  position: absolute;
  top: 0;
  left: 0;
  bottom: 0;
  width: 15%;
  opacity: 0.5;
  filter: alpha(opacity=50);
  font-size: 20px;
  color: #ffffff;
  text-align: center;
  text-shadow: 0 1px 2px rgba(0, 0, 0, 0.6);
}
.carousel-control.left {
  background-image: -webkit-linear-gradient(left, rgba(0, 0, 0, 0.5) 0%, rgba(0, 0, 0, 0.0001) 100%);
  background-image: -o-linear-gradient(left, rgba(0, 0, 0, 0.5) 0%, rgba(0, 0, 0, 0.0001) 100%);
  background-image: linear-gradient(to right, rgba(0, 0, 0, 0.5) 0%, rgba(0, 0, 0, 0.0001) 100%);
  background-repeat: repeat-x;
  filter: progid:DXImageTransform.Microsoft.gradient(startColorstr='#80000000', endColorstr='#00000000', GradientType=1);
}
.carousel-control.right {
  left: auto;
  right: 0;
  background-image: -webkit-linear-gradient(left, rgba(0, 0, 0, 0.0001) 0%, rgba(0, 0, 0, 0.5) 100%);
  background-image: -o-linear-gradient(left, rgba(0, 0, 0, 0.0001) 0%, rgba(0, 0, 0, 0.5) 100%);
  background-image: linear-gradient(to right, rgba(0, 0, 0, 0.0001) 0%, rgba(0, 0, 0, 0.5) 100%);
  background-repeat: repeat-x;
  filter: progid:DXImageTransform.Microsoft.gradient(startColorstr='#00000000', endColorstr='#80000000', GradientType=1);
}
.carousel-control:hover,
.carousel-control:focus {
  outline: 0;
  color: #ffffff;
  text-decoration: none;
  opacity: 0.9;
  filter: alpha(opacity=90);
}
.carousel-control .icon-prev,
.carousel-control .icon-next,
.carousel-control .glyphicon-chevron-left,
.carousel-control .glyphicon-chevron-right {
  position: absolute;
  top: 50%;
  z-index: 5;
  display: inline-block;
}
.carousel-control .icon-prev,
.carousel-control .glyphicon-chevron-left {
  left: 50%;
  margin-left: -10px;
}
.carousel-control .icon-next,
.carousel-control .glyphicon-chevron-right {
  right: 50%;
  margin-right: -10px;
}
.carousel-control .icon-prev,
.carousel-control .icon-next {
  width: 20px;
  height: 20px;
  margin-top: -10px;
  font-family: serif;
}
.carousel-control .icon-prev:before {
  content: '\2039';
}
.carousel-control .icon-next:before {
  content: '\203a';
}
.carousel-indicators {
  position: absolute;
  bottom: 10px;
  left: 50%;
  z-index: 15;
  width: 60%;
  margin-left: -30%;
  padding-left: 0;
  list-style: none;
  text-align: center;
}
.carousel-indicators li {
  display: inline-block;
  width: 10px;
  height: 10px;
  margin: 1px;
  text-indent: -999px;
  border: 1px solid #ffffff;
  border-radius: 10px;
  cursor: pointer;
  background-color: #000 \9;
  background-color: rgba(0, 0, 0, 0);
}
.carousel-indicators .active {
  margin: 0;
  width: 12px;
  height: 12px;
  background-color: #ffffff;
}
.carousel-caption {
  position: absolute;
  left: 15%;
  right: 15%;
  bottom: 20px;
  z-index: 10;
  padding-top: 20px;
  padding-bottom: 20px;
  color: #ffffff;
  text-align: center;
  text-shadow: 0 1px 2px rgba(0, 0, 0, 0.6);
}
.carousel-caption .btn {
  text-shadow: none;
}
@media screen and (min-width: 768px) {
  .carousel-control .glyphicon-chevron-left,
  .carousel-control .glyphicon-chevron-right,
  .carousel-control .icon-prev,
  .carousel-control .icon-next {
    width: 30px;
    height: 30px;
    margin-top: -15px;
    font-size: 30px;
  }
  .carousel-control .glyphicon-chevron-left,
  .carousel-control .icon-prev {
    margin-left: -15px;
  }
  .carousel-control .glyphicon-chevron-right,
  .carousel-control .icon-next {
    margin-right: -15px;
  }
  .carousel-caption {
    left: 20%;
    right: 20%;
    padding-bottom: 30px;
  }
  .carousel-indicators {
    bottom: 20px;
  }
}
.clearfix:before,
.clearfix:after,
.dl-horizontal dd:before,
.dl-horizontal dd:after,
.container:before,
.container:after,
.container-fluid:before,
.container-fluid:after,
.row:before,
.row:after,
.form-horizontal .form-group:before,
.form-horizontal .form-group:after,
.btn-toolbar:before,
.btn-toolbar:after,
.btn-group-vertical > .btn-group:before,
.btn-group-vertical > .btn-group:after,
.nav:before,
.nav:after,
.navbar:before,
.navbar:after,
.navbar-header:before,
.navbar-header:after,
.navbar-collapse:before,
.navbar-collapse:after,
.pager:before,
.pager:after,
.panel-body:before,
.panel-body:after,
.modal-footer:before,
.modal-footer:after {
  content: " ";
  display: table;
}
.clearfix:after,
.dl-horizontal dd:after,
.container:after,
.container-fluid:after,
.row:after,
.form-horizontal .form-group:after,
.btn-toolbar:after,
.btn-group-vertical > .btn-group:after,
.nav:after,
.navbar:after,
.navbar-header:after,
.navbar-collapse:after,
.pager:after,
.panel-body:after,
.modal-footer:after {
  clear: both;
}
.center-block {
  display: block;
  margin-left: auto;
  margin-right: auto;
}
.pull-right {
  float: right !important;
}
.pull-left {
  float: left !important;
}
.hide {
  display: none !important;
}
.show {
  display: block !important;
}
.invisible {
  visibility: hidden;
}
.text-hide {
  font: 0/0 a;
  color: transparent;
  text-shadow: none;
  background-color: transparent;
  border: 0;
}
.hidden {
  display: none !important;
  visibility: hidden !important;
}
.affix {
  position: fixed;
  -webkit-transform: translate3d(0, 0, 0);
  transform: translate3d(0, 0, 0);
}
@-ms-viewport {
  width: device-width;
}
.visible-xs,
.visible-sm,
.visible-md,
.visible-lg {
  display: none !important;
}
.visible-xs-block,
.visible-xs-inline,
.visible-xs-inline-block,
.visible-sm-block,
.visible-sm-inline,
.visible-sm-inline-block,
.visible-md-block,
.visible-md-inline,
.visible-md-inline-block,
.visible-lg-block,
.visible-lg-inline,
.visible-lg-inline-block {
  display: none !important;
}
@media (max-width: 767px) {
  .visible-xs {
    display: block !important;
  }
  table.visible-xs {
    display: table;
  }
  tr.visible-xs {
    display: table-row !important;
  }
  th.visible-xs,
  td.visible-xs {
    display: table-cell !important;
  }
}
@media (max-width: 767px) {
  .visible-xs-block {
    display: block !important;
  }
}
@media (max-width: 767px) {
  .visible-xs-inline {
    display: inline !important;
  }
}
@media (max-width: 767px) {
  .visible-xs-inline-block {
    display: inline-block !important;
  }
}
@media (min-width: 768px) and (max-width: 991px) {
  .visible-sm {
    display: block !important;
  }
  table.visible-sm {
    display: table;
  }
  tr.visible-sm {
    display: table-row !important;
  }
  th.visible-sm,
  td.visible-sm {
    display: table-cell !important;
  }
}
@media (min-width: 768px) and (max-width: 991px) {
  .visible-sm-block {
    display: block !important;
  }
}
@media (min-width: 768px) and (max-width: 991px) {
  .visible-sm-inline {
    display: inline !important;
  }
}
@media (min-width: 768px) and (max-width: 991px) {
  .visible-sm-inline-block {
    display: inline-block !important;
  }
}
@media (min-width: 992px) and (max-width: 1199px) {
  .visible-md {
    display: block !important;
  }
  table.visible-md {
    display: table;
  }
  tr.visible-md {
    display: table-row !important;
  }
  th.visible-md,
  td.visible-md {
    display: table-cell !important;
  }
}
@media (min-width: 992px) and (max-width: 1199px) {
  .visible-md-block {
    display: block !important;
  }
}
@media (min-width: 992px) and (max-width: 1199px) {
  .visible-md-inline {
    display: inline !important;
  }
}
@media (min-width: 992px) and (max-width: 1199px) {
  .visible-md-inline-block {
    display: inline-block !important;
  }
}
@media (min-width: 1200px) {
  .visible-lg {
    display: block !important;
  }
  table.visible-lg {
    display: table;
  }
  tr.visible-lg {
    display: table-row !important;
  }
  th.visible-lg,
  td.visible-lg {
    display: table-cell !important;
  }
}
@media (min-width: 1200px) {
  .visible-lg-block {
    display: block !important;
  }
}
@media (min-width: 1200px) {
  .visible-lg-inline {
    display: inline !important;
  }
}
@media (min-width: 1200px) {
  .visible-lg-inline-block {
    display: inline-block !important;
  }
}
@media (max-width: 767px) {
  .hidden-xs {
    display: none !important;
  }
}
@media (min-width: 768px) and (max-width: 991px) {
  .hidden-sm {
    display: none !important;
  }
}
@media (min-width: 992px) and (max-width: 1199px) {
  .hidden-md {
    display: none !important;
  }
}
@media (min-width: 1200px) {
  .hidden-lg {
    display: none !important;
  }
}
.visible-print {
  display: none !important;
}
@media print {
  .visible-print {
    display: block !important;
  }
  table.visible-print {
    display: table;
  }
  tr.visible-print {
    display: table-row !important;
  }
  th.visible-print,
  td.visible-print {
    display: table-cell !important;
  }
}
.visible-print-block {
  display: none !important;
}
@media print {
  .visible-print-block {
    display: block !important;
  }
}
.visible-print-inline {
  display: none !important;
}
@media print {
  .visible-print-inline {
    display: inline !important;
  }
}
.visible-print-inline-block {
  display: none !important;
}
@media print {
  .visible-print-inline-block {
    display: inline-block !important;
  }
}
@media print {
  .hidden-print {
    display: none !important;
  }
}
.badge {
  font-size: 9px;
  margin-left: -4px;
  position: absolute;
}
.il-counter-novelty {
  padding: 2px 4px;
  margin-top: -5px;
  background-color: #fa8228;
}
.il-counter-status {
  padding: 2px 4px;
  margin-top: 10px;
  background-color: #a9a9a9;
}
.glyph {
  color: #557196;
}
.glyph.highlighted {
  color: #fa8228;
}
.glyph.highlighted:hover {
  color: #d15c05;
}
.glyph:hover {
  color: #3a4c65;
}
.glyph .il-counter-spacer {
  margin-left: -4px;
  font-size: 9px;
  padding: 2px 4px;
  visibility: hidden;
}
.il-panel-report .thumbnail {
  margin-bottom: 0;
}
.il-panel-report > .panel-body > .panel {
  margin-bottom: 10px;
}
.il-panel-listing-std-item-container {
  margin: 0 0 1px 0;
}
.il-panel-listing-std-container > .il-item-group > h4 {
  margin: 16px 0 2px 0;
  font-size: 17px;
  font-weight: normal;
  padding: 0;
  text-transform: uppercase;
  color: #909090;
}
.il-panel-listing-std-container > h3 {
  font-weight: normal;
  padding: 0;
  margin: 8px 0 2px 0;
  font-size: 19px;
  text-transform: uppercase;
  color: #909090;
}
/* this is currently experimental, could be removed */
.il-narrow-content .il-panel-listing-std-container > h3,
.il-narrow-content .il-panel-listing-std-container > h4 {
  display: block;
  padding: 3px 5px;
  font-size: 12px;
  background-color: #f3f3f3;
  color: #777777;
  white-space: nowrap;
  margin: 0;
}
.il-card {
  padding: 0;
}
.il-card img {
  width: 100%;
}
.il-card .card-highlight {
  background-color: #fa8228;
  height: 3px;
  width: 100%;
}
.il-card .card-no-highlight {
  background-color: transparent;
  height: 3px;
  width: 100%;
}
.il-card .caption .card-title {
  overflow-wrap: break-word;
}
.il-card .caption:nth-of-type(1n+3) {
  border-top: 1px solid #dddddd;
}
.il-deck .row {
  margin-left: 0;
  margin-right: 0;
}
.il-deck .row > div {
  padding-left: 5px;
  padding-right: 5px;
}
.btn {
  font-size: 12px;
}
input.btn {
  display: inline-block;
  min-width: 60px;
  vertical-align: top;
}
@media (max-width: 767px) {
  input.btn {
    min-width: 0;
  }
}
.btn-default {
  color: #ffffff;
  background-color: #708bae;
  border-color: #708bae;
}
.btn-default:hover,
.btn-default:focus,
.btn-default:active,
.btn-default.active,
.open > .dropdown-toggle.btn-default {
  color: #ffffff;
  background-color: #557196;
  border-color: #526c90;
}
.btn-default:active,
.btn-default.active,
.open > .dropdown-toggle.btn-default {
  background-image: none;
}
.btn-default.disabled,
.btn-default[disabled],
fieldset[disabled] .btn-default,
.btn-default.disabled:hover,
.btn-default[disabled]:hover,
fieldset[disabled] .btn-default:hover,
.btn-default.disabled:focus,
.btn-default[disabled]:focus,
fieldset[disabled] .btn-default:focus,
.btn-default.disabled:active,
.btn-default[disabled]:active,
fieldset[disabled] .btn-default:active,
.btn-default.disabled.active,
.btn-default[disabled].active,
fieldset[disabled] .btn-default.active {
  background-color: #708bae;
  border-color: #708bae;
}
.btn-default .badge {
  color: #708bae;
  background-color: #ffffff;
}
.btn-primary {
  color: #ffffff;
  background-color: #6ea03c;
  border-color: #6ea03c;
}
.btn-primary:hover,
.btn-primary:focus,
.btn-primary:active,
.btn-primary.active,
.open > .dropdown-toggle.btn-primary {
  color: #ffffff;
  background-color: #557b2e;
  border-color: #4f732b;
}
.btn-primary:active,
.btn-primary.active,
.open > .dropdown-toggle.btn-primary {
  background-image: none;
}
.btn-primary.disabled,
.btn-primary[disabled],
fieldset[disabled] .btn-primary,
.btn-primary.disabled:hover,
.btn-primary[disabled]:hover,
fieldset[disabled] .btn-primary:hover,
.btn-primary.disabled:focus,
.btn-primary[disabled]:focus,
fieldset[disabled] .btn-primary:focus,
.btn-primary.disabled:active,
.btn-primary[disabled]:active,
fieldset[disabled] .btn-primary:active,
.btn-primary.disabled.active,
.btn-primary[disabled].active,
fieldset[disabled] .btn-primary.active {
  background-color: #6ea03c;
  border-color: #6ea03c;
}
.btn-primary .badge {
  color: #6ea03c;
  background-color: #ffffff;
}
.btn.disabled,
.btn[disabled],
fieldset[disabled] .btn,
.btn.disabled:hover,
.btn[disabled]:hover,
fieldset[disabled] .btn:hover,
.btn.disabled:focus,
.btn[disabled]:focus,
fieldset[disabled] .btn:focus,
.btn.disabled:active,
.btn[disabled]:active,
fieldset[disabled] .btn:active,
.btn.disabled.active,
.btn[disabled].active,
fieldset[disabled] .btn.active {
  background-color: #b0b0b0;
  border-color: #e0e0e0;
  color: #b0b0b0;
  cursor: default;
}
button > .glyphicon {
  pointer-events: none;
}
a.btn-link.ilSubmitInactive,
a.btn-link.ilSubmitInactive:hover {
  background-color: inherit;
  color: #333333;
  padding: 0;
}
.il-btn-month .dropdown-menu {
  min-width: 250px;
}
.btn-tag {
  display: inline-block;
  white-space: nowrap;
  padding: 1px 5px;
  margin: 2px 4px 2px 0;
  border-radius: 3px;
}
.btn-tag.btn-tag-inactive {
  cursor: default !important;
}
.btn-tag.btn-tag-relevance-verylow {
  background-color: #b0b0b0;
  color: #000000;
}
.btn-tag.btn-tag-relevance-low {
  background-color: #a5b8ba;
  color: #000000;
}
.btn-tag.btn-tag-relevance-middle {
  background-color: #95c5ca;
  color: #000000;
}
.btn-tag.btn-tag-relevance-high {
  background-color: #85d1da;
  color: #000000;
}
.btn-tag.btn-tag-relevance-veryhigh {
  background-color: #75deea;
  color: #000000;
}
h6.il-divider {
  padding: 3px 6px;
  background-color: #ececec;
  display: block;
  font-size: 12px;
  line-height: 1.5;
  color: #4d4d4d;
}
hr.il-divider-with-label {
  display: none;
}
.dropdown .btn {
  text-align: left;
}
.dropdown hr {
  margin: 6px 0;
}
.dropdown h6 {
  margin: 3px 0;
}
.il-item {
  background-color: #ffffff;
  position: relative;
  padding: 20px;
}
.il-item h5 {
  margin: 4px 0px 2px 0px;
  font-size: 16px;
  float: left;
}
.il-item .il-item-divider {
  clear: both;
  padding: 10px 0 0 0;
  margin: 0 0 10px 0;
  border: 0 none;
  background: none;
  border-bottom: dashed 2px #e0e0e0;
}
.il-item .dropdown {
  float: right;
}
.il-item .il-item-description {
  padding: 10px 0 0 0;
  font-size: 12px;
  clear: both;
}
.il-item .il-item-property-name {
  font-size: 12px;
}
.il-item .il-item-property-value {
  font-size: 12px;
  color: #909090;
}
.il-item-marker {
  border-left: 5px solid;
}
.il-narrow-content .il-item:hover {
  background-color: #ffffd0;
}
.il-item-group h4 {
  float: left;
}
.il-item-group .dropdown {
  float: right;
}
.il-item-group-items {
  clear: both;
}
/* this is currently experimental, could be removed */
.il-narrow-content .il-item {
  padding: 0px;
  display: table;
  width: 100%;
}
.il-narrow-content .il-item h5 {
  margin-top: 3px;
  font-size: 100%;
  float: none;
  overflow: hidden;
  text-overflow: ellipsis;
  white-space: nowrap;
}
.il-narrow-content .il-item .il-item-description {
  padding-top: 1px;
  font-size: 80%;
}
.il-narrow-content .il-item .il-item-divider,
.il-narrow-content .il-item .il-item-property-name,
.il-narrow-content .il-item .il-item-property-value {
  display: none;
}
.il-narrow-content .il-item .row {
  display: table-row;
}
.il-narrow-content .il-item .col-sm-3 {
  display: table-cell;
  height: 100%;
  padding: 0;
  float: none;
  vertical-align: top;
  width: 45px;
}
.il-narrow-content .il-item .col-sm-3 img {
  width: 40px;
}
.il-narrow-content .il-item .col-sm-9 {
  position: static;
  display: table-cell;
  padding: 0 5px 0 5px;
  overflow: hidden;
  max-width: 0;
  float: none;
  zoom: 1;
  vertical-align: top;
  width: auto;
}
.il-narrow-content .il-item .dropdown {
  position: static;
}
.il-narrow-content .il-item .dropdown-menu.pull-right {
  width: 100%;
}
.il-narrow-content .il-item .dropdown-toggle {
  position: absolute;
  left: 0px;
  width: 100%;
  height: 100%;
  margin-top: -20px;
  z-index: 1;
}
.il-narrow-content .il-item button.dropdown-toggle {
  background-color: transparent;
  border: 0;
}
.il-narrow-content .il-item button.dropdown-toggle > span {
  display: none;
}
<<<<<<< HEAD
ul.breadcrumb {
  margin: 0;
  font-weight: 600;
  padding-left: 12px;
  font-size: 12px;
}
ul.breadcrumb li {
  color: #557196;
}
ul.breadcrumb li:hover {
  color: #3a4c65;
}
[dir="rtl"] ul.breadcrumb {
  padding-right: 12px;
=======
.icon {
  background-repeat: no-repeat;
  background-size: cover;
  background-image: url("images/icon_default.svg");
  display: inline-block;
  text-align: center;
  /* the custom-icon is rendered with an image contained in the div */
  /* add known standard classes here */
}
.icon .abbreviation {
  font-weight: bold;
  position: absolute;
}
.icon img {
  float: left;
}
.icon.small {
  height: 20px;
  width: 20px;
  line-height: 20px;
}
.icon.small .abbreviation {
  font-size: 8px;
  width: 20px;
}
.icon.small img {
  width: 20px;
  height: 20px;
}
.icon.medium {
  height: 35px;
  width: 35px;
  line-height: 35px;
}
.icon.medium .abbreviation {
  font-size: 14px;
  width: 35px;
}
.icon.medium img {
  width: 35px;
  height: 35px;
}
.icon.large {
  height: 45px;
  width: 45px;
  line-height: 45px;
}
.icon.large .abbreviation {
  font-size: 18px;
  width: 45px;
}
.icon.large img {
  width: 45px;
  height: 45px;
}
.icon.custom {
  background-image: none;
}
.icon.grp .abbreviation,
.icon.cat .abbreviation,
.icon.crs .abbreviation,
.icon.mob .abbreviation,
.icon.mail .abbreviation,
.icon.sahs .abbreviation,
.icon.adm .abbreviation,
.icon.usrf .abbreviation,
.icon.rolf .abbreviation,
.icon.objf .abbreviation,
.icon.usr .abbreviation,
.icon.typ .abbreviation,
.icon.rolt .abbreviation,
.icon.lngf .abbreviation,
.icon.lng .abbreviation,
.icon.role .abbreviation,
.icon.dbk .abbreviation,
.icon.glo .abbreviation,
.icon.root .abbreviation,
.icon.lm .abbreviation,
.icon.notf .abbreviation,
.icon.note .abbreviation,
.icon.frm .abbreviation,
.icon.exc .abbreviation,
.icon.auth .abbreviation,
.icon.fold .abbreviation,
.icon.file .abbreviation,
.icon.tst .abbreviation,
.icon.qpl .abbreviation,
.icon.recf .abbreviation,
.icon.mep .abbreviation,
.icon.htlm .abbreviation,
.icon.svy .abbreviation,
.icon.spl .abbreviation,
.icon.cals .abbreviation,
.icon.trac .abbreviation,
.icon.assf .abbreviation,
.icon.stys .abbreviation,
.icon.crsg .abbreviation,
.icon.webr .abbreviation,
.icon.seas .abbreviation,
.icon.extt .abbreviation,
.icon.adve .abbreviation,
.icon.ps .abbreviation,
.icon.nwss .abbreviation,
.icon.feed .abbreviation,
.icon.mcst .abbreviation,
.icon.pdts .abbreviation,
.icon.rcrs .abbreviation,
.icon.mds .abbreviation,
.icon.cmps .abbreviation,
.icon.facs .abbreviation,
.icon.svyf .abbreviation,
.icon.sess .abbreviation,
.icon.mcts .abbreviation,
.icon.wiki .abbreviation,
.icon.crsr .abbreviation,
.icon.catr .abbreviation,
.icon.tags .abbreviation,
.icon.cert .abbreviation,
.icon.lrss .abbreviation,
.icon.accs .abbreviation,
.icon.mobs .abbreviation,
.icon.frma .abbreviation,
.icon.book .abbreviation,
.icon.skmg .abbreviation,
.icon.blga .abbreviation,
.icon.prfa .abbreviation,
.icon.chtr .abbreviation,
.icon.chta .abbreviation,
.icon.otpl .abbreviation,
.icon.blog .abbreviation,
.icon.dcl .abbreviation,
.icon.poll .abbreviation,
.icon.hlps .abbreviation,
.icon.itgr .abbreviation,
.icon.rcat .abbreviation,
.icon.rwik .abbreviation,
.icon.rlm .abbreviation,
.icon.rglo .abbreviation,
.icon.rfil .abbreviation,
.icon.rgrp .abbreviation,
.icon.rtst .abbreviation,
.icon.ecss .abbreviation,
.icon.tos .abbreviation,
.icon.bibl .abbreviation,
.icon.sysc .abbreviation,
.icon.cld .abbreviation,
.icon.reps .abbreviation,
.icon.crss .abbreviation,
.icon.grps .abbreviation,
.icon.wbrs .abbreviation,
.icon.prtt .abbreviation,
.icon.orgu .abbreviation,
.icon.wiks .abbreviation,
.icon.excs .abbreviation,
.icon.taxs .abbreviation,
.icon.bibs .abbreviation,
.icon.awra .abbreviation,
.icon.logs .abbreviation,
.icon.prg .abbreviation,
.icon.prgs .abbreviation,
.icon.cadm .abbreviation,
.icon.grpr .abbreviation,
.icon.bdga .abbreviation,
.icon.wfe .abbreviation,
.icon.iass .abbreviation {
  display: none;
}
.icon.grp {
  background-image: url("images/icon_grp.svg");
}
.icon.cat {
  background-image: url("images/icon_cat.svg");
}
.icon.crs {
  background-image: url("images/icon_crs.svg");
}
.icon.mob {
  background-image: url("images/icon_mob.svg");
}
.icon.mail {
  background-image: url("images/icon_mail.svg");
}
.icon.sahs {
  background-image: url("images/icon_sahs.svg");
}
.icon.adm {
  background-image: url("images/icon_adm.svg");
}
.icon.usrf {
  background-image: url("images/icon_usrf.svg");
}
.icon.rolf {
  background-image: url("images/icon_rolf.svg");
}
.icon.objf {
  background-image: url("images/icon_objf.svg");
}
.icon.usr {
  background-image: url("images/icon_usr.svg");
}
.icon.rolt {
  background-image: url("images/icon_rolt.svg");
}
.icon.lngf {
  background-image: url("images/icon_lngf.svg");
}
.icon.lng {
  background-image: url("images/icon_lng.svg");
}
.icon.role {
  background-image: url("images/icon_role.svg");
}
.icon.dbk {
  background-image: url("images/icon_dbk.svg");
}
.icon.glo {
  background-image: url("images/icon_glo.svg");
}
.icon.root {
  background-image: url("images/icon_root.svg");
}
.icon.lm {
  background-image: url("images/icon_lm.svg");
}
.icon.notf {
  background-image: url("images/icon_notf.svg");
}
.icon.note {
  background-image: url("images/icon_note.svg");
}
.icon.frm {
  background-image: url("images/icon_frm.svg");
}
.icon.exc {
  background-image: url("images/icon_exc.svg");
}
.icon.auth {
  background-image: url("images/icon_auth.svg");
}
.icon.fold {
  background-image: url("images/icon_fold.svg");
}
.icon.file {
  background-image: url("images/icon_file.svg");
}
.icon.tst {
  background-image: url("images/icon_tst.svg");
}
.icon.qpl {
  background-image: url("images/icon_qpl.svg");
}
.icon.recf {
  background-image: url("images/icon_recf.svg");
}
.icon.mep {
  background-image: url("images/icon_mep.svg");
}
.icon.htlm {
  background-image: url("images/icon_htlm.svg");
}
.icon.svy {
  background-image: url("images/icon_svy.svg");
}
.icon.spl {
  background-image: url("images/icon_spl.svg");
}
.icon.cals {
  background-image: url("images/icon_cals.svg");
}
.icon.trac {
  background-image: url("images/icon_trac.svg");
}
.icon.assf {
  background-image: url("images/icon_assf.svg");
}
.icon.stys {
  background-image: url("images/icon_stys.svg");
}
.icon.crsg {
  background-image: url("images/icon_crsg.svg");
}
.icon.webr {
  background-image: url("images/icon_webr.svg");
}
.icon.seas {
  background-image: url("images/icon_seas.svg");
}
.icon.extt {
  background-image: url("images/icon_extt.svg");
}
.icon.adve {
  background-image: url("images/icon_adve.svg");
}
.icon.ps {
  background-image: url("images/icon_ps.svg");
}
.icon.nwss {
  background-image: url("images/icon_nwss.svg");
}
.icon.feed {
  background-image: url("images/icon_feed.svg");
}
.icon.mcst {
  background-image: url("images/icon_mcst.svg");
}
.icon.pdts {
  background-image: url("images/icon_pdts.svg");
}
.icon.rcrs {
  background-image: url("images/icon_rcrs.svg");
}
.icon.mds {
  background-image: url("images/icon_mds.svg");
}
.icon.cmps {
  background-image: url("images/icon_cmps.svg");
}
.icon.facs {
  background-image: url("images/icon_facs.svg");
}
.icon.svyf {
  background-image: url("images/icon_svyf.svg");
}
.icon.sess {
  background-image: url("images/icon_sess.svg");
}
.icon.mcts {
  background-image: url("images/icon_mcts.svg");
}
.icon.wiki {
  background-image: url("images/icon_wiki.svg");
}
.icon.crsr {
  background-image: url("images/icon_crsr.svg");
}
.icon.catr {
  background-image: url("images/icon_catr.svg");
}
.icon.tags {
  background-image: url("images/icon_tags.svg");
}
.icon.cert {
  background-image: url("images/icon_cert.svg");
}
.icon.lrss {
  background-image: url("images/icon_lrss.svg");
}
.icon.accs {
  background-image: url("images/icon_accs.svg");
}
.icon.mobs {
  background-image: url("images/icon_mobs.svg");
}
.icon.frma {
  background-image: url("images/icon_frma.svg");
}
.icon.book {
  background-image: url("images/icon_book.svg");
}
.icon.skmg {
  background-image: url("images/icon_skmg.svg");
}
.icon.blga {
  background-image: url("images/icon_blga.svg");
}
.icon.prfa {
  background-image: url("images/icon_prfa.svg");
}
.icon.chtr {
  background-image: url("images/icon_chtr.svg");
}
.icon.chta {
  background-image: url("images/icon_chta.svg");
}
.icon.otpl {
  background-image: url("images/icon_otpl.svg");
}
.icon.blog {
  background-image: url("images/icon_blog.svg");
}
.icon.dcl {
  background-image: url("images/icon_dcl.svg");
}
.icon.poll {
  background-image: url("images/icon_poll.svg");
}
.icon.hlps {
  background-image: url("images/icon_hlps.svg");
}
.icon.itgr {
  background-image: url("images/icon_itgr.svg");
}
.icon.rcat {
  background-image: url("images/icon_rcat.svg");
}
.icon.rwik {
  background-image: url("images/icon_rwik.svg");
}
.icon.rlm {
  background-image: url("images/icon_rlm.svg");
}
.icon.rglo {
  background-image: url("images/icon_rglo.svg");
}
.icon.rfil {
  background-image: url("images/icon_rfil.svg");
}
.icon.rgrp {
  background-image: url("images/icon_rgrp.svg");
}
.icon.rtst {
  background-image: url("images/icon_rtst.svg");
}
.icon.ecss {
  background-image: url("images/icon_ecss.svg");
}
.icon.tos {
  background-image: url("images/icon_tos.svg");
}
.icon.bibl {
  background-image: url("images/icon_bibl.svg");
}
.icon.sysc {
  background-image: url("images/icon_sysc.svg");
}
.icon.cld {
  background-image: url("images/icon_cld.svg");
}
.icon.reps {
  background-image: url("images/icon_reps.svg");
}
.icon.crss {
  background-image: url("images/icon_crss.svg");
}
.icon.grps {
  background-image: url("images/icon_grps.svg");
}
.icon.wbrs {
  background-image: url("images/icon_wbrs.svg");
}
.icon.prtt {
  background-image: url("images/icon_prtt.svg");
}
.icon.orgu {
  background-image: url("images/icon_orgu.svg");
}
.icon.wiks {
  background-image: url("images/icon_wiks.svg");
}
.icon.excs {
  background-image: url("images/icon_excs.svg");
}
.icon.taxs {
  background-image: url("images/icon_taxs.svg");
}
.icon.bibs {
  background-image: url("images/icon_bibs.svg");
}
.icon.awra {
  background-image: url("images/icon_awra.svg");
}
.icon.logs {
  background-image: url("images/icon_logs.svg");
}
.icon.prg {
  background-image: url("images/icon_prg.svg");
}
.icon.prgs {
  background-image: url("images/icon_prgs.svg");
}
.icon.cadm {
  background-image: url("images/icon_cadm.svg");
}
.icon.grpr {
  background-image: url("images/icon_grpr.svg");
}
.icon.bdga {
  background-image: url("images/icon_bdga.svg");
}
.icon.wfe {
  background-image: url("images/icon_wfe.svg");
}
.icon.iass {
  background-image: url("images/icon_iass.svg");
>>>>>>> cd819dc1
}
/*		Color scheme
		Dark BLue: #0f2152;
		Mid Blue: #4c6586;
		Green: #6ea03c;
		Light Brown: #dcb496;
		Dark Brown: #523228;
		Orange: #fa8228;
		External Blue: #21c5d8;
		ILIAS 4 MainMenu Color: #c8e6ff;
*/
/** if left unchanged, you have to copy all the background images to your skin/images folder.
* To use the delos background images in your skin,
* please change this value (in custom less data or in variables.less of your custom skin) to "../../../../templates/default/images/"
*/
/** if left unchanged, you have to copy delos fonts folder to your skin folder.
* To use the delos fonts in your skin,
* please change this value (in custom less data or variables.less of your custom skin) to "../../../../templates/default/fonts/"
*/
/* @il-highlight-bg: saturate(lighten(@brand-warning, 34%), 80%); */
/* @il-highlight-bg: lighten(@brand-secondary, 44%); */
/* @il-highlight-bg: lighten(#21c5d8, 40%); */
/* @nav-tabs-link-hover-border-color: @brand-primary; */
/* ILIAS variables candidates */
.webui-popover-content {
  display: none;
}
.webui-popover-rtl {
  direction: rtl;
  text-align: right;
}
/*  webui popover  */
.webui-popover {
  position: absolute;
  top: 0;
  left: 0;
  z-index: 9999;
  display: none;
  min-width: 50px;
  min-height: 32px;
  padding: 1px;
  text-align: left;
  white-space: normal;
  background-color: #ffffff;
  background-clip: padding-box;
  border: 1px solid #cccccc;
  border: 1px solid rgba(0, 0, 0, 0.2);
  border-radius: 6px;
  -webkit-box-shadow: 0 5px 10px rgba(0, 0, 0, 0.2);
  box-shadow: 0 5px 10px rgba(0, 0, 0, 0.2);
}
.webui-popover.top,
.webui-popover.top-left,
.webui-popover.top-right {
  margin-top: -10px;
}
.webui-popover.right,
.webui-popover.right-top,
.webui-popover.right-bottom {
  margin-left: 10px;
}
.webui-popover.bottom,
.webui-popover.bottom-left,
.webui-popover.bottom-right {
  margin-top: 10px;
}
.webui-popover.left,
.webui-popover.left-top,
.webui-popover.left-bottom {
  margin-left: -10px;
}
.webui-popover.pop {
  -webkit-transform: scale(0.8);
  -o-transform: scale(0.8);
  transform: scale(0.8);
  -webkit-transition: transform 0.15s cubic-bezier(0.3, 0, 0, 1.5);
  -o-transition: transform 0.15s cubic-bezier(0.3, 0, 0, 1.5);
  transition: transform 0.15s cubic-bezier(0.3, 0, 0, 1.5);
  opacity: 0;
  filter: alpha(opacity=0);
}
.webui-popover.pop-out {
  -webkit-transition-property: "opacity,transform";
  -o-transition-property: "opacity,transform";
  transition-property: "opacity,transform";
  -webkit-transition: 0.15s linear;
  -o-transition: 0.15s linear;
  transition: 0.15s linear;
  opacity: 0;
  filter: alpha(opacity=0);
}
.webui-popover.fade,
.webui-popover.fade-out {
  -webkit-transition: opacity 0.15s linear;
  -o-transition: opacity 0.15s linear;
  transition: opacity 0.15s linear;
  opacity: 0;
  filter: alpha(opacity=0);
}
.webui-popover.out {
  opacity: 0;
  filter: alpha(opacity=0);
}
.webui-popover.in {
  -webkit-transform: none;
  -o-transform: none;
  transform: none;
  opacity: 1;
  filter: alpha(opacity=100);
}
.webui-popover .webui-popover-content {
  padding: 9px 14px;
  overflow: auto;
  display: block;
}
.webui-popover .webui-popover-content > div:first-child {
  width: 99%;
}
.webui-popover-inner .close {
  font-family: arial;
  margin: 8px 10px 0 0;
  float: right;
  font-size: 16px;
  font-weight: bold;
  line-height: 16px;
  color: #000000;
  text-shadow: 0 1px 0 #fff;
  opacity: 0.2;
  filter: alpha(opacity=20);
  text-decoration: none;
}
.webui-popover-inner .close:hover,
.webui-popover-inner .close:focus {
  opacity: 0.5;
  filter: alpha(opacity=50);
}
.webui-popover-inner .close:after {
  content: "\00D7";
  width: 0.8em;
  height: 0.8em;
  padding: 4px;
  position: relative;
}
.webui-popover-title {
  padding: 8px 14px;
  margin: 0;
  font-size: 14px;
  font-weight: bold;
  line-height: 18px;
  background-color: #ffffff;
  border-bottom: 1px solid #f2f2f2;
  border-radius: 5px 5px 0 0;
}
.webui-popover-content {
  padding: 9px 14px;
  overflow: auto;
  display: none;
}
.webui-popover-inverse {
  background-color: #333333;
  color: #eeeeee;
}
.webui-popover-inverse .webui-popover-title {
  background: #333333;
  border-bottom: 1px solid #3b3b3b;
  color: #eeeeee;
}
.webui-no-padding .webui-popover-content {
  padding: 0;
}
.webui-no-padding .list-group-item {
  border-right: none;
  border-left: none;
}
.webui-no-padding .list-group-item:first-child {
  border-top: 0;
}
.webui-no-padding .list-group-item:last-child {
  border-bottom: 0;
}
.webui-popover > .webui-arrow,
.webui-popover > .webui-arrow:after {
  position: absolute;
  display: block;
  width: 0;
  height: 0;
  border-color: transparent;
  border-style: solid;
}
.webui-popover > .webui-arrow {
  border-width: 11px;
}
.webui-popover > .webui-arrow:after {
  border-width: 10px;
  content: "";
}
.webui-popover.top > .webui-arrow,
.webui-popover.top-right > .webui-arrow,
.webui-popover.top-left > .webui-arrow {
  bottom: -11px;
  left: 50%;
  margin-left: -11px;
  border-top-color: #999999;
  border-top-color: rgba(0, 0, 0, 0.25);
  border-bottom-width: 0;
}
.webui-popover.top > .webui-arrow:after,
.webui-popover.top-right > .webui-arrow:after,
.webui-popover.top-left > .webui-arrow:after {
  content: " ";
  bottom: 1px;
  margin-left: -10px;
  border-top-color: #ffffff;
  border-bottom-width: 0;
}
.webui-popover.right > .webui-arrow,
.webui-popover.right-top > .webui-arrow,
.webui-popover.right-bottom > .webui-arrow {
  top: 50%;
  left: -11px;
  margin-top: -11px;
  border-left-width: 0;
  border-right-color: #999999;
  border-right-color: rgba(0, 0, 0, 0.25);
}
.webui-popover.right > .webui-arrow:after,
.webui-popover.right-top > .webui-arrow:after,
.webui-popover.right-bottom > .webui-arrow:after {
  content: " ";
  left: 1px;
  bottom: -10px;
  border-left-width: 0;
  border-right-color: #ffffff;
}
.webui-popover.bottom > .webui-arrow,
.webui-popover.bottom-right > .webui-arrow,
.webui-popover.bottom-left > .webui-arrow {
  top: -11px;
  left: 50%;
  margin-left: -11px;
  border-bottom-color: #999999;
  border-bottom-color: rgba(0, 0, 0, 0.25);
  border-top-width: 0;
}
.webui-popover.bottom > .webui-arrow:after,
.webui-popover.bottom-right > .webui-arrow:after,
.webui-popover.bottom-left > .webui-arrow:after {
  content: " ";
  top: 1px;
  margin-left: -10px;
  border-bottom-color: #ffffff;
  border-top-width: 0;
}
.webui-popover.left > .webui-arrow,
.webui-popover.left-top > .webui-arrow,
.webui-popover.left-bottom > .webui-arrow {
  top: 50%;
  right: -11px;
  margin-top: -11px;
  border-right-width: 0;
  border-left-color: #999999;
  border-left-color: rgba(0, 0, 0, 0.25);
}
.webui-popover.left > .webui-arrow:after,
.webui-popover.left-top > .webui-arrow:after,
.webui-popover.left-bottom > .webui-arrow:after {
  content: " ";
  right: 1px;
  border-right-width: 0;
  border-left-color: #ffffff;
  bottom: -10px;
}
.webui-popover-inverse.top > .webui-arrow,
.webui-popover-inverse.top-left > .webui-arrow,
.webui-popover-inverse.top-right > .webui-arrow,
.webui-popover-inverse.top > .webui-arrow:after,
.webui-popover-inverse.top-left > .webui-arrow:after,
.webui-popover-inverse.top-right > .webui-arrow:after {
  border-top-color: #333333;
}
.webui-popover-inverse.right > .webui-arrow,
.webui-popover-inverse.right-top > .webui-arrow,
.webui-popover-inverse.right-bottom > .webui-arrow,
.webui-popover-inverse.right > .webui-arrow:after,
.webui-popover-inverse.right-top > .webui-arrow:after,
.webui-popover-inverse.right-bottom > .webui-arrow:after {
  border-right-color: #333333;
}
.webui-popover-inverse.bottom > .webui-arrow,
.webui-popover-inverse.bottom-left > .webui-arrow,
.webui-popover-inverse.bottom-right > .webui-arrow,
.webui-popover-inverse.bottom > .webui-arrow:after,
.webui-popover-inverse.bottom-left > .webui-arrow:after,
.webui-popover-inverse.bottom-right > .webui-arrow:after {
  border-bottom-color: #333333;
}
.webui-popover-inverse.left > .webui-arrow,
.webui-popover-inverse.left-top > .webui-arrow,
.webui-popover-inverse.left-bottom > .webui-arrow,
.webui-popover-inverse.left > .webui-arrow:after,
.webui-popover-inverse.left-top > .webui-arrow:after,
.webui-popover-inverse.left-bottom > .webui-arrow:after {
  border-left-color: #333333;
}
.webui-popover i.icon-refresh:before {
  content: "";
}
.webui-popover i.icon-refresh {
  display: block;
  width: 30px;
  height: 30px;
  font-size: 20px;
  top: 50%;
  left: 50%;
  position: absolute;
  margin-left: -15px;
  margin-right: -15px;
  background: url(../img/loading.gif) no-repeat;
}
@-webkit-keyframes rotate {
  100% {
    -webkit-transform: rotate(360deg);
  }
}
@keyframes rotate {
  100% {
    transform: rotate(360deg);
  }
}
.webui-popover-backdrop {
  background-color: rgba(0, 0, 0, 0.65);
  width: 100%;
  height: 100%;
  position: fixed;
  top: 0;
  left: 0;
  z-index: 9998;
}
.webui-popover .dropdown-menu {
  display: block;
  position: relative;
  top: 0;
  border: none;
  box-shadow: none;
  float: none;
}
.il-popover {
  max-width: 400px;
}
.il-popover .webui-popover-content > div:first-child {
  width: 100%;
}
.il-popover i.icon-refresh {
  background: url("../../src/UI/templates/libs/node_modules/webui-popover/img/loading.gif") no-repeat;
}
.bg-primary {
  color: white;
}
/* RTL review overwrite some specifics [bootstrap] styles
 *
 * use class "noMirror" to avoid image flip
*/
[dir="rtl"] img:not(.noMirror) {
  transform: scaleX(-1);
}
[dir="rtl"] *[align="left"] {
  text-align: right !important;
}
[dir="rtl"] *[align="right"] {
  text-align: left !important;
}
@media (min-width: 768px) {
  [dir="rtl"] .navbar-header {
    float: right;
  }
}
[dir="rtl"] .navbar-brand {
  float: right;
}
@media (min-width: 768px) {
  .navbar > .container [dir="rtl"] .navbar-brand,
  .navbar > .container-fluid [dir="rtl"] .navbar-brand {
    margin-left: 0;
    margin-right: -15px;
  }
}
[dir="rtl"] .navbar-toggle {
  float: left;
  margin-right: 0;
  margin-left: 15px;
}
@media (max-width: 767px) {
  [dir="rtl"] .navbar-nav .open .dropdown-menu > li > a,
  [dir="rtl"] .navbar-nav .open .dropdown-menu .dropdown-header {
    padding: 5px 25px 5px 15px;
  }
}
@media (min-width: 768px) {
  [dir="rtl"] .navbar-nav {
    float: right;
    margin: 0;
  }
  [dir="rtl"] .navbar-nav > li {
    float: right;
  }
  [dir="rtl"] .navbar-nav.navbar-right:last-child {
    margin-right: 0;
    margin-left: -15px;
  }
}
@media (min-width: 768px) {
  [dir="rtl"] .navbar-left {
    float: right !important;
  }
  [dir="rtl"] .navbar-right {
    float: left !important;
  }
}
@media (min-width: 768px) {
  [dir="rtl"] .navbar-form.navbar-right:last-child {
    margin-right: 0;
    margin-left: -15px;
  }
}
@media (min-width: 768px) {
  [dir="rtl"] .navbar-text {
    float: right;
  }
  [dir="rtl"] .navbar-text.navbar-right:last-child {
    margin-right: 15px;
    margin-left: 0;
  }
}
[dir="rtl"] form .col-sm-1,
[dir="rtl"] form .col-sm-2,
[dir="rtl"] form .col-sm-3,
[dir="rtl"] form .col-sm-4,
[dir="rtl"] form .col-sm-5,
[dir="rtl"] form .col-sm-6,
[dir="rtl"] form .col-sm-7,
[dir="rtl"] form .col-sm-8,
[dir="rtl"] form .col-sm-9,
[dir="rtl"] form .col-sm-10,
[dir="rtl"] form .col-sm-11,
[dir="rtl"] form .col-sm-12 {
  float: right;
}
[dir="rtl"] .nav-pills > li {
  float: right;
}
span.ilAlert {
  color: #fa8228;
}
/* Drop Downs */
.dropdown-menu {
  background-color: #fafafa;
}
.dropdown-menu li > a {
  display: block;
  padding: 3px 20px;
  clear: both;
  font-weight: normal;
  line-height: 1.42857143;
  color: #333333;
  white-space: nowrap;
}
[dir="rtl"] .dropdown-menu {
  padding: 5px 0;
}
.yamm .dropdown-menu li > a {
  white-space: normal;
}
.btn-group.open .dropdown-toggle {
  -webkit-box-shadow: inset 0 1px 1px rgba(0, 0, 0, 0.05);
  box-shadow: inset 0 1px 1px rgba(0, 0, 0, 0.05);
}
.dropdown-header {
  background-color: #f3f3f3;
}
.dropdown-menu img {
  border: 0;
  width: 22px;
  height: 22px;
  margin: 0 3px 0 0;
  display: inline;
}
.ilAdvNoImg {
  display: inline-block;
  width: 22px;
}
.dropdown-menu li > a:hover,
.dropdown-menu li > a:focus {
  text-decoration: none;
  color: #262626;
  background-color: #ecf0f4;
}
/* BS tables */
.table {
  margin-bottom: 0;
}
/* ILIAS part candidates */
html,
body {
  height: 100%;
}
/* see bug ILIAS bug #17589 and http://stackoverflow.com/questions/17045132/scrollbar-overlay-in-ie10-how-do-you-stop-that */
body {
  -ms-overflow-style: scrollbar;
}
#ilAll {
  position: relative;
  height: auto !important;
  min-height: calc(100% - 1px);
  margin: 0 auto;
}
div#minheight {
  height: 180px;
  clear: both;
}
div.ilFrame {
  margin-top: -40px;
  margin-left: auto;
  margin-right: auto;
  max-width: 1200px;
  -webkit-box-shadow: 0 0 40px #808080;
  box-shadow: 0 0 40px #808080;
  padding-top: 129px;
  background-color: #f9f9f9;
  min-height: 100%;
}
.ilContainerWidth {
  max-width: 1400px;
  padding: 0 30px;
}
/*
	it would be good to limit the content width in some cases
	- for many forms 1400px is too wide
	- but not for all (e.g. question editing if tiny is used)
	- screens that use tables often need the full width
	- screens with (container) item lists often look ugly on 1400px (title <-> action arrow distance)
	1028px is the current max. width of the center column if at least one other column
	is displayed. This or any higher value could be set for the center column as a max-width,
	but not for all screens, options:
	- introduce a limiting class for center col and set this as "default", add another class that deactivates the
	  limit (-> screens that have wide content need to activate this class)
	- keep the current wide center col, introduce only a limiting class (-> screens that want a narrow view need
	  to activate the class)
	- use a limiting class only on some UI elements, e.g. forms and container item lists
*/
#il_center_col {
  /* max-width: 1028px; */
}
/* left navigation area (used, e.g. for explorer trees) */
.ilLeftNav {
  top: 0;
  bottom: 0;
  width: 300px;
  float: left;
  position: absolute;
  padding: 5px;
  margin-left: 15px;
  overflow: auto;
  background-color: #f9f9f9;
  border-right: 3px solid #979797;
  z-index: 100;
  position: fixed;
  top: 117px;
}
@media only screen and (max-width: 640px) {
  .ilLeftNav {
    width: 100%;
  }
}
[dir="rtl"] .ilLeftNav {
  float: right;
  margin-left: 0;
  margin-right: 15px;
  border-right: none;
  border-left: 3px solid #979797;
}
/* search */
#ilMMSearch ul li {
  padding: 5px;
}
#ilMMSearch ul li label {
  font-weight: normal;
}
#ilMMSearchMenu p {
  white-space: nowrap;
}
#main_menu_search {
  width: 200px;
}
#ilTopBarNav .dropdown-menu #ilMMSearchMenu a,
#ilTopBarNav .dropdown-menu #ilMMSearchMenu a:hover,
#ilTopBarNav .dropdown-menu #ilMMSearchMenu a:active,
#ilTopBarNav .dropdown-menu #ilMMSearchMenu a:focus {
  color: #f5f5f5;
}
/* --------------------------------------------------------------
	"Classic" delos part
-------------------------------------------------------------- */
/* --------------------------------------------------------------
   GLOBAL STYLES
-------------------------------------------------------------- */
ul,
ol,
p {
  margin: .8em 0;
}
ol,
ul {
  padding-left: 40px;
  list-style-image: none;
}
[dir="rtl"] ol,
[dir="rtl"] ul {
  padding-right: 40px;
  padding-left: 0;
}
ol ul,
ul ol,
ul ul,
ol ol {
  margin-top: 0;
  margin-bottom: 0;
}
small,
sub,
sup {
  font-size: .8em;
}
em,
i {
  font-style: italic;
}
u {
  text-decoration: underline;
}
sub {
  vertical-align: sub;
}
sup {
  vertical-align: super;
}
/* see bug #15971 */
sub,
sup {
  position: static;
}
strong,
b {
  font-weight: bold;
}
a {
  text-decoration: none;
  cursor: pointer;
  /* BEGIN WebDAV: Enable links with AnchorClick behavior for Internet Explorer.
 * All skins which want to support mounting of Webfolders using Internet Explorer
 * must explicitly enable AnchorClick behavior.
 */
  behavior: url(#default#AnchorClick);
  /* END WebDAV: Enable links with AnchorClick behavior for Internet Explorer. */
}
a:hover {
  color: #3a4c65;
  text-decoration: underline;
}
hr {
  margin-bottom: .8em;
  border: none;
  border-top: 1px solid #ddd;
}
table {
  font-size: 100%;
}
img {
  vertical-align: middle;
}
tr,
td {
  vertical-align: top;
  white-space: normal;
  word-wrap: break-word;
}
code {
  font-family: Pragmata, Menlo, 'DejaVu LGC Sans Mono', 'DejaVu Sans Mono', Consolas, 'Everson Mono', 'Lucida Console', 'Andale Mono', 'Nimbus Mono L', 'Liberation Mono', FreeMono, 'Osaka Monospaced', Courier, 'New Courier', monospace;
  font-size: 90%;
  color: #858585;
}
::selection {
  background: #dce2eb;
}
::-moz-selection {
  background: #dce2eb;
}
@media print {
  h1,
  h2,
  h3,
  h4,
  h5,
  h6 {
    page-break-after: avoid;
  }
  ul,
  ol,
  dl {
    page-break-before: avoid;
  }
}
/* --------------------------------------------------------------
   SPECIAL STYLES
-------------------------------------------------------------- */
body#tinymce,
body.mceContentBody {
  height: auto;
}
body#tinymce {
  background-color: white;
}
.ilHidden {
  visibility: hidden;
}
.ilNoDisplay {
  display: none !important;
}
.ilDisplayBlock {
  display: block;
}
.ilClearFloat {
  clear: both;
}
.ilFloatRight {
  float: right;
}
[dir="rtl"] .ilFloatRight {
  float: left;
}
.ilFloatLeft {
  float: left;
}
[dir="rtl"] .ilFloatLeft {
  float: right;
}
.ilWhiteSpaceNowrap {
  white-space: nowrap;
}
.ilPositionRelative {
  position: relative;
}
.ilPrintContent {
  padding: 0 15px;
}
.ilCenter {
  text-align: center;
}
.ilRight {
  text-align: right;
}
[dir="rtl"] .ilRight {
  text-align: left;
}
.ilLeft {
  text-align: left;
}
[dir="rtl"] .ilLeft {
  text-align: right;
}
.ilValignMiddle {
  vertical-align: middle;
}
.registration {
  margin: 5px auto 0;
  width: 700px;
}
.ilFixedTopSpacer {
  padding-top: 117px;
}
.ilFixedTopSpacerBarOnly {
  padding-top: 40px;
}
.fullwidth {
  width: 100%;
}
/* --- 3 column layout -- */
#ilContentContainer {
  /*min-height: 400px;*/
}
div.input {
  border: 1px solid #e0e0e0;
  padding: 3px;
  text-decoration: none;
  font-size: 90%;
  background-color: white;
  overflow: auto;
}
div.input:focus {
  border-color: #a0b0ff;
}
input[type=text].numeric {
  text-align: right;
}
/* -------------------- table formatting ------------------ */
div.ilCommandRow {
  text-align: right;
  padding-right: 1%;
  margin-bottom: 15px;
}
[dir="rtl"] div.ilCommandRow {
  text-align: left;
  padding-right: 0;
  padding-left: 1%;
}
div.ilCommandRow.one_side_col {
  padding-right: 22%;
}
[dir="rtl"] div.ilCommandRow.one_side_col {
  padding-right: 0;
  padding-left: 22%;
}
div.ilAdminRow {
  margin: 10px 1% 20px;
  width: 98%;
}
table.std {
  color: #222;
  background-color: #bbb;
  border-spacing: 0;
  border-collapse: collapse;
  border: 1px solid #9eadba;
}
.fullwidth_invisible {
  color: #222;
  background-color: white;
  width: 100%;
  border-spacing: 0;
}
table.nobackground {
  color: black;
  background-color: inherit;
  border-spacing: 0;
  padding: 3px;
}
.subitem {
  clear: both;
  margin: 0 -10px 0 0;
  padding-top: 5px;
  /* border-top: 1px dotted #c0c0c0; */
}
[dir="rtl"] .subitem {
  clear: both;
  margin: 0 0 0 -10px;
}
td.nobackground {
  color: black;
  background-color: inherit;
  border-spacing: 0;
  border: none;
  padding: 3px;
  vertical-align: top;
}
tr.tbltitle {
  border-bottom: 1px solid #9eadba;
}
tr.std {
  background-color: white;
  color: #222;
  padding: 3px;
}
th {
  text-align: left;
  vertical-align: bottom;
  font-weight: normal;
}
td.std,
th.std {
  padding: 4px 6px;
  text-align: left;
}
[dir="rtl"] th,
[dir="rtl"] td.std,
[dir="rtl"] th.std {
  text-align: right;
}
th.option,
td.option {
  background-color: #f5f5f5;
  color: #222;
  padding: 3px;
  font-weight: bold;
  vertical-align: top;
  text-align: right;
  border-top: 1px solid #9eadba;
}
[dir="rtl"] th.option,
[dir="rtl"] td.option {
  text-align: left;
}
td.sub_option {
  background-color: white;
  color: #222;
  padding: 3px;
  font-weight: bold;
  vertical-align: top;
  border-top: 1px solid #9eadba;
}
td.option_value {
  background: none white;
  color: #222;
  padding: 3px;
  vertical-align: top;
  text-align: left;
  border-top: 1px solid #9eadba;
}
[dir="rtl"] td.option_value {
  text-align: right;
}
td.option_value_center {
  background: none white;
  color: #222;
  padding: 3px;
  vertical-align: top;
  text-align: center;
  border-top: 1px solid #9eadba;
}
td.option_desc,
p.option_desc {
  background: none white;
  color: #222;
  padding: 3px;
  font-style: italic;
  font-weight: normal;
  vertical-align: top;
  text-align: left;
}
[dir="rtl"] td.option_desc,
[dir="rtl"] p.option_desc {
  text-align: right;
}
td.boxed {
  border: 1px solid black;
}
/*Link, Visited, Hover, Focus, Activ*/
a.il_ContainerItemCommand2:link,
a.il_ContainerItemCommand2:visited,
a.il_ContainerItemCommand:link,
a.il_ContainerItemCommand:visited {
  font-size: 80%;
  text-decoration: none;
  margin: 0 3px 0 0;
  white-space: nowrap;
  font-weight: normal;
}
[dir="rtl"] a.il_ContainerItemCommand2:link,
[dir="rtl"] a.il_ContainerItemCommand2:visited,
[dir="rtl"] a.il_ContainerItemCommand:link,
[dir="rtl"] a.il_ContainerItemCommand2:visited {
  margin: 0 0 0 3px;
}
a.il_ContainerItemCommand2:hover,
a.il_ContainerItemCommand:hover {
  text-decoration: underline;
}
div.il_ContainerItemCommands2 {
  text-align: right;
  margin: 0 3px 3px;
}
[dir="rtl"] div.il_ContainerItemCommands2 {
  text-align: left;
}
div.il_ContainerItemCommands {
  padding: 2px 0;
}
h4.il_ContainerItemTitle {
  padding: 0;
  margin: 0;
  font-weight: normal;
  font-size: 100%;
  display: inline;
}
div.il_ContainerItemTitle {
  float: left;
  max-width: calc(100% - 40px);
  padding-bottom: 5px;
}
[dir="rtl"] div.il_ContainerItemTitle {
  float: right;
}
div.il_ItemProperties {
  margin: 2px 0 5px;
  text-align: left;
  font-weight: normal;
  font-size: 90%;
}
[dir="rtl"] div.il_ItemProperties {
  text-align: right;
}
div.il_ItemNotice {
  margin: 2px 0 5px;
  text-align: left;
  font-weight: normal;
  font-size: 90%;
  color: green;
}
[dir="rtl"] div.il_ItemNotice {
  text-align: right;
}
a.il_ItemProperty:link,
a.il_ItemProperty:visited {
  text-decoration: none;
  font-weight: normal;
}
a.il_ItemProperty:hover {
  color: black;
}
span.il_ItemAlertProperty {
  color: #fa8228;
}
/* Table Links */
/* --- description text ---*/
div.il_Description,
td.il_Description {
  margin: 2px 0 5px;
  font-size: 90%;
  font-weight: normal;
  text-align: left;
}
[dir="rtl"] div.il_Description,
[dir="rtl"] td.il_Description {
  text-align: right;
}
div.il_Description_no_margin,
td.il_Description_no_margin {
  font-size: 90%;
  font-style: italic;
  text-align: left;
}
[dir="rtl"] div.il_Description_no_margin,
[dir="rtl"] td.il_Description_no_margin {
  text-align: right;
}
div.il_info {
  font-size: 90%;
  text-align: left;
}
[dir="rtl"] div.il_info {
  text-align: right;
}
/* ---------------- headlines ------------------ */
a#il_mhead_t_focus {
  color: #6ea03c;
  vertical-align: middle;
  font-size: 26px;
  cursor: default;
}
a#il_mhead_t_focus[href] {
  cursor: pointer;
}
h1.ilHeader {
  padding: 10px 0 0;
}
h3.ilHeader {
  font-weight: normal;
  padding: 0;
  margin: 0;
  display: inline;
  font-size: 19px;
  color: #909090;
  text-transform: uppercase;
}
#headerimage {
  width: 45px;
  height: 45px;
  margin-top: 3px;
  margin-right: 10px;
  float: left;
}
[dir="rtl"] #headerimage {
  margin-right: 0;
  margin-left: 10px;
  float: right;
}
div.ilHeadAction {
  float: right;
  margin: 8px 0 5px;
  /* bottom 5px blog fullscreen */
}
[dir="rtl"] div.ilHeadAction {
  float: left;
}
div.ilHeadAction .prop {
  padding-right: 10px;
}
[dir="rtl"] div.ilHeadAction .prop {
  padding-right: 0;
  padding-left: 10px;
}
div.ilHeadAction a:hover {
  text-decoration: none;
}
div.ilHeaderDesc {
  font-size: 90%;
  padding: 0;
  color: #737373;
  font-weight: 300;
}
div.ilHeaderAlert {
  font-size: 90%;
  padding: 0;
  font-weight: 300;
  color: #fa8228;
}
div.il_HeaderInner {
  padding: 15px 15px;
  margin-bottom: 5px;
  overflow: visible;
}
div.il_HeaderInner.media {
  margin-top: 0px;
}
div.il_TreeIcons {
  padding: 15px 15px 0 0;
  margin: 0;
  float: right;
}
[dir="rtl"] div.il_TreeIcons {
  padding: 15px 0 0 15px;
  float: left;
}
div.il_Footer {
  padding: 10px 0;
  font-size: 90%;
  text-align: center;
}
footer.ilFooter {
  position: absolute;
  left: 0;
  right: 0;
  bottom: -1px !important;
  font-size: 0.9em;
  height: 70px;
  margin: 0 auto;
  padding: 20px 0 0;
  text-align: left;
  color: white;
  background-color: #4c6586;
}
footer.ilFooter div.ilFooterContainer {
  color: white;
  line-height: 1.75;
  padding: 0 15px;
}
footer.ilFooter a.permalink_label,
footer.ilFooter div.ilFooterContainer > a {
  color: white;
  white-space: nowrap;
}
footer.ilFooter a.permalink_label:hover,
footer.ilFooter div.ilFooterContainer > a:hover {
  color: white;
}
[dir="rtl"] footer.ilFooter {
  text-align: right;
}
#devmodeBlock {
  background-color: white;
  color: black;
  border: 1px dashed grey;
  padding: 10px;
  margin-top: 25px;
}
@media only screen and (max-width: 767px) {
  #devmodeBlock table {
    table-layout: fixed;
    width: 100%;
  }
}
/* ----------------- permanent link  ------------- */
div.ilPermaLink {
  margin: 15px;
}
div.ilPermaLink .small {
  font-size: 70%;
}
div.ilPermaLink .il_adv_sel {
  font-size: 100%;
}
div.ilPermaLink input {
  font-size: 70%;
  width: 350px;
}
div.ilPermaLink a {
  font-size: 1em;
}
#current_perma_link {
  color: #333333;
  width: 25%;
  font-size: 90%;
}
#current_perma_link + .btn-group {
  vertical-align: top;
}
/* ----------------- invisible border ------------- */
div.invisible_border {
  margin: 15px;
}
.ilInvisibleBorder {
  padding: 15px;
}
/* ------- Helptext --------- */
span.il_Helptext {
  font-size: 90%;
  font-weight: normal;
}
/* ----------------- alternative text styles ------------- */
.small {
  text-decoration: none;
  font-size: 90%;
}
.xsmall {
  text-decoration: none;
  font-size: 80%;
}
.smallgreen {
  text-decoration: none;
  font-size: 90%;
  color: green;
}
.smallred {
  text-decoration: none;
  font-size: 90%;
  color: red;
}
.obligatory {
  font-weight: normal;
  color: #800000;
  font-variant: normal;
}
.warning {
  text-decoration: none;
  font-weight: bold;
  color: red;
}
div.Access {
  text-decoration: none;
  font-weight: bold;
  text-decoration: underline;
  color: red;
}
.asterisk {
  color: red;
  font-size: 90%;
}
.default {
  text-decoration: none;
  font-weight: normal;
}
.quote {
  font-style: italic;
  font-weight: normal;
}
.subtitle {
  font-style: italic;
  font-weight: normal;
  font-size: 90%;
}
.questiontext {
  font-weight: bold;
}
.bold {
  font-weight: bold;
}
/* ----------------- alternative text styles ------------- */
.light {
  color: #909090;
}
/* ----------------- normal links ------------- */
a.light:link,
a.light:visited {
  text-decoration: none;
  color: #35b;
}
a.light:hover {
  color: black;
}
/* Messages */
/* ------------------ blind image - spacer gif --------------
   please use this style class always when using this blind image */
img.spacer {
  display: block;
}
div#agreement {
  width: 100%;
  height: 375px;
  overflow: auto;
  overflow-x: hidden;
}
/* bottom center area (optional bottom area, used e.g. in learning modules) */
div#bot_center_area {
  bottom: 0;
  height: 300px;
  position: fixed;
  padding: 5px;
  background-color: #f0f0f0;
  border-top: 3px solid #e9e9e9;
  -webkit-overflow-scrolling: touch;
  /* Bug 11209 */
  overflow: auto;
  /* Bug 11209 */
}
div#bot_center_area iframe {
  -webkit-overflow-scrolling: touch;
  /* Bug 11209 */
  overflow: auto;
  /* Bug 11209 */
  border: none;
  width: 100%;
  height: 100%;
}
div#bot_center_area_drag {
  left: 0;
  right: 0;
  height: 4px;
  cursor: row-resize;
  margin-top: -8px;
  position: absolute;
}
#drag_zmove {
  position: absolute;
  width: 100%;
  height: 100%;
  z-index: 7;
  display: none;
}
div#bot_center_area_drag:hover {
  background: none #fa9;
}
.ilLeftNavSpace {
  /* padding: 0 20px 0 310px; */
  margin-left: 315px !important;
}
@media (max-width: 767px) {
  .ilLeftNavSpace {
    margin-left: 0 !important;
  }
}
[dir="rtl"] .ilLeftNavSpace {
  margin-left: 0 !important;
  margin-right: 315px !important;
}
@media (max-width: 767px) {
  [dir="rtl"] .ilLeftNavSpace {
    margin-right: 0 !important;
  }
}
/* right panel (e.g. notes, comments) */
div.ilRightPanel {
  overflow: auto;
  position: fixed;
  top: 0;
  bottom: 0;
  right: 0;
  width: 500px;
  left: auto !important;
}
[dir="rtl"] div.ilRightPanel {
  right: auto !important;
  width: 500px;
  left: 0 !important;
}
#ilRightPanelClose {
  display: block;
  float: right;
}
[dir="rtl"] #ilRightPanelClose {
  float: left;
}
/* Overlays, Blocks */
.ilOverlay {
  background-color: white;
  border: 1px solid #d6d6d6;
  text-align: left;
  position: absolute;
  -webkit-box-shadow: 2px 2px 4px #c0c0c0;
  box-shadow: 2px 2px 4px #c0c0c0;
}
[dir="rtl"] .ilOverlay {
  text-align: right;
}
.ilAccHeadingHidden,
.ilAccHidden,
.ui-helper-hidden-accessible {
  position: absolute;
  left: -2000px;
  top: auto;
  width: 1px;
  height: 1px;
  overflow: hidden;
}
[dir="rtl"] .ilAccHeadingHidden,
[dir="rtl"] .ilAccHidden,
[dir="rtl"] .ui-helper-hidden-accessible {
  left: auto;
  /* may causes a scrollbar when omitted */
  right: -2000px;
}
a.ilAccAnchor,
a.ilAccAnchor:hover {
  text-decoration: none;
  color: inherit;
}
/* revised 4.1 */
/* Fixed Frame Width */
div.ilFrameFixedWidth,
.ilFrameFixedWidth #mainscrolldiv {
  /* max-width: 1370px; */
  margin: 0 auto;
}
.ilFrameFixedWidth #mainscrolldiv {
  max-width: 1370px;
  margin: 0 auto;
}
div.ilFrameFixedWidthHeader {
  max-width: 1370px;
  margin: 0 auto;
  padding: 0;
}
.ilFrameFixedWidthHeader div.ilHeaderBanner {
  max-width: 1370px;
  overflow: hidden;
  padding: 0 15px;
}
div.ilHeaderBanner img.ilHeaderImg {
  width: 100%;
}
.ilFrameFixedWidth div.ilHeaderDesc {
  padding-left: 0;
}
[dir="rtl"] .ilFrameFixedWidth div.ilHeaderDesc {
  padding-left: inherit;
  padding-right: 0;
}
div.ilBox {
  background: url("images/FramedBack.png") repeat-x;
  border: 1px solid #e0e0e0;
  padding: 10px;
  margin-bottom: 20px;
}
/* Top-Bar */
div.ilTopBar {
  background-color: #444;
  color: white;
  padding: 5px 10px;
}
div.ilTopBar a {
  color: white;
}
div.ilTopBarLeft {
  float: left;
}
[dir="rtl"] div.ilTopBarLeft {
  float: right;
}
div.ilTopBarRight {
  float: right;
}
[dir="rtl"] div.ilTopBarRight {
  float: left;
}
div.ilTopBarRight span#ilAdvSelListAnchorElement_asl {
  margin-right: 25px;
  color: black;
}
[dir="rtl"] div.ilTopBarRight span#ilAdvSelListAnchorElement_asl {
  margin-right: 0;
  margin-left: 25px;
}
div.ilTopBarRight td.il_adv_sel {
  background-color: #444;
}
div.ilSideBarHead {
  background-color: #f0f0f0;
  margin-bottom: 5px;
  padding: 5px;
}
div.ilSideBarHead h3 {
  font-size: 110%;
  color: #606060;
  display: inline;
}
div.ilSideBarContent {
  padding: 5px;
}
/* jquery ui autocomplete */
.ui-menu {
  list-style: none;
  padding: 0;
  margin: 0;
  display: block;
  float: left;
  background-color: white;
  border: 1px solid #e0e0e0;
  font-size: 90%;
  -webkit-box-shadow: 2px 2px 4px #c0c0c0;
  box-shadow: 2px 2px 4px #c0c0c0;
}
[dir="rtl"] .ui-menu {
  float: right;
}
.ui-menu .ui-menu-item {
  margin: 0;
  padding: 0;
  zoom: 1;
  float: left;
  clear: left;
  width: 100%;
}
[dir="rtl"] .ui-menu .ui-menu-item {
  float: right;
  clear: right;
}
.ui-menu .ui-menu-category {
  margin: 0;
  padding: 2px;
  zoom: 1;
  float: left;
  clear: left;
  width: 100%;
  font-weight: bold;
}
[dir="rtl"] .ui-menu .ui-menu-category {
  float: right;
  clear: right;
}
.ui-menu .ui-menu-more {
  display: block;
  zoom: 1;
  color: #03a;
  cursor: pointer;
  float: left;
  clear: left;
  width: 100%;
}
[dir="rtl"] .ui-menu .ui-menu-more {
  float: right;
  clear: right;
}
.ui-menu .ui-menu-more span {
  padding: 2px;
}
.ui-menu .ui-menu-more:hover {
  background-color: white;
}
.ui-autocomplete {
  max-height: 400px;
  overflow-y: auto;
  /* prevent horizontal scrollbar */
  overflow-x: hidden;
}
.ui-menu .ui-menu-item a {
  text-decoration: none;
  display: block;
  padding: 2px 4px;
  line-height: 1.5;
  zoom: 1;
  color: #03a;
}
.ui-menu .ui-menu-item a.ui-state-hover,
.ui-menu .ui-menu-item a.ui-state-active {
  background-color: #ff9;
}
/* Icon Default */
img.ilIcon {
  width: 32px;
  height: 32px;
}
/* PreventBreakOut, see https://css-tricks.com/snippets/css/prevent-long-urls-from-breaking-out-of-container/ */
.ilPreventBreakOut {
  overflow-wrap: break-word;
  word-wrap: break-word;
  -ms-word-break: break-all;
  word-break: break-word;
  -ms-hyphens: auto;
  -moz-hyphens: auto;
  -webkit-hyphens: auto;
  hyphens: auto;
}
/* Component Imports */
/* Services/Accordion */
.il_VAccordionHead,
.il_HAccordionHead {
  padding: 5px 5px 5px 30px;
  text-align: left;
  cursor: pointer;
  color: #557196;
  font-size: 110%;
  background: url("images/tree_col.svg") no-repeat 9px 10px #ffffff;
}
.il_VAccordionInnerContainer {
  margin-bottom: 10px;
}
.il_HAccordionHead:hover,
.il_VAccordionHead:hover {
  background-color: #ffffd0;
}
.il_HAccordionHeadActive,
.il_VAccordionHeadActive {
  background-image: url("images/tree_exp.svg");
  background-color: #ffffd0;
}
.ilAccHideContent {
  width: 0px;
  height: 0px;
  display: none;
}
div.ilc_va_icont_VAccordICont {
  overflow: visible !important;
}
/* Modules/ScormAicc */
table.il_ScormTable {
  color: #222;
  background-color: #bbb;
  border-spacing: 1px;
  border: none;
}
td.il_ScormTableKey {
  background-color: #e2e2e2;
  color: #222;
  padding: 1px 3px;
  vertical-align: top;
  text-align: right;
}
td.il_ScormTableValue {
  background: none #f7f7f7;
  color: #222;
  padding: 1px 3px;
  vertical-align: top;
  text-align: left;
}
/* Services/Form */
/* forms */
label,
input[type=checkbox],
input[type=radio],
select {
  cursor: pointer;
}
.form-control {
  font-size: 12px;
}
.form-horizontal {
  margin-bottom: 20px;
  background-color: #fdfdfd;
}
form.form-inline {
  margin-bottom: 20px;
}
.form-horizontal .form-group {
  margin: 10px 0;
}
.form-control,
.form-control:focus {
  -webkit-box-shadow: none;
  box-shadow: none;
}
.form-horizontal input.form-control,
.form-horizontal textarea.form-control,
.form-horizontal select.form-control {
  /* max-width: 80%; */
}
select.form-control {
  width: auto;
}
.form-horizontal label {
  color: #4d4d4d;
  font-size: 100%;
}
.form-horizontal .control-label {
  padding-top: 0;
  line-height: 24px;
}
.form-horizontal .control-label.col-sm-3.il_textarea {
  text-align: left;
  width: 100%;
}
.form-horizontal .form-group .col-sm-9 {
  line-height: 24px;
}
.form-horizontal .radio,
.form-horizontal .checkbox,
.form-horizontal .radio-inline,
.form-horizontal .checkbox-inline {
  padding-top: 0;
  line-height: 24px;
}
.form-horizontal .help-block {
  line-height: normal;
}
.radio input[type="radio"],
.radio-inline input[type="radio"],
.checkbox input[type="checkbox"],
.checkbox-inline input[type="checkbox"] {
  position: static;
  margin-left: -20px;
  margin-top: 0;
  min-height: 24px;
  vertical-align: top;
  line-height: 24px;
}
[dir="rtl"] .form-horizontal .control-label {
  text-align: left;
}
label {
  font-weight: normal;
}
.form-horizontal .help-block {
  color: #9a9a9a;
  margin: 2px 0 4px;
  padding: 0;
  font-size: 90%;
  clear: both;
}
td.form-inline > div.form-group {
  display: block;
  padding: 4px 0;
}
input[type="file"].form-control {
  border: none;
  height: auto;
}
.ilFormHeader {
  padding: 15px 0 5px;
}
.ilFormHeader .ilFormCmds {
  margin: 0;
  float: right;
}
.ilFormHeader h3 {
  margin: 0;
}
[dir="rtl"] .ilFormHeader .ilFormCmds {
  float: left;
}
.ilFormHeader,
.ilFormFooter {
  color: #4d4d4d;
  /* background-color: lighten(@ilFormColor, 45%); */
  background-color: #f0f0f0;
}
.ilSubForm {
  background-color: #f8f8f8;
  padding: 3px 0;
}
.ilSubForm .form-group {
  margin: 0;
}
.ilSubForm .col-sm-9.il_textarea {
  width: 100%;
}
.ilFormFooter {
  padding: 3px 0;
}
.ilFormFooter .ilFormCmds {
  text-align: right;
  padding: 0;
}
[dir="rtl"] .ilFormFooter .ilFormCmds {
  text-align: left;
}
/* jQuery ui autocomplete menu */
input.ilHFormHighlighted,
.ui-state-focus {
  background-color: #ff9;
}
div.ilFormExternalSetting {
  margin-bottom: 10px;
}
div.ilFormExternalSetting ul {
  margin: 2px 0;
  padding-left: 25px;
}
[dir="rtl"] div.ilFormExternalSetting ul {
  padding-left: 0;
  padding-right: 25px;
}
div.ilFormExternalSetting span {
  color: #c08030;
  /* font-style: italic; */
}
div[id^="ilFormField"] {
  margin-bottom: 10px;
}
/* Hierarchy Form */
div.ilHFormHeader,
div.ilHFormFooter {
  color: #4d4d4d;
  background-color: #f0f0f0;
  padding: 4px 0 4px 22px;
}
[dir="rtl"] div.ilHFormHeader,
[dir="rtl"] div.ilHFormFooter {
  padding: 4px 22px 4px 0;
}
div.ilHFormContent {
  padding: 20px 0;
}
div.ilHFormItem {
  margin-bottom: 5px;
  display: table-row;
}
div.ilHFormHeader .ilFormCmds,
div.ilHFormFooter .ilFormCmds {
  float: right;
}
[dir="rtl"] div.ilHFormHeader .ilFormCmds,
[dir="rtl"] div.ilHFormFooter .ilFormCmds {
  float: left;
}
.ilHFormExpIcon,
.ilHFormCheckbox,
.ilHFormIcon {
  min-width: 20px;
  padding: 0;
}
.ilHFormItemCmd {
  padding: 0 10px;
}
.ilHFormExpIcon img,
.ilHFormIcon img {
  width: 19px;
  height: 19px;
}
.ilHFormInput,
.ilHFormInput input.form-control {
  width: 100%;
}
.ilHFormDropArea {
  margin: 6px 0;
  width: auto;
}
/* deprecated */
/* experimental: bootstrap'ed file upload */
.btn-file {
  position: relative;
  overflow: hidden;
}
.btn-file input[type=file] {
  position: absolute;
  top: 0;
  right: 0;
  min-width: 100%;
  min-height: 100%;
  font-size: 100px;
  text-align: right;
  filter: alpha(opacity=0);
  opacity: 0;
  outline: none;
  background: white;
  cursor: inherit;
  display: block;
}
.ilFormInnerCol {
  padding: 0;
}
.ilFormInnerCol .form-group {
  margin: 0;
}
input:invalid {
  background-color: #ffebeb;
  border-color: #d08080;
}
.il_non_editable_value {
  padding-top: 4px;
}
.bootstrap-datetimepicker-widget {
  z-index: 2000;
}
/* Services/UI/Explorer2 */
table.ilExplorer {
  width: 100%;
  background-color: #f6f6f6;
}
body.il_Explorer {
  background: none #f9f9f9;
}
div.il_Explorer {
  margin: 0;
  min-height: 468px;
  padding: 10px 5px 15px;
}
div.ilExpH {
  padding-top: 48px;
  min-height: 35px;
}
td.ilExpBody {
  border-top: 1px solid #e0e0e0;
  background-color: #fafafa;
}
h1.ilExplorerHead {
  color: #404040;
  margin: 0;
  padding: 10px 5px 10px 28px;
  vertical-align: top;
  text-align: left;
  font-weight: bold;
  font-size: 90%;
}
div.il_ExplorerTree {
  font-size: 90%;
}
ul.il_Explorer {
  margin: 0 0 0 10px;
  padding: 0;
  list-style: none;
}
ul.il_ExplorerNoIndent {
  margin: 0;
  padding: 0;
  list-style: none;
}
li.il_Explorer {
  margin: 0;
  padding: 0;
  white-space: nowrap;
}
a.il_HighlightedNode,
.ilHighlighted {
  background-color: #ffff9d;
  padding: 0 5px;
}
li.ilExplSecHighlight {
  background-color: #ffffff !important;
  border-top: solid 2px #e9ea00;
  border-bottom: solid 2px #e9ea00;
}
div.il_ExplorerItemDescription {
  margin-left: 40px;
}
a.ilTreeView {
  position: fixed;
  top: 117px;
  z-index: 1020;
  bottom: 160px;
  background-color: white;
  border: 1px solid #e0e0e0;
  border-left: none;
  -webkit-box-shadow: 1px 1px 2px #b9b9b9;
  box-shadow: 1px 1px 2px #b9b9b9;
  width: 6px;
}
a.ilTreeView > img {
  display: inline-block;
  margin-left: -2px;
  max-width: inherit;
  background-color: white;
  border-right: 2px solid #e0e0e0;
  width: 28px;
  height: 28px;
}
a.ilTreeView:hover > img,
a.ilTreeView:active > img,
a.ilTreeView:focus > img {
  margin-left: 0;
}
a.ilTreeView:hover,
a.ilTreeView:active,
a.ilTreeView:focus {
  outline: 0;
}
[dir="rtl"] a.ilTreeView {
  border: 1px solid #e0e0e0;
  border-right: none;
}
[dir="rtl"] a.ilTreeView > img {
  margin-left: 0;
  margin-right: -5px;
}
[dir="rtl"] a.ilTreeView:hover > img,
[dir="rtl"] a.ilTreeView:active > img,
[dir="rtl"] a.ilTreeView:focus > img {
  margin-right: 0;
}
/* Explorer2, jsTree */
.jstree a {
  color: #557196 !important;
}
.jstree a.disabled {
  color: #303030 !important;
  cursor: default !important;
}
.jstree a {
  font-size: 90%;
  min-height: 22px;
}
.jstree li,
.jstree ins {
  background: url("images/jstree.svg") no-repeat;
  vertical-align: top;
}
.jstree li {
  background-position: -90px 0;
  background-repeat: repeat-y;
}
.jstree li.jstree-last {
  background: transparent;
}
.jstree .jstree-open > ins {
  background-position: -72px 0;
}
.jstree .jstree-closed > ins {
  background-position: -54px 0;
}
.jstree .jstree-leaf > ins {
  background-position: -36px 0;
}
.jstree .jstree-hovered {
  background: #e7f4f9;
  border: 1px solid #d8f0fa;
  padding: 0 2px 0 1px;
}
.jstree .jstree-clicked {
  background: none #beebff;
  border: 1px solid #99defd;
  padding: 0 2px 0 1px;
}
.jstree a .jstree-icon {
  background-position: -56px -19px;
}
.jstree a.jstree-loading .jstree-icon {
  background: url("images/throbber.gif") no-repeat center !important;
}
.jstree a.jstree-loading .loader {
  display: block;
  position: absolute;
  left: 0;
  margin-top: -25px;
  width: 30px;
  height: 30px;
  background: url("images/loader.svg") no-repeat center !important;
}
.jstree .jstree-no-dots li,
.jstree .jstree-no-dots .jstree-leaf > ins {
  background: none transparent;
}
.jstree .jstree-no-dots .jstree-open > ins {
  background-position: -18px 0;
}
.jstree .jstree-no-dots .jstree-closed > ins {
  background-position: 0 0;
}
.jstree .jstree-no-icons a .jstree-icon {
  display: none;
}
.jstree .jstree-search {
  font-style: italic;
}
.jstree .jstree-no-icons .jstree-checkbox {
  display: inline-block;
}
.jstree .jstree-no-checkboxes .jstree-checkbox {
  display: none !important;
}
.jstree .jstree-checked > a > .jstree-checkbox {
  background-position: -38px -19px;
}
.jstree .jstree-unchecked > a > .jstree-checkbox {
  background-position: -2px -19px;
}
.jstree .jstree-undetermined > a > .jstree-checkbox {
  background-position: -20px -19px;
}
.jstree .jstree-checked > a > .jstree-checkbox:hover {
  background-position: -38px -37px;
}
.jstree .jstree-unchecked > a > .jstree-checkbox:hover {
  background-position: -2px -37px;
}
.jstree .jstree-undetermined > a > .jstree-checkbox:hover {
  background-position: -20px -37px;
}
#vakata-dragged.jstree ins {
  background: none transparent !important;
}
#vakata-dragged.jstree .jstree-ok {
  background: url("images/jstree.svg") no-repeat -2px -53px !important;
}
#vakata-dragged.jstree .jstree-invalid {
  background: url("images/jstree.svg") no-repeat -18px -53px !important;
}
#jstree-marker.jstree {
  background: url("images/jstree.svg") no-repeat -41px -57px !important;
  text-indent: -100px;
}
.jstree a.jstree-search {
  color: aqua;
}
.jstree .jstree-locked a {
  color: silver;
  cursor: default;
}
#vakata-contextmenu.jstree-context,
#vakata-contextmenu.jstree-context li ul {
  background: none #f0f0f0;
  border: 1px solid #979797;
  -webkit-box-shadow: 1px 1px 2px #999999;
  box-shadow: 1px 1px 2px #999999;
}
#vakata-contextmenu.jstree-context a {
  color: black;
}
#vakata-contextmenu.jstree-context a:hover,
#vakata-contextmenu.jstree-context .vakata-hover > a {
  padding: 0 5px;
  background: #e8eff7;
  border: 1px solid #aecff7;
  color: black;
  border-radius: 2px;
}
#vakata-contextmenu.jstree-context li.jstree-contextmenu-disabled a,
#vakata-contextmenu.jstree-context li.jstree-contextmenu-disabled a:hover {
  color: silver;
  background: none;
  border: 0;
  padding: 1px 4px;
}
#vakata-contextmenu.jstree-context li.vakata-separator {
  background: white;
  border-top: 1px solid #e0e0e0;
  margin: 0;
}
#vakata-contextmenu.jstree-context li ul {
  margin-left: -4px;
}
.jstree img {
  border: 0;
  width: 20px;
  height: 20px;
}
img.il_ExplorerIcon {
  height: 20px;
  width: 20px;
}
/* Modules/Forum */
a.postread,
a.postread:visited {
  font-weight: normal;
}
a.postunread,
a.postunread:visited {
  font-weight: bold;
}
a.postnew,
a.postnew:visited {
  font-style: italic;
  font-weight: bold;
}
blockquote.ilForumQuote {
  margin: 0 20px 10px;
  padding: 5px;
  border: 1px solid #b6b6b6;
  font-size: 90%;
}
div.ilForumQuoteHead {
  font-weight: bold;
  font-size: 90%;
  margin: 0 0 10px;
}
/* Modules/Forum */
#ilFrmPostList {
  list-style: none;
  margin: 0;
  padding: 0;
  background-color: #ffffff;
}
.ilFrmPostImage {
  float: left;
  width: 100px;
  overflow: hidden;
}
.ilFrmPostImage img {
  vertical-align: top;
  margin: 5px 20px 5px 5px;
  border: none;
}
.ilFrmPostClear {
  clear: both;
  width: 1px;
  height: 1px;
  line-height: 1px;
}
.ilFrmPostTitle {
  margin-top: 15px;
  font-size: 120%;
}
div.ilFrmPostHeader span.small {
  color: #909090;
}
.ilFrmPostContentContainer {
  margin: 0 0 10px;
  width: 80%;
  float: left;
}
.ilFrmPostContent {
  margin-top: 20px;
}
.ilFrmPostRow div.ilForm {
  width: 100%;
  max-width: 1000px;
}
.ilFrmPostRow {
  padding: 3px;
  border-top: 1px solid #f0f0f0;
}
.ilFrmPostRow div.ilForm div.ilFormValue {
  width: auto;
}
.ilFrmPostRow div.ilForm div.ilFormOption {
  width: 150px;
}
.ilFrmPostCensorshipAdvice {
  margin: 0;
  padding: 0;
  font-weight: bold;
}
.ilFrmPostAttachmentsContainer {
  margin: 20px 0 0;
  font-weight: bold;
}
.ilFrmPostAttachmentsContainer a {
  font-weight: normal;
}
.ilFrmPostAttachmentsContainer img {
  vertical-align: middle;
}
.ilFrmPostCommands {
  float: right;
  margin: 0 0 3px;
}
.ilModeratorPosting {
  background-color: #ffff99;
  padding: 0 5px;
}
.ilPostingNeedsActivation {
  background-color: #ffe4e4;
  padding: 0 5px;
}
.ilFrmBottomToolbar {
  margin-top: 20px;
}
.ilForumTreeTitleUnread {
  font-weight: bold;
}
.ilForumTreeUnlinkedContent {
  text-decoration: none;
  cursor: text;
  font-size: smaller;
  color: #333333;
  padding-left: 23px;
}
/* Services/Mail */
a.mailread,
a.mailread:visited {
  font-weight: normal;
}
a.mailunread,
a.mailunread:visited {
  font-weight: bold;
}
.iosMailFilter .checkbox {
  display: inline-block !important;
  margin: 0 10px !important;
}
.iosMailFilter .checkbox:first-child {
  margin: 0 15px !important;
}
.iosMailFilter .checkbox input[type="checkbox"] {
  margin-left: -15px !important;
}
/* --- Services/COPage ---*/
a.ilEditSubmit {
  background: url("images/ButtonsBack.png") repeat-x bottom #ffffff;
  padding: 2px;
  margin: 0;
  border: 1px solid #bababa;
  border-bottom-color: #808080;
  border-right-color: #808080;
  text-decoration: none;
  font-size: 80%;
  line-height: 14px;
  cursor: pointer;
}
input.ilEditSubmit {
  color: #2255a0;
  padding: 1px;
  margin: 0;
  font-size: 12px;
  line-height: 14px;
  cursor: pointer;
  background: url("images/ButtonsBack.png") repeat-x bottom #ffffff;
  border: 1px solid #bababa;
  border-bottom-color: #808080;
  border-right-color: #808080;
}
input.ilEditSubmit:hover {
  color: black;
}
div.ilEditHelpline {
  margin: 3px 0;
  padding: 0;
  font-size: 80%;
  background-color: white;
  color: black;
}
select.ilEditSelect {
  background: none white;
  border: 1px solid #bbb;
  padding: 1px;
  text-decoration: none;
  font-size: 12px;
}
div.il_droparea {
  padding: 1px 5px;
  border: 1px dashed #d0d0d0;
  color: #d0d0d0;
  text-align: center;
  font-size: 12px;
  background-color: #fcfcfc;
  cursor: pointer;
}
div.il_droparea:hover,
div.ilCOPGDropActice,
.il_droparea_valid_target {
  border-color: #88be51;
  color: #88be51;
  background-color: #f3f8ed;
}
div.ilCOPGNoPageContent {
  padding: 20px 5px;
  color: #a0a0a0;
}
div.il_editarea_nojs {
  border-width: 1px dotted #999;
}
div.il_editarea {
  border: 1px solid transparent;
  min-height: 20px;
}
div.ilc_page_Page > div.il_editarea_disabled {
  padding: 10px;
}
div.il_editarea_disabled {
  border: 2px dotted #fa8228;
  min-height: 20px;
}
div.il_editarea_active {
  border: 1px solid #909090;
  min-height: 20px;
}
div.il_editarea_selected {
  border: 2px solid #6ea03c;
  min-height: 20px;
}
div.il_editarea_disabled_selected {
  border: 2px solid #fa8228;
  min-height: 20px;
}
div.il_editarea_active_selected {
  border: 2px solid black;
  min-height: 20px;
}
.il_editmenu {
  background-color: white;
  color: black;
  font-weight: normal;
  text-align: left;
  font-style: normal;
  text-indent: 0;
  font-size: 14px;
  z-index: 5000;
}
table.il_editmenu td {
  padding: 3px;
}
div.ilEditLabel {
  position: absolute;
  background-color: #f5f5f5;
  font-size: 70%;
  padding: 1px 3px;
  border-style: solid;
  border-width: 0 1px 1px 0;
  border-color: #909090;
}
div.ilEditVAccordCntr {
  margin-top: 15px;
  padding: 5px;
}
div.ilEditVAccordICntr {
  background-color: white;
  margin-bottom: 15px;
  border: 1px solid #9eadba;
}
div.ilEditVAccordIHead {
  padding: 3px;
  background-color: #e2eaf4;
  text-align: left;
  background-repeat: no-repeat;
  background-position: 3px 4px;
}
div.ilEditVAccordICont {
  padding: 10px;
  background-color: white;
}
div.ilTinyMenuSection {
  float: left;
  white-space: nowrap;
  border-right: 1px solid #e0e0e0;
  padding: 0 10px 4px 0;
  margin-right: 10px;
}
[dir="rtl"] div.ilTinyMenuSection {
  float: right;
  border-right: none;
  border-left: 1px solid #e0e0e0;
  padding: 0 0 4px 10px;
  margin-right: 0;
  margin-left: 10px;
}
#ilTinyMenuButtons {
  padding-bottom: 15px;
  zoom: 1;
}
#iltinymenu .bd div.last {
  float: left;
  white-space: nowrap;
  padding: 0 10px 2px 0;
  border-right: 0;
  margin: 0;
}
#iltinymenu {
  z-index: 1040 !important;
  position: fixed;
  left: 0;
  right: 0;
  top: 0;
  background-color: #f9f9f9;
  -webkit-box-shadow: 3px 9px 9px 0 rgba(0, 0, 0, 0.176);
  box-shadow: 3px 9px 9px 0 rgba(0, 0, 0, 0.176);
}
#iltinymenu_bd {
  padding: 10px;
}
#iltinymenu .bd div .small {
  color: #909090;
  font-style: italic;
}
#ilsaving {
  position: fixed;
  top: 0;
  left: 0;
  text-decoration: blink;
  z-index: 3;
}
.ilTinyMenuDropDown span {
  padding: 2px 0 0 5px;
  width: 75px;
  overflow: hidden;
  display: inline-block;
  line-height: 1em;
}
a.ilTinyMenuDropDown {
  display: inline-block;
  padding: 0 2px 1px 0;
}
/* if the ilc_page_cont_PageContainer is declared as being relative in the content.css drop downs will be truncated */
#ilEditorTD {
  position: static;
}
#ilEditorTD p {
  margin: 0;
  padding: 0;
}
/* Page TOC */
div.ilc_page_toc_PageTOC {
  font-size: 90%;
  padding: 5px 5px 10px;
  background-color: #fafafa;
  border: 1px solid #f0f0f0;
  float: left;
}
h1.ilc_page_toc_PageTOCHead {
  margin: 0;
  font-size: 100%;
  padding: 0;
  font-weight: bold;
  text-align: center;
}
ul.ilc_page_toc_PageTOCList {
  margin: 0 0 0 10px;
  padding: 0;
  list-style: none;
}
li.ilc_page_toc_PageTOCItem {
  margin: 5px 0 0;
  padding: 0;
  white-space: nowrap;
}
a.ilc_page_toc_PageTOCLink {
  color: #03a;
  font-weight: normal;
  text-decoration: none;
}
a.ilc_page_toc_PageTOCLink:hover {
  color: black;
}
a.ilc_page_toc_PageTOCLink:visited {
  color: blue;
}
/* --- content styles (will move to content.css) --- */
td.ilc_PageDisabled {
  padding: 20px;
  border: 1px solid #9eadba;
  margin-bottom: 0;
  border-left: 3px dotted red;
}
div.ilc_DefinitionHeader {
  margin: 20px 0 10px 0;
  padding: 5px 0;
  border: 1px solid black;
  border-width: 1px 0;
}
table.ilc_Fullscreen {
  background-color: white;
  position: absolute;
  margin: 0;
  padding: 0;
  height: 100%;
  width: 100%;
}
html.ilc_Fullscreen,
body.ilc_Fullscreen {
  margin: 0;
  padding: 0;
  height: 100%;
}
div.ilLMMenu {
  margin: 0 0 5px 10px;
}
div.ilc_LMMenu {
  line-height: 22px;
}
a.ilc_LMMenu {
  padding: 1px 5px;
  margin: 2px 0;
  border: 1px solid #b0b0b0;
  background-color: #e6ecf8;
  white-space: nowrap;
}
div.ilc_TableOfContents {
  background-color: white;
  padding: 20px;
  border-spacing: 1px;
  border: 1px solid #eee;
  margin-bottom: 0;
}
table.ilc_media {
  background-color: white;
}
h1.il_LMHead {
  margin: 12px 15px 6px;
  font-size: 120%;
  font-weight: normal;
}
table.ilc_Table {
  border-collapse: collapse;
  background-color: white;
  margin: 10px 0;
  border-color: #9eadba;
}
/* COPage Comparison */
div.ilEditModified,
div.ilEditDeleted,
div.ilEditNew {
  border: 3px solid;
  margin-bottom: 2px;
}
div.ilEditModified {
  border-color: #4c6586;
}
div.ilEditDeleted {
  border-color: #fa8228;
}
div.ilEditNew {
  border-color: #6ea03c;
}
.ilCOPGCompareLegend {
  display: inline-block;
  margin-top: 5px;
  padding: 2px;
}
span.ilDiffDel {
  background-color: #fdd9be;
}
span.ilDiffIns {
  background-color: #bbda9b;
}
a.nostyle:link,
a.nostyle:visited {
  text-decoration: none;
  color: black;
}
a.nostyle:hover {
  color: black;
}
#ilEditorPanel_c {
  z-index: 3000 !important;
}
#iltinymenu .mce-ico {
  color: white !important;
}
#iltinymenu a.btn {
  min-width: 30px;
}
#error_panel_c {
  z-index: 2000 !important;
}
#ilPageEditLegend {
  background-color: #f9f9f9;
  padding: 10px;
  margin-top: 30px;
}
#ilPageEditLegend > div {
  margin: 5px 0;
}
#ilPageEditLegend .il_droparea,
#ilPageEditLegend .il_droparea:hover {
  display: inline-block;
  width: 40px;
  border-color: #d0d0d0;
  color: #d0d0d0;
  background-color: #fcfcfc;
  cursor: default;
  height: 21px;
}
.ilPageEditLegendElement {
  width: 40px;
  border: 1px solid #d0d0d0;
  height: 21px;
  display: inline-block;
  font-size: 12px;
  padding: 1px 5px;
  text-align: center;
}
.ilCOPGMediaDisabled {
  padding: 5px;
  font-size: 0px;
  line-height: 100%;
  text-align: center;
  display: table-cell;
  vertical-align: middle;
  background-color: #3b5620;
  color: white;
}
.ilCOPgEditStyleSelectionItem {
  padding: 10px;
  background-color: #ffffff;
  cursor: pointer;
}
.ilCOPgEditStyleSelectionItem:hover {
  background-color: #ffffd0;
}
ul#ilAdvSelListTable_style_selection {
  overflow: auto;
  max-height: 400px;
}
a.ilCOPageSection {
  color: inherit;
  text-decoration: inherit;
}
#ilAdvSelListAnchorText_char_style_selection > span {
  min-width: auto;
}
/* Services/Calendar */
td.even {
  color: #222;
  background-color: #f7f7f7;
  padding: 3px;
}
td.uneven {
  color: #222;
  background-color: #eee;
  padding: 3px;
}
td.today {
  background-color: #e0e0ff;
}
td.date {
  background-color: #f7f7f7;
}
td.prevMonth {
  background-color: #dfdfdf;
}
div#block_cal_sel_0 div.ilBlockContent {
  padding: 0;
}
div.ilCalSelAct {
  background-color: #f0f0f0;
  font-size: 90%;
  padding: 2px 2px 3px 0;
}
div.ilCalSelSelAll {
  background-color: #f8f8f8;
  font-size: 80%;
  padding: 3px 2px 2px 0;
}
div.ilCalSelList {
  max-height: 250px;
  overflow: auto;
}
.ilCalSelList img {
  width: 20px;
  height: 20px;
}
ul.ilCalSel {
  margin: 0;
  padding: 0;
  list-style: none;
}
ul.ilCalSel li {
  margin: 0;
  padding: 0 0 0 48px;
  border-bottom: 1px solid #f0f0f0;
  min-height: 25px;
}
span.ilCalColSpan {
  padding: 2px 0;
  display: block;
  margin-left: -48px;
  width: 24px;
  height: 25px;
  float: left;
}
ul.ilCalSel li img {
  margin-top: 6px;
  display: block;
  float: left;
  margin-left: -20px;
}
div.ilCalSelTitle {
  padding: 5px 3px 3px;
  font-size: 90%;
}
table.calmini {
  width: 100%;
  font-size: 90%;
  border-collapse: collapse;
  background-color: #f8f8f8;
  border: none;
}
table.calmini tr,
table.calmini td,
table.calmini th {
  border: none;
  padding: 5px 3px;
  text-align: center;
  vertical-align: middle;
  color: #b6b6b6;
  background-color: transparent;
}
@media only screen and (max-width: 991px) {
  table.calmini tr,
  table.calmini td,
  table.calmini th {
    padding: 5px 1px;
  }
}
table.calmini tr:nth-child(even) {
  background-color: #e9e9e9;
}
table.calmini th.calmini,
table.calmini th.calminiweek {
  font-weight: 600;
  color: #4c6586;
  font-size: 90%;
}
table.calmini td.calministd > .il_calmini_monthday > a {
  color: #696969;
}
table.calmini td.calminitoday {
  background-color: #708bae;
}
table.calmini td.calminitoday > .il_calmini_monthday > a {
  color: white;
}
table.calmini td.calminiprev > .il_calmini_monthday > a,
table.calmini td.calmininext > .il_calmini_monthday > a {
  color: #a9a9a9;
}
a.callink:link,
a.callink:visited {
  color: inherit;
  cursor: pointer;
}
.callink .glyphicon {
  color: #b1c0d3;
  cursor: pointer;
}
.callink .glyphicon:hover {
  color: #557196;
}
/* Modules/Wiki */
a.ilWikiPageMissing:link,
a.ilWikiPageMissing:visited {
  color: red;
}
a.ilWikiPageMissing:hover {
  color: black;
}
ul.ilWikiBlockList {
  margin: 0 0 0 20px;
  padding: 0;
  list-style: disc outside;
}
ul.ilWikiBlockListNoIndent {
  margin: 0;
  padding: 0;
  list-style: none;
}
li.ilWikiBlockItem {
  margin: 0;
  padding: 0;
}
/* Services/MainMenu */
.ilTopHeader {
  position: fixed;
  left: 0;
  right: 0;
  z-index: 1030;
  /* see bootstrap fixed top navbar */
  top: 0;
  background-color: #e2e8ef;
  filter: progid:DXImageTransform.Microsoft.gradient(enabled = false);
  margin-left: auto;
  margin-right: auto;
  /*border-bottom: 3px solid @ilMainMenuColor;*/
}
.ilBranding {
  height: 56px;
  padding: 3px 0;
}
#ilTopNav {
  margin: -38px 0 0 65px;
}
#ilTopNav.navbar {
  padding-top: 1px;
  padding-bottom: 1px;
  min-height: 33px;
}
#ilTopNav.navbar > .navbar-collapse {
  margin: 0;
  padding: 0 0 0 5px;
}
#ilTopNav.navbar-default {
  background-color: transparent;
  filter: progid:DXImageTransform.Microsoft.gradient(enabled = false);
  border: 0 none;
}
#ilTopNav .dropdown-menu {
  float: left;
  right: auto;
  left: 0;
  min-width: 100%;
}
#ilTopNav .navbar-text {
  color: #607ea5;
}
#ilTopNav .navbar-nav {
  float: left;
  margin-left: 5px;
}
#ilTopNav .navbar-nav > li {
  margin: 0 0 0 10px;
}
#ilTopNav .navbar-nav > li > a {
  margin: 0;
  padding: 5px 10px 6px;
  border-top: 4px solid white;
  color: #808080;
}
#ilTopNav .navbar-nav > .active > a,
#ilTopNav .navbar-nav > .open > a,
#ilTopNav .navbar-nav > .active > a:hover,
#ilTopNav .navbar-nav > .open > a:hover,
#ilTopNav .navbar-nav > .active > a:active,
#ilTopNav .navbar-nav > .open > a:active,
#ilTopNav .navbar-nav > .active > a:focus,
#ilTopNav .navbar-nav > .open > a:focus {
  outline: 0 none;
  border-top: 4px solid #4c6586;
  background-color: #fafafa;
  -webkit-box-shadow: 3px 9px 9px 0px rgba(0, 0, 0, 0.176);
  box-shadow: 3px 9px 9px 0px rgba(0, 0, 0, 0.176);
}
#ilTopNav a.dropdown-toggle {
  text-transform: uppercase;
  font-size: 14px;
}
[dir="rtl"] #ilTopNav .dropdown-menu {
  float: right;
  left: auto;
  right: 0;
  padding: 5px 0;
  text-align: right;
}
[dir="rtl"] #ilTopNav .navbar-nav {
  float: right;
  margin-left: 0;
  margin-right: 70px;
}
[dir="rtl"] #ilTopNav .navbar-nav > li {
  margin: 0 10px 0 0;
}
[dir="rtl"] #ilTopNav.navbar > .navbar-collapse {
  padding: 0 5px 0 0;
}
/* Main Menu Top Title */
.ilTopTitle {
  /* color: darken(@ilMainMenuColor, 20%);*/
  float: left;
  font-weight: 600;
  padding: 0 0 0 15px;
  white-space: nowrap;
  line-height: 40px;
  /*letter-spacing: 0.05em;*/
  /*word-spacing: -0.1em;*/
}
[dir="rtl"] .ilTopTitle {
  float: right;
  padding: 0 15px 0 0;
}
input.ilOpenIDBox {
  background: url("images/openid.png") no-repeat 1px 2px #ffffff;
  padding-left: 20px;
}
[dir="rtl"] input.ilOpenIDBox {
  background-position: 2px 1px;
  padding-left: 0;
  padding-right: 20px;
}
#ilTopBar.ilTopBar {
  padding: 0;
  height: 40px;
  top: 0;
  z-index: 1040;
}
.ilTopFixed {
  z-index: 1030;
  position: fixed;
  margin-left: auto;
  margin-right: auto;
  left: 0;
  right: 0;
}
#ilTopBarNav {
  float: right;
  margin: 0;
  padding: 0;
  margin-right: 14px;
  list-style: none outside none;
}
#ilTopBarNav .dropdown-menu {
  background-color: #aeaeae;
  border-radius: 0;
  margin: 0;
  color: #f5f5f5;
}
#ilTopBarNav .dropdown-menu a {
  color: #f5f5f5;
}
#ilTopBarNav .dropdown-menu a:hover,
#ilTopBarNav .dropdown-menu a:active,
#ilTopBarNav .dropdown-menu a:focus {
  color: #aeaeae;
}
#ilTopBarNav > li {
  float: left;
  display: block;
  position: relative;
}
#ilTopBarNav > li > a {
  margin-right: 1px;
  display: block;
  padding: 10px;
  position: relative;
  min-width: 40px;
  height: 40px;
  text-align: center;
  background-color: #767676;
  color: #f5f5f5;
}
#ilTopBarNav > li > a:hover,
#ilTopBarNav > li > a:active,
#ilTopBarNav > li > a:focus {
  outline: 0 none;
  color: white;
  text-decoration: none;
  background-color: #aeaeae;
}
#ilTopBarNav > .active > a,
#ilTopBarNav > .open > a,
#ilTopBarNav > .active > a:hover,
#ilTopBarNav > .open > a:hover,
#ilTopBarNav > .active > a:active,
#ilTopBarNav > .open > a:active,
#ilTopBarNav > .active > a:focus,
#ilTopBarNav > .open > a:focus {
  outline: 0 none;
  color: white;
  text-decoration: none;
  background-color: #aeaeae;
}
#ilTopBarNav #userlog > a {
  padding: 0 10px 0 0;
}
#ilTopBarNav #userlog > a img {
  height: 40px;
  width: 40px;
  margin-right: 0px;
  padding: 5px;
}
#ilTopBarNav #userlog .dropdown-menu {
  min-width: 100%;
}
#ilTopBarNav #userlog .dropdown-menu > li > a {
  padding-left: 50px;
}
[dir="rtl"] #ilTopBarNav {
  float: left;
  margin: 0;
  margin-left: 14px;
  text-align: right;
}
[dir="rtl"] #ilTopBarNav .badge {
  margin-left: 0;
  margin-right: -5px;
}
[dir="rtl"] #ilTopBarNav .dropdown-menu a {
  text-align: right;
}
[dir="rtl"] #ilTopBarNav > li {
  float: right;
}
[dir="rtl"] #ilTopBarNav > li > a {
  margin-right: 1px;
}
[dir="rtl"] #ilTopBarNav #userlog > a {
  padding: 0 0 0 10px;
}
[dir="rtl"] #ilTopBarNav #userlog > a img {
  margin-left: 0;
}
.ilMainHeader {
  background-color: white;
  height: 80px;
  border-bottom: 3px solid #f0f0f0;
}
.ilMainHeader.ilTopFixed {
  top: 40px;
}
.ilMainHeader > header > .row > a.navbar-brand {
  height: auto;
  display: inline-block;
  padding: 0;
  margin: 15px 15px 0;
}
.ilMainHeader > header > .row > a.navbar-brand > img {
  display: inline-block;
  height: 50px;
  width: 50px;
}
.ilMainMenu {
  background-color: white;
}
.ilMainMenu.ilTopFixed {
  top: 110px;
}
.dropdown-menu {
  font-weight: normal;
  border: 0 none;
  -webkit-box-shadow: 3px 9px 9px 0 rgba(0, 0, 0, 0.3);
  box-shadow: 3px 9px 9px 0 rgba(0, 0, 0, 0.3);
}
.dropdown-menu li > a {
  padding: 3px 10px;
  color: #5d5d5d;
  font-size: 14px;
}
.dropdown-header {
  padding: 3px 10px;
}
.ilMainMenuEntries {
  margin-bottom: 10px;
  padding-bottom: 10px;
}
div.ilMemberViewMainHeader {
  background-color: #981a0a;
}
div.ilTopMemberView {
  text-align: center;
}
div.ilTopMemberView h3 {
  padding: 0;
  margin: 0;
  line-height: 40px;
}
/* Services/UIComponent/Tabs */
.nav-tabs > li {
  margin: 0 4px 0 0;
}
.nav-tabs > li > a {
  border-radius: 0;
  border: 0 none;
  padding: 6px 12px 3px;
  font-size: 13px;
  margin: 0;
}
.nav-tabs > li.active > a,
.nav-tabs > li.active > a:hover,
.nav-tabs > li.active > a:focus {
  background-color: #7c7c7c;
  color: white;
  border: 0 none;
}
[dir="rtl"] .nav-tabs > li {
  margin: 0 0 0 4px;
  float: right;
}
#ilTab {
  padding: 0;
  margin: 7px 15px 23px;
  border: 0 none;
  border-bottom: 2px solid #7c7c7c;
}
.ilSetupContent #ilTab {
  margin: 7px 0 23px;
}
.ilTabsContentOuter {
  /* background-color: white; */
  padding: 0;
}
/* Sub Tabs */
#ilSubTab {
  padding: 5px 20px;
  margin: -23px 0 10px;
  /* border-bottom: 1px solid lighten(@mid-gray, 55%);
	box-shadow: 0 2px 1px -1px white; */
}
#ilSubTab > li > a {
  border-radius: 0;
  padding: 3px 7px;
  font-size: 11.64px;
  /* font-weight: 600; */
}
#ilSubTab > li > a:hover {
  color: #3a4c65;
}
#ilSubTab > li.active > a,
#ilSubTab > li.active > a:hover,
#ilSubTab > li.active > a:focus {
  color: #557196;
  background-color: transparent;
  text-decoration: underline;
}
/* Services/UIComponent/GroupedLists */
div.ilGroupedListH {
  padding: 2px 10px;
  background-color: #f0f0f0;
  font-size: 85%;
}
div.ilGroupedListSep {
  padding-bottom: 3px;
  border-bottom: 1px solid #e0e0e0;
  margin: 0 10px 3px;
}
a.ilGroupedListLE {
  display: block;
  padding: 5px 10px;
  font-size: 90%;
}
a.ilGroupedListLE:hover {
  background-color: #ffffd9;
  text-decoration: none;
}
td.ilGroupedListNewCol {
  border-left: 1px solid #e0e0e0;
}
/* Services/Table */
div.tblfooter {
  font-weight: normal;
  background-color: #f5f5f5;
  padding: 3px;
  font-size: 80%;
  text-align: right;
}
div.ilTableNav {
  font-weight: normal;
  padding: 0 3px;
  font-size: 80%;
  text-align: right;
}
tr.tblfooter {
  color: black;
  font-weight: normal;
  background-color: #f9f9f9;
  border-top: 1px solid #f0f0f0;
}
td.submit {
  padding: 3px;
  vertical-align: top;
  background-color: #f3f3f3;
}
div.ilTableHeaderTitleBlock {
  font-weight: bold;
  padding: 3px;
  font-size: 90%;
  color: #404040;
  background: url("images/block_top.png") repeat-x #f8f8f8;
  border-bottom: 1px solid #e9e9e9;
}
div.ilTableHeaderTitle {
  margin: 15px 0 0;
  padding: 0;
}
div.ilTableHeaderTitle + .ilHeaderDesc {
  margin: 0 0 5px;
}
h3.ilTableHeaderTitleBlock {
  font-weight: bold;
  font-size: 100%;
  display: inline;
  padding: 0;
  margin: 0;
}
h3.ilTableHeaderTitle {
  display: inline;
}
div.ilTableOuter {
  padding: 0;
  background-color: #ffffff;
}
div.ilTableSelectAll {
  background-color: #f8f8f8;
  padding: 6px 8px;
  font-size: 90%;
}
div.ilTableSelectAll label {
  padding-left: 13px;
}
div.ilTableCommandRow,
div.ilTableCommandRowTop {
  background-color: #f9f9f9;
  padding: 5px 8px;
  font-size: 90%;
}
span.ilTableFootLight {
  color: #909090;
}
div.ilTableFilterActivator {
  margin: 0 0 5px 3px;
}
.ilTableMenuItem {
  margin: 0 10px 0 0;
}
div.ilTableFilter {
  padding: 0 0 5px 0;
  margin: 0;
}
legend.ilTableFilter {
  font-size: 80%;
  border: none;
  padding: 2px 5px;
  margin: -12px 0 0;
  font-weight: normal;
  text-align: right;
}
legend.ilTableFilter > a {
  margin-right: -20px;
  margin-top: -15px;
}
fieldset.ilTableFilter {
  background-color: #f9f9f9;
  padding: 10px 15px;
  margin: 5px 0 15px 0;
}
div.ilTableFilterLabel {
  font-style: italic;
  background-color: #f0f0f0;
  padding: 3px 5px;
}
div.ilTableFilterLabel label {
  margin: 0;
}
div.ilTableFilterInput {
  min-width: 150px;
  padding: 5px 0;
}
div.ilTableFilterInput select {
  width: 100%;
  max-width: 150px;
}
div.ilTableFilterInput .radio,
div.ilTableFilterInput .checkbox {
  margin: 0;
}
td.ilFilterOption {
  text-align: left;
  vertical-align: top;
  font-size: 80%;
  white-space: nowrap;
  padding: 0 10px 10px 0;
  min-width: 150px;
}
td.ilFilterType {
  font-size: 80%;
  font-weight: bold;
  text-align: left;
  white-space: nowrap;
  padding: 3px;
}
div.ilTableContainer {
  overflow: auto;
}
.tblheader {
  font-weight: normal;
}
tr.tblheader {
  font-weight: normal;
  background-color: #f9f9f9;
  font-size: 90%;
  border-bottom: 1px solid #d6d6d6;
}
/* ---------------- alternating tablerowcolors ----------------- */
.tblrow2_mo {
  background-color: #f1f1f1;
  color: #222;
  padding: 3px;
}
.tblrow1_mo {
  background-color: white;
  color: #222;
  padding: 3px;
}
.tblrow1_mo:hover,
.tblrow2_mo:hover {
  background-color: #d0d0ff;
}
.tblrowmarked {
  background-color: #ffe4e4 !important;
  color: #222;
  padding: 3px;
}
.tblrow2top {
  background-color: #f1f1f1;
  color: #222;
  padding: 3px;
  vertical-align: top;
}
.tblrow1top {
  background-color: white;
  color: #222;
  padding: 3px;
  vertical-align: top;
}
.tblrowmarkedtop {
  background-color: #ffe4e4;
  color: #222;
  padding: 3px;
  vertical-align: top;
}
.table > thead > tr > th {
  border-bottom: 1px solid #a0a0a0;
  background-color: #fcfcfc;
}
.ilTableOuter .table {
  background-color: #f9f9f9;
}
td > img[src$="icon_custom.svg"] {
  max-width: 32px;
}
/* Services/Notes */
div.ilNotes {
  background-color: #f9f9f9;
  padding: 15px;
}
#ilRightPanel div.ilNotes {
  background-color: #ffffff;
}
div.ilNotes .fullwidth_invisible {
  background-color: transparent;
  padding: 10px;
}
div.ilComment {
  padding-left: 50px;
}
div.ilNotesUImage {
  float: left;
  margin-left: -50px;
}
div.ilNoteText {
  font-size: 95%;
  margin-top: 5px;
}
div.ilNotesHeader {
  background-color: #f0f0f0;
  margin-bottom: 5px;
}
#ilRightPanel div.ilNotesHeader {
  padding: 5px;
}
h3.ilNotesHeader {
  font-size: 110%;
  color: #606060;
  display: inline;
}
h4.ilNoteTitle {
  font-size: 100%;
  margin: 0;
  padding: 0;
}
td.ilNoteList {
  padding: 10px 5px;
  border-top: 1px solid #f0f0f0;
  vertical-align: top;
}
textarea#note {
  height: 6em;
}
div.ilNoteInput {
  padding-bottom: 10px;
}
/* Modules/Blog */
div.ilBlogList {
  padding: 10px;
  margin-bottom: 20px;
  background-color: #ffffff;
}
div.ilBlogListItem {
  padding: 1px 1px 5px;
  margin-bottom: 35px;
}
div.ilBlogListItem.ilBlogListItemDraft {
  padding: 3px;
}
div.ilBlogListItemTitle {
  border-bottom: 1px solid #e0e0e0;
}
div.ilBlogListItemTitle h3 {
  margin-bottom: 5px;
}
div.ilBlogListItemSubTitle {
  margin-top: 5px;
  color: #909090;
  font-size: 80%;
  text-align: right;
}
div.ilBlogListItemSnippet {
  margin-top: 5px;
  margin-bottom: 5px;
  min-height: 10px;
}
img.ilBlogListItemSnippetPreviewImage {
  margin-right: 10px;
  margin-bottom: 5px;
}
div.ilBlogListItemMore {
  float: left;
}
div.ilBlogListItemCommtensPerma {
  text-align: right;
  font-size: 90%;
  margin-top: 15px;
  min-height: 15px;
}
div.ilBlogSideBlocks {
  margin-left: 5px;
}
td.ilBlogSideBlockContent {
  padding: 10px;
}
td.ilBlogSideBlockCommand {
  font-size: 75%;
  color: #909090;
  border-bottom: 1px solid #e9e9e9;
  padding: 1px 3px;
  background-color: #f9f9f9;
  text-align: right;
}
div.ilBlogSideBlockAuthor {
  margin-top: 3px;
}
ul.ilBlogSideBlockNavigation {
  margin-top: 3px;
  padding-left: 15px;
}
div.ilBlogSideBlockNavigationSelection {
  margin-bottom: 5px;
}
.ilBlogListItemDraft {
  border: 2px dotted red;
}
.ilBlogNavigationItemDraft {
  margin-right: 50px;
}
.ilBlogListPermalink {
  margin: 5px;
}
.ilBlogRating {
  margin-bottom: 5px;
}
.ilTopGap {
  margin-top: 15px;
}
.ilExportPage {
  min-height: 468px;
  padding-bottom: 20px;
}
/* Services/Skill */
div.ilSkill {
  background: #ffffff;
  padding: 15px;
  margin-bottom: 20px;
  margin-top: 10px;
}
div.ilSkill > h3 {
  margin: 10px 0;
  padding: 0;
  font-size: 1.2em;
  float: left;
}
div.ilSkill > h4 {
  margin: 10px 0;
  padding: 0;
  font-size: 1em;
  color: #909090;
  float: left;
  clear: left;
}
table.ilSkill,
td.ilSkill,
th.ilSkill {
  border: 1px solid #e0e0e0;
}
div.ilSkillActions {
  margin-top: -5px;
  margin-right: 15px;
  float: right;
}
div.ilSkill .ilSkillActions {
  margin-right: 0px;
}
table.ilSkill {
  margin-bottom: 5px;
  margin-left: 50px;
  background-color: white;
  border-collapse: collapse;
  clear: both;
}
td.ilSkill,
th.ilSkill {
  font-size: .8em;
  padding: 4px;
  min-width: 50px;
}
td.ilSkill {
  text-align: center;
  vertical-align: middle;
}
td.ilSkillLevel {
  cursor: pointer;
}
th.ilSkill,
td.ilSkillLevel {
  background-color: #f8f8f8;
}
td.ilSkillSelf {
  background-color: #fff0e0;
}
td.ilSkillMat {
  background-color: #f0f0ff;
}
div.ilSkillSuggRes {
  margin-left: 50px;
}
th.ilSkillEntryHead {
  width: 250px;
}
/* Modules/Poll */
.ilPollDescription {
  margin: 5px;
  font-size: 80%;
  color: #808080;
}
.ilPollQuestion {
  display: inline-block;
  width: 97%;
  margin: 1.5%;
  font-size: 90%;
  font-style: italic;
}
img.ilPollQuestionImage {
  margin: 1.5% 0%;
  max-width: 100%;
}
.ilPollQuestionAnswers {
  margin: 5px;
  font-size: 80%;
}
.ilPollQuestionAnswer {
  margin-bottom: 5px;
}
.ilPollQuestionResults {
  margin: 10px;
  font-size: 80%;
}
.ilPollQuestionResult {
  margin-bottom: 5px;
}
.ilPollQuestionResultBar {
  width: 100%;
  border: 1px solid #aaa;
  float: left;
  height: 18px;
}
.ilPollQuestionResultBarInner {
  background-color: #c2e1ff;
  height: 18px;
}
.ilPollQuestionResultPerc {
  float: right;
  position: relative;
  margin-top: -17px;
  margin-right: 3px;
}
.ilPollLegend {
  margin-bottom: 5px;
}
.ilPollLegend td.legendLabel {
  font-size: 120%;
}
/* Services/Search */
div.ilMainMenuSearch {
  padding: 0 10px 3px;
  margin: 1px 0 2px -1px;
  line-height: 26px;
}
input.ilMainMenuSearch {
  cursor: pointer;
  border: none;
  color: #606060;
  width: 150px;
  padding: 2px 4px 1px;
  margin: 0;
  background-color: white;
  min-height: 16px;
  -webkit-box-shadow: inset 1px 1px 2px #a0a0a0;
  box-shadow: inset 1px 1px 2px #a0a0a0;
  line-height: 1;
}
#mm_search_menu_head {
  background-color: #f8f8f8;
  padding: 5px;
  font-size: 85%;
}
#mm_search_menu_head p {
  margin: 0;
}
#mm_search_menu_head input {
  margin: 0;
  padding: 0;
}
#il_search_toolbar div.ilFormOption {
  width: auto;
}
#il_search_toolbar div.ilFormFooter {
  display: none;
}
#mm_search_menu_ac .ui-menu {
  border: 0 none;
  -webkit-box-shadow: none;
  box-shadow: none;
  color: #333333;
}
span.ilSearchHighlight {
  font-weight: bold;
}
div.il_SearchFragment {
  margin: 2px 0 5px;
  font-size: 80%;
  font-weight: normal;
  text-align: left;
}
#ilSearchResultsTable.table-striped > tbody > tr > td {
  background-color: transparent;
}
#search_area_form {
  min-width: 350px;
}
#search_area_form .form-horizontal .control-label {
  padding-top: 0;
}
/* Services/Help */
#ilHelpText .ilc_text_inline_Strong {
  font-weight: bold;
}
#ilHelpBack {
  padding-bottom: 20px;
}
#ilHelpText {
  clear: both;
  font-size: 90%;
}
#ilHelpText .ilc_list_o_NumberedList,
#ilHelpText .ilc_list_u_BulletedList {
  margin: 10px 0;
  padding: 0 0 0 25px;
}
#ilHelpText .ilc_list_o_NumberedList .ilc_list_o_NumberedList,
#ilHelpText .ilc_list_o_NumberedList .ilc_list_u_BulletedList,
#ilHelpText .ilc_list_u_BulletedList .ilc_list_u_BulletedList,
#ilHelpText .ilc_list_u_BulletedList .ilc_list_o_NumberedList {
  padding-left: 15px;
}
a#ilHelpClose {
  display: block;
  float: right;
  padding: 5px;
}
#ilHelpPanel .il_VAccordionHead {
  background-position: 3px 3px;
  padding: 3px 3px 3px 20px;
  font-size: 90%;
  font-weight: bold;
  border: none;
}
#ilHelpPanel .ilGroupedListLE {
  padding: 5px 10px 5px 20px;
}
div#il_screen_id {
  position: fixed;
  right: 0;
}
#mm_help li a span:first-child {
  width: 20px;
  display: inline-block;
}
/* Modules/DataCollection */
td.dcl_actions {
  text-align: right;
  padding-right: 5px;
}
.dcl_record_list td,
.dcl_field_list td {
  padding: 10px 7px;
  font-size: 90%;
}
.ilDclTableDescription {
  padding: 15px 0;
  font-size: 90%;
}
.ilDclRecordViewNavWrapper {
  margin-bottom: 40px;
}
.ilDclRecordViewNav {
  font-weight: normal;
  padding: 3px;
  font-size: 80%;
  width: 80%;
  float: left;
}
.ilDclEditRecordButtonWrapper {
  float: right;
}
.ilDclRecordViewRecordOfTotal {
  margin-right: 10px;
}
.ilDclSelectRecord {
  margin-left: 10px;
}
.ilDclChangeRecord {
  display: inline;
}
.ilDclPermanentLinkWrapper {
  margin: 20px 0;
}
tr.dcl_comments_active > td {
  background-color: #ffffd9;
}
/* Modules/Bibliographic */
span.bibl_text_inline_Emph {
  font-style: italic;
}
/* Services/MediaObjects */
.ilPlayerPreviewOverlayOuter {
  position: relative;
}
.ilPlayerPreviewOverlay {
  position: relative;
  width: 320px;
  height: 240px;
  cursor: pointer;
}
.ilPlayerPreviewDescription {
  padding: 7px;
  font-size: 85%;
  position: absolute;
  width: 306px;
  color: #f0f0f0;
  margin-top: -240px;
  background: url("images/black60.png");
}
.ilPlayerPreviewOverlay img {
  cursor: pointer;
  width: 100%;
  height: 100%;
}
.ilPlayerPreviewDescriptionDownload {
  float: right;
}
.ilPlayerPreviewDescriptionDownload a {
  color: #a0a0a0;
}
.mejs-overlay-button {
  background-image: url("images/bigplay.svg");
}
.ilPlayerPreviewPlayButton {
  background: url("images/bigplay.svg") no-repeat scroll 0 0 transparent;
  height: 100px;
  left: 50%;
  margin: -50px 0 0 -50px;
  position: absolute;
  top: 50%;
  width: 100px;
  cursor: pointer;
}
.ilPlayerPreviewOverlay:hover .ilPlayerPreviewPlayButton {
  background-position: 0 -100px;
}
/* Services/Chart */
td.legendColorBox,
td.legendLabel {
  padding: 3px;
}
/* Services/Captcha */
div.iosCaptchaInfoContainer {
  margin: 10px 0 0 0;
}
div.iosCaptchaInputCommandContainer {
  margin: 10px 0 0 0;
}
div.iosCaptchaInputCommandContainer .reload {
  width: 19px;
  height: 19px !important;
  font-size: 100%;
  vertical-align: top;
  margin: 0;
  padding: 0;
}
div.iosCaptchaInputCommandContainer .reload img {
  width: 19px;
  height: 19px;
  margin: 0;
  padding: 3;
}
div.iosCaptchaInputCommandContainer .audio {
  width: 19px;
  height: 19px;
  margin: 0 10px 0 12px;
  vertical-align: middle;
}
/* Services/User */
div.ilProfile {
  width: 450px;
  margin: 0 auto;
  background-color: #f6f6f6;
  border: 1px solid #d0d5ea;
  padding: 15px;
}
h3.ilProfileName {
  margin: 0 0 10px;
  padding: 0;
  font-weight: normal;
  font-size: 130%;
}
div.ilProfileSection {
  margin-top: 20px;
  font-size: 90%;
  color: #606060;
}
h3.ilProfileSectionHead {
  margin: 0 0 3px;
  padding: 0;
  font-weight: normal;
  font-size: 110%;
  color: #202020;
}
table.il_user_quota_disk_usage_overview {
  background-color: white;
}
/* -- User Gallery Styles -- */
.ilUsersGalleryContainer div.ilUser {
  margin: 0 0 20px;
  background-color: white;
  padding: 20px 0;
  font-size: 100%;
  width: 100%;
  height: auto;
  text-align: center;
}
.ilUsersGalleryContainer div.ilUser img {
  min-height: 80px;
  max-height: 80px;
}
.ilUsersGalleryContainer div.ilUser h3 {
  white-space: nowrap;
  overflow: hidden;
  text-overflow: ellipsis;
  padding: 5px;
  margin: 20px 0;
  font-size: 1.6rem !important;
}
.ilUsersGalleryContainer div.ilUser .action {
  width: 100%;
  height: 40px;
}
.ilUsersGalleryContainer div.ilUser .action div {
  display: inline-block;
}
.ilUsersGalleryContainer div.ilUser .action .btn {
  float: left;
}
.ilUsersGalleryContainer div.ilUser .action .btn-default:hover {
  color: white !important;
}
.ilUsersGalleryContainer div.ilUser .action .mailBtn {
  height: 37px;
  font-size: 16px;
  padding: 0 15px;
  line-height: 30px;
  margin: 2px 0 0 0;
}
.ilUsersGalleryContainer div.ilUser .action .open .btn {
  -webkit-box-shadow: 0 0 0 0 3px 5px rgba(0, 0, 0, 0.5);
  box-shadow: 0 0 0 0 3px 5px rgba(0, 0, 0, 0.5);
}
.ilUsersGalleryContainer div.ilUser .action .open .btn-success:hover,
.ilUsersGalleryContainer div.ilUser .action .open .btn-success:focus,
.ilUsersGalleryContainer div.ilUser .action .open .btn-success:active {
  color: white;
  background: #626f78;
  -webkit-box-shadow: 0 0 0 0 3px 5px rgba(0, 0, 0, 0.5);
  box-shadow: 0 0 0 0 3px 5px rgba(0, 0, 0, 0.5);
  border: 1px solid #5b6770;
}
.ilUsersGalleryContainer div.ilUser .action ul.dropdown-menu {
  min-width: 170px;
  padding: 0;
  margin: 0;
  -webkit-box-shadow: 1px 1px 1px rgba(0, 0, 0, 0.1);
  box-shadow: 1px 1px 1px rgba(0, 0, 0, 0.1);
}
.ilUsersGalleryContainer div.ilUser .action ul.dropdown-menu li > a {
  padding: 8px 10px;
}
/* Services/Style */
.ilPositionStatic {
  position: static;
}
/* PageLayout Previews */
div.ilc_QuestionPlaceHolderThumb,
div.ilc_MediaPlaceHolderThumb,
div.ilc_TextPlaceHolderThumb,
div.ilc_PredTextPlaceHolderThumb {
  margin: 1px;
  padding: 5px 2px 5px 0;
  border: 1px solid gray;
  font-size: 10px;
  background: url("images/question_placeholder_thumb.png") no-repeat center;
  font-weight: bold;
}
div.ilc_MediaPlaceHolderThumb {
  background-image: url("images/media_placeholder_thumb.png");
}
div.ilc_TextPlaceHolderThumb {
  background-image: url("images/text_placeholder_thumb.png");
}
div.ilc_PredTextPlaceHolderThumb {
  background-image: url("images/pred_text_placeholder_thumb.png");
}
div.ilc_HeadlineThumb {
  font-size: 11px;
  font-weight: bold;
  width: 100%;
  border-bottom: 1px solid gray;
  color: gray;
  margin: 2px 0 4px;
}
/* Modules/Course */
.ilValignTop {
  vertical-align: top;
}
.halfWidth {
  width: 50%;
}
.ilInheritBGColor {
  background-color: inherit;
}
td.option_value_details {
  background: none white;
  color: #222;
  padding: 3px;
  vertical-align: top;
  text-align: left;
}
td.option_value_center_details {
  background: none #ffe4e4;
  color: #222;
  padding: 3px;
  vertical-align: top;
  text-align: center;
}
ul.noStyle {
  list-style: none;
}
li.smallPad {
  padding: 1px;
}
.listIndent {
  padding: 0 0 20px;
}
.ilCrsObjAcc {
  margin-bottom: 10px;
}
/* LOK progress bars */
.ilCourseObjectiveProgressBar {
  padding-right: 5px;
  float: right;
}
.ilCourseObjectiveProgressBarContainer {
  float: right;
  padding-left: 10px;
}
.ilCourseObjectiveProgressBarContainer > .progress {
  margin: 5px 0 0;
  border: 1px solid #bbb;
  background-color: white;
}
.ilCourseObjectiveProgressBarContainer > .progress > .progress-bar {
  -webkit-box-shadow: none;
  box-shadow: none;
}
.ilCourseObjectiveProgressBarLimit {
  float: right;
  position: relative;
  border-right: 2px dotted #888;
  height: 20px;
  margin-top: -17px;
}
.ilCourseObjectiveProgressBarNeutral {
  background-color: #888;
}
.ilCourseObjectiveProgressBarCompleted {
  background-color: #60b060;
}
.ilCourseObjectiveProgressBarFailed {
  background-color: #b06060;
}
/* Modules/Chatroom */
.ilValignBottom {
  vertical-align: bottom;
}
#chat_actions {
  white-space: nowrap;
  margin-left: 10px;
}
#chat_messages {
  height: 300px;
  padding: 2px;
  overflow-y: scroll;
  overflow-x: hidden;
  overflow-wrap: break-word;
  word-wrap: break-word;
  -ms-word-break: break-all;
  word-break: break-all;
  word-break: break-word;
  -ms-hyphens: auto;
  -moz-hyphens: auto;
  -webkit-hyphens: auto;
  hyphens: auto;
  width: 100%;
  min-height: 200px;
  background-color: #ffffff;
}
#chat_users {
  overflow: auto;
  height: 100%;
  min-height: 300px;
}
#private_rooms {
  z-index: 200;
  display: none;
}
td.chatroom {
  width: 200px;
  height: auto;
}
/* Services/Container */
div.il_Preconditions {
  padding: 10px 0 0;
}
div.il_PreconditionsTitel {
  margin-top: 3px;
  text-align: left;
  font-size: 90%;
}
[dir="rtl"] div.il_PreconditionsTitel {
  text-align: right;
}
div.ilPreconditionItem {
  margin: 0 -10px;
}
/* Repository */
div.ilContainerListItemOuter {
  padding: 15px 10px;
  zoom: 1;
  /* background-color: lighten(@mid-gray, 75%); */
}
[dir="rtl"] div.ilContainerListItemOuter {
  display: table;
}
div.tblfooter.ilContainerListFooter {
  font-size: 100%;
  padding: 3px 0 0 10px;
  text-align: left;
}
div.tblfooter.ilContainerListFooter > input {
  padding: 0;
  margin: 0;
}
div.tblfooter.ilContainerListFooter > label {
  margin: 0;
  padding: 0 0 0 8px;
  vertical-align: top;
}
input[name^="position[blocks]"] {
  margin: 0 0 0 -2px;
}
[dir="rtl"] .ilContainerListFooter {
  padding-left: 0;
  padding-right: 15px;
}
div.ilListItemSection {
  clear: both;
  max-width: calc(100% - 40px);
}
div.ilContainerListItemOuterHighlight {
  padding: 15px;
  background-color: #ffffd9;
  zoom: 1;
}
.ilCLI {
  padding: 0;
}
div.ilContainerListItemCB {
  /*float: left;
	width: 25px;*/
  display: table-cell;
  vertical-align: top;
  padding-right: 10px;
}
[dir="rtl"] div.ilContainerListItemCB {
  /* float: right; */
}
div.ilContainerListItemIcon {
  /* margin-top: -3px;
	   float: left;
	position: absolute; */
  display: table-cell;
  vertical-align: top;
}
div.ilContainerListItemIcon a {
  display: block;
  margin-top: -3px;
}
[dir="rtl"] div.ilContainerListItemIcon {
  float: right;
}
div.ilContainerListItemIconCB {
  margin-left: 25px;
}
[dir="rtl"] div.ilContainerListItemIconCB {
  margin-left: 0;
  margin-right: 25px;
}
div[class^="il_editarea"] .ilContainerListItemOuter img,
img.ilListItemIcon {
  width: 35px;
  height: 35px;
  max-width: none;
}
div.ilContainerListItemContent {
  /* margin-left: 35px; */
  display: table-cell;
  vertical-align: top;
  width: 100%;
}
[dir="rtl"] div.ilContainerListItemContent {
  /* margin-left: 0;
	margin-right: 35px; */
}
/* If checkbox is activated, add spacing */
div.ilContainerListItemContentCB {
  /* margin-left: 60px; */
}
[dir="rtl"] div.ilContainerListItemContentCB {
  /* margin-left: 0;
	margin-right: 60px; */
}
div.il_ContainerListItem {
  margin: 2px 0;
  padding-left: 8px;
}
[dir="rtl"] div.il_ContainerListItem {
  padding-left: 0;
  padding-right: 8px;
}
.ilContainerBlockHeader {
  font-weight: 400;
  padding: 5px 10px;
  text-align: left;
  vertical-align: middle;
}
[dir="rtl"] .ilContainerBlockHeader {
  text-align: right;
}
.ilContainerBlock {
  width: 100%;
  clear: both;
  margin-bottom: 20px;
}
div#cont_paste_explorer_tree ul.il_Explorer {
  margin: 0 0 0 24px;
}
[dir="rtl"] div#cont_paste_explorer_tree ul.il_Explorer {
  margin: 0 24px 0 0;
}
#ilContRepIntro {
  margin: 20px 0 50px 0;
  clear: both;
}
div#ilContRepIntro img {
  float: right;
  width: 150px;
  height: 150px;
}
[dir="rtl"] div#ilContRepIntro img {
  float: left;
}
.ilContObjectiveObjectListItem {
  background-color: #ffffff;
}
.ilContObjectiveIntro {
  background-color: #ffffff;
  padding: 1px 15px;
}
.ilContObjectivesViewTestItem {
  background-color: #ffffff;
  margin-bottom: 10px;
}
/* Modules/LearningModule */
.ilLMMenu {
  clear: both;
}
body.ilLMNoMenu .ilFixedTopSpacer {
  padding-top: 0px;
}
body.ilLMNoMenu .ilLeftNav {
  top: 0px;
}
button.ilAreaClose {
  width: 20px;
  height: 20px;
  position: absolute;
  top: 0;
  cursor: pointer;
}
div.ilRightAreaSpace {
  width: 50%;
}
/* right area (used in learning modules) */
div#right_area {
  bottom: 0;
  width: 50%;
  right: 0px;
  top: 117px;
  position: fixed;
  /* padding: 5px; */
  background-color: #f5f5f5;
  border-left: 3px solid #e9e9e9;
  /* box-shadow: inset 0px 2px 2px #d0d0d0; */
  -webkit-overflow-scrolling: touch;
  /* Bug 11209 */
  overflow: hidden;
  /* Bug 11209 */
}
div#right_area iframe {
  -webkit-overflow-scrolling: touch;
  /* Bug 11209 */
  overflow: auto;
  /* Bug 11209 */
  border: none;
  width: 100%;
  height: 100%;
}
div#right_cont_area {
  bottom: 0;
  width: 50%;
  right: 0px;
  top: 117px;
  position: fixed;
  background-color: transparent;
  border-left: 3px solid #e0e0e0;
  -webkit-overflow-scrolling: touch;
  /* Bug 11209 */
  overflow: hidden;
}
div#right_top_area {
  top: 0;
  width: 100%;
  height: 100%;
  position: absolute;
  border-bottom: 3px solid #e9e9e9;
  border-right: 3px solid #e9e9e9;
  -webkit-overflow-scrolling: touch;
  /* Bug 11209 */
  overflow: hidden;
  display: none;
}
div.ilRightContAreaSplit div#right_top_area {
  height: 50%;
}
div#right_top_area iframe {
  -webkit-overflow-scrolling: touch;
  /* Bug 11209 */
  overflow: auto;
  /* Bug 11209 */
  border: none;
  width: 100%;
  height: 100%;
}
div#right_bottom_area {
  top: 0px;
  width: 100%;
  height: 100%;
  position: absolute;
  -webkit-overflow-scrolling: touch;
  /* Bug 11209 */
  overflow: hidden;
  display: none;
  border-right: 3px solid #e9e9e9;
}
div.ilRightContAreaSplit div#right_bottom_area {
  top: 50%;
  height: 50%;
}
div#right_bottom_area iframe {
  -webkit-overflow-scrolling: touch;
  /* Bug 11209 */
  overflow: auto;
  /* Bug 11209 */
  border: none;
  width: 100%;
  height: 100%;
}
#il_expl2_jstree_cont_out_ilLMProgressTree img {
  width: 18px;
  height: 18px;
  margin-top: -3px;
}
/* Services/PersonalDesktop */
h3.ilPDBlockSubHeader {
  margin: 0;
  font-weight: 300;
  font-size: 90%;
  font-style: italic;
  text-align: left;
  vertical-align: middle;
  padding: 1px 0 0 5px;
}
.ilUserOnlineRow {
  margin: 0 0 0 40px;
}
.ilUserImage {
  margin: 0 0 0 -40px;
}
div.ilUserImage + img {
  margin: 2px 0;
}
div#ilPDIntro img {
  float: right;
  width: 120px;
  height: 120px;
}
/* Services/UIComponent/AdvancedSelectionList */
div.il_adv_sel {
  border: 1px solid #d6d6d6;
  -webkit-box-shadow: 2px 2px 4px #c0c0c0;
  box-shadow: 2px 2px 4px #c0c0c0;
}
table.il_adv_sel {
  color: black;
  background-color: white;
  border-spacing: 0;
  cursor: pointer;
}
tr.il_adv_sel {
  cursor: pointer;
}
tr.il_adv_sel_act {
  background-color: #fff9bc;
  cursor: pointer;
}
td.il_adv_sel {
  border-bottom: 1px solid #f0f0f0;
  padding: 3px 10px;
  text-align: left;
  white-space: nowrap;
  cursor: pointer;
  font-weight: normal;
}
#ilAdvSelListTable_item_creation td.il_adv_sel {
  min-width: 150px;
}
td.il_adv_sel_ic {
  border-bottom: 1px solid #f0f0f0;
  padding: 3px 0 3px 10px;
  text-align: left;
  cursor: pointer;
}
td.ilAsyncImgLoader {
  padding: 0 40px;
}
span[id^="ilAdvSelListAnchorElement_"] + div {
  position: absolute;
  z-index: 5000;
  left: 0;
  right: 0;
}
div[id^="ilAdvSelListTable_"] {
  overflow: auto;
  background-color: white;
  clear: both;
  display: none;
  position: absolute;
}
/* Services/Object */
.ilHeadAction img {
  width: 18px;
  height: 18px;
}
.il_ItemProperty .badge {
  font-size: 8px;
  padding: 2px 4px;
  margin-top: -1px;
  margin-left: -5px;
  position: absolute;
}
div.ilCreationFormSection .form-horizontal {
  margin-top: -1px;
  padding-top: 1px;
}
.ilObjListRow {
  border-bottom: 1px solid #f0f0f0;
  background-color: #ffffff;
}
.ilObjListRow:hover {
  background-color: #ffffea;
}
.table-striped {
  border-collapse: separate;
}
.table-striped > tbody > tr.ilObjListRow > td {
  background-color: #ffffff;
}
.table-striped > tbody > tr.ilObjListRow:hover > td {
  background-color: #ffffea;
}
.table-striped > tbody > tr.ilObjListRow:hover:nth-child(2n+1) > td {
  background-color: #ffffea;
}
/* Services/Navigation */
form.ilNavHistoryForm {
  padding: 0;
  margin: 0 5px 0 0;
  padding: 5px 5px 2px;
  border: 0 none;
  display: inline;
  font-size: 80%;
}
input.ilNavHistorySubmit {
  color: #2255a0;
  padding: 0;
  margin: 0;
  border: 0 none;
  cursor: pointer;
  background-color: #f0f0f0;
}
select.ilNavHistorySelect {
  border: 0 none;
  padding: 0;
  background-image: none;
  text-decoration: none;
}
/* Services/Block */
.iosPdBlockDragAndDropPlaceholder {
  border: 3px dashed #c0c0c0;
  border-radius: 8px;
  margin-bottom: 15px;
}
/* Blocks */
div.il_Block,
table.il_Block {
  width: 100%;
  border-spacing: 0px;
  border-collapse: collapse;
  margin-bottom: 20px;
  clear: both;
  table-layout: fixed;
  word-wrap: break-word;
  background-color: #f9f9f9;
  border: none;
  text-align: left;
  padding: 5px;
}
#il_center_col div.il_Block {
  background-color: #ffffff;
}
div.ilBlockHeader,
div.ilBlockHeaderBig,
td.ilBlockHeader,
td.ilBlockHeaderBig {
  /* font-family: 'Open Sans Semibold';  deactivated, since it affects drop downs in the header */
  font-weight: normal;
  padding: 3px 0;
  margin: 0 5px;
  text-align: left;
  color: #696969;
  border-bottom: 1px solid #dcdcdc;
  /* box-shadow: 0 -2px 1px -1px white inset; no white lines */
}
div.ilBlockHeaderBig,
td.ilBlockHeaderBig {
  font-size: 100%;
}
h3.ilBlockHeader {
  font-weight: 600;
  margin: 0;
  padding: 0;
  font-size: 100%;
  display: inline;
}
/* possibly deprecated */
.il_BlockInfo {
  font-size: 80%;
  color: #909090;
}
/* new class */
div.ilBlockInfo {
  font-size: 75%;
  color: #909090;
  padding: 1px 3px;
  background-color: #f9f9f9;
  text-align: right;
}
div.ilBlockContent {
  padding: 5px;
}
.ilBlockRow1,
.ilBlockRow2 {
  padding: 3px;
  border-bottom: 1px solid #f0f0f0;
}
div.ilBlockPropertyCaption {
  color: #696969;
  font-style: italic;
}
/* Services/UIComponent/Lightbox */
.ilLightbox {
  position: absolute;
  top: 0;
  bottom: 0;
  right: 0;
  left: 0;
  background-color: #303030;
  overflow: auto;
}
a.ilMediaLightboxClose {
  display: block;
  float: right;
  margin: 5px 0 10px 10px;
  cursor: pointer;
  color: #808080;
  font-size: 140%;
}
a.ilMediaLightboxClose:hover {
  color: #a0a0a0;
  text-decoration: none;
}
.ilLightboxContent {
  margin: 50px auto 0;
  width: 640px;
  max-width: 100%;
}
/* Services/Membership */
div.ilAttendanceListPrint td,
div.ilAttendanceListPrint th {
  border: 1px solid #d6d6d6;
  padding: 2px;
}
body.ilBodyPrint {
  height: auto;
  background-color: white;
  margin: 10px;
  padding: 0;
}
/* Modules/BookingManager */
.ilTextinfo {
  margin-bottom: 10px;
}
/* Services/InfoScreen */
div.ilInfoScreenSec {
  padding: 0;
  margin-bottom: 20px;
}
div.ilInfoScreenSec h3.ilHeader {
  margin-bottom: 5px;
  display: block;
  /* margin: 10px 0;
	color: @brand-secondary;
	font-size: 120%;
	text-align: right; */
}
.il_InfoScreenProperty {
  padding: 15px;
  vertical-align: top;
  color: #696969;
  font-style: italic;
}
.il_InfoScreenPropertyValue {
  padding: 15px;
  vertical-align: top;
  background-color: #ffffff;
}
.ilInfoScreenSec.form-horizontal .form-group {
  margin: 0;
  background-color: #f9f9f9;
}
.ilInfoScreenSec.form-horizontal .form-group:nth-child(2) .il_InfoScreenPropertyValue {
  /* border-top: 1px solid lighten(@mid-gray, 60%);
		box-shadow: inset 0px 2px 1px -1px white; */
}
.ilInfoScreenSec.form-horizontal {
  background-color: transparent;
}
.ilInfoScreenSec.form-horizontal .control-label {
  padding: 15px;
}
/* Services/Init */
/*
div#il_startup_content {
	padding: 40px 20px 35px;
	box-shadow: inset 0 2px 2px #D0D0D0;
	background-color: #F9F9F9;
}
*/
#il_startup_content form table {
  /* out-commented due to http://www.ilias.de/mantis/view.php?id=10264 */
  /* width: 500px; */
}
.ilStartupSection {
  padding-top: 25px;
}
div.ilStartupSection form.form-horizontal {
  text-align: left;
  width: 40em;
}
div#il_startup_logo img {
  width: 50px;
  height: 50px;
  margin: 15px;
}
/* Services/Bookmarks */
#block_pdbookm_0 #tree_div {
  overflow: auto;
  width: 100%;
}
#block_pdbookm_0 .il_Block #tree_div img {
  height: 20px;
  width: 20px;
}
.iosPdBmListImg {
  height: 20px;
  width: 20px;
}
.iosPdBmListImg[src$="spacer.png"] {
  height: 0;
  width: 0;
}
/* Services/UIComponent/Toolbar */
.ilToolbar .container-fluid {
  padding-left: 0;
}
.ilToolbar.navbar {
  border: 0 none;
  background-color: #f9f9f9;
}
.ilToolbar .ilToolbarItems {
  padding: 0;
}
.ilToolbar .form-control {
  width: auto;
  display: inline-block;
  vertical-align: top;
}
.ilToolbar input[type="file"] {
  display: inline-block;
}
.ilToolbar li {
  border: 0 none;
  margin-right: 15px;
}
.ilToolbar li .navbar-form,
.ilToolbar li .navbar-text {
  padding: 0;
  border: 0 none;
  margin-left: 0;
  margin-right: 0;
  display: inline-block;
}
.ilToolbar li.navbar-text {
  margin-left: 0;
}
.ilToolbar li.ilToolbarSeparator {
  border-left: 1px solid #d8d8d8;
  height: 40px;
}
.ilToolbar li.ilToolbarGroup .navbar-form,
.ilToolbar li.ilToolbarGroup .navbar-text {
  margin-left: 7.5px;
}
.ilToolbar li.ilToolbarGroup .navbar-form:first-child,
.ilToolbar li.ilToolbarGroup .navbar-text:first-child {
  margin-left: 0;
}
.ilToolbar li.ilToolbarGroup .navbar-text {
  margin-right: 0;
}
.ilToolbar .ilToolbarStickyItems {
  float: left;
  margin-left: 15px;
}
.ilToolbar .ilToolbarStickyItems.navbar-nav {
  margin-top: 0;
  margin-bottom: 0;
}
.ilToolbar .ilToolbarStickyItems.navbar-nav .open .dropdown-menu > li > a {
  padding-left: 10px;
}
.ilToolbar .ilToolbarStickyItems > li {
  float: left;
  margin-right: 15px;
}
.ilToolbar .ilToolbarStickyItems > li .navbar-form {
  border: 0 none;
}
.ilToolbar .ilToolbarStickyItems > li.ilToolbarStickyItem {
  border: 0 none;
}
.ilToolbar ul.dropdown-menu > li {
  border: 0 none;
  margin-right: 0;
}
@media only screen and (max-width: 767px) {
  .ilToolbar .container-fluid {
    padding-left: 15px;
  }
  .ilToolbar li {
    border-bottom: 1px solid #d8d8d8;
    margin-right: 0;
  }
  .ilToolbar .ilToolbarStickyItems.navbar-nav .open .dropdown-menu > li > a {
    padding-left: 0;
  }
}
/* Services/UIComponent/Tooltip */
.ui-tooltip-rounded,
.ui-tooltip-rounded .ui-tooltip-content,
.ui-tooltip-tipsy,
.ui-tooltip-tipsy .ui-tooltip-content,
.ui-tooltip-youtube,
.ui-tooltip-youtube .ui-tooltip-content {
  -webkit-border-radius: 4px;
  -moz-border-radius: 4px;
  border-radius: 4px;
}
.ui-tooltip-shadow {
  -webkit-box-shadow: 1px 1px 3px 1px rgba(0, 0, 0, 0.15);
  box-shadow: 1px 1px 3px 1px rgba(0, 0, 0, 0.15);
}
.qtip-default {
  font-size: 12px;
  line-height: 1.5;
}
/*.qtip-default {
	background-color: lighten(@brand-warning, 25%);
	border-color: lighten(@brand-warning, 25%);
	color: #303030;
}

.qtip-default {
	background-color: darken(@brand-secondary, 10%);
	border-color: darken(@brand-secondary, 10%);
	color: white;
}*/
.qtip-default {
  background-color: #607ea5;
  border-color: #607ea5;
  color: white;
}
/* Services/Rating */
img.ilRatingIcon {
  width: 16px;
  height: 16px;
}
img.ilRatingMarker {
  width: 7px;
  height: 7px;
}
a.ilRating {
  text-decoration: none;
}
div.ilRatingOverlay {
  z-index: 1000 !important;
  padding: 0 5px;
  display: none;
}
.panel {
  -webkit-box-shadow: none;
  box-shadow: none;
  border: 0 none;
}
.panel.panel-primary {
  background: #ffffff;
}
.panel-heading.ilHeader {
  background: #f0f0f0;
  padding-left: 0;
  padding-bottom: 5px;
}
/* Modules/Excercise */
.ilExcAssignmentBody {
  padding: 20px;
  /* background-color: lighten(@body-bg, 2%); */
}
.ilExcAssignmentHead img {
  display: block;
  float: left;
}
.ilExcAssignmentHead h3 {
  padding: 0;
  margin: 4px 0 0 25px;
  font-size: 16px;
}
.ilExcAssignmentHead > div {
  margin: 4px 0 0 25px;
  font-size: 12px;
}
.progress {
  height: 15px;
  min-width: 100px;
}
.progress-bar {
  font-size: 11px;
  line-height: 15px;
  min-width: 30px;
}
/* Services/News */
span.ilNewsRssIcon {
  background-color: #ea6705;
  color: #ffffff;
  min-width: 36px;
  font-size: 10px;
  text-align: center;
  display: inline-block;
  padding: 0 5px;
}
span.ilNewsRssIcon:hover {
  text-decoration: none;
  background-color: #b85104;
}
/* timeline, see http://codepen.io/jasondavis/pen/fDGdK */
.ilTimeline {
  list-style: none;
  padding: 20px 0;
  position: relative;
}
.ilTimeline:before {
  top: 0;
  bottom: 0;
  position: absolute;
  content: " ";
  width: 3px;
  background-color: #d0d0d0;
  left: 50%;
  margin-left: -1.5px;
}
.ilTimeline > li {
  margin-bottom: 20px;
  position: relative;
}
.ilTimeline > li:before,
.ilTimeline > li:after {
  content: " ";
  display: table;
}
.ilTimeline > li:after {
  clear: both;
}
.ilTimeline > li:before,
.ilTimeline > li:after {
  content: " ";
  display: table;
}
.ilTimeline > li:after {
  clear: both;
}
.ilTimeline > li > .ilTimelinePanel {
  width: 44%;
  float: left;
  /*border: 1px solid #d4d4d4;
	border-radius: 2px;*/
  padding: 20px;
  position: relative;
  background: #ffffff;
  /* -webkit-box-shadow: 0 1px 6px rgba(0, 0, 0, 0.175);
	box-shadow: 0 1px 6px rgba(0, 0, 0, 0.175);*/
}
/*.timeline > li > .timeline-panel:before {
	position: absolute;
	top: 26px;
	right: -15px;
	display: inline-block;
	border-top: 15px solid transparent;
	border-left: 15px solid #ccc;
	border-right: 0 solid #ccc;
	border-bottom: 15px solid transparent;
	content: " ";
}*/
.ilTimeline > li > .ilTimelinePanel:after {
  position: absolute;
  top: 27px;
  right: -14px;
  display: inline-block;
  border-top: 14px solid transparent;
  border-left: 14px solid #ffffff;
  border-right: 0 solid #ffffff;
  border-bottom: 14px solid transparent;
  content: " ";
}
.ilTimeline > li > .ilTimelineBadge {
  color: white;
  width: 50px;
  height: 50px;
  padding-top: 8px;
  line-height: 1.2em;
  font-size: 1em;
  text-align: center;
  position: absolute;
  top: 16px;
  left: 50%;
  margin-left: -25px;
  background-color: #999;
  z-index: 100;
  border-radius: 50%;
}
.ilTimeline > li > .ilTimelineBadge > .ilTimelineDay {
  font-size: 1.3em;
}
.ilTimeline > li > .ilTimelineBadge > .ilTimelineMonth {
  font-size: 0.8em;
}
.ilTimeline > li > .ilTimelineBadge > p {
  padding: 0;
  margin: 0;
}
.ilTimeline > li:nth-child(even) > .ilTimelinePanel {
  float: right;
}
.ilTimeline > li:nth-child(even) > .ilTimelinePanel:before {
  border-left-width: 0;
  border-right-width: 15px;
  left: -15px;
  right: auto;
}
.ilTimeline > li:nth-child(even) > .ilTimelinePanel:after {
  border-left-width: 0;
  border-right-width: 14px;
  left: -14px;
  right: auto;
}
.ilNewsTimelineTruncatedText {
  overflow: hidden;
  text-overflow: ellipsis;
  white-space: nowrap;
}
.ilNewsTimelineObjHead img {
  width: 22px;
  height: 22px;
}
.ilNewsTimelinePlayer {
  position: relative;
  z-index: 500;
}
.ilTimeline .media-heading {
  clear: right;
  margin-top: 8px;
}
.ilNewsTimelineUserImage {
  float: left;
  overflow: hidden;
  width: 100px;
}
.ilNewsTimelineContentSection {
  padding-left: 100px;
}
.ilNewsTimelineEditInfo {
  width: 90%;
}
.ilNewsTimelineMoreLoader {
  text-align: center;
}
.ilNewsTimelineMoreLoader img {
  width: 30px;
  height: 30px;
}
/* https://github.com/JoanClaret/jquery-dynamic-max-height */
.dynamic-height-wrap {
  overflow: hidden;
  position: relative;
  -webkit-transition: max-height 0.25s ease-in-out;
  -o-transition: max-height 0.25s ease-in-out;
  transition: max-height 0.25s ease-in-out;
  width: 100%;
}
/* Bottom gradient (optional, but recommended)*/
.dynamic-height-active .dynamic-height-wrap:before {
  background: linear-gradient(to bottom, rgba(240, 249, 255, 0) 0%, #ffffff 100%);
  bottom: 0;
  content: '';
  height: 30px;
  left: 0;
  position: absolute;
  right: 0;
  z-index: 1;
}
.dynamic-height-active .dynamic-show-more {
  display: inline-block;
}
.dynamic-show-more {
  display: none;
}
div.ilSurveyPageEditDropArea {
  border-color: #88be51;
  color: #88be51;
  background-color: #aed389;
}
div.ilSurveyPageEditDropAreaSelected {
  border-color: #88be51;
  color: #88be51;
  background-color: #94c564;
}
div.ilSurveyPageEditAreaDragging {
  border: 2px dashed #434343;
  background-color: #f9f9f9;
  padding: 5px;
}
div.ilSurveyPageEditActionMenu {
  float: right;
  margin: 3px;
}
/* Modules/MediaPool */
#ilMepPreviewContent {
  margin: 0;
  width: 100%;
  padding: 0;
  border: 0;
}
.ilMediaPoolPagePreviewBody {
  background-color: #ffffff;
  height: auto;
}
/* Services/Tags */
.ilTagCloud {
  max-height: 400px;
  overflow: auto;
  font-size: 90%;
}
.ilTag {
  background-color: #75deea;
  /* background-color: lighten(@brand-primary, 10%); */
  color: white;
  display: inline-block;
  white-space: nowrap;
  padding: 1px 5px;
  margin: 2px 4px 2px 0;
  border-radius: 3px;
}
a.ilTag:hover,
a.ilTag:active {
  text-decoration: none;
  color: white;
  background-color: #60eeff;
}
.ilTagRelHigh {
  background-color: #85d1da;
}
.ilTagRelMiddle {
  background-color: #95c5ca;
}
.ilTagRelLow {
  background-color: #a5b8ba;
}
.ilTagRelVeryLow {
  background-color: #b0b0b0;
}
.ilTag.ilHighlighted {
  background-color: #ea6705;
}
#il_tags_modal textarea {
  resize: vertical;
}
/* Services/UIComponent/Checklist */
div.ilChecklist ul {
  list-style-type: none;
  margin: 0;
  padding: 0;
}
div.ilChecklist ul li {
  padding: 0;
  font-size: 90%;
}
div.ilChecklist ul li a,
div.ilChecklist ul li span {
  padding: 5px 5px;
  margin: 0 -5px;
  display: block;
}
div.ilChecklist ul a:hover {
  text-decoration: none;
  color: #557196;
}
div.ilChecklist ul li a:hover {
  background-color: #ffffd0;
}
div.ilChecklist ul li p,
div.ilChecklist ul li p:hover {
  color: #808080;
  font-size: 85%;
  text-decoration: none;
  padding: 0;
  margin-top: 0;
}
div.ilChecklist ul li img {
  width: 18px;
  height: 18px;
  float: right;
}
.ilSetupContent div.ilChecklist {
  min-width: 200px;
}
/* Modules/WorkspaceFolder */
#tbl_wfld.table-striped > tbody > tr > td {
  background-color: transparent;
}
/* Services/FileUpload */
.ilFileUploadEntryProgressPercent {
  font-size: 75%;
}
.ilFileUploadEntryOptions {
  font-size: 90%;
}
.ilFileUploadEntryOptions label.control-label {
  padding-top: 3px;
}
/* Modules/Portfolio */
ul.ilPCMyCoursesCourseList > li {
  margin-bottom: 10px;
}
ul.ilPCMyCoursesObjectiveList > li {
  margin-top: 5px;
  margin-left: 15px;
}
a.ilPCMyCoursesToggle {
  outline: 0;
}
div.ilPCMyCoursesPath {
  margin-bottom: 10px;
  font-size: 90%;
  /* font-style: italic; */
}
/* Services/Awareness */
.ilAwarenessDropDown .popover {
  max-width: 300px;
  color: black;
  min-width: 250px;
}
#awareness-list {
  overflow: auto;
}
.ilAwarenessDropDown .popover-content {
  padding: 0;
}
.ilAwarenessDropDown .media-body,
.ilAwarenessDropDown .media-left,
.ilAwarenessDropDown .media-right {
  display: table-cell;
  vertical-align: top;
}
.ilAwarenessDropDown .media-left {
  padding-right: 10px;
}
.ilAwarenessDropDown .media {
  padding: 10px;
}
#awareness-content .media:hover {
  background-color: #fea;
}
#awareness-content .dropdown-menu {
  position: static;
  float: none;
  -webkit-box-shadow: none;
  box-shadow: none;
}
#awareness-content .media {
  padding: 0;
}
#awareness-content .media-left img {
  width: 45px;
  height: 45px;
}
.ilAwarenessItem {
  border-bottom: 1px solid #e9e9e9;
}
#awareness-content .media-body {
  white-space: nowrap;
}
#awareness-content .media-body {
  padding-top: 8px;
}
#awareness-content .media-body h4,
#awareness-content .media-body p {
  color: #a0a0a0;
  font-size: 12px;
  padding: 5px 3px 0 3px;
  line-height: 1em;
  margin: 0;
}
#awareness-content .media-body h4 {
  padding-top: 0px;
  color: #606060;
  overflow: hidden;
  text-overflow: ellipsis;
  white-space: nowrap;
}
#awareness-content .dropdown-menu {
  background-color: #f0f0f0;
  padding: 10px 0;
  font-size: 12px;
}
#awareness-content .dropdown-menu a {
  color: #606060;
}
#awareness-content .dropdown-menu a:hover {
  color: #202020;
}
#awareness-content .arrow-down {
  width: 0;
  height: 0;
  border-left: 11px solid transparent;
  border-right: 11px solid transparent;
  border-top: 11px solid white;
  margin-top: -10px;
  margin-left: 100px;
}
#awareness_trigger {
  display: block;
}
#awareness_trigger > span {
  display: table-cell;
}
.ilAwarenessDropDown h3.popover-title {
  display: none;
}
.ilAwarenessDropDown .media {
  display: table;
  width: 100%;
}
.ilAwarenessItemRow {
  display: table-row;
  width: 100%;
}
.ilAwarenessDropDown .media-left {
  width: 45px;
}
.ilAwarenessDropDown .media-body {
  /* background-image: url('./templates/default/images/scorm/not_attempted.svg'); */
  background-repeat: no-repeat;
  background-size: 12px 12px;
  background-position: right 10px top 50%;
  /* see http://stackoverflow.com/questions/9789723/css-text-overflow-in-a-table-cell */
  /* and bug #18937 */
  max-width: 0;
}
.ilAwarenessDropDown .media-body.ilAwarenessOnline {
  background-image: url('images/scorm/completed.svg');
}
.ilAwarenessLoader {
  display: block;
  margin: 15px auto;
  width: 30px;
  height: 30px;
}
#il_awrn_filer_btn {
  width: 30px;
}
#il_awrn_filer_btn img {
  width: 10px;
  height: 10px;
}
#awareness-content .ilHighlighted {
  background-color: #ffff9d;
  color: #606060;
}
.ilAwrnBadgeHidden {
  visibility: hidden;
}
/* due to bug #17839 */
#awareness-content .dropdown-backdrop {
  display: none;
  right: auto;
  width: 0px;
}
[data-onscreenchat-inact-userid] {
  opacity: .3 !important;
}
#onscreenchat-container {
  position: fixed;
  bottom: 0;
  left: 0;
  right: 0;
  width: 100%;
  /*height: 100px;*/
  overflow: visible;
  pointer-events: none;
  z-index: 1039;
}
#onscreenchat-container .iosOnScreenChat {
  margin-right: -3px;
}
#onscreenchat-container .popover {
  max-width: 200px;
}
#onscreenchat-container .popover a {
  border: 1px solid white;
  padding: 1px 0 1px 2px;
}
#onscreenchat-container .popover a:hover {
  border: 1px solid silver;
}
#onscreenchat-container .row {
  position: relative;
}
#onscreenchat-container .panel {
  pointer-events: auto;
  margin: 0;
  border: 1px solid #dcdcdc;
}
#onscreenchat-container .panel-heading {
  font-size: 80%;
  padding: 5px 5px 5px 15px;
  pointer-events: auto;
  margin: 0;
  border-bottom: 1px solid #dcdcdc;
  vertical-align: middle;
}
#onscreenchat-container .panel-heading .btn {
  padding: 0 4px;
}
#onscreenchat-container .panel-heading img {
  width: 16px;
  height: 16px;
  vertical-align: sub;
}
#onscreenchat-container .panel-heading .close {
  margin-top: -2px;
  margin-left: 5px;
}
#onscreenchat-container .chat-window-wrapper {
  bottom: 0;
  padding-left: 5px;
  padding-right: 5px;
  width: 278px;
  height: 377px;
}
#onscreenchat-container .chat-window-wrapper .panel-body {
  height: auto;
}
#onscreenchat-container .chat-window-wrapper .chat-img img {
  height: 30px;
  width: 30px;
}
#onscreenchat-container .chat-window-wrapper li.left .chat-img {
  margin-right: 5px;
}
#onscreenchat-container .chat-window-wrapper li.right .chat-img {
  margin-left: 5px;
}
#onscreenchat-container .chat-window-wrapper .iosOnScreenChatBodyMsg {
  overflow-x: hidden;
  overflow-wrap: break-word;
  word-wrap: break-word;
  -ms-hyphens: auto;
  -moz-hyphens: auto;
  -webkit-hyphens: auto;
  hyphens: auto;
}
#onscreenchat-container .chat-window-wrapper .panel-footer {
  position: relative;
}
#onscreenchat-container .chat-window-wrapper .iosOnScreenChatMessagePlaceholder {
  position: absolute;
  z-index: 0;
  border: 0 none !important;
  opacity: .5;
}
#onscreenchat-container .chat-window-wrapper .iosOnScreenChatMessage {
  background-color: transparent;
  position: relative;
  z-index: 1;
  overflow-x: hidden;
  height: auto;
  min-height: 26px;
  max-height: 75px;
  overflow-wrap: break-word;
  word-wrap: break-word;
  -ms-word-break: break-all;
  word-break: break-all;
  word-break: break-word;
  -ms-hyphens: auto;
  -moz-hyphens: auto;
  -webkit-hyphens: auto;
  hyphens: auto;
  cursor: text;
}
#onscreenchat-container .chat-window-wrapper .osc_truncate_username {
  width: 150px;
  white-space: nowrap;
  overflow: hidden;
  text-overflow: ellipsis;
  display: inline-block;
}
#onscreenchat-container .chat-window-wrapper .text-muted-left {
  width: 160px;
  margin-top: -4px;
  text-align: right;
}
#onscreenchat-container .chat-window-wrapper .text-muted-right {
  width: 160px;
  margin-top: -4px;
  text-align: left;
}
#onscreenchat-container .chat-window-wrapper .osc_truncate_username_left {
  width: 160px;
  white-space: nowrap;
  overflow: hidden;
  text-overflow: ellipsis;
  display: inline-block;
  margin-bottom: -5px;
  text-align: right;
}
#onscreenchat-container .chat-window-wrapper .osc_truncate_username_right {
  width: 160px;
  white-space: nowrap;
  overflow: hidden;
  text-overflow: ellipsis;
  display: inline-block;
}
#onscreenchat-container .chat-window-wrapper .chat {
  list-style: none;
  margin: 0;
  padding: 0;
}
#onscreenchat-container .chat-window-wrapper .chat li {
  margin-bottom: 10px;
  padding-bottom: 5px;
  border-bottom: 1px dotted #b3a9a9;
}
#onscreenchat-container .chat-window-wrapper .chat li .chat-body .header strong {
  font-size: .8em;
}
#onscreenchat-container .chat-window-wrapper .chat li .chat-body p {
  margin: 0;
  color: #777;
  font-size: .9em;
}
#onscreenchat-container .chat-window-wrapper .panel .slidedown .glyphicon,
#onscreenchat-container .chat-window-wrapper .chat .glyphicon {
  margin-right: 5px;
}
#onscreenchat-container .chat-window-wrapper .panel-body {
  overflow-y: scroll;
  height: 250px;
}
#onscreenchat-container .chat-window-wrapper .iosOnScreenChatEmoticonsPanel {
  display: block;
  height: 14px;
  width: 14px;
  position: relative;
  margin-top: 5px;
}
#onscreenchat-container .chat-window-wrapper .iosOnScreenChatEmoticonsPanel > a {
  display: block;
  height: 14px;
  width: 14px;
  background: url("../../Services/OnScreenChat/templates/default/images/emoticons_trigger.png") no-repeat;
  background-size: cover;
  z-index: 1000;
}
.iosOnScreenChatModalBody .ui-menu-item {
  padding: 5px;
}
.iosOnScreenChatModalBody .ui-menu-item-wrapper {
  cursor: pointer !important;
}
.ilOnScreenChatSearchLoader {
  vertical-align: middle;
  width: 10px;
  height: 10px;
  margin-left: 5px;
  display: inline-block;
}
.ilOnScreenChatMenuDropDown .iosOnScreenChatDropDownTriggerInactive {
  opacity: .3;
}
.ilOnScreenChatMenuDropDown .iosOnScreenChatHidden {
  visibility: hidden !important;
}
.ilOnScreenChatMenuDropDown .iosOnScreenChatShown {
  visibility: visible !important;
}
.ilOnScreenChatMenuDropDown .badge {
  visibility: hidden;
}
.ilOnScreenChatMenuDropDown .popover {
  max-width: 300px;
  min-width: 300px;
}
.ilOnScreenChatMenuDropDown .popover-content {
  padding: 0;
}
.ilOnScreenChatMenuDropDown .popover-title,
.ilOnScreenChatMenuDropDown .dropdown-header a {
  padding: 3px 10px;
  font-size: 12px;
  line-height: 1.5;
  color: #777 !important;
  white-space: nowrap;
  background-color: #f3f3f3;
}
.ilOnScreenChatMenuDropDown h3.popover-title {
  display: none;
}
.ilOnScreenChatMenuItem {
  position: relative;
  border-bottom: 1px solid #e9e9e9;
  color: black;
}
.ilOnScreenChatMenuItem .media {
  overflow: visible;
  padding: 0;
  cursor: pointer;
}
.ilOnScreenChatMenuItem .media:after {
  content: ".";
  clear: both;
  display: block;
  visibility: hidden;
  height: 0;
}
.ilOnScreenChatMenuItem .media:first-child {
  margin-top: 0;
}
.ilOnScreenChatMenuItem .media-left,
.ilOnScreenChatMenuItem .media-body,
.ilOnScreenChatMenuItem .media-right {
  vertical-align: top;
}
.ilOnScreenChatMenuItem .media-left {
  padding-right: 10px;
  float: left;
}
.ilOnScreenChatMenuItem .media-object {
  width: 50px;
}
.ilOnScreenChatMenuItem .media-body {
  padding: 4px 4px 0 0;
  white-space: nowrap;
  max-width: 100%;
  overflow: visible;
}
.ilOnScreenChatMenuItem .media-body.info {
  white-space: normal !important;
  padding-left: 4px !important;
  padding-bottom: 4px !important;
  font-size: 12px;
}
.ilOnScreenChatMenuItem .media-body.info a {
  color: #557196 !important;
}
.ilOnScreenChatMenuItem .media-body p,
.ilOnScreenChatMenuItem .media-body h4 {
  font-size: 12px;
  padding: 0 3px 0 0;
  line-height: 1em;
  margin: 0;
}
.ilOnScreenChatMenuItem .media-body h4 {
  padding-top: 0;
  color: #606060;
}
.ilOnScreenChatMenuItem .media-body .media-heading {
  text-overflow: ellipsis;
  overflow: hidden;
}
.ilOnScreenChatMenuItem .media-body .media-heading a {
  color: #557196 !important;
}
.ilOnScreenChatMenuItem .media-body p {
  color: #a0a0a0;
}
.ilOnScreenChatMenuItem .media-body p.lastMessage {
  padding: 3px 3px 3px 0;
  text-overflow: ellipsis;
  overflow: hidden;
  color: #606060;
}
.ilOnScreenChatMenuItem .media-body p a {
  color: #557196 !important;
}
/* Services/UIComponent/Modal */
.modal-body .jstree li {
  overflow: hidden;
  text-overflow: ellipsis;
}
.modal-body .jstree a {
  display: inline;
}
/* Services/Badge */
img.ilBadgeImage {
  max-width: 150px;
  max-height: 150px;
}
img.ilBadgeImageThumbnail {
  max-width: 50px;
  max-height: 50px;
}
img.ilBadgeImageModal {
  margin: auto;
}
div.ilBadgeBackpackPanelContent {
  min-height: 200px;
}
div.ilBadgeBackpackPanelContent img {
  margin: auto;
}
span.ilProfileBadge {
  display: inline-block;
  padding: 5px;
}
/*!
 * Datetimepicker for Bootstrap 3
 * version : 4.17.37
 * https://github.com/Eonasdan/bootstrap-datetimepicker/
 */
/* see variables.less
@bs-datetimepicker-timepicker-font-size: 1.2em;
@bs-datetimepicker-active-bg: @btn-primary-bg;
@bs-datetimepicker-active-color: @btn-primary-color;
@bs-datetimepicker-border-radius: @border-radius-base;
@bs-datetimepicker-btn-hover-bg: @gray-lighter;
@bs-datetimepicker-disabled-color: @gray-light;
@bs-datetimepicker-alternate-color: @gray-light;
@bs-datetimepicker-secondary-border-color: #ccc;
@bs-datetimepicker-secondary-border-color-rgba: rgba(0, 0, 0, 0.2);
@bs-datetimepicker-primary-border-color: white;
@bs-datetimepicker-text-shadow: 0 -1px 0 rgba(0, 0, 0, 0.25);
*/
.bootstrap-datetimepicker-widget {
  list-style: none;
}
.bootstrap-datetimepicker-widget.dropdown-menu {
  margin: 2px 0;
  padding: 4px;
  width: 19em;
}
@media (min-width: 768px) {
  .bootstrap-datetimepicker-widget.dropdown-menu.timepicker-sbs {
    width: 38em;
  }
}
@media (min-width: 992px) {
  .bootstrap-datetimepicker-widget.dropdown-menu.timepicker-sbs {
    width: 38em;
  }
}
@media (min-width: 1200px) {
  .bootstrap-datetimepicker-widget.dropdown-menu.timepicker-sbs {
    width: 38em;
  }
}
.bootstrap-datetimepicker-widget.dropdown-menu:before,
.bootstrap-datetimepicker-widget.dropdown-menu:after {
  content: '';
  display: inline-block;
  position: absolute;
}
.bootstrap-datetimepicker-widget.dropdown-menu.bottom:before {
  border-left: 7px solid transparent;
  border-right: 7px solid transparent;
  border-bottom: 7px solid #cccccc;
  border-bottom-color: rgba(0, 0, 0, 0.2);
  top: -7px;
  left: 7px;
}
.bootstrap-datetimepicker-widget.dropdown-menu.bottom:after {
  border-left: 6px solid transparent;
  border-right: 6px solid transparent;
  border-bottom: 6px solid #ffffff;
  top: -6px;
  left: 8px;
}
.bootstrap-datetimepicker-widget.dropdown-menu.top:before {
  border-left: 7px solid transparent;
  border-right: 7px solid transparent;
  border-top: 7px solid #cccccc;
  border-top-color: rgba(0, 0, 0, 0.2);
  bottom: -7px;
  left: 6px;
}
.bootstrap-datetimepicker-widget.dropdown-menu.top:after {
  border-left: 6px solid transparent;
  border-right: 6px solid transparent;
  border-top: 6px solid #ffffff;
  bottom: -6px;
  left: 7px;
}
.bootstrap-datetimepicker-widget.dropdown-menu.pull-right:before {
  left: auto;
  right: 6px;
}
.bootstrap-datetimepicker-widget.dropdown-menu.pull-right:after {
  left: auto;
  right: 7px;
}
.bootstrap-datetimepicker-widget .list-unstyled {
  margin: 0;
}
.bootstrap-datetimepicker-widget a[data-action] {
  padding: 6px 0;
}
.bootstrap-datetimepicker-widget a[data-action]:active {
  -webkit-box-shadow: none;
  box-shadow: none;
}
.bootstrap-datetimepicker-widget .timepicker-hour,
.bootstrap-datetimepicker-widget .timepicker-minute,
.bootstrap-datetimepicker-widget .timepicker-second {
  width: 54px;
  font-weight: bold;
  font-size: 1.2em;
  margin: 0;
}
.bootstrap-datetimepicker-widget button[data-action] {
  padding: 6px;
}
.bootstrap-datetimepicker-widget .btn[data-action="incrementHours"]::after {
  position: absolute;
  width: 1px;
  height: 1px;
  margin: -1px;
  padding: 0;
  overflow: hidden;
  clip: rect(0, 0, 0, 0);
  border: 0;
  content: "Increment Hours";
}
.bootstrap-datetimepicker-widget .btn[data-action="incrementMinutes"]::after {
  position: absolute;
  width: 1px;
  height: 1px;
  margin: -1px;
  padding: 0;
  overflow: hidden;
  clip: rect(0, 0, 0, 0);
  border: 0;
  content: "Increment Minutes";
}
.bootstrap-datetimepicker-widget .btn[data-action="decrementHours"]::after {
  position: absolute;
  width: 1px;
  height: 1px;
  margin: -1px;
  padding: 0;
  overflow: hidden;
  clip: rect(0, 0, 0, 0);
  border: 0;
  content: "Decrement Hours";
}
.bootstrap-datetimepicker-widget .btn[data-action="decrementMinutes"]::after {
  position: absolute;
  width: 1px;
  height: 1px;
  margin: -1px;
  padding: 0;
  overflow: hidden;
  clip: rect(0, 0, 0, 0);
  border: 0;
  content: "Decrement Minutes";
}
.bootstrap-datetimepicker-widget .btn[data-action="showHours"]::after {
  position: absolute;
  width: 1px;
  height: 1px;
  margin: -1px;
  padding: 0;
  overflow: hidden;
  clip: rect(0, 0, 0, 0);
  border: 0;
  content: "Show Hours";
}
.bootstrap-datetimepicker-widget .btn[data-action="showMinutes"]::after {
  position: absolute;
  width: 1px;
  height: 1px;
  margin: -1px;
  padding: 0;
  overflow: hidden;
  clip: rect(0, 0, 0, 0);
  border: 0;
  content: "Show Minutes";
}
.bootstrap-datetimepicker-widget .btn[data-action="togglePeriod"]::after {
  position: absolute;
  width: 1px;
  height: 1px;
  margin: -1px;
  padding: 0;
  overflow: hidden;
  clip: rect(0, 0, 0, 0);
  border: 0;
  content: "Toggle AM/PM";
}
.bootstrap-datetimepicker-widget .btn[data-action="clear"]::after {
  position: absolute;
  width: 1px;
  height: 1px;
  margin: -1px;
  padding: 0;
  overflow: hidden;
  clip: rect(0, 0, 0, 0);
  border: 0;
  content: "Clear the picker";
}
.bootstrap-datetimepicker-widget .btn[data-action="today"]::after {
  position: absolute;
  width: 1px;
  height: 1px;
  margin: -1px;
  padding: 0;
  overflow: hidden;
  clip: rect(0, 0, 0, 0);
  border: 0;
  content: "Set the date to today";
}
.bootstrap-datetimepicker-widget .picker-switch {
  text-align: center;
}
.bootstrap-datetimepicker-widget .picker-switch::after {
  position: absolute;
  width: 1px;
  height: 1px;
  margin: -1px;
  padding: 0;
  overflow: hidden;
  clip: rect(0, 0, 0, 0);
  border: 0;
  content: "Toggle Date and Time Screens";
}
.bootstrap-datetimepicker-widget .picker-switch td {
  padding: 0;
  margin: 0;
  height: auto;
  width: auto;
  line-height: inherit;
}
.bootstrap-datetimepicker-widget .picker-switch td span {
  line-height: 2.5;
  height: 2.5em;
  width: 100%;
}
.bootstrap-datetimepicker-widget table {
  width: 100%;
  margin: 0;
}
.bootstrap-datetimepicker-widget table td,
.bootstrap-datetimepicker-widget table th {
  text-align: center;
  border-radius: 0px;
}
.bootstrap-datetimepicker-widget table th {
  height: 20px;
  line-height: 20px;
  width: 20px;
}
.bootstrap-datetimepicker-widget table th.picker-switch {
  width: 145px;
}
.bootstrap-datetimepicker-widget table th.disabled,
.bootstrap-datetimepicker-widget table th.disabled:hover {
  background: none;
  color: #777777;
  cursor: not-allowed;
}
.bootstrap-datetimepicker-widget table th.prev::after {
  position: absolute;
  width: 1px;
  height: 1px;
  margin: -1px;
  padding: 0;
  overflow: hidden;
  clip: rect(0, 0, 0, 0);
  border: 0;
  content: "Previous Month";
}
.bootstrap-datetimepicker-widget table th.next::after {
  position: absolute;
  width: 1px;
  height: 1px;
  margin: -1px;
  padding: 0;
  overflow: hidden;
  clip: rect(0, 0, 0, 0);
  border: 0;
  content: "Next Month";
}
.bootstrap-datetimepicker-widget table thead tr:first-child th {
  cursor: pointer;
}
.bootstrap-datetimepicker-widget table thead tr:first-child th:hover {
  background: #eeeeee;
}
.bootstrap-datetimepicker-widget table td {
  height: 54px;
  line-height: 54px;
  width: 54px;
}
.bootstrap-datetimepicker-widget table td.cw {
  font-size: .8em;
  height: 20px;
  line-height: 20px;
  color: #777777;
}
.bootstrap-datetimepicker-widget table td.day {
  height: 20px;
  line-height: 20px;
  width: 20px;
}
.bootstrap-datetimepicker-widget table td.day:hover,
.bootstrap-datetimepicker-widget table td.hour:hover,
.bootstrap-datetimepicker-widget table td.minute:hover,
.bootstrap-datetimepicker-widget table td.second:hover {
  background: #eeeeee;
  cursor: pointer;
}
.bootstrap-datetimepicker-widget table td.old,
.bootstrap-datetimepicker-widget table td.new {
  color: #777777;
}
.bootstrap-datetimepicker-widget table td.today {
  position: relative;
}
.bootstrap-datetimepicker-widget table td.today:before {
  content: '';
  display: inline-block;
  border: solid transparent;
  border-width: 0 0 7px 7px;
  border-bottom-color: #4c6586;
  border-top-color: rgba(0, 0, 0, 0.2);
  position: absolute;
  bottom: 4px;
  right: 4px;
}
.bootstrap-datetimepicker-widget table td.active,
.bootstrap-datetimepicker-widget table td.active:hover {
  background-color: #4c6586;
  color: #ffffff;
  text-shadow: 0 -1px 0 rgba(0, 0, 0, 0.25);
}
.bootstrap-datetimepicker-widget table td.active.today:before {
  border-bottom-color: white;
}
.bootstrap-datetimepicker-widget table td.disabled,
.bootstrap-datetimepicker-widget table td.disabled:hover {
  background: none;
  color: #777777;
  cursor: not-allowed;
}
.bootstrap-datetimepicker-widget table td span {
  display: inline-block;
  width: 54px;
  height: 54px;
  line-height: 54px;
  margin: 2px 1.5px;
  cursor: pointer;
  border-radius: 0px;
}
.bootstrap-datetimepicker-widget table td span:hover {
  background: #eeeeee;
}
.bootstrap-datetimepicker-widget table td span.active {
  background-color: #4c6586;
  color: #ffffff;
  text-shadow: 0 -1px 0 rgba(0, 0, 0, 0.25);
}
.bootstrap-datetimepicker-widget table td span.old {
  color: #777777;
}
.bootstrap-datetimepicker-widget table td span.disabled,
.bootstrap-datetimepicker-widget table td span.disabled:hover {
  background: none;
  color: #777777;
  cursor: not-allowed;
}
.bootstrap-datetimepicker-widget.usetwentyfour td.hour {
  height: 27px;
  line-height: 27px;
}
.bootstrap-datetimepicker-widget.wider {
  width: 21em;
}
.bootstrap-datetimepicker-widget .datepicker-decades .decade {
  line-height: 1.8em !important;
}
.input-group.date .input-group-addon {
  cursor: pointer;
}
.noMargin {
  margin: 0;
}
div.editLink {
  padding-right: 1em;
}
[dir="rtl"] div.editLink {
  padding-right: 0;
  padding-left: 1em;
}
img[src$="icon_checked.svg"] {
  height: 11px;
  margin: 0 6px 0 5px;
  opacity: 0.5;
  width: 11px;
}
[dir="rtl"] img[src$="icon_checked.svg"] {
  margin: 0 5px 0 6px;
}
.glyphicon-ok {
  font-size: 11px;
  text-align: center;
}
div.ilNewObjectSelector {
  display: inline-block;
  margin-bottom: 8px;
  padding: 0 10px;
  width: 100%;
}
div.ilNewObjectSelector > .btn-group {
  display: block;
  width: 100%;
}
div.ilNewObjectSelector > .btn-group #ilAdvSelListAnchorText_asl {
  float: right;
}
div.ilNewObjectSelector > .btn-group .dropdown-menu.pull-right {
  top: 30px;
}
[dir="rtl"] div.ilNewObjectSelector > .btn-group #ilAdvSelListAnchorText_asl {
  float: left;
}
.pdMailRow .imageSpace {
  margin-left: 40px;
}
.pdMailRow > img {
  margin: 2px 0;
  max-width: 30px;
}
[dir="rtl"] .pdMailRow .imageSpace {
  margin-left: 0;
  margin-right: 40px;
}
[dir="rtl"] .radio label,
[dir="rtl"] .checkbox label {
  padding-left: 0;
  padding-right: 20px;
}
[dir="rtl"] .radio input[type="radio"],
[dir="rtl"] .radio-inline input[type="radio"],
[dir="rtl"] .checkbox input[type="checkbox"],
[dir="rtl"] .checkbox-inline input[type="checkbox"] {
  margin-left: 0;
  margin-right: -20px;
}
.il_InfoScreenSection {
  padding: 10px 10px 0;
}
.il_InfoScreenSection > .ilFloatRight {
  padding-bottom: 4px;
  padding-right: 4px;
}
[dir="rtl"] .il_InfoScreenSection > .ilFloatRight {
  padding-right: 0;
  padding-left: 4px;
}
.yui-panel-container {
  color: #333333;
}
.mceEditor,
.mceLayout {
  width: 100% !important;
}
table.mceLayout {
  table-layout: fixed;
}
.mceIframeContainer iframe {
  max-width: 100%;
}
table.mceToolbar {
  table-layout: fixed;
  display: inline-block;
  float: left;
  height: auto !important;
  max-width: 100%;
}
table.mceToolbar tbody,
table.mceToolbar tr,
table.mceToolbar td {
  display: inline-block;
  white-space: normal !important;
}
.alert > a {
  text-decoration: underline;
}
.alert > a.btn {
  text-decoration: none;
}
#ilAdvSelListAnchorText_asl + ul.dropdown-menu > li > div.row,
#ilAdvSelListAnchorText_asl + .dropdown-backdrop + ul.dropdown-menu > li > div.row,
#mm_adm_tr + span + ul.dropdown-menu > li > div.row,
#mm_adm_tr + ul.dropdown-menu > li > div.row {
  width: 750px;
}
@media only screen and (max-width: 767px) {
  #ilAdvSelListAnchorText_asl + ul.dropdown-menu > li > div.row,
  #ilAdvSelListAnchorText_asl + .dropdown-backdrop + ul.dropdown-menu > li > div.row,
  #mm_adm_tr + span + ul.dropdown-menu > li > div.row,
  #mm_adm_tr + ul.dropdown-menu > li > div.row {
    width: 100% !important;
    margin: 0;
  }
}
/* basic responsiveness (beta)

   The following section targets smartphones.

   iPads come with a device width of 768, the iPhone with 320, most smartphones seem to
   use a width under 640px, so 640 seems to be a good choice here.
   If you make any changes in this query, please add a reason to this comment and if possible an url that
   backs this decision.

   List of common devices width values: http://cssmediaqueries.com/target/
   Google recommending 640px: https://developers.google.com/webmasters/smartphone-sites/details

   */
@media only screen and (max-width: 767px) {
  html {
    -webkit-text-size-adjust: none;
  }
  .ilContainerWidth {
    padding: 0 15px;
  }
  div.il_HeaderInner {
    color: #222;
    margin-bottom: 5px;
    padding: 15px;
  }
  textarea {
    max-width: 100%;
  }
  input,
  select {
    max-width: 100%;
  }
  /* height: auto; messes e.g. survey progress bar */
  img {
    max-width: 100%;
  }
  div.ilc_Mob img {
    height: auto !important;
  }
  img.olTileImage {
    max-width: none;
  }
  div.ilFrame {
    margin: 0;
    width: 100%;
  }
  .ilFrameFixedWidthHeader div.ilHeaderBanner {
    max-width: 100%;
    height: 40px !important;
    padding: 0;
  }
  div.ilTableOuter {
    max-width: 100%;
    overflow: auto;
  }
  .table-responsive .dropdown-menu {
    position: relative;
  }
  a#il_mhead_t_focus {
    font-size: 20px;
  }
  h1.ilHeader {
    padding-top: 5px;
  }
  #headerimage {
    width: 35px;
    height: 35px;
    margin-top: 2px;
    margin-right: 7px;
  }
  /* @import "less/Services/MainMenu/delos_sm.less"; */
  /* @import "less/Services/UIComponent/Tabs/delos_sm.less"; */
  /* @import "less/Services/Form/delos_sm.less"; */
  /* Modules/Forum */
  .ilFrmPostRow div.ilForm,
  .ilFrmPostRow div.ilForm input[type=text],
  .ilFrmPostRow div.ilForm textarea {
    width: 100%;
  }
  .ilFrmPostRow div.ilForm div.ilFormValue {
    width: auto;
  }
  .ilFrmPostRow img.ilUserIcon {
    width: 50px;
    height: 50px;
  }
  .ilFrmPostTitle {
    margin-top: 5px;
    font-size: 100%;
  }
  .ilFrmPostContentContainer {
    width: 100%;
  }
  /* Services/Init */
  div#il_startup_logo img {
    margin: 10px;
    max-width: 100%;
  }
  div.ilStartupFrame {
    width: 100%;
  }
  div#il_startup_content {
    padding: 10px;
  }
  #il_startup_content form table {
    width: auto;
  }
  div.ilStartupSection form.form-horizontal {
    width: auto;
  }
  .ilStartupSection {
    padding-top: 15px;
  }
  /* Services/MainMenu */
  #il_screen_id,
  .ilTopTitle {
    display: none;
  }
  .ilTopTitleVisible {
    display: block;
  }
  .ilMainHeader {
    height: auto;
  }
  .ilMainHeader.ilTopFixed {
    height: 0;
  }
  .ilMainHeader > header > .row > a.navbar-brand {
    height: 0;
    padding: 0;
  }
  .ilMainHeader > header > .row > a.navbar-brand > img {
    position: fixed;
    top: 0;
    left: 0;
    height: 40px;
    width: 40px;
  }
  [dir="rtl"] .ilMainHeader > header > .row > a.navbar-brand > img {
    left: auto;
    right: 0;
  }
  #ilTopBar.ilTopBar {
    z-index: 1030;
  }
  .ilMainMenu.ilTopFixed {
    position: fixed;
    top: 40px;
    border-bottom: 0 none;
  }
  .ilFixedTopSpacer,
  .ilFixedTopSpacerBarOnly {
    margin-top: 40px;
  }
  nav#ilTopNav {
    min-height: 0;
    display: block;
    padding: 0;
  }
  #ilTopBarNav {
    margin-right: 0;
  }
  #ilTopNav {
    margin: 0;
  }
  #ilTopNav.navbar {
    min-height: 0;
    padding-top: 0;
  }
  #ilTopNav.navbar-default {
    background-color: #f9f9f9;
  }
  #ilTopNav .navbar-text {
    color: #607ea5;
  }
  #ilTopNav .navbar-nav {
    float: none;
    margin-left: 0;
  }
  #ilTopNav .navbar-nav > li > a {
    margin: 0 10px 0 0;
    padding: 5px 10px 6px;
    border-top: 0;
    color: #5d5d5d;
  }
  #ilTopNav .navbar-nav > .active > a,
  #ilTopNav .navbar-nav > .open > a,
  #ilTopNav .navbar-nav > .active > a:hover,
  #ilTopNav .navbar-nav > .open > a:hover,
  #ilTopNav .navbar-nav > .active > a:active,
  #ilTopNav .navbar-nav > .open > a:active,
  #ilTopNav .navbar-nav > .active > a:focus,
  #ilTopNav .navbar-nav > .open > a:focus {
    border-top: 0 none;
    background-color: inherit;
    -webkit-box-shadow: none;
    box-shadow: none;
  }
  #ilTopNav .dropdown-menu {
    float: none;
    left: auto;
    right: auto;
  }
  #ilTopNav .navbar-toggle:hover {
    background-color: #aeaeae;
  }
  #ilTopNav .navbar-toggle .icon-bar {
    background-color: white;
  }
  #ilTopNav button.navbar-toggle {
    position: fixed;
    top: 0;
    left: 40px;
    height: 40px;
    border-radius: 0;
    border-width: 0;
    background-color: #767676;
    color: #f5f5f5;
    display: block;
    margin: 0;
  }
  [dir="rtl"] #ilTopNav .navbar-nav {
    margin-right: 0;
  }
  [dir="rtl"] #ilTopNav button.navbar-toggle {
    left: auto;
    right: 40px;
  }
  div.ilTopMemberView {
    display: none;
  }
  /* --- Services/COPage ---*/
  .ilTinyInfo {
    display: none;
  }
  div.ilTinyMenuSection,
  #ilTinyMenuButtons {
    border-right: 0px;
    margin: 3px 3px 3px 0px;
    float: left;
    height: 28px;
    padding: 0 10px 0 0;
  }
  /* Services/News */
  .ilTimeline:before {
    left: 90%;
  }
  .ilTimeline > li > .ilTimelinePanel {
    width: 80%;
  }
  .ilTimeline > li > .ilTimelineBadge {
    left: 90%;
  }
  .ilTimeline > li:nth-child(even) > .ilTimelinePanel {
    float: left;
  }
  .ilTimeline > li:nth-child(even) > .ilTimelinePanel:before {
    border-left-width: 15px;
    border-right-width: 0;
    right: auto;
    right: -15px;
  }
  .ilTimeline > li:nth-child(even) > .ilTimelinePanel:after {
    border-left-width: 14px;
    border-right-width: 0;
    left: auto;
    right: -14px;
  }
  div.ilGoogleMap {
    max-width: 100%;
  }
  /* at last temporary, since it overlaps content */
  a.ilTreeView,
  .ilLeftNav {
    display: none;
  }
  /* no idea why needed, but this one fixes the drop downs in the small media view (e.g. main menu) */
  .navbar-nav {
    margin: 7.5px 0px;
  }
}
/* print css */
@media print {
  * {
    text-shadow: none !important;
    color: black !important;
    background: transparent !important;
    box-shadow: none !important;
  }
  a,
  a:visited {
    text-decoration: underline;
  }
  a[href]:after {
    content: " (" attr(href) ")";
  }
  abbr[title]:after {
    content: " (" attr(title) ")";
  }
  a[href^="javascript:"]:after,
  a[href^="#"]:after {
    content: "";
  }
  pre,
  blockquote {
    border: 1px solid #999;
    page-break-inside: avoid;
  }
  thead {
    display: table-header-group;
  }
  tr,
  img {
    page-break-inside: avoid;
  }
  img {
    max-width: 100% !important;
  }
  p,
  h2,
  h3 {
    orphans: 3;
    widows: 3;
  }
  h2,
  h3 {
    page-break-after: avoid;
  }
  select {
    background: white !important;
  }
  .navbar {
    display: none;
  }
  .table td,
  .table th {
    background-color: white !important;
  }
  .btn > .caret,
  .dropup > .btn > .caret {
    border-top-color: black !important;
  }
  .label {
    border: 1px solid black;
  }
  .table {
    border-collapse: collapse !important;
  }
  .table-bordered th,
  .table-bordered td {
    border: 1px solid #ddd !important;
  }
  #ilTopBar,
  .osdNotificationContainer,
  .ilMainHeader,
  .ilMainMenu,
  .ilTreeView,
  .btn,
  #ilTab,
  #ilSubTab,
  #minheight,
  #ilFooter {
    display: none;
  }
  #mainspacekeeper {
    padding: 0;
  }
  .ilLeftNavSpace {
    margin-left: 0 !important;
  }
  div.ilTabContentOuter {
    border: none;
  }
  div.ilFileDropTargetOverlay {
    display: none;
  }
  a[href]:after {
    content: "";
  }
}<|MERGE_RESOLUTION|>--- conflicted
+++ resolved
@@ -2748,11 +2748,7 @@
 }
 .btn:hover,
 .btn:focus {
-<<<<<<< HEAD
-  color: #333333;
-=======
   color: #557196;
->>>>>>> cd819dc1
   text-decoration: none;
 }
 .btn:active,
@@ -2773,30 +2769,18 @@
   box-shadow: none;
 }
 .btn-default {
-<<<<<<< HEAD
-  color: #333333;
-  background-color: #ffffff;
-  border-color: #cccccc;
-=======
   color: #557196;
   background-color: #fefefe;
   border-color: #d0d0d0;
->>>>>>> cd819dc1
 }
 .btn-default:hover,
 .btn-default:focus,
 .btn-default:active,
 .btn-default.active,
 .open > .dropdown-toggle.btn-default {
-<<<<<<< HEAD
-  color: #333333;
-  background-color: #e6e6e6;
-  border-color: #adadad;
-=======
   color: #557196;
   background-color: #e5e5e5;
   border-color: #b1b1b1;
->>>>>>> cd819dc1
 }
 .btn-default:active,
 .btn-default.active,
@@ -2818,21 +2802,12 @@
 .btn-default.disabled.active,
 .btn-default[disabled].active,
 fieldset[disabled] .btn-default.active {
-<<<<<<< HEAD
-  background-color: #ffffff;
-  border-color: #cccccc;
-}
-.btn-default .badge {
-  color: #ffffff;
-  background-color: #333333;
-=======
   background-color: #fefefe;
   border-color: #d0d0d0;
 }
 .btn-default .badge {
   color: #fefefe;
   background-color: #557196;
->>>>>>> cd819dc1
 }
 .btn-primary {
   color: #ffffff;
@@ -6597,22 +6572,6 @@
 .il-narrow-content .il-item button.dropdown-toggle > span {
   display: none;
 }
-<<<<<<< HEAD
-ul.breadcrumb {
-  margin: 0;
-  font-weight: 600;
-  padding-left: 12px;
-  font-size: 12px;
-}
-ul.breadcrumb li {
-  color: #557196;
-}
-ul.breadcrumb li:hover {
-  color: #3a4c65;
-}
-[dir="rtl"] ul.breadcrumb {
-  padding-right: 12px;
-=======
 .icon {
   background-repeat: no-repeat;
   background-size: cover;
@@ -7097,7 +7056,21 @@
 }
 .icon.iass {
   background-image: url("images/icon_iass.svg");
->>>>>>> cd819dc1
+}
+ul.breadcrumb {
+  margin: 0;
+  font-weight: 600;
+  padding-left: 12px;
+  font-size: 12px;
+}
+ul.breadcrumb li {
+  color: #557196;
+}
+ul.breadcrumb li:hover {
+  color: #3a4c65;
+}
+[dir="rtl"] ul.breadcrumb {
+  padding-right: 12px;
 }
 /*		Color scheme
 		Dark BLue: #0f2152;
