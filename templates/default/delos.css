@font-face {
  font-family: 'Open Sans';
  src: url('fonts/OpenSansWeb/OpenSans-Regular.eot');
  src: url('fonts/OpenSansWeb/OpenSans-Regular.woff2') format('woff2'), url('fonts/OpenSansWeb/OpenSans-Regular.woff') format('woff'), url('fonts/OpenSansWeb/OpenSans-Regular.ttf') format('truetype'), url('fonts/OpenSansWeb/OpenSans-Regular.svg') format('svg');
  font-weight: 400;
  font-style: normal;
}
@font-face {
  font-family: 'Open Sans';
  src: url('fonts/OpenSansWeb/OpenSans-Bold.eot');
  src: url('fonts/OpenSansWeb/OpenSans-Bold.woff2') format('woff2'), url('fonts/OpenSansWeb/OpenSans-Bold.woff') format('woff'), url('fonts/OpenSansWeb/OpenSans-Bold.ttf') format('truetype'), url('fonts/OpenSansWeb/OpenSans-Bold.svg') format('svg');
  font-weight: 700;
  font-style: normal;
}
@font-face {
  font-family: 'Open Sans';
  src: url('fonts/OpenSansWeb/OpenSans-Italic.eot');
  src: url('fonts/OpenSansWeb/OpenSans-Italic.woff2') format('woff2'), url('fonts/OpenSansWeb/OpenSans-Italic.woff') format('woff'), url('fonts/OpenSansWeb/OpenSans-Italic.ttf') format('truetype'), url('fonts/OpenSansWeb/OpenSans-Italic.svg') format('svg');
  font-weight: 400;
  font-style: italic;
}
@font-face {
  font-family: 'Open Sans';
  src: url('fonts/OpenSansWeb/OpenSans-BoldItalic.eot');
  src: url('fonts/OpenSansWeb/OpenSans-BoldItalic.woff2') format('woff2'), url('fonts/OpenSansWeb/OpenSans-BoldItalic.woff') format('woff'), url('fonts/OpenSansWeb/OpenSans-BoldItalic.ttf') format('truetype'), url('fonts/OpenSansWeb/OpenSans-BoldItalic.svg') format('svg');
  font-weight: 700;
  font-style: italic;
}
@font-face {
  font-family: 'Open Sans';
  src: url('fonts/OpenSansWeb/OpenSans-Light.eot');
  src: url('fonts/OpenSansWeb/OpenSans-Light.woff2') format('woff2'), url('fonts/OpenSansWeb/OpenSans-Light.woff') format('woff'), url('fonts/OpenSansWeb/OpenSans-Light.ttf') format('truetype'), url('fonts/OpenSansWeb/OpenSans-Light.svg') format('svg');
  font-weight: 300;
  font-style: normal;
}
@font-face {
  font-family: 'Open Sans';
  src: url('fonts/OpenSansWeb/OpenSansLight-Italic.eot');
  src: url('fonts/OpenSansWeb/OpenSansLight-Italic.woff2') format('woff2'), url('fonts/OpenSansWeb/OpenSansLight-Italic.woff') format('woff'), url('fonts/OpenSansWeb/OpenSansLight-Italic.ttf') format('truetype'), url('fonts/OpenSansWeb/OpenSansLight-Italic.svg') format('svg');
  font-weight: 300;
  font-style: italic;
}
@font-face {
  font-family: 'Open Sans';
  src: url('fonts/OpenSansWeb/OpenSans-Semibold.eot');
  src: url('fonts/OpenSansWeb/OpenSans-Semibold.woff2') format('woff2'), url('fonts/OpenSansWeb/OpenSans-Semibold.woff') format('woff'), url('fonts/OpenSansWeb/OpenSans-Semibold.ttf') format('truetype'), url('fonts/OpenSansWeb/OpenSans-Semibold.svg') format('svg');
  font-weight: 600;
  font-style: normal;
}
@font-face {
  font-family: 'Open Sans';
  src: url('fonts/OpenSansWeb/OpenSans-SemiboldItalic.eot');
  src: url('fonts/OpenSansWeb/OpenSans-SemiboldItalic.woff2') format('woff2'), url('fonts/OpenSansWeb/OpenSans-SemiboldItalic.woff') format('woff'), url('fonts/OpenSansWeb/OpenSans-SemiboldItalic.ttf') format('truetype'), url('fonts/OpenSansWeb/OpenSans-SemiboldItalic.svg') format('svg');
  font-weight: 600;
  font-style: italic;
}
@font-face {
  font-family: 'Open Sans';
  src: url('fonts/OpenSansWeb/OpenSans-ExtraBold.eot');
  src: url('fonts/OpenSansWeb/OpenSans-ExtraBold.woff2') format('woff2'), url('fonts/OpenSansWeb/OpenSans-ExtraBold.woff') format('woff'), url('fonts/OpenSansWeb/OpenSans-ExtraBold.ttf') format('truetype'), url('fonts/OpenSansWeb/OpenSans-ExtraBold.svg') format('svg');
  font-weight: 800;
  font-style: normal;
}
@font-face {
  font-family: 'Open Sans';
  src: url('fonts/OpenSansWeb/OpenSans-ExtraBoldItalic.eot');
  src: url('fonts/OpenSansWeb/OpenSans-ExtraBoldItalic.woff2') format('woff2'), url('fonts/OpenSansWeb/OpenSans-ExtraBoldItalic.woff') format('woff'), url('fonts/OpenSansWeb/OpenSans-ExtraBoldItalic.ttf') format('truetype'), url('fonts/OpenSansWeb/OpenSans-ExtraBoldItalic.svg') format('svg');
  font-weight: 800;
  font-style: italic;
}
/* rtl-review is this font safe for RTL languages? */
/* rtl-review */
[dir="ltr"] * {
  direction: ltr;
  unicode-bidi: embed;
}
[dir="rtl"] * {
  text-align: right;
  direction: rtl;
  unicode-bidi: embed;
}
bdo[dir="ltr"] {
  direction: ltr;
  unicode-bidi: bidi-override;
}
bdo[dir="rtl"] {
  direction: rtl;
  unicode-bidi: bidi-override;
}
/*
/* rtl-review */
/* with specifics imports 
add [dir="rtl"] SELECTOR ([dir="ltr"] is default)
to elements with different left/right margin, padding, border, position, float, clear, text-align and, when needed, Background-position.
In theory, you should also invert shadow... but i think we could postpone this to another release...
All parts that aren't checked yet are actually marked with "rtl-review"
*/
/*! normalize.css v3.0.1 | MIT License | git.io/normalize */
html {
  font-family: sans-serif;
  -ms-text-size-adjust: 100%;
  -webkit-text-size-adjust: 100%;
}
body {
  margin: 0;
}
article,
aside,
details,
figcaption,
figure,
footer,
header,
hgroup,
main,
nav,
section,
summary {
  display: block;
}
audio,
canvas,
progress,
video {
  display: inline-block;
  vertical-align: baseline;
}
audio:not([controls]) {
  display: none;
  height: 0;
}
[hidden],
template {
  display: none;
}
a {
  background: transparent;
}
a:active,
a:hover {
  outline: 0;
}
abbr[title] {
  border-bottom: 1px dotted;
}
b,
strong {
  font-weight: bold;
}
dfn {
  font-style: italic;
}
h1 {
  font-size: 2em;
  margin: 0.67em 0;
}
mark {
  background: #ff0;
  color: #000;
}
small {
  font-size: 80%;
}
sub,
sup {
  font-size: 75%;
  line-height: 0;
  position: relative;
  vertical-align: baseline;
}
sup {
  top: -0.5em;
}
sub {
  bottom: -0.25em;
}
img {
  border: 0;
}
svg:not(:root) {
  overflow: hidden;
}
figure {
  margin: 1em 40px;
}
hr {
  -moz-box-sizing: content-box;
  box-sizing: content-box;
  height: 0;
}
pre {
  overflow: auto;
}
code,
kbd,
pre,
samp {
  font-family: monospace, monospace;
  font-size: 1em;
}
button,
input,
optgroup,
select,
textarea {
  color: inherit;
  font: inherit;
  margin: 0;
}
button {
  overflow: visible;
}
button,
select {
  text-transform: none;
}
button,
html input[type="button"],
input[type="reset"],
input[type="submit"] {
  -webkit-appearance: button;
  cursor: pointer;
}
button[disabled],
html input[disabled] {
  cursor: default;
}
button::-moz-focus-inner,
input::-moz-focus-inner {
  border: 0;
  padding: 0;
}
input {
  line-height: normal;
}
input[type="checkbox"],
input[type="radio"] {
  box-sizing: border-box;
  padding: 0;
}
input[type="number"]::-webkit-inner-spin-button,
input[type="number"]::-webkit-outer-spin-button {
  height: auto;
}
input[type="search"] {
  -webkit-appearance: textfield;
  -moz-box-sizing: content-box;
  -webkit-box-sizing: content-box;
  box-sizing: content-box;
}
input[type="search"]::-webkit-search-cancel-button,
input[type="search"]::-webkit-search-decoration {
  -webkit-appearance: none;
}
fieldset {
  border: 1px solid #c0c0c0;
  margin: 0 2px;
  padding: 0.35em 0.625em 0.75em;
}
legend {
  border: 0;
  padding: 0;
}
textarea {
  overflow: auto;
}
optgroup {
  font-weight: bold;
}
table {
  border-collapse: collapse;
  border-spacing: 0;
}
td,
th {
  padding: 0;
}
@media print {
  * {
    text-shadow: none !important;
    color: #000 !important;
    background: transparent !important;
    box-shadow: none !important;
  }
  a,
  a:visited {
    text-decoration: underline;
  }
  a[href]:after {
    content: " (" attr(href) ")";
  }
  abbr[title]:after {
    content: " (" attr(title) ")";
  }
  a[href^="javascript:"]:after,
  a[href^="#"]:after {
    content: "";
  }
  pre,
  blockquote {
    border: 1px solid #999;
    page-break-inside: avoid;
  }
  thead {
    display: table-header-group;
  }
  tr,
  img {
    page-break-inside: avoid;
  }
  img {
    max-width: 100% !important;
  }
  p,
  h2,
  h3 {
    orphans: 3;
    widows: 3;
  }
  h2,
  h3 {
    page-break-after: avoid;
  }
  select {
    background: #fff !important;
  }
  .navbar {
    display: none;
  }
  .table td,
  .table th {
    background-color: #fff !important;
  }
  .btn > .caret,
  .dropup > .btn > .caret {
    border-top-color: #000 !important;
  }
  .label {
    border: 1px solid #000;
  }
  .table {
    border-collapse: collapse !important;
  }
  .table-bordered th,
  .table-bordered td {
    border: 1px solid #ddd !important;
  }
}
@font-face {
  font-family: 'Glyphicons Halflings';
  src: url('../../Services/UICore/lib/bootstrap-3.2.0/fonts/glyphicons-halflings-regular.eot');
  src: url('../../Services/UICore/lib/bootstrap-3.2.0/fonts/glyphicons-halflings-regular.eot?#iefix') format('embedded-opentype'), url('../../Services/UICore/lib/bootstrap-3.2.0/fonts/glyphicons-halflings-regular.woff') format('woff'), url('../../Services/UICore/lib/bootstrap-3.2.0/fonts/glyphicons-halflings-regular.ttf') format('truetype'), url('../../Services/UICore/lib/bootstrap-3.2.0/fonts/glyphicons-halflings-regular.svg#glyphicons_halflingsregular') format('svg');
}
.glyphicon {
  position: relative;
  top: 1px;
  display: inline-block;
  font-family: 'Glyphicons Halflings';
  font-style: normal;
  font-weight: normal;
  line-height: 1;
  -webkit-font-smoothing: antialiased;
  -moz-osx-font-smoothing: grayscale;
}
.glyphicon-asterisk:before {
  content: "\2a";
}
.glyphicon-plus:before {
  content: "\2b";
}
.glyphicon-euro:before {
  content: "\20ac";
}
.glyphicon-minus:before {
  content: "\2212";
}
.glyphicon-cloud:before {
  content: "\2601";
}
.glyphicon-envelope:before {
  content: "\2709";
}
.glyphicon-pencil:before {
  content: "\270f";
}
.glyphicon-glass:before {
  content: "\e001";
}
.glyphicon-music:before {
  content: "\e002";
}
.glyphicon-search:before {
  content: "\e003";
}
.glyphicon-heart:before {
  content: "\e005";
}
.glyphicon-star:before {
  content: "\e006";
}
.glyphicon-star-empty:before {
  content: "\e007";
}
.glyphicon-user:before {
  content: "\e008";
}
.glyphicon-film:before {
  content: "\e009";
}
.glyphicon-th-large:before {
  content: "\e010";
}
.glyphicon-th:before {
  content: "\e011";
}
.glyphicon-th-list:before {
  content: "\e012";
}
.glyphicon-ok:before {
  content: "\e013";
}
.glyphicon-remove:before {
  content: "\e014";
}
.glyphicon-zoom-in:before {
  content: "\e015";
}
.glyphicon-zoom-out:before {
  content: "\e016";
}
.glyphicon-off:before {
  content: "\e017";
}
.glyphicon-signal:before {
  content: "\e018";
}
.glyphicon-cog:before {
  content: "\e019";
}
.glyphicon-trash:before {
  content: "\e020";
}
.glyphicon-home:before {
  content: "\e021";
}
.glyphicon-file:before {
  content: "\e022";
}
.glyphicon-time:before {
  content: "\e023";
}
.glyphicon-road:before {
  content: "\e024";
}
.glyphicon-download-alt:before {
  content: "\e025";
}
.glyphicon-download:before {
  content: "\e026";
}
.glyphicon-upload:before {
  content: "\e027";
}
.glyphicon-inbox:before {
  content: "\e028";
}
.glyphicon-play-circle:before {
  content: "\e029";
}
.glyphicon-repeat:before {
  content: "\e030";
}
.glyphicon-refresh:before {
  content: "\e031";
}
.glyphicon-list-alt:before {
  content: "\e032";
}
.glyphicon-lock:before {
  content: "\e033";
}
.glyphicon-flag:before {
  content: "\e034";
}
.glyphicon-headphones:before {
  content: "\e035";
}
.glyphicon-volume-off:before {
  content: "\e036";
}
.glyphicon-volume-down:before {
  content: "\e037";
}
.glyphicon-volume-up:before {
  content: "\e038";
}
.glyphicon-qrcode:before {
  content: "\e039";
}
.glyphicon-barcode:before {
  content: "\e040";
}
.glyphicon-tag:before {
  content: "\e041";
}
.glyphicon-tags:before {
  content: "\e042";
}
.glyphicon-book:before {
  content: "\e043";
}
.glyphicon-bookmark:before {
  content: "\e044";
}
.glyphicon-print:before {
  content: "\e045";
}
.glyphicon-camera:before {
  content: "\e046";
}
.glyphicon-font:before {
  content: "\e047";
}
.glyphicon-bold:before {
  content: "\e048";
}
.glyphicon-italic:before {
  content: "\e049";
}
.glyphicon-text-height:before {
  content: "\e050";
}
.glyphicon-text-width:before {
  content: "\e051";
}
.glyphicon-align-left:before {
  content: "\e052";
}
.glyphicon-align-center:before {
  content: "\e053";
}
.glyphicon-align-right:before {
  content: "\e054";
}
.glyphicon-align-justify:before {
  content: "\e055";
}
.glyphicon-list:before {
  content: "\e056";
}
.glyphicon-indent-left:before {
  content: "\e057";
}
.glyphicon-indent-right:before {
  content: "\e058";
}
.glyphicon-facetime-video:before {
  content: "\e059";
}
.glyphicon-picture:before {
  content: "\e060";
}
.glyphicon-map-marker:before {
  content: "\e062";
}
.glyphicon-adjust:before {
  content: "\e063";
}
.glyphicon-tint:before {
  content: "\e064";
}
.glyphicon-edit:before {
  content: "\e065";
}
.glyphicon-share:before {
  content: "\e066";
}
.glyphicon-check:before {
  content: "\e067";
}
.glyphicon-move:before {
  content: "\e068";
}
.glyphicon-step-backward:before {
  content: "\e069";
}
.glyphicon-fast-backward:before {
  content: "\e070";
}
.glyphicon-backward:before {
  content: "\e071";
}
.glyphicon-play:before {
  content: "\e072";
}
.glyphicon-pause:before {
  content: "\e073";
}
.glyphicon-stop:before {
  content: "\e074";
}
.glyphicon-forward:before {
  content: "\e075";
}
.glyphicon-fast-forward:before {
  content: "\e076";
}
.glyphicon-step-forward:before {
  content: "\e077";
}
.glyphicon-eject:before {
  content: "\e078";
}
.glyphicon-chevron-left:before {
  content: "\e079";
}
.glyphicon-chevron-right:before {
  content: "\e080";
}
.glyphicon-plus-sign:before {
  content: "\e081";
}
.glyphicon-minus-sign:before {
  content: "\e082";
}
.glyphicon-remove-sign:before {
  content: "\e083";
}
.glyphicon-ok-sign:before {
  content: "\e084";
}
.glyphicon-question-sign:before {
  content: "\e085";
}
.glyphicon-info-sign:before {
  content: "\e086";
}
.glyphicon-screenshot:before {
  content: "\e087";
}
.glyphicon-remove-circle:before {
  content: "\e088";
}
.glyphicon-ok-circle:before {
  content: "\e089";
}
.glyphicon-ban-circle:before {
  content: "\e090";
}
.glyphicon-arrow-left:before {
  content: "\e091";
}
.glyphicon-arrow-right:before {
  content: "\e092";
}
.glyphicon-arrow-up:before {
  content: "\e093";
}
.glyphicon-arrow-down:before {
  content: "\e094";
}
.glyphicon-share-alt:before {
  content: "\e095";
}
.glyphicon-resize-full:before {
  content: "\e096";
}
.glyphicon-resize-small:before {
  content: "\e097";
}
.glyphicon-exclamation-sign:before {
  content: "\e101";
}
.glyphicon-gift:before {
  content: "\e102";
}
.glyphicon-leaf:before {
  content: "\e103";
}
.glyphicon-fire:before {
  content: "\e104";
}
.glyphicon-eye-open:before {
  content: "\e105";
}
.glyphicon-eye-close:before {
  content: "\e106";
}
.glyphicon-warning-sign:before {
  content: "\e107";
}
.glyphicon-plane:before {
  content: "\e108";
}
.glyphicon-calendar:before {
  content: "\e109";
}
.glyphicon-random:before {
  content: "\e110";
}
.glyphicon-comment:before {
  content: "\e111";
}
.glyphicon-magnet:before {
  content: "\e112";
}
.glyphicon-chevron-up:before {
  content: "\e113";
}
.glyphicon-chevron-down:before {
  content: "\e114";
}
.glyphicon-retweet:before {
  content: "\e115";
}
.glyphicon-shopping-cart:before {
  content: "\e116";
}
.glyphicon-folder-close:before {
  content: "\e117";
}
.glyphicon-folder-open:before {
  content: "\e118";
}
.glyphicon-resize-vertical:before {
  content: "\e119";
}
.glyphicon-resize-horizontal:before {
  content: "\e120";
}
.glyphicon-hdd:before {
  content: "\e121";
}
.glyphicon-bullhorn:before {
  content: "\e122";
}
.glyphicon-bell:before {
  content: "\e123";
}
.glyphicon-certificate:before {
  content: "\e124";
}
.glyphicon-thumbs-up:before {
  content: "\e125";
}
.glyphicon-thumbs-down:before {
  content: "\e126";
}
.glyphicon-hand-right:before {
  content: "\e127";
}
.glyphicon-hand-left:before {
  content: "\e128";
}
.glyphicon-hand-up:before {
  content: "\e129";
}
.glyphicon-hand-down:before {
  content: "\e130";
}
.glyphicon-circle-arrow-right:before {
  content: "\e131";
}
.glyphicon-circle-arrow-left:before {
  content: "\e132";
}
.glyphicon-circle-arrow-up:before {
  content: "\e133";
}
.glyphicon-circle-arrow-down:before {
  content: "\e134";
}
.glyphicon-globe:before {
  content: "\e135";
}
.glyphicon-wrench:before {
  content: "\e136";
}
.glyphicon-tasks:before {
  content: "\e137";
}
.glyphicon-filter:before {
  content: "\e138";
}
.glyphicon-briefcase:before {
  content: "\e139";
}
.glyphicon-fullscreen:before {
  content: "\e140";
}
.glyphicon-dashboard:before {
  content: "\e141";
}
.glyphicon-paperclip:before {
  content: "\e142";
}
.glyphicon-heart-empty:before {
  content: "\e143";
}
.glyphicon-link:before {
  content: "\e144";
}
.glyphicon-phone:before {
  content: "\e145";
}
.glyphicon-pushpin:before {
  content: "\e146";
}
.glyphicon-usd:before {
  content: "\e148";
}
.glyphicon-gbp:before {
  content: "\e149";
}
.glyphicon-sort:before {
  content: "\e150";
}
.glyphicon-sort-by-alphabet:before {
  content: "\e151";
}
.glyphicon-sort-by-alphabet-alt:before {
  content: "\e152";
}
.glyphicon-sort-by-order:before {
  content: "\e153";
}
.glyphicon-sort-by-order-alt:before {
  content: "\e154";
}
.glyphicon-sort-by-attributes:before {
  content: "\e155";
}
.glyphicon-sort-by-attributes-alt:before {
  content: "\e156";
}
.glyphicon-unchecked:before {
  content: "\e157";
}
.glyphicon-expand:before {
  content: "\e158";
}
.glyphicon-collapse-down:before {
  content: "\e159";
}
.glyphicon-collapse-up:before {
  content: "\e160";
}
.glyphicon-log-in:before {
  content: "\e161";
}
.glyphicon-flash:before {
  content: "\e162";
}
.glyphicon-log-out:before {
  content: "\e163";
}
.glyphicon-new-window:before {
  content: "\e164";
}
.glyphicon-record:before {
  content: "\e165";
}
.glyphicon-save:before {
  content: "\e166";
}
.glyphicon-open:before {
  content: "\e167";
}
.glyphicon-saved:before {
  content: "\e168";
}
.glyphicon-import:before {
  content: "\e169";
}
.glyphicon-export:before {
  content: "\e170";
}
.glyphicon-send:before {
  content: "\e171";
}
.glyphicon-floppy-disk:before {
  content: "\e172";
}
.glyphicon-floppy-saved:before {
  content: "\e173";
}
.glyphicon-floppy-remove:before {
  content: "\e174";
}
.glyphicon-floppy-save:before {
  content: "\e175";
}
.glyphicon-floppy-open:before {
  content: "\e176";
}
.glyphicon-credit-card:before {
  content: "\e177";
}
.glyphicon-transfer:before {
  content: "\e178";
}
.glyphicon-cutlery:before {
  content: "\e179";
}
.glyphicon-header:before {
  content: "\e180";
}
.glyphicon-compressed:before {
  content: "\e181";
}
.glyphicon-earphone:before {
  content: "\e182";
}
.glyphicon-phone-alt:before {
  content: "\e183";
}
.glyphicon-tower:before {
  content: "\e184";
}
.glyphicon-stats:before {
  content: "\e185";
}
.glyphicon-sd-video:before {
  content: "\e186";
}
.glyphicon-hd-video:before {
  content: "\e187";
}
.glyphicon-subtitles:before {
  content: "\e188";
}
.glyphicon-sound-stereo:before {
  content: "\e189";
}
.glyphicon-sound-dolby:before {
  content: "\e190";
}
.glyphicon-sound-5-1:before {
  content: "\e191";
}
.glyphicon-sound-6-1:before {
  content: "\e192";
}
.glyphicon-sound-7-1:before {
  content: "\e193";
}
.glyphicon-copyright-mark:before {
  content: "\e194";
}
.glyphicon-registration-mark:before {
  content: "\e195";
}
.glyphicon-cloud-download:before {
  content: "\e197";
}
.glyphicon-cloud-upload:before {
  content: "\e198";
}
.glyphicon-tree-conifer:before {
  content: "\e199";
}
.glyphicon-tree-deciduous:before {
  content: "\e200";
}
* {
  -webkit-box-sizing: border-box;
  -moz-box-sizing: border-box;
  box-sizing: border-box;
}
*:before,
*:after {
  -webkit-box-sizing: border-box;
  -moz-box-sizing: border-box;
  box-sizing: border-box;
}
html {
  font-size: 10px;
  -webkit-tap-highlight-color: rgba(0, 0, 0, 0);
}
body {
  font-family: 'Open Sans', Verdana, Arial, Helvetica, sans-serif;
  font-size: 14px;
  line-height: 1.42857143;
  color: #333333;
  background-color: #f0f0f0;
}
input,
button,
select,
textarea {
  font-family: inherit;
  font-size: inherit;
  line-height: inherit;
}
a {
  color: #557196;
  text-decoration: none;
}
a:hover,
a:focus {
  color: #3a4c65;
  text-decoration: underline;
}
a:focus {
  outline: thin dotted;
  outline: 5px auto -webkit-focus-ring-color;
  outline-offset: -2px;
}
figure {
  margin: 0;
}
img {
  vertical-align: middle;
}
.img-responsive,
.thumbnail > img,
.thumbnail a > img,
.carousel-inner > .item > img,
.carousel-inner > .item > a > img {
  display: block;
  width: 100% \9;
  max-width: 100%;
  height: auto;
}
.img-rounded {
  border-radius: 0px;
}
.img-thumbnail {
  padding: 4px;
  line-height: 1.42857143;
  background-color: #f0f0f0;
  border: 1px solid #ddd;
  border-radius: 0px;
  -webkit-transition: all 0.2s ease-in-out;
  -o-transition: all 0.2s ease-in-out;
  transition: all 0.2s ease-in-out;
  display: inline-block;
  width: 100% \9;
  max-width: 100%;
  height: auto;
}
.img-circle {
  border-radius: 50%;
}
hr {
  margin-top: 20px;
  margin-bottom: 20px;
  border: 0;
  border-top: 1px solid #eeeeee;
}
.sr-only {
  position: absolute;
  width: 1px;
  height: 1px;
  margin: -1px;
  padding: 0;
  overflow: hidden;
  clip: rect(0, 0, 0, 0);
  border: 0;
}
.sr-only-focusable:active,
.sr-only-focusable:focus {
  position: static;
  width: auto;
  height: auto;
  margin: 0;
  overflow: visible;
  clip: auto;
}
h1,
h2,
h3,
h4,
h5,
h6,
.h1,
.h2,
.h3,
.h4,
.h5,
.h6 {
  font-family: inherit;
  font-weight: 500;
  line-height: 1.1;
  color: inherit;
}
h1 small,
h2 small,
h3 small,
h4 small,
h5 small,
h6 small,
.h1 small,
.h2 small,
.h3 small,
.h4 small,
.h5 small,
.h6 small,
h1 .small,
h2 .small,
h3 .small,
h4 .small,
h5 .small,
h6 .small,
.h1 .small,
.h2 .small,
.h3 .small,
.h4 .small,
.h5 .small,
.h6 .small {
  font-weight: normal;
  line-height: 1;
  color: #777777;
}
h1,
.h1,
h2,
.h2,
h3,
.h3 {
  margin-top: 20px;
  margin-bottom: 10px;
}
h1 small,
.h1 small,
h2 small,
.h2 small,
h3 small,
.h3 small,
h1 .small,
.h1 .small,
h2 .small,
.h2 .small,
h3 .small,
.h3 .small {
  font-size: 65%;
}
h4,
.h4,
h5,
.h5,
h6,
.h6 {
  margin-top: 10px;
  margin-bottom: 10px;
}
h4 small,
.h4 small,
h5 small,
.h5 small,
h6 small,
.h6 small,
h4 .small,
.h4 .small,
h5 .small,
.h5 .small,
h6 .small,
.h6 .small {
  font-size: 75%;
}
h1,
.h1 {
  font-size: 22px;
}
h2,
.h2 {
  font-size: 19px;
}
h3,
.h3 {
  font-size: 19px;
}
h4,
.h4 {
  font-size: 17px;
}
h5,
.h5 {
  font-size: 16px;
}
h6,
.h6 {
  font-size: 14px;
}
p {
  margin: 0 0 10px;
}
.lead {
  margin-bottom: 20px;
  font-size: 16px;
  font-weight: 300;
  line-height: 1.4;
}
@media (min-width: 768px) {
  .lead {
    font-size: 21px;
  }
}
small,
.small {
  font-size: 85%;
}
cite {
  font-style: normal;
}
mark,
.mark {
  background-color: #fcf8e3;
  padding: .2em;
}
.text-left {
  text-align: left;
}
.text-right {
  text-align: right;
}
.text-center {
  text-align: center;
}
.text-justify {
  text-align: justify;
}
.text-nowrap {
  white-space: nowrap;
}
.text-lowercase {
  text-transform: lowercase;
}
.text-uppercase {
  text-transform: uppercase;
}
.text-capitalize {
  text-transform: capitalize;
}
.text-muted {
  color: #777777;
}
.text-primary {
  color: #4c6586;
}
a.text-primary:hover {
  color: #3a4c65;
}
.text-success {
  color: #3c763d;
}
a.text-success:hover {
  color: #2b542c;
}
.text-info {
  color: #31708f;
}
a.text-info:hover {
  color: #245269;
}
.text-warning {
  color: #8a6d3b;
}
a.text-warning:hover {
  color: #66512c;
}
.text-danger {
  color: #a94442;
}
a.text-danger:hover {
  color: #843534;
}
.bg-primary {
  color: #fff;
  background-color: #4c6586;
}
a.bg-primary:hover {
  background-color: #3a4c65;
}
.bg-success {
  background-color: #dff0d8;
}
a.bg-success:hover {
  background-color: #c1e2b3;
}
.bg-info {
  background-color: #d9edf7;
}
a.bg-info:hover {
  background-color: #afd9ee;
}
.bg-warning {
  background-color: #fcf8e3;
}
a.bg-warning:hover {
  background-color: #f7ecb5;
}
.bg-danger {
  background-color: #f2dede;
}
a.bg-danger:hover {
  background-color: #e4b9b9;
}
.page-header {
  padding-bottom: 9px;
  margin: 40px 0 20px;
  border-bottom: 1px solid #eeeeee;
}
ul,
ol {
  margin-top: 0;
  margin-bottom: 10px;
}
ul ul,
ol ul,
ul ol,
ol ol {
  margin-bottom: 0;
}
.list-unstyled {
  padding-left: 0;
  list-style: none;
}
.list-inline {
  padding-left: 0;
  list-style: none;
  margin-left: -5px;
}
.list-inline > li {
  display: inline-block;
  padding-left: 5px;
  padding-right: 5px;
}
dl {
  margin-top: 0;
  margin-bottom: 20px;
}
dt,
dd {
  line-height: 1.42857143;
}
dt {
  font-weight: bold;
}
dd {
  margin-left: 0;
}
@media (min-width: 768px) {
  .dl-horizontal dt {
    float: left;
    width: 160px;
    clear: left;
    text-align: right;
    overflow: hidden;
    text-overflow: ellipsis;
    white-space: nowrap;
  }
  .dl-horizontal dd {
    margin-left: 180px;
  }
}
abbr[title],
abbr[data-original-title] {
  cursor: help;
  border-bottom: 1px dotted #777777;
}
.initialism {
  font-size: 90%;
  text-transform: uppercase;
}
blockquote {
  padding: 10px 20px;
  margin: 0 0 20px;
  font-size: 17.5px;
  border-left: 5px solid #eeeeee;
}
blockquote p:last-child,
blockquote ul:last-child,
blockquote ol:last-child {
  margin-bottom: 0;
}
blockquote footer,
blockquote small,
blockquote .small {
  display: block;
  font-size: 80%;
  line-height: 1.42857143;
  color: #777777;
}
blockquote footer:before,
blockquote small:before,
blockquote .small:before {
  content: '\2014 \00A0';
}
.blockquote-reverse,
blockquote.pull-right {
  padding-right: 15px;
  padding-left: 0;
  border-right: 5px solid #eeeeee;
  border-left: 0;
  text-align: right;
}
.blockquote-reverse footer:before,
blockquote.pull-right footer:before,
.blockquote-reverse small:before,
blockquote.pull-right small:before,
.blockquote-reverse .small:before,
blockquote.pull-right .small:before {
  content: '';
}
.blockquote-reverse footer:after,
blockquote.pull-right footer:after,
.blockquote-reverse small:after,
blockquote.pull-right small:after,
.blockquote-reverse .small:after,
blockquote.pull-right .small:after {
  content: '\00A0 \2014';
}
blockquote:before,
blockquote:after {
  content: "";
}
address {
  margin-bottom: 20px;
  font-style: normal;
  line-height: 1.42857143;
}
code,
kbd,
pre,
samp {
  font-family: Menlo, Monaco, Consolas, "Courier New", monospace;
}
code {
  padding: 2px 4px;
  font-size: 90%;
  color: #c7254e;
  background-color: #f9f2f4;
  border-radius: 0px;
}
kbd {
  padding: 2px 4px;
  font-size: 90%;
  color: #fff;
  background-color: #333;
  border-radius: 0px;
  box-shadow: inset 0 -1px 0 rgba(0, 0, 0, 0.25);
}
kbd kbd {
  padding: 0;
  font-size: 100%;
  box-shadow: none;
}
pre {
  display: block;
  padding: 9.5px;
  margin: 0 0 10px;
  font-size: 13px;
  line-height: 1.42857143;
  word-break: break-all;
  word-wrap: break-word;
  color: #333333;
  background-color: #f5f5f5;
  border: 1px solid #ccc;
  border-radius: 0px;
}
pre code {
  padding: 0;
  font-size: inherit;
  color: inherit;
  white-space: pre-wrap;
  background-color: transparent;
  border-radius: 0;
}
.pre-scrollable {
  max-height: 340px;
  overflow-y: scroll;
}
.container {
  margin-right: auto;
  margin-left: auto;
  padding-left: 15px;
  padding-right: 15px;
}
@media (min-width: 768px) {
  .container {
    width: 750px;
  }
}
@media (min-width: 992px) {
  .container {
    width: 970px;
  }
}
@media (min-width: 1200px) {
  .container {
    width: 1170px;
  }
}
.container-fluid {
  margin-right: auto;
  margin-left: auto;
  padding-left: 15px;
  padding-right: 15px;
}
.row {
  margin-left: -15px;
  margin-right: -15px;
}
.col-xs-1, .col-sm-1, .col-md-1, .col-lg-1, .col-xs-2, .col-sm-2, .col-md-2, .col-lg-2, .col-xs-3, .col-sm-3, .col-md-3, .col-lg-3, .col-xs-4, .col-sm-4, .col-md-4, .col-lg-4, .col-xs-5, .col-sm-5, .col-md-5, .col-lg-5, .col-xs-6, .col-sm-6, .col-md-6, .col-lg-6, .col-xs-7, .col-sm-7, .col-md-7, .col-lg-7, .col-xs-8, .col-sm-8, .col-md-8, .col-lg-8, .col-xs-9, .col-sm-9, .col-md-9, .col-lg-9, .col-xs-10, .col-sm-10, .col-md-10, .col-lg-10, .col-xs-11, .col-sm-11, .col-md-11, .col-lg-11, .col-xs-12, .col-sm-12, .col-md-12, .col-lg-12 {
  position: relative;
  min-height: 1px;
  padding-left: 15px;
  padding-right: 15px;
}
.col-xs-1, .col-xs-2, .col-xs-3, .col-xs-4, .col-xs-5, .col-xs-6, .col-xs-7, .col-xs-8, .col-xs-9, .col-xs-10, .col-xs-11, .col-xs-12 {
  float: left;
}
.col-xs-12 {
  width: 100%;
}
.col-xs-11 {
  width: 91.66666667%;
}
.col-xs-10 {
  width: 83.33333333%;
}
.col-xs-9 {
  width: 75%;
}
.col-xs-8 {
  width: 66.66666667%;
}
.col-xs-7 {
  width: 58.33333333%;
}
.col-xs-6 {
  width: 50%;
}
.col-xs-5 {
  width: 41.66666667%;
}
.col-xs-4 {
  width: 33.33333333%;
}
.col-xs-3 {
  width: 25%;
}
.col-xs-2 {
  width: 16.66666667%;
}
.col-xs-1 {
  width: 8.33333333%;
}
.col-xs-pull-12 {
  right: 100%;
}
.col-xs-pull-11 {
  right: 91.66666667%;
}
.col-xs-pull-10 {
  right: 83.33333333%;
}
.col-xs-pull-9 {
  right: 75%;
}
.col-xs-pull-8 {
  right: 66.66666667%;
}
.col-xs-pull-7 {
  right: 58.33333333%;
}
.col-xs-pull-6 {
  right: 50%;
}
.col-xs-pull-5 {
  right: 41.66666667%;
}
.col-xs-pull-4 {
  right: 33.33333333%;
}
.col-xs-pull-3 {
  right: 25%;
}
.col-xs-pull-2 {
  right: 16.66666667%;
}
.col-xs-pull-1 {
  right: 8.33333333%;
}
.col-xs-pull-0 {
  right: auto;
}
.col-xs-push-12 {
  left: 100%;
}
.col-xs-push-11 {
  left: 91.66666667%;
}
.col-xs-push-10 {
  left: 83.33333333%;
}
.col-xs-push-9 {
  left: 75%;
}
.col-xs-push-8 {
  left: 66.66666667%;
}
.col-xs-push-7 {
  left: 58.33333333%;
}
.col-xs-push-6 {
  left: 50%;
}
.col-xs-push-5 {
  left: 41.66666667%;
}
.col-xs-push-4 {
  left: 33.33333333%;
}
.col-xs-push-3 {
  left: 25%;
}
.col-xs-push-2 {
  left: 16.66666667%;
}
.col-xs-push-1 {
  left: 8.33333333%;
}
.col-xs-push-0 {
  left: auto;
}
.col-xs-offset-12 {
  margin-left: 100%;
}
.col-xs-offset-11 {
  margin-left: 91.66666667%;
}
.col-xs-offset-10 {
  margin-left: 83.33333333%;
}
.col-xs-offset-9 {
  margin-left: 75%;
}
.col-xs-offset-8 {
  margin-left: 66.66666667%;
}
.col-xs-offset-7 {
  margin-left: 58.33333333%;
}
.col-xs-offset-6 {
  margin-left: 50%;
}
.col-xs-offset-5 {
  margin-left: 41.66666667%;
}
.col-xs-offset-4 {
  margin-left: 33.33333333%;
}
.col-xs-offset-3 {
  margin-left: 25%;
}
.col-xs-offset-2 {
  margin-left: 16.66666667%;
}
.col-xs-offset-1 {
  margin-left: 8.33333333%;
}
.col-xs-offset-0 {
  margin-left: 0%;
}
@media (min-width: 768px) {
  .col-sm-1, .col-sm-2, .col-sm-3, .col-sm-4, .col-sm-5, .col-sm-6, .col-sm-7, .col-sm-8, .col-sm-9, .col-sm-10, .col-sm-11, .col-sm-12 {
    float: left;
  }
  .col-sm-12 {
    width: 100%;
  }
  .col-sm-11 {
    width: 91.66666667%;
  }
  .col-sm-10 {
    width: 83.33333333%;
  }
  .col-sm-9 {
    width: 75%;
  }
  .col-sm-8 {
    width: 66.66666667%;
  }
  .col-sm-7 {
    width: 58.33333333%;
  }
  .col-sm-6 {
    width: 50%;
  }
  .col-sm-5 {
    width: 41.66666667%;
  }
  .col-sm-4 {
    width: 33.33333333%;
  }
  .col-sm-3 {
    width: 25%;
  }
  .col-sm-2 {
    width: 16.66666667%;
  }
  .col-sm-1 {
    width: 8.33333333%;
  }
  .col-sm-pull-12 {
    right: 100%;
  }
  .col-sm-pull-11 {
    right: 91.66666667%;
  }
  .col-sm-pull-10 {
    right: 83.33333333%;
  }
  .col-sm-pull-9 {
    right: 75%;
  }
  .col-sm-pull-8 {
    right: 66.66666667%;
  }
  .col-sm-pull-7 {
    right: 58.33333333%;
  }
  .col-sm-pull-6 {
    right: 50%;
  }
  .col-sm-pull-5 {
    right: 41.66666667%;
  }
  .col-sm-pull-4 {
    right: 33.33333333%;
  }
  .col-sm-pull-3 {
    right: 25%;
  }
  .col-sm-pull-2 {
    right: 16.66666667%;
  }
  .col-sm-pull-1 {
    right: 8.33333333%;
  }
  .col-sm-pull-0 {
    right: auto;
  }
  .col-sm-push-12 {
    left: 100%;
  }
  .col-sm-push-11 {
    left: 91.66666667%;
  }
  .col-sm-push-10 {
    left: 83.33333333%;
  }
  .col-sm-push-9 {
    left: 75%;
  }
  .col-sm-push-8 {
    left: 66.66666667%;
  }
  .col-sm-push-7 {
    left: 58.33333333%;
  }
  .col-sm-push-6 {
    left: 50%;
  }
  .col-sm-push-5 {
    left: 41.66666667%;
  }
  .col-sm-push-4 {
    left: 33.33333333%;
  }
  .col-sm-push-3 {
    left: 25%;
  }
  .col-sm-push-2 {
    left: 16.66666667%;
  }
  .col-sm-push-1 {
    left: 8.33333333%;
  }
  .col-sm-push-0 {
    left: auto;
  }
  .col-sm-offset-12 {
    margin-left: 100%;
  }
  .col-sm-offset-11 {
    margin-left: 91.66666667%;
  }
  .col-sm-offset-10 {
    margin-left: 83.33333333%;
  }
  .col-sm-offset-9 {
    margin-left: 75%;
  }
  .col-sm-offset-8 {
    margin-left: 66.66666667%;
  }
  .col-sm-offset-7 {
    margin-left: 58.33333333%;
  }
  .col-sm-offset-6 {
    margin-left: 50%;
  }
  .col-sm-offset-5 {
    margin-left: 41.66666667%;
  }
  .col-sm-offset-4 {
    margin-left: 33.33333333%;
  }
  .col-sm-offset-3 {
    margin-left: 25%;
  }
  .col-sm-offset-2 {
    margin-left: 16.66666667%;
  }
  .col-sm-offset-1 {
    margin-left: 8.33333333%;
  }
  .col-sm-offset-0 {
    margin-left: 0%;
  }
}
@media (min-width: 992px) {
  .col-md-1, .col-md-2, .col-md-3, .col-md-4, .col-md-5, .col-md-6, .col-md-7, .col-md-8, .col-md-9, .col-md-10, .col-md-11, .col-md-12 {
    float: left;
  }
  .col-md-12 {
    width: 100%;
  }
  .col-md-11 {
    width: 91.66666667%;
  }
  .col-md-10 {
    width: 83.33333333%;
  }
  .col-md-9 {
    width: 75%;
  }
  .col-md-8 {
    width: 66.66666667%;
  }
  .col-md-7 {
    width: 58.33333333%;
  }
  .col-md-6 {
    width: 50%;
  }
  .col-md-5 {
    width: 41.66666667%;
  }
  .col-md-4 {
    width: 33.33333333%;
  }
  .col-md-3 {
    width: 25%;
  }
  .col-md-2 {
    width: 16.66666667%;
  }
  .col-md-1 {
    width: 8.33333333%;
  }
  .col-md-pull-12 {
    right: 100%;
  }
  .col-md-pull-11 {
    right: 91.66666667%;
  }
  .col-md-pull-10 {
    right: 83.33333333%;
  }
  .col-md-pull-9 {
    right: 75%;
  }
  .col-md-pull-8 {
    right: 66.66666667%;
  }
  .col-md-pull-7 {
    right: 58.33333333%;
  }
  .col-md-pull-6 {
    right: 50%;
  }
  .col-md-pull-5 {
    right: 41.66666667%;
  }
  .col-md-pull-4 {
    right: 33.33333333%;
  }
  .col-md-pull-3 {
    right: 25%;
  }
  .col-md-pull-2 {
    right: 16.66666667%;
  }
  .col-md-pull-1 {
    right: 8.33333333%;
  }
  .col-md-pull-0 {
    right: auto;
  }
  .col-md-push-12 {
    left: 100%;
  }
  .col-md-push-11 {
    left: 91.66666667%;
  }
  .col-md-push-10 {
    left: 83.33333333%;
  }
  .col-md-push-9 {
    left: 75%;
  }
  .col-md-push-8 {
    left: 66.66666667%;
  }
  .col-md-push-7 {
    left: 58.33333333%;
  }
  .col-md-push-6 {
    left: 50%;
  }
  .col-md-push-5 {
    left: 41.66666667%;
  }
  .col-md-push-4 {
    left: 33.33333333%;
  }
  .col-md-push-3 {
    left: 25%;
  }
  .col-md-push-2 {
    left: 16.66666667%;
  }
  .col-md-push-1 {
    left: 8.33333333%;
  }
  .col-md-push-0 {
    left: auto;
  }
  .col-md-offset-12 {
    margin-left: 100%;
  }
  .col-md-offset-11 {
    margin-left: 91.66666667%;
  }
  .col-md-offset-10 {
    margin-left: 83.33333333%;
  }
  .col-md-offset-9 {
    margin-left: 75%;
  }
  .col-md-offset-8 {
    margin-left: 66.66666667%;
  }
  .col-md-offset-7 {
    margin-left: 58.33333333%;
  }
  .col-md-offset-6 {
    margin-left: 50%;
  }
  .col-md-offset-5 {
    margin-left: 41.66666667%;
  }
  .col-md-offset-4 {
    margin-left: 33.33333333%;
  }
  .col-md-offset-3 {
    margin-left: 25%;
  }
  .col-md-offset-2 {
    margin-left: 16.66666667%;
  }
  .col-md-offset-1 {
    margin-left: 8.33333333%;
  }
  .col-md-offset-0 {
    margin-left: 0%;
  }
}
@media (min-width: 1200px) {
  .col-lg-1, .col-lg-2, .col-lg-3, .col-lg-4, .col-lg-5, .col-lg-6, .col-lg-7, .col-lg-8, .col-lg-9, .col-lg-10, .col-lg-11, .col-lg-12 {
    float: left;
  }
  .col-lg-12 {
    width: 100%;
  }
  .col-lg-11 {
    width: 91.66666667%;
  }
  .col-lg-10 {
    width: 83.33333333%;
  }
  .col-lg-9 {
    width: 75%;
  }
  .col-lg-8 {
    width: 66.66666667%;
  }
  .col-lg-7 {
    width: 58.33333333%;
  }
  .col-lg-6 {
    width: 50%;
  }
  .col-lg-5 {
    width: 41.66666667%;
  }
  .col-lg-4 {
    width: 33.33333333%;
  }
  .col-lg-3 {
    width: 25%;
  }
  .col-lg-2 {
    width: 16.66666667%;
  }
  .col-lg-1 {
    width: 8.33333333%;
  }
  .col-lg-pull-12 {
    right: 100%;
  }
  .col-lg-pull-11 {
    right: 91.66666667%;
  }
  .col-lg-pull-10 {
    right: 83.33333333%;
  }
  .col-lg-pull-9 {
    right: 75%;
  }
  .col-lg-pull-8 {
    right: 66.66666667%;
  }
  .col-lg-pull-7 {
    right: 58.33333333%;
  }
  .col-lg-pull-6 {
    right: 50%;
  }
  .col-lg-pull-5 {
    right: 41.66666667%;
  }
  .col-lg-pull-4 {
    right: 33.33333333%;
  }
  .col-lg-pull-3 {
    right: 25%;
  }
  .col-lg-pull-2 {
    right: 16.66666667%;
  }
  .col-lg-pull-1 {
    right: 8.33333333%;
  }
  .col-lg-pull-0 {
    right: auto;
  }
  .col-lg-push-12 {
    left: 100%;
  }
  .col-lg-push-11 {
    left: 91.66666667%;
  }
  .col-lg-push-10 {
    left: 83.33333333%;
  }
  .col-lg-push-9 {
    left: 75%;
  }
  .col-lg-push-8 {
    left: 66.66666667%;
  }
  .col-lg-push-7 {
    left: 58.33333333%;
  }
  .col-lg-push-6 {
    left: 50%;
  }
  .col-lg-push-5 {
    left: 41.66666667%;
  }
  .col-lg-push-4 {
    left: 33.33333333%;
  }
  .col-lg-push-3 {
    left: 25%;
  }
  .col-lg-push-2 {
    left: 16.66666667%;
  }
  .col-lg-push-1 {
    left: 8.33333333%;
  }
  .col-lg-push-0 {
    left: auto;
  }
  .col-lg-offset-12 {
    margin-left: 100%;
  }
  .col-lg-offset-11 {
    margin-left: 91.66666667%;
  }
  .col-lg-offset-10 {
    margin-left: 83.33333333%;
  }
  .col-lg-offset-9 {
    margin-left: 75%;
  }
  .col-lg-offset-8 {
    margin-left: 66.66666667%;
  }
  .col-lg-offset-7 {
    margin-left: 58.33333333%;
  }
  .col-lg-offset-6 {
    margin-left: 50%;
  }
  .col-lg-offset-5 {
    margin-left: 41.66666667%;
  }
  .col-lg-offset-4 {
    margin-left: 33.33333333%;
  }
  .col-lg-offset-3 {
    margin-left: 25%;
  }
  .col-lg-offset-2 {
    margin-left: 16.66666667%;
  }
  .col-lg-offset-1 {
    margin-left: 8.33333333%;
  }
  .col-lg-offset-0 {
    margin-left: 0%;
  }
}
table {
  background-color: transparent;
}
th {
  text-align: left;
}
.table {
  width: 100%;
  max-width: 100%;
  margin-bottom: 20px;
}
.table > thead > tr > th,
.table > tbody > tr > th,
.table > tfoot > tr > th,
.table > thead > tr > td,
.table > tbody > tr > td,
.table > tfoot > tr > td {
  padding: 8px;
  line-height: 1.42857143;
  vertical-align: top;
  border-top: 1px solid #ddd;
}
.table > thead > tr > th {
  vertical-align: bottom;
  border-bottom: 2px solid #ddd;
}
.table > caption + thead > tr:first-child > th,
.table > colgroup + thead > tr:first-child > th,
.table > thead:first-child > tr:first-child > th,
.table > caption + thead > tr:first-child > td,
.table > colgroup + thead > tr:first-child > td,
.table > thead:first-child > tr:first-child > td {
  border-top: 0;
}
.table > tbody + tbody {
  border-top: 2px solid #ddd;
}
.table .table {
  background-color: #f0f0f0;
}
.table-condensed > thead > tr > th,
.table-condensed > tbody > tr > th,
.table-condensed > tfoot > tr > th,
.table-condensed > thead > tr > td,
.table-condensed > tbody > tr > td,
.table-condensed > tfoot > tr > td {
  padding: 5px;
}
.table-bordered {
  border: 1px solid #ddd;
}
.table-bordered > thead > tr > th,
.table-bordered > tbody > tr > th,
.table-bordered > tfoot > tr > th,
.table-bordered > thead > tr > td,
.table-bordered > tbody > tr > td,
.table-bordered > tfoot > tr > td {
  border: 1px solid #ddd;
}
.table-bordered > thead > tr > th,
.table-bordered > thead > tr > td {
  border-bottom-width: 2px;
}
.table-striped > tbody > tr:nth-child(odd) > td,
.table-striped > tbody > tr:nth-child(odd) > th {
  background-color: #ffffff;
}
.table-hover > tbody > tr:hover > td,
.table-hover > tbody > tr:hover > th {
  background-color: #f5f5f5;
}
table col[class*="col-"] {
  position: static;
  float: none;
  display: table-column;
}
table td[class*="col-"],
table th[class*="col-"] {
  position: static;
  float: none;
  display: table-cell;
}
.table > thead > tr > td.active,
.table > tbody > tr > td.active,
.table > tfoot > tr > td.active,
.table > thead > tr > th.active,
.table > tbody > tr > th.active,
.table > tfoot > tr > th.active,
.table > thead > tr.active > td,
.table > tbody > tr.active > td,
.table > tfoot > tr.active > td,
.table > thead > tr.active > th,
.table > tbody > tr.active > th,
.table > tfoot > tr.active > th {
  background-color: #f5f5f5;
}
.table-hover > tbody > tr > td.active:hover,
.table-hover > tbody > tr > th.active:hover,
.table-hover > tbody > tr.active:hover > td,
.table-hover > tbody > tr:hover > .active,
.table-hover > tbody > tr.active:hover > th {
  background-color: #e8e8e8;
}
.table > thead > tr > td.success,
.table > tbody > tr > td.success,
.table > tfoot > tr > td.success,
.table > thead > tr > th.success,
.table > tbody > tr > th.success,
.table > tfoot > tr > th.success,
.table > thead > tr.success > td,
.table > tbody > tr.success > td,
.table > tfoot > tr.success > td,
.table > thead > tr.success > th,
.table > tbody > tr.success > th,
.table > tfoot > tr.success > th {
  background-color: #dff0d8;
}
.table-hover > tbody > tr > td.success:hover,
.table-hover > tbody > tr > th.success:hover,
.table-hover > tbody > tr.success:hover > td,
.table-hover > tbody > tr:hover > .success,
.table-hover > tbody > tr.success:hover > th {
  background-color: #d0e9c6;
}
.table > thead > tr > td.info,
.table > tbody > tr > td.info,
.table > tfoot > tr > td.info,
.table > thead > tr > th.info,
.table > tbody > tr > th.info,
.table > tfoot > tr > th.info,
.table > thead > tr.info > td,
.table > tbody > tr.info > td,
.table > tfoot > tr.info > td,
.table > thead > tr.info > th,
.table > tbody > tr.info > th,
.table > tfoot > tr.info > th {
  background-color: #d9edf7;
}
.table-hover > tbody > tr > td.info:hover,
.table-hover > tbody > tr > th.info:hover,
.table-hover > tbody > tr.info:hover > td,
.table-hover > tbody > tr:hover > .info,
.table-hover > tbody > tr.info:hover > th {
  background-color: #c4e3f3;
}
.table > thead > tr > td.warning,
.table > tbody > tr > td.warning,
.table > tfoot > tr > td.warning,
.table > thead > tr > th.warning,
.table > tbody > tr > th.warning,
.table > tfoot > tr > th.warning,
.table > thead > tr.warning > td,
.table > tbody > tr.warning > td,
.table > tfoot > tr.warning > td,
.table > thead > tr.warning > th,
.table > tbody > tr.warning > th,
.table > tfoot > tr.warning > th {
  background-color: #fcf8e3;
}
.table-hover > tbody > tr > td.warning:hover,
.table-hover > tbody > tr > th.warning:hover,
.table-hover > tbody > tr.warning:hover > td,
.table-hover > tbody > tr:hover > .warning,
.table-hover > tbody > tr.warning:hover > th {
  background-color: #faf2cc;
}
.table > thead > tr > td.danger,
.table > tbody > tr > td.danger,
.table > tfoot > tr > td.danger,
.table > thead > tr > th.danger,
.table > tbody > tr > th.danger,
.table > tfoot > tr > th.danger,
.table > thead > tr.danger > td,
.table > tbody > tr.danger > td,
.table > tfoot > tr.danger > td,
.table > thead > tr.danger > th,
.table > tbody > tr.danger > th,
.table > tfoot > tr.danger > th {
  background-color: #f2dede;
}
.table-hover > tbody > tr > td.danger:hover,
.table-hover > tbody > tr > th.danger:hover,
.table-hover > tbody > tr.danger:hover > td,
.table-hover > tbody > tr:hover > .danger,
.table-hover > tbody > tr.danger:hover > th {
  background-color: #ebcccc;
}
@media screen and (max-width: 767px) {
  .table-responsive {
    width: 100%;
    margin-bottom: 15px;
    overflow-y: hidden;
    overflow-x: auto;
    -ms-overflow-style: -ms-autohiding-scrollbar;
    border: 1px solid #ddd;
    -webkit-overflow-scrolling: touch;
  }
  .table-responsive > .table {
    margin-bottom: 0;
  }
  .table-responsive > .table > thead > tr > th,
  .table-responsive > .table > tbody > tr > th,
  .table-responsive > .table > tfoot > tr > th,
  .table-responsive > .table > thead > tr > td,
  .table-responsive > .table > tbody > tr > td,
  .table-responsive > .table > tfoot > tr > td {
    white-space: nowrap;
  }
  .table-responsive > .table-bordered {
    border: 0;
  }
  .table-responsive > .table-bordered > thead > tr > th:first-child,
  .table-responsive > .table-bordered > tbody > tr > th:first-child,
  .table-responsive > .table-bordered > tfoot > tr > th:first-child,
  .table-responsive > .table-bordered > thead > tr > td:first-child,
  .table-responsive > .table-bordered > tbody > tr > td:first-child,
  .table-responsive > .table-bordered > tfoot > tr > td:first-child {
    border-left: 0;
  }
  .table-responsive > .table-bordered > thead > tr > th:last-child,
  .table-responsive > .table-bordered > tbody > tr > th:last-child,
  .table-responsive > .table-bordered > tfoot > tr > th:last-child,
  .table-responsive > .table-bordered > thead > tr > td:last-child,
  .table-responsive > .table-bordered > tbody > tr > td:last-child,
  .table-responsive > .table-bordered > tfoot > tr > td:last-child {
    border-right: 0;
  }
  .table-responsive > .table-bordered > tbody > tr:last-child > th,
  .table-responsive > .table-bordered > tfoot > tr:last-child > th,
  .table-responsive > .table-bordered > tbody > tr:last-child > td,
  .table-responsive > .table-bordered > tfoot > tr:last-child > td {
    border-bottom: 0;
  }
}
fieldset {
  padding: 0;
  margin: 0;
  border: 0;
  min-width: 0;
}
legend {
  display: block;
  width: 100%;
  padding: 0;
  margin-bottom: 20px;
  font-size: 21px;
  line-height: inherit;
  color: #333333;
  border: 0;
  border-bottom: 1px solid #e5e5e5;
}
label {
  display: inline-block;
  max-width: 100%;
  margin-bottom: 5px;
  font-weight: bold;
}
input[type="search"] {
  -webkit-box-sizing: border-box;
  -moz-box-sizing: border-box;
  box-sizing: border-box;
}
input[type="radio"],
input[type="checkbox"] {
  margin: 4px 0 0;
  margin-top: 1px \9;
  line-height: normal;
}
input[type="file"] {
  display: block;
}
input[type="range"] {
  display: block;
  width: 100%;
}
select[multiple],
select[size] {
  height: auto;
}
input[type="file"]:focus,
input[type="radio"]:focus,
input[type="checkbox"]:focus {
  outline: thin dotted;
  outline: 5px auto -webkit-focus-ring-color;
  outline-offset: -2px;
}
output {
  display: block;
  padding-top: 4px;
  font-size: 14px;
  line-height: 1.42857143;
  color: #555555;
}
.form-control {
  display: block;
  width: 100%;
  height: 25px;
  padding: 3px 8px;
  font-size: 14px;
  line-height: 1.42857143;
  color: #555555;
  background-color: #fff;
  background-image: none;
  border: 1px solid #ccc;
  border-radius: 0;
  -webkit-box-shadow: inset 0 1px 1px rgba(0, 0, 0, 0.075);
  box-shadow: inset 0 1px 1px rgba(0, 0, 0, 0.075);
  -webkit-transition: border-color ease-in-out .15s, box-shadow ease-in-out .15s;
  -o-transition: border-color ease-in-out .15s, box-shadow ease-in-out .15s;
  transition: border-color ease-in-out .15s, box-shadow ease-in-out .15s;
}
.form-control:focus {
  border-color: #8198b7;
  outline: 0;
  -webkit-box-shadow: inset 0 1px 1px rgba(0,0,0,.075), 0 0 8px rgba(129, 152, 183, 0.6);
  box-shadow: inset 0 1px 1px rgba(0,0,0,.075), 0 0 8px rgba(129, 152, 183, 0.6);
}
.form-control::-moz-placeholder {
  color: #777777;
  opacity: 1;
}
.form-control:-ms-input-placeholder {
  color: #777777;
}
.form-control::-webkit-input-placeholder {
  color: #777777;
}
.form-control[disabled],
.form-control[readonly],
fieldset[disabled] .form-control {
  cursor: not-allowed;
  background-color: #eeeeee;
  opacity: 1;
}
textarea.form-control {
  height: auto;
}
input[type="search"] {
  -webkit-appearance: none;
}
input[type="date"],
input[type="time"],
input[type="datetime-local"],
input[type="month"] {
  line-height: 25px;
  line-height: 1.42857143 \0;
}
input[type="date"].input-sm,
input[type="time"].input-sm,
input[type="datetime-local"].input-sm,
input[type="month"].input-sm {
  line-height: 26px;
}
input[type="date"].input-lg,
input[type="time"].input-lg,
input[type="datetime-local"].input-lg,
input[type="month"].input-lg {
  line-height: 38px;
}
.form-group {
  margin-bottom: 15px;
}
.radio,
.checkbox {
  position: relative;
  display: block;
  min-height: 20px;
  margin-top: 10px;
  margin-bottom: 10px;
}
.radio label,
.checkbox label {
  padding-left: 20px;
  margin-bottom: 0;
  font-weight: normal;
  cursor: pointer;
}
.radio input[type="radio"],
.radio-inline input[type="radio"],
.checkbox input[type="checkbox"],
.checkbox-inline input[type="checkbox"] {
  position: absolute;
  margin-left: -20px;
  margin-top: 4px \9;
}
.radio + .radio,
.checkbox + .checkbox {
  margin-top: -5px;
}
.radio-inline,
.checkbox-inline {
  display: inline-block;
  padding-left: 20px;
  margin-bottom: 0;
  vertical-align: middle;
  font-weight: normal;
  cursor: pointer;
}
.radio-inline + .radio-inline,
.checkbox-inline + .checkbox-inline {
  margin-top: 0;
  margin-left: 10px;
}
input[type="radio"][disabled],
input[type="checkbox"][disabled],
input[type="radio"].disabled,
input[type="checkbox"].disabled,
fieldset[disabled] input[type="radio"],
fieldset[disabled] input[type="checkbox"] {
  cursor: not-allowed;
}
.radio-inline.disabled,
.checkbox-inline.disabled,
fieldset[disabled] .radio-inline,
fieldset[disabled] .checkbox-inline {
  cursor: not-allowed;
}
.radio.disabled label,
.checkbox.disabled label,
fieldset[disabled] .radio label,
fieldset[disabled] .checkbox label {
  cursor: not-allowed;
}
.form-control-static {
  padding-top: 4px;
  padding-bottom: 4px;
  margin-bottom: 0;
}
.form-control-static.input-lg,
.form-control-static.input-sm {
  padding-left: 0;
  padding-right: 0;
}
.input-sm,
.form-horizontal .form-group-sm .form-control {
  height: 26px;
  padding: 3px 6px;
  font-size: 12px;
  line-height: 1.5;
  border-radius: 0px;
}
select.input-sm {
  height: 26px;
  line-height: 26px;
}
textarea.input-sm,
select[multiple].input-sm {
  height: auto;
}
.input-lg,
.form-horizontal .form-group-lg .form-control {
  height: 38px;
  padding: 6px 12px;
  font-size: 18px;
  line-height: 1.33;
  border-radius: 0px;
}
select.input-lg {
  height: 38px;
  line-height: 38px;
}
textarea.input-lg,
select[multiple].input-lg {
  height: auto;
}
.has-feedback {
  position: relative;
}
.has-feedback .form-control {
  padding-right: 31.25px;
}
.form-control-feedback {
  position: absolute;
  top: 25px;
  right: 0;
  z-index: 2;
  display: block;
  width: 25px;
  height: 25px;
  line-height: 25px;
  text-align: center;
}
.input-lg + .form-control-feedback {
  width: 38px;
  height: 38px;
  line-height: 38px;
}
.input-sm + .form-control-feedback {
  width: 26px;
  height: 26px;
  line-height: 26px;
}
.has-success .help-block,
.has-success .control-label,
.has-success .radio,
.has-success .checkbox,
.has-success .radio-inline,
.has-success .checkbox-inline {
  color: #3c763d;
}
.has-success .form-control {
  border-color: #3c763d;
  -webkit-box-shadow: inset 0 1px 1px rgba(0, 0, 0, 0.075);
  box-shadow: inset 0 1px 1px rgba(0, 0, 0, 0.075);
}
.has-success .form-control:focus {
  border-color: #2b542c;
  -webkit-box-shadow: inset 0 1px 1px rgba(0, 0, 0, 0.075), 0 0 6px #67b168;
  box-shadow: inset 0 1px 1px rgba(0, 0, 0, 0.075), 0 0 6px #67b168;
}
.has-success .input-group-addon {
  color: #3c763d;
  border-color: #3c763d;
  background-color: #dff0d8;
}
.has-success .form-control-feedback {
  color: #3c763d;
}
.has-warning .help-block,
.has-warning .control-label,
.has-warning .radio,
.has-warning .checkbox,
.has-warning .radio-inline,
.has-warning .checkbox-inline {
  color: #8a6d3b;
}
.has-warning .form-control {
  border-color: #8a6d3b;
  -webkit-box-shadow: inset 0 1px 1px rgba(0, 0, 0, 0.075);
  box-shadow: inset 0 1px 1px rgba(0, 0, 0, 0.075);
}
.has-warning .form-control:focus {
  border-color: #66512c;
  -webkit-box-shadow: inset 0 1px 1px rgba(0, 0, 0, 0.075), 0 0 6px #c0a16b;
  box-shadow: inset 0 1px 1px rgba(0, 0, 0, 0.075), 0 0 6px #c0a16b;
}
.has-warning .input-group-addon {
  color: #8a6d3b;
  border-color: #8a6d3b;
  background-color: #fcf8e3;
}
.has-warning .form-control-feedback {
  color: #8a6d3b;
}
.has-error .help-block,
.has-error .control-label,
.has-error .radio,
.has-error .checkbox,
.has-error .radio-inline,
.has-error .checkbox-inline {
  color: #a94442;
}
.has-error .form-control {
  border-color: #a94442;
  -webkit-box-shadow: inset 0 1px 1px rgba(0, 0, 0, 0.075);
  box-shadow: inset 0 1px 1px rgba(0, 0, 0, 0.075);
}
.has-error .form-control:focus {
  border-color: #843534;
  -webkit-box-shadow: inset 0 1px 1px rgba(0, 0, 0, 0.075), 0 0 6px #ce8483;
  box-shadow: inset 0 1px 1px rgba(0, 0, 0, 0.075), 0 0 6px #ce8483;
}
.has-error .input-group-addon {
  color: #a94442;
  border-color: #a94442;
  background-color: #f2dede;
}
.has-error .form-control-feedback {
  color: #a94442;
}
.has-feedback label.sr-only ~ .form-control-feedback {
  top: 0;
}
.help-block {
  display: block;
  margin-top: 5px;
  margin-bottom: 10px;
  color: #737373;
}
@media (min-width: 768px) {
  .form-inline .form-group {
    display: inline-block;
    margin-bottom: 0;
    vertical-align: middle;
  }
  .form-inline .form-control {
    display: inline-block;
    width: auto;
    vertical-align: middle;
  }
  .form-inline .input-group {
    display: inline-table;
    vertical-align: middle;
  }
  .form-inline .input-group .input-group-addon,
  .form-inline .input-group .input-group-btn,
  .form-inline .input-group .form-control {
    width: auto;
  }
  .form-inline .input-group > .form-control {
    width: 100%;
  }
  .form-inline .control-label {
    margin-bottom: 0;
    vertical-align: middle;
  }
  .form-inline .radio,
  .form-inline .checkbox {
    display: inline-block;
    margin-top: 0;
    margin-bottom: 0;
    vertical-align: middle;
  }
  .form-inline .radio label,
  .form-inline .checkbox label {
    padding-left: 0;
  }
  .form-inline .radio input[type="radio"],
  .form-inline .checkbox input[type="checkbox"] {
    position: relative;
    margin-left: 0;
  }
  .form-inline .has-feedback .form-control-feedback {
    top: 0;
  }
}
.form-horizontal .radio,
.form-horizontal .checkbox,
.form-horizontal .radio-inline,
.form-horizontal .checkbox-inline {
  margin-top: 0;
  margin-bottom: 0;
  padding-top: 4px;
}
.form-horizontal .radio,
.form-horizontal .checkbox {
  min-height: 24px;
}
.form-horizontal .form-group {
  margin-left: -15px;
  margin-right: -15px;
}
@media (min-width: 768px) {
  .form-horizontal .control-label {
    text-align: right;
    margin-bottom: 0;
    padding-top: 4px;
  }
}
.form-horizontal .has-feedback .form-control-feedback {
  top: 0;
  right: 15px;
}
@media (min-width: 768px) {
  .form-horizontal .form-group-lg .control-label {
    padding-top: 8.98px;
  }
}
@media (min-width: 768px) {
  .form-horizontal .form-group-sm .control-label {
    padding-top: 4px;
  }
}
.btn {
  display: inline-block;
  margin-bottom: 0;
  font-weight: normal;
  text-align: center;
  vertical-align: middle;
  cursor: pointer;
  background-image: none;
  border: 1px solid transparent;
  white-space: nowrap;
  padding: 3px 8px;
  font-size: 14px;
  line-height: 1.42857143;
  border-radius: 0px;
  -webkit-user-select: none;
  -moz-user-select: none;
  -ms-user-select: none;
  user-select: none;
}
.btn:focus,
.btn:active:focus,
.btn.active:focus {
  outline: thin dotted;
  outline: 5px auto -webkit-focus-ring-color;
  outline-offset: -2px;
}
.btn:hover,
.btn:focus {
  color: #557196;
  text-decoration: none;
}
.btn:active,
.btn.active {
  outline: 0;
  background-image: none;
  -webkit-box-shadow: inset 0 3px 5px rgba(0, 0, 0, 0.125);
  box-shadow: inset 0 3px 5px rgba(0, 0, 0, 0.125);
}
.btn.disabled,
.btn[disabled],
fieldset[disabled] .btn {
  cursor: not-allowed;
  pointer-events: none;
  opacity: 0.65;
  filter: alpha(opacity=65);
  -webkit-box-shadow: none;
  box-shadow: none;
}
.btn-default {
  color: #557196;
  background-color: #fefefe;
  border-color: #d0d0d0;
}
.btn-default:hover,
.btn-default:focus,
.btn-default:active,
.btn-default.active,
.open > .dropdown-toggle.btn-default {
  color: #557196;
  background-color: #e5e5e5;
  border-color: #b1b1b1;
}
.btn-default:active,
.btn-default.active,
.open > .dropdown-toggle.btn-default {
  background-image: none;
}
.btn-default.disabled,
.btn-default[disabled],
fieldset[disabled] .btn-default,
.btn-default.disabled:hover,
.btn-default[disabled]:hover,
fieldset[disabled] .btn-default:hover,
.btn-default.disabled:focus,
.btn-default[disabled]:focus,
fieldset[disabled] .btn-default:focus,
.btn-default.disabled:active,
.btn-default[disabled]:active,
fieldset[disabled] .btn-default:active,
.btn-default.disabled.active,
.btn-default[disabled].active,
fieldset[disabled] .btn-default.active {
  background-color: #fefefe;
  border-color: #d0d0d0;
}
.btn-default .badge {
  color: #fefefe;
  background-color: #557196;
}
.btn-primary {
  color: #fff;
  background-color: #4c6586;
  border-color: #435976;
}
.btn-primary:hover,
.btn-primary:focus,
.btn-primary:active,
.btn-primary.active,
.open > .dropdown-toggle.btn-primary {
  color: #fff;
  background-color: #3a4c65;
  border-color: #2d3b4f;
}
.btn-primary:active,
.btn-primary.active,
.open > .dropdown-toggle.btn-primary {
  background-image: none;
}
.btn-primary.disabled,
.btn-primary[disabled],
fieldset[disabled] .btn-primary,
.btn-primary.disabled:hover,
.btn-primary[disabled]:hover,
fieldset[disabled] .btn-primary:hover,
.btn-primary.disabled:focus,
.btn-primary[disabled]:focus,
fieldset[disabled] .btn-primary:focus,
.btn-primary.disabled:active,
.btn-primary[disabled]:active,
fieldset[disabled] .btn-primary:active,
.btn-primary.disabled.active,
.btn-primary[disabled].active,
fieldset[disabled] .btn-primary.active {
  background-color: #4c6586;
  border-color: #435976;
}
.btn-primary .badge {
  color: #4c6586;
  background-color: #fff;
}
.btn-success {
  color: #fff;
  background-color: #6ea03c;
  border-color: #618d35;
}
.btn-success:hover,
.btn-success:focus,
.btn-success:active,
.btn-success.active,
.open > .dropdown-toggle.btn-success {
  color: #fff;
  background-color: #557b2e;
  border-color: #436124;
}
.btn-success:active,
.btn-success.active,
.open > .dropdown-toggle.btn-success {
  background-image: none;
}
.btn-success.disabled,
.btn-success[disabled],
fieldset[disabled] .btn-success,
.btn-success.disabled:hover,
.btn-success[disabled]:hover,
fieldset[disabled] .btn-success:hover,
.btn-success.disabled:focus,
.btn-success[disabled]:focus,
fieldset[disabled] .btn-success:focus,
.btn-success.disabled:active,
.btn-success[disabled]:active,
fieldset[disabled] .btn-success:active,
.btn-success.disabled.active,
.btn-success[disabled].active,
fieldset[disabled] .btn-success.active {
  background-color: #6ea03c;
  border-color: #618d35;
}
.btn-success .badge {
  color: #6ea03c;
  background-color: #fff;
}
.btn-info {
  color: #fff;
  background-color: #dcb496;
  border-color: #d6a683;
}
.btn-info:hover,
.btn-info:focus,
.btn-info:active,
.btn-info.active,
.open > .dropdown-toggle.btn-info {
  color: #fff;
  background-color: #cf9970;
  border-color: #c68655;
}
.btn-info:active,
.btn-info.active,
.open > .dropdown-toggle.btn-info {
  background-image: none;
}
.btn-info.disabled,
.btn-info[disabled],
fieldset[disabled] .btn-info,
.btn-info.disabled:hover,
.btn-info[disabled]:hover,
fieldset[disabled] .btn-info:hover,
.btn-info.disabled:focus,
.btn-info[disabled]:focus,
fieldset[disabled] .btn-info:focus,
.btn-info.disabled:active,
.btn-info[disabled]:active,
fieldset[disabled] .btn-info:active,
.btn-info.disabled.active,
.btn-info[disabled].active,
fieldset[disabled] .btn-info.active {
  background-color: #dcb496;
  border-color: #d6a683;
}
.btn-info .badge {
  color: #dcb496;
  background-color: #fff;
}
.btn-warning {
  color: #fff;
  background-color: #fa8228;
  border-color: #f9740f;
}
.btn-warning:hover,
.btn-warning:focus,
.btn-warning:active,
.btn-warning.active,
.open > .dropdown-toggle.btn-warning {
  color: #fff;
  background-color: #ea6705;
  border-color: #c75805;
}
.btn-warning:active,
.btn-warning.active,
.open > .dropdown-toggle.btn-warning {
  background-image: none;
}
.btn-warning.disabled,
.btn-warning[disabled],
fieldset[disabled] .btn-warning,
.btn-warning.disabled:hover,
.btn-warning[disabled]:hover,
fieldset[disabled] .btn-warning:hover,
.btn-warning.disabled:focus,
.btn-warning[disabled]:focus,
fieldset[disabled] .btn-warning:focus,
.btn-warning.disabled:active,
.btn-warning[disabled]:active,
fieldset[disabled] .btn-warning:active,
.btn-warning.disabled.active,
.btn-warning[disabled].active,
fieldset[disabled] .btn-warning.active {
  background-color: #fa8228;
  border-color: #f9740f;
}
.btn-warning .badge {
  color: #fa8228;
  background-color: #fff;
}
.btn-danger {
  color: #fff;
  background-color: #fa8228;
  border-color: #f9740f;
}
.btn-danger:hover,
.btn-danger:focus,
.btn-danger:active,
.btn-danger.active,
.open > .dropdown-toggle.btn-danger {
  color: #fff;
  background-color: #ea6705;
  border-color: #c75805;
}
.btn-danger:active,
.btn-danger.active,
.open > .dropdown-toggle.btn-danger {
  background-image: none;
}
.btn-danger.disabled,
.btn-danger[disabled],
fieldset[disabled] .btn-danger,
.btn-danger.disabled:hover,
.btn-danger[disabled]:hover,
fieldset[disabled] .btn-danger:hover,
.btn-danger.disabled:focus,
.btn-danger[disabled]:focus,
fieldset[disabled] .btn-danger:focus,
.btn-danger.disabled:active,
.btn-danger[disabled]:active,
fieldset[disabled] .btn-danger:active,
.btn-danger.disabled.active,
.btn-danger[disabled].active,
fieldset[disabled] .btn-danger.active {
  background-color: #fa8228;
  border-color: #f9740f;
}
.btn-danger .badge {
  color: #fa8228;
  background-color: #fff;
}
.btn-link {
  color: #557196;
  font-weight: normal;
  cursor: pointer;
  border-radius: 0;
}
.btn-link,
.btn-link:active,
.btn-link[disabled],
fieldset[disabled] .btn-link {
  background-color: transparent;
  -webkit-box-shadow: none;
  box-shadow: none;
}
.btn-link,
.btn-link:hover,
.btn-link:focus,
.btn-link:active {
  border-color: transparent;
}
.btn-link:hover,
.btn-link:focus {
  color: #3a4c65;
  text-decoration: underline;
  background-color: transparent;
}
.btn-link[disabled]:hover,
fieldset[disabled] .btn-link:hover,
.btn-link[disabled]:focus,
fieldset[disabled] .btn-link:focus {
  color: #777777;
  text-decoration: none;
}
.btn-lg,
.btn-group-lg > .btn {
  padding: 6px 12px;
  font-size: 18px;
  line-height: 1.33;
  border-radius: 0px;
}
.btn-sm,
.btn-group-sm > .btn {
  padding: 3px 6px;
  font-size: 12px;
  line-height: 1.5;
  border-radius: 0px;
}
.btn-xs,
.btn-group-xs > .btn {
  padding: 1px 5px;
  font-size: 12px;
  line-height: 1.5;
  border-radius: 0px;
}
.btn-block {
  display: block;
  width: 100%;
}
.btn-block + .btn-block {
  margin-top: 5px;
}
input[type="submit"].btn-block,
input[type="reset"].btn-block,
input[type="button"].btn-block {
  width: 100%;
}
.fade {
  opacity: 0;
  -webkit-transition: opacity 0.15s linear;
  -o-transition: opacity 0.15s linear;
  transition: opacity 0.15s linear;
}
.fade.in {
  opacity: 1;
}
.collapse {
  display: none;
}
.collapse.in {
  display: block;
}
tr.collapse.in {
  display: table-row;
}
tbody.collapse.in {
  display: table-row-group;
}
.collapsing {
  position: relative;
  height: 0;
  overflow: hidden;
  -webkit-transition: height 0.35s ease;
  -o-transition: height 0.35s ease;
  transition: height 0.35s ease;
}
.caret {
  display: inline-block;
  width: 0;
  height: 0;
  margin-left: 2px;
  vertical-align: middle;
  border-top: 4px solid;
  border-right: 4px solid transparent;
  border-left: 4px solid transparent;
}
.dropdown {
  position: relative;
}
.dropdown-toggle:focus {
  outline: 0;
}
.dropdown-menu {
  position: absolute;
  top: 100%;
  left: 0;
  z-index: 1000;
  display: none;
  float: left;
  min-width: 160px;
  padding: 5px 0;
  margin: 2px 0 0;
  list-style: none;
  font-size: 14px;
  text-align: left;
  background-color: #fff;
  border: 1px solid #ccc;
  border: 1px solid rgba(0, 0, 0, 0.15);
  border-radius: 0px;
  -webkit-box-shadow: 0 6px 12px rgba(0, 0, 0, 0.175);
  box-shadow: 0 6px 12px rgba(0, 0, 0, 0.175);
  background-clip: padding-box;
}
.dropdown-menu.pull-right {
  right: 0;
  left: auto;
}
.dropdown-menu .divider {
  height: 1px;
  margin: 9px 0;
  overflow: hidden;
  background-color: #e5e5e5;
}
.dropdown-menu > li > a {
  display: block;
  padding: 3px 20px;
  clear: both;
  font-weight: normal;
  line-height: 1.42857143;
  color: #333333;
  white-space: nowrap;
}
.dropdown-menu > li > a:hover,
.dropdown-menu > li > a:focus {
  text-decoration: none;
  color: #262626;
  background-color: #ecf0f4;
}
.dropdown-menu > .active > a,
.dropdown-menu > .active > a:hover,
.dropdown-menu > .active > a:focus {
  color: #fff;
  text-decoration: none;
  outline: 0;
  background-color: #4c6586;
}
.dropdown-menu > .disabled > a,
.dropdown-menu > .disabled > a:hover,
.dropdown-menu > .disabled > a:focus {
  color: #777777;
}
.dropdown-menu > .disabled > a:hover,
.dropdown-menu > .disabled > a:focus {
  text-decoration: none;
  background-color: transparent;
  background-image: none;
  filter: progid:DXImageTransform.Microsoft.gradient(enabled = false);
  cursor: not-allowed;
}
.open > .dropdown-menu {
  display: block;
}
.open > a {
  outline: 0;
}
.dropdown-menu-right {
  left: auto;
  right: 0;
}
.dropdown-menu-left {
  left: 0;
  right: auto;
}
.dropdown-header {
  display: block;
  padding: 3px 20px;
  font-size: 12px;
  line-height: 1.42857143;
  color: #777777;
  white-space: nowrap;
}
.dropdown-backdrop {
  position: fixed;
  left: 0;
  right: 0;
  bottom: 0;
  top: 0;
  z-index: 990;
}
.pull-right > .dropdown-menu {
  right: 0;
  left: auto;
}
.dropup .caret,
.navbar-fixed-bottom .dropdown .caret {
  border-top: 0;
  border-bottom: 4px solid;
  content: "";
}
.dropup .dropdown-menu,
.navbar-fixed-bottom .dropdown .dropdown-menu {
  top: auto;
  bottom: 100%;
  margin-bottom: 1px;
}
@media (min-width: 768px) {
  .navbar-right .dropdown-menu {
    left: auto;
    right: 0;
  }
  .navbar-right .dropdown-menu-left {
    left: 0;
    right: auto;
  }
}
.btn-group,
.btn-group-vertical {
  position: relative;
  display: inline-block;
  vertical-align: middle;
}
.btn-group > .btn,
.btn-group-vertical > .btn {
  position: relative;
  float: left;
}
.btn-group > .btn:hover,
.btn-group-vertical > .btn:hover,
.btn-group > .btn:focus,
.btn-group-vertical > .btn:focus,
.btn-group > .btn:active,
.btn-group-vertical > .btn:active,
.btn-group > .btn.active,
.btn-group-vertical > .btn.active {
  z-index: 2;
}
.btn-group > .btn:focus,
.btn-group-vertical > .btn:focus {
  outline: 0;
}
.btn-group .btn + .btn,
.btn-group .btn + .btn-group,
.btn-group .btn-group + .btn,
.btn-group .btn-group + .btn-group {
  margin-left: -1px;
}
.btn-toolbar {
  margin-left: -5px;
}
.btn-toolbar .btn-group,
.btn-toolbar .input-group {
  float: left;
}
.btn-toolbar > .btn,
.btn-toolbar > .btn-group,
.btn-toolbar > .input-group {
  margin-left: 5px;
}
.btn-group > .btn:not(:first-child):not(:last-child):not(.dropdown-toggle) {
  border-radius: 0;
}
.btn-group > .btn:first-child {
  margin-left: 0;
}
.btn-group > .btn:first-child:not(:last-child):not(.dropdown-toggle) {
  border-bottom-right-radius: 0;
  border-top-right-radius: 0;
}
.btn-group > .btn:last-child:not(:first-child),
.btn-group > .dropdown-toggle:not(:first-child) {
  border-bottom-left-radius: 0;
  border-top-left-radius: 0;
}
.btn-group > .btn-group {
  float: left;
}
.btn-group > .btn-group:not(:first-child):not(:last-child) > .btn {
  border-radius: 0;
}
.btn-group > .btn-group:first-child > .btn:last-child,
.btn-group > .btn-group:first-child > .dropdown-toggle {
  border-bottom-right-radius: 0;
  border-top-right-radius: 0;
}
.btn-group > .btn-group:last-child > .btn:first-child {
  border-bottom-left-radius: 0;
  border-top-left-radius: 0;
}
.btn-group .dropdown-toggle:active,
.btn-group.open .dropdown-toggle {
  outline: 0;
}
.btn-group > .btn + .dropdown-toggle {
  padding-left: 8px;
  padding-right: 8px;
}
.btn-group > .btn-lg + .dropdown-toggle {
  padding-left: 12px;
  padding-right: 12px;
}
.btn-group.open .dropdown-toggle {
  -webkit-box-shadow: inset 0 3px 5px rgba(0, 0, 0, 0.125);
  box-shadow: inset 0 3px 5px rgba(0, 0, 0, 0.125);
}
.btn-group.open .dropdown-toggle.btn-link {
  -webkit-box-shadow: none;
  box-shadow: none;
}
.btn .caret {
  margin-left: 0;
}
.btn-lg .caret {
  border-width: 5px 5px 0;
  border-bottom-width: 0;
}
.dropup .btn-lg .caret {
  border-width: 0 5px 5px;
}
.btn-group-vertical > .btn,
.btn-group-vertical > .btn-group,
.btn-group-vertical > .btn-group > .btn {
  display: block;
  float: none;
  width: 100%;
  max-width: 100%;
}
.btn-group-vertical > .btn-group > .btn {
  float: none;
}
.btn-group-vertical > .btn + .btn,
.btn-group-vertical > .btn + .btn-group,
.btn-group-vertical > .btn-group + .btn,
.btn-group-vertical > .btn-group + .btn-group {
  margin-top: -1px;
  margin-left: 0;
}
.btn-group-vertical > .btn:not(:first-child):not(:last-child) {
  border-radius: 0;
}
.btn-group-vertical > .btn:first-child:not(:last-child) {
  border-top-right-radius: 0px;
  border-bottom-right-radius: 0;
  border-bottom-left-radius: 0;
}
.btn-group-vertical > .btn:last-child:not(:first-child) {
  border-bottom-left-radius: 0px;
  border-top-right-radius: 0;
  border-top-left-radius: 0;
}
.btn-group-vertical > .btn-group:not(:first-child):not(:last-child) > .btn {
  border-radius: 0;
}
.btn-group-vertical > .btn-group:first-child:not(:last-child) > .btn:last-child,
.btn-group-vertical > .btn-group:first-child:not(:last-child) > .dropdown-toggle {
  border-bottom-right-radius: 0;
  border-bottom-left-radius: 0;
}
.btn-group-vertical > .btn-group:last-child:not(:first-child) > .btn:first-child {
  border-top-right-radius: 0;
  border-top-left-radius: 0;
}
.btn-group-justified {
  display: table;
  width: 100%;
  table-layout: fixed;
  border-collapse: separate;
}
.btn-group-justified > .btn,
.btn-group-justified > .btn-group {
  float: none;
  display: table-cell;
  width: 1%;
}
.btn-group-justified > .btn-group .btn {
  width: 100%;
}
.btn-group-justified > .btn-group .dropdown-menu {
  left: auto;
}
[data-toggle="buttons"] > .btn > input[type="radio"],
[data-toggle="buttons"] > .btn > input[type="checkbox"] {
  position: absolute;
  z-index: -1;
  opacity: 0;
  filter: alpha(opacity=0);
}
.input-group {
  position: relative;
  display: table;
  border-collapse: separate;
}
.input-group[class*="col-"] {
  float: none;
  padding-left: 0;
  padding-right: 0;
}
.input-group .form-control {
  position: relative;
  z-index: 2;
  float: left;
  width: 100%;
  margin-bottom: 0;
}
.input-group-lg > .form-control,
.input-group-lg > .input-group-addon,
.input-group-lg > .input-group-btn > .btn {
  height: 38px;
  padding: 6px 12px;
  font-size: 18px;
  line-height: 1.33;
  border-radius: 0px;
}
select.input-group-lg > .form-control,
select.input-group-lg > .input-group-addon,
select.input-group-lg > .input-group-btn > .btn {
  height: 38px;
  line-height: 38px;
}
textarea.input-group-lg > .form-control,
textarea.input-group-lg > .input-group-addon,
textarea.input-group-lg > .input-group-btn > .btn,
select[multiple].input-group-lg > .form-control,
select[multiple].input-group-lg > .input-group-addon,
select[multiple].input-group-lg > .input-group-btn > .btn {
  height: auto;
}
.input-group-sm > .form-control,
.input-group-sm > .input-group-addon,
.input-group-sm > .input-group-btn > .btn {
  height: 26px;
  padding: 3px 6px;
  font-size: 12px;
  line-height: 1.5;
  border-radius: 0px;
}
select.input-group-sm > .form-control,
select.input-group-sm > .input-group-addon,
select.input-group-sm > .input-group-btn > .btn {
  height: 26px;
  line-height: 26px;
}
textarea.input-group-sm > .form-control,
textarea.input-group-sm > .input-group-addon,
textarea.input-group-sm > .input-group-btn > .btn,
select[multiple].input-group-sm > .form-control,
select[multiple].input-group-sm > .input-group-addon,
select[multiple].input-group-sm > .input-group-btn > .btn {
  height: auto;
}
.input-group-addon,
.input-group-btn,
.input-group .form-control {
  display: table-cell;
}
.input-group-addon:not(:first-child):not(:last-child),
.input-group-btn:not(:first-child):not(:last-child),
.input-group .form-control:not(:first-child):not(:last-child) {
  border-radius: 0;
}
.input-group-addon,
.input-group-btn {
  width: 1%;
  white-space: nowrap;
  vertical-align: middle;
}
.input-group-addon {
  padding: 3px 8px;
  font-size: 14px;
  font-weight: normal;
  line-height: 1;
  color: #555555;
  text-align: center;
  background-color: #eeeeee;
  border: 1px solid #ccc;
  border-radius: 0px;
}
.input-group-addon.input-sm {
  padding: 3px 6px;
  font-size: 12px;
  border-radius: 0px;
}
.input-group-addon.input-lg {
  padding: 6px 12px;
  font-size: 18px;
  border-radius: 0px;
}
.input-group-addon input[type="radio"],
.input-group-addon input[type="checkbox"] {
  margin-top: 0;
}
.input-group .form-control:first-child,
.input-group-addon:first-child,
.input-group-btn:first-child > .btn,
.input-group-btn:first-child > .btn-group > .btn,
.input-group-btn:first-child > .dropdown-toggle,
.input-group-btn:last-child > .btn:not(:last-child):not(.dropdown-toggle),
.input-group-btn:last-child > .btn-group:not(:last-child) > .btn {
  border-bottom-right-radius: 0;
  border-top-right-radius: 0;
}
.input-group-addon:first-child {
  border-right: 0;
}
.input-group .form-control:last-child,
.input-group-addon:last-child,
.input-group-btn:last-child > .btn,
.input-group-btn:last-child > .btn-group > .btn,
.input-group-btn:last-child > .dropdown-toggle,
.input-group-btn:first-child > .btn:not(:first-child),
.input-group-btn:first-child > .btn-group:not(:first-child) > .btn {
  border-bottom-left-radius: 0;
  border-top-left-radius: 0;
}
.input-group-addon:last-child {
  border-left: 0;
}
.input-group-btn {
  position: relative;
  font-size: 0;
  white-space: nowrap;
}
.input-group-btn > .btn {
  position: relative;
}
.input-group-btn > .btn + .btn {
  margin-left: -1px;
}
.input-group-btn > .btn:hover,
.input-group-btn > .btn:focus,
.input-group-btn > .btn:active {
  z-index: 2;
}
.input-group-btn:first-child > .btn,
.input-group-btn:first-child > .btn-group {
  margin-right: -1px;
}
.input-group-btn:last-child > .btn,
.input-group-btn:last-child > .btn-group {
  margin-left: -1px;
}
.nav {
  margin-bottom: 0;
  padding-left: 0;
  list-style: none;
}
.nav > li {
  position: relative;
  display: block;
}
.nav > li > a {
  position: relative;
  display: block;
  padding: 5px 10px;
}
.nav > li > a:hover,
.nav > li > a:focus {
  text-decoration: none;
  background-color: #eeeeee;
}
.nav > li.disabled > a {
  color: #777777;
}
.nav > li.disabled > a:hover,
.nav > li.disabled > a:focus {
  color: #777777;
  text-decoration: none;
  background-color: transparent;
  cursor: not-allowed;
}
.nav .open > a,
.nav .open > a:hover,
.nav .open > a:focus {
  background-color: #eeeeee;
  border-color: #557196;
}
.nav .nav-divider {
  height: 1px;
  margin: 9px 0;
  overflow: hidden;
  background-color: #e5e5e5;
}
.nav > li > a > img {
  max-width: none;
}
.nav-tabs {
  border-bottom: 1px solid #e0e0e0;
}
.nav-tabs > li {
  float: left;
  margin-bottom: -1px;
}
.nav-tabs > li > a {
  margin-right: 2px;
  line-height: 1.42857143;
  border: 1px solid transparent;
  border-radius: 0px 0px 0 0;
}
.nav-tabs > li > a:hover {
  border-color: #eeeeee #eeeeee #e0e0e0;
}
.nav-tabs > li.active > a,
.nav-tabs > li.active > a:hover,
.nav-tabs > li.active > a:focus {
  color: #555555;
  background-color: #f0f0f0;
  border: 1px solid #e0e0e0;
  border-bottom-color: transparent;
  cursor: default;
}
.nav-tabs.nav-justified {
  width: 100%;
  border-bottom: 0;
}
.nav-tabs.nav-justified > li {
  float: none;
}
.nav-tabs.nav-justified > li > a {
  text-align: center;
  margin-bottom: 5px;
}
.nav-tabs.nav-justified > .dropdown .dropdown-menu {
  top: auto;
  left: auto;
}
@media (min-width: 768px) {
  .nav-tabs.nav-justified > li {
    display: table-cell;
    width: 1%;
  }
  .nav-tabs.nav-justified > li > a {
    margin-bottom: 0;
  }
}
.nav-tabs.nav-justified > li > a {
  margin-right: 0;
  border-radius: 0px;
}
.nav-tabs.nav-justified > .active > a,
.nav-tabs.nav-justified > .active > a:hover,
.nav-tabs.nav-justified > .active > a:focus {
  border: 1px solid #ddd;
}
@media (min-width: 768px) {
  .nav-tabs.nav-justified > li > a {
    border-bottom: 1px solid #ddd;
    border-radius: 0px 0px 0 0;
  }
  .nav-tabs.nav-justified > .active > a,
  .nav-tabs.nav-justified > .active > a:hover,
  .nav-tabs.nav-justified > .active > a:focus {
    border-bottom-color: #f0f0f0;
  }
}
.nav-pills > li {
  float: left;
}
.nav-pills > li > a {
  border-radius: 0px;
}
.nav-pills > li + li {
  margin-left: 2px;
}
.nav-pills > li.active > a,
.nav-pills > li.active > a:hover,
.nav-pills > li.active > a:focus {
  color: #fff;
  background-color: #4c6586;
}
.nav-stacked > li {
  float: none;
}
.nav-stacked > li + li {
  margin-top: 2px;
  margin-left: 0;
}
.nav-justified {
  width: 100%;
}
.nav-justified > li {
  float: none;
}
.nav-justified > li > a {
  text-align: center;
  margin-bottom: 5px;
}
.nav-justified > .dropdown .dropdown-menu {
  top: auto;
  left: auto;
}
@media (min-width: 768px) {
  .nav-justified > li {
    display: table-cell;
    width: 1%;
  }
  .nav-justified > li > a {
    margin-bottom: 0;
  }
}
.nav-tabs-justified {
  border-bottom: 0;
}
.nav-tabs-justified > li > a {
  margin-right: 0;
  border-radius: 0px;
}
.nav-tabs-justified > .active > a,
.nav-tabs-justified > .active > a:hover,
.nav-tabs-justified > .active > a:focus {
  border: 1px solid #ddd;
}
@media (min-width: 768px) {
  .nav-tabs-justified > li > a {
    border-bottom: 1px solid #ddd;
    border-radius: 0px 0px 0 0;
  }
  .nav-tabs-justified > .active > a,
  .nav-tabs-justified > .active > a:hover,
  .nav-tabs-justified > .active > a:focus {
    border-bottom-color: #f0f0f0;
  }
}
.tab-content > .tab-pane {
  display: none;
}
.tab-content > .active {
  display: block;
}
.nav-tabs .dropdown-menu {
  margin-top: -1px;
  border-top-right-radius: 0;
  border-top-left-radius: 0;
}
.navbar {
  position: relative;
  min-height: 40px;
  margin-bottom: 20px;
  border: 1px solid transparent;
}
@media (min-width: 768px) {
  .navbar {
    border-radius: 0px;
  }
}
@media (min-width: 768px) {
  .navbar-header {
    float: left;
  }
}
.navbar-collapse {
  overflow-x: visible;
  padding-right: 15px;
  padding-left: 15px;
  border-top: 1px solid transparent;
  box-shadow: inset 0 1px 0 rgba(255, 255, 255, 0.1);
  -webkit-overflow-scrolling: touch;
}
.navbar-collapse.in {
  overflow-y: auto;
}
@media (min-width: 768px) {
  .navbar-collapse {
    width: auto;
    border-top: 0;
    box-shadow: none;
  }
  .navbar-collapse.collapse {
    display: block !important;
    height: auto !important;
    padding-bottom: 0;
    overflow: visible !important;
  }
  .navbar-collapse.in {
    overflow-y: visible;
  }
  .navbar-fixed-top .navbar-collapse,
  .navbar-static-top .navbar-collapse,
  .navbar-fixed-bottom .navbar-collapse {
    padding-left: 0;
    padding-right: 0;
  }
}
.navbar-fixed-top .navbar-collapse,
.navbar-fixed-bottom .navbar-collapse {
  max-height: 340px;
}
@media (max-width: 480px) and (orientation: landscape) {
  .navbar-fixed-top .navbar-collapse,
  .navbar-fixed-bottom .navbar-collapse {
    max-height: 200px;
  }
}
.container > .navbar-header,
.container-fluid > .navbar-header,
.container > .navbar-collapse,
.container-fluid > .navbar-collapse {
  margin-right: -15px;
  margin-left: -15px;
}
@media (min-width: 768px) {
  .container > .navbar-header,
  .container-fluid > .navbar-header,
  .container > .navbar-collapse,
  .container-fluid > .navbar-collapse {
    margin-right: 0;
    margin-left: 0;
  }
}
.navbar-static-top {
  z-index: 1000;
  border-width: 0 0 1px;
}
@media (min-width: 768px) {
  .navbar-static-top {
    border-radius: 0;
  }
}
.navbar-fixed-top,
.navbar-fixed-bottom {
  position: fixed;
  right: 0;
  left: 0;
  z-index: 1030;
  -webkit-transform: translate3d(0, 0, 0);
  transform: translate3d(0, 0, 0);
}
@media (min-width: 768px) {
  .navbar-fixed-top,
  .navbar-fixed-bottom {
    border-radius: 0;
  }
}
.navbar-fixed-top {
  top: 0;
  border-width: 0 0 1px;
}
.navbar-fixed-bottom {
  bottom: 0;
  margin-bottom: 0;
  border-width: 1px 0 0;
}
.navbar-brand {
  float: left;
  padding: 10px 15px;
  font-size: 18px;
  line-height: 20px;
  height: 40px;
}
.navbar-brand:hover,
.navbar-brand:focus {
  text-decoration: none;
}
@media (min-width: 768px) {
  .navbar > .container .navbar-brand,
  .navbar > .container-fluid .navbar-brand {
    margin-left: -15px;
  }
}
.navbar-toggle {
  position: relative;
  float: right;
  margin-right: 15px;
  padding: 9px 10px;
  margin-top: 3px;
  margin-bottom: 3px;
  background-color: transparent;
  background-image: none;
  border: 1px solid transparent;
  border-radius: 0px;
}
.navbar-toggle:focus {
  outline: 0;
}
.navbar-toggle .icon-bar {
  display: block;
  width: 22px;
  height: 2px;
  border-radius: 1px;
}
.navbar-toggle .icon-bar + .icon-bar {
  margin-top: 4px;
}
@media (min-width: 768px) {
  .navbar-toggle {
    display: none;
  }
}
.navbar-nav {
  margin: 5px -15px;
}
.navbar-nav > li > a {
  padding-top: 10px;
  padding-bottom: 10px;
  line-height: 20px;
}
@media (max-width: 767px) {
  .navbar-nav .open .dropdown-menu {
    position: static;
    float: none;
    width: auto;
    margin-top: 0;
    background-color: transparent;
    border: 0;
    box-shadow: none;
  }
  .navbar-nav .open .dropdown-menu > li > a,
  .navbar-nav .open .dropdown-menu .dropdown-header {
    padding: 5px 15px 5px 25px;
  }
  .navbar-nav .open .dropdown-menu > li > a {
    line-height: 20px;
  }
  .navbar-nav .open .dropdown-menu > li > a:hover,
  .navbar-nav .open .dropdown-menu > li > a:focus {
    background-image: none;
  }
}
@media (min-width: 768px) {
  .navbar-nav {
    float: left;
    margin: 0;
  }
  .navbar-nav > li {
    float: left;
  }
  .navbar-nav > li > a {
    padding-top: 10px;
    padding-bottom: 10px;
  }
  .navbar-nav.navbar-right:last-child {
    margin-right: -15px;
  }
}
@media (min-width: 768px) {
  .navbar-left {
    float: left !important;
  }
  .navbar-right {
    float: right !important;
  }
}
.navbar-form {
  margin-left: -15px;
  margin-right: -15px;
  padding: 10px 15px;
  border-top: 1px solid transparent;
  border-bottom: 1px solid transparent;
  -webkit-box-shadow: inset 0 1px 0 rgba(255, 255, 255, 0.1), 0 1px 0 rgba(255, 255, 255, 0.1);
  box-shadow: inset 0 1px 0 rgba(255, 255, 255, 0.1), 0 1px 0 rgba(255, 255, 255, 0.1);
  margin-top: 7.5px;
  margin-bottom: 7.5px;
}
@media (min-width: 768px) {
  .navbar-form .form-group {
    display: inline-block;
    margin-bottom: 0;
    vertical-align: middle;
  }
  .navbar-form .form-control {
    display: inline-block;
    width: auto;
    vertical-align: middle;
  }
  .navbar-form .input-group {
    display: inline-table;
    vertical-align: middle;
  }
  .navbar-form .input-group .input-group-addon,
  .navbar-form .input-group .input-group-btn,
  .navbar-form .input-group .form-control {
    width: auto;
  }
  .navbar-form .input-group > .form-control {
    width: 100%;
  }
  .navbar-form .control-label {
    margin-bottom: 0;
    vertical-align: middle;
  }
  .navbar-form .radio,
  .navbar-form .checkbox {
    display: inline-block;
    margin-top: 0;
    margin-bottom: 0;
    vertical-align: middle;
  }
  .navbar-form .radio label,
  .navbar-form .checkbox label {
    padding-left: 0;
  }
  .navbar-form .radio input[type="radio"],
  .navbar-form .checkbox input[type="checkbox"] {
    position: relative;
    margin-left: 0;
  }
  .navbar-form .has-feedback .form-control-feedback {
    top: 0;
  }
}
@media (max-width: 767px) {
  .navbar-form .form-group {
    margin-bottom: 5px;
  }
}
@media (min-width: 768px) {
  .navbar-form {
    width: auto;
    border: 0;
    margin-left: 0;
    margin-right: 0;
    padding-top: 0;
    padding-bottom: 0;
    -webkit-box-shadow: none;
    box-shadow: none;
  }
  .navbar-form.navbar-right:last-child {
    margin-right: -15px;
  }
}
.navbar-nav > li > .dropdown-menu {
  margin-top: 0;
  border-top-right-radius: 0;
  border-top-left-radius: 0;
}
.navbar-fixed-bottom .navbar-nav > li > .dropdown-menu {
  border-bottom-right-radius: 0;
  border-bottom-left-radius: 0;
}
.navbar-btn {
  margin-top: 7.5px;
  margin-bottom: 7.5px;
}
.navbar-btn.btn-sm {
  margin-top: 7px;
  margin-bottom: 7px;
}
.navbar-btn.btn-xs {
  margin-top: 9px;
  margin-bottom: 9px;
}
.navbar-text {
  margin-top: 10px;
  margin-bottom: 10px;
}
@media (min-width: 768px) {
  .navbar-text {
    float: left;
    margin-left: 15px;
    margin-right: 15px;
  }
  .navbar-text.navbar-right:last-child {
    margin-right: 0;
  }
}
.navbar-default {
  background-color: #f8f8f8;
  border-color: #e7e7e7;
}
.navbar-default .navbar-brand {
  color: #777;
}
.navbar-default .navbar-brand:hover,
.navbar-default .navbar-brand:focus {
  color: #5e5e5e;
  background-color: transparent;
}
.navbar-default .navbar-text {
  color: #777;
}
.navbar-default .navbar-nav > li > a {
  color: #777;
}
.navbar-default .navbar-nav > li > a:hover,
.navbar-default .navbar-nav > li > a:focus {
  color: #333;
  background-color: transparent;
}
.navbar-default .navbar-nav > .active > a,
.navbar-default .navbar-nav > .active > a:hover,
.navbar-default .navbar-nav > .active > a:focus {
  color: #555;
  background-color: #e7e7e7;
}
.navbar-default .navbar-nav > .disabled > a,
.navbar-default .navbar-nav > .disabled > a:hover,
.navbar-default .navbar-nav > .disabled > a:focus {
  color: #ccc;
  background-color: transparent;
}
.navbar-default .navbar-toggle {
  border-color: #ddd;
}
.navbar-default .navbar-toggle:hover,
.navbar-default .navbar-toggle:focus {
  background-color: #ddd;
}
.navbar-default .navbar-toggle .icon-bar {
  background-color: #888;
}
.navbar-default .navbar-collapse,
.navbar-default .navbar-form {
  border-color: #e7e7e7;
}
.navbar-default .navbar-nav > .open > a,
.navbar-default .navbar-nav > .open > a:hover,
.navbar-default .navbar-nav > .open > a:focus {
  background-color: #e7e7e7;
  color: #555;
}
@media (max-width: 767px) {
  .navbar-default .navbar-nav .open .dropdown-menu > li > a {
    color: #777;
  }
  .navbar-default .navbar-nav .open .dropdown-menu > li > a:hover,
  .navbar-default .navbar-nav .open .dropdown-menu > li > a:focus {
    color: #333;
    background-color: transparent;
  }
  .navbar-default .navbar-nav .open .dropdown-menu > .active > a,
  .navbar-default .navbar-nav .open .dropdown-menu > .active > a:hover,
  .navbar-default .navbar-nav .open .dropdown-menu > .active > a:focus {
    color: #555;
    background-color: #e7e7e7;
  }
  .navbar-default .navbar-nav .open .dropdown-menu > .disabled > a,
  .navbar-default .navbar-nav .open .dropdown-menu > .disabled > a:hover,
  .navbar-default .navbar-nav .open .dropdown-menu > .disabled > a:focus {
    color: #ccc;
    background-color: transparent;
  }
}
.navbar-default .navbar-link {
  color: #777;
}
.navbar-default .navbar-link:hover {
  color: #333;
}
.navbar-default .btn-link {
  color: #777;
}
.navbar-default .btn-link:hover,
.navbar-default .btn-link:focus {
  color: #333;
}
.navbar-default .btn-link[disabled]:hover,
fieldset[disabled] .navbar-default .btn-link:hover,
.navbar-default .btn-link[disabled]:focus,
fieldset[disabled] .navbar-default .btn-link:focus {
  color: #ccc;
}
.navbar-inverse {
  background-color: #222;
  border-color: #080808;
}
.navbar-inverse .navbar-brand {
  color: #777777;
}
.navbar-inverse .navbar-brand:hover,
.navbar-inverse .navbar-brand:focus {
  color: #fff;
  background-color: transparent;
}
.navbar-inverse .navbar-text {
  color: #777777;
}
.navbar-inverse .navbar-nav > li > a {
  color: #777777;
}
.navbar-inverse .navbar-nav > li > a:hover,
.navbar-inverse .navbar-nav > li > a:focus {
  color: #fff;
  background-color: transparent;
}
.navbar-inverse .navbar-nav > .active > a,
.navbar-inverse .navbar-nav > .active > a:hover,
.navbar-inverse .navbar-nav > .active > a:focus {
  color: #fff;
  background-color: #080808;
}
.navbar-inverse .navbar-nav > .disabled > a,
.navbar-inverse .navbar-nav > .disabled > a:hover,
.navbar-inverse .navbar-nav > .disabled > a:focus {
  color: #444;
  background-color: transparent;
}
.navbar-inverse .navbar-toggle {
  border-color: #333;
}
.navbar-inverse .navbar-toggle:hover,
.navbar-inverse .navbar-toggle:focus {
  background-color: #333;
}
.navbar-inverse .navbar-toggle .icon-bar {
  background-color: #fff;
}
.navbar-inverse .navbar-collapse,
.navbar-inverse .navbar-form {
  border-color: #101010;
}
.navbar-inverse .navbar-nav > .open > a,
.navbar-inverse .navbar-nav > .open > a:hover,
.navbar-inverse .navbar-nav > .open > a:focus {
  background-color: #080808;
  color: #fff;
}
@media (max-width: 767px) {
  .navbar-inverse .navbar-nav .open .dropdown-menu > .dropdown-header {
    border-color: #080808;
  }
  .navbar-inverse .navbar-nav .open .dropdown-menu .divider {
    background-color: #080808;
  }
  .navbar-inverse .navbar-nav .open .dropdown-menu > li > a {
    color: #777777;
  }
  .navbar-inverse .navbar-nav .open .dropdown-menu > li > a:hover,
  .navbar-inverse .navbar-nav .open .dropdown-menu > li > a:focus {
    color: #fff;
    background-color: transparent;
  }
  .navbar-inverse .navbar-nav .open .dropdown-menu > .active > a,
  .navbar-inverse .navbar-nav .open .dropdown-menu > .active > a:hover,
  .navbar-inverse .navbar-nav .open .dropdown-menu > .active > a:focus {
    color: #fff;
    background-color: #080808;
  }
  .navbar-inverse .navbar-nav .open .dropdown-menu > .disabled > a,
  .navbar-inverse .navbar-nav .open .dropdown-menu > .disabled > a:hover,
  .navbar-inverse .navbar-nav .open .dropdown-menu > .disabled > a:focus {
    color: #444;
    background-color: transparent;
  }
}
.navbar-inverse .navbar-link {
  color: #777777;
}
.navbar-inverse .navbar-link:hover {
  color: #fff;
}
.navbar-inverse .btn-link {
  color: #777777;
}
.navbar-inverse .btn-link:hover,
.navbar-inverse .btn-link:focus {
  color: #fff;
}
.navbar-inverse .btn-link[disabled]:hover,
fieldset[disabled] .navbar-inverse .btn-link:hover,
.navbar-inverse .btn-link[disabled]:focus,
fieldset[disabled] .navbar-inverse .btn-link:focus {
  color: #444;
}
.breadcrumb {
  padding: 6px 6px;
  margin-bottom: 20px;
  list-style: none;
  background-color: transparent;
  border-radius: 0px;
}
.breadcrumb > li {
  display: inline-block;
}
.breadcrumb > li + li:before {
  content: "»\00a0";
  padding: 0 5px;
  color: #557196;
}
.breadcrumb > .active {
  color: #3a4c65;
}
.pagination {
  display: inline-block;
  padding-left: 0;
  margin: 20px 0;
  border-radius: 0px;
}
.pagination > li {
  display: inline;
}
.pagination > li > a,
.pagination > li > span {
  position: relative;
  float: left;
  padding: 3px 8px;
  line-height: 1.42857143;
  text-decoration: none;
  color: #557196;
  background-color: #fff;
  border: 1px solid #ddd;
  margin-left: -1px;
}
.pagination > li:first-child > a,
.pagination > li:first-child > span {
  margin-left: 0;
  border-bottom-left-radius: 0px;
  border-top-left-radius: 0px;
}
.pagination > li:last-child > a,
.pagination > li:last-child > span {
  border-bottom-right-radius: 0px;
  border-top-right-radius: 0px;
}
.pagination > li > a:hover,
.pagination > li > span:hover,
.pagination > li > a:focus,
.pagination > li > span:focus {
  color: #3a4c65;
  background-color: #eeeeee;
  border-color: #ddd;
}
.pagination > .active > a,
.pagination > .active > span,
.pagination > .active > a:hover,
.pagination > .active > span:hover,
.pagination > .active > a:focus,
.pagination > .active > span:focus {
  z-index: 2;
  color: #fff;
  background-color: #4c6586;
  border-color: #4c6586;
  cursor: default;
}
.pagination > .disabled > span,
.pagination > .disabled > span:hover,
.pagination > .disabled > span:focus,
.pagination > .disabled > a,
.pagination > .disabled > a:hover,
.pagination > .disabled > a:focus {
  color: #777777;
  background-color: #fff;
  border-color: #ddd;
  cursor: not-allowed;
}
.pagination-lg > li > a,
.pagination-lg > li > span {
  padding: 6px 12px;
  font-size: 18px;
}
.pagination-lg > li:first-child > a,
.pagination-lg > li:first-child > span {
  border-bottom-left-radius: 0px;
  border-top-left-radius: 0px;
}
.pagination-lg > li:last-child > a,
.pagination-lg > li:last-child > span {
  border-bottom-right-radius: 0px;
  border-top-right-radius: 0px;
}
.pagination-sm > li > a,
.pagination-sm > li > span {
  padding: 3px 6px;
  font-size: 12px;
}
.pagination-sm > li:first-child > a,
.pagination-sm > li:first-child > span {
  border-bottom-left-radius: 0px;
  border-top-left-radius: 0px;
}
.pagination-sm > li:last-child > a,
.pagination-sm > li:last-child > span {
  border-bottom-right-radius: 0px;
  border-top-right-radius: 0px;
}
.pager {
  padding-left: 0;
  margin: 20px 0;
  list-style: none;
  text-align: center;
}
.pager li {
  display: inline;
}
.pager li > a,
.pager li > span {
  display: inline-block;
  padding: 5px 14px;
  background-color: #fff;
  border: 1px solid #ddd;
  border-radius: 15px;
}
.pager li > a:hover,
.pager li > a:focus {
  text-decoration: none;
  background-color: #eeeeee;
}
.pager .next > a,
.pager .next > span {
  float: right;
}
.pager .previous > a,
.pager .previous > span {
  float: left;
}
.pager .disabled > a,
.pager .disabled > a:hover,
.pager .disabled > a:focus,
.pager .disabled > span {
  color: #777777;
  background-color: #fff;
  cursor: not-allowed;
}
.label {
  display: inline;
  padding: .2em .6em .3em;
  font-size: 75%;
  font-weight: bold;
  line-height: 1;
  color: #fff;
  text-align: center;
  white-space: nowrap;
  vertical-align: baseline;
  border-radius: .25em;
}
a.label:hover,
a.label:focus {
  color: #fff;
  text-decoration: none;
  cursor: pointer;
}
.label:empty {
  display: none;
}
.btn .label {
  position: relative;
  top: -1px;
}
.label-default {
  background-color: #777777;
}
.label-default[href]:hover,
.label-default[href]:focus {
  background-color: #5e5e5e;
}
.label-primary {
  background-color: #4c6586;
}
.label-primary[href]:hover,
.label-primary[href]:focus {
  background-color: #3a4c65;
}
.label-success {
  background-color: #6ea03c;
}
.label-success[href]:hover,
.label-success[href]:focus {
  background-color: #557b2e;
}
.label-info {
  background-color: #dcb496;
}
.label-info[href]:hover,
.label-info[href]:focus {
  background-color: #cf9970;
}
.label-warning {
  background-color: #fa8228;
}
.label-warning[href]:hover,
.label-warning[href]:focus {
  background-color: #ea6705;
}
.label-danger {
  background-color: #fa8228;
}
.label-danger[href]:hover,
.label-danger[href]:focus {
  background-color: #ea6705;
}
.badge {
  display: inline-block;
  min-width: 10px;
  padding: 3px 7px;
  font-size: 12px;
  font-weight: bold;
  color: #fff;
  line-height: 1;
  vertical-align: baseline;
  white-space: nowrap;
  text-align: center;
  background-color: #ea6705;
  border-radius: 10px;
}
.badge:empty {
  display: none;
}
.btn .badge {
  position: relative;
  top: -1px;
}
.btn-xs .badge {
  top: 0;
  padding: 1px 5px;
}
a.badge:hover,
a.badge:focus {
  color: #fff;
  text-decoration: none;
  cursor: pointer;
}
a.list-group-item.active > .badge,
.nav-pills > .active > a > .badge {
  color: #fff;
  background-color: #ea6705;
}
.nav-pills > li > a > .badge {
  margin-left: 3px;
}
.jumbotron {
  padding: 30px;
  margin-bottom: 30px;
  color: inherit;
  background-color: #eeeeee;
}
.jumbotron h1,
.jumbotron .h1 {
  color: inherit;
}
.jumbotron p {
  margin-bottom: 15px;
  font-size: 21px;
  font-weight: 200;
}
.jumbotron > hr {
  border-top-color: #d5d5d5;
}
.container .jumbotron {
  border-radius: 0px;
}
.jumbotron .container {
  max-width: 100%;
}
@media screen and (min-width: 768px) {
  .jumbotron {
    padding-top: 48px;
    padding-bottom: 48px;
  }
  .container .jumbotron {
    padding-left: 60px;
    padding-right: 60px;
  }
  .jumbotron h1,
  .jumbotron .h1 {
    font-size: 63px;
  }
}
.thumbnail {
  display: block;
  padding: 4px;
  margin-bottom: 20px;
  line-height: 1.42857143;
  background-color: #f0f0f0;
  border: 1px solid #ddd;
  border-radius: 0px;
  -webkit-transition: all 0.2s ease-in-out;
  -o-transition: all 0.2s ease-in-out;
  transition: all 0.2s ease-in-out;
}
.thumbnail > img,
.thumbnail a > img {
  margin-left: auto;
  margin-right: auto;
}
a.thumbnail:hover,
a.thumbnail:focus,
a.thumbnail.active {
  border-color: #557196;
}
.thumbnail .caption {
  padding: 9px;
  color: #333333;
}
.alert {
  padding: 15px;
  margin-bottom: 20px;
  border: 1px solid transparent;
  border-radius: 0px;
}
.alert h4 {
  margin-top: 0;
  color: inherit;
}
.alert .alert-link {
  font-weight: bold;
}
.alert > p,
.alert > ul {
  margin-bottom: 0;
}
.alert > p + p {
  margin-top: 5px;
}
.alert-dismissable,
.alert-dismissible {
  padding-right: 35px;
}
.alert-dismissable .close,
.alert-dismissible .close {
  position: relative;
  top: -2px;
  right: -21px;
  color: inherit;
}
.alert-success {
  background-color: #dff0d8;
  border-color: #d6e9c6;
  color: #3c763d;
}
.alert-success hr {
  border-top-color: #c9e2b3;
}
.alert-success .alert-link {
  color: #2b542c;
}
.alert-info {
  background-color: #d9edf7;
  border-color: #bce8f1;
  color: #31708f;
}
.alert-info hr {
  border-top-color: #a6e1ec;
}
.alert-info .alert-link {
  color: #245269;
}
.alert-warning {
  background-color: #fcf8e3;
  border-color: #faebcc;
  color: #8a6d3b;
}
.alert-warning hr {
  border-top-color: #f7e1b5;
}
.alert-warning .alert-link {
  color: #66512c;
}
.alert-danger {
  background-color: #f2dede;
  border-color: #ebccd1;
  color: #a94442;
}
.alert-danger hr {
  border-top-color: #e4b9c0;
}
.alert-danger .alert-link {
  color: #843534;
}
@-webkit-keyframes progress-bar-stripes {
  from {
    background-position: 40px 0;
  }
  to {
    background-position: 0 0;
  }
}
@keyframes progress-bar-stripes {
  from {
    background-position: 40px 0;
  }
  to {
    background-position: 0 0;
  }
}
.progress {
  overflow: hidden;
  height: 20px;
  margin-bottom: 20px;
  background-color: #BBB;
  border-radius: 0px;
  -webkit-box-shadow: inset 0 1px 2px rgba(0, 0, 0, 0.1);
  box-shadow: inset 0 1px 2px rgba(0, 0, 0, 0.1);
}
.progress-bar {
  float: left;
  width: 0%;
  height: 100%;
  font-size: 12px;
  line-height: 20px;
  color: #fff;
  text-align: center;
  background-color: #4c6586;
  -webkit-box-shadow: inset 0 -1px 0 rgba(0, 0, 0, 0.15);
  box-shadow: inset 0 -1px 0 rgba(0, 0, 0, 0.15);
  -webkit-transition: width 0.6s ease;
  -o-transition: width 0.6s ease;
  transition: width 0.6s ease;
}
.progress-striped .progress-bar,
.progress-bar-striped {
  background-image: -webkit-linear-gradient(45deg, rgba(255, 255, 255, 0.15) 25%, transparent 25%, transparent 50%, rgba(255, 255, 255, 0.15) 50%, rgba(255, 255, 255, 0.15) 75%, transparent 75%, transparent);
  background-image: -o-linear-gradient(45deg, rgba(255, 255, 255, 0.15) 25%, transparent 25%, transparent 50%, rgba(255, 255, 255, 0.15) 50%, rgba(255, 255, 255, 0.15) 75%, transparent 75%, transparent);
  background-image: linear-gradient(45deg, rgba(255, 255, 255, 0.15) 25%, transparent 25%, transparent 50%, rgba(255, 255, 255, 0.15) 50%, rgba(255, 255, 255, 0.15) 75%, transparent 75%, transparent);
  background-size: 40px 40px;
}
.progress.active .progress-bar,
.progress-bar.active {
  -webkit-animation: progress-bar-stripes 2s linear infinite;
  -o-animation: progress-bar-stripes 2s linear infinite;
  animation: progress-bar-stripes 2s linear infinite;
}
.progress-bar[aria-valuenow="1"],
.progress-bar[aria-valuenow="2"] {
  min-width: 30px;
}
.progress-bar[aria-valuenow="0"] {
  color: #777777;
  min-width: 30px;
  background-color: transparent;
  background-image: none;
  box-shadow: none;
}
.progress-bar-success {
  background-color: #6ea03c;
}
.progress-striped .progress-bar-success {
  background-image: -webkit-linear-gradient(45deg, rgba(255, 255, 255, 0.15) 25%, transparent 25%, transparent 50%, rgba(255, 255, 255, 0.15) 50%, rgba(255, 255, 255, 0.15) 75%, transparent 75%, transparent);
  background-image: -o-linear-gradient(45deg, rgba(255, 255, 255, 0.15) 25%, transparent 25%, transparent 50%, rgba(255, 255, 255, 0.15) 50%, rgba(255, 255, 255, 0.15) 75%, transparent 75%, transparent);
  background-image: linear-gradient(45deg, rgba(255, 255, 255, 0.15) 25%, transparent 25%, transparent 50%, rgba(255, 255, 255, 0.15) 50%, rgba(255, 255, 255, 0.15) 75%, transparent 75%, transparent);
}
.progress-bar-info {
  background-color: #435976;
}
.progress-striped .progress-bar-info {
  background-image: -webkit-linear-gradient(45deg, rgba(255, 255, 255, 0.15) 25%, transparent 25%, transparent 50%, rgba(255, 255, 255, 0.15) 50%, rgba(255, 255, 255, 0.15) 75%, transparent 75%, transparent);
  background-image: -o-linear-gradient(45deg, rgba(255, 255, 255, 0.15) 25%, transparent 25%, transparent 50%, rgba(255, 255, 255, 0.15) 50%, rgba(255, 255, 255, 0.15) 75%, transparent 75%, transparent);
  background-image: linear-gradient(45deg, rgba(255, 255, 255, 0.15) 25%, transparent 25%, transparent 50%, rgba(255, 255, 255, 0.15) 50%, rgba(255, 255, 255, 0.15) 75%, transparent 75%, transparent);
}
.progress-bar-warning {
  background-color: #fa8228;
}
.progress-striped .progress-bar-warning {
  background-image: -webkit-linear-gradient(45deg, rgba(255, 255, 255, 0.15) 25%, transparent 25%, transparent 50%, rgba(255, 255, 255, 0.15) 50%, rgba(255, 255, 255, 0.15) 75%, transparent 75%, transparent);
  background-image: -o-linear-gradient(45deg, rgba(255, 255, 255, 0.15) 25%, transparent 25%, transparent 50%, rgba(255, 255, 255, 0.15) 50%, rgba(255, 255, 255, 0.15) 75%, transparent 75%, transparent);
  background-image: linear-gradient(45deg, rgba(255, 255, 255, 0.15) 25%, transparent 25%, transparent 50%, rgba(255, 255, 255, 0.15) 50%, rgba(255, 255, 255, 0.15) 75%, transparent 75%, transparent);
}
.progress-bar-danger {
  background-color: #fa8228;
}
.progress-striped .progress-bar-danger {
  background-image: -webkit-linear-gradient(45deg, rgba(255, 255, 255, 0.15) 25%, transparent 25%, transparent 50%, rgba(255, 255, 255, 0.15) 50%, rgba(255, 255, 255, 0.15) 75%, transparent 75%, transparent);
  background-image: -o-linear-gradient(45deg, rgba(255, 255, 255, 0.15) 25%, transparent 25%, transparent 50%, rgba(255, 255, 255, 0.15) 50%, rgba(255, 255, 255, 0.15) 75%, transparent 75%, transparent);
  background-image: linear-gradient(45deg, rgba(255, 255, 255, 0.15) 25%, transparent 25%, transparent 50%, rgba(255, 255, 255, 0.15) 50%, rgba(255, 255, 255, 0.15) 75%, transparent 75%, transparent);
}
.media,
.media-body {
  overflow: hidden;
  zoom: 1;
}
.media,
.media .media {
  margin-top: 15px;
}
.media:first-child {
  margin-top: 0;
}
.media-object {
  display: block;
}
.media-heading {
  margin: 0 0 5px;
}
.media > .pull-left {
  margin-right: 10px;
}
.media > .pull-right {
  margin-left: 10px;
}
.media-list {
  padding-left: 0;
  list-style: none;
}
.list-group {
  margin-bottom: 20px;
  padding-left: 0;
}
.list-group-item {
  position: relative;
  display: block;
  padding: 10px 15px;
  margin-bottom: -1px;
  background-color: #fff;
  border: 1px solid #ddd;
}
.list-group-item:first-child {
  border-top-right-radius: 0px;
  border-top-left-radius: 0px;
}
.list-group-item:last-child {
  margin-bottom: 0;
  border-bottom-right-radius: 0px;
  border-bottom-left-radius: 0px;
}
.list-group-item > .badge {
  float: right;
}
.list-group-item > .badge + .badge {
  margin-right: 5px;
}
a.list-group-item {
  color: #555;
}
a.list-group-item .list-group-item-heading {
  color: #333;
}
a.list-group-item:hover,
a.list-group-item:focus {
  text-decoration: none;
  color: #555;
  background-color: #f5f5f5;
}
.list-group-item.disabled,
.list-group-item.disabled:hover,
.list-group-item.disabled:focus {
  background-color: #eeeeee;
  color: #777777;
}
.list-group-item.disabled .list-group-item-heading,
.list-group-item.disabled:hover .list-group-item-heading,
.list-group-item.disabled:focus .list-group-item-heading {
  color: inherit;
}
.list-group-item.disabled .list-group-item-text,
.list-group-item.disabled:hover .list-group-item-text,
.list-group-item.disabled:focus .list-group-item-text {
  color: #777777;
}
.list-group-item.active,
.list-group-item.active:hover,
.list-group-item.active:focus {
  z-index: 2;
  color: #fff;
  background-color: #4c6586;
  border-color: #4c6586;
}
.list-group-item.active .list-group-item-heading,
.list-group-item.active:hover .list-group-item-heading,
.list-group-item.active:focus .list-group-item-heading,
.list-group-item.active .list-group-item-heading > small,
.list-group-item.active:hover .list-group-item-heading > small,
.list-group-item.active:focus .list-group-item-heading > small,
.list-group-item.active .list-group-item-heading > .small,
.list-group-item.active:hover .list-group-item-heading > .small,
.list-group-item.active:focus .list-group-item-heading > .small {
  color: inherit;
}
.list-group-item.active .list-group-item-text,
.list-group-item.active:hover .list-group-item-text,
.list-group-item.active:focus .list-group-item-text {
  color: #c2cddc;
}
.list-group-item-success {
  color: #3c763d;
  background-color: #dff0d8;
}
a.list-group-item-success {
  color: #3c763d;
}
a.list-group-item-success .list-group-item-heading {
  color: inherit;
}
a.list-group-item-success:hover,
a.list-group-item-success:focus {
  color: #3c763d;
  background-color: #d0e9c6;
}
a.list-group-item-success.active,
a.list-group-item-success.active:hover,
a.list-group-item-success.active:focus {
  color: #fff;
  background-color: #3c763d;
  border-color: #3c763d;
}
.list-group-item-info {
  color: #31708f;
  background-color: #d9edf7;
}
a.list-group-item-info {
  color: #31708f;
}
a.list-group-item-info .list-group-item-heading {
  color: inherit;
}
a.list-group-item-info:hover,
a.list-group-item-info:focus {
  color: #31708f;
  background-color: #c4e3f3;
}
a.list-group-item-info.active,
a.list-group-item-info.active:hover,
a.list-group-item-info.active:focus {
  color: #fff;
  background-color: #31708f;
  border-color: #31708f;
}
.list-group-item-warning {
  color: #8a6d3b;
  background-color: #fcf8e3;
}
a.list-group-item-warning {
  color: #8a6d3b;
}
a.list-group-item-warning .list-group-item-heading {
  color: inherit;
}
a.list-group-item-warning:hover,
a.list-group-item-warning:focus {
  color: #8a6d3b;
  background-color: #faf2cc;
}
a.list-group-item-warning.active,
a.list-group-item-warning.active:hover,
a.list-group-item-warning.active:focus {
  color: #fff;
  background-color: #8a6d3b;
  border-color: #8a6d3b;
}
.list-group-item-danger {
  color: #a94442;
  background-color: #f2dede;
}
a.list-group-item-danger {
  color: #a94442;
}
a.list-group-item-danger .list-group-item-heading {
  color: inherit;
}
a.list-group-item-danger:hover,
a.list-group-item-danger:focus {
  color: #a94442;
  background-color: #ebcccc;
}
a.list-group-item-danger.active,
a.list-group-item-danger.active:hover,
a.list-group-item-danger.active:focus {
  color: #fff;
  background-color: #a94442;
  border-color: #a94442;
}
.list-group-item-heading {
  margin-top: 0;
  margin-bottom: 5px;
}
.list-group-item-text {
  margin-bottom: 0;
  line-height: 1.3;
}
.panel {
  margin-bottom: 20px;
  background-color: #F9F9F9;
  border: 1px solid transparent;
  border-radius: 0px;
  -webkit-box-shadow: 0 1px 1px rgba(0, 0, 0, 0.05);
  box-shadow: 0 1px 1px rgba(0, 0, 0, 0.05);
}
.panel-body {
  padding: 15px;
}
.panel-heading {
  padding: 10px 15px;
  border-bottom: 1px solid transparent;
  border-top-right-radius: -1px;
  border-top-left-radius: -1px;
}
.panel-heading > .dropdown .dropdown-toggle {
  color: inherit;
}
.panel-title {
  margin-top: 0;
  margin-bottom: 0;
  font-size: 16px;
  color: inherit;
}
.panel-title > a {
  color: inherit;
}
.panel-footer {
  padding: 10px 15px;
  background-color: #f5f5f5;
  border-top: 1px solid #ddd;
  border-bottom-right-radius: -1px;
  border-bottom-left-radius: -1px;
}
.panel > .list-group {
  margin-bottom: 0;
}
.panel > .list-group .list-group-item {
  border-width: 1px 0;
  border-radius: 0;
}
.panel > .list-group:first-child .list-group-item:first-child {
  border-top: 0;
  border-top-right-radius: -1px;
  border-top-left-radius: -1px;
}
.panel > .list-group:last-child .list-group-item:last-child {
  border-bottom: 0;
  border-bottom-right-radius: -1px;
  border-bottom-left-radius: -1px;
}
.panel-heading + .list-group .list-group-item:first-child {
  border-top-width: 0;
}
.list-group + .panel-footer {
  border-top-width: 0;
}
.panel > .table,
.panel > .table-responsive > .table,
.panel > .panel-collapse > .table {
  margin-bottom: 0;
}
.panel > .table:first-child,
.panel > .table-responsive:first-child > .table:first-child {
  border-top-right-radius: -1px;
  border-top-left-radius: -1px;
}
.panel > .table:first-child > thead:first-child > tr:first-child td:first-child,
.panel > .table-responsive:first-child > .table:first-child > thead:first-child > tr:first-child td:first-child,
.panel > .table:first-child > tbody:first-child > tr:first-child td:first-child,
.panel > .table-responsive:first-child > .table:first-child > tbody:first-child > tr:first-child td:first-child,
.panel > .table:first-child > thead:first-child > tr:first-child th:first-child,
.panel > .table-responsive:first-child > .table:first-child > thead:first-child > tr:first-child th:first-child,
.panel > .table:first-child > tbody:first-child > tr:first-child th:first-child,
.panel > .table-responsive:first-child > .table:first-child > tbody:first-child > tr:first-child th:first-child {
  border-top-left-radius: -1px;
}
.panel > .table:first-child > thead:first-child > tr:first-child td:last-child,
.panel > .table-responsive:first-child > .table:first-child > thead:first-child > tr:first-child td:last-child,
.panel > .table:first-child > tbody:first-child > tr:first-child td:last-child,
.panel > .table-responsive:first-child > .table:first-child > tbody:first-child > tr:first-child td:last-child,
.panel > .table:first-child > thead:first-child > tr:first-child th:last-child,
.panel > .table-responsive:first-child > .table:first-child > thead:first-child > tr:first-child th:last-child,
.panel > .table:first-child > tbody:first-child > tr:first-child th:last-child,
.panel > .table-responsive:first-child > .table:first-child > tbody:first-child > tr:first-child th:last-child {
  border-top-right-radius: -1px;
}
.panel > .table:last-child,
.panel > .table-responsive:last-child > .table:last-child {
  border-bottom-right-radius: -1px;
  border-bottom-left-radius: -1px;
}
.panel > .table:last-child > tbody:last-child > tr:last-child td:first-child,
.panel > .table-responsive:last-child > .table:last-child > tbody:last-child > tr:last-child td:first-child,
.panel > .table:last-child > tfoot:last-child > tr:last-child td:first-child,
.panel > .table-responsive:last-child > .table:last-child > tfoot:last-child > tr:last-child td:first-child,
.panel > .table:last-child > tbody:last-child > tr:last-child th:first-child,
.panel > .table-responsive:last-child > .table:last-child > tbody:last-child > tr:last-child th:first-child,
.panel > .table:last-child > tfoot:last-child > tr:last-child th:first-child,
.panel > .table-responsive:last-child > .table:last-child > tfoot:last-child > tr:last-child th:first-child {
  border-bottom-left-radius: -1px;
}
.panel > .table:last-child > tbody:last-child > tr:last-child td:last-child,
.panel > .table-responsive:last-child > .table:last-child > tbody:last-child > tr:last-child td:last-child,
.panel > .table:last-child > tfoot:last-child > tr:last-child td:last-child,
.panel > .table-responsive:last-child > .table:last-child > tfoot:last-child > tr:last-child td:last-child,
.panel > .table:last-child > tbody:last-child > tr:last-child th:last-child,
.panel > .table-responsive:last-child > .table:last-child > tbody:last-child > tr:last-child th:last-child,
.panel > .table:last-child > tfoot:last-child > tr:last-child th:last-child,
.panel > .table-responsive:last-child > .table:last-child > tfoot:last-child > tr:last-child th:last-child {
  border-bottom-right-radius: -1px;
}
.panel > .panel-body + .table,
.panel > .panel-body + .table-responsive {
  border-top: 1px solid #ddd;
}
.panel > .table > tbody:first-child > tr:first-child th,
.panel > .table > tbody:first-child > tr:first-child td {
  border-top: 0;
}
.panel > .table-bordered,
.panel > .table-responsive > .table-bordered {
  border: 0;
}
.panel > .table-bordered > thead > tr > th:first-child,
.panel > .table-responsive > .table-bordered > thead > tr > th:first-child,
.panel > .table-bordered > tbody > tr > th:first-child,
.panel > .table-responsive > .table-bordered > tbody > tr > th:first-child,
.panel > .table-bordered > tfoot > tr > th:first-child,
.panel > .table-responsive > .table-bordered > tfoot > tr > th:first-child,
.panel > .table-bordered > thead > tr > td:first-child,
.panel > .table-responsive > .table-bordered > thead > tr > td:first-child,
.panel > .table-bordered > tbody > tr > td:first-child,
.panel > .table-responsive > .table-bordered > tbody > tr > td:first-child,
.panel > .table-bordered > tfoot > tr > td:first-child,
.panel > .table-responsive > .table-bordered > tfoot > tr > td:first-child {
  border-left: 0;
}
.panel > .table-bordered > thead > tr > th:last-child,
.panel > .table-responsive > .table-bordered > thead > tr > th:last-child,
.panel > .table-bordered > tbody > tr > th:last-child,
.panel > .table-responsive > .table-bordered > tbody > tr > th:last-child,
.panel > .table-bordered > tfoot > tr > th:last-child,
.panel > .table-responsive > .table-bordered > tfoot > tr > th:last-child,
.panel > .table-bordered > thead > tr > td:last-child,
.panel > .table-responsive > .table-bordered > thead > tr > td:last-child,
.panel > .table-bordered > tbody > tr > td:last-child,
.panel > .table-responsive > .table-bordered > tbody > tr > td:last-child,
.panel > .table-bordered > tfoot > tr > td:last-child,
.panel > .table-responsive > .table-bordered > tfoot > tr > td:last-child {
  border-right: 0;
}
.panel > .table-bordered > thead > tr:first-child > td,
.panel > .table-responsive > .table-bordered > thead > tr:first-child > td,
.panel > .table-bordered > tbody > tr:first-child > td,
.panel > .table-responsive > .table-bordered > tbody > tr:first-child > td,
.panel > .table-bordered > thead > tr:first-child > th,
.panel > .table-responsive > .table-bordered > thead > tr:first-child > th,
.panel > .table-bordered > tbody > tr:first-child > th,
.panel > .table-responsive > .table-bordered > tbody > tr:first-child > th {
  border-bottom: 0;
}
.panel > .table-bordered > tbody > tr:last-child > td,
.panel > .table-responsive > .table-bordered > tbody > tr:last-child > td,
.panel > .table-bordered > tfoot > tr:last-child > td,
.panel > .table-responsive > .table-bordered > tfoot > tr:last-child > td,
.panel > .table-bordered > tbody > tr:last-child > th,
.panel > .table-responsive > .table-bordered > tbody > tr:last-child > th,
.panel > .table-bordered > tfoot > tr:last-child > th,
.panel > .table-responsive > .table-bordered > tfoot > tr:last-child > th {
  border-bottom: 0;
}
.panel > .table-responsive {
  border: 0;
  margin-bottom: 0;
}
.panel-group {
  margin-bottom: 20px;
}
.panel-group .panel {
  margin-bottom: 0;
  border-radius: 0px;
}
.panel-group .panel + .panel {
  margin-top: 5px;
}
.panel-group .panel-heading {
  border-bottom: 0;
}
.panel-group .panel-heading + .panel-collapse > .panel-body {
  border-top: 1px solid #ddd;
}
.panel-group .panel-footer {
  border-top: 0;
}
.panel-group .panel-footer + .panel-collapse .panel-body {
  border-bottom: 1px solid #ddd;
}
.panel-default {
  border-color: none;
}
.panel-default > .panel-heading {
  color: #333333;
  background-color: #F9F9F9;
  border-color: none;
}
.panel-default > .panel-heading + .panel-collapse > .panel-body {
  border-top-color: none;
}
.panel-default > .panel-heading .badge {
  color: #F9F9F9;
  background-color: #333333;
}
.panel-default > .panel-footer + .panel-collapse > .panel-body {
  border-bottom-color: none;
}
.panel-primary {
  border-color: none;
}
.panel-primary > .panel-heading {
  color: #333333;
  background-color: #FFFFFF;
  border-color: none;
}
.panel-primary > .panel-heading + .panel-collapse > .panel-body {
  border-top-color: none;
}
.panel-primary > .panel-heading .badge {
  color: #FFFFFF;
  background-color: #333333;
}
.panel-primary > .panel-footer + .panel-collapse > .panel-body {
  border-bottom-color: none;
}
.panel-success {
  border-color: #d6e9c6;
}
.panel-success > .panel-heading {
  color: #3c763d;
  background-color: #dff0d8;
  border-color: #d6e9c6;
}
.panel-success > .panel-heading + .panel-collapse > .panel-body {
  border-top-color: #d6e9c6;
}
.panel-success > .panel-heading .badge {
  color: #dff0d8;
  background-color: #3c763d;
}
.panel-success > .panel-footer + .panel-collapse > .panel-body {
  border-bottom-color: #d6e9c6;
}
.panel-info {
  border-color: #bce8f1;
}
.panel-info > .panel-heading {
  color: #31708f;
  background-color: #d9edf7;
  border-color: #bce8f1;
}
.panel-info > .panel-heading + .panel-collapse > .panel-body {
  border-top-color: #bce8f1;
}
.panel-info > .panel-heading .badge {
  color: #d9edf7;
  background-color: #31708f;
}
.panel-info > .panel-footer + .panel-collapse > .panel-body {
  border-bottom-color: #bce8f1;
}
.panel-warning {
  border-color: #faebcc;
}
.panel-warning > .panel-heading {
  color: #8a6d3b;
  background-color: #fcf8e3;
  border-color: #faebcc;
}
.panel-warning > .panel-heading + .panel-collapse > .panel-body {
  border-top-color: #faebcc;
}
.panel-warning > .panel-heading .badge {
  color: #fcf8e3;
  background-color: #8a6d3b;
}
.panel-warning > .panel-footer + .panel-collapse > .panel-body {
  border-bottom-color: #faebcc;
}
.panel-danger {
  border-color: #ebccd1;
}
.panel-danger > .panel-heading {
  color: #a94442;
  background-color: #f2dede;
  border-color: #ebccd1;
}
.panel-danger > .panel-heading + .panel-collapse > .panel-body {
  border-top-color: #ebccd1;
}
.panel-danger > .panel-heading .badge {
  color: #f2dede;
  background-color: #a94442;
}
.panel-danger > .panel-footer + .panel-collapse > .panel-body {
  border-bottom-color: #ebccd1;
}
.embed-responsive {
  position: relative;
  display: block;
  height: 0;
  padding: 0;
  overflow: hidden;
}
.embed-responsive .embed-responsive-item,
.embed-responsive iframe,
.embed-responsive embed,
.embed-responsive object {
  position: absolute;
  top: 0;
  left: 0;
  bottom: 0;
  height: 100%;
  width: 100%;
  border: 0;
}
.embed-responsive.embed-responsive-16by9 {
  padding-bottom: 56.25%;
}
.embed-responsive.embed-responsive-4by3 {
  padding-bottom: 75%;
}
.well {
  min-height: 20px;
  padding: 19px;
  margin-bottom: 20px;
  background-color: #f5f5f5;
  border: 1px solid #e3e3e3;
  border-radius: 0px;
  -webkit-box-shadow: inset 0 1px 1px rgba(0, 0, 0, 0.05);
  box-shadow: inset 0 1px 1px rgba(0, 0, 0, 0.05);
}
.well blockquote {
  border-color: #ddd;
  border-color: rgba(0, 0, 0, 0.15);
}
.well-lg {
  padding: 24px;
  border-radius: 0px;
}
.well-sm {
  padding: 9px;
  border-radius: 0px;
}
.close {
  float: right;
  font-size: 21px;
  font-weight: bold;
  line-height: 1;
  color: #000;
  text-shadow: 0 1px 0 #fff;
  opacity: 0.2;
  filter: alpha(opacity=20);
}
.close:hover,
.close:focus {
  color: #000;
  text-decoration: none;
  cursor: pointer;
  opacity: 0.5;
  filter: alpha(opacity=50);
}
button.close {
  padding: 0;
  cursor: pointer;
  background: transparent;
  border: 0;
  -webkit-appearance: none;
}
.modal-open {
  overflow: hidden;
}
.modal {
  display: none;
  overflow: hidden;
  position: fixed;
  top: 0;
  right: 0;
  bottom: 0;
  left: 0;
  z-index: 1050;
  -webkit-overflow-scrolling: touch;
  outline: 0;
}
.modal.fade .modal-dialog {
  -webkit-transform: translate3d(0, -25%, 0);
  transform: translate3d(0, -25%, 0);
  -webkit-transition: -webkit-transform 0.3s ease-out;
  -moz-transition: -moz-transform 0.3s ease-out;
  -o-transition: -o-transform 0.3s ease-out;
  transition: transform 0.3s ease-out;
}
.modal.in .modal-dialog {
  -webkit-transform: translate3d(0, 0, 0);
  transform: translate3d(0, 0, 0);
}
.modal-open .modal {
  overflow-x: hidden;
  overflow-y: auto;
}
.modal-dialog {
  position: relative;
  width: auto;
  margin: 10px;
}
.modal-content {
  position: relative;
  background-color: #fff;
  border: 1px solid #999;
  border: 1px solid rgba(0, 0, 0, 0.2);
  border-radius: 0px;
  -webkit-box-shadow: 0 3px 9px rgba(0, 0, 0, 0.5);
  box-shadow: 0 3px 9px rgba(0, 0, 0, 0.5);
  background-clip: padding-box;
  outline: 0;
}
.modal-backdrop {
  position: fixed;
  top: 0;
  right: 0;
  bottom: 0;
  left: 0;
  z-index: 1040;
  background-color: #000;
}
.modal-backdrop.fade {
  opacity: 0;
  filter: alpha(opacity=0);
}
.modal-backdrop.in {
  opacity: 0.5;
  filter: alpha(opacity=50);
}
.modal-header {
  padding: 15px;
  border-bottom: 1px solid #e5e5e5;
  min-height: 16.42857143px;
}
.modal-header .close {
  margin-top: -2px;
}
.modal-title {
  margin: 0;
  line-height: 1.42857143;
}
.modal-body {
  position: relative;
  padding: 15px;
}
.modal-footer {
  padding: 15px;
  text-align: right;
  border-top: 1px solid #e5e5e5;
}
.modal-footer .btn + .btn {
  margin-left: 5px;
  margin-bottom: 0;
}
.modal-footer .btn-group .btn + .btn {
  margin-left: -1px;
}
.modal-footer .btn-block + .btn-block {
  margin-left: 0;
}
.modal-scrollbar-measure {
  position: absolute;
  top: -9999px;
  width: 50px;
  height: 50px;
  overflow: scroll;
}
@media (min-width: 768px) {
  .modal-dialog {
    width: 600px;
    margin: 30px auto;
  }
  .modal-content {
    -webkit-box-shadow: 0 5px 15px rgba(0, 0, 0, 0.5);
    box-shadow: 0 5px 15px rgba(0, 0, 0, 0.5);
  }
  .modal-sm {
    width: 300px;
  }
}
@media (min-width: 992px) {
  .modal-lg {
    width: 900px;
  }
}
.tooltip {
  position: absolute;
  z-index: 1070;
  display: block;
  visibility: visible;
  font-size: 12px;
  line-height: 1.4;
  opacity: 0;
  filter: alpha(opacity=0);
}
.tooltip.in {
  opacity: 0.9;
  filter: alpha(opacity=90);
}
.tooltip.top {
  margin-top: -3px;
  padding: 5px 0;
}
.tooltip.right {
  margin-left: 3px;
  padding: 0 5px;
}
.tooltip.bottom {
  margin-top: 3px;
  padding: 5px 0;
}
.tooltip.left {
  margin-left: -3px;
  padding: 0 5px;
}
.tooltip-inner {
  max-width: 200px;
  padding: 3px 8px;
  color: #fff;
  text-align: center;
  text-decoration: none;
  background-color: #000;
  border-radius: 0px;
}
.tooltip-arrow {
  position: absolute;
  width: 0;
  height: 0;
  border-color: transparent;
  border-style: solid;
}
.tooltip.top .tooltip-arrow {
  bottom: 0;
  left: 50%;
  margin-left: -5px;
  border-width: 5px 5px 0;
  border-top-color: #000;
}
.tooltip.top-left .tooltip-arrow {
  bottom: 0;
  left: 5px;
  border-width: 5px 5px 0;
  border-top-color: #000;
}
.tooltip.top-right .tooltip-arrow {
  bottom: 0;
  right: 5px;
  border-width: 5px 5px 0;
  border-top-color: #000;
}
.tooltip.right .tooltip-arrow {
  top: 50%;
  left: 0;
  margin-top: -5px;
  border-width: 5px 5px 5px 0;
  border-right-color: #000;
}
.tooltip.left .tooltip-arrow {
  top: 50%;
  right: 0;
  margin-top: -5px;
  border-width: 5px 0 5px 5px;
  border-left-color: #000;
}
.tooltip.bottom .tooltip-arrow {
  top: 0;
  left: 50%;
  margin-left: -5px;
  border-width: 0 5px 5px;
  border-bottom-color: #000;
}
.tooltip.bottom-left .tooltip-arrow {
  top: 0;
  left: 5px;
  border-width: 0 5px 5px;
  border-bottom-color: #000;
}
.tooltip.bottom-right .tooltip-arrow {
  top: 0;
  right: 5px;
  border-width: 0 5px 5px;
  border-bottom-color: #000;
}
.popover {
  position: absolute;
  top: 0;
  left: 0;
  z-index: 1060;
  display: none;
  max-width: 276px;
  padding: 1px;
  text-align: left;
  background-color: #fff;
  background-clip: padding-box;
  border: 1px solid #ccc;
  border: 1px solid rgba(0, 0, 0, 0.2);
  border-radius: 0px;
  -webkit-box-shadow: 0 5px 10px rgba(0, 0, 0, 0.2);
  box-shadow: 0 5px 10px rgba(0, 0, 0, 0.2);
  white-space: normal;
}
.popover.top {
  margin-top: -10px;
}
.popover.right {
  margin-left: 10px;
}
.popover.bottom {
  margin-top: 10px;
}
.popover.left {
  margin-left: -10px;
}
.popover-title {
  margin: 0;
  padding: 8px 14px;
  font-size: 14px;
  font-weight: normal;
  line-height: 18px;
  background-color: #f7f7f7;
  border-bottom: 1px solid #ebebeb;
  border-radius: -1px -1px 0 0;
}
.popover-content {
  padding: 9px 14px;
}
.popover > .arrow,
.popover > .arrow:after {
  position: absolute;
  display: block;
  width: 0;
  height: 0;
  border-color: transparent;
  border-style: solid;
}
.popover > .arrow {
  border-width: 11px;
}
.popover > .arrow:after {
  border-width: 10px;
  content: "";
}
.popover.top > .arrow {
  left: 50%;
  margin-left: -11px;
  border-bottom-width: 0;
  border-top-color: #999999;
  border-top-color: rgba(0, 0, 0, 0.25);
  bottom: -11px;
}
.popover.top > .arrow:after {
  content: " ";
  bottom: 1px;
  margin-left: -10px;
  border-bottom-width: 0;
  border-top-color: #fff;
}
.popover.right > .arrow {
  top: 50%;
  left: -11px;
  margin-top: -11px;
  border-left-width: 0;
  border-right-color: #999999;
  border-right-color: rgba(0, 0, 0, 0.25);
}
.popover.right > .arrow:after {
  content: " ";
  left: 1px;
  bottom: -10px;
  border-left-width: 0;
  border-right-color: #fff;
}
.popover.bottom > .arrow {
  left: 50%;
  margin-left: -11px;
  border-top-width: 0;
  border-bottom-color: #999999;
  border-bottom-color: rgba(0, 0, 0, 0.25);
  top: -11px;
}
.popover.bottom > .arrow:after {
  content: " ";
  top: 1px;
  margin-left: -10px;
  border-top-width: 0;
  border-bottom-color: #fff;
}
.popover.left > .arrow {
  top: 50%;
  right: -11px;
  margin-top: -11px;
  border-right-width: 0;
  border-left-color: #999999;
  border-left-color: rgba(0, 0, 0, 0.25);
}
.popover.left > .arrow:after {
  content: " ";
  right: 1px;
  border-right-width: 0;
  border-left-color: #fff;
  bottom: -10px;
}
.carousel {
  position: relative;
}
.carousel-inner {
  position: relative;
  overflow: hidden;
  width: 100%;
}
.carousel-inner > .item {
  display: none;
  position: relative;
  -webkit-transition: 0.6s ease-in-out left;
  -o-transition: 0.6s ease-in-out left;
  transition: 0.6s ease-in-out left;
}
.carousel-inner > .item > img,
.carousel-inner > .item > a > img {
  line-height: 1;
}
.carousel-inner > .active,
.carousel-inner > .next,
.carousel-inner > .prev {
  display: block;
}
.carousel-inner > .active {
  left: 0;
}
.carousel-inner > .next,
.carousel-inner > .prev {
  position: absolute;
  top: 0;
  width: 100%;
}
.carousel-inner > .next {
  left: 100%;
}
.carousel-inner > .prev {
  left: -100%;
}
.carousel-inner > .next.left,
.carousel-inner > .prev.right {
  left: 0;
}
.carousel-inner > .active.left {
  left: -100%;
}
.carousel-inner > .active.right {
  left: 100%;
}
.carousel-control {
  position: absolute;
  top: 0;
  left: 0;
  bottom: 0;
  width: 15%;
  opacity: 0.5;
  filter: alpha(opacity=50);
  font-size: 20px;
  color: #fff;
  text-align: center;
  text-shadow: 0 1px 2px rgba(0, 0, 0, 0.6);
}
.carousel-control.left {
  background-image: -webkit-linear-gradient(left, rgba(0, 0, 0, 0.5) 0%, rgba(0, 0, 0, 0.0001) 100%);
  background-image: -o-linear-gradient(left, rgba(0, 0, 0, 0.5) 0%, rgba(0, 0, 0, 0.0001) 100%);
  background-image: linear-gradient(to right, rgba(0, 0, 0, 0.5) 0%, rgba(0, 0, 0, 0.0001) 100%);
  background-repeat: repeat-x;
  filter: progid:DXImageTransform.Microsoft.gradient(startColorstr='#80000000', endColorstr='#00000000', GradientType=1);
}
.carousel-control.right {
  left: auto;
  right: 0;
  background-image: -webkit-linear-gradient(left, rgba(0, 0, 0, 0.0001) 0%, rgba(0, 0, 0, 0.5) 100%);
  background-image: -o-linear-gradient(left, rgba(0, 0, 0, 0.0001) 0%, rgba(0, 0, 0, 0.5) 100%);
  background-image: linear-gradient(to right, rgba(0, 0, 0, 0.0001) 0%, rgba(0, 0, 0, 0.5) 100%);
  background-repeat: repeat-x;
  filter: progid:DXImageTransform.Microsoft.gradient(startColorstr='#00000000', endColorstr='#80000000', GradientType=1);
}
.carousel-control:hover,
.carousel-control:focus {
  outline: 0;
  color: #fff;
  text-decoration: none;
  opacity: 0.9;
  filter: alpha(opacity=90);
}
.carousel-control .icon-prev,
.carousel-control .icon-next,
.carousel-control .glyphicon-chevron-left,
.carousel-control .glyphicon-chevron-right {
  position: absolute;
  top: 50%;
  z-index: 5;
  display: inline-block;
}
.carousel-control .icon-prev,
.carousel-control .glyphicon-chevron-left {
  left: 50%;
  margin-left: -10px;
}
.carousel-control .icon-next,
.carousel-control .glyphicon-chevron-right {
  right: 50%;
  margin-right: -10px;
}
.carousel-control .icon-prev,
.carousel-control .icon-next {
  width: 20px;
  height: 20px;
  margin-top: -10px;
  font-family: serif;
}
.carousel-control .icon-prev:before {
  content: '\2039';
}
.carousel-control .icon-next:before {
  content: '\203a';
}
.carousel-indicators {
  position: absolute;
  bottom: 10px;
  left: 50%;
  z-index: 15;
  width: 60%;
  margin-left: -30%;
  padding-left: 0;
  list-style: none;
  text-align: center;
}
.carousel-indicators li {
  display: inline-block;
  width: 10px;
  height: 10px;
  margin: 1px;
  text-indent: -999px;
  border: 1px solid #fff;
  border-radius: 10px;
  cursor: pointer;
  background-color: #000 \9;
  background-color: rgba(0, 0, 0, 0);
}
.carousel-indicators .active {
  margin: 0;
  width: 12px;
  height: 12px;
  background-color: #fff;
}
.carousel-caption {
  position: absolute;
  left: 15%;
  right: 15%;
  bottom: 20px;
  z-index: 10;
  padding-top: 20px;
  padding-bottom: 20px;
  color: #fff;
  text-align: center;
  text-shadow: 0 1px 2px rgba(0, 0, 0, 0.6);
}
.carousel-caption .btn {
  text-shadow: none;
}
@media screen and (min-width: 768px) {
  .carousel-control .glyphicon-chevron-left,
  .carousel-control .glyphicon-chevron-right,
  .carousel-control .icon-prev,
  .carousel-control .icon-next {
    width: 30px;
    height: 30px;
    margin-top: -15px;
    font-size: 30px;
  }
  .carousel-control .glyphicon-chevron-left,
  .carousel-control .icon-prev {
    margin-left: -15px;
  }
  .carousel-control .glyphicon-chevron-right,
  .carousel-control .icon-next {
    margin-right: -15px;
  }
  .carousel-caption {
    left: 20%;
    right: 20%;
    padding-bottom: 30px;
  }
  .carousel-indicators {
    bottom: 20px;
  }
}
.clearfix:before,
.clearfix:after,
.dl-horizontal dd:before,
.dl-horizontal dd:after,
.container:before,
.container:after,
.container-fluid:before,
.container-fluid:after,
.row:before,
.row:after,
.form-horizontal .form-group:before,
.form-horizontal .form-group:after,
.btn-toolbar:before,
.btn-toolbar:after,
.btn-group-vertical > .btn-group:before,
.btn-group-vertical > .btn-group:after,
.nav:before,
.nav:after,
.navbar:before,
.navbar:after,
.navbar-header:before,
.navbar-header:after,
.navbar-collapse:before,
.navbar-collapse:after,
.pager:before,
.pager:after,
.panel-body:before,
.panel-body:after,
.modal-footer:before,
.modal-footer:after {
  content: " ";
  display: table;
}
.clearfix:after,
.dl-horizontal dd:after,
.container:after,
.container-fluid:after,
.row:after,
.form-horizontal .form-group:after,
.btn-toolbar:after,
.btn-group-vertical > .btn-group:after,
.nav:after,
.navbar:after,
.navbar-header:after,
.navbar-collapse:after,
.pager:after,
.panel-body:after,
.modal-footer:after {
  clear: both;
}
.center-block {
  display: block;
  margin-left: auto;
  margin-right: auto;
}
.pull-right {
  float: right !important;
}
.pull-left {
  float: left !important;
}
.hide {
  display: none !important;
}
.show {
  display: block !important;
}
.invisible {
  visibility: hidden;
}
.text-hide {
  font: 0/0 a;
  color: transparent;
  text-shadow: none;
  background-color: transparent;
  border: 0;
}
.hidden {
  display: none !important;
  visibility: hidden !important;
}
.affix {
  position: fixed;
  -webkit-transform: translate3d(0, 0, 0);
  transform: translate3d(0, 0, 0);
}
@-ms-viewport {
  width: device-width;
}
.visible-xs,
.visible-sm,
.visible-md,
.visible-lg {
  display: none !important;
}
.visible-xs-block,
.visible-xs-inline,
.visible-xs-inline-block,
.visible-sm-block,
.visible-sm-inline,
.visible-sm-inline-block,
.visible-md-block,
.visible-md-inline,
.visible-md-inline-block,
.visible-lg-block,
.visible-lg-inline,
.visible-lg-inline-block {
  display: none !important;
}
@media (max-width: 767px) {
  .visible-xs {
    display: block !important;
  }
  table.visible-xs {
    display: table;
  }
  tr.visible-xs {
    display: table-row !important;
  }
  th.visible-xs,
  td.visible-xs {
    display: table-cell !important;
  }
}
@media (max-width: 767px) {
  .visible-xs-block {
    display: block !important;
  }
}
@media (max-width: 767px) {
  .visible-xs-inline {
    display: inline !important;
  }
}
@media (max-width: 767px) {
  .visible-xs-inline-block {
    display: inline-block !important;
  }
}
@media (min-width: 768px) and (max-width: 991px) {
  .visible-sm {
    display: block !important;
  }
  table.visible-sm {
    display: table;
  }
  tr.visible-sm {
    display: table-row !important;
  }
  th.visible-sm,
  td.visible-sm {
    display: table-cell !important;
  }
}
@media (min-width: 768px) and (max-width: 991px) {
  .visible-sm-block {
    display: block !important;
  }
}
@media (min-width: 768px) and (max-width: 991px) {
  .visible-sm-inline {
    display: inline !important;
  }
}
@media (min-width: 768px) and (max-width: 991px) {
  .visible-sm-inline-block {
    display: inline-block !important;
  }
}
@media (min-width: 992px) and (max-width: 1199px) {
  .visible-md {
    display: block !important;
  }
  table.visible-md {
    display: table;
  }
  tr.visible-md {
    display: table-row !important;
  }
  th.visible-md,
  td.visible-md {
    display: table-cell !important;
  }
}
@media (min-width: 992px) and (max-width: 1199px) {
  .visible-md-block {
    display: block !important;
  }
}
@media (min-width: 992px) and (max-width: 1199px) {
  .visible-md-inline {
    display: inline !important;
  }
}
@media (min-width: 992px) and (max-width: 1199px) {
  .visible-md-inline-block {
    display: inline-block !important;
  }
}
@media (min-width: 1200px) {
  .visible-lg {
    display: block !important;
  }
  table.visible-lg {
    display: table;
  }
  tr.visible-lg {
    display: table-row !important;
  }
  th.visible-lg,
  td.visible-lg {
    display: table-cell !important;
  }
}
@media (min-width: 1200px) {
  .visible-lg-block {
    display: block !important;
  }
}
@media (min-width: 1200px) {
  .visible-lg-inline {
    display: inline !important;
  }
}
@media (min-width: 1200px) {
  .visible-lg-inline-block {
    display: inline-block !important;
  }
}
@media (max-width: 767px) {
  .hidden-xs {
    display: none !important;
  }
}
@media (min-width: 768px) and (max-width: 991px) {
  .hidden-sm {
    display: none !important;
  }
}
@media (min-width: 992px) and (max-width: 1199px) {
  .hidden-md {
    display: none !important;
  }
}
@media (min-width: 1200px) {
  .hidden-lg {
    display: none !important;
  }
}
.visible-print {
  display: none !important;
}
@media print {
  .visible-print {
    display: block !important;
  }
  table.visible-print {
    display: table;
  }
  tr.visible-print {
    display: table-row !important;
  }
  th.visible-print,
  td.visible-print {
    display: table-cell !important;
  }
}
.visible-print-block {
  display: none !important;
}
@media print {
  .visible-print-block {
    display: block !important;
  }
}
.visible-print-inline {
  display: none !important;
}
@media print {
  .visible-print-inline {
    display: inline !important;
  }
}
.visible-print-inline-block {
  display: none !important;
}
@media print {
  .visible-print-inline-block {
    display: inline-block !important;
  }
}
@media print {
  .hidden-print {
    display: none !important;
  }
}
/*		Color scheme
		Dark BLue: #0f2152;
		Mid Blue: #4c6586;
		Green: #6ea03c;
		Light Brown: #dcb496;
		Dark Brown: #523228;
		Orange: #fa8228;
		External Blue: #21c5d8;
		ILIAS 4 MainMenu Color: #c8e6ff;
*/
/** if left unchanged, you have to copy all the background images to your skin/images folder.
* To use the delos background images in your skin,
* please change this value (in custom less data or in variables.less of your custom skin) to "../../../../templates/default/images/"
*/
/** if left unchanged, you have to copy delos fonts folder to your skin folder.
* To use the delos fonts in your skin,
* please change this value (in custom less data or variables.less of your custom skin) to "../../../../templates/default/fonts/"
*/
/* @il-highlight-bg: saturate(lighten(@brand-warning, 34%), 80%); */
/* @il-highlight-bg: lighten(@brand-secondary, 44%); */
/* @il-highlight-bg: lighten(#21c5d8, 40%); */
/* @nav-tabs-link-hover-border-color: @brand-primary; */
/* ILIAS variables candidates */
/* RTL review overwrite some specifics [bootstrap] styles
 *
 * use class "noMirror" to avoid image flip
*/
[dir="rtl"] img:not(.noMirror) {
  transform: scaleX(-1);
}
[dir="rtl"] *[align="left"] {
  text-align: right !important;
}
[dir="rtl"] *[align="right"] {
  text-align: left !important;
}
@media (min-width: 768px) {
  [dir="rtl"] .navbar-header {
    float: right;
  }
}
[dir="rtl"] .navbar-brand {
  float: right;
}
@media (min-width: 768px) {
  .navbar > .container [dir="rtl"] .navbar-brand,
  .navbar > .container-fluid [dir="rtl"] .navbar-brand {
    margin-left: 0;
    margin-right: -15px;
  }
}
[dir="rtl"] .navbar-toggle {
  float: left;
  margin-right: 0;
  margin-left: 15px;
}
@media (max-width: 767px) {
  [dir="rtl"] .navbar-nav .open .dropdown-menu > li > a,
  [dir="rtl"] .navbar-nav .open .dropdown-menu .dropdown-header {
    padding: 5px 25px 5px 15px;
  }
}
@media (min-width: 768px) {
  [dir="rtl"] .navbar-nav {
    float: right;
    margin: 0;
  }
  [dir="rtl"] .navbar-nav > li {
    float: right;
  }
  [dir="rtl"] .navbar-nav.navbar-right:last-child {
    margin-right: 0;
    margin-left: -15px;
  }
}
@media (min-width: 768px) {
  [dir="rtl"] .navbar-left {
    float: right !important;
  }
  [dir="rtl"] .navbar-right {
    float: left !important;
  }
}
@media (min-width: 768px) {
  [dir="rtl"] .navbar-form.navbar-right:last-child {
    margin-right: 0;
    margin-left: -15px;
  }
}
@media (min-width: 768px) {
  [dir="rtl"] .navbar-text {
    float: right;
  }
  [dir="rtl"] .navbar-text.navbar-right:last-child {
    margin-right: 15px;
    margin-left: 0;
  }
}
[dir="rtl"] form .col-sm-1,
[dir="rtl"] form .col-sm-2,
[dir="rtl"] form .col-sm-3,
[dir="rtl"] form .col-sm-4,
[dir="rtl"] form .col-sm-5,
[dir="rtl"] form .col-sm-6,
[dir="rtl"] form .col-sm-7,
[dir="rtl"] form .col-sm-8,
[dir="rtl"] form .col-sm-9,
[dir="rtl"] form .col-sm-10,
[dir="rtl"] form .col-sm-11,
[dir="rtl"] form .col-sm-12 {
  float: right;
}
[dir="rtl"] .nav-pills > li {
  float: right;
}
span.ilAlert {
  color: #fa8228;
}
/* Drop Downs */
.dropdown-menu {
  background-color: #fafafa;
}
.dropdown-menu li > a {
  display: block;
  padding: 3px 20px;
  clear: both;
  font-weight: normal;
  line-height: 1.42857143;
  color: #333333;
  white-space: nowrap;
}
[dir="rtl"] .dropdown-menu {
  padding: 5px 0;
}
.yamm .dropdown-menu li > a {
  white-space: normal;
}
.btn-group.open .dropdown-toggle {
  box-shadow: 0 1px 1px rgba(0, 0, 0, 0.05) inset;
}
.dropdown-header {
  background-color: #f3f3f3;
}
.dropdown-menu img {
  border: 0;
  width: 22px;
  height: 22px;
  margin: 0 3px 0 0;
}
.ilAdvNoImg {
  display: inline-block;
  width: 22px;
}
.dropdown-menu li > a:hover,
.dropdown-menu li > a:focus {
  text-decoration: none;
  color: #262626;
  background-color: #ecf0f4;
}
/* BS tables */
.table {
  margin-bottom: 0;
}
/* ILIAS part candidates */
html,
body {
  height: 100%;
}
/* see bug ILIAS bug #17589 and http://stackoverflow.com/questions/17045132/scrollbar-overlay-in-ie10-how-do-you-stop-that */
body {
  -ms-overflow-style: scrollbar;
}
#ilAll {
  position: relative;
  height: auto !important;
  min-height: calc(100% - 1px);
  margin: 0 auto;
}
div#minheight {
  height: 180px;
  clear: both;
}
div.ilFrame {
  margin-top: -40px;
  margin-left: auto;
  margin-right: auto;
  max-width: 1200px;
  box-shadow: 0 0 40px #808080;
  padding-top: 129px;
  background-color: #f9f9f9;
  min-height: 100%;
}
.ilContainerWidth {
  max-width: 1400px;
  padding: 0 30px;
}
/*
	it would be good to limit the content width in some cases
	- for many forms 1400px is too wide
	- but not for all (e.g. question editing if tiny is used)
	- screens that use tables often need the full width
	- screens with (container) item lists often look ugly on 1400px (title <-> action arrow distance)
	1028px is the current max. width of the center column if at least one other column
	is displayed. This or any higher value could be set for the center column as a max-width,
	but not for all screens, options:
	- introduce a limiting class for center col and set this as "default", add another class that deactivates the
	  limit (-> screens that have wide content need to activate this class)
	- keep the current wide center col, introduce only a limiting class (-> screens that want a narrow view need
	  to activate the class)
	- use a limiting class only on some UI elements, e.g. forms and container item lists
*/
#il_center_col {
  /* max-width: 1028px; */
}
/* left navigation area (used, e.g. for explorer trees) */
.ilLeftNav {
  top: 0;
  bottom: 0;
  width: 300px;
  float: left;
  position: absolute;
  padding: 5px;
  margin-left: 15px;
  overflow: auto;
  background-color: #F9F9F9;
  border-right: 3px solid #979797;
  z-index: 100;
  position: fixed;
  top: 117px;
}
@media only screen and (max-width: 640px) {
  .ilLeftNav {
    width: 100%;
  }
}
[dir="rtl"] .ilLeftNav {
  float: right;
  margin-left: 0;
  margin-right: 15px;
  border-right: none;
  border-left: 3px solid #979797;
}
/* search */
#ilMMSearch ul li {
  padding: 5px;
}
#ilMMSearch ul li label {
  font-weight: normal;
}
#ilMMSearchMenu p {
  white-space: nowrap;
}
#main_menu_search {
  width: 200px;
}
#ilTopBarNav .dropdown-menu #ilMMSearchMenu a,
#ilTopBarNav .dropdown-menu #ilMMSearchMenu a:hover,
#ilTopBarNav .dropdown-menu #ilMMSearchMenu a:active,
#ilTopBarNav .dropdown-menu #ilMMSearchMenu a:focus {
  color: #f5f5f5;
}
/* --------------------------------------------------------------
	"Classic" delos part
-------------------------------------------------------------- */
/* --------------------------------------------------------------
   GLOBAL STYLES
-------------------------------------------------------------- */
ul,
ol,
p {
  margin: .8em 0;
}
ol,
ul {
  padding-left: 40px;
}
[dir="rtl"] ol,
[dir="rtl"] ul {
  padding-right: 40px;
  padding-left: 0;
}
ol ul,
ul ol,
ul ul,
ol ol {
  margin-top: 0;
  margin-bottom: 0;
}
small,
sub,
sup {
  font-size: .8em;
}
em,
i {
  font-style: italic;
}
u {
  text-decoration: underline;
}
sub {
  vertical-align: sub;
}
sup {
  vertical-align: super;
}
/* see bug #15971 */
sub,
sup {
  position: static;
}
strong,
b {
  font-weight: bold;
}
a {
  text-decoration: none;
  cursor: pointer;
  /* BEGIN WebDAV: Enable links with AnchorClick behavior for Internet Explorer. 
 * All skins which want to support mounting of Webfolders using Internet Explorer
 * must explicitly enable AnchorClick behavior.
 */
  behavior: url(#default#AnchorClick);
  /* END WebDAV: Enable links with AnchorClick behavior for Internet Explorer. */
}
a:hover {
  color: #000;
  text-decoration: underline;
}
hr {
  margin-bottom: .8em;
  border: none;
  border-top: 1px solid #ddd;
}
table {
  font-size: 100%;
}
img {
  vertical-align: middle;
}
tr,
td {
  vertical-align: top;
  white-space: normal;
  word-wrap: break-word;
}
code {
  font-family: Pragmata, Menlo, 'DejaVu LGC Sans Mono', 'DejaVu Sans Mono', Consolas, 'Everson Mono', 'Lucida Console', 'Andale Mono', 'Nimbus Mono L', 'Liberation Mono', FreeMono, 'Osaka Monospaced', Courier, 'New Courier', monospace;
  font-size: 90%;
  color: #858585;
}
::selection {
  background: #dce2eb;
}
::-moz-selection {
  background: #dce2eb;
}
@media print {
  h1,
  h2,
  h3,
  h4,
  h5,
  h6 {
    page-break-after: avoid;
  }
  ul,
  ol,
  dl {
    page-break-before: avoid;
  }
}
/* --------------------------------------------------------------
   SPECIAL STYLES
-------------------------------------------------------------- */
body#tinymce,
body.mceContentBody {
  height: auto;
}
body#tinymce {
  background-color: #ffffff;
}
.ilHidden {
  visibility: hidden;
}
.ilNoDisplay {
  display: none !important;
}
.ilDisplayBlock {
  display: block;
}
.ilClearFloat {
  clear: both;
}
.ilFloatRight {
  float: right;
}
[dir="rtl"] .ilFloatRight {
  float: left;
}
.ilFloatLeft {
  float: left;
}
[dir="rtl"] .ilFloatLeft {
  float: right;
}
.ilWhiteSpaceNowrap {
  white-space: nowrap;
}
.ilPositionRelative {
  position: relative;
}
.ilPrintContent {
  padding: 0 15px;
}
.ilCenter {
  text-align: center;
}
.ilRight {
  text-align: right;
}
[dir="rtl"] .ilRight {
  text-align: left;
}
.ilLeft {
  text-align: left;
}
[dir="rtl"] .ilLeft {
  text-align: right;
}
.ilValignMiddle {
  vertical-align: middle;
}
.registration {
  margin: 5px auto 0;
  width: 700px;
}
.ilFixedTopSpacer {
  padding-top: 117px;
}
.ilFixedTopSpacerBarOnly {
  padding-top: 40px;
}
.fullwidth {
  width: 100%;
}
/* --- 3 column layout -- */
#ilContentContainer {
  /*min-height: 400px;*/
}
div.input {
  border: 1px solid #E0E0E0;
  padding: 3px;
  text-decoration: none;
  font-size: 90%;
  background-color: #FFF;
  overflow: auto;
}
div.input:focus {
  border-color: #A0B0FF;
}
input[type=text].numeric {
  text-align: right;
}
/* -------------------- table formatting ------------------ */
div.ilCommandRow {
  text-align: right;
  padding-right: 1%;
  margin-bottom: 15px;
}
[dir="rtl"] div.ilCommandRow {
  text-align: left;
  padding-right: 0;
  padding-left: 1%;
}
div.ilCommandRow.one_side_col {
  padding-right: 22%;
}
[dir="rtl"] div.ilCommandRow.one_side_col {
  padding-right: 0;
  padding-left: 22%;
}
div.ilAdminRow {
  margin: 10px 1% 20px;
  width: 98%;
}
table.std {
  color: #222;
  background-color: #BBB;
  border-spacing: 0;
  border-collapse: collapse;
  border: 1px solid #9EADBA;
}
.fullwidth_invisible {
  color: #222;
  background-color: #FFF;
  width: 100%;
  border-spacing: 0;
}
table.nobackground {
  color: #000;
  background-color: inherit;
  border-spacing: 0;
  padding: 3px;
}
.subitem {
  clear: both;
  margin: 0 -10px 0 0;
  padding-top: 5px;
  /* border-top: 1px dotted #C0C0C0; */
}
[dir="rtl"] .subitem {
  clear: both;
  margin: 0 0 0 -10px;
}
td.nobackground {
  color: #000;
  background-color: inherit;
  border-spacing: 0;
  border: none;
  padding: 3px;
  vertical-align: top;
}
tr.tbltitle {
  border-bottom: 1px solid #9EADBA;
}
tr.std {
  background-color: #FFF;
  color: #222;
  padding: 3px;
}
th {
  text-align: left;
  vertical-align: bottom;
  font-weight: normal;
}
td.std,
th.std {
  padding: 4px 6px;
  text-align: left;
}
[dir="rtl"] th,
[dir="rtl"] td.std,
[dir="rtl"] th.std {
  text-align: right;
}
th.option,
td.option {
  background-color: #F5F5F5;
  color: #222;
  padding: 3px;
  font-weight: bold;
  vertical-align: top;
  text-align: right;
  border-top: 1px solid #9EADBA;
}
[dir="rtl"] th.option,
[dir="rtl"] td.option {
  text-align: left;
}
td.sub_option {
  background-color: #FFF;
  color: #222;
  padding: 3px;
  font-weight: bold;
  vertical-align: top;
  border-top: 1px solid #9EADBA;
}
td.option_value {
  background: none #FFF;
  color: #222;
  padding: 3px;
  vertical-align: top;
  text-align: left;
  border-top: 1px solid #9EADBA;
}
[dir="rtl"] td.option_value {
  text-align: right;
}
td.option_value_center {
  background: none #FFF;
  color: #222;
  padding: 3px;
  vertical-align: top;
  text-align: center;
  border-top: 1px solid #9EADBA;
}
td.option_desc,
p.option_desc {
  background: none #FFF;
  color: #222;
  padding: 3px;
  font-style: italic;
  font-weight: normal;
  vertical-align: top;
  text-align: left;
}
[dir="rtl"] td.option_desc,
[dir="rtl"] p.option_desc {
  text-align: right;
}
td.boxed {
  border: 1px solid #000;
}
/*Link, Visited, Hover, Focus, Activ*/
a.il_ContainerItemCommand2:link,
a.il_ContainerItemCommand2:visited,
a.il_ContainerItemCommand:link,
a.il_ContainerItemCommand:visited {
  font-size: 80%;
  text-decoration: none;
  margin: 0 3px 0 0;
  white-space: nowrap;
  font-weight: normal;
}
[dir="rtl"] a.il_ContainerItemCommand2:link,
[dir="rtl"] a.il_ContainerItemCommand2:visited,
[dir="rtl"] a.il_ContainerItemCommand:link,
[dir="rtl"] a.il_ContainerItemCommand2:visited {
  margin: 0 0 0 3px;
}
a.il_ContainerItemCommand2:hover,
a.il_ContainerItemCommand:hover {
  text-decoration: underline;
}
div.il_ContainerItemCommands2 {
  text-align: right;
  margin: 0 3px 3px;
}
[dir="rtl"] div.il_ContainerItemCommands2 {
  text-align: left;
}
div.il_ContainerItemCommands {
  padding: 2px 0;
}
h4.il_ContainerItemTitle {
  padding: 0;
  margin: 0;
  font-weight: normal;
  font-size: 100%;
  display: inline;
}
div.il_ContainerItemTitle {
  float: left;
  max-width: calc(100% - 40px);
  padding-bottom: 5px;
}
[dir="rtl"] div.il_ContainerItemTitle {
  float: right;
}
div.il_ItemProperties {
  margin: 2px 0 5px;
  text-align: left;
  font-weight: normal;
  font-size: 90%;
}
[dir="rtl"] div.il_ItemProperties {
  text-align: right;
}
div.il_ItemNotice {
  margin: 2px 0 5px;
  text-align: left;
  font-weight: normal;
  font-size: 90%;
  color: green;
}
[dir="rtl"] div.il_ItemNotice {
  text-align: right;
}
a.il_ItemProperty:link,
a.il_ItemProperty:visited {
  text-decoration: none;
  font-weight: normal;
}
a.il_ItemProperty:hover {
  color: #000;
}
span.il_ItemAlertProperty {
  color: #fa8228;
}
/* Table Links */
/* --- description text ---*/
div.il_Description,
td.il_Description {
  margin: 2px 0 5px;
  font-size: 90%;
  font-weight: normal;
  text-align: left;
}
[dir="rtl"] div.il_Description,
[dir="rtl"] td.il_Description {
  text-align: right;
}
div.il_Description_no_margin,
td.il_Description_no_margin {
  font-size: 90%;
  font-style: italic;
  text-align: left;
}
[dir="rtl"] div.il_Description_no_margin,
[dir="rtl"] td.il_Description_no_margin {
  text-align: right;
}
div.il_info {
  font-size: 90%;
  text-align: left;
}
[dir="rtl"] div.il_info {
  text-align: right;
}
/* ---------------- headlines ------------------ */
a#il_mhead_t_focus {
  color: #6ea03c;
  vertical-align: middle;
  font-size: 26px;
  cursor: default;
}
a#il_mhead_t_focus[href] {
  cursor: pointer;
}
h1.ilHeader {
  padding: 10px 0 0;
}
h3.ilHeader {
  font-weight: normal;
  padding: 0;
  margin: 0;
  display: inline;
  font-size: 19px;
  color: #909090;
  text-transform: uppercase;
}
#headerimage {
  width: 45px;
  height: 45px;
  margin-top: 3px;
  margin-right: 10px;
  float: left;
}
[dir="rtl"] #headerimage {
  margin-right: 0;
  margin-left: 10px;
  float: right;
}
div.ilHeadAction {
  float: right;
  margin: 8px 0 5px;
  /* bottom 5px blog fullscreen */
}
[dir="rtl"] div.ilHeadAction {
  float: left;
}
div.ilHeadAction .prop {
  padding-right: 10px;
}
[dir="rtl"] div.ilHeadAction .prop {
  padding-right: 0;
  padding-left: 10px;
}
div.ilHeadAction a:hover {
  text-decoration: none;
}
div.ilHeaderDesc {
  font-size: 90%;
  padding: 0;
  color: #737373;
  font-weight: 300;
}
div.ilHeaderAlert {
  font-size: 90%;
  padding: 0;
  font-weight: 300;
  color: #fa8228;
}
div.il_HeaderInner {
  padding: 15px 15px;
  margin-bottom: 5px;
  overflow: visible;
}
div.il_HeaderInner.media {
  margin-top: 0px;
}
div.il_TreeIcons {
  padding: 15px 15px 0 0;
  margin: 0;
  float: right;
}
[dir="rtl"] div.il_TreeIcons {
  padding: 15px 0 0 15px;
  float: left;
}
div.il_Footer {
  padding: 10px 0;
  font-size: 90%;
  text-align: center;
}
footer.ilFooter {
  position: absolute;
  left: 0;
  right: 0;
  bottom: -1px !important;
  font-size: 0.9em;
  height: 70px;
  margin: 0 auto;
  padding: 20px 0 0;
  text-align: left;
  color: white;
  background-color: #4c6586;
}
footer.ilFooter div.ilFooterContainer {
  color: white;
  line-height: 1.75;
  padding: 0 15px;
}
footer.ilFooter a.permalink_label,
footer.ilFooter div.ilFooterContainer > a {
  color: white;
  white-space: nowrap;
}
footer.ilFooter a.permalink_label:hover,
footer.ilFooter div.ilFooterContainer > a:hover {
  color: white;
}
[dir="rtl"] footer.ilFooter {
  text-align: right;
}
#devmodeBlock {
  background-color: white;
  color: black;
  border: 1px dashed grey;
  padding: 10px;
  margin-top: 25px;
}
@media only screen and (max-width: 767px) {
  #devmodeBlock table {
    table-layout: fixed;
    width: 100%;
  }
}
/* ----------------- permanent link  ------------- */
div.ilPermaLink {
  margin: 15px;
}
div.ilPermaLink .small {
  font-size: 70%;
}
div.ilPermaLink .il_adv_sel {
  font-size: 100%;
}
div.ilPermaLink input {
  font-size: 70%;
  width: 350px;
}
div.ilPermaLink a {
  font-size: 1em;
}
#current_perma_link {
  color: #333333;
  width: 25%;
  font-size: 90%;
}
#current_perma_link + .btn-group {
  vertical-align: top;
}
/* ----------------- invisible border ------------- */
div.invisible_border {
  margin: 15px;
}
.ilInvisibleBorder {
  padding: 15px;
}
/* ------- Helptext --------- */
span.il_Helptext {
  font-size: 90%;
  font-weight: normal;
}
/* ----------------- alternative text styles ------------- */
.small {
  text-decoration: none;
  font-size: 90%;
}
.xsmall {
  text-decoration: none;
  font-size: 80%;
}
.smallgreen {
  text-decoration: none;
  font-size: 90%;
  color: green;
}
.smallred {
  text-decoration: none;
  font-size: 90%;
  color: red;
}
.obligatory {
  font-weight: normal;
  color: #800000;
  font-variant: normal;
}
.warning {
  text-decoration: none;
  font-weight: bold;
  color: red;
}
div.Access {
  text-decoration: none;
  font-weight: bold;
  text-decoration: underline;
  color: red;
}
.asterisk {
  color: red;
  font-size: 90%;
}
.default {
  text-decoration: none;
  font-weight: normal;
}
.quote {
  font-style: italic;
  font-weight: normal;
}
.subtitle {
  font-style: italic;
  font-weight: normal;
  font-size: 90%;
}
.questiontext {
  font-weight: bold;
}
.bold {
  font-weight: bold;
}
/* ----------------- alternative text styles ------------- */
.light {
  color: #909090;
}
/* ----------------- normal links ------------- */
a.light:link,
a.light:visited {
  text-decoration: none;
  color: #35B;
}
a.light:hover {
  color: #000;
}
/* Messages */
/* ------------------ blind image - spacer gif --------------
   please use this style class always when using this blind image */
img.spacer {
  display: block;
}
div#agreement {
  width: 100%;
  height: 375px;
  overflow: auto;
  overflow-x: hidden;
}
/* bottom center area (optional bottom area, used e.g. in learning modules) */
div#bot_center_area {
  bottom: 0;
  height: 300px;
  position: fixed;
  padding: 5px;
  background-color: #f0f0f0;
  border-top: 3px solid #E9E9E9;
  -webkit-overflow-scrolling: touch;
  /* Bug 11209 */
  overflow: auto;
  /* Bug 11209 */
}
div#bot_center_area iframe {
  -webkit-overflow-scrolling: touch;
  /* Bug 11209 */
  overflow: auto;
  /* Bug 11209 */
  border: none;
  width: 100%;
  height: 100%;
}
div#bot_center_area_drag {
  left: 0;
  right: 0;
  height: 4px;
  cursor: row-resize;
  margin-top: -8px;
  position: absolute;
}
#drag_zmove {
  position: absolute;
  width: 100%;
  height: 100%;
  z-index: 7;
  display: none;
}
div#bot_center_area_drag:hover {
  background: none #FA9;
}
.ilLeftNavSpace {
  /* padding: 0 20px 0 310px; */
  margin-left: 315px !important;
}
@media (max-width: 767px) {
  .ilLeftNavSpace {
    margin-left: 0 !important;
  }
}
[dir="rtl"] .ilLeftNavSpace {
  margin-left: 0 !important;
  margin-right: 315px !important;
}
@media (max-width: 767px) {
  [dir="rtl"] .ilLeftNavSpace {
    margin-right: 0 !important;
  }
}
/* right panel (e.g. notes, comments) */
div.ilRightPanel {
  overflow: auto;
  position: fixed;
  top: 0;
  bottom: 0;
  right: 0;
  width: 500px;
  left: auto !important;
}
[dir="rtl"] div.ilRightPanel {
  right: auto !important;
  width: 500px;
  left: 0 !important;
}
#ilRightPanelClose {
  display: block;
  float: right;
}
[dir="rtl"] #ilRightPanelClose {
  float: left;
}
/* Overlays, Blocks */
.ilOverlay {
  background-color: #FFF;
  border: 1px solid #D6D6D6;
  text-align: left;
  position: absolute;
  box-shadow: 2px 2px 4px #C0C0C0;
}
[dir="rtl"] .ilOverlay {
  text-align: right;
}
.ilAccHeadingHidden,
.ilAccHidden,
.ui-helper-hidden-accessible {
  position: absolute;
  left: -2000px;
  top: auto;
  width: 1px;
  height: 1px;
  overflow: hidden;
}
[dir="rtl"] .ilAccHeadingHidden,
[dir="rtl"] .ilAccHidden,
[dir="rtl"] .ui-helper-hidden-accessible {
  left: auto;
  /* may causes a scrollbar when omitted */
  right: -2000px;
}
a.ilAccAnchor,
a.ilAccAnchor:hover {
  text-decoration: none;
  color: inherit;
}
/* revised 4.1 */
/* Fixed Frame Width */
div.ilFrameFixedWidth,
.ilFrameFixedWidth #mainscrolldiv {
  /* max-width: 1370px; */
  margin: 0 auto;
}
.ilFrameFixedWidth #mainscrolldiv {
  max-width: 1370px;
  margin: 0 auto;
}
div.ilFrameFixedWidthHeader {
  max-width: 1370px;
  margin: 0 auto;
  padding: 0;
}
.ilFrameFixedWidthHeader div.ilHeaderBanner {
  max-width: 1370px;
  overflow: hidden;
  padding: 0 15px;
}
div.ilHeaderBanner img.ilHeaderImg {
  width: 100%;
}
.ilFrameFixedWidth div.ilHeaderDesc {
  padding-left: 0;
}
[dir="rtl"] .ilFrameFixedWidth div.ilHeaderDesc {
  padding-left: inherit;
  padding-right: 0;
}
div.ilBox {
  background: url("images/FramedBack.png") repeat-x;
  border: 1px solid #E0E0E0;
  padding: 10px;
  margin-bottom: 20px;
}
/* Top-Bar */
div.ilTopBar {
  background-color: #444;
  color: white;
  padding: 5px 10px;
}
div.ilTopBar a {
  color: white;
}
div.ilTopBarLeft {
  float: left;
}
[dir="rtl"] div.ilTopBarLeft {
  float: right;
}
div.ilTopBarRight {
  float: right;
}
[dir="rtl"] div.ilTopBarRight {
  float: left;
}
div.ilTopBarRight span#ilAdvSelListAnchorElement_asl {
  margin-right: 25px;
  color: black;
}
[dir="rtl"] div.ilTopBarRight span#ilAdvSelListAnchorElement_asl {
  margin-right: 0;
  margin-left: 25px;
}
div.ilTopBarRight td.il_adv_sel {
  background-color: #444;
}
div.ilSideBarHead {
  background-color: #F0F0F0;
  margin-bottom: 5px;
  padding: 5px;
}
div.ilSideBarHead h3 {
  font-size: 110%;
  color: #606060;
  display: inline;
}
div.ilSideBarContent {
  padding: 5px;
}
/* jquery ui autocomplete */
.ui-menu {
  list-style: none;
  padding: 0;
  margin: 0;
  display: block;
  float: left;
  background-color: white;
  border: 1px solid #E0E0E0;
  font-size: 90%;
  box-shadow: 2px 2px 4px #C0C0C0;
}
[dir="rtl"] .ui-menu {
  float: right;
}
.ui-menu .ui-menu-item {
  margin: 0;
  padding: 0;
  zoom: 1;
  float: left;
  clear: left;
  width: 100%;
}
[dir="rtl"] .ui-menu .ui-menu-item {
  float: right;
  clear: right;
}
.ui-menu .ui-menu-category {
  margin: 0;
  padding: 2px;
  zoom: 1;
  float: left;
  clear: left;
  width: 100%;
  font-weight: bold;
}
[dir="rtl"] .ui-menu .ui-menu-category {
  float: right;
  clear: right;
}
.ui-menu .ui-menu-more {
  display: block;
  zoom: 1;
  color: #03A;
  cursor: pointer;
  float: left;
  clear: left;
  width: 100%;
}
[dir="rtl"] .ui-menu .ui-menu-more {
  float: right;
  clear: right;
}
.ui-menu .ui-menu-more span {
  padding: 2px;
}
.ui-menu .ui-menu-more:hover {
  background-color: white;
}
.ui-autocomplete {
  max-height: 400px;
  overflow-y: auto;
  /* prevent horizontal scrollbar */
  overflow-x: hidden;
}
.ui-menu .ui-menu-item a {
  text-decoration: none;
  display: block;
  padding: 2px 4px;
  line-height: 1.5;
  zoom: 1;
  color: #03A;
}
.ui-menu .ui-menu-item a.ui-state-hover,
.ui-menu .ui-menu-item a.ui-state-active {
  background-color: #FF9;
}
/* Icon Default */
img.ilIcon {
  width: 32px;
  height: 32px;
}
/* PreventBreakOut, see https://css-tricks.com/snippets/css/prevent-long-urls-from-breaking-out-of-container/ */
.ilPreventBreakOut {
  overflow-wrap: break-word;
  word-wrap: break-word;
  -ms-word-break: break-all;
  word-break: break-word;
  -ms-hyphens: auto;
  -moz-hyphens: auto;
  -webkit-hyphens: auto;
  hyphens: auto;
}
/* Component Imports */
/* Services/Accordion */
.il_VAccordionHead,
.il_HAccordionHead {
  padding: 5px 5px 5px 30px;
  text-align: left;
  cursor: pointer;
  color: #557196;
  font-size: 110%;
  background: url("images/tree_col.svg") no-repeat 9px 10px #FFFFFF;
}
.il_VAccordionInnerContainer {
  margin-bottom: 10px;
}
.il_HAccordionHead:hover,
.il_VAccordionHead:hover {
  background-color: #FFFFD0;
}
.il_HAccordionHeadActive,
.il_VAccordionHeadActive {
  background-image: url("images/tree_exp.svg");
  background-color: #FFFFD0;
}
.ilAccHideContent {
  width: 0px;
  height: 0px;
  display: none;
}
.il_VAccordionContentDef > div,
.il_HAccordionContentDef > div {
  overflow: auto;
}
div.ilc_va_icont_VAccordICont {
  overflow: visible !important;
}
/* Modules/ScormAicc */
table.il_ScormTable {
  color: #222;
  background-color: #BBB;
  border-spacing: 1px;
  border: none;
}
td.il_ScormTableKey {
  background-color: #E2E2E2;
  color: #222;
  padding: 1px 3px;
  vertical-align: top;
  text-align: right;
}
td.il_ScormTableValue {
  background: none #F7F7F7;
  color: #222;
  padding: 1px 3px;
  vertical-align: top;
  text-align: left;
}
/* Services/Form */
/* forms */
label,
input[type=checkbox],
input[type=radio],
select {
  cursor: pointer;
}
.form-control {
  font-size: 12px;
}
.form-horizontal {
  margin-bottom: 20px;
  background-color: #fdfdfd;
}
form.form-inline {
  margin-bottom: 20px;
}
.form-horizontal .form-group {
  margin: 10px 0px;
}
.form-control,
.form-control:focus {
  box-shadow: 0 0 0;
}
.form-horizontal input.form-control,
.form-horizontal textarea.form-control,
.form-horizontal select.form-control {
  /* max-width: 80%; */
}
select.form-control {
  width: auto;
}
.form-horizontal label {
  color: #4d4d4d;
  font-size: 100%;
}
.form-horizontal .control-label.col-sm-3.il_textarea {
  text-align: left;
  width: 100%;
}
[dir="rtl"] .form-horizontal .control-label {
  text-align: left;
}
label {
  font-weight: normal;
}
.form-horizontal .help-block {
  color: #9a9a9a;
  margin: 2px 0 4px;
  padding: 0;
  font-size: 90%;
  clear: both;
}
td.form-inline > div.form-group {
  display: block;
  padding: 4px 0;
}
input[type="file"].form-control {
  border: none;
  height: auto;
}
.ilFormHeader {
  padding: 15px 0 5px;
}
.ilFormHeader .ilFormCmds {
  margin: 0;
  float: right;
}
.ilFormHeader h3 {
  margin: 0;
}
[dir="rtl"] .ilFormHeader .ilFormCmds {
  float: left;
}
.ilFormHeader,
.ilFormFooter {
  color: #4d4d4d;
  /* background-color: lighten(@ilFormColor, 45%); */
  background-color: #f0f0f0;
}
.ilSubForm {
  background-color: #f8f8f8;
  padding: 3px 0;
}
.ilSubForm .form-group {
  margin: 0;
}
.ilSubForm .col-sm-9.il_textarea {
  width: 100%;
}
.ilFormFooter {
  padding: 3px 0px;
}
.ilFormFooter .ilFormCmds {
  text-align: right;
  padding: 0;
}
[dir="rtl"] .ilFormFooter .ilFormCmds {
  text-align: left;
}
/* jQuery ui autocomplete menu */
input.ilHFormHighlighted,
.ui-state-focus {
  background-color: #FF9;
}
div.ilFormExternalSetting {
  margin-bottom: 10px;
}
div.ilFormExternalSetting ul {
  margin: 2px 0;
  padding-left: 25px;
}
[dir="rtl"] div.ilFormExternalSetting ul {
  padding-left: 0;
  padding-right: 25px;
}
div.ilFormExternalSetting span {
  color: #C08030;
  /* font-style: italic; */
}
div[id^="ilFormField"] {
  margin-bottom: 10px;
}
/* Hierarchy Form */
div.ilHFormHeader,
div.ilHFormFooter {
  color: #4d4d4d;
  background-color: #f0f0f0;
  padding: 4px 0px 4px 22px;
}
[dir="rtl"] div.ilHFormHeader,
[dir="rtl"] div.ilHFormFooter {
  padding: 4px 22px 4px 0px;
}
div.ilHFormContent {
  padding: 20px 0px;
}
div.ilHFormItem {
  margin-bottom: 5px;
  display: table-row;
}
div.ilHFormHeader .ilFormCmds,
div.ilHFormFooter .ilFormCmds {
  float: right;
}
[dir="rtl"] div.ilHFormHeader .ilFormCmds,
[dir="rtl"] div.ilHFormFooter .ilFormCmds {
  float: left;
}
.ilHFormExpIcon,
.ilHFormCheckbox,
.ilHFormIcon {
  min-width: 20px;
  padding: 0 0px;
}
.ilHFormItemCmd {
  padding: 0 10px;
}
.ilHFormExpIcon img,
.ilHFormIcon img {
  width: 19px;
  height: 19px;
}
.ilHFormInput,
.ilHFormInput input.form-control {
  width: 100%;
}
.ilHFormDropArea {
  margin: 6px 0px;
  width: auto;
}
/* deprecated */
/* experimental: bootstrap'ed file upload */
.btn-file {
  position: relative;
  overflow: hidden;
}
.btn-file input[type=file] {
  position: absolute;
  top: 0;
  right: 0;
  min-width: 100%;
  min-height: 100%;
  font-size: 100px;
  text-align: right;
  filter: alpha(opacity=0);
  opacity: 0;
  outline: none;
  background: white;
  cursor: inherit;
  display: block;
}
.ilFormInnerCol {
  padding: 0;
}
.ilFormInnerCol .form-group {
  margin: 0;
}
input:invalid {
  background-color: #FFEBEB;
  border-color: #D08080;
}
/* Services/UI/Explorer2 */
table.ilExplorer {
  width: 100%;
  background-color: #F6F6F6;
}
body.il_Explorer {
  background: none #F9F9F9;
}
div.il_Explorer {
  margin: 0;
  min-height: 468px;
  padding: 10px 5px 15px;
}
div.ilExpH {
  padding-top: 48px;
  min-height: 35px;
}
td.ilExpBody {
  border-top: 1px solid #E0E0E0;
  background-color: #FAFAFA;
}
h1.ilExplorerHead {
  color: #404040;
  margin: 0;
  padding: 10px 5px 10px 28px;
  vertical-align: top;
  text-align: left;
  font-weight: bold;
  font-size: 90%;
}
div.il_ExplorerTree {
  font-size: 90%;
}
ul.il_Explorer {
  margin: 0 0 0 10px;
  padding: 0;
  list-style: none;
}
ul.il_ExplorerNoIndent {
  margin: 0;
  padding: 0;
  list-style: none;
}
li.il_Explorer {
  margin: 0;
  padding: 0;
  white-space: nowrap;
}
a.il_HighlightedNode,
.ilHighlighted {
  background-color: #ffff9d;
  padding: 0 5px;
}
li.ilExplSecHighlight {
  background-color: #FFFFFF !important;
  border-top: solid 2px #e9ea00;
  border-bottom: solid 2px #e9ea00;
}
div.il_ExplorerItemDescription {
  margin-left: 40px;
}
a.ilTreeView {
  position: fixed;
  top: 117px;
  z-index: 1020;
  bottom: 160px;
  background-color: #fff;
  border: 1px solid #e0e0e0;
  border-left: none;
  box-shadow: 1px 1px 2px #b9b9b9;
  width: 6px;
}
@media only screen and (max-width: 768px) {
  a.ilTreeView {
    top: 140px;
  }
}
a.ilTreeView > img {
  display: inline-block;
  margin-left: -2px;
  max-width: inherit;
  background-color: #fff;
  border-right: 2px solid #e0e0e0;
  width: 28px;
  height: 28px;
}
a.ilTreeView:hover > img,
a.ilTreeView:active > img,
a.ilTreeView:focus > img {
  margin-left: 0;
}
a.ilTreeView:hover,
a.ilTreeView:active,
a.ilTreeView:focus {
  outline: 0;
}
[dir="rtl"] a.ilTreeView {
  border: 1px solid #e0e0e0;
  border-right: none;
}
[dir="rtl"] a.ilTreeView > img {
  margin-left: 0;
  margin-right: -5px;
}
[dir="rtl"] a.ilTreeView:hover > img,
[dir="rtl"] a.ilTreeView:active > img,
[dir="rtl"] a.ilTreeView:focus > img {
  margin-right: 0;
}
/* Explorer2, jsTree */
.jstree a {
  color: #557196 !important;
}
.jstree a.disabled {
  color: #303030 !important;
  cursor: default !important;
}
.jstree a {
  font-size: 90%;
  min-height: 22px;
}
.jstree li,
.jstree ins {
  background: url("images/jstree.svg") no-repeat;
  vertical-align: top;
}
.jstree li {
  background-position: -90px 0;
  background-repeat: repeat-y;
}
.jstree li.jstree-last {
  background: transparent;
}
.jstree .jstree-open > ins {
  background-position: -72px 0;
}
.jstree .jstree-closed > ins {
  background-position: -54px 0;
}
.jstree .jstree-leaf > ins {
  background-position: -36px 0;
}
.jstree .jstree-hovered {
  background: #E7F4F9;
  border: 1px solid #D8F0FA;
  padding: 0 2px 0 1px;
}
.jstree .jstree-clicked {
  background: none #BEEBFF;
  border: 1px solid #99DEFD;
  padding: 0 2px 0 1px;
}
.jstree a .jstree-icon {
  background-position: -56px -19px;
}
.jstree a.jstree-loading .jstree-icon {
  background: url("images/throbber.gif") no-repeat center !important;
}
.jstree a.jstree-loading .loader {
  display: block;
  position: absolute;
  left: 0;
  margin-top: -25px;
  width: 30px;
  height: 30px;
  background: url("images/loader.svg") no-repeat center !important;
}
.jstree .jstree-no-dots li,
.jstree .jstree-no-dots .jstree-leaf > ins {
  background: none transparent;
}
.jstree .jstree-no-dots .jstree-open > ins {
  background-position: -18px 0;
}
.jstree .jstree-no-dots .jstree-closed > ins {
  background-position: 0 0;
}
.jstree .jstree-no-icons a .jstree-icon {
  display: none;
}
.jstree .jstree-search {
  font-style: italic;
}
.jstree .jstree-no-icons .jstree-checkbox {
  display: inline-block;
}
.jstree .jstree-no-checkboxes .jstree-checkbox {
  display: none !important;
}
.jstree .jstree-checked > a > .jstree-checkbox {
  background-position: -38px -19px;
}
.jstree .jstree-unchecked > a > .jstree-checkbox {
  background-position: -2px -19px;
}
.jstree .jstree-undetermined > a > .jstree-checkbox {
  background-position: -20px -19px;
}
.jstree .jstree-checked > a > .jstree-checkbox:hover {
  background-position: -38px -37px;
}
.jstree .jstree-unchecked > a > .jstree-checkbox:hover {
  background-position: -2px -37px;
}
.jstree .jstree-undetermined > a > .jstree-checkbox:hover {
  background-position: -20px -37px;
}
#vakata-dragged.jstree ins {
  background: none transparent !important;
}
#vakata-dragged.jstree .jstree-ok {
  background: url("images/jstree.svg") no-repeat -2px -53px !important;
}
#vakata-dragged.jstree .jstree-invalid {
  background: url("images/jstree.svg") no-repeat -18px -53px !important;
}
#jstree-marker.jstree {
  background: url("images/jstree.svg") no-repeat -41px -57px !important;
  text-indent: -100px;
}
.jstree a.jstree-search {
  color: aqua;
}
.jstree .jstree-locked a {
  color: silver;
  cursor: default;
}
#vakata-contextmenu.jstree-context,
#vakata-contextmenu.jstree-context li ul {
  background: none #F0F0F0;
  border: 1px solid #979797;
  box-shadow: 1px 1px 2px #999;
}
#vakata-contextmenu.jstree-context a {
  color: black;
}
#vakata-contextmenu.jstree-context a:hover,
#vakata-contextmenu.jstree-context .vakata-hover > a {
  padding: 0 5px;
  background: #E8EFF7;
  border: 1px solid #AECFF7;
  color: black;
  border-radius: 2px;
}
#vakata-contextmenu.jstree-context li.jstree-contextmenu-disabled a,
#vakata-contextmenu.jstree-context li.jstree-contextmenu-disabled a:hover {
  color: silver;
  background: none;
  border: 0;
  padding: 1px 4px;
}
#vakata-contextmenu.jstree-context li.vakata-separator {
  background: white;
  border-top: 1px solid #E0E0E0;
  margin: 0;
}
#vakata-contextmenu.jstree-context li ul {
  margin-left: -4px;
}
.jstree img {
  border: 0;
  width: 20px;
  height: 20px;
}
img.il_ExplorerIcon {
  height: 20px;
  width: 20px;
}
/* Modules/Forum */
a.postread,
a.postread:visited {
  font-weight: normal;
}
a.postunread,
a.postunread:visited {
  font-weight: bold;
}
a.postnew,
a.postnew:visited {
  font-style: italic;
  font-weight: bold;
}
blockquote.ilForumQuote {
  margin: 0 20px 10px;
  padding: 5px;
  border: 1px solid #B6B6B6;
  font-size: 90%;
}
div.ilForumQuoteHead {
  font-weight: bold;
  font-size: 90%;
  margin: 0 0 10px;
}
/* Modules/Forum */
#ilFrmPostList {
  list-style: none;
  margin: 0;
  padding: 0;
  background-color: #FFFFFF;
}
.ilFrmPostImage {
  float: left;
  width: 100px;
  overflow: hidden;
}
.ilFrmPostImage img {
  vertical-align: top;
  margin: 5px 20px 5px 5px;
  border: none;
}
.ilFrmPostClear {
  clear: both;
  width: 1px;
  height: 1px;
  line-height: 1px;
}
.ilFrmPostTitle {
  margin-top: 15px;
  font-size: 120%;
}
div.ilFrmPostHeader span.small {
  color: #909090;
}
.ilFrmPostContentContainer {
  margin: 0 0 10px;
  width: 80%;
  float: left;
}
.ilFrmPostContent {
  margin-top: 20px;
}
.ilFrmPostRow div.ilForm {
  width: 100%;
  max-width: 1000px;
}
.ilFrmPostRow {
  padding: 3px;
  border-top: 1px solid #f0f0f0;
}
.ilFrmPostRow div.ilForm div.ilFormValue {
  width: auto;
}
.ilFrmPostRow div.ilForm div.ilFormOption {
  width: 150px;
}
.ilFrmPostCensorshipAdvice {
  margin: 0;
  padding: 0;
  font-weight: bold;
}
.ilFrmPostAttachmentsContainer {
  margin: 20px 0 0;
  font-weight: bold;
}
.ilFrmPostAttachmentsContainer a {
  font-weight: normal;
}
.ilFrmPostAttachmentsContainer img {
  vertical-align: middle;
}
.ilFrmPostCommands {
  float: right;
  margin: 0 0 3px;
}
.ilModeratorPosting {
  background-color: #FF9;
  padding: 0 5px;
}
.ilPostingNeedsActivation {
  background-color: #FFE4E4;
  padding: 0 5px;
}
.ilFrmBottomToolbar {
  margin-top: 20px;
}
.ilForumTreeTitleUnread {
  font-weight: bold;
}
.ilForumTreeUnlinkedContent {
  text-decoration: none;
  cursor: text;
  font-size: smaller;
  color: #333333;
  padding-left: 23px;
}
/* Services/Mail */
a.mailread,
a.mailread:visited {
  font-weight: normal;
}
a.mailunread,
a.mailunread:visited {
  font-weight: bold;
}
.iosMailFilter .checkbox {
  display: inline-block !important;
  margin: 0 10px !important;
}
.iosMailFilter .checkbox:first-child {
  margin: 0 15px !important;
}
.iosMailFilter .checkbox input[type="checkbox"] {
  margin-left: -15px !important;
}
/* --- Services/COPage ---*/
a.ilEditSubmit {
  background: url("images/ButtonsBack.png") repeat-x bottom #FFF;
  padding: 2px;
  margin: 0;
  border: 1px solid #BABABA;
  border-bottom-color: #808080;
  border-right-color: #808080;
  text-decoration: none;
  font-size: 80%;
  line-height: 14px;
  cursor: pointer;
}
input.ilEditSubmit {
  color: #2255A0;
  padding: 1px;
  margin: 0;
  font-size: 12px;
  line-height: 14px;
  cursor: pointer;
  background: url("images/ButtonsBack.png") repeat-x bottom #FFF;
  border: 1px solid #BABABA;
  border-bottom-color: #808080;
  border-right-color: #808080;
}
input.ilEditSubmit:hover {
  color: #000;
}
div.ilEditHelpline {
  margin: 3px 0px;
  padding: 0;
  font-size: 80%;
  background-color: #FFF;
  color: #000;
}
select.ilEditSelect {
  background: none #FFF;
  border: 1px solid #BBB;
  padding: 1px;
  text-decoration: none;
  font-size: 12px;
}
div.il_droparea {
  padding: 1px 5px 1px 5px;
  border: 1px #D0D0D0 dashed;
  color: #D0D0D0;
  text-align: center;
  font-size: 12px;
  background-color: #FCFCFC;
  cursor: pointer;
}
div.il_droparea:hover,
div.ilCOPGDropActice,
.il_droparea_valid_target {
  border-color: #88be51;
  color: #88be51;
  background-color: #f3f8ed;
}
div.ilCOPGNoPageContent {
  padding: 20px 5px 20px 5px;
  color: #A0A0A0;
}
div.il_editarea_nojs {
  border-width: 1px dotted #999;
}
div.il_editarea {
  border: 1px solid transparent;
}
div.ilc_page_Page > div.il_editarea_disabled {
  padding: 10px;
}
div.il_editarea_disabled {
  border: 2px dotted #fa8228;
}
div.il_editarea_active {
  border: 1px solid #909090;
}
div.il_editarea_selected {
  border: 2px solid #6ea03c;
}
div.il_editarea_disabled_selected {
  border: 2px solid #fa8228;
}
div.il_editarea_active_selected {
  border: 2px solid #000;
}
.il_editmenu {
  background-color: #FFF;
  color: #000;
  font-weight: normal;
  text-align: left;
  font-style: normal;
  text-indent: 0;
  font-size: 14px;
  z-index: 5000;
}
table.il_editmenu td {
  padding: 3px;
}
div.ilEditLabel {
  position: absolute;
  background-color: #F5F5F5;
  font-size: 70%;
  padding: 1px 3px;
  border-style: solid;
  border-width: 0 1px 1px 0;
  border-color: #909090;
}
div.ilEditVAccordCntr {
  margin-top: 15px;
  padding: 5px;
}
div.ilEditVAccordICntr {
  background-color: #FFF;
  margin-bottom: 15px;
  border: 1px solid #9EADBA;
}
div.ilEditVAccordIHead {
  padding: 3px;
  background-color: #E2EAF4;
  text-align: left;
  background-repeat: no-repeat;
  background-position: 3px 4px;
}
div.ilEditVAccordICont {
  padding: 10px;
  background-color: #FFF;
}
div.ilTinyMenuSection {
  float: left;
  white-space: nowrap;
  border-right: 1px solid #E0E0E0;
  padding: 0 10px 4px 0;
  margin-right: 10px;
}
[dir="rtl"] div.ilTinyMenuSection {
  float: right;
  border-right: none;
  border-left: 1px solid #E0E0E0;
  padding: 0 0 4px 10px;
  margin-right: 0;
  margin-left: 10px;
}
#ilTinyMenuButtons {
  padding-bottom: 15px;
  zoom: 1;
}
#iltinymenu .bd div.last {
  float: left;
  white-space: nowrap;
  padding: 0 10px 2px 0;
  border-right: 0;
  margin: 0;
}
#iltinymenu {
  z-index: 1040 !important;
  position: fixed;
  left: 0px;
  right: 0px;
  top: 0px;
  background-color: #F9F9F9;
  box-shadow: 3px 9px 9px 0 rgba(0, 0, 0, 0.176);
}
#iltinymenu_bd {
  padding: 10px;
}
#iltinymenu .bd div .small {
  color: #909090;
  font-style: italic;
}
#ilsaving {
  position: fixed;
  top: 0;
  left: 0;
  text-decoration: blink;
  z-index: 3;
}
.ilTinyMenuDropDown span {
  padding: 2px 0 0 5px;
  width: 75px;
  overflow: hidden;
  display: inline-block;
  line-height: 1em;
}
a.ilTinyMenuDropDown {
  display: inline-block;
  padding: 0 2px 1px 0;
}
/* if the ilc_page_cont_PageContainer is declared as being relative in the content.css drop downs will be truncated */
#ilEditorTD {
  position: static;
}
#ilEditorTD p {
  margin: 0;
  padding: 0;
}
/* Page TOC */
div.ilc_page_toc_PageTOC {
  font-size: 90%;
  padding: 5px 5px 10px;
  background-color: #FAFAFA;
  border: 1px solid #F0F0F0;
  float: left;
}
h1.ilc_page_toc_PageTOCHead {
  margin: 0;
  font-size: 100%;
  padding: 0;
  font-weight: bold;
  text-align: center;
}
ul.ilc_page_toc_PageTOCList {
  margin: 0 0 0 10px;
  padding: 0;
  list-style: none;
}
li.ilc_page_toc_PageTOCItem {
  margin: 5px 0 0;
  padding: 0;
  white-space: nowrap;
}
a.ilc_page_toc_PageTOCLink {
  color: #03A;
  font-weight: normal;
  text-decoration: none;
}
a.ilc_page_toc_PageTOCLink:hover {
  color: #000;
}
a.ilc_page_toc_PageTOCLink:visited {
  color: blue;
}
/* --- content styles (will move to content.css) --- */
td.ilc_PageDisabled {
  padding: 20px;
  border: 1px solid #9EADBA;
  margin-bottom: 0;
  border-left: 3px dotted red;
}
div.ilc_DefinitionHeader {
  margin: 10px 0;
  padding: 5px 0;
  border: 1px solid #000;
  border-width: 1px 0;
}
table.ilc_Fullscreen {
  background-color: #FFF;
  position: absolute;
  margin: 0;
  padding: 0;
  height: 100%;
  width: 100%;
}
html.ilc_Fullscreen,
body.ilc_Fullscreen {
  margin: 0;
  padding: 0;
  height: 100%;
}
div.ilLMMenu {
  margin: 0 0 5px 10px;
}
div.ilc_LMMenu {
  line-height: 22px;
}
a.ilc_LMMenu {
  padding: 1px 5px;
  margin: 2px 0;
  border: 1px solid #B0B0B0;
  background-color: #E6ECF8;
  white-space: nowrap;
}
div.ilc_TableOfContents {
  background-color: #FFF;
  padding: 20px;
  border-spacing: 1px;
  border: 1px solid #EEE;
  margin-bottom: 0;
}
table.ilc_media {
  background-color: white;
}
h1.il_LMHead {
  margin: 12px 15px 6px;
  font-size: 120%;
  font-weight: normal;
}
table.ilc_Table {
  border-collapse: collapse;
  background-color: #FFF;
  margin: 10px 0px;
  border-color: #9EADBA;
}
/* COPage Comparison */
div.ilEditModified,
div.ilEditDeleted,
div.ilEditNew {
  border: 3px solid;
  margin-bottom: 2px;
}
div.ilEditModified {
  border-color: #4c6586;
}
div.ilEditDeleted {
  border-color: #fa8228;
}
div.ilEditNew {
  border-color: #6ea03c;
}
.ilCOPGCompareLegend {
  display: inline-block;
  margin-top: 5px;
  padding: 2px;
}
span.ilDiffDel {
  background-color: #fdd9be;
}
span.ilDiffIns {
  background-color: #bbda9b;
}
a.nostyle:link,
a.nostyle:visited {
  text-decoration: none;
  color: #000;
}
a.nostyle:hover {
  color: #000;
}
#ilEditorPanel_c {
  z-index: 3000 !important;
}
#iltinymenu .mce-ico {
  color: white !important;
}
#iltinymenu a.btn {
  min-width: 30px;
}
#error_panel_c {
  z-index: 2000 !important;
}
#ilPageEditLegend {
  background-color: #F9F9F9;
  padding: 10px;
  margin-top: 30px;
}
#ilPageEditLegend > div {
  margin: 5px 0;
}
#ilPageEditLegend .il_droparea,
#ilPageEditLegend .il_droparea:hover {
  display: inline-block;
  width: 40px;
  border-color: #D0D0D0;
  color: #D0D0D0;
  background-color: #FCFCFC;
  cursor: default;
  height: 21px;
}
.ilPageEditLegendElement {
  width: 40px;
  border: 1px solid #D0D0D0;
  height: 21px;
  display: inline-block;
  font-size: 12px;
  padding: 1px 5px;
  text-align: center;
}
.ilCOPGMediaDisabled {
  padding: 5px;
  font-size: 0px;
  line-height: 100%;
  text-align: center;
  display: table-cell;
  vertical-align: middle;
  background-color: #3b5620;
  color: white;
}
.ilCOPgEditStyleSelectionItem {
  padding: 10px;
  background-color: #FFFFFF;
  cursor: pointer;
}
.ilCOPgEditStyleSelectionItem:hover {
  background-color: #FFFFD0;
}
ul#ilAdvSelListTable_style_selection {
  overflow: auto;
  max-height: 400px;
}
/* Services/Calendar */
td.even {
  color: #222;
  background-color: #F7F7F7;
  padding: 3px;
}
td.uneven {
  color: #222;
  background-color: #EEE;
  padding: 3px;
}
td.today {
  background-color: #E0E0FF;
}
td.date {
  background-color: #F7F7F7;
}
td.prevMonth {
  background-color: #DFDFDF;
}
div#block_cal_sel_0 div.ilBlockContent {
  padding: 0;
}
div.ilCalSelAct {
  background-color: #F0F0F0;
  font-size: 90%;
  padding: 2px 2px 3px 0;
}
div.ilCalSelSelAll {
  background-color: #F8F8F8;
  font-size: 80%;
  padding: 3px 2px 2px 0;
}
div.ilCalSelList {
  max-height: 250px;
  overflow: auto;
}
.ilCalSelList img {
  width: 20px;
  height: 20px;
}
ul.ilCalSel {
  margin: 0;
  padding: 0;
  list-style: none;
}
ul.ilCalSel li {
  margin: 0;
  padding: 0 0 0 48px;
  border-bottom: 1px solid #F0F0F0;
  min-height: 25px;
}
span.ilCalColSpan {
  padding: 2px 0;
  display: block;
  margin-left: -48px;
  width: 24px;
  height: 25px;
  float: left;
}
ul.ilCalSel li img {
  margin-top: 6px;
  display: block;
  float: left;
  margin-left: -20px;
}
div.ilCalSelTitle {
  padding: 5px 3px 3px;
  font-size: 90%;
}
table.calmini {
  width: 100%;
  font-size: 90%;
  border-collapse: collapse;
  background-color: #f8f8f8;
  border: none;
}
table.calmini tr,
table.calmini td,
table.calmini th {
  border: none;
  padding: 5px 3px;
  text-align: center;
  vertical-align: middle;
  color: #b6b6b6;
  background-color: transparent;
}
@media only screen and (max-width: 991px) {
  table.calmini tr,
  table.calmini td,
  table.calmini th {
    padding: 5px 1px;
  }
}
table.calmini tr:nth-child(even) {
  background-color: #e9e9e9;
}
table.calmini th.calmini,
table.calmini th.calminiweek {
  font-weight: 600;
  color: #4c6586;
  font-size: 90%;
}
table.calmini td.calministd > .il_calmini_monthday > a {
  color: #696969;
}
table.calmini td.calminitoday {
  background-color: #708bae;
}
table.calmini td.calminitoday > .il_calmini_monthday > a {
  color: white;
}
table.calmini td.calminiprev > .il_calmini_monthday > a,
table.calmini td.calmininext > .il_calmini_monthday > a {
  color: #a9a9a9;
}
a.callink:link,
a.callink:visited {
  color: inherit;
  cursor: pointer;
}
.callink .glyphicon {
  color: #b1c0d3;
  cursor: pointer;
}
.callink .glyphicon:hover {
  color: #557196;
}
/* Modules/Wiki */
a.ilWikiPageMissing:link,
a.ilWikiPageMissing:visited {
  color: red;
}
a.ilWikiPageMissing:hover {
  color: black;
}
ul.ilWikiBlockList {
  margin: 0 0 0 20px;
  padding: 0;
  list-style: disc outside;
}
ul.ilWikiBlockListNoIndent {
  margin: 0;
  padding: 0;
  list-style: none;
}
li.ilWikiBlockItem {
  margin: 0;
  padding: 0;
}
/* Services/MainMenu */
.ilTopHeader {
  position: fixed;
  left: 0;
  right: 0;
  z-index: 1030;
  /* see bootstrap fixed top navbar */
  top: 0;
  background-color: #e2e8ef;
  filter: progid:DXImageTransform.Microsoft.gradient(enabled = false);
  margin-left: auto;
  margin-right: auto;
  /*border-bottom: 3px solid @ilMainMenuColor;*/
}
.ilBranding {
  height: 56px;
  padding: 3px 0px;
}
#ilTopNav {
  margin: -38px 0 0 65px;
}
#ilTopNav.navbar {
  padding-top: 1px;
  padding-bottom: 1px;
  min-height: 33px;
}
#ilTopNav.navbar > .navbar-collapse {
  margin: 0;
  padding: 0 0 0 5px;
}
#ilTopNav.navbar-default {
  background-color: transparent;
  filter: progid:DXImageTransform.Microsoft.gradient(enabled = false);
  border: 0;
}
#ilTopNav .dropdown-menu {
  float: left;
  right: auto;
  left: 0;
  min-width: 100%;
}
#ilTopNav .navbar-text {
  color: #607ea5;
}
#ilTopNav .navbar-nav {
  float: left;
  margin-left: 5px;
}
#ilTopNav .navbar-nav > li {
  margin: 0 0 0 10px;
}
#ilTopNav .navbar-nav > li > a {
  margin: 0;
  padding: 5px 10px 6px;
  border-top: 4px solid white;
  color: #808080;
}
#ilTopNav .navbar-nav > .active > a,
#ilTopNav .navbar-nav > .open > a,
#ilTopNav .navbar-nav > .active > a:hover,
#ilTopNav .navbar-nav > .open > a:hover,
#ilTopNav .navbar-nav > .active > a:active,
#ilTopNav .navbar-nav > .open > a:active,
#ilTopNav .navbar-nav > .active > a:focus,
#ilTopNav .navbar-nav > .open > a:focus {
  outline: 0;
  border-top: 4px solid #4c6586;
  background-color: #fafafa;
  box-shadow: 3px 9px 9px 0px rgba(0, 0, 0, 0.176);
}
#ilTopNav a.dropdown-toggle {
  text-transform: uppercase;
  font-size: 14px;
}
[dir="rtl"] #ilTopNav .dropdown-menu {
  float: right;
  left: auto;
  right: 0;
  padding: 5px 0;
  text-align: right;
}
[dir="rtl"] #ilTopNav .navbar-nav {
  float: right;
  margin-left: 0;
  margin-right: 70px;
}
[dir="rtl"] #ilTopNav .navbar-nav > li {
  margin: 0 10px 0 0;
}
[dir="rtl"] #ilTopNav.navbar > .navbar-collapse {
  padding: 0 5px 0 0;
}
/* Main Menu Top Title */
.ilTopTitle {
  /* color: darken(@ilMainMenuColor, 20%);*/
  float: left;
  font-weight: 600;
  padding: 0 0 0 15px;
  white-space: nowrap;
  line-height: 40px;
  /*letter-spacing: 0.05em;*/
  /*word-spacing: -0.1em;*/
}
[dir="rtl"] .ilTopTitle {
  float: right;
  padding: 0 15px 0 0;
}
input.ilOpenIDBox {
  background: url("images/openid.png") no-repeat 1px 2px #FFFFFF;
  padding-left: 20px;
}
[dir="rtl"] input.ilOpenIDBox {
  background-position: 2px 1px;
  padding-left: 0;
  padding-right: 20px;
}
#ilTopBar.ilTopBar {
  padding: 0;
  height: 40px;
  top: 0;
  z-index: 1040;
}
.ilTopFixed {
  z-index: 1030;
  position: fixed;
  margin-left: auto;
  margin-right: auto;
  left: 0;
  right: 0;
}
#ilTopBarNav {
  float: right;
  margin: 0;
  padding: 0;
  margin-right: 14px;
  list-style: none outside none;
}
#ilTopBarNav .badge {
  font-size: 9px;
  padding: 2px 4px;
  margin-top: -5px;
  margin-left: -4px;
  position: absolute;
}
#ilTopBarNav .ilBadgeSpacer {
  font-size: 8px;
  padding: 0;
  visibility: hidden;
}
#ilTopBarNav .dropdown-menu {
  background-color: #aeaeae;
  border-radius: 0;
  margin: 0;
  color: #f5f5f5;
}
#ilTopBarNav .dropdown-menu a {
  color: #f5f5f5;
}
#ilTopBarNav .dropdown-menu a:hover,
#ilTopBarNav .dropdown-menu a:active,
#ilTopBarNav .dropdown-menu a:focus {
  color: #aeaeae;
}
#ilTopBarNav > li {
  float: left;
  display: block;
  position: relative;
}
#ilTopBarNav > li > a {
  margin-right: 1px;
  display: block;
  padding: 10px;
  position: relative;
  min-width: 40px;
  height: 40px;
  text-align: center;
  background-color: #767676;
  color: #f5f5f5;
}
#ilTopBarNav > li > a:hover,
#ilTopBarNav > li > a:active,
#ilTopBarNav > li > a:focus {
  outline: 0;
  color: white;
  text-decoration: none;
  background-color: #aeaeae;
}
#ilTopBarNav > .active > a,
#ilTopBarNav > .open > a,
#ilTopBarNav > .active > a:hover,
#ilTopBarNav > .open > a:hover,
#ilTopBarNav > .active > a:active,
#ilTopBarNav > .open > a:active,
#ilTopBarNav > .active > a:focus,
#ilTopBarNav > .open > a:focus {
  outline: 0;
  color: white;
  text-decoration: none;
  background-color: #aeaeae;
}
#ilTopBarNav #userlog > a {
  padding: 0 10px 0 0;
}
#ilTopBarNav #userlog > a img {
  height: 40px;
  width: 40px;
  margin-right: 0px;
  padding: 5px;
}
#ilTopBarNav #userlog .dropdown-menu {
  min-width: 100%;
}
#ilTopBarNav #userlog .dropdown-menu > li > a {
  padding-left: 50px;
}
[dir="rtl"] #ilTopBarNav {
  float: left;
  margin: 0;
  margin-left: 14px;
  text-align: right;
}
[dir="rtl"] #ilTopBarNav .badge {
  margin-left: 0;
  margin-right: -5px;
}
[dir="rtl"] #ilTopBarNav .dropdown-menu a {
  text-align: right;
}
[dir="rtl"] #ilTopBarNav > li {
  float: right;
}
[dir="rtl"] #ilTopBarNav > li > a {
  margin-right: 1px;
}
[dir="rtl"] #ilTopBarNav #userlog > a {
  padding: 0 0 0 10px;
}
[dir="rtl"] #ilTopBarNav #userlog > a img {
  margin-left: 0;
}
.ilMainHeader {
  background-color: white;
  height: 80px;
  border-bottom: 3px solid #f0f0f0;
}
.ilMainHeader.ilTopFixed {
  top: 40px;
}
.ilMainHeader > header > .row > a.navbar-brand {
  height: 50px;
  display: inline-block;
  padding: 0;
  margin: 15px 15px 0;
}
.ilMainHeader > header > .row > a.navbar-brand > img {
  width: 50px;
  height: 50px;
}
.ilMainMenu {
  background-color: white;
}
.ilMainMenu.ilTopFixed {
  top: 110px;
}
.dropdown-menu {
  font-weight: normal;
  border: none;
  box-shadow: 3px 9px 9px 0px rgba(0, 0, 0, 0.3);
}
.dropdown-menu li > a {
  padding: 3px 10px;
  color: #5d5d5d;
}
.dropdown-header {
  padding: 3px 10px;
}
.ilMainMenuEntries {
  margin-bottom: 10px;
  padding-bottom: 10px;
}
div.ilMemberViewMainHeader {
  background-color: #981A0A;
}
div.ilTopMemberView {
  text-align: center;
}
div.ilTopMemberView h3 {
  padding: 0;
  margin: 0;
  line-height: 40px;
}
/* Services/UIComponent/Tabs */
.nav-tabs > li {
  margin: 0 4px 0 0;
}
.nav-tabs > li > a {
  border-radius: 0 0 0 0;
  border: none;
  padding: 6px 12px 3px;
  font-size: 13px;
  margin: 0;
}
.nav-tabs > li.active > a,
.nav-tabs > li.active > a:hover,
.nav-tabs > li.active > a:focus {
  background-color: #7c7c7c;
  color: white;
  border: 0;
}
[dir="rtl"] .nav-tabs > li {
  margin: 0 0 0 4px;
  float: right;
}
#ilTab {
  padding: 0 0px;
  margin: 7px 15px 23px 15px;
  border: none;
  border-bottom: 2px solid #7c7c7c;
}
.ilSetupContent #ilTab {
  margin: 7px 0px 23px 0px;
}
.ilTabsContentOuter {
  /* background-color: #FFFFFF; */
  padding: 0;
}
/* Sub Tabs */
#ilSubTab {
  padding: 5px 20px;
  margin: -23px 0 10px 0;
  /* border-bottom: 1px solid lighten(@mid-gray, 55%);
	box-shadow: 0 2px 1px -1px white; */
}
#ilSubTab > li > a {
  border-radius: 0;
  padding: 3px 7px;
  font-size: 11.64px;
  /* font-weight: 600; */
}
#ilSubTab > li > a:hover {
  color: #3a4c65;
}
#ilSubTab > li.active > a,
#ilSubTab > li.active > a:hover,
#ilSubTab > li.active > a:focus {
  color: #557196;
  background-color: transparent;
  text-decoration: underline;
}
/* Services/UIComponent/GroupedLists */
div.ilGroupedListH {
  padding: 2px 10px;
  background-color: #F0F0F0;
  font-size: 85%;
}
div.ilGroupedListSep {
  padding-bottom: 3px;
  border-bottom: 1px solid #E0E0E0;
  margin: 0 10px 3px;
}
a.ilGroupedListLE {
  display: block;
  padding: 5px 10px;
  font-size: 90%;
}
a.ilGroupedListLE:hover {
  background-color: #FFFFD9;
  text-decoration: none;
}
td.ilGroupedListNewCol {
  border-left: 1px solid #E0E0E0;
}
/* Services/Table */
div.tblfooter {
  font-weight: normal;
  background-color: #F5F5F5;
  padding: 3px;
  font-size: 80%;
  text-align: right;
}
div.ilTableNav {
  font-weight: normal;
  padding: 0 3px;
  font-size: 80%;
  text-align: right;
}
tr.tblfooter {
  color: #000;
  font-weight: normal;
  background-color: #F9F9F9;
  border-top: 1px solid #F0F0F0;
}
td.submit {
  padding: 3px;
  vertical-align: top;
  background-color: #F3F3F3;
}
div.ilTableHeaderTitleBlock {
  font-weight: bold;
  padding: 3px;
  font-size: 90%;
  color: #404040;
  background: url("images/block_top.png") repeat-x #F8F8F8;
  border-bottom: 1px solid #E9E9E9;
}
div.ilTableHeaderTitle {
  margin: 15px 0 0;
  padding: 0;
}
div.ilTableHeaderTitle + .ilHeaderDesc {
  margin: 0 0 5px;
}
h3.ilTableHeaderTitleBlock {
  font-weight: bold;
  font-size: 100%;
  display: inline;
  padding: 0;
  margin: 0;
}
h3.ilTableHeaderTitle {
  display: inline;
}
div.ilTableOuter {
  padding: 0;
  background-color: #FFFFFF;
}
div.ilTableSelectAll {
  background-color: #F8F8F8;
  padding: 6px 8px;
  font-size: 90%;
}
div.ilTableSelectAll label {
  padding-left: 13px;
}
div.ilTableCommandRow,
div.ilTableCommandRowTop {
  background-color: #F9F9F9;
  padding: 5px 8px;
  font-size: 90%;
}
span.ilTableFootLight {
  color: #909090;
}
div.ilTableFilterActivator {
  margin: 0 0 5px 3px;
}
.ilTableMenuItem {
  margin: 0 10px 0 0;
}
div.ilTableFilter {
  padding: 0 0 5px 0;
  margin: 0;
}
legend.ilTableFilter {
  font-size: 80%;
  border: none;
  padding: 2px 5px;
  margin: -12px 0 0;
  font-weight: normal;
  text-align: right;
}
legend.ilTableFilter > a {
  margin-right: -20px;
  margin-top: -15px;
}
fieldset.ilTableFilter {
  background-color: #F9F9F9;
  padding: 10px 15px;
  margin: 5px 0 15px 0;
}
div.ilTableFilterLabel {
  font-style: italic;
  background-color: #f0f0f0;
  padding: 3px 5px;
}
div.ilTableFilterLabel label {
  margin: 0;
}
div.ilTableFilterInput {
  min-width: 150px;
  padding: 5px 0;
}
div.ilTableFilterInput .radio,
div.ilTableFilterInput .checkbox {
  margin: 0;
}
td.ilFilterOption {
  text-align: left;
  vertical-align: top;
  font-size: 80%;
  white-space: nowrap;
  padding: 0 10px 10px 0;
  min-width: 150px;
}
td.ilFilterType {
  font-size: 80%;
  font-weight: bold;
  text-align: left;
  white-space: nowrap;
  padding: 3px;
}
div.ilTableContainer {
  overflow: auto;
}
.tblheader {
  font-weight: normal;
}
tr.tblheader {
  font-weight: normal;
  background-color: #F9F9F9;
  font-size: 90%;
  border-bottom: 1px solid #D6D6D6;
}
/* ---------------- alternating tablerowcolors ----------------- */
.tblrow2_mo {
  background-color: #F1F1F1;
  color: #222;
  padding: 3px;
}
.tblrow1_mo {
  background-color: #FFF;
  color: #222;
  padding: 3px;
}
.tblrow1_mo:hover,
.tblrow2_mo:hover {
  background-color: #D0D0FF;
}
.tblrowmarked {
  background-color: #FFE4E4;
  color: #222;
  padding: 3px;
}
.tblrow2top {
  background-color: #F1F1F1;
  color: #222;
  padding: 3px;
  vertical-align: top;
}
.tblrow1top {
  background-color: #FFF;
  color: #222;
  padding: 3px;
  vertical-align: top;
}
.tblrowmarkedtop {
  background-color: #FFE4E4;
  color: #222;
  padding: 3px;
  vertical-align: top;
}
.table > thead > tr > th {
  border-bottom: 1px solid #a0a0a0;
  background-color: #fcfcfc;
}
.ilTableOuter .table {
  background-color: #F9F9F9;
}
td > img[src$="icon_custom.svg"] {
  max-width: 32px;
}
/* Services/Notes */
div.ilNotes {
  background-color: #F9F9F9;
  padding: 15px;
}
#ilRightPanel div.ilNotes {
  background-color: #FFFFFF;
}
div.ilNotes .fullwidth_invisible {
  background-color: transparent;
  padding: 10px;
}
div.ilComment {
  padding-left: 50px;
}
div.ilNotesUImage {
  float: left;
  margin-left: -50px;
}
div.ilNoteText {
  font-size: 95%;
  margin-top: 5px;
}
div.ilNotesHeader {
  background-color: #F0F0F0;
  margin-bottom: 5px;
}
#ilRightPanel div.ilNotesHeader {
  padding: 5px;
}
h3.ilNotesHeader {
  font-size: 110%;
  color: #606060;
  display: inline;
}
h4.ilNoteTitle {
  font-size: 100%;
  margin: 0;
  padding: 0;
}
td.ilNoteList {
  padding: 10px 5px;
  border-top: 1px solid #F0F0F0;
  vertical-align: top;
}
textarea#note {
  height: 6em;
}
div.ilNoteInput {
  padding-bottom: 10px;
}
/* Modules/Blog */
div.ilBlogList {
  padding: 10px;
  margin-bottom: 20px;
  background-color: #FFFFFF;
}
div.ilBlogListItem {
  padding: 1px 1px 5px;
  margin-bottom: 35px;
}
div.ilBlogListItem.ilBlogListItemDraft {
  padding: 3px;
}
div.ilBlogListItemTitle {
  border-bottom: 1px solid #E0E0E0;
}
div.ilBlogListItemTitle h3 {
  margin-bottom: 5px;
}
div.ilBlogListItemSubTitle {
  margin-top: 5px;
  color: #909090;
  font-size: 80%;
  text-align: right;
}
div.ilBlogListItemSnippet {
  margin-top: 5px;
  margin-bottom: 5px;
  min-height: 10px;
}
img.ilBlogListItemSnippetPreviewImage {
  margin-right: 10px;
  margin-bottom: 5px;
}
div.ilBlogListItemMore {
  float: left;
}
div.ilBlogListItemCommtensPerma {
  text-align: right;
  font-size: 90%;
  margin-top: 15px;
  min-height: 15px;
}
div.ilBlogSideBlocks {
  margin-left: 5px;
}
td.ilBlogSideBlockContent {
  padding: 10px;
}
td.ilBlogSideBlockCommand {
  font-size: 75%;
  color: #909090;
  border-bottom: 1px solid #E9E9E9;
  padding: 1px 3px;
  background-color: #F9F9F9;
  text-align: right;
}
div.ilBlogSideBlockAuthor {
  margin-top: 3px;
}
ul.ilBlogSideBlockNavigation {
  margin-top: 3px;
  padding-left: 15px;
}
div.ilBlogSideBlockNavigationSelection {
  margin-bottom: 5px;
}
.ilBlogListItemDraft {
  border: 2px dotted red;
}
.ilBlogNavigationItemDraft {
  margin-right: 50px;
}
.ilBlogListPermalink {
  margin: 5px;
}
.ilBlogRating {
  margin-bottom: 5px;
}
.ilTopGap {
  margin-top: 15px;
}
.ilExportPage {
  min-height: 468px;
  padding-bottom: 20px;
}
/* Services/Skill */
div.ilSkill {
  background: #FFFFFF;
  padding: 15px;
  margin-bottom: 20px;
  margin-top: 10px;
}
div.ilSkill > h3 {
  margin: 10px 0;
  padding: 0;
  font-size: 1.2em;
  float: left;
}
div.ilSkill > h4 {
  margin: 10px 0;
  padding: 0;
  font-size: 1em;
  color: #909090;
  float: left;
  clear: left;
}
table.ilSkill,
td.ilSkill,
th.ilSkill {
  border: 1px solid #E0E0E0;
}
div.ilSkillActions {
  margin-top: -5px;
  margin-right: 15px;
  float: right;
}
div.ilSkill .ilSkillActions {
  margin-right: 0px;
}
table.ilSkill {
  margin-bottom: 5px;
  margin-left: 50px;
  background-color: #FFF;
  border-collapse: collapse;
  clear: both;
}
td.ilSkill,
th.ilSkill {
  font-size: .8em;
  padding: 4px;
  min-width: 50px;
}
td.ilSkill {
  text-align: center;
  vertical-align: middle;
}
td.ilSkillLevel {
  cursor: pointer;
}
th.ilSkill,
td.ilSkillLevel {
  background-color: #F8F8F8;
}
td.ilSkillSelf {
  background-color: #FFF0E0;
}
td.ilSkillMat {
  background-color: #F0F0FF;
}
div.ilSkillSuggRes {
  margin-left: 50px;
}
th.ilSkillEntryHead {
  width: 250px;
}
/* Modules/Poll */
.ilPollDescription {
  margin: 5px;
  font-size: 80%;
  color: #808080;
}
.ilPollQuestion {
  display: inline-block;
  width: 97%;
  margin: 1.5%;
  font-size: 90%;
  font-style: italic;
}
img.ilPollQuestionImage {
  margin: 1.5% 0%;
  max-width: 100%;
}
.ilPollQuestionAnswers {
  margin: 5px;
  font-size: 80%;
}
.ilPollQuestionAnswer {
  margin-bottom: 5px;
}
.ilPollQuestionResults {
  margin: 10px;
  font-size: 80%;
}
.ilPollQuestionResult {
  margin-bottom: 5px;
}
.ilPollQuestionResultBar {
  width: 100%;
  border: 1px solid #AAA;
  float: left;
  height: 18px;
}
.ilPollQuestionResultBarInner {
  background-color: #C2E1FF;
  height: 18px;
}
.ilPollQuestionResultPerc {
  float: right;
  position: relative;
  margin-top: -17px;
  margin-right: 3px;
}
.ilPollLegend {
  margin-bottom: 5px;
}
.ilPollLegend td.legendLabel {
  font-size: 120%;
}
/* Services/Search */
div.ilMainMenuSearch {
  padding: 0 10px 3px;
  margin: 1px 0 2px -1px;
  line-height: 26px;
}
input.ilMainMenuSearch {
  cursor: pointer;
  border: none;
  color: #606060;
  width: 150px;
  padding: 2px 4px 1px;
  margin: 0;
  background-color: #FFF;
  min-height: 16px;
  box-shadow: inset 1px 1px 2px #A0A0A0;
  line-height: 1;
}
#mm_search_menu_head {
  background-color: #F8F8F8;
  padding: 5px;
  font-size: 85%;
}
#mm_search_menu_head p {
  margin: 0px;
}
#mm_search_menu_head input {
  margin: 0;
  padding: 0;
}
#il_search_toolbar div.ilFormOption {
  width: auto;
}
#il_search_toolbar div.ilFormFooter {
  display: none;
}
#mm_search_menu_ac .ui-menu {
  border: none;
  box-shadow: none;
  color: #333333;
}
span.ilSearchHighlight {
  font-weight: bold;
}
div.il_SearchFragment {
  margin: 2px 0 5px;
  font-size: 80%;
  font-weight: normal;
  text-align: left;
}
#ilSearchResultsTable.table-striped > tbody > tr > td {
  background-color: transparent;
}
#search_area_form {
  min-width: 350px;
}
#search_area_form .form-horizontal .control-label {
  padding-top: 0;
}
/* Services/Help */
#ilHelpText .ilc_text_inline_Strong {
  font-weight: bold;
}
#ilHelpBack {
  padding-bottom: 20px;
}
#ilHelpText {
  clear: both;
  font-size: 90%;
}
#ilHelpText .ilc_list_o_NumberedList,
#ilHelpText .ilc_list_u_BulletedList {
  margin: 10px 0;
  padding: 0 0 0 25px;
}
#ilHelpText .ilc_list_o_NumberedList .ilc_list_o_NumberedList,
#ilHelpText .ilc_list_o_NumberedList .ilc_list_u_BulletedList,
#ilHelpText .ilc_list_u_BulletedList .ilc_list_u_BulletedList,
#ilHelpText .ilc_list_u_BulletedList .ilc_list_o_NumberedList {
  padding-left: 15px;
}
a#ilHelpClose {
  display: block;
  float: right;
  padding: 5px;
}
#ilHelpPanel .il_VAccordionHead {
  background-position: 3px 3px;
  padding: 3px 3px 3px 20px;
  font-size: 90%;
  font-weight: bold;
  border: none;
}
#ilHelpPanel .ilGroupedListLE {
  padding: 5px 10px 5px 20px;
}
div#il_screen_id {
  position: fixed;
  right: 0;
}
#mm_help li a span:first-child {
  width: 20px;
  display: inline-block;
}
/* Modules/DataCollection */
td.dcl_actions {
  text-align: right;
  padding-right: 5px;
}
.dcl_record_list td,
.dcl_field_list td {
  padding: 10px 7px;
  font-size: 90%;
}
.ilDclTableDescription {
  padding: 15px 0;
  font-size: 90%;
}
.ilDclRecordViewNavWrapper {
  margin-bottom: 40px;
}
.ilDclRecordViewNav {
  font-weight: normal;
  padding: 3px;
  font-size: 80%;
  width: 80%;
  float: left;
}
.ilDclEditRecordButtonWrapper {
  float: right;
}
.ilDclRecordViewRecordOfTotal {
  margin-right: 10px;
}
.ilDclSelectRecord {
  margin-left: 10px;
}
.ilDclChangeRecord {
  display: inline;
}
.ilDclPermanentLinkWrapper {
  margin: 20px 0;
}
tr.dcl_comments_active > td {
  background-color: #FFFFD9;
}
/* Modules/Bibliographic */
span.bibl_text_inline_Emph {
  font-style: italic;
}
/* Services/MediaObjects */
.ilPlayerPreviewOverlayOuter {
  position: relative;
}
.ilPlayerPreviewOverlay {
  position: relative;
  width: 320px;
  height: 240px;
  cursor: pointer;
}
.ilPlayerPreviewDescription {
  padding: 7px;
  font-size: 85%;
  position: absolute;
  width: 306px;
  color: #F0F0F0;
  margin-top: -240px;
  background: url("images/black60.png");
}
.ilPlayerPreviewOverlay img {
  cursor: pointer;
  width: 100%;
  height: 100%;
}
.ilPlayerPreviewDescriptionDownload {
  float: right;
}
.ilPlayerPreviewDescriptionDownload a {
  color: #a0a0a0;
}
.mejs-overlay-button {
  background-image: url("images/bigplay.svg");
}
.ilPlayerPreviewPlayButton {
  background: url("images/bigplay.svg") no-repeat scroll 0 0 transparent;
  height: 100px;
  left: 50%;
  margin: -50px 0 0 -50px;
  position: absolute;
  top: 50%;
  width: 100px;
  cursor: pointer;
}
.ilPlayerPreviewOverlay:hover .ilPlayerPreviewPlayButton {
  background-position: 0 -100px;
}
/* Services/Chart */
td.legendColorBox,
td.legendLabel {
  padding: 3px;
}
/* Services/Captcha */
div.iosCaptchaInfoContainer {
  margin: 10px 0 0 0;
}
div.iosCaptchaInputCommandContainer {
  margin: 10px 0 0 0;
}
div.iosCaptchaInputCommandContainer .reload {
  width: 19px;
  height: 19px !important;
  font-size: 100%;
  vertical-align: top;
  margin: 0;
  padding: 0;
}
div.iosCaptchaInputCommandContainer .reload img {
  width: 19px;
  height: 19px;
  margin: 0;
  padding: 3;
}
div.iosCaptchaInputCommandContainer .audio {
  width: 19px;
  height: 19px;
  margin: 0 10px 0 12px;
  vertical-align: middle;
}
/* Services/User */
div.ilProfile {
  width: 450px;
  margin: 0 auto;
  background: url("images/form_back.png") repeat-y #F6F6F6;
  border: 1px solid #D0D5EA;
  padding: 15px;
}
h3.ilProfileName {
  margin: 0 0 10px;
  padding: 0;
  font-weight: normal;
  font-size: 130%;
}
div.ilProfileSection {
  margin-top: 20px;
  font-size: 90%;
  color: #606060;
}
h3.ilProfileSectionHead {
  margin: 0 0 3px;
  padding: 0;
  font-weight: normal;
  font-size: 110%;
  color: #202020;
}
table.il_user_quota_disk_usage_overview {
  background-color: white;
}
/* -- User Gallery Styles -- */
.ilUsersGalleryContainer div.ilUser {
  margin: 0 0 20px;
  background-color: #fff;
  padding: 20px 0;
  font-size: 100%;
  width: 100%;
  height: auto;
  text-align: center;
}
.ilUsersGalleryContainer div.ilUser img {
  min-height: 80px;
  max-height: 80px;
}
.ilUsersGalleryContainer div.ilUser h3 {
  white-space: nowrap;
  overflow: hidden;
  text-overflow: ellipsis;
  padding: 5px;
  margin: 20px 0;
  font-size: 1.6rem !important;
}
.ilUsersGalleryContainer div.ilUser .action {
  width: 100%;
  height: 40px;
}
.ilUsersGalleryContainer div.ilUser .action div {
  display: inline-block;
}
.ilUsersGalleryContainer div.ilUser .action .btn {
  float: left;
}
.ilUsersGalleryContainer div.ilUser .action .btn-default:hover {
  color: #fff !important;
}
.ilUsersGalleryContainer div.ilUser .action .mailBtn {
  height: 37px;
  font-size: 16px;
  padding: 0 15px;
  line-height: 30px;
  margin: 2px 0 0 0;
}
.ilUsersGalleryContainer div.ilUser .action .open .btn {
  -webkit-box-shadow: 0 0 0 0;
  box-shadow: 0 0 0 0;
  -webkit-box-shadow: 0 0 0 0 3px 5px rgba(0, 0, 0, 0.5);
  -moz-box-shadow: 0 0 0 0 3px 5px rgba(0, 0, 0, 0.5);
  box-shadow: 0 0 0 0 3px 5px rgba(0, 0, 0, 0.5);
}
.ilUsersGalleryContainer div.ilUser .action .open .btn-success:hover,
.ilUsersGalleryContainer div.ilUser .action .open .btn-success:focus,
.ilUsersGalleryContainer div.ilUser .action .open .btn-success:active {
  color: white;
  background: #626f78;
  -webkit-box-shadow: 0 0 0 0;
  box-shadow: 0 0 0 0;
  -webkit-box-shadow: 0 0 0 0 3px 5px rgba(0, 0, 0, 0.5);
  -moz-box-shadow: 0 0 0 0 3px 5px rgba(0, 0, 0, 0.5);
  box-shadow: 0 0 0 0 3px 5px rgba(0, 0, 0, 0.5);
  border: 1px solid #5b6770;
}
.ilUsersGalleryContainer div.ilUser .action ul.dropdown-menu {
  min-width: 170px;
  padding: 0;
  margin: 0;
  -webkit-box-shadow: 1px 1px 1px rgba(0, 0, 0, 0.1);
  -moz-box-shadow: 1px 1px 1px rgba(0, 0, 0, 0.1);
  box-shadow: 1px 1px 1px rgba(0, 0, 0, 0.1);
}
.ilUsersGalleryContainer div.ilUser .action ul.dropdown-menu li > a {
  padding: 8px 10px;
}
/* Services/Style */
.ilPositionStatic {
  position: static;
}
/* PageLayout Previews */
div.ilc_QuestionPlaceHolderThumb,
div.ilc_MediaPlaceHolderThumb,
div.ilc_TextPlaceHolderThumb,
div.ilc_PredTextPlaceHolderThumb {
  margin: 1px;
  padding: 5px 2px 5px 0;
  border: 1px solid gray;
  font-size: 10px;
  background: url("images/question_placeholder_thumb.png") no-repeat center;
  font-weight: bold;
}
div.ilc_MediaPlaceHolderThumb {
  background-image: url("images/media_placeholder_thumb.png");
}
div.ilc_TextPlaceHolderThumb {
  background-image: url("images/text_placeholder_thumb.png");
}
div.ilc_PredTextPlaceHolderThumb {
  background-image: url("images/pred_text_placeholder_thumb.png");
}
div.ilc_HeadlineThumb {
  font-size: 11px;
  font-weight: bold;
  width: 100%;
  border-bottom: 1px solid gray;
  color: gray;
  margin: 2px 0 4px;
}
/* Modules/Course */
.ilValignTop {
  vertical-align: top;
}
.halfWidth {
  width: 50%;
}
.ilInheritBGColor {
  background-color: inherit;
}
td.option_value_details {
  background: none #FFF;
  color: #222;
  padding: 3px;
  vertical-align: top;
  text-align: left;
}
td.option_value_center_details {
  background: none #FFE4E4;
  color: #222;
  padding: 3px;
  vertical-align: top;
  text-align: center;
}
ul.noStyle {
  list-style: none;
}
li.smallPad {
  padding: 1px;
}
.listIndent {
  padding: 0 0 20px;
}
.ilCrsObjAcc {
  margin-bottom: 10px;
}
/* LOK progress bars */
.ilCourseObjectiveProgressBar {
  padding-right: 5px;
  float: right;
}
.ilCourseObjectiveProgressBarContainer {
  float: right;
  padding-left: 10px;
}
.ilCourseObjectiveProgressBarContainer > .progress {
  margin: 5px 0 0;
  border: 1px solid #BBB;
  background-color: white;
}
.ilCourseObjectiveProgressBarContainer > .progress > .progress-bar {
  box-shadow: none;
}
.ilCourseObjectiveProgressBarLimit {
  float: right;
  position: relative;
  border-right: 2px dotted #888;
  height: 20px;
  margin-top: -17px;
}
.ilCourseObjectiveProgressBarNeutral {
  background-color: #888;
}
.ilCourseObjectiveProgressBarCompleted {
  background-color: #60B060;
}
.ilCourseObjectiveProgressBarFailed {
  background-color: #B06060;
}
/* Modules/Chatroom */
.ilValignBottom {
  vertical-align: bottom;
}
#chat_actions {
  white-space: nowrap;
  margin-left: 10px;
}
#chat_messages {
  height: 300px;
  padding: 2px;
  overflow-y: scroll;
  overflow-x: auto;
  width: 100%;
  min-height: 200px;
  background-color: #FFFFFF;
}
#chat_users {
  overflow: auto;
  height: 100%;
  min-height: 300px;
}
#private_rooms {
  z-index: 200;
  display: none;
}
td.chatroom {
  width: 200px;
  height: auto;
}
/* Services/Container */
div.il_Preconditions {
  padding: 10px 0 0;
}
div.il_PreconditionsTitel {
  margin-top: 3px;
  text-align: left;
  font-size: 90%;
}
[dir="rtl"] div.il_PreconditionsTitel {
  text-align: right;
}
div.ilPreconditionItem {
  margin: 0 -10px;
}
/* Repository */
div.ilContainerListItemOuter {
  padding: 15px 10px;
  zoom: 1;
  /* background-color: lighten(@mid-gray, 75%); */
}
[dir="rtl"] div.ilContainerListItemOuter {
  display: table;
}
div.tblfooter.ilContainerListFooter {
  font-size: 100%;
  padding: 3px 0 0 10px;
  text-align: left;
}
div.tblfooter.ilContainerListFooter > input {
  padding: 0;
  margin: 0;
}
div.tblfooter.ilContainerListFooter > label {
  margin: 0;
  padding: 0 0 0 8px;
  vertical-align: top;
}
input[name^="position[blocks]"] {
  margin: 0 0 0 -2px;
}
[dir="rtl"] .ilContainerListFooter {
  padding-left: 0;
  padding-right: 15px;
}
div.ilListItemSection {
  clear: both;
  max-width: calc(100% - 40px);
}
div.ilContainerListItemOuterHighlight {
  padding: 15px;
  background-color: #FFFFD9;
  zoom: 1;
}
.ilCLI {
  padding: 0;
}
div.ilContainerListItemCB {
  /*float: left;
	width: 25px;*/
  display: table-cell;
  vertical-align: top;
  padding-right: 10px;
}
[dir="rtl"] div.ilContainerListItemCB {
  /* float: right; */
}
div.ilContainerListItemIcon {
  /* margin-top: -3px;
	   float: left;
	position: absolute; */
  display: table-cell;
  vertical-align: top;
}
div.ilContainerListItemIcon a {
  display: block;
  margin-top: -3px;
}
[dir="rtl"] div.ilContainerListItemIcon {
  float: right;
}
div.ilContainerListItemIconCB {
  margin-left: 25px;
}
[dir="rtl"] div.ilContainerListItemIconCB {
  margin-left: 0;
  margin-right: 25px;
}
div[class^="il_editarea"] .ilContainerListItemOuter img,
img.ilListItemIcon {
  width: 35px;
  height: 35px;
  max-width: none;
}
div.ilContainerListItemContent {
  /* margin-left: 35px; */
  display: table-cell;
  vertical-align: top;
  width: 100%;
}
[dir="rtl"] div.ilContainerListItemContent {
  /* margin-left: 0;
	margin-right: 35px; */
}
/* If checkbox is activated, add spacing */
div.ilContainerListItemContentCB {
  /* margin-left: 60px; */
}
[dir="rtl"] div.ilContainerListItemContentCB {
  /* margin-left: 0;
	margin-right: 60px; */
}
div.il_ContainerListItem {
  margin: 2px 0;
  padding-left: 8px;
}
[dir="rtl"] div.il_ContainerListItem {
  padding-left: 0;
  padding-right: 8px;
}
.ilContainerBlockHeader {
  font-weight: 400;
  padding: 5px 10px;
  text-align: left;
  vertical-align: middle;
}
[dir="rtl"] .ilContainerBlockHeader {
  text-align: right;
}
.ilContainerBlock {
  width: 100%;
  clear: both;
  margin-bottom: 20px;
}
div#cont_paste_explorer_tree ul.il_Explorer {
  margin: 0 0 0 24px;
}
[dir="rtl"] div#cont_paste_explorer_tree ul.il_Explorer {
  margin: 0 24px 0 0;
}
#ilContRepIntro {
  margin: 20px 0 50px 0;
  clear: both;
}
div#ilContRepIntro img {
  float: right;
  width: 150px;
  height: 150px;
}
[dir="rtl"] div#ilContRepIntro img {
  float: left;
}
.ilContObjectiveObjectListItem {
  background-color: #FFFFFF;
}
.ilContObjectiveIntro {
  background-color: #FFFFFF;
  padding: 1px 15px;
}
.ilContObjectivesViewTestItem {
  background-color: #FFFFFF;
  margin-bottom: 10px;
}
/* Modules/LearningModule */
.ilLMMenu {
  clear: both;
}
body.ilLMNoMenu .ilFixedTopSpacer {
  padding-top: 0px;
}
body.ilLMNoMenu .ilLeftNav {
  top: 0px;
}
button.ilAreaClose {
  width: 20px;
  height: 20px;
  position: absolute;
  top: 0;
  cursor: pointer;
}
div.ilRightAreaSpace {
  width: 50%;
}
/* right area (used in learning modules) */
div#right_area {
  bottom: 0;
  width: 50%;
  right: 0px;
  top: 85px;
  position: fixed;
  padding: 5px;
  background-color: #F5F5F5;
  border-left: 3px solid #E9E9E9;
  box-shadow: inset 0px 2px 2px #D0D0D0;
  -webkit-overflow-scrolling: touch;
  /* Bug 11209 */
  overflow: auto;
  /* Bug 11209 */
}
div#right_area iframe {
  -webkit-overflow-scrolling: touch;
  /* Bug 11209 */
  overflow: auto;
  /* Bug 11209 */
  border: none;
  width: 100%;
  height: 100%;
}
div#right_cont_area {
  bottom: 0;
  width: 50%;
  right: 0px;
  top: 117px;
  position: fixed;
  background-color: transparent;
  border-left: 3px solid #E9E9E9;
  -webkit-overflow-scrolling: touch;
  /* Bug 11209 */
  overflow: hidden;
}
div#right_top_area {
  top: 0;
  width: 100%;
  height: 100%;
  position: absolute;
  border-bottom: 3px solid #E9E9E9;
  border-right: 3px solid #E9E9E9;
  -webkit-overflow-scrolling: touch;
  /* Bug 11209 */
  overflow: hidden;
  display: none;
}
div.ilRightContAreaSplit div#right_top_area {
  height: 50%;
}
div#right_top_area iframe {
  -webkit-overflow-scrolling: touch;
  /* Bug 11209 */
  overflow: auto;
  /* Bug 11209 */
  border: none;
  width: 100%;
  height: 100%;
}
div#right_bottom_area {
  top: 0px;
  width: 100%;
  height: 100%;
  position: absolute;
  -webkit-overflow-scrolling: touch;
  /* Bug 11209 */
  overflow: hidden;
  display: none;
  border-right: 3px solid #E9E9E9;
}
div.ilRightContAreaSplit div#right_bottom_area {
  top: 50%;
  height: 50%;
}
div#right_bottom_area iframe {
  -webkit-overflow-scrolling: touch;
  /* Bug 11209 */
  overflow: auto;
  /* Bug 11209 */
  border: none;
  width: 100%;
  height: 100%;
}
#il_expl2_jstree_cont_out_ilLMProgressTree img {
  width: 18px;
  height: 18px;
  margin-top: -3px;
}
/* Services/PersonalDesktop */
h3.ilPDBlockSubHeader {
  margin: 0;
  font-weight: 300;
  font-size: 90%;
  font-style: italic;
  text-align: left;
  vertical-align: middle;
  padding: 1px 0 0 5px;
}
.ilUserOnlineRow {
  margin: 0 0 0 40px;
}
.ilUserImage {
  margin: 0 0 0 -40px;
}
div.ilUserImage + img {
  margin: 2px 0;
}
div#ilPDIntro img {
  float: right;
  width: 120px;
  height: 120px;
}
/* Services/UIComponent/AdvancedSelectionList */
div.il_adv_sel {
  border: 1px solid #D6D6D6;
  box-shadow: 2px 2px 4px #C0C0C0;
}
table.il_adv_sel {
  color: #000;
  background-color: #FFF;
  border-spacing: 0;
  cursor: pointer;
}
tr.il_adv_sel {
  cursor: pointer;
}
tr.il_adv_sel_act {
  background-color: #FFF9BC;
  cursor: pointer;
}
td.il_adv_sel {
  border-bottom: 1px solid #F0F0F0;
  padding: 3px 10px;
  text-align: left;
  white-space: nowrap;
  cursor: pointer;
  font-weight: normal;
}
#ilAdvSelListTable_item_creation td.il_adv_sel {
  min-width: 150px;
}
td.il_adv_sel_ic {
  border-bottom: 1px solid #F0F0F0;
  padding: 3px 0 3px 10px;
  text-align: left;
  cursor: pointer;
}
td.ilAsyncImgLoader {
  padding: 0 40px;
}
span[id^="ilAdvSelListAnchorElement_"] + div {
  position: absolute;
  z-index: 5000;
  left: 0;
  right: 0;
}
div[id^="ilAdvSelListTable_"] {
  overflow: auto;
  background-color: #FFF;
  clear: both;
  display: none;
  position: absolute;
}
/* Services/Object */
.ilHeadAction img {
  width: 18px;
  height: 18px;
}
.il_ItemProperty .badge,
.ilHeadAction .badge {
  font-size: 8px;
  padding: 2px 4px;
  margin-top: -1px;
  margin-left: -5px;
  position: absolute;
}
div.ilCreationFormSection .form-horizontal {
  margin-top: -1px;
  padding-top: 1px;
}
.ilObjListRow {
  border-bottom: 1px solid #f0f0f0;
  background-color: #FFFFFF;
}
.ilObjListRow:hover {
  background-color: #ffffea;
}
.table-striped {
  border-collapse: separate;
}
.table-striped > tbody > tr.ilObjListRow > td {
  background-color: #FFFFFF;
}
.table-striped > tbody > tr.ilObjListRow:hover > td {
  background-color: #ffffea;
}
.table-striped > tbody > tr.ilObjListRow:hover:nth-child(2n+1) > td {
  background-color: #ffffea;
}
/* Services/Navigation */
form.ilNavHistoryForm {
  padding: 0;
  margin: 0 5px 0 0;
  padding: 5px 5px 2px;
  border: none;
  display: inline;
  font-size: 80%;
}
input.ilNavHistorySubmit {
  color: #2255A0;
  padding: 0;
  margin: 0;
  border: none;
  cursor: pointer;
  background-color: #F0F0F0;
}
select.ilNavHistorySelect {
  border: none;
  padding: 0;
  background-image: none;
  text-decoration: none;
}
/* Services/Block */
.iosPdBlockDragAndDropPlaceholder {
  border: 3px #C0C0C0 dashed;
  border-radius: 8px;
  margin-bottom: 15px;
}
/* Blocks */
div.il_Block,
table.il_Block {
  width: 100%;
  border-spacing: 0px;
  border-collapse: collapse;
  margin-bottom: 20px;
  clear: both;
  table-layout: fixed;
  word-wrap: break-word;
  background-color: #F9F9F9;
  border: none;
  text-align: left;
  padding: 5px;
}
#il_center_col div.il_Block {
  background-color: #FFFFFF;
}
div.ilBlockHeader,
div.ilBlockHeaderBig,
td.ilBlockHeader,
td.ilBlockHeaderBig {
  /* font-family: 'Open Sans Semibold';  deactivated, since it affects drop downs in the header */
  font-weight: normal;
  padding: 3px 0;
  margin: 0 5px;
  text-align: left;
  color: #696969;
  border-bottom: 1px solid #dcdcdc;
  /* box-shadow: 0 -2px 1px -1px white inset; no white lines */
}
div.ilBlockHeaderBig,
td.ilBlockHeaderBig {
  font-size: 100%;
}
h3.ilBlockHeader {
  font-weight: 600;
  margin: 0;
  padding: 0;
  font-size: 100%;
  display: inline;
}
/* possibly deprecated */
.il_BlockInfo {
  font-size: 80%;
  color: #909090;
}
/* new class */
div.ilBlockInfo {
  font-size: 75%;
  color: #909090;
  padding: 1px 3px;
  background-color: #F9F9F9;
  text-align: right;
}
div.ilBlockContent {
  padding: 5px;
}
.ilBlockRow1,
.ilBlockRow2 {
  padding: 3px;
  border-bottom: 1px solid #F0F0F0;
}
div.ilBlockPropertyCaption {
  color: #696969;
  font-style: italic;
}
/* Services/UIComponent/Lightbox */
.ilLightbox {
  position: absolute;
  top: 0;
  bottom: 0;
  right: 0;
  left: 0;
  background-color: #303030;
  overflow: auto;
}
a.ilMediaLightboxClose {
  display: block;
  float: right;
  margin: 5px 0 10px 10px;
  cursor: pointer;
  color: #808080;
  font-size: 140%;
}
a.ilMediaLightboxClose:hover {
  color: #A0A0A0;
  text-decoration: none;
}
.ilLightboxContent {
  margin: 50px auto 0;
  width: 640px;
  max-width: 100%;
}
/* Services/Membership */
div.ilAttendanceListPrint td,
div.ilAttendanceListPrint th {
  border: 1px solid #D6D6D6;
  padding: 2px;
}
body.ilBodyPrint {
  height: auto;
  background-color: #FFF;
  margin: 10px;
  padding: 0;
}
/* Modules/BookingManager */
.ilTextinfo {
  margin-bottom: 10px;
}
/* Services/InfoScreen */
div.ilInfoScreenSec {
  padding: 0;
  margin-bottom: 20px;
}
div.ilInfoScreenSec h3.ilHeader {
  margin-bottom: 5px;
  display: block;
  /* margin: 10px 0;
	color: @brand-secondary;
	font-size: 120%;
	text-align: right; */
}
.il_InfoScreenProperty {
  padding: 15px;
  vertical-align: top;
  color: #696969;
  font-style: italic;
}
.il_InfoScreenPropertyValue {
  padding: 15px;
  vertical-align: top;
  background-color: #FFFFFF;
}
.ilInfoScreenSec.form-horizontal .form-group {
  margin: 0;
  background-color: #F9F9F9;
}
.ilInfoScreenSec.form-horizontal .form-group:nth-child(2) .il_InfoScreenPropertyValue {
  /* border-top: 1px solid lighten(@mid-gray, 60%);
		box-shadow: inset 0px 2px 1px -1px white; */
}
.ilInfoScreenSec.form-horizontal {
  background-color: transparent;
}
.ilInfoScreenSec.form-horizontal .control-label {
  padding: 15px;
}
/* Services/Init */
/*
div#il_startup_content {
	padding: 40px 20px 35px;
	box-shadow: inset 0 2px 2px #D0D0D0;
	background-color: #F9F9F9;
}
*/
#il_startup_content form table {
  /* out-commented due to http://www.ilias.de/mantis/view.php?id=10264 */
  /* width: 500px; */
}
.ilStartupSection {
  padding-top: 25px;
}
div.ilStartupSection form.form-horizontal {
  text-align: left;
  width: 40em;
}
div#il_startup_logo img {
  width: 50px;
  height: 50px;
  margin: 15px;
}
/* Services/Bookmarks */
#block_pdbookm_0 #tree_div {
  overflow: auto;
  width: 100%;
}
#block_pdbookm_0 .il_Block #tree_div img {
  height: 20px;
  width: 20px;
}
.iosPdBmListImg {
  height: 20px;
  width: 20px;
}
.iosPdBmListImg[src$="spacer.png"] {
  height: 0;
  width: 0;
}
/* Services/UIComponent/Toolbar */
.ilToolbar.navbar {
  border: 0;
  background-color: #F9F9F9;
}
.ilToolbar .ilToolbarItems {
  padding: 0;
}
.ilToolbar .form-control {
  width: auto;
  display: inline-block;
}
.ilToolbar input[type="file"] {
  display: inline-block;
}
.ilToolbar li {
  border-bottom: 1px solid #d8d8d8;
}
.ilToolbar li .navbar-form,
.ilToolbar li .navbar-text {
  padding: 0;
  border: 0;
  margin-left: 0;
  margin-right: 0;
  display: inline-block;
}
.ilToolbar li.navbar-text {
  margin-left: 0;
}
.ilToolbar li.ilToolbarSeparator {
  border-left: 1px solid #d8d8d8;
  height: 40px;
}
.ilToolbar li.ilToolbarGroup .navbar-form,
.ilToolbar li.ilToolbarGroup .navbar-text {
  margin-left: 7.5px;
}
.ilToolbar li.ilToolbarGroup .navbar-form:first-child,
.ilToolbar li.ilToolbarGroup .navbar-text:first-child {
  margin-left: 0;
}
.ilToolbar li.ilToolbarGroup .navbar-text {
  margin-right: 0;
}
.ilToolbar .ilToolbarStickyItems {
  float: left;
  margin-left: 15px;
}
.ilToolbar .ilToolbarStickyItems.navbar-nav {
  margin-top: 0;
  margin-bottom: 0;
}
.ilToolbar .ilToolbarStickyItems.navbar-nav .open .dropdown-menu > li > a {
  padding-left: 0;
}
.ilToolbar .ilToolbarStickyItems > li {
  float: left;
  margin-right: 15px;
}
.ilToolbar .ilToolbarStickyItems > li .navbar-form {
  border: 0;
}
.ilToolbar .ilToolbarStickyItems > li.ilToolbarStickyItem {
  border: 0;
}
.ilToolbar ul.dropdown-menu > li {
  border: none;
}
@media (min-width: 768px) {
  .ilToolbar .container-fluid {
    padding-left: 0;
  }
  .ilToolbar li {
    border: 0;
    margin-right: 15px;
  }
  .ilToolbar ul.dropdown-menu > li {
    margin-right: 0;
  }
  .ilToolbar .ilToolbarStickyItems.navbar-nav .open .dropdown-menu > li > a {
    padding-left: 10px;
  }
}
/* Services/UIComponent/Tooltip */
.ui-tooltip-rounded,
.ui-tooltip-rounded .ui-tooltip-content,
.ui-tooltip-tipsy,
.ui-tooltip-tipsy .ui-tooltip-content,
.ui-tooltip-youtube,
.ui-tooltip-youtube .ui-tooltip-content {
  -moz-border-radius: 4px;
  -webkit-border-radius: 4px;
  border-radius: 4px;
}
.ui-tooltip-shadow {
  -webkit-box-shadow: 1px 1px 3px 1px rgba(0, 0, 0, 0.15);
  -moz-box-shadow: 1px 1px 3px 1px rgba(0, 0, 0, 0.15);
  box-shadow: 1px 1px 3px 1px rgba(0, 0, 0, 0.15);
}
.qtip-default {
  font-size: 12px;
  line-height: 1.5;
}
/*.qtip-default {
	background-color: lighten(@brand-warning, 25%);
	border-color: lighten(@brand-warning, 25%);
	color: #303030;
}

.qtip-default {
	background-color: darken(@brand-secondary, 10%);
	border-color: darken(@brand-secondary, 10%);
	color: #ffffff;
}*/
.qtip-default {
  background-color: #607ea5;
  border-color: #607ea5;
  color: #ffffff;
}
/* Services/Locator */
ol.breadcrumb {
  margin: 0;
  font-weight: 600;
  padding-left: 15px;
  font-size: 0.8em;
}
[dir="rtl"] ol.breadcrumb {
  padding-right: 15px;
}
.breadcrumb a {
  /*	color: #A0A0A0; */
}
.breadcrumb > li + li:before {
  /*	 color: #A0A0A0; */
}
/* Services/UIComponent/Button */
.btn {
  font-size: 12px;
}
input.btn,
button.btn:not(.btn-link) > span:first-child:not(:empty) {
  display: inline-block;
  min-width: 60px;
  vertical-align: top;
}
/* buttons */
/*
.btn-default, .open > .dropdown-toggle.btn-default {
	.gradient-button(@btn-default-color, @btn-default-border, @btn-default-bg, darken(@btn-default-bg, 5%), 0%, 100%);
}
*/
.btn-default {
  color: white;
  background-color: #708bae;
  border-color: #708bae;
}
.btn-default:hover,
.btn-default:focus,
.btn-default:active,
.btn-default.active,
.open > .dropdown-toggle.btn-default {
  color: white;
  background-color: #557196;
  border-color: #526c90;
}
.btn-default:active,
.btn-default.active,
.open > .dropdown-toggle.btn-default {
  background-image: none;
}
.btn-default.disabled,
.btn-default[disabled],
fieldset[disabled] .btn-default,
.btn-default.disabled:hover,
.btn-default[disabled]:hover,
fieldset[disabled] .btn-default:hover,
.btn-default.disabled:focus,
.btn-default[disabled]:focus,
fieldset[disabled] .btn-default:focus,
.btn-default.disabled:active,
.btn-default[disabled]:active,
fieldset[disabled] .btn-default:active,
.btn-default.disabled.active,
.btn-default[disabled].active,
fieldset[disabled] .btn-default.active {
  background-color: #708bae;
  border-color: #708bae;
}
.btn-default .badge {
  color: #708bae;
  background-color: white;
}
.btn-primary {
  color: white;
  background-color: #6ea03c;
  border-color: #6ea03c;
}
.btn-primary:hover,
.btn-primary:focus,
.btn-primary:active,
.btn-primary.active,
.open > .dropdown-toggle.btn-primary {
  color: white;
  background-color: #557b2e;
  border-color: #4f732b;
}
.btn-primary:active,
.btn-primary.active,
.open > .dropdown-toggle.btn-primary {
  background-image: none;
}
.btn-primary.disabled,
.btn-primary[disabled],
fieldset[disabled] .btn-primary,
.btn-primary.disabled:hover,
.btn-primary[disabled]:hover,
fieldset[disabled] .btn-primary:hover,
.btn-primary.disabled:focus,
.btn-primary[disabled]:focus,
fieldset[disabled] .btn-primary:focus,
.btn-primary.disabled:active,
.btn-primary[disabled]:active,
fieldset[disabled] .btn-primary:active,
.btn-primary.disabled.active,
.btn-primary[disabled].active,
fieldset[disabled] .btn-primary.active {
  background-color: #6ea03c;
  border-color: #6ea03c;
}
.btn-primary .badge {
  color: #6ea03c;
  background-color: white;
}
.btn-info {
  color: #557196;
  background-color: white;
  border-color: #c2cddc;
}
.btn-info:hover,
.btn-info:focus,
.btn-info:active,
.btn-info.active,
.open > .dropdown-toggle.btn-info {
  color: #557196;
  background-color: #e6e6e6;
  border-color: #9badc6;
}
.btn-info:active,
.btn-info.active,
.open > .dropdown-toggle.btn-info {
  background-image: none;
}
.btn-info.disabled,
.btn-info[disabled],
fieldset[disabled] .btn-info,
.btn-info.disabled:hover,
.btn-info[disabled]:hover,
fieldset[disabled] .btn-info:hover,
.btn-info.disabled:focus,
.btn-info[disabled]:focus,
fieldset[disabled] .btn-info:focus,
.btn-info.disabled:active,
.btn-info[disabled]:active,
fieldset[disabled] .btn-info:active,
.btn-info.disabled.active,
.btn-info[disabled].active,
fieldset[disabled] .btn-info.active {
  background-color: white;
  border-color: #c2cddc;
}
.btn-info .badge {
  color: white;
  background-color: #557196;
}
.btn-link {
  color: #557196;
  border: none;
  background-color: transparent;
}
.btn-link:hover,
.btn-link:focus,
.btn-link:active {
  color: #3a4c65;
  text-decoration: none;
  background-color: transparent;
}
.btn.disabled,
.btn[disabled],
fieldset[disabled] .btn,
.btn.disabled:hover,
.btn[disabled]:hover,
fieldset[disabled] .btn:hover,
.btn.disabled:focus,
.btn[disabled]:focus,
fieldset[disabled] .btn:focus,
.btn.disabled:active,
.btn[disabled]:active,
fieldset[disabled] .btn:active,
.btn.disabled.active,
.btn[disabled].active,
fieldset[disabled] .btn.active {
  background-color: #b0b0b0;
  border-color: #b0b0b0;
  color: #e0e0e0;
  cursor: default;
}
/* old stuff */
input.ilSubmitInactive,
input.ilSubmitInactive:hover,
input.ilSubmitInactive:active,
a.ilSubmitInactive,
a.ilSubmitInactive:hover,
a.ilSubmitInactive:active {
  color: #e0e0e0;
  background-color: #b0b0b0;
  border-color: #b0b0b0;
  cursor: default;
}
.split-btn ul {
  min-width: 180px;
}
.split-btn-default {
  float: left;
}
.btn-split.dropdown-toggle {
  border-left: 1px solid white;
}
.btn-split.dropdown-toggle:hover,
.btn-split.dropdown-toggle:focus,
.btn-split.dropdown-toggle:active {
  border-left: 1px solid white;
}
button > .glyphicon {
  pointer-events: none;
}
/* Services/Rating */
img.ilRatingIcon {
  width: 16px;
  height: 16px;
}
img.ilRatingMarker {
  width: 7px;
  height: 7px;
}
a.ilRating {
  text-decoration: none;
}
div.ilRatingOverlay {
  z-index: 1000 !important;
  padding: 0 5px;
  display: none;
}
.panel {
  box-shadow: none;
  border: none;
}
.panel.panel-primary {
  background: #FFFFFF;
}
.panel-heading.ilHeader {
  background: #f0f0f0;
  padding-left: 0px;
  padding-bottom: 5px;
}
/* Modules/Excercise */
.ilExcAssignmentBody {
  padding: 20px;
  /* background-color: lighten(@body-bg, 2%); */
}
.ilExcAssignmentHead img {
  display: block;
  float: left;
}
.ilExcAssignmentHead h3 {
  padding: 0;
  margin: 4px 0 0 25px;
  font-size: 16px;
}
.ilExcAssignmentHead > div {
  margin: 4px 0 0 25px;
  font-size: 12px;
}
.progress {
  height: 15px;
  min-width: 100px;
}
.progress-bar {
  font-size: 11px;
  line-height: 15px;
  min-width: 30px;
}
span.ilNewsRssIcon {
  background-color: #ea6705;
  color: #fff;
  min-width: 36px;
  font-size: 10px;
  text-align: center;
  display: inline-block;
  padding: 0px 5px;
}
span.ilNewsRssIcon:hover {
  text-decoration: none;
  background-color: #b85104;
}
div.ilSurveyPageEditDropArea {
  border-color: #88be51;
  color: #88be51;
  background-color: #aed389;
}
div.ilSurveyPageEditDropAreaSelected {
  border-color: #88be51;
  color: #88be51;
  background-color: #94c564;
}
div.ilSurveyPageEditAreaDragging {
  border: 2px dashed #434343;
  background-color: #F9F9F9;
  padding: 5px;
}
div.ilSurveyPageEditActionMenu {
  float: right;
  margin: 3px;
}
/* Modules/MediaPool */
#ilMepPreviewContent {
  margin: 0;
  width: 100%;
  padding: 0;
  border: 0;
}
.ilMediaPoolPagePreviewBody {
  background-color: #FFFFFF;
  height: auto;
}
/* Services/Tags */
.ilTagCloud {
  max-height: 400px;
  overflow: auto;
  font-size: 90%;
}
.ilTag {
  background-color: #75deea;
  /* background-color: lighten(@brand-primary, 10%); */
  color: white;
  display: inline-block;
  white-space: nowrap;
  padding: 1px 5px;
  margin: 2px 4px 2px 0;
  border-radius: 3px;
}
a.ilTag:hover,
a.ilTag:active {
  text-decoration: none;
  color: white;
  background-color: #60eeff;
}
.ilTagRelHigh {
  background-color: #85d1da;
}
.ilTagRelMiddle {
  background-color: #95c5ca;
}
.ilTagRelLow {
  background-color: #a5b8ba;
}
.ilTagRelVeryLow {
  background-color: #b0b0b0;
}
.ilTag.ilHighlighted {
  background-color: #ea6705;
}
#il_tags_modal textarea {
  resize: vertical;
}
/* Services/UIComponent/Checklist */
div.ilChecklist ul {
  list-style-type: none;
  margin: 0;
  padding: 0;
}
div.ilChecklist ul li {
  padding: 0;
  font-size: 90%;
}
div.ilChecklist ul li a,
div.ilChecklist ul li span {
  padding: 5px 5px;
  margin: 0 -5px;
  display: block;
}
div.ilChecklist ul a:hover {
  text-decoration: none;
  color: #557196;
}
div.ilChecklist ul li a:hover {
  background-color: #FFFFD0;
}
div.ilChecklist ul li p,
div.ilChecklist ul li p:hover {
  color: #808080;
  font-size: 85%;
  text-decoration: none;
  padding: 0;
  margin-top: 0px;
}
div.ilChecklist ul li img {
  width: 18px;
  height: 18px;
  float: right;
}
.ilSetupContent div.ilChecklist {
  min-width: 200px;
}
/* Modules/WorkspaceFolder */
#tbl_wfld.table-striped > tbody > tr > td {
  background-color: transparent;
}
/* Services/FileUpload */
.ilFileUploadEntryProgressPercent {
  font-size: 75%;
}
.ilFileUploadEntryOptions {
  font-size: 90%;
}
.ilFileUploadEntryOptions label.control-label {
  padding-top: 3px;
}
/* Modules/Portfolio */
ul.ilPCMyCoursesCourseList > li {
  margin-bottom: 10px;
}
ul.ilPCMyCoursesObjectiveList > li {
  margin-top: 5px;
  margin-left: 15px;
}
a.ilPCMyCoursesToggle {
  outline: 0;
}
div.ilPCMyCoursesPath {
  margin-bottom: 10px;
  font-size: 90%;
  /* font-style: italic; */
}
/* Services/Awareness */
.ilAwarenessDropDown .popover {
  max-width: 300px;
  color: #000000;
  min-width: 250px;
}
#awareness-list {
  overflow: auto;
}
.ilAwarenessDropDown .popover-content {
  padding: 0;
}
.ilAwarenessDropDown .media-body,
.ilAwarenessDropDown .media-left,
.ilAwarenessDropDown .media-right {
  display: table-cell;
  vertical-align: top;
}
.ilAwarenessDropDown .media-left {
  padding-right: 10px;
}
.ilAwarenessDropDown .media {
  padding: 10px;
}
#awareness-content .media:hover {
  background-color: #ffeeaa;
}
#awareness-content .dropdown-menu {
  position: static;
  float: none;
  -webkit-box-shadow: none;
  -moz-box-shadow: none;
  box-shadow: none;
}
#awareness-content .media {
  padding: 0;
}
#awareness-content .media-left img {
  width: 45px;
  height: 45px;
}
.ilAwarenessItem {
  border-bottom: 1px solid #E9E9E9;
}
#awareness-content .media-body {
  white-space: nowrap;
}
#awareness-content .media-body {
  padding-top: 8px;
}
#awareness-content .media-body h4,
#awareness-content .media-body p {
  color: #A0A0A0;
  font-size: 12px;
  padding: 5px 3px 0 3px;
  line-height: 1em;
  margin: 0;
}
#awareness-content .media-body h4 {
  padding-top: 0px;
  color: #606060;
}
#awareness-content .dropdown-menu {
  background-color: #f0f0f0;
  padding: 10px 0;
  font-size: 12px;
}
#awareness-content .dropdown-menu a {
  color: #606060;
}
#awareness-content .dropdown-menu a:hover {
  color: #202020;
}
#awareness-content .arrow-down {
  width: 0;
  height: 0;
  border-left: 11px solid transparent;
  border-right: 11px solid transparent;
  border-top: 11px solid #fff;
  margin-top: -10px;
  margin-left: 100px;
}
#awareness_trigger {
  display: block;
}
#awareness_trigger > span {
  display: table-cell;
}
#awareness_trigger .ilBadgeSpacer {
  display: inline-block;
  height: 1px;
}
#awareness_hbadge {
  display: block;
  height: 16px;
}
#awareness_badge {
  display: block;
  height: 1px;
}
#awareness_badge .badge {
  background-color: #A0A0A0;
}
.ilAwarenessDropDown h3.popover-title {
  display: none;
}
.ilAwarenessDropDown .media-body {
  /* background-image: url('./templates/default/images/scorm/not_attempted.svg'); */
  background-repeat: no-repeat;
  background-size: 12px 12px;
  width: 100%;
  background-position: right 10px top 50%;
}
.ilAwarenessDropDown .media-body.ilAwarenessOnline {
  background-image: url('images/scorm/completed.svg');
}
.ilAwarenessLoader {
  display: block;
  margin: 15px auto;
  width: 30px;
  height: 30px;
}
#il_awrn_filer_btn {
  width: 30px;
}
#il_awrn_filer_btn img {
  width: 10px;
  height: 10px;
}
#awareness-content .ilHighlighted {
  background-color: #ffff9d;
  color: #606060;
}
.ilAwrnBadgeHidden {
  visibility: hidden;
}
/* due to bug #17839 */
#awareness-content .dropdown-backdrop {
  display: none;
  right: auto;
  width: 0px;
}
/* Services/UIComponent/Modal */
.modal-body .jstree li {
  overflow: hidden;
  text-overflow: ellipsis;
}
.modal-body .jstree a {
  display: inline;
}
<<<<<<< HEAD
/* Services/Badge */
img.ilBadgeImage {
  max-width: 150px;
  max-height: 150px;
}
img.ilBadgeImageThumbnail {
  max-width: 50px;
  max-height: 50px;
}
img.ilBadgeImageModal {
  margin: auto;
}
div.ilBadgeBackpackPanelContent {
  min-height: 200px;
}
div.ilBadgeBackpackPanelContent img {
  margin: auto;
=======
/*!
 * Datetimepicker for Bootstrap 3
 * version : 4.17.37
 * https://github.com/Eonasdan/bootstrap-datetimepicker/
 */
/* see variables.less
@bs-datetimepicker-timepicker-font-size: 1.2em;
@bs-datetimepicker-active-bg: @btn-primary-bg;
@bs-datetimepicker-active-color: @btn-primary-color;
@bs-datetimepicker-border-radius: @border-radius-base;
@bs-datetimepicker-btn-hover-bg: @gray-lighter;
@bs-datetimepicker-disabled-color: @gray-light;
@bs-datetimepicker-alternate-color: @gray-light;
@bs-datetimepicker-secondary-border-color: #ccc;
@bs-datetimepicker-secondary-border-color-rgba: rgba(0, 0, 0, 0.2);
@bs-datetimepicker-primary-border-color: white;
@bs-datetimepicker-text-shadow: 0 -1px 0 rgba(0, 0, 0, 0.25);
*/
.bootstrap-datetimepicker-widget {
  list-style: none;
}
.bootstrap-datetimepicker-widget.dropdown-menu {
  margin: 2px 0;
  padding: 4px;
  width: 19em;
}
@media (min-width: 768px) {
  .bootstrap-datetimepicker-widget.dropdown-menu.timepicker-sbs {
    width: 38em;
  }
}
@media (min-width: 992px) {
  .bootstrap-datetimepicker-widget.dropdown-menu.timepicker-sbs {
    width: 38em;
  }
}
@media (min-width: 1200px) {
  .bootstrap-datetimepicker-widget.dropdown-menu.timepicker-sbs {
    width: 38em;
  }
}
.bootstrap-datetimepicker-widget.dropdown-menu:before,
.bootstrap-datetimepicker-widget.dropdown-menu:after {
  content: '';
  display: inline-block;
  position: absolute;
}
.bootstrap-datetimepicker-widget.dropdown-menu.bottom:before {
  border-left: 7px solid transparent;
  border-right: 7px solid transparent;
  border-bottom: 7px solid #ccc;
  border-bottom-color: rgba(0, 0, 0, 0.2);
  top: -7px;
  left: 7px;
}
.bootstrap-datetimepicker-widget.dropdown-menu.bottom:after {
  border-left: 6px solid transparent;
  border-right: 6px solid transparent;
  border-bottom: 6px solid white;
  top: -6px;
  left: 8px;
}
.bootstrap-datetimepicker-widget.dropdown-menu.top:before {
  border-left: 7px solid transparent;
  border-right: 7px solid transparent;
  border-top: 7px solid #ccc;
  border-top-color: rgba(0, 0, 0, 0.2);
  bottom: -7px;
  left: 6px;
}
.bootstrap-datetimepicker-widget.dropdown-menu.top:after {
  border-left: 6px solid transparent;
  border-right: 6px solid transparent;
  border-top: 6px solid white;
  bottom: -6px;
  left: 7px;
}
.bootstrap-datetimepicker-widget.dropdown-menu.pull-right:before {
  left: auto;
  right: 6px;
}
.bootstrap-datetimepicker-widget.dropdown-menu.pull-right:after {
  left: auto;
  right: 7px;
}
.bootstrap-datetimepicker-widget .list-unstyled {
  margin: 0;
}
.bootstrap-datetimepicker-widget a[data-action] {
  padding: 6px 0;
}
.bootstrap-datetimepicker-widget a[data-action]:active {
  box-shadow: none;
}
.bootstrap-datetimepicker-widget .timepicker-hour,
.bootstrap-datetimepicker-widget .timepicker-minute,
.bootstrap-datetimepicker-widget .timepicker-second {
  width: 54px;
  font-weight: bold;
  font-size: 1.2em;
  margin: 0;
}
.bootstrap-datetimepicker-widget button[data-action] {
  padding: 6px;
}
.bootstrap-datetimepicker-widget .btn[data-action="incrementHours"]::after {
  position: absolute;
  width: 1px;
  height: 1px;
  margin: -1px;
  padding: 0;
  overflow: hidden;
  clip: rect(0, 0, 0, 0);
  border: 0;
  content: "Increment Hours";
}
.bootstrap-datetimepicker-widget .btn[data-action="incrementMinutes"]::after {
  position: absolute;
  width: 1px;
  height: 1px;
  margin: -1px;
  padding: 0;
  overflow: hidden;
  clip: rect(0, 0, 0, 0);
  border: 0;
  content: "Increment Minutes";
}
.bootstrap-datetimepicker-widget .btn[data-action="decrementHours"]::after {
  position: absolute;
  width: 1px;
  height: 1px;
  margin: -1px;
  padding: 0;
  overflow: hidden;
  clip: rect(0, 0, 0, 0);
  border: 0;
  content: "Decrement Hours";
}
.bootstrap-datetimepicker-widget .btn[data-action="decrementMinutes"]::after {
  position: absolute;
  width: 1px;
  height: 1px;
  margin: -1px;
  padding: 0;
  overflow: hidden;
  clip: rect(0, 0, 0, 0);
  border: 0;
  content: "Decrement Minutes";
}
.bootstrap-datetimepicker-widget .btn[data-action="showHours"]::after {
  position: absolute;
  width: 1px;
  height: 1px;
  margin: -1px;
  padding: 0;
  overflow: hidden;
  clip: rect(0, 0, 0, 0);
  border: 0;
  content: "Show Hours";
}
.bootstrap-datetimepicker-widget .btn[data-action="showMinutes"]::after {
  position: absolute;
  width: 1px;
  height: 1px;
  margin: -1px;
  padding: 0;
  overflow: hidden;
  clip: rect(0, 0, 0, 0);
  border: 0;
  content: "Show Minutes";
}
.bootstrap-datetimepicker-widget .btn[data-action="togglePeriod"]::after {
  position: absolute;
  width: 1px;
  height: 1px;
  margin: -1px;
  padding: 0;
  overflow: hidden;
  clip: rect(0, 0, 0, 0);
  border: 0;
  content: "Toggle AM/PM";
}
.bootstrap-datetimepicker-widget .btn[data-action="clear"]::after {
  position: absolute;
  width: 1px;
  height: 1px;
  margin: -1px;
  padding: 0;
  overflow: hidden;
  clip: rect(0, 0, 0, 0);
  border: 0;
  content: "Clear the picker";
}
.bootstrap-datetimepicker-widget .btn[data-action="today"]::after {
  position: absolute;
  width: 1px;
  height: 1px;
  margin: -1px;
  padding: 0;
  overflow: hidden;
  clip: rect(0, 0, 0, 0);
  border: 0;
  content: "Set the date to today";
}
.bootstrap-datetimepicker-widget .picker-switch {
  text-align: center;
}
.bootstrap-datetimepicker-widget .picker-switch::after {
  position: absolute;
  width: 1px;
  height: 1px;
  margin: -1px;
  padding: 0;
  overflow: hidden;
  clip: rect(0, 0, 0, 0);
  border: 0;
  content: "Toggle Date and Time Screens";
}
.bootstrap-datetimepicker-widget .picker-switch td {
  padding: 0;
  margin: 0;
  height: auto;
  width: auto;
  line-height: inherit;
}
.bootstrap-datetimepicker-widget .picker-switch td span {
  line-height: 2.5;
  height: 2.5em;
  width: 100%;
}
.bootstrap-datetimepicker-widget table {
  width: 100%;
  margin: 0;
}
.bootstrap-datetimepicker-widget table td,
.bootstrap-datetimepicker-widget table th {
  text-align: center;
  border-radius: 0px;
}
.bootstrap-datetimepicker-widget table th {
  height: 20px;
  line-height: 20px;
  width: 20px;
}
.bootstrap-datetimepicker-widget table th.picker-switch {
  width: 145px;
}
.bootstrap-datetimepicker-widget table th.disabled,
.bootstrap-datetimepicker-widget table th.disabled:hover {
  background: none;
  color: #777777;
  cursor: not-allowed;
}
.bootstrap-datetimepicker-widget table th.prev::after {
  position: absolute;
  width: 1px;
  height: 1px;
  margin: -1px;
  padding: 0;
  overflow: hidden;
  clip: rect(0, 0, 0, 0);
  border: 0;
  content: "Previous Month";
}
.bootstrap-datetimepicker-widget table th.next::after {
  position: absolute;
  width: 1px;
  height: 1px;
  margin: -1px;
  padding: 0;
  overflow: hidden;
  clip: rect(0, 0, 0, 0);
  border: 0;
  content: "Next Month";
}
.bootstrap-datetimepicker-widget table thead tr:first-child th {
  cursor: pointer;
}
.bootstrap-datetimepicker-widget table thead tr:first-child th:hover {
  background: #eeeeee;
}
.bootstrap-datetimepicker-widget table td {
  height: 54px;
  line-height: 54px;
  width: 54px;
}
.bootstrap-datetimepicker-widget table td.cw {
  font-size: .8em;
  height: 20px;
  line-height: 20px;
  color: #777777;
}
.bootstrap-datetimepicker-widget table td.day {
  height: 20px;
  line-height: 20px;
  width: 20px;
}
.bootstrap-datetimepicker-widget table td.day:hover,
.bootstrap-datetimepicker-widget table td.hour:hover,
.bootstrap-datetimepicker-widget table td.minute:hover,
.bootstrap-datetimepicker-widget table td.second:hover {
  background: #eeeeee;
  cursor: pointer;
}
.bootstrap-datetimepicker-widget table td.old,
.bootstrap-datetimepicker-widget table td.new {
  color: #777777;
}
.bootstrap-datetimepicker-widget table td.today {
  position: relative;
}
.bootstrap-datetimepicker-widget table td.today:before {
  content: '';
  display: inline-block;
  border: solid transparent;
  border-width: 0 0 7px 7px;
  border-bottom-color: #4c6586;
  border-top-color: rgba(0, 0, 0, 0.2);
  position: absolute;
  bottom: 4px;
  right: 4px;
}
.bootstrap-datetimepicker-widget table td.active,
.bootstrap-datetimepicker-widget table td.active:hover {
  background-color: #4c6586;
  color: #fff;
  text-shadow: 0 -1px 0 rgba(0, 0, 0, 0.25);
}
.bootstrap-datetimepicker-widget table td.active.today:before {
  border-bottom-color: #fff;
}
.bootstrap-datetimepicker-widget table td.disabled,
.bootstrap-datetimepicker-widget table td.disabled:hover {
  background: none;
  color: #777777;
  cursor: not-allowed;
}
.bootstrap-datetimepicker-widget table td span {
  display: inline-block;
  width: 54px;
  height: 54px;
  line-height: 54px;
  margin: 2px 1.5px;
  cursor: pointer;
  border-radius: 0px;
}
.bootstrap-datetimepicker-widget table td span:hover {
  background: #eeeeee;
}
.bootstrap-datetimepicker-widget table td span.active {
  background-color: #4c6586;
  color: #fff;
  text-shadow: 0 -1px 0 rgba(0, 0, 0, 0.25);
}
.bootstrap-datetimepicker-widget table td span.old {
  color: #777777;
}
.bootstrap-datetimepicker-widget table td span.disabled,
.bootstrap-datetimepicker-widget table td span.disabled:hover {
  background: none;
  color: #777777;
  cursor: not-allowed;
}
.bootstrap-datetimepicker-widget.usetwentyfour td.hour {
  height: 27px;
  line-height: 27px;
}
.bootstrap-datetimepicker-widget.wider {
  width: 21em;
}
.bootstrap-datetimepicker-widget .datepicker-decades .decade {
  line-height: 1.8em !important;
}
.input-group.date .input-group-addon {
  cursor: pointer;
>>>>>>> 5876dd69
}
.noMargin {
  margin: 0;
}
div.editLink {
  padding-right: 1em;
}
[dir="rtl"] div.editLink {
  padding-right: 0;
  padding-left: 1em;
}
img[src$="icon_checked.svg"] {
  height: 11px;
  margin: 0 6px 0 5px;
  opacity: 0.5;
  width: 11px;
}
[dir="rtl"] img[src$="icon_checked.svg"] {
  margin: 0 5px 0 6px;
}
.glyphicon-ok {
  font-size: 11px;
  text-align: center;
}
div.ilNewObjectSelector {
  display: inline-block;
  float: right;
  margin-bottom: 8px;
  padding: 0 10px;
}
div.ilNewObjectSelector > .btn-group {
  display: block;
  width: 100%;
}
div.ilNewObjectSelector > .btn-group #ilAdvSelListAnchorText_asl {
  float: right;
}
div.ilNewObjectSelector > .btn-group .dropdown-menu.pull-right {
  top: 30px;
}
[dir="rtl"] div.ilNewObjectSelector {
  float: left;
}
[dir="rtl"] div.ilNewObjectSelector > .btn-group #ilAdvSelListAnchorText_asl {
  float: left;
}
.pdMailRow .imageSpace {
  margin-left: 40px;
}
.pdMailRow > img {
  margin: 2px 0;
  max-width: 30px;
}
[dir="rtl"] .pdMailRow .imageSpace {
  margin-left: 0;
  margin-right: 40px;
}
[dir="rtl"] .radio label,
[dir="rtl"] .checkbox label {
  padding-left: 0;
  padding-right: 20px;
}
[dir="rtl"] .radio input[type="radio"],
[dir="rtl"] .radio-inline input[type="radio"],
[dir="rtl"] .checkbox input[type="checkbox"],
[dir="rtl"] .checkbox-inline input[type="checkbox"] {
  margin-left: 0;
  margin-right: -20px;
}
.il_InfoScreenSection {
  padding: 10px 10px 0;
}
.il_InfoScreenSection > .ilFloatRight {
  padding-bottom: 4px;
  padding-right: 4px;
}
[dir="rtl"] .il_InfoScreenSection > .ilFloatRight {
  padding-right: 0;
  padding-left: 4px;
}
.yui-panel-container {
  color: #333333;
}
.mceEditor,
.mceLayout {
  width: 100% !important;
}
table.mceLayout {
  table-layout: fixed;
}
.mceIframeContainer iframe {
  max-width: 100%;
}
table.mceToolbar {
  table-layout: fixed;
  display: inline-block;
  float: left;
  height: auto !important;
  max-width: 100%;
}
table.mceToolbar tbody,
table.mceToolbar tr,
table.mceToolbar td {
  display: inline-block;
  white-space: normal !important;
}
.alert > a {
  text-decoration: underline;
}
.alert > a.btn {
  text-decoration: none;
}
#ilAdvSelListAnchorText_asl + ul.dropdown-menu > li > div.row,
#ilAdvSelListAnchorText_asl + .dropdown-backdrop + ul.dropdown-menu > li > div.row,
#mm_adm_tr + span + ul.dropdown-menu > li > div.row,
#mm_adm_tr + ul.dropdown-menu > li > div.row {
  width: 750px;
}
@media only screen and (max-width: 767px) {
  #ilAdvSelListAnchorText_asl + ul.dropdown-menu > li > div.row,
  #ilAdvSelListAnchorText_asl + .dropdown-backdrop + ul.dropdown-menu > li > div.row,
  #mm_adm_tr + span + ul.dropdown-menu > li > div.row,
  #mm_adm_tr + ul.dropdown-menu > li > div.row {
    width: 100% !important;
    margin: 0;
  }
}
/* basic responsiveness (beta)

   The following section targets smartphones.
  
   iPads come with a device width of 768, the iPhone with 320, most smartphones seem to
   use a width under 640px, so 640 seems to be a good choice here.
   If you make any changes in this query, please add a reason to this comment and if possible an url that
   backs this decision.
   
   List of common devices width values: http://cssmediaqueries.com/target/
   Google recommending 640px: https://developers.google.com/webmasters/smartphone-sites/details
   
   */
@media only screen and (max-width: 768px) {
  html {
    -webkit-text-size-adjust: none;
  }
  .ilContainerWidth {
    padding: 0 15px;
  }
  div.il_HeaderInner {
    color: #222;
    margin-bottom: 5px;
    padding: 15px;
  }
  textarea {
    max-width: 100%;
  }
  input,
  select {
    max-width: 100%;
  }
  /* height: auto; messes e.g. survey progress bar */
  img {
    max-width: 100%;
  }
  td.ilc_Mob img {
    height: auto !important;
  }
  img.olTileImage {
    max-width: none;
  }
  div.ilFrame {
    margin: 0;
    width: 100%;
  }
  .ilFrameFixedWidthHeader div.ilHeaderBanner {
    max-width: 100%;
    height: 40px !important;
    padding: 0;
  }
  div.ilTableOuter {
    max-width: 100%;
    overflow: auto;
  }
  .table-responsive .dropdown-menu {
    position: relative;
  }
  a#il_mhead_t_focus {
    font-size: 20px;
  }
  h1.ilHeader {
    padding-top: 5px;
  }
  #headerimage {
    width: 35px;
    height: 35px;
    margin-top: 2px;
    margin-right: 7px;
  }
  /* @import "less/Services/MainMenu/delos_sm.less"; */
  /* @import "less/Services/UIComponent/Tabs/delos_sm.less"; */
  /* @import "less/Services/Form/delos_sm.less"; */
  /* Modules/Forum */
  .ilFrmPostRow div.ilForm,
  .ilFrmPostRow div.ilForm input[type=text],
  .ilFrmPostRow div.ilForm textarea {
    width: 100%;
  }
  .ilFrmPostRow div.ilForm div.ilFormValue {
    width: auto;
  }
  .ilFrmPostRow img.ilUserIcon {
    width: 50px;
    height: 50px;
  }
  .ilFrmPostTitle {
    margin-top: 5px;
    font-size: 100%;
  }
  .ilFrmPostContentContainer {
    width: 100%;
  }
  /* Services/Init */
  div#il_startup_logo img {
    margin: 10px;
    max-width: 100%;
  }
  div.ilStartupFrame {
    width: 100%;
  }
  div#il_startup_content {
    padding: 10px;
  }
  #il_startup_content form table {
    width: auto;
  }
  div.ilStartupSection form.form-horizontal {
    width: auto;
  }
  .ilStartupSection {
    padding-top: 15px;
  }
  /* Services/MainMenu */
  #il_screen_id,
  .ilTopTitle {
    display: none;
  }
  .ilTopTitleVisible {
    display: block;
  }
  .ilMainHeader {
    height: auto;
  }
  .ilMainHeader.ilTopFixed {
    height: 0;
  }
  .ilMainHeader > header > .row > a.navbar-brand {
    height: 0px;
    padding: 0;
  }
  .ilMainHeader > header > .row > a.navbar-brand > img {
    position: fixed;
    top: 0;
    left: 0;
    height: 40px;
    width: 40px;
  }
  #ilTopBar.ilTopBar {
    z-index: 1030;
  }
  .ilMainMenu.ilTopFixed {
    position: fixed;
    top: 40px;
    border-bottom: 0px;
  }
  .ilFixedTopSpacer,
  .ilFixedTopSpacerBarOnly {
    margin-top: 40px;
  }
  nav#ilTopNav {
    min-height: 0px;
    display: block;
    padding: 0;
  }
  #ilTopBarNav {
    margin-right: 0px;
  }
  #ilTopNav {
    margin: 0;
  }
  #ilTopNav.navbar {
    min-height: 0px;
    padding-top: 0px;
  }
  #ilTopNav.navbar-default {
    background-color: #F9F9F9;
  }
  #ilTopNav .navbar-text {
    color: #607ea5;
  }
  #ilTopNav .navbar-nav {
    float: none;
    margin-left: 0;
  }
  #ilTopNav .navbar-nav > li > a {
    margin: 0 10px 0 0;
    padding: 5px 10px 6px;
    border-top: 0;
    color: #5d5d5d;
  }
  #ilTopNav .navbar-nav > .active > a,
  #ilTopNav .navbar-nav > .open > a,
  #ilTopNav .navbar-nav > .active > a:hover,
  #ilTopNav .navbar-nav > .open > a:hover,
  #ilTopNav .navbar-nav > .active > a:active,
  #ilTopNav .navbar-nav > .open > a:active,
  #ilTopNav .navbar-nav > .active > a:focus,
  #ilTopNav .navbar-nav > .open > a:focus {
    border-top: 0;
    background-color: inherit;
    box-shadow: none;
  }
  #ilTopNav .dropdown-menu {
    float: none;
    left: auto;
    right: auto;
  }
  #ilTopNav .navbar-toggle:hover {
    background-color: #aeaeae;
  }
  #ilTopNav .navbar-toggle .icon-bar {
    background-color: white;
  }
  #ilTopNav button.navbar-toggle {
    position: fixed;
    top: 0px;
    left: 40px;
    height: 40px;
    border-radius: 0px;
    border-width: 0;
    background-color: #767676;
    color: #f5f5f5;
    display: block;
    margin: 0;
  }
  [dir="rtl"] #ilTopNav .navbar-nav {
    margin-right: 0;
  }
  div.ilTopMemberView {
    display: none;
  }
  /* --- Services/COPage ---*/
  .ilTinyInfo {
    display: none;
  }
  div.ilTinyMenuSection,
  #ilTinyMenuButtons {
    border-right: 0px;
    margin: 3px 3px 3px 0px;
    float: left;
    height: 28px;
    padding: 0 10px 0 0;
  }
  /* Services/UIComponent/Button */
  input.btn,
  button.btn:not(.btn-link) > span:first-child:not(:empty) {
    min-width: 0;
  }
  div.ilGoogleMap {
    max-width: 100%;
  }
  /* at last temporary, since it overlaps content */
  a.ilTreeView,
  .ilLeftNav {
    display: none;
  }
  /* no idea why needed, but this one fixes the drop downs in the small media view (e.g. main menu) */
  .navbar-nav {
    margin: 7.5px 0px;
  }
}
/* print css */
@media print {
  div.ilTabContentOuter {
    border: none;
    box-shadow: none;
  }
  div.ilTabsTable {
    display: block;
    width: auto;
  }
  div.ilTabsTableRow {
    display: block;
  }
  div.ilTabsTableCell {
    display: block;
  }
  div.ilContentFixed {
    left: 0;
    position: static;
  }
  [dir="rtl"] div.ilContentFixed {
    left: auto;
    right: 0;
  }
  div.ilFileDropTargetOverlay {
    display: none;
  }
  a[href]:after {
    content: "";
  }
}<|MERGE_RESOLUTION|>--- conflicted
+++ resolved
@@ -11286,7 +11286,6 @@
 .modal-body .jstree a {
   display: inline;
 }
-<<<<<<< HEAD
 /* Services/Badge */
 img.ilBadgeImage {
   max-width: 150px;
@@ -11304,7 +11303,7 @@
 }
 div.ilBadgeBackpackPanelContent img {
   margin: auto;
-=======
+}
 /*!
  * Datetimepicker for Bootstrap 3
  * version : 4.17.37
@@ -11680,7 +11679,6 @@
 }
 .input-group.date .input-group-addon {
   cursor: pointer;
->>>>>>> 5876dd69
 }
 .noMargin {
   margin: 0;
