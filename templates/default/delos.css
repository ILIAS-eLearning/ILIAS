--- conflicted
+++ resolved
@@ -6879,12 +6879,8 @@
   padding: 0;
   width: 100%;
   position: relative;
-<<<<<<< HEAD
-=======
   background-color: #ffffff;
->>>>>>> 665c61c2
   /* see bug #24947 */
-  background-color: #ffffff;
 }
 .il-card img {
   width: 100%;
@@ -9099,13 +9095,9 @@
   justify-content: space-between;
 }
 .il-logo {
-<<<<<<< HEAD
-  width: 40px;
-=======
   height: 45px;
   justify-self: start;
   width: 45px;
->>>>>>> 665c61c2
 }
 /* breadcrumbs */
 .breadcrumbs {
@@ -9194,16 +9186,6 @@
 .il-mainbar-tools-entries.engaged .il-mainbar-remove-tool {
   display: block;
 }
-<<<<<<< HEAD
-.il-logo {
-  justify-self: start;
-}
-.il-logo img {
-  height: 45px;
-  width: 45px;
-}
-=======
->>>>>>> 665c61c2
 /* content */
 main {
   display: block;
@@ -9223,8 +9205,6 @@
   z-index: 2;
 }
 /*
-<<<<<<< HEAD
-=======
 **************************************************************
        mobile Layout
 **************************************************************
@@ -9408,7 +9388,6 @@
   }
 }
 /*
->>>>>>> 665c61c2
 glyphicon-cog<!-- END settings -->
 <!-- BEGIN collapse --> glyphicon-triangle-bottom<!-- END collapse -->
 <!-- BEGIN expand --> glyphicon-triangle-right<!-- END expand -->
@@ -9710,10 +9689,7 @@
   background-color: #d2dae5;
   border: 0;
   color: #4a4a4a;
-<<<<<<< HEAD
-=======
   padding: 0;
->>>>>>> 665c61c2
 }
 .il-mainbar-tools-button .btn-bulky img,
 .il-mainbar-tools-button .btn-bulky.engaged img {
@@ -9729,10 +9705,7 @@
 .il-mainbar-tools-entries .btn-bulky {
   background-color: #91a5c1;
   color: #ffffff;
-<<<<<<< HEAD
-=======
   padding: 0;
->>>>>>> 665c61c2
 }
 .il-mainbar-tools-entries .btn-bulky .icon {
   filter: invert(100%);
@@ -9789,8 +9762,6 @@
 .il-mainbar-slates > .il-maincontrols-slate.engaged > .il-maincontrols-slate-content {
   height: 0px;
 }
-<<<<<<< HEAD
-=======
 /*
 **************************************************************
        mobile Layout
@@ -9810,7 +9781,6 @@
     width: 75px;
   }
 }
->>>>>>> 665c61c2
 /*		Color scheme
 		Dark BLue: #0f2152;
 		Mid Blue: #4c6586;
