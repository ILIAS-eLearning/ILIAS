@charset "UTF-8";
/*!
 * Bootstrap v3.4.1 (https://getbootstrap.com/)
 * Copyright 2011-2019 Twitter, Inc.
 * Licensed under MIT (https://github.com/twbs/bootstrap/blob/master/LICENSE)
 */
/**
Some bootstrap variables are not left by the default of bootstrap, but are overwritten by ILIAS less variales.
Those are set here. If you need to overwrite a less variable of bootstrap, set a variable in the the variables.scss
file of ILIAS with the il- prefix and use this variable to overwrite the boostrap variable here. If possible, do use
the il- variable in your less code and not the boostrap variable in your less code.
 */
/* $nav-tabs-link-hover-border-color: $brand-primary; */
/*! normalize.css v3.0.3 | MIT License | github.com/necolas/normalize.css */
html {
  font-family: sans-serif;
  -ms-text-size-adjust: 100%;
  -webkit-text-size-adjust: 100%;
}

body {
  margin: 0;
}

article,
aside,
details,
figcaption,
figure,
footer,
header,
hgroup,
main,
menu,
nav,
section,
summary {
  display: block;
}

audio,
canvas,
progress,
video {
  display: inline-block;
  vertical-align: baseline;
}

audio:not([controls]) {
  display: none;
  height: 0;
}

[hidden],
template {
  display: none;
}

a {
  background-color: transparent;
}

a:active,
a:hover {
  outline: 0;
}

abbr[title] {
  border-bottom: none;
  text-decoration: underline;
  text-decoration: underline dotted;
}

b,
strong {
  font-weight: bold;
}

dfn {
  font-style: italic;
}

h1 {
  font-size: 2em;
  margin: 0.67em 0;
}

mark {
  background: #ff0;
  color: #000;
}

small {
  font-size: 80%;
}

sub,
sup {
  font-size: 75%;
  line-height: 0;
  position: relative;
  vertical-align: baseline;
}

sup {
  top: -0.5em;
}

sub {
  bottom: -0.25em;
}

img {
  border: 0;
}

svg:not(:root) {
  overflow: hidden;
}

figure {
  margin: 1em 40px;
}

hr {
  box-sizing: content-box;
  height: 0;
}

pre {
  overflow: auto;
}

code,
kbd,
pre,
samp {
  font-family: monospace, monospace;
  font-size: 1em;
}

button,
input,
optgroup,
select,
textarea {
  color: inherit;
  font: inherit;
  margin: 0;
}

button {
  overflow: visible;
}

button,
select {
  text-transform: none;
}

button,
html input[type=button],
input[type=reset],
input[type=submit] {
  -webkit-appearance: button;
  cursor: pointer;
}

button[disabled],
html input[disabled] {
  cursor: default;
}

button::-moz-focus-inner,
input::-moz-focus-inner {
  border: 0;
  padding: 0;
}

input {
  line-height: normal;
}

input[type=checkbox],
input[type=radio] {
  box-sizing: border-box;
  padding: 0;
}

input[type=number]::-webkit-inner-spin-button,
input[type=number]::-webkit-outer-spin-button {
  height: auto;
}

input[type=search] {
  -webkit-appearance: textfield;
  box-sizing: content-box;
}

input[type=search]::-webkit-search-cancel-button,
input[type=search]::-webkit-search-decoration {
  -webkit-appearance: none;
}

fieldset {
  border: 1px solid #c0c0c0;
  margin: 0 2px;
  padding: 0.35em 0.625em 0.75em;
}

legend {
  border: 0;
  padding: 0;
}

textarea {
  overflow: auto;
}

optgroup {
  font-weight: bold;
}

table {
  border-collapse: collapse;
  border-spacing: 0;
}

td,
th {
  padding: 0;
}

/*! Source: https://github.com/h5bp/html5-boilerplate/blob/master/src/css/main.css */
@media print {
  *,
  *:before,
  *:after {
    color: #000 !important;
    text-shadow: none !important;
    background: transparent !important;
    box-shadow: none !important;
  }
  a,
  a:visited {
    text-decoration: underline;
  }
  a[href]:after {
    content: " (" attr(href) ")";
  }
  abbr[title]:after {
    content: " (" attr(title) ")";
  }
  a[href^="#"]:after,
  a[href^="javascript:"]:after {
    content: "";
  }
  pre,
  blockquote {
    border: 1px solid #999;
    page-break-inside: avoid;
  }
  thead {
    display: table-header-group;
  }
  tr,
  img {
    page-break-inside: avoid;
  }
  img {
    max-width: 100% !important;
  }
  p,
  h2,
  h3 {
    orphans: 3;
    widows: 3;
  }
  h2,
  h3 {
    page-break-after: avoid;
  }
  .navbar {
    display: none;
  }
  .btn > .caret,
  .dropup > .btn > .caret {
    border-top-color: #000 !important;
  }
  .label {
    border: 1px solid #000;
  }
  .table {
    border-collapse: collapse !important;
  }
  .table td,
  .table th {
    background-color: #fff !important;
  }
  .table-bordered th,
  .table-bordered td {
    border: 1px solid #ddd !important;
  }
}
@font-face {
  font-family: "Glyphicons Halflings";
  src: url("./020-dependencies/unmodified/bootstrap-3-scss/fonts/bootstrap/glyphicons-halflings-regular.eot");
  src: url("./020-dependencies/unmodified/bootstrap-3-scss/fonts/bootstrap/glyphicons-halflings-regular.eot?#iefix") format("embedded-opentype"), url("./020-dependencies/unmodified/bootstrap-3-scss/fonts/bootstrap/glyphicons-halflings-regular.woff2") format("woff2"), url("./020-dependencies/unmodified/bootstrap-3-scss/fonts/bootstrap/glyphicons-halflings-regular.woff") format("woff"), url("./020-dependencies/unmodified/bootstrap-3-scss/fonts/bootstrap/glyphicons-halflings-regular.ttf") format("truetype"), url("./020-dependencies/unmodified/bootstrap-3-scss/fonts/bootstrap/glyphicons-halflings-regular.svg#glyphicons_halflingsregular") format("svg");
}
.glyphicon {
  position: relative;
  top: 1px;
  display: inline-block;
  font-family: "Glyphicons Halflings";
  font-style: normal;
  font-weight: 400;
  line-height: 1;
  -webkit-font-smoothing: antialiased;
  -moz-osx-font-smoothing: grayscale;
}

.glyphicon-asterisk:before {
  content: "*";
}

.glyphicon-plus:before {
  content: "+";
}

.glyphicon-euro:before,
.glyphicon-eur:before {
  content: "€";
}

.glyphicon-minus:before {
  content: "−";
}

.glyphicon-cloud:before {
  content: "☁";
}

.glyphicon-envelope:before {
  content: "✉";
}

.glyphicon-pencil:before {
  content: "✏";
}

.glyphicon-glass:before {
  content: "\e001";
}

.glyphicon-music:before {
  content: "\e002";
}

.glyphicon-search:before {
  content: "\e003";
}

.glyphicon-heart:before {
  content: "\e005";
}

.glyphicon-star:before {
  content: "\e006";
}

.glyphicon-star-empty:before {
  content: "\e007";
}

.glyphicon-user:before {
  content: "\e008";
}

.glyphicon-film:before {
  content: "\e009";
}

.glyphicon-th-large:before {
  content: "\e010";
}

.glyphicon-th:before {
  content: "\e011";
}

.glyphicon-th-list:before {
  content: "\e012";
}

.glyphicon-ok:before {
  content: "\e013";
}

.glyphicon-remove:before {
  content: "\e014";
}

.glyphicon-zoom-in:before {
  content: "\e015";
}

.glyphicon-zoom-out:before {
  content: "\e016";
}

.glyphicon-off:before {
  content: "\e017";
}

.glyphicon-signal:before {
  content: "\e018";
}

.glyphicon-cog:before {
  content: "\e019";
}

.glyphicon-trash:before {
  content: "\e020";
}

.glyphicon-home:before {
  content: "\e021";
}

.glyphicon-file:before {
  content: "\e022";
}

.glyphicon-time:before {
  content: "\e023";
}

.glyphicon-road:before {
  content: "\e024";
}

.glyphicon-download-alt:before {
  content: "\e025";
}

.glyphicon-download:before {
  content: "\e026";
}

.glyphicon-upload:before {
  content: "\e027";
}

.glyphicon-inbox:before {
  content: "\e028";
}

.glyphicon-play-circle:before {
  content: "\e029";
}

.glyphicon-repeat:before {
  content: "\e030";
}

.glyphicon-refresh:before {
  content: "\e031";
}

.glyphicon-list-alt:before {
  content: "\e032";
}

.glyphicon-lock:before {
  content: "\e033";
}

.glyphicon-flag:before {
  content: "\e034";
}

.glyphicon-headphones:before {
  content: "\e035";
}

.glyphicon-volume-off:before {
  content: "\e036";
}

.glyphicon-volume-down:before {
  content: "\e037";
}

.glyphicon-volume-up:before {
  content: "\e038";
}

.glyphicon-qrcode:before {
  content: "\e039";
}

.glyphicon-barcode:before {
  content: "\e040";
}

.glyphicon-tag:before {
  content: "\e041";
}

.glyphicon-tags:before {
  content: "\e042";
}

.glyphicon-book:before {
  content: "\e043";
}

.glyphicon-bookmark:before {
  content: "\e044";
}

.glyphicon-print:before {
  content: "\e045";
}

.glyphicon-camera:before {
  content: "\e046";
}

.glyphicon-font:before {
  content: "\e047";
}

.glyphicon-bold:before {
  content: "\e048";
}

.glyphicon-italic:before {
  content: "\e049";
}

.glyphicon-text-height:before {
  content: "\e050";
}

.glyphicon-text-width:before {
  content: "\e051";
}

.glyphicon-align-left:before {
  content: "\e052";
}

.glyphicon-align-center:before {
  content: "\e053";
}

.glyphicon-align-right:before {
  content: "\e054";
}

.glyphicon-align-justify:before {
  content: "\e055";
}

.glyphicon-list:before {
  content: "\e056";
}

.glyphicon-indent-left:before {
  content: "\e057";
}

.glyphicon-indent-right:before {
  content: "\e058";
}

.glyphicon-facetime-video:before {
  content: "\e059";
}

.glyphicon-picture:before {
  content: "\e060";
}

.glyphicon-map-marker:before {
  content: "\e062";
}

.glyphicon-adjust:before {
  content: "\e063";
}

.glyphicon-tint:before {
  content: "\e064";
}

.glyphicon-edit:before {
  content: "\e065";
}

.glyphicon-share:before {
  content: "\e066";
}

.glyphicon-check:before {
  content: "\e067";
}

.glyphicon-move:before {
  content: "\e068";
}

.glyphicon-step-backward:before {
  content: "\e069";
}

.glyphicon-fast-backward:before {
  content: "\e070";
}

.glyphicon-backward:before {
  content: "\e071";
}

.glyphicon-play:before {
  content: "\e072";
}

.glyphicon-pause:before {
  content: "\e073";
}

.glyphicon-stop:before {
  content: "\e074";
}

.glyphicon-forward:before {
  content: "\e075";
}

.glyphicon-fast-forward:before {
  content: "\e076";
}

.glyphicon-step-forward:before {
  content: "\e077";
}

.glyphicon-eject:before {
  content: "\e078";
}

.glyphicon-chevron-left:before {
  content: "\e079";
}

.glyphicon-chevron-right:before {
  content: "\e080";
}

.glyphicon-plus-sign:before {
  content: "\e081";
}

.glyphicon-minus-sign:before {
  content: "\e082";
}

.glyphicon-remove-sign:before {
  content: "\e083";
}

.glyphicon-ok-sign:before {
  content: "\e084";
}

.glyphicon-question-sign:before {
  content: "\e085";
}

.glyphicon-info-sign:before {
  content: "\e086";
}

.glyphicon-screenshot:before {
  content: "\e087";
}

.glyphicon-remove-circle:before {
  content: "\e088";
}

.glyphicon-ok-circle:before {
  content: "\e089";
}

.glyphicon-ban-circle:before {
  content: "\e090";
}

.glyphicon-arrow-left:before {
  content: "\e091";
}

.glyphicon-arrow-right:before {
  content: "\e092";
}

.glyphicon-arrow-up:before {
  content: "\e093";
}

.glyphicon-arrow-down:before {
  content: "\e094";
}

.glyphicon-share-alt:before {
  content: "\e095";
}

.glyphicon-resize-full:before {
  content: "\e096";
}

.glyphicon-resize-small:before {
  content: "\e097";
}

.glyphicon-exclamation-sign:before {
  content: "\e101";
}

.glyphicon-gift:before {
  content: "\e102";
}

.glyphicon-leaf:before {
  content: "\e103";
}

.glyphicon-fire:before {
  content: "\e104";
}

.glyphicon-eye-open:before {
  content: "\e105";
}

.glyphicon-eye-close:before {
  content: "\e106";
}

.glyphicon-warning-sign:before {
  content: "\e107";
}

.glyphicon-plane:before {
  content: "\e108";
}

.glyphicon-calendar:before {
  content: "\e109";
}

.glyphicon-random:before {
  content: "\e110";
}

.glyphicon-comment:before {
  content: "\e111";
}

.glyphicon-magnet:before {
  content: "\e112";
}

.glyphicon-chevron-up:before {
  content: "\e113";
}

.glyphicon-chevron-down:before {
  content: "\e114";
}

.glyphicon-retweet:before {
  content: "\e115";
}

.glyphicon-shopping-cart:before {
  content: "\e116";
}

.glyphicon-folder-close:before {
  content: "\e117";
}

.glyphicon-folder-open:before {
  content: "\e118";
}

.glyphicon-resize-vertical:before {
  content: "\e119";
}

.glyphicon-resize-horizontal:before {
  content: "\e120";
}

.glyphicon-hdd:before {
  content: "\e121";
}

.glyphicon-bullhorn:before {
  content: "\e122";
}

.glyphicon-bell:before {
  content: "\e123";
}

.glyphicon-certificate:before {
  content: "\e124";
}

.glyphicon-thumbs-up:before {
  content: "\e125";
}

.glyphicon-thumbs-down:before {
  content: "\e126";
}

.glyphicon-hand-right:before {
  content: "\e127";
}

.glyphicon-hand-left:before {
  content: "\e128";
}

.glyphicon-hand-up:before {
  content: "\e129";
}

.glyphicon-hand-down:before {
  content: "\e130";
}

.glyphicon-circle-arrow-right:before {
  content: "\e131";
}

.glyphicon-circle-arrow-left:before {
  content: "\e132";
}

.glyphicon-circle-arrow-up:before {
  content: "\e133";
}

.glyphicon-circle-arrow-down:before {
  content: "\e134";
}

.glyphicon-globe:before {
  content: "\e135";
}

.glyphicon-wrench:before {
  content: "\e136";
}

.glyphicon-tasks:before {
  content: "\e137";
}

.glyphicon-filter:before {
  content: "\e138";
}

.glyphicon-briefcase:before {
  content: "\e139";
}

.glyphicon-fullscreen:before {
  content: "\e140";
}

.glyphicon-dashboard:before {
  content: "\e141";
}

.glyphicon-paperclip:before {
  content: "\e142";
}

.glyphicon-heart-empty:before {
  content: "\e143";
}

.glyphicon-link:before {
  content: "\e144";
}

.glyphicon-phone:before {
  content: "\e145";
}

.glyphicon-pushpin:before {
  content: "\e146";
}

.glyphicon-usd:before {
  content: "\e148";
}

.glyphicon-gbp:before {
  content: "\e149";
}

.glyphicon-sort:before {
  content: "\e150";
}

.glyphicon-sort-by-alphabet:before {
  content: "\e151";
}

.glyphicon-sort-by-alphabet-alt:before {
  content: "\e152";
}

.glyphicon-sort-by-order:before {
  content: "\e153";
}

.glyphicon-sort-by-order-alt:before {
  content: "\e154";
}

.glyphicon-sort-by-attributes:before {
  content: "\e155";
}

.glyphicon-sort-by-attributes-alt:before {
  content: "\e156";
}

.glyphicon-unchecked:before {
  content: "\e157";
}

.glyphicon-expand:before {
  content: "\e158";
}

.glyphicon-collapse-down:before {
  content: "\e159";
}

.glyphicon-collapse-up:before {
  content: "\e160";
}

.glyphicon-log-in:before {
  content: "\e161";
}

.glyphicon-flash:before {
  content: "\e162";
}

.glyphicon-log-out:before {
  content: "\e163";
}

.glyphicon-new-window:before {
  content: "\e164";
}

.glyphicon-record:before {
  content: "\e165";
}

.glyphicon-save:before {
  content: "\e166";
}

.glyphicon-open:before {
  content: "\e167";
}

.glyphicon-saved:before {
  content: "\e168";
}

.glyphicon-import:before {
  content: "\e169";
}

.glyphicon-export:before {
  content: "\e170";
}

.glyphicon-send:before {
  content: "\e171";
}

.glyphicon-floppy-disk:before {
  content: "\e172";
}

.glyphicon-floppy-saved:before {
  content: "\e173";
}

.glyphicon-floppy-remove:before {
  content: "\e174";
}

.glyphicon-floppy-save:before {
  content: "\e175";
}

.glyphicon-floppy-open:before {
  content: "\e176";
}

.glyphicon-credit-card:before {
  content: "\e177";
}

.glyphicon-transfer:before {
  content: "\e178";
}

.glyphicon-cutlery:before {
  content: "\e179";
}

.glyphicon-header:before {
  content: "\e180";
}

.glyphicon-compressed:before {
  content: "\e181";
}

.glyphicon-earphone:before {
  content: "\e182";
}

.glyphicon-phone-alt:before {
  content: "\e183";
}

.glyphicon-tower:before {
  content: "\e184";
}

.glyphicon-stats:before {
  content: "\e185";
}

.glyphicon-sd-video:before {
  content: "\e186";
}

.glyphicon-hd-video:before {
  content: "\e187";
}

.glyphicon-subtitles:before {
  content: "\e188";
}

.glyphicon-sound-stereo:before {
  content: "\e189";
}

.glyphicon-sound-dolby:before {
  content: "\e190";
}

.glyphicon-sound-5-1:before {
  content: "\e191";
}

.glyphicon-sound-6-1:before {
  content: "\e192";
}

.glyphicon-sound-7-1:before {
  content: "\e193";
}

.glyphicon-copyright-mark:before {
  content: "\e194";
}

.glyphicon-registration-mark:before {
  content: "\e195";
}

.glyphicon-cloud-download:before {
  content: "\e197";
}

.glyphicon-cloud-upload:before {
  content: "\e198";
}

.glyphicon-tree-conifer:before {
  content: "\e199";
}

.glyphicon-tree-deciduous:before {
  content: "\e200";
}

.glyphicon-cd:before {
  content: "\e201";
}

.glyphicon-save-file:before {
  content: "\e202";
}

.glyphicon-open-file:before {
  content: "\e203";
}

.glyphicon-level-up:before {
  content: "\e204";
}

.glyphicon-copy:before {
  content: "\e205";
}

.glyphicon-paste:before {
  content: "\e206";
}

.glyphicon-alert:before {
  content: "\e209";
}

.glyphicon-equalizer:before {
  content: "\e210";
}

.glyphicon-king:before {
  content: "\e211";
}

.glyphicon-queen:before {
  content: "\e212";
}

.glyphicon-pawn:before {
  content: "\e213";
}

.glyphicon-bishop:before {
  content: "\e214";
}

.glyphicon-knight:before {
  content: "\e215";
}

.glyphicon-baby-formula:before {
  content: "\e216";
}

.glyphicon-tent:before {
  content: "⛺";
}

.glyphicon-blackboard:before {
  content: "\e218";
}

.glyphicon-bed:before {
  content: "\e219";
}

.glyphicon-apple:before {
  content: "\f8ff";
}

.glyphicon-erase:before {
  content: "\e221";
}

.glyphicon-hourglass:before {
  content: "⌛";
}

.glyphicon-lamp:before {
  content: "\e223";
}

.glyphicon-duplicate:before {
  content: "\e224";
}

.glyphicon-piggy-bank:before {
  content: "\e225";
}

.glyphicon-scissors:before {
  content: "\e226";
}

.glyphicon-bitcoin:before {
  content: "\e227";
}

.glyphicon-btc:before {
  content: "\e227";
}

.glyphicon-xbt:before {
  content: "\e227";
}

.glyphicon-yen:before {
  content: "¥";
}

.glyphicon-jpy:before {
  content: "¥";
}

.glyphicon-ruble:before {
  content: "₽";
}

.glyphicon-rub:before {
  content: "₽";
}

.glyphicon-scale:before {
  content: "\e230";
}

.glyphicon-ice-lolly:before {
  content: "\e231";
}

.glyphicon-ice-lolly-tasted:before {
  content: "\e232";
}

.glyphicon-education:before {
  content: "\e233";
}

.glyphicon-option-horizontal:before {
  content: "\e234";
}

.glyphicon-option-vertical:before {
  content: "\e235";
}

.glyphicon-menu-hamburger:before {
  content: "\e236";
}

.glyphicon-modal-window:before {
  content: "\e237";
}

.glyphicon-oil:before {
  content: "\e238";
}

.glyphicon-grain:before {
  content: "\e239";
}

.glyphicon-sunglasses:before {
  content: "\e240";
}

.glyphicon-text-size:before {
  content: "\e241";
}

.glyphicon-text-color:before {
  content: "\e242";
}

.glyphicon-text-background:before {
  content: "\e243";
}

.glyphicon-object-align-top:before {
  content: "\e244";
}

.glyphicon-object-align-bottom:before {
  content: "\e245";
}

.glyphicon-object-align-horizontal:before {
  content: "\e246";
}

.glyphicon-object-align-left:before {
  content: "\e247";
}

.glyphicon-object-align-vertical:before {
  content: "\e248";
}

.glyphicon-object-align-right:before {
  content: "\e249";
}

.glyphicon-triangle-right:before {
  content: "\e250";
}

.glyphicon-triangle-left:before {
  content: "\e251";
}

.glyphicon-triangle-bottom:before {
  content: "\e252";
}

.glyphicon-triangle-top:before {
  content: "\e253";
}

.glyphicon-console:before {
  content: "\e254";
}

.glyphicon-superscript:before {
  content: "\e255";
}

.glyphicon-subscript:before {
  content: "\e256";
}

.glyphicon-menu-left:before {
  content: "\e257";
}

.glyphicon-menu-right:before {
  content: "\e258";
}

.glyphicon-menu-down:before {
  content: "\e259";
}

.glyphicon-menu-up:before {
  content: "\e260";
}

* {
  -webkit-box-sizing: border-box;
  -moz-box-sizing: border-box;
  box-sizing: border-box;
}

*:before,
*:after {
  -webkit-box-sizing: border-box;
  -moz-box-sizing: border-box;
  box-sizing: border-box;
}

html {
  font-size: 10px;
  -webkit-tap-highlight-color: rgba(0, 0, 0, 0);
}

body {
  font-family: "Open Sans", Verdana, Arial, Helvetica, sans-serif;
  font-size: 0.875rem;
  line-height: 1.428571429;
  color: #161616;
  background-color: white;
}

input,
button,
select,
textarea {
  font-family: inherit;
  font-size: inherit;
  line-height: inherit;
}

a {
  color: #4c6586;
  text-decoration: none;
}
a:hover, a:focus {
  color: #3a4c65;
  text-decoration: underline;
}
a:focus {
  outline: none;
  outline-offset: 0px;
}
a:focus:focus-visible {
  outline: 2px solid #FFFFFF;
  outline-offset: 5px;
}
a:focus:focus-visible::after {
  content: " ";
  position: absolute;
  top: -2px;
  left: -2px;
  right: -2px;
  bottom: -2px;
  border: 2px solid #FFFFFF;
  outline: 3px solid #0078D7;
}

figure {
  margin: 0;
}

img {
  vertical-align: middle;
}

.img-responsive {
  display: block;
  max-width: 100%;
  height: auto;
}

.img-rounded {
  border-radius: 0px;
}

.img-thumbnail {
  padding: 4px;
  line-height: 1.428571429;
  background-color: white;
  border: 1px solid #ddd;
  border-radius: 0px;
  -webkit-transition: all 0.2s ease-in-out;
  -o-transition: all 0.2s ease-in-out;
  transition: all 0.2s ease-in-out;
  display: inline-block;
  max-width: 100%;
  height: auto;
}

.img-circle {
  border-radius: 50%;
}

hr {
  margin-top: 20px;
  margin-bottom: 20px;
  border: 0;
  border-top: 1px solid #eeeeee;
}

.sr-only {
  position: absolute;
  width: 1px;
  height: 1px;
  padding: 0;
  margin: -1px;
  overflow: hidden;
  clip: rect(0, 0, 0, 0);
  border: 0;
}

.sr-only-focusable:active, .sr-only-focusable:focus {
  position: static;
  width: auto;
  height: auto;
  margin: 0;
  overflow: visible;
  clip: auto;
}

[role=button] {
  cursor: pointer;
}

h1, h2, h3, h4, h5, h6,
.h1, .h2, .h3, .h4, .h5, .h6 {
  font-family: inherit;
  font-weight: 500;
  line-height: 1.1;
  color: inherit;
}
h1 small,
h1 .small, h2 small,
h2 .small, h3 small,
h3 .small, h4 small,
h4 .small, h5 small,
h5 .small, h6 small,
h6 .small,
.h1 small,
.h1 .small, .h2 small,
.h2 .small, .h3 small,
.h3 .small, .h4 small,
.h4 .small, .h5 small,
.h5 .small, .h6 small,
.h6 .small {
  font-weight: 400;
  line-height: 1;
  color: #777777;
}

h1, .h1,
h2, .h2,
h3, .h3 {
  margin-top: 20px;
  margin-bottom: 10px;
}
h1 small,
h1 .small, .h1 small,
.h1 .small,
h2 small,
h2 .small, .h2 small,
.h2 .small,
h3 small,
h3 .small, .h3 small,
.h3 .small {
  font-size: 65%;
}

h4, .h4,
h5, .h5,
h6, .h6 {
  margin-top: 10px;
  margin-bottom: 10px;
}
h4 small,
h4 .small, .h4 small,
.h4 .small,
h5 small,
h5 .small, .h5 small,
.h5 .small,
h6 small,
h6 .small, .h6 small,
.h6 .small {
  font-size: 75%;
}

h1, .h1 {
  font-size: 1.75rem;
}

h2, .h2 {
  font-size: 1.5rem;
}

h3, .h3 {
  font-size: 1.115rem;
}

h4, .h4 {
  font-size: 1rem;
}

h5, .h5 {
  font-size: 0.875rem;
}

h6, .h6 {
  font-size: 0.875rem;
}

p {
  margin: 0 0 10px;
}

.lead {
  margin-bottom: 20px;
  font-size: 1rem;
  font-weight: 300;
  line-height: 1.4;
}
@media (min-width: 768px) {
  .lead {
    font-size: 1.3125rem;
  }
}

small,
.small {
  font-size: 85%;
}

mark,
.mark {
  padding: 0.2em;
  background-color: #fcf8e3;
}

.text-left {
  text-align: left;
}

.text-right {
  text-align: right;
}

.text-center {
  text-align: center;
}

.text-justify {
  text-align: justify;
}

.text-nowrap {
  white-space: nowrap;
}

.text-lowercase {
  text-transform: lowercase;
}

.text-uppercase, .initialism {
  text-transform: uppercase;
}

.text-capitalize {
  text-transform: capitalize;
}

.text-muted {
  color: #737373;
}

.text-primary {
  color: #4c6586;
}

a.text-primary:hover,
a.text-primary:focus {
  color: #3a4c65;
}

.text-success {
  color: #3c763d;
}

a.text-success:hover,
a.text-success:focus {
  color: #2b542c;
}

.text-info {
  color: #31708f;
}

a.text-info:hover,
a.text-info:focus {
  color: #245269;
}

.text-warning {
  color: #8a6d3b;
}

a.text-warning:hover,
a.text-warning:focus {
  color: #66512c;
}

.text-danger {
  color: #a94442;
}

a.text-danger:hover,
a.text-danger:focus {
  color: #843534;
}

.bg-primary {
  color: #fff;
}

.bg-primary {
  background-color: #4c6586;
}

a.bg-primary:hover,
a.bg-primary:focus {
  background-color: #3a4c65;
}

.bg-success {
  background-color: #dff0d8;
}

a.bg-success:hover,
a.bg-success:focus {
  background-color: #c1e2b3;
}

.bg-info {
  background-color: #d9edf7;
}

a.bg-info:hover,
a.bg-info:focus {
  background-color: #afd9ee;
}

.bg-warning {
  background-color: #fcf8e3;
}

a.bg-warning:hover,
a.bg-warning:focus {
  background-color: #f7ecb5;
}

.bg-danger {
  background-color: #f2dede;
}

a.bg-danger:hover,
a.bg-danger:focus {
  background-color: #e4b9b9;
}

.page-header {
  padding-bottom: 9px;
  margin: 40px 0 20px;
  border-bottom: 1px solid #eeeeee;
}

ul,
ol {
  margin-top: 0;
  margin-bottom: 10px;
}
ul ul,
ul ol,
ol ul,
ol ol {
  margin-bottom: 0;
}

.list-unstyled {
  padding-left: 0;
  list-style: none;
}

.list-inline {
  padding-left: 0;
  list-style: none;
  margin-left: -5px;
}
.list-inline > li {
  display: inline-block;
  padding-right: 5px;
  padding-left: 5px;
}

dl {
  margin-top: 0;
  margin-bottom: 20px;
}

dt,
dd {
  line-height: 1.428571429;
}

dt {
  font-weight: 700;
}

dd {
  margin-left: 0;
}

.dl-horizontal dd:before, .dl-horizontal dd:after {
  display: table;
  content: " ";
}
.dl-horizontal dd:after {
  clear: both;
}
@media (min-width: 768px) {
  .dl-horizontal dt {
    float: left;
    width: 160px;
    clear: left;
    text-align: right;
    overflow: hidden;
    text-overflow: ellipsis;
    white-space: nowrap;
  }
  .dl-horizontal dd {
    margin-left: 180px;
  }
}

abbr[title],
abbr[data-original-title] {
  cursor: help;
}

.initialism {
  font-size: 90%;
}

blockquote {
  padding: 10px 20px;
  margin: 0 0 20px;
  font-size: 1.09375rem;
  border-left: 5px solid #eeeeee;
}
blockquote p:last-child,
blockquote ul:last-child,
blockquote ol:last-child {
  margin-bottom: 0;
}
blockquote footer,
blockquote small,
blockquote .small {
  display: block;
  font-size: 80%;
  line-height: 1.428571429;
  color: #777777;
}
blockquote footer:before,
blockquote small:before,
blockquote .small:before {
  content: "— ";
}

.blockquote-reverse,
blockquote.pull-right {
  padding-right: 15px;
  padding-left: 0;
  text-align: right;
  border-right: 5px solid #eeeeee;
  border-left: 0;
}
.blockquote-reverse footer:before,
.blockquote-reverse small:before,
.blockquote-reverse .small:before,
blockquote.pull-right footer:before,
blockquote.pull-right small:before,
blockquote.pull-right .small:before {
  content: "";
}
.blockquote-reverse footer:after,
.blockquote-reverse small:after,
.blockquote-reverse .small:after,
blockquote.pull-right footer:after,
blockquote.pull-right small:after,
blockquote.pull-right .small:after {
  content: " —";
}

address {
  margin-bottom: 20px;
  font-style: normal;
  line-height: 1.428571429;
}

code,
kbd,
pre,
samp {
  font-family: "Open Sans", Verdana, Arial, Helvetica, sans-serif;
}

code {
  padding: 2px 4px;
  font-size: 0.75rem;
  color: #161616;
  background-color: #f9f9f9;
  border-radius: #dddddd;
}

kbd {
  padding: 2px 4px;
  font-size: 0.75rem;
  color: #161616;
  background-color: #f9f9f9;
  box-shadow: inset 0 -1px 0 rgba(0, 0, 0, 0.25);
}
kbd kbd {
  padding: 0;
  font-size: 100%;
  font-weight: 600;
  box-shadow: none;
}

pre {
  display: block;
  padding: 9.5px;
  margin: 0 0 10px;
  font-size: -0.125rem;
  line-height: 1.428571429;
  word-break: break-all;
  word-wrap: break-word;
  color: #161616;
  background-color: #f9f9f9;
  border: 1px solid #dddddd;
}
pre code {
  padding: 0;
  font-size: inherit;
  color: inherit;
  white-space: pre-wrap;
  background-color: transparent;
  border-radius: 0;
}

.pre-scrollable {
  max-height: 340px;
  overflow-y: scroll;
}

/*
* flex grid support start
* modification from standard bootstrap 3 float grid
*/
.row-flex {
  display: -webkit-box;
  display: -moz-box;
  display: -ms-flexbox;
  display: -webkit-flex;
  display: flex;
}

.row-flex-wrap {
  -webkit-flex-flow: row wrap;
  flex-flow: row wrap;
  align-content: flex-start;
}

.flex-col {
  display: flex;
  display: -webkit-flex;
  flex-flow: column nowrap;
  height: 100%;
}

/* flex grid support end */
.container {
  padding-right: 15px;
  padding-left: 15px;
  margin-right: auto;
  margin-left: auto;
}
.container:before, .container:after {
  display: table;
  content: " ";
}
.container:after {
  clear: both;
}
@media (min-width: 768px) {
  .container {
    width: 750px;
  }
}
@media (min-width: 992px) {
  .container {
    width: 970px;
  }
}
@media (min-width: 1200px) {
  .container {
    width: 1170px;
  }
}

.container-fluid {
  padding-right: 15px;
  padding-left: 15px;
  margin-right: auto;
  margin-left: auto;
}
.container-fluid:before, .container-fluid:after {
  display: table;
  content: " ";
}
.container-fluid:after {
  clear: both;
}

.row {
  margin-right: -15px;
  margin-left: -15px;
}
.row:before, .row:after {
  display: table;
  content: " ";
}
.row:after {
  clear: both;
}

.row-no-gutters {
  margin-right: 0;
  margin-left: 0;
}
.row-no-gutters [class*=col-] {
  padding-right: 0;
  padding-left: 0;
}

.col-xs-1, .col-sm-1, .col-md-1, .col-lg-1, .col-xs-2, .col-sm-2, .col-md-2, .col-lg-2, .col-xs-3, .col-sm-3, .col-md-3, .col-lg-3, .col-xs-4, .col-sm-4, .col-md-4, .col-lg-4, .col-xs-5, .col-sm-5, .col-md-5, .col-lg-5, .col-xs-6, .col-sm-6, .col-md-6, .col-lg-6, .col-xs-7, .col-sm-7, .col-md-7, .col-lg-7, .col-xs-8, .col-sm-8, .col-md-8, .col-lg-8, .col-xs-9, .col-sm-9, .col-md-9, .col-lg-9, .col-xs-10, .col-sm-10, .col-md-10, .col-lg-10, .col-xs-11, .col-sm-11, .col-md-11, .col-lg-11, .col-xs-12, .col-sm-12, .col-md-12, .col-lg-12 {
  position: relative;
  min-height: 1px;
  padding-right: 15px;
  padding-left: 15px;
  width: 100%;
}

.col-xs-1, .col-xs-2, .col-xs-3, .col-xs-4, .col-xs-5, .col-xs-6, .col-xs-7, .col-xs-8, .col-xs-9, .col-xs-10, .col-xs-11, .col-xs-12 {
  float: left;
}

.col-xs-1 {
  width: 8.3333333333%;
}

.col-xs-2 {
  width: 16.6666666667%;
}

.col-xs-3 {
  width: 25%;
}

.col-xs-4 {
  width: 33.3333333333%;
}

.col-xs-5 {
  width: 41.6666666667%;
}

.col-xs-6 {
  width: 50%;
}

.col-xs-7 {
  width: 58.3333333333%;
}

.col-xs-8 {
  width: 66.6666666667%;
}

.col-xs-9 {
  width: 75%;
}

.col-xs-10 {
  width: 83.3333333333%;
}

.col-xs-11 {
  width: 91.6666666667%;
}

.col-xs-12 {
  width: 100%;
}

.col-xs-pull-0 {
  right: auto;
}

.col-xs-pull-1 {
  right: 8.3333333333%;
}

.col-xs-pull-2 {
  right: 16.6666666667%;
}

.col-xs-pull-3 {
  right: 25%;
}

.col-xs-pull-4 {
  right: 33.3333333333%;
}

.col-xs-pull-5 {
  right: 41.6666666667%;
}

.col-xs-pull-6 {
  right: 50%;
}

.col-xs-pull-7 {
  right: 58.3333333333%;
}

.col-xs-pull-8 {
  right: 66.6666666667%;
}

.col-xs-pull-9 {
  right: 75%;
}

.col-xs-pull-10 {
  right: 83.3333333333%;
}

.col-xs-pull-11 {
  right: 91.6666666667%;
}

.col-xs-pull-12 {
  right: 100%;
}

.col-xs-push-0 {
  left: auto;
}

.col-xs-push-1 {
  left: 8.3333333333%;
}

.col-xs-push-2 {
  left: 16.6666666667%;
}

.col-xs-push-3 {
  left: 25%;
}

.col-xs-push-4 {
  left: 33.3333333333%;
}

.col-xs-push-5 {
  left: 41.6666666667%;
}

.col-xs-push-6 {
  left: 50%;
}

.col-xs-push-7 {
  left: 58.3333333333%;
}

.col-xs-push-8 {
  left: 66.6666666667%;
}

.col-xs-push-9 {
  left: 75%;
}

.col-xs-push-10 {
  left: 83.3333333333%;
}

.col-xs-push-11 {
  left: 91.6666666667%;
}

.col-xs-push-12 {
  left: 100%;
}

.col-xs-offset-0 {
  margin-left: 0%;
}

.col-xs-offset-1 {
  margin-left: 8.3333333333%;
}

.col-xs-offset-2 {
  margin-left: 16.6666666667%;
}

.col-xs-offset-3 {
  margin-left: 25%;
}

.col-xs-offset-4 {
  margin-left: 33.3333333333%;
}

.col-xs-offset-5 {
  margin-left: 41.6666666667%;
}

.col-xs-offset-6 {
  margin-left: 50%;
}

.col-xs-offset-7 {
  margin-left: 58.3333333333%;
}

.col-xs-offset-8 {
  margin-left: 66.6666666667%;
}

.col-xs-offset-9 {
  margin-left: 75%;
}

.col-xs-offset-10 {
  margin-left: 83.3333333333%;
}

.col-xs-offset-11 {
  margin-left: 91.6666666667%;
}

.col-xs-offset-12 {
  margin-left: 100%;
}

@media (min-width: 768px) {
  .col-sm-1, .col-sm-2, .col-sm-3, .col-sm-4, .col-sm-5, .col-sm-6, .col-sm-7, .col-sm-8, .col-sm-9, .col-sm-10, .col-sm-11, .col-sm-12 {
    float: left;
  }
  .col-sm-1 {
    width: 8.3333333333%;
  }
  .col-sm-2 {
    width: 16.6666666667%;
  }
  .col-sm-3 {
    width: 25%;
  }
  .col-sm-4 {
    width: 33.3333333333%;
  }
  .col-sm-5 {
    width: 41.6666666667%;
  }
  .col-sm-6 {
    width: 50%;
  }
  .col-sm-7 {
    width: 58.3333333333%;
  }
  .col-sm-8 {
    width: 66.6666666667%;
  }
  .col-sm-9 {
    width: 75%;
  }
  .col-sm-10 {
    width: 83.3333333333%;
  }
  .col-sm-11 {
    width: 91.6666666667%;
  }
  .col-sm-12 {
    width: 100%;
  }
  .col-sm-pull-0 {
    right: auto;
  }
  .col-sm-pull-1 {
    right: 8.3333333333%;
  }
  .col-sm-pull-2 {
    right: 16.6666666667%;
  }
  .col-sm-pull-3 {
    right: 25%;
  }
  .col-sm-pull-4 {
    right: 33.3333333333%;
  }
  .col-sm-pull-5 {
    right: 41.6666666667%;
  }
  .col-sm-pull-6 {
    right: 50%;
  }
  .col-sm-pull-7 {
    right: 58.3333333333%;
  }
  .col-sm-pull-8 {
    right: 66.6666666667%;
  }
  .col-sm-pull-9 {
    right: 75%;
  }
  .col-sm-pull-10 {
    right: 83.3333333333%;
  }
  .col-sm-pull-11 {
    right: 91.6666666667%;
  }
  .col-sm-pull-12 {
    right: 100%;
  }
  .col-sm-push-0 {
    left: auto;
  }
  .col-sm-push-1 {
    left: 8.3333333333%;
  }
  .col-sm-push-2 {
    left: 16.6666666667%;
  }
  .col-sm-push-3 {
    left: 25%;
  }
  .col-sm-push-4 {
    left: 33.3333333333%;
  }
  .col-sm-push-5 {
    left: 41.6666666667%;
  }
  .col-sm-push-6 {
    left: 50%;
  }
  .col-sm-push-7 {
    left: 58.3333333333%;
  }
  .col-sm-push-8 {
    left: 66.6666666667%;
  }
  .col-sm-push-9 {
    left: 75%;
  }
  .col-sm-push-10 {
    left: 83.3333333333%;
  }
  .col-sm-push-11 {
    left: 91.6666666667%;
  }
  .col-sm-push-12 {
    left: 100%;
  }
  .col-sm-offset-0 {
    margin-left: 0%;
  }
  .col-sm-offset-1 {
    margin-left: 8.3333333333%;
  }
  .col-sm-offset-2 {
    margin-left: 16.6666666667%;
  }
  .col-sm-offset-3 {
    margin-left: 25%;
  }
  .col-sm-offset-4 {
    margin-left: 33.3333333333%;
  }
  .col-sm-offset-5 {
    margin-left: 41.6666666667%;
  }
  .col-sm-offset-6 {
    margin-left: 50%;
  }
  .col-sm-offset-7 {
    margin-left: 58.3333333333%;
  }
  .col-sm-offset-8 {
    margin-left: 66.6666666667%;
  }
  .col-sm-offset-9 {
    margin-left: 75%;
  }
  .col-sm-offset-10 {
    margin-left: 83.3333333333%;
  }
  .col-sm-offset-11 {
    margin-left: 91.6666666667%;
  }
  .col-sm-offset-12 {
    margin-left: 100%;
  }
}
@media (min-width: 992px) {
  .col-md-1, .col-md-2, .col-md-3, .col-md-4, .col-md-5, .col-md-6, .col-md-7, .col-md-8, .col-md-9, .col-md-10, .col-md-11, .col-md-12 {
    float: left;
  }
  .col-md-1 {
    width: 8.3333333333%;
  }
  .col-md-2 {
    width: 16.6666666667%;
  }
  .col-md-3 {
    width: 25%;
  }
  .col-md-4 {
    width: 33.3333333333%;
  }
  .col-md-5 {
    width: 41.6666666667%;
  }
  .col-md-6 {
    width: 50%;
  }
  .col-md-7 {
    width: 58.3333333333%;
  }
  .col-md-8 {
    width: 66.6666666667%;
  }
  .col-md-9 {
    width: 75%;
  }
  .col-md-10 {
    width: 83.3333333333%;
  }
  .col-md-11 {
    width: 91.6666666667%;
  }
  .col-md-12 {
    width: 100%;
  }
  .col-md-pull-0 {
    right: auto;
  }
  .col-md-pull-1 {
    right: 8.3333333333%;
  }
  .col-md-pull-2 {
    right: 16.6666666667%;
  }
  .col-md-pull-3 {
    right: 25%;
  }
  .col-md-pull-4 {
    right: 33.3333333333%;
  }
  .col-md-pull-5 {
    right: 41.6666666667%;
  }
  .col-md-pull-6 {
    right: 50%;
  }
  .col-md-pull-7 {
    right: 58.3333333333%;
  }
  .col-md-pull-8 {
    right: 66.6666666667%;
  }
  .col-md-pull-9 {
    right: 75%;
  }
  .col-md-pull-10 {
    right: 83.3333333333%;
  }
  .col-md-pull-11 {
    right: 91.6666666667%;
  }
  .col-md-pull-12 {
    right: 100%;
  }
  .col-md-push-0 {
    left: auto;
  }
  .col-md-push-1 {
    left: 8.3333333333%;
  }
  .col-md-push-2 {
    left: 16.6666666667%;
  }
  .col-md-push-3 {
    left: 25%;
  }
  .col-md-push-4 {
    left: 33.3333333333%;
  }
  .col-md-push-5 {
    left: 41.6666666667%;
  }
  .col-md-push-6 {
    left: 50%;
  }
  .col-md-push-7 {
    left: 58.3333333333%;
  }
  .col-md-push-8 {
    left: 66.6666666667%;
  }
  .col-md-push-9 {
    left: 75%;
  }
  .col-md-push-10 {
    left: 83.3333333333%;
  }
  .col-md-push-11 {
    left: 91.6666666667%;
  }
  .col-md-push-12 {
    left: 100%;
  }
  .col-md-offset-0 {
    margin-left: 0%;
  }
  .col-md-offset-1 {
    margin-left: 8.3333333333%;
  }
  .col-md-offset-2 {
    margin-left: 16.6666666667%;
  }
  .col-md-offset-3 {
    margin-left: 25%;
  }
  .col-md-offset-4 {
    margin-left: 33.3333333333%;
  }
  .col-md-offset-5 {
    margin-left: 41.6666666667%;
  }
  .col-md-offset-6 {
    margin-left: 50%;
  }
  .col-md-offset-7 {
    margin-left: 58.3333333333%;
  }
  .col-md-offset-8 {
    margin-left: 66.6666666667%;
  }
  .col-md-offset-9 {
    margin-left: 75%;
  }
  .col-md-offset-10 {
    margin-left: 83.3333333333%;
  }
  .col-md-offset-11 {
    margin-left: 91.6666666667%;
  }
  .col-md-offset-12 {
    margin-left: 100%;
  }
}
@media (min-width: 1200px) {
  .col-lg-1, .col-lg-2, .col-lg-3, .col-lg-4, .col-lg-5, .col-lg-6, .col-lg-7, .col-lg-8, .col-lg-9, .col-lg-10, .col-lg-11, .col-lg-12 {
    float: left;
  }
  .col-lg-1 {
    width: 8.3333333333%;
  }
  .col-lg-2 {
    width: 16.6666666667%;
  }
  .col-lg-3 {
    width: 25%;
  }
  .col-lg-4 {
    width: 33.3333333333%;
  }
  .col-lg-5 {
    width: 41.6666666667%;
  }
  .col-lg-6 {
    width: 50%;
  }
  .col-lg-7 {
    width: 58.3333333333%;
  }
  .col-lg-8 {
    width: 66.6666666667%;
  }
  .col-lg-9 {
    width: 75%;
  }
  .col-lg-10 {
    width: 83.3333333333%;
  }
  .col-lg-11 {
    width: 91.6666666667%;
  }
  .col-lg-12 {
    width: 100%;
  }
  .col-lg-pull-0 {
    right: auto;
  }
  .col-lg-pull-1 {
    right: 8.3333333333%;
  }
  .col-lg-pull-2 {
    right: 16.6666666667%;
  }
  .col-lg-pull-3 {
    right: 25%;
  }
  .col-lg-pull-4 {
    right: 33.3333333333%;
  }
  .col-lg-pull-5 {
    right: 41.6666666667%;
  }
  .col-lg-pull-6 {
    right: 50%;
  }
  .col-lg-pull-7 {
    right: 58.3333333333%;
  }
  .col-lg-pull-8 {
    right: 66.6666666667%;
  }
  .col-lg-pull-9 {
    right: 75%;
  }
  .col-lg-pull-10 {
    right: 83.3333333333%;
  }
  .col-lg-pull-11 {
    right: 91.6666666667%;
  }
  .col-lg-pull-12 {
    right: 100%;
  }
  .col-lg-push-0 {
    left: auto;
  }
  .col-lg-push-1 {
    left: 8.3333333333%;
  }
  .col-lg-push-2 {
    left: 16.6666666667%;
  }
  .col-lg-push-3 {
    left: 25%;
  }
  .col-lg-push-4 {
    left: 33.3333333333%;
  }
  .col-lg-push-5 {
    left: 41.6666666667%;
  }
  .col-lg-push-6 {
    left: 50%;
  }
  .col-lg-push-7 {
    left: 58.3333333333%;
  }
  .col-lg-push-8 {
    left: 66.6666666667%;
  }
  .col-lg-push-9 {
    left: 75%;
  }
  .col-lg-push-10 {
    left: 83.3333333333%;
  }
  .col-lg-push-11 {
    left: 91.6666666667%;
  }
  .col-lg-push-12 {
    left: 100%;
  }
  .col-lg-offset-0 {
    margin-left: 0%;
  }
  .col-lg-offset-1 {
    margin-left: 8.3333333333%;
  }
  .col-lg-offset-2 {
    margin-left: 16.6666666667%;
  }
  .col-lg-offset-3 {
    margin-left: 25%;
  }
  .col-lg-offset-4 {
    margin-left: 33.3333333333%;
  }
  .col-lg-offset-5 {
    margin-left: 41.6666666667%;
  }
  .col-lg-offset-6 {
    margin-left: 50%;
  }
  .col-lg-offset-7 {
    margin-left: 58.3333333333%;
  }
  .col-lg-offset-8 {
    margin-left: 66.6666666667%;
  }
  .col-lg-offset-9 {
    margin-left: 75%;
  }
  .col-lg-offset-10 {
    margin-left: 83.3333333333%;
  }
  .col-lg-offset-11 {
    margin-left: 91.6666666667%;
  }
  .col-lg-offset-12 {
    margin-left: 100%;
  }
}
table {
  background-color: transparent;
}
table col[class*=col-] {
  position: static;
  display: table-column;
  float: none;
}
table td[class*=col-],
table th[class*=col-] {
  position: static;
  display: table-cell;
  float: none;
}

caption {
  padding-top: 8px;
  padding-bottom: 8px;
  color: #737373;
  text-align: left;
}

th {
  text-align: left;
}

.table {
  width: 100%;
  max-width: 100%;
  margin-bottom: 20px;
}
.table > thead > tr > th,
.table > thead > tr > td,
.table > tbody > tr > th,
.table > tbody > tr > td,
.table > tfoot > tr > th,
.table > tfoot > tr > td {
  padding: 8px;
  line-height: 1.428571429;
  vertical-align: top;
  border-top: 1px solid #ddd;
}
.table > thead > tr > th {
  vertical-align: bottom;
  border-bottom: 2px solid #ddd;
}
.table > caption + thead > tr:first-child > th,
.table > caption + thead > tr:first-child > td,
.table > colgroup + thead > tr:first-child > th,
.table > colgroup + thead > tr:first-child > td,
.table > thead:first-child > tr:first-child > th,
.table > thead:first-child > tr:first-child > td {
  border-top: 0;
}
.table > tbody + tbody {
  border-top: 2px solid #ddd;
}
.table .table {
  background-color: white;
}

.table-condensed > thead > tr > th,
.table-condensed > thead > tr > td,
.table-condensed > tbody > tr > th,
.table-condensed > tbody > tr > td,
.table-condensed > tfoot > tr > th,
.table-condensed > tfoot > tr > td {
  padding: 5px;
}

.table-bordered {
  border: 1px solid #ddd;
}
.table-bordered > thead > tr > th,
.table-bordered > thead > tr > td,
.table-bordered > tbody > tr > th,
.table-bordered > tbody > tr > td,
.table-bordered > tfoot > tr > th,
.table-bordered > tfoot > tr > td {
  border: 1px solid #ddd;
}
.table-bordered > thead > tr > th,
.table-bordered > thead > tr > td {
  border-bottom-width: 2px;
}

.table-striped > tbody > tr:nth-of-type(odd) {
  background-color: white;
}

.table-hover > tbody > tr:hover {
  background-color: #f5f5f5;
}

.table > thead > tr > td.active,
.table > thead > tr > th.active, .table > thead > tr.active > td, .table > thead > tr.active > th,
.table > tbody > tr > td.active,
.table > tbody > tr > th.active,
.table > tbody > tr.active > td,
.table > tbody > tr.active > th,
.table > tfoot > tr > td.active,
.table > tfoot > tr > th.active,
.table > tfoot > tr.active > td,
.table > tfoot > tr.active > th {
  background-color: #f5f5f5;
}

.table-hover > tbody > tr > td.active:hover,
.table-hover > tbody > tr > th.active:hover, .table-hover > tbody > tr.active:hover > td, .table-hover > tbody > tr:hover > .active, .table-hover > tbody > tr.active:hover > th {
  background-color: #e8e8e8;
}

.table > thead > tr > td.success,
.table > thead > tr > th.success, .table > thead > tr.success > td, .table > thead > tr.success > th,
.table > tbody > tr > td.success,
.table > tbody > tr > th.success,
.table > tbody > tr.success > td,
.table > tbody > tr.success > th,
.table > tfoot > tr > td.success,
.table > tfoot > tr > th.success,
.table > tfoot > tr.success > td,
.table > tfoot > tr.success > th {
  background-color: #dff0d8;
}

.table-hover > tbody > tr > td.success:hover,
.table-hover > tbody > tr > th.success:hover, .table-hover > tbody > tr.success:hover > td, .table-hover > tbody > tr:hover > .success, .table-hover > tbody > tr.success:hover > th {
  background-color: #d0e9c6;
}

.table > thead > tr > td.info,
.table > thead > tr > th.info, .table > thead > tr.info > td, .table > thead > tr.info > th,
.table > tbody > tr > td.info,
.table > tbody > tr > th.info,
.table > tbody > tr.info > td,
.table > tbody > tr.info > th,
.table > tfoot > tr > td.info,
.table > tfoot > tr > th.info,
.table > tfoot > tr.info > td,
.table > tfoot > tr.info > th {
  background-color: #d9edf7;
}

.table-hover > tbody > tr > td.info:hover,
.table-hover > tbody > tr > th.info:hover, .table-hover > tbody > tr.info:hover > td, .table-hover > tbody > tr:hover > .info, .table-hover > tbody > tr.info:hover > th {
  background-color: #c4e3f3;
}

.table > thead > tr > td.warning,
.table > thead > tr > th.warning, .table > thead > tr.warning > td, .table > thead > tr.warning > th,
.table > tbody > tr > td.warning,
.table > tbody > tr > th.warning,
.table > tbody > tr.warning > td,
.table > tbody > tr.warning > th,
.table > tfoot > tr > td.warning,
.table > tfoot > tr > th.warning,
.table > tfoot > tr.warning > td,
.table > tfoot > tr.warning > th {
  background-color: #fcf8e3;
}

.table-hover > tbody > tr > td.warning:hover,
.table-hover > tbody > tr > th.warning:hover, .table-hover > tbody > tr.warning:hover > td, .table-hover > tbody > tr:hover > .warning, .table-hover > tbody > tr.warning:hover > th {
  background-color: #faf2cc;
}

.table > thead > tr > td.danger,
.table > thead > tr > th.danger, .table > thead > tr.danger > td, .table > thead > tr.danger > th,
.table > tbody > tr > td.danger,
.table > tbody > tr > th.danger,
.table > tbody > tr.danger > td,
.table > tbody > tr.danger > th,
.table > tfoot > tr > td.danger,
.table > tfoot > tr > th.danger,
.table > tfoot > tr.danger > td,
.table > tfoot > tr.danger > th {
  background-color: #f2dede;
}

.table-hover > tbody > tr > td.danger:hover,
.table-hover > tbody > tr > th.danger:hover, .table-hover > tbody > tr.danger:hover > td, .table-hover > tbody > tr:hover > .danger, .table-hover > tbody > tr.danger:hover > th {
  background-color: #ebcccc;
}

.table-responsive {
  min-height: 0.01%;
  overflow-x: auto;
}
@media screen and (max-width: 767px) {
  .table-responsive {
    width: 100%;
    margin-bottom: 15px;
    overflow-y: hidden;
    -ms-overflow-style: -ms-autohiding-scrollbar;
    border: 1px solid #ddd;
  }
  .table-responsive > .table {
    margin-bottom: 0;
  }
  .table-responsive > .table > thead > tr > th,
  .table-responsive > .table > thead > tr > td,
  .table-responsive > .table > tbody > tr > th,
  .table-responsive > .table > tbody > tr > td,
  .table-responsive > .table > tfoot > tr > th,
  .table-responsive > .table > tfoot > tr > td {
    white-space: nowrap;
  }
  .table-responsive > .table-bordered {
    border: 0;
  }
  .table-responsive > .table-bordered > thead > tr > th:first-child,
  .table-responsive > .table-bordered > thead > tr > td:first-child,
  .table-responsive > .table-bordered > tbody > tr > th:first-child,
  .table-responsive > .table-bordered > tbody > tr > td:first-child,
  .table-responsive > .table-bordered > tfoot > tr > th:first-child,
  .table-responsive > .table-bordered > tfoot > tr > td:first-child {
    border-left: 0;
  }
  .table-responsive > .table-bordered > thead > tr > th:last-child,
  .table-responsive > .table-bordered > thead > tr > td:last-child,
  .table-responsive > .table-bordered > tbody > tr > th:last-child,
  .table-responsive > .table-bordered > tbody > tr > td:last-child,
  .table-responsive > .table-bordered > tfoot > tr > th:last-child,
  .table-responsive > .table-bordered > tfoot > tr > td:last-child {
    border-right: 0;
  }
  .table-responsive > .table-bordered > tbody > tr:last-child > th,
  .table-responsive > .table-bordered > tbody > tr:last-child > td,
  .table-responsive > .table-bordered > tfoot > tr:last-child > th,
  .table-responsive > .table-bordered > tfoot > tr:last-child > td {
    border-bottom: 0;
  }
}

fieldset {
  padding: 0;
  margin: 0;
  border: 0;
  min-width: 0;
}

legend {
  display: block;
  width: 100%;
  padding: 0;
  margin-bottom: 20px;
  font-size: 1.3125rem;
  line-height: inherit;
  color: #333333;
  border: 0;
  border-bottom: 1px solid #e5e5e5;
}

label {
  display: inline-block;
  max-width: 100%;
  margin-bottom: 5px;
  font-weight: 600;
}

input[type=search] {
  -webkit-box-sizing: border-box;
  -moz-box-sizing: border-box;
  box-sizing: border-box;
  -webkit-appearance: none;
  appearance: none;
}

input[type=radio],
input[type=checkbox] {
  margin: 4px 0 0;
  margin-top: 1px \9 ;
  line-height: normal;
}
input[type=radio][disabled], input[type=radio].disabled, fieldset[disabled] input[type=radio],
input[type=checkbox][disabled],
input[type=checkbox].disabled,
fieldset[disabled] input[type=checkbox] {
  cursor: not-allowed;
}

input[type=file] {
  display: block;
}

input[type=range] {
  display: block;
  width: 100%;
}

select[multiple],
select[size] {
  height: auto;
}

input[type=file]:focus,
input[type=radio]:focus,
input[type=checkbox]:focus {
  outline: none;
  outline-offset: 0px;
}
input[type=file]:focus:focus-visible,
input[type=radio]:focus:focus-visible,
input[type=checkbox]:focus:focus-visible {
  outline: 2px solid #FFFFFF;
  outline-offset: 5px;
}
input[type=file]:focus:focus-visible::after,
input[type=radio]:focus:focus-visible::after,
input[type=checkbox]:focus:focus-visible::after {
  content: " ";
  position: absolute;
  top: -2px;
  left: -2px;
  right: -2px;
  bottom: -2px;
  border: 2px solid #FFFFFF;
  outline: 3px solid #0078D7;
}

output {
  display: block;
  padding-top: 4px;
  font-size: 0.875rem;
  line-height: 1.428571429;
  color: #555555;
}

.form-control {
  display: block;
  width: 100%;
  height: 28px;
  padding: 3px 9px;
  font-size: 0.875rem;
  line-height: 1.428571429;
  color: #555555;
  background-color: #fff;
  background-image: none;
  border: 1px solid #ccc;
  border-radius: 0;
  -webkit-box-shadow: inset 0 1px 1px rgba(0, 0, 0, 0.075);
  box-shadow: inset 0 1px 1px rgba(0, 0, 0, 0.075);
  -webkit-transition: border-color ease-in-out 0.15s, box-shadow ease-in-out 0.15s;
  -o-transition: border-color ease-in-out 0.15s, box-shadow ease-in-out 0.15s;
  transition: border-color ease-in-out 0.15s, box-shadow ease-in-out 0.15s;
}
.form-control:focus {
  border-color: #8198b7;
  outline: 0;
  -webkit-box-shadow: inset 0 1px 1px rgba(0, 0, 0, 0.075), 0 0 8px rgba(129, 152, 183, 0.6);
  box-shadow: inset 0 1px 1px rgba(0, 0, 0, 0.075), 0 0 8px rgba(129, 152, 183, 0.6);
}
.form-control::-moz-placeholder {
  color: #6f6f6f;
  opacity: 1;
}
.form-control:-ms-input-placeholder {
  color: #6f6f6f;
}
.form-control::-webkit-input-placeholder {
  color: #6f6f6f;
}
.form-control::-ms-expand {
  border: 0;
  background-color: transparent;
}
.form-control[disabled], .form-control[readonly], fieldset[disabled] .form-control {
  background-color: #eeeeee;
  opacity: 1;
}
.form-control[disabled], fieldset[disabled] .form-control {
  cursor: not-allowed;
}
textarea .form-control {
  height: auto;
}

input[type=search] {
  -webkit-appearance: none;
}

@media screen and (-webkit-min-device-pixel-ratio: 0) {
  input[type=date].form-control,
  input[type=time].form-control,
  input[type=datetime-local].form-control,
  input[type=month].form-control {
    line-height: 28px;
  }
  input[type=date].input-sm,
  .input-group-sm > .input-group-btn > input[type=date].btn, .input-group-sm input[type=date],
  input[type=time].input-sm,
  .input-group-sm > .input-group-btn > input[type=time].btn,
  .input-group-sm input[type=time],
  input[type=datetime-local].input-sm,
  .input-group-sm > .input-group-btn > input[type=datetime-local].btn,
  .input-group-sm input[type=datetime-local],
  input[type=month].input-sm,
  .input-group-sm > .input-group-btn > input[type=month].btn,
  .input-group-sm input[type=month] {
    line-height: 26px;
  }
  input[type=date].input-lg,
  .input-group-lg > .input-group-btn > input[type=date].btn, .input-group-lg input[type=date],
  input[type=time].input-lg,
  .input-group-lg > .input-group-btn > input[type=time].btn,
  .input-group-lg input[type=time],
  input[type=datetime-local].input-lg,
  .input-group-lg > .input-group-btn > input[type=datetime-local].btn,
  .input-group-lg input[type=datetime-local],
  input[type=month].input-lg,
  .input-group-lg > .input-group-btn > input[type=month].btn,
  .input-group-lg input[type=month] {
    line-height: 36px;
  }
}
.form-group {
  margin-bottom: 15px;
}

.radio,
.checkbox {
  position: relative;
  display: block;
  margin-top: 10px;
  margin-bottom: 10px;
}
.radio.disabled label, fieldset[disabled] .radio label,
.checkbox.disabled label,
fieldset[disabled] .checkbox label {
  cursor: not-allowed;
}
.radio label,
.checkbox label {
  min-height: 20px;
  padding-left: 20px;
  margin-bottom: 0;
  font-weight: 400;
  cursor: pointer;
}

.radio input[type=radio],
.radio-inline input[type=radio],
.checkbox input[type=checkbox],
.checkbox-inline input[type=checkbox] {
  position: absolute;
  margin-left: -20px;
  margin-top: 4px \9 ;
}

.radio + .radio,
.checkbox + .checkbox {
  margin-top: -5px;
}

.radio-inline,
.checkbox-inline {
  position: relative;
  display: inline-block;
  padding-left: 20px;
  margin-bottom: 0;
  vertical-align: top;
  font-weight: 400;
  cursor: pointer;
}

.radio-inline + .radio-inline,
.checkbox-inline + .checkbox-inline {
  margin-top: 0;
  margin-left: 10px;
}

input[type=radio][disabled], input[type=radio].disabled, fieldset[disabled] input[type=radio],
input[type=checkbox][disabled],
input[type=checkbox].disabled,
fieldset[disabled] input[type=checkbox] {
  cursor: not-allowed;
}

.radio-inline.disabled, fieldset[disabled] .radio-inline,
.checkbox-inline.disabled,
fieldset[disabled] .checkbox-inline {
  cursor: not-allowed;
}

.radio.disabled label, fieldset[disabled] .radio label,
.checkbox.disabled label,
fieldset[disabled] .checkbox label {
  cursor: not-allowed;
}

.form-control-static {
  padding-top: 4px;
  padding-bottom: 4px;
  margin-bottom: 0;
  min-height: 34px;
}
.form-control-static.input-lg, .input-group-lg > .form-control-static.form-control,
.input-group-lg > .form-control-static.input-group-addon,
.input-group-lg > .input-group-btn > .form-control-static.btn, .form-control-static.input-sm, .input-group-sm > .form-control-static.form-control,
.input-group-sm > .form-control-static.input-group-addon,
.input-group-sm > .input-group-btn > .form-control-static.btn {
  padding-left: 0;
  padding-right: 0;
}

.input-sm, .input-group-sm > .form-control,
.input-group-sm > .input-group-addon,
.input-group-sm > .input-group-btn > .btn {
  height: 26px;
  padding: 3px 6px;
  font-size: 0.75rem;
  line-height: 1.5;
  border-radius: 0px;
}

select.input-sm, .input-group-sm > select.form-control,
.input-group-sm > select.input-group-addon,
.input-group-sm > .input-group-btn > select.btn {
  height: 26px;
  line-height: 26px;
}

textarea.input-sm, .input-group-sm > textarea.form-control,
.input-group-sm > textarea.input-group-addon,
.input-group-sm > .input-group-btn > textarea.btn,
select[multiple].input-sm,
.input-group-sm > select[multiple].form-control,
.input-group-sm > select[multiple].input-group-addon,
.input-group-sm > .input-group-btn > select[multiple].btn {
  height: auto;
}

.form-group-sm .form-control {
  height: 26px;
  padding: 3px 6px;
  font-size: 0.75rem;
  line-height: 1.5;
  border-radius: 0px;
}
.form-group-sm select.form-control {
  height: 26px;
  line-height: 26px;
}
.form-group-sm textarea.form-control,
.form-group-sm select[multiple].form-control {
  height: auto;
}
.form-group-sm .form-control-static {
  height: 26px;
  min-height: 32px;
  padding: 4px 6px;
  font-size: 0.75rem;
  line-height: 1.5;
}

.input-lg, .input-group-lg > .form-control,
.input-group-lg > .input-group-addon,
.input-group-lg > .input-group-btn > .btn {
  height: 36px;
  padding: 6px 12px;
  font-size: 1rem;
  line-height: 1.33;
  border-radius: 0px;
}

select.input-lg, .input-group-lg > select.form-control,
.input-group-lg > select.input-group-addon,
.input-group-lg > .input-group-btn > select.btn {
  height: 36px;
  line-height: 36px;
}

textarea.input-lg, .input-group-lg > textarea.form-control,
.input-group-lg > textarea.input-group-addon,
.input-group-lg > .input-group-btn > textarea.btn,
select[multiple].input-lg,
.input-group-lg > select[multiple].form-control,
.input-group-lg > select[multiple].input-group-addon,
.input-group-lg > .input-group-btn > select[multiple].btn {
  height: auto;
}

.form-group-lg .form-control {
  height: 36px;
  padding: 6px 12px;
  font-size: 1rem;
  line-height: 1.33;
  border-radius: 0px;
}
.form-group-lg select.form-control {
  height: 36px;
  line-height: 36px;
}
.form-group-lg textarea.form-control,
.form-group-lg select[multiple].form-control {
  height: auto;
}
.form-group-lg .form-control-static {
  height: 36px;
  min-height: 36px;
  padding: 7px 12px;
  font-size: 1rem;
  line-height: 1.33;
}

.has-feedback {
  position: relative;
}
.has-feedback .form-control {
  padding-right: 35px;
}

.form-control-feedback {
  position: absolute;
  top: 0;
  right: 0;
  z-index: 2;
  display: block;
  width: 28px;
  height: 28px;
  line-height: 28px;
  text-align: center;
  pointer-events: none;
}

.input-lg + .form-control-feedback, .input-group-lg > .form-control + .form-control-feedback,
.input-group-lg > .input-group-addon + .form-control-feedback,
.input-group-lg > .input-group-btn > .btn + .form-control-feedback,
.input-group-lg + .form-control-feedback,
.form-group-lg .form-control + .form-control-feedback {
  width: 36px;
  height: 36px;
  line-height: 36px;
}

.input-sm + .form-control-feedback, .input-group-sm > .form-control + .form-control-feedback,
.input-group-sm > .input-group-addon + .form-control-feedback,
.input-group-sm > .input-group-btn > .btn + .form-control-feedback,
.input-group-sm + .form-control-feedback,
.form-group-sm .form-control + .form-control-feedback {
  width: 26px;
  height: 26px;
  line-height: 26px;
}

.has-success .help-block,
.has-success .control-label,
.has-success .radio,
.has-success .checkbox,
.has-success .radio-inline,
.has-success .checkbox-inline, .has-success.radio label, .has-success.checkbox label, .has-success.radio-inline label, .has-success.checkbox-inline label {
  color: #3c763d;
}
.has-success .form-control {
  border-color: #3c763d;
  -webkit-box-shadow: inset 0 1px 1px rgba(0, 0, 0, 0.075);
  box-shadow: inset 0 1px 1px rgba(0, 0, 0, 0.075);
}
.has-success .form-control:focus {
  border-color: #2b542c;
  -webkit-box-shadow: inset 0 1px 1px rgba(0, 0, 0, 0.075), 0 0 6px #67b168;
  box-shadow: inset 0 1px 1px rgba(0, 0, 0, 0.075), 0 0 6px #67b168;
}
.has-success .input-group-addon {
  color: #3c763d;
  background-color: #dff0d8;
  border-color: #3c763d;
}
.has-success .form-control-feedback {
  color: #3c763d;
}

.has-warning .help-block,
.has-warning .control-label,
.has-warning .radio,
.has-warning .checkbox,
.has-warning .radio-inline,
.has-warning .checkbox-inline, .has-warning.radio label, .has-warning.checkbox label, .has-warning.radio-inline label, .has-warning.checkbox-inline label {
  color: #8a6d3b;
}
.has-warning .form-control {
  border-color: #8a6d3b;
  -webkit-box-shadow: inset 0 1px 1px rgba(0, 0, 0, 0.075);
  box-shadow: inset 0 1px 1px rgba(0, 0, 0, 0.075);
}
.has-warning .form-control:focus {
  border-color: #66512c;
  -webkit-box-shadow: inset 0 1px 1px rgba(0, 0, 0, 0.075), 0 0 6px #c0a16b;
  box-shadow: inset 0 1px 1px rgba(0, 0, 0, 0.075), 0 0 6px #c0a16b;
}
.has-warning .input-group-addon {
  color: #8a6d3b;
  background-color: #fcf8e3;
  border-color: #8a6d3b;
}
.has-warning .form-control-feedback {
  color: #8a6d3b;
}

.has-error .help-block,
.has-error .control-label,
.has-error .radio,
.has-error .checkbox,
.has-error .radio-inline,
.has-error .checkbox-inline, .has-error.radio label, .has-error.checkbox label, .has-error.radio-inline label, .has-error.checkbox-inline label {
  color: #a94442;
}
.has-error .form-control {
  border-color: #a94442;
  -webkit-box-shadow: inset 0 1px 1px rgba(0, 0, 0, 0.075);
  box-shadow: inset 0 1px 1px rgba(0, 0, 0, 0.075);
}
.has-error .form-control:focus {
  border-color: #843534;
  -webkit-box-shadow: inset 0 1px 1px rgba(0, 0, 0, 0.075), 0 0 6px #ce8483;
  box-shadow: inset 0 1px 1px rgba(0, 0, 0, 0.075), 0 0 6px #ce8483;
}
.has-error .input-group-addon {
  color: #a94442;
  background-color: #f2dede;
  border-color: #a94442;
}
.has-error .form-control-feedback {
  color: #a94442;
}

.has-feedback label ~ .form-control-feedback {
  top: 25px;
}
.has-feedback label.sr-only ~ .form-control-feedback {
  top: 0;
}

.help-block {
  display: block;
  margin-top: 5px;
  margin-bottom: 10px;
  color: #565656;
}

@media (min-width: 768px) {
  .form-inline .form-group {
    display: inline-block;
    margin-bottom: 0;
    vertical-align: top;
  }
  .form-inline .form-control {
    display: inline-block;
    width: auto;
    vertical-align: top;
  }
  .form-inline .form-control-static {
    display: inline-block;
  }
  .form-inline .input-group {
    display: inline-table;
    vertical-align: middle;
  }
  .form-inline .input-group .input-group-addon,
  .form-inline .input-group .input-group-btn,
  .form-inline .input-group .form-control {
    width: auto;
  }
  .form-inline .input-group > .form-control {
    width: 100%;
  }
  .form-inline .control-label {
    margin-bottom: 0;
    vertical-align: middle;
  }
  .form-inline .radio,
  .form-inline .checkbox {
    display: inline-block;
    margin-top: 0;
    margin-bottom: 0;
    vertical-align: middle;
  }
  .form-inline .radio label,
  .form-inline .checkbox label {
    padding-left: 0;
  }
  .form-inline .radio input[type=radio],
  .form-inline .checkbox input[type=checkbox] {
    position: relative;
    margin-left: 0;
  }
  .form-inline .has-feedback .form-control-feedback {
    top: 0;
  }
}

.form-horizontal .radio,
.form-horizontal .checkbox,
.form-horizontal .radio-inline,
.form-horizontal .checkbox-inline {
  margin-top: 0;
  margin-bottom: 0;
  padding-top: 4px;
}
.form-horizontal .radio,
.form-horizontal .checkbox {
  min-height: 24px;
}
.form-horizontal .form-group {
  margin-right: -15px;
  margin-left: -15px;
}
.form-horizontal .form-group:before, .form-horizontal .form-group:after {
  display: table;
  content: " ";
}
.form-horizontal .form-group:after {
  clear: both;
}
@media (min-width: 768px) {
  .form-horizontal .control-label {
    text-align: right;
    margin-bottom: 0;
    padding-top: 4px;
  }
}
.form-horizontal .has-feedback .form-control-feedback {
  right: 15px;
}
@media (min-width: 768px) {
  .form-horizontal .form-group-lg .control-label {
    padding-top: 7px;
    font-size: 1rem;
  }
}
@media (min-width: 768px) {
  .form-horizontal .form-group-sm .control-label {
    padding-top: 4px;
    font-size: 0.75rem;
  }
}

.fade {
  opacity: 0;
  -webkit-transition: opacity 0.15s linear;
  -o-transition: opacity 0.15s linear;
  transition: opacity 0.15s linear;
}
.fade.in {
  opacity: 1;
}

.collapse {
  display: none;
}
.collapse.in {
  display: block;
}

tr.collapse.in {
  display: table-row;
}

tbody.collapse.in {
  display: table-row-group;
}

.collapsing {
  position: relative;
  height: 0;
  overflow: hidden;
  -webkit-transition-property: height, visibility;
  transition-property: height, visibility;
  -webkit-transition-duration: 0.35s;
  transition-duration: 0.35s;
  -webkit-transition-timing-function: ease;
  transition-timing-function: ease;
}

.caret {
  display: inline-block;
  width: 0;
  height: 0;
  margin-left: 2px;
  vertical-align: middle;
  border-top: 4px dashed;
  border-top: 4px solid \9 ;
  border-right: 4px solid transparent;
  border-left: 4px solid transparent;
}

.dropup,
.dropdown {
  position: relative;
}

.dropdown-toggle:focus {
  outline: 0;
}

.dropdown-menu {
  position: absolute;
  top: 100%;
  left: 0;
  z-index: 1000;
  display: none;
  float: left;
  min-width: 160px;
  padding: 5px 0;
  margin: 2px 0 0;
  font-size: 0.875rem;
  text-align: left;
  list-style: none;
  background-color: white;
  background-clip: padding-box;
  border: 1px solid #ccc;
  border: 1px solid rgba(0, 0, 0, 0.15);
  border-radius: 0px;
  -webkit-box-shadow: 0 6px 12px rgba(0, 0, 0, 0.175);
  box-shadow: 0 6px 12px rgba(0, 0, 0, 0.175);
}
.dropdown-menu.pull-right {
  right: 0;
  left: auto;
}
.dropdown-menu .divider {
  height: 1px;
  margin: 9px 0;
  overflow: hidden;
  background-color: #e5e5e5;
}
.dropdown-menu > li > a {
  display: block;
  padding: 3px 20px;
  clear: both;
  font-weight: 400;
  line-height: 1.428571429;
  color: #161616;
  white-space: nowrap;
}
.dropdown-menu > li > a:hover, .dropdown-menu > li > a:focus {
  color: black;
  text-decoration: none;
  background-color: #e2e8ef;
}

.dropdown-menu > .active > a, .dropdown-menu > .active > a:hover, .dropdown-menu > .active > a:focus {
  color: #fff;
  text-decoration: none;
  background-color: #4c6586;
  outline: 0;
}

.dropdown-menu > .disabled > a, .dropdown-menu > .disabled > a:hover, .dropdown-menu > .disabled > a:focus {
  color: #777777;
}
.dropdown-menu > .disabled > a:hover, .dropdown-menu > .disabled > a:focus {
  text-decoration: none;
  cursor: not-allowed;
  background-color: transparent;
  background-image: none;
  filter: progid:DXImageTransform.Microsoft.gradient(enabled = false);
}

.open > .dropdown-menu {
  display: block;
}
.open > a {
  outline: 0;
}

.dropdown-menu-right {
  right: 0;
  left: auto;
}

.dropdown-menu-left {
  right: auto;
  left: 0;
}

.dropdown-header {
  display: block;
  padding: 3px 20px;
  font-size: 0.75rem;
  line-height: 1.428571429;
  color: #777777;
  white-space: nowrap;
}

.dropdown-backdrop {
  position: fixed;
  top: 0;
  right: 0;
  bottom: 0;
  left: 0;
  z-index: 990;
}

.pull-right > .dropdown-menu {
  right: 0;
  left: auto;
}

.dropup .caret,
.navbar-fixed-bottom .dropdown .caret {
  content: "";
  border-top: 0;
  border-bottom: 4px dashed;
  border-bottom: 4px solid \9 ;
}
.dropup .dropdown-menu,
.navbar-fixed-bottom .dropdown .dropdown-menu {
  top: auto;
  bottom: 100%;
  margin-bottom: 2px;
}

@media (min-width: 768px) {
  .navbar-right .dropdown-menu {
    right: 0;
    left: auto;
  }
  .navbar-right .dropdown-menu-left {
    left: 0;
    right: auto;
  }
}
.btn-group,
.btn-group-vertical {
  position: relative;
  display: inline-block;
  vertical-align: middle;
}
.btn-group > .btn,
.btn-group-vertical > .btn {
  position: relative;
  float: left;
}
.btn-group > .btn:hover, .btn-group > .btn:focus, .btn-group > .btn:active, .btn-group > .btn.active,
.btn-group-vertical > .btn:hover,
.btn-group-vertical > .btn:focus,
.btn-group-vertical > .btn:active,
.btn-group-vertical > .btn.active {
  z-index: 2;
}

.btn-group .btn + .btn,
.btn-group .btn + .btn-group,
.btn-group .btn-group + .btn,
.btn-group .btn-group + .btn-group {
  margin-left: -1px;
}

.btn-toolbar {
  margin-left: -5px;
}
.btn-toolbar:before, .btn-toolbar:after {
  display: table;
  content: " ";
}
.btn-toolbar:after {
  clear: both;
}
.btn-toolbar .btn,
.btn-toolbar .btn-group,
.btn-toolbar .input-group {
  float: left;
}
.btn-toolbar > .btn,
.btn-toolbar > .btn-group,
.btn-toolbar > .input-group {
  margin-left: 5px;
}

.btn-group > .btn:not(:first-child):not(:last-child):not(.dropdown-toggle) {
  border-radius: 0;
}

.btn-group > .btn:first-child {
  margin-left: 0;
}
.btn-group > .btn:first-child:not(:last-child):not(.dropdown-toggle) {
  border-top-right-radius: 0;
  border-bottom-right-radius: 0;
}

.btn-group > .btn:last-child:not(:first-child),
.btn-group > .dropdown-toggle:not(:first-child) {
  border-top-left-radius: 0;
  border-bottom-left-radius: 0;
}

.btn-group > .btn-group {
  float: left;
}

.btn-group > .btn-group:not(:first-child):not(:last-child) > .btn {
  border-radius: 0;
}

.btn-group > .btn-group:first-child:not(:last-child) > .btn:last-child,
.btn-group > .btn-group:first-child:not(:last-child) > .dropdown-toggle {
  border-top-right-radius: 0;
  border-bottom-right-radius: 0;
}

.btn-group > .btn-group:last-child:not(:first-child) > .btn:first-child {
  border-top-left-radius: 0;
  border-bottom-left-radius: 0;
}

.btn-group .dropdown-toggle:active,
.btn-group.open .dropdown-toggle {
  outline: 0;
}

.btn-group > .btn + .dropdown-toggle {
  padding-right: 8px;
  padding-left: 8px;
}

.btn-group > .btn-lg + .dropdown-toggle, .btn-group-lg.btn-group > .btn + .dropdown-toggle {
  padding-right: 12px;
  padding-left: 12px;
}

.btn-group.open .dropdown-toggle {
  -webkit-box-shadow: inset 0 3px 5px rgba(0, 0, 0, 0.125);
  box-shadow: inset 0 3px 5px rgba(0, 0, 0, 0.125);
}
.btn-group.open .dropdown-toggle.btn-link {
  -webkit-box-shadow: none;
  box-shadow: none;
}

.btn .caret {
  margin-left: 0;
}

.btn-lg .caret, .btn-group-lg > .btn .caret {
  border-width: 5px 5px 0;
  border-bottom-width: 0;
}

.dropup .btn-lg .caret, .dropup .btn-group-lg > .btn .caret {
  border-width: 0 5px 5px;
}

.btn-group-vertical > .btn,
.btn-group-vertical > .btn-group,
.btn-group-vertical > .btn-group > .btn {
  display: block;
  float: none;
  width: 100%;
  max-width: 100%;
}
.btn-group-vertical > .btn-group:before, .btn-group-vertical > .btn-group:after {
  display: table;
  content: " ";
}
.btn-group-vertical > .btn-group:after {
  clear: both;
}
.btn-group-vertical > .btn-group > .btn {
  float: none;
}
.btn-group-vertical > .btn + .btn,
.btn-group-vertical > .btn + .btn-group,
.btn-group-vertical > .btn-group + .btn,
.btn-group-vertical > .btn-group + .btn-group {
  margin-top: -1px;
  margin-left: 0;
}

.btn-group-vertical > .btn:not(:first-child):not(:last-child) {
  border-radius: 0;
}
.btn-group-vertical > .btn:first-child:not(:last-child) {
  border-top-left-radius: 0px;
  border-top-right-radius: 0px;
  border-bottom-right-radius: 0;
  border-bottom-left-radius: 0;
}
.btn-group-vertical > .btn:last-child:not(:first-child) {
  border-top-left-radius: 0;
  border-top-right-radius: 0;
  border-bottom-right-radius: 0px;
  border-bottom-left-radius: 0px;
}

.btn-group-vertical > .btn-group:not(:first-child):not(:last-child) > .btn {
  border-radius: 0;
}

.btn-group-vertical > .btn-group:first-child:not(:last-child) > .btn:last-child,
.btn-group-vertical > .btn-group:first-child:not(:last-child) > .dropdown-toggle {
  border-bottom-right-radius: 0;
  border-bottom-left-radius: 0;
}

.btn-group-vertical > .btn-group:last-child:not(:first-child) > .btn:first-child {
  border-top-left-radius: 0;
  border-top-right-radius: 0;
}

.btn-group-justified {
  display: table;
  width: 100%;
  table-layout: fixed;
  border-collapse: separate;
}
.btn-group-justified > .btn,
.btn-group-justified > .btn-group {
  display: table-cell;
  float: none;
  width: 1%;
}
.btn-group-justified > .btn-group .btn {
  width: 100%;
}
.btn-group-justified > .btn-group .dropdown-menu {
  left: auto;
}

[data-toggle=buttons] > .btn input[type=radio],
[data-toggle=buttons] > .btn input[type=checkbox],
[data-toggle=buttons] > .btn-group > .btn input[type=radio],
[data-toggle=buttons] > .btn-group > .btn input[type=checkbox] {
  position: absolute;
  clip: rect(0, 0, 0, 0);
  pointer-events: none;
}

.input-group {
  position: relative;
  display: table;
  border-collapse: separate;
}
.input-group[class*=col-] {
  float: none;
  padding-right: 0;
  padding-left: 0;
}
.input-group .form-control {
  position: relative;
  z-index: 2;
  float: left;
  width: 100%;
  margin-bottom: 0;
}
.input-group .form-control:focus {
  z-index: 3;
}

.input-group-addon,
.input-group-btn,
.input-group .form-control {
  display: table-cell;
}
.input-group-addon:not(:first-child):not(:last-child),
.input-group-btn:not(:first-child):not(:last-child),
.input-group .form-control:not(:first-child):not(:last-child) {
  border-radius: 0;
}

.input-group-addon,
.input-group-btn {
  width: 1%;
  white-space: nowrap;
  vertical-align: middle;
}

.input-group-addon {
  padding: 3px 9px;
  font-size: 0.875rem;
  font-weight: 400;
  line-height: 1;
  color: #555555;
  text-align: center;
  background-color: #eeeeee;
  border: 1px solid #ccc;
  border-radius: 0;
}
.input-group-addon.input-sm,
.input-group-sm > .input-group-addon,
.input-group-sm > .input-group-btn > .input-group-addon.btn {
  padding: 3px 6px;
  font-size: 0.75rem;
  border-radius: 0px;
}
.input-group-addon.input-lg,
.input-group-lg > .input-group-addon,
.input-group-lg > .input-group-btn > .input-group-addon.btn {
  padding: 6px 12px;
  font-size: 1rem;
  border-radius: 0px;
}
.input-group-addon input[type=radio],
.input-group-addon input[type=checkbox] {
  margin-top: 0;
}

.input-group .form-control:first-child,
.input-group-addon:first-child,
.input-group-btn:first-child > .btn,
.input-group-btn:first-child > .btn-group > .btn,
.input-group-btn:first-child > .dropdown-toggle,
.input-group-btn:last-child > .btn:not(:last-child):not(.dropdown-toggle),
.input-group-btn:last-child > .btn-group:not(:last-child) > .btn {
  border-top-right-radius: 0;
  border-bottom-right-radius: 0;
}

.input-group-addon:first-child {
  border-right: 0;
}

.input-group .form-control:last-child,
.input-group-addon:last-child,
.input-group-btn:last-child > .btn,
.input-group-btn:last-child > .btn-group > .btn,
.input-group-btn:last-child > .dropdown-toggle,
.input-group-btn:first-child > .btn:not(:first-child),
.input-group-btn:first-child > .btn-group:not(:first-child) > .btn {
  border-top-left-radius: 0;
  border-bottom-left-radius: 0;
}

.input-group-addon:last-child {
  border-left: 0;
}

.input-group-btn {
  position: relative;
  font-size: 0;
  white-space: nowrap;
}
.input-group-btn > .btn {
  position: relative;
}
.input-group-btn > .btn + .btn {
  margin-left: -1px;
}
.input-group-btn > .btn:hover, .input-group-btn > .btn:focus, .input-group-btn > .btn:active {
  z-index: 2;
}
.input-group-btn:first-child > .btn,
.input-group-btn:first-child > .btn-group {
  margin-right: -1px;
}
.input-group-btn:last-child > .btn,
.input-group-btn:last-child > .btn-group {
  z-index: 2;
  margin-left: -1px;
}

.nav {
  padding-left: 0;
  margin-bottom: 0;
  list-style: none;
}
.nav:before, .nav:after {
  display: table;
  content: " ";
}
.nav:after {
  clear: both;
}
.nav > li {
  position: relative;
  display: block;
}
.nav > li > a {
  position: relative;
  display: block;
  padding: 5px 10px;
}
.nav > li > a:hover, .nav > li > a:focus {
  text-decoration: none;
  background-color: #eeeeee;
}
.nav > li.disabled > a {
  color: #777777;
}
.nav > li.disabled > a:hover, .nav > li.disabled > a:focus {
  color: #777777;
  text-decoration: none;
  cursor: not-allowed;
  background-color: transparent;
}
.nav .open > a, .nav .open > a:hover, .nav .open > a:focus {
  background-color: #eeeeee;
  border-color: #4c6586;
}
.nav .nav-divider {
  height: 1px;
  margin: 9px 0;
  overflow: hidden;
  background-color: #e5e5e5;
}
.nav > li > a > img {
  max-width: none;
}

.nav-tabs {
  border-bottom: 1px solid #dddddd;
}
.nav-tabs > li {
  float: left;
  margin-bottom: -1px;
}
.nav-tabs > li > a {
  margin-right: 2px;
  line-height: 1.428571429;
  border: 1px solid transparent;
  border-radius: 0px 0px 0 0;
}
.nav-tabs > li > a:hover {
  border-color: #eeeeee #eeeeee #dddddd;
}
.nav-tabs > li.active > a, .nav-tabs > li.active > a:hover, .nav-tabs > li.active > a:focus {
  color: #555555;
  cursor: default;
  background-color: white;
  border: 1px solid #dddddd;
  border-bottom-color: transparent;
}
.nav-pills > li {
  float: left;
}
.nav-pills > li > a {
  border-radius: 0px;
}
.nav-pills > li + li {
  margin-left: 2px;
}
.nav-pills > li.active > a, .nav-pills > li.active > a:hover, .nav-pills > li.active > a:focus {
  color: #fff;
  background-color: #4c6586;
}

.nav-stacked > li {
  float: none;
}
.nav-stacked > li + li {
  margin-top: 2px;
  margin-left: 0;
}

.nav-justified, .nav-tabs.nav-justified {
  width: 100%;
}
.nav-justified > li, .nav-tabs.nav-justified > li {
  float: none;
}
.nav-justified > li > a, .nav-tabs.nav-justified > li > a {
  margin-bottom: 5px;
  text-align: center;
}
.nav-justified > .dropdown .dropdown-menu {
  top: auto;
  left: auto;
}
@media (min-width: 768px) {
  .nav-justified > li, .nav-tabs.nav-justified > li {
    display: table-cell;
    width: 1%;
  }
  .nav-justified > li > a, .nav-tabs.nav-justified > li > a {
    margin-bottom: 0;
  }
}

.nav-tabs-justified, .nav-tabs.nav-justified {
  border-bottom: 0;
}
.nav-tabs-justified > li > a, .nav-tabs.nav-justified > li > a {
  margin-right: 0;
  border-radius: 0px;
}
.nav-tabs-justified > .active > a, .nav-tabs.nav-justified > .active > a,
.nav-tabs-justified > .active > a:hover,
.nav-tabs-justified > .active > a:focus {
  border: 1px solid #ddd;
}
@media (min-width: 768px) {
  .nav-tabs-justified > li > a, .nav-tabs.nav-justified > li > a {
    border-bottom: 1px solid #ddd;
    border-radius: 0px 0px 0 0;
  }
  .nav-tabs-justified > .active > a, .nav-tabs.nav-justified > .active > a,
  .nav-tabs-justified > .active > a:hover,
  .nav-tabs-justified > .active > a:focus {
    border-bottom-color: white;
  }
}

.tab-content > .tab-pane {
  display: none;
}
.tab-content > .active {
  display: block;
}

.nav-tabs .dropdown-menu {
  margin-top: -1px;
  border-top-left-radius: 0;
  border-top-right-radius: 0;
}

.navbar {
  position: relative;
  min-height: 40px;
  margin-bottom: 20px;
  border: 1px solid transparent;
}
@media (min-width: 768px) {
  .navbar {
    border-radius: 0px;
  }
}

@media (min-width: 768px) {
  .navbar-header {
    float: left;
  }
}

.navbar-collapse {
  overflow-x: visible;
  padding-right: 15px;
  padding-left: 15px;
  border-top: 1px solid transparent;
  box-shadow: inset 0 1px 0 rgba(255, 255, 255, 0.1);
  -webkit-overflow-scrolling: touch;
}
.navbar-collapse.in {
  overflow-y: auto;
}
@media (min-width: 768px) {
  .navbar-collapse {
    width: auto;
    border-top: 0;
    box-shadow: none;
  }
  .navbar-collapse.collapse {
    display: block !important;
    height: auto !important;
    padding-bottom: 0;
    overflow: visible !important;
  }
  .navbar-collapse.in {
    overflow-y: visible;
  }
  .navbar-fixed-top .navbar-collapse, .navbar-static-top .navbar-collapse, .navbar-fixed-bottom .navbar-collapse {
    padding-left: 0;
    padding-right: 0;
  }
}

.navbar-fixed-top .navbar-collapse,
.navbar-fixed-bottom .navbar-collapse {
  max-height: 340px;
}
@media (max-device-width: 480px) and (orientation: landscape) {
  .navbar-fixed-top .navbar-collapse,
  .navbar-fixed-bottom .navbar-collapse {
    max-height: 200px;
  }
}

.container > .navbar-header,
.container > .navbar-collapse,
.container-fluid > .navbar-header,
.container-fluid > .navbar-collapse {
  margin-right: -15px;
  margin-left: -15px;
}
@media (min-width: 768px) {
  .container > .navbar-header,
  .container > .navbar-collapse,
  .container-fluid > .navbar-header,
  .container-fluid > .navbar-collapse {
    margin-right: 0;
    margin-left: 0;
  }
}

.navbar-static-top {
  z-index: 1000;
  border-width: 0 0 1px;
}
@media (min-width: 768px) {
  .navbar-static-top {
    border-radius: 0;
  }
}

.navbar-fixed-top,
.navbar-fixed-bottom {
  position: fixed;
  right: 0;
  left: 0;
  z-index: 1030;
}
@media (min-width: 768px) {
  .navbar-fixed-top,
  .navbar-fixed-bottom {
    border-radius: 0;
  }
}

.navbar-fixed-top {
  top: 0;
  border-width: 0 0 1px;
}

.navbar-fixed-bottom {
  bottom: 0;
  margin-bottom: 0;
  border-width: 1px 0 0;
}

.navbar-brand {
  float: left;
  padding: 10px 15px;
  font-size: 1rem;
  line-height: 20px;
  height: 40px;
}
.navbar-brand:hover, .navbar-brand:focus {
  text-decoration: none;
}
.navbar-brand > img {
  display: block;
}
@media (min-width: 768px) {
  .navbar > .container .navbar-brand, .navbar > .container-fluid .navbar-brand {
    margin-left: -15px;
  }
}

.navbar-toggle {
  position: relative;
  float: right;
  margin-right: 15px;
  padding: 9px 10px;
  margin-top: 3px;
  margin-bottom: 3px;
  background-color: transparent;
  background-image: none;
  border: 1px solid transparent;
  border-radius: 0px;
}
.navbar-toggle:focus {
  outline: 0;
}
.navbar-toggle .icon-bar {
  display: block;
  width: 22px;
  height: 2px;
  border-radius: 1px;
}
.navbar-toggle .icon-bar + .icon-bar {
  margin-top: 4px;
}
@media (min-width: 768px) {
  .navbar-toggle {
    display: none;
  }
}

.navbar-nav {
  margin: 5px -15px;
}
.navbar-nav > li > a {
  padding-top: 10px;
  padding-bottom: 10px;
  line-height: 20px;
}
@media (max-width: 768px) {
  .navbar-nav .open .dropdown-menu {
    position: static;
    float: none;
    width: auto;
    margin-top: 0;
    background-color: transparent;
  }
  .navbar-nav .open .dropdown-menu > li > a,
  .navbar-nav .open .dropdown-menu .dropdown-header {
    padding: 5px 15px 5px 25px;
  }
  .navbar-nav .open .dropdown-menu > li > a {
    line-height: 20px;
  }
  .navbar-nav .open .dropdown-menu > li > a:hover, .navbar-nav .open .dropdown-menu > li > a:focus {
    background-image: none;
  }
}
@media (min-width: 768px) {
  .navbar-nav {
    float: left;
    margin: 0;
  }
  .navbar-nav > li {
    float: left;
  }
  .navbar-nav > li > a {
    padding-top: 10px;
    padding-bottom: 10px;
  }
}

.navbar-form {
  margin-left: -15px;
  margin-right: -15px;
  padding: 10px 15px;
  border-top: 1px solid transparent;
  border-bottom: 1px solid transparent;
  -webkit-box-shadow: inset 0 1px 0 rgba(255, 255, 255, 0.1), 0 1px 0 rgba(255, 255, 255, 0.1);
  box-shadow: inset 0 1px 0 rgba(255, 255, 255, 0.1), 0 1px 0 rgba(255, 255, 255, 0.1);
  margin-top: 19.2857142855px;
  margin-bottom: 19.2857142855px;
}
@media (min-width: 768px) {
  .navbar-form .form-group {
    display: inline-block;
    margin-bottom: 0;
    vertical-align: top;
  }
  .navbar-form .form-control {
    display: inline-block;
    width: auto;
    vertical-align: top;
  }
  .navbar-form .form-control-static {
    display: inline-block;
  }
  .navbar-form .input-group {
    display: inline-table;
    vertical-align: middle;
  }
  .navbar-form .input-group .input-group-addon,
  .navbar-form .input-group .input-group-btn,
  .navbar-form .input-group .form-control {
    width: auto;
  }
  .navbar-form .input-group > .form-control {
    width: 100%;
  }
  .navbar-form .control-label {
    margin-bottom: 0;
    vertical-align: middle;
  }
  .navbar-form .radio,
  .navbar-form .checkbox {
    display: inline-block;
    margin-top: 0;
    margin-bottom: 0;
    vertical-align: middle;
  }
  .navbar-form .radio label,
  .navbar-form .checkbox label {
    padding-left: 0;
  }
  .navbar-form .radio input[type=radio],
  .navbar-form .checkbox input[type=checkbox] {
    position: relative;
    margin-left: 0;
  }
  .navbar-form .has-feedback .form-control-feedback {
    top: 0;
  }
}
@media (max-width: 768px) {
  .navbar-form .form-group {
    margin-bottom: 5px;
  }
  .navbar-form .form-group:last-child {
    margin-bottom: 0;
  }
}
@media (min-width: 768px) {
  .navbar-form {
    width: auto;
    border: 0;
    margin-left: 0;
    margin-right: 0;
    padding-top: 0;
    padding-bottom: 0;
    -webkit-box-shadow: none;
    box-shadow: none;
  }
}

.navbar-nav > li > .dropdown-menu {
  margin-top: 0;
  border-top-left-radius: 0;
  border-top-right-radius: 0;
}

.navbar-fixed-bottom .navbar-nav > li > .dropdown-menu {
  margin-bottom: 0;
  border-top-left-radius: 0px;
  border-top-right-radius: 0px;
  border-bottom-right-radius: 0;
  border-bottom-left-radius: 0;
}

.navbar-btn {
  margin-top: 6px;
  margin-bottom: 6px;
}
.navbar-btn.btn-sm, .btn-group-sm > .navbar-btn.btn {
  margin-top: 7px;
  margin-bottom: 7px;
}
.navbar-btn.btn-xs, .btn-group-xs > .navbar-btn.btn {
  margin-top: 9px;
  margin-bottom: 9px;
}

.navbar-text {
  margin-top: 10px;
  margin-bottom: 10px;
}
@media (min-width: 768px) {
  .navbar-text {
    float: left;
    margin-left: 15px;
    margin-right: 15px;
  }
}

@media (min-width: 768px) {
  .navbar-left {
    float: left !important;
  }
  .navbar-right {
    float: right !important;
    margin-right: -15px;
  }
  .navbar-right ~ .navbar-right {
    margin-right: 0;
  }
}
.navbar-default {
  background-color: #f8f8f8;
  border-color: #e7e7e7;
}
.navbar-default .navbar-brand {
  color: #777;
}
.navbar-default .navbar-brand:hover, .navbar-default .navbar-brand:focus {
  color: #5e5e5e;
  background-color: transparent;
}
.navbar-default .navbar-text {
  color: #777;
}
.navbar-default .navbar-nav > li > a {
  color: #777;
}
.navbar-default .navbar-nav > li > a:hover, .navbar-default .navbar-nav > li > a:focus {
  color: #333;
  background-color: transparent;
}
.navbar-default .navbar-nav > .active > a, .navbar-default .navbar-nav > .active > a:hover, .navbar-default .navbar-nav > .active > a:focus {
  color: #555;
  background-color: #e7e7e7;
}
.navbar-default .navbar-nav > .disabled > a, .navbar-default .navbar-nav > .disabled > a:hover, .navbar-default .navbar-nav > .disabled > a:focus {
  color: #ccc;
  background-color: transparent;
}
.navbar-default .navbar-toggle {
  border-color: #ddd;
}
.navbar-default .navbar-toggle:hover, .navbar-default .navbar-toggle:focus {
  background-color: #ddd;
}
.navbar-default .navbar-toggle .icon-bar {
  background-color: #4c6586;
}
.navbar-default .navbar-collapse,
.navbar-default .navbar-form {
  border-color: #e7e7e7;
}
.navbar-default .navbar-nav > .open > a, .navbar-default .navbar-nav > .open > a:hover, .navbar-default .navbar-nav > .open > a:focus {
  background-color: #e7e7e7;
  color: #555;
}
@media (max-width: 768px) {
  .navbar-default .navbar-nav .open .dropdown-menu > li > a {
    color: #777;
  }
  .navbar-default .navbar-nav .open .dropdown-menu > li > a:hover, .navbar-default .navbar-nav .open .dropdown-menu > li > a:focus {
    color: #333;
    background-color: transparent;
  }
  .navbar-default .navbar-nav .open .dropdown-menu > .active > a, .navbar-default .navbar-nav .open .dropdown-menu > .active > a:hover, .navbar-default .navbar-nav .open .dropdown-menu > .active > a:focus {
    color: #555;
    background-color: #e7e7e7;
  }
  .navbar-default .navbar-nav .open .dropdown-menu > .disabled > a, .navbar-default .navbar-nav .open .dropdown-menu > .disabled > a:hover, .navbar-default .navbar-nav .open .dropdown-menu > .disabled > a:focus {
    color: #ccc;
    background-color: transparent;
  }
}
.navbar-default .navbar-link {
  color: #777;
}
.navbar-default .navbar-link:hover {
  color: #333;
}
.navbar-default .btn-link {
  color: #777;
}
.navbar-default .btn-link:hover, .navbar-default .btn-link:focus {
  color: #333;
}
.navbar-default .btn-link[disabled]:hover, .navbar-default .btn-link[disabled]:focus, fieldset[disabled] .navbar-default .btn-link:hover, fieldset[disabled] .navbar-default .btn-link:focus {
  color: #ccc;
}

.navbar-inverse {
  background-color: #222;
  border-color: #090909;
}
.navbar-inverse .navbar-brand {
  color: #9d9d9d;
}
.navbar-inverse .navbar-brand:hover, .navbar-inverse .navbar-brand:focus {
  color: #fff;
  background-color: transparent;
}
.navbar-inverse .navbar-text {
  color: #9d9d9d;
}
.navbar-inverse .navbar-nav > li > a {
  color: #9d9d9d;
}
.navbar-inverse .navbar-nav > li > a:hover, .navbar-inverse .navbar-nav > li > a:focus {
  color: #fff;
  background-color: transparent;
}
.navbar-inverse .navbar-nav > .active > a, .navbar-inverse .navbar-nav > .active > a:hover, .navbar-inverse .navbar-nav > .active > a:focus {
  color: #fff;
  background-color: #090909;
}
.navbar-inverse .navbar-nav > .disabled > a, .navbar-inverse .navbar-nav > .disabled > a:hover, .navbar-inverse .navbar-nav > .disabled > a:focus {
  color: #444;
  background-color: transparent;
}
.navbar-inverse .navbar-toggle {
  border-color: #333;
}
.navbar-inverse .navbar-toggle:hover, .navbar-inverse .navbar-toggle:focus {
  background-color: #333;
}
.navbar-inverse .navbar-toggle .icon-bar {
  background-color: #fff;
}
.navbar-inverse .navbar-collapse,
.navbar-inverse .navbar-form {
  border-color: #101010;
}
.navbar-inverse .navbar-nav > .open > a, .navbar-inverse .navbar-nav > .open > a:hover, .navbar-inverse .navbar-nav > .open > a:focus {
  background-color: #090909;
  color: #fff;
}
@media (max-width: 768px) {
  .navbar-inverse .navbar-nav .open .dropdown-menu > .dropdown-header {
    border-color: #090909;
  }
  .navbar-inverse .navbar-nav .open .dropdown-menu .divider {
    background-color: #090909;
  }
  .navbar-inverse .navbar-nav .open .dropdown-menu > li > a {
    color: #9d9d9d;
  }
  .navbar-inverse .navbar-nav .open .dropdown-menu > li > a:hover, .navbar-inverse .navbar-nav .open .dropdown-menu > li > a:focus {
    color: #fff;
    background-color: transparent;
  }
  .navbar-inverse .navbar-nav .open .dropdown-menu > .active > a, .navbar-inverse .navbar-nav .open .dropdown-menu > .active > a:hover, .navbar-inverse .navbar-nav .open .dropdown-menu > .active > a:focus {
    color: #fff;
    background-color: #090909;
  }
  .navbar-inverse .navbar-nav .open .dropdown-menu > .disabled > a, .navbar-inverse .navbar-nav .open .dropdown-menu > .disabled > a:hover, .navbar-inverse .navbar-nav .open .dropdown-menu > .disabled > a:focus {
    color: #444;
    background-color: transparent;
  }
}
.navbar-inverse .navbar-link {
  color: #9d9d9d;
}
.navbar-inverse .navbar-link:hover {
  color: #fff;
}
.navbar-inverse .btn-link {
  color: #9d9d9d;
}
.navbar-inverse .btn-link:hover, .navbar-inverse .btn-link:focus {
  color: #fff;
}
.navbar-inverse .btn-link[disabled]:hover, .navbar-inverse .btn-link[disabled]:focus, fieldset[disabled] .navbar-inverse .btn-link:hover, fieldset[disabled] .navbar-inverse .btn-link:focus {
  color: #444;
}

@media only screen and (max-width: 768px) {
  .navbar-nav {
    margin: 7.5px 0px;
  }
}

.breadcrumb {
  padding: 8px 15px;
  margin-bottom: 20px;
  list-style: none;
  background-color: transparent;
  border-radius: 0px;
}
.breadcrumb > li {
  display: inline-block;
}
.breadcrumb > li + li:before {
  padding: 0 5px;
  color: #4c6586;
  content: " \e606 ";
}
.breadcrumb > .active {
  color: #3a4c65;
}

.pagination {
  display: inline-block;
  padding-left: 0;
  margin: 20px 0;
  border-radius: 0px;
}
.pagination > li {
  display: inline;
}
.pagination > li > a,
.pagination > li > span {
  position: relative;
  float: left;
  padding: 3px 9px;
  margin-left: -1px;
  line-height: 1.428571429;
  color: #4c6586;
  text-decoration: none;
  background-color: #fff;
  border: 1px solid #ddd;
}
.pagination > li > a:hover, .pagination > li > a:focus,
.pagination > li > span:hover,
.pagination > li > span:focus {
  z-index: 2;
  color: #3a4c65;
  background-color: #eeeeee;
  border-color: #ddd;
}
.pagination > li:first-child > a,
.pagination > li:first-child > span {
  margin-left: 0;
  border-top-left-radius: 0px;
  border-bottom-left-radius: 0px;
}
.pagination > li:last-child > a,
.pagination > li:last-child > span {
  border-top-right-radius: 0px;
  border-bottom-right-radius: 0px;
}
.pagination > .active > a, .pagination > .active > a:hover, .pagination > .active > a:focus,
.pagination > .active > span,
.pagination > .active > span:hover,
.pagination > .active > span:focus {
  z-index: 3;
  color: #fff;
  cursor: default;
  background-color: #4c6586;
  border-color: #4c6586;
}
.pagination > .disabled > span,
.pagination > .disabled > span:hover,
.pagination > .disabled > span:focus,
.pagination > .disabled > a,
.pagination > .disabled > a:hover,
.pagination > .disabled > a:focus {
  color: #777777;
  cursor: not-allowed;
  background-color: #fff;
  border-color: #ddd;
}

.pagination-lg > li > a,
.pagination-lg > li > span {
  padding: 6px 12px;
  font-size: 1rem;
  line-height: 1.33;
}
.pagination-lg > li:first-child > a,
.pagination-lg > li:first-child > span {
  border-top-left-radius: 0px;
  border-bottom-left-radius: 0px;
}
.pagination-lg > li:last-child > a,
.pagination-lg > li:last-child > span {
  border-top-right-radius: 0px;
  border-bottom-right-radius: 0px;
}

.pagination-sm > li > a,
.pagination-sm > li > span {
  padding: 3px 6px;
  font-size: 0.75rem;
  line-height: 1.5;
}
.pagination-sm > li:first-child > a,
.pagination-sm > li:first-child > span {
  border-top-left-radius: 0px;
  border-bottom-left-radius: 0px;
}
.pagination-sm > li:last-child > a,
.pagination-sm > li:last-child > span {
  border-top-right-radius: 0px;
  border-bottom-right-radius: 0px;
}

.label {
  display: inline;
  padding: 0.2em 0.6em 0.3em;
  font-size: 75%;
  font-weight: 700;
  line-height: 1;
  color: #fff;
  text-align: center;
  white-space: nowrap;
  vertical-align: baseline;
  border-radius: 0.25em;
}
.label:empty {
  display: none;
}
.btn .label {
  position: relative;
  top: -1px;
}

a.label:hover, a.label:focus {
  color: #fff;
  text-decoration: none;
  cursor: pointer;
}

.label-default {
  background-color: #777777;
}
.label-default[href]:hover, .label-default[href]:focus {
  background-color: #5e5e5e;
}

.label-primary {
  background-color: #4c6586;
}
.label-primary[href]:hover, .label-primary[href]:focus {
  background-color: #3a4c65;
}

.label-success {
  background-color: #6ea03c;
}
.label-success[href]:hover, .label-success[href]:focus {
  background-color: #557b2e;
}

.label-info {
  background-color: #dcb496;
}
.label-info[href]:hover, .label-info[href]:focus {
  background-color: #cf9970;
}

.label-warning {
  background-color: #B54F00;
}
.label-warning[href]:hover, .label-warning[href]:focus {
  background-color: #823900;
}

.label-danger {
  background-color: #d00;
}
.label-danger[href]:hover, .label-danger[href]:focus {
  background-color: #aa0000;
}

.badge {
  display: inline-block;
  min-width: 10px;
  padding: 3px 7px;
  font-size: 0.75rem;
  font-weight: bold;
  line-height: 1;
  color: #fff;
  text-align: center;
  white-space: nowrap;
  vertical-align: middle;
  background-color: #B54F00;
  border-radius: 10px;
}
.badge:empty {
  display: none;
}
.btn .badge {
  position: relative;
  top: -1px;
}
.btn-xs .badge, .btn-group-xs > .btn .badge {
  top: 0;
  padding: 1px 5px;
}
.list-group-item.active > .badge, .nav-pills > .active > a > .badge {
  color: #4c6586;
  background-color: #B54F00;
}
.list-group-item > .badge {
  float: right;
}
.list-group-item > .badge + .badge {
  margin-right: 5px;
}
.nav-pills > li > a > .badge {
  margin-left: 3px;
}

a.badge:hover, a.badge:focus {
  color: #fff;
  text-decoration: none;
  cursor: pointer;
}

.thumbnail {
  display: block;
  padding: 4px;
  margin-bottom: 20px;
  line-height: 1.428571429;
  background-color: white;
  border: 1px solid #ddd;
  border-radius: 0px;
  -webkit-transition: border 0.2s ease-in-out;
  -o-transition: border 0.2s ease-in-out;
  transition: border 0.2s ease-in-out;
}
.thumbnail > img,
.thumbnail a > img {
  display: block;
  max-width: 100%;
  height: auto;
  margin-right: auto;
  margin-left: auto;
}
.thumbnail .caption {
  padding: 9px;
  color: #161616;
}

a.thumbnail:hover,
a.thumbnail:focus,
a.thumbnail.active {
  border-color: #4c6586;
}

.alert {
  padding: 15px;
  margin-bottom: 20px;
  border: 1px solid transparent;
  border-radius: 0px;
}
.alert h4 {
  margin-top: 0;
  color: inherit;
}
.alert .alert-link {
  font-weight: bold;
}
.alert > p,
.alert > ul {
  margin-bottom: 0;
}
.alert > p + p {
  margin-top: 5px;
}

.alert-dismissable,
.alert-dismissible {
  padding-right: 35px;
}
.alert-dismissable .close,
.alert-dismissible .close {
  position: relative;
  top: -2px;
  right: -21px;
  color: inherit;
}

.alert-success {
  color: #3c763d;
  background-color: #dff0d8;
  border-color: #d6e9c6;
}
.alert-success hr {
  border-top-color: #c9e2b3;
}
.alert-success .alert-link {
  color: #2b542c;
}

.alert-info {
  color: #31708f;
  background-color: #d9edf7;
  border-color: #bce8f1;
}
.alert-info hr {
  border-top-color: #a6e1ec;
}
.alert-info .alert-link {
  color: #245269;
}

.alert-warning {
  color: #8a6d3b;
  background-color: #fcf8e3;
  border-color: #faebcc;
}
.alert-warning hr {
  border-top-color: #f7e1b5;
}
.alert-warning .alert-link {
  color: #66512c;
}

.alert-danger {
  color: #a94442;
  background-color: #f2dede;
  border-color: #ebccd1;
}
.alert-danger hr {
  border-top-color: #e4b9c0;
}
.alert-danger .alert-link {
  color: #843534;
}

@-webkit-keyframes progress-bar-stripes {
  from {
    background-position: 40px 0;
  }
  to {
    background-position: 0 0;
  }
}
@keyframes progress-bar-stripes {
  from {
    background-position: 40px 0;
  }
  to {
    background-position: 0 0;
  }
}
.progress {
  height: 20px;
  margin-bottom: 20px;
  overflow: hidden;
  background-color: #f5f5f5;
  border-radius: 0px;
  -webkit-box-shadow: inset 0 1px 2px rgba(0, 0, 0, 0.1);
  box-shadow: inset 0 1px 2px rgba(0, 0, 0, 0.1);
}

.progress-bar {
  float: left;
  width: 0%;
  height: 100%;
  font-size: 0.75rem;
  line-height: 20px;
  color: #fff;
  text-align: center;
  background-color: #4c6586;
  -webkit-box-shadow: inset 0 -1px 0 rgba(0, 0, 0, 0.15);
  box-shadow: inset 0 -1px 0 rgba(0, 0, 0, 0.15);
  -webkit-transition: width 0.6s ease;
  -o-transition: width 0.6s ease;
  transition: width 0.6s ease;
}

.progress-striped .progress-bar,
.progress-bar-striped {
  background-image: -webkit-linear-gradient(45deg, rgba(255, 255, 255, 0.15) 25%, transparent 25%, transparent 50%, rgba(255, 255, 255, 0.15) 50%, rgba(255, 255, 255, 0.15) 75%, transparent 75%, transparent);
  background-image: -o-linear-gradient(45deg, rgba(255, 255, 255, 0.15) 25%, transparent 25%, transparent 50%, rgba(255, 255, 255, 0.15) 50%, rgba(255, 255, 255, 0.15) 75%, transparent 75%, transparent);
  background-image: linear-gradient(45deg, rgba(255, 255, 255, 0.15) 25%, transparent 25%, transparent 50%, rgba(255, 255, 255, 0.15) 50%, rgba(255, 255, 255, 0.15) 75%, transparent 75%, transparent);
  background-size: 40px 40px;
}

.progress.active .progress-bar,
.progress-bar.active {
  -webkit-animation: progress-bar-stripes 2s linear infinite;
  -o-animation: progress-bar-stripes 2s linear infinite;
  animation: progress-bar-stripes 2s linear infinite;
}

.progress-bar-success {
  background-color: #6ea03c;
}
.progress-striped .progress-bar-success {
  background-image: -webkit-linear-gradient(45deg, rgba(255, 255, 255, 0.15) 25%, transparent 25%, transparent 50%, rgba(255, 255, 255, 0.15) 50%, rgba(255, 255, 255, 0.15) 75%, transparent 75%, transparent);
  background-image: -o-linear-gradient(45deg, rgba(255, 255, 255, 0.15) 25%, transparent 25%, transparent 50%, rgba(255, 255, 255, 0.15) 50%, rgba(255, 255, 255, 0.15) 75%, transparent 75%, transparent);
  background-image: linear-gradient(45deg, rgba(255, 255, 255, 0.15) 25%, transparent 25%, transparent 50%, rgba(255, 255, 255, 0.15) 50%, rgba(255, 255, 255, 0.15) 75%, transparent 75%, transparent);
}

.progress-bar-info {
  background-color: #dcb496;
}
.progress-striped .progress-bar-info {
  background-image: -webkit-linear-gradient(45deg, rgba(255, 255, 255, 0.15) 25%, transparent 25%, transparent 50%, rgba(255, 255, 255, 0.15) 50%, rgba(255, 255, 255, 0.15) 75%, transparent 75%, transparent);
  background-image: -o-linear-gradient(45deg, rgba(255, 255, 255, 0.15) 25%, transparent 25%, transparent 50%, rgba(255, 255, 255, 0.15) 50%, rgba(255, 255, 255, 0.15) 75%, transparent 75%, transparent);
  background-image: linear-gradient(45deg, rgba(255, 255, 255, 0.15) 25%, transparent 25%, transparent 50%, rgba(255, 255, 255, 0.15) 50%, rgba(255, 255, 255, 0.15) 75%, transparent 75%, transparent);
}

.progress-bar-warning {
  background-color: #B54F00;
}
.progress-striped .progress-bar-warning {
  background-image: -webkit-linear-gradient(45deg, rgba(255, 255, 255, 0.15) 25%, transparent 25%, transparent 50%, rgba(255, 255, 255, 0.15) 50%, rgba(255, 255, 255, 0.15) 75%, transparent 75%, transparent);
  background-image: -o-linear-gradient(45deg, rgba(255, 255, 255, 0.15) 25%, transparent 25%, transparent 50%, rgba(255, 255, 255, 0.15) 50%, rgba(255, 255, 255, 0.15) 75%, transparent 75%, transparent);
  background-image: linear-gradient(45deg, rgba(255, 255, 255, 0.15) 25%, transparent 25%, transparent 50%, rgba(255, 255, 255, 0.15) 50%, rgba(255, 255, 255, 0.15) 75%, transparent 75%, transparent);
}

.progress-bar-danger {
  background-color: #d00;
}
.progress-striped .progress-bar-danger {
  background-image: -webkit-linear-gradient(45deg, rgba(255, 255, 255, 0.15) 25%, transparent 25%, transparent 50%, rgba(255, 255, 255, 0.15) 50%, rgba(255, 255, 255, 0.15) 75%, transparent 75%, transparent);
  background-image: -o-linear-gradient(45deg, rgba(255, 255, 255, 0.15) 25%, transparent 25%, transparent 50%, rgba(255, 255, 255, 0.15) 50%, rgba(255, 255, 255, 0.15) 75%, transparent 75%, transparent);
  background-image: linear-gradient(45deg, rgba(255, 255, 255, 0.15) 25%, transparent 25%, transparent 50%, rgba(255, 255, 255, 0.15) 50%, rgba(255, 255, 255, 0.15) 75%, transparent 75%, transparent);
}

.media {
  margin-top: 15px;
}
.media:first-child {
  margin-top: 0;
}

.media,
.media-body {
  overflow: hidden;
  zoom: 1;
}

.media-body {
  width: 10000px;
}

.media-object {
  display: block;
}
.media-object.img-thumbnail {
  max-width: none;
}

.media-right,
.media > .pull-right {
  padding-left: 10px;
}

.media-left,
.media > .pull-left {
  padding-right: 10px;
}

.media-left,
.media-right,
.media-body {
  display: table-cell;
  vertical-align: top;
}

.media-middle {
  vertical-align: middle;
}

.media-bottom {
  vertical-align: bottom;
}

.media-heading {
  margin-top: 0;
  margin-bottom: 5px;
}

.media-list {
  padding-left: 0;
  list-style: none;
}

.list-group {
  padding-left: 0;
  margin-bottom: 20px;
}

.list-group-item {
  position: relative;
  display: block;
  padding: 10px 15px;
  margin-bottom: -1px;
  background-color: #fff;
  border: 1px solid #ddd;
}
.list-group-item:first-child {
  border-top-left-radius: 0px;
  border-top-right-radius: 0px;
}
.list-group-item:last-child {
  margin-bottom: 0;
  border-bottom-right-radius: 0px;
  border-bottom-left-radius: 0px;
}
.list-group-item.disabled, .list-group-item.disabled:hover, .list-group-item.disabled:focus {
  color: #777777;
  cursor: not-allowed;
  background-color: #eeeeee;
}
.list-group-item.disabled .list-group-item-heading, .list-group-item.disabled:hover .list-group-item-heading, .list-group-item.disabled:focus .list-group-item-heading {
  color: inherit;
}
.list-group-item.disabled .list-group-item-text, .list-group-item.disabled:hover .list-group-item-text, .list-group-item.disabled:focus .list-group-item-text {
  color: #777777;
}
.list-group-item.active, .list-group-item.active:hover, .list-group-item.active:focus {
  z-index: 2;
  color: #fff;
  background-color: #4c6586;
  border-color: #4c6586;
}
.list-group-item.active .list-group-item-heading,
.list-group-item.active .list-group-item-heading > small,
.list-group-item.active .list-group-item-heading > .small, .list-group-item.active:hover .list-group-item-heading,
.list-group-item.active:hover .list-group-item-heading > small,
.list-group-item.active:hover .list-group-item-heading > .small, .list-group-item.active:focus .list-group-item-heading,
.list-group-item.active:focus .list-group-item-heading > small,
.list-group-item.active:focus .list-group-item-heading > .small {
  color: inherit;
}
.list-group-item.active .list-group-item-text, .list-group-item.active:hover .list-group-item-text, .list-group-item.active:focus .list-group-item-text {
  color: #c2cddc;
}

a.list-group-item,
button.list-group-item {
  color: #555;
}
a.list-group-item .list-group-item-heading,
button.list-group-item .list-group-item-heading {
  color: #333;
}
a.list-group-item:hover, a.list-group-item:focus,
button.list-group-item:hover,
button.list-group-item:focus {
  color: #555;
  text-decoration: none;
  background-color: #f5f5f5;
}

button.list-group-item {
  width: 100%;
  text-align: left;
}

.list-group-item-success {
  color: #3c763d;
  background-color: #dff0d8;
}

a.list-group-item-success,
button.list-group-item-success {
  color: #3c763d;
}
a.list-group-item-success .list-group-item-heading,
button.list-group-item-success .list-group-item-heading {
  color: inherit;
}
a.list-group-item-success:hover, a.list-group-item-success:focus,
button.list-group-item-success:hover,
button.list-group-item-success:focus {
  color: #3c763d;
  background-color: #d0e9c6;
}
a.list-group-item-success.active, a.list-group-item-success.active:hover, a.list-group-item-success.active:focus,
button.list-group-item-success.active,
button.list-group-item-success.active:hover,
button.list-group-item-success.active:focus {
  color: #fff;
  background-color: #3c763d;
  border-color: #3c763d;
}

.list-group-item-info {
  color: #31708f;
  background-color: #d9edf7;
}

a.list-group-item-info,
button.list-group-item-info {
  color: #31708f;
}
a.list-group-item-info .list-group-item-heading,
button.list-group-item-info .list-group-item-heading {
  color: inherit;
}
a.list-group-item-info:hover, a.list-group-item-info:focus,
button.list-group-item-info:hover,
button.list-group-item-info:focus {
  color: #31708f;
  background-color: #c4e3f3;
}
a.list-group-item-info.active, a.list-group-item-info.active:hover, a.list-group-item-info.active:focus,
button.list-group-item-info.active,
button.list-group-item-info.active:hover,
button.list-group-item-info.active:focus {
  color: #fff;
  background-color: #31708f;
  border-color: #31708f;
}

.list-group-item-warning {
  color: #8a6d3b;
  background-color: #fcf8e3;
}

a.list-group-item-warning,
button.list-group-item-warning {
  color: #8a6d3b;
}
a.list-group-item-warning .list-group-item-heading,
button.list-group-item-warning .list-group-item-heading {
  color: inherit;
}
a.list-group-item-warning:hover, a.list-group-item-warning:focus,
button.list-group-item-warning:hover,
button.list-group-item-warning:focus {
  color: #8a6d3b;
  background-color: #faf2cc;
}
a.list-group-item-warning.active, a.list-group-item-warning.active:hover, a.list-group-item-warning.active:focus,
button.list-group-item-warning.active,
button.list-group-item-warning.active:hover,
button.list-group-item-warning.active:focus {
  color: #fff;
  background-color: #8a6d3b;
  border-color: #8a6d3b;
}

.list-group-item-danger {
  color: #a94442;
  background-color: #f2dede;
}

a.list-group-item-danger,
button.list-group-item-danger {
  color: #a94442;
}
a.list-group-item-danger .list-group-item-heading,
button.list-group-item-danger .list-group-item-heading {
  color: inherit;
}
a.list-group-item-danger:hover, a.list-group-item-danger:focus,
button.list-group-item-danger:hover,
button.list-group-item-danger:focus {
  color: #a94442;
  background-color: #ebcccc;
}
a.list-group-item-danger.active, a.list-group-item-danger.active:hover, a.list-group-item-danger.active:focus,
button.list-group-item-danger.active,
button.list-group-item-danger.active:hover,
button.list-group-item-danger.active:focus {
  color: #fff;
  background-color: #a94442;
  border-color: #a94442;
}

.list-group-item-heading {
  margin-top: 0;
  margin-bottom: 5px;
}

.list-group-item-text {
  margin-bottom: 0;
  line-height: 1.3;
}

<<<<<<< HEAD
.embed-responsive {
  position: relative;
  display: block;
  height: 0;
  padding: 0;
  overflow: hidden;
}
.embed-responsive .embed-responsive-item,
.embed-responsive iframe,
.embed-responsive embed,
.embed-responsive object,
.embed-responsive video {
  position: absolute;
  top: 0;
  bottom: 0;
  left: 0;
  width: 100%;
  height: 100%;
  border: 0;
}

.embed-responsive-16by9 {
  padding-bottom: 56.25%;
}

.embed-responsive-4by3 {
  padding-bottom: 75%;
=======
.panel {
  margin-bottom: 20px;
  background-color: white;
  border: 1px solid transparent;
  border-radius: 0px;
  -webkit-box-shadow: 0 1px 1px rgba(0, 0, 0, 0.05);
  box-shadow: 0 1px 1px rgba(0, 0, 0, 0.05);
}

.panel-body {
  padding: 15px;
}
.panel-body:before, .panel-body:after {
  display: table;
  content: " ";
}
.panel-body:after {
  clear: both;
}

.panel-heading {
  padding: 9px 12px;
  border-bottom: 1px solid transparent;
  border-top-left-radius: -1px;
  border-top-right-radius: -1px;
}
.panel-heading > .dropdown .dropdown-toggle {
  color: inherit;
}

.panel-title {
  margin-top: 0;
  margin-bottom: 0;
  font-size: 1rem;
  color: inherit;
}
.panel-title > a,
.panel-title > small,
.panel-title > .small,
.panel-title > small > a,
.panel-title > .small > a {
  color: inherit;
}

.panel-footer {
  padding: 9px 12px;
  background-color: #f9f9f9;
  border-top: 1px solid #dddddd;
  border-bottom-right-radius: -1px;
  border-bottom-left-radius: -1px;
}

.panel > .list-group,
.panel > .panel-collapse > .list-group {
  margin-bottom: 0;
}
.panel > .list-group .list-group-item,
.panel > .panel-collapse > .list-group .list-group-item {
  border-width: 1px 0;
  border-radius: 0;
}
.panel > .list-group:first-child .list-group-item:first-child,
.panel > .panel-collapse > .list-group:first-child .list-group-item:first-child {
  border-top: 0;
  border-top-left-radius: -1px;
  border-top-right-radius: -1px;
}
.panel > .list-group:last-child .list-group-item:last-child,
.panel > .panel-collapse > .list-group:last-child .list-group-item:last-child {
  border-bottom: 0;
  border-bottom-right-radius: -1px;
  border-bottom-left-radius: -1px;
}
.panel > .panel-heading + .panel-collapse > .list-group .list-group-item:first-child {
  border-top-left-radius: 0;
  border-top-right-radius: 0;
}

.panel-heading + .list-group .list-group-item:first-child {
  border-top-width: 0;
}

.list-group + .panel-footer {
  border-top-width: 0;
}

.panel > .table,
.panel > .table-responsive > .table,
.panel > .panel-collapse > .table {
  margin-bottom: 0;
}
.panel > .table caption,
.panel > .table-responsive > .table caption,
.panel > .panel-collapse > .table caption {
  padding-right: 15px;
  padding-left: 15px;
}
.panel > .table:first-child,
.panel > .table-responsive:first-child > .table:first-child {
  border-top-left-radius: -1px;
  border-top-right-radius: -1px;
}
.panel > .table:first-child > thead:first-child > tr:first-child,
.panel > .table:first-child > tbody:first-child > tr:first-child,
.panel > .table-responsive:first-child > .table:first-child > thead:first-child > tr:first-child,
.panel > .table-responsive:first-child > .table:first-child > tbody:first-child > tr:first-child {
  border-top-left-radius: -1px;
  border-top-right-radius: -1px;
}
.panel > .table:first-child > thead:first-child > tr:first-child td:first-child,
.panel > .table:first-child > thead:first-child > tr:first-child th:first-child,
.panel > .table:first-child > tbody:first-child > tr:first-child td:first-child,
.panel > .table:first-child > tbody:first-child > tr:first-child th:first-child,
.panel > .table-responsive:first-child > .table:first-child > thead:first-child > tr:first-child td:first-child,
.panel > .table-responsive:first-child > .table:first-child > thead:first-child > tr:first-child th:first-child,
.panel > .table-responsive:first-child > .table:first-child > tbody:first-child > tr:first-child td:first-child,
.panel > .table-responsive:first-child > .table:first-child > tbody:first-child > tr:first-child th:first-child {
  border-top-left-radius: -1px;
}
.panel > .table:first-child > thead:first-child > tr:first-child td:last-child,
.panel > .table:first-child > thead:first-child > tr:first-child th:last-child,
.panel > .table:first-child > tbody:first-child > tr:first-child td:last-child,
.panel > .table:first-child > tbody:first-child > tr:first-child th:last-child,
.panel > .table-responsive:first-child > .table:first-child > thead:first-child > tr:first-child td:last-child,
.panel > .table-responsive:first-child > .table:first-child > thead:first-child > tr:first-child th:last-child,
.panel > .table-responsive:first-child > .table:first-child > tbody:first-child > tr:first-child td:last-child,
.panel > .table-responsive:first-child > .table:first-child > tbody:first-child > tr:first-child th:last-child {
  border-top-right-radius: -1px;
}
.panel > .table:last-child,
.panel > .table-responsive:last-child > .table:last-child {
  border-bottom-right-radius: -1px;
  border-bottom-left-radius: -1px;
}
.panel > .table:last-child > tbody:last-child > tr:last-child,
.panel > .table:last-child > tfoot:last-child > tr:last-child,
.panel > .table-responsive:last-child > .table:last-child > tbody:last-child > tr:last-child,
.panel > .table-responsive:last-child > .table:last-child > tfoot:last-child > tr:last-child {
  border-bottom-right-radius: -1px;
  border-bottom-left-radius: -1px;
}
.panel > .table:last-child > tbody:last-child > tr:last-child td:first-child,
.panel > .table:last-child > tbody:last-child > tr:last-child th:first-child,
.panel > .table:last-child > tfoot:last-child > tr:last-child td:first-child,
.panel > .table:last-child > tfoot:last-child > tr:last-child th:first-child,
.panel > .table-responsive:last-child > .table:last-child > tbody:last-child > tr:last-child td:first-child,
.panel > .table-responsive:last-child > .table:last-child > tbody:last-child > tr:last-child th:first-child,
.panel > .table-responsive:last-child > .table:last-child > tfoot:last-child > tr:last-child td:first-child,
.panel > .table-responsive:last-child > .table:last-child > tfoot:last-child > tr:last-child th:first-child {
  border-bottom-left-radius: -1px;
}
.panel > .table:last-child > tbody:last-child > tr:last-child td:last-child,
.panel > .table:last-child > tbody:last-child > tr:last-child th:last-child,
.panel > .table:last-child > tfoot:last-child > tr:last-child td:last-child,
.panel > .table:last-child > tfoot:last-child > tr:last-child th:last-child,
.panel > .table-responsive:last-child > .table:last-child > tbody:last-child > tr:last-child td:last-child,
.panel > .table-responsive:last-child > .table:last-child > tbody:last-child > tr:last-child th:last-child,
.panel > .table-responsive:last-child > .table:last-child > tfoot:last-child > tr:last-child td:last-child,
.panel > .table-responsive:last-child > .table:last-child > tfoot:last-child > tr:last-child th:last-child {
  border-bottom-right-radius: -1px;
}
.panel > .panel-body + .table,
.panel > .panel-body + .table-responsive,
.panel > .table + .panel-body,
.panel > .table-responsive + .panel-body {
  border-top: 1px solid #ddd;
}
.panel > .table > tbody:first-child > tr:first-child th,
.panel > .table > tbody:first-child > tr:first-child td {
  border-top: 0;
}
.panel > .table-bordered,
.panel > .table-responsive > .table-bordered {
  border: 0;
}
.panel > .table-bordered > thead > tr > th:first-child,
.panel > .table-bordered > thead > tr > td:first-child,
.panel > .table-bordered > tbody > tr > th:first-child,
.panel > .table-bordered > tbody > tr > td:first-child,
.panel > .table-bordered > tfoot > tr > th:first-child,
.panel > .table-bordered > tfoot > tr > td:first-child,
.panel > .table-responsive > .table-bordered > thead > tr > th:first-child,
.panel > .table-responsive > .table-bordered > thead > tr > td:first-child,
.panel > .table-responsive > .table-bordered > tbody > tr > th:first-child,
.panel > .table-responsive > .table-bordered > tbody > tr > td:first-child,
.panel > .table-responsive > .table-bordered > tfoot > tr > th:first-child,
.panel > .table-responsive > .table-bordered > tfoot > tr > td:first-child {
  border-left: 0;
}
.panel > .table-bordered > thead > tr > th:last-child,
.panel > .table-bordered > thead > tr > td:last-child,
.panel > .table-bordered > tbody > tr > th:last-child,
.panel > .table-bordered > tbody > tr > td:last-child,
.panel > .table-bordered > tfoot > tr > th:last-child,
.panel > .table-bordered > tfoot > tr > td:last-child,
.panel > .table-responsive > .table-bordered > thead > tr > th:last-child,
.panel > .table-responsive > .table-bordered > thead > tr > td:last-child,
.panel > .table-responsive > .table-bordered > tbody > tr > th:last-child,
.panel > .table-responsive > .table-bordered > tbody > tr > td:last-child,
.panel > .table-responsive > .table-bordered > tfoot > tr > th:last-child,
.panel > .table-responsive > .table-bordered > tfoot > tr > td:last-child {
  border-right: 0;
}
.panel > .table-bordered > thead > tr:first-child > td,
.panel > .table-bordered > thead > tr:first-child > th,
.panel > .table-bordered > tbody > tr:first-child > td,
.panel > .table-bordered > tbody > tr:first-child > th,
.panel > .table-responsive > .table-bordered > thead > tr:first-child > td,
.panel > .table-responsive > .table-bordered > thead > tr:first-child > th,
.panel > .table-responsive > .table-bordered > tbody > tr:first-child > td,
.panel > .table-responsive > .table-bordered > tbody > tr:first-child > th {
  border-bottom: 0;
}
.panel > .table-bordered > tbody > tr:last-child > td,
.panel > .table-bordered > tbody > tr:last-child > th,
.panel > .table-bordered > tfoot > tr:last-child > td,
.panel > .table-bordered > tfoot > tr:last-child > th,
.panel > .table-responsive > .table-bordered > tbody > tr:last-child > td,
.panel > .table-responsive > .table-bordered > tbody > tr:last-child > th,
.panel > .table-responsive > .table-bordered > tfoot > tr:last-child > td,
.panel > .table-responsive > .table-bordered > tfoot > tr:last-child > th {
  border-bottom: 0;
}
.panel > .table-responsive {
  margin-bottom: 0;
  border: 0;
}

.panel-group {
  margin-bottom: 20px;
}
.panel-group .panel {
  margin-bottom: 0;
  border-radius: 0px;
}
.panel-group .panel + .panel {
  margin-top: 5px;
}
.panel-group .panel-heading {
  border-bottom: 0;
}
.panel-group .panel-heading + .panel-collapse > .panel-body,
.panel-group .panel-heading + .panel-collapse > .list-group {
  border-top: 1px solid #dddddd;
}
.panel-group .panel-footer {
  border-top: 0;
}
.panel-group .panel-footer + .panel-collapse .panel-body {
  border-bottom: 1px solid #dddddd;
}

.panel-default {
  border-color: none;
}
.panel-default > .panel-heading {
  color: #161616;
  background-color: #f9f9f9;
  border-color: none;
}
.panel-default > .panel-heading + .panel-collapse > .panel-body {
  border-top-color: none;
}
.panel-default > .panel-heading .badge {
  color: #f9f9f9;
  background-color: #161616;
}
.panel-default > .panel-footer + .panel-collapse > .panel-body {
  border-bottom-color: none;
}

.panel-primary {
  border-color: none;
}
.panel-primary > .panel-heading {
  color: #161616;
  background-color: #f9f9f9;
  border-color: none;
}
.panel-primary > .panel-heading + .panel-collapse > .panel-body {
  border-top-color: none;
}
.panel-primary > .panel-heading .badge {
  color: #f9f9f9;
  background-color: #161616;
}
.panel-primary > .panel-footer + .panel-collapse > .panel-body {
  border-bottom-color: none;
}

.panel-success {
  border-color: #d6e9c6;
}
.panel-success > .panel-heading {
  color: #3c763d;
  background-color: #dff0d8;
  border-color: #d6e9c6;
}
.panel-success > .panel-heading + .panel-collapse > .panel-body {
  border-top-color: #d6e9c6;
}
.panel-success > .panel-heading .badge {
  color: #dff0d8;
  background-color: #3c763d;
}
.panel-success > .panel-footer + .panel-collapse > .panel-body {
  border-bottom-color: #d6e9c6;
}

.panel-info {
  border-color: #bce8f1;
}
.panel-info > .panel-heading {
  color: #31708f;
  background-color: #d9edf7;
  border-color: #bce8f1;
}
.panel-info > .panel-heading + .panel-collapse > .panel-body {
  border-top-color: #bce8f1;
}
.panel-info > .panel-heading .badge {
  color: #d9edf7;
  background-color: #31708f;
}
.panel-info > .panel-footer + .panel-collapse > .panel-body {
  border-bottom-color: #bce8f1;
}

.panel-warning {
  border-color: #faebcc;
}
.panel-warning > .panel-heading {
  color: #8a6d3b;
  background-color: #fcf8e3;
  border-color: #faebcc;
}
.panel-warning > .panel-heading + .panel-collapse > .panel-body {
  border-top-color: #faebcc;
}
.panel-warning > .panel-heading .badge {
  color: #fcf8e3;
  background-color: #8a6d3b;
}
.panel-warning > .panel-footer + .panel-collapse > .panel-body {
  border-bottom-color: #faebcc;
}

.panel-danger {
  border-color: #ebccd1;
}
.panel-danger > .panel-heading {
  color: #a94442;
  background-color: #f2dede;
  border-color: #ebccd1;
}
.panel-danger > .panel-heading + .panel-collapse > .panel-body {
  border-top-color: #ebccd1;
}
.panel-danger > .panel-heading .badge {
  color: #f2dede;
  background-color: #a94442;
}
.panel-danger > .panel-footer + .panel-collapse > .panel-body {
  border-bottom-color: #ebccd1;
>>>>>>> 762fdcfe
}

.well {
  min-height: 20px;
  padding: 19px;
  margin-bottom: 20px;
  background-color: #f5f5f5;
  border: 1px solid #e3e3e3;
  border-radius: 0px;
  -webkit-box-shadow: inset 0 1px 1px rgba(0, 0, 0, 0.05);
  box-shadow: inset 0 1px 1px rgba(0, 0, 0, 0.05);
}
.well blockquote {
  border-color: #ddd;
  border-color: rgba(0, 0, 0, 0.15);
}

.well-lg {
  padding: 24px;
  border-radius: 0px;
}

.well-sm {
  padding: 9px;
  border-radius: 0px;
}

.close {
  float: right;
  font-size: 1.3125rem;
  font-weight: bold;
  line-height: 1;
  color: #000;
  text-shadow: 0 1px 0 #fff;
  filter: alpha(opacity=20);
  opacity: 0.2;
}
.close:hover, .close:focus {
  color: #000;
  text-decoration: none;
  cursor: pointer;
  filter: alpha(opacity=50);
  opacity: 0.5;
}

button.close {
  padding: 0;
  cursor: pointer;
  background: transparent;
  border: 0;
  -webkit-appearance: none;
  appearance: none;
}

.modal-open {
  overflow: hidden;
}

.modal {
  position: fixed;
  top: 0;
  right: 0;
  bottom: 0;
  left: 0;
  z-index: 1050;
  display: none;
  overflow: hidden;
  -webkit-overflow-scrolling: touch;
  outline: 0;
}
.modal.fade .modal-dialog {
  -webkit-transform: translate(0, -25%);
  -ms-transform: translate(0, -25%);
  -o-transform: translate(0, -25%);
  transform: translate(0, -25%);
  -webkit-transition: -webkit-transform 0.3s ease-out;
  -moz-transition: -moz-transform 0.3s ease-out;
  -o-transition: -o-transform 0.3s ease-out;
  transition: transform 0.3s ease-out;
}
.modal.in .modal-dialog {
  -webkit-transform: translate(0, 0);
  -ms-transform: translate(0, 0);
  -o-transform: translate(0, 0);
  transform: translate(0, 0);
}

.modal-open .modal {
  overflow-x: hidden;
  overflow-y: auto;
}

.modal-dialog {
  position: relative;
  width: auto;
  margin: 10px;
}

.modal-content {
  position: relative;
  background-color: #fff;
  background-clip: padding-box;
  border: 1px solid #999;
  border: 1px solid rgba(0, 0, 0, 0.2);
  border-radius: 0px;
  -webkit-box-shadow: 0 3px 9px rgba(0, 0, 0, 0.5);
  box-shadow: 0 3px 9px rgba(0, 0, 0, 0.5);
  outline: 0;
}

.modal-backdrop {
  position: fixed;
  top: 0;
  right: 0;
  bottom: 0;
  left: 0;
  z-index: 1040;
  background-color: #000;
}
.modal-backdrop.fade {
  filter: alpha(opacity=0);
  opacity: 0;
}
.modal-backdrop.in {
  filter: alpha(opacity=50);
  opacity: 0.5;
}

.modal-header {
  padding: 15px;
  border-bottom: 1px solid #e5e5e5;
}
.modal-header:before, .modal-header:after {
  display: table;
  content: " ";
}
.modal-header:after {
  clear: both;
}

.modal-header .close {
  margin-top: -2px;
}

.modal-title {
  margin: 0;
  line-height: 1.428571429;
}

.modal-body {
  position: relative;
  padding: 15px;
}

.modal-footer {
  padding: 15px;
  text-align: right;
  border-top: 1px solid #e5e5e5;
}
.modal-footer:before, .modal-footer:after {
  display: table;
  content: " ";
}
.modal-footer:after {
  clear: both;
}
.modal-footer .btn + .btn {
  margin-bottom: 0;
  margin-left: 5px;
}
.modal-footer .btn-group .btn + .btn {
  margin-left: -1px;
}
.modal-footer .btn-block + .btn-block {
  margin-left: 0;
}

.modal-scrollbar-measure {
  position: absolute;
  top: -9999px;
  width: 50px;
  height: 50px;
  overflow: scroll;
}

@media (min-width: 768px) {
  .modal-dialog {
    width: 600px;
    margin: 30px auto;
  }
  .modal-content {
    -webkit-box-shadow: 0 5px 15px rgba(0, 0, 0, 0.5);
    box-shadow: 0 5px 15px rgba(0, 0, 0, 0.5);
  }
  .modal-sm {
    width: 300px;
  }
}
@media (min-width: 992px) {
  .modal-lg {
    width: 900px;
  }
}
.tooltip {
  position: absolute;
  z-index: 1070;
  display: block;
  font-family: "Open Sans", Verdana, Arial, Helvetica, sans-serif;
  font-style: normal;
  font-weight: 400;
  line-height: 1.428571429;
  line-break: auto;
  text-align: left;
  text-align: start;
  text-decoration: none;
  text-shadow: none;
  text-transform: none;
  letter-spacing: normal;
  word-break: normal;
  word-spacing: normal;
  word-wrap: normal;
  white-space: normal;
  font-size: 0.75rem;
  filter: alpha(opacity=0);
  opacity: 0;
}
.tooltip.in {
  filter: alpha(opacity=90);
  opacity: 0.9;
}
.tooltip.top {
  padding: 5px 0;
  margin-top: -3px;
}
.tooltip.right {
  padding: 0 5px;
  margin-left: 3px;
}
.tooltip.bottom {
  padding: 5px 0;
  margin-top: 3px;
}
.tooltip.left {
  padding: 0 5px;
  margin-left: -3px;
}
.tooltip.top .tooltip-arrow {
  bottom: 0;
  left: 50%;
  margin-left: -5px;
  border-width: 5px 5px 0;
  border-top-color: #000;
}
.tooltip.top-left .tooltip-arrow {
  right: 5px;
  bottom: 0;
  margin-bottom: -5px;
  border-width: 5px 5px 0;
  border-top-color: #000;
}
.tooltip.top-right .tooltip-arrow {
  bottom: 0;
  left: 5px;
  margin-bottom: -5px;
  border-width: 5px 5px 0;
  border-top-color: #000;
}
.tooltip.right .tooltip-arrow {
  top: 50%;
  left: 0;
  margin-top: -5px;
  border-width: 5px 5px 5px 0;
  border-right-color: #000;
}
.tooltip.left .tooltip-arrow {
  top: 50%;
  right: 0;
  margin-top: -5px;
  border-width: 5px 0 5px 5px;
  border-left-color: #000;
}
.tooltip.bottom .tooltip-arrow {
  top: 0;
  left: 50%;
  margin-left: -5px;
  border-width: 0 5px 5px;
  border-bottom-color: #000;
}
.tooltip.bottom-left .tooltip-arrow {
  top: 0;
  right: 5px;
  margin-top: -5px;
  border-width: 0 5px 5px;
  border-bottom-color: #000;
}
.tooltip.bottom-right .tooltip-arrow {
  top: 0;
  left: 5px;
  margin-top: -5px;
  border-width: 0 5px 5px;
  border-bottom-color: #000;
}

.tooltip-inner {
  max-width: 200px;
  padding: 3px 8px;
  color: #fff;
  text-align: center;
  background-color: #000;
  border-radius: 0px;
}

.tooltip-arrow {
  position: absolute;
  width: 0;
  height: 0;
  border-color: transparent;
  border-style: solid;
}

.popover {
  position: absolute;
  top: 0;
  left: 0;
  z-index: 1060;
  display: none;
  max-width: 276px;
  padding: 1px;
  font-family: "Open Sans", Verdana, Arial, Helvetica, sans-serif;
  font-style: normal;
  font-weight: 400;
  line-height: 1.428571429;
  line-break: auto;
  text-align: left;
  text-align: start;
  text-decoration: none;
  text-shadow: none;
  text-transform: none;
  letter-spacing: normal;
  word-break: normal;
  word-spacing: normal;
  word-wrap: normal;
  white-space: normal;
  font-size: 0.875rem;
  background-color: #fff;
  background-clip: padding-box;
  border: 1px solid #ccc;
  border: 1px solid rgba(0, 0, 0, 0.2);
  border-radius: 0px;
  -webkit-box-shadow: 0 5px 10px rgba(0, 0, 0, 0.2);
  box-shadow: 0 5px 10px rgba(0, 0, 0, 0.2);
}
.popover.top {
  margin-top: -10px;
}
.popover.right {
  margin-left: 10px;
}
.popover.bottom {
  margin-top: 10px;
}
.popover.left {
  margin-left: -10px;
}
.popover > .arrow {
  border-width: 11px;
}
.popover > .arrow, .popover > .arrow:after {
  position: absolute;
  display: block;
  width: 0;
  height: 0;
  border-color: transparent;
  border-style: solid;
}
.popover > .arrow:after {
  content: "";
  border-width: 10px;
}
.popover.top > .arrow {
  bottom: -11px;
  left: 50%;
  margin-left: -11px;
  border-top-color: #999999;
  border-top-color: rgba(0, 0, 0, 0.25);
  border-bottom-width: 0;
}
.popover.top > .arrow:after {
  bottom: 1px;
  margin-left: -10px;
  content: " ";
  border-top-color: #fff;
  border-bottom-width: 0;
}
.popover.right > .arrow {
  top: 50%;
  left: -11px;
  margin-top: -11px;
  border-right-color: #999999;
  border-right-color: rgba(0, 0, 0, 0.25);
  border-left-width: 0;
}
.popover.right > .arrow:after {
  bottom: -10px;
  left: 1px;
  content: " ";
  border-right-color: #fff;
  border-left-width: 0;
}
.popover.bottom > .arrow {
  top: -11px;
  left: 50%;
  margin-left: -11px;
  border-top-width: 0;
  border-bottom-color: #999999;
  border-bottom-color: rgba(0, 0, 0, 0.25);
}
.popover.bottom > .arrow:after {
  top: 1px;
  margin-left: -10px;
  content: " ";
  border-top-width: 0;
  border-bottom-color: #fff;
}
.popover.left > .arrow {
  top: 50%;
  right: -11px;
  margin-top: -11px;
  border-right-width: 0;
  border-left-color: #999999;
  border-left-color: rgba(0, 0, 0, 0.25);
}
.popover.left > .arrow:after {
  right: 1px;
  bottom: -10px;
  content: " ";
  border-right-width: 0;
  border-left-color: #fff;
}

.popover-title {
  padding: 8px 14px;
  margin: 0;
  font-size: 0.875rem;
  background-color: #f7f7f7;
  border-bottom: 1px solid #ebebeb;
  border-radius: -1px -1px 0 0;
}

.popover-content {
  padding: 9px 14px;
}

.carousel {
  position: relative;
}

.carousel-inner {
  position: relative;
  width: 100%;
  overflow: hidden;
}
.carousel-inner > .item {
  position: relative;
  display: none;
  -webkit-transition: 0.6s ease-in-out left;
  -o-transition: 0.6s ease-in-out left;
  transition: 0.6s ease-in-out left;
}
.carousel-inner > .item > img,
.carousel-inner > .item > a > img {
  display: block;
  max-width: 100%;
  height: auto;
  line-height: 1;
}
@media all and (transform-3d), (-webkit-transform-3d) {
  .carousel-inner > .item {
    -webkit-transition: -webkit-transform 0.6s ease-in-out;
    -moz-transition: -moz-transform 0.6s ease-in-out;
    -o-transition: -o-transform 0.6s ease-in-out;
    transition: transform 0.6s ease-in-out;
    -webkit-backface-visibility: hidden;
    -moz-backface-visibility: hidden;
    backface-visibility: hidden;
    -webkit-perspective: 1000px;
    -moz-perspective: 1000px;
    perspective: 1000px;
  }
  .carousel-inner > .item.next, .carousel-inner > .item.active.right {
    -webkit-transform: translate3d(100%, 0, 0);
    transform: translate3d(100%, 0, 0);
    left: 0;
  }
  .carousel-inner > .item.prev, .carousel-inner > .item.active.left {
    -webkit-transform: translate3d(-100%, 0, 0);
    transform: translate3d(-100%, 0, 0);
    left: 0;
  }
  .carousel-inner > .item.next.left, .carousel-inner > .item.prev.right, .carousel-inner > .item.active {
    -webkit-transform: translate3d(0, 0, 0);
    transform: translate3d(0, 0, 0);
    left: 0;
  }
}
.carousel-inner > .active,
.carousel-inner > .next,
.carousel-inner > .prev {
  display: block;
}
.carousel-inner > .active {
  left: 0;
}
.carousel-inner > .next,
.carousel-inner > .prev {
  position: absolute;
  top: 0;
  width: 100%;
}
.carousel-inner > .next {
  left: 100%;
}
.carousel-inner > .prev {
  left: -100%;
}
.carousel-inner > .next.left,
.carousel-inner > .prev.right {
  left: 0;
}
.carousel-inner > .active.left {
  left: -100%;
}
.carousel-inner > .active.right {
  left: 100%;
}

.carousel-control {
  position: absolute;
  top: 0;
  bottom: 0;
  left: 0;
  width: 15%;
  font-size: 20px;
  color: #fff;
  text-align: center;
  text-shadow: 0 1px 2px rgba(0, 0, 0, 0.6);
  background-color: rgba(0, 0, 0, 0);
  filter: alpha(opacity=50);
  opacity: 0.5;
}
.carousel-control.left {
  background-image: -webkit-linear-gradient(left, rgba(0, 0, 0, 0.5) 0%, rgba(0, 0, 0, 0.0001) 100%);
  background-image: -o-linear-gradient(left, rgba(0, 0, 0, 0.5) 0%, rgba(0, 0, 0, 0.0001) 100%);
  background-image: linear-gradient(to right, rgba(0, 0, 0, 0.5) 0%, rgba(0, 0, 0, 0.0001) 100%);
  filter: progid:DXImageTransform.Microsoft.gradient(startColorstr="#80000000", endColorstr="#00000000", GradientType=1);
  background-repeat: repeat-x;
}
.carousel-control.right {
  right: 0;
  left: auto;
  background-image: -webkit-linear-gradient(left, rgba(0, 0, 0, 0.0001) 0%, rgba(0, 0, 0, 0.5) 100%);
  background-image: -o-linear-gradient(left, rgba(0, 0, 0, 0.0001) 0%, rgba(0, 0, 0, 0.5) 100%);
  background-image: linear-gradient(to right, rgba(0, 0, 0, 0.0001) 0%, rgba(0, 0, 0, 0.5) 100%);
  filter: progid:DXImageTransform.Microsoft.gradient(startColorstr="#00000000", endColorstr="#80000000", GradientType=1);
  background-repeat: repeat-x;
}
.carousel-control:hover, .carousel-control:focus {
  color: #fff;
  text-decoration: none;
  outline: 0;
  filter: alpha(opacity=90);
  opacity: 0.9;
}
.carousel-control .icon-prev,
.carousel-control .icon-next,
.carousel-control .glyphicon-chevron-left,
.carousel-control .glyphicon-chevron-right {
  position: absolute;
  top: 50%;
  z-index: 5;
  display: inline-block;
  margin-top: -10px;
}
.carousel-control .icon-prev,
.carousel-control .glyphicon-chevron-left {
  left: 50%;
  margin-left: -10px;
}
.carousel-control .icon-next,
.carousel-control .glyphicon-chevron-right {
  right: 50%;
  margin-right: -10px;
}
.carousel-control .icon-prev,
.carousel-control .icon-next {
  width: 20px;
  height: 20px;
  font-family: serif;
  line-height: 1;
}
.carousel-control .icon-prev:before {
  content: "‹";
}
.carousel-control .icon-next:before {
  content: "›";
}

.carousel-indicators {
  position: absolute;
  bottom: 10px;
  left: 50%;
  z-index: 15;
  width: 60%;
  padding-left: 0;
  margin-left: -30%;
  text-align: center;
  list-style: none;
}
.carousel-indicators li {
  display: inline-block;
  width: 10px;
  height: 10px;
  margin: 1px;
  text-indent: -999px;
  cursor: pointer;
  background-color: #000 \9 ;
  background-color: rgba(0, 0, 0, 0);
  border: 1px solid #fff;
  border-radius: 10px;
}
.carousel-indicators .active {
  width: 12px;
  height: 12px;
  margin: 0;
  background-color: #fff;
}

.carousel-caption {
  position: absolute;
  right: 15%;
  bottom: 20px;
  left: 15%;
  z-index: 10;
  padding-top: 20px;
  padding-bottom: 20px;
  color: #fff;
  text-align: center;
  text-shadow: 0 1px 2px rgba(0, 0, 0, 0.6);
}
.carousel-caption .btn {
  text-shadow: none;
}

@media screen and (min-width: 768px) {
  .carousel-control .glyphicon-chevron-left,
  .carousel-control .glyphicon-chevron-right,
  .carousel-control .icon-prev,
  .carousel-control .icon-next {
    width: 30px;
    height: 30px;
    margin-top: -10px;
    font-size: 30px;
  }
  .carousel-control .glyphicon-chevron-left,
  .carousel-control .icon-prev {
    margin-left: -10px;
  }
  .carousel-control .glyphicon-chevron-right,
  .carousel-control .icon-next {
    margin-right: -10px;
  }
  .carousel-caption {
    right: 20%;
    left: 20%;
    padding-bottom: 30px;
  }
  .carousel-indicators {
    bottom: 20px;
  }
}
.clearfix:before, .navbar:before, .navbar-header:before, .navbar-collapse:before, .clearfix:after, .navbar:after, .navbar-header:after, .navbar-collapse:after {
  display: table;
  content: " ";
}
.clearfix:after, .navbar:after, .navbar-header:after, .navbar-collapse:after {
  clear: both;
}

.center-block {
  display: block;
  margin-right: auto;
  margin-left: auto;
}

.pull-right {
  float: right !important;
}

.pull-left {
  float: left !important;
}

.hide {
  display: none !important;
}

.show {
  display: block !important;
}

.invisible {
  visibility: hidden;
}

.text-hide {
  font: 0/0 a;
  color: transparent;
  text-shadow: none;
  background-color: transparent;
  border: 0;
}

.hidden {
  display: none !important;
}

.affix {
  position: fixed;
}

@-ms-viewport {
  width: device-width;
}
.visible-xs {
  display: none !important;
}

.visible-sm {
  display: none !important;
}

.visible-md {
  display: none !important;
}

.visible-lg {
  display: none !important;
}

.visible-xs-block,
.visible-xs-inline,
.visible-xs-inline-block,
.visible-sm-block,
.visible-sm-inline,
.visible-sm-inline-block,
.visible-md-block,
.visible-md-inline,
.visible-md-inline-block,
.visible-lg-block,
.visible-lg-inline,
.visible-lg-inline-block {
  display: none !important;
}

@media (max-width: 767px) {
  .visible-xs {
    display: block !important;
  }
  table.visible-xs {
    display: table !important;
  }
  tr.visible-xs {
    display: table-row !important;
  }
  th.visible-xs,
  td.visible-xs {
    display: table-cell !important;
  }
}
@media (max-width: 767px) {
  .visible-xs-block {
    display: block !important;
  }
}

@media (max-width: 767px) {
  .visible-xs-inline {
    display: inline !important;
  }
}

@media (max-width: 767px) {
  .visible-xs-inline-block {
    display: inline-block !important;
  }
}

@media (min-width: 768px) and (max-width: 991px) {
  .visible-sm {
    display: block !important;
  }
  table.visible-sm {
    display: table !important;
  }
  tr.visible-sm {
    display: table-row !important;
  }
  th.visible-sm,
  td.visible-sm {
    display: table-cell !important;
  }
}
@media (min-width: 768px) and (max-width: 991px) {
  .visible-sm-block {
    display: block !important;
  }
}

@media (min-width: 768px) and (max-width: 991px) {
  .visible-sm-inline {
    display: inline !important;
  }
}

@media (min-width: 768px) and (max-width: 991px) {
  .visible-sm-inline-block {
    display: inline-block !important;
  }
}

@media (min-width: 992px) and (max-width: 1199px) {
  .visible-md {
    display: block !important;
  }
  table.visible-md {
    display: table !important;
  }
  tr.visible-md {
    display: table-row !important;
  }
  th.visible-md,
  td.visible-md {
    display: table-cell !important;
  }
}
@media (min-width: 992px) and (max-width: 1199px) {
  .visible-md-block {
    display: block !important;
  }
}

@media (min-width: 992px) and (max-width: 1199px) {
  .visible-md-inline {
    display: inline !important;
  }
}

@media (min-width: 992px) and (max-width: 1199px) {
  .visible-md-inline-block {
    display: inline-block !important;
  }
}

@media (min-width: 1200px) {
  .visible-lg {
    display: block !important;
  }
  table.visible-lg {
    display: table !important;
  }
  tr.visible-lg {
    display: table-row !important;
  }
  th.visible-lg,
  td.visible-lg {
    display: table-cell !important;
  }
}
@media (min-width: 1200px) {
  .visible-lg-block {
    display: block !important;
  }
}

@media (min-width: 1200px) {
  .visible-lg-inline {
    display: inline !important;
  }
}

@media (min-width: 1200px) {
  .visible-lg-inline-block {
    display: inline-block !important;
  }
}

@media (max-width: 767px) {
  .hidden-xs {
    display: none !important;
  }
}
@media (min-width: 768px) and (max-width: 991px) {
  .hidden-sm {
    display: none !important;
  }
}
@media (min-width: 992px) and (max-width: 1199px) {
  .hidden-md {
    display: none !important;
  }
}
@media (min-width: 1200px) {
  .hidden-lg {
    display: none !important;
  }
}
.visible-print {
  display: none !important;
}

@media print {
  .visible-print {
    display: block !important;
  }
  table.visible-print {
    display: table !important;
  }
  tr.visible-print {
    display: table-row !important;
  }
  th.visible-print,
  td.visible-print {
    display: table-cell !important;
  }
}
.visible-print-block {
  display: none !important;
}
@media print {
  .visible-print-block {
    display: block !important;
  }
}

.visible-print-inline {
  display: none !important;
}
@media print {
  .visible-print-inline {
    display: inline !important;
  }
}

.visible-print-inline-block {
  display: none !important;
}
@media print {
  .visible-print-inline-block {
    display: inline-block !important;
  }
}

@media print {
  .hidden-print {
    display: none !important;
  }
}
/**
Some bootstrap variables are not left by the default of bootstrap, but are overwritten by ILIAS less variales.
Those are set here. If you need to overwrite a less variable of bootstrap, set a variable in the the variables.scss
file of ILIAS with the il- prefix and use this variable to overwrite the boostrap variable here. If possible, do use
the il- variable in your less code and not the boostrap variable in your less code.
 */
/* $nav-tabs-link-hover-border-color: $brand-primary; */
/*!
 * Datetimepicker for Bootstrap 3
 * version : 4.17.37
 * https://github.com/Eonasdan/bootstrap-datetimepicker/
 */
/* see variables.scss
$bs-datetimepicker-timepicker-font-size: 1.2em;
$bs-datetimepicker-active-bg: $btn-primary-bg;
$bs-datetimepicker-active-color: $btn-primary-color;
$bs-datetimepicker-border-radius: $border-radius-base;
$bs-datetimepicker-btn-hover-bg: $gray-lighter;
$bs-datetimepicker-disabled-color: $gray-light;
$bs-datetimepicker-alternate-color: $gray-light;
$bs-datetimepicker-secondary-border-color: #ccc;
$bs-datetimepicker-secondary-border-color-rgba: rgba(0, 0, 0, 0.2);
$bs-datetimepicker-primary-border-color: white;
$bs-datetimepicker-text-shadow: 0 -1px 0 rgba(0, 0, 0, 0.25);
*/
.bootstrap-datetimepicker-widget {
  list-style: none;
}
.bootstrap-datetimepicker-widget.dropdown-menu {
  margin: 2px 0;
  padding: 4px;
  width: 19em;
}
@media (min-width: 768px) {
  .bootstrap-datetimepicker-widget.dropdown-menu.timepicker-sbs {
    width: 38em;
  }
}
@media (min-width: 992px) {
  .bootstrap-datetimepicker-widget.dropdown-menu.timepicker-sbs {
    width: 38em;
  }
}
@media (min-width: 1200px) {
  .bootstrap-datetimepicker-widget.dropdown-menu.timepicker-sbs {
    width: 38em;
  }
}
.bootstrap-datetimepicker-widget.dropdown-menu:before, .bootstrap-datetimepicker-widget.dropdown-menu:after {
  content: "";
  display: inline-block;
  position: absolute;
}
.bootstrap-datetimepicker-widget.dropdown-menu.bottom:before {
  border-left: 7px solid transparent;
  border-right: 7px solid transparent;
  border-bottom: 7px solid #dddddd;
  border-bottom-color: rgba(0, 0, 0, 0.2);
  top: -7px;
  left: 7px;
}
.bootstrap-datetimepicker-widget.dropdown-menu.bottom:after {
  border-left: 6px solid transparent;
  border-right: 6px solid transparent;
  border-bottom: 6px solid white;
  top: -6px;
  left: 8px;
}
.bootstrap-datetimepicker-widget.dropdown-menu.top:before {
  border-left: 7px solid transparent;
  border-right: 7px solid transparent;
  border-top: 7px solid #dddddd;
  border-top-color: rgba(0, 0, 0, 0.2);
  bottom: -7px;
  left: 6px;
}
.bootstrap-datetimepicker-widget.dropdown-menu.top:after {
  border-left: 6px solid transparent;
  border-right: 6px solid transparent;
  border-top: 6px solid white;
  bottom: -6px;
  left: 7px;
}
.bootstrap-datetimepicker-widget.dropdown-menu.pull-right:before {
  left: auto;
  right: 6px;
}
.bootstrap-datetimepicker-widget.dropdown-menu.pull-right:after {
  left: auto;
  right: 7px;
}
.bootstrap-datetimepicker-widget .list-unstyled {
  margin: 0;
}
.bootstrap-datetimepicker-widget a[data-action] {
  padding: 6px 0;
}
.bootstrap-datetimepicker-widget a[data-action]:active {
  -webkit-box-shadow: none;
  box-shadow: none;
}
.bootstrap-datetimepicker-widget .timepicker-hour, .bootstrap-datetimepicker-widget .timepicker-minute, .bootstrap-datetimepicker-widget .timepicker-second {
  width: 54px;
  font-weight: 600;
  font-size: 1rem;
  margin: 0;
}
.bootstrap-datetimepicker-widget button[data-action] {
  padding: 6px;
}
.bootstrap-datetimepicker-widget .btn[data-action=incrementHours]::after {
  position: absolute;
  width: 1px;
  height: 1px;
  padding: 0;
  margin: -1px;
  overflow: hidden;
  clip: rect(0, 0, 0, 0);
  border: 0;
  content: "Increment Hours";
}
.bootstrap-datetimepicker-widget .btn[data-action=incrementMinutes]::after {
  position: absolute;
  width: 1px;
  height: 1px;
  padding: 0;
  margin: -1px;
  overflow: hidden;
  clip: rect(0, 0, 0, 0);
  border: 0;
  content: "Increment Minutes";
}
.bootstrap-datetimepicker-widget .btn[data-action=decrementHours]::after {
  position: absolute;
  width: 1px;
  height: 1px;
  padding: 0;
  margin: -1px;
  overflow: hidden;
  clip: rect(0, 0, 0, 0);
  border: 0;
  content: "Decrement Hours";
}
.bootstrap-datetimepicker-widget .btn[data-action=decrementMinutes]::after {
  position: absolute;
  width: 1px;
  height: 1px;
  padding: 0;
  margin: -1px;
  overflow: hidden;
  clip: rect(0, 0, 0, 0);
  border: 0;
  content: "Decrement Minutes";
}
.bootstrap-datetimepicker-widget .btn[data-action=showHours]::after {
  position: absolute;
  width: 1px;
  height: 1px;
  padding: 0;
  margin: -1px;
  overflow: hidden;
  clip: rect(0, 0, 0, 0);
  border: 0;
  content: "Show Hours";
}
.bootstrap-datetimepicker-widget .btn[data-action=showMinutes]::after {
  position: absolute;
  width: 1px;
  height: 1px;
  padding: 0;
  margin: -1px;
  overflow: hidden;
  clip: rect(0, 0, 0, 0);
  border: 0;
  content: "Show Minutes";
}
.bootstrap-datetimepicker-widget .btn[data-action=togglePeriod]::after {
  position: absolute;
  width: 1px;
  height: 1px;
  padding: 0;
  margin: -1px;
  overflow: hidden;
  clip: rect(0, 0, 0, 0);
  border: 0;
  content: "Toggle AM/PM";
}
.bootstrap-datetimepicker-widget .btn[data-action=clear]::after {
  position: absolute;
  width: 1px;
  height: 1px;
  padding: 0;
  margin: -1px;
  overflow: hidden;
  clip: rect(0, 0, 0, 0);
  border: 0;
  content: "Clear the picker";
}
.bootstrap-datetimepicker-widget .btn[data-action=today]::after {
  position: absolute;
  width: 1px;
  height: 1px;
  padding: 0;
  margin: -1px;
  overflow: hidden;
  clip: rect(0, 0, 0, 0);
  border: 0;
  content: "Set the date to today";
}
.bootstrap-datetimepicker-widget .picker-switch {
  text-align: center;
}
.bootstrap-datetimepicker-widget .picker-switch::after {
  position: absolute;
  width: 1px;
  height: 1px;
  padding: 0;
  margin: -1px;
  overflow: hidden;
  clip: rect(0, 0, 0, 0);
  border: 0;
  content: "Toggle Date and Time Screens";
}
.bootstrap-datetimepicker-widget .picker-switch td {
  padding: 0;
  margin: 0;
  height: auto;
  width: auto;
  line-height: inherit;
}
.bootstrap-datetimepicker-widget .picker-switch td span {
  line-height: 2.5;
  height: 2.5em;
  width: 100%;
}
.bootstrap-datetimepicker-widget table {
  width: 100%;
  margin: 0;
}
.bootstrap-datetimepicker-widget table td, .bootstrap-datetimepicker-widget table th {
  text-align: center;
  border-radius: 0px;
}
.bootstrap-datetimepicker-widget table th {
  height: 20px;
  line-height: 20px;
  width: 20px;
}
.bootstrap-datetimepicker-widget table th.picker-switch {
  width: 145px;
}
.bootstrap-datetimepicker-widget table th.disabled, .bootstrap-datetimepicker-widget table th.disabled:hover {
  background: none;
  color: #737373;
  cursor: not-allowed;
}
.bootstrap-datetimepicker-widget table th.prev::after {
  position: absolute;
  width: 1px;
  height: 1px;
  padding: 0;
  margin: -1px;
  overflow: hidden;
  clip: rect(0, 0, 0, 0);
  border: 0;
  content: "Previous Month";
}
.bootstrap-datetimepicker-widget table th.next::after {
  position: absolute;
  width: 1px;
  height: 1px;
  padding: 0;
  margin: -1px;
  overflow: hidden;
  clip: rect(0, 0, 0, 0);
  border: 0;
  content: "Next Month";
}
.bootstrap-datetimepicker-widget table thead tr:first-child th {
  cursor: pointer;
}
.bootstrap-datetimepicker-widget table thead tr:first-child th:hover {
  background: #e2e8ef;
  color: black;
}
.bootstrap-datetimepicker-widget table td {
  height: 54px;
  line-height: 54px;
  width: 54px;
}
.bootstrap-datetimepicker-widget table td.cw {
  font-size: 0.75rem;
  height: 20px;
  line-height: 20px;
  color: #737373;
}
.bootstrap-datetimepicker-widget table td.day {
  height: 20px;
  line-height: 20px;
  width: 20px;
}
.bootstrap-datetimepicker-widget table td.day:hover, .bootstrap-datetimepicker-widget table td.hour:hover, .bootstrap-datetimepicker-widget table td.minute:hover, .bootstrap-datetimepicker-widget table td.second:hover {
  background: #e2e8ef;
  color: black;
  cursor: pointer;
}
.bootstrap-datetimepicker-widget table td.old, .bootstrap-datetimepicker-widget table td.new {
  color: #737373;
}
.bootstrap-datetimepicker-widget table td.today {
  position: relative;
}
.bootstrap-datetimepicker-widget table td.today:before {
  content: "";
  display: inline-block;
  border: solid transparent;
  border-width: 0 0 7px 7px;
  border-bottom-color: #557b2e;
  border-top-color: rgba(0, 0, 0, 0.2);
  position: absolute;
  bottom: 4px;
  right: 4px;
}
.bootstrap-datetimepicker-widget table td.active, .bootstrap-datetimepicker-widget table td.active:hover {
  background-color: #557b2e;
  color: white;
  text-shadow: 0 -1px 0 rgba(0, 0, 0, 0.25);
}
.bootstrap-datetimepicker-widget table td.active.today:before {
  border-bottom-color: white;
}
.bootstrap-datetimepicker-widget table td.disabled, .bootstrap-datetimepicker-widget table td.disabled:hover {
  background: none;
  color: #737373;
  cursor: not-allowed;
}
.bootstrap-datetimepicker-widget table td span {
  display: inline-block;
  width: 54px;
  height: 54px;
  line-height: 54px;
  margin: 2px 1.5px;
  cursor: pointer;
  border-radius: 0px;
}
.bootstrap-datetimepicker-widget table td span:hover {
  background: #e2e8ef;
  color: black;
}
.bootstrap-datetimepicker-widget table td span.active {
  background-color: #557b2e;
  color: white;
  text-shadow: 0 -1px 0 rgba(0, 0, 0, 0.25);
}
.bootstrap-datetimepicker-widget table td span.old {
  color: #737373;
}
.bootstrap-datetimepicker-widget table td span.disabled, .bootstrap-datetimepicker-widget table td span.disabled:hover {
  background: none;
  color: #737373;
  cursor: not-allowed;
}
.bootstrap-datetimepicker-widget.usetwentyfour td.hour {
  height: 27px;
  line-height: 27px;
}
.bootstrap-datetimepicker-widget.wider {
  width: 21em;
}
.bootstrap-datetimepicker-widget .datepicker-decades .decade {
  line-height: 1.8em !important;
}

.input-group.date .input-group-addon {
  cursor: pointer;
  border: 1px solid #757575;
}
.input-group.date .input-group-addon:last-child {
  border-left: 0;
}

/* Small Drop Menus */
/* jquery ui autocomplete */
.ui-menu {
  list-style: none;
  padding: 0;
  margin: 0;
  display: block;
  float: left;
  background-color: white;
  border: 1px solid #dddddd;
  font-size: 0.75rem;
  -webkit-box-shadow: 2px 2px 4px #c0c0c0;
  box-shadow: 2px 2px 4px #c0c0c0;
}
.ui-menu .ui-menu-item {
  margin: 0;
  padding: 0;
  zoom: 1;
  float: left;
  clear: left;
  width: 100%;
}
.ui-menu .ui-menu-item > * {
  text-decoration: none;
  display: block;
  padding: 2px 4px;
  line-height: 1.5;
  color: #161616;
  background-color: transparent;
}
.ui-menu .ui-menu-item > *:hover, .ui-menu .ui-menu-item > *.ui-state-hover, .ui-menu .ui-menu-item > *.ui-state-active {
  background-color: #e2e8ef;
  color: #161616;
}
.ui-menu .ui-menu-item a {
  color: #161616;
}
.ui-menu .ui-menu-item a:hover {
  color: black;
}
.ui-menu .ui-menu-category {
  margin: 0;
  padding: 2px;
  zoom: 1;
  float: left;
  clear: left;
  width: 100%;
  font-weight: 600;
}
.ui-menu .ui-menu-more {
  display: block;
  zoom: 1;
  color: #03a;
  cursor: pointer;
  float: left;
  clear: left;
  width: 100%;
}
.ui-menu .ui-menu-more span {
  padding: 2px;
}
.ui-menu .ui-menu-more:hover {
  background-color: white;
}

.ui-autocomplete {
  max-height: 400px;
  overflow-y: auto;
  /* prevent horizontal scrollbar */
  overflow-x: hidden;
}
.ui-autocomplete li.ui-menu-item {
  cursor: pointer;
}

body#tinymce, body.mceContentBody {
  height: auto;
}

body#tinymce {
  background-color: white;
  overflow: initial;
}

html.il-no-tiny-bg body#tinymce {
  background-color: transparent;
  margin-top: 0 !important;
  margin-bottom: 0 !important;
}

.mceEditor, .mceLayout {
  width: 100% !important;
}

table.mceLayout {
  table-layout: fixed;
}

.mceIframeContainer iframe {
  max-width: 100%;
}

table.mceToolbar {
  table-layout: fixed;
  display: inline-block;
  float: left;
  height: auto !important;
  max-width: 100%;
}
table.mceToolbar tbody, table.mceToolbar tr, table.mceToolbar td {
  display: inline-block;
  white-space: normal !important;
}

.yui-panel-container {
  color: #161616;
}

.yui-skin-sam.form-inline .form-control {
  vertical-align: top;
}
.yui-skin-sam .yui-button button {
  line-height: 23px;
  min-height: 23px;
}

/*
* Dependencies
*/ /* print less */
@media print {
  * {
    /* see bug 0022342 */
    /* text-shadow: none !important;
    color: black !important; // Black prints faster: h5bp.com/s
    background: transparent !important;
    box-shadow: none !important; */
  }
  a,
  a:visited {
    text-decoration: underline;
  }
  a[href]:after {
    content: " (" attr(href) ")";
  }
  abbr[title]:after {
    content: " (" attr(title) ")";
  }
  a[href^="javascript:"]:after,
  a[href^="#"]:after {
    content: "";
  }
  pre,
  blockquote {
    border: 1px solid #757575;
    page-break-inside: avoid;
  }
  thead {
    display: table-header-group;
  }
  tr,
  img {
    page-break-inside: avoid;
  }
  img {
    max-width: 100% !important;
  }
  p,
  h2,
  h3 {
    orphans: 3;
    widows: 3;
  }
  h2,
  h3 {
    page-break-after: avoid;
  }
  select {
    background: white !important;
  }
  .navbar {
    display: none;
  }
  .table td,
  .table th {
    background-color: white !important;
  }
  .btn > .caret,
  .dropup > .btn > .caret {
    border-top-color: black !important;
  }
  .label {
    border: 1px solid black;
  }
  .table {
    border-collapse: collapse !important;
  }
  .table-bordered th,
  .table-bordered td {
    border: 1px solid #dddddd !important;
  }
  #ilTopBar,
  .osdNotificationContainer,
  .ilMainHeader,
  .ilMainMenu,
  .ilTreeView,
  .btn,
  #ilTab,
  #ilSubTab,
  #minheight,
  #ilFooter {
    display: none;
  }
  #mainspacekeeper {
    padding: 0;
  }
  .ilLeftNavSpace {
    margin-left: 0 !important;
  }
  div.ilTabContentOuter {
    border: none;
  }
  div.ilFileDropTargetOverlay {
    display: none;
  }
  a[href]:after {
    content: "";
  }
  .ilPrintContent {
    padding: 0 15px;
  }
}
@font-face {
  font-family: "Open Sans";
  src: url("./fonts/OpenSansWeb/OpenSans-Regular.woff2") format("woff2"), url("./fonts/OpenSansWeb/OpenSans-Regular.woff") format("woff");
  font-weight: 400;
  font-style: normal;
}
@font-face {
  font-family: "Open Sans";
  src: url("./fonts/OpenSansWeb/OpenSans-Bold.woff2") format("woff2"), url("./fonts/OpenSansWeb/OpenSans-Bold.woff") format("woff");
  font-weight: 700;
  font-style: normal;
}
@font-face {
  font-family: "Open Sans";
  src: url("./fonts/OpenSansWeb/OpenSans-Italic.woff2") format("woff2"), url("./fonts/OpenSansWeb/OpenSans-Italic.woff") format("woff");
  font-weight: 400;
  font-style: italic;
}
@font-face {
  font-family: "Open Sans";
  src: url("./fonts/OpenSansWeb/OpenSans-BoldItalic.woff2") format("woff2"), url("./fonts/OpenSansWeb/OpenSans-BoldItalic.woff") format("woff");
  font-weight: 700;
  font-style: italic;
}
@font-face {
  font-family: "Open Sans";
  src: url("./fonts/OpenSansWeb/OpenSans-Light.woff2") format("woff2"), url("./fonts/OpenSansWeb/OpenSans-Light.woff") format("woff");
  font-weight: 300;
  font-style: normal;
}
@font-face {
  font-family: "Open Sans";
  src: url("./fonts/OpenSansWeb/OpenSans-LightItalic.woff2") format("woff2"), url("./fonts/OpenSansWeb/OpenSans-LightItalic.woff") format("woff");
  font-weight: 300;
  font-style: italic;
}
@font-face {
  font-family: "Open Sans";
  src: url("./fonts/OpenSansWeb/OpenSans-Semibold.woff2") format("woff2"), url("./fonts/OpenSansWeb/OpenSans-Semibold.woff") format("woff");
  font-weight: 600;
  font-style: normal;
}
@font-face {
  font-family: "Open Sans";
  src: url("./fonts/OpenSansWeb/OpenSans-SemiboldItalic.woff2") format("woff2"), url("./fonts/OpenSansWeb/OpenSans-SemiboldItalic.woff") format("woff");
  font-weight: 600;
  font-style: italic;
}
@font-face {
  font-family: "Open Sans";
  src: url("./fonts/OpenSansWeb/OpenSans-ExtraBold.woff2") format("woff2"), url("./fonts/OpenSansWeb/OpenSans-ExtraBold.woff") format("woff");
  font-weight: 800;
  font-style: normal;
}
@font-face {
  font-family: "Open Sans";
  src: url("./fonts/OpenSansWeb/OpenSans-ExtraBoldItalic.woff2") format("woff2"), url("./fonts/OpenSansWeb/OpenSans-ExtraBoldItalic.woff") format("woff");
  font-weight: 800;
  font-style: italic;
}
@font-face {
  font-family: "Open Sans Emoji";
  src: url("./fonts/OpenSansEmoji/OpenSansEmoji.ttf") format("truetype"), url("./fonts/OpenSansEmoji/OpenSansEmoji.otf") format("otf");
  font-style: normal;
}
@font-face {
  font-family: "il-icons";
  src: url("./fonts/Iconfont/il-icons.woff") format("woff"), url("./fonts/Iconfont/il-icons.ttf") format("truetype");
  font-weight: 300;
  font-style: normal;
}
/*
* Normalize
*/
html, body {
  height: 100%;
  overflow: hidden;
}

html {
  font-size: 100%;
}
@media only screen and (max-width: 768px) {
  html {
    -webkit-text-size-adjust: none;
  }
}

@media only screen and (max-width: 768px) {
  html, body {
    overflow: initial;
    height: auto;
    min-height: 100vh;
  }
}

/* see bug ILIAS bug #17589 and http://stackoverflow.com/questions/17045132/scrollbar-overlay-in-ie10-how-do-you-stop-that */
body {
  -ms-overflow-style: scrollbar;
}

@media only screen and (max-width: 768px) {
  textarea {
    max-width: 100%;
  }
}

@media only screen and (max-width: 768px) {
  input, select {
    max-width: 100%;
  }
}

ul, ol, p {
  margin: 0.8em 0;
}

ol, ul {
  padding-left: 40px;
  list-style-image: none;
}

ol ul, ul ol,
ul ul, ol ol {
  margin-top: 0;
  margin-bottom: 0;
}

@media print {
  ul, ol, dl {
    page-break-before: avoid;
  }
}
img {
  vertical-align: middle;
}
@media only screen and (max-width: 768px) {
  img {
    /* height: auto; messes e.g. survey progress bar */
    max-width: 100%;
  }
}

script {
  display: none !important;
}

hr {
  margin-bottom: 0.8em;
  border: none;
  border-top: 1px solid #dddddd;
}

table {
  font-size: 0.875rem;
  font-size: 100%;
}

th {
  text-align: left;
}

tr, td {
  vertical-align: top;
  white-space: normal;
  word-wrap: break-word;
}

small, sub, sup {
  font-size: 0.625rem;
}

em, i {
  font-style: italic;
}

u {
  text-decoration: underline;
}

sub {
  vertical-align: sub;
}

sup {
  vertical-align: super;
}

/* see bug #15971 */
sub, sup {
  position: static;
}

strong, b {
  font-weight: 600;
}

a {
  text-decoration: none;
  cursor: pointer;
  /* BEGIN WebDAV: Enable links with AnchorClick behavior for Internet Explorer.
   * All skins which want to support mounting of Webfolders using Internet Explorer
   * must explicitly enable AnchorClick behavior.
   */
  behavior: url(#default#AnchorClick);
  /* END WebDAV: Enable links with AnchorClick behavior for Internet Explorer. */
}
a:hover {
  color: #3a4c65;
  text-decoration: underline;
}
a:focus-visible {
  position: relative;
  outline: 2px solid #FFFFFF;
  outline-offset: 4px;
}
a:focus-visible::after {
  content: " ";
  position: absolute;
  top: -2px;
  left: -2px;
  right: -2px;
  bottom: -2px;
  border: 2px solid #FFFFFF;
  outline: 3px solid #0078D7;
}
a:active, a.engaged {
  outline: none;
}

code {
  font-family: Pragmata, Menlo, "DejaVu LGC Sans Mono", "DejaVu Sans Mono", Consolas, "Everson Mono", "Lucida Console", "Andale Mono", "Nimbus Mono L", "Liberation Mono", FreeMono, "Osaka Monospaced", Courier, "New Courier", monospace;
  font-size: 0.75rem;
  color: #6f6f6f;
}

::selection {
  background: #e2e8ef;
}

::-moz-selection {
  background: #e2e8ef;
}

@media print {
  h1, h2, h3, h4, h5, h6 {
    page-break-after: avoid;
  }
}
/*
* Elements
*/
.breadcrumb_wrapper {
  width: 100%;
  display: inline-grid;
  background: white;
}
.breadcrumb_wrapper .breadcrumb {
  white-space: nowrap;
  overflow: hidden;
  text-overflow: ellipsis;
  direction: rtl;
  text-align: left;
  margin: 0;
  font-weight: 600;
  font-size: 0.75rem;
  padding: 6px;
  padding-left: 20px;
}
.breadcrumb_wrapper .breadcrumb span.crumb a {
  color: #4c6586;
}
.breadcrumb_wrapper .breadcrumb span.crumb a:hover {
  color: #3a4c65;
}
.breadcrumb_wrapper .breadcrumb span.crumb a:focus {
  border: 3px solid #0078D7;
}
.breadcrumb_wrapper .breadcrumb span.crumb a:focus::after {
  content: none;
}
.breadcrumb_wrapper .breadcrumb > span + span:before {
  content: " \e606";
  color: #737373;
  padding: 8px 10px;
  font-family: "il-icons";
}

/* Breadcrumb */
.breadcrumb {
  margin: 0.8em 0 20px 0;
  font-size: 0.75rem;
}
.breadcrumb > li + li:before {
  font-family: "il-icons";
}
@media only screen and (max-width: 768px) {
  .breadcrumb {
    margin: 0 0 0 0;
    padding: 0 5px;
  }
}

.btn {
  display: inline-block;
  margin-bottom: 0;
  font-size: 0.75rem;
  font-weight: normal;
  text-align: center;
  white-space: nowrap;
  vertical-align: middle;
  touch-action: manipulation;
  cursor: pointer;
  background-image: none;
  border: 1px solid transparent;
  padding: 3px 9px;
  font-size: 0.875rem;
  line-height: 1.428571429;
  border-radius: 0px;
  -webkit-user-select: none;
  -moz-user-select: none;
  -ms-user-select: none;
  user-select: none;
}
.btn:focus-visible {
  position: relative;
  outline: 2px solid #FFFFFF;
  outline-offset: 4px;
}
.btn:focus-visible::after {
  content: " ";
  position: absolute;
  top: -2px;
  left: -2px;
  right: -2px;
  bottom: -2px;
  border: 2px solid #FFFFFF;
  outline: 3px solid #0078D7;
}
.btn:active, .btn.engaged {
  outline: none;
}
.btn:focus, .btn.focus, .btn:active:focus, .btn:active.focus, .btn.active:focus, .btn.active.focus {
  outline: none;
  outline-offset: 0px;
}
.btn:focus:focus-visible, .btn.focus:focus-visible, .btn:active:focus:focus-visible, .btn:active.focus:focus-visible, .btn.active:focus:focus-visible, .btn.active.focus:focus-visible {
  outline: 2px solid #FFFFFF;
  outline-offset: 5px;
}
.btn:focus:focus-visible::after, .btn.focus:focus-visible::after, .btn:active:focus:focus-visible::after, .btn:active.focus:focus-visible::after, .btn.active:focus:focus-visible::after, .btn.active.focus:focus-visible::after {
  content: " ";
  position: absolute;
  top: -2px;
  left: -2px;
  right: -2px;
  bottom: -2px;
  border: 2px solid #FFFFFF;
  outline: 3px solid #0078D7;
}
.btn:hover, .btn:focus, .btn.focus {
  color: white;
  text-decoration: none;
}
.btn:active, .btn.active {
  background-image: none;
  outline: 0;
}
.btn.disabled, .btn[disabled], fieldset[disabled] .btn {
  cursor: not-allowed;
  filter: alpha(opacity=65);
  opacity: 0.65;
  -webkit-box-shadow: none;
  box-shadow: none;
}

a.btn.disabled, fieldset[disabled] a.btn {
  pointer-events: none;
}

input.btn {
  display: inline-block;
  min-width: 60px;
  vertical-align: top;
}
@media (max-width: 768px) {
  input.btn {
    min-width: 0;
  }
}

.btn-default {
  color: white;
  background-color: #4c6586;
  border-color: #4c6586;
}
.btn-default:focus, .btn-default.focus {
  color: white;
  background-color: #3a4c65;
  border-color: #1e2835;
}
.btn-default:hover {
  color: white;
  background-color: #3a4c65;
  border-color: #36485f;
}
.btn-default:active, .btn-default.active, .open > .btn-default.dropdown-toggle {
  color: white;
  background-color: #3a4c65;
  background-image: none;
  border-color: #36485f;
}
.btn-default:active:hover, .btn-default:active:focus, .btn-default:active.focus, .btn-default.active:hover, .btn-default.active:focus, .btn-default.active.focus, .open > .btn-default.dropdown-toggle:hover, .open > .btn-default.dropdown-toggle:focus, .open > .btn-default.dropdown-toggle.focus {
  color: white;
  background-color: #2d3b4f;
  border-color: #1e2835;
}
.btn-default.disabled:hover, .btn-default.disabled:focus, .btn-default.disabled.focus, .btn-default[disabled]:hover, .btn-default[disabled]:focus, .btn-default[disabled].focus, fieldset[disabled] .btn-default:hover, fieldset[disabled] .btn-default:focus, fieldset[disabled] .btn-default.focus {
  background-color: #4c6586;
  border-color: #4c6586;
}
.btn-default .badge {
  color: #4c6586;
  background-color: white;
}
.btn-default:focus-visible {
  position: relative;
}

.btn-primary {
  color: white;
  background-color: #557b2e;
  border-color: #557b2e;
}
.btn-primary:focus, .btn-primary.focus {
  color: white;
  background-color: #3b5620;
  border-color: #151e0b;
}
.btn-primary:hover {
  color: white;
  background-color: #3b5620;
  border-color: #364e1d;
}
.btn-primary:active, .btn-primary.active, .open > .btn-primary.dropdown-toggle {
  color: white;
  background-color: #3b5620;
  background-image: none;
  border-color: #364e1d;
}
.btn-primary:active:hover, .btn-primary:active:focus, .btn-primary:active.focus, .btn-primary.active:hover, .btn-primary.active:focus, .btn-primary.active.focus, .open > .btn-primary.dropdown-toggle:hover, .open > .btn-primary.dropdown-toggle:focus, .open > .btn-primary.dropdown-toggle.focus {
  color: white;
  background-color: #293c16;
  border-color: #151e0b;
}
.btn-primary.disabled:hover, .btn-primary.disabled:focus, .btn-primary.disabled.focus, .btn-primary[disabled]:hover, .btn-primary[disabled]:focus, .btn-primary[disabled].focus, fieldset[disabled] .btn-primary:hover, fieldset[disabled] .btn-primary:focus, fieldset[disabled] .btn-primary.focus {
  background-color: #557b2e;
  border-color: #557b2e;
}
.btn-primary .badge {
  color: #557b2e;
  background-color: white;
}

.btn-link {
  font-weight: 400;
  color: #4c6586;
  border-radius: 0;
}
.btn-link, .btn-link:active, .btn-link.active, .btn-link[disabled], fieldset[disabled] .btn-link {
  background-color: transparent;
  -webkit-box-shadow: none;
  box-shadow: none;
}
.btn-link, .btn-link:hover, .btn-link:focus, .btn-link:active {
  border-color: transparent;
}
.btn-link:hover, .btn-link:focus {
  color: #3a4c65;
  text-decoration: underline;
  background-color: transparent;
}
.btn-link[disabled]:hover, .btn-link[disabled]:focus, fieldset[disabled] .btn-link:hover, fieldset[disabled] .btn-link:focus {
  color: #777777;
  text-decoration: none;
}

.btn-lg {
  padding: 6px 12px;
  font-size: 1rem;
  line-height: 1.33;
  border-radius: 0px;
}

.btn-sm {
  padding: 3px 6px;
  font-size: 0.75rem;
  line-height: 1.5;
  border-radius: 0px;
}

.btn-xs {
  padding: 1px 3px;
  font-size: 0.75rem;
  line-height: 1.5;
  border-radius: 0px;
}

.btn[disabled], .btn[disabled]:hover, .btn[disabled]:focus, .btn[disabled]:active, .btn[disabled].active,
.btn fieldset[disabled],
.btn fieldset[disabled]:hover,
.btn fieldset[disabled]:focus,
.btn fieldset[disabled]:active,
.btn fieldset[disabled].active, .btn.btn-tag[disabled], .btn.btn-tag[disabled]:hover, .btn.btn-tag[disabled]:focus, .btn.btn-tag[disabled]:active, .btn.btn-tag[disabled].active,
.btn.btn-tag fieldset[disabled],
.btn.btn-tag fieldset[disabled]:hover,
.btn.btn-tag fieldset[disabled]:focus,
.btn.btn-tag fieldset[disabled]:active,
.btn.btn-tag fieldset[disabled].active {
  background-color: #b0b0b0;
  border-color: #b0b0b0;
  color: black;
  cursor: default;
}
.btn.engaged, .btn.engaged:hover, .btn.engaged:active, .btn.engaged.active, .btn.btn-tag.engaged, .btn.btn-tag.engaged:hover, .btn.btn-tag.engaged:active, .btn.btn-tag.engaged.active {
  background-color: white;
  color: #161616;
}

button > .glyphicon {
  pointer-events: none;
}

a[disabled], a[disabled]:hover, a[disabled]:focus, a[disabled]:active, a[disabled].active, a fieldset[disabled], a fieldset[disabled]:hover, a fieldset[disabled]:focus, a fieldset[disabled]:active, a fieldset[disabled].active {
  background-color: #b0b0b0;
  color: black;
  border-color: #b0b0b0;
  padding: 0;
  cursor: default;
}

.il-btn-month .dropdown-menu {
  min-width: 250px;
}

.btn.btn-link {
  padding: 0;
  text-align: left;
  white-space: normal;
  vertical-align: baseline;
  font-size: inherit;
}

.btn-bulky {
  width: 100%;
}

.il-btn-with-loading-animation {
  background-image: url("./images/loader.svg");
  background-repeat: no-repeat;
  background-position: right center;
  padding-right: 18px;
}

.minimize, .close {
  font-size: 1.3125rem;
  font-weight: 600;
  line-height: 1;
  color: #737373;
}
.minimize:hover, .minimize:focus, .close:hover, .close:focus {
  color: #2c2c2c;
  text-decoration: none;
}
button .minimize, button .close {
  padding: 0;
  background: transparent;
  border: 0;
  -webkit-appearance: none;
}

.close {
  float: right;
}

.btn-tag {
  display: inline-block;
  white-space: nowrap;
  padding: 1px 3px;
  margin: 3px 6px 3px 0;
  border-radius: 3px;
}
.btn-tag.btn-tag-inactive {
  cursor: default !important;
}
.btn-tag.btn-tag-relevance-verylow {
  color: #161616;
  background-color: #b0b0b0;
}
.btn-tag.btn-tag-relevance-low {
  color: #161616;
  background-color: #a5b8ba;
}
.btn-tag.btn-tag-relevance-middle {
  color: #161616;
  background-color: #95c5ca;
}
.btn-tag.btn-tag-relevance-high {
  color: #161616;
  background-color: #85d1da;
}
.btn-tag.btn-tag-relevance-veryhigh {
  color: #161616;
  background-color: #75deea;
}

.il-toggle-button {
  position: relative;
  display: inline-block;
  height: 24px;
  padding-left: 27px;
  padding-right: 27px;
  border-radius: 40px;
  cursor: pointer;
}

.il-toggle-button .il-toggle-switch {
  position: absolute;
  top: 2px;
  left: 4%;
  width: 18px;
  height: 18px;
  border-radius: 40px;
  -webkit-transition: all 0.25s ease-in-out; /* Safari */
  transition: all 0.25s ease-in-out;
}

.il-toggle-button.on {
  background: #6ea03c;
  border: 1px solid #6ea03c;
}
.il-toggle-button.on .il-toggle-label-on {
  position: absolute;
  top: 3px;
  left: 9px;
  font-weight: 600;
  font-size: 0.75rem;
  color: white;
}
.il-toggle-button.on .il-toggle-switch {
  left: 63%;
  background: white;
  border: 1px solid white;
}
.il-toggle-button.off {
  background: #dddddd;
  border: 1px solid #dddddd;
}
.il-toggle-button.off .il-toggle-label-off {
  position: absolute;
  top: 3px;
  left: 24px;
  font-weight: 600;
  font-size: 0.75rem;
}
.il-toggle-button.off .il-toggle-switch {
  background: white;
  border: 1px solid white;
}
.il-toggle-button.unavailable {
  background: #737373;
  border: 1px solid #737373;
}
.il-toggle-button.unavailable .il-toggle-switch {
  background: #2c2c2c;
  border: 1px solid #2c2c2c;
}

.ilToolbar .il-toggle-button {
  bottom: 3px;
}
.ilToolbar label {
  font-size: 0.75rem;
}

.il-card {
  padding: 0 0 6px 0;
  width: 100%;
  position: relative;
  background-color: white;
  border: 1px solid #dddddd;
  border-radius: 0;
  box-shadow: none;
  /* see bug #24947 */
}
.il-card .il-card-image-container {
  width: 100%;
  padding-top: 100%;
  position: relative;
}
.il-card .il-card-image-container a:focus-visible {
  position: static;
}
.il-card img.img-responsive, .il-card img.img-standard {
  position: absolute;
  top: 0;
  left: 0;
  bottom: 0;
  right: 0;
  width: 100%;
  max-height: 100%;
  margin: auto;
  z-index: 100;
}
.il-card a {
  overflow: hidden;
}
.il-card .card-title {
  font-size: 0.875rem;
}
.il-card.thumbnail {
  margin-bottom: 0px;
  font-size: 0.75rem;
}
.il-card.thumbnail:focus-within .il-card-repository-head {
  z-index: 400;
}
.il-card.thumbnail a:focus-visible {
  overflow: visible;
}
.il-card .card-highlight {
  background: #B54F00;
  height: 6px;
  width: 100%;
}
.il-card .card-no-highlight {
  background-color: transparent;
  height: 6px;
  width: 100%;
}
.il-card .caption {
  padding-top: 6px;
  overflow-wrap: break-word;
  word-break: break-word;
}
.il-card .caption h5 {
  margin: 6px 0 0 0;
}
.il-card .caption dl dt {
  font-weight: 400;
  color: #6f6f6f;
  padding-top: 6px;
}
.il-card .il-card-repository-head {
  background-color: rgba(0, 0, 0, 0.5);
  position: absolute;
  top: 0;
  left: 0;
  right: 0;
  height: 47px;
  padding: 0 6px;
  z-index: 300;
}
.il-card .il-card-repository-head .icon {
  filter: brightness(5);
}
.il-card .il-card-repository-head > div {
  padding: 6px 6px;
  float: left;
}
.il-card .il-card-repository-head .il-chart-progressmeter-box {
  width: 41px;
  height: 38px;
}
.il-card .il-card-repository-head .il-chart-progressmeter-box > .il-chart-progressmeter-container .il-chart-progressmeter-viewbox {
  max-width: 100%;
  filter: brightness(1.2);
}
.il-card .il-card-repository-head > div.il-card-repository-dropdown {
  float: right;
  padding: 9px 6px;
}
.il-card .il-card-repository-head > div.il-card-repository-dropdown > .dropdown > button {
  background-color: inherit;
  border: #dddddd 1px solid;
  width: 29px;
  height: 29px;
}
.il-card .il-card-repository-head > div.il-card-repository-dropdown > .dropdown > button span.caret {
  display: block;
  margin-left: auto;
  margin-right: auto;
}
.il-card .il-card-repository-head > div.il-card-repository-dropdown > .dropdown > button:focus-visible {
  overflow: visible;
  outline-offset: 4px;
}

.il-panel-report .il-card {
  background-color: #f9f9f9;
}

@media (min-width: 768px) {
  .row-eq-height .il-card {
    display: flex;
    flex-direction: column;
  }
  .row-eq-height .il-card .card-title {
    flex-grow: 2;
  }
}
/* see bug #25920, limit size of cards for small screens */
@media (max-width: 768px) {
  .il-card {
    max-width: 350px;
    margin-right: auto;
    margin-left: auto;
  }
}
/************/
/* ScaleBar */
/************/
.il-chart-scale-bar {
  min-width: 100px;
  overflow: hidden;
  margin: 0;
  padding: 0;
  list-style-type: none;
}

.il-chart-scale-bar > li {
  float: left;
  padding: 0 2px;
}

.il-chart-scale-bar > li:last-child {
  padding-right: 0;
}

.il-chart-scale-bar > li:first-child {
  padding-left: 0;
}

.il-chart-scale-bar-item {
  font-size: 0.625rem;
  padding: 1px 3px;
  color: #161616;
  text-align: center;
  background-color: #e0e0e0;
  text-overflow: ellipsis;
  white-space: nowrap;
  overflow: hidden;
}

.il-chart-scale-bar-active {
  color: white;
  background-color: #4c6586;
}

/*****************/
/* ProgressMeter */
/*****************/
.il-chart-progressmeter-box {
  overflow: hidden;
  position: relative;
}
.il-chart-progressmeter-box.fixed-size {
  width: 350px;
}
.il-chart-progressmeter-box .il-chart-progressmeter-container {
  position: relative;
  min-width: 80px;
  max-width: 800px;
  width: 100%;
  height: auto;
}
.il-chart-progressmeter-box .il-chart-progressmeter-container .il-chart-progressmeter-viewbox {
  display: block;
  max-width: 80%;
  min-width: 80px;
  max-height: 800px;
}
.il-chart-progressmeter-box .il-chart-progressmeter-container .il-chart-progressmeter-viewbox .il-chart-progressmeter-circle-bg {
  stroke: #dddddd;
  fill: none;
  stroke-width: 6;
  stroke-linecap: round;
}
.il-chart-progressmeter-box .il-chart-progressmeter-container .il-chart-progressmeter-viewbox .il-chart-progressmeter-circle {
  fill: none;
  stroke-linecap: round;
}
.il-chart-progressmeter-box .il-chart-progressmeter-container .il-chart-progressmeter-viewbox .il-chart-progressmeter-multicircle .il-chart-progressmeter-circle {
  stroke-width: 1.6666666667;
}
.il-chart-progressmeter-box .il-chart-progressmeter-container .il-chart-progressmeter-viewbox .il-chart-progressmeter-monocircle .il-chart-progressmeter-circle {
  stroke-width: 4;
}
.il-chart-progressmeter-box .il-chart-progressmeter-container .il-chart-progressmeter-viewbox .il-chart-progressmeter-circle.no-success {
  stroke: #d9534f;
}
.il-chart-progressmeter-box .il-chart-progressmeter-container .il-chart-progressmeter-viewbox .il-chart-progressmeter-circle.success {
  stroke: #6ea03c;
}
.il-chart-progressmeter-box .il-chart-progressmeter-container .il-chart-progressmeter-viewbox .il-chart-progressmeter-circle.not-active {
  stroke: #f0ad4e;
}
.il-chart-progressmeter-box .il-chart-progressmeter-container .il-chart-progressmeter-viewbox .il-chart-progressmeter-circle.active {
  stroke: #aaaaaa;
}
.il-chart-progressmeter-box .il-chart-progressmeter-container .il-chart-progressmeter-viewbox .il-chart-progressmeter-text text {
  text-anchor: middle;
}
.il-chart-progressmeter-box .il-chart-progressmeter-container .il-chart-progressmeter-viewbox .il-chart-progressmeter-text .text-score {
  font-size: 0.625rem;
  font-weight: 600;
  fill: #000000;
}
.il-chart-progressmeter-box .il-chart-progressmeter-container .il-chart-progressmeter-viewbox .il-chart-progressmeter-text .text-comparision {
  font-size: 2.5px;
  fill: #000000;
}
.il-chart-progressmeter-box .il-chart-progressmeter-container .il-chart-progressmeter-viewbox .il-chart-progressmeter-text .text-score-info,
.il-chart-progressmeter-box .il-chart-progressmeter-container .il-chart-progressmeter-viewbox .il-chart-progressmeter-text .text-comparision-info {
  font-size: 2.5px;
  fill: #bcbcbc;
}
.il-chart-progressmeter-box .il-chart-progressmeter-container .il-chart-progressmeter-viewbox .il-chart-progressmeter-needle {
  transform-origin: 24.6066px 22.8934px;
}
.il-chart-progressmeter-box .il-chart-progressmeter-container .il-chart-progressmeter-viewbox .il-chart-progressmeter-needle .il-chart-progressmeter-needle-border {
  stroke: #bcbcbc;
  stroke-width: 0.1;
}
.il-chart-progressmeter-box .il-chart-progressmeter-container .il-chart-progressmeter-viewbox .il-chart-progressmeter-needle .il-chart-progressmeter-needle-fill {
  fill: #efefef;
  stroke-width: 0;
}
.il-chart-progressmeter-box .il-chart-progressmeter-container .il-chart-progressmeter-viewbox .il-chart-progressmeter-needle.no-needle {
  display: none;
}
.il-chart-progressmeter-box.il-chart-progressmeter-mini .il-chart-progressmeter-container {
  min-width: 20px;
  max-width: 250px;
}
.il-chart-progressmeter-box.il-chart-progressmeter-mini .il-chart-progressmeter-container .il-chart-progressmeter-viewbox {
  min-width: 20px;
  max-height: 250px;
}
.il-chart-progressmeter-box.il-chart-progressmeter-mini .il-chart-progressmeter-container .il-chart-progressmeter-viewbox .il-chart-progressmeter-circle-bg {
  stroke: #dddddd;
  stroke-width: 5;
}
.il-chart-progressmeter-box.il-chart-progressmeter-mini .il-chart-progressmeter-container .il-chart-progressmeter-viewbox .il-chart-progressmeter-circle {
  stroke-width: 5;
}
.il-chart-progressmeter-box.il-chart-progressmeter-mini .il-chart-progressmeter-container .il-chart-progressmeter-viewbox .il-chart-progressmeter-circle.no-success {
  stroke: #d9534f;
}
.il-chart-progressmeter-box.il-chart-progressmeter-mini .il-chart-progressmeter-container .il-chart-progressmeter-viewbox .il-chart-progressmeter-circle.success {
  stroke: #6ea03c;
}
.il-chart-progressmeter-box.il-chart-progressmeter-mini .il-chart-progressmeter-container .il-chart-progressmeter-viewbox .il-chart-progressmeter-needle {
  stroke: #bcbcbc;
  fill: none;
  stroke-width: 4;
  stroke-linecap: round;
  transform-origin: 25px 23.25px;
}
.il-chart-progressmeter-box.il-chart-progressmeter-mini .il-chart-progressmeter-container .il-chart-progressmeter-viewbox .il-chart-progressmeter-needle.no-needle {
  stroke: transparent;
}

/*****************/
/* Bar Chart */
/*****************/
.il-chart-bar-horizontal {
  padding-top: 12px;
  padding-bottom: 12px;
}

.il-chart-bar-vertical {
  padding-top: 12px;
  padding-bottom: 12px;
}

.badge {
  font-size: 0.625rem;
  margin-left: -4px;
  position: absolute;
}

.il-counter-novelty {
  padding: 2px 4px;
  margin-top: -5px;
  background-color: #B54F00;
}

.il-counter-status {
  padding: 2px 4px;
  margin-top: 10px;
  background-color: #737373;
}

.glyph .il-counter-spacer {
  margin-left: -4px;
  font-size: 0.625rem;
  padding: 2px 4px;
  visibility: hidden;
}

.il-deck .row {
  margin-left: -3px;
  margin-right: 0;
  margin-bottom: 12px;
}
.il-deck .row > div {
  padding-left: 3px;
  padding-right: 3px;
  margin-bottom: 6px;
}
.il-deck .row.row-eq-height:before {
  content: none !important;
}
.il-deck .row.row-eq-height:after {
  content: none !important;
}

.row-eq-height {
  display: -webkit-box;
  display: -webkit-flex;
  display: -ms-flexbox;
  display: flex;
  flex-wrap: wrap;
}
.row-eq-height > div {
  display: flex;
}

h4.il-divider {
  padding: 3px 6px;
  margin-bottom: 0px;
  background-color: white;
  display: block;
  font-size: 0.75rem;
  line-height: 1.5;
  color: #161616;
}

hr.il-divider-with-label {
  display: none;
}

.il-divider-vertical:before {
  content: "•";
  padding-left: 6px;
  padding-right: 6px;
}

.dropdown-header {
  padding: 3px 10px;
  color: #161616;
  background-color: white;
  margin-bottom: 4px;
  border-bottom: 1px solid #dddddd;
}
.dropdown-header > h2 {
  margin-bottom: 2px;
}

.dropdown-menu {
  background-color: white;
  font-weight: 400;
  border: 0 none;
  -webkit-box-shadow: 3px 9px 9px 0 rgba(0, 0, 0, 0.3);
  box-shadow: 3px 9px 9px 0 rgba(0, 0, 0, 0.3);
}
.dropdown-menu li > a {
  display: block;
  clear: both;
  padding: 3px 10px;
  font-weight: 400;
  font-size: 0.875rem;
  line-height: 1.428571429;
  background-color: transparent;
  color: #161616;
  white-space: nowrap;
}
.dropdown-menu li > a:hover, .dropdown-menu li > a:focus {
  text-decoration: none;
  color: black;
  background-color: #e2e8ef;
}
.dropdown-menu img {
  border: 0;
  width: 22px;
  height: 22px;
  margin: 0 3px 0 0;
  display: inline;
}

.ilAdvNoImg {
  display: inline-block;
  width: 22px;
}

.yamm .dropdown-menu li > a {
  white-space: normal;
}

.btn-group.open .dropdown-toggle {
  -webkit-box-shadow: inset 0 1px 1px rgba(0, 0, 0, 0.05);
  box-shadow: inset 0 1px 1px rgba(0, 0, 0, 0.05);
}

.dropdown .btn {
  text-align: left;
}

.dropdown hr {
  margin: 6px 0;
}

.dropdown h4 {
  margin: 3px 0;
}

ul.dropdown-menu {
  background-color: white;
  font-weight: 400;
  border: 0 none;
  -webkit-box-shadow: 3px 9px 9px 0 rgba(0, 0, 0, 0.3);
  box-shadow: 3px 9px 9px 0 rgba(0, 0, 0, 0.3);
}
ul.dropdown-menu > li {
  padding-top: 1px;
  padding-bottom: 1px;
}
ul.dropdown-menu > li > .btn {
  display: block;
  width: 100%;
  clear: both;
  padding: 3px 15px;
  font-weight: 400;
  font-size: 0.875rem;
  line-height: 1.428571429;
  background-color: transparent;
  color: #161616;
  white-space: nowrap;
}
ul.dropdown-menu > li > .btn:hover, ul.dropdown-menu > li > .btn:focus {
  text-decoration: none;
  color: black;
  background-color: #e2e8ef;
}

.il-maincontrols-slate-content .dropdown-menu {
  right: 0;
  left: inherit;
}

.ui-dropzone {
  border: 1px dashed #757575;
  background: white;
  display: inline-block;
  margin-bottom: 3px;
  width: 100%;
}

.ui-dropzone-wrapper {
  background: none;
  border: none;
}

.ui-dropzone.highlight {
  border: 1px dashed #757575;
  border-radius: 0px;
  background: #FFFFD6;
  padding: 2px;
}

.ui-dropzone.highlight-current {
  border: 1px dashed #5c5c5c;
  background-color: #FFF9BC;
  padding: 2px;
}

.ui-dropzone-message {
  font-size: 0.875rem;
  margin-bottom: 3px;
  float: right;
}

.ui-dropzone .form-group {
  width: 100%;
}

.ui-dropzone .form-group input,
.ui-dropzone .form-group textarea {
  width: 100%;
}

.il-input-tag {
  --tags-focus-border-color: $il-input-tag-color-bg;
  --tag-bg: $il-input-tag-color-bg;
  --tag-hover: $il-input-tag-color-bg;
  --tag-text-color: $il-input-tag-color-text;
  --tag-invalid-color: $il-input-tag-color-bg;
  --tag-invalid-bg: $il-input-tag-color-bg;
  --tag-remove-bg: $il-input-tag-color-bg;
  --tag-remove-btn-color: $il-input-tag-color-text;
  --tag-remove-btn-bg--hover: $il-input-tag-color-bg;
  --tag-hide-transition: .0s;
  line-height: 1.428571429;
}

.il-input-tag-container {
  height: auto;
  min-height: 1.428571429;
}
.il-input-tag-container .il-input-tag {
  border: none;
  box-shadow: none;
  outline: none;
  padding: 0 0px 4px;
  line-height: 1.428571429;
  font-weight: 600 !important;
  margin-bottom: 6.6px;
}
.il-input-tag-container .il-input-tag .tagify__tag {
  margin-top: 0;
}

.il-input-tag-container.disabled {
  background-color: #EEEEEE;
  cursor: not-allowed;
}
.il-input-tag-container.disabled .tagify__tag {
  cursor: not-allowed;
}
.il-input-tag-container.disabled .form-control {
  background-color: #EEEEEE;
}

.il-input-password .revelation-glyph {
  float: right;
  margin-top: -21px;
  margin-right: 5px;
}
.il-input-password .revelation-reveal {
  display: block;
}
.il-input-password .revelation-mask {
  display: none;
}
.revealed .il-input-password .revelation-reveal {
  display: none;
}
.revealed .il-input-password .revelation-mask {
  display: block;
}

.il-input-radio .form-control.il-input-radiooption {
  height: unset;
  border: unset;
  background-color: unset;
}

.il-input-multiselect {
  list-style: none;
  padding-left: 0px;
}

.il-standard-form textarea {
  height: 4.56rem;
}

.il-filter .col-md-4, .il-filter .col-md-6 {
  padding-top: 6px;
  padding-bottom: 6px;
  padding-right: 0px;
}
.il-filter .glyphicon-ok {
  font-size: unset;
  text-align: unset;
}
.il-filter input {
  overflow: hidden;
  white-space: nowrap;
  text-overflow: ellipsis;
}
.il-filter .input-group {
  width: 100%;
  height: 25px;
  table-layout: fixed;
}
.il-filter .input-group select {
  width: 100%;
  height: 25px;
  border: 1px solid #757575;
  background-color: white;
}
.il-filter .input-group .btn-bulky {
  background-color: #f0f0f0;
}
.il-filter .leftaddon {
  overflow: hidden;
  white-space: nowrap;
  text-overflow: ellipsis;
  width: 30%;
}
.il-filter .rightaddon {
  overflow: visible;
  white-space: nowrap;
  text-overflow: ellipsis;
  width: 10%;
}
.il-filter .rightaddon .glyphicon {
  top: 0;
}

.il-filter-bar {
  display: flex;
  padding: 3px 12px;
  background-color: #f9f9f9;
}
.il-filter-bar .il-filter-bar-opener {
  flex: 1;
}
.il-filter-bar .il-filter-bar-opener .btn-bulky {
  display: inline-flex;
  width: 100%;
  background-color: initial;
  font-size: 0.875rem;
}
.il-filter-bar .il-filter-bar-opener .btn-bulky .glyph {
  padding-right: 0.3em;
}
.il-filter-bar .il-filter-bar-toggle {
  float: right;
  padding-left: 10px;
}

.il-filter-controls {
  position: absolute;
  bottom: 0px;
  padding-left: 15px;
  padding-bottom: 6px;
}
.il-filter-controls .btn-bulky {
  width: auto;
  background-color: initial;
  font-size: 0.875rem;
}

.il-filter .glyphicon {
  font-size: 0.875rem;
}

.il-filter-inputs-active {
  background-color: #f9f9f9;
  padding: 3px 9px;
}
.il-filter-inputs-active span {
  display: inline-block;
  margin: 3px 9px 3px 0;
  padding: 0 9px;
  float: left;
  background-color: white;
  font-size: 0.75rem;
  overflow: hidden;
  white-space: nowrap;
  text-overflow: ellipsis;
  max-width: 90vw;
}

.il-filter-input-section {
  border-top: 1px solid #dddddd;
  position: relative;
  padding-bottom: 40px;
  padding-right: 12px;
  margin: 0;
  background: #f9f9f9;
}
.il-filter-input-section .leftaddon {
  font-size: 0.75rem;
}
.il-filter-input-section .il-input-multiselect {
  margin: 0.8em;
}

.il-filter-field {
  cursor: text;
  overflow: hidden;
  white-space: nowrap;
  text-overflow: ellipsis;
}

@media (max-width: 768px) {
  .il-filter .webui-popover {
    position: static;
    max-width: none;
  }
  .il-filter .webui-popover.bottom > .webui-arrow, .il-filter .webui-popover.bottom-right > .webui-arrow, .il-filter .webui-popover.bottom-left > .webui-arrow {
    display: none;
  }
  .il-filter .webui-popover.bottom, .il-filter .webui-popover.bottom-left, .il-filter .webui-popover.bottom-right {
    padding: 4px;
    margin-top: 0;
    border: 0;
    box-shadow: none;
    background-color: #f9f9f9;
  }
}
.il-filter.disabled .il-filter-inputs-active span {
  color: #b0b0b0;
}

.il-filter-add-list ul {
  list-style: none;
  margin: 0;
  padding: 0;
}
.il-filter-add-list ul li > button {
  padding: 6px 12px;
  display: block;
  width: 100%;
}

.il-input-duration .form-group.row {
  width: 50%;
  float: left;
}

.ui-input-file-input-dropzone {
  border: 1px dashed #757575;
  padding: 3px 9px;
}

.ui-input-file-input-dropzone button {
  font-size: 0.875rem;
  margin-left: 9px;
}

.ui-input-file-input-error-msg {
  font-size: 0.875rem;
  color: #d00;
}

.ui-input-file-input-dropzone button:disabled,
.ui-input-file-input-dropzone button:disabled:hover {
  color: #b0b0b0;
  border: none;
  background: none;
}

.ui-input-file-input {
  border: 1px dashed #757575;
  margin-bottom: 6px;
  padding: 9px;
}

.ui-input-file-input span {
  font-size: 0.875rem;
}
.ui-input-file-input span[data-action=collapse], .ui-input-file-input span [data-file-action=expand] {
  margin: 9px 0;
}
.ui-input-file-input span[data-action=remove] .glyph {
  margin-left: 9px;
  float: right;
}
.ui-input-file-input span[data-dz-name] {
  margin-right: 9px;
}
.ui-input-file-input span[data-dz-size] {
  margin-right: 9px;
  font-style: italic;
}

.il-standard-form {
  background-color: white;
  margin-top: 6px;
}
.il-standard-form .il-standard-form-cmd {
  float: right;
}
.il-standard-form .il-standard-form-cmd .btn {
  display: inline-block;
  min-width: 60px;
  vertical-align: top;
}
@media (max-width: 768px) {
  .il-standard-form .il-standard-form-cmd .btn {
    min-width: 0;
  }
}
.il-standard-form .il-standard-form-header {
  padding-left: 12px;
  padding-right: 12px;
  background-color: white;
  color: #161616;
}
.il-standard-form .il-standard-form-footer, .il-standard-form .il-section-input-header {
  padding: 30px 15px 12px 15px;
  background-color: white;
  color: #161616;
}
.il-standard-form .il-standard-form-header + .il-section-input > .il-section-input-header {
  border-top: none;
}
.il-standard-form .il-section-input-header {
  margin: 15px 0 0 0;
  border-top: 1px solid #dddddd;
}
.il-standard-form .il-standard-form-header h2, .il-standard-form .il-section-input-header h2 {
  font-size: 1.115rem;
  font-weight: 600;
  padding-top: 12px;
  padding-bottom: 3px;
}
.il-standard-form .il-standar-form-header-byline, .il-standard-form .il-section-input-header-byline {
  font-size: 0.75rem;
}
.il-standard-form .il-standard-form-header + .il-section-input {
  margin-top: calc(-1 * (1.0714285718rem + 3px + 1vw));
  padding: 0;
}
.il-standard-form .il-standard-form-header + .il-section-input .il-section-input-header h2 {
  margin-top: 0;
  padding-top: 0;
}
.il-standard-form .il-dependant-group {
  background-color: #f0f0f0;
  padding: 3px 0;
}
.il-standard-form .il-dependant-group .form-group {
  margin: 0;
}
.il-standard-form input[type=radio], .il-standard-form input[type=checkbox] {
  height: unset;
  width: unset;
}

.input-group-addon {
  padding: 3px 8px;
  font-size: 0.875rem;
  font-weight: 400;
  line-height: 1;
  color: #161616;
  text-align: center;
  background-color: #f9f9f9;
  border: 1px solid #a6a6a6;
  border-radius: 0;
}

.form-horizontal .help-block {
  color: #161616;
  font-size: 0.75rem;
  margin: 2px 0 4px;
  padding: 0;
  clear: both;
}
.form-horizontal .help-block:last-child {
  margin: 2px 0 10px;
}
.form-horizontal .help-block.alert-danger {
  margin: 3px 0 0;
  padding: 0 3px 0 3px;
  color: #a94442;
  background-color: #f2dede;
  border-color: #ebccd1;
}

label, input[type=checkbox], input[type=radio], select {
  cursor: pointer;
}

.form-control {
  height: 25.142857148px;
  padding: 3px 9px;
  font-size: 0.75rem;
  color: #161616;
  border: 1px solid #757575;
}

.form-control[disabled],
.form-control[readonly],
fieldset[disabled] .form-control {
  background-color: #f9f9f9;
}

.form-horizontal {
  margin-bottom: 20px;
  background: white;
}

form.form-inline {
  margin-bottom: 20px;
}

.form-horizontal .form-group {
  margin: 0px;
  padding: 3px 0;
  background-color: white;
}

.form-control, .form-control:focus {
  -webkit-box-shadow: none;
  box-shadow: none;
}

.form-control:focus-visible {
  -webkit-box-shadow: none;
  box-shadow: none;
  outline: 3px solid #0078D7;
}

input[type=file]:focus:focus-visible::after,
input[type=radio]:focus:focus-visible::after,
input[type=checkbox]:focus:focus-visible::after {
  content: none;
}

input.btn.btn-default:focus-visible {
  outline: 3px solid #0078D7;
  outline-offset: 3px;
}

.btn-file:focus-within, .btn-file:hover:focus-within {
  z-index: 3;
  outline: 3px solid #0078D7;
  outline-offset: 3px;
}

textarea.form-control {
  max-width: 100%;
}

select.form-control {
  width: auto;
  max-width: 100%;
}

.form-horizontal label {
  color: #161616;
  font-size: 100%;
}

.form-horizontal .control-label {
  text-align: left;
  padding-bottom: 4px;
  min-height: 34px;
}
@media only screen and (max-width: 768px) {
  .form-horizontal .control-label {
    min-height: auto;
    padding-bottom: 0;
    margin-bottom: 0;
  }
}
.form-horizontal .control-label.col-sm-3.il_textarea {
  width: 100%;
}
.form-horizontal .radio,
.form-horizontal .checkbox,
.form-horizontal .radio-inline,
.form-horizontal .checkbox-inline {
  padding-top: 0;
  line-height: normal;
}
.form-horizontal div.radio label.radio-inline {
  line-height: 28px;
}

.radio input[type=radio],
.radio-inline input[type=radio],
.checkbox input[type=checkbox],
.checkbox-inline input[type=checkbox] {
  position: static;
  display: inline-block;
  margin-left: -20px;
  margin-top: 7px;
  min-width: 13px;
}
@media only screen and (max-width: 768px) {
  .radio input[type=radio],
  .radio-inline input[type=radio],
  .checkbox input[type=checkbox],
  .checkbox-inline input[type=checkbox] {
    min-width: 16px;
  }
}

.radio input[type=radio],
.radio-inline input[type=radio] {
  vertical-align: top;
}

.radio .help-block {
  padding-left: 15px;
}

label {
  font-weight: 400;
}

td.form-inline > div.form-group {
  display: block;
  padding: 4px 0;
}

input[type=radio]:focus:focus-visible,
input[type=checkbox]:focus:focus-visible {
  outline: 3px solid #0078D7;
  outline-offset: 2px;
}

.il-std-item-container:not(:last-child) {
  border-bottom: 1px solid #dddddd;
}

.il-item {
  background-color: white;
  position: relative;
  padding: 15px;
}
.il-item .il-item-title {
  font-size: 0.875rem;
  display: inline-block;
}
.il-item .il-item-title .btn-link, .il-item .il-item-title a {
  font-size: inherit;
  line-height: 1.428571429;
}
.il-item .il-item-title .btn-link:focus-visible, .il-item .il-item-title a:focus-visible {
  display: block;
}
.il-item .il-item-divider {
  clear: both;
  padding: 10px 0 0 0;
  margin: 0 0 10px 0;
  border: 0 none;
  background: none;
  border-bottom: dashed 0.5px #dddddd;
}
.il-item .dropdown {
  display: inline-block;
  float: right;
}
.il-item .il-item-description {
  padding: 10px 0 0 0;
  font-size: 0.75rem;
  clear: both;
}
.il-item .il-item-property-name {
  font-size: 0.75rem;
  color: #6f6f6f;
  overflow: hidden;
}
.il-item .il-item-property-name:not(:empty):after {
  content: ": ";
}
.il-item .il-item-property-value {
  font-size: 0.75rem;
  overflow: hidden;
}
.il-item .il-chart-progressmeter-box {
  max-width: 80px;
  margin-right: 0;
  margin-left: auto;
}
@media only screen and (max-width: 768px) {
  .il-item .il-chart-progressmeter-viewbox {
    padding-top: 6px;
  }
}
.il-item .col-sm-9 > .row {
  clear: both;
}
.il-item .row .row > .col-md-6 {
  margin-bottom: 6px;
}
.il-item .il-item-audio {
  padding: 6px 0;
}

.il-item-marker {
  border-left: 5px solid;
}

.il-item-group {
  clear: both;
  background-color: #f9f9f9;
}
.il-item-group > h3 {
  float: left;
  color: #161616;
  font-size: 1rem;
  font-weight: 400;
  padding: 9px 15px;
  margin: 0;
}
.il-item-group .dropdown {
  float: right;
}

.il-item-group-items {
  clear: both;
}
.il-item-group-items > ul {
  list-style: none;
  padding: 0;
  margin: 0;
}

.il-item-notification-replacement-container:not(:first-child) .il-notification-item {
  margin-top: 6px;
}

.il-notification-item {
  padding-right: 18px;
}
.il-notification-item .il-item-notification-title {
  display: inline-block;
  margin: 0;
}
.il-notification-item .il-item-additional-content {
  clear: both;
}
.il-notification-item .row {
  margin-right: 0px;
}
.il-notification-item .dropdown {
  margin-top: -20px;
}

.il-item-shy {
  display: flex;
  gap: 10px;
}
.il-item-shy .content {
  width: 100%;
  display: grid;
  grid-template-areas: "title close" "description description" "divider divider" "properties properties";
  grid-auto-columns: auto 0.75rem;
}
.il-item-shy .content .il-item-title {
  grid-area: title;
}
.il-item-shy .content .close {
  grid-area: close;
}
.il-item-shy .content .il-item-description {
  grid-area: description;
}
.il-item-shy .content .il-item-divider {
  grid-area: divider;
}
.il-item-shy .content .il-item-properties {
  grid-area: properties;
  display: grid;
  grid-template-columns: auto 1fr;
  gap: 6px;
}

@media only screen and (min-width: 769px) {
  .panel-secondary .il-item {
    width: 100%;
  }
  .panel-secondary .il-item .il-item-title {
    word-break: break-word;
  }
  .panel-secondary .il-item .il-item-description {
    padding-top: 0;
    word-break: break-word;
  }
  .panel-secondary .il-item .il-item-divider {
    padding: 6px 0 0 0;
    margin: 0 0 6px 0;
  }
  .panel-secondary .il-item .col-sm-3 {
    margin-top: 3px;
    margin-left: 0;
    width: 45px;
  }
  .panel-secondary .il-item .col-sm-3 img {
    width: 40px;
  }
  .panel-secondary .il-item .col-sm-9 {
    width: calc(100% - 45px);
  }
  .panel-secondary .il-item .col-md-6 {
    width: 100%;
  }
}
/* otherwise dropdowns in items with icon do not work */
.il-std-item .media .media-body, .il-std-item .media, .il-notification-item .media, .il-notification-item .media .media-body {
  overflow: visible;
}

@media only screen and (max-width: 768px) {
  .il-item .il-item-divider {
    padding: 10px 0 0 0;
    margin: 0;
    border-bottom: 0;
  }
  .il-panel-listing-std-container .il-item .media-left {
    min-width: 50px;
  }
  .panel-secondary .il-item .media-body {
    width: auto;
  }
}
* {
  box-sizing: border-box;
}

menu,
article,
aside,
details,
footer,
header,
nav,
section {
  display: block;
}

/*
*********************
grid-based layout
*********************
*/
@media all and (-ms-high-contrast: none), (-ms-high-contrast: active) {
  body {
    background-image: url("../../templates/default/images/HeaderIcon.svg");
    background-position: center 43%;
    background-repeat: no-repeat;
    display: -ms-flexbox;
    align-items: center;
    justify-content: center;
  }
  body:after {
    content: "Microsoft Internet Explorer is no longer supported!";
  }
  body .il-layout-page {
    display: none;
  }
}
.il-layout-page {
  background: white;
  display: grid;
  grid-gap: 0px;
  grid-template-columns: auto 1fr;
  grid-template-rows: auto 60px 1fr;
  height: 100%;
  overflow: hidden;
  width: 100%;
  hyphens: auto;
  -webkit-hyphens: auto;
  -ms-hyphens: auto;
  -moz-hyphens: auto;
}
.il-layout-page .il-maincontrols-mainbar .il-mainbar-close-slates {
  display: none;
}
.il-layout-page.with-mainbar-slates-engaged {
  grid-template-columns: auto 1fr;
}
.il-layout-page.with-mainbar-slates-engaged .il-maincontrols-mainbar {
  width: 409px;
}
.il-layout-page.with-mainbar-slates-engaged .il-maincontrols-mainbar .il-mainbar-slates {
  display: flex;
  flex-direction: column;
  z-index: 996;
}
.il-layout-page.with-mainbar-slates-engaged .il-maincontrols-mainbar .il-mainbar-slates .il-maincontrols-slate {
  overflow-y: auto;
  -webkit-overflow-scrolling: touch;
  min-height: 0;
}
.il-layout-page.with-mainbar-slates-engaged .il-maincontrols-mainbar .il-mainbar-close-slates {
  display: flex;
}

header {
  grid-column-start: 1;
  grid-column-end: 3;
  grid-row: 2;
  z-index: 999;
  box-shadow: 0 1px 2px rgba(0, 0, 0, 0.1);
}

.breadcrumbs {
  position: sticky;
  top: 0;
  align-items: center;
  background-color: white;
  display: flex;
  flex-direction: row;
  z-index: 995;
  box-shadow: 0 1px 2px rgba(0, 0, 0, 0.1);
}

div.il-system-infos {
  grid-column-start: 1;
  grid-column-end: 3;
  grid-row: 1;
  z-index: 998;
}

.header-inner {
  align-items: center;
  background: white;
  display: flex;
  flex-direction: row;
  height: 60px;
  padding: 0 15px;
  position: fixed;
  width: 100%;
  justify-content: space-between;
}

.il-logo {
  width: 50%;
  height: 45px;
  justify-self: start;
  display: flex;
  align-items: center;
}

.il-pagetitle {
  font-weight: 600;
  display: flex;
  font-size: 1rem;
  align-items: flex-end;
  padding-left: 35px;
  color: #161616;
}

.il-header-locator {
  display: none;
}

nav.il-maincontrols {
  grid-column: 1;
  grid-row: 4;
  z-index: 998;
}

.il-maincontrols-mainbar {
  background-color: white;
  display: grid;
  height: 100%;
  grid-template-columns: 80px 329px;
  grid-template-rows: 1fr;
  width: 80px;
}
.il-mainbar {
  background-color: #2c2c2c;
  grid-column: 1;
  grid-row: 1;
  z-index: 997;
  box-shadow: 1px 3px 4px rgba(0, 0, 0, 0.1);
}

.il-mainbar-tools-button {
  display: flex;
  flex-direction: row;
}

.il-mainbar-tools-button button {
  height: 80px;
  width: 80px;
}

.il-mainbar-tools-entries button {
  height: 80px;
  width: 80px;
}
.il-mainbar-tools-entries.engaged {
  display: flex;
  flex-direction: row;
}

.il-mainbar-slates {
  grid-column: 2;
  grid-row: 1;
}

main {
  display: block;
}

.il-layout-page-content {
  display: flex;
  flex-flow: column;
  overflow: auto;
}
.il-layout-page-content:focus-visible {
  outline: none;
}
.il-layout-page-content #mainspacekeeper {
  flex-grow: 1;
  width: 100%;
}

/* Footer */
footer {
  background-color: white;
  min-height: auto;
  padding: 10px 0 10px 5px;
  text-align: center;
}

/*
**************************************************************
       mobile Layout
**************************************************************
*/
@media (min-width: 768px) {
  #il_right_col {
    padding-left: 0;
  }
}

@media only screen and (max-width: 1199px) {
  .il-layout-page.with-mainbar-slates-engaged #il_right_col {
    padding-left: 15px;
  }
}
@media only screen and (max-width: 1199px) {
  .il-layout-page.with-mainbar-slates-engaged #il_center_col.col-sm-9 {
    padding-right: 15px;
  }
  .il-layout-page.with-mainbar-slates-engaged #il_center_col.col-sm-9,
  .il-layout-page.with-mainbar-slates-engaged #il_right_col.col-sm-3 {
    float: none !important;
    width: 100% !important;
  }
}
@media only screen and (max-width: 768px) {
  .il-layout-page {
    background: white;
    display: block;
    overflow: initial;
    width: 100%;
  }
  .il-layout-page .nav.il-maincontrols {
    position: fixed;
    bottom: 0;
    z-index: 998;
    width: 100%;
  }
  .il-layout-page .nav.il-maincontrols .il-maincontrols-mainbar {
    display: grid;
    display: -ms-grid;
    -ms-grid-columns: 1fr;
    grid-template-columns: 1fr;
    -ms-grid-rows: 0 3.75rem;
    grid-template-rows: 0 3.75rem;
    grid-template-rows: 0 calc(3.75rem + 1.2 * env(safe-area-inset-bottom));
  }
  .il-layout-page .nav.il-maincontrols .il-maincontrols-mainbar .il-mainbar-close-slates {
    display: none;
  }
  .il-layout-page .nav.il-maincontrols .il-maincontrols-mainbar .il-mainbar {
    -ms-grid-column: 1;
    -ms-grid-row: 2;
    grid-column: 1;
    grid-row: 2;
    box-shadow: 0 0 4px rgba(0, 0, 0, 0.1);
  }
  .il-layout-page .nav.il-maincontrols .il-maincontrols-mainbar .il-mainbar-slates {
    -ms-grid-column: 1;
    -ms-grid-row: 1;
    grid-column: 1;
    grid-row: 1;
  }
  .il-layout-page.with-mainbar-slates-engaged {
    -ms-grid-columns: 1fr;
    grid-template-columns: 1fr;
  }
  .il-layout-page.with-mainbar-slates-engaged .nav.il-maincontrols {
    -ms-grid-column: 1;
    -ms-grid-row: 3;
    grid-column: 1;
    grid-row: 3;
    height: calc(100% - 45px);
  }
  .il-layout-page.with-mainbar-slates-engaged .nav.il-maincontrols .il-maincontrols-mainbar {
    -ms-grid-columns: 1fr;
    grid-template-columns: 1fr;
    -ms-grid-rows: 1fr 3.75rem;
    grid-template-rows: 1fr 3.75rem;
    grid-template-rows: 1fr calc(3.75rem + 1.2 * env(safe-area-inset-bottom));
    width: 100%;
  }
  .il-layout-page.with-mainbar-slates-engaged .nav.il-maincontrols .il-maincontrols-mainbar .il-mainbar {
    box-shadow: 0 0 4px rgba(0, 0, 0, 0.1);
  }
  .il-layout-page.with-mainbar-slates-engaged .nav.il-maincontrols .il-maincontrols-mainbar .il-mainbar-slates {
    -ms-grid-column: 1;
    -ms-grid-row: 1;
    grid-column: 1;
    grid-row: 1;
    display: -ms-flexbox;
    display: flex;
    -ms-flex-direction: column;
    flex-direction: column;
    width: 100%;
    z-index: 996;
  }
  .il-layout-page.with-mainbar-slates-engaged .nav.il-maincontrols .il-maincontrols-mainbar .il-mainbar-slates .il-maincontrols-slate {
    overflow-y: auto;
  }
  .il-layout-page.with-mainbar-slates-engaged .nav.il-maincontrols .il-maincontrols-mainbar .il-mainbar-close-slates {
    display: none;
  }
  header {
    position: -webkit-sticky;
    position: sticky;
    width: 100%;
    top: 0;
  }
  .header-inner {
    position: relative;
    height: 45px;
    padding: 0;
    width: 100%;
    box-shadow: 0 1px 2px rgba(0, 0, 0, 0.1);
  }
  .il-logo {
    width: 40px;
  }
  .il-pagetitle {
    display: none;
  }
  .breadcrumbs {
    display: none;
  }
  .il-header-locator {
    display: block;
  }
  .il-header-locator .dropdown {
    position: static;
  }
  .il-header-locator .open > .dropdown-menu {
    top: 44px;
    width: 100%;
  }
  .il-header-locator .dropdown-toggle {
    background-color: transparent;
    border: none;
    color: #2c2c2c;
    font-size: 1rem;
    max-width: 220px;
    white-space: nowrap;
    overflow: hidden;
    text-overflow: ellipsis;
  }
  .il-header-locator .dropdown-toggle:before {
    content: " \e606";
    font-family: "il-icons";
    font-size: 1rem;
    margin-right: 9px;
  }
  .il-header-locator .open .dropdown-toggle:before {
    content: " \e604";
  }
  .il-header-locator .btn-default:active:hover,
  .il-header-locator .btn-default:active:focus,
  .il-header-locator .open > .dropdown-toggle.btn-default,
  .il-header-locator .open > .dropdown-toggle.btn-default:hover .open > .dropdown-toggle.btn-default:active,
  .il-header-locator .open > .dropdown-toggle.btn-default:active:hover,
  .il-header-locator .open > .dropdown-toggle.btn-default:active:focus {
    background: white;
    border-color: white;
    color: #2c2c2c;
    outline: none;
  }
  .il-header-locator span.caret {
    display: none;
  }
  .il-maincontrols-mainbar {
    display: block;
    width: 100%;
  }
  .il-mainbar {
    background-color: #2c2c2c;
    box-shadow: none;
    display: -ms-flexbox;
    display: flex;
    max-height: 3.75rem;
    max-height: calc(3.75rem + 1.2 * env(safe-area-inset-bottom));
    overflow: hidden;
    z-index: 997;
  }
  .il-mainbar-tools-button {
    display: -ms-flexbox;
    display: flex;
    -ms-flex-direction: row;
    flex-direction: row;
  }
  .il-mainbar-tools-button button {
    height: 3.75rem;
    width: 80px;
  }
  .il-mainbar-tools-entries button {
    height: 3.75rem;
    width: 80px;
  }
  .il-mainbar-tools-entries.engaged {
    display: -ms-flexbox;
    display: flex;
    -ms-flex-direction: row;
    flex-direction: row;
  }
  .il-mainbar-tools-entries .il-mainbar-tools-entries-bg {
    height: 3.75rem;
  }
  .il-mainbar-slates {
    -ms-grid-column: 2;
    -ms-grid-row: 1;
    grid-column: 2;
    grid-row: 1;
  }
  .il-mainbar-remove-tool {
    display: none;
  }
  .il-mainbar-tools-entries.engaged .il-mainbar-remove-tool {
    display: block;
  }
  main {
    display: block;
  }
  .il-layout-page-content {
    display: flex;
    flex-direction: column;
    min-height: calc(100vh - 45px);
    padding-bottom: 3.75rem;
  }
  .il-layout-page-content > div {
    flex-grow: 1;
  }
  footer {
    margin-bottom: 80px;
  }
}
/*
**************************************************************
       print styles
**************************************************************
*/
@media print {
  html body {
    overflow: visible;
    background: none;
  }
  html body .il-layout-page {
    display: block;
    overflow: visible;
    background: none;
  }
  html body .il-layout-page header,
  html body .il-layout-page .il-maincontrols,
  html body .il-layout-page .breadcrumbs,
  html body .il-layout-page footer,
  html body .il-layout-page .ilFileDropTargetOverlay {
    display: none !important;
  }
  html body .il-layout-page-content,
  html body .il-layout-page-content div {
    display: block;
  }
}
.il-link:focus-visible {
  position: relative;
  outline: 2px solid #FFFFFF;
  outline-offset: 4px;
}
.il-link:focus-visible::after {
  content: " ";
  position: absolute;
  top: -2px;
  left: -2px;
  right: -2px;
  bottom: -2px;
  border: 2px solid #FFFFFF;
  outline: 3px solid #0078D7;
}
.il-link:active, .il-link.engaged {
  outline: none;
}

.il-link.link-bulky {
  text-decoration: none;
}
.il-link.link-bulky .icon, .il-link.link-bulky .bulky-label {
  display: inline-block;
}
.il-link.link-bulky .icon {
  text-decoration: none;
}
.il-link.link-bulky .bulky-label {
  color: #161616;
}

/* common css for characteristic value listing */
.il-listing-characteristic-value-row {
  /* i tried .ilClearFloat, did not work as expected */
  border-top: solid #dddddd 1px;
  padding: 12px 0;
}
.il-listing-characteristic-value-row:before, .il-listing-characteristic-value-row:after {
  display: table;
  content: " ";
}
.il-listing-characteristic-value-row:after {
  clear: both;
}

.il-listing-characteristic-value-row:first-child {
  border-top: none;
}

.il-listing-characteristic-value-label {
  float: left;
  width: 50%;
  right: 50%;
}
@media (max-width: 768px) {
  .il-listing-characteristic-value-label {
    width: 75%;
    right: 75%;
  }
}

.il-listing-characteristic-value-item {
  float: right;
  padding-left: 12px;
  width: 50%;
  left: 50%;
}
@media (max-width: 768px) {
  .il-listing-characteristic-value-item {
    width: 25%;
    left: 25%;
  }
}

/* when characteristic value listing is used in the card */
.il-card .il-listing-characteristic-value-row {
  border-top: none;
  padding: 6px 3px;
}

.il-card .il-listing-characteristic-value-label {
  padding-left: 6px;
  width: 75%;
  right: 75%;
}

.il-card .il-listing-characteristic-value-item {
  text-align: right;
  width: 25%;
  left: 25%;
}

.il-workflow.linear {
  -webkit-box-shadow: none;
  box-shadow: none;
}

.il-workflow-header .il-workflow-title {
  background-color: #f9f9f9;
  color: #161616;
  font-size: 1.115rem;
  font-weight: 400;
  margin-bottom: 27px;
  margin-top: 0;
  padding: 6px 12px;
}

.il-workflow-container {
  list-style: none;
  padding: 0 6px;
}
.il-workflow-container .il-workflow-step:before {
  background-color: white;
  border: 1.05px solid #4c6586;
  border-radius: 50%;
  color: white;
  content: "";
  font-family: Glyphicons Halflings;
  font-size: 11px;
  height: 21px;
  line-height: 19px;
  margin-left: 5px;
  padding-left: 1px;
  position: absolute;
  text-align: center;
  width: 21px;
}
.il-workflow-container .il-workflow-step:last-child .text {
  border-left: none;
}
.il-workflow-container .il-workflow-step .il-workflow-step-description {
  font-size: 0.875rem;
  font-weight: 300;
}
.il-workflow-container .not-available:before,
.il-workflow-container .no-longer-available:before {
  content: "\e033";
  color: #dddddd;
  background-color: #f9f9f9;
  border: none;
}
.il-workflow-container .not-available.in-progress:before,
.il-workflow-container .no-longer-available.in-progress:before {
  background-color: #a1b3ca;
  color: white;
}
.il-workflow-container .not-available.in-progress .text span,
.il-workflow-container .no-longer-available.in-progress .text span {
  color: #2c2c2c;
  opacity: 0.5;
}
.il-workflow-container .not-available .text,
.il-workflow-container .no-longer-available .text {
  color: #dddddd;
}
.il-workflow-container .no-longer-available:before {
  content: "\e023";
}
.il-workflow-container .completed-successfully:before,
.il-workflow-container .completed-unsuccessfully:before {
  background-color: #dddddd;
  color: white;
}
.il-workflow-container .completed-successfully:before {
  content: "\e013";
}
.il-workflow-container .completed-unsuccessfully:before {
  content: "\e014";
}
.il-workflow-container .available.completed-successfully:before,
.il-workflow-container .available.completed-unsuccessfully:before,
.il-workflow-container .in-progress:before {
  background-color: #4c6586;
}
.il-workflow-container .active:before {
  margin: 0;
  width: 31.5px;
  height: 31.5px;
  font-size: 1.115rem;
}
.il-workflow-container .active.completed-successfully:before, .il-workflow-container .active.completed-unsuccessfully:before {
  line-height: 31.5px;
  background-color: #4c6586;
}
.il-workflow-container .active .text .il-workflow-step-label,
.il-workflow-container .active .text .il-workflow-step-label .btn.btn-link {
  color: #4c6586;
  font-size: 1rem;
  font-weight: 400;
}
.il-workflow-container .text {
  border-left: 1px dashed #2c2c2c;
  font-size: 14.7px;
  margin-left: 15px;
  padding: 0 0 31.5px 21px;
}
.il-workflow-container .text .il-workflow-step-label {
  display: block;
}
.il-workflow-container .available .il-workflow-step-label,
.il-workflow-container .available .il-workflow-step-label .btn.btn-link {
  color: #161616;
  font-size: 1rem;
  font-weight: 400;
  margin-top: -4.5px;
}

#il_right_col .il-workflow {
  border: 1px solid #dddddd;
  border-radius: 3px;
  -webkit-box-shadow: none;
  box-shadow: none;
}
#il_right_col .il-workflow .il-workflow-header {
  background-color: #f9f9f9;
  margin: 0;
  padding: 9px 15px;
}
#il_right_col .il-workflow .il-workflow-header h3 {
  margin: 0;
  padding: 0;
  color: #161616;
  font-size: 1.115rem;
  line-height: 1.33;
  font-weight: 600;
}
#il_right_col .il-workflow .il-workflow-container {
  padding: 15px 15px;
}

.il-maincontrols-slate.disengaged {
  display: none;
}
.il-maincontrols-slate .btn-bulky {
  padding: 15px 40px 15px 9px;
}
.il-maincontrols-slate .link-bulky {
  padding: 15px 9px 15px 9px;
}
.il-maincontrols-slate .btn-bulky,
.il-maincontrols-slate .link-bulky {
  align-items: flex-start;
  background-color: #f0f0f0;
  border: none;
  display: flex;
  margin-bottom: 2px;
  position: relative;
}
.il-maincontrols-slate .btn-bulky.engaged::before, .il-maincontrols-slate .btn-bulky.disengaged::before,
.il-maincontrols-slate .link-bulky.engaged::before,
.il-maincontrols-slate .link-bulky.disengaged::before {
  font-family: "il-icons";
  font-size: 1.0625rem;
  position: absolute;
  right: 9px;
  top: 15px;
  line-height: 20px;
}
.il-maincontrols-slate .btn-bulky.engaged::before,
.il-maincontrols-slate .link-bulky.engaged::before {
  content: " \e604";
}
.il-maincontrols-slate .btn-bulky.disengaged::before,
.il-maincontrols-slate .link-bulky.disengaged::before {
  content: " \e606";
}
.il-maincontrols-slate .btn-bulky:focus,
.il-maincontrols-slate .link-bulky:focus {
  color: inherit;
}
.il-maincontrols-slate .btn-bulky:hover, .il-maincontrols-slate .btn-bulky.engaged,
.il-maincontrols-slate .link-bulky:hover,
.il-maincontrols-slate .link-bulky.engaged {
  background-color: rgba(76, 101, 134, 0.3);
  color: inherit;
}
.il-maincontrols-slate .btn-bulky .icon,
.il-maincontrols-slate .link-bulky .icon {
  margin-right: 6px;
  filter: invert(50%);
}
.il-maincontrols-slate .btn-bulky .icon.small,
.il-maincontrols-slate .link-bulky .icon.small {
  min-width: 20px;
}
.il-maincontrols-slate .btn-bulky .icon.medium,
.il-maincontrols-slate .link-bulky .icon.medium {
  min-width: 35px;
}
.il-maincontrols-slate .btn-bulky .bulky-label,
.il-maincontrols-slate .link-bulky .bulky-label {
  font-size: 0.9375rem;
  line-height: 20px;
  text-align: left;
  word-break: normal;
}
.il-maincontrols-slate .il-maincontrols-slate .btn-bulky {
  background-color: #f9f9f9;
}
.il-maincontrols-slate.il-maincontrols-slate-notification .il-maincontrols-slate-notification-title {
  text-transform: uppercase;
  padding: 12px;
}
.il-maincontrols-slate.il-maincontrols-slate-notification .il-maincontrols-slate-notification-title .btn-bulky {
  margin: -12px;
  border: none;
  border-right: solid 3px;
  border-right-color: #f9f9f9;
  padding: 12px;
  background-color: transparent;
  text-transform: uppercase;
  width: 50%;
}
.il-maincontrols-slate.il-maincontrols-slate-notification .il-maincontrols-slate-notification-title .btn-bulky .glyph :before {
  content: " \e605";
  font-family: "il-icons";
  font-size: 1.0625rem;
  margin-right: 10px;
}
.il-maincontrols-slate #il-tag-slate-container .btn-bulky, .il-maincontrols-slate #ilHelpPanel .btn-bulky {
  padding: 6px;
  text-align: center;
  text-transform: uppercase;
}
.il-maincontrols-slate #il-tag-slate-container .btn-bulky .glyph :before, .il-maincontrols-slate #ilHelpPanel .btn-bulky .glyph :before {
  content: " \e605";
  font-family: "il-icons";
  font-size: 1.0625rem;
  margin-right: 10px;
}
.il-maincontrols-slate #il-tag-slate-container .btn-bulky .bulky-label, .il-maincontrols-slate #ilHelpPanel .btn-bulky .bulky-label {
  margin-top: 3px;
}
.il-maincontrols-slate .panel-body::after {
  content: "";
  display: inline;
  height: 0;
  clear: both;
  visibility: hidden;
}

.il-maincontrols-slate.engaged[data-depth-level="2"] .btn-bulky:not(:hover),
.il-maincontrols-slate.engaged[data-depth-level="2"] .link-bulky:not(:hover) {
  background-color: #f9f9f9;
}
.il-maincontrols-slate.engaged[data-depth-level="3"] .btn-bulky:not(:hover),
.il-maincontrols-slate.engaged[data-depth-level="3"] .link-bulky:not(:hover) {
  background-color: rgba(249, 249, 249, 0.15);
}
.il-maincontrols-slate.engaged[data-depth-level="4"] .btn-bulky:not(:hover),
.il-maincontrols-slate.engaged[data-depth-level="4"] .link-bulky:not(:hover) {
  background-color: rgba(249, 249, 249, 0.1);
}

.il-maincontrols-slate-content > ul {
  margin: 0;
  padding: 0;
  list-style-type: none;
}
.il-maincontrols-slate-content > ul li {
  padding: 0;
}
.il-maincontrols-slate-content p, .il-maincontrols-slate-content h1, .il-maincontrols-slate-content h2, .il-maincontrols-slate-content h3, .il-maincontrols-slate-content li {
  padding: 9px 18px;
}
.il-maincontrols-slate-content > hr {
  margin: 9px 0;
}
.il-maincontrols-slate-content li.jstree-node {
  padding: 3px 0;
}
.il-maincontrols-slate-content li.il-workflow-step {
  padding: 0 18px;
}

.il-maincontrols-slate-close button,
.il-maincontrols-slate-back button {
  background-color: transparent;
}

.il-maincontrols-slate-back {
  display: none;
}
.il-maincontrols-slate-back.active {
  display: block;
}
.il-maincontrols-slate-back button {
  width: 100%;
  text-align: left;
  padding: 30px 0 10px 20px;
}

.il-maincontrols-slate-close {
  width: 100%;
  border-bottom: 1px solid #dddddd;
  border-top: 1px solid #dddddd;
  height: 50px;
  margin-top: auto;
  bottom: 0;
  position: sticky;
}
.il-maincontrols-slate-close .bulky-label {
  display: none;
}
.il-maincontrols-slate-close .btn-bulky {
  background-color: white;
  width: 100%;
  height: 100%;
  padding: 0;
  margin: 0;
  text-align: right;
}
.il-maincontrols-slate-close .btn-bulky .glyph {
  padding-right: 20px;
}
.il-maincontrols-slate-close .btn-bulky.engaged {
  background-color: white;
  border: 0;
}
.il-maincontrols-slate-close .btn-bulky:active {
  outline: none;
}

@media only screen and (max-width: 768px) {
  .il-maincontrols-slate span.glyph {
    width: 45px;
    text-align: left;
  }
  .il-maincontrols-slate .il-avatar {
    margin-right: 22.5px;
  }
  .il-maincontrols-slate .link-bulky .icon.small, .il-maincontrols-slate .btn-bulky .icon.small {
    margin-right: 25px;
  }
}
/**
Some bootstrap variables are not left by the default of bootstrap, but are overwritten by ILIAS less variales.
Those are set here. If you need to overwrite a less variable of bootstrap, set a variable in the the variables.scss
file of ILIAS with the il- prefix and use this variable to overwrite the boostrap variable here. If possible, do use
the il- variable in your less code and not the boostrap variable in your less code.
 */
/* $nav-tabs-link-hover-border-color: $brand-primary; */
.il-maincontrols-metabar {
  display: flex;
  justify-content: space-between;
  align-items: center;
  list-style-type: none; /* Remove bullets */
}
.il-maincontrols-metabar > li > .btn-bulky > .bulky-label, .il-maincontrols-metabar > li > .link-bulky > .bulky-label {
  position: absolute;
  width: 1px;
  height: 1px;
  padding: 0;
  margin: -1px;
  overflow: hidden;
  clip: rect(0, 0, 0, 0);
  border: 0;
}
.il-maincontrols-metabar .glyphicon {
  filter: invert(50%);
  font-family: "il-icons";
  font-size: 1.0625rem;
  margin-right: 6px;
  position: relative;
}
.il-maincontrols-metabar .input-group {
  display: block;
}
.il-maincontrols-metabar p {
  padding: 0;
}
.il-maincontrols-metabar form#mm_search_form {
  padding: 20px;
}
.il-maincontrols-metabar .badge {
  position: absolute;
}
.il-maincontrols-metabar .btn, .il-maincontrols-metabar .il-link {
  position: relative;
}
.il-maincontrols-metabar .il-counter-novelty {
  margin-top: 0;
  top: 17px;
}
.il-maincontrols-metabar .il-counter-status {
  margin-top: 0;
  top: 32px;
}
.il-maincontrols-metabar > li > .il-link.link-bulky {
  display: block;
  text-align: center;
  padding: 3px 9px;
  line-height: 60px;
  border: 1px solid transparent;
}
.il-maincontrols-metabar > li > .btn-bulky, .il-maincontrols-metabar > li > .link-bulky {
  background-color: transparent;
  height: 60px;
  min-width: 60px;
}
@media only screen and (max-width: 768px) {
  .il-maincontrols-metabar > li > .btn-bulky, .il-maincontrols-metabar > li > .link-bulky {
    height: 45px;
    min-width: 45px;
  }
}
.il-maincontrols-metabar > li > .btn-bulky:focus, .il-maincontrols-metabar > li > .btn-bulky:active, .il-maincontrols-metabar > li > .link-bulky:focus, .il-maincontrols-metabar > li > .link-bulky:active {
  box-shadow: none;
}
.il-maincontrols-metabar > li > .btn-bulky.engaged, .il-maincontrols-metabar > li > .link-bulky.engaged {
  box-shadow: 1px 3px 4px rgba(0, 0, 0, 0.1);
  background-color: #fafafa;
  border: none;
  color: initial;
  outline-color: transparent;
}
.il-maincontrols-metabar > li > .btn-bulky .glyphicon, .il-maincontrols-metabar > li > .link-bulky .glyphicon {
  color: #737373;
  font-size: 1.4375rem;
}
@media only screen and (max-width: 768px) {
  .il-maincontrols-metabar .il-counter-novelty {
    top: 6px;
  }
  .il-maincontrols-metabar .il-counter-status {
    top: 22px;
  }
  .il-maincontrols-metabar .il-metabar-more-button {
    padding-right: 18px;
  }
  .il-maincontrols-metabar .il-metabar-more-button .icon.custom {
    position: relative;
  }
  .il-maincontrols-metabar .il-metabar-more-button .icon.custom img {
    margin-right: 6px;
  }
  .il-maincontrols-metabar .il-metabar-more-button .icon.custom .badge {
    position: absolute;
    margin-right: 3px;
  }
  .il-maincontrols-metabar .il-metabar-more-button .icon.custom .badge.il-counter-novelty {
    margin-top: -6px;
  }
  .il-maincontrols-metabar .il-metabar-more-button .icon.custom .badge.il-counter-status {
    margin-top: 12px;
  }
}

.il-metabar-slates {
  box-shadow: 1px 3px 4px rgba(0, 0, 0, 0.1);
  background-color: #fafafa;
  position: absolute;
  max-width: 500px;
  max-height: 90vh;
  overflow-y: auto;
  right: 0;
  top: 60px;
}
.il-metabar-slates .il-maincontrols-slate {
  min-width: 500px;
}
.il-metabar-slates .bulky-label {
  margin-top: auto;
  margin-bottom: auto;
}
@media only screen and (max-width: 768px) {
  .il-metabar-slates {
    width: 100%;
    top: 45px;
    right: 0;
  }
  .il-metabar-slates .glyphicon {
    color: #737373;
    font-size: 1.25rem;
  }
  .il-metabar-slates .il-counter-status,
  .il-metabar-slates .il-counter-novelty {
    margin-top: 0;
    top: 6px;
  }
  .il-metabar-slates .bulky-label {
    margin-left: 10px;
  }
  .il-metabar-slates .il-counter-spacer {
    margin-left: -18px;
  }
  .il-metabar-slates .il-metabar-more-slate .btn-bulky:after {
    content: "\e606";
    font-family: "il-icons";
    position: absolute;
    font-size: 1.0625rem;
    right: 12px;
    top: 15px;
    line-height: 20px;
  }
  .il-metabar-slates .il-maincontrols-slate {
    min-width: 260px;
  }
}

/**
Some bootstrap variables are not left by the default of bootstrap, but are overwritten by ILIAS less variales.
Those are set here. If you need to overwrite a less variable of bootstrap, set a variable in the the variables.scss
file of ILIAS with the il- prefix and use this variable to overwrite the boostrap variable here. If possible, do use
the il- variable in your less code and not the boostrap variable in your less code.
 */
/* $nav-tabs-link-hover-border-color: $brand-primary; */
.il-maincontrols-mainbar .btn-bulky,
.il-maincontrols-mainbar .il-link.link-bulky,
.il-maincontrols-metabar .btn-bulky,
.il-maincontrols-metabar .il-link.link-bulky {
  font-size: 0.625rem;
  line-height: 0.83125rem;
}
.il-maincontrols-mainbar .btn-bulky:focus, .il-maincontrols-mainbar .btn-bulky:active,
.il-maincontrols-mainbar .il-link.link-bulky:focus,
.il-maincontrols-mainbar .il-link.link-bulky:active,
.il-maincontrols-metabar .btn-bulky:focus,
.il-maincontrols-metabar .btn-bulky:active,
.il-maincontrols-metabar .il-link.link-bulky:focus,
.il-maincontrols-metabar .il-link.link-bulky:active {
  box-shadow: none;
}
.il-maincontrols-mainbar .btn-bulky:focus-visible, .il-maincontrols-mainbar .btn-bulky:active:focus-visible,
.il-maincontrols-mainbar .il-link.link-bulky:focus-visible,
.il-maincontrols-mainbar .il-link.link-bulky:active:focus-visible,
.il-maincontrols-metabar .btn-bulky:focus-visible,
.il-maincontrols-metabar .btn-bulky:active:focus-visible,
.il-maincontrols-metabar .il-link.link-bulky:focus-visible,
.il-maincontrols-metabar .il-link.link-bulky:active:focus-visible {
  border: 3px solid #0078D7;
  outline: none;
}
.il-maincontrols-mainbar .btn-bulky:focus-visible::after, .il-maincontrols-mainbar .btn-bulky:active:focus-visible::after,
.il-maincontrols-mainbar .il-link.link-bulky:focus-visible::after,
.il-maincontrols-mainbar .il-link.link-bulky:active:focus-visible::after,
.il-maincontrols-metabar .btn-bulky:focus-visible::after,
.il-maincontrols-metabar .btn-bulky:active:focus-visible::after,
.il-maincontrols-metabar .il-link.link-bulky:focus-visible::after,
.il-maincontrols-metabar .il-link.link-bulky:active:focus-visible::after {
  content: none;
}
.il-maincontrols-mainbar .bulky-label,
.il-maincontrols-metabar .bulky-label {
  white-space: normal;
  display: block;
}

.il-maincontrols-mainbar .il-item-shy,
.il-maincontrols-metabar .il-item-shy {
  margin-bottom: 2px;
}
.il-maincontrols-mainbar .il-item-shy:not(:hover),
.il-maincontrols-metabar .il-item-shy:not(:hover) {
  background: #f9f9f9;
}

.il-maincontrols-mainbar .btn:active, .il-maincontrols-mainbar a:active,
.il-maincontrols-metabar .btn:active,
.il-maincontrols-metabar a:active {
  outline: 0;
  outline-offset: 0;
}
.il-maincontrols-mainbar > .il-metabar-slate-auxillary,
.il-maincontrols-metabar > .il-metabar-slate-auxillary {
  display: none;
}

.il-mainbar-triggers {
  background: #2c2c2c;
  display: flex;
  position: relative;
  width: 80px;
  z-index: 1;
}
.il-mainbar-triggers .btn-bulky,
.il-mainbar-triggers .il-link.link-bulky {
  align-items: center;
  background: #2c2c2c;
  border: 0;
  border-bottom: 1px solid #dddddd;
  color: white;
  display: inline-flex;
  flex-flow: column wrap;
  height: 80px;
  justify-content: center;
  margin-bottom: 0;
  padding: 0;
  width: 80px;
  width: 100%;
}
.il-mainbar-triggers .btn-bulky .icon,
.il-mainbar-triggers .il-link.link-bulky .icon {
  filter: brightness(5);
}
.il-mainbar-triggers .btn-bulky .icon.small,
.il-mainbar-triggers .il-link.link-bulky .icon.small {
  width: 25px;
  height: 25px;
}
.il-mainbar-triggers .btn-bulky.engaged,
.il-mainbar-triggers .il-link.link-bulky.engaged {
  background-color: white;
  color: #2c2c2c;
}
.il-mainbar-triggers .btn-bulky.engaged .glyph,
.il-mainbar-triggers .il-link.link-bulky.engaged .glyph {
  color: #2c2c2c;
}
.il-mainbar-triggers .btn-bulky.engaged .icon,
.il-mainbar-triggers .il-link.link-bulky.engaged .icon {
  filter: invert(50%);
}
.il-mainbar-triggers .btn-bulky.engaged .bulky-label,
.il-mainbar-triggers .il-link.link-bulky.engaged .bulky-label {
  color: #2c2c2c;
}
.il-mainbar-triggers .btn-bulky:focus-visible,
.il-mainbar-triggers .il-link.link-bulky:focus-visible {
  background-color: white;
  color: #2c2c2c;
}
.il-mainbar-triggers .btn-bulky:focus-visible .glyph,
.il-mainbar-triggers .il-link.link-bulky:focus-visible .glyph {
  color: #2c2c2c;
}
.il-mainbar-triggers .btn-bulky:focus-visible .icon,
.il-mainbar-triggers .il-link.link-bulky:focus-visible .icon {
  filter: invert(50%);
}
.il-mainbar-triggers .btn-bulky:focus-visible .bulky-label,
.il-mainbar-triggers .il-link.link-bulky:focus-visible .bulky-label {
  color: #2c2c2c;
}
.il-mainbar-triggers .btn-bulky:hover,
.il-mainbar-triggers .il-link.link-bulky:hover {
  transition: all 0.15s ease-in;
  background-color: white;
  color: #2c2c2c;
}
.il-mainbar-triggers .btn-bulky:hover .glyph,
.il-mainbar-triggers .il-link.link-bulky:hover .glyph {
  color: #2c2c2c;
}
.il-mainbar-triggers .btn-bulky:hover .icon,
.il-mainbar-triggers .il-link.link-bulky:hover .icon {
  filter: invert(50%);
}
.il-mainbar-triggers .btn-bulky:hover .bulky-label,
.il-mainbar-triggers .il-link.link-bulky:hover .bulky-label {
  color: #2c2c2c;
}
.il-mainbar-triggers .btn-bulky .glyph,
.il-mainbar-triggers .il-link.link-bulky .glyph {
  color: white;
}
.il-mainbar-triggers .btn-bulky .bulky-label,
.il-mainbar-triggers .il-link.link-bulky .bulky-label {
  color: white;
  display: -webkit-box;
  margin-top: 6px;
  white-space: normal;
  word-break: break-word;
  padding: 0 2px;
  text-align: center;
  overflow: hidden;
  -webkit-line-clamp: 2;
  -webkit-box-orient: vertical;
}
.il-mainbar-triggers.engaged {
  background: white;
}
@media (hover: none) {
  .il-mainbar-triggers .btn-bulky:hover,
  .il-mainbar-triggers .il-link.link-bulky:hover {
    background-color: #2c2c2c;
    color: white;
  }
  .il-mainbar-triggers .btn-bulky:hover .icon,
  .il-mainbar-triggers .il-link.link-bulky:hover .icon {
    filter: brightness(5);
  }
  .il-mainbar-triggers .btn-bulky:hover .bulky-label,
  .il-mainbar-triggers .il-link.link-bulky:hover .bulky-label {
    color: white;
  }
  .il-mainbar-triggers .btn-bulky.engaged,
  .il-mainbar-triggers .il-link.link-bulky.engaged {
    background-color: white;
    color: #2c2c2c;
  }
  .il-mainbar-triggers .btn-bulky.engaged .icon,
  .il-mainbar-triggers .il-link.link-bulky.engaged .icon {
    filter: invert(50%);
  }
  .il-mainbar-triggers .btn-bulky.engaged .bulky-label,
  .il-mainbar-triggers .il-link.link-bulky.engaged .bulky-label {
    color: #2c2c2c;
  }
}

.il-mainbar-entries {
  min-width: 100%;
  list-style: none;
  padding: 0px;
  margin: 0px;
}

.il-mainbar-slates {
  box-shadow: 1px 3px 4px rgba(0, 0, 0, 0.1);
  background: white;
  display: none;
  position: relative;
  width: 329px;
}
.il-mainbar-slates .bulky-label {
  margin-top: auto;
  margin-bottom: auto;
}

.il-mainbar-tools-button .btn-bulky,
.il-mainbar-tools-button .btn-bulky.engaged {
  background-color: #B54F00;
  border: 0;
  color: white;
  padding: 0;
}
.il-mainbar-tools-button .btn-bulky .icon,
.il-mainbar-tools-button .btn-bulky.engaged .icon {
  filter: brightness(5);
}
.il-mainbar-tools-button .btn-bulky.engaged {
  background-color: #e2e8ef;
  color: #2c2c2c;
}
.il-mainbar-tools-button .btn-bulky.engaged .icon {
  filter: invert(30%);
}

.il-mainbar-tools-entries {
  display: none;
}
.il-mainbar-tools-entries.engaged {
  display: flex;
  height: 80px;
  flex-shrink: 0;
}
.il-mainbar-tools-entries .btn-bulky, .il-mainbar-tools-entries .btn-bulky,
.il-mainbar-tools-entries .il-link.link-bulky {
  background-color: #708bae;
  color: white;
  padding: 0;
}
.il-mainbar-tools-entries .btn-bulky .icon, .il-mainbar-tools-entries .btn-bulky .icon,
.il-mainbar-tools-entries .il-link.link-bulky .icon {
  filter: brightness(5);
}
.il-mainbar-tools-entries .btn-bulky .bulky-label, .il-mainbar-tools-entries .btn-bulky .bulky-label,
.il-mainbar-tools-entries .il-link.link-bulky .bulky-label {
  text-overflow: ellipsis;
  overflow: hidden;
}
.il-mainbar-tools-entries .btn-bulky.engaged, .il-mainbar-tools-entries .btn-bulky.engaged,
.il-mainbar-tools-entries .il-link.link-bulky.engaged {
  background-color: white;
  border: 0;
  color: #2c2c2c;
}
.il-mainbar-tools-entries .btn-bulky.engaged .icon, .il-mainbar-tools-entries .btn-bulky.engaged .icon,
.il-mainbar-tools-entries .il-link.link-bulky.engaged .icon {
  filter: invert(60%);
}
.il-mainbar-tools-entries .il-mainbar-tool-trigger-item {
  display: inline;
  margin-right: 3px;
}
.il-mainbar-tools-entries .il-mainbar-tool-trigger-item .hidden {
  display: none;
}

.il-mainbar-tools-entries-bg {
  background-color: #e2e8ef;
  display: flex;
  height: 80px;
  width: 100%;
  padding: 0;
  margin: 0;
}

.il-mainbar-remove-tool {
  display: none;
}
.il-mainbar-tools-entries.engaged .il-mainbar-remove-tool {
  /*display: block;*/
  position: absolute;
  top: 0;
  right: 0;
}
.il-mainbar-remove-tool .close {
  color: #4c6586;
  font-size: 2.8125rem;
  font-weight: 300;
  height: 80px;
  padding: 0 20px;
  width: auto;
}

.il-mainbar-close-slates {
  align-items: flex-end;
  display: flex;
  flex-shrink: 0;
  height: 45px;
  margin-top: auto;
}
.il-mainbar-close-slates .btn-bulky {
  background-color: transparent;
  border-top: 1px solid #dddddd;
  display: flex;
  flex-direction: row;
  height: 45px;
  justify-content: center;
  align-items: center;
}
.il-mainbar-close-slates .btn-bulky .bulky-label {
  position: absolute;
  width: 1px;
  height: 1px;
  padding: 0;
  margin: -1px;
  overflow: hidden;
  clip: rect(0, 0, 0, 0);
  border: 0;
}
.il-mainbar-close-slates .btn-bulky .glyph:before {
  content: " \e605";
  display: block;
  font-family: "il-icons";
  font-size: 1.5rem;
}
.il-mainbar-close-slates .btn-bulky .glyph .glyphicon {
  display: none;
}

.il-mainbar-slates > .il-maincontrols-slate.engaged {
  display: flex;
  flex-direction: column;
  height: 100%;
  position: relative;
}

.il-mainbar-slates > .il-maincontrols-slate.engaged > .il-maincontrols-slate-content {
  height: 0px;
}
.il-mainbar-slates > .il-maincontrols-slate.engaged > .il-maincontrols-slate-content > :first-child {
  z-index: 1;
}
.il-mainbar-slates > .il-maincontrols-slate.engaged > .il-maincontrols-slate-content .panel-secondary {
  margin-bottom: 0;
  border: none;
}

/*
**************************************************************
       mobile Layout
**************************************************************
*/
@media only screen and (max-width: 768px) {
  .il-mainbar-entries {
    display: flex;
    justify-content: space-evenly;
    width: 100%;
    flex-flow: row wrap;
  }
  .il-mainbar-triggers {
    background: #2c2c2c;
    display: flex;
    position: relative;
    width: 100%;
    z-index: 1;
  }
  .il-mainbar-triggers .btn-bulky,
  .il-mainbar-triggers .il-link.link-bulky {
    flex-shrink: 0;
    border: 0;
    height: 3.75rem;
    width: 80px;
  }
  .il-mainbar-triggers .btn-bulky .icon.small,
  .il-mainbar-triggers .il-link.link-bulky .icon.small {
    height: 20px;
    width: 20px;
  }
  .il-mainbar-tools-entries.engaged {
    height: 3.75rem;
  }
  .il-mainbar-tools-entries.engaged .il-mainbar-remove-tool {
    top: 0;
  }
  .il-mainbar-tools-entries.engaged .il-mainbar-remove-tool .close {
    font-size: 2.5rem;
    height: 3.75rem;
  }
}
@media only screen and (min-width: 768px) {
  .il-mainbar-tool-trigger-item:nth-of-type(1):nth-last-of-type(5) .btn-bulky,
  .il-mainbar-tool-trigger-item:nth-of-type(2):nth-last-of-type(4) .btn-bulky,
  .il-mainbar-tool-trigger-item:nth-of-type(3):nth-last-of-type(3) .btn-bulky,
  .il-mainbar-tool-trigger-item:nth-of-type(4):nth-last-of-type(2) .btn-bulky,
  .il-mainbar-tool-trigger-item:nth-of-type(5):nth-last-of-type(1) .btn-bulky {
    width: 63px;
  }
}
footer {
  background-color: white;
  padding: 10px 0 10px 5px;
  border-top: 1px solid #dddddd;
  height: 45px;
}

.il-maincontrols-footer {
  color: #161616;
  font-size: 0.75rem;
  padding: 3px 12px;
}
.il-maincontrols-footer .il-footer-content div {
  display: inline-block;
}
.il-maincontrols-footer .il-footer-links ul {
  list-style: none;
  padding: 0px;
  margin: 0px;
}
.il-maincontrols-footer .il-footer-links li {
  display: inline-block;
  margin-right: 3px;
}
.il-maincontrols-footer .il-footer-links li a, .il-maincontrols-footer .il-footer-links li button {
  color: #4c6586;
}
.il-maincontrols-footer .il-footer-links li button {
  vertical-align: baseline;
}
.il-maincontrols-footer .il-footer-links li:first-child:before {
  content: "·";
  margin-right: 10px;
}
.il-maincontrols-footer .il-footer-links li:after {
  content: "·";
  margin-left: 10px;
}
.il-maincontrols-footer .il-footer-links li:last-child:after {
  content: " ";
}
.il-maincontrols-footer .il-footer-permanent-url {
  margin-right: 3px;
}
.il-maincontrols-footer .il-footer-permanent-url label {
  margin-right: 3px;
  color: #4c6586;
}
.il-maincontrols-footer .il-footer-permanent-url label:hover {
  text-decoration: underline;
}
.il-maincontrols-footer .il-footer-text {
  margin-right: 3px;
}

.il-mode-info {
  border-top: 3px solid #B54F00;
  border-left: 3px solid #B54F00;
  border-right: 3px solid #B54F00;
  text-align: center;
  z-index: 1010;
  position: absolute;
  height: 100%;
  width: 100%;
  pointer-events: none;
}

.il-mode-info + div {
  border: 3px solid #B54F00;
  border-top: 0 none;
}
@media only screen and (max-width: 768px) {
  .il-mode-info + div {
    padding-top: 30px;
  }
}

.il-mode-info span.il-mode-info-content {
  margin: auto;
  background-color: #B54F00;
  padding: 3px 9px 3px 9px;
  -webkit-box-shadow: 0px 2px 2px 0px rgb(128, 128, 128);
  -moz-box-shadow: 0px 2px 2px 0px rgb(128, 128, 128);
  box-shadow: 0px 2px 2px 0px rgb(128, 128, 128);
  pointer-events: all;
}

.il-mode-info span {
  color: white;
  font-size: 1rem;
}

@media only screen and (max-width: 768px) {
  .il-mode-info {
    margin-bottom: 0;
  }
  span.il-mode-info-content {
    display: block;
    width: 100%;
  }
}
/*
**************************************************************
	System Infos
	change the rule for &.full to

		height: 100%;
		position: fixed;
		padding: 100px;
		top: 0;
		left: 0;
		font-size: 2em;
		line-height: 1.2em;

	to show a fullscreen info
**************************************************************
*/
/** headline text transform **/
/** inline shadow of a message container **/
/** border configuration, the color is automatically computed from the three color variants **/
/** nagtive or positive contrast color for text and glyph **/
/** contrast threshold for contrast color **/
/** three color variants for neutral, important, breaking Head Infos **/
.il-system-info {
  line-height: 20px;
  padding-top: 6px;
  padding-bottom: 6px;
  height: 32px;
  display: flex;
  flex-wrap: nowrap;
  flex-direction: row;
  justify-content: flex-start;
}
.il-system-info.il-system-info-neutral {
  -webkit-box-shadow: inset 0px -10px 4px -10px rgba(0, 0, 0, 0.25);
  -moz-box-shadow: inset 0px -10px 4px -10px rgba(0, 0, 0, 0.25);
  box-shadow: inset 0px -10px 4px -10px rgba(0, 0, 0, 0.25);
  background-color: #e2e8ef;
  border-top: #dddddd none;
  border-bottom: #dddddd none;
  border-left: #dddddd none;
  border-right: #dddddd none;
  color: contrast(greyscale(#e2e8ef), #3a4c65, white, 43%);
}
.il-system-info.il-system-info-neutral a.glyph {
  color: contrast(greyscale(#e2e8ef), #3a4c65, white, 43%);
}
.il-system-info.il-system-info-important {
  -webkit-box-shadow: inset 0px -10px 4px -10px rgba(0, 0, 0, 0.25);
  -moz-box-shadow: inset 0px -10px 4px -10px rgba(0, 0, 0, 0.25);
  box-shadow: inset 0px -10px 4px -10px rgba(0, 0, 0, 0.25);
  background-color: #ffaaaa;
  border-top: #dddddd none;
  border-bottom: #dddddd none;
  border-left: #dddddd none;
  border-right: #dddddd none;
  color: contrast(greyscale(#ffaaaa), #770000, white, 43%);
}
.il-system-info.il-system-info-important a.glyph {
  color: contrast(greyscale(#ffaaaa), #770000, white, 43%);
}
.il-system-info.il-system-info-breaking {
  -webkit-box-shadow: inset 0px -10px 4px -10px rgba(0, 0, 0, 0.25);
  -moz-box-shadow: inset 0px -10px 4px -10px rgba(0, 0, 0, 0.25);
  box-shadow: inset 0px -10px 4px -10px rgba(0, 0, 0, 0.25);
  background-color: #aa0000;
  border-top: #dddddd none;
  border-bottom: #dddddd none;
  border-left: #dddddd none;
  border-right: #dddddd none;
  color: contrast(greyscale(#aa0000), black, #ffdddd, 43%);
}
.il-system-info.il-system-info-breaking a.glyph {
  color: contrast(greyscale(#aa0000), black, #ffdddd, 43%);
}
.il-system-info.full {
  height: auto;
  overflow: visible;
}
.il-system-info div.il-system-info-content-wrapper {
  flex-grow: 4;
  flex-shrink: 1;
  flex-basis: auto;
  overflow: hidden;
}
.il-system-info div.il-system-info-content-wrapper span.il-system-info-headline {
  text-transform: uppercase;
  font-weight: 600;
  margin-right: 9px;
}
.il-system-info div.il-system-info-actions {
  font-size: 1rem;
  flex-grow: 0;
  flex-shrink: 0;
  text-align: right;
  flex-basis: 60px;
}
.il-system-info div.il-system-info-actions :not(:last-child) {
  padding-right: 12px;
}
.il-system-info div.il-system-info-actions span.il-system-info-more {
  display: none;
}
.il-system-info:not(:first-child) {
  border-top: none;
}

/*
**************************************************************
	Mobile Layout for System Info
**************************************************************
*/
@media only screen and (max-width: 768px) {
  .il-system_info {
    border-top: none;
  }
}
/*
**************************************************************
	Print View
**************************************************************
*/
@media print {
  .il-system-infos {
    display: none;
  }
}
.il-drilldown ul, .il-drilldown li {
  padding: 0;
  margin: 0;
  list-style: none;
}
.il-drilldown .menulevel, .il-drilldown .menulevel:focus, .il-drilldown .menulevel:active {
  text-align: left;
  background: transparent;
  border: none;
}
.il-drilldown header {
  position: relative;
  display: flex;
  align-items: center;
  min-height: 50px;
  margin-bottom: 2px;
  padding: 6px 12px;
  padding-left: 0;
  z-index: initial;
}
.il-drilldown header h2 {
  margin: 0;
}
.il-drilldown header .backnav {
  display: none;
  position: absolute;
  top: 0;
  left: 0;
  right: 0;
  bottom: 0;
}
.il-drilldown header .backnav .btn-bulky {
  height: 100%;
}
.il-drilldown header.show-backnav {
  padding-left: 39px;
}
.il-drilldown header.show-backnav .backnav {
  display: block;
}
.il-drilldown li > .menulevel,
.il-drilldown li > .btn-bulky,
.il-drilldown li > .link-bulky,
.il-drilldown li > hr {
  display: none;
}
.il-drilldown .engaged ~ ul > li > .menulevel,
.il-drilldown .engaged ~ ul > li > .btn-bulky,
.il-drilldown .engaged ~ ul > li > .link-bulky {
  display: flex;
}
.il-drilldown .engaged ~ ul > li > hr {
  display: block;
}
.il-drilldown .menulevel,
.il-drilldown .btn-bulky,
.il-drilldown .link-bulky {
  display: flex;
  align-items: center;
  justify-content: space-between;
  width: 100%;
  min-height: 50px;
  padding: 6px 12px;
  margin-bottom: 2px;
  font-size: 0.9375rem;
  line-height: 1.0625rem;
}
.il-drilldown hr {
  margin: 6px 0;
}
.il-drilldown .menulevel {
  background-color: #f0f0f0;
}
.il-drilldown .menulevel:hover {
  background-color: rgba(76, 101, 134, 0.3);
  color: inherit;
}
.il-drilldown .menulevel .glyphicon-triangle-right:before {
  margin-left: 12px;
}
.il-drilldown .btn-bulky,
.il-drilldown .link-bulky {
  background-color: transparent;
}
.il-drilldown .btn-bulky:hover,
.il-drilldown .link-bulky:hover {
  background-color: rgba(76, 101, 134, 0.3);
  color: inherit;
}
.il-drilldown .btn-bulky .icon,
.il-drilldown .link-bulky .icon {
  margin-right: 12px;
  filter: invert(50%);
}
.il-drilldown .btn-bulky .bulky-label,
.il-drilldown .link-bulky .bulky-label {
  flex-grow: 1;
  white-space: normal;
  text-align: left;
  word-break: normal;
}

div.alert div {
  margin-top: 10px;
}
div.alert ul {
  margin-top: 15px;
  background-color: #f9f9f9;
  padding: 6px 12px;
  font-size: 0.75rem;
  color: #6f6f6f;
  list-style-type: none;
}
div.alert ul > li:before {
  content: "» ";
  /* margin-left: -10px; */
}

.modal.fade {
  transition-property: opacity;
  transition-duration: 0.15s;
  transition-timing-function: linear;
  transition-delay: 0s;
}
.modal.fade .modal-title {
  font-size: 1rem;
}
.modal.fade .modal-dialog {
  -webkit-transition: -webkit-transform 0.15s ease-out;
  -moz-transition: -moz-transform 0.15s ease-out;
  -o-transition: -o-transform 0.15s ease-out;
  transition: transform 0.15s ease-out;
}

.carousel .carousel-inner {
  min-height: 400px;
}
.carousel .carousel-indicators li {
  border-color: #dddddd;
  background-color: #4c6586;
}
.carousel .carousel-indicators li.active {
  background-color: white;
}
.carousel .carousel-control {
  background: transparent;
  color: #4c6586;
  text-shadow: 0px 0px 8px white;
  opacity: 0.9;
}
.carousel .carousel-control:hover, .carousel .carousel-control:focus-visible {
  position: absolute;
  opacity: 1;
  text-shadow: 0px 0px 10px white;
}

.il-modal-roundtrip .il-standard-form .row .col-sm-4, .il-modal-roundtrip .il-standard-form .row .col-md-3, .il-modal-roundtrip .il-standard-form .row .col-lg-2 {
  width: 33.33%;
}
.il-modal-roundtrip .il-standard-form .row .col-sm-8, .il-modal-roundtrip .il-standard-form .row .col-md-9, .il-modal-roundtrip .il-standard-form .row .col-lg-10 {
  width: 66.67%;
}

.panel {
  margin-bottom: 20px;
  border: 1px solid #dddddd;
  border-radius: 3px;
  -webkit-box-shadow: none;
  box-shadow: none;
}
.panel .panel-heading {
  padding: 9px 15px;
  border-bottom: 1px solid transparent;
  border: none;
  border-top-left-radius: 2px;
  border-top-right-radius: 2px;
}
.panel .panel-heading > .dropdown .dropdown-toggle {
  color: white;
}
.panel .panel-heading.ilHeader,
.panel .panel-heading.ilBlockHeader {
  background-color: #f9f9f9;
  margin: 0;
  border: none;
}
.panel .panel-heading.ilHeader h2, .panel .panel-heading.ilHeader h2.ilHeader,
.panel .panel-heading.ilBlockHeader h2,
.panel .panel-heading.ilBlockHeader h2.ilHeader {
  margin: 0;
  color: #161616;
  font-size: 1.115rem;
  line-height: 1.33;
  font-weight: 600;
}
.panel .panel-heading.ilHeader h4, .panel .panel-heading.ilHeader h4.ilBlockHeader,
.panel .panel-heading.ilBlockHeader h4,
.panel .panel-heading.ilBlockHeader h4.ilBlockHeader {
  margin: 0;
  color: #161616;
  font-size: 0.875rem;
}
.panel .panel-body {
  padding: 15px 15px;
  background-color: white;
}
.panel .panel-body:before, .panel .panel-body:after {
  display: table;
  content: " ";
}
.panel .panel-body:after {
  clear: both;
}

.panel-footer {
  padding: 9px 12px;
  background-color: #f9f9f9;
  border-top: 1px solid #dddddd;
  border-bottom-right-radius: 2px;
  border-bottom-left-radius: 2px;
}

.panel-flex .panel-heading {
  display: flex;
  justify-content: space-between;
  flex-flow: row wrap;
}
.panel-flex .ilHeader {
  display: flex;
}
.panel-flex h2.ilHeader {
  flex-grow: 99;
  flex-shrink: 1;
  line-height: 2rem;
  order: 1;
}
.panel-flex .ilBlockHeader h4, .panel-flex .ilHeader h4 {
  flex-grow: 99;
  flex-shrink: 1;
  order: 1;
}
.panel-flex .il-viewcontrol-sortation {
  flex-shrink: 1;
  order: 2;
  margin-right: 9px;
  margin-left: auto;
}
.panel-flex .panel-heading .dropdown {
  flex-shrink: 1;
  order: 3;
}
.panel-flex .il-viewcontrol-pagination, .panel-flex .il-viewcontrol-section {
  flex-grow: 1;
  flex-shrink: 1;
  flex-basis: 100%;
  order: 4;
  background-color: #f9f9f9;
  text-align: center;
  padding-top: 9px;
}

.panel-primary h2.ilHeader {
  font-weight: 600;
}

.panel-secondary {
  -webkit-box-shadow: none;
  box-shadow: none;
}
.panel-secondary .panel-heading.ilHeader h2.ilHeader {
  font-size: 1rem;
}
.panel-secondary .panel-heading.ilHeader h2.ilHeader {
  font-size: 1rem;
}
.panel-secondary .panel-body .il-item-group {
  margin: 0 -15px;
}
.panel-secondary .panel-body .il-item-group h2 {
  padding: 6px 15px;
}
.panel-secondary .panel-body .il-item-group h3 {
  padding: 6px 15px;
}
.panel-secondary .panel-body .il-item-group:first-child {
  margin-top: -15px;
}
.panel-secondary .panel-body .il-item-group:last-child {
  margin-bottom: -15px;
}
.panel-secondary .panel-body .il-item-group .il-item {
  padding-left: 15px;
}
.panel-secondary .panel-body .il-item-group .il-item .media-right {
  vertical-align: middle;
}
.panel-secondary .il-panel-listing-std-container > h2, .panel-secondary .panel-body h4 {
  display: block;
  padding: 6px 0;
  font-size: 0.875rem;
  color: #161616;
  margin: 0;
}
.panel-secondary .il-std-item-container:not(:last-child) {
  border-bottom: 1px solid #dddddd;
}

.panel-sub {
  border: none;
  -webkit-box-shadow: none;
  box-shadow: none;
  margin: -15px -15px;
}
.panel-sub .panel-body {
  margin: 0;
}
.panel-sub:first-child .panel-heading {
  padding: 9px 15px;
}

.il-panel-report .thumbnail {
  margin-bottom: 0;
}
.il-panel-report > .panel-body > .panel {
  margin-bottom: 6px;
}
.il-panel-report .panel-heading {
  min-height: 34px;
}

.il-panel-listing-std-container {
  background-color: #f9f9f9;
  margin-bottom: 20px;
}
.il-panel-listing-std-container > h2 {
  color: #161616;
  font-size: 1.115rem;
  font-weight: 600;
  float: left;
  padding: 9px 15px;
  margin: 0;
  line-height: 1.33;
}
.il-panel-listing-std-container .dropdown {
  float: right;
}
.il-panel-listing-std-container > .dropdown {
  padding: 9px 15px;
}
.il-panel-listing-std-container > .dropdown:not(:last-child) {
  padding-bottom: 3px;
}

.il-audio-container > button {
  width: 100%;
}

.il-audio-player {
  background: #2c2c2c;
}

.webui-popover-content {
  display: none;
}

.webui-popover-rtl {
  direction: rtl;
  text-align: right;
}

/*  webui popover  */
.webui-popover {
  position: absolute;
  top: 0;
  left: 0;
  z-index: 9999;
  display: none;
  min-width: 50px;
  min-height: 32px;
  padding: 1px;
  text-align: left;
  white-space: normal;
  background-color: #fff;
  background-clip: padding-box;
  border: 1px solid #ccc;
  border: 1px solid rgba(0, 0, 0, 0.2);
  border-radius: 6px;
  -webkit-box-shadow: 0 5px 10px rgba(0, 0, 0, 0.2);
  box-shadow: 0 5px 10px rgba(0, 0, 0, 0.2);
}
.webui-popover.top, .webui-popover.top-left, .webui-popover.top-right {
  margin-top: -10px;
}
.webui-popover.right, .webui-popover.right-top, .webui-popover.right-bottom {
  margin-left: 10px;
}
.webui-popover.bottom, .webui-popover.bottom-left, .webui-popover.bottom-right {
  margin-top: 10px;
}
.webui-popover.left, .webui-popover.left-top, .webui-popover.left-bottom {
  margin-left: -10px;
}
.webui-popover.pop {
  -webkit-transform: scale(0.8);
  -o-transform: scale(0.8);
  transform: scale(0.8);
  -webkit-transition: transform 0.15s cubic-bezier(0.3, 0, 0, 1.5);
  -o-transition: transform 0.15s cubic-bezier(0.3, 0, 0, 1.5);
  transition: transform 0.15s cubic-bezier(0.3, 0, 0, 1.5);
  opacity: 0;
  filter: alpha(opacity=${opacity-ie});
}
.webui-popover.pop-out {
  -webkit-transition-property: "opacity,transform";
  -o-transition-property: "opacity,transform";
  transition-property: "opacity,transform";
  -webkit-transition: 0.15s linear;
  -o-transition: 0.15s linear;
  transition: 0.15s linear;
  opacity: 0;
  filter: alpha(opacity=${opacity-ie});
}
.webui-popover.fade, .webui-popover.fade-out {
  -webkit-transition: opacity 0.15s linear;
  -o-transition: opacity 0.15s linear;
  transition: opacity 0.15s linear;
  opacity: 0;
  filter: alpha(opacity=${opacity-ie});
}
.webui-popover.out {
  opacity: 0;
  filter: alpha(opacity=${opacity-ie});
}
.webui-popover.in {
  -webkit-transform: none;
  -o-transform: none;
  transform: none;
  opacity: 1;
  filter: alpha(opacity=${opacity-ie});
}
.webui-popover .webui-popover-content {
  padding: 9px 14px;
  overflow: auto;
  display: block;
}
.webui-popover .webui-popover-content > div:first-child {
  width: 99%;
}

.webui-popover-inner .close {
  font-family: arial;
  margin: 8px 10px 0 0;
  float: right;
  font-size: 16px;
  font-weight: bold;
  line-height: 16px;
  color: #000;
  text-shadow: 0 1px 0 #fff;
  opacity: 0.2;
  filter: alpha(opacity=${opacity-ie});
  text-decoration: none;
}
.webui-popover-inner .close:hover, .webui-popover-inner .close:focus {
  opacity: 0.5;
  filter: alpha(opacity=${opacity-ie});
}
.webui-popover-inner .close:after {
  content: "×";
  width: 0.8em;
  height: 0.8em;
  padding: 4px;
  position: relative;
}

.webui-popover-title {
  padding: 8px 14px;
  margin: 0;
  font-size: 14px;
  font-weight: bold;
  line-height: 18px;
  background-color: #fff;
  border-bottom: 1px solid #f2f2f2;
  border-radius: 5px 5px 0 0;
}

.webui-popover-content {
  padding: 9px 14px;
  overflow: auto;
  display: none;
}

.webui-popover-inverse {
  background-color: #333;
  color: #eee;
}
.webui-popover-inverse .webui-popover-title {
  background: #333;
  border-bottom: 1px solid #3b3b3b;
  color: #eee;
}

.webui-no-padding .webui-popover-content {
  padding: 0;
}
.webui-no-padding .list-group-item {
  border-right: none;
  border-left: none;
}
.webui-no-padding .list-group-item:first-child {
  border-top: 0;
}
.webui-no-padding .list-group-item:last-child {
  border-bottom: 0;
}

.webui-popover > .webui-arrow, .webui-popover > .webui-arrow:after {
  position: absolute;
  display: block;
  width: 0;
  height: 0;
  border-color: transparent;
  border-style: solid;
}

.webui-popover > .webui-arrow {
  border-width: 11px;
}

.webui-popover > .webui-arrow:after {
  border-width: 10px;
  content: "";
}

.webui-popover.top > .webui-arrow, .webui-popover.top-right > .webui-arrow, .webui-popover.top-left > .webui-arrow {
  bottom: -11px;
  left: 50%;
  margin-left: -11px;
  border-top-color: #999999;
  border-top-color: fadein(rgba(0, 0, 0, 0.2), 5%);
  border-bottom-width: 0;
}
.webui-popover.top > .webui-arrow:after, .webui-popover.top-right > .webui-arrow:after, .webui-popover.top-left > .webui-arrow:after {
  content: " ";
  bottom: 1px;
  margin-left: -10px;
  border-top-color: #fff;
  border-bottom-width: 0;
}
.webui-popover.right > .webui-arrow, .webui-popover.right-top > .webui-arrow, .webui-popover.right-bottom > .webui-arrow {
  top: 50%;
  left: -11px;
  margin-top: -11px;
  border-left-width: 0;
  border-right-color: #999999;
  border-right-color: fadein(rgba(0, 0, 0, 0.2), 5%);
}
.webui-popover.right > .webui-arrow:after, .webui-popover.right-top > .webui-arrow:after, .webui-popover.right-bottom > .webui-arrow:after {
  content: " ";
  left: 1px;
  bottom: -10px;
  border-left-width: 0;
  border-right-color: #fff;
}
.webui-popover.bottom > .webui-arrow, .webui-popover.bottom-right > .webui-arrow, .webui-popover.bottom-left > .webui-arrow {
  top: -11px;
  left: 50%;
  margin-left: -11px;
  border-bottom-color: #999999;
  border-bottom-color: fadein(rgba(0, 0, 0, 0.2), 5%);
  border-top-width: 0;
}
.webui-popover.bottom > .webui-arrow:after, .webui-popover.bottom-right > .webui-arrow:after, .webui-popover.bottom-left > .webui-arrow:after {
  content: " ";
  top: 1px;
  margin-left: -10px;
  border-bottom-color: #fff;
  border-top-width: 0;
}
.webui-popover.left > .webui-arrow, .webui-popover.left-top > .webui-arrow, .webui-popover.left-bottom > .webui-arrow {
  top: 50%;
  right: -11px;
  margin-top: -11px;
  border-right-width: 0;
  border-left-color: #999999;
  border-left-color: fadein(rgba(0, 0, 0, 0.2), 5%);
}
.webui-popover.left > .webui-arrow:after, .webui-popover.left-top > .webui-arrow:after, .webui-popover.left-bottom > .webui-arrow:after {
  content: " ";
  right: 1px;
  border-right-width: 0;
  border-left-color: #fff;
  bottom: -10px;
}

.webui-popover-inverse.top > .webui-arrow, .webui-popover-inverse.top > .webui-arrow:after, .webui-popover-inverse.top-left > .webui-arrow, .webui-popover-inverse.top-left > .webui-arrow:after, .webui-popover-inverse.top-right > .webui-arrow, .webui-popover-inverse.top-right > .webui-arrow:after {
  border-top-color: #333;
}
.webui-popover-inverse.right > .webui-arrow, .webui-popover-inverse.right > .webui-arrow:after, .webui-popover-inverse.right-top > .webui-arrow, .webui-popover-inverse.right-top > .webui-arrow:after, .webui-popover-inverse.right-bottom > .webui-arrow, .webui-popover-inverse.right-bottom > .webui-arrow:after {
  border-right-color: #333;
}
.webui-popover-inverse.bottom > .webui-arrow, .webui-popover-inverse.bottom > .webui-arrow:after, .webui-popover-inverse.bottom-left > .webui-arrow, .webui-popover-inverse.bottom-left > .webui-arrow:after, .webui-popover-inverse.bottom-right > .webui-arrow, .webui-popover-inverse.bottom-right > .webui-arrow:after {
  border-bottom-color: #333;
}
.webui-popover-inverse.left > .webui-arrow, .webui-popover-inverse.left > .webui-arrow:after, .webui-popover-inverse.left-top > .webui-arrow, .webui-popover-inverse.left-top > .webui-arrow:after, .webui-popover-inverse.left-bottom > .webui-arrow, .webui-popover-inverse.left-bottom > .webui-arrow:after {
  border-left-color: #333;
}

.webui-popover i.icon-refresh:before {
  content: "";
}

.webui-popover i.icon-refresh {
  display: block;
  width: 30px;
  height: 30px;
  font-size: 20px;
  top: 50%;
  left: 50%;
  position: absolute;
  margin-left: -15px;
  margin-right: -15px;
  background: url(../img/loading.gif) no-repeat;
}

@-webkit-keyframes rotate {
  100% {
    -webkit-transform: rotate(360deg);
  }
}
@keyframes rotate {
  100% {
    transform: rotate(360deg);
  }
}
.webui-popover-backdrop {
  background-color: rgba(0, 0, 0, 0.65);
  width: 100%;
  height: 100%;
  position: fixed;
  top: 0;
  left: 0;
  z-index: 9998;
}

.webui-popover .dropdown-menu {
  display: block;
  position: relative;
  top: 0;
  border: none;
  box-shadow: none;
  float: none;
}

.il-popover {
  max-width: 400px;
}
.il-popover .webui-popover-content > div:first-child {
  width: 100%;
}
.il-popover .il-popover-inner {
  max-height: 500px;
  overflow: auto;
}
.il-popover .il-popover-inner .close {
  margin: 0;
}
.il-popover .il-popover-inner .close::after {
  content: "";
  width: 0em;
  height: 0em;
  padding: 0;
}
.il-popover i.icon-refresh {
  background: url("./images/loading.gif") no-repeat;
  height: 30px;
}
.il-popover .il-popover-title-container {
  background-color: #f0f0f0;
}
.il-popover .il-popover-title-container h4.il-popover-title {
  font-size: 1rem;
  font-weight: 400;
  padding: 8px 14px;
  background-color: transparent;
  text-transform: none;
  color: #161616;
}
.il-popover.webui-popover-fixed {
  position: fixed;
}

@media (max-width: 768px) {
  .il-popover.webui-popover-fixed {
    position: absolute;
    left: 0 !important;
    width: 100%;
  }
}
.icon {
  display: inline-block;
  text-align: center;
}
.icon .abbreviation {
  font-weight: 600;
  position: absolute;
}
.icon img {
  float: left;
}
.icon.small {
  height: 20px;
  line-height: 20px;
}
.icon.small .abbreviation {
  font-size: 8px;
  width: 20px;
}
.icon.small img {
  width: 20px;
  height: 20px;
}
.icon.medium {
  height: 35px;
  line-height: 35px;
}
.icon.medium .abbreviation {
  font-size: 14px;
  width: 35px;
}
.icon.medium img {
  height: 35px;
}
.icon.large {
  height: 45px;
  line-height: 45px;
}
.icon.large .abbreviation {
  font-size: 18px;
}
.icon.large img {
  height: 45px;
}
.icon.responsive {
  width: 100%;
  line-height: 35px;
}
.icon.responsive .abbreviation {
  font-size: 14px;
}
.icon.responsive img {
  width: 100%;
  height: auto;
}
.icon.disabled {
  -webkit-filter: grayscale(100%); /* Safari 6.0 - 9.0 */
  filter: grayscale(100%);
}

.glyph {
  color: #4c6586;
}
.glyph.highlighted {
  color: #B54F00;
}
.glyph.highlighted:hover {
  color: #B54F00;
}
.glyph.disabled {
  color: #737373;
  pointer-events: none;
}
.glyph:hover, .glyph:focus {
  color: #3a4c65;
  text-decoration: none;
}

.glyphicon.glyphicon-chevron-left, .glyphicon.glyphicon-chevron-right {
  font-weight: 100;
}

.il-glyphicon-like, .il-glyphicon-love, .il-glyphicon-dislike:before, .il-glyphicon-laugh:before,
.il-glyphicon-astounded:before, .il-glyphicon-sad:before, .il-glyphicon-angry:before {
  font-family: "Open Sans Emoji";
}

.il-glyphicon-like:before {
  content: "👍";
}

.il-glyphicon-love:before {
  content: "❤";
}

.il-glyphicon-dislike:before {
  content: "👎";
}

.il-glyphicon-laugh:before {
  content: "😄";
}

.il-glyphicon-astounded:before {
  content: "😮";
}

.il-glyphicon-sad:before {
  content: "😥";
}

.il-glyphicon-angry:before {
  content: "😠";
}

.glyphicon-option-horizontal:before {
  font-family: il-icons;
  content: "\e602";
}

.glyphicon-remove:before {
  font-family: il-icons;
  content: "\e082";
}

.glyphicon-briefcase:before {
  font-family: il-icons;
  content: "\e04b";
}

.glyphicon-bell:before {
  font-family: il-icons;
  content: "\e027";
}

.glyphicon-comment:before {
  font-family: il-icons;
  content: "\e04a";
}

.glyphicon-envelope:before {
  font-family: il-icons;
  content: "\e086";
}

.glyphicon-question-sign:before {
  font-family: il-icons;
  content: "\e05d";
}

.glyphicon-search:before {
  font-family: il-icons;
  content: "\e090";
}

.glyphicon-user:before {
  font-family: il-icons;
  content: "\e005";
}

.glyphicon-minus-sign:before {
  font-family: il-icons;
  content: "\e065";
}

.glyphicon-cog:before {
  font-family: il-icons;
  content: "\e09a";
}

.glyphicon-login:before {
  font-family: il-icons;
  content: "\e066";
}

.glyphicon-logout:before {
  font-family: il-icons;
  content: "\e065";
}

.glyphicon-lang:before {
  font-family: il-icons;
  content: "\e618";
}

.glyphicon-option-horizontal:before {
  font-family: il-icons;
  content: "\e603";
}

.glyphicon-option-vertical:before {
  font-family: il-icons;
  content: "\e602";
}

.glyphicon-minus-sign:before {
  font-family: il-icons;
  content: "\e615";
}

.glyphicon-plus-sign:before {
  font-family: il-icons;
  content: "\e095";
}

.glyphicon-triangle-bottom:before {
  font-family: il-icons;
  content: "\e604";
}

.glyphicon-triangle-right:before {
  font-family: il-icons;
  content: "\e606";
}

.glyphicon-bulletlist:before {
  font-family: il-icons;
  content: "\e900";
}

.glyphicon-numberedlist:before {
  font-family: il-icons;
  content: "\e901";
}

.glyphicon-listindent:before {
  font-family: il-icons;
  content: "\e902";
}

.glyphicon-listoutdent:before {
  font-family: il-icons;
  content: "\e903";
}

.glyphicon-filter:before {
  font-family: il-icons;
  content: "\e904";
}

.glyphicon-triangle-left:before {
  font-family: il-icons;
  content: "\e605";
}

.glyphicon-user:before {
  font-family: il-icons;
  content: "\e001";
}

.il-avatar {
  height: 45px;
  width: 45px;
  display: inline-block;
  border-radius: 50%;
  border-style: solid;
  border-width: 2px;
  overflow: hidden;
  line-height: 1;
  text-align: center;
  pointer-events: none;
}
.il-avatar.il-avatar-picture {
  border-color: #dddddd;
}
.il-avatar.il-avatar-picture img {
  height: 45px;
  width: 45px;
  vertical-align: top;
  border: 50%;
  overflow: hidden;
  object-fit: cover;
}
.il-avatar.il-avatar-letter span.abbreviation {
  font-weight: 300;
  text-transform: inherit;
  font-size: 20.5px;
  line-height: 1;
  position: relative;
  top: 10.25px;
}
.il-avatar.il-avatar-letter.il-avatar-letter-color-1 {
  background-color: #0e6252;
  border-color: #55e7cb;
  color: white;
}
.il-avatar.il-avatar-letter.il-avatar-letter-color-2 {
  background-color: #107360;
  border-color: #65ead0;
  color: white;
}
.il-avatar.il-avatar-letter.il-avatar-letter-color-3 {
  background-color: #aa890a;
  border-color: #f8e188;
  color: white;
}
.il-avatar.il-avatar-letter.il-avatar-letter-color-4 {
  background-color: #c87e0a;
  border-color: #fad9a4;
  color: white;
}
.il-avatar.il-avatar-letter.il-avatar-letter-color-5 {
  background-color: #176437;
  border-color: #6add9a;
  color: white;
}
.il-avatar.il-avatar-letter.il-avatar-letter-color-6 {
  background-color: #196f3d;
  border-color: #74e0a1;
  color: white;
}
.il-avatar.il-avatar-letter.il-avatar-letter-color-7 {
  background-color: #bf6516;
  border-color: #f5ceac;
  color: white;
}
.il-avatar.il-avatar-letter.il-avatar-letter-color-8 {
  background-color: #a04000;
  border-color: #ffa76d;
  color: white;
}
.il-avatar.il-avatar-letter.il-avatar-letter-color-9 {
  background-color: #1d6fa5;
  border-color: #a0cfee;
  color: white;
}
.il-avatar.il-avatar-letter.il-avatar-letter-color-10 {
  background-color: #1b557a;
  border-color: #7ebce3;
  color: white;
}
.il-avatar.il-avatar-letter.il-avatar-letter-color-11 {
  background-color: #bf2718;
  border-color: #f5b5ae;
  color: white;
}
.il-avatar.il-avatar-letter.il-avatar-letter-color-12 {
  background-color: #81261d;
  border-color: #e48f86;
  color: white;
}
.il-avatar.il-avatar-letter.il-avatar-letter-color-13 {
  background-color: #713b87;
  border-color: #d0b1dd;
  color: white;
}
.il-avatar.il-avatar-letter.il-avatar-letter-color-14 {
  background-color: #522764;
  border-color: #bb87d0;
  color: white;
}
.il-avatar.il-avatar-letter.il-avatar-letter-color-15 {
  background-color: #78848c;
  border-color: #e6e8ea;
  color: white;
}
.il-avatar.il-avatar-letter.il-avatar-letter-color-16 {
  background-color: #34495e;
  border-color: #98afc6;
  color: white;
}
.il-avatar.il-avatar-letter.il-avatar-letter-color-17 {
  background-color: #2c3e50;
  border-color: #8aa4be;
  color: white;
}
.il-avatar.il-avatar-letter.il-avatar-letter-color-18 {
  background-color: #566566;
  border-color: #bfc8c9;
  color: white;
}
.il-avatar.il-avatar-letter.il-avatar-letter-color-19 {
  background-color: #90175a;
  border-color: #ec87bf;
  color: white;
}
.il-avatar.il-avatar-letter.il-avatar-letter-color-20 {
  background-color: #9e2b6e;
  border-color: #e9accf;
  color: white;
}
.il-avatar.il-avatar-letter.il-avatar-letter-color-21 {
  background-color: #d22f10;
  border-color: #f9c0b5;
  color: white;
}
.il-avatar.il-avatar-letter.il-avatar-letter-color-22 {
  background-color: #666d4e;
  border-color: #c9cdba;
  color: white;
}
.il-avatar.il-avatar-letter.il-avatar-letter-color-23 {
  background-color: #715a32;
  border-color: #d3bf9c;
  color: white;
}
.il-avatar.il-avatar-letter.il-avatar-letter-color-24 {
  background-color: #83693a;
  border-color: #dbcbae;
  color: white;
}
.il-avatar.il-avatar-letter.il-avatar-letter-color-25 {
  background-color: #963a30;
  border-color: #e5b3ad;
  color: white;
}
.il-avatar.il-avatar-letter.il-avatar-letter-color-26 {
  background-color: #e74c3c;
  border-color: #a82315;
  color: white;
}

@media only screen and (max-width: 768px) {
  .il-avatar {
    height: 22.5px;
    width: 22.5px;
    margin-top: auto;
    border-width: 0px;
  }
  .il-avatar.il-avatar-picture img {
    height: 22.5px;
    width: 22.5px;
  }
  .il-avatar.il-avatar-letter span.abbreviation {
    font-size: 11.25px;
    top: 5.625px;
  }
}
.il-table-presentation-viewcontrols {
  background-color: #e2e8ef;
  display: flex;
  flex-wrap: wrap;
  justify-content: space-between;
}
.il-table-presentation-viewcontrols > div {
  padding: 6px;
}
.il-table-presentation-viewcontrols .btn-default:not(.disabled):not(.engaged) {
  color: #4c6586;
  background-color: white;
  border-color: #4c6586;
}
.il-table-presentation-viewcontrols .btn-default:not(.disabled):not(.engaged):focus, .il-table-presentation-viewcontrols .btn-default:not(.disabled):not(.engaged).focus {
  color: #4c6586;
  background-color: #e6e6e6;
  border-color: #1e2835;
}
.il-table-presentation-viewcontrols .btn-default:not(.disabled):not(.engaged):hover {
  color: #4c6586;
  background-color: #e6e6e6;
  border-color: #36485f;
}
.il-table-presentation-viewcontrols .btn-default:not(.disabled):not(.engaged):active, .il-table-presentation-viewcontrols .btn-default:not(.disabled):not(.engaged).active, .open > .il-table-presentation-viewcontrols .btn-default:not(.disabled):not(.engaged).dropdown-toggle {
  color: #4c6586;
  background-color: #e6e6e6;
  background-image: none;
  border-color: #36485f;
}
.il-table-presentation-viewcontrols .btn-default:not(.disabled):not(.engaged):active:hover, .il-table-presentation-viewcontrols .btn-default:not(.disabled):not(.engaged):active:focus, .il-table-presentation-viewcontrols .btn-default:not(.disabled):not(.engaged):active.focus, .il-table-presentation-viewcontrols .btn-default:not(.disabled):not(.engaged).active:hover, .il-table-presentation-viewcontrols .btn-default:not(.disabled):not(.engaged).active:focus, .il-table-presentation-viewcontrols .btn-default:not(.disabled):not(.engaged).active.focus, .open > .il-table-presentation-viewcontrols .btn-default:not(.disabled):not(.engaged).dropdown-toggle:hover, .open > .il-table-presentation-viewcontrols .btn-default:not(.disabled):not(.engaged).dropdown-toggle:focus, .open > .il-table-presentation-viewcontrols .btn-default:not(.disabled):not(.engaged).dropdown-toggle.focus {
  color: #4c6586;
  background-color: #d4d4d4;
  border-color: #1e2835;
}
.il-table-presentation-viewcontrols .btn-default:not(.disabled):not(.engaged).disabled:hover, .il-table-presentation-viewcontrols .btn-default:not(.disabled):not(.engaged).disabled:focus, .il-table-presentation-viewcontrols .btn-default:not(.disabled):not(.engaged).disabled.focus, .il-table-presentation-viewcontrols .btn-default:not(.disabled):not(.engaged)[disabled]:hover, .il-table-presentation-viewcontrols .btn-default:not(.disabled):not(.engaged)[disabled]:focus, .il-table-presentation-viewcontrols .btn-default:not(.disabled):not(.engaged)[disabled].focus, fieldset[disabled] .il-table-presentation-viewcontrols .btn-default:not(.disabled):not(.engaged):hover, fieldset[disabled] .il-table-presentation-viewcontrols .btn-default:not(.disabled):not(.engaged):focus, fieldset[disabled] .il-table-presentation-viewcontrols .btn-default:not(.disabled):not(.engaged).focus {
  background-color: white;
  border-color: #4c6586;
}
.il-table-presentation-viewcontrols .btn-default:not(.disabled):not(.engaged) .badge {
  color: white;
  background-color: #4c6586;
}
.il-table-presentation-viewcontrols .btn-default.engaged {
  color: white;
  background-color: #4c6586;
  border-color: #4c6586;
}
.il-table-presentation-viewcontrols .btn-default.engaged:focus, .il-table-presentation-viewcontrols .btn-default.engaged.focus {
  color: white;
  background-color: #3a4c65;
  border-color: #1e2835;
}
.il-table-presentation-viewcontrols .btn-default.engaged:hover {
  color: white;
  background-color: #3a4c65;
  border-color: #36485f;
}
.il-table-presentation-viewcontrols .btn-default.engaged:active, .il-table-presentation-viewcontrols .btn-default.engaged.active, .open > .il-table-presentation-viewcontrols .btn-default.engaged.dropdown-toggle {
  color: white;
  background-color: #3a4c65;
  background-image: none;
  border-color: #36485f;
}
.il-table-presentation-viewcontrols .btn-default.engaged:active:hover, .il-table-presentation-viewcontrols .btn-default.engaged:active:focus, .il-table-presentation-viewcontrols .btn-default.engaged:active.focus, .il-table-presentation-viewcontrols .btn-default.engaged.active:hover, .il-table-presentation-viewcontrols .btn-default.engaged.active:focus, .il-table-presentation-viewcontrols .btn-default.engaged.active.focus, .open > .il-table-presentation-viewcontrols .btn-default.engaged.dropdown-toggle:hover, .open > .il-table-presentation-viewcontrols .btn-default.engaged.dropdown-toggle:focus, .open > .il-table-presentation-viewcontrols .btn-default.engaged.dropdown-toggle.focus {
  color: white;
  background-color: #2d3b4f;
  border-color: #1e2835;
}
.il-table-presentation-viewcontrols .btn-default.engaged.disabled:hover, .il-table-presentation-viewcontrols .btn-default.engaged.disabled:focus, .il-table-presentation-viewcontrols .btn-default.engaged.disabled.focus, .il-table-presentation-viewcontrols .btn-default.engaged[disabled]:hover, .il-table-presentation-viewcontrols .btn-default.engaged[disabled]:focus, .il-table-presentation-viewcontrols .btn-default.engaged[disabled].focus, fieldset[disabled] .il-table-presentation-viewcontrols .btn-default.engaged:hover, fieldset[disabled] .il-table-presentation-viewcontrols .btn-default.engaged:focus, fieldset[disabled] .il-table-presentation-viewcontrols .btn-default.engaged.focus {
  background-color: #4c6586;
  border-color: #4c6586;
}
.il-table-presentation-viewcontrols .btn-default.engaged .badge {
  color: #4c6586;
  background-color: white;
}
.il-table-presentation-viewcontrols .il-viewcontrol-pagination {
  order: 1;
}
.il-table-presentation-viewcontrols .il-viewcontrol-mode {
  order: 2;
}
.il-table-presentation-viewcontrols .il-viewcontrol-sortatio {
  order: 3;
}

.il-table-presentation-row {
  background-color: white;
  border-top: 1px solid #ddd;
  margin: 0;
  padding-top: 6px;
  padding-bottom: 6px;
  position: relative;
  white-space: nowrap;
}
.il-table-presentation-row .il-table-presentation-actions {
  right: 10px;
  position: absolute;
}
.il-table-presentation-row .il-table-presentation-row-controls,
.il-table-presentation-row .il-table-presentation-row-contents {
  display: inline-block;
  vertical-align: top;
}
.il-table-presentation-row .il-table-presentation-row-controls {
  width: 5%;
  padding-left: 6px;
}
.il-table-presentation-row .il-table-presentation-row-controls .il-table-presentation-row-controls-collapser {
  display: none; /*initially hidden*/
}
.il-table-presentation-row .il-table-presentation-row-controls .il-table-presentation-row-controls-expander {
  display: block; /*initially visible*/
}
.il-table-presentation-row .il-table-presentation-row-contents {
  white-space: normal;
  width: 95%;
}
.il-table-presentation-row .il-table-presentation-actions {
  margin: 5px 0;
}
.il-table-presentation-row .il-table-presentation-row-header h4 {
  font-size: 1rem;
  font-weight: 400;
  padding: 0;
  margin: 0;
  cursor: pointer;
}
.il-table-presentation-row .il-table-presentation-row-header .il-table-presentation-row-header-fields {
  display: block; /*initially visible*/
}
.il-table-presentation-row .il-table-presentation-row-expanded {
  margin-right: -15px;
  margin-left: -15px;
  display: none; /*initially hidden*/
  margin-top: 6px;
  margin-left: 0;
  margin-right: 0;
}
.il-table-presentation-row .il-table-presentation-row-expanded:before, .il-table-presentation-row .il-table-presentation-row-expanded:after {
  display: table;
  content: " ";
}
.il-table-presentation-row .il-table-presentation-row-expanded:after {
  clear: both;
}
.il-table-presentation-row .il-table-presentation-row-expanded .il-table-presentation-desclist {
  padding-right: 6px;
}
.il-table-presentation-row .il-table-presentation-row-expanded .il-table-presentation-desclist.desclist-column {
  position: relative;
  min-height: 1px;
  padding-right: 15px;
  padding-left: 15px;
  padding-left: 0;
}
@media (min-width: 768px) {
  .il-table-presentation-row .il-table-presentation-row-expanded .il-table-presentation-desclist.desclist-column {
    float: left;
    width: 58.3333333333%;
  }
}
.il-table-presentation-row .il-table-presentation-row-expanded .il-table-presentation-details {
  position: relative;
  min-height: 1px;
  padding-right: 15px;
  padding-left: 15px;
}
@media (min-width: 768px) {
  .il-table-presentation-row .il-table-presentation-row-expanded .il-table-presentation-details {
    float: left;
    width: 41.6666666667%;
  }
}
.il-table-presentation-row .il-table-presentation-row-expanded .il-table-presentation-details .il-table-presentation-actions {
  margin-bottom: 6px;
}
.il-table-presentation-row .il-table-presentation-row-expanded .il-table-presentation-details .il-table-presentation-fields {
  min-height: 20px;
  padding: 19px;
  margin-bottom: 20px;
  background-color: #f5f5f5;
  border: 1px solid #e3e3e3;
  border-radius: 0px;
  -webkit-box-shadow: inset 0 1px 1px rgba(0, 0, 0, 0.05);
  box-shadow: inset 0 1px 1px rgba(0, 0, 0, 0.05);
  font-size: 0.75rem;
}
.il-table-presentation-row .il-table-presentation-row-expanded .il-table-presentation-details .il-table-presentation-fields blockquote {
  border-color: #ddd;
  border-color: rgba(0, 0, 0, 0.15);
}
.il-table-presentation-row .il-table-presentation-row-expanded .il-table-presentation-details .il-table-presentation-fields .il-item-property-name {
  color: #6f6f6f;
}

.il-table-data {
  display: table;
}
.il-table-data .row {
  display: table-row;
}
.il-table-data .row .cell {
  display: table-cell;
  border: thin solid black;
  padding: 5px;
}
.il-table-data .header.cell {
  font-weight: 600;
}

.il-toast-container {
  position: fixed;
  z-index: 19999;
  top: 60px;
  right: 0;
  width: 300px;
}

.il-toast-container:empty {
  display: none;
}

.il-toast-wrapper {
  overflow: hidden;
}

.il-toast {
  margin-left: 6px;
  margin-top: 3px;
  margin-bottom: 20px;
  margin-right: 15px;
  padding: 9px;
  background-color: white;
  display: grid;
  grid-template-areas: "icon title close" "none description description" "none actions actions";
  grid-template-columns: 20px 1fr 20px;
  grid-gap: 9px;
  box-shadow: 3px 9px 9px 0 rgba(0, 0, 0, 0.3);
  transform: translateX(150%);
  transition: all 0.25s ease-in-out;
}
.il-toast.active {
  transform: translateX(0);
}
.il-toast .icon {
  grid-area: icon;
}
.il-toast .title {
  grid-area: title;
}
.il-toast .close {
  grid-area: close;
}
.il-toast .description {
  grid-area: description;
  font-size: 0.75rem;
}
.il-toast .actions {
  grid-area: actions;
  display: flex;
  flex-direction: column;
}

.il-tree {
  list-style-type: none;
  padding: 0 3px 0 7px;
  margin-left: 0;
}
.il-tree ul {
  padding-left: 0.875rem;
  list-style-type: none;
}
.il-tree li.il-tree-node {
  padding: 0;
}
.il-tree li.il-tree-node .node-line {
  padding: 3px 0 3px 0.875rem;
  cursor: pointer;
  display: flex;
  flex-wrap: wrap;
}
.il-tree li.il-tree-node .node-line > .node-label {
  padding-left: 4px;
}
.il-tree li.il-tree-node .node-line > .node-label .icon {
  vertical-align: text-bottom;
}
.il-tree li.il-tree-node .node-line > .node-byline {
  padding-left: 4px;
  width: 100%;
}
.il-tree li.il-tree-node.highlighted > .node-line {
  background-color: #e2e8ef;
}
.il-tree li.il-tree-node.expandable > .node-line:before {
  color: #737373;
  font-family: il-icons;
  content: "\e606";
  position: absolute;
  margin-left: -0.875rem;
}
.il-tree li.il-tree-node.expandable[aria-expanded=true] > .node-line:before {
  font-family: il-icons;
  content: "\e604";
}
.il-tree li.il-tree-node[aria-expanded=false] > ul {
  display: none;
}

.il-viewcontrol-sortation .dropdown-toggle .caret {
  border: none;
  vertical-align: initial;
  width: 8px;
  height: 8px;
}
.il-viewcontrol-sortation .dropdown-toggle .caret:before {
  content: "⇵";
}

.il-viewcontrol-pagination .dropdown {
  display: inline;
}

.il-viewcontrol-pagination .btn {
  vertical-align: top;
}
.il-viewcontrol-pagination .btn.engaged {
  background-color: white;
  padding: 0px 6px 0px 6px;
  border: 1px solid #4c6586;
  font-weight: 400;
}

.il-viewcontrol-pagination .dropdown-toggle {
  padding-top: 0;
  padding-bottom: 0;
}

.ilBlockContent .il-viewcontrol-section .btn.btn-default {
  background-color: transparent;
  border: 0;
  color: #4c6586;
  padding: 3px 3px;
}

.il-viewcontrol-pagination .engaged, .il-viewcontrol-mode .engaged {
  pointer-events: none;
  cursor: default;
}

.il-viewcontrol-mode .btn + .btn {
  border-left-color: #dddddd;
}
.il-viewcontrol-mode .btn:not(:last-child):hover {
  border-right-color: #dddddd;
}

.panel-secondary .il-viewcontrol-section .btn-default, .panel-secondary .il-viewcontrol-section .btn-default:active {
  background-color: transparent;
  border-color: transparent;
  color: #4c6586;
  box-shadow: none;
}
.panel-secondary .il-viewcontrol-section .glyphicon {
  font-size: 0.875rem;
}

div#agreement {
  width: 100%;
  height: 375px;
  overflow: auto;
  overflow-x: hidden;
}

span.ilAlert {
  color: #B54F00;
}

span.il_ItemAlertProperty {
  color: #B54F00;
}

div.ilHeaderAlert {
  font-size: 0.75rem;
  padding: 0;
  color: #B54F00;
}

.alert > a {
  text-decoration: underline;
}

.alert > a.btn {
  text-decoration: none;
}

/* bottom center area (optional bottom area, used e.g. in learning modules) */
div#bot_center_area {
  bottom: 0;
  height: 300px;
  position: fixed;
  padding: 5px;
  background-color: white;
  border-top: 3px solid #dddddd;
  -webkit-overflow-scrolling: touch; /* Bug 11209 */
  overflow: auto; /* Bug 11209 */
}

div#bot_center_area iframe {
  -webkit-overflow-scrolling: touch; /* Bug 11209 */
  overflow: auto; /* Bug 11209 */
  border: none;
  width: 100%;
  height: 100%;
}

div#bot_center_area_drag {
  left: 0;
  right: 0;
  height: 4px;
  cursor: row-resize;
  margin-top: -8px;
  position: absolute;
}

#drag_zmove {
  position: absolute;
  width: 100%;
  height: 100%;
  z-index: 7;
  display: none;
}

div#bot_center_area_drag:hover {
  background: none #fa9;
}

/* ---------------- headlines ------------------ */
h1.il-page-content-header {
  color: #2c2c2c;
  vertical-align: middle;
  font-size: 1.75rem;
  font-weight: 600;
}
@media only screen and (max-width: 768px) {
  h1.il-page-content-header {
    font-size: 1.5rem;
  }
}

h1.ilHeader {
  padding: 10px 0 0;
}
@media only screen and (max-width: 768px) {
  h1.ilHeader {
    padding-top: 5px;
  }
}

h2.ilHeader {
  font-weight: 600;
  padding: 0;
  margin: 0;
  display: inline;
  font-size: 1.115rem;
  color: #2c2c2c;
}

#headerimage {
  width: 45px;
  height: 45px;
  margin-top: 3px;
  margin-right: 10px;
  float: left;
}
@media only screen and (max-width: 768px) {
  #headerimage {
    width: 35px;
    height: 35px;
    margin-top: 2px;
    margin-right: 7px;
  }
}

div.ilHeadAction {
  float: right;
  margin: 8px 0 5px; /* bottom 5px blog fullscreen */
}

div.ilHeadAction .prop {
  padding-right: 10px;
}

div.ilHeadAction a:hover {
  text-decoration: none;
}

div.ilHeadAction ul.dropdown-menu button {
  text-decoration: none;
  border: none;
  padding-left: 10px;
}

div.ilHeaderDesc {
  font-size: 0.875rem;
  padding: 0;
  color: #161616;
}

div.il_HeaderInner {
  padding: 15px;
  margin-bottom: 5px;
  overflow: visible;
}
@media only screen and (max-width: 768px) {
  div.il_HeaderInner {
    color: #161616;
  }
}
div.il_HeaderInner.media {
  margin-top: 0;
}

.ilAccHeadingHidden, .ilAccHidden {
  position: absolute;
  left: -2000px;
  top: auto;
  width: 1px;
  height: 1px;
  overflow: hidden;
}

div.ilAccAnchor, div.ilAccAnchor:hover {
  text-decoration: none;
  color: inherit;
}

/* Fixed Frame Width */
div.ilFrameFixedWidth, .ilFrameFixedWidth #mainscrolldiv {
  /* max-width: 1370px; */
  margin: 0 auto;
}

.ilFrameFixedWidth #mainscrolldiv {
  margin: 0 auto;
}

div.ilFrameFixedWidthHeader {
  margin: 0 auto;
  padding: 0;
}

.ilFrameFixedWidthHeader div.ilHeaderBanner {
  overflow: hidden;
  padding: 0 15px;
}
@media only screen and (max-width: 768px) {
  .ilFrameFixedWidthHeader div.ilHeaderBanner {
    max-width: 100%;
    height: 40px !important;
    padding: 0;
  }
}

div.ilHeaderBanner img.ilHeaderImg {
  width: 100%;
}

.ilFrameFixedWidth div.ilHeaderDesc {
  padding-left: 0;
}

div.ilBox {
  background: url("./images/FramedBack.png") repeat-x;
  border: 1px solid #dddddd;
  padding: 10px;
  margin-bottom: 20px;
}

div.ilSideBarHead {
  margin-top: 10px;
  margin-bottom: 5px;
  padding: 5px;
}

div.ilSideBarHead h3, div.ilSideBarHead h1 {
  font-size: 1rem;
  color: #161616;
  display: inline;
  padding: 0;
}

div.ilSideBarContent {
  padding: 5px;
}

/* ------- Helptext --------- */
span.il_Helptext {
  font-size: 0.75rem;
  font-weight: 400;
}

/* Icon Default */
img.ilIcon {
  width: 32px;
  height: 32px;
}

/* Icon small */
img.ilSmallIcon {
  width: 22px;
  height: 22px;
}

.ilLeftNavSpace {
  /* padding: 0 20px 0 310px; */
  margin-left: 315px !important;
}
@media (max-width: 1200px) {
  .ilLeftNavSpace {
    margin-left: 0 !important;
  }
}

/* ----------------- normal links ------------- */
a.light:link, a.light:visited {
  text-decoration: none;
  color: #35b;
}

a.light:hover {
  color: black;
}

@media only screen and (max-width: 768px) {
  img.olTileImage {
    max-width: none;
  }
}

@media only screen and (max-width: 768px) {
  div.ilGoogleMap {
    max-width: 100%;
  }
}

/* Overlays, Blocks */
.ilOverlay {
  background-color: white;
  border: 1px solid #dddddd;
  text-align: left;
  position: absolute;
  -webkit-box-shadow: 2px 2px 4px #c0c0c0;
  box-shadow: 2px 2px 4px #c0c0c0;
}

/* ----------------- permanent link  ------------- */
#current_perma_link {
  color: #161616;
  font-size: 0.75rem;
}
#current_perma_link:focus-visible {
  outline: 3px solid #FFFFFF;
  outline-offset: 2px;
}

a.permalink_label > span.glyphicon {
  display: none;
}

.ilPermalinkContainer {
  width: 100%;
}

div.ilPermanentLinkWrapper {
  clear: both;
  margin-top: 10px;
  display: inline-block;
  width: 100%;
}
@media only screen and (max-width: 768px) {
  div.ilPermanentLinkWrapper a.permalink_label > span.glyphicon {
    display: inline;
  }
}
div.ilPermanentLinkWrapper .ilPermalinkContainer {
  table-layout: fixed;
  line-height: 22px;
}
@media only screen and (max-width: 768px) {
  div.ilPermanentLinkWrapper .ilPermalinkContainer {
    padding-right: 0;
  }
}
div.ilPermanentLinkWrapper .ilPermalinkContainer > label {
  width: 150px;
  display: table-cell;
  vertical-align: middle;
}
@media only screen and (max-width: 768px) {
  div.ilPermanentLinkWrapper .ilPermalinkContainer > label {
    padding-right: 0;
    width: 24px;
  }
}
div.ilPermanentLinkWrapper .ilPermalinkContainer > input, div.ilPermanentLinkWrapper .ilPermalinkContainer .btn-group {
  z-index: 0; /* see bug #24567 */
}
div.ilPermanentLinkWrapper .ilPermalinkContainer .input-group-btn {
  width: 28px;
}

/* right panel (e.g. notes, comments) */
div.ilRightPanel {
  overflow: auto;
  position: fixed;
  top: 0;
  bottom: 0;
  right: 0;
  width: 500px;
  left: auto !important;
}

#ilRightPanelClose {
  display: block;
  float: right;
}

@media only screen and (max-width: 768px) {
  div.ilTableOuter {
    max-width: 100%;
    overflow: auto;
  }
}

@media only screen and (max-width: 768px) {
  .table-responsive .dropdown-menu {
    position: relative;
  }
}

/* -------------------- table formatting ------------------ */
div.ilCommandRow {
  text-align: right;
  padding-right: 1%;
  margin-bottom: 15px;
}

div.ilCommandRow.one_side_col {
  padding-right: 22%;
}

div.ilAdminRow {
  margin: 10px 15px 20px 15px;
}

table.std {
  color: #161616;
  background-color: #f9f9f9;
  border-spacing: 0;
  border-collapse: collapse;
  border: 1px solid #9eadba;
}

.fullwidth_invisible {
  color: #161616;
  background-color: #f9f9f9;
  width: 100%;
  border-spacing: 0;
}

table.nobackground {
  color: #161616;
  background-color: inherit;
  border-spacing: 0;
  padding: 3px;
}

.subitem {
  clear: both;
  margin: 0 -10px 0 0;
  padding-top: 5px;
  /* border-top: 1px dotted #c0c0c0; */
}

td.nobackground {
  color: black;
  background-color: inherit;
  border-spacing: 0;
  border: none;
  padding: 3px;
  vertical-align: top;
}

tr.tbltitle {
  border-bottom: 1px solid #9eadba;
}

tr.std {
  background-color: white;
  color: #161616;
  padding: 3px;
}

th {
  text-align: left;
  vertical-align: bottom;
  font-weight: 400;
}

td.std, th.std {
  padding: 4px 6px;
  text-align: left;
}

.calstd .btn {
  white-space: normal;
}

th.option, td.option {
  background-color: white;
  color: #161616;
  padding: 3px;
  font-weight: 600;
  vertical-align: top;
  text-align: right;
  border-top: 1px solid #9eadba;
}

td.sub_option {
  background-color: white;
  color: #161616;
  padding: 3px;
  font-weight: 600;
  vertical-align: top;
  border-top: 1px solid #9eadba;
}

td.option_value {
  background: none white;
  color: #161616;
  padding: 3px;
  vertical-align: top;
  text-align: left;
  border-top: 1px solid #9eadba;
}

td.option_value_center {
  background: none white;
  color: #161616;
  padding: 3px;
  vertical-align: top;
  text-align: center;
  border-top: 1px solid #9eadba;
}

td.option_desc, p.option_desc {
  background: none white;
  color: #161616;
  padding: 3px;
  font-style: italic;
  font-weight: 400;
  vertical-align: top;
  text-align: left;
}

td.boxed {
  border: 1px solid black;
}

/*Link, Visited, Hover, Focus, Activ*/
a.il_ContainerItemCommand2:link, a.il_ContainerItemCommand2:visited,
a.il_ContainerItemCommand:link, a.il_ContainerItemCommand:visited {
  font-size: 0.75rem;
  text-decoration: none;
  margin: 0 3px 0 0;
  white-space: nowrap;
  font-weight: 400;
}

a.il_ContainerItemCommand2:hover,
a.il_ContainerItemCommand:hover {
  text-decoration: underline;
}

div.il_ContainerItemCommands2 {
  text-align: right;
  margin: 0 3px 3px;
}

div.il_ContainerItemCommands {
  padding: 2px 0;
}

h3.il_ContainerItemTitle {
  padding: 0;
  margin: 0;
  font-weight: 400;
  font-size: 0.875rem;
  display: inline;
}

div.il_ContainerItemTitle {
  float: left;
  max-width: calc(100% - 40px);
  padding-bottom: 5px;
}

div.il_ItemProperties {
  margin: 2px 0 5px;
  text-align: left;
  font-weight: 400;
  font-size: 0.75rem;
}

div.il_ItemNotice {
  margin: 2px 0 5px;
  text-align: left;
  font-weight: 400;
  font-size: 0.75rem;
  color: green;
}

a.il_ItemProperty:link, a.il_ItemProperty:visited {
  text-decoration: none;
  font-weight: 400;
}

a.il_ItemProperty:hover {
  color: black;
}

/* Table Links */
/* --- description text ---*/
div.il_Description, td.il_Description {
  margin: 2px 0 5px;
  font-size: 0.75rem;
  font-weight: 400;
  text-align: left;
}

div.il_Description_no_margin, td.il_Description_no_margin {
  font-size: 0.75rem;
  font-style: italic;
  text-align: left;
}

div.il_info {
  font-size: 0.75rem;
  text-align: left;
}

/* Modules/Bibliographic */
span.bibl_text_inline_Emph {
  font-style: italic;
}

/* Modules/Blog */
div.ilBlogList {
  padding: 10px;
  margin-bottom: 20px;
  background-color: white;
}

div.ilBlogListItem {
  padding: 1px 1px 5px;
  margin-bottom: 35px;
}
div.ilBlogListItem.ilBlogListItemDraft {
  padding: 8px;
}

div.ilBlogListItemTitle {
  border-bottom: 1px solid #dddddd;
}

div.ilBlogListItemTitle h3 {
  margin-bottom: 5px;
}

div.ilBlogListItemSubTitle {
  margin-top: 5px;
  color: #6f6f6f;
  font-size: 0.75rem;
  text-align: right;
}

div.ilBlogListItemSnippet {
  margin-top: 5px;
  margin-bottom: 5px;
  min-height: 10px;
}

img.ilBlogListItemSnippetPreviewImage {
  margin-right: 10px;
  margin-bottom: 5px;
}

div.ilBlogListItemMore {
  float: left;
}

div.ilBlogListItemCommtensPerma {
  text-align: right;
  font-size: 0.75rem;
  margin-top: 15px;
  min-height: 15px;
}

td.ilBlogSideBlockContent {
  padding: 10px;
}

td.ilBlogSideBlockCommand {
  font-size: 0.75rem;
  color: #6f6f6f;
  border-bottom: 1px solid #dddddd;
  padding: 1px 3px;
  background-color: #f9f9f9;
  text-align: right;
}

div.ilBlogSideBlockAuthor {
  margin-top: 3px;
}

ul.ilBlogSideBlockNavigation {
  margin-top: 3px;
  padding-left: 15px;
}

div.ilBlogSideBlockNavigationSelection {
  margin-bottom: 5px;
}

.ilBlogListItemDraft {
  border: 2px dotted #B54F00;
}

.ilBlogDraftText {
  color: #B54F00;
  position: absolute;
  font-size: 0.75rem;
  margin-top: -19px;
  padding: 2px 5px;
  background-color: white;
}

.ilBlogNavigationItemDraft {
  margin-right: 50px;
}

.ilBlogListPermalink {
  margin: 5px;
}

.ilBlogRating {
  margin-bottom: 5px;
}

.ilTopGap {
  margin-top: 15px;
}

.ilExportPage {
  min-height: 468px;
  padding-bottom: 20px;
}

@media only screen and (min-width: 768px) {
  .ilToolbar .form-control[data-blog-input=posting-title]:not(:placeholder-shown) {
    width: 250px;
  }
}
/* Modules/BookingManager */
.ilTextinfo {
  margin-bottom: 10px;
}

ul.il-book-obj-selection {
  list-style: none;
  padding: 0;
  margin: 9px 0;
}
ul.il-book-obj-selection li {
  padding-left: 9px;
}

.il-book-border-mark-1 {
  border-left: 3px solid #f3de2c;
}

.il-book-border-mark-2 {
  border-left: 3px solid #d38000;
}

.il-book-border-mark-3 {
  border-left: 3px solid #307C88;
}

.il-book-border-mark-4 {
  border-left: 3px solid #86cb92;
}

.il-book-border-mark-5 {
  border-left: 3px solid #ce73a8;
}

.il-book-border-mark-6 {
  border-left: 3px solid #82639e;
}

.il-book-border-mark-7 {
  border-left: 3px solid #9e7c7d;
}

.il-book-border-mark-8 {
  border-left: 3px solid #f75e82;
}

.il-book-border-mark-9 {
  border-left: 3px solid #ea4d54;
}

.il-book-slot-1 {
  height: 100%;
  width: 100%;
  padding: 3px;
  border-left: 3px solid #f3de2c;
}

.il-book-slot-2 {
  height: 100%;
  width: 100%;
  padding: 3px;
  border-left: 3px solid #d38000;
}

.il-book-slot-3 {
  height: 100%;
  width: 100%;
  padding: 3px;
  border-left: 3px solid #307C88;
}

.il-book-slot-4 {
  height: 100%;
  width: 100%;
  padding: 3px;
  border-left: 3px solid #86cb92;
}

.il-book-slot-5 {
  height: 100%;
  width: 100%;
  padding: 3px;
  border-left: 3px solid #ce73a8;
}

.il-book-slot-6 {
  height: 100%;
  width: 100%;
  padding: 3px;
  border-left: 3px solid #82639e;
}

.il-book-slot-7 {
  height: 100%;
  width: 100%;
  padding: 3px;
  border-left: 3px solid #9e7c7d;
}

.il-book-slot-8 {
  height: 100%;
  width: 100%;
  padding: 3px;
  border-left: 3px solid #f75e82;
}

.il-book-slot-9 {
  height: 100%;
  width: 100%;
  padding: 3px;
  border-left: 3px solid #ea4d54;
}

/* Modules/Chatroom */
.ilValignBottom {
  vertical-align: bottom;
}

#chat_actions {
  white-space: nowrap;
  margin-left: 10px;
}

#chat_messages {
  height: 300px;
  padding: 2px 2px 0 2px;
  overflow-y: scroll;
  overflow-x: hidden;
  overflow-wrap: break-word;
  word-wrap: break-word;
  -ms-word-break: break-all;
  word-break: break-all;
  word-break: break-word;
  -ms-hyphens: auto;
  -moz-hyphens: auto;
  -webkit-hyphens: auto;
  hyphens: auto;
  width: 100%;
  background-color: #f9f9f9;
  position: relative;
}
#chat_messages .messageContainer {
  min-height: 250px;
}
#chat_messages .fader {
  position: -webkit-sticky;
  position: sticky;
  bottom: 0;
  width: 100%;
  height: 50px;
  background: -webkit-gradient(linear, left top, left bottom, from(rgba(255, 255, 255, 0)), to(#fff));
  background: linear-gradient(to bottom, rgba(255, 255, 255, 0) 0%, #fff 100%);
}
#chat_messages .fader .typing-info {
  font-size: 0.6em;
  position: absolute;
  bottom: 0;
  padding: 2px 5px;
  text-align: left;
  width: 100%;
}

#message-controls .msg-control {
  display: inline-block;
}
#message-controls .msg-control label {
  position: relative;
  top: 5px;
}

@media only screen and (max-width: 768px) {
  #message-controls .msg-control {
    display: block;
  }
}
#chat_users {
  overflow: auto;
  height: 100%;
  min-height: 300px;
}

#private_rooms {
  z-index: 200;
  display: none;
}

td.chatroom {
  width: 200px;
  height: auto;
}

.ilChatroomUser {
  border-bottom: 1px solid #e9e9e9;
}
.ilChatroomUser .media-body {
  white-space: nowrap;
}
.ilChatroomUser .media-body {
  padding-top: 8px;
}
.ilChatroomUser .media-body h4, .ilChatroomUser .media-body p {
  color: #6f6f6f;
  font-size: 0.75rem;
  padding: 5px 3px 0 3px;
  line-height: 1em;
  margin: 0;
}
.ilChatroomUser .media-body h4 {
  padding-top: 0;
  color: #6f6f6f;
  overflow: hidden;
  text-overflow: ellipsis;
  white-space: nowrap;
}
.ilChatroomUser .dropdown-menu {
  background-color: #f9f9f9;
  padding: 10px 0;
  font-size: 0.75rem;
}
.ilChatroomUser .dropdown-menu a {
  color: #161616;
}
.ilChatroomUser .dropdown-menu a:hover {
  color: black;
}
.ilChatroomUser .arrow-down {
  width: 0;
  height: 0;
  border-left: 11px solid transparent;
  border-right: 11px solid transparent;
  border-top: 11px solid white;
  margin-top: -10px;
  margin-left: 100px;
}
.ilChatroomUser .media:hover {
  background-color: #e2e8ef;
}
.ilChatroomUser .dropdown-menu {
  position: static;
  float: none;
  -webkit-box-shadow: none;
  box-shadow: none;
}
.ilChatroomUser .dropdown-backdrop {
  position: static;
}
.ilChatroomUser .media {
  padding: 0;
}
.ilChatroomUser .media-left img {
  width: 30px;
  height: 30px;
}
.ilChatroomUser .media-body, .ilChatroomUser .media-left, .ilChatroomUser .media-right {
  display: table-cell;
  vertical-align: top;
}
.ilChatroomUser .media-left {
  padding-right: 10px;
}
.ilChatroomUser .media {
  padding: 10px;
}

/* Modules/Course */
.ilValignTop {
  vertical-align: top;
}

.halfWidth {
  width: 50%;
}

.ilInheritBGColor {
  background-color: inherit;
}

td.option_value_details {
  background: none white;
  color: #161616;
  padding: 3px;
  vertical-align: top;
  text-align: left;
}

td.option_value_center_details {
  background: none #ffe4e4;
  color: #161616;
  padding: 3px;
  vertical-align: top;
  text-align: center;
}

ul.noStyle {
  list-style: none;
}

li.smallPad {
  padding: 1px;
}

.listIndent {
  padding: 0 0 20px;
}

.ilCrsObjAcc {
  margin-bottom: 10px;
}

.ilCourseObjectiveAccResults {
  padding-top: 10px;
}

.ilCourseObjectiveAccResult {
  font-size: 0.75rem;
}

.ilCourseObjectiveAccSummary {
  font-size: 1rem;
  padding-top: 15px;
}

.ilCourseObjectiveProgressBarContainer .text-comparision {
  display: none;
}

.ilCourseObjectiveProgressBarContainer {
  float: right;
  max-width: 200px;
  padding: 20px;
}

/* LOK progress bars */
.ilCourseObjectiveProgressBar {
  padding-right: 5px;
  float: right;
}

.ilCourseObjectiveProgressBarContainer > .progress {
  margin: 5px 0 0;
  border: 1px solid #bbb;
  background-color: white;
}

.ilCourseObjectiveProgressBarContainer > .progress > .progress-bar {
  -webkit-box-shadow: none;
  box-shadow: none;
}

.ilCourseObjectiveProgressBarLimit {
  float: right;
  position: relative;
  border-right: 2px dotted #737373;
  height: 20px;
  margin-top: -17px;
}

.ilCourseObjectiveProgressBarNeutral {
  background-color: #737373;
}

.ilCourseObjectiveProgressBarCompleted {
  background-color: #60b060;
}

.ilCourseObjectiveProgressBarFailed {
  background-color: #b06060;
}

div.editLink {
  padding-right: 1em;
}

/* Modules/DataCollection */
td.dcl_actions {
  text-align: right;
  padding-right: 5px;
}

.dcl_record_list td, .dcl_field_list td {
  padding: 10px 7px;
  font-size: 0.75rem;
}

.ilDclTableDescription {
  padding: 15px 0;
  font-size: 0.75rem;
}

.ilDclRecordViewNavWrapper {
  margin-bottom: 40px;
}

.ilDclRecordViewNav {
  font-weight: 400;
  padding: 3px;
  font-size: 0.75rem;
  width: 80%;
  float: left;
}

.ilDclEditRecordButtonWrapper {
  float: right;
}

.ilDclRecordViewRecordOfTotal {
  margin-right: 10px;
}

.ilDclSelectRecord {
  margin-left: 10px;
}

.ilDclChangeRecord {
  display: inline;
}

.ilDclPermanentLinkWrapper {
  margin: 20px 0;
}

tr.dcl_comments_active > td {
  background-color: #ffffd9;
}

/* Modules/Excercise */
.ilExcAssignmentBody {
  padding-left: 15px;
  padding-right: 15px;
}

.ilExcAssignmentHead img {
  display: block;
  float: left;
  margin-top: 4px;
}

.ilExcAssignmentHead .ilAssignmentHeader {
  padding: 0;
  margin: 1px 0 0 25px;
  font-size: 1rem;
}

.ilExcAssignmentHead, .ilAssignmentHeader {
  display: block;
}

.ilExAssignmentHeadProperty {
  margin: 4px 0 0 25px;
  font-size: 0.75rem;
}

.ilExcOverview .ilExcAssImageContainer {
  max-width: 300px;
  display: inline-block;
  cursor: pointer;
}

.ilExcReportFeedback {
  background-color: #f9f9f9;
  padding: 9px;
}

.ilExcAssignmentInfoTool {
  padding: 10px;
}
.ilExcAssignmentInfoTool h4 {
  padding-left: 0px;
  padding-right: 0px;
}
.ilExcAssignmentInfoTool p {
  padding: 0px;
}
.ilExcAssignmentInfoTool ul {
  padding-left: 30px;
  margin: 0;
}

.read-more-state {
  display: none;
}

.read-more-target {
  opacity: 0;
  max-height: 0;
  font-size: 0;
  transition: 0.25s ease;
}

.read-more-state:checked ~ .read-more-wrap .read-more-target {
  opacity: 1;
  font-size: inherit;
  max-height: 999em;
}

.read-more-state ~ .read-more-trigger:before {
  content: "Show more";
}

.read-more-state:checked ~ .read-more-trigger:before {
  content: "Show less";
}

.read-more-trigger {
  cursor: pointer;
  display: inline-block;
  padding: 0 0.5em;
  color: #737373;
  font-size: 0.9em;
  line-height: 2;
  border: 1px solid #dddddd;
  border-radius: 0.25em;
}

/* Modules/Forum */
a.postread, a.postread:visited {
  font-weight: 400;
}

a.postunread, a.postunread:visited {
  font-weight: 600;
}

a.postnew, a.postnew:visited {
  font-style: italic;
  font-weight: 600;
}

blockquote.ilForumQuote {
  margin: 0 20px 10px;
  padding: 5px;
  border: 1px solid #dddddd;
  font-size: 0.75rem;
}

div.ilForumQuoteHead {
  font-weight: 600;
  font-size: 0.75rem;
  margin: 0 0 12px;
}

/* Modules/Forum */
#ilFrmPostList {
  list-style: none;
  margin: 0;
  padding: 0;
  background-color: white;
}

.ilFrmPostImage {
  float: left;
  width: 100px;
  overflow: hidden;
}
.ilFrmPostImage img {
  vertical-align: top;
  margin: 9px 18px 9px 6px;
  border: none;
  max-width: 100%;
}
@media only screen and (min-width: 768px) {
  .ilFrmPostImage img {
    margin: 0 !important;
    padding: 6px 9px 9px 6px;
  }
}

.ilFrmPostClear {
  clear: both;
  width: 1px;
  height: 1px;
  line-height: 1px;
}

.ilFrmPostTitle {
  margin-top: 15px;
  font-size: 1rem;
}
@media only screen and (max-width: 768px) {
  .ilFrmPostTitle {
    margin-top: 6px;
    font-size: 0.875rem;
  }
}

div.ilFrmPostHeader span.small {
  color: #6f6f6f;
}

.ilFrmPostContentContainer {
  margin: 0 0 3px;
  width: 80%;
  float: left;
}
@media only screen and (max-width: 768px) {
  .ilFrmPostContentContainer {
    padding-left: 6px;
    width: 100%;
  }
}
@media only screen {
  .ilFrmPostContentContainer img {
    width: 100%;
    height: auto !important;
  }
}

.ilFrmTargetImage {
  margin: 0 0 15px;
  height: auto !important;
}
.ilFrmTargetImage img {
  height: 20px !important;
}
.ilFrmTargetImage a {
  display: inline-block;
}
.ilFrmTargetImage .il-link.link-bulky .bulky-label {
  display: none;
}

.ilFrmPostContent {
  margin-top: 15px;
}

li.ilFrmPostRow {
  padding: 3px 0 3px 3px;
  margin-bottom: 15px;
  border-left: 6px solid #dddddd;
}
li.ilFrmPostRow.tblrowmarked {
  background-color: white;
  border-left: 6px solid #B54F00;
}
li.ilFrmPostRow div.ilForm {
  width: 100%;
  max-width: 1000px;
}
li.ilFrmPostRow div.ilForm div.ilFormValue {
  width: auto;
}
li.ilFrmPostRow div.ilForm div.ilFormOption {
  width: 150px;
}
@media only screen and (max-width: 768px) {
  li.ilFrmPostRow div.ilForm, li.ilFrmPostRow div.ilForm input[type=text], li.ilFrmPostRow div.ilForm textarea {
    width: 100%;
  }
}
@media only screen and (max-width: 768px) {
  li.ilFrmPostRow img.ilUserIcon {
    width: 50px;
    height: 50px;
  }
}

@media only screen and (min-width: 1200px) {
  .sort_by_posts .ilFrmPostRow.ilFrmPost-level-2 {
    padding-left: 50px;
  }
  .sort_by_posts .ilFrmPostRow.ilFrmPost-level-3 {
    padding-left: 100px;
  }
  .sort_by_posts .ilFrmPostRow.ilFrmPost-level-4 {
    padding-left: 150px;
  }
  .sort_by_posts .ilFrmPostRow.ilFrmPost-level-5 {
    padding-left: 190px;
  }
  .sort_by_posts .ilFrmPostRow.ilFrmPost-level-6 {
    padding-left: 220px;
  }
  .sort_by_posts .ilFrmPostRow.ilFrmPost-level-7 {
    padding-left: 240px;
  }
  .sort_by_posts .ilFrmPostRow.ilFrmPost-level-8 {
    padding-left: 260px;
  }
  .sort_by_posts .ilFrmPostRow.ilFrmPost-level-9 {
    padding-left: 280px;
  }
  .sort_by_posts .ilFrmPostRow.ilFrmPost-level-10 {
    padding-left: 300px;
  }
}
.ilFrmPostCensorshipAdvice {
  margin: 0;
  padding: 0;
  font-weight: 600;
  color: #B54F00;
}

.ilFrmPostAttachmentsContainer {
  margin: 15px 0 0;
  font-weight: 600;
}
.ilFrmPostAttachmentsContainer a {
  font-weight: 400;
}
.ilFrmPostAttachmentsContainer img {
  vertical-align: middle;
}

.ilFrmPostCommands {
  float: right;
  margin: 0 0 3px;
}

li.ilModeratorPosting {
  border-left: 6px solid #f3de2c;
}

li.ilPostingNeedsActivation {
  border-left: 6px solid #82639e;
}

.ilFrmBottomToolbar {
  margin-top: 15px;
}

.ilForumTreeTitle {
  display: inline-block;
}

.ilForumTreeTitleUnread {
  font-weight: 600;
}

.ilForumTreeUnlinkedContent {
  display: block;
  line-height: 0.9em;
  margin-bottom: 10px;
  text-decoration: none;
  cursor: text;
  font-size: smaller;
  color: #161616;
  padding-left: 23px;
}

.frm-thread-scrollable-print {
  overflow: auto;
}

.ilForumNotificationSettingsForm {
  white-space: normal;
}

.ilForumDraftHistoryEntry {
  padding: 5px;
}

/* Modules/LearningModule */
.ilLMMenu {
  clear: both;
}

body.ilLMNoMenu .ilFixedTopSpacer {
  padding-top: 0px;
}

body.ilLMNoMenu .ilLeftNav {
  top: 0px;
}

button.ilAreaClose {
  width: 20px;
  height: 20px;
  position: absolute;
  top: 0;
  cursor: pointer;
}

div.ilRightAreaSpace {
  width: 50%;
}

/* right area (used in learning modules) */
div#right_area {
  bottom: 0;
  width: 50%;
  right: 0px;
  top: 117px;
  position: fixed;
  /* padding: 5px; */
  background-color: #f9f9f9;
  border-left: 3px solid #dddddd;
  /* box-shadow: inset 0px 2px 2px #d0d0d0; */
  -webkit-overflow-scrolling: touch; /* Bug 11209 */
  overflow: hidden; /* Bug 11209 */
}

div#right_area iframe {
  -webkit-overflow-scrolling: touch; /* Bug 11209 */
  overflow: auto; /* Bug 11209 */
  border: none;
  width: 100%;
  height: 100%;
}

div#right_cont_area {
  bottom: 0;
  width: 50%;
  right: 0px;
  top: 117px;
  position: fixed;
  background-color: transparent;
  border-left: 3px solid #dddddd;
  -webkit-overflow-scrolling: touch; /* Bug 11209 */
  overflow: hidden;
}

div#right_top_area {
  top: 0;
  width: 100%;
  height: 100%;
  position: absolute;
  border-bottom: 3px solid #e9e9e9;
  border-right: 3px solid #e9e9e9;
  -webkit-overflow-scrolling: touch; /* Bug 11209 */
  overflow: hidden;
  display: none;
}

div.ilRightContAreaSplit div#right_top_area {
  height: 50%;
}

div#right_top_area iframe {
  -webkit-overflow-scrolling: touch; /* Bug 11209 */
  overflow: auto; /* Bug 11209 */
  border: none;
  width: 100%;
  height: 100%;
}

div#right_bottom_area {
  top: 0px;
  width: 100%;
  height: 100%;
  position: absolute;
  -webkit-overflow-scrolling: touch; /* Bug 11209 */
  overflow: hidden;
  display: none;
  border-right: 3px solid #e9e9e9;
}

div.ilRightContAreaSplit div#right_bottom_area {
  top: 50%;
  height: 50%;
}

div#right_bottom_area iframe {
  -webkit-overflow-scrolling: touch; /* Bug 11209 */
  overflow: auto; /* Bug 11209 */
  border: none;
  width: 100%;
  height: 100%;
}

#il_expl2_jstree_cont_out_ilLMProgressTree img {
  width: 18px;
  height: 18px;
  margin-top: -3px;
}

.ilLSOLearnerView { /*ILIAS-GUI, "startpage" of LSO*/
  background-color: white;
  -webkit-box-shadow: none;
  box-shadow: none;
}
.ilLSOLearnerView .il-workflow-step-label,
.ilLSOLearnerView .il-workflow-step-label .btn {
  color: #161616 !important;
  cursor: default !important;
  text-decoration: none !important;
}

.ilLSOKioskModeObjectHeader .il_HeaderInner {
  padding-bottom: 5px;
}

.ilLSOKioskModeNavigation {
  margin-bottom: 10px;
  background-color: #f9f9f9;
}
.ilLSOKioskModeNavigation .navbar-form {
  line-height: 25px;
}

.ilLSOKioskModeContent .panel-primary .panel-heading {
  display: none;
}

.ilLSOKioskModeCurriculum {
  background-color: #f9f9f9;
}
.ilLSOKioskModeCurriculum .il-workflow-container {
  padding: 5px;
}

/* intro page */
.il-lso-startbutton-container {
  margin: 9px 0;
}

/* BEGIN LTIConsumer */
#ltiLoadingAnimation {
  padding-top: 50px;
  text-align: center;
}

#ltiIframe {
  border: solid #757575 2px !important;
  padding: 3px;
  width: 100%;
  height: 500px;
}

/* END LTIConsumer */
.il-mcst-side .row > .col-sm-3 {
  width: 100%;
}
.il-mcst-side .row > .col-sm-3 img {
  width: 100%;
}

.il-mcst-side .row > .col-sm-9 .il-item-title {
  padding: 12px 0 6px;
}

.mcst-completed-preview img {
  filter: grayscale(100%);
}

.mcst-current {
  background-color: #fff6be;
}

#mcst-prev-items > button {
  margin-bottom: 20px;
}

#il-mcst-img-gallery .modal-dialog {
  width: 100%;
  margin: 0 auto;
  height: 100%;
}
#il-mcst-img-gallery .modal-content {
  min-height: 100%;
  background-color: black;
}
#il-mcst-img-gallery .modal-content img {
  margin: 30px auto 0 auto;
}
#il-mcst-img-gallery .modal-title {
  color: white;
}
#il-mcst-img-gallery .carousel-caption {
  display: none;
}
#il-mcst-img-gallery .modal-header {
  border: 0;
  text-align: center;
}
#il-mcst-img-gallery .carousel-indicators {
  bottom: auto;
  top: -20px;
}
#il-mcst-img-gallery .carousel-control .glyphicon {
  top: -5px;
}
#il-mcst-img-gallery .carousel-control.right, #il-mcst-img-gallery .carousel-control.left {
  background-image: none;
}

/* Modules/MediaPool */
#ilMepPreviewContent {
  margin: 0;
  width: 100%;
  padding: 0;
  border: 0;
}

.ilMediaPoolPagePreviewBody {
  background-color: #f9f9f9;
  height: auto;
}

.ilMediaPoolPreviewThumbnail img {
  max-width: 100px;
}

.il-orgunit .multi_icons_wrapper {
  display: inline-block;
  vertical-align: bottom;
  float: right;
}
.il-orgunit .multi_icon {
  display: inline-block;
}
.il-orgunit .multi_input_line {
  border-top: 1px solid #EDEDED;
  padding-top: 10px;
}
.il-orgunit .multi_input_line:nth-child(2) {
  border-top: none;
  padding-top: 0;
}
.il-orgunit .multi_input_line .input {
  display: inline-block;
  border: none;
  vertical-align: top;
}

#il_expl2_jstree_cont_orgu_explorer img {
  width: 16px;
  height: 16px;
}

.multi_icons_wrapper {
  display: inline-block;
  vertical-align: bottom;
  float: right;
}

.multi_icon {
  display: inline-block;
}

.multi_input_line {
  border-top: 1px solid #EDEDED;
  padding-top: 10px;
}

.multi_input_line:nth-child(2) {
  border-top: none;
  padding-top: 0;
}

.multi_input_line .input {
  display: inline-block;
  border: none;
  vertical-align: top;
}

/* Modules/Poll */
.ilPollDescription {
  margin: 5px;
  font-size: 0.75rem;
  color: #6f6f6f;
}

.ilPollQuestion {
  display: inline-block;
  width: 97%;
  margin: 1.5%;
  font-size: 0.75rem;
  font-style: italic;
}

img.ilPollQuestionImage {
  margin: 1.5% 0%;
  max-width: 100%;
}

.ilPollQuestionAnswers {
  margin: 5px;
  font-size: 0.75rem;
}

.ilPollQuestionAnswer {
  margin-bottom: 5px;
}

.ilPollQuestionResults {
  margin: 10px;
  font-size: 0.75rem;
}

.ilPollQuestionResult {
  margin-bottom: 5px;
}

.ilPollQuestionResultBar {
  width: 100%;
  border: 1px solid #757575;
  float: left;
  height: 18px;
}

.ilPollQuestionResultBarInner {
  background-color: #e2e8ef;
  height: 18px;
}

.ilPollQuestionResultPerc {
  float: right;
  position: relative;
  margin-top: -17px;
  margin-right: 3px;
}

.ilPollLegend {
  margin-bottom: 5px;
}

.ilPollLegend td.legendLabel {
  font-size: 1rem;
}

/* Modules/Portfolio */
ul.ilPCMyCoursesCourseList > li {
  margin-bottom: 10px;
}
ul.ilPCMyCoursesCourseList > li .course-list-tree-icon {
  width: 20px;
  height: 20px;
}

ul.ilPCMyCoursesObjectiveList > li {
  margin-top: 5px;
  margin-left: 40px;
}

a.ilPCMyCoursesToggle {
  outline: 0;
}

div.ilPCMyCoursesPath {
  margin-bottom: 10px;
  font-size: 0.75rem;
  /* font-style: italic; */
}

div.ilPrtfSignature {
  margin-top: 60px;
  border-top: 1px solid black;
}

.ilPrtfMetaInfo {
  margin-top: 20px;
}

.ilPrtfMetaInfo td {
  padding-left: 20px;
}

.ilPrtfMetaInfo td, .ilPrtfMetaInfo th {
  padding-top: 5px;
  vertical-align: top;
}

div.ilPrtfToc {
  margin-top: 40px;
}

body.ilPrtfPdfBody {
  margin: 0;
}
body.ilPrtfPdfBody > div.ilInvisibleBorder {
  padding: 0;
  padding-left: 40px;
}

body.ilPrtfPdfBody h1.ilc_PrintPageTitle {
  border-bottom: 1px solid #000000;
}

body.ilPrtfPdfBody .ilPCMyCoursesToggle img {
  visibility: hidden;
}

/* Modules/ScormAicc */
table.il_ScormTable {
  color: #161616;
  background-color: #f9f9f9;
  border-spacing: 1px;
  border: none;
}

td.il_ScormTableKey {
  background-color: #f9f9f9;
  color: #161616;
  padding: 1px 3px;
  vertical-align: top;
  text-align: right;
}

td.il_ScormTableValue {
  background: none #f9f9f9;
  color: #161616;
  padding: 1px 3px;
  vertical-align: top;
  text-align: left;
}

/* from survey.css */
@media screen {
  .surveySheet {
    padding: 20px;
    border-style: solid;
    border-color: #9EADBA;
    border-left-width: 1px;
    border-right-width: 1px;
    border-top-width: 1px;
    border-bottom-width: 1px;
    margin-bottom: 0px;
  }
  .matrix .tblrow1 {
    background-color: #FFFFFF;
    color: #222222;
    padding: 3px;
    border: none;
  }
  .matrix .tblrow2 {
    background-color: #F1F1F1;
    color: #222222;
    padding: 3px;
    border: none;
  }
  .matrixother {
    width: 95%; /* #8213 */
  }
  .surveyhint {
    font-size: 80%;
    font-style: italic;
  }
  table.matrix {
    border: none;
    border-collapse: collapse;
    /*	font-family:arial,sans-serif;
              font-size:80%;
          */
  }
  td#matrix, th#matrix {
    border: none;
    border-collapse: collapse;
    padding: 0.5em;
  }
  td#matrixrowtext {
    width: 40em;
  }
  td.center {
    text-align: center;
  }
  td.column {
    text-align: center;
    font-weight: 600 !important;
  }
  td.bipolar {
    text-align: center;
    vertical-align: middle;
    background: #EEEEEE;
    border: 1px solid #808080 !important;
    width: 10em;
  }
  .questionblockTitle {
    font-size: 140%;
    font-weight: 600;
    color: #222222;
    margin-top: 1em;
    margin-bottom: 0px;
  }
  .questionheading {
    margin-top: 1em;
    margin-bottom: 1em;
  }
  .solutionbox {
    color: black;
    background-color: white;
    padding-left: 5px;
    padding-right: 5px;
    border-style: inset;
    border-width: 1px;
    display: inline-block;
    width: 400px;
  }
  .horizontal {
    width: 80px;
  }
  .vertical {
    width: 400px;
  }
  table.categorywizard tr, table.matrixrowwizard tr {
    vertical-align: top;
  }
  table.categorywizard th, table.matrixrowwizard th {
    font-size: 90%;
    font-weight: 600;
    text-align: center;
  }
  .neutral_category_title {
    font-style: italic;
  }
  tr.neutral td {
    padding-top: 2em !important;
  }
  td.neutral {
    margin-left: 2em;
  }
  div.required {
    padding-bottom: 2em;
  }
  .questionTitle {
    padding-top: 8px;
    padding-bottom: 4px;
    font-weight: 600;
    font-size: 110%;
    border-bottom: 1px #aaa solid;
  }
}
/* from survey delos.scss */
div.il-survey-page {
  padding: 15px;
  background-color: white;
}

div.il-survey-question {
  margin-bottom: 30px;
}

div.ilSurveyPageEditDropArea {
  border-color: #88be51;
  color: #88be51;
  background-color: #aed389;
}

div.ilSurveyPageEditDropAreaSelected {
  border-color: #88be51;
  color: #88be51;
  background-color: #94c564;
}

div.ilSurveyPageEditAreaDragging {
  border: 2px dashed #2c2c2c;
  background-color: #f9f9f9;
  padding: 5px;
}

div.ilSurveyPageEditActionMenu {
  float: right;
  margin: 3px;
}

.il-svy-qst-compressed {
  margin-top: -30px;
}
.il-svy-qst-compressed .questionTitle {
  display: none;
}
.il-svy-qst-compressed tr:first-child td {
  visibility: hidden;
  height: 1px;
  line-height: 1px;
  padding-top: 0;
  padding-bottom: 0;
}

#il-svy-output-form table td p {
  hyphens: auto;
}

/* not yet refactored code from former ta.css */
.kiosk {
  padding: 2em;
  background-color: #fafafa;
}

.fullwidth_invisible {
  background-color: transparent !important;
}

.feedback {
  /*	border:  1px solid gray;*/
  padding: 4px;
  display: block;
  background: #EEEEEE;
}

.centermessage {
  width: 25em;
  margin-left: auto;
  margin-right: auto;
  font-weight: bold;
  font-size: 150%;
}

.col2 {
  width: 100%;
  float: left;
}

.rcol {
  width: 50%;
  float: right;
}

.lcol {
  width: 50%;
  float: left;
}

.participant.solution {
  padding: 5px;
  width: 50%;
  overflow-x: auto;
}

.lcol.participant {
  width: 49%;
  overflow-x: auto;
}

.rcol.solution {
  width: 49%;
  overflow-x: auto;
  padding: 5px;
  background: #E2FFC7; /* Fallback IE 6-8 */
  background: rgba(226, 255, 199, 0.4);
}

#kioskOptions {
  clear: both;
  overflow: hidden;
  width: 100%;
  border-top: 1px #aaa solid;
  border-bottom: 1px #aaa solid;
  margin-bottom: 1em;
  padding: 1em 0;
}

#kioskTestTitle {
  float: left;
  width: 50%;
}

#kioskParticipant {
  float: right;
  text-align: right;
  width: 50%;
}

.print {
  visibility: hidden;
}

.ilTstQuestionSummaryBlock_WorkingTime {
  clear: both;
}

div.ilc_Question {
  padding-left: 20px;
  margin-top: 10px;
  margin-bottom: 10px;
}

.ilc_qinput_TextInput {
  max-width: 65vw;
}
@media only screen and (max-width: 768px) {
  .ilc_qinput_TextInput {
    max-width: 100%;
  }
}

.testSheet {
  background: #EEEEEE;
  border-spacing: 1px;
  border: 1px outset #BBBBBB;
  margin: 5px;
  padding: 2em;
}

.questionTitle {
  margin-top: 5px;
  margin-bottom: 5px;
  font-size: 140%;
  padding-bottom: 3px;
  border-bottom-width: 1px;
  border-bottom-style: solid;
  border-color: #000000;
}

.ilTestQuestionRelatedObjectivesInfo {
  font-size: 0.7em;
  font-style: italic;
  margin: 5px 0;
}

.questionPrintview {
  border: 1px solid #C0C0C0;
  padding: 0.25em;
  margin-top: 1em;
}

.solutionbox {
  color: black;
  background-color: white;
  padding-left: 5px;
  padding-right: 5px;
  border-style: inset;
  border-width: 1px;
}

td.middle {
  color: #000000;
  background-color: inherit;
  border-spacing: 0px;
  border: none;
  padding: 3px;
  vertical-align: middle;
}

td.top {
  color: #000000;
  background-color: inherit;
  border-spacing: 0px;
  border: none;
  padding: 3px;
  vertical-align: top;
}

/* --- Test tool javascript styles --- */
span.nowrap {
  white-space: nowrap;
}

div.termtext {
  width: 200px;
  height: 100px;
  border: 1px solid #000000;
  background-color: #F1F1F1;
  color: #222222;
  padding: 10px;
  vertical-align: middle;
  border-style: outset;
  text-align: center;
}

div.dropzone {
  width: 220px;
  height: 120px;
  border: 1px solid #000000;
  background-color: #FFE4E4;
  color: #222222;
  padding: 10px;
  vertical-align: middle;
  border-style: dotted;
  text-align: center;
}

div.textboximage {
  width: 200px;
  height: 80px;
  border: 1px solid #000000;
  background: #DDDDDD;
  padding: 10px;
  vertical-align: middle;
  border-style: outset;
  text-align: center;
}

div.imagebox {
  width: 200px;
  height: 100px;
  border: 1px solid #000000;
  background-color: #F1F1F1;
  color: #222222;
  padding: 10px;
  vertical-align: middle;
  border-style: outset;
  text-align: center;
  z-index: 200;
}

div.textbox {
  width: 200px;
  height: 100px;
  border: 1px solid #000000;
  background-color: #F1F1F1;
  color: #222222;
  padding: 10px;
  vertical-align: middle;
  border-style: outset;
  text-align: center;
  z-index: 200;
}

#filterpanel {
  text-align: right;
}

.filteractive {
  background-color: #f7face;
  border: 1px #d48110 solid;
}

.filterinactive {
  background-color: #fff;
}

.manfeedback .toggle-button {
  padding-left: 20px;
  background: transparent url(images/del_sprite_arrows.gif) 3px -318px no-repeat;
  cursor: pointer;
}

.manfeedback .yes {
  padding-left: 20px;
  background: transparent url(images/del_sprite_arrows.gif) 3px -359px no-repeat;
  cursor: pointer;
}

.manfeedback .off {
  padding-left: 20px;
  background: none;
  cursor: default;
}

div.odd {
  padding: 0.5em 0;
}

div.even {
  padding: 0.5em 0;
}

div.last {
  border-bottom: none;
}

table.imagemapareas tr,
table.kvpwizard tr,
table.matchingwizard tr,
table.matchingpairwizard tr,
table.errortextwizard tr,
table.singlechoicewizard tr,
table.multiplechoicewizard tr {
  vertical-align: top;
}

table.imagemapareas th,
table.kvpwizard th,
table.matchingwizard th,
table.matchingpairwizard th,
table.errortextwizard th,
table.singlechoicewizard th,
table.multiplechoicewizard th,
table.kprimchoicewizard th {
  vertical-align: top;
}

table.kprimchoicewizard th.true,
table.kprimchoicewizard th.false {
  padding: 5px 5px;
}

table.kprimchoicewizard td.correctness {
  vertical-align: top;
  text-align: center;
}

table.kprimchoicewizard th {
  font-size: 90%;
  font-weight: bold;
  text-align: center;
}

table.kprimchoicewizard {
  margin-bottom: 15px;
}

table.kprimchoicewizard td {
  padding-top: 15px;
}

div.ilAssKprimChoiceTable div.optionLabel,
table.kprimchoicewizard th.optionLabel {
  background-color: lightgrey;
}

table.ilAssKprimChoiceTable tr.aggregaterow td {
  border-bottom: solid lightgrey 1px;
}

table.ilAssKprimChoiceTable tr.aggregaterow td.answer_frequency {
  text-align: right;
}

table.il_tst_answer_aggregation {
  border-collapse: collapse;
}

table.il_tst_answer_aggregation td,
table.il_tst_answer_aggregation th {
  padding: 5px 15px;
}

table.il_tst_answer_aggregation th {
  background-color: lightgrey;
}

table.il_tst_answer_aggregation td {
  border-bottom: solid lightgrey 1px;
}

table.il_tst_answer_aggregation td.answer_option {
  font-style: italic;
}

table.il_tst_answer_aggregation td.answer_frequency {
  text-align: right;
}

.question_description {
  font-style: italic;
  font-size: 90%;
}

.number {
  text-align: right;
}

.errortext a:link,
.errortext a:visited {
  text-decoration: none;
  color: #000;
  padding: 0 2px;
  line-height: 1.5em;
}

.errortext a:hover {
  background-color: #ddd;
}

.ilc_qetitem_ErrorTextSelected {
  background-color: #9bd9fe;
  border: 1px #666 solid;
}

.selGroup {
  border: 2px #9bd9fe solid;
  padding: 3px 2px;
  margin-right: 2px;
}

.questionpool_info {
  padding: 0.4em;
  margin-top: 0.4em;
}

.questionpool_title {
  font-weight: bold;
}

td.matching {
  vertical-align: middle;
}

div.term {
  display: inline;
  padding: 0.5em 1em;
  float: left;
}

.solutiontable td {
  padding: 0 1em;
}

span.result {
  font-style: italic;
}

div.ilc_Page.readonly div.ilc_question_Standard {
  background-color: #f3f3f3;
  background-image: url(../../../../templates/default/images/qmark-ro.svg);
}

ul.ilAssQuestionRelatedNavigationContainer,
div.ilAssQuestionRelatedNavigationContainer {
  margin: 15px 0;
  float: none;
}

ul.ilAssQuestionRelatedNavigationContainer div.navbar {
  padding-right: 12px;
  min-height: unset;
  margin-bottom: 10px;
}

div.tstModalConfirmationText {
  margin-bottom: 20px;
}

div.tstModalConfirmationButtons a,
div.tstModalConfirmationButtons input {
  margin-right: 20px;
}

div.ilTestOutputBlock_DynTestFinished {
  background-color: #FAFAFA;
  padding: 100px;
}

a.il_question_answer_list_back_anchor {
  float: right;
  font-size: 0.7em;
  margin-right: 3px;
}

.ilCenterForced {
  text-align: center !important;
}

tr.ilBorderlessRow {
  margin-right: 20px;
}

td.ilAssQuestSkillAssignQuestTitle div {
  margin-right: 20px;
}

.ilAssQuestionLacExprWizard td,
.ilAssQuestionLacExprWizard th {
  padding-right: 10px;
}

a.il_participant_block_back_anchor,
a.il_question_answer_list_back_anchor {
  float: right;
  margin-right: 3px;
}

a.il_question_answer_list_back_anchor {
  font-size: 0.7em;
}

.test_specific_feedback td:first-child {
  padding-right: 1em;
  font-style: italic;
  font-weight: bold;
}

.test_specific_feedback td:last-child p:first-child {
  margin-top: 0;
}

p.ilAssKprimInstruction,
p.ilAdditionalAssQuestionInstruction {
  font-style: italic;
  font-size: 0.9em;
  margin: 5px 0 15px 0 !important;
}

table.kprimchoicewizard th.optionLabel {
  font-size: 1.1em;
}

table.imagemapareas tr.active-area, table.imagemapareas tr.active-area td {
  background-color: #fdfabb !important;
}

/* fau: testNav - added and changed styles */
td.ilc_Page {
  padding: 15px;
}

.ilTestMarkQuestionIcon {
  width: 12px;
  height: 12px;
}

.ilTestAnswerStatusIcon {
  display: inline-block;
  width: 12px;
  height: 12px;
  margin-top: -3px;
}

.ilTestQuestionAction.disabled a {
  color: #b0b0b0 !important;
}

/* fau. */
div.ilAssClozeTest {
  line-height: 2.5em;
}

div.ilAssClozeTest input {
  line-height: 1.25em;
}

div.ilc_Page.readonly img.imagemap,
div.ilc_Page.readonly div.filesContainer,
div.ilc_Page.readonly div.filesContainer a,
div.ilc_Page.readonly div.uploadContainer input,
div.ilc_Page.readonly div.ilAssErrorText span,
div.ilc_Page.readonly input[disabled],
div.ilc_Page.readonly select[disabled],
div.ilc_Page.readonly textarea[disabled] {
  pointer-events: all !important;
  cursor: not-allowed !important;
}

.tstAutosaveMsg {
  font-style: italic;
  border: 1px #666 solid;
  background-color: #ffffe0;
  position: fixed;
  z-index: 99999999999;
  top: 0;
  left: 0;
}

.textarea {
  cursor: not-allowed !important;
  border: 1px solid rgb(169, 169, 169);
  padding: 2px;
  background-color: rgb(235, 235, 228);
  min-height: 200px;
}

.ilSpecificAnswerFeedback td:first-child {
  padding-right: 30px;
}

.ilc_question_MultipleChoice .ilc_qanswer_Answer > div {
  vertical-align: top;
}

.ilc_question_SingleChoice .ilc_qanswer_Answer > div {
  vertical-align: top;
}

#tst_output {
  display: flex;
}
#tst_output #taForm {
  background: transparent;
}
#tst_output #tst_left {
  width: 20%;
  min-width: 200px;
  margin-right: 12px;
}
#tst_output #tst_left:empty {
  display: none;
  visibility: hidden;
}
@media screen and (max-width: 768px) {
  #tst_output #tst_left {
    margin-right: 0;
    width: 100%;
  }
}
#tst_output #tst_right {
  flex-grow: 1;
}
#tst_output #tst_right .ilc_Page {
  background-color: white;
  padding: 6px 12px;
}
@media screen and (max-width: 768px) {
  #tst_output {
    flex-direction: column-reverse;
  }
}

@media screen and (max-width: 768px) {
  .il-layout-page.with-mainbar-slates-engaged #tst_output {
    flex-direction: column-reverse;
  }
  .il-layout-page.with-mainbar-slates-engaged #tst_output #tst_left {
    margin-right: 0;
    width: 100%;
  }
}
#tst_output .ilTstNavigation {
  display: flex;
  padding: 6px 12px;
  justify-content: space-between;
  background-color: #f9f9f9;
}

#tst_output #tst_left ul.shortlist {
  list-style-type: none;
  padding: 0;
}
#tst_output #tst_left ul.shortlist li {
  padding: 0 0 6px 18px;
  background-repeat: no-repeat;
  background-size: 10px;
  background-position: 0px 5px;
}
#tst_output #tst_left ul.shortlist li.unanswered {
  background-image: url("images/answered_not.svg");
}
#tst_output #tst_left ul.shortlist li.answered {
  background-image: url("images/answered.svg");
}
#tst_output #tst_left ul.shortlist li.active {
  font-weight: 600;
}

#tst_output #tst_right .ilTstWorkingFormBlock_WorkingTime {
  text-align: center;
  clear: both;
}
#tst_output #tst_right .ilTstWorkingFormBlock_WorkingTime .ilTstWorkingFormInfo_UserWorkingTime {
  visibility: hidden;
  display: none;
}
#tst_output #tst_right .ilTstWorkingFormBlock_WorkingTime .ilTstWorkingFormInfo_ProcessTimeLeft {
  font-size: 1rem;
  font-weight: 600;
}
#tst_output #tst_right h1.ilc_page_title_PageTitle {
  margin-bottom: 6px;
}

/* Modules/Wiki */
a.ilWikiPageMissing:link, a.ilWikiPageMissing:visited {
  color: #d00;
}

a.ilWikiPageMissing:hover {
  color: black;
}

ul.ilWikiBlockList {
  margin: 0 0 0 20px;
  padding: 0;
  list-style: disc outside;
}

ul.ilWikiBlockListNoIndent {
  margin: 0;
  padding: 0;
  list-style: none;
}

li.ilWikiBlockItem {
  margin: 0;
  padding-top: 6px;
  padding-bottom: 6px;
  font-size: 0.75rem;
}

/* see mantis #0027530 */
#block_wikiside_0 .panel-body {
  overflow: visible;
}

/* Modules/WorkspaceFolder */
#tbl_wfld.table-striped > tbody > tr > td {
  background-color: transparent;
}

.ilWspContainerListFooter {
  background-color: #f9f9f9;
  margin: 0px -15px -15px -15px;
  padding: 5px 25px;
}

.il-table-access-control-permissions {
  font-size: 0.75rem;
}
.il-table-access-control-permissions label {
  vertical-align: middle;
  padding-left: 6px;
}

/* Services/Accordion */
.il_VAccordionHead, .il_HAccordionHead {
  padding: 9px 9px 9px 39px;
  text-align: left;
  cursor: pointer;
  color: #4c6586;
  font-size: 1rem;
  background-image: url("./images/tree_col.svg");
  background-repeat: no-repeat;
  background-color: #f9f9f9;
  background-position: 15px 9px;
  background-size: 20px 20px;
  border: 0;
}
.il_VAccordionHead:hover, .il_HAccordionHead:hover {
  background-color: #e2e8ef;
}

.il_VAccordionHead {
  display: block;
  width: 100%;
}

.il_VAccordionInnerContainer {
  border: 1px solid #dddddd;
  margin-bottom: 12px;
  border-radius: 3px;
}

.il_VAccordionContent, .il_HAccordionContent {
  padding-top: 9px;
}

.il_HAccordionHeadActive, .il_VAccordionHeadActive {
  background-image: url("./images/tree_exp.svg");
  background-color: #e2e8ef;
}

.ilAccHideContent {
  width: 0px;
  height: 0px;
  display: none;
}

div.ilc_va_icont_VAccordICont {
  overflow: visible !important;
}

/* Services/Awareness */
.ilAwarenessDropDown .popover {
  max-width: 300px;
  color: #161616;
  min-width: 250px;
}

#awareness-list {
  overflow: auto;
}
#awareness-list .dropdown-header {
  background-color: #f9f9f9;
  margin-bottom: 0px;
}

.ilAwarenessDropDown .popover-content {
  padding: 0;
}

.ilAwarenessDropDown .media-body, .ilAwarenessDropDown .media-left, .ilAwarenessDropDown .media-right {
  display: table-cell;
  vertical-align: top;
}

.ilAwarenessDropDown .media-left {
  padding-right: 10px;
}

.ilAwarenessDropDown .media {
  padding: 10px;
}

#awareness-content .input-group {
  display: table;
}
#awareness-content .media:hover {
  background-color: #e2e8ef;
}
#awareness-content .glyphicon {
  font-size: inherit;
}

#awareness-content .dropdown-menu {
  position: static;
  float: none;
  -webkit-box-shadow: none;
  box-shadow: none;
}

#awareness-content .media {
  padding: 0;
}

#awareness-content .media-left img {
  width: 45px;
  height: 45px;
}

.ilAwarenessItem {
  border-bottom: 1px solid #dddddd;
  background-color: white;
}
.ilAwarenessItem > div[role=button]:focus-visible:focus-visible {
  position: relative;
  outline: 2px solid #FFFFFF;
  outline-offset: 4px;
}
.ilAwarenessItem > div[role=button]:focus-visible:focus-visible::after {
  content: " ";
  position: absolute;
  top: -2px;
  left: -2px;
  right: -2px;
  bottom: -2px;
  border: 2px solid #FFFFFF;
  outline: 3px solid #0078D7;
}
.ilAwarenessItem > div[role=button]:focus-visible:active, .ilAwarenessItem > div[role=button]:focus-visible.engaged {
  outline: none;
}
.ilAwarenessItem ul {
  margin: 0;
  padding: 0;
}
.ilAwarenessItem ul li {
  margin: 0;
  padding: 0;
}

#awareness-content .media-body {
  white-space: nowrap;
  width: auto;
}

#awareness-content .media-body {
  padding-top: 8px;
}

#awareness-content .media-body h4, #awareness-content .media-body p {
  color: #6f6f6f;
  font-size: 0.75rem;
  padding: 5px 3px 0 3px;
  line-height: 1em;
  margin: 0;
}

#awareness-content .media-body h4 {
  padding-top: 0px;
  font-size: bold;
  overflow: hidden;
  text-overflow: ellipsis;
  white-space: nowrap;
}

#awareness-content .dropdown-menu {
  background-color: #f9f9f9;
  padding: 10px 0;
  font-size: 0.75rem;
}

#awareness-content .dropdown-menu a {
  color: #161616;
}

#awareness-content .dropdown-menu a:hover {
  color: black;
}

#awareness-content .arrow-down {
  width: 0;
  height: 0;
  border-left: 11px solid transparent;
  border-right: 11px solid transparent;
  border-top: 11px solid white;
  margin-top: -10px;
  margin-left: 100px;
}

#awareness_trigger {
  display: block;
}

#awareness_trigger > span {
  display: table-cell;
}

.ilAwarenessItem h3.popover-title {
  display: none;
}

.ilAwarenessItem .media {
  display: table;
  width: 100%;
}

.ilAwarenessItemRow {
  display: table-row;
  width: 100%;
}

.ilAwarenessItem .media-left {
  width: 55px;
}

.ilAwarenessItemRow .media-body {
  /* background-image: url('./templates/default/images/scorm/not_attempted.svg'); */
  background-repeat: no-repeat;
  background-size: 12px 12px;
  background-position: right 10px top 50%;
  /* see http://stackoverflow.com/questions/9789723/css-text-overflow-in-a-table-cell */
  /* and bug #18937 */
  /* max-width: 0; */
  width: 100%;
}

.ilAwarenessItemRow .media-body.ilAwarenessOnline {
  background-image: url("./images/scorm/completed.svg");
}

.ilAwarenessLoader {
  display: block;
  margin: 15px auto;
  width: 30px;
  height: 30px;
}

#il_awrn_filer_btn .glyphicon {
  filter: invert(0);
  margin-right: 0;
  font-family: "Glyphicons Halflings";
}

#il_awrn_filer_btn img {
  width: 10px;
  height: 10px;
}

#awareness-content .ilHighlighted {
  background-color: #e2e8ef;
  color: #6f6f6f;
}

.ilAwrnBadgeHidden {
  visibility: hidden;
}

/* due to bug #17839 */
#awareness-content .dropdown-backdrop {
  display: none;
  right: auto;
  width: 0px;
}

.ilAwarenessItem > div {
  cursor: pointer;
}

/* Services/Badge */
img.ilBadgeImage {
  max-width: 150px;
  max-height: 150px;
}

.ilBadgeImageThumbnail a .img-responsive {
  max-width: 50px;
  max-height: 50px;
  display: inline-block;
}

.ilBadgeImageThumbnail .modal .img-responsive {
  margin: auto;
  width: 50%;
  height: auto;
}

div.ilBadgeBackpackPanelContent {
  min-height: 200px;
}

div.ilBadgeBackpackPanelContent img {
  margin: auto;
}

span.ilProfileBadge {
  display: inline-block;
  padding: 5px;
}
span.ilProfileBadge > a {
  width: 50px;
  height: 50px;
  display: inline-block;
}
span.ilProfileBadge > a img {
  margin: auto;
  max-width: 50px;
  max-height: 50px;
}
span.ilProfileBadge .modal .img-responsive {
  margin: auto;
  width: 50%;
  height: auto;
}

.ilBadgeDeck .modal .img-responsive {
  margin: auto;
  width: 50%;
  height: auto;
}

/* Blocks */
div.il_Block, table.il_Block {
  width: 100%;
  border-spacing: 0px;
  border-collapse: collapse;
  margin-bottom: 20px;
  clear: both;
  table-layout: fixed;
  word-wrap: break-word;
  background-color: #f9f9f9;
  border: none;
  text-align: left;
  padding: 9px;
}

#il_center_col div.il_Block {
  background-color: #f9f9f9;
}

div.ilBlockHeader, div.ilBlockHeaderBig,
td.ilBlockHeader, td.ilBlockHeaderBig {
  /* font-family: 'Open Sans Semibold';  deactivated, since it affects drop downs in the header */
  font-weight: 600;
  padding: 3px 0;
  margin: 0 9px;
  text-align: left;
  color: #2c2c2c;
  border-bottom: 1px solid #dddddd;
  /* box-shadow: 0 -2px 1px -1px white inset; no white lines */
}

div.ilBlockHeaderBig, td.ilBlockHeaderBig {
  font-size: 0.875rem;
}

h2.ilBlockHeader {
  font-weight: 600;
  margin: 0;
  padding: 0;
  font-size: 1rem;
  display: inline;
}

h3.ilBlockHeader {
  font-weight: 600;
  margin: 0;
  padding: 0;
  font-size: 0.875rem;
  display: inline;
}

/* possibly deprecated */
.il_BlockInfo {
  font-size: 0.75rem;
  color: #6f6f6f;
}

/* new class */
div.ilBlockInfo {
  font-size: 0.75rem;
  color: #6f6f6f;
  padding: 1px 3px;
  background-color: #f9f9f9;
  text-align: right;
}

div.ilBlockContent {
  padding: 0.875rem;
}

.ilBlockRow1, .ilBlockRow2 {
  padding: 3px;
  border-bottom: 1px solid #f0f0f0;
}

div.ilBlockPropertyCaption {
  color: #6f6f6f;
}

/* Services/Bookmarks */
#block_pdbookm_0 #tree_div {
  overflow: auto;
  width: 100%;
}

#block_pdbookm_0 .il_Block #tree_div img {
  height: 20px;
  width: 20px;
}

/* Services/Calendar */
td.even {
  color: #161616;
  background-color: #f9f9f9;
  padding: 3px;
}

td.uneven {
  color: #161616;
  background-color: #f0f0f0;
  padding: 3px;
}

td.today {
  background-color: #f0f0f0;
}

td.date {
  background-color: #f9f9f9;
}

td.prevMonth {
  background-color: #f9f9f9;
}

div#block_cal_sel_0 div.ilBlockContent {
  padding: 0;
}

div.ilCalSelAct {
  font-size: 90%;
  padding: 2px 2px 3px 0;
}

div.ilCalSelSelAll {
  font-size: 80%;
  padding: 3px 2px 2px 0;
}

div.ilCalSelList {
  max-height: 300px;
  overflow: auto;
}

.ilCalSelList img {
  width: 20px;
  height: 20px;
}

ul.ilCalSel {
  margin: 0;
  padding: 0;
  list-style: none;
}

ul.ilCalSel li {
  margin: 0;
  /* padding: 0 0 0 48px; */
  margin: 0;
  border-bottom: 1px solid #f0f0f0;
  /* min-height: 25px; */
}

ul.ilCalSel li > div {
  display: table-row;
}

ul.ilCalSel li > div > div {
  display: table-cell;
  padding: 2px;
}

ul.ilCalSel li > div > div.ilCalColSpan {
  border-left: 5px solid;
  padding: 2px 5px;
}

div.ilCalSelList h6 {
  padding-left: 5px;
  font-size: 0.75rem;
  margin-top: 16px;
  margin-bottom: 8px;
}

div.ilCalSelTitle {
  padding: 5px 3px 3px;
  font-size: 90%;
}

table.calmini {
  width: 100%;
  font-size: 90%;
  border-collapse: collapse;
  background-color: #f9f9f9;
  border: none;
  margin-bottom: 12px;
}
table.calmini tr, table.calmini td, table.calmini th {
  border: none;
  padding: 5px 3px;
  text-align: center;
  vertical-align: middle;
  color: #161616;
  background-color: transparent;
}
@media only screen and (max-width: 991px) {
  table.calmini tr, table.calmini td, table.calmini th {
    padding: 5px 1px;
  }
}
table.calmini tr {
  background-color: white;
}
table.calmini th.calmini, table.calmini th.calminiweek {
  font-weight: 600;
  font-size: 90%;
}
table.calmini td.calminitoday {
  background-color: #B54F00;
}
table.calmini td.calminitoday > .il_calmini_monthday > a {
  color: white;
}
table.calmini td.calminiprev > .il_calmini_monthday > a,
table.calmini td.calmininext > .il_calmini_monthday > a {
  color: #161616;
  display: none;
}
table.calmini a {
  display: block;
  width: 100%;
}

a.callink:link, a.callink:visited {
  color: inherit;
  cursor: pointer;
}

.il_calevent > .btn.btn-link {
  color: inherit;
  vertical-align: inherit;
}

.cal_modal_infoscreen .il_InfoScreenPropertyValue .btn-link {
  text-align: left;
  vertical-align: top;
  font-size: 90%;
}

table.calstd {
  margin-top: 6px;
  color: #161616;
  width: 100%;
  border: none;
  font-size: 100%;
}

.calheader {
  color: #161616;
  font-weight: 400;
  background-color: #f9f9f9;
}

th.calstd {
  text-align: center;
  background-color: #f9f9f9;
  font-weight: 400;
  border-spacing: 0px;
  border-collapse: collapse;
  border-width: 1px;
  border-style: solid;
  border-color: #dddddd;
}

.calheadertime {
  background-color: #f9f9f9;
  border-spacing: 0px;
  border-collapse: collapse;
  border-width: 1px;
  border-style: solid;
  border-color: #dddddd;
  line-break: auto;
  vertical-align: top;
}

td.calheadertime {
  width: 6em;
  text-align: center;
  background-color: #f0f0f0;
  font-size: 90%;
  padding: 3px;
}

tr.calstdtime:first-of-type td {
  background-color: black;
}

.calstdtime td {
  border-spacing: 0px;
  border-right-width: 1px;
  border-right-style: solid;
  border-right-color: #dddddd;
}

td.calempty, th.calempty {
  background-color: white;
}

td.calempty_border {
  background-color: white;
  border-spacing: 0px;
  border-bottom-width: 1px;
  border-bottom-style: solid;
  border-bottom-color: #dddddd;
}

tr.calstd {
  /*background-color: inherit;*/
  background-color: white;
  height: 6em;
}

table.il-cal-day tr.calstd + tr.calstdtime td.calempty,
table.il-cal-week tr.calstd + tr.calstdtime td.calempty {
  background-color: white;
}

table.il-cal-day tr.calstd, table.il-cal-week tr.calstd {
  border-collapse: collapse;
  border-color: #dddddd;
  border-bottom-width: 2px;
  border-bottom-style: solid;
  border-top-width: 2px;
  border-top-style: solid;
}

table.il-cal-week {
  table-layout: fixed;
  width: 100%;
  white-space: nowrap;
}

table.il-cal-week td.calevent {
  overflow: hidden;
}

tr.calstdtime {
  height: 1.2em;
  background-color: inherit;
  border-right-width: 1px;
  border-right-style: solid;
  border-right-color: #dddddd;
}

td.calstd {
  vertical-align: top;
  background-color: white;
  border-spacing: 0px;
  border-collapse: collapse;
  border-width: 1px;
  border-style: solid;
  border-color: #dddddd;
  padding: 2px 0px;
}

td.caltoday {
  vertical-align: top;
  background-color: #FFE79C;
  border-spacing: 0px;
  border-collapse: collapse;
  border-width: 1px;
  border-style: solid;
  border-color: #dddddd;
}

td.calnow {
  vertical-align: top;
  background-color: #FFF0C4;
  border-spacing: 0px;
  border-collapse: collapse;
  border-width: 1px;
  border-style: solid;
  border-color: #dddddd;
}

td.calnext {
  vertical-align: top;
  background-color: #f9f9f9;
  border-spacing: 0px;
  border-collapse: collapse;
  border-width: 1px;
  border-style: solid;
  border-color: #dddddd;
}

td.calprev {
  vertical-align: top;
  background-color: #f9f9f9;
  border-spacing: 0px;
  border-collapse: collapse;
  border-width: 1px;
  border-style: solid;
  border-color: #dddddd;
}

p.il_calevent {
  color: white;
  margin: 2px 0 0 0;
  padding: 2px;
  border-spacing: 0px;
  font-size: 90%;
}
p.il_calevent .btn-link {
  margin: 0 auto;
  width: 100%;
  text-align: center;
}

td.calevent {
  vertical-align: top;
  /*padding: 3px;*/
  border-spacing: 0px;
  border-collapse: collapse;
  border-width: 1px;
  border-style: solid;
  border-color: #dddddd;
  font-size: 90%;
  /*background-color:white;*/
}

div.calevent {
  font-size: 90%;
  padding: 3px;
  margin: 3px;
}

div.calfullcontent {
  padding: 4px;
  height: 100%;
}

p.il_cal_monthday {
  padding: 2px;
  margin: 0px;
  font-weight: 400;
}

p.il_cal_navigation {
  padding: 0px 3px 0px 0px;
  margin: 0px;
}

table.calmini {
  width: 100%;
}

.calminiheader {
  color: #161616;
  background-color: #f9f9f9;
}

th.calmini {
  text-align: center;
  font-size: 90%;
  font-weight: 400;
  background-color: white;
}

a.calminiapp {
  font-weight: 600;
}

p.il_calmini_monthday, div.il_calmini_monthday {
  margin: 1px;
  text-align: center;
}

td.calministd {
  vertical-align: top;
  border-collapse: collapse;
  background-color: white;
  border-spacing: 0px;
  border-width: 1px;
  border-style: solid;
  border-color: #dddddd;
  font-size: 90%;
  text-align: center;
  vertical-align: middle;
}

td.calminitoday {
  vertical-align: top;
  background-color: #FFE79C;
  border-width: 1px;
  border-style: solid;
  border-color: #dddddd;
  font-size: 90%;
  text-align: center;
  vertical-align: middle;
}

td.calmininow {
  vertical-align: top;
  background-color: #FFF0C4;
  border-width: 1px;
  border-style: solid;
  border-color: #dddddd;
  font-size: 90%;
  text-align: center;
  vertical-align: middle;
}

td.calmininext {
  vertical-align: top;
  background-color: #f9f9f9;
  border-width: 1px;
  border-style: solid;
  border-color: #dddddd;
  font-size: 90%;
  text-align: center;
  vertical-align: middle;
}

td.calminiprev {
  vertical-align: top;
  background-color: #f9f9f9;
  border-width: 1px;
  border-style: solid;
  border-color: #dddddd;
  font-size: 90%;
  text-align: center;
  vertical-align: middle;
}

td.calminiweek, th.calminiweek {
  vertical-align: top;
  background-color: white;
  font-size: 60%;
  text-align: center;
  vertical-align: middle;
}

span.calminiinactive {
  color: #737373;
}

.calnewapplink {
  float: right;
  visibility: hidden;
}

span.ilIcalIcon .btn {
  text-align: initial;
  margin-top: 6px;
}

.il_InfoScreenSection {
  padding: 10px 10px 0;
}
.il_InfoScreenSection > .ilFloatRight {
  padding-bottom: 4px;
  padding-right: 4px;
}

/* Services/Chart */
td.legendColorBox, td.legendLabel {
  padding: 3px;
}

div.ilChartWrapper {
  max-width: 100%;
}

/* Services/Container */
div.il_Preconditions {
  padding: 10px 0 0;
}

div.il_PreconditionsTitel {
  margin-top: 3px;
  text-align: left;
  font-size: 0.75rem;
}

div.ilPreconditionItem {
  margin: 0 -10px;
}

/* Repository */
div.ilContainerListItemOuter {
  padding: 9px 15px;
  zoom: 1;
}
div.ilContainerListItemOuter .subitem {
  margin-right: -15px;
}

div.tblfooter.ilContainerListFooter {
  font-size: 0.875rem;
  padding: 3px 0 0 10px;
  text-align: left;
}
div.tblfooter.ilContainerListFooter > input {
  padding: 0;
  margin: 0;
}
div.tblfooter.ilContainerListFooter > label {
  margin: 0;
  padding: 0 0 0 8px;
  vertical-align: top;
}

input[name^="position[blocks]"] {
  margin: 0 0 0 -2px;
}

div.ilListItemSection {
  clear: both;
  max-width: calc(100% - 40px);
}

div.ilContainerListItemOuterHighlight {
  background-color: #e2e8ef;
  zoom: 1;
}

.ilCLI {
  padding: 0;
}

div.ilContainerListItemCB {
  /*float: left;
  width: 25px;*/
  display: table-cell;
  vertical-align: top;
  padding-right: 15px;
}
div.ilContainerListItemCB img {
  width: 20px;
}

div.ilContainerListItemIcon {
  /* margin-top: -3px;
     float: left;
  position: absolute; */
  display: table-cell;
  vertical-align: top;
}

div.ilContainerListItemIcon a {
  display: block;
  margin-top: -3px;
}

div.ilContainerListItemIconCB {
  margin-left: 15px;
}

div[class^=il_editarea] .ilContainerListItemOuter img,
img.ilListItemIcon {
  width: 35px;
  height: 35px;
  max-width: none;
}

div.ilContainerListItemContent {
  /* margin-left: 35px; */
  display: table-cell;
  vertical-align: top;
  width: 100%;
}

/* If checkbox is activated, add spacing */
div.ilContainerListItemContentCB {
  /* margin-left: 60px; */
}

div.il_ContainerListItem {
  margin: 3px 0;
  padding-left: 9px;
  width: 100%;
}

.ilContainerBlockHeader {
  background-color: #f9f9f9;
  padding: 9px 15px;
  font-weight: 400;
  text-align: left;
  vertical-align: middle;
}
.ilContainerBlockHeader h3 {
  margin: 0;
  color: #161616;
}
.ilContainerBlockHeader .form-control {
  width: auto;
  display: inline-block;
}

.ilContainerBlockHeaderExpanded, .ilContainerBlockHeaderCollapsed {
  background-repeat: no-repeat;
  background-position: 15px 10px;
  background-size: 20px 20px;
  padding-left: 45px;
  /* padding-top: 6px; */
  background-color: #f9f9f9;
  cursor: pointer;
}

.ilContainerBlockHeaderExpanded {
  background-image: url("./images/tree_exp.svg");
}

.ilContainerBlockHeaderCollapsed {
  background-image: url("./images/tree_col.svg");
}

.ilContainerBlock {
  width: 100%;
  clear: both;
  margin-bottom: 20px;
  border: 1px solid #dddddd;
  border-radius: 3px;
  -webkit-box-shadow: none;
  box-shadow: none;
}

div#cont_paste_explorer_tree ul.il_Explorer {
  margin: 0 0 0 24px;
}

#ilContRepIntro {
  margin: 20px 0 50px 0;
  clear: both;
}

div#ilContRepIntro img {
  float: right;
  width: 150px;
  height: 150px;
}

.ilContObjectiveObjectListItem {
  background-color: #f9f9f9;
}

.ilContObjectiveIntro {
  background-color: #f9f9f9;
  padding: 1px 15px;
}

.ilContObjectivesViewTestItem {
  background-color: #f9f9f9;
  margin-bottom: 10px;
}

.ilContainerTileRows {
  margin: 0px -15px 0 -15px;
  padding: 6px 15px;
  background-color: white;
}

.ilContainerTileRows .card-no-highlight {
  height: 0px;
}

.ilContainerTileRows .il-chart-progressmeter-container {
  height: 100%;
}

.ilContainerTileRows .il-card h5 button.btn {
  font-size: inherit;
}

.ilContainerShowMore {
  padding: 15px 10px;
  background-color: #f9f9f9;
  text-align: center;
  margin: 0 -15px;
}

.il_ContainerListItem .navbar-form .modal .radio {
  display: block;
}

.il_ContainerListItem .navbar-form .modal .form-group {
  display: block;
}

.il_ContainerItemTitle .modal .form-horizontal .radio {
  display: block;
}

.il_ContainerItemTitle .modal .form-horizontal .form-group {
  display: block;
}

.il_ContainerItemTitle .btn {
  font-size: 1rem;
}

/* --- Services/COPage ---*/
a.ilEditSubmit {
  background: url("./images/ButtonsBack.png") repeat-x bottom white;
  padding: 2px;
  margin: 0;
  border: 1px solid #bababa;
  border-bottom-color: #737373;
  border-right-color: #737373;
  text-decoration: none;
  font-size: 0.625rem;
  line-height: 14px;
  cursor: pointer;
}

input.ilEditSubmit {
  color: #2255a0;
  padding: 1px;
  margin: 0;
  font-size: 0.75rem;
  line-height: 14px;
  cursor: pointer;
  background: url("./images/ButtonsBack.png") repeat-x bottom white;
  border: 1px solid #bababa;
  border-bottom-color: #737373;
  border-right-color: #737373;
}
input.ilEditSubmit:hover {
  color: black;
}

div.ilEditHelpline {
  margin: 3px 0;
  padding: 0;
  font-size: 0.625rem;
  background-color: white;
  color: black;
}

select.ilEditSelect {
  background: none white;
  border: 1px solid #bbb;
  padding: 1px;
  text-decoration: none;
  font-size: 0.75rem;
}

[data-copg-ed-type=add-area] {
  height: 30px;
}

[data-protected="1"] [data-copg-ed-type=add-area] {
  display: none;
}

button.copg-add.dropdown-toggle.btn,
button.copg-add.dropdown-toggle.btn:focus,
button.copg-add.dropdown-toggle.btn:hover {
  padding: 1px 5px;
  text-align: center;
  font-size: 0.75rem;
  background-color: transparent;
  cursor: pointer;
  width: 100%;
  height: 30px;
  border: 0;
}

button.copg-add.dropdown-toggle.btn .glyphicon-plus-sign, button.copg-add.dropdown-toggle.btn .il-copg-add-text,
button.copg-add.dropdown-toggle.btn:focus .glyphicon-plus-sign,
button.copg-add.dropdown-toggle.btn:focus .il-copg-add-text,
button.copg-add.dropdown-toggle.btn:hover .glyphicon-plus-sign,
button.copg-add.dropdown-toggle.btn:hover .il-copg-add-text,
#copg-editor-help .glyphicon-plus-sign,
#copg-editor-help .il-copg-add-text {
  color: #4c6586;
  font-size: 1rem;
}

button.copg-add.dropdown-toggle.btn:hover {
  background-color: #e2e8ef;
  color: #6f6f6f;
}

[data-copg-ed-type=add-area] ul.dropdown-menu {
  left: 45%;
}

button.copg-add:hover {
  color: #88be51;
  background-color: #f3f8ed;
}

div.il_droparea {
  padding: 1px 5px;
  border: 1px dashed #dddddd;
  color: #6f6f6f;
  text-align: center;
  font-size: 0.75rem;
  background-color: #fffed1;
  cursor: pointer;
  height: 30px;
}

div.il_droparea:hover, div.ilCOPGDropActice, .il_droparea_valid_target {
  border-color: #88be51;
  color: #88be51;
  background-color: #f3f8ed;
}

div.ilCOPGNoPageContent {
  padding: 20px 5px;
  color: #6f6f6f;
}

div.il_editarea_nojs {
  border-width: 1px dotted #dddddd;
}

div.il_editarea, div.il_editarea_disabled {
  border: 2px solid transparent;
  min-height: 20px;
  user-select: none;
}

.copg-state-page div.il_editarea:hover, .copg-state-page div.il_editarea_disabled:hover, .copg-state-multi div.il_editarea:hover, .copg-state-multi div.il_editarea_disabled:hover {
  border: 2px solid #4c6586;
}
.copg-state-page [data-protected="1"] div.il_editarea:hover, .copg-state-multi [data-protected="1"] div.il_editarea:hover {
  border: 2px solid transparent;
}

div.ilEditLabel {
  position: absolute;
  background-color: #4c6586;
  color: white;
  font-size: 0.75rem;
  padding: 3px 3px;
  margin-top: -20px;
  margin-left: -2px;
  border: 0;
  height: 20px;
  display: none;
  z-index: 1;
}

.copg-state-page div.il_editarea:hover > div.ilEditLabel,
.copg-state-page div.il_editarea_disabled:hover > div.ilEditLabel,
.copg-state-page .copg-ghost-wrapper div.ilEditLabel, .copg-state-multi div.il_editarea:hover > div.ilEditLabel,
.copg-state-multi div.il_editarea_disabled:hover > div.ilEditLabel,
.copg-state-multi .copg-ghost-wrapper div.ilEditLabel {
  display: block;
}
.copg-state-page [data-protected="1"] div.il_editarea:hover > div.ilEditLabel, .copg-state-multi [data-protected="1"] div.il_editarea:hover > div.ilEditLabel {
  display: none;
}

div.il_editarea_selected:hover > div.ilEditLabel {
  background-color: #6ea03c;
}

div.ilc_page_Page > div.il_editarea_disabled {
  padding: 10px;
}

div.il_editarea_disabled, div.copg-disabled-page {
  border: 2px dotted #B54F00;
  min-height: 20px;
}

.ilCopgDisabledText {
  color: #B54F00;
  position: absolute;
  font-size: 0.75rem;
  margin-top: -13px;
  padding: 2px 5px;
  background-color: #f9f9f9;
}

div.il_editarea_selected, div.copg-current-edit, #tinytarget_ifr {
  border-style: solid;
  border-width: 2px;
  border-color: #bbda9b;
}

div.il_editarea_selected:hover {
  border-color: #6ea03c;
}

div.il_editarea_disabled_selected {
  border: 2px solid #B54F00;
  min-height: 20px;
}

div.il_editarea_active_selected {
  border: 2px solid black;
  min-height: 20px;
}

.il_editmenu {
  background-color: white;
  color: black;
  font-weight: normal;
  text-align: left;
  font-style: normal;
  text-indent: 0;
  font-size: 0.875rem;
  z-index: 5000;
}

table.il_editmenu td {
  padding: 3px;
}

div.ilEditVAccordCntr {
  margin-top: 15px;
  padding: 5px;
}

div.ilEditVAccordICntr {
  background-color: white;
  margin-bottom: 15px;
  border: 1px solid #9eadba;
}

div.ilEditVAccordIHead {
  padding: 3px;
  background-color: #e2eaf4;
  text-align: left;
  background-repeat: no-repeat;
  background-position: 3px 4px;
}

div.ilEditVAccordICont {
  padding: 10px;
  background-color: white;
}

.ilTinyMenuSection .dropdown, .il-copg-button-group .dropdown {
  display: inline-block;
}

.ilTinyMenuSection .dropdown-menu .btn, .il-copg-button-group .dropdown-menu .btn {
  border: 0;
}

.ilTinyMenuSection .btn svg {
  fill: black;
  margin: -8px;
}

.ilTinyMenuSection .btn[disabled] svg {
  fill: #D0D0D0;
}

div.ilTinyMenuSection, .il-copg-button-group {
  white-space: nowrap;
  /* border-right: 1px solid #e0e0e0; */
  /* padding: 0 10px 4px 0; */
  margin-right: 10px;
  margin: 10px 10px 10px 0;
}
div.ilTinyMenuSection p, .il-copg-button-group p {
  margin-bottom: 5px;
  padding: 2px 5px;
  background-color: #efefef;
}
@media only screen and (max-width: 768px) {
  div.ilTinyMenuSection, .il-copg-button-group {
    height: 28px;
    margin: 3px 3px 3px 0px;
    padding: 0 10px 0 0;
    border-right: 0 none;
  }
}

div.ilTinyMenuSection button.btn {
  background: white;
  border: 0;
  color: black;
}

div.il-copg-button-group ul.dropdown-menu {
  right: auto;
}

div.il-copg-button-group-wide {
  width: 100%;
  float: none;
}

#ilTinyMenuButtons {
  padding-bottom: 15px;
  zoom: 1;
}
@media only screen and (max-width: 768px) {
  #ilTinyMenuButtons {
    height: 28px;
    margin: 3px 3px 3px 0;
    padding: 0 10px 0 0;
    border-right: 0 none;
  }
}

#iltinymenu .bd div.last {
  float: left;
  white-space: nowrap;
  padding: 0 10px 2px 0;
  border-right: 0;
  margin: 0;
}

#iltinymenu {
  padding: 0 15px;
}
#iltinymenu .bd div.last {
  float: left;
  white-space: nowrap;
  padding: 0 10px 2px 0;
  border-right: 0;
  margin: 0;
}
#iltinymenu .bd div .small {
  color: #6f6f6f;
  font-style: italic;
}
#iltinymenu .btn-default .mce-ico {
  color: inherit !important;
}
#iltinymenu a.btn {
  min-width: 30px;
}

#ilsaving {
  position: fixed;
  top: 0;
  left: 0;
  text-decoration: blink;
  z-index: 3;
}

.ilTinyMenuDropDown span {
  padding: 2px 0 0 5px;
  width: 75px;
  overflow: hidden;
  display: inline-block;
  line-height: 1em;
}

a.ilTinyMenuDropDown {
  display: inline-block;
  padding: 0 2px 1px 0;
}

/* if the ilc_page_cont_PageContainer is declared as being relative in the content.css drop downs will be truncated */
#ilEditorTD {
  position: static;
}

#ilEditorTD p {
  margin: 0;
  padding: 0;
}

/* Page TOC */
div.ilc_page_toc_PageTOC {
  font-size: 0.75rem;
  padding: 5px 5px 10px;
  background-color: #f9f9f9;
  border: 1px solid #f0f0f0;
  float: left;
}

h1.ilc_page_toc_PageTOCHead {
  margin: 0;
  font-size: 0.875rem;
  padding: 0;
  font-weight: bold;
  text-align: center;
}

ul.ilc_page_toc_PageTOCList {
  margin: 0 0 0 10px;
  padding: 0;
  list-style: none;
}

li.ilc_page_toc_PageTOCItem {
  margin: 5px 0 0;
  padding: 0;
  white-space: nowrap;
}

a.ilc_page_toc_PageTOCLink {
  color: #03a;
  font-weight: normal;
  text-decoration: none;
}

a.ilc_page_toc_PageTOCLink:hover {
  color: black;
}

a.ilc_page_toc_PageTOCLink:visited {
  color: blue;
}

/* --- content styles (will move to content.css) --- */
td.ilc_PageDisabled {
  padding: 20px;
  border: 1px solid #9eadba;
  margin-bottom: 0;
  border-left: 3px dotted #d00;
}

div.ilc_DefinitionHeader {
  margin: 20px 0 10px 0;
  padding: 5px 0;
  border: 1px solid #757575;
  border-width: 1px 0;
}

table.ilc_Fullscreen {
  background-color: white;
  position: absolute;
  margin: 0;
  padding: 0;
  height: 100%;
  width: 100%;
}

html.ilc_Fullscreen, body.ilc_Fullscreen {
  margin: 0;
  padding: 0;
  height: 100%;
  overflow: auto;
}
html.ilc_Fullscreen td > div, html.ilc_Fullscreen td > div > figure > div > iframe, body.ilc_Fullscreen td > div, body.ilc_Fullscreen td > div > figure > div > iframe {
  height: 100%;
  width: 100%;
}

div.ilLMMenu {
  margin: 0 0 5px 10px;
}

div.ilc_LMMenu {
  line-height: 22px;
}

a.ilc_LMMenu {
  padding: 1px 5px;
  margin: 2px 0;
  border: 1px solid #dddddd;
  background-color: #e6ecf8;
  white-space: nowrap;
}

div.ilc_TableOfContents {
  background-color: white;
  padding: 20px;
  border-spacing: 1px;
  border: 1px solid #dddddd;
  margin-bottom: 0;
}

table.ilc_media {
  background-color: white;
}

h1.il_LMHead {
  margin: 12px 15px 6px;
  font-size: 1rem;
  font-weight: normal;
}

table.ilc_Table {
  border-collapse: collapse;
  background-color: white;
  margin: 10px 0;
  border-color: #9eadba;
}

/* COPage Comparison */
div.ilEditModified, div.ilEditDeleted, div.ilEditNew {
  border: 3px solid;
  margin-bottom: 2px;
}

div.ilEditModified {
  border-color: #4c6586;
}

div.ilEditDeleted {
  border-color: #B54F00;
}

div.ilEditNew {
  border-color: #6ea03c;
}

.ilCOPGCompareLegend {
  display: inline-block;
  margin-top: 5px;
  padding: 2px;
}

span.ilDiffDel {
  background-color: #ff9c4f;
}

span.ilDiffIns {
  background-color: #bbda9b;
}

a.nostyle:link, a.nostyle:visited {
  text-decoration: none;
  color: black;
}

a.nostyle:hover {
  color: black;
}

#ilEditorPanel_c {
  z-index: 3000 !important;
}

#error_panel_c {
  z-index: 2000 !important;
}

#ilPageEditLegend {
  margin: 10px 0;
}
#ilPageEditLegend > div {
  margin: 5px 0;
}
#ilPageEditLegend .il_droparea, #ilPageEditLegend .il_droparea:hover {
  display: inline-block;
  width: 40px;
  border-color: #d0d0d0;
  color: #d0d0d0;
  background-color: #f9f9f9;
  cursor: default;
  height: 21px;
}
#ilPageEditLegend tr > td {
  padding: 3px 15px;
}
#ilPageEditLegend tr > td:first-child {
  white-space: nowrap;
  text-align: right;
}
#ilPageEditLegend img {
  width: 22px;
  height: 22px;
}

.ilPageEditLegendElement {
  width: 40px;
  border: 1px solid #d0d0d0;
  height: 21px;
  display: inline-block;
  font-size: 0.75rem;
  padding: 1px 5px;
  text-align: center;
}

.ilCOPGMediaDisabled {
  padding: 5px;
  font-size: 0px;
  line-height: 100%;
  text-align: center;
  display: table-cell;
  vertical-align: middle;
  background-color: #3b5620;
  color: white;
}

.ilCOPgEditStyleSelectionItem {
  padding: 10px;
  background-color: #f9f9f9;
  cursor: pointer;
}

.ilCOPgEditStyleSelectionItem:hover {
  background-color: #e2e8ef;
}

ul#ilAdvSelListTable_style_selection {
  overflow: auto;
  max-height: 400px;
}

a.ilCOPageSection {
  color: inherit;
  text-decoration: inherit;
}

#ilAdvSelListAnchorText_char_style_selection > span {
  min-width: auto;
}

div.ilc_answers.answer-table div.ilc_qanswer_Answer {
  display: table-row;
}

div.ilc_answers.answer-table div.ilc_qanswer_Answer > div {
  display: table-cell;
}

div.ilc_question_SingleChoice .answertext > p, div.ilc_question_MultipleChoice .answertext > p {
  margin: 0 !important;
}

div.ilc_question_SingleChoice .ilc_qanswer_Answer > div:first-child,
div.ilc_question_MultipleChoice .ilc_qanswer_Answer > div:first-child {
  padding-right: 10px;
}

div.ilCOPGMediaPrint {
  background-color: #f9f9f9 !important;
  position: relative !important;
  background-image: url("./images/play.svg") !important;
  background-position: 50% 50% !important;
  background-repeat: no-repeat !important;
  background-size: auto 90% !important;
  padding: 1px !important;
}

/* fullscreen iframe */
.il-copg-mob-fullscreen {
  width: 100%;
  padding: 0;
  margin: 0;
  border: 0;
}

.il-copg-mob-fullscreen-modal .modal-dialog {
  width: 95%;
}

.ilTinyParagraphClassSelector ul.dropdown-menu,
.ilTinyMenuSection > div.dropdown:nth-child(2) > ul.dropdown-menu,
.ilSectionClassSelector ul.dropdown-menu {
  right: auto;
}

#il_prop_cont_characteristic ul.dropdown-menu {
  right: auto;
}

#iltinymenu .dropdown-menu li {
  padding: 0;
}

#tinytarget_ifr > body#tinymce {
  background-color: inherit;
}

#tinytarget_ifr {
  background-color: transparent;
}

#tinytarget_div {
  position: absolute;
  top: 0;
  width: 100%;
  height: 100%;
}
#tinytarget_div div.tox-edit-area {
  background-color: transparent;
}
#tinytarget_div .tox-tinymce {
  border: 0;
  background-color: transparent;
}

.copg-ghost-wrapper {
  min-height: 20px;
  position: relative; /* important for the absolute positioned tinytarget_div */
}

.copg-input-ghost {
  visibility: hidden;
  min-width: 100px;
}

#copg-editor-slate-content {
  padding: 9px 0px;
}
#copg-editor-slate-content p {
  padding: 0;
  margin: 5px 0;
}
#copg-editor-slate-content p.ilTinyInfo {
  padding: 4px;
  width: 100%;
}
@media only screen and (max-width: 768px) {
  #copg-editor-slate-content p.ilTinyInfo {
    display: none;
  }
}
#copg-editor-slate-content div.alert {
  margin: 10px 0;
}
#copg-editor-slate-content form.form-horizontal {
  margin-bottom: 9px;
}
#copg-editor-slate-content form.form-horizontal .ilFormHeader {
  padding: 9px 15px;
}
#copg-editor-slate-content form.form-horizontal .ilFormHeader h3.ilHeader {
  font-size: 0.875rem;
}
#copg-editor-slate-content form.form-horizontal .col-sm-4, #copg-editor-slate-content form.form-horizontal .col-sm-3, #copg-editor-slate-content form.form-horizontal .col-sm-8, #copg-editor-slate-content form.form-horizontal .col-sm-9 {
  width: 100%;
}
#copg-editor-slate-content form.form-horizontal .control-label {
  text-align: left;
  font-weight: bold;
  min-height: auto;
  padding-bottom: 0;
  margin-bottom: 0;
}
#copg-editor-slate-content form.form-horizontal .ilFormFooter {
  padding: 3px 15px;
  background-color: white;
}
#copg-editor-slate-content > .btn-link {
  padding: 0px 15px;
}

#copg-top-actions {
  padding: 0 15px;
}

.copg-edit-button-group {
  padding: 3px 15px;
}

p#copg-auto-save {
  padding: 0;
  margin: -5px 0 0 0;
}

.copg-edit-container {
  border: 1px dashed #d0d0d0;
}

[data-protected="1"] .copg-edit-container {
  border: none;
}

/* very important: add areas around floating images https://stackoverflow.com/questions/1260122/expand-a-div-to-fill-the-remaining-width  and https://css-tricks.com/popping-hidden-overflow/ */
#il_EditPage [data-copg-ed-type=add-area] {
  position: relative;
}
#il_EditPage [data-copg-ed-type=add-area] > .dropdown {
  overflow: hidden;
  position: static;
}
#il_EditPage [data-copg-ed-type=add-area] > .dropdown > ul {
  position: absolute;
  z-index: 10;
}

/*
 this fixes the add drop down click behaviour for touch devices
 see: https://github.com/twbs/bootstrap/issues/4550#issuecomment-31916049
 and: https://mantis.ilias.de/view.php?id=29785
 */
#il_EditPage .dropdown-backdrop {
  position: static;
}

#ed_datatable {
  background-color: white;
}
#ed_datatable th {
  background-color: #f9f9f9;
}
#ed_datatable th .dropdown button {
  background-color: #f9f9f9;
  text-align: center;
  color: #161616;
  width: 100%;
  border: 0;
}
#ed_datatable th, #ed_datatable td {
  border: 1px solid #CCCCCC;
}
#ed_datatable th {
  vertical-align: middle;
}

.copg-new-content-placeholder,
.copg-content-placeholder-lso-curriculum {
  text-align: center;
  color: #6f6f6f;
  padding: 20px;
}

.il-copg-drag {
  width: 40px;
  border: 1px solid #4c6586;
  height: 30px;
  z-index: 100000;
}

.il-copg-media-cover {
  position: absolute;
  width: 100%;
  height: 100%;
  top: 0;
  z-index: 9;
}

.il-copg-edit-list-button {
  padding: 0;
}
.il-copg-edit-list-button img {
  filter: invert(100%);
  width: 26px;
  height: 25px;
}

#il-copg-ed-modal .modal-content .Whoops.container .left-panel {
  position: static;
  float: left;
}
#il-copg-ed-modal .modal-content .Whoops.container .details-container {
  position: static;
}

.ilPageVideo button:focus-visible, .ilPageAudio button:focus-visible {
  position: relative;
  outline: 2px solid #FFFFFF;
  outline-offset: 4px;
}
.ilPageVideo button:focus-visible::after, .ilPageAudio button:focus-visible::after {
  content: " ";
  position: absolute;
  top: -2px;
  left: -2px;
  right: -2px;
  bottom: -2px;
  border: 2px solid #FFFFFF;
  outline: 3px solid #0078D7;
}
.ilPageVideo button:active, .ilPageVideo button.engaged, .ilPageAudio button:active, .ilPageAudio button.engaged {
  outline: none;
}

/* Services/FileUpload */
.ilFileUploadEntryProgressPercent {
  font-size: 0.625rem;
}

.ilFileUploadEntryOptions {
  font-size: 0.75rem;
}

.ilFileUploadEntryOptions label.control-label {
  padding-top: 3px;
}

/* Services/Form */
.form-control-static {
  display: block;
}

.ilFormHeader {
  padding: 30px 15px 12px 15px;
}
.ilFormHeader:not(:first-child) {
  margin: 15px 0 0 0;
  border-top: 1px solid #dddddd;
}
.ilFormHeader .ilHeader {
  vertical-align: middle;
}
.ilFormHeader .ilFormCmds {
  margin: 0;
  float: right;
}
.ilFormHeader h3 {
  margin: 0;
}

.ilFormHeader, .ilFormFooter {
  color: #161616;
  background-color: white;
}

.ilSubForm {
  background-color: #f0f0f0;
  padding: 3px 0;
  margin-bottom: 9px;
  margin-left: 15px;
}
.ilSubForm .form-group {
  background-color: #f0f0f0;
  margin: 0;
}
@media (max-width: 768px) {
  .ilSubForm .form-group {
    margin: 6px 0;
  }
}
.ilSubForm .col-sm-9.il_textarea {
  width: 100%;
}

.ilFormFooter {
  padding: 3px 15px 3px 0;
}

.ilFormFooter .ilFormCmds {
  text-align: right;
  padding: 0;
}

/* jQuery ui autocomplete menu */
input.ilHFormHighlighted, .ui-state-focus {
  background-color: #ff9;
}

div.ilFormExternalSetting {
  margin-bottom: 10px;
}

div.ilFormExternalSetting ul {
  margin: 2px 0;
  padding-left: 25px;
}

div.ilFormExternalSetting span {
  color: #B54F00;
  /* font-style: italic; */
}

div[id^=ilFormField] {
  margin-bottom: 10px;
}

/* Hierarchy Form */
div.ilHFormHeader, div.ilHFormFooter {
  color: #161616;
  background-color: white;
  padding: 4px 0 4px 22px;
}

div.ilHFormContent {
  padding: 20px 10px 20px 0px;
}
div.ilHFormContent table {
  width: 100%;
}

div.ilHFormItem {
  margin-bottom: 5px;
  display: table-row;
}

div.ilHFormHeader .ilFormCmds, div.ilHFormFooter .ilFormCmds {
  float: right;
}

.ilHFormExpIcon, .ilHFormCheckbox, .ilHFormIcon {
  min-width: 20px;
  padding: 0;
}

.ilHFormItemCmd {
  padding: 0 10px;
}

.ilHFormExpIcon img, .ilHFormIcon img {
  width: 19px;
  height: 19px;
}

.ilHFormInput, .ilHFormInput input.form-control {
  width: 100%;
}

.wzdrow .form-control {
  height: 27.942857148px;
}

.ilHFormDropArea {
  margin: 6px 0;
  width: auto;
}

/* experimental: bootstrap'ed file upload */
.btn-file {
  position: relative;
  overflow: hidden;
}

.btn-file input[type=file] {
  position: absolute;
  top: 0;
  right: 0;
  min-width: 100%;
  min-height: 100%;
  font-size: 100px;
  text-align: right;
  filter: alpha(opacity=0);
  opacity: 0;
  outline: none;
  background: white;
  cursor: inherit;
  display: block;
}

.ilFormInnerCol {
  padding: 0;
}

.ilFormInnerCol .form-group {
  margin: 0;
}

input:invalid {
  background-color: #ffebeb;
  border-color: #d00;
}

.bootstrap-datetimepicker-widget {
  z-index: 2000;
}

/* provisory fix for #0021322  */
div[id$=color-picker-menu] {
  z-index: 3;
}

/* Services/Help */
#ilHelpText .ilc_text_inline_Strong {
  font-weight: 600;
}

#ilHelpBack {
  padding-bottom: 20px;
}

#ilHelpText {
  clear: both;
  font-size: 0.75rem;
}

#ilHelpText .ilc_list_o_NumberedList,
#ilHelpText .ilc_list_u_BulletedList {
  margin: 10px 0;
  padding: 0 0 0 25px;
}

#ilHelpText .ilc_list_o_NumberedList .ilc_list_o_NumberedList,
#ilHelpText .ilc_list_o_NumberedList .ilc_list_u_BulletedList,
#ilHelpText .ilc_list_u_BulletedList .ilc_list_u_BulletedList,
#ilHelpText .ilc_list_u_BulletedList .ilc_list_o_NumberedList {
  padding-left: 15px;
}

a#ilHelpClose {
  display: block;
  float: right;
  padding: 5px;
}

#ilHelpPanel .il_VAccordionHead {
  background-position: 3px 3px;
  padding: 5px 5px 5px 30px;
  font-size: 0.75rem;
  font-weight: 600;
  border: none;
}

#ilHelpPanel li {
  padding: 0;
}

#ilHelpPanel .ilGroupedListLE {
  padding: 5px 10px 5px 20px;
}

#il_screen_id {
  position: fixed;
  right: 0;
}
@media only screen and (max-width: 768px) {
  #il_screen_id {
    display: none;
  }
}

#mm_help li a span:first-child {
  width: 20px;
  display: inline-block;
}

.ilInfoScreenSec:not(:first-child) .ilFormHeader {
  margin: 15px 0 0 0;
  border-top: 1px solid #dddddd;
}

.il_InfoScreenPropertyValue {
  padding-top: 4px;
  padding-bottom: 4px;
}
.il_InfoScreenPropertyValue .ilProfile {
  margin: 0;
}

/* Services/Init */
@media only screen and (max-width: 768px) {
  div.ilStartupFrame {
    width: 100%;
  }
}

.ilStartupSection {
  padding-top: 20px;
  width: fit-content;
  margin-left: auto;
  margin-right: auto;
}
.ilStartupSection .control-label {
  width: 33.33%;
}
.ilStartupSection .control-label + div {
  width: 66.67%;
}
@media only screen and (max-width: 768px) {
  .ilStartupSection {
    padding-top: 15px;
  }
}

ul.ilStartupSectionRegistrationLinks {
  list-style: none;
}
ul.ilStartupSectionRegistrationLinks li {
  display: inline-block;
}

div.ilStartupSection form.form-horizontal {
  border: 1px solid #dddddd;
  border-radius: 3px;
  text-align: left;
  width: 40em;
}
div.ilStartupSection form.form-horizontal .ilFormHeader {
  padding: 9px 15px;
  background-color: #f9f9f9;
}
div.ilStartupSection form.form-horizontal .form-group {
  margin: 9px 0;
}
@media only screen and (max-width: 768px) {
  div.ilStartupSection form.form-horizontal {
    width: auto;
  }
}

.ilLearningHistoryShowMore {
  text-align: center;
}

.ilPCLearnHist {
  background-color: white;
  padding: 3px 9px;
}

.ilLike {
  padding: 5px 0px;
  text-align: right;
}

.ilLike .modal {
  text-align: left;
}

.ilLike .modal .glyphicon {
  font-size: 160%;
}

.ilLike .badge {
  margin-left: -7px;
  top: 7px;
}

.ilLike .glyphicon {
  font-size: 130%;
}

.ilLike .il-counter-spacer {
  margin-left: 0px;
  font-size: 0.625rem;
  padding: 0;
  visibility: hidden;
}

.ilLike a {
  display: inline-block;
  /* padding: 2px 4px; */
}

.ilLike a:hover {
  text-decoration: none;
}

.ilLikeEmoticons {
  padding: 0;
}

.ilLikeEmoticons a {
  display: inline-block;
  font-size: 140%;
  padding: 4px;
}

.ilLikeEmoticons a:hover {
  text-decoration: none;
  /*background-color: $il-highlight-bg;*/
  background-color: #f0f0f0;
}

.ilLike .il-item img {
  max-width: 50%;
  float: right;
}

/* Services/Mail */
a.mailread, a.mailread:visited {
  font-weight: 400;
}

a.mailunread, a.mailunread:visited {
  font-weight: 600;
}

.iosMailFilter .checkbox {
  display: inline-block !important;
  margin: 0 10px !important;
}

.iosMailFilter .checkbox:first-child {
  margin: 0 15px !important;
}

.iosMailFilter .checkbox input[type=checkbox] {
  margin-left: -15px !important;
}

.ilMailAvatar {
  min-width: 45px !important;
  max-width: 45px !important;
  height: auto;
}

.pdMailRow .imageSpace {
  margin-left: 40px;
}
.pdMailRow > img {
  margin: 2px 0;
  max-width: 30px;
}

/* Services/MediaObjects */
.ilPlayerPreviewOverlayOuter {
  position: relative;
}

.ilPlayerPreviewOverlay {
  position: relative;
  width: 320px;
  height: auto;
  cursor: pointer;
}

.ilPlayerPreviewDescription {
  padding: 7px;
  font-size: 0.75rem;
  position: absolute;
  width: 100%;
  color: #f0f0f0;
  /* margin-top: -240px; */
  top: 0;
  background: url("./images/black60.png");
}

.ilPlayerPreviewOverlay img {
  cursor: pointer;
  width: 100%;
  height: 100%;
}

.ilPlayerPreviewDescriptionDownload {
  float: right;
}

.ilPlayerPreviewDescriptionDownload a {
  color: white;
}

.mejs-overlay-button {
  background-image: url("./images/bigplay.svg");
}

.ilPlayerPreviewPlayButton {
  background: url("./images/bigplay.svg") no-repeat scroll 0 0 transparent;
  height: 100px;
  left: 50%;
  margin: -50px 0 0 -50px;
  position: absolute;
  top: 50%;
  width: 100px;
  cursor: pointer;
}

.ilPlayerPreviewOverlay:hover .ilPlayerPreviewPlayButton {
  background-position: 0 -100px;
}

/* Services/Membership */
div.ilAttendanceListPrint td, div.ilAttendanceListPrint th {
  border: 1px solid #dddddd;
  padding: 2px;
}

th.ilMembershipRowActionsHeader {
  text-align: right;
}

th.ilMembershipRowActionsHeader span {
  padding-right: 6px;
}

body.ilBodyPrint {
  height: auto;
  background-color: white;
  margin: 10px;
  padding: 0;
}

/* Services/Navigation */
form.ilNavHistoryForm {
  padding: 0;
  margin: 0 5px 0 0;
  padding: 5px 5px 2px;
  border: 0 none;
  display: inline;
  font-size: 0.625rem;
}

input.ilNavHistorySubmit {
  color: #2255a0;
  padding: 0;
  margin: 0;
  border: 0 none;
  cursor: pointer;
  background-color: #f0f0f0;
}

select.ilNavHistorySelect {
  border: 0 none;
  padding: 0;
  background-image: none;
  text-decoration: none;
}

/* Services/News */
td.il-news {
  white-space: normal;
}
td.il-news .il-news-locator {
  margin: 2px 0px 4px 0px;
}
td.il-news .ilIcon {
  vertical-align: middle;
}
td.il-news .il-news-content {
  clear: both;
}
td.il-news .il-news-player {
  margin-top: 15px;
  max-width: 600px;
}
td.il-news .il_BlockInfo {
  text-align: right;
}

@media only screen and (max-width: 768px) {
  td.il-news {
    white-space: normal !important;
  }
}
span.ilNewsRssIcon {
  background-color: #B54F00;
  color: white;
  min-width: 36px;
  font-size: 0.625rem;
  text-align: center;
  display: inline-block;
  padding: 0 5px;
}
span.ilNewsRssIcon:hover {
  text-decoration: none;
  background-color: #823900;
}

/* timeline, see http://codepen.io/jasondavis/pen/fDGdK */
.ilTimeline {
  list-style: none;
  padding: 20px 0;
  position: relative;
}
.ilTimeline:before {
  top: 0;
  bottom: 0;
  position: absolute;
  content: " ";
  width: 3px;
  background-color: #757575;
  left: 50%;
  margin-left: -1.5px;
}
@media only screen and (max-width: 768px) {
  .ilTimeline:before {
    left: 90%;
  }
}
.ilTimeline > li {
  margin-bottom: 20px;
  position: relative;
  margin-right: 50%;
}
.ilTimeline > li:nth-child(even) {
  margin-left: 50%;
  margin-right: 0;
}
@media only screen and (max-width: 768px) {
  .ilTimeline > li:nth-child(even) {
    margin-left: 0;
  }
}
.ilTimeline > li:nth-child(even) > .ilTimelineBadge {
  left: 0;
  margin-left: -25px;
  right: auto;
  margin-right: 0;
}
@media only screen and (max-width: 768px) {
  .ilTimeline > li:nth-child(even) > .ilTimelineBadge {
    right: auto;
    left: 90%;
  }
}
@media only screen and (max-width: 768px) {
  .ilTimeline > li {
    margin-right: 0;
  }
}
.ilTimeline > li:before, .ilTimeline > li:after {
  content: " ";
  display: table;
}
.ilTimeline > li:after {
  clear: both;
}
.ilTimeline > li > .ilTimelinePanel {
  width: 88%;
  float: left;
  padding: 20px;
  position: relative;
  background: #f9f9f9;
  border: 1px solid #dddddd;
}
@media only screen and (max-width: 768px) {
  .ilTimeline > li > .ilTimelinePanel {
    width: 80%;
  }
}
.ilTimeline > li > .ilTimelinePanel:after {
  position: absolute;
  top: 27px;
  right: -14px;
  display: inline-block;
  border-top: 14px solid transparent;
  border-left: 14px solid #dddddd;
  border-right: 0 solid #dddddd;
  border-bottom: 14px solid transparent;
  content: " ";
}
.ilTimeline > li > .ilTimelinePanel .panel h2 {
  display: none;
}
.ilTimeline > li > .ilTimelineBadge {
  color: white;
  width: 50px;
  height: 50px;
  padding-top: 8px;
  line-height: 1.2em;
  font-size: 0.875rem;
  text-align: center;
  position: absolute;
  top: 16px;
  background-color: #737373;
  z-index: 100;
  border-radius: 50%;
  right: 0;
  margin-right: -25px;
}
@media only screen and (max-width: 768px) {
  .ilTimeline > li > .ilTimelineBadge {
    left: 90%;
    right: auto;
    margin-left: -25px;
  }
}
.ilTimeline > li > .ilTimelineBadge > .ilTimelineDay {
  font-size: 0.875rem;
}
.ilTimeline > li > .ilTimelineBadge > .ilTimelineMonth {
  font-size: 0.625rem;
}
.ilTimeline > li > .ilTimelineBadge > p {
  padding: 0;
  margin: 0;
}
.ilTimeline > li:nth-child(even) > .ilTimelinePanel {
  float: right;
}
@media only screen and (max-width: 768px) {
  .ilTimeline > li:nth-child(even) > .ilTimelinePanel {
    float: left;
  }
}
.ilTimeline > li:nth-child(even) > .ilTimelinePanel:before {
  border-left-width: 0;
  border-right-width: 15px;
  left: -15px;
  right: auto;
}
@media only screen and (max-width: 768px) {
  .ilTimeline > li:nth-child(even) > .ilTimelinePanel:before {
    border-left-width: 15px;
    border-right-width: 0;
    right: auto;
    right: -15px;
  }
}
.ilTimeline > li:nth-child(even) > .ilTimelinePanel:after {
  border-left-width: 0;
  border-right-width: 14px;
  left: -14px;
  right: auto;
}
@media only screen and (max-width: 768px) {
  .ilTimeline > li:nth-child(even) > .ilTimelinePanel:after {
    border-left-width: 14px;
    border-right-width: 0;
    left: auto;
    right: -14px;
  }
}
.ilTimeline .media-heading {
  clear: right;
  margin-top: 8px;
}
.ilTimeline div.ilNotesHeader {
  background-color: #f9f9f9;
}

.ilNewsTimelineTruncatedText {
  /*overflow: hidden;
  text-overflow: ellipsis;
  white-space: nowrap;*/
}

.ilNewsTimelineObjHead img {
  width: 22px;
  height: 22px;
}

.ilNewsTimelinePlayer {
  position: relative;
  z-index: 500;
}

.ilNewsTimelineUserImage {
  float: left;
  overflow: hidden;
  width: 100px;
}
@media only screen and (max-width: 768px) {
  .ilNewsTimelineUserImage {
    width: 50px;
  }
}

.ilNewsTimelineUserImage img {
  width: 75px;
  height: 75px;
}
@media only screen and (max-width: 768px) {
  .ilNewsTimelineUserImage img {
    width: 40px;
    height: 40px;
  }
}

.ilNewsTimelineContentSection {
  padding-left: 100px;
}
@media only screen and (max-width: 768px) {
  .ilNewsTimelineContentSection {
    padding-left: 50px;
  }
}

.ilNewsTimelineEditInfo {
  width: 90%;
}

.ilNewsTimelineMoreLoader {
  text-align: center;
}

.ilNewsTimelineMoreLoader img {
  width: 30px;
  height: 30px;
}

/* https://github.com/JoanClaret/jquery-dynamic-max-height */
.dynamic-height-wrap {
  overflow: hidden;
  position: relative;
  -webkit-transition: max-height 0.25s ease-in-out;
  -o-transition: max-height 0.25s ease-in-out;
  transition: max-height 0.25s ease-in-out;
  width: 100%;
}

/* Bottom gradient (optional, but recommended)*/
.dynamic-height-active .dynamic-height-wrap:before {
  background: linear-gradient(to bottom, rgba(240, 249, 255, 0) 0%, white 100%);
  bottom: 0;
  content: "";
  height: 30px;
  left: 0;
  position: absolute;
  right: 0;
  z-index: 1;
}

.dynamic-height-active .dynamic-show-more {
  display: inline-block;
}

.dynamic-show-more {
  display: none;
}

.ilTimeline .ilNotes {
  margin: 0 -20px -20px -20px;
  padding: 10px 20px;
}

/* Services/Notes */
#notes_embedded_outer {
  /* background-color: $il-main-bg; */
}

#notes_embedded_outer .il_ContainerItemCommands {
  padding-top: 15px;
}

div.ilNotes {
  background-color: white;
  padding: 15px;
}

#ilRightPanel div.ilNotes {
  background-color: white;
}

div.ilNotes .fullwidth_invisible {
  background-color: transparent;
  padding: 10px;
}

div.ilComment {
  padding-left: 50px;
}

div.ilNotesUImage {
  float: left;
  margin-left: -50px;
}
div.ilNotesUImage img {
  width: 40px;
  height: 40px;
}

div.ilNoteText {
  font-size: 0.75rem;
  margin-top: 5px;
}

div.ilNotesHeader {
  background-color: #f9f9f9;
  margin-bottom: 5px;
  padding: 3px 9px;
}
div.ilNotesHeader h3 img {
  width: 40px;
  height: 40px;
}

#il_center_col div.ilNotesHeader {
  display: none;
}

#ilRightPanel div.ilNotesHeader {
  padding: 5px;
}

h3.ilNotesHeader {
  font-size: 1rem;
  color: #161616;
  display: inline;
}

h4.ilNoteTitle {
  font-size: 0.875rem;
  margin: 0;
  padding: 0;
}

td.ilNoteList {
  padding: 10px 5px;
  border-top: 1px solid #dddddd;
  vertical-align: top;
}

textarea#note {
  height: 6em;
}

div.ilNoteInput {
  padding-bottom: 10px;
}

.ilNotesCheckboxes .ilComment {
  padding-left: 80px;
}
.ilNotesCheckboxes .ilNoteList input[type=checkbox] {
  position: absolute;
}

[data-note-el=edit-form-area] > button {
  margin-bottom: 9px;
}

.il-notes-section .panel .dropdown-menu {
  right: 0;
  left: inherit;
}

.il-notes-section .il-standard-form-header {
  border-top: 1px solid #dddddd;
}
.il-notes-section .il-standard-form-header .il-standard-form-cmd {
  visibility: hidden;
}

.il-notes-section textarea {
  height: 6em;
}

/* Services/Object */
.ilHeadAction img {
  width: 18px;
  height: 18px;
}

.il_ItemProperty .badge {
  font-size: 0.625rem;
  padding: 2px 4px;
  margin-top: -1px;
  margin-left: -5px;
  position: absolute;
}

div.ilCreationFormSection .form-horizontal {
  margin-top: -1px;
  padding-top: 1px;
}

.ilObjListRow {
  border-bottom: 1px solid #dddddd;
  background-color: white;
}
.ilObjListRow:last-child {
  border-bottom: none;
}

.table-striped {
  border-collapse: separate;
}
.table-striped > tbody > tr.ilObjListRow > td {
  background-color: white;
}
.table-striped > tbody > tr.ilObjListRow:hover > td {
  background-color: #f3f5f8;
}
.table-striped > tbody > tr.ilObjListRow:hover:nth-child(2n+1) > td {
  background-color: #f3f5f8;
}

[data-onscreenchat-inact-userid] {
  opacity: 0.3 !important;
}

.ilOnScreenChatWindowHeaderTooltip ul {
  text-align: left;
  list-style-type: none;
  margin: 0;
  padding: 0;
}

#onscreenchat-container {
  position: fixed;
  bottom: 0;
  left: 0;
  right: 0;
  width: 100%;
  /*height: 100px;*/
  overflow: visible;
  pointer-events: none;
  z-index: 1039;
}
#onscreenchat-container .iosOnScreenChat {
  margin-right: -3px;
}
#onscreenchat-container .popover {
  max-width: 200px;
  min-height: 100px;
  word-break: break-word;
}
#onscreenchat-container .popover a {
  border: 1px solid white;
  padding: 1px 0 1px 2px;
}
#onscreenchat-container .popover a:hover {
  border: 1px solid silver;
}
#onscreenchat-container .popover a img {
  max-width: 19px;
  max-height: 19px;
}
#onscreenchat-container .row {
  position: relative;
}
#onscreenchat-container .chat-window-wrapper {
  bottom: 0;
  padding-left: 5px;
  padding-right: 5px;
  width: 278px;
  height: 377px;
  background-color: white;
}
#onscreenchat-container .chat-window-wrapper:last-child {
  padding-left: 0;
}
#onscreenchat-container .chat-window-wrapper .chat-img img {
  height: 30px;
  width: 30px;
}
#onscreenchat-container .chat-window-wrapper li.left .chat-img {
  margin-right: 5px;
}
#onscreenchat-container .chat-window-wrapper li.right .chat-img {
  margin-left: 5px;
}
#onscreenchat-container .chat-window-wrapper .iosOnScreenChatBodyMsg {
  overflow-x: hidden;
  overflow-wrap: break-word;
  word-wrap: break-word;
  -ms-hyphens: auto;
  -moz-hyphens: auto;
  -webkit-hyphens: auto;
  hyphens: auto;
}
#onscreenchat-container .chat-window-wrapper .iosOnScreenChatMessageContainer {
  background-color: transparent;
}
#onscreenchat-container .chat-window-wrapper .iosOnScreenChatMessageContainer .iosOnScreenChatMessagePlaceholder {
  position: absolute;
  z-index: 0;
  border: 0 none !important;
  background-color: transparent;
  opacity: 0.5;
}
#onscreenchat-container .chat-window-wrapper .iosOnScreenChatMessageContainer .iosOnScreenChatMessage {
  background-color: transparent;
  position: relative;
  z-index: 1;
  white-space: pre-wrap;
  user-select: text;
  outline: none;
  overflow-x: hidden;
  height: auto;
  min-height: 26px;
  max-height: 75px;
  overflow-wrap: break-word;
  word-wrap: break-word;
  -ms-word-break: break-all;
  word-break: break-all;
  word-break: break-word;
  -ms-hyphens: auto;
  -moz-hyphens: auto;
  -webkit-hyphens: auto;
  hyphens: auto;
  cursor: text;
  padding-right: 26px;
}
#onscreenchat-container .chat-window-wrapper .osc_truncate_username {
  width: 150px;
  white-space: nowrap;
  overflow: hidden;
  text-overflow: ellipsis;
  display: inline-block;
}
#onscreenchat-container .chat-window-wrapper .text-muted-left {
  width: 160px;
  margin-top: -4px;
  text-align: right;
}
#onscreenchat-container .chat-window-wrapper .text-muted-right {
  width: 160px;
  margin-top: -4px;
  text-align: left;
}
#onscreenchat-container .chat-window-wrapper .osc_truncate_username_left {
  width: 160px;
  white-space: nowrap;
  overflow: hidden;
  text-overflow: ellipsis;
  display: inline-block;
  margin-bottom: -5px;
  text-align: right;
}
#onscreenchat-container .chat-window-wrapper .osc_truncate_username_right {
  width: 160px;
  white-space: nowrap;
  overflow: hidden;
  text-overflow: ellipsis;
  display: inline-block;
}
#onscreenchat-container .chat-window-wrapper .chat {
  list-style: none;
  margin: 0;
  padding: 0;
  min-height: calc(100% - 50px);
}
#onscreenchat-container .chat-window-wrapper .chat li.separator:not(:first-child) {
  margin-top: 10px;
}
#onscreenchat-container .chat-window-wrapper .chat li.header:not(:first-child) {
  margin-top: 15px;
}
#onscreenchat-container .chat-window-wrapper .chat li {
  padding-bottom: 5px;
}
#onscreenchat-container .chat-window-wrapper .chat li.separator {
  text-align: center;
  background-color: #f9f9f9;
}
#onscreenchat-container .chat-window-wrapper .chat li.separator p {
  font-size: 0.75rem;
}
#onscreenchat-container .chat-window-wrapper .chat li.header, #onscreenchat-container .chat-window-wrapper .chat li.message {
  padding-left: 15px;
  padding-right: 15px;
}
#onscreenchat-container .chat-window-wrapper .chat li.message.right .chat-body {
  text-align: justify;
  float: right;
  max-width: 85%;
}
#onscreenchat-container .chat-window-wrapper .chat li.message.left .chat-body {
  text-align: justify;
  width: 85%;
}
#onscreenchat-container .chat-window-wrapper .chat li .chat-body .header strong {
  font-size: 0.625rem;
}
#onscreenchat-container .chat-window-wrapper .chat li .chat-body p {
  margin: 0;
  color: #6f6f6f;
  font-size: 0.75rem;
}
#onscreenchat-container .chat-window-wrapper .panel {
  pointer-events: auto;
  margin: 0;
  border: 1px solid #dddddd;
}
#onscreenchat-container .chat-window-wrapper .panel .panel-heading {
  font-size: 0.625rem;
  display: block;
  padding: 5px 5px 5px 15px;
  pointer-events: auto;
  margin: 0;
  vertical-align: middle;
}
#onscreenchat-container .chat-window-wrapper .panel .panel-heading .btn {
  padding: 0 4px;
}
#onscreenchat-container .chat-window-wrapper .panel .panel-heading img {
  width: 16px;
  height: 16px;
  vertical-align: sub;
}
#onscreenchat-container .chat-window-wrapper .panel .panel-heading a.glyph {
  vertical-align: middle;
}
#onscreenchat-container .chat-window-wrapper .panel .panel-heading .minimize {
  margin-left: 5px;
  vertical-align: middle;
}
#onscreenchat-container .chat-window-wrapper .panel .panel .slidedown .glyphicon, #onscreenchat-container .chat-window-wrapper .panel .chat .glyphicon {
  margin-right: 5px;
}
#onscreenchat-container .chat-window-wrapper .panel .panel-body {
  height: auto;
  overflow-y: scroll;
  position: relative;
  height: 250px;
  padding-left: 0;
  padding-right: 0;
  padding-bottom: 0;
}
#onscreenchat-container .chat-window-wrapper .panel .panel-body .fader {
  position: -webkit-sticky;
  position: sticky;
  bottom: 0;
  width: 100%;
  height: 50px;
  background: -webkit-gradient(linear, left top, left bottom, from(rgba(255, 255, 255, 0)), to(#fff));
  background: linear-gradient(to bottom, rgba(255, 255, 255, 0) 0%, #fff 100%);
}
#onscreenchat-container .chat-window-wrapper .panel .panel-body .fader .typing-info {
  font-size: 0.6em;
  position: absolute;
  bottom: 0;
  padding: 2px 5px;
  text-align: right;
  width: 100%;
}
#onscreenchat-container .chat-window-wrapper .panel .panel-footer {
  position: relative;
  border-top: none;
  padding-top: 15px;
  padding-bottom: 15px;
}
#onscreenchat-container .chat-window-wrapper .iosOnScreenChatEmoticonsPanel {
  position: absolute;
  float: right;
  bottom: 21px;
  z-index: 3;
  right: 28px;
}
#onscreenchat-container .chat-window-wrapper .iosOnScreenChatEmoticonsPanel > a {
  display: block;
  height: 14px;
  width: 14px;
  background: url("./images/emoticons_trigger.png") no-repeat;
  background-size: cover;
  z-index: 1000;
}

.iosOnScreenChatModalBody .ui-menu-item {
  padding: 5px;
}
.iosOnScreenChatModalBody .ui-menu-item-wrapper {
  cursor: pointer !important;
}

.ilOnScreenChatSearchLoader {
  vertical-align: middle;
  width: 10px;
  height: 10px;
  margin-left: 5px;
  display: inline-block;
}

/* ilPreview classes */
.il_ContainerItemPreview {
  font-size: 0.75rem;
  margin-left: 10px;
}

.ilPreviewList {
  margin: 0;
  padding: 0;
  list-style: none;
}

.ilPreviewItem {
  display: block;
  margin: 0;
  padding: 0;
}

.ilPreviewItem img {
  border: 1px solid #D6D6D6;
  -webkit-box-shadow: 0 0 5px #D2D5D8;
  box-shadow: 0 0 5px #D2D5D8;
}

.ilPreviewText {
  font-size: 0.75rem;
  margin-top: -20px;
  color: #2c2c2c;
}

.ilPreviewTextLoading {
  width: 14px;
  height: 14px;
  background: transparent url("./images/loader.svg") no-repeat 0 0;
  display: none;
}

.ilPreviewActions a.submit,
.ilPreviewActions a.submit:hover {
  margin-top: 5px;
}

.ilPreviewActions a.ilPreviewActionHidden {
  display: none;
}

.ilPreviewStatusNone {
  filter: alpha(opacity=60);
  -moz-opacity: 0.6;
  opacity: 0.6;
}

/* tooltip */
#qtip-preview {
  max-width: none;
  min-width: 50px;
  line-height: normal;
  -webkit-box-shadow: rgba(0, 0, 0, 0.47) 0 0 7px 0;
  box-shadow: rgba(0, 0, 0, 0.47) 0 0 7px 0;
  background-color: white;
  border-collapse: separate;
  font-size: 0.875rem;
  padding: 0;
  border: 1px solid #D1D1D1;
}

#qtip-preview .qtip-titlebar {
  background: white;
  padding: 14px 20px 10px 20px;
}

#qtip-preview .qtip-content {
  background: white;
  padding: 0 20px 20px;
  -moz-user-select: none;
  -ms-user-select: none;
  -webkit-user-select: none;
  user-select: none;
}

#qtip-preview .qtip-title {
  background: transparent;
  font-weight: 400;
}

#qtip-preview .qtip-close {
  right: 20px;
  top: 14px;
  margin-top: 0;
  border: 0;
  border-radius: 0;
  background: transparent url("./images/preview_close.png") no-repeat 0 0;
  width: 16px;
  height: 16px;
}

#qtip-preview .qtip-close:hover {
  background-position-x: -16px;
}

#qtip-preview .ui-icon-close {
  display: none;
}

.ilPreviewTooltipContent {
  position: relative;
  background: white;
  padding: 0;
}

.ilPreviewTooltipContent .ilPreviewList {
  display: block;
  padding: 10px;
  text-align: center;
  margin: 0 20px;
  box-sizing: content-box;
}

.ilPreviewTooltipPrev {
  position: absolute;
  background: transparent url("./images/preview_arrows.png") no-repeat 0 0;
  width: 30px;
  height: 40px;
  left: 0;
  top: 50%;
  margin-top: -25px;
  cursor: pointer;
}

.ilPreviewTooltipPrev:hover {
  background-position-x: -30px;
}

.ilPreviewTooltipPrev.ilPreviewDisabled {
  opacity: 0.4;
  cursor: default;
  background-position-x: -60px;
}

.ilPreviewTooltipNext {
  position: absolute;
  background: transparent url("./images/preview_arrows.png") no-repeat 0 -40px;
  width: 30px;
  height: 40px;
  right: 0;
  top: 50%;
  margin-top: -25px;
  cursor: pointer;
}

.ilPreviewTooltipNext:hover {
  background-position-x: -30px;
}

.ilPreviewTooltipNext.ilPreviewDisabled {
  opacity: 0.4;
  cursor: default;
  background-position-x: -60px;
}

/* inline */
.ilPreviewInline {
  overflow: hidden;
  width: 100%;
}

.ilPreviewInlineTable {
  /* width: 100%; //provisory fix for #12096 */
  display: table;
  table-layout: fixed;
  margin: 0;
  padding: 0;
}

.ilPreviewInlineRow {
  display: table-row;
  margin: 0;
  padding: 0;
}

.ilPreviewInlineCell {
  display: table-cell;
  margin: 0;
  padding: 0;
}

.ilPreviewInlineContent {
  overflow: auto;
}

.ilPreviewInlineContent .ilPreviewList {
  padding: 0 0 5px 0;
  white-space: nowrap;
  display: inline-block;
}

.ilPreviewInlineContent .ilPreviewItem {
  display: inline-block;
  margin: 0 10px 0 0;
}

.ilPreviewInlineContent .ilPreviewItem img {
  -webkit-box-shadow: none;
  box-shadow: none;
}

.ilPreviewInlineContent .ilPreviewText {
  font-size: 0.875rem;
  margin-top: 0;
}

/* Services/Rating */
img.ilRatingIcon {
  width: 16px;
  height: 16px;
}

img.ilRatingMarker {
  width: 7px;
  height: 7px;
}

a.ilRating {
  text-decoration: none;
}

div.ilRatingOverlay {
  z-index: 1000 !important;
  padding: 0 5px;
  display: none;
}

#ilMMSearch ul li {
  padding: 5px;
}
#ilMMSearch ul li label {
  font-weight: 400;
}

#ilMMSearchMenu legend {
  margin-bottom: 0;
  margin-top: 20px;
  font-size: 1rem;
  border-bottom: 0;
}
#ilMMSearchMenu p {
  white-space: nowrap;
}

#main_menu_search {
  width: 80%;
}

div.ilMainMenuSearch {
  padding: 0 10px 3px;
  margin: 1px 0 2px -1px;
  line-height: 26px;
}

input.ilMainMenuSearch {
  cursor: pointer;
  border: none;
  color: #161616;
  width: 150px;
  padding: 2px 4px 1px;
  margin: 0;
  background-color: white;
  min-height: 16px;
  -webkit-box-shadow: inset 1px 1px 2px #a0a0a0;
  box-shadow: inset 1px 1px 2px #a0a0a0;
  line-height: 1;
}

#mm_search_menu_head {
  background-color: #f9f9f9;
  padding: 5px;
  font-size: 0.625rem;
}
#mm_search_menu_head p {
  margin: 0;
}
#mm_search_menu_head input {
  margin: 0;
  padding: 0;
}

#il_search_toolbar > div {
  padding-top: 6px;
}
#il_search_toolbar div.ilFormOption {
  width: auto;
}
#il_search_toolbar div.ilFormFooter {
  display: none;
}

#mm_search_menu_ac .ui-menu {
  border: 0 none;
  -webkit-box-shadow: none;
  box-shadow: none;
  color: #161616;
}

span.ilSearchHighlight {
  font-weight: 600;
}

div.il_SearchFragment {
  margin: 2px 0 5px;
  font-size: 0.625rem;
  font-weight: 400;
  text-align: left;
}

#ilSearchResultsTable.table-striped > tbody > tr > td {
  background-color: transparent;
}

#search_area_form {
  min-width: 350px;
}
#search_area_form .form-horizontal .control-label {
  padding-top: 0;
}

/* Services/Skill */
div.ilSkill {
  background: #f9f9f9;
  padding: 15px;
  margin-bottom: 20px;
  margin-top: 10px;
}

div.ilSkill > h3 {
  margin: 10px 0;
  padding: 0;
  font-size: 1rem;
  float: left;
}

div.ilSkill > h4 {
  margin: 10px 0;
  padding: 0;
  font-size: 0.875rem;
  color: #6f6f6f;
  float: left;
  clear: left;
}

table.ilSkill, td.ilSkill, th.ilSkill {
  border: 1px solid #dddddd;
}

div.ilSkillActions {
  margin-top: -5px;
  margin-right: 15px;
  float: right;
}

div.ilSkill .ilSkillActions {
  margin-right: 0px;
}

table.ilSkill {
  margin-bottom: 5px;
  margin-left: 50px;
  background-color: white;
  border-collapse: collapse;
  clear: both;
}

td.ilSkill, th.ilSkill {
  font-size: 0.625rem;
  padding: 4px;
  min-width: 50px;
}

td.ilSkill {
  text-align: center;
  vertical-align: middle;
}

td.ilSkillLevel {
  cursor: pointer;
}

th.ilSkill, td.ilSkillLevel {
  background-color: #f9f9f9;
}

td.ilSkillSelf {
  background-color: #fff0e0;
}

td.ilSkillMat {
  background-color: #f0f0ff;
}

div.ilSkillSuggRes {
  margin-left: 50px;
}

th.ilSkillEntryHead {
  width: 250px;
}

.ilSkillEvalItem {
  border-left: 5px solid;
  margin: 2px 0;
  padding: 10px;
}
.ilSkillEvalItem > .row > div {
  padding-top: 3px;
  padding-bottom: 3px;
}

.ilSkillEvalItem.ilSkillEvalType1 {
  border-color: #307C88;
}

.ilSkillEvalItem.ilSkillEvalType2 {
  border-color: #d38000;
}

.ilSkillLevelDescription, .ilSkillMaterial, .ilSkillSuggResources {
  padding: 5px 10px 5px 15px;
}
.ilSkillLevelDescription > .row > div, .ilSkillMaterial > .row > div, .ilSkillSuggResources > .row > div {
  padding-top: 2px;
  padding-bottom: 2px;
}

.ilSkillResourceList > h5 {
  margin-top: 25px;
}
.ilSkillResourceList > div {
  padding: 5px 10px 5px 15px;
}
.ilSkillResourceList > div > .row > div {
  padding-top: 2px;
  padding-bottom: 2px;
}

.ilSkillEvalItem.ilSkillEvalType3 {
  border-color: #557b2e;
}

.ilSkillEvalItem > .row > .ilSkillEvalType1 {
  color: #307C88;
}

.ilSkillEvalItem > .row > .ilSkillEvalType2 {
  color: #d38000;
}

.ilSkillEvalItem > .row > .ilSkillEvalType3 {
  color: #557b2e;
}

.ilSkillFilter .ilToolbar select.form-control {
  display: block;
}

.ilSkillCategoryDescription {
  margin: 0px 5px;
  padding-bottom: 15px;
}

.ilSkillEntriesHeader {
  padding: 10px 5px 5px;
}
.ilSkillEntriesHeader > .ilSkillEntriesHeaderByline {
  font-size: 0.8em;
  color: #808080;
}

.ilSkillEntriesAllButton, .ilSkillEntriesOnlyLatestButton {
  padding: 5px 5px 5px;
}

/* Services/Style */
.ilPositionStatic {
  position: static;
}

/* PageLayout Previews */
.il-style-layout-preview-wrapper {
  width: 160px;
  height: 120px;
  margin: 3px;
  background-color: white;
  border: 0;
  box-shadow: 1px 1px 3px 1px rgba(0, 0, 0, 0.3);
}

div.ilc_QuestionPlaceHolderThumb,
div.ilc_MediaPlaceHolderThumb,
div.ilc_TextPlaceHolderThumb,
div.ilc_PredTextPlaceHolderThumb {
  margin: 1px;
  padding: 5px 2px 5px 0;
  border: 1px solid #2c2c2c;
  font-size: 0.625rem;
  background: url("./images/question_placeholder_thumb.png") no-repeat center;
  background-color: white;
  font-weight: 600;
}

div.ilc_MediaPlaceHolderThumb {
  background-image: url("./images/media_placeholder_thumb.png");
}

div.ilc_TextPlaceHolderThumb {
  background-image: url("./images/text_placeholder_thumb.png");
}

div.ilc_PredTextPlaceHolderThumb {
  background-image: url("./images/pred_text_placeholder_thumb.png");
}

div.ilc_HeadlineThumb {
  font-size: 0.75rem;
  font-weight: 600;
  width: 100%;
  border-bottom: 1px solid #2c2c2c;
  color: #161616;
  margin: 2px 0 4px;
}

/* Services/Table */
div.tblfooter {
  font-weight: 400;
  background-color: #f9f9f9;
  padding: 3px;
  font-size: 0.625rem;
  text-align: right;
}

div.ilTableNav {
  font-weight: 400;
  padding: 0 15px;
  font-size: 0.625rem;
  text-align: right;
  line-height: 20px;
}
div.ilTableNav .ilValignMiddle span, div.ilTableNav .ilValignMiddle a, div.ilTableNav .ilValignMiddle label {
  vertical-align: middle;
}
div.ilTableNav .ilValignMiddle label {
  margin-bottom: 0;
}
div.ilTableNav table {
  width: 100%;
}
div.ilTableNav select {
  display: inline-block;
}
div.ilTableNav .ilFloatRight .ilOverlay {
  display: none;
}

tr.tblfooter {
  color: #161616;
  font-weight: 400;
  background-color: #f9f9f9;
  border-top: 1px solid #f0f0f0;
}

td.submit {
  padding: 3px;
  vertical-align: top;
  background-color: #f9f9f9;
}

div.ilTableHeaderTitleBlock {
  font-weight: 600;
  padding: 3px;
  font-size: 0.75rem;
  color: #161616;
  border-bottom: 1px solid #dddddd;
}

div.ilTableHeaderTitle {
  margin: 12px 0 0 15px;
  padding: 0;
}
div.ilTableHeaderTitle + .ilHeaderDesc {
  margin: 0 15px 9px;
}

h3.ilTableHeaderTitleBlock {
  font-weight: 600;
  font-size: 0.875rem;
  display: inline;
  padding: 0;
  margin: 0;
}

h3.ilTableHeaderTitle {
  display: inline;
}

div.ilTableOuter {
  padding: 0;
  background-color: #f9f9f9;
}

div.ilTableSelectAll {
  background-color: white;
  padding: 6px 15px;
  font-size: 0.75rem;
  border-top: 1px solid #dddddd;
}

div.ilTableSelectAll label {
  padding-left: 13px;
}

div.ilTableCommandRow, div.ilTableCommandRowTop {
  background-color: #f9f9f9;
  padding: 6px 12px;
  font-size: 0.75rem;
}

span.ilTableFootLight {
  color: #161616;
}

div.ilTableFilterActivator {
  margin: 0 0 6px 12px;
}

.ilTableMenuItem {
  margin: 0 10px 0 0;
}

div.ilTableFilter {
  padding: 0 0 6px 0;
  margin: 0;
}

legend.ilTableFilter {
  font-size: 0.625rem;
  border: none;
  padding: 0 15px;
  margin: 0;
  font-weight: 400;
  text-align: right;
}
legend.ilTableFilter > a.btn {
  margin-right: -15px;
  margin-top: -12px;
  vertical-align: middle;
}

fieldset.ilTableFilter {
  background-color: #f9f9f9;
  padding: 12px 15px;
  margin: 6px 0 15px 0;
}

div.ilTableFilterLabel {
  font-style: italic;
  background-color: #f9f9f9;
  padding: 3px 0px;
}

div.ilTableFilterLabel label {
  margin: 0;
}

div.ilTableFilterInput {
  min-width: 150px;
  padding: 0 0 5px 0;
}

div.ilTableFilterInput select {
  width: 100%;
  max-width: 150px;
}

div.ilTableFilterInput .radio, div.ilTableFilterInput .checkbox {
  margin: 0;
}

td.ilFilterOption {
  text-align: left;
  vertical-align: top;
  font-size: 0.625rem;
  white-space: nowrap;
  padding: 0 10px 10px 0;
  min-width: 150px;
}

td.ilFilterType {
  font-size: 0.625rem;
  font-weight: 600;
  text-align: left;
  white-space: nowrap;
  padding: 3px;
}

div.ilTableContainer {
  overflow: auto;
}

.tblheader {
  font-weight: 400;
}

tr.tblheader {
  font-weight: 400;
  background-color: #f9f9f9;
  font-size: 0.75rem;
  border-bottom: 1px solid #dddddd;
}

/* ---------------- alternating tablerowcolors ----------------- */
.tblrow2_mo {
  background-color: #f0f0f0;
  color: #161616;
  padding: 3px;
}

.tblrow1_mo {
  background-color: white;
  color: #161616;
  padding: 3px;
}

.tblrow1_mo:hover, .tblrow2_mo:hover {
  background-color: #d0d0ff;
}

.tblrowmarked {
  background-color: #e2e8ef;
  color: #161616;
  padding: 3px;
}

.tblrow2top {
  background-color: #f0f0f0;
  color: #161616;
  padding: 3px;
  vertical-align: top;
}

.tblrow1top {
  background-color: white;
  color: #161616;
  padding: 3px;
  vertical-align: top;
}

.tblrowmarkedtop {
  background-color: #e2e8ef;
  color: #161616;
  padding: 3px;
  vertical-align: top;
}

.table > thead > tr > th {
  border-bottom: 1px solid #dddddd;
  background-color: white;
}

.ilTableOuter .table {
  background-color: white;
}
.ilTableOuter .table tr th:first-child, .ilTableOuter .table tr td:first-child {
  padding-left: 15px;
}

td > img[src$="icon_custom.svg"] {
  max-width: 32px;
}

.ilTableCommandRowTop .ilFloatLeft img, .ilTableCommandRowTop .ilFloatLeft select, .ilTableCommandRow .ilFloatLeft img, .ilTableCommandRow .ilFloatLeft select {
  display: inline-block;
}

@media only screen and (max-width: 768px) {
  .table-responsive {
    overflow-x: auto;
    max-width: 94vw;
  }
}
@media (min-width: 768px) {
  .table-responsive {
    overflow: visible;
  }
}
/* Services/Tags */
.ilTagCloud {
  font-size: 0.75rem;
  padding: 6px 0;
}

.il-maincontrols-slate .ilTagCloud {
  padding: 6px 12px;
}

.ilTag {
  background-color: #75deea;
  /* background-color: lighten($brand-primary, 10%); */
  color: #161616;
  display: inline-block;
  white-space: nowrap;
  padding: 1px 5px;
  margin: 3px 6px 3px 0;
  border-radius: 3px;
}

a.ilTag:hover, a.ilTag:active {
  text-decoration: none;
  color: #161616;
  background-color: #75deea;
}

.ilTagRelHigh {
  background-color: #85d1da;
  color: #161616;
}

.ilTagRelMiddle {
  background-color: #95c5ca;
  color: #161616;
}

.ilTagRelLow {
  background-color: #a5b8ba;
  color: #161616;
}

.ilTagRelVeryLow {
  background-color: #b0b0b0;
  color: #161616;
}

.ilTag.ilHighlighted, .ilTag.ilHighlighted:hover {
  background-color: #B54F00;
  color: white;
}
.ilTag.ilHighlighted:hover, .ilTag.ilHighlighted:hover:hover {
  background-color: #9c4400;
}

#il_tags_modal textarea {
  resize: vertical;
}

#tos_documents td.std .dropdown {
  display: inline-block;
} /* Services/UIComponent/AdvancedSelectionList */
div.il_adv_sel {
  border: 1px solid #dddddd;
  -webkit-box-shadow: 2px 2px 4px #c0c0c0;
  box-shadow: 2px 2px 4px #c0c0c0;
}

table.il_adv_sel {
  color: #161616;
  background-color: white;
  border-spacing: 0;
  cursor: pointer;
}

tr.il_adv_sel {
  cursor: pointer;
}

tr.il_adv_sel_act {
  background-color: #fff9bc;
  cursor: pointer;
}

td.il_adv_sel {
  border-bottom: 1px solid #dddddd;
  padding: 3px 10px;
  text-align: left;
  white-space: nowrap;
  cursor: pointer;
  font-weight: 400;
}

#ilAdvSelListTable_item_creation td.il_adv_sel {
  min-width: 150px;
}

td.il_adv_sel_ic {
  border-bottom: 1px solid #dddddd;
  padding: 3px 0 3px 10px;
  text-align: left;
  cursor: pointer;
}

td.ilAsyncImgLoader {
  padding: 0 40px;
}

span[id^=ilAdvSelListAnchorElement_] + div {
  position: absolute;
  z-index: 5000;
  left: 0;
  right: 0;
}

div[id^=ilAdvSelListTable_] {
  overflow: auto;
  background-color: white;
  clear: both;
  display: none;
  position: absolute;
}

@media only screen and (min-width: 1200px) {
  #ilAdvSelListAnchorText_asl + ul.dropdown-menu > li > div.row .row,
  #ilAdvSelListAnchorText_asl + .dropdown-backdrop + ul.dropdown-menu > li > div.row .row,
  #mm_adm_tr + span + ul.dropdown-menu > li > div.row .row,
  #mm_adm_tr + ul.dropdown-menu > li > div.row .row {
    width: auto;
  }
  #ilAdvSelListAnchorText_asl + ul.dropdown-menu > li > div.row ul,
  #ilAdvSelListAnchorText_asl + .dropdown-backdrop + ul.dropdown-menu > li > div.row ul,
  #mm_adm_tr + span + ul.dropdown-menu > li > div.row ul,
  #mm_adm_tr + ul.dropdown-menu > li > div.row ul {
    min-width: 250px;
  }
}
@media only screen and (max-width: 768px) {
  #ilAdvSelListAnchorText_asl + ul.dropdown-menu > li > div.row,
  #ilAdvSelListAnchorText_asl + .dropdown-backdrop + ul.dropdown-menu > li > div.row,
  #mm_adm_tr + span + ul.dropdown-menu > li > div.row,
  #mm_adm_tr + ul.dropdown-menu > li > div.row {
    width: 100% !important;
    margin: 0;
  }
}

@media only screen and (max-width: 992px) {
  #ilAdvSelListAnchorText_asl + ul.dropdown-menu > li > div.row {
    min-width: 260px;
  }
}
@media only screen and (min-width: 992px) and (max-width: 1200px) {
  #ilAdvSelListAnchorText_asl + ul.dropdown-menu > li > div.row {
    min-width: 520px;
  }
}
@media only screen and (min-width: 1200px) {
  #ilAdvSelListAnchorText_asl + ul.dropdown-menu > li > div.row {
    min-width: 780px;
  }
}

@media only screen and (max-width: 768px) {
  #ilAdvSelListAnchorText_asl + ul.dropdown-menu {
    position: absolute;
    background-color: white;
  }
}

div.ilNewObjectSelector {
  display: block;
  text-align: right;
  margin-bottom: 8px;
  padding: 0;
  width: 100%;
}
div.ilNewObjectSelector > .btn-group.open {
  display: inline-block;
  width: 100%;
}
div.ilNewObjectSelector > .btn-group.open #ilAdvSelListAnchorText_asl {
  float: right;
}
div.ilNewObjectSelector > .btn-group.open #ilAdvSelListAnchorText_asl + .dropdown-menu {
  top: 30px;
  right: 0;
  left: auto;
}
div.ilNewObjectSelector > .btn-group.open #ilAdvSelListAnchorText_asl + .dropdown-menu .dropdown-header {
  margin-right: 1px;
}

#il-add-new-item-gl h2, #il-add-new-item-gl a {
  white-space: break-spaces;
}

/* Services/UIComponent/Checklist */
div.ilChecklist ul {
  list-style-type: none;
  margin: 0;
  padding: 0;
}

div.ilChecklist ul li {
  padding: 0;
  font-size: 0.75rem;
}

div.ilChecklist ul li a, div.ilChecklist ul li span {
  padding: 5px 5px;
  margin: 0 -5px;
  display: block;
}

div.ilChecklist ul a:hover {
  text-decoration: none;
  color: #4c6586;
}

div.ilChecklist ul li a:hover {
  background-color: #e2e8ef;
}

div.ilChecklist ul li p, div.ilChecklist ul li p:hover {
  color: #6f6f6f;
  font-size: 0.625rem;
  text-decoration: none;
  padding: 0;
  margin-top: 0;
}

div.ilChecklist ul li img {
  width: 18px;
  height: 18px;
  float: right;
}

.ilSetupContent div.ilChecklist {
  min-width: 200px;
}

/* Services/UI/Explorer2 */
table.ilExplorer {
  width: 100%;
  background-color: #f9f9f9;
}

body.il_Explorer {
  background: none #f9f9f9;
}

div.il_Explorer {
  margin: 0;
  min-height: 468px;
  padding: 10px 5px 15px;
}

div.ilExpH {
  padding-top: 48px;
  min-height: 35px;
}

td.ilExpBody {
  border-top: 1px solid #dddddd;
  background-color: #f9f9f9;
}

h1.ilExplorerHead {
  color: #161616;
  margin: 0;
  padding: 10px 5px 10px 28px;
  vertical-align: top;
  text-align: left;
  font-weight: 600;
  font-size: 0.75rem;
}

div.il_ExplorerTree {
  font-size: 0.75rem;
}

ul.il_Explorer {
  margin: 0 0 0 10px;
  padding: 0;
  list-style: none;
}

ul.il_ExplorerNoIndent {
  margin: 0;
  padding: 0;
  list-style: none;
}

li.il_Explorer {
  margin: 0;
  padding: 0;
  white-space: nowrap;
}

a.il_HighlightedNode, .ilHighlighted {
  background-color: #e2e8ef;
  padding: 0 5px;
}

li.ilExplSecHighlight {
  background-color: #f9f9f9 !important;
  border-top: solid 2px #557196;
  border-bottom: solid 2px #557196;
}

div.il_ExplorerItemDescription {
  margin-left: 40px;
}

/* Explorer2, jsTree */
.jstree.jstree-default a {
  color: #4c6586 !important;
}

.jstree.jstree-default a.disabled {
  color: #161616 !important;
  cursor: default !important;
}

.jstree.jstree-default a {
  font-size: 0.875rem;
  min-height: 22px;
}

.jstree li, .jstree.jstree-default li i {
  background: url("./images/jstree.svg") no-repeat;
  vertical-align: top;
}

.jstree.jstree-default .jstree-open > i {
  background-position: -15px 0 !important;
}

.jstree.jstree-default .jstree-closed > i {
  background-position: 3px 0 !important;
}

#vakata-contextmenu.jstree-context,
#vakata-contextmenu.jstree-context li ul {
  background: none #f0f0f0;
  border: 1px solid #979797;
  -webkit-box-shadow: 1px 1px 2px #999;
  box-shadow: 1px 1px 2px #999;
}

#vakata-contextmenu.jstree-context a {
  color: black;
}

#vakata-contextmenu.jstree-context a:hover,
#vakata-contextmenu.jstree-context .vakata-hover > a {
  padding: 0 5px;
  background: #e8eff7;
  border: 1px solid #aecff7;
  color: black;
  border-radius: 3px;
}

#vakata-contextmenu.jstree-context li.jstree-contextmenu-disabled a,
#vakata-contextmenu.jstree-context li.jstree-contextmenu-disabled a:hover {
  color: silver;
  background: none;
  border: 0;
  padding: 1px 4px;
}

#vakata-contextmenu.jstree-context li.vakata-separator {
  background: white;
  border-top: 1px solid #dddddd;
  margin: 0;
}

#vakata-contextmenu.jstree-context li ul {
  margin-left: -4px;
}

.jstree img {
  border: 0;
  width: 20px;
  height: 20px;
}

img.il_ExplorerIcon {
  height: 20px;
  width: 20px;
}

.ilExplorerContainer {
  padding: 2px 0 6px 0;
}

.ilExplorerContainer .jstree-default .jstree-anchor {
  height: auto;
}

.jstree-default .jstree-node, .jstree-default .jstree-anchor {
  line-height: inherit;
}

.il-maincontrols-slate-content .jstree-default > ul > li.jstree-node {
  margin-left: 0;
}
.il-maincontrols-slate-content .jstree-default li.jstree-node {
  margin-left: 0.875rem;
  padding: 0 3px;
}

/* Services/UIComponent/GroupedLists */
div.ilGroupedListH {
  padding: 6px 0 3px 0;
  color: #161616;
}

div.ilGroupedListSep {
  padding-bottom: 3px;
  border-bottom: 1px solid #dddddd;
  margin: 0 10px 3px;
}

a.ilGroupedListLE {
  display: block;
  padding: 5px 10px;
  font-size: 0.75rem;
}

a.ilGroupedListLE:hover {
  background-color: #ffffd9;
  text-decoration: none;
}

td.ilGroupedListNewCol {
  border-left: 1px solid #dddddd;
}

/* Services/UIComponent/Lightbox */
.ilLightbox {
  position: absolute;
  top: 0;
  bottom: 0;
  right: 0;
  left: 0;
  background-color: #2c2c2c;
  overflow: auto;
  z-index: 1000;
}

a.ilMediaLightboxClose {
  display: block;
  float: right;
  margin: 5px 0 10px 10px;
  cursor: pointer;
  color: #161616;
  font-size: 1.115rem;
}

a.ilMediaLightboxClose:hover {
  color: black;
  text-decoration: none;
}

.ilLightboxContent {
  margin: 50px auto 0;
  width: 640px;
  max-width: 100%;
}

.ilLightboxContent iframe {
  width: 100%;
  min-height: 400px;
}

/* Services/UIComponent/Modal */
.modal-body .jstree li {
  overflow: hidden;
  text-overflow: ellipsis;
}

.modal-body .jstree a {
  display: inline;
}

.modal-content {
  color: #161616;
}

/* currently don't seem to look any different from normal panels
.panel-default {
	@include panel-variant(btstrp3.$panel-default-border, btstrp3.$panel-default-text, btstrp3.$panel-default-heading-bg, btstrp3.$panel-default-border);
}

.panel-primary {
	@include panel-variant(btstrp3.$panel-primary-border, btstrp3.$panel-primary-text, btstrp3.$panel-primary-heading-bg, btstrp3.$panel-primary-border);
}
*/
.progress {
  height: 15px;
  min-width: 100px;
}

.progress-bar {
  font-size: 0.75rem;
  line-height: 15px;
  min-width: 30px;
}

/* Services/UIComponent/Tabs */
.nav-tabs > li {
  margin: 0 3px 0 0;
}
.nav-tabs > li > a {
  border-radius: 0;
  border: 0 none;
  padding: 6px 15px 3px;
  font-size: 0.875rem;
  margin: 0;
}
.nav-tabs > li.active > a, .nav-tabs > li.active > a:hover, .nav-tabs > li.active > a:focus {
  background-color: #2c2c2c;
  color: white;
  border: 0 none;
}

#ilTab {
  padding: 0;
  margin: 3px 15px 3px;
  border: 0 none;
  border-bottom: 2px solid #2c2c2c;
}

#ilTab a:focus-visible {
  z-index: 3;
}

.ilTabsContentOuter {
  padding: 0;
}

/* Sub Tabs */
#ilSubTab {
  padding: 6px 0;
  margin: 0 15px;
}
#ilSubTab > li:first-child > a {
  margin-left: 3px;
}
#ilSubTab > li > a {
  border-radius: 0;
  padding: 3px 12px;
  font-size: 0.75rem;
}
#ilSubTab > li > a:hover {
  text-decoration: underline;
  background-color: transparent;
}
#ilSubTab > li.active > a, #ilSubTab > li.active > a:hover, #ilSubTab > li.active > a:focus {
  color: #4c6586;
  background-color: transparent;
  text-decoration: underline;
}

.il_after_tabs_spacing {
  margin-bottom: 12px;
}

/* Services/UIComponent/Toolbar */
.ilToolbar .container-fluid {
  padding-left: 0;
}
.ilToolbar.navbar {
  border: 0 none;
  background-color: #f9f9f9;
}
.ilToolbar .navbar-toggle:focus-visible {
  position: relative;
  outline: 2px solid #FFFFFF;
  outline-offset: 4px;
}
.ilToolbar .navbar-toggle:focus-visible::after {
  content: " ";
  position: absolute;
  top: -2px;
  left: -2px;
  right: -2px;
  bottom: -2px;
  border: 2px solid #FFFFFF;
  outline: 3px solid #0078D7;
}
.ilToolbar .navbar-toggle:active, .ilToolbar .navbar-toggle.engaged {
  outline: none;
}
.ilToolbar .ilToolbarItems {
  padding: 0;
}
.ilToolbar .form-control {
  width: auto;
  display: inline-block;
  vertical-align: top;
}
.ilToolbar .input-group {
  vertical-align: top;
}
.ilToolbar input[type=file] {
  display: inline-block;
}
.ilToolbar li {
  border: 0 none;
  margin-right: 15px;
}
.ilToolbar li .dropdown-header {
  border-bottom: 1px solid #dddddd;
}
.ilToolbar li .navbar-form, .ilToolbar li .navbar-text {
  padding: 0;
  border: 0 none;
  margin-left: 0;
  margin-right: 0;
  display: inline-block;
  color: #161616;
}
.ilToolbar li.navbar-text {
  margin-left: 0;
}
.ilToolbar li.ilToolbarSeparator {
  border-left: 1px solid #dddddd;
  height: 40px;
}
.ilToolbar li.ilToolbarGroup .navbar-form, .ilToolbar li.ilToolbarGroup .navbar-text {
  margin-left: 7.5px;
}
.ilToolbar li.ilToolbarGroup .navbar-form:first-child, .ilToolbar li.ilToolbarGroup .navbar-text:first-child {
  margin-left: 0;
}
.ilToolbar li.ilToolbarGroup .navbar-text {
  margin-right: 0;
}
.ilToolbar .btn[disabled] {
  padding: 3px 6px;
}
.ilToolbar .ilToolbarStickyItems {
  float: left;
  margin-left: 15px;
}
.ilToolbar .ilToolbarStickyItems.navbar-nav {
  margin-top: 0;
  margin-bottom: 0;
}
.ilToolbar .ilToolbarStickyItems.navbar-nav .open .dropdown-menu > li > a {
  padding-left: 12px;
}
.ilToolbar .ilToolbarStickyItems > li {
  float: left;
  margin-right: 15px;
}
.ilToolbar .ilToolbarStickyItems > li .navbar-form {
  border: 0 none;
}
.ilToolbar .ilToolbarStickyItems > li.ilToolbarStickyItem {
  border: 0 none;
}
.ilToolbar ul.dropdown-menu > li {
  border: 0 none;
  margin-right: 0;
}

.ilToolbarContainer + .ilFilterContainer {
  margin-top: -20px;
}

@media only screen and (max-width: 768px) {
  .ilToolbar .container-fluid {
    padding-left: 15px;
  }
  .ilToolbar li {
    border-bottom: 1px solid #dddddd;
    margin-right: 0;
  }
  .ilToolbar .ilToolbarStickyItems.navbar-nav .open .dropdown-menu > li > a {
    padding-left: 0;
  }
}
.ilToolbar .navbar-form .modal .radio {
  display: block;
}

.ilToolbar .navbar-form .modal .form-group {
  display: block;
}

/* Services/UIComponent/Tooltip */
.qtip-default {
  font-size: 0.75rem;
  line-height: 1.5;
  background-color: #4c6586;
  border-color: #4c6586;
  color: white;
  -webkit-box-shadow: 1px 1px 3px 1px rgba(0, 0, 0, 0.15);
  box-shadow: 1px 1px 3px 1px rgba(0, 0, 0, 0.15);
  -webkit-border-radius: 4px;
  -moz-border-radius: 4px;
  border-radius: 4px;
}

/* Services/User */
div.ilProfile {
  max-width: 450px;
  margin: 0 auto;
  background-color: #f9f9f9;
  padding: 15px;
}
div.ilProfile + div.ilProfile {
  margin-top: 15px;
}
div.ilProfile + div.ilPermalinkContainer {
  margin-top: 15px;
}
div.ilProfile + div.ilPermalinkContainer .input-group-btn {
  vertical-align: bottom;
}

img.ilProfileImage {
  width: 100%;
}

h3.ilProfileName {
  margin: 0 0 9px;
  padding: 0;
  font-weight: 400;
  font-size: 1.115rem;
}

div.ilProfileSection {
  margin-top: 15px;
  font-size: 0.75rem;
  color: #6f6f6f;
}

h3.ilProfileSectionHead {
  margin: 0 0 3px;
  padding: 0;
  font-weight: 400;
  font-size: 1rem;
  color: #161616;
}

table.il_user_quota_disk_usage_overview {
  background-color: white;
}

img.ilUserXXSmall {
  max-width: 30px;
}

.webdav-view-control {
  text-align: center;
  padding: 5px;
}

/*
* Components
*/
/* UI Framework */
/* Component parts from old delos.scss */
/* Legacy Modules & Services */
/*
	These classes are used to limit the number of rows when displaying larger chunks of text.
	The mixin receives $height-in-rows as an integer. The classes il-multi-line-cap-2,3,5,10
	can be used to limit the number of rows for text to 2,3,5 or 10 lines in any template,
	e.g. the Standard Listing Panels limit the property values to 3 lines using il-multi-line-cap-3

	Technical discussion can be found in https://mantis.ilias.de/view.php?id=21583
	The background/gradient fallback can be removed as soon as all browsers support line-clamp.
 */
/*
* Hacks & Tweaks
*/
/* HTML Utility - These should be added to semantic classes on component layer using mixins and extend */
.fullwidth {
  width: 100%;
}

.ilHidden {
  visibility: hidden;
}

.ilNoDisplay {
  display: none !important;
}

.ilDisplayBlock {
  display: block;
}

.ui-helper-hidden-accessible {
  position: absolute;
  left: -2000px;
  top: auto;
  width: 1px;
  height: 1px;
  overflow: hidden;
}

.ilClearFloat {
  clear: both;
}

.ilFloatRight {
  float: right;
}

.ilFloatLeft {
  float: left;
}

.ilPositionRelative {
  position: relative;
}

.noMargin {
  margin: 0;
}

/* ----------------- invisible border ------------- */
div.invisible_border {
  margin: 15px;
}

.ilInvisibleBorder {
  padding: 15px;
}

/* ------------------ blind image - spacer gif --------------
   please use this style class always when using this blind image */
img.spacer {
  display: block;
}

/* End of HTML Utility for refactoring into mixins and extend */
/* Are these needed or is this covered by Standardpage? */
#ilAll {
  position: relative;
  height: auto !important;
  min-height: calc(100% - 1px);
  margin: 0 auto;
}

div#minheight {
  height: 180px;
  clear: both;
}

.ilContainerWidth {
  max-width: 1400px;
  padding: 0 30px;
}
@media only screen and (max-width: 768px) {
  .ilContainerWidth {
    padding: 0 15px;
  }
}

/* see #27399 (should be finally tackled in PLR2) */
div.ilContentFixed {
  padding-bottom: 20px;
}

@media only screen and (max-width: 768px) {
  div.ilc_Mob img {
    height: auto !important;
  }
}

div.input {
  border: 1px solid #757575;
  padding: 3px;
  text-decoration: none;
  font-size: 0.75rem;
  background-color: white;
  overflow: auto;
}

div.input:focus {
  border-color: #0078D7;
}

.ilWhiteSpaceNowrap.ilRight a, .ilWhiteSpaceNowrap.ilRight .btn-group {
  padding-left: 6px;
  border: 1px solid transparent;
}

.registration {
  margin: 5px auto 0;
  width: 700px;
}

input[type=text].numeric {
  text-align: right;
}

div.il_TreeIcons {
  padding: 15px 15px 0 0;
  margin: 0;
  float: right;
}

img[src$="icon_checked.svg"] {
  height: 11px;
  margin: 0 6px 0 5px;
  opacity: 0.5;
  width: 11px;
}

.glyphicon-ok {
  font-size: 0.75rem;
  text-align: center;
}

.code-container {
  display: grid;
}

/*
h1 {
	margin-top: 12px;
	margin-bottom: 8px;
	font-size: 140%;
	font-weight: normal;
}

h2 {
	margin-top: 12px;
	margin-bottom: 8px;
	font-size: 130%;
	font-weight: normal;
}

h3 {
	margin-top: 12px;
	margin-bottom: 8px;
	font-size: 120%;
	font-weight: normal;
}

h4 {
	margin-top: 12px;
	margin-bottom: 8px;
	font-size: 115%;
	font-weight: normal;
}

h5 {
	margin-top: 12px;
	margin-bottom: 8px;
	font-size: 110%;
	font-weight: normal;
}

h6 {
	margin-top: 12px;
	margin-bottom: 8px;
	font-size: 105%;
	font-weight: normal;
}

p {
	margin-top: 8px;
	margin-bottom: 8px;
}

pre {
	font-size: 100%;
}

img {
	vertical-align: middle;
	border: 0 none;
}

span.latex {
	color: green;
	font-weight: bold;
}

div.framed {
	border: 1px solid #9eadba;
	padding: 0 10px;
	background-color: white;
	background-image: url(images/FramedBack.png);
	background-repeat: repeat-x;
}
*/
div.ilFrame {
  margin-top: -40px;
  margin-left: auto;
  margin-right: auto;
  max-width: 1200px;
  -webkit-box-shadow: 0 0 40px #808080;
  box-shadow: 0 0 40px #808080;
  padding-top: 129px;
  background-color: #f9f9f9;
  min-height: 100%;
}
@media only screen and (max-width: 768px) {
  div.ilFrame {
    margin: 0;
    width: 100%;
  }
}

.il-deck .il-card .caption div.icon.small {
  vertical-align: middle;
}

.il-multi-line-cap-2 {
  /* edge, chrome, safari go here... */
  /* may come with next firefox 68, https://caniuse.com/#search=clamp */
}
.il-multi-line-cap-2 {
  position: relative;
  max-height: 3em;
  overflow: hidden;
  line-height: 1.5;
}
.il-multi-line-cap-2:after {
  content: "";
  text-align: right;
  position: absolute;
  bottom: 0;
  right: 0;
  width: 30%;
  height: 1.5em;
  background: linear-gradient(to right, rgba(255, 255, 255, 0), rgb(255, 255, 255) 80%);
}
@supports (-webkit-line-clamp: 2) {
  .il-multi-line-cap-2 {
    overflow: hidden;
    text-overflow: ellipsis;
    display: -webkit-box;
    -webkit-line-clamp: 2;
    -webkit-box-orient: vertical;
  }
  .il-multi-line-cap-2:after {
    display: none;
  }
}
@supports (-moz-line-clamp: 2) {
  .il-multi-line-cap-2 {
    overflow: hidden;
    text-overflow: ellipsis;
    display: -moz-box;
    -moz-line-clamp: 2;
    -moz-box-orient: vertical;
  }
  .il-multi-line-cap-2:after {
    display: none;
  }
}

.il-multi-line-cap-3 {
  /* edge, chrome, safari go here... */
  /* may come with next firefox 68, https://caniuse.com/#search=clamp */
}
.il-multi-line-cap-3 {
  position: relative;
  max-height: 4.5em;
  overflow: hidden;
  line-height: 1.5;
}
.il-multi-line-cap-3:after {
  content: "";
  text-align: right;
  position: absolute;
  bottom: 0;
  right: 0;
  width: 30%;
  height: 1.5em;
  background: linear-gradient(to right, rgba(255, 255, 255, 0), rgb(255, 255, 255) 80%);
}
@supports (-webkit-line-clamp: 2) {
  .il-multi-line-cap-3 {
    overflow: hidden;
    text-overflow: ellipsis;
    display: -webkit-box;
    -webkit-line-clamp: 3;
    -webkit-box-orient: vertical;
  }
  .il-multi-line-cap-3:after {
    display: none;
  }
}
@supports (-moz-line-clamp: 2) {
  .il-multi-line-cap-3 {
    overflow: hidden;
    text-overflow: ellipsis;
    display: -moz-box;
    -moz-line-clamp: 3;
    -moz-box-orient: vertical;
  }
  .il-multi-line-cap-3:after {
    display: none;
  }
}

.il-multi-line-cap-5 {
  /* edge, chrome, safari go here... */
  /* may come with next firefox 68, https://caniuse.com/#search=clamp */
}
.il-multi-line-cap-5 {
  position: relative;
  max-height: 7.5em;
  overflow: hidden;
  line-height: 1.5;
}
.il-multi-line-cap-5:after {
  content: "";
  text-align: right;
  position: absolute;
  bottom: 0;
  right: 0;
  width: 30%;
  height: 1.5em;
  background: linear-gradient(to right, rgba(255, 255, 255, 0), rgb(255, 255, 255) 80%);
}
@supports (-webkit-line-clamp: 2) {
  .il-multi-line-cap-5 {
    overflow: hidden;
    text-overflow: ellipsis;
    display: -webkit-box;
    -webkit-line-clamp: 5;
    -webkit-box-orient: vertical;
  }
  .il-multi-line-cap-5:after {
    display: none;
  }
}
@supports (-moz-line-clamp: 2) {
  .il-multi-line-cap-5 {
    overflow: hidden;
    text-overflow: ellipsis;
    display: -moz-box;
    -moz-line-clamp: 5;
    -moz-box-orient: vertical;
  }
  .il-multi-line-cap-5:after {
    display: none;
  }
}

.il-multi-line-cap-10 {
  /* edge, chrome, safari go here... */
  /* may come with next firefox 68, https://caniuse.com/#search=clamp */
}
.il-multi-line-cap-10 {
  position: relative;
  max-height: 15em;
  overflow: hidden;
  line-height: 1.5;
}
.il-multi-line-cap-10:after {
  content: "";
  text-align: right;
  position: absolute;
  bottom: 0;
  right: 0;
  width: 30%;
  height: 1.5em;
  background: linear-gradient(to right, rgba(255, 255, 255, 0), rgb(255, 255, 255) 80%);
}
@supports (-webkit-line-clamp: 2) {
  .il-multi-line-cap-10 {
    overflow: hidden;
    text-overflow: ellipsis;
    display: -webkit-box;
    -webkit-line-clamp: 10;
    -webkit-box-orient: vertical;
  }
  .il-multi-line-cap-10:after {
    display: none;
  }
}
@supports (-moz-line-clamp: 2) {
  .il-multi-line-cap-10 {
    overflow: hidden;
    text-overflow: ellipsis;
    display: -moz-box;
    -moz-line-clamp: 10;
    -moz-box-orient: vertical;
  }
  .il-multi-line-cap-10:after {
    display: none;
  }
}

.ilCenter {
  text-align: center;
}

.ilRight {
  text-align: right;
}

.ilLeft {
  text-align: left;
}

.ilValignMiddle {
  vertical-align: middle;
}

.ilWhiteSpaceNowrap {
  white-space: nowrap;
}

/* PreventBreakOut, see https://css-tricks.com/snippets/css/prevent-long-urls-from-breaking-out-of-container/ */
.ilPreventBreakOut {
  overflow-wrap: break-word;
  word-wrap: break-word;
  -ms-word-break: break-all;
  word-break: break-word;
  -ms-hyphens: auto;
  -moz-hyphens: auto;
  -webkit-hyphens: auto;
  hyphens: auto;
}

/* ----------------- alternative text styles ------------- */
.base {
  text-decoration: none;
  font-size: 0.875rem;
}

.small {
  text-decoration: none;
  font-size: 0.75rem;
}

.xsmall {
  text-decoration: none;
  font-size: 0.625rem;
}

.smallgreen {
  text-decoration: none;
  font-size: 0.75rem;
  color: green;
}

.smallred {
  text-decoration: none;
  font-size: 0.75rem;
  color: #d00;
}

.obligatory {
  font-weight: 400;
  color: #800000;
  font-variant: normal;
}

.warning {
  text-decoration: none;
  font-weight: 600;
  color: #d00;
}

div.Access {
  text-decoration: none;
  font-weight: 600;
  text-decoration: underline;
  color: #d00;
}

.asterisk {
  color: #d00;
  font-size: 0.75rem;
}

.default {
  text-decoration: none;
  font-weight: 400;
}

.quote {
  font-style: italic;
  font-weight: 400;
}

.subtitle {
  font-style: italic;
  font-weight: 400;
  font-size: 0.75rem;
}

.questiontext {
  font-weight: 600;
}

.bold {
  font-weight: 600;
}

.light {
  color: #6f6f6f;
}

/*# sourceMappingURL=delos.css.map */<|MERGE_RESOLUTION|>--- conflicted
+++ resolved
@@ -5413,7 +5413,6 @@
   line-height: 1.3;
 }
 
-<<<<<<< HEAD
 .embed-responsive {
   position: relative;
   display: block;
@@ -5441,372 +5440,6 @@
 
 .embed-responsive-4by3 {
   padding-bottom: 75%;
-=======
-.panel {
-  margin-bottom: 20px;
-  background-color: white;
-  border: 1px solid transparent;
-  border-radius: 0px;
-  -webkit-box-shadow: 0 1px 1px rgba(0, 0, 0, 0.05);
-  box-shadow: 0 1px 1px rgba(0, 0, 0, 0.05);
-}
-
-.panel-body {
-  padding: 15px;
-}
-.panel-body:before, .panel-body:after {
-  display: table;
-  content: " ";
-}
-.panel-body:after {
-  clear: both;
-}
-
-.panel-heading {
-  padding: 9px 12px;
-  border-bottom: 1px solid transparent;
-  border-top-left-radius: -1px;
-  border-top-right-radius: -1px;
-}
-.panel-heading > .dropdown .dropdown-toggle {
-  color: inherit;
-}
-
-.panel-title {
-  margin-top: 0;
-  margin-bottom: 0;
-  font-size: 1rem;
-  color: inherit;
-}
-.panel-title > a,
-.panel-title > small,
-.panel-title > .small,
-.panel-title > small > a,
-.panel-title > .small > a {
-  color: inherit;
-}
-
-.panel-footer {
-  padding: 9px 12px;
-  background-color: #f9f9f9;
-  border-top: 1px solid #dddddd;
-  border-bottom-right-radius: -1px;
-  border-bottom-left-radius: -1px;
-}
-
-.panel > .list-group,
-.panel > .panel-collapse > .list-group {
-  margin-bottom: 0;
-}
-.panel > .list-group .list-group-item,
-.panel > .panel-collapse > .list-group .list-group-item {
-  border-width: 1px 0;
-  border-radius: 0;
-}
-.panel > .list-group:first-child .list-group-item:first-child,
-.panel > .panel-collapse > .list-group:first-child .list-group-item:first-child {
-  border-top: 0;
-  border-top-left-radius: -1px;
-  border-top-right-radius: -1px;
-}
-.panel > .list-group:last-child .list-group-item:last-child,
-.panel > .panel-collapse > .list-group:last-child .list-group-item:last-child {
-  border-bottom: 0;
-  border-bottom-right-radius: -1px;
-  border-bottom-left-radius: -1px;
-}
-.panel > .panel-heading + .panel-collapse > .list-group .list-group-item:first-child {
-  border-top-left-radius: 0;
-  border-top-right-radius: 0;
-}
-
-.panel-heading + .list-group .list-group-item:first-child {
-  border-top-width: 0;
-}
-
-.list-group + .panel-footer {
-  border-top-width: 0;
-}
-
-.panel > .table,
-.panel > .table-responsive > .table,
-.panel > .panel-collapse > .table {
-  margin-bottom: 0;
-}
-.panel > .table caption,
-.panel > .table-responsive > .table caption,
-.panel > .panel-collapse > .table caption {
-  padding-right: 15px;
-  padding-left: 15px;
-}
-.panel > .table:first-child,
-.panel > .table-responsive:first-child > .table:first-child {
-  border-top-left-radius: -1px;
-  border-top-right-radius: -1px;
-}
-.panel > .table:first-child > thead:first-child > tr:first-child,
-.panel > .table:first-child > tbody:first-child > tr:first-child,
-.panel > .table-responsive:first-child > .table:first-child > thead:first-child > tr:first-child,
-.panel > .table-responsive:first-child > .table:first-child > tbody:first-child > tr:first-child {
-  border-top-left-radius: -1px;
-  border-top-right-radius: -1px;
-}
-.panel > .table:first-child > thead:first-child > tr:first-child td:first-child,
-.panel > .table:first-child > thead:first-child > tr:first-child th:first-child,
-.panel > .table:first-child > tbody:first-child > tr:first-child td:first-child,
-.panel > .table:first-child > tbody:first-child > tr:first-child th:first-child,
-.panel > .table-responsive:first-child > .table:first-child > thead:first-child > tr:first-child td:first-child,
-.panel > .table-responsive:first-child > .table:first-child > thead:first-child > tr:first-child th:first-child,
-.panel > .table-responsive:first-child > .table:first-child > tbody:first-child > tr:first-child td:first-child,
-.panel > .table-responsive:first-child > .table:first-child > tbody:first-child > tr:first-child th:first-child {
-  border-top-left-radius: -1px;
-}
-.panel > .table:first-child > thead:first-child > tr:first-child td:last-child,
-.panel > .table:first-child > thead:first-child > tr:first-child th:last-child,
-.panel > .table:first-child > tbody:first-child > tr:first-child td:last-child,
-.panel > .table:first-child > tbody:first-child > tr:first-child th:last-child,
-.panel > .table-responsive:first-child > .table:first-child > thead:first-child > tr:first-child td:last-child,
-.panel > .table-responsive:first-child > .table:first-child > thead:first-child > tr:first-child th:last-child,
-.panel > .table-responsive:first-child > .table:first-child > tbody:first-child > tr:first-child td:last-child,
-.panel > .table-responsive:first-child > .table:first-child > tbody:first-child > tr:first-child th:last-child {
-  border-top-right-radius: -1px;
-}
-.panel > .table:last-child,
-.panel > .table-responsive:last-child > .table:last-child {
-  border-bottom-right-radius: -1px;
-  border-bottom-left-radius: -1px;
-}
-.panel > .table:last-child > tbody:last-child > tr:last-child,
-.panel > .table:last-child > tfoot:last-child > tr:last-child,
-.panel > .table-responsive:last-child > .table:last-child > tbody:last-child > tr:last-child,
-.panel > .table-responsive:last-child > .table:last-child > tfoot:last-child > tr:last-child {
-  border-bottom-right-radius: -1px;
-  border-bottom-left-radius: -1px;
-}
-.panel > .table:last-child > tbody:last-child > tr:last-child td:first-child,
-.panel > .table:last-child > tbody:last-child > tr:last-child th:first-child,
-.panel > .table:last-child > tfoot:last-child > tr:last-child td:first-child,
-.panel > .table:last-child > tfoot:last-child > tr:last-child th:first-child,
-.panel > .table-responsive:last-child > .table:last-child > tbody:last-child > tr:last-child td:first-child,
-.panel > .table-responsive:last-child > .table:last-child > tbody:last-child > tr:last-child th:first-child,
-.panel > .table-responsive:last-child > .table:last-child > tfoot:last-child > tr:last-child td:first-child,
-.panel > .table-responsive:last-child > .table:last-child > tfoot:last-child > tr:last-child th:first-child {
-  border-bottom-left-radius: -1px;
-}
-.panel > .table:last-child > tbody:last-child > tr:last-child td:last-child,
-.panel > .table:last-child > tbody:last-child > tr:last-child th:last-child,
-.panel > .table:last-child > tfoot:last-child > tr:last-child td:last-child,
-.panel > .table:last-child > tfoot:last-child > tr:last-child th:last-child,
-.panel > .table-responsive:last-child > .table:last-child > tbody:last-child > tr:last-child td:last-child,
-.panel > .table-responsive:last-child > .table:last-child > tbody:last-child > tr:last-child th:last-child,
-.panel > .table-responsive:last-child > .table:last-child > tfoot:last-child > tr:last-child td:last-child,
-.panel > .table-responsive:last-child > .table:last-child > tfoot:last-child > tr:last-child th:last-child {
-  border-bottom-right-radius: -1px;
-}
-.panel > .panel-body + .table,
-.panel > .panel-body + .table-responsive,
-.panel > .table + .panel-body,
-.panel > .table-responsive + .panel-body {
-  border-top: 1px solid #ddd;
-}
-.panel > .table > tbody:first-child > tr:first-child th,
-.panel > .table > tbody:first-child > tr:first-child td {
-  border-top: 0;
-}
-.panel > .table-bordered,
-.panel > .table-responsive > .table-bordered {
-  border: 0;
-}
-.panel > .table-bordered > thead > tr > th:first-child,
-.panel > .table-bordered > thead > tr > td:first-child,
-.panel > .table-bordered > tbody > tr > th:first-child,
-.panel > .table-bordered > tbody > tr > td:first-child,
-.panel > .table-bordered > tfoot > tr > th:first-child,
-.panel > .table-bordered > tfoot > tr > td:first-child,
-.panel > .table-responsive > .table-bordered > thead > tr > th:first-child,
-.panel > .table-responsive > .table-bordered > thead > tr > td:first-child,
-.panel > .table-responsive > .table-bordered > tbody > tr > th:first-child,
-.panel > .table-responsive > .table-bordered > tbody > tr > td:first-child,
-.panel > .table-responsive > .table-bordered > tfoot > tr > th:first-child,
-.panel > .table-responsive > .table-bordered > tfoot > tr > td:first-child {
-  border-left: 0;
-}
-.panel > .table-bordered > thead > tr > th:last-child,
-.panel > .table-bordered > thead > tr > td:last-child,
-.panel > .table-bordered > tbody > tr > th:last-child,
-.panel > .table-bordered > tbody > tr > td:last-child,
-.panel > .table-bordered > tfoot > tr > th:last-child,
-.panel > .table-bordered > tfoot > tr > td:last-child,
-.panel > .table-responsive > .table-bordered > thead > tr > th:last-child,
-.panel > .table-responsive > .table-bordered > thead > tr > td:last-child,
-.panel > .table-responsive > .table-bordered > tbody > tr > th:last-child,
-.panel > .table-responsive > .table-bordered > tbody > tr > td:last-child,
-.panel > .table-responsive > .table-bordered > tfoot > tr > th:last-child,
-.panel > .table-responsive > .table-bordered > tfoot > tr > td:last-child {
-  border-right: 0;
-}
-.panel > .table-bordered > thead > tr:first-child > td,
-.panel > .table-bordered > thead > tr:first-child > th,
-.panel > .table-bordered > tbody > tr:first-child > td,
-.panel > .table-bordered > tbody > tr:first-child > th,
-.panel > .table-responsive > .table-bordered > thead > tr:first-child > td,
-.panel > .table-responsive > .table-bordered > thead > tr:first-child > th,
-.panel > .table-responsive > .table-bordered > tbody > tr:first-child > td,
-.panel > .table-responsive > .table-bordered > tbody > tr:first-child > th {
-  border-bottom: 0;
-}
-.panel > .table-bordered > tbody > tr:last-child > td,
-.panel > .table-bordered > tbody > tr:last-child > th,
-.panel > .table-bordered > tfoot > tr:last-child > td,
-.panel > .table-bordered > tfoot > tr:last-child > th,
-.panel > .table-responsive > .table-bordered > tbody > tr:last-child > td,
-.panel > .table-responsive > .table-bordered > tbody > tr:last-child > th,
-.panel > .table-responsive > .table-bordered > tfoot > tr:last-child > td,
-.panel > .table-responsive > .table-bordered > tfoot > tr:last-child > th {
-  border-bottom: 0;
-}
-.panel > .table-responsive {
-  margin-bottom: 0;
-  border: 0;
-}
-
-.panel-group {
-  margin-bottom: 20px;
-}
-.panel-group .panel {
-  margin-bottom: 0;
-  border-radius: 0px;
-}
-.panel-group .panel + .panel {
-  margin-top: 5px;
-}
-.panel-group .panel-heading {
-  border-bottom: 0;
-}
-.panel-group .panel-heading + .panel-collapse > .panel-body,
-.panel-group .panel-heading + .panel-collapse > .list-group {
-  border-top: 1px solid #dddddd;
-}
-.panel-group .panel-footer {
-  border-top: 0;
-}
-.panel-group .panel-footer + .panel-collapse .panel-body {
-  border-bottom: 1px solid #dddddd;
-}
-
-.panel-default {
-  border-color: none;
-}
-.panel-default > .panel-heading {
-  color: #161616;
-  background-color: #f9f9f9;
-  border-color: none;
-}
-.panel-default > .panel-heading + .panel-collapse > .panel-body {
-  border-top-color: none;
-}
-.panel-default > .panel-heading .badge {
-  color: #f9f9f9;
-  background-color: #161616;
-}
-.panel-default > .panel-footer + .panel-collapse > .panel-body {
-  border-bottom-color: none;
-}
-
-.panel-primary {
-  border-color: none;
-}
-.panel-primary > .panel-heading {
-  color: #161616;
-  background-color: #f9f9f9;
-  border-color: none;
-}
-.panel-primary > .panel-heading + .panel-collapse > .panel-body {
-  border-top-color: none;
-}
-.panel-primary > .panel-heading .badge {
-  color: #f9f9f9;
-  background-color: #161616;
-}
-.panel-primary > .panel-footer + .panel-collapse > .panel-body {
-  border-bottom-color: none;
-}
-
-.panel-success {
-  border-color: #d6e9c6;
-}
-.panel-success > .panel-heading {
-  color: #3c763d;
-  background-color: #dff0d8;
-  border-color: #d6e9c6;
-}
-.panel-success > .panel-heading + .panel-collapse > .panel-body {
-  border-top-color: #d6e9c6;
-}
-.panel-success > .panel-heading .badge {
-  color: #dff0d8;
-  background-color: #3c763d;
-}
-.panel-success > .panel-footer + .panel-collapse > .panel-body {
-  border-bottom-color: #d6e9c6;
-}
-
-.panel-info {
-  border-color: #bce8f1;
-}
-.panel-info > .panel-heading {
-  color: #31708f;
-  background-color: #d9edf7;
-  border-color: #bce8f1;
-}
-.panel-info > .panel-heading + .panel-collapse > .panel-body {
-  border-top-color: #bce8f1;
-}
-.panel-info > .panel-heading .badge {
-  color: #d9edf7;
-  background-color: #31708f;
-}
-.panel-info > .panel-footer + .panel-collapse > .panel-body {
-  border-bottom-color: #bce8f1;
-}
-
-.panel-warning {
-  border-color: #faebcc;
-}
-.panel-warning > .panel-heading {
-  color: #8a6d3b;
-  background-color: #fcf8e3;
-  border-color: #faebcc;
-}
-.panel-warning > .panel-heading + .panel-collapse > .panel-body {
-  border-top-color: #faebcc;
-}
-.panel-warning > .panel-heading .badge {
-  color: #fcf8e3;
-  background-color: #8a6d3b;
-}
-.panel-warning > .panel-footer + .panel-collapse > .panel-body {
-  border-bottom-color: #faebcc;
-}
-
-.panel-danger {
-  border-color: #ebccd1;
-}
-.panel-danger > .panel-heading {
-  color: #a94442;
-  background-color: #f2dede;
-  border-color: #ebccd1;
-}
-.panel-danger > .panel-heading + .panel-collapse > .panel-body {
-  border-top-color: #ebccd1;
-}
-.panel-danger > .panel-heading .badge {
-  color: #f2dede;
-  background-color: #a94442;
-}
-.panel-danger > .panel-footer + .panel-collapse > .panel-body {
-  border-bottom-color: #ebccd1;
->>>>>>> 762fdcfe
 }
 
 .well {
