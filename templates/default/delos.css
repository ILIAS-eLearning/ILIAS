--- conflicted
+++ resolved
@@ -2204,30 +2204,6 @@
   align-items: center;
 }
 
-<<<<<<< HEAD
-.l-bar__container {
-  margin-bottom: -9px;
-}
-.l-bar__container.l-bar__container--space-between {
-  justify-content: space-between;
-}
-
-.l-bar__group {
-  margin-right: 15px;
-}
-.l-bar__group:last-child {
-  margin-right: 0;
-}
-
-.l-bar__element {
-  margin-right: 3px;
-  margin-bottom: 9px;
-}
-.l-bar__element:last-child {
-  margin-right: 0;
-}
-
-=======
 .l-bar__container:not(:empty) {
   margin-bottom: -9px;
 }
@@ -2255,7 +2231,7 @@
 /*
 * Elements
 */
->>>>>>> bee79a8b
+
 * {
   box-sizing: border-box;
 }
