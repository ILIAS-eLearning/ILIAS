@font-face {
  font-family: 'Open Sans';
  src: url('fonts/OpenSansWeb/OpenSans-Regular.woff2') format('woff2'), url('fonts/OpenSansWeb/OpenSans-Regular.woff') format('woff');
  font-weight: 400;
  font-style: normal;
}
@font-face {
  font-family: 'Open Sans';
  src: url('fonts/OpenSansWeb/OpenSans-Bold.woff2') format('woff2'), url('fonts/OpenSansWeb/OpenSans-Bold.woff') format('woff');
  font-weight: 700;
  font-style: normal;
}
@font-face {
  font-family: 'Open Sans';
  src: url('fonts/OpenSansWeb/OpenSans-Italic.woff2') format('woff2'), url('fonts/OpenSansWeb/OpenSans-Italic.woff') format('woff');
  font-weight: 400;
  font-style: italic;
}
@font-face {
  font-family: 'Open Sans';
  src: url('fonts/OpenSansWeb/OpenSans-BoldItalic.woff2') format('woff2'), url('fonts/OpenSansWeb/OpenSans-BoldItalic.woff') format('woff');
  font-weight: 700;
  font-style: italic;
}
@font-face {
  font-family: 'Open Sans';
  src: url('fonts/OpenSansWeb/OpenSans-Light.woff2') format('woff2'), url('fonts/OpenSansWeb/OpenSans-Light.woff') format('woff');
  font-weight: 300;
  font-style: normal;
}
@font-face {
  font-family: 'Open Sans';
  src: url('fonts/OpenSansWeb/OpenSans-LightItalic.woff2') format('woff2'), url('fonts/OpenSansWeb/OpenSans-LightItalic.woff') format('woff');
  font-weight: 300;
  font-style: italic;
}
@font-face {
  font-family: 'Open Sans';
  src: url('fonts/OpenSansWeb/OpenSans-Semibold.woff2') format('woff2'), url('fonts/OpenSansWeb/OpenSans-Semibold.woff') format('woff');
  font-weight: 600;
  font-style: normal;
}
@font-face {
  font-family: 'Open Sans';
  src: url('fonts/OpenSansWeb/OpenSans-SemiboldItalic.woff2') format('woff2'), url('fonts/OpenSansWeb/OpenSans-SemiboldItalic.woff') format('woff');
  font-weight: 600;
  font-style: italic;
}
@font-face {
  font-family: 'Open Sans';
  src: url('fonts/OpenSansWeb/OpenSans-ExtraBold.woff2') format('woff2'), url('fonts/OpenSansWeb/OpenSans-ExtraBold.woff') format('woff');
  font-weight: 800;
  font-style: normal;
}
@font-face {
  font-family: 'Open Sans';
  src: url('fonts/OpenSansWeb/OpenSans-ExtraBoldItalic.woff2') format('woff2'), url('fonts/OpenSansWeb/OpenSans-ExtraBoldItalic.woff') format('woff');
  font-weight: 800;
  font-style: italic;
}
@font-face {
  font-family: 'Open Sans Emoji';
  src: url('fonts/OpenSansEmoji/OpenSansEmoji.ttf') format('truetype'), url('fonts/OpenSansEmoji/OpenSansEmoji.otf') format('otf');
  font-style: normal;
}
@font-face {
  font-family: 'il-icons';
  src: url('fonts/Iconfont/il-icons.woff') format('woff'), url('fonts/Iconfont/il-icons.ttf') format('truetype');
  font-weight: 300;
  font-style: normal;
}
/* rtl-review is this font safe for RTL languages? */
/* rtl-review */
[dir="ltr"] * {
  direction: ltr;
  unicode-bidi: embed;
}
[dir="rtl"] * {
  text-align: right;
  direction: rtl;
  unicode-bidi: embed;
}
bdo[dir="ltr"] {
  direction: ltr;
  unicode-bidi: bidi-override;
}
bdo[dir="rtl"] {
  direction: rtl;
  unicode-bidi: bidi-override;
}
/*
/* rtl-review */
/* with specifics imports
add [dir="rtl"] SELECTOR ([dir="ltr"] is default)
to elements with different left/right margin, padding, border, position, float, clear, text-align and, when needed, Background-position.
In theory, you should also invert shadow... but i think we could postpone this to another release...
All parts that aren't checked yet are actually marked with "rtl-review"
*/
/*! normalize.css v3.0.3 | MIT License | github.com/necolas/normalize.css */
html {
  font-family: sans-serif;
  -ms-text-size-adjust: 100%;
  -webkit-text-size-adjust: 100%;
}
body {
  margin: 0;
}
article,
aside,
details,
figcaption,
figure,
footer,
header,
hgroup,
main,
menu,
nav,
section,
summary {
  display: block;
}
audio,
canvas,
progress,
video {
  display: inline-block;
  vertical-align: baseline;
}
audio:not([controls]) {
  display: none;
  height: 0;
}
[hidden],
template {
  display: none;
}
a {
  background-color: transparent;
}
a:active,
a:hover {
  outline: 0;
}
abbr[title] {
  border-bottom: 1px dotted;
}
b,
strong {
  font-weight: bold;
}
dfn {
  font-style: italic;
}
h1 {
  font-size: 2em;
  margin: 0.67em 0;
}
mark {
  background: #ff0;
  color: #000;
}
small {
  font-size: 80%;
}
sub,
sup {
  font-size: 75%;
  line-height: 0;
  position: relative;
  vertical-align: baseline;
}
sup {
  top: -0.5em;
}
sub {
  bottom: -0.25em;
}
img {
  border: 0;
}
svg:not(:root) {
  overflow: hidden;
}
figure {
  margin: 1em 40px;
}
hr {
  box-sizing: content-box;
  height: 0;
}
pre {
  overflow: auto;
}
code,
kbd,
pre,
samp {
  font-family: monospace, monospace;
  font-size: 1em;
}
button,
input,
optgroup,
select,
textarea {
  color: inherit;
  font: inherit;
  margin: 0;
}
button {
  overflow: visible;
}
button,
select {
  text-transform: none;
}
button,
html input[type="button"],
input[type="reset"],
input[type="submit"] {
  -webkit-appearance: button;
  cursor: pointer;
}
button[disabled],
html input[disabled] {
  cursor: default;
}
button::-moz-focus-inner,
input::-moz-focus-inner {
  border: 0;
  padding: 0;
}
input {
  line-height: normal;
}
input[type="checkbox"],
input[type="radio"] {
  box-sizing: border-box;
  padding: 0;
}
input[type="number"]::-webkit-inner-spin-button,
input[type="number"]::-webkit-outer-spin-button {
  height: auto;
}
input[type="search"] {
  -webkit-appearance: textfield;
  box-sizing: content-box;
}
input[type="search"]::-webkit-search-cancel-button,
input[type="search"]::-webkit-search-decoration {
  -webkit-appearance: none;
}
fieldset {
  border: 1px solid #c0c0c0;
  margin: 0 2px;
  padding: 0.35em 0.625em 0.75em;
}
legend {
  border: 0;
  padding: 0;
}
textarea {
  overflow: auto;
}
optgroup {
  font-weight: bold;
}
table {
  border-collapse: collapse;
  border-spacing: 0;
}
td,
th {
  padding: 0;
}
@font-face {
  font-family: 'Glyphicons Halflings';
  src: url('../../libs/bower/bower_components/bootstrap/fonts/glyphicons-halflings-regular.eot');
  src: url('../../libs/bower/bower_components/bootstrap/fonts/glyphicons-halflings-regular.eot?#iefix') format('embedded-opentype'), url('../../libs/bower/bower_components/bootstrap/fonts/glyphicons-halflings-regular.woff2') format('woff2'), url('../../libs/bower/bower_components/bootstrap/fonts/glyphicons-halflings-regular.woff') format('woff'), url('../../libs/bower/bower_components/bootstrap/fonts/glyphicons-halflings-regular.ttf') format('truetype'), url('../../libs/bower/bower_components/bootstrap/fonts/glyphicons-halflings-regular.svg#glyphicons_halflingsregular') format('svg');
}
.glyphicon {
  position: relative;
  top: 1px;
  display: inline-block;
  font-family: 'Glyphicons Halflings';
  font-style: normal;
  font-weight: normal;
  line-height: 1;
  -webkit-font-smoothing: antialiased;
  -moz-osx-font-smoothing: grayscale;
}
.glyphicon-asterisk:before {
  content: "\002a";
}
.glyphicon-plus:before {
  content: "\002b";
}
.glyphicon-euro:before,
.glyphicon-eur:before {
  content: "\20ac";
}
.glyphicon-minus:before {
  content: "\2212";
}
.glyphicon-cloud:before {
  content: "\2601";
}
.glyphicon-envelope:before {
  content: "\2709";
}
.glyphicon-pencil:before {
  content: "\270f";
}
.glyphicon-glass:before {
  content: "\e001";
}
.glyphicon-music:before {
  content: "\e002";
}
.glyphicon-search:before {
  content: "\e003";
}
.glyphicon-heart:before {
  content: "\e005";
}
.glyphicon-star:before {
  content: "\e006";
}
.glyphicon-star-empty:before {
  content: "\e007";
}
.glyphicon-user:before {
  content: "\e008";
}
.glyphicon-film:before {
  content: "\e009";
}
.glyphicon-th-large:before {
  content: "\e010";
}
.glyphicon-th:before {
  content: "\e011";
}
.glyphicon-th-list:before {
  content: "\e012";
}
.glyphicon-ok:before {
  content: "\e013";
}
.glyphicon-remove:before {
  content: "\e014";
}
.glyphicon-zoom-in:before {
  content: "\e015";
}
.glyphicon-zoom-out:before {
  content: "\e016";
}
.glyphicon-off:before {
  content: "\e017";
}
.glyphicon-signal:before {
  content: "\e018";
}
.glyphicon-cog:before {
  content: "\e019";
}
.glyphicon-trash:before {
  content: "\e020";
}
.glyphicon-home:before {
  content: "\e021";
}
.glyphicon-file:before {
  content: "\e022";
}
.glyphicon-time:before {
  content: "\e023";
}
.glyphicon-road:before {
  content: "\e024";
}
.glyphicon-download-alt:before {
  content: "\e025";
}
.glyphicon-download:before {
  content: "\e026";
}
.glyphicon-upload:before {
  content: "\e027";
}
.glyphicon-inbox:before {
  content: "\e028";
}
.glyphicon-play-circle:before {
  content: "\e029";
}
.glyphicon-repeat:before {
  content: "\e030";
}
.glyphicon-refresh:before {
  content: "\e031";
}
.glyphicon-list-alt:before {
  content: "\e032";
}
.glyphicon-lock:before {
  content: "\e033";
}
.glyphicon-flag:before {
  content: "\e034";
}
.glyphicon-headphones:before {
  content: "\e035";
}
.glyphicon-volume-off:before {
  content: "\e036";
}
.glyphicon-volume-down:before {
  content: "\e037";
}
.glyphicon-volume-up:before {
  content: "\e038";
}
.glyphicon-qrcode:before {
  content: "\e039";
}
.glyphicon-barcode:before {
  content: "\e040";
}
.glyphicon-tag:before {
  content: "\e041";
}
.glyphicon-tags:before {
  content: "\e042";
}
.glyphicon-book:before {
  content: "\e043";
}
.glyphicon-bookmark:before {
  content: "\e044";
}
.glyphicon-print:before {
  content: "\e045";
}
.glyphicon-camera:before {
  content: "\e046";
}
.glyphicon-font:before {
  content: "\e047";
}
.glyphicon-bold:before {
  content: "\e048";
}
.glyphicon-italic:before {
  content: "\e049";
}
.glyphicon-text-height:before {
  content: "\e050";
}
.glyphicon-text-width:before {
  content: "\e051";
}
.glyphicon-align-left:before {
  content: "\e052";
}
.glyphicon-align-center:before {
  content: "\e053";
}
.glyphicon-align-right:before {
  content: "\e054";
}
.glyphicon-align-justify:before {
  content: "\e055";
}
.glyphicon-list:before {
  content: "\e056";
}
.glyphicon-indent-left:before {
  content: "\e057";
}
.glyphicon-indent-right:before {
  content: "\e058";
}
.glyphicon-facetime-video:before {
  content: "\e059";
}
.glyphicon-picture:before {
  content: "\e060";
}
.glyphicon-map-marker:before {
  content: "\e062";
}
.glyphicon-adjust:before {
  content: "\e063";
}
.glyphicon-tint:before {
  content: "\e064";
}
.glyphicon-edit:before {
  content: "\e065";
}
.glyphicon-share:before {
  content: "\e066";
}
.glyphicon-check:before {
  content: "\e067";
}
.glyphicon-move:before {
  content: "\e068";
}
.glyphicon-step-backward:before {
  content: "\e069";
}
.glyphicon-fast-backward:before {
  content: "\e070";
}
.glyphicon-backward:before {
  content: "\e071";
}
.glyphicon-play:before {
  content: "\e072";
}
.glyphicon-pause:before {
  content: "\e073";
}
.glyphicon-stop:before {
  content: "\e074";
}
.glyphicon-forward:before {
  content: "\e075";
}
.glyphicon-fast-forward:before {
  content: "\e076";
}
.glyphicon-step-forward:before {
  content: "\e077";
}
.glyphicon-eject:before {
  content: "\e078";
}
.glyphicon-chevron-left:before {
  content: "\e079";
}
.glyphicon-chevron-right:before {
  content: "\e080";
}
.glyphicon-plus-sign:before {
  content: "\e081";
}
.glyphicon-minus-sign:before {
  content: "\e082";
}
.glyphicon-remove-sign:before {
  content: "\e083";
}
.glyphicon-ok-sign:before {
  content: "\e084";
}
.glyphicon-question-sign:before {
  content: "\e085";
}
.glyphicon-info-sign:before {
  content: "\e086";
}
.glyphicon-screenshot:before {
  content: "\e087";
}
.glyphicon-remove-circle:before {
  content: "\e088";
}
.glyphicon-ok-circle:before {
  content: "\e089";
}
.glyphicon-ban-circle:before {
  content: "\e090";
}
.glyphicon-arrow-left:before {
  content: "\e091";
}
.glyphicon-arrow-right:before {
  content: "\e092";
}
.glyphicon-arrow-up:before {
  content: "\e093";
}
.glyphicon-arrow-down:before {
  content: "\e094";
}
.glyphicon-share-alt:before {
  content: "\e095";
}
.glyphicon-resize-full:before {
  content: "\e096";
}
.glyphicon-resize-small:before {
  content: "\e097";
}
.glyphicon-exclamation-sign:before {
  content: "\e101";
}
.glyphicon-gift:before {
  content: "\e102";
}
.glyphicon-leaf:before {
  content: "\e103";
}
.glyphicon-fire:before {
  content: "\e104";
}
.glyphicon-eye-open:before {
  content: "\e105";
}
.glyphicon-eye-close:before {
  content: "\e106";
}
.glyphicon-warning-sign:before {
  content: "\e107";
}
.glyphicon-plane:before {
  content: "\e108";
}
.glyphicon-calendar:before {
  content: "\e109";
}
.glyphicon-random:before {
  content: "\e110";
}
.glyphicon-comment:before {
  content: "\e111";
}
.glyphicon-magnet:before {
  content: "\e112";
}
.glyphicon-chevron-up:before {
  content: "\e113";
}
.glyphicon-chevron-down:before {
  content: "\e114";
}
.glyphicon-retweet:before {
  content: "\e115";
}
.glyphicon-shopping-cart:before {
  content: "\e116";
}
.glyphicon-folder-close:before {
  content: "\e117";
}
.glyphicon-folder-open:before {
  content: "\e118";
}
.glyphicon-resize-vertical:before {
  content: "\e119";
}
.glyphicon-resize-horizontal:before {
  content: "\e120";
}
.glyphicon-hdd:before {
  content: "\e121";
}
.glyphicon-bullhorn:before {
  content: "\e122";
}
.glyphicon-bell:before {
  content: "\e123";
}
.glyphicon-certificate:before {
  content: "\e124";
}
.glyphicon-thumbs-up:before {
  content: "\e125";
}
.glyphicon-thumbs-down:before {
  content: "\e126";
}
.glyphicon-hand-right:before {
  content: "\e127";
}
.glyphicon-hand-left:before {
  content: "\e128";
}
.glyphicon-hand-up:before {
  content: "\e129";
}
.glyphicon-hand-down:before {
  content: "\e130";
}
.glyphicon-circle-arrow-right:before {
  content: "\e131";
}
.glyphicon-circle-arrow-left:before {
  content: "\e132";
}
.glyphicon-circle-arrow-up:before {
  content: "\e133";
}
.glyphicon-circle-arrow-down:before {
  content: "\e134";
}
.glyphicon-globe:before {
  content: "\e135";
}
.glyphicon-wrench:before {
  content: "\e136";
}
.glyphicon-tasks:before {
  content: "\e137";
}
.glyphicon-filter:before {
  content: "\e138";
}
.glyphicon-briefcase:before {
  content: "\e139";
}
.glyphicon-fullscreen:before {
  content: "\e140";
}
.glyphicon-dashboard:before {
  content: "\e141";
}
.glyphicon-paperclip:before {
  content: "\e142";
}
.glyphicon-heart-empty:before {
  content: "\e143";
}
.glyphicon-link:before {
  content: "\e144";
}
.glyphicon-phone:before {
  content: "\e145";
}
.glyphicon-pushpin:before {
  content: "\e146";
}
.glyphicon-usd:before {
  content: "\e148";
}
.glyphicon-gbp:before {
  content: "\e149";
}
.glyphicon-sort:before {
  content: "\e150";
}
.glyphicon-sort-by-alphabet:before {
  content: "\e151";
}
.glyphicon-sort-by-alphabet-alt:before {
  content: "\e152";
}
.glyphicon-sort-by-order:before {
  content: "\e153";
}
.glyphicon-sort-by-order-alt:before {
  content: "\e154";
}
.glyphicon-sort-by-attributes:before {
  content: "\e155";
}
.glyphicon-sort-by-attributes-alt:before {
  content: "\e156";
}
.glyphicon-unchecked:before {
  content: "\e157";
}
.glyphicon-expand:before {
  content: "\e158";
}
.glyphicon-collapse-down:before {
  content: "\e159";
}
.glyphicon-collapse-up:before {
  content: "\e160";
}
.glyphicon-log-in:before {
  content: "\e161";
}
.glyphicon-flash:before {
  content: "\e162";
}
.glyphicon-log-out:before {
  content: "\e163";
}
.glyphicon-new-window:before {
  content: "\e164";
}
.glyphicon-record:before {
  content: "\e165";
}
.glyphicon-save:before {
  content: "\e166";
}
.glyphicon-open:before {
  content: "\e167";
}
.glyphicon-saved:before {
  content: "\e168";
}
.glyphicon-import:before {
  content: "\e169";
}
.glyphicon-export:before {
  content: "\e170";
}
.glyphicon-send:before {
  content: "\e171";
}
.glyphicon-floppy-disk:before {
  content: "\e172";
}
.glyphicon-floppy-saved:before {
  content: "\e173";
}
.glyphicon-floppy-remove:before {
  content: "\e174";
}
.glyphicon-floppy-save:before {
  content: "\e175";
}
.glyphicon-floppy-open:before {
  content: "\e176";
}
.glyphicon-credit-card:before {
  content: "\e177";
}
.glyphicon-transfer:before {
  content: "\e178";
}
.glyphicon-cutlery:before {
  content: "\e179";
}
.glyphicon-header:before {
  content: "\e180";
}
.glyphicon-compressed:before {
  content: "\e181";
}
.glyphicon-earphone:before {
  content: "\e182";
}
.glyphicon-phone-alt:before {
  content: "\e183";
}
.glyphicon-tower:before {
  content: "\e184";
}
.glyphicon-stats:before {
  content: "\e185";
}
.glyphicon-sd-video:before {
  content: "\e186";
}
.glyphicon-hd-video:before {
  content: "\e187";
}
.glyphicon-subtitles:before {
  content: "\e188";
}
.glyphicon-sound-stereo:before {
  content: "\e189";
}
.glyphicon-sound-dolby:before {
  content: "\e190";
}
.glyphicon-sound-5-1:before {
  content: "\e191";
}
.glyphicon-sound-6-1:before {
  content: "\e192";
}
.glyphicon-sound-7-1:before {
  content: "\e193";
}
.glyphicon-copyright-mark:before {
  content: "\e194";
}
.glyphicon-registration-mark:before {
  content: "\e195";
}
.glyphicon-cloud-download:before {
  content: "\e197";
}
.glyphicon-cloud-upload:before {
  content: "\e198";
}
.glyphicon-tree-conifer:before {
  content: "\e199";
}
.glyphicon-tree-deciduous:before {
  content: "\e200";
}
.glyphicon-cd:before {
  content: "\e201";
}
.glyphicon-save-file:before {
  content: "\e202";
}
.glyphicon-open-file:before {
  content: "\e203";
}
.glyphicon-level-up:before {
  content: "\e204";
}
.glyphicon-copy:before {
  content: "\e205";
}
.glyphicon-paste:before {
  content: "\e206";
}
.glyphicon-alert:before {
  content: "\e209";
}
.glyphicon-equalizer:before {
  content: "\e210";
}
.glyphicon-king:before {
  content: "\e211";
}
.glyphicon-queen:before {
  content: "\e212";
}
.glyphicon-pawn:before {
  content: "\e213";
}
.glyphicon-bishop:before {
  content: "\e214";
}
.glyphicon-knight:before {
  content: "\e215";
}
.glyphicon-baby-formula:before {
  content: "\e216";
}
.glyphicon-tent:before {
  content: "\26fa";
}
.glyphicon-blackboard:before {
  content: "\e218";
}
.glyphicon-bed:before {
  content: "\e219";
}
.glyphicon-apple:before {
  content: "\f8ff";
}
.glyphicon-erase:before {
  content: "\e221";
}
.glyphicon-hourglass:before {
  content: "\231b";
}
.glyphicon-lamp:before {
  content: "\e223";
}
.glyphicon-duplicate:before {
  content: "\e224";
}
.glyphicon-piggy-bank:before {
  content: "\e225";
}
.glyphicon-scissors:before {
  content: "\e226";
}
.glyphicon-bitcoin:before {
  content: "\e227";
}
.glyphicon-btc:before {
  content: "\e227";
}
.glyphicon-xbt:before {
  content: "\e227";
}
.glyphicon-yen:before {
  content: "\00a5";
}
.glyphicon-jpy:before {
  content: "\00a5";
}
.glyphicon-ruble:before {
  content: "\20bd";
}
.glyphicon-rub:before {
  content: "\20bd";
}
.glyphicon-scale:before {
  content: "\e230";
}
.glyphicon-ice-lolly:before {
  content: "\e231";
}
.glyphicon-ice-lolly-tasted:before {
  content: "\e232";
}
.glyphicon-education:before {
  content: "\e233";
}
.glyphicon-option-horizontal:before {
  content: "\e234";
}
.glyphicon-option-vertical:before {
  content: "\e235";
}
.glyphicon-menu-hamburger:before {
  content: "\e236";
}
.glyphicon-modal-window:before {
  content: "\e237";
}
.glyphicon-oil:before {
  content: "\e238";
}
.glyphicon-grain:before {
  content: "\e239";
}
.glyphicon-sunglasses:before {
  content: "\e240";
}
.glyphicon-text-size:before {
  content: "\e241";
}
.glyphicon-text-color:before {
  content: "\e242";
}
.glyphicon-text-background:before {
  content: "\e243";
}
.glyphicon-object-align-top:before {
  content: "\e244";
}
.glyphicon-object-align-bottom:before {
  content: "\e245";
}
.glyphicon-object-align-horizontal:before {
  content: "\e246";
}
.glyphicon-object-align-left:before {
  content: "\e247";
}
.glyphicon-object-align-vertical:before {
  content: "\e248";
}
.glyphicon-object-align-right:before {
  content: "\e249";
}
.glyphicon-triangle-right:before {
  content: "\e250";
}
.glyphicon-triangle-left:before {
  content: "\e251";
}
.glyphicon-triangle-bottom:before {
  content: "\e252";
}
.glyphicon-triangle-top:before {
  content: "\e253";
}
.glyphicon-console:before {
  content: "\e254";
}
.glyphicon-superscript:before {
  content: "\e255";
}
.glyphicon-subscript:before {
  content: "\e256";
}
.glyphicon-menu-left:before {
  content: "\e257";
}
.glyphicon-menu-right:before {
  content: "\e258";
}
.glyphicon-menu-down:before {
  content: "\e259";
}
.glyphicon-menu-up:before {
  content: "\e260";
}
* {
  -webkit-box-sizing: border-box;
  -moz-box-sizing: border-box;
  box-sizing: border-box;
}
*:before,
*:after {
  -webkit-box-sizing: border-box;
  -moz-box-sizing: border-box;
  box-sizing: border-box;
}
html {
  font-size: 10px;
  -webkit-tap-highlight-color: rgba(0, 0, 0, 0);
}
body {
  font-family: 'Open Sans', Verdana, Arial, Helvetica, sans-serif;
  font-size: 14px;
  line-height: 1.42857143;
  color: #333333;
  background-color: #f0f0f0;
}
input,
button,
select,
textarea {
  font-family: inherit;
  font-size: inherit;
  line-height: inherit;
}
a {
  color: #557196;
  text-decoration: none;
}
a:hover,
a:focus {
  color: #3a4c65;
  text-decoration: underline;
}
a:focus {
  outline: 5px auto -webkit-focus-ring-color;
  outline-offset: -2px;
}
figure {
  margin: 0;
}
img {
  vertical-align: middle;
}
.img-responsive,
.thumbnail > img,
.thumbnail a > img,
.carousel-inner > .item > img,
.carousel-inner > .item > a > img {
  display: block;
  max-width: 100%;
  height: auto;
}
.img-rounded {
  border-radius: 0px;
}
.img-thumbnail {
  padding: 4px;
  line-height: 1.42857143;
  background-color: #f0f0f0;
  border: 1px solid #dddddd;
  border-radius: 0px;
  -webkit-transition: all 0.2s ease-in-out;
  -o-transition: all 0.2s ease-in-out;
  transition: all 0.2s ease-in-out;
  display: inline-block;
  max-width: 100%;
  height: auto;
}
.img-circle {
  border-radius: 50%;
}
hr {
  margin-top: 20px;
  margin-bottom: 20px;
  border: 0;
  border-top: 1px solid #eeeeee;
}
.sr-only {
  position: absolute;
  width: 1px;
  height: 1px;
  margin: -1px;
  padding: 0;
  overflow: hidden;
  clip: rect(0, 0, 0, 0);
  border: 0;
}
.sr-only-focusable:active,
.sr-only-focusable:focus {
  position: static;
  width: auto;
  height: auto;
  margin: 0;
  overflow: visible;
  clip: auto;
}
[role="button"] {
  cursor: pointer;
}
h1,
h2,
h3,
h4,
h5,
h6,
.h1,
.h2,
.h3,
.h4,
.h5,
.h6 {
  font-family: inherit;
  font-weight: 500;
  line-height: 1.1;
  color: inherit;
}
h1 small,
h2 small,
h3 small,
h4 small,
h5 small,
h6 small,
.h1 small,
.h2 small,
.h3 small,
.h4 small,
.h5 small,
.h6 small,
h1 .small,
h2 .small,
h3 .small,
h4 .small,
h5 .small,
h6 .small,
.h1 .small,
.h2 .small,
.h3 .small,
.h4 .small,
.h5 .small,
.h6 .small {
  font-weight: normal;
  line-height: 1;
  color: #777777;
}
h1,
.h1,
h2,
.h2,
h3,
.h3 {
  margin-top: 20px;
  margin-bottom: 10px;
}
h1 small,
.h1 small,
h2 small,
.h2 small,
h3 small,
.h3 small,
h1 .small,
.h1 .small,
h2 .small,
.h2 .small,
h3 .small,
.h3 .small {
  font-size: 65%;
}
h4,
.h4,
h5,
.h5,
h6,
.h6 {
  margin-top: 10px;
  margin-bottom: 10px;
}
h4 small,
.h4 small,
h5 small,
.h5 small,
h6 small,
.h6 small,
h4 .small,
.h4 .small,
h5 .small,
.h5 .small,
h6 .small,
.h6 .small {
  font-size: 75%;
}
h1,
.h1 {
  font-size: 22px;
}
h2,
.h2 {
  font-size: 19px;
}
h3,
.h3 {
  font-size: 19px;
}
h4,
.h4 {
  font-size: 17px;
}
h5,
.h5 {
  font-size: 16px;
}
h6,
.h6 {
  font-size: 14px;
}
p {
  margin: 0 0 10px;
}
.lead {
  margin-bottom: 20px;
  font-size: 16px;
  font-weight: 300;
  line-height: 1.4;
}
@media (min-width: 768px) {
  .lead {
    font-size: 21px;
  }
}
small,
.small {
  font-size: 85%;
}
mark,
.mark {
  background-color: #fcf8e3;
  padding: .2em;
}
.text-left {
  text-align: left;
}
.text-right {
  text-align: right;
}
.text-center {
  text-align: center;
}
.text-justify {
  text-align: justify;
}
.text-nowrap {
  white-space: nowrap;
}
.text-lowercase {
  text-transform: lowercase;
}
.text-uppercase {
  text-transform: uppercase;
}
.text-capitalize {
  text-transform: capitalize;
}
.text-muted {
  color: #777777;
}
.text-primary {
  color: #4c6586;
}
a.text-primary:hover,
a.text-primary:focus {
  color: #3a4c65;
}
.text-success {
  color: #3c763d;
}
a.text-success:hover,
a.text-success:focus {
  color: #2b542c;
}
.text-info {
  color: #31708f;
}
a.text-info:hover,
a.text-info:focus {
  color: #245269;
}
.text-warning {
  color: #8a6d3b;
}
a.text-warning:hover,
a.text-warning:focus {
  color: #66512c;
}
.text-danger {
  color: #a94442;
}
a.text-danger:hover,
a.text-danger:focus {
  color: #843534;
}
.bg-primary {
  color: #fff;
  background-color: #4c6586;
}
a.bg-primary:hover,
a.bg-primary:focus {
  background-color: #3a4c65;
}
.bg-success {
  background-color: #dff0d8;
}
a.bg-success:hover,
a.bg-success:focus {
  background-color: #c1e2b3;
}
.bg-info {
  background-color: #d9edf7;
}
a.bg-info:hover,
a.bg-info:focus {
  background-color: #afd9ee;
}
.bg-warning {
  background-color: #fcf8e3;
}
a.bg-warning:hover,
a.bg-warning:focus {
  background-color: #f7ecb5;
}
.bg-danger {
  background-color: #f2dede;
}
a.bg-danger:hover,
a.bg-danger:focus {
  background-color: #e4b9b9;
}
.page-header {
  padding-bottom: 9px;
  margin: 40px 0 20px;
  border-bottom: 1px solid #eeeeee;
}
ul,
ol {
  margin-top: 0;
  margin-bottom: 10px;
}
ul ul,
ol ul,
ul ol,
ol ol {
  margin-bottom: 0;
}
.list-unstyled {
  padding-left: 0;
  list-style: none;
}
.list-inline {
  padding-left: 0;
  list-style: none;
  margin-left: -5px;
}
.list-inline > li {
  display: inline-block;
  padding-left: 5px;
  padding-right: 5px;
}
dl {
  margin-top: 0;
  margin-bottom: 20px;
}
dt,
dd {
  line-height: 1.42857143;
}
dt {
  font-weight: bold;
}
dd {
  margin-left: 0;
}
@media (min-width: 768px) {
  .dl-horizontal dt {
    float: left;
    width: 160px;
    clear: left;
    text-align: right;
    overflow: hidden;
    text-overflow: ellipsis;
    white-space: nowrap;
  }
  .dl-horizontal dd {
    margin-left: 180px;
  }
}
abbr[title],
abbr[data-original-title] {
  cursor: help;
  border-bottom: 1px dotted #777777;
}
.initialism {
  font-size: 90%;
  text-transform: uppercase;
}
blockquote {
  padding: 10px 20px;
  margin: 0 0 20px;
  font-size: 17.5px;
  border-left: 5px solid #eeeeee;
}
blockquote p:last-child,
blockquote ul:last-child,
blockquote ol:last-child {
  margin-bottom: 0;
}
blockquote footer,
blockquote small,
blockquote .small {
  display: block;
  font-size: 80%;
  line-height: 1.42857143;
  color: #777777;
}
blockquote footer:before,
blockquote small:before,
blockquote .small:before {
  content: '\2014 \00A0';
}
.blockquote-reverse,
blockquote.pull-right {
  padding-right: 15px;
  padding-left: 0;
  border-right: 5px solid #eeeeee;
  border-left: 0;
  text-align: right;
}
.blockquote-reverse footer:before,
blockquote.pull-right footer:before,
.blockquote-reverse small:before,
blockquote.pull-right small:before,
.blockquote-reverse .small:before,
blockquote.pull-right .small:before {
  content: '';
}
.blockquote-reverse footer:after,
blockquote.pull-right footer:after,
.blockquote-reverse small:after,
blockquote.pull-right small:after,
.blockquote-reverse .small:after,
blockquote.pull-right .small:after {
  content: '\00A0 \2014';
}
address {
  margin-bottom: 20px;
  font-style: normal;
  line-height: 1.42857143;
}
code,
kbd,
pre,
samp {
  font-family: Menlo, Monaco, Consolas, "Courier New", monospace;
}
code {
  padding: 2px 4px;
  font-size: 90%;
  color: #c7254e;
  background-color: #f9f2f4;
  border-radius: 0px;
}
kbd {
  padding: 2px 4px;
  font-size: 90%;
  color: #ffffff;
  background-color: #333333;
  border-radius: 0px;
  box-shadow: inset 0 -1px 0 rgba(0, 0, 0, 0.25);
}
kbd kbd {
  padding: 0;
  font-size: 100%;
  font-weight: bold;
  box-shadow: none;
}
pre {
  display: block;
  padding: 9.5px;
  margin: 0 0 10px;
  font-size: 13px;
  line-height: 1.42857143;
  word-break: break-all;
  word-wrap: break-word;
  color: #333333;
  background-color: #f5f5f5;
  border: 1px solid #cccccc;
  border-radius: 0px;
}
pre code {
  padding: 0;
  font-size: inherit;
  color: inherit;
  white-space: pre-wrap;
  background-color: transparent;
  border-radius: 0;
}
.pre-scrollable {
  max-height: 340px;
  overflow-y: scroll;
}
.container {
  margin-right: auto;
  margin-left: auto;
  padding-left: 15px;
  padding-right: 15px;
}
@media (min-width: 768px) {
  .container {
    width: 750px;
  }
}
@media (min-width: 992px) {
  .container {
    width: 970px;
  }
}
@media (min-width: 1200px) {
  .container {
    width: 1170px;
  }
}
.container-fluid {
  margin-right: auto;
  margin-left: auto;
  padding-left: 15px;
  padding-right: 15px;
}
.row {
  margin-left: -15px;
  margin-right: -15px;
}
.col-xs-1, .col-sm-1, .col-md-1, .col-lg-1, .col-xs-2, .col-sm-2, .col-md-2, .col-lg-2, .col-xs-3, .col-sm-3, .col-md-3, .col-lg-3, .col-xs-4, .col-sm-4, .col-md-4, .col-lg-4, .col-xs-5, .col-sm-5, .col-md-5, .col-lg-5, .col-xs-6, .col-sm-6, .col-md-6, .col-lg-6, .col-xs-7, .col-sm-7, .col-md-7, .col-lg-7, .col-xs-8, .col-sm-8, .col-md-8, .col-lg-8, .col-xs-9, .col-sm-9, .col-md-9, .col-lg-9, .col-xs-10, .col-sm-10, .col-md-10, .col-lg-10, .col-xs-11, .col-sm-11, .col-md-11, .col-lg-11, .col-xs-12, .col-sm-12, .col-md-12, .col-lg-12 {
  position: relative;
  min-height: 1px;
  padding-left: 15px;
  padding-right: 15px;
}
.col-xs-1, .col-xs-2, .col-xs-3, .col-xs-4, .col-xs-5, .col-xs-6, .col-xs-7, .col-xs-8, .col-xs-9, .col-xs-10, .col-xs-11, .col-xs-12 {
  float: left;
}
.col-xs-12 {
  width: 100%;
}
.col-xs-11 {
  width: 91.66666667%;
}
.col-xs-10 {
  width: 83.33333333%;
}
.col-xs-9 {
  width: 75%;
}
.col-xs-8 {
  width: 66.66666667%;
}
.col-xs-7 {
  width: 58.33333333%;
}
.col-xs-6 {
  width: 50%;
}
.col-xs-5 {
  width: 41.66666667%;
}
.col-xs-4 {
  width: 33.33333333%;
}
.col-xs-3 {
  width: 25%;
}
.col-xs-2 {
  width: 16.66666667%;
}
.col-xs-1 {
  width: 8.33333333%;
}
.col-xs-pull-12 {
  right: 100%;
}
.col-xs-pull-11 {
  right: 91.66666667%;
}
.col-xs-pull-10 {
  right: 83.33333333%;
}
.col-xs-pull-9 {
  right: 75%;
}
.col-xs-pull-8 {
  right: 66.66666667%;
}
.col-xs-pull-7 {
  right: 58.33333333%;
}
.col-xs-pull-6 {
  right: 50%;
}
.col-xs-pull-5 {
  right: 41.66666667%;
}
.col-xs-pull-4 {
  right: 33.33333333%;
}
.col-xs-pull-3 {
  right: 25%;
}
.col-xs-pull-2 {
  right: 16.66666667%;
}
.col-xs-pull-1 {
  right: 8.33333333%;
}
.col-xs-pull-0 {
  right: auto;
}
.col-xs-push-12 {
  left: 100%;
}
.col-xs-push-11 {
  left: 91.66666667%;
}
.col-xs-push-10 {
  left: 83.33333333%;
}
.col-xs-push-9 {
  left: 75%;
}
.col-xs-push-8 {
  left: 66.66666667%;
}
.col-xs-push-7 {
  left: 58.33333333%;
}
.col-xs-push-6 {
  left: 50%;
}
.col-xs-push-5 {
  left: 41.66666667%;
}
.col-xs-push-4 {
  left: 33.33333333%;
}
.col-xs-push-3 {
  left: 25%;
}
.col-xs-push-2 {
  left: 16.66666667%;
}
.col-xs-push-1 {
  left: 8.33333333%;
}
.col-xs-push-0 {
  left: auto;
}
.col-xs-offset-12 {
  margin-left: 100%;
}
.col-xs-offset-11 {
  margin-left: 91.66666667%;
}
.col-xs-offset-10 {
  margin-left: 83.33333333%;
}
.col-xs-offset-9 {
  margin-left: 75%;
}
.col-xs-offset-8 {
  margin-left: 66.66666667%;
}
.col-xs-offset-7 {
  margin-left: 58.33333333%;
}
.col-xs-offset-6 {
  margin-left: 50%;
}
.col-xs-offset-5 {
  margin-left: 41.66666667%;
}
.col-xs-offset-4 {
  margin-left: 33.33333333%;
}
.col-xs-offset-3 {
  margin-left: 25%;
}
.col-xs-offset-2 {
  margin-left: 16.66666667%;
}
.col-xs-offset-1 {
  margin-left: 8.33333333%;
}
.col-xs-offset-0 {
  margin-left: 0%;
}
@media (min-width: 768px) {
  .col-sm-1, .col-sm-2, .col-sm-3, .col-sm-4, .col-sm-5, .col-sm-6, .col-sm-7, .col-sm-8, .col-sm-9, .col-sm-10, .col-sm-11, .col-sm-12 {
    float: left;
  }
  .col-sm-12 {
    width: 100%;
  }
  .col-sm-11 {
    width: 91.66666667%;
  }
  .col-sm-10 {
    width: 83.33333333%;
  }
  .col-sm-9 {
    width: 75%;
  }
  .col-sm-8 {
    width: 66.66666667%;
  }
  .col-sm-7 {
    width: 58.33333333%;
  }
  .col-sm-6 {
    width: 50%;
  }
  .col-sm-5 {
    width: 41.66666667%;
  }
  .col-sm-4 {
    width: 33.33333333%;
  }
  .col-sm-3 {
    width: 25%;
  }
  .col-sm-2 {
    width: 16.66666667%;
  }
  .col-sm-1 {
    width: 8.33333333%;
  }
  .col-sm-pull-12 {
    right: 100%;
  }
  .col-sm-pull-11 {
    right: 91.66666667%;
  }
  .col-sm-pull-10 {
    right: 83.33333333%;
  }
  .col-sm-pull-9 {
    right: 75%;
  }
  .col-sm-pull-8 {
    right: 66.66666667%;
  }
  .col-sm-pull-7 {
    right: 58.33333333%;
  }
  .col-sm-pull-6 {
    right: 50%;
  }
  .col-sm-pull-5 {
    right: 41.66666667%;
  }
  .col-sm-pull-4 {
    right: 33.33333333%;
  }
  .col-sm-pull-3 {
    right: 25%;
  }
  .col-sm-pull-2 {
    right: 16.66666667%;
  }
  .col-sm-pull-1 {
    right: 8.33333333%;
  }
  .col-sm-pull-0 {
    right: auto;
  }
  .col-sm-push-12 {
    left: 100%;
  }
  .col-sm-push-11 {
    left: 91.66666667%;
  }
  .col-sm-push-10 {
    left: 83.33333333%;
  }
  .col-sm-push-9 {
    left: 75%;
  }
  .col-sm-push-8 {
    left: 66.66666667%;
  }
  .col-sm-push-7 {
    left: 58.33333333%;
  }
  .col-sm-push-6 {
    left: 50%;
  }
  .col-sm-push-5 {
    left: 41.66666667%;
  }
  .col-sm-push-4 {
    left: 33.33333333%;
  }
  .col-sm-push-3 {
    left: 25%;
  }
  .col-sm-push-2 {
    left: 16.66666667%;
  }
  .col-sm-push-1 {
    left: 8.33333333%;
  }
  .col-sm-push-0 {
    left: auto;
  }
  .col-sm-offset-12 {
    margin-left: 100%;
  }
  .col-sm-offset-11 {
    margin-left: 91.66666667%;
  }
  .col-sm-offset-10 {
    margin-left: 83.33333333%;
  }
  .col-sm-offset-9 {
    margin-left: 75%;
  }
  .col-sm-offset-8 {
    margin-left: 66.66666667%;
  }
  .col-sm-offset-7 {
    margin-left: 58.33333333%;
  }
  .col-sm-offset-6 {
    margin-left: 50%;
  }
  .col-sm-offset-5 {
    margin-left: 41.66666667%;
  }
  .col-sm-offset-4 {
    margin-left: 33.33333333%;
  }
  .col-sm-offset-3 {
    margin-left: 25%;
  }
  .col-sm-offset-2 {
    margin-left: 16.66666667%;
  }
  .col-sm-offset-1 {
    margin-left: 8.33333333%;
  }
  .col-sm-offset-0 {
    margin-left: 0%;
  }
}
@media (min-width: 992px) {
  .col-md-1, .col-md-2, .col-md-3, .col-md-4, .col-md-5, .col-md-6, .col-md-7, .col-md-8, .col-md-9, .col-md-10, .col-md-11, .col-md-12 {
    float: left;
  }
  .col-md-12 {
    width: 100%;
  }
  .col-md-11 {
    width: 91.66666667%;
  }
  .col-md-10 {
    width: 83.33333333%;
  }
  .col-md-9 {
    width: 75%;
  }
  .col-md-8 {
    width: 66.66666667%;
  }
  .col-md-7 {
    width: 58.33333333%;
  }
  .col-md-6 {
    width: 50%;
  }
  .col-md-5 {
    width: 41.66666667%;
  }
  .col-md-4 {
    width: 33.33333333%;
  }
  .col-md-3 {
    width: 25%;
  }
  .col-md-2 {
    width: 16.66666667%;
  }
  .col-md-1 {
    width: 8.33333333%;
  }
  .col-md-pull-12 {
    right: 100%;
  }
  .col-md-pull-11 {
    right: 91.66666667%;
  }
  .col-md-pull-10 {
    right: 83.33333333%;
  }
  .col-md-pull-9 {
    right: 75%;
  }
  .col-md-pull-8 {
    right: 66.66666667%;
  }
  .col-md-pull-7 {
    right: 58.33333333%;
  }
  .col-md-pull-6 {
    right: 50%;
  }
  .col-md-pull-5 {
    right: 41.66666667%;
  }
  .col-md-pull-4 {
    right: 33.33333333%;
  }
  .col-md-pull-3 {
    right: 25%;
  }
  .col-md-pull-2 {
    right: 16.66666667%;
  }
  .col-md-pull-1 {
    right: 8.33333333%;
  }
  .col-md-pull-0 {
    right: auto;
  }
  .col-md-push-12 {
    left: 100%;
  }
  .col-md-push-11 {
    left: 91.66666667%;
  }
  .col-md-push-10 {
    left: 83.33333333%;
  }
  .col-md-push-9 {
    left: 75%;
  }
  .col-md-push-8 {
    left: 66.66666667%;
  }
  .col-md-push-7 {
    left: 58.33333333%;
  }
  .col-md-push-6 {
    left: 50%;
  }
  .col-md-push-5 {
    left: 41.66666667%;
  }
  .col-md-push-4 {
    left: 33.33333333%;
  }
  .col-md-push-3 {
    left: 25%;
  }
  .col-md-push-2 {
    left: 16.66666667%;
  }
  .col-md-push-1 {
    left: 8.33333333%;
  }
  .col-md-push-0 {
    left: auto;
  }
  .col-md-offset-12 {
    margin-left: 100%;
  }
  .col-md-offset-11 {
    margin-left: 91.66666667%;
  }
  .col-md-offset-10 {
    margin-left: 83.33333333%;
  }
  .col-md-offset-9 {
    margin-left: 75%;
  }
  .col-md-offset-8 {
    margin-left: 66.66666667%;
  }
  .col-md-offset-7 {
    margin-left: 58.33333333%;
  }
  .col-md-offset-6 {
    margin-left: 50%;
  }
  .col-md-offset-5 {
    margin-left: 41.66666667%;
  }
  .col-md-offset-4 {
    margin-left: 33.33333333%;
  }
  .col-md-offset-3 {
    margin-left: 25%;
  }
  .col-md-offset-2 {
    margin-left: 16.66666667%;
  }
  .col-md-offset-1 {
    margin-left: 8.33333333%;
  }
  .col-md-offset-0 {
    margin-left: 0%;
  }
}
@media (min-width: 1200px) {
  .col-lg-1, .col-lg-2, .col-lg-3, .col-lg-4, .col-lg-5, .col-lg-6, .col-lg-7, .col-lg-8, .col-lg-9, .col-lg-10, .col-lg-11, .col-lg-12 {
    float: left;
  }
  .col-lg-12 {
    width: 100%;
  }
  .col-lg-11 {
    width: 91.66666667%;
  }
  .col-lg-10 {
    width: 83.33333333%;
  }
  .col-lg-9 {
    width: 75%;
  }
  .col-lg-8 {
    width: 66.66666667%;
  }
  .col-lg-7 {
    width: 58.33333333%;
  }
  .col-lg-6 {
    width: 50%;
  }
  .col-lg-5 {
    width: 41.66666667%;
  }
  .col-lg-4 {
    width: 33.33333333%;
  }
  .col-lg-3 {
    width: 25%;
  }
  .col-lg-2 {
    width: 16.66666667%;
  }
  .col-lg-1 {
    width: 8.33333333%;
  }
  .col-lg-pull-12 {
    right: 100%;
  }
  .col-lg-pull-11 {
    right: 91.66666667%;
  }
  .col-lg-pull-10 {
    right: 83.33333333%;
  }
  .col-lg-pull-9 {
    right: 75%;
  }
  .col-lg-pull-8 {
    right: 66.66666667%;
  }
  .col-lg-pull-7 {
    right: 58.33333333%;
  }
  .col-lg-pull-6 {
    right: 50%;
  }
  .col-lg-pull-5 {
    right: 41.66666667%;
  }
  .col-lg-pull-4 {
    right: 33.33333333%;
  }
  .col-lg-pull-3 {
    right: 25%;
  }
  .col-lg-pull-2 {
    right: 16.66666667%;
  }
  .col-lg-pull-1 {
    right: 8.33333333%;
  }
  .col-lg-pull-0 {
    right: auto;
  }
  .col-lg-push-12 {
    left: 100%;
  }
  .col-lg-push-11 {
    left: 91.66666667%;
  }
  .col-lg-push-10 {
    left: 83.33333333%;
  }
  .col-lg-push-9 {
    left: 75%;
  }
  .col-lg-push-8 {
    left: 66.66666667%;
  }
  .col-lg-push-7 {
    left: 58.33333333%;
  }
  .col-lg-push-6 {
    left: 50%;
  }
  .col-lg-push-5 {
    left: 41.66666667%;
  }
  .col-lg-push-4 {
    left: 33.33333333%;
  }
  .col-lg-push-3 {
    left: 25%;
  }
  .col-lg-push-2 {
    left: 16.66666667%;
  }
  .col-lg-push-1 {
    left: 8.33333333%;
  }
  .col-lg-push-0 {
    left: auto;
  }
  .col-lg-offset-12 {
    margin-left: 100%;
  }
  .col-lg-offset-11 {
    margin-left: 91.66666667%;
  }
  .col-lg-offset-10 {
    margin-left: 83.33333333%;
  }
  .col-lg-offset-9 {
    margin-left: 75%;
  }
  .col-lg-offset-8 {
    margin-left: 66.66666667%;
  }
  .col-lg-offset-7 {
    margin-left: 58.33333333%;
  }
  .col-lg-offset-6 {
    margin-left: 50%;
  }
  .col-lg-offset-5 {
    margin-left: 41.66666667%;
  }
  .col-lg-offset-4 {
    margin-left: 33.33333333%;
  }
  .col-lg-offset-3 {
    margin-left: 25%;
  }
  .col-lg-offset-2 {
    margin-left: 16.66666667%;
  }
  .col-lg-offset-1 {
    margin-left: 8.33333333%;
  }
  .col-lg-offset-0 {
    margin-left: 0%;
  }
}
table {
  background-color: transparent;
}
caption {
  padding-top: 8px;
  padding-bottom: 8px;
  color: #777777;
  text-align: left;
}
th {
  text-align: left;
}
.table {
  width: 100%;
  max-width: 100%;
  margin-bottom: 20px;
}
.table > thead > tr > th,
.table > tbody > tr > th,
.table > tfoot > tr > th,
.table > thead > tr > td,
.table > tbody > tr > td,
.table > tfoot > tr > td {
  padding: 8px;
  line-height: 1.42857143;
  vertical-align: top;
  border-top: 1px solid #dddddd;
}
.table > thead > tr > th {
  vertical-align: bottom;
  border-bottom: 2px solid #dddddd;
}
.table > caption + thead > tr:first-child > th,
.table > colgroup + thead > tr:first-child > th,
.table > thead:first-child > tr:first-child > th,
.table > caption + thead > tr:first-child > td,
.table > colgroup + thead > tr:first-child > td,
.table > thead:first-child > tr:first-child > td {
  border-top: 0;
}
.table > tbody + tbody {
  border-top: 2px solid #dddddd;
}
.table .table {
  background-color: #f0f0f0;
}
.table-condensed > thead > tr > th,
.table-condensed > tbody > tr > th,
.table-condensed > tfoot > tr > th,
.table-condensed > thead > tr > td,
.table-condensed > tbody > tr > td,
.table-condensed > tfoot > tr > td {
  padding: 5px;
}
.table-bordered {
  border: 1px solid #dddddd;
}
.table-bordered > thead > tr > th,
.table-bordered > tbody > tr > th,
.table-bordered > tfoot > tr > th,
.table-bordered > thead > tr > td,
.table-bordered > tbody > tr > td,
.table-bordered > tfoot > tr > td {
  border: 1px solid #dddddd;
}
.table-bordered > thead > tr > th,
.table-bordered > thead > tr > td {
  border-bottom-width: 2px;
}
.table-striped > tbody > tr:nth-of-type(odd) {
  background-color: #ffffff;
}
.table-hover > tbody > tr:hover {
  background-color: #f5f5f5;
}
table col[class*="col-"] {
  position: static;
  float: none;
  display: table-column;
}
table td[class*="col-"],
table th[class*="col-"] {
  position: static;
  float: none;
  display: table-cell;
}
.table > thead > tr > td.active,
.table > tbody > tr > td.active,
.table > tfoot > tr > td.active,
.table > thead > tr > th.active,
.table > tbody > tr > th.active,
.table > tfoot > tr > th.active,
.table > thead > tr.active > td,
.table > tbody > tr.active > td,
.table > tfoot > tr.active > td,
.table > thead > tr.active > th,
.table > tbody > tr.active > th,
.table > tfoot > tr.active > th {
  background-color: #f5f5f5;
}
.table-hover > tbody > tr > td.active:hover,
.table-hover > tbody > tr > th.active:hover,
.table-hover > tbody > tr.active:hover > td,
.table-hover > tbody > tr:hover > .active,
.table-hover > tbody > tr.active:hover > th {
  background-color: #e8e8e8;
}
.table > thead > tr > td.success,
.table > tbody > tr > td.success,
.table > tfoot > tr > td.success,
.table > thead > tr > th.success,
.table > tbody > tr > th.success,
.table > tfoot > tr > th.success,
.table > thead > tr.success > td,
.table > tbody > tr.success > td,
.table > tfoot > tr.success > td,
.table > thead > tr.success > th,
.table > tbody > tr.success > th,
.table > tfoot > tr.success > th {
  background-color: #dff0d8;
}
.table-hover > tbody > tr > td.success:hover,
.table-hover > tbody > tr > th.success:hover,
.table-hover > tbody > tr.success:hover > td,
.table-hover > tbody > tr:hover > .success,
.table-hover > tbody > tr.success:hover > th {
  background-color: #d0e9c6;
}
.table > thead > tr > td.info,
.table > tbody > tr > td.info,
.table > tfoot > tr > td.info,
.table > thead > tr > th.info,
.table > tbody > tr > th.info,
.table > tfoot > tr > th.info,
.table > thead > tr.info > td,
.table > tbody > tr.info > td,
.table > tfoot > tr.info > td,
.table > thead > tr.info > th,
.table > tbody > tr.info > th,
.table > tfoot > tr.info > th {
  background-color: #d9edf7;
}
.table-hover > tbody > tr > td.info:hover,
.table-hover > tbody > tr > th.info:hover,
.table-hover > tbody > tr.info:hover > td,
.table-hover > tbody > tr:hover > .info,
.table-hover > tbody > tr.info:hover > th {
  background-color: #c4e3f3;
}
.table > thead > tr > td.warning,
.table > tbody > tr > td.warning,
.table > tfoot > tr > td.warning,
.table > thead > tr > th.warning,
.table > tbody > tr > th.warning,
.table > tfoot > tr > th.warning,
.table > thead > tr.warning > td,
.table > tbody > tr.warning > td,
.table > tfoot > tr.warning > td,
.table > thead > tr.warning > th,
.table > tbody > tr.warning > th,
.table > tfoot > tr.warning > th {
  background-color: #fcf8e3;
}
.table-hover > tbody > tr > td.warning:hover,
.table-hover > tbody > tr > th.warning:hover,
.table-hover > tbody > tr.warning:hover > td,
.table-hover > tbody > tr:hover > .warning,
.table-hover > tbody > tr.warning:hover > th {
  background-color: #faf2cc;
}
.table > thead > tr > td.danger,
.table > tbody > tr > td.danger,
.table > tfoot > tr > td.danger,
.table > thead > tr > th.danger,
.table > tbody > tr > th.danger,
.table > tfoot > tr > th.danger,
.table > thead > tr.danger > td,
.table > tbody > tr.danger > td,
.table > tfoot > tr.danger > td,
.table > thead > tr.danger > th,
.table > tbody > tr.danger > th,
.table > tfoot > tr.danger > th {
  background-color: #f2dede;
}
.table-hover > tbody > tr > td.danger:hover,
.table-hover > tbody > tr > th.danger:hover,
.table-hover > tbody > tr.danger:hover > td,
.table-hover > tbody > tr:hover > .danger,
.table-hover > tbody > tr.danger:hover > th {
  background-color: #ebcccc;
}
.table-responsive {
  overflow-x: auto;
  min-height: 0.01%;
}
@media screen and (max-width: 767px) {
  .table-responsive {
    width: 100%;
    margin-bottom: 15px;
    overflow-y: hidden;
    -ms-overflow-style: -ms-autohiding-scrollbar;
    border: 1px solid #dddddd;
  }
  .table-responsive > .table {
    margin-bottom: 0;
  }
  .table-responsive > .table > thead > tr > th,
  .table-responsive > .table > tbody > tr > th,
  .table-responsive > .table > tfoot > tr > th,
  .table-responsive > .table > thead > tr > td,
  .table-responsive > .table > tbody > tr > td,
  .table-responsive > .table > tfoot > tr > td {
    white-space: nowrap;
  }
  .table-responsive > .table-bordered {
    border: 0;
  }
  .table-responsive > .table-bordered > thead > tr > th:first-child,
  .table-responsive > .table-bordered > tbody > tr > th:first-child,
  .table-responsive > .table-bordered > tfoot > tr > th:first-child,
  .table-responsive > .table-bordered > thead > tr > td:first-child,
  .table-responsive > .table-bordered > tbody > tr > td:first-child,
  .table-responsive > .table-bordered > tfoot > tr > td:first-child {
    border-left: 0;
  }
  .table-responsive > .table-bordered > thead > tr > th:last-child,
  .table-responsive > .table-bordered > tbody > tr > th:last-child,
  .table-responsive > .table-bordered > tfoot > tr > th:last-child,
  .table-responsive > .table-bordered > thead > tr > td:last-child,
  .table-responsive > .table-bordered > tbody > tr > td:last-child,
  .table-responsive > .table-bordered > tfoot > tr > td:last-child {
    border-right: 0;
  }
  .table-responsive > .table-bordered > tbody > tr:last-child > th,
  .table-responsive > .table-bordered > tfoot > tr:last-child > th,
  .table-responsive > .table-bordered > tbody > tr:last-child > td,
  .table-responsive > .table-bordered > tfoot > tr:last-child > td {
    border-bottom: 0;
  }
}
fieldset {
  padding: 0;
  margin: 0;
  border: 0;
  min-width: 0;
}
legend {
  display: block;
  width: 100%;
  padding: 0;
  margin-bottom: 20px;
  font-size: 21px;
  line-height: inherit;
  color: #333333;
  border: 0;
  border-bottom: 1px solid #e5e5e5;
}
label {
  display: inline-block;
  max-width: 100%;
  margin-bottom: 5px;
  font-weight: bold;
}
input[type="search"] {
  -webkit-box-sizing: border-box;
  -moz-box-sizing: border-box;
  box-sizing: border-box;
}
input[type="radio"],
input[type="checkbox"] {
  margin: 4px 0 0;
  margin-top: 1px \9;
  line-height: normal;
}
input[type="file"] {
  display: block;
}
input[type="range"] {
  display: block;
  width: 100%;
}
select[multiple],
select[size] {
  height: auto;
}
input[type="file"]:focus,
input[type="radio"]:focus,
input[type="checkbox"]:focus {
  outline: 5px auto -webkit-focus-ring-color;
  outline-offset: -2px;
}
output {
  display: block;
  padding-top: 4px;
  font-size: 14px;
  line-height: 1.42857143;
  color: #555555;
}
.form-control {
  display: block;
  width: 100%;
  height: 25px;
  padding: 3px 8px;
  font-size: 14px;
  line-height: 1.42857143;
  color: #555555;
  background-color: #ffffff;
  background-image: none;
  border: 1px solid #cccccc;
  border-radius: 0;
  -webkit-box-shadow: inset 0 1px 1px rgba(0, 0, 0, 0.075);
  box-shadow: inset 0 1px 1px rgba(0, 0, 0, 0.075);
  -webkit-transition: border-color ease-in-out .15s, box-shadow ease-in-out .15s;
  -o-transition: border-color ease-in-out .15s, box-shadow ease-in-out .15s;
  transition: border-color ease-in-out .15s, box-shadow ease-in-out .15s;
}
.form-control:focus {
  border-color: #8198b7;
  outline: 0;
  -webkit-box-shadow: inset 0 1px 1px rgba(0,0,0,.075), 0 0 8px rgba(129, 152, 183, 0.6);
  box-shadow: inset 0 1px 1px rgba(0,0,0,.075), 0 0 8px rgba(129, 152, 183, 0.6);
}
.form-control::-moz-placeholder {
  color: #c4c4c4;
  opacity: 1;
}
.form-control:-ms-input-placeholder {
  color: #c4c4c4;
}
.form-control::-webkit-input-placeholder {
  color: #c4c4c4;
}
.form-control::-ms-expand {
  border: 0;
  background-color: transparent;
}
.form-control[disabled],
.form-control[readonly],
fieldset[disabled] .form-control {
  background-color: #eeeeee;
  opacity: 1;
}
.form-control[disabled],
fieldset[disabled] .form-control {
  cursor: not-allowed;
}
textarea.form-control {
  height: auto;
}
input[type="search"] {
  -webkit-appearance: none;
}
@media screen and (-webkit-min-device-pixel-ratio: 0) {
  input[type="date"].form-control,
  input[type="time"].form-control,
  input[type="datetime-local"].form-control,
  input[type="month"].form-control {
    line-height: 25px;
  }
  input[type="date"].input-sm,
  input[type="time"].input-sm,
  input[type="datetime-local"].input-sm,
  input[type="month"].input-sm,
  .input-group-sm input[type="date"],
  .input-group-sm input[type="time"],
  .input-group-sm input[type="datetime-local"],
  .input-group-sm input[type="month"] {
    line-height: 26px;
  }
  input[type="date"].input-lg,
  input[type="time"].input-lg,
  input[type="datetime-local"].input-lg,
  input[type="month"].input-lg,
  .input-group-lg input[type="date"],
  .input-group-lg input[type="time"],
  .input-group-lg input[type="datetime-local"],
  .input-group-lg input[type="month"] {
    line-height: 38px;
  }
}
.form-group {
  margin-bottom: 15px;
}
.radio,
.checkbox {
  position: relative;
  display: block;
  margin-top: 10px;
  margin-bottom: 10px;
}
.radio label,
.checkbox label {
  min-height: 20px;
  padding-left: 20px;
  margin-bottom: 0;
  font-weight: normal;
  cursor: pointer;
}
.radio input[type="radio"],
.radio-inline input[type="radio"],
.checkbox input[type="checkbox"],
.checkbox-inline input[type="checkbox"] {
  position: absolute;
  margin-left: -20px;
  margin-top: 4px \9;
}
.radio + .radio,
.checkbox + .checkbox {
  margin-top: -5px;
}
.radio-inline,
.checkbox-inline {
  position: relative;
  display: inline-block;
  padding-left: 20px;
  margin-bottom: 0;
  vertical-align: middle;
  font-weight: normal;
  cursor: pointer;
}
.radio-inline + .radio-inline,
.checkbox-inline + .checkbox-inline {
  margin-top: 0;
  margin-left: 10px;
}
input[type="radio"][disabled],
input[type="checkbox"][disabled],
input[type="radio"].disabled,
input[type="checkbox"].disabled,
fieldset[disabled] input[type="radio"],
fieldset[disabled] input[type="checkbox"] {
  cursor: not-allowed;
}
.radio-inline.disabled,
.checkbox-inline.disabled,
fieldset[disabled] .radio-inline,
fieldset[disabled] .checkbox-inline {
  cursor: not-allowed;
}
.radio.disabled label,
.checkbox.disabled label,
fieldset[disabled] .radio label,
fieldset[disabled] .checkbox label {
  cursor: not-allowed;
}
.form-control-static {
  padding-top: 4px;
  padding-bottom: 4px;
  margin-bottom: 0;
  min-height: 34px;
}
.form-control-static.input-lg,
.form-control-static.input-sm {
  padding-left: 0;
  padding-right: 0;
}
.input-sm {
  height: 26px;
  padding: 3px 6px;
  font-size: 12px;
  line-height: 1.5;
  border-radius: 0px;
}
select.input-sm {
  height: 26px;
  line-height: 26px;
}
textarea.input-sm,
select[multiple].input-sm {
  height: auto;
}
.form-group-sm .form-control {
  height: 26px;
  padding: 3px 6px;
  font-size: 12px;
  line-height: 1.5;
  border-radius: 0px;
}
.form-group-sm select.form-control {
  height: 26px;
  line-height: 26px;
}
.form-group-sm textarea.form-control,
.form-group-sm select[multiple].form-control {
  height: auto;
}
.form-group-sm .form-control-static {
  height: 26px;
  min-height: 32px;
  padding: 4px 6px;
  font-size: 12px;
  line-height: 1.5;
}
.input-lg {
  height: 38px;
  padding: 6px 12px;
  font-size: 18px;
  line-height: 1.33;
  border-radius: 0px;
}
select.input-lg {
  height: 38px;
  line-height: 38px;
}
textarea.input-lg,
select[multiple].input-lg {
  height: auto;
}
.form-group-lg .form-control {
  height: 38px;
  padding: 6px 12px;
  font-size: 18px;
  line-height: 1.33;
  border-radius: 0px;
}
.form-group-lg select.form-control {
  height: 38px;
  line-height: 38px;
}
.form-group-lg textarea.form-control,
.form-group-lg select[multiple].form-control {
  height: auto;
}
.form-group-lg .form-control-static {
  height: 38px;
  min-height: 38px;
  padding: 7px 12px;
  font-size: 18px;
  line-height: 1.33;
}
.has-feedback {
  position: relative;
}
.has-feedback .form-control {
  padding-right: 31.25px;
}
.form-control-feedback {
  position: absolute;
  top: 0;
  right: 0;
  z-index: 2;
  display: block;
  width: 25px;
  height: 25px;
  line-height: 25px;
  text-align: center;
  pointer-events: none;
}
.input-lg + .form-control-feedback,
.input-group-lg + .form-control-feedback,
.form-group-lg .form-control + .form-control-feedback {
  width: 38px;
  height: 38px;
  line-height: 38px;
}
.input-sm + .form-control-feedback,
.input-group-sm + .form-control-feedback,
.form-group-sm .form-control + .form-control-feedback {
  width: 26px;
  height: 26px;
  line-height: 26px;
}
.has-success .help-block,
.has-success .control-label,
.has-success .radio,
.has-success .checkbox,
.has-success .radio-inline,
.has-success .checkbox-inline,
.has-success.radio label,
.has-success.checkbox label,
.has-success.radio-inline label,
.has-success.checkbox-inline label {
  color: #3c763d;
}
.has-success .form-control {
  border-color: #3c763d;
  -webkit-box-shadow: inset 0 1px 1px rgba(0, 0, 0, 0.075);
  box-shadow: inset 0 1px 1px rgba(0, 0, 0, 0.075);
}
.has-success .form-control:focus {
  border-color: #2b542c;
  -webkit-box-shadow: inset 0 1px 1px rgba(0, 0, 0, 0.075), 0 0 6px #67b168;
  box-shadow: inset 0 1px 1px rgba(0, 0, 0, 0.075), 0 0 6px #67b168;
}
.has-success .input-group-addon {
  color: #3c763d;
  border-color: #3c763d;
  background-color: #dff0d8;
}
.has-success .form-control-feedback {
  color: #3c763d;
}
.has-warning .help-block,
.has-warning .control-label,
.has-warning .radio,
.has-warning .checkbox,
.has-warning .radio-inline,
.has-warning .checkbox-inline,
.has-warning.radio label,
.has-warning.checkbox label,
.has-warning.radio-inline label,
.has-warning.checkbox-inline label {
  color: #8a6d3b;
}
.has-warning .form-control {
  border-color: #8a6d3b;
  -webkit-box-shadow: inset 0 1px 1px rgba(0, 0, 0, 0.075);
  box-shadow: inset 0 1px 1px rgba(0, 0, 0, 0.075);
}
.has-warning .form-control:focus {
  border-color: #66512c;
  -webkit-box-shadow: inset 0 1px 1px rgba(0, 0, 0, 0.075), 0 0 6px #c0a16b;
  box-shadow: inset 0 1px 1px rgba(0, 0, 0, 0.075), 0 0 6px #c0a16b;
}
.has-warning .input-group-addon {
  color: #8a6d3b;
  border-color: #8a6d3b;
  background-color: #fcf8e3;
}
.has-warning .form-control-feedback {
  color: #8a6d3b;
}
.has-error .help-block,
.has-error .control-label,
.has-error .radio,
.has-error .checkbox,
.has-error .radio-inline,
.has-error .checkbox-inline,
.has-error.radio label,
.has-error.checkbox label,
.has-error.radio-inline label,
.has-error.checkbox-inline label {
  color: #a94442;
}
.has-error .form-control {
  border-color: #a94442;
  -webkit-box-shadow: inset 0 1px 1px rgba(0, 0, 0, 0.075);
  box-shadow: inset 0 1px 1px rgba(0, 0, 0, 0.075);
}
.has-error .form-control:focus {
  border-color: #843534;
  -webkit-box-shadow: inset 0 1px 1px rgba(0, 0, 0, 0.075), 0 0 6px #ce8483;
  box-shadow: inset 0 1px 1px rgba(0, 0, 0, 0.075), 0 0 6px #ce8483;
}
.has-error .input-group-addon {
  color: #a94442;
  border-color: #a94442;
  background-color: #f2dede;
}
.has-error .form-control-feedback {
  color: #a94442;
}
.has-feedback label ~ .form-control-feedback {
  top: 25px;
}
.has-feedback label.sr-only ~ .form-control-feedback {
  top: 0;
}
.help-block {
  display: block;
  margin-top: 5px;
  margin-bottom: 10px;
  color: #737373;
}
@media (min-width: 768px) {
  .form-inline .form-group {
    display: inline-block;
    margin-bottom: 0;
    vertical-align: middle;
  }
  .form-inline .form-control {
    display: inline-block;
    width: auto;
    vertical-align: middle;
  }
  .form-inline .form-control-static {
    display: inline-block;
  }
  .form-inline .input-group {
    display: inline-table;
    vertical-align: middle;
  }
  .form-inline .input-group .input-group-addon,
  .form-inline .input-group .input-group-btn,
  .form-inline .input-group .form-control {
    width: auto;
  }
  .form-inline .input-group > .form-control {
    width: 100%;
  }
  .form-inline .control-label {
    margin-bottom: 0;
    vertical-align: middle;
  }
  .form-inline .radio,
  .form-inline .checkbox {
    display: inline-block;
    margin-top: 0;
    margin-bottom: 0;
    vertical-align: middle;
  }
  .form-inline .radio label,
  .form-inline .checkbox label {
    padding-left: 0;
  }
  .form-inline .radio input[type="radio"],
  .form-inline .checkbox input[type="checkbox"] {
    position: relative;
    margin-left: 0;
  }
  .form-inline .has-feedback .form-control-feedback {
    top: 0;
  }
}
.form-horizontal .radio,
.form-horizontal .checkbox,
.form-horizontal .radio-inline,
.form-horizontal .checkbox-inline {
  margin-top: 0;
  margin-bottom: 0;
  padding-top: 4px;
}
.form-horizontal .radio,
.form-horizontal .checkbox {
  min-height: 24px;
}
.form-horizontal .form-group {
  margin-left: -15px;
  margin-right: -15px;
}
@media (min-width: 768px) {
  .form-horizontal .control-label {
    text-align: right;
    margin-bottom: 0;
    padding-top: 4px;
  }
}
.form-horizontal .has-feedback .form-control-feedback {
  right: 15px;
}
@media (min-width: 768px) {
  .form-horizontal .form-group-lg .control-label {
    padding-top: 7px;
    font-size: 18px;
  }
}
@media (min-width: 768px) {
  .form-horizontal .form-group-sm .control-label {
    padding-top: 4px;
    font-size: 12px;
  }
}
.btn {
  display: inline-block;
  margin-bottom: 0;
  font-weight: normal;
  text-align: center;
  vertical-align: middle;
  touch-action: manipulation;
  cursor: pointer;
  background-image: none;
  border: 1px solid transparent;
  white-space: nowrap;
  padding: 3px 8px;
  font-size: 14px;
  line-height: 1.42857143;
  border-radius: 0px;
  -webkit-user-select: none;
  -moz-user-select: none;
  -ms-user-select: none;
  user-select: none;
}
.btn:focus,
.btn:active:focus,
.btn.active:focus,
.btn.focus,
.btn:active.focus,
.btn.active.focus {
  outline: 5px auto -webkit-focus-ring-color;
  outline-offset: -2px;
}
.btn:hover,
.btn:focus,
.btn.focus {
  color: #557196;
  text-decoration: none;
}
.btn:active,
.btn.active {
  outline: 0;
  background-image: none;
  -webkit-box-shadow: inset 0 3px 5px rgba(0, 0, 0, 0.125);
  box-shadow: inset 0 3px 5px rgba(0, 0, 0, 0.125);
}
.btn.disabled,
.btn[disabled],
fieldset[disabled] .btn {
  cursor: not-allowed;
  opacity: 0.65;
  filter: alpha(opacity=65);
  -webkit-box-shadow: none;
  box-shadow: none;
}
a.btn.disabled,
fieldset[disabled] a.btn {
  pointer-events: none;
}
.btn-default {
  color: #557196;
  background-color: #fefefe;
  border-color: #d0d0d0;
}
.btn-default:focus,
.btn-default.focus {
  color: #557196;
  background-color: #e5e5e5;
  border-color: #909090;
}
.btn-default:hover {
  color: #557196;
  background-color: #e5e5e5;
  border-color: #b1b1b1;
}
.btn-default:active,
.btn-default.active,
.open > .dropdown-toggle.btn-default {
  color: #557196;
  background-color: #e5e5e5;
  border-color: #b1b1b1;
}
.btn-default:active:hover,
.btn-default.active:hover,
.open > .dropdown-toggle.btn-default:hover,
.btn-default:active:focus,
.btn-default.active:focus,
.open > .dropdown-toggle.btn-default:focus,
.btn-default:active.focus,
.btn-default.active.focus,
.open > .dropdown-toggle.btn-default.focus {
  color: #557196;
  background-color: #d3d3d3;
  border-color: #909090;
}
.btn-default:active,
.btn-default.active,
.open > .dropdown-toggle.btn-default {
  background-image: none;
}
.btn-default.disabled:hover,
.btn-default[disabled]:hover,
fieldset[disabled] .btn-default:hover,
.btn-default.disabled:focus,
.btn-default[disabled]:focus,
fieldset[disabled] .btn-default:focus,
.btn-default.disabled.focus,
.btn-default[disabled].focus,
fieldset[disabled] .btn-default.focus {
  background-color: #fefefe;
  border-color: #d0d0d0;
}
.btn-default .badge {
  color: #fefefe;
  background-color: #557196;
}
.btn-primary {
  color: #ffffff;
  background-color: #4c6586;
  border-color: #435976;
}
.btn-primary:focus,
.btn-primary.focus {
  color: #ffffff;
  background-color: #3a4c65;
  border-color: #151b24;
}
.btn-primary:hover {
  color: #ffffff;
  background-color: #3a4c65;
  border-color: #2d3b4f;
}
.btn-primary:active,
.btn-primary.active,
.open > .dropdown-toggle.btn-primary {
  color: #ffffff;
  background-color: #3a4c65;
  border-color: #2d3b4f;
}
.btn-primary:active:hover,
.btn-primary.active:hover,
.open > .dropdown-toggle.btn-primary:hover,
.btn-primary:active:focus,
.btn-primary.active:focus,
.open > .dropdown-toggle.btn-primary:focus,
.btn-primary:active.focus,
.btn-primary.active.focus,
.open > .dropdown-toggle.btn-primary.focus {
  color: #ffffff;
  background-color: #2d3b4f;
  border-color: #151b24;
}
.btn-primary:active,
.btn-primary.active,
.open > .dropdown-toggle.btn-primary {
  background-image: none;
}
.btn-primary.disabled:hover,
.btn-primary[disabled]:hover,
fieldset[disabled] .btn-primary:hover,
.btn-primary.disabled:focus,
.btn-primary[disabled]:focus,
fieldset[disabled] .btn-primary:focus,
.btn-primary.disabled.focus,
.btn-primary[disabled].focus,
fieldset[disabled] .btn-primary.focus {
  background-color: #4c6586;
  border-color: #435976;
}
.btn-primary .badge {
  color: #4c6586;
  background-color: #ffffff;
}
.btn-success {
  color: #ffffff;
  background-color: #6ea03c;
  border-color: #618d35;
}
.btn-success:focus,
.btn-success.focus {
  color: #ffffff;
  background-color: #557b2e;
  border-color: #223112;
}
.btn-success:hover {
  color: #ffffff;
  background-color: #557b2e;
  border-color: #436124;
}
.btn-success:active,
.btn-success.active,
.open > .dropdown-toggle.btn-success {
  color: #ffffff;
  background-color: #557b2e;
  border-color: #436124;
}
.btn-success:active:hover,
.btn-success.active:hover,
.open > .dropdown-toggle.btn-success:hover,
.btn-success:active:focus,
.btn-success.active:focus,
.open > .dropdown-toggle.btn-success:focus,
.btn-success:active.focus,
.btn-success.active.focus,
.open > .dropdown-toggle.btn-success.focus {
  color: #ffffff;
  background-color: #436124;
  border-color: #223112;
}
.btn-success:active,
.btn-success.active,
.open > .dropdown-toggle.btn-success {
  background-image: none;
}
.btn-success.disabled:hover,
.btn-success[disabled]:hover,
fieldset[disabled] .btn-success:hover,
.btn-success.disabled:focus,
.btn-success[disabled]:focus,
fieldset[disabled] .btn-success:focus,
.btn-success.disabled.focus,
.btn-success[disabled].focus,
fieldset[disabled] .btn-success.focus {
  background-color: #6ea03c;
  border-color: #618d35;
}
.btn-success .badge {
  color: #6ea03c;
  background-color: #ffffff;
}
.btn-info {
  color: #ffffff;
  background-color: #dcb496;
  border-color: #d6a683;
}
.btn-info:focus,
.btn-info.focus {
  color: #ffffff;
  background-color: #cf9970;
  border-color: #a36536;
}
.btn-info:hover {
  color: #ffffff;
  background-color: #cf9970;
  border-color: #c68655;
}
.btn-info:active,
.btn-info.active,
.open > .dropdown-toggle.btn-info {
  color: #ffffff;
  background-color: #cf9970;
  border-color: #c68655;
}
.btn-info:active:hover,
.btn-info.active:hover,
.open > .dropdown-toggle.btn-info:hover,
.btn-info:active:focus,
.btn-info.active:focus,
.open > .dropdown-toggle.btn-info:focus,
.btn-info:active.focus,
.btn-info.active.focus,
.open > .dropdown-toggle.btn-info.focus {
  color: #ffffff;
  background-color: #c68655;
  border-color: #a36536;
}
.btn-info:active,
.btn-info.active,
.open > .dropdown-toggle.btn-info {
  background-image: none;
}
.btn-info.disabled:hover,
.btn-info[disabled]:hover,
fieldset[disabled] .btn-info:hover,
.btn-info.disabled:focus,
.btn-info[disabled]:focus,
fieldset[disabled] .btn-info:focus,
.btn-info.disabled.focus,
.btn-info[disabled].focus,
fieldset[disabled] .btn-info.focus {
  background-color: #dcb496;
  border-color: #d6a683;
}
.btn-info .badge {
  color: #dcb496;
  background-color: #ffffff;
}
.btn-warning {
  color: #ffffff;
  background-color: #fa8228;
  border-color: #f9740f;
}
.btn-warning:focus,
.btn-warning.focus {
  color: #ffffff;
  background-color: #ea6705;
  border-color: #863b03;
}
.btn-warning:hover {
  color: #ffffff;
  background-color: #ea6705;
  border-color: #c75805;
}
.btn-warning:active,
.btn-warning.active,
.open > .dropdown-toggle.btn-warning {
  color: #ffffff;
  background-color: #ea6705;
  border-color: #c75805;
}
.btn-warning:active:hover,
.btn-warning.active:hover,
.open > .dropdown-toggle.btn-warning:hover,
.btn-warning:active:focus,
.btn-warning.active:focus,
.open > .dropdown-toggle.btn-warning:focus,
.btn-warning:active.focus,
.btn-warning.active.focus,
.open > .dropdown-toggle.btn-warning.focus {
  color: #ffffff;
  background-color: #c75805;
  border-color: #863b03;
}
.btn-warning:active,
.btn-warning.active,
.open > .dropdown-toggle.btn-warning {
  background-image: none;
}
.btn-warning.disabled:hover,
.btn-warning[disabled]:hover,
fieldset[disabled] .btn-warning:hover,
.btn-warning.disabled:focus,
.btn-warning[disabled]:focus,
fieldset[disabled] .btn-warning:focus,
.btn-warning.disabled.focus,
.btn-warning[disabled].focus,
fieldset[disabled] .btn-warning.focus {
  background-color: #fa8228;
  border-color: #f9740f;
}
.btn-warning .badge {
  color: #fa8228;
  background-color: #ffffff;
}
.btn-danger {
  color: #ffffff;
  background-color: #fa8228;
  border-color: #f9740f;
}
.btn-danger:focus,
.btn-danger.focus {
  color: #ffffff;
  background-color: #ea6705;
  border-color: #863b03;
}
.btn-danger:hover {
  color: #ffffff;
  background-color: #ea6705;
  border-color: #c75805;
}
.btn-danger:active,
.btn-danger.active,
.open > .dropdown-toggle.btn-danger {
  color: #ffffff;
  background-color: #ea6705;
  border-color: #c75805;
}
.btn-danger:active:hover,
.btn-danger.active:hover,
.open > .dropdown-toggle.btn-danger:hover,
.btn-danger:active:focus,
.btn-danger.active:focus,
.open > .dropdown-toggle.btn-danger:focus,
.btn-danger:active.focus,
.btn-danger.active.focus,
.open > .dropdown-toggle.btn-danger.focus {
  color: #ffffff;
  background-color: #c75805;
  border-color: #863b03;
}
.btn-danger:active,
.btn-danger.active,
.open > .dropdown-toggle.btn-danger {
  background-image: none;
}
.btn-danger.disabled:hover,
.btn-danger[disabled]:hover,
fieldset[disabled] .btn-danger:hover,
.btn-danger.disabled:focus,
.btn-danger[disabled]:focus,
fieldset[disabled] .btn-danger:focus,
.btn-danger.disabled.focus,
.btn-danger[disabled].focus,
fieldset[disabled] .btn-danger.focus {
  background-color: #fa8228;
  border-color: #f9740f;
}
.btn-danger .badge {
  color: #fa8228;
  background-color: #ffffff;
}
.btn-link {
  color: #557196;
  font-weight: normal;
  border-radius: 0;
}
.btn-link,
.btn-link:active,
.btn-link.active,
.btn-link[disabled],
fieldset[disabled] .btn-link {
  background-color: transparent;
  -webkit-box-shadow: none;
  box-shadow: none;
}
.btn-link,
.btn-link:hover,
.btn-link:focus,
.btn-link:active {
  border-color: transparent;
}
.btn-link:hover,
.btn-link:focus {
  color: #3a4c65;
  text-decoration: underline;
  background-color: transparent;
}
.btn-link[disabled]:hover,
fieldset[disabled] .btn-link:hover,
.btn-link[disabled]:focus,
fieldset[disabled] .btn-link:focus {
  color: #777777;
  text-decoration: none;
}
.btn-lg,
.btn-group-lg > .btn {
  padding: 6px 12px;
  font-size: 18px;
  line-height: 1.33;
  border-radius: 0px;
}
.btn-sm,
.btn-group-sm > .btn {
  padding: 3px 6px;
  font-size: 12px;
  line-height: 1.5;
  border-radius: 0px;
}
.btn-xs,
.btn-group-xs > .btn {
  padding: 1px 5px;
  font-size: 12px;
  line-height: 1.5;
  border-radius: 0px;
}
.btn-block {
  display: block;
  width: 100%;
}
.btn-block + .btn-block {
  margin-top: 5px;
}
input[type="submit"].btn-block,
input[type="reset"].btn-block,
input[type="button"].btn-block {
  width: 100%;
}
.fade {
  opacity: 0;
  -webkit-transition: opacity 0.15s linear;
  -o-transition: opacity 0.15s linear;
  transition: opacity 0.15s linear;
}
.fade.in {
  opacity: 1;
}
.collapse {
  display: none;
}
.collapse.in {
  display: block;
}
tr.collapse.in {
  display: table-row;
}
tbody.collapse.in {
  display: table-row-group;
}
.collapsing {
  position: relative;
  height: 0;
  overflow: hidden;
  -webkit-transition-property: height, visibility;
  -o-transition-property: height, visibility;
  transition-property: height, visibility;
  -webkit-transition-duration: 0.35s;
  transition-duration: 0.35s;
  -webkit-transition-timing-function: ease;
  transition-timing-function: ease;
}
.caret {
  display: inline-block;
  width: 0;
  height: 0;
  margin-left: 2px;
  vertical-align: middle;
  border-top: 4px dashed;
  border-top: 4px solid \9;
  border-right: 4px solid transparent;
  border-left: 4px solid transparent;
}
.dropup,
.dropdown {
  position: relative;
}
.dropdown-toggle:focus {
  outline: 0;
}
.dropdown-menu {
  position: absolute;
  top: 100%;
  left: 0;
  z-index: 1000;
  display: none;
  float: left;
  min-width: 160px;
  padding: 5px 0;
  margin: 2px 0 0;
  list-style: none;
  font-size: 14px;
  text-align: left;
  background-color: #ffffff;
  border: 1px solid #cccccc;
  border: 1px solid rgba(0, 0, 0, 0.15);
  border-radius: 0px;
  -webkit-box-shadow: 0 6px 12px rgba(0, 0, 0, 0.175);
  box-shadow: 0 6px 12px rgba(0, 0, 0, 0.175);
  background-clip: padding-box;
}
.dropdown-menu.pull-right {
  right: 0;
  left: auto;
}
.dropdown-menu .divider {
  height: 1px;
  margin: 9px 0;
  overflow: hidden;
  background-color: #e5e5e5;
}
.dropdown-menu > li > a {
  display: block;
  padding: 3px 20px;
  clear: both;
  font-weight: normal;
  line-height: 1.42857143;
  color: #5d5d5d;
  white-space: nowrap;
}
.dropdown-menu > li > a:hover,
.dropdown-menu > li > a:focus {
  text-decoration: none;
  color: #262626;
  background-color: #ecf0f4;
}
.dropdown-menu > .active > a,
.dropdown-menu > .active > a:hover,
.dropdown-menu > .active > a:focus {
  color: #ffffff;
  text-decoration: none;
  outline: 0;
  background-color: #4c6586;
}
.dropdown-menu > .disabled > a,
.dropdown-menu > .disabled > a:hover,
.dropdown-menu > .disabled > a:focus {
  color: #777777;
}
.dropdown-menu > .disabled > a:hover,
.dropdown-menu > .disabled > a:focus {
  text-decoration: none;
  background-color: transparent;
  background-image: none;
  filter: progid:DXImageTransform.Microsoft.gradient(enabled = false);
  cursor: not-allowed;
}
.open > .dropdown-menu {
  display: block;
}
.open > a {
  outline: 0;
}
.dropdown-menu-right {
  left: auto;
  right: 0;
}
.dropdown-menu-left {
  left: 0;
  right: auto;
}
.dropdown-header {
  display: block;
  padding: 3px 20px;
  font-size: 12px;
  line-height: 1.42857143;
  color: #777777;
  white-space: nowrap;
}
.dropdown-backdrop {
  position: fixed;
  left: 0;
  right: 0;
  bottom: 0;
  top: 0;
  z-index: 990;
}
.pull-right > .dropdown-menu {
  right: 0;
  left: auto;
}
.dropup .caret,
.navbar-fixed-bottom .dropdown .caret {
  border-top: 0;
  border-bottom: 4px dashed;
  border-bottom: 4px solid \9;
  content: "";
}
.dropup .dropdown-menu,
.navbar-fixed-bottom .dropdown .dropdown-menu {
  top: auto;
  bottom: 100%;
  margin-bottom: 2px;
}
@media (min-width: 768px) {
  .navbar-right .dropdown-menu {
    left: auto;
    right: 0;
  }
  .navbar-right .dropdown-menu-left {
    left: 0;
    right: auto;
  }
}
.btn-group,
.btn-group-vertical {
  position: relative;
  display: inline-block;
  vertical-align: middle;
}
.btn-group > .btn,
.btn-group-vertical > .btn {
  position: relative;
  float: left;
}
.btn-group > .btn:hover,
.btn-group-vertical > .btn:hover,
.btn-group > .btn:focus,
.btn-group-vertical > .btn:focus,
.btn-group > .btn:active,
.btn-group-vertical > .btn:active,
.btn-group > .btn.active,
.btn-group-vertical > .btn.active {
  z-index: 2;
}
.btn-group .btn + .btn,
.btn-group .btn + .btn-group,
.btn-group .btn-group + .btn,
.btn-group .btn-group + .btn-group {
  margin-left: -1px;
}
.btn-toolbar {
  margin-left: -5px;
}
.btn-toolbar .btn,
.btn-toolbar .btn-group,
.btn-toolbar .input-group {
  float: left;
}
.btn-toolbar > .btn,
.btn-toolbar > .btn-group,
.btn-toolbar > .input-group {
  margin-left: 5px;
}
.btn-group > .btn:not(:first-child):not(:last-child):not(.dropdown-toggle) {
  border-radius: 0;
}
.btn-group > .btn:first-child {
  margin-left: 0;
}
.btn-group > .btn:first-child:not(:last-child):not(.dropdown-toggle) {
  border-bottom-right-radius: 0;
  border-top-right-radius: 0;
}
.btn-group > .btn:last-child:not(:first-child),
.btn-group > .dropdown-toggle:not(:first-child) {
  border-bottom-left-radius: 0;
  border-top-left-radius: 0;
}
.btn-group > .btn-group {
  float: left;
}
.btn-group > .btn-group:not(:first-child):not(:last-child) > .btn {
  border-radius: 0;
}
.btn-group > .btn-group:first-child:not(:last-child) > .btn:last-child,
.btn-group > .btn-group:first-child:not(:last-child) > .dropdown-toggle {
  border-bottom-right-radius: 0;
  border-top-right-radius: 0;
}
.btn-group > .btn-group:last-child:not(:first-child) > .btn:first-child {
  border-bottom-left-radius: 0;
  border-top-left-radius: 0;
}
.btn-group .dropdown-toggle:active,
.btn-group.open .dropdown-toggle {
  outline: 0;
}
.btn-group > .btn + .dropdown-toggle {
  padding-left: 8px;
  padding-right: 8px;
}
.btn-group > .btn-lg + .dropdown-toggle {
  padding-left: 12px;
  padding-right: 12px;
}
.btn-group.open .dropdown-toggle {
  -webkit-box-shadow: inset 0 3px 5px rgba(0, 0, 0, 0.125);
  box-shadow: inset 0 3px 5px rgba(0, 0, 0, 0.125);
}
.btn-group.open .dropdown-toggle.btn-link {
  -webkit-box-shadow: none;
  box-shadow: none;
}
.btn .caret {
  margin-left: 0;
}
.btn-lg .caret {
  border-width: 5px 5px 0;
  border-bottom-width: 0;
}
.dropup .btn-lg .caret {
  border-width: 0 5px 5px;
}
.btn-group-vertical > .btn,
.btn-group-vertical > .btn-group,
.btn-group-vertical > .btn-group > .btn {
  display: block;
  float: none;
  width: 100%;
  max-width: 100%;
}
.btn-group-vertical > .btn-group > .btn {
  float: none;
}
.btn-group-vertical > .btn + .btn,
.btn-group-vertical > .btn + .btn-group,
.btn-group-vertical > .btn-group + .btn,
.btn-group-vertical > .btn-group + .btn-group {
  margin-top: -1px;
  margin-left: 0;
}
.btn-group-vertical > .btn:not(:first-child):not(:last-child) {
  border-radius: 0;
}
.btn-group-vertical > .btn:first-child:not(:last-child) {
  border-top-right-radius: 0px;
  border-top-left-radius: 0px;
  border-bottom-right-radius: 0;
  border-bottom-left-radius: 0;
}
.btn-group-vertical > .btn:last-child:not(:first-child) {
  border-top-right-radius: 0;
  border-top-left-radius: 0;
  border-bottom-right-radius: 0px;
  border-bottom-left-radius: 0px;
}
.btn-group-vertical > .btn-group:not(:first-child):not(:last-child) > .btn {
  border-radius: 0;
}
.btn-group-vertical > .btn-group:first-child:not(:last-child) > .btn:last-child,
.btn-group-vertical > .btn-group:first-child:not(:last-child) > .dropdown-toggle {
  border-bottom-right-radius: 0;
  border-bottom-left-radius: 0;
}
.btn-group-vertical > .btn-group:last-child:not(:first-child) > .btn:first-child {
  border-top-right-radius: 0;
  border-top-left-radius: 0;
}
.btn-group-justified {
  display: table;
  width: 100%;
  table-layout: fixed;
  border-collapse: separate;
}
.btn-group-justified > .btn,
.btn-group-justified > .btn-group {
  float: none;
  display: table-cell;
  width: 1%;
}
.btn-group-justified > .btn-group .btn {
  width: 100%;
}
.btn-group-justified > .btn-group .dropdown-menu {
  left: auto;
}
[data-toggle="buttons"] > .btn input[type="radio"],
[data-toggle="buttons"] > .btn-group > .btn input[type="radio"],
[data-toggle="buttons"] > .btn input[type="checkbox"],
[data-toggle="buttons"] > .btn-group > .btn input[type="checkbox"] {
  position: absolute;
  clip: rect(0, 0, 0, 0);
  pointer-events: none;
}
.input-group {
  position: relative;
  display: table;
  border-collapse: separate;
}
.input-group[class*="col-"] {
  float: none;
  padding-left: 0;
  padding-right: 0;
}
.input-group .form-control {
  position: relative;
  z-index: 2;
  float: left;
  width: 100%;
  margin-bottom: 0;
}
.input-group .form-control:focus {
  z-index: 3;
}
.input-group-lg > .form-control,
.input-group-lg > .input-group-addon,
.input-group-lg > .input-group-btn > .btn {
  height: 38px;
  padding: 6px 12px;
  font-size: 18px;
  line-height: 1.33;
  border-radius: 0px;
}
select.input-group-lg > .form-control,
select.input-group-lg > .input-group-addon,
select.input-group-lg > .input-group-btn > .btn {
  height: 38px;
  line-height: 38px;
}
textarea.input-group-lg > .form-control,
textarea.input-group-lg > .input-group-addon,
textarea.input-group-lg > .input-group-btn > .btn,
select[multiple].input-group-lg > .form-control,
select[multiple].input-group-lg > .input-group-addon,
select[multiple].input-group-lg > .input-group-btn > .btn {
  height: auto;
}
.input-group-sm > .form-control,
.input-group-sm > .input-group-addon,
.input-group-sm > .input-group-btn > .btn {
  height: 26px;
  padding: 3px 6px;
  font-size: 12px;
  line-height: 1.5;
  border-radius: 0px;
}
select.input-group-sm > .form-control,
select.input-group-sm > .input-group-addon,
select.input-group-sm > .input-group-btn > .btn {
  height: 26px;
  line-height: 26px;
}
textarea.input-group-sm > .form-control,
textarea.input-group-sm > .input-group-addon,
textarea.input-group-sm > .input-group-btn > .btn,
select[multiple].input-group-sm > .form-control,
select[multiple].input-group-sm > .input-group-addon,
select[multiple].input-group-sm > .input-group-btn > .btn {
  height: auto;
}
.input-group-addon,
.input-group-btn,
.input-group .form-control {
  display: table-cell;
}
.input-group-addon:not(:first-child):not(:last-child),
.input-group-btn:not(:first-child):not(:last-child),
.input-group .form-control:not(:first-child):not(:last-child) {
  border-radius: 0;
}
.input-group-addon,
.input-group-btn {
  width: 1%;
  white-space: nowrap;
  vertical-align: middle;
}
.input-group-addon {
  padding: 3px 8px;
  font-size: 14px;
  font-weight: normal;
  line-height: 1;
  color: #555555;
  text-align: center;
  background-color: #eeeeee;
  border: 1px solid #cccccc;
  border-radius: 0;
}
.input-group-addon.input-sm {
  padding: 3px 6px;
  font-size: 12px;
  border-radius: 0px;
}
.input-group-addon.input-lg {
  padding: 6px 12px;
  font-size: 18px;
  border-radius: 0px;
}
.input-group-addon input[type="radio"],
.input-group-addon input[type="checkbox"] {
  margin-top: 0;
}
.input-group .form-control:first-child,
.input-group-addon:first-child,
.input-group-btn:first-child > .btn,
.input-group-btn:first-child > .btn-group > .btn,
.input-group-btn:first-child > .dropdown-toggle,
.input-group-btn:last-child > .btn:not(:last-child):not(.dropdown-toggle),
.input-group-btn:last-child > .btn-group:not(:last-child) > .btn {
  border-bottom-right-radius: 0;
  border-top-right-radius: 0;
}
.input-group-addon:first-child {
  border-right: 0;
}
.input-group .form-control:last-child,
.input-group-addon:last-child,
.input-group-btn:last-child > .btn,
.input-group-btn:last-child > .btn-group > .btn,
.input-group-btn:last-child > .dropdown-toggle,
.input-group-btn:first-child > .btn:not(:first-child),
.input-group-btn:first-child > .btn-group:not(:first-child) > .btn {
  border-bottom-left-radius: 0;
  border-top-left-radius: 0;
}
.input-group-addon:last-child {
  border-left: 0;
}
.input-group-btn {
  position: relative;
  font-size: 0;
  white-space: nowrap;
}
.input-group-btn > .btn {
  position: relative;
}
.input-group-btn > .btn + .btn {
  margin-left: -1px;
}
.input-group-btn > .btn:hover,
.input-group-btn > .btn:focus,
.input-group-btn > .btn:active {
  z-index: 2;
}
.input-group-btn:first-child > .btn,
.input-group-btn:first-child > .btn-group {
  margin-right: -1px;
}
.input-group-btn:last-child > .btn,
.input-group-btn:last-child > .btn-group {
  z-index: 2;
  margin-left: -1px;
}
.nav {
  margin-bottom: 0;
  padding-left: 0;
  list-style: none;
}
.nav > li {
  position: relative;
  display: block;
}
.nav > li > a {
  position: relative;
  display: block;
  padding: 5px 10px;
}
.nav > li > a:hover,
.nav > li > a:focus {
  text-decoration: none;
  background-color: #eeeeee;
}
.nav > li.disabled > a {
  color: #777777;
}
.nav > li.disabled > a:hover,
.nav > li.disabled > a:focus {
  color: #777777;
  text-decoration: none;
  background-color: transparent;
  cursor: not-allowed;
}
.nav .open > a,
.nav .open > a:hover,
.nav .open > a:focus {
  background-color: #eeeeee;
  border-color: #557196;
}
.nav .nav-divider {
  height: 1px;
  margin: 9px 0;
  overflow: hidden;
  background-color: #e5e5e5;
}
.nav > li > a > img {
  max-width: none;
}
.nav-tabs {
  border-bottom: 1px solid #e0e0e0;
}
.nav-tabs > li {
  float: left;
  margin-bottom: -1px;
}
.nav-tabs > li > a {
  margin-right: 2px;
  line-height: 1.42857143;
  border: 1px solid transparent;
  border-radius: 0px 0px 0 0;
}
.nav-tabs > li > a:hover {
  border-color: #eeeeee #eeeeee #e0e0e0;
}
.nav-tabs > li.active > a,
.nav-tabs > li.active > a:hover,
.nav-tabs > li.active > a:focus {
  color: #555555;
  background-color: #f0f0f0;
  border: 1px solid #e0e0e0;
  border-bottom-color: transparent;
  cursor: default;
}
.nav-tabs.nav-justified {
  width: 100%;
  border-bottom: 0;
}
.nav-tabs.nav-justified > li {
  float: none;
}
.nav-tabs.nav-justified > li > a {
  text-align: center;
  margin-bottom: 5px;
}
.nav-tabs.nav-justified > .dropdown .dropdown-menu {
  top: auto;
  left: auto;
}
@media (min-width: 768px) {
  .nav-tabs.nav-justified > li {
    display: table-cell;
    width: 1%;
  }
  .nav-tabs.nav-justified > li > a {
    margin-bottom: 0;
  }
}
.nav-tabs.nav-justified > li > a {
  margin-right: 0;
  border-radius: 0px;
}
.nav-tabs.nav-justified > .active > a,
.nav-tabs.nav-justified > .active > a:hover,
.nav-tabs.nav-justified > .active > a:focus {
  border: 1px solid #dddddd;
}
@media (min-width: 768px) {
  .nav-tabs.nav-justified > li > a {
    border-bottom: 1px solid #dddddd;
    border-radius: 0px 0px 0 0;
  }
  .nav-tabs.nav-justified > .active > a,
  .nav-tabs.nav-justified > .active > a:hover,
  .nav-tabs.nav-justified > .active > a:focus {
    border-bottom-color: #f0f0f0;
  }
}
.nav-pills > li {
  float: left;
}
.nav-pills > li > a {
  border-radius: 0px;
}
.nav-pills > li + li {
  margin-left: 2px;
}
.nav-pills > li.active > a,
.nav-pills > li.active > a:hover,
.nav-pills > li.active > a:focus {
  color: #ffffff;
  background-color: #4c6586;
}
.nav-stacked > li {
  float: none;
}
.nav-stacked > li + li {
  margin-top: 2px;
  margin-left: 0;
}
.nav-justified {
  width: 100%;
}
.nav-justified > li {
  float: none;
}
.nav-justified > li > a {
  text-align: center;
  margin-bottom: 5px;
}
.nav-justified > .dropdown .dropdown-menu {
  top: auto;
  left: auto;
}
@media (min-width: 768px) {
  .nav-justified > li {
    display: table-cell;
    width: 1%;
  }
  .nav-justified > li > a {
    margin-bottom: 0;
  }
}
.nav-tabs-justified {
  border-bottom: 0;
}
.nav-tabs-justified > li > a {
  margin-right: 0;
  border-radius: 0px;
}
.nav-tabs-justified > .active > a,
.nav-tabs-justified > .active > a:hover,
.nav-tabs-justified > .active > a:focus {
  border: 1px solid #dddddd;
}
@media (min-width: 768px) {
  .nav-tabs-justified > li > a {
    border-bottom: 1px solid #dddddd;
    border-radius: 0px 0px 0 0;
  }
  .nav-tabs-justified > .active > a,
  .nav-tabs-justified > .active > a:hover,
  .nav-tabs-justified > .active > a:focus {
    border-bottom-color: #f0f0f0;
  }
}
.tab-content > .tab-pane {
  display: none;
}
.tab-content > .active {
  display: block;
}
.nav-tabs .dropdown-menu {
  margin-top: -1px;
  border-top-right-radius: 0;
  border-top-left-radius: 0;
}
.navbar {
  position: relative;
  min-height: 40px;
  margin-bottom: 20px;
  border: 1px solid transparent;
}
@media (min-width: 768px) {
  .navbar {
    border-radius: 0px;
  }
}
@media (min-width: 768px) {
  .navbar-header {
    float: left;
  }
}
.navbar-collapse {
  overflow-x: visible;
  padding-right: 15px;
  padding-left: 15px;
  border-top: 1px solid transparent;
  box-shadow: inset 0 1px 0 rgba(255, 255, 255, 0.1);
  -webkit-overflow-scrolling: touch;
}
.navbar-collapse.in {
  overflow-y: auto;
}
@media (min-width: 768px) {
  .navbar-collapse {
    width: auto;
    border-top: 0;
    box-shadow: none;
  }
  .navbar-collapse.collapse {
    display: block !important;
    height: auto !important;
    padding-bottom: 0;
    overflow: visible !important;
  }
  .navbar-collapse.in {
    overflow-y: visible;
  }
  .navbar-fixed-top .navbar-collapse,
  .navbar-static-top .navbar-collapse,
  .navbar-fixed-bottom .navbar-collapse {
    padding-left: 0;
    padding-right: 0;
  }
}
.navbar-fixed-top .navbar-collapse,
.navbar-fixed-bottom .navbar-collapse {
  max-height: 340px;
}
@media (max-device-width: 480px) and (orientation: landscape) {
  .navbar-fixed-top .navbar-collapse,
  .navbar-fixed-bottom .navbar-collapse {
    max-height: 200px;
  }
}
.container > .navbar-header,
.container-fluid > .navbar-header,
.container > .navbar-collapse,
.container-fluid > .navbar-collapse {
  margin-right: -15px;
  margin-left: -15px;
}
@media (min-width: 768px) {
  .container > .navbar-header,
  .container-fluid > .navbar-header,
  .container > .navbar-collapse,
  .container-fluid > .navbar-collapse {
    margin-right: 0;
    margin-left: 0;
  }
}
.navbar-static-top {
  z-index: 1000;
  border-width: 0 0 1px;
}
@media (min-width: 768px) {
  .navbar-static-top {
    border-radius: 0;
  }
}
.navbar-fixed-top,
.navbar-fixed-bottom {
  position: fixed;
  right: 0;
  left: 0;
  z-index: 1030;
}
@media (min-width: 768px) {
  .navbar-fixed-top,
  .navbar-fixed-bottom {
    border-radius: 0;
  }
}
.navbar-fixed-top {
  top: 0;
  border-width: 0 0 1px;
}
.navbar-fixed-bottom {
  bottom: 0;
  margin-bottom: 0;
  border-width: 1px 0 0;
}
.navbar-brand {
  float: left;
  padding: 10px 15px;
  font-size: 18px;
  line-height: 20px;
  height: 40px;
}
.navbar-brand:hover,
.navbar-brand:focus {
  text-decoration: none;
}
.navbar-brand > img {
  display: block;
}
@media (min-width: 768px) {
  .navbar > .container .navbar-brand,
  .navbar > .container-fluid .navbar-brand {
    margin-left: -15px;
  }
}
.navbar-toggle {
  position: relative;
  float: right;
  margin-right: 15px;
  padding: 9px 10px;
  margin-top: 3px;
  margin-bottom: 3px;
  background-color: transparent;
  background-image: none;
  border: 1px solid transparent;
  border-radius: 0px;
}
.navbar-toggle:focus {
  outline: 0;
}
.navbar-toggle .icon-bar {
  display: block;
  width: 22px;
  height: 2px;
  border-radius: 1px;
}
.navbar-toggle .icon-bar + .icon-bar {
  margin-top: 4px;
}
@media (min-width: 768px) {
  .navbar-toggle {
    display: none;
  }
}
.navbar-nav {
  margin: 5px -15px;
}
.navbar-nav > li > a {
  padding-top: 10px;
  padding-bottom: 10px;
  line-height: 20px;
}
@media (max-width: 767px) {
  .navbar-nav .open .dropdown-menu {
    position: static;
    float: none;
    width: auto;
    margin-top: 0;
    background-color: transparent;
    border: 0;
    box-shadow: none;
  }
  .navbar-nav .open .dropdown-menu > li > a,
  .navbar-nav .open .dropdown-menu .dropdown-header {
    padding: 5px 15px 5px 25px;
  }
  .navbar-nav .open .dropdown-menu > li > a {
    line-height: 20px;
  }
  .navbar-nav .open .dropdown-menu > li > a:hover,
  .navbar-nav .open .dropdown-menu > li > a:focus {
    background-image: none;
  }
}
@media (min-width: 768px) {
  .navbar-nav {
    float: left;
    margin: 0;
  }
  .navbar-nav > li {
    float: left;
  }
  .navbar-nav > li > a {
    padding-top: 10px;
    padding-bottom: 10px;
  }
}
.navbar-form {
  margin-left: -15px;
  margin-right: -15px;
  padding: 10px 15px;
  border-top: 1px solid transparent;
  border-bottom: 1px solid transparent;
  -webkit-box-shadow: inset 0 1px 0 rgba(255, 255, 255, 0.1), 0 1px 0 rgba(255, 255, 255, 0.1);
  box-shadow: inset 0 1px 0 rgba(255, 255, 255, 0.1), 0 1px 0 rgba(255, 255, 255, 0.1);
  margin-top: 7.5px;
  margin-bottom: 7.5px;
}
@media (min-width: 768px) {
  .navbar-form .form-group {
    display: inline-block;
    margin-bottom: 0;
    vertical-align: middle;
  }
  .navbar-form .form-control {
    display: inline-block;
    width: auto;
    vertical-align: middle;
  }
  .navbar-form .form-control-static {
    display: inline-block;
  }
  .navbar-form .input-group {
    display: inline-table;
    vertical-align: middle;
  }
  .navbar-form .input-group .input-group-addon,
  .navbar-form .input-group .input-group-btn,
  .navbar-form .input-group .form-control {
    width: auto;
  }
  .navbar-form .input-group > .form-control {
    width: 100%;
  }
  .navbar-form .control-label {
    margin-bottom: 0;
    vertical-align: middle;
  }
  .navbar-form .radio,
  .navbar-form .checkbox {
    display: inline-block;
    margin-top: 0;
    margin-bottom: 0;
    vertical-align: middle;
  }
  .navbar-form .radio label,
  .navbar-form .checkbox label {
    padding-left: 0;
  }
  .navbar-form .radio input[type="radio"],
  .navbar-form .checkbox input[type="checkbox"] {
    position: relative;
    margin-left: 0;
  }
  .navbar-form .has-feedback .form-control-feedback {
    top: 0;
  }
}
@media (max-width: 767px) {
  .navbar-form .form-group {
    margin-bottom: 5px;
  }
  .navbar-form .form-group:last-child {
    margin-bottom: 0;
  }
}
@media (min-width: 768px) {
  .navbar-form {
    width: auto;
    border: 0;
    margin-left: 0;
    margin-right: 0;
    padding-top: 0;
    padding-bottom: 0;
    -webkit-box-shadow: none;
    box-shadow: none;
  }
}
.navbar-nav > li > .dropdown-menu {
  margin-top: 0;
  border-top-right-radius: 0;
  border-top-left-radius: 0;
}
.navbar-fixed-bottom .navbar-nav > li > .dropdown-menu {
  margin-bottom: 0;
  border-top-right-radius: 0px;
  border-top-left-radius: 0px;
  border-bottom-right-radius: 0;
  border-bottom-left-radius: 0;
}
.navbar-btn {
  margin-top: 7.5px;
  margin-bottom: 7.5px;
}
.navbar-btn.btn-sm {
  margin-top: 7px;
  margin-bottom: 7px;
}
.navbar-btn.btn-xs {
  margin-top: 9px;
  margin-bottom: 9px;
}
.navbar-text {
  margin-top: 10px;
  margin-bottom: 10px;
}
@media (min-width: 768px) {
  .navbar-text {
    float: left;
    margin-left: 15px;
    margin-right: 15px;
  }
}
@media (min-width: 768px) {
  .navbar-left {
    float: left !important;
  }
  .navbar-right {
    float: right !important;
    margin-right: -15px;
  }
  .navbar-right ~ .navbar-right {
    margin-right: 0;
  }
}
.navbar-default {
  background-color: #f8f8f8;
  border-color: #e7e7e7;
}
.navbar-default .navbar-brand {
  color: #777777;
}
.navbar-default .navbar-brand:hover,
.navbar-default .navbar-brand:focus {
  color: #5e5e5e;
  background-color: transparent;
}
.navbar-default .navbar-text {
  color: #777777;
}
.navbar-default .navbar-nav > li > a {
  color: #777777;
}
.navbar-default .navbar-nav > li > a:hover,
.navbar-default .navbar-nav > li > a:focus {
  color: #333333;
  background-color: transparent;
}
.navbar-default .navbar-nav > .active > a,
.navbar-default .navbar-nav > .active > a:hover,
.navbar-default .navbar-nav > .active > a:focus {
  color: #555555;
  background-color: #e7e7e7;
}
.navbar-default .navbar-nav > .disabled > a,
.navbar-default .navbar-nav > .disabled > a:hover,
.navbar-default .navbar-nav > .disabled > a:focus {
  color: #cccccc;
  background-color: transparent;
}
.navbar-default .navbar-toggle {
  border-color: #dddddd;
}
.navbar-default .navbar-toggle:hover,
.navbar-default .navbar-toggle:focus {
  background-color: #dddddd;
}
.navbar-default .navbar-toggle .icon-bar {
  background-color: #888888;
}
.navbar-default .navbar-collapse,
.navbar-default .navbar-form {
  border-color: #e7e7e7;
}
.navbar-default .navbar-nav > .open > a,
.navbar-default .navbar-nav > .open > a:hover,
.navbar-default .navbar-nav > .open > a:focus {
  background-color: #e7e7e7;
  color: #555555;
}
@media (max-width: 767px) {
  .navbar-default .navbar-nav .open .dropdown-menu > li > a {
    color: #777777;
  }
  .navbar-default .navbar-nav .open .dropdown-menu > li > a:hover,
  .navbar-default .navbar-nav .open .dropdown-menu > li > a:focus {
    color: #333333;
    background-color: transparent;
  }
  .navbar-default .navbar-nav .open .dropdown-menu > .active > a,
  .navbar-default .navbar-nav .open .dropdown-menu > .active > a:hover,
  .navbar-default .navbar-nav .open .dropdown-menu > .active > a:focus {
    color: #555555;
    background-color: #e7e7e7;
  }
  .navbar-default .navbar-nav .open .dropdown-menu > .disabled > a,
  .navbar-default .navbar-nav .open .dropdown-menu > .disabled > a:hover,
  .navbar-default .navbar-nav .open .dropdown-menu > .disabled > a:focus {
    color: #cccccc;
    background-color: transparent;
  }
}
.navbar-default .navbar-link {
  color: #777777;
}
.navbar-default .navbar-link:hover {
  color: #333333;
}
.navbar-default .btn-link {
  color: #777777;
}
.navbar-default .btn-link:hover,
.navbar-default .btn-link:focus {
  color: #333333;
}
.navbar-default .btn-link[disabled]:hover,
fieldset[disabled] .navbar-default .btn-link:hover,
.navbar-default .btn-link[disabled]:focus,
fieldset[disabled] .navbar-default .btn-link:focus {
  color: #cccccc;
}
.navbar-inverse {
  background-color: #222222;
  border-color: #080808;
}
.navbar-inverse .navbar-brand {
  color: #9d9d9d;
}
.navbar-inverse .navbar-brand:hover,
.navbar-inverse .navbar-brand:focus {
  color: #ffffff;
  background-color: transparent;
}
.navbar-inverse .navbar-text {
  color: #9d9d9d;
}
.navbar-inverse .navbar-nav > li > a {
  color: #9d9d9d;
}
.navbar-inverse .navbar-nav > li > a:hover,
.navbar-inverse .navbar-nav > li > a:focus {
  color: #ffffff;
  background-color: transparent;
}
.navbar-inverse .navbar-nav > .active > a,
.navbar-inverse .navbar-nav > .active > a:hover,
.navbar-inverse .navbar-nav > .active > a:focus {
  color: #ffffff;
  background-color: #080808;
}
.navbar-inverse .navbar-nav > .disabled > a,
.navbar-inverse .navbar-nav > .disabled > a:hover,
.navbar-inverse .navbar-nav > .disabled > a:focus {
  color: #444444;
  background-color: transparent;
}
.navbar-inverse .navbar-toggle {
  border-color: #333333;
}
.navbar-inverse .navbar-toggle:hover,
.navbar-inverse .navbar-toggle:focus {
  background-color: #333333;
}
.navbar-inverse .navbar-toggle .icon-bar {
  background-color: #ffffff;
}
.navbar-inverse .navbar-collapse,
.navbar-inverse .navbar-form {
  border-color: #101010;
}
.navbar-inverse .navbar-nav > .open > a,
.navbar-inverse .navbar-nav > .open > a:hover,
.navbar-inverse .navbar-nav > .open > a:focus {
  background-color: #080808;
  color: #ffffff;
}
@media (max-width: 767px) {
  .navbar-inverse .navbar-nav .open .dropdown-menu > .dropdown-header {
    border-color: #080808;
  }
  .navbar-inverse .navbar-nav .open .dropdown-menu .divider {
    background-color: #080808;
  }
  .navbar-inverse .navbar-nav .open .dropdown-menu > li > a {
    color: #9d9d9d;
  }
  .navbar-inverse .navbar-nav .open .dropdown-menu > li > a:hover,
  .navbar-inverse .navbar-nav .open .dropdown-menu > li > a:focus {
    color: #ffffff;
    background-color: transparent;
  }
  .navbar-inverse .navbar-nav .open .dropdown-menu > .active > a,
  .navbar-inverse .navbar-nav .open .dropdown-menu > .active > a:hover,
  .navbar-inverse .navbar-nav .open .dropdown-menu > .active > a:focus {
    color: #ffffff;
    background-color: #080808;
  }
  .navbar-inverse .navbar-nav .open .dropdown-menu > .disabled > a,
  .navbar-inverse .navbar-nav .open .dropdown-menu > .disabled > a:hover,
  .navbar-inverse .navbar-nav .open .dropdown-menu > .disabled > a:focus {
    color: #444444;
    background-color: transparent;
  }
}
.navbar-inverse .navbar-link {
  color: #9d9d9d;
}
.navbar-inverse .navbar-link:hover {
  color: #ffffff;
}
.navbar-inverse .btn-link {
  color: #9d9d9d;
}
.navbar-inverse .btn-link:hover,
.navbar-inverse .btn-link:focus {
  color: #ffffff;
}
.navbar-inverse .btn-link[disabled]:hover,
fieldset[disabled] .navbar-inverse .btn-link:hover,
.navbar-inverse .btn-link[disabled]:focus,
fieldset[disabled] .navbar-inverse .btn-link:focus {
  color: #444444;
}
.breadcrumb {
  padding: 0 15px;
  margin-bottom: 20px;
  list-style: none;
  background-color: transparent;
  border-radius: 0px;
}
.breadcrumb > li {
  display: inline-block;
}
.breadcrumb > li + li:before {
  content: "»\00a0";
  padding: 0 5px;
  color: #557196;
}
.breadcrumb > .active {
  color: #3a4c65;
}
.pagination {
  display: inline-block;
  padding-left: 0;
  margin: 20px 0;
  border-radius: 0px;
}
.pagination > li {
  display: inline;
}
.pagination > li > a,
.pagination > li > span {
  position: relative;
  float: left;
  padding: 3px 8px;
  line-height: 1.42857143;
  text-decoration: none;
  color: #557196;
  background-color: #ffffff;
  border: 1px solid #dddddd;
  margin-left: -1px;
}
.pagination > li:first-child > a,
.pagination > li:first-child > span {
  margin-left: 0;
  border-bottom-left-radius: 0px;
  border-top-left-radius: 0px;
}
.pagination > li:last-child > a,
.pagination > li:last-child > span {
  border-bottom-right-radius: 0px;
  border-top-right-radius: 0px;
}
.pagination > li > a:hover,
.pagination > li > span:hover,
.pagination > li > a:focus,
.pagination > li > span:focus {
  z-index: 2;
  color: #3a4c65;
  background-color: #eeeeee;
  border-color: #dddddd;
}
.pagination > .active > a,
.pagination > .active > span,
.pagination > .active > a:hover,
.pagination > .active > span:hover,
.pagination > .active > a:focus,
.pagination > .active > span:focus {
  z-index: 3;
  color: #ffffff;
  background-color: #4c6586;
  border-color: #4c6586;
  cursor: default;
}
.pagination > .disabled > span,
.pagination > .disabled > span:hover,
.pagination > .disabled > span:focus,
.pagination > .disabled > a,
.pagination > .disabled > a:hover,
.pagination > .disabled > a:focus {
  color: #777777;
  background-color: #ffffff;
  border-color: #dddddd;
  cursor: not-allowed;
}
.pagination-lg > li > a,
.pagination-lg > li > span {
  padding: 6px 12px;
  font-size: 18px;
  line-height: 1.33;
}
.pagination-lg > li:first-child > a,
.pagination-lg > li:first-child > span {
  border-bottom-left-radius: 0px;
  border-top-left-radius: 0px;
}
.pagination-lg > li:last-child > a,
.pagination-lg > li:last-child > span {
  border-bottom-right-radius: 0px;
  border-top-right-radius: 0px;
}
.pagination-sm > li > a,
.pagination-sm > li > span {
  padding: 3px 6px;
  font-size: 12px;
  line-height: 1.5;
}
.pagination-sm > li:first-child > a,
.pagination-sm > li:first-child > span {
  border-bottom-left-radius: 0px;
  border-top-left-radius: 0px;
}
.pagination-sm > li:last-child > a,
.pagination-sm > li:last-child > span {
  border-bottom-right-radius: 0px;
  border-top-right-radius: 0px;
}
.pager {
  padding-left: 0;
  margin: 20px 0;
  list-style: none;
  text-align: center;
}
.pager li {
  display: inline;
}
.pager li > a,
.pager li > span {
  display: inline-block;
  padding: 5px 14px;
  background-color: #ffffff;
  border: 1px solid #dddddd;
  border-radius: 15px;
}
.pager li > a:hover,
.pager li > a:focus {
  text-decoration: none;
  background-color: #eeeeee;
}
.pager .next > a,
.pager .next > span {
  float: right;
}
.pager .previous > a,
.pager .previous > span {
  float: left;
}
.pager .disabled > a,
.pager .disabled > a:hover,
.pager .disabled > a:focus,
.pager .disabled > span {
  color: #777777;
  background-color: #ffffff;
  cursor: not-allowed;
}
.label {
  display: inline;
  padding: .2em .6em .3em;
  font-size: 75%;
  font-weight: bold;
  line-height: 1;
  color: #ffffff;
  text-align: center;
  white-space: nowrap;
  vertical-align: baseline;
  border-radius: .25em;
}
a.label:hover,
a.label:focus {
  color: #ffffff;
  text-decoration: none;
  cursor: pointer;
}
.label:empty {
  display: none;
}
.btn .label {
  position: relative;
  top: -1px;
}
.label-default {
  background-color: #777777;
}
.label-default[href]:hover,
.label-default[href]:focus {
  background-color: #5e5e5e;
}
.label-primary {
  background-color: #4c6586;
}
.label-primary[href]:hover,
.label-primary[href]:focus {
  background-color: #3a4c65;
}
.label-success {
  background-color: #6ea03c;
}
.label-success[href]:hover,
.label-success[href]:focus {
  background-color: #557b2e;
}
.label-info {
  background-color: #dcb496;
}
.label-info[href]:hover,
.label-info[href]:focus {
  background-color: #cf9970;
}
.label-warning {
  background-color: #fa8228;
}
.label-warning[href]:hover,
.label-warning[href]:focus {
  background-color: #ea6705;
}
.label-danger {
  background-color: #fa8228;
}
.label-danger[href]:hover,
.label-danger[href]:focus {
  background-color: #ea6705;
}
.badge {
  display: inline-block;
  min-width: 10px;
  padding: 3px 7px;
  font-size: 12px;
  font-weight: bold;
  color: #ffffff;
  line-height: 1;
  vertical-align: middle;
  white-space: nowrap;
  text-align: center;
  background-color: #ea6705;
  border-radius: 10px;
}
.badge:empty {
  display: none;
}
.btn .badge {
  position: relative;
  top: -1px;
}
.btn-xs .badge,
.btn-group-xs > .btn .badge {
  top: 0;
  padding: 1px 5px;
}
a.badge:hover,
a.badge:focus {
  color: #ffffff;
  text-decoration: none;
  cursor: pointer;
}
.list-group-item.active > .badge,
.nav-pills > .active > a > .badge {
  color: #ffffff;
  background-color: #ea6705;
}
.list-group-item > .badge {
  float: right;
}
.list-group-item > .badge + .badge {
  margin-right: 5px;
}
.nav-pills > li > a > .badge {
  margin-left: 3px;
}
.jumbotron {
  padding-top: 30px;
  padding-bottom: 30px;
  margin-bottom: 30px;
  color: inherit;
  background-color: #eeeeee;
}
.jumbotron h1,
.jumbotron .h1 {
  color: inherit;
}
.jumbotron p {
  margin-bottom: 15px;
  font-size: 21px;
  font-weight: 200;
}
.jumbotron > hr {
  border-top-color: #d5d5d5;
}
.container .jumbotron,
.container-fluid .jumbotron {
  border-radius: 0px;
  padding-left: 15px;
  padding-right: 15px;
}
.jumbotron .container {
  max-width: 100%;
}
@media screen and (min-width: 768px) {
  .jumbotron {
    padding-top: 48px;
    padding-bottom: 48px;
  }
  .container .jumbotron,
  .container-fluid .jumbotron {
    padding-left: 60px;
    padding-right: 60px;
  }
  .jumbotron h1,
  .jumbotron .h1 {
    font-size: 63px;
  }
}
.thumbnail {
  display: block;
  padding: 4px;
  margin-bottom: 20px;
  line-height: 1.42857143;
  background-color: #f0f0f0;
  border: 1px solid #dddddd;
  border-radius: 0px;
  -webkit-transition: border 0.2s ease-in-out;
  -o-transition: border 0.2s ease-in-out;
  transition: border 0.2s ease-in-out;
}
.thumbnail > img,
.thumbnail a > img {
  margin-left: auto;
  margin-right: auto;
}
a.thumbnail:hover,
a.thumbnail:focus,
a.thumbnail.active {
  border-color: #557196;
}
.thumbnail .caption {
  padding: 9px;
  color: #333333;
}
.alert {
  padding: 15px;
  margin-bottom: 20px;
  border: 1px solid transparent;
  border-radius: 0px;
}
.alert h4 {
  margin-top: 0;
  color: inherit;
}
.alert .alert-link {
  font-weight: bold;
}
.alert > p,
.alert > ul {
  margin-bottom: 0;
}
.alert > p + p {
  margin-top: 5px;
}
.alert-dismissable,
.alert-dismissible {
  padding-right: 35px;
}
.alert-dismissable .close,
.alert-dismissible .close {
  position: relative;
  top: -2px;
  right: -21px;
  color: inherit;
}
.alert-success {
  background-color: #dff0d8;
  border-color: #d6e9c6;
  color: #3c763d;
}
.alert-success hr {
  border-top-color: #c9e2b3;
}
.alert-success .alert-link {
  color: #2b542c;
}
.alert-info {
  background-color: #d9edf7;
  border-color: #bce8f1;
  color: #31708f;
}
.alert-info hr {
  border-top-color: #a6e1ec;
}
.alert-info .alert-link {
  color: #245269;
}
.alert-warning {
  background-color: #fcf8e3;
  border-color: #faebcc;
  color: #8a6d3b;
}
.alert-warning hr {
  border-top-color: #f7e1b5;
}
.alert-warning .alert-link {
  color: #66512c;
}
.alert-danger {
  background-color: #f2dede;
  border-color: #ebccd1;
  color: #a94442;
}
.alert-danger hr {
  border-top-color: #e4b9c0;
}
.alert-danger .alert-link {
  color: #843534;
}
@-webkit-keyframes progress-bar-stripes {
  from {
    background-position: 40px 0;
  }
  to {
    background-position: 0 0;
  }
}
@keyframes progress-bar-stripes {
  from {
    background-position: 40px 0;
  }
  to {
    background-position: 0 0;
  }
}
.progress {
  overflow: hidden;
  height: 20px;
  margin-bottom: 20px;
  background-color: #bbbbbb;
  border-radius: 0px;
  -webkit-box-shadow: inset 0 1px 2px rgba(0, 0, 0, 0.1);
  box-shadow: inset 0 1px 2px rgba(0, 0, 0, 0.1);
}
.progress-bar {
  float: left;
  width: 0%;
  height: 100%;
  font-size: 12px;
  line-height: 20px;
  color: #ffffff;
  text-align: center;
  background-color: #4c6586;
  -webkit-box-shadow: inset 0 -1px 0 rgba(0, 0, 0, 0.15);
  box-shadow: inset 0 -1px 0 rgba(0, 0, 0, 0.15);
  -webkit-transition: width 0.6s ease;
  -o-transition: width 0.6s ease;
  transition: width 0.6s ease;
}
.progress-striped .progress-bar,
.progress-bar-striped {
  background-image: -webkit-linear-gradient(45deg, rgba(255, 255, 255, 0.15) 25%, transparent 25%, transparent 50%, rgba(255, 255, 255, 0.15) 50%, rgba(255, 255, 255, 0.15) 75%, transparent 75%, transparent);
  background-image: -o-linear-gradient(45deg, rgba(255, 255, 255, 0.15) 25%, transparent 25%, transparent 50%, rgba(255, 255, 255, 0.15) 50%, rgba(255, 255, 255, 0.15) 75%, transparent 75%, transparent);
  background-image: linear-gradient(45deg, rgba(255, 255, 255, 0.15) 25%, transparent 25%, transparent 50%, rgba(255, 255, 255, 0.15) 50%, rgba(255, 255, 255, 0.15) 75%, transparent 75%, transparent);
  background-size: 40px 40px;
}
.progress.active .progress-bar,
.progress-bar.active {
  -webkit-animation: progress-bar-stripes 2s linear infinite;
  -o-animation: progress-bar-stripes 2s linear infinite;
  animation: progress-bar-stripes 2s linear infinite;
}
.progress-bar-success {
  background-color: #6ea03c;
}
.progress-striped .progress-bar-success {
  background-image: -webkit-linear-gradient(45deg, rgba(255, 255, 255, 0.15) 25%, transparent 25%, transparent 50%, rgba(255, 255, 255, 0.15) 50%, rgba(255, 255, 255, 0.15) 75%, transparent 75%, transparent);
  background-image: -o-linear-gradient(45deg, rgba(255, 255, 255, 0.15) 25%, transparent 25%, transparent 50%, rgba(255, 255, 255, 0.15) 50%, rgba(255, 255, 255, 0.15) 75%, transparent 75%, transparent);
  background-image: linear-gradient(45deg, rgba(255, 255, 255, 0.15) 25%, transparent 25%, transparent 50%, rgba(255, 255, 255, 0.15) 50%, rgba(255, 255, 255, 0.15) 75%, transparent 75%, transparent);
}
.progress-bar-info {
  background-color: #435976;
}
.progress-striped .progress-bar-info {
  background-image: -webkit-linear-gradient(45deg, rgba(255, 255, 255, 0.15) 25%, transparent 25%, transparent 50%, rgba(255, 255, 255, 0.15) 50%, rgba(255, 255, 255, 0.15) 75%, transparent 75%, transparent);
  background-image: -o-linear-gradient(45deg, rgba(255, 255, 255, 0.15) 25%, transparent 25%, transparent 50%, rgba(255, 255, 255, 0.15) 50%, rgba(255, 255, 255, 0.15) 75%, transparent 75%, transparent);
  background-image: linear-gradient(45deg, rgba(255, 255, 255, 0.15) 25%, transparent 25%, transparent 50%, rgba(255, 255, 255, 0.15) 50%, rgba(255, 255, 255, 0.15) 75%, transparent 75%, transparent);
}
.progress-bar-warning {
  background-color: #fa8228;
}
.progress-striped .progress-bar-warning {
  background-image: -webkit-linear-gradient(45deg, rgba(255, 255, 255, 0.15) 25%, transparent 25%, transparent 50%, rgba(255, 255, 255, 0.15) 50%, rgba(255, 255, 255, 0.15) 75%, transparent 75%, transparent);
  background-image: -o-linear-gradient(45deg, rgba(255, 255, 255, 0.15) 25%, transparent 25%, transparent 50%, rgba(255, 255, 255, 0.15) 50%, rgba(255, 255, 255, 0.15) 75%, transparent 75%, transparent);
  background-image: linear-gradient(45deg, rgba(255, 255, 255, 0.15) 25%, transparent 25%, transparent 50%, rgba(255, 255, 255, 0.15) 50%, rgba(255, 255, 255, 0.15) 75%, transparent 75%, transparent);
}
.progress-bar-danger {
  background-color: #fa8228;
}
.progress-striped .progress-bar-danger {
  background-image: -webkit-linear-gradient(45deg, rgba(255, 255, 255, 0.15) 25%, transparent 25%, transparent 50%, rgba(255, 255, 255, 0.15) 50%, rgba(255, 255, 255, 0.15) 75%, transparent 75%, transparent);
  background-image: -o-linear-gradient(45deg, rgba(255, 255, 255, 0.15) 25%, transparent 25%, transparent 50%, rgba(255, 255, 255, 0.15) 50%, rgba(255, 255, 255, 0.15) 75%, transparent 75%, transparent);
  background-image: linear-gradient(45deg, rgba(255, 255, 255, 0.15) 25%, transparent 25%, transparent 50%, rgba(255, 255, 255, 0.15) 50%, rgba(255, 255, 255, 0.15) 75%, transparent 75%, transparent);
}
.media {
  margin-top: 15px;
}
.media:first-child {
  margin-top: 0;
}
.media,
.media-body {
  zoom: 1;
  overflow: hidden;
}
.media-body {
  width: 10000px;
}
.media-object {
  display: block;
}
.media-object.img-thumbnail {
  max-width: none;
}
.media-right,
.media > .pull-right {
  padding-left: 10px;
}
.media-left,
.media > .pull-left {
  padding-right: 10px;
}
.media-left,
.media-right,
.media-body {
  display: table-cell;
  vertical-align: top;
}
.media-middle {
  vertical-align: middle;
}
.media-bottom {
  vertical-align: bottom;
}
.media-heading {
  margin-top: 0;
  margin-bottom: 5px;
}
.media-list {
  padding-left: 0;
  list-style: none;
}
.list-group {
  margin-bottom: 20px;
  padding-left: 0;
}
.list-group-item {
  position: relative;
  display: block;
  padding: 10px 15px;
  margin-bottom: -1px;
  background-color: #ffffff;
  border: 1px solid #dddddd;
}
.list-group-item:first-child {
  border-top-right-radius: 0px;
  border-top-left-radius: 0px;
}
.list-group-item:last-child {
  margin-bottom: 0;
  border-bottom-right-radius: 0px;
  border-bottom-left-radius: 0px;
}
a.list-group-item,
button.list-group-item {
  color: #555555;
}
a.list-group-item .list-group-item-heading,
button.list-group-item .list-group-item-heading {
  color: #333333;
}
a.list-group-item:hover,
button.list-group-item:hover,
a.list-group-item:focus,
button.list-group-item:focus {
  text-decoration: none;
  color: #555555;
  background-color: #f5f5f5;
}
button.list-group-item {
  width: 100%;
  text-align: left;
}
.list-group-item.disabled,
.list-group-item.disabled:hover,
.list-group-item.disabled:focus {
  background-color: #eeeeee;
  color: #777777;
  cursor: not-allowed;
}
.list-group-item.disabled .list-group-item-heading,
.list-group-item.disabled:hover .list-group-item-heading,
.list-group-item.disabled:focus .list-group-item-heading {
  color: inherit;
}
.list-group-item.disabled .list-group-item-text,
.list-group-item.disabled:hover .list-group-item-text,
.list-group-item.disabled:focus .list-group-item-text {
  color: #777777;
}
.list-group-item.active,
.list-group-item.active:hover,
.list-group-item.active:focus {
  z-index: 2;
  color: #ffffff;
  background-color: #4c6586;
  border-color: #4c6586;
}
.list-group-item.active .list-group-item-heading,
.list-group-item.active:hover .list-group-item-heading,
.list-group-item.active:focus .list-group-item-heading,
.list-group-item.active .list-group-item-heading > small,
.list-group-item.active:hover .list-group-item-heading > small,
.list-group-item.active:focus .list-group-item-heading > small,
.list-group-item.active .list-group-item-heading > .small,
.list-group-item.active:hover .list-group-item-heading > .small,
.list-group-item.active:focus .list-group-item-heading > .small {
  color: inherit;
}
.list-group-item.active .list-group-item-text,
.list-group-item.active:hover .list-group-item-text,
.list-group-item.active:focus .list-group-item-text {
  color: #c2cddc;
}
.list-group-item-success {
  color: #3c763d;
  background-color: #dff0d8;
}
a.list-group-item-success,
button.list-group-item-success {
  color: #3c763d;
}
a.list-group-item-success .list-group-item-heading,
button.list-group-item-success .list-group-item-heading {
  color: inherit;
}
a.list-group-item-success:hover,
button.list-group-item-success:hover,
a.list-group-item-success:focus,
button.list-group-item-success:focus {
  color: #3c763d;
  background-color: #d0e9c6;
}
a.list-group-item-success.active,
button.list-group-item-success.active,
a.list-group-item-success.active:hover,
button.list-group-item-success.active:hover,
a.list-group-item-success.active:focus,
button.list-group-item-success.active:focus {
  color: #fff;
  background-color: #3c763d;
  border-color: #3c763d;
}
.list-group-item-info {
  color: #31708f;
  background-color: #d9edf7;
}
a.list-group-item-info,
button.list-group-item-info {
  color: #31708f;
}
a.list-group-item-info .list-group-item-heading,
button.list-group-item-info .list-group-item-heading {
  color: inherit;
}
a.list-group-item-info:hover,
button.list-group-item-info:hover,
a.list-group-item-info:focus,
button.list-group-item-info:focus {
  color: #31708f;
  background-color: #c4e3f3;
}
a.list-group-item-info.active,
button.list-group-item-info.active,
a.list-group-item-info.active:hover,
button.list-group-item-info.active:hover,
a.list-group-item-info.active:focus,
button.list-group-item-info.active:focus {
  color: #fff;
  background-color: #31708f;
  border-color: #31708f;
}
.list-group-item-warning {
  color: #8a6d3b;
  background-color: #fcf8e3;
}
a.list-group-item-warning,
button.list-group-item-warning {
  color: #8a6d3b;
}
a.list-group-item-warning .list-group-item-heading,
button.list-group-item-warning .list-group-item-heading {
  color: inherit;
}
a.list-group-item-warning:hover,
button.list-group-item-warning:hover,
a.list-group-item-warning:focus,
button.list-group-item-warning:focus {
  color: #8a6d3b;
  background-color: #faf2cc;
}
a.list-group-item-warning.active,
button.list-group-item-warning.active,
a.list-group-item-warning.active:hover,
button.list-group-item-warning.active:hover,
a.list-group-item-warning.active:focus,
button.list-group-item-warning.active:focus {
  color: #fff;
  background-color: #8a6d3b;
  border-color: #8a6d3b;
}
.list-group-item-danger {
  color: #a94442;
  background-color: #f2dede;
}
a.list-group-item-danger,
button.list-group-item-danger {
  color: #a94442;
}
a.list-group-item-danger .list-group-item-heading,
button.list-group-item-danger .list-group-item-heading {
  color: inherit;
}
a.list-group-item-danger:hover,
button.list-group-item-danger:hover,
a.list-group-item-danger:focus,
button.list-group-item-danger:focus {
  color: #a94442;
  background-color: #ebcccc;
}
a.list-group-item-danger.active,
button.list-group-item-danger.active,
a.list-group-item-danger.active:hover,
button.list-group-item-danger.active:hover,
a.list-group-item-danger.active:focus,
button.list-group-item-danger.active:focus {
  color: #fff;
  background-color: #a94442;
  border-color: #a94442;
}
.list-group-item-heading {
  margin-top: 0;
  margin-bottom: 5px;
}
.list-group-item-text {
  margin-bottom: 0;
  line-height: 1.3;
}
.panel {
  margin-bottom: 20px;
  background-color: #f9f9f9;
  border: 1px solid transparent;
  border-radius: 0px;
  -webkit-box-shadow: 0 1px 1px rgba(0, 0, 0, 0.05);
  box-shadow: 0 1px 1px rgba(0, 0, 0, 0.05);
}
.panel-body {
  padding: 15px;
}
.panel-heading {
  padding: 10px 15px;
  border-bottom: 1px solid transparent;
  border-top-right-radius: -1px;
  border-top-left-radius: -1px;
}
.panel-heading > .dropdown .dropdown-toggle {
  color: inherit;
}
.panel-title {
  margin-top: 0;
  margin-bottom: 0;
  font-size: 16px;
  color: inherit;
}
.panel-title > a,
.panel-title > small,
.panel-title > .small,
.panel-title > small > a,
.panel-title > .small > a {
  color: inherit;
}
.panel-footer {
  padding: 10px 15px;
  background-color: #f5f5f5;
  border-top: 1px solid #dddddd;
  border-bottom-right-radius: -1px;
  border-bottom-left-radius: -1px;
}
.panel > .list-group,
.panel > .panel-collapse > .list-group {
  margin-bottom: 0;
}
.panel > .list-group .list-group-item,
.panel > .panel-collapse > .list-group .list-group-item {
  border-width: 1px 0;
  border-radius: 0;
}
.panel > .list-group:first-child .list-group-item:first-child,
.panel > .panel-collapse > .list-group:first-child .list-group-item:first-child {
  border-top: 0;
  border-top-right-radius: -1px;
  border-top-left-radius: -1px;
}
.panel > .list-group:last-child .list-group-item:last-child,
.panel > .panel-collapse > .list-group:last-child .list-group-item:last-child {
  border-bottom: 0;
  border-bottom-right-radius: -1px;
  border-bottom-left-radius: -1px;
}
.panel > .panel-heading + .panel-collapse > .list-group .list-group-item:first-child {
  border-top-right-radius: 0;
  border-top-left-radius: 0;
}
.panel-heading + .list-group .list-group-item:first-child {
  border-top-width: 0;
}
.list-group + .panel-footer {
  border-top-width: 0;
}
.panel > .table,
.panel > .table-responsive > .table,
.panel > .panel-collapse > .table {
  margin-bottom: 0;
}
.panel > .table caption,
.panel > .table-responsive > .table caption,
.panel > .panel-collapse > .table caption {
  padding-left: 15px;
  padding-right: 15px;
}
.panel > .table:first-child,
.panel > .table-responsive:first-child > .table:first-child {
  border-top-right-radius: -1px;
  border-top-left-radius: -1px;
}
.panel > .table:first-child > thead:first-child > tr:first-child,
.panel > .table-responsive:first-child > .table:first-child > thead:first-child > tr:first-child,
.panel > .table:first-child > tbody:first-child > tr:first-child,
.panel > .table-responsive:first-child > .table:first-child > tbody:first-child > tr:first-child {
  border-top-left-radius: -1px;
  border-top-right-radius: -1px;
}
.panel > .table:first-child > thead:first-child > tr:first-child td:first-child,
.panel > .table-responsive:first-child > .table:first-child > thead:first-child > tr:first-child td:first-child,
.panel > .table:first-child > tbody:first-child > tr:first-child td:first-child,
.panel > .table-responsive:first-child > .table:first-child > tbody:first-child > tr:first-child td:first-child,
.panel > .table:first-child > thead:first-child > tr:first-child th:first-child,
.panel > .table-responsive:first-child > .table:first-child > thead:first-child > tr:first-child th:first-child,
.panel > .table:first-child > tbody:first-child > tr:first-child th:first-child,
.panel > .table-responsive:first-child > .table:first-child > tbody:first-child > tr:first-child th:first-child {
  border-top-left-radius: -1px;
}
.panel > .table:first-child > thead:first-child > tr:first-child td:last-child,
.panel > .table-responsive:first-child > .table:first-child > thead:first-child > tr:first-child td:last-child,
.panel > .table:first-child > tbody:first-child > tr:first-child td:last-child,
.panel > .table-responsive:first-child > .table:first-child > tbody:first-child > tr:first-child td:last-child,
.panel > .table:first-child > thead:first-child > tr:first-child th:last-child,
.panel > .table-responsive:first-child > .table:first-child > thead:first-child > tr:first-child th:last-child,
.panel > .table:first-child > tbody:first-child > tr:first-child th:last-child,
.panel > .table-responsive:first-child > .table:first-child > tbody:first-child > tr:first-child th:last-child {
  border-top-right-radius: -1px;
}
.panel > .table:last-child,
.panel > .table-responsive:last-child > .table:last-child {
  border-bottom-right-radius: -1px;
  border-bottom-left-radius: -1px;
}
.panel > .table:last-child > tbody:last-child > tr:last-child,
.panel > .table-responsive:last-child > .table:last-child > tbody:last-child > tr:last-child,
.panel > .table:last-child > tfoot:last-child > tr:last-child,
.panel > .table-responsive:last-child > .table:last-child > tfoot:last-child > tr:last-child {
  border-bottom-left-radius: -1px;
  border-bottom-right-radius: -1px;
}
.panel > .table:last-child > tbody:last-child > tr:last-child td:first-child,
.panel > .table-responsive:last-child > .table:last-child > tbody:last-child > tr:last-child td:first-child,
.panel > .table:last-child > tfoot:last-child > tr:last-child td:first-child,
.panel > .table-responsive:last-child > .table:last-child > tfoot:last-child > tr:last-child td:first-child,
.panel > .table:last-child > tbody:last-child > tr:last-child th:first-child,
.panel > .table-responsive:last-child > .table:last-child > tbody:last-child > tr:last-child th:first-child,
.panel > .table:last-child > tfoot:last-child > tr:last-child th:first-child,
.panel > .table-responsive:last-child > .table:last-child > tfoot:last-child > tr:last-child th:first-child {
  border-bottom-left-radius: -1px;
}
.panel > .table:last-child > tbody:last-child > tr:last-child td:last-child,
.panel > .table-responsive:last-child > .table:last-child > tbody:last-child > tr:last-child td:last-child,
.panel > .table:last-child > tfoot:last-child > tr:last-child td:last-child,
.panel > .table-responsive:last-child > .table:last-child > tfoot:last-child > tr:last-child td:last-child,
.panel > .table:last-child > tbody:last-child > tr:last-child th:last-child,
.panel > .table-responsive:last-child > .table:last-child > tbody:last-child > tr:last-child th:last-child,
.panel > .table:last-child > tfoot:last-child > tr:last-child th:last-child,
.panel > .table-responsive:last-child > .table:last-child > tfoot:last-child > tr:last-child th:last-child {
  border-bottom-right-radius: -1px;
}
.panel > .panel-body + .table,
.panel > .panel-body + .table-responsive,
.panel > .table + .panel-body,
.panel > .table-responsive + .panel-body {
  border-top: 1px solid #dddddd;
}
.panel > .table > tbody:first-child > tr:first-child th,
.panel > .table > tbody:first-child > tr:first-child td {
  border-top: 0;
}
.panel > .table-bordered,
.panel > .table-responsive > .table-bordered {
  border: 0;
}
.panel > .table-bordered > thead > tr > th:first-child,
.panel > .table-responsive > .table-bordered > thead > tr > th:first-child,
.panel > .table-bordered > tbody > tr > th:first-child,
.panel > .table-responsive > .table-bordered > tbody > tr > th:first-child,
.panel > .table-bordered > tfoot > tr > th:first-child,
.panel > .table-responsive > .table-bordered > tfoot > tr > th:first-child,
.panel > .table-bordered > thead > tr > td:first-child,
.panel > .table-responsive > .table-bordered > thead > tr > td:first-child,
.panel > .table-bordered > tbody > tr > td:first-child,
.panel > .table-responsive > .table-bordered > tbody > tr > td:first-child,
.panel > .table-bordered > tfoot > tr > td:first-child,
.panel > .table-responsive > .table-bordered > tfoot > tr > td:first-child {
  border-left: 0;
}
.panel > .table-bordered > thead > tr > th:last-child,
.panel > .table-responsive > .table-bordered > thead > tr > th:last-child,
.panel > .table-bordered > tbody > tr > th:last-child,
.panel > .table-responsive > .table-bordered > tbody > tr > th:last-child,
.panel > .table-bordered > tfoot > tr > th:last-child,
.panel > .table-responsive > .table-bordered > tfoot > tr > th:last-child,
.panel > .table-bordered > thead > tr > td:last-child,
.panel > .table-responsive > .table-bordered > thead > tr > td:last-child,
.panel > .table-bordered > tbody > tr > td:last-child,
.panel > .table-responsive > .table-bordered > tbody > tr > td:last-child,
.panel > .table-bordered > tfoot > tr > td:last-child,
.panel > .table-responsive > .table-bordered > tfoot > tr > td:last-child {
  border-right: 0;
}
.panel > .table-bordered > thead > tr:first-child > td,
.panel > .table-responsive > .table-bordered > thead > tr:first-child > td,
.panel > .table-bordered > tbody > tr:first-child > td,
.panel > .table-responsive > .table-bordered > tbody > tr:first-child > td,
.panel > .table-bordered > thead > tr:first-child > th,
.panel > .table-responsive > .table-bordered > thead > tr:first-child > th,
.panel > .table-bordered > tbody > tr:first-child > th,
.panel > .table-responsive > .table-bordered > tbody > tr:first-child > th {
  border-bottom: 0;
}
.panel > .table-bordered > tbody > tr:last-child > td,
.panel > .table-responsive > .table-bordered > tbody > tr:last-child > td,
.panel > .table-bordered > tfoot > tr:last-child > td,
.panel > .table-responsive > .table-bordered > tfoot > tr:last-child > td,
.panel > .table-bordered > tbody > tr:last-child > th,
.panel > .table-responsive > .table-bordered > tbody > tr:last-child > th,
.panel > .table-bordered > tfoot > tr:last-child > th,
.panel > .table-responsive > .table-bordered > tfoot > tr:last-child > th {
  border-bottom: 0;
}
.panel > .table-responsive {
  border: 0;
  margin-bottom: 0;
}
.panel-group {
  margin-bottom: 20px;
}
.panel-group .panel {
  margin-bottom: 0;
  border-radius: 0px;
}
.panel-group .panel + .panel {
  margin-top: 5px;
}
.panel-group .panel-heading {
  border-bottom: 0;
}
.panel-group .panel-heading + .panel-collapse > .panel-body,
.panel-group .panel-heading + .panel-collapse > .list-group {
  border-top: 1px solid #dddddd;
}
.panel-group .panel-footer {
  border-top: 0;
}
.panel-group .panel-footer + .panel-collapse .panel-body {
  border-bottom: 1px solid #dddddd;
}
.panel-default {
  border-color: none;
}
.panel-default > .panel-heading {
  color: #333333;
  background-color: #f9f9f9;
  border-color: none;
}
.panel-default > .panel-heading + .panel-collapse > .panel-body {
  border-top-color: none;
}
.panel-default > .panel-heading .badge {
  color: #f9f9f9;
  background-color: #333333;
}
.panel-default > .panel-footer + .panel-collapse > .panel-body {
  border-bottom-color: none;
}
.panel-primary {
  border-color: none;
}
.panel-primary > .panel-heading {
  color: #333333;
  background-color: #ffffff;
  border-color: none;
}
.panel-primary > .panel-heading + .panel-collapse > .panel-body {
  border-top-color: none;
}
.panel-primary > .panel-heading .badge {
  color: #ffffff;
  background-color: #333333;
}
.panel-primary > .panel-footer + .panel-collapse > .panel-body {
  border-bottom-color: none;
}
.panel-success {
  border-color: #d6e9c6;
}
.panel-success > .panel-heading {
  color: #3c763d;
  background-color: #dff0d8;
  border-color: #d6e9c6;
}
.panel-success > .panel-heading + .panel-collapse > .panel-body {
  border-top-color: #d6e9c6;
}
.panel-success > .panel-heading .badge {
  color: #dff0d8;
  background-color: #3c763d;
}
.panel-success > .panel-footer + .panel-collapse > .panel-body {
  border-bottom-color: #d6e9c6;
}
.panel-info {
  border-color: #bce8f1;
}
.panel-info > .panel-heading {
  color: #31708f;
  background-color: #d9edf7;
  border-color: #bce8f1;
}
.panel-info > .panel-heading + .panel-collapse > .panel-body {
  border-top-color: #bce8f1;
}
.panel-info > .panel-heading .badge {
  color: #d9edf7;
  background-color: #31708f;
}
.panel-info > .panel-footer + .panel-collapse > .panel-body {
  border-bottom-color: #bce8f1;
}
.panel-warning {
  border-color: #faebcc;
}
.panel-warning > .panel-heading {
  color: #8a6d3b;
  background-color: #fcf8e3;
  border-color: #faebcc;
}
.panel-warning > .panel-heading + .panel-collapse > .panel-body {
  border-top-color: #faebcc;
}
.panel-warning > .panel-heading .badge {
  color: #fcf8e3;
  background-color: #8a6d3b;
}
.panel-warning > .panel-footer + .panel-collapse > .panel-body {
  border-bottom-color: #faebcc;
}
.panel-danger {
  border-color: #ebccd1;
}
.panel-danger > .panel-heading {
  color: #a94442;
  background-color: #f2dede;
  border-color: #ebccd1;
}
.panel-danger > .panel-heading + .panel-collapse > .panel-body {
  border-top-color: #ebccd1;
}
.panel-danger > .panel-heading .badge {
  color: #f2dede;
  background-color: #a94442;
}
.panel-danger > .panel-footer + .panel-collapse > .panel-body {
  border-bottom-color: #ebccd1;
}
.embed-responsive {
  position: relative;
  display: block;
  height: 0;
  padding: 0;
  overflow: hidden;
}
.embed-responsive .embed-responsive-item,
.embed-responsive iframe,
.embed-responsive embed,
.embed-responsive object,
.embed-responsive video {
  position: absolute;
  top: 0;
  left: 0;
  bottom: 0;
  height: 100%;
  width: 100%;
  border: 0;
}
.embed-responsive-16by9 {
  padding-bottom: 56.25%;
}
.embed-responsive-4by3 {
  padding-bottom: 75%;
}
.well {
  min-height: 20px;
  padding: 19px;
  margin-bottom: 20px;
  background-color: #f5f5f5;
  border: 1px solid #e3e3e3;
  border-radius: 0px;
  -webkit-box-shadow: inset 0 1px 1px rgba(0, 0, 0, 0.05);
  box-shadow: inset 0 1px 1px rgba(0, 0, 0, 0.05);
}
.well blockquote {
  border-color: #ddd;
  border-color: rgba(0, 0, 0, 0.15);
}
.well-lg {
  padding: 24px;
  border-radius: 0px;
}
.well-sm {
  padding: 9px;
  border-radius: 0px;
}
.close {
  float: right;
  font-size: 21px;
  font-weight: bold;
  line-height: 1;
  color: #000000;
  text-shadow: 0 1px 0 #ffffff;
  opacity: 0.2;
  filter: alpha(opacity=20);
}
.close:hover,
.close:focus {
  color: #000000;
  text-decoration: none;
  cursor: pointer;
  opacity: 0.5;
  filter: alpha(opacity=50);
}
button.close {
  padding: 0;
  cursor: pointer;
  background: transparent;
  border: 0;
  -webkit-appearance: none;
}
.modal-open {
  overflow: hidden;
}
.modal {
  display: none;
  overflow: hidden;
  position: fixed;
  top: 0;
  right: 0;
  bottom: 0;
  left: 0;
  z-index: 1050;
  -webkit-overflow-scrolling: touch;
  outline: 0;
}
.modal.fade .modal-dialog {
  -webkit-transform: translate(0, -25%);
  -ms-transform: translate(0, -25%);
  -o-transform: translate(0, -25%);
  transform: translate(0, -25%);
  -webkit-transition: -webkit-transform 0.3s ease-out;
  -moz-transition: -moz-transform 0.3s ease-out;
  -o-transition: -o-transform 0.3s ease-out;
  transition: transform 0.3s ease-out;
}
.modal.in .modal-dialog {
  -webkit-transform: translate(0, 0);
  -ms-transform: translate(0, 0);
  -o-transform: translate(0, 0);
  transform: translate(0, 0);
}
.modal-open .modal {
  overflow-x: hidden;
  overflow-y: auto;
}
.modal-dialog {
  position: relative;
  width: auto;
  margin: 10px;
}
.modal-content {
  position: relative;
  background-color: #ffffff;
  border: 1px solid #999999;
  border: 1px solid rgba(0, 0, 0, 0.2);
  border-radius: 0px;
  -webkit-box-shadow: 0 3px 9px rgba(0, 0, 0, 0.5);
  box-shadow: 0 3px 9px rgba(0, 0, 0, 0.5);
  background-clip: padding-box;
  outline: 0;
}
.modal-backdrop {
  position: fixed;
  top: 0;
  right: 0;
  bottom: 0;
  left: 0;
  z-index: 1040;
  background-color: #000000;
}
.modal-backdrop.fade {
  opacity: 0;
  filter: alpha(opacity=0);
}
.modal-backdrop.in {
  opacity: 0.5;
  filter: alpha(opacity=50);
}
.modal-header {
  padding: 15px;
  border-bottom: 1px solid #e5e5e5;
}
.modal-header .close {
  margin-top: -2px;
}
.modal-title {
  margin: 0;
  line-height: 1.42857143;
}
.modal-body {
  position: relative;
  padding: 15px;
}
.modal-footer {
  padding: 15px;
  text-align: right;
  border-top: 1px solid #e5e5e5;
}
.modal-footer .btn + .btn {
  margin-left: 5px;
  margin-bottom: 0;
}
.modal-footer .btn-group .btn + .btn {
  margin-left: -1px;
}
.modal-footer .btn-block + .btn-block {
  margin-left: 0;
}
.modal-scrollbar-measure {
  position: absolute;
  top: -9999px;
  width: 50px;
  height: 50px;
  overflow: scroll;
}
@media (min-width: 768px) {
  .modal-dialog {
    width: 600px;
    margin: 30px auto;
  }
  .modal-content {
    -webkit-box-shadow: 0 5px 15px rgba(0, 0, 0, 0.5);
    box-shadow: 0 5px 15px rgba(0, 0, 0, 0.5);
  }
  .modal-sm {
    width: 300px;
  }
}
@media (min-width: 992px) {
  .modal-lg {
    width: 900px;
  }
}
.tooltip {
  position: absolute;
  z-index: 1070;
  display: block;
  font-family: 'Open Sans', Verdana, Arial, Helvetica, sans-serif;
  font-style: normal;
  font-weight: normal;
  letter-spacing: normal;
  line-break: auto;
  line-height: 1.42857143;
  text-align: left;
  text-align: start;
  text-decoration: none;
  text-shadow: none;
  text-transform: none;
  white-space: normal;
  word-break: normal;
  word-spacing: normal;
  word-wrap: normal;
  font-size: 12px;
  opacity: 0;
  filter: alpha(opacity=0);
}
.tooltip.in {
  opacity: 0.9;
  filter: alpha(opacity=90);
}
.tooltip.top {
  margin-top: -3px;
  padding: 5px 0;
}
.tooltip.right {
  margin-left: 3px;
  padding: 0 5px;
}
.tooltip.bottom {
  margin-top: 3px;
  padding: 5px 0;
}
.tooltip.left {
  margin-left: -3px;
  padding: 0 5px;
}
.tooltip-inner {
  max-width: 200px;
  padding: 3px 8px;
  color: #ffffff;
  text-align: center;
  background-color: #000000;
  border-radius: 0px;
}
.tooltip-arrow {
  position: absolute;
  width: 0;
  height: 0;
  border-color: transparent;
  border-style: solid;
}
.tooltip.top .tooltip-arrow {
  bottom: 0;
  left: 50%;
  margin-left: -5px;
  border-width: 5px 5px 0;
  border-top-color: #000000;
}
.tooltip.top-left .tooltip-arrow {
  bottom: 0;
  right: 5px;
  margin-bottom: -5px;
  border-width: 5px 5px 0;
  border-top-color: #000000;
}
.tooltip.top-right .tooltip-arrow {
  bottom: 0;
  left: 5px;
  margin-bottom: -5px;
  border-width: 5px 5px 0;
  border-top-color: #000000;
}
.tooltip.right .tooltip-arrow {
  top: 50%;
  left: 0;
  margin-top: -5px;
  border-width: 5px 5px 5px 0;
  border-right-color: #000000;
}
.tooltip.left .tooltip-arrow {
  top: 50%;
  right: 0;
  margin-top: -5px;
  border-width: 5px 0 5px 5px;
  border-left-color: #000000;
}
.tooltip.bottom .tooltip-arrow {
  top: 0;
  left: 50%;
  margin-left: -5px;
  border-width: 0 5px 5px;
  border-bottom-color: #000000;
}
.tooltip.bottom-left .tooltip-arrow {
  top: 0;
  right: 5px;
  margin-top: -5px;
  border-width: 0 5px 5px;
  border-bottom-color: #000000;
}
.tooltip.bottom-right .tooltip-arrow {
  top: 0;
  left: 5px;
  margin-top: -5px;
  border-width: 0 5px 5px;
  border-bottom-color: #000000;
}
.popover {
  position: absolute;
  top: 0;
  left: 0;
  z-index: 1060;
  display: none;
  max-width: 276px;
  padding: 1px;
  font-family: 'Open Sans', Verdana, Arial, Helvetica, sans-serif;
  font-style: normal;
  font-weight: normal;
  letter-spacing: normal;
  line-break: auto;
  line-height: 1.42857143;
  text-align: left;
  text-align: start;
  text-decoration: none;
  text-shadow: none;
  text-transform: none;
  white-space: normal;
  word-break: normal;
  word-spacing: normal;
  word-wrap: normal;
  font-size: 14px;
  background-color: #ffffff;
  background-clip: padding-box;
  border: 1px solid #cccccc;
  border: 1px solid rgba(0, 0, 0, 0.2);
  border-radius: 0px;
  -webkit-box-shadow: 0 5px 10px rgba(0, 0, 0, 0.2);
  box-shadow: 0 5px 10px rgba(0, 0, 0, 0.2);
}
.popover.top {
  margin-top: -10px;
}
.popover.right {
  margin-left: 10px;
}
.popover.bottom {
  margin-top: 10px;
}
.popover.left {
  margin-left: -10px;
}
.popover-title {
  margin: 0;
  padding: 8px 14px;
  font-size: 14px;
  background-color: #ffffff;
  border-bottom: 1px solid #f2f2f2;
  border-radius: -1px -1px 0 0;
}
.popover-content {
  padding: 9px 14px;
}
.popover > .arrow,
.popover > .arrow:after {
  position: absolute;
  display: block;
  width: 0;
  height: 0;
  border-color: transparent;
  border-style: solid;
}
.popover > .arrow {
  border-width: 11px;
}
.popover > .arrow:after {
  border-width: 10px;
  content: "";
}
.popover.top > .arrow {
  left: 50%;
  margin-left: -11px;
  border-bottom-width: 0;
  border-top-color: #999999;
  border-top-color: rgba(0, 0, 0, 0.25);
  bottom: -11px;
}
.popover.top > .arrow:after {
  content: " ";
  bottom: 1px;
  margin-left: -10px;
  border-bottom-width: 0;
  border-top-color: #ffffff;
}
.popover.right > .arrow {
  top: 50%;
  left: -11px;
  margin-top: -11px;
  border-left-width: 0;
  border-right-color: #999999;
  border-right-color: rgba(0, 0, 0, 0.25);
}
.popover.right > .arrow:after {
  content: " ";
  left: 1px;
  bottom: -10px;
  border-left-width: 0;
  border-right-color: #ffffff;
}
.popover.bottom > .arrow {
  left: 50%;
  margin-left: -11px;
  border-top-width: 0;
  border-bottom-color: #999999;
  border-bottom-color: rgba(0, 0, 0, 0.25);
  top: -11px;
}
.popover.bottom > .arrow:after {
  content: " ";
  top: 1px;
  margin-left: -10px;
  border-top-width: 0;
  border-bottom-color: #ffffff;
}
.popover.left > .arrow {
  top: 50%;
  right: -11px;
  margin-top: -11px;
  border-right-width: 0;
  border-left-color: #999999;
  border-left-color: rgba(0, 0, 0, 0.25);
}
.popover.left > .arrow:after {
  content: " ";
  right: 1px;
  border-right-width: 0;
  border-left-color: #ffffff;
  bottom: -10px;
}
.carousel {
  position: relative;
}
.carousel-inner {
  position: relative;
  overflow: hidden;
  width: 100%;
}
.carousel-inner > .item {
  display: none;
  position: relative;
  -webkit-transition: 0.6s ease-in-out left;
  -o-transition: 0.6s ease-in-out left;
  transition: 0.6s ease-in-out left;
}
.carousel-inner > .item > img,
.carousel-inner > .item > a > img {
  line-height: 1;
}
@media all and (transform-3d), (-webkit-transform-3d) {
  .carousel-inner > .item {
    -webkit-transition: -webkit-transform 0.6s ease-in-out;
    -moz-transition: -moz-transform 0.6s ease-in-out;
    -o-transition: -o-transform 0.6s ease-in-out;
    transition: transform 0.6s ease-in-out;
    -webkit-backface-visibility: hidden;
    -moz-backface-visibility: hidden;
    backface-visibility: hidden;
    -webkit-perspective: 1000px;
    -moz-perspective: 1000px;
    perspective: 1000px;
  }
  .carousel-inner > .item.next,
  .carousel-inner > .item.active.right {
    -webkit-transform: translate3d(100%, 0, 0);
    transform: translate3d(100%, 0, 0);
    left: 0;
  }
  .carousel-inner > .item.prev,
  .carousel-inner > .item.active.left {
    -webkit-transform: translate3d(-100%, 0, 0);
    transform: translate3d(-100%, 0, 0);
    left: 0;
  }
  .carousel-inner > .item.next.left,
  .carousel-inner > .item.prev.right,
  .carousel-inner > .item.active {
    -webkit-transform: translate3d(0, 0, 0);
    transform: translate3d(0, 0, 0);
    left: 0;
  }
}
.carousel-inner > .active,
.carousel-inner > .next,
.carousel-inner > .prev {
  display: block;
}
.carousel-inner > .active {
  left: 0;
}
.carousel-inner > .next,
.carousel-inner > .prev {
  position: absolute;
  top: 0;
  width: 100%;
}
.carousel-inner > .next {
  left: 100%;
}
.carousel-inner > .prev {
  left: -100%;
}
.carousel-inner > .next.left,
.carousel-inner > .prev.right {
  left: 0;
}
.carousel-inner > .active.left {
  left: -100%;
}
.carousel-inner > .active.right {
  left: 100%;
}
.carousel-control {
  position: absolute;
  top: 0;
  left: 0;
  bottom: 0;
  width: 15%;
  opacity: 0.5;
  filter: alpha(opacity=50);
  font-size: 20px;
  color: #ffffff;
  text-align: center;
  text-shadow: 0 1px 2px rgba(0, 0, 0, 0.6);
  background-color: rgba(0, 0, 0, 0);
}
.carousel-control.left {
  background-image: -webkit-linear-gradient(left, rgba(0, 0, 0, 0.5) 0%, rgba(0, 0, 0, 0.0001) 100%);
  background-image: -o-linear-gradient(left, rgba(0, 0, 0, 0.5) 0%, rgba(0, 0, 0, 0.0001) 100%);
  background-image: linear-gradient(to right, rgba(0, 0, 0, 0.5) 0%, rgba(0, 0, 0, 0.0001) 100%);
  background-repeat: repeat-x;
  filter: progid:DXImageTransform.Microsoft.gradient(startColorstr='#80000000', endColorstr='#00000000', GradientType=1);
}
.carousel-control.right {
  left: auto;
  right: 0;
  background-image: -webkit-linear-gradient(left, rgba(0, 0, 0, 0.0001) 0%, rgba(0, 0, 0, 0.5) 100%);
  background-image: -o-linear-gradient(left, rgba(0, 0, 0, 0.0001) 0%, rgba(0, 0, 0, 0.5) 100%);
  background-image: linear-gradient(to right, rgba(0, 0, 0, 0.0001) 0%, rgba(0, 0, 0, 0.5) 100%);
  background-repeat: repeat-x;
  filter: progid:DXImageTransform.Microsoft.gradient(startColorstr='#00000000', endColorstr='#80000000', GradientType=1);
}
.carousel-control:hover,
.carousel-control:focus {
  outline: 0;
  color: #ffffff;
  text-decoration: none;
  opacity: 0.9;
  filter: alpha(opacity=90);
}
.carousel-control .icon-prev,
.carousel-control .icon-next,
.carousel-control .glyphicon-chevron-left,
.carousel-control .glyphicon-chevron-right {
  position: absolute;
  top: 50%;
  margin-top: -10px;
  z-index: 5;
  display: inline-block;
}
.carousel-control .icon-prev,
.carousel-control .glyphicon-chevron-left {
  left: 50%;
  margin-left: -10px;
}
.carousel-control .icon-next,
.carousel-control .glyphicon-chevron-right {
  right: 50%;
  margin-right: -10px;
}
.carousel-control .icon-prev,
.carousel-control .icon-next {
  width: 20px;
  height: 20px;
  line-height: 1;
  font-family: serif;
}
.carousel-control .icon-prev:before {
  content: '\2039';
}
.carousel-control .icon-next:before {
  content: '\203a';
}
.carousel-indicators {
  position: absolute;
  bottom: 10px;
  left: 50%;
  z-index: 15;
  width: 60%;
  margin-left: -30%;
  padding-left: 0;
  list-style: none;
  text-align: center;
}
.carousel-indicators li {
  display: inline-block;
  width: 10px;
  height: 10px;
  margin: 1px;
  text-indent: -999px;
  border: 1px solid #ffffff;
  border-radius: 10px;
  cursor: pointer;
  background-color: #000 \9;
  background-color: rgba(0, 0, 0, 0);
}
.carousel-indicators .active {
  margin: 0;
  width: 12px;
  height: 12px;
  background-color: #ffffff;
}
.carousel-caption {
  position: absolute;
  left: 15%;
  right: 15%;
  bottom: 20px;
  z-index: 10;
  padding-top: 20px;
  padding-bottom: 20px;
  color: #ffffff;
  text-align: center;
  text-shadow: 0 1px 2px rgba(0, 0, 0, 0.6);
}
.carousel-caption .btn {
  text-shadow: none;
}
@media screen and (min-width: 768px) {
  .carousel-control .glyphicon-chevron-left,
  .carousel-control .glyphicon-chevron-right,
  .carousel-control .icon-prev,
  .carousel-control .icon-next {
    width: 30px;
    height: 30px;
    margin-top: -10px;
    font-size: 30px;
  }
  .carousel-control .glyphicon-chevron-left,
  .carousel-control .icon-prev {
    margin-left: -10px;
  }
  .carousel-control .glyphicon-chevron-right,
  .carousel-control .icon-next {
    margin-right: -10px;
  }
  .carousel-caption {
    left: 20%;
    right: 20%;
    padding-bottom: 30px;
  }
  .carousel-indicators {
    bottom: 20px;
  }
}
.clearfix:before,
.clearfix:after,
.dl-horizontal dd:before,
.dl-horizontal dd:after,
.container:before,
.container:after,
.container-fluid:before,
.container-fluid:after,
.row:before,
.row:after,
.form-horizontal .form-group:before,
.form-horizontal .form-group:after,
.btn-toolbar:before,
.btn-toolbar:after,
.btn-group-vertical > .btn-group:before,
.btn-group-vertical > .btn-group:after,
.nav:before,
.nav:after,
.navbar:before,
.navbar:after,
.navbar-header:before,
.navbar-header:after,
.navbar-collapse:before,
.navbar-collapse:after,
.pager:before,
.pager:after,
.panel-body:before,
.panel-body:after,
.modal-header:before,
.modal-header:after,
.modal-footer:before,
.modal-footer:after,
.il-table-presentation-row .il-table-presentation-row-expanded:before,
.il-table-presentation-row .il-table-presentation-row-expanded:after {
  content: " ";
  display: table;
}
.clearfix:after,
.dl-horizontal dd:after,
.container:after,
.container-fluid:after,
.row:after,
.form-horizontal .form-group:after,
.btn-toolbar:after,
.btn-group-vertical > .btn-group:after,
.nav:after,
.navbar:after,
.navbar-header:after,
.navbar-collapse:after,
.pager:after,
.panel-body:after,
.modal-header:after,
.modal-footer:after,
.il-table-presentation-row .il-table-presentation-row-expanded:after {
  clear: both;
}
.center-block {
  display: block;
  margin-left: auto;
  margin-right: auto;
}
.pull-right {
  float: right !important;
}
.pull-left {
  float: left !important;
}
.hide {
  display: none !important;
}
.show {
  display: block !important;
}
.invisible {
  visibility: hidden;
}
.text-hide {
  font: 0/0 a;
  color: transparent;
  text-shadow: none;
  background-color: transparent;
  border: 0;
}
.hidden {
  display: none !important;
}
.affix {
  position: fixed;
}
@-ms-viewport {
  width: device-width;
}
.visible-xs,
.visible-sm,
.visible-md,
.visible-lg {
  display: none !important;
}
.visible-xs-block,
.visible-xs-inline,
.visible-xs-inline-block,
.visible-sm-block,
.visible-sm-inline,
.visible-sm-inline-block,
.visible-md-block,
.visible-md-inline,
.visible-md-inline-block,
.visible-lg-block,
.visible-lg-inline,
.visible-lg-inline-block {
  display: none !important;
}
@media (max-width: 767px) {
  .visible-xs {
    display: block !important;
  }
  table.visible-xs {
    display: table !important;
  }
  tr.visible-xs {
    display: table-row !important;
  }
  th.visible-xs,
  td.visible-xs {
    display: table-cell !important;
  }
}
@media (max-width: 767px) {
  .visible-xs-block {
    display: block !important;
  }
}
@media (max-width: 767px) {
  .visible-xs-inline {
    display: inline !important;
  }
}
@media (max-width: 767px) {
  .visible-xs-inline-block {
    display: inline-block !important;
  }
}
@media (min-width: 768px) and (max-width: 991px) {
  .visible-sm {
    display: block !important;
  }
  table.visible-sm {
    display: table !important;
  }
  tr.visible-sm {
    display: table-row !important;
  }
  th.visible-sm,
  td.visible-sm {
    display: table-cell !important;
  }
}
@media (min-width: 768px) and (max-width: 991px) {
  .visible-sm-block {
    display: block !important;
  }
}
@media (min-width: 768px) and (max-width: 991px) {
  .visible-sm-inline {
    display: inline !important;
  }
}
@media (min-width: 768px) and (max-width: 991px) {
  .visible-sm-inline-block {
    display: inline-block !important;
  }
}
@media (min-width: 992px) and (max-width: 1199px) {
  .visible-md {
    display: block !important;
  }
  table.visible-md {
    display: table !important;
  }
  tr.visible-md {
    display: table-row !important;
  }
  th.visible-md,
  td.visible-md {
    display: table-cell !important;
  }
}
@media (min-width: 992px) and (max-width: 1199px) {
  .visible-md-block {
    display: block !important;
  }
}
@media (min-width: 992px) and (max-width: 1199px) {
  .visible-md-inline {
    display: inline !important;
  }
}
@media (min-width: 992px) and (max-width: 1199px) {
  .visible-md-inline-block {
    display: inline-block !important;
  }
}
@media (min-width: 1200px) {
  .visible-lg {
    display: block !important;
  }
  table.visible-lg {
    display: table !important;
  }
  tr.visible-lg {
    display: table-row !important;
  }
  th.visible-lg,
  td.visible-lg {
    display: table-cell !important;
  }
}
@media (min-width: 1200px) {
  .visible-lg-block {
    display: block !important;
  }
}
@media (min-width: 1200px) {
  .visible-lg-inline {
    display: inline !important;
  }
}
@media (min-width: 1200px) {
  .visible-lg-inline-block {
    display: inline-block !important;
  }
}
@media (max-width: 767px) {
  .hidden-xs {
    display: none !important;
  }
}
@media (min-width: 768px) and (max-width: 991px) {
  .hidden-sm {
    display: none !important;
  }
}
@media (min-width: 992px) and (max-width: 1199px) {
  .hidden-md {
    display: none !important;
  }
}
@media (min-width: 1200px) {
  .hidden-lg {
    display: none !important;
  }
}
.visible-print {
  display: none !important;
}
@media print {
  .visible-print {
    display: block !important;
  }
  table.visible-print {
    display: table !important;
  }
  tr.visible-print {
    display: table-row !important;
  }
  th.visible-print,
  td.visible-print {
    display: table-cell !important;
  }
}
.visible-print-block {
  display: none !important;
}
@media print {
  .visible-print-block {
    display: block !important;
  }
}
.visible-print-inline {
  display: none !important;
}
@media print {
  .visible-print-inline {
    display: inline !important;
  }
}
.visible-print-inline-block {
  display: none !important;
}
@media print {
  .visible-print-inline-block {
    display: inline-block !important;
  }
}
@media print {
  .hidden-print {
    display: none !important;
  }
}
.badge {
  font-size: 9px;
  margin-left: -4px;
  position: absolute;
}
.il-counter-novelty {
  padding: 2px 4px;
  margin-top: -5px;
  background-color: #fa8228;
}
.il-counter-status {
  padding: 2px 4px;
  margin-top: 10px;
  background-color: #a9a9a9;
}
.glyph {
  color: #557196;
}
.glyph.highlighted {
  color: #fa8228;
}
.glyph.highlighted:hover {
  color: #d15c05;
}
.glyph.disabled {
  color: #e0e0e0;
  pointer-events: none;
}
.glyph:hover,
.glyph:focus {
  color: #3a4c65;
  text-decoration: none;
}
.glyph .il-counter-spacer {
  margin-left: -4px;
  font-size: 9px;
  padding: 2px 4px;
  visibility: hidden;
}
.glyphicon.glyphicon-chevron-left,
.glyphicon.glyphicon-chevron-right {
  font-weight: 100;
}
.il-glyphicon-like,
.il-glyphicon-love,
.il-glyphicon-dislike:before,
.il-glyphicon-laugh:before,
.il-glyphicon-astounded:before,
.il-glyphicon-sad:before,
.il-glyphicon-angry:before {
  font-family: "Open Sans Emoji";
}
.il-glyphicon-like:before {
  content: "\1f44d";
}
.il-glyphicon-love:before {
  content: "\2764";
}
.il-glyphicon-dislike:before {
  content: "\1f44e";
}
.il-glyphicon-laugh:before {
  content: "\1f604";
}
.il-glyphicon-astounded:before {
  content: "\1f62e";
}
.il-glyphicon-sad:before {
  content: "\1f625";
}
.il-glyphicon-angry:before {
  content: "\1f620";
}
.il-panel-report .thumbnail {
  margin-bottom: 0;
}
.il-panel-report > .panel-body > .panel {
  margin-bottom: 10px;
}
.il-panel-report .panel-heading {
  height: 34px;
}
.panel-heading > h3 {
  float: left;
}
.panel-heading > h4 {
  float: left;
}
.panel-heading .dropdown {
  float: right;
}
.panel-heading .dropdown > button.dropdown-toggle {
  color: #ffffff;
}
.il-panel-listing-std-item-container {
  margin: 0 0 1px 0;
}
.il-panel-listing-std-container > .il-item-group > h4 {
  margin: 16px 0 2px 0;
  font-size: 17px;
  font-weight: normal;
  padding: 0;
  text-transform: uppercase;
  color: #909090;
}
.il-panel-listing-std-container > h3 {
  font-weight: normal;
  padding: 0;
  margin: 8px 0 2px 0;
  font-size: 19px;
  text-transform: uppercase;
  color: #909090;
  float: left;
}
.il-panel-listing-std-container .dropdown {
  float: right;
}
/* this is currently experimental, could be removed */
.il-narrow-content .il-panel-listing-std-container > h3,
.il-narrow-content .il-panel-listing-std-container > h4 {
  display: block;
  padding: 3px 5px;
  font-size: 12px;
  background-color: #f3f3f3;
  color: #777777;
  white-space: nowrap;
  margin: 0;
}
.il-card {
  padding: 0;
  width: 100%;
  position: relative;
  background-color: #ffffff;
  /* see bug #24947 */
}
.il-card img {
  width: 100%;
}
.il-card a {
  overflow: hidden;
}
.il-card .thumbnail {
  margin-bottom: 0px;
}
.il-card .card-highlight {
  background: #fa8228;
  height: 6px;
  width: 100%;
}
.il-card .card-no-highlight {
  background-color: transparent;
  height: 3px;
  width: 100%;
}
.il-card .caption .card-title {
  overflow-wrap: break-word;
}
.il-card .caption:nth-of-type(1n+3) {
  border-top: 1px solid #dddddd;
}
.il-card .caption dl dt {
  font-weight: normal;
  color: #909090;
  font-size: 12px;
  padding-top: 6px;
}
.il-card .il-card-repository-head {
  background-color: rgba(0, 0, 0, 0.5);
  position: absolute;
  top: 0;
  left: 0;
  right: 0;
  height: 47px;
  padding: 0 6px;
}
.il-card .il-card-repository-head .icon.outlined {
  filter: brightness(1);
}
.il-card .il-card-repository-head .icon.outlined.disabled {
  filter: brightness(1);
}
.il-card .il-card-repository-head > div {
  padding: 6px 6px;
  float: left;
}
.il-card .il-card-repository-head .il-chart-progressmeter-box {
  width: 41px;
  height: 38px;
}
.il-card .il-card-repository-head .il-chart-progressmeter-box > .il-chart-progressmeter-container .il-chart-progressmeter-viewbox {
  max-width: 100%;
  filter: brightness(1.2);
}
.il-card .il-card-repository-head > div.il-card-repository-dropdown {
  float: right;
  padding: 9px 6px;
}
.il-card .il-card-repository-head > div.il-card-repository-dropdown > .dropdown > button {
  background-color: inherit;
  border: #e0e0e0 1px solid;
  width: 29px;
  height: 29px;
}
.il-card .il-card-repository-head > div.il-card-repository-dropdown > .dropdown > button span.caret {
  display: block;
  margin-left: auto;
  margin-right: auto;
}
.il-panel-report .il-card {
  background-color: #f9f9f9;
}
@media (min-width: 768px) {
  .row-eq-height .il-card {
    display: flex;
    flex-direction: column;
  }
  .row-eq-height .il-card :nth-child(4) {
    flex-grow: 2;
  }
}
.il-deck .row {
  margin-left: 0;
  margin-right: 0;
}
.il-deck .row > div {
  padding-left: 5px;
  padding-right: 5px;
  margin-bottom: 6px;
}
.il-deck .row.row-eq-height:before {
  content: none !important;
}
.il-deck .row.row-eq-height:after {
  content: none !important;
}
@media (min-width: 768px) {
  .row-eq-height {
    display: -webkit-box;
    display: -webkit-flex;
    display: -ms-flexbox;
    display: flex;
    flex-wrap: wrap;
  }
  .row-eq-height > div {
    display: flex;
  }
}
.il-upload-file-item.row [class*="col-"].col-no-padding {
  padding-left: 0;
  padding-right: 0;
}
.il-upload-file-item.standard {
  background: #ffffff;
  border: 1px solid #9c9c9c;
  -moz-border-radius: 0px;
  -webkit-border-radius: 0px;
  border-radius: 0px;
  margin-bottom: 4px;
}
.il-upload-file-item.standard .file-info {
  padding: 3px 8px;
  line-height: 1.42857143;
  border-radius: 0;
  font-size: 12px;
  border: 1px solid transparent;
  color: #333333;
  display: inline-block;
}
.il-upload-file-item.standard .remove button {
  margin: 2px 7px 0 0;
}
.il-dropzone.row [class*="col-"].col-no-padding {
  padding-left: 0;
  padding-right: 0;
}
.il-dropzone.standard {
  background: #ffffff;
  border: 1px dashed #9c9c9c;
  -moz-border-radius: 0px;
  -webkit-border-radius: 0px;
  border-radius: 0px;
  margin-bottom: 4px;
}
.il-dropzone.standard .dz-message {
  padding: 3px 8px;
  line-height: 1.42857143;
  border-radius: 0;
  font-size: 12px;
  border: 1px solid transparent;
  color: #9c9c9c;
  display: inline-block;
}
.il-dropzone.wrapper {
  padding: 1px;
}
.il-dropzone.darkened-highlight {
  z-index: 1100;
  position: relative;
  border: 1px dashed #9c9c9c;
  -moz-border-radius: 0px;
  -webkit-border-radius: 0px;
  border-radius: 0px;
  background: #ffffd6;
}
.il-dropzone.default-highlight {
  border: 1px dashed #9c9c9c;
  -moz-border-radius: 0px;
  -webkit-border-radius: 0px;
  border-radius: 0px;
  background: #ffffd6;
}
.il-dropzone.drag-hover {
  border: 1px dashed #606060;
  -moz-border-radius: 0px;
  -webkit-border-radius: 0px;
  border-radius: 0px;
  background-color: #fff9bc;
}
.btn {
  font-size: 12px;
}
input.btn {
  display: inline-block;
  min-width: 60px;
  vertical-align: top;
}
@media (max-width: 767px) {
  input.btn {
    min-width: 0;
  }
}
.btn-default {
  color: #ffffff;
  background-color: #708bae;
  border-color: #708bae;
}
.btn-default:focus,
.btn-default.focus {
  color: #ffffff;
  background-color: #557196;
  border-color: #3a4c65;
}
.btn-default:hover {
  color: #ffffff;
  background-color: #557196;
  border-color: #526c90;
}
.btn-default:active,
.btn-default.active,
.open > .dropdown-toggle.btn-default {
  color: #ffffff;
  background-color: #557196;
  border-color: #526c90;
}
.btn-default:active:hover,
.btn-default.active:hover,
.open > .dropdown-toggle.btn-default:hover,
.btn-default:active:focus,
.btn-default.active:focus,
.open > .dropdown-toggle.btn-default:focus,
.btn-default:active.focus,
.btn-default.active.focus,
.open > .dropdown-toggle.btn-default.focus {
  color: #ffffff;
  background-color: #48607f;
  border-color: #3a4c65;
}
.btn-default:active,
.btn-default.active,
.open > .dropdown-toggle.btn-default {
  background-image: none;
}
.btn-default.disabled:hover,
.btn-default[disabled]:hover,
fieldset[disabled] .btn-default:hover,
.btn-default.disabled:focus,
.btn-default[disabled]:focus,
fieldset[disabled] .btn-default:focus,
.btn-default.disabled.focus,
.btn-default[disabled].focus,
fieldset[disabled] .btn-default.focus {
  background-color: #708bae;
  border-color: #708bae;
}
.btn-default .badge {
  color: #708bae;
  background-color: #ffffff;
}
.btn-primary {
  color: #ffffff;
  background-color: #6ea03c;
  border-color: #6ea03c;
}
.btn-primary:focus,
.btn-primary.focus {
  color: #ffffff;
  background-color: #557b2e;
  border-color: #2e4319;
}
.btn-primary:hover {
  color: #ffffff;
  background-color: #557b2e;
  border-color: #4f732b;
}
.btn-primary:active,
.btn-primary.active,
.open > .dropdown-toggle.btn-primary {
  color: #ffffff;
  background-color: #557b2e;
  border-color: #4f732b;
}
.btn-primary:active:hover,
.btn-primary.active:hover,
.open > .dropdown-toggle.btn-primary:hover,
.btn-primary:active:focus,
.btn-primary.active:focus,
.open > .dropdown-toggle.btn-primary:focus,
.btn-primary:active.focus,
.btn-primary.active.focus,
.open > .dropdown-toggle.btn-primary.focus {
  color: #ffffff;
  background-color: #436124;
  border-color: #2e4319;
}
.btn-primary:active,
.btn-primary.active,
.open > .dropdown-toggle.btn-primary {
  background-image: none;
}
.btn-primary.disabled:hover,
.btn-primary[disabled]:hover,
fieldset[disabled] .btn-primary:hover,
.btn-primary.disabled:focus,
.btn-primary[disabled]:focus,
fieldset[disabled] .btn-primary:focus,
.btn-primary.disabled.focus,
.btn-primary[disabled].focus,
fieldset[disabled] .btn-primary.focus {
  background-color: #6ea03c;
  border-color: #6ea03c;
}
.btn-primary .badge {
  color: #6ea03c;
  background-color: #ffffff;
}
.btn.disabled,
.btn[disabled],
fieldset[disabled] .btn,
.btn.disabled:hover,
.btn[disabled]:hover,
fieldset[disabled] .btn:hover,
.btn.disabled:focus,
.btn[disabled]:focus,
fieldset[disabled] .btn:focus,
.btn.disabled:active,
.btn[disabled]:active,
fieldset[disabled] .btn:active,
.btn.disabled.active,
.btn[disabled].active,
fieldset[disabled] .btn.active {
  background-color: #b0b0b0;
  border-color: #e0e0e0;
  color: #ffffff;
  cursor: default;
}
.btn.engaged,
.btn.engaged:hover,
.btn.engaged:focus,
.btn.engaged:active,
.btn.engaged.active {
  background-color: #b0b0b0;
  border-color: #e0e0e0;
  color: #ffffff;
}
button > .glyphicon {
  pointer-events: none;
}
a.btn-link.ilSubmitInactive,
a.btn-link.ilSubmitInactive:hover {
  background-color: #b0b0b0;
  color: #ffffff;
  border-color: #e0e0e0;
  padding: 0;
}
.il-btn-month .dropdown-menu {
  min-width: 250px;
}
.btn-tag {
  display: inline-block;
  white-space: nowrap;
  padding: 1px 5px;
  margin: 2px 4px 2px 0;
  border-radius: 3px;
}
.btn-tag.btn-tag-inactive {
  cursor: default !important;
}
.btn-tag.btn-tag-relevance-verylow {
  background-color: #b0b0b0;
  color: #000000;
}
.btn-tag.btn-tag-relevance-low {
  background-color: #a5b8ba;
  color: #000000;
}
.btn-tag.btn-tag-relevance-middle {
  background-color: #95c5ca;
  color: #000000;
}
.btn-tag.btn-tag-relevance-high {
  background-color: #85d1da;
  color: #000000;
}
.btn-tag.btn-tag-relevance-veryhigh {
  background-color: #75deea;
  color: #000000;
}
.btn-link {
  padding: 0;
  text-align: left;
  white-space: normal;
}
.btn-bulky {
  width: 100%;
}
.il-btn-with-loading-animation {
  background-image: url("images/loader.svg");
  background-repeat: no-repeat;
  background-position: right center;
  padding-right: 18px;
}
.btn-tag {
  display: inline-block;
  white-space: nowrap;
  padding: 1px 5px;
  margin: 2px 4px 2px 0;
  border-radius: 3px;
}
.btn-tag.btn-tag-inactive {
  cursor: default !important;
}
.btn-tag.btn-tag-relevance-verylow {
  background-color: #b0b0b0;
  color: #000000;
}
.btn-tag.btn-tag-relevance-low {
  background-color: #a5b8ba;
  color: #000000;
}
.btn-tag.btn-tag-relevance-middle {
  background-color: #95c5ca;
  color: #000000;
}
.btn-tag.btn-tag-relevance-high {
  background-color: #85d1da;
  color: #000000;
}
.btn-tag.btn-tag-relevance-veryhigh {
  background-color: #75deea;
  color: #000000;
}
.il-toggle-button {
  position: relative;
  display: inline-block;
  height: 19px;
  padding-left: 25px;
  padding-right: 25px;
  border: 1px solid rgba(0, 0, 0, 0.1);
  border-radius: 40px;
  background: #cdcdcd;
  cursor: pointer;
}
.il-toggle-button .il-toggle-switch {
  position: absolute;
  top: -4px;
  left: -6%;
  width: 25px;
  height: 25px;
  border: 1px solid rgba(0, 0, 0, 0.2);
  border-radius: 40px;
  background: #808080;
  -webkit-transition: all 0.25s ease-in-out;
  /* Safari */
  transition: all 0.25s ease-in-out;
}
.il-toggle-button.on {
  background: #a1b3ca;
}
.il-toggle-button.on .il-toggle-switch {
  left: 53%;
  background: #4c6586;
}
h6.il-divider {
  padding: 3px 6px;
  background-color: #ececec;
  display: block;
  font-size: 12px;
  line-height: 1.5;
  color: #4d4d4d;
}
hr.il-divider-with-label {
  display: none;
}
.il-divider-vertical:before {
  content: "\2022";
  padding-left: 6px;
  padding-right: 6px;
}
.dropdown .btn {
  text-align: left;
}
.dropdown hr {
  margin: 6px 0;
}
.dropdown h6 {
  margin: 3px 0;
}
.dropdown-menu {
  background-color: #ffffff;
  font-weight: normal;
  border: 0 none;
  -webkit-box-shadow: 3px 9px 9px 0 rgba(0, 0, 0, 0.3);
  box-shadow: 3px 9px 9px 0 rgba(0, 0, 0, 0.3);
}
.dropdown-menu li > .btn {
  display: block;
  width: 100%;
  clear: both;
  padding: 3px 10px;
  font-weight: normal;
  font-size: 14px;
  line-height: 1.42857143;
  background-color: transparent;
  color: #5d5d5d;
  white-space: nowrap;
}
.dropdown-menu li > .btn:hover,
.dropdown-menu li > .btn:focus {
  text-decoration: none;
  color: #262626;
  background-color: #ecf0f4;
}
.il-item {
  background-color: #ffffff;
  position: relative;
  padding: 20px;
}
.il-item h5 {
  margin: 4px 0px 2px 0px;
  font-size: 16px;
  float: left;
}
.il-item h5 .btn-link {
  font-size: inherit;
}
.il-item .il-item-divider {
  clear: both;
  padding: 10px 0 0 0;
  margin: 0 0 10px 0;
  border: 0 none;
  background: none;
  border-bottom: dashed 0.5px #e0e0e0;
}
.il-item .dropdown {
  float: right;
}
.il-item .il-item-description {
  padding: 10px 0 0 0;
  font-size: 12px;
  clear: both;
}
.il-item .il-item-property-name {
  font-size: 12px;
  overflow: hidden;
}
.il-item .il-item-property-value {
  font-size: 12px;
  color: #909090;
  overflow: hidden;
}
.il-item .col-sm-9 > .row {
  clear: both;
}
.il-item .row .row > .col-md-6 {
  margin-bottom: 6px;
}
.il-item-marker {
  border-left: 5px solid;
}
.il-narrow-content .il-item:hover {
  background-color: #ffffd0;
}
.il-item-group {
  clear: both;
}
.il-item-group h4 {
  float: left;
}
.il-item-group .dropdown {
  float: right;
}
.il-item-group-items {
  clear: both;
}
/* this is currently experimental, could be removed */
.il-narrow-content .il-item {
  padding: 0px;
  display: table;
  width: 100%;
}
.il-narrow-content .il-item h5 {
  margin-top: 3px;
  font-size: 100%;
  float: none;
  overflow: hidden;
  text-overflow: ellipsis;
  white-space: nowrap;
}
.il-narrow-content .il-item .il-item-description {
  padding-top: 1px;
  font-size: 80%;
}
.il-narrow-content .il-item .il-item-divider,
.il-narrow-content .il-item .il-item-property-name,
.il-narrow-content .il-item .il-item-property-value {
  display: none;
}
.il-narrow-content .il-item .row {
  display: table-row;
}
.il-narrow-content .il-item .col-sm-3 {
  display: table-cell;
  height: 100%;
  padding: 0;
  float: none;
  vertical-align: top;
  width: 45px;
}
.il-narrow-content .il-item .col-sm-3 img {
  width: 40px;
}
.il-narrow-content .il-item .col-sm-9 {
  position: static;
  display: table-cell;
  padding: 0 5px 0 5px;
  overflow: hidden;
  max-width: 0;
  float: none;
  zoom: 1;
  vertical-align: top;
  width: auto;
}
.il-narrow-content .il-item .dropdown {
  position: static;
}
.il-narrow-content .il-item .dropdown-menu.pull-right {
  width: 100%;
}
.il-narrow-content .il-item .dropdown-toggle {
  position: absolute;
  left: 0px;
  width: 100%;
  height: 100%;
  margin-top: -20px;
  z-index: 1;
}
.il-narrow-content .il-item button.dropdown-toggle {
  background-color: transparent;
  border: 0;
}
.il-narrow-content .il-item button.dropdown-toggle > span {
  display: none;
}
/* otherwise dropdowns in items with icon do not work */
.il-std-item .media .media-body,
.il-std-item .media {
  overflow: visible;
}
@media only screen and (max-width: 767px) {
  .il-item div.col-sm-3 > h5 {
    font-size: 14px;
    float: none;
  }
  .il-item .il-item-description {
    display: none;
  }
  .il-item .il-item-divider {
    padding: 10px 0 0 0;
    margin: 0;
    border-bottom: 0;
  }
}
.icon {
  background-repeat: no-repeat;
  background-size: cover;
  background-image: url("images/icon_default.svg");
  display: inline-block;
  text-align: center;
  /* the custom-icon is rendered with an image contained in the div */
  /* add known standard classes here */
}
.icon .abbreviation {
  font-weight: bold;
  position: absolute;
}
.icon img {
  float: left;
}
.icon.small {
  height: 20px;
  width: 20px;
  line-height: 20px;
}
.icon.small .abbreviation {
  font-size: 8px;
  width: 20px;
}
.icon.small img {
  width: 20px;
  height: 20px;
}
.icon.medium {
  height: 35px;
  width: 35px;
  line-height: 35px;
}
.icon.medium .abbreviation {
  font-size: 14px;
  width: 35px;
}
.icon.medium img {
  width: 35px;
  height: 35px;
}
.icon.large {
  height: 45px;
  width: 45px;
  line-height: 45px;
}
.icon.large .abbreviation {
  font-size: 18px;
  width: 45px;
}
.icon.large img {
  width: 45px;
  height: 45px;
}
.icon.responsive {
  width: 100%;
  line-height: 35px;
}
.icon.responsive .abbreviation {
  font-size: 14px;
  width: 35px;
}
.icon.responsive img {
  width: 100%;
  height: auto;
}
.icon.disabled {
  -webkit-filter: grayscale(100%);
  /* Safari 6.0 - 9.0 */
  filter: grayscale(100%);
}
.icon.custom {
  background-image: none;
}
.icon.grp .abbreviation,
.icon.cat .abbreviation,
.icon.crs .abbreviation,
.icon.mob .abbreviation,
.icon.mail .abbreviation,
.icon.sahs .abbreviation,
.icon.adm .abbreviation,
.icon.usrf .abbreviation,
.icon.rolf .abbreviation,
.icon.objf .abbreviation,
.icon.usr .abbreviation,
.icon.typ .abbreviation,
.icon.rolt .abbreviation,
.icon.lngf .abbreviation,
.icon.lng .abbreviation,
.icon.role .abbreviation,
.icon.dbk .abbreviation,
.icon.glo .abbreviation,
.icon.root .abbreviation,
.icon.lm .abbreviation,
.icon.notf .abbreviation,
.icon.note .abbreviation,
.icon.frm .abbreviation,
.icon.exc .abbreviation,
.icon.auth .abbreviation,
.icon.fold .abbreviation,
.icon.file .abbreviation,
.icon.tst .abbreviation,
.icon.qpl .abbreviation,
.icon.recf .abbreviation,
.icon.mep .abbreviation,
.icon.htlm .abbreviation,
.icon.svy .abbreviation,
.icon.spl .abbreviation,
.icon.cals .abbreviation,
.icon.trac .abbreviation,
.icon.assf .abbreviation,
.icon.stys .abbreviation,
.icon.crsg .abbreviation,
.icon.webr .abbreviation,
.icon.seas .abbreviation,
.icon.extt .abbreviation,
.icon.adve .abbreviation,
.icon.ps .abbreviation,
.icon.nwss .abbreviation,
.icon.feed .abbreviation,
.icon.mcst .abbreviation,
.icon.pdts .abbreviation,
.icon.rcrs .abbreviation,
.icon.mds .abbreviation,
.icon.cmps .abbreviation,
.icon.facs .abbreviation,
.icon.svyf .abbreviation,
.icon.sess .abbreviation,
.icon.mcts .abbreviation,
.icon.wiki .abbreviation,
.icon.crsr .abbreviation,
.icon.catr .abbreviation,
.icon.tags .abbreviation,
.icon.cert .abbreviation,
.icon.lrss .abbreviation,
.icon.accs .abbreviation,
.icon.mobs .abbreviation,
.icon.frma .abbreviation,
.icon.book .abbreviation,
.icon.skmg .abbreviation,
.icon.blga .abbreviation,
.icon.prfa .abbreviation,
.icon.chtr .abbreviation,
.icon.chta .abbreviation,
.icon.otpl .abbreviation,
.icon.blog .abbreviation,
.icon.dcl .abbreviation,
.icon.poll .abbreviation,
.icon.hlps .abbreviation,
.icon.itgr .abbreviation,
.icon.rcat .abbreviation,
.icon.rwik .abbreviation,
.icon.rlm .abbreviation,
.icon.rglo .abbreviation,
.icon.rfil .abbreviation,
.icon.rgrp .abbreviation,
.icon.rtst .abbreviation,
.icon.ecss .abbreviation,
.icon.tos .abbreviation,
.icon.bibl .abbreviation,
.icon.sysc .abbreviation,
.icon.cld .abbreviation,
.icon.reps .abbreviation,
.icon.crss .abbreviation,
.icon.grps .abbreviation,
.icon.wbrs .abbreviation,
.icon.prtt .abbreviation,
.icon.orgu .abbreviation,
.icon.wiks .abbreviation,
.icon.excs .abbreviation,
.icon.taxs .abbreviation,
.icon.bibs .abbreviation,
.icon.awra .abbreviation,
.icon.logs .abbreviation,
.icon.prg .abbreviation,
.icon.prgs .abbreviation,
.icon.cadm .abbreviation,
.icon.grpr .abbreviation,
.icon.bdga .abbreviation,
.icon.wfe .abbreviation,
.icon.iass .abbreviation {
  display: none;
}
.icon.grp {
  background-image: url("images/icon_grp.svg");
}
.icon.cat {
  background-image: url("images/icon_cat.svg");
}
.icon.crs {
  background-image: url("images/icon_crs.svg");
}
.icon.mob {
  background-image: url("images/icon_mob.svg");
}
.icon.mail {
  background-image: url("images/icon_mail.svg");
}
.icon.sahs {
  background-image: url("images/icon_sahs.svg");
}
.icon.adm {
  background-image: url("images/icon_adm.svg");
}
.icon.usrf {
  background-image: url("images/icon_usrf.svg");
}
.icon.rolf {
  background-image: url("images/icon_rolf.svg");
}
.icon.objf {
  background-image: url("images/icon_objf.svg");
}
.icon.usr {
  background-image: url("images/icon_usr.svg");
}
.icon.rolt {
  background-image: url("images/icon_rolt.svg");
}
.icon.lngf {
  background-image: url("images/icon_lngf.svg");
}
.icon.lng {
  background-image: url("images/icon_lng.svg");
}
.icon.role {
  background-image: url("images/icon_role.svg");
}
.icon.dbk {
  background-image: url("images/icon_dbk.svg");
}
.icon.glo {
  background-image: url("images/icon_glo.svg");
}
.icon.root {
  background-image: url("images/icon_root.svg");
}
.icon.lm {
  background-image: url("images/icon_lm.svg");
}
.icon.notf {
  background-image: url("images/icon_notf.svg");
}
.icon.note {
  background-image: url("images/icon_note.svg");
}
.icon.frm {
  background-image: url("images/icon_frm.svg");
}
.icon.exc {
  background-image: url("images/icon_exc.svg");
}
.icon.auth {
  background-image: url("images/icon_auth.svg");
}
.icon.fold {
  background-image: url("images/icon_fold.svg");
}
.icon.file {
  background-image: url("images/icon_file.svg");
}
.icon.tst {
  background-image: url("images/icon_tst.svg");
}
.icon.qpl {
  background-image: url("images/icon_qpl.svg");
}
.icon.recf {
  background-image: url("images/icon_recf.svg");
}
.icon.mep {
  background-image: url("images/icon_mep.svg");
}
.icon.htlm {
  background-image: url("images/icon_htlm.svg");
}
.icon.svy {
  background-image: url("images/icon_svy.svg");
}
.icon.spl {
  background-image: url("images/icon_spl.svg");
}
.icon.cals {
  background-image: url("images/icon_cals.svg");
}
.icon.trac {
  background-image: url("images/icon_trac.svg");
}
.icon.assf {
  background-image: url("images/icon_assf.svg");
}
.icon.stys {
  background-image: url("images/icon_stys.svg");
}
.icon.crsg {
  background-image: url("images/icon_crsg.svg");
}
.icon.webr {
  background-image: url("images/icon_webr.svg");
}
.icon.seas {
  background-image: url("images/icon_seas.svg");
}
.icon.extt {
  background-image: url("images/icon_extt.svg");
}
.icon.adve {
  background-image: url("images/icon_adve.svg");
}
.icon.ps {
  background-image: url("images/icon_ps.svg");
}
.icon.nwss {
  background-image: url("images/icon_nwss.svg");
}
.icon.feed {
  background-image: url("images/icon_feed.svg");
}
.icon.mcst {
  background-image: url("images/icon_mcst.svg");
}
.icon.pdts {
  background-image: url("images/icon_pdts.svg");
}
.icon.rcrs {
  background-image: url("images/icon_rcrs.svg");
}
.icon.mds {
  background-image: url("images/icon_mds.svg");
}
.icon.cmps {
  background-image: url("images/icon_cmps.svg");
}
.icon.facs {
  background-image: url("images/icon_facs.svg");
}
.icon.svyf {
  background-image: url("images/icon_svyf.svg");
}
.icon.sess {
  background-image: url("images/icon_sess.svg");
}
.icon.mcts {
  background-image: url("images/icon_mcts.svg");
}
.icon.wiki {
  background-image: url("images/icon_wiki.svg");
}
.icon.crsr {
  background-image: url("images/icon_crsr.svg");
}
.icon.catr {
  background-image: url("images/icon_catr.svg");
}
.icon.tags {
  background-image: url("images/icon_tags.svg");
}
.icon.cert {
  background-image: url("images/icon_cert.svg");
}
.icon.lrss {
  background-image: url("images/icon_lrss.svg");
}
.icon.accs {
  background-image: url("images/icon_accs.svg");
}
.icon.mobs {
  background-image: url("images/icon_mobs.svg");
}
.icon.frma {
  background-image: url("images/icon_frma.svg");
}
.icon.book {
  background-image: url("images/icon_book.svg");
}
.icon.skmg {
  background-image: url("images/icon_skmg.svg");
}
.icon.blga {
  background-image: url("images/icon_blga.svg");
}
.icon.prfa {
  background-image: url("images/icon_prfa.svg");
}
.icon.chtr {
  background-image: url("images/icon_chtr.svg");
}
.icon.chta {
  background-image: url("images/icon_chta.svg");
}
.icon.otpl {
  background-image: url("images/icon_otpl.svg");
}
.icon.blog {
  background-image: url("images/icon_blog.svg");
}
.icon.dcl {
  background-image: url("images/icon_dcl.svg");
}
.icon.poll {
  background-image: url("images/icon_poll.svg");
}
.icon.hlps {
  background-image: url("images/icon_hlps.svg");
}
.icon.itgr {
  background-image: url("images/icon_itgr.svg");
}
.icon.rcat {
  background-image: url("images/icon_rcat.svg");
}
.icon.rwik {
  background-image: url("images/icon_rwik.svg");
}
.icon.rlm {
  background-image: url("images/icon_rlm.svg");
}
.icon.rglo {
  background-image: url("images/icon_rglo.svg");
}
.icon.rfil {
  background-image: url("images/icon_rfil.svg");
}
.icon.rgrp {
  background-image: url("images/icon_rgrp.svg");
}
.icon.rtst {
  background-image: url("images/icon_rtst.svg");
}
.icon.ecss {
  background-image: url("images/icon_ecss.svg");
}
.icon.tos {
  background-image: url("images/icon_tos.svg");
}
.icon.bibl {
  background-image: url("images/icon_bibl.svg");
}
.icon.sysc {
  background-image: url("images/icon_sysc.svg");
}
.icon.cld {
  background-image: url("images/icon_cld.svg");
}
.icon.reps {
  background-image: url("images/icon_reps.svg");
}
.icon.crss {
  background-image: url("images/icon_crss.svg");
}
.icon.grps {
  background-image: url("images/icon_grps.svg");
}
.icon.wbrs {
  background-image: url("images/icon_wbrs.svg");
}
.icon.prtt {
  background-image: url("images/icon_prtt.svg");
}
.icon.orgu {
  background-image: url("images/icon_orgu.svg");
}
.icon.wiks {
  background-image: url("images/icon_wiks.svg");
}
.icon.excs {
  background-image: url("images/icon_excs.svg");
}
.icon.taxs {
  background-image: url("images/icon_taxs.svg");
}
.icon.bibs {
  background-image: url("images/icon_bibs.svg");
}
.icon.awra {
  background-image: url("images/icon_awra.svg");
}
.icon.logs {
  background-image: url("images/icon_logs.svg");
}
.icon.prg {
  background-image: url("images/icon_prg.svg");
}
.icon.prgs {
  background-image: url("images/icon_prgs.svg");
}
.icon.cadm {
  background-image: url("images/icon_cadm.svg");
}
.icon.grpr {
  background-image: url("images/icon_grpr.svg");
}
.icon.bdga {
  background-image: url("images/icon_bdga.svg");
}
.icon.wfe {
  background-image: url("images/icon_wfe.svg");
}
.icon.iass {
  background-image: url("images/icon_iass.svg");
}
.icon.outlined {
  filter: brightness(0);
}
.icon.outlined.disabled {
  filter: brightness(0.3);
}
.icon.outlined.grp {
  background-image: url("images/outlined/icon_grp.svg");
}
.icon.outlined.cat {
  background-image: url("images/outlined/icon_cat.svg");
}
.icon.outlined.crs {
  background-image: url("images/outlined/icon_crs.svg");
}
.icon.outlined.mob {
  background-image: url("images/outlined/icon_mob.svg");
}
.icon.outlined.mail {
  background-image: url("images/outlined/icon_mail.svg");
}
.icon.outlined.sahs {
  background-image: url("images/outlined/icon_sahs.svg");
}
.icon.outlined.adm {
  background-image: url("images/outlined/icon_adm.svg");
}
.icon.outlined.usrf {
  background-image: url("images/outlined/icon_usrf.svg");
}
.icon.outlined.rolf {
  background-image: url("images/outlined/icon_rolf.svg");
}
.icon.outlined.objf {
  background-image: url("images/outlined/icon_objf.svg");
}
.icon.outlined.usr {
  background-image: url("images/outlined/icon_usr.svg");
}
.icon.outlined.rolt {
  background-image: url("images/outlined/icon_rolt.svg");
}
.icon.outlined.lngf {
  background-image: url("images/outlined/icon_lngf.svg");
}
.icon.outlined.lng {
  background-image: url("images/outlined/icon_lng.svg");
}
.icon.outlined.role {
  background-image: url("images/outlined/icon_role.svg");
}
.icon.outlined.dbk {
  background-image: url("images/outlined/icon_dbk.svg");
}
.icon.outlined.glo {
  background-image: url("images/outlined/icon_glo.svg");
}
.icon.outlined.root {
  background-image: url("images/outlined/icon_root.svg");
}
.icon.outlined.lm {
  background-image: url("images/outlined/icon_lm.svg");
}
.icon.outlined.notf {
  background-image: url("images/outlined/icon_notf.svg");
}
.icon.outlined.note {
  background-image: url("images/outlined/icon_note.svg");
}
.icon.outlined.frm {
  background-image: url("images/outlined/icon_frm.svg");
}
.icon.outlined.exc {
  background-image: url("images/outlined/icon_exc.svg");
}
.icon.outlined.auth {
  background-image: url("images/outlined/icon_auth.svg");
}
.icon.outlined.fold {
  background-image: url("images/outlined/icon_fold.svg");
}
.icon.outlined.file {
  background-image: url("images/outlined/icon_file.svg");
}
.icon.outlined.tst {
  background-image: url("images/outlined/icon_tst.svg");
}
.icon.outlined.qpl {
  background-image: url("images/outlined/icon_qpl.svg");
}
.icon.outlined.recf {
  background-image: url("images/outlined/icon_recf.svg");
}
.icon.outlined.mep {
  background-image: url("images/outlined/icon_mep.svg");
}
.icon.outlined.htlm {
  background-image: url("images/outlined/icon_htlm.svg");
}
.icon.outlined.svy {
  background-image: url("images/outlined/icon_svy.svg");
}
.icon.outlined.spl {
  background-image: url("images/outlined/icon_spl.svg");
}
.icon.outlined.cals {
  background-image: url("images/outlined/icon_cals.svg");
}
.icon.outlined.trac {
  background-image: url("images/outlined/icon_trac.svg");
}
.icon.outlined.assf {
  background-image: url("images/outlined/icon_assf.svg");
}
.icon.outlined.stys {
  background-image: url("images/outlined/icon_stys.svg");
}
.icon.outlined.crsg {
  background-image: url("images/outlined/icon_crsg.svg");
}
.icon.outlined.webr {
  background-image: url("images/outlined/icon_webr.svg");
}
.icon.outlined.seas {
  background-image: url("images/outlined/icon_seas.svg");
}
.icon.outlined.extt {
  background-image: url("images/outlined/icon_extt.svg");
}
.icon.outlined.adve {
  background-image: url("images/outlined/icon_adve.svg");
}
.icon.outlined.ps {
  background-image: url("images/outlined/icon_ps.svg");
}
.icon.outlined.nwss {
  background-image: url("images/outlined/icon_nwss.svg");
}
.icon.outlined.feed {
  background-image: url("images/outlined/icon_feed.svg");
}
.icon.outlined.mcst {
  background-image: url("images/outlined/icon_mcst.svg");
}
.icon.outlined.pdts {
  background-image: url("images/outlined/icon_pdts.svg");
}
.icon.outlined.rcrs {
  background-image: url("images/outlined/icon_rcrs.svg");
}
.icon.outlined.mds {
  background-image: url("images/outlined/icon_mds.svg");
}
.icon.outlined.cmps {
  background-image: url("images/outlined/icon_cmps.svg");
}
.icon.outlined.facs {
  background-image: url("images/outlined/icon_facs.svg");
}
.icon.outlined.svyf {
  background-image: url("images/outlined/icon_svyf.svg");
}
.icon.outlined.sess {
  background-image: url("images/outlined/icon_sess.svg");
}
.icon.outlined.mcts {
  background-image: url("images/outlined/icon_mcts.svg");
}
.icon.outlined.wiki {
  background-image: url("images/outlined/icon_wiki.svg");
}
.icon.outlined.crsr {
  background-image: url("images/outlined/icon_crsr.svg");
}
.icon.outlined.catr {
  background-image: url("images/outlined/icon_catr.svg");
}
.icon.outlined.tags {
  background-image: url("images/outlined/icon_tags.svg");
}
.icon.outlined.cert {
  background-image: url("images/outlined/icon_cert.svg");
}
.icon.outlined.lrss {
  background-image: url("images/outlined/icon_lrss.svg");
}
.icon.outlined.accs {
  background-image: url("images/outlined/icon_accs.svg");
}
.icon.outlined.mobs {
  background-image: url("images/outlined/icon_mobs.svg");
}
.icon.outlined.frma {
  background-image: url("images/outlined/icon_frma.svg");
}
.icon.outlined.book {
  background-image: url("images/outlined/icon_book.svg");
}
.icon.outlined.skmg {
  background-image: url("images/outlined/icon_skmg.svg");
}
.icon.outlined.blga {
  background-image: url("images/outlined/icon_blga.svg");
}
.icon.outlined.prfa {
  background-image: url("images/outlined/icon_prfa.svg");
}
.icon.outlined.chtr {
  background-image: url("images/outlined/icon_chtr.svg");
}
.icon.outlined.chta {
  background-image: url("images/outlined/icon_chta.svg");
}
.icon.outlined.otpl {
  background-image: url("images/outlined/icon_otpl.svg");
}
.icon.outlined.blog {
  background-image: url("images/outlined/icon_blog.svg");
}
.icon.outlined.dcl {
  background-image: url("images/outlined/icon_dcl.svg");
}
.icon.outlined.poll {
  background-image: url("images/outlined/icon_poll.svg");
}
.icon.outlined.hlps {
  background-image: url("images/outlined/icon_hlps.svg");
}
.icon.outlined.itgr {
  background-image: url("images/outlined/icon_itgr.svg");
}
.icon.outlined.rcat {
  background-image: url("images/outlined/icon_rcat.svg");
}
.icon.outlined.rwik {
  background-image: url("images/outlined/icon_rwik.svg");
}
.icon.outlined.rlm {
  background-image: url("images/outlined/icon_rlm.svg");
}
.icon.outlined.rglo {
  background-image: url("images/outlined/icon_rglo.svg");
}
.icon.outlined.rfil {
  background-image: url("images/outlined/icon_rfil.svg");
}
.icon.outlined.rgrp {
  background-image: url("images/outlined/icon_rgrp.svg");
}
.icon.outlined.rtst {
  background-image: url("images/outlined/icon_rtst.svg");
}
.icon.outlined.ecss {
  background-image: url("images/outlined/icon_ecss.svg");
}
.icon.outlined.tos {
  background-image: url("images/outlined/icon_tos.svg");
}
.icon.outlined.bibl {
  background-image: url("images/outlined/icon_bibl.svg");
}
.icon.outlined.sysc {
  background-image: url("images/outlined/icon_sysc.svg");
}
.icon.outlined.cld {
  background-image: url("images/outlined/icon_cld.svg");
}
.icon.outlined.reps {
  background-image: url("images/outlined/icon_reps.svg");
}
.icon.outlined.crss {
  background-image: url("images/outlined/icon_crss.svg");
}
.icon.outlined.grps {
  background-image: url("images/outlined/icon_grps.svg");
}
.icon.outlined.wbrs {
  background-image: url("images/outlined/icon_wbrs.svg");
}
.icon.outlined.prtt {
  background-image: url("images/outlined/icon_prtt.svg");
}
.icon.outlined.orgu {
  background-image: url("images/outlined/icon_orgu.svg");
}
.icon.outlined.wiks {
  background-image: url("images/outlined/icon_wiks.svg");
}
.icon.outlined.excs {
  background-image: url("images/outlined/icon_excs.svg");
}
.icon.outlined.taxs {
  background-image: url("images/outlined/icon_taxs.svg");
}
.icon.outlined.bibs {
  background-image: url("images/outlined/icon_bibs.svg");
}
.icon.outlined.awra {
  background-image: url("images/outlined/icon_awra.svg");
}
.icon.outlined.logs {
  background-image: url("images/outlined/icon_logs.svg");
}
.icon.outlined.prg {
  background-image: url("images/outlined/icon_prg.svg");
}
.icon.outlined.prgs {
  background-image: url("images/outlined/icon_prgs.svg");
}
.icon.outlined.cadm {
  background-image: url("images/outlined/icon_cadm.svg");
}
.icon.outlined.grpr {
  background-image: url("images/outlined/icon_grpr.svg");
}
.icon.outlined.bdga {
  background-image: url("images/outlined/icon_bdga.svg");
}
.icon.outlined.wfe {
  background-image: url("images/outlined/icon_wfe.svg");
}
.icon.outlined.iass {
  background-image: url("images/outlined/icon_iass.svg");
}
.icon.copa {
  background-image: url("images/icon_copa.svg");
}
.il-viewcontrol-mode .ilSubmitInactive,
.il-viewcontrol-mode .ilSubmitInactive:hover {
  background-color: #557196;
  color: #ffffff;
  border-color: transparent;
}
.il-viewcontrol-sortation .dropdown-toggle .caret {
  border: none;
  vertical-align: initial;
  width: 8px;
  height: 8px;
}
.il-viewcontrol-sortation .dropdown-toggle .caret:before {
  content: "\21f5";
}
.il-viewcontrol-pagination .dropdown {
  display: inline;
}
.ilBlockContent .il-viewcontrol-section .btn.btn-default {
  background-color: transparent;
  border: 0;
  color: #557196;
  padding: 3px 3px;
}
ul.breadcrumb {
  margin: 0;
  font-weight: 600;
  padding-left: 12px;
  font-size: 12px;
}
ul.breadcrumb li {
  color: #557196;
}
ul.breadcrumb li:hover {
  color: #3a4c65;
}
[dir="rtl"] ul.breadcrumb {
  padding-right: 12px;
}
/************/
/* ScaleBar */
/************/
.il-chart-scale-bar {
  min-width: 100px;
  overflow: hidden;
  margin: 0;
  padding: 0;
  list-style-type: none;
}
.il-chart-scale-bar > li {
  float: left;
  padding: 0 2px;
}
.il-chart-scale-bar > li:last-child {
  padding-right: 0;
}
.il-chart-scale-bar > li:first-child {
  padding-left: 0;
}
.il-chart-scale-bar-item {
  font-size: 11px;
  padding: 1px 5px;
  color: #909090;
  text-align: center;
  background-color: #e0e0e0;
  text-overflow: ellipsis;
  white-space: nowrap;
  overflow: hidden;
}
.il-chart-scale-bar-active {
  color: #ffffff;
  background-color: #4c6586;
}
/*****************/
/* ProgressMeter */
/*****************/
.il-chart-progressmeter-box {
  overflow: hidden;
  position: relative;
}
.il-chart-progressmeter-box.fixed-size {
  width: 350px;
}
.il-chart-progressmeter-box .il-chart-progressmeter-container {
  position: relative;
  min-width: 80px;
  max-width: 800px;
  width: 100%;
  height: auto;
}
.il-chart-progressmeter-box .il-chart-progressmeter-container .il-chart-progressmeter-viewbox {
  display: block;
  max-width: 80%;
  min-width: 80px;
  max-height: 800px;
}
.il-chart-progressmeter-box .il-chart-progressmeter-container .il-chart-progressmeter-viewbox .il-chart-progressmeter-circle-bg {
  stroke: #dddddd;
  fill: none;
  stroke-width: 6;
  stroke-linecap: round;
}
.il-chart-progressmeter-box .il-chart-progressmeter-container .il-chart-progressmeter-viewbox .il-chart-progressmeter-circle {
  fill: none;
  stroke-linecap: round;
}
.il-chart-progressmeter-box .il-chart-progressmeter-container .il-chart-progressmeter-viewbox .il-chart-progressmeter-multicircle .il-chart-progressmeter-circle {
  stroke-width: 1.66666667;
}
.il-chart-progressmeter-box .il-chart-progressmeter-container .il-chart-progressmeter-viewbox .il-chart-progressmeter-monocircle .il-chart-progressmeter-circle {
  stroke-width: 4;
}
.il-chart-progressmeter-box .il-chart-progressmeter-container .il-chart-progressmeter-viewbox .il-chart-progressmeter-circle.no-success {
  stroke: #d9534f;
}
.il-chart-progressmeter-box .il-chart-progressmeter-container .il-chart-progressmeter-viewbox .il-chart-progressmeter-circle.success {
  stroke: #6ea03c;
}
.il-chart-progressmeter-box .il-chart-progressmeter-container .il-chart-progressmeter-viewbox .il-chart-progressmeter-circle.not-active {
  stroke: #f0ad4e;
}
.il-chart-progressmeter-box .il-chart-progressmeter-container .il-chart-progressmeter-viewbox .il-chart-progressmeter-circle.active {
  stroke: #aaaaaa;
}
.il-chart-progressmeter-box .il-chart-progressmeter-container .il-chart-progressmeter-viewbox .il-chart-progressmeter-text text {
  text-anchor: middle;
}
.il-chart-progressmeter-box .il-chart-progressmeter-container .il-chart-progressmeter-viewbox .il-chart-progressmeter-text .text-score {
  font-size: 7.5px;
  font-weight: bold;
  fill: #000000;
}
.il-chart-progressmeter-box .il-chart-progressmeter-container .il-chart-progressmeter-viewbox .il-chart-progressmeter-text .text-comparision {
  font-size: 2.5px;
  fill: #000000;
}
.il-chart-progressmeter-box .il-chart-progressmeter-container .il-chart-progressmeter-viewbox .il-chart-progressmeter-text .text-score-info,
.il-chart-progressmeter-box .il-chart-progressmeter-container .il-chart-progressmeter-viewbox .il-chart-progressmeter-text .text-comparision-info {
  font-size: 2.5px;
  fill: #bcbcbc;
}
.il-chart-progressmeter-box .il-chart-progressmeter-container .il-chart-progressmeter-viewbox .il-chart-progressmeter-needle {
  transform-origin: 24.6066px 22.8934px;
}
.il-chart-progressmeter-box .il-chart-progressmeter-container .il-chart-progressmeter-viewbox .il-chart-progressmeter-needle .il-chart-progressmeter-needle-border {
  stroke: #bcbcbc;
  stroke-width: 0.1;
}
.il-chart-progressmeter-box .il-chart-progressmeter-container .il-chart-progressmeter-viewbox .il-chart-progressmeter-needle .il-chart-progressmeter-needle-fill {
  fill: #efefef;
  stroke-width: 0;
}
.il-chart-progressmeter-box .il-chart-progressmeter-container .il-chart-progressmeter-viewbox .il-chart-progressmeter-needle.no-needle {
  display: none;
}
.il-chart-progressmeter-box.il-chart-progressmeter-mini .il-chart-progressmeter-container {
  min-width: 20px;
  max-width: 250px;
}
.il-chart-progressmeter-box.il-chart-progressmeter-mini .il-chart-progressmeter-container .il-chart-progressmeter-viewbox {
  min-width: 20px;
  max-height: 250px;
}
.il-chart-progressmeter-box.il-chart-progressmeter-mini .il-chart-progressmeter-container .il-chart-progressmeter-viewbox .il-chart-progressmeter-circle-bg {
  stroke: #dddddd;
  stroke-width: 5;
}
.il-chart-progressmeter-box.il-chart-progressmeter-mini .il-chart-progressmeter-container .il-chart-progressmeter-viewbox .il-chart-progressmeter-circle {
  stroke-width: 5;
}
.il-chart-progressmeter-box.il-chart-progressmeter-mini .il-chart-progressmeter-container .il-chart-progressmeter-viewbox .il-chart-progressmeter-circle.no-success {
  stroke: #d9534f;
}
.il-chart-progressmeter-box.il-chart-progressmeter-mini .il-chart-progressmeter-container .il-chart-progressmeter-viewbox .il-chart-progressmeter-circle.success {
  stroke: #6ea03c;
}
.il-chart-progressmeter-box.il-chart-progressmeter-mini .il-chart-progressmeter-container .il-chart-progressmeter-viewbox .il-chart-progressmeter-needle {
  stroke: #bcbcbc;
  fill: none;
  stroke-width: 4;
  stroke-linecap: round;
  transform-origin: 25px 23.25px;
}
.il-chart-progressmeter-box.il-chart-progressmeter-mini .il-chart-progressmeter-container .il-chart-progressmeter-viewbox .il-chart-progressmeter-needle.no-needle {
  stroke: transparent;
}
.il-standard-form {
  background-color: #fdfdfd;
  margin-top: 6px;
}
.il-standard-form .il-standard-form-cmd {
  float: right;
}
.il-standard-form .il-standard-form-cmd .btn {
  display: inline-block;
  min-width: 60px;
  vertical-align: top;
}
@media (max-width: 767px) {
  .il-standard-form .il-standard-form-cmd .btn {
    min-width: 0;
  }
}
.il-standard-form .il-standard-form-header,
.il-standard-form .il-standard-form-footer,
.il-standard-form .il-section-input-header {
  background-color: #f0f0f0;
  color: #9a9a9a;
}
.il-standard-form .il-standard-form-header h3,
.il-standard-form .il-section-input-header h3 {
  font-size: 19px;
  text-transform: uppercase;
  padding-top: 6px;
  margin-bottom: 3px;
}
.il-standard-form .il-standar-form-header-byline,
.il-standard-form .il-section-input-header-byline {
  font-size: 12px;
}
.il-standard-form .il-standard-form-header + .il-section-input {
  margin-top: -25.14285715px;
  padding: 0;
}
.il-standard-form .il-standard-form-header + .il-section-input .il-section-input-header h3 {
  margin-top: 0;
  padding-top: 0;
}
.il-standard-form .il-dependant-group {
  background-color: #f8f8f8;
  padding: 3px 0;
}
.il-standard-form .il-dependant-group .form-group {
  margin: 0;
}
.il-standard-form input[type="radio"],
.il-standard-form input[type="checkbox"] {
  height: unset;
  width: unset;
}
.il-input-tag {
  height: auto;
  min-height: 1.42857143;
}
.il-input-tag input {
  border: none;
  box-shadow: none;
  outline: none;
  padding: 0 6px 4px;
  line-height: 1.42857143;
}
.il-input-tag .tag {
  font-size: 100%;
  display: inline-block;
  margin-bottom: 3px;
}
.il-input-tag .tag [data-role="remove"] {
  margin-left: 8px;
  cursor: pointer;
}
.il-input-tag .tag [data-role="remove"]:after {
  content: "x";
  padding: 0px 2px;
}
.il-input-tag .bootstrap-tagsinput {
  margin-bottom: -3px;
}
.il-input-tag .tt-suggestion:hover,
.il-input-tag .tt-suggestion:focus,
.il-input-tag .tt-cursor {
  color: #FFFFFF;
  text-decoration: none;
  outline: 0;
  background-color: #4c6586;
}
.il-input-tag.disabled {
  background-color: #eeeeee;
  cursor: not-allowed;
}
.il-input-tag.disabled input {
  cursor: not-allowed;
}
.il-input-tag.disabled .bootstrap-tagsinput {
  pointer-events: none;
}
.il-input-tag.disabled .tag [data-role="remove"] {
  cursor: not-allowed;
}
.il-input-password .revelation-glyph {
  float: right;
  margin-top: -21px;
  margin-right: 5px;
}
.il-input-password .revelation-reveal {
  display: block;
}
.il-input-password .revelation-mask {
  display: none;
}
.revealed.il-input-password .revelation-reveal {
  display: none;
}
.revealed.il-input-password .revelation-mask {
  display: block;
}
.il-input-radio .form-control.il-input-radiooption {
  height: unset;
  border: unset;
  background-color: unset;
}
.il-input-multiselect {
  list-style: none;
  padding-left: 0px;
}
.il-standard-form textarea {
  height: 76px;
}
.il-filter .col-md-4 {
  padding-top: 6px;
  padding-bottom: 6px;
}
.il-filter .glyphicon-ok {
  font-size: unset;
  text-align: unset;
}
.il-filter input {
  overflow: hidden;
  white-space: nowrap;
  text-overflow: ellipsis;
}
.il-filter .input-group {
  width: 100%;
  height: 25px;
  table-layout: fixed;
}
.il-filter .leftaddon {
  overflow: hidden;
  white-space: nowrap;
  text-overflow: ellipsis;
  width: 30%;
}
.il-filter .rightaddon {
  overflow: visible;
  white-space: nowrap;
  text-overflow: ellipsis;
  width: 10%;
}
.il-filter-bar {
  padding: 3px 12px;
}
.il-filter-bar .il-toggle-button {
  height: 13px;
  padding-left: 15px;
  padding-right: 15px;
}
.il-filter-bar .il-toggle-button .il-toggle-switch {
  width: 19px;
  height: 19px;
}
.il-filter-bar .btn-bulky {
  display: inline-flex;
  width: auto;
  background-color: initial;
  font-size: 14px;
  border-width: 0;
}
.il-filter-bar .btn-bulky.disabled .bulky-label {
  color: #b0b0b0;
}
.il-filter-bar .glyph {
  padding-right: 0.3em;
}
.il-filter-bar-controls {
  float: right;
}
.il-filter-inputs-active {
  background-color: #f9f9f9;
  padding: 3px 8px;
  overflow: hidden;
  white-space: nowrap;
  text-overflow: ellipsis;
}
.il-filter-inputs-active span {
  display: inline-block;
  margin: 3px 8px 3px 0;
  padding: 0 8px;
  float: left;
  background-color: #ffffff;
  font-size: 0.8em;
}
.il-filter-input-section {
  border-top: 1px solid #dddddd;
}
.il-filter-field {
  cursor: text;
  overflow: hidden;
  white-space: nowrap;
  text-overflow: ellipsis;
}
@media (max-width: 768px) {
  .il-filter-bar-controls .bulky-label {
    display: none;
  }
}
@media (max-width: 768px) {
  .il-filter .webui-popover {
    position: static;
    max-width: none;
  }
  .il-filter .webui-popover.bottom > .webui-arrow,
  .il-filter .webui-popover.bottom-right > .webui-arrow,
  .il-filter .webui-popover.bottom-left > .webui-arrow {
    display: none;
  }
  .il-filter .webui-popover.bottom,
  .il-filter .webui-popover.bottom-left,
  .il-filter .webui-popover.bottom-right {
    padding: 4px;
    margin-top: 0;
    border: 0;
    box-shadow: none;
    background-color: #f9f9f9;
  }
}
.il-filter.disabled .input-group-addon {
  background-color: #ffffff;
  color: #b0b0b0;
}
.il-filter.disabled .input-group span.form-control {
  color: #b0b0b0;
}
.il-filter-add-list ul {
  list-style: none;
  margin: 0;
  padding: 0;
}
.il-filter-add-list ul li > button {
  padding: 6px 12px;
  display: block;
  width: 100%;
}
.il-table-presentation-viewcontrols {
  display: flex;
  flex-wrap: wrap;
  justify-content: space-between;
  background-color: #e2e8ef;
}
.il-table-presentation-viewcontrols > div {
  padding: 6px;
}
.il-table-presentation-viewcontrols .btn-default:not(.disabled) {
  color: #4c6586;
  background-color: #ffffff;
  border-color: #708bae;
}
.il-table-presentation-viewcontrols .btn-default:not(.disabled):focus,
.il-table-presentation-viewcontrols .btn-default:not(.disabled).focus {
  color: #4c6586;
  background-color: #e6e6e6;
  border-color: #3a4c65;
}
.il-table-presentation-viewcontrols .btn-default:not(.disabled):hover {
  color: #4c6586;
  background-color: #e6e6e6;
  border-color: #526c90;
}
.il-table-presentation-viewcontrols .btn-default:not(.disabled):active,
.il-table-presentation-viewcontrols .btn-default:not(.disabled).active,
.open > .dropdown-toggle.il-table-presentation-viewcontrols .btn-default:not(.disabled) {
  color: #4c6586;
  background-color: #e6e6e6;
  border-color: #526c90;
}
.il-table-presentation-viewcontrols .btn-default:not(.disabled):active:hover,
.il-table-presentation-viewcontrols .btn-default:not(.disabled).active:hover,
.open > .dropdown-toggle.il-table-presentation-viewcontrols .btn-default:not(.disabled):hover,
.il-table-presentation-viewcontrols .btn-default:not(.disabled):active:focus,
.il-table-presentation-viewcontrols .btn-default:not(.disabled).active:focus,
.open > .dropdown-toggle.il-table-presentation-viewcontrols .btn-default:not(.disabled):focus,
.il-table-presentation-viewcontrols .btn-default:not(.disabled):active.focus,
.il-table-presentation-viewcontrols .btn-default:not(.disabled).active.focus,
.open > .dropdown-toggle.il-table-presentation-viewcontrols .btn-default:not(.disabled).focus {
  color: #4c6586;
  background-color: #d4d4d4;
  border-color: #3a4c65;
}
.il-table-presentation-viewcontrols .btn-default:not(.disabled):active,
.il-table-presentation-viewcontrols .btn-default:not(.disabled).active,
.open > .dropdown-toggle.il-table-presentation-viewcontrols .btn-default:not(.disabled) {
  background-image: none;
}
.il-table-presentation-viewcontrols .btn-default:not(.disabled).disabled:hover,
.il-table-presentation-viewcontrols .btn-default:not(.disabled)[disabled]:hover,
fieldset[disabled] .il-table-presentation-viewcontrols .btn-default:not(.disabled):hover,
.il-table-presentation-viewcontrols .btn-default:not(.disabled).disabled:focus,
.il-table-presentation-viewcontrols .btn-default:not(.disabled)[disabled]:focus,
fieldset[disabled] .il-table-presentation-viewcontrols .btn-default:not(.disabled):focus,
.il-table-presentation-viewcontrols .btn-default:not(.disabled).disabled.focus,
.il-table-presentation-viewcontrols .btn-default:not(.disabled)[disabled].focus,
fieldset[disabled] .il-table-presentation-viewcontrols .btn-default:not(.disabled).focus {
  background-color: #ffffff;
  border-color: #708bae;
}
.il-table-presentation-viewcontrols .btn-default:not(.disabled) .badge {
  color: #ffffff;
  background-color: #4c6586;
}
.il-table-presentation-viewcontrols .il-viewcontrol-pagination {
  order: 1;
}
.il-table-presentation-viewcontrols .il-viewcontrol-mode {
  order: 2;
}
.il-table-presentation-viewcontrols .il-viewcontrol-sortation {
  order: 3;
}
.il-table-presentation-row {
  white-space: nowrap;
  margin: 0;
  border-top: 1px solid #dddddd;
  padding-top: 6px;
  padding-bottom: 6px;
  background-color: #ffffff;
}
.il-table-presentation-row .il-table-presentation-row-controls,
.il-table-presentation-row .il-table-presentation-row-contents {
  display: inline-block;
  vertical-align: top;
}
.il-table-presentation-row .il-table-presentation-row-controls {
  width: 5%;
  padding-left: 6px;
}
.il-table-presentation-row .il-table-presentation-row-controls .il-table-presentation-row-controls-collapser {
  display: none;
  /*initially hidden*/
}
.il-table-presentation-row .il-table-presentation-row-controls .il-table-presentation-row-controls-expander {
  display: block;
  /*initially visible*/
}
.il-table-presentation-row .il-table-presentation-row-contents {
  white-space: normal;
  width: 95%;
}
.il-table-presentation-row .il-table-presentation-row-header h4 {
  font-size: 17px;
  font-weight: normal;
  padding: 0;
  margin: 0;
  cursor: pointer;
}
.il-table-presentation-row .il-table-presentation-row-header .il-table-presentation-row-header-fields {
  display: block;
  /*initially visible*/
}
.il-table-presentation-row .il-table-presentation-row-expanded {
  margin-left: -15px;
  margin-right: -15px;
  display: none;
  /*initially hidden*/
  margin-top: 6px;
  margin-left: 0;
  margin-right: 0;
}
.il-table-presentation-row .il-table-presentation-row-expanded .il-table-presentation-desclist {
  position: relative;
  min-height: 1px;
  padding-left: 15px;
  padding-right: 15px;
  padding-left: 0;
}
@media (min-width: 768px) {
  .il-table-presentation-row .il-table-presentation-row-expanded .il-table-presentation-desclist {
    float: left;
    width: 58.33333333%;
  }
}
.il-table-presentation-row .il-table-presentation-row-expanded .il-table-presentation-details {
  position: relative;
  min-height: 1px;
  padding-left: 15px;
  padding-right: 15px;
}
@media (min-width: 768px) {
  .il-table-presentation-row .il-table-presentation-row-expanded .il-table-presentation-details {
    float: left;
    width: 41.66666667%;
  }
}
.il-table-presentation-row .il-table-presentation-row-expanded .il-table-presentation-details .il-table-presentation-actions {
  margin-bottom: 6px;
}
.il-table-presentation-row .il-table-presentation-row-expanded .il-table-presentation-details .il-table-presentation-fields {
  min-height: 20px;
  padding: 19px;
  margin-bottom: 20px;
  background-color: #f5f5f5;
  border: 1px solid #e3e3e3;
  border-radius: 0px;
  -webkit-box-shadow: inset 0 1px 1px rgba(0, 0, 0, 0.05);
  box-shadow: inset 0 1px 1px rgba(0, 0, 0, 0.05);
  font-size: 12px;
}
.il-table-presentation-row .il-table-presentation-row-expanded .il-table-presentation-details .il-table-presentation-fields blockquote {
  border-color: #ddd;
  border-color: rgba(0, 0, 0, 0.15);
}
.il-table-presentation-row .il-table-presentation-row-expanded .il-table-presentation-details .il-table-presentation-fields .il-item-property-name {
  color: #909090;
}
.il-workflow-header {
  margin-bottom: 8px;
  height: 40px;
}
.il-workflow-container {
  list-style: none;
  padding: 0;
}
.il-workflow-container .il-workflow-step:before {
  background-color: #ffffff;
  border: 1px solid #4c6586;
  border-radius: 50%;
  color: #ffffff;
  content: "";
  font-family: Glyphicons Halflings;
  font-size: 10px;
  height: 20px;
  line-height: 18px;
  margin-left: 5px;
  padding-left: 1px;
  position: absolute;
  text-align: center;
  width: 20px;
}
.il-workflow-container .il-workflow-step:last-child .text {
  border-left: none;
}
.il-workflow-container .not-available:before,
.il-workflow-container .no-longer-available:before {
  content: "\e033";
  color: #dddddd;
  background-color: #f5f5f5;
  border: none;
}
.il-workflow-container .not-available.in-progress:before,
.il-workflow-container .no-longer-available.in-progress:before {
  background-color: #a1b3ca;
  color: #ffffff;
}
.il-workflow-container .not-available.in-progress .text span,
.il-workflow-container .no-longer-available.in-progress .text span {
  color: #434343;
  opacity: .5;
}
.il-workflow-container .not-available .text,
.il-workflow-container .no-longer-available .text {
  color: #dddddd;
}
.il-workflow-container .no-longer-available:before {
  content: "\e023";
}
.il-workflow-container .completed-successfully:before,
.il-workflow-container .completed-unsuccessfully:before {
  background-color: #dddddd;
  color: #ffffff;
}
.il-workflow-container .completed-successfully:before {
  content: "\e013";
}
.il-workflow-container .completed-unsuccessfully:before {
  content: "\e014";
}
.il-workflow-container .available.completed-successfully:before,
.il-workflow-container .available.completed-unsuccessfully:before,
.il-workflow-container .in-progress:before {
  background-color: #4c6586;
}
.il-workflow-container .active:before {
  margin: 0;
  width: 30px;
  height: 30px;
  font-size: 15px;
}
.il-workflow-container .active.completed-successfully:before,
.il-workflow-container .active.completed-unsuccessfully:before {
  line-height: 30px;
  background-color: #4c6586;
}
.il-workflow-container .active .text {
  padding-left: 30px;
}
.il-workflow-container .active .text .il-workflow-step-label,
.il-workflow-container .active .text .il-workflow-step-label .btn.btn-link {
  color: #4c6586;
  font-size: 18px;
  font-weight: 600;
}
.il-workflow-container .text {
  border-left: 1px dashed #434343;
  font-size: 14px;
  margin-left: 15px;
  padding: 0 0 30px 20px;
}
.il-workflow-container .text .il-workflow-step-label {
  display: block;
}
.il-workflow-container .available .il-workflow-step-label,
.il-workflow-container .available .il-workflow-step-label .btn.btn-link {
  color: #333333;
  font-size: 14px;
  font-weight: 600;
}
div.alert div {
  margin-top: 10px;
}
div.alert ul {
  margin-top: 15px;
  background-color: #ffffff;
  padding: 6px 12px;
  font-size: 12px;
  color: #909090;
  list-style-type: none;
}
div.alert ul > li:before {
  content: "\00BB \0020";
  /* margin-left: -10px; */
}
.modal.fade {
  transition-property: opacity;
  transition-duration: 0.15s;
  transition-timing-function: linear;
  transition-delay: 0s;
}
.modal.fade .modal-dialog {
  -webkit-transition: -webkit-transform 0.15s ease-out;
  -moz-transition: -moz-transform 0.15s ease-out;
  -o-transition: -o-transform 0.15s ease-out;
  transition: transform 0.15s ease-out;
}
.carousel.slide.text-only .carousel-inner {
  min-height: 400px;
}
.carousel.slide.text-only .carousel-indicators li {
  border-color: black;
}
.carousel.slide.text-only .carousel-indicators li.active {
  background-color: black;
}
.carousel.slide.text-only .carousel-control {
  background: none !important;
}
<<<<<<< HEAD
.shadow-right {
  box-shadow: 1px 3px 4px #cccccc;
}
.shadow-bottom {
  box-shadow: 0 1px 4px #cccccc;
=======
.il-tree {
  list-style-type: none;
}
.il-tree ul {
  list-style-type: none;
  padding-left: 20px;
>>>>>>> 22f13893
}
.il-tree li.il-tree-node .node-line {
  cursor: pointer;
}
<<<<<<< HEAD
menu,
article,
aside,
details,
footer,
header,
nav,
section {
  display: block;
}
/*
*********************
grid-based layout
*********************
*/
.il-layout-page {
  background: #f0f0f0;
  display: -ms-grid;
  display: grid;
  grid-gap: 0px;
  -ms-grid-columns: 80px 1fr;
  grid-template-columns: 80px 1fr;
  -ms-grid-rows: 60px 33px 1fr;
  grid-template-rows: 60px 33px 1fr;
  /* // not supported in IE, use track-line instead
	grid-template-areas:
    "header header"
	"breadcrumbs breadcrumbs"
    "mainbar content"
    "footer footer";
	*/
  height: 100%;
  overflow: hidden;
  width: 100%;
}
.il-layout-page .il-maincontrols-mainbar .il-mainbar-close-slates {
  display: none;
}
.il-layout-page.with-mainbar-slates-engaged {
  -ms-grid-columns: 480px 1fr;
  grid-template-columns: 480px 1fr;
}
.il-layout-page.with-mainbar-slates-engaged .il-maincontrols-mainbar {
  width: 480px;
}
.il-layout-page.with-mainbar-slates-engaged .il-maincontrols-mainbar .il-mainbar-slates {
  display: -ms-flexbox;
  display: flex;
  -ms-flex-direction: column;
  flex-direction: column;
  z-index: 995;
}
.il-layout-page.with-mainbar-slates-engaged .il-maincontrols-mainbar .il-mainbar-slates .il-maincontrols-slate {
  overflow-y: auto;
}
.il-layout-page.with-mainbar-slates-engaged .il-maincontrols-mainbar .il-mainbar-close-slates {
  display: -ms-flexbox;
  display: flex;
}
/* metabar */
header {
  -ms-grid-column: 1;
  -ms-grid-column-span: 2;
  -ms-grid-row: 1;
  grid-column-start: 1;
  grid-column-end: 3;
  grid-row: 1;
  z-index: 999;
}
.header-inner {
  -ms-flex-align: center;
  align-items: center;
  background: #ffffff;
  display: -ms-flexbox;
  display: flex;
  -ms-flex-direction: row;
  flex-direction: row;
  height: 60px;
  padding: 0 15px;
  position: fixed;
  width: 100%;
  -ms-flex-pack: justify;
  justify-content: space-between;
}
.il-logo {
  width: 45px;
  height: 45px;
  justify-self: start;
}
/* breadcrumbs */
.breadcrumbs {
  -ms-flex-align: center;
  align-items: center;
  background-color: #ffffff;
  border-top: 1px solid #dddddd;
  display: -ms-flexbox;
  display: flex;
  -ms-flex-direction: row;
  flex-direction: row;
  -ms-grid-column: 1;
  -ms-grid-column-span: 2;
  -ms-grid-row: 2;
  grid-column-start: 1;
  grid-column-end: 3;
  grid-row: 2;
  z-index: 998;
  box-shadow: 0 1px 4px #cccccc;
}
.breadcrumbs ul.breadcrumb {
  padding-left: 100px;
}
.breadcrumbs ul.breadcrumb > li + li:before {
  content: " \e606";
  color: #bbbbbb;
  font-family: "il-icons";
}
/* mainbar */
nav.il-maincontrols {
  -ms-grid-column: 1;
  -ms-grid-row: 3;
  grid-column: 1;
  grid-row: 3;
  z-index: 997;
}
.il-maincontrols-mainbar {
  background-color: #ffffff;
  display: -ms-grid;
  display: grid;
  height: 100%;
  -ms-grid-colums: 80px 400px;
  grid-template-columns: 80px 400px;
  -ms-grid-rows: 1fr;
  grid-template-rows: 1fr;
  width: 80px;
}
.il-mainbar {
  background-color: #4a4a4a;
  -ms-grid-column: 1;
  -ms-grid-row: 1;
  grid-column: 1;
  grid-row: 1;
  box-shadow: 1px 3px 4px #cccccc;
  z-index: 996;
}
.il-mainbar-tools-button {
  display: -ms-flexbox;
  display: flex;
  -ms-flex-direction: row;
  flex-direction: row;
}
.il-mainbar-tools-button button {
  height: 80px;
  width: 80px;
}
.il-mainbar-tools-entries button {
  height: 80px;
  width: 80px;
}
.il-mainbar-tools-entries.engaged {
  display: -ms-flexbox;
  display: flex;
  -ms-flex-direction: row;
  flex-direction: row;
}
.il-mainbar-slates {
  -ms-grid-column: 2;
  -ms-grid-row: 1;
  grid-column: 2;
  grid-row: 1;
}
.il-mainbar-remove-tool {
  display: none;
}
.il-mainbar-tools-entries.engaged .il-mainbar-remove-tool {
  display: block;
}
/* content */
main {
  display: block;
}
.il-layout-page-content {
  -ms-grid-column: 2;
  -ms-grid-row: 3;
  grid-column: 2;
  grid-row: 3;
  overflow: auto;
  padding: 20px;
}
/* Footer */
footer {
  background-color: #4c6586;
  grid-area: footer;
  z-index: 2;
}
/*
**************************************************************
       mobile Layout
**************************************************************
*/
@media only screen and (max-width: 767px) {
  .il-layout-page {
    background: #f0f0f0;
    display: -ms-grid;
    display: grid;
    grid-gap: 0px;
    -ms-grid-columns: 1fr;
    grid-template-columns: 1fr;
    -ms-grid-rows: 45px 33px 1fr 50px;
    grid-template-rows: 45px 33px 1fr 50px;
    height: 100%;
    overflow: hidden;
    width: 100%;
  }
  .il-layout-page .nav.il-maincontrols .il-maincontrols-mainbar {
    display: grid;
    display: -ms-grid;
    -ms-grid-columns: 1fr;
    grid-template-columns: 1fr;
    -ms-grid-rows: 0 50px;
    grid-template-rows: 0 50px;
  }
  .il-layout-page .nav.il-maincontrols .il-maincontrols-mainbar .il-mainbar-close-slates {
    display: none;
  }
  .il-layout-page .nav.il-maincontrols .il-maincontrols-mainbar .il-mainbar {
    -ms-grid-column: 1;
    -ms-grid-row: 2;
    grid-column: 1;
    grid-row: 2;
  }
  .il-layout-page .nav.il-maincontrols .il-maincontrols-mainbar .il-mainbar-slates {
    -ms-grid-column: 1;
    -ms-grid-row: 1;
    grid-column: 1;
    grid-row: 1;
  }
  .il-layout-page.with-mainbar-slates-engaged {
    -ms-grid-columns: 1fr;
    grid-template-columns: 1fr;
  }
  .il-layout-page.with-mainbar-slates-engaged .nav.il-maincontrols {
    -ms-grid-column: 1;
    -ms-grid-row: 3;
    -ms-grid-row-span: 2;
    grid-column: 1;
    grid-row: 3;
    grid-row-end: 4;
    height: 100%;
  }
  .il-layout-page.with-mainbar-slates-engaged .nav.il-maincontrols .il-maincontrols-mainbar {
    -ms-grid-columns: 1fr;
    grid-template-columns: 1fr;
    -ms-grid-rows: 1fr 50px;
    grid-template-rows: 1fr 50px;
    width: 100%;
  }
  .il-layout-page.with-mainbar-slates-engaged .nav.il-maincontrols .il-maincontrols-mainbar .il-mainbar-slates {
    -ms-grid-column: 1;
    -ms-grid-row: 1;
    grid-column: 1;
    grid-row: 1;
    display: -ms-flexbox;
    display: flex;
    -ms-flex-direction: column;
    flex-direction: column;
    width: 100%;
    z-index: 995;
  }
  .il-layout-page.with-mainbar-slates-engaged .nav.il-maincontrols .il-maincontrols-mainbar .il-mainbar-slates .il-maincontrols-slate {
    overflow-y: auto;
  }
  .il-layout-page.with-mainbar-slates-engaged .nav.il-maincontrols .il-maincontrols-mainbar .il-mainbar-close-slates {
    display: -ms-flexbox;
    display: flex;
  }
  /* metabar */
  header {
    -ms-grid-column: 1;
    -ms-grid-row: 1;
    grid-column: 1;
    grid-row: 1;
    z-index: 999;
  }
  .header-inner {
    height: 45px;
    padding: 0;
    width: 100%;
  }
  /* breadcrumbs */
  .breadcrumbs {
    -ms-flex-align: center;
    align-items: center;
    background-color: #ffffff;
    border-top: 1px solid #dddddd;
    display: -ms-flexbox;
    display: flex;
    -ms-flex-direction: row;
    flex-direction: row;
    -ms-grid-column: 1;
    -ms-grid-row: 2;
    grid-column: 1;
    grid-row: 2;
    z-index: 998;
    box-shadow: 0 1px 4px #cccccc;
  }
  .breadcrumbs ul.breadcrumb {
    padding-left: 20px;
  }
  .breadcrumbs ul.breadcrumb > li + li:before {
    content: " \e606";
    color: #bbbbbb;
    font-family: "il-icons";
  }
  /* mainbar */
  nav.il-maincontrols {
    -ms-grid-column: 1;
    -ms-grid-row: 4;
    grid-column: 1;
    grid-row: 4;
    width: 100%;
    z-index: 997;
  }
  .il-maincontrols-mainbar {
    display: block;
    width: 100%;
  }
  .il-mainbar {
    background-color: #4a4a4a;
    display: -ms-flexbox;
    display: flex;
    z-index: 996;
  }
  .il-mainbar-tools-button {
    display: -ms-flexbox;
    display: flex;
    -ms-flex-direction: row;
    flex-direction: row;
  }
  .il-mainbar-tools-button button {
    height: 50px;
    width: 75px;
  }
  .il-mainbar-tools-entries button {
    height: 50px;
    width: 75px;
  }
  .il-mainbar-tools-entries.engaged {
    display: -ms-flexbox;
    display: flex;
    -ms-flex-direction: row;
    flex-direction: row;
  }
  .il-mainbar-slates {
    -ms-grid-column: 2;
    -ms-grid-row: 1;
    grid-column: 2;
    grid-row: 1;
  }
  .il-mainbar-remove-tool {
    display: none;
  }
  .il-mainbar-tools-entries.engaged .il-mainbar-remove-tool {
    display: block;
  }
  /* content */
  main {
    display: block;
  }
  .il-layout-page-content {
    -ms-grid-column: 1;
    -ms-grid-row: 3;
    grid-column: 1;
    grid-row: 3;
    overflow: auto;
    padding: 20px;
  }
}
.il-maincontrols-slate.disengaged {
  display: none;
}
.il-maincontrols-slate .btn-bulky {
  align-items: center;
  background-color: #f2f2f2;
  display: flex;
  margin-bottom: 2px;
  padding: 10px 20px;
}
.il-maincontrols-slate .btn-bulky.disengaged:before {
  content: " \e606";
  font-family: "il-icons";
  font-size: 2.1rem;
  margin-right: 10px;
}
.il-maincontrols-slate .btn-bulky.engaged:before {
  content: " \e604";
  font-family: "il-icons";
  font-size: 2.1rem;
  margin-right: 10px;
}
.il-maincontrols-slate .btn-bulky:hover,
.il-maincontrols-slate .btn-bulky.engaged {
  background-color: #d1d8e3;
  border-color: #e0e0e0;
  color: inherit;
}
.il-maincontrols-slate .btn-bulky .icon {
  filter: invert(50%);
  margin-right: 10px;
}
.il-maincontrols-slate .btn-bulky .bulky-label {
  font-size: 1.5rem;
}
.il-maincontrols-slate .il-maincontrols-slate .btn-bulky {
  background-color: #e3e3e3;
}
.il-maincontrols-slate-overflow {
  min-height: 0;
}
.il-maincontrols-slate-content p,
.il-maincontrols-slate-content h1,
.il-maincontrols-slate-content h2,
.il-maincontrols-slate-content h3,
.il-maincontrols-slate-content h4 {
  padding: 10px 20px;
}
.il-maincontrols-slate-close button,
.il-maincontrols-slate-back button {
  background-color: transparent;
}
.il-maincontrols-slate-back {
  display: none;
}
.il-maincontrols-slate-back.active {
  display: block;
}
.il-maincontrols-slate-back button {
  width: 100%;
  text-align: left;
  padding: 30px 0 10px 20px;
}
.il-maincontrols-slate-close {
  width: 100%;
  border-bottom: 1px solid #eee;
  border-top: 1px solid #eee;
  height: 50px;
  margin-top: auto;
  bottom: 0;
  position: sticky;
}
.il-maincontrols-slate-close .bulky-label {
  display: none;
}
.il-maincontrols-slate-close .btn-bulky {
  background-color: #fff;
  width: 100%;
  height: 100%;
  padding: 0;
  margin: 0;
  text-align: right;
}
.il-maincontrols-slate-close .btn-bulky .glyph {
  padding-right: 20px;
}
.il-maincontrols-slate-close .btn-bulky.engaged {
  background-color: #fff;
  border: 0;
}
.il-maincontrols-slate-close .btn-bulky:active,
.il-maincontrols-slate-close .btn-bulky:focus {
  outline: none;
}
.il-maincontrols-metabar {
  display: flex;
  justify-content: space-between;
  align-items: center;
}
.il-maincontrols-metabar .il-metabar-entries {
  align-items: center;
  display: flex;
  height: 60px;
}
.il-maincontrols-metabar .il-metabar-entries .il-metabar-entry,
.il-maincontrols-metabar .il-metabar-entries .il-logout {
  padding-left: 10px;
}
.il-metabar-entry {
  position: relative;
}
.il-metabar-entry .btn .badge {
  margin-top: -20px;
}
.il-metabar-entry .il-counter-status {
  margin-top: -4px;
}
.il-metabar-entry > .btn-bulky > div > .bulky-label {
  display: none;
}
.il-metabar-entry .btn-bulky {
  background-color: transparent;
  height: 60px;
  min-width: 60px;
}
.il-metabar-entry .btn-bulky.engaged,
.il-metabar-entry .btn-bulky.engaged:focus {
  box-shadow: 1px 3px 4px #cccccc;
  background-color: #fafafa;
  border: none;
  color: initial;
  outline-color: transparent;
}
.il-metabar-entry .btn-bulky .glyphicon {
  color: #aaaaaa;
  font-size: 2.3rem;
}
.il-metabar-entry .glyphicon {
  font-family: 'il-icons';
}
.il-metabar-entry .glyphicon-bell:before {
  content: "\e027";
}
.il-metabar-entry .glyphicon-comment:before {
  content: "\e04a";
}
.il-metabar-entry .glyphicon-envelope:before {
  content: "\e086";
}
.il-metabar-entry .glyphicon-question-sign:before {
  content: "\e05d";
}
.il-metabar-entry .glyphicon-search:before {
  content: "\e090";
}
.il-metabar-entry .glyphicon-user:before {
  content: "\e005";
}
.il-metabar-slates {
  box-shadow: 1px 3px 4px #cccccc;
  background-color: #fafafa;
  position: absolute;
  right: 0;
}
.il-maincontrols-mainbar .btn-bulky {
  font-size: 0.7rem;
}
.il-maincontrols-mainbar .bulky-label {
  white-space: normal;
  margin-top: 5px;
  display: block;
}
.il-maincontrols-mainbar .btn:focus,
.il-maincontrols-metabar .btn:focus,
.il-maincontrols-mainbar .btn:active,
.il-maincontrols-metabar .btn:active {
  border: 0;
  outline: 0;
}
.il-mainbar-triggers {
  background: #4a4a4a;
  display: flex;
  position: relative;
  width: 80px;
  z-index: 1;
}
.il-mainbar-triggers .btn-bulky {
  height: 80px;
  width: 80px;
  justify-content: center;
  padding: 0;
  display: inline-flex;
  flex-flow: column wrap;
  align-items: center;
  width: 100%;
  border: 0;
  background: #4a4a4a;
  border-bottom: 1px solid #dddddd;
  color: #ffffff;
}
.il-mainbar-triggers .btn-bulky img {
  filter: invert(100%);
}
.il-mainbar-triggers .btn-bulky.engaged {
  background-color: #ffffff;
  color: #4a4a4a;
}
.il-mainbar-triggers .btn-bulky.engaged img {
  filter: invert(50%);
}
.il-mainbar-triggers .btn-bulky:focus {
  outline: none;
}
.il-mainbar-triggers .btn-bulky .bulky-label {
  white-space: normal;
  margin-top: 5px;
  display: block;
}
.il-mainbar-triggers.engaged {
  background: #ffffff;
}
.il-mainbar-slates {
  box-shadow: 1px 3px 4px #cccccc;
  width: 400px;
  display: none;
}
.il-mainbar-tools-button .btn-bulky,
.il-mainbar-tools-button .btn-bulky.engaged {
  background-color: #d2dae5;
  border: 0;
  color: #4a4a4a;
  padding: 0;
}
.il-mainbar-tools-button .btn-bulky img,
.il-mainbar-tools-button .btn-bulky.engaged img {
  filter: invert(35%);
}
.il-mainbar-tools-entries {
  display: none;
}
.il-mainbar-tools-entries.engaged {
  display: block;
  flex-shrink: 0;
}
.il-mainbar-tools-entries .btn-bulky {
  background-color: #91a5c1;
  color: #ffffff;
  padding: 0;
}
.il-mainbar-tools-entries .btn-bulky .icon {
  filter: invert(100%);
}
.il-mainbar-tools-entries .btn-bulky.engaged {
  background-color: #ffffff;
  border: 0;
  color: #4a4a4a;
}
.il-mainbar-tools-entries .btn-bulky.engaged .icon {
  filter: invert(60%);
}
.il-mainbar-close-slates {
  align-items: flex-end;
  display: flex;
  flex-shrink: 0;
  height: 45px;
}
.il-mainbar-close-slates .btn-bulky {
  background-color: transparent;
  border-top: 1px solid #dddddd;
  display: flex;
  flex-direction: row;
  height: 45px;
  justify-content: flex-end;
  align-items: center;
}
.il-mainbar-close-slates .btn-bulky .bulky-label {
=======
.il-tree .il-tree-node > ul {
>>>>>>> 22f13893
  display: none;
}
.il-tree .il-tree-node.expanded > ul {
  display: block;
}
.il-tree .il-tree-node.expandable .node-label {
  padding-left: 2px;
}
.il-tree .il-tree-node.expandable > .node-line:before {
  font-family: 'Glyphicons Halflings';
  content: "\e250";
}
.il-tree .il-tree-node.expandable.expanded > .node-line:before {
  font-family: 'Glyphicons Halflings';
  content: "\e252";
}
.il-tree .il-tree-node.highlighted > .node-line {
  background-color: #ffffd0;
}
/*		Color scheme
		Dark BLue: #0f2152;
		Mid Blue: #4c6586;
		Green: #6ea03c;
		Light Brown: #dcb496;
		Dark Brown: #523228;
		Orange: #fa8228;
		External Blue: #21c5d8;
		ILIAS 4 MainMenu Color: #c8e6ff;
*/
/** if left unchanged, you have to copy all the background images to your skin/images folder.
* To use the delos background images in your skin,
* please change this value (in custom less data or in variables.less of your custom skin) to "../../../../templates/default/images/"
*/
/** if left unchanged, you have to copy delos fonts folder to your skin folder.
* To use the delos fonts in your skin,
* please change this value (in custom less data or variables.less of your custom skin) to "../../../../templates/default/fonts/"
*/
/* @il-highlight-bg: saturate(lighten(@brand-warning, 34%), 80%); */
/* @il-highlight-bg: lighten(@brand-secondary, 44%); */
/* @il-highlight-bg: lighten(#21c5d8, 40%); */
/* @nav-tabs-link-hover-border-color: @brand-primary; */
.webui-popover-content {
  display: none;
}
.webui-popover-rtl {
  direction: rtl;
  text-align: right;
}
/*  webui popover  */
.webui-popover {
  position: absolute;
  top: 0;
  left: 0;
  z-index: 9999;
  display: none;
  min-width: 50px;
  min-height: 32px;
  padding: 1px;
  text-align: left;
  white-space: normal;
  background-color: #ffffff;
  background-clip: padding-box;
  border: 1px solid #cccccc;
  border: 1px solid rgba(0, 0, 0, 0.2);
  border-radius: 0px;
  -webkit-box-shadow: 0 5px 10px rgba(0, 0, 0, 0.2);
  box-shadow: 0 5px 10px rgba(0, 0, 0, 0.2);
}
.webui-popover.top,
.webui-popover.top-left,
.webui-popover.top-right {
  margin-top: -10px;
}
.webui-popover.right,
.webui-popover.right-top,
.webui-popover.right-bottom {
  margin-left: 10px;
}
.webui-popover.bottom,
.webui-popover.bottom-left,
.webui-popover.bottom-right {
  margin-top: 10px;
}
.webui-popover.left,
.webui-popover.left-top,
.webui-popover.left-bottom {
  margin-left: -10px;
}
.webui-popover.pop {
  -webkit-transform: scale(0.8);
  -o-transform: scale(0.8);
  transform: scale(0.8);
  -webkit-transition: transform 0.15s cubic-bezier(0.3, 0, 0, 1.5);
  -o-transition: transform 0.15s cubic-bezier(0.3, 0, 0, 1.5);
  transition: transform 0.15s cubic-bezier(0.3, 0, 0, 1.5);
  opacity: 0;
  filter: alpha(opacity=0);
}
.webui-popover.pop-out {
  -webkit-transition-property: "opacity,transform";
  -o-transition-property: "opacity,transform";
  transition-property: "opacity,transform";
  -webkit-transition: 0.15s linear;
  -o-transition: 0.15s linear;
  transition: 0.15s linear;
  opacity: 0;
  filter: alpha(opacity=0);
}
.webui-popover.fade,
.webui-popover.fade-out {
  -webkit-transition: opacity 0.15s linear;
  -o-transition: opacity 0.15s linear;
  transition: opacity 0.15s linear;
  opacity: 0;
  filter: alpha(opacity=0);
}
.webui-popover.out {
  opacity: 0;
  filter: alpha(opacity=0);
}
.webui-popover.in {
  -webkit-transform: none;
  -o-transform: none;
  transform: none;
  opacity: 1;
  filter: alpha(opacity=100);
}
.webui-popover .webui-popover-content {
  padding: 9px 14px;
  overflow: auto;
  display: block;
}
.webui-popover .webui-popover-content > div:first-child {
  width: 99%;
}
.webui-popover-inner .close {
  font-family: arial;
  margin: 8px 10px 0 0;
  float: right;
  font-size: 16px;
  font-weight: bold;
  line-height: 16px;
  color: #000000;
  text-shadow: 0 1px 0 #fff;
  opacity: 0.2;
  filter: alpha(opacity=20);
  text-decoration: none;
}
.webui-popover-inner .close:hover,
.webui-popover-inner .close:focus {
  opacity: 0.5;
  filter: alpha(opacity=50);
}
.webui-popover-inner .close:after {
  content: "\00D7";
  width: 0.8em;
  height: 0.8em;
  padding: 4px;
  position: relative;
}
.webui-popover-title {
  padding: 8px 14px;
  margin: 0;
  font-size: 14px;
  font-weight: bold;
  line-height: 18px;
  background-color: #ffffff;
  border-bottom: 1px solid #f2f2f2;
  border-radius: -1px -1px 0 0;
}
.webui-popover-content {
  padding: 9px 14px;
  overflow: auto;
  display: none;
}
.webui-popover-inverse {
  background-color: #333333;
  color: #eeeeee;
}
.webui-popover-inverse .webui-popover-title {
  background: #333333;
  border-bottom: 1px solid #3b3b3b;
  color: #eeeeee;
}
.webui-no-padding .webui-popover-content {
  padding: 0;
}
.webui-no-padding .list-group-item {
  border-right: none;
  border-left: none;
}
.webui-no-padding .list-group-item:first-child {
  border-top: 0;
}
.webui-no-padding .list-group-item:last-child {
  border-bottom: 0;
}
.webui-popover > .webui-arrow,
.webui-popover > .webui-arrow:after {
  position: absolute;
  display: block;
  width: 0;
  height: 0;
  border-color: transparent;
  border-style: solid;
}
.webui-popover > .webui-arrow {
  border-width: 11px;
}
.webui-popover > .webui-arrow:after {
  border-width: 10px;
  content: "";
}
.webui-popover.top > .webui-arrow,
.webui-popover.top-right > .webui-arrow,
.webui-popover.top-left > .webui-arrow {
  bottom: -11px;
  left: 50%;
  margin-left: -11px;
  border-top-color: #999999;
  border-top-color: rgba(0, 0, 0, 0.25);
  border-bottom-width: 0;
}
.webui-popover.top > .webui-arrow:after,
.webui-popover.top-right > .webui-arrow:after,
.webui-popover.top-left > .webui-arrow:after {
  content: " ";
  bottom: 1px;
  margin-left: -10px;
  border-top-color: #ffffff;
  border-bottom-width: 0;
}
.webui-popover.right > .webui-arrow,
.webui-popover.right-top > .webui-arrow,
.webui-popover.right-bottom > .webui-arrow {
  top: 50%;
  left: -11px;
  margin-top: -11px;
  border-left-width: 0;
  border-right-color: #999999;
  border-right-color: rgba(0, 0, 0, 0.25);
}
.webui-popover.right > .webui-arrow:after,
.webui-popover.right-top > .webui-arrow:after,
.webui-popover.right-bottom > .webui-arrow:after {
  content: " ";
  left: 1px;
  bottom: -10px;
  border-left-width: 0;
  border-right-color: #ffffff;
}
.webui-popover.bottom > .webui-arrow,
.webui-popover.bottom-right > .webui-arrow,
.webui-popover.bottom-left > .webui-arrow {
  top: -11px;
  left: 50%;
  margin-left: -11px;
  border-bottom-color: #999999;
  border-bottom-color: rgba(0, 0, 0, 0.25);
  border-top-width: 0;
}
.webui-popover.bottom > .webui-arrow:after,
.webui-popover.bottom-right > .webui-arrow:after,
.webui-popover.bottom-left > .webui-arrow:after {
  content: " ";
  top: 1px;
  margin-left: -10px;
  border-bottom-color: #ffffff;
  border-top-width: 0;
}
.webui-popover.left > .webui-arrow,
.webui-popover.left-top > .webui-arrow,
.webui-popover.left-bottom > .webui-arrow {
  top: 50%;
  right: -11px;
  margin-top: -11px;
  border-right-width: 0;
  border-left-color: #999999;
  border-left-color: rgba(0, 0, 0, 0.25);
}
.webui-popover.left > .webui-arrow:after,
.webui-popover.left-top > .webui-arrow:after,
.webui-popover.left-bottom > .webui-arrow:after {
  content: " ";
  right: 1px;
  border-right-width: 0;
  border-left-color: #ffffff;
  bottom: -10px;
}
.webui-popover-inverse.top > .webui-arrow,
.webui-popover-inverse.top-left > .webui-arrow,
.webui-popover-inverse.top-right > .webui-arrow,
.webui-popover-inverse.top > .webui-arrow:after,
.webui-popover-inverse.top-left > .webui-arrow:after,
.webui-popover-inverse.top-right > .webui-arrow:after {
  border-top-color: #333333;
}
.webui-popover-inverse.right > .webui-arrow,
.webui-popover-inverse.right-top > .webui-arrow,
.webui-popover-inverse.right-bottom > .webui-arrow,
.webui-popover-inverse.right > .webui-arrow:after,
.webui-popover-inverse.right-top > .webui-arrow:after,
.webui-popover-inverse.right-bottom > .webui-arrow:after {
  border-right-color: #333333;
}
.webui-popover-inverse.bottom > .webui-arrow,
.webui-popover-inverse.bottom-left > .webui-arrow,
.webui-popover-inverse.bottom-right > .webui-arrow,
.webui-popover-inverse.bottom > .webui-arrow:after,
.webui-popover-inverse.bottom-left > .webui-arrow:after,
.webui-popover-inverse.bottom-right > .webui-arrow:after {
  border-bottom-color: #333333;
}
.webui-popover-inverse.left > .webui-arrow,
.webui-popover-inverse.left-top > .webui-arrow,
.webui-popover-inverse.left-bottom > .webui-arrow,
.webui-popover-inverse.left > .webui-arrow:after,
.webui-popover-inverse.left-top > .webui-arrow:after,
.webui-popover-inverse.left-bottom > .webui-arrow:after {
  border-left-color: #333333;
}
.webui-popover i.icon-refresh:before {
  content: "";
}
.webui-popover i.icon-refresh {
  display: block;
  width: 30px;
  height: 30px;
  font-size: 20px;
  top: 50%;
  left: 50%;
  position: absolute;
  margin-left: -15px;
  margin-right: -15px;
  background: url(../img/loading.gif) no-repeat;
}
@-webkit-keyframes rotate {
  100% {
    -webkit-transform: rotate(360deg);
  }
}
@keyframes rotate {
  100% {
    transform: rotate(360deg);
  }
}
.webui-popover-backdrop {
  background-color: rgba(0, 0, 0, 0.65);
  width: 100%;
  height: 100%;
  position: fixed;
  top: 0;
  left: 0;
  z-index: 9998;
}
.webui-popover .dropdown-menu {
  display: block;
  position: relative;
  top: 0;
  border: none;
  box-shadow: none;
  float: none;
}
.il-popover {
  max-width: 400px;
}
.il-popover .webui-popover-content > div:first-child {
  width: 100%;
}
.il-popover .il-popover-inner {
  max-height: 500px;
  overflow: auto;
}
.il-popover .il-popover-inner .close {
  margin: 0;
}
.il-popover .il-popover-inner .close::after {
  content: "";
  width: 0em;
  height: 0em;
  padding: 0;
}
.il-popover i.icon-refresh {
  background: url("images/loading.gif") no-repeat;
  height: 30px;
}
.il-popover .il-popover-title-container {
  background-color: #F0F0F0;
}
.il-popover .il-popover-title-container h4.il-popover-title {
  font-size: 17px;
  font-weight: normal;
  padding: 8px 14px;
  background-color: transparent;
  text-transform: uppercase;
  color: #909090;
}
.il-popover.webui-popover-fixed {
  position: fixed;
}
@media (max-width: 768px) {
  .il-popover.webui-popover-fixed {
    position: absolute;
    left: 0 !important;
    width: 100%;
  }
}
.extended-color-variant-1.il-extended-color-variant-standard {
  color: #7f7207;
  background-color: #f3de2c;
}
.extended-color-variant-1.il-extended-color-variant-light {
  color: #beab0b;
  background-color: #f7e970;
}
.extended-color-variant-1.il-extended-color-variant-lighter {
  color: #c7b30b;
  background-color: #faf0a0;
}
.extended-color-variant-1.il-extended-color-variant-dark {
  color: #fefced;
  background-color: #ccb80c;
}
.extended-color-variant-1.il-extended-color-variant-darker {
  color: #ffffff;
  background-color: #a59509;
}
.extended-color-variant-2.il-extended-color-variant-standard {
  color: #616913;
  background-color: #cddc39;
}
.extended-color-variant-2.il-extended-color-variant-light {
  color: #95a21d;
  background-color: #dce776;
}
.extended-color-variant-2.il-extended-color-variant-lighter {
  color: #9daa1e;
  background-color: #e7eea1;
}
.extended-color-variant-2.il-extended-color-variant-dark {
  color: #f9fbe6;
  background-color: #a1af1f;
}
.extended-color-variant-2.il-extended-color-variant-darker {
  color: #ffffff;
  background-color: #818c19;
}
.extended-color-variant-3.il-extended-color-variant-standard {
  color: #234042;
  background-color: #59a0a5;
}
.extended-color-variant-3.il-extended-color-variant-light {
  color: #3b696d;
  background-color: #87bbbe;
}
.extended-color-variant-3.il-extended-color-variant-lighter {
  color: #3e7073;
  background-color: #a8ced0;
}
.extended-color-variant-3.il-extended-color-variant-dark {
  color: #ddeced;
  background-color: #407377;
}
.extended-color-variant-3.il-extended-color-variant-darker {
  color: #ffffff;
  background-color: #32595c;
}
.extended-color-variant-4.il-extended-color-variant-standard {
  color: #378144;
  background-color: #86cb92;
}
.extended-color-variant-4.il-extended-color-variant-light {
  color: #4baf5d;
  background-color: #b8e0bf;
}
.extended-color-variant-4.il-extended-color-variant-lighter {
  color: #50b462;
  background-color: #dcf0df;
}
.extended-color-variant-4.il-extended-color-variant-dark {
  color: #ffffff;
  background-color: #54b665;
}
.extended-color-variant-4.il-extended-color-variant-darker {
  color: #ffffff;
  background-color: #449d53;
}
.extended-color-variant-5.il-extended-color-variant-standard {
  color: #7c2c5b;
  background-color: #ce73a8;
}
.extended-color-variant-5.il-extended-color-variant-light {
  color: #ae3d7e;
  background-color: #e1a8c9;
}
.extended-color-variant-5.il-extended-color-variant-lighter {
  color: #b53f84;
  background-color: #eecee0;
}
.extended-color-variant-5.il-extended-color-variant-dark {
  color: #ffffff;
  background-color: #b94187;
}
.extended-color-variant-5.il-extended-color-variant-darker {
  color: #ffffff;
  background-color: #9b3671;
}
.extended-color-variant-6.il-extended-color-variant-standard {
  color: #352840;
  background-color: #82639e;
}
.extended-color-variant-6.il-extended-color-variant-light {
  color: #564169;
  background-color: #a58fb9;
}
.extended-color-variant-6.il-extended-color-variant-lighter {
  color: #5b456f;
  background-color: #beaecd;
}
.extended-color-variant-6.il-extended-color-variant-dark {
  color: #e7e1ec;
  background-color: #5e4772;
}
.extended-color-variant-6.il-extended-color-variant-darker {
  color: #ffffff;
  background-color: #493859;
}
.extended-color-variant-7.il-extended-color-variant-standard {
  color: #4a3737;
  background-color: #9e7c7d;
}
.extended-color-variant-7.il-extended-color-variant-light {
  color: #705354;
  background-color: #bca5a6;
}
.extended-color-variant-7.il-extended-color-variant-lighter {
  color: #765758;
  background-color: #d2c2c3;
}
.extended-color-variant-7.il-extended-color-variant-dark {
  color: #f5f1f1;
  background-color: #795a5b;
}
.extended-color-variant-7.il-extended-color-variant-darker {
  color: #ffffff;
  background-color: #624849;
}
.extended-color-variant-8.il-extended-color-variant-standard {
  color: #b30931;
  background-color: #f75e82;
}
.extended-color-variant-8.il-extended-color-variant-light {
  color: #f20c42;
  background-color: #faa2b7;
}
.extended-color-variant-8.il-extended-color-variant-lighter {
  color: #f31549;
  background-color: #fdd3dd;
}
.extended-color-variant-8.il-extended-color-variant-dark {
  color: #ffffff;
  background-color: #f41a4d;
}
.extended-color-variant-8.il-extended-color-variant-darker {
  color: #ffffff;
  background-color: #da0b3c;
}
.extended-color-variant-9.il-extended-color-variant-standard {
  color: #8d1116;
  background-color: #ea4d54;
}
.extended-color-variant-9.il-extended-color-variant-light {
  color: #c91820;
  background-color: #f28d91;
}
.extended-color-variant-9.il-extended-color-variant-lighter {
  color: #d21921;
  background-color: #f7babd;
}
.extended-color-variant-9.il-extended-color-variant-dark {
  color: #ffffff;
  background-color: #d61922;
}
.extended-color-variant-9.il-extended-color-variant-darker {
  color: #ffffff;
  background-color: #b2151c;
}
.bg-primary {
  color: white;
}
/* flex grid support start, see http://www.bootply.com/126437 */
/* deactivated flex grid, since grids in grids will not work correctly width:100%; and flex:1 1 auto; seem to be problems

.row-flex, .row-flex > div[class*='col-'] {
	display: -webkit-box;
	display: -moz-box;
	display: -ms-flexbox;
	display: -webkit-flex;
	display: flex;
	flex:1 1 auto;
}


.row-flex-wrap {
	-webkit-flex-flow: row wrap;
	align-content: flex-start;
	flex:0;
}

.row-flex > div[class*='col-'], .container-flex > div[class*='col-'] {
	margin:-.2px;
}

.container-flex > div[class*='col-'] div,.row-flex > div[class*='col-'] div {
	 width:100%;
 }

.flex-col {
	display: flex;
	display: -webkit-flex;
	flex: 1 100%;
	flex-flow: column nowrap;
}

.flex-grow {
	display: flex;
	-webkit-flex: 2;
	flex: 2;
}

*/
/* flex grid support end */
/* RTL review overwrite some specifics [bootstrap] styles
 *
 * use class "noMirror" to avoid image flip
*/
[dir="rtl"] img:not(.noMirror) {
  transform: scaleX(-1);
}
[dir="rtl"] *[align="left"] {
  text-align: right !important;
}
[dir="rtl"] *[align="right"] {
  text-align: left !important;
}
@media (min-width: 768px) {
  [dir="rtl"] .navbar-header {
    float: right;
  }
}
[dir="rtl"] .navbar-brand {
  float: right;
}
@media (min-width: 768px) {
  .navbar > .container [dir="rtl"] .navbar-brand,
  .navbar > .container-fluid [dir="rtl"] .navbar-brand {
    margin-left: 0;
    margin-right: -15px;
  }
}
[dir="rtl"] .navbar-toggle {
  float: left;
  margin-right: 0;
  margin-left: 15px;
}
@media (max-width: 767px) {
  [dir="rtl"] .navbar-nav .open .dropdown-menu > li > a,
  [dir="rtl"] .navbar-nav .open .dropdown-menu .dropdown-header {
    padding: 5px 25px 5px 15px;
  }
}
@media (min-width: 768px) {
  [dir="rtl"] .navbar-nav {
    float: right;
    margin: 0;
  }
  [dir="rtl"] .navbar-nav > li {
    float: right;
  }
  [dir="rtl"] .navbar-nav.navbar-right:last-child {
    margin-right: 0;
    margin-left: -15px;
  }
}
@media (min-width: 768px) {
  [dir="rtl"] .navbar-left {
    float: right !important;
  }
  [dir="rtl"] .navbar-right {
    float: left !important;
  }
}
@media (min-width: 768px) {
  [dir="rtl"] .navbar-form.navbar-right:last-child {
    margin-right: 0;
    margin-left: -15px;
  }
}
@media (min-width: 768px) {
  [dir="rtl"] .navbar-text {
    float: right;
  }
  [dir="rtl"] .navbar-text.navbar-right:last-child {
    margin-right: 15px;
    margin-left: 0;
  }
}
[dir="rtl"] form .col-sm-1,
[dir="rtl"] form .col-sm-2,
[dir="rtl"] form .col-sm-3,
[dir="rtl"] form .col-sm-4,
[dir="rtl"] form .col-sm-5,
[dir="rtl"] form .col-sm-6,
[dir="rtl"] form .col-sm-7,
[dir="rtl"] form .col-sm-8,
[dir="rtl"] form .col-sm-9,
[dir="rtl"] form .col-sm-10,
[dir="rtl"] form .col-sm-11,
[dir="rtl"] form .col-sm-12 {
  float: right;
}
[dir="rtl"] .nav-pills > li {
  float: right;
}
span.ilAlert {
  color: #fa8228;
}
/* Breadcrumb */
.breadcrumb {
  margin: 0.8em 0 20px 0;
  font-size: 90%;
}
@media only screen and (max-width: 767px) {
  .breadcrumb {
    margin: 0 0 0 0;
    padding: 0 5px;
  }
}
/* Drop Downs */
.dropdown-header {
  padding: 3px 10px;
  background-color: #f3f3f3;
}
.dropdown-menu {
  background-color: #ffffff;
  font-weight: normal;
  border: 0 none;
  -webkit-box-shadow: 3px 9px 9px 0 rgba(0, 0, 0, 0.3);
  box-shadow: 3px 9px 9px 0 rgba(0, 0, 0, 0.3);
}
.dropdown-menu li > a {
  display: block;
  clear: both;
  padding: 3px 10px;
  font-weight: normal;
  font-size: 14px;
  line-height: 1.42857143;
  background-color: transparent;
  color: #5d5d5d;
  white-space: nowrap;
}
.dropdown-menu li > a:hover,
.dropdown-menu li > a:focus {
  text-decoration: none;
  color: #262626;
  background-color: #ecf0f4;
}
.dropdown-menu img {
  border: 0;
  width: 22px;
  height: 22px;
  margin: 0 3px 0 0;
  display: inline;
}
[dir="rtl"] .dropdown-menu {
  padding: 5px 0;
}
.ilAdvNoImg {
  display: inline-block;
  width: 22px;
}
.yamm .dropdown-menu li > a {
  white-space: normal;
}
.btn-group.open .dropdown-toggle {
  -webkit-box-shadow: inset 0 1px 1px rgba(0, 0, 0, 0.05);
  box-shadow: inset 0 1px 1px rgba(0, 0, 0, 0.05);
}
/* BS tables */
.table {
  margin-bottom: 0;
}
/* ILIAS part candidates */
html,
body {
  height: 100%;
}
@media only screen and (max-width: 767px) {
  html {
    -webkit-text-size-adjust: none;
  }
}
/* see bug ILIAS bug #17589 and http://stackoverflow.com/questions/17045132/scrollbar-overlay-in-ie10-how-do-you-stop-that */
body {
  -ms-overflow-style: scrollbar;
}
#ilAll {
  position: relative;
  height: auto !important;
  min-height: calc(100% - 1px);
  margin: 0 auto;
}
div#minheight {
  height: 180px;
  clear: both;
}
div.ilFrame {
  margin-top: -40px;
  margin-left: auto;
  margin-right: auto;
  max-width: 1200px;
  -webkit-box-shadow: 0 0 40px #808080;
  box-shadow: 0 0 40px #808080;
  padding-top: 129px;
  background-color: #f9f9f9;
  min-height: 100%;
}
@media only screen and (max-width: 767px) {
  div.ilFrame {
    margin: 0;
    width: 100%;
  }
}
.ilContainerWidth {
  max-width: 1400px;
  padding: 0 30px;
}
@media only screen and (max-width: 767px) {
  .ilContainerWidth {
    padding: 0 15px;
  }
}
/*
	it would be good to limit the content width in some cases
	- for many forms 1400px is too wide
	- but not for all (e.g. question editing if tiny is used)
	- screens that use tables often need the full width
	- screens with (container) item lists often look ugly on 1400px (title <-> action arrow distance)
	1028px is the current max. width of the center column if at least one other column
	is displayed. This or any higher value could be set for the center column as a max-width,
	but not for all screens, options:
	- introduce a limiting class for center col and set this as "default", add another class that deactivates the
	  limit (-> screens that have wide content need to activate this class)
	- keep the current wide center col, introduce only a limiting class (-> screens that want a narrow view need
	  to activate the class)
	- use a limiting class only on some UI elements, e.g. forms and container item lists
*/
#il_center_col {
  /* max-width: 1028px; */
}
/* left navigation area (used, e.g. for explorer trees) */
.ilLeftNav {
  top: 0;
  bottom: 0;
  width: 300px;
  float: left;
  position: absolute;
  padding: 5px;
  margin-left: 15px;
  overflow: auto;
  background-color: #f9f9f9;
  border-right: 3px solid #979797;
  z-index: 100;
  position: fixed;
  top: 117px;
}
@media only screen and (max-width: 1200px) {
  .ilLeftNav {
    /* at last temporary, since it overlaps content */
    display: none;
  }
}
[dir="rtl"] .ilLeftNav {
  float: right;
  margin-left: 0;
  margin-right: 15px;
  border-right: none;
  border-left: 3px solid #979797;
}
/* --------------------------------------------------------------
	"Classic" delos part
-------------------------------------------------------------- */
/* --------------------------------------------------------------
   GLOBAL STYLES
-------------------------------------------------------------- */
ul,
ol,
p {
  margin: .8em 0;
}
ol,
ul {
  padding-left: 40px;
  list-style-image: none;
}
[dir="rtl"] ol,
[dir="rtl"] ul {
  padding-right: 40px;
  padding-left: 0;
}
ol ul,
ul ol,
ul ul,
ol ol {
  margin-top: 0;
  margin-bottom: 0;
}
small,
sub,
sup {
  font-size: .8em;
}
em,
i {
  font-style: italic;
}
u {
  text-decoration: underline;
}
sub {
  vertical-align: sub;
}
sup {
  vertical-align: super;
}
/* see bug #15971 */
sub,
sup {
  position: static;
}
strong,
b {
  font-weight: bold;
}
a {
  text-decoration: none;
  cursor: pointer;
  /* BEGIN WebDAV: Enable links with AnchorClick behavior for Internet Explorer.
	 * All skins which want to support mounting of Webfolders using Internet Explorer
	 * must explicitly enable AnchorClick behavior.
	 */
  behavior: url(#default#AnchorClick);
  /* END WebDAV: Enable links with AnchorClick behavior for Internet Explorer. */
}
a:hover {
  color: #3a4c65;
  text-decoration: underline;
}
hr {
  margin-bottom: .8em;
  border: none;
  border-top: 1px solid #ddd;
}
table {
  font-size: 100%;
}
img {
  vertical-align: middle;
}
@media only screen and (max-width: 767px) {
  img {
    /* height: auto; messes e.g. survey progress bar */
    max-width: 100%;
  }
}
@media only screen and (max-width: 767px) {
  img.olTileImage {
    max-width: none;
  }
}
tr,
td {
  vertical-align: top;
  white-space: normal;
  word-wrap: break-word;
}
code {
  font-family: Pragmata, Menlo, 'DejaVu LGC Sans Mono', 'DejaVu Sans Mono', Consolas, 'Everson Mono', 'Lucida Console', 'Andale Mono', 'Nimbus Mono L', 'Liberation Mono', FreeMono, 'Osaka Monospaced', Courier, 'New Courier', monospace;
  font-size: 90%;
  color: #858585;
}
::selection {
  background: #dce2eb;
}
::-moz-selection {
  background: #dce2eb;
}
@media only screen and (max-width: 767px) {
  textarea {
    max-width: 100%;
  }
}
@media only screen and (max-width: 767px) {
  input,
  select {
    max-width: 100%;
  }
}
@media only screen and (max-width: 767px) {
  div.ilc_Mob img {
    height: auto !important;
  }
}
@media print {
  h1,
  h2,
  h3,
  h4,
  h5,
  h6 {
    page-break-after: avoid;
  }
  ul,
  ol,
  dl {
    page-break-before: avoid;
  }
}
/* --------------------------------------------------------------
   SPECIAL STYLES
-------------------------------------------------------------- */
body#tinymce,
body.mceContentBody {
  height: auto;
}
body#tinymce {
  background-color: white;
}
.ilHidden {
  visibility: hidden;
}
.ilNoDisplay {
  display: none !important;
}
.ilDisplayBlock {
  display: block;
}
.ilClearFloat {
  clear: both;
}
.ilFloatRight {
  float: right;
}
[dir="rtl"] .ilFloatRight {
  float: left;
}
.ilFloatLeft {
  float: left;
}
[dir="rtl"] .ilFloatLeft {
  float: right;
}
.ilWhiteSpaceNowrap {
  white-space: nowrap;
}
.ilPositionRelative {
  position: relative;
}
.ilPrintContent {
  padding: 0 15px;
}
.ilCenter {
  text-align: center;
}
.ilRight {
  text-align: right;
}
[dir="rtl"] .ilRight {
  text-align: left;
}
.ilLeft {
  text-align: left;
}
[dir="rtl"] .ilLeft {
  text-align: right;
}
.ilValignMiddle {
  vertical-align: middle;
}
.registration {
  margin: 5px auto 0;
  width: 700px;
}
.fullwidth {
  width: 100%;
}
/* --- 3 column layout -- */
#ilContentContainer {
  /*min-height: 400px;*/
}
div.input {
  border: 1px solid #e0e0e0;
  padding: 3px;
  text-decoration: none;
  font-size: 90%;
  background-color: white;
  overflow: auto;
}
div.input:focus {
  border-color: #a0b0ff;
}
input[type=text].numeric {
  text-align: right;
}
@media only screen and (max-width: 767px) {
  div.ilTableOuter {
    max-width: 100%;
    overflow: auto;
  }
}
@media only screen and (max-width: 767px) {
  .table-responsive .dropdown-menu {
    position: relative;
  }
}
/* -------------------- table formatting ------------------ */
div.ilCommandRow {
  text-align: right;
  padding-right: 1%;
  margin-bottom: 15px;
}
[dir="rtl"] div.ilCommandRow {
  text-align: left;
  padding-right: 0;
  padding-left: 1%;
}
div.ilCommandRow.one_side_col {
  padding-right: 22%;
}
[dir="rtl"] div.ilCommandRow.one_side_col {
  padding-right: 0;
  padding-left: 22%;
}
div.ilAdminRow {
  margin: 10px 1% 20px;
  width: 98%;
}
table.std {
  color: #222;
  background-color: #bbb;
  border-spacing: 0;
  border-collapse: collapse;
  border: 1px solid #9eadba;
}
.fullwidth_invisible {
  color: #222;
  background-color: white;
  width: 100%;
  border-spacing: 0;
}
table.nobackground {
  color: black;
  background-color: inherit;
  border-spacing: 0;
  padding: 3px;
}
.subitem {
  clear: both;
  margin: 0 -10px 0 0;
  padding-top: 5px;
  /* border-top: 1px dotted #c0c0c0; */
}
[dir="rtl"] .subitem {
  clear: both;
  margin: 0 0 0 -10px;
}
td.nobackground {
  color: black;
  background-color: inherit;
  border-spacing: 0;
  border: none;
  padding: 3px;
  vertical-align: top;
}
tr.tbltitle {
  border-bottom: 1px solid #9eadba;
}
tr.std {
  background-color: white;
  color: #222;
  padding: 3px;
}
th {
  text-align: left;
  vertical-align: bottom;
  font-weight: normal;
}
td.std,
th.std {
  padding: 4px 6px;
  text-align: left;
}
[dir="rtl"] th,
[dir="rtl"] td.std,
[dir="rtl"] th.std {
  text-align: right;
}
.calstd .btn {
  white-space: normal;
}
th.option,
td.option {
  background-color: #f5f5f5;
  color: #222;
  padding: 3px;
  font-weight: bold;
  vertical-align: top;
  text-align: right;
  border-top: 1px solid #9eadba;
}
[dir="rtl"] th.option,
[dir="rtl"] td.option {
  text-align: left;
}
td.sub_option {
  background-color: white;
  color: #222;
  padding: 3px;
  font-weight: bold;
  vertical-align: top;
  border-top: 1px solid #9eadba;
}
td.option_value {
  background: none white;
  color: #222;
  padding: 3px;
  vertical-align: top;
  text-align: left;
  border-top: 1px solid #9eadba;
}
[dir="rtl"] td.option_value {
  text-align: right;
}
td.option_value_center {
  background: none white;
  color: #222;
  padding: 3px;
  vertical-align: top;
  text-align: center;
  border-top: 1px solid #9eadba;
}
td.option_desc,
p.option_desc {
  background: none white;
  color: #222;
  padding: 3px;
  font-style: italic;
  font-weight: normal;
  vertical-align: top;
  text-align: left;
}
[dir="rtl"] td.option_desc,
[dir="rtl"] p.option_desc {
  text-align: right;
}
td.boxed {
  border: 1px solid black;
}
/*Link, Visited, Hover, Focus, Activ*/
a.il_ContainerItemCommand2:link,
a.il_ContainerItemCommand2:visited,
a.il_ContainerItemCommand:link,
a.il_ContainerItemCommand:visited {
  font-size: 80%;
  text-decoration: none;
  margin: 0 3px 0 0;
  white-space: nowrap;
  font-weight: normal;
}
[dir="rtl"] a.il_ContainerItemCommand2:link,
[dir="rtl"] a.il_ContainerItemCommand2:visited,
[dir="rtl"] a.il_ContainerItemCommand:link,
[dir="rtl"] a.il_ContainerItemCommand2:visited {
  margin: 0 0 0 3px;
}
a.il_ContainerItemCommand2:hover,
a.il_ContainerItemCommand:hover {
  text-decoration: underline;
}
div.il_ContainerItemCommands2 {
  text-align: right;
  margin: 0 3px 3px;
}
[dir="rtl"] div.il_ContainerItemCommands2 {
  text-align: left;
}
div.il_ContainerItemCommands {
  padding: 2px 0;
}
h4.il_ContainerItemTitle {
  padding: 0;
  margin: 0;
  font-weight: normal;
  font-size: 100%;
  display: inline;
}
div.il_ContainerItemTitle {
  float: left;
  max-width: calc(100% - 40px);
  padding-bottom: 5px;
}
[dir="rtl"] div.il_ContainerItemTitle {
  float: right;
}
div.il_ItemProperties {
  margin: 2px 0 5px;
  text-align: left;
  font-weight: normal;
  font-size: 90%;
}
[dir="rtl"] div.il_ItemProperties {
  text-align: right;
}
div.il_ItemNotice {
  margin: 2px 0 5px;
  text-align: left;
  font-weight: normal;
  font-size: 90%;
  color: green;
}
[dir="rtl"] div.il_ItemNotice {
  text-align: right;
}
a.il_ItemProperty:link,
a.il_ItemProperty:visited {
  text-decoration: none;
  font-weight: normal;
}
a.il_ItemProperty:hover {
  color: black;
}
span.il_ItemAlertProperty {
  color: #fa8228;
}
/* Table Links */
/* --- description text ---*/
div.il_Description,
td.il_Description {
  margin: 2px 0 5px;
  font-size: 90%;
  font-weight: normal;
  text-align: left;
}
[dir="rtl"] div.il_Description,
[dir="rtl"] td.il_Description {
  text-align: right;
}
div.il_Description_no_margin,
td.il_Description_no_margin {
  font-size: 90%;
  font-style: italic;
  text-align: left;
}
[dir="rtl"] div.il_Description_no_margin,
[dir="rtl"] td.il_Description_no_margin {
  text-align: right;
}
div.il_info {
  font-size: 90%;
  text-align: left;
}
[dir="rtl"] div.il_info {
  text-align: right;
}
/* ---------------- headlines ------------------ */
a#il_mhead_t_focus {
  color: #6ea03c;
  vertical-align: middle;
  font-size: 26px;
  cursor: default;
}
@media only screen and (max-width: 767px) {
  a#il_mhead_t_focus {
    font-size: 20px;
  }
}
a#il_mhead_t_focus[href] {
  cursor: pointer;
}
h1.ilHeader {
  padding: 10px 0 0;
}
@media only screen and (max-width: 767px) {
  h1.ilHeader {
    padding-top: 5px;
  }
}
h3.ilHeader {
  font-weight: normal;
  padding: 0;
  margin: 0;
  display: inline;
  font-size: 19px;
  color: #909090;
  text-transform: uppercase;
}
#headerimage {
  width: 45px;
  height: 45px;
  margin-top: 3px;
  margin-right: 10px;
  float: left;
}
@media only screen and (max-width: 767px) {
  #headerimage {
    width: 35px;
    height: 35px;
    margin-top: 2px;
    margin-right: 7px;
  }
}
[dir="rtl"] #headerimage {
  margin-right: 0;
  margin-left: 10px;
  float: right;
}
div.ilHeadAction {
  float: right;
  margin: 8px 0 5px;
  /* bottom 5px blog fullscreen */
}
[dir="rtl"] div.ilHeadAction {
  float: left;
}
div.ilHeadAction .prop {
  padding-right: 10px;
}
[dir="rtl"] div.ilHeadAction .prop {
  padding-right: 0;
  padding-left: 10px;
}
div.ilHeadAction a:hover {
  text-decoration: none;
}
div.ilHeaderDesc {
  font-size: 90%;
  padding: 0;
  color: #737373;
  font-weight: 300;
}
div.ilHeaderAlert {
  font-size: 90%;
  padding: 0;
  font-weight: 300;
  color: #fa8228;
}
div.il_HeaderInner {
  padding: 15px;
  margin-bottom: 5px;
  overflow: visible;
}
@media only screen and (max-width: 767px) {
  div.il_HeaderInner {
    color: #222;
  }
}
div.il_HeaderInner.media {
  margin-top: 0;
}
div.il_TreeIcons {
  padding: 15px 15px 0 0;
  margin: 0;
  float: right;
}
[dir="rtl"] div.il_TreeIcons {
  padding: 15px 0 0 15px;
  float: left;
}
/* ----------------- permanent link  ------------- */
#current_perma_link {
  color: #333333;
  font-size: 90%;
}
a.permalink_label > span.glyphicon {
  display: none;
}
.ilPermalinkContainer {
  width: 100%;
}
div.ilPermanentLinkWrapper {
  clear: both;
  margin-top: 10px;
  display: inline-block;
  width: 100%;
}
@media only screen and (max-width: 767px) {
  div.ilPermanentLinkWrapper a.permalink_label > span.glyphicon {
    display: inline;
  }
}
div.ilPermanentLinkWrapper .ilPermalinkContainer {
  table-layout: fixed;
  line-height: 22px;
}
@media only screen and (max-width: 767px) {
  div.ilPermanentLinkWrapper .ilPermalinkContainer {
    padding-right: 0;
  }
}
div.ilPermanentLinkWrapper .ilPermalinkContainer > label {
  width: 150px;
  display: table-cell;
  vertical-align: middle;
}
@media only screen and (max-width: 767px) {
  div.ilPermanentLinkWrapper .ilPermalinkContainer > label {
    padding-right: 0;
    width: 24px;
  }
}
div.ilPermanentLinkWrapper .ilPermalinkContainer > input,
div.ilPermanentLinkWrapper .ilPermalinkContainer .btn-group {
  z-index: 0;
  /* see bug #24567 */
}
div.ilPermanentLinkWrapper .ilPermalinkContainer .input-group-btn {
  width: 28px;
}
div.il_Footer {
  padding: 10px 0;
  font-size: 90%;
  text-align: center;
}
footer.ilFooter {
  position: absolute;
  left: 0;
  right: 0;
  bottom: -1px !important;
  font-size: 0.9em;
  height: 70px;
  margin: 0 auto;
  padding: 20px 0 0;
  text-align: left;
  background-color: #4c6586;
  color: #ffffff;
}
@media only screen and (max-width: 767px) {
  footer.ilFooter {
    height: auto;
  }
}
footer.ilFooter div.ilFooterContainer {
  color: #ffffff;
  line-height: 1.75;
  padding: 0 15px;
}
footer.ilFooter a.permalink_label,
footer.ilFooter div.ilFooterContainer > a {
  color: #ffffff;
  white-space: nowrap;
}
footer.ilFooter a.permalink_label:hover,
footer.ilFooter div.ilFooterContainer > a:hover {
  color: #ffffff;
}
@media only screen and (max-width: 767px) {
  footer.ilFooter a.permalink_label > span.glyphicon {
    display: inline;
  }
}
footer.ilFooter .ilPermalinkContainer {
  width: auto;
  padding-right: 5px;
  line-height: 22px;
}
footer.ilFooter .ilPermalinkContainer > label {
  display: table-cell;
  vertical-align: middle;
  padding-right: 5px;
}
@media only screen and (max-width: 767px) {
  footer.ilFooter .ilPermalinkContainer > label {
    padding-right: 0;
    width: 24px;
  }
}
@media only screen and (max-width: 767px) {
  footer.ilFooter .ilPermalinkContainer {
    padding-right: 0;
  }
}
[dir="rtl"] footer.ilFooter {
  text-align: right;
}
#devmodeBlock {
  background-color: white;
  color: black;
  border: 1px dashed grey;
  padding: 10px;
  margin-top: 25px;
}
@media only screen and (max-width: 767px) {
  #devmodeBlock {
    position: absolute;
  }
}
@media only screen and (max-width: 767px) {
  #devmodeBlock table {
    table-layout: fixed;
    width: 100%;
  }
}
/* ----------------- invisible border ------------- */
div.invisible_border {
  margin: 15px;
}
.ilInvisibleBorder {
  padding: 15px;
}
/* ------- Helptext --------- */
span.il_Helptext {
  font-size: 90%;
  font-weight: normal;
}
/* ----------------- alternative text styles ------------- */
.small {
  text-decoration: none;
  font-size: 90%;
}
.xsmall {
  text-decoration: none;
  font-size: 80%;
}
.smallgreen {
  text-decoration: none;
  font-size: 90%;
  color: green;
}
.smallred {
  text-decoration: none;
  font-size: 90%;
  color: red;
}
.obligatory {
  font-weight: normal;
  color: #800000;
  font-variant: normal;
}
.warning {
  text-decoration: none;
  font-weight: bold;
  color: red;
}
div.Access {
  text-decoration: none;
  font-weight: bold;
  text-decoration: underline;
  color: red;
}
.asterisk {
  color: red;
  font-size: 90%;
}
.default {
  text-decoration: none;
  font-weight: normal;
}
.quote {
  font-style: italic;
  font-weight: normal;
}
.subtitle {
  font-style: italic;
  font-weight: normal;
  font-size: 90%;
}
.questiontext {
  font-weight: bold;
}
.bold {
  font-weight: bold;
}
/* ----------------- alternative text styles ------------- */
.light {
  color: #909090;
}
/* ----------------- normal links ------------- */
a.light:link,
a.light:visited {
  text-decoration: none;
  color: #35b;
}
a.light:hover {
  color: black;
}
/* Messages */
/* ------------------ blind image - spacer gif --------------
   please use this style class always when using this blind image */
img.spacer {
  display: block;
}
div#agreement {
  width: 100%;
  height: 375px;
  overflow: auto;
  overflow-x: hidden;
}
/* bottom center area (optional bottom area, used e.g. in learning modules) */
div#bot_center_area {
  bottom: 0;
  height: 300px;
  position: fixed;
  padding: 5px;
  background-color: #f0f0f0;
  border-top: 3px solid #e9e9e9;
  -webkit-overflow-scrolling: touch;
  /* Bug 11209 */
  overflow: auto;
  /* Bug 11209 */
}
div#bot_center_area iframe {
  -webkit-overflow-scrolling: touch;
  /* Bug 11209 */
  overflow: auto;
  /* Bug 11209 */
  border: none;
  width: 100%;
  height: 100%;
}
div#bot_center_area_drag {
  left: 0;
  right: 0;
  height: 4px;
  cursor: row-resize;
  margin-top: -8px;
  position: absolute;
}
#drag_zmove {
  position: absolute;
  width: 100%;
  height: 100%;
  z-index: 7;
  display: none;
}
div#bot_center_area_drag:hover {
  background: none #fa9;
}
.ilLeftNavSpace {
  /* padding: 0 20px 0 310px; */
  margin-left: 315px !important;
}
@media (max-width: 1200px) {
  .ilLeftNavSpace {
    margin-left: 0 !important;
  }
}
[dir="rtl"] .ilLeftNavSpace {
  margin-left: 0 !important;
  margin-right: 315px !important;
}
@media (max-width: 1200px) {
  [dir="rtl"] .ilLeftNavSpace {
    margin-right: 0 !important;
  }
}
/* right panel (e.g. notes, comments) */
div.ilRightPanel {
  overflow: auto;
  position: fixed;
  top: 0;
  bottom: 0;
  right: 0;
  width: 500px;
  left: auto !important;
}
[dir="rtl"] div.ilRightPanel {
  right: auto !important;
  width: 500px;
  left: 0 !important;
}
#ilRightPanelClose {
  display: block;
  float: right;
}
[dir="rtl"] #ilRightPanelClose {
  float: left;
}
/* Overlays, Blocks */
.ilOverlay {
  background-color: white;
  border: 1px solid #d6d6d6;
  text-align: left;
  position: absolute;
  -webkit-box-shadow: 2px 2px 4px #c0c0c0;
  box-shadow: 2px 2px 4px #c0c0c0;
}
[dir="rtl"] .ilOverlay {
  text-align: right;
}
.ilAccHeadingHidden,
.ilAccHidden,
.ui-helper-hidden-accessible {
  position: absolute;
  left: -2000px;
  top: auto;
  width: 1px;
  height: 1px;
  overflow: hidden;
}
[dir="rtl"] .ilAccHeadingHidden,
[dir="rtl"] .ilAccHidden,
[dir="rtl"] .ui-helper-hidden-accessible {
  left: auto;
  /* may causes a scrollbar when omitted */
  right: -2000px;
}
a.ilAccAnchor,
a.ilAccAnchor:hover {
  text-decoration: none;
  color: inherit;
}
/* revised 4.1 */
/* Fixed Frame Width */
div.ilFrameFixedWidth,
.ilFrameFixedWidth #mainscrolldiv {
  /* max-width: 1370px; */
  margin: 0 auto;
}
.ilFrameFixedWidth #mainscrolldiv {
  max-width: 1370px;
  margin: 0 auto;
}
div.ilFrameFixedWidthHeader {
  max-width: 1370px;
  margin: 0 auto;
  padding: 0;
}
.ilFrameFixedWidthHeader div.ilHeaderBanner {
  max-width: 1370px;
  overflow: hidden;
  padding: 0 15px;
}
@media only screen and (max-width: 767px) {
  .ilFrameFixedWidthHeader div.ilHeaderBanner {
    max-width: 100%;
    height: 40px !important;
    padding: 0;
  }
}
div.ilHeaderBanner img.ilHeaderImg {
  width: 100%;
}
.ilFrameFixedWidth div.ilHeaderDesc {
  padding-left: 0;
}
[dir="rtl"] .ilFrameFixedWidth div.ilHeaderDesc {
  padding-left: inherit;
  padding-right: 0;
}
div.ilBox {
  background: url("images/FramedBack.png") repeat-x;
  border: 1px solid #e0e0e0;
  padding: 10px;
  margin-bottom: 20px;
}
/* Top-Bar */
div.ilTopBar {
  background-color: #434343;
  color: #ffffff;
  padding: 5px 10px;
}
div.ilTopBar a {
  color: #f5f5f5;
}
div.ilTopBar a:hover,
div.ilTopBar a:active,
div.ilTopBar a:focus {
  color: #ffffff;
}
div.ilTopBarLeft {
  float: left;
}
[dir="rtl"] div.ilTopBarLeft {
  float: right;
}
div.ilTopBarRight {
  float: right;
}
[dir="rtl"] div.ilTopBarRight {
  float: left;
}
div.ilTopBarRight span#ilAdvSelListAnchorElement_asl {
  margin-right: 25px;
  color: black;
}
[dir="rtl"] div.ilTopBarRight span#ilAdvSelListAnchorElement_asl {
  margin-right: 0;
  margin-left: 25px;
}
div.ilSideBarHead {
  background-color: #f0f0f0;
  margin-bottom: 5px;
  padding: 5px;
}
div.ilSideBarHead h3 {
  font-size: 110%;
  color: #606060;
  display: inline;
}
div.ilSideBarContent {
  padding: 5px;
}
/* jquery ui autocomplete */
.ui-menu {
  list-style: none;
  padding: 0;
  margin: 0;
  display: block;
  float: left;
  background-color: #ffffff;
  border: 1px solid #e0e0e0;
  font-size: 90%;
  -webkit-box-shadow: 2px 2px 4px #c0c0c0;
  box-shadow: 2px 2px 4px #c0c0c0;
}
.ui-menu .ui-menu-item {
  margin: 0;
  padding: 0;
  zoom: 1;
  float: left;
  clear: left;
  width: 100%;
}
.ui-menu .ui-menu-item > * {
  text-decoration: none;
  display: block;
  padding: 2px 4px;
  line-height: 1.5;
  color: #5d5d5d;
  background-color: transparent;
}
.ui-menu .ui-menu-item > *:hover,
.ui-menu .ui-menu-item > *.ui-state-hover,
.ui-menu .ui-menu-item > *.ui-state-active {
  background-color: #ecf0f4;
  color: #5d5d5d;
}
.ui-menu .ui-menu-item a {
  color: #5d5d5d;
}
.ui-menu .ui-menu-item a:hover {
  color: #262626;
}
.ui-menu .ui-menu-category {
  margin: 0;
  padding: 2px;
  zoom: 1;
  float: left;
  clear: left;
  width: 100%;
  font-weight: bold;
}
.ui-menu .ui-menu-more {
  display: block;
  zoom: 1;
  color: #03a;
  cursor: pointer;
  float: left;
  clear: left;
  width: 100%;
}
.ui-menu .ui-menu-more span {
  padding: 2px;
}
.ui-menu .ui-menu-more:hover {
  background-color: white;
}
[dir="rtl"] .ui-menu {
  float: right;
}
[dir="rtl"] .ui-menu .ui-menu-item {
  float: right;
  clear: right;
}
[dir="rtl"] .ui-menu .ui-menu-category {
  float: right;
  clear: right;
}
[dir="rtl"] .ui-menu .ui-menu-more {
  float: right;
  clear: right;
}
.ui-autocomplete {
  max-height: 400px;
  overflow-y: auto;
  /* prevent horizontal scrollbar */
  overflow-x: hidden;
}
/* Icon Default */
img.ilIcon {
  width: 32px;
  height: 32px;
}
/* Icon small */
img.ilSmallIcon {
  width: 22px;
  height: 22px;
}
/* PreventBreakOut, see https://css-tricks.com/snippets/css/prevent-long-urls-from-breaking-out-of-container/ */
.ilPreventBreakOut {
  overflow-wrap: break-word;
  word-wrap: break-word;
  -ms-word-break: break-all;
  word-break: break-word;
  -ms-hyphens: auto;
  -moz-hyphens: auto;
  -webkit-hyphens: auto;
  hyphens: auto;
}
span.ilIcalIcon {
  text-align: initial;
}
/* Component Imports */
/* Services/Accordion */
.il_VAccordionHead,
.il_HAccordionHead {
  padding: 5px 5px 5px 30px;
  text-align: left;
  cursor: pointer;
  color: #557196;
  font-size: 110%;
  background: url("images/tree_col.svg") no-repeat 9px 10px #ffffff;
}
.il_VAccordionInnerContainer {
  margin-bottom: 10px;
}
.il_HAccordionHead:hover,
.il_VAccordionHead:hover {
  background-color: #ffffd0;
}
.il_HAccordionHeadActive,
.il_VAccordionHeadActive {
  background-image: url("images/tree_exp.svg");
  background-color: #ffffd0;
}
.ilAccHideContent {
  width: 0px;
  height: 0px;
  display: none;
}
div.ilc_va_icont_VAccordICont {
  overflow: visible !important;
}
/* Modules/ScormAicc */
table.il_ScormTable {
  color: #222;
  background-color: #bbb;
  border-spacing: 1px;
  border: none;
}
td.il_ScormTableKey {
  background-color: #e2e2e2;
  color: #222;
  padding: 1px 3px;
  vertical-align: top;
  text-align: right;
}
td.il_ScormTableValue {
  background: none #f7f7f7;
  color: #222;
  padding: 1px 3px;
  vertical-align: top;
  text-align: left;
}
/* Services/Form */
/* forms */
label,
input[type=checkbox],
input[type=radio],
select {
  cursor: pointer;
}
.form-control {
  font-size: 12px;
}
.form-horizontal {
  margin-bottom: 20px;
  background: #fdfdfd;
}
form.form-inline {
  margin-bottom: 20px;
}
.form-horizontal .form-group {
  margin: 10px 0;
}
.form-control,
.form-control:focus {
  -webkit-box-shadow: none;
  box-shadow: none;
}
textarea.form-control {
  max-width: 100%;
}
select.form-control {
  width: auto;
  max-width: 100%;
}
.form-horizontal label {
  color: #4d4d4d;
  font-size: 100%;
}
.form-control-static {
  display: block;
}
.form-horizontal .control-label {
  padding-bottom: 4px;
  min-height: 34px;
}
.form-horizontal .control-label.col-sm-3.il_textarea {
  text-align: left;
  width: 100%;
}
.form-horizontal .radio,
.form-horizontal .checkbox,
.form-horizontal .radio-inline,
.form-horizontal .checkbox-inline {
  padding-top: 0;
  line-height: normal;
}
.form-horizontal .help-block {
  line-height: normal;
}
.form-horizontal div.radio label.radio-inline {
  line-height: 25px;
}
.radio input[type="radio"],
.radio-inline input[type="radio"],
.checkbox input[type="checkbox"],
.checkbox-inline input[type="checkbox"] {
  position: static;
  display: inline-block;
  margin-left: -20px;
  margin-top: 7px;
  min-width: 13px;
  vertical-align: top;
}
@media only screen and (max-width: 767px) {
  .radio input[type="radio"],
  .radio-inline input[type="radio"],
  .checkbox input[type="checkbox"],
  .checkbox-inline input[type="checkbox"] {
    min-width: 16px;
  }
}
[dir="rtl"] .form-horizontal .control-label {
  text-align: left;
}
label {
  font-weight: normal;
}
.form-horizontal .help-block {
  color: #9a9a9a;
  margin: 2px 0 4px;
  padding: 0;
  font-size: 90%;
  clear: both;
}
td.form-inline > div.form-group {
  display: block;
  padding: 4px 0;
}
input[type="file"].form-control {
  border: none;
  height: auto;
}
.ilFormHeader {
  padding: 15px 0 5px;
}
.ilFormHeader .ilFormCmds {
  margin: 0;
  float: right;
}
.ilFormHeader h3 {
  margin: 0;
}
[dir="rtl"] .ilFormHeader .ilFormCmds {
  float: left;
}
.ilFormHeader,
.ilFormFooter {
  color: #9a9a9a;
  background-color: #f0f0f0;
}
.ilSubForm {
  background-color: #f8f8f8;
  padding: 3px 0;
}
.ilSubForm .form-group {
  margin: 0;
}
.ilSubForm .col-sm-9.il_textarea {
  width: 100%;
}
.ilFormFooter {
  padding: 3px 0;
}
.ilFormFooter .ilFormCmds {
  text-align: right;
  padding: 0;
}
[dir="rtl"] .ilFormFooter .ilFormCmds {
  text-align: left;
}
/* jQuery ui autocomplete menu */
input.ilHFormHighlighted,
.ui-state-focus {
  background-color: #ff9;
}
div.ilFormExternalSetting {
  margin-bottom: 10px;
}
div.ilFormExternalSetting ul {
  margin: 2px 0;
  padding-left: 25px;
}
[dir="rtl"] div.ilFormExternalSetting ul {
  padding-left: 0;
  padding-right: 25px;
}
div.ilFormExternalSetting span {
  color: #c08030;
  /* font-style: italic; */
}
div[id^="ilFormField"] {
  margin-bottom: 10px;
}
/* Hierarchy Form */
div.ilHFormHeader,
div.ilHFormFooter {
  color: #9a9a9a;
  background-color: #f0f0f0;
  padding: 4px 0 4px 22px;
}
[dir="rtl"] div.ilHFormHeader,
[dir="rtl"] div.ilHFormFooter {
  padding: 4px 22px 4px 0;
}
div.ilHFormContent {
  padding: 20px 0;
}
div.ilHFormItem {
  margin-bottom: 5px;
  display: table-row;
}
div.ilHFormHeader .ilFormCmds,
div.ilHFormFooter .ilFormCmds {
  float: right;
}
[dir="rtl"] div.ilHFormHeader .ilFormCmds,
[dir="rtl"] div.ilHFormFooter .ilFormCmds {
  float: left;
}
.ilHFormExpIcon,
.ilHFormCheckbox,
.ilHFormIcon {
  min-width: 20px;
  padding: 0;
}
.ilHFormItemCmd {
  padding: 0 10px;
}
.ilHFormExpIcon img,
.ilHFormIcon img {
  width: 19px;
  height: 19px;
}
.ilHFormInput,
.ilHFormInput input.form-control {
  width: 100%;
}
.ilHFormDropArea {
  margin: 6px 0;
  width: auto;
}
/* deprecated */
/* experimental: bootstrap'ed file upload */
.btn-file {
  position: relative;
  overflow: hidden;
}
.btn-file input[type=file] {
  position: absolute;
  top: 0;
  right: 0;
  min-width: 100%;
  min-height: 100%;
  font-size: 100px;
  text-align: right;
  filter: alpha(opacity=0);
  opacity: 0;
  outline: none;
  background: white;
  cursor: inherit;
  display: block;
}
.ilFormInnerCol {
  padding: 0;
}
.ilFormInnerCol .form-group {
  margin: 0;
}
input:invalid {
  background-color: #ffebeb;
  border-color: #d08080;
}
.il_non_editable_value {
  padding-top: 4px;
}
.bootstrap-datetimepicker-widget {
  z-index: 2000;
}
/* provisory fix for #0021322  */
div[id$="color-picker-menu"] {
  z-index: 3;
}
/* Services/UI/Explorer2 */
table.ilExplorer {
  width: 100%;
  background-color: #f6f6f6;
}
body.il_Explorer {
  background: none #f9f9f9;
}
div.il_Explorer {
  margin: 0;
  min-height: 468px;
  padding: 10px 5px 15px;
}
div.ilExpH {
  padding-top: 48px;
  min-height: 35px;
}
td.ilExpBody {
  border-top: 1px solid #e0e0e0;
  background-color: #fafafa;
}
h1.ilExplorerHead {
  color: #404040;
  margin: 0;
  padding: 10px 5px 10px 28px;
  vertical-align: top;
  text-align: left;
  font-weight: bold;
  font-size: 90%;
}
div.il_ExplorerTree {
  font-size: 90%;
}
ul.il_Explorer {
  margin: 0 0 0 10px;
  padding: 0;
  list-style: none;
}
ul.il_ExplorerNoIndent {
  margin: 0;
  padding: 0;
  list-style: none;
}
li.il_Explorer {
  margin: 0;
  padding: 0;
  white-space: nowrap;
}
a.il_HighlightedNode,
.ilHighlighted {
  background-color: #ffff9d;
  padding: 0 5px;
}
li.ilExplSecHighlight {
  background-color: #ffffff !important;
  border-top: solid 2px #e9ea00;
  border-bottom: solid 2px #e9ea00;
}
div.il_ExplorerItemDescription {
  margin-left: 40px;
}
a.ilTreeView {
  position: fixed;
  top: 117px;
  z-index: 1020;
  bottom: 160px;
  background-color: white;
  border: 1px solid #e0e0e0;
  border-left: none;
  -webkit-box-shadow: 1px 1px 2px #b9b9b9;
  box-shadow: 1px 1px 2px #b9b9b9;
  width: 6px;
}
@media only screen and (max-width: 1200px) {
  a.ilTreeView {
    /* at last temporary, since it overlaps content */
    display: none;
  }
}
a.ilTreeView > img {
  display: inline-block;
  margin-left: -2px;
  max-width: inherit;
  background-color: white;
  border-right: 2px solid #e0e0e0;
  width: 28px;
  height: 28px;
}
a.ilTreeView:hover > img,
a.ilTreeView:active > img,
a.ilTreeView:focus > img {
  margin-left: 0;
}
a.ilTreeView:hover,
a.ilTreeView:active,
a.ilTreeView:focus {
  outline: 0;
}
[dir="rtl"] a.ilTreeView {
  border: 1px solid #e0e0e0;
  border-right: none;
}
[dir="rtl"] a.ilTreeView > img {
  margin-left: 0;
  margin-right: -5px;
}
[dir="rtl"] a.ilTreeView:hover > img,
[dir="rtl"] a.ilTreeView:active > img,
[dir="rtl"] a.ilTreeView:focus > img {
  margin-right: 0;
}
/* Explorer2, jsTree */
.jstree.jstree-default a {
  color: #557196 !important;
}
.jstree.jstree-default a.disabled {
  color: #303030 !important;
  cursor: default !important;
}
.jstree.jstree-default a {
  font-size: 90%;
  min-height: 22px;
}
.jstree li,
.jstree.jstree-default li i {
  background: url("images/jstree.svg") no-repeat;
  vertical-align: top;
}
/*
.jstree li {
	background-position: -90px 0;
	background-repeat: repeat-y;
}

.jstree li.jstree-last {
	background: transparent;
}
*/
.jstree.jstree-default .jstree-open > i {
  background-position: -15px 0 !important;
}
.jstree.jstree-default .jstree-closed > i {
  background-position: 3px 0 !important;
}
/*
.jstree .jstree-leaf > ins {
	background-position: -36px 0;
}

.jstree .jstree-hovered {
	background: #e7f4f9;
	border: 1px solid #d8f0fa;
	padding:0 2px 0 1px;
}

.jstree .jstree-clicked {
	background: none #beebff;
	border: 1px solid #99defd;
	padding:0 2px 0 1px;
}

.jstree a .jstree-icon {
	background-position: -56px -19px;
}

.jstree a.jstree-loading .jstree-icon {
	background: url("@{background-images-path}throbber.gif") no-repeat center !important;
}

.jstree a.jstree-loading .loader {
	display: block;
	position: absolute;
	left: 0;
	margin-top: -25px;
	width: 30px;
	height: 30px;
	background: url("@{background-images-path}loader.svg") no-repeat center !important;
}

.jstree.jstree-focused {}

.jstree .jstree-no-dots li,
.jstree .jstree-no-dots .jstree-leaf > ins {
	background: none transparent;
}

.jstree .jstree-no-dots .jstree-open > ins {
	background-position: -18px 0;
}

.jstree .jstree-no-dots .jstree-closed > ins {
	background-position: 0 0;
}

.jstree .jstree-no-icons a .jstree-icon {
	display: none;
}

.jstree .jstree-search {
	font-style: italic;
}

.jstree .jstree-no-icons .jstree-checkbox {
	display: inline-block;
}

.jstree .jstree-no-checkboxes .jstree-checkbox {
	display: none !important;
}

.jstree .jstree-checked > a > .jstree-checkbox {
	background-position: -38px -19px;
}

.jstree .jstree-unchecked > a > .jstree-checkbox {
	background-position: -2px -19px;
}

.jstree .jstree-undetermined > a > .jstree-checkbox {
	background-position: -20px -19px;
}

.jstree .jstree-checked > a > .jstree-checkbox:hover {
	background-position: -38px -37px;
}

.jstree .jstree-unchecked > a > .jstree-checkbox:hover {
	background-position: -2px -37px;
}

.jstree .jstree-undetermined > a > .jstree-checkbox:hover {
	background-position: -20px -37px;
}

#vakata-dragged.jstree ins {
	background: none transparent !important;
}

#vakata-dragged.jstree .jstree-ok {
	background: url("@{background-images-path}jstree.svg") no-repeat -2px -53px !important;
}

#vakata-dragged.jstree .jstree-invalid {
	background: url("@{background-images-path}jstree.svg") no-repeat -18px -53px !important;
}

#jstree-marker.jstree {
	background: url("@{background-images-path}jstree.svg") no-repeat -41px -57px !important;
	text-indent: -100px;
}

.jstree a.jstree-search {
	color: aqua;
}

.jstree .jstree-locked a {
	color: silver;
	cursor: default;
}
*/
#vakata-contextmenu.jstree-context,
#vakata-contextmenu.jstree-context li ul {
  background: none #f0f0f0;
  border: 1px solid #979797;
  -webkit-box-shadow: 1px 1px 2px #999999;
  box-shadow: 1px 1px 2px #999999;
}
#vakata-contextmenu.jstree-context a {
  color: black;
}
#vakata-contextmenu.jstree-context a:hover,
#vakata-contextmenu.jstree-context .vakata-hover > a {
  padding: 0 5px;
  background: #e8eff7;
  border: 1px solid #aecff7;
  color: black;
  border-radius: 2px;
}
#vakata-contextmenu.jstree-context li.jstree-contextmenu-disabled a,
#vakata-contextmenu.jstree-context li.jstree-contextmenu-disabled a:hover {
  color: silver;
  background: none;
  border: 0;
  padding: 1px 4px;
}
#vakata-contextmenu.jstree-context li.vakata-separator {
  background: white;
  border-top: 1px solid #e0e0e0;
  margin: 0;
}
#vakata-contextmenu.jstree-context li ul {
  margin-left: -4px;
}
.jstree img {
  border: 0;
  width: 20px;
  height: 20px;
}
img.il_ExplorerIcon {
  height: 20px;
  width: 20px;
}
.ilExplorerContainer .jstree-default .jstree-anchor {
  height: auto;
}
.jstree-default .jstree-node,
.jstree-default .jstree-anchor {
  line-height: inherit;
}
/* Modules/Forum */
a.postread,
a.postread:visited {
  font-weight: normal;
}
a.postunread,
a.postunread:visited {
  font-weight: bold;
}
a.postnew,
a.postnew:visited {
  font-style: italic;
  font-weight: bold;
}
blockquote.ilForumQuote {
  margin: 0 20px 10px;
  padding: 5px;
  border: 1px solid #b6b6b6;
  font-size: 90%;
}
div.ilForumQuoteHead {
  font-weight: bold;
  font-size: 90%;
  margin: 0 0 10px;
}
/* Modules/Forum */
#ilFrmPostList {
  list-style: none;
  margin: 0;
  padding: 0;
  background-color: #ffffff;
}
.ilFrmPostImage {
  float: left;
  width: 100px;
  overflow: hidden;
}
.ilFrmPostImage img {
  vertical-align: top;
  margin: 5px 20px 5px 5px;
  border: none;
}
.ilFrmPostImage img[src*="data:image/"] {
  max-width: 100%;
}
@media only screen and (min-width: 768px) {
  .ilFrmPostImage img[src*="data:image/"] {
    margin: 0 !important;
    padding: 5px 20px 5px 5px;
  }
}
.ilFrmPostClear {
  clear: both;
  width: 1px;
  height: 1px;
  line-height: 1px;
}
.ilFrmPostTitle {
  margin-top: 15px;
  font-size: 120%;
}
@media only screen and (max-width: 767px) {
  .ilFrmPostTitle {
    margin-top: 5px;
    font-size: 100%;
  }
}
div.ilFrmPostHeader span.small {
  color: #909090;
}
.ilFrmPostContentContainer {
  margin: 0 0 10px;
  width: 80%;
  float: left;
}
@media only screen and (max-width: 767px) {
  .ilFrmPostContentContainer {
    width: 100%;
  }
}
@media only screen {
  .ilFrmPostContentContainer img {
    width: 100%;
    height: auto !important;
  }
}
.ilFrmPostContent {
  margin-top: 20px;
}
.ilFrmPostRow {
  padding: 3px;
  border-top: 1px solid #f0f0f0;
}
.ilFrmPostRow div.ilForm {
  width: 100%;
  max-width: 1000px;
}
.ilFrmPostRow div.ilForm div.ilFormValue {
  width: auto;
}
.ilFrmPostRow div.ilForm div.ilFormOption {
  width: 150px;
}
@media only screen and (max-width: 767px) {
  .ilFrmPostRow div.ilForm,
  .ilFrmPostRow div.ilForm input[type=text],
  .ilFrmPostRow div.ilForm textarea {
    width: 100%;
  }
}
@media only screen and (max-width: 767px) {
  .ilFrmPostRow img.ilUserIcon {
    width: 50px;
    height: 50px;
  }
}
.ilFrmPostCensorshipAdvice {
  margin: 0;
  padding: 0;
  font-weight: bold;
}
.ilFrmPostAttachmentsContainer {
  margin: 20px 0 0;
  font-weight: bold;
}
.ilFrmPostAttachmentsContainer a {
  font-weight: normal;
}
.ilFrmPostAttachmentsContainer img {
  vertical-align: middle;
}
.ilFrmPostCommands {
  float: right;
  margin: 0 0 3px;
}
.ilModeratorPosting {
  background-color: #ffff99;
  padding: 0 5px;
}
.ilPostingNeedsActivation {
  background-color: #ffe4e4;
  padding: 0 5px;
}
.ilFrmBottomToolbar {
  margin-top: 20px;
}
.ilForumTreeTitle {
  display: inline-block;
}
.ilForumTreeTitleUnread {
  font-weight: bold;
}
.ilForumTreeUnlinkedContent {
  display: block;
  line-height: 0.9em;
  margin-bottom: 10px;
  text-decoration: none;
  cursor: text;
  font-size: smaller;
  color: #333333;
  padding-left: 23px;
}
/* Services/Mail */
a.mailread,
a.mailread:visited {
  font-weight: normal;
}
a.mailunread,
a.mailunread:visited {
  font-weight: bold;
}
.iosMailFilter .checkbox {
  display: inline-block !important;
  margin: 0 10px !important;
}
.iosMailFilter .checkbox:first-child {
  margin: 0 15px !important;
}
.iosMailFilter .checkbox input[type="checkbox"] {
  margin-left: -15px !important;
}
.ilMailAvatar {
  min-width: 45px !important;
  max-width: 45px !important;
  height: auto;
}
/* --- Services/COPage ---*/
a.ilEditSubmit {
  background: url("images/ButtonsBack.png") repeat-x bottom #ffffff;
  padding: 2px;
  margin: 0;
  border: 1px solid #bababa;
  border-bottom-color: #808080;
  border-right-color: #808080;
  text-decoration: none;
  font-size: 80%;
  line-height: 14px;
  cursor: pointer;
}
input.ilEditSubmit {
  color: #2255a0;
  padding: 1px;
  margin: 0;
  font-size: 12px;
  line-height: 14px;
  cursor: pointer;
  background: url("images/ButtonsBack.png") repeat-x bottom #ffffff;
  border: 1px solid #bababa;
  border-bottom-color: #808080;
  border-right-color: #808080;
}
input.ilEditSubmit:hover {
  color: black;
}
div.ilEditHelpline {
  margin: 3px 0;
  padding: 0;
  font-size: 80%;
  background-color: white;
  color: black;
}
select.ilEditSelect {
  background: none white;
  border: 1px solid #bbb;
  padding: 1px;
  text-decoration: none;
  font-size: 12px;
}
div.il_droparea {
  padding: 1px 5px;
  border: 1px dashed #d0d0d0;
  color: #d0d0d0;
  text-align: center;
  font-size: 12px;
  background-color: #fcfcfc;
  cursor: pointer;
}
div.il_droparea:hover,
div.ilCOPGDropActice,
.il_droparea_valid_target {
  border-color: #88be51;
  color: #88be51;
  background-color: #f3f8ed;
}
div.ilCOPGNoPageContent {
  padding: 20px 5px;
  color: #a0a0a0;
}
div.il_editarea_nojs {
  border-width: 1px dotted #999;
}
div.il_editarea {
  border: 1px solid transparent;
  min-height: 20px;
}
div.ilc_page_Page > div.il_editarea_disabled {
  padding: 10px;
}
div.il_editarea_disabled {
  border: 2px dotted #fa8228;
  min-height: 20px;
}
.ilCopgDisabledText {
  color: #fa8228;
  position: absolute;
  font-size: 12px;
  margin-top: -22px;
  padding: 2px 5px;
  background-color: #ffffff;
}
div.il_editarea_active {
  border: 1px solid #909090;
  min-height: 20px;
}
div.il_editarea_selected {
  border: 2px solid #6ea03c;
  min-height: 20px;
}
div.il_editarea_disabled_selected {
  border: 2px solid #fa8228;
  min-height: 20px;
}
div.il_editarea_active_selected {
  border: 2px solid black;
  min-height: 20px;
}
.il_editmenu {
  background-color: white;
  color: black;
  font-weight: normal;
  text-align: left;
  font-style: normal;
  text-indent: 0;
  font-size: 14px;
  z-index: 5000;
}
table.il_editmenu td {
  padding: 3px;
}
div.ilEditLabel {
  position: absolute;
  background-color: #f5f5f5;
  font-size: 70%;
  padding: 1px 3px;
  border-style: solid;
  border-width: 0 1px 1px 0;
  border-color: #909090;
}
div.ilEditVAccordCntr {
  margin-top: 15px;
  padding: 5px;
}
div.ilEditVAccordICntr {
  background-color: white;
  margin-bottom: 15px;
  border: 1px solid #9eadba;
}
div.ilEditVAccordIHead {
  padding: 3px;
  background-color: #e2eaf4;
  text-align: left;
  background-repeat: no-repeat;
  background-position: 3px 4px;
}
div.ilEditVAccordICont {
  padding: 10px;
  background-color: white;
}
div.ilTinyMenuSection {
  float: left;
  white-space: nowrap;
  border-right: 1px solid #e0e0e0;
  padding: 0 10px 4px 0;
  margin-right: 10px;
}
@media only screen and (max-width: 767px) {
  div.ilTinyMenuSection {
    height: 28px;
    margin: 3px 3px 3px 0px;
    padding: 0 10px 0 0;
    border-right: 0 none;
  }
}
[dir="rtl"] div.ilTinyMenuSection {
  float: right;
  border-right: none;
  border-left: 1px solid #e0e0e0;
  padding: 0 0 4px 10px;
  margin-right: 0;
  margin-left: 10px;
}
#ilTinyMenuButtons {
  padding-bottom: 15px;
  zoom: 1;
}
@media only screen and (max-width: 767px) {
  #ilTinyMenuButtons {
    height: 28px;
    margin: 3px 3px 3px 0;
    padding: 0 10px 0 0;
    border-right: 0 none;
  }
}
#iltinymenu .bd div.last {
  float: left;
  white-space: nowrap;
  padding: 0 10px 2px 0;
  border-right: 0;
  margin: 0;
}
#iltinymenu {
  z-index: 1040 !important;
  position: fixed;
  left: 0;
  right: 0;
  top: 0;
  background-color: #f9f9f9;
  -webkit-box-shadow: 3px 9px 9px 0 rgba(0, 0, 0, 0.176);
  box-shadow: 3px 9px 9px 0 rgba(0, 0, 0, 0.176);
}
#iltinymenu .bd div.last {
  float: left;
  white-space: nowrap;
  padding: 0 10px 2px 0;
  border-right: 0;
  margin: 0;
}
#iltinymenu .bd div .small {
  color: #909090;
  font-style: italic;
}
#iltinymenu .btn-default .mce-ico {
  color: inherit !important;
}
#iltinymenu a.btn {
  min-width: 30px;
}
#iltinymenu_bd {
  padding: 10px;
}
#ilsaving {
  position: fixed;
  top: 0;
  left: 0;
  text-decoration: blink;
  z-index: 3;
}
.ilTinyMenuDropDown span {
  padding: 2px 0 0 5px;
  width: 75px;
  overflow: hidden;
  display: inline-block;
  line-height: 1em;
}
a.ilTinyMenuDropDown {
  display: inline-block;
  padding: 0 2px 1px 0;
}
/* if the ilc_page_cont_PageContainer is declared as being relative in the content.css drop downs will be truncated */
#ilEditorTD {
  position: static;
}
#ilEditorTD p {
  margin: 0;
  padding: 0;
}
/* Page TOC */
div.ilc_page_toc_PageTOC {
  font-size: 90%;
  padding: 5px 5px 10px;
  background-color: #fafafa;
  border: 1px solid #f0f0f0;
  float: left;
}
h1.ilc_page_toc_PageTOCHead {
  margin: 0;
  font-size: 100%;
  padding: 0;
  font-weight: bold;
  text-align: center;
}
ul.ilc_page_toc_PageTOCList {
  margin: 0 0 0 10px;
  padding: 0;
  list-style: none;
}
li.ilc_page_toc_PageTOCItem {
  margin: 5px 0 0;
  padding: 0;
  white-space: nowrap;
}
a.ilc_page_toc_PageTOCLink {
  color: #03a;
  font-weight: normal;
  text-decoration: none;
}
a.ilc_page_toc_PageTOCLink:hover {
  color: black;
}
a.ilc_page_toc_PageTOCLink:visited {
  color: blue;
}
/* --- content styles (will move to content.css) --- */
td.ilc_PageDisabled {
  padding: 20px;
  border: 1px solid #9eadba;
  margin-bottom: 0;
  border-left: 3px dotted red;
}
div.ilc_DefinitionHeader {
  margin: 20px 0 10px 0;
  padding: 5px 0;
  border: 1px solid black;
  border-width: 1px 0;
}
table.ilc_Fullscreen {
  background-color: white;
  position: absolute;
  margin: 0;
  padding: 0;
  height: 100%;
  width: 100%;
}
html.ilc_Fullscreen,
body.ilc_Fullscreen {
  margin: 0;
  padding: 0;
  height: 100%;
}
div.ilLMMenu {
  margin: 0 0 5px 10px;
}
div.ilc_LMMenu {
  line-height: 22px;
}
a.ilc_LMMenu {
  padding: 1px 5px;
  margin: 2px 0;
  border: 1px solid #b0b0b0;
  background-color: #e6ecf8;
  white-space: nowrap;
}
div.ilc_TableOfContents {
  background-color: white;
  padding: 20px;
  border-spacing: 1px;
  border: 1px solid #eee;
  margin-bottom: 0;
}
table.ilc_media {
  background-color: white;
}
h1.il_LMHead {
  margin: 12px 15px 6px;
  font-size: 120%;
  font-weight: normal;
}
table.ilc_Table {
  border-collapse: collapse;
  background-color: white;
  margin: 10px 0;
  border-color: #9eadba;
}
/* COPage Comparison */
div.ilEditModified,
div.ilEditDeleted,
div.ilEditNew {
  border: 3px solid;
  margin-bottom: 2px;
}
div.ilEditModified {
  border-color: #4c6586;
}
div.ilEditDeleted {
  border-color: #fa8228;
}
div.ilEditNew {
  border-color: #6ea03c;
}
.ilCOPGCompareLegend {
  display: inline-block;
  margin-top: 5px;
  padding: 2px;
}
span.ilDiffDel {
  background-color: #fdd9be;
}
span.ilDiffIns {
  background-color: #bbda9b;
}
a.nostyle:link,
a.nostyle:visited {
  text-decoration: none;
  color: black;
}
a.nostyle:hover {
  color: black;
}
#ilEditorPanel_c {
  z-index: 3000 !important;
}
#error_panel_c {
  z-index: 2000 !important;
}
#ilPageEditLegend {
  background-color: #f9f9f9;
  padding: 10px;
  margin-top: 30px;
}
#ilPageEditLegend > div {
  margin: 5px 0;
}
#ilPageEditLegend .il_droparea,
#ilPageEditLegend .il_droparea:hover {
  display: inline-block;
  width: 40px;
  border-color: #d0d0d0;
  color: #d0d0d0;
  background-color: #fcfcfc;
  cursor: default;
  height: 21px;
}
.ilPageEditLegendElement {
  width: 40px;
  border: 1px solid #d0d0d0;
  height: 21px;
  display: inline-block;
  font-size: 12px;
  padding: 1px 5px;
  text-align: center;
}
.ilCOPGMediaDisabled {
  padding: 5px;
  font-size: 0px;
  line-height: 100%;
  text-align: center;
  display: table-cell;
  vertical-align: middle;
  background-color: #3b5620;
  color: white;
}
.ilCOPgEditStyleSelectionItem {
  padding: 10px;
  background-color: #ffffff;
  cursor: pointer;
}
.ilCOPgEditStyleSelectionItem:hover {
  background-color: #ffffd0;
}
ul#ilAdvSelListTable_style_selection {
  overflow: auto;
  max-height: 400px;
}
a.ilCOPageSection {
  color: inherit;
  text-decoration: inherit;
}
#ilAdvSelListAnchorText_char_style_selection > span {
  min-width: auto;
}
div.ilc_answers.answer-table div.ilc_qanswer_Answer {
  display: table-row;
}
div.ilc_answers.answer-table div.ilc_qanswer_Answer > div {
  display: table-cell;
}
div.ilc_question_SingleChoice .answertext > p,
div.ilc_question_MultipleChoice .answertext > p {
  margin: 0 !important;
}
div.ilc_question_SingleChoice .ilc_qanswer_Answer > div:first-child,
div.ilc_question_MultipleChoice .ilc_qanswer_Answer > div:first-child {
  padding-right: 10px;
}
@media only screen and (max-width: 767px) {
  .ilTinyInfo {
    display: none;
  }
}
div.ilCOPGMediaPrint {
  background-color: #f9f9f9 !important;
  position: relative !important;
  background-image: url("images/play.svg") !important;
  background-position: 50% 50% !important;
  background-repeat: no-repeat !important;
  background-size: auto 90% !important;
  padding: 1px !important;
}
/* Services/Calendar */
td.even {
  color: #222;
  background-color: #f7f7f7;
  padding: 3px;
}
td.uneven {
  color: #222;
  background-color: #eee;
  padding: 3px;
}
td.today {
  background-color: #e0e0ff;
}
td.date {
  background-color: #f7f7f7;
}
td.prevMonth {
  background-color: #dfdfdf;
}
div#block_cal_sel_0 div.ilBlockContent {
  padding: 0;
}
div.ilCalSelAct {
  background-color: #f0f0f0;
  font-size: 90%;
  padding: 2px 2px 3px 0;
}
div.ilCalSelSelAll {
  background-color: #f8f8f8;
  font-size: 80%;
  padding: 3px 2px 2px 0;
}
div.ilCalSelList {
  max-height: 300px;
  overflow: auto;
}
.ilCalSelList img {
  width: 20px;
  height: 20px;
}
ul.ilCalSel {
  margin: 0;
  padding: 0;
  list-style: none;
}
ul.ilCalSel li {
  /* padding: 0 0 0 48px; */
  margin: 0;
  border-bottom: 1px solid #f0f0f0;
  /* min-height: 25px; */
}
ul.ilCalSel li > div {
  display: table-row;
}
ul.ilCalSel li > div > div {
  display: table-cell;
  padding: 2px;
}
ul.ilCalSel li > div > div.ilCalColSpan {
  border-left: 5px solid;
  padding: 2px 5px;
}
div.ilCalSelList h6 {
  padding-left: 5px;
  font-size: 12px;
  margin-top: 16px;
  margin-bottom: 8px;
}
div.ilCalSelTitle {
  padding: 5px 3px 3px;
  font-size: 90%;
}
table.calmini {
  width: 100%;
  font-size: 90%;
  border-collapse: collapse;
  background-color: #f8f8f8;
  border: none;
}
table.calmini tr,
table.calmini td,
table.calmini th {
  border: none;
  padding: 5px 3px;
  text-align: center;
  vertical-align: middle;
  color: #b6b6b6;
  background-color: transparent;
}
@media only screen and (max-width: 991px) {
  table.calmini tr,
  table.calmini td,
  table.calmini th {
    padding: 5px 1px;
  }
}
table.calmini tr:nth-child(odd) {
  background-color: #f9f9f9;
}
table.calmini tr:nth-child(even) {
  background-color: #ffffff;
}
table.calmini th.calmini,
table.calmini th.calminiweek {
  font-weight: 600;
  font-size: 90%;
}
table.calmini td.calminitoday {
  background-color: #fa8228;
}
table.calmini td.calminitoday > .il_calmini_monthday > a {
  color: white;
}
table.calmini td.calminiprev > .il_calmini_monthday > a,
table.calmini td.calmininext > .il_calmini_monthday > a {
  color: #a9a9a9;
  display: none;
}
a.callink:link,
a.callink:visited {
  color: inherit;
  cursor: pointer;
}
.il_calevent > .btn.btn-link {
  color: inherit;
  vertical-align: inherit;
}
.cal_modal_infoscreen .il_InfoScreenPropertyValue .btn-link {
  text-align: left;
  vertical-align: top;
  font-size: 90%;
}
table.calstd {
  margin-top: 6px;
  color: #777777;
  width: 100%;
  border: none;
  font-size: 100%;
}
.calheader {
  color: #777777;
  font-weight: normal;
  background-color: #F9F9F9;
}
th.calstd {
  text-align: center;
  border-spacing: 0px;
  background-color: #f0f0f0;
  font-weight: normal;
}
td.calheadertime {
  width: 6em;
  text-align: center;
  background-color: #f0f0f0;
  font-size: 90%;
  padding: 3px;
}
tr.calstdtime:first-of-type td {
  background-color: black;
}
.calstdtime td {
  border-spacing: 0px;
  border-right-width: 1px;
  border-right-style: solid;
  border-right-color: #dddddd;
}
td.calempty,
th.calempty {
  background-color: #ffffff;
}
td.calempty_border {
  background-color: #ffffff;
  border-spacing: 0px;
  border-bottom-width: 1px;
  border-bottom-style: solid;
  border-bottom-color: #dddddd;
}
tr.calstd {
  /*background-color: inherit;*/
  background-color: white;
  height: 6em;
}
table.il-cal-day tr.calstd + tr.calstdtime td.calempty,
table.il-cal-week tr.calstd + tr.calstdtime td.calempty {
  background-color: #f9f9f9;
}
table.il-cal-day tr.calstd,
table.il-cal-week tr.calstd {
  border-collapse: collapse;
  border-color: #dddddd;
  border-bottom-width: 2px;
  border-bottom-style: solid;
  border-top-width: 2px;
  border-top-style: solid;
}
table.il-cal-week {
  table-layout: fixed;
  width: 100%;
  white-space: nowrap;
}
table.il-cal-week td.calevent {
  overflow: hidden;
}
tr.calstdtime {
  height: 1.2em;
  background-color: inherit;
  border-right-width: 1px;
  border-right-style: solid;
  border-right-color: #dddddd;
}
td.calstd {
  vertical-align: top;
  background-color: #ffffff;
  border-spacing: 0px;
  border-collapse: collapse;
  border-width: 1px;
  border-style: solid;
  border-color: #dddddd;
  padding: 2px 0px;
}
td.caltoday {
  vertical-align: top;
  background-color: #FFE79C;
  border-spacing: 0px;
  border-collapse: collapse;
  border-width: 1px;
  border-style: solid;
  border-color: #dddddd;
}
td.calnow {
  vertical-align: top;
  background-color: #FFF0C4;
  border-spacing: 0px;
  border-collapse: collapse;
  border-width: 1px;
  border-style: solid;
  border-color: #dddddd;
}
td.calnext {
  vertical-align: top;
  background-color: #F9F9F9;
  border-spacing: 0px;
  border-collapse: collapse;
  border-width: 1px;
  border-style: solid;
  border-color: #dddddd;
}
td.calprev {
  vertical-align: top;
  background-color: #F9F9F9;
  border-spacing: 0px;
  border-collapse: collapse;
  border-width: 1px;
  border-style: solid;
  border-color: #dddddd;
}
p.il_calevent {
  color: white;
  margin: 2px 0 0 0;
  padding: 2px;
  border-spacing: 0px;
  font-size: 90%;
}
p.il_calevent .btn-link {
  margin: 0 auto;
  width: 100%;
  text-align: center;
}
td.calevent {
  vertical-align: top;
  /*padding: 3px;*/
  border-spacing: 0px;
  border-collapse: collapse;
  border-width: 1px;
  border-style: solid;
  border-color: #dddddd;
  font-size: 90%;
  /*background-color:white;*/
}
div.calevent {
  font-size: 90%;
  padding: 3px;
  margin: 3px;
}
div.calfullcontent {
  padding: 4px;
  height: 100%;
}
p.il_cal_monthday {
  padding: 2px;
  margin: 0px;
  font-weight: normal;
}
p.il_cal_navigation {
  padding: 0px 3px 0px 0px;
  margin: 0px;
}
table.calmini {
  width: 100%;
}
.calminiheader {
  color: #222222;
  background-color: #F9F9F9;
}
th.calmini {
  text-align: center;
  font-size: 90%;
  font-weight: normal;
  background-color: #FFFFFF;
}
a.calminiapp {
  font-weight: bold;
}
p.il_calmini_monthday,
div.il_calmini_monthday {
  margin: 1px;
  text-align: center;
}
td.calministd {
  vertical-align: top;
  border-collapse: collapse;
  background-color: #ffffff;
  border-spacing: 0px;
  border-width: 1px;
  border-style: solid;
  border-color: #dddddd;
  font-size: 90%;
  text-align: center;
  vertical-align: middle;
}
td.calminitoday {
  vertical-align: top;
  background-color: #FFE79C;
  border-width: 1px;
  border-style: solid;
  border-color: #dddddd;
  font-size: 90%;
  text-align: center;
  vertical-align: middle;
}
td.calmininow {
  vertical-align: top;
  background-color: #FFF0C4;
  border-width: 1px;
  border-style: solid;
  border-color: #dddddd;
  font-size: 90%;
  text-align: center;
  vertical-align: middle;
}
td.calmininext {
  vertical-align: top;
  background-color: #F9F9F9;
  border-width: 1px;
  border-style: solid;
  border-color: #dddddd;
  font-size: 90%;
  text-align: center;
  vertical-align: middle;
}
td.calminiprev {
  vertical-align: top;
  background-color: #F9F9F9;
  border-width: 1px;
  border-style: solid;
  border-color: #dddddd;
  font-size: 90%;
  text-align: center;
  vertical-align: middle;
}
td.calminiweek,
th.calminiweek {
  vertical-align: top;
  background-color: #FFFFFF;
  font-size: 60%;
  text-align: center;
  vertical-align: middle;
}
span.calminiinactive {
  color: #CCCCCC;
}
.calnewapplink {
  float: right;
  visibility: hidden;
}
/* Modules/Wiki */
a.ilWikiPageMissing:link,
a.ilWikiPageMissing:visited {
  color: red;
}
a.ilWikiPageMissing:hover {
  color: black;
}
ul.ilWikiBlockList {
  margin: 0 0 0 20px;
  padding: 0;
  list-style: disc outside;
}
ul.ilWikiBlockListNoIndent {
  margin: 0;
  padding: 0;
  list-style: none;
}
li.ilWikiBlockItem {
  margin: 0;
  padding: 0;
}
#ilTopNav {
  margin: -38px 0 0 65px;
}
@media only screen and (max-width: 767px) {
  #ilTopNav {
    min-height: 0;
    display: block;
    padding: 0;
    margin: 0;
  }
}
#ilTopNav.navbar {
  padding-top: 1px;
  padding-bottom: 1px;
  min-height: 33px;
}
@media only screen and (max-width: 767px) {
  #ilTopNav.navbar {
    min-height: 0;
    padding-top: 0;
    padding-bottom: 0;
  }
}
#ilTopNav.navbar > .navbar-collapse {
  margin: 0;
  padding: 0 0 0 5px;
}
@media only screen and (max-width: 767px) {
  #ilTopNav.navbar > .navbar-collapse:empty + div.navbar-header button.navbar-toggle {
    display: none;
  }
}
#ilTopNav.navbar-default {
  background-color: transparent;
  filter: progid:DXImageTransform.Microsoft.gradient(enabled = false);
  border: 0 none;
}
@media only screen and (max-width: 767px) {
  #ilTopNav.navbar-default {
    background-color: #f9f9f9;
  }
}
#ilTopNav .dropdown-menu {
  float: left;
  right: auto;
  left: 0;
  min-width: 100%;
  background-color: #fafafa;
}
#ilTopNav .dropdown-menu li a {
  background-color: transparent;
  color: #5d5d5d;
}
#ilTopNav .dropdown-menu li a:hover {
  background-color: #ecf0f4;
  color: #262626;
}
@media only screen and (max-width: 767px) {
  #ilTopNav .dropdown-menu {
    float: none;
    left: auto;
    right: auto;
  }
}
#ilTopNav .navbar-nav {
  float: left;
  margin-left: 5px;
}
@media only screen and (max-width: 767px) {
  #ilTopNav .navbar-nav {
    float: none;
    margin-left: 0;
  }
}
#ilTopNav .navbar-nav > li {
  margin: 0 0 0 10px;
}
#ilTopNav .navbar-nav > li > a {
  margin: 0;
  padding: 5px 10px 6px;
  text-transform: uppercase;
  font-size: 14px;
  border-top: 4px solid white;
  background-color: transparent;
  color: #808080;
}
@media only screen and (max-width: 767px) {
  #ilTopNav .navbar-nav > li > a {
    margin: 0 10px 0 0;
    padding: 5px 10px 6px;
    border-top: 0;
    color: #808080;
  }
}
#ilTopNav .navbar-nav > li > a:hover,
#ilTopNav .navbar-nav > li > a:active,
#ilTopNav .navbar-nav > li > a:focus {
  background-color: transparent;
  color: #808080;
}
#ilTopNav .navbar-nav > .active > a,
#ilTopNav .navbar-nav > .open > a,
#ilTopNav .navbar-nav > .active > a:hover,
#ilTopNav .navbar-nav > .open > a:hover,
#ilTopNav .navbar-nav > .active > a:active,
#ilTopNav .navbar-nav > .open > a:active,
#ilTopNav .navbar-nav > .active > a:focus,
#ilTopNav .navbar-nav > .open > a:focus {
  outline: 0 none;
  border-top: 4px solid #4c6586;
  background-color: #fafafa;
  color: #808080;
  -webkit-box-shadow: 3px 9px 9px 0px rgba(0, 0, 0, 0.176);
  box-shadow: 3px 9px 9px 0px rgba(0, 0, 0, 0.176);
}
@media only screen and (max-width: 767px) {
  #ilTopNav .navbar-nav > .active > a,
  #ilTopNav .navbar-nav > .open > a,
  #ilTopNav .navbar-nav > .active > a:hover,
  #ilTopNav .navbar-nav > .open > a:hover,
  #ilTopNav .navbar-nav > .active > a:active,
  #ilTopNav .navbar-nav > .open > a:active,
  #ilTopNav .navbar-nav > .active > a:focus,
  #ilTopNav .navbar-nav > .open > a:focus {
    border-top: 0 none;
    background-color: inherit;
    -webkit-box-shadow: none;
    box-shadow: none;
  }
}
@media only screen and (max-width: 767px) {
  #ilTopNav button.navbar-toggle {
    position: fixed;
    top: 0;
    left: 40px;
    height: 40px;
    border-radius: 0;
    border-width: 0;
    background-color: #767676;
    color: #f5f5f5;
    margin: 0;
  }
}
@media only screen and (max-width: 767px) {
  #ilTopNav button.navbar-toggle .icon-bar {
    background-color: #f5f5f5;
  }
}
@media only screen and (max-width: 767px) {
  #ilTopNav button.navbar-toggle:hover {
    background-color: #aeaeae;
  }
}
@media only screen and (max-width: 767px) {
  #ilTopNav button.navbar-toggle:hover .icon-bar {
    background-color: #ffffff;
  }
}
[dir="rtl"] #ilTopNav .dropdown-menu {
  float: right;
  left: auto;
  right: 0;
  padding: 5px 0;
  text-align: right;
}
[dir="rtl"] #ilTopNav .navbar-nav {
  float: right;
  margin-left: 0;
  margin-right: 70px;
}
@media only screen and (max-width: 767px) {
  [dir="rtl"] #ilTopNav .navbar-nav {
    margin-right: 0;
    padding-right: 0;
  }
}
[dir="rtl"] #ilTopNav .navbar-nav > li {
  margin: 0 10px 0 0;
}
@media only screen and (max-width: 767px) {
  [dir="rtl"] #ilTopNav .navbar-nav > li > a {
    float: right;
    width: 100%;
    margin: 0;
  }
}
[dir="rtl"] #ilTopNav.navbar > .navbar-collapse {
  padding: 0 5px 0 0;
}
@media only screen and (max-width: 767px) {
  [dir="rtl"] #ilTopNav button.navbar-toggle {
    left: auto;
    right: 40px;
  }
}
/* Main Menu Top Title */
.ilTopTitle {
  float: left;
  font-weight: 600;
  padding: 0 0 0 15px;
  white-space: nowrap;
  line-height: 40px;
}
@media only screen and (max-width: 767px) {
  .ilTopTitle {
    display: none;
  }
}
[dir="rtl"] .ilTopTitle {
  float: right;
  padding: 0 15px 0 0;
}
@media only screen and (max-width: 767px) {
  .ilTopTitleVisible {
    display: block;
  }
}
input.ilOpenIDBox {
  background: url("images/openid.png") no-repeat 1px 2px #ffffff;
  padding-left: 20px;
}
[dir="rtl"] input.ilOpenIDBox {
  background-position: 2px 1px;
  padding-left: 0;
  padding-right: 20px;
}
#ilTopBar.ilTopBar {
  padding: 0;
  height: 40px;
  top: 0;
  z-index: 1040;
}
@media only screen and (max-width: 767px) {
  #ilTopBar.ilTopBar {
    z-index: 1030;
  }
}
.ilTopFixed {
  z-index: 1030;
  position: fixed;
  margin-left: auto;
  margin-right: auto;
  left: 0;
  right: 0;
}
#ilTopBarNav {
  float: right;
  margin: 0;
  padding: 0;
  margin-right: 14px;
  list-style: none outside none;
}
@media only screen and (max-width: 767px) {
  #ilTopBarNav {
    margin-right: 0;
  }
}
#ilTopBarNav .dropdown-menu {
  background-color: #aeaeae;
  border-radius: 0;
  margin: 0;
  color: #f5f5f5;
}
#ilTopBarNav .dropdown-menu a {
  background-color: transparent;
  color: #f5f5f5;
}
#ilTopBarNav .dropdown-menu a:hover,
#ilTopBarNav .dropdown-menu a:active,
#ilTopBarNav .dropdown-menu a:focus {
  background-color: #ecf0f4;
  color: #aeaeae;
}
#ilTopBarNav > li {
  float: left;
  display: block;
  position: relative;
}
#ilTopBarNav > li > a {
  margin-right: 1px;
  display: block;
  padding: 10px;
  position: relative;
  min-width: 40px;
  height: 40px;
  text-align: center;
  background-color: #767676;
  color: #f5f5f5;
}
#ilTopBarNav > li > a:hover,
#ilTopBarNav > li > a:active,
#ilTopBarNav > li > a:focus {
  outline: 0 none;
  color: #ffffff;
  text-decoration: none;
  background-color: #aeaeae;
}
#ilTopBarNav > .active > a,
#ilTopBarNav > .open > a,
#ilTopBarNav > .active > a:hover,
#ilTopBarNav > .open > a:hover,
#ilTopBarNav > .active > a:active,
#ilTopBarNav > .open > a:active,
#ilTopBarNav > .active > a:focus,
#ilTopBarNav > .open > a:focus {
  outline: 0 none;
  color: #ffffff;
  text-decoration: none;
  background-color: #aeaeae;
}
#ilTopBarNav #userlog > a {
  padding: 0 10px 0 0;
}
#ilTopBarNav #userlog > a img {
  height: 40px;
  width: 40px;
  margin-right: 0px;
  padding: 5px;
}
#ilTopBarNav #userlog .dropdown-menu {
  min-width: 100%;
}
#ilTopBarNav #userlog .dropdown-menu > li > a {
  padding-left: 50px;
}
[dir="rtl"] #ilTopBarNav {
  float: left;
  margin: 0;
  margin-left: 14px;
  text-align: right;
}
[dir="rtl"] #ilTopBarNav .badge {
  margin-left: 0;
  margin-right: -5px;
}
[dir="rtl"] #ilTopBarNav .dropdown-menu a {
  text-align: right;
}
[dir="rtl"] #ilTopBarNav > li {
  float: right;
}
[dir="rtl"] #ilTopBarNav > li > a {
  margin-right: 1px;
}
[dir="rtl"] #ilTopBarNav #userlog > a {
  padding: 0 0 0 10px;
}
[dir="rtl"] #ilTopBarNav #userlog > a img {
  margin-left: 0;
}
.ilMainHeader {
  background-color: #ffffff;
  height: 80px;
  border-bottom: 3px solid #f0f0f0;
}
@media only screen and (max-width: 767px) {
  .ilMainHeader {
    height: auto;
    border-bottom: 0 none;
  }
}
.ilMainHeader.ilTopFixed {
  top: 40px;
}
@media only screen and (max-width: 767px) {
  .ilMainHeader.ilTopFixed {
    height: 0;
  }
}
.ilMainHeader > header > .row > a.navbar-brand {
  height: auto;
  display: inline-block;
  padding: 0;
  margin: 15px 15px 0;
}
@media only screen and (max-width: 767px) {
  .ilMainHeader > header > .row > a.navbar-brand {
    height: 0;
    padding: 0;
    margin: 0;
  }
}
.ilMainHeader > header > .row > a.navbar-brand > img {
  display: inline-block;
  height: 50px;
  width: 50px;
}
@media only screen and (max-width: 767px) {
  .ilMainHeader > header > .row > a.navbar-brand > img {
    position: fixed;
    top: 0;
    left: 0;
    height: 40px;
    width: 40px;
  }
}
@media only screen and (max-width: 767px) {
  [dir="rtl"] .ilMainHeader > header > .row > a.navbar-brand > img {
    left: auto;
    right: 0;
  }
}
.ilMainMenu {
  background-color: #ffffff;
}
.ilMainMenu.ilTopFixed {
  top: 110px;
}
@media only screen and (max-width: 767px) {
  .ilMainMenu.ilTopFixed {
    position: fixed;
    top: 40px;
    border-bottom: 0 none;
  }
}
.ilMainMenuEntries {
  margin-bottom: 10px;
  padding-bottom: 10px;
}
div.ilMemberViewMainHeader {
  background-color: #981a0a;
}
div.ilTopMemberView {
  text-align: center;
}
div.ilTopMemberView h3 {
  padding: 0;
  margin: 0;
  line-height: 40px;
}
@media only screen and (max-width: 767px) {
  div.ilTopMemberView {
    display: none;
  }
}
.ilFixedTopSpacer {
  padding-top: 117px;
}
@media only screen and (max-width: 767px) {
  .ilFixedTopSpacer {
    margin-top: 40px;
    padding-top: 0;
  }
}
.ilFixedTopSpacerBarOnly {
  padding-top: 40px;
}
@media only screen and (max-width: 767px) {
  .ilFixedTopSpacerBarOnly {
    margin-top: 40px;
    padding-top: 0;
  }
}
ul.il-mm-selfloading {
  width: 768px;
  list-style: none;
  margin-left: 0;
  padding-left: 0;
}
/* Services/UIComponent/Tabs */
.nav-tabs > li {
  margin: 0 4px 0 0;
}
.nav-tabs > li > a {
  border-radius: 0;
  border: 0 none;
  padding: 6px 12px 3px;
  font-size: 13px;
  margin: 0;
}
.nav-tabs > li.active > a,
.nav-tabs > li.active > a:hover,
.nav-tabs > li.active > a:focus {
  background-color: #7c7c7c;
  color: white;
  border: 0 none;
}
[dir="rtl"] .nav-tabs > li {
  margin: 0 0 0 4px;
  float: right;
}
#ilTab {
  padding: 0;
  margin: 7px 15px 23px;
  border: 0 none;
  border-bottom: 2px solid #7c7c7c;
}
.ilSetupContent #ilTab {
  margin: 7px 0 23px;
}
.ilTabsContentOuter {
  /* background-color: white; */
  padding: 0;
}
/* Sub Tabs */
#ilSubTab {
  padding: 5px 20px;
  margin: -23px 0 10px;
  /* border-bottom: 1px solid lighten(@mid-gray, 55%);
	box-shadow: 0 2px 1px -1px white; */
}
#ilSubTab > li > a {
  border-radius: 0;
  padding: 3px 7px;
  font-size: 11.64px;
  /* font-weight: 600; */
}
#ilSubTab > li > a:hover {
  color: #3a4c65;
}
#ilSubTab > li.active > a,
#ilSubTab > li.active > a:hover,
#ilSubTab > li.active > a:focus {
  color: #557196;
  background-color: transparent;
  text-decoration: underline;
}
/* Services/UIComponent/GroupedLists */
div.ilGroupedListH {
  padding: 2px 10px;
  background-color: #f0f0f0;
  font-size: 85%;
}
div.ilGroupedListSep {
  padding-bottom: 3px;
  border-bottom: 1px solid #e0e0e0;
  margin: 0 10px 3px;
}
a.ilGroupedListLE {
  display: block;
  padding: 5px 10px;
  font-size: 90%;
}
a.ilGroupedListLE:hover {
  background-color: #ffffd9;
  text-decoration: none;
}
td.ilGroupedListNewCol {
  border-left: 1px solid #e0e0e0;
}
/* Services/Table */
div.tblfooter {
  font-weight: normal;
  background-color: #f5f5f5;
  padding: 3px;
  font-size: 80%;
  text-align: right;
}
div.ilTableNav {
  font-weight: normal;
  padding: 0 3px;
  font-size: 80%;
  text-align: right;
}
tr.tblfooter {
  color: black;
  font-weight: normal;
  background-color: #f9f9f9;
  border-top: 1px solid #f0f0f0;
}
td.submit {
  padding: 3px;
  vertical-align: top;
  background-color: #f3f3f3;
}
div.ilTableHeaderTitleBlock {
  font-weight: bold;
  padding: 3px;
  font-size: 90%;
  color: #404040;
  background: url("images/block_top.png") repeat-x #f8f8f8;
  border-bottom: 1px solid #e9e9e9;
}
div.ilTableHeaderTitle {
  margin: 15px 0 0;
  padding: 0;
}
div.ilTableHeaderTitle + .ilHeaderDesc {
  margin: 0 0 5px;
}
h3.ilTableHeaderTitleBlock {
  font-weight: bold;
  font-size: 100%;
  display: inline;
  padding: 0;
  margin: 0;
}
h3.ilTableHeaderTitle {
  display: inline;
}
div.ilTableOuter {
  padding: 0;
  background-color: #ffffff;
}
div.ilTableSelectAll {
  background-color: #f8f8f8;
  padding: 6px 8px;
  font-size: 90%;
}
div.ilTableSelectAll label {
  padding-left: 13px;
}
div.ilTableCommandRow,
div.ilTableCommandRowTop {
  background-color: #f9f9f9;
  padding: 5px 8px;
  font-size: 90%;
}
span.ilTableFootLight {
  color: #909090;
}
div.ilTableFilterActivator {
  margin: 0 0 5px 3px;
}
.ilTableMenuItem {
  margin: 0 10px 0 0;
}
div.ilTableFilter {
  padding: 0 0 5px 0;
  margin: 0;
}
legend.ilTableFilter {
  font-size: 80%;
  border: none;
  padding: 2px 5px;
  margin: -12px 0 0;
  font-weight: normal;
  text-align: right;
}
legend.ilTableFilter > a {
  margin-right: -20px;
  margin-top: -15px;
}
fieldset.ilTableFilter {
  background-color: #f9f9f9;
  padding: 10px 15px;
  margin: 5px 0 15px 0;
}
div.ilTableFilterLabel {
  font-style: italic;
  background-color: #f0f0f0;
  padding: 3px 5px;
}
div.ilTableFilterLabel label {
  margin: 0;
}
div.ilTableFilterInput {
  min-width: 150px;
  padding: 5px 0;
}
div.ilTableFilterInput select {
  width: 100%;
  max-width: 150px;
}
div.ilTableFilterInput .radio,
div.ilTableFilterInput .checkbox {
  margin: 0;
}
td.ilFilterOption {
  text-align: left;
  vertical-align: top;
  font-size: 80%;
  white-space: nowrap;
  padding: 0 10px 10px 0;
  min-width: 150px;
}
td.ilFilterType {
  font-size: 80%;
  font-weight: bold;
  text-align: left;
  white-space: nowrap;
  padding: 3px;
}
div.ilTableContainer {
  overflow: auto;
}
.tblheader {
  font-weight: normal;
}
tr.tblheader {
  font-weight: normal;
  background-color: #f9f9f9;
  font-size: 90%;
  border-bottom: 1px solid #d6d6d6;
}
/* ---------------- alternating tablerowcolors ----------------- */
.tblrow2_mo {
  background-color: #f1f1f1;
  color: #222;
  padding: 3px;
}
.tblrow1_mo {
  background-color: white;
  color: #222;
  padding: 3px;
}
.tblrow1_mo:hover,
.tblrow2_mo:hover {
  background-color: #d0d0ff;
}
.tblrowmarked {
  background-color: #ffe4e4 !important;
  color: #222;
  padding: 3px;
}
.tblrow2top {
  background-color: #f1f1f1;
  color: #222;
  padding: 3px;
  vertical-align: top;
}
.tblrow1top {
  background-color: white;
  color: #222;
  padding: 3px;
  vertical-align: top;
}
.tblrowmarkedtop {
  background-color: #ffe4e4;
  color: #222;
  padding: 3px;
  vertical-align: top;
}
.table > thead > tr > th {
  border-bottom: 1px solid #a0a0a0;
  background-color: #fcfcfc;
}
.ilTableOuter .table {
  background-color: #f9f9f9;
}
td > img[src$="icon_custom.svg"] {
  max-width: 32px;
}
@media (min-width: 768px) {
  .table-responsive {
    overflow: visible;
  }
}
/* Services/Notes */
div.ilNotes {
  background-color: #f9f9f9;
  padding: 15px;
}
#ilRightPanel div.ilNotes {
  background-color: #ffffff;
}
div.ilNotes .fullwidth_invisible {
  background-color: transparent;
  padding: 10px;
}
div.ilComment {
  padding-left: 50px;
}
div.ilNotesUImage {
  float: left;
  margin-left: -50px;
}
div.ilNotesUImage img {
  width: 40px;
  height: 40px;
}
div.ilNoteText {
  font-size: 95%;
  margin-top: 5px;
}
div.ilNotesHeader {
  background-color: #f0f0f0;
  margin-bottom: 5px;
}
#ilRightPanel div.ilNotesHeader {
  padding: 5px;
}
h3.ilNotesHeader {
  font-size: 110%;
  color: #606060;
  display: inline;
}
h4.ilNoteTitle {
  font-size: 100%;
  margin: 0;
  padding: 0;
}
td.ilNoteList {
  padding: 10px 5px;
  border-top: 1px solid #f0f0f0;
  vertical-align: top;
}
textarea#note {
  height: 6em;
}
div.ilNoteInput {
  padding-bottom: 10px;
}
/* Modules/Blog */
div.ilBlogList {
  padding: 10px;
  margin-bottom: 20px;
  background-color: #ffffff;
}
div.ilBlogListItem {
  padding: 1px 1px 5px;
  margin-bottom: 35px;
}
div.ilBlogListItem.ilBlogListItemDraft {
  padding: 8px;
}
div.ilBlogListItemTitle {
  border-bottom: 1px solid #e0e0e0;
}
div.ilBlogListItemTitle h3 {
  margin-bottom: 5px;
}
div.ilBlogListItemSubTitle {
  margin-top: 5px;
  color: #909090;
  font-size: 80%;
  text-align: right;
}
div.ilBlogListItemSnippet {
  margin-top: 5px;
  margin-bottom: 5px;
  min-height: 10px;
}
img.ilBlogListItemSnippetPreviewImage {
  margin-right: 10px;
  margin-bottom: 5px;
}
div.ilBlogListItemMore {
  float: left;
}
div.ilBlogListItemCommtensPerma {
  text-align: right;
  font-size: 90%;
  margin-top: 15px;
  min-height: 15px;
}
div.ilBlogSideBlocks {
  margin-left: 5px;
}
td.ilBlogSideBlockContent {
  padding: 10px;
}
td.ilBlogSideBlockCommand {
  font-size: 75%;
  color: #909090;
  border-bottom: 1px solid #e9e9e9;
  padding: 1px 3px;
  background-color: #f9f9f9;
  text-align: right;
}
div.ilBlogSideBlockAuthor {
  margin-top: 3px;
}
ul.ilBlogSideBlockNavigation {
  margin-top: 3px;
  padding-left: 15px;
}
div.ilBlogSideBlockNavigationSelection {
  margin-bottom: 5px;
}
.ilBlogListItemDraft {
  border: 2px dotted #fa8228;
}
.ilBlogDraftText {
  color: #fa8228;
  position: absolute;
  font-size: 12px;
  margin-top: -20px;
  padding: 2px 5px;
  background-color: #ffffff;
}
.ilBlogNavigationItemDraft {
  margin-right: 50px;
}
.ilBlogListPermalink {
  margin: 5px;
}
.ilBlogRating {
  margin-bottom: 5px;
}
.ilTopGap {
  margin-top: 15px;
}
.ilExportPage {
  min-height: 468px;
  padding-bottom: 20px;
}
/* Services/Skill */
div.ilSkill {
  background: #ffffff;
  padding: 15px;
  margin-bottom: 20px;
  margin-top: 10px;
}
div.ilSkill > h3 {
  margin: 10px 0;
  padding: 0;
  font-size: 1.2em;
  float: left;
}
div.ilSkill > h4 {
  margin: 10px 0;
  padding: 0;
  font-size: 1em;
  color: #909090;
  float: left;
  clear: left;
}
table.ilSkill,
td.ilSkill,
th.ilSkill {
  border: 1px solid #e0e0e0;
}
div.ilSkillActions {
  margin-top: -5px;
  margin-right: 15px;
  float: right;
}
div.ilSkill .ilSkillActions {
  margin-right: 0px;
}
table.ilSkill {
  margin-bottom: 5px;
  margin-left: 50px;
  background-color: white;
  border-collapse: collapse;
  clear: both;
}
td.ilSkill,
th.ilSkill {
  font-size: .8em;
  padding: 4px;
  min-width: 50px;
}
td.ilSkill {
  text-align: center;
  vertical-align: middle;
}
td.ilSkillLevel {
  cursor: pointer;
}
th.ilSkill,
td.ilSkillLevel {
  background-color: #f8f8f8;
}
td.ilSkillSelf {
  background-color: #fff0e0;
}
td.ilSkillMat {
  background-color: #f0f0ff;
}
div.ilSkillSuggRes {
  margin-left: 50px;
}
th.ilSkillEntryHead {
  width: 250px;
}
.ilSkillEvalItem {
  border-left: 5px solid;
  margin: 2px 0;
  padding: 10px;
}
.ilSkillEvalItem > .row > div {
  padding-top: 3px;
  padding-bottom: 3px;
}
.ilSkillEvalItem.ilSkillEvalType1 {
  border-color: #dcb496;
}
.ilSkillEvalItem.ilSkillEvalType2 {
  border-color: #21c5d8;
}
.ilSkillDescription,
.ilSkillMaterial,
.ilSkillSuggResources {
  padding: 5px 10px 5px 15px;
}
.ilSkillDescription > .row > div,
.ilSkillMaterial > .row > div,
.ilSkillSuggResources > .row > div {
  padding-top: 2px;
  padding-bottom: 2px;
}
.ilSkillResourceList > h5 {
  margin-top: 25px;
}
.ilSkillResourceList > div {
  padding: 5px 10px 5px 15px;
}
.ilSkillResourceList > div > .row > div {
  padding-top: 2px;
  padding-bottom: 2px;
}
.ilSkillEvalItem.ilSkillEvalType3 {
  border-color: #6ea03c;
}
.ilSkillEvalItem > .row > .ilSkillEvalType1 {
  color: #dcb496;
}
.ilSkillEvalItem > .row > .ilSkillEvalType2 {
  color: #21c5d8;
}
.ilSkillEvalItem > .row > .ilSkillEvalType3 {
  color: #6ea03c;
}
.ilSkillFilter .ilToolbar select.form-control {
  display: block;
}
/* Modules/Poll */
.ilPollDescription {
  margin: 5px;
  font-size: 80%;
  color: #808080;
}
.ilPollQuestion {
  display: inline-block;
  width: 97%;
  margin: 1.5%;
  font-size: 90%;
  font-style: italic;
}
img.ilPollQuestionImage {
  margin: 1.5% 0%;
  max-width: 100%;
}
.ilPollQuestionAnswers {
  margin: 5px;
  font-size: 80%;
}
.ilPollQuestionAnswer {
  margin-bottom: 5px;
}
.ilPollQuestionResults {
  margin: 10px;
  font-size: 80%;
}
.ilPollQuestionResult {
  margin-bottom: 5px;
}
.ilPollQuestionResultBar {
  width: 100%;
  border: 1px solid #aaa;
  float: left;
  height: 18px;
}
.ilPollQuestionResultBarInner {
  background-color: #c2e1ff;
  height: 18px;
}
.ilPollQuestionResultPerc {
  float: right;
  position: relative;
  margin-top: -17px;
  margin-right: 3px;
}
.ilPollLegend {
  margin-bottom: 5px;
}
.ilPollLegend td.legendLabel {
  font-size: 120%;
}
#ilMMSearch ul li {
  padding: 5px;
}
#ilMMSearch ul li label {
  font-weight: normal;
}
#ilMMSearchMenu p {
  white-space: nowrap;
}
#main_menu_search {
  width: 200px;
}
#ilTopBarNav .dropdown-menu #ilMMSearchMenu a,
#ilTopBarNav .dropdown-menu #ilMMSearchMenu a:hover,
#ilTopBarNav .dropdown-menu #ilMMSearchMenu a:active,
#ilTopBarNav .dropdown-menu #ilMMSearchMenu a:focus {
  background-color: transparent;
  color: #f5f5f5;
}
div.ilMainMenuSearch {
  padding: 0 10px 3px;
  margin: 1px 0 2px -1px;
  line-height: 26px;
}
input.ilMainMenuSearch {
  cursor: pointer;
  border: none;
  color: #606060;
  width: 150px;
  padding: 2px 4px 1px;
  margin: 0;
  background-color: white;
  min-height: 16px;
  -webkit-box-shadow: inset 1px 1px 2px #a0a0a0;
  box-shadow: inset 1px 1px 2px #a0a0a0;
  line-height: 1;
}
#mm_search_menu_head {
  background-color: #f8f8f8;
  padding: 5px;
  font-size: 85%;
}
#mm_search_menu_head p {
  margin: 0;
}
#mm_search_menu_head input {
  margin: 0;
  padding: 0;
}
#il_search_toolbar div.ilFormOption {
  width: auto;
}
#il_search_toolbar div.ilFormFooter {
  display: none;
}
#mm_search_menu_ac .ui-menu {
  border: 0 none;
  -webkit-box-shadow: none;
  box-shadow: none;
  color: #333333;
}
span.ilSearchHighlight {
  font-weight: bold;
}
div.il_SearchFragment {
  margin: 2px 0 5px;
  font-size: 80%;
  font-weight: normal;
  text-align: left;
}
#ilSearchResultsTable.table-striped > tbody > tr > td {
  background-color: transparent;
}
#search_area_form {
  min-width: 350px;
}
#search_area_form .form-horizontal .control-label {
  padding-top: 0;
}
/* Services/Help */
#ilHelpText .ilc_text_inline_Strong {
  font-weight: bold;
}
#ilHelpBack {
  padding-bottom: 20px;
}
#ilHelpText {
  clear: both;
  font-size: 90%;
}
#ilHelpText .ilc_list_o_NumberedList,
#ilHelpText .ilc_list_u_BulletedList {
  margin: 10px 0;
  padding: 0 0 0 25px;
}
#ilHelpText .ilc_list_o_NumberedList .ilc_list_o_NumberedList,
#ilHelpText .ilc_list_o_NumberedList .ilc_list_u_BulletedList,
#ilHelpText .ilc_list_u_BulletedList .ilc_list_u_BulletedList,
#ilHelpText .ilc_list_u_BulletedList .ilc_list_o_NumberedList {
  padding-left: 15px;
}
a#ilHelpClose {
  display: block;
  float: right;
  padding: 5px;
}
#ilHelpPanel .il_VAccordionHead {
  background-position: 3px 3px;
  padding: 3px 3px 3px 20px;
  font-size: 90%;
  font-weight: bold;
  border: none;
}
#ilHelpPanel .ilGroupedListLE {
  padding: 5px 10px 5px 20px;
}
#il_screen_id {
  position: fixed;
  right: 0;
}
@media only screen and (max-width: 767px) {
  #il_screen_id {
    display: none;
  }
}
#mm_help li a span:first-child {
  width: 20px;
  display: inline-block;
}
/* Modules/DataCollection */
td.dcl_actions {
  text-align: right;
  padding-right: 5px;
}
.dcl_record_list td,
.dcl_field_list td {
  padding: 10px 7px;
  font-size: 90%;
}
.ilDclTableDescription {
  padding: 15px 0;
  font-size: 90%;
}
.ilDclRecordViewNavWrapper {
  margin-bottom: 40px;
}
.ilDclRecordViewNav {
  font-weight: normal;
  padding: 3px;
  font-size: 80%;
  width: 80%;
  float: left;
}
.ilDclEditRecordButtonWrapper {
  float: right;
}
.ilDclRecordViewRecordOfTotal {
  margin-right: 10px;
}
.ilDclSelectRecord {
  margin-left: 10px;
}
.ilDclChangeRecord {
  display: inline;
}
.ilDclPermanentLinkWrapper {
  margin: 20px 0;
}
tr.dcl_comments_active > td {
  background-color: #ffffd9;
}
/* Modules/Bibliographic */
span.bibl_text_inline_Emph {
  font-style: italic;
}
/* Services/MediaObjects */
.ilPlayerPreviewOverlayOuter {
  position: relative;
}
.ilPlayerPreviewOverlay {
  position: relative;
  width: 320px;
  height: 240px;
  cursor: pointer;
}
.ilPlayerPreviewDescription {
  padding: 7px;
  font-size: 85%;
  position: absolute;
  width: 100%;
  color: #f0f0f0;
  margin-top: -240px;
  background: url("images/black60.png");
}
.ilPlayerPreviewOverlay img {
  cursor: pointer;
  width: 100%;
  height: 100%;
}
.ilPlayerPreviewDescriptionDownload {
  float: right;
}
.ilPlayerPreviewDescriptionDownload a {
  color: #a0a0a0;
}
.mejs-overlay-button {
  background-image: url("images/bigplay.svg");
}
.ilPlayerPreviewPlayButton {
  background: url("images/bigplay.svg") no-repeat scroll 0 0 transparent;
  height: 100px;
  left: 50%;
  margin: -50px 0 0 -50px;
  position: absolute;
  top: 50%;
  width: 100px;
  cursor: pointer;
}
.ilPlayerPreviewOverlay:hover .ilPlayerPreviewPlayButton {
  background-position: 0 -100px;
}
/* Services/Chart */
td.legendColorBox,
td.legendLabel {
  padding: 3px;
}
div.ilChartWrapper {
  max-width: 100%;
}
/* Services/Captcha */
div.iosCaptchaInfoContainer {
  margin: 10px 0 0 0;
}
div.iosCaptchaInputCommandContainer {
  margin: 10px 0 0 0;
}
div.iosCaptchaInputCommandContainer .reload {
  width: 19px;
  height: 19px !important;
  font-size: 100%;
  vertical-align: top;
  margin: 0;
  padding: 0;
}
div.iosCaptchaInputCommandContainer .reload img {
  width: 19px;
  height: 19px;
  margin: 0;
  padding: 3;
}
div.iosCaptchaInputCommandContainer .audio {
  width: 19px;
  height: 19px;
  margin: 0 10px 0 12px;
  vertical-align: middle;
}
/* Services/User */
div.ilProfile {
  width: 450px;
  margin: 0 auto;
  background-color: #f6f6f6;
  border: 1px solid #d0d5ea;
  padding: 15px;
}
div.ilProfile + div.ilPermalinkContainer {
  margin-top: 20px;
}
div.ilProfile + div.ilPermalinkContainer .input-group-btn {
  vertical-align: bottom;
}
h3.ilProfileName {
  margin: 0 0 10px;
  padding: 0;
  font-weight: normal;
  font-size: 130%;
}
div.ilProfileSection {
  margin-top: 20px;
  font-size: 90%;
  color: #606060;
}
h3.ilProfileSectionHead {
  margin: 0 0 3px;
  padding: 0;
  font-weight: normal;
  font-size: 110%;
  color: #202020;
}
table.il_user_quota_disk_usage_overview {
  background-color: white;
}
img.ilUserXXSmall {
  max-width: 30px;
}
/* -- User Gallery Styles -- */
.ilUsersGalleryContainer div.ilUser {
  margin: 0 0 20px;
  background-color: white;
  padding: 20px 0;
  font-size: 100%;
  width: 100%;
  height: auto;
  text-align: center;
}
.ilUsersGalleryContainer div.ilUser img {
  min-height: 80px;
  max-height: 80px;
}
.ilUsersGalleryContainer div.ilUser h3 {
  white-space: nowrap;
  overflow: hidden;
  text-overflow: ellipsis;
  padding: 5px;
  margin: 20px 0;
  font-size: 1.6rem !important;
}
.ilUsersGalleryContainer div.ilUser .action {
  width: 100%;
  height: 40px;
}
.ilUsersGalleryContainer div.ilUser .action div {
  display: inline-block;
}
.ilUsersGalleryContainer div.ilUser .action .btn {
  float: left;
}
.ilUsersGalleryContainer div.ilUser .action .btn-default:hover {
  color: white !important;
}
.ilUsersGalleryContainer div.ilUser .action .mailBtn {
  height: 37px;
  font-size: 16px;
  padding: 0 15px;
  line-height: 30px;
  margin: 2px 0 0 0;
}
.ilUsersGalleryContainer div.ilUser .action .open .btn {
  -webkit-box-shadow: 0 0 0 0 3px 5px rgba(0, 0, 0, 0.5);
  box-shadow: 0 0 0 0 3px 5px rgba(0, 0, 0, 0.5);
}
.ilUsersGalleryContainer div.ilUser .action .open .btn-success:hover,
.ilUsersGalleryContainer div.ilUser .action .open .btn-success:focus,
.ilUsersGalleryContainer div.ilUser .action .open .btn-success:active {
  color: white;
  background: #626f78;
  -webkit-box-shadow: 0 0 0 0 3px 5px rgba(0, 0, 0, 0.5);
  box-shadow: 0 0 0 0 3px 5px rgba(0, 0, 0, 0.5);
  border: 1px solid #5b6770;
}
.ilUsersGalleryContainer div.ilUser .action ul.dropdown-menu {
  min-width: 170px;
  padding: 0;
  margin: 0;
  -webkit-box-shadow: 1px 1px 1px rgba(0, 0, 0, 0.1);
  box-shadow: 1px 1px 1px rgba(0, 0, 0, 0.1);
}
.ilUsersGalleryContainer div.ilUser .action ul.dropdown-menu li > a {
  padding: 8px 10px;
}
/* Services/Style */
.ilPositionStatic {
  position: static;
}
/* PageLayout Previews */
div.ilc_QuestionPlaceHolderThumb,
div.ilc_MediaPlaceHolderThumb,
div.ilc_TextPlaceHolderThumb,
div.ilc_PredTextPlaceHolderThumb {
  margin: 1px;
  padding: 5px 2px 5px 0;
  border: 1px solid gray;
  font-size: 10px;
  background: url("images/question_placeholder_thumb.png") no-repeat center;
  font-weight: bold;
}
div.ilc_MediaPlaceHolderThumb {
  background-image: url("images/media_placeholder_thumb.png");
}
div.ilc_TextPlaceHolderThumb {
  background-image: url("images/text_placeholder_thumb.png");
}
div.ilc_PredTextPlaceHolderThumb {
  background-image: url("images/pred_text_placeholder_thumb.png");
}
div.ilc_HeadlineThumb {
  font-size: 11px;
  font-weight: bold;
  width: 100%;
  border-bottom: 1px solid gray;
  color: gray;
  margin: 2px 0 4px;
}
/* Modules/Course */
.ilValignTop {
  vertical-align: top;
}
.halfWidth {
  width: 50%;
}
.ilInheritBGColor {
  background-color: inherit;
}
td.option_value_details {
  background: none white;
  color: #222;
  padding: 3px;
  vertical-align: top;
  text-align: left;
}
td.option_value_center_details {
  background: none #ffe4e4;
  color: #222;
  padding: 3px;
  vertical-align: top;
  text-align: center;
}
ul.noStyle {
  list-style: none;
}
li.smallPad {
  padding: 1px;
}
.listIndent {
  padding: 0 0 20px;
}
.ilCrsObjAcc {
  margin-bottom: 10px;
}
/* LOK progress bars */
.ilCourseObjectiveProgressBar {
  padding-right: 5px;
  float: right;
}
.ilCourseObjectiveProgressBarContainer {
  float: right;
  padding-left: 10px;
}
.ilCourseObjectiveProgressBarContainer > .progress {
  margin: 5px 0 0;
  border: 1px solid #bbb;
  background-color: white;
}
.ilCourseObjectiveProgressBarContainer > .progress > .progress-bar {
  -webkit-box-shadow: none;
  box-shadow: none;
}
.ilCourseObjectiveProgressBarLimit {
  float: right;
  position: relative;
  border-right: 2px dotted #888;
  height: 20px;
  margin-top: -17px;
}
.ilCourseObjectiveProgressBarNeutral {
  background-color: #888;
}
.ilCourseObjectiveProgressBarCompleted {
  background-color: #60b060;
}
.ilCourseObjectiveProgressBarFailed {
  background-color: #b06060;
}
/* Modules/Chatroom */
.ilValignBottom {
  vertical-align: bottom;
}
#chat_actions {
  white-space: nowrap;
  margin-left: 10px;
}
#chat_messages {
  height: 300px;
  padding: 2px;
  overflow-y: scroll;
  overflow-x: hidden;
  overflow-wrap: break-word;
  word-wrap: break-word;
  -ms-word-break: break-all;
  word-break: break-all;
  word-break: break-word;
  -ms-hyphens: auto;
  -moz-hyphens: auto;
  -webkit-hyphens: auto;
  hyphens: auto;
  width: 100%;
  min-height: 200px;
  background-color: #ffffff;
}
#chat_users {
  overflow: auto;
  height: 100%;
  min-height: 300px;
}
#private_rooms {
  z-index: 200;
  display: none;
}
td.chatroom {
  width: 200px;
  height: auto;
}
.ilChatroomUser {
  border-bottom: 1px solid #e9e9e9;
}
.ilChatroomUser .media-body {
  white-space: nowrap;
}
.ilChatroomUser .media-body {
  padding-top: 8px;
}
.ilChatroomUser .media-body h4,
.ilChatroomUser .media-body p {
  color: #a0a0a0;
  font-size: 12px;
  padding: 5px 3px 0 3px;
  line-height: 1em;
  margin: 0;
}
.ilChatroomUser .media-body h4 {
  padding-top: 0;
  color: #606060;
  overflow: hidden;
  text-overflow: ellipsis;
  white-space: nowrap;
}
.ilChatroomUser .dropdown-menu {
  background-color: #f0f0f0;
  padding: 10px 0;
  font-size: 12px;
}
.ilChatroomUser .dropdown-menu a {
  color: #606060;
}
.ilChatroomUser .dropdown-menu a:hover {
  color: #202020;
}
.ilChatroomUser .arrow-down {
  width: 0;
  height: 0;
  border-left: 11px solid transparent;
  border-right: 11px solid transparent;
  border-top: 11px solid white;
  margin-top: -10px;
  margin-left: 100px;
}
.ilChatroomUser .media:hover {
  background-color: #fea;
}
.ilChatroomUser .dropdown-menu {
  position: static;
  float: none;
  -webkit-box-shadow: none;
  box-shadow: none;
}
.ilChatroomUser .media {
  padding: 0;
}
.ilChatroomUser .media-left img {
  width: 30px;
  height: 30px;
}
.ilChatroomUser .media-body,
.ilChatroomUser .media-left,
.ilChatroomUser .media-right {
  display: table-cell;
  vertical-align: top;
}
.ilChatroomUser .media-left {
  padding-right: 10px;
}
.ilChatroomUser .media {
  padding: 10px;
}
/* Services/Container */
div.il_Preconditions {
  padding: 10px 0 0;
}
div.il_PreconditionsTitel {
  margin-top: 3px;
  text-align: left;
  font-size: 90%;
}
[dir="rtl"] div.il_PreconditionsTitel {
  text-align: right;
}
div.ilPreconditionItem {
  margin: 0 -10px;
}
/* Repository */
div.ilContainerListItemOuter {
  padding: 15px 10px;
  zoom: 1;
  /* background-color: lighten(@mid-gray, 75%); */
}
[dir="rtl"] div.ilContainerListItemOuter {
  display: table;
}
div.tblfooter.ilContainerListFooter {
  font-size: 100%;
  padding: 3px 0 0 10px;
  text-align: left;
}
div.tblfooter.ilContainerListFooter > input {
  padding: 0;
  margin: 0;
}
div.tblfooter.ilContainerListFooter > label {
  margin: 0;
  padding: 0 0 0 8px;
  vertical-align: top;
}
input[name^="position[blocks]"] {
  margin: 0 0 0 -2px;
}
[dir="rtl"] .ilContainerListFooter {
  padding-left: 0;
  padding-right: 15px;
}
div.ilListItemSection {
  clear: both;
  max-width: calc(100% - 40px);
}
div.ilContainerListItemOuterHighlight {
  padding: 15px;
  background-color: #ffffd9;
  zoom: 1;
}
.ilCLI {
  padding: 0;
}
div.ilContainerListItemCB {
  /*float: left;
	width: 25px;*/
  display: table-cell;
  vertical-align: top;
  padding-right: 10px;
}
[dir="rtl"] div.ilContainerListItemCB {
  /* float: right; */
}
div.ilContainerListItemIcon {
  /* margin-top: -3px;
	   float: left;
	position: absolute; */
  display: table-cell;
  vertical-align: top;
}
div.ilContainerListItemIcon a {
  display: block;
  margin-top: -3px;
}
[dir="rtl"] div.ilContainerListItemIcon {
  float: right;
}
div.ilContainerListItemIconCB {
  margin-left: 25px;
}
[dir="rtl"] div.ilContainerListItemIconCB {
  margin-left: 0;
  margin-right: 25px;
}
div[class^="il_editarea"] .ilContainerListItemOuter img,
img.ilListItemIcon {
  width: 35px;
  height: 35px;
  max-width: none;
}
div.ilContainerListItemContent {
  /* margin-left: 35px; */
  display: table-cell;
  vertical-align: top;
  width: 100%;
}
[dir="rtl"] div.ilContainerListItemContent {
  /* margin-left: 0;
	margin-right: 35px; */
}
/* If checkbox is activated, add spacing */
div.ilContainerListItemContentCB {
  /* margin-left: 60px; */
}
[dir="rtl"] div.ilContainerListItemContentCB {
  /* margin-left: 0;
	margin-right: 60px; */
}
div.il_ContainerListItem {
  margin: 2px 0;
  padding-left: 8px;
  width: 100%;
}
[dir="rtl"] div.il_ContainerListItem {
  padding-left: 0;
  padding-right: 8px;
}
.ilContainerBlockHeader {
  font-weight: 400;
  padding: 5px 10px;
  text-align: left;
  vertical-align: middle;
}
.ilContainerBlockHeaderExpanded,
.ilContainerBlockHeaderCollapsed {
  background-repeat: no-repeat;
  background-position: 20px 8px;
  padding-left: 50px;
  /* padding-top: 6px; */
  background-color: #f9f9f9;
  cursor: pointer;
  margin-bottom: 1px;
}
.ilContainerBlockHeaderExpanded {
  background-image: url("images/tree_exp.svg");
}
.ilContainerBlockHeaderCollapsed {
  background-image: url("images/tree_col.svg");
  /* background-color: @il-secondary-container-bg; */
}
.ilContainerBlockHeaderExpanded:hover,
.ilContainerBlockHeaderCollapsed:hover {
  background-color: #ffffd0;
}
[dir="rtl"] .ilContainerBlockHeader {
  text-align: right;
}
.ilContainerBlock {
  width: 100%;
  clear: both;
  margin-bottom: 20px;
}
div#cont_paste_explorer_tree ul.il_Explorer {
  margin: 0 0 0 24px;
}
[dir="rtl"] div#cont_paste_explorer_tree ul.il_Explorer {
  margin: 0 24px 0 0;
}
#ilContRepIntro {
  margin: 20px 0 50px 0;
  clear: both;
}
div#ilContRepIntro img {
  float: right;
  width: 150px;
  height: 150px;
}
[dir="rtl"] div#ilContRepIntro img {
  float: left;
}
.ilContObjectiveObjectListItem {
  background-color: #ffffff;
}
.ilContObjectiveIntro {
  background-color: #ffffff;
  padding: 1px 15px;
}
.ilContObjectivesViewTestItem {
  background-color: #ffffff;
  margin-bottom: 10px;
}
.ilContainerTileRows {
  margin: 10px -20px 0 -20px;
}
.ilContainerTileRows .card-no-highlight {
  height: 0px;
}
.ilContainerShowMore {
  padding: 15px 10px;
  background-color: #ffffff;
  text-align: center;
  margin: 0 -15px;
}
/* Modules/LearningModule */
.ilLMMenu {
  clear: both;
}
body.ilLMNoMenu .ilFixedTopSpacer {
  padding-top: 0px;
}
body.ilLMNoMenu .ilLeftNav {
  top: 0px;
}
button.ilAreaClose {
  width: 20px;
  height: 20px;
  position: absolute;
  top: 0;
  cursor: pointer;
}
div.ilRightAreaSpace {
  width: 50%;
}
/* right area (used in learning modules) */
div#right_area {
  bottom: 0;
  width: 50%;
  right: 0px;
  top: 117px;
  position: fixed;
  /* padding: 5px; */
  background-color: #f5f5f5;
  border-left: 3px solid #e9e9e9;
  /* box-shadow: inset 0px 2px 2px #d0d0d0; */
  -webkit-overflow-scrolling: touch;
  /* Bug 11209 */
  overflow: hidden;
  /* Bug 11209 */
}
div#right_area iframe {
  -webkit-overflow-scrolling: touch;
  /* Bug 11209 */
  overflow: auto;
  /* Bug 11209 */
  border: none;
  width: 100%;
  height: 100%;
}
div#right_cont_area {
  bottom: 0;
  width: 50%;
  right: 0px;
  top: 117px;
  position: fixed;
  background-color: transparent;
  border-left: 3px solid #e0e0e0;
  -webkit-overflow-scrolling: touch;
  /* Bug 11209 */
  overflow: hidden;
}
div#right_top_area {
  top: 0;
  width: 100%;
  height: 100%;
  position: absolute;
  border-bottom: 3px solid #e9e9e9;
  border-right: 3px solid #e9e9e9;
  -webkit-overflow-scrolling: touch;
  /* Bug 11209 */
  overflow: hidden;
  display: none;
}
div.ilRightContAreaSplit div#right_top_area {
  height: 50%;
}
div#right_top_area iframe {
  -webkit-overflow-scrolling: touch;
  /* Bug 11209 */
  overflow: auto;
  /* Bug 11209 */
  border: none;
  width: 100%;
  height: 100%;
}
div#right_bottom_area {
  top: 0px;
  width: 100%;
  height: 100%;
  position: absolute;
  -webkit-overflow-scrolling: touch;
  /* Bug 11209 */
  overflow: hidden;
  display: none;
  border-right: 3px solid #e9e9e9;
}
div.ilRightContAreaSplit div#right_bottom_area {
  top: 50%;
  height: 50%;
}
div#right_bottom_area iframe {
  -webkit-overflow-scrolling: touch;
  /* Bug 11209 */
  overflow: auto;
  /* Bug 11209 */
  border: none;
  width: 100%;
  height: 100%;
}
#il_expl2_jstree_cont_out_ilLMProgressTree img {
  width: 18px;
  height: 18px;
  margin-top: -3px;
}
/* Services/PersonalDesktop */
h3.ilPDBlockSubHeader {
  margin: 0;
  font-weight: 300;
  font-size: 90%;
  font-style: italic;
  text-align: left;
  vertical-align: middle;
  padding: 1px 0 0 5px;
}
.ilUserOnlineRow {
  margin: 0 0 0 40px;
}
.ilUserImage {
  margin: 0 0 0 -40px;
}
div.ilUserImage + img {
  margin: 2px 0;
}
div#ilPDIntro img {
  float: right;
  width: 120px;
  height: 120px;
}
/* Services/UIComponent/AdvancedSelectionList */
div.il_adv_sel {
  border: 1px solid #d6d6d6;
  -webkit-box-shadow: 2px 2px 4px #c0c0c0;
  box-shadow: 2px 2px 4px #c0c0c0;
}
table.il_adv_sel {
  color: black;
  background-color: white;
  border-spacing: 0;
  cursor: pointer;
}
tr.il_adv_sel {
  cursor: pointer;
}
tr.il_adv_sel_act {
  background-color: #fff9bc;
  cursor: pointer;
}
td.il_adv_sel {
  border-bottom: 1px solid #f0f0f0;
  padding: 3px 10px;
  text-align: left;
  white-space: nowrap;
  cursor: pointer;
  font-weight: normal;
}
#ilAdvSelListTable_item_creation td.il_adv_sel {
  min-width: 150px;
}
td.il_adv_sel_ic {
  border-bottom: 1px solid #f0f0f0;
  padding: 3px 0 3px 10px;
  text-align: left;
  cursor: pointer;
}
td.ilAsyncImgLoader {
  padding: 0 40px;
}
span[id^="ilAdvSelListAnchorElement_"] + div {
  position: absolute;
  z-index: 5000;
  left: 0;
  right: 0;
}
div[id^="ilAdvSelListTable_"] {
  overflow: auto;
  background-color: white;
  clear: both;
  display: none;
  position: absolute;
}
/* Services/Object */
.ilHeadAction img {
  width: 18px;
  height: 18px;
}
.il_ItemProperty .badge {
  font-size: 8px;
  padding: 2px 4px;
  margin-top: -1px;
  margin-left: -5px;
  position: absolute;
}
div.ilCreationFormSection .form-horizontal {
  margin-top: -1px;
  padding-top: 1px;
}
.ilObjListRow {
  border-bottom: 1px solid #f0f0f0;
  background-color: #ffffff;
}
.ilObjListRow:hover {
  background-color: #ffffea;
}
.table-striped {
  border-collapse: separate;
}
.table-striped > tbody > tr.ilObjListRow > td {
  background-color: #ffffff;
}
.table-striped > tbody > tr.ilObjListRow:hover > td {
  background-color: #ffffea;
}
.table-striped > tbody > tr.ilObjListRow:hover:nth-child(2n+1) > td {
  background-color: #ffffea;
}
/* Services/Navigation */
form.ilNavHistoryForm {
  padding: 0;
  margin: 0 5px 0 0;
  padding: 5px 5px 2px;
  border: 0 none;
  display: inline;
  font-size: 80%;
}
input.ilNavHistorySubmit {
  color: #2255a0;
  padding: 0;
  margin: 0;
  border: 0 none;
  cursor: pointer;
  background-color: #f0f0f0;
}
select.ilNavHistorySelect {
  border: 0 none;
  padding: 0;
  background-image: none;
  text-decoration: none;
}
/* Services/Block */
.iosPdBlockDragAndDropPlaceholder {
  border: 3px dashed #c0c0c0;
  border-radius: 8px;
  margin-bottom: 15px;
}
/* Blocks */
div.il_Block,
table.il_Block {
  width: 100%;
  border-spacing: 0px;
  border-collapse: collapse;
  margin-bottom: 20px;
  clear: both;
  table-layout: fixed;
  word-wrap: break-word;
  background-color: #f9f9f9;
  border: none;
  text-align: left;
  padding: 5px;
}
#il_center_col div.il_Block {
  background-color: #ffffff;
}
div.ilBlockHeader,
div.ilBlockHeaderBig,
td.ilBlockHeader,
td.ilBlockHeaderBig {
  /* font-family: 'Open Sans Semibold';  deactivated, since it affects drop downs in the header */
  font-weight: normal;
  padding: 3px 0;
  margin: 0 5px;
  text-align: left;
  color: #696969;
  border-bottom: 1px solid #dcdcdc;
  /* box-shadow: 0 -2px 1px -1px white inset; no white lines */
}
div.ilBlockHeaderBig,
td.ilBlockHeaderBig {
  font-size: 100%;
}
h3.ilBlockHeader {
  font-weight: 600;
  margin: 0;
  padding: 0;
  font-size: 100%;
  display: inline;
}
/* possibly deprecated */
.il_BlockInfo {
  font-size: 80%;
  color: #909090;
}
/* new class */
div.ilBlockInfo {
  font-size: 75%;
  color: #909090;
  padding: 1px 3px;
  background-color: #f9f9f9;
  text-align: right;
}
div.ilBlockContent {
  padding: 5px;
}
.ilBlockRow1,
.ilBlockRow2 {
  padding: 3px;
  border-bottom: 1px solid #f0f0f0;
}
div.ilBlockPropertyCaption {
  color: #696969;
  font-style: italic;
}
/* Services/UIComponent/Lightbox */
.ilLightbox {
  position: absolute;
  top: 0;
  bottom: 0;
  right: 0;
  left: 0;
  background-color: #303030;
  overflow: auto;
}
a.ilMediaLightboxClose {
  display: block;
  float: right;
  margin: 5px 0 10px 10px;
  cursor: pointer;
  color: #808080;
  font-size: 140%;
}
a.ilMediaLightboxClose:hover {
  color: #a0a0a0;
  text-decoration: none;
}
.ilLightboxContent {
  margin: 50px auto 0;
  width: 640px;
  max-width: 100%;
}
/* Services/Membership */
div.ilAttendanceListPrint td,
div.ilAttendanceListPrint th {
  border: 1px solid #d6d6d6;
  padding: 2px;
}
body.ilBodyPrint {
  height: auto;
  background-color: white;
  margin: 10px;
  padding: 0;
}
/* Modules/BookingManager */
.ilTextinfo {
  margin-bottom: 10px;
}
/* Services/InfoScreen */
div.ilInfoScreenSec {
  padding: 0;
  margin-bottom: 20px;
}
div.ilInfoScreenSec h3.ilHeader {
  margin-bottom: 5px;
  display: block;
  /* margin: 10px 0;
	color: @brand-secondary;
	font-size: 120%;
	text-align: right; */
}
.il_InfoScreenProperty {
  padding: 15px;
  vertical-align: top;
  color: #696969;
  font-style: italic;
}
.il_InfoScreenPropertyValue {
  padding: 15px;
  vertical-align: top;
  background-color: #ffffff;
}
.ilInfoScreenSec.form-horizontal .form-group {
  margin: 0;
  background-color: #f9f9f9;
}
.ilInfoScreenSec.form-horizontal .form-group:nth-child(2) .il_InfoScreenPropertyValue {
  /* border-top: 1px solid lighten(@mid-gray, 60%);
		box-shadow: inset 0px 2px 1px -1px white; */
}
.ilInfoScreenSec.form-horizontal {
  background-color: transparent;
}
.ilInfoScreenSec.form-horizontal .control-label {
  padding: 15px;
  line-height: normal;
}
/* Services/Init */
@media only screen and (max-width: 767px) {
  div.ilStartupFrame {
    width: 100%;
  }
}
.ilStartupSection {
  padding-top: 25px;
}
@media only screen and (max-width: 767px) {
  .ilStartupSection {
    padding-top: 15px;
  }
}
div.ilStartupSection form.form-horizontal {
  text-align: left;
  width: 40em;
}
@media only screen and (max-width: 767px) {
  div.ilStartupSection form.form-horizontal {
    width: auto;
  }
}
div#il_startup_logo img {
  height: 50px;
  width: 50px;
  margin: 15px 15px 0;
}
@media only screen and (max-width: 767px) {
  div#il_startup_logo img {
    margin: 10px;
    max-width: 100%;
    height: 40px;
    width: 40px;
  }
}
/* Services/Bookmarks */
#block_pdbookm_0 #tree_div {
  overflow: auto;
  width: 100%;
}
#block_pdbookm_0 .il_Block #tree_div img {
  height: 20px;
  width: 20px;
}
.iosPdBmListImg {
  height: 20px;
  width: 20px;
}
.iosPdBmListImg[src$="spacer.png"] {
  height: 0;
  width: 0;
}
/* Services/UIComponent/Toolbar */
.ilToolbar .container-fluid {
  padding-left: 0;
}
.ilToolbar.navbar {
  border: 0 none;
  background-color: #f9f9f9;
}
.ilToolbar .ilToolbarItems {
  padding: 0;
}
.ilToolbar .form-control {
  width: auto;
  display: inline-block;
  vertical-align: top;
}
.ilToolbar input[type="file"] {
  display: inline-block;
}
.ilToolbar li {
  border: 0 none;
  margin-right: 15px;
}
.ilToolbar li .navbar-form,
.ilToolbar li .navbar-text {
  padding: 0;
  border: 0 none;
  margin-left: 0;
  margin-right: 0;
  display: inline-block;
}
.ilToolbar li.navbar-text {
  margin-left: 0;
}
.ilToolbar li.ilToolbarSeparator {
  border-left: 1px solid #d8d8d8;
  height: 40px;
}
.ilToolbar li.ilToolbarGroup .navbar-form,
.ilToolbar li.ilToolbarGroup .navbar-text {
  margin-left: 7.5px;
}
.ilToolbar li.ilToolbarGroup .navbar-form:first-child,
.ilToolbar li.ilToolbarGroup .navbar-text:first-child {
  margin-left: 0;
}
.ilToolbar li.ilToolbarGroup .navbar-text {
  margin-right: 0;
}
.ilToolbar .ilToolbarStickyItems {
  float: left;
  margin-left: 15px;
}
.ilToolbar .ilToolbarStickyItems.navbar-nav {
  margin-top: 0;
  margin-bottom: 0;
}
.ilToolbar .ilToolbarStickyItems.navbar-nav .open .dropdown-menu > li > a {
  padding-left: 10px;
}
.ilToolbar .ilToolbarStickyItems > li {
  float: left;
  margin-right: 15px;
}
.ilToolbar .ilToolbarStickyItems > li .navbar-form {
  border: 0 none;
}
.ilToolbar .ilToolbarStickyItems > li.ilToolbarStickyItem {
  border: 0 none;
}
.ilToolbar ul.dropdown-menu > li {
  border: 0 none;
  margin-right: 0;
}
@media only screen and (max-width: 767px) {
  .ilToolbar .container-fluid {
    padding-left: 15px;
  }
  .ilToolbar li {
    border-bottom: 1px solid #d8d8d8;
    margin-right: 0;
  }
  .ilToolbar .ilToolbarStickyItems.navbar-nav .open .dropdown-menu > li > a {
    padding-left: 0;
  }
}
/* Services/UIComponent/Tooltip */
.qtip-default {
  font-size: 12px;
  line-height: 1.5;
  background-color: #607ea5;
  border-color: #607ea5;
  color: #ffffff;
  -webkit-box-shadow: 1px 1px 3px 1px rgba(0, 0, 0, 0.15);
  box-shadow: 1px 1px 3px 1px rgba(0, 0, 0, 0.15);
  -webkit-border-radius: 4px;
  -moz-border-radius: 4px;
  border-radius: 4px;
}
/* Services/Rating */
img.ilRatingIcon {
  width: 16px;
  height: 16px;
}
img.ilRatingMarker {
  width: 7px;
  height: 7px;
}
a.ilRating {
  text-decoration: none;
}
div.ilRatingOverlay {
  z-index: 1000 !important;
  padding: 0 5px;
  display: none;
}
.panel {
  -webkit-box-shadow: none;
  box-shadow: none;
  border: 0 none;
}
.panel.panel-primary {
  background: #ffffff;
}
.panel-heading.ilHeader {
  background: #f0f0f0;
  padding-left: 0;
  padding-bottom: 5px;
}
/* Modules/Excercise */
.ilExcAssignmentBody {
  padding: 20px;
  /* background-color: lighten(@body-bg, 2%); */
}
.ilExcAssignmentHead img {
  display: block;
  float: left;
}
.ilExcAssignmentHead h3 {
  padding: 0;
  margin: 4px 0 0 25px;
  font-size: 16px;
}
.ilExcAssignmentHead > div {
  margin: 4px 0 0 25px;
  font-size: 12px;
}
.ilExcOverview .ilExcAssImageContainer {
  max-width: 300px;
  display: inline-block;
  cursor: pointer;
}
.ilExcReportFeedback {
  background-color: #F9F9F9;
  padding: 9px;
}
.progress {
  height: 15px;
  min-width: 100px;
}
.progress-bar {
  font-size: 11px;
  line-height: 15px;
  min-width: 30px;
}
/* Services/News */
span.ilNewsRssIcon {
  background-color: #ea6705;
  color: #ffffff;
  min-width: 36px;
  font-size: 10px;
  text-align: center;
  display: inline-block;
  padding: 0 5px;
}
span.ilNewsRssIcon:hover {
  text-decoration: none;
  background-color: #b85104;
}
/* timeline, see http://codepen.io/jasondavis/pen/fDGdK */
.ilTimeline {
  list-style: none;
  padding: 20px 0;
  position: relative;
}
.ilTimeline:before {
  top: 0;
  bottom: 0;
  position: absolute;
  content: " ";
  width: 3px;
  background-color: #d0d0d0;
  left: 50%;
  margin-left: -1.5px;
}
@media only screen and (max-width: 767px) {
  .ilTimeline:before {
    left: 90%;
  }
}
.ilTimeline > li {
  margin-bottom: 20px;
  position: relative;
  margin-right: 50%;
}
.ilTimeline > li:nth-child(even) {
  margin-left: 50%;
  margin-right: 0;
}
@media only screen and (max-width: 767px) {
  .ilTimeline > li:nth-child(even) {
    margin-left: 0;
  }
}
.ilTimeline > li:nth-child(even) > .ilTimelineBadge {
  left: 0;
  margin-left: -25px;
  right: auto;
  margin-right: 0;
}
@media only screen and (max-width: 767px) {
  .ilTimeline > li {
    margin-right: 0;
  }
}
.ilTimeline > li:before,
.ilTimeline > li:after {
  content: " ";
  display: table;
}
.ilTimeline > li:after {
  clear: both;
}
.ilTimeline > li > .ilTimelinePanel {
  width: 88%;
  float: left;
  padding: 20px;
  position: relative;
  background: #ffffff;
}
@media only screen and (max-width: 767px) {
  .ilTimeline > li > .ilTimelinePanel {
    width: 80%;
  }
}
.ilTimeline > li > .ilTimelinePanel:after {
  position: absolute;
  top: 27px;
  right: -14px;
  display: inline-block;
  border-top: 14px solid transparent;
  border-left: 14px solid #ffffff;
  border-right: 0 solid #ffffff;
  border-bottom: 14px solid transparent;
  content: " ";
}
.ilTimeline > li > .ilTimelineBadge {
  color: white;
  width: 50px;
  height: 50px;
  padding-top: 8px;
  line-height: 1.2em;
  font-size: 1em;
  text-align: center;
  position: absolute;
  top: 16px;
  background-color: #999;
  z-index: 100;
  border-radius: 50%;
  right: 0;
  margin-right: -25px;
}
@media only screen and (max-width: 767px) {
  .ilTimeline > li > .ilTimelineBadge {
    left: 90%;
  }
}
.ilTimeline > li > .ilTimelineBadge > .ilTimelineDay {
  font-size: 1.3em;
}
.ilTimeline > li > .ilTimelineBadge > .ilTimelineMonth {
  font-size: 0.8em;
}
.ilTimeline > li > .ilTimelineBadge > p {
  padding: 0;
  margin: 0;
}
.ilTimeline > li:nth-child(even) > .ilTimelinePanel {
  float: right;
}
@media only screen and (max-width: 767px) {
  .ilTimeline > li:nth-child(even) > .ilTimelinePanel {
    float: left;
  }
}
.ilTimeline > li:nth-child(even) > .ilTimelinePanel:before {
  border-left-width: 0;
  border-right-width: 15px;
  left: -15px;
  right: auto;
}
@media only screen and (max-width: 767px) {
  .ilTimeline > li:nth-child(even) > .ilTimelinePanel:before {
    border-left-width: 15px;
    border-right-width: 0;
    right: auto;
    right: -15px;
  }
}
.ilTimeline > li:nth-child(even) > .ilTimelinePanel:after {
  border-left-width: 0;
  border-right-width: 14px;
  left: -14px;
  right: auto;
}
@media only screen and (max-width: 767px) {
  .ilTimeline > li:nth-child(even) > .ilTimelinePanel:after {
    border-left-width: 14px;
    border-right-width: 0;
    left: auto;
    right: -14px;
  }
}
.ilTimeline .media-heading {
  clear: right;
  margin-top: 8px;
}
.ilNewsTimelineTruncatedText {
  overflow: hidden;
  text-overflow: ellipsis;
  white-space: nowrap;
}
.ilNewsTimelineObjHead img {
  width: 22px;
  height: 22px;
}
.ilNewsTimelinePlayer {
  position: relative;
  z-index: 500;
}
.ilNewsTimelineUserImage {
  float: left;
  overflow: hidden;
  width: 100px;
}
@media only screen and (max-width: 767px) {
  .ilNewsTimelineUserImage {
    width: 50px;
  }
}
.ilNewsTimelineUserImage img {
  width: 75px;
  height: 75px;
}
@media only screen and (max-width: 767px) {
  .ilNewsTimelineUserImage img {
    width: 40px;
    height: 40px;
  }
}
.ilNewsTimelineContentSection {
  padding-left: 100px;
}
@media only screen and (max-width: 767px) {
  .ilNewsTimelineContentSection {
    padding-left: 50px;
  }
}
.ilNewsTimelineEditInfo {
  width: 90%;
}
.ilNewsTimelineMoreLoader {
  text-align: center;
}
.ilNewsTimelineMoreLoader img {
  width: 30px;
  height: 30px;
}
/* https://github.com/JoanClaret/jquery-dynamic-max-height */
.dynamic-height-wrap {
  overflow: hidden;
  position: relative;
  -webkit-transition: max-height 0.25s ease-in-out;
  -o-transition: max-height 0.25s ease-in-out;
  transition: max-height 0.25s ease-in-out;
  width: 100%;
}
/* Bottom gradient (optional, but recommended)*/
.dynamic-height-active .dynamic-height-wrap:before {
  background: linear-gradient(to bottom, rgba(240, 249, 255, 0) 0%, #ffffff 100%);
  bottom: 0;
  content: '';
  height: 30px;
  left: 0;
  position: absolute;
  right: 0;
  z-index: 1;
}
.dynamic-height-active .dynamic-show-more {
  display: inline-block;
}
.dynamic-show-more {
  display: none;
}
.ilTimeline .ilNotes {
  margin: 0 -20px -20px -20px;
  padding: 10px 20px;
}
div.ilSurveyPageEditDropArea {
  border-color: #88be51;
  color: #88be51;
  background-color: #aed389;
}
div.ilSurveyPageEditDropAreaSelected {
  border-color: #88be51;
  color: #88be51;
  background-color: #94c564;
}
div.ilSurveyPageEditAreaDragging {
  border: 2px dashed #434343;
  background-color: #f9f9f9;
  padding: 5px;
}
div.ilSurveyPageEditActionMenu {
  float: right;
  margin: 3px;
}
/* Modules/MediaPool */
#ilMepPreviewContent {
  margin: 0;
  width: 100%;
  padding: 0;
  border: 0;
}
.ilMediaPoolPagePreviewBody {
  background-color: #ffffff;
  height: auto;
}
/* Services/Tags */
.ilTagCloud {
  max-height: 400px;
  overflow: auto;
  font-size: 90%;
}
.ilTag {
  background-color: #75deea;
  /* background-color: lighten(@brand-primary, 10%); */
  color: white;
  display: inline-block;
  white-space: nowrap;
  padding: 1px 5px;
  margin: 2px 4px 2px 0;
  border-radius: 3px;
}
a.ilTag:hover,
a.ilTag:active {
  text-decoration: none;
  color: white;
  background-color: #60eeff;
}
.ilTagRelHigh {
  background-color: #85d1da;
}
.ilTagRelMiddle {
  background-color: #95c5ca;
}
.ilTagRelLow {
  background-color: #a5b8ba;
}
.ilTagRelVeryLow {
  background-color: #b0b0b0;
}
.ilTag.ilHighlighted {
  background-color: #ea6705;
}
#il_tags_modal textarea {
  resize: vertical;
}
/* Services/UIComponent/Checklist */
div.ilChecklist ul {
  list-style-type: none;
  margin: 0;
  padding: 0;
}
div.ilChecklist ul li {
  padding: 0;
  font-size: 90%;
}
div.ilChecklist ul li a,
div.ilChecklist ul li span {
  padding: 5px 5px;
  margin: 0 -5px;
  display: block;
}
div.ilChecklist ul a:hover {
  text-decoration: none;
  color: #557196;
}
div.ilChecklist ul li a:hover {
  background-color: #ffffd0;
}
div.ilChecklist ul li p,
div.ilChecklist ul li p:hover {
  color: #808080;
  font-size: 85%;
  text-decoration: none;
  padding: 0;
  margin-top: 0;
}
div.ilChecklist ul li img {
  width: 18px;
  height: 18px;
  float: right;
}
.ilSetupContent div.ilChecklist {
  min-width: 200px;
}
/* Modules/WorkspaceFolder */
#tbl_wfld.table-striped > tbody > tr > td {
  background-color: transparent;
}
/* Services/FileUpload */
.ilFileUploadEntryProgressPercent {
  font-size: 75%;
}
.ilFileUploadEntryOptions {
  font-size: 90%;
}
.ilFileUploadEntryOptions label.control-label {
  padding-top: 3px;
}
/* Modules/Portfolio */
ul.ilPCMyCoursesCourseList > li {
  margin-bottom: 10px;
}
ul.ilPCMyCoursesObjectiveList > li {
  margin-top: 5px;
  margin-left: 40px;
}
a.ilPCMyCoursesToggle {
  outline: 0;
}
div.ilPCMyCoursesPath {
  margin-bottom: 10px;
  font-size: 90%;
  /* font-style: italic; */
}
div.ilPrtfSignature {
  margin-top: 60px;
  border-top: 1px solid black;
}
.ilPrtfMetaInfo {
  margin-top: 20px;
}
.ilPrtfMetaInfo td {
  padding-left: 20px;
}
.ilPrtfMetaInfo td,
.ilPrtfMetaInfo th {
  padding-top: 5px;
  vertical-align: top;
}
div.ilPrtfToc {
  margin-top: 40px;
}
body.ilPrtfPdfBody {
  margin: 0;
}
body.ilPrtfPdfBody > #ilAll > div.ilInvisibleBorder {
  padding: 0;
  padding-left: 40px;
}
body.ilPrtfPdfBody h1.ilc_PrintPageTitle {
  border-bottom: 1px solid #000000;
}
body.ilPrtfPdfBody .ilPCMyCoursesToggle img {
  visibility: hidden;
}
/* Services/Awareness */
.ilAwarenessDropDown .popover {
  max-width: 300px;
  color: black;
  min-width: 250px;
}
#awareness-list {
  overflow: auto;
}
.ilAwarenessDropDown .popover-content {
  padding: 0;
}
.ilAwarenessDropDown .media-body,
.ilAwarenessDropDown .media-left,
.ilAwarenessDropDown .media-right {
  display: table-cell;
  vertical-align: top;
}
.ilAwarenessDropDown .media-left {
  padding-right: 10px;
}
.ilAwarenessDropDown .media {
  padding: 10px;
}
#awareness-content .media:hover {
  background-color: #fea;
}
#awareness-content .dropdown-menu {
  position: static;
  float: none;
  -webkit-box-shadow: none;
  box-shadow: none;
}
#awareness-content .media {
  padding: 0;
}
#awareness-content .media-left img {
  width: 45px;
  height: 45px;
}
.ilAwarenessItem {
  border-bottom: 1px solid #e9e9e9;
}
#awareness-content .media-body {
  white-space: nowrap;
  width: auto;
}
#awareness-content .media-body {
  padding-top: 8px;
}
#awareness-content .media-body h4,
#awareness-content .media-body p {
  color: #a0a0a0;
  font-size: 12px;
  padding: 5px 3px 0 3px;
  line-height: 1em;
  margin: 0;
}
#awareness-content .media-body h4 {
  padding-top: 0px;
  color: #606060;
  overflow: hidden;
  text-overflow: ellipsis;
  white-space: nowrap;
}
#awareness-content .dropdown-menu {
  background-color: #f0f0f0;
  padding: 10px 0;
  font-size: 12px;
}
#awareness-content .dropdown-menu a {
  color: #606060;
}
#awareness-content .dropdown-menu a:hover {
  color: #202020;
}
#awareness-content .arrow-down {
  width: 0;
  height: 0;
  border-left: 11px solid transparent;
  border-right: 11px solid transparent;
  border-top: 11px solid white;
  margin-top: -10px;
  margin-left: 100px;
}
#awareness_trigger {
  display: block;
}
#awareness_trigger > span {
  display: table-cell;
}
.ilAwarenessDropDown h3.popover-title {
  display: none;
}
.ilAwarenessDropDown .media {
  display: table;
  width: 100%;
}
.ilAwarenessItemRow {
  display: table-row;
  width: 100%;
}
.ilAwarenessDropDown .media-left {
  width: 55px;
}
.ilAwarenessDropDown .media-body {
  /* background-image: url('./templates/default/images/scorm/not_attempted.svg'); */
  background-repeat: no-repeat;
  background-size: 12px 12px;
  background-position: right 10px top 50%;
  /* see http://stackoverflow.com/questions/9789723/css-text-overflow-in-a-table-cell */
  /* and bug #18937 */
  max-width: 0;
}
.ilAwarenessDropDown .media-body.ilAwarenessOnline {
  background-image: url('images/scorm/completed.svg');
}
.ilAwarenessLoader {
  display: block;
  margin: 15px auto;
  width: 30px;
  height: 30px;
}
#il_awrn_filer_btn {
  width: 30px;
}
#il_awrn_filer_btn img {
  width: 10px;
  height: 10px;
}
#awareness-content .ilHighlighted {
  background-color: #ffff9d;
  color: #606060;
}
.ilAwrnBadgeHidden {
  visibility: hidden;
}
/* due to bug #17839 */
#awareness-content .dropdown-backdrop {
  display: none;
  right: auto;
  width: 0px;
}
.ilAwarenessItem > div {
  cursor: pointer;
}
[data-onscreenchat-inact-userid] {
  opacity: .3 !important;
}
.ilOnScreenChatWindowHeaderTooltip ul {
  text-align: left;
  list-style-type: none;
  margin: 0;
  padding: 0;
}
#onscreenchat-container {
  position: fixed;
  bottom: 0;
  left: 0;
  right: 0;
  width: 100%;
  /*height: 100px;*/
  overflow: visible;
  pointer-events: none;
  z-index: 1039;
}
#onscreenchat-container .iosOnScreenChat {
  margin-right: -3px;
}
#onscreenchat-container .popover {
  max-width: 200px;
}
#onscreenchat-container .popover a {
  border: 1px solid white;
  padding: 1px 0 1px 2px;
}
#onscreenchat-container .popover a:hover {
  border: 1px solid silver;
}
#onscreenchat-container .row {
  position: relative;
}
#onscreenchat-container .panel {
  pointer-events: auto;
  margin: 0;
  border: 1px solid #dcdcdc;
}
#onscreenchat-container .panel-heading {
  font-size: 80%;
  padding: 5px 5px 5px 15px;
  pointer-events: auto;
  margin: 0;
  border-bottom: 1px solid #dcdcdc;
  vertical-align: middle;
}
#onscreenchat-container .panel-heading .btn {
  padding: 0 4px;
}
#onscreenchat-container .panel-heading img {
  width: 16px;
  height: 16px;
  vertical-align: sub;
}
#onscreenchat-container .panel-heading .close {
  margin-top: -2px;
  margin-left: 5px;
}
#onscreenchat-container .chat-window-wrapper {
  bottom: 0;
  padding-left: 5px;
  padding-right: 5px;
  width: 278px;
  height: 377px;
}
#onscreenchat-container .chat-window-wrapper .panel-body {
  height: auto;
}
#onscreenchat-container .chat-window-wrapper .chat-img img {
  height: 30px;
  width: 30px;
}
#onscreenchat-container .chat-window-wrapper li.left .chat-img {
  margin-right: 5px;
}
#onscreenchat-container .chat-window-wrapper li.right .chat-img {
  margin-left: 5px;
}
#onscreenchat-container .chat-window-wrapper .iosOnScreenChatBodyMsg {
  overflow-x: hidden;
  overflow-wrap: break-word;
  word-wrap: break-word;
  -ms-hyphens: auto;
  -moz-hyphens: auto;
  -webkit-hyphens: auto;
  hyphens: auto;
}
#onscreenchat-container .chat-window-wrapper .panel-footer {
  position: relative;
}
#onscreenchat-container .chat-window-wrapper .iosOnScreenChatMessagePlaceholder {
  position: absolute;
  z-index: 0;
  border: 0 none !important;
  opacity: .5;
}
#onscreenchat-container .chat-window-wrapper .iosOnScreenChatMessage {
  background-color: transparent;
  position: relative;
  z-index: 1;
  overflow-x: hidden;
  height: auto;
  min-height: 26px;
  max-height: 75px;
  overflow-wrap: break-word;
  word-wrap: break-word;
  -ms-word-break: break-all;
  word-break: break-all;
  word-break: break-word;
  -ms-hyphens: auto;
  -moz-hyphens: auto;
  -webkit-hyphens: auto;
  hyphens: auto;
  cursor: text;
}
#onscreenchat-container .chat-window-wrapper .osc_truncate_username {
  width: 150px;
  white-space: nowrap;
  overflow: hidden;
  text-overflow: ellipsis;
  display: inline-block;
}
#onscreenchat-container .chat-window-wrapper .text-muted-left {
  width: 160px;
  margin-top: -4px;
  text-align: right;
}
#onscreenchat-container .chat-window-wrapper .text-muted-right {
  width: 160px;
  margin-top: -4px;
  text-align: left;
}
#onscreenchat-container .chat-window-wrapper .osc_truncate_username_left {
  width: 160px;
  white-space: nowrap;
  overflow: hidden;
  text-overflow: ellipsis;
  display: inline-block;
  margin-bottom: -5px;
  text-align: right;
}
#onscreenchat-container .chat-window-wrapper .osc_truncate_username_right {
  width: 160px;
  white-space: nowrap;
  overflow: hidden;
  text-overflow: ellipsis;
  display: inline-block;
}
#onscreenchat-container .chat-window-wrapper .chat {
  list-style: none;
  margin: 0;
  padding: 0;
}
#onscreenchat-container .chat-window-wrapper .chat li {
  margin-bottom: 10px;
  padding-bottom: 5px;
  border-bottom: 1px dotted #b3a9a9;
}
#onscreenchat-container .chat-window-wrapper .chat li .chat-body .header strong {
  font-size: .8em;
}
#onscreenchat-container .chat-window-wrapper .chat li .chat-body p {
  margin: 0;
  color: #777;
  font-size: .9em;
}
#onscreenchat-container .chat-window-wrapper .panel .slidedown .glyphicon,
#onscreenchat-container .chat-window-wrapper .chat .glyphicon {
  margin-right: 5px;
}
#onscreenchat-container .chat-window-wrapper .panel-body {
  overflow-y: scroll;
  height: 250px;
}
#onscreenchat-container .chat-window-wrapper .iosOnScreenChatEmoticonsPanel {
  display: block;
  height: 14px;
  width: 14px;
  position: relative;
  margin-top: 5px;
}
#onscreenchat-container .chat-window-wrapper .iosOnScreenChatEmoticonsPanel > a {
  display: block;
  height: 14px;
  width: 14px;
  background: url("images/emoticons_trigger.png") no-repeat;
  background-size: cover;
  z-index: 1000;
}
.iosOnScreenChatModalBody .ui-menu-item {
  padding: 5px;
}
.iosOnScreenChatModalBody .ui-menu-item-wrapper {
  cursor: pointer !important;
}
.ilOnScreenChatSearchLoader {
  vertical-align: middle;
  width: 10px;
  height: 10px;
  margin-left: 5px;
  display: inline-block;
}
.ilOnScreenChatMenuDropDown .iosOnScreenChatDropDownTriggerInactive {
  opacity: .3;
}
.ilOnScreenChatMenuDropDown .iosOnScreenChatHidden {
  visibility: hidden !important;
}
.ilOnScreenChatMenuDropDown .iosOnScreenChatShown {
  visibility: visible !important;
}
.ilOnScreenChatMenuDropDown .badge {
  visibility: hidden;
}
.ilOnScreenChatMenuDropDown .popover {
  max-width: 300px;
  min-width: 300px;
}
.ilOnScreenChatMenuDropDown .popover-content {
  padding: 0;
}
.ilOnScreenChatMenuDropDown .popover-title,
.ilOnScreenChatMenuDropDown .dropdown-header a {
  padding: 3px 10px;
  font-size: 12px;
  line-height: 1.5;
  color: #777 !important;
  white-space: nowrap;
  background-color: #f3f3f3;
}
.ilOnScreenChatMenuDropDown h3.popover-title {
  display: none;
}
.ilOnScreenChatMenuItem {
  position: relative;
  border-bottom: 1px solid #e9e9e9;
  color: black;
}
.ilOnScreenChatMenuItem .media {
  overflow: visible;
  padding: 0;
  cursor: pointer;
}
.ilOnScreenChatMenuItem .media:after {
  content: ".";
  clear: both;
  display: block;
  visibility: hidden;
  height: 0;
}
.ilOnScreenChatMenuItem .media:first-child {
  margin-top: 0;
}
.ilOnScreenChatMenuItem .media-left,
.ilOnScreenChatMenuItem .media-body,
.ilOnScreenChatMenuItem .media-right {
  vertical-align: top;
}
.ilOnScreenChatMenuItem .media-left {
  padding-right: 10px;
  float: left;
}
.ilOnScreenChatMenuItem .media-object {
  width: 50px;
}
.ilOnScreenChatMenuItem .media-body {
  padding: 4px 4px 0 0;
  white-space: nowrap;
  max-width: 100%;
  overflow: visible;
}
.ilOnScreenChatMenuItem .media-body.info {
  white-space: normal !important;
  padding-left: 4px !important;
  padding-bottom: 4px !important;
  font-size: 12px;
}
.ilOnScreenChatMenuItem .media-body.info a {
  color: #557196 !important;
}
.ilOnScreenChatMenuItem .media-body p,
.ilOnScreenChatMenuItem .media-body h4 {
  font-size: 12px;
  padding: 0 3px 0 0;
  line-height: 1em;
  margin: 0;
}
.ilOnScreenChatMenuItem .media-body h4 {
  padding-top: 0;
  color: #606060;
}
.ilOnScreenChatMenuItem .media-body .media-heading {
  text-overflow: ellipsis;
  overflow: hidden;
  max-width: 225px;
}
.ilOnScreenChatMenuItem .media-body .media-heading a {
  color: #557196 !important;
}
.ilOnScreenChatMenuItem .media-body p {
  color: #a0a0a0;
}
.ilOnScreenChatMenuItem .media-body p.lastMessage {
  width: 200px;
  padding: 3px 3px 3px 0;
  text-overflow: ellipsis;
  overflow-x: hidden;
  color: #606060;
}
.ilOnScreenChatMenuItem .media-body p.lastMessage img {
  max-width: 15px;
  max-height: 15px;
}
.ilOnScreenChatMenuItem .media-body p a {
  color: #557196 !important;
}
body.iosMyCertificates div.icon.small {
  vertical-align: middle;
}
#tos_documents td.std .dropdown {
  display: inline-block;
}
/* Services/UIComponent/Modal */
.modal-body .jstree li {
  overflow: hidden;
  text-overflow: ellipsis;
}
.modal-body .jstree a {
  display: inline;
}
.modal-content {
  color: #333333;
}
/* Services/Badge */
img.ilBadgeImage {
  max-width: 150px;
  max-height: 150px;
}
img.ilBadgeImageThumbnail {
  max-width: 50px;
  max-height: 50px;
}
img.ilBadgeImageModal {
  margin: auto;
}
div.ilBadgeBackpackPanelContent {
  min-height: 200px;
}
div.ilBadgeBackpackPanelContent img {
  margin: auto;
}
span.ilProfileBadge {
  display: inline-block;
  padding: 5px;
}
span.ilProfileBadge a {
  width: 50px;
  height: 50px;
  display: inline-block;
}
/*!
 * Datetimepicker for Bootstrap 3
 * version : 4.17.37
 * https://github.com/Eonasdan/bootstrap-datetimepicker/
 */
/* see variables.less
@bs-datetimepicker-timepicker-font-size: 1.2em;
@bs-datetimepicker-active-bg: @btn-primary-bg;
@bs-datetimepicker-active-color: @btn-primary-color;
@bs-datetimepicker-border-radius: @border-radius-base;
@bs-datetimepicker-btn-hover-bg: @gray-lighter;
@bs-datetimepicker-disabled-color: @gray-light;
@bs-datetimepicker-alternate-color: @gray-light;
@bs-datetimepicker-secondary-border-color: #ccc;
@bs-datetimepicker-secondary-border-color-rgba: rgba(0, 0, 0, 0.2);
@bs-datetimepicker-primary-border-color: white;
@bs-datetimepicker-text-shadow: 0 -1px 0 rgba(0, 0, 0, 0.25);
*/
.bootstrap-datetimepicker-widget {
  list-style: none;
}
.bootstrap-datetimepicker-widget.dropdown-menu {
  margin: 2px 0;
  padding: 4px;
  width: 19em;
}
@media (min-width: 768px) {
  .bootstrap-datetimepicker-widget.dropdown-menu.timepicker-sbs {
    width: 38em;
  }
}
@media (min-width: 992px) {
  .bootstrap-datetimepicker-widget.dropdown-menu.timepicker-sbs {
    width: 38em;
  }
}
@media (min-width: 1200px) {
  .bootstrap-datetimepicker-widget.dropdown-menu.timepicker-sbs {
    width: 38em;
  }
}
.bootstrap-datetimepicker-widget.dropdown-menu:before,
.bootstrap-datetimepicker-widget.dropdown-menu:after {
  content: '';
  display: inline-block;
  position: absolute;
}
.bootstrap-datetimepicker-widget.dropdown-menu.bottom:before {
  border-left: 7px solid transparent;
  border-right: 7px solid transparent;
  border-bottom: 7px solid #cccccc;
  border-bottom-color: rgba(0, 0, 0, 0.2);
  top: -7px;
  left: 7px;
}
.bootstrap-datetimepicker-widget.dropdown-menu.bottom:after {
  border-left: 6px solid transparent;
  border-right: 6px solid transparent;
  border-bottom: 6px solid #ffffff;
  top: -6px;
  left: 8px;
}
.bootstrap-datetimepicker-widget.dropdown-menu.top:before {
  border-left: 7px solid transparent;
  border-right: 7px solid transparent;
  border-top: 7px solid #cccccc;
  border-top-color: rgba(0, 0, 0, 0.2);
  bottom: -7px;
  left: 6px;
}
.bootstrap-datetimepicker-widget.dropdown-menu.top:after {
  border-left: 6px solid transparent;
  border-right: 6px solid transparent;
  border-top: 6px solid #ffffff;
  bottom: -6px;
  left: 7px;
}
.bootstrap-datetimepicker-widget.dropdown-menu.pull-right:before {
  left: auto;
  right: 6px;
}
.bootstrap-datetimepicker-widget.dropdown-menu.pull-right:after {
  left: auto;
  right: 7px;
}
.bootstrap-datetimepicker-widget .list-unstyled {
  margin: 0;
}
.bootstrap-datetimepicker-widget a[data-action] {
  padding: 6px 0;
}
.bootstrap-datetimepicker-widget a[data-action]:active {
  -webkit-box-shadow: none;
  box-shadow: none;
}
.bootstrap-datetimepicker-widget .timepicker-hour,
.bootstrap-datetimepicker-widget .timepicker-minute,
.bootstrap-datetimepicker-widget .timepicker-second {
  width: 54px;
  font-weight: bold;
  font-size: 1.2em;
  margin: 0;
}
.bootstrap-datetimepicker-widget button[data-action] {
  padding: 6px;
}
.bootstrap-datetimepicker-widget .btn[data-action="incrementHours"]::after {
  position: absolute;
  width: 1px;
  height: 1px;
  margin: -1px;
  padding: 0;
  overflow: hidden;
  clip: rect(0, 0, 0, 0);
  border: 0;
  content: "Increment Hours";
}
.bootstrap-datetimepicker-widget .btn[data-action="incrementMinutes"]::after {
  position: absolute;
  width: 1px;
  height: 1px;
  margin: -1px;
  padding: 0;
  overflow: hidden;
  clip: rect(0, 0, 0, 0);
  border: 0;
  content: "Increment Minutes";
}
.bootstrap-datetimepicker-widget .btn[data-action="decrementHours"]::after {
  position: absolute;
  width: 1px;
  height: 1px;
  margin: -1px;
  padding: 0;
  overflow: hidden;
  clip: rect(0, 0, 0, 0);
  border: 0;
  content: "Decrement Hours";
}
.bootstrap-datetimepicker-widget .btn[data-action="decrementMinutes"]::after {
  position: absolute;
  width: 1px;
  height: 1px;
  margin: -1px;
  padding: 0;
  overflow: hidden;
  clip: rect(0, 0, 0, 0);
  border: 0;
  content: "Decrement Minutes";
}
.bootstrap-datetimepicker-widget .btn[data-action="showHours"]::after {
  position: absolute;
  width: 1px;
  height: 1px;
  margin: -1px;
  padding: 0;
  overflow: hidden;
  clip: rect(0, 0, 0, 0);
  border: 0;
  content: "Show Hours";
}
.bootstrap-datetimepicker-widget .btn[data-action="showMinutes"]::after {
  position: absolute;
  width: 1px;
  height: 1px;
  margin: -1px;
  padding: 0;
  overflow: hidden;
  clip: rect(0, 0, 0, 0);
  border: 0;
  content: "Show Minutes";
}
.bootstrap-datetimepicker-widget .btn[data-action="togglePeriod"]::after {
  position: absolute;
  width: 1px;
  height: 1px;
  margin: -1px;
  padding: 0;
  overflow: hidden;
  clip: rect(0, 0, 0, 0);
  border: 0;
  content: "Toggle AM/PM";
}
.bootstrap-datetimepicker-widget .btn[data-action="clear"]::after {
  position: absolute;
  width: 1px;
  height: 1px;
  margin: -1px;
  padding: 0;
  overflow: hidden;
  clip: rect(0, 0, 0, 0);
  border: 0;
  content: "Clear the picker";
}
.bootstrap-datetimepicker-widget .btn[data-action="today"]::after {
  position: absolute;
  width: 1px;
  height: 1px;
  margin: -1px;
  padding: 0;
  overflow: hidden;
  clip: rect(0, 0, 0, 0);
  border: 0;
  content: "Set the date to today";
}
.bootstrap-datetimepicker-widget .picker-switch {
  text-align: center;
}
.bootstrap-datetimepicker-widget .picker-switch::after {
  position: absolute;
  width: 1px;
  height: 1px;
  margin: -1px;
  padding: 0;
  overflow: hidden;
  clip: rect(0, 0, 0, 0);
  border: 0;
  content: "Toggle Date and Time Screens";
}
.bootstrap-datetimepicker-widget .picker-switch td {
  padding: 0;
  margin: 0;
  height: auto;
  width: auto;
  line-height: inherit;
}
.bootstrap-datetimepicker-widget .picker-switch td span {
  line-height: 2.5;
  height: 2.5em;
  width: 100%;
}
.bootstrap-datetimepicker-widget table {
  width: 100%;
  margin: 0;
}
.bootstrap-datetimepicker-widget table td,
.bootstrap-datetimepicker-widget table th {
  text-align: center;
  border-radius: 0px;
}
.bootstrap-datetimepicker-widget table th {
  height: 20px;
  line-height: 20px;
  width: 20px;
}
.bootstrap-datetimepicker-widget table th.picker-switch {
  width: 145px;
}
.bootstrap-datetimepicker-widget table th.disabled,
.bootstrap-datetimepicker-widget table th.disabled:hover {
  background: none;
  color: #777777;
  cursor: not-allowed;
}
.bootstrap-datetimepicker-widget table th.prev::after {
  position: absolute;
  width: 1px;
  height: 1px;
  margin: -1px;
  padding: 0;
  overflow: hidden;
  clip: rect(0, 0, 0, 0);
  border: 0;
  content: "Previous Month";
}
.bootstrap-datetimepicker-widget table th.next::after {
  position: absolute;
  width: 1px;
  height: 1px;
  margin: -1px;
  padding: 0;
  overflow: hidden;
  clip: rect(0, 0, 0, 0);
  border: 0;
  content: "Next Month";
}
.bootstrap-datetimepicker-widget table thead tr:first-child th {
  cursor: pointer;
}
.bootstrap-datetimepicker-widget table thead tr:first-child th:hover {
  background: #eeeeee;
}
.bootstrap-datetimepicker-widget table td {
  height: 54px;
  line-height: 54px;
  width: 54px;
}
.bootstrap-datetimepicker-widget table td.cw {
  font-size: .8em;
  height: 20px;
  line-height: 20px;
  color: #777777;
}
.bootstrap-datetimepicker-widget table td.day {
  height: 20px;
  line-height: 20px;
  width: 20px;
}
.bootstrap-datetimepicker-widget table td.day:hover,
.bootstrap-datetimepicker-widget table td.hour:hover,
.bootstrap-datetimepicker-widget table td.minute:hover,
.bootstrap-datetimepicker-widget table td.second:hover {
  background: #eeeeee;
  cursor: pointer;
}
.bootstrap-datetimepicker-widget table td.old,
.bootstrap-datetimepicker-widget table td.new {
  color: #777777;
}
.bootstrap-datetimepicker-widget table td.today {
  position: relative;
}
.bootstrap-datetimepicker-widget table td.today:before {
  content: '';
  display: inline-block;
  border: solid transparent;
  border-width: 0 0 7px 7px;
  border-bottom-color: #4c6586;
  border-top-color: rgba(0, 0, 0, 0.2);
  position: absolute;
  bottom: 4px;
  right: 4px;
}
.bootstrap-datetimepicker-widget table td.active,
.bootstrap-datetimepicker-widget table td.active:hover {
  background-color: #4c6586;
  color: #ffffff;
  text-shadow: 0 -1px 0 rgba(0, 0, 0, 0.25);
}
.bootstrap-datetimepicker-widget table td.active.today:before {
  border-bottom-color: white;
}
.bootstrap-datetimepicker-widget table td.disabled,
.bootstrap-datetimepicker-widget table td.disabled:hover {
  background: none;
  color: #777777;
  cursor: not-allowed;
}
.bootstrap-datetimepicker-widget table td span {
  display: inline-block;
  width: 54px;
  height: 54px;
  line-height: 54px;
  margin: 2px 1.5px;
  cursor: pointer;
  border-radius: 0px;
}
.bootstrap-datetimepicker-widget table td span:hover {
  background: #eeeeee;
}
.bootstrap-datetimepicker-widget table td span.active {
  background-color: #4c6586;
  color: #ffffff;
  text-shadow: 0 -1px 0 rgba(0, 0, 0, 0.25);
}
.bootstrap-datetimepicker-widget table td span.old {
  color: #777777;
}
.bootstrap-datetimepicker-widget table td span.disabled,
.bootstrap-datetimepicker-widget table td span.disabled:hover {
  background: none;
  color: #777777;
  cursor: not-allowed;
}
.bootstrap-datetimepicker-widget.usetwentyfour td.hour {
  height: 27px;
  line-height: 27px;
}
.bootstrap-datetimepicker-widget.wider {
  width: 21em;
}
.bootstrap-datetimepicker-widget .datepicker-decades .decade {
  line-height: 1.8em !important;
}
.input-group.date .input-group-addon {
  cursor: pointer;
}
.il-item-task {
  padding: 8px 14px;
  border-top: 1px #dddddd solid;
  min-width: 300px;
  max-width: 300px;
  margin-top: -1px;
  background-color: white;
}
.il-item-task .il-item-task-title h4 {
  font-size: 14px;
  font-weight: bold;
}
.il-item-task .il-item-task-content .progress {
  margin-bottom: 8px;
}
@media (max-width: 768px) {
  .il-item-task {
    min-width: inherit;
    max-width: inherit;
    width: 100%;
  }
}
.il-orgunit .multi_icons_wrapper {
  display: inline-block;
  vertical-align: bottom;
  float: right;
}
.il-orgunit .multi_icon {
  display: inline-block;
}
.il-orgunit .multi_input_line {
  border-top: 1px solid #EDEDED;
  padding-top: 10px;
}
.il-orgunit .multi_input_line:nth-child(2) {
  border-top: none;
  padding-top: 0;
}
.il-orgunit .multi_input_line .input {
  display: inline-block;
  border: none;
  vertical-align: top;
}
#il_expl2_jstree_cont_orgu_explorer img {
  width: 16px;
  height: 16px;
}
.multi_icons_wrapper {
  display: inline-block;
  vertical-align: bottom;
  float: right;
}
.multi_icon {
  display: inline-block;
}
.multi_input_line {
  border-top: 1px solid #EDEDED;
  padding-top: 10px;
}
.multi_input_line:nth-child(2) {
  border-top: none;
  padding-top: 0;
}
.multi_input_line .input {
  display: inline-block;
  border: none;
  vertical-align: top;
}
.ilLike {
  /* background-color: @il-secondary-container-bg; */
  padding: 5px 0px;
  text-align: right;
}
.ilLike .modal {
  text-align: left;
}
.ilLike .modal .glyphicon {
  font-size: 160%;
}
.ilLike .badge {
  margin-left: -7px;
  top: 7px;
}
.ilLike .glyphicon {
  font-size: 130%;
}
.ilLike .il-counter-spacer {
  margin-left: 0px;
  font-size: 9px;
  padding: 0;
  visibility: hidden;
}
.ilLike a {
  display: inline-block;
  /* padding: 2px 4px; */
}
.ilLike a:hover {
  text-decoration: none;
}
.ilLikeEmoticons {
  padding: 0;
}
.ilLikeEmoticons a {
  display: inline-block;
  font-size: 140%;
  padding: 4px;
}
.ilLikeEmoticons a:hover {
  text-decoration: none;
  /*background-color: @il-highlight-bg;*/
  background-color: #F0F0F0;
}
.ilLike .il-item img {
  max-width: 50%;
  float: right;
}
.ilLSOLearnerView {
  /*ILIAS-GUI, "startpage" of LSO*/
}
.ilLSOLearnerView .il-workflow-step-label,
.ilLSOLearnerView .il-workflow-step-label .btn {
  color: #333333 !important;
  cursor: default !important;
  text-decoration: none !important;
}
.ilLSOKioskMode #mainspacekeeper {
  padding-top: 25px;
}
.ilLSOKioskMode .ilLeftNav {
  top: 40px;
  margin-left: 0px;
  bottom: 5px !important;
}
.ilLSOKioskMode .ilLeftNav.disabled {
  display: none;
}
.ilLSOKioskMode #il_right_col {
  background-color: #e0e0e0;
  margin-top: 20px;
  padding: 5px;
}
.ilLSOKioskModeObjectHeader .il_HeaderInner {
  padding-bottom: 5px;
}
.ilLSOKioskModeNavigation {
  margin-bottom: 10px;
  background-color: #e0e0e0;
}
.ilLSOKioskTopBarControls {
  float: left;
  display: block;
  line-height: 40px;
}
.ilLSOKioskTopBarControls .btn-link {
  color: #f5f5f5;
  font-size: 1em;
  font-weight: 600;
  margin-left: 15px;
}
.ilLSOKioskTopBarControls .btn-link:before {
  content: "« ";
}
.ilLSOKioskTopBarControls .btn-link:hover {
  text-decoration: underline;
}
.ilLSOKioskTopBarTitle {
  text-align: center;
}
.ilLSOKioskTopBarTitle .ilTopTitle {
  float: none;
  padding: none;
}
.ilLSOKioskModeContent .panel-primary .panel-heading {
  display: none;
}
.ilLSOKioskModeCurriculum {
  background-color: #f9f9f9;
}
.ilLSOKioskModeCurriculum .il-workflow-container {
  padding: 5px;
}
.ilLearningHistoryShowMore {
  text-align: center;
}
.ilPCLearnHist {
  background-color: #f0f0f0;
  padding: 3px 8px;
}
.noMargin {
  margin: 0;
}
div.editLink {
  padding-right: 1em;
}
[dir="rtl"] div.editLink {
  padding-right: 0;
  padding-left: 1em;
}
img[src$="icon_checked.svg"] {
  height: 11px;
  margin: 0 6px 0 5px;
  opacity: 0.5;
  width: 11px;
}
[dir="rtl"] img[src$="icon_checked.svg"] {
  margin: 0 5px 0 6px;
}
.glyphicon-ok {
  font-size: 11px;
  text-align: center;
}
div.ilNewObjectSelector {
  display: inline-block;
  margin-bottom: 8px;
  padding: 0 10px;
  width: 100%;
}
div.ilNewObjectSelector > .btn-group {
  display: block;
  width: 100%;
}
div.ilNewObjectSelector > .btn-group #ilAdvSelListAnchorText_asl {
  float: right;
}
div.ilNewObjectSelector > .btn-group .dropdown-menu.pull-right {
  top: 30px;
}
[dir="rtl"] div.ilNewObjectSelector > .btn-group #ilAdvSelListAnchorText_asl {
  float: left;
}
.pdMailRow .imageSpace {
  margin-left: 40px;
}
.pdMailRow > img {
  margin: 2px 0;
  max-width: 30px;
}
[dir="rtl"] .pdMailRow .imageSpace {
  margin-left: 0;
  margin-right: 40px;
}
[dir="rtl"] .radio label,
[dir="rtl"] .checkbox label {
  padding-left: 0;
  padding-right: 20px;
}
[dir="rtl"] .radio input[type="radio"],
[dir="rtl"] .radio-inline input[type="radio"],
[dir="rtl"] .checkbox input[type="checkbox"],
[dir="rtl"] .checkbox-inline input[type="checkbox"] {
  margin-left: 0;
  margin-right: -20px;
}
.il_InfoScreenSection {
  padding: 10px 10px 0;
}
.il_InfoScreenSection > .ilFloatRight {
  padding-bottom: 4px;
  padding-right: 4px;
}
[dir="rtl"] .il_InfoScreenSection > .ilFloatRight {
  padding-right: 0;
  padding-left: 4px;
}
.yui-panel-container {
  color: #333333;
}
.mceEditor,
.mceLayout {
  width: 100% !important;
}
table.mceLayout {
  table-layout: fixed;
}
.mceIframeContainer iframe {
  max-width: 100%;
}
table.mceToolbar {
  table-layout: fixed;
  display: inline-block;
  float: left;
  height: auto !important;
  max-width: 100%;
}
table.mceToolbar tbody,
table.mceToolbar tr,
table.mceToolbar td {
  display: inline-block;
  white-space: normal !important;
}
.alert > a {
  text-decoration: underline;
}
.alert > a.btn {
  text-decoration: none;
}
#ilAdvSelListAnchorText_asl + ul.dropdown-menu > li > div.row,
#ilAdvSelListAnchorText_asl + .dropdown-backdrop + ul.dropdown-menu > li > div.row,
#mm_adm_tr + span + ul.dropdown-menu > li > div.row,
#mm_adm_tr + ul.dropdown-menu > li > div.row {
  width: 750px;
}
@media only screen and (max-width: 767px) {
  #ilAdvSelListAnchorText_asl + ul.dropdown-menu > li > div.row,
  #ilAdvSelListAnchorText_asl + .dropdown-backdrop + ul.dropdown-menu > li > div.row,
  #mm_adm_tr + span + ul.dropdown-menu > li > div.row,
  #mm_adm_tr + ul.dropdown-menu > li > div.row {
    width: 100% !important;
    margin: 0;
  }
}
@media only screen and (max-width: 767px) {
  div.ilGoogleMap {
    max-width: 100%;
  }
}
@media only screen and (max-width: 767px) {
  .navbar-nav {
    margin: 7.5px 0px;
  }
}
.yui-skin-sam.form-inline .form-control {
  vertical-align: top;
}
.yui-skin-sam .yui-button button {
  line-height: 23px;
  min-height: 23px;
}
/* basic responsiveness (beta)
	no more specific section. no more delos_sm.less data (treated as bug)
	"Responsive" code has to be inserted like:
	.myClass {
		...
		@media only screen and (max-width: @grid-float-breakpoint-max) {
			...
		}
	}
*/
/* print css */
@media print {
  * {
    /* see bug 0022342 */
    /* text-shadow: none !important;
        color: black !important; // Black prints faster: h5bp.com/s
        background: transparent !important;
        box-shadow: none !important; */
  }
  a,
  a:visited {
    text-decoration: underline;
  }
  a[href]:after {
    content: " (" attr(href) ")";
  }
  abbr[title]:after {
    content: " (" attr(title) ")";
  }
  a[href^="javascript:"]:after,
  a[href^="#"]:after {
    content: "";
  }
  pre,
  blockquote {
    border: 1px solid #999;
    page-break-inside: avoid;
  }
  thead {
    display: table-header-group;
  }
  tr,
  img {
    page-break-inside: avoid;
  }
  img {
    max-width: 100% !important;
  }
  p,
  h2,
  h3 {
    orphans: 3;
    widows: 3;
  }
  h2,
  h3 {
    page-break-after: avoid;
  }
  select {
    background: white !important;
  }
  .navbar {
    display: none;
  }
  .table td,
  .table th {
    background-color: white !important;
  }
  .btn > .caret,
  .dropup > .btn > .caret {
    border-top-color: black !important;
  }
  .label {
    border: 1px solid black;
  }
  .table {
    border-collapse: collapse !important;
  }
  .table-bordered th,
  .table-bordered td {
    border: 1px solid #ddd !important;
  }
  #ilTopBar,
  .osdNotificationContainer,
  .ilMainHeader,
  .ilMainMenu,
  .ilTreeView,
  .btn,
  #ilTab,
  #ilSubTab,
  #minheight,
  #ilFooter {
    display: none;
  }
  #mainspacekeeper {
    padding: 0;
  }
  .ilLeftNavSpace {
    margin-left: 0 !important;
  }
  div.ilTabContentOuter {
    border: none;
  }
  div.ilFileDropTargetOverlay {
    display: none;
  }
  a[href]:after {
    content: "";
  }
}
.read-more-state {
  display: none;
}
.read-more-target {
  opacity: 0;
  max-height: 0;
  font-size: 0;
  transition: .25s ease;
}
.read-more-state:checked ~ .read-more-wrap .read-more-target {
  opacity: 1;
  font-size: inherit;
  max-height: 999em;
}
.read-more-state ~ .read-more-trigger:before {
  content: 'Show more';
}
.read-more-state:checked ~ .read-more-trigger:before {
  content: 'Show less';
}
.read-more-trigger {
  cursor: pointer;
  display: inline-block;
  padding: 0 .5em;
  color: #666;
  font-size: .9em;
  line-height: 2;
  border: 1px solid #ddd;
  border-radius: .25em;
}<|MERGE_RESOLUTION|>--- conflicted
+++ resolved
@@ -8685,130 +8685,6 @@
 .il-standard-form textarea {
   height: 76px;
 }
-.il-filter .col-md-4 {
-  padding-top: 6px;
-  padding-bottom: 6px;
-}
-.il-filter .glyphicon-ok {
-  font-size: unset;
-  text-align: unset;
-}
-.il-filter input {
-  overflow: hidden;
-  white-space: nowrap;
-  text-overflow: ellipsis;
-}
-.il-filter .input-group {
-  width: 100%;
-  height: 25px;
-  table-layout: fixed;
-}
-.il-filter .leftaddon {
-  overflow: hidden;
-  white-space: nowrap;
-  text-overflow: ellipsis;
-  width: 30%;
-}
-.il-filter .rightaddon {
-  overflow: visible;
-  white-space: nowrap;
-  text-overflow: ellipsis;
-  width: 10%;
-}
-.il-filter-bar {
-  padding: 3px 12px;
-}
-.il-filter-bar .il-toggle-button {
-  height: 13px;
-  padding-left: 15px;
-  padding-right: 15px;
-}
-.il-filter-bar .il-toggle-button .il-toggle-switch {
-  width: 19px;
-  height: 19px;
-}
-.il-filter-bar .btn-bulky {
-  display: inline-flex;
-  width: auto;
-  background-color: initial;
-  font-size: 14px;
-  border-width: 0;
-}
-.il-filter-bar .btn-bulky.disabled .bulky-label {
-  color: #b0b0b0;
-}
-.il-filter-bar .glyph {
-  padding-right: 0.3em;
-}
-.il-filter-bar-controls {
-  float: right;
-}
-.il-filter-inputs-active {
-  background-color: #f9f9f9;
-  padding: 3px 8px;
-  overflow: hidden;
-  white-space: nowrap;
-  text-overflow: ellipsis;
-}
-.il-filter-inputs-active span {
-  display: inline-block;
-  margin: 3px 8px 3px 0;
-  padding: 0 8px;
-  float: left;
-  background-color: #ffffff;
-  font-size: 0.8em;
-}
-.il-filter-input-section {
-  border-top: 1px solid #dddddd;
-}
-.il-filter-field {
-  cursor: text;
-  overflow: hidden;
-  white-space: nowrap;
-  text-overflow: ellipsis;
-}
-@media (max-width: 768px) {
-  .il-filter-bar-controls .bulky-label {
-    display: none;
-  }
-}
-@media (max-width: 768px) {
-  .il-filter .webui-popover {
-    position: static;
-    max-width: none;
-  }
-  .il-filter .webui-popover.bottom > .webui-arrow,
-  .il-filter .webui-popover.bottom-right > .webui-arrow,
-  .il-filter .webui-popover.bottom-left > .webui-arrow {
-    display: none;
-  }
-  .il-filter .webui-popover.bottom,
-  .il-filter .webui-popover.bottom-left,
-  .il-filter .webui-popover.bottom-right {
-    padding: 4px;
-    margin-top: 0;
-    border: 0;
-    box-shadow: none;
-    background-color: #f9f9f9;
-  }
-}
-.il-filter.disabled .input-group-addon {
-  background-color: #ffffff;
-  color: #b0b0b0;
-}
-.il-filter.disabled .input-group span.form-control {
-  color: #b0b0b0;
-}
-.il-filter-add-list ul {
-  list-style: none;
-  margin: 0;
-  padding: 0;
-}
-.il-filter-add-list ul li > button {
-  padding: 6px 12px;
-  display: block;
-  width: 100%;
-}
 .il-table-presentation-viewcontrols {
   display: flex;
   flex-wrap: wrap;
@@ -9120,681 +8996,17 @@
 .carousel.slide.text-only .carousel-control {
   background: none !important;
 }
-<<<<<<< HEAD
-.shadow-right {
-  box-shadow: 1px 3px 4px #cccccc;
-}
-.shadow-bottom {
-  box-shadow: 0 1px 4px #cccccc;
-=======
 .il-tree {
   list-style-type: none;
 }
 .il-tree ul {
   list-style-type: none;
   padding-left: 20px;
->>>>>>> 22f13893
 }
 .il-tree li.il-tree-node .node-line {
   cursor: pointer;
 }
-<<<<<<< HEAD
-menu,
-article,
-aside,
-details,
-footer,
-header,
-nav,
-section {
-  display: block;
-}
-/*
-*********************
-grid-based layout
-*********************
-*/
-.il-layout-page {
-  background: #f0f0f0;
-  display: -ms-grid;
-  display: grid;
-  grid-gap: 0px;
-  -ms-grid-columns: 80px 1fr;
-  grid-template-columns: 80px 1fr;
-  -ms-grid-rows: 60px 33px 1fr;
-  grid-template-rows: 60px 33px 1fr;
-  /* // not supported in IE, use track-line instead
-	grid-template-areas:
-    "header header"
-	"breadcrumbs breadcrumbs"
-    "mainbar content"
-    "footer footer";
-	*/
-  height: 100%;
-  overflow: hidden;
-  width: 100%;
-}
-.il-layout-page .il-maincontrols-mainbar .il-mainbar-close-slates {
-  display: none;
-}
-.il-layout-page.with-mainbar-slates-engaged {
-  -ms-grid-columns: 480px 1fr;
-  grid-template-columns: 480px 1fr;
-}
-.il-layout-page.with-mainbar-slates-engaged .il-maincontrols-mainbar {
-  width: 480px;
-}
-.il-layout-page.with-mainbar-slates-engaged .il-maincontrols-mainbar .il-mainbar-slates {
-  display: -ms-flexbox;
-  display: flex;
-  -ms-flex-direction: column;
-  flex-direction: column;
-  z-index: 995;
-}
-.il-layout-page.with-mainbar-slates-engaged .il-maincontrols-mainbar .il-mainbar-slates .il-maincontrols-slate {
-  overflow-y: auto;
-}
-.il-layout-page.with-mainbar-slates-engaged .il-maincontrols-mainbar .il-mainbar-close-slates {
-  display: -ms-flexbox;
-  display: flex;
-}
-/* metabar */
-header {
-  -ms-grid-column: 1;
-  -ms-grid-column-span: 2;
-  -ms-grid-row: 1;
-  grid-column-start: 1;
-  grid-column-end: 3;
-  grid-row: 1;
-  z-index: 999;
-}
-.header-inner {
-  -ms-flex-align: center;
-  align-items: center;
-  background: #ffffff;
-  display: -ms-flexbox;
-  display: flex;
-  -ms-flex-direction: row;
-  flex-direction: row;
-  height: 60px;
-  padding: 0 15px;
-  position: fixed;
-  width: 100%;
-  -ms-flex-pack: justify;
-  justify-content: space-between;
-}
-.il-logo {
-  width: 45px;
-  height: 45px;
-  justify-self: start;
-}
-/* breadcrumbs */
-.breadcrumbs {
-  -ms-flex-align: center;
-  align-items: center;
-  background-color: #ffffff;
-  border-top: 1px solid #dddddd;
-  display: -ms-flexbox;
-  display: flex;
-  -ms-flex-direction: row;
-  flex-direction: row;
-  -ms-grid-column: 1;
-  -ms-grid-column-span: 2;
-  -ms-grid-row: 2;
-  grid-column-start: 1;
-  grid-column-end: 3;
-  grid-row: 2;
-  z-index: 998;
-  box-shadow: 0 1px 4px #cccccc;
-}
-.breadcrumbs ul.breadcrumb {
-  padding-left: 100px;
-}
-.breadcrumbs ul.breadcrumb > li + li:before {
-  content: " \e606";
-  color: #bbbbbb;
-  font-family: "il-icons";
-}
-/* mainbar */
-nav.il-maincontrols {
-  -ms-grid-column: 1;
-  -ms-grid-row: 3;
-  grid-column: 1;
-  grid-row: 3;
-  z-index: 997;
-}
-.il-maincontrols-mainbar {
-  background-color: #ffffff;
-  display: -ms-grid;
-  display: grid;
-  height: 100%;
-  -ms-grid-colums: 80px 400px;
-  grid-template-columns: 80px 400px;
-  -ms-grid-rows: 1fr;
-  grid-template-rows: 1fr;
-  width: 80px;
-}
-.il-mainbar {
-  background-color: #4a4a4a;
-  -ms-grid-column: 1;
-  -ms-grid-row: 1;
-  grid-column: 1;
-  grid-row: 1;
-  box-shadow: 1px 3px 4px #cccccc;
-  z-index: 996;
-}
-.il-mainbar-tools-button {
-  display: -ms-flexbox;
-  display: flex;
-  -ms-flex-direction: row;
-  flex-direction: row;
-}
-.il-mainbar-tools-button button {
-  height: 80px;
-  width: 80px;
-}
-.il-mainbar-tools-entries button {
-  height: 80px;
-  width: 80px;
-}
-.il-mainbar-tools-entries.engaged {
-  display: -ms-flexbox;
-  display: flex;
-  -ms-flex-direction: row;
-  flex-direction: row;
-}
-.il-mainbar-slates {
-  -ms-grid-column: 2;
-  -ms-grid-row: 1;
-  grid-column: 2;
-  grid-row: 1;
-}
-.il-mainbar-remove-tool {
-  display: none;
-}
-.il-mainbar-tools-entries.engaged .il-mainbar-remove-tool {
-  display: block;
-}
-/* content */
-main {
-  display: block;
-}
-.il-layout-page-content {
-  -ms-grid-column: 2;
-  -ms-grid-row: 3;
-  grid-column: 2;
-  grid-row: 3;
-  overflow: auto;
-  padding: 20px;
-}
-/* Footer */
-footer {
-  background-color: #4c6586;
-  grid-area: footer;
-  z-index: 2;
-}
-/*
-**************************************************************
-       mobile Layout
-**************************************************************
-*/
-@media only screen and (max-width: 767px) {
-  .il-layout-page {
-    background: #f0f0f0;
-    display: -ms-grid;
-    display: grid;
-    grid-gap: 0px;
-    -ms-grid-columns: 1fr;
-    grid-template-columns: 1fr;
-    -ms-grid-rows: 45px 33px 1fr 50px;
-    grid-template-rows: 45px 33px 1fr 50px;
-    height: 100%;
-    overflow: hidden;
-    width: 100%;
-  }
-  .il-layout-page .nav.il-maincontrols .il-maincontrols-mainbar {
-    display: grid;
-    display: -ms-grid;
-    -ms-grid-columns: 1fr;
-    grid-template-columns: 1fr;
-    -ms-grid-rows: 0 50px;
-    grid-template-rows: 0 50px;
-  }
-  .il-layout-page .nav.il-maincontrols .il-maincontrols-mainbar .il-mainbar-close-slates {
-    display: none;
-  }
-  .il-layout-page .nav.il-maincontrols .il-maincontrols-mainbar .il-mainbar {
-    -ms-grid-column: 1;
-    -ms-grid-row: 2;
-    grid-column: 1;
-    grid-row: 2;
-  }
-  .il-layout-page .nav.il-maincontrols .il-maincontrols-mainbar .il-mainbar-slates {
-    -ms-grid-column: 1;
-    -ms-grid-row: 1;
-    grid-column: 1;
-    grid-row: 1;
-  }
-  .il-layout-page.with-mainbar-slates-engaged {
-    -ms-grid-columns: 1fr;
-    grid-template-columns: 1fr;
-  }
-  .il-layout-page.with-mainbar-slates-engaged .nav.il-maincontrols {
-    -ms-grid-column: 1;
-    -ms-grid-row: 3;
-    -ms-grid-row-span: 2;
-    grid-column: 1;
-    grid-row: 3;
-    grid-row-end: 4;
-    height: 100%;
-  }
-  .il-layout-page.with-mainbar-slates-engaged .nav.il-maincontrols .il-maincontrols-mainbar {
-    -ms-grid-columns: 1fr;
-    grid-template-columns: 1fr;
-    -ms-grid-rows: 1fr 50px;
-    grid-template-rows: 1fr 50px;
-    width: 100%;
-  }
-  .il-layout-page.with-mainbar-slates-engaged .nav.il-maincontrols .il-maincontrols-mainbar .il-mainbar-slates {
-    -ms-grid-column: 1;
-    -ms-grid-row: 1;
-    grid-column: 1;
-    grid-row: 1;
-    display: -ms-flexbox;
-    display: flex;
-    -ms-flex-direction: column;
-    flex-direction: column;
-    width: 100%;
-    z-index: 995;
-  }
-  .il-layout-page.with-mainbar-slates-engaged .nav.il-maincontrols .il-maincontrols-mainbar .il-mainbar-slates .il-maincontrols-slate {
-    overflow-y: auto;
-  }
-  .il-layout-page.with-mainbar-slates-engaged .nav.il-maincontrols .il-maincontrols-mainbar .il-mainbar-close-slates {
-    display: -ms-flexbox;
-    display: flex;
-  }
-  /* metabar */
-  header {
-    -ms-grid-column: 1;
-    -ms-grid-row: 1;
-    grid-column: 1;
-    grid-row: 1;
-    z-index: 999;
-  }
-  .header-inner {
-    height: 45px;
-    padding: 0;
-    width: 100%;
-  }
-  /* breadcrumbs */
-  .breadcrumbs {
-    -ms-flex-align: center;
-    align-items: center;
-    background-color: #ffffff;
-    border-top: 1px solid #dddddd;
-    display: -ms-flexbox;
-    display: flex;
-    -ms-flex-direction: row;
-    flex-direction: row;
-    -ms-grid-column: 1;
-    -ms-grid-row: 2;
-    grid-column: 1;
-    grid-row: 2;
-    z-index: 998;
-    box-shadow: 0 1px 4px #cccccc;
-  }
-  .breadcrumbs ul.breadcrumb {
-    padding-left: 20px;
-  }
-  .breadcrumbs ul.breadcrumb > li + li:before {
-    content: " \e606";
-    color: #bbbbbb;
-    font-family: "il-icons";
-  }
-  /* mainbar */
-  nav.il-maincontrols {
-    -ms-grid-column: 1;
-    -ms-grid-row: 4;
-    grid-column: 1;
-    grid-row: 4;
-    width: 100%;
-    z-index: 997;
-  }
-  .il-maincontrols-mainbar {
-    display: block;
-    width: 100%;
-  }
-  .il-mainbar {
-    background-color: #4a4a4a;
-    display: -ms-flexbox;
-    display: flex;
-    z-index: 996;
-  }
-  .il-mainbar-tools-button {
-    display: -ms-flexbox;
-    display: flex;
-    -ms-flex-direction: row;
-    flex-direction: row;
-  }
-  .il-mainbar-tools-button button {
-    height: 50px;
-    width: 75px;
-  }
-  .il-mainbar-tools-entries button {
-    height: 50px;
-    width: 75px;
-  }
-  .il-mainbar-tools-entries.engaged {
-    display: -ms-flexbox;
-    display: flex;
-    -ms-flex-direction: row;
-    flex-direction: row;
-  }
-  .il-mainbar-slates {
-    -ms-grid-column: 2;
-    -ms-grid-row: 1;
-    grid-column: 2;
-    grid-row: 1;
-  }
-  .il-mainbar-remove-tool {
-    display: none;
-  }
-  .il-mainbar-tools-entries.engaged .il-mainbar-remove-tool {
-    display: block;
-  }
-  /* content */
-  main {
-    display: block;
-  }
-  .il-layout-page-content {
-    -ms-grid-column: 1;
-    -ms-grid-row: 3;
-    grid-column: 1;
-    grid-row: 3;
-    overflow: auto;
-    padding: 20px;
-  }
-}
-.il-maincontrols-slate.disengaged {
-  display: none;
-}
-.il-maincontrols-slate .btn-bulky {
-  align-items: center;
-  background-color: #f2f2f2;
-  display: flex;
-  margin-bottom: 2px;
-  padding: 10px 20px;
-}
-.il-maincontrols-slate .btn-bulky.disengaged:before {
-  content: " \e606";
-  font-family: "il-icons";
-  font-size: 2.1rem;
-  margin-right: 10px;
-}
-.il-maincontrols-slate .btn-bulky.engaged:before {
-  content: " \e604";
-  font-family: "il-icons";
-  font-size: 2.1rem;
-  margin-right: 10px;
-}
-.il-maincontrols-slate .btn-bulky:hover,
-.il-maincontrols-slate .btn-bulky.engaged {
-  background-color: #d1d8e3;
-  border-color: #e0e0e0;
-  color: inherit;
-}
-.il-maincontrols-slate .btn-bulky .icon {
-  filter: invert(50%);
-  margin-right: 10px;
-}
-.il-maincontrols-slate .btn-bulky .bulky-label {
-  font-size: 1.5rem;
-}
-.il-maincontrols-slate .il-maincontrols-slate .btn-bulky {
-  background-color: #e3e3e3;
-}
-.il-maincontrols-slate-overflow {
-  min-height: 0;
-}
-.il-maincontrols-slate-content p,
-.il-maincontrols-slate-content h1,
-.il-maincontrols-slate-content h2,
-.il-maincontrols-slate-content h3,
-.il-maincontrols-slate-content h4 {
-  padding: 10px 20px;
-}
-.il-maincontrols-slate-close button,
-.il-maincontrols-slate-back button {
-  background-color: transparent;
-}
-.il-maincontrols-slate-back {
-  display: none;
-}
-.il-maincontrols-slate-back.active {
-  display: block;
-}
-.il-maincontrols-slate-back button {
-  width: 100%;
-  text-align: left;
-  padding: 30px 0 10px 20px;
-}
-.il-maincontrols-slate-close {
-  width: 100%;
-  border-bottom: 1px solid #eee;
-  border-top: 1px solid #eee;
-  height: 50px;
-  margin-top: auto;
-  bottom: 0;
-  position: sticky;
-}
-.il-maincontrols-slate-close .bulky-label {
-  display: none;
-}
-.il-maincontrols-slate-close .btn-bulky {
-  background-color: #fff;
-  width: 100%;
-  height: 100%;
-  padding: 0;
-  margin: 0;
-  text-align: right;
-}
-.il-maincontrols-slate-close .btn-bulky .glyph {
-  padding-right: 20px;
-}
-.il-maincontrols-slate-close .btn-bulky.engaged {
-  background-color: #fff;
-  border: 0;
-}
-.il-maincontrols-slate-close .btn-bulky:active,
-.il-maincontrols-slate-close .btn-bulky:focus {
-  outline: none;
-}
-.il-maincontrols-metabar {
-  display: flex;
-  justify-content: space-between;
-  align-items: center;
-}
-.il-maincontrols-metabar .il-metabar-entries {
-  align-items: center;
-  display: flex;
-  height: 60px;
-}
-.il-maincontrols-metabar .il-metabar-entries .il-metabar-entry,
-.il-maincontrols-metabar .il-metabar-entries .il-logout {
-  padding-left: 10px;
-}
-.il-metabar-entry {
-  position: relative;
-}
-.il-metabar-entry .btn .badge {
-  margin-top: -20px;
-}
-.il-metabar-entry .il-counter-status {
-  margin-top: -4px;
-}
-.il-metabar-entry > .btn-bulky > div > .bulky-label {
-  display: none;
-}
-.il-metabar-entry .btn-bulky {
-  background-color: transparent;
-  height: 60px;
-  min-width: 60px;
-}
-.il-metabar-entry .btn-bulky.engaged,
-.il-metabar-entry .btn-bulky.engaged:focus {
-  box-shadow: 1px 3px 4px #cccccc;
-  background-color: #fafafa;
-  border: none;
-  color: initial;
-  outline-color: transparent;
-}
-.il-metabar-entry .btn-bulky .glyphicon {
-  color: #aaaaaa;
-  font-size: 2.3rem;
-}
-.il-metabar-entry .glyphicon {
-  font-family: 'il-icons';
-}
-.il-metabar-entry .glyphicon-bell:before {
-  content: "\e027";
-}
-.il-metabar-entry .glyphicon-comment:before {
-  content: "\e04a";
-}
-.il-metabar-entry .glyphicon-envelope:before {
-  content: "\e086";
-}
-.il-metabar-entry .glyphicon-question-sign:before {
-  content: "\e05d";
-}
-.il-metabar-entry .glyphicon-search:before {
-  content: "\e090";
-}
-.il-metabar-entry .glyphicon-user:before {
-  content: "\e005";
-}
-.il-metabar-slates {
-  box-shadow: 1px 3px 4px #cccccc;
-  background-color: #fafafa;
-  position: absolute;
-  right: 0;
-}
-.il-maincontrols-mainbar .btn-bulky {
-  font-size: 0.7rem;
-}
-.il-maincontrols-mainbar .bulky-label {
-  white-space: normal;
-  margin-top: 5px;
-  display: block;
-}
-.il-maincontrols-mainbar .btn:focus,
-.il-maincontrols-metabar .btn:focus,
-.il-maincontrols-mainbar .btn:active,
-.il-maincontrols-metabar .btn:active {
-  border: 0;
-  outline: 0;
-}
-.il-mainbar-triggers {
-  background: #4a4a4a;
-  display: flex;
-  position: relative;
-  width: 80px;
-  z-index: 1;
-}
-.il-mainbar-triggers .btn-bulky {
-  height: 80px;
-  width: 80px;
-  justify-content: center;
-  padding: 0;
-  display: inline-flex;
-  flex-flow: column wrap;
-  align-items: center;
-  width: 100%;
-  border: 0;
-  background: #4a4a4a;
-  border-bottom: 1px solid #dddddd;
-  color: #ffffff;
-}
-.il-mainbar-triggers .btn-bulky img {
-  filter: invert(100%);
-}
-.il-mainbar-triggers .btn-bulky.engaged {
-  background-color: #ffffff;
-  color: #4a4a4a;
-}
-.il-mainbar-triggers .btn-bulky.engaged img {
-  filter: invert(50%);
-}
-.il-mainbar-triggers .btn-bulky:focus {
-  outline: none;
-}
-.il-mainbar-triggers .btn-bulky .bulky-label {
-  white-space: normal;
-  margin-top: 5px;
-  display: block;
-}
-.il-mainbar-triggers.engaged {
-  background: #ffffff;
-}
-.il-mainbar-slates {
-  box-shadow: 1px 3px 4px #cccccc;
-  width: 400px;
-  display: none;
-}
-.il-mainbar-tools-button .btn-bulky,
-.il-mainbar-tools-button .btn-bulky.engaged {
-  background-color: #d2dae5;
-  border: 0;
-  color: #4a4a4a;
-  padding: 0;
-}
-.il-mainbar-tools-button .btn-bulky img,
-.il-mainbar-tools-button .btn-bulky.engaged img {
-  filter: invert(35%);
-}
-.il-mainbar-tools-entries {
-  display: none;
-}
-.il-mainbar-tools-entries.engaged {
-  display: block;
-  flex-shrink: 0;
-}
-.il-mainbar-tools-entries .btn-bulky {
-  background-color: #91a5c1;
-  color: #ffffff;
-  padding: 0;
-}
-.il-mainbar-tools-entries .btn-bulky .icon {
-  filter: invert(100%);
-}
-.il-mainbar-tools-entries .btn-bulky.engaged {
-  background-color: #ffffff;
-  border: 0;
-  color: #4a4a4a;
-}
-.il-mainbar-tools-entries .btn-bulky.engaged .icon {
-  filter: invert(60%);
-}
-.il-mainbar-close-slates {
-  align-items: flex-end;
-  display: flex;
-  flex-shrink: 0;
-  height: 45px;
-}
-.il-mainbar-close-slates .btn-bulky {
-  background-color: transparent;
-  border-top: 1px solid #dddddd;
-  display: flex;
-  flex-direction: row;
-  height: 45px;
-  justify-content: flex-end;
-  align-items: center;
-}
-.il-mainbar-close-slates .btn-bulky .bulky-label {
-=======
 .il-tree .il-tree-node > ul {
->>>>>>> 22f13893
   display: none;
 }
 .il-tree .il-tree-node.expanded > ul {
