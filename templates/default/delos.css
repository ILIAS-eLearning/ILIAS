@font-face {
  font-family: 'Open Sans';
  src: url('fonts/OpenSansWeb/OpenSans-Regular.woff2') format('woff2'), url('fonts/OpenSansWeb/OpenSans-Regular.woff') format('woff'), url('fonts/OpenSansWeb/OpenSans-Regular.ttf') format('truetype');
  font-weight: 400;
  font-style: normal;
}
@font-face {
  font-family: 'Open Sans';
  src: url('fonts/OpenSansWeb/OpenSans-Bold.woff2') format('woff2'), url('fonts/OpenSansWeb/OpenSans-Bold.woff') format('woff'), url('fonts/OpenSansWeb/OpenSans-Bold.ttf') format('truetype');
  font-weight: 700;
  font-style: normal;
}
@font-face {
  font-family: 'Open Sans';
  src: url('fonts/OpenSansWeb/OpenSans-Italic.woff2') format('woff2'), url('fonts/OpenSansWeb/OpenSans-Italic.woff') format('woff'), url('fonts/OpenSansWeb/OpenSans-Italic.ttf') format('truetype');
  font-weight: 400;
  font-style: italic;
}
@font-face {
  font-family: 'Open Sans';
  src: url('fonts/OpenSansWeb/OpenSans-BoldItalic.woff2') format('woff2'), url('fonts/OpenSansWeb/OpenSans-BoldItalic.woff') format('woff'), url('fonts/OpenSansWeb/OpenSans-BoldItalic.ttf') format('truetype');
  font-weight: 700;
  font-style: italic;
}
@font-face {
  font-family: 'Open Sans';
  src: url('fonts/OpenSansWeb/OpenSans-Light.woff2') format('woff2'), url('fonts/OpenSansWeb/OpenSans-Light.woff') format('woff'), url('fonts/OpenSansWeb/OpenSans-Light.ttf') format('truetype');
  font-weight: 300;
  font-style: normal;
}
@font-face {
  font-family: 'Open Sans';
  src: url('fonts/OpenSansWeb/OpenSans-LightItalic.woff2') format('woff2'), url('fonts/OpenSansWeb/OpenSans-LightItalic.woff') format('woff'), url('fonts/OpenSansWeb/OpenSans-LightItalic.ttf') format('truetype');
  font-weight: 300;
  font-style: italic;
}
@font-face {
  font-family: 'Open Sans';
  src: url('fonts/OpenSansWeb/OpenSans-Semibold.woff2') format('woff2'), url('fonts/OpenSansWeb/OpenSans-Semibold.woff') format('woff'), url('fonts/OpenSansWeb/OpenSans-Semibold.ttf') format('truetype');
  font-weight: 600;
  font-style: normal;
}
@font-face {
  font-family: 'Open Sans';
  src: url('fonts/OpenSansWeb/OpenSans-SemiboldItalic.woff2') format('woff2'), url('fonts/OpenSansWeb/OpenSans-SemiboldItalic.woff') format('woff'), url('fonts/OpenSansWeb/OpenSans-SemiboldItalic.ttf') format('truetype');
  font-weight: 600;
  font-style: italic;
}
@font-face {
  font-family: 'Open Sans';
  src: url('fonts/OpenSansWeb/OpenSans-ExtraBold.woff2') format('woff2'), url('fonts/OpenSansWeb/OpenSans-ExtraBold.woff') format('woff'), url('fonts/OpenSansWeb/OpenSans-ExtraBold.ttf') format('truetype');
  font-weight: 800;
  font-style: normal;
}
@font-face {
  font-family: 'Open Sans';
  src: url('fonts/OpenSansWeb/OpenSans-ExtraBoldItalic.woff2') format('woff2'), url('fonts/OpenSansWeb/OpenSans-ExtraBoldItalic.woff') format('woff'), url('fonts/OpenSansWeb/OpenSans-ExtraBoldItalic.ttf') format('truetype');
  font-weight: 800;
  font-style: italic;
}
/* rtl-review is this font safe for RTL languages? */
/* rtl-review */
[dir="ltr"] * {
  direction: ltr;
  unicode-bidi: embed;
}
[dir="rtl"] * {
  text-align: right;
  direction: rtl;
  unicode-bidi: embed;
}
bdo[dir="ltr"] {
  direction: ltr;
  unicode-bidi: bidi-override;
}
bdo[dir="rtl"] {
  direction: rtl;
  unicode-bidi: bidi-override;
}
/*
/* rtl-review */
/* with specifics imports 
add [dir="rtl"] SELECTOR ([dir="ltr"] is default)
to elements with different left/right margin, padding, border, position, float, clear, text-align and, when needed, Background-position.
In theory, you should also invert shadow... but i think we could postpone this to another release...
All parts that aren't checked yet are actually marked with "rtl-review"
*/
/*! normalize.css v3.0.1 | MIT License | git.io/normalize */
html {
  font-family: sans-serif;
  -ms-text-size-adjust: 100%;
  -webkit-text-size-adjust: 100%;
}
body {
  margin: 0;
}
article,
aside,
details,
figcaption,
figure,
footer,
header,
hgroup,
main,
nav,
section,
summary {
  display: block;
}
audio,
canvas,
progress,
video {
  display: inline-block;
  vertical-align: baseline;
}
audio:not([controls]) {
  display: none;
  height: 0;
}
[hidden],
template {
  display: none;
}
a {
  background: transparent;
}
a:active,
a:hover {
  outline: 0;
}
abbr[title] {
  border-bottom: 1px dotted;
}
b,
strong {
  font-weight: bold;
}
dfn {
  font-style: italic;
}
h1 {
  font-size: 2em;
  margin: 0.67em 0;
}
mark {
  background: #ff0;
  color: #000;
}
small {
  font-size: 80%;
}
sub,
sup {
  font-size: 75%;
  line-height: 0;
  position: relative;
  vertical-align: baseline;
}
sup {
  top: -0.5em;
}
sub {
  bottom: -0.25em;
}
img {
  border: 0;
}
svg:not(:root) {
  overflow: hidden;
}
figure {
  margin: 1em 40px;
}
hr {
  -moz-box-sizing: content-box;
  box-sizing: content-box;
  height: 0;
}
pre {
  overflow: auto;
}
code,
kbd,
pre,
samp {
  font-family: monospace, monospace;
  font-size: 1em;
}
button,
input,
optgroup,
select,
textarea {
  color: inherit;
  font: inherit;
  margin: 0;
}
button {
  overflow: visible;
}
button,
select {
  text-transform: none;
}
button,
html input[type="button"],
input[type="reset"],
input[type="submit"] {
  -webkit-appearance: button;
  cursor: pointer;
}
button[disabled],
html input[disabled] {
  cursor: default;
}
button::-moz-focus-inner,
input::-moz-focus-inner {
  border: 0;
  padding: 0;
}
input {
  line-height: normal;
}
input[type="checkbox"],
input[type="radio"] {
  box-sizing: border-box;
  padding: 0;
}
input[type="number"]::-webkit-inner-spin-button,
input[type="number"]::-webkit-outer-spin-button {
  height: auto;
}
input[type="search"] {
  -webkit-appearance: textfield;
  -moz-box-sizing: content-box;
  -webkit-box-sizing: content-box;
  box-sizing: content-box;
}
input[type="search"]::-webkit-search-cancel-button,
input[type="search"]::-webkit-search-decoration {
  -webkit-appearance: none;
}
fieldset {
  border: 1px solid #c0c0c0;
  margin: 0 2px;
  padding: 0.35em 0.625em 0.75em;
}
legend {
  border: 0;
  padding: 0;
}
textarea {
  overflow: auto;
}
optgroup {
  font-weight: bold;
}
table {
  border-collapse: collapse;
  border-spacing: 0;
}
td,
th {
  padding: 0;
}
@font-face {
  font-family: 'Glyphicons Halflings';
  src: url('../../Services/UICore/lib/bootstrap-3.2.0/fonts/glyphicons-halflings-regular.eot');
  src: url('../../Services/UICore/lib/bootstrap-3.2.0/fonts/glyphicons-halflings-regular.eot?#iefix') format('embedded-opentype'), url('../../Services/UICore/lib/bootstrap-3.2.0/fonts/glyphicons-halflings-regular.woff') format('woff'), url('../../Services/UICore/lib/bootstrap-3.2.0/fonts/glyphicons-halflings-regular.ttf') format('truetype'), url('../../Services/UICore/lib/bootstrap-3.2.0/fonts/glyphicons-halflings-regular.svg#glyphicons_halflingsregular') format('svg');
}
.glyphicon {
  position: relative;
  top: 1px;
  display: inline-block;
  font-family: 'Glyphicons Halflings';
  font-style: normal;
  font-weight: normal;
  line-height: 1;
  -webkit-font-smoothing: antialiased;
  -moz-osx-font-smoothing: grayscale;
}
.glyphicon-asterisk:before {
  content: "\2a";
}
.glyphicon-plus:before {
  content: "\2b";
}
.glyphicon-euro:before {
  content: "\20ac";
}
.glyphicon-minus:before {
  content: "\2212";
}
.glyphicon-cloud:before {
  content: "\2601";
}
.glyphicon-envelope:before {
  content: "\2709";
}
.glyphicon-pencil:before {
  content: "\270f";
}
.glyphicon-glass:before {
  content: "\e001";
}
.glyphicon-music:before {
  content: "\e002";
}
.glyphicon-search:before {
  content: "\e003";
}
.glyphicon-heart:before {
  content: "\e005";
}
.glyphicon-star:before {
  content: "\e006";
}
.glyphicon-star-empty:before {
  content: "\e007";
}
.glyphicon-user:before {
  content: "\e008";
}
.glyphicon-film:before {
  content: "\e009";
}
.glyphicon-th-large:before {
  content: "\e010";
}
.glyphicon-th:before {
  content: "\e011";
}
.glyphicon-th-list:before {
  content: "\e012";
}
.glyphicon-ok:before {
  content: "\e013";
}
.glyphicon-remove:before {
  content: "\e014";
}
.glyphicon-zoom-in:before {
  content: "\e015";
}
.glyphicon-zoom-out:before {
  content: "\e016";
}
.glyphicon-off:before {
  content: "\e017";
}
.glyphicon-signal:before {
  content: "\e018";
}
.glyphicon-cog:before {
  content: "\e019";
}
.glyphicon-trash:before {
  content: "\e020";
}
.glyphicon-home:before {
  content: "\e021";
}
.glyphicon-file:before {
  content: "\e022";
}
.glyphicon-time:before {
  content: "\e023";
}
.glyphicon-road:before {
  content: "\e024";
}
.glyphicon-download-alt:before {
  content: "\e025";
}
.glyphicon-download:before {
  content: "\e026";
}
.glyphicon-upload:before {
  content: "\e027";
}
.glyphicon-inbox:before {
  content: "\e028";
}
.glyphicon-play-circle:before {
  content: "\e029";
}
.glyphicon-repeat:before {
  content: "\e030";
}
.glyphicon-refresh:before {
  content: "\e031";
}
.glyphicon-list-alt:before {
  content: "\e032";
}
.glyphicon-lock:before {
  content: "\e033";
}
.glyphicon-flag:before {
  content: "\e034";
}
.glyphicon-headphones:before {
  content: "\e035";
}
.glyphicon-volume-off:before {
  content: "\e036";
}
.glyphicon-volume-down:before {
  content: "\e037";
}
.glyphicon-volume-up:before {
  content: "\e038";
}
.glyphicon-qrcode:before {
  content: "\e039";
}
.glyphicon-barcode:before {
  content: "\e040";
}
.glyphicon-tag:before {
  content: "\e041";
}
.glyphicon-tags:before {
  content: "\e042";
}
.glyphicon-book:before {
  content: "\e043";
}
.glyphicon-bookmark:before {
  content: "\e044";
}
.glyphicon-print:before {
  content: "\e045";
}
.glyphicon-camera:before {
  content: "\e046";
}
.glyphicon-font:before {
  content: "\e047";
}
.glyphicon-bold:before {
  content: "\e048";
}
.glyphicon-italic:before {
  content: "\e049";
}
.glyphicon-text-height:before {
  content: "\e050";
}
.glyphicon-text-width:before {
  content: "\e051";
}
.glyphicon-align-left:before {
  content: "\e052";
}
.glyphicon-align-center:before {
  content: "\e053";
}
.glyphicon-align-right:before {
  content: "\e054";
}
.glyphicon-align-justify:before {
  content: "\e055";
}
.glyphicon-list:before {
  content: "\e056";
}
.glyphicon-indent-left:before {
  content: "\e057";
}
.glyphicon-indent-right:before {
  content: "\e058";
}
.glyphicon-facetime-video:before {
  content: "\e059";
}
.glyphicon-picture:before {
  content: "\e060";
}
.glyphicon-map-marker:before {
  content: "\e062";
}
.glyphicon-adjust:before {
  content: "\e063";
}
.glyphicon-tint:before {
  content: "\e064";
}
.glyphicon-edit:before {
  content: "\e065";
}
.glyphicon-share:before {
  content: "\e066";
}
.glyphicon-check:before {
  content: "\e067";
}
.glyphicon-move:before {
  content: "\e068";
}
.glyphicon-step-backward:before {
  content: "\e069";
}
.glyphicon-fast-backward:before {
  content: "\e070";
}
.glyphicon-backward:before {
  content: "\e071";
}
.glyphicon-play:before {
  content: "\e072";
}
.glyphicon-pause:before {
  content: "\e073";
}
.glyphicon-stop:before {
  content: "\e074";
}
.glyphicon-forward:before {
  content: "\e075";
}
.glyphicon-fast-forward:before {
  content: "\e076";
}
.glyphicon-step-forward:before {
  content: "\e077";
}
.glyphicon-eject:before {
  content: "\e078";
}
.glyphicon-chevron-left:before {
  content: "\e079";
}
.glyphicon-chevron-right:before {
  content: "\e080";
}
.glyphicon-plus-sign:before {
  content: "\e081";
}
.glyphicon-minus-sign:before {
  content: "\e082";
}
.glyphicon-remove-sign:before {
  content: "\e083";
}
.glyphicon-ok-sign:before {
  content: "\e084";
}
.glyphicon-question-sign:before {
  content: "\e085";
}
.glyphicon-info-sign:before {
  content: "\e086";
}
.glyphicon-screenshot:before {
  content: "\e087";
}
.glyphicon-remove-circle:before {
  content: "\e088";
}
.glyphicon-ok-circle:before {
  content: "\e089";
}
.glyphicon-ban-circle:before {
  content: "\e090";
}
.glyphicon-arrow-left:before {
  content: "\e091";
}
.glyphicon-arrow-right:before {
  content: "\e092";
}
.glyphicon-arrow-up:before {
  content: "\e093";
}
.glyphicon-arrow-down:before {
  content: "\e094";
}
.glyphicon-share-alt:before {
  content: "\e095";
}
.glyphicon-resize-full:before {
  content: "\e096";
}
.glyphicon-resize-small:before {
  content: "\e097";
}
.glyphicon-exclamation-sign:before {
  content: "\e101";
}
.glyphicon-gift:before {
  content: "\e102";
}
.glyphicon-leaf:before {
  content: "\e103";
}
.glyphicon-fire:before {
  content: "\e104";
}
.glyphicon-eye-open:before {
  content: "\e105";
}
.glyphicon-eye-close:before {
  content: "\e106";
}
.glyphicon-warning-sign:before {
  content: "\e107";
}
.glyphicon-plane:before {
  content: "\e108";
}
.glyphicon-calendar:before {
  content: "\e109";
}
.glyphicon-random:before {
  content: "\e110";
}
.glyphicon-comment:before {
  content: "\e111";
}
.glyphicon-magnet:before {
  content: "\e112";
}
.glyphicon-chevron-up:before {
  content: "\e113";
}
.glyphicon-chevron-down:before {
  content: "\e114";
}
.glyphicon-retweet:before {
  content: "\e115";
}
.glyphicon-shopping-cart:before {
  content: "\e116";
}
.glyphicon-folder-close:before {
  content: "\e117";
}
.glyphicon-folder-open:before {
  content: "\e118";
}
.glyphicon-resize-vertical:before {
  content: "\e119";
}
.glyphicon-resize-horizontal:before {
  content: "\e120";
}
.glyphicon-hdd:before {
  content: "\e121";
}
.glyphicon-bullhorn:before {
  content: "\e122";
}
.glyphicon-bell:before {
  content: "\e123";
}
.glyphicon-certificate:before {
  content: "\e124";
}
.glyphicon-thumbs-up:before {
  content: "\e125";
}
.glyphicon-thumbs-down:before {
  content: "\e126";
}
.glyphicon-hand-right:before {
  content: "\e127";
}
.glyphicon-hand-left:before {
  content: "\e128";
}
.glyphicon-hand-up:before {
  content: "\e129";
}
.glyphicon-hand-down:before {
  content: "\e130";
}
.glyphicon-circle-arrow-right:before {
  content: "\e131";
}
.glyphicon-circle-arrow-left:before {
  content: "\e132";
}
.glyphicon-circle-arrow-up:before {
  content: "\e133";
}
.glyphicon-circle-arrow-down:before {
  content: "\e134";
}
.glyphicon-globe:before {
  content: "\e135";
}
.glyphicon-wrench:before {
  content: "\e136";
}
.glyphicon-tasks:before {
  content: "\e137";
}
.glyphicon-filter:before {
  content: "\e138";
}
.glyphicon-briefcase:before {
  content: "\e139";
}
.glyphicon-fullscreen:before {
  content: "\e140";
}
.glyphicon-dashboard:before {
  content: "\e141";
}
.glyphicon-paperclip:before {
  content: "\e142";
}
.glyphicon-heart-empty:before {
  content: "\e143";
}
.glyphicon-link:before {
  content: "\e144";
}
.glyphicon-phone:before {
  content: "\e145";
}
.glyphicon-pushpin:before {
  content: "\e146";
}
.glyphicon-usd:before {
  content: "\e148";
}
.glyphicon-gbp:before {
  content: "\e149";
}
.glyphicon-sort:before {
  content: "\e150";
}
.glyphicon-sort-by-alphabet:before {
  content: "\e151";
}
.glyphicon-sort-by-alphabet-alt:before {
  content: "\e152";
}
.glyphicon-sort-by-order:before {
  content: "\e153";
}
.glyphicon-sort-by-order-alt:before {
  content: "\e154";
}
.glyphicon-sort-by-attributes:before {
  content: "\e155";
}
.glyphicon-sort-by-attributes-alt:before {
  content: "\e156";
}
.glyphicon-unchecked:before {
  content: "\e157";
}
.glyphicon-expand:before {
  content: "\e158";
}
.glyphicon-collapse-down:before {
  content: "\e159";
}
.glyphicon-collapse-up:before {
  content: "\e160";
}
.glyphicon-log-in:before {
  content: "\e161";
}
.glyphicon-flash:before {
  content: "\e162";
}
.glyphicon-log-out:before {
  content: "\e163";
}
.glyphicon-new-window:before {
  content: "\e164";
}
.glyphicon-record:before {
  content: "\e165";
}
.glyphicon-save:before {
  content: "\e166";
}
.glyphicon-open:before {
  content: "\e167";
}
.glyphicon-saved:before {
  content: "\e168";
}
.glyphicon-import:before {
  content: "\e169";
}
.glyphicon-export:before {
  content: "\e170";
}
.glyphicon-send:before {
  content: "\e171";
}
.glyphicon-floppy-disk:before {
  content: "\e172";
}
.glyphicon-floppy-saved:before {
  content: "\e173";
}
.glyphicon-floppy-remove:before {
  content: "\e174";
}
.glyphicon-floppy-save:before {
  content: "\e175";
}
.glyphicon-floppy-open:before {
  content: "\e176";
}
.glyphicon-credit-card:before {
  content: "\e177";
}
.glyphicon-transfer:before {
  content: "\e178";
}
.glyphicon-cutlery:before {
  content: "\e179";
}
.glyphicon-header:before {
  content: "\e180";
}
.glyphicon-compressed:before {
  content: "\e181";
}
.glyphicon-earphone:before {
  content: "\e182";
}
.glyphicon-phone-alt:before {
  content: "\e183";
}
.glyphicon-tower:before {
  content: "\e184";
}
.glyphicon-stats:before {
  content: "\e185";
}
.glyphicon-sd-video:before {
  content: "\e186";
}
.glyphicon-hd-video:before {
  content: "\e187";
}
.glyphicon-subtitles:before {
  content: "\e188";
}
.glyphicon-sound-stereo:before {
  content: "\e189";
}
.glyphicon-sound-dolby:before {
  content: "\e190";
}
.glyphicon-sound-5-1:before {
  content: "\e191";
}
.glyphicon-sound-6-1:before {
  content: "\e192";
}
.glyphicon-sound-7-1:before {
  content: "\e193";
}
.glyphicon-copyright-mark:before {
  content: "\e194";
}
.glyphicon-registration-mark:before {
  content: "\e195";
}
.glyphicon-cloud-download:before {
  content: "\e197";
}
.glyphicon-cloud-upload:before {
  content: "\e198";
}
.glyphicon-tree-conifer:before {
  content: "\e199";
}
.glyphicon-tree-deciduous:before {
  content: "\e200";
}
* {
  -webkit-box-sizing: border-box;
  -moz-box-sizing: border-box;
  box-sizing: border-box;
}
*:before,
*:after {
  -webkit-box-sizing: border-box;
  -moz-box-sizing: border-box;
  box-sizing: border-box;
}
html {
  font-size: 10px;
  -webkit-tap-highlight-color: rgba(0, 0, 0, 0);
}
body {
  font-family: 'Open Sans', Verdana, Arial, Helvetica, sans-serif;
  font-size: 14px;
  line-height: 1.42857143;
  color: #333333;
  background-color: #f0f0f0;
}
input,
button,
select,
textarea {
  font-family: inherit;
  font-size: inherit;
  line-height: inherit;
}
a {
  color: #557196;
  text-decoration: none;
}
a:hover,
a:focus {
  color: #3a4c65;
  text-decoration: underline;
}
a:focus {
  outline: thin dotted;
  outline: 5px auto -webkit-focus-ring-color;
  outline-offset: -2px;
}
figure {
  margin: 0;
}
img {
  vertical-align: middle;
}
.img-responsive,
.thumbnail > img,
.thumbnail a > img,
.carousel-inner > .item > img,
.carousel-inner > .item > a > img {
  display: block;
  width: 100% \9;
  max-width: 100%;
  height: auto;
}
.img-rounded {
  border-radius: 0px;
}
.img-thumbnail {
  padding: 4px;
  line-height: 1.42857143;
  background-color: #f0f0f0;
  border: 1px solid #ddd;
  border-radius: 0px;
  -webkit-transition: all 0.2s ease-in-out;
  -o-transition: all 0.2s ease-in-out;
  transition: all 0.2s ease-in-out;
  display: inline-block;
  width: 100% \9;
  max-width: 100%;
  height: auto;
}
.img-circle {
  border-radius: 50%;
}
hr {
  margin-top: 20px;
  margin-bottom: 20px;
  border: 0;
  border-top: 1px solid #eeeeee;
}
.sr-only {
  position: absolute;
  width: 1px;
  height: 1px;
  margin: -1px;
  padding: 0;
  overflow: hidden;
  clip: rect(0, 0, 0, 0);
  border: 0;
}
.sr-only-focusable:active,
.sr-only-focusable:focus {
  position: static;
  width: auto;
  height: auto;
  margin: 0;
  overflow: visible;
  clip: auto;
}
h1,
h2,
h3,
h4,
h5,
h6,
.h1,
.h2,
.h3,
.h4,
.h5,
.h6 {
  font-family: inherit;
  font-weight: 500;
  line-height: 1.1;
  color: inherit;
}
h1 small,
h2 small,
h3 small,
h4 small,
h5 small,
h6 small,
.h1 small,
.h2 small,
.h3 small,
.h4 small,
.h5 small,
.h6 small,
h1 .small,
h2 .small,
h3 .small,
h4 .small,
h5 .small,
h6 .small,
.h1 .small,
.h2 .small,
.h3 .small,
.h4 .small,
.h5 .small,
.h6 .small {
  font-weight: normal;
  line-height: 1;
  color: #777777;
}
h1,
.h1,
h2,
.h2,
h3,
.h3 {
  margin-top: 20px;
  margin-bottom: 10px;
}
h1 small,
.h1 small,
h2 small,
.h2 small,
h3 small,
.h3 small,
h1 .small,
.h1 .small,
h2 .small,
.h2 .small,
h3 .small,
.h3 .small {
  font-size: 65%;
}
h4,
.h4,
h5,
.h5,
h6,
.h6 {
  margin-top: 10px;
  margin-bottom: 10px;
}
h4 small,
.h4 small,
h5 small,
.h5 small,
h6 small,
.h6 small,
h4 .small,
.h4 .small,
h5 .small,
.h5 .small,
h6 .small,
.h6 .small {
  font-size: 75%;
}
h1,
.h1 {
  font-size: 22px;
}
h2,
.h2 {
  font-size: 19px;
}
h3,
.h3 {
  font-size: 19px;
}
h4,
.h4 {
  font-size: 17px;
}
h5,
.h5 {
  font-size: 16px;
}
h6,
.h6 {
  font-size: 14px;
}
p {
  margin: 0 0 10px;
}
.lead {
  margin-bottom: 20px;
  font-size: 16px;
  font-weight: 300;
  line-height: 1.4;
}
@media (min-width: 768px) {
  .lead {
    font-size: 21px;
  }
}
small,
.small {
  font-size: 85%;
}
cite {
  font-style: normal;
}
mark,
.mark {
  background-color: #fcf8e3;
  padding: .2em;
}
.text-left {
  text-align: left;
}
.text-right {
  text-align: right;
}
.text-center {
  text-align: center;
}
.text-justify {
  text-align: justify;
}
.text-nowrap {
  white-space: nowrap;
}
.text-lowercase {
  text-transform: lowercase;
}
.text-uppercase {
  text-transform: uppercase;
}
.text-capitalize {
  text-transform: capitalize;
}
.text-muted {
  color: #777777;
}
.text-primary {
  color: #4c6586;
}
a.text-primary:hover {
  color: #3a4c65;
}
.text-success {
  color: #3c763d;
}
a.text-success:hover {
  color: #2b542c;
}
.text-info {
  color: #31708f;
}
a.text-info:hover {
  color: #245269;
}
.text-warning {
  color: #8a6d3b;
}
a.text-warning:hover {
  color: #66512c;
}
.text-danger {
  color: #a94442;
}
a.text-danger:hover {
  color: #843534;
}
.bg-primary {
  color: #fff;
  background-color: #4c6586;
}
a.bg-primary:hover {
  background-color: #3a4c65;
}
.bg-success {
  background-color: #dff0d8;
}
a.bg-success:hover {
  background-color: #c1e2b3;
}
.bg-info {
  background-color: #d9edf7;
}
a.bg-info:hover {
  background-color: #afd9ee;
}
.bg-warning {
  background-color: #fcf8e3;
}
a.bg-warning:hover {
  background-color: #f7ecb5;
}
.bg-danger {
  background-color: #f2dede;
}
a.bg-danger:hover {
  background-color: #e4b9b9;
}
.page-header {
  padding-bottom: 9px;
  margin: 40px 0 20px;
  border-bottom: 1px solid #eeeeee;
}
ul,
ol {
  margin-top: 0;
  margin-bottom: 10px;
}
ul ul,
ol ul,
ul ol,
ol ol {
  margin-bottom: 0;
}
.list-unstyled {
  padding-left: 0;
  list-style: none;
}
.list-inline {
  padding-left: 0;
  list-style: none;
  margin-left: -5px;
}
.list-inline > li {
  display: inline-block;
  padding-left: 5px;
  padding-right: 5px;
}
dl {
  margin-top: 0;
  margin-bottom: 20px;
}
dt,
dd {
  line-height: 1.42857143;
}
dt {
  font-weight: bold;
}
dd {
  margin-left: 0;
}
@media (min-width: 768px) {
  .dl-horizontal dt {
    float: left;
    width: 160px;
    clear: left;
    text-align: right;
    overflow: hidden;
    text-overflow: ellipsis;
    white-space: nowrap;
  }
  .dl-horizontal dd {
    margin-left: 180px;
  }
}
abbr[title],
abbr[data-original-title] {
  cursor: help;
  border-bottom: 1px dotted #777777;
}
.initialism {
  font-size: 90%;
  text-transform: uppercase;
}
blockquote {
  padding: 10px 20px;
  margin: 0 0 20px;
  font-size: 17.5px;
  border-left: 5px solid #eeeeee;
}
blockquote p:last-child,
blockquote ul:last-child,
blockquote ol:last-child {
  margin-bottom: 0;
}
blockquote footer,
blockquote small,
blockquote .small {
  display: block;
  font-size: 80%;
  line-height: 1.42857143;
  color: #777777;
}
blockquote footer:before,
blockquote small:before,
blockquote .small:before {
  content: '\2014 \00A0';
}
.blockquote-reverse,
blockquote.pull-right {
  padding-right: 15px;
  padding-left: 0;
  border-right: 5px solid #eeeeee;
  border-left: 0;
  text-align: right;
}
.blockquote-reverse footer:before,
blockquote.pull-right footer:before,
.blockquote-reverse small:before,
blockquote.pull-right small:before,
.blockquote-reverse .small:before,
blockquote.pull-right .small:before {
  content: '';
}
.blockquote-reverse footer:after,
blockquote.pull-right footer:after,
.blockquote-reverse small:after,
blockquote.pull-right small:after,
.blockquote-reverse .small:after,
blockquote.pull-right .small:after {
  content: '\00A0 \2014';
}
blockquote:before,
blockquote:after {
  content: "";
}
address {
  margin-bottom: 20px;
  font-style: normal;
  line-height: 1.42857143;
}
code,
kbd,
pre,
samp {
  font-family: Menlo, Monaco, Consolas, "Courier New", monospace;
}
code {
  padding: 2px 4px;
  font-size: 90%;
  color: #c7254e;
  background-color: #f9f2f4;
  border-radius: 0px;
}
kbd {
  padding: 2px 4px;
  font-size: 90%;
  color: white;
  background-color: #333;
  border-radius: 0px;
  box-shadow: inset 0 -1px 0 rgba(0, 0, 0, 0.25);
}
kbd kbd {
  padding: 0;
  font-size: 100%;
  box-shadow: none;
}
pre {
  display: block;
  padding: 9.5px;
  margin: 0 0 10px;
  font-size: 13px;
  line-height: 1.42857143;
  word-break: break-all;
  word-wrap: break-word;
  color: #333333;
  background-color: #f5f5f5;
  border: 1px solid #ccc;
  border-radius: 0px;
}
pre code {
  padding: 0;
  font-size: inherit;
  color: inherit;
  white-space: pre-wrap;
  background-color: transparent;
  border-radius: 0;
}
.pre-scrollable {
  max-height: 340px;
  overflow-y: scroll;
}
.container {
  margin-right: auto;
  margin-left: auto;
  padding-left: 15px;
  padding-right: 15px;
}
@media (min-width: 768px) {
  .container {
    width: 750px;
  }
}
@media (min-width: 992px) {
  .container {
    width: 970px;
  }
}
@media (min-width: 1200px) {
  .container {
    width: 1170px;
  }
}
.container-fluid {
  margin-right: auto;
  margin-left: auto;
  padding-left: 15px;
  padding-right: 15px;
}
.row {
  margin-left: -15px;
  margin-right: -15px;
}
.col-xs-1, .col-sm-1, .col-md-1, .col-lg-1, .col-xs-2, .col-sm-2, .col-md-2, .col-lg-2, .col-xs-3, .col-sm-3, .col-md-3, .col-lg-3, .col-xs-4, .col-sm-4, .col-md-4, .col-lg-4, .col-xs-5, .col-sm-5, .col-md-5, .col-lg-5, .col-xs-6, .col-sm-6, .col-md-6, .col-lg-6, .col-xs-7, .col-sm-7, .col-md-7, .col-lg-7, .col-xs-8, .col-sm-8, .col-md-8, .col-lg-8, .col-xs-9, .col-sm-9, .col-md-9, .col-lg-9, .col-xs-10, .col-sm-10, .col-md-10, .col-lg-10, .col-xs-11, .col-sm-11, .col-md-11, .col-lg-11, .col-xs-12, .col-sm-12, .col-md-12, .col-lg-12 {
  position: relative;
  min-height: 1px;
  padding-left: 15px;
  padding-right: 15px;
}
.col-xs-1, .col-xs-2, .col-xs-3, .col-xs-4, .col-xs-5, .col-xs-6, .col-xs-7, .col-xs-8, .col-xs-9, .col-xs-10, .col-xs-11, .col-xs-12 {
  float: left;
}
.col-xs-12 {
  width: 100%;
}
.col-xs-11 {
  width: 91.66666667%;
}
.col-xs-10 {
  width: 83.33333333%;
}
.col-xs-9 {
  width: 75%;
}
.col-xs-8 {
  width: 66.66666667%;
}
.col-xs-7 {
  width: 58.33333333%;
}
.col-xs-6 {
  width: 50%;
}
.col-xs-5 {
  width: 41.66666667%;
}
.col-xs-4 {
  width: 33.33333333%;
}
.col-xs-3 {
  width: 25%;
}
.col-xs-2 {
  width: 16.66666667%;
}
.col-xs-1 {
  width: 8.33333333%;
}
.col-xs-pull-12 {
  right: 100%;
}
.col-xs-pull-11 {
  right: 91.66666667%;
}
.col-xs-pull-10 {
  right: 83.33333333%;
}
.col-xs-pull-9 {
  right: 75%;
}
.col-xs-pull-8 {
  right: 66.66666667%;
}
.col-xs-pull-7 {
  right: 58.33333333%;
}
.col-xs-pull-6 {
  right: 50%;
}
.col-xs-pull-5 {
  right: 41.66666667%;
}
.col-xs-pull-4 {
  right: 33.33333333%;
}
.col-xs-pull-3 {
  right: 25%;
}
.col-xs-pull-2 {
  right: 16.66666667%;
}
.col-xs-pull-1 {
  right: 8.33333333%;
}
.col-xs-pull-0 {
  right: auto;
}
.col-xs-push-12 {
  left: 100%;
}
.col-xs-push-11 {
  left: 91.66666667%;
}
.col-xs-push-10 {
  left: 83.33333333%;
}
.col-xs-push-9 {
  left: 75%;
}
.col-xs-push-8 {
  left: 66.66666667%;
}
.col-xs-push-7 {
  left: 58.33333333%;
}
.col-xs-push-6 {
  left: 50%;
}
.col-xs-push-5 {
  left: 41.66666667%;
}
.col-xs-push-4 {
  left: 33.33333333%;
}
.col-xs-push-3 {
  left: 25%;
}
.col-xs-push-2 {
  left: 16.66666667%;
}
.col-xs-push-1 {
  left: 8.33333333%;
}
.col-xs-push-0 {
  left: auto;
}
.col-xs-offset-12 {
  margin-left: 100%;
}
.col-xs-offset-11 {
  margin-left: 91.66666667%;
}
.col-xs-offset-10 {
  margin-left: 83.33333333%;
}
.col-xs-offset-9 {
  margin-left: 75%;
}
.col-xs-offset-8 {
  margin-left: 66.66666667%;
}
.col-xs-offset-7 {
  margin-left: 58.33333333%;
}
.col-xs-offset-6 {
  margin-left: 50%;
}
.col-xs-offset-5 {
  margin-left: 41.66666667%;
}
.col-xs-offset-4 {
  margin-left: 33.33333333%;
}
.col-xs-offset-3 {
  margin-left: 25%;
}
.col-xs-offset-2 {
  margin-left: 16.66666667%;
}
.col-xs-offset-1 {
  margin-left: 8.33333333%;
}
.col-xs-offset-0 {
  margin-left: 0%;
}
@media (min-width: 768px) {
  .col-sm-1, .col-sm-2, .col-sm-3, .col-sm-4, .col-sm-5, .col-sm-6, .col-sm-7, .col-sm-8, .col-sm-9, .col-sm-10, .col-sm-11, .col-sm-12 {
    float: left;
  }
  .col-sm-12 {
    width: 100%;
  }
  .col-sm-11 {
    width: 91.66666667%;
  }
  .col-sm-10 {
    width: 83.33333333%;
  }
  .col-sm-9 {
    width: 75%;
  }
  .col-sm-8 {
    width: 66.66666667%;
  }
  .col-sm-7 {
    width: 58.33333333%;
  }
  .col-sm-6 {
    width: 50%;
  }
  .col-sm-5 {
    width: 41.66666667%;
  }
  .col-sm-4 {
    width: 33.33333333%;
  }
  .col-sm-3 {
    width: 25%;
  }
  .col-sm-2 {
    width: 16.66666667%;
  }
  .col-sm-1 {
    width: 8.33333333%;
  }
  .col-sm-pull-12 {
    right: 100%;
  }
  .col-sm-pull-11 {
    right: 91.66666667%;
  }
  .col-sm-pull-10 {
    right: 83.33333333%;
  }
  .col-sm-pull-9 {
    right: 75%;
  }
  .col-sm-pull-8 {
    right: 66.66666667%;
  }
  .col-sm-pull-7 {
    right: 58.33333333%;
  }
  .col-sm-pull-6 {
    right: 50%;
  }
  .col-sm-pull-5 {
    right: 41.66666667%;
  }
  .col-sm-pull-4 {
    right: 33.33333333%;
  }
  .col-sm-pull-3 {
    right: 25%;
  }
  .col-sm-pull-2 {
    right: 16.66666667%;
  }
  .col-sm-pull-1 {
    right: 8.33333333%;
  }
  .col-sm-pull-0 {
    right: auto;
  }
  .col-sm-push-12 {
    left: 100%;
  }
  .col-sm-push-11 {
    left: 91.66666667%;
  }
  .col-sm-push-10 {
    left: 83.33333333%;
  }
  .col-sm-push-9 {
    left: 75%;
  }
  .col-sm-push-8 {
    left: 66.66666667%;
  }
  .col-sm-push-7 {
    left: 58.33333333%;
  }
  .col-sm-push-6 {
    left: 50%;
  }
  .col-sm-push-5 {
    left: 41.66666667%;
  }
  .col-sm-push-4 {
    left: 33.33333333%;
  }
  .col-sm-push-3 {
    left: 25%;
  }
  .col-sm-push-2 {
    left: 16.66666667%;
  }
  .col-sm-push-1 {
    left: 8.33333333%;
  }
  .col-sm-push-0 {
    left: auto;
  }
  .col-sm-offset-12 {
    margin-left: 100%;
  }
  .col-sm-offset-11 {
    margin-left: 91.66666667%;
  }
  .col-sm-offset-10 {
    margin-left: 83.33333333%;
  }
  .col-sm-offset-9 {
    margin-left: 75%;
  }
  .col-sm-offset-8 {
    margin-left: 66.66666667%;
  }
  .col-sm-offset-7 {
    margin-left: 58.33333333%;
  }
  .col-sm-offset-6 {
    margin-left: 50%;
  }
  .col-sm-offset-5 {
    margin-left: 41.66666667%;
  }
  .col-sm-offset-4 {
    margin-left: 33.33333333%;
  }
  .col-sm-offset-3 {
    margin-left: 25%;
  }
  .col-sm-offset-2 {
    margin-left: 16.66666667%;
  }
  .col-sm-offset-1 {
    margin-left: 8.33333333%;
  }
  .col-sm-offset-0 {
    margin-left: 0%;
  }
}
@media (min-width: 992px) {
  .col-md-1, .col-md-2, .col-md-3, .col-md-4, .col-md-5, .col-md-6, .col-md-7, .col-md-8, .col-md-9, .col-md-10, .col-md-11, .col-md-12 {
    float: left;
  }
  .col-md-12 {
    width: 100%;
  }
  .col-md-11 {
    width: 91.66666667%;
  }
  .col-md-10 {
    width: 83.33333333%;
  }
  .col-md-9 {
    width: 75%;
  }
  .col-md-8 {
    width: 66.66666667%;
  }
  .col-md-7 {
    width: 58.33333333%;
  }
  .col-md-6 {
    width: 50%;
  }
  .col-md-5 {
    width: 41.66666667%;
  }
  .col-md-4 {
    width: 33.33333333%;
  }
  .col-md-3 {
    width: 25%;
  }
  .col-md-2 {
    width: 16.66666667%;
  }
  .col-md-1 {
    width: 8.33333333%;
  }
  .col-md-pull-12 {
    right: 100%;
  }
  .col-md-pull-11 {
    right: 91.66666667%;
  }
  .col-md-pull-10 {
    right: 83.33333333%;
  }
  .col-md-pull-9 {
    right: 75%;
  }
  .col-md-pull-8 {
    right: 66.66666667%;
  }
  .col-md-pull-7 {
    right: 58.33333333%;
  }
  .col-md-pull-6 {
    right: 50%;
  }
  .col-md-pull-5 {
    right: 41.66666667%;
  }
  .col-md-pull-4 {
    right: 33.33333333%;
  }
  .col-md-pull-3 {
    right: 25%;
  }
  .col-md-pull-2 {
    right: 16.66666667%;
  }
  .col-md-pull-1 {
    right: 8.33333333%;
  }
  .col-md-pull-0 {
    right: auto;
  }
  .col-md-push-12 {
    left: 100%;
  }
  .col-md-push-11 {
    left: 91.66666667%;
  }
  .col-md-push-10 {
    left: 83.33333333%;
  }
  .col-md-push-9 {
    left: 75%;
  }
  .col-md-push-8 {
    left: 66.66666667%;
  }
  .col-md-push-7 {
    left: 58.33333333%;
  }
  .col-md-push-6 {
    left: 50%;
  }
  .col-md-push-5 {
    left: 41.66666667%;
  }
  .col-md-push-4 {
    left: 33.33333333%;
  }
  .col-md-push-3 {
    left: 25%;
  }
  .col-md-push-2 {
    left: 16.66666667%;
  }
  .col-md-push-1 {
    left: 8.33333333%;
  }
  .col-md-push-0 {
    left: auto;
  }
  .col-md-offset-12 {
    margin-left: 100%;
  }
  .col-md-offset-11 {
    margin-left: 91.66666667%;
  }
  .col-md-offset-10 {
    margin-left: 83.33333333%;
  }
  .col-md-offset-9 {
    margin-left: 75%;
  }
  .col-md-offset-8 {
    margin-left: 66.66666667%;
  }
  .col-md-offset-7 {
    margin-left: 58.33333333%;
  }
  .col-md-offset-6 {
    margin-left: 50%;
  }
  .col-md-offset-5 {
    margin-left: 41.66666667%;
  }
  .col-md-offset-4 {
    margin-left: 33.33333333%;
  }
  .col-md-offset-3 {
    margin-left: 25%;
  }
  .col-md-offset-2 {
    margin-left: 16.66666667%;
  }
  .col-md-offset-1 {
    margin-left: 8.33333333%;
  }
  .col-md-offset-0 {
    margin-left: 0%;
  }
}
@media (min-width: 1200px) {
  .col-lg-1, .col-lg-2, .col-lg-3, .col-lg-4, .col-lg-5, .col-lg-6, .col-lg-7, .col-lg-8, .col-lg-9, .col-lg-10, .col-lg-11, .col-lg-12 {
    float: left;
  }
  .col-lg-12 {
    width: 100%;
  }
  .col-lg-11 {
    width: 91.66666667%;
  }
  .col-lg-10 {
    width: 83.33333333%;
  }
  .col-lg-9 {
    width: 75%;
  }
  .col-lg-8 {
    width: 66.66666667%;
  }
  .col-lg-7 {
    width: 58.33333333%;
  }
  .col-lg-6 {
    width: 50%;
  }
  .col-lg-5 {
    width: 41.66666667%;
  }
  .col-lg-4 {
    width: 33.33333333%;
  }
  .col-lg-3 {
    width: 25%;
  }
  .col-lg-2 {
    width: 16.66666667%;
  }
  .col-lg-1 {
    width: 8.33333333%;
  }
  .col-lg-pull-12 {
    right: 100%;
  }
  .col-lg-pull-11 {
    right: 91.66666667%;
  }
  .col-lg-pull-10 {
    right: 83.33333333%;
  }
  .col-lg-pull-9 {
    right: 75%;
  }
  .col-lg-pull-8 {
    right: 66.66666667%;
  }
  .col-lg-pull-7 {
    right: 58.33333333%;
  }
  .col-lg-pull-6 {
    right: 50%;
  }
  .col-lg-pull-5 {
    right: 41.66666667%;
  }
  .col-lg-pull-4 {
    right: 33.33333333%;
  }
  .col-lg-pull-3 {
    right: 25%;
  }
  .col-lg-pull-2 {
    right: 16.66666667%;
  }
  .col-lg-pull-1 {
    right: 8.33333333%;
  }
  .col-lg-pull-0 {
    right: auto;
  }
  .col-lg-push-12 {
    left: 100%;
  }
  .col-lg-push-11 {
    left: 91.66666667%;
  }
  .col-lg-push-10 {
    left: 83.33333333%;
  }
  .col-lg-push-9 {
    left: 75%;
  }
  .col-lg-push-8 {
    left: 66.66666667%;
  }
  .col-lg-push-7 {
    left: 58.33333333%;
  }
  .col-lg-push-6 {
    left: 50%;
  }
  .col-lg-push-5 {
    left: 41.66666667%;
  }
  .col-lg-push-4 {
    left: 33.33333333%;
  }
  .col-lg-push-3 {
    left: 25%;
  }
  .col-lg-push-2 {
    left: 16.66666667%;
  }
  .col-lg-push-1 {
    left: 8.33333333%;
  }
  .col-lg-push-0 {
    left: auto;
  }
  .col-lg-offset-12 {
    margin-left: 100%;
  }
  .col-lg-offset-11 {
    margin-left: 91.66666667%;
  }
  .col-lg-offset-10 {
    margin-left: 83.33333333%;
  }
  .col-lg-offset-9 {
    margin-left: 75%;
  }
  .col-lg-offset-8 {
    margin-left: 66.66666667%;
  }
  .col-lg-offset-7 {
    margin-left: 58.33333333%;
  }
  .col-lg-offset-6 {
    margin-left: 50%;
  }
  .col-lg-offset-5 {
    margin-left: 41.66666667%;
  }
  .col-lg-offset-4 {
    margin-left: 33.33333333%;
  }
  .col-lg-offset-3 {
    margin-left: 25%;
  }
  .col-lg-offset-2 {
    margin-left: 16.66666667%;
  }
  .col-lg-offset-1 {
    margin-left: 8.33333333%;
  }
  .col-lg-offset-0 {
    margin-left: 0%;
  }
}
table {
  background-color: transparent;
}
th {
  text-align: left;
}
.table {
  width: 100%;
  max-width: 100%;
  margin-bottom: 20px;
}
.table > thead > tr > th,
.table > tbody > tr > th,
.table > tfoot > tr > th,
.table > thead > tr > td,
.table > tbody > tr > td,
.table > tfoot > tr > td {
  padding: 8px;
  line-height: 1.42857143;
  vertical-align: top;
  border-top: 1px solid #ddd;
}
.table > thead > tr > th {
  vertical-align: bottom;
  border-bottom: 2px solid #ddd;
}
.table > caption + thead > tr:first-child > th,
.table > colgroup + thead > tr:first-child > th,
.table > thead:first-child > tr:first-child > th,
.table > caption + thead > tr:first-child > td,
.table > colgroup + thead > tr:first-child > td,
.table > thead:first-child > tr:first-child > td {
  border-top: 0;
}
.table > tbody + tbody {
  border-top: 2px solid #ddd;
}
.table .table {
  background-color: #f0f0f0;
}
.table-condensed > thead > tr > th,
.table-condensed > tbody > tr > th,
.table-condensed > tfoot > tr > th,
.table-condensed > thead > tr > td,
.table-condensed > tbody > tr > td,
.table-condensed > tfoot > tr > td {
  padding: 5px;
}
.table-bordered {
  border: 1px solid #ddd;
}
.table-bordered > thead > tr > th,
.table-bordered > tbody > tr > th,
.table-bordered > tfoot > tr > th,
.table-bordered > thead > tr > td,
.table-bordered > tbody > tr > td,
.table-bordered > tfoot > tr > td {
  border: 1px solid #ddd;
}
.table-bordered > thead > tr > th,
.table-bordered > thead > tr > td {
  border-bottom-width: 2px;
}
.table-striped > tbody > tr:nth-child(odd) > td,
.table-striped > tbody > tr:nth-child(odd) > th {
  background-color: white;
}
.table-hover > tbody > tr:hover > td,
.table-hover > tbody > tr:hover > th {
  background-color: #f5f5f5;
}
table col[class*="col-"] {
  position: static;
  float: none;
  display: table-column;
}
table td[class*="col-"],
table th[class*="col-"] {
  position: static;
  float: none;
  display: table-cell;
}
.table > thead > tr > td.active,
.table > tbody > tr > td.active,
.table > tfoot > tr > td.active,
.table > thead > tr > th.active,
.table > tbody > tr > th.active,
.table > tfoot > tr > th.active,
.table > thead > tr.active > td,
.table > tbody > tr.active > td,
.table > tfoot > tr.active > td,
.table > thead > tr.active > th,
.table > tbody > tr.active > th,
.table > tfoot > tr.active > th {
  background-color: #f5f5f5;
}
.table-hover > tbody > tr > td.active:hover,
.table-hover > tbody > tr > th.active:hover,
.table-hover > tbody > tr.active:hover > td,
.table-hover > tbody > tr:hover > .active,
.table-hover > tbody > tr.active:hover > th {
  background-color: #e8e8e8;
}
.table > thead > tr > td.success,
.table > tbody > tr > td.success,
.table > tfoot > tr > td.success,
.table > thead > tr > th.success,
.table > tbody > tr > th.success,
.table > tfoot > tr > th.success,
.table > thead > tr.success > td,
.table > tbody > tr.success > td,
.table > tfoot > tr.success > td,
.table > thead > tr.success > th,
.table > tbody > tr.success > th,
.table > tfoot > tr.success > th {
  background-color: #dff0d8;
}
.table-hover > tbody > tr > td.success:hover,
.table-hover > tbody > tr > th.success:hover,
.table-hover > tbody > tr.success:hover > td,
.table-hover > tbody > tr:hover > .success,
.table-hover > tbody > tr.success:hover > th {
  background-color: #d0e9c6;
}
.table > thead > tr > td.info,
.table > tbody > tr > td.info,
.table > tfoot > tr > td.info,
.table > thead > tr > th.info,
.table > tbody > tr > th.info,
.table > tfoot > tr > th.info,
.table > thead > tr.info > td,
.table > tbody > tr.info > td,
.table > tfoot > tr.info > td,
.table > thead > tr.info > th,
.table > tbody > tr.info > th,
.table > tfoot > tr.info > th {
  background-color: #d9edf7;
}
.table-hover > tbody > tr > td.info:hover,
.table-hover > tbody > tr > th.info:hover,
.table-hover > tbody > tr.info:hover > td,
.table-hover > tbody > tr:hover > .info,
.table-hover > tbody > tr.info:hover > th {
  background-color: #c4e3f3;
}
.table > thead > tr > td.warning,
.table > tbody > tr > td.warning,
.table > tfoot > tr > td.warning,
.table > thead > tr > th.warning,
.table > tbody > tr > th.warning,
.table > tfoot > tr > th.warning,
.table > thead > tr.warning > td,
.table > tbody > tr.warning > td,
.table > tfoot > tr.warning > td,
.table > thead > tr.warning > th,
.table > tbody > tr.warning > th,
.table > tfoot > tr.warning > th {
  background-color: #fcf8e3;
}
.table-hover > tbody > tr > td.warning:hover,
.table-hover > tbody > tr > th.warning:hover,
.table-hover > tbody > tr.warning:hover > td,
.table-hover > tbody > tr:hover > .warning,
.table-hover > tbody > tr.warning:hover > th {
  background-color: #faf2cc;
}
.table > thead > tr > td.danger,
.table > tbody > tr > td.danger,
.table > tfoot > tr > td.danger,
.table > thead > tr > th.danger,
.table > tbody > tr > th.danger,
.table > tfoot > tr > th.danger,
.table > thead > tr.danger > td,
.table > tbody > tr.danger > td,
.table > tfoot > tr.danger > td,
.table > thead > tr.danger > th,
.table > tbody > tr.danger > th,
.table > tfoot > tr.danger > th {
  background-color: #f2dede;
}
.table-hover > tbody > tr > td.danger:hover,
.table-hover > tbody > tr > th.danger:hover,
.table-hover > tbody > tr.danger:hover > td,
.table-hover > tbody > tr:hover > .danger,
.table-hover > tbody > tr.danger:hover > th {
  background-color: #ebcccc;
}
@media screen and (max-width: 767px) {
  .table-responsive {
    width: 100%;
    margin-bottom: 15px;
    overflow-y: hidden;
    overflow-x: auto;
    -ms-overflow-style: -ms-autohiding-scrollbar;
    border: 1px solid #ddd;
    -webkit-overflow-scrolling: touch;
  }
  .table-responsive > .table {
    margin-bottom: 0;
  }
  .table-responsive > .table > thead > tr > th,
  .table-responsive > .table > tbody > tr > th,
  .table-responsive > .table > tfoot > tr > th,
  .table-responsive > .table > thead > tr > td,
  .table-responsive > .table > tbody > tr > td,
  .table-responsive > .table > tfoot > tr > td {
    white-space: nowrap;
  }
  .table-responsive > .table-bordered {
    border: 0;
  }
  .table-responsive > .table-bordered > thead > tr > th:first-child,
  .table-responsive > .table-bordered > tbody > tr > th:first-child,
  .table-responsive > .table-bordered > tfoot > tr > th:first-child,
  .table-responsive > .table-bordered > thead > tr > td:first-child,
  .table-responsive > .table-bordered > tbody > tr > td:first-child,
  .table-responsive > .table-bordered > tfoot > tr > td:first-child {
    border-left: 0;
  }
  .table-responsive > .table-bordered > thead > tr > th:last-child,
  .table-responsive > .table-bordered > tbody > tr > th:last-child,
  .table-responsive > .table-bordered > tfoot > tr > th:last-child,
  .table-responsive > .table-bordered > thead > tr > td:last-child,
  .table-responsive > .table-bordered > tbody > tr > td:last-child,
  .table-responsive > .table-bordered > tfoot > tr > td:last-child {
    border-right: 0;
  }
  .table-responsive > .table-bordered > tbody > tr:last-child > th,
  .table-responsive > .table-bordered > tfoot > tr:last-child > th,
  .table-responsive > .table-bordered > tbody > tr:last-child > td,
  .table-responsive > .table-bordered > tfoot > tr:last-child > td {
    border-bottom: 0;
  }
}
fieldset {
  padding: 0;
  margin: 0;
  border: 0;
  min-width: 0;
}
legend {
  display: block;
  width: 100%;
  padding: 0;
  margin-bottom: 20px;
  font-size: 21px;
  line-height: inherit;
  color: #333333;
  border: 0;
  border-bottom: 1px solid #e5e5e5;
}
label {
  display: inline-block;
  max-width: 100%;
  margin-bottom: 5px;
  font-weight: bold;
}
input[type="search"] {
  -webkit-box-sizing: border-box;
  -moz-box-sizing: border-box;
  box-sizing: border-box;
}
input[type="radio"],
input[type="checkbox"] {
  margin: 4px 0 0;
  margin-top: 1px \9;
  line-height: normal;
}
input[type="file"] {
  display: block;
}
input[type="range"] {
  display: block;
  width: 100%;
}
select[multiple],
select[size] {
  height: auto;
}
input[type="file"]:focus,
input[type="radio"]:focus,
input[type="checkbox"]:focus {
  outline: thin dotted;
  outline: 5px auto -webkit-focus-ring-color;
  outline-offset: -2px;
}
output {
  display: block;
  padding-top: 4px;
  font-size: 14px;
  line-height: 1.42857143;
  color: #555555;
}
.form-control {
  display: block;
  width: 100%;
  height: 25px;
  padding: 3px 8px;
  font-size: 14px;
  line-height: 1.42857143;
  color: #555555;
  background-color: white;
  background-image: none;
  border: 1px solid #ccc;
  border-radius: 0;
  -webkit-box-shadow: inset 0 1px 1px rgba(0, 0, 0, 0.075);
  box-shadow: inset 0 1px 1px rgba(0, 0, 0, 0.075);
  -webkit-transition: border-color ease-in-out .15s, box-shadow ease-in-out .15s;
  -o-transition: border-color ease-in-out .15s, box-shadow ease-in-out .15s;
  transition: border-color ease-in-out .15s, box-shadow ease-in-out .15s;
}
.form-control:focus {
  border-color: #8198b7;
  outline: 0;
  -webkit-box-shadow: inset 0 1px 1px rgba(0,0,0,.075), 0 0 8px rgba(129, 152, 183, 0.6);
  box-shadow: inset 0 1px 1px rgba(0,0,0,.075), 0 0 8px rgba(129, 152, 183, 0.6);
}
.form-control::-moz-placeholder {
  color: #c4c4c4;
  opacity: 1;
}
.form-control:-ms-input-placeholder {
  color: #c4c4c4;
}
.form-control::-webkit-input-placeholder {
  color: #c4c4c4;
}
.form-control[disabled],
.form-control[readonly],
fieldset[disabled] .form-control {
  cursor: not-allowed;
  background-color: #eeeeee;
  opacity: 1;
}
textarea.form-control {
  height: auto;
}
input[type="search"] {
  -webkit-appearance: none;
}
input[type="date"],
input[type="time"],
input[type="datetime-local"],
input[type="month"] {
  line-height: 25px;
  line-height: 1.42857143 \0;
}
input[type="date"].input-sm,
input[type="time"].input-sm,
input[type="datetime-local"].input-sm,
input[type="month"].input-sm {
  line-height: 26px;
}
input[type="date"].input-lg,
input[type="time"].input-lg,
input[type="datetime-local"].input-lg,
input[type="month"].input-lg {
  line-height: 38px;
}
.form-group {
  margin-bottom: 15px;
}
.radio,
.checkbox {
  position: relative;
  display: block;
  min-height: 20px;
  margin-top: 10px;
  margin-bottom: 10px;
}
.radio label,
.checkbox label {
  padding-left: 20px;
  margin-bottom: 0;
  font-weight: normal;
  cursor: pointer;
}
.radio input[type="radio"],
.radio-inline input[type="radio"],
.checkbox input[type="checkbox"],
.checkbox-inline input[type="checkbox"] {
  position: absolute;
  margin-left: -20px;
  margin-top: 4px \9;
}
.radio + .radio,
.checkbox + .checkbox {
  margin-top: -5px;
}
.radio-inline,
.checkbox-inline {
  display: inline-block;
  padding-left: 20px;
  margin-bottom: 0;
  vertical-align: middle;
  font-weight: normal;
  cursor: pointer;
}
.radio-inline + .radio-inline,
.checkbox-inline + .checkbox-inline {
  margin-top: 0;
  margin-left: 10px;
}
input[type="radio"][disabled],
input[type="checkbox"][disabled],
input[type="radio"].disabled,
input[type="checkbox"].disabled,
fieldset[disabled] input[type="radio"],
fieldset[disabled] input[type="checkbox"] {
  cursor: not-allowed;
}
.radio-inline.disabled,
.checkbox-inline.disabled,
fieldset[disabled] .radio-inline,
fieldset[disabled] .checkbox-inline {
  cursor: not-allowed;
}
.radio.disabled label,
.checkbox.disabled label,
fieldset[disabled] .radio label,
fieldset[disabled] .checkbox label {
  cursor: not-allowed;
}
.form-control-static {
  padding-top: 4px;
  padding-bottom: 4px;
  margin-bottom: 0;
}
.form-control-static.input-lg,
.form-control-static.input-sm {
  padding-left: 0;
  padding-right: 0;
}
.input-sm,
.form-horizontal .form-group-sm .form-control {
  height: 26px;
  padding: 3px 6px;
  font-size: 12px;
  line-height: 1.5;
  border-radius: 0px;
}
select.input-sm {
  height: 26px;
  line-height: 26px;
}
textarea.input-sm,
select[multiple].input-sm {
  height: auto;
}
.input-lg,
.form-horizontal .form-group-lg .form-control {
  height: 38px;
  padding: 6px 12px;
  font-size: 18px;
  line-height: 1.33;
  border-radius: 0px;
}
select.input-lg {
  height: 38px;
  line-height: 38px;
}
textarea.input-lg,
select[multiple].input-lg {
  height: auto;
}
.has-feedback {
  position: relative;
}
.has-feedback .form-control {
  padding-right: 31.25px;
}
.form-control-feedback {
  position: absolute;
  top: 25px;
  right: 0;
  z-index: 2;
  display: block;
  width: 25px;
  height: 25px;
  line-height: 25px;
  text-align: center;
}
.input-lg + .form-control-feedback {
  width: 38px;
  height: 38px;
  line-height: 38px;
}
.input-sm + .form-control-feedback {
  width: 26px;
  height: 26px;
  line-height: 26px;
}
.has-success .help-block,
.has-success .control-label,
.has-success .radio,
.has-success .checkbox,
.has-success .radio-inline,
.has-success .checkbox-inline {
  color: #3c763d;
}
.has-success .form-control {
  border-color: #3c763d;
  -webkit-box-shadow: inset 0 1px 1px rgba(0, 0, 0, 0.075);
  box-shadow: inset 0 1px 1px rgba(0, 0, 0, 0.075);
}
.has-success .form-control:focus {
  border-color: #2b542c;
  -webkit-box-shadow: inset 0 1px 1px rgba(0, 0, 0, 0.075), 0 0 6px #67b168;
  box-shadow: inset 0 1px 1px rgba(0, 0, 0, 0.075), 0 0 6px #67b168;
}
.has-success .input-group-addon {
  color: #3c763d;
  border-color: #3c763d;
  background-color: #dff0d8;
}
.has-success .form-control-feedback {
  color: #3c763d;
}
.has-warning .help-block,
.has-warning .control-label,
.has-warning .radio,
.has-warning .checkbox,
.has-warning .radio-inline,
.has-warning .checkbox-inline {
  color: #8a6d3b;
}
.has-warning .form-control {
  border-color: #8a6d3b;
  -webkit-box-shadow: inset 0 1px 1px rgba(0, 0, 0, 0.075);
  box-shadow: inset 0 1px 1px rgba(0, 0, 0, 0.075);
}
.has-warning .form-control:focus {
  border-color: #66512c;
  -webkit-box-shadow: inset 0 1px 1px rgba(0, 0, 0, 0.075), 0 0 6px #c0a16b;
  box-shadow: inset 0 1px 1px rgba(0, 0, 0, 0.075), 0 0 6px #c0a16b;
}
.has-warning .input-group-addon {
  color: #8a6d3b;
  border-color: #8a6d3b;
  background-color: #fcf8e3;
}
.has-warning .form-control-feedback {
  color: #8a6d3b;
}
.has-error .help-block,
.has-error .control-label,
.has-error .radio,
.has-error .checkbox,
.has-error .radio-inline,
.has-error .checkbox-inline {
  color: #a94442;
}
.has-error .form-control {
  border-color: #a94442;
  -webkit-box-shadow: inset 0 1px 1px rgba(0, 0, 0, 0.075);
  box-shadow: inset 0 1px 1px rgba(0, 0, 0, 0.075);
}
.has-error .form-control:focus {
  border-color: #843534;
  -webkit-box-shadow: inset 0 1px 1px rgba(0, 0, 0, 0.075), 0 0 6px #ce8483;
  box-shadow: inset 0 1px 1px rgba(0, 0, 0, 0.075), 0 0 6px #ce8483;
}
.has-error .input-group-addon {
  color: #a94442;
  border-color: #a94442;
  background-color: #f2dede;
}
.has-error .form-control-feedback {
  color: #a94442;
}
.has-feedback label.sr-only ~ .form-control-feedback {
  top: 0;
}
.help-block {
  display: block;
  margin-top: 5px;
  margin-bottom: 10px;
  color: #737373;
}
@media (min-width: 768px) {
  .form-inline .form-group {
    display: inline-block;
    margin-bottom: 0;
    vertical-align: middle;
  }
  .form-inline .form-control {
    display: inline-block;
    width: auto;
    vertical-align: middle;
  }
  .form-inline .input-group {
    display: inline-table;
    vertical-align: middle;
  }
  .form-inline .input-group .input-group-addon,
  .form-inline .input-group .input-group-btn,
  .form-inline .input-group .form-control {
    width: auto;
  }
  .form-inline .input-group > .form-control {
    width: 100%;
  }
  .form-inline .control-label {
    margin-bottom: 0;
    vertical-align: middle;
  }
  .form-inline .radio,
  .form-inline .checkbox {
    display: inline-block;
    margin-top: 0;
    margin-bottom: 0;
    vertical-align: middle;
  }
  .form-inline .radio label,
  .form-inline .checkbox label {
    padding-left: 0;
  }
  .form-inline .radio input[type="radio"],
  .form-inline .checkbox input[type="checkbox"] {
    position: relative;
    margin-left: 0;
  }
  .form-inline .has-feedback .form-control-feedback {
    top: 0;
  }
}
.form-horizontal .radio,
.form-horizontal .checkbox,
.form-horizontal .radio-inline,
.form-horizontal .checkbox-inline {
  margin-top: 0;
  margin-bottom: 0;
  padding-top: 4px;
}
.form-horizontal .radio,
.form-horizontal .checkbox {
  min-height: 24px;
}
.form-horizontal .form-group {
  margin-left: -15px;
  margin-right: -15px;
}
@media (min-width: 768px) {
  .form-horizontal .control-label {
    text-align: right;
    margin-bottom: 0;
    padding-top: 4px;
  }
}
.form-horizontal .has-feedback .form-control-feedback {
  top: 0;
  right: 15px;
}
@media (min-width: 768px) {
  .form-horizontal .form-group-lg .control-label {
    padding-top: 8.98px;
  }
}
@media (min-width: 768px) {
  .form-horizontal .form-group-sm .control-label {
    padding-top: 4px;
  }
}
.btn {
  display: inline-block;
  margin-bottom: 0;
  font-weight: normal;
  text-align: center;
  vertical-align: middle;
  cursor: pointer;
  background-image: none;
  border: 1px solid transparent;
  white-space: nowrap;
  padding: 3px 8px;
  font-size: 14px;
  line-height: 1.42857143;
  border-radius: 0px;
  -webkit-user-select: none;
  -moz-user-select: none;
  -ms-user-select: none;
  user-select: none;
}
.btn:focus,
.btn:active:focus,
.btn.active:focus {
  outline: thin dotted;
  outline: 5px auto -webkit-focus-ring-color;
  outline-offset: -2px;
}
.btn:hover,
.btn:focus {
  color: #557196;
  text-decoration: none;
}
.btn:active,
.btn.active {
  outline: 0;
  background-image: none;
  -webkit-box-shadow: inset 0 3px 5px rgba(0, 0, 0, 0.125);
  box-shadow: inset 0 3px 5px rgba(0, 0, 0, 0.125);
}
.btn.disabled,
.btn[disabled],
fieldset[disabled] .btn {
  cursor: not-allowed;
  pointer-events: none;
  opacity: 0.65;
  filter: alpha(opacity=65);
  -webkit-box-shadow: none;
  box-shadow: none;
}
.btn-default {
  color: #557196;
  background-color: #fefefe;
  border-color: #d0d0d0;
}
.btn-default:hover,
.btn-default:focus,
.btn-default:active,
.btn-default.active,
.open > .dropdown-toggle.btn-default {
  color: #557196;
  background-color: #e5e5e5;
  border-color: #b1b1b1;
}
.btn-default:active,
.btn-default.active,
.open > .dropdown-toggle.btn-default {
  background-image: none;
}
.btn-default.disabled,
.btn-default[disabled],
fieldset[disabled] .btn-default,
.btn-default.disabled:hover,
.btn-default[disabled]:hover,
fieldset[disabled] .btn-default:hover,
.btn-default.disabled:focus,
.btn-default[disabled]:focus,
fieldset[disabled] .btn-default:focus,
.btn-default.disabled:active,
.btn-default[disabled]:active,
fieldset[disabled] .btn-default:active,
.btn-default.disabled.active,
.btn-default[disabled].active,
fieldset[disabled] .btn-default.active {
  background-color: #fefefe;
  border-color: #d0d0d0;
}
.btn-default .badge {
  color: #fefefe;
  background-color: #557196;
}
.btn-primary {
  color: white;
  background-color: #4c6586;
  border-color: #435976;
}
.btn-primary:hover,
.btn-primary:focus,
.btn-primary:active,
.btn-primary.active,
.open > .dropdown-toggle.btn-primary {
  color: white;
  background-color: #3a4c65;
  border-color: #2d3b4f;
}
.btn-primary:active,
.btn-primary.active,
.open > .dropdown-toggle.btn-primary {
  background-image: none;
}
.btn-primary.disabled,
.btn-primary[disabled],
fieldset[disabled] .btn-primary,
.btn-primary.disabled:hover,
.btn-primary[disabled]:hover,
fieldset[disabled] .btn-primary:hover,
.btn-primary.disabled:focus,
.btn-primary[disabled]:focus,
fieldset[disabled] .btn-primary:focus,
.btn-primary.disabled:active,
.btn-primary[disabled]:active,
fieldset[disabled] .btn-primary:active,
.btn-primary.disabled.active,
.btn-primary[disabled].active,
fieldset[disabled] .btn-primary.active {
  background-color: #4c6586;
  border-color: #435976;
}
.btn-primary .badge {
  color: #4c6586;
  background-color: white;
}
.btn-success {
  color: white;
  background-color: #6ea03c;
  border-color: #618d35;
}
.btn-success:hover,
.btn-success:focus,
.btn-success:active,
.btn-success.active,
.open > .dropdown-toggle.btn-success {
  color: white;
  background-color: #557b2e;
  border-color: #436124;
}
.btn-success:active,
.btn-success.active,
.open > .dropdown-toggle.btn-success {
  background-image: none;
}
.btn-success.disabled,
.btn-success[disabled],
fieldset[disabled] .btn-success,
.btn-success.disabled:hover,
.btn-success[disabled]:hover,
fieldset[disabled] .btn-success:hover,
.btn-success.disabled:focus,
.btn-success[disabled]:focus,
fieldset[disabled] .btn-success:focus,
.btn-success.disabled:active,
.btn-success[disabled]:active,
fieldset[disabled] .btn-success:active,
.btn-success.disabled.active,
.btn-success[disabled].active,
fieldset[disabled] .btn-success.active {
  background-color: #6ea03c;
  border-color: #618d35;
}
.btn-success .badge {
  color: #6ea03c;
  background-color: white;
}
.btn-info {
  color: white;
  background-color: #dcb496;
  border-color: #d6a683;
}
.btn-info:hover,
.btn-info:focus,
.btn-info:active,
.btn-info.active,
.open > .dropdown-toggle.btn-info {
  color: white;
  background-color: #cf9970;
  border-color: #c68655;
}
.btn-info:active,
.btn-info.active,
.open > .dropdown-toggle.btn-info {
  background-image: none;
}
.btn-info.disabled,
.btn-info[disabled],
fieldset[disabled] .btn-info,
.btn-info.disabled:hover,
.btn-info[disabled]:hover,
fieldset[disabled] .btn-info:hover,
.btn-info.disabled:focus,
.btn-info[disabled]:focus,
fieldset[disabled] .btn-info:focus,
.btn-info.disabled:active,
.btn-info[disabled]:active,
fieldset[disabled] .btn-info:active,
.btn-info.disabled.active,
.btn-info[disabled].active,
fieldset[disabled] .btn-info.active {
  background-color: #dcb496;
  border-color: #d6a683;
}
.btn-info .badge {
  color: #dcb496;
  background-color: white;
}
.btn-warning {
  color: white;
  background-color: #fa8228;
  border-color: #f9740f;
}
.btn-warning:hover,
.btn-warning:focus,
.btn-warning:active,
.btn-warning.active,
.open > .dropdown-toggle.btn-warning {
  color: white;
  background-color: #ea6705;
  border-color: #c75805;
}
.btn-warning:active,
.btn-warning.active,
.open > .dropdown-toggle.btn-warning {
  background-image: none;
}
.btn-warning.disabled,
.btn-warning[disabled],
fieldset[disabled] .btn-warning,
.btn-warning.disabled:hover,
.btn-warning[disabled]:hover,
fieldset[disabled] .btn-warning:hover,
.btn-warning.disabled:focus,
.btn-warning[disabled]:focus,
fieldset[disabled] .btn-warning:focus,
.btn-warning.disabled:active,
.btn-warning[disabled]:active,
fieldset[disabled] .btn-warning:active,
.btn-warning.disabled.active,
.btn-warning[disabled].active,
fieldset[disabled] .btn-warning.active {
  background-color: #fa8228;
  border-color: #f9740f;
}
.btn-warning .badge {
  color: #fa8228;
  background-color: white;
}
.btn-danger {
  color: white;
  background-color: #fa8228;
  border-color: #f9740f;
}
.btn-danger:hover,
.btn-danger:focus,
.btn-danger:active,
.btn-danger.active,
.open > .dropdown-toggle.btn-danger {
  color: white;
  background-color: #ea6705;
  border-color: #c75805;
}
.btn-danger:active,
.btn-danger.active,
.open > .dropdown-toggle.btn-danger {
  background-image: none;
}
.btn-danger.disabled,
.btn-danger[disabled],
fieldset[disabled] .btn-danger,
.btn-danger.disabled:hover,
.btn-danger[disabled]:hover,
fieldset[disabled] .btn-danger:hover,
.btn-danger.disabled:focus,
.btn-danger[disabled]:focus,
fieldset[disabled] .btn-danger:focus,
.btn-danger.disabled:active,
.btn-danger[disabled]:active,
fieldset[disabled] .btn-danger:active,
.btn-danger.disabled.active,
.btn-danger[disabled].active,
fieldset[disabled] .btn-danger.active {
  background-color: #fa8228;
  border-color: #f9740f;
}
.btn-danger .badge {
  color: #fa8228;
  background-color: white;
}
.btn-link {
  color: #557196;
  font-weight: normal;
  cursor: pointer;
  border-radius: 0;
}
.btn-link,
.btn-link:active,
.btn-link[disabled],
fieldset[disabled] .btn-link {
  background-color: transparent;
  -webkit-box-shadow: none;
  box-shadow: none;
}
.btn-link,
.btn-link:hover,
.btn-link:focus,
.btn-link:active {
  border-color: transparent;
}
.btn-link:hover,
.btn-link:focus {
  color: #3a4c65;
  text-decoration: underline;
  background-color: transparent;
}
.btn-link[disabled]:hover,
fieldset[disabled] .btn-link:hover,
.btn-link[disabled]:focus,
fieldset[disabled] .btn-link:focus {
  color: #777777;
  text-decoration: none;
}
.btn-lg,
.btn-group-lg > .btn {
  padding: 6px 12px;
  font-size: 18px;
  line-height: 1.33;
  border-radius: 0px;
}
.btn-sm,
.btn-group-sm > .btn {
  padding: 3px 6px;
  font-size: 12px;
  line-height: 1.5;
  border-radius: 0px;
}
.btn-xs,
.btn-group-xs > .btn {
  padding: 1px 5px;
  font-size: 12px;
  line-height: 1.5;
  border-radius: 0px;
}
.btn-block {
  display: block;
  width: 100%;
}
.btn-block + .btn-block {
  margin-top: 5px;
}
input[type="submit"].btn-block,
input[type="reset"].btn-block,
input[type="button"].btn-block {
  width: 100%;
}
.fade {
  opacity: 0;
  -webkit-transition: opacity 0.15s linear;
  -o-transition: opacity 0.15s linear;
  transition: opacity 0.15s linear;
}
.fade.in {
  opacity: 1;
}
.collapse {
  display: none;
}
.collapse.in {
  display: block;
}
tr.collapse.in {
  display: table-row;
}
tbody.collapse.in {
  display: table-row-group;
}
.collapsing {
  position: relative;
  height: 0;
  overflow: hidden;
  -webkit-transition: height 0.35s ease;
  -o-transition: height 0.35s ease;
  transition: height 0.35s ease;
}
.caret {
  display: inline-block;
  width: 0;
  height: 0;
  margin-left: 2px;
  vertical-align: middle;
  border-top: 4px solid;
  border-right: 4px solid transparent;
  border-left: 4px solid transparent;
}
.dropdown {
  position: relative;
}
.dropdown-toggle:focus {
  outline: 0;
}
.dropdown-menu {
  position: absolute;
  top: 100%;
  left: 0;
  z-index: 1000;
  display: none;
  float: left;
  min-width: 160px;
  padding: 5px 0;
  margin: 2px 0 0;
  list-style: none;
  font-size: 14px;
  text-align: left;
  background-color: white;
  border: 1px solid #ccc;
  border: 1px solid rgba(0, 0, 0, 0.15);
  border-radius: 0px;
  -webkit-box-shadow: 0 6px 12px rgba(0, 0, 0, 0.175);
  box-shadow: 0 6px 12px rgba(0, 0, 0, 0.175);
  background-clip: padding-box;
}
.dropdown-menu.pull-right {
  right: 0;
  left: auto;
}
.dropdown-menu .divider {
  height: 1px;
  margin: 9px 0;
  overflow: hidden;
  background-color: #e5e5e5;
}
.dropdown-menu > li > a {
  display: block;
  padding: 3px 20px;
  clear: both;
  font-weight: normal;
  line-height: 1.42857143;
  color: #333333;
  white-space: nowrap;
}
.dropdown-menu > li > a:hover,
.dropdown-menu > li > a:focus {
  text-decoration: none;
  color: #262626;
  background-color: #ecf0f4;
}
.dropdown-menu > .active > a,
.dropdown-menu > .active > a:hover,
.dropdown-menu > .active > a:focus {
  color: white;
  text-decoration: none;
  outline: 0;
  background-color: #4c6586;
}
.dropdown-menu > .disabled > a,
.dropdown-menu > .disabled > a:hover,
.dropdown-menu > .disabled > a:focus {
  color: #777777;
}
.dropdown-menu > .disabled > a:hover,
.dropdown-menu > .disabled > a:focus {
  text-decoration: none;
  background-color: transparent;
  background-image: none;
  filter: progid:DXImageTransform.Microsoft.gradient(enabled = false);
  cursor: not-allowed;
}
.open > .dropdown-menu {
  display: block;
}
.open > a {
  outline: 0;
}
.dropdown-menu-right {
  left: auto;
  right: 0;
}
.dropdown-menu-left {
  left: 0;
  right: auto;
}
.dropdown-header {
  display: block;
  padding: 3px 20px;
  font-size: 12px;
  line-height: 1.42857143;
  color: #777777;
  white-space: nowrap;
}
.dropdown-backdrop {
  position: fixed;
  left: 0;
  right: 0;
  bottom: 0;
  top: 0;
  z-index: 990;
}
.pull-right > .dropdown-menu {
  right: 0;
  left: auto;
}
.dropup .caret,
.navbar-fixed-bottom .dropdown .caret {
  border-top: 0;
  border-bottom: 4px solid;
  content: "";
}
.dropup .dropdown-menu,
.navbar-fixed-bottom .dropdown .dropdown-menu {
  top: auto;
  bottom: 100%;
  margin-bottom: 1px;
}
@media (min-width: 768px) {
  .navbar-right .dropdown-menu {
    left: auto;
    right: 0;
  }
  .navbar-right .dropdown-menu-left {
    left: 0;
    right: auto;
  }
}
.btn-group,
.btn-group-vertical {
  position: relative;
  display: inline-block;
  vertical-align: middle;
}
.btn-group > .btn,
.btn-group-vertical > .btn {
  position: relative;
  float: left;
}
.btn-group > .btn:hover,
.btn-group-vertical > .btn:hover,
.btn-group > .btn:focus,
.btn-group-vertical > .btn:focus,
.btn-group > .btn:active,
.btn-group-vertical > .btn:active,
.btn-group > .btn.active,
.btn-group-vertical > .btn.active {
  z-index: 2;
}
.btn-group > .btn:focus,
.btn-group-vertical > .btn:focus {
  outline: 0;
}
.btn-group .btn + .btn,
.btn-group .btn + .btn-group,
.btn-group .btn-group + .btn,
.btn-group .btn-group + .btn-group {
  margin-left: -1px;
}
.btn-toolbar {
  margin-left: -5px;
}
.btn-toolbar .btn-group,
.btn-toolbar .input-group {
  float: left;
}
.btn-toolbar > .btn,
.btn-toolbar > .btn-group,
.btn-toolbar > .input-group {
  margin-left: 5px;
}
.btn-group > .btn:not(:first-child):not(:last-child):not(.dropdown-toggle) {
  border-radius: 0;
}
.btn-group > .btn:first-child {
  margin-left: 0;
}
.btn-group > .btn:first-child:not(:last-child):not(.dropdown-toggle) {
  border-bottom-right-radius: 0;
  border-top-right-radius: 0;
}
.btn-group > .btn:last-child:not(:first-child),
.btn-group > .dropdown-toggle:not(:first-child) {
  border-bottom-left-radius: 0;
  border-top-left-radius: 0;
}
.btn-group > .btn-group {
  float: left;
}
.btn-group > .btn-group:not(:first-child):not(:last-child) > .btn {
  border-radius: 0;
}
.btn-group > .btn-group:first-child > .btn:last-child,
.btn-group > .btn-group:first-child > .dropdown-toggle {
  border-bottom-right-radius: 0;
  border-top-right-radius: 0;
}
.btn-group > .btn-group:last-child > .btn:first-child {
  border-bottom-left-radius: 0;
  border-top-left-radius: 0;
}
.btn-group .dropdown-toggle:active,
.btn-group.open .dropdown-toggle {
  outline: 0;
}
.btn-group > .btn + .dropdown-toggle {
  padding-left: 8px;
  padding-right: 8px;
}
.btn-group > .btn-lg + .dropdown-toggle {
  padding-left: 12px;
  padding-right: 12px;
}
.btn-group.open .dropdown-toggle {
  -webkit-box-shadow: inset 0 3px 5px rgba(0, 0, 0, 0.125);
  box-shadow: inset 0 3px 5px rgba(0, 0, 0, 0.125);
}
.btn-group.open .dropdown-toggle.btn-link {
  -webkit-box-shadow: none;
  box-shadow: none;
}
.btn .caret {
  margin-left: 0;
}
.btn-lg .caret {
  border-width: 5px 5px 0;
  border-bottom-width: 0;
}
.dropup .btn-lg .caret {
  border-width: 0 5px 5px;
}
.btn-group-vertical > .btn,
.btn-group-vertical > .btn-group,
.btn-group-vertical > .btn-group > .btn {
  display: block;
  float: none;
  width: 100%;
  max-width: 100%;
}
.btn-group-vertical > .btn-group > .btn {
  float: none;
}
.btn-group-vertical > .btn + .btn,
.btn-group-vertical > .btn + .btn-group,
.btn-group-vertical > .btn-group + .btn,
.btn-group-vertical > .btn-group + .btn-group {
  margin-top: -1px;
  margin-left: 0;
}
.btn-group-vertical > .btn:not(:first-child):not(:last-child) {
  border-radius: 0;
}
.btn-group-vertical > .btn:first-child:not(:last-child) {
  border-top-right-radius: 0px;
  border-bottom-right-radius: 0;
  border-bottom-left-radius: 0;
}
.btn-group-vertical > .btn:last-child:not(:first-child) {
  border-bottom-left-radius: 0px;
  border-top-right-radius: 0;
  border-top-left-radius: 0;
}
.btn-group-vertical > .btn-group:not(:first-child):not(:last-child) > .btn {
  border-radius: 0;
}
.btn-group-vertical > .btn-group:first-child:not(:last-child) > .btn:last-child,
.btn-group-vertical > .btn-group:first-child:not(:last-child) > .dropdown-toggle {
  border-bottom-right-radius: 0;
  border-bottom-left-radius: 0;
}
.btn-group-vertical > .btn-group:last-child:not(:first-child) > .btn:first-child {
  border-top-right-radius: 0;
  border-top-left-radius: 0;
}
.btn-group-justified {
  display: table;
  width: 100%;
  table-layout: fixed;
  border-collapse: separate;
}
.btn-group-justified > .btn,
.btn-group-justified > .btn-group {
  float: none;
  display: table-cell;
  width: 1%;
}
.btn-group-justified > .btn-group .btn {
  width: 100%;
}
.btn-group-justified > .btn-group .dropdown-menu {
  left: auto;
}
[data-toggle="buttons"] > .btn > input[type="radio"],
[data-toggle="buttons"] > .btn > input[type="checkbox"] {
  position: absolute;
  z-index: -1;
  opacity: 0;
  filter: alpha(opacity=0);
}
.input-group {
  position: relative;
  display: table;
  border-collapse: separate;
}
.input-group[class*="col-"] {
  float: none;
  padding-left: 0;
  padding-right: 0;
}
.input-group .form-control {
  position: relative;
  z-index: 2;
  float: left;
  width: 100%;
  margin-bottom: 0;
}
.input-group-lg > .form-control,
.input-group-lg > .input-group-addon,
.input-group-lg > .input-group-btn > .btn {
  height: 38px;
  padding: 6px 12px;
  font-size: 18px;
  line-height: 1.33;
  border-radius: 0px;
}
select.input-group-lg > .form-control,
select.input-group-lg > .input-group-addon,
select.input-group-lg > .input-group-btn > .btn {
  height: 38px;
  line-height: 38px;
}
textarea.input-group-lg > .form-control,
textarea.input-group-lg > .input-group-addon,
textarea.input-group-lg > .input-group-btn > .btn,
select[multiple].input-group-lg > .form-control,
select[multiple].input-group-lg > .input-group-addon,
select[multiple].input-group-lg > .input-group-btn > .btn {
  height: auto;
}
.input-group-sm > .form-control,
.input-group-sm > .input-group-addon,
.input-group-sm > .input-group-btn > .btn {
  height: 26px;
  padding: 3px 6px;
  font-size: 12px;
  line-height: 1.5;
  border-radius: 0px;
}
select.input-group-sm > .form-control,
select.input-group-sm > .input-group-addon,
select.input-group-sm > .input-group-btn > .btn {
  height: 26px;
  line-height: 26px;
}
textarea.input-group-sm > .form-control,
textarea.input-group-sm > .input-group-addon,
textarea.input-group-sm > .input-group-btn > .btn,
select[multiple].input-group-sm > .form-control,
select[multiple].input-group-sm > .input-group-addon,
select[multiple].input-group-sm > .input-group-btn > .btn {
  height: auto;
}
.input-group-addon,
.input-group-btn,
.input-group .form-control {
  display: table-cell;
}
.input-group-addon:not(:first-child):not(:last-child),
.input-group-btn:not(:first-child):not(:last-child),
.input-group .form-control:not(:first-child):not(:last-child) {
  border-radius: 0;
}
.input-group-addon,
.input-group-btn {
  width: 1%;
  white-space: nowrap;
  vertical-align: middle;
}
.input-group-addon {
  padding: 3px 8px;
  font-size: 14px;
  font-weight: normal;
  line-height: 1;
  color: #555555;
  text-align: center;
  background-color: #eeeeee;
  border: 1px solid #ccc;
  border-radius: 0px;
}
.input-group-addon.input-sm {
  padding: 3px 6px;
  font-size: 12px;
  border-radius: 0px;
}
.input-group-addon.input-lg {
  padding: 6px 12px;
  font-size: 18px;
  border-radius: 0px;
}
.input-group-addon input[type="radio"],
.input-group-addon input[type="checkbox"] {
  margin-top: 0;
}
.input-group .form-control:first-child,
.input-group-addon:first-child,
.input-group-btn:first-child > .btn,
.input-group-btn:first-child > .btn-group > .btn,
.input-group-btn:first-child > .dropdown-toggle,
.input-group-btn:last-child > .btn:not(:last-child):not(.dropdown-toggle),
.input-group-btn:last-child > .btn-group:not(:last-child) > .btn {
  border-bottom-right-radius: 0;
  border-top-right-radius: 0;
}
.input-group-addon:first-child {
  border-right: 0;
}
.input-group .form-control:last-child,
.input-group-addon:last-child,
.input-group-btn:last-child > .btn,
.input-group-btn:last-child > .btn-group > .btn,
.input-group-btn:last-child > .dropdown-toggle,
.input-group-btn:first-child > .btn:not(:first-child),
.input-group-btn:first-child > .btn-group:not(:first-child) > .btn {
  border-bottom-left-radius: 0;
  border-top-left-radius: 0;
}
.input-group-addon:last-child {
  border-left: 0;
}
.input-group-btn {
  position: relative;
  font-size: 0;
  white-space: nowrap;
}
.input-group-btn > .btn {
  position: relative;
}
.input-group-btn > .btn + .btn {
  margin-left: -1px;
}
.input-group-btn > .btn:hover,
.input-group-btn > .btn:focus,
.input-group-btn > .btn:active {
  z-index: 2;
}
.input-group-btn:first-child > .btn,
.input-group-btn:first-child > .btn-group {
  margin-right: -1px;
}
.input-group-btn:last-child > .btn,
.input-group-btn:last-child > .btn-group {
  margin-left: -1px;
}
.nav {
  margin-bottom: 0;
  padding-left: 0;
  list-style: none;
}
.nav > li {
  position: relative;
  display: block;
}
.nav > li > a {
  position: relative;
  display: block;
  padding: 5px 10px;
}
.nav > li > a:hover,
.nav > li > a:focus {
  text-decoration: none;
  background-color: #eeeeee;
}
.nav > li.disabled > a {
  color: #777777;
}
.nav > li.disabled > a:hover,
.nav > li.disabled > a:focus {
  color: #777777;
  text-decoration: none;
  background-color: transparent;
  cursor: not-allowed;
}
.nav .open > a,
.nav .open > a:hover,
.nav .open > a:focus {
  background-color: #eeeeee;
  border-color: #557196;
}
.nav .nav-divider {
  height: 1px;
  margin: 9px 0;
  overflow: hidden;
  background-color: #e5e5e5;
}
.nav > li > a > img {
  max-width: none;
}
.nav-tabs {
  border-bottom: 1px solid #e0e0e0;
}
.nav-tabs > li {
  float: left;
  margin-bottom: -1px;
}
.nav-tabs > li > a {
  margin-right: 2px;
  line-height: 1.42857143;
  border: 1px solid transparent;
  border-radius: 0px 0px 0 0;
}
.nav-tabs > li > a:hover {
  border-color: #eeeeee #eeeeee #e0e0e0;
}
.nav-tabs > li.active > a,
.nav-tabs > li.active > a:hover,
.nav-tabs > li.active > a:focus {
  color: #555555;
  background-color: #f0f0f0;
  border: 1px solid #e0e0e0;
  border-bottom-color: transparent;
  cursor: default;
}
.nav-tabs.nav-justified {
  width: 100%;
  border-bottom: 0;
}
.nav-tabs.nav-justified > li {
  float: none;
}
.nav-tabs.nav-justified > li > a {
  text-align: center;
  margin-bottom: 5px;
}
.nav-tabs.nav-justified > .dropdown .dropdown-menu {
  top: auto;
  left: auto;
}
@media (min-width: 768px) {
  .nav-tabs.nav-justified > li {
    display: table-cell;
    width: 1%;
  }
  .nav-tabs.nav-justified > li > a {
    margin-bottom: 0;
  }
}
.nav-tabs.nav-justified > li > a {
  margin-right: 0;
  border-radius: 0px;
}
.nav-tabs.nav-justified > .active > a,
.nav-tabs.nav-justified > .active > a:hover,
.nav-tabs.nav-justified > .active > a:focus {
  border: 1px solid #ddd;
}
@media (min-width: 768px) {
  .nav-tabs.nav-justified > li > a {
    border-bottom: 1px solid #ddd;
    border-radius: 0px 0px 0 0;
  }
  .nav-tabs.nav-justified > .active > a,
  .nav-tabs.nav-justified > .active > a:hover,
  .nav-tabs.nav-justified > .active > a:focus {
    border-bottom-color: #f0f0f0;
  }
}
.nav-pills > li {
  float: left;
}
.nav-pills > li > a {
  border-radius: 0px;
}
.nav-pills > li + li {
  margin-left: 2px;
}
.nav-pills > li.active > a,
.nav-pills > li.active > a:hover,
.nav-pills > li.active > a:focus {
  color: white;
  background-color: #4c6586;
}
.nav-stacked > li {
  float: none;
}
.nav-stacked > li + li {
  margin-top: 2px;
  margin-left: 0;
}
.nav-justified {
  width: 100%;
}
.nav-justified > li {
  float: none;
}
.nav-justified > li > a {
  text-align: center;
  margin-bottom: 5px;
}
.nav-justified > .dropdown .dropdown-menu {
  top: auto;
  left: auto;
}
@media (min-width: 768px) {
  .nav-justified > li {
    display: table-cell;
    width: 1%;
  }
  .nav-justified > li > a {
    margin-bottom: 0;
  }
}
.nav-tabs-justified {
  border-bottom: 0;
}
.nav-tabs-justified > li > a {
  margin-right: 0;
  border-radius: 0px;
}
.nav-tabs-justified > .active > a,
.nav-tabs-justified > .active > a:hover,
.nav-tabs-justified > .active > a:focus {
  border: 1px solid #ddd;
}
@media (min-width: 768px) {
  .nav-tabs-justified > li > a {
    border-bottom: 1px solid #ddd;
    border-radius: 0px 0px 0 0;
  }
  .nav-tabs-justified > .active > a,
  .nav-tabs-justified > .active > a:hover,
  .nav-tabs-justified > .active > a:focus {
    border-bottom-color: #f0f0f0;
  }
}
.tab-content > .tab-pane {
  display: none;
}
.tab-content > .active {
  display: block;
}
.nav-tabs .dropdown-menu {
  margin-top: -1px;
  border-top-right-radius: 0;
  border-top-left-radius: 0;
}
.navbar {
  position: relative;
  min-height: 40px;
  margin-bottom: 20px;
  border: 1px solid transparent;
}
@media (min-width: 768px) {
  .navbar {
    border-radius: 0px;
  }
}
@media (min-width: 768px) {
  .navbar-header {
    float: left;
  }
}
.navbar-collapse {
  overflow-x: visible;
  padding-right: 15px;
  padding-left: 15px;
  border-top: 1px solid transparent;
  box-shadow: inset 0 1px 0 rgba(255, 255, 255, 0.1);
  -webkit-overflow-scrolling: touch;
}
.navbar-collapse.in {
  overflow-y: auto;
}
@media (min-width: 768px) {
  .navbar-collapse {
    width: auto;
    border-top: 0;
    box-shadow: none;
  }
  .navbar-collapse.collapse {
    display: block !important;
    height: auto !important;
    padding-bottom: 0;
    overflow: visible !important;
  }
  .navbar-collapse.in {
    overflow-y: visible;
  }
  .navbar-fixed-top .navbar-collapse,
  .navbar-static-top .navbar-collapse,
  .navbar-fixed-bottom .navbar-collapse {
    padding-left: 0;
    padding-right: 0;
  }
}
.navbar-fixed-top .navbar-collapse,
.navbar-fixed-bottom .navbar-collapse {
  max-height: 340px;
}
@media (max-width: 480px) and (orientation: landscape) {
  .navbar-fixed-top .navbar-collapse,
  .navbar-fixed-bottom .navbar-collapse {
    max-height: 200px;
  }
}
.container > .navbar-header,
.container-fluid > .navbar-header,
.container > .navbar-collapse,
.container-fluid > .navbar-collapse {
  margin-right: -15px;
  margin-left: -15px;
}
@media (min-width: 768px) {
  .container > .navbar-header,
  .container-fluid > .navbar-header,
  .container > .navbar-collapse,
  .container-fluid > .navbar-collapse {
    margin-right: 0;
    margin-left: 0;
  }
}
.navbar-static-top {
  z-index: 1000;
  border-width: 0 0 1px;
}
@media (min-width: 768px) {
  .navbar-static-top {
    border-radius: 0;
  }
}
.navbar-fixed-top,
.navbar-fixed-bottom {
  position: fixed;
  right: 0;
  left: 0;
  z-index: 1030;
  -webkit-transform: translate3d(0, 0, 0);
  transform: translate3d(0, 0, 0);
}
@media (min-width: 768px) {
  .navbar-fixed-top,
  .navbar-fixed-bottom {
    border-radius: 0;
  }
}
.navbar-fixed-top {
  top: 0;
  border-width: 0 0 1px;
}
.navbar-fixed-bottom {
  bottom: 0;
  margin-bottom: 0;
  border-width: 1px 0 0;
}
.navbar-brand {
  float: left;
  padding: 10px 15px;
  font-size: 18px;
  line-height: 20px;
  height: 40px;
}
.navbar-brand:hover,
.navbar-brand:focus {
  text-decoration: none;
}
@media (min-width: 768px) {
  .navbar > .container .navbar-brand,
  .navbar > .container-fluid .navbar-brand {
    margin-left: -15px;
  }
}
.navbar-toggle {
  position: relative;
  float: right;
  margin-right: 15px;
  padding: 9px 10px;
  margin-top: 3px;
  margin-bottom: 3px;
  background-color: transparent;
  background-image: none;
  border: 1px solid transparent;
  border-radius: 0px;
}
.navbar-toggle:focus {
  outline: 0;
}
.navbar-toggle .icon-bar {
  display: block;
  width: 22px;
  height: 2px;
  border-radius: 1px;
}
.navbar-toggle .icon-bar + .icon-bar {
  margin-top: 4px;
}
@media (min-width: 768px) {
  .navbar-toggle {
    display: none;
  }
}
.navbar-nav {
  margin: 5px -15px;
}
.navbar-nav > li > a {
  padding-top: 10px;
  padding-bottom: 10px;
  line-height: 20px;
}
@media (max-width: 767px) {
  .navbar-nav .open .dropdown-menu {
    position: static;
    float: none;
    width: auto;
    margin-top: 0;
    background-color: transparent;
    border: 0;
    box-shadow: none;
  }
  .navbar-nav .open .dropdown-menu > li > a,
  .navbar-nav .open .dropdown-menu .dropdown-header {
    padding: 5px 15px 5px 25px;
  }
  .navbar-nav .open .dropdown-menu > li > a {
    line-height: 20px;
  }
  .navbar-nav .open .dropdown-menu > li > a:hover,
  .navbar-nav .open .dropdown-menu > li > a:focus {
    background-image: none;
  }
}
@media (min-width: 768px) {
  .navbar-nav {
    float: left;
    margin: 0;
  }
  .navbar-nav > li {
    float: left;
  }
  .navbar-nav > li > a {
    padding-top: 10px;
    padding-bottom: 10px;
  }
  .navbar-nav.navbar-right:last-child {
    margin-right: -15px;
  }
}
@media (min-width: 768px) {
  .navbar-left {
    float: left !important;
  }
  .navbar-right {
    float: right !important;
  }
}
.navbar-form {
  margin-left: -15px;
  margin-right: -15px;
  padding: 10px 15px;
  border-top: 1px solid transparent;
  border-bottom: 1px solid transparent;
  -webkit-box-shadow: inset 0 1px 0 rgba(255, 255, 255, 0.1), 0 1px 0 rgba(255, 255, 255, 0.1);
  box-shadow: inset 0 1px 0 rgba(255, 255, 255, 0.1), 0 1px 0 rgba(255, 255, 255, 0.1);
  margin-top: 7.5px;
  margin-bottom: 7.5px;
}
@media (min-width: 768px) {
  .navbar-form .form-group {
    display: inline-block;
    margin-bottom: 0;
    vertical-align: middle;
  }
  .navbar-form .form-control {
    display: inline-block;
    width: auto;
    vertical-align: middle;
  }
  .navbar-form .input-group {
    display: inline-table;
    vertical-align: middle;
  }
  .navbar-form .input-group .input-group-addon,
  .navbar-form .input-group .input-group-btn,
  .navbar-form .input-group .form-control {
    width: auto;
  }
  .navbar-form .input-group > .form-control {
    width: 100%;
  }
  .navbar-form .control-label {
    margin-bottom: 0;
    vertical-align: middle;
  }
  .navbar-form .radio,
  .navbar-form .checkbox {
    display: inline-block;
    margin-top: 0;
    margin-bottom: 0;
    vertical-align: middle;
  }
  .navbar-form .radio label,
  .navbar-form .checkbox label {
    padding-left: 0;
  }
  .navbar-form .radio input[type="radio"],
  .navbar-form .checkbox input[type="checkbox"] {
    position: relative;
    margin-left: 0;
  }
  .navbar-form .has-feedback .form-control-feedback {
    top: 0;
  }
}
@media (max-width: 767px) {
  .navbar-form .form-group {
    margin-bottom: 5px;
  }
}
@media (min-width: 768px) {
  .navbar-form {
    width: auto;
    border: 0;
    margin-left: 0;
    margin-right: 0;
    padding-top: 0;
    padding-bottom: 0;
    -webkit-box-shadow: none;
    box-shadow: none;
  }
  .navbar-form.navbar-right:last-child {
    margin-right: -15px;
  }
}
.navbar-nav > li > .dropdown-menu {
  margin-top: 0;
  border-top-right-radius: 0;
  border-top-left-radius: 0;
}
.navbar-fixed-bottom .navbar-nav > li > .dropdown-menu {
  border-bottom-right-radius: 0;
  border-bottom-left-radius: 0;
}
.navbar-btn {
  margin-top: 7.5px;
  margin-bottom: 7.5px;
}
.navbar-btn.btn-sm {
  margin-top: 7px;
  margin-bottom: 7px;
}
.navbar-btn.btn-xs {
  margin-top: 9px;
  margin-bottom: 9px;
}
.navbar-text {
  margin-top: 10px;
  margin-bottom: 10px;
}
@media (min-width: 768px) {
  .navbar-text {
    float: left;
    margin-left: 15px;
    margin-right: 15px;
  }
  .navbar-text.navbar-right:last-child {
    margin-right: 0;
  }
}
.navbar-default {
  background-color: #f8f8f8;
  border-color: #e7e7e7;
}
.navbar-default .navbar-brand {
  color: #777;
}
.navbar-default .navbar-brand:hover,
.navbar-default .navbar-brand:focus {
  color: #5e5e5e;
  background-color: transparent;
}
.navbar-default .navbar-text {
  color: #777;
}
.navbar-default .navbar-nav > li > a {
  color: #777;
}
.navbar-default .navbar-nav > li > a:hover,
.navbar-default .navbar-nav > li > a:focus {
  color: #333;
  background-color: transparent;
}
.navbar-default .navbar-nav > .active > a,
.navbar-default .navbar-nav > .active > a:hover,
.navbar-default .navbar-nav > .active > a:focus {
  color: #555;
  background-color: #e7e7e7;
}
.navbar-default .navbar-nav > .disabled > a,
.navbar-default .navbar-nav > .disabled > a:hover,
.navbar-default .navbar-nav > .disabled > a:focus {
  color: #ccc;
  background-color: transparent;
}
.navbar-default .navbar-toggle {
  border-color: #ddd;
}
.navbar-default .navbar-toggle:hover,
.navbar-default .navbar-toggle:focus {
  background-color: #ddd;
}
.navbar-default .navbar-toggle .icon-bar {
  background-color: #888;
}
.navbar-default .navbar-collapse,
.navbar-default .navbar-form {
  border-color: #e7e7e7;
}
.navbar-default .navbar-nav > .open > a,
.navbar-default .navbar-nav > .open > a:hover,
.navbar-default .navbar-nav > .open > a:focus {
  background-color: #e7e7e7;
  color: #555;
}
@media (max-width: 767px) {
  .navbar-default .navbar-nav .open .dropdown-menu > li > a {
    color: #777;
  }
  .navbar-default .navbar-nav .open .dropdown-menu > li > a:hover,
  .navbar-default .navbar-nav .open .dropdown-menu > li > a:focus {
    color: #333;
    background-color: transparent;
  }
  .navbar-default .navbar-nav .open .dropdown-menu > .active > a,
  .navbar-default .navbar-nav .open .dropdown-menu > .active > a:hover,
  .navbar-default .navbar-nav .open .dropdown-menu > .active > a:focus {
    color: #555;
    background-color: #e7e7e7;
  }
  .navbar-default .navbar-nav .open .dropdown-menu > .disabled > a,
  .navbar-default .navbar-nav .open .dropdown-menu > .disabled > a:hover,
  .navbar-default .navbar-nav .open .dropdown-menu > .disabled > a:focus {
    color: #ccc;
    background-color: transparent;
  }
}
.navbar-default .navbar-link {
  color: #777;
}
.navbar-default .navbar-link:hover {
  color: #333;
}
.navbar-default .btn-link {
  color: #777;
}
.navbar-default .btn-link:hover,
.navbar-default .btn-link:focus {
  color: #333;
}
.navbar-default .btn-link[disabled]:hover,
fieldset[disabled] .navbar-default .btn-link:hover,
.navbar-default .btn-link[disabled]:focus,
fieldset[disabled] .navbar-default .btn-link:focus {
  color: #ccc;
}
.navbar-inverse {
  background-color: #222;
  border-color: #080808;
}
.navbar-inverse .navbar-brand {
  color: #777777;
}
.navbar-inverse .navbar-brand:hover,
.navbar-inverse .navbar-brand:focus {
  color: white;
  background-color: transparent;
}
.navbar-inverse .navbar-text {
  color: #777777;
}
.navbar-inverse .navbar-nav > li > a {
  color: #777777;
}
.navbar-inverse .navbar-nav > li > a:hover,
.navbar-inverse .navbar-nav > li > a:focus {
  color: white;
  background-color: transparent;
}
.navbar-inverse .navbar-nav > .active > a,
.navbar-inverse .navbar-nav > .active > a:hover,
.navbar-inverse .navbar-nav > .active > a:focus {
  color: white;
  background-color: #080808;
}
.navbar-inverse .navbar-nav > .disabled > a,
.navbar-inverse .navbar-nav > .disabled > a:hover,
.navbar-inverse .navbar-nav > .disabled > a:focus {
  color: #444;
  background-color: transparent;
}
.navbar-inverse .navbar-toggle {
  border-color: #333;
}
.navbar-inverse .navbar-toggle:hover,
.navbar-inverse .navbar-toggle:focus {
  background-color: #333;
}
.navbar-inverse .navbar-toggle .icon-bar {
  background-color: white;
}
.navbar-inverse .navbar-collapse,
.navbar-inverse .navbar-form {
  border-color: #101010;
}
.navbar-inverse .navbar-nav > .open > a,
.navbar-inverse .navbar-nav > .open > a:hover,
.navbar-inverse .navbar-nav > .open > a:focus {
  background-color: #080808;
  color: white;
}
@media (max-width: 767px) {
  .navbar-inverse .navbar-nav .open .dropdown-menu > .dropdown-header {
    border-color: #080808;
  }
  .navbar-inverse .navbar-nav .open .dropdown-menu .divider {
    background-color: #080808;
  }
  .navbar-inverse .navbar-nav .open .dropdown-menu > li > a {
    color: #777777;
  }
  .navbar-inverse .navbar-nav .open .dropdown-menu > li > a:hover,
  .navbar-inverse .navbar-nav .open .dropdown-menu > li > a:focus {
    color: white;
    background-color: transparent;
  }
  .navbar-inverse .navbar-nav .open .dropdown-menu > .active > a,
  .navbar-inverse .navbar-nav .open .dropdown-menu > .active > a:hover,
  .navbar-inverse .navbar-nav .open .dropdown-menu > .active > a:focus {
    color: white;
    background-color: #080808;
  }
  .navbar-inverse .navbar-nav .open .dropdown-menu > .disabled > a,
  .navbar-inverse .navbar-nav .open .dropdown-menu > .disabled > a:hover,
  .navbar-inverse .navbar-nav .open .dropdown-menu > .disabled > a:focus {
    color: #444;
    background-color: transparent;
  }
}
.navbar-inverse .navbar-link {
  color: #777777;
}
.navbar-inverse .navbar-link:hover {
  color: white;
}
.navbar-inverse .btn-link {
  color: #777777;
}
.navbar-inverse .btn-link:hover,
.navbar-inverse .btn-link:focus {
  color: white;
}
.navbar-inverse .btn-link[disabled]:hover,
fieldset[disabled] .navbar-inverse .btn-link:hover,
.navbar-inverse .btn-link[disabled]:focus,
fieldset[disabled] .navbar-inverse .btn-link:focus {
  color: #444;
}
.breadcrumb {
  padding: 6px 6px;
  margin-bottom: 20px;
  list-style: none;
  background-color: transparent;
  border-radius: 0px;
}
.breadcrumb > li {
  display: inline-block;
}
.breadcrumb > li + li:before {
  content: "»\00a0";
  padding: 0 5px;
  color: #557196;
}
.breadcrumb > .active {
  color: #3a4c65;
}
.pagination {
  display: inline-block;
  padding-left: 0;
  margin: 20px 0;
  border-radius: 0px;
}
.pagination > li {
  display: inline;
}
.pagination > li > a,
.pagination > li > span {
  position: relative;
  float: left;
  padding: 3px 8px;
  line-height: 1.42857143;
  text-decoration: none;
  color: #557196;
  background-color: white;
  border: 1px solid #ddd;
  margin-left: -1px;
}
.pagination > li:first-child > a,
.pagination > li:first-child > span {
  margin-left: 0;
  border-bottom-left-radius: 0px;
  border-top-left-radius: 0px;
}
.pagination > li:last-child > a,
.pagination > li:last-child > span {
  border-bottom-right-radius: 0px;
  border-top-right-radius: 0px;
}
.pagination > li > a:hover,
.pagination > li > span:hover,
.pagination > li > a:focus,
.pagination > li > span:focus {
  color: #3a4c65;
  background-color: #eeeeee;
  border-color: #ddd;
}
.pagination > .active > a,
.pagination > .active > span,
.pagination > .active > a:hover,
.pagination > .active > span:hover,
.pagination > .active > a:focus,
.pagination > .active > span:focus {
  z-index: 2;
  color: white;
  background-color: #4c6586;
  border-color: #4c6586;
  cursor: default;
}
.pagination > .disabled > span,
.pagination > .disabled > span:hover,
.pagination > .disabled > span:focus,
.pagination > .disabled > a,
.pagination > .disabled > a:hover,
.pagination > .disabled > a:focus {
  color: #777777;
  background-color: white;
  border-color: #ddd;
  cursor: not-allowed;
}
.pagination-lg > li > a,
.pagination-lg > li > span {
  padding: 6px 12px;
  font-size: 18px;
}
.pagination-lg > li:first-child > a,
.pagination-lg > li:first-child > span {
  border-bottom-left-radius: 0px;
  border-top-left-radius: 0px;
}
.pagination-lg > li:last-child > a,
.pagination-lg > li:last-child > span {
  border-bottom-right-radius: 0px;
  border-top-right-radius: 0px;
}
.pagination-sm > li > a,
.pagination-sm > li > span {
  padding: 3px 6px;
  font-size: 12px;
}
.pagination-sm > li:first-child > a,
.pagination-sm > li:first-child > span {
  border-bottom-left-radius: 0px;
  border-top-left-radius: 0px;
}
.pagination-sm > li:last-child > a,
.pagination-sm > li:last-child > span {
  border-bottom-right-radius: 0px;
  border-top-right-radius: 0px;
}
.pager {
  padding-left: 0;
  margin: 20px 0;
  list-style: none;
  text-align: center;
}
.pager li {
  display: inline;
}
.pager li > a,
.pager li > span {
  display: inline-block;
  padding: 5px 14px;
  background-color: white;
  border: 1px solid #ddd;
  border-radius: 15px;
}
.pager li > a:hover,
.pager li > a:focus {
  text-decoration: none;
  background-color: #eeeeee;
}
.pager .next > a,
.pager .next > span {
  float: right;
}
.pager .previous > a,
.pager .previous > span {
  float: left;
}
.pager .disabled > a,
.pager .disabled > a:hover,
.pager .disabled > a:focus,
.pager .disabled > span {
  color: #777777;
  background-color: white;
  cursor: not-allowed;
}
.label {
  display: inline;
  padding: .2em .6em .3em;
  font-size: 75%;
  font-weight: bold;
  line-height: 1;
  color: white;
  text-align: center;
  white-space: nowrap;
  vertical-align: baseline;
  border-radius: .25em;
}
a.label:hover,
a.label:focus {
  color: white;
  text-decoration: none;
  cursor: pointer;
}
.label:empty {
  display: none;
}
.btn .label {
  position: relative;
  top: -1px;
}
.label-default {
  background-color: #777777;
}
.label-default[href]:hover,
.label-default[href]:focus {
  background-color: #5e5e5e;
}
.label-primary {
  background-color: #4c6586;
}
.label-primary[href]:hover,
.label-primary[href]:focus {
  background-color: #3a4c65;
}
.label-success {
  background-color: #6ea03c;
}
.label-success[href]:hover,
.label-success[href]:focus {
  background-color: #557b2e;
}
.label-info {
  background-color: #dcb496;
}
.label-info[href]:hover,
.label-info[href]:focus {
  background-color: #cf9970;
}
.label-warning {
  background-color: #fa8228;
}
.label-warning[href]:hover,
.label-warning[href]:focus {
  background-color: #ea6705;
}
.label-danger {
  background-color: #fa8228;
}
.label-danger[href]:hover,
.label-danger[href]:focus {
  background-color: #ea6705;
}
.badge {
  display: inline-block;
  min-width: 10px;
  padding: 3px 7px;
  font-size: 12px;
  font-weight: bold;
  color: white;
  line-height: 1;
  vertical-align: baseline;
  white-space: nowrap;
  text-align: center;
  background-color: #ea6705;
  border-radius: 10px;
}
.badge:empty {
  display: none;
}
.btn .badge {
  position: relative;
  top: -1px;
}
.btn-xs .badge {
  top: 0;
  padding: 1px 5px;
}
a.badge:hover,
a.badge:focus {
  color: white;
  text-decoration: none;
  cursor: pointer;
}
a.list-group-item.active > .badge,
.nav-pills > .active > a > .badge {
  color: white;
  background-color: #ea6705;
}
.nav-pills > li > a > .badge {
  margin-left: 3px;
}
.jumbotron {
  padding: 30px;
  margin-bottom: 30px;
  color: inherit;
  background-color: #eeeeee;
}
.jumbotron h1,
.jumbotron .h1 {
  color: inherit;
}
.jumbotron p {
  margin-bottom: 15px;
  font-size: 21px;
  font-weight: 200;
}
.jumbotron > hr {
  border-top-color: #d5d5d5;
}
.container .jumbotron {
  border-radius: 0px;
}
.jumbotron .container {
  max-width: 100%;
}
@media screen and (min-width: 768px) {
  .jumbotron {
    padding-top: 48px;
    padding-bottom: 48px;
  }
  .container .jumbotron {
    padding-left: 60px;
    padding-right: 60px;
  }
  .jumbotron h1,
  .jumbotron .h1 {
    font-size: 63px;
  }
}
.thumbnail {
  display: block;
  padding: 4px;
  margin-bottom: 20px;
  line-height: 1.42857143;
  background-color: #f0f0f0;
  border: 1px solid #ddd;
  border-radius: 0px;
  -webkit-transition: all 0.2s ease-in-out;
  -o-transition: all 0.2s ease-in-out;
  transition: all 0.2s ease-in-out;
}
.thumbnail > img,
.thumbnail a > img {
  margin-left: auto;
  margin-right: auto;
}
a.thumbnail:hover,
a.thumbnail:focus,
a.thumbnail.active {
  border-color: #557196;
}
.thumbnail .caption {
  padding: 9px;
  color: #333333;
}
.alert {
  padding: 15px;
  margin-bottom: 20px;
  border: 1px solid transparent;
  border-radius: 0px;
}
.alert h4 {
  margin-top: 0;
  color: inherit;
}
.alert .alert-link {
  font-weight: bold;
}
.alert > p,
.alert > ul {
  margin-bottom: 0;
}
.alert > p + p {
  margin-top: 5px;
}
.alert-dismissable,
.alert-dismissible {
  padding-right: 35px;
}
.alert-dismissable .close,
.alert-dismissible .close {
  position: relative;
  top: -2px;
  right: -21px;
  color: inherit;
}
.alert-success {
  background-color: #dff0d8;
  border-color: #d6e9c6;
  color: #3c763d;
}
.alert-success hr {
  border-top-color: #c9e2b3;
}
.alert-success .alert-link {
  color: #2b542c;
}
.alert-info {
  background-color: #d9edf7;
  border-color: #bce8f1;
  color: #31708f;
}
.alert-info hr {
  border-top-color: #a6e1ec;
}
.alert-info .alert-link {
  color: #245269;
}
.alert-warning {
  background-color: #fcf8e3;
  border-color: #faebcc;
  color: #8a6d3b;
}
.alert-warning hr {
  border-top-color: #f7e1b5;
}
.alert-warning .alert-link {
  color: #66512c;
}
.alert-danger {
  background-color: #f2dede;
  border-color: #ebccd1;
  color: #a94442;
}
.alert-danger hr {
  border-top-color: #e4b9c0;
}
.alert-danger .alert-link {
  color: #843534;
}
@-webkit-keyframes progress-bar-stripes {
  from {
    background-position: 40px 0;
  }
  to {
    background-position: 0 0;
  }
}
@keyframes progress-bar-stripes {
  from {
    background-position: 40px 0;
  }
  to {
    background-position: 0 0;
  }
}
.progress {
  overflow: hidden;
  height: 20px;
  margin-bottom: 20px;
  background-color: #bbb;
  border-radius: 0px;
  -webkit-box-shadow: inset 0 1px 2px rgba(0, 0, 0, 0.1);
  box-shadow: inset 0 1px 2px rgba(0, 0, 0, 0.1);
}
.progress-bar {
  float: left;
  width: 0%;
  height: 100%;
  font-size: 12px;
  line-height: 20px;
  color: white;
  text-align: center;
  background-color: #4c6586;
  -webkit-box-shadow: inset 0 -1px 0 rgba(0, 0, 0, 0.15);
  box-shadow: inset 0 -1px 0 rgba(0, 0, 0, 0.15);
  -webkit-transition: width 0.6s ease;
  -o-transition: width 0.6s ease;
  transition: width 0.6s ease;
}
.progress-striped .progress-bar,
.progress-bar-striped {
  background-image: -webkit-linear-gradient(45deg, rgba(255, 255, 255, 0.15) 25%, transparent 25%, transparent 50%, rgba(255, 255, 255, 0.15) 50%, rgba(255, 255, 255, 0.15) 75%, transparent 75%, transparent);
  background-image: -o-linear-gradient(45deg, rgba(255, 255, 255, 0.15) 25%, transparent 25%, transparent 50%, rgba(255, 255, 255, 0.15) 50%, rgba(255, 255, 255, 0.15) 75%, transparent 75%, transparent);
  background-image: linear-gradient(45deg, rgba(255, 255, 255, 0.15) 25%, transparent 25%, transparent 50%, rgba(255, 255, 255, 0.15) 50%, rgba(255, 255, 255, 0.15) 75%, transparent 75%, transparent);
  background-size: 40px 40px;
}
.progress.active .progress-bar,
.progress-bar.active {
  -webkit-animation: progress-bar-stripes 2s linear infinite;
  -o-animation: progress-bar-stripes 2s linear infinite;
  animation: progress-bar-stripes 2s linear infinite;
}
.progress-bar[aria-valuenow="1"],
.progress-bar[aria-valuenow="2"] {
  min-width: 30px;
}
.progress-bar[aria-valuenow="0"] {
  color: #777777;
  min-width: 30px;
  background-color: transparent;
  background-image: none;
  box-shadow: none;
}
.progress-bar-success {
  background-color: #6ea03c;
}
.progress-striped .progress-bar-success {
  background-image: -webkit-linear-gradient(45deg, rgba(255, 255, 255, 0.15) 25%, transparent 25%, transparent 50%, rgba(255, 255, 255, 0.15) 50%, rgba(255, 255, 255, 0.15) 75%, transparent 75%, transparent);
  background-image: -o-linear-gradient(45deg, rgba(255, 255, 255, 0.15) 25%, transparent 25%, transparent 50%, rgba(255, 255, 255, 0.15) 50%, rgba(255, 255, 255, 0.15) 75%, transparent 75%, transparent);
  background-image: linear-gradient(45deg, rgba(255, 255, 255, 0.15) 25%, transparent 25%, transparent 50%, rgba(255, 255, 255, 0.15) 50%, rgba(255, 255, 255, 0.15) 75%, transparent 75%, transparent);
}
.progress-bar-info {
  background-color: #435976;
}
.progress-striped .progress-bar-info {
  background-image: -webkit-linear-gradient(45deg, rgba(255, 255, 255, 0.15) 25%, transparent 25%, transparent 50%, rgba(255, 255, 255, 0.15) 50%, rgba(255, 255, 255, 0.15) 75%, transparent 75%, transparent);
  background-image: -o-linear-gradient(45deg, rgba(255, 255, 255, 0.15) 25%, transparent 25%, transparent 50%, rgba(255, 255, 255, 0.15) 50%, rgba(255, 255, 255, 0.15) 75%, transparent 75%, transparent);
  background-image: linear-gradient(45deg, rgba(255, 255, 255, 0.15) 25%, transparent 25%, transparent 50%, rgba(255, 255, 255, 0.15) 50%, rgba(255, 255, 255, 0.15) 75%, transparent 75%, transparent);
}
.progress-bar-warning {
  background-color: #fa8228;
}
.progress-striped .progress-bar-warning {
  background-image: -webkit-linear-gradient(45deg, rgba(255, 255, 255, 0.15) 25%, transparent 25%, transparent 50%, rgba(255, 255, 255, 0.15) 50%, rgba(255, 255, 255, 0.15) 75%, transparent 75%, transparent);
  background-image: -o-linear-gradient(45deg, rgba(255, 255, 255, 0.15) 25%, transparent 25%, transparent 50%, rgba(255, 255, 255, 0.15) 50%, rgba(255, 255, 255, 0.15) 75%, transparent 75%, transparent);
  background-image: linear-gradient(45deg, rgba(255, 255, 255, 0.15) 25%, transparent 25%, transparent 50%, rgba(255, 255, 255, 0.15) 50%, rgba(255, 255, 255, 0.15) 75%, transparent 75%, transparent);
}
.progress-bar-danger {
  background-color: #fa8228;
}
.progress-striped .progress-bar-danger {
  background-image: -webkit-linear-gradient(45deg, rgba(255, 255, 255, 0.15) 25%, transparent 25%, transparent 50%, rgba(255, 255, 255, 0.15) 50%, rgba(255, 255, 255, 0.15) 75%, transparent 75%, transparent);
  background-image: -o-linear-gradient(45deg, rgba(255, 255, 255, 0.15) 25%, transparent 25%, transparent 50%, rgba(255, 255, 255, 0.15) 50%, rgba(255, 255, 255, 0.15) 75%, transparent 75%, transparent);
  background-image: linear-gradient(45deg, rgba(255, 255, 255, 0.15) 25%, transparent 25%, transparent 50%, rgba(255, 255, 255, 0.15) 50%, rgba(255, 255, 255, 0.15) 75%, transparent 75%, transparent);
}
.media,
.media-body {
  overflow: hidden;
  zoom: 1;
}
.media,
.media .media {
  margin-top: 15px;
}
.media:first-child {
  margin-top: 0;
}
.media-object {
  display: block;
}
.media-heading {
  margin: 0 0 5px;
}
.media > .pull-left {
  margin-right: 10px;
}
.media > .pull-right {
  margin-left: 10px;
}
.media-list {
  padding-left: 0;
  list-style: none;
}
.list-group {
  margin-bottom: 20px;
  padding-left: 0;
}
.list-group-item {
  position: relative;
  display: block;
  padding: 10px 15px;
  margin-bottom: -1px;
  background-color: white;
  border: 1px solid #ddd;
}
.list-group-item:first-child {
  border-top-right-radius: 0px;
  border-top-left-radius: 0px;
}
.list-group-item:last-child {
  margin-bottom: 0;
  border-bottom-right-radius: 0px;
  border-bottom-left-radius: 0px;
}
.list-group-item > .badge {
  float: right;
}
.list-group-item > .badge + .badge {
  margin-right: 5px;
}
a.list-group-item {
  color: #555;
}
a.list-group-item .list-group-item-heading {
  color: #333;
}
a.list-group-item:hover,
a.list-group-item:focus {
  text-decoration: none;
  color: #555;
  background-color: #f5f5f5;
}
.list-group-item.disabled,
.list-group-item.disabled:hover,
.list-group-item.disabled:focus {
  background-color: #eeeeee;
  color: #777777;
}
.list-group-item.disabled .list-group-item-heading,
.list-group-item.disabled:hover .list-group-item-heading,
.list-group-item.disabled:focus .list-group-item-heading {
  color: inherit;
}
.list-group-item.disabled .list-group-item-text,
.list-group-item.disabled:hover .list-group-item-text,
.list-group-item.disabled:focus .list-group-item-text {
  color: #777777;
}
.list-group-item.active,
.list-group-item.active:hover,
.list-group-item.active:focus {
  z-index: 2;
  color: white;
  background-color: #4c6586;
  border-color: #4c6586;
}
.list-group-item.active .list-group-item-heading,
.list-group-item.active:hover .list-group-item-heading,
.list-group-item.active:focus .list-group-item-heading,
.list-group-item.active .list-group-item-heading > small,
.list-group-item.active:hover .list-group-item-heading > small,
.list-group-item.active:focus .list-group-item-heading > small,
.list-group-item.active .list-group-item-heading > .small,
.list-group-item.active:hover .list-group-item-heading > .small,
.list-group-item.active:focus .list-group-item-heading > .small {
  color: inherit;
}
.list-group-item.active .list-group-item-text,
.list-group-item.active:hover .list-group-item-text,
.list-group-item.active:focus .list-group-item-text {
  color: #c2cddc;
}
.list-group-item-success {
  color: #3c763d;
  background-color: #dff0d8;
}
a.list-group-item-success {
  color: #3c763d;
}
a.list-group-item-success .list-group-item-heading {
  color: inherit;
}
a.list-group-item-success:hover,
a.list-group-item-success:focus {
  color: #3c763d;
  background-color: #d0e9c6;
}
a.list-group-item-success.active,
a.list-group-item-success.active:hover,
a.list-group-item-success.active:focus {
  color: white;
  background-color: #3c763d;
  border-color: #3c763d;
}
.list-group-item-info {
  color: #31708f;
  background-color: #d9edf7;
}
a.list-group-item-info {
  color: #31708f;
}
a.list-group-item-info .list-group-item-heading {
  color: inherit;
}
a.list-group-item-info:hover,
a.list-group-item-info:focus {
  color: #31708f;
  background-color: #c4e3f3;
}
a.list-group-item-info.active,
a.list-group-item-info.active:hover,
a.list-group-item-info.active:focus {
  color: white;
  background-color: #31708f;
  border-color: #31708f;
}
.list-group-item-warning {
  color: #8a6d3b;
  background-color: #fcf8e3;
}
a.list-group-item-warning {
  color: #8a6d3b;
}
a.list-group-item-warning .list-group-item-heading {
  color: inherit;
}
a.list-group-item-warning:hover,
a.list-group-item-warning:focus {
  color: #8a6d3b;
  background-color: #faf2cc;
}
a.list-group-item-warning.active,
a.list-group-item-warning.active:hover,
a.list-group-item-warning.active:focus {
  color: white;
  background-color: #8a6d3b;
  border-color: #8a6d3b;
}
.list-group-item-danger {
  color: #a94442;
  background-color: #f2dede;
}
a.list-group-item-danger {
  color: #a94442;
}
a.list-group-item-danger .list-group-item-heading {
  color: inherit;
}
a.list-group-item-danger:hover,
a.list-group-item-danger:focus {
  color: #a94442;
  background-color: #ebcccc;
}
a.list-group-item-danger.active,
a.list-group-item-danger.active:hover,
a.list-group-item-danger.active:focus {
  color: white;
  background-color: #a94442;
  border-color: #a94442;
}
.list-group-item-heading {
  margin-top: 0;
  margin-bottom: 5px;
}
.list-group-item-text {
  margin-bottom: 0;
  line-height: 1.3;
}
.panel {
  margin-bottom: 20px;
  background-color: #f9f9f9;
  border: 1px solid transparent;
  border-radius: 0px;
  -webkit-box-shadow: 0 1px 1px rgba(0, 0, 0, 0.05);
  box-shadow: 0 1px 1px rgba(0, 0, 0, 0.05);
}
.panel-body {
  padding: 15px;
}
.panel-heading {
  padding: 10px 15px;
  border-bottom: 1px solid transparent;
  border-top-right-radius: -1px;
  border-top-left-radius: -1px;
}
.panel-heading > .dropdown .dropdown-toggle {
  color: inherit;
}
.panel-title {
  margin-top: 0;
  margin-bottom: 0;
  font-size: 16px;
  color: inherit;
}
.panel-title > a {
  color: inherit;
}
.panel-footer {
  padding: 10px 15px;
  background-color: #f5f5f5;
  border-top: 1px solid #ddd;
  border-bottom-right-radius: -1px;
  border-bottom-left-radius: -1px;
}
.panel > .list-group {
  margin-bottom: 0;
}
.panel > .list-group .list-group-item {
  border-width: 1px 0;
  border-radius: 0;
}
.panel > .list-group:first-child .list-group-item:first-child {
  border-top: 0;
  border-top-right-radius: -1px;
  border-top-left-radius: -1px;
}
.panel > .list-group:last-child .list-group-item:last-child {
  border-bottom: 0;
  border-bottom-right-radius: -1px;
  border-bottom-left-radius: -1px;
}
.panel-heading + .list-group .list-group-item:first-child {
  border-top-width: 0;
}
.list-group + .panel-footer {
  border-top-width: 0;
}
.panel > .table,
.panel > .table-responsive > .table,
.panel > .panel-collapse > .table {
  margin-bottom: 0;
}
.panel > .table:first-child,
.panel > .table-responsive:first-child > .table:first-child {
  border-top-right-radius: -1px;
  border-top-left-radius: -1px;
}
.panel > .table:first-child > thead:first-child > tr:first-child td:first-child,
.panel > .table-responsive:first-child > .table:first-child > thead:first-child > tr:first-child td:first-child,
.panel > .table:first-child > tbody:first-child > tr:first-child td:first-child,
.panel > .table-responsive:first-child > .table:first-child > tbody:first-child > tr:first-child td:first-child,
.panel > .table:first-child > thead:first-child > tr:first-child th:first-child,
.panel > .table-responsive:first-child > .table:first-child > thead:first-child > tr:first-child th:first-child,
.panel > .table:first-child > tbody:first-child > tr:first-child th:first-child,
.panel > .table-responsive:first-child > .table:first-child > tbody:first-child > tr:first-child th:first-child {
  border-top-left-radius: -1px;
}
.panel > .table:first-child > thead:first-child > tr:first-child td:last-child,
.panel > .table-responsive:first-child > .table:first-child > thead:first-child > tr:first-child td:last-child,
.panel > .table:first-child > tbody:first-child > tr:first-child td:last-child,
.panel > .table-responsive:first-child > .table:first-child > tbody:first-child > tr:first-child td:last-child,
.panel > .table:first-child > thead:first-child > tr:first-child th:last-child,
.panel > .table-responsive:first-child > .table:first-child > thead:first-child > tr:first-child th:last-child,
.panel > .table:first-child > tbody:first-child > tr:first-child th:last-child,
.panel > .table-responsive:first-child > .table:first-child > tbody:first-child > tr:first-child th:last-child {
  border-top-right-radius: -1px;
}
.panel > .table:last-child,
.panel > .table-responsive:last-child > .table:last-child {
  border-bottom-right-radius: -1px;
  border-bottom-left-radius: -1px;
}
.panel > .table:last-child > tbody:last-child > tr:last-child td:first-child,
.panel > .table-responsive:last-child > .table:last-child > tbody:last-child > tr:last-child td:first-child,
.panel > .table:last-child > tfoot:last-child > tr:last-child td:first-child,
.panel > .table-responsive:last-child > .table:last-child > tfoot:last-child > tr:last-child td:first-child,
.panel > .table:last-child > tbody:last-child > tr:last-child th:first-child,
.panel > .table-responsive:last-child > .table:last-child > tbody:last-child > tr:last-child th:first-child,
.panel > .table:last-child > tfoot:last-child > tr:last-child th:first-child,
.panel > .table-responsive:last-child > .table:last-child > tfoot:last-child > tr:last-child th:first-child {
  border-bottom-left-radius: -1px;
}
.panel > .table:last-child > tbody:last-child > tr:last-child td:last-child,
.panel > .table-responsive:last-child > .table:last-child > tbody:last-child > tr:last-child td:last-child,
.panel > .table:last-child > tfoot:last-child > tr:last-child td:last-child,
.panel > .table-responsive:last-child > .table:last-child > tfoot:last-child > tr:last-child td:last-child,
.panel > .table:last-child > tbody:last-child > tr:last-child th:last-child,
.panel > .table-responsive:last-child > .table:last-child > tbody:last-child > tr:last-child th:last-child,
.panel > .table:last-child > tfoot:last-child > tr:last-child th:last-child,
.panel > .table-responsive:last-child > .table:last-child > tfoot:last-child > tr:last-child th:last-child {
  border-bottom-right-radius: -1px;
}
.panel > .panel-body + .table,
.panel > .panel-body + .table-responsive {
  border-top: 1px solid #ddd;
}
.panel > .table > tbody:first-child > tr:first-child th,
.panel > .table > tbody:first-child > tr:first-child td {
  border-top: 0;
}
.panel > .table-bordered,
.panel > .table-responsive > .table-bordered {
  border: 0;
}
.panel > .table-bordered > thead > tr > th:first-child,
.panel > .table-responsive > .table-bordered > thead > tr > th:first-child,
.panel > .table-bordered > tbody > tr > th:first-child,
.panel > .table-responsive > .table-bordered > tbody > tr > th:first-child,
.panel > .table-bordered > tfoot > tr > th:first-child,
.panel > .table-responsive > .table-bordered > tfoot > tr > th:first-child,
.panel > .table-bordered > thead > tr > td:first-child,
.panel > .table-responsive > .table-bordered > thead > tr > td:first-child,
.panel > .table-bordered > tbody > tr > td:first-child,
.panel > .table-responsive > .table-bordered > tbody > tr > td:first-child,
.panel > .table-bordered > tfoot > tr > td:first-child,
.panel > .table-responsive > .table-bordered > tfoot > tr > td:first-child {
  border-left: 0;
}
.panel > .table-bordered > thead > tr > th:last-child,
.panel > .table-responsive > .table-bordered > thead > tr > th:last-child,
.panel > .table-bordered > tbody > tr > th:last-child,
.panel > .table-responsive > .table-bordered > tbody > tr > th:last-child,
.panel > .table-bordered > tfoot > tr > th:last-child,
.panel > .table-responsive > .table-bordered > tfoot > tr > th:last-child,
.panel > .table-bordered > thead > tr > td:last-child,
.panel > .table-responsive > .table-bordered > thead > tr > td:last-child,
.panel > .table-bordered > tbody > tr > td:last-child,
.panel > .table-responsive > .table-bordered > tbody > tr > td:last-child,
.panel > .table-bordered > tfoot > tr > td:last-child,
.panel > .table-responsive > .table-bordered > tfoot > tr > td:last-child {
  border-right: 0;
}
.panel > .table-bordered > thead > tr:first-child > td,
.panel > .table-responsive > .table-bordered > thead > tr:first-child > td,
.panel > .table-bordered > tbody > tr:first-child > td,
.panel > .table-responsive > .table-bordered > tbody > tr:first-child > td,
.panel > .table-bordered > thead > tr:first-child > th,
.panel > .table-responsive > .table-bordered > thead > tr:first-child > th,
.panel > .table-bordered > tbody > tr:first-child > th,
.panel > .table-responsive > .table-bordered > tbody > tr:first-child > th {
  border-bottom: 0;
}
.panel > .table-bordered > tbody > tr:last-child > td,
.panel > .table-responsive > .table-bordered > tbody > tr:last-child > td,
.panel > .table-bordered > tfoot > tr:last-child > td,
.panel > .table-responsive > .table-bordered > tfoot > tr:last-child > td,
.panel > .table-bordered > tbody > tr:last-child > th,
.panel > .table-responsive > .table-bordered > tbody > tr:last-child > th,
.panel > .table-bordered > tfoot > tr:last-child > th,
.panel > .table-responsive > .table-bordered > tfoot > tr:last-child > th {
  border-bottom: 0;
}
.panel > .table-responsive {
  border: 0;
  margin-bottom: 0;
}
.panel-group {
  margin-bottom: 20px;
}
.panel-group .panel {
  margin-bottom: 0;
  border-radius: 0px;
}
.panel-group .panel + .panel {
  margin-top: 5px;
}
.panel-group .panel-heading {
  border-bottom: 0;
}
.panel-group .panel-heading + .panel-collapse > .panel-body {
  border-top: 1px solid #ddd;
}
.panel-group .panel-footer {
  border-top: 0;
}
.panel-group .panel-footer + .panel-collapse .panel-body {
  border-bottom: 1px solid #ddd;
}
.panel-default {
  border-color: none;
}
.panel-default > .panel-heading {
  color: #333333;
  background-color: #f9f9f9;
  border-color: none;
}
.panel-default > .panel-heading + .panel-collapse > .panel-body {
  border-top-color: none;
}
.panel-default > .panel-heading .badge {
  color: #f9f9f9;
  background-color: #333333;
}
.panel-default > .panel-footer + .panel-collapse > .panel-body {
  border-bottom-color: none;
}
.panel-primary {
  border-color: none;
}
.panel-primary > .panel-heading {
  color: #333333;
  background-color: white;
  border-color: none;
}
.panel-primary > .panel-heading + .panel-collapse > .panel-body {
  border-top-color: none;
}
.panel-primary > .panel-heading .badge {
  color: white;
  background-color: #333333;
}
.panel-primary > .panel-footer + .panel-collapse > .panel-body {
  border-bottom-color: none;
}
.panel-success {
  border-color: #d6e9c6;
}
.panel-success > .panel-heading {
  color: #3c763d;
  background-color: #dff0d8;
  border-color: #d6e9c6;
}
.panel-success > .panel-heading + .panel-collapse > .panel-body {
  border-top-color: #d6e9c6;
}
.panel-success > .panel-heading .badge {
  color: #dff0d8;
  background-color: #3c763d;
}
.panel-success > .panel-footer + .panel-collapse > .panel-body {
  border-bottom-color: #d6e9c6;
}
.panel-info {
  border-color: #bce8f1;
}
.panel-info > .panel-heading {
  color: #31708f;
  background-color: #d9edf7;
  border-color: #bce8f1;
}
.panel-info > .panel-heading + .panel-collapse > .panel-body {
  border-top-color: #bce8f1;
}
.panel-info > .panel-heading .badge {
  color: #d9edf7;
  background-color: #31708f;
}
.panel-info > .panel-footer + .panel-collapse > .panel-body {
  border-bottom-color: #bce8f1;
}
.panel-warning {
  border-color: #faebcc;
}
.panel-warning > .panel-heading {
  color: #8a6d3b;
  background-color: #fcf8e3;
  border-color: #faebcc;
}
.panel-warning > .panel-heading + .panel-collapse > .panel-body {
  border-top-color: #faebcc;
}
.panel-warning > .panel-heading .badge {
  color: #fcf8e3;
  background-color: #8a6d3b;
}
.panel-warning > .panel-footer + .panel-collapse > .panel-body {
  border-bottom-color: #faebcc;
}
.panel-danger {
  border-color: #ebccd1;
}
.panel-danger > .panel-heading {
  color: #a94442;
  background-color: #f2dede;
  border-color: #ebccd1;
}
.panel-danger > .panel-heading + .panel-collapse > .panel-body {
  border-top-color: #ebccd1;
}
.panel-danger > .panel-heading .badge {
  color: #f2dede;
  background-color: #a94442;
}
.panel-danger > .panel-footer + .panel-collapse > .panel-body {
  border-bottom-color: #ebccd1;
}
.embed-responsive {
  position: relative;
  display: block;
  height: 0;
  padding: 0;
  overflow: hidden;
}
.embed-responsive .embed-responsive-item,
.embed-responsive iframe,
.embed-responsive embed,
.embed-responsive object {
  position: absolute;
  top: 0;
  left: 0;
  bottom: 0;
  height: 100%;
  width: 100%;
  border: 0;
}
.embed-responsive.embed-responsive-16by9 {
  padding-bottom: 56.25%;
}
.embed-responsive.embed-responsive-4by3 {
  padding-bottom: 75%;
}
.well {
  min-height: 20px;
  padding: 19px;
  margin-bottom: 20px;
  background-color: #f5f5f5;
  border: 1px solid #e3e3e3;
  border-radius: 0px;
  -webkit-box-shadow: inset 0 1px 1px rgba(0, 0, 0, 0.05);
  box-shadow: inset 0 1px 1px rgba(0, 0, 0, 0.05);
}
.well blockquote {
  border-color: #ddd;
  border-color: rgba(0, 0, 0, 0.15);
}
.well-lg {
  padding: 24px;
  border-radius: 0px;
}
.well-sm {
  padding: 9px;
  border-radius: 0px;
}
.close {
  float: right;
  font-size: 21px;
  font-weight: bold;
  line-height: 1;
  color: #000;
  text-shadow: 0 1px 0 white;
  opacity: 0.2;
  filter: alpha(opacity=20);
}
.close:hover,
.close:focus {
  color: #000;
  text-decoration: none;
  cursor: pointer;
  opacity: 0.5;
  filter: alpha(opacity=50);
}
button.close {
  padding: 0;
  cursor: pointer;
  background: transparent;
  border: 0;
  -webkit-appearance: none;
}
.modal-open {
  overflow: hidden;
}
.modal {
  display: none;
  overflow: hidden;
  position: fixed;
  top: 0;
  right: 0;
  bottom: 0;
  left: 0;
  z-index: 1050;
  -webkit-overflow-scrolling: touch;
  outline: 0;
}
.modal.fade .modal-dialog {
  -webkit-transform: translate3d(0, -25%, 0);
  transform: translate3d(0, -25%, 0);
  -webkit-transition: -webkit-transform 0.3s ease-out;
  -moz-transition: -moz-transform 0.3s ease-out;
  -o-transition: -o-transform 0.3s ease-out;
  transition: transform 0.3s ease-out;
}
.modal.in .modal-dialog {
  -webkit-transform: translate3d(0, 0, 0);
  transform: translate3d(0, 0, 0);
}
.modal-open .modal {
  overflow-x: hidden;
  overflow-y: auto;
}
.modal-dialog {
  position: relative;
  width: auto;
  margin: 10px;
}
.modal-content {
  position: relative;
  background-color: white;
  border: 1px solid #999;
  border: 1px solid rgba(0, 0, 0, 0.2);
  border-radius: 0px;
  -webkit-box-shadow: 0 3px 9px rgba(0, 0, 0, 0.5);
  box-shadow: 0 3px 9px rgba(0, 0, 0, 0.5);
  background-clip: padding-box;
  outline: 0;
}
.modal-backdrop {
  position: fixed;
  top: 0;
  right: 0;
  bottom: 0;
  left: 0;
  z-index: 1040;
  background-color: black;
}
.modal-backdrop.fade {
  opacity: 0;
  filter: alpha(opacity=0);
}
.modal-backdrop.in {
  opacity: 0.5;
  filter: alpha(opacity=50);
}
.modal-header {
  padding: 15px;
  border-bottom: 1px solid #e5e5e5;
  min-height: 16.42857143px;
}
.modal-header .close {
  margin-top: -2px;
}
.modal-title {
  margin: 0;
  line-height: 1.42857143;
}
.modal-body {
  position: relative;
  padding: 15px;
}
.modal-footer {
  padding: 15px;
  text-align: right;
  border-top: 1px solid #e5e5e5;
}
.modal-footer .btn + .btn {
  margin-left: 5px;
  margin-bottom: 0;
}
.modal-footer .btn-group .btn + .btn {
  margin-left: -1px;
}
.modal-footer .btn-block + .btn-block {
  margin-left: 0;
}
.modal-scrollbar-measure {
  position: absolute;
  top: -9999px;
  width: 50px;
  height: 50px;
  overflow: scroll;
}
@media (min-width: 768px) {
  .modal-dialog {
    width: 600px;
    margin: 30px auto;
  }
  .modal-content {
    -webkit-box-shadow: 0 5px 15px rgba(0, 0, 0, 0.5);
    box-shadow: 0 5px 15px rgba(0, 0, 0, 0.5);
  }
  .modal-sm {
    width: 300px;
  }
}
@media (min-width: 992px) {
  .modal-lg {
    width: 900px;
  }
}
.tooltip {
  position: absolute;
  z-index: 1070;
  display: block;
  visibility: visible;
  font-size: 12px;
  line-height: 1.4;
  opacity: 0;
  filter: alpha(opacity=0);
}
.tooltip.in {
  opacity: 0.9;
  filter: alpha(opacity=90);
}
.tooltip.top {
  margin-top: -3px;
  padding: 5px 0;
}
.tooltip.right {
  margin-left: 3px;
  padding: 0 5px;
}
.tooltip.bottom {
  margin-top: 3px;
  padding: 5px 0;
}
.tooltip.left {
  margin-left: -3px;
  padding: 0 5px;
}
.tooltip-inner {
  max-width: 200px;
  padding: 3px 8px;
  color: white;
  text-align: center;
  text-decoration: none;
  background-color: black;
  border-radius: 0px;
}
.tooltip-arrow {
  position: absolute;
  width: 0;
  height: 0;
  border-color: transparent;
  border-style: solid;
}
.tooltip.top .tooltip-arrow {
  bottom: 0;
  left: 50%;
  margin-left: -5px;
  border-width: 5px 5px 0;
  border-top-color: black;
}
.tooltip.top-left .tooltip-arrow {
  bottom: 0;
  left: 5px;
  border-width: 5px 5px 0;
  border-top-color: black;
}
.tooltip.top-right .tooltip-arrow {
  bottom: 0;
  right: 5px;
  border-width: 5px 5px 0;
  border-top-color: black;
}
.tooltip.right .tooltip-arrow {
  top: 50%;
  left: 0;
  margin-top: -5px;
  border-width: 5px 5px 5px 0;
  border-right-color: black;
}
.tooltip.left .tooltip-arrow {
  top: 50%;
  right: 0;
  margin-top: -5px;
  border-width: 5px 0 5px 5px;
  border-left-color: black;
}
.tooltip.bottom .tooltip-arrow {
  top: 0;
  left: 50%;
  margin-left: -5px;
  border-width: 0 5px 5px;
  border-bottom-color: black;
}
.tooltip.bottom-left .tooltip-arrow {
  top: 0;
  left: 5px;
  border-width: 0 5px 5px;
  border-bottom-color: black;
}
.tooltip.bottom-right .tooltip-arrow {
  top: 0;
  right: 5px;
  border-width: 0 5px 5px;
  border-bottom-color: black;
}
.popover {
  position: absolute;
  top: 0;
  left: 0;
  z-index: 1060;
  display: none;
  max-width: 276px;
  padding: 1px;
  text-align: left;
  background-color: white;
  background-clip: padding-box;
  border: 1px solid #ccc;
  border: 1px solid rgba(0, 0, 0, 0.2);
  border-radius: 0px;
  -webkit-box-shadow: 0 5px 10px rgba(0, 0, 0, 0.2);
  box-shadow: 0 5px 10px rgba(0, 0, 0, 0.2);
  white-space: normal;
}
.popover.top {
  margin-top: -10px;
}
.popover.right {
  margin-left: 10px;
}
.popover.bottom {
  margin-top: 10px;
}
.popover.left {
  margin-left: -10px;
}
.popover-title {
  margin: 0;
  padding: 8px 14px;
  font-size: 14px;
  font-weight: normal;
  line-height: 18px;
  background-color: #f7f7f7;
  border-bottom: 1px solid #ebebeb;
  border-radius: -1px -1px 0 0;
}
.popover-content {
  padding: 9px 14px;
}
.popover > .arrow,
.popover > .arrow:after {
  position: absolute;
  display: block;
  width: 0;
  height: 0;
  border-color: transparent;
  border-style: solid;
}
.popover > .arrow {
  border-width: 11px;
}
.popover > .arrow:after {
  border-width: 10px;
  content: "";
}
.popover.top > .arrow {
  left: 50%;
  margin-left: -11px;
  border-bottom-width: 0;
  border-top-color: #999999;
  border-top-color: rgba(0, 0, 0, 0.25);
  bottom: -11px;
}
.popover.top > .arrow:after {
  content: " ";
  bottom: 1px;
  margin-left: -10px;
  border-bottom-width: 0;
  border-top-color: white;
}
.popover.right > .arrow {
  top: 50%;
  left: -11px;
  margin-top: -11px;
  border-left-width: 0;
  border-right-color: #999999;
  border-right-color: rgba(0, 0, 0, 0.25);
}
.popover.right > .arrow:after {
  content: " ";
  left: 1px;
  bottom: -10px;
  border-left-width: 0;
  border-right-color: white;
}
.popover.bottom > .arrow {
  left: 50%;
  margin-left: -11px;
  border-top-width: 0;
  border-bottom-color: #999999;
  border-bottom-color: rgba(0, 0, 0, 0.25);
  top: -11px;
}
.popover.bottom > .arrow:after {
  content: " ";
  top: 1px;
  margin-left: -10px;
  border-top-width: 0;
  border-bottom-color: white;
}
.popover.left > .arrow {
  top: 50%;
  right: -11px;
  margin-top: -11px;
  border-right-width: 0;
  border-left-color: #999999;
  border-left-color: rgba(0, 0, 0, 0.25);
}
.popover.left > .arrow:after {
  content: " ";
  right: 1px;
  border-right-width: 0;
  border-left-color: white;
  bottom: -10px;
}
.carousel {
  position: relative;
}
.carousel-inner {
  position: relative;
  overflow: hidden;
  width: 100%;
}
.carousel-inner > .item {
  display: none;
  position: relative;
  -webkit-transition: 0.6s ease-in-out left;
  -o-transition: 0.6s ease-in-out left;
  transition: 0.6s ease-in-out left;
}
.carousel-inner > .item > img,
.carousel-inner > .item > a > img {
  line-height: 1;
}
.carousel-inner > .active,
.carousel-inner > .next,
.carousel-inner > .prev {
  display: block;
}
.carousel-inner > .active {
  left: 0;
}
.carousel-inner > .next,
.carousel-inner > .prev {
  position: absolute;
  top: 0;
  width: 100%;
}
.carousel-inner > .next {
  left: 100%;
}
.carousel-inner > .prev {
  left: -100%;
}
.carousel-inner > .next.left,
.carousel-inner > .prev.right {
  left: 0;
}
.carousel-inner > .active.left {
  left: -100%;
}
.carousel-inner > .active.right {
  left: 100%;
}
.carousel-control {
  position: absolute;
  top: 0;
  left: 0;
  bottom: 0;
  width: 15%;
  opacity: 0.5;
  filter: alpha(opacity=50);
  font-size: 20px;
  color: white;
  text-align: center;
  text-shadow: 0 1px 2px rgba(0, 0, 0, 0.6);
}
.carousel-control.left {
  background-image: -webkit-linear-gradient(left, rgba(0, 0, 0, 0.5) 0%, rgba(0, 0, 0, 0.0001) 100%);
  background-image: -o-linear-gradient(left, rgba(0, 0, 0, 0.5) 0%, rgba(0, 0, 0, 0.0001) 100%);
  background-image: linear-gradient(to right, rgba(0, 0, 0, 0.5) 0%, rgba(0, 0, 0, 0.0001) 100%);
  background-repeat: repeat-x;
  filter: progid:DXImageTransform.Microsoft.gradient(startColorstr='#80000000', endColorstr='#00000000', GradientType=1);
}
.carousel-control.right {
  left: auto;
  right: 0;
  background-image: -webkit-linear-gradient(left, rgba(0, 0, 0, 0.0001) 0%, rgba(0, 0, 0, 0.5) 100%);
  background-image: -o-linear-gradient(left, rgba(0, 0, 0, 0.0001) 0%, rgba(0, 0, 0, 0.5) 100%);
  background-image: linear-gradient(to right, rgba(0, 0, 0, 0.0001) 0%, rgba(0, 0, 0, 0.5) 100%);
  background-repeat: repeat-x;
  filter: progid:DXImageTransform.Microsoft.gradient(startColorstr='#00000000', endColorstr='#80000000', GradientType=1);
}
.carousel-control:hover,
.carousel-control:focus {
  outline: 0;
  color: white;
  text-decoration: none;
  opacity: 0.9;
  filter: alpha(opacity=90);
}
.carousel-control .icon-prev,
.carousel-control .icon-next,
.carousel-control .glyphicon-chevron-left,
.carousel-control .glyphicon-chevron-right {
  position: absolute;
  top: 50%;
  z-index: 5;
  display: inline-block;
}
.carousel-control .icon-prev,
.carousel-control .glyphicon-chevron-left {
  left: 50%;
  margin-left: -10px;
}
.carousel-control .icon-next,
.carousel-control .glyphicon-chevron-right {
  right: 50%;
  margin-right: -10px;
}
.carousel-control .icon-prev,
.carousel-control .icon-next {
  width: 20px;
  height: 20px;
  margin-top: -10px;
  font-family: serif;
}
.carousel-control .icon-prev:before {
  content: '\2039';
}
.carousel-control .icon-next:before {
  content: '\203a';
}
.carousel-indicators {
  position: absolute;
  bottom: 10px;
  left: 50%;
  z-index: 15;
  width: 60%;
  margin-left: -30%;
  padding-left: 0;
  list-style: none;
  text-align: center;
}
.carousel-indicators li {
  display: inline-block;
  width: 10px;
  height: 10px;
  margin: 1px;
  text-indent: -999px;
  border: 1px solid white;
  border-radius: 10px;
  cursor: pointer;
  background-color: #000 \9;
  background-color: rgba(0, 0, 0, 0);
}
.carousel-indicators .active {
  margin: 0;
  width: 12px;
  height: 12px;
  background-color: white;
}
.carousel-caption {
  position: absolute;
  left: 15%;
  right: 15%;
  bottom: 20px;
  z-index: 10;
  padding-top: 20px;
  padding-bottom: 20px;
  color: white;
  text-align: center;
  text-shadow: 0 1px 2px rgba(0, 0, 0, 0.6);
}
.carousel-caption .btn {
  text-shadow: none;
}
@media screen and (min-width: 768px) {
  .carousel-control .glyphicon-chevron-left,
  .carousel-control .glyphicon-chevron-right,
  .carousel-control .icon-prev,
  .carousel-control .icon-next {
    width: 30px;
    height: 30px;
    margin-top: -15px;
    font-size: 30px;
  }
  .carousel-control .glyphicon-chevron-left,
  .carousel-control .icon-prev {
    margin-left: -15px;
  }
  .carousel-control .glyphicon-chevron-right,
  .carousel-control .icon-next {
    margin-right: -15px;
  }
  .carousel-caption {
    left: 20%;
    right: 20%;
    padding-bottom: 30px;
  }
  .carousel-indicators {
    bottom: 20px;
  }
}
.clearfix:before,
.clearfix:after,
.dl-horizontal dd:before,
.dl-horizontal dd:after,
.container:before,
.container:after,
.container-fluid:before,
.container-fluid:after,
.row:before,
.row:after,
.form-horizontal .form-group:before,
.form-horizontal .form-group:after,
.btn-toolbar:before,
.btn-toolbar:after,
.btn-group-vertical > .btn-group:before,
.btn-group-vertical > .btn-group:after,
.nav:before,
.nav:after,
.navbar:before,
.navbar:after,
.navbar-header:before,
.navbar-header:after,
.navbar-collapse:before,
.navbar-collapse:after,
.pager:before,
.pager:after,
.panel-body:before,
.panel-body:after,
.modal-footer:before,
.modal-footer:after {
  content: " ";
  display: table;
}
.clearfix:after,
.dl-horizontal dd:after,
.container:after,
.container-fluid:after,
.row:after,
.form-horizontal .form-group:after,
.btn-toolbar:after,
.btn-group-vertical > .btn-group:after,
.nav:after,
.navbar:after,
.navbar-header:after,
.navbar-collapse:after,
.pager:after,
.panel-body:after,
.modal-footer:after {
  clear: both;
}
.center-block {
  display: block;
  margin-left: auto;
  margin-right: auto;
}
.pull-right {
  float: right !important;
}
.pull-left {
  float: left !important;
}
.hide {
  display: none !important;
}
.show {
  display: block !important;
}
.invisible {
  visibility: hidden;
}
.text-hide {
  font: 0/0 a;
  color: transparent;
  text-shadow: none;
  background-color: transparent;
  border: 0;
}
.hidden {
  display: none !important;
  visibility: hidden !important;
}
.affix {
  position: fixed;
  -webkit-transform: translate3d(0, 0, 0);
  transform: translate3d(0, 0, 0);
}
@-ms-viewport {
  width: device-width;
}
.visible-xs,
.visible-sm,
.visible-md,
.visible-lg {
  display: none !important;
}
.visible-xs-block,
.visible-xs-inline,
.visible-xs-inline-block,
.visible-sm-block,
.visible-sm-inline,
.visible-sm-inline-block,
.visible-md-block,
.visible-md-inline,
.visible-md-inline-block,
.visible-lg-block,
.visible-lg-inline,
.visible-lg-inline-block {
  display: none !important;
}
@media (max-width: 767px) {
  .visible-xs {
    display: block !important;
  }
  table.visible-xs {
    display: table;
  }
  tr.visible-xs {
    display: table-row !important;
  }
  th.visible-xs,
  td.visible-xs {
    display: table-cell !important;
  }
}
@media (max-width: 767px) {
  .visible-xs-block {
    display: block !important;
  }
}
@media (max-width: 767px) {
  .visible-xs-inline {
    display: inline !important;
  }
}
@media (max-width: 767px) {
  .visible-xs-inline-block {
    display: inline-block !important;
  }
}
@media (min-width: 768px) and (max-width: 991px) {
  .visible-sm {
    display: block !important;
  }
  table.visible-sm {
    display: table;
  }
  tr.visible-sm {
    display: table-row !important;
  }
  th.visible-sm,
  td.visible-sm {
    display: table-cell !important;
  }
}
@media (min-width: 768px) and (max-width: 991px) {
  .visible-sm-block {
    display: block !important;
  }
}
@media (min-width: 768px) and (max-width: 991px) {
  .visible-sm-inline {
    display: inline !important;
  }
}
@media (min-width: 768px) and (max-width: 991px) {
  .visible-sm-inline-block {
    display: inline-block !important;
  }
}
@media (min-width: 992px) and (max-width: 1199px) {
  .visible-md {
    display: block !important;
  }
  table.visible-md {
    display: table;
  }
  tr.visible-md {
    display: table-row !important;
  }
  th.visible-md,
  td.visible-md {
    display: table-cell !important;
  }
}
@media (min-width: 992px) and (max-width: 1199px) {
  .visible-md-block {
    display: block !important;
  }
}
@media (min-width: 992px) and (max-width: 1199px) {
  .visible-md-inline {
    display: inline !important;
  }
}
@media (min-width: 992px) and (max-width: 1199px) {
  .visible-md-inline-block {
    display: inline-block !important;
  }
}
@media (min-width: 1200px) {
  .visible-lg {
    display: block !important;
  }
  table.visible-lg {
    display: table;
  }
  tr.visible-lg {
    display: table-row !important;
  }
  th.visible-lg,
  td.visible-lg {
    display: table-cell !important;
  }
}
@media (min-width: 1200px) {
  .visible-lg-block {
    display: block !important;
  }
}
@media (min-width: 1200px) {
  .visible-lg-inline {
    display: inline !important;
  }
}
@media (min-width: 1200px) {
  .visible-lg-inline-block {
    display: inline-block !important;
  }
}
@media (max-width: 767px) {
  .hidden-xs {
    display: none !important;
  }
}
@media (min-width: 768px) and (max-width: 991px) {
  .hidden-sm {
    display: none !important;
  }
}
@media (min-width: 992px) and (max-width: 1199px) {
  .hidden-md {
    display: none !important;
  }
}
@media (min-width: 1200px) {
  .hidden-lg {
    display: none !important;
  }
}
.visible-print {
  display: none !important;
}
@media print {
  .visible-print {
    display: block !important;
  }
  table.visible-print {
    display: table;
  }
  tr.visible-print {
    display: table-row !important;
  }
  th.visible-print,
  td.visible-print {
    display: table-cell !important;
  }
}
.visible-print-block {
  display: none !important;
}
@media print {
  .visible-print-block {
    display: block !important;
  }
}
.visible-print-inline {
  display: none !important;
}
@media print {
  .visible-print-inline {
    display: inline !important;
  }
}
.visible-print-inline-block {
  display: none !important;
}
@media print {
  .visible-print-inline-block {
    display: inline-block !important;
  }
}
@media print {
  .hidden-print {
    display: none !important;
  }
}
.badge {
  font-size: 9px;
  margin-left: -4px;
  position: absolute;
}
.il-counter-novelty {
  padding: 2px 4px;
  margin-top: -5px;
  background-color: #fa8228;
}
.il-counter-status {
  padding: 2px 4px;
  margin-top: 10px;
  background-color: #a9a9a9;
}
.glyph {
  color: #557196;
}
.glyph.highlighted {
  color: #fa8228;
}
.glyph.highlighted:hover {
  color: #d15c05;
}
.glyph:hover {
  color: #3a4c65;
}
.glyph .il-counter-spacer {
  margin-left: -4px;
  font-size: 9px;
  padding: 2px 4px;
  visibility: hidden;
}
.il-panel-report .thumbnail {
  margin-bottom: 0;
}
.il-panel-report > .panel-body > .panel {
  margin-bottom: 10px;
}
.il-card {
  padding: 0;
}
.il-card img {
  width: 100%;
}
.il-card .card-highlight {
  background-color: #fa8228;
  height: 3px;
  width: 100%;
}
.il-card .card-no-highlight {
  background-color: transparent;
  height: 3px;
  width: 100%;
}
.il-card .caption .card-title {
  overflow-wrap: break-word;
}
.il-card .caption:nth-of-type(1n+3) {
  border-top: 1px solid #ddd;
}
.il-deck .row {
  margin-left: 0;
  margin-right: 0;
}
.il-deck .row > div {
  padding-left: 5px;
  padding-right: 5px;
}
<<<<<<< HEAD
a.btn-link.ilSubmitInactive,
a.btn-link.ilSubmitInactive:hover {
  background-color: inherit;
  color: #333333;
  padding: 0;
=======
h6.il-divider {
  padding: 3px 6px;
  background-color: #ececec;
  display: block;
  font-size: 12px;
  line-height: 1.5;
  color: #4d4d4d;
}
hr.il-divider-with-label {
  display: none;
>>>>>>> 416fa32c
}
/*		Color scheme
		Dark BLue: #0f2152;
		Mid Blue: #4c6586;
		Green: #6ea03c;
		Light Brown: #dcb496;
		Dark Brown: #523228;
		Orange: #fa8228;
		External Blue: #21c5d8;
		ILIAS 4 MainMenu Color: #c8e6ff;
*/
/** if left unchanged, you have to copy all the background images to your skin/images folder.
* To use the delos background images in your skin,
* please change this value (in custom less data or in variables.less of your custom skin) to "../../../../templates/default/images/"
*/
/** if left unchanged, you have to copy delos fonts folder to your skin folder.
* To use the delos fonts in your skin,
* please change this value (in custom less data or variables.less of your custom skin) to "../../../../templates/default/fonts/"
*/
/* @il-highlight-bg: saturate(lighten(@brand-warning, 34%), 80%); */
/* @il-highlight-bg: lighten(@brand-secondary, 44%); */
/* @il-highlight-bg: lighten(#21c5d8, 40%); */
/* @nav-tabs-link-hover-border-color: @brand-primary; */
/* ILIAS variables candidates */
.bg-primary {
  color: white;
}
/* RTL review overwrite some specifics [bootstrap] styles
 *
 * use class "noMirror" to avoid image flip
*/
[dir="rtl"] img:not(.noMirror) {
  transform: scaleX(-1);
}
[dir="rtl"] *[align="left"] {
  text-align: right !important;
}
[dir="rtl"] *[align="right"] {
  text-align: left !important;
}
@media (min-width: 768px) {
  [dir="rtl"] .navbar-header {
    float: right;
  }
}
[dir="rtl"] .navbar-brand {
  float: right;
}
@media (min-width: 768px) {
  .navbar > .container [dir="rtl"] .navbar-brand,
  .navbar > .container-fluid [dir="rtl"] .navbar-brand {
    margin-left: 0;
    margin-right: -15px;
  }
}
[dir="rtl"] .navbar-toggle {
  float: left;
  margin-right: 0;
  margin-left: 15px;
}
@media (max-width: 767px) {
  [dir="rtl"] .navbar-nav .open .dropdown-menu > li > a,
  [dir="rtl"] .navbar-nav .open .dropdown-menu .dropdown-header {
    padding: 5px 25px 5px 15px;
  }
}
@media (min-width: 768px) {
  [dir="rtl"] .navbar-nav {
    float: right;
    margin: 0;
  }
  [dir="rtl"] .navbar-nav > li {
    float: right;
  }
  [dir="rtl"] .navbar-nav.navbar-right:last-child {
    margin-right: 0;
    margin-left: -15px;
  }
}
@media (min-width: 768px) {
  [dir="rtl"] .navbar-left {
    float: right !important;
  }
  [dir="rtl"] .navbar-right {
    float: left !important;
  }
}
@media (min-width: 768px) {
  [dir="rtl"] .navbar-form.navbar-right:last-child {
    margin-right: 0;
    margin-left: -15px;
  }
}
@media (min-width: 768px) {
  [dir="rtl"] .navbar-text {
    float: right;
  }
  [dir="rtl"] .navbar-text.navbar-right:last-child {
    margin-right: 15px;
    margin-left: 0;
  }
}
[dir="rtl"] form .col-sm-1,
[dir="rtl"] form .col-sm-2,
[dir="rtl"] form .col-sm-3,
[dir="rtl"] form .col-sm-4,
[dir="rtl"] form .col-sm-5,
[dir="rtl"] form .col-sm-6,
[dir="rtl"] form .col-sm-7,
[dir="rtl"] form .col-sm-8,
[dir="rtl"] form .col-sm-9,
[dir="rtl"] form .col-sm-10,
[dir="rtl"] form .col-sm-11,
[dir="rtl"] form .col-sm-12 {
  float: right;
}
[dir="rtl"] .nav-pills > li {
  float: right;
}
span.ilAlert {
  color: #fa8228;
}
/* Drop Downs */
.dropdown-menu {
  background-color: #fafafa;
}
.dropdown-menu li > a {
  display: block;
  padding: 3px 20px;
  clear: both;
  font-weight: normal;
  line-height: 1.42857143;
  color: #333333;
  white-space: nowrap;
}
[dir="rtl"] .dropdown-menu {
  padding: 5px 0;
}
.yamm .dropdown-menu li > a {
  white-space: normal;
}
.btn-group.open .dropdown-toggle {
  -webkit-box-shadow: inset 0 1px 1px rgba(0, 0, 0, 0.05);
  box-shadow: inset 0 1px 1px rgba(0, 0, 0, 0.05);
}
.dropdown-header {
  background-color: #f3f3f3;
}
.dropdown-menu img {
  border: 0;
  width: 22px;
  height: 22px;
  margin: 0 3px 0 0;
  display: inline;
}
.ilAdvNoImg {
  display: inline-block;
  width: 22px;
}
.dropdown-menu li > a:hover,
.dropdown-menu li > a:focus {
  text-decoration: none;
  color: #262626;
  background-color: #ecf0f4;
}
/* BS tables */
.table {
  margin-bottom: 0;
}
/* ILIAS part candidates */
html,
body {
  height: 100%;
}
/* see bug ILIAS bug #17589 and http://stackoverflow.com/questions/17045132/scrollbar-overlay-in-ie10-how-do-you-stop-that */
body {
  -ms-overflow-style: scrollbar;
}
#ilAll {
  position: relative;
  height: auto !important;
  min-height: calc(100% - 1px);
  margin: 0 auto;
}
div#minheight {
  height: 180px;
  clear: both;
}
div.ilFrame {
  margin-top: -40px;
  margin-left: auto;
  margin-right: auto;
  max-width: 1200px;
  -webkit-box-shadow: 0 0 40px #808080;
  box-shadow: 0 0 40px #808080;
  padding-top: 129px;
  background-color: #f9f9f9;
  min-height: 100%;
}
.ilContainerWidth {
  max-width: 1400px;
  padding: 0 30px;
}
/*
	it would be good to limit the content width in some cases
	- for many forms 1400px is too wide
	- but not for all (e.g. question editing if tiny is used)
	- screens that use tables often need the full width
	- screens with (container) item lists often look ugly on 1400px (title <-> action arrow distance)
	1028px is the current max. width of the center column if at least one other column
	is displayed. This or any higher value could be set for the center column as a max-width,
	but not for all screens, options:
	- introduce a limiting class for center col and set this as "default", add another class that deactivates the
	  limit (-> screens that have wide content need to activate this class)
	- keep the current wide center col, introduce only a limiting class (-> screens that want a narrow view need
	  to activate the class)
	- use a limiting class only on some UI elements, e.g. forms and container item lists
*/
#il_center_col {
  /* max-width: 1028px; */
}
/* left navigation area (used, e.g. for explorer trees) */
.ilLeftNav {
  top: 0;
  bottom: 0;
  width: 300px;
  float: left;
  position: absolute;
  padding: 5px;
  margin-left: 15px;
  overflow: auto;
  background-color: #f9f9f9;
  border-right: 3px solid #979797;
  z-index: 100;
  position: fixed;
  top: 117px;
}
@media only screen and (max-width: 640px) {
  .ilLeftNav {
    width: 100%;
  }
}
[dir="rtl"] .ilLeftNav {
  float: right;
  margin-left: 0;
  margin-right: 15px;
  border-right: none;
  border-left: 3px solid #979797;
}
/* search */
#ilMMSearch ul li {
  padding: 5px;
}
#ilMMSearch ul li label {
  font-weight: normal;
}
#ilMMSearchMenu p {
  white-space: nowrap;
}
#main_menu_search {
  width: 200px;
}
#ilTopBarNav .dropdown-menu #ilMMSearchMenu a,
#ilTopBarNav .dropdown-menu #ilMMSearchMenu a:hover,
#ilTopBarNav .dropdown-menu #ilMMSearchMenu a:active,
#ilTopBarNav .dropdown-menu #ilMMSearchMenu a:focus {
  color: #f5f5f5;
}
/* --------------------------------------------------------------
	"Classic" delos part
-------------------------------------------------------------- */
/* --------------------------------------------------------------
   GLOBAL STYLES
-------------------------------------------------------------- */
ul,
ol,
p {
  margin: .8em 0;
}
ol,
ul {
  padding-left: 40px;
  list-style-image: none;
}
[dir="rtl"] ol,
[dir="rtl"] ul {
  padding-right: 40px;
  padding-left: 0;
}
ol ul,
ul ol,
ul ul,
ol ol {
  margin-top: 0;
  margin-bottom: 0;
}
small,
sub,
sup {
  font-size: .8em;
}
em,
i {
  font-style: italic;
}
u {
  text-decoration: underline;
}
sub {
  vertical-align: sub;
}
sup {
  vertical-align: super;
}
/* see bug #15971 */
sub,
sup {
  position: static;
}
strong,
b {
  font-weight: bold;
}
a {
  text-decoration: none;
  cursor: pointer;
  /* BEGIN WebDAV: Enable links with AnchorClick behavior for Internet Explorer. 
 * All skins which want to support mounting of Webfolders using Internet Explorer
 * must explicitly enable AnchorClick behavior.
 */
  behavior: url(#default#AnchorClick);
  /* END WebDAV: Enable links with AnchorClick behavior for Internet Explorer. */
}
a:hover {
  color: #3a4c65;
  text-decoration: underline;
}
hr {
  margin-bottom: .8em;
  border: none;
  border-top: 1px solid #ddd;
}
table {
  font-size: 100%;
}
img {
  vertical-align: middle;
}
tr,
td {
  vertical-align: top;
  white-space: normal;
  word-wrap: break-word;
}
code {
  font-family: Pragmata, Menlo, 'DejaVu LGC Sans Mono', 'DejaVu Sans Mono', Consolas, 'Everson Mono', 'Lucida Console', 'Andale Mono', 'Nimbus Mono L', 'Liberation Mono', FreeMono, 'Osaka Monospaced', Courier, 'New Courier', monospace;
  font-size: 90%;
  color: #858585;
}
::selection {
  background: #dce2eb;
}
::-moz-selection {
  background: #dce2eb;
}
@media print {
  h1,
  h2,
  h3,
  h4,
  h5,
  h6 {
    page-break-after: avoid;
  }
  ul,
  ol,
  dl {
    page-break-before: avoid;
  }
}
/* --------------------------------------------------------------
   SPECIAL STYLES
-------------------------------------------------------------- */
body#tinymce,
body.mceContentBody {
  height: auto;
}
body#tinymce {
  background-color: white;
}
.ilHidden {
  visibility: hidden;
}
.ilNoDisplay {
  display: none !important;
}
.ilDisplayBlock {
  display: block;
}
.ilClearFloat {
  clear: both;
}
.ilFloatRight {
  float: right;
}
[dir="rtl"] .ilFloatRight {
  float: left;
}
.ilFloatLeft {
  float: left;
}
[dir="rtl"] .ilFloatLeft {
  float: right;
}
.ilWhiteSpaceNowrap {
  white-space: nowrap;
}
.ilPositionRelative {
  position: relative;
}
.ilPrintContent {
  padding: 0 15px;
}
.ilCenter {
  text-align: center;
}
.ilRight {
  text-align: right;
}
[dir="rtl"] .ilRight {
  text-align: left;
}
.ilLeft {
  text-align: left;
}
[dir="rtl"] .ilLeft {
  text-align: right;
}
.ilValignMiddle {
  vertical-align: middle;
}
.registration {
  margin: 5px auto 0;
  width: 700px;
}
.ilFixedTopSpacer {
  padding-top: 117px;
}
.ilFixedTopSpacerBarOnly {
  padding-top: 40px;
}
.fullwidth {
  width: 100%;
}
/* --- 3 column layout -- */
#ilContentContainer {
  /*min-height: 400px;*/
}
div.input {
  border: 1px solid #e0e0e0;
  padding: 3px;
  text-decoration: none;
  font-size: 90%;
  background-color: white;
  overflow: auto;
}
div.input:focus {
  border-color: #a0b0ff;
}
input[type=text].numeric {
  text-align: right;
}
/* -------------------- table formatting ------------------ */
div.ilCommandRow {
  text-align: right;
  padding-right: 1%;
  margin-bottom: 15px;
}
[dir="rtl"] div.ilCommandRow {
  text-align: left;
  padding-right: 0;
  padding-left: 1%;
}
div.ilCommandRow.one_side_col {
  padding-right: 22%;
}
[dir="rtl"] div.ilCommandRow.one_side_col {
  padding-right: 0;
  padding-left: 22%;
}
div.ilAdminRow {
  margin: 10px 1% 20px;
  width: 98%;
}
table.std {
  color: #222;
  background-color: #bbb;
  border-spacing: 0;
  border-collapse: collapse;
  border: 1px solid #9eadba;
}
.fullwidth_invisible {
  color: #222;
  background-color: white;
  width: 100%;
  border-spacing: 0;
}
table.nobackground {
  color: black;
  background-color: inherit;
  border-spacing: 0;
  padding: 3px;
}
.subitem {
  clear: both;
  margin: 0 -10px 0 0;
  padding-top: 5px;
  /* border-top: 1px dotted #c0c0c0; */
}
[dir="rtl"] .subitem {
  clear: both;
  margin: 0 0 0 -10px;
}
td.nobackground {
  color: black;
  background-color: inherit;
  border-spacing: 0;
  border: none;
  padding: 3px;
  vertical-align: top;
}
tr.tbltitle {
  border-bottom: 1px solid #9eadba;
}
tr.std {
  background-color: white;
  color: #222;
  padding: 3px;
}
th {
  text-align: left;
  vertical-align: bottom;
  font-weight: normal;
}
td.std,
th.std {
  padding: 4px 6px;
  text-align: left;
}
[dir="rtl"] th,
[dir="rtl"] td.std,
[dir="rtl"] th.std {
  text-align: right;
}
th.option,
td.option {
  background-color: #f5f5f5;
  color: #222;
  padding: 3px;
  font-weight: bold;
  vertical-align: top;
  text-align: right;
  border-top: 1px solid #9eadba;
}
[dir="rtl"] th.option,
[dir="rtl"] td.option {
  text-align: left;
}
td.sub_option {
  background-color: white;
  color: #222;
  padding: 3px;
  font-weight: bold;
  vertical-align: top;
  border-top: 1px solid #9eadba;
}
td.option_value {
  background: none white;
  color: #222;
  padding: 3px;
  vertical-align: top;
  text-align: left;
  border-top: 1px solid #9eadba;
}
[dir="rtl"] td.option_value {
  text-align: right;
}
td.option_value_center {
  background: none white;
  color: #222;
  padding: 3px;
  vertical-align: top;
  text-align: center;
  border-top: 1px solid #9eadba;
}
td.option_desc,
p.option_desc {
  background: none white;
  color: #222;
  padding: 3px;
  font-style: italic;
  font-weight: normal;
  vertical-align: top;
  text-align: left;
}
[dir="rtl"] td.option_desc,
[dir="rtl"] p.option_desc {
  text-align: right;
}
td.boxed {
  border: 1px solid black;
}
/*Link, Visited, Hover, Focus, Activ*/
a.il_ContainerItemCommand2:link,
a.il_ContainerItemCommand2:visited,
a.il_ContainerItemCommand:link,
a.il_ContainerItemCommand:visited {
  font-size: 80%;
  text-decoration: none;
  margin: 0 3px 0 0;
  white-space: nowrap;
  font-weight: normal;
}
[dir="rtl"] a.il_ContainerItemCommand2:link,
[dir="rtl"] a.il_ContainerItemCommand2:visited,
[dir="rtl"] a.il_ContainerItemCommand:link,
[dir="rtl"] a.il_ContainerItemCommand2:visited {
  margin: 0 0 0 3px;
}
a.il_ContainerItemCommand2:hover,
a.il_ContainerItemCommand:hover {
  text-decoration: underline;
}
div.il_ContainerItemCommands2 {
  text-align: right;
  margin: 0 3px 3px;
}
[dir="rtl"] div.il_ContainerItemCommands2 {
  text-align: left;
}
div.il_ContainerItemCommands {
  padding: 2px 0;
}
h4.il_ContainerItemTitle {
  padding: 0;
  margin: 0;
  font-weight: normal;
  font-size: 100%;
  display: inline;
}
div.il_ContainerItemTitle {
  float: left;
  max-width: calc(100% - 40px);
  padding-bottom: 5px;
}
[dir="rtl"] div.il_ContainerItemTitle {
  float: right;
}
div.il_ItemProperties {
  margin: 2px 0 5px;
  text-align: left;
  font-weight: normal;
  font-size: 90%;
}
[dir="rtl"] div.il_ItemProperties {
  text-align: right;
}
div.il_ItemNotice {
  margin: 2px 0 5px;
  text-align: left;
  font-weight: normal;
  font-size: 90%;
  color: green;
}
[dir="rtl"] div.il_ItemNotice {
  text-align: right;
}
a.il_ItemProperty:link,
a.il_ItemProperty:visited {
  text-decoration: none;
  font-weight: normal;
}
a.il_ItemProperty:hover {
  color: black;
}
span.il_ItemAlertProperty {
  color: #fa8228;
}
/* Table Links */
/* --- description text ---*/
div.il_Description,
td.il_Description {
  margin: 2px 0 5px;
  font-size: 90%;
  font-weight: normal;
  text-align: left;
}
[dir="rtl"] div.il_Description,
[dir="rtl"] td.il_Description {
  text-align: right;
}
div.il_Description_no_margin,
td.il_Description_no_margin {
  font-size: 90%;
  font-style: italic;
  text-align: left;
}
[dir="rtl"] div.il_Description_no_margin,
[dir="rtl"] td.il_Description_no_margin {
  text-align: right;
}
div.il_info {
  font-size: 90%;
  text-align: left;
}
[dir="rtl"] div.il_info {
  text-align: right;
}
/* ---------------- headlines ------------------ */
a#il_mhead_t_focus {
  color: #6ea03c;
  vertical-align: middle;
  font-size: 26px;
  cursor: default;
}
a#il_mhead_t_focus[href] {
  cursor: pointer;
}
h1.ilHeader {
  padding: 10px 0 0;
}
h3.ilHeader {
  font-weight: normal;
  padding: 0;
  margin: 0;
  display: inline;
  font-size: 19px;
  color: #909090;
  text-transform: uppercase;
}
#headerimage {
  width: 45px;
  height: 45px;
  margin-top: 3px;
  margin-right: 10px;
  float: left;
}
[dir="rtl"] #headerimage {
  margin-right: 0;
  margin-left: 10px;
  float: right;
}
div.ilHeadAction {
  float: right;
  margin: 8px 0 5px;
  /* bottom 5px blog fullscreen */
}
[dir="rtl"] div.ilHeadAction {
  float: left;
}
div.ilHeadAction .prop {
  padding-right: 10px;
}
[dir="rtl"] div.ilHeadAction .prop {
  padding-right: 0;
  padding-left: 10px;
}
div.ilHeadAction a:hover {
  text-decoration: none;
}
div.ilHeaderDesc {
  font-size: 90%;
  padding: 0;
  color: #737373;
  font-weight: 300;
}
div.ilHeaderAlert {
  font-size: 90%;
  padding: 0;
  font-weight: 300;
  color: #fa8228;
}
div.il_HeaderInner {
  padding: 15px 15px;
  margin-bottom: 5px;
  overflow: visible;
}
div.il_HeaderInner.media {
  margin-top: 0px;
}
div.il_TreeIcons {
  padding: 15px 15px 0 0;
  margin: 0;
  float: right;
}
[dir="rtl"] div.il_TreeIcons {
  padding: 15px 0 0 15px;
  float: left;
}
div.il_Footer {
  padding: 10px 0;
  font-size: 90%;
  text-align: center;
}
footer.ilFooter {
  position: absolute;
  left: 0;
  right: 0;
  bottom: -1px !important;
  font-size: 0.9em;
  height: 70px;
  margin: 0 auto;
  padding: 20px 0 0;
  text-align: left;
  color: white;
  background-color: #4c6586;
}
footer.ilFooter div.ilFooterContainer {
  color: white;
  line-height: 1.75;
  padding: 0 15px;
}
footer.ilFooter a.permalink_label,
footer.ilFooter div.ilFooterContainer > a {
  color: white;
  white-space: nowrap;
}
footer.ilFooter a.permalink_label:hover,
footer.ilFooter div.ilFooterContainer > a:hover {
  color: white;
}
[dir="rtl"] footer.ilFooter {
  text-align: right;
}
#devmodeBlock {
  background-color: white;
  color: black;
  border: 1px dashed grey;
  padding: 10px;
  margin-top: 25px;
}
@media only screen and (max-width: 767px) {
  #devmodeBlock table {
    table-layout: fixed;
    width: 100%;
  }
}
/* ----------------- permanent link  ------------- */
div.ilPermaLink {
  margin: 15px;
}
div.ilPermaLink .small {
  font-size: 70%;
}
div.ilPermaLink .il_adv_sel {
  font-size: 100%;
}
div.ilPermaLink input {
  font-size: 70%;
  width: 350px;
}
div.ilPermaLink a {
  font-size: 1em;
}
#current_perma_link {
  color: #333333;
  width: 25%;
  font-size: 90%;
}
#current_perma_link + .btn-group {
  vertical-align: top;
}
/* ----------------- invisible border ------------- */
div.invisible_border {
  margin: 15px;
}
.ilInvisibleBorder {
  padding: 15px;
}
/* ------- Helptext --------- */
span.il_Helptext {
  font-size: 90%;
  font-weight: normal;
}
/* ----------------- alternative text styles ------------- */
.small {
  text-decoration: none;
  font-size: 90%;
}
.xsmall {
  text-decoration: none;
  font-size: 80%;
}
.smallgreen {
  text-decoration: none;
  font-size: 90%;
  color: green;
}
.smallred {
  text-decoration: none;
  font-size: 90%;
  color: red;
}
.obligatory {
  font-weight: normal;
  color: #800000;
  font-variant: normal;
}
.warning {
  text-decoration: none;
  font-weight: bold;
  color: red;
}
div.Access {
  text-decoration: none;
  font-weight: bold;
  text-decoration: underline;
  color: red;
}
.asterisk {
  color: red;
  font-size: 90%;
}
.default {
  text-decoration: none;
  font-weight: normal;
}
.quote {
  font-style: italic;
  font-weight: normal;
}
.subtitle {
  font-style: italic;
  font-weight: normal;
  font-size: 90%;
}
.questiontext {
  font-weight: bold;
}
.bold {
  font-weight: bold;
}
/* ----------------- alternative text styles ------------- */
.light {
  color: #909090;
}
/* ----------------- normal links ------------- */
a.light:link,
a.light:visited {
  text-decoration: none;
  color: #35b;
}
a.light:hover {
  color: black;
}
/* Messages */
/* ------------------ blind image - spacer gif --------------
   please use this style class always when using this blind image */
img.spacer {
  display: block;
}
div#agreement {
  width: 100%;
  height: 375px;
  overflow: auto;
  overflow-x: hidden;
}
/* bottom center area (optional bottom area, used e.g. in learning modules) */
div#bot_center_area {
  bottom: 0;
  height: 300px;
  position: fixed;
  padding: 5px;
  background-color: #f0f0f0;
  border-top: 3px solid #e9e9e9;
  -webkit-overflow-scrolling: touch;
  /* Bug 11209 */
  overflow: auto;
  /* Bug 11209 */
}
div#bot_center_area iframe {
  -webkit-overflow-scrolling: touch;
  /* Bug 11209 */
  overflow: auto;
  /* Bug 11209 */
  border: none;
  width: 100%;
  height: 100%;
}
div#bot_center_area_drag {
  left: 0;
  right: 0;
  height: 4px;
  cursor: row-resize;
  margin-top: -8px;
  position: absolute;
}
#drag_zmove {
  position: absolute;
  width: 100%;
  height: 100%;
  z-index: 7;
  display: none;
}
div#bot_center_area_drag:hover {
  background: none #fa9;
}
.ilLeftNavSpace {
  /* padding: 0 20px 0 310px; */
  margin-left: 315px !important;
}
@media (max-width: 767px) {
  .ilLeftNavSpace {
    margin-left: 0 !important;
  }
}
[dir="rtl"] .ilLeftNavSpace {
  margin-left: 0 !important;
  margin-right: 315px !important;
}
@media (max-width: 767px) {
  [dir="rtl"] .ilLeftNavSpace {
    margin-right: 0 !important;
  }
}
/* right panel (e.g. notes, comments) */
div.ilRightPanel {
  overflow: auto;
  position: fixed;
  top: 0;
  bottom: 0;
  right: 0;
  width: 500px;
  left: auto !important;
}
[dir="rtl"] div.ilRightPanel {
  right: auto !important;
  width: 500px;
  left: 0 !important;
}
#ilRightPanelClose {
  display: block;
  float: right;
}
[dir="rtl"] #ilRightPanelClose {
  float: left;
}
/* Overlays, Blocks */
.ilOverlay {
  background-color: white;
  border: 1px solid #d6d6d6;
  text-align: left;
  position: absolute;
  -webkit-box-shadow: 2px 2px 4px #c0c0c0;
  box-shadow: 2px 2px 4px #c0c0c0;
}
[dir="rtl"] .ilOverlay {
  text-align: right;
}
.ilAccHeadingHidden,
.ilAccHidden,
.ui-helper-hidden-accessible {
  position: absolute;
  left: -2000px;
  top: auto;
  width: 1px;
  height: 1px;
  overflow: hidden;
}
[dir="rtl"] .ilAccHeadingHidden,
[dir="rtl"] .ilAccHidden,
[dir="rtl"] .ui-helper-hidden-accessible {
  left: auto;
  /* may causes a scrollbar when omitted */
  right: -2000px;
}
a.ilAccAnchor,
a.ilAccAnchor:hover {
  text-decoration: none;
  color: inherit;
}
/* revised 4.1 */
/* Fixed Frame Width */
div.ilFrameFixedWidth,
.ilFrameFixedWidth #mainscrolldiv {
  /* max-width: 1370px; */
  margin: 0 auto;
}
.ilFrameFixedWidth #mainscrolldiv {
  max-width: 1370px;
  margin: 0 auto;
}
div.ilFrameFixedWidthHeader {
  max-width: 1370px;
  margin: 0 auto;
  padding: 0;
}
.ilFrameFixedWidthHeader div.ilHeaderBanner {
  max-width: 1370px;
  overflow: hidden;
  padding: 0 15px;
}
div.ilHeaderBanner img.ilHeaderImg {
  width: 100%;
}
.ilFrameFixedWidth div.ilHeaderDesc {
  padding-left: 0;
}
[dir="rtl"] .ilFrameFixedWidth div.ilHeaderDesc {
  padding-left: inherit;
  padding-right: 0;
}
div.ilBox {
  background: url("images/FramedBack.png") repeat-x;
  border: 1px solid #e0e0e0;
  padding: 10px;
  margin-bottom: 20px;
}
/* Top-Bar */
div.ilTopBar {
  background-color: #444;
  color: white;
  padding: 5px 10px;
}
div.ilTopBar a {
  color: white;
}
div.ilTopBarLeft {
  float: left;
}
[dir="rtl"] div.ilTopBarLeft {
  float: right;
}
div.ilTopBarRight {
  float: right;
}
[dir="rtl"] div.ilTopBarRight {
  float: left;
}
div.ilTopBarRight span#ilAdvSelListAnchorElement_asl {
  margin-right: 25px;
  color: black;
}
[dir="rtl"] div.ilTopBarRight span#ilAdvSelListAnchorElement_asl {
  margin-right: 0;
  margin-left: 25px;
}
div.ilTopBarRight td.il_adv_sel {
  background-color: #444;
}
div.ilSideBarHead {
  background-color: #f0f0f0;
  margin-bottom: 5px;
  padding: 5px;
}
div.ilSideBarHead h3 {
  font-size: 110%;
  color: #606060;
  display: inline;
}
div.ilSideBarContent {
  padding: 5px;
}
/* jquery ui autocomplete */
.ui-menu {
  list-style: none;
  padding: 0;
  margin: 0;
  display: block;
  float: left;
  background-color: white;
  border: 1px solid #e0e0e0;
  font-size: 90%;
  -webkit-box-shadow: 2px 2px 4px #c0c0c0;
  box-shadow: 2px 2px 4px #c0c0c0;
}
[dir="rtl"] .ui-menu {
  float: right;
}
.ui-menu .ui-menu-item {
  margin: 0;
  padding: 0;
  zoom: 1;
  float: left;
  clear: left;
  width: 100%;
}
[dir="rtl"] .ui-menu .ui-menu-item {
  float: right;
  clear: right;
}
.ui-menu .ui-menu-category {
  margin: 0;
  padding: 2px;
  zoom: 1;
  float: left;
  clear: left;
  width: 100%;
  font-weight: bold;
}
[dir="rtl"] .ui-menu .ui-menu-category {
  float: right;
  clear: right;
}
.ui-menu .ui-menu-more {
  display: block;
  zoom: 1;
  color: #03a;
  cursor: pointer;
  float: left;
  clear: left;
  width: 100%;
}
[dir="rtl"] .ui-menu .ui-menu-more {
  float: right;
  clear: right;
}
.ui-menu .ui-menu-more span {
  padding: 2px;
}
.ui-menu .ui-menu-more:hover {
  background-color: white;
}
.ui-autocomplete {
  max-height: 400px;
  overflow-y: auto;
  /* prevent horizontal scrollbar */
  overflow-x: hidden;
}
.ui-menu .ui-menu-item a {
  text-decoration: none;
  display: block;
  padding: 2px 4px;
  line-height: 1.5;
  zoom: 1;
  color: #03a;
}
.ui-menu .ui-menu-item a.ui-state-hover,
.ui-menu .ui-menu-item a.ui-state-active {
  background-color: #ff9;
}
/* Icon Default */
img.ilIcon {
  width: 32px;
  height: 32px;
}
/* PreventBreakOut, see https://css-tricks.com/snippets/css/prevent-long-urls-from-breaking-out-of-container/ */
.ilPreventBreakOut {
  overflow-wrap: break-word;
  word-wrap: break-word;
  -ms-word-break: break-all;
  word-break: break-word;
  -ms-hyphens: auto;
  -moz-hyphens: auto;
  -webkit-hyphens: auto;
  hyphens: auto;
}
/* Component Imports */
/* Services/Accordion */
.il_VAccordionHead,
.il_HAccordionHead {
  padding: 5px 5px 5px 30px;
  text-align: left;
  cursor: pointer;
  color: #557196;
  font-size: 110%;
  background: url("images/tree_col.svg") no-repeat 9px 10px white;
}
.il_VAccordionInnerContainer {
  margin-bottom: 10px;
}
.il_HAccordionHead:hover,
.il_VAccordionHead:hover {
  background-color: #ffffd0;
}
.il_HAccordionHeadActive,
.il_VAccordionHeadActive {
  background-image: url("images/tree_exp.svg");
  background-color: #ffffd0;
}
.ilAccHideContent {
  width: 0px;
  height: 0px;
  display: none;
}
.il_VAccordionContentDef > div,
.il_HAccordionContentDef > div {
  overflow: auto;
}
div.ilc_va_icont_VAccordICont {
  overflow: visible !important;
}
/* Modules/ScormAicc */
table.il_ScormTable {
  color: #222;
  background-color: #bbb;
  border-spacing: 1px;
  border: none;
}
td.il_ScormTableKey {
  background-color: #e2e2e2;
  color: #222;
  padding: 1px 3px;
  vertical-align: top;
  text-align: right;
}
td.il_ScormTableValue {
  background: none #f7f7f7;
  color: #222;
  padding: 1px 3px;
  vertical-align: top;
  text-align: left;
}
/* Services/Form */
/* forms */
label,
input[type=checkbox],
input[type=radio],
select {
  cursor: pointer;
}
.form-control {
  font-size: 12px;
}
.form-horizontal {
  margin-bottom: 20px;
  background-color: #fdfdfd;
}
form.form-inline {
  margin-bottom: 20px;
}
.form-horizontal .form-group {
  margin: 10px 0;
}
.form-control,
.form-control:focus {
  -webkit-box-shadow: none;
  box-shadow: none;
}
.form-horizontal input.form-control,
.form-horizontal textarea.form-control,
.form-horizontal select.form-control {
  /* max-width: 80%; */
}
select.form-control {
  width: auto;
}
.form-horizontal label {
  color: #4d4d4d;
  font-size: 100%;
}
.form-horizontal .control-label.col-sm-3.il_textarea {
  text-align: left;
  width: 100%;
}
[dir="rtl"] .form-horizontal .control-label {
  text-align: left;
}
label {
  font-weight: normal;
}
.form-horizontal .help-block {
  color: #9a9a9a;
  margin: 2px 0 4px;
  padding: 0;
  font-size: 90%;
  clear: both;
}
td.form-inline > div.form-group {
  display: block;
  padding: 4px 0;
}
input[type="file"].form-control {
  border: none;
  height: auto;
}
.ilFormHeader {
  padding: 15px 0 5px;
}
.ilFormHeader .ilFormCmds {
  margin: 0;
  float: right;
}
.ilFormHeader h3 {
  margin: 0;
}
[dir="rtl"] .ilFormHeader .ilFormCmds {
  float: left;
}
.ilFormHeader,
.ilFormFooter {
  color: #4d4d4d;
  /* background-color: lighten(@ilFormColor, 45%); */
  background-color: #f0f0f0;
}
.ilSubForm {
  background-color: #f8f8f8;
  padding: 3px 0;
}
.ilSubForm .form-group {
  margin: 0;
}
.ilSubForm .col-sm-9.il_textarea {
  width: 100%;
}
.ilFormFooter {
  padding: 3px 0;
}
.ilFormFooter .ilFormCmds {
  text-align: right;
  padding: 0;
}
[dir="rtl"] .ilFormFooter .ilFormCmds {
  text-align: left;
}
/* jQuery ui autocomplete menu */
input.ilHFormHighlighted,
.ui-state-focus {
  background-color: #ff9;
}
div.ilFormExternalSetting {
  margin-bottom: 10px;
}
div.ilFormExternalSetting ul {
  margin: 2px 0;
  padding-left: 25px;
}
[dir="rtl"] div.ilFormExternalSetting ul {
  padding-left: 0;
  padding-right: 25px;
}
div.ilFormExternalSetting span {
  color: #c08030;
  /* font-style: italic; */
}
div[id^="ilFormField"] {
  margin-bottom: 10px;
}
/* Hierarchy Form */
div.ilHFormHeader,
div.ilHFormFooter {
  color: #4d4d4d;
  background-color: #f0f0f0;
  padding: 4px 0 4px 22px;
}
[dir="rtl"] div.ilHFormHeader,
[dir="rtl"] div.ilHFormFooter {
  padding: 4px 22px 4px 0;
}
div.ilHFormContent {
  padding: 20px 0;
}
div.ilHFormItem {
  margin-bottom: 5px;
  display: table-row;
}
div.ilHFormHeader .ilFormCmds,
div.ilHFormFooter .ilFormCmds {
  float: right;
}
[dir="rtl"] div.ilHFormHeader .ilFormCmds,
[dir="rtl"] div.ilHFormFooter .ilFormCmds {
  float: left;
}
.ilHFormExpIcon,
.ilHFormCheckbox,
.ilHFormIcon {
  min-width: 20px;
  padding: 0;
}
.ilHFormItemCmd {
  padding: 0 10px;
}
.ilHFormExpIcon img,
.ilHFormIcon img {
  width: 19px;
  height: 19px;
}
.ilHFormInput,
.ilHFormInput input.form-control {
  width: 100%;
}
.ilHFormDropArea {
  margin: 6px 0;
  width: auto;
}
/* deprecated */
/* experimental: bootstrap'ed file upload */
.btn-file {
  position: relative;
  overflow: hidden;
}
.btn-file input[type=file] {
  position: absolute;
  top: 0;
  right: 0;
  min-width: 100%;
  min-height: 100%;
  font-size: 100px;
  text-align: right;
  filter: alpha(opacity=0);
  opacity: 0;
  outline: none;
  background: white;
  cursor: inherit;
  display: block;
}
.ilFormInnerCol {
  padding: 0;
}
.ilFormInnerCol .form-group {
  margin: 0;
}
input:invalid {
  background-color: #ffebeb;
  border-color: #d08080;
}
.il_non_editable_value {
  padding-top: 4px;
}
.bootstrap-datetimepicker-widget {
  z-index: 2000;
}
/* Services/UI/Explorer2 */
table.ilExplorer {
  width: 100%;
  background-color: #f6f6f6;
}
body.il_Explorer {
  background: none #f9f9f9;
}
div.il_Explorer {
  margin: 0;
  min-height: 468px;
  padding: 10px 5px 15px;
}
div.ilExpH {
  padding-top: 48px;
  min-height: 35px;
}
td.ilExpBody {
  border-top: 1px solid #e0e0e0;
  background-color: #fafafa;
}
h1.ilExplorerHead {
  color: #404040;
  margin: 0;
  padding: 10px 5px 10px 28px;
  vertical-align: top;
  text-align: left;
  font-weight: bold;
  font-size: 90%;
}
div.il_ExplorerTree {
  font-size: 90%;
}
ul.il_Explorer {
  margin: 0 0 0 10px;
  padding: 0;
  list-style: none;
}
ul.il_ExplorerNoIndent {
  margin: 0;
  padding: 0;
  list-style: none;
}
li.il_Explorer {
  margin: 0;
  padding: 0;
  white-space: nowrap;
}
a.il_HighlightedNode,
.ilHighlighted {
  background-color: #ffff9d;
  padding: 0 5px;
}
li.ilExplSecHighlight {
  background-color: white !important;
  border-top: solid 2px #e9ea00;
  border-bottom: solid 2px #e9ea00;
}
div.il_ExplorerItemDescription {
  margin-left: 40px;
}
a.ilTreeView {
  position: fixed;
  top: 117px;
  z-index: 1020;
  bottom: 160px;
  background-color: white;
  border: 1px solid #e0e0e0;
  border-left: none;
  -webkit-box-shadow: 1px 1px 2px #b9b9b9;
  box-shadow: 1px 1px 2px #b9b9b9;
  width: 6px;
}
a.ilTreeView > img {
  display: inline-block;
  margin-left: -2px;
  max-width: inherit;
  background-color: white;
  border-right: 2px solid #e0e0e0;
  width: 28px;
  height: 28px;
}
a.ilTreeView:hover > img,
a.ilTreeView:active > img,
a.ilTreeView:focus > img {
  margin-left: 0;
}
a.ilTreeView:hover,
a.ilTreeView:active,
a.ilTreeView:focus {
  outline: 0;
}
[dir="rtl"] a.ilTreeView {
  border: 1px solid #e0e0e0;
  border-right: none;
}
[dir="rtl"] a.ilTreeView > img {
  margin-left: 0;
  margin-right: -5px;
}
[dir="rtl"] a.ilTreeView:hover > img,
[dir="rtl"] a.ilTreeView:active > img,
[dir="rtl"] a.ilTreeView:focus > img {
  margin-right: 0;
}
/* Explorer2, jsTree */
.jstree a {
  color: #557196 !important;
}
.jstree a.disabled {
  color: #303030 !important;
  cursor: default !important;
}
.jstree a {
  font-size: 90%;
  min-height: 22px;
}
.jstree li,
.jstree ins {
  background: url("images/jstree.svg") no-repeat;
  vertical-align: top;
}
.jstree li {
  background-position: -90px 0;
  background-repeat: repeat-y;
}
.jstree li.jstree-last {
  background: transparent;
}
.jstree .jstree-open > ins {
  background-position: -72px 0;
}
.jstree .jstree-closed > ins {
  background-position: -54px 0;
}
.jstree .jstree-leaf > ins {
  background-position: -36px 0;
}
.jstree .jstree-hovered {
  background: #e7f4f9;
  border: 1px solid #d8f0fa;
  padding: 0 2px 0 1px;
}
.jstree .jstree-clicked {
  background: none #beebff;
  border: 1px solid #99defd;
  padding: 0 2px 0 1px;
}
.jstree a .jstree-icon {
  background-position: -56px -19px;
}
.jstree a.jstree-loading .jstree-icon {
  background: url("images/throbber.gif") no-repeat center !important;
}
.jstree a.jstree-loading .loader {
  display: block;
  position: absolute;
  left: 0;
  margin-top: -25px;
  width: 30px;
  height: 30px;
  background: url("images/loader.svg") no-repeat center !important;
}
.jstree .jstree-no-dots li,
.jstree .jstree-no-dots .jstree-leaf > ins {
  background: none transparent;
}
.jstree .jstree-no-dots .jstree-open > ins {
  background-position: -18px 0;
}
.jstree .jstree-no-dots .jstree-closed > ins {
  background-position: 0 0;
}
.jstree .jstree-no-icons a .jstree-icon {
  display: none;
}
.jstree .jstree-search {
  font-style: italic;
}
.jstree .jstree-no-icons .jstree-checkbox {
  display: inline-block;
}
.jstree .jstree-no-checkboxes .jstree-checkbox {
  display: none !important;
}
.jstree .jstree-checked > a > .jstree-checkbox {
  background-position: -38px -19px;
}
.jstree .jstree-unchecked > a > .jstree-checkbox {
  background-position: -2px -19px;
}
.jstree .jstree-undetermined > a > .jstree-checkbox {
  background-position: -20px -19px;
}
.jstree .jstree-checked > a > .jstree-checkbox:hover {
  background-position: -38px -37px;
}
.jstree .jstree-unchecked > a > .jstree-checkbox:hover {
  background-position: -2px -37px;
}
.jstree .jstree-undetermined > a > .jstree-checkbox:hover {
  background-position: -20px -37px;
}
#vakata-dragged.jstree ins {
  background: none transparent !important;
}
#vakata-dragged.jstree .jstree-ok {
  background: url("images/jstree.svg") no-repeat -2px -53px !important;
}
#vakata-dragged.jstree .jstree-invalid {
  background: url("images/jstree.svg") no-repeat -18px -53px !important;
}
#jstree-marker.jstree {
  background: url("images/jstree.svg") no-repeat -41px -57px !important;
  text-indent: -100px;
}
.jstree a.jstree-search {
  color: aqua;
}
.jstree .jstree-locked a {
  color: silver;
  cursor: default;
}
#vakata-contextmenu.jstree-context,
#vakata-contextmenu.jstree-context li ul {
  background: none #f0f0f0;
  border: 1px solid #979797;
  -webkit-box-shadow: 1px 1px 2px #999;
  box-shadow: 1px 1px 2px #999;
}
#vakata-contextmenu.jstree-context a {
  color: black;
}
#vakata-contextmenu.jstree-context a:hover,
#vakata-contextmenu.jstree-context .vakata-hover > a {
  padding: 0 5px;
  background: #e8eff7;
  border: 1px solid #aecff7;
  color: black;
  border-radius: 2px;
}
#vakata-contextmenu.jstree-context li.jstree-contextmenu-disabled a,
#vakata-contextmenu.jstree-context li.jstree-contextmenu-disabled a:hover {
  color: silver;
  background: none;
  border: 0;
  padding: 1px 4px;
}
#vakata-contextmenu.jstree-context li.vakata-separator {
  background: white;
  border-top: 1px solid #e0e0e0;
  margin: 0;
}
#vakata-contextmenu.jstree-context li ul {
  margin-left: -4px;
}
.jstree img {
  border: 0;
  width: 20px;
  height: 20px;
}
img.il_ExplorerIcon {
  height: 20px;
  width: 20px;
}
/* Modules/Forum */
a.postread,
a.postread:visited {
  font-weight: normal;
}
a.postunread,
a.postunread:visited {
  font-weight: bold;
}
a.postnew,
a.postnew:visited {
  font-style: italic;
  font-weight: bold;
}
blockquote.ilForumQuote {
  margin: 0 20px 10px;
  padding: 5px;
  border: 1px solid #b6b6b6;
  font-size: 90%;
}
div.ilForumQuoteHead {
  font-weight: bold;
  font-size: 90%;
  margin: 0 0 10px;
}
/* Modules/Forum */
#ilFrmPostList {
  list-style: none;
  margin: 0;
  padding: 0;
  background-color: white;
}
.ilFrmPostImage {
  float: left;
  width: 100px;
  overflow: hidden;
}
.ilFrmPostImage img {
  vertical-align: top;
  margin: 5px 20px 5px 5px;
  border: none;
}
.ilFrmPostClear {
  clear: both;
  width: 1px;
  height: 1px;
  line-height: 1px;
}
.ilFrmPostTitle {
  margin-top: 15px;
  font-size: 120%;
}
div.ilFrmPostHeader span.small {
  color: #909090;
}
.ilFrmPostContentContainer {
  margin: 0 0 10px;
  width: 80%;
  float: left;
}
.ilFrmPostContent {
  margin-top: 20px;
}
.ilFrmPostRow div.ilForm {
  width: 100%;
  max-width: 1000px;
}
.ilFrmPostRow {
  padding: 3px;
  border-top: 1px solid #f0f0f0;
}
.ilFrmPostRow div.ilForm div.ilFormValue {
  width: auto;
}
.ilFrmPostRow div.ilForm div.ilFormOption {
  width: 150px;
}
.ilFrmPostCensorshipAdvice {
  margin: 0;
  padding: 0;
  font-weight: bold;
}
.ilFrmPostAttachmentsContainer {
  margin: 20px 0 0;
  font-weight: bold;
}
.ilFrmPostAttachmentsContainer a {
  font-weight: normal;
}
.ilFrmPostAttachmentsContainer img {
  vertical-align: middle;
}
.ilFrmPostCommands {
  float: right;
  margin: 0 0 3px;
}
.ilModeratorPosting {
  background-color: #ff9;
  padding: 0 5px;
}
.ilPostingNeedsActivation {
  background-color: #ffe4e4;
  padding: 0 5px;
}
.ilFrmBottomToolbar {
  margin-top: 20px;
}
.ilForumTreeTitleUnread {
  font-weight: bold;
}
.ilForumTreeUnlinkedContent {
  text-decoration: none;
  cursor: text;
  font-size: smaller;
  color: #333333;
  padding-left: 23px;
}
/* Services/Mail */
a.mailread,
a.mailread:visited {
  font-weight: normal;
}
a.mailunread,
a.mailunread:visited {
  font-weight: bold;
}
.iosMailFilter .checkbox {
  display: inline-block !important;
  margin: 0 10px !important;
}
.iosMailFilter .checkbox:first-child {
  margin: 0 15px !important;
}
.iosMailFilter .checkbox input[type="checkbox"] {
  margin-left: -15px !important;
}
/* --- Services/COPage ---*/
a.ilEditSubmit {
  background: url("images/ButtonsBack.png") repeat-x bottom white;
  padding: 2px;
  margin: 0;
  border: 1px solid #bababa;
  border-bottom-color: #808080;
  border-right-color: #808080;
  text-decoration: none;
  font-size: 80%;
  line-height: 14px;
  cursor: pointer;
}
input.ilEditSubmit {
  color: #2255a0;
  padding: 1px;
  margin: 0;
  font-size: 12px;
  line-height: 14px;
  cursor: pointer;
  background: url("images/ButtonsBack.png") repeat-x bottom white;
  border: 1px solid #bababa;
  border-bottom-color: #808080;
  border-right-color: #808080;
}
input.ilEditSubmit:hover {
  color: black;
}
div.ilEditHelpline {
  margin: 3px 0;
  padding: 0;
  font-size: 80%;
  background-color: white;
  color: black;
}
select.ilEditSelect {
  background: none white;
  border: 1px solid #bbb;
  padding: 1px;
  text-decoration: none;
  font-size: 12px;
}
div.il_droparea {
  padding: 1px 5px;
  border: 1px dashed #d0d0d0;
  color: #d0d0d0;
  text-align: center;
  font-size: 12px;
  background-color: #fcfcfc;
  cursor: pointer;
}
div.il_droparea:hover,
div.ilCOPGDropActice,
.il_droparea_valid_target {
  border-color: #88be51;
  color: #88be51;
  background-color: #f3f8ed;
}
div.ilCOPGNoPageContent {
  padding: 20px 5px;
  color: #a0a0a0;
}
div.il_editarea_nojs {
  border-width: 1px dotted #999;
}
div.il_editarea {
  border: 1px solid transparent;
  min-height: 20px;
}
div.ilc_page_Page > div.il_editarea_disabled {
  padding: 10px;
}
div.il_editarea_disabled {
  border: 2px dotted #fa8228;
  min-height: 20px;
}
div.il_editarea_active {
  border: 1px solid #909090;
  min-height: 20px;
}
div.il_editarea_selected {
  border: 2px solid #6ea03c;
  min-height: 20px;
}
div.il_editarea_disabled_selected {
  border: 2px solid #fa8228;
  min-height: 20px;
}
div.il_editarea_active_selected {
  border: 2px solid black;
  min-height: 20px;
}
.il_editmenu {
  background-color: white;
  color: black;
  font-weight: normal;
  text-align: left;
  font-style: normal;
  text-indent: 0;
  font-size: 14px;
  z-index: 5000;
}
table.il_editmenu td {
  padding: 3px;
}
div.ilEditLabel {
  position: absolute;
  background-color: #f5f5f5;
  font-size: 70%;
  padding: 1px 3px;
  border-style: solid;
  border-width: 0 1px 1px 0;
  border-color: #909090;
}
div.ilEditVAccordCntr {
  margin-top: 15px;
  padding: 5px;
}
div.ilEditVAccordICntr {
  background-color: white;
  margin-bottom: 15px;
  border: 1px solid #9eadba;
}
div.ilEditVAccordIHead {
  padding: 3px;
  background-color: #e2eaf4;
  text-align: left;
  background-repeat: no-repeat;
  background-position: 3px 4px;
}
div.ilEditVAccordICont {
  padding: 10px;
  background-color: white;
}
div.ilTinyMenuSection {
  float: left;
  white-space: nowrap;
  border-right: 1px solid #e0e0e0;
  padding: 0 10px 4px 0;
  margin-right: 10px;
}
[dir="rtl"] div.ilTinyMenuSection {
  float: right;
  border-right: none;
  border-left: 1px solid #e0e0e0;
  padding: 0 0 4px 10px;
  margin-right: 0;
  margin-left: 10px;
}
#ilTinyMenuButtons {
  padding-bottom: 15px;
  zoom: 1;
}
#iltinymenu .bd div.last {
  float: left;
  white-space: nowrap;
  padding: 0 10px 2px 0;
  border-right: 0;
  margin: 0;
}
#iltinymenu {
  z-index: 1040 !important;
  position: fixed;
  left: 0;
  right: 0;
  top: 0;
  background-color: #f9f9f9;
  -webkit-box-shadow: 3px 9px 9px 0 rgba(0, 0, 0, 0.176);
  box-shadow: 3px 9px 9px 0 rgba(0, 0, 0, 0.176);
}
#iltinymenu_bd {
  padding: 10px;
}
#iltinymenu .bd div .small {
  color: #909090;
  font-style: italic;
}
#ilsaving {
  position: fixed;
  top: 0;
  left: 0;
  text-decoration: blink;
  z-index: 3;
}
.ilTinyMenuDropDown span {
  padding: 2px 0 0 5px;
  width: 75px;
  overflow: hidden;
  display: inline-block;
  line-height: 1em;
}
a.ilTinyMenuDropDown {
  display: inline-block;
  padding: 0 2px 1px 0;
}
/* if the ilc_page_cont_PageContainer is declared as being relative in the content.css drop downs will be truncated */
#ilEditorTD {
  position: static;
}
#ilEditorTD p {
  margin: 0;
  padding: 0;
}
/* Page TOC */
div.ilc_page_toc_PageTOC {
  font-size: 90%;
  padding: 5px 5px 10px;
  background-color: #fafafa;
  border: 1px solid #f0f0f0;
  float: left;
}
h1.ilc_page_toc_PageTOCHead {
  margin: 0;
  font-size: 100%;
  padding: 0;
  font-weight: bold;
  text-align: center;
}
ul.ilc_page_toc_PageTOCList {
  margin: 0 0 0 10px;
  padding: 0;
  list-style: none;
}
li.ilc_page_toc_PageTOCItem {
  margin: 5px 0 0;
  padding: 0;
  white-space: nowrap;
}
a.ilc_page_toc_PageTOCLink {
  color: #03a;
  font-weight: normal;
  text-decoration: none;
}
a.ilc_page_toc_PageTOCLink:hover {
  color: black;
}
a.ilc_page_toc_PageTOCLink:visited {
  color: blue;
}
/* --- content styles (will move to content.css) --- */
td.ilc_PageDisabled {
  padding: 20px;
  border: 1px solid #9eadba;
  margin-bottom: 0;
  border-left: 3px dotted red;
}
div.ilc_DefinitionHeader {
  margin: 20px 0 10px 0;
  padding: 5px 0;
  border: 1px solid black;
  border-width: 1px 0;
}
table.ilc_Fullscreen {
  background-color: white;
  position: absolute;
  margin: 0;
  padding: 0;
  height: 100%;
  width: 100%;
}
html.ilc_Fullscreen,
body.ilc_Fullscreen {
  margin: 0;
  padding: 0;
  height: 100%;
}
div.ilLMMenu {
  margin: 0 0 5px 10px;
}
div.ilc_LMMenu {
  line-height: 22px;
}
a.ilc_LMMenu {
  padding: 1px 5px;
  margin: 2px 0;
  border: 1px solid #b0b0b0;
  background-color: #e6ecf8;
  white-space: nowrap;
}
div.ilc_TableOfContents {
  background-color: white;
  padding: 20px;
  border-spacing: 1px;
  border: 1px solid #eee;
  margin-bottom: 0;
}
table.ilc_media {
  background-color: white;
}
h1.il_LMHead {
  margin: 12px 15px 6px;
  font-size: 120%;
  font-weight: normal;
}
table.ilc_Table {
  border-collapse: collapse;
  background-color: white;
  margin: 10px 0;
  border-color: #9eadba;
}
/* COPage Comparison */
div.ilEditModified,
div.ilEditDeleted,
div.ilEditNew {
  border: 3px solid;
  margin-bottom: 2px;
}
div.ilEditModified {
  border-color: #4c6586;
}
div.ilEditDeleted {
  border-color: #fa8228;
}
div.ilEditNew {
  border-color: #6ea03c;
}
.ilCOPGCompareLegend {
  display: inline-block;
  margin-top: 5px;
  padding: 2px;
}
span.ilDiffDel {
  background-color: #fdd9be;
}
span.ilDiffIns {
  background-color: #bbda9b;
}
a.nostyle:link,
a.nostyle:visited {
  text-decoration: none;
  color: black;
}
a.nostyle:hover {
  color: black;
}
#ilEditorPanel_c {
  z-index: 3000 !important;
}
#iltinymenu .mce-ico {
  color: white !important;
}
#iltinymenu a.btn {
  min-width: 30px;
}
#error_panel_c {
  z-index: 2000 !important;
}
#ilPageEditLegend {
  background-color: #f9f9f9;
  padding: 10px;
  margin-top: 30px;
}
#ilPageEditLegend > div {
  margin: 5px 0;
}
#ilPageEditLegend .il_droparea,
#ilPageEditLegend .il_droparea:hover {
  display: inline-block;
  width: 40px;
  border-color: #d0d0d0;
  color: #d0d0d0;
  background-color: #fcfcfc;
  cursor: default;
  height: 21px;
}
.ilPageEditLegendElement {
  width: 40px;
  border: 1px solid #d0d0d0;
  height: 21px;
  display: inline-block;
  font-size: 12px;
  padding: 1px 5px;
  text-align: center;
}
.ilCOPGMediaDisabled {
  padding: 5px;
  font-size: 0px;
  line-height: 100%;
  text-align: center;
  display: table-cell;
  vertical-align: middle;
  background-color: #3b5620;
  color: white;
}
.ilCOPgEditStyleSelectionItem {
  padding: 10px;
  background-color: white;
  cursor: pointer;
}
.ilCOPgEditStyleSelectionItem:hover {
  background-color: #ffffd0;
}
ul#ilAdvSelListTable_style_selection {
  overflow: auto;
  max-height: 400px;
}
a.ilCOPageSection {
  color: inherit;
  text-decoration: inherit;
}
#ilAdvSelListAnchorText_char_style_selection > span {
  min-width: auto;
}
/* Services/Calendar */
td.even {
  color: #222;
  background-color: #f7f7f7;
  padding: 3px;
}
td.uneven {
  color: #222;
  background-color: #eee;
  padding: 3px;
}
td.today {
  background-color: #e0e0ff;
}
td.date {
  background-color: #f7f7f7;
}
td.prevMonth {
  background-color: #dfdfdf;
}
div#block_cal_sel_0 div.ilBlockContent {
  padding: 0;
}
div.ilCalSelAct {
  background-color: #f0f0f0;
  font-size: 90%;
  padding: 2px 2px 3px 0;
}
div.ilCalSelSelAll {
  background-color: #f8f8f8;
  font-size: 80%;
  padding: 3px 2px 2px 0;
}
div.ilCalSelList {
  max-height: 250px;
  overflow: auto;
}
.ilCalSelList img {
  width: 20px;
  height: 20px;
}
ul.ilCalSel {
  margin: 0;
  padding: 0;
  list-style: none;
}
ul.ilCalSel li {
  margin: 0;
  padding: 0 0 0 48px;
  border-bottom: 1px solid #f0f0f0;
  min-height: 25px;
}
span.ilCalColSpan {
  padding: 2px 0;
  display: block;
  margin-left: -48px;
  width: 24px;
  height: 25px;
  float: left;
}
ul.ilCalSel li img {
  margin-top: 6px;
  display: block;
  float: left;
  margin-left: -20px;
}
div.ilCalSelTitle {
  padding: 5px 3px 3px;
  font-size: 90%;
}
table.calmini {
  width: 100%;
  font-size: 90%;
  border-collapse: collapse;
  background-color: #f8f8f8;
  border: none;
}
table.calmini tr,
table.calmini td,
table.calmini th {
  border: none;
  padding: 5px 3px;
  text-align: center;
  vertical-align: middle;
  color: #b6b6b6;
  background-color: transparent;
}
@media only screen and (max-width: 991px) {
  table.calmini tr,
  table.calmini td,
  table.calmini th {
    padding: 5px 1px;
  }
}
table.calmini tr:nth-child(even) {
  background-color: #e9e9e9;
}
table.calmini th.calmini,
table.calmini th.calminiweek {
  font-weight: 600;
  color: #4c6586;
  font-size: 90%;
}
table.calmini td.calministd > .il_calmini_monthday > a {
  color: #696969;
}
table.calmini td.calminitoday {
  background-color: #708bae;
}
table.calmini td.calminitoday > .il_calmini_monthday > a {
  color: white;
}
table.calmini td.calminiprev > .il_calmini_monthday > a,
table.calmini td.calmininext > .il_calmini_monthday > a {
  color: #a9a9a9;
}
a.callink:link,
a.callink:visited {
  color: inherit;
  cursor: pointer;
}
.callink .glyphicon {
  color: #b1c0d3;
  cursor: pointer;
}
.callink .glyphicon:hover {
  color: #557196;
}
/* Modules/Wiki */
a.ilWikiPageMissing:link,
a.ilWikiPageMissing:visited {
  color: red;
}
a.ilWikiPageMissing:hover {
  color: black;
}
ul.ilWikiBlockList {
  margin: 0 0 0 20px;
  padding: 0;
  list-style: disc outside;
}
ul.ilWikiBlockListNoIndent {
  margin: 0;
  padding: 0;
  list-style: none;
}
li.ilWikiBlockItem {
  margin: 0;
  padding: 0;
}
/* Services/MainMenu */
.ilTopHeader {
  position: fixed;
  left: 0;
  right: 0;
  z-index: 1030;
  /* see bootstrap fixed top navbar */
  top: 0;
  background-color: #e2e8ef;
  filter: progid:DXImageTransform.Microsoft.gradient(enabled = false);
  margin-left: auto;
  margin-right: auto;
  /*border-bottom: 3px solid @ilMainMenuColor;*/
}
.ilBranding {
  height: 56px;
  padding: 3px 0;
}
#ilTopNav {
  margin: -38px 0 0 65px;
}
#ilTopNav.navbar {
  padding-top: 1px;
  padding-bottom: 1px;
  min-height: 33px;
}
#ilTopNav.navbar > .navbar-collapse {
  margin: 0;
  padding: 0 0 0 5px;
}
#ilTopNav.navbar-default {
  background-color: transparent;
  filter: progid:DXImageTransform.Microsoft.gradient(enabled = false);
  border: 0 none;
}
#ilTopNav .dropdown-menu {
  float: left;
  right: auto;
  left: 0;
  min-width: 100%;
}
#ilTopNav .navbar-text {
  color: #607ea5;
}
#ilTopNav .navbar-nav {
  float: left;
  margin-left: 5px;
}
#ilTopNav .navbar-nav > li {
  margin: 0 0 0 10px;
}
#ilTopNav .navbar-nav > li > a {
  margin: 0;
  padding: 5px 10px 6px;
  border-top: 4px solid white;
  color: #808080;
}
#ilTopNav .navbar-nav > .active > a,
#ilTopNav .navbar-nav > .open > a,
#ilTopNav .navbar-nav > .active > a:hover,
#ilTopNav .navbar-nav > .open > a:hover,
#ilTopNav .navbar-nav > .active > a:active,
#ilTopNav .navbar-nav > .open > a:active,
#ilTopNav .navbar-nav > .active > a:focus,
#ilTopNav .navbar-nav > .open > a:focus {
  outline: 0 none;
  border-top: 4px solid #4c6586;
  background-color: #fafafa;
  -webkit-box-shadow: 3px 9px 9px 0px rgba(0, 0, 0, 0.176);
  box-shadow: 3px 9px 9px 0px rgba(0, 0, 0, 0.176);
}
#ilTopNav a.dropdown-toggle {
  text-transform: uppercase;
  font-size: 14px;
}
[dir="rtl"] #ilTopNav .dropdown-menu {
  float: right;
  left: auto;
  right: 0;
  padding: 5px 0;
  text-align: right;
}
[dir="rtl"] #ilTopNav .navbar-nav {
  float: right;
  margin-left: 0;
  margin-right: 70px;
}
[dir="rtl"] #ilTopNav .navbar-nav > li {
  margin: 0 10px 0 0;
}
[dir="rtl"] #ilTopNav.navbar > .navbar-collapse {
  padding: 0 5px 0 0;
}
/* Main Menu Top Title */
.ilTopTitle {
  /* color: darken(@ilMainMenuColor, 20%);*/
  float: left;
  font-weight: 600;
  padding: 0 0 0 15px;
  white-space: nowrap;
  line-height: 40px;
  /*letter-spacing: 0.05em;*/
  /*word-spacing: -0.1em;*/
}
[dir="rtl"] .ilTopTitle {
  float: right;
  padding: 0 15px 0 0;
}
input.ilOpenIDBox {
  background: url("images/openid.png") no-repeat 1px 2px white;
  padding-left: 20px;
}
[dir="rtl"] input.ilOpenIDBox {
  background-position: 2px 1px;
  padding-left: 0;
  padding-right: 20px;
}
#ilTopBar.ilTopBar {
  padding: 0;
  height: 40px;
  top: 0;
  z-index: 1040;
}
.ilTopFixed {
  z-index: 1030;
  position: fixed;
  margin-left: auto;
  margin-right: auto;
  left: 0;
  right: 0;
}
#ilTopBarNav {
  float: right;
  margin: 0;
  padding: 0;
  margin-right: 14px;
  list-style: none outside none;
}
#ilTopBarNav .dropdown-menu {
  background-color: #aeaeae;
  border-radius: 0;
  margin: 0;
  color: #f5f5f5;
}
#ilTopBarNav .dropdown-menu a {
  color: #f5f5f5;
}
#ilTopBarNav .dropdown-menu a:hover,
#ilTopBarNav .dropdown-menu a:active,
#ilTopBarNav .dropdown-menu a:focus {
  color: #aeaeae;
}
#ilTopBarNav > li {
  float: left;
  display: block;
  position: relative;
}
#ilTopBarNav > li > a {
  margin-right: 1px;
  display: block;
  padding: 10px;
  position: relative;
  min-width: 40px;
  height: 40px;
  text-align: center;
  background-color: #767676;
  color: #f5f5f5;
}
#ilTopBarNav > li > a:hover,
#ilTopBarNav > li > a:active,
#ilTopBarNav > li > a:focus {
  outline: 0 none;
  color: white;
  text-decoration: none;
  background-color: #aeaeae;
}
#ilTopBarNav > .active > a,
#ilTopBarNav > .open > a,
#ilTopBarNav > .active > a:hover,
#ilTopBarNav > .open > a:hover,
#ilTopBarNav > .active > a:active,
#ilTopBarNav > .open > a:active,
#ilTopBarNav > .active > a:focus,
#ilTopBarNav > .open > a:focus {
  outline: 0 none;
  color: white;
  text-decoration: none;
  background-color: #aeaeae;
}
#ilTopBarNav #userlog > a {
  padding: 0 10px 0 0;
}
#ilTopBarNav #userlog > a img {
  height: 40px;
  width: 40px;
  margin-right: 0px;
  padding: 5px;
}
#ilTopBarNav #userlog .dropdown-menu {
  min-width: 100%;
}
#ilTopBarNav #userlog .dropdown-menu > li > a {
  padding-left: 50px;
}
[dir="rtl"] #ilTopBarNav {
  float: left;
  margin: 0;
  margin-left: 14px;
  text-align: right;
}
[dir="rtl"] #ilTopBarNav .badge {
  margin-left: 0;
  margin-right: -5px;
}
[dir="rtl"] #ilTopBarNav .dropdown-menu a {
  text-align: right;
}
[dir="rtl"] #ilTopBarNav > li {
  float: right;
}
[dir="rtl"] #ilTopBarNav > li > a {
  margin-right: 1px;
}
[dir="rtl"] #ilTopBarNav #userlog > a {
  padding: 0 0 0 10px;
}
[dir="rtl"] #ilTopBarNav #userlog > a img {
  margin-left: 0;
}
.ilMainHeader {
  background-color: white;
  height: 80px;
  border-bottom: 3px solid #f0f0f0;
}
.ilMainHeader.ilTopFixed {
  top: 40px;
}
.ilMainHeader > header > .row > a.navbar-brand {
  height: auto;
  display: inline-block;
  padding: 0;
  margin: 15px 15px 0;
}
.ilMainHeader > header > .row > a.navbar-brand > img {
  display: inline-block;
  height: 50px;
  width: 50px;
}
.ilMainMenu {
  background-color: white;
}
.ilMainMenu.ilTopFixed {
  top: 110px;
}
.dropdown-menu {
  font-weight: normal;
  border: 0 none;
  -webkit-box-shadow: 3px 9px 9px 0 rgba(0, 0, 0, 0.3);
  box-shadow: 3px 9px 9px 0 rgba(0, 0, 0, 0.3);
}
.dropdown-menu li > a {
  padding: 3px 10px;
  color: #5d5d5d;
  font-size: 14px;
}
.dropdown-header {
  padding: 3px 10px;
}
.ilMainMenuEntries {
  margin-bottom: 10px;
  padding-bottom: 10px;
}
div.ilMemberViewMainHeader {
  background-color: #981a0a;
}
div.ilTopMemberView {
  text-align: center;
}
div.ilTopMemberView h3 {
  padding: 0;
  margin: 0;
  line-height: 40px;
}
/* Services/UIComponent/Tabs */
.nav-tabs > li {
  margin: 0 4px 0 0;
}
.nav-tabs > li > a {
  border-radius: 0;
  border: 0 none;
  padding: 6px 12px 3px;
  font-size: 13px;
  margin: 0;
}
.nav-tabs > li.active > a,
.nav-tabs > li.active > a:hover,
.nav-tabs > li.active > a:focus {
  background-color: #7c7c7c;
  color: white;
  border: 0 none;
}
[dir="rtl"] .nav-tabs > li {
  margin: 0 0 0 4px;
  float: right;
}
#ilTab {
  padding: 0;
  margin: 7px 15px 23px;
  border: 0 none;
  border-bottom: 2px solid #7c7c7c;
}
.ilSetupContent #ilTab {
  margin: 7px 0 23px;
}
.ilTabsContentOuter {
  /* background-color: white; */
  padding: 0;
}
/* Sub Tabs */
#ilSubTab {
  padding: 5px 20px;
  margin: -23px 0 10px;
  /* border-bottom: 1px solid lighten(@mid-gray, 55%);
	box-shadow: 0 2px 1px -1px white; */
}
#ilSubTab > li > a {
  border-radius: 0;
  padding: 3px 7px;
  font-size: 11.64px;
  /* font-weight: 600; */
}
#ilSubTab > li > a:hover {
  color: #3a4c65;
}
#ilSubTab > li.active > a,
#ilSubTab > li.active > a:hover,
#ilSubTab > li.active > a:focus {
  color: #557196;
  background-color: transparent;
  text-decoration: underline;
}
/* Services/UIComponent/GroupedLists */
div.ilGroupedListH {
  padding: 2px 10px;
  background-color: #f0f0f0;
  font-size: 85%;
}
div.ilGroupedListSep {
  padding-bottom: 3px;
  border-bottom: 1px solid #e0e0e0;
  margin: 0 10px 3px;
}
a.ilGroupedListLE {
  display: block;
  padding: 5px 10px;
  font-size: 90%;
}
a.ilGroupedListLE:hover {
  background-color: #ffffd9;
  text-decoration: none;
}
td.ilGroupedListNewCol {
  border-left: 1px solid #e0e0e0;
}
/* Services/Table */
div.tblfooter {
  font-weight: normal;
  background-color: #f5f5f5;
  padding: 3px;
  font-size: 80%;
  text-align: right;
}
div.ilTableNav {
  font-weight: normal;
  padding: 0 3px;
  font-size: 80%;
  text-align: right;
}
tr.tblfooter {
  color: black;
  font-weight: normal;
  background-color: #f9f9f9;
  border-top: 1px solid #f0f0f0;
}
td.submit {
  padding: 3px;
  vertical-align: top;
  background-color: #f3f3f3;
}
div.ilTableHeaderTitleBlock {
  font-weight: bold;
  padding: 3px;
  font-size: 90%;
  color: #404040;
  background: url("images/block_top.png") repeat-x #f8f8f8;
  border-bottom: 1px solid #e9e9e9;
}
div.ilTableHeaderTitle {
  margin: 15px 0 0;
  padding: 0;
}
div.ilTableHeaderTitle + .ilHeaderDesc {
  margin: 0 0 5px;
}
h3.ilTableHeaderTitleBlock {
  font-weight: bold;
  font-size: 100%;
  display: inline;
  padding: 0;
  margin: 0;
}
h3.ilTableHeaderTitle {
  display: inline;
}
div.ilTableOuter {
  padding: 0;
  background-color: white;
}
div.ilTableSelectAll {
  background-color: #f8f8f8;
  padding: 6px 8px;
  font-size: 90%;
}
div.ilTableSelectAll label {
  padding-left: 13px;
}
div.ilTableCommandRow,
div.ilTableCommandRowTop {
  background-color: #f9f9f9;
  padding: 5px 8px;
  font-size: 90%;
}
span.ilTableFootLight {
  color: #909090;
}
div.ilTableFilterActivator {
  margin: 0 0 5px 3px;
}
.ilTableMenuItem {
  margin: 0 10px 0 0;
}
div.ilTableFilter {
  padding: 0 0 5px 0;
  margin: 0;
}
legend.ilTableFilter {
  font-size: 80%;
  border: none;
  padding: 2px 5px;
  margin: -12px 0 0;
  font-weight: normal;
  text-align: right;
}
legend.ilTableFilter > a {
  margin-right: -20px;
  margin-top: -15px;
}
fieldset.ilTableFilter {
  background-color: #f9f9f9;
  padding: 10px 15px;
  margin: 5px 0 15px 0;
}
div.ilTableFilterLabel {
  font-style: italic;
  background-color: #f0f0f0;
  padding: 3px 5px;
}
div.ilTableFilterLabel label {
  margin: 0;
}
div.ilTableFilterInput {
  min-width: 150px;
  padding: 5px 0;
}
div.ilTableFilterInput select {
  width: 100%;
  max-width: 150px;
}
div.ilTableFilterInput .radio,
div.ilTableFilterInput .checkbox {
  margin: 0;
}
td.ilFilterOption {
  text-align: left;
  vertical-align: top;
  font-size: 80%;
  white-space: nowrap;
  padding: 0 10px 10px 0;
  min-width: 150px;
}
td.ilFilterType {
  font-size: 80%;
  font-weight: bold;
  text-align: left;
  white-space: nowrap;
  padding: 3px;
}
div.ilTableContainer {
  overflow: auto;
}
.tblheader {
  font-weight: normal;
}
tr.tblheader {
  font-weight: normal;
  background-color: #f9f9f9;
  font-size: 90%;
  border-bottom: 1px solid #d6d6d6;
}
/* ---------------- alternating tablerowcolors ----------------- */
.tblrow2_mo {
  background-color: #f1f1f1;
  color: #222;
  padding: 3px;
}
.tblrow1_mo {
  background-color: white;
  color: #222;
  padding: 3px;
}
.tblrow1_mo:hover,
.tblrow2_mo:hover {
  background-color: #d0d0ff;
}
.tblrowmarked {
  background-color: #ffe4e4 !important;
  color: #222;
  padding: 3px;
}
.tblrow2top {
  background-color: #f1f1f1;
  color: #222;
  padding: 3px;
  vertical-align: top;
}
.tblrow1top {
  background-color: white;
  color: #222;
  padding: 3px;
  vertical-align: top;
}
.tblrowmarkedtop {
  background-color: #ffe4e4;
  color: #222;
  padding: 3px;
  vertical-align: top;
}
.table > thead > tr > th {
  border-bottom: 1px solid #a0a0a0;
  background-color: #fcfcfc;
}
.ilTableOuter .table {
  background-color: #f9f9f9;
}
td > img[src$="icon_custom.svg"] {
  max-width: 32px;
}
/* Services/Notes */
div.ilNotes {
  background-color: #f9f9f9;
  padding: 15px;
}
#ilRightPanel div.ilNotes {
  background-color: white;
}
div.ilNotes .fullwidth_invisible {
  background-color: transparent;
  padding: 10px;
}
div.ilComment {
  padding-left: 50px;
}
div.ilNotesUImage {
  float: left;
  margin-left: -50px;
}
div.ilNoteText {
  font-size: 95%;
  margin-top: 5px;
}
div.ilNotesHeader {
  background-color: #f0f0f0;
  margin-bottom: 5px;
}
#ilRightPanel div.ilNotesHeader {
  padding: 5px;
}
h3.ilNotesHeader {
  font-size: 110%;
  color: #606060;
  display: inline;
}
h4.ilNoteTitle {
  font-size: 100%;
  margin: 0;
  padding: 0;
}
td.ilNoteList {
  padding: 10px 5px;
  border-top: 1px solid #f0f0f0;
  vertical-align: top;
}
textarea#note {
  height: 6em;
}
div.ilNoteInput {
  padding-bottom: 10px;
}
/* Modules/Blog */
div.ilBlogList {
  padding: 10px;
  margin-bottom: 20px;
  background-color: white;
}
div.ilBlogListItem {
  padding: 1px 1px 5px;
  margin-bottom: 35px;
}
div.ilBlogListItem.ilBlogListItemDraft {
  padding: 3px;
}
div.ilBlogListItemTitle {
  border-bottom: 1px solid #e0e0e0;
}
div.ilBlogListItemTitle h3 {
  margin-bottom: 5px;
}
div.ilBlogListItemSubTitle {
  margin-top: 5px;
  color: #909090;
  font-size: 80%;
  text-align: right;
}
div.ilBlogListItemSnippet {
  margin-top: 5px;
  margin-bottom: 5px;
  min-height: 10px;
}
img.ilBlogListItemSnippetPreviewImage {
  margin-right: 10px;
  margin-bottom: 5px;
}
div.ilBlogListItemMore {
  float: left;
}
div.ilBlogListItemCommtensPerma {
  text-align: right;
  font-size: 90%;
  margin-top: 15px;
  min-height: 15px;
}
div.ilBlogSideBlocks {
  margin-left: 5px;
}
td.ilBlogSideBlockContent {
  padding: 10px;
}
td.ilBlogSideBlockCommand {
  font-size: 75%;
  color: #909090;
  border-bottom: 1px solid #e9e9e9;
  padding: 1px 3px;
  background-color: #f9f9f9;
  text-align: right;
}
div.ilBlogSideBlockAuthor {
  margin-top: 3px;
}
ul.ilBlogSideBlockNavigation {
  margin-top: 3px;
  padding-left: 15px;
}
div.ilBlogSideBlockNavigationSelection {
  margin-bottom: 5px;
}
.ilBlogListItemDraft {
  border: 2px dotted red;
}
.ilBlogNavigationItemDraft {
  margin-right: 50px;
}
.ilBlogListPermalink {
  margin: 5px;
}
.ilBlogRating {
  margin-bottom: 5px;
}
.ilTopGap {
  margin-top: 15px;
}
.ilExportPage {
  min-height: 468px;
  padding-bottom: 20px;
}
/* Services/Skill */
div.ilSkill {
  background: white;
  padding: 15px;
  margin-bottom: 20px;
  margin-top: 10px;
}
div.ilSkill > h3 {
  margin: 10px 0;
  padding: 0;
  font-size: 1.2em;
  float: left;
}
div.ilSkill > h4 {
  margin: 10px 0;
  padding: 0;
  font-size: 1em;
  color: #909090;
  float: left;
  clear: left;
}
table.ilSkill,
td.ilSkill,
th.ilSkill {
  border: 1px solid #e0e0e0;
}
div.ilSkillActions {
  margin-top: -5px;
  margin-right: 15px;
  float: right;
}
div.ilSkill .ilSkillActions {
  margin-right: 0px;
}
table.ilSkill {
  margin-bottom: 5px;
  margin-left: 50px;
  background-color: white;
  border-collapse: collapse;
  clear: both;
}
td.ilSkill,
th.ilSkill {
  font-size: .8em;
  padding: 4px;
  min-width: 50px;
}
td.ilSkill {
  text-align: center;
  vertical-align: middle;
}
td.ilSkillLevel {
  cursor: pointer;
}
th.ilSkill,
td.ilSkillLevel {
  background-color: #f8f8f8;
}
td.ilSkillSelf {
  background-color: #fff0e0;
}
td.ilSkillMat {
  background-color: #f0f0ff;
}
div.ilSkillSuggRes {
  margin-left: 50px;
}
th.ilSkillEntryHead {
  width: 250px;
}
/* Modules/Poll */
.ilPollDescription {
  margin: 5px;
  font-size: 80%;
  color: #808080;
}
.ilPollQuestion {
  display: inline-block;
  width: 97%;
  margin: 1.5%;
  font-size: 90%;
  font-style: italic;
}
img.ilPollQuestionImage {
  margin: 1.5% 0%;
  max-width: 100%;
}
.ilPollQuestionAnswers {
  margin: 5px;
  font-size: 80%;
}
.ilPollQuestionAnswer {
  margin-bottom: 5px;
}
.ilPollQuestionResults {
  margin: 10px;
  font-size: 80%;
}
.ilPollQuestionResult {
  margin-bottom: 5px;
}
.ilPollQuestionResultBar {
  width: 100%;
  border: 1px solid #aaa;
  float: left;
  height: 18px;
}
.ilPollQuestionResultBarInner {
  background-color: #c2e1ff;
  height: 18px;
}
.ilPollQuestionResultPerc {
  float: right;
  position: relative;
  margin-top: -17px;
  margin-right: 3px;
}
.ilPollLegend {
  margin-bottom: 5px;
}
.ilPollLegend td.legendLabel {
  font-size: 120%;
}
/* Services/Search */
div.ilMainMenuSearch {
  padding: 0 10px 3px;
  margin: 1px 0 2px -1px;
  line-height: 26px;
}
input.ilMainMenuSearch {
  cursor: pointer;
  border: none;
  color: #606060;
  width: 150px;
  padding: 2px 4px 1px;
  margin: 0;
  background-color: white;
  min-height: 16px;
  -webkit-box-shadow: inset 1px 1px 2px #a0a0a0;
  box-shadow: inset 1px 1px 2px #a0a0a0;
  line-height: 1;
}
#mm_search_menu_head {
  background-color: #f8f8f8;
  padding: 5px;
  font-size: 85%;
}
#mm_search_menu_head p {
  margin: 0;
}
#mm_search_menu_head input {
  margin: 0;
  padding: 0;
}
#il_search_toolbar div.ilFormOption {
  width: auto;
}
#il_search_toolbar div.ilFormFooter {
  display: none;
}
#mm_search_menu_ac .ui-menu {
  border: 0 none;
  -webkit-box-shadow: none;
  box-shadow: none;
  color: #333333;
}
span.ilSearchHighlight {
  font-weight: bold;
}
div.il_SearchFragment {
  margin: 2px 0 5px;
  font-size: 80%;
  font-weight: normal;
  text-align: left;
}
#ilSearchResultsTable.table-striped > tbody > tr > td {
  background-color: transparent;
}
#search_area_form {
  min-width: 350px;
}
#search_area_form .form-horizontal .control-label {
  padding-top: 0;
}
/* Services/Help */
#ilHelpText .ilc_text_inline_Strong {
  font-weight: bold;
}
#ilHelpBack {
  padding-bottom: 20px;
}
#ilHelpText {
  clear: both;
  font-size: 90%;
}
#ilHelpText .ilc_list_o_NumberedList,
#ilHelpText .ilc_list_u_BulletedList {
  margin: 10px 0;
  padding: 0 0 0 25px;
}
#ilHelpText .ilc_list_o_NumberedList .ilc_list_o_NumberedList,
#ilHelpText .ilc_list_o_NumberedList .ilc_list_u_BulletedList,
#ilHelpText .ilc_list_u_BulletedList .ilc_list_u_BulletedList,
#ilHelpText .ilc_list_u_BulletedList .ilc_list_o_NumberedList {
  padding-left: 15px;
}
a#ilHelpClose {
  display: block;
  float: right;
  padding: 5px;
}
#ilHelpPanel .il_VAccordionHead {
  background-position: 3px 3px;
  padding: 3px 3px 3px 20px;
  font-size: 90%;
  font-weight: bold;
  border: none;
}
#ilHelpPanel .ilGroupedListLE {
  padding: 5px 10px 5px 20px;
}
div#il_screen_id {
  position: fixed;
  right: 0;
}
#mm_help li a span:first-child {
  width: 20px;
  display: inline-block;
}
/* Modules/DataCollection */
td.dcl_actions {
  text-align: right;
  padding-right: 5px;
}
.dcl_record_list td,
.dcl_field_list td {
  padding: 10px 7px;
  font-size: 90%;
}
.ilDclTableDescription {
  padding: 15px 0;
  font-size: 90%;
}
.ilDclRecordViewNavWrapper {
  margin-bottom: 40px;
}
.ilDclRecordViewNav {
  font-weight: normal;
  padding: 3px;
  font-size: 80%;
  width: 80%;
  float: left;
}
.ilDclEditRecordButtonWrapper {
  float: right;
}
.ilDclRecordViewRecordOfTotal {
  margin-right: 10px;
}
.ilDclSelectRecord {
  margin-left: 10px;
}
.ilDclChangeRecord {
  display: inline;
}
.ilDclPermanentLinkWrapper {
  margin: 20px 0;
}
tr.dcl_comments_active > td {
  background-color: #ffffd9;
}
/* Modules/Bibliographic */
span.bibl_text_inline_Emph {
  font-style: italic;
}
/* Services/MediaObjects */
.ilPlayerPreviewOverlayOuter {
  position: relative;
}
.ilPlayerPreviewOverlay {
  position: relative;
  width: 320px;
  height: 240px;
  cursor: pointer;
}
.ilPlayerPreviewDescription {
  padding: 7px;
  font-size: 85%;
  position: absolute;
  width: 306px;
  color: #f0f0f0;
  margin-top: -240px;
  background: url("images/black60.png");
}
.ilPlayerPreviewOverlay img {
  cursor: pointer;
  width: 100%;
  height: 100%;
}
.ilPlayerPreviewDescriptionDownload {
  float: right;
}
.ilPlayerPreviewDescriptionDownload a {
  color: #a0a0a0;
}
.mejs-overlay-button {
  background-image: url("images/bigplay.svg");
}
.ilPlayerPreviewPlayButton {
  background: url("images/bigplay.svg") no-repeat scroll 0 0 transparent;
  height: 100px;
  left: 50%;
  margin: -50px 0 0 -50px;
  position: absolute;
  top: 50%;
  width: 100px;
  cursor: pointer;
}
.ilPlayerPreviewOverlay:hover .ilPlayerPreviewPlayButton {
  background-position: 0 -100px;
}
/* Services/Chart */
td.legendColorBox,
td.legendLabel {
  padding: 3px;
}
/* Services/Captcha */
div.iosCaptchaInfoContainer {
  margin: 10px 0 0 0;
}
div.iosCaptchaInputCommandContainer {
  margin: 10px 0 0 0;
}
div.iosCaptchaInputCommandContainer .reload {
  width: 19px;
  height: 19px !important;
  font-size: 100%;
  vertical-align: top;
  margin: 0;
  padding: 0;
}
div.iosCaptchaInputCommandContainer .reload img {
  width: 19px;
  height: 19px;
  margin: 0;
  padding: 3;
}
div.iosCaptchaInputCommandContainer .audio {
  width: 19px;
  height: 19px;
  margin: 0 10px 0 12px;
  vertical-align: middle;
}
/* Services/User */
div.ilProfile {
  width: 450px;
  margin: 0 auto;
  background-color: #f6f6f6;
  border: 1px solid #d0d5ea;
  padding: 15px;
}
h3.ilProfileName {
  margin: 0 0 10px;
  padding: 0;
  font-weight: normal;
  font-size: 130%;
}
div.ilProfileSection {
  margin-top: 20px;
  font-size: 90%;
  color: #606060;
}
h3.ilProfileSectionHead {
  margin: 0 0 3px;
  padding: 0;
  font-weight: normal;
  font-size: 110%;
  color: #202020;
}
table.il_user_quota_disk_usage_overview {
  background-color: white;
}
/* -- User Gallery Styles -- */
.ilUsersGalleryContainer div.ilUser {
  margin: 0 0 20px;
  background-color: white;
  padding: 20px 0;
  font-size: 100%;
  width: 100%;
  height: auto;
  text-align: center;
}
.ilUsersGalleryContainer div.ilUser img {
  min-height: 80px;
  max-height: 80px;
}
.ilUsersGalleryContainer div.ilUser h3 {
  white-space: nowrap;
  overflow: hidden;
  text-overflow: ellipsis;
  padding: 5px;
  margin: 20px 0;
  font-size: 1.6rem !important;
}
.ilUsersGalleryContainer div.ilUser .action {
  width: 100%;
  height: 40px;
}
.ilUsersGalleryContainer div.ilUser .action div {
  display: inline-block;
}
.ilUsersGalleryContainer div.ilUser .action .btn {
  float: left;
}
.ilUsersGalleryContainer div.ilUser .action .btn-default:hover {
  color: white !important;
}
.ilUsersGalleryContainer div.ilUser .action .mailBtn {
  height: 37px;
  font-size: 16px;
  padding: 0 15px;
  line-height: 30px;
  margin: 2px 0 0 0;
}
.ilUsersGalleryContainer div.ilUser .action .open .btn {
  -webkit-box-shadow: 0 0 0 0 3px 5px rgba(0, 0, 0, 0.5);
  box-shadow: 0 0 0 0 3px 5px rgba(0, 0, 0, 0.5);
}
.ilUsersGalleryContainer div.ilUser .action .open .btn-success:hover,
.ilUsersGalleryContainer div.ilUser .action .open .btn-success:focus,
.ilUsersGalleryContainer div.ilUser .action .open .btn-success:active {
  color: white;
  background: #626f78;
  -webkit-box-shadow: 0 0 0 0 3px 5px rgba(0, 0, 0, 0.5);
  box-shadow: 0 0 0 0 3px 5px rgba(0, 0, 0, 0.5);
  border: 1px solid #5b6770;
}
.ilUsersGalleryContainer div.ilUser .action ul.dropdown-menu {
  min-width: 170px;
  padding: 0;
  margin: 0;
  -webkit-box-shadow: 1px 1px 1px rgba(0, 0, 0, 0.1);
  box-shadow: 1px 1px 1px rgba(0, 0, 0, 0.1);
}
.ilUsersGalleryContainer div.ilUser .action ul.dropdown-menu li > a {
  padding: 8px 10px;
}
/* Services/Style */
.ilPositionStatic {
  position: static;
}
/* PageLayout Previews */
div.ilc_QuestionPlaceHolderThumb,
div.ilc_MediaPlaceHolderThumb,
div.ilc_TextPlaceHolderThumb,
div.ilc_PredTextPlaceHolderThumb {
  margin: 1px;
  padding: 5px 2px 5px 0;
  border: 1px solid gray;
  font-size: 10px;
  background: url("images/question_placeholder_thumb.png") no-repeat center;
  font-weight: bold;
}
div.ilc_MediaPlaceHolderThumb {
  background-image: url("images/media_placeholder_thumb.png");
}
div.ilc_TextPlaceHolderThumb {
  background-image: url("images/text_placeholder_thumb.png");
}
div.ilc_PredTextPlaceHolderThumb {
  background-image: url("images/pred_text_placeholder_thumb.png");
}
div.ilc_HeadlineThumb {
  font-size: 11px;
  font-weight: bold;
  width: 100%;
  border-bottom: 1px solid gray;
  color: gray;
  margin: 2px 0 4px;
}
/* Modules/Course */
.ilValignTop {
  vertical-align: top;
}
.halfWidth {
  width: 50%;
}
.ilInheritBGColor {
  background-color: inherit;
}
td.option_value_details {
  background: none white;
  color: #222;
  padding: 3px;
  vertical-align: top;
  text-align: left;
}
td.option_value_center_details {
  background: none #ffe4e4;
  color: #222;
  padding: 3px;
  vertical-align: top;
  text-align: center;
}
ul.noStyle {
  list-style: none;
}
li.smallPad {
  padding: 1px;
}
.listIndent {
  padding: 0 0 20px;
}
.ilCrsObjAcc {
  margin-bottom: 10px;
}
/* LOK progress bars */
.ilCourseObjectiveProgressBar {
  padding-right: 5px;
  float: right;
}
.ilCourseObjectiveProgressBarContainer {
  float: right;
  padding-left: 10px;
}
.ilCourseObjectiveProgressBarContainer > .progress {
  margin: 5px 0 0;
  border: 1px solid #bbb;
  background-color: white;
}
.ilCourseObjectiveProgressBarContainer > .progress > .progress-bar {
  -webkit-box-shadow: none;
  box-shadow: none;
}
.ilCourseObjectiveProgressBarLimit {
  float: right;
  position: relative;
  border-right: 2px dotted #888;
  height: 20px;
  margin-top: -17px;
}
.ilCourseObjectiveProgressBarNeutral {
  background-color: #888;
}
.ilCourseObjectiveProgressBarCompleted {
  background-color: #60b060;
}
.ilCourseObjectiveProgressBarFailed {
  background-color: #b06060;
}
/* Modules/Chatroom */
.ilValignBottom {
  vertical-align: bottom;
}
#chat_actions {
  white-space: nowrap;
  margin-left: 10px;
}
#chat_messages {
  height: 300px;
  padding: 2px;
  overflow-y: scroll;
  overflow-x: hidden;
  overflow-wrap: break-word;
  word-wrap: break-word;
  -ms-word-break: break-all;
  word-break: break-all;
  word-break: break-word;
  -ms-hyphens: auto;
  -moz-hyphens: auto;
  -webkit-hyphens: auto;
  hyphens: auto;
  width: 100%;
  min-height: 200px;
  background-color: white;
}
#chat_users {
  overflow: auto;
  height: 100%;
  min-height: 300px;
}
#private_rooms {
  z-index: 200;
  display: none;
}
td.chatroom {
  width: 200px;
  height: auto;
}
/* Services/Container */
div.il_Preconditions {
  padding: 10px 0 0;
}
div.il_PreconditionsTitel {
  margin-top: 3px;
  text-align: left;
  font-size: 90%;
}
[dir="rtl"] div.il_PreconditionsTitel {
  text-align: right;
}
div.ilPreconditionItem {
  margin: 0 -10px;
}
/* Repository */
div.ilContainerListItemOuter {
  padding: 15px 10px;
  zoom: 1;
  /* background-color: lighten(@mid-gray, 75%); */
}
[dir="rtl"] div.ilContainerListItemOuter {
  display: table;
}
div.tblfooter.ilContainerListFooter {
  font-size: 100%;
  padding: 3px 0 0 10px;
  text-align: left;
}
div.tblfooter.ilContainerListFooter > input {
  padding: 0;
  margin: 0;
}
div.tblfooter.ilContainerListFooter > label {
  margin: 0;
  padding: 0 0 0 8px;
  vertical-align: top;
}
input[name^="position[blocks]"] {
  margin: 0 0 0 -2px;
}
[dir="rtl"] .ilContainerListFooter {
  padding-left: 0;
  padding-right: 15px;
}
div.ilListItemSection {
  clear: both;
  max-width: calc(100% - 40px);
}
div.ilContainerListItemOuterHighlight {
  padding: 15px;
  background-color: #ffffd9;
  zoom: 1;
}
.ilCLI {
  padding: 0;
}
div.ilContainerListItemCB {
  /*float: left;
	width: 25px;*/
  display: table-cell;
  vertical-align: top;
  padding-right: 10px;
}
[dir="rtl"] div.ilContainerListItemCB {
  /* float: right; */
}
div.ilContainerListItemIcon {
  /* margin-top: -3px;
	   float: left;
	position: absolute; */
  display: table-cell;
  vertical-align: top;
}
div.ilContainerListItemIcon a {
  display: block;
  margin-top: -3px;
}
[dir="rtl"] div.ilContainerListItemIcon {
  float: right;
}
div.ilContainerListItemIconCB {
  margin-left: 25px;
}
[dir="rtl"] div.ilContainerListItemIconCB {
  margin-left: 0;
  margin-right: 25px;
}
div[class^="il_editarea"] .ilContainerListItemOuter img,
img.ilListItemIcon {
  width: 35px;
  height: 35px;
  max-width: none;
}
div.ilContainerListItemContent {
  /* margin-left: 35px; */
  display: table-cell;
  vertical-align: top;
  width: 100%;
}
[dir="rtl"] div.ilContainerListItemContent {
  /* margin-left: 0;
	margin-right: 35px; */
}
/* If checkbox is activated, add spacing */
div.ilContainerListItemContentCB {
  /* margin-left: 60px; */
}
[dir="rtl"] div.ilContainerListItemContentCB {
  /* margin-left: 0;
	margin-right: 60px; */
}
div.il_ContainerListItem {
  margin: 2px 0;
  padding-left: 8px;
}
[dir="rtl"] div.il_ContainerListItem {
  padding-left: 0;
  padding-right: 8px;
}
.ilContainerBlockHeader {
  font-weight: 400;
  padding: 5px 10px;
  text-align: left;
  vertical-align: middle;
}
[dir="rtl"] .ilContainerBlockHeader {
  text-align: right;
}
.ilContainerBlock {
  width: 100%;
  clear: both;
  margin-bottom: 20px;
}
div#cont_paste_explorer_tree ul.il_Explorer {
  margin: 0 0 0 24px;
}
[dir="rtl"] div#cont_paste_explorer_tree ul.il_Explorer {
  margin: 0 24px 0 0;
}
#ilContRepIntro {
  margin: 20px 0 50px 0;
  clear: both;
}
div#ilContRepIntro img {
  float: right;
  width: 150px;
  height: 150px;
}
[dir="rtl"] div#ilContRepIntro img {
  float: left;
}
.ilContObjectiveObjectListItem {
  background-color: white;
}
.ilContObjectiveIntro {
  background-color: white;
  padding: 1px 15px;
}
.ilContObjectivesViewTestItem {
  background-color: white;
  margin-bottom: 10px;
}
/* Modules/LearningModule */
.ilLMMenu {
  clear: both;
}
body.ilLMNoMenu .ilFixedTopSpacer {
  padding-top: 0px;
}
body.ilLMNoMenu .ilLeftNav {
  top: 0px;
}
button.ilAreaClose {
  width: 20px;
  height: 20px;
  position: absolute;
  top: 0;
  cursor: pointer;
}
div.ilRightAreaSpace {
  width: 50%;
}
/* right area (used in learning modules) */
div#right_area {
  bottom: 0;
  width: 50%;
  right: 0px;
  top: 117px;
  position: fixed;
  /* padding: 5px; */
  background-color: #f5f5f5;
  border-left: 3px solid #e9e9e9;
  /* box-shadow: inset 0px 2px 2px #d0d0d0; */
  -webkit-overflow-scrolling: touch;
  /* Bug 11209 */
  overflow: hidden;
  /* Bug 11209 */
}
div#right_area iframe {
  -webkit-overflow-scrolling: touch;
  /* Bug 11209 */
  overflow: auto;
  /* Bug 11209 */
  border: none;
  width: 100%;
  height: 100%;
}
div#right_cont_area {
  bottom: 0;
  width: 50%;
  right: 0px;
  top: 117px;
  position: fixed;
  background-color: transparent;
  border-left: 3px solid #e0e0e0;
  -webkit-overflow-scrolling: touch;
  /* Bug 11209 */
  overflow: hidden;
}
div#right_top_area {
  top: 0;
  width: 100%;
  height: 100%;
  position: absolute;
  border-bottom: 3px solid #e9e9e9;
  border-right: 3px solid #e9e9e9;
  -webkit-overflow-scrolling: touch;
  /* Bug 11209 */
  overflow: hidden;
  display: none;
}
div.ilRightContAreaSplit div#right_top_area {
  height: 50%;
}
div#right_top_area iframe {
  -webkit-overflow-scrolling: touch;
  /* Bug 11209 */
  overflow: auto;
  /* Bug 11209 */
  border: none;
  width: 100%;
  height: 100%;
}
div#right_bottom_area {
  top: 0px;
  width: 100%;
  height: 100%;
  position: absolute;
  -webkit-overflow-scrolling: touch;
  /* Bug 11209 */
  overflow: hidden;
  display: none;
  border-right: 3px solid #e9e9e9;
}
div.ilRightContAreaSplit div#right_bottom_area {
  top: 50%;
  height: 50%;
}
div#right_bottom_area iframe {
  -webkit-overflow-scrolling: touch;
  /* Bug 11209 */
  overflow: auto;
  /* Bug 11209 */
  border: none;
  width: 100%;
  height: 100%;
}
#il_expl2_jstree_cont_out_ilLMProgressTree img {
  width: 18px;
  height: 18px;
  margin-top: -3px;
}
/* Services/PersonalDesktop */
h3.ilPDBlockSubHeader {
  margin: 0;
  font-weight: 300;
  font-size: 90%;
  font-style: italic;
  text-align: left;
  vertical-align: middle;
  padding: 1px 0 0 5px;
}
.ilUserOnlineRow {
  margin: 0 0 0 40px;
}
.ilUserImage {
  margin: 0 0 0 -40px;
}
div.ilUserImage + img {
  margin: 2px 0;
}
div#ilPDIntro img {
  float: right;
  width: 120px;
  height: 120px;
}
/* Services/UIComponent/AdvancedSelectionList */
div.il_adv_sel {
  border: 1px solid #d6d6d6;
  -webkit-box-shadow: 2px 2px 4px #c0c0c0;
  box-shadow: 2px 2px 4px #c0c0c0;
}
table.il_adv_sel {
  color: black;
  background-color: white;
  border-spacing: 0;
  cursor: pointer;
}
tr.il_adv_sel {
  cursor: pointer;
}
tr.il_adv_sel_act {
  background-color: #fff9bc;
  cursor: pointer;
}
td.il_adv_sel {
  border-bottom: 1px solid #f0f0f0;
  padding: 3px 10px;
  text-align: left;
  white-space: nowrap;
  cursor: pointer;
  font-weight: normal;
}
#ilAdvSelListTable_item_creation td.il_adv_sel {
  min-width: 150px;
}
td.il_adv_sel_ic {
  border-bottom: 1px solid #f0f0f0;
  padding: 3px 0 3px 10px;
  text-align: left;
  cursor: pointer;
}
td.ilAsyncImgLoader {
  padding: 0 40px;
}
span[id^="ilAdvSelListAnchorElement_"] + div {
  position: absolute;
  z-index: 5000;
  left: 0;
  right: 0;
}
div[id^="ilAdvSelListTable_"] {
  overflow: auto;
  background-color: white;
  clear: both;
  display: none;
  position: absolute;
}
/* Services/Object */
.ilHeadAction img {
  width: 18px;
  height: 18px;
}
.il_ItemProperty .badge {
  font-size: 8px;
  padding: 2px 4px;
  margin-top: -1px;
  margin-left: -5px;
  position: absolute;
}
div.ilCreationFormSection .form-horizontal {
  margin-top: -1px;
  padding-top: 1px;
}
.ilObjListRow {
  border-bottom: 1px solid #f0f0f0;
  background-color: white;
}
.ilObjListRow:hover {
  background-color: #ffffea;
}
.table-striped {
  border-collapse: separate;
}
.table-striped > tbody > tr.ilObjListRow > td {
  background-color: white;
}
.table-striped > tbody > tr.ilObjListRow:hover > td {
  background-color: #ffffea;
}
.table-striped > tbody > tr.ilObjListRow:hover:nth-child(2n+1) > td {
  background-color: #ffffea;
}
/* Services/Navigation */
form.ilNavHistoryForm {
  padding: 0;
  margin: 0 5px 0 0;
  padding: 5px 5px 2px;
  border: 0 none;
  display: inline;
  font-size: 80%;
}
input.ilNavHistorySubmit {
  color: #2255a0;
  padding: 0;
  margin: 0;
  border: 0 none;
  cursor: pointer;
  background-color: #f0f0f0;
}
select.ilNavHistorySelect {
  border: 0 none;
  padding: 0;
  background-image: none;
  text-decoration: none;
}
/* Services/Block */
.iosPdBlockDragAndDropPlaceholder {
  border: 3px dashed #c0c0c0;
  border-radius: 8px;
  margin-bottom: 15px;
}
/* Blocks */
div.il_Block,
table.il_Block {
  width: 100%;
  border-spacing: 0px;
  border-collapse: collapse;
  margin-bottom: 20px;
  clear: both;
  table-layout: fixed;
  word-wrap: break-word;
  background-color: #f9f9f9;
  border: none;
  text-align: left;
  padding: 5px;
}
#il_center_col div.il_Block {
  background-color: white;
}
div.ilBlockHeader,
div.ilBlockHeaderBig,
td.ilBlockHeader,
td.ilBlockHeaderBig {
  /* font-family: 'Open Sans Semibold';  deactivated, since it affects drop downs in the header */
  font-weight: normal;
  padding: 3px 0;
  margin: 0 5px;
  text-align: left;
  color: #696969;
  border-bottom: 1px solid #dcdcdc;
  /* box-shadow: 0 -2px 1px -1px white inset; no white lines */
}
div.ilBlockHeaderBig,
td.ilBlockHeaderBig {
  font-size: 100%;
}
h3.ilBlockHeader {
  font-weight: 600;
  margin: 0;
  padding: 0;
  font-size: 100%;
  display: inline;
}
/* possibly deprecated */
.il_BlockInfo {
  font-size: 80%;
  color: #909090;
}
/* new class */
div.ilBlockInfo {
  font-size: 75%;
  color: #909090;
  padding: 1px 3px;
  background-color: #f9f9f9;
  text-align: right;
}
div.ilBlockContent {
  padding: 5px;
}
.ilBlockRow1,
.ilBlockRow2 {
  padding: 3px;
  border-bottom: 1px solid #f0f0f0;
}
div.ilBlockPropertyCaption {
  color: #696969;
  font-style: italic;
}
/* Services/UIComponent/Lightbox */
.ilLightbox {
  position: absolute;
  top: 0;
  bottom: 0;
  right: 0;
  left: 0;
  background-color: #303030;
  overflow: auto;
}
a.ilMediaLightboxClose {
  display: block;
  float: right;
  margin: 5px 0 10px 10px;
  cursor: pointer;
  color: #808080;
  font-size: 140%;
}
a.ilMediaLightboxClose:hover {
  color: #a0a0a0;
  text-decoration: none;
}
.ilLightboxContent {
  margin: 50px auto 0;
  width: 640px;
  max-width: 100%;
}
/* Services/Membership */
div.ilAttendanceListPrint td,
div.ilAttendanceListPrint th {
  border: 1px solid #d6d6d6;
  padding: 2px;
}
body.ilBodyPrint {
  height: auto;
  background-color: white;
  margin: 10px;
  padding: 0;
}
/* Modules/BookingManager */
.ilTextinfo {
  margin-bottom: 10px;
}
/* Services/InfoScreen */
div.ilInfoScreenSec {
  padding: 0;
  margin-bottom: 20px;
}
div.ilInfoScreenSec h3.ilHeader {
  margin-bottom: 5px;
  display: block;
  /* margin: 10px 0;
	color: @brand-secondary;
	font-size: 120%;
	text-align: right; */
}
.il_InfoScreenProperty {
  padding: 15px;
  vertical-align: top;
  color: #696969;
  font-style: italic;
}
.il_InfoScreenPropertyValue {
  padding: 15px;
  vertical-align: top;
  background-color: white;
}
.ilInfoScreenSec.form-horizontal .form-group {
  margin: 0;
  background-color: #f9f9f9;
}
.ilInfoScreenSec.form-horizontal .form-group:nth-child(2) .il_InfoScreenPropertyValue {
  /* border-top: 1px solid lighten(@mid-gray, 60%);
		box-shadow: inset 0px 2px 1px -1px white; */
}
.ilInfoScreenSec.form-horizontal {
  background-color: transparent;
}
.ilInfoScreenSec.form-horizontal .control-label {
  padding: 15px;
}
/* Services/Init */
/*
div#il_startup_content {
	padding: 40px 20px 35px;
	box-shadow: inset 0 2px 2px #D0D0D0;
	background-color: #F9F9F9;
}
*/
#il_startup_content form table {
  /* out-commented due to http://www.ilias.de/mantis/view.php?id=10264 */
  /* width: 500px; */
}
.ilStartupSection {
  padding-top: 25px;
}
div.ilStartupSection form.form-horizontal {
  text-align: left;
  width: 40em;
}
div#il_startup_logo img {
  width: 50px;
  height: 50px;
  margin: 15px;
}
/* Services/Bookmarks */
#block_pdbookm_0 #tree_div {
  overflow: auto;
  width: 100%;
}
#block_pdbookm_0 .il_Block #tree_div img {
  height: 20px;
  width: 20px;
}
.iosPdBmListImg {
  height: 20px;
  width: 20px;
}
.iosPdBmListImg[src$="spacer.png"] {
  height: 0;
  width: 0;
}
/* Services/UIComponent/Toolbar */
.ilToolbar.navbar {
  border: 0 none;
  background-color: #f9f9f9;
}
.ilToolbar .ilToolbarItems {
  padding: 0;
}
.ilToolbar .form-control {
  width: auto;
  display: inline-block;
}
.ilToolbar input[type="file"] {
  display: inline-block;
}
.ilToolbar li {
  border-bottom: 1px solid #d8d8d8;
}
.ilToolbar li .navbar-form,
.ilToolbar li .navbar-text {
  padding: 0;
  border: 0 none;
  margin-left: 0;
  margin-right: 0;
  display: inline-block;
}
.ilToolbar li.navbar-text {
  margin-left: 0;
}
.ilToolbar li.ilToolbarSeparator {
  border-left: 1px solid #d8d8d8;
  height: 40px;
}
.ilToolbar li.ilToolbarGroup .navbar-form,
.ilToolbar li.ilToolbarGroup .navbar-text {
  margin-left: 7.5px;
}
.ilToolbar li.ilToolbarGroup .navbar-form:first-child,
.ilToolbar li.ilToolbarGroup .navbar-text:first-child {
  margin-left: 0;
}
.ilToolbar li.ilToolbarGroup .navbar-text {
  margin-right: 0;
}
.ilToolbar .ilToolbarStickyItems {
  float: left;
  margin-left: 15px;
}
.ilToolbar .ilToolbarStickyItems.navbar-nav {
  margin-top: 0;
  margin-bottom: 0;
}
.ilToolbar .ilToolbarStickyItems.navbar-nav .open .dropdown-menu > li > a {
  padding-left: 0;
}
.ilToolbar .ilToolbarStickyItems > li {
  float: left;
  margin-right: 15px;
}
.ilToolbar .ilToolbarStickyItems > li .navbar-form {
  border: 0 none;
}
.ilToolbar .ilToolbarStickyItems > li.ilToolbarStickyItem {
  border: 0 none;
}
.ilToolbar ul.dropdown-menu > li {
  border: 0 none;
}
@media (min-width: 768px) {
  .ilToolbar .container-fluid {
    padding-left: 0;
  }
  .ilToolbar li {
    border: 0;
    margin-right: 15px;
  }
  .ilToolbar ul.dropdown-menu > li {
    margin-right: 0;
  }
  .ilToolbar .ilToolbarStickyItems.navbar-nav .open .dropdown-menu > li > a {
    padding-left: 10px;
  }
}
/* Services/UIComponent/Tooltip */
.ui-tooltip-rounded,
.ui-tooltip-rounded .ui-tooltip-content,
.ui-tooltip-tipsy,
.ui-tooltip-tipsy .ui-tooltip-content,
.ui-tooltip-youtube,
.ui-tooltip-youtube .ui-tooltip-content {
  -webkit-border-radius: 4px;
  -moz-border-radius: 4px;
  border-radius: 4px;
}
.ui-tooltip-shadow {
  -webkit-box-shadow: 1px 1px 3px 1px rgba(0, 0, 0, 0.15);
  box-shadow: 1px 1px 3px 1px rgba(0, 0, 0, 0.15);
}
.qtip-default {
  font-size: 12px;
  line-height: 1.5;
}
/*.qtip-default {
	background-color: lighten(@brand-warning, 25%);
	border-color: lighten(@brand-warning, 25%);
	color: #303030;
}

.qtip-default {
	background-color: darken(@brand-secondary, 10%);
	border-color: darken(@brand-secondary, 10%);
	color: white;
}*/
.qtip-default {
  background-color: #607ea5;
  border-color: #607ea5;
  color: white;
}
/* Services/Locator */
ol.breadcrumb {
  margin: 0;
  font-weight: 600;
  padding-left: 15px;
  font-size: .8em;
}
[dir="rtl"] ol.breadcrumb {
  padding-right: 15px;
}
.breadcrumb a {
  /*	color: #a0a0a0; */
}
.breadcrumb > li + li:before {
  /*	 color: #a0a0a0; */
}
/* Services/UIComponent/Button */
.btn {
  font-size: 12px;
}
input.btn,
button.btn:not(.btn-link) > span:first-child:not(:empty) {
  display: inline-block;
  min-width: 60px;
  vertical-align: top;
}
/* buttons */
/*
.btn-default, .open > .dropdown-toggle.btn-default {
	.gradient-button(@btn-default-color, @btn-default-border, @btn-default-bg, darken(@btn-default-bg, 5%), 0%, 100%);
}
*/
.btn-default {
  color: white;
  background-color: #708bae;
  border-color: #708bae;
}
.btn-default:hover,
.btn-default:focus,
.btn-default:active,
.btn-default.active,
.open > .dropdown-toggle.btn-default {
  color: white;
  background-color: #557196;
  border-color: #526c90;
}
.btn-default:active,
.btn-default.active,
.open > .dropdown-toggle.btn-default {
  background-image: none;
}
.btn-default.disabled,
.btn-default[disabled],
fieldset[disabled] .btn-default,
.btn-default.disabled:hover,
.btn-default[disabled]:hover,
fieldset[disabled] .btn-default:hover,
.btn-default.disabled:focus,
.btn-default[disabled]:focus,
fieldset[disabled] .btn-default:focus,
.btn-default.disabled:active,
.btn-default[disabled]:active,
fieldset[disabled] .btn-default:active,
.btn-default.disabled.active,
.btn-default[disabled].active,
fieldset[disabled] .btn-default.active {
  background-color: #708bae;
  border-color: #708bae;
}
.btn-default .badge {
  color: #708bae;
  background-color: white;
}
.btn-primary {
  color: white;
  background-color: #6ea03c;
  border-color: #6ea03c;
}
.btn-primary:hover,
.btn-primary:focus,
.btn-primary:active,
.btn-primary.active,
.open > .dropdown-toggle.btn-primary {
  color: white;
  background-color: #557b2e;
  border-color: #4f732b;
}
.btn-primary:active,
.btn-primary.active,
.open > .dropdown-toggle.btn-primary {
  background-image: none;
}
.btn-primary.disabled,
.btn-primary[disabled],
fieldset[disabled] .btn-primary,
.btn-primary.disabled:hover,
.btn-primary[disabled]:hover,
fieldset[disabled] .btn-primary:hover,
.btn-primary.disabled:focus,
.btn-primary[disabled]:focus,
fieldset[disabled] .btn-primary:focus,
.btn-primary.disabled:active,
.btn-primary[disabled]:active,
fieldset[disabled] .btn-primary:active,
.btn-primary.disabled.active,
.btn-primary[disabled].active,
fieldset[disabled] .btn-primary.active {
  background-color: #6ea03c;
  border-color: #6ea03c;
}
.btn-primary .badge {
  color: #6ea03c;
  background-color: white;
}
.btn-info {
  color: #557196;
  background-color: white;
  border-color: #c2cddc;
}
.btn-info:hover,
.btn-info:focus,
.btn-info:active,
.btn-info.active,
.open > .dropdown-toggle.btn-info {
  color: #557196;
  background-color: #e6e6e6;
  border-color: #9badc6;
}
.btn-info:active,
.btn-info.active,
.open > .dropdown-toggle.btn-info {
  background-image: none;
}
.btn-info.disabled,
.btn-info[disabled],
fieldset[disabled] .btn-info,
.btn-info.disabled:hover,
.btn-info[disabled]:hover,
fieldset[disabled] .btn-info:hover,
.btn-info.disabled:focus,
.btn-info[disabled]:focus,
fieldset[disabled] .btn-info:focus,
.btn-info.disabled:active,
.btn-info[disabled]:active,
fieldset[disabled] .btn-info:active,
.btn-info.disabled.active,
.btn-info[disabled].active,
fieldset[disabled] .btn-info.active {
  background-color: white;
  border-color: #c2cddc;
}
.btn-info .badge {
  color: white;
  background-color: #557196;
}
.btn-link {
  color: #557196;
  border: 0 none;
  background-color: transparent;
}
.btn-link:hover,
.btn-link:focus,
.btn-link:active {
  color: #3a4c65;
  text-decoration: none;
  background-color: transparent;
}
.btn.disabled,
.btn[disabled],
fieldset[disabled] .btn,
.btn.disabled:hover,
.btn[disabled]:hover,
fieldset[disabled] .btn:hover,
.btn.disabled:focus,
.btn[disabled]:focus,
fieldset[disabled] .btn:focus,
.btn.disabled:active,
.btn[disabled]:active,
fieldset[disabled] .btn:active,
.btn.disabled.active,
.btn[disabled].active,
fieldset[disabled] .btn.active {
  background-color: #b0b0b0;
  border-color: #b0b0b0;
  color: #e0e0e0;
  cursor: default;
}
/* old stuff */
input.ilSubmitInactive,
input.ilSubmitInactive:hover,
input.ilSubmitInactive:active,
a.ilSubmitInactive,
a.ilSubmitInactive:hover,
a.ilSubmitInactive:active {
  color: #e0e0e0;
  background-color: #b0b0b0;
  border-color: #b0b0b0;
  cursor: default;
}
.split-btn ul {
  min-width: 180px;
}
.split-btn-default {
  float: left;
}
.btn-split.dropdown-toggle {
  border-left: 1px solid white;
}
.btn-split.dropdown-toggle:hover,
.btn-split.dropdown-toggle:focus,
.btn-split.dropdown-toggle:active {
  border-left: 1px solid white;
}
button > .glyphicon {
  pointer-events: none;
}
/* Services/Rating */
img.ilRatingIcon {
  width: 16px;
  height: 16px;
}
img.ilRatingMarker {
  width: 7px;
  height: 7px;
}
a.ilRating {
  text-decoration: none;
}
div.ilRatingOverlay {
  z-index: 1000 !important;
  padding: 0 5px;
  display: none;
}
.panel {
  -webkit-box-shadow: none;
  box-shadow: none;
  border: 0 none;
}
.panel.panel-primary {
  background: white;
}
.panel-heading.ilHeader {
  background: #f0f0f0;
  padding-left: 0;
  padding-bottom: 5px;
}
/* Modules/Excercise */
.ilExcAssignmentBody {
  padding: 20px;
  /* background-color: lighten(@body-bg, 2%); */
}
.ilExcAssignmentHead img {
  display: block;
  float: left;
}
.ilExcAssignmentHead h3 {
  padding: 0;
  margin: 4px 0 0 25px;
  font-size: 16px;
}
.ilExcAssignmentHead > div {
  margin: 4px 0 0 25px;
  font-size: 12px;
}
.progress {
  height: 15px;
  min-width: 100px;
}
.progress-bar {
  font-size: 11px;
  line-height: 15px;
  min-width: 30px;
}
/* Services/News */
span.ilNewsRssIcon {
  background-color: #ea6705;
  color: white;
  min-width: 36px;
  font-size: 10px;
  text-align: center;
  display: inline-block;
  padding: 0 5px;
}
span.ilNewsRssIcon:hover {
  text-decoration: none;
  background-color: #b85104;
}
/* timeline, see http://codepen.io/jasondavis/pen/fDGdK */
.ilTimeline {
  list-style: none;
  padding: 20px 0;
  position: relative;
}
.ilTimeline:before {
  top: 0;
  bottom: 0;
  position: absolute;
  content: " ";
  width: 3px;
  background-color: #d0d0d0;
  left: 50%;
  margin-left: -1.5px;
}
.ilTimeline > li {
  margin-bottom: 20px;
  position: relative;
}
.ilTimeline > li:before,
.ilTimeline > li:after {
  content: " ";
  display: table;
}
.ilTimeline > li:after {
  clear: both;
}
.ilTimeline > li:before,
.ilTimeline > li:after {
  content: " ";
  display: table;
}
.ilTimeline > li:after {
  clear: both;
}
.ilTimeline > li > .ilTimelinePanel {
  width: 44%;
  float: left;
  /*border: 1px solid #d4d4d4;
	border-radius: 2px;*/
  padding: 20px;
  position: relative;
  background: white;
  /* -webkit-box-shadow: 0 1px 6px rgba(0, 0, 0, 0.175);
	box-shadow: 0 1px 6px rgba(0, 0, 0, 0.175);*/
}
/*.timeline > li > .timeline-panel:before {
	position: absolute;
	top: 26px;
	right: -15px;
	display: inline-block;
	border-top: 15px solid transparent;
	border-left: 15px solid #ccc;
	border-right: 0 solid #ccc;
	border-bottom: 15px solid transparent;
	content: " ";
}*/
.ilTimeline > li > .ilTimelinePanel:after {
  position: absolute;
  top: 27px;
  right: -14px;
  display: inline-block;
  border-top: 14px solid transparent;
  border-left: 14px solid white;
  border-right: 0 solid white;
  border-bottom: 14px solid transparent;
  content: " ";
}
.ilTimeline > li > .ilTimelineBadge {
  color: white;
  width: 50px;
  height: 50px;
  padding-top: 8px;
  line-height: 1.2em;
  font-size: 1em;
  text-align: center;
  position: absolute;
  top: 16px;
  left: 50%;
  margin-left: -25px;
  background-color: #999;
  z-index: 100;
  border-radius: 50%;
}
.ilTimeline > li > .ilTimelineBadge > .ilTimelineDay {
  font-size: 1.3em;
}
.ilTimeline > li > .ilTimelineBadge > .ilTimelineMonth {
  font-size: 0.8em;
}
.ilTimeline > li > .ilTimelineBadge > p {
  padding: 0;
  margin: 0;
}
.ilTimeline > li:nth-child(even) > .ilTimelinePanel {
  float: right;
}
.ilTimeline > li:nth-child(even) > .ilTimelinePanel:before {
  border-left-width: 0;
  border-right-width: 15px;
  left: -15px;
  right: auto;
}
.ilTimeline > li:nth-child(even) > .ilTimelinePanel:after {
  border-left-width: 0;
  border-right-width: 14px;
  left: -14px;
  right: auto;
}
.ilNewsTimelineTruncatedText {
  overflow: hidden;
  text-overflow: ellipsis;
  white-space: nowrap;
}
.ilNewsTimelineObjHead img {
  width: 22px;
  height: 22px;
}
.ilNewsTimelinePlayer {
  position: relative;
  z-index: 500;
}
.ilTimeline .media-heading {
  clear: right;
  margin-top: 8px;
}
.ilNewsTimelineUserImage {
  float: left;
  overflow: hidden;
  width: 100px;
}
.ilNewsTimelineContentSection {
  padding-left: 100px;
}
.ilNewsTimelineEditInfo {
  width: 90%;
}
.ilNewsTimelineMoreLoader {
  text-align: center;
}
.ilNewsTimelineMoreLoader img {
  width: 30px;
  height: 30px;
}
/* https://github.com/JoanClaret/jquery-dynamic-max-height */
.dynamic-height-wrap {
  overflow: hidden;
  position: relative;
  -webkit-transition: max-height 0.25s ease-in-out;
  -o-transition: max-height 0.25s ease-in-out;
  transition: max-height 0.25s ease-in-out;
  width: 100%;
}
/* Bottom gradient (optional, but recommended)*/
.dynamic-height-active .dynamic-height-wrap:before {
  background: linear-gradient(to bottom, rgba(240, 249, 255, 0) 0%, white 100%);
  bottom: 0;
  content: '';
  height: 30px;
  left: 0;
  position: absolute;
  right: 0;
  z-index: 1;
}
.dynamic-height-active .dynamic-show-more {
  display: inline-block;
}
.dynamic-show-more {
  display: none;
}
div.ilSurveyPageEditDropArea {
  border-color: #88be51;
  color: #88be51;
  background-color: #aed389;
}
div.ilSurveyPageEditDropAreaSelected {
  border-color: #88be51;
  color: #88be51;
  background-color: #94c564;
}
div.ilSurveyPageEditAreaDragging {
  border: 2px dashed #434343;
  background-color: #f9f9f9;
  padding: 5px;
}
div.ilSurveyPageEditActionMenu {
  float: right;
  margin: 3px;
}
/* Modules/MediaPool */
#ilMepPreviewContent {
  margin: 0;
  width: 100%;
  padding: 0;
  border: 0;
}
.ilMediaPoolPagePreviewBody {
  background-color: white;
  height: auto;
}
/* Services/Tags */
.ilTagCloud {
  max-height: 400px;
  overflow: auto;
  font-size: 90%;
}
.ilTag {
  background-color: #75deea;
  /* background-color: lighten(@brand-primary, 10%); */
  color: white;
  display: inline-block;
  white-space: nowrap;
  padding: 1px 5px;
  margin: 2px 4px 2px 0;
  border-radius: 3px;
}
a.ilTag:hover,
a.ilTag:active {
  text-decoration: none;
  color: white;
  background-color: #60eeff;
}
.ilTagRelHigh {
  background-color: #85d1da;
}
.ilTagRelMiddle {
  background-color: #95c5ca;
}
.ilTagRelLow {
  background-color: #a5b8ba;
}
.ilTagRelVeryLow {
  background-color: #b0b0b0;
}
.ilTag.ilHighlighted {
  background-color: #ea6705;
}
#il_tags_modal textarea {
  resize: vertical;
}
/* Services/UIComponent/Checklist */
div.ilChecklist ul {
  list-style-type: none;
  margin: 0;
  padding: 0;
}
div.ilChecklist ul li {
  padding: 0;
  font-size: 90%;
}
div.ilChecklist ul li a,
div.ilChecklist ul li span {
  padding: 5px 5px;
  margin: 0 -5px;
  display: block;
}
div.ilChecklist ul a:hover {
  text-decoration: none;
  color: #557196;
}
div.ilChecklist ul li a:hover {
  background-color: #ffffd0;
}
div.ilChecklist ul li p,
div.ilChecklist ul li p:hover {
  color: #808080;
  font-size: 85%;
  text-decoration: none;
  padding: 0;
  margin-top: 0;
}
div.ilChecklist ul li img {
  width: 18px;
  height: 18px;
  float: right;
}
.ilSetupContent div.ilChecklist {
  min-width: 200px;
}
/* Modules/WorkspaceFolder */
#tbl_wfld.table-striped > tbody > tr > td {
  background-color: transparent;
}
/* Services/FileUpload */
.ilFileUploadEntryProgressPercent {
  font-size: 75%;
}
.ilFileUploadEntryOptions {
  font-size: 90%;
}
.ilFileUploadEntryOptions label.control-label {
  padding-top: 3px;
}
/* Modules/Portfolio */
ul.ilPCMyCoursesCourseList > li {
  margin-bottom: 10px;
}
ul.ilPCMyCoursesObjectiveList > li {
  margin-top: 5px;
  margin-left: 15px;
}
a.ilPCMyCoursesToggle {
  outline: 0;
}
div.ilPCMyCoursesPath {
  margin-bottom: 10px;
  font-size: 90%;
  /* font-style: italic; */
}
/* Services/Awareness */
.ilAwarenessDropDown .popover {
  max-width: 300px;
  color: black;
  min-width: 250px;
}
#awareness-list {
  overflow: auto;
}
.ilAwarenessDropDown .popover-content {
  padding: 0;
}
.ilAwarenessDropDown .media-body,
.ilAwarenessDropDown .media-left,
.ilAwarenessDropDown .media-right {
  display: table-cell;
  vertical-align: top;
}
.ilAwarenessDropDown .media-left {
  padding-right: 10px;
}
.ilAwarenessDropDown .media {
  padding: 10px;
}
#awareness-content .media:hover {
  background-color: #fea;
}
#awareness-content .dropdown-menu {
  position: static;
  float: none;
  -webkit-box-shadow: none;
  box-shadow: none;
}
#awareness-content .media {
  padding: 0;
}
#awareness-content .media-left img {
  width: 45px;
  height: 45px;
}
.ilAwarenessItem {
  border-bottom: 1px solid #e9e9e9;
}
#awareness-content .media-body {
  white-space: nowrap;
}
#awareness-content .media-body {
  padding-top: 8px;
}
#awareness-content .media-body h4,
#awareness-content .media-body p {
  color: #a0a0a0;
  font-size: 12px;
  padding: 5px 3px 0 3px;
  line-height: 1em;
  margin: 0;
}
#awareness-content .media-body h4 {
  padding-top: 0px;
  color: #606060;
  overflow: hidden;
  text-overflow: ellipsis;
  white-space: nowrap;
}
#awareness-content .dropdown-menu {
  background-color: #f0f0f0;
  padding: 10px 0;
  font-size: 12px;
}
#awareness-content .dropdown-menu a {
  color: #606060;
}
#awareness-content .dropdown-menu a:hover {
  color: #202020;
}
#awareness-content .arrow-down {
  width: 0;
  height: 0;
  border-left: 11px solid transparent;
  border-right: 11px solid transparent;
  border-top: 11px solid white;
  margin-top: -10px;
  margin-left: 100px;
}
#awareness_trigger {
  display: block;
}
#awareness_trigger > span {
  display: table-cell;
}
.ilAwarenessDropDown h3.popover-title {
  display: none;
}
.ilAwarenessDropDown .media {
  display: table;
  width: 100%;
}
.ilAwarenessItemRow {
  display: table-row;
  width: 100%;
}
.ilAwarenessDropDown .media-left {
  width: 45px;
}
.ilAwarenessDropDown .media-body {
  /* background-image: url('./templates/default/images/scorm/not_attempted.svg'); */
  background-repeat: no-repeat;
  background-size: 12px 12px;
  background-position: right 10px top 50%;
  /* see http://stackoverflow.com/questions/9789723/css-text-overflow-in-a-table-cell */
  /* and bug #18937 */
  max-width: 0;
}
.ilAwarenessDropDown .media-body.ilAwarenessOnline {
  background-image: url('images/scorm/completed.svg');
}
.ilAwarenessLoader {
  display: block;
  margin: 15px auto;
  width: 30px;
  height: 30px;
}
#il_awrn_filer_btn {
  width: 30px;
}
#il_awrn_filer_btn img {
  width: 10px;
  height: 10px;
}
#awareness-content .ilHighlighted {
  background-color: #ffff9d;
  color: #606060;
}
.ilAwrnBadgeHidden {
  visibility: hidden;
}
/* due to bug #17839 */
#awareness-content .dropdown-backdrop {
  display: none;
  right: auto;
  width: 0px;
}
[data-onscreenchat-inact-userid] {
  opacity: .3 !important;
}
#onscreenchat-container {
  position: fixed;
  bottom: 0;
  left: 0;
  right: 0;
  width: 100%;
  /*height: 100px;*/
  overflow: visible;
  pointer-events: none;
  z-index: 1039;
}
#onscreenchat-container .iosOnScreenChat {
  margin-right: -3px;
}
#onscreenchat-container .popover {
  max-width: 200px;
}
#onscreenchat-container .popover a {
  border: 1px solid white;
  padding: 1px 0 1px 2px;
}
#onscreenchat-container .popover a:hover {
  border: 1px solid silver;
}
#onscreenchat-container .row {
  position: relative;
}
#onscreenchat-container .panel {
  pointer-events: auto;
  margin: 0;
  border: 1px solid #dcdcdc;
}
#onscreenchat-container .panel-heading {
  font-size: 80%;
  padding: 5px 5px 5px 15px;
  pointer-events: auto;
  margin: 0;
  border-bottom: 1px solid #dcdcdc;
  vertical-align: middle;
}
#onscreenchat-container .panel-heading .btn {
  padding: 0 4px;
}
#onscreenchat-container .panel-heading img {
  width: 16px;
  height: 16px;
  vertical-align: sub;
}
#onscreenchat-container .panel-heading .close {
  margin-top: -2px;
  margin-left: 5px;
}
#onscreenchat-container .chat-window-wrapper {
  bottom: 0;
  padding-left: 5px;
  padding-right: 5px;
  width: 278px;
  height: 377px;
}
#onscreenchat-container .chat-window-wrapper .panel-body {
  height: auto;
}
#onscreenchat-container .chat-window-wrapper .chat-img img {
  height: 30px;
  width: 30px;
}
#onscreenchat-container .chat-window-wrapper li.left .chat-img {
  margin-right: 5px;
}
#onscreenchat-container .chat-window-wrapper li.right .chat-img {
  margin-left: 5px;
}
#onscreenchat-container .chat-window-wrapper .iosOnScreenChatBodyMsg {
  overflow-x: hidden;
  overflow-wrap: break-word;
  word-wrap: break-word;
  -ms-hyphens: auto;
  -moz-hyphens: auto;
  -webkit-hyphens: auto;
  hyphens: auto;
}
#onscreenchat-container .chat-window-wrapper .panel-footer {
  position: relative;
}
#onscreenchat-container .chat-window-wrapper .iosOnScreenChatMessagePlaceholder {
  position: absolute;
  z-index: 0;
  border: 0 none !important;
  opacity: .5;
}
#onscreenchat-container .chat-window-wrapper .iosOnScreenChatMessage {
  background-color: transparent;
  position: relative;
  z-index: 1;
  overflow-x: hidden;
  height: auto;
  min-height: 26px;
  max-height: 75px;
  overflow-wrap: break-word;
  word-wrap: break-word;
  -ms-word-break: break-all;
  word-break: break-all;
  word-break: break-word;
  -ms-hyphens: auto;
  -moz-hyphens: auto;
  -webkit-hyphens: auto;
  hyphens: auto;
  cursor: text;
}
#onscreenchat-container .chat-window-wrapper .osc_truncate_username {
  width: 150px;
  white-space: nowrap;
  overflow: hidden;
  text-overflow: ellipsis;
  display: inline-block;
}
#onscreenchat-container .chat-window-wrapper .text-muted-left {
  width: 160px;
  margin-top: -4px;
  text-align: right;
}
#onscreenchat-container .chat-window-wrapper .text-muted-right {
  width: 160px;
  margin-top: -4px;
  text-align: left;
}
#onscreenchat-container .chat-window-wrapper .osc_truncate_username_left {
  width: 160px;
  white-space: nowrap;
  overflow: hidden;
  text-overflow: ellipsis;
  display: inline-block;
  margin-bottom: -5px;
  text-align: right;
}
#onscreenchat-container .chat-window-wrapper .osc_truncate_username_right {
  width: 160px;
  white-space: nowrap;
  overflow: hidden;
  text-overflow: ellipsis;
  display: inline-block;
}
#onscreenchat-container .chat-window-wrapper .chat {
  list-style: none;
  margin: 0;
  padding: 0;
}
#onscreenchat-container .chat-window-wrapper .chat li {
  margin-bottom: 10px;
  padding-bottom: 5px;
  border-bottom: 1px dotted #b3a9a9;
}
#onscreenchat-container .chat-window-wrapper .chat li .chat-body .header strong {
  font-size: .8em;
}
#onscreenchat-container .chat-window-wrapper .chat li .chat-body p {
  margin: 0;
  color: #777;
  font-size: .9em;
}
#onscreenchat-container .chat-window-wrapper .panel .slidedown .glyphicon,
#onscreenchat-container .chat-window-wrapper .chat .glyphicon {
  margin-right: 5px;
}
#onscreenchat-container .chat-window-wrapper .panel-body {
  overflow-y: scroll;
  height: 250px;
}
#onscreenchat-container .chat-window-wrapper .iosOnScreenChatEmoticonsPanel {
  display: block;
  height: 14px;
  width: 14px;
  position: relative;
  margin-top: 5px;
}
#onscreenchat-container .chat-window-wrapper .iosOnScreenChatEmoticonsPanel > a {
  display: block;
  height: 14px;
  width: 14px;
  background: url("../../Services/OnScreenChat/templates/default/images/emoticons_trigger.png") no-repeat;
  background-size: cover;
  z-index: 1000;
}
.iosOnScreenChatModalBody .ui-menu-item {
  padding: 5px;
}
.iosOnScreenChatModalBody .ui-menu-item-wrapper {
  cursor: pointer !important;
}
.ilOnScreenChatSearchLoader {
  vertical-align: middle;
  width: 10px;
  height: 10px;
  margin-left: 5px;
  display: inline-block;
}
.ilOnScreenChatMenuDropDown .iosOnScreenChatDropDownTriggerInactive {
  opacity: .3;
}
.ilOnScreenChatMenuDropDown .iosOnScreenChatHidden {
  visibility: hidden !important;
}
.ilOnScreenChatMenuDropDown .iosOnScreenChatShown {
  visibility: visible !important;
}
.ilOnScreenChatMenuDropDown .badge {
  visibility: hidden;
}
.ilOnScreenChatMenuDropDown .popover {
  max-width: 300px;
  min-width: 300px;
}
.ilOnScreenChatMenuDropDown .popover-content {
  padding: 0;
}
.ilOnScreenChatMenuDropDown .popover-title,
.ilOnScreenChatMenuDropDown .dropdown-header a {
  padding: 3px 10px;
  font-size: 12px;
  line-height: 1.5;
  color: #777 !important;
  white-space: nowrap;
  background-color: #f3f3f3;
}
.ilOnScreenChatMenuDropDown h3.popover-title {
  display: none;
}
.ilOnScreenChatMenuItem {
  position: relative;
  border-bottom: 1px solid #e9e9e9;
  color: black;
}
.ilOnScreenChatMenuItem .media {
  overflow: visible;
  padding: 0;
  cursor: pointer;
}
.ilOnScreenChatMenuItem .media:after {
  content: ".";
  clear: both;
  display: block;
  visibility: hidden;
  height: 0;
}
.ilOnScreenChatMenuItem .media:first-child {
  margin-top: 0;
}
.ilOnScreenChatMenuItem .media-left,
.ilOnScreenChatMenuItem .media-body,
.ilOnScreenChatMenuItem .media-right {
  vertical-align: top;
}
.ilOnScreenChatMenuItem .media-left {
  padding-right: 10px;
  float: left;
}
.ilOnScreenChatMenuItem .media-object {
  width: 50px;
}
.ilOnScreenChatMenuItem .media-body {
  padding: 4px 4px 0 0;
  white-space: nowrap;
  max-width: 100%;
  overflow: visible;
}
.ilOnScreenChatMenuItem .media-body.info {
  white-space: normal !important;
  padding-left: 4px !important;
  padding-bottom: 4px !important;
  font-size: 12px;
}
.ilOnScreenChatMenuItem .media-body.info a {
  color: #557196 !important;
}
.ilOnScreenChatMenuItem .media-body p,
.ilOnScreenChatMenuItem .media-body h4 {
  font-size: 12px;
  padding: 0 3px 0 0;
  line-height: 1em;
  margin: 0;
}
.ilOnScreenChatMenuItem .media-body h4 {
  padding-top: 0;
  color: #606060;
}
.ilOnScreenChatMenuItem .media-body .media-heading {
  text-overflow: ellipsis;
  overflow: hidden;
}
.ilOnScreenChatMenuItem .media-body .media-heading a {
  color: #557196 !important;
}
.ilOnScreenChatMenuItem .media-body p {
  color: #a0a0a0;
}
.ilOnScreenChatMenuItem .media-body p.lastMessage {
  padding: 3px 3px 3px 0;
  text-overflow: ellipsis;
  overflow: hidden;
  color: #606060;
}
.ilOnScreenChatMenuItem .media-body p a {
  color: #557196 !important;
}
/* Services/UIComponent/Modal */
.modal-body .jstree li {
  overflow: hidden;
  text-overflow: ellipsis;
}
.modal-body .jstree a {
  display: inline;
}
/* Services/Badge */
img.ilBadgeImage {
  max-width: 150px;
  max-height: 150px;
}
img.ilBadgeImageThumbnail {
  max-width: 50px;
  max-height: 50px;
}
img.ilBadgeImageModal {
  margin: auto;
}
div.ilBadgeBackpackPanelContent {
  min-height: 200px;
}
div.ilBadgeBackpackPanelContent img {
  margin: auto;
}
span.ilProfileBadge {
  display: inline-block;
  padding: 5px;
}
/*!
 * Datetimepicker for Bootstrap 3
 * version : 4.17.37
 * https://github.com/Eonasdan/bootstrap-datetimepicker/
 */
/* see variables.less
@bs-datetimepicker-timepicker-font-size: 1.2em;
@bs-datetimepicker-active-bg: @btn-primary-bg;
@bs-datetimepicker-active-color: @btn-primary-color;
@bs-datetimepicker-border-radius: @border-radius-base;
@bs-datetimepicker-btn-hover-bg: @gray-lighter;
@bs-datetimepicker-disabled-color: @gray-light;
@bs-datetimepicker-alternate-color: @gray-light;
@bs-datetimepicker-secondary-border-color: #ccc;
@bs-datetimepicker-secondary-border-color-rgba: rgba(0, 0, 0, 0.2);
@bs-datetimepicker-primary-border-color: white;
@bs-datetimepicker-text-shadow: 0 -1px 0 rgba(0, 0, 0, 0.25);
*/
.bootstrap-datetimepicker-widget {
  list-style: none;
}
.bootstrap-datetimepicker-widget.dropdown-menu {
  margin: 2px 0;
  padding: 4px;
  width: 19em;
}
@media (min-width: 768px) {
  .bootstrap-datetimepicker-widget.dropdown-menu.timepicker-sbs {
    width: 38em;
  }
}
@media (min-width: 992px) {
  .bootstrap-datetimepicker-widget.dropdown-menu.timepicker-sbs {
    width: 38em;
  }
}
@media (min-width: 1200px) {
  .bootstrap-datetimepicker-widget.dropdown-menu.timepicker-sbs {
    width: 38em;
  }
}
.bootstrap-datetimepicker-widget.dropdown-menu:before,
.bootstrap-datetimepicker-widget.dropdown-menu:after {
  content: '';
  display: inline-block;
  position: absolute;
}
.bootstrap-datetimepicker-widget.dropdown-menu.bottom:before {
  border-left: 7px solid transparent;
  border-right: 7px solid transparent;
  border-bottom: 7px solid #ccc;
  border-bottom-color: rgba(0, 0, 0, 0.2);
  top: -7px;
  left: 7px;
}
.bootstrap-datetimepicker-widget.dropdown-menu.bottom:after {
  border-left: 6px solid transparent;
  border-right: 6px solid transparent;
  border-bottom: 6px solid white;
  top: -6px;
  left: 8px;
}
.bootstrap-datetimepicker-widget.dropdown-menu.top:before {
  border-left: 7px solid transparent;
  border-right: 7px solid transparent;
  border-top: 7px solid #ccc;
  border-top-color: rgba(0, 0, 0, 0.2);
  bottom: -7px;
  left: 6px;
}
.bootstrap-datetimepicker-widget.dropdown-menu.top:after {
  border-left: 6px solid transparent;
  border-right: 6px solid transparent;
  border-top: 6px solid white;
  bottom: -6px;
  left: 7px;
}
.bootstrap-datetimepicker-widget.dropdown-menu.pull-right:before {
  left: auto;
  right: 6px;
}
.bootstrap-datetimepicker-widget.dropdown-menu.pull-right:after {
  left: auto;
  right: 7px;
}
.bootstrap-datetimepicker-widget .list-unstyled {
  margin: 0;
}
.bootstrap-datetimepicker-widget a[data-action] {
  padding: 6px 0;
}
.bootstrap-datetimepicker-widget a[data-action]:active {
  -webkit-box-shadow: none;
  box-shadow: none;
}
.bootstrap-datetimepicker-widget .timepicker-hour,
.bootstrap-datetimepicker-widget .timepicker-minute,
.bootstrap-datetimepicker-widget .timepicker-second {
  width: 54px;
  font-weight: bold;
  font-size: 1.2em;
  margin: 0;
}
.bootstrap-datetimepicker-widget button[data-action] {
  padding: 6px;
}
.bootstrap-datetimepicker-widget .btn[data-action="incrementHours"]::after {
  position: absolute;
  width: 1px;
  height: 1px;
  margin: -1px;
  padding: 0;
  overflow: hidden;
  clip: rect(0, 0, 0, 0);
  border: 0;
  content: "Increment Hours";
}
.bootstrap-datetimepicker-widget .btn[data-action="incrementMinutes"]::after {
  position: absolute;
  width: 1px;
  height: 1px;
  margin: -1px;
  padding: 0;
  overflow: hidden;
  clip: rect(0, 0, 0, 0);
  border: 0;
  content: "Increment Minutes";
}
.bootstrap-datetimepicker-widget .btn[data-action="decrementHours"]::after {
  position: absolute;
  width: 1px;
  height: 1px;
  margin: -1px;
  padding: 0;
  overflow: hidden;
  clip: rect(0, 0, 0, 0);
  border: 0;
  content: "Decrement Hours";
}
.bootstrap-datetimepicker-widget .btn[data-action="decrementMinutes"]::after {
  position: absolute;
  width: 1px;
  height: 1px;
  margin: -1px;
  padding: 0;
  overflow: hidden;
  clip: rect(0, 0, 0, 0);
  border: 0;
  content: "Decrement Minutes";
}
.bootstrap-datetimepicker-widget .btn[data-action="showHours"]::after {
  position: absolute;
  width: 1px;
  height: 1px;
  margin: -1px;
  padding: 0;
  overflow: hidden;
  clip: rect(0, 0, 0, 0);
  border: 0;
  content: "Show Hours";
}
.bootstrap-datetimepicker-widget .btn[data-action="showMinutes"]::after {
  position: absolute;
  width: 1px;
  height: 1px;
  margin: -1px;
  padding: 0;
  overflow: hidden;
  clip: rect(0, 0, 0, 0);
  border: 0;
  content: "Show Minutes";
}
.bootstrap-datetimepicker-widget .btn[data-action="togglePeriod"]::after {
  position: absolute;
  width: 1px;
  height: 1px;
  margin: -1px;
  padding: 0;
  overflow: hidden;
  clip: rect(0, 0, 0, 0);
  border: 0;
  content: "Toggle AM/PM";
}
.bootstrap-datetimepicker-widget .btn[data-action="clear"]::after {
  position: absolute;
  width: 1px;
  height: 1px;
  margin: -1px;
  padding: 0;
  overflow: hidden;
  clip: rect(0, 0, 0, 0);
  border: 0;
  content: "Clear the picker";
}
.bootstrap-datetimepicker-widget .btn[data-action="today"]::after {
  position: absolute;
  width: 1px;
  height: 1px;
  margin: -1px;
  padding: 0;
  overflow: hidden;
  clip: rect(0, 0, 0, 0);
  border: 0;
  content: "Set the date to today";
}
.bootstrap-datetimepicker-widget .picker-switch {
  text-align: center;
}
.bootstrap-datetimepicker-widget .picker-switch::after {
  position: absolute;
  width: 1px;
  height: 1px;
  margin: -1px;
  padding: 0;
  overflow: hidden;
  clip: rect(0, 0, 0, 0);
  border: 0;
  content: "Toggle Date and Time Screens";
}
.bootstrap-datetimepicker-widget .picker-switch td {
  padding: 0;
  margin: 0;
  height: auto;
  width: auto;
  line-height: inherit;
}
.bootstrap-datetimepicker-widget .picker-switch td span {
  line-height: 2.5;
  height: 2.5em;
  width: 100%;
}
.bootstrap-datetimepicker-widget table {
  width: 100%;
  margin: 0;
}
.bootstrap-datetimepicker-widget table td,
.bootstrap-datetimepicker-widget table th {
  text-align: center;
  border-radius: 0px;
}
.bootstrap-datetimepicker-widget table th {
  height: 20px;
  line-height: 20px;
  width: 20px;
}
.bootstrap-datetimepicker-widget table th.picker-switch {
  width: 145px;
}
.bootstrap-datetimepicker-widget table th.disabled,
.bootstrap-datetimepicker-widget table th.disabled:hover {
  background: none;
  color: #777777;
  cursor: not-allowed;
}
.bootstrap-datetimepicker-widget table th.prev::after {
  position: absolute;
  width: 1px;
  height: 1px;
  margin: -1px;
  padding: 0;
  overflow: hidden;
  clip: rect(0, 0, 0, 0);
  border: 0;
  content: "Previous Month";
}
.bootstrap-datetimepicker-widget table th.next::after {
  position: absolute;
  width: 1px;
  height: 1px;
  margin: -1px;
  padding: 0;
  overflow: hidden;
  clip: rect(0, 0, 0, 0);
  border: 0;
  content: "Next Month";
}
.bootstrap-datetimepicker-widget table thead tr:first-child th {
  cursor: pointer;
}
.bootstrap-datetimepicker-widget table thead tr:first-child th:hover {
  background: #eeeeee;
}
.bootstrap-datetimepicker-widget table td {
  height: 54px;
  line-height: 54px;
  width: 54px;
}
.bootstrap-datetimepicker-widget table td.cw {
  font-size: .8em;
  height: 20px;
  line-height: 20px;
  color: #777777;
}
.bootstrap-datetimepicker-widget table td.day {
  height: 20px;
  line-height: 20px;
  width: 20px;
}
.bootstrap-datetimepicker-widget table td.day:hover,
.bootstrap-datetimepicker-widget table td.hour:hover,
.bootstrap-datetimepicker-widget table td.minute:hover,
.bootstrap-datetimepicker-widget table td.second:hover {
  background: #eeeeee;
  cursor: pointer;
}
.bootstrap-datetimepicker-widget table td.old,
.bootstrap-datetimepicker-widget table td.new {
  color: #777777;
}
.bootstrap-datetimepicker-widget table td.today {
  position: relative;
}
.bootstrap-datetimepicker-widget table td.today:before {
  content: '';
  display: inline-block;
  border: solid transparent;
  border-width: 0 0 7px 7px;
  border-bottom-color: #4c6586;
  border-top-color: rgba(0, 0, 0, 0.2);
  position: absolute;
  bottom: 4px;
  right: 4px;
}
.bootstrap-datetimepicker-widget table td.active,
.bootstrap-datetimepicker-widget table td.active:hover {
  background-color: #4c6586;
  color: white;
  text-shadow: 0 -1px 0 rgba(0, 0, 0, 0.25);
}
.bootstrap-datetimepicker-widget table td.active.today:before {
  border-bottom-color: white;
}
.bootstrap-datetimepicker-widget table td.disabled,
.bootstrap-datetimepicker-widget table td.disabled:hover {
  background: none;
  color: #777777;
  cursor: not-allowed;
}
.bootstrap-datetimepicker-widget table td span {
  display: inline-block;
  width: 54px;
  height: 54px;
  line-height: 54px;
  margin: 2px 1.5px;
  cursor: pointer;
  border-radius: 0px;
}
.bootstrap-datetimepicker-widget table td span:hover {
  background: #eeeeee;
}
.bootstrap-datetimepicker-widget table td span.active {
  background-color: #4c6586;
  color: white;
  text-shadow: 0 -1px 0 rgba(0, 0, 0, 0.25);
}
.bootstrap-datetimepicker-widget table td span.old {
  color: #777777;
}
.bootstrap-datetimepicker-widget table td span.disabled,
.bootstrap-datetimepicker-widget table td span.disabled:hover {
  background: none;
  color: #777777;
  cursor: not-allowed;
}
.bootstrap-datetimepicker-widget.usetwentyfour td.hour {
  height: 27px;
  line-height: 27px;
}
.bootstrap-datetimepicker-widget.wider {
  width: 21em;
}
.bootstrap-datetimepicker-widget .datepicker-decades .decade {
  line-height: 1.8em !important;
}
.input-group.date .input-group-addon {
  cursor: pointer;
}
.noMargin {
  margin: 0;
}
div.editLink {
  padding-right: 1em;
}
[dir="rtl"] div.editLink {
  padding-right: 0;
  padding-left: 1em;
}
img[src$="icon_checked.svg"] {
  height: 11px;
  margin: 0 6px 0 5px;
  opacity: 0.5;
  width: 11px;
}
[dir="rtl"] img[src$="icon_checked.svg"] {
  margin: 0 5px 0 6px;
}
.glyphicon-ok {
  font-size: 11px;
  text-align: center;
}
div.ilNewObjectSelector {
  display: inline-block;
  margin-bottom: 8px;
  padding: 0 10px;
  width: 100%;
}
div.ilNewObjectSelector > .btn-group {
  display: block;
  width: 100%;
}
div.ilNewObjectSelector > .btn-group #ilAdvSelListAnchorText_asl {
  float: right;
}
div.ilNewObjectSelector > .btn-group .dropdown-menu.pull-right {
  top: 30px;
}
[dir="rtl"] div.ilNewObjectSelector > .btn-group #ilAdvSelListAnchorText_asl {
  float: left;
}
.pdMailRow .imageSpace {
  margin-left: 40px;
}
.pdMailRow > img {
  margin: 2px 0;
  max-width: 30px;
}
[dir="rtl"] .pdMailRow .imageSpace {
  margin-left: 0;
  margin-right: 40px;
}
[dir="rtl"] .radio label,
[dir="rtl"] .checkbox label {
  padding-left: 0;
  padding-right: 20px;
}
[dir="rtl"] .radio input[type="radio"],
[dir="rtl"] .radio-inline input[type="radio"],
[dir="rtl"] .checkbox input[type="checkbox"],
[dir="rtl"] .checkbox-inline input[type="checkbox"] {
  margin-left: 0;
  margin-right: -20px;
}
.il_InfoScreenSection {
  padding: 10px 10px 0;
}
.il_InfoScreenSection > .ilFloatRight {
  padding-bottom: 4px;
  padding-right: 4px;
}
[dir="rtl"] .il_InfoScreenSection > .ilFloatRight {
  padding-right: 0;
  padding-left: 4px;
}
.yui-panel-container {
  color: #333333;
}
.mceEditor,
.mceLayout {
  width: 100% !important;
}
table.mceLayout {
  table-layout: fixed;
}
.mceIframeContainer iframe {
  max-width: 100%;
}
table.mceToolbar {
  table-layout: fixed;
  display: inline-block;
  float: left;
  height: auto !important;
  max-width: 100%;
}
table.mceToolbar tbody,
table.mceToolbar tr,
table.mceToolbar td {
  display: inline-block;
  white-space: normal !important;
}
.alert > a {
  text-decoration: underline;
}
.alert > a.btn {
  text-decoration: none;
}
#ilAdvSelListAnchorText_asl + ul.dropdown-menu > li > div.row,
#ilAdvSelListAnchorText_asl + .dropdown-backdrop + ul.dropdown-menu > li > div.row,
#mm_adm_tr + span + ul.dropdown-menu > li > div.row,
#mm_adm_tr + ul.dropdown-menu > li > div.row {
  width: 750px;
}
@media only screen and (max-width: 767px) {
  #ilAdvSelListAnchorText_asl + ul.dropdown-menu > li > div.row,
  #ilAdvSelListAnchorText_asl + .dropdown-backdrop + ul.dropdown-menu > li > div.row,
  #mm_adm_tr + span + ul.dropdown-menu > li > div.row,
  #mm_adm_tr + ul.dropdown-menu > li > div.row {
    width: 100% !important;
    margin: 0;
  }
}
/* basic responsiveness (beta)

   The following section targets smartphones.
  
   iPads come with a device width of 768, the iPhone with 320, most smartphones seem to
   use a width under 640px, so 640 seems to be a good choice here.
   If you make any changes in this query, please add a reason to this comment and if possible an url that
   backs this decision.
   
   List of common devices width values: http://cssmediaqueries.com/target/
   Google recommending 640px: https://developers.google.com/webmasters/smartphone-sites/details
   
   */
@media only screen and (max-width: 767px) {
  html {
    -webkit-text-size-adjust: none;
  }
  .ilContainerWidth {
    padding: 0 15px;
  }
  div.il_HeaderInner {
    color: #222;
    margin-bottom: 5px;
    padding: 15px;
  }
  textarea {
    max-width: 100%;
  }
  input,
  select {
    max-width: 100%;
  }
  /* height: auto; messes e.g. survey progress bar */
  img {
    max-width: 100%;
  }
  div.ilc_Mob img {
    height: auto !important;
  }
  img.olTileImage {
    max-width: none;
  }
  div.ilFrame {
    margin: 0;
    width: 100%;
  }
  .ilFrameFixedWidthHeader div.ilHeaderBanner {
    max-width: 100%;
    height: 40px !important;
    padding: 0;
  }
  div.ilTableOuter {
    max-width: 100%;
    overflow: auto;
  }
  .table-responsive .dropdown-menu {
    position: relative;
  }
  a#il_mhead_t_focus {
    font-size: 20px;
  }
  h1.ilHeader {
    padding-top: 5px;
  }
  #headerimage {
    width: 35px;
    height: 35px;
    margin-top: 2px;
    margin-right: 7px;
  }
  /* @import "less/Services/MainMenu/delos_sm.less"; */
  /* @import "less/Services/UIComponent/Tabs/delos_sm.less"; */
  /* @import "less/Services/Form/delos_sm.less"; */
  /* Modules/Forum */
  .ilFrmPostRow div.ilForm,
  .ilFrmPostRow div.ilForm input[type=text],
  .ilFrmPostRow div.ilForm textarea {
    width: 100%;
  }
  .ilFrmPostRow div.ilForm div.ilFormValue {
    width: auto;
  }
  .ilFrmPostRow img.ilUserIcon {
    width: 50px;
    height: 50px;
  }
  .ilFrmPostTitle {
    margin-top: 5px;
    font-size: 100%;
  }
  .ilFrmPostContentContainer {
    width: 100%;
  }
  /* Services/Init */
  div#il_startup_logo img {
    margin: 10px;
    max-width: 100%;
  }
  div.ilStartupFrame {
    width: 100%;
  }
  div#il_startup_content {
    padding: 10px;
  }
  #il_startup_content form table {
    width: auto;
  }
  div.ilStartupSection form.form-horizontal {
    width: auto;
  }
  .ilStartupSection {
    padding-top: 15px;
  }
  /* Services/MainMenu */
  #il_screen_id,
  .ilTopTitle {
    display: none;
  }
  .ilTopTitleVisible {
    display: block;
  }
  .ilMainHeader {
    height: auto;
  }
  .ilMainHeader.ilTopFixed {
    height: 0;
  }
  .ilMainHeader > header > .row > a.navbar-brand {
    height: 0;
    padding: 0;
  }
  .ilMainHeader > header > .row > a.navbar-brand > img {
    position: fixed;
    top: 0;
    left: 0;
    height: 40px;
    width: 40px;
  }
  [dir="rtl"] .ilMainHeader > header > .row > a.navbar-brand > img {
    left: auto;
    right: 0;
  }
  #ilTopBar.ilTopBar {
    z-index: 1030;
  }
  .ilMainMenu.ilTopFixed {
    position: fixed;
    top: 40px;
    border-bottom: 0 none;
  }
  .ilFixedTopSpacer,
  .ilFixedTopSpacerBarOnly {
    margin-top: 40px;
  }
  nav#ilTopNav {
    min-height: 0;
    display: block;
    padding: 0;
  }
  #ilTopBarNav {
    margin-right: 0;
  }
  #ilTopNav {
    margin: 0;
  }
  #ilTopNav.navbar {
    min-height: 0;
    padding-top: 0;
  }
  #ilTopNav.navbar-default {
    background-color: #f9f9f9;
  }
  #ilTopNav .navbar-text {
    color: #607ea5;
  }
  #ilTopNav .navbar-nav {
    float: none;
    margin-left: 0;
  }
  #ilTopNav .navbar-nav > li > a {
    margin: 0 10px 0 0;
    padding: 5px 10px 6px;
    border-top: 0;
    color: #5d5d5d;
  }
  #ilTopNav .navbar-nav > .active > a,
  #ilTopNav .navbar-nav > .open > a,
  #ilTopNav .navbar-nav > .active > a:hover,
  #ilTopNav .navbar-nav > .open > a:hover,
  #ilTopNav .navbar-nav > .active > a:active,
  #ilTopNav .navbar-nav > .open > a:active,
  #ilTopNav .navbar-nav > .active > a:focus,
  #ilTopNav .navbar-nav > .open > a:focus {
    border-top: 0 none;
    background-color: inherit;
    -webkit-box-shadow: none;
    box-shadow: none;
  }
  #ilTopNav .dropdown-menu {
    float: none;
    left: auto;
    right: auto;
  }
  #ilTopNav .navbar-toggle:hover {
    background-color: #aeaeae;
  }
  #ilTopNav .navbar-toggle .icon-bar {
    background-color: white;
  }
  #ilTopNav button.navbar-toggle {
    position: fixed;
    top: 0;
    left: 40px;
    height: 40px;
    border-radius: 0;
    border-width: 0;
    background-color: #767676;
    color: #f5f5f5;
    display: block;
    margin: 0;
  }
  [dir="rtl"] #ilTopNav .navbar-nav {
    margin-right: 0;
  }
  [dir="rtl"] #ilTopNav button.navbar-toggle {
    left: auto;
    right: 40px;
  }
  div.ilTopMemberView {
    display: none;
  }
  /* --- Services/COPage ---*/
  .ilTinyInfo {
    display: none;
  }
  div.ilTinyMenuSection,
  #ilTinyMenuButtons {
    border-right: 0px;
    margin: 3px 3px 3px 0px;
    float: left;
    height: 28px;
    padding: 0 10px 0 0;
  }
  /* Services/UIComponent/Button */
  input.btn,
  button.btn:not(.btn-link) > span:first-child:not(:empty) {
    min-width: 0;
  }
  /* Services/News */
  .ilTimeline:before {
    left: 90%;
  }
  .ilTimeline > li > .ilTimelinePanel {
    width: 80%;
  }
  .ilTimeline > li > .ilTimelineBadge {
    left: 90%;
  }
  .ilTimeline > li:nth-child(even) > .ilTimelinePanel {
    float: left;
  }
  .ilTimeline > li:nth-child(even) > .ilTimelinePanel:before {
    border-left-width: 15px;
    border-right-width: 0;
    right: auto;
    right: -15px;
  }
  .ilTimeline > li:nth-child(even) > .ilTimelinePanel:after {
    border-left-width: 14px;
    border-right-width: 0;
    left: auto;
    right: -14px;
  }
  div.ilGoogleMap {
    max-width: 100%;
  }
  /* at last temporary, since it overlaps content */
  a.ilTreeView,
  .ilLeftNav {
    display: none;
  }
  /* no idea why needed, but this one fixes the drop downs in the small media view (e.g. main menu) */
  .navbar-nav {
    margin: 7.5px 0px;
  }
}
/* print css */
@media print {
  * {
    text-shadow: none !important;
    color: black !important;
    background: transparent !important;
    box-shadow: none !important;
  }
  a,
  a:visited {
    text-decoration: underline;
  }
  a[href]:after {
    content: " (" attr(href) ")";
  }
  abbr[title]:after {
    content: " (" attr(title) ")";
  }
  a[href^="javascript:"]:after,
  a[href^="#"]:after {
    content: "";
  }
  pre,
  blockquote {
    border: 1px solid #999;
    page-break-inside: avoid;
  }
  thead {
    display: table-header-group;
  }
  tr,
  img {
    page-break-inside: avoid;
  }
  img {
    max-width: 100% !important;
  }
  p,
  h2,
  h3 {
    orphans: 3;
    widows: 3;
  }
  h2,
  h3 {
    page-break-after: avoid;
  }
  select {
    background: white !important;
  }
  .navbar {
    display: none;
  }
  .table td,
  .table th {
    background-color: white !important;
  }
  .btn > .caret,
  .dropup > .btn > .caret {
    border-top-color: black !important;
  }
  .label {
    border: 1px solid black;
  }
  .table {
    border-collapse: collapse !important;
  }
  .table-bordered th,
  .table-bordered td {
    border: 1px solid #ddd !important;
  }
  #ilTopBar,
  .osdNotificationContainer,
  .ilMainHeader,
  .ilMainMenu,
  .ilTreeView,
  .btn,
  #ilTab,
  #ilSubTab,
  #minheight,
  #ilFooter {
    display: none;
  }
  #mainspacekeeper {
    padding: 0;
  }
  .ilLeftNavSpace {
    margin-left: 0 !important;
  }
  div.ilTabContentOuter {
    border: none;
  }
  div.ilFileDropTargetOverlay {
    display: none;
  }
  a[href]:after {
    content: "";
  }
}<|MERGE_RESOLUTION|>--- conflicted
+++ resolved
@@ -6248,13 +6248,12 @@
   padding-left: 5px;
   padding-right: 5px;
 }
-<<<<<<< HEAD
 a.btn-link.ilSubmitInactive,
 a.btn-link.ilSubmitInactive:hover {
   background-color: inherit;
   color: #333333;
   padding: 0;
-=======
+}
 h6.il-divider {
   padding: 3px 6px;
   background-color: #ececec;
@@ -6265,7 +6264,6 @@
 }
 hr.il-divider-with-label {
   display: none;
->>>>>>> 416fa32c
 }
 /*		Color scheme
 		Dark BLue: #0f2152;
