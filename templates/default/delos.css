@font-face {
  font-family: 'Open Sans';
  src: url('fonts/OpenSansWeb/OpenSans-Regular.woff2') format('woff2'), url('fonts/OpenSansWeb/OpenSans-Regular.woff') format('woff');
  font-weight: 400;
  font-style: normal;
}
@font-face {
  font-family: 'Open Sans';
  src: url('fonts/OpenSansWeb/OpenSans-Bold.woff2') format('woff2'), url('fonts/OpenSansWeb/OpenSans-Bold.woff') format('woff');
  font-weight: 700;
  font-style: normal;
}
@font-face {
  font-family: 'Open Sans';
  src: url('fonts/OpenSansWeb/OpenSans-Italic.woff2') format('woff2'), url('fonts/OpenSansWeb/OpenSans-Italic.woff') format('woff');
  font-weight: 400;
  font-style: italic;
}
@font-face {
  font-family: 'Open Sans';
  src: url('fonts/OpenSansWeb/OpenSans-BoldItalic.woff2') format('woff2'), url('fonts/OpenSansWeb/OpenSans-BoldItalic.woff') format('woff');
  font-weight: 700;
  font-style: italic;
}
@font-face {
  font-family: 'Open Sans';
  src: url('fonts/OpenSansWeb/OpenSans-Light.woff2') format('woff2'), url('fonts/OpenSansWeb/OpenSans-Light.woff') format('woff');
  font-weight: 300;
  font-style: normal;
}
@font-face {
  font-family: 'Open Sans';
  src: url('fonts/OpenSansWeb/OpenSans-LightItalic.woff2') format('woff2'), url('fonts/OpenSansWeb/OpenSans-LightItalic.woff') format('woff');
  font-weight: 300;
  font-style: italic;
}
@font-face {
  font-family: 'Open Sans';
  src: url('fonts/OpenSansWeb/OpenSans-Semibold.woff2') format('woff2'), url('fonts/OpenSansWeb/OpenSans-Semibold.woff') format('woff');
  font-weight: 600;
  font-style: normal;
}
@font-face {
  font-family: 'Open Sans';
  src: url('fonts/OpenSansWeb/OpenSans-SemiboldItalic.woff2') format('woff2'), url('fonts/OpenSansWeb/OpenSans-SemiboldItalic.woff') format('woff');
  font-weight: 600;
  font-style: italic;
}
@font-face {
  font-family: 'Open Sans';
  src: url('fonts/OpenSansWeb/OpenSans-ExtraBold.woff2') format('woff2'), url('fonts/OpenSansWeb/OpenSans-ExtraBold.woff') format('woff');
  font-weight: 800;
  font-style: normal;
}
@font-face {
  font-family: 'Open Sans';
  src: url('fonts/OpenSansWeb/OpenSans-ExtraBoldItalic.woff2') format('woff2'), url('fonts/OpenSansWeb/OpenSans-ExtraBoldItalic.woff') format('woff');
  font-weight: 800;
  font-style: italic;
}
@font-face {
  font-family: 'Open Sans Emoji';
  src: url('fonts/OpenSansEmoji/OpenSansEmoji.ttf') format('truetype'), url('fonts/OpenSansEmoji/OpenSansEmoji.otf') format('otf');
  font-style: normal;
}
@font-face {
  font-family: 'il-icons';
  src: url('fonts/Iconfont/il-icons.woff') format('woff'), url('fonts/Iconfont/il-icons.ttf') format('truetype');
  font-weight: 300;
  font-style: normal;
}
/* rtl-review is this font safe for RTL languages? */
/* rtl-review */
[dir="ltr"] * {
  direction: ltr;
  unicode-bidi: embed;
}
[dir="rtl"] * {
  text-align: right;
  direction: rtl;
  unicode-bidi: embed;
}
bdo[dir="ltr"] {
  direction: ltr;
  unicode-bidi: bidi-override;
}
bdo[dir="rtl"] {
  direction: rtl;
  unicode-bidi: bidi-override;
}
/*
/* rtl-review */
/* with specifics imports
add [dir="rtl"] SELECTOR ([dir="ltr"] is default)
to elements with different left/right margin, padding, border, position, float, clear, text-align and, when needed, Background-position.
In theory, you should also invert shadow... but i think we could postpone this to another release...
All parts that aren't checked yet are actually marked with "rtl-review"
*/
/*! normalize.css v3.0.3 | MIT License | github.com/necolas/normalize.css */
html {
  font-family: sans-serif;
  -ms-text-size-adjust: 100%;
  -webkit-text-size-adjust: 100%;
}
body {
  margin: 0;
}
article,
aside,
details,
figcaption,
figure,
footer,
header,
hgroup,
main,
menu,
nav,
section,
summary {
  display: block;
}
audio,
canvas,
progress,
video {
  display: inline-block;
  vertical-align: baseline;
}
audio:not([controls]) {
  display: none;
  height: 0;
}
[hidden],
template {
  display: none;
}
a {
  background-color: transparent;
}
a:active,
a:hover {
  outline: 0;
}
abbr[title] {
  border-bottom: none;
  text-decoration: underline;
  text-decoration: underline dotted;
}
b,
strong {
  font-weight: bold;
}
dfn {
  font-style: italic;
}
h1 {
  font-size: 2em;
  margin: 0.67em 0;
}
mark {
  background: #ff0;
  color: #000;
}
small {
  font-size: 80%;
}
sub,
sup {
  font-size: 75%;
  line-height: 0;
  position: relative;
  vertical-align: baseline;
}
sup {
  top: -0.5em;
}
sub {
  bottom: -0.25em;
}
img {
  border: 0;
}
svg:not(:root) {
  overflow: hidden;
}
figure {
  margin: 1em 40px;
}
hr {
  box-sizing: content-box;
  height: 0;
}
pre {
  overflow: auto;
}
code,
kbd,
pre,
samp {
  font-family: monospace, monospace;
  font-size: 1em;
}
button,
input,
optgroup,
select,
textarea {
  color: inherit;
  font: inherit;
  margin: 0;
}
button {
  overflow: visible;
}
button,
select {
  text-transform: none;
}
button,
html input[type="button"],
input[type="reset"],
input[type="submit"] {
  -webkit-appearance: button;
  cursor: pointer;
}
button[disabled],
html input[disabled] {
  cursor: default;
}
button::-moz-focus-inner,
input::-moz-focus-inner {
  border: 0;
  padding: 0;
}
input {
  line-height: normal;
}
input[type="checkbox"],
input[type="radio"] {
  box-sizing: border-box;
  padding: 0;
}
input[type="number"]::-webkit-inner-spin-button,
input[type="number"]::-webkit-outer-spin-button {
  height: auto;
}
input[type="search"] {
  -webkit-appearance: textfield;
  box-sizing: content-box;
}
input[type="search"]::-webkit-search-cancel-button,
input[type="search"]::-webkit-search-decoration {
  -webkit-appearance: none;
}
fieldset {
  border: 1px solid #c0c0c0;
  margin: 0 2px;
  padding: 0.35em 0.625em 0.75em;
}
legend {
  border: 0;
  padding: 0;
}
textarea {
  overflow: auto;
}
optgroup {
  font-weight: bold;
}
table {
  border-collapse: collapse;
  border-spacing: 0;
}
td,
th {
  padding: 0;
}
@font-face {
  font-family: "Glyphicons Halflings";
  src: url("../../node_modules/bootstrap/fonts/glyphicons-halflings-regular.eot");
  src: url("../../node_modules/bootstrap/fonts/glyphicons-halflings-regular.eot?#iefix") format("embedded-opentype"), url("../../node_modules/bootstrap/fonts/glyphicons-halflings-regular.woff2") format("woff2"), url("../../node_modules/bootstrap/fonts/glyphicons-halflings-regular.woff") format("woff"), url("../../node_modules/bootstrap/fonts/glyphicons-halflings-regular.ttf") format("truetype"), url("../../node_modules/bootstrap/fonts/glyphicons-halflings-regular.svg#glyphicons_halflingsregular") format("svg");
}
.glyphicon {
  position: relative;
  top: 1px;
  display: inline-block;
  font-family: "Glyphicons Halflings";
  font-style: normal;
  font-weight: 400;
  line-height: 1;
  -webkit-font-smoothing: antialiased;
  -moz-osx-font-smoothing: grayscale;
}
.glyphicon-asterisk:before {
  content: "\002a";
}
.glyphicon-plus:before {
  content: "\002b";
}
.glyphicon-euro:before,
.glyphicon-eur:before {
  content: "\20ac";
}
.glyphicon-minus:before {
  content: "\2212";
}
.glyphicon-cloud:before {
  content: "\2601";
}
.glyphicon-envelope:before {
  content: "\2709";
}
.glyphicon-pencil:before {
  content: "\270f";
}
.glyphicon-glass:before {
  content: "\e001";
}
.glyphicon-music:before {
  content: "\e002";
}
.glyphicon-search:before {
  content: "\e003";
}
.glyphicon-heart:before {
  content: "\e005";
}
.glyphicon-star:before {
  content: "\e006";
}
.glyphicon-star-empty:before {
  content: "\e007";
}
.glyphicon-user:before {
  content: "\e008";
}
.glyphicon-film:before {
  content: "\e009";
}
.glyphicon-th-large:before {
  content: "\e010";
}
.glyphicon-th:before {
  content: "\e011";
}
.glyphicon-th-list:before {
  content: "\e012";
}
.glyphicon-ok:before {
  content: "\e013";
}
.glyphicon-remove:before {
  content: "\e014";
}
.glyphicon-zoom-in:before {
  content: "\e015";
}
.glyphicon-zoom-out:before {
  content: "\e016";
}
.glyphicon-off:before {
  content: "\e017";
}
.glyphicon-signal:before {
  content: "\e018";
}
.glyphicon-cog:before {
  content: "\e019";
}
.glyphicon-trash:before {
  content: "\e020";
}
.glyphicon-home:before {
  content: "\e021";
}
.glyphicon-file:before {
  content: "\e022";
}
.glyphicon-time:before {
  content: "\e023";
}
.glyphicon-road:before {
  content: "\e024";
}
.glyphicon-download-alt:before {
  content: "\e025";
}
.glyphicon-download:before {
  content: "\e026";
}
.glyphicon-upload:before {
  content: "\e027";
}
.glyphicon-inbox:before {
  content: "\e028";
}
.glyphicon-play-circle:before {
  content: "\e029";
}
.glyphicon-repeat:before {
  content: "\e030";
}
.glyphicon-refresh:before {
  content: "\e031";
}
.glyphicon-list-alt:before {
  content: "\e032";
}
.glyphicon-lock:before {
  content: "\e033";
}
.glyphicon-flag:before {
  content: "\e034";
}
.glyphicon-headphones:before {
  content: "\e035";
}
.glyphicon-volume-off:before {
  content: "\e036";
}
.glyphicon-volume-down:before {
  content: "\e037";
}
.glyphicon-volume-up:before {
  content: "\e038";
}
.glyphicon-qrcode:before {
  content: "\e039";
}
.glyphicon-barcode:before {
  content: "\e040";
}
.glyphicon-tag:before {
  content: "\e041";
}
.glyphicon-tags:before {
  content: "\e042";
}
.glyphicon-book:before {
  content: "\e043";
}
.glyphicon-bookmark:before {
  content: "\e044";
}
.glyphicon-print:before {
  content: "\e045";
}
.glyphicon-camera:before {
  content: "\e046";
}
.glyphicon-font:before {
  content: "\e047";
}
.glyphicon-bold:before {
  content: "\e048";
}
.glyphicon-italic:before {
  content: "\e049";
}
.glyphicon-text-height:before {
  content: "\e050";
}
.glyphicon-text-width:before {
  content: "\e051";
}
.glyphicon-align-left:before {
  content: "\e052";
}
.glyphicon-align-center:before {
  content: "\e053";
}
.glyphicon-align-right:before {
  content: "\e054";
}
.glyphicon-align-justify:before {
  content: "\e055";
}
.glyphicon-list:before {
  content: "\e056";
}
.glyphicon-indent-left:before {
  content: "\e057";
}
.glyphicon-indent-right:before {
  content: "\e058";
}
.glyphicon-facetime-video:before {
  content: "\e059";
}
.glyphicon-picture:before {
  content: "\e060";
}
.glyphicon-map-marker:before {
  content: "\e062";
}
.glyphicon-adjust:before {
  content: "\e063";
}
.glyphicon-tint:before {
  content: "\e064";
}
.glyphicon-edit:before {
  content: "\e065";
}
.glyphicon-share:before {
  content: "\e066";
}
.glyphicon-check:before {
  content: "\e067";
}
.glyphicon-move:before {
  content: "\e068";
}
.glyphicon-step-backward:before {
  content: "\e069";
}
.glyphicon-fast-backward:before {
  content: "\e070";
}
.glyphicon-backward:before {
  content: "\e071";
}
.glyphicon-play:before {
  content: "\e072";
}
.glyphicon-pause:before {
  content: "\e073";
}
.glyphicon-stop:before {
  content: "\e074";
}
.glyphicon-forward:before {
  content: "\e075";
}
.glyphicon-fast-forward:before {
  content: "\e076";
}
.glyphicon-step-forward:before {
  content: "\e077";
}
.glyphicon-eject:before {
  content: "\e078";
}
.glyphicon-chevron-left:before {
  content: "\e079";
}
.glyphicon-chevron-right:before {
  content: "\e080";
}
.glyphicon-plus-sign:before {
  content: "\e081";
}
.glyphicon-minus-sign:before {
  content: "\e082";
}
.glyphicon-remove-sign:before {
  content: "\e083";
}
.glyphicon-ok-sign:before {
  content: "\e084";
}
.glyphicon-question-sign:before {
  content: "\e085";
}
.glyphicon-info-sign:before {
  content: "\e086";
}
.glyphicon-screenshot:before {
  content: "\e087";
}
.glyphicon-remove-circle:before {
  content: "\e088";
}
.glyphicon-ok-circle:before {
  content: "\e089";
}
.glyphicon-ban-circle:before {
  content: "\e090";
}
.glyphicon-arrow-left:before {
  content: "\e091";
}
.glyphicon-arrow-right:before {
  content: "\e092";
}
.glyphicon-arrow-up:before {
  content: "\e093";
}
.glyphicon-arrow-down:before {
  content: "\e094";
}
.glyphicon-share-alt:before {
  content: "\e095";
}
.glyphicon-resize-full:before {
  content: "\e096";
}
.glyphicon-resize-small:before {
  content: "\e097";
}
.glyphicon-exclamation-sign:before {
  content: "\e101";
}
.glyphicon-gift:before {
  content: "\e102";
}
.glyphicon-leaf:before {
  content: "\e103";
}
.glyphicon-fire:before {
  content: "\e104";
}
.glyphicon-eye-open:before {
  content: "\e105";
}
.glyphicon-eye-close:before {
  content: "\e106";
}
.glyphicon-warning-sign:before {
  content: "\e107";
}
.glyphicon-plane:before {
  content: "\e108";
}
.glyphicon-calendar:before {
  content: "\e109";
}
.glyphicon-random:before {
  content: "\e110";
}
.glyphicon-comment:before {
  content: "\e111";
}
.glyphicon-magnet:before {
  content: "\e112";
}
.glyphicon-chevron-up:before {
  content: "\e113";
}
.glyphicon-chevron-down:before {
  content: "\e114";
}
.glyphicon-retweet:before {
  content: "\e115";
}
.glyphicon-shopping-cart:before {
  content: "\e116";
}
.glyphicon-folder-close:before {
  content: "\e117";
}
.glyphicon-folder-open:before {
  content: "\e118";
}
.glyphicon-resize-vertical:before {
  content: "\e119";
}
.glyphicon-resize-horizontal:before {
  content: "\e120";
}
.glyphicon-hdd:before {
  content: "\e121";
}
.glyphicon-bullhorn:before {
  content: "\e122";
}
.glyphicon-bell:before {
  content: "\e123";
}
.glyphicon-certificate:before {
  content: "\e124";
}
.glyphicon-thumbs-up:before {
  content: "\e125";
}
.glyphicon-thumbs-down:before {
  content: "\e126";
}
.glyphicon-hand-right:before {
  content: "\e127";
}
.glyphicon-hand-left:before {
  content: "\e128";
}
.glyphicon-hand-up:before {
  content: "\e129";
}
.glyphicon-hand-down:before {
  content: "\e130";
}
.glyphicon-circle-arrow-right:before {
  content: "\e131";
}
.glyphicon-circle-arrow-left:before {
  content: "\e132";
}
.glyphicon-circle-arrow-up:before {
  content: "\e133";
}
.glyphicon-circle-arrow-down:before {
  content: "\e134";
}
.glyphicon-globe:before {
  content: "\e135";
}
.glyphicon-wrench:before {
  content: "\e136";
}
.glyphicon-tasks:before {
  content: "\e137";
}
.glyphicon-filter:before {
  content: "\e138";
}
.glyphicon-briefcase:before {
  content: "\e139";
}
.glyphicon-fullscreen:before {
  content: "\e140";
}
.glyphicon-dashboard:before {
  content: "\e141";
}
.glyphicon-paperclip:before {
  content: "\e142";
}
.glyphicon-heart-empty:before {
  content: "\e143";
}
.glyphicon-link:before {
  content: "\e144";
}
.glyphicon-phone:before {
  content: "\e145";
}
.glyphicon-pushpin:before {
  content: "\e146";
}
.glyphicon-usd:before {
  content: "\e148";
}
.glyphicon-gbp:before {
  content: "\e149";
}
.glyphicon-sort:before {
  content: "\e150";
}
.glyphicon-sort-by-alphabet:before {
  content: "\e151";
}
.glyphicon-sort-by-alphabet-alt:before {
  content: "\e152";
}
.glyphicon-sort-by-order:before {
  content: "\e153";
}
.glyphicon-sort-by-order-alt:before {
  content: "\e154";
}
.glyphicon-sort-by-attributes:before {
  content: "\e155";
}
.glyphicon-sort-by-attributes-alt:before {
  content: "\e156";
}
.glyphicon-unchecked:before {
  content: "\e157";
}
.glyphicon-expand:before {
  content: "\e158";
}
.glyphicon-collapse-down:before {
  content: "\e159";
}
.glyphicon-collapse-up:before {
  content: "\e160";
}
.glyphicon-log-in:before {
  content: "\e161";
}
.glyphicon-flash:before {
  content: "\e162";
}
.glyphicon-log-out:before {
  content: "\e163";
}
.glyphicon-new-window:before {
  content: "\e164";
}
.glyphicon-record:before {
  content: "\e165";
}
.glyphicon-save:before {
  content: "\e166";
}
.glyphicon-open:before {
  content: "\e167";
}
.glyphicon-saved:before {
  content: "\e168";
}
.glyphicon-import:before {
  content: "\e169";
}
.glyphicon-export:before {
  content: "\e170";
}
.glyphicon-send:before {
  content: "\e171";
}
.glyphicon-floppy-disk:before {
  content: "\e172";
}
.glyphicon-floppy-saved:before {
  content: "\e173";
}
.glyphicon-floppy-remove:before {
  content: "\e174";
}
.glyphicon-floppy-save:before {
  content: "\e175";
}
.glyphicon-floppy-open:before {
  content: "\e176";
}
.glyphicon-credit-card:before {
  content: "\e177";
}
.glyphicon-transfer:before {
  content: "\e178";
}
.glyphicon-cutlery:before {
  content: "\e179";
}
.glyphicon-header:before {
  content: "\e180";
}
.glyphicon-compressed:before {
  content: "\e181";
}
.glyphicon-earphone:before {
  content: "\e182";
}
.glyphicon-phone-alt:before {
  content: "\e183";
}
.glyphicon-tower:before {
  content: "\e184";
}
.glyphicon-stats:before {
  content: "\e185";
}
.glyphicon-sd-video:before {
  content: "\e186";
}
.glyphicon-hd-video:before {
  content: "\e187";
}
.glyphicon-subtitles:before {
  content: "\e188";
}
.glyphicon-sound-stereo:before {
  content: "\e189";
}
.glyphicon-sound-dolby:before {
  content: "\e190";
}
.glyphicon-sound-5-1:before {
  content: "\e191";
}
.glyphicon-sound-6-1:before {
  content: "\e192";
}
.glyphicon-sound-7-1:before {
  content: "\e193";
}
.glyphicon-copyright-mark:before {
  content: "\e194";
}
.glyphicon-registration-mark:before {
  content: "\e195";
}
.glyphicon-cloud-download:before {
  content: "\e197";
}
.glyphicon-cloud-upload:before {
  content: "\e198";
}
.glyphicon-tree-conifer:before {
  content: "\e199";
}
.glyphicon-tree-deciduous:before {
  content: "\e200";
}
.glyphicon-cd:before {
  content: "\e201";
}
.glyphicon-save-file:before {
  content: "\e202";
}
.glyphicon-open-file:before {
  content: "\e203";
}
.glyphicon-level-up:before {
  content: "\e204";
}
.glyphicon-copy:before {
  content: "\e205";
}
.glyphicon-paste:before {
  content: "\e206";
}
.glyphicon-alert:before {
  content: "\e209";
}
.glyphicon-equalizer:before {
  content: "\e210";
}
.glyphicon-king:before {
  content: "\e211";
}
.glyphicon-queen:before {
  content: "\e212";
}
.glyphicon-pawn:before {
  content: "\e213";
}
.glyphicon-bishop:before {
  content: "\e214";
}
.glyphicon-knight:before {
  content: "\e215";
}
.glyphicon-baby-formula:before {
  content: "\e216";
}
.glyphicon-tent:before {
  content: "\26fa";
}
.glyphicon-blackboard:before {
  content: "\e218";
}
.glyphicon-bed:before {
  content: "\e219";
}
.glyphicon-apple:before {
  content: "\f8ff";
}
.glyphicon-erase:before {
  content: "\e221";
}
.glyphicon-hourglass:before {
  content: "\231b";
}
.glyphicon-lamp:before {
  content: "\e223";
}
.glyphicon-duplicate:before {
  content: "\e224";
}
.glyphicon-piggy-bank:before {
  content: "\e225";
}
.glyphicon-scissors:before {
  content: "\e226";
}
.glyphicon-bitcoin:before {
  content: "\e227";
}
.glyphicon-btc:before {
  content: "\e227";
}
.glyphicon-xbt:before {
  content: "\e227";
}
.glyphicon-yen:before {
  content: "\00a5";
}
.glyphicon-jpy:before {
  content: "\00a5";
}
.glyphicon-ruble:before {
  content: "\20bd";
}
.glyphicon-rub:before {
  content: "\20bd";
}
.glyphicon-scale:before {
  content: "\e230";
}
.glyphicon-ice-lolly:before {
  content: "\e231";
}
.glyphicon-ice-lolly-tasted:before {
  content: "\e232";
}
.glyphicon-education:before {
  content: "\e233";
}
.glyphicon-option-horizontal:before {
  content: "\e234";
}
.glyphicon-option-vertical:before {
  content: "\e235";
}
.glyphicon-menu-hamburger:before {
  content: "\e236";
}
.glyphicon-modal-window:before {
  content: "\e237";
}
.glyphicon-oil:before {
  content: "\e238";
}
.glyphicon-grain:before {
  content: "\e239";
}
.glyphicon-sunglasses:before {
  content: "\e240";
}
.glyphicon-text-size:before {
  content: "\e241";
}
.glyphicon-text-color:before {
  content: "\e242";
}
.glyphicon-text-background:before {
  content: "\e243";
}
.glyphicon-object-align-top:before {
  content: "\e244";
}
.glyphicon-object-align-bottom:before {
  content: "\e245";
}
.glyphicon-object-align-horizontal:before {
  content: "\e246";
}
.glyphicon-object-align-left:before {
  content: "\e247";
}
.glyphicon-object-align-vertical:before {
  content: "\e248";
}
.glyphicon-object-align-right:before {
  content: "\e249";
}
.glyphicon-triangle-right:before,
.il-tree li.il-tree-node.expandable > .node-line:before {
  content: "\e250";
}
.glyphicon-triangle-left:before {
  content: "\e251";
}
.glyphicon-triangle-bottom:before,
.il-tree li.il-tree-node.expandable[aria-expanded="true"] > .node-line:before {
  content: "\e252";
}
.glyphicon-triangle-top:before {
  content: "\e253";
}
.glyphicon-console:before {
  content: "\e254";
}
.glyphicon-superscript:before {
  content: "\e255";
}
.glyphicon-subscript:before {
  content: "\e256";
}
.glyphicon-menu-left:before {
  content: "\e257";
}
.glyphicon-menu-right:before {
  content: "\e258";
}
.glyphicon-menu-down:before {
  content: "\e259";
}
.glyphicon-menu-up:before {
  content: "\e260";
}
* {
  -webkit-box-sizing: border-box;
  -moz-box-sizing: border-box;
  box-sizing: border-box;
}
*:before,
*:after {
  -webkit-box-sizing: border-box;
  -moz-box-sizing: border-box;
  box-sizing: border-box;
}
html {
  font-size: 10px;
  -webkit-tap-highlight-color: rgba(0, 0, 0, 0);
}
body {
  font-family: 'Open Sans', Verdana, Arial, Helvetica, sans-serif;
  font-size: 14px;
  line-height: 1.42857143;
  color: #161616;
  background-color: #f0f0f0;
}
input,
button,
select,
textarea {
  font-family: inherit;
  font-size: inherit;
  line-height: inherit;
}
a {
  color: #4c6586;
  text-decoration: none;
}
a:hover,
a:focus {
  color: #3a4c65;
  text-decoration: underline;
}
a:focus {
  outline: 5px auto -webkit-focus-ring-color;
  outline-offset: -2px;
  outline: none;
  outline-offset: 0px;
}
a:focus:focus-visible {
  outline: 3px solid #0078D7;
}
figure {
  margin: 0;
}
img {
  vertical-align: middle;
}
.img-responsive,
.thumbnail > img,
.thumbnail a > img,
.carousel-inner > .item > img,
.carousel-inner > .item > a > img {
  display: block;
  max-width: 100%;
  height: auto;
}
.img-rounded {
  border-radius: 0px;
}
.img-thumbnail {
  padding: 4px;
  line-height: 1.42857143;
  background-color: #f0f0f0;
  border: 1px solid #ddd;
  border-radius: 0px;
  -webkit-transition: all 0.2s ease-in-out;
  -o-transition: all 0.2s ease-in-out;
  transition: all 0.2s ease-in-out;
  display: inline-block;
  max-width: 100%;
  height: auto;
}
.img-circle {
  border-radius: 50%;
}
hr {
  margin-top: 20px;
  margin-bottom: 20px;
  border: 0;
  border-top: 1px solid #eeeeee;
}
.sr-only {
  position: absolute;
  width: 1px;
  height: 1px;
  padding: 0;
  margin: -1px;
  overflow: hidden;
  clip: rect(0, 0, 0, 0);
  border: 0;
}
.sr-only-focusable:active,
.sr-only-focusable:focus {
  position: static;
  width: auto;
  height: auto;
  margin: 0;
  overflow: visible;
  clip: auto;
}
[role="button"] {
  cursor: pointer;
}
h1,
h2,
h3,
h4,
h5,
h6,
.h1,
.h2,
.h3,
.h4,
.h5,
.h6 {
  font-family: inherit;
  font-weight: 500;
  line-height: 1.1;
  color: inherit;
}
h1 small,
h2 small,
h3 small,
h4 small,
h5 small,
h6 small,
.h1 small,
.h2 small,
.h3 small,
.h4 small,
.h5 small,
.h6 small,
h1 .small,
h2 .small,
h3 .small,
h4 .small,
h5 .small,
h6 .small,
.h1 .small,
.h2 .small,
.h3 .small,
.h4 .small,
.h5 .small,
.h6 .small {
  font-weight: 400;
  line-height: 1;
  color: #777777;
}
h1,
.h1,
h2,
.h2,
h3,
.h3 {
  margin-top: 20px;
  margin-bottom: 10px;
}
h1 small,
.h1 small,
h2 small,
.h2 small,
h3 small,
.h3 small,
h1 .small,
.h1 .small,
h2 .small,
.h2 .small,
h3 .small,
.h3 .small {
  font-size: 65%;
}
h4,
.h4,
h5,
.h5,
h6,
.h6 {
  margin-top: 10px;
  margin-bottom: 10px;
}
h4 small,
.h4 small,
h5 small,
.h5 small,
h6 small,
.h6 small,
h4 .small,
.h4 .small,
h5 .small,
.h5 .small,
h6 .small,
.h6 .small {
  font-size: 75%;
}
h1,
.h1 {
  font-size: 22px;
}
h2,
.h2 {
  font-size: 19px;
}
h3,
.h3 {
  font-size: 19px;
}
h4,
.h4 {
  font-size: 17px;
}
h5,
.h5 {
  font-size: 16px;
}
h6,
.h6 {
  font-size: 14px;
}
p {
  margin: 0 0 10px;
}
.lead {
  margin-bottom: 20px;
  font-size: 16px;
  font-weight: 300;
  line-height: 1.4;
}
@media (min-width: 768px) {
  .lead {
    font-size: 21px;
  }
}
small,
.small {
  font-size: 85%;
}
mark,
.mark {
  padding: .2em;
  background-color: #fcf8e3;
}
.text-left {
  text-align: left;
}
.text-right {
  text-align: right;
}
.text-center {
  text-align: center;
}
.text-justify {
  text-align: justify;
}
.text-nowrap {
  white-space: nowrap;
}
.text-lowercase {
  text-transform: lowercase;
}
.text-uppercase {
  text-transform: uppercase;
}
.text-capitalize {
  text-transform: capitalize;
}
.text-muted {
  color: #777777;
}
.text-primary {
  color: #4c6586;
}
a.text-primary:hover,
a.text-primary:focus {
  color: #3a4c65;
}
.text-success {
  color: #3c763d;
}
a.text-success:hover,
a.text-success:focus {
  color: #2b542c;
}
.text-info {
  color: #31708f;
}
a.text-info:hover,
a.text-info:focus {
  color: #245269;
}
.text-warning {
  color: #8a6d3b;
}
a.text-warning:hover,
a.text-warning:focus {
  color: #66512c;
}
.text-danger {
  color: #a94442;
}
a.text-danger:hover,
a.text-danger:focus {
  color: #843534;
}
.bg-primary {
  color: #fff;
  background-color: #4c6586;
}
a.bg-primary:hover,
a.bg-primary:focus {
  background-color: #3a4c65;
}
.bg-success {
  background-color: #dff0d8;
}
a.bg-success:hover,
a.bg-success:focus {
  background-color: #c1e2b3;
}
.bg-info {
  background-color: #d9edf7;
}
a.bg-info:hover,
a.bg-info:focus {
  background-color: #afd9ee;
}
.bg-warning {
  background-color: #fcf8e3;
}
a.bg-warning:hover,
a.bg-warning:focus {
  background-color: #f7ecb5;
}
.bg-danger {
  background-color: #f2dede;
}
a.bg-danger:hover,
a.bg-danger:focus {
  background-color: #e4b9b9;
}
.page-header {
  padding-bottom: 9px;
  margin: 40px 0 20px;
  border-bottom: 1px solid #eeeeee;
}
ul,
ol {
  margin-top: 0;
  margin-bottom: 10px;
}
ul ul,
ol ul,
ul ol,
ol ol {
  margin-bottom: 0;
}
.list-unstyled {
  padding-left: 0;
  list-style: none;
}
.list-inline {
  padding-left: 0;
  list-style: none;
  margin-left: -5px;
}
.list-inline > li {
  display: inline-block;
  padding-right: 5px;
  padding-left: 5px;
}
dl {
  margin-top: 0;
  margin-bottom: 20px;
}
dt,
dd {
  line-height: 1.42857143;
}
dt {
  font-weight: 700;
}
dd {
  margin-left: 0;
}
@media (min-width: 768px) {
  .dl-horizontal dt {
    float: left;
    width: 160px;
    clear: left;
    text-align: right;
    overflow: hidden;
    text-overflow: ellipsis;
    white-space: nowrap;
  }
  .dl-horizontal dd {
    margin-left: 180px;
  }
}
abbr[title],
abbr[data-original-title] {
  cursor: help;
}
.initialism {
  font-size: 90%;
  text-transform: uppercase;
}
blockquote {
  padding: 10px 20px;
  margin: 0 0 20px;
  font-size: 17.5px;
  border-left: 5px solid #eeeeee;
}
blockquote p:last-child,
blockquote ul:last-child,
blockquote ol:last-child {
  margin-bottom: 0;
}
blockquote footer,
blockquote small,
blockquote .small {
  display: block;
  font-size: 80%;
  line-height: 1.42857143;
  color: #777777;
}
blockquote footer:before,
blockquote small:before,
blockquote .small:before {
  content: "\2014 \00A0";
}
.blockquote-reverse,
blockquote.pull-right {
  padding-right: 15px;
  padding-left: 0;
  text-align: right;
  border-right: 5px solid #eeeeee;
  border-left: 0;
}
.blockquote-reverse footer:before,
blockquote.pull-right footer:before,
.blockquote-reverse small:before,
blockquote.pull-right small:before,
.blockquote-reverse .small:before,
blockquote.pull-right .small:before {
  content: "";
}
.blockquote-reverse footer:after,
blockquote.pull-right footer:after,
.blockquote-reverse small:after,
blockquote.pull-right small:after,
.blockquote-reverse .small:after,
blockquote.pull-right .small:after {
  content: "\00A0 \2014";
}
address {
  margin-bottom: 20px;
  font-style: normal;
  line-height: 1.42857143;
}
code,
kbd,
pre,
samp {
  font-family: Menlo, Monaco, Consolas, "Courier New", monospace;
}
code {
  padding: 2px 4px;
  font-size: 90%;
  color: #c7254e;
  background-color: #f9f2f4;
  border-radius: 0px;
}
kbd {
  padding: 2px 4px;
  font-size: 90%;
  color: #fff;
  background-color: #333;
  border-radius: 0px;
  box-shadow: inset 0 -1px 0 rgba(0, 0, 0, 0.25);
}
kbd kbd {
  padding: 0;
  font-size: 100%;
  font-weight: 700;
  box-shadow: none;
}
pre {
  display: block;
  padding: 9.5px;
  margin: 0 0 10px;
  font-size: 13px;
  line-height: 1.42857143;
  color: #333333;
  word-break: break-all;
  word-wrap: break-word;
  background-color: #f5f5f5;
  border: 1px solid #ccc;
  border-radius: 0px;
}
pre code {
  padding: 0;
  font-size: inherit;
  color: inherit;
  white-space: pre-wrap;
  background-color: transparent;
  border-radius: 0;
}
.pre-scrollable {
  max-height: 340px;
  overflow-y: scroll;
}
.container {
  padding-right: 15px;
  padding-left: 15px;
  margin-right: auto;
  margin-left: auto;
}
@media (min-width: 768px) {
  .container {
    width: 750px;
  }
}
@media (min-width: 992px) {
  .container {
    width: 970px;
  }
}
@media (min-width: 1200px) {
  .container {
    width: 1170px;
  }
}
.container-fluid {
  padding-right: 15px;
  padding-left: 15px;
  margin-right: auto;
  margin-left: auto;
}
.row {
  margin-right: -15px;
  margin-left: -15px;
}
.row-no-gutters {
  margin-right: 0;
  margin-left: 0;
}
.row-no-gutters [class*="col-"] {
  padding-right: 0;
  padding-left: 0;
}
.col-xs-1, .col-sm-1, .col-md-1, .col-lg-1, .col-xs-2, .col-sm-2, .col-md-2, .col-lg-2, .col-xs-3, .col-sm-3, .col-md-3, .col-lg-3, .col-xs-4, .col-sm-4, .col-md-4, .col-lg-4, .col-xs-5, .col-sm-5, .col-md-5, .col-lg-5, .col-xs-6, .col-sm-6, .col-md-6, .col-lg-6, .col-xs-7, .col-sm-7, .col-md-7, .col-lg-7, .col-xs-8, .col-sm-8, .col-md-8, .col-lg-8, .col-xs-9, .col-sm-9, .col-md-9, .col-lg-9, .col-xs-10, .col-sm-10, .col-md-10, .col-lg-10, .col-xs-11, .col-sm-11, .col-md-11, .col-lg-11, .col-xs-12, .col-sm-12, .col-md-12, .col-lg-12 {
  position: relative;
  min-height: 1px;
  padding-right: 15px;
  padding-left: 15px;
}
.col-xs-1, .col-sm-1, .col-md-1, .col-lg-1, .col-xs-2, .col-sm-2, .col-md-2, .col-lg-2, .col-xs-3, .col-sm-3, .col-md-3, .col-lg-3, .col-xs-4, .col-sm-4, .col-md-4, .col-lg-4, .col-xs-5, .col-sm-5, .col-md-5, .col-lg-5, .col-xs-6, .col-sm-6, .col-md-6, .col-lg-6, .col-xs-7, .col-sm-7, .col-md-7, .col-lg-7, .col-xs-8, .col-sm-8, .col-md-8, .col-lg-8, .col-xs-9, .col-sm-9, .col-md-9, .col-lg-9, .col-xs-10, .col-sm-10, .col-md-10, .col-lg-10, .col-xs-11, .col-sm-11, .col-md-11, .col-lg-11, .col-xs-12, .col-sm-12, .col-md-12, .col-lg-12 {
  position: relative;
  min-height: 1px;
  padding-left: 15px;
  padding-right: 15px;
  width: 100%;
}
.col-xs-1, .col-xs-2, .col-xs-3, .col-xs-4, .col-xs-5, .col-xs-6, .col-xs-7, .col-xs-8, .col-xs-9, .col-xs-10, .col-xs-11, .col-xs-12 {
  float: left;
}
.col-xs-12 {
  width: 100%;
}
.col-xs-11 {
  width: 91.66666667%;
}
.col-xs-10 {
  width: 83.33333333%;
}
.col-xs-9 {
  width: 75%;
}
.col-xs-8 {
  width: 66.66666667%;
}
.col-xs-7 {
  width: 58.33333333%;
}
.col-xs-6 {
  width: 50%;
}
.col-xs-5 {
  width: 41.66666667%;
}
.col-xs-4 {
  width: 33.33333333%;
}
.col-xs-3 {
  width: 25%;
}
.col-xs-2 {
  width: 16.66666667%;
}
.col-xs-1 {
  width: 8.33333333%;
}
.col-xs-pull-12 {
  right: 100%;
}
.col-xs-pull-11 {
  right: 91.66666667%;
}
.col-xs-pull-10 {
  right: 83.33333333%;
}
.col-xs-pull-9 {
  right: 75%;
}
.col-xs-pull-8 {
  right: 66.66666667%;
}
.col-xs-pull-7 {
  right: 58.33333333%;
}
.col-xs-pull-6 {
  right: 50%;
}
.col-xs-pull-5 {
  right: 41.66666667%;
}
.col-xs-pull-4 {
  right: 33.33333333%;
}
.col-xs-pull-3 {
  right: 25%;
}
.col-xs-pull-2 {
  right: 16.66666667%;
}
.col-xs-pull-1 {
  right: 8.33333333%;
}
.col-xs-pull-0 {
  right: auto;
}
.col-xs-push-12 {
  left: 100%;
}
.col-xs-push-11 {
  left: 91.66666667%;
}
.col-xs-push-10 {
  left: 83.33333333%;
}
.col-xs-push-9 {
  left: 75%;
}
.col-xs-push-8 {
  left: 66.66666667%;
}
.col-xs-push-7 {
  left: 58.33333333%;
}
.col-xs-push-6 {
  left: 50%;
}
.col-xs-push-5 {
  left: 41.66666667%;
}
.col-xs-push-4 {
  left: 33.33333333%;
}
.col-xs-push-3 {
  left: 25%;
}
.col-xs-push-2 {
  left: 16.66666667%;
}
.col-xs-push-1 {
  left: 8.33333333%;
}
.col-xs-push-0 {
  left: auto;
}
.col-xs-offset-12 {
  margin-left: 100%;
}
.col-xs-offset-11 {
  margin-left: 91.66666667%;
}
.col-xs-offset-10 {
  margin-left: 83.33333333%;
}
.col-xs-offset-9 {
  margin-left: 75%;
}
.col-xs-offset-8 {
  margin-left: 66.66666667%;
}
.col-xs-offset-7 {
  margin-left: 58.33333333%;
}
.col-xs-offset-6 {
  margin-left: 50%;
}
.col-xs-offset-5 {
  margin-left: 41.66666667%;
}
.col-xs-offset-4 {
  margin-left: 33.33333333%;
}
.col-xs-offset-3 {
  margin-left: 25%;
}
.col-xs-offset-2 {
  margin-left: 16.66666667%;
}
.col-xs-offset-1 {
  margin-left: 8.33333333%;
}
.col-xs-offset-0 {
  margin-left: 0%;
}
@media (min-width: 768px) {
  .col-sm-1, .col-sm-2, .col-sm-3, .col-sm-4, .col-sm-5, .col-sm-6, .col-sm-7, .col-sm-8, .col-sm-9, .col-sm-10, .col-sm-11, .col-sm-12 {
    float: left;
  }
  .col-sm-12 {
    width: 100%;
  }
  .col-sm-11 {
    width: 91.66666667%;
  }
  .col-sm-10 {
    width: 83.33333333%;
  }
  .col-sm-9 {
    width: 75%;
  }
  .col-sm-8 {
    width: 66.66666667%;
  }
  .col-sm-7 {
    width: 58.33333333%;
  }
  .col-sm-6 {
    width: 50%;
  }
  .col-sm-5 {
    width: 41.66666667%;
  }
  .col-sm-4 {
    width: 33.33333333%;
  }
  .col-sm-3 {
    width: 25%;
  }
  .col-sm-2 {
    width: 16.66666667%;
  }
  .col-sm-1 {
    width: 8.33333333%;
  }
  .col-sm-pull-12 {
    right: 100%;
  }
  .col-sm-pull-11 {
    right: 91.66666667%;
  }
  .col-sm-pull-10 {
    right: 83.33333333%;
  }
  .col-sm-pull-9 {
    right: 75%;
  }
  .col-sm-pull-8 {
    right: 66.66666667%;
  }
  .col-sm-pull-7 {
    right: 58.33333333%;
  }
  .col-sm-pull-6 {
    right: 50%;
  }
  .col-sm-pull-5 {
    right: 41.66666667%;
  }
  .col-sm-pull-4 {
    right: 33.33333333%;
  }
  .col-sm-pull-3 {
    right: 25%;
  }
  .col-sm-pull-2 {
    right: 16.66666667%;
  }
  .col-sm-pull-1 {
    right: 8.33333333%;
  }
  .col-sm-pull-0 {
    right: auto;
  }
  .col-sm-push-12 {
    left: 100%;
  }
  .col-sm-push-11 {
    left: 91.66666667%;
  }
  .col-sm-push-10 {
    left: 83.33333333%;
  }
  .col-sm-push-9 {
    left: 75%;
  }
  .col-sm-push-8 {
    left: 66.66666667%;
  }
  .col-sm-push-7 {
    left: 58.33333333%;
  }
  .col-sm-push-6 {
    left: 50%;
  }
  .col-sm-push-5 {
    left: 41.66666667%;
  }
  .col-sm-push-4 {
    left: 33.33333333%;
  }
  .col-sm-push-3 {
    left: 25%;
  }
  .col-sm-push-2 {
    left: 16.66666667%;
  }
  .col-sm-push-1 {
    left: 8.33333333%;
  }
  .col-sm-push-0 {
    left: auto;
  }
  .col-sm-offset-12 {
    margin-left: 100%;
  }
  .col-sm-offset-11 {
    margin-left: 91.66666667%;
  }
  .col-sm-offset-10 {
    margin-left: 83.33333333%;
  }
  .col-sm-offset-9 {
    margin-left: 75%;
  }
  .col-sm-offset-8 {
    margin-left: 66.66666667%;
  }
  .col-sm-offset-7 {
    margin-left: 58.33333333%;
  }
  .col-sm-offset-6 {
    margin-left: 50%;
  }
  .col-sm-offset-5 {
    margin-left: 41.66666667%;
  }
  .col-sm-offset-4 {
    margin-left: 33.33333333%;
  }
  .col-sm-offset-3 {
    margin-left: 25%;
  }
  .col-sm-offset-2 {
    margin-left: 16.66666667%;
  }
  .col-sm-offset-1 {
    margin-left: 8.33333333%;
  }
  .col-sm-offset-0 {
    margin-left: 0%;
  }
}
@media (min-width: 992px) {
  .col-md-1, .col-md-2, .col-md-3, .col-md-4, .col-md-5, .col-md-6, .col-md-7, .col-md-8, .col-md-9, .col-md-10, .col-md-11, .col-md-12 {
    float: left;
  }
  .col-md-12 {
    width: 100%;
  }
  .col-md-11 {
    width: 91.66666667%;
  }
  .col-md-10 {
    width: 83.33333333%;
  }
  .col-md-9 {
    width: 75%;
  }
  .col-md-8 {
    width: 66.66666667%;
  }
  .col-md-7 {
    width: 58.33333333%;
  }
  .col-md-6 {
    width: 50%;
  }
  .col-md-5 {
    width: 41.66666667%;
  }
  .col-md-4 {
    width: 33.33333333%;
  }
  .col-md-3 {
    width: 25%;
  }
  .col-md-2 {
    width: 16.66666667%;
  }
  .col-md-1 {
    width: 8.33333333%;
  }
  .col-md-pull-12 {
    right: 100%;
  }
  .col-md-pull-11 {
    right: 91.66666667%;
  }
  .col-md-pull-10 {
    right: 83.33333333%;
  }
  .col-md-pull-9 {
    right: 75%;
  }
  .col-md-pull-8 {
    right: 66.66666667%;
  }
  .col-md-pull-7 {
    right: 58.33333333%;
  }
  .col-md-pull-6 {
    right: 50%;
  }
  .col-md-pull-5 {
    right: 41.66666667%;
  }
  .col-md-pull-4 {
    right: 33.33333333%;
  }
  .col-md-pull-3 {
    right: 25%;
  }
  .col-md-pull-2 {
    right: 16.66666667%;
  }
  .col-md-pull-1 {
    right: 8.33333333%;
  }
  .col-md-pull-0 {
    right: auto;
  }
  .col-md-push-12 {
    left: 100%;
  }
  .col-md-push-11 {
    left: 91.66666667%;
  }
  .col-md-push-10 {
    left: 83.33333333%;
  }
  .col-md-push-9 {
    left: 75%;
  }
  .col-md-push-8 {
    left: 66.66666667%;
  }
  .col-md-push-7 {
    left: 58.33333333%;
  }
  .col-md-push-6 {
    left: 50%;
  }
  .col-md-push-5 {
    left: 41.66666667%;
  }
  .col-md-push-4 {
    left: 33.33333333%;
  }
  .col-md-push-3 {
    left: 25%;
  }
  .col-md-push-2 {
    left: 16.66666667%;
  }
  .col-md-push-1 {
    left: 8.33333333%;
  }
  .col-md-push-0 {
    left: auto;
  }
  .col-md-offset-12 {
    margin-left: 100%;
  }
  .col-md-offset-11 {
    margin-left: 91.66666667%;
  }
  .col-md-offset-10 {
    margin-left: 83.33333333%;
  }
  .col-md-offset-9 {
    margin-left: 75%;
  }
  .col-md-offset-8 {
    margin-left: 66.66666667%;
  }
  .col-md-offset-7 {
    margin-left: 58.33333333%;
  }
  .col-md-offset-6 {
    margin-left: 50%;
  }
  .col-md-offset-5 {
    margin-left: 41.66666667%;
  }
  .col-md-offset-4 {
    margin-left: 33.33333333%;
  }
  .col-md-offset-3 {
    margin-left: 25%;
  }
  .col-md-offset-2 {
    margin-left: 16.66666667%;
  }
  .col-md-offset-1 {
    margin-left: 8.33333333%;
  }
  .col-md-offset-0 {
    margin-left: 0%;
  }
}
@media (min-width: 1200px) {
  .col-lg-1, .col-lg-2, .col-lg-3, .col-lg-4, .col-lg-5, .col-lg-6, .col-lg-7, .col-lg-8, .col-lg-9, .col-lg-10, .col-lg-11, .col-lg-12 {
    float: left;
  }
  .col-lg-12 {
    width: 100%;
  }
  .col-lg-11 {
    width: 91.66666667%;
  }
  .col-lg-10 {
    width: 83.33333333%;
  }
  .col-lg-9 {
    width: 75%;
  }
  .col-lg-8 {
    width: 66.66666667%;
  }
  .col-lg-7 {
    width: 58.33333333%;
  }
  .col-lg-6 {
    width: 50%;
  }
  .col-lg-5 {
    width: 41.66666667%;
  }
  .col-lg-4 {
    width: 33.33333333%;
  }
  .col-lg-3 {
    width: 25%;
  }
  .col-lg-2 {
    width: 16.66666667%;
  }
  .col-lg-1 {
    width: 8.33333333%;
  }
  .col-lg-pull-12 {
    right: 100%;
  }
  .col-lg-pull-11 {
    right: 91.66666667%;
  }
  .col-lg-pull-10 {
    right: 83.33333333%;
  }
  .col-lg-pull-9 {
    right: 75%;
  }
  .col-lg-pull-8 {
    right: 66.66666667%;
  }
  .col-lg-pull-7 {
    right: 58.33333333%;
  }
  .col-lg-pull-6 {
    right: 50%;
  }
  .col-lg-pull-5 {
    right: 41.66666667%;
  }
  .col-lg-pull-4 {
    right: 33.33333333%;
  }
  .col-lg-pull-3 {
    right: 25%;
  }
  .col-lg-pull-2 {
    right: 16.66666667%;
  }
  .col-lg-pull-1 {
    right: 8.33333333%;
  }
  .col-lg-pull-0 {
    right: auto;
  }
  .col-lg-push-12 {
    left: 100%;
  }
  .col-lg-push-11 {
    left: 91.66666667%;
  }
  .col-lg-push-10 {
    left: 83.33333333%;
  }
  .col-lg-push-9 {
    left: 75%;
  }
  .col-lg-push-8 {
    left: 66.66666667%;
  }
  .col-lg-push-7 {
    left: 58.33333333%;
  }
  .col-lg-push-6 {
    left: 50%;
  }
  .col-lg-push-5 {
    left: 41.66666667%;
  }
  .col-lg-push-4 {
    left: 33.33333333%;
  }
  .col-lg-push-3 {
    left: 25%;
  }
  .col-lg-push-2 {
    left: 16.66666667%;
  }
  .col-lg-push-1 {
    left: 8.33333333%;
  }
  .col-lg-push-0 {
    left: auto;
  }
  .col-lg-offset-12 {
    margin-left: 100%;
  }
  .col-lg-offset-11 {
    margin-left: 91.66666667%;
  }
  .col-lg-offset-10 {
    margin-left: 83.33333333%;
  }
  .col-lg-offset-9 {
    margin-left: 75%;
  }
  .col-lg-offset-8 {
    margin-left: 66.66666667%;
  }
  .col-lg-offset-7 {
    margin-left: 58.33333333%;
  }
  .col-lg-offset-6 {
    margin-left: 50%;
  }
  .col-lg-offset-5 {
    margin-left: 41.66666667%;
  }
  .col-lg-offset-4 {
    margin-left: 33.33333333%;
  }
  .col-lg-offset-3 {
    margin-left: 25%;
  }
  .col-lg-offset-2 {
    margin-left: 16.66666667%;
  }
  .col-lg-offset-1 {
    margin-left: 8.33333333%;
  }
  .col-lg-offset-0 {
    margin-left: 0%;
  }
}
table {
  background-color: transparent;
}
table col[class*="col-"] {
  position: static;
  display: table-column;
  float: none;
}
table td[class*="col-"],
table th[class*="col-"] {
  position: static;
  display: table-cell;
  float: none;
}
caption {
  padding-top: 8px;
  padding-bottom: 8px;
  color: #777777;
  text-align: left;
}
th {
  text-align: left;
}
.table {
  width: 100%;
  max-width: 100%;
  margin-bottom: 20px;
}
.table > thead > tr > th,
.table > tbody > tr > th,
.table > tfoot > tr > th,
.table > thead > tr > td,
.table > tbody > tr > td,
.table > tfoot > tr > td {
  padding: 8px;
  line-height: 1.42857143;
  vertical-align: top;
  border-top: 1px solid #ddd;
}
.table > thead > tr > th {
  vertical-align: bottom;
  border-bottom: 2px solid #ddd;
}
.table > caption + thead > tr:first-child > th,
.table > colgroup + thead > tr:first-child > th,
.table > thead:first-child > tr:first-child > th,
.table > caption + thead > tr:first-child > td,
.table > colgroup + thead > tr:first-child > td,
.table > thead:first-child > tr:first-child > td {
  border-top: 0;
}
.table > tbody + tbody {
  border-top: 2px solid #ddd;
}
.table .table {
  background-color: #f0f0f0;
}
.table-condensed > thead > tr > th,
.table-condensed > tbody > tr > th,
.table-condensed > tfoot > tr > th,
.table-condensed > thead > tr > td,
.table-condensed > tbody > tr > td,
.table-condensed > tfoot > tr > td {
  padding: 5px;
}
.table-bordered {
  border: 1px solid #ddd;
}
.table-bordered > thead > tr > th,
.table-bordered > tbody > tr > th,
.table-bordered > tfoot > tr > th,
.table-bordered > thead > tr > td,
.table-bordered > tbody > tr > td,
.table-bordered > tfoot > tr > td {
  border: 1px solid #ddd;
}
.table-bordered > thead > tr > th,
.table-bordered > thead > tr > td {
  border-bottom-width: 2px;
}
.table-striped > tbody > tr:nth-of-type(odd) {
  background-color: white;
}
.table-hover > tbody > tr:hover {
  background-color: #f5f5f5;
}
.table > thead > tr > td.active,
.table > tbody > tr > td.active,
.table > tfoot > tr > td.active,
.table > thead > tr > th.active,
.table > tbody > tr > th.active,
.table > tfoot > tr > th.active,
.table > thead > tr.active > td,
.table > tbody > tr.active > td,
.table > tfoot > tr.active > td,
.table > thead > tr.active > th,
.table > tbody > tr.active > th,
.table > tfoot > tr.active > th {
  background-color: #f5f5f5;
}
.table-hover > tbody > tr > td.active:hover,
.table-hover > tbody > tr > th.active:hover,
.table-hover > tbody > tr.active:hover > td,
.table-hover > tbody > tr:hover > .active,
.table-hover > tbody > tr.active:hover > th {
  background-color: #e8e8e8;
}
.table > thead > tr > td.success,
.table > tbody > tr > td.success,
.table > tfoot > tr > td.success,
.table > thead > tr > th.success,
.table > tbody > tr > th.success,
.table > tfoot > tr > th.success,
.table > thead > tr.success > td,
.table > tbody > tr.success > td,
.table > tfoot > tr.success > td,
.table > thead > tr.success > th,
.table > tbody > tr.success > th,
.table > tfoot > tr.success > th {
  background-color: #dff0d8;
}
.table-hover > tbody > tr > td.success:hover,
.table-hover > tbody > tr > th.success:hover,
.table-hover > tbody > tr.success:hover > td,
.table-hover > tbody > tr:hover > .success,
.table-hover > tbody > tr.success:hover > th {
  background-color: #d0e9c6;
}
.table > thead > tr > td.info,
.table > tbody > tr > td.info,
.table > tfoot > tr > td.info,
.table > thead > tr > th.info,
.table > tbody > tr > th.info,
.table > tfoot > tr > th.info,
.table > thead > tr.info > td,
.table > tbody > tr.info > td,
.table > tfoot > tr.info > td,
.table > thead > tr.info > th,
.table > tbody > tr.info > th,
.table > tfoot > tr.info > th {
  background-color: #d9edf7;
}
.table-hover > tbody > tr > td.info:hover,
.table-hover > tbody > tr > th.info:hover,
.table-hover > tbody > tr.info:hover > td,
.table-hover > tbody > tr:hover > .info,
.table-hover > tbody > tr.info:hover > th {
  background-color: #c4e3f3;
}
.table > thead > tr > td.warning,
.table > tbody > tr > td.warning,
.table > tfoot > tr > td.warning,
.table > thead > tr > th.warning,
.table > tbody > tr > th.warning,
.table > tfoot > tr > th.warning,
.table > thead > tr.warning > td,
.table > tbody > tr.warning > td,
.table > tfoot > tr.warning > td,
.table > thead > tr.warning > th,
.table > tbody > tr.warning > th,
.table > tfoot > tr.warning > th {
  background-color: #fcf8e3;
}
.table-hover > tbody > tr > td.warning:hover,
.table-hover > tbody > tr > th.warning:hover,
.table-hover > tbody > tr.warning:hover > td,
.table-hover > tbody > tr:hover > .warning,
.table-hover > tbody > tr.warning:hover > th {
  background-color: #faf2cc;
}
.table > thead > tr > td.danger,
.table > tbody > tr > td.danger,
.table > tfoot > tr > td.danger,
.table > thead > tr > th.danger,
.table > tbody > tr > th.danger,
.table > tfoot > tr > th.danger,
.table > thead > tr.danger > td,
.table > tbody > tr.danger > td,
.table > tfoot > tr.danger > td,
.table > thead > tr.danger > th,
.table > tbody > tr.danger > th,
.table > tfoot > tr.danger > th {
  background-color: #f2dede;
}
.table-hover > tbody > tr > td.danger:hover,
.table-hover > tbody > tr > th.danger:hover,
.table-hover > tbody > tr.danger:hover > td,
.table-hover > tbody > tr:hover > .danger,
.table-hover > tbody > tr.danger:hover > th {
  background-color: #ebcccc;
}
.table-responsive {
  min-height: .01%;
  overflow-x: auto;
}
@media screen and (max-width: 767px) {
  .table-responsive {
    width: 100%;
    margin-bottom: 15px;
    overflow-y: hidden;
    -ms-overflow-style: -ms-autohiding-scrollbar;
    border: 1px solid #ddd;
  }
  .table-responsive > .table {
    margin-bottom: 0;
  }
  .table-responsive > .table > thead > tr > th,
  .table-responsive > .table > tbody > tr > th,
  .table-responsive > .table > tfoot > tr > th,
  .table-responsive > .table > thead > tr > td,
  .table-responsive > .table > tbody > tr > td,
  .table-responsive > .table > tfoot > tr > td {
    white-space: nowrap;
  }
  .table-responsive > .table-bordered {
    border: 0;
  }
  .table-responsive > .table-bordered > thead > tr > th:first-child,
  .table-responsive > .table-bordered > tbody > tr > th:first-child,
  .table-responsive > .table-bordered > tfoot > tr > th:first-child,
  .table-responsive > .table-bordered > thead > tr > td:first-child,
  .table-responsive > .table-bordered > tbody > tr > td:first-child,
  .table-responsive > .table-bordered > tfoot > tr > td:first-child {
    border-left: 0;
  }
  .table-responsive > .table-bordered > thead > tr > th:last-child,
  .table-responsive > .table-bordered > tbody > tr > th:last-child,
  .table-responsive > .table-bordered > tfoot > tr > th:last-child,
  .table-responsive > .table-bordered > thead > tr > td:last-child,
  .table-responsive > .table-bordered > tbody > tr > td:last-child,
  .table-responsive > .table-bordered > tfoot > tr > td:last-child {
    border-right: 0;
  }
  .table-responsive > .table-bordered > tbody > tr:last-child > th,
  .table-responsive > .table-bordered > tfoot > tr:last-child > th,
  .table-responsive > .table-bordered > tbody > tr:last-child > td,
  .table-responsive > .table-bordered > tfoot > tr:last-child > td {
    border-bottom: 0;
  }
}
fieldset {
  min-width: 0;
  padding: 0;
  margin: 0;
  border: 0;
}
legend {
  display: block;
  width: 100%;
  padding: 0;
  margin-bottom: 20px;
  font-size: 21px;
  line-height: inherit;
  color: #333333;
  border: 0;
  border-bottom: 1px solid #e5e5e5;
}
label {
  display: inline-block;
  max-width: 100%;
  margin-bottom: 5px;
  font-weight: 700;
}
input[type="search"] {
  -webkit-box-sizing: border-box;
  -moz-box-sizing: border-box;
  box-sizing: border-box;
  -webkit-appearance: none;
  appearance: none;
}
input[type="radio"],
input[type="checkbox"] {
  margin: 4px 0 0;
  margin-top: 1px \9;
  line-height: normal;
}
input[type="radio"][disabled],
input[type="checkbox"][disabled],
input[type="radio"].disabled,
input[type="checkbox"].disabled,
fieldset[disabled] input[type="radio"],
fieldset[disabled] input[type="checkbox"] {
  cursor: not-allowed;
}
input[type="file"] {
  display: block;
}
input[type="range"] {
  display: block;
  width: 100%;
}
select[multiple],
select[size] {
  height: auto;
}
input[type="file"]:focus,
input[type="radio"]:focus,
input[type="checkbox"]:focus {
  outline: 5px auto -webkit-focus-ring-color;
  outline-offset: -2px;
  outline: none;
  outline-offset: 0px;
}
input[type="file"]:focus:focus-visible,
input[type="radio"]:focus:focus-visible,
input[type="checkbox"]:focus:focus-visible {
  outline: 3px solid #0078D7;
}
output {
  display: block;
  padding-top: 4px;
  font-size: 14px;
  line-height: 1.42857143;
  color: #555555;
}
.form-control {
  display: block;
  width: 100%;
  height: 25px;
  padding: 3px 8px;
  font-size: 14px;
  line-height: 1.42857143;
  color: #555555;
  background-color: #fff;
  background-image: none;
  border: 1px solid #ccc;
  border-radius: 0;
  -webkit-box-shadow: inset 0 1px 1px rgba(0, 0, 0, 0.075);
  box-shadow: inset 0 1px 1px rgba(0, 0, 0, 0.075);
  -webkit-transition: border-color ease-in-out .15s, box-shadow ease-in-out .15s;
  -o-transition: border-color ease-in-out .15s, box-shadow ease-in-out .15s;
  transition: border-color ease-in-out .15s, box-shadow ease-in-out .15s;
}
.form-control:focus {
  border-color: #8198b7;
  outline: 0;
  -webkit-box-shadow: inset 0 1px 1px rgba(0, 0, 0, .075), 0 0 8px rgba(129, 152, 183, 0.6);
  box-shadow: inset 0 1px 1px rgba(0, 0, 0, .075), 0 0 8px rgba(129, 152, 183, 0.6);
}
.form-control::-moz-placeholder {
  color: #757575;
  opacity: 1;
}
.form-control:-ms-input-placeholder {
  color: #757575;
}
.form-control::-webkit-input-placeholder {
  color: #757575;
}
.form-control::-ms-expand {
  background-color: transparent;
  border: 0;
}
.form-control[disabled],
.form-control[readonly],
fieldset[disabled] .form-control {
  background-color: #eeeeee;
  opacity: 1;
}
.form-control[disabled],
fieldset[disabled] .form-control {
  cursor: not-allowed;
}
textarea.form-control {
  height: auto;
}
@media screen and (-webkit-min-device-pixel-ratio: 0) {
  input[type="date"].form-control,
  input[type="time"].form-control,
  input[type="datetime-local"].form-control,
  input[type="month"].form-control {
    line-height: 25px;
  }
  input[type="date"].input-sm,
  input[type="time"].input-sm,
  input[type="datetime-local"].input-sm,
  input[type="month"].input-sm,
  .input-group-sm input[type="date"],
  .input-group-sm input[type="time"],
  .input-group-sm input[type="datetime-local"],
  .input-group-sm input[type="month"] {
    line-height: 26px;
  }
  input[type="date"].input-lg,
  input[type="time"].input-lg,
  input[type="datetime-local"].input-lg,
  input[type="month"].input-lg,
  .input-group-lg input[type="date"],
  .input-group-lg input[type="time"],
  .input-group-lg input[type="datetime-local"],
  .input-group-lg input[type="month"] {
    line-height: 38px;
  }
}
.form-group {
  margin-bottom: 15px;
}
.radio,
.checkbox {
  position: relative;
  display: block;
  margin-top: 10px;
  margin-bottom: 10px;
}
.radio.disabled label,
.checkbox.disabled label,
fieldset[disabled] .radio label,
fieldset[disabled] .checkbox label {
  cursor: not-allowed;
}
.radio label,
.checkbox label {
  min-height: 20px;
  padding-left: 20px;
  margin-bottom: 0;
  font-weight: 400;
  cursor: pointer;
}
.radio input[type="radio"],
.radio-inline input[type="radio"],
.checkbox input[type="checkbox"],
.checkbox-inline input[type="checkbox"] {
  position: absolute;
  margin-top: 4px \9;
  margin-left: -20px;
}
.radio + .radio,
.checkbox + .checkbox {
  margin-top: -5px;
}
.radio-inline,
.checkbox-inline {
  position: relative;
  display: inline-block;
  padding-left: 20px;
  margin-bottom: 0;
  font-weight: 400;
  vertical-align: middle;
  cursor: pointer;
}
.radio-inline.disabled,
.checkbox-inline.disabled,
fieldset[disabled] .radio-inline,
fieldset[disabled] .checkbox-inline {
  cursor: not-allowed;
}
.radio-inline + .radio-inline,
.checkbox-inline + .checkbox-inline {
  margin-top: 0;
  margin-left: 10px;
}
.form-control-static {
  min-height: 34px;
  padding-top: 4px;
  padding-bottom: 4px;
  margin-bottom: 0;
}
.form-control-static.input-lg,
.form-control-static.input-sm {
  padding-right: 0;
  padding-left: 0;
}
.input-sm {
  height: 26px;
  padding: 3px 6px;
  font-size: 12px;
  line-height: 1.5;
  border-radius: 0px;
}
select.input-sm {
  height: 26px;
  line-height: 26px;
}
textarea.input-sm,
select[multiple].input-sm {
  height: auto;
}
.form-group-sm .form-control {
  height: 26px;
  padding: 3px 6px;
  font-size: 12px;
  line-height: 1.5;
  border-radius: 0px;
}
.form-group-sm select.form-control {
  height: 26px;
  line-height: 26px;
}
.form-group-sm textarea.form-control,
.form-group-sm select[multiple].form-control {
  height: auto;
}
.form-group-sm .form-control-static {
  height: 26px;
  min-height: 32px;
  padding: 4px 6px;
  font-size: 12px;
  line-height: 1.5;
}
.input-lg {
  height: 38px;
  padding: 6px 12px;
  font-size: 18px;
  line-height: 1.33;
  border-radius: 0px;
}
select.input-lg {
  height: 38px;
  line-height: 38px;
}
textarea.input-lg,
select[multiple].input-lg {
  height: auto;
}
.form-group-lg .form-control {
  height: 38px;
  padding: 6px 12px;
  font-size: 18px;
  line-height: 1.33;
  border-radius: 0px;
}
.form-group-lg select.form-control {
  height: 38px;
  line-height: 38px;
}
.form-group-lg textarea.form-control,
.form-group-lg select[multiple].form-control {
  height: auto;
}
.form-group-lg .form-control-static {
  height: 38px;
  min-height: 38px;
  padding: 7px 12px;
  font-size: 18px;
  line-height: 1.33;
}
.has-feedback {
  position: relative;
}
.has-feedback .form-control {
  padding-right: 31.25px;
}
.form-control-feedback {
  position: absolute;
  top: 0;
  right: 0;
  z-index: 2;
  display: block;
  width: 25px;
  height: 25px;
  line-height: 25px;
  text-align: center;
  pointer-events: none;
}
.input-lg + .form-control-feedback,
.input-group-lg + .form-control-feedback,
.form-group-lg .form-control + .form-control-feedback {
  width: 38px;
  height: 38px;
  line-height: 38px;
}
.input-sm + .form-control-feedback,
.input-group-sm + .form-control-feedback,
.form-group-sm .form-control + .form-control-feedback {
  width: 26px;
  height: 26px;
  line-height: 26px;
}
.has-success .help-block,
.has-success .control-label,
.has-success .radio,
.has-success .checkbox,
.has-success .radio-inline,
.has-success .checkbox-inline,
.has-success.radio label,
.has-success.checkbox label,
.has-success.radio-inline label,
.has-success.checkbox-inline label {
  color: #3c763d;
}
.has-success .form-control {
  border-color: #3c763d;
  -webkit-box-shadow: inset 0 1px 1px rgba(0, 0, 0, 0.075);
  box-shadow: inset 0 1px 1px rgba(0, 0, 0, 0.075);
}
.has-success .form-control:focus {
  border-color: #2b542c;
  -webkit-box-shadow: inset 0 1px 1px rgba(0, 0, 0, 0.075), 0 0 6px #67b168;
  box-shadow: inset 0 1px 1px rgba(0, 0, 0, 0.075), 0 0 6px #67b168;
}
.has-success .input-group-addon {
  color: #3c763d;
  background-color: #dff0d8;
  border-color: #3c763d;
}
.has-success .form-control-feedback {
  color: #3c763d;
}
.has-warning .help-block,
.has-warning .control-label,
.has-warning .radio,
.has-warning .checkbox,
.has-warning .radio-inline,
.has-warning .checkbox-inline,
.has-warning.radio label,
.has-warning.checkbox label,
.has-warning.radio-inline label,
.has-warning.checkbox-inline label {
  color: #8a6d3b;
}
.has-warning .form-control {
  border-color: #8a6d3b;
  -webkit-box-shadow: inset 0 1px 1px rgba(0, 0, 0, 0.075);
  box-shadow: inset 0 1px 1px rgba(0, 0, 0, 0.075);
}
.has-warning .form-control:focus {
  border-color: #66512c;
  -webkit-box-shadow: inset 0 1px 1px rgba(0, 0, 0, 0.075), 0 0 6px #c0a16b;
  box-shadow: inset 0 1px 1px rgba(0, 0, 0, 0.075), 0 0 6px #c0a16b;
}
.has-warning .input-group-addon {
  color: #8a6d3b;
  background-color: #fcf8e3;
  border-color: #8a6d3b;
}
.has-warning .form-control-feedback {
  color: #8a6d3b;
}
.has-error .help-block,
.has-error .control-label,
.has-error .radio,
.has-error .checkbox,
.has-error .radio-inline,
.has-error .checkbox-inline,
.has-error.radio label,
.has-error.checkbox label,
.has-error.radio-inline label,
.has-error.checkbox-inline label {
  color: #a94442;
}
.has-error .form-control {
  border-color: #a94442;
  -webkit-box-shadow: inset 0 1px 1px rgba(0, 0, 0, 0.075);
  box-shadow: inset 0 1px 1px rgba(0, 0, 0, 0.075);
}
.has-error .form-control:focus {
  border-color: #843534;
  -webkit-box-shadow: inset 0 1px 1px rgba(0, 0, 0, 0.075), 0 0 6px #ce8483;
  box-shadow: inset 0 1px 1px rgba(0, 0, 0, 0.075), 0 0 6px #ce8483;
}
.has-error .input-group-addon {
  color: #a94442;
  background-color: #f2dede;
  border-color: #a94442;
}
.has-error .form-control-feedback {
  color: #a94442;
}
.has-feedback label ~ .form-control-feedback {
  top: 25px;
}
.has-feedback label.sr-only ~ .form-control-feedback {
  top: 0;
}
.help-block {
  display: block;
  margin-top: 5px;
  margin-bottom: 10px;
  color: #565656;
}
@media (min-width: 768px) {
  .form-inline .form-group {
    display: inline-block;
    margin-bottom: 0;
    vertical-align: middle;
  }
  .form-inline .form-control {
    display: inline-block;
    width: auto;
    vertical-align: middle;
  }
  .form-inline .form-control-static {
    display: inline-block;
  }
  .form-inline .input-group {
    display: inline-table;
    vertical-align: middle;
  }
  .form-inline .input-group .input-group-addon,
  .form-inline .input-group .input-group-btn,
  .form-inline .input-group .form-control {
    width: auto;
  }
  .form-inline .input-group > .form-control {
    width: 100%;
  }
  .form-inline .control-label {
    margin-bottom: 0;
    vertical-align: middle;
  }
  .form-inline .radio,
  .form-inline .checkbox {
    display: inline-block;
    margin-top: 0;
    margin-bottom: 0;
    vertical-align: middle;
  }
  .form-inline .radio label,
  .form-inline .checkbox label {
    padding-left: 0;
  }
  .form-inline .radio input[type="radio"],
  .form-inline .checkbox input[type="checkbox"] {
    position: relative;
    margin-left: 0;
  }
  .form-inline .has-feedback .form-control-feedback {
    top: 0;
  }
}
.form-horizontal .radio,
.form-horizontal .checkbox,
.form-horizontal .radio-inline,
.form-horizontal .checkbox-inline {
  padding-top: 4px;
  margin-top: 0;
  margin-bottom: 0;
}
.form-horizontal .radio,
.form-horizontal .checkbox {
  min-height: 24px;
}
.form-horizontal .form-group {
  margin-right: -15px;
  margin-left: -15px;
}
@media (min-width: 768px) {
  .form-horizontal .control-label {
    padding-top: 4px;
    margin-bottom: 0;
    text-align: right;
  }
}
.form-horizontal .has-feedback .form-control-feedback {
  right: 15px;
}
@media (min-width: 768px) {
  .form-horizontal .form-group-lg .control-label {
    padding-top: 7px;
    font-size: 18px;
  }
}
@media (min-width: 768px) {
  .form-horizontal .form-group-sm .control-label {
    padding-top: 4px;
    font-size: 12px;
  }
}
.btn {
  display: inline-block;
  margin-bottom: 0;
  font-weight: normal;
  text-align: center;
  white-space: nowrap;
  vertical-align: middle;
  touch-action: manipulation;
  cursor: pointer;
  background-image: none;
  border: 1px solid transparent;
  padding: 3px 8px;
  font-size: 14px;
  line-height: 1.42857143;
  border-radius: 0px;
  -webkit-user-select: none;
  -moz-user-select: none;
  -ms-user-select: none;
  user-select: none;
}
.btn:focus,
.btn:active:focus,
.btn.active:focus,
.btn.focus,
.btn:active.focus,
.btn.active.focus {
  outline: 5px auto -webkit-focus-ring-color;
  outline-offset: -2px;
  outline: none;
  outline-offset: 0px;
}
.btn:focus:focus-visible,
.btn:active:focus:focus-visible,
.btn.active:focus:focus-visible,
.btn.focus:focus-visible,
.btn:active.focus:focus-visible,
.btn.active.focus:focus-visible {
  outline: 3px solid #0078D7;
}
.btn:hover,
.btn:focus,
.btn.focus {
  color: #4c6586;
  text-decoration: none;
}
.btn:active,
.btn.active {
  background-image: none;
  outline: 0;
  -webkit-box-shadow: inset 0 3px 5px rgba(0, 0, 0, 0.125);
  box-shadow: inset 0 3px 5px rgba(0, 0, 0, 0.125);
}
.btn.disabled,
.btn[disabled],
fieldset[disabled] .btn {
  cursor: not-allowed;
  opacity: 0.65;
  filter: alpha(opacity=65);
  -webkit-box-shadow: none;
  box-shadow: none;
}
a.btn.disabled,
fieldset[disabled] a.btn {
  pointer-events: none;
}
.btn-default {
  color: #4c6586;
  background-color: #fefefe;
  border-color: #d0d0d0;
}
.btn-default:focus,
.btn-default.focus {
  color: #4c6586;
  background-color: #e5e5e5;
  border-color: #909090;
}
.btn-default:hover {
  color: #4c6586;
  background-color: #e5e5e5;
  border-color: #b1b1b1;
}
.btn-default:active,
.btn-default.active,
.open > .dropdown-toggle.btn-default {
  color: #4c6586;
  background-color: #e5e5e5;
  background-image: none;
  border-color: #b1b1b1;
}
.btn-default:active:hover,
.btn-default.active:hover,
.open > .dropdown-toggle.btn-default:hover,
.btn-default:active:focus,
.btn-default.active:focus,
.open > .dropdown-toggle.btn-default:focus,
.btn-default:active.focus,
.btn-default.active.focus,
.open > .dropdown-toggle.btn-default.focus {
  color: #4c6586;
  background-color: #d3d3d3;
  border-color: #909090;
}
.btn-default.disabled:hover,
.btn-default[disabled]:hover,
fieldset[disabled] .btn-default:hover,
.btn-default.disabled:focus,
.btn-default[disabled]:focus,
fieldset[disabled] .btn-default:focus,
.btn-default.disabled.focus,
.btn-default[disabled].focus,
fieldset[disabled] .btn-default.focus {
  background-color: #fefefe;
  border-color: #d0d0d0;
}
.btn-default .badge {
  color: #fefefe;
  background-color: #4c6586;
}
.btn-primary {
  color: #fff;
  background-color: #4c6586;
  border-color: #435976;
}
.btn-primary:focus,
.btn-primary.focus {
  color: #fff;
  background-color: #3a4c65;
  border-color: #151b24;
}
.btn-primary:hover {
  color: #fff;
  background-color: #3a4c65;
  border-color: #2d3b4f;
}
.btn-primary:active,
.btn-primary.active,
.open > .dropdown-toggle.btn-primary {
  color: #fff;
  background-color: #3a4c65;
  background-image: none;
  border-color: #2d3b4f;
}
.btn-primary:active:hover,
.btn-primary.active:hover,
.open > .dropdown-toggle.btn-primary:hover,
.btn-primary:active:focus,
.btn-primary.active:focus,
.open > .dropdown-toggle.btn-primary:focus,
.btn-primary:active.focus,
.btn-primary.active.focus,
.open > .dropdown-toggle.btn-primary.focus {
  color: #fff;
  background-color: #2d3b4f;
  border-color: #151b24;
}
.btn-primary.disabled:hover,
.btn-primary[disabled]:hover,
fieldset[disabled] .btn-primary:hover,
.btn-primary.disabled:focus,
.btn-primary[disabled]:focus,
fieldset[disabled] .btn-primary:focus,
.btn-primary.disabled.focus,
.btn-primary[disabled].focus,
fieldset[disabled] .btn-primary.focus {
  background-color: #4c6586;
  border-color: #435976;
}
.btn-primary .badge {
  color: #4c6586;
  background-color: #fff;
}
.btn-success {
  color: #fff;
  background-color: #6ea03c;
  border-color: #618d35;
}
.btn-success:focus,
.btn-success.focus {
  color: #fff;
  background-color: #557b2e;
  border-color: #223112;
}
.btn-success:hover {
  color: #fff;
  background-color: #557b2e;
  border-color: #436124;
}
.btn-success:active,
.btn-success.active,
.open > .dropdown-toggle.btn-success {
  color: #fff;
  background-color: #557b2e;
  background-image: none;
  border-color: #436124;
}
.btn-success:active:hover,
.btn-success.active:hover,
.open > .dropdown-toggle.btn-success:hover,
.btn-success:active:focus,
.btn-success.active:focus,
.open > .dropdown-toggle.btn-success:focus,
.btn-success:active.focus,
.btn-success.active.focus,
.open > .dropdown-toggle.btn-success.focus {
  color: #fff;
  background-color: #436124;
  border-color: #223112;
}
.btn-success.disabled:hover,
.btn-success[disabled]:hover,
fieldset[disabled] .btn-success:hover,
.btn-success.disabled:focus,
.btn-success[disabled]:focus,
fieldset[disabled] .btn-success:focus,
.btn-success.disabled.focus,
.btn-success[disabled].focus,
fieldset[disabled] .btn-success.focus {
  background-color: #6ea03c;
  border-color: #618d35;
}
.btn-success .badge {
  color: #6ea03c;
  background-color: #fff;
}
.btn-info {
  color: #fff;
  background-color: #dcb496;
  border-color: #d6a683;
}
.btn-info:focus,
.btn-info.focus {
  color: #fff;
  background-color: #cf9970;
  border-color: #a36536;
}
.btn-info:hover {
  color: #fff;
  background-color: #cf9970;
  border-color: #c68655;
}
.btn-info:active,
.btn-info.active,
.open > .dropdown-toggle.btn-info {
  color: #fff;
  background-color: #cf9970;
  background-image: none;
  border-color: #c68655;
}
.btn-info:active:hover,
.btn-info.active:hover,
.open > .dropdown-toggle.btn-info:hover,
.btn-info:active:focus,
.btn-info.active:focus,
.open > .dropdown-toggle.btn-info:focus,
.btn-info:active.focus,
.btn-info.active.focus,
.open > .dropdown-toggle.btn-info.focus {
  color: #fff;
  background-color: #c68655;
  border-color: #a36536;
}
.btn-info.disabled:hover,
.btn-info[disabled]:hover,
fieldset[disabled] .btn-info:hover,
.btn-info.disabled:focus,
.btn-info[disabled]:focus,
fieldset[disabled] .btn-info:focus,
.btn-info.disabled.focus,
.btn-info[disabled].focus,
fieldset[disabled] .btn-info.focus {
  background-color: #dcb496;
  border-color: #d6a683;
}
.btn-info .badge {
  color: #dcb496;
  background-color: #fff;
}
.btn-warning {
  color: #fff;
  background-color: #B54F00;
  border-color: #9c4400;
}
.btn-warning:focus,
.btn-warning.focus {
  color: #fff;
  background-color: #823900;
  border-color: #1c0c00;
}
.btn-warning:hover {
  color: #fff;
  background-color: #823900;
  border-color: #5e2900;
}
.btn-warning:active,
.btn-warning.active,
.open > .dropdown-toggle.btn-warning {
  color: #fff;
  background-color: #823900;
  background-image: none;
  border-color: #5e2900;
}
.btn-warning:active:hover,
.btn-warning.active:hover,
.open > .dropdown-toggle.btn-warning:hover,
.btn-warning:active:focus,
.btn-warning.active:focus,
.open > .dropdown-toggle.btn-warning:focus,
.btn-warning:active.focus,
.btn-warning.active.focus,
.open > .dropdown-toggle.btn-warning.focus {
  color: #fff;
  background-color: #5e2900;
  border-color: #1c0c00;
}
.btn-warning.disabled:hover,
.btn-warning[disabled]:hover,
fieldset[disabled] .btn-warning:hover,
.btn-warning.disabled:focus,
.btn-warning[disabled]:focus,
fieldset[disabled] .btn-warning:focus,
.btn-warning.disabled.focus,
.btn-warning[disabled].focus,
fieldset[disabled] .btn-warning.focus {
  background-color: #B54F00;
  border-color: #9c4400;
}
.btn-warning .badge {
  color: #B54F00;
  background-color: #fff;
}
.btn-danger {
  color: #fff;
  background-color: #d00;
  border-color: #c40000;
}
.btn-danger:focus,
.btn-danger.focus {
  color: #fff;
  background-color: #aa0000;
  border-color: #440000;
}
.btn-danger:hover {
  color: #fff;
  background-color: #aa0000;
  border-color: #860000;
}
.btn-danger:active,
.btn-danger.active,
.open > .dropdown-toggle.btn-danger {
  color: #fff;
  background-color: #aa0000;
  background-image: none;
  border-color: #860000;
}
.btn-danger:active:hover,
.btn-danger.active:hover,
.open > .dropdown-toggle.btn-danger:hover,
.btn-danger:active:focus,
.btn-danger.active:focus,
.open > .dropdown-toggle.btn-danger:focus,
.btn-danger:active.focus,
.btn-danger.active.focus,
.open > .dropdown-toggle.btn-danger.focus {
  color: #fff;
  background-color: #860000;
  border-color: #440000;
}
.btn-danger.disabled:hover,
.btn-danger[disabled]:hover,
fieldset[disabled] .btn-danger:hover,
.btn-danger.disabled:focus,
.btn-danger[disabled]:focus,
fieldset[disabled] .btn-danger:focus,
.btn-danger.disabled.focus,
.btn-danger[disabled].focus,
fieldset[disabled] .btn-danger.focus {
  background-color: #d00;
  border-color: #c40000;
}
.btn-danger .badge {
  color: #d00;
  background-color: #fff;
}
.btn-link {
  font-weight: 400;
  color: #4c6586;
  border-radius: 0;
}
.btn-link,
.btn-link:active,
.btn-link.active,
.btn-link[disabled],
fieldset[disabled] .btn-link {
  background-color: transparent;
  -webkit-box-shadow: none;
  box-shadow: none;
}
.btn-link,
.btn-link:hover,
.btn-link:focus,
.btn-link:active {
  border-color: transparent;
}
.btn-link:hover,
.btn-link:focus {
  color: #3a4c65;
  text-decoration: underline;
  background-color: transparent;
}
.btn-link[disabled]:hover,
fieldset[disabled] .btn-link:hover,
.btn-link[disabled]:focus,
fieldset[disabled] .btn-link:focus {
  color: #777777;
  text-decoration: none;
}
.btn-lg,
.btn-group-lg > .btn {
  padding: 6px 12px;
  font-size: 18px;
  line-height: 1.33;
  border-radius: 0px;
}
.btn-sm,
.btn-group-sm > .btn {
  padding: 3px 6px;
  font-size: 12px;
  line-height: 1.5;
  border-radius: 0px;
}
.btn-xs,
.btn-group-xs > .btn {
  padding: 1px 5px;
  font-size: 12px;
  line-height: 1.5;
  border-radius: 0px;
}
.btn-block {
  display: block;
  width: 100%;
}
.btn-block + .btn-block {
  margin-top: 5px;
}
input[type="submit"].btn-block,
input[type="reset"].btn-block,
input[type="button"].btn-block {
  width: 100%;
}
.fade {
  opacity: 0;
  -webkit-transition: opacity 0.15s linear;
  -o-transition: opacity 0.15s linear;
  transition: opacity 0.15s linear;
}
.fade.in {
  opacity: 1;
}
.collapse {
  display: none;
}
.collapse.in {
  display: block;
}
tr.collapse.in {
  display: table-row;
}
tbody.collapse.in {
  display: table-row-group;
}
.collapsing {
  position: relative;
  height: 0;
  overflow: hidden;
  -webkit-transition-property: height, visibility;
  -o-transition-property: height, visibility;
  transition-property: height, visibility;
  -webkit-transition-duration: 0.35s;
  transition-duration: 0.35s;
  -webkit-transition-timing-function: ease;
  transition-timing-function: ease;
}
.caret {
  display: inline-block;
  width: 0;
  height: 0;
  margin-left: 2px;
  vertical-align: middle;
  border-top: 4px dashed;
  border-top: 4px solid \9;
  border-right: 4px solid transparent;
  border-left: 4px solid transparent;
}
.dropup,
.dropdown {
  position: relative;
}
.dropdown-toggle:focus {
  outline: 0;
}
.dropdown-menu {
  position: absolute;
  top: 100%;
  left: 0;
  z-index: 1000;
  display: none;
  float: left;
  min-width: 160px;
  padding: 5px 0;
  margin: 2px 0 0;
  font-size: 14px;
  text-align: left;
  list-style: none;
  background-color: white;
  background-clip: padding-box;
  border: 1px solid #ccc;
  border: 1px solid rgba(0, 0, 0, 0.15);
  border-radius: 0px;
  -webkit-box-shadow: 0 6px 12px rgba(0, 0, 0, 0.175);
  box-shadow: 0 6px 12px rgba(0, 0, 0, 0.175);
}
.dropdown-menu.pull-right {
  right: 0;
  left: auto;
}
.dropdown-menu .divider {
  height: 1px;
  margin: 9px 0;
  overflow: hidden;
  background-color: #e5e5e5;
}
.dropdown-menu > li > a {
  display: block;
  padding: 3px 20px;
  clear: both;
  font-weight: 400;
  line-height: 1.42857143;
  color: #161616;
  white-space: nowrap;
}
.dropdown-menu > li > a:hover,
.dropdown-menu > li > a:focus {
  color: #000000;
  text-decoration: none;
  background-color: #e2e8ef;
}
.dropdown-menu > .active > a,
.dropdown-menu > .active > a:hover,
.dropdown-menu > .active > a:focus {
  color: #fff;
  text-decoration: none;
  background-color: #4c6586;
  outline: 0;
}
.dropdown-menu > .disabled > a,
.dropdown-menu > .disabled > a:hover,
.dropdown-menu > .disabled > a:focus {
  color: #777777;
}
.dropdown-menu > .disabled > a:hover,
.dropdown-menu > .disabled > a:focus {
  text-decoration: none;
  cursor: not-allowed;
  background-color: transparent;
  background-image: none;
  filter: progid:DXImageTransform.Microsoft.gradient(enabled = false);
}
.open > .dropdown-menu {
  display: block;
}
.open > a {
  outline: 0;
}
.dropdown-menu-right {
  right: 0;
  left: auto;
}
.dropdown-menu-left {
  right: auto;
  left: 0;
}
.dropdown-header {
  display: block;
  padding: 3px 20px;
  font-size: 12px;
  line-height: 1.42857143;
  color: #777777;
  white-space: nowrap;
}
.dropdown-backdrop {
  position: fixed;
  top: 0;
  right: 0;
  bottom: 0;
  left: 0;
  z-index: 990;
}
.pull-right > .dropdown-menu {
  right: 0;
  left: auto;
}
.dropup .caret,
.navbar-fixed-bottom .dropdown .caret {
  content: "";
  border-top: 0;
  border-bottom: 4px dashed;
  border-bottom: 4px solid \9;
}
.dropup .dropdown-menu,
.navbar-fixed-bottom .dropdown .dropdown-menu {
  top: auto;
  bottom: 100%;
  margin-bottom: 2px;
}
@media (min-width: 768px) {
  .navbar-right .dropdown-menu {
    right: 0;
    left: auto;
  }
  .navbar-right .dropdown-menu-left {
    right: auto;
    left: 0;
  }
}
.btn-group,
.btn-group-vertical {
  position: relative;
  display: inline-block;
  vertical-align: middle;
}
.btn-group > .btn,
.btn-group-vertical > .btn {
  position: relative;
  float: left;
}
.btn-group > .btn:hover,
.btn-group-vertical > .btn:hover,
.btn-group > .btn:focus,
.btn-group-vertical > .btn:focus,
.btn-group > .btn:active,
.btn-group-vertical > .btn:active,
.btn-group > .btn.active,
.btn-group-vertical > .btn.active {
  z-index: 2;
}
.btn-group .btn + .btn,
.btn-group .btn + .btn-group,
.btn-group .btn-group + .btn,
.btn-group .btn-group + .btn-group {
  margin-left: -1px;
}
.btn-toolbar {
  margin-left: -5px;
}
.btn-toolbar .btn,
.btn-toolbar .btn-group,
.btn-toolbar .input-group {
  float: left;
}
.btn-toolbar > .btn,
.btn-toolbar > .btn-group,
.btn-toolbar > .input-group {
  margin-left: 5px;
}
.btn-group > .btn:not(:first-child):not(:last-child):not(.dropdown-toggle) {
  border-radius: 0;
}
.btn-group > .btn:first-child {
  margin-left: 0;
}
.btn-group > .btn:first-child:not(:last-child):not(.dropdown-toggle) {
  border-top-right-radius: 0;
  border-bottom-right-radius: 0;
}
.btn-group > .btn:last-child:not(:first-child),
.btn-group > .dropdown-toggle:not(:first-child) {
  border-top-left-radius: 0;
  border-bottom-left-radius: 0;
}
.btn-group > .btn-group {
  float: left;
}
.btn-group > .btn-group:not(:first-child):not(:last-child) > .btn {
  border-radius: 0;
}
.btn-group > .btn-group:first-child:not(:last-child) > .btn:last-child,
.btn-group > .btn-group:first-child:not(:last-child) > .dropdown-toggle {
  border-top-right-radius: 0;
  border-bottom-right-radius: 0;
}
.btn-group > .btn-group:last-child:not(:first-child) > .btn:first-child {
  border-top-left-radius: 0;
  border-bottom-left-radius: 0;
}
.btn-group .dropdown-toggle:active,
.btn-group.open .dropdown-toggle {
  outline: 0;
}
.btn-group > .btn + .dropdown-toggle {
  padding-right: 8px;
  padding-left: 8px;
}
.btn-group > .btn-lg + .dropdown-toggle {
  padding-right: 12px;
  padding-left: 12px;
}
.btn-group.open .dropdown-toggle {
  -webkit-box-shadow: inset 0 3px 5px rgba(0, 0, 0, 0.125);
  box-shadow: inset 0 3px 5px rgba(0, 0, 0, 0.125);
}
.btn-group.open .dropdown-toggle.btn-link {
  -webkit-box-shadow: none;
  box-shadow: none;
}
.btn .caret {
  margin-left: 0;
}
.btn-lg .caret {
  border-width: 5px 5px 0;
  border-bottom-width: 0;
}
.dropup .btn-lg .caret {
  border-width: 0 5px 5px;
}
.btn-group-vertical > .btn,
.btn-group-vertical > .btn-group,
.btn-group-vertical > .btn-group > .btn {
  display: block;
  float: none;
  width: 100%;
  max-width: 100%;
}
.btn-group-vertical > .btn-group > .btn {
  float: none;
}
.btn-group-vertical > .btn + .btn,
.btn-group-vertical > .btn + .btn-group,
.btn-group-vertical > .btn-group + .btn,
.btn-group-vertical > .btn-group + .btn-group {
  margin-top: -1px;
  margin-left: 0;
}
.btn-group-vertical > .btn:not(:first-child):not(:last-child) {
  border-radius: 0;
}
.btn-group-vertical > .btn:first-child:not(:last-child) {
  border-top-left-radius: 0px;
  border-top-right-radius: 0px;
  border-bottom-right-radius: 0;
  border-bottom-left-radius: 0;
}
.btn-group-vertical > .btn:last-child:not(:first-child) {
  border-top-left-radius: 0;
  border-top-right-radius: 0;
  border-bottom-right-radius: 0px;
  border-bottom-left-radius: 0px;
}
.btn-group-vertical > .btn-group:not(:first-child):not(:last-child) > .btn {
  border-radius: 0;
}
.btn-group-vertical > .btn-group:first-child:not(:last-child) > .btn:last-child,
.btn-group-vertical > .btn-group:first-child:not(:last-child) > .dropdown-toggle {
  border-bottom-right-radius: 0;
  border-bottom-left-radius: 0;
}
.btn-group-vertical > .btn-group:last-child:not(:first-child) > .btn:first-child {
  border-top-left-radius: 0;
  border-top-right-radius: 0;
}
.btn-group-justified {
  display: table;
  width: 100%;
  table-layout: fixed;
  border-collapse: separate;
}
.btn-group-justified > .btn,
.btn-group-justified > .btn-group {
  display: table-cell;
  float: none;
  width: 1%;
}
.btn-group-justified > .btn-group .btn {
  width: 100%;
}
.btn-group-justified > .btn-group .dropdown-menu {
  left: auto;
}
[data-toggle="buttons"] > .btn input[type="radio"],
[data-toggle="buttons"] > .btn-group > .btn input[type="radio"],
[data-toggle="buttons"] > .btn input[type="checkbox"],
[data-toggle="buttons"] > .btn-group > .btn input[type="checkbox"] {
  position: absolute;
  clip: rect(0, 0, 0, 0);
  pointer-events: none;
}
.input-group {
  position: relative;
  display: table;
  border-collapse: separate;
}
.input-group[class*="col-"] {
  float: none;
  padding-right: 0;
  padding-left: 0;
}
.input-group .form-control {
  position: relative;
  z-index: 2;
  float: left;
  width: 100%;
  margin-bottom: 0;
}
.input-group .form-control:focus {
  z-index: 3;
}
.input-group-lg > .form-control,
.input-group-lg > .input-group-addon,
.input-group-lg > .input-group-btn > .btn {
  height: 38px;
  padding: 6px 12px;
  font-size: 18px;
  line-height: 1.33;
  border-radius: 0px;
}
select.input-group-lg > .form-control,
select.input-group-lg > .input-group-addon,
select.input-group-lg > .input-group-btn > .btn {
  height: 38px;
  line-height: 38px;
}
textarea.input-group-lg > .form-control,
textarea.input-group-lg > .input-group-addon,
textarea.input-group-lg > .input-group-btn > .btn,
select[multiple].input-group-lg > .form-control,
select[multiple].input-group-lg > .input-group-addon,
select[multiple].input-group-lg > .input-group-btn > .btn {
  height: auto;
}
.input-group-sm > .form-control,
.input-group-sm > .input-group-addon,
.input-group-sm > .input-group-btn > .btn {
  height: 26px;
  padding: 3px 6px;
  font-size: 12px;
  line-height: 1.5;
  border-radius: 0px;
}
select.input-group-sm > .form-control,
select.input-group-sm > .input-group-addon,
select.input-group-sm > .input-group-btn > .btn {
  height: 26px;
  line-height: 26px;
}
textarea.input-group-sm > .form-control,
textarea.input-group-sm > .input-group-addon,
textarea.input-group-sm > .input-group-btn > .btn,
select[multiple].input-group-sm > .form-control,
select[multiple].input-group-sm > .input-group-addon,
select[multiple].input-group-sm > .input-group-btn > .btn {
  height: auto;
}
.input-group-addon,
.input-group-btn,
.input-group .form-control {
  display: table-cell;
}
.input-group-addon:not(:first-child):not(:last-child),
.input-group-btn:not(:first-child):not(:last-child),
.input-group .form-control:not(:first-child):not(:last-child) {
  border-radius: 0;
}
.input-group-addon,
.input-group-btn {
  width: 1%;
  white-space: nowrap;
  vertical-align: middle;
}
.input-group-addon {
  padding: 3px 8px;
  font-size: 14px;
  font-weight: 400;
  line-height: 1;
  color: #555555;
  text-align: center;
  background-color: #eeeeee;
  border: 1px solid #ccc;
  border-radius: 0;
}
.input-group-addon.input-sm {
  padding: 3px 6px;
  font-size: 12px;
  border-radius: 0px;
}
.input-group-addon.input-lg {
  padding: 6px 12px;
  font-size: 18px;
  border-radius: 0px;
}
.input-group-addon input[type="radio"],
.input-group-addon input[type="checkbox"] {
  margin-top: 0;
}
.input-group .form-control:first-child,
.input-group-addon:first-child,
.input-group-btn:first-child > .btn,
.input-group-btn:first-child > .btn-group > .btn,
.input-group-btn:first-child > .dropdown-toggle,
.input-group-btn:last-child > .btn:not(:last-child):not(.dropdown-toggle),
.input-group-btn:last-child > .btn-group:not(:last-child) > .btn {
  border-top-right-radius: 0;
  border-bottom-right-radius: 0;
}
.input-group-addon:first-child {
  border-right: 0;
}
.input-group .form-control:last-child,
.input-group-addon:last-child,
.input-group-btn:last-child > .btn,
.input-group-btn:last-child > .btn-group > .btn,
.input-group-btn:last-child > .dropdown-toggle,
.input-group-btn:first-child > .btn:not(:first-child),
.input-group-btn:first-child > .btn-group:not(:first-child) > .btn {
  border-top-left-radius: 0;
  border-bottom-left-radius: 0;
}
.input-group-addon:last-child {
  border-left: 0;
}
.input-group-btn {
  position: relative;
  font-size: 0;
  white-space: nowrap;
}
.input-group-btn > .btn {
  position: relative;
}
.input-group-btn > .btn + .btn {
  margin-left: -1px;
}
.input-group-btn > .btn:hover,
.input-group-btn > .btn:focus,
.input-group-btn > .btn:active {
  z-index: 2;
}
.input-group-btn:first-child > .btn,
.input-group-btn:first-child > .btn-group {
  margin-right: -1px;
}
.input-group-btn:last-child > .btn,
.input-group-btn:last-child > .btn-group {
  z-index: 2;
  margin-left: -1px;
}
.nav {
  padding-left: 0;
  margin-bottom: 0;
  list-style: none;
}
.nav > li {
  position: relative;
  display: block;
}
.nav > li > a {
  position: relative;
  display: block;
  padding: 5px 10px;
}
.nav > li > a:hover,
.nav > li > a:focus {
  text-decoration: none;
  background-color: #eeeeee;
}
.nav > li.disabled > a {
  color: #777777;
}
.nav > li.disabled > a:hover,
.nav > li.disabled > a:focus {
  color: #777777;
  text-decoration: none;
  cursor: not-allowed;
  background-color: transparent;
}
.nav .open > a,
.nav .open > a:hover,
.nav .open > a:focus {
  background-color: #eeeeee;
  border-color: #4c6586;
}
.nav .nav-divider {
  height: 1px;
  margin: 9px 0;
  overflow: hidden;
  background-color: #e5e5e5;
}
.nav > li > a > img {
  max-width: none;
}
.nav-tabs {
  border-bottom: 1px solid #dddddd;
}
.nav-tabs > li {
  float: left;
  margin-bottom: -1px;
}
.nav-tabs > li > a {
  margin-right: 2px;
  line-height: 1.42857143;
  border: 1px solid transparent;
  border-radius: 0px 0px 0 0;
}
.nav-tabs > li > a:hover {
  border-color: #eeeeee #eeeeee #dddddd;
}
.nav-tabs > li.active > a,
.nav-tabs > li.active > a:hover,
.nav-tabs > li.active > a:focus {
  color: #555555;
  cursor: default;
  background-color: #f0f0f0;
  border: 1px solid #dddddd;
  border-bottom-color: transparent;
}
.nav-tabs.nav-justified {
  width: 100%;
  border-bottom: 0;
}
.nav-tabs.nav-justified > li {
  float: none;
}
.nav-tabs.nav-justified > li > a {
  margin-bottom: 5px;
  text-align: center;
}
.nav-tabs.nav-justified > .dropdown .dropdown-menu {
  top: auto;
  left: auto;
}
@media (min-width: 768px) {
  .nav-tabs.nav-justified > li {
    display: table-cell;
    width: 1%;
  }
  .nav-tabs.nav-justified > li > a {
    margin-bottom: 0;
  }
}
.nav-tabs.nav-justified > li > a {
  margin-right: 0;
  border-radius: 0px;
}
.nav-tabs.nav-justified > .active > a,
.nav-tabs.nav-justified > .active > a:hover,
.nav-tabs.nav-justified > .active > a:focus {
  border: 1px solid #ddd;
}
@media (min-width: 768px) {
  .nav-tabs.nav-justified > li > a {
    border-bottom: 1px solid #ddd;
    border-radius: 0px 0px 0 0;
  }
  .nav-tabs.nav-justified > .active > a,
  .nav-tabs.nav-justified > .active > a:hover,
  .nav-tabs.nav-justified > .active > a:focus {
    border-bottom-color: #f0f0f0;
  }
}
.nav-pills > li {
  float: left;
}
.nav-pills > li > a {
  border-radius: 0px;
}
.nav-pills > li + li {
  margin-left: 2px;
}
.nav-pills > li.active > a,
.nav-pills > li.active > a:hover,
.nav-pills > li.active > a:focus {
  color: #fff;
  background-color: #4c6586;
}
.nav-stacked > li {
  float: none;
}
.nav-stacked > li + li {
  margin-top: 2px;
  margin-left: 0;
}
.nav-justified {
  width: 100%;
}
.nav-justified > li {
  float: none;
}
.nav-justified > li > a {
  margin-bottom: 5px;
  text-align: center;
}
.nav-justified > .dropdown .dropdown-menu {
  top: auto;
  left: auto;
}
@media (min-width: 768px) {
  .nav-justified > li {
    display: table-cell;
    width: 1%;
  }
  .nav-justified > li > a {
    margin-bottom: 0;
  }
}
.nav-tabs-justified {
  border-bottom: 0;
}
.nav-tabs-justified > li > a {
  margin-right: 0;
  border-radius: 0px;
}
.nav-tabs-justified > .active > a,
.nav-tabs-justified > .active > a:hover,
.nav-tabs-justified > .active > a:focus {
  border: 1px solid #ddd;
}
@media (min-width: 768px) {
  .nav-tabs-justified > li > a {
    border-bottom: 1px solid #ddd;
    border-radius: 0px 0px 0 0;
  }
  .nav-tabs-justified > .active > a,
  .nav-tabs-justified > .active > a:hover,
  .nav-tabs-justified > .active > a:focus {
    border-bottom-color: #f0f0f0;
  }
}
.tab-content > .tab-pane {
  display: none;
}
.tab-content > .active {
  display: block;
}
.nav-tabs .dropdown-menu {
  margin-top: -1px;
  border-top-left-radius: 0;
  border-top-right-radius: 0;
}
.navbar {
  position: relative;
  min-height: 40px;
  margin-bottom: 20px;
  border: 1px solid transparent;
}
@media (min-width: 768px) {
  .navbar {
    border-radius: 0px;
  }
}
@media (min-width: 768px) {
  .navbar-header {
    float: left;
  }
}
.navbar-collapse {
  padding-right: 15px;
  padding-left: 15px;
  overflow-x: visible;
  border-top: 1px solid transparent;
  box-shadow: inset 0 1px 0 rgba(255, 255, 255, 0.1);
  -webkit-overflow-scrolling: touch;
}
.navbar-collapse.in {
  overflow-y: auto;
}
@media (min-width: 768px) {
  .navbar-collapse {
    width: auto;
    border-top: 0;
    box-shadow: none;
  }
  .navbar-collapse.collapse {
    display: block !important;
    height: auto !important;
    padding-bottom: 0;
    overflow: visible !important;
  }
  .navbar-collapse.in {
    overflow-y: visible;
  }
  .navbar-fixed-top .navbar-collapse,
  .navbar-static-top .navbar-collapse,
  .navbar-fixed-bottom .navbar-collapse {
    padding-right: 0;
    padding-left: 0;
  }
}
.navbar-fixed-top,
.navbar-fixed-bottom {
  position: fixed;
  right: 0;
  left: 0;
  z-index: 1030;
}
.navbar-fixed-top .navbar-collapse,
.navbar-fixed-bottom .navbar-collapse {
  max-height: 340px;
}
@media (max-device-width: 480px) and (orientation: landscape) {
  .navbar-fixed-top .navbar-collapse,
  .navbar-fixed-bottom .navbar-collapse {
    max-height: 200px;
  }
}
@media (min-width: 768px) {
  .navbar-fixed-top,
  .navbar-fixed-bottom {
    border-radius: 0;
  }
}
.navbar-fixed-top {
  top: 0;
  border-width: 0 0 1px;
}
.navbar-fixed-bottom {
  bottom: 0;
  margin-bottom: 0;
  border-width: 1px 0 0;
}
.container > .navbar-header,
.container-fluid > .navbar-header,
.container > .navbar-collapse,
.container-fluid > .navbar-collapse {
  margin-right: -15px;
  margin-left: -15px;
}
@media (min-width: 768px) {
  .container > .navbar-header,
  .container-fluid > .navbar-header,
  .container > .navbar-collapse,
  .container-fluid > .navbar-collapse {
    margin-right: 0;
    margin-left: 0;
  }
}
.navbar-static-top {
  z-index: 1000;
  border-width: 0 0 1px;
}
@media (min-width: 768px) {
  .navbar-static-top {
    border-radius: 0;
  }
}
.navbar-brand {
  float: left;
  height: 40px;
  padding: 10px 15px;
  font-size: 18px;
  line-height: 20px;
}
.navbar-brand:hover,
.navbar-brand:focus {
  text-decoration: none;
}
.navbar-brand > img {
  display: block;
}
@media (min-width: 768px) {
  .navbar > .container .navbar-brand,
  .navbar > .container-fluid .navbar-brand {
    margin-left: -15px;
  }
}
.navbar-toggle {
  position: relative;
  float: right;
  padding: 9px 10px;
  margin-right: 15px;
  margin-top: 3px;
  margin-bottom: 3px;
  background-color: transparent;
  background-image: none;
  border: 1px solid transparent;
  border-radius: 0px;
}
.navbar-toggle:focus {
  outline: 0;
}
.navbar-toggle .icon-bar {
  display: block;
  width: 22px;
  height: 2px;
  border-radius: 1px;
}
.navbar-toggle .icon-bar + .icon-bar {
  margin-top: 4px;
}
@media (min-width: 768px) {
  .navbar-toggle {
    display: none;
  }
}
.navbar-nav {
  margin: 5px -15px;
}
.navbar-nav > li > a {
  padding-top: 10px;
  padding-bottom: 10px;
  line-height: 20px;
}
@media (max-width: 768px) {
  .navbar-nav .open .dropdown-menu {
    position: static;
    float: none;
    width: auto;
    margin-top: 0;
    background-color: transparent;
    border: 0;
    box-shadow: none;
  }
  .navbar-nav .open .dropdown-menu > li > a,
  .navbar-nav .open .dropdown-menu .dropdown-header {
    padding: 5px 15px 5px 25px;
  }
  .navbar-nav .open .dropdown-menu > li > a {
    line-height: 20px;
  }
  .navbar-nav .open .dropdown-menu > li > a:hover,
  .navbar-nav .open .dropdown-menu > li > a:focus {
    background-image: none;
  }
}
@media (min-width: 768px) {
  .navbar-nav {
    float: left;
    margin: 0;
  }
  .navbar-nav > li {
    float: left;
  }
  .navbar-nav > li > a {
    padding-top: 10px;
    padding-bottom: 10px;
  }
}
.navbar-form {
  padding: 10px 15px;
  margin-right: -15px;
  margin-left: -15px;
  border-top: 1px solid transparent;
  border-bottom: 1px solid transparent;
  -webkit-box-shadow: inset 0 1px 0 rgba(255, 255, 255, 0.1), 0 1px 0 rgba(255, 255, 255, 0.1);
  box-shadow: inset 0 1px 0 rgba(255, 255, 255, 0.1), 0 1px 0 rgba(255, 255, 255, 0.1);
  margin-top: 7.5px;
  margin-bottom: 7.5px;
}
@media (min-width: 768px) {
  .navbar-form .form-group {
    display: inline-block;
    margin-bottom: 0;
    vertical-align: middle;
  }
  .navbar-form .form-control {
    display: inline-block;
    width: auto;
    vertical-align: middle;
  }
  .navbar-form .form-control-static {
    display: inline-block;
  }
  .navbar-form .input-group {
    display: inline-table;
    vertical-align: middle;
  }
  .navbar-form .input-group .input-group-addon,
  .navbar-form .input-group .input-group-btn,
  .navbar-form .input-group .form-control {
    width: auto;
  }
  .navbar-form .input-group > .form-control {
    width: 100%;
  }
  .navbar-form .control-label {
    margin-bottom: 0;
    vertical-align: middle;
  }
  .navbar-form .radio,
  .navbar-form .checkbox {
    display: inline-block;
    margin-top: 0;
    margin-bottom: 0;
    vertical-align: middle;
  }
  .navbar-form .radio label,
  .navbar-form .checkbox label {
    padding-left: 0;
  }
  .navbar-form .radio input[type="radio"],
  .navbar-form .checkbox input[type="checkbox"] {
    position: relative;
    margin-left: 0;
  }
  .navbar-form .has-feedback .form-control-feedback {
    top: 0;
  }
}
@media (max-width: 768px) {
  .navbar-form .form-group {
    margin-bottom: 5px;
  }
  .navbar-form .form-group:last-child {
    margin-bottom: 0;
  }
}
@media (min-width: 768px) {
  .navbar-form {
    width: auto;
    padding-top: 0;
    padding-bottom: 0;
    margin-right: 0;
    margin-left: 0;
    border: 0;
    -webkit-box-shadow: none;
    box-shadow: none;
  }
}
.navbar-nav > li > .dropdown-menu {
  margin-top: 0;
  border-top-left-radius: 0;
  border-top-right-radius: 0;
}
.navbar-fixed-bottom .navbar-nav > li > .dropdown-menu {
  margin-bottom: 0;
  border-top-left-radius: 0px;
  border-top-right-radius: 0px;
  border-bottom-right-radius: 0;
  border-bottom-left-radius: 0;
}
.navbar-btn {
  margin-top: 7.5px;
  margin-bottom: 7.5px;
}
.navbar-btn.btn-sm {
  margin-top: 7px;
  margin-bottom: 7px;
}
.navbar-btn.btn-xs {
  margin-top: 9px;
  margin-bottom: 9px;
}
.navbar-text {
  margin-top: 10px;
  margin-bottom: 10px;
}
@media (min-width: 768px) {
  .navbar-text {
    float: left;
    margin-right: 15px;
    margin-left: 15px;
  }
}
@media (min-width: 768px) {
  .navbar-left {
    float: left !important;
  }
  .navbar-right {
    float: right !important;
    margin-right: -15px;
  }
  .navbar-right ~ .navbar-right {
    margin-right: 0;
  }
}
.navbar-default {
  background-color: #f8f8f8;
  border-color: #e7e7e7;
}
.navbar-default .navbar-brand {
  color: #777;
}
.navbar-default .navbar-brand:hover,
.navbar-default .navbar-brand:focus {
  color: #5e5e5e;
  background-color: transparent;
}
.navbar-default .navbar-text {
  color: #777;
}
.navbar-default .navbar-nav > li > a {
  color: #777;
}
.navbar-default .navbar-nav > li > a:hover,
.navbar-default .navbar-nav > li > a:focus {
  color: #333;
  background-color: transparent;
}
.navbar-default .navbar-nav > .active > a,
.navbar-default .navbar-nav > .active > a:hover,
.navbar-default .navbar-nav > .active > a:focus {
  color: #555;
  background-color: #e7e7e7;
}
.navbar-default .navbar-nav > .disabled > a,
.navbar-default .navbar-nav > .disabled > a:hover,
.navbar-default .navbar-nav > .disabled > a:focus {
  color: #ccc;
  background-color: transparent;
}
.navbar-default .navbar-nav > .open > a,
.navbar-default .navbar-nav > .open > a:hover,
.navbar-default .navbar-nav > .open > a:focus {
  color: #555;
  background-color: #e7e7e7;
}
@media (max-width: 768px) {
  .navbar-default .navbar-nav .open .dropdown-menu > li > a {
    color: #777;
  }
  .navbar-default .navbar-nav .open .dropdown-menu > li > a:hover,
  .navbar-default .navbar-nav .open .dropdown-menu > li > a:focus {
    color: #333;
    background-color: transparent;
  }
  .navbar-default .navbar-nav .open .dropdown-menu > .active > a,
  .navbar-default .navbar-nav .open .dropdown-menu > .active > a:hover,
  .navbar-default .navbar-nav .open .dropdown-menu > .active > a:focus {
    color: #555;
    background-color: #e7e7e7;
  }
  .navbar-default .navbar-nav .open .dropdown-menu > .disabled > a,
  .navbar-default .navbar-nav .open .dropdown-menu > .disabled > a:hover,
  .navbar-default .navbar-nav .open .dropdown-menu > .disabled > a:focus {
    color: #ccc;
    background-color: transparent;
  }
}
.navbar-default .navbar-toggle {
  border-color: #ddd;
}
.navbar-default .navbar-toggle:hover,
.navbar-default .navbar-toggle:focus {
  background-color: #ddd;
}
.navbar-default .navbar-toggle .icon-bar {
  background-color: #888;
}
.navbar-default .navbar-collapse,
.navbar-default .navbar-form {
  border-color: #e7e7e7;
}
.navbar-default .navbar-link {
  color: #777;
}
.navbar-default .navbar-link:hover {
  color: #333;
}
.navbar-default .btn-link {
  color: #777;
}
.navbar-default .btn-link:hover,
.navbar-default .btn-link:focus {
  color: #333;
}
.navbar-default .btn-link[disabled]:hover,
fieldset[disabled] .navbar-default .btn-link:hover,
.navbar-default .btn-link[disabled]:focus,
fieldset[disabled] .navbar-default .btn-link:focus {
  color: #ccc;
}
.navbar-inverse {
  background-color: #222;
  border-color: #080808;
}
.navbar-inverse .navbar-brand {
  color: #9d9d9d;
}
.navbar-inverse .navbar-brand:hover,
.navbar-inverse .navbar-brand:focus {
  color: #fff;
  background-color: transparent;
}
.navbar-inverse .navbar-text {
  color: #9d9d9d;
}
.navbar-inverse .navbar-nav > li > a {
  color: #9d9d9d;
}
.navbar-inverse .navbar-nav > li > a:hover,
.navbar-inverse .navbar-nav > li > a:focus {
  color: #fff;
  background-color: transparent;
}
.navbar-inverse .navbar-nav > .active > a,
.navbar-inverse .navbar-nav > .active > a:hover,
.navbar-inverse .navbar-nav > .active > a:focus {
  color: #fff;
  background-color: #080808;
}
.navbar-inverse .navbar-nav > .disabled > a,
.navbar-inverse .navbar-nav > .disabled > a:hover,
.navbar-inverse .navbar-nav > .disabled > a:focus {
  color: #444;
  background-color: transparent;
}
.navbar-inverse .navbar-nav > .open > a,
.navbar-inverse .navbar-nav > .open > a:hover,
.navbar-inverse .navbar-nav > .open > a:focus {
  color: #fff;
  background-color: #080808;
}
@media (max-width: 768px) {
  .navbar-inverse .navbar-nav .open .dropdown-menu > .dropdown-header {
    border-color: #080808;
  }
  .navbar-inverse .navbar-nav .open .dropdown-menu .divider {
    background-color: #080808;
  }
  .navbar-inverse .navbar-nav .open .dropdown-menu > li > a {
    color: #9d9d9d;
  }
  .navbar-inverse .navbar-nav .open .dropdown-menu > li > a:hover,
  .navbar-inverse .navbar-nav .open .dropdown-menu > li > a:focus {
    color: #fff;
    background-color: transparent;
  }
  .navbar-inverse .navbar-nav .open .dropdown-menu > .active > a,
  .navbar-inverse .navbar-nav .open .dropdown-menu > .active > a:hover,
  .navbar-inverse .navbar-nav .open .dropdown-menu > .active > a:focus {
    color: #fff;
    background-color: #080808;
  }
  .navbar-inverse .navbar-nav .open .dropdown-menu > .disabled > a,
  .navbar-inverse .navbar-nav .open .dropdown-menu > .disabled > a:hover,
  .navbar-inverse .navbar-nav .open .dropdown-menu > .disabled > a:focus {
    color: #444;
    background-color: transparent;
  }
}
.navbar-inverse .navbar-toggle {
  border-color: #333;
}
.navbar-inverse .navbar-toggle:hover,
.navbar-inverse .navbar-toggle:focus {
  background-color: #333;
}
.navbar-inverse .navbar-toggle .icon-bar {
  background-color: #fff;
}
.navbar-inverse .navbar-collapse,
.navbar-inverse .navbar-form {
  border-color: #101010;
}
.navbar-inverse .navbar-link {
  color: #9d9d9d;
}
.navbar-inverse .navbar-link:hover {
  color: #fff;
}
.navbar-inverse .btn-link {
  color: #9d9d9d;
}
.navbar-inverse .btn-link:hover,
.navbar-inverse .btn-link:focus {
  color: #fff;
}
.navbar-inverse .btn-link[disabled]:hover,
fieldset[disabled] .navbar-inverse .btn-link:hover,
.navbar-inverse .btn-link[disabled]:focus,
fieldset[disabled] .navbar-inverse .btn-link:focus {
  color: #444;
}
.pagination {
  display: inline-block;
  padding-left: 0;
  margin: 20px 0;
  border-radius: 0px;
}
.pagination > li {
  display: inline;
}
.pagination > li > a,
.pagination > li > span {
  position: relative;
  float: left;
  padding: 3px 8px;
  margin-left: -1px;
  line-height: 1.42857143;
  color: #4c6586;
  text-decoration: none;
  background-color: #fff;
  border: 1px solid #ddd;
}
.pagination > li > a:hover,
.pagination > li > span:hover,
.pagination > li > a:focus,
.pagination > li > span:focus {
  z-index: 2;
  color: #3a4c65;
  background-color: #eeeeee;
  border-color: #ddd;
}
.pagination > li:first-child > a,
.pagination > li:first-child > span {
  margin-left: 0;
  border-top-left-radius: 0px;
  border-bottom-left-radius: 0px;
}
.pagination > li:last-child > a,
.pagination > li:last-child > span {
  border-top-right-radius: 0px;
  border-bottom-right-radius: 0px;
}
.pagination > .active > a,
.pagination > .active > span,
.pagination > .active > a:hover,
.pagination > .active > span:hover,
.pagination > .active > a:focus,
.pagination > .active > span:focus {
  z-index: 3;
  color: #fff;
  cursor: default;
  background-color: #4c6586;
  border-color: #4c6586;
}
.pagination > .disabled > span,
.pagination > .disabled > span:hover,
.pagination > .disabled > span:focus,
.pagination > .disabled > a,
.pagination > .disabled > a:hover,
.pagination > .disabled > a:focus {
  color: #777777;
  cursor: not-allowed;
  background-color: #fff;
  border-color: #ddd;
}
.pagination-lg > li > a,
.pagination-lg > li > span {
  padding: 6px 12px;
  font-size: 18px;
  line-height: 1.33;
}
.pagination-lg > li:first-child > a,
.pagination-lg > li:first-child > span {
  border-top-left-radius: 0px;
  border-bottom-left-radius: 0px;
}
.pagination-lg > li:last-child > a,
.pagination-lg > li:last-child > span {
  border-top-right-radius: 0px;
  border-bottom-right-radius: 0px;
}
.pagination-sm > li > a,
.pagination-sm > li > span {
  padding: 3px 6px;
  font-size: 12px;
  line-height: 1.5;
}
.pagination-sm > li:first-child > a,
.pagination-sm > li:first-child > span {
  border-top-left-radius: 0px;
  border-bottom-left-radius: 0px;
}
.pagination-sm > li:last-child > a,
.pagination-sm > li:last-child > span {
  border-top-right-radius: 0px;
  border-bottom-right-radius: 0px;
}
.pager {
  padding-left: 0;
  margin: 20px 0;
  text-align: center;
  list-style: none;
}
.pager li {
  display: inline;
}
.pager li > a,
.pager li > span {
  display: inline-block;
  padding: 5px 14px;
  background-color: #fff;
  border: 1px solid #ddd;
  border-radius: 15px;
}
.pager li > a:hover,
.pager li > a:focus {
  text-decoration: none;
  background-color: #eeeeee;
}
.pager .next > a,
.pager .next > span {
  float: right;
}
.pager .previous > a,
.pager .previous > span {
  float: left;
}
.pager .disabled > a,
.pager .disabled > a:hover,
.pager .disabled > a:focus,
.pager .disabled > span {
  color: #777777;
  cursor: not-allowed;
  background-color: #fff;
}
.label {
  display: inline;
  padding: .2em .6em .3em;
  font-size: 75%;
  font-weight: 700;
  line-height: 1;
  color: #fff;
  text-align: center;
  white-space: nowrap;
  vertical-align: baseline;
  border-radius: .25em;
}
a.label:hover,
a.label:focus {
  color: #fff;
  text-decoration: none;
  cursor: pointer;
}
.label:empty {
  display: none;
}
.btn .label {
  position: relative;
  top: -1px;
}
.label-default {
  background-color: #777777;
}
.label-default[href]:hover,
.label-default[href]:focus {
  background-color: #5e5e5e;
}
.label-primary {
  background-color: #4c6586;
}
.label-primary[href]:hover,
.label-primary[href]:focus {
  background-color: #3a4c65;
}
.label-success {
  background-color: #6ea03c;
}
.label-success[href]:hover,
.label-success[href]:focus {
  background-color: #557b2e;
}
.label-info {
  background-color: #dcb496;
}
.label-info[href]:hover,
.label-info[href]:focus {
  background-color: #cf9970;
}
.label-warning {
  background-color: #B54F00;
}
.label-warning[href]:hover,
.label-warning[href]:focus {
  background-color: #823900;
}
.label-danger {
  background-color: #d00;
}
.label-danger[href]:hover,
.label-danger[href]:focus {
  background-color: #aa0000;
}
.badge {
  display: inline-block;
  min-width: 10px;
  padding: 3px 7px;
  font-size: 12px;
  font-weight: bold;
  line-height: 1;
  color: #fff;
  text-align: center;
  white-space: nowrap;
  vertical-align: middle;
  background-color: #B54F00;
  border-radius: 10px;
}
.badge:empty {
  display: none;
}
.btn .badge {
  position: relative;
  top: -1px;
}
.btn-xs .badge,
.btn-group-xs > .btn .badge {
  top: 0;
  padding: 1px 5px;
}
a.badge:hover,
a.badge:focus {
  color: #fff;
  text-decoration: none;
  cursor: pointer;
}
.list-group-item.active > .badge,
.nav-pills > .active > a > .badge {
  color: #4c6586;
  background-color: #B54F00;
}
.list-group-item > .badge {
  float: right;
}
.list-group-item > .badge + .badge {
  margin-right: 5px;
}
.nav-pills > li > a > .badge {
  margin-left: 3px;
}
.jumbotron {
  padding-top: 30px;
  padding-bottom: 30px;
  margin-bottom: 30px;
  color: inherit;
  background-color: #eeeeee;
}
.jumbotron h1,
.jumbotron .h1 {
  color: inherit;
}
.jumbotron p {
  margin-bottom: 15px;
  font-size: 21px;
  font-weight: 200;
}
.jumbotron > hr {
  border-top-color: #d5d5d5;
}
.container .jumbotron,
.container-fluid .jumbotron {
  padding-right: 15px;
  padding-left: 15px;
  border-radius: 0px;
}
.jumbotron .container {
  max-width: 100%;
}
@media screen and (min-width: 768px) {
  .jumbotron {
    padding-top: 48px;
    padding-bottom: 48px;
  }
  .container .jumbotron,
  .container-fluid .jumbotron {
    padding-right: 60px;
    padding-left: 60px;
  }
  .jumbotron h1,
  .jumbotron .h1 {
    font-size: 63px;
  }
}
.thumbnail {
  display: block;
  padding: 4px;
  margin-bottom: 20px;
  line-height: 1.42857143;
  background-color: #f0f0f0;
  border: 1px solid #ddd;
  border-radius: 0px;
  -webkit-transition: border 0.2s ease-in-out;
  -o-transition: border 0.2s ease-in-out;
  transition: border 0.2s ease-in-out;
}
.thumbnail > img,
.thumbnail a > img {
  margin-right: auto;
  margin-left: auto;
}
a.thumbnail:hover,
a.thumbnail:focus,
a.thumbnail.active {
  border-color: #4c6586;
}
.thumbnail .caption {
  padding: 9px;
  color: #161616;
}
.alert {
  padding: 15px;
  margin-bottom: 20px;
  border: 1px solid transparent;
  border-radius: 0px;
}
.alert h4 {
  margin-top: 0;
  color: inherit;
}
.alert .alert-link {
  font-weight: bold;
}
.alert > p,
.alert > ul {
  margin-bottom: 0;
}
.alert > p + p {
  margin-top: 5px;
}
.alert-dismissable,
.alert-dismissible {
  padding-right: 35px;
}
.alert-dismissable .close,
.alert-dismissible .close {
  position: relative;
  top: -2px;
  right: -21px;
  color: inherit;
}
.alert-success {
  color: #3c763d;
  background-color: #dff0d8;
  border-color: #d6e9c6;
}
.alert-success hr {
  border-top-color: #c9e2b3;
}
.alert-success .alert-link {
  color: #2b542c;
}
.alert-info {
  color: #31708f;
  background-color: #d9edf7;
  border-color: #bce8f1;
}
.alert-info hr {
  border-top-color: #a6e1ec;
}
.alert-info .alert-link {
  color: #245269;
}
.alert-warning {
  color: #8a6d3b;
  background-color: #fcf8e3;
  border-color: #faebcc;
}
.alert-warning hr {
  border-top-color: #f7e1b5;
}
.alert-warning .alert-link {
  color: #66512c;
}
.alert-danger {
  color: #a94442;
  background-color: #f2dede;
  border-color: #ebccd1;
}
.alert-danger hr {
  border-top-color: #e4b9c0;
}
.alert-danger .alert-link {
  color: #843534;
}
@-webkit-keyframes progress-bar-stripes {
  from {
    background-position: 40px 0;
  }
  to {
    background-position: 0 0;
  }
}
@keyframes progress-bar-stripes {
  from {
    background-position: 40px 0;
  }
  to {
    background-position: 0 0;
  }
}
.progress {
  height: 20px;
  margin-bottom: 20px;
  overflow: hidden;
  background-color: #bbb;
  border-radius: 0px;
  -webkit-box-shadow: inset 0 1px 2px rgba(0, 0, 0, 0.1);
  box-shadow: inset 0 1px 2px rgba(0, 0, 0, 0.1);
}
.progress-bar {
  float: left;
  width: 0%;
  height: 100%;
  font-size: 12px;
  line-height: 20px;
  color: #fff;
  text-align: center;
  background-color: #4c6586;
  -webkit-box-shadow: inset 0 -1px 0 rgba(0, 0, 0, 0.15);
  box-shadow: inset 0 -1px 0 rgba(0, 0, 0, 0.15);
  -webkit-transition: width 0.6s ease;
  -o-transition: width 0.6s ease;
  transition: width 0.6s ease;
}
.progress-striped .progress-bar,
.progress-bar-striped {
  background-image: -webkit-linear-gradient(45deg, rgba(255, 255, 255, 0.15) 25%, transparent 25%, transparent 50%, rgba(255, 255, 255, 0.15) 50%, rgba(255, 255, 255, 0.15) 75%, transparent 75%, transparent);
  background-image: -o-linear-gradient(45deg, rgba(255, 255, 255, 0.15) 25%, transparent 25%, transparent 50%, rgba(255, 255, 255, 0.15) 50%, rgba(255, 255, 255, 0.15) 75%, transparent 75%, transparent);
  background-image: linear-gradient(45deg, rgba(255, 255, 255, 0.15) 25%, transparent 25%, transparent 50%, rgba(255, 255, 255, 0.15) 50%, rgba(255, 255, 255, 0.15) 75%, transparent 75%, transparent);
  background-size: 40px 40px;
}
.progress.active .progress-bar,
.progress-bar.active {
  -webkit-animation: progress-bar-stripes 2s linear infinite;
  -o-animation: progress-bar-stripes 2s linear infinite;
  animation: progress-bar-stripes 2s linear infinite;
}
.progress-bar-success {
  background-color: #6ea03c;
}
.progress-striped .progress-bar-success {
  background-image: -webkit-linear-gradient(45deg, rgba(255, 255, 255, 0.15) 25%, transparent 25%, transparent 50%, rgba(255, 255, 255, 0.15) 50%, rgba(255, 255, 255, 0.15) 75%, transparent 75%, transparent);
  background-image: -o-linear-gradient(45deg, rgba(255, 255, 255, 0.15) 25%, transparent 25%, transparent 50%, rgba(255, 255, 255, 0.15) 50%, rgba(255, 255, 255, 0.15) 75%, transparent 75%, transparent);
  background-image: linear-gradient(45deg, rgba(255, 255, 255, 0.15) 25%, transparent 25%, transparent 50%, rgba(255, 255, 255, 0.15) 50%, rgba(255, 255, 255, 0.15) 75%, transparent 75%, transparent);
}
.progress-bar-info {
  background-color: #435976;
}
.progress-striped .progress-bar-info {
  background-image: -webkit-linear-gradient(45deg, rgba(255, 255, 255, 0.15) 25%, transparent 25%, transparent 50%, rgba(255, 255, 255, 0.15) 50%, rgba(255, 255, 255, 0.15) 75%, transparent 75%, transparent);
  background-image: -o-linear-gradient(45deg, rgba(255, 255, 255, 0.15) 25%, transparent 25%, transparent 50%, rgba(255, 255, 255, 0.15) 50%, rgba(255, 255, 255, 0.15) 75%, transparent 75%, transparent);
  background-image: linear-gradient(45deg, rgba(255, 255, 255, 0.15) 25%, transparent 25%, transparent 50%, rgba(255, 255, 255, 0.15) 50%, rgba(255, 255, 255, 0.15) 75%, transparent 75%, transparent);
}
.progress-bar-warning {
  background-color: #B54F00;
}
.progress-striped .progress-bar-warning {
  background-image: -webkit-linear-gradient(45deg, rgba(255, 255, 255, 0.15) 25%, transparent 25%, transparent 50%, rgba(255, 255, 255, 0.15) 50%, rgba(255, 255, 255, 0.15) 75%, transparent 75%, transparent);
  background-image: -o-linear-gradient(45deg, rgba(255, 255, 255, 0.15) 25%, transparent 25%, transparent 50%, rgba(255, 255, 255, 0.15) 50%, rgba(255, 255, 255, 0.15) 75%, transparent 75%, transparent);
  background-image: linear-gradient(45deg, rgba(255, 255, 255, 0.15) 25%, transparent 25%, transparent 50%, rgba(255, 255, 255, 0.15) 50%, rgba(255, 255, 255, 0.15) 75%, transparent 75%, transparent);
}
.progress-bar-danger {
  background-color: #d00;
}
.progress-striped .progress-bar-danger {
  background-image: -webkit-linear-gradient(45deg, rgba(255, 255, 255, 0.15) 25%, transparent 25%, transparent 50%, rgba(255, 255, 255, 0.15) 50%, rgba(255, 255, 255, 0.15) 75%, transparent 75%, transparent);
  background-image: -o-linear-gradient(45deg, rgba(255, 255, 255, 0.15) 25%, transparent 25%, transparent 50%, rgba(255, 255, 255, 0.15) 50%, rgba(255, 255, 255, 0.15) 75%, transparent 75%, transparent);
  background-image: linear-gradient(45deg, rgba(255, 255, 255, 0.15) 25%, transparent 25%, transparent 50%, rgba(255, 255, 255, 0.15) 50%, rgba(255, 255, 255, 0.15) 75%, transparent 75%, transparent);
}
.media {
  margin-top: 15px;
}
.media:first-child {
  margin-top: 0;
}
.media,
.media-body {
  overflow: hidden;
  zoom: 1;
}
.media-body {
  width: 10000px;
}
.media-object {
  display: block;
}
.media-object.img-thumbnail {
  max-width: none;
}
.media-right,
.media > .pull-right {
  padding-left: 10px;
}
.media-left,
.media > .pull-left {
  padding-right: 10px;
}
.media-left,
.media-right,
.media-body {
  display: table-cell;
  vertical-align: top;
}
.media-middle {
  vertical-align: middle;
}
.media-bottom {
  vertical-align: bottom;
}
.media-heading {
  margin-top: 0;
  margin-bottom: 5px;
}
.media-list {
  padding-left: 0;
  list-style: none;
}
.list-group {
  padding-left: 0;
  margin-bottom: 20px;
}
.list-group-item {
  position: relative;
  display: block;
  padding: 10px 15px;
  margin-bottom: -1px;
  background-color: #fff;
  border: 1px solid #ddd;
}
.list-group-item:first-child {
  border-top-left-radius: 0px;
  border-top-right-radius: 0px;
}
.list-group-item:last-child {
  margin-bottom: 0;
  border-bottom-right-radius: 0px;
  border-bottom-left-radius: 0px;
}
.list-group-item.disabled,
.list-group-item.disabled:hover,
.list-group-item.disabled:focus {
  color: #777777;
  cursor: not-allowed;
  background-color: #eeeeee;
}
.list-group-item.disabled .list-group-item-heading,
.list-group-item.disabled:hover .list-group-item-heading,
.list-group-item.disabled:focus .list-group-item-heading {
  color: inherit;
}
.list-group-item.disabled .list-group-item-text,
.list-group-item.disabled:hover .list-group-item-text,
.list-group-item.disabled:focus .list-group-item-text {
  color: #777777;
}
.list-group-item.active,
.list-group-item.active:hover,
.list-group-item.active:focus {
  z-index: 2;
  color: #fff;
  background-color: #4c6586;
  border-color: #4c6586;
}
.list-group-item.active .list-group-item-heading,
.list-group-item.active:hover .list-group-item-heading,
.list-group-item.active:focus .list-group-item-heading,
.list-group-item.active .list-group-item-heading > small,
.list-group-item.active:hover .list-group-item-heading > small,
.list-group-item.active:focus .list-group-item-heading > small,
.list-group-item.active .list-group-item-heading > .small,
.list-group-item.active:hover .list-group-item-heading > .small,
.list-group-item.active:focus .list-group-item-heading > .small {
  color: inherit;
}
.list-group-item.active .list-group-item-text,
.list-group-item.active:hover .list-group-item-text,
.list-group-item.active:focus .list-group-item-text {
  color: #c2cddc;
}
a.list-group-item,
button.list-group-item {
  color: #555;
}
a.list-group-item .list-group-item-heading,
button.list-group-item .list-group-item-heading {
  color: #333;
}
a.list-group-item:hover,
button.list-group-item:hover,
a.list-group-item:focus,
button.list-group-item:focus {
  color: #555;
  text-decoration: none;
  background-color: #f5f5f5;
}
button.list-group-item {
  width: 100%;
  text-align: left;
}
.list-group-item-success {
  color: #3c763d;
  background-color: #dff0d8;
}
a.list-group-item-success,
button.list-group-item-success {
  color: #3c763d;
}
a.list-group-item-success .list-group-item-heading,
button.list-group-item-success .list-group-item-heading {
  color: inherit;
}
a.list-group-item-success:hover,
button.list-group-item-success:hover,
a.list-group-item-success:focus,
button.list-group-item-success:focus {
  color: #3c763d;
  background-color: #d0e9c6;
}
a.list-group-item-success.active,
button.list-group-item-success.active,
a.list-group-item-success.active:hover,
button.list-group-item-success.active:hover,
a.list-group-item-success.active:focus,
button.list-group-item-success.active:focus {
  color: #fff;
  background-color: #3c763d;
  border-color: #3c763d;
}
.list-group-item-info {
  color: #31708f;
  background-color: #d9edf7;
}
a.list-group-item-info,
button.list-group-item-info {
  color: #31708f;
}
a.list-group-item-info .list-group-item-heading,
button.list-group-item-info .list-group-item-heading {
  color: inherit;
}
a.list-group-item-info:hover,
button.list-group-item-info:hover,
a.list-group-item-info:focus,
button.list-group-item-info:focus {
  color: #31708f;
  background-color: #c4e3f3;
}
a.list-group-item-info.active,
button.list-group-item-info.active,
a.list-group-item-info.active:hover,
button.list-group-item-info.active:hover,
a.list-group-item-info.active:focus,
button.list-group-item-info.active:focus {
  color: #fff;
  background-color: #31708f;
  border-color: #31708f;
}
.list-group-item-warning {
  color: #8a6d3b;
  background-color: #fcf8e3;
}
a.list-group-item-warning,
button.list-group-item-warning {
  color: #8a6d3b;
}
a.list-group-item-warning .list-group-item-heading,
button.list-group-item-warning .list-group-item-heading {
  color: inherit;
}
a.list-group-item-warning:hover,
button.list-group-item-warning:hover,
a.list-group-item-warning:focus,
button.list-group-item-warning:focus {
  color: #8a6d3b;
  background-color: #faf2cc;
}
a.list-group-item-warning.active,
button.list-group-item-warning.active,
a.list-group-item-warning.active:hover,
button.list-group-item-warning.active:hover,
a.list-group-item-warning.active:focus,
button.list-group-item-warning.active:focus {
  color: #fff;
  background-color: #8a6d3b;
  border-color: #8a6d3b;
}
.list-group-item-danger {
  color: #a94442;
  background-color: #f2dede;
}
a.list-group-item-danger,
button.list-group-item-danger {
  color: #a94442;
}
a.list-group-item-danger .list-group-item-heading,
button.list-group-item-danger .list-group-item-heading {
  color: inherit;
}
a.list-group-item-danger:hover,
button.list-group-item-danger:hover,
a.list-group-item-danger:focus,
button.list-group-item-danger:focus {
  color: #a94442;
  background-color: #ebcccc;
}
a.list-group-item-danger.active,
button.list-group-item-danger.active,
a.list-group-item-danger.active:hover,
button.list-group-item-danger.active:hover,
a.list-group-item-danger.active:focus,
button.list-group-item-danger.active:focus {
  color: #fff;
  background-color: #a94442;
  border-color: #a94442;
}
.list-group-item-heading {
  margin-top: 0;
  margin-bottom: 5px;
}
.list-group-item-text {
  margin-bottom: 0;
  line-height: 1.3;
}
.panel {
  margin-bottom: 20px;
  background-color: white;
  border: 1px solid transparent;
  border-radius: 0px;
  -webkit-box-shadow: 0 1px 1px rgba(0, 0, 0, 0.05);
  box-shadow: 0 1px 1px rgba(0, 0, 0, 0.05);
}
.panel-body {
  padding: 15px;
}
.panel-heading {
  padding: 9px 12px;
  border-bottom: 1px solid transparent;
  border-top-left-radius: -1px;
  border-top-right-radius: -1px;
}
.panel-heading > .dropdown .dropdown-toggle {
  color: inherit;
}
.panel-title {
  margin-top: 0;
  margin-bottom: 0;
  font-size: 16px;
  color: inherit;
}
.panel-title > a,
.panel-title > small,
.panel-title > .small,
.panel-title > small > a,
.panel-title > .small > a {
  color: inherit;
}
.panel-footer {
  padding: 9px 12px;
  background-color: #f9f9f9;
  border-top: 1px solid #dddddd;
  border-bottom-right-radius: -1px;
  border-bottom-left-radius: -1px;
}
.panel > .list-group,
.panel > .panel-collapse > .list-group {
  margin-bottom: 0;
}
.panel > .list-group .list-group-item,
.panel > .panel-collapse > .list-group .list-group-item {
  border-width: 1px 0;
  border-radius: 0;
}
.panel > .list-group:first-child .list-group-item:first-child,
.panel > .panel-collapse > .list-group:first-child .list-group-item:first-child {
  border-top: 0;
  border-top-left-radius: -1px;
  border-top-right-radius: -1px;
}
.panel > .list-group:last-child .list-group-item:last-child,
.panel > .panel-collapse > .list-group:last-child .list-group-item:last-child {
  border-bottom: 0;
  border-bottom-right-radius: -1px;
  border-bottom-left-radius: -1px;
}
.panel > .panel-heading + .panel-collapse > .list-group .list-group-item:first-child {
  border-top-left-radius: 0;
  border-top-right-radius: 0;
}
.panel-heading + .list-group .list-group-item:first-child {
  border-top-width: 0;
}
.list-group + .panel-footer {
  border-top-width: 0;
}
.panel > .table,
.panel > .table-responsive > .table,
.panel > .panel-collapse > .table {
  margin-bottom: 0;
}
.panel > .table caption,
.panel > .table-responsive > .table caption,
.panel > .panel-collapse > .table caption {
  padding-right: 15px;
  padding-left: 15px;
}
.panel > .table:first-child,
.panel > .table-responsive:first-child > .table:first-child {
  border-top-left-radius: -1px;
  border-top-right-radius: -1px;
}
.panel > .table:first-child > thead:first-child > tr:first-child,
.panel > .table-responsive:first-child > .table:first-child > thead:first-child > tr:first-child,
.panel > .table:first-child > tbody:first-child > tr:first-child,
.panel > .table-responsive:first-child > .table:first-child > tbody:first-child > tr:first-child {
  border-top-left-radius: -1px;
  border-top-right-radius: -1px;
}
.panel > .table:first-child > thead:first-child > tr:first-child td:first-child,
.panel > .table-responsive:first-child > .table:first-child > thead:first-child > tr:first-child td:first-child,
.panel > .table:first-child > tbody:first-child > tr:first-child td:first-child,
.panel > .table-responsive:first-child > .table:first-child > tbody:first-child > tr:first-child td:first-child,
.panel > .table:first-child > thead:first-child > tr:first-child th:first-child,
.panel > .table-responsive:first-child > .table:first-child > thead:first-child > tr:first-child th:first-child,
.panel > .table:first-child > tbody:first-child > tr:first-child th:first-child,
.panel > .table-responsive:first-child > .table:first-child > tbody:first-child > tr:first-child th:first-child {
  border-top-left-radius: -1px;
}
.panel > .table:first-child > thead:first-child > tr:first-child td:last-child,
.panel > .table-responsive:first-child > .table:first-child > thead:first-child > tr:first-child td:last-child,
.panel > .table:first-child > tbody:first-child > tr:first-child td:last-child,
.panel > .table-responsive:first-child > .table:first-child > tbody:first-child > tr:first-child td:last-child,
.panel > .table:first-child > thead:first-child > tr:first-child th:last-child,
.panel > .table-responsive:first-child > .table:first-child > thead:first-child > tr:first-child th:last-child,
.panel > .table:first-child > tbody:first-child > tr:first-child th:last-child,
.panel > .table-responsive:first-child > .table:first-child > tbody:first-child > tr:first-child th:last-child {
  border-top-right-radius: -1px;
}
.panel > .table:last-child,
.panel > .table-responsive:last-child > .table:last-child {
  border-bottom-right-radius: -1px;
  border-bottom-left-radius: -1px;
}
.panel > .table:last-child > tbody:last-child > tr:last-child,
.panel > .table-responsive:last-child > .table:last-child > tbody:last-child > tr:last-child,
.panel > .table:last-child > tfoot:last-child > tr:last-child,
.panel > .table-responsive:last-child > .table:last-child > tfoot:last-child > tr:last-child {
  border-bottom-right-radius: -1px;
  border-bottom-left-radius: -1px;
}
.panel > .table:last-child > tbody:last-child > tr:last-child td:first-child,
.panel > .table-responsive:last-child > .table:last-child > tbody:last-child > tr:last-child td:first-child,
.panel > .table:last-child > tfoot:last-child > tr:last-child td:first-child,
.panel > .table-responsive:last-child > .table:last-child > tfoot:last-child > tr:last-child td:first-child,
.panel > .table:last-child > tbody:last-child > tr:last-child th:first-child,
.panel > .table-responsive:last-child > .table:last-child > tbody:last-child > tr:last-child th:first-child,
.panel > .table:last-child > tfoot:last-child > tr:last-child th:first-child,
.panel > .table-responsive:last-child > .table:last-child > tfoot:last-child > tr:last-child th:first-child {
  border-bottom-left-radius: -1px;
}
.panel > .table:last-child > tbody:last-child > tr:last-child td:last-child,
.panel > .table-responsive:last-child > .table:last-child > tbody:last-child > tr:last-child td:last-child,
.panel > .table:last-child > tfoot:last-child > tr:last-child td:last-child,
.panel > .table-responsive:last-child > .table:last-child > tfoot:last-child > tr:last-child td:last-child,
.panel > .table:last-child > tbody:last-child > tr:last-child th:last-child,
.panel > .table-responsive:last-child > .table:last-child > tbody:last-child > tr:last-child th:last-child,
.panel > .table:last-child > tfoot:last-child > tr:last-child th:last-child,
.panel > .table-responsive:last-child > .table:last-child > tfoot:last-child > tr:last-child th:last-child {
  border-bottom-right-radius: -1px;
}
.panel > .panel-body + .table,
.panel > .panel-body + .table-responsive,
.panel > .table + .panel-body,
.panel > .table-responsive + .panel-body {
  border-top: 1px solid #ddd;
}
.panel > .table > tbody:first-child > tr:first-child th,
.panel > .table > tbody:first-child > tr:first-child td {
  border-top: 0;
}
.panel > .table-bordered,
.panel > .table-responsive > .table-bordered {
  border: 0;
}
.panel > .table-bordered > thead > tr > th:first-child,
.panel > .table-responsive > .table-bordered > thead > tr > th:first-child,
.panel > .table-bordered > tbody > tr > th:first-child,
.panel > .table-responsive > .table-bordered > tbody > tr > th:first-child,
.panel > .table-bordered > tfoot > tr > th:first-child,
.panel > .table-responsive > .table-bordered > tfoot > tr > th:first-child,
.panel > .table-bordered > thead > tr > td:first-child,
.panel > .table-responsive > .table-bordered > thead > tr > td:first-child,
.panel > .table-bordered > tbody > tr > td:first-child,
.panel > .table-responsive > .table-bordered > tbody > tr > td:first-child,
.panel > .table-bordered > tfoot > tr > td:first-child,
.panel > .table-responsive > .table-bordered > tfoot > tr > td:first-child {
  border-left: 0;
}
.panel > .table-bordered > thead > tr > th:last-child,
.panel > .table-responsive > .table-bordered > thead > tr > th:last-child,
.panel > .table-bordered > tbody > tr > th:last-child,
.panel > .table-responsive > .table-bordered > tbody > tr > th:last-child,
.panel > .table-bordered > tfoot > tr > th:last-child,
.panel > .table-responsive > .table-bordered > tfoot > tr > th:last-child,
.panel > .table-bordered > thead > tr > td:last-child,
.panel > .table-responsive > .table-bordered > thead > tr > td:last-child,
.panel > .table-bordered > tbody > tr > td:last-child,
.panel > .table-responsive > .table-bordered > tbody > tr > td:last-child,
.panel > .table-bordered > tfoot > tr > td:last-child,
.panel > .table-responsive > .table-bordered > tfoot > tr > td:last-child {
  border-right: 0;
}
.panel > .table-bordered > thead > tr:first-child > td,
.panel > .table-responsive > .table-bordered > thead > tr:first-child > td,
.panel > .table-bordered > tbody > tr:first-child > td,
.panel > .table-responsive > .table-bordered > tbody > tr:first-child > td,
.panel > .table-bordered > thead > tr:first-child > th,
.panel > .table-responsive > .table-bordered > thead > tr:first-child > th,
.panel > .table-bordered > tbody > tr:first-child > th,
.panel > .table-responsive > .table-bordered > tbody > tr:first-child > th {
  border-bottom: 0;
}
.panel > .table-bordered > tbody > tr:last-child > td,
.panel > .table-responsive > .table-bordered > tbody > tr:last-child > td,
.panel > .table-bordered > tfoot > tr:last-child > td,
.panel > .table-responsive > .table-bordered > tfoot > tr:last-child > td,
.panel > .table-bordered > tbody > tr:last-child > th,
.panel > .table-responsive > .table-bordered > tbody > tr:last-child > th,
.panel > .table-bordered > tfoot > tr:last-child > th,
.panel > .table-responsive > .table-bordered > tfoot > tr:last-child > th {
  border-bottom: 0;
}
.panel > .table-responsive {
  margin-bottom: 0;
  border: 0;
}
.panel-group {
  margin-bottom: 20px;
}
.panel-group .panel {
  margin-bottom: 0;
  border-radius: 0px;
}
.panel-group .panel + .panel {
  margin-top: 5px;
}
.panel-group .panel-heading {
  border-bottom: 0;
}
.panel-group .panel-heading + .panel-collapse > .panel-body,
.panel-group .panel-heading + .panel-collapse > .list-group {
  border-top: 1px solid #dddddd;
}
.panel-group .panel-footer {
  border-top: 0;
}
.panel-group .panel-footer + .panel-collapse .panel-body {
  border-bottom: 1px solid #dddddd;
}
.panel-default {
  border-color: none;
}
.panel-default > .panel-heading {
  color: #161616;
  background-color: #f9f9f9;
  border-color: none;
}
.panel-default > .panel-heading + .panel-collapse > .panel-body {
  border-top-color: none;
}
.panel-default > .panel-heading .badge {
  color: #f9f9f9;
  background-color: #161616;
}
.panel-default > .panel-footer + .panel-collapse > .panel-body {
  border-bottom-color: none;
}
.panel-primary {
  border-color: none;
}
.panel-primary > .panel-heading {
  color: #161616;
  background-color: #f9f9f9;
  border-color: none;
}
.panel-primary > .panel-heading + .panel-collapse > .panel-body {
  border-top-color: none;
}
.panel-primary > .panel-heading .badge {
  color: #f9f9f9;
  background-color: #161616;
}
.panel-primary > .panel-footer + .panel-collapse > .panel-body {
  border-bottom-color: none;
}
.panel-success {
  border-color: #d6e9c6;
}
.panel-success > .panel-heading {
  color: #3c763d;
  background-color: #dff0d8;
  border-color: #d6e9c6;
}
.panel-success > .panel-heading + .panel-collapse > .panel-body {
  border-top-color: #d6e9c6;
}
.panel-success > .panel-heading .badge {
  color: #dff0d8;
  background-color: #3c763d;
}
.panel-success > .panel-footer + .panel-collapse > .panel-body {
  border-bottom-color: #d6e9c6;
}
.panel-info {
  border-color: #bce8f1;
}
.panel-info > .panel-heading {
  color: #31708f;
  background-color: #d9edf7;
  border-color: #bce8f1;
}
.panel-info > .panel-heading + .panel-collapse > .panel-body {
  border-top-color: #bce8f1;
}
.panel-info > .panel-heading .badge {
  color: #d9edf7;
  background-color: #31708f;
}
.panel-info > .panel-footer + .panel-collapse > .panel-body {
  border-bottom-color: #bce8f1;
}
.panel-warning {
  border-color: #faebcc;
}
.panel-warning > .panel-heading {
  color: #8a6d3b;
  background-color: #fcf8e3;
  border-color: #faebcc;
}
.panel-warning > .panel-heading + .panel-collapse > .panel-body {
  border-top-color: #faebcc;
}
.panel-warning > .panel-heading .badge {
  color: #fcf8e3;
  background-color: #8a6d3b;
}
.panel-warning > .panel-footer + .panel-collapse > .panel-body {
  border-bottom-color: #faebcc;
}
.panel-danger {
  border-color: #ebccd1;
}
.panel-danger > .panel-heading {
  color: #a94442;
  background-color: #f2dede;
  border-color: #ebccd1;
}
.panel-danger > .panel-heading + .panel-collapse > .panel-body {
  border-top-color: #ebccd1;
}
.panel-danger > .panel-heading .badge {
  color: #f2dede;
  background-color: #a94442;
}
.panel-danger > .panel-footer + .panel-collapse > .panel-body {
  border-bottom-color: #ebccd1;
}
.embed-responsive {
  position: relative;
  display: block;
  height: 0;
  padding: 0;
  overflow: hidden;
}
.embed-responsive .embed-responsive-item,
.embed-responsive iframe,
.embed-responsive embed,
.embed-responsive object,
.embed-responsive video {
  position: absolute;
  top: 0;
  bottom: 0;
  left: 0;
  width: 100%;
  height: 100%;
  border: 0;
}
.embed-responsive-16by9 {
  padding-bottom: 56.25%;
}
.embed-responsive-4by3 {
  padding-bottom: 75%;
}
.well {
  min-height: 20px;
  padding: 19px;
  margin-bottom: 20px;
  background-color: #f5f5f5;
  border: 1px solid #e3e3e3;
  border-radius: 0px;
  -webkit-box-shadow: inset 0 1px 1px rgba(0, 0, 0, 0.05);
  box-shadow: inset 0 1px 1px rgba(0, 0, 0, 0.05);
}
.well blockquote {
  border-color: #ddd;
  border-color: rgba(0, 0, 0, 0.15);
}
.well-lg {
  padding: 24px;
  border-radius: 0px;
}
.well-sm {
  padding: 9px;
  border-radius: 0px;
}
.close {
  float: right;
  font-size: 21px;
  font-weight: bold;
  line-height: 1;
  color: #000;
  text-shadow: 0 1px 0 #fff;
  opacity: 0.2;
  filter: alpha(opacity=20);
}
.close:hover,
.close:focus {
  color: #000;
  text-decoration: none;
  cursor: pointer;
  opacity: 0.5;
  filter: alpha(opacity=50);
}
button.close {
  padding: 0;
  cursor: pointer;
  background: transparent;
  border: 0;
  -webkit-appearance: none;
  appearance: none;
}
.breadcrumb {
  padding: 0 15px;
  margin-bottom: 20px;
  list-style: none;
  background-color: transparent;
  border-radius: 0px;
}
.breadcrumb > li {
  display: inline-block;
}
.breadcrumb > li + li:before {
  padding: 0 5px;
  color: #4c6586;
  content: " \e606\00a0";
}
.breadcrumb > .active {
  color: #3a4c65;
}
.modal-open {
  overflow: hidden;
}
.modal {
  position: fixed;
  top: 0;
  right: 0;
  bottom: 0;
  left: 0;
  z-index: 1050;
  display: none;
  overflow: hidden;
  -webkit-overflow-scrolling: touch;
  outline: 0;
}
.modal.fade .modal-dialog {
  -webkit-transform: translate(0, -25%);
  -ms-transform: translate(0, -25%);
  -o-transform: translate(0, -25%);
  transform: translate(0, -25%);
  -webkit-transition: -webkit-transform 0.3s ease-out;
  -moz-transition: -moz-transform 0.3s ease-out;
  -o-transition: -o-transform 0.3s ease-out;
  transition: transform 0.3s ease-out;
}
.modal.in .modal-dialog {
  -webkit-transform: translate(0, 0);
  -ms-transform: translate(0, 0);
  -o-transform: translate(0, 0);
  transform: translate(0, 0);
}
.modal-open .modal {
  overflow-x: hidden;
  overflow-y: auto;
}
.modal-dialog {
  position: relative;
  width: auto;
  margin: 10px;
}
.modal-content {
  position: relative;
  background-color: #fff;
  background-clip: padding-box;
  border: 1px solid #999;
  border: 1px solid rgba(0, 0, 0, 0.2);
  border-radius: 0px;
  -webkit-box-shadow: 0 3px 9px rgba(0, 0, 0, 0.5);
  box-shadow: 0 3px 9px rgba(0, 0, 0, 0.5);
  outline: 0;
}
.modal-backdrop {
  position: fixed;
  top: 0;
  right: 0;
  bottom: 0;
  left: 0;
  z-index: 1040;
  background-color: #000;
}
.modal-backdrop.fade {
  opacity: 0;
  filter: alpha(opacity=0);
}
.modal-backdrop.in {
  opacity: 0.5;
  filter: alpha(opacity=50);
}
.modal-header {
  padding: 15px;
  border-bottom: 1px solid #e5e5e5;
}
.modal-header .close {
  margin-top: -2px;
}
.modal-title {
  margin: 0;
  line-height: 1.42857143;
}
.modal-body {
  position: relative;
  padding: 15px;
}
.modal-footer {
  padding: 15px;
  text-align: right;
  border-top: 1px solid #e5e5e5;
}
.modal-footer .btn + .btn {
  margin-bottom: 0;
  margin-left: 5px;
}
.modal-footer .btn-group .btn + .btn {
  margin-left: -1px;
}
.modal-footer .btn-block + .btn-block {
  margin-left: 0;
}
.modal-scrollbar-measure {
  position: absolute;
  top: -9999px;
  width: 50px;
  height: 50px;
  overflow: scroll;
}
@media (min-width: 768px) {
  .modal-dialog {
    width: 600px;
    margin: 30px auto;
  }
  .modal-content {
    -webkit-box-shadow: 0 5px 15px rgba(0, 0, 0, 0.5);
    box-shadow: 0 5px 15px rgba(0, 0, 0, 0.5);
  }
  .modal-sm {
    width: 300px;
  }
}
@media (min-width: 992px) {
  .modal-lg {
    width: 900px;
  }
}
.tooltip {
  position: absolute;
  z-index: 1070;
  display: block;
  font-family: 'Open Sans', Verdana, Arial, Helvetica, sans-serif;
  font-style: normal;
  font-weight: 400;
  line-height: 1.42857143;
  line-break: auto;
  text-align: left;
  text-align: start;
  text-decoration: none;
  text-shadow: none;
  text-transform: none;
  letter-spacing: normal;
  word-break: normal;
  word-spacing: normal;
  word-wrap: normal;
  white-space: normal;
  font-size: 12px;
  opacity: 0;
  filter: alpha(opacity=0);
}
.tooltip.in {
  opacity: 0.9;
  filter: alpha(opacity=90);
}
.tooltip.top {
  padding: 5px 0;
  margin-top: -3px;
}
.tooltip.right {
  padding: 0 5px;
  margin-left: 3px;
}
.tooltip.bottom {
  padding: 5px 0;
  margin-top: 3px;
}
.tooltip.left {
  padding: 0 5px;
  margin-left: -3px;
}
.tooltip.top .tooltip-arrow {
  bottom: 0;
  left: 50%;
  margin-left: -5px;
  border-width: 5px 5px 0;
  border-top-color: #000;
}
.tooltip.top-left .tooltip-arrow {
  right: 5px;
  bottom: 0;
  margin-bottom: -5px;
  border-width: 5px 5px 0;
  border-top-color: #000;
}
.tooltip.top-right .tooltip-arrow {
  bottom: 0;
  left: 5px;
  margin-bottom: -5px;
  border-width: 5px 5px 0;
  border-top-color: #000;
}
.tooltip.right .tooltip-arrow {
  top: 50%;
  left: 0;
  margin-top: -5px;
  border-width: 5px 5px 5px 0;
  border-right-color: #000;
}
.tooltip.left .tooltip-arrow {
  top: 50%;
  right: 0;
  margin-top: -5px;
  border-width: 5px 0 5px 5px;
  border-left-color: #000;
}
.tooltip.bottom .tooltip-arrow {
  top: 0;
  left: 50%;
  margin-left: -5px;
  border-width: 0 5px 5px;
  border-bottom-color: #000;
}
.tooltip.bottom-left .tooltip-arrow {
  top: 0;
  right: 5px;
  margin-top: -5px;
  border-width: 0 5px 5px;
  border-bottom-color: #000;
}
.tooltip.bottom-right .tooltip-arrow {
  top: 0;
  left: 5px;
  margin-top: -5px;
  border-width: 0 5px 5px;
  border-bottom-color: #000;
}
.tooltip-inner {
  max-width: 200px;
  padding: 3px 8px;
  color: #fff;
  text-align: center;
  background-color: #000;
  border-radius: 0px;
}
.tooltip-arrow {
  position: absolute;
  width: 0;
  height: 0;
  border-color: transparent;
  border-style: solid;
}
.popover {
  position: absolute;
  top: 0;
  left: 0;
  z-index: 1060;
  display: none;
  max-width: 276px;
  padding: 1px;
  font-family: 'Open Sans', Verdana, Arial, Helvetica, sans-serif;
  font-style: normal;
  font-weight: 400;
  line-height: 1.42857143;
  line-break: auto;
  text-align: left;
  text-align: start;
  text-decoration: none;
  text-shadow: none;
  text-transform: none;
  letter-spacing: normal;
  word-break: normal;
  word-spacing: normal;
  word-wrap: normal;
  white-space: normal;
  font-size: 14px;
  background-color: #f9f9f9;
  background-clip: padding-box;
  border: 1px solid #ccc;
  border: 1px solid rgba(0, 0, 0, 0.2);
  border-radius: 0px;
  -webkit-box-shadow: 0 5px 10px rgba(0, 0, 0, 0.2);
  box-shadow: 0 5px 10px rgba(0, 0, 0, 0.2);
}
.popover.top {
  margin-top: -10px;
}
.popover.right {
  margin-left: 10px;
}
.popover.bottom {
  margin-top: 10px;
}
.popover.left {
  margin-left: -10px;
}
.popover > .arrow {
  border-width: 11px;
}
.popover > .arrow,
.popover > .arrow:after {
  position: absolute;
  display: block;
  width: 0;
  height: 0;
  border-color: transparent;
  border-style: solid;
}
.popover > .arrow:after {
  content: "";
  border-width: 10px;
}
.popover.top > .arrow {
  bottom: -11px;
  left: 50%;
  margin-left: -11px;
  border-top-color: #999999;
  border-top-color: rgba(0, 0, 0, 0.25);
  border-bottom-width: 0;
}
.popover.top > .arrow:after {
  bottom: 1px;
  margin-left: -10px;
  content: " ";
  border-top-color: #f9f9f9;
  border-bottom-width: 0;
}
.popover.right > .arrow {
  top: 50%;
  left: -11px;
  margin-top: -11px;
  border-right-color: #999999;
  border-right-color: rgba(0, 0, 0, 0.25);
  border-left-width: 0;
}
.popover.right > .arrow:after {
  bottom: -10px;
  left: 1px;
  content: " ";
  border-right-color: #f9f9f9;
  border-left-width: 0;
}
.popover.bottom > .arrow {
  top: -11px;
  left: 50%;
  margin-left: -11px;
  border-top-width: 0;
  border-bottom-color: #999999;
  border-bottom-color: rgba(0, 0, 0, 0.25);
}
.popover.bottom > .arrow:after {
  top: 1px;
  margin-left: -10px;
  content: " ";
  border-top-width: 0;
  border-bottom-color: #f9f9f9;
}
.popover.left > .arrow {
  top: 50%;
  right: -11px;
  margin-top: -11px;
  border-right-width: 0;
  border-left-color: #999999;
  border-left-color: rgba(0, 0, 0, 0.25);
}
.popover.left > .arrow:after {
  right: 1px;
  bottom: -10px;
  content: " ";
  border-right-width: 0;
  border-left-color: #f9f9f9;
}
.popover-title {
  padding: 8px 14px;
  margin: 0;
  font-size: 14px;
  background-color: #f9f9f9;
  border-bottom: 1px solid #ececec;
  border-radius: -1px -1px 0 0;
}
.popover-content {
  padding: 9px 14px;
}
.carousel {
  position: relative;
}
.carousel-inner {
  position: relative;
  width: 100%;
  overflow: hidden;
}
.carousel-inner > .item {
  position: relative;
  display: none;
  -webkit-transition: 0.6s ease-in-out left;
  -o-transition: 0.6s ease-in-out left;
  transition: 0.6s ease-in-out left;
}
.carousel-inner > .item > img,
.carousel-inner > .item > a > img {
  line-height: 1;
}
@media all and (transform-3d), (-webkit-transform-3d) {
  .carousel-inner > .item {
    -webkit-transition: -webkit-transform 0.6s ease-in-out;
    -moz-transition: -moz-transform 0.6s ease-in-out;
    -o-transition: -o-transform 0.6s ease-in-out;
    transition: transform 0.6s ease-in-out;
    -webkit-backface-visibility: hidden;
    -moz-backface-visibility: hidden;
    backface-visibility: hidden;
    -webkit-perspective: 1000px;
    -moz-perspective: 1000px;
    perspective: 1000px;
  }
  .carousel-inner > .item.next,
  .carousel-inner > .item.active.right {
    -webkit-transform: translate3d(100%, 0, 0);
    transform: translate3d(100%, 0, 0);
    left: 0;
  }
  .carousel-inner > .item.prev,
  .carousel-inner > .item.active.left {
    -webkit-transform: translate3d(-100%, 0, 0);
    transform: translate3d(-100%, 0, 0);
    left: 0;
  }
  .carousel-inner > .item.next.left,
  .carousel-inner > .item.prev.right,
  .carousel-inner > .item.active {
    -webkit-transform: translate3d(0, 0, 0);
    transform: translate3d(0, 0, 0);
    left: 0;
  }
}
.carousel-inner > .active,
.carousel-inner > .next,
.carousel-inner > .prev {
  display: block;
}
.carousel-inner > .active {
  left: 0;
}
.carousel-inner > .next,
.carousel-inner > .prev {
  position: absolute;
  top: 0;
  width: 100%;
}
.carousel-inner > .next {
  left: 100%;
}
.carousel-inner > .prev {
  left: -100%;
}
.carousel-inner > .next.left,
.carousel-inner > .prev.right {
  left: 0;
}
.carousel-inner > .active.left {
  left: -100%;
}
.carousel-inner > .active.right {
  left: 100%;
}
.carousel-control {
  position: absolute;
  top: 0;
  bottom: 0;
  left: 0;
  width: 15%;
  font-size: 20px;
  color: #fff;
  text-align: center;
  text-shadow: 0 1px 2px rgba(0, 0, 0, 0.6);
  background-color: rgba(0, 0, 0, 0);
  opacity: 0.5;
  filter: alpha(opacity=50);
}
.carousel-control.left {
  background-image: -webkit-linear-gradient(left, rgba(0, 0, 0, 0.5) 0%, rgba(0, 0, 0, 0.0001) 100%);
  background-image: -o-linear-gradient(left, rgba(0, 0, 0, 0.5) 0%, rgba(0, 0, 0, 0.0001) 100%);
  background-image: linear-gradient(to right, rgba(0, 0, 0, 0.5) 0%, rgba(0, 0, 0, 0.0001) 100%);
  filter: progid:DXImageTransform.Microsoft.gradient(startColorstr='#80000000', endColorstr='#00000000', GradientType=1);
  background-repeat: repeat-x;
}
.carousel-control.right {
  right: 0;
  left: auto;
  background-image: -webkit-linear-gradient(left, rgba(0, 0, 0, 0.0001) 0%, rgba(0, 0, 0, 0.5) 100%);
  background-image: -o-linear-gradient(left, rgba(0, 0, 0, 0.0001) 0%, rgba(0, 0, 0, 0.5) 100%);
  background-image: linear-gradient(to right, rgba(0, 0, 0, 0.0001) 0%, rgba(0, 0, 0, 0.5) 100%);
  filter: progid:DXImageTransform.Microsoft.gradient(startColorstr='#00000000', endColorstr='#80000000', GradientType=1);
  background-repeat: repeat-x;
}
.carousel-control:hover,
.carousel-control:focus {
  color: #fff;
  text-decoration: none;
  outline: 0;
  opacity: 0.9;
  filter: alpha(opacity=90);
}
.carousel-control .icon-prev,
.carousel-control .icon-next,
.carousel-control .glyphicon-chevron-left,
.carousel-control .glyphicon-chevron-right {
  position: absolute;
  top: 50%;
  z-index: 5;
  display: inline-block;
  margin-top: -10px;
}
.carousel-control .icon-prev,
.carousel-control .glyphicon-chevron-left {
  left: 50%;
  margin-left: -10px;
}
.carousel-control .icon-next,
.carousel-control .glyphicon-chevron-right {
  right: 50%;
  margin-right: -10px;
}
.carousel-control .icon-prev,
.carousel-control .icon-next {
  width: 20px;
  height: 20px;
  font-family: serif;
  line-height: 1;
}
.carousel-control .icon-prev:before {
  content: "\2039";
}
.carousel-control .icon-next:before {
  content: "\203a";
}
.carousel-indicators {
  position: absolute;
  bottom: 10px;
  left: 50%;
  z-index: 15;
  width: 60%;
  padding-left: 0;
  margin-left: -30%;
  text-align: center;
  list-style: none;
}
.carousel-indicators li {
  display: inline-block;
  width: 10px;
  height: 10px;
  margin: 1px;
  text-indent: -999px;
  cursor: pointer;
  background-color: #000 \9;
  background-color: rgba(0, 0, 0, 0);
  border: 1px solid #fff;
  border-radius: 10px;
}
.carousel-indicators .active {
  width: 12px;
  height: 12px;
  margin: 0;
  background-color: #fff;
}
.carousel-caption {
  position: absolute;
  right: 15%;
  bottom: 20px;
  left: 15%;
  z-index: 10;
  padding-top: 20px;
  padding-bottom: 20px;
  color: #fff;
  text-align: center;
  text-shadow: 0 1px 2px rgba(0, 0, 0, 0.6);
}
.carousel-caption .btn {
  text-shadow: none;
}
@media screen and (min-width: 768px) {
  .carousel-control .glyphicon-chevron-left,
  .carousel-control .glyphicon-chevron-right,
  .carousel-control .icon-prev,
  .carousel-control .icon-next {
    width: 30px;
    height: 30px;
    margin-top: -10px;
    font-size: 30px;
  }
  .carousel-control .glyphicon-chevron-left,
  .carousel-control .icon-prev {
    margin-left: -10px;
  }
  .carousel-control .glyphicon-chevron-right,
  .carousel-control .icon-next {
    margin-right: -10px;
  }
  .carousel-caption {
    right: 20%;
    left: 20%;
    padding-bottom: 30px;
  }
  .carousel-indicators {
    bottom: 20px;
  }
}
.clearfix:before,
.clearfix:after,
.dl-horizontal dd:before,
.dl-horizontal dd:after,
.container:before,
.container:after,
.container-fluid:before,
.container-fluid:after,
.row:before,
.row:after,
.form-horizontal .form-group:before,
.form-horizontal .form-group:after,
.btn-toolbar:before,
.btn-toolbar:after,
.btn-group-vertical > .btn-group:before,
.btn-group-vertical > .btn-group:after,
.nav:before,
.nav:after,
.navbar:before,
.navbar:after,
.navbar-header:before,
.navbar-header:after,
.navbar-collapse:before,
.navbar-collapse:after,
.pager:before,
.pager:after,
.panel-body:before,
.panel-body:after,
.modal-header:before,
.modal-header:after,
.modal-footer:before,
.modal-footer:after,
.il-table-presentation-row .il-table-presentation-row-expanded:before,
.il-table-presentation-row .il-table-presentation-row-expanded:after {
  display: table;
  content: " ";
}
.clearfix:after,
.dl-horizontal dd:after,
.container:after,
.container-fluid:after,
.row:after,
.form-horizontal .form-group:after,
.btn-toolbar:after,
.btn-group-vertical > .btn-group:after,
.nav:after,
.navbar:after,
.navbar-header:after,
.navbar-collapse:after,
.pager:after,
.panel-body:after,
.modal-header:after,
.modal-footer:after,
.il-table-presentation-row .il-table-presentation-row-expanded:after {
  clear: both;
}
.center-block {
  display: block;
  margin-right: auto;
  margin-left: auto;
}
.pull-right {
  float: right !important;
}
.pull-left {
  float: left !important;
}
.hide {
  display: none !important;
}
.show {
  display: block !important;
}
.invisible {
  visibility: hidden;
}
.text-hide {
  font: 0/0 a;
  color: transparent;
  text-shadow: none;
  background-color: transparent;
  border: 0;
}
.hidden {
  display: none !important;
}
.affix {
  position: fixed;
}
@-ms-viewport {
  width: device-width;
}
.visible-xs,
.visible-sm,
.visible-md,
.visible-lg {
  display: none !important;
}
.visible-xs-block,
.visible-xs-inline,
.visible-xs-inline-block,
.visible-sm-block,
.visible-sm-inline,
.visible-sm-inline-block,
.visible-md-block,
.visible-md-inline,
.visible-md-inline-block,
.visible-lg-block,
.visible-lg-inline,
.visible-lg-inline-block {
  display: none !important;
}
@media (max-width: 767px) {
  .visible-xs {
    display: block !important;
  }
  table.visible-xs {
    display: table !important;
  }
  tr.visible-xs {
    display: table-row !important;
  }
  th.visible-xs,
  td.visible-xs {
    display: table-cell !important;
  }
}
@media (max-width: 767px) {
  .visible-xs-block {
    display: block !important;
  }
}
@media (max-width: 767px) {
  .visible-xs-inline {
    display: inline !important;
  }
}
@media (max-width: 767px) {
  .visible-xs-inline-block {
    display: inline-block !important;
  }
}
@media (min-width: 768px) and (max-width: 991px) {
  .visible-sm {
    display: block !important;
  }
  table.visible-sm {
    display: table !important;
  }
  tr.visible-sm {
    display: table-row !important;
  }
  th.visible-sm,
  td.visible-sm {
    display: table-cell !important;
  }
}
@media (min-width: 768px) and (max-width: 991px) {
  .visible-sm-block {
    display: block !important;
  }
}
@media (min-width: 768px) and (max-width: 991px) {
  .visible-sm-inline {
    display: inline !important;
  }
}
@media (min-width: 768px) and (max-width: 991px) {
  .visible-sm-inline-block {
    display: inline-block !important;
  }
}
@media (min-width: 992px) and (max-width: 1199px) {
  .visible-md {
    display: block !important;
  }
  table.visible-md {
    display: table !important;
  }
  tr.visible-md {
    display: table-row !important;
  }
  th.visible-md,
  td.visible-md {
    display: table-cell !important;
  }
}
@media (min-width: 992px) and (max-width: 1199px) {
  .visible-md-block {
    display: block !important;
  }
}
@media (min-width: 992px) and (max-width: 1199px) {
  .visible-md-inline {
    display: inline !important;
  }
}
@media (min-width: 992px) and (max-width: 1199px) {
  .visible-md-inline-block {
    display: inline-block !important;
  }
}
@media (min-width: 1200px) {
  .visible-lg {
    display: block !important;
  }
  table.visible-lg {
    display: table !important;
  }
  tr.visible-lg {
    display: table-row !important;
  }
  th.visible-lg,
  td.visible-lg {
    display: table-cell !important;
  }
}
@media (min-width: 1200px) {
  .visible-lg-block {
    display: block !important;
  }
}
@media (min-width: 1200px) {
  .visible-lg-inline {
    display: inline !important;
  }
}
@media (min-width: 1200px) {
  .visible-lg-inline-block {
    display: inline-block !important;
  }
}
@media (max-width: 767px) {
  .hidden-xs {
    display: none !important;
  }
}
@media (min-width: 768px) and (max-width: 991px) {
  .hidden-sm {
    display: none !important;
  }
}
@media (min-width: 992px) and (max-width: 1199px) {
  .hidden-md {
    display: none !important;
  }
}
@media (min-width: 1200px) {
  .hidden-lg {
    display: none !important;
  }
}
.visible-print {
  display: none !important;
}
@media print {
  .visible-print {
    display: block !important;
  }
  table.visible-print {
    display: table !important;
  }
  tr.visible-print {
    display: table-row !important;
  }
  th.visible-print,
  td.visible-print {
    display: table-cell !important;
  }
}
.visible-print-block {
  display: none !important;
}
@media print {
  .visible-print-block {
    display: block !important;
  }
}
.visible-print-inline {
  display: none !important;
}
@media print {
  .visible-print-inline {
    display: inline !important;
  }
}
.visible-print-inline-block {
  display: none !important;
}
@media print {
  .visible-print-inline-block {
    display: inline-block !important;
  }
}
@media print {
  .hidden-print {
    display: none !important;
  }
}
.badge {
  font-size: 9px;
  margin-left: -4px;
  position: absolute;
}
.il-counter-novelty {
  padding: 2px 4px;
  margin-top: -5px;
  background-color: #B54F00;
}
.il-counter-status {
  padding: 2px 4px;
  margin-top: 10px;
  background-color: #757575;
}
.panel {
  border: none;
}
.panel .panel-heading.ilHeader,
.panel .panel-heading.ilBlockHeader {
  background-color: #f9f9f9;
  margin: 0;
  padding: 9px 12px;
  padding-bottom: 3px;
  border: none;
  -webkit-box-shadow: none;
  box-shadow: none;
}
.panel .panel-heading.ilHeader h2,
.panel .panel-heading.ilBlockHeader h2,
.panel .panel-heading.ilHeader h2.ilHeader,
.panel .panel-heading.ilBlockHeader h2.ilHeader {
  margin: 0;
  color: #161616;
  font-size: 19px;
  line-height: 1.33;
  font-weight: 600;
}
.panel .panel-heading.ilHeader h3,
.panel .panel-heading.ilBlockHeader h3,
.panel .panel-heading.ilHeader h3.ilHeader,
.panel .panel-heading.ilBlockHeader h3.ilHeader {
  margin: 0;
  color: #161616;
  font-size: 17px;
}
.panel .panel-heading.ilHeader h4,
.panel .panel-heading.ilBlockHeader h4,
.panel .panel-heading.ilHeader h4.ilBlockHeader,
.panel .panel-heading.ilBlockHeader h4.ilBlockHeader {
  margin: 0;
  color: #161616;
  font-size: 16px;
}
.panel .panel-heading.ilHeader .dropdown > button.dropdown-toggle,
.panel .panel-heading.ilBlockHeader .dropdown > button.dropdown-toggle {
  color: white;
}
.panel .panel-body {
  padding: 6px 12px;
  background-color: white;
}
.panel-flex .panel-heading {
  display: flex;
  justify-content: space-between;
  flex-flow: row wrap;
}
.panel-flex .ilHeader {
  display: flex;
}
.panel-flex h3.ilHeader {
  flex-grow: 99;
  flex-shrink: 1;
  line-height: 21px;
  order: 1;
}
.panel-flex .ilBlockHeader h4,
.panel-flex .ilHeader h4 {
  flex-grow: 99;
  flex-shrink: 1;
  order: 1;
}
.panel-flex .il-viewcontrol-sortation {
  flex-shrink: 1;
  order: 2;
  margin-right: 8px;
  margin-left: auto;
}
.panel-flex .panel-heading .dropdown {
  flex-shrink: 1;
  order: 3;
}
.panel-flex .il-viewcontrol-pagination,
.panel-flex .il-viewcontrol-section {
  flex-grow: 1;
  flex-shrink: 1;
  flex-basis: 100%;
  order: 4;
  background-color: #f9f9f9;
  text-align: center;
  padding-top: 8px;
}
.panel-primary h3.ilHeader {
  font-weight: 600;
}
.panel-secondary .panel-heading.ilHeader {
  padding: 6px 12px;
}
.panel-secondary .panel-heading.ilHeader h2.ilHeader {
  font-size: 17px;
}
.panel-secondary .panel-heading.ilHeader h3.ilHeader {
  font-size: 17px;
}
.panel-secondary .panel-body .il-item-group {
  margin: 0 -12px;
}
.panel-secondary .panel-body .il-item-group h3 {
  padding: 6px 12px;
}
.panel-secondary .panel-body .il-item-group h4 {
  padding: 6px 12px;
}
.panel-secondary .panel-body .il-item-group:first-child {
  margin: -6px -12px 0 -12px;
}
.panel-secondary .panel-body .il-item-group .il-item {
  padding-left: 12px;
}
.panel-secondary .panel-body .il-item-group .il-item .media-right {
  vertical-align: middle;
}
.panel-secondary .il-panel-listing-std-container > h2,
.panel-secondary .panel-body h4 {
  display: block;
  padding: 6px 0;
  font-size: 14px;
  color: #161616;
  margin: 0;
}
.panel-secondary .il-std-item-container:not(:last-child) {
  border-bottom: 1px solid #f0f0f0;
}
.panel-sub {
  margin: -6px -12px;
}
.panel-sub .panel-body {
  margin: 0;
}
.panel-sub:first-child .panel-heading {
  padding: 9px 12px;
}
.il-panel-report .thumbnail {
  margin-bottom: 0;
}
.il-panel-report > .panel-body > .panel {
  margin-bottom: 6px;
}
.il-panel-report .panel-heading {
  min-height: 34px;
}
.il-panel-listing-std-container {
  background-color: #f9f9f9;
  margin-bottom: 20px;
}
.il-panel-listing-std-container > h2 {
  color: #161616;
  font-size: 19px;
  font-weight: 600;
  float: left;
  padding: 9px 12px;
  padding-bottom: 3px;
  margin: 0;
  line-height: 1.33;
}
.il-panel-listing-std-container .dropdown {
  float: right;
}
.il-panel-listing-std-container > .dropdown {
  padding: 9px 12px;
}
.il-panel-listing-std-container > .dropdown:not(:last-child) {
  padding-bottom: 3px;
}
.il-card {
  padding: 0 0 6px 0;
  width: 100%;
  position: relative;
  background-color: white;
  border: none;
  box-shadow: 0 1px 2px rgba(0, 0, 0, 0.15), 0 0px 0px rgba(0, 0, 0, 0.15);
  /* see bug #24947 */
}
.il-card img {
  width: 100%;
}
.il-card a {
  overflow: hidden;
}
.il-card .thumbnail {
  margin-bottom: 0px;
}
.il-card .card-highlight {
  background: #B54F00;
  height: 6px;
  width: 100%;
}
.il-card .card-no-highlight {
  background-color: transparent;
  height: 3px;
  width: 100%;
}
.il-card .caption {
  padding-top: 6px;
  overflow-wrap: break-word;
  word-break: break-word;
}
.il-card .caption h5 {
  margin: 6px 0 0 0;
}
.il-card .caption dl dt {
  font-weight: normal;
  color: #757575;
  padding-top: 6px;
}
.il-card .il-card-repository-head {
  background-color: rgba(0, 0, 0, 0.5);
  position: absolute;
  top: 0;
  left: 0;
  right: 0;
  height: 47px;
  padding: 0 6px;
}
.il-card .il-card-repository-head .icon.outlined {
  filter: invert(1);
}
.il-card .il-card-repository-head .icon.outlined.disabled {
  filter: invert(1);
}
.il-card .il-card-repository-head > div {
  padding: 6px 6px;
  float: left;
}
.il-card .il-card-repository-head .il-chart-progressmeter-box {
  width: 41px;
  height: 38px;
}
.il-card .il-card-repository-head .il-chart-progressmeter-box > .il-chart-progressmeter-container .il-chart-progressmeter-viewbox {
  max-width: 100%;
  filter: brightness(1.2);
}
.il-card .il-card-repository-head > div.il-card-repository-dropdown {
  float: right;
  padding: 9px 6px;
}
.il-card .il-card-repository-head > div.il-card-repository-dropdown > .dropdown > button {
  background-color: inherit;
  border: #dddddd 1px solid;
  width: 29px;
  height: 29px;
}
.il-card .il-card-repository-head > div.il-card-repository-dropdown > .dropdown > button span.caret {
  display: block;
  margin-left: auto;
  margin-right: auto;
}
.il-panel-report .il-card {
  background-color: #f9f9f9;
}
@media (min-width: 768px) {
  .row-eq-height .il-card {
    display: flex;
    flex-direction: column;
  }
  .row-eq-height .il-card :last-child {
    flex-grow: 2;
  }
}
/* see bug #25920, limit size of cards for small screens */
@media (max-width: 768px) {
  .il-card {
    max-width: 350px;
    margin-right: auto;
    margin-left: auto;
  }
}
.il-deck .row {
  margin-left: -5px;
  margin-right: 0;
}
.il-deck .row > div {
  padding-left: 5px;
  padding-right: 5px;
  margin-bottom: 6px;
}
.il-deck .row.row-eq-height:before {
  content: none !important;
}
.il-deck .row.row-eq-height:after {
  content: none !important;
}
.row-eq-height {
  display: -webkit-box;
  display: -webkit-flex;
  display: -ms-flexbox;
  display: flex;
  flex-wrap: wrap;
}
.row-eq-height > div {
  display: flex;
}
.il-upload-file-item.row [class*="col-"].col-no-padding {
  padding-left: 0;
  padding-right: 0;
}
.il-upload-file-item.standard {
  background: white;
  border: 1px solid #A8A8A8;
  -moz-border-radius: 0px;
  -webkit-border-radius: 0px;
  border-radius: 0px;
  margin-bottom: 4px;
}
.il-upload-file-item.standard .file-info {
  padding: 3px 8px;
  line-height: 1.42857143;
  border-radius: 0;
  font-size: 12px;
  border: 1px solid transparent;
  color: #161616;
  display: inline-block;
}
.il-upload-file-item.standard .remove button {
  margin: 2px 7px 0 0;
}
.il-dropzone.row [class*="col-"].col-no-padding {
  padding-left: 0;
  padding-right: 0;
}
.il-dropzone.standard {
  background: white;
  border: 1px dashed #A8A8A8;
  -moz-border-radius: 0px;
  -webkit-border-radius: 0px;
  border-radius: 0px;
  margin-bottom: 4px;
}
.il-dropzone.standard .dz-message {
  padding: 3px 8px;
  line-height: 1.42857143;
  border-radius: 0;
  font-size: 12px;
  border: 1px solid transparent;
  color: #A8A8A8;
  display: inline-block;
}
.il-dropzone.wrapper {
  padding: 1px;
}
.il-dropzone.darkened-highlight {
  z-index: 1100;
  position: relative;
  border: 1px dashed #A8A8A8;
  -moz-border-radius: 0px;
  -webkit-border-radius: 0px;
  border-radius: 0px;
  background: #FFFFD6;
}
.il-dropzone.default-highlight {
  border: 1px dashed #A8A8A8;
  -moz-border-radius: 0px;
  -webkit-border-radius: 0px;
  border-radius: 0px;
  background: #FFFFD6;
}
.il-dropzone.drag-hover {
  border: 1px dashed #8f8f8f;
  -moz-border-radius: 0px;
  -webkit-border-radius: 0px;
  border-radius: 0px;
  background-color: #FFF9BC;
}
.btn {
  font-size: 12px;
}
.btn:focus-visible {
  outline: 3px solid #0078D7;
  outline-offset: 0px;
}
.btn:active,
.btn.engaged {
  outline: none;
}
input.btn {
  display: inline-block;
  min-width: 60px;
  vertical-align: top;
}
@media (max-width: 768px) {
  input.btn {
    min-width: 0;
  }
}
.btn-default {
  color: white;
  background-color: #4c6586;
  border-color: #4c6586;
}
.btn-default:focus,
.btn-default.focus {
  color: white;
  background-color: #3a4c65;
  border-color: #1e2835;
}
.btn-default:hover {
  color: white;
  background-color: #3a4c65;
  border-color: #36485f;
}
.btn-default:active,
.btn-default.active,
.open > .dropdown-toggle.btn-default {
  color: white;
  background-color: #3a4c65;
  background-image: none;
  border-color: #36485f;
}
.btn-default:active:hover,
.btn-default.active:hover,
.open > .dropdown-toggle.btn-default:hover,
.btn-default:active:focus,
.btn-default.active:focus,
.open > .dropdown-toggle.btn-default:focus,
.btn-default:active.focus,
.btn-default.active.focus,
.open > .dropdown-toggle.btn-default.focus {
  color: white;
  background-color: #2d3b4f;
  border-color: #1e2835;
}
.btn-default.disabled:hover,
.btn-default[disabled]:hover,
fieldset[disabled] .btn-default:hover,
.btn-default.disabled:focus,
.btn-default[disabled]:focus,
fieldset[disabled] .btn-default:focus,
.btn-default.disabled.focus,
.btn-default[disabled].focus,
fieldset[disabled] .btn-default.focus {
  background-color: #4c6586;
  border-color: #4c6586;
}
.btn-default .badge {
  color: #4c6586;
  background-color: white;
}
.btn-default:focus-visible {
  outline-offset: 2px;
}
.btn-primary {
  color: white;
  background-color: #557b2e;
  border-color: #557b2e;
}
.btn-primary:focus,
.btn-primary.focus {
  color: white;
  background-color: #3b5620;
  border-color: #151e0b;
}
.btn-primary:hover {
  color: white;
  background-color: #3b5620;
  border-color: #364e1d;
}
.btn-primary:active,
.btn-primary.active,
.open > .dropdown-toggle.btn-primary {
  color: white;
  background-color: #3b5620;
  background-image: none;
  border-color: #364e1d;
}
.btn-primary:active:hover,
.btn-primary.active:hover,
.open > .dropdown-toggle.btn-primary:hover,
.btn-primary:active:focus,
.btn-primary.active:focus,
.open > .dropdown-toggle.btn-primary:focus,
.btn-primary:active.focus,
.btn-primary.active.focus,
.open > .dropdown-toggle.btn-primary.focus {
  color: white;
  background-color: #293c16;
  border-color: #151e0b;
}
.btn-primary.disabled:hover,
.btn-primary[disabled]:hover,
fieldset[disabled] .btn-primary:hover,
.btn-primary.disabled:focus,
.btn-primary[disabled]:focus,
fieldset[disabled] .btn-primary:focus,
.btn-primary.disabled.focus,
.btn-primary[disabled].focus,
fieldset[disabled] .btn-primary.focus {
  background-color: #557b2e;
  border-color: #557b2e;
}
.btn-primary .badge {
  color: #557b2e;
  background-color: white;
}
.btn-primary:focus-visible {
  outline-offset: 2px;
}
.btn[disabled],
.btn.btn-tag[disabled],
fieldset[disabled] .btn,
fieldset[disabled] .btn.btn-tag,
.btn[disabled]:hover,
.btn.btn-tag[disabled]:hover,
fieldset[disabled] .btn:hover,
fieldset[disabled] .btn.btn-tag:hover,
.btn[disabled]:focus,
.btn.btn-tag[disabled]:focus,
fieldset[disabled] .btn:focus,
fieldset[disabled] .btn.btn-tag:focus,
.btn[disabled]:active,
.btn.btn-tag[disabled]:active,
fieldset[disabled] .btn:active,
fieldset[disabled] .btn.btn-tag:active,
.btn[disabled].active,
.btn.btn-tag[disabled].active,
fieldset[disabled] .btn.active,
fieldset[disabled] .btn.btn-tag.active {
  background-color: #b0b0b0;
  border-color: #b0b0b0;
  color: #000000;
  cursor: default;
}
.btn.engaged,
.btn.btn-tag.engaged,
.btn.engaged:hover,
.btn.btn-tag.engaged:hover,
.btn.engaged:active,
.btn.btn-tag.engaged:active,
.btn.engaged.active,
.btn.btn-tag.engaged.active {
  background-color: white;
  color: #161616;
}
button > .glyphicon {
  pointer-events: none;
}
a[disabled],
a fieldset[disabled] ,
a[disabled]:hover,
a fieldset[disabled] :hover,
a[disabled]:focus,
a fieldset[disabled] :focus,
a[disabled]:active,
a fieldset[disabled] :active,
a[disabled].active,
a fieldset[disabled] .active {
  background-color: #b0b0b0;
  color: #000000;
  border-color: #b0b0b0;
  padding: 0;
  cursor: default;
}
.il-btn-month .dropdown-menu {
  min-width: 250px;
}
.btn-tag {
  display: inline-block;
  white-space: nowrap;
  padding: 1px 5px;
  margin: 2px 4px 2px 0;
  border-radius: 3px;
}
.btn-tag.btn-tag-relevance-verylow {
  border-color: #b0b0b0;
  background-color: #b0b0b0;
  color: #000000;
}
.btn-tag.btn-tag-relevance-low {
  border-color: #a5b8ba;
  background-color: #a5b8ba;
  color: #000000;
}
.btn-tag.btn-tag-relevance-middle {
  border-color: #95c5ca;
  background-color: #95c5ca;
  color: #000000;
}
.btn-tag.btn-tag-relevance-high {
  border-color: #85d1da;
  background-color: #85d1da;
  color: #000000;
}
.btn-tag.btn-tag-relevance-veryhigh {
  border-color: #75deea;
  background-color: #75deea;
  color: #000000;
}
.btn-link {
  padding: 0;
  text-align: left;
  white-space: normal;
}
.btn-bulky {
  width: 100%;
}
.il-btn-with-loading-animation {
  background-image: url("images/loader.svg");
  background-repeat: no-repeat;
  background-position: right center;
  padding-right: 18px;
}
.close {
  color: #757575;
  opacity: 1;
}
.close:hover,
.close:focus {
  color: #161616;
  opacity: 1;
}
.btn-tag {
  display: inline-block;
  white-space: nowrap;
  padding: 1px 5px;
  margin: 2px 4px 2px 0;
  border-radius: 3px;
}
.btn-tag.btn-tag-inactive {
  cursor: default !important;
}
.btn-tag.btn-tag-relevance-verylow {
  background-color: #b0b0b0;
  color: #000000;
}
.btn-tag.btn-tag-relevance-low {
  background-color: #a5b8ba;
  color: #000000;
}
.btn-tag.btn-tag-relevance-middle {
  background-color: #95c5ca;
  color: #000000;
}
.btn-tag.btn-tag-relevance-high {
  background-color: #85d1da;
  color: #000000;
}
.btn-tag.btn-tag-relevance-veryhigh {
  background-color: #75deea;
  color: #000000;
}
.il-toggle-button {
  position: relative;
  display: inline-block;
  height: 19px;
  padding-left: 25px;
  padding-right: 25px;
  border-radius: 40px;
  cursor: pointer;
}
.il-toggle-button .il-toggle-switch {
  position: absolute;
  top: -4px;
  left: -6%;
  width: 25px;
  height: 25px;
  border-radius: 40px;
  -webkit-transition: all 0.25s ease-in-out;
  /* Safari */
  transition: all 0.25s ease-in-out;
}
.il-toggle-button.on {
  background: #6ea03c;
  border: 1px solid #bfbfbf;
}
.il-toggle-button.on .il-toggle-label-on {
  position: absolute;
  top: 0;
  left: 5px;
  font-weight: 600;
  font-size: 0.9em;
  color: white;
}
.il-toggle-button.on .il-toggle-switch {
  left: 53%;
  background: #f9f9f9;
  border: 1px solid #bfbfbf;
}
.il-toggle-button.off {
  background: #f9f9f9;
  border: 1px solid #bfbfbf;
}
.il-toggle-button.off .il-toggle-label-off {
  position: absolute;
  top: 0;
  left: 23px;
  font-weight: 600;
  font-size: 0.9em;
}
.il-toggle-button.off .il-toggle-switch {
  background: #f9f9f9;
  border: 1px solid #bfbfbf;
}
.il-toggle-button.unavailable {
  background: #cdcdcd;
  border: 1px solid #bfbfbf;
}
.il-toggle-button.unavailable .il-toggle-switch {
  background: #626262;
  border: 1px solid #bfbfbf;
}
.ilToolbar .il-toggle-button {
  bottom: 3px;
}
.ilToolbar label {
  font-size: 12px;
}
h4.il-divider {
  padding: 3px 6px;
  margin-bottom: 0px;
  background-color: white;
  display: block;
  font-size: 12px;
  line-height: 1.5;
  color: #161616;
}
hr.il-divider-with-label {
  display: none;
}
.il-divider-vertical:before {
  content: "\2022";
  padding-left: 6px;
  padding-right: 6px;
}
.dropdown .btn {
  text-align: left;
}
.dropdown hr {
  margin: 6px 0;
}
.dropdown h4 {
  margin: 3px 0;
}
ul.dropdown-menu {
  background-color: white;
  font-weight: normal;
  border: 0 none;
  -webkit-box-shadow: 3px 9px 9px 0 rgba(0, 0, 0, 0.3);
  box-shadow: 3px 9px 9px 0 rgba(0, 0, 0, 0.3);
}
ul.dropdown-menu > li {
  padding: 0;
}
ul.dropdown-menu > li > .btn {
  display: block;
  width: 100%;
  clear: both;
  padding: 3px 10px;
  font-weight: normal;
  font-size: 14px;
  line-height: 1.42857143;
  background-color: transparent;
  color: #161616;
  white-space: nowrap;
}
ul.dropdown-menu > li > .btn:hover,
ul.dropdown-menu > li > .btn:focus {
  text-decoration: none;
  color: #000000;
  background-color: #e2e8ef;
}
.il-maincontrols-slate-content .dropdown-menu {
  right: 0;
  left: inherit;
}
.il-std-item-container:not(:last-child) {
  border-bottom: 2px solid #f0f0f0;
}
.il-item {
  background-color: white;
  position: relative;
  padding: 12px;
}
.il-item:before,
.il-item:after {
  display: table;
  content: " ";
}
.il-item:after {
  clear: both;
}
.il-item:before,
.il-item:after {
  display: table;
  content: " ";
}
.il-item:after {
  clear: both;
}
.il-item .il-item-title {
  font-size: 14px;
  display: inline-block;
}
.il-item .il-item-title .btn-link,
.il-item .il-item-title a {
  font-size: inherit;
  line-height: 1.42857143;
}
.il-item .il-item-divider {
  clear: both;
  padding: 10px 0 0 0;
  margin: 0 0 10px 0;
  border: 0 none;
  background: none;
  border-bottom: dashed 0.5px #dddddd;
}
.il-item .dropdown {
  display: inline-block;
  float: right;
}
.il-item .il-item-description {
  padding: 10px 0 0 0;
  font-size: 12px;
  clear: both;
}
.il-item .il-item-property-name {
  font-size: 12px;
  color: #757575;
  overflow: hidden;
}
.il-item .il-item-property-value {
  font-size: 12px;
  overflow: hidden;
}
.il-item .col-sm-9 > .row {
  clear: both;
}
.il-item .row .row > .col-md-6 {
  margin-bottom: 6px;
}
.il-item-marker {
  border-left: 5px solid;
}
.il-item-group {
  clear: both;
  background-color: #f9f9f9;
}
.il-item-group > h3 {
  float: left;
  color: #161616;
  font-size: 17px;
  font-weight: normal;
  padding: 9px 12px;
  margin: 0;
}
.il-item-group .dropdown {
  float: right;
}
.il-item-group-items {
  clear: both;
}
.il-item-notification-replacement-container:not(:first-child) .il-notification-item {
  margin-top: 6px;
}
.il-notification-item {
  padding-right: 15px;
}
.il-notification-item .il-item-notification-title {
  display: inline-block;
  margin: 0;
}
.il-notification-item .il-item-additional-content {
  clear: both;
}
.il-notification-item .row {
  margin-right: 0px;
}
.il-notification-item .dropdown {
  margin-top: -20px;
}
@media only screen and (min-width: 769px) {
  .panel-secondary .il-item {
    padding: 6px 6px;
    width: 100%;
  }
  .panel-secondary .il-item .il-item-title {
    word-break: break-word;
  }
  .panel-secondary .il-item .il-item-description {
    padding-top: 0;
    font-size: 11px;
    word-break: break-word;
  }
  .panel-secondary .il-item .col-sm-3 {
    margin-top: 3px;
    margin-left: 0;
    width: 45px;
  }
  .panel-secondary .il-item .col-sm-3 img {
    width: 40px;
  }
  .panel-secondary .il-item .col-sm-9 {
    width: calc(100% - 45px);
  }
  .panel-secondary .il-item .col-md-6 {
    width: 100%;
  }
}
/* otherwise dropdowns in items with icon do not work */
.il-std-item .media .media-body,
.il-std-item .media,
.il-notification-item .media,
.il-notification-item .media .media-body {
  overflow: visible;
}
@media only screen and (max-width: 768px) {
  .il-item .il-item-divider {
    padding: 10px 0 0 0;
    margin: 0;
    border-bottom: 0;
  }
  .panel-secondary .il-item .media-body {
    width: auto;
  }
}
.il-viewcontrol-sortation .dropdown-toggle .caret {
  border: none;
  vertical-align: initial;
  width: 8px;
  height: 8px;
}
.il-viewcontrol-sortation .dropdown-toggle .caret:before {
  content: "\21f5";
}
.il-viewcontrol-pagination .dropdown {
  display: inline;
}
.ilBlockContent .il-viewcontrol-section .btn.btn-default {
  background-color: transparent;
  border: 0;
  color: #4c6586;
  padding: 3px 3px;
}
.il-viewcontrol-pagination .engaged,
.il-viewcontrol-mode .engaged {
  pointer-events: none;
  cursor: default;
}
.panel-secondary .il-viewcontrol-section .btn-default,
.panel-secondary .il-viewcontrol-section .btn-default:active {
  background-color: transparent;
  border-color: transparent;
  color: #4c6586;
  box-shadow: none;
}
.breadcrumb_wrapper {
  width: 100%;
  display: inline-grid;
  background: white;
}
.breadcrumb_wrapper .breadcrumb {
  white-space: nowrap;
  overflow: hidden;
  text-overflow: ellipsis;
  direction: rtl;
  text-align: left;
  margin: 0;
  font-weight: 600;
  font-size: 12px;
  padding: 3px;
  padding-left: 100px;
}
.breadcrumb_wrapper .breadcrumb span.crumb {
  color: #4c6586;
}
.breadcrumb_wrapper .breadcrumb span.crumb:hover {
  color: #3a4c65;
}
.breadcrumb_wrapper .breadcrumb > span + span:before {
  content: " \e606";
  color: #757575;
  padding: 8px 10px;
  font-family: "il-icons";
}
/* Breadcrumb */
.breadcrumb {
  margin: 0.8em 0 20px 0;
  font-size: 90%;
}
.breadcrumb > li + li:before {
  font-family: 'il-icons';
}
@media only screen and (max-width: 768px) {
  .breadcrumb {
    margin: 0 0 0 0;
    padding: 0 5px;
  }
}
/************/
/* ScaleBar */
/************/
.il-chart-scale-bar {
  min-width: 100px;
  overflow: hidden;
  margin: 0;
  padding: 0;
  list-style-type: none;
}
.il-chart-scale-bar > li {
  float: left;
  padding: 0 2px;
}
.il-chart-scale-bar > li:last-child {
  padding-right: 0;
}
.il-chart-scale-bar > li:first-child {
  padding-left: 0;
}
.il-chart-scale-bar-item {
  font-size: 11px;
  padding: 1px 5px;
  color: #161616;
  text-align: center;
  background-color: #e0e0e0;
  text-overflow: ellipsis;
  white-space: nowrap;
  overflow: hidden;
}
.il-chart-scale-bar-active {
  color: white;
  background-color: #4c6586;
}
/*****************/
/* ProgressMeter */
/*****************/
.il-chart-progressmeter-box {
  overflow: hidden;
  position: relative;
}
.il-chart-progressmeter-box.fixed-size {
  width: 350px;
}
.il-chart-progressmeter-box .il-chart-progressmeter-container {
  position: relative;
  min-width: 80px;
  max-width: 800px;
  width: 100%;
  height: auto;
}
.il-chart-progressmeter-box .il-chart-progressmeter-container .il-chart-progressmeter-viewbox {
  display: block;
  max-width: 80%;
  min-width: 80px;
  max-height: 800px;
}
.il-chart-progressmeter-box .il-chart-progressmeter-container .il-chart-progressmeter-viewbox .il-chart-progressmeter-circle-bg {
  stroke: #dddddd;
  fill: none;
  stroke-width: 6;
  stroke-linecap: round;
}
.il-chart-progressmeter-box .il-chart-progressmeter-container .il-chart-progressmeter-viewbox .il-chart-progressmeter-circle {
  fill: none;
  stroke-linecap: round;
}
.il-chart-progressmeter-box .il-chart-progressmeter-container .il-chart-progressmeter-viewbox .il-chart-progressmeter-multicircle .il-chart-progressmeter-circle {
  stroke-width: 1.66666667;
}
.il-chart-progressmeter-box .il-chart-progressmeter-container .il-chart-progressmeter-viewbox .il-chart-progressmeter-monocircle .il-chart-progressmeter-circle {
  stroke-width: 4;
}
.il-chart-progressmeter-box .il-chart-progressmeter-container .il-chart-progressmeter-viewbox .il-chart-progressmeter-circle.no-success {
  stroke: #d9534f;
}
.il-chart-progressmeter-box .il-chart-progressmeter-container .il-chart-progressmeter-viewbox .il-chart-progressmeter-circle.success {
  stroke: #6ea03c;
}
.il-chart-progressmeter-box .il-chart-progressmeter-container .il-chart-progressmeter-viewbox .il-chart-progressmeter-circle.not-active {
  stroke: #f0ad4e;
}
.il-chart-progressmeter-box .il-chart-progressmeter-container .il-chart-progressmeter-viewbox .il-chart-progressmeter-circle.active {
  stroke: #aaaaaa;
}
.il-chart-progressmeter-box .il-chart-progressmeter-container .il-chart-progressmeter-viewbox .il-chart-progressmeter-text text {
  text-anchor: middle;
}
.il-chart-progressmeter-box .il-chart-progressmeter-container .il-chart-progressmeter-viewbox .il-chart-progressmeter-text .text-score {
  font-size: 7.5px;
  font-weight: bold;
  fill: #000000;
}
.il-chart-progressmeter-box .il-chart-progressmeter-container .il-chart-progressmeter-viewbox .il-chart-progressmeter-text .text-comparision {
  font-size: 2.5px;
  fill: #000000;
}
.il-chart-progressmeter-box .il-chart-progressmeter-container .il-chart-progressmeter-viewbox .il-chart-progressmeter-text .text-score-info,
.il-chart-progressmeter-box .il-chart-progressmeter-container .il-chart-progressmeter-viewbox .il-chart-progressmeter-text .text-comparision-info {
  font-size: 2.5px;
  fill: #bcbcbc;
}
.il-chart-progressmeter-box .il-chart-progressmeter-container .il-chart-progressmeter-viewbox .il-chart-progressmeter-needle {
  transform-origin: 24.6066px 22.8934px;
}
.il-chart-progressmeter-box .il-chart-progressmeter-container .il-chart-progressmeter-viewbox .il-chart-progressmeter-needle .il-chart-progressmeter-needle-border {
  stroke: #bcbcbc;
  stroke-width: 0.1;
}
.il-chart-progressmeter-box .il-chart-progressmeter-container .il-chart-progressmeter-viewbox .il-chart-progressmeter-needle .il-chart-progressmeter-needle-fill {
  fill: #efefef;
  stroke-width: 0;
}
.il-chart-progressmeter-box .il-chart-progressmeter-container .il-chart-progressmeter-viewbox .il-chart-progressmeter-needle.no-needle {
  display: none;
}
.il-chart-progressmeter-box.il-chart-progressmeter-mini .il-chart-progressmeter-container {
  min-width: 20px;
  max-width: 250px;
}
.il-chart-progressmeter-box.il-chart-progressmeter-mini .il-chart-progressmeter-container .il-chart-progressmeter-viewbox {
  min-width: 20px;
  max-height: 250px;
}
.il-chart-progressmeter-box.il-chart-progressmeter-mini .il-chart-progressmeter-container .il-chart-progressmeter-viewbox .il-chart-progressmeter-circle-bg {
  stroke: #dddddd;
  stroke-width: 5;
}
.il-chart-progressmeter-box.il-chart-progressmeter-mini .il-chart-progressmeter-container .il-chart-progressmeter-viewbox .il-chart-progressmeter-circle {
  stroke-width: 5;
}
.il-chart-progressmeter-box.il-chart-progressmeter-mini .il-chart-progressmeter-container .il-chart-progressmeter-viewbox .il-chart-progressmeter-circle.no-success {
  stroke: #d9534f;
}
.il-chart-progressmeter-box.il-chart-progressmeter-mini .il-chart-progressmeter-container .il-chart-progressmeter-viewbox .il-chart-progressmeter-circle.success {
  stroke: #6ea03c;
}
.il-chart-progressmeter-box.il-chart-progressmeter-mini .il-chart-progressmeter-container .il-chart-progressmeter-viewbox .il-chart-progressmeter-needle {
  stroke: #bcbcbc;
  fill: none;
  stroke-width: 4;
  stroke-linecap: round;
  transform-origin: 25px 23.25px;
}
.il-chart-progressmeter-box.il-chart-progressmeter-mini .il-chart-progressmeter-container .il-chart-progressmeter-viewbox .il-chart-progressmeter-needle.no-needle {
  stroke: transparent;
}
.il-standard-form {
  background-color: white;
  margin-top: 6px;
}
.il-standard-form .il-standard-form-cmd {
  float: right;
}
.il-standard-form .il-standard-form-cmd .btn {
  display: inline-block;
  min-width: 60px;
  vertical-align: top;
}
@media (max-width: 768px) {
  .il-standard-form .il-standard-form-cmd .btn {
    min-width: 0;
  }
}
.il-standard-form .il-standard-form-header,
.il-standard-form .il-standard-form-footer,
.il-standard-form .il-section-input-header {
  background-color: #f0f0f0;
  color: #161616;
}
.il-standard-form .il-standard-form-header h2,
.il-standard-form .il-section-input-header h2 {
  font-size: 19px;
  padding-top: 12px;
  padding-bottom: 3px;
}
.il-standard-form .il-standar-form-header-byline,
.il-standard-form .il-section-input-header-byline {
  font-size: 12px;
}
.il-standard-form .il-standard-form-header + .il-section-input {
  margin-top: -21.14285715px;
  padding: 0;
}
.il-standard-form .il-standard-form-header + .il-section-input .il-section-input-header h2 {
  margin-top: 0;
  padding-top: 0;
}
.il-standard-form .il-dependant-group {
  background-color: #f9f9f9;
  padding: 3px 0;
}
.il-standard-form .il-dependant-group .form-group {
  margin: 0;
}
.il-standard-form input[type="radio"],
.il-standard-form input[type="checkbox"] {
  height: unset;
  width: unset;
}
.input-group-addon {
  padding: 3px 8px;
  font-size: 14px;
  font-weight: 400;
  line-height: 1;
  color: #161616;
  text-align: center;
  background-color: #f9f9f9;
  border: 1px solid #a8a8a8;
  border-radius: 0;
}
.form-horizontal .help-block {
  color: #161616;
  font-size: 85%;
  margin: 2px 0 4px;
  padding: 0;
  clear: both;
}
.form-horizontal .help-block:last-child {
  margin: 2px 0 10px;
}
.form-horizontal .help-block.alert-danger {
  margin: 3px 0 0;
  padding: 0 3px 0 3px;
  color: #a94442;
  background-color: #f2dede;
  border-color: #ebccd1;
}
.il-input-tag {
  --tags-focus-border-color: #4c6586;
  --tag-bg: #4c6586;
  --tag-hover: #4c6586;
  --tag-text-color: white;
  --tag-invalid-color: #4c6586;
  --tag-invalid-bg: #4c6586;
  --tag-remove-bg: #4c6586;
  --tag-remove-btn-color: white;
  --tag-remove-btn-bg--hover: #4c6586;
  --tag-hide-transition: .0s;
  line-height: 1.42857143;
}
.il-input-tag-container {
  height: auto;
  min-height: 1.42857143;
}
.il-input-tag-container .il-input-tag {
  border: none;
  box-shadow: none;
  outline: none;
  padding: 0 0px 4px;
  line-height: 1.42857143;
  font-weight: 700 !important;
  margin-bottom: 6.6px;
}
.il-input-tag-container .il-input-tag .tagify__tag {
  margin-top: 0;
}
.il-input-tag-container.disabled {
  background-color: #EEEEEE;
  cursor: not-allowed;
}
.il-input-tag-container.disabled .tagify__tag {
  cursor: not-allowed;
}
.il-input-tag-container.disabled .form-control {
  background-color: #EEEEEE;
}
.il-input-password .revelation-glyph {
  float: right;
  margin-top: -21px;
  margin-right: 5px;
}
.il-input-password .revelation-reveal {
  display: block;
}
.il-input-password .revelation-mask {
  display: none;
}
.revealed.il-input-password .revelation-reveal {
  display: none;
}
.revealed.il-input-password .revelation-mask {
  display: block;
}
.il-input-radio .form-control.il-input-radiooption {
  height: unset;
  border: unset;
  background-color: unset;
}
.il-input-multiselect {
  list-style: none;
  padding-left: 0px;
}
.il-standard-form textarea {
  height: 76px;
}
.il-filter .col-md-4,
.il-filter .col-md-6 {
  padding-top: 6px;
  padding-bottom: 6px;
  padding-right: 0px;
}
.il-filter .glyphicon-ok {
  font-size: unset;
  text-align: unset;
}
.il-filter input {
  overflow: hidden;
  white-space: nowrap;
  text-overflow: ellipsis;
}
.il-filter .input-group {
  width: 100%;
  height: 25px;
  table-layout: fixed;
}
.il-filter .input-group select {
  width: 100%;
  height: 25px;
  border: 1px solid #A8A8A8;
  background-color: white;
}
.il-filter .leftaddon {
  overflow: hidden;
  white-space: nowrap;
  text-overflow: ellipsis;
  width: 30%;
}
.il-filter .rightaddon {
  overflow: visible;
  white-space: nowrap;
  text-overflow: ellipsis;
  width: 10%;
}
.il-filter .rightaddon .glyphicon {
  top: 0;
}
.il-filter-bar {
  display: flex;
  padding: 3px 12px;
}
.il-filter-bar .il-filter-bar-opener {
  flex: 1;
}
.il-filter-bar .il-filter-bar-opener .btn-bulky {
  display: inline-flex;
  width: 100%;
  background-color: initial;
  font-size: 1.2em;
}
.il-filter-bar .il-filter-bar-opener .btn-bulky .glyph {
  padding-right: 0.3em;
}
.il-filter-bar .il-filter-bar-toggle {
  float: right;
  padding-left: 10px;
}
.il-filter-controls {
  position: absolute;
  bottom: 0px;
  padding-left: 15px;
  padding-bottom: 6px;
}
.il-filter-controls .btn-bulky {
  width: auto;
  background-color: initial;
  font-size: 14px;
}
.il-filter-inputs-active {
  background-color: #f9f9f9;
  padding: 3px 8px;
  overflow: hidden;
  white-space: nowrap;
  text-overflow: ellipsis;
}
.il-filter-inputs-active span {
  display: inline-block;
  margin: 3px 8px 3px 0;
  padding: 0 8px;
  float: left;
  background-color: white;
  font-size: 0.8em;
}
.il-filter-input-section {
  border-top: 1px solid #dddddd;
  position: relative;
  padding-bottom: 40px;
  padding-right: 12px;
  margin: 0;
}
.il-filter-input-section .il-input-multiselect {
  margin: 0.8em;
}
.il-filter-field {
  cursor: text;
  overflow: hidden;
  white-space: nowrap;
  text-overflow: ellipsis;
}
@media (max-width: 768px) {
  .il-filter .webui-popover {
    position: static;
    max-width: none;
  }
  .il-filter .webui-popover.bottom > .webui-arrow,
  .il-filter .webui-popover.bottom-right > .webui-arrow,
  .il-filter .webui-popover.bottom-left > .webui-arrow {
    display: none;
  }
  .il-filter .webui-popover.bottom,
  .il-filter .webui-popover.bottom-left,
  .il-filter .webui-popover.bottom-right {
    padding: 4px;
    margin-top: 0;
    border: 0;
    box-shadow: none;
    background-color: #f9f9f9;
  }
}
.il-filter.disabled .il-filter-inputs-active span {
  color: #b0b0b0;
}
.il-filter-add-list ul {
  list-style: none;
  margin: 0;
  padding: 0;
}
.il-filter-add-list ul li > button {
  padding: 6px 12px;
  display: block;
  width: 100%;
}
.il-input-duration .form-group.row {
  width: 50%;
  float: left;
}
.il-input-file .il-input-file-dropzone {
  background: white;
  border: 1px dashed #A8A8A8;
  -moz-border-radius: 0px;
  -webkit-border-radius: 0px;
  border-radius: 0px;
  margin-bottom: 6px;
  padding: 6px 12px;
}
.il-input-file .il-input-file-dropzone.dz-max-files-reached {
  background-color: #F4F4F4;
  border-color: #F4F4F4;
}
.il-input-file .il-input-file-dropzone.dz-max-files-reached button.btn {
  background-color: #F4F4F4;
  border-color: #F4F4F4;
  color: #757575;
}
.il-input-file .il-input-file-dropzone.dz-drag-hover {
  border: 1px dashed #8f8f8f;
  -moz-border-radius: 0px;
  -webkit-border-radius: 0px;
  border-radius: 0px;
  background-color: #FFF9BC;
}
.il-input-file .il-input-file-fileinfo,
.il-input-file .il-input-file-error {
  padding: 6px 12px;
}
.il-input-file .il-input-file-fileinfo {
  display: -ms-flexbox;
  display: -webkit-flex;
  display: flex;
  -webkit-flex-direction: row;
  -ms-flex-direction: row;
  flex-direction: row;
  -webkit-flex-wrap: nowrap;
  -ms-flex-wrap: nowrap;
  flex-wrap: nowrap;
  -webkit-justify-content: flex-start;
  -ms-flex-pack: start;
  justify-content: flex-start;
  -webkit-align-content: flex-start;
  -ms-flex-line-pack: start;
  align-content: flex-start;
  -webkit-align-items: flex-start;
  -ms-flex-align: start;
  align-items: flex-start;
}
.il-input-file .il-input-file-fileinfo .il-input-file-fileinfo-title {
  -webkit-order: 1;
  -ms-flex-order: 1;
  order: 1;
  -webkit-flex: 3 0 auto;
  -ms-flex: 3 0 auto;
  flex: 3 0 auto;
  -webkit-align-self: flex-start;
  -ms-flex-item-align: start;
  align-self: flex-start;
}
.il-input-file .il-input-file-fileinfo .il-input-file-fileinfo-title span {
  white-space: nowrap;
  overflow: hidden;
  text-overflow: ellipsis;
}
.il-input-file .il-input-file-fileinfo .il-input-file-fileinfo-size {
  -webkit-order: 2;
  -ms-flex-order: 2;
  order: 2;
  -webkit-flex: 0 0 50px;
  -ms-flex: 0 0 50px;
  flex: 0 0 50px;
  -webkit-align-self: flex-start;
  -ms-flex-item-align: start;
  align-self: flex-start;
}
.il-input-file .il-input-file-fileinfo .il-input-file-fileinfo-close {
  -webkit-order: 3;
  -ms-flex-order: 3;
  order: 3;
  -webkit-flex: 0 1 20px;
  -ms-flex: 0 1 20px;
  flex: 0 1 20px;
  -webkit-align-self: auto;
  -ms-flex-item-align: auto;
  align-self: auto;
}
.il-table-presentation-viewcontrols {
  background-color: #e2e8ef;
  display: flex;
  flex-wrap: wrap;
  justify-content: space-between;
}
.il-table-presentation-viewcontrols > div {
  padding: 6px;
}
.il-table-presentation-viewcontrols .btn-default:not(.disabled) {
  color: #4c6586;
  background-color: white;
  border-color: #4c6586;
}
.il-table-presentation-viewcontrols .btn-default:not(.disabled):focus,
.il-table-presentation-viewcontrols .btn-default:not(.disabled).focus {
  color: #4c6586;
  background-color: #e6e6e6;
  border-color: #1e2835;
}
.il-table-presentation-viewcontrols .btn-default:not(.disabled):hover {
  color: #4c6586;
  background-color: #e6e6e6;
  border-color: #36485f;
}
.il-table-presentation-viewcontrols .btn-default:not(.disabled):active,
.il-table-presentation-viewcontrols .btn-default:not(.disabled).active,
.open > .dropdown-toggle.il-table-presentation-viewcontrols .btn-default:not(.disabled) {
  color: #4c6586;
  background-color: #e6e6e6;
  background-image: none;
  border-color: #36485f;
}
.il-table-presentation-viewcontrols .btn-default:not(.disabled):active:hover,
.il-table-presentation-viewcontrols .btn-default:not(.disabled).active:hover,
.open > .dropdown-toggle.il-table-presentation-viewcontrols .btn-default:not(.disabled):hover,
.il-table-presentation-viewcontrols .btn-default:not(.disabled):active:focus,
.il-table-presentation-viewcontrols .btn-default:not(.disabled).active:focus,
.open > .dropdown-toggle.il-table-presentation-viewcontrols .btn-default:not(.disabled):focus,
.il-table-presentation-viewcontrols .btn-default:not(.disabled):active.focus,
.il-table-presentation-viewcontrols .btn-default:not(.disabled).active.focus,
.open > .dropdown-toggle.il-table-presentation-viewcontrols .btn-default:not(.disabled).focus {
  color: #4c6586;
  background-color: #d4d4d4;
  border-color: #1e2835;
}
.il-table-presentation-viewcontrols .btn-default:not(.disabled).disabled:hover,
.il-table-presentation-viewcontrols .btn-default:not(.disabled)[disabled]:hover,
fieldset[disabled] .il-table-presentation-viewcontrols .btn-default:not(.disabled):hover,
.il-table-presentation-viewcontrols .btn-default:not(.disabled).disabled:focus,
.il-table-presentation-viewcontrols .btn-default:not(.disabled)[disabled]:focus,
fieldset[disabled] .il-table-presentation-viewcontrols .btn-default:not(.disabled):focus,
.il-table-presentation-viewcontrols .btn-default:not(.disabled).disabled.focus,
.il-table-presentation-viewcontrols .btn-default:not(.disabled)[disabled].focus,
fieldset[disabled] .il-table-presentation-viewcontrols .btn-default:not(.disabled).focus {
  background-color: white;
  border-color: #4c6586;
}
.il-table-presentation-viewcontrols .btn-default:not(.disabled) .badge {
  color: white;
  background-color: #4c6586;
}
.il-table-presentation-viewcontrols .il-viewcontrol-pagination {
  order: 1;
}
.il-table-presentation-viewcontrols .il-viewcontrol-mode {
  order: 2;
}
.il-table-presentation-viewcontrols .il-viewcontrol-sortatio {
  order: 3;
}
.il-table-presentation-row {
  background-color: #f9f9f9;
  border-top: 1px solid #ddd;
  margin: 0;
  padding-top: 6px;
  padding-bottom: 6px;
  position: relative;
  white-space: nowrap;
}
.il-table-presentation-row .il-table-presentation-actions {
  right: 10px;
  position: absolute;
}
.il-table-presentation-row .il-table-presentation-row-controls,
.il-table-presentation-row .il-table-presentation-row-contents {
  display: inline-block;
  vertical-align: top;
}
.il-table-presentation-row .il-table-presentation-row-controls {
  width: 5%;
  padding-left: 6px;
}
.il-table-presentation-row .il-table-presentation-row-controls .il-table-presentation-row-controls-collapser {
  display: none;
  /*initially hidden*/
}
.il-table-presentation-row .il-table-presentation-row-controls .il-table-presentation-row-controls-expander {
  display: block;
  /*initially visible*/
}
.il-table-presentation-row .il-table-presentation-row-contents {
  white-space: normal;
  width: 95%;
}
.il-table-presentation-row .il-table-presentation-actions {
  margin: 5px 0;
}
.il-table-presentation-row .il-table-presentation-row-header h4 {
  font-size: 17px;
  font-weight: normal;
  padding: 0;
  margin: 0;
  cursor: pointer;
}
.il-table-presentation-row .il-table-presentation-row-header .il-table-presentation-row-header-fields {
  display: block;
  /*initially visible*/
}
.il-table-presentation-row .il-table-presentation-row-expanded {
  margin-right: -15px;
  margin-left: -15px;
  display: none;
  /*initially hidden*/
  margin-top: 6px;
  margin-left: 0;
  margin-right: 0;
}
.il-table-presentation-row .il-table-presentation-row-expanded .il-table-presentation-desclist {
  position: relative;
  min-height: 1px;
  padding-right: 15px;
  padding-left: 15px;
  padding-left: 0;
}
@media (min-width: 768px) {
  .il-table-presentation-row .il-table-presentation-row-expanded .il-table-presentation-desclist {
    float: left;
    width: 58.33333333%;
  }
}
.il-table-presentation-row .il-table-presentation-row-expanded .il-table-presentation-details {
  position: relative;
  min-height: 1px;
  padding-right: 15px;
  padding-left: 15px;
}
@media (min-width: 768px) {
  .il-table-presentation-row .il-table-presentation-row-expanded .il-table-presentation-details {
    float: left;
    width: 41.66666667%;
  }
}
.il-table-presentation-row .il-table-presentation-row-expanded .il-table-presentation-details .il-table-presentation-actions {
  margin-bottom: 6px;
}
.il-table-presentation-row .il-table-presentation-row-expanded .il-table-presentation-details .il-table-presentation-fields {
  min-height: 20px;
  padding: 19px;
  margin-bottom: 20px;
  background-color: #f5f5f5;
  border: 1px solid #e3e3e3;
  border-radius: 0px;
  -webkit-box-shadow: inset 0 1px 1px rgba(0, 0, 0, 0.05);
  box-shadow: inset 0 1px 1px rgba(0, 0, 0, 0.05);
  font-size: 12px;
}
.il-table-presentation-row .il-table-presentation-row-expanded .il-table-presentation-details .il-table-presentation-fields blockquote {
  border-color: #ddd;
  border-color: rgba(0, 0, 0, 0.15);
}
.il-table-presentation-row .il-table-presentation-row-expanded .il-table-presentation-details .il-table-presentation-fields .il-item-property-name {
  color: #757575;
}
.il-table-data {
  display: table;
}
.il-table-data .row {
  display: table-row;
}
.il-table-data .row .cell {
  display: table-cell;
  border: thin solid black;
  padding: 5px;
}
.il-table-data .header.cell {
  font-weight: bold;
}
.il-workflow-header .il-workflow-title {
  background-color: #f0f0f0;
  color: #4c6586;
  font-size: 2.6rem;
  font-weight: 300;
  margin-bottom: 30px;
  margin-top: 0;
}
.il-workflow-container {
  list-style: none;
  padding: 0;
}
.il-workflow-container .il-workflow-step:before {
  background-color: white;
  border: 1.05px solid #4c6586;
  border-radius: 50%;
  color: white;
  content: "";
  font-family: Glyphicons Halflings;
  font-size: 11px;
  height: 21px;
  line-height: 19px;
  margin-left: 5px;
  padding-left: 1px;
  position: absolute;
  text-align: center;
  width: 21px;
}
.il-workflow-container .il-workflow-step:last-child .text {
  border-left: none;
}
.il-workflow-container .not-available:before,
.il-workflow-container .no-longer-available:before {
  content: "\e033";
  color: #dddddd;
  background-color: #f9f9f9;
  border: none;
}
.il-workflow-container .not-available.in-progress:before,
.il-workflow-container .no-longer-available.in-progress:before {
  background-color: #a1b3ca;
  color: white;
}
.il-workflow-container .not-available.in-progress .text span,
.il-workflow-container .no-longer-available.in-progress .text span {
<<<<<<< HEAD
  color: #434343;
  opacity: .5;
=======
  color: #161616;
  opacity: 0.5;
>>>>>>> b6f25ecb
}
.il-workflow-container .not-available .text,
.il-workflow-container .no-longer-available .text {
  color: #dddddd;
}
.il-workflow-container .no-longer-available:before {
  content: "\e023";
}
.il-workflow-container .completed-successfully:before,
.il-workflow-container .completed-unsuccessfully:before {
  background-color: #dddddd;
  color: white;
}
.il-workflow-container .completed-successfully:before {
  content: "\e013";
}
.il-workflow-container .completed-unsuccessfully:before {
  content: "\e014";
}
.il-workflow-container .available.completed-successfully:before,
.il-workflow-container .available.completed-unsuccessfully:before,
.il-workflow-container .in-progress:before {
  background-color: #4c6586;
}
.il-workflow-container .active:before {
  margin: 0;
  width: 31.5px;
  height: 31.5px;
  font-size: 15.75px;
}
.il-workflow-container .active.completed-successfully:before,
.il-workflow-container .active.completed-unsuccessfully:before {
  line-height: 31.5px;
  background-color: #4c6586;
}
.il-workflow-container .active .text .il-workflow-step-label,
.il-workflow-container .active .text .il-workflow-step-label .btn.btn-link {
  color: #4c6586;
  font-size: 18.9px;
  font-weight: 400;
}
.il-workflow-container .text {
  border-left: 1px dashed #161616;
  font-size: 14.7px;
  margin-left: 15px;
  padding: 0 0 31.5px 21px;
}
.il-workflow-container .text .il-workflow-step-label {
  display: block;
}
.il-workflow-container .available .il-workflow-step-label,
.il-workflow-container .available .il-workflow-step-label .btn.btn-link {
  color: #161616;
  font-size: 14.7px;
  font-weight: 300;
  margin-top: -5px;
}
/* common css for characteristic value listing */
.il-listing-characteristic-value-row {
  /* i tried .ilClearFloat, did not work as expected */
  border-top: solid #dddddd 1px;
  padding: 12px 0;
}
.il-listing-characteristic-value-row:before,
.il-listing-characteristic-value-row:after {
  display: table;
  content: " ";
}
.il-listing-characteristic-value-row:after {
  clear: both;
}
.il-listing-characteristic-value-row:before,
.il-listing-characteristic-value-row:after {
  display: table;
  content: " ";
}
.il-listing-characteristic-value-row:after {
  clear: both;
}
.il-listing-characteristic-value-row:first-child {
  border-top: none;
}
.il-listing-characteristic-value-label {
  float: left;
  width: 50%;
  right: 50%;
}
@media (max-width: 768px) {
  .il-listing-characteristic-value-label {
    width: 75%;
    right: 75%;
  }
}
.il-listing-characteristic-value-item {
  float: right;
  padding-left: 12px;
  width: 50%;
  left: 50%;
}
@media (max-width: 768px) {
  .il-listing-characteristic-value-item {
    width: 25%;
    left: 25%;
  }
}
/* when characteristic value listing is used in the card */
.il-card .il-listing-characteristic-value-row {
  border-top: none;
  padding: 6px 3px;
}
.il-card .il-listing-characteristic-value-label {
  padding-left: 6px;
  width: 75%;
  right: 75%;
}
.il-card .il-listing-characteristic-value-item {
  text-align: right;
  width: 25%;
  left: 25%;
}
div.alert div {
  margin-top: 10px;
}
div.alert ul {
  margin-top: 15px;
  background-color: #f9f9f9;
  padding: 6px 12px;
  font-size: 12px;
  color: #757575;
  list-style-type: none;
}
div.alert ul > li:before {
  content: "\00BB \0020";
  /* margin-left: -10px; */
}
.modal.fade {
  transition-property: opacity;
  transition-duration: 0.15s;
  transition-timing-function: linear;
  transition-delay: 0s;
}
.modal.fade .modal-title {
  font-size: 18px;
}
.modal.fade .modal-dialog {
  -webkit-transition: -webkit-transform 0.15s ease-out;
  -moz-transition: -moz-transform 0.15s ease-out;
  -o-transition: -o-transform 0.15s ease-out;
  transition: transform 0.15s ease-out;
}
.carousel.slide.text-only .carousel-inner {
  min-height: 400px;
}
.carousel.slide.text-only .carousel-indicators li {
  border-color: black;
}
.carousel.slide.text-only .carousel-indicators li.active {
  background-color: black;
}
.carousel.slide.text-only .carousel-control {
  background: none !important;
}
.il-tree {
  list-style-type: none;
  padding: 0 3px 0 3px;
  margin-left: 0;
}
.il-tree ul {
  padding-left: 14px;
  list-style-type: none;
}
.il-tree li.il-tree-node {
  padding: 0;
}
.il-tree li.il-tree-node .node-line {
  padding: 3px 0 3px 14px;
  cursor: pointer;
  display: flex;
  flex-wrap: wrap;
}
.il-tree li.il-tree-node .node-line > .node-label .icon {
  vertical-align: text-bottom;
}
.il-tree li.il-tree-node .node-line > .node-byline {
  width: 100%;
}
.il-tree li.il-tree-node.highlighted > .node-line {
  background-color: #e2e8ef;
}
.il-tree li.il-tree-node.expandable > .node-line:before {
  color: #757575;
  position: absolute;
  margin-left: -14px;
}
.il-tree li.il-tree-node[aria-expanded="false"] > ul {
  display: none;
}
.shadow-right {
  box-shadow: 1px 3px 4px rgba(0, 0, 0, 0.1);
}
.shadow-bottom {
  box-shadow: 0 1px 2px rgba(0, 0, 0, 0.1);
}
.shadow-top {
  box-shadow: 0 0 4px rgba(0, 0, 0, 0.1);
}
* {
  box-sizing: border-box;
}
menu,
article,
aside,
details,
footer,
header,
nav,
section {
  display: block;
}
/*
*********************
grid-based layout
*********************
*/
@media all and (-ms-high-contrast: none), (-ms-high-contrast: active) {
  body {
    background-image: url("../../templates/default/images/HeaderIcon.svg");
    background-position: center 43%;
    background-repeat: no-repeat;
    display: -ms-flexbox;
    align-items: center;
    justify-content: center;
  }
  body:after {
    content: "Microsoft Internet Explorer is no longer supported!";
  }
  body .il-layout-page {
    display: none;
  }
}
.il-layout-page {
  background: #f0f0f0;
  display: -ms-grid;
  display: grid;
  grid-gap: 0px;
  -ms-grid-columns: auto 1fr;
  grid-template-columns: auto 1fr;
  -ms-grid-rows: 60px auto 33px 1fr;
  grid-template-rows: 60px auto 33px 1fr;
  height: 100%;
  overflow: hidden;
  width: 100%;
  hyphens: auto;
  -webkit-hyphens: auto;
  -ms-hyphens: auto;
  -moz-hyphens: auto;
}
.il-layout-page .il-maincontrols-mainbar .il-mainbar-close-slates {
  display: none;
}
.il-layout-page.with-mainbar-slates-engaged {
  -ms-grid-columns: auto 1fr;
  grid-template-columns: auto 1fr;
}
.il-layout-page.with-mainbar-slates-engaged .il-maincontrols-mainbar {
  width: 409px;
}
.il-layout-page.with-mainbar-slates-engaged .il-maincontrols-mainbar .il-mainbar-slates {
  display: -ms-flexbox;
  display: flex;
  -ms-flex-direction: column;
  flex-direction: column;
  z-index: 995;
}
.il-layout-page.with-mainbar-slates-engaged .il-maincontrols-mainbar .il-mainbar-slates .il-maincontrols-slate {
  overflow-y: auto;
  -webkit-overflow-scrolling: touch;
  min-height: 0;
}
.il-layout-page.with-mainbar-slates-engaged .il-maincontrols-mainbar .il-mainbar-close-slates {
  display: -ms-flexbox;
  display: flex;
}
header {
  -ms-grid-column: 1;
  -ms-grid-column-span: 2;
  -ms-grid-row: 1;
  grid-column-start: 1;
  grid-column-end: 3;
  grid-row: 1;
  z-index: 999;
}
.breadcrumbs {
  -ms-flex-align: center;
  align-items: center;
  background-color: white;
  border-top: 1px solid #dddddd;
  display: -ms-flexbox;
  display: flex;
  -ms-flex-direction: row;
  flex-direction: row;
  -ms-grid-column: 1;
  -ms-grid-column-span: 2;
  -ms-grid-row: 3;
  grid-column-start: 1;
  grid-column-end: 3;
  grid-row: 3;
  z-index: 998;
  box-shadow: 0 1px 2px rgba(0, 0, 0, 0.1);
}
div.il-system-infos {
  -ms-grid-column: 1;
  -ms-grid-column-span: 2;
  -ms-grid-row: 2;
  grid-column-start: 1;
  grid-column-end: 3;
  grid-row: 2;
  z-index: 998;
}
.header-inner {
  -ms-flex-align: center;
  align-items: center;
  background: white;
  display: -ms-flexbox;
  display: flex;
  -ms-flex-direction: row;
  flex-direction: row;
  height: 60px;
  padding: 0 15px;
  position: fixed;
  width: 100%;
  -ms-flex-pack: justify;
  justify-content: space-between;
}
.il-logo {
  width: 50%;
  height: 45px;
  justify-self: start;
  display: flex;
  align-items: center;
}
.il-pagetitle {
  font-weight: 600;
  display: flex;
  font-size: 15.988px;
  align-items: flex-end;
  padding-left: 35px;
}
.il-header-locator {
  display: none;
}
nav.il-maincontrols {
  -ms-grid-column: 1;
  -ms-grid-row: 4;
  grid-column: 1;
  grid-row: 4;
  z-index: 997;
}
.il-maincontrols-mainbar {
  background-color: white;
  display: -ms-grid;
  display: grid;
  height: 100%;
  -ms-grid-colums: 80px 329px;
  grid-template-columns: 80px 329px;
  -ms-grid-rows: 1fr;
  grid-template-rows: 1fr;
  width: 80px;
}
.il-mainbar {
  background-color: #161616;
  -ms-grid-column: 1;
  -ms-grid-row: 1;
  grid-column: 1;
  grid-row: 1;
  box-shadow: 1px 3px 4px rgba(0, 0, 0, 0.1);
  z-index: 996;
}
.il-mainbar-tools-button {
  display: -ms-flexbox;
  display: flex;
  -ms-flex-direction: row;
  flex-direction: row;
}
.il-mainbar-tools-button button {
  height: 80px;
  width: 80px;
}
.il-mainbar-tools-entries button {
  height: 80px;
  width: 80px;
}
.il-mainbar-tools-entries.engaged {
  display: -ms-flexbox;
  display: flex;
  -ms-flex-direction: row;
  flex-direction: row;
}
.il-mainbar-slates {
  -ms-grid-column: 2;
  -ms-grid-row: 1;
  grid-column: 2;
  grid-row: 1;
}
main {
  display: block;
}
.il-layout-page-content {
  display: -ms-grid;
  display: grid;
  -ms-grid-rows: 1fr auto;
  grid-template-rows: 1fr auto;
  -ms-grid-column: 2;
  -ms-grid-row: 4;
  grid-column: 2;
  grid-row: 4;
  overflow: auto;
}
/* Footer */
footer {
  background-color: #4c6586;
  min-height: auto;
  padding: 20px 0 15px 5px;
  text-align: center;
}
/*
**************************************************************
       mobile Layout
**************************************************************
*/
@media (min-width: 768px) {
  #il_right_col {
    padding-left: 0;
  }
}
@media only screen and (max-width: 1199px) {
  .il-layout-page.with-mainbar-slates-engaged #il_right_col {
    padding-left: 15px;
  }
}
@media only screen and (max-width: 1199px) {
  .il-layout-page.with-mainbar-slates-engaged #il_center_col.col-sm-9 {
    padding-right: 15px;
  }
  .il-layout-page.with-mainbar-slates-engaged #il_center_col.col-sm-9,
  .il-layout-page.with-mainbar-slates-engaged #il_right_col.col-sm-3 {
    float: none !important;
    width: 100% !important;
  }
}
@media only screen and (max-width: 768px) {
  .il-layout-page {
    background: #f0f0f0;
    display: -ms-grid;
    display: grid;
    grid-gap: 0px;
    -ms-grid-columns: 1fr;
    grid-template-columns: 1fr;
    -ms-grid-rows: 45px auto 1fr;
    grid-template-rows: 45px auto 1fr;
    height: 100%;
    overflow: hidden;
    width: 100%;
  }
  .il-layout-page .nav.il-maincontrols {
    grid-row: 4;
    grid-column: 1;
  }
  .il-layout-page .nav.il-maincontrols .il-maincontrols-mainbar {
    display: grid;
    display: -ms-grid;
    -ms-grid-columns: 1fr;
    grid-template-columns: 1fr;
    -ms-grid-rows: 0 50px;
    grid-template-rows: 0 50px;
  }
  .il-layout-page .nav.il-maincontrols .il-maincontrols-mainbar .il-mainbar-close-slates {
    display: none;
  }
  .il-layout-page .nav.il-maincontrols .il-maincontrols-mainbar .il-mainbar {
    -ms-grid-column: 1;
    -ms-grid-row: 2;
    grid-column: 1;
    grid-row: 2;
    box-shadow: 0 0 4px rgba(0, 0, 0, 0.1);
  }
  .il-layout-page .nav.il-maincontrols .il-maincontrols-mainbar .il-mainbar-slates {
    -ms-grid-column: 1;
    -ms-grid-row: 1;
    grid-column: 1;
    grid-row: 1;
  }
  .il-layout-page.with-mainbar-slates-engaged {
    -ms-grid-columns: 1fr;
    grid-template-columns: 1fr;
  }
  .il-layout-page.with-mainbar-slates-engaged .nav.il-maincontrols {
    -ms-grid-column: 1;
    -ms-grid-row: 3;
    grid-column: 1;
    grid-row: 3;
    height: 100%;
  }
  .il-layout-page.with-mainbar-slates-engaged .nav.il-maincontrols .il-maincontrols-mainbar {
    -ms-grid-columns: 1fr;
    grid-template-columns: 1fr;
    -ms-grid-rows: 1fr 50px;
    grid-template-rows: 1fr 50px;
    width: 100%;
  }
  .il-layout-page.with-mainbar-slates-engaged .nav.il-maincontrols .il-maincontrols-mainbar .il-mainbar {
    box-shadow: 0 0 4px rgba(0, 0, 0, 0.1);
  }
  .il-layout-page.with-mainbar-slates-engaged .nav.il-maincontrols .il-maincontrols-mainbar .il-mainbar-slates {
    -ms-grid-column: 1;
    -ms-grid-row: 1;
    grid-column: 1;
    grid-row: 1;
    display: -ms-flexbox;
    display: flex;
    -ms-flex-direction: column;
    flex-direction: column;
    width: 100%;
    z-index: 995;
  }
  .il-layout-page.with-mainbar-slates-engaged .nav.il-maincontrols .il-maincontrols-mainbar .il-mainbar-slates .il-maincontrols-slate {
    overflow-y: auto;
  }
  .il-layout-page.with-mainbar-slates-engaged .nav.il-maincontrols .il-maincontrols-mainbar .il-mainbar-close-slates {
    display: none;
  }
  header {
    -ms-grid-column: 1;
    -ms-grid-row: 1;
    grid-column: 1;
    grid-row: 1;
    z-index: 999;
  }
  .header-inner {
    height: 45px;
    padding: 0;
    width: 100%;
    box-shadow: 0 1px 2px rgba(0, 0, 0, 0.1);
  }
  .il-logo {
    width: 40px;
  }
  .il-pagetitle {
    display: none;
  }
  .breadcrumbs {
    display: none;
  }
  .il-header-locator {
    display: block;
  }
  .il-header-locator .dropdown {
    position: static;
  }
  .il-header-locator .open > .dropdown-menu {
    top: 44px;
    width: 100%;
  }
  .il-header-locator .dropdown-toggle {
    background-color: transparent;
    border: none;
    color: #161616;
    font-size: 1.5rem;
    max-width: 220px;
    white-space: nowrap;
    overflow: hidden;
    text-overflow: ellipsis;
  }
  .il-header-locator .dropdown-toggle:before {
    content: " \e606";
    font-family: "il-icons";
    font-size: 1.8rem;
    margin-right: 10px;
  }
  .il-header-locator .open .dropdown-toggle:before {
    content: " \e604";
  }
  .il-header-locator .btn-default:active:hover,
  .il-header-locator .btn-default:active:focus,
  .il-header-locator .open > .dropdown-toggle.btn-default,
  .il-header-locator .open > .dropdown-toggle.btn-default:hover .open > .dropdown-toggle.btn-default:active,
  .il-header-locator .open > .dropdown-toggle.btn-default:active:hover,
  .il-header-locator .open > .dropdown-toggle.btn-default:active:focus {
    background: white;
    border-color: white;
    color: #161616;
    outline: none;
  }
  .il-header-locator span.caret {
    display: none;
  }
  .il-maincontrols-mainbar {
    display: block;
    width: 100%;
  }
  .il-mainbar {
    background-color: #161616;
    box-shadow: none;
    display: -ms-flexbox;
    display: flex;
    max-height: 50px;
    overflow: hidden;
    z-index: 996;
  }
  .il-mainbar-tools-button {
    display: -ms-flexbox;
    display: flex;
    -ms-flex-direction: row;
    flex-direction: row;
  }
  .il-mainbar-tools-button button {
    height: 50px;
    width: 75px;
  }
  .il-mainbar-tools-entries button {
    height: 50px;
    width: 75px;
  }
  .il-mainbar-tools-entries.engaged {
    display: -ms-flexbox;
    display: flex;
    -ms-flex-direction: row;
    flex-direction: row;
  }
  .il-mainbar-tools-entries .il-mainbar-tools-entries-bg {
    height: 50px;
  }
  .il-mainbar-slates {
    -ms-grid-column: 2;
    -ms-grid-row: 1;
    grid-column: 2;
    grid-row: 1;
  }
  .il-mainbar-remove-tool {
    display: none;
  }
  .il-mainbar-tools-entries.engaged .il-mainbar-remove-tool {
    display: block;
  }
  main {
    display: block;
  }
  .il-layout-page-content {
    -ms-grid-column: 1;
    -ms-grid-row: 3;
    grid-column: 1;
    grid-row: 3;
    overflow: auto;
  }
  div.il-system-infos {
    grid-column: 1;
    -ms-grid-column: 1;
  }
}
/*
**************************************************************
       print styles
**************************************************************
*/
@media print {
  html body {
    overflow: visible;
    background: none;
  }
  html body .il-layout-page {
    display: block;
    overflow: visible;
    background: none;
  }
  html body .il-layout-page header,
  html body .il-layout-page .il-maincontrols,
  html body .il-layout-page .breadcrumbs,
  html body .il-layout-page footer,
  html body .il-layout-page .ilFileDropTargetOverlay {
    display: none !important;
  }
  html body .il-layout-page-content,
  html body .il-layout-page-content div {
    display: block;
  }
}
.il-maincontrols-slate.disengaged {
  display: none;
}
.il-maincontrols-slate .btn-bulky {
  padding: 10px 40px 15px 10px;
}
.il-maincontrols-slate .link-bulky {
  padding: 10px 10px 15px 10px;
}
.il-maincontrols-slate .btn-bulky,
.il-maincontrols-slate .link-bulky {
  align-items: flex-start;
  background-color: #f2f2f2;
  border: none;
  display: flex;
  margin-bottom: 2px;
  position: relative;
}
.il-maincontrols-slate .btn-bulky.engaged:after,
.il-maincontrols-slate .link-bulky.engaged:after,
.il-maincontrols-slate .btn-bulky.disengaged:after,
.il-maincontrols-slate .link-bulky.disengaged:after {
  font-family: "il-icons";
  font-size: 1.7rem;
  position: absolute;
  right: 10px;
  top: 20px;
}
.il-maincontrols-slate .btn-bulky.engaged:after,
.il-maincontrols-slate .link-bulky.engaged:after {
  content: " \e604";
}
.il-maincontrols-slate .btn-bulky.disengaged:after,
.il-maincontrols-slate .link-bulky.disengaged:after {
  content: " \e606";
}
.il-maincontrols-slate .btn-bulky:focus,
.il-maincontrols-slate .link-bulky:focus {
  color: inherit;
}
.il-maincontrols-slate .btn-bulky:hover,
.il-maincontrols-slate .link-bulky:hover,
.il-maincontrols-slate .btn-bulky.engaged,
.il-maincontrols-slate .link-bulky.engaged {
  background-color: rgba(76, 101, 134, 0.3);
  color: inherit;
}
.il-maincontrols-slate .btn-bulky .icon,
.il-maincontrols-slate .link-bulky .icon {
  margin-top: 3px;
  margin-right: 5px;
  filter: invert(50%);
}
.il-maincontrols-slate .btn-bulky .icon.small,
.il-maincontrols-slate .link-bulky .icon.small {
  min-width: 20px;
}
.il-maincontrols-slate .btn-bulky .icon.medium,
.il-maincontrols-slate .link-bulky .icon.medium {
  min-width: 35px;
}
.il-maincontrols-slate .btn-bulky .bulky-label,
.il-maincontrols-slate .link-bulky .bulky-label {
  font-size: 1.5rem;
  line-height: 1.7rem;
  text-align: left;
  word-break: normal;
}
.il-maincontrols-slate .il-maincontrols-slate .btn-bulky {
  background-color: #f9f9f9;
}
.il-maincontrols-slate.il-maincontrols-slate-notification .il-maincontrols-slate-notification-title {
  text-transform: uppercase;
  padding: 12px;
}
.il-maincontrols-slate.il-maincontrols-slate-notification .il-maincontrols-slate-notification-title .btn-bulky {
  margin: -12px;
  border: none;
  border-right: solid 3px;
  border-right-color: #f9f9f9;
  padding: 12px;
  background-color: transparent;
  text-transform: uppercase;
  width: 50%;
}
.il-maincontrols-slate.il-maincontrols-slate-notification .il-maincontrols-slate-notification-title .btn-bulky .glyph :before {
  content: " \e605";
  font-family: "il-icons";
  font-size: 1.7rem;
  margin-right: 10px;
}
.il-maincontrols-slate #il-tag-slate-container .btn-bulky,
.il-maincontrols-slate #ilHelpPanel .btn-bulky {
  padding: 6px;
  text-align: center;
  text-transform: uppercase;
}
.il-maincontrols-slate #il-tag-slate-container .btn-bulky .glyph :before,
.il-maincontrols-slate #ilHelpPanel .btn-bulky .glyph :before {
  content: " \e605";
  font-family: "il-icons";
  font-size: 1.7rem;
  margin-right: 10px;
}
.il-maincontrols-slate #il-tag-slate-container .btn-bulky .bulky-label,
.il-maincontrols-slate #ilHelpPanel .btn-bulky .bulky-label {
  margin-top: 3px;
}
.il-maincontrols-slate.engaged[data-depth-level="2"] .btn-bulky:not(:hover),
.il-maincontrols-slate.engaged[data-depth-level="2"] .link-bulky:not(:hover) {
  background-color: #f9f9f9;
}
.il-maincontrols-slate.engaged[data-depth-level="3"] .btn-bulky:not(:hover),
.il-maincontrols-slate.engaged[data-depth-level="3"] .link-bulky:not(:hover) {
  background-color: rgba(249, 249, 249, 0.15);
}
.il-maincontrols-slate.engaged[data-depth-level="4"] .btn-bulky:not(:hover),
.il-maincontrols-slate.engaged[data-depth-level="4"] .link-bulky:not(:hover) {
  background-color: rgba(249, 249, 249, 0.1);
}
.il-maincontrols-slate-content p,
.il-maincontrols-slate-content h1,
.il-maincontrols-slate-content h2,
.il-maincontrols-slate-content h3,
.il-maincontrols-slate-content li {
  padding: 10px 20px;
}
.il-maincontrols-slate-content > hr {
  margin: 10px 0;
}
.il-maincontrols-slate-content li.jstree-node {
  padding: 4px 0;
}
.il-maincontrols-slate-content li.il-workflow-step {
  padding: 0 20px;
}
.il-maincontrols-slate-close button,
.il-maincontrols-slate-back button {
  background-color: transparent;
}
.il-maincontrols-slate-back {
  display: none;
}
.il-maincontrols-slate-back.active {
  display: block;
}
.il-maincontrols-slate-back button {
  width: 100%;
  text-align: left;
  padding: 30px 0 10px 20px;
}
.il-maincontrols-slate-close {
  width: 100%;
  border-bottom: 1px solid #eee;
  border-top: 1px solid #eee;
  height: 50px;
  margin-top: auto;
  bottom: 0;
  position: sticky;
}
.il-maincontrols-slate-close .bulky-label {
  display: none;
}
.il-maincontrols-slate-close .btn-bulky {
  background-color: #fff;
  width: 100%;
  height: 100%;
  padding: 0;
  margin: 0;
  text-align: right;
}
.il-maincontrols-slate-close .btn-bulky .glyph {
  padding-right: 20px;
}
.il-maincontrols-slate-close .btn-bulky.engaged {
  background-color: #fff;
  border: 0;
}
.il-maincontrols-slate-close .btn-bulky:active {
  outline: none;
}
@media only screen and (max-width: 768px) {
  .il-maincontrols-slate span.glyph {
    width: 45px;
    text-align: left;
  }
  .il-maincontrols-slate .il-avatar {
    margin-right: 22.5px;
  }
  .il-maincontrols-slate .link-bulky .icon.small {
    margin-right: 25px;
  }
}
.il-maincontrols-metabar {
  display: flex;
  justify-content: space-between;
  align-items: center;
  list-style-type: none;
  /* Remove bullets */
}
.il-maincontrols-metabar > li > .btn-bulky > .bulky-label {
  display: none;
}
.il-maincontrols-metabar .glyphicon {
  filter: invert(50%);
  font-family: 'il-icons';
  font-size: 2rem;
  margin-right: 5px;
  position: relative;
}
.il-maincontrols-metabar .input-group {
  display: block;
}
.il-maincontrols-metabar p {
  padding: 0;
}
.il-maincontrols-metabar form#mm_search_form {
  padding: 20px;
}
.il-maincontrols-metabar .badge {
  position: absolute;
}
.il-maincontrols-metabar .btn {
  position: relative;
}
.il-maincontrols-metabar .il-counter-novelty {
  margin-top: 0;
  top: 17px;
}
.il-maincontrols-metabar .il-counter-status {
  margin-top: 0;
  top: 32px;
}
.il-maincontrols-metabar .btn-bulky {
  background-color: transparent;
  height: 60px;
  min-width: 60px;
}
@media only screen and (max-width: 768px) {
  .il-maincontrols-metabar .btn-bulky {
    height: 45px;
    min-width: 45px;
  }
}
.il-maincontrols-metabar .btn-bulky:focus,
.il-maincontrols-metabar .btn-bulky:active {
  box-shadow: none;
}
.il-maincontrols-metabar .btn-bulky.engaged {
  box-shadow: 1px 3px 4px rgba(0, 0, 0, 0.1);
  background-color: #fafafa;
  border: none;
  color: initial;
  outline-color: transparent;
}
.il-maincontrols-metabar .btn-bulky .glyphicon {
  color: #757575;
  font-size: 2.3rem;
}
.il-maincontrols-metabar .bulky-label {
  white-space: normal;
  margin-top: 5px;
  display: block;
}
@media only screen and (max-width: 768px) {
  .il-maincontrols-metabar .il-counter-novelty {
    top: 7px;
  }
  .il-maincontrols-metabar .il-counter-status {
    top: 22px;
  }
  .il-maincontrols-metabar .il-metabar-more-button {
    padding-right: 20px;
  }
  .il-maincontrols-metabar .il-metabar-more-button .icon.custom {
    position: relative;
  }
  .il-maincontrols-metabar .il-metabar-more-button .icon.custom img {
    margin-right: 5px;
  }
  .il-maincontrols-metabar .il-metabar-more-button .icon.custom .badge {
    position: absolute;
    margin-right: 3px;
  }
  .il-maincontrols-metabar .il-metabar-more-button .icon.custom .badge.il-counter-novelty {
    margin-top: -5px;
  }
  .il-maincontrols-metabar .il-metabar-more-button .icon.custom .badge.il-counter-status {
    margin-top: 10px;
  }
}
.il-metabar-slates {
  box-shadow: 1px 3px 4px rgba(0, 0, 0, 0.1);
  background-color: #fafafa;
  position: absolute;
  max-width: 500px;
  max-height: 90vh;
  overflow-y: auto;
  right: 0;
  top: 60px;
}
.il-metabar-slates .il-maincontrols-slate {
  min-width: 500px;
}
@media only screen and (max-width: 768px) {
  .il-metabar-slates {
    width: 100%;
    top: 45px;
    right: 0;
  }
  .il-metabar-slates .glyphicon {
    color: #757575;
    font-size: 2rem;
  }
  .il-metabar-slates .il-counter-status,
  .il-metabar-slates .il-counter-novelty {
    margin-top: 0;
    top: 5px;
  }
  .il-metabar-slates .bulky-label {
    margin-left: 10px;
  }
  .il-metabar-slates .il-counter-spacer {
    margin-left: -18px;
  }
  .il-metabar-slates .il-metabar-more-slate .btn-bulky:after {
    content: "\e606";
    font-family: "il-icons";
    font-size: 1.7rem;
    position: absolute;
    right: 10px;
    top: 20px;
  }
  .il-metabar-slates .il-maincontrols-slate {
    min-width: 260px;
  }
}
.il-maincontrols-mainbar .btn-bulky,
.il-maincontrols-metabar .btn-bulky,
.il-maincontrols-mainbar .il-link.link-bulky,
.il-maincontrols-metabar .il-link.link-bulky {
  font-size: 0.9rem;
  line-height: 1.197rem;
}
.il-maincontrols-mainbar .btn-bulky:focus,
.il-maincontrols-metabar .btn-bulky:focus,
.il-maincontrols-mainbar .il-link.link-bulky:focus,
.il-maincontrols-metabar .il-link.link-bulky:focus,
.il-maincontrols-mainbar .btn-bulky:active,
.il-maincontrols-metabar .btn-bulky:active,
.il-maincontrols-mainbar .il-link.link-bulky:active,
.il-maincontrols-metabar .il-link.link-bulky:active {
  box-shadow: none;
}
.il-maincontrols-mainbar .btn-bulky:focus-visible,
.il-maincontrols-metabar .btn-bulky:focus-visible,
.il-maincontrols-mainbar .il-link.link-bulky:focus-visible,
.il-maincontrols-metabar .il-link.link-bulky:focus-visible {
  border: 3px solid #0078D7;
  outline: none;
}
.il-maincontrols-mainbar .bulky-label,
.il-maincontrols-metabar .bulky-label {
  white-space: normal;
  margin-top: 5px;
  display: block;
}
.il-maincontrols-mainbar .btn:active,
.il-maincontrols-metabar .btn:active,
.il-maincontrols-mainbar a:active,
.il-maincontrols-metabar a:active {
  outline: 0;
  outline-offset: 0;
}
.il-maincontrols-mainbar > .il-metabar-slate-auxillary,
.il-maincontrols-metabar > .il-metabar-slate-auxillary {
  display: none;
}
.il-mainbar-triggers {
  background: #161616;
  display: flex;
  position: relative;
  width: 80px;
  z-index: 1;
}
.il-mainbar-triggers .btn-bulky,
.il-mainbar-triggers .il-link.link-bulky {
  align-items: center;
  background: #161616;
  border: 0;
  border-bottom: 1px solid #dddddd;
  color: white;
  display: inline-flex;
  flex-flow: column wrap;
  height: 80px;
  justify-content: center;
  margin-bottom: 0;
  padding: 0;
  width: 80px;
  width: 100%;
}
.il-mainbar-triggers .btn-bulky .icon,
.il-mainbar-triggers .il-link.link-bulky .icon {
  filter: invert(100%);
}
.il-mainbar-triggers .btn-bulky:hover,
.il-mainbar-triggers .il-link.link-bulky:hover,
.il-mainbar-triggers .btn-bulky.engaged,
.il-mainbar-triggers .il-link.link-bulky.engaged,
.il-mainbar-triggers .btn-bulky:focus-visible,
.il-mainbar-triggers .il-link.link-bulky:focus-visible {
  background-color: white;
  color: #161616;
}
.il-mainbar-triggers .btn-bulky:hover .glyph,
.il-mainbar-triggers .il-link.link-bulky:hover .glyph,
.il-mainbar-triggers .btn-bulky.engaged .glyph,
.il-mainbar-triggers .il-link.link-bulky.engaged .glyph,
.il-mainbar-triggers .btn-bulky:focus-visible .glyph,
.il-mainbar-triggers .il-link.link-bulky:focus-visible .glyph {
  color: #161616;
}
.il-mainbar-triggers .btn-bulky:hover .icon,
.il-mainbar-triggers .il-link.link-bulky:hover .icon,
.il-mainbar-triggers .btn-bulky.engaged .icon,
.il-mainbar-triggers .il-link.link-bulky.engaged .icon,
.il-mainbar-triggers .btn-bulky:focus-visible .icon,
.il-mainbar-triggers .il-link.link-bulky:focus-visible .icon {
  filter: invert(50%);
}
.il-mainbar-triggers .btn-bulky:hover .bulky-label,
.il-mainbar-triggers .il-link.link-bulky:hover .bulky-label,
.il-mainbar-triggers .btn-bulky.engaged .bulky-label,
.il-mainbar-triggers .il-link.link-bulky.engaged .bulky-label,
.il-mainbar-triggers .btn-bulky:focus-visible .bulky-label,
.il-mainbar-triggers .il-link.link-bulky:focus-visible .bulky-label {
  color: #161616;
}
.il-mainbar-triggers .btn-bulky:hover,
.il-mainbar-triggers .il-link.link-bulky:hover {
  transition: all 0.15s ease-in;
}
.il-mainbar-triggers .btn-bulky .glyph,
.il-mainbar-triggers .il-link.link-bulky .glyph {
  color: white;
}
.il-mainbar-triggers .btn-bulky .bulky-label,
.il-mainbar-triggers .il-link.link-bulky .bulky-label {
  color: white;
  display: -webkit-box;
  margin-top: 5px;
  white-space: normal;
  word-break: break-word;
  padding: 0 2px;
  text-align: center;
  overflow: hidden;
  -webkit-line-clamp: 2;
  -webkit-box-orient: vertical;
}
.il-mainbar-triggers.engaged {
  background: white;
}
@media (hover: none) {
  .il-mainbar-triggers .btn-bulky:hover,
  .il-mainbar-triggers .il-link.link-bulky:hover {
    background-color: #161616;
    color: white;
  }
  .il-mainbar-triggers .btn-bulky:hover .icon,
  .il-mainbar-triggers .il-link.link-bulky:hover .icon {
    filter: invert(100%);
  }
  .il-mainbar-triggers .btn-bulky:hover .bulky-label,
  .il-mainbar-triggers .il-link.link-bulky:hover .bulky-label {
    color: white;
  }
  .il-mainbar-triggers .btn-bulky.engaged,
  .il-mainbar-triggers .il-link.link-bulky.engaged {
    background-color: white;
    color: #161616;
  }
  .il-mainbar-triggers .btn-bulky.engaged .icon,
  .il-mainbar-triggers .il-link.link-bulky.engaged .icon {
    filter: invert(50%);
  }
  .il-mainbar-triggers .btn-bulky.engaged .bulky-label,
  .il-mainbar-triggers .il-link.link-bulky.engaged .bulky-label {
    color: #161616;
  }
}
.il-mainbar-entries {
  min-width: 100%;
  list-style: none;
  padding: 0px;
  margin: 0px;
}
.il-mainbar-slates {
  box-shadow: 1px 3px 4px rgba(0, 0, 0, 0.1);
  background: white;
  display: none;
  position: relative;
  width: 329px;
}
.il-mainbar-tools-button .btn-bulky,
.il-mainbar-tools-button .btn-bulky.engaged {
  background-color: #B54F00;
  border: 0;
  color: white;
  padding: 0;
}
.il-mainbar-tools-button .btn-bulky .icon,
.il-mainbar-tools-button .btn-bulky.engaged .icon {
  filter: invert(100%);
}
.il-mainbar-tools-button .btn-bulky.engaged {
  background-color: white;
  color: #161616;
}
.il-mainbar-tools-button .btn-bulky.engaged .icon {
  filter: invert(30%);
}
.il-mainbar-tools-entries {
  display: none;
}
.il-mainbar-tools-entries.engaged {
  display: flex;
  height: 80px;
  flex-shrink: 0;
}
.il-mainbar-tools-entries .btn-bulky,
.il-mainbar-tools-entries .btn-bulky,
.il-mainbar-tools-entries .il-link.link-bulky {
  background-color: #91a5c1;
  color: white;
  padding: 0;
}
.il-mainbar-tools-entries .btn-bulky .icon,
.il-mainbar-tools-entries .btn-bulky .icon,
.il-mainbar-tools-entries .il-link.link-bulky .icon {
  filter: invert(100%);
}
.il-mainbar-tools-entries .btn-bulky .bulky-label,
.il-mainbar-tools-entries .btn-bulky .bulky-label,
.il-mainbar-tools-entries .il-link.link-bulky .bulky-label {
  text-overflow: ellipsis;
  overflow: hidden;
}
.il-mainbar-tools-entries .btn-bulky.engaged,
.il-mainbar-tools-entries .btn-bulky.engaged,
.il-mainbar-tools-entries .il-link.link-bulky.engaged {
  background-color: white;
  border: 0;
  color: #161616;
}
.il-mainbar-tools-entries .btn-bulky.engaged .icon,
.il-mainbar-tools-entries .btn-bulky.engaged .icon,
.il-mainbar-tools-entries .il-link.link-bulky.engaged .icon {
  filter: invert(60%);
}
.il-mainbar-tools-entries .il-mainbar-tool-trigger-item {
  display: inline;
  margin-right: 3px;
}
.il-mainbar-tools-entries .il-mainbar-tool-trigger-item .hidden {
  display: none;
}
.il-mainbar-tools-entries-bg {
  background: #f0f0f0;
  display: flex;
  height: 80px;
  width: 100%;
  padding: 0;
  margin: 0;
}
.il-mainbar-remove-tool {
  display: none;
}
.il-mainbar-tools-entries.engaged .il-mainbar-remove-tool {
  /*display: block;*/
  position: absolute;
  top: 0;
  right: 0;
}
.il-mainbar-remove-tool .close {
  color: #4c6586;
  font-size: 4.5rem;
  font-weight: 300;
  height: 80px;
  padding: 0 20px;
  width: auto;
}
.il-mainbar-close-slates {
  align-items: flex-end;
  display: flex;
  flex-shrink: 0;
  height: 45px;
  margin-top: auto;
}
.il-mainbar-close-slates .btn-bulky {
  background-color: transparent;
  border-top: 1px solid #dddddd;
  display: flex;
  flex-direction: row;
  height: 45px;
  justify-content: center;
  align-items: center;
}
.il-mainbar-close-slates .btn-bulky .bulky-label {
  display: none;
}
.il-mainbar-close-slates .btn-bulky .glyph:before {
  content: " \e605";
  display: block;
  font-family: "il-icons";
  font-size: 2.1rem;
}
.il-mainbar-close-slates .btn-bulky .glyph .glyphicon {
  display: none;
}
.il-mainbar-slates > .il-maincontrols-slate.engaged {
  display: flex;
  flex-direction: column;
  height: 100%;
  position: relative;
}
.il-mainbar-slates > .il-maincontrols-slate.engaged > .il-maincontrols-slate-content {
  height: 0px;
}
.il-mainbar-slates > .il-maincontrols-slate.engaged > .il-maincontrols-slate-content > :first-child {
  z-index: 1;
}
.il-mainbar-slates > .il-maincontrols-slate.engaged > .il-maincontrols-slate-content .panel-secondary {
  margin-bottom: 0;
}
.il-mainbar-slates > .il-maincontrols-slate.engaged > .il-maincontrols-slate-content .panel-secondary .panel-body {
  padding-bottom: 0;
}
/*
**************************************************************
       mobile Layout
**************************************************************
*/
@media only screen and (max-width: 768px) {
  .il-mainbar-entries {
    display: flex;
    justify-content: space-evenly;
    width: 100%;
    flex-flow: row wrap;
  }
  .il-mainbar-triggers {
    background: #161616;
    display: flex;
    position: relative;
    width: 100%;
    z-index: 1;
  }
  .il-mainbar-triggers .btn-bulky,
  .il-mainbar-triggers .il-link.link-bulky {
    flex-shrink: 0;
    border: 0;
    height: 50px;
    width: 75px;
  }
  .il-mainbar-triggers .btn-bulky .icon.small,
  .il-mainbar-triggers .il-link.link-bulky .icon.small {
    height: 17px;
    width: 17px;
  }
  .il-mainbar-tools-entries.engaged {
    height: 50px;
  }
  .il-mainbar-tools-entries.engaged .il-mainbar-remove-tool {
    top: 0;
  }
  .il-mainbar-tools-entries.engaged .il-mainbar-remove-tool .close {
    font-size: 4rem;
    height: 50px;
  }
}
@media only screen and (min-width: 768px) {
  .il-mainbar-tool-trigger-item:nth-of-type(1):nth-last-of-type(5) .btn-bulky,
  .il-mainbar-tool-trigger-item:nth-of-type(2):nth-last-of-type(4) .btn-bulky,
  .il-mainbar-tool-trigger-item:nth-of-type(3):nth-last-of-type(3) .btn-bulky,
  .il-mainbar-tool-trigger-item:nth-of-type(4):nth-last-of-type(2) .btn-bulky,
  .il-mainbar-tool-trigger-item:nth-of-type(5):nth-last-of-type(1) .btn-bulky {
    width: 63px;
  }
}
.il-maincontrols-footer {
  color: white;
  font-size: 0.9em;
  padding: 2px 10px;
}
.il-maincontrols-footer .il-footer-content div {
  display: inline-block;
}
.il-maincontrols-footer .il-footer-links ul {
  list-style: none;
  padding: 0px;
  margin: 0px;
}
.il-maincontrols-footer .il-footer-links li {
  display: inline-block;
  margin-right: 5px;
}
.il-maincontrols-footer .il-footer-links li a,
.il-maincontrols-footer .il-footer-links li button {
  color: white;
}
.il-maincontrols-footer .il-footer-links li button {
  vertical-align: baseline;
}
.il-maincontrols-footer .il-footer-links li:first-child:before {
  content: "\00b7";
  margin-right: 10px;
}
.il-maincontrols-footer .il-footer-links li:after {
  content: "\00b7";
  margin-left: 10px;
}
.il-maincontrols-footer .il-footer-links li:last-child:after {
  content: " ";
}
.il-maincontrols-footer .il-footer-permanent-url {
  margin-right: 5px;
}
.il-maincontrols-footer .il-footer-text {
  margin-right: 5px;
}
.il-mode-info {
  border-top: 3px solid #B54F00;
  border-left: 3px solid #B54F00;
  border-right: 3px solid #B54F00;
  text-align: center;
  height: 30px;
  margin-bottom: -30px;
  z-index: 2;
  position: static;
}
.il-mode-info + div {
  border: 3px solid #B54F00;
  border-top: 0 none;
}
.il-layout-page-content > div {
  display: grid;
  grid-template-rows: auto 1fr;
}
.il-mode-info span.il-mode-info-content {
  margin: auto;
  background-color: #B54F00;
  padding: 3px 8px 3px 8px;
  -webkit-box-shadow: 0px 2px 2px 0px #808080;
  -moz-box-shadow: 0px 2px 2px 0px #808080;
  box-shadow: 0px 2px 2px 0px #808080;
}
.il-mode-info span {
  color: white;
  font-size: 18px;
}
@media only screen and (max-width: 768px) {
  .il-mode-info {
    margin-bottom: 0;
  }
  span.il-mode-info-content {
    display: block;
    width: 100%;
  }
}
/*
**************************************************************
	System Infos
	change the rule for &.full to

		height: 100%;
		position: fixed;
		padding: 100px;
		top: 0;
		left: 0;
		font-size: 2em;
		line-height: 1.2em;

	to show a fullscreen info
**************************************************************
*/
.il-system-info {
  line-height: 20px;
  padding-top: 6px;
  padding-bottom: 6px;
  height: calc(6px + 6px + 20px);
  display: flex;
  flex-wrap: nowrap;
  flex-direction: row;
  justify-content: flex-start;
}
.il-system-info.il-system-info-neutral {
  -webkit-box-shadow: inset 0px -10px 4px -10px rgba(0, 0, 0, 0.25);
  -moz-box-shadow: inset 0px -10px 4px -10px rgba(0, 0, 0, 0.25);
  box-shadow: inset 0px -10px 4px -10px rgba(0, 0, 0, 0.25);
  background-color: #e2e8ef;
  border-top: #dddddd none;
  border-bottom: #dddddd none;
  border-left: #dddddd none;
  border-right: #dddddd none;
  color: #3a4c65;
}
.il-system-info.il-system-info-neutral a.glyph {
  color: #3a4c65;
}
.il-system-info.il-system-info-important {
  -webkit-box-shadow: inset 0px -10px 4px -10px rgba(0, 0, 0, 0.25);
  -moz-box-shadow: inset 0px -10px 4px -10px rgba(0, 0, 0, 0.25);
  box-shadow: inset 0px -10px 4px -10px rgba(0, 0, 0, 0.25);
  background-color: #ffaaaa;
  border-top: #dddddd none;
  border-bottom: #dddddd none;
  border-left: #dddddd none;
  border-right: #dddddd none;
  color: #770000;
}
.il-system-info.il-system-info-important a.glyph {
  color: #770000;
}
.il-system-info.il-system-info-breaking {
  -webkit-box-shadow: inset 0px -10px 4px -10px rgba(0, 0, 0, 0.25);
  -moz-box-shadow: inset 0px -10px 4px -10px rgba(0, 0, 0, 0.25);
  box-shadow: inset 0px -10px 4px -10px rgba(0, 0, 0, 0.25);
  background-color: #aa0000;
  border-top: #dddddd none;
  border-bottom: #dddddd none;
  border-left: #dddddd none;
  border-right: #dddddd none;
  color: #ffdddd;
}
.il-system-info.il-system-info-breaking a.glyph {
  color: #ffdddd;
}
.il-system-info.full {
  height: auto;
  overflow: visible;
}
.il-system-info div.il-system-info-content-wrapper {
  flex-grow: 4;
  flex-shrink: 1;
  flex-basis: auto;
  overflow: hidden;
}
.il-system-info div.il-system-info-content-wrapper span.il-system-info-headline {
  text-transform: uppercase;
  font-weight: bold;
  margin-right: 8px;
}
.il-system-info div.il-system-info-actions {
  font-size: 18px;
  flex-grow: 0;
  flex-shrink: 0;
  text-align: right;
  flex-basis: 60px;
}
.il-system-info div.il-system-info-actions :not(:last-child) {
  padding-right: 12px;
}
.il-system-info div.il-system-info-actions span.il-system-info-more {
  display: none;
}
.il-system-info:not(:first-child) {
  border-top: none;
}
/*
**************************************************************
	Mobile Layout for System Info
**************************************************************
*/
@media only screen and (max-width: 768px) {
  .il-system_info {
    border-top: none;
  }
}
.il-drilldown ul {
  list-style: none;
  padding: 0;
}
.il-drilldown .btn-bulky,
.il-drilldown .link-bulky {
  align-items: center;
  display: flex;
}
.il-drilldown .il-drilldown-current .btn-bulky,
.il-drilldown .il-drilldown-current .link-bulky {
  cursor: auto;
}
.il-drilldown .il-drilldown-structure,
.il-drilldown .il-drilldown-current ul,
.il-drilldown .il-drilldown-backlink ul,
.il-drilldown .il-drilldown-visible ul {
  display: none;
}
.icon {
  display: inline-block;
  text-align: center;
}
.icon .abbreviation {
  font-weight: bold;
  position: absolute;
}
.icon img {
  float: left;
}
.icon.small {
  height: 20px;
  width: 20px;
  line-height: 20px;
}
.icon.small .abbreviation {
  font-size: 8px;
  width: 20px;
}
.icon.small img {
  width: 20px;
  height: 20px;
}
.icon.medium {
  height: 35px;
  width: 35px;
  line-height: 35px;
}
.icon.medium .abbreviation {
  font-size: 14px;
  width: 35px;
}
.icon.medium img {
  width: 35px;
  height: 35px;
}
.icon.large {
  height: 45px;
  width: 45px;
  line-height: 45px;
}
.icon.large .abbreviation {
  font-size: 18px;
  width: 45px;
}
.icon.large img {
  width: 45px;
  height: 45px;
}
.icon.responsive {
  width: 100%;
  line-height: 35px;
}
.icon.responsive .abbreviation {
  font-size: 14px;
  width: 35px;
}
.icon.responsive img {
  width: 100%;
  height: auto;
}
.icon.disabled {
  -webkit-filter: grayscale(100%);
  /* Safari 6.0 - 9.0 */
  filter: grayscale(100%);
}
.icon.outlined {
  filter: brightness(0);
}
.icon.outlined.disabled {
  filter: contrast(0%);
}
.glyph {
  color: #4c6586;
}
.glyph.highlighted {
  color: #B54F00;
}
.glyph.highlighted:hover {
  color: #B54F00;
}
.glyph.disabled {
  color: #757575;
  pointer-events: none;
}
.glyph:hover,
.glyph:focus {
  color: #3a4c65;
  text-decoration: none;
}
.glyph .il-counter-spacer {
  margin-left: -4px;
  font-size: 9px;
  padding: 2px 4px;
  visibility: hidden;
}
.glyphicon.glyphicon-chevron-left,
.glyphicon.glyphicon-chevron-right {
  font-weight: 100;
}
.il-glyphicon-like,
.il-glyphicon-love,
.il-glyphicon-dislike:before,
.il-glyphicon-laugh:before,
.il-glyphicon-astounded:before,
.il-glyphicon-sad:before,
.il-glyphicon-angry:before {
  font-family: "Open Sans Emoji";
}
.il-glyphicon-like:before {
  content: "\1f44d";
}
.il-glyphicon-love:before {
  content: "\2764";
}
.il-glyphicon-dislike:before {
  content: "\1f44e";
}
.il-glyphicon-laugh:before {
  content: "\1f604";
}
.il-glyphicon-astounded:before {
  content: "\1f62e";
}
.il-glyphicon-sad:before {
  content: "\1f625";
}
.il-glyphicon-angry:before {
  content: "\1f620";
}
.glyphicon-option-horizontal:before {
  font-family: il-icons;
  content: "\e602";
}
.glyphicon-remove:before {
  font-family: il-icons;
  content: "\e082";
}
.glyphicon-briefcase:before {
  font-family: il-icons;
  content: "\e04b";
}
.glyphicon-bell:before {
  font-family: il-icons;
  content: "\e027";
}
.glyphicon-comment:before {
  font-family: il-icons;
  content: "\e04a";
}
.glyphicon-envelope:before {
  font-family: il-icons;
  content: "\e086";
}
.glyphicon-question-sign:before {
  font-family: il-icons;
  content: "\e05d";
}
.glyphicon-search:before {
  font-family: il-icons;
  content: "\e090";
}
.glyphicon-user:before {
  font-family: il-icons;
  content: "\e005";
}
.glyphicon-minus-sign:before {
  font-family: il-icons;
  content: "\e065";
}
.glyphicon-cog:before {
  font-family: il-icons;
  content: "\e09a";
}
.glyphicon-login:before {
  font-family: il-icons;
  content: "\e066";
}
.glyphicon-logout:before {
  font-family: il-icons;
  content: "\e065";
}
.glyphicon-lang:before {
  font-family: il-icons;
  content: "\e618";
}
.glyphicon-option-horizontal:before {
  font-family: il-icons;
  content: "\e603";
}
.glyphicon-option-vertical:before {
  font-family: il-icons;
  content: "\e602";
}
.glyphicon-minus-sign:before {
  font-family: il-icons;
  content: "\e615";
}
.glyphicon-plus-sign:before {
  font-family: il-icons;
  content: "\e095";
}
.glyphicon-triangle-bottom:before,
.il-tree li.il-tree-node.expandable[aria-expanded="true"] > .node-line:before {
  font-family: il-icons;
  content: "\e604";
}
.glyphicon-triangle-right:before,
.il-tree li.il-tree-node.expandable > .node-line:before {
  font-family: il-icons;
  content: "\e606";
}
.glyphicon-bulletlist:before {
  font-family: il-icons;
  content: "\e900";
}
.glyphicon-numberedlist:before {
  font-family: il-icons;
  content: "\e901";
}
.glyphicon-listindent:before {
  font-family: il-icons;
  content: "\e902";
}
.glyphicon-listoutdent:before {
  font-family: il-icons;
  content: "\e903";
}
.glyphicon-filter:before {
  font-family: il-icons;
  content: "\e904";
}
.glyphicon-user:before {
  font-family: il-icons;
  content: "\e001";
}
.il-avatar {
  height: 45px;
  width: 45px;
  display: inline-block;
  border-radius: 50%;
  border-style: solid;
  border-width: 2px;
  overflow: hidden;
  line-height: 1;
  text-align: center;
  pointer-events: none;
}
.il-avatar.il-avatar-picture {
  border-color: #dddddd;
}
.il-avatar.il-avatar-picture img {
  height: 45px;
  width: 45px;
  vertical-align: top;
  border: 50%;
  overflow: hidden;
  object-fit: cover;
}
.il-avatar.il-avatar-letter span.abbreviation {
  font-weight: lighter;
  text-transform: inherit;
  font-size: calc(45px - (2 * 2px) / 2);
  line-height: 1;
  position: relative;
  top: calc(45px - (2 * 2px) / 4);
}
.il-avatar.il-avatar-letter.il-avatar-letter-color-1 {
  background-color: #0e6252;
  border-color: #55e7cb;
  color: white;
}
.il-avatar.il-avatar-letter.il-avatar-letter-color-2 {
  background-color: #107360;
  border-color: #65ead0;
  color: white;
}
.il-avatar.il-avatar-letter.il-avatar-letter-color-3 {
  background-color: #aa890a;
  border-color: #f8e188;
  color: white;
}
.il-avatar.il-avatar-letter.il-avatar-letter-color-4 {
  background-color: #c87e0a;
  border-color: #fad9a4;
  color: white;
}
.il-avatar.il-avatar-letter.il-avatar-letter-color-5 {
  background-color: #176437;
  border-color: #6add9a;
  color: white;
}
.il-avatar.il-avatar-letter.il-avatar-letter-color-6 {
  background-color: #196f3d;
  border-color: #74e0a1;
  color: white;
}
.il-avatar.il-avatar-letter.il-avatar-letter-color-7 {
  background-color: #bf6516;
  border-color: #f5ceac;
  color: white;
}
.il-avatar.il-avatar-letter.il-avatar-letter-color-8 {
  background-color: #a04000;
  border-color: #ffa76d;
  color: white;
}
.il-avatar.il-avatar-letter.il-avatar-letter-color-9 {
  background-color: #1d6fa5;
  border-color: #a0cfee;
  color: white;
}
.il-avatar.il-avatar-letter.il-avatar-letter-color-10 {
  background-color: #1b557a;
  border-color: #7ebce3;
  color: white;
}
.il-avatar.il-avatar-letter.il-avatar-letter-color-11 {
  background-color: #bf2718;
  border-color: #f5b5ae;
  color: white;
}
.il-avatar.il-avatar-letter.il-avatar-letter-color-12 {
  background-color: #81261d;
  border-color: #e48f86;
  color: white;
}
.il-avatar.il-avatar-letter.il-avatar-letter-color-13 {
  background-color: #713b87;
  border-color: #d0b1dd;
  color: white;
}
.il-avatar.il-avatar-letter.il-avatar-letter-color-14 {
  background-color: #522764;
  border-color: #bb87d0;
  color: white;
}
.il-avatar.il-avatar-letter.il-avatar-letter-color-15 {
  background-color: #78848c;
  border-color: #e6e8ea;
  color: white;
}
.il-avatar.il-avatar-letter.il-avatar-letter-color-16 {
  background-color: #34495e;
  border-color: #98afc6;
  color: white;
}
.il-avatar.il-avatar-letter.il-avatar-letter-color-17 {
  background-color: #2c3e50;
  border-color: #8aa4be;
  color: white;
}
.il-avatar.il-avatar-letter.il-avatar-letter-color-18 {
  background-color: #566566;
  border-color: #bfc8c9;
  color: white;
}
.il-avatar.il-avatar-letter.il-avatar-letter-color-19 {
  background-color: #90175a;
  border-color: #ec87bf;
  color: white;
}
.il-avatar.il-avatar-letter.il-avatar-letter-color-20 {
  background-color: #9e2b6e;
  border-color: #e9accf;
  color: white;
}
.il-avatar.il-avatar-letter.il-avatar-letter-color-21 {
  background-color: #d22f10;
  border-color: #f9c0b5;
  color: white;
}
.il-avatar.il-avatar-letter.il-avatar-letter-color-22 {
  background-color: #666d4e;
  border-color: #c9cdba;
  color: white;
}
.il-avatar.il-avatar-letter.il-avatar-letter-color-23 {
  background-color: #715a32;
  border-color: #d3bf9c;
  color: white;
}
.il-avatar.il-avatar-letter.il-avatar-letter-color-24 {
  background-color: #83693a;
  border-color: #dbcbae;
  color: white;
}
.il-avatar.il-avatar-letter.il-avatar-letter-color-25 {
  background-color: #963a30;
  border-color: #e5b3ad;
  color: white;
}
.il-avatar.il-avatar-letter.il-avatar-letter-color-26 {
  background-color: #e74c3c;
  border-color: #fdf3f2;
  color: white;
}
@media only screen and (max-width: 768px) {
  .il-avatar {
    height: 22.5px;
    width: 22.5px;
    margin-top: auto;
    border-width: 0px;
  }
  .il-avatar.il-avatar-picture img {
    height: 22.5px;
    width: 22.5px;
  }
  .il-avatar.il-avatar-letter span.abbreviation {
    font-size: calc(45px / 2 / 2);
    top: calc(45px / 2 / 4);
  }
}
.il-link:focus-visible {
  outline: 3px solid #0078D7;
  outline-offset: 0px;
}
.il-link:active,
.il-link.engaged {
  outline: none;
}
.il-link.link-bulky {
  text-decoration: none;
}
.il-link.link-bulky .icon,
.il-link.link-bulky .bulky-label {
  display: inline-block;
}
.il-link.link-bulky .icon {
  text-decoration: none;
}
.il-link.link-bulky .bulky-label {
  color: #161616;
}
/**
This file contains all less Variables set by ILIAS. Please do not overwrite bootstrap standard variables here.
Set an ILIAS variable here with an il- prefix and overwrite the bootstrap variable in the bootstrap variables file
with the il- variable set here.
 */
/** headline text transform **/
/** inline shadow of a message container **/
/** border configuration, the color is automatically computed from the three color variants **/
/** nagtive or positive contrast color for text and glyph **/
/** contrast threshold for contrast color **/
/** three color variants for neutral, important, breaking Head Infos **/
/**
Some bootstrap variables are not left by the default of bootstrap, but are overwritten by ILIAS less variales.
Those are set here. If you need to overwrite a less variable of bootstrap, set a variable in the the variables.less
file of ILIAS with the il- prefix and use this variable to overwrite the boostrap variable here. If possible, do use
the il- variable in your less code and not the boostrap variable in your less code.
 */
/* @nav-tabs-link-hover-border-color: @brand-primary; */
.webui-popover-content {
  display: none;
}
.webui-popover-rtl {
  direction: rtl;
  text-align: right;
}
/*  webui popover  */
.webui-popover {
  position: absolute;
  top: 0;
  left: 0;
  z-index: 9999;
  display: none;
  min-width: 50px;
  min-height: 32px;
  padding: 1px;
  text-align: left;
  white-space: normal;
  background-color: #f9f9f9;
  background-clip: padding-box;
  border: 1px solid #ccc;
  border: 1px solid rgba(0, 0, 0, 0.2);
  border-radius: 0px;
  -webkit-box-shadow: 0 5px 10px rgba(0, 0, 0, 0.2);
  box-shadow: 0 5px 10px rgba(0, 0, 0, 0.2);
}
.webui-popover.top,
.webui-popover.top-left,
.webui-popover.top-right {
  margin-top: -10px;
}
.webui-popover.right,
.webui-popover.right-top,
.webui-popover.right-bottom {
  margin-left: 10px;
}
.webui-popover.bottom,
.webui-popover.bottom-left,
.webui-popover.bottom-right {
  margin-top: 10px;
}
.webui-popover.left,
.webui-popover.left-top,
.webui-popover.left-bottom {
  margin-left: -10px;
}
.webui-popover.pop {
  -webkit-transform: scale(0.8);
  -o-transform: scale(0.8);
  transform: scale(0.8);
  -webkit-transition: transform 0.15s cubic-bezier(0.3, 0, 0, 1.5);
  -o-transition: transform 0.15s cubic-bezier(0.3, 0, 0, 1.5);
  transition: transform 0.15s cubic-bezier(0.3, 0, 0, 1.5);
  opacity: 0;
  filter: alpha(opacity=0);
}
.webui-popover.pop-out {
  -webkit-transition-property: "opacity,transform";
  -o-transition-property: "opacity,transform";
  transition-property: "opacity,transform";
  -webkit-transition: 0.15s linear;
  -o-transition: 0.15s linear;
  transition: 0.15s linear;
  opacity: 0;
  filter: alpha(opacity=0);
}
.webui-popover.fade,
.webui-popover.fade-out {
  -webkit-transition: opacity 0.15s linear;
  -o-transition: opacity 0.15s linear;
  transition: opacity 0.15s linear;
  opacity: 0;
  filter: alpha(opacity=0);
}
.webui-popover.out {
  opacity: 0;
  filter: alpha(opacity=0);
}
.webui-popover.in {
  -webkit-transform: none;
  -o-transform: none;
  transform: none;
  opacity: 1;
  filter: alpha(opacity=100);
}
.webui-popover .webui-popover-content {
  padding: 9px 14px;
  overflow: auto;
  display: block;
}
.webui-popover .webui-popover-content > div:first-child {
  width: 99%;
}
.webui-popover-inner .close {
  font-family: arial;
  margin: 8px 10px 0 0;
  float: right;
  font-size: 16px;
  font-weight: bold;
  line-height: 16px;
  color: #000;
  text-shadow: 0 1px 0 #fff;
  opacity: 0.2;
  filter: alpha(opacity=20);
  text-decoration: none;
}
.webui-popover-inner .close:hover,
.webui-popover-inner .close:focus {
  opacity: 0.5;
  filter: alpha(opacity=50);
}
.webui-popover-inner .close:after {
  content: "\00D7";
  width: 0.8em;
  height: 0.8em;
  padding: 4px;
  position: relative;
}
.webui-popover-title {
  padding: 8px 14px;
  margin: 0;
  font-size: 14px;
  font-weight: bold;
  line-height: 18px;
  background-color: #f9f9f9;
  border-bottom: 1px solid #ececec;
  border-radius: -1px -1px 0 0;
}
.webui-popover-content {
  padding: 9px 14px;
  overflow: auto;
  display: none;
}
.webui-popover-inverse {
  background-color: #333;
  color: #eee;
}
.webui-popover-inverse .webui-popover-title {
  background: #333;
  border-bottom: 1px solid #3b3b3b;
  color: #eee;
}
.webui-no-padding .webui-popover-content {
  padding: 0;
}
.webui-no-padding .list-group-item {
  border-right: none;
  border-left: none;
}
.webui-no-padding .list-group-item:first-child {
  border-top: 0;
}
.webui-no-padding .list-group-item:last-child {
  border-bottom: 0;
}
.webui-popover > .webui-arrow,
.webui-popover > .webui-arrow:after {
  position: absolute;
  display: block;
  width: 0;
  height: 0;
  border-color: transparent;
  border-style: solid;
}
.webui-popover > .webui-arrow {
  border-width: 11px;
}
.webui-popover > .webui-arrow:after {
  border-width: 10px;
  content: "";
}
.webui-popover.top > .webui-arrow,
.webui-popover.top-right > .webui-arrow,
.webui-popover.top-left > .webui-arrow {
  bottom: -11px;
  left: 50%;
  margin-left: -11px;
  border-top-color: #999999;
  border-top-color: rgba(0, 0, 0, 0.25);
  border-bottom-width: 0;
}
.webui-popover.top > .webui-arrow:after,
.webui-popover.top-right > .webui-arrow:after,
.webui-popover.top-left > .webui-arrow:after {
  content: " ";
  bottom: 1px;
  margin-left: -10px;
  border-top-color: #f9f9f9;
  border-bottom-width: 0;
}
.webui-popover.right > .webui-arrow,
.webui-popover.right-top > .webui-arrow,
.webui-popover.right-bottom > .webui-arrow {
  top: 50%;
  left: -11px;
  margin-top: -11px;
  border-left-width: 0;
  border-right-color: #999999;
  border-right-color: rgba(0, 0, 0, 0.25);
}
.webui-popover.right > .webui-arrow:after,
.webui-popover.right-top > .webui-arrow:after,
.webui-popover.right-bottom > .webui-arrow:after {
  content: " ";
  left: 1px;
  bottom: -10px;
  border-left-width: 0;
  border-right-color: #f9f9f9;
}
.webui-popover.bottom > .webui-arrow,
.webui-popover.bottom-right > .webui-arrow,
.webui-popover.bottom-left > .webui-arrow {
  top: -11px;
  left: 50%;
  margin-left: -11px;
  border-bottom-color: #999999;
  border-bottom-color: rgba(0, 0, 0, 0.25);
  border-top-width: 0;
}
.webui-popover.bottom > .webui-arrow:after,
.webui-popover.bottom-right > .webui-arrow:after,
.webui-popover.bottom-left > .webui-arrow:after {
  content: " ";
  top: 1px;
  margin-left: -10px;
  border-bottom-color: #f9f9f9;
  border-top-width: 0;
}
.webui-popover.left > .webui-arrow,
.webui-popover.left-top > .webui-arrow,
.webui-popover.left-bottom > .webui-arrow {
  top: 50%;
  right: -11px;
  margin-top: -11px;
  border-right-width: 0;
  border-left-color: #999999;
  border-left-color: rgba(0, 0, 0, 0.25);
}
.webui-popover.left > .webui-arrow:after,
.webui-popover.left-top > .webui-arrow:after,
.webui-popover.left-bottom > .webui-arrow:after {
  content: " ";
  right: 1px;
  border-right-width: 0;
  border-left-color: #f9f9f9;
  bottom: -10px;
}
.webui-popover-inverse.top > .webui-arrow,
.webui-popover-inverse.top-left > .webui-arrow,
.webui-popover-inverse.top-right > .webui-arrow,
.webui-popover-inverse.top > .webui-arrow:after,
.webui-popover-inverse.top-left > .webui-arrow:after,
.webui-popover-inverse.top-right > .webui-arrow:after {
  border-top-color: #333;
}
.webui-popover-inverse.right > .webui-arrow,
.webui-popover-inverse.right-top > .webui-arrow,
.webui-popover-inverse.right-bottom > .webui-arrow,
.webui-popover-inverse.right > .webui-arrow:after,
.webui-popover-inverse.right-top > .webui-arrow:after,
.webui-popover-inverse.right-bottom > .webui-arrow:after {
  border-right-color: #333;
}
.webui-popover-inverse.bottom > .webui-arrow,
.webui-popover-inverse.bottom-left > .webui-arrow,
.webui-popover-inverse.bottom-right > .webui-arrow,
.webui-popover-inverse.bottom > .webui-arrow:after,
.webui-popover-inverse.bottom-left > .webui-arrow:after,
.webui-popover-inverse.bottom-right > .webui-arrow:after {
  border-bottom-color: #333;
}
.webui-popover-inverse.left > .webui-arrow,
.webui-popover-inverse.left-top > .webui-arrow,
.webui-popover-inverse.left-bottom > .webui-arrow,
.webui-popover-inverse.left > .webui-arrow:after,
.webui-popover-inverse.left-top > .webui-arrow:after,
.webui-popover-inverse.left-bottom > .webui-arrow:after {
  border-left-color: #333;
}
.webui-popover i.icon-refresh:before {
  content: "";
}
.webui-popover i.icon-refresh {
  display: block;
  width: 30px;
  height: 30px;
  font-size: 20px;
  top: 50%;
  left: 50%;
  position: absolute;
  margin-left: -15px;
  margin-right: -15px;
  background: url(../img/loading.gif) no-repeat;
}
@-webkit-keyframes rotate {
  100% {
    -webkit-transform: rotate(360deg);
  }
}
@keyframes rotate {
  100% {
    transform: rotate(360deg);
  }
}
.webui-popover-backdrop {
  background-color: rgba(0, 0, 0, 0.65);
  width: 100%;
  height: 100%;
  position: fixed;
  top: 0;
  left: 0;
  z-index: 9998;
}
.webui-popover .dropdown-menu {
  display: block;
  position: relative;
  top: 0;
  border: none;
  box-shadow: none;
  float: none;
}
.il-popover {
  max-width: 400px;
}
.il-popover .webui-popover-content > div:first-child {
  width: 100%;
}
.il-popover .il-popover-inner {
  max-height: 500px;
  overflow: auto;
}
.il-popover .il-popover-inner .close {
  margin: 0;
}
.il-popover .il-popover-inner .close::after {
  content: "";
  width: 0em;
  height: 0em;
  padding: 0;
}
.il-popover i.icon-refresh {
  background: url("images/loading.gif") no-repeat;
  height: 30px;
}
.il-popover .il-popover-title-container {
  background-color: #F0F0F0;
}
.il-popover .il-popover-title-container h4.il-popover-title {
  font-size: 17px;
  font-weight: normal;
  padding: 8px 14px;
  background-color: transparent;
  text-transform: none;
  color: #161616;
}
.il-popover.webui-popover-fixed {
  position: fixed;
}
@media (max-width: 768px) {
  .il-popover.webui-popover-fixed {
    position: absolute;
    left: 0 !important;
    width: 100%;
  }
}
.extended-color-variant-1.il-extended-color-variant-standard {
  color: #7f7207;
  background-color: #f3de2c;
}
.extended-color-variant-1.il-extended-color-variant-light {
  color: #beab0b;
  background-color: #f7e970;
}
.extended-color-variant-1.il-extended-color-variant-lighter {
  color: #c7b30b;
  background-color: #faf0a0;
}
.extended-color-variant-1.il-extended-color-variant-dark {
  color: #fefced;
  background-color: #ccb80c;
}
.extended-color-variant-1.il-extended-color-variant-darker {
  color: #ffffff;
  background-color: #a59509;
}
.extended-color-variant-2.il-extended-color-variant-standard {
  color: #3a2300;
  background-color: #d38000;
}
.extended-color-variant-2.il-extended-color-variant-light {
  color: #7c4b00;
  background-color: #ffa51b;
}
.extended-color-variant-2.il-extended-color-variant-lighter {
  color: #865200;
  background-color: #ffba4e;
}
.extended-color-variant-2.il-extended-color-variant-dark {
  color: #ffdaa0;
  background-color: #8c5500;
}
.extended-color-variant-2.il-extended-color-variant-darker {
  color: #ffffff;
  background-color: #633c00;
}
.extended-color-variant-3.il-extended-color-variant-standard {
  color: #081517;
  background-color: #307c88;
}
.extended-color-variant-3.il-extended-color-variant-light {
  color: #194248;
  background-color: #43acbd;
}
.extended-color-variant-3.il-extended-color-variant-lighter {
  color: #1c484f;
  background-color: #69bdca;
}
.extended-color-variant-3.il-extended-color-variant-dark {
  color: #a5d7df;
  background-color: #1d4c53;
}
.extended-color-variant-3.il-extended-color-variant-darker {
  color: #f0f8fa;
  background-color: #133035;
}
.extended-color-variant-4.il-extended-color-variant-standard {
  color: #378144;
  background-color: #86cb92;
}
.extended-color-variant-4.il-extended-color-variant-light {
  color: #4baf5d;
  background-color: #b8e0bf;
}
.extended-color-variant-4.il-extended-color-variant-lighter {
  color: #50b462;
  background-color: #dcf0df;
}
.extended-color-variant-4.il-extended-color-variant-dark {
  color: #ffffff;
  background-color: #54b665;
}
.extended-color-variant-4.il-extended-color-variant-darker {
  color: #ffffff;
  background-color: #449d53;
}
.extended-color-variant-5.il-extended-color-variant-standard {
  color: #7c2c5b;
  background-color: #ce73a8;
}
.extended-color-variant-5.il-extended-color-variant-light {
  color: #ae3d7e;
  background-color: #e1a8c9;
}
.extended-color-variant-5.il-extended-color-variant-lighter {
  color: #b53f84;
  background-color: #eecee0;
}
.extended-color-variant-5.il-extended-color-variant-dark {
  color: #ffffff;
  background-color: #b94187;
}
.extended-color-variant-5.il-extended-color-variant-darker {
  color: #ffffff;
  background-color: #9b3671;
}
.extended-color-variant-6.il-extended-color-variant-standard {
  color: #352840;
  background-color: #82639e;
}
.extended-color-variant-6.il-extended-color-variant-light {
  color: #564169;
  background-color: #a58fb9;
}
.extended-color-variant-6.il-extended-color-variant-lighter {
  color: #5b456f;
  background-color: #beaecd;
}
.extended-color-variant-6.il-extended-color-variant-dark {
  color: #e7e1ec;
  background-color: #5e4772;
}
.extended-color-variant-6.il-extended-color-variant-darker {
  color: #ffffff;
  background-color: #493859;
}
.extended-color-variant-7.il-extended-color-variant-standard {
  color: #4a3737;
  background-color: #9e7c7d;
}
.extended-color-variant-7.il-extended-color-variant-light {
  color: #705354;
  background-color: #bca5a6;
}
.extended-color-variant-7.il-extended-color-variant-lighter {
  color: #765758;
  background-color: #d2c2c3;
}
.extended-color-variant-7.il-extended-color-variant-dark {
  color: #f5f1f1;
  background-color: #795a5b;
}
.extended-color-variant-7.il-extended-color-variant-darker {
  color: #ffffff;
  background-color: #624849;
}
.extended-color-variant-8.il-extended-color-variant-standard {
  color: #b30931;
  background-color: #f75e82;
}
.extended-color-variant-8.il-extended-color-variant-light {
  color: #f20c42;
  background-color: #faa2b7;
}
.extended-color-variant-8.il-extended-color-variant-lighter {
  color: #f31549;
  background-color: #fdd3dd;
}
.extended-color-variant-8.il-extended-color-variant-dark {
  color: #ffffff;
  background-color: #f41a4d;
}
.extended-color-variant-8.il-extended-color-variant-darker {
  color: #ffffff;
  background-color: #da0b3c;
}
.extended-color-variant-9.il-extended-color-variant-standard {
  color: #8d1116;
  background-color: #ea4d54;
}
.extended-color-variant-9.il-extended-color-variant-light {
  color: #c91820;
  background-color: #f28d91;
}
.extended-color-variant-9.il-extended-color-variant-lighter {
  color: #d21921;
  background-color: #f7babd;
}
.extended-color-variant-9.il-extended-color-variant-dark {
  color: #ffffff;
  background-color: #d61922;
}
.extended-color-variant-9.il-extended-color-variant-darker {
  color: #ffffff;
  background-color: #b2151c;
}
.bg-primary {
  color: white;
}
/*
	These classes are used to limit the number of rows when displaying larger chunks of text.
	The mixin receives @height-in-rows as an integer. The classes il-multi-line-cap-2,3,5,10
	can be used to limit the number of rows for text to 2,3,5 or 10 lines in any template,
	e.g. the Standard Listing Panels limit the property values to 3 lines using il-multi-line-cap-3

	Technical discussion can be found in https://mantis.ilias.de/view.php?id=21583
	The background/gradient fallback can be removed as soon as all browsers support line-clamp.
 */
.il-multi-line-cap-2 {
  position: relative;
  max-height: 3em;
  overflow: hidden;
  line-height: 1.5;
  /* edge, chrome, safari go here... */
  /* may come with next firefox 68, https://caniuse.com/#search=clamp */
}
.il-multi-line-cap-2:after {
  content: "";
  text-align: right;
  position: absolute;
  bottom: 0;
  right: 0;
  width: 30%;
  height: 1.5em;
  background: linear-gradient(to right, rgba(255, 255, 255, 0), #ffffff 80%);
}
@supports (-webkit-line-clamp: 2) {
  .il-multi-line-cap-2 {
    overflow: hidden;
    text-overflow: ellipsis;
    display: -webkit-box;
    -webkit-line-clamp: 2;
    -webkit-box-orient: vertical;
  }
  .il-multi-line-cap-2:after {
    display: none;
  }
}
@supports (-moz-line-clamp: 2) {
  .il-multi-line-cap-2 {
    overflow: hidden;
    text-overflow: ellipsis;
    display: -moz-box;
    -moz-line-clamp: 2;
    -moz-box-orient: vertical;
  }
  .il-multi-line-cap-2:after {
    display: none;
  }
}
.il-multi-line-cap-3 {
  position: relative;
  max-height: 4.5em;
  overflow: hidden;
  line-height: 1.5;
  /* edge, chrome, safari go here... */
  /* may come with next firefox 68, https://caniuse.com/#search=clamp */
}
.il-multi-line-cap-3:after {
  content: "";
  text-align: right;
  position: absolute;
  bottom: 0;
  right: 0;
  width: 30%;
  height: 1.5em;
  background: linear-gradient(to right, rgba(255, 255, 255, 0), #ffffff 80%);
}
@supports (-webkit-line-clamp: 2) {
  .il-multi-line-cap-3 {
    overflow: hidden;
    text-overflow: ellipsis;
    display: -webkit-box;
    -webkit-line-clamp: 3;
    -webkit-box-orient: vertical;
  }
  .il-multi-line-cap-3:after {
    display: none;
  }
}
@supports (-moz-line-clamp: 2) {
  .il-multi-line-cap-3 {
    overflow: hidden;
    text-overflow: ellipsis;
    display: -moz-box;
    -moz-line-clamp: 3;
    -moz-box-orient: vertical;
  }
  .il-multi-line-cap-3:after {
    display: none;
  }
}
.il-multi-line-cap-5 {
  position: relative;
  max-height: 7.5em;
  overflow: hidden;
  line-height: 1.5;
  /* edge, chrome, safari go here... */
  /* may come with next firefox 68, https://caniuse.com/#search=clamp */
}
.il-multi-line-cap-5:after {
  content: "";
  text-align: right;
  position: absolute;
  bottom: 0;
  right: 0;
  width: 30%;
  height: 1.5em;
  background: linear-gradient(to right, rgba(255, 255, 255, 0), #ffffff 80%);
}
@supports (-webkit-line-clamp: 2) {
  .il-multi-line-cap-5 {
    overflow: hidden;
    text-overflow: ellipsis;
    display: -webkit-box;
    -webkit-line-clamp: 5;
    -webkit-box-orient: vertical;
  }
  .il-multi-line-cap-5:after {
    display: none;
  }
}
@supports (-moz-line-clamp: 2) {
  .il-multi-line-cap-5 {
    overflow: hidden;
    text-overflow: ellipsis;
    display: -moz-box;
    -moz-line-clamp: 5;
    -moz-box-orient: vertical;
  }
  .il-multi-line-cap-5:after {
    display: none;
  }
}
.il-multi-line-cap-10 {
  position: relative;
  max-height: 15em;
  overflow: hidden;
  line-height: 1.5;
  /* edge, chrome, safari go here... */
  /* may come with next firefox 68, https://caniuse.com/#search=clamp */
}
.il-multi-line-cap-10:after {
  content: "";
  text-align: right;
  position: absolute;
  bottom: 0;
  right: 0;
  width: 30%;
  height: 1.5em;
  background: linear-gradient(to right, rgba(255, 255, 255, 0), #ffffff 80%);
}
@supports (-webkit-line-clamp: 2) {
  .il-multi-line-cap-10 {
    overflow: hidden;
    text-overflow: ellipsis;
    display: -webkit-box;
    -webkit-line-clamp: 10;
    -webkit-box-orient: vertical;
  }
  .il-multi-line-cap-10:after {
    display: none;
  }
}
@supports (-moz-line-clamp: 2) {
  .il-multi-line-cap-10 {
    overflow: hidden;
    text-overflow: ellipsis;
    display: -moz-box;
    -moz-line-clamp: 10;
    -moz-box-orient: vertical;
  }
  .il-multi-line-cap-10:after {
    display: none;
  }
}
/* flex grid support start */
.row-flex {
  display: -webkit-box;
  display: -moz-box;
  display: -ms-flexbox;
  display: -webkit-flex;
  display: flex;
}
.row-flex-wrap {
  -webkit-flex-flow: row wrap;
  flex-flow: row wrap;
  align-content: flex-start;
}
.flex-col {
  display: flex;
  display: -webkit-flex;
  flex-flow: column nowrap;
  height: 100%;
}
/* flex grid support end */
/* RTL review overwrite some specifics [bootstrap] styles
 *
 * use class "noMirror" to avoid image flip
*/
[dir="rtl"] img:not(.noMirror) {
  transform: scaleX(-1);
}
[dir="rtl"] *[align="left"] {
  text-align: right !important;
}
[dir="rtl"] *[align="right"] {
  text-align: left !important;
}
@media (min-width: 768px) {
  [dir="rtl"] .navbar-header {
    float: right;
  }
}
[dir="rtl"] .navbar-brand {
  float: right;
}
@media (min-width: 768px) {
  .navbar > .container [dir="rtl"] .navbar-brand,
  .navbar > .container-fluid [dir="rtl"] .navbar-brand {
    margin-left: 0;
    margin-right: -15px;
  }
}
[dir="rtl"] .navbar-toggle {
  float: left;
  margin-right: 0;
  margin-left: 15px;
}
@media (max-width: 768px) {
  [dir="rtl"] .navbar-nav .open .dropdown-menu > li > a,
  [dir="rtl"] .navbar-nav .open .dropdown-menu .dropdown-header {
    padding: 5px 25px 5px 15px;
  }
}
@media (min-width: 768px) {
  [dir="rtl"] .navbar-nav {
    float: right;
    margin: 0;
  }
  [dir="rtl"] .navbar-nav > li {
    float: right;
  }
  [dir="rtl"] .navbar-nav.navbar-right:last-child {
    margin-right: 0;
    margin-left: -15px;
  }
}
@media (min-width: 768px) {
  [dir="rtl"] .navbar-left {
    float: right !important;
  }
  [dir="rtl"] .navbar-right {
    float: left !important;
  }
}
@media (min-width: 768px) {
  [dir="rtl"] .navbar-form.navbar-right:last-child {
    margin-right: 0;
    margin-left: -15px;
  }
}
@media (min-width: 768px) {
  [dir="rtl"] .navbar-text {
    float: right;
  }
  [dir="rtl"] .navbar-text.navbar-right:last-child {
    margin-right: 15px;
    margin-left: 0;
  }
}
[dir="rtl"] form .col-sm-1,
[dir="rtl"] form .col-sm-2,
[dir="rtl"] form .col-sm-3,
[dir="rtl"] form .col-sm-4,
[dir="rtl"] form .col-sm-5,
[dir="rtl"] form .col-sm-6,
[dir="rtl"] form .col-sm-7,
[dir="rtl"] form .col-sm-8,
[dir="rtl"] form .col-sm-9,
[dir="rtl"] form .col-sm-10,
[dir="rtl"] form .col-sm-11,
[dir="rtl"] form .col-sm-12 {
  float: right;
}
[dir="rtl"] .nav-pills > li {
  float: right;
}
span.ilAlert {
  color: #B54F00;
}
/* Drop Downs */
.dropdown-header {
  padding: 3px 10px;
  color: #161616;
  background-color: white;
  margin-bottom: 4px;
  border-bottom: 1px solid #dddddd;
}
.dropdown-header > h2 {
  margin-bottom: 2px;
}
.dropdown-menu {
  background-color: white;
  font-weight: normal;
  border: 0 none;
  -webkit-box-shadow: 3px 9px 9px 0 rgba(0, 0, 0, 0.3);
  box-shadow: 3px 9px 9px 0 rgba(0, 0, 0, 0.3);
}
.dropdown-menu li > a {
  display: block;
  clear: both;
  padding: 3px 10px;
  font-weight: normal;
  font-size: 14px;
  line-height: 1.42857143;
  background-color: transparent;
  color: #161616;
  white-space: nowrap;
}
.dropdown-menu li > a:hover,
.dropdown-menu li > a:focus {
  text-decoration: none;
  color: #000000;
  background-color: #e2e8ef;
}
.dropdown-menu img {
  border: 0;
  width: 22px;
  height: 22px;
  margin: 0 3px 0 0;
  display: inline;
}
[dir="rtl"] .dropdown-menu {
  padding: 5px 0;
}
.ilAdvNoImg {
  display: inline-block;
  width: 22px;
}
.yamm .dropdown-menu li > a {
  white-space: normal;
}
.btn-group.open .dropdown-toggle {
  -webkit-box-shadow: inset 0 1px 1px rgba(0, 0, 0, 0.05);
  box-shadow: inset 0 1px 1px rgba(0, 0, 0, 0.05);
}
/* BS tables */
.table {
  margin-bottom: 0;
}
/* ILIAS part candidates */
html,
body {
  height: 100%;
  overflow: hidden;
}
@media only screen and (max-width: 768px) {
  html {
    -webkit-text-size-adjust: none;
  }
}
/* see bug ILIAS bug #17589 and http://stackoverflow.com/questions/17045132/scrollbar-overlay-in-ie10-how-do-you-stop-that */
body {
  -ms-overflow-style: scrollbar;
}
#ilAll {
  position: relative;
  height: auto !important;
  min-height: calc(100% - 1px);
  margin: 0 auto;
}
div#minheight {
  height: 180px;
  clear: both;
}
div.ilFrame {
  margin-top: -40px;
  margin-left: auto;
  margin-right: auto;
  max-width: 1200px;
  -webkit-box-shadow: 0 0 40px #808080;
  box-shadow: 0 0 40px #808080;
  padding-top: 129px;
  background-color: #f9f9f9;
  min-height: 100%;
}
@media only screen and (max-width: 768px) {
  div.ilFrame {
    margin: 0;
    width: 100%;
  }
}
.ilContainerWidth {
  max-width: 1400px;
  padding: 0 30px;
}
@media only screen and (max-width: 768px) {
  .ilContainerWidth {
    padding: 0 15px;
  }
}
/*
	it would be good to limit the content width in some cases
	- for many forms 1400px is too wide
	- but not for all (e.g. question editing if tiny is used)
	- screens that use tables often need the full width
	- screens with (container) item lists often look ugly on 1400px (title <-> action arrow distance)
	1028px is the current max. width of the center column if at least one other column
	is displayed. This or any higher value could be set for the center column as a max-width,
	but not for all screens, options:
	- introduce a limiting class for center col and set this as "default", add another class that deactivates the
	  limit (-> screens that have wide content need to activate this class)
	- keep the current wide center col, introduce only a limiting class (-> screens that want a narrow view need
	  to activate the class)
	- use a limiting class only on some UI elements, e.g. forms and container item lists
*/
#il_center_col {
  /* max-width: 1028px; */
}
/* left navigation area (used, e.g. for explorer trees) */
.ilLeftNav {
  top: 0;
  bottom: 0;
  width: 300px;
  float: left;
  position: absolute;
  padding: 5px;
  margin-left: 15px;
  overflow: auto;
  background-color: white;
  border-right: 3px solid #6a6a6a;
  z-index: 100;
  position: fixed;
  top: 117px;
}
@media only screen and (max-width: 1200px) {
  .ilLeftNav {
    /* at last temporary, since it overlaps content */
    display: none;
  }
}
[dir="rtl"] .ilLeftNav {
  float: right;
  margin-left: 0;
  margin-right: 15px;
  border-right: none;
  border-left: 3px solid #6a6a6a;
}
/* --------------------------------------------------------------
	"Classic" delos part
-------------------------------------------------------------- */
/* --------------------------------------------------------------
   GLOBAL STYLES
-------------------------------------------------------------- */
ul,
ol,
p {
  margin: .8em 0;
}
ol,
ul {
  padding-left: 40px;
  list-style-image: none;
}
[dir="rtl"] ol,
[dir="rtl"] ul {
  padding-right: 40px;
  padding-left: 0;
}
ol ul,
ul ol,
ul ul,
ol ol {
  margin-top: 0;
  margin-bottom: 0;
}
small,
sub,
sup {
  font-size: .8em;
}
em,
i {
  font-style: italic;
}
u {
  text-decoration: underline;
}
sub {
  vertical-align: sub;
}
sup {
  vertical-align: super;
}
/* see bug #15971 */
sub,
sup {
  position: static;
}
strong,
b {
  font-weight: bold;
}
a {
  text-decoration: none;
  cursor: pointer;
  /* BEGIN WebDAV: Enable links with AnchorClick behavior for Internet Explorer.
	 * All skins which want to support mounting of Webfolders using Internet Explorer
	 * must explicitly enable AnchorClick behavior.
	 */
  behavior: url(#default#AnchorClick);
  /* END WebDAV: Enable links with AnchorClick behavior for Internet Explorer. */
}
a:hover {
  color: #3a4c65;
  text-decoration: underline;
}
hr {
  margin-bottom: .8em;
  border: none;
  border-top: 1px solid #dddddd;
}
table {
  font-size: 100%;
}
img {
  vertical-align: middle;
}
@media only screen and (max-width: 768px) {
  img {
    /* height: auto; messes e.g. survey progress bar */
    max-width: 100%;
  }
}
@media only screen and (max-width: 768px) {
  img.olTileImage {
    max-width: none;
  }
}
tr,
td {
  vertical-align: top;
  white-space: normal;
  word-wrap: break-word;
}
code {
  font-family: Pragmata, Menlo, 'DejaVu LGC Sans Mono', 'DejaVu Sans Mono', Consolas, 'Everson Mono', 'Lucida Console', 'Andale Mono', 'Nimbus Mono L', 'Liberation Mono', FreeMono, 'Osaka Monospaced', Courier, 'New Courier', monospace;
  font-size: 90%;
  color: #757575;
}
::selection {
  background: #e2e8ef;
}
::-moz-selection {
  background: #e2e8ef;
}
@media only screen and (max-width: 768px) {
  textarea {
    max-width: 100%;
  }
}
@media only screen and (max-width: 768px) {
  input,
  select {
    max-width: 100%;
  }
}
@media only screen and (max-width: 768px) {
  div.ilc_Mob img {
    height: auto !important;
  }
}
@media print {
  h1,
  h2,
  h3,
  h4,
  h5,
  h6 {
    page-break-after: avoid;
  }
  ul,
  ol,
  dl {
    page-break-before: avoid;
  }
}
/* --------------------------------------------------------------
   SPECIAL STYLES
-------------------------------------------------------------- */
body#tinymce,
body.mceContentBody {
  height: auto;
}
body#tinymce {
  background-color: white;
  overflow: initial;
}
html.il-no-tiny-bg body#tinymce {
  background-color: transparent;
  margin-top: 0 !important;
  margin-bottom: 0 !important;
}
.ilHidden {
  visibility: hidden;
}
.ilNoDisplay {
  display: none !important;
}
.ilDisplayBlock {
  display: block;
}
.ilClearFloat {
  clear: both;
}
.ilFloatRight {
  float: right;
}
[dir="rtl"] .ilFloatRight {
  float: left;
}
.ilFloatLeft {
  float: left;
}
[dir="rtl"] .ilFloatLeft {
  float: right;
}
.ilWhiteSpaceNowrap {
  white-space: nowrap;
}
.ilWhiteSpaceNowrap.ilRight a,
.ilWhiteSpaceNowrap.ilRight .btn-group {
  padding-left: 6px;
  border: 1px solid transparent;
}
.ilPositionRelative {
  position: relative;
}
.ilPrintContent {
  padding: 0 15px;
}
.ilCenter {
  text-align: center;
}
.ilRight {
  text-align: right;
}
[dir="rtl"] .ilRight {
  text-align: left;
}
.ilLeft {
  text-align: left;
}
[dir="rtl"] .ilLeft {
  text-align: right;
}
.ilValignMiddle {
  vertical-align: middle;
}
.registration {
  margin: 5px auto 0;
  width: 700px;
}
.fullwidth {
  width: 100%;
}
div.input {
  border: 1px solid #A8A8A8;
  padding: 3px;
  text-decoration: none;
  font-size: 90%;
  background-color: white;
  overflow: auto;
}
div.input:focus {
  border-color: #0078D7;
}
input[type=text].numeric {
  text-align: right;
}
@media only screen and (max-width: 768px) {
  div.ilTableOuter {
    max-width: 100%;
    overflow: auto;
  }
}
@media only screen and (max-width: 768px) {
  .table-responsive .dropdown-menu {
    position: relative;
  }
}
/* -------------------- table formatting ------------------ */
div.ilCommandRow {
  text-align: right;
  padding-right: 1%;
  margin-bottom: 15px;
}
[dir="rtl"] div.ilCommandRow {
  text-align: left;
  padding-right: 0;
  padding-left: 1%;
}
div.ilCommandRow.one_side_col {
  padding-right: 22%;
}
[dir="rtl"] div.ilCommandRow.one_side_col {
  padding-right: 0;
  padding-left: 22%;
}
div.ilAdminRow {
  margin: 10px 15px 20px 15px;
}
table.std {
  color: #161616;
  background-color: #bbb;
  border-spacing: 0;
  border-collapse: collapse;
  border: 1px solid #9eadba;
}
.fullwidth_invisible {
  color: #161616;
  background-color: #f9f9f9;
  width: 100%;
  border-spacing: 0;
}
table.nobackground {
  color: #161616;
  background-color: inherit;
  border-spacing: 0;
  padding: 3px;
}
.subitem {
  clear: both;
  margin: 0 -10px 0 0;
  padding-top: 5px;
  /* border-top: 1px dotted #c0c0c0; */
}
[dir="rtl"] .subitem {
  clear: both;
  margin: 0 0 0 -10px;
}
td.nobackground {
  color: black;
  background-color: inherit;
  border-spacing: 0;
  border: none;
  padding: 3px;
  vertical-align: top;
}
tr.tbltitle {
  border-bottom: 1px solid #9eadba;
}
tr.std {
  background-color: white;
  color: #161616;
  padding: 3px;
}
th {
  text-align: left;
  vertical-align: bottom;
  font-weight: normal;
}
td.std,
th.std {
  padding: 4px 6px;
  text-align: left;
}
[dir="rtl"] th,
[dir="rtl"] td.std,
[dir="rtl"] th.std {
  text-align: right;
}
.calstd .btn {
  white-space: normal;
}
th.option,
td.option {
  background-color: white;
  color: #161616;
  padding: 3px;
  font-weight: bold;
  vertical-align: top;
  text-align: right;
  border-top: 1px solid #9eadba;
}
[dir="rtl"] th.option,
[dir="rtl"] td.option {
  text-align: left;
}
td.sub_option {
  background-color: white;
  color: #161616;
  padding: 3px;
  font-weight: bold;
  vertical-align: top;
  border-top: 1px solid #9eadba;
}
td.option_value {
  background: none white;
  color: #161616;
  padding: 3px;
  vertical-align: top;
  text-align: left;
  border-top: 1px solid #9eadba;
}
[dir="rtl"] td.option_value {
  text-align: right;
}
td.option_value_center {
  background: none white;
  color: #161616;
  padding: 3px;
  vertical-align: top;
  text-align: center;
  border-top: 1px solid #9eadba;
}
td.option_desc,
p.option_desc {
  background: none white;
  color: #161616;
  padding: 3px;
  font-style: italic;
  font-weight: normal;
  vertical-align: top;
  text-align: left;
}
[dir="rtl"] td.option_desc,
[dir="rtl"] p.option_desc {
  text-align: right;
}
td.boxed {
  border: 1px solid black;
}
/*Link, Visited, Hover, Focus, Activ*/
a.il_ContainerItemCommand2:link,
a.il_ContainerItemCommand2:visited,
a.il_ContainerItemCommand:link,
a.il_ContainerItemCommand:visited {
  font-size: 80%;
  text-decoration: none;
  margin: 0 3px 0 0;
  white-space: nowrap;
  font-weight: normal;
}
[dir="rtl"] a.il_ContainerItemCommand2:link,
[dir="rtl"] a.il_ContainerItemCommand2:visited,
[dir="rtl"] a.il_ContainerItemCommand:link,
[dir="rtl"] a.il_ContainerItemCommand2:visited {
  margin: 0 0 0 3px;
}
a.il_ContainerItemCommand2:hover,
a.il_ContainerItemCommand:hover {
  text-decoration: underline;
}
div.il_ContainerItemCommands2 {
  text-align: right;
  margin: 0 3px 3px;
}
[dir="rtl"] div.il_ContainerItemCommands2 {
  text-align: left;
}
div.il_ContainerItemCommands {
  padding: 2px 0;
}
h3.il_ContainerItemTitle {
  padding: 0;
  margin: 0;
  font-weight: normal;
  font-size: 100%;
  display: inline;
}
div.il_ContainerItemTitle {
  float: left;
  max-width: calc(100% - 40px);
  padding-bottom: 5px;
}
[dir="rtl"] div.il_ContainerItemTitle {
  float: right;
}
div.il_ItemProperties {
  margin: 2px 0 5px;
  text-align: left;
  font-weight: normal;
  font-size: 90%;
}
[dir="rtl"] div.il_ItemProperties {
  text-align: right;
}
div.il_ItemNotice {
  margin: 2px 0 5px;
  text-align: left;
  font-weight: normal;
  font-size: 90%;
  color: green;
}
[dir="rtl"] div.il_ItemNotice {
  text-align: right;
}
a.il_ItemProperty:link,
a.il_ItemProperty:visited {
  text-decoration: none;
  font-weight: normal;
}
a.il_ItemProperty:hover {
  color: black;
}
span.il_ItemAlertProperty {
  color: #B54F00;
}
/* Table Links */
/* --- description text ---*/
div.il_Description,
td.il_Description {
  margin: 2px 0 5px;
  font-size: 90%;
  font-weight: normal;
  text-align: left;
}
[dir="rtl"] div.il_Description,
[dir="rtl"] td.il_Description {
  text-align: right;
}
div.il_Description_no_margin,
td.il_Description_no_margin {
  font-size: 90%;
  font-style: italic;
  text-align: left;
}
[dir="rtl"] div.il_Description_no_margin,
[dir="rtl"] td.il_Description_no_margin {
  text-align: right;
}
div.il_info {
  font-size: 90%;
  text-align: left;
}
[dir="rtl"] div.il_info {
  text-align: right;
}
/* ---------------- headlines ------------------ */
a#il_mhead_t_focus {
  color: #3b5620;
  vertical-align: middle;
  font-size: 26px;
  cursor: default;
}
@media only screen and (max-width: 768px) {
  a#il_mhead_t_focus {
    font-size: 20px;
  }
}
a#il_mhead_t_focus[href] {
  cursor: pointer;
}
h1.ilHeader {
  padding: 10px 0 0;
}
@media only screen and (max-width: 768px) {
  h1.ilHeader {
    padding-top: 5px;
  }
}
h2.ilHeader {
  font-weight: normal;
  padding: 0;
  margin: 0;
  display: inline;
  font-size: 19px;
  color: #161616;
}
#headerimage {
  width: 45px;
  height: 45px;
  margin-top: 3px;
  margin-right: 10px;
  float: left;
}
@media only screen and (max-width: 768px) {
  #headerimage {
    width: 35px;
    height: 35px;
    margin-top: 2px;
    margin-right: 7px;
  }
}
[dir="rtl"] #headerimage {
  margin-right: 0;
  margin-left: 10px;
  float: right;
}
div.ilHeadAction {
  float: right;
  margin: 8px 0 5px;
  /* bottom 5px blog fullscreen */
}
[dir="rtl"] div.ilHeadAction {
  float: left;
}
div.ilHeadAction .prop {
  padding-right: 10px;
}
[dir="rtl"] div.ilHeadAction .prop {
  padding-right: 0;
  padding-left: 10px;
}
div.ilHeadAction a:hover {
  text-decoration: none;
}
div.ilHeaderDesc {
  font-size: 90%;
  padding: 0;
  color: #161616;
  font-weight: 300;
}
div.ilHeaderAlert {
  font-size: 90%;
  padding: 0;
  font-weight: 300;
  color: #B54F00;
}
div.il_HeaderInner {
  padding: 15px;
  margin-bottom: 5px;
  overflow: visible;
}
@media only screen and (max-width: 768px) {
  div.il_HeaderInner {
    color: #161616;
  }
}
div.il_HeaderInner.media {
  margin-top: 0;
}
div.il_TreeIcons {
  padding: 15px 15px 0 0;
  margin: 0;
  float: right;
}
[dir="rtl"] div.il_TreeIcons {
  padding: 15px 0 0 15px;
  float: left;
}
/* ----------------- permanent link  ------------- */
#current_perma_link {
  color: #161616;
  font-size: 90%;
}
a.permalink_label > span.glyphicon {
  display: none;
}
.ilPermalinkContainer {
  width: 100%;
}
div.ilPermanentLinkWrapper {
  clear: both;
  margin-top: 10px;
  display: inline-block;
  width: 100%;
}
@media only screen and (max-width: 768px) {
  div.ilPermanentLinkWrapper a.permalink_label > span.glyphicon {
    display: inline;
  }
}
div.ilPermanentLinkWrapper .ilPermalinkContainer {
  table-layout: fixed;
  line-height: 22px;
}
@media only screen and (max-width: 768px) {
  div.ilPermanentLinkWrapper .ilPermalinkContainer {
    padding-right: 0;
  }
}
div.ilPermanentLinkWrapper .ilPermalinkContainer > label {
  width: 150px;
  display: table-cell;
  vertical-align: middle;
}
@media only screen and (max-width: 768px) {
  div.ilPermanentLinkWrapper .ilPermalinkContainer > label {
    padding-right: 0;
    width: 24px;
  }
}
div.ilPermanentLinkWrapper .ilPermalinkContainer > input,
div.ilPermanentLinkWrapper .ilPermalinkContainer .btn-group {
  z-index: 0;
  /* see bug #24567 */
}
div.ilPermanentLinkWrapper .ilPermalinkContainer .input-group-btn {
  width: 28px;
}
div.il_Footer {
  padding: 10px 0;
  font-size: 90%;
  text-align: center;
}
footer.ilFooter {
  position: absolute;
  left: 0;
  right: 0;
  bottom: -1px !important;
  font-size: 0.9em;
  height: 70px;
  margin: 0 auto;
  padding: 20px 0 0;
  text-align: left;
  background-color: #4c6586;
  color: white;
}
@media only screen and (max-width: 768px) {
  footer.ilFooter {
    height: auto;
  }
}
footer.ilFooter div.ilFooterContainer {
  color: white;
  line-height: 1.75;
  padding: 0 15px;
}
footer.ilFooter a.permalink_label,
footer.ilFooter div.ilFooterContainer > a {
  color: white;
  white-space: nowrap;
}
footer.ilFooter a.permalink_label:hover,
footer.ilFooter div.ilFooterContainer > a:hover {
  color: white;
}
@media only screen and (max-width: 768px) {
  footer.ilFooter a.permalink_label > span.glyphicon {
    display: inline;
  }
}
footer.ilFooter .ilPermalinkContainer {
  width: auto;
  padding-right: 5px;
  line-height: 22px;
}
footer.ilFooter .ilPermalinkContainer > label {
  display: table-cell;
  vertical-align: middle;
  padding-right: 5px;
}
@media only screen and (max-width: 768px) {
  footer.ilFooter .ilPermalinkContainer > label {
    padding-right: 0;
    width: 24px;
  }
}
@media only screen and (max-width: 768px) {
  footer.ilFooter .ilPermalinkContainer {
    padding-right: 0;
  }
}
[dir="rtl"] footer.ilFooter {
  text-align: right;
}
/* ----------------- invisible border ------------- */
div.invisible_border {
  margin: 15px;
}
.ilInvisibleBorder {
  padding: 15px;
}
/* ------- Helptext --------- */
span.il_Helptext {
  font-size: 90%;
  font-weight: normal;
}
/* ----------------- alternative text styles ------------- */
.small {
  text-decoration: none;
  font-size: 90%;
}
.xsmall {
  text-decoration: none;
  font-size: 80%;
}
.smallgreen {
  text-decoration: none;
  font-size: 90%;
  color: green;
}
.smallred {
  text-decoration: none;
  font-size: 90%;
  color: #d00;
}
.obligatory {
  font-weight: normal;
  color: #800000;
  font-variant: normal;
}
.warning {
  text-decoration: none;
  font-weight: bold;
  color: #d00;
}
div.Access {
  text-decoration: none;
  font-weight: bold;
  text-decoration: underline;
  color: #d00;
}
.asterisk {
  color: #d00;
  font-size: 90%;
}
.default {
  text-decoration: none;
  font-weight: normal;
}
.quote {
  font-style: italic;
  font-weight: normal;
}
.subtitle {
  font-style: italic;
  font-weight: normal;
  font-size: 90%;
}
.questiontext {
  font-weight: bold;
}
.bold {
  font-weight: bold;
}
.light {
  color: #757575;
}
/* ----------------- normal links ------------- */
a.light:link,
a.light:visited {
  text-decoration: none;
  color: #35b;
}
a.light:hover {
  color: black;
}
/* Messages */
/* ------------------ blind image - spacer gif --------------
   please use this style class always when using this blind image */
img.spacer {
  display: block;
}
div#agreement {
  width: 100%;
  height: 375px;
  overflow: auto;
  overflow-x: hidden;
}
/* bottom center area (optional bottom area, used e.g. in learning modules) */
div#bot_center_area {
  bottom: 0;
  height: 300px;
  position: fixed;
  padding: 5px;
  background-color: #f0f0f0;
  border-top: 3px solid #dddddd;
  -webkit-overflow-scrolling: touch;
  /* Bug 11209 */
  overflow: auto;
  /* Bug 11209 */
}
div#bot_center_area iframe {
  -webkit-overflow-scrolling: touch;
  /* Bug 11209 */
  overflow: auto;
  /* Bug 11209 */
  border: none;
  width: 100%;
  height: 100%;
}
div#bot_center_area_drag {
  left: 0;
  right: 0;
  height: 4px;
  cursor: row-resize;
  margin-top: -8px;
  position: absolute;
}
#drag_zmove {
  position: absolute;
  width: 100%;
  height: 100%;
  z-index: 7;
  display: none;
}
div#bot_center_area_drag:hover {
  background: none #fa9;
}
.ilLeftNavSpace {
  /* padding: 0 20px 0 310px; */
  margin-left: 315px !important;
}
@media (max-width: 1200px) {
  .ilLeftNavSpace {
    margin-left: 0 !important;
  }
}
[dir="rtl"] .ilLeftNavSpace {
  margin-left: 0 !important;
  margin-right: 315px !important;
}
@media (max-width: 1200px) {
  [dir="rtl"] .ilLeftNavSpace {
    margin-right: 0 !important;
  }
}
/* see #27399 (should be finally tackled in PLR2) */
div.ilContentFixed {
  padding-bottom: 20px;
}
/* right panel (e.g. notes, comments) */
div.ilRightPanel {
  overflow: auto;
  position: fixed;
  top: 0;
  bottom: 0;
  right: 0;
  width: 500px;
  left: auto !important;
}
[dir="rtl"] div.ilRightPanel {
  right: auto !important;
  width: 500px;
  left: 0 !important;
}
#ilRightPanelClose {
  display: block;
  float: right;
}
[dir="rtl"] #ilRightPanelClose {
  float: left;
}
/* Overlays, Blocks */
.ilOverlay {
  background-color: white;
  border: 1px solid #dddddd;
  text-align: left;
  position: absolute;
  -webkit-box-shadow: 2px 2px 4px #c0c0c0;
  box-shadow: 2px 2px 4px #c0c0c0;
}
[dir="rtl"] .ilOverlay {
  text-align: right;
}
.ilAccHeadingHidden,
.ilAccHidden,
.ui-helper-hidden-accessible {
  position: absolute;
  left: -2000px;
  top: auto;
  width: 1px;
  height: 1px;
  overflow: hidden;
}
[dir="rtl"] .ilAccHeadingHidden,
[dir="rtl"] .ilAccHidden,
[dir="rtl"] .ui-helper-hidden-accessible {
  left: auto;
  /* may causes a scrollbar when omitted */
  right: -2000px;
}
a.ilAccAnchor,
a.ilAccAnchor:hover {
  text-decoration: none;
  color: inherit;
}
/* revised 4.1 */
/* Fixed Frame Width */
div.ilFrameFixedWidth,
.ilFrameFixedWidth #mainscrolldiv {
  /* max-width: 1370px; */
  margin: 0 auto;
}
.ilFrameFixedWidth #mainscrolldiv {
  margin: 0 auto;
}
div.ilFrameFixedWidthHeader {
  margin: 0 auto;
  padding: 0;
}
.ilFrameFixedWidthHeader div.ilHeaderBanner {
  overflow: hidden;
  padding: 0 15px;
}
@media only screen and (max-width: 768px) {
  .ilFrameFixedWidthHeader div.ilHeaderBanner {
    max-width: 100%;
    height: 40px !important;
    padding: 0;
  }
}
div.ilHeaderBanner img.ilHeaderImg {
  width: 100%;
}
.ilFrameFixedWidth div.ilHeaderDesc {
  padding-left: 0;
}
[dir="rtl"] .ilFrameFixedWidth div.ilHeaderDesc {
  padding-left: inherit;
  padding-right: 0;
}
div.ilBox {
  background: url("images/FramedBack.png") repeat-x;
  border: 1px solid #dddddd;
  padding: 10px;
  margin-bottom: 20px;
}
/* Top-Bar */
div.ilTopBar {
  background-color: #161616;
  color: white;
  padding: 5px 10px;
}
div.ilTopBar a {
  color: #c9c9c9;
}
div.ilTopBar a:hover,
div.ilTopBar a:active,
div.ilTopBar a:focus {
  color: white;
}
div.ilTopBarLeft {
  float: left;
}
[dir="rtl"] div.ilTopBarLeft {
  float: right;
}
div.ilTopBarRight {
  float: right;
}
[dir="rtl"] div.ilTopBarRight {
  float: left;
}
div.ilTopBarRight span#ilAdvSelListAnchorElement_asl {
  margin-right: 25px;
  color: black;
}
[dir="rtl"] div.ilTopBarRight span#ilAdvSelListAnchorElement_asl {
  margin-right: 0;
  margin-left: 25px;
}
div.ilSideBarHead {
  margin-top: 10px;
  margin-bottom: 5px;
  padding: 5px;
}
div.ilSideBarHead h3,
div.ilSideBarHead h1 {
  font-size: 110%;
  color: #161616;
  display: inline;
  padding: 0;
}
div.ilSideBarContent {
  padding: 5px;
}
/* jquery ui autocomplete */
.ui-menu {
  list-style: none;
  padding: 0;
  margin: 0;
  display: block;
  float: left;
  background-color: white;
  border: 1px solid #dddddd;
  font-size: 90%;
  -webkit-box-shadow: 2px 2px 4px #c0c0c0;
  box-shadow: 2px 2px 4px #c0c0c0;
}
.ui-menu .ui-menu-item {
  margin: 0;
  padding: 0;
  zoom: 1;
  float: left;
  clear: left;
  width: 100%;
}
.ui-menu .ui-menu-item > * {
  text-decoration: none;
  display: block;
  padding: 2px 4px;
  line-height: 1.5;
  color: #161616;
  background-color: transparent;
}
.ui-menu .ui-menu-item > *:hover,
.ui-menu .ui-menu-item > *.ui-state-hover,
.ui-menu .ui-menu-item > *.ui-state-active {
  background-color: #e2e8ef;
  color: #161616;
}
.ui-menu .ui-menu-item a {
  color: #161616;
}
.ui-menu .ui-menu-item a:hover {
  color: #000000;
}
.ui-menu .ui-menu-category {
  margin: 0;
  padding: 2px;
  zoom: 1;
  float: left;
  clear: left;
  width: 100%;
  font-weight: bold;
}
.ui-menu .ui-menu-more {
  display: block;
  zoom: 1;
  color: #03a;
  cursor: pointer;
  float: left;
  clear: left;
  width: 100%;
}
.ui-menu .ui-menu-more span {
  padding: 2px;
}
.ui-menu .ui-menu-more:hover {
  background-color: white;
}
[dir="rtl"] .ui-menu {
  float: right;
}
[dir="rtl"] .ui-menu .ui-menu-item {
  float: right;
  clear: right;
}
[dir="rtl"] .ui-menu .ui-menu-category {
  float: right;
  clear: right;
}
[dir="rtl"] .ui-menu .ui-menu-more {
  float: right;
  clear: right;
}
.ui-autocomplete {
  max-height: 400px;
  overflow-y: auto;
  /* prevent horizontal scrollbar */
  overflow-x: hidden;
}
/* Icon Default */
img.ilIcon {
  width: 32px;
  height: 32px;
}
/* Icon small */
img.ilSmallIcon {
  width: 22px;
  height: 22px;
}
/* PreventBreakOut, see https://css-tricks.com/snippets/css/prevent-long-urls-from-breaking-out-of-container/ */
.ilPreventBreakOut {
  overflow-wrap: break-word;
  word-wrap: break-word;
  -ms-word-break: break-all;
  word-break: break-word;
  -ms-hyphens: auto;
  -moz-hyphens: auto;
  -webkit-hyphens: auto;
  hyphens: auto;
}
span.ilIcalIcon {
  text-align: initial;
}
/* Component Imports */
/* Services/Accordion */
.il_VAccordionHead,
.il_HAccordionHead {
  padding: 8px 8px 8px 38px;
  text-align: left;
  cursor: pointer;
  color: #4c6586;
  font-size: 110%;
  background-image: url("images/tree_col.svg");
  background-repeat: no-repeat;
  background-color: #f9f9f9;
  background-position: 15px 8px;
  background-size: 20px 20px;
  border: 0;
}
.il_VAccordionHead {
  display: block;
  width: 100%;
}
.il_VAccordionInnerContainer {
  margin-bottom: 10px;
}
.il_HAccordionHead:hover,
.il_VAccordionHead:hover {
  background-color: #e2e8ef;
}
.il_HAccordionHeadActive,
.il_VAccordionHeadActive {
  background-image: url("images/tree_exp.svg");
  background-color: #e2e8ef;
}
.ilAccHideContent {
  width: 0px;
  height: 0px;
  display: none;
}
div.ilc_va_icont_VAccordICont {
  overflow: visible !important;
}
/* Modules/ScormAicc */
table.il_ScormTable {
  color: #161616;
  background-color: #f9f9f9;
  border-spacing: 1px;
  border: none;
}
td.il_ScormTableKey {
  background-color: #f9f9f9;
  color: #161616;
  padding: 1px 3px;
  vertical-align: top;
  text-align: right;
}
td.il_ScormTableValue {
  background: none #f9f9f9;
  color: #161616;
  padding: 1px 3px;
  vertical-align: top;
  text-align: left;
}
/* Services/Form */
/* forms */
label,
input[type=checkbox],
input[type=radio],
select {
  cursor: pointer;
}
.form-control {
  font-size: 12px;
  color: #161616;
  border: 1px solid #A8A8A8;
}
.form-control[disabled],
.form-control[readonly],
fieldset[disabled] .form-control {
  background-color: #f9f9f9;
}
.form-horizontal {
  margin-bottom: 20px;
  background: white;
}
form.form-inline {
  margin-bottom: 20px;
}
.form-horizontal .form-group {
  margin: 10px 0;
}
.form-control,
.form-control:focus {
  -webkit-box-shadow: none;
  box-shadow: none;
}
.form-control:focus-visible {
  -webkit-box-shadow: none;
  box-shadow: none;
  outline: 3px solid #0078D7;
}
textarea.form-control {
  max-width: 100%;
}
select.form-control {
  width: auto;
  max-width: 100%;
}
.form-horizontal label {
  color: #161616;
  font-size: 100%;
}
.form-control-static {
  display: block;
}
.form-horizontal .control-label {
  padding-bottom: 4px;
  min-height: 34px;
}
@media only screen and (max-width: 768px) {
  .form-horizontal .control-label {
    min-height: auto;
    padding-bottom: 0;
    margin-bottom: 0;
  }
}
.form-horizontal .control-label.col-sm-3.il_textarea {
  text-align: left;
  width: 100%;
}
.form-horizontal .radio,
.form-horizontal .checkbox,
.form-horizontal .radio-inline,
.form-horizontal .checkbox-inline {
  padding-top: 0;
  line-height: normal;
}
.form-horizontal div.radio label.radio-inline {
  line-height: 25px;
}
.radio input[type="radio"],
.radio-inline input[type="radio"],
.checkbox input[type="checkbox"],
.checkbox-inline input[type="checkbox"] {
  position: static;
  display: inline-block;
  margin-left: -20px;
  margin-top: 7px;
  min-width: 13px;
  vertical-align: top;
}
@media only screen and (max-width: 768px) {
  .radio input[type="radio"],
  .radio-inline input[type="radio"],
  .checkbox input[type="checkbox"],
  .checkbox-inline input[type="checkbox"] {
    min-width: 16px;
  }
}
[dir="rtl"] .form-horizontal .control-label {
  text-align: left;
}
label {
  font-weight: normal;
}
td.form-inline > div.form-group {
  display: block;
  padding: 4px 0;
}
input[type="file"].form-control {
  border: none;
  height: auto;
}
.ilFormHeader {
  padding: 15px 0 5px;
}
.ilFormHeader .ilFormCmds {
  margin: 0;
  float: right;
}
.ilFormHeader h3 {
  margin: 0;
}
[dir="rtl"] .ilFormHeader .ilFormCmds {
  float: left;
}
.ilFormHeader,
.ilFormFooter {
  color: #161616;
  background-color: #f0f0f0;
}
.ilSubForm {
  background-color: #f9f9f9;
  padding: 3px 0;
  margin-bottom: 10px;
}
.ilSubForm .form-group {
  margin: 0;
}
@media (max-width: 768px) {
  .ilSubForm .form-group {
    margin: 6px 0;
  }
}
.ilSubForm .col-sm-9.il_textarea {
  width: 100%;
}
.ilFormFooter {
  padding: 3px 0;
}
.ilFormFooter .ilFormCmds {
  text-align: right;
  padding: 0;
}
[dir="rtl"] .ilFormFooter .ilFormCmds {
  text-align: left;
}
/* jQuery ui autocomplete menu */
input.ilHFormHighlighted,
.ui-state-focus {
  background-color: #ff9;
}
div.ilFormExternalSetting {
  margin-bottom: 10px;
}
div.ilFormExternalSetting ul {
  margin: 2px 0;
  padding-left: 25px;
}
[dir="rtl"] div.ilFormExternalSetting ul {
  padding-left: 0;
  padding-right: 25px;
}
div.ilFormExternalSetting span {
  color: #B54F00;
  /* font-style: italic; */
}
div[id^="ilFormField"] {
  margin-bottom: 10px;
}
/* Hierarchy Form */
div.ilHFormHeader,
div.ilHFormFooter {
  color: #161616;
  background-color: #f0f0f0;
  padding: 4px 0 4px 22px;
}
[dir="rtl"] div.ilHFormHeader,
[dir="rtl"] div.ilHFormFooter {
  padding: 4px 22px 4px 0;
}
div.ilHFormContent {
  padding: 20px 10px 20px 0px;
}
div.ilHFormContent table {
  width: 100%;
}
div.ilHFormItem {
  margin-bottom: 5px;
  display: table-row;
}
div.ilHFormHeader .ilFormCmds,
div.ilHFormFooter .ilFormCmds {
  float: right;
}
[dir="rtl"] div.ilHFormHeader .ilFormCmds,
[dir="rtl"] div.ilHFormFooter .ilFormCmds {
  float: left;
}
.ilHFormExpIcon,
.ilHFormCheckbox,
.ilHFormIcon {
  min-width: 20px;
  padding: 0;
}
.ilHFormItemCmd {
  padding: 0 10px;
}
.ilHFormExpIcon img,
.ilHFormIcon img {
  width: 19px;
  height: 19px;
}
.ilHFormInput,
.ilHFormInput input.form-control {
  width: 100%;
}
.ilHFormDropArea {
  margin: 6px 0;
  width: auto;
}
/* deprecated */
/* experimental: bootstrap'ed file upload */
.btn-file {
  position: relative;
  overflow: hidden;
}
.btn-file input[type=file] {
  position: absolute;
  top: 0;
  right: 0;
  min-width: 100%;
  min-height: 100%;
  font-size: 100px;
  text-align: right;
  filter: alpha(opacity=0);
  opacity: 0;
  outline: none;
  background: white;
  cursor: inherit;
  display: block;
}
.ilFormInnerCol {
  padding: 0;
}
.ilFormInnerCol .form-group {
  margin: 0;
}
input:invalid {
  background-color: #ffebeb;
  border-color: #d08080;
}
.bootstrap-datetimepicker-widget {
  z-index: 2000;
}
/* provisory fix for #0021322  */
div[id$="color-picker-menu"] {
  z-index: 3;
}
/* Services/UI/Explorer2 */
table.ilExplorer {
  width: 100%;
  background-color: #f9f9f9;
}
body.il_Explorer {
  background: none #f9f9f9;
}
div.il_Explorer {
  margin: 0;
  min-height: 468px;
  padding: 10px 5px 15px;
}
div.ilExpH {
  padding-top: 48px;
  min-height: 35px;
}
td.ilExpBody {
  border-top: 1px solid #dddddd;
  background-color: #f9f9f9;
}
h1.ilExplorerHead {
  color: #161616;
  margin: 0;
  padding: 10px 5px 10px 28px;
  vertical-align: top;
  text-align: left;
  font-weight: bold;
  font-size: 90%;
}
div.il_ExplorerTree {
  font-size: 90%;
}
ul.il_Explorer {
  margin: 0 0 0 10px;
  padding: 0;
  list-style: none;
}
ul.il_ExplorerNoIndent {
  margin: 0;
  padding: 0;
  list-style: none;
}
li.il_Explorer {
  margin: 0;
  padding: 0;
  white-space: nowrap;
}
a.il_HighlightedNode,
.ilHighlighted {
  background-color: #e2e8ef;
  padding: 0 5px;
}
li.ilExplSecHighlight {
  background-color: #f9f9f9 !important;
  border-top: solid 2px #557196;
  border-bottom: solid 2px #557196;
}
div.il_ExplorerItemDescription {
  margin-left: 40px;
}
a.ilTreeView {
  position: fixed;
  top: 117px;
  z-index: 1020;
  bottom: 160px;
  background-color: white;
  border: 1px solid #dddddd;
  border-left: none;
  -webkit-box-shadow: 1px 1px 2px #b9b9b9;
  box-shadow: 1px 1px 2px #b9b9b9;
  width: 6px;
}
@media only screen and (max-width: 1200px) {
  a.ilTreeView {
    /* at last temporary, since it overlaps content */
    display: none;
  }
}
a.ilTreeView > img {
  display: inline-block;
  margin-left: -2px;
  max-width: inherit;
  background-color: white;
  border-right: 2px solid #dddddd;
  width: 28px;
  height: 28px;
}
a.ilTreeView:hover > img,
a.ilTreeView:active > img,
a.ilTreeView:focus > img {
  margin-left: 0;
}
a.ilTreeView:hover,
a.ilTreeView:active,
a.ilTreeView:focus {
  outline: 0;
}
[dir="rtl"] a.ilTreeView {
  border: 1px solid #dddddd;
  border-right: none;
}
[dir="rtl"] a.ilTreeView > img {
  margin-left: 0;
  margin-right: -5px;
}
[dir="rtl"] a.ilTreeView:hover > img,
[dir="rtl"] a.ilTreeView:active > img,
[dir="rtl"] a.ilTreeView:focus > img {
  margin-right: 0;
}
/* Explorer2, jsTree */
.jstree.jstree-default a {
  color: #4c6586 !important;
}
.jstree.jstree-default a.disabled {
  color: #161616 !important;
  cursor: default !important;
}
.jstree.jstree-default a {
  font-size: 100%;
  min-height: 22px;
}
.jstree li,
.jstree.jstree-default li i {
  background: url("images/jstree.svg") no-repeat;
  vertical-align: top;
}
.jstree.jstree-default .jstree-open > i {
  background-position: -15px 0 !important;
}
.jstree.jstree-default .jstree-closed > i {
  background-position: 3px 0 !important;
}
#vakata-contextmenu.jstree-context,
#vakata-contextmenu.jstree-context li ul {
  background: none #f0f0f0;
  border: 1px solid #979797;
  -webkit-box-shadow: 1px 1px 2px #999;
  box-shadow: 1px 1px 2px #999;
}
#vakata-contextmenu.jstree-context a {
  color: black;
}
#vakata-contextmenu.jstree-context a:hover,
#vakata-contextmenu.jstree-context .vakata-hover > a {
  padding: 0 5px;
  background: #e8eff7;
  border: 1px solid #aecff7;
  color: #000000;
  border-radius: 2px;
}
#vakata-contextmenu.jstree-context li.jstree-contextmenu-disabled a,
#vakata-contextmenu.jstree-context li.jstree-contextmenu-disabled a:hover {
  color: silver;
  background: none;
  border: 0;
  padding: 1px 4px;
}
#vakata-contextmenu.jstree-context li.vakata-separator {
  background: white;
  border-top: 1px solid #dddddd;
  margin: 0;
}
#vakata-contextmenu.jstree-context li ul {
  margin-left: -4px;
}
.jstree img {
  border: 0;
  width: 20px;
  height: 20px;
}
img.il_ExplorerIcon {
  height: 20px;
  width: 20px;
}
.ilExplorerContainer {
  padding: 2px 0 6px 0;
}
.ilExplorerContainer .jstree-default .jstree-anchor {
  height: auto;
}
.jstree-default .jstree-node,
.jstree-default .jstree-anchor {
  line-height: inherit;
}
.il-maincontrols-slate-content .jstree-default > ul > li.jstree-node {
  margin-left: 0;
}
.il-maincontrols-slate-content .jstree-default li.jstree-node {
  margin-left: 14px;
  padding: 0 3px;
}
/* Modules/Forum */
a.postread,
a.postread:visited {
  font-weight: normal;
}
a.postunread,
a.postunread:visited {
  font-weight: bold;
}
a.postnew,
a.postnew:visited {
  font-style: italic;
  font-weight: bold;
}
blockquote.ilForumQuote {
  margin: 0 20px 10px;
  padding: 5px;
  border: 1px solid #b6b6b6;
  font-size: 90%;
}
div.ilForumQuoteHead {
  font-weight: bold;
  font-size: 90%;
  margin: 0 0 10px;
}
/* Modules/Forum */
#ilFrmPostList {
  list-style: none;
  margin: 0;
  padding: 0;
  background-color: #f9f9f9;
}
.ilFrmPostImage {
  float: left;
  width: 100px;
  overflow: hidden;
}
.ilFrmPostImage img {
  vertical-align: top;
  margin: 5px 20px 5px 5px;
  border: none;
  max-width: 100%;
}
@media only screen and (min-width: 768px) {
  .ilFrmPostImage img {
    margin: 0 !important;
    padding: 5px 8px 5px 5px;
  }
}
.ilFrmPostClear {
  clear: both;
  width: 1px;
  height: 1px;
  line-height: 1px;
}
.ilFrmPostTitle {
  margin-top: 15px;
  font-size: 120%;
}
@media only screen and (max-width: 768px) {
  .ilFrmPostTitle {
    margin-top: 5px;
    font-size: 100%;
  }
}
div.ilFrmPostHeader span.small {
  color: #757575;
}
.ilFrmPostContentContainer {
  margin: 0 0 10px;
  width: 80%;
  float: left;
}
@media only screen and (max-width: 768px) {
  .ilFrmPostContentContainer {
    width: 100%;
  }
}
@media only screen {
  .ilFrmPostContentContainer img {
    width: 100%;
    height: auto !important;
  }
}
.ilFrmPostContent {
  margin-top: 20px;
}
.ilFrmPostRow {
  padding: 3px;
  border-top: 1px solid #f0f0f0;
}
.ilFrmPostRow div.ilForm {
  width: 100%;
  max-width: 1000px;
}
.ilFrmPostRow div.ilForm div.ilFormValue {
  width: auto;
}
.ilFrmPostRow div.ilForm div.ilFormOption {
  width: 150px;
}
@media only screen and (max-width: 768px) {
  .ilFrmPostRow div.ilForm,
  .ilFrmPostRow div.ilForm input[type=text],
  .ilFrmPostRow div.ilForm textarea {
    width: 100%;
  }
}
@media only screen and (max-width: 768px) {
  .ilFrmPostRow img.ilUserIcon {
    width: 50px;
    height: 50px;
  }
}
@media only screen and (min-width: 1200px) {
  .sort_by_posts .ilFrmPostRow.ilFrmPost-level-2 {
    padding-left: 50px;
  }
  .sort_by_posts .ilFrmPostRow.ilFrmPost-level-3 {
    padding-left: 100px;
  }
  .sort_by_posts .ilFrmPostRow.ilFrmPost-level-4 {
    padding-left: 150px;
  }
}
.ilFrmPostCensorshipAdvice {
  margin: 0;
  padding: 0;
  font-weight: bold;
}
.ilFrmPostAttachmentsContainer {
  margin: 20px 0 0;
  font-weight: bold;
}
.ilFrmPostAttachmentsContainer a {
  font-weight: normal;
}
.ilFrmPostAttachmentsContainer img {
  vertical-align: middle;
}
.ilFrmPostCommands {
  float: right;
  margin: 0 0 3px;
}
.ilModeratorPosting {
  background-color: #ff9;
  padding: 0 5px;
}
.ilPostingNeedsActivation {
  background-color: #ffe4e4;
  padding: 0 5px;
}
.ilFrmBottomToolbar {
  margin-top: 20px;
}
.ilForumTreeTitle {
  display: inline-block;
}
.ilForumTreeTitleUnread {
  font-weight: bold;
}
.ilForumTreeUnlinkedContent {
  display: block;
  line-height: 0.9em;
  margin-bottom: 10px;
  text-decoration: none;
  cursor: text;
  font-size: smaller;
  color: #161616;
  padding-left: 23px;
}
.frm-thread-scrollable-print {
  overflow: auto;
}
/* Services/Mail */
a.mailread,
a.mailread:visited {
  font-weight: normal;
}
a.mailunread,
a.mailunread:visited {
  font-weight: bold;
}
.iosMailFilter .checkbox {
  display: inline-block !important;
  margin: 0 10px !important;
}
.iosMailFilter .checkbox:first-child {
  margin: 0 15px !important;
}
.iosMailFilter .checkbox input[type="checkbox"] {
  margin-left: -15px !important;
}
.ilMailAvatar {
  min-width: 45px !important;
  max-width: 45px !important;
  height: auto;
}
/* --- Services/COPage ---*/
a.ilEditSubmit {
  background: url("images/ButtonsBack.png") repeat-x bottom white;
  padding: 2px;
  margin: 0;
  border: 1px solid #bababa;
  border-bottom-color: #757575;
  border-right-color: #757575;
  text-decoration: none;
  font-size: 80%;
  line-height: 14px;
  cursor: pointer;
}
input.ilEditSubmit {
  color: #2255a0;
  padding: 1px;
  margin: 0;
  font-size: 12px;
  line-height: 14px;
  cursor: pointer;
  background: url("images/ButtonsBack.png") repeat-x bottom white;
  border: 1px solid #bababa;
  border-bottom-color: #757575;
  border-right-color: #757575;
}
input.ilEditSubmit:hover {
  color: #000000;
}
div.ilEditHelpline {
  margin: 3px 0;
  padding: 0;
  font-size: 80%;
  background-color: white;
  color: black;
}
select.ilEditSelect {
  background: none white;
  border: 1px solid #bbb;
  padding: 1px;
  text-decoration: none;
  font-size: 12px;
}
[data-copg-ed-type='add-area'] {
  height: 30px;
}
button.copg-add.dropdown-toggle.btn,
button.copg-add.dropdown-toggle.btn:focus,
button.copg-add.dropdown-toggle.btn:hover {
  padding: 1px 5px;
  text-align: center;
  font-size: 12px;
  background-color: transparent;
  cursor: pointer;
  width: 100%;
  height: 30px;
  border: 0;
}
button.copg-add.dropdown-toggle.btn .glyphicon-plus-sign,
button.copg-add.dropdown-toggle.btn:focus .glyphicon-plus-sign,
button.copg-add.dropdown-toggle.btn:hover .glyphicon-plus-sign,
#copg-editor-help .glyphicon-plus-sign {
  color: #4c6586;
  font-size: 18px;
}
button.copg-add.dropdown-toggle.btn:hover {
  background-color: #e2e8ef;
  color: #757575;
}
[data-copg-ed-type='add-area'] ul.dropdown-menu {
  left: 45%;
}
button.copg-add:hover {
  color: #88be51;
  background-color: #f3f8ed;
}
div.il_droparea {
  padding: 1px 5px;
  border: 1px dashed #d0d0d0;
  color: #d0d0d0;
  text-align: center;
  font-size: 12px;
  background-color: #fffed1;
  cursor: pointer;
  height: 30px;
}
div.il_droparea:hover,
div.ilCOPGDropActice,
.il_droparea_valid_target {
  border-color: #88be51;
  color: #88be51;
  background-color: #f3f8ed;
}
div.ilCOPGNoPageContent {
  padding: 20px 5px;
  color: #a0a0a0;
}
div.il_editarea_nojs {
  border-width: 1px dotted #999;
}
div.il_editarea,
div.il_editarea_disabled {
  border: 2px solid transparent;
  min-height: 20px;
}
.copg-state-page div.il_editarea:hover,
.copg-state-multi div.il_editarea:hover,
.copg-state-page div.il_editarea_disabled:hover,
.copg-state-multi div.il_editarea_disabled:hover {
  border: 2px solid #4c6586;
}
div.ilEditLabel {
  position: absolute;
  background-color: #4c6586;
  color: #f0f0f0;
  font-size: 70%;
  padding: 1px 3px;
  margin-top: -15px;
  margin-left: -2px;
  border: 0;
  height: 15px;
  display: none;
  z-index: 1;
}
.copg-state-page div.il_editarea:hover > div.ilEditLabel,
.copg-state-multi div.il_editarea:hover > div.ilEditLabel,
.copg-state-page div.il_editarea_disabled:hover > div.ilEditLabel,
.copg-state-multi div.il_editarea_disabled:hover > div.ilEditLabel,
.copg-state-page .copg-ghost-wrapper div.ilEditLabel,
.copg-state-multi .copg-ghost-wrapper div.ilEditLabel {
  display: block;
}
div.il_editarea_selected:hover > div.ilEditLabel {
  background-color: #6ea03c;
}
div.ilc_page_Page > div.il_editarea_disabled {
  padding: 10px;
}
div.il_editarea_disabled {
  border: 2px dotted #B54F00;
  min-height: 20px;
}
.ilCopgDisabledText {
  color: #B54F00;
  position: absolute;
  font-size: 12px;
  margin-top: -22px;
  padding: 2px 5px;
  background-color: #f9f9f9;
}
div.il_editarea_selected,
div.copg-current-edit,
#tinytarget_ifr {
  border-style: solid;
  border-width: 2px;
  border-color: #bbda9b;
}
div.il_editarea_selected:hover {
  border-color: #6ea03c;
}
div.il_editarea_disabled_selected {
  border: 2px solid #B54F00;
  min-height: 20px;
}
div.il_editarea_active_selected {
  border: 2px solid black;
  min-height: 20px;
}
.il_editmenu {
  background-color: white;
  color: black;
  font-weight: normal;
  text-align: left;
  font-style: normal;
  text-indent: 0;
  font-size: 14px;
  z-index: 5000;
}
table.il_editmenu td {
  padding: 3px;
}
div.ilEditVAccordCntr {
  margin-top: 15px;
  padding: 5px;
}
div.ilEditVAccordICntr {
  background-color: white;
  margin-bottom: 15px;
  border: 1px solid #9eadba;
}
div.ilEditVAccordIHead {
  padding: 3px;
  background-color: #e2eaf4;
  text-align: left;
  background-repeat: no-repeat;
  background-position: 3px 4px;
}
div.ilEditVAccordICont {
  padding: 10px;
  background-color: white;
}
.ilTinyMenuSection .dropdown,
.il-copg-button-group .dropdown {
  display: inline-block;
}
.ilTinyMenuSection .dropdown-menu .btn,
.il-copg-button-group .dropdown-menu .btn {
  border: 0;
}
.ilTinyMenuSection .btn svg {
  fill: black;
  margin: -8px;
}
.ilTinyMenuSection .btn[disabled] svg {
  fill: #D0D0D0;
}
div.ilTinyMenuSection,
.il-copg-button-group {
  white-space: nowrap;
  /* border-right: 1px solid #e0e0e0; */
  /* padding: 0 10px 4px 0; */
  margin-right: 10px;
  margin: 10px 10px 10px 0;
}
div.ilTinyMenuSection p,
.il-copg-button-group p {
  margin-bottom: 5px;
  padding: 2px 5px;
  background-color: #efefef;
}
@media only screen and (max-width: 768px) {
  div.ilTinyMenuSection,
  .il-copg-button-group {
    height: 28px;
    margin: 3px 3px 3px 0px;
    padding: 0 10px 0 0;
    border-right: 0 none;
  }
}
div.ilTinyMenuSection button.btn {
  background: white;
  border: 0;
  color: black;
}
div.il-copg-button-group ul.dropdown-menu {
  right: auto;
}
div.il-copg-button-group-wide {
  width: 100%;
  float: none;
}
[dir="rtl"] div.ilTinyMenuSection {
  float: right;
  border-right: none;
  border-left: 1px solid #dddddd;
  padding: 0 0 4px 10px;
  margin-right: 0;
  margin-left: 10px;
}
#ilTinyMenuButtons {
  padding-bottom: 15px;
  zoom: 1;
}
@media only screen and (max-width: 768px) {
  #ilTinyMenuButtons {
    height: 28px;
    margin: 3px 3px 3px 0;
    padding: 0 10px 0 0;
    border-right: 0 none;
  }
}
#iltinymenu .bd div.last {
  float: left;
  white-space: nowrap;
  padding: 0 10px 2px 0;
  border-right: 0;
  margin: 0;
}
#iltinymenu .bd div.last {
  float: left;
  white-space: nowrap;
  padding: 0 10px 2px 0;
  border-right: 0;
  margin: 0;
}
#iltinymenu .bd div .small {
  color: #757575;
  font-style: italic;
}
#iltinymenu .btn-default .mce-ico {
  color: inherit !important;
}
#iltinymenu a.btn {
  min-width: 30px;
}
#ilsaving {
  position: fixed;
  top: 0;
  left: 0;
  text-decoration: blink;
  z-index: 3;
}
.ilTinyMenuDropDown span {
  padding: 2px 0 0 5px;
  width: 75px;
  overflow: hidden;
  display: inline-block;
  line-height: 1em;
}
a.ilTinyMenuDropDown {
  display: inline-block;
  padding: 0 2px 1px 0;
}
/* if the ilc_page_cont_PageContainer is declared as being relative in the content.css drop downs will be truncated */
#ilEditorTD {
  position: static;
}
#ilEditorTD p {
  margin: 0;
  padding: 0;
}
/* Page TOC */
div.ilc_page_toc_PageTOC {
  font-size: 90%;
  padding: 5px 5px 10px;
  background-color: #f9f9f9;
  border: 1px solid #f0f0f0;
  float: left;
}
h1.ilc_page_toc_PageTOCHead {
  margin: 0;
  font-size: 100%;
  padding: 0;
  font-weight: bold;
  text-align: center;
}
ul.ilc_page_toc_PageTOCList {
  margin: 0 0 0 10px;
  padding: 0;
  list-style: none;
}
li.ilc_page_toc_PageTOCItem {
  margin: 5px 0 0;
  padding: 0;
  white-space: nowrap;
}
a.ilc_page_toc_PageTOCLink {
  color: #03a;
  font-weight: normal;
  text-decoration: none;
}
a.ilc_page_toc_PageTOCLink:hover {
  color: black;
}
a.ilc_page_toc_PageTOCLink:visited {
  color: blue;
}
/* --- content styles (will move to content.css) --- */
td.ilc_PageDisabled {
  padding: 20px;
  border: 1px solid #9eadba;
  margin-bottom: 0;
  border-left: 3px dotted #d00;
}
div.ilc_DefinitionHeader {
  margin: 20px 0 10px 0;
  padding: 5px 0;
  border: 1px solid black;
  border-width: 1px 0;
}
table.ilc_Fullscreen {
  background-color: white;
  position: absolute;
  margin: 0;
  padding: 0;
  height: 100%;
  width: 100%;
}
html.ilc_Fullscreen,
body.ilc_Fullscreen {
  margin: 0;
  padding: 0;
  height: 100%;
  overflow: auto;
}
html.ilc_Fullscreen td > div,
body.ilc_Fullscreen td > div,
html.ilc_Fullscreen td > div > figure > div > iframe,
body.ilc_Fullscreen td > div > figure > div > iframe {
  height: 100%;
  width: 100%;
}
div.ilLMMenu {
  margin: 0 0 5px 10px;
}
div.ilc_LMMenu {
  line-height: 22px;
}
a.ilc_LMMenu {
  padding: 1px 5px;
  margin: 2px 0;
  border: 1px solid #b0b0b0;
  background-color: #e6ecf8;
  white-space: nowrap;
}
div.ilc_TableOfContents {
  background-color: white;
  padding: 20px;
  border-spacing: 1px;
  border: 1px solid #eee;
  margin-bottom: 0;
}
table.ilc_media {
  background-color: white;
}
h1.il_LMHead {
  margin: 12px 15px 6px;
  font-size: 120%;
  font-weight: normal;
}
table.ilc_Table {
  border-collapse: collapse;
  background-color: white;
  margin: 10px 0;
  border-color: #9eadba;
}
/* COPage Comparison */
div.ilEditModified,
div.ilEditDeleted,
div.ilEditNew {
  border: 3px solid;
  margin-bottom: 2px;
}
div.ilEditModified {
  border-color: #4c6586;
}
div.ilEditDeleted {
  border-color: #B54F00;
}
div.ilEditNew {
  border-color: #6ea03c;
}
.ilCOPGCompareLegend {
  display: inline-block;
  margin-top: 5px;
  padding: 2px;
}
span.ilDiffDel {
  background-color: #ff9c4f;
}
span.ilDiffIns {
  background-color: #bbda9b;
}
a.nostyle:link,
a.nostyle:visited {
  text-decoration: none;
  color: #000000;
}
a.nostyle:hover {
  color: #000000;
}
#ilEditorPanel_c {
  z-index: 3000 !important;
}
#error_panel_c {
  z-index: 2000 !important;
}
#ilPageEditLegend > div {
  margin: 5px 0;
}
#ilPageEditLegend .il_droparea,
#ilPageEditLegend .il_droparea:hover {
  display: inline-block;
  width: 40px;
  cursor: default;
  height: 21px;
}
#ilPageEditLegend tr > td {
  padding: 9px;
}
#ilPageEditLegend tr > td:first-child {
  white-space: nowrap;
  text-align: right;
}
.ilPageEditLegendElement {
  width: 40px;
  border: 1px solid #d0d0d0;
  height: 21px;
  display: inline-block;
  font-size: 12px;
  padding: 1px 5px;
  text-align: center;
}
.ilCOPGMediaDisabled {
  padding: 5px;
  font-size: 0px;
  line-height: 100%;
  text-align: center;
  display: table-cell;
  vertical-align: middle;
  background-color: #3b5620;
  color: white;
}
.ilCOPgEditStyleSelectionItem {
  padding: 10px;
  background-color: #f9f9f9;
  cursor: pointer;
}
.ilCOPgEditStyleSelectionItem:hover {
  background-color: #e2e8ef;
}
ul#ilAdvSelListTable_style_selection {
  overflow: auto;
  max-height: 400px;
}
a.ilCOPageSection {
  color: inherit;
  text-decoration: inherit;
}
#ilAdvSelListAnchorText_char_style_selection > span {
  min-width: auto;
}
div.ilc_answers.answer-table div.ilc_qanswer_Answer {
  display: table-row;
}
div.ilc_answers.answer-table div.ilc_qanswer_Answer > div {
  display: table-cell;
}
div.ilc_question_SingleChoice .answertext > p,
div.ilc_question_MultipleChoice .answertext > p {
  margin: 0 !important;
}
div.ilc_question_SingleChoice .ilc_qanswer_Answer > div:first-child,
div.ilc_question_MultipleChoice .ilc_qanswer_Answer > div:first-child {
  padding-right: 10px;
}
div.ilCOPGMediaPrint {
  background-color: #f9f9f9 !important;
  position: relative !important;
  background-image: url("images/play.svg") !important;
  background-position: 50% 50% !important;
  background-repeat: no-repeat !important;
  background-size: auto 90% !important;
  padding: 1px !important;
}
/* fullscreen iframe */
.il-copg-mob-fullscreen {
  width: 100%;
  padding: 0;
  margin: 0;
  border: 0;
}
.il-copg-mob-fullscreen-modal .modal-dialog {
  width: 95%;
}
.ilTinyParagraphClassSelector ul.dropdown-menu,
.ilTinyMenuSection > div.dropdown:nth-child(2) > ul.dropdown-menu,
.ilSectionClassSelector ul.dropdown-menu {
  right: auto;
}
#il_prop_cont_characteristic ul.dropdown-menu {
  right: auto;
}
#iltinymenu .dropdown-menu li {
  padding: 0;
}
#tinytarget_ifr > body#tinymce {
  background-color: inherit;
}
#tinytarget_ifr {
  background-color: transparent;
}
#tinytarget_div {
  position: absolute;
  top: 0;
  width: 100%;
  height: 100%;
}
#tinytarget_div div.tox-edit-area {
  background-color: transparent;
}
#tinytarget_div .tox-tinymce {
  border: 0;
  background-color: transparent;
}
.copg-ghost-wrapper {
  min-height: 20px;
  position: relative;
  /* important for the absolute positioned tinytarget_div */
}
.copg-input-ghost {
  visibility: hidden;
  min-width: 100px;
}
#copg-editor-slate-content {
  padding: 15px;
}
#copg-editor-slate-content p {
  padding: 0;
  margin: 5px 0;
}
#copg-editor-slate-content p.ilTinyInfo {
  padding: 4px;
  width: 100%;
}
@media only screen and (max-width: 768px) {
  #copg-editor-slate-content p.ilTinyInfo {
    display: none;
  }
}
#copg-editor-slate-content div.alert {
  margin: 10px 0;
}
#copg-editor-slate-content form .ilFormHeader {
  padding: 10px;
}
#copg-editor-slate-content form .ilFormHeader h3.ilHeader {
  font-size: 14px;
}
#copg-editor-slate-content form .col-sm-3,
#copg-editor-slate-content form .col-sm-9 {
  width: 100%;
}
#copg-editor-slate-content form .control-label {
  text-align: left;
  font-weight: bold;
}
p#copg-auto-save {
  padding: 0;
  margin: -5px 0 0 0;
}
.copg-edit-container {
  border: 1px dashed #d0d0d0;
}
/* very important: add areas around floating images https://stackoverflow.com/questions/1260122/expand-a-div-to-fill-the-remaining-width  and https://css-tricks.com/popping-hidden-overflow/ */
#il_EditPage [data-copg-ed-type="add-area"] {
  position: relative;
}
#il_EditPage [data-copg-ed-type="add-area"] > .dropdown {
  overflow: hidden;
  position: static;
}
#il_EditPage [data-copg-ed-type="add-area"] > .dropdown > ul {
  position: absolute;
  z-index: 10;
}
/*
 this fixes the add drop down click behaviour for touch devices
 see: https://github.com/twbs/bootstrap/issues/4550#issuecomment-31916049
 and: https://mantis.ilias.de/view.php?id=29785
 */
#il_EditPage .dropdown-backdrop {
  position: static;
}
#ed_datatable {
  background-color: white;
}
#ed_datatable th {
  background-color: #f9f9f9;
}
#ed_datatable th .dropdown button {
  background-color: #f9f9f9;
  text-align: center;
  color: #161616;
  width: 100%;
  border: 0;
}
#ed_datatable th,
#ed_datatable td {
  border: 1px solid #CCCCCC;
}
.copg-new-content-placeholder {
  text-align: center;
  color: #757575;
  padding: 20px;
}
.il-copg-drag {
  width: 40px;
  border: 1px solid #4c6586;
  height: 30px;
  z-index: 100000;
}
.il-copg-media-cover {
  position: absolute;
  width: 100%;
  height: 100%;
  top: 0;
  z-index: 9;
}
/* Services/Calendar */
td.even {
  color: #161616;
  background-color: #f9f9f9;
  padding: 3px;
}
td.uneven {
  color: #161616;
  background-color: #f0f0f0;
  padding: 3px;
}
td.today {
  background-color: #f0f0f0;
}
td.date {
  background-color: #f9f9f9;
}
td.prevMonth {
  background-color: #f9f9f9;
}
div#block_cal_sel_0 div.ilBlockContent {
  padding: 0;
}
div.ilCalSelAct {
  font-size: 90%;
  padding: 2px 2px 3px 0;
}
div.ilCalSelSelAll {
  font-size: 80%;
  padding: 3px 2px 2px 0;
}
div.ilCalSelList {
  max-height: 300px;
  overflow: auto;
}
.ilCalSelList img {
  width: 20px;
  height: 20px;
}
ul.ilCalSel {
  margin: 0;
  padding: 0;
  list-style: none;
}
ul.ilCalSel li {
  /* padding: 0 0 0 48px; */
  margin: 0;
  border-bottom: 1px solid #f0f0f0;
  /* min-height: 25px; */
}
ul.ilCalSel li > div {
  display: table-row;
}
ul.ilCalSel li > div > div {
  display: table-cell;
  padding: 2px;
}
ul.ilCalSel li > div > div.ilCalColSpan {
  border-left: 5px solid;
  padding: 2px 5px;
}
div.ilCalSelList h6 {
  padding-left: 5px;
  font-size: 12px;
  margin-top: 16px;
  margin-bottom: 8px;
}
div.ilCalSelTitle {
  padding: 5px 3px 3px;
  font-size: 90%;
}
table.calmini {
  width: 100%;
  font-size: 90%;
  border-collapse: collapse;
  background-color: #f9f9f9;
  border: none;
}
table.calmini tr,
table.calmini td,
table.calmini th {
  border: none;
  padding: 5px 3px;
  text-align: center;
  vertical-align: middle;
  color: #161616;
  background-color: transparent;
}
@media only screen and (max-width: 991px) {
  table.calmini tr,
  table.calmini td,
  table.calmini th {
    padding: 5px 1px;
  }
}
table.calmini tr:nth-child(odd) {
  background-color: #f9f9f9;
}
table.calmini tr:nth-child(even) {
  background-color: white;
}
table.calmini th.calmini,
table.calmini th.calminiweek {
  font-weight: 600;
  font-size: 90%;
}
table.calmini td.calminitoday {
  background-color: #B54F00;
}
table.calmini td.calminitoday > .il_calmini_monthday > a {
  color: white;
}
table.calmini td.calminiprev > .il_calmini_monthday > a,
table.calmini td.calmininext > .il_calmini_monthday > a {
  color: #161616;
  display: none;
}
a.callink:link,
a.callink:visited {
  color: inherit;
  cursor: pointer;
}
.il_calevent > .btn.btn-link {
  color: inherit;
  vertical-align: inherit;
}
.cal_modal_infoscreen .il_InfoScreenPropertyValue .btn-link {
  text-align: left;
  vertical-align: top;
  font-size: 90%;
}
table.calstd {
  margin-top: 6px;
  color: #161616;
  width: 100%;
  border: none;
  font-size: 100%;
}
.calheader {
  color: #161616;
  font-weight: normal;
  background-color: #f9f9f9;
}
th.calstd {
  text-align: center;
  background-color: #f9f9f9;
  font-weight: normal;
  border-spacing: 0px;
  border-collapse: collapse;
  border-width: 1px;
  border-style: solid;
  border-color: #ddd;
}
.calheadertime {
  background-color: #f9f9f9;
  border-spacing: 0px;
  border-collapse: collapse;
  border-width: 1px;
  border-style: solid;
  border-color: #ddd;
}
td.calheadertime {
  width: 6em;
  text-align: center;
  background-color: #f0f0f0;
  font-size: 90%;
  padding: 3px;
}
tr.calstdtime:first-of-type td {
  background-color: black;
}
.calstdtime td {
  border-spacing: 0px;
  border-right-width: 1px;
  border-right-style: solid;
  border-right-color: #ddd;
}
td.calempty,
th.calempty {
  background-color: white;
}
td.calempty_border {
  background-color: white;
  border-spacing: 0px;
  border-bottom-width: 1px;
  border-bottom-style: solid;
  border-bottom-color: #ddd;
}
tr.calstd {
  /*background-color: inherit;*/
  background-color: white;
  height: 6em;
}
table.il-cal-day tr.calstd + tr.calstdtime td.calempty,
table.il-cal-week tr.calstd + tr.calstdtime td.calempty {
  background-color: white;
}
table.il-cal-day tr.calstd,
table.il-cal-week tr.calstd {
  border-collapse: collapse;
  border-color: #ddd;
  border-bottom-width: 2px;
  border-bottom-style: solid;
  border-top-width: 2px;
  border-top-style: solid;
}
table.il-cal-week {
  table-layout: fixed;
  width: 100%;
  white-space: nowrap;
}
table.il-cal-week td.calevent {
  overflow: hidden;
}
tr.calstdtime {
  height: 1.2em;
  background-color: inherit;
  border-right-width: 1px;
  border-right-style: solid;
  border-right-color: #ddd;
}
td.calstd {
  vertical-align: top;
  background-color: white;
  border-spacing: 0px;
  border-collapse: collapse;
  border-width: 1px;
  border-style: solid;
  border-color: #ddd;
  padding: 2px 0px;
}
td.caltoday {
  vertical-align: top;
  background-color: #FFE79C;
  border-spacing: 0px;
  border-collapse: collapse;
  border-width: 1px;
  border-style: solid;
  border-color: #ddd;
}
td.calnow {
  vertical-align: top;
  background-color: #FFF0C4;
  border-spacing: 0px;
  border-collapse: collapse;
  border-width: 1px;
  border-style: solid;
  border-color: #ddd;
}
td.calnext {
  vertical-align: top;
  background-color: #f9f9f9;
  border-spacing: 0px;
  border-collapse: collapse;
  border-width: 1px;
  border-style: solid;
  border-color: #ddd;
}
td.calprev {
  vertical-align: top;
  background-color: #f9f9f9;
  border-spacing: 0px;
  border-collapse: collapse;
  border-width: 1px;
  border-style: solid;
  border-color: #ddd;
}
p.il_calevent {
  color: white;
  margin: 2px 0 0 0;
  padding: 2px;
  border-spacing: 0px;
  font-size: 90%;
}
p.il_calevent .btn-link {
  margin: 0 auto;
  width: 100%;
  text-align: center;
}
td.calevent {
  vertical-align: top;
  /*padding: 3px;*/
  border-spacing: 0px;
  border-collapse: collapse;
  border-width: 1px;
  border-style: solid;
  border-color: #ddd;
  font-size: 90%;
  /*background-color:white;*/
}
div.calevent {
  font-size: 90%;
  padding: 3px;
  margin: 3px;
}
div.calfullcontent {
  padding: 4px;
  height: 100%;
}
p.il_cal_monthday {
  padding: 2px;
  margin: 0px;
  font-weight: normal;
}
p.il_cal_navigation {
  padding: 0px 3px 0px 0px;
  margin: 0px;
}
table.calmini {
  width: 100%;
}
.calminiheader {
  color: #161616;
  background-color: #f9f9f9;
}
th.calmini {
  text-align: center;
  font-size: 90%;
  font-weight: normal;
  background-color: white;
}
a.calminiapp {
  font-weight: bold;
}
p.il_calmini_monthday,
div.il_calmini_monthday {
  margin: 1px;
  text-align: center;
}
td.calministd {
  vertical-align: top;
  border-collapse: collapse;
  background-color: white;
  border-spacing: 0px;
  border-width: 1px;
  border-style: solid;
  border-color: #ddd;
  font-size: 90%;
  text-align: center;
  vertical-align: middle;
}
td.calminitoday {
  vertical-align: top;
  background-color: #FFE79C;
  border-width: 1px;
  border-style: solid;
  border-color: #ddd;
  font-size: 90%;
  text-align: center;
  vertical-align: middle;
}
td.calmininow {
  vertical-align: top;
  background-color: #FFF0C4;
  border-width: 1px;
  border-style: solid;
  border-color: #ddd;
  font-size: 90%;
  text-align: center;
  vertical-align: middle;
}
td.calmininext {
  vertical-align: top;
  background-color: #f9f9f9;
  border-width: 1px;
  border-style: solid;
  border-color: #ddd;
  font-size: 90%;
  text-align: center;
  vertical-align: middle;
}
td.calminiprev {
  vertical-align: top;
  background-color: #f9f9f9;
  border-width: 1px;
  border-style: solid;
  border-color: #ddd;
  font-size: 90%;
  text-align: center;
  vertical-align: middle;
}
td.calminiweek,
th.calminiweek {
  vertical-align: top;
  background-color: white;
  font-size: 60%;
  text-align: center;
  vertical-align: middle;
}
span.calminiinactive {
  color: #CCCCCC;
}
.calnewapplink {
  float: right;
  visibility: hidden;
}
/* Modules/Wiki */
a.ilWikiPageMissing:link,
a.ilWikiPageMissing:visited {
  color: #d00;
}
a.ilWikiPageMissing:hover {
  color: #000000;
}
ul.ilWikiBlockList {
  margin: 0 0 0 20px;
  padding: 0;
  list-style: disc outside;
}
ul.ilWikiBlockListNoIndent {
  margin: 0;
  padding: 0;
  list-style: none;
}
li.ilWikiBlockItem {
  margin: 0;
  padding: 0;
}
/* see mantis #0027530 */
#block_wikiside_0 .panel-body {
  overflow: visible;
}
#ilTopNav {
  margin: -38px 0 0 65px;
}
@media only screen and (max-width: 768px) {
  #ilTopNav {
    min-height: 0;
    display: block;
    padding: 0;
    margin: 0;
  }
}
#ilTopNav.navbar {
  padding-top: 1px;
  padding-bottom: 1px;
  min-height: 33px;
}
@media only screen and (max-width: 768px) {
  #ilTopNav.navbar {
    min-height: 0;
    padding-top: 0;
    padding-bottom: 0;
  }
}
#ilTopNav.navbar > .navbar-collapse {
  margin: 0;
  padding: 0 0 0 5px;
}
@media only screen and (max-width: 768px) {
  #ilTopNav.navbar > .navbar-collapse:empty + div.navbar-header button.navbar-toggle {
    display: none;
  }
}
#ilTopNav.navbar-default {
  background-color: transparent;
  filter: progid:DXImageTransform.Microsoft.gradient(enabled = false);
  border: 0 none;
}
@media only screen and (max-width: 768px) {
  #ilTopNav.navbar-default {
    background-color: #f9f9f9;
  }
}
#ilTopNav .dropdown-menu {
  float: left;
  right: auto;
  left: 0;
  min-width: 100%;
  background-color: white;
}
#ilTopNav .dropdown-menu li a {
  background-color: transparent;
  color: #303030;
}
#ilTopNav .dropdown-menu li a:hover {
  background-color: #e2e8ef;
  color: #090909;
}
@media only screen and (max-width: 768px) {
  #ilTopNav .dropdown-menu {
    float: none;
    left: auto;
    right: auto;
  }
}
#ilTopNav .navbar-nav {
  float: left;
  margin-left: 5px;
}
@media only screen and (max-width: 768px) {
  #ilTopNav .navbar-nav {
    float: none;
    margin-left: 0;
  }
}
#ilTopNav .navbar-nav > li {
  margin: 0 0 0 10px;
}
#ilTopNav .navbar-nav > li > a {
  margin: 0;
  padding: 5px 10px 6px;
  text-transform: uppercase;
  font-size: 14px;
  border-top: 4px solid white;
  background-color: transparent;
  color: #808080;
}
@media only screen and (max-width: 768px) {
  #ilTopNav .navbar-nav > li > a {
    margin: 0 10px 0 0;
    padding: 5px 10px 6px;
    border-top: 0;
    color: #808080;
  }
}
#ilTopNav .navbar-nav > li > a:hover,
#ilTopNav .navbar-nav > li > a:active,
#ilTopNav .navbar-nav > li > a:focus {
  background-color: transparent;
  color: #808080;
}
#ilTopNav .navbar-nav > .active > a,
#ilTopNav .navbar-nav > .open > a,
#ilTopNav .navbar-nav > .active > a:hover,
#ilTopNav .navbar-nav > .open > a:hover,
#ilTopNav .navbar-nav > .active > a:active,
#ilTopNav .navbar-nav > .open > a:active,
#ilTopNav .navbar-nav > .active > a:focus,
#ilTopNav .navbar-nav > .open > a:focus {
  outline: 0 none;
  border-top: 4px solid #4c6586;
  background-color: #fafafa;
  color: #808080;
  -webkit-box-shadow: 3px 9px 9px 0px rgba(0, 0, 0, 0.176);
  box-shadow: 3px 9px 9px 0px rgba(0, 0, 0, 0.176);
}
@media only screen and (max-width: 768px) {
  #ilTopNav .navbar-nav > .active > a,
  #ilTopNav .navbar-nav > .open > a,
  #ilTopNav .navbar-nav > .active > a:hover,
  #ilTopNav .navbar-nav > .open > a:hover,
  #ilTopNav .navbar-nav > .active > a:active,
  #ilTopNav .navbar-nav > .open > a:active,
  #ilTopNav .navbar-nav > .active > a:focus,
  #ilTopNav .navbar-nav > .open > a:focus {
    border-top: 0 none;
    background-color: inherit;
    -webkit-box-shadow: none;
    box-shadow: none;
  }
}
@media only screen and (max-width: 768px) {
  #ilTopNav button.navbar-toggle {
    position: fixed;
    top: 0;
    left: 40px;
    height: 40px;
    border-radius: 0;
    border-width: 0;
    background-color: #494949;
    color: #c9c9c9;
    margin: 0;
  }
}
@media only screen and (max-width: 768px) {
  #ilTopNav button.navbar-toggle .icon-bar {
    background-color: #c9c9c9;
  }
}
@media only screen and (max-width: 768px) {
  #ilTopNav button.navbar-toggle:hover {
    background-color: #818181;
  }
}
@media only screen and (max-width: 768px) {
  #ilTopNav button.navbar-toggle:hover .icon-bar {
    background-color: white;
  }
}
[dir="rtl"] #ilTopNav .dropdown-menu {
  float: right;
  left: auto;
  right: 0;
  padding: 5px 0;
  text-align: right;
}
[dir="rtl"] #ilTopNav .navbar-nav {
  float: right;
  margin-left: 0;
  margin-right: 70px;
}
@media only screen and (max-width: 768px) {
  [dir="rtl"] #ilTopNav .navbar-nav {
    margin-right: 0;
    padding-right: 0;
  }
}
[dir="rtl"] #ilTopNav .navbar-nav > li {
  margin: 0 10px 0 0;
}
@media only screen and (max-width: 768px) {
  [dir="rtl"] #ilTopNav .navbar-nav > li > a {
    float: right;
    width: 100%;
    margin: 0;
  }
}
[dir="rtl"] #ilTopNav.navbar > .navbar-collapse {
  padding: 0 5px 0 0;
}
@media only screen and (max-width: 768px) {
  [dir="rtl"] #ilTopNav button.navbar-toggle {
    left: auto;
    right: 40px;
  }
}
/* Main Menu Top Title */
.ilTopTitle {
  float: left;
  font-weight: 600;
  padding: 0 0 0 15px;
  white-space: nowrap;
  line-height: 40px;
}
@media only screen and (max-width: 768px) {
  .ilTopTitle {
    display: none;
  }
}
[dir="rtl"] .ilTopTitle {
  float: right;
  padding: 0 15px 0 0;
}
@media only screen and (max-width: 768px) {
  .ilTopTitleVisible {
    display: block;
  }
}
input.ilOpenIDBox {
  background: url("images/openid.png") no-repeat 1px 2px white;
  padding-left: 20px;
}
[dir="rtl"] input.ilOpenIDBox {
  background-position: 2px 1px;
  padding-left: 0;
  padding-right: 20px;
}
#ilTopBar.ilTopBar {
  padding: 0;
  height: 40px;
  top: 0;
  z-index: 1040;
}
@media only screen and (max-width: 768px) {
  #ilTopBar.ilTopBar {
    z-index: 1030;
  }
}
.ilTopFixed {
  z-index: 1030;
  position: fixed;
  margin-left: auto;
  margin-right: auto;
  left: 0;
  right: 0;
}
#ilTopBarNav {
  float: right;
  margin: 0;
  padding: 0;
  margin-right: 14px;
  list-style: none outside none;
}
@media only screen and (max-width: 768px) {
  #ilTopBarNav {
    margin-right: 0;
  }
}
#ilTopBarNav .dropdown-menu {
  background-color: #818181;
  border-radius: 0;
  margin: 0;
  color: #c9c9c9;
}
#ilTopBarNav .dropdown-menu a {
  background-color: transparent;
  color: #c9c9c9;
}
#ilTopBarNav .dropdown-menu a:hover,
#ilTopBarNav .dropdown-menu a:active,
#ilTopBarNav .dropdown-menu a:focus {
  background-color: #e2e8ef;
  color: #818181;
}
#ilTopBarNav > li {
  float: left;
  display: block;
  position: relative;
}
#ilTopBarNav > li > a {
  margin-right: 1px;
  display: block;
  padding: 10px;
  position: relative;
  min-width: 40px;
  height: 40px;
  text-align: center;
  background-color: #494949;
  color: #c9c9c9;
}
#ilTopBarNav > li > a:hover,
#ilTopBarNav > li > a:active,
#ilTopBarNav > li > a:focus {
  outline: 0 none;
  color: white;
  text-decoration: none;
  background-color: #818181;
}
#ilTopBarNav > .active > a,
#ilTopBarNav > .open > a,
#ilTopBarNav > .active > a:hover,
#ilTopBarNav > .open > a:hover,
#ilTopBarNav > .active > a:active,
#ilTopBarNav > .open > a:active,
#ilTopBarNav > .active > a:focus,
#ilTopBarNav > .open > a:focus {
  outline: 0 none;
  color: white;
  text-decoration: none;
  background-color: #818181;
}
#ilTopBarNav #userlog > a {
  padding: 0 10px 0 0;
}
#ilTopBarNav #userlog > a img {
  height: 40px;
  width: 40px;
  margin-right: 0px;
  padding: 5px;
}
#ilTopBarNav #userlog .dropdown-menu {
  min-width: 100%;
}
#ilTopBarNav #userlog .dropdown-menu > li > a {
  padding-left: 50px;
}
[dir="rtl"] #ilTopBarNav {
  float: left;
  margin: 0;
  margin-left: 14px;
  text-align: right;
}
[dir="rtl"] #ilTopBarNav .badge {
  margin-left: 0;
  margin-right: -5px;
}
[dir="rtl"] #ilTopBarNav .dropdown-menu a {
  text-align: right;
}
[dir="rtl"] #ilTopBarNav > li {
  float: right;
}
[dir="rtl"] #ilTopBarNav > li > a {
  margin-right: 1px;
}
[dir="rtl"] #ilTopBarNav #userlog > a {
  padding: 0 0 0 10px;
}
[dir="rtl"] #ilTopBarNav #userlog > a img {
  margin-left: 0;
}
.ilMainHeader {
  background-color: white;
  height: 80px;
  border-bottom: 3px solid #757575;
}
@media only screen and (max-width: 768px) {
  .ilMainHeader {
    height: auto;
    border-bottom: 0 none;
  }
}
.ilMainHeader.ilTopFixed {
  top: 40px;
}
@media only screen and (max-width: 768px) {
  .ilMainHeader.ilTopFixed {
    height: 0;
  }
}
.ilMainHeader > header > .row > a.navbar-brand {
  height: auto;
  display: inline-block;
  padding: 0;
  margin: 15px 15px 0;
}
@media only screen and (max-width: 768px) {
  .ilMainHeader > header > .row > a.navbar-brand {
    height: 0;
    padding: 0;
    margin: 0;
  }
}
.ilMainHeader > header > .row > a.navbar-brand > img {
  display: inline-block;
  height: 50px;
  width: 50px;
}
@media only screen and (max-width: 768px) {
  .ilMainHeader > header > .row > a.navbar-brand > img {
    position: fixed;
    top: 0;
    left: 0;
    height: 40px;
    width: 40px;
  }
}
@media only screen and (max-width: 768px) {
  [dir="rtl"] .ilMainHeader > header > .row > a.navbar-brand > img {
    left: auto;
    right: 0;
  }
}
.ilMainMenu {
  background-color: white;
}
.ilMainMenu.ilTopFixed {
  top: 110px;
}
@media only screen and (max-width: 768px) {
  .ilMainMenu.ilTopFixed {
    position: fixed;
    top: 40px;
    border-bottom: 0 none;
  }
}
.ilMainMenuEntries {
  margin-bottom: 10px;
  padding-bottom: 10px;
}
div.ilMemberViewMainHeader {
  background-color: #981a0a;
}
div.ilTopMemberView {
  text-align: center;
}
div.ilTopMemberView h3 {
  padding: 0;
  margin: 0;
  line-height: 40px;
}
@media only screen and (max-width: 768px) {
  div.ilTopMemberView {
    display: none;
  }
}
.ilFixedTopSpacer {
  padding-top: 117px;
}
@media only screen and (max-width: 768px) {
  .ilFixedTopSpacer {
    margin-top: 40px;
    padding-top: 0;
  }
}
.ilFixedTopSpacerBarOnly {
  padding-top: 40px;
}
@media only screen and (max-width: 768px) {
  .ilFixedTopSpacerBarOnly {
    margin-top: 40px;
    padding-top: 0;
  }
}
ul.il-mm-selfloading {
  width: 768px;
  list-style: none;
  margin-left: 0;
  padding-left: 0;
}
/* Services/UIComponent/Tabs */
.nav-tabs > li {
  margin: 0 4px 0 0;
}
.nav-tabs > li > a {
  border-radius: 0;
  border: 0 none;
  padding: 6px 12px 3px;
  font-size: 13px;
  margin: 0;
}
.nav-tabs > li.active > a,
.nav-tabs > li.active > a:hover,
.nav-tabs > li.active > a:focus {
  background-color: #161616;
  color: white;
  border: 0 none;
}
[dir="rtl"] .nav-tabs > li {
  margin: 0 0 0 4px;
  float: right;
}
#ilTab {
  padding: 0;
  margin: 7px 15px 23px;
  border: 0 none;
  border-bottom: 2px solid #161616;
}
.ilSetupContent #ilTab {
  margin: 7px 0 23px;
}
.ilTabsContentOuter {
  padding: 0;
}
/* Sub Tabs */
#ilSubTab {
  padding: 5px 20px;
  margin: -23px 0 10px;
}
#ilSubTab > li > a {
  border-radius: 0;
  padding: 3px 7px;
  font-size: 11.64px;
  /* font-weight: 600; */
}
#ilSubTab > li > a:hover {
  color: #3a4c65;
}
#ilSubTab > li.active > a,
#ilSubTab > li.active > a:hover,
#ilSubTab > li.active > a:focus {
  color: #4c6586;
  background-color: transparent;
  text-decoration: underline;
}
/* Services/UIComponent/GroupedLists */
div.ilGroupedListH {
  padding: 6px 0 3px 0;
  color: #161616;
}
div.ilGroupedListSep {
  padding-bottom: 3px;
  border-bottom: 1px solid #dddddd;
  margin: 0 10px 3px;
}
a.ilGroupedListLE {
  display: block;
  padding: 5px 10px;
  font-size: 90%;
}
a.ilGroupedListLE:hover {
  background-color: #ffffd9;
  text-decoration: none;
}
td.ilGroupedListNewCol {
  border-left: 1px solid #dddddd;
}
/* Services/Table */
div.tblfooter {
  font-weight: normal;
  background-color: #f9f9f9;
  padding: 3px;
  font-size: 80%;
  text-align: right;
}
div.ilTableNav {
  font-weight: normal;
  padding: 0 3px;
  font-size: 80%;
  text-align: right;
}
div.ilTableNav table {
  width: 100%;
}
tr.tblfooter {
  color: #161616;
  font-weight: normal;
  background-color: #f9f9f9;
  border-top: 1px solid #f0f0f0;
}
td.submit {
  padding: 3px;
  vertical-align: top;
  background-color: #f9f9f9;
}
div.ilTableHeaderTitleBlock {
  font-weight: bold;
  padding: 3px;
  font-size: 90%;
  color: #161616;
  border-bottom: 1px solid #dddddd;
}
div.ilTableHeaderTitle {
  margin: 15px 0 0;
  padding: 0;
}
div.ilTableHeaderTitle + .ilHeaderDesc {
  margin: 0 0 5px;
}
h3.ilTableHeaderTitleBlock {
  font-weight: bold;
  font-size: 100%;
  display: inline;
  padding: 0;
  margin: 0;
}
h3.ilTableHeaderTitle {
  display: inline;
}
div.ilTableOuter {
  padding: 0;
  background-color: white;
}
div.ilTableSelectAll {
  background-color: white;
  padding: 6px 8px;
  font-size: 90%;
  border-top: 1px solid #dddddd;
}
div.ilTableSelectAll label {
  padding-left: 13px;
}
div.ilTableCommandRow,
div.ilTableCommandRowTop {
  background-color: #f9f9f9;
  padding: 5px 8px;
  font-size: 90%;
}
span.ilTableFootLight {
  color: #161616;
}
div.ilTableFilterActivator {
  margin: 0 0 5px 3px;
}
.ilTableMenuItem {
  margin: 0 10px 0 0;
}
div.ilTableFilter {
  padding: 0 0 5px 0;
  margin: 0;
}
legend.ilTableFilter {
  font-size: 80%;
  border: none;
  padding: 2px 5px;
  margin: -12px 0 0;
  font-weight: normal;
  text-align: right;
}
legend.ilTableFilter > a {
  margin-right: -20px;
  margin-top: -15px;
}
fieldset.ilTableFilter {
  background-color: #f9f9f9;
  padding: 10px 15px;
  margin: 5px 0 15px 0;
}
div.ilTableFilterLabel {
  font-style: italic;
  background-color: #f9f9f9;
  padding: 3px 0px;
}
div.ilTableFilterLabel label {
  margin: 0;
}
div.ilTableFilterInput {
  min-width: 150px;
  padding: 0 0 5px 0;
}
div.ilTableFilterInput select {
  width: 100%;
  max-width: 150px;
}
div.ilTableFilterInput .radio,
div.ilTableFilterInput .checkbox {
  margin: 0;
}
td.ilFilterOption {
  text-align: left;
  vertical-align: top;
  font-size: 80%;
  white-space: nowrap;
  padding: 0 10px 10px 0;
  min-width: 150px;
}
td.ilFilterType {
  font-size: 80%;
  font-weight: bold;
  text-align: left;
  white-space: nowrap;
  padding: 3px;
}
div.ilTableContainer {
  overflow: auto;
}
.tblheader {
  font-weight: normal;
}
tr.tblheader {
  font-weight: normal;
  background-color: #f9f9f9;
  font-size: 90%;
  border-bottom: 1px solid #d6d6d6;
}
/* ---------------- alternating tablerowcolors ----------------- */
.tblrow2_mo {
  background-color: #f0f0f0;
  color: #161616;
  padding: 3px;
}
.tblrow1_mo {
  background-color: white;
  color: #161616;
  padding: 3px;
}
.tblrow1_mo:hover,
.tblrow2_mo:hover {
  background-color: #d0d0ff;
}
.tblrowmarked {
  background-color: #ffe4e4 !important;
  color: #161616;
  padding: 3px;
}
.tblrow2top {
  background-color: #f0f0f0;
  color: #161616;
  padding: 3px;
  vertical-align: top;
}
.tblrow1top {
  background-color: white;
  color: #161616;
  padding: 3px;
  vertical-align: top;
}
.tblrowmarkedtop {
  background-color: #ffe4e4;
  color: #161616;
  padding: 3px;
  vertical-align: top;
}
.table > thead > tr > th {
  border-bottom: 1px solid #dddddd;
  background-color: white;
}
.ilTableOuter .table {
  background-color: white;
}
td > img[src$="icon_custom.svg"] {
  max-width: 32px;
}
@media only screen and (max-width: 768px) {
  .table-responsive {
    overflow-x: auto;
    max-width: 94vw;
  }
}
@media (min-width: 768px) {
  .table-responsive {
    overflow: visible;
  }
}
/* Services/Notes */
#notes_embedded_outer {
  background-color: white;
}
#notes_embedded_outer .il_ContainerItemCommands {
  padding-top: 15px;
}
div.ilNotes {
  background-color: white;
  padding: 15px;
}
#ilRightPanel div.ilNotes {
  background-color: white;
}
div.ilNotes .fullwidth_invisible {
  background-color: transparent;
  padding: 10px;
}
div.ilComment {
  padding-left: 50px;
}
div.ilNotesUImage {
  float: left;
  margin-left: -50px;
}
div.ilNotesUImage img {
  width: 40px;
  height: 40px;
}
div.ilNoteText {
  font-size: 95%;
  margin-top: 5px;
}
div.ilNotesHeader {
  background-color: #f9f9f9;
  margin-bottom: 5px;
  padding: 3px 8px;
}
div.ilNotesHeader h3 img {
  width: 40px;
  height: 40px;
}
#il_center_col div.ilNotesHeader {
  display: none;
}
#ilRightPanel div.ilNotesHeader {
  padding: 5px;
}
h3.ilNotesHeader {
  font-size: 110%;
  color: #161616;
  display: inline;
}
h4.ilNoteTitle {
  font-size: 100%;
  margin: 0;
  padding: 0;
}
td.ilNoteList {
  padding: 10px 5px;
  border-top: 1px solid #dddddd;
  vertical-align: top;
}
textarea#note {
  height: 6em;
}
div.ilNoteInput {
  padding-bottom: 10px;
}
.ilNotesCheckboxes .ilComment {
  padding-left: 80px;
}
.ilNotesCheckboxes .ilNoteList input[type="checkbox"] {
  position: absolute;
}
/* Modules/Blog */
div.ilBlogList {
  padding: 10px;
  margin-bottom: 20px;
  background-color: white;
}
div.ilBlogListItem {
  padding: 1px 1px 5px;
  margin-bottom: 35px;
}
div.ilBlogListItem.ilBlogListItemDraft {
  padding: 8px;
}
div.ilBlogListItemTitle {
  border-bottom: 1px solid #dddddd;
}
div.ilBlogListItemTitle h3 {
  margin-bottom: 5px;
}
div.ilBlogListItemSubTitle {
  margin-top: 5px;
  color: #757575;
  font-size: 80%;
  text-align: right;
}
div.ilBlogListItemSnippet {
  margin-top: 5px;
  margin-bottom: 5px;
  min-height: 10px;
}
img.ilBlogListItemSnippetPreviewImage {
  margin-right: 10px;
  margin-bottom: 5px;
}
div.ilBlogListItemMore {
  float: left;
}
div.ilBlogListItemCommtensPerma {
  text-align: right;
  font-size: 90%;
  margin-top: 15px;
  min-height: 15px;
}
td.ilBlogSideBlockContent {
  padding: 10px;
}
td.ilBlogSideBlockCommand {
  font-size: 75%;
  color: #757575;
  border-bottom: 1px solid #dddddd;
  padding: 1px 3px;
  background-color: #f9f9f9;
  text-align: right;
}
div.ilBlogSideBlockAuthor {
  margin-top: 3px;
}
ul.ilBlogSideBlockNavigation {
  margin-top: 3px;
  padding-left: 15px;
}
div.ilBlogSideBlockNavigationSelection {
  margin-bottom: 5px;
}
.ilBlogListItemDraft {
  border: 2px dotted #B54F00;
}
.ilBlogDraftText {
  color: #B54F00;
  position: absolute;
  font-size: 12px;
  margin-top: -19px;
  padding: 2px 5px;
  background-color: white;
}
.ilBlogNavigationItemDraft {
  margin-right: 50px;
}
.ilBlogListPermalink {
  margin: 5px;
}
.ilBlogRating {
  margin-bottom: 5px;
}
.ilTopGap {
  margin-top: 15px;
}
.ilExportPage {
  min-height: 468px;
  padding-bottom: 20px;
}
/* Services/Skill */
div.ilSkill {
  background: #f9f9f9;
  padding: 15px;
  margin-bottom: 20px;
  margin-top: 10px;
}
div.ilSkill > h3 {
  margin: 10px 0;
  padding: 0;
  font-size: 1.2em;
  float: left;
}
div.ilSkill > h4 {
  margin: 10px 0;
  padding: 0;
  font-size: 1em;
  color: #757575;
  float: left;
  clear: left;
}
table.ilSkill,
td.ilSkill,
th.ilSkill {
  border: 1px solid #dddddd;
}
div.ilSkillActions {
  margin-top: -5px;
  margin-right: 15px;
  float: right;
}
div.ilSkill .ilSkillActions {
  margin-right: 0px;
}
table.ilSkill {
  margin-bottom: 5px;
  margin-left: 50px;
  background-color: white;
  border-collapse: collapse;
  clear: both;
}
td.ilSkill,
th.ilSkill {
  font-size: .8em;
  padding: 4px;
  min-width: 50px;
}
td.ilSkill {
  text-align: center;
  vertical-align: middle;
}
td.ilSkillLevel {
  cursor: pointer;
}
th.ilSkill,
td.ilSkillLevel {
  background-color: #f9f9f9;
}
td.ilSkillSelf {
  background-color: #fff0e0;
}
td.ilSkillMat {
  background-color: #f0f0ff;
}
div.ilSkillSuggRes {
  margin-left: 50px;
}
th.ilSkillEntryHead {
  width: 250px;
}
.ilSkillEvalItem {
  border-left: 5px solid;
  margin: 2px 0;
  padding: 10px;
}
.ilSkillEvalItem > .row > div {
  padding-top: 3px;
  padding-bottom: 3px;
}
.ilSkillEvalItem.ilSkillEvalType1 {
  border-color: #307C88;
}
.ilSkillEvalItem.ilSkillEvalType2 {
  border-color: #d38000;
}
.ilSkillLevelDescription,
.ilSkillMaterial,
.ilSkillSuggResources {
  padding: 5px 10px 5px 15px;
}
.ilSkillLevelDescription > .row > div,
.ilSkillMaterial > .row > div,
.ilSkillSuggResources > .row > div {
  padding-top: 2px;
  padding-bottom: 2px;
}
.ilSkillResourceList > h5 {
  margin-top: 25px;
}
.ilSkillResourceList > div {
  padding: 5px 10px 5px 15px;
}
.ilSkillResourceList > div > .row > div {
  padding-top: 2px;
  padding-bottom: 2px;
}
.ilSkillEvalItem.ilSkillEvalType3 {
  border-color: #557b2e;
}
.ilSkillEvalItem > .row > .ilSkillEvalType1 {
  color: #307C88;
}
.ilSkillEvalItem > .row > .ilSkillEvalType2 {
  color: #d38000;
}
.ilSkillEvalItem > .row > .ilSkillEvalType3 {
  color: #557b2e;
}
.ilSkillFilter .ilToolbar select.form-control {
  display: block;
}
.ilSkillCategoryDescription {
  margin: 0px 5px;
}
/* Modules/Poll */
.ilPollDescription {
  margin: 5px;
  font-size: 80%;
  color: #757575;
}
.ilPollQuestion {
  display: inline-block;
  width: 97%;
  margin: 1.5%;
  font-size: 90%;
  font-style: italic;
}
img.ilPollQuestionImage {
  margin: 1.5% 0%;
  max-width: 100%;
}
.ilPollQuestionAnswers {
  margin: 5px;
  font-size: 80%;
}
.ilPollQuestionAnswer {
  margin-bottom: 5px;
}
.ilPollQuestionResults {
  margin: 10px;
  font-size: 80%;
}
.ilPollQuestionResult {
  margin-bottom: 5px;
}
.ilPollQuestionResultBar {
  width: 100%;
  border: 1px solid #A8A8A8;
  float: left;
  height: 18px;
}
.ilPollQuestionResultBarInner {
  background-color: #c2e1ff;
  height: 18px;
}
.ilPollQuestionResultPerc {
  float: right;
  position: relative;
  margin-top: -17px;
  margin-right: 3px;
}
.ilPollLegend {
  margin-bottom: 5px;
}
.ilPollLegend td.legendLabel {
  font-size: 120%;
}
#ilMMSearch ul li {
  padding: 5px;
}
#ilMMSearch ul li label {
  font-weight: normal;
}
#ilMMSearchMenu legend {
  margin-bottom: 0;
  margin-top: 20px;
  font-size: 16px;
  border-bottom: 0;
}
#ilMMSearchMenu p {
  white-space: nowrap;
}
#main_menu_search {
  width: 80%;
}
#ilTopBarNav .dropdown-menu #ilMMSearchMenu a,
#ilTopBarNav .dropdown-menu #ilMMSearchMenu a:hover,
#ilTopBarNav .dropdown-menu #ilMMSearchMenu a:active,
#ilTopBarNav .dropdown-menu #ilMMSearchMenu a:focus {
  background-color: transparent;
  color: #c9c9c9;
}
div.ilMainMenuSearch {
  padding: 0 10px 3px;
  margin: 1px 0 2px -1px;
  line-height: 26px;
}
input.ilMainMenuSearch {
  cursor: pointer;
  border: none;
  color: #161616;
  width: 150px;
  padding: 2px 4px 1px;
  margin: 0;
  background-color: white;
  min-height: 16px;
  -webkit-box-shadow: inset 1px 1px 2px #a0a0a0;
  box-shadow: inset 1px 1px 2px #a0a0a0;
  line-height: 1;
}
#mm_search_menu_head {
  background-color: #f9f9f9;
  padding: 5px;
  font-size: 85%;
}
#mm_search_menu_head p {
  margin: 0;
}
#mm_search_menu_head input {
  margin: 0;
  padding: 0;
}
#il_search_toolbar div.ilFormOption {
  width: auto;
}
#il_search_toolbar div.ilFormFooter {
  display: none;
}
#mm_search_menu_ac .ui-menu {
  border: 0 none;
  -webkit-box-shadow: none;
  box-shadow: none;
  color: #161616;
}
span.ilSearchHighlight {
  font-weight: bold;
}
div.il_SearchFragment {
  margin: 2px 0 5px;
  font-size: 80%;
  font-weight: normal;
  text-align: left;
}
#ilSearchResultsTable.table-striped > tbody > tr > td {
  background-color: transparent;
}
#search_area_form {
  min-width: 350px;
}
#search_area_form .form-horizontal .control-label {
  padding-top: 0;
}
/* Services/Help */
#ilHelpText .ilc_text_inline_Strong {
  font-weight: bold;
}
#ilHelpBack {
  padding-bottom: 20px;
}
#ilHelpText {
  clear: both;
  font-size: 90%;
}
#ilHelpText .ilc_list_o_NumberedList,
#ilHelpText .ilc_list_u_BulletedList {
  margin: 10px 0;
  padding: 0 0 0 25px;
}
#ilHelpText .ilc_list_o_NumberedList .ilc_list_o_NumberedList,
#ilHelpText .ilc_list_o_NumberedList .ilc_list_u_BulletedList,
#ilHelpText .ilc_list_u_BulletedList .ilc_list_u_BulletedList,
#ilHelpText .ilc_list_u_BulletedList .ilc_list_o_NumberedList {
  padding-left: 15px;
}
a#ilHelpClose {
  display: block;
  float: right;
  padding: 5px;
}
#ilHelpPanel .il_VAccordionHead {
  background-position: 3px 3px;
  padding: 5px 5px 5px 30px;
  font-size: 90%;
  font-weight: bold;
  border: none;
}
#ilHelpPanel li {
  padding: 0;
}
#ilHelpPanel .ilGroupedListLE {
  padding: 5px 10px 5px 20px;
}
#il_screen_id {
  position: fixed;
  right: 0;
}
@media only screen and (max-width: 768px) {
  #il_screen_id {
    display: none;
  }
}
#mm_help li a span:first-child {
  width: 20px;
  display: inline-block;
}
/* Modules/DataCollection */
td.dcl_actions {
  text-align: right;
  padding-right: 5px;
}
.dcl_record_list td,
.dcl_field_list td {
  padding: 10px 7px;
  font-size: 90%;
}
.ilDclTableDescription {
  padding: 15px 0;
  font-size: 90%;
}
.ilDclRecordViewNavWrapper {
  margin-bottom: 40px;
}
.ilDclRecordViewNav {
  font-weight: normal;
  padding: 3px;
  font-size: 80%;
  width: 80%;
  float: left;
}
.ilDclEditRecordButtonWrapper {
  float: right;
}
.ilDclRecordViewRecordOfTotal {
  margin-right: 10px;
}
.ilDclSelectRecord {
  margin-left: 10px;
}
.ilDclChangeRecord {
  display: inline;
}
.ilDclPermanentLinkWrapper {
  margin: 20px 0;
}
tr.dcl_comments_active > td {
  background-color: #ffffd9;
}
/* Modules/Bibliographic */
span.bibl_text_inline_Emph {
  font-style: italic;
}
/* Services/MediaObjects */
.ilPlayerPreviewOverlayOuter {
  position: relative;
}
.ilPlayerPreviewOverlay {
  position: relative;
  width: 320px;
  height: 240px;
  cursor: pointer;
}
.ilPlayerPreviewDescription {
  padding: 7px;
  font-size: 85%;
  position: absolute;
  width: 100%;
  color: #f0f0f0;
  margin-top: -240px;
  background: url("images/black60.png");
}
.ilPlayerPreviewOverlay img {
  cursor: pointer;
  width: 100%;
  height: 100%;
}
.ilPlayerPreviewDescriptionDownload {
  float: right;
}
.ilPlayerPreviewDescriptionDownload a {
  color: white;
}
.mejs-overlay-button {
  background-image: url("images/bigplay.svg");
}
.ilPlayerPreviewPlayButton {
  background: url("images/bigplay.svg") no-repeat scroll 0 0 transparent;
  height: 100px;
  left: 50%;
  margin: -50px 0 0 -50px;
  position: absolute;
  top: 50%;
  width: 100px;
  cursor: pointer;
}
.ilPlayerPreviewOverlay:hover .ilPlayerPreviewPlayButton {
  background-position: 0 -100px;
}
/* Services/Chart */
td.legendColorBox,
td.legendLabel {
  padding: 3px;
}
div.ilChartWrapper {
  max-width: 100%;
}
/* Services/Captcha */
div.iosCaptchaInfoContainer {
  margin: 10px 0 0 0;
}
div.iosCaptchaInputCommandContainer {
  margin: 10px 0 0 0;
}
div.iosCaptchaInputCommandContainer .reload {
  width: 19px;
  height: 19px !important;
  font-size: 100%;
  vertical-align: top;
  margin: 0;
  padding: 0;
}
div.iosCaptchaInputCommandContainer .reload img {
  width: 19px;
  height: 19px;
  margin: 0;
  padding: 3;
}
div.iosCaptchaInputCommandContainer .audio {
  width: 19px;
  height: 19px;
  margin: 0 10px 0 12px;
  vertical-align: middle;
}
/* Services/User */
div.ilProfile {
  max-width: 450px;
  margin: 0 auto;
  background-color: #f9f9f9;
  padding: 15px;
}
div.ilProfile + div.ilPermalinkContainer {
  margin-top: 20px;
}
div.ilProfile + div.ilPermalinkContainer .input-group-btn {
  vertical-align: bottom;
}
img.ilProfileImage {
  width: 100%;
}
h3.ilProfileName {
  margin: 0 0 10px;
  padding: 0;
  font-weight: normal;
  font-size: 130%;
}
div.ilProfileSection {
  margin-top: 20px;
  font-size: 90%;
  color: #606060;
}
h3.ilProfileSectionHead {
  margin: 0 0 3px;
  padding: 0;
  font-weight: normal;
  font-size: 110%;
  color: #202020;
}
table.il_user_quota_disk_usage_overview {
  background-color: white;
}
img.ilUserXXSmall {
  max-width: 30px;
}
/* -- User Gallery Styles -- */
.ilUsersGalleryContainer div.ilUser {
  margin: 0 0 20px;
  background-color: white;
  padding: 20px 0;
  font-size: 100%;
  width: 100%;
  height: auto;
  text-align: center;
}
.ilUsersGalleryContainer div.ilUser img {
  min-height: 80px;
  max-height: 80px;
}
.ilUsersGalleryContainer div.ilUser h3 {
  white-space: nowrap;
  overflow: hidden;
  text-overflow: ellipsis;
  padding: 5px;
  margin: 20px 0;
  font-size: 1.6rem !important;
}
.ilUsersGalleryContainer div.ilUser .action {
  width: 100%;
  height: 40px;
}
.ilUsersGalleryContainer div.ilUser .action div {
  display: inline-block;
}
.ilUsersGalleryContainer div.ilUser .action .btn {
  float: left;
}
.ilUsersGalleryContainer div.ilUser .action .btn-default:hover {
  color: white !important;
}
.ilUsersGalleryContainer div.ilUser .action .mailBtn {
  height: 37px;
  font-size: 16px;
  padding: 0 15px;
  line-height: 30px;
  margin: 2px 0 0 0;
}
.ilUsersGalleryContainer div.ilUser .action .open .btn {
  -webkit-box-shadow: 0 0 0 0 3px 5px rgba(0, 0, 0, 0.5);
  box-shadow: 0 0 0 0 3px 5px rgba(0, 0, 0, 0.5);
}
.ilUsersGalleryContainer div.ilUser .action .open .btn-success:hover,
.ilUsersGalleryContainer div.ilUser .action .open .btn-success:focus,
.ilUsersGalleryContainer div.ilUser .action .open .btn-success:active {
  color: white;
  background: #626f78;
  -webkit-box-shadow: 0 0 0 0 3px 5px rgba(0, 0, 0, 0.5);
  box-shadow: 0 0 0 0 3px 5px rgba(0, 0, 0, 0.5);
  border: 1px solid #5b6770;
}
.ilUsersGalleryContainer div.ilUser .action ul.dropdown-menu {
  min-width: 170px;
  padding: 0;
  margin: 0;
  -webkit-box-shadow: 1px 1px 1px rgba(0, 0, 0, 0.1);
  box-shadow: 1px 1px 1px rgba(0, 0, 0, 0.1);
}
.ilUsersGalleryContainer div.ilUser .action ul.dropdown-menu li > a {
  padding: 8px 10px;
}
/* Services/Style */
.ilPositionStatic {
  position: static;
}
/* PageLayout Previews */
div.ilc_QuestionPlaceHolderThumb,
div.ilc_MediaPlaceHolderThumb,
div.ilc_TextPlaceHolderThumb,
div.ilc_PredTextPlaceHolderThumb {
  margin: 1px;
  padding: 5px 2px 5px 0;
  border: 1px solid #161616;
  font-size: 10px;
  background: url("images/question_placeholder_thumb.png") no-repeat center;
  font-weight: bold;
}
div.ilc_MediaPlaceHolderThumb {
  background-image: url("images/media_placeholder_thumb.png");
}
div.ilc_TextPlaceHolderThumb {
  background-image: url("images/text_placeholder_thumb.png");
}
div.ilc_PredTextPlaceHolderThumb {
  background-image: url("images/pred_text_placeholder_thumb.png");
}
div.ilc_HeadlineThumb {
  font-size: 11px;
  font-weight: bold;
  width: 100%;
  border-bottom: 1px solid #161616;
  color: #161616;
  margin: 2px 0 4px;
}
/* Modules/Course */
.ilValignTop {
  vertical-align: top;
}
.halfWidth {
  width: 50%;
}
.ilInheritBGColor {
  background-color: inherit;
}
td.option_value_details {
  background: none white;
  color: #161616;
  padding: 3px;
  vertical-align: top;
  text-align: left;
}
td.option_value_center_details {
  background: none #ffe4e4;
  color: #161616;
  padding: 3px;
  vertical-align: top;
  text-align: center;
}
ul.noStyle {
  list-style: none;
}
li.smallPad {
  padding: 1px;
}
.listIndent {
  padding: 0 0 20px;
}
.ilCrsObjAcc {
  margin-bottom: 10px;
}
.ilCourseObjectiveAccResults {
  padding-top: 10px;
}
.ilCourseObjectiveAccResult {
  font-size: 80%;
}
.ilCourseObjectiveAccSummary {
  font-size: 120%;
  padding-top: 15px;
}
.ilCourseObjectiveProgressBarContainer .text-comparision {
  display: none;
}
.ilCourseObjectiveProgressBarContainer {
  float: right;
  max-width: 200px;
  padding: 20px;
}
/* LOK progress bars */
.ilCourseObjectiveProgressBar {
  padding-right: 5px;
  float: right;
}
.ilCourseObjectiveProgressBarContainer > .progress {
  margin: 5px 0 0;
  border: 1px solid #bbb;
  background-color: white;
}
.ilCourseObjectiveProgressBarContainer > .progress > .progress-bar {
  -webkit-box-shadow: none;
  box-shadow: none;
}
.ilCourseObjectiveProgressBarLimit {
  float: right;
  position: relative;
  border-right: 2px dotted #888;
  height: 20px;
  margin-top: -17px;
}
.ilCourseObjectiveProgressBarNeutral {
  background-color: #888;
}
.ilCourseObjectiveProgressBarCompleted {
  background-color: #60b060;
}
.ilCourseObjectiveProgressBarFailed {
  background-color: #b06060;
}
/* Modules/Chatroom */
.ilValignBottom {
  vertical-align: bottom;
}
#chat_actions {
  white-space: nowrap;
  margin-left: 10px;
}
#chat_messages {
  height: 300px;
  padding: 2px;
  overflow-y: scroll;
  overflow-x: hidden;
  overflow-wrap: break-word;
  word-wrap: break-word;
  -ms-word-break: break-all;
  word-break: break-all;
  word-break: break-word;
  -ms-hyphens: auto;
  -moz-hyphens: auto;
  -webkit-hyphens: auto;
  hyphens: auto;
  width: 100%;
  min-height: 200px;
  background-color: #f9f9f9;
}
#chat_users {
  overflow: auto;
  height: 100%;
  min-height: 300px;
}
#private_rooms {
  z-index: 200;
  display: none;
}
td.chatroom {
  width: 200px;
  height: auto;
}
.ilChatroomUser {
  border-bottom: 1px solid #e9e9e9;
}
.ilChatroomUser .media-body {
  white-space: nowrap;
}
.ilChatroomUser .media-body {
  padding-top: 8px;
}
.ilChatroomUser .media-body h4,
.ilChatroomUser .media-body p {
  color: #a0a0a0;
  font-size: 12px;
  padding: 5px 3px 0 3px;
  line-height: 1em;
  margin: 0;
}
.ilChatroomUser .media-body h4 {
  padding-top: 0;
  color: #606060;
  overflow: hidden;
  text-overflow: ellipsis;
  white-space: nowrap;
}
.ilChatroomUser .dropdown-menu {
  background-color: #f0f0f0;
  padding: 10px 0;
  font-size: 12px;
}
.ilChatroomUser .dropdown-menu a {
  color: #606060;
}
.ilChatroomUser .dropdown-menu a:hover {
  color: #202020;
}
.ilChatroomUser .arrow-down {
  width: 0;
  height: 0;
  border-left: 11px solid transparent;
  border-right: 11px solid transparent;
  border-top: 11px solid white;
  margin-top: -10px;
  margin-left: 100px;
}
.ilChatroomUser .media:hover {
  background-color: #fea;
}
.ilChatroomUser .dropdown-menu {
  position: static;
  float: none;
  -webkit-box-shadow: none;
  box-shadow: none;
}
.ilChatroomUser .dropdown-backdrop {
  position: static;
}
.ilChatroomUser .media {
  padding: 0;
}
.ilChatroomUser .media-left img {
  width: 30px;
  height: 30px;
}
.ilChatroomUser .media-body,
.ilChatroomUser .media-left,
.ilChatroomUser .media-right {
  display: table-cell;
  vertical-align: top;
}
.ilChatroomUser .media-left {
  padding-right: 10px;
}
.ilChatroomUser .media {
  padding: 10px;
}
/* Services/Container */
div.il_Preconditions {
  padding: 10px 0 0;
}
div.il_PreconditionsTitel {
  margin-top: 3px;
  text-align: left;
  font-size: 90%;
}
[dir="rtl"] div.il_PreconditionsTitel {
  text-align: right;
}
div.ilPreconditionItem {
  margin: 0 -10px;
}
/* Repository */
div.ilContainerListItemOuter {
  padding: 15px 12px;
  zoom: 1;
}
[dir="rtl"] div.ilContainerListItemOuter {
  display: table;
}
div.tblfooter.ilContainerListFooter {
  font-size: 100%;
  padding: 3px 0 0 10px;
  text-align: left;
}
div.tblfooter.ilContainerListFooter > input {
  padding: 0;
  margin: 0;
}
div.tblfooter.ilContainerListFooter > label {
  margin: 0;
  padding: 0 0 0 8px;
  vertical-align: top;
}
input[name^="position[blocks]"] {
  margin: 0 0 0 -2px;
}
[dir="rtl"] .ilContainerListFooter {
  padding-left: 0;
  padding-right: 15px;
}
div.ilListItemSection {
  clear: both;
  max-width: calc(100% - 40px);
}
div.ilContainerListItemOuterHighlight {
  padding: 15px;
  background-color: #ffffd9;
  zoom: 1;
}
.ilCLI {
  padding: 0;
}
div.ilContainerListItemCB {
  /*float: left;
	width: 25px;*/
  display: table-cell;
  vertical-align: top;
  padding-right: 10px;
}
div.ilContainerListItemCB img {
  width: 20px;
}
[dir="rtl"] div.ilContainerListItemCB {
  /* float: right; */
}
div.ilContainerListItemIcon {
  /* margin-top: -3px;
	   float: left;
	position: absolute; */
  display: table-cell;
  vertical-align: top;
}
div.ilContainerListItemIcon a {
  display: block;
  margin-top: -3px;
}
[dir="rtl"] div.ilContainerListItemIcon {
  float: right;
}
div.ilContainerListItemIconCB {
  margin-left: 25px;
}
[dir="rtl"] div.ilContainerListItemIconCB {
  margin-left: 0;
  margin-right: 25px;
}
div[class^="il_editarea"] .ilContainerListItemOuter img,
img.ilListItemIcon {
  width: 35px;
  height: 35px;
  max-width: none;
}
div.ilContainerListItemContent {
  /* margin-left: 35px; */
  display: table-cell;
  vertical-align: top;
  width: 100%;
}
[dir="rtl"] div.ilContainerListItemContent {
  /* margin-left: 0;
	margin-right: 35px; */
}
/* If checkbox is activated, add spacing */
div.ilContainerListItemContentCB {
  /* margin-left: 60px; */
}
[dir="rtl"] div.ilContainerListItemContentCB {
  /* margin-left: 0;
	margin-right: 60px; */
}
div.il_ContainerListItem {
  margin: 2px 0;
  padding-left: 8px;
  width: 100%;
}
[dir="rtl"] div.il_ContainerListItem {
  padding-left: 0;
  padding-right: 8px;
}
.ilContainerBlockHeader {
  background-color: #f9f9f9;
  padding: 9px 12px;
  font-weight: 400;
  text-align: left;
  vertical-align: middle;
}
.ilContainerBlockHeader h3 {
  margin: 0;
  color: #161616;
}
.ilContainerBlockHeaderExpanded,
.ilContainerBlockHeaderCollapsed {
  background-repeat: no-repeat;
  background-position: 15px 10px;
  background-size: 20px 20px;
  padding-left: 45px;
  /* padding-top: 6px; */
  background-color: #f9f9f9;
  cursor: pointer;
}
.ilContainerBlockHeaderExpanded {
  background-image: url("images/tree_exp.svg");
}
.ilContainerBlockHeaderCollapsed {
  background-image: url("images/tree_col.svg");
}
[dir="rtl"] .ilContainerBlockHeader {
  text-align: right;
}
.ilContainerBlock {
  width: 100%;
  clear: both;
  margin-bottom: 20px;
}
div#cont_paste_explorer_tree ul.il_Explorer {
  margin: 0 0 0 24px;
}
[dir="rtl"] div#cont_paste_explorer_tree ul.il_Explorer {
  margin: 0 24px 0 0;
}
#ilContRepIntro {
  margin: 20px 0 50px 0;
  clear: both;
}
div#ilContRepIntro img {
  float: right;
  width: 150px;
  height: 150px;
}
[dir="rtl"] div#ilContRepIntro img {
  float: left;
}
.ilContObjectiveObjectListItem {
  background-color: #f9f9f9;
}
.ilContObjectiveIntro {
  background-color: #f9f9f9;
  padding: 1px 15px;
}
.ilContObjectivesViewTestItem {
  background-color: #f9f9f9;
  margin-bottom: 10px;
}
.ilContainerTileRows {
  margin: 0px -15px 0 -15px;
  padding: 6px 12px;
  background-color: white;
}
.ilContainerTileRows > .il-deck {
  margin: 0 5px;
}
.ilContainerTileRows .card-no-highlight {
  height: 0px;
}
.ilContainerTileRows .il-chart-progressmeter-container {
  height: 100%;
}
.ilContainerTileRows .il-card h5 button.btn {
  font-size: inherit;
}
.ilContainerShowMore {
  padding: 15px 10px;
  background-color: #f9f9f9;
  text-align: center;
  margin: 0 -15px;
}
/* Modules/LearningModule */
.ilLMMenu {
  clear: both;
}
body.ilLMNoMenu .ilFixedTopSpacer {
  padding-top: 0px;
}
body.ilLMNoMenu .ilLeftNav {
  top: 0px;
}
button.ilAreaClose {
  width: 20px;
  height: 20px;
  position: absolute;
  top: 0;
  cursor: pointer;
}
div.ilRightAreaSpace {
  width: 50%;
}
/* right area (used in learning modules) */
div#right_area {
  bottom: 0;
  width: 50%;
  right: 0px;
  top: 117px;
  position: fixed;
  /* padding: 5px; */
  background-color: #f5f5f5;
  border-left: 3px solid #e9e9e9;
  /* box-shadow: inset 0px 2px 2px #d0d0d0; */
  -webkit-overflow-scrolling: touch;
  /* Bug 11209 */
  overflow: hidden;
  /* Bug 11209 */
}
div#right_area iframe {
  -webkit-overflow-scrolling: touch;
  /* Bug 11209 */
  overflow: auto;
  /* Bug 11209 */
  border: none;
  width: 100%;
  height: 100%;
}
div#right_cont_area {
  bottom: 0;
  width: 50%;
  right: 0px;
  top: 117px;
  position: fixed;
  background-color: transparent;
  border-left: 3px solid #dddddd;
  -webkit-overflow-scrolling: touch;
  /* Bug 11209 */
  overflow: hidden;
}
div#right_top_area {
  top: 0;
  width: 100%;
  height: 100%;
  position: absolute;
  border-bottom: 3px solid #e9e9e9;
  border-right: 3px solid #e9e9e9;
  -webkit-overflow-scrolling: touch;
  /* Bug 11209 */
  overflow: hidden;
  display: none;
}
div.ilRightContAreaSplit div#right_top_area {
  height: 50%;
}
div#right_top_area iframe {
  -webkit-overflow-scrolling: touch;
  /* Bug 11209 */
  overflow: auto;
  /* Bug 11209 */
  border: none;
  width: 100%;
  height: 100%;
}
div#right_bottom_area {
  top: 0px;
  width: 100%;
  height: 100%;
  position: absolute;
  -webkit-overflow-scrolling: touch;
  /* Bug 11209 */
  overflow: hidden;
  display: none;
  border-right: 3px solid #e9e9e9;
}
div.ilRightContAreaSplit div#right_bottom_area {
  top: 50%;
  height: 50%;
}
div#right_bottom_area iframe {
  -webkit-overflow-scrolling: touch;
  /* Bug 11209 */
  overflow: auto;
  /* Bug 11209 */
  border: none;
  width: 100%;
  height: 100%;
}
#il_expl2_jstree_cont_out_ilLMProgressTree img {
  width: 18px;
  height: 18px;
  margin-top: -3px;
}
/* Services/UIComponent/AdvancedSelectionList */
div.il_adv_sel {
  border: 1px solid #d6d6d6;
  -webkit-box-shadow: 2px 2px 4px #c0c0c0;
  box-shadow: 2px 2px 4px #c0c0c0;
}
table.il_adv_sel {
  color: black;
  background-color: white;
  border-spacing: 0;
  cursor: pointer;
}
tr.il_adv_sel {
  cursor: pointer;
}
tr.il_adv_sel_act {
  background-color: #fff9bc;
  cursor: pointer;
}
td.il_adv_sel {
  border-bottom: 1px solid #f0f0f0;
  padding: 3px 10px;
  text-align: left;
  white-space: nowrap;
  cursor: pointer;
  font-weight: normal;
}
#ilAdvSelListTable_item_creation td.il_adv_sel {
  min-width: 150px;
}
td.il_adv_sel_ic {
  border-bottom: 1px solid #f0f0f0;
  padding: 3px 0 3px 10px;
  text-align: left;
  cursor: pointer;
}
td.ilAsyncImgLoader {
  padding: 0 40px;
}
span[id^="ilAdvSelListAnchorElement_"] + div {
  position: absolute;
  z-index: 5000;
  left: 0;
  right: 0;
}
div[id^="ilAdvSelListTable_"] {
  overflow: auto;
  background-color: white;
  clear: both;
  display: none;
  position: absolute;
}
/* Services/Object */
.ilHeadAction img {
  width: 18px;
  height: 18px;
}
.il_ItemProperty .badge {
  font-size: 8px;
  padding: 2px 4px;
  margin-top: -1px;
  margin-left: -5px;
  position: absolute;
}
div.ilCreationFormSection .form-horizontal {
  margin-top: -1px;
  padding-top: 1px;
}
.ilObjListRow {
  border-bottom: 2px solid #f0f0f0;
  background-color: white;
}
.table-striped {
  border-collapse: separate;
}
.table-striped > tbody > tr.ilObjListRow > td {
  background-color: white;
}
.table-striped > tbody > tr.ilObjListRow:hover > td {
  background-color: #f3f5f8;
}
.table-striped > tbody > tr.ilObjListRow:hover:nth-child(2n+1) > td {
  background-color: #f3f5f8;
}
/* Services/Navigation */
form.ilNavHistoryForm {
  padding: 0;
  margin: 0 5px 0 0;
  padding: 5px 5px 2px;
  border: 0 none;
  display: inline;
  font-size: 80%;
}
input.ilNavHistorySubmit {
  color: #2255a0;
  padding: 0;
  margin: 0;
  border: 0 none;
  cursor: pointer;
  background-color: #f0f0f0;
}
select.ilNavHistorySelect {
  border: 0 none;
  padding: 0;
  background-image: none;
  text-decoration: none;
}
/* Services/Block */
.iosPdBlockDragAndDropPlaceholder {
  border: 3px dashed #c0c0c0;
  border-radius: 8px;
  margin-bottom: 15px;
}
/* Blocks */
div.il_Block,
table.il_Block {
  width: 100%;
  border-spacing: 0px;
  border-collapse: collapse;
  margin-bottom: 20px;
  clear: both;
  table-layout: fixed;
  word-wrap: break-word;
  background-color: #f9f9f9;
  border: none;
  text-align: left;
  padding: 5px;
}
#il_center_col div.il_Block {
  background-color: #f9f9f9;
}
div.ilBlockHeader,
div.ilBlockHeaderBig,
td.ilBlockHeader,
td.ilBlockHeaderBig {
  /* font-family: 'Open Sans Semibold';  deactivated, since it affects drop downs in the header */
  font-weight: normal;
  padding: 3px 0;
  margin: 0 5px;
  text-align: left;
  color: #161616;
  border-bottom: 1px solid #dddddd;
  /* box-shadow: 0 -2px 1px -1px white inset; no white lines */
}
div.ilBlockHeaderBig,
td.ilBlockHeaderBig {
  font-size: 100%;
}
h2.ilBlockHeader {
  font-weight: 600;
  margin: 0;
  padding: 0;
  font-size: 100%;
  display: inline;
}
h3.ilBlockHeader {
  font-weight: 600;
  margin: 0;
  padding: 0;
  font-size: 100%;
  display: inline;
}
/* possibly deprecated */
.il_BlockInfo {
  font-size: 80%;
  color: #757575;
}
/* new class */
div.ilBlockInfo {
  font-size: 75%;
  color: #757575;
  padding: 1px 3px;
  background-color: #f9f9f9;
  text-align: right;
}
div.ilBlockContent {
  padding: 5px;
}
.ilBlockRow1,
.ilBlockRow2 {
  padding: 3px;
  border-bottom: 1px solid #f0f0f0;
}
div.ilBlockPropertyCaption {
  color: #757575;
}
/* Services/UIComponent/Lightbox */
.ilLightbox {
  position: absolute;
  top: 0;
  bottom: 0;
  right: 0;
  left: 0;
  background-color: #303030;
  overflow: auto;
  z-index: 1000;
}
a.ilMediaLightboxClose {
  display: block;
  float: right;
  margin: 5px 0 10px 10px;
  cursor: pointer;
  color: #161616;
  font-size: 140%;
}
a.ilMediaLightboxClose:hover {
  color: #000000;
  text-decoration: none;
}
.ilLightboxContent {
  margin: 50px auto 0;
  width: 640px;
  max-width: 100%;
}
.ilLightboxContent iframe {
  width: 100%;
  min-height: 400px;
}
/* Services/Membership */
div.ilAttendanceListPrint td,
div.ilAttendanceListPrint th {
  border: 1px solid #dddddd;
  padding: 2px;
}
body.ilBodyPrint {
  height: auto;
  background-color: white;
  margin: 10px;
  padding: 0;
}
/* Modules/BookingManager */
.ilTextinfo {
  margin-bottom: 10px;
}
/* Services/InfoScreen */
div.ilInfoScreenSec {
  padding: 0;
  margin-bottom: 20px;
}
div.ilInfoScreenSec h2.ilHeader {
  margin-bottom: 5px;
  display: block;
}
.il_InfoScreenProperty {
  padding: 15px;
  vertical-align: top;
  color: #757575;
  font-style: italic;
}
.il_InfoScreenPropertyValue {
  padding: 15px;
  vertical-align: top;
  background-color: white;
}
.ilInfoScreenSec.form-horizontal .form-group {
  margin: 0;
  background-color: white;
}
.ilInfoScreenSec.form-horizontal {
  background-color: transparent;
}
.ilInfoScreenSec.form-horizontal .control-label {
  padding: 15px;
  line-height: normal;
}
/* Services/Init */
@media only screen and (max-width: 768px) {
  div.ilStartupFrame {
    width: 100%;
  }
}
.ilStartupSection {
  padding-top: 25px;
}
@media only screen and (max-width: 768px) {
  .ilStartupSection {
    padding-top: 15px;
  }
}
div.ilStartupSection form.form-horizontal {
  text-align: left;
  width: 40em;
}
@media only screen and (max-width: 768px) {
  div.ilStartupSection form.form-horizontal {
    width: auto;
  }
}
div#il_startup_logo img {
  height: 50px;
  width: 50px;
  margin: 15px 15px 0;
}
@media only screen and (max-width: 768px) {
  div#il_startup_logo img {
    margin: 10px;
    max-width: 100%;
    height: 40px;
    width: 40px;
  }
}
/* Services/Bookmarks */
#block_pdbookm_0 #tree_div {
  overflow: auto;
  width: 100%;
}
#block_pdbookm_0 .il_Block #tree_div img {
  height: 20px;
  width: 20px;
}
.iosPdBmListImg {
  height: 20px;
  width: 20px;
}
.iosPdBmListImg[src$="spacer.png"] {
  height: 0;
  width: 0;
}
/* Services/UIComponent/Toolbar */
.ilToolbar .container-fluid {
  padding-left: 0;
}
.ilToolbar.navbar {
  border: 0 none;
  background-color: white;
}
.ilToolbar .ilToolbarItems {
  padding: 0;
}
.ilToolbar .form-control {
  width: auto;
  display: inline-block;
  vertical-align: top;
}
.ilToolbar input[type="file"] {
  display: inline-block;
}
.ilToolbar li {
  border: 0 none;
  margin-right: 15px;
}
.ilToolbar li .dropdown-header {
  border-bottom: 1px solid #dddddd;
}
.ilToolbar li .navbar-form,
.ilToolbar li .navbar-text {
  padding: 0;
  border: 0 none;
  margin-left: 0;
  margin-right: 0;
  display: inline-block;
  color: #161616;
}
.ilToolbar li.navbar-text {
  margin-left: 0;
}
.ilToolbar li.ilToolbarSeparator {
  border-left: 1px solid #dddddd;
  height: 40px;
}
.ilToolbar li.ilToolbarGroup .navbar-form,
.ilToolbar li.ilToolbarGroup .navbar-text {
  margin-left: 7.5px;
}
.ilToolbar li.ilToolbarGroup .navbar-form:first-child,
.ilToolbar li.ilToolbarGroup .navbar-text:first-child {
  margin-left: 0;
}
.ilToolbar li.ilToolbarGroup .navbar-text {
  margin-right: 0;
}
.ilToolbar .btn[disabled] {
  padding: 3px 6px;
}
.ilToolbar .ilToolbarStickyItems {
  float: left;
  margin-left: 15px;
}
.ilToolbar .ilToolbarStickyItems.navbar-nav {
  margin-top: 0;
  margin-bottom: 0;
}
.ilToolbar .ilToolbarStickyItems.navbar-nav .open .dropdown-menu > li > a {
  padding-left: 10px;
}
.ilToolbar .ilToolbarStickyItems > li {
  float: left;
  margin-right: 15px;
}
.ilToolbar .ilToolbarStickyItems > li .navbar-form {
  border: 0 none;
}
.ilToolbar .ilToolbarStickyItems > li.ilToolbarStickyItem {
  border: 0 none;
}
.ilToolbar ul.dropdown-menu > li {
  border: 0 none;
  margin-right: 0;
}
.ilToolbarContainer + .ilFilterContainer {
  margin-top: -20px;
}
@media only screen and (max-width: 768px) {
  .ilToolbar .container-fluid {
    padding-left: 15px;
  }
  .ilToolbar li {
    border-bottom: 1px solid #dddddd;
    margin-right: 0;
  }
  .ilToolbar .ilToolbarStickyItems.navbar-nav .open .dropdown-menu > li > a {
    padding-left: 0;
  }
}
/* Services/UIComponent/Tooltip */
.qtip-default {
  font-size: 12px;
  line-height: 1.5;
  background-color: #4c6586;
  border-color: #4c6586;
  color: white;
  -webkit-box-shadow: 1px 1px 3px 1px rgba(0, 0, 0, 0.15);
  box-shadow: 1px 1px 3px 1px rgba(0, 0, 0, 0.15);
  -webkit-border-radius: 4px;
  -moz-border-radius: 4px;
  border-radius: 4px;
}
/* Services/Rating */
img.ilRatingIcon {
  width: 16px;
  height: 16px;
}
img.ilRatingMarker {
  width: 7px;
  height: 7px;
}
a.ilRating {
  text-decoration: none;
}
div.ilRatingOverlay {
  z-index: 1000 !important;
  padding: 0 5px;
  display: none;
}
/* Modules/Excercise */
.ilExcAssignmentBody {
  padding: 20px;
  background-color: #f9f9f9;
}
.ilExcAssignmentHead img {
  display: block;
  float: left;
  margin-top: 4px;
}
.ilExcAssignmentHead .ilAssignmentHeader {
  padding: 0;
  margin: 1px 0 0 25px;
  font-size: 16px;
}
.ilExcAssignmentHead,
.ilAssignmentHeader {
  display: block;
}
.ilExAssignmentHeadProperty {
  margin: 4px 0 0 25px;
  font-size: 12px;
}
.ilExcOverview .ilExcAssImageContainer {
  max-width: 300px;
  display: inline-block;
  cursor: pointer;
}
.ilExcReportFeedback {
  background-color: #f9f9f9;
  padding: 9px;
}
.ilExcAssignmentInfoTool {
  padding: 10px;
}
.ilExcAssignmentInfoTool h4 {
  padding-left: 0px;
  padding-right: 0px;
}
.ilExcAssignmentInfoTool p {
  padding: 0px;
}
.ilExcAssignmentInfoTool ul {
  padding-left: 30px;
  margin: 0;
}
.progress {
  height: 15px;
  min-width: 100px;
}
.progress-bar {
  font-size: 11px;
  line-height: 15px;
  min-width: 30px;
}
/* Services/News */
td.il-news {
  white-space: normal;
}
td.il-news .il-news-locator {
  margin: 2px 0px 4px 0px;
}
td.il-news .ilIcon {
  vertical-align: middle;
}
td.il-news .il-news-content {
  clear: both;
}
td.il-news .il-news-player {
  margin-top: 15px;
  max-width: 600px;
}
td.il-news .il_BlockInfo {
  text-align: right;
}
@media only screen and (max-width: 768px) {
  td.il-news {
    white-space: normal !important;
  }
}
span.ilNewsRssIcon {
  background-color: #B54F00;
  color: white;
  min-width: 36px;
  font-size: 10px;
  text-align: center;
  display: inline-block;
  padding: 0 5px;
}
span.ilNewsRssIcon:hover {
  text-decoration: none;
  background-color: #823900;
}
/* timeline, see http://codepen.io/jasondavis/pen/fDGdK */
.ilTimeline {
  list-style: none;
  padding: 20px 0;
  position: relative;
}
.ilTimeline:before {
  top: 0;
  bottom: 0;
  position: absolute;
  content: " ";
  width: 3px;
  background-color: #A8A8A8;
  left: 50%;
  margin-left: -1.5px;
}
@media only screen and (max-width: 768px) {
  .ilTimeline:before {
    left: 90%;
  }
}
.ilTimeline > li {
  margin-bottom: 20px;
  position: relative;
  margin-right: 50%;
}
.ilTimeline > li:nth-child(even) {
  margin-left: 50%;
  margin-right: 0;
}
@media only screen and (max-width: 768px) {
  .ilTimeline > li:nth-child(even) {
    margin-left: 0;
  }
}
.ilTimeline > li:nth-child(even) > .ilTimelineBadge {
  left: 0;
  margin-left: -25px;
  right: auto;
  margin-right: 0;
}
@media only screen and (max-width: 768px) {
  .ilTimeline > li:nth-child(even) > .ilTimelineBadge {
    right: auto;
    left: 90%;
  }
}
@media only screen and (max-width: 768px) {
  .ilTimeline > li {
    margin-right: 0;
  }
}
.ilTimeline > li:before,
.ilTimeline > li:after {
  content: " ";
  display: table;
}
.ilTimeline > li:after {
  clear: both;
}
.ilTimeline > li > .ilTimelinePanel {
  width: 88%;
  float: left;
  padding: 20px;
  position: relative;
  background: white;
}
@media only screen and (max-width: 768px) {
  .ilTimeline > li > .ilTimelinePanel {
    width: 80%;
  }
}
.ilTimeline > li > .ilTimelinePanel:after {
  position: absolute;
  top: 27px;
  right: -14px;
  display: inline-block;
  border-top: 14px solid transparent;
  border-left: 14px solid white;
  border-right: 0 solid white;
  border-bottom: 14px solid transparent;
  content: " ";
}
.ilTimeline > li > .ilTimelineBadge {
  color: white;
  width: 50px;
  height: 50px;
  padding-top: 8px;
  line-height: 1.2em;
  font-size: 1em;
  text-align: center;
  position: absolute;
  top: 16px;
  background-color: #757575;
  z-index: 100;
  border-radius: 50%;
  right: 0;
  margin-right: -25px;
}
@media only screen and (max-width: 768px) {
  .ilTimeline > li > .ilTimelineBadge {
    left: 90%;
    right: auto;
    margin-left: -25px;
  }
}
.ilTimeline > li > .ilTimelineBadge > .ilTimelineDay {
  font-size: 1.3em;
}
.ilTimeline > li > .ilTimelineBadge > .ilTimelineMonth {
  font-size: 0.8em;
}
.ilTimeline > li > .ilTimelineBadge > p {
  padding: 0;
  margin: 0;
}
.ilTimeline > li:nth-child(even) > .ilTimelinePanel {
  float: right;
}
@media only screen and (max-width: 768px) {
  .ilTimeline > li:nth-child(even) > .ilTimelinePanel {
    float: left;
  }
}
.ilTimeline > li:nth-child(even) > .ilTimelinePanel:before {
  border-left-width: 0;
  border-right-width: 15px;
  left: -15px;
  right: auto;
}
@media only screen and (max-width: 768px) {
  .ilTimeline > li:nth-child(even) > .ilTimelinePanel:before {
    border-left-width: 15px;
    border-right-width: 0;
    right: auto;
    right: -15px;
  }
}
.ilTimeline > li:nth-child(even) > .ilTimelinePanel:after {
  border-left-width: 0;
  border-right-width: 14px;
  left: -14px;
  right: auto;
}
@media only screen and (max-width: 768px) {
  .ilTimeline > li:nth-child(even) > .ilTimelinePanel:after {
    border-left-width: 14px;
    border-right-width: 0;
    left: auto;
    right: -14px;
  }
}
.ilTimeline .media-heading {
  clear: right;
  margin-top: 8px;
}
.ilTimeline div.ilNotesHeader {
  background-color: #f9f9f9;
}
.ilNewsTimelineTruncatedText {
  /*overflow: hidden;
	text-overflow: ellipsis;
	white-space: nowrap;*/
}
.ilNewsTimelineObjHead img {
  width: 22px;
  height: 22px;
}
.ilNewsTimelinePlayer {
  position: relative;
  z-index: 500;
}
.ilNewsTimelineUserImage {
  float: left;
  overflow: hidden;
  width: 100px;
}
@media only screen and (max-width: 768px) {
  .ilNewsTimelineUserImage {
    width: 50px;
  }
}
.ilNewsTimelineUserImage img {
  width: 75px;
  height: 75px;
}
@media only screen and (max-width: 768px) {
  .ilNewsTimelineUserImage img {
    width: 40px;
    height: 40px;
  }
}
.ilNewsTimelineContentSection {
  padding-left: 100px;
}
@media only screen and (max-width: 768px) {
  .ilNewsTimelineContentSection {
    padding-left: 50px;
  }
}
.ilNewsTimelineEditInfo {
  width: 90%;
}
.ilNewsTimelineMoreLoader {
  text-align: center;
}
.ilNewsTimelineMoreLoader img {
  width: 30px;
  height: 30px;
}
/* https://github.com/JoanClaret/jquery-dynamic-max-height */
.dynamic-height-wrap {
  overflow: hidden;
  position: relative;
  -webkit-transition: max-height 0.25s ease-in-out;
  -o-transition: max-height 0.25s ease-in-out;
  transition: max-height 0.25s ease-in-out;
  width: 100%;
}
/* Bottom gradient (optional, but recommended)*/
.dynamic-height-active .dynamic-height-wrap:before {
  background: linear-gradient(to bottom, rgba(240, 249, 255, 0) 0%, white 100%);
  bottom: 0;
  content: '';
  height: 30px;
  left: 0;
  position: absolute;
  right: 0;
  z-index: 1;
}
.dynamic-height-active .dynamic-show-more {
  display: inline-block;
}
.dynamic-show-more {
  display: none;
}
.ilTimeline .ilNotes {
  margin: 0 -20px -20px -20px;
  padding: 10px 20px;
}
div.ilSurveyPageEditDropArea {
  border-color: #88be51;
  color: #88be51;
  background-color: #aed389;
}
div.ilSurveyPageEditDropAreaSelected {
  border-color: #88be51;
  color: #88be51;
  background-color: #94c564;
}
div.ilSurveyPageEditAreaDragging {
  border: 2px dashed #161616;
  background-color: #f9f9f9;
  padding: 5px;
}
div.ilSurveyPageEditActionMenu {
  float: right;
  margin: 3px;
}
.il-svy-qst-compressed .questionTitle {
  display: none;
}
.il-svy-qst-compressed tr:first-child td {
  visibility: hidden;
  height: 1px;
  line-height: 1px;
  padding-top: 0;
  padding-bottom: 0;
}
#il-svy-output-form table td p {
  hyphens: auto;
}
/* Modules/MediaPool */
#ilMepPreviewContent {
  margin: 0;
  width: 100%;
  padding: 0;
  border: 0;
}
.ilMediaPoolPagePreviewBody {
  background-color: #f9f9f9;
  height: auto;
}
/* Services/Tags */
.ilTagCloud {
  font-size: 12px;
  padding: 6px 12px;
}
.ilTag {
  background-color: #75deea;
  /* background-color: lighten(@brand-primary, 10%); */
  color: #000000;
  display: inline-block;
  white-space: nowrap;
  padding: 1px 5px;
  margin: 2px 4px 2px 0;
  border-radius: 3px;
}
a.ilTag:hover,
a.ilTag:active {
  text-decoration: none;
  color: #000000;
  background-color: #5fd9e7;
}
.ilTagRelHigh {
  background-color: #85d1da;
  color: #000000;
}
.ilTagRelMiddle {
  background-color: #95c5ca;
  color: #000000;
}
.ilTagRelLow {
  background-color: #a5b8ba;
  color: #000000;
}
.ilTagRelVeryLow {
  background-color: #b0b0b0;
  color: #000000;
}
.ilTag.ilHighlighted {
  background-color: #B54F00;
}
#il_tags_modal textarea {
  resize: vertical;
}
/* Services/UIComponent/Checklist */
div.ilChecklist ul {
  list-style-type: none;
  margin: 0;
  padding: 0;
}
div.ilChecklist ul li {
  padding: 0;
  font-size: 90%;
}
div.ilChecklist ul li a,
div.ilChecklist ul li span {
  padding: 5px 5px;
  margin: 0 -5px;
  display: block;
}
div.ilChecklist ul a:hover {
  text-decoration: none;
  color: #4c6586;
}
div.ilChecklist ul li a:hover {
  background-color: #e2e8ef;
}
div.ilChecklist ul li p,
div.ilChecklist ul li p:hover {
  color: #757575;
  font-size: 85%;
  text-decoration: none;
  padding: 0;
  margin-top: 0;
}
div.ilChecklist ul li img {
  width: 18px;
  height: 18px;
  float: right;
}
.ilSetupContent div.ilChecklist {
  min-width: 200px;
}
/* Modules/WorkspaceFolder */
#tbl_wfld.table-striped > tbody > tr > td {
  background-color: transparent;
}
.ilWspContainerListFooter {
  background-color: #f9f9f9;
  margin: 0px -15px -15px -15px;
  padding: 5px 25px;
}
/* Services/FileUpload */
.ilFileUploadEntryProgressPercent {
  font-size: 75%;
}
.ilFileUploadEntryOptions {
  font-size: 90%;
}
.ilFileUploadEntryOptions label.control-label {
  padding-top: 3px;
}
/* Modules/Portfolio */
ul.ilPCMyCoursesCourseList > li {
  margin-bottom: 10px;
}
ul.ilPCMyCoursesCourseList > li .course-list-tree-icon {
  width: 20px;
  height: 20px;
}
ul.ilPCMyCoursesObjectiveList > li {
  margin-top: 5px;
  margin-left: 40px;
}
a.ilPCMyCoursesToggle {
  outline: 0;
}
div.ilPCMyCoursesPath {
  margin-bottom: 10px;
  font-size: 90%;
  /* font-style: italic; */
}
div.ilPrtfSignature {
  margin-top: 60px;
  border-top: 1px solid black;
}
.ilPrtfMetaInfo {
  margin-top: 20px;
}
.ilPrtfMetaInfo td {
  padding-left: 20px;
}
.ilPrtfMetaInfo td,
.ilPrtfMetaInfo th {
  padding-top: 5px;
  vertical-align: top;
}
div.ilPrtfToc {
  margin-top: 40px;
}
body.ilPrtfPdfBody {
  margin: 0;
}
body.ilPrtfPdfBody > div.ilInvisibleBorder {
  padding: 0;
  padding-left: 40px;
}
body.ilPrtfPdfBody h1.ilc_PrintPageTitle {
  border-bottom: 1px solid #000000;
}
body.ilPrtfPdfBody .ilPCMyCoursesToggle img {
  visibility: hidden;
}
/* Services/Awareness */
.ilAwarenessDropDown .popover {
  max-width: 300px;
  color: #434343;
  min-width: 250px;
}
#awareness-list {
  overflow: auto;
}
#awareness-list .dropdown-header {
  background-color: #f9f9f9;
  margin-bottom: 0px;
}
.ilAwarenessDropDown .popover-content {
  padding: 0;
}
.ilAwarenessDropDown .media-body,
.ilAwarenessDropDown .media-left,
.ilAwarenessDropDown .media-right {
  display: table-cell;
  vertical-align: top;
}
.ilAwarenessDropDown .media-left {
  padding-right: 10px;
}
.ilAwarenessDropDown .media {
  padding: 10px;
}
#awareness-content .input-group {
  display: table;
}
#awareness-content .media:hover {
  background-color: #e2e8ef;
}
#awareness-content .glyphicon {
  font-size: inherit;
}
#awareness-content .dropdown-menu {
  position: static;
  float: none;
  -webkit-box-shadow: none;
  box-shadow: none;
}
#awareness-content .media {
  padding: 0;
}
#awareness-content .media-left img {
  width: 45px;
  height: 45px;
}
.ilAwarenessItem {
  border-bottom: 1px solid #dddddd;
  background-color: white;
}
.ilAwarenessItem > div[role='button']:focus-visible {
  outline: 3px solid #0078D7;
}
.ilAwarenessItem ul {
  margin: 0;
  padding: 0;
}
.ilAwarenessItem ul li {
  margin: 0;
  padding: 0;
}
#awareness-content .media-body {
  white-space: nowrap;
  width: auto;
}
#awareness-content .media-body {
  padding-top: 8px;
}
#awareness-content .media-body h4,
#awareness-content .media-body p {
  color: #757575;
  font-size: 12px;
  padding: 5px 3px 0 3px;
  line-height: 1em;
  margin: 0;
}
#awareness-content .media-body h4 {
  padding-top: 0px;
  color: #434343;
  overflow: hidden;
  text-overflow: ellipsis;
  white-space: nowrap;
}
#awareness-content .dropdown-menu {
  background-color: #f9f9f9;
  padding: 10px 0;
  font-size: 12px;
}
#awareness-content .dropdown-menu a {
  color: #757575;
}
#awareness-content .dropdown-menu a:hover {
  color: #2a2a2a;
}
#awareness-content .arrow-down {
  width: 0;
  height: 0;
  border-left: 11px solid transparent;
  border-right: 11px solid transparent;
  border-top: 11px solid white;
  margin-top: -10px;
  margin-left: 100px;
}
#awareness_trigger {
  display: block;
}
#awareness_trigger > span {
  display: table-cell;
}
.ilAwarenessItem h3.popover-title {
  display: none;
}
.ilAwarenessItem .media {
  display: table;
  width: 100%;
}
.ilAwarenessItemRow {
  display: table-row;
  width: 100%;
}
.ilAwarenessItem .media-left {
  width: 55px;
}
.ilAwarenessItemRow .media-body {
  /* background-image: url('./templates/default/images/scorm/not_attempted.svg'); */
  background-repeat: no-repeat;
  background-size: 12px 12px;
  background-position: right 10px top 50%;
  /* see http://stackoverflow.com/questions/9789723/css-text-overflow-in-a-table-cell */
  /* and bug #18937 */
  /* max-width: 0; */
  width: 100%;
}
.ilAwarenessItemRow .media-body.ilAwarenessOnline {
  background-image: url('images/scorm/completed.svg');
}
.ilAwarenessLoader {
  display: block;
  margin: 15px auto;
  width: 30px;
  height: 30px;
}
#il_awrn_filer_btn .glyphicon {
  filter: invert(0);
  margin-right: 0;
  font-family: 'Glyphicons Halflings';
}
#il_awrn_filer_btn img {
  width: 10px;
  height: 10px;
}
#awareness-content .ilHighlighted {
  background-color: #e2e8ef;
  color: #757575;
}
.ilAwrnBadgeHidden {
  visibility: hidden;
}
/* due to bug #17839 */
#awareness-content .dropdown-backdrop {
  display: none;
  right: auto;
  width: 0px;
}
.ilAwarenessItem > div {
  cursor: pointer;
}
[data-onscreenchat-inact-userid] {
  opacity: .3 !important;
}
.ilOnScreenChatWindowHeaderTooltip ul {
  text-align: left;
  list-style-type: none;
  margin: 0;
  padding: 0;
}
#onscreenchat-container {
  position: fixed;
  bottom: 0;
  left: 0;
  right: 0;
  width: 100%;
  /*height: 100px;*/
  overflow: visible;
  pointer-events: none;
  z-index: 1039;
}
#onscreenchat-container .iosOnScreenChat {
  margin-right: -3px;
}
#onscreenchat-container .popover {
  max-width: 200px;
  min-height: 100px;
  word-break: break-word;
}
#onscreenchat-container .popover a {
  border: 1px solid white;
  padding: 1px 0 1px 2px;
}
#onscreenchat-container .popover a:hover {
  border: 1px solid silver;
}
#onscreenchat-container .popover a img {
  max-width: 19px;
  max-height: 19px;
}
#onscreenchat-container .row {
  position: relative;
}
#onscreenchat-container .chat-window-wrapper {
  bottom: 0;
  padding-left: 5px;
  padding-right: 5px;
  width: 278px;
  height: 377px;
  background-color: #f0f0f0;
}
#onscreenchat-container .chat-window-wrapper:last-child {
  padding-left: 0;
}
#onscreenchat-container .chat-window-wrapper .chat-img img {
  height: 30px;
  width: 30px;
}
#onscreenchat-container .chat-window-wrapper li.left .chat-img {
  margin-right: 5px;
}
#onscreenchat-container .chat-window-wrapper li.right .chat-img {
  margin-left: 5px;
}
#onscreenchat-container .chat-window-wrapper .iosOnScreenChatBodyMsg {
  overflow-x: hidden;
  overflow-wrap: break-word;
  word-wrap: break-word;
  -ms-hyphens: auto;
  -moz-hyphens: auto;
  -webkit-hyphens: auto;
  hyphens: auto;
}
#onscreenchat-container .chat-window-wrapper .iosOnScreenChatMessageContainer {
  background-color: transparent;
}
#onscreenchat-container .chat-window-wrapper .iosOnScreenChatMessageContainer .iosOnScreenChatMessagePlaceholder {
  position: absolute;
  z-index: 0;
  border: 0 none !important;
  background-color: transparent;
  opacity: .5;
}
#onscreenchat-container .chat-window-wrapper .iosOnScreenChatMessageContainer .iosOnScreenChatMessage {
  background-color: transparent;
  position: relative;
  z-index: 1;
  white-space: pre-wrap;
  user-select: text;
  outline: none;
  overflow-x: hidden;
  height: auto;
  min-height: 26px;
  max-height: 75px;
  overflow-wrap: break-word;
  word-wrap: break-word;
  -ms-word-break: break-all;
  word-break: break-all;
  word-break: break-word;
  -ms-hyphens: auto;
  -moz-hyphens: auto;
  -webkit-hyphens: auto;
  hyphens: auto;
  cursor: text;
  padding-right: 26px;
}
#onscreenchat-container .chat-window-wrapper .osc_truncate_username {
  width: 150px;
  white-space: nowrap;
  overflow: hidden;
  text-overflow: ellipsis;
  display: inline-block;
}
#onscreenchat-container .chat-window-wrapper .text-muted-left {
  width: 160px;
  margin-top: -4px;
  text-align: right;
}
#onscreenchat-container .chat-window-wrapper .text-muted-right {
  width: 160px;
  margin-top: -4px;
  text-align: left;
}
#onscreenchat-container .chat-window-wrapper .osc_truncate_username_left {
  width: 160px;
  white-space: nowrap;
  overflow: hidden;
  text-overflow: ellipsis;
  display: inline-block;
  margin-bottom: -5px;
  text-align: right;
}
#onscreenchat-container .chat-window-wrapper .osc_truncate_username_right {
  width: 160px;
  white-space: nowrap;
  overflow: hidden;
  text-overflow: ellipsis;
  display: inline-block;
}
#onscreenchat-container .chat-window-wrapper .chat {
  list-style: none;
  margin: 0;
  padding: 0;
}
#onscreenchat-container .chat-window-wrapper .chat li.separator:not(:first-child) {
  margin-top: 10px;
}
#onscreenchat-container .chat-window-wrapper .chat li.header:not(:first-child) {
  margin-top: 15px;
}
#onscreenchat-container .chat-window-wrapper .chat li {
  padding-bottom: 5px;
}
#onscreenchat-container .chat-window-wrapper .chat li.separator {
  text-align: center;
  background-color: #f9f9f9;
}
#onscreenchat-container .chat-window-wrapper .chat li.separator p {
  font-size: .9em;
}
#onscreenchat-container .chat-window-wrapper .chat li.header,
#onscreenchat-container .chat-window-wrapper .chat li.message {
  padding-left: 15px;
  padding-right: 15px;
}
#onscreenchat-container .chat-window-wrapper .chat li.message.right .chat-body {
  text-align: justify;
  float: right;
  max-width: 85%;
}
#onscreenchat-container .chat-window-wrapper .chat li.message.left .chat-body {
  text-align: justify;
  width: 85%;
}
#onscreenchat-container .chat-window-wrapper .chat li .chat-body .header strong {
  font-size: .8em;
}
#onscreenchat-container .chat-window-wrapper .chat li .chat-body p {
  margin: 0;
  color: #777;
  font-size: .9em;
}
#onscreenchat-container .chat-window-wrapper .panel {
  pointer-events: auto;
  margin: 0;
  border: 1px solid #dcdcdc;
}
#onscreenchat-container .chat-window-wrapper .panel .panel-heading {
  font-size: 80%;
  display: block;
  padding: 5px 5px 5px 15px;
  pointer-events: auto;
  margin: 0;
  vertical-align: middle;
}
#onscreenchat-container .chat-window-wrapper .panel .panel-heading .btn {
  padding: 0 4px;
}
#onscreenchat-container .chat-window-wrapper .panel .panel-heading img {
  width: 16px;
  height: 16px;
  vertical-align: sub;
}
#onscreenchat-container .chat-window-wrapper .panel .panel-heading .close {
  margin-top: -2px;
  margin-left: 5px;
}
#onscreenchat-container .chat-window-wrapper .panel .panel .slidedown .glyphicon,
#onscreenchat-container .chat-window-wrapper .panel .chat .glyphicon {
  margin-right: 5px;
}
#onscreenchat-container .chat-window-wrapper .panel .panel-body {
  height: auto;
  overflow-y: scroll;
  position: relative;
  height: 250px;
  padding-left: 0;
  padding-right: 0;
  padding-bottom: 0;
}
#onscreenchat-container .chat-window-wrapper .panel .panel-body .fader {
  position: -webkit-sticky;
  position: sticky;
  bottom: 0;
  width: 100%;
  height: 30px;
  background: -webkit-gradient(linear, left top, left bottom, from(rgba(255, 255, 255, 0)), to(#fff));
  background: linear-gradient(to bottom, rgba(255, 255, 255, 0) 0%, #fff 100%);
}
#onscreenchat-container .chat-window-wrapper .panel .panel-footer {
  position: relative;
  border-top: none;
  padding-top: 15px ;
  padding-bottom: 15px;
}
#onscreenchat-container .chat-window-wrapper .iosOnScreenChatEmoticonsPanel {
  position: absolute;
  float: right;
  bottom: 21px;
  z-index: 3;
  right: 28px;
}
#onscreenchat-container .chat-window-wrapper .iosOnScreenChatEmoticonsPanel > a {
  display: block;
  height: 14px;
  width: 14px;
  background: url("images/emoticons_trigger.png") no-repeat;
  background-size: cover;
  z-index: 1000;
}
.iosOnScreenChatModalBody .ui-menu-item {
  padding: 5px;
}
.iosOnScreenChatModalBody .ui-menu-item-wrapper {
  cursor: pointer !important;
}
.ilOnScreenChatSearchLoader {
  vertical-align: middle;
  width: 10px;
  height: 10px;
  margin-left: 5px;
  display: inline-block;
}
.il-deck .il-card .caption div.icon.small {
  vertical-align: middle;
}
#tos_documents td.std .dropdown {
  display: inline-block;
}
/* Services/UIComponent/Modal */
.modal-body .jstree li {
  overflow: hidden;
  text-overflow: ellipsis;
}
.modal-body .jstree a {
  display: inline;
}
.modal-content {
  color: #161616;
}
/* Services/Badge */
img.ilBadgeImage {
  max-width: 150px;
  max-height: 150px;
}
.ilBadgeImageThumbnail a .img-responsive {
  max-width: 50px;
  max-height: 50px;
  display: inline-block;
}
.ilBadgeImageThumbnail .modal .img-responsive {
  margin: auto;
  width: 50%;
  height: auto;
}
div.ilBadgeBackpackPanelContent {
  min-height: 200px;
}
div.ilBadgeBackpackPanelContent img {
  margin: auto;
}
span.ilProfileBadge {
  display: inline-block;
  padding: 5px;
}
span.ilProfileBadge > a {
  width: 50px;
  height: 50px;
  display: inline-block;
}
span.ilProfileBadge > a img {
  margin: auto;
  max-width: 50px;
  max-height: 50px;
}
span.ilProfileBadge .modal .img-responsive {
  margin: auto;
  width: 50%;
  height: auto;
}
.ilBadgeDeck .il-card img {
  width: 75%;
  height: auto;
}
.ilBadgeDeck .icon img {
  width: 100%;
  height: auto;
}
.ilBadgeDeck .modal .img-responsive {
  margin: auto;
  width: 50%;
  height: auto;
}
/*!
 * Datetimepicker for Bootstrap 3
 * version : 4.17.37
 * https://github.com/Eonasdan/bootstrap-datetimepicker/
 */
/* see variables.less
@bs-datetimepicker-timepicker-font-size: 1.2em;
@bs-datetimepicker-active-bg: @btn-primary-bg;
@bs-datetimepicker-active-color: @btn-primary-color;
@bs-datetimepicker-border-radius: @border-radius-base;
@bs-datetimepicker-btn-hover-bg: @gray-lighter;
@bs-datetimepicker-disabled-color: @gray-light;
@bs-datetimepicker-alternate-color: @gray-light;
@bs-datetimepicker-secondary-border-color: #ccc;
@bs-datetimepicker-secondary-border-color-rgba: rgba(0, 0, 0, 0.2);
@bs-datetimepicker-primary-border-color: white;
@bs-datetimepicker-text-shadow: 0 -1px 0 rgba(0, 0, 0, 0.25);
*/
.bootstrap-datetimepicker-widget {
  list-style: none;
}
.bootstrap-datetimepicker-widget.dropdown-menu {
  margin: 2px 0;
  padding: 4px;
  width: 19em;
}
@media (min-width: 768px) {
  .bootstrap-datetimepicker-widget.dropdown-menu.timepicker-sbs {
    width: 38em;
  }
}
@media (min-width: 992px) {
  .bootstrap-datetimepicker-widget.dropdown-menu.timepicker-sbs {
    width: 38em;
  }
}
@media (min-width: 1200px) {
  .bootstrap-datetimepicker-widget.dropdown-menu.timepicker-sbs {
    width: 38em;
  }
}
.bootstrap-datetimepicker-widget.dropdown-menu:before,
.bootstrap-datetimepicker-widget.dropdown-menu:after {
  content: '';
  display: inline-block;
  position: absolute;
}
.bootstrap-datetimepicker-widget.dropdown-menu.bottom:before {
  border-left: 7px solid transparent;
  border-right: 7px solid transparent;
  border-bottom: 7px solid #ccc;
  border-bottom-color: rgba(0, 0, 0, 0.2);
  top: -7px;
  left: 7px;
}
.bootstrap-datetimepicker-widget.dropdown-menu.bottom:after {
  border-left: 6px solid transparent;
  border-right: 6px solid transparent;
  border-bottom: 6px solid white;
  top: -6px;
  left: 8px;
}
.bootstrap-datetimepicker-widget.dropdown-menu.top:before {
  border-left: 7px solid transparent;
  border-right: 7px solid transparent;
  border-top: 7px solid #ccc;
  border-top-color: rgba(0, 0, 0, 0.2);
  bottom: -7px;
  left: 6px;
}
.bootstrap-datetimepicker-widget.dropdown-menu.top:after {
  border-left: 6px solid transparent;
  border-right: 6px solid transparent;
  border-top: 6px solid white;
  bottom: -6px;
  left: 7px;
}
.bootstrap-datetimepicker-widget.dropdown-menu.pull-right:before {
  left: auto;
  right: 6px;
}
.bootstrap-datetimepicker-widget.dropdown-menu.pull-right:after {
  left: auto;
  right: 7px;
}
.bootstrap-datetimepicker-widget .list-unstyled {
  margin: 0;
}
.bootstrap-datetimepicker-widget a[data-action] {
  padding: 6px 0;
}
.bootstrap-datetimepicker-widget a[data-action]:active {
  -webkit-box-shadow: none;
  box-shadow: none;
}
.bootstrap-datetimepicker-widget .timepicker-hour,
.bootstrap-datetimepicker-widget .timepicker-minute,
.bootstrap-datetimepicker-widget .timepicker-second {
  width: 54px;
  font-weight: bold;
  font-size: 1.2em;
  margin: 0;
}
.bootstrap-datetimepicker-widget button[data-action] {
  padding: 6px;
}
.bootstrap-datetimepicker-widget .btn[data-action="incrementHours"]::after {
  position: absolute;
  width: 1px;
  height: 1px;
  padding: 0;
  margin: -1px;
  overflow: hidden;
  clip: rect(0, 0, 0, 0);
  border: 0;
  content: "Increment Hours";
}
.bootstrap-datetimepicker-widget .btn[data-action="incrementMinutes"]::after {
  position: absolute;
  width: 1px;
  height: 1px;
  padding: 0;
  margin: -1px;
  overflow: hidden;
  clip: rect(0, 0, 0, 0);
  border: 0;
  content: "Increment Minutes";
}
.bootstrap-datetimepicker-widget .btn[data-action="decrementHours"]::after {
  position: absolute;
  width: 1px;
  height: 1px;
  padding: 0;
  margin: -1px;
  overflow: hidden;
  clip: rect(0, 0, 0, 0);
  border: 0;
  content: "Decrement Hours";
}
.bootstrap-datetimepicker-widget .btn[data-action="decrementMinutes"]::after {
  position: absolute;
  width: 1px;
  height: 1px;
  padding: 0;
  margin: -1px;
  overflow: hidden;
  clip: rect(0, 0, 0, 0);
  border: 0;
  content: "Decrement Minutes";
}
.bootstrap-datetimepicker-widget .btn[data-action="showHours"]::after {
  position: absolute;
  width: 1px;
  height: 1px;
  padding: 0;
  margin: -1px;
  overflow: hidden;
  clip: rect(0, 0, 0, 0);
  border: 0;
  content: "Show Hours";
}
.bootstrap-datetimepicker-widget .btn[data-action="showMinutes"]::after {
  position: absolute;
  width: 1px;
  height: 1px;
  padding: 0;
  margin: -1px;
  overflow: hidden;
  clip: rect(0, 0, 0, 0);
  border: 0;
  content: "Show Minutes";
}
.bootstrap-datetimepicker-widget .btn[data-action="togglePeriod"]::after {
  position: absolute;
  width: 1px;
  height: 1px;
  padding: 0;
  margin: -1px;
  overflow: hidden;
  clip: rect(0, 0, 0, 0);
  border: 0;
  content: "Toggle AM/PM";
}
.bootstrap-datetimepicker-widget .btn[data-action="clear"]::after {
  position: absolute;
  width: 1px;
  height: 1px;
  padding: 0;
  margin: -1px;
  overflow: hidden;
  clip: rect(0, 0, 0, 0);
  border: 0;
  content: "Clear the picker";
}
.bootstrap-datetimepicker-widget .btn[data-action="today"]::after {
  position: absolute;
  width: 1px;
  height: 1px;
  padding: 0;
  margin: -1px;
  overflow: hidden;
  clip: rect(0, 0, 0, 0);
  border: 0;
  content: "Set the date to today";
}
.bootstrap-datetimepicker-widget .picker-switch {
  text-align: center;
}
.bootstrap-datetimepicker-widget .picker-switch::after {
  position: absolute;
  width: 1px;
  height: 1px;
  padding: 0;
  margin: -1px;
  overflow: hidden;
  clip: rect(0, 0, 0, 0);
  border: 0;
  content: "Toggle Date and Time Screens";
}
.bootstrap-datetimepicker-widget .picker-switch td {
  padding: 0;
  margin: 0;
  height: auto;
  width: auto;
  line-height: inherit;
}
.bootstrap-datetimepicker-widget .picker-switch td span {
  line-height: 2.5;
  height: 2.5em;
  width: 100%;
}
.bootstrap-datetimepicker-widget table {
  width: 100%;
  margin: 0;
}
.bootstrap-datetimepicker-widget table td,
.bootstrap-datetimepicker-widget table th {
  text-align: center;
  border-radius: 0px;
}
.bootstrap-datetimepicker-widget table th {
  height: 20px;
  line-height: 20px;
  width: 20px;
}
.bootstrap-datetimepicker-widget table th.picker-switch {
  width: 145px;
}
.bootstrap-datetimepicker-widget table th.disabled,
.bootstrap-datetimepicker-widget table th.disabled:hover {
  background: none;
  color: #757575;
  cursor: not-allowed;
}
.bootstrap-datetimepicker-widget table th.prev::after {
  position: absolute;
  width: 1px;
  height: 1px;
  padding: 0;
  margin: -1px;
  overflow: hidden;
  clip: rect(0, 0, 0, 0);
  border: 0;
  content: "Previous Month";
}
.bootstrap-datetimepicker-widget table th.next::after {
  position: absolute;
  width: 1px;
  height: 1px;
  padding: 0;
  margin: -1px;
  overflow: hidden;
  clip: rect(0, 0, 0, 0);
  border: 0;
  content: "Next Month";
}
.bootstrap-datetimepicker-widget table thead tr:first-child th {
  cursor: pointer;
}
.bootstrap-datetimepicker-widget table thead tr:first-child th:hover {
  background: #e2e8ef;
  color: #000000;
}
.bootstrap-datetimepicker-widget table td {
  height: 54px;
  line-height: 54px;
  width: 54px;
}
.bootstrap-datetimepicker-widget table td.cw {
  font-size: .8em;
  height: 20px;
  line-height: 20px;
  color: #757575;
}
.bootstrap-datetimepicker-widget table td.day {
  height: 20px;
  line-height: 20px;
  width: 20px;
}
.bootstrap-datetimepicker-widget table td.day:hover,
.bootstrap-datetimepicker-widget table td.hour:hover,
.bootstrap-datetimepicker-widget table td.minute:hover,
.bootstrap-datetimepicker-widget table td.second:hover {
  background: #e2e8ef;
  color: #000000;
  cursor: pointer;
}
.bootstrap-datetimepicker-widget table td.old,
.bootstrap-datetimepicker-widget table td.new {
  color: #757575;
}
.bootstrap-datetimepicker-widget table td.today {
  position: relative;
}
.bootstrap-datetimepicker-widget table td.today:before {
  content: '';
  display: inline-block;
  border: solid transparent;
  border-width: 0 0 7px 7px;
  border-bottom-color: #557b2e;
  border-top-color: rgba(0, 0, 0, 0.2);
  position: absolute;
  bottom: 4px;
  right: 4px;
}
.bootstrap-datetimepicker-widget table td.active,
.bootstrap-datetimepicker-widget table td.active:hover {
  background-color: #557b2e;
  color: white;
  text-shadow: 0 -1px 0 rgba(0, 0, 0, 0.25);
}
.bootstrap-datetimepicker-widget table td.active.today:before {
  border-bottom-color: white;
}
.bootstrap-datetimepicker-widget table td.disabled,
.bootstrap-datetimepicker-widget table td.disabled:hover {
  background: none;
  color: #757575;
  cursor: not-allowed;
}
.bootstrap-datetimepicker-widget table td span {
  display: inline-block;
  width: 54px;
  height: 54px;
  line-height: 54px;
  margin: 2px 1.5px;
  cursor: pointer;
  border-radius: 0px;
}
.bootstrap-datetimepicker-widget table td span:hover {
  background: #e2e8ef;
  color: #000000;
}
.bootstrap-datetimepicker-widget table td span.active {
  background-color: #557b2e;
  color: white;
  text-shadow: 0 -1px 0 rgba(0, 0, 0, 0.25);
}
.bootstrap-datetimepicker-widget table td span.old {
  color: #757575;
}
.bootstrap-datetimepicker-widget table td span.disabled,
.bootstrap-datetimepicker-widget table td span.disabled:hover {
  background: none;
  color: #757575;
  cursor: not-allowed;
}
.bootstrap-datetimepicker-widget.usetwentyfour td.hour {
  height: 27px;
  line-height: 27px;
}
.bootstrap-datetimepicker-widget.wider {
  width: 21em;
}
.bootstrap-datetimepicker-widget .datepicker-decades .decade {
  line-height: 1.8em !important;
}
.input-group.date .input-group-addon {
  cursor: pointer;
}
.il-orgunit .multi_icons_wrapper {
  display: inline-block;
  vertical-align: bottom;
  float: right;
}
.il-orgunit .multi_icon {
  display: inline-block;
}
.il-orgunit .multi_input_line {
  border-top: 1px solid #EDEDED;
  padding-top: 10px;
}
.il-orgunit .multi_input_line:nth-child(2) {
  border-top: none;
  padding-top: 0;
}
.il-orgunit .multi_input_line .input {
  display: inline-block;
  border: none;
  vertical-align: top;
}
#il_expl2_jstree_cont_orgu_explorer img {
  width: 16px;
  height: 16px;
}
.multi_icons_wrapper {
  display: inline-block;
  vertical-align: bottom;
  float: right;
}
.multi_icon {
  display: inline-block;
}
.multi_input_line {
  border-top: 1px solid #EDEDED;
  padding-top: 10px;
}
.multi_input_line:nth-child(2) {
  border-top: none;
  padding-top: 0;
}
.multi_input_line .input {
  display: inline-block;
  border: none;
  vertical-align: top;
}
/* BEGIN LTIConsumer */
#ltiLoadingAnimation {
  padding-top: 50px;
  text-align: center;
}
#ltiIframe {
  border: solid #7c7c7c 2px !important;
  padding: 3px;
  width: 100%;
  height: 500px;
}
/* END LTIConsumer */
.ilLike {
  padding: 5px 0px;
  text-align: right;
}
.ilLike .modal {
  text-align: left;
}
.ilLike .modal .glyphicon {
  font-size: 160%;
}
.ilLike .badge {
  margin-left: -7px;
  top: 7px;
}
.ilLike .glyphicon {
  font-size: 130%;
}
.ilLike .il-counter-spacer {
  margin-left: 0px;
  font-size: 9px;
  padding: 0;
  visibility: hidden;
}
.ilLike a {
  display: inline-block;
  /* padding: 2px 4px; */
}
.ilLike a:hover {
  text-decoration: none;
}
.ilLikeEmoticons {
  padding: 0;
}
.ilLikeEmoticons a {
  display: inline-block;
  font-size: 140%;
  padding: 4px;
}
.ilLikeEmoticons a:hover {
  text-decoration: none;
  /*background-color: @il-highlight-bg;*/
  background-color: #F0F0F0;
}
.ilLike .il-item img {
  max-width: 50%;
  float: right;
}
.ilLSOLearnerView {
  /*ILIAS-GUI, "startpage" of LSO*/
}
.ilLSOLearnerView .il-workflow-step-label,
.ilLSOLearnerView .il-workflow-step-label .btn {
  color: #161616 !important;
  cursor: default !important;
  text-decoration: none !important;
}
.ilLSOKioskModeObjectHeader .il_HeaderInner {
  padding-bottom: 5px;
}
.ilLSOKioskModeNavigation {
  margin-bottom: 10px;
  background-color: #f9f9f9;
}
.ilLSOKioskModeNavigation .navbar-form {
  line-height: 25px;
}
.ilLSOKioskModeContent .panel-primary .panel-heading {
  display: none;
}
.ilLearningHistoryShowMore {
  text-align: center;
}
.ilPCLearnHist {
  background-color: #f0f0f0;
  padding: 3px 8px;
}
/* ilPreview classes */
.il_ContainerItemPreview {
  font-size: 11px;
  margin-left: 10px;
}
.ilPreviewList {
  margin: 0;
  padding: 0;
  list-style: none;
}
.ilPreviewItem {
  display: block;
  margin: 0;
  padding: 0;
}
.ilPreviewItem img {
  border: 1px solid #D6D6D6;
  -webkit-box-shadow: 0 0 5px #D2D5D8;
  box-shadow: 0 0 5px #D2D5D8;
}
.ilPreviewText {
  font-size: 90%;
  margin-top: -20px;
  color: #161616;
}
.ilPreviewTextLoading {
  width: 14px;
  height: 14px;
  background: transparent url("images/loader.svg") no-repeat 0 0;
  display: none;
}
.ilPreviewActions a.submit,
.ilPreviewActions a.submit:hover {
  margin-top: 5px;
}
.ilPreviewActions a.ilPreviewActionHidden {
  display: none;
}
.ilPreviewStatusNone {
  filter: alpha(opacity=60);
  -moz-opacity: 0.60;
  opacity: 0.60;
}
/* tooltip */
#qtip-preview {
  max-width: none;
  min-width: 50px;
  line-height: normal;
  -webkit-box-shadow: rgba(0, 0, 0, 0.47) 0 0 7px 0;
  box-shadow: rgba(0, 0, 0, 0.47) 0 0 7px 0;
  background-color: white;
  border-collapse: separate;
  font-size: 14px;
  padding: 0;
  border: 1px solid #D1D1D1;
}
#qtip-preview .qtip-titlebar {
  background: white;
  padding: 14px 20px 10px 20px;
}
#qtip-preview .qtip-content {
  background: white;
  padding: 0 20px 20px;
  -moz-user-select: none;
  -ms-user-select: none;
  -webkit-user-select: none;
  user-select: none;
}
#qtip-preview .qtip-title {
  background: transparent;
  font-weight: normal;
}
#qtip-preview .qtip-close {
  right: 20px;
  top: 14px;
  margin-top: 0;
  border: 0;
  border-radius: 0;
  background: transparent url("images/preview_close.png") no-repeat 0 0;
  width: 16px;
  height: 16px;
}
#qtip-preview .qtip-close:hover {
  background-position-x: -16px;
}
#qtip-preview .ui-icon-close {
  display: none;
}
.ilPreviewTooltipContent {
  position: relative;
  background: #F8F8F8;
  border: 1px solid #E9E9E9;
  padding: 0;
}
.ilPreviewTooltipContent .ilPreviewList {
  display: block;
  padding: 10px;
  text-align: center;
  margin: 0 20px;
  box-sizing: content-box;
}
.ilPreviewTooltipPrev {
  position: absolute;
  background: transparent url("images/preview_arrows.png") no-repeat 0 0;
  width: 30px;
  height: 40px;
  left: 0;
  top: 50%;
  margin-top: -25px;
  cursor: pointer;
}
.ilPreviewTooltipPrev:hover {
  background-position-x: -30px;
}
.ilPreviewTooltipPrev.ilPreviewDisabled {
  opacity: 0.4;
  cursor: default;
  background-position-x: -60px;
}
.ilPreviewTooltipNext {
  position: absolute;
  background: transparent url("images/preview_arrows.png") no-repeat 0 -40px;
  width: 30px;
  height: 40px;
  right: 0;
  top: 50%;
  margin-top: -25px;
  cursor: pointer;
}
.ilPreviewTooltipNext:hover {
  background-position-x: -30px;
}
.ilPreviewTooltipNext.ilPreviewDisabled {
  opacity: 0.4;
  cursor: default;
  background-position-x: -60px;
}
/* inline */
.ilPreviewInline {
  overflow: hidden;
  width: 100%;
}
.ilPreviewInlineTable {
  /* width: 100%; //provisory fix for #12096 */
  display: table;
  table-layout: fixed;
  margin: 0;
  padding: 0;
}
.ilPreviewInlineRow {
  display: table-row;
  margin: 0;
  padding: 0;
}
.ilPreviewInlineCell {
  display: table-cell;
  margin: 0;
  padding: 0;
}
.ilPreviewInlineContent {
  overflow: auto;
}
.ilPreviewInlineContent .ilPreviewList {
  padding: 0 0 5px 0;
  white-space: nowrap;
  display: inline-block;
}
.ilPreviewInlineContent .ilPreviewItem {
  display: inline-block;
  margin: 0 10px 0 0;
}
.ilPreviewInlineContent .ilPreviewItem img {
  -webkit-box-shadow: none;
  box-shadow: none;
}
.ilPreviewInlineContent .ilPreviewText {
  font-size: 100%;
  margin-top: 0;
}
.noMargin {
  margin: 0;
}
div.editLink {
  padding-right: 1em;
}
[dir="rtl"] div.editLink {
  padding-right: 0;
  padding-left: 1em;
}
img[src$="icon_checked.svg"] {
  height: 11px;
  margin: 0 6px 0 5px;
  opacity: 0.5;
  width: 11px;
}
[dir="rtl"] img[src$="icon_checked.svg"] {
  margin: 0 5px 0 6px;
}
.glyphicon-ok {
  font-size: 11px;
  text-align: center;
}
div.ilNewObjectSelector {
  display: block;
  text-align: right;
  margin-bottom: 8px;
  padding: 0;
  width: 100%;
}
div.ilNewObjectSelector > .btn-group.open {
  display: inline-block;
  width: 100%;
}
div.ilNewObjectSelector > .btn-group.open #ilAdvSelListAnchorText_asl {
  float: right;
}
div.ilNewObjectSelector > .btn-group.open #ilAdvSelListAnchorText_asl + .dropdown-menu {
  top: 30px;
  right: 0;
  left: auto;
}
div.ilNewObjectSelector > .btn-group.open #ilAdvSelListAnchorText_asl + .dropdown-menu .dropdown-header {
  margin-right: 1px;
}
[dir="rtl"] div.ilNewObjectSelector > .btn-group #ilAdvSelListAnchorText_asl {
  float: left;
}
.pdMailRow .imageSpace {
  margin-left: 40px;
}
.pdMailRow > img {
  margin: 2px 0;
  max-width: 30px;
}
[dir="rtl"] .pdMailRow .imageSpace {
  margin-left: 0;
  margin-right: 40px;
}
[dir="rtl"] .radio label,
[dir="rtl"] .checkbox label {
  padding-left: 0;
  padding-right: 20px;
}
[dir="rtl"] .radio input[type="radio"],
[dir="rtl"] .radio-inline input[type="radio"],
[dir="rtl"] .checkbox input[type="checkbox"],
[dir="rtl"] .checkbox-inline input[type="checkbox"] {
  margin-left: 0;
  margin-right: -20px;
}
.il_InfoScreenSection {
  padding: 10px 10px 0;
}
.il_InfoScreenSection > .ilFloatRight {
  padding-bottom: 4px;
  padding-right: 4px;
}
[dir="rtl"] .il_InfoScreenSection > .ilFloatRight {
  padding-right: 0;
  padding-left: 4px;
}
.yui-panel-container {
  color: #161616;
}
.mceEditor,
.mceLayout {
  width: 100% !important;
}
table.mceLayout {
  table-layout: fixed;
}
.mceIframeContainer iframe {
  max-width: 100%;
}
table.mceToolbar {
  table-layout: fixed;
  display: inline-block;
  float: left;
  height: auto !important;
  max-width: 100%;
}
table.mceToolbar tbody,
table.mceToolbar tr,
table.mceToolbar td {
  display: inline-block;
  white-space: normal !important;
}
.alert > a {
  text-decoration: underline;
}
.alert > a.btn {
  text-decoration: none;
}
@media only screen and (min-width: 1200px) {
  #ilAdvSelListAnchorText_asl + ul.dropdown-menu > li > div.row .row,
  #ilAdvSelListAnchorText_asl + .dropdown-backdrop + ul.dropdown-menu > li > div.row .row,
  #mm_adm_tr + span + ul.dropdown-menu > li > div.row .row,
  #mm_adm_tr + ul.dropdown-menu > li > div.row .row {
    width: auto;
  }
  #ilAdvSelListAnchorText_asl + ul.dropdown-menu > li > div.row ul,
  #ilAdvSelListAnchorText_asl + .dropdown-backdrop + ul.dropdown-menu > li > div.row ul,
  #mm_adm_tr + span + ul.dropdown-menu > li > div.row ul,
  #mm_adm_tr + ul.dropdown-menu > li > div.row ul {
    min-width: 250px;
  }
}
@media only screen and (max-width: 768px) {
  #ilAdvSelListAnchorText_asl + ul.dropdown-menu > li > div.row,
  #ilAdvSelListAnchorText_asl + .dropdown-backdrop + ul.dropdown-menu > li > div.row,
  #mm_adm_tr + span + ul.dropdown-menu > li > div.row,
  #mm_adm_tr + ul.dropdown-menu > li > div.row {
    width: 100% !important;
    margin: 0;
  }
}
@media only screen and (max-width: 992px) {
  #ilAdvSelListAnchorText_asl + ul.dropdown-menu > li > div.row {
    min-width: 250px;
  }
}
@media only screen and (min-width: 992px) and (max-width: 1200px) {
  #ilAdvSelListAnchorText_asl + ul.dropdown-menu > li > div.row {
    min-width: 500px;
  }
}
@media only screen and (min-width: 1200px) {
  #ilAdvSelListAnchorText_asl + ul.dropdown-menu > li > div.row {
    min-width: 750px;
  }
}
@media only screen and (max-width: 768px) {
  #ilAdvSelListAnchorText_asl + ul.dropdown-menu {
    position: absolute;
    background-color: white;
  }
}
.code-container {
  display: grid;
}
@media only screen and (max-width: 768px) {
  div.ilGoogleMap {
    max-width: 100%;
  }
}
@media only screen and (max-width: 768px) {
  .navbar-nav {
    margin: 7.5px 0px;
  }
}
.yui-skin-sam.form-inline .form-control {
  vertical-align: top;
}
.yui-skin-sam .yui-button button {
  line-height: 23px;
  min-height: 23px;
}
/* basic responsiveness (beta)
	no more specific section. no more delos_sm.less data (treated as bug)
	"Responsive" code has to be inserted like:
	.myClass {
		...
		@media only screen and (max-width: @grid-float-breakpoint-max) {
			...
		}
	}
*/
/* print css */
@media print {
  * {
    /* see bug 0022342 */
    /* text-shadow: none !important;
        color: black !important; // Black prints faster: h5bp.com/s
        background: transparent !important;
        box-shadow: none !important; */
  }
  a,
  a:visited {
    text-decoration: underline;
  }
  a[href]:after {
    content: " (" attr(href) ")";
  }
  abbr[title]:after {
    content: " (" attr(title) ")";
  }
  a[href^="javascript:"]:after,
  a[href^="#"]:after {
    content: "";
  }
  pre,
  blockquote {
    border: 1px solid #A8A8A8;
    page-break-inside: avoid;
  }
  thead {
    display: table-header-group;
  }
  tr,
  img {
    page-break-inside: avoid;
  }
  img {
    max-width: 100% !important;
  }
  p,
  h2,
  h3 {
    orphans: 3;
    widows: 3;
  }
  h2,
  h3 {
    page-break-after: avoid;
  }
  select {
    background: white !important;
  }
  .navbar {
    display: none;
  }
  .table td,
  .table th {
    background-color: white !important;
  }
  .btn > .caret,
  .dropup > .btn > .caret {
    border-top-color: black !important;
  }
  .label {
    border: 1px solid black;
  }
  .table {
    border-collapse: collapse !important;
  }
  .table-bordered th,
  .table-bordered td {
    border: 1px solid #dddddd !important;
  }
  #ilTopBar,
  .osdNotificationContainer,
  .ilMainHeader,
  .ilMainMenu,
  .ilTreeView,
  .btn,
  #ilTab,
  #ilSubTab,
  #minheight,
  #ilFooter {
    display: none;
  }
  #mainspacekeeper {
    padding: 0;
  }
  .ilLeftNavSpace {
    margin-left: 0 !important;
  }
  div.ilTabContentOuter {
    border: none;
  }
  div.ilFileDropTargetOverlay {
    display: none;
  }
  a[href]:after {
    content: "";
  }
}
.read-more-state {
  display: none;
}
.read-more-target {
  opacity: 0;
  max-height: 0;
  font-size: 0;
  transition: .25s ease;
}
.read-more-state:checked ~ .read-more-wrap .read-more-target {
  opacity: 1;
  font-size: inherit;
  max-height: 999em;
}
.read-more-state ~ .read-more-trigger:before {
  content: 'Show more';
}
.read-more-state:checked ~ .read-more-trigger:before {
  content: 'Show less';
}
.read-more-trigger {
  cursor: pointer;
  display: inline-block;
  padding: 0 .5em;
  color: #757575;
  font-size: .9em;
  line-height: 2;
  border: 1px solid #dddddd;
  border-radius: .25em;
}<|MERGE_RESOLUTION|>--- conflicted
+++ resolved
@@ -8525,13 +8525,8 @@
 }
 .il-workflow-container .not-available.in-progress .text span,
 .il-workflow-container .no-longer-available.in-progress .text span {
-<<<<<<< HEAD
-  color: #434343;
-  opacity: .5;
-=======
   color: #161616;
   opacity: 0.5;
->>>>>>> b6f25ecb
 }
 .il-workflow-container .not-available .text,
 .il-workflow-container .no-longer-available .text {
