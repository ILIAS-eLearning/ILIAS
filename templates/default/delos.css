--- conflicted
+++ resolved
@@ -2228,7 +2228,6 @@
     display: none !important;
   }
 }
-<<<<<<< HEAD
 .l-bar__container,
 .l-bar__group {
   display: flex;
@@ -2264,8 +2263,7 @@
 /*
 * Elements
 */
-=======
->>>>>>> 4c42f9c4
+
 * {
   box-sizing: border-box;
 }
@@ -3431,14 +3429,10 @@
 .il-viewcontrol-pagination .last > .btn-default:active,
 .il-viewcontrol-pagination .last > .btn-link:active,
 .il-viewcontrol-mode > .btn-default:active,
-<<<<<<< HEAD
 .il-viewcontrol-mode > .btn-link:active, .il-viewcontrol-sortation .btn-default.btn:active {
-  transform: none;
-=======
 .il-viewcontrol-mode > .btn-link:active, .il-viewcontrol-sortation .dropdown > .btn-default.btn:active,
 .il-table-presentation-viewcontrols .l-bar__container .l-bar__group .l-bar__element > .btn-default.btn:active {
-  transform: scale(0.95);
->>>>>>> 4c42f9c4
+  transform: none;
   background-color: white;
   color: #4c6586;
   border-width: 1px;
