--- conflicted
+++ resolved
@@ -7771,32 +7771,6 @@
 .il-notification-item .dropdown {
   margin-top: -20px;
 }
-<<<<<<< HEAD
-.il-contribution-item {
-  display: flex;
-  gap: 10px;
-}
-.il-contribution-item .contribution {
-  width: 100%;
-  display: grid;
-  grid-template-areas: "user close" "description description" "datetime datetime";
-  grid-auto-columns: auto 12px;
-  gap: 10px;
-}
-.il-contribution-item .contribution .user {
-  grid-area: user;
-}
-.il-contribution-item .contribution .close {
-  grid-area: close;
-}
-.il-contribution-item .contribution .description {
-  grid-area: description;
-}
-.il-contribution-item .contribution .datetime {
-  padding-top: 10px;
-  border-top: 1px dashed lightgrey;
-  grid-area: datetime;
-=======
 .il-shy-item {
   display: flex;
   gap: 10px;
@@ -7827,7 +7801,6 @@
 }
 .il-shy-item .content .il-item-properties .il-item-property-value {
   width: 70%;
->>>>>>> 12522633
 }
 @media only screen and (min-width: 769px) {
   .panel-secondary .il-item {
