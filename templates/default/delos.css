@font-face {
  font-family: 'Open Sans';
  src: url('fonts/OpenSansWeb/OpenSans-Regular.woff2') format('woff2'), url('fonts/OpenSansWeb/OpenSans-Regular.woff') format('woff');
  font-weight: 400;
  font-style: normal;
}
@font-face {
  font-family: 'Open Sans';
  src: url('fonts/OpenSansWeb/OpenSans-Bold.woff2') format('woff2'), url('fonts/OpenSansWeb/OpenSans-Bold.woff') format('woff');
  font-weight: 700;
  font-style: normal;
}
@font-face {
  font-family: 'Open Sans';
  src: url('fonts/OpenSansWeb/OpenSans-Italic.woff2') format('woff2'), url('fonts/OpenSansWeb/OpenSans-Italic.woff') format('woff');
  font-weight: 400;
  font-style: italic;
}
@font-face {
  font-family: 'Open Sans';
  src: url('fonts/OpenSansWeb/OpenSans-BoldItalic.woff2') format('woff2'), url('fonts/OpenSansWeb/OpenSans-BoldItalic.woff') format('woff');
  font-weight: 700;
  font-style: italic;
}
@font-face {
  font-family: 'Open Sans';
  src: url('fonts/OpenSansWeb/OpenSans-Light.woff2') format('woff2'), url('fonts/OpenSansWeb/OpenSans-Light.woff') format('woff');
  font-weight: 300;
  font-style: normal;
}
@font-face {
  font-family: 'Open Sans';
  src: url('fonts/OpenSansWeb/OpenSans-LightItalic.woff2') format('woff2'), url('fonts/OpenSansWeb/OpenSans-LightItalic.woff') format('woff');
  font-weight: 300;
  font-style: italic;
}
@font-face {
  font-family: 'Open Sans';
  src: url('fonts/OpenSansWeb/OpenSans-Semibold.woff2') format('woff2'), url('fonts/OpenSansWeb/OpenSans-Semibold.woff') format('woff');
  font-weight: 600;
  font-style: normal;
}
@font-face {
  font-family: 'Open Sans';
  src: url('fonts/OpenSansWeb/OpenSans-SemiboldItalic.woff2') format('woff2'), url('fonts/OpenSansWeb/OpenSans-SemiboldItalic.woff') format('woff');
  font-weight: 600;
  font-style: italic;
}
@font-face {
  font-family: 'Open Sans';
  src: url('fonts/OpenSansWeb/OpenSans-ExtraBold.woff2') format('woff2'), url('fonts/OpenSansWeb/OpenSans-ExtraBold.woff') format('woff');
  font-weight: 800;
  font-style: normal;
}
@font-face {
  font-family: 'Open Sans';
  src: url('fonts/OpenSansWeb/OpenSans-ExtraBoldItalic.woff2') format('woff2'), url('fonts/OpenSansWeb/OpenSans-ExtraBoldItalic.woff') format('woff');
  font-weight: 800;
  font-style: italic;
}
@font-face {
  font-family: 'Open Sans Emoji';
  src: url('fonts/OpenSansEmoji/OpenSansEmoji.ttf') format('truetype'), url('fonts/OpenSansEmoji/OpenSansEmoji.otf') format('otf');
  font-style: normal;
}
@font-face {
  font-family: 'il-icons';
  src: url('fonts/Iconfont/il-icons.woff') format('woff'), url('fonts/Iconfont/il-icons.ttf') format('truetype');
  font-weight: 300;
  font-style: normal;
}
/* rtl-review is this font safe for RTL languages? */
/* rtl-review */
[dir="ltr"] * {
  direction: ltr;
  unicode-bidi: embed;
}
[dir="rtl"] * {
  text-align: right;
  direction: rtl;
  unicode-bidi: embed;
}
bdo[dir="ltr"] {
  direction: ltr;
  unicode-bidi: bidi-override;
}
bdo[dir="rtl"] {
  direction: rtl;
  unicode-bidi: bidi-override;
}
/*
/* rtl-review */
/* with specifics imports
add [dir="rtl"] SELECTOR ([dir="ltr"] is default)
to elements with different left/right margin, padding, border, position, float, clear, text-align and, when needed, Background-position.
In theory, you should also invert shadow... but i think we could postpone this to another release...
All parts that aren't checked yet are actually marked with "rtl-review"
*/
/*! normalize.css v3.0.3 | MIT License | github.com/necolas/normalize.css */
html {
  font-family: sans-serif;
  -ms-text-size-adjust: 100%;
  -webkit-text-size-adjust: 100%;
}
body {
  margin: 0;
}
article,
aside,
details,
figcaption,
figure,
footer,
header,
hgroup,
main,
menu,
nav,
section,
summary {
  display: block;
}
audio,
canvas,
progress,
video {
  display: inline-block;
  vertical-align: baseline;
}
audio:not([controls]) {
  display: none;
  height: 0;
}
[hidden],
template {
  display: none;
}
a {
  background-color: transparent;
}
a:active,
a:hover {
  outline: 0;
}
abbr[title] {
  border-bottom: 1px dotted;
}
b,
strong {
  font-weight: bold;
}
dfn {
  font-style: italic;
}
h1 {
  font-size: 2em;
  margin: 0.67em 0;
}
mark {
  background: #ff0;
  color: #000;
}
small {
  font-size: 80%;
}
sub,
sup {
  font-size: 75%;
  line-height: 0;
  position: relative;
  vertical-align: baseline;
}
sup {
  top: -0.5em;
}
sub {
  bottom: -0.25em;
}
img {
  border: 0;
}
svg:not(:root) {
  overflow: hidden;
}
figure {
  margin: 1em 40px;
}
hr {
  box-sizing: content-box;
  height: 0;
}
pre {
  overflow: auto;
}
code,
kbd,
pre,
samp {
  font-family: monospace, monospace;
  font-size: 1em;
}
button,
input,
optgroup,
select,
textarea {
  color: inherit;
  font: inherit;
  margin: 0;
}
button {
  overflow: visible;
}
button,
select {
  text-transform: none;
}
button,
html input[type="button"],
input[type="reset"],
input[type="submit"] {
  -webkit-appearance: button;
  cursor: pointer;
}
button[disabled],
html input[disabled] {
  cursor: default;
}
button::-moz-focus-inner,
input::-moz-focus-inner {
  border: 0;
  padding: 0;
}
input {
  line-height: normal;
}
input[type="checkbox"],
input[type="radio"] {
  box-sizing: border-box;
  padding: 0;
}
input[type="number"]::-webkit-inner-spin-button,
input[type="number"]::-webkit-outer-spin-button {
  height: auto;
}
input[type="search"] {
  -webkit-appearance: textfield;
  box-sizing: content-box;
}
input[type="search"]::-webkit-search-cancel-button,
input[type="search"]::-webkit-search-decoration {
  -webkit-appearance: none;
}
fieldset {
  border: 1px solid #c0c0c0;
  margin: 0 2px;
  padding: 0.35em 0.625em 0.75em;
}
legend {
  border: 0;
  padding: 0;
}
textarea {
  overflow: auto;
}
optgroup {
  font-weight: bold;
}
table {
  border-collapse: collapse;
  border-spacing: 0;
}
td,
th {
  padding: 0;
}
@font-face {
  font-family: 'Glyphicons Halflings';
  src: url('../../libs/bower/bower_components/bootstrap/fonts/glyphicons-halflings-regular.eot');
  src: url('../../libs/bower/bower_components/bootstrap/fonts/glyphicons-halflings-regular.eot?#iefix') format('embedded-opentype'), url('../../libs/bower/bower_components/bootstrap/fonts/glyphicons-halflings-regular.woff2') format('woff2'), url('../../libs/bower/bower_components/bootstrap/fonts/glyphicons-halflings-regular.woff') format('woff'), url('../../libs/bower/bower_components/bootstrap/fonts/glyphicons-halflings-regular.ttf') format('truetype'), url('../../libs/bower/bower_components/bootstrap/fonts/glyphicons-halflings-regular.svg#glyphicons_halflingsregular') format('svg');
}
.glyphicon {
  position: relative;
  top: 1px;
  display: inline-block;
  font-family: 'Glyphicons Halflings';
  font-style: normal;
  font-weight: normal;
  line-height: 1;
  -webkit-font-smoothing: antialiased;
  -moz-osx-font-smoothing: grayscale;
}
.glyphicon-asterisk:before {
  content: "\002a";
}
.glyphicon-plus:before {
  content: "\002b";
}
.glyphicon-euro:before,
.glyphicon-eur:before {
  content: "\20ac";
}
.glyphicon-minus:before {
  content: "\2212";
}
.glyphicon-cloud:before {
  content: "\2601";
}
.glyphicon-envelope:before {
  content: "\2709";
}
.glyphicon-pencil:before {
  content: "\270f";
}
.glyphicon-glass:before {
  content: "\e001";
}
.glyphicon-music:before {
  content: "\e002";
}
.glyphicon-search:before {
  content: "\e003";
}
.glyphicon-heart:before {
  content: "\e005";
}
.glyphicon-star:before {
  content: "\e006";
}
.glyphicon-star-empty:before {
  content: "\e007";
}
.glyphicon-user:before {
  content: "\e008";
}
.glyphicon-film:before {
  content: "\e009";
}
.glyphicon-th-large:before {
  content: "\e010";
}
.glyphicon-th:before {
  content: "\e011";
}
.glyphicon-th-list:before {
  content: "\e012";
}
.glyphicon-ok:before {
  content: "\e013";
}
.glyphicon-remove:before {
  content: "\e014";
}
.glyphicon-zoom-in:before {
  content: "\e015";
}
.glyphicon-zoom-out:before {
  content: "\e016";
}
.glyphicon-off:before {
  content: "\e017";
}
.glyphicon-signal:before {
  content: "\e018";
}
.glyphicon-cog:before {
  content: "\e019";
}
.glyphicon-trash:before {
  content: "\e020";
}
.glyphicon-home:before {
  content: "\e021";
}
.glyphicon-file:before {
  content: "\e022";
}
.glyphicon-time:before {
  content: "\e023";
}
.glyphicon-road:before {
  content: "\e024";
}
.glyphicon-download-alt:before {
  content: "\e025";
}
.glyphicon-download:before {
  content: "\e026";
}
.glyphicon-upload:before {
  content: "\e027";
}
.glyphicon-inbox:before {
  content: "\e028";
}
.glyphicon-play-circle:before {
  content: "\e029";
}
.glyphicon-repeat:before {
  content: "\e030";
}
.glyphicon-refresh:before {
  content: "\e031";
}
.glyphicon-list-alt:before {
  content: "\e032";
}
.glyphicon-lock:before {
  content: "\e033";
}
.glyphicon-flag:before {
  content: "\e034";
}
.glyphicon-headphones:before {
  content: "\e035";
}
.glyphicon-volume-off:before {
  content: "\e036";
}
.glyphicon-volume-down:before {
  content: "\e037";
}
.glyphicon-volume-up:before {
  content: "\e038";
}
.glyphicon-qrcode:before {
  content: "\e039";
}
.glyphicon-barcode:before {
  content: "\e040";
}
.glyphicon-tag:before {
  content: "\e041";
}
.glyphicon-tags:before {
  content: "\e042";
}
.glyphicon-book:before {
  content: "\e043";
}
.glyphicon-bookmark:before {
  content: "\e044";
}
.glyphicon-print:before {
  content: "\e045";
}
.glyphicon-camera:before {
  content: "\e046";
}
.glyphicon-font:before {
  content: "\e047";
}
.glyphicon-bold:before {
  content: "\e048";
}
.glyphicon-italic:before {
  content: "\e049";
}
.glyphicon-text-height:before {
  content: "\e050";
}
.glyphicon-text-width:before {
  content: "\e051";
}
.glyphicon-align-left:before {
  content: "\e052";
}
.glyphicon-align-center:before {
  content: "\e053";
}
.glyphicon-align-right:before {
  content: "\e054";
}
.glyphicon-align-justify:before {
  content: "\e055";
}
.glyphicon-list:before {
  content: "\e056";
}
.glyphicon-indent-left:before {
  content: "\e057";
}
.glyphicon-indent-right:before {
  content: "\e058";
}
.glyphicon-facetime-video:before {
  content: "\e059";
}
.glyphicon-picture:before {
  content: "\e060";
}
.glyphicon-map-marker:before {
  content: "\e062";
}
.glyphicon-adjust:before {
  content: "\e063";
}
.glyphicon-tint:before {
  content: "\e064";
}
.glyphicon-edit:before {
  content: "\e065";
}
.glyphicon-share:before {
  content: "\e066";
}
.glyphicon-check:before {
  content: "\e067";
}
.glyphicon-move:before {
  content: "\e068";
}
.glyphicon-step-backward:before {
  content: "\e069";
}
.glyphicon-fast-backward:before {
  content: "\e070";
}
.glyphicon-backward:before {
  content: "\e071";
}
.glyphicon-play:before {
  content: "\e072";
}
.glyphicon-pause:before {
  content: "\e073";
}
.glyphicon-stop:before {
  content: "\e074";
}
.glyphicon-forward:before {
  content: "\e075";
}
.glyphicon-fast-forward:before {
  content: "\e076";
}
.glyphicon-step-forward:before {
  content: "\e077";
}
.glyphicon-eject:before {
  content: "\e078";
}
.glyphicon-chevron-left:before {
  content: "\e079";
}
.glyphicon-chevron-right:before {
  content: "\e080";
}
.glyphicon-plus-sign:before {
  content: "\e081";
}
.glyphicon-minus-sign:before {
  content: "\e082";
}
.glyphicon-remove-sign:before {
  content: "\e083";
}
.glyphicon-ok-sign:before {
  content: "\e084";
}
.glyphicon-question-sign:before {
  content: "\e085";
}
.glyphicon-info-sign:before {
  content: "\e086";
}
.glyphicon-screenshot:before {
  content: "\e087";
}
.glyphicon-remove-circle:before {
  content: "\e088";
}
.glyphicon-ok-circle:before {
  content: "\e089";
}
.glyphicon-ban-circle:before {
  content: "\e090";
}
.glyphicon-arrow-left:before {
  content: "\e091";
}
.glyphicon-arrow-right:before {
  content: "\e092";
}
.glyphicon-arrow-up:before {
  content: "\e093";
}
.glyphicon-arrow-down:before {
  content: "\e094";
}
.glyphicon-share-alt:before {
  content: "\e095";
}
.glyphicon-resize-full:before {
  content: "\e096";
}
.glyphicon-resize-small:before {
  content: "\e097";
}
.glyphicon-exclamation-sign:before {
  content: "\e101";
}
.glyphicon-gift:before {
  content: "\e102";
}
.glyphicon-leaf:before {
  content: "\e103";
}
.glyphicon-fire:before {
  content: "\e104";
}
.glyphicon-eye-open:before {
  content: "\e105";
}
.glyphicon-eye-close:before {
  content: "\e106";
}
.glyphicon-warning-sign:before {
  content: "\e107";
}
.glyphicon-plane:before {
  content: "\e108";
}
.glyphicon-calendar:before {
  content: "\e109";
}
.glyphicon-random:before {
  content: "\e110";
}
.glyphicon-comment:before {
  content: "\e111";
}
.glyphicon-magnet:before {
  content: "\e112";
}
.glyphicon-chevron-up:before {
  content: "\e113";
}
.glyphicon-chevron-down:before {
  content: "\e114";
}
.glyphicon-retweet:before {
  content: "\e115";
}
.glyphicon-shopping-cart:before {
  content: "\e116";
}
.glyphicon-folder-close:before {
  content: "\e117";
}
.glyphicon-folder-open:before {
  content: "\e118";
}
.glyphicon-resize-vertical:before {
  content: "\e119";
}
.glyphicon-resize-horizontal:before {
  content: "\e120";
}
.glyphicon-hdd:before {
  content: "\e121";
}
.glyphicon-bullhorn:before {
  content: "\e122";
}
.glyphicon-bell:before {
  content: "\e123";
}
.glyphicon-certificate:before {
  content: "\e124";
}
.glyphicon-thumbs-up:before {
  content: "\e125";
}
.glyphicon-thumbs-down:before {
  content: "\e126";
}
.glyphicon-hand-right:before {
  content: "\e127";
}
.glyphicon-hand-left:before {
  content: "\e128";
}
.glyphicon-hand-up:before {
  content: "\e129";
}
.glyphicon-hand-down:before {
  content: "\e130";
}
.glyphicon-circle-arrow-right:before {
  content: "\e131";
}
.glyphicon-circle-arrow-left:before {
  content: "\e132";
}
.glyphicon-circle-arrow-up:before {
  content: "\e133";
}
.glyphicon-circle-arrow-down:before {
  content: "\e134";
}
.glyphicon-globe:before {
  content: "\e135";
}
.glyphicon-wrench:before {
  content: "\e136";
}
.glyphicon-tasks:before {
  content: "\e137";
}
.glyphicon-filter:before {
  content: "\e138";
}
.glyphicon-briefcase:before {
  content: "\e139";
}
.glyphicon-fullscreen:before {
  content: "\e140";
}
.glyphicon-dashboard:before {
  content: "\e141";
}
.glyphicon-paperclip:before {
  content: "\e142";
}
.glyphicon-heart-empty:before {
  content: "\e143";
}
.glyphicon-link:before {
  content: "\e144";
}
.glyphicon-phone:before {
  content: "\e145";
}
.glyphicon-pushpin:before {
  content: "\e146";
}
.glyphicon-usd:before {
  content: "\e148";
}
.glyphicon-gbp:before {
  content: "\e149";
}
.glyphicon-sort:before {
  content: "\e150";
}
.glyphicon-sort-by-alphabet:before {
  content: "\e151";
}
.glyphicon-sort-by-alphabet-alt:before {
  content: "\e152";
}
.glyphicon-sort-by-order:before {
  content: "\e153";
}
.glyphicon-sort-by-order-alt:before {
  content: "\e154";
}
.glyphicon-sort-by-attributes:before {
  content: "\e155";
}
.glyphicon-sort-by-attributes-alt:before {
  content: "\e156";
}
.glyphicon-unchecked:before {
  content: "\e157";
}
.glyphicon-expand:before {
  content: "\e158";
}
.glyphicon-collapse-down:before {
  content: "\e159";
}
.glyphicon-collapse-up:before {
  content: "\e160";
}
.glyphicon-log-in:before {
  content: "\e161";
}
.glyphicon-flash:before {
  content: "\e162";
}
.glyphicon-log-out:before {
  content: "\e163";
}
.glyphicon-new-window:before {
  content: "\e164";
}
.glyphicon-record:before {
  content: "\e165";
}
.glyphicon-save:before {
  content: "\e166";
}
.glyphicon-open:before {
  content: "\e167";
}
.glyphicon-saved:before {
  content: "\e168";
}
.glyphicon-import:before {
  content: "\e169";
}
.glyphicon-export:before {
  content: "\e170";
}
.glyphicon-send:before {
  content: "\e171";
}
.glyphicon-floppy-disk:before {
  content: "\e172";
}
.glyphicon-floppy-saved:before {
  content: "\e173";
}
.glyphicon-floppy-remove:before {
  content: "\e174";
}
.glyphicon-floppy-save:before {
  content: "\e175";
}
.glyphicon-floppy-open:before {
  content: "\e176";
}
.glyphicon-credit-card:before {
  content: "\e177";
}
.glyphicon-transfer:before {
  content: "\e178";
}
.glyphicon-cutlery:before {
  content: "\e179";
}
.glyphicon-header:before {
  content: "\e180";
}
.glyphicon-compressed:before {
  content: "\e181";
}
.glyphicon-earphone:before {
  content: "\e182";
}
.glyphicon-phone-alt:before {
  content: "\e183";
}
.glyphicon-tower:before {
  content: "\e184";
}
.glyphicon-stats:before {
  content: "\e185";
}
.glyphicon-sd-video:before {
  content: "\e186";
}
.glyphicon-hd-video:before {
  content: "\e187";
}
.glyphicon-subtitles:before {
  content: "\e188";
}
.glyphicon-sound-stereo:before {
  content: "\e189";
}
.glyphicon-sound-dolby:before {
  content: "\e190";
}
.glyphicon-sound-5-1:before {
  content: "\e191";
}
.glyphicon-sound-6-1:before {
  content: "\e192";
}
.glyphicon-sound-7-1:before {
  content: "\e193";
}
.glyphicon-copyright-mark:before {
  content: "\e194";
}
.glyphicon-registration-mark:before {
  content: "\e195";
}
.glyphicon-cloud-download:before {
  content: "\e197";
}
.glyphicon-cloud-upload:before {
  content: "\e198";
}
.glyphicon-tree-conifer:before {
  content: "\e199";
}
.glyphicon-tree-deciduous:before {
  content: "\e200";
}
.glyphicon-cd:before {
  content: "\e201";
}
.glyphicon-save-file:before {
  content: "\e202";
}
.glyphicon-open-file:before {
  content: "\e203";
}
.glyphicon-level-up:before {
  content: "\e204";
}
.glyphicon-copy:before {
  content: "\e205";
}
.glyphicon-paste:before {
  content: "\e206";
}
.glyphicon-alert:before {
  content: "\e209";
}
.glyphicon-equalizer:before {
  content: "\e210";
}
.glyphicon-king:before {
  content: "\e211";
}
.glyphicon-queen:before {
  content: "\e212";
}
.glyphicon-pawn:before {
  content: "\e213";
}
.glyphicon-bishop:before {
  content: "\e214";
}
.glyphicon-knight:before {
  content: "\e215";
}
.glyphicon-baby-formula:before {
  content: "\e216";
}
.glyphicon-tent:before {
  content: "\26fa";
}
.glyphicon-blackboard:before {
  content: "\e218";
}
.glyphicon-bed:before {
  content: "\e219";
}
.glyphicon-apple:before {
  content: "\f8ff";
}
.glyphicon-erase:before {
  content: "\e221";
}
.glyphicon-hourglass:before {
  content: "\231b";
}
.glyphicon-lamp:before {
  content: "\e223";
}
.glyphicon-duplicate:before {
  content: "\e224";
}
.glyphicon-piggy-bank:before {
  content: "\e225";
}
.glyphicon-scissors:before {
  content: "\e226";
}
.glyphicon-bitcoin:before {
  content: "\e227";
}
.glyphicon-btc:before {
  content: "\e227";
}
.glyphicon-xbt:before {
  content: "\e227";
}
.glyphicon-yen:before {
  content: "\00a5";
}
.glyphicon-jpy:before {
  content: "\00a5";
}
.glyphicon-ruble:before {
  content: "\20bd";
}
.glyphicon-rub:before {
  content: "\20bd";
}
.glyphicon-scale:before {
  content: "\e230";
}
.glyphicon-ice-lolly:before {
  content: "\e231";
}
.glyphicon-ice-lolly-tasted:before {
  content: "\e232";
}
.glyphicon-education:before {
  content: "\e233";
}
.glyphicon-option-horizontal:before {
  content: "\e234";
}
.glyphicon-option-vertical:before {
  content: "\e235";
}
.glyphicon-menu-hamburger:before {
  content: "\e236";
}
.glyphicon-modal-window:before {
  content: "\e237";
}
.glyphicon-oil:before {
  content: "\e238";
}
.glyphicon-grain:before {
  content: "\e239";
}
.glyphicon-sunglasses:before {
  content: "\e240";
}
.glyphicon-text-size:before {
  content: "\e241";
}
.glyphicon-text-color:before {
  content: "\e242";
}
.glyphicon-text-background:before {
  content: "\e243";
}
.glyphicon-object-align-top:before {
  content: "\e244";
}
.glyphicon-object-align-bottom:before {
  content: "\e245";
}
.glyphicon-object-align-horizontal:before {
  content: "\e246";
}
.glyphicon-object-align-left:before {
  content: "\e247";
}
.glyphicon-object-align-vertical:before {
  content: "\e248";
}
.glyphicon-object-align-right:before {
  content: "\e249";
}
.glyphicon-triangle-right:before {
  content: "\e250";
}
.glyphicon-triangle-left:before {
  content: "\e251";
}
.glyphicon-triangle-bottom:before {
  content: "\e252";
}
.glyphicon-triangle-top:before {
  content: "\e253";
}
.glyphicon-console:before {
  content: "\e254";
}
.glyphicon-superscript:before {
  content: "\e255";
}
.glyphicon-subscript:before {
  content: "\e256";
}
.glyphicon-menu-left:before {
  content: "\e257";
}
.glyphicon-menu-right:before {
  content: "\e258";
}
.glyphicon-menu-down:before {
  content: "\e259";
}
.glyphicon-menu-up:before {
  content: "\e260";
}
* {
  -webkit-box-sizing: border-box;
  -moz-box-sizing: border-box;
  box-sizing: border-box;
}
*:before,
*:after {
  -webkit-box-sizing: border-box;
  -moz-box-sizing: border-box;
  box-sizing: border-box;
}
html {
  font-size: 10px;
  -webkit-tap-highlight-color: rgba(0, 0, 0, 0);
}
body {
  font-family: 'Open Sans', Verdana, Arial, Helvetica, sans-serif;
  font-size: 14px;
  line-height: 1.42857143;
  color: #333333;
  background-color: #f0f0f0;
}
input,
button,
select,
textarea {
  font-family: inherit;
  font-size: inherit;
  line-height: inherit;
}
a {
  color: #557196;
  text-decoration: none;
}
a:hover,
a:focus {
  color: #3a4c65;
  text-decoration: underline;
}
a:focus {
  outline: 5px auto -webkit-focus-ring-color;
  outline-offset: -2px;
}
figure {
  margin: 0;
}
img {
  vertical-align: middle;
}
.img-responsive,
.thumbnail > img,
.thumbnail a > img,
.carousel-inner > .item > img,
.carousel-inner > .item > a > img {
  display: block;
  max-width: 100%;
  height: auto;
}
.img-rounded {
  border-radius: 0px;
}
.img-thumbnail {
  padding: 4px;
  line-height: 1.42857143;
  background-color: #f0f0f0;
  border: 1px solid #ddd;
  border-radius: 0px;
  -webkit-transition: all 0.2s ease-in-out;
  -o-transition: all 0.2s ease-in-out;
  transition: all 0.2s ease-in-out;
  display: inline-block;
  max-width: 100%;
  height: auto;
}
.img-circle {
  border-radius: 50%;
}
hr {
  margin-top: 20px;
  margin-bottom: 20px;
  border: 0;
  border-top: 1px solid #eeeeee;
}
.sr-only {
  position: absolute;
  width: 1px;
  height: 1px;
  margin: -1px;
  padding: 0;
  overflow: hidden;
  clip: rect(0, 0, 0, 0);
  border: 0;
}
.sr-only-focusable:active,
.sr-only-focusable:focus {
  position: static;
  width: auto;
  height: auto;
  margin: 0;
  overflow: visible;
  clip: auto;
}
[role="button"] {
  cursor: pointer;
}
h1,
h2,
h3,
h4,
h5,
h6,
.h1,
.h2,
.h3,
.h4,
.h5,
.h6 {
  font-family: inherit;
  font-weight: 500;
  line-height: 1.1;
  color: inherit;
}
h1 small,
h2 small,
h3 small,
h4 small,
h5 small,
h6 small,
.h1 small,
.h2 small,
.h3 small,
.h4 small,
.h5 small,
.h6 small,
h1 .small,
h2 .small,
h3 .small,
h4 .small,
h5 .small,
h6 .small,
.h1 .small,
.h2 .small,
.h3 .small,
.h4 .small,
.h5 .small,
.h6 .small {
  font-weight: normal;
  line-height: 1;
  color: #777777;
}
h1,
.h1,
h2,
.h2,
h3,
.h3 {
  margin-top: 20px;
  margin-bottom: 10px;
}
h1 small,
.h1 small,
h2 small,
.h2 small,
h3 small,
.h3 small,
h1 .small,
.h1 .small,
h2 .small,
.h2 .small,
h3 .small,
.h3 .small {
  font-size: 65%;
}
h4,
.h4,
h5,
.h5,
h6,
.h6 {
  margin-top: 10px;
  margin-bottom: 10px;
}
h4 small,
.h4 small,
h5 small,
.h5 small,
h6 small,
.h6 small,
h4 .small,
.h4 .small,
h5 .small,
.h5 .small,
h6 .small,
.h6 .small {
  font-size: 75%;
}
h1,
.h1 {
  font-size: 22px;
}
h2,
.h2 {
  font-size: 19px;
}
h3,
.h3 {
  font-size: 19px;
}
h4,
.h4 {
  font-size: 17px;
}
h5,
.h5 {
  font-size: 16px;
}
h6,
.h6 {
  font-size: 14px;
}
p {
  margin: 0 0 10px;
}
.lead {
  margin-bottom: 20px;
  font-size: 16px;
  font-weight: 300;
  line-height: 1.4;
}
@media (min-width: 768px) {
  .lead {
    font-size: 21px;
  }
}
small,
.small {
  font-size: 85%;
}
mark,
.mark {
  background-color: #fcf8e3;
  padding: .2em;
}
.text-left {
  text-align: left;
}
.text-right {
  text-align: right;
}
.text-center {
  text-align: center;
}
.text-justify {
  text-align: justify;
}
.text-nowrap {
  white-space: nowrap;
}
.text-lowercase {
  text-transform: lowercase;
}
.text-uppercase {
  text-transform: uppercase;
}
.text-capitalize {
  text-transform: capitalize;
}
.text-muted {
  color: #777777;
}
.text-primary {
  color: #4c6586;
}
a.text-primary:hover,
a.text-primary:focus {
  color: #3a4c65;
}
.text-success {
  color: #3c763d;
}
a.text-success:hover,
a.text-success:focus {
  color: #2b542c;
}
.text-info {
  color: #31708f;
}
a.text-info:hover,
a.text-info:focus {
  color: #245269;
}
.text-warning {
  color: #8a6d3b;
}
a.text-warning:hover,
a.text-warning:focus {
  color: #66512c;
}
.text-danger {
  color: #a94442;
}
a.text-danger:hover,
a.text-danger:focus {
  color: #843534;
}
.bg-primary {
  color: #fff;
  background-color: #4c6586;
}
a.bg-primary:hover,
a.bg-primary:focus {
  background-color: #3a4c65;
}
.bg-success {
  background-color: #dff0d8;
}
a.bg-success:hover,
a.bg-success:focus {
  background-color: #c1e2b3;
}
.bg-info {
  background-color: #d9edf7;
}
a.bg-info:hover,
a.bg-info:focus {
  background-color: #afd9ee;
}
.bg-warning {
  background-color: #fcf8e3;
}
a.bg-warning:hover,
a.bg-warning:focus {
  background-color: #f7ecb5;
}
.bg-danger {
  background-color: #f2dede;
}
a.bg-danger:hover,
a.bg-danger:focus {
  background-color: #e4b9b9;
}
.page-header {
  padding-bottom: 9px;
  margin: 40px 0 20px;
  border-bottom: 1px solid #eeeeee;
}
ul,
ol {
  margin-top: 0;
  margin-bottom: 10px;
}
ul ul,
ol ul,
ul ol,
ol ol {
  margin-bottom: 0;
}
.list-unstyled {
  padding-left: 0;
  list-style: none;
}
.list-inline {
  padding-left: 0;
  list-style: none;
  margin-left: -5px;
}
.list-inline > li {
  display: inline-block;
  padding-left: 5px;
  padding-right: 5px;
}
dl {
  margin-top: 0;
  margin-bottom: 20px;
}
dt,
dd {
  line-height: 1.42857143;
}
dt {
  font-weight: bold;
}
dd {
  margin-left: 0;
}
@media (min-width: 768px) {
  .dl-horizontal dt {
    float: left;
    width: 160px;
    clear: left;
    text-align: right;
    overflow: hidden;
    text-overflow: ellipsis;
    white-space: nowrap;
  }
  .dl-horizontal dd {
    margin-left: 180px;
  }
}
abbr[title],
abbr[data-original-title] {
  cursor: help;
  border-bottom: 1px dotted #777777;
}
.initialism {
  font-size: 90%;
  text-transform: uppercase;
}
blockquote {
  padding: 10px 20px;
  margin: 0 0 20px;
  font-size: 17.5px;
  border-left: 5px solid #eeeeee;
}
blockquote p:last-child,
blockquote ul:last-child,
blockquote ol:last-child {
  margin-bottom: 0;
}
blockquote footer,
blockquote small,
blockquote .small {
  display: block;
  font-size: 80%;
  line-height: 1.42857143;
  color: #777777;
}
blockquote footer:before,
blockquote small:before,
blockquote .small:before {
  content: '\2014 \00A0';
}
.blockquote-reverse,
blockquote.pull-right {
  padding-right: 15px;
  padding-left: 0;
  border-right: 5px solid #eeeeee;
  border-left: 0;
  text-align: right;
}
.blockquote-reverse footer:before,
blockquote.pull-right footer:before,
.blockquote-reverse small:before,
blockquote.pull-right small:before,
.blockquote-reverse .small:before,
blockquote.pull-right .small:before {
  content: '';
}
.blockquote-reverse footer:after,
blockquote.pull-right footer:after,
.blockquote-reverse small:after,
blockquote.pull-right small:after,
.blockquote-reverse .small:after,
blockquote.pull-right .small:after {
  content: '\00A0 \2014';
}
address {
  margin-bottom: 20px;
  font-style: normal;
  line-height: 1.42857143;
}
code,
kbd,
pre,
samp {
  font-family: Menlo, Monaco, Consolas, "Courier New", monospace;
}
code {
  padding: 2px 4px;
  font-size: 90%;
  color: #c7254e;
  background-color: #f9f2f4;
  border-radius: 0px;
}
kbd {
  padding: 2px 4px;
  font-size: 90%;
  color: white;
  background-color: #333;
  border-radius: 0px;
  box-shadow: inset 0 -1px 0 rgba(0, 0, 0, 0.25);
}
kbd kbd {
  padding: 0;
  font-size: 100%;
  font-weight: bold;
  box-shadow: none;
}
pre {
  display: block;
  padding: 9.5px;
  margin: 0 0 10px;
  font-size: 13px;
  line-height: 1.42857143;
  word-break: break-all;
  word-wrap: break-word;
  color: #333333;
  background-color: #f5f5f5;
  border: 1px solid #ccc;
  border-radius: 0px;
}
pre code {
  padding: 0;
  font-size: inherit;
  color: inherit;
  white-space: pre-wrap;
  background-color: transparent;
  border-radius: 0;
}
.pre-scrollable {
  max-height: 340px;
  overflow-y: scroll;
}
.container {
  margin-right: auto;
  margin-left: auto;
  padding-left: 15px;
  padding-right: 15px;
}
@media (min-width: 768px) {
  .container {
    width: 750px;
  }
}
@media (min-width: 992px) {
  .container {
    width: 970px;
  }
}
@media (min-width: 1200px) {
  .container {
    width: 1170px;
  }
}
.container-fluid {
  margin-right: auto;
  margin-left: auto;
  padding-left: 15px;
  padding-right: 15px;
}
.row {
  margin-left: -15px;
  margin-right: -15px;
}
.col-xs-1, .col-sm-1, .col-md-1, .col-lg-1, .col-xs-2, .col-sm-2, .col-md-2, .col-lg-2, .col-xs-3, .col-sm-3, .col-md-3, .col-lg-3, .col-xs-4, .col-sm-4, .col-md-4, .col-lg-4, .col-xs-5, .col-sm-5, .col-md-5, .col-lg-5, .col-xs-6, .col-sm-6, .col-md-6, .col-lg-6, .col-xs-7, .col-sm-7, .col-md-7, .col-lg-7, .col-xs-8, .col-sm-8, .col-md-8, .col-lg-8, .col-xs-9, .col-sm-9, .col-md-9, .col-lg-9, .col-xs-10, .col-sm-10, .col-md-10, .col-lg-10, .col-xs-11, .col-sm-11, .col-md-11, .col-lg-11, .col-xs-12, .col-sm-12, .col-md-12, .col-lg-12 {
  position: relative;
  min-height: 1px;
  padding-left: 15px;
  padding-right: 15px;
}
.col-xs-1, .col-xs-2, .col-xs-3, .col-xs-4, .col-xs-5, .col-xs-6, .col-xs-7, .col-xs-8, .col-xs-9, .col-xs-10, .col-xs-11, .col-xs-12 {
  float: left;
}
.col-xs-12 {
  width: 100%;
}
.col-xs-11 {
  width: 91.66666667%;
}
.col-xs-10 {
  width: 83.33333333%;
}
.col-xs-9 {
  width: 75%;
}
.col-xs-8 {
  width: 66.66666667%;
}
.col-xs-7 {
  width: 58.33333333%;
}
.col-xs-6 {
  width: 50%;
}
.col-xs-5 {
  width: 41.66666667%;
}
.col-xs-4 {
  width: 33.33333333%;
}
.col-xs-3 {
  width: 25%;
}
.col-xs-2 {
  width: 16.66666667%;
}
.col-xs-1 {
  width: 8.33333333%;
}
.col-xs-pull-12 {
  right: 100%;
}
.col-xs-pull-11 {
  right: 91.66666667%;
}
.col-xs-pull-10 {
  right: 83.33333333%;
}
.col-xs-pull-9 {
  right: 75%;
}
.col-xs-pull-8 {
  right: 66.66666667%;
}
.col-xs-pull-7 {
  right: 58.33333333%;
}
.col-xs-pull-6 {
  right: 50%;
}
.col-xs-pull-5 {
  right: 41.66666667%;
}
.col-xs-pull-4 {
  right: 33.33333333%;
}
.col-xs-pull-3 {
  right: 25%;
}
.col-xs-pull-2 {
  right: 16.66666667%;
}
.col-xs-pull-1 {
  right: 8.33333333%;
}
.col-xs-pull-0 {
  right: auto;
}
.col-xs-push-12 {
  left: 100%;
}
.col-xs-push-11 {
  left: 91.66666667%;
}
.col-xs-push-10 {
  left: 83.33333333%;
}
.col-xs-push-9 {
  left: 75%;
}
.col-xs-push-8 {
  left: 66.66666667%;
}
.col-xs-push-7 {
  left: 58.33333333%;
}
.col-xs-push-6 {
  left: 50%;
}
.col-xs-push-5 {
  left: 41.66666667%;
}
.col-xs-push-4 {
  left: 33.33333333%;
}
.col-xs-push-3 {
  left: 25%;
}
.col-xs-push-2 {
  left: 16.66666667%;
}
.col-xs-push-1 {
  left: 8.33333333%;
}
.col-xs-push-0 {
  left: auto;
}
.col-xs-offset-12 {
  margin-left: 100%;
}
.col-xs-offset-11 {
  margin-left: 91.66666667%;
}
.col-xs-offset-10 {
  margin-left: 83.33333333%;
}
.col-xs-offset-9 {
  margin-left: 75%;
}
.col-xs-offset-8 {
  margin-left: 66.66666667%;
}
.col-xs-offset-7 {
  margin-left: 58.33333333%;
}
.col-xs-offset-6 {
  margin-left: 50%;
}
.col-xs-offset-5 {
  margin-left: 41.66666667%;
}
.col-xs-offset-4 {
  margin-left: 33.33333333%;
}
.col-xs-offset-3 {
  margin-left: 25%;
}
.col-xs-offset-2 {
  margin-left: 16.66666667%;
}
.col-xs-offset-1 {
  margin-left: 8.33333333%;
}
.col-xs-offset-0 {
  margin-left: 0%;
}
@media (min-width: 768px) {
  .col-sm-1, .col-sm-2, .col-sm-3, .col-sm-4, .col-sm-5, .col-sm-6, .col-sm-7, .col-sm-8, .col-sm-9, .col-sm-10, .col-sm-11, .col-sm-12 {
    float: left;
  }
  .col-sm-12 {
    width: 100%;
  }
  .col-sm-11 {
    width: 91.66666667%;
  }
  .col-sm-10 {
    width: 83.33333333%;
  }
  .col-sm-9 {
    width: 75%;
  }
  .col-sm-8 {
    width: 66.66666667%;
  }
  .col-sm-7 {
    width: 58.33333333%;
  }
  .col-sm-6 {
    width: 50%;
  }
  .col-sm-5 {
    width: 41.66666667%;
  }
  .col-sm-4 {
    width: 33.33333333%;
  }
  .col-sm-3 {
    width: 25%;
  }
  .col-sm-2 {
    width: 16.66666667%;
  }
  .col-sm-1 {
    width: 8.33333333%;
  }
  .col-sm-pull-12 {
    right: 100%;
  }
  .col-sm-pull-11 {
    right: 91.66666667%;
  }
  .col-sm-pull-10 {
    right: 83.33333333%;
  }
  .col-sm-pull-9 {
    right: 75%;
  }
  .col-sm-pull-8 {
    right: 66.66666667%;
  }
  .col-sm-pull-7 {
    right: 58.33333333%;
  }
  .col-sm-pull-6 {
    right: 50%;
  }
  .col-sm-pull-5 {
    right: 41.66666667%;
  }
  .col-sm-pull-4 {
    right: 33.33333333%;
  }
  .col-sm-pull-3 {
    right: 25%;
  }
  .col-sm-pull-2 {
    right: 16.66666667%;
  }
  .col-sm-pull-1 {
    right: 8.33333333%;
  }
  .col-sm-pull-0 {
    right: auto;
  }
  .col-sm-push-12 {
    left: 100%;
  }
  .col-sm-push-11 {
    left: 91.66666667%;
  }
  .col-sm-push-10 {
    left: 83.33333333%;
  }
  .col-sm-push-9 {
    left: 75%;
  }
  .col-sm-push-8 {
    left: 66.66666667%;
  }
  .col-sm-push-7 {
    left: 58.33333333%;
  }
  .col-sm-push-6 {
    left: 50%;
  }
  .col-sm-push-5 {
    left: 41.66666667%;
  }
  .col-sm-push-4 {
    left: 33.33333333%;
  }
  .col-sm-push-3 {
    left: 25%;
  }
  .col-sm-push-2 {
    left: 16.66666667%;
  }
  .col-sm-push-1 {
    left: 8.33333333%;
  }
  .col-sm-push-0 {
    left: auto;
  }
  .col-sm-offset-12 {
    margin-left: 100%;
  }
  .col-sm-offset-11 {
    margin-left: 91.66666667%;
  }
  .col-sm-offset-10 {
    margin-left: 83.33333333%;
  }
  .col-sm-offset-9 {
    margin-left: 75%;
  }
  .col-sm-offset-8 {
    margin-left: 66.66666667%;
  }
  .col-sm-offset-7 {
    margin-left: 58.33333333%;
  }
  .col-sm-offset-6 {
    margin-left: 50%;
  }
  .col-sm-offset-5 {
    margin-left: 41.66666667%;
  }
  .col-sm-offset-4 {
    margin-left: 33.33333333%;
  }
  .col-sm-offset-3 {
    margin-left: 25%;
  }
  .col-sm-offset-2 {
    margin-left: 16.66666667%;
  }
  .col-sm-offset-1 {
    margin-left: 8.33333333%;
  }
  .col-sm-offset-0 {
    margin-left: 0%;
  }
}
@media (min-width: 992px) {
  .col-md-1, .col-md-2, .col-md-3, .col-md-4, .col-md-5, .col-md-6, .col-md-7, .col-md-8, .col-md-9, .col-md-10, .col-md-11, .col-md-12 {
    float: left;
  }
  .col-md-12 {
    width: 100%;
  }
  .col-md-11 {
    width: 91.66666667%;
  }
  .col-md-10 {
    width: 83.33333333%;
  }
  .col-md-9 {
    width: 75%;
  }
  .col-md-8 {
    width: 66.66666667%;
  }
  .col-md-7 {
    width: 58.33333333%;
  }
  .col-md-6 {
    width: 50%;
  }
  .col-md-5 {
    width: 41.66666667%;
  }
  .col-md-4 {
    width: 33.33333333%;
  }
  .col-md-3 {
    width: 25%;
  }
  .col-md-2 {
    width: 16.66666667%;
  }
  .col-md-1 {
    width: 8.33333333%;
  }
  .col-md-pull-12 {
    right: 100%;
  }
  .col-md-pull-11 {
    right: 91.66666667%;
  }
  .col-md-pull-10 {
    right: 83.33333333%;
  }
  .col-md-pull-9 {
    right: 75%;
  }
  .col-md-pull-8 {
    right: 66.66666667%;
  }
  .col-md-pull-7 {
    right: 58.33333333%;
  }
  .col-md-pull-6 {
    right: 50%;
  }
  .col-md-pull-5 {
    right: 41.66666667%;
  }
  .col-md-pull-4 {
    right: 33.33333333%;
  }
  .col-md-pull-3 {
    right: 25%;
  }
  .col-md-pull-2 {
    right: 16.66666667%;
  }
  .col-md-pull-1 {
    right: 8.33333333%;
  }
  .col-md-pull-0 {
    right: auto;
  }
  .col-md-push-12 {
    left: 100%;
  }
  .col-md-push-11 {
    left: 91.66666667%;
  }
  .col-md-push-10 {
    left: 83.33333333%;
  }
  .col-md-push-9 {
    left: 75%;
  }
  .col-md-push-8 {
    left: 66.66666667%;
  }
  .col-md-push-7 {
    left: 58.33333333%;
  }
  .col-md-push-6 {
    left: 50%;
  }
  .col-md-push-5 {
    left: 41.66666667%;
  }
  .col-md-push-4 {
    left: 33.33333333%;
  }
  .col-md-push-3 {
    left: 25%;
  }
  .col-md-push-2 {
    left: 16.66666667%;
  }
  .col-md-push-1 {
    left: 8.33333333%;
  }
  .col-md-push-0 {
    left: auto;
  }
  .col-md-offset-12 {
    margin-left: 100%;
  }
  .col-md-offset-11 {
    margin-left: 91.66666667%;
  }
  .col-md-offset-10 {
    margin-left: 83.33333333%;
  }
  .col-md-offset-9 {
    margin-left: 75%;
  }
  .col-md-offset-8 {
    margin-left: 66.66666667%;
  }
  .col-md-offset-7 {
    margin-left: 58.33333333%;
  }
  .col-md-offset-6 {
    margin-left: 50%;
  }
  .col-md-offset-5 {
    margin-left: 41.66666667%;
  }
  .col-md-offset-4 {
    margin-left: 33.33333333%;
  }
  .col-md-offset-3 {
    margin-left: 25%;
  }
  .col-md-offset-2 {
    margin-left: 16.66666667%;
  }
  .col-md-offset-1 {
    margin-left: 8.33333333%;
  }
  .col-md-offset-0 {
    margin-left: 0%;
  }
}
@media (min-width: 1200px) {
  .col-lg-1, .col-lg-2, .col-lg-3, .col-lg-4, .col-lg-5, .col-lg-6, .col-lg-7, .col-lg-8, .col-lg-9, .col-lg-10, .col-lg-11, .col-lg-12 {
    float: left;
  }
  .col-lg-12 {
    width: 100%;
  }
  .col-lg-11 {
    width: 91.66666667%;
  }
  .col-lg-10 {
    width: 83.33333333%;
  }
  .col-lg-9 {
    width: 75%;
  }
  .col-lg-8 {
    width: 66.66666667%;
  }
  .col-lg-7 {
    width: 58.33333333%;
  }
  .col-lg-6 {
    width: 50%;
  }
  .col-lg-5 {
    width: 41.66666667%;
  }
  .col-lg-4 {
    width: 33.33333333%;
  }
  .col-lg-3 {
    width: 25%;
  }
  .col-lg-2 {
    width: 16.66666667%;
  }
  .col-lg-1 {
    width: 8.33333333%;
  }
  .col-lg-pull-12 {
    right: 100%;
  }
  .col-lg-pull-11 {
    right: 91.66666667%;
  }
  .col-lg-pull-10 {
    right: 83.33333333%;
  }
  .col-lg-pull-9 {
    right: 75%;
  }
  .col-lg-pull-8 {
    right: 66.66666667%;
  }
  .col-lg-pull-7 {
    right: 58.33333333%;
  }
  .col-lg-pull-6 {
    right: 50%;
  }
  .col-lg-pull-5 {
    right: 41.66666667%;
  }
  .col-lg-pull-4 {
    right: 33.33333333%;
  }
  .col-lg-pull-3 {
    right: 25%;
  }
  .col-lg-pull-2 {
    right: 16.66666667%;
  }
  .col-lg-pull-1 {
    right: 8.33333333%;
  }
  .col-lg-pull-0 {
    right: auto;
  }
  .col-lg-push-12 {
    left: 100%;
  }
  .col-lg-push-11 {
    left: 91.66666667%;
  }
  .col-lg-push-10 {
    left: 83.33333333%;
  }
  .col-lg-push-9 {
    left: 75%;
  }
  .col-lg-push-8 {
    left: 66.66666667%;
  }
  .col-lg-push-7 {
    left: 58.33333333%;
  }
  .col-lg-push-6 {
    left: 50%;
  }
  .col-lg-push-5 {
    left: 41.66666667%;
  }
  .col-lg-push-4 {
    left: 33.33333333%;
  }
  .col-lg-push-3 {
    left: 25%;
  }
  .col-lg-push-2 {
    left: 16.66666667%;
  }
  .col-lg-push-1 {
    left: 8.33333333%;
  }
  .col-lg-push-0 {
    left: auto;
  }
  .col-lg-offset-12 {
    margin-left: 100%;
  }
  .col-lg-offset-11 {
    margin-left: 91.66666667%;
  }
  .col-lg-offset-10 {
    margin-left: 83.33333333%;
  }
  .col-lg-offset-9 {
    margin-left: 75%;
  }
  .col-lg-offset-8 {
    margin-left: 66.66666667%;
  }
  .col-lg-offset-7 {
    margin-left: 58.33333333%;
  }
  .col-lg-offset-6 {
    margin-left: 50%;
  }
  .col-lg-offset-5 {
    margin-left: 41.66666667%;
  }
  .col-lg-offset-4 {
    margin-left: 33.33333333%;
  }
  .col-lg-offset-3 {
    margin-left: 25%;
  }
  .col-lg-offset-2 {
    margin-left: 16.66666667%;
  }
  .col-lg-offset-1 {
    margin-left: 8.33333333%;
  }
  .col-lg-offset-0 {
    margin-left: 0%;
  }
}
table {
  background-color: transparent;
}
caption {
  padding-top: 8px;
  padding-bottom: 8px;
  color: #777777;
  text-align: left;
}
th {
  text-align: left;
}
.table {
  width: 100%;
  max-width: 100%;
  margin-bottom: 20px;
}
.table > thead > tr > th,
.table > tbody > tr > th,
.table > tfoot > tr > th,
.table > thead > tr > td,
.table > tbody > tr > td,
.table > tfoot > tr > td {
  padding: 8px;
  line-height: 1.42857143;
  vertical-align: top;
  border-top: 1px solid #ddd;
}
.table > thead > tr > th {
  vertical-align: bottom;
  border-bottom: 2px solid #ddd;
}
.table > caption + thead > tr:first-child > th,
.table > colgroup + thead > tr:first-child > th,
.table > thead:first-child > tr:first-child > th,
.table > caption + thead > tr:first-child > td,
.table > colgroup + thead > tr:first-child > td,
.table > thead:first-child > tr:first-child > td {
  border-top: 0;
}
.table > tbody + tbody {
  border-top: 2px solid #ddd;
}
.table .table {
  background-color: #f0f0f0;
}
.table-condensed > thead > tr > th,
.table-condensed > tbody > tr > th,
.table-condensed > tfoot > tr > th,
.table-condensed > thead > tr > td,
.table-condensed > tbody > tr > td,
.table-condensed > tfoot > tr > td {
  padding: 5px;
}
.table-bordered {
  border: 1px solid #ddd;
}
.table-bordered > thead > tr > th,
.table-bordered > tbody > tr > th,
.table-bordered > tfoot > tr > th,
.table-bordered > thead > tr > td,
.table-bordered > tbody > tr > td,
.table-bordered > tfoot > tr > td {
  border: 1px solid #ddd;
}
.table-bordered > thead > tr > th,
.table-bordered > thead > tr > td {
  border-bottom-width: 2px;
}
.table-striped > tbody > tr:nth-of-type(odd) {
  background-color: white;
}
.table-hover > tbody > tr:hover {
  background-color: #f5f5f5;
}
table col[class*="col-"] {
  position: static;
  float: none;
  display: table-column;
}
table td[class*="col-"],
table th[class*="col-"] {
  position: static;
  float: none;
  display: table-cell;
}
.table > thead > tr > td.active,
.table > tbody > tr > td.active,
.table > tfoot > tr > td.active,
.table > thead > tr > th.active,
.table > tbody > tr > th.active,
.table > tfoot > tr > th.active,
.table > thead > tr.active > td,
.table > tbody > tr.active > td,
.table > tfoot > tr.active > td,
.table > thead > tr.active > th,
.table > tbody > tr.active > th,
.table > tfoot > tr.active > th {
  background-color: #f5f5f5;
}
.table-hover > tbody > tr > td.active:hover,
.table-hover > tbody > tr > th.active:hover,
.table-hover > tbody > tr.active:hover > td,
.table-hover > tbody > tr:hover > .active,
.table-hover > tbody > tr.active:hover > th {
  background-color: #e8e8e8;
}
.table > thead > tr > td.success,
.table > tbody > tr > td.success,
.table > tfoot > tr > td.success,
.table > thead > tr > th.success,
.table > tbody > tr > th.success,
.table > tfoot > tr > th.success,
.table > thead > tr.success > td,
.table > tbody > tr.success > td,
.table > tfoot > tr.success > td,
.table > thead > tr.success > th,
.table > tbody > tr.success > th,
.table > tfoot > tr.success > th {
  background-color: #dff0d8;
}
.table-hover > tbody > tr > td.success:hover,
.table-hover > tbody > tr > th.success:hover,
.table-hover > tbody > tr.success:hover > td,
.table-hover > tbody > tr:hover > .success,
.table-hover > tbody > tr.success:hover > th {
  background-color: #d0e9c6;
}
.table > thead > tr > td.info,
.table > tbody > tr > td.info,
.table > tfoot > tr > td.info,
.table > thead > tr > th.info,
.table > tbody > tr > th.info,
.table > tfoot > tr > th.info,
.table > thead > tr.info > td,
.table > tbody > tr.info > td,
.table > tfoot > tr.info > td,
.table > thead > tr.info > th,
.table > tbody > tr.info > th,
.table > tfoot > tr.info > th {
  background-color: #d9edf7;
}
.table-hover > tbody > tr > td.info:hover,
.table-hover > tbody > tr > th.info:hover,
.table-hover > tbody > tr.info:hover > td,
.table-hover > tbody > tr:hover > .info,
.table-hover > tbody > tr.info:hover > th {
  background-color: #c4e3f3;
}
.table > thead > tr > td.warning,
.table > tbody > tr > td.warning,
.table > tfoot > tr > td.warning,
.table > thead > tr > th.warning,
.table > tbody > tr > th.warning,
.table > tfoot > tr > th.warning,
.table > thead > tr.warning > td,
.table > tbody > tr.warning > td,
.table > tfoot > tr.warning > td,
.table > thead > tr.warning > th,
.table > tbody > tr.warning > th,
.table > tfoot > tr.warning > th {
  background-color: #fcf8e3;
}
.table-hover > tbody > tr > td.warning:hover,
.table-hover > tbody > tr > th.warning:hover,
.table-hover > tbody > tr.warning:hover > td,
.table-hover > tbody > tr:hover > .warning,
.table-hover > tbody > tr.warning:hover > th {
  background-color: #faf2cc;
}
.table > thead > tr > td.danger,
.table > tbody > tr > td.danger,
.table > tfoot > tr > td.danger,
.table > thead > tr > th.danger,
.table > tbody > tr > th.danger,
.table > tfoot > tr > th.danger,
.table > thead > tr.danger > td,
.table > tbody > tr.danger > td,
.table > tfoot > tr.danger > td,
.table > thead > tr.danger > th,
.table > tbody > tr.danger > th,
.table > tfoot > tr.danger > th {
  background-color: #f2dede;
}
.table-hover > tbody > tr > td.danger:hover,
.table-hover > tbody > tr > th.danger:hover,
.table-hover > tbody > tr.danger:hover > td,
.table-hover > tbody > tr:hover > .danger,
.table-hover > tbody > tr.danger:hover > th {
  background-color: #ebcccc;
}
.table-responsive {
  overflow-x: auto;
  min-height: 0.01%;
}
@media screen and (max-width: 767px) {
  .table-responsive {
    width: 100%;
    margin-bottom: 15px;
    overflow-y: hidden;
    -ms-overflow-style: -ms-autohiding-scrollbar;
    border: 1px solid #ddd;
  }
  .table-responsive > .table {
    margin-bottom: 0;
  }
  .table-responsive > .table > thead > tr > th,
  .table-responsive > .table > tbody > tr > th,
  .table-responsive > .table > tfoot > tr > th,
  .table-responsive > .table > thead > tr > td,
  .table-responsive > .table > tbody > tr > td,
  .table-responsive > .table > tfoot > tr > td {
    white-space: nowrap;
  }
  .table-responsive > .table-bordered {
    border: 0;
  }
  .table-responsive > .table-bordered > thead > tr > th:first-child,
  .table-responsive > .table-bordered > tbody > tr > th:first-child,
  .table-responsive > .table-bordered > tfoot > tr > th:first-child,
  .table-responsive > .table-bordered > thead > tr > td:first-child,
  .table-responsive > .table-bordered > tbody > tr > td:first-child,
  .table-responsive > .table-bordered > tfoot > tr > td:first-child {
    border-left: 0;
  }
  .table-responsive > .table-bordered > thead > tr > th:last-child,
  .table-responsive > .table-bordered > tbody > tr > th:last-child,
  .table-responsive > .table-bordered > tfoot > tr > th:last-child,
  .table-responsive > .table-bordered > thead > tr > td:last-child,
  .table-responsive > .table-bordered > tbody > tr > td:last-child,
  .table-responsive > .table-bordered > tfoot > tr > td:last-child {
    border-right: 0;
  }
  .table-responsive > .table-bordered > tbody > tr:last-child > th,
  .table-responsive > .table-bordered > tfoot > tr:last-child > th,
  .table-responsive > .table-bordered > tbody > tr:last-child > td,
  .table-responsive > .table-bordered > tfoot > tr:last-child > td {
    border-bottom: 0;
  }
}
fieldset {
  padding: 0;
  margin: 0;
  border: 0;
  min-width: 0;
}
legend {
  display: block;
  width: 100%;
  padding: 0;
  margin-bottom: 20px;
  font-size: 21px;
  line-height: inherit;
  color: #333333;
  border: 0;
  border-bottom: 1px solid #e5e5e5;
}
label {
  display: inline-block;
  max-width: 100%;
  margin-bottom: 5px;
  font-weight: bold;
}
input[type="search"] {
  -webkit-box-sizing: border-box;
  -moz-box-sizing: border-box;
  box-sizing: border-box;
}
input[type="radio"],
input[type="checkbox"] {
  margin: 4px 0 0;
  margin-top: 1px \9;
  line-height: normal;
}
input[type="file"] {
  display: block;
}
input[type="range"] {
  display: block;
  width: 100%;
}
select[multiple],
select[size] {
  height: auto;
}
input[type="file"]:focus,
input[type="radio"]:focus,
input[type="checkbox"]:focus {
  outline: 5px auto -webkit-focus-ring-color;
  outline-offset: -2px;
}
output {
  display: block;
  padding-top: 4px;
  font-size: 14px;
  line-height: 1.42857143;
  color: #555555;
}
.form-control {
  display: block;
  width: 100%;
  height: 25px;
  padding: 3px 8px;
  font-size: 14px;
  line-height: 1.42857143;
  color: #555555;
  background-color: white;
  background-image: none;
  border: 1px solid #CCCCCC;
  border-radius: 0;
  -webkit-box-shadow: inset 0 1px 1px rgba(0, 0, 0, 0.075);
  box-shadow: inset 0 1px 1px rgba(0, 0, 0, 0.075);
  -webkit-transition: border-color ease-in-out .15s, box-shadow ease-in-out .15s;
  -o-transition: border-color ease-in-out .15s, box-shadow ease-in-out .15s;
  transition: border-color ease-in-out .15s, box-shadow ease-in-out .15s;
}
.form-control:focus {
  border-color: #8198b7;
  outline: 0;
  -webkit-box-shadow: inset 0 1px 1px rgba(0,0,0,.075), 0 0 8px rgba(129, 152, 183, 0.6);
  box-shadow: inset 0 1px 1px rgba(0,0,0,.075), 0 0 8px rgba(129, 152, 183, 0.6);
}
.form-control::-moz-placeholder {
  color: #c4c4c4;
  opacity: 1;
}
.form-control:-ms-input-placeholder {
  color: #c4c4c4;
}
.form-control::-webkit-input-placeholder {
  color: #c4c4c4;
}
.form-control::-ms-expand {
  border: 0;
  background-color: transparent;
}
.form-control[disabled],
.form-control[readonly],
fieldset[disabled] .form-control {
  background-color: #eeeeee;
  opacity: 1;
}
.form-control[disabled],
fieldset[disabled] .form-control {
  cursor: not-allowed;
}
textarea.form-control {
  height: auto;
}
input[type="search"] {
  -webkit-appearance: none;
}
@media screen and (-webkit-min-device-pixel-ratio: 0) {
  input[type="date"].form-control,
  input[type="time"].form-control,
  input[type="datetime-local"].form-control,
  input[type="month"].form-control {
    line-height: 25px;
  }
  input[type="date"].input-sm,
  input[type="time"].input-sm,
  input[type="datetime-local"].input-sm,
  input[type="month"].input-sm,
  .input-group-sm input[type="date"],
  .input-group-sm input[type="time"],
  .input-group-sm input[type="datetime-local"],
  .input-group-sm input[type="month"] {
    line-height: 26px;
  }
  input[type="date"].input-lg,
  input[type="time"].input-lg,
  input[type="datetime-local"].input-lg,
  input[type="month"].input-lg,
  .input-group-lg input[type="date"],
  .input-group-lg input[type="time"],
  .input-group-lg input[type="datetime-local"],
  .input-group-lg input[type="month"] {
    line-height: 38px;
  }
}
.form-group {
  margin-bottom: 15px;
}
.radio,
.checkbox {
  position: relative;
  display: block;
  margin-top: 10px;
  margin-bottom: 10px;
}
.radio label,
.checkbox label {
  min-height: 20px;
  padding-left: 20px;
  margin-bottom: 0;
  font-weight: normal;
  cursor: pointer;
}
.radio input[type="radio"],
.radio-inline input[type="radio"],
.checkbox input[type="checkbox"],
.checkbox-inline input[type="checkbox"] {
  position: absolute;
  margin-left: -20px;
  margin-top: 4px \9;
}
.radio + .radio,
.checkbox + .checkbox {
  margin-top: -5px;
}
.radio-inline,
.checkbox-inline {
  position: relative;
  display: inline-block;
  padding-left: 20px;
  margin-bottom: 0;
  vertical-align: middle;
  font-weight: normal;
  cursor: pointer;
}
.radio-inline + .radio-inline,
.checkbox-inline + .checkbox-inline {
  margin-top: 0;
  margin-left: 10px;
}
input[type="radio"][disabled],
input[type="checkbox"][disabled],
input[type="radio"].disabled,
input[type="checkbox"].disabled,
fieldset[disabled] input[type="radio"],
fieldset[disabled] input[type="checkbox"] {
  cursor: not-allowed;
}
.radio-inline.disabled,
.checkbox-inline.disabled,
fieldset[disabled] .radio-inline,
fieldset[disabled] .checkbox-inline {
  cursor: not-allowed;
}
.radio.disabled label,
.checkbox.disabled label,
fieldset[disabled] .radio label,
fieldset[disabled] .checkbox label {
  cursor: not-allowed;
}
.form-control-static {
  padding-top: 4px;
  padding-bottom: 4px;
  margin-bottom: 0;
  min-height: 34px;
}
.form-control-static.input-lg,
.form-control-static.input-sm {
  padding-left: 0;
  padding-right: 0;
}
.input-sm {
  height: 26px;
  padding: 3px 6px;
  font-size: 12px;
  line-height: 1.5;
  border-radius: 0px;
}
select.input-sm {
  height: 26px;
  line-height: 26px;
}
textarea.input-sm,
select[multiple].input-sm {
  height: auto;
}
.form-group-sm .form-control {
  height: 26px;
  padding: 3px 6px;
  font-size: 12px;
  line-height: 1.5;
  border-radius: 0px;
}
.form-group-sm select.form-control {
  height: 26px;
  line-height: 26px;
}
.form-group-sm textarea.form-control,
.form-group-sm select[multiple].form-control {
  height: auto;
}
.form-group-sm .form-control-static {
  height: 26px;
  min-height: 32px;
  padding: 4px 6px;
  font-size: 12px;
  line-height: 1.5;
}
.input-lg {
  height: 38px;
  padding: 6px 12px;
  font-size: 18px;
  line-height: 1.33;
  border-radius: 0px;
}
select.input-lg {
  height: 38px;
  line-height: 38px;
}
textarea.input-lg,
select[multiple].input-lg {
  height: auto;
}
.form-group-lg .form-control {
  height: 38px;
  padding: 6px 12px;
  font-size: 18px;
  line-height: 1.33;
  border-radius: 0px;
}
.form-group-lg select.form-control {
  height: 38px;
  line-height: 38px;
}
.form-group-lg textarea.form-control,
.form-group-lg select[multiple].form-control {
  height: auto;
}
.form-group-lg .form-control-static {
  height: 38px;
  min-height: 38px;
  padding: 7px 12px;
  font-size: 18px;
  line-height: 1.33;
}
.has-feedback {
  position: relative;
}
.has-feedback .form-control {
  padding-right: 31.25px;
}
.form-control-feedback {
  position: absolute;
  top: 0;
  right: 0;
  z-index: 2;
  display: block;
  width: 25px;
  height: 25px;
  line-height: 25px;
  text-align: center;
  pointer-events: none;
}
.input-lg + .form-control-feedback,
.input-group-lg + .form-control-feedback,
.form-group-lg .form-control + .form-control-feedback {
  width: 38px;
  height: 38px;
  line-height: 38px;
}
.input-sm + .form-control-feedback,
.input-group-sm + .form-control-feedback,
.form-group-sm .form-control + .form-control-feedback {
  width: 26px;
  height: 26px;
  line-height: 26px;
}
.has-success .help-block,
.has-success .control-label,
.has-success .radio,
.has-success .checkbox,
.has-success .radio-inline,
.has-success .checkbox-inline,
.has-success.radio label,
.has-success.checkbox label,
.has-success.radio-inline label,
.has-success.checkbox-inline label {
  color: #3c763d;
}
.has-success .form-control {
  border-color: #3c763d;
  -webkit-box-shadow: inset 0 1px 1px rgba(0, 0, 0, 0.075);
  box-shadow: inset 0 1px 1px rgba(0, 0, 0, 0.075);
}
.has-success .form-control:focus {
  border-color: #2b542c;
  -webkit-box-shadow: inset 0 1px 1px rgba(0, 0, 0, 0.075), 0 0 6px #67b168;
  box-shadow: inset 0 1px 1px rgba(0, 0, 0, 0.075), 0 0 6px #67b168;
}
.has-success .input-group-addon {
  color: #3c763d;
  border-color: #3c763d;
  background-color: #dff0d8;
}
.has-success .form-control-feedback {
  color: #3c763d;
}
.has-warning .help-block,
.has-warning .control-label,
.has-warning .radio,
.has-warning .checkbox,
.has-warning .radio-inline,
.has-warning .checkbox-inline,
.has-warning.radio label,
.has-warning.checkbox label,
.has-warning.radio-inline label,
.has-warning.checkbox-inline label {
  color: #8a6d3b;
}
.has-warning .form-control {
  border-color: #8a6d3b;
  -webkit-box-shadow: inset 0 1px 1px rgba(0, 0, 0, 0.075);
  box-shadow: inset 0 1px 1px rgba(0, 0, 0, 0.075);
}
.has-warning .form-control:focus {
  border-color: #66512c;
  -webkit-box-shadow: inset 0 1px 1px rgba(0, 0, 0, 0.075), 0 0 6px #c0a16b;
  box-shadow: inset 0 1px 1px rgba(0, 0, 0, 0.075), 0 0 6px #c0a16b;
}
.has-warning .input-group-addon {
  color: #8a6d3b;
  border-color: #8a6d3b;
  background-color: #fcf8e3;
}
.has-warning .form-control-feedback {
  color: #8a6d3b;
}
.has-error .help-block,
.has-error .control-label,
.has-error .radio,
.has-error .checkbox,
.has-error .radio-inline,
.has-error .checkbox-inline,
.has-error.radio label,
.has-error.checkbox label,
.has-error.radio-inline label,
.has-error.checkbox-inline label {
  color: #a94442;
}
.has-error .form-control {
  border-color: #a94442;
  -webkit-box-shadow: inset 0 1px 1px rgba(0, 0, 0, 0.075);
  box-shadow: inset 0 1px 1px rgba(0, 0, 0, 0.075);
}
.has-error .form-control:focus {
  border-color: #843534;
  -webkit-box-shadow: inset 0 1px 1px rgba(0, 0, 0, 0.075), 0 0 6px #ce8483;
  box-shadow: inset 0 1px 1px rgba(0, 0, 0, 0.075), 0 0 6px #ce8483;
}
.has-error .input-group-addon {
  color: #a94442;
  border-color: #a94442;
  background-color: #f2dede;
}
.has-error .form-control-feedback {
  color: #a94442;
}
.has-feedback label ~ .form-control-feedback {
  top: 25px;
}
.has-feedback label.sr-only ~ .form-control-feedback {
  top: 0;
}
.help-block {
  display: block;
  margin-top: 5px;
  margin-bottom: 10px;
  color: #737373;
}
@media (min-width: 768px) {
  .form-inline .form-group {
    display: inline-block;
    margin-bottom: 0;
    vertical-align: middle;
  }
  .form-inline .form-control {
    display: inline-block;
    width: auto;
    vertical-align: middle;
  }
  .form-inline .form-control-static {
    display: inline-block;
  }
  .form-inline .input-group {
    display: inline-table;
    vertical-align: middle;
  }
  .form-inline .input-group .input-group-addon,
  .form-inline .input-group .input-group-btn,
  .form-inline .input-group .form-control {
    width: auto;
  }
  .form-inline .input-group > .form-control {
    width: 100%;
  }
  .form-inline .control-label {
    margin-bottom: 0;
    vertical-align: middle;
  }
  .form-inline .radio,
  .form-inline .checkbox {
    display: inline-block;
    margin-top: 0;
    margin-bottom: 0;
    vertical-align: middle;
  }
  .form-inline .radio label,
  .form-inline .checkbox label {
    padding-left: 0;
  }
  .form-inline .radio input[type="radio"],
  .form-inline .checkbox input[type="checkbox"] {
    position: relative;
    margin-left: 0;
  }
  .form-inline .has-feedback .form-control-feedback {
    top: 0;
  }
}
.form-horizontal .radio,
.form-horizontal .checkbox,
.form-horizontal .radio-inline,
.form-horizontal .checkbox-inline {
  margin-top: 0;
  margin-bottom: 0;
  padding-top: 4px;
}
.form-horizontal .radio,
.form-horizontal .checkbox {
  min-height: 24px;
}
.form-horizontal .form-group {
  margin-left: -15px;
  margin-right: -15px;
}
@media (min-width: 768px) {
  .form-horizontal .control-label {
    text-align: right;
    margin-bottom: 0;
    padding-top: 4px;
  }
}
.form-horizontal .has-feedback .form-control-feedback {
  right: 15px;
}
@media (min-width: 768px) {
  .form-horizontal .form-group-lg .control-label {
    padding-top: 7px;
    font-size: 18px;
  }
}
@media (min-width: 768px) {
  .form-horizontal .form-group-sm .control-label {
    padding-top: 4px;
    font-size: 12px;
  }
}
.btn {
  display: inline-block;
  margin-bottom: 0;
  font-weight: normal;
  text-align: center;
  vertical-align: middle;
  touch-action: manipulation;
  cursor: pointer;
  background-image: none;
  border: 1px solid transparent;
  white-space: nowrap;
  padding: 3px 8px;
  font-size: 14px;
  line-height: 1.42857143;
  border-radius: 0px;
  -webkit-user-select: none;
  -moz-user-select: none;
  -ms-user-select: none;
  user-select: none;
}
.btn:focus,
.btn:active:focus,
.btn.active:focus,
.btn.focus,
.btn:active.focus,
.btn.active.focus {
  outline: 5px auto -webkit-focus-ring-color;
  outline-offset: -2px;
}
.btn:hover,
.btn:focus,
.btn.focus {
  color: #557196;
  text-decoration: none;
}
.btn:active,
.btn.active {
  outline: 0;
  background-image: none;
  -webkit-box-shadow: inset 0 3px 5px rgba(0, 0, 0, 0.125);
  box-shadow: inset 0 3px 5px rgba(0, 0, 0, 0.125);
}
.btn.disabled,
.btn[disabled],
fieldset[disabled] .btn {
  cursor: not-allowed;
  opacity: 0.65;
  filter: alpha(opacity=65);
  -webkit-box-shadow: none;
  box-shadow: none;
}
a.btn.disabled,
fieldset[disabled] a.btn {
  pointer-events: none;
}
.btn-default {
  color: #557196;
  background-color: #fefefe;
  border-color: #d0d0d0;
}
.btn-default:focus,
.btn-default.focus {
  color: #557196;
  background-color: #e5e5e5;
  border-color: #909090;
}
.btn-default:hover {
  color: #557196;
  background-color: #e5e5e5;
  border-color: #b1b1b1;
}
.btn-default:active,
.btn-default.active,
.open > .dropdown-toggle.btn-default {
  color: #557196;
  background-color: #e5e5e5;
  border-color: #b1b1b1;
}
.btn-default:active:hover,
.btn-default.active:hover,
.open > .dropdown-toggle.btn-default:hover,
.btn-default:active:focus,
.btn-default.active:focus,
.open > .dropdown-toggle.btn-default:focus,
.btn-default:active.focus,
.btn-default.active.focus,
.open > .dropdown-toggle.btn-default.focus {
  color: #557196;
  background-color: #d3d3d3;
  border-color: #909090;
}
.btn-default:active,
.btn-default.active,
.open > .dropdown-toggle.btn-default {
  background-image: none;
}
.btn-default.disabled:hover,
.btn-default[disabled]:hover,
fieldset[disabled] .btn-default:hover,
.btn-default.disabled:focus,
.btn-default[disabled]:focus,
fieldset[disabled] .btn-default:focus,
.btn-default.disabled.focus,
.btn-default[disabled].focus,
fieldset[disabled] .btn-default.focus {
  background-color: #fefefe;
  border-color: #d0d0d0;
}
.btn-default .badge {
  color: #fefefe;
  background-color: #557196;
}
.btn-primary {
  color: white;
  background-color: #4c6586;
  border-color: #435976;
}
.btn-primary:focus,
.btn-primary.focus {
  color: white;
  background-color: #3a4c65;
  border-color: #151b24;
}
.btn-primary:hover {
  color: white;
  background-color: #3a4c65;
  border-color: #2d3b4f;
}
.btn-primary:active,
.btn-primary.active,
.open > .dropdown-toggle.btn-primary {
  color: white;
  background-color: #3a4c65;
  border-color: #2d3b4f;
}
.btn-primary:active:hover,
.btn-primary.active:hover,
.open > .dropdown-toggle.btn-primary:hover,
.btn-primary:active:focus,
.btn-primary.active:focus,
.open > .dropdown-toggle.btn-primary:focus,
.btn-primary:active.focus,
.btn-primary.active.focus,
.open > .dropdown-toggle.btn-primary.focus {
  color: white;
  background-color: #2d3b4f;
  border-color: #151b24;
}
.btn-primary:active,
.btn-primary.active,
.open > .dropdown-toggle.btn-primary {
  background-image: none;
}
.btn-primary.disabled:hover,
.btn-primary[disabled]:hover,
fieldset[disabled] .btn-primary:hover,
.btn-primary.disabled:focus,
.btn-primary[disabled]:focus,
fieldset[disabled] .btn-primary:focus,
.btn-primary.disabled.focus,
.btn-primary[disabled].focus,
fieldset[disabled] .btn-primary.focus {
  background-color: #4c6586;
  border-color: #435976;
}
.btn-primary .badge {
  color: #4c6586;
  background-color: white;
}
.btn-success {
  color: white;
  background-color: #6ea03c;
  border-color: #618d35;
}
.btn-success:focus,
.btn-success.focus {
  color: white;
  background-color: #557b2e;
  border-color: #223112;
}
.btn-success:hover {
  color: white;
  background-color: #557b2e;
  border-color: #436124;
}
.btn-success:active,
.btn-success.active,
.open > .dropdown-toggle.btn-success {
  color: white;
  background-color: #557b2e;
  border-color: #436124;
}
.btn-success:active:hover,
.btn-success.active:hover,
.open > .dropdown-toggle.btn-success:hover,
.btn-success:active:focus,
.btn-success.active:focus,
.open > .dropdown-toggle.btn-success:focus,
.btn-success:active.focus,
.btn-success.active.focus,
.open > .dropdown-toggle.btn-success.focus {
  color: white;
  background-color: #436124;
  border-color: #223112;
}
.btn-success:active,
.btn-success.active,
.open > .dropdown-toggle.btn-success {
  background-image: none;
}
.btn-success.disabled:hover,
.btn-success[disabled]:hover,
fieldset[disabled] .btn-success:hover,
.btn-success.disabled:focus,
.btn-success[disabled]:focus,
fieldset[disabled] .btn-success:focus,
.btn-success.disabled.focus,
.btn-success[disabled].focus,
fieldset[disabled] .btn-success.focus {
  background-color: #6ea03c;
  border-color: #618d35;
}
.btn-success .badge {
  color: #6ea03c;
  background-color: white;
}
.btn-info {
  color: white;
  background-color: #dcb496;
  border-color: #d6a683;
}
.btn-info:focus,
.btn-info.focus {
  color: white;
  background-color: #cf9970;
  border-color: #a36536;
}
.btn-info:hover {
  color: white;
  background-color: #cf9970;
  border-color: #c68655;
}
.btn-info:active,
.btn-info.active,
.open > .dropdown-toggle.btn-info {
  color: white;
  background-color: #cf9970;
  border-color: #c68655;
}
.btn-info:active:hover,
.btn-info.active:hover,
.open > .dropdown-toggle.btn-info:hover,
.btn-info:active:focus,
.btn-info.active:focus,
.open > .dropdown-toggle.btn-info:focus,
.btn-info:active.focus,
.btn-info.active.focus,
.open > .dropdown-toggle.btn-info.focus {
  color: white;
  background-color: #c68655;
  border-color: #a36536;
}
.btn-info:active,
.btn-info.active,
.open > .dropdown-toggle.btn-info {
  background-image: none;
}
.btn-info.disabled:hover,
.btn-info[disabled]:hover,
fieldset[disabled] .btn-info:hover,
.btn-info.disabled:focus,
.btn-info[disabled]:focus,
fieldset[disabled] .btn-info:focus,
.btn-info.disabled.focus,
.btn-info[disabled].focus,
fieldset[disabled] .btn-info.focus {
  background-color: #dcb496;
  border-color: #d6a683;
}
.btn-info .badge {
  color: #dcb496;
  background-color: white;
}
.btn-warning {
  color: white;
  background-color: #fa8228;
  border-color: #f9740f;
}
.btn-warning:focus,
.btn-warning.focus {
  color: white;
  background-color: #ea6705;
  border-color: #863b03;
}
.btn-warning:hover {
  color: white;
  background-color: #ea6705;
  border-color: #c75805;
}
.btn-warning:active,
.btn-warning.active,
.open > .dropdown-toggle.btn-warning {
  color: white;
  background-color: #ea6705;
  border-color: #c75805;
}
.btn-warning:active:hover,
.btn-warning.active:hover,
.open > .dropdown-toggle.btn-warning:hover,
.btn-warning:active:focus,
.btn-warning.active:focus,
.open > .dropdown-toggle.btn-warning:focus,
.btn-warning:active.focus,
.btn-warning.active.focus,
.open > .dropdown-toggle.btn-warning.focus {
  color: white;
  background-color: #c75805;
  border-color: #863b03;
}
.btn-warning:active,
.btn-warning.active,
.open > .dropdown-toggle.btn-warning {
  background-image: none;
}
.btn-warning.disabled:hover,
.btn-warning[disabled]:hover,
fieldset[disabled] .btn-warning:hover,
.btn-warning.disabled:focus,
.btn-warning[disabled]:focus,
fieldset[disabled] .btn-warning:focus,
.btn-warning.disabled.focus,
.btn-warning[disabled].focus,
fieldset[disabled] .btn-warning.focus {
  background-color: #fa8228;
  border-color: #f9740f;
}
.btn-warning .badge {
  color: #fa8228;
  background-color: white;
}
.btn-danger {
  color: white;
  background-color: #fa8228;
  border-color: #f9740f;
}
.btn-danger:focus,
.btn-danger.focus {
  color: white;
  background-color: #ea6705;
  border-color: #863b03;
}
.btn-danger:hover {
  color: white;
  background-color: #ea6705;
  border-color: #c75805;
}
.btn-danger:active,
.btn-danger.active,
.open > .dropdown-toggle.btn-danger {
  color: white;
  background-color: #ea6705;
  border-color: #c75805;
}
.btn-danger:active:hover,
.btn-danger.active:hover,
.open > .dropdown-toggle.btn-danger:hover,
.btn-danger:active:focus,
.btn-danger.active:focus,
.open > .dropdown-toggle.btn-danger:focus,
.btn-danger:active.focus,
.btn-danger.active.focus,
.open > .dropdown-toggle.btn-danger.focus {
  color: white;
  background-color: #c75805;
  border-color: #863b03;
}
.btn-danger:active,
.btn-danger.active,
.open > .dropdown-toggle.btn-danger {
  background-image: none;
}
.btn-danger.disabled:hover,
.btn-danger[disabled]:hover,
fieldset[disabled] .btn-danger:hover,
.btn-danger.disabled:focus,
.btn-danger[disabled]:focus,
fieldset[disabled] .btn-danger:focus,
.btn-danger.disabled.focus,
.btn-danger[disabled].focus,
fieldset[disabled] .btn-danger.focus {
  background-color: #fa8228;
  border-color: #f9740f;
}
.btn-danger .badge {
  color: #fa8228;
  background-color: white;
}
.btn-link {
  color: #557196;
  font-weight: normal;
  border-radius: 0;
}
.btn-link,
.btn-link:active,
.btn-link.active,
.btn-link[disabled],
fieldset[disabled] .btn-link {
  background-color: transparent;
  -webkit-box-shadow: none;
  box-shadow: none;
}
.btn-link,
.btn-link:hover,
.btn-link:focus,
.btn-link:active {
  border-color: transparent;
}
.btn-link:hover,
.btn-link:focus {
  color: #3a4c65;
  text-decoration: underline;
  background-color: transparent;
}
.btn-link[disabled]:hover,
fieldset[disabled] .btn-link:hover,
.btn-link[disabled]:focus,
fieldset[disabled] .btn-link:focus {
  color: #777777;
  text-decoration: none;
}
.btn-lg,
.btn-group-lg > .btn {
  padding: 6px 12px;
  font-size: 18px;
  line-height: 1.33;
  border-radius: 0px;
}
.btn-sm,
.btn-group-sm > .btn {
  padding: 3px 6px;
  font-size: 12px;
  line-height: 1.5;
  border-radius: 0px;
}
.btn-xs,
.btn-group-xs > .btn {
  padding: 1px 5px;
  font-size: 12px;
  line-height: 1.5;
  border-radius: 0px;
}
.btn-block {
  display: block;
  width: 100%;
}
.btn-block + .btn-block {
  margin-top: 5px;
}
input[type="submit"].btn-block,
input[type="reset"].btn-block,
input[type="button"].btn-block {
  width: 100%;
}
.fade {
  opacity: 0;
  -webkit-transition: opacity 0.15s linear;
  -o-transition: opacity 0.15s linear;
  transition: opacity 0.15s linear;
}
.fade.in {
  opacity: 1;
}
.collapse {
  display: none;
}
.collapse.in {
  display: block;
}
tr.collapse.in {
  display: table-row;
}
tbody.collapse.in {
  display: table-row-group;
}
.collapsing {
  position: relative;
  height: 0;
  overflow: hidden;
  -webkit-transition-property: height, visibility;
  -o-transition-property: height, visibility;
  transition-property: height, visibility;
  -webkit-transition-duration: 0.35s;
  transition-duration: 0.35s;
  -webkit-transition-timing-function: ease;
  transition-timing-function: ease;
}
.caret {
  display: inline-block;
  width: 0;
  height: 0;
  margin-left: 2px;
  vertical-align: middle;
  border-top: 4px dashed;
  border-top: 4px solid \9;
  border-right: 4px solid transparent;
  border-left: 4px solid transparent;
}
.dropup,
.dropdown {
  position: relative;
}
.dropdown-toggle:focus {
  outline: 0;
}
.dropdown-menu {
  position: absolute;
  top: 100%;
  left: 0;
  z-index: 1000;
  display: none;
  float: left;
  min-width: 160px;
  padding: 5px 0;
  margin: 2px 0 0;
  list-style: none;
  font-size: 14px;
  text-align: left;
  background-color: white;
  border: 1px solid #ccc;
  border: 1px solid rgba(0, 0, 0, 0.15);
  border-radius: 0px;
  -webkit-box-shadow: 0 6px 12px rgba(0, 0, 0, 0.175);
  box-shadow: 0 6px 12px rgba(0, 0, 0, 0.175);
  background-clip: padding-box;
}
.dropdown-menu.pull-right {
  right: 0;
  left: auto;
}
.dropdown-menu .divider {
  height: 1px;
  margin: 9px 0;
  overflow: hidden;
  background-color: #e5e5e5;
}
.dropdown-menu > li > a {
  display: block;
  padding: 3px 20px;
  clear: both;
  font-weight: normal;
  line-height: 1.42857143;
  color: #5d5d5d;
  white-space: nowrap;
}
.dropdown-menu > li > a:hover,
.dropdown-menu > li > a:focus {
  text-decoration: none;
  color: #262626;
  background-color: #ecf0f4;
}
.dropdown-menu > .active > a,
.dropdown-menu > .active > a:hover,
.dropdown-menu > .active > a:focus {
  color: white;
  text-decoration: none;
  outline: 0;
  background-color: #4c6586;
}
.dropdown-menu > .disabled > a,
.dropdown-menu > .disabled > a:hover,
.dropdown-menu > .disabled > a:focus {
  color: #777777;
}
.dropdown-menu > .disabled > a:hover,
.dropdown-menu > .disabled > a:focus {
  text-decoration: none;
  background-color: transparent;
  background-image: none;
  filter: progid:DXImageTransform.Microsoft.gradient(enabled = false);
  cursor: not-allowed;
}
.open > .dropdown-menu {
  display: block;
}
.open > a {
  outline: 0;
}
.dropdown-menu-right {
  left: auto;
  right: 0;
}
.dropdown-menu-left {
  left: 0;
  right: auto;
}
.dropdown-header {
  display: block;
  padding: 3px 20px;
  font-size: 12px;
  line-height: 1.42857143;
  color: #777777;
  white-space: nowrap;
}
.dropdown-backdrop {
  position: fixed;
  left: 0;
  right: 0;
  bottom: 0;
  top: 0;
  z-index: 990;
}
.pull-right > .dropdown-menu {
  right: 0;
  left: auto;
}
.dropup .caret,
.navbar-fixed-bottom .dropdown .caret {
  border-top: 0;
  border-bottom: 4px dashed;
  border-bottom: 4px solid \9;
  content: "";
}
.dropup .dropdown-menu,
.navbar-fixed-bottom .dropdown .dropdown-menu {
  top: auto;
  bottom: 100%;
  margin-bottom: 2px;
}
@media (min-width: 768px) {
  .navbar-right .dropdown-menu {
    left: auto;
    right: 0;
  }
  .navbar-right .dropdown-menu-left {
    left: 0;
    right: auto;
  }
}
.btn-group,
.btn-group-vertical {
  position: relative;
  display: inline-block;
  vertical-align: middle;
}
.btn-group > .btn,
.btn-group-vertical > .btn {
  position: relative;
  float: left;
}
.btn-group > .btn:hover,
.btn-group-vertical > .btn:hover,
.btn-group > .btn:focus,
.btn-group-vertical > .btn:focus,
.btn-group > .btn:active,
.btn-group-vertical > .btn:active,
.btn-group > .btn.active,
.btn-group-vertical > .btn.active {
  z-index: 2;
}
.btn-group .btn + .btn,
.btn-group .btn + .btn-group,
.btn-group .btn-group + .btn,
.btn-group .btn-group + .btn-group {
  margin-left: -1px;
}
.btn-toolbar {
  margin-left: -5px;
}
.btn-toolbar .btn,
.btn-toolbar .btn-group,
.btn-toolbar .input-group {
  float: left;
}
.btn-toolbar > .btn,
.btn-toolbar > .btn-group,
.btn-toolbar > .input-group {
  margin-left: 5px;
}
.btn-group > .btn:not(:first-child):not(:last-child):not(.dropdown-toggle) {
  border-radius: 0;
}
.btn-group > .btn:first-child {
  margin-left: 0;
}
.btn-group > .btn:first-child:not(:last-child):not(.dropdown-toggle) {
  border-bottom-right-radius: 0;
  border-top-right-radius: 0;
}
.btn-group > .btn:last-child:not(:first-child),
.btn-group > .dropdown-toggle:not(:first-child) {
  border-bottom-left-radius: 0;
  border-top-left-radius: 0;
}
.btn-group > .btn-group {
  float: left;
}
.btn-group > .btn-group:not(:first-child):not(:last-child) > .btn {
  border-radius: 0;
}
.btn-group > .btn-group:first-child:not(:last-child) > .btn:last-child,
.btn-group > .btn-group:first-child:not(:last-child) > .dropdown-toggle {
  border-bottom-right-radius: 0;
  border-top-right-radius: 0;
}
.btn-group > .btn-group:last-child:not(:first-child) > .btn:first-child {
  border-bottom-left-radius: 0;
  border-top-left-radius: 0;
}
.btn-group .dropdown-toggle:active,
.btn-group.open .dropdown-toggle {
  outline: 0;
}
.btn-group > .btn + .dropdown-toggle {
  padding-left: 8px;
  padding-right: 8px;
}
.btn-group > .btn-lg + .dropdown-toggle {
  padding-left: 12px;
  padding-right: 12px;
}
.btn-group.open .dropdown-toggle {
  -webkit-box-shadow: inset 0 3px 5px rgba(0, 0, 0, 0.125);
  box-shadow: inset 0 3px 5px rgba(0, 0, 0, 0.125);
}
.btn-group.open .dropdown-toggle.btn-link {
  -webkit-box-shadow: none;
  box-shadow: none;
}
.btn .caret {
  margin-left: 0;
}
.btn-lg .caret {
  border-width: 5px 5px 0;
  border-bottom-width: 0;
}
.dropup .btn-lg .caret {
  border-width: 0 5px 5px;
}
.btn-group-vertical > .btn,
.btn-group-vertical > .btn-group,
.btn-group-vertical > .btn-group > .btn {
  display: block;
  float: none;
  width: 100%;
  max-width: 100%;
}
.btn-group-vertical > .btn-group > .btn {
  float: none;
}
.btn-group-vertical > .btn + .btn,
.btn-group-vertical > .btn + .btn-group,
.btn-group-vertical > .btn-group + .btn,
.btn-group-vertical > .btn-group + .btn-group {
  margin-top: -1px;
  margin-left: 0;
}
.btn-group-vertical > .btn:not(:first-child):not(:last-child) {
  border-radius: 0;
}
.btn-group-vertical > .btn:first-child:not(:last-child) {
  border-top-right-radius: 0px;
  border-top-left-radius: 0px;
  border-bottom-right-radius: 0;
  border-bottom-left-radius: 0;
}
.btn-group-vertical > .btn:last-child:not(:first-child) {
  border-top-right-radius: 0;
  border-top-left-radius: 0;
  border-bottom-right-radius: 0px;
  border-bottom-left-radius: 0px;
}
.btn-group-vertical > .btn-group:not(:first-child):not(:last-child) > .btn {
  border-radius: 0;
}
.btn-group-vertical > .btn-group:first-child:not(:last-child) > .btn:last-child,
.btn-group-vertical > .btn-group:first-child:not(:last-child) > .dropdown-toggle {
  border-bottom-right-radius: 0;
  border-bottom-left-radius: 0;
}
.btn-group-vertical > .btn-group:last-child:not(:first-child) > .btn:first-child {
  border-top-right-radius: 0;
  border-top-left-radius: 0;
}
.btn-group-justified {
  display: table;
  width: 100%;
  table-layout: fixed;
  border-collapse: separate;
}
.btn-group-justified > .btn,
.btn-group-justified > .btn-group {
  float: none;
  display: table-cell;
  width: 1%;
}
.btn-group-justified > .btn-group .btn {
  width: 100%;
}
.btn-group-justified > .btn-group .dropdown-menu {
  left: auto;
}
[data-toggle="buttons"] > .btn input[type="radio"],
[data-toggle="buttons"] > .btn-group > .btn input[type="radio"],
[data-toggle="buttons"] > .btn input[type="checkbox"],
[data-toggle="buttons"] > .btn-group > .btn input[type="checkbox"] {
  position: absolute;
  clip: rect(0, 0, 0, 0);
  pointer-events: none;
}
.input-group {
  position: relative;
  display: table;
  border-collapse: separate;
}
.input-group[class*="col-"] {
  float: none;
  padding-left: 0;
  padding-right: 0;
}
.input-group .form-control {
  position: relative;
  z-index: 2;
  float: left;
  width: 100%;
  margin-bottom: 0;
}
.input-group .form-control:focus {
  z-index: 3;
}
.input-group-lg > .form-control,
.input-group-lg > .input-group-addon,
.input-group-lg > .input-group-btn > .btn {
  height: 38px;
  padding: 6px 12px;
  font-size: 18px;
  line-height: 1.33;
  border-radius: 0px;
}
select.input-group-lg > .form-control,
select.input-group-lg > .input-group-addon,
select.input-group-lg > .input-group-btn > .btn {
  height: 38px;
  line-height: 38px;
}
textarea.input-group-lg > .form-control,
textarea.input-group-lg > .input-group-addon,
textarea.input-group-lg > .input-group-btn > .btn,
select[multiple].input-group-lg > .form-control,
select[multiple].input-group-lg > .input-group-addon,
select[multiple].input-group-lg > .input-group-btn > .btn {
  height: auto;
}
.input-group-sm > .form-control,
.input-group-sm > .input-group-addon,
.input-group-sm > .input-group-btn > .btn {
  height: 26px;
  padding: 3px 6px;
  font-size: 12px;
  line-height: 1.5;
  border-radius: 0px;
}
select.input-group-sm > .form-control,
select.input-group-sm > .input-group-addon,
select.input-group-sm > .input-group-btn > .btn {
  height: 26px;
  line-height: 26px;
}
textarea.input-group-sm > .form-control,
textarea.input-group-sm > .input-group-addon,
textarea.input-group-sm > .input-group-btn > .btn,
select[multiple].input-group-sm > .form-control,
select[multiple].input-group-sm > .input-group-addon,
select[multiple].input-group-sm > .input-group-btn > .btn {
  height: auto;
}
.input-group-addon,
.input-group-btn,
.input-group .form-control {
  display: table-cell;
}
.input-group-addon:not(:first-child):not(:last-child),
.input-group-btn:not(:first-child):not(:last-child),
.input-group .form-control:not(:first-child):not(:last-child) {
  border-radius: 0;
}
.input-group-addon,
.input-group-btn {
  width: 1%;
  white-space: nowrap;
  vertical-align: middle;
}
.input-group-addon {
  padding: 3px 8px;
  font-size: 14px;
  font-weight: normal;
  line-height: 1;
  color: #555555;
  text-align: center;
  background-color: #eeeeee;
  border: 1px solid #CCCCCC;
  border-radius: 0;
}
.input-group-addon.input-sm {
  padding: 3px 6px;
  font-size: 12px;
  border-radius: 0px;
}
.input-group-addon.input-lg {
  padding: 6px 12px;
  font-size: 18px;
  border-radius: 0px;
}
.input-group-addon input[type="radio"],
.input-group-addon input[type="checkbox"] {
  margin-top: 0;
}
.input-group .form-control:first-child,
.input-group-addon:first-child,
.input-group-btn:first-child > .btn,
.input-group-btn:first-child > .btn-group > .btn,
.input-group-btn:first-child > .dropdown-toggle,
.input-group-btn:last-child > .btn:not(:last-child):not(.dropdown-toggle),
.input-group-btn:last-child > .btn-group:not(:last-child) > .btn {
  border-bottom-right-radius: 0;
  border-top-right-radius: 0;
}
.input-group-addon:first-child {
  border-right: 0;
}
.input-group .form-control:last-child,
.input-group-addon:last-child,
.input-group-btn:last-child > .btn,
.input-group-btn:last-child > .btn-group > .btn,
.input-group-btn:last-child > .dropdown-toggle,
.input-group-btn:first-child > .btn:not(:first-child),
.input-group-btn:first-child > .btn-group:not(:first-child) > .btn {
  border-bottom-left-radius: 0;
  border-top-left-radius: 0;
}
.input-group-addon:last-child {
  border-left: 0;
}
.input-group-btn {
  position: relative;
  font-size: 0;
  white-space: nowrap;
}
.input-group-btn > .btn {
  position: relative;
}
.input-group-btn > .btn + .btn {
  margin-left: -1px;
}
.input-group-btn > .btn:hover,
.input-group-btn > .btn:focus,
.input-group-btn > .btn:active {
  z-index: 2;
}
.input-group-btn:first-child > .btn,
.input-group-btn:first-child > .btn-group {
  margin-right: -1px;
}
.input-group-btn:last-child > .btn,
.input-group-btn:last-child > .btn-group {
  z-index: 2;
  margin-left: -1px;
}
.nav {
  margin-bottom: 0;
  padding-left: 0;
  list-style: none;
}
.nav > li {
  position: relative;
  display: block;
}
.nav > li > a {
  position: relative;
  display: block;
  padding: 5px 10px;
}
.nav > li > a:hover,
.nav > li > a:focus {
  text-decoration: none;
  background-color: #eeeeee;
}
.nav > li.disabled > a {
  color: #777777;
}
.nav > li.disabled > a:hover,
.nav > li.disabled > a:focus {
  color: #777777;
  text-decoration: none;
  background-color: transparent;
  cursor: not-allowed;
}
.nav .open > a,
.nav .open > a:hover,
.nav .open > a:focus {
  background-color: #eeeeee;
  border-color: #557196;
}
.nav .nav-divider {
  height: 1px;
  margin: 9px 0;
  overflow: hidden;
  background-color: #e5e5e5;
}
.nav > li > a > img {
  max-width: none;
}
.nav-tabs {
  border-bottom: 1px solid #e0e0e0;
}
.nav-tabs > li {
  float: left;
  margin-bottom: -1px;
}
.nav-tabs > li > a {
  margin-right: 2px;
  line-height: 1.42857143;
  border: 1px solid transparent;
  border-radius: 0px 0px 0 0;
}
.nav-tabs > li > a:hover {
  border-color: #eeeeee #eeeeee #e0e0e0;
}
.nav-tabs > li.active > a,
.nav-tabs > li.active > a:hover,
.nav-tabs > li.active > a:focus {
  color: #555555;
  background-color: #f0f0f0;
  border: 1px solid #e0e0e0;
  border-bottom-color: transparent;
  cursor: default;
}
.nav-tabs.nav-justified {
  width: 100%;
  border-bottom: 0;
}
.nav-tabs.nav-justified > li {
  float: none;
}
.nav-tabs.nav-justified > li > a {
  text-align: center;
  margin-bottom: 5px;
}
.nav-tabs.nav-justified > .dropdown .dropdown-menu {
  top: auto;
  left: auto;
}
@media (min-width: 768px) {
  .nav-tabs.nav-justified > li {
    display: table-cell;
    width: 1%;
  }
  .nav-tabs.nav-justified > li > a {
    margin-bottom: 0;
  }
}
.nav-tabs.nav-justified > li > a {
  margin-right: 0;
  border-radius: 0px;
}
.nav-tabs.nav-justified > .active > a,
.nav-tabs.nav-justified > .active > a:hover,
.nav-tabs.nav-justified > .active > a:focus {
  border: 1px solid #ddd;
}
@media (min-width: 768px) {
  .nav-tabs.nav-justified > li > a {
    border-bottom: 1px solid #ddd;
    border-radius: 0px 0px 0 0;
  }
  .nav-tabs.nav-justified > .active > a,
  .nav-tabs.nav-justified > .active > a:hover,
  .nav-tabs.nav-justified > .active > a:focus {
    border-bottom-color: #f0f0f0;
  }
}
.nav-pills > li {
  float: left;
}
.nav-pills > li > a {
  border-radius: 0px;
}
.nav-pills > li + li {
  margin-left: 2px;
}
.nav-pills > li.active > a,
.nav-pills > li.active > a:hover,
.nav-pills > li.active > a:focus {
  color: white;
  background-color: #4c6586;
}
.nav-stacked > li {
  float: none;
}
.nav-stacked > li + li {
  margin-top: 2px;
  margin-left: 0;
}
.nav-justified {
  width: 100%;
}
.nav-justified > li {
  float: none;
}
.nav-justified > li > a {
  text-align: center;
  margin-bottom: 5px;
}
.nav-justified > .dropdown .dropdown-menu {
  top: auto;
  left: auto;
}
@media (min-width: 768px) {
  .nav-justified > li {
    display: table-cell;
    width: 1%;
  }
  .nav-justified > li > a {
    margin-bottom: 0;
  }
}
.nav-tabs-justified {
  border-bottom: 0;
}
.nav-tabs-justified > li > a {
  margin-right: 0;
  border-radius: 0px;
}
.nav-tabs-justified > .active > a,
.nav-tabs-justified > .active > a:hover,
.nav-tabs-justified > .active > a:focus {
  border: 1px solid #ddd;
}
@media (min-width: 768px) {
  .nav-tabs-justified > li > a {
    border-bottom: 1px solid #ddd;
    border-radius: 0px 0px 0 0;
  }
  .nav-tabs-justified > .active > a,
  .nav-tabs-justified > .active > a:hover,
  .nav-tabs-justified > .active > a:focus {
    border-bottom-color: #f0f0f0;
  }
}
.tab-content > .tab-pane {
  display: none;
}
.tab-content > .active {
  display: block;
}
.nav-tabs .dropdown-menu {
  margin-top: -1px;
  border-top-right-radius: 0;
  border-top-left-radius: 0;
}
.navbar {
  position: relative;
  min-height: 40px;
  margin-bottom: 20px;
  border: 1px solid transparent;
}
@media (min-width: 768px) {
  .navbar {
    border-radius: 0px;
  }
}
@media (min-width: 768px) {
  .navbar-header {
    float: left;
  }
}
.navbar-collapse {
  overflow-x: visible;
  padding-right: 15px;
  padding-left: 15px;
  border-top: 1px solid transparent;
  box-shadow: inset 0 1px 0 rgba(255, 255, 255, 0.1);
  -webkit-overflow-scrolling: touch;
}
.navbar-collapse.in {
  overflow-y: auto;
}
@media (min-width: 768px) {
  .navbar-collapse {
    width: auto;
    border-top: 0;
    box-shadow: none;
  }
  .navbar-collapse.collapse {
    display: block !important;
    height: auto !important;
    padding-bottom: 0;
    overflow: visible !important;
  }
  .navbar-collapse.in {
    overflow-y: visible;
  }
  .navbar-fixed-top .navbar-collapse,
  .navbar-static-top .navbar-collapse,
  .navbar-fixed-bottom .navbar-collapse {
    padding-left: 0;
    padding-right: 0;
  }
}
.navbar-fixed-top .navbar-collapse,
.navbar-fixed-bottom .navbar-collapse {
  max-height: 340px;
}
@media (max-device-width: 480px) and (orientation: landscape) {
  .navbar-fixed-top .navbar-collapse,
  .navbar-fixed-bottom .navbar-collapse {
    max-height: 200px;
  }
}
.container > .navbar-header,
.container-fluid > .navbar-header,
.container > .navbar-collapse,
.container-fluid > .navbar-collapse {
  margin-right: -15px;
  margin-left: -15px;
}
@media (min-width: 768px) {
  .container > .navbar-header,
  .container-fluid > .navbar-header,
  .container > .navbar-collapse,
  .container-fluid > .navbar-collapse {
    margin-right: 0;
    margin-left: 0;
  }
}
.navbar-static-top {
  z-index: 1000;
  border-width: 0 0 1px;
}
@media (min-width: 768px) {
  .navbar-static-top {
    border-radius: 0;
  }
}
.navbar-fixed-top,
.navbar-fixed-bottom {
  position: fixed;
  right: 0;
  left: 0;
  z-index: 1030;
}
@media (min-width: 768px) {
  .navbar-fixed-top,
  .navbar-fixed-bottom {
    border-radius: 0;
  }
}
.navbar-fixed-top {
  top: 0;
  border-width: 0 0 1px;
}
.navbar-fixed-bottom {
  bottom: 0;
  margin-bottom: 0;
  border-width: 1px 0 0;
}
.navbar-brand {
  float: left;
  padding: 10px 15px;
  font-size: 18px;
  line-height: 20px;
  height: 40px;
}
.navbar-brand:hover,
.navbar-brand:focus {
  text-decoration: none;
}
.navbar-brand > img {
  display: block;
}
@media (min-width: 768px) {
  .navbar > .container .navbar-brand,
  .navbar > .container-fluid .navbar-brand {
    margin-left: -15px;
  }
}
.navbar-toggle {
  position: relative;
  float: right;
  margin-right: 15px;
  padding: 9px 10px;
  margin-top: 3px;
  margin-bottom: 3px;
  background-color: transparent;
  background-image: none;
  border: 1px solid transparent;
  border-radius: 0px;
}
.navbar-toggle:focus {
  outline: 0;
}
.navbar-toggle .icon-bar {
  display: block;
  width: 22px;
  height: 2px;
  border-radius: 1px;
}
.navbar-toggle .icon-bar + .icon-bar {
  margin-top: 4px;
}
@media (min-width: 768px) {
  .navbar-toggle {
    display: none;
  }
}
.navbar-nav {
  margin: 5px -15px;
}
.navbar-nav > li > a {
  padding-top: 10px;
  padding-bottom: 10px;
  line-height: 20px;
}
@media (max-width: 768px) {
  .navbar-nav .open .dropdown-menu {
    position: static;
    float: none;
    width: auto;
    margin-top: 0;
    background-color: transparent;
    border: 0;
    box-shadow: none;
  }
  .navbar-nav .open .dropdown-menu > li > a,
  .navbar-nav .open .dropdown-menu .dropdown-header {
    padding: 5px 15px 5px 25px;
  }
  .navbar-nav .open .dropdown-menu > li > a {
    line-height: 20px;
  }
  .navbar-nav .open .dropdown-menu > li > a:hover,
  .navbar-nav .open .dropdown-menu > li > a:focus {
    background-image: none;
  }
}
@media (min-width: 768px) {
  .navbar-nav {
    float: left;
    margin: 0;
  }
  .navbar-nav > li {
    float: left;
  }
  .navbar-nav > li > a {
    padding-top: 10px;
    padding-bottom: 10px;
  }
}
.navbar-form {
  margin-left: -15px;
  margin-right: -15px;
  padding: 10px 15px;
  border-top: 1px solid transparent;
  border-bottom: 1px solid transparent;
  -webkit-box-shadow: inset 0 1px 0 rgba(255, 255, 255, 0.1), 0 1px 0 rgba(255, 255, 255, 0.1);
  box-shadow: inset 0 1px 0 rgba(255, 255, 255, 0.1), 0 1px 0 rgba(255, 255, 255, 0.1);
  margin-top: 7.5px;
  margin-bottom: 7.5px;
}
@media (min-width: 768px) {
  .navbar-form .form-group {
    display: inline-block;
    margin-bottom: 0;
    vertical-align: middle;
  }
  .navbar-form .form-control {
    display: inline-block;
    width: auto;
    vertical-align: middle;
  }
  .navbar-form .form-control-static {
    display: inline-block;
  }
  .navbar-form .input-group {
    display: inline-table;
    vertical-align: middle;
  }
  .navbar-form .input-group .input-group-addon,
  .navbar-form .input-group .input-group-btn,
  .navbar-form .input-group .form-control {
    width: auto;
  }
  .navbar-form .input-group > .form-control {
    width: 100%;
  }
  .navbar-form .control-label {
    margin-bottom: 0;
    vertical-align: middle;
  }
  .navbar-form .radio,
  .navbar-form .checkbox {
    display: inline-block;
    margin-top: 0;
    margin-bottom: 0;
    vertical-align: middle;
  }
  .navbar-form .radio label,
  .navbar-form .checkbox label {
    padding-left: 0;
  }
  .navbar-form .radio input[type="radio"],
  .navbar-form .checkbox input[type="checkbox"] {
    position: relative;
    margin-left: 0;
  }
  .navbar-form .has-feedback .form-control-feedback {
    top: 0;
  }
}
@media (max-width: 768px) {
  .navbar-form .form-group {
    margin-bottom: 5px;
  }
  .navbar-form .form-group:last-child {
    margin-bottom: 0;
  }
}
@media (min-width: 768px) {
  .navbar-form {
    width: auto;
    border: 0;
    margin-left: 0;
    margin-right: 0;
    padding-top: 0;
    padding-bottom: 0;
    -webkit-box-shadow: none;
    box-shadow: none;
  }
}
.navbar-nav > li > .dropdown-menu {
  margin-top: 0;
  border-top-right-radius: 0;
  border-top-left-radius: 0;
}
.navbar-fixed-bottom .navbar-nav > li > .dropdown-menu {
  margin-bottom: 0;
  border-top-right-radius: 0px;
  border-top-left-radius: 0px;
  border-bottom-right-radius: 0;
  border-bottom-left-radius: 0;
}
.navbar-btn {
  margin-top: 7.5px;
  margin-bottom: 7.5px;
}
.navbar-btn.btn-sm {
  margin-top: 7px;
  margin-bottom: 7px;
}
.navbar-btn.btn-xs {
  margin-top: 9px;
  margin-bottom: 9px;
}
.navbar-text {
  margin-top: 10px;
  margin-bottom: 10px;
}
@media (min-width: 768px) {
  .navbar-text {
    float: left;
    margin-left: 15px;
    margin-right: 15px;
  }
}
@media (min-width: 768px) {
  .navbar-left {
    float: left !important;
  }
  .navbar-right {
    float: right !important;
    margin-right: -15px;
  }
  .navbar-right ~ .navbar-right {
    margin-right: 0;
  }
}
.navbar-default {
  background-color: #f8f8f8;
  border-color: #e7e7e7;
}
.navbar-default .navbar-brand {
  color: #777;
}
.navbar-default .navbar-brand:hover,
.navbar-default .navbar-brand:focus {
  color: #5e5e5e;
  background-color: transparent;
}
.navbar-default .navbar-text {
  color: #777;
}
.navbar-default .navbar-nav > li > a {
  color: #777;
}
.navbar-default .navbar-nav > li > a:hover,
.navbar-default .navbar-nav > li > a:focus {
  color: #333;
  background-color: transparent;
}
.navbar-default .navbar-nav > .active > a,
.navbar-default .navbar-nav > .active > a:hover,
.navbar-default .navbar-nav > .active > a:focus {
  color: #555;
  background-color: #e7e7e7;
}
.navbar-default .navbar-nav > .disabled > a,
.navbar-default .navbar-nav > .disabled > a:hover,
.navbar-default .navbar-nav > .disabled > a:focus {
  color: #ccc;
  background-color: transparent;
}
.navbar-default .navbar-toggle {
  border-color: #ddd;
}
.navbar-default .navbar-toggle:hover,
.navbar-default .navbar-toggle:focus {
  background-color: #ddd;
}
.navbar-default .navbar-toggle .icon-bar {
  background-color: #888;
}
.navbar-default .navbar-collapse,
.navbar-default .navbar-form {
  border-color: #e7e7e7;
}
.navbar-default .navbar-nav > .open > a,
.navbar-default .navbar-nav > .open > a:hover,
.navbar-default .navbar-nav > .open > a:focus {
  background-color: #e7e7e7;
  color: #555;
}
@media (max-width: 768px) {
  .navbar-default .navbar-nav .open .dropdown-menu > li > a {
    color: #777;
  }
  .navbar-default .navbar-nav .open .dropdown-menu > li > a:hover,
  .navbar-default .navbar-nav .open .dropdown-menu > li > a:focus {
    color: #333;
    background-color: transparent;
  }
  .navbar-default .navbar-nav .open .dropdown-menu > .active > a,
  .navbar-default .navbar-nav .open .dropdown-menu > .active > a:hover,
  .navbar-default .navbar-nav .open .dropdown-menu > .active > a:focus {
    color: #555;
    background-color: #e7e7e7;
  }
  .navbar-default .navbar-nav .open .dropdown-menu > .disabled > a,
  .navbar-default .navbar-nav .open .dropdown-menu > .disabled > a:hover,
  .navbar-default .navbar-nav .open .dropdown-menu > .disabled > a:focus {
    color: #ccc;
    background-color: transparent;
  }
}
.navbar-default .navbar-link {
  color: #777;
}
.navbar-default .navbar-link:hover {
  color: #333;
}
.navbar-default .btn-link {
  color: #777;
}
.navbar-default .btn-link:hover,
.navbar-default .btn-link:focus {
  color: #333;
}
.navbar-default .btn-link[disabled]:hover,
fieldset[disabled] .navbar-default .btn-link:hover,
.navbar-default .btn-link[disabled]:focus,
fieldset[disabled] .navbar-default .btn-link:focus {
  color: #ccc;
}
.navbar-inverse {
  background-color: #222;
  border-color: #080808;
}
.navbar-inverse .navbar-brand {
  color: #9d9d9d;
}
.navbar-inverse .navbar-brand:hover,
.navbar-inverse .navbar-brand:focus {
  color: white;
  background-color: transparent;
}
.navbar-inverse .navbar-text {
  color: #9d9d9d;
}
.navbar-inverse .navbar-nav > li > a {
  color: #9d9d9d;
}
.navbar-inverse .navbar-nav > li > a:hover,
.navbar-inverse .navbar-nav > li > a:focus {
  color: white;
  background-color: transparent;
}
.navbar-inverse .navbar-nav > .active > a,
.navbar-inverse .navbar-nav > .active > a:hover,
.navbar-inverse .navbar-nav > .active > a:focus {
  color: white;
  background-color: #080808;
}
.navbar-inverse .navbar-nav > .disabled > a,
.navbar-inverse .navbar-nav > .disabled > a:hover,
.navbar-inverse .navbar-nav > .disabled > a:focus {
  color: #444;
  background-color: transparent;
}
.navbar-inverse .navbar-toggle {
  border-color: #333;
}
.navbar-inverse .navbar-toggle:hover,
.navbar-inverse .navbar-toggle:focus {
  background-color: #333;
}
.navbar-inverse .navbar-toggle .icon-bar {
  background-color: white;
}
.navbar-inverse .navbar-collapse,
.navbar-inverse .navbar-form {
  border-color: #101010;
}
.navbar-inverse .navbar-nav > .open > a,
.navbar-inverse .navbar-nav > .open > a:hover,
.navbar-inverse .navbar-nav > .open > a:focus {
  background-color: #080808;
  color: white;
}
@media (max-width: 768px) {
  .navbar-inverse .navbar-nav .open .dropdown-menu > .dropdown-header {
    border-color: #080808;
  }
  .navbar-inverse .navbar-nav .open .dropdown-menu .divider {
    background-color: #080808;
  }
  .navbar-inverse .navbar-nav .open .dropdown-menu > li > a {
    color: #9d9d9d;
  }
  .navbar-inverse .navbar-nav .open .dropdown-menu > li > a:hover,
  .navbar-inverse .navbar-nav .open .dropdown-menu > li > a:focus {
    color: white;
    background-color: transparent;
  }
  .navbar-inverse .navbar-nav .open .dropdown-menu > .active > a,
  .navbar-inverse .navbar-nav .open .dropdown-menu > .active > a:hover,
  .navbar-inverse .navbar-nav .open .dropdown-menu > .active > a:focus {
    color: white;
    background-color: #080808;
  }
  .navbar-inverse .navbar-nav .open .dropdown-menu > .disabled > a,
  .navbar-inverse .navbar-nav .open .dropdown-menu > .disabled > a:hover,
  .navbar-inverse .navbar-nav .open .dropdown-menu > .disabled > a:focus {
    color: #444;
    background-color: transparent;
  }
}
.navbar-inverse .navbar-link {
  color: #9d9d9d;
}
.navbar-inverse .navbar-link:hover {
  color: white;
}
.navbar-inverse .btn-link {
  color: #9d9d9d;
}
.navbar-inverse .btn-link:hover,
.navbar-inverse .btn-link:focus {
  color: white;
}
.navbar-inverse .btn-link[disabled]:hover,
fieldset[disabled] .navbar-inverse .btn-link:hover,
.navbar-inverse .btn-link[disabled]:focus,
fieldset[disabled] .navbar-inverse .btn-link:focus {
  color: #444;
}
.breadcrumb {
  padding: 0 15px;
  margin-bottom: 20px;
  list-style: none;
  background-color: transparent;
  border-radius: 0px;
}
.breadcrumb > li {
  display: inline-block;
}
.breadcrumb > li + li:before {
  content: "»\00a0";
  padding: 0 5px;
  color: #557196;
}
.breadcrumb > .active {
  color: #3a4c65;
}
.pagination {
  display: inline-block;
  padding-left: 0;
  margin: 20px 0;
  border-radius: 0px;
}
.pagination > li {
  display: inline;
}
.pagination > li > a,
.pagination > li > span {
  position: relative;
  float: left;
  padding: 3px 8px;
  line-height: 1.42857143;
  text-decoration: none;
  color: #557196;
  background-color: white;
  border: 1px solid #ddd;
  margin-left: -1px;
}
.pagination > li:first-child > a,
.pagination > li:first-child > span {
  margin-left: 0;
  border-bottom-left-radius: 0px;
  border-top-left-radius: 0px;
}
.pagination > li:last-child > a,
.pagination > li:last-child > span {
  border-bottom-right-radius: 0px;
  border-top-right-radius: 0px;
}
.pagination > li > a:hover,
.pagination > li > span:hover,
.pagination > li > a:focus,
.pagination > li > span:focus {
  z-index: 2;
  color: #3a4c65;
  background-color: #eeeeee;
  border-color: #ddd;
}
.pagination > .active > a,
.pagination > .active > span,
.pagination > .active > a:hover,
.pagination > .active > span:hover,
.pagination > .active > a:focus,
.pagination > .active > span:focus {
  z-index: 3;
  color: white;
  background-color: #4c6586;
  border-color: #4c6586;
  cursor: default;
}
.pagination > .disabled > span,
.pagination > .disabled > span:hover,
.pagination > .disabled > span:focus,
.pagination > .disabled > a,
.pagination > .disabled > a:hover,
.pagination > .disabled > a:focus {
  color: #777777;
  background-color: white;
  border-color: #ddd;
  cursor: not-allowed;
}
.pagination-lg > li > a,
.pagination-lg > li > span {
  padding: 6px 12px;
  font-size: 18px;
  line-height: 1.33;
}
.pagination-lg > li:first-child > a,
.pagination-lg > li:first-child > span {
  border-bottom-left-radius: 0px;
  border-top-left-radius: 0px;
}
.pagination-lg > li:last-child > a,
.pagination-lg > li:last-child > span {
  border-bottom-right-radius: 0px;
  border-top-right-radius: 0px;
}
.pagination-sm > li > a,
.pagination-sm > li > span {
  padding: 3px 6px;
  font-size: 12px;
  line-height: 1.5;
}
.pagination-sm > li:first-child > a,
.pagination-sm > li:first-child > span {
  border-bottom-left-radius: 0px;
  border-top-left-radius: 0px;
}
.pagination-sm > li:last-child > a,
.pagination-sm > li:last-child > span {
  border-bottom-right-radius: 0px;
  border-top-right-radius: 0px;
}
.pager {
  padding-left: 0;
  margin: 20px 0;
  list-style: none;
  text-align: center;
}
.pager li {
  display: inline;
}
.pager li > a,
.pager li > span {
  display: inline-block;
  padding: 5px 14px;
  background-color: white;
  border: 1px solid #ddd;
  border-radius: 15px;
}
.pager li > a:hover,
.pager li > a:focus {
  text-decoration: none;
  background-color: #eeeeee;
}
.pager .next > a,
.pager .next > span {
  float: right;
}
.pager .previous > a,
.pager .previous > span {
  float: left;
}
.pager .disabled > a,
.pager .disabled > a:hover,
.pager .disabled > a:focus,
.pager .disabled > span {
  color: #777777;
  background-color: white;
  cursor: not-allowed;
}
.label {
  display: inline;
  padding: .2em .6em .3em;
  font-size: 75%;
  font-weight: bold;
  line-height: 1;
  color: white;
  text-align: center;
  white-space: nowrap;
  vertical-align: baseline;
  border-radius: .25em;
}
a.label:hover,
a.label:focus {
  color: white;
  text-decoration: none;
  cursor: pointer;
}
.label:empty {
  display: none;
}
.btn .label {
  position: relative;
  top: -1px;
}
.label-default {
  background-color: #777777;
}
.label-default[href]:hover,
.label-default[href]:focus {
  background-color: #5e5e5e;
}
.label-primary {
  background-color: #4c6586;
}
.label-primary[href]:hover,
.label-primary[href]:focus {
  background-color: #3a4c65;
}
.label-success {
  background-color: #6ea03c;
}
.label-success[href]:hover,
.label-success[href]:focus {
  background-color: #557b2e;
}
.label-info {
  background-color: #dcb496;
}
.label-info[href]:hover,
.label-info[href]:focus {
  background-color: #cf9970;
}
.label-warning {
  background-color: #fa8228;
}
.label-warning[href]:hover,
.label-warning[href]:focus {
  background-color: #ea6705;
}
.label-danger {
  background-color: #fa8228;
}
.label-danger[href]:hover,
.label-danger[href]:focus {
  background-color: #ea6705;
}
.badge {
  display: inline-block;
  min-width: 10px;
  padding: 3px 7px;
  font-size: 12px;
  font-weight: bold;
  color: white;
  line-height: 1;
  vertical-align: middle;
  white-space: nowrap;
  text-align: center;
  background-color: #ea6705;
  border-radius: 10px;
}
.badge:empty {
  display: none;
}
.btn .badge {
  position: relative;
  top: -1px;
}
.btn-xs .badge,
.btn-group-xs > .btn .badge {
  top: 0;
  padding: 1px 5px;
}
a.badge:hover,
a.badge:focus {
  color: white;
  text-decoration: none;
  cursor: pointer;
}
.list-group-item.active > .badge,
.nav-pills > .active > a > .badge {
  color: white;
  background-color: #ea6705;
}
.list-group-item > .badge {
  float: right;
}
.list-group-item > .badge + .badge {
  margin-right: 5px;
}
.nav-pills > li > a > .badge {
  margin-left: 3px;
}
.jumbotron {
  padding-top: 30px;
  padding-bottom: 30px;
  margin-bottom: 30px;
  color: inherit;
  background-color: #eeeeee;
}
.jumbotron h1,
.jumbotron .h1 {
  color: inherit;
}
.jumbotron p {
  margin-bottom: 15px;
  font-size: 21px;
  font-weight: 200;
}
.jumbotron > hr {
  border-top-color: #d5d5d5;
}
.container .jumbotron,
.container-fluid .jumbotron {
  border-radius: 0px;
  padding-left: 15px;
  padding-right: 15px;
}
.jumbotron .container {
  max-width: 100%;
}
@media screen and (min-width: 768px) {
  .jumbotron {
    padding-top: 48px;
    padding-bottom: 48px;
  }
  .container .jumbotron,
  .container-fluid .jumbotron {
    padding-left: 60px;
    padding-right: 60px;
  }
  .jumbotron h1,
  .jumbotron .h1 {
    font-size: 63px;
  }
}
.thumbnail {
  display: block;
  padding: 4px;
  margin-bottom: 20px;
  line-height: 1.42857143;
  background-color: #f0f0f0;
  border: 1px solid #ddd;
  border-radius: 0px;
  -webkit-transition: border 0.2s ease-in-out;
  -o-transition: border 0.2s ease-in-out;
  transition: border 0.2s ease-in-out;
}
.thumbnail > img,
.thumbnail a > img {
  margin-left: auto;
  margin-right: auto;
}
a.thumbnail:hover,
a.thumbnail:focus,
a.thumbnail.active {
  border-color: #557196;
}
.thumbnail .caption {
  padding: 9px;
  color: #333333;
}
.alert {
  padding: 15px;
  margin-bottom: 20px;
  border: 1px solid transparent;
  border-radius: 0px;
}
.alert h4 {
  margin-top: 0;
  color: inherit;
}
.alert .alert-link {
  font-weight: bold;
}
.alert > p,
.alert > ul {
  margin-bottom: 0;
}
.alert > p + p {
  margin-top: 5px;
}
.alert-dismissable,
.alert-dismissible {
  padding-right: 35px;
}
.alert-dismissable .close,
.alert-dismissible .close {
  position: relative;
  top: -2px;
  right: -21px;
  color: inherit;
}
.alert-success {
  background-color: #dff0d8;
  border-color: #d6e9c6;
  color: #3c763d;
}
.alert-success hr {
  border-top-color: #c9e2b3;
}
.alert-success .alert-link {
  color: #2b542c;
}
.alert-info {
  background-color: #d9edf7;
  border-color: #bce8f1;
  color: #31708f;
}
.alert-info hr {
  border-top-color: #a6e1ec;
}
.alert-info .alert-link {
  color: #245269;
}
.alert-warning {
  background-color: #fcf8e3;
  border-color: #faebcc;
  color: #8a6d3b;
}
.alert-warning hr {
  border-top-color: #f7e1b5;
}
.alert-warning .alert-link {
  color: #66512c;
}
.alert-danger {
  background-color: #f2dede;
  border-color: #ebccd1;
  color: #a94442;
}
.alert-danger hr {
  border-top-color: #e4b9c0;
}
.alert-danger .alert-link {
  color: #843534;
}
@-webkit-keyframes progress-bar-stripes {
  from {
    background-position: 40px 0;
  }
  to {
    background-position: 0 0;
  }
}
@keyframes progress-bar-stripes {
  from {
    background-position: 40px 0;
  }
  to {
    background-position: 0 0;
  }
}
.progress {
  overflow: hidden;
  height: 20px;
  margin-bottom: 20px;
  background-color: #bbb;
  border-radius: 0px;
  -webkit-box-shadow: inset 0 1px 2px rgba(0, 0, 0, 0.1);
  box-shadow: inset 0 1px 2px rgba(0, 0, 0, 0.1);
}
.progress-bar {
  float: left;
  width: 0%;
  height: 100%;
  font-size: 12px;
  line-height: 20px;
  color: white;
  text-align: center;
  background-color: #4c6586;
  -webkit-box-shadow: inset 0 -1px 0 rgba(0, 0, 0, 0.15);
  box-shadow: inset 0 -1px 0 rgba(0, 0, 0, 0.15);
  -webkit-transition: width 0.6s ease;
  -o-transition: width 0.6s ease;
  transition: width 0.6s ease;
}
.progress-striped .progress-bar,
.progress-bar-striped {
  background-image: -webkit-linear-gradient(45deg, rgba(255, 255, 255, 0.15) 25%, transparent 25%, transparent 50%, rgba(255, 255, 255, 0.15) 50%, rgba(255, 255, 255, 0.15) 75%, transparent 75%, transparent);
  background-image: -o-linear-gradient(45deg, rgba(255, 255, 255, 0.15) 25%, transparent 25%, transparent 50%, rgba(255, 255, 255, 0.15) 50%, rgba(255, 255, 255, 0.15) 75%, transparent 75%, transparent);
  background-image: linear-gradient(45deg, rgba(255, 255, 255, 0.15) 25%, transparent 25%, transparent 50%, rgba(255, 255, 255, 0.15) 50%, rgba(255, 255, 255, 0.15) 75%, transparent 75%, transparent);
  background-size: 40px 40px;
}
.progress.active .progress-bar,
.progress-bar.active {
  -webkit-animation: progress-bar-stripes 2s linear infinite;
  -o-animation: progress-bar-stripes 2s linear infinite;
  animation: progress-bar-stripes 2s linear infinite;
}
.progress-bar-success {
  background-color: #6ea03c;
}
.progress-striped .progress-bar-success {
  background-image: -webkit-linear-gradient(45deg, rgba(255, 255, 255, 0.15) 25%, transparent 25%, transparent 50%, rgba(255, 255, 255, 0.15) 50%, rgba(255, 255, 255, 0.15) 75%, transparent 75%, transparent);
  background-image: -o-linear-gradient(45deg, rgba(255, 255, 255, 0.15) 25%, transparent 25%, transparent 50%, rgba(255, 255, 255, 0.15) 50%, rgba(255, 255, 255, 0.15) 75%, transparent 75%, transparent);
  background-image: linear-gradient(45deg, rgba(255, 255, 255, 0.15) 25%, transparent 25%, transparent 50%, rgba(255, 255, 255, 0.15) 50%, rgba(255, 255, 255, 0.15) 75%, transparent 75%, transparent);
}
.progress-bar-info {
  background-color: #435976;
}
.progress-striped .progress-bar-info {
  background-image: -webkit-linear-gradient(45deg, rgba(255, 255, 255, 0.15) 25%, transparent 25%, transparent 50%, rgba(255, 255, 255, 0.15) 50%, rgba(255, 255, 255, 0.15) 75%, transparent 75%, transparent);
  background-image: -o-linear-gradient(45deg, rgba(255, 255, 255, 0.15) 25%, transparent 25%, transparent 50%, rgba(255, 255, 255, 0.15) 50%, rgba(255, 255, 255, 0.15) 75%, transparent 75%, transparent);
  background-image: linear-gradient(45deg, rgba(255, 255, 255, 0.15) 25%, transparent 25%, transparent 50%, rgba(255, 255, 255, 0.15) 50%, rgba(255, 255, 255, 0.15) 75%, transparent 75%, transparent);
}
.progress-bar-warning {
  background-color: #fa8228;
}
.progress-striped .progress-bar-warning {
  background-image: -webkit-linear-gradient(45deg, rgba(255, 255, 255, 0.15) 25%, transparent 25%, transparent 50%, rgba(255, 255, 255, 0.15) 50%, rgba(255, 255, 255, 0.15) 75%, transparent 75%, transparent);
  background-image: -o-linear-gradient(45deg, rgba(255, 255, 255, 0.15) 25%, transparent 25%, transparent 50%, rgba(255, 255, 255, 0.15) 50%, rgba(255, 255, 255, 0.15) 75%, transparent 75%, transparent);
  background-image: linear-gradient(45deg, rgba(255, 255, 255, 0.15) 25%, transparent 25%, transparent 50%, rgba(255, 255, 255, 0.15) 50%, rgba(255, 255, 255, 0.15) 75%, transparent 75%, transparent);
}
.progress-bar-danger {
  background-color: #fa8228;
}
.progress-striped .progress-bar-danger {
  background-image: -webkit-linear-gradient(45deg, rgba(255, 255, 255, 0.15) 25%, transparent 25%, transparent 50%, rgba(255, 255, 255, 0.15) 50%, rgba(255, 255, 255, 0.15) 75%, transparent 75%, transparent);
  background-image: -o-linear-gradient(45deg, rgba(255, 255, 255, 0.15) 25%, transparent 25%, transparent 50%, rgba(255, 255, 255, 0.15) 50%, rgba(255, 255, 255, 0.15) 75%, transparent 75%, transparent);
  background-image: linear-gradient(45deg, rgba(255, 255, 255, 0.15) 25%, transparent 25%, transparent 50%, rgba(255, 255, 255, 0.15) 50%, rgba(255, 255, 255, 0.15) 75%, transparent 75%, transparent);
}
.media {
  margin-top: 15px;
}
.media:first-child {
  margin-top: 0;
}
.media,
.media-body {
  zoom: 1;
  overflow: hidden;
}
.media-body {
  width: 10000px;
}
.media-object {
  display: block;
}
.media-object.img-thumbnail {
  max-width: none;
}
.media-right,
.media > .pull-right {
  padding-left: 10px;
}
.media-left,
.media > .pull-left {
  padding-right: 10px;
}
.media-left,
.media-right,
.media-body {
  display: table-cell;
  vertical-align: top;
}
.media-middle {
  vertical-align: middle;
}
.media-bottom {
  vertical-align: bottom;
}
.media-heading {
  margin-top: 0;
  margin-bottom: 5px;
}
.media-list {
  padding-left: 0;
  list-style: none;
}
.list-group {
  margin-bottom: 20px;
  padding-left: 0;
}
.list-group-item {
  position: relative;
  display: block;
  padding: 10px 15px;
  margin-bottom: -1px;
  background-color: white;
  border: 1px solid #ddd;
}
.list-group-item:first-child {
  border-top-right-radius: 0px;
  border-top-left-radius: 0px;
}
.list-group-item:last-child {
  margin-bottom: 0;
  border-bottom-right-radius: 0px;
  border-bottom-left-radius: 0px;
}
a.list-group-item,
button.list-group-item {
  color: #555;
}
a.list-group-item .list-group-item-heading,
button.list-group-item .list-group-item-heading {
  color: #333;
}
a.list-group-item:hover,
button.list-group-item:hover,
a.list-group-item:focus,
button.list-group-item:focus {
  text-decoration: none;
  color: #555;
  background-color: #f5f5f5;
}
button.list-group-item {
  width: 100%;
  text-align: left;
}
.list-group-item.disabled,
.list-group-item.disabled:hover,
.list-group-item.disabled:focus {
  background-color: #eeeeee;
  color: #777777;
  cursor: not-allowed;
}
.list-group-item.disabled .list-group-item-heading,
.list-group-item.disabled:hover .list-group-item-heading,
.list-group-item.disabled:focus .list-group-item-heading {
  color: inherit;
}
.list-group-item.disabled .list-group-item-text,
.list-group-item.disabled:hover .list-group-item-text,
.list-group-item.disabled:focus .list-group-item-text {
  color: #777777;
}
.list-group-item.active,
.list-group-item.active:hover,
.list-group-item.active:focus {
  z-index: 2;
  color: white;
  background-color: #4c6586;
  border-color: #4c6586;
}
.list-group-item.active .list-group-item-heading,
.list-group-item.active:hover .list-group-item-heading,
.list-group-item.active:focus .list-group-item-heading,
.list-group-item.active .list-group-item-heading > small,
.list-group-item.active:hover .list-group-item-heading > small,
.list-group-item.active:focus .list-group-item-heading > small,
.list-group-item.active .list-group-item-heading > .small,
.list-group-item.active:hover .list-group-item-heading > .small,
.list-group-item.active:focus .list-group-item-heading > .small {
  color: inherit;
}
.list-group-item.active .list-group-item-text,
.list-group-item.active:hover .list-group-item-text,
.list-group-item.active:focus .list-group-item-text {
  color: #c2cddc;
}
.list-group-item-success {
  color: #3c763d;
  background-color: #dff0d8;
}
a.list-group-item-success,
button.list-group-item-success {
  color: #3c763d;
}
a.list-group-item-success .list-group-item-heading,
button.list-group-item-success .list-group-item-heading {
  color: inherit;
}
a.list-group-item-success:hover,
button.list-group-item-success:hover,
a.list-group-item-success:focus,
button.list-group-item-success:focus {
  color: #3c763d;
  background-color: #d0e9c6;
}
a.list-group-item-success.active,
button.list-group-item-success.active,
a.list-group-item-success.active:hover,
button.list-group-item-success.active:hover,
a.list-group-item-success.active:focus,
button.list-group-item-success.active:focus {
  color: #fff;
  background-color: #3c763d;
  border-color: #3c763d;
}
.list-group-item-info {
  color: #31708f;
  background-color: #d9edf7;
}
a.list-group-item-info,
button.list-group-item-info {
  color: #31708f;
}
a.list-group-item-info .list-group-item-heading,
button.list-group-item-info .list-group-item-heading {
  color: inherit;
}
a.list-group-item-info:hover,
button.list-group-item-info:hover,
a.list-group-item-info:focus,
button.list-group-item-info:focus {
  color: #31708f;
  background-color: #c4e3f3;
}
a.list-group-item-info.active,
button.list-group-item-info.active,
a.list-group-item-info.active:hover,
button.list-group-item-info.active:hover,
a.list-group-item-info.active:focus,
button.list-group-item-info.active:focus {
  color: #fff;
  background-color: #31708f;
  border-color: #31708f;
}
.list-group-item-warning {
  color: #8a6d3b;
  background-color: #fcf8e3;
}
a.list-group-item-warning,
button.list-group-item-warning {
  color: #8a6d3b;
}
a.list-group-item-warning .list-group-item-heading,
button.list-group-item-warning .list-group-item-heading {
  color: inherit;
}
a.list-group-item-warning:hover,
button.list-group-item-warning:hover,
a.list-group-item-warning:focus,
button.list-group-item-warning:focus {
  color: #8a6d3b;
  background-color: #faf2cc;
}
a.list-group-item-warning.active,
button.list-group-item-warning.active,
a.list-group-item-warning.active:hover,
button.list-group-item-warning.active:hover,
a.list-group-item-warning.active:focus,
button.list-group-item-warning.active:focus {
  color: #fff;
  background-color: #8a6d3b;
  border-color: #8a6d3b;
}
.list-group-item-danger {
  color: #a94442;
  background-color: #f2dede;
}
a.list-group-item-danger,
button.list-group-item-danger {
  color: #a94442;
}
a.list-group-item-danger .list-group-item-heading,
button.list-group-item-danger .list-group-item-heading {
  color: inherit;
}
a.list-group-item-danger:hover,
button.list-group-item-danger:hover,
a.list-group-item-danger:focus,
button.list-group-item-danger:focus {
  color: #a94442;
  background-color: #ebcccc;
}
a.list-group-item-danger.active,
button.list-group-item-danger.active,
a.list-group-item-danger.active:hover,
button.list-group-item-danger.active:hover,
a.list-group-item-danger.active:focus,
button.list-group-item-danger.active:focus {
  color: #fff;
  background-color: #a94442;
  border-color: #a94442;
}
.list-group-item-heading {
  margin-top: 0;
  margin-bottom: 5px;
}
.list-group-item-text {
  margin-bottom: 0;
  line-height: 1.3;
}
.panel {
  margin-bottom: 20px;
  background-color: #f9f9f9;
  border: 1px solid transparent;
  border-radius: 0px;
  -webkit-box-shadow: 0 1px 1px rgba(0, 0, 0, 0.05);
  box-shadow: 0 1px 1px rgba(0, 0, 0, 0.05);
}
.panel-body {
  padding: 15px;
}
.panel-heading {
  padding: 10px 15px;
  border-bottom: 1px solid transparent;
  border-top-right-radius: -1px;
  border-top-left-radius: -1px;
}
.panel-heading > .dropdown .dropdown-toggle {
  color: inherit;
}
.panel-title {
  margin-top: 0;
  margin-bottom: 0;
  font-size: 16px;
  color: inherit;
}
.panel-title > a,
.panel-title > small,
.panel-title > .small,
.panel-title > small > a,
.panel-title > .small > a {
  color: inherit;
}
.panel-footer {
  padding: 10px 15px;
  background-color: #f5f5f5;
  border-top: 1px solid #ddd;
  border-bottom-right-radius: -1px;
  border-bottom-left-radius: -1px;
}
.panel > .list-group,
.panel > .panel-collapse > .list-group {
  margin-bottom: 0;
}
.panel > .list-group .list-group-item,
.panel > .panel-collapse > .list-group .list-group-item {
  border-width: 1px 0;
  border-radius: 0;
}
.panel > .list-group:first-child .list-group-item:first-child,
.panel > .panel-collapse > .list-group:first-child .list-group-item:first-child {
  border-top: 0;
  border-top-right-radius: -1px;
  border-top-left-radius: -1px;
}
.panel > .list-group:last-child .list-group-item:last-child,
.panel > .panel-collapse > .list-group:last-child .list-group-item:last-child {
  border-bottom: 0;
  border-bottom-right-radius: -1px;
  border-bottom-left-radius: -1px;
}
.panel > .panel-heading + .panel-collapse > .list-group .list-group-item:first-child {
  border-top-right-radius: 0;
  border-top-left-radius: 0;
}
.panel-heading + .list-group .list-group-item:first-child {
  border-top-width: 0;
}
.list-group + .panel-footer {
  border-top-width: 0;
}
.panel > .table,
.panel > .table-responsive > .table,
.panel > .panel-collapse > .table {
  margin-bottom: 0;
}
.panel > .table caption,
.panel > .table-responsive > .table caption,
.panel > .panel-collapse > .table caption {
  padding-left: 15px;
  padding-right: 15px;
}
.panel > .table:first-child,
.panel > .table-responsive:first-child > .table:first-child {
  border-top-right-radius: -1px;
  border-top-left-radius: -1px;
}
.panel > .table:first-child > thead:first-child > tr:first-child,
.panel > .table-responsive:first-child > .table:first-child > thead:first-child > tr:first-child,
.panel > .table:first-child > tbody:first-child > tr:first-child,
.panel > .table-responsive:first-child > .table:first-child > tbody:first-child > tr:first-child {
  border-top-left-radius: -1px;
  border-top-right-radius: -1px;
}
.panel > .table:first-child > thead:first-child > tr:first-child td:first-child,
.panel > .table-responsive:first-child > .table:first-child > thead:first-child > tr:first-child td:first-child,
.panel > .table:first-child > tbody:first-child > tr:first-child td:first-child,
.panel > .table-responsive:first-child > .table:first-child > tbody:first-child > tr:first-child td:first-child,
.panel > .table:first-child > thead:first-child > tr:first-child th:first-child,
.panel > .table-responsive:first-child > .table:first-child > thead:first-child > tr:first-child th:first-child,
.panel > .table:first-child > tbody:first-child > tr:first-child th:first-child,
.panel > .table-responsive:first-child > .table:first-child > tbody:first-child > tr:first-child th:first-child {
  border-top-left-radius: -1px;
}
.panel > .table:first-child > thead:first-child > tr:first-child td:last-child,
.panel > .table-responsive:first-child > .table:first-child > thead:first-child > tr:first-child td:last-child,
.panel > .table:first-child > tbody:first-child > tr:first-child td:last-child,
.panel > .table-responsive:first-child > .table:first-child > tbody:first-child > tr:first-child td:last-child,
.panel > .table:first-child > thead:first-child > tr:first-child th:last-child,
.panel > .table-responsive:first-child > .table:first-child > thead:first-child > tr:first-child th:last-child,
.panel > .table:first-child > tbody:first-child > tr:first-child th:last-child,
.panel > .table-responsive:first-child > .table:first-child > tbody:first-child > tr:first-child th:last-child {
  border-top-right-radius: -1px;
}
.panel > .table:last-child,
.panel > .table-responsive:last-child > .table:last-child {
  border-bottom-right-radius: -1px;
  border-bottom-left-radius: -1px;
}
.panel > .table:last-child > tbody:last-child > tr:last-child,
.panel > .table-responsive:last-child > .table:last-child > tbody:last-child > tr:last-child,
.panel > .table:last-child > tfoot:last-child > tr:last-child,
.panel > .table-responsive:last-child > .table:last-child > tfoot:last-child > tr:last-child {
  border-bottom-left-radius: -1px;
  border-bottom-right-radius: -1px;
}
.panel > .table:last-child > tbody:last-child > tr:last-child td:first-child,
.panel > .table-responsive:last-child > .table:last-child > tbody:last-child > tr:last-child td:first-child,
.panel > .table:last-child > tfoot:last-child > tr:last-child td:first-child,
.panel > .table-responsive:last-child > .table:last-child > tfoot:last-child > tr:last-child td:first-child,
.panel > .table:last-child > tbody:last-child > tr:last-child th:first-child,
.panel > .table-responsive:last-child > .table:last-child > tbody:last-child > tr:last-child th:first-child,
.panel > .table:last-child > tfoot:last-child > tr:last-child th:first-child,
.panel > .table-responsive:last-child > .table:last-child > tfoot:last-child > tr:last-child th:first-child {
  border-bottom-left-radius: -1px;
}
.panel > .table:last-child > tbody:last-child > tr:last-child td:last-child,
.panel > .table-responsive:last-child > .table:last-child > tbody:last-child > tr:last-child td:last-child,
.panel > .table:last-child > tfoot:last-child > tr:last-child td:last-child,
.panel > .table-responsive:last-child > .table:last-child > tfoot:last-child > tr:last-child td:last-child,
.panel > .table:last-child > tbody:last-child > tr:last-child th:last-child,
.panel > .table-responsive:last-child > .table:last-child > tbody:last-child > tr:last-child th:last-child,
.panel > .table:last-child > tfoot:last-child > tr:last-child th:last-child,
.panel > .table-responsive:last-child > .table:last-child > tfoot:last-child > tr:last-child th:last-child {
  border-bottom-right-radius: -1px;
}
.panel > .panel-body + .table,
.panel > .panel-body + .table-responsive,
.panel > .table + .panel-body,
.panel > .table-responsive + .panel-body {
  border-top: 1px solid #ddd;
}
.panel > .table > tbody:first-child > tr:first-child th,
.panel > .table > tbody:first-child > tr:first-child td {
  border-top: 0;
}
.panel > .table-bordered,
.panel > .table-responsive > .table-bordered {
  border: 0;
}
.panel > .table-bordered > thead > tr > th:first-child,
.panel > .table-responsive > .table-bordered > thead > tr > th:first-child,
.panel > .table-bordered > tbody > tr > th:first-child,
.panel > .table-responsive > .table-bordered > tbody > tr > th:first-child,
.panel > .table-bordered > tfoot > tr > th:first-child,
.panel > .table-responsive > .table-bordered > tfoot > tr > th:first-child,
.panel > .table-bordered > thead > tr > td:first-child,
.panel > .table-responsive > .table-bordered > thead > tr > td:first-child,
.panel > .table-bordered > tbody > tr > td:first-child,
.panel > .table-responsive > .table-bordered > tbody > tr > td:first-child,
.panel > .table-bordered > tfoot > tr > td:first-child,
.panel > .table-responsive > .table-bordered > tfoot > tr > td:first-child {
  border-left: 0;
}
.panel > .table-bordered > thead > tr > th:last-child,
.panel > .table-responsive > .table-bordered > thead > tr > th:last-child,
.panel > .table-bordered > tbody > tr > th:last-child,
.panel > .table-responsive > .table-bordered > tbody > tr > th:last-child,
.panel > .table-bordered > tfoot > tr > th:last-child,
.panel > .table-responsive > .table-bordered > tfoot > tr > th:last-child,
.panel > .table-bordered > thead > tr > td:last-child,
.panel > .table-responsive > .table-bordered > thead > tr > td:last-child,
.panel > .table-bordered > tbody > tr > td:last-child,
.panel > .table-responsive > .table-bordered > tbody > tr > td:last-child,
.panel > .table-bordered > tfoot > tr > td:last-child,
.panel > .table-responsive > .table-bordered > tfoot > tr > td:last-child {
  border-right: 0;
}
.panel > .table-bordered > thead > tr:first-child > td,
.panel > .table-responsive > .table-bordered > thead > tr:first-child > td,
.panel > .table-bordered > tbody > tr:first-child > td,
.panel > .table-responsive > .table-bordered > tbody > tr:first-child > td,
.panel > .table-bordered > thead > tr:first-child > th,
.panel > .table-responsive > .table-bordered > thead > tr:first-child > th,
.panel > .table-bordered > tbody > tr:first-child > th,
.panel > .table-responsive > .table-bordered > tbody > tr:first-child > th {
  border-bottom: 0;
}
.panel > .table-bordered > tbody > tr:last-child > td,
.panel > .table-responsive > .table-bordered > tbody > tr:last-child > td,
.panel > .table-bordered > tfoot > tr:last-child > td,
.panel > .table-responsive > .table-bordered > tfoot > tr:last-child > td,
.panel > .table-bordered > tbody > tr:last-child > th,
.panel > .table-responsive > .table-bordered > tbody > tr:last-child > th,
.panel > .table-bordered > tfoot > tr:last-child > th,
.panel > .table-responsive > .table-bordered > tfoot > tr:last-child > th {
  border-bottom: 0;
}
.panel > .table-responsive {
  border: 0;
  margin-bottom: 0;
}
.panel-group {
  margin-bottom: 20px;
}
.panel-group .panel {
  margin-bottom: 0;
  border-radius: 0px;
}
.panel-group .panel + .panel {
  margin-top: 5px;
}
.panel-group .panel-heading {
  border-bottom: 0;
}
.panel-group .panel-heading + .panel-collapse > .panel-body,
.panel-group .panel-heading + .panel-collapse > .list-group {
  border-top: 1px solid #ddd;
}
.panel-group .panel-footer {
  border-top: 0;
}
.panel-group .panel-footer + .panel-collapse .panel-body {
  border-bottom: 1px solid #ddd;
}
.panel-default {
  border-color: none;
}
.panel-default > .panel-heading {
  color: #333333;
  background-color: #f9f9f9;
  border-color: none;
}
.panel-default > .panel-heading + .panel-collapse > .panel-body {
  border-top-color: none;
}
.panel-default > .panel-heading .badge {
  color: #f9f9f9;
  background-color: #333333;
}
.panel-default > .panel-footer + .panel-collapse > .panel-body {
  border-bottom-color: none;
}
.panel-primary {
  border-color: none;
}
.panel-primary > .panel-heading {
  color: #333333;
  background-color: white;
  border-color: none;
}
.panel-primary > .panel-heading + .panel-collapse > .panel-body {
  border-top-color: none;
}
.panel-primary > .panel-heading .badge {
  color: white;
  background-color: #333333;
}
.panel-primary > .panel-footer + .panel-collapse > .panel-body {
  border-bottom-color: none;
}
.panel-success {
  border-color: #d6e9c6;
}
.panel-success > .panel-heading {
  color: #3c763d;
  background-color: #dff0d8;
  border-color: #d6e9c6;
}
.panel-success > .panel-heading + .panel-collapse > .panel-body {
  border-top-color: #d6e9c6;
}
.panel-success > .panel-heading .badge {
  color: #dff0d8;
  background-color: #3c763d;
}
.panel-success > .panel-footer + .panel-collapse > .panel-body {
  border-bottom-color: #d6e9c6;
}
.panel-info {
  border-color: #bce8f1;
}
.panel-info > .panel-heading {
  color: #31708f;
  background-color: #d9edf7;
  border-color: #bce8f1;
}
.panel-info > .panel-heading + .panel-collapse > .panel-body {
  border-top-color: #bce8f1;
}
.panel-info > .panel-heading .badge {
  color: #d9edf7;
  background-color: #31708f;
}
.panel-info > .panel-footer + .panel-collapse > .panel-body {
  border-bottom-color: #bce8f1;
}
.panel-warning {
  border-color: #faebcc;
}
.panel-warning > .panel-heading {
  color: #8a6d3b;
  background-color: #fcf8e3;
  border-color: #faebcc;
}
.panel-warning > .panel-heading + .panel-collapse > .panel-body {
  border-top-color: #faebcc;
}
.panel-warning > .panel-heading .badge {
  color: #fcf8e3;
  background-color: #8a6d3b;
}
.panel-warning > .panel-footer + .panel-collapse > .panel-body {
  border-bottom-color: #faebcc;
}
.panel-danger {
  border-color: #ebccd1;
}
.panel-danger > .panel-heading {
  color: #a94442;
  background-color: #f2dede;
  border-color: #ebccd1;
}
.panel-danger > .panel-heading + .panel-collapse > .panel-body {
  border-top-color: #ebccd1;
}
.panel-danger > .panel-heading .badge {
  color: #f2dede;
  background-color: #a94442;
}
.panel-danger > .panel-footer + .panel-collapse > .panel-body {
  border-bottom-color: #ebccd1;
}
.embed-responsive {
  position: relative;
  display: block;
  height: 0;
  padding: 0;
  overflow: hidden;
}
.embed-responsive .embed-responsive-item,
.embed-responsive iframe,
.embed-responsive embed,
.embed-responsive object,
.embed-responsive video {
  position: absolute;
  top: 0;
  left: 0;
  bottom: 0;
  height: 100%;
  width: 100%;
  border: 0;
}
.embed-responsive-16by9 {
  padding-bottom: 56.25%;
}
.embed-responsive-4by3 {
  padding-bottom: 75%;
}
.well {
  min-height: 20px;
  padding: 19px;
  margin-bottom: 20px;
  background-color: #f5f5f5;
  border: 1px solid #e3e3e3;
  border-radius: 0px;
  -webkit-box-shadow: inset 0 1px 1px rgba(0, 0, 0, 0.05);
  box-shadow: inset 0 1px 1px rgba(0, 0, 0, 0.05);
}
.well blockquote {
  border-color: #ddd;
  border-color: rgba(0, 0, 0, 0.15);
}
.well-lg {
  padding: 24px;
  border-radius: 0px;
}
.well-sm {
  padding: 9px;
  border-radius: 0px;
}
.close {
  float: right;
  font-size: 21px;
  font-weight: bold;
  line-height: 1;
  color: #000;
  text-shadow: 0 1px 0 white;
  opacity: 0.2;
  filter: alpha(opacity=20);
}
.close:hover,
.close:focus {
  color: #000;
  text-decoration: none;
  cursor: pointer;
  opacity: 0.5;
  filter: alpha(opacity=50);
}
button.close {
  padding: 0;
  cursor: pointer;
  background: transparent;
  border: 0;
  -webkit-appearance: none;
}
.modal-open {
  overflow: hidden;
}
.modal {
  display: none;
  overflow: hidden;
  position: fixed;
  top: 0;
  right: 0;
  bottom: 0;
  left: 0;
  z-index: 1050;
  -webkit-overflow-scrolling: touch;
  outline: 0;
}
.modal.fade .modal-dialog {
  -webkit-transform: translate(0, -25%);
  -ms-transform: translate(0, -25%);
  -o-transform: translate(0, -25%);
  transform: translate(0, -25%);
  -webkit-transition: -webkit-transform 0.3s ease-out;
  -moz-transition: -moz-transform 0.3s ease-out;
  -o-transition: -o-transform 0.3s ease-out;
  transition: transform 0.3s ease-out;
}
.modal.in .modal-dialog {
  -webkit-transform: translate(0, 0);
  -ms-transform: translate(0, 0);
  -o-transform: translate(0, 0);
  transform: translate(0, 0);
}
.modal-open .modal {
  overflow-x: hidden;
  overflow-y: auto;
}
.modal-dialog {
  position: relative;
  width: auto;
  margin: 10px;
}
.modal-content {
  position: relative;
  background-color: white;
  border: 1px solid #999;
  border: 1px solid rgba(0, 0, 0, 0.2);
  border-radius: 0px;
  -webkit-box-shadow: 0 3px 9px rgba(0, 0, 0, 0.5);
  box-shadow: 0 3px 9px rgba(0, 0, 0, 0.5);
  background-clip: padding-box;
  outline: 0;
}
.modal-backdrop {
  position: fixed;
  top: 0;
  right: 0;
  bottom: 0;
  left: 0;
  z-index: 1040;
  background-color: black;
}
.modal-backdrop.fade {
  opacity: 0;
  filter: alpha(opacity=0);
}
.modal-backdrop.in {
  opacity: 0.5;
  filter: alpha(opacity=50);
}
.modal-header {
  padding: 15px;
  border-bottom: 1px solid #e5e5e5;
}
.modal-header .close {
  margin-top: -2px;
}
.modal-title {
  margin: 0;
  line-height: 1.42857143;
}
.modal-body {
  position: relative;
  padding: 15px;
}
.modal-footer {
  padding: 15px;
  text-align: right;
  border-top: 1px solid #e5e5e5;
}
.modal-footer .btn + .btn {
  margin-left: 5px;
  margin-bottom: 0;
}
.modal-footer .btn-group .btn + .btn {
  margin-left: -1px;
}
.modal-footer .btn-block + .btn-block {
  margin-left: 0;
}
.modal-scrollbar-measure {
  position: absolute;
  top: -9999px;
  width: 50px;
  height: 50px;
  overflow: scroll;
}
@media (min-width: 768px) {
  .modal-dialog {
    width: 600px;
    margin: 30px auto;
  }
  .modal-content {
    -webkit-box-shadow: 0 5px 15px rgba(0, 0, 0, 0.5);
    box-shadow: 0 5px 15px rgba(0, 0, 0, 0.5);
  }
  .modal-sm {
    width: 300px;
  }
}
@media (min-width: 992px) {
  .modal-lg {
    width: 900px;
  }
}
.tooltip {
  position: absolute;
  z-index: 1070;
  display: block;
  font-family: 'Open Sans', Verdana, Arial, Helvetica, sans-serif;
  font-style: normal;
  font-weight: normal;
  letter-spacing: normal;
  line-break: auto;
  line-height: 1.42857143;
  text-align: left;
  text-align: start;
  text-decoration: none;
  text-shadow: none;
  text-transform: none;
  white-space: normal;
  word-break: normal;
  word-spacing: normal;
  word-wrap: normal;
  font-size: 12px;
  opacity: 0;
  filter: alpha(opacity=0);
}
.tooltip.in {
  opacity: 0.9;
  filter: alpha(opacity=90);
}
.tooltip.top {
  margin-top: -3px;
  padding: 5px 0;
}
.tooltip.right {
  margin-left: 3px;
  padding: 0 5px;
}
.tooltip.bottom {
  margin-top: 3px;
  padding: 5px 0;
}
.tooltip.left {
  margin-left: -3px;
  padding: 0 5px;
}
.tooltip-inner {
  max-width: 200px;
  padding: 3px 8px;
  color: #fff;
  text-align: center;
  background-color: #000;
  border-radius: 0px;
}
.tooltip-arrow {
  position: absolute;
  width: 0;
  height: 0;
  border-color: transparent;
  border-style: solid;
}
.tooltip.top .tooltip-arrow {
  bottom: 0;
  left: 50%;
  margin-left: -5px;
  border-width: 5px 5px 0;
  border-top-color: #000;
}
.tooltip.top-left .tooltip-arrow {
  bottom: 0;
  right: 5px;
  margin-bottom: -5px;
  border-width: 5px 5px 0;
  border-top-color: #000;
}
.tooltip.top-right .tooltip-arrow {
  bottom: 0;
  left: 5px;
  margin-bottom: -5px;
  border-width: 5px 5px 0;
  border-top-color: #000;
}
.tooltip.right .tooltip-arrow {
  top: 50%;
  left: 0;
  margin-top: -5px;
  border-width: 5px 5px 5px 0;
  border-right-color: #000;
}
.tooltip.left .tooltip-arrow {
  top: 50%;
  right: 0;
  margin-top: -5px;
  border-width: 5px 0 5px 5px;
  border-left-color: #000;
}
.tooltip.bottom .tooltip-arrow {
  top: 0;
  left: 50%;
  margin-left: -5px;
  border-width: 0 5px 5px;
  border-bottom-color: #000;
}
.tooltip.bottom-left .tooltip-arrow {
  top: 0;
  right: 5px;
  margin-top: -5px;
  border-width: 0 5px 5px;
  border-bottom-color: #000;
}
.tooltip.bottom-right .tooltip-arrow {
  top: 0;
  left: 5px;
  margin-top: -5px;
  border-width: 0 5px 5px;
  border-bottom-color: #000;
}
.popover {
  position: absolute;
  top: 0;
  left: 0;
  z-index: 1060;
  display: none;
  max-width: 276px;
  padding: 1px;
  font-family: 'Open Sans', Verdana, Arial, Helvetica, sans-serif;
  font-style: normal;
  font-weight: normal;
  letter-spacing: normal;
  line-break: auto;
  line-height: 1.42857143;
  text-align: left;
  text-align: start;
  text-decoration: none;
  text-shadow: none;
  text-transform: none;
  white-space: normal;
  word-break: normal;
  word-spacing: normal;
  word-wrap: normal;
  font-size: 14px;
  background-color: white;
  background-clip: padding-box;
  border: 1px solid #ccc;
  border: 1px solid rgba(0, 0, 0, 0.2);
  border-radius: 0px;
  -webkit-box-shadow: 0 5px 10px rgba(0, 0, 0, 0.2);
  box-shadow: 0 5px 10px rgba(0, 0, 0, 0.2);
}
.popover.top {
  margin-top: -10px;
}
.popover.right {
  margin-left: 10px;
}
.popover.bottom {
  margin-top: 10px;
}
.popover.left {
  margin-left: -10px;
}
.popover-title {
  margin: 0;
  padding: 8px 14px;
  font-size: 14px;
  background-color: white;
  border-bottom: 1px solid #f2f2f2;
  border-radius: -1px -1px 0 0;
}
.popover-content {
  padding: 9px 14px;
}
.popover > .arrow,
.popover > .arrow:after {
  position: absolute;
  display: block;
  width: 0;
  height: 0;
  border-color: transparent;
  border-style: solid;
}
.popover > .arrow {
  border-width: 11px;
}
.popover > .arrow:after {
  border-width: 10px;
  content: "";
}
.popover.top > .arrow {
  left: 50%;
  margin-left: -11px;
  border-bottom-width: 0;
  border-top-color: #999999;
  border-top-color: rgba(0, 0, 0, 0.25);
  bottom: -11px;
}
.popover.top > .arrow:after {
  content: " ";
  bottom: 1px;
  margin-left: -10px;
  border-bottom-width: 0;
  border-top-color: white;
}
.popover.right > .arrow {
  top: 50%;
  left: -11px;
  margin-top: -11px;
  border-left-width: 0;
  border-right-color: #999999;
  border-right-color: rgba(0, 0, 0, 0.25);
}
.popover.right > .arrow:after {
  content: " ";
  left: 1px;
  bottom: -10px;
  border-left-width: 0;
  border-right-color: white;
}
.popover.bottom > .arrow {
  left: 50%;
  margin-left: -11px;
  border-top-width: 0;
  border-bottom-color: #999999;
  border-bottom-color: rgba(0, 0, 0, 0.25);
  top: -11px;
}
.popover.bottom > .arrow:after {
  content: " ";
  top: 1px;
  margin-left: -10px;
  border-top-width: 0;
  border-bottom-color: white;
}
.popover.left > .arrow {
  top: 50%;
  right: -11px;
  margin-top: -11px;
  border-right-width: 0;
  border-left-color: #999999;
  border-left-color: rgba(0, 0, 0, 0.25);
}
.popover.left > .arrow:after {
  content: " ";
  right: 1px;
  border-right-width: 0;
  border-left-color: white;
  bottom: -10px;
}
.carousel {
  position: relative;
}
.carousel-inner {
  position: relative;
  overflow: hidden;
  width: 100%;
}
.carousel-inner > .item {
  display: none;
  position: relative;
  -webkit-transition: 0.6s ease-in-out left;
  -o-transition: 0.6s ease-in-out left;
  transition: 0.6s ease-in-out left;
}
.carousel-inner > .item > img,
.carousel-inner > .item > a > img {
  line-height: 1;
}
@media all and (transform-3d), (-webkit-transform-3d) {
  .carousel-inner > .item {
    -webkit-transition: -webkit-transform 0.6s ease-in-out;
    -moz-transition: -moz-transform 0.6s ease-in-out;
    -o-transition: -o-transform 0.6s ease-in-out;
    transition: transform 0.6s ease-in-out;
    -webkit-backface-visibility: hidden;
    -moz-backface-visibility: hidden;
    backface-visibility: hidden;
    -webkit-perspective: 1000px;
    -moz-perspective: 1000px;
    perspective: 1000px;
  }
  .carousel-inner > .item.next,
  .carousel-inner > .item.active.right {
    -webkit-transform: translate3d(100%, 0, 0);
    transform: translate3d(100%, 0, 0);
    left: 0;
  }
  .carousel-inner > .item.prev,
  .carousel-inner > .item.active.left {
    -webkit-transform: translate3d(-100%, 0, 0);
    transform: translate3d(-100%, 0, 0);
    left: 0;
  }
  .carousel-inner > .item.next.left,
  .carousel-inner > .item.prev.right,
  .carousel-inner > .item.active {
    -webkit-transform: translate3d(0, 0, 0);
    transform: translate3d(0, 0, 0);
    left: 0;
  }
}
.carousel-inner > .active,
.carousel-inner > .next,
.carousel-inner > .prev {
  display: block;
}
.carousel-inner > .active {
  left: 0;
}
.carousel-inner > .next,
.carousel-inner > .prev {
  position: absolute;
  top: 0;
  width: 100%;
}
.carousel-inner > .next {
  left: 100%;
}
.carousel-inner > .prev {
  left: -100%;
}
.carousel-inner > .next.left,
.carousel-inner > .prev.right {
  left: 0;
}
.carousel-inner > .active.left {
  left: -100%;
}
.carousel-inner > .active.right {
  left: 100%;
}
.carousel-control {
  position: absolute;
  top: 0;
  left: 0;
  bottom: 0;
  width: 15%;
  opacity: 0.5;
  filter: alpha(opacity=50);
  font-size: 20px;
  color: white;
  text-align: center;
  text-shadow: 0 1px 2px rgba(0, 0, 0, 0.6);
  background-color: rgba(0, 0, 0, 0);
}
.carousel-control.left {
  background-image: -webkit-linear-gradient(left, rgba(0, 0, 0, 0.5) 0%, rgba(0, 0, 0, 0.0001) 100%);
  background-image: -o-linear-gradient(left, rgba(0, 0, 0, 0.5) 0%, rgba(0, 0, 0, 0.0001) 100%);
  background-image: linear-gradient(to right, rgba(0, 0, 0, 0.5) 0%, rgba(0, 0, 0, 0.0001) 100%);
  background-repeat: repeat-x;
  filter: progid:DXImageTransform.Microsoft.gradient(startColorstr='#80000000', endColorstr='#00000000', GradientType=1);
}
.carousel-control.right {
  left: auto;
  right: 0;
  background-image: -webkit-linear-gradient(left, rgba(0, 0, 0, 0.0001) 0%, rgba(0, 0, 0, 0.5) 100%);
  background-image: -o-linear-gradient(left, rgba(0, 0, 0, 0.0001) 0%, rgba(0, 0, 0, 0.5) 100%);
  background-image: linear-gradient(to right, rgba(0, 0, 0, 0.0001) 0%, rgba(0, 0, 0, 0.5) 100%);
  background-repeat: repeat-x;
  filter: progid:DXImageTransform.Microsoft.gradient(startColorstr='#00000000', endColorstr='#80000000', GradientType=1);
}
.carousel-control:hover,
.carousel-control:focus {
  outline: 0;
  color: white;
  text-decoration: none;
  opacity: 0.9;
  filter: alpha(opacity=90);
}
.carousel-control .icon-prev,
.carousel-control .icon-next,
.carousel-control .glyphicon-chevron-left,
.carousel-control .glyphicon-chevron-right {
  position: absolute;
  top: 50%;
  margin-top: -10px;
  z-index: 5;
  display: inline-block;
}
.carousel-control .icon-prev,
.carousel-control .glyphicon-chevron-left {
  left: 50%;
  margin-left: -10px;
}
.carousel-control .icon-next,
.carousel-control .glyphicon-chevron-right {
  right: 50%;
  margin-right: -10px;
}
.carousel-control .icon-prev,
.carousel-control .icon-next {
  width: 20px;
  height: 20px;
  line-height: 1;
  font-family: serif;
}
.carousel-control .icon-prev:before {
  content: '\2039';
}
.carousel-control .icon-next:before {
  content: '\203a';
}
.carousel-indicators {
  position: absolute;
  bottom: 10px;
  left: 50%;
  z-index: 15;
  width: 60%;
  margin-left: -30%;
  padding-left: 0;
  list-style: none;
  text-align: center;
}
.carousel-indicators li {
  display: inline-block;
  width: 10px;
  height: 10px;
  margin: 1px;
  text-indent: -999px;
  border: 1px solid white;
  border-radius: 10px;
  cursor: pointer;
  background-color: #000 \9;
  background-color: rgba(0, 0, 0, 0);
}
.carousel-indicators .active {
  margin: 0;
  width: 12px;
  height: 12px;
  background-color: white;
}
.carousel-caption {
  position: absolute;
  left: 15%;
  right: 15%;
  bottom: 20px;
  z-index: 10;
  padding-top: 20px;
  padding-bottom: 20px;
  color: white;
  text-align: center;
  text-shadow: 0 1px 2px rgba(0, 0, 0, 0.6);
}
.carousel-caption .btn {
  text-shadow: none;
}
@media screen and (min-width: 768px) {
  .carousel-control .glyphicon-chevron-left,
  .carousel-control .glyphicon-chevron-right,
  .carousel-control .icon-prev,
  .carousel-control .icon-next {
    width: 30px;
    height: 30px;
    margin-top: -10px;
    font-size: 30px;
  }
  .carousel-control .glyphicon-chevron-left,
  .carousel-control .icon-prev {
    margin-left: -10px;
  }
  .carousel-control .glyphicon-chevron-right,
  .carousel-control .icon-next {
    margin-right: -10px;
  }
  .carousel-caption {
    left: 20%;
    right: 20%;
    padding-bottom: 30px;
  }
  .carousel-indicators {
    bottom: 20px;
  }
}
.clearfix:before,
.clearfix:after,
.dl-horizontal dd:before,
.dl-horizontal dd:after,
.container:before,
.container:after,
.container-fluid:before,
.container-fluid:after,
.row:before,
.row:after,
.form-horizontal .form-group:before,
.form-horizontal .form-group:after,
.btn-toolbar:before,
.btn-toolbar:after,
.btn-group-vertical > .btn-group:before,
.btn-group-vertical > .btn-group:after,
.nav:before,
.nav:after,
.navbar:before,
.navbar:after,
.navbar-header:before,
.navbar-header:after,
.navbar-collapse:before,
.navbar-collapse:after,
.pager:before,
.pager:after,
.panel-body:before,
.panel-body:after,
.modal-header:before,
.modal-header:after,
.modal-footer:before,
.modal-footer:after,
.il-table-presentation-row .il-table-presentation-row-expanded:before,
.il-table-presentation-row .il-table-presentation-row-expanded:after {
  content: " ";
  display: table;
}
.clearfix:after,
.dl-horizontal dd:after,
.container:after,
.container-fluid:after,
.row:after,
.form-horizontal .form-group:after,
.btn-toolbar:after,
.btn-group-vertical > .btn-group:after,
.nav:after,
.navbar:after,
.navbar-header:after,
.navbar-collapse:after,
.pager:after,
.panel-body:after,
.modal-header:after,
.modal-footer:after,
.il-table-presentation-row .il-table-presentation-row-expanded:after {
  clear: both;
}
.center-block {
  display: block;
  margin-left: auto;
  margin-right: auto;
}
.pull-right {
  float: right !important;
}
.pull-left {
  float: left !important;
}
.hide {
  display: none !important;
}
.show {
  display: block !important;
}
.invisible {
  visibility: hidden;
}
.text-hide {
  font: 0/0 a;
  color: transparent;
  text-shadow: none;
  background-color: transparent;
  border: 0;
}
.hidden {
  display: none !important;
}
.affix {
  position: fixed;
}
@-ms-viewport {
  width: device-width;
}
.visible-xs,
.visible-sm,
.visible-md,
.visible-lg {
  display: none !important;
}
.visible-xs-block,
.visible-xs-inline,
.visible-xs-inline-block,
.visible-sm-block,
.visible-sm-inline,
.visible-sm-inline-block,
.visible-md-block,
.visible-md-inline,
.visible-md-inline-block,
.visible-lg-block,
.visible-lg-inline,
.visible-lg-inline-block {
  display: none !important;
}
@media (max-width: 767px) {
  .visible-xs {
    display: block !important;
  }
  table.visible-xs {
    display: table !important;
  }
  tr.visible-xs {
    display: table-row !important;
  }
  th.visible-xs,
  td.visible-xs {
    display: table-cell !important;
  }
}
@media (max-width: 767px) {
  .visible-xs-block {
    display: block !important;
  }
}
@media (max-width: 767px) {
  .visible-xs-inline {
    display: inline !important;
  }
}
@media (max-width: 767px) {
  .visible-xs-inline-block {
    display: inline-block !important;
  }
}
@media (min-width: 768px) and (max-width: 991px) {
  .visible-sm {
    display: block !important;
  }
  table.visible-sm {
    display: table !important;
  }
  tr.visible-sm {
    display: table-row !important;
  }
  th.visible-sm,
  td.visible-sm {
    display: table-cell !important;
  }
}
@media (min-width: 768px) and (max-width: 991px) {
  .visible-sm-block {
    display: block !important;
  }
}
@media (min-width: 768px) and (max-width: 991px) {
  .visible-sm-inline {
    display: inline !important;
  }
}
@media (min-width: 768px) and (max-width: 991px) {
  .visible-sm-inline-block {
    display: inline-block !important;
  }
}
@media (min-width: 992px) and (max-width: 1199px) {
  .visible-md {
    display: block !important;
  }
  table.visible-md {
    display: table !important;
  }
  tr.visible-md {
    display: table-row !important;
  }
  th.visible-md,
  td.visible-md {
    display: table-cell !important;
  }
}
@media (min-width: 992px) and (max-width: 1199px) {
  .visible-md-block {
    display: block !important;
  }
}
@media (min-width: 992px) and (max-width: 1199px) {
  .visible-md-inline {
    display: inline !important;
  }
}
@media (min-width: 992px) and (max-width: 1199px) {
  .visible-md-inline-block {
    display: inline-block !important;
  }
}
@media (min-width: 1200px) {
  .visible-lg {
    display: block !important;
  }
  table.visible-lg {
    display: table !important;
  }
  tr.visible-lg {
    display: table-row !important;
  }
  th.visible-lg,
  td.visible-lg {
    display: table-cell !important;
  }
}
@media (min-width: 1200px) {
  .visible-lg-block {
    display: block !important;
  }
}
@media (min-width: 1200px) {
  .visible-lg-inline {
    display: inline !important;
  }
}
@media (min-width: 1200px) {
  .visible-lg-inline-block {
    display: inline-block !important;
  }
}
@media (max-width: 767px) {
  .hidden-xs {
    display: none !important;
  }
}
@media (min-width: 768px) and (max-width: 991px) {
  .hidden-sm {
    display: none !important;
  }
}
@media (min-width: 992px) and (max-width: 1199px) {
  .hidden-md {
    display: none !important;
  }
}
@media (min-width: 1200px) {
  .hidden-lg {
    display: none !important;
  }
}
.visible-print {
  display: none !important;
}
@media print {
  .visible-print {
    display: block !important;
  }
  table.visible-print {
    display: table !important;
  }
  tr.visible-print {
    display: table-row !important;
  }
  th.visible-print,
  td.visible-print {
    display: table-cell !important;
  }
}
.visible-print-block {
  display: none !important;
}
@media print {
  .visible-print-block {
    display: block !important;
  }
}
.visible-print-inline {
  display: none !important;
}
@media print {
  .visible-print-inline {
    display: inline !important;
  }
}
.visible-print-inline-block {
  display: none !important;
}
@media print {
  .visible-print-inline-block {
    display: inline-block !important;
  }
}
@media print {
  .hidden-print {
    display: none !important;
  }
}
.badge {
  font-size: 9px;
  margin-left: -4px;
  position: absolute;
}
.il-counter-novelty {
  padding: 2px 4px;
  margin-top: -5px;
  background-color: #fa8228;
}
.il-counter-status {
  padding: 2px 4px;
  margin-top: 10px;
  background-color: #a9a9a9;
}
.il-panel-report .thumbnail {
  margin-bottom: 0;
}
.il-panel-report > .panel-body > .panel {
  margin-bottom: 10px;
}
.il-panel-report .panel-heading {
  min-height: 34px;
}
.panel-heading > h3 {
  float: left;
}
.panel-heading > h4 {
  float: left;
}
.panel-heading .dropdown {
  float: right;
}
.panel-heading .dropdown > button.dropdown-toggle {
  color: white;
}
.il-panel-listing-std-item-container {
  margin: 0 0 1px 0;
}
.il-panel-listing-std-container > .il-item-group > h4 {
  margin: 16px 0 2px 0;
  font-size: 17px;
  font-weight: normal;
  padding: 0;
  text-transform: uppercase;
  color: #909090;
}
.il-panel-listing-std-container > h3 {
  font-weight: normal;
  padding: 0;
  margin: 8px 0 2px 0;
  font-size: 19px;
  text-transform: uppercase;
  color: #909090;
  float: left;
}
.il-panel-listing-std-container .dropdown {
  float: right;
}
@media only screen and (min-width: 769px) {
  .panel-secondary .il-panel-listing-std-container > h3,
  .panel-secondary .il-panel-listing-std-container > h4 {
    display: block;
    padding: 3px 6px;
    font-size: 12px;
    background-color: #ececec;
    color: #909090;
    white-space: nowrap;
    margin: 0;
  }
  .panel-secondary .panel-body {
    padding: 3px 8px;
  }
}
.panel-secondary .panel-heading {
  display: flex;
  flex-flow: row wrap;
}
.panel-secondary .panel-secondary-title {
  flex-grow: 99;
  flex-shrink: 0;
  order: 1;
}
.panel-secondary .panel-heading .dropdown {
  flex-grow: 1;
  flex-shrink: 0;
  order: 3;
}
.panel-secondary .il-viewcontrol-sortation {
  flex-grow: 1;
  flex-shrink: 0;
  order: 2;
  margin-right: 5px;
}
.panel-secondary .il-viewcontrol-pagination,
.panel-secondary .il-viewcontrol-section {
  flex-grow: 1;
  flex-shrink: 1;
  flex-basis: 100%;
  order: 4;
  background-color: #f9f9f9;
  text-align: center;
  padding-top: 8px;
}
.panel-secondary .panel-heading.ilHeader {
  padding-bottom: 0;
  padding-right: 0;
  border: none;
}
.il-card {
  padding: 0;
  width: 100%;
  position: relative;
  background-color: white;
  /* see bug #24947 */
}
.il-card img {
  width: 100%;
}
.il-card a {
  overflow: hidden;
}
.il-card .thumbnail {
  margin-bottom: 0px;
}
.il-card .card-highlight {
  background: #fa8228;
  height: 6px;
  width: 100%;
}
.il-card .card-no-highlight {
  background-color: transparent;
  height: 3px;
  width: 100%;
}
.il-card .caption .card-title {
  overflow-wrap: break-word;
}
.il-card .caption:nth-of-type(1n+3) {
  border-top: 1px solid #ddd;
}
.il-card .caption dl dt {
  font-weight: normal;
  color: #909090;
  font-size: 12px;
  padding-top: 6px;
}
.il-card .il-card-repository-head {
  background-color: rgba(0, 0, 0, 0.5);
  position: absolute;
  top: 0;
  left: 0;
  right: 0;
  height: 47px;
  padding: 0 6px;
}
.il-card .il-card-repository-head .icon.outlined {
  filter: brightness(1);
}
.il-card .il-card-repository-head .icon.outlined.disabled {
  filter: brightness(1);
}
.il-card .il-card-repository-head > div {
  padding: 6px 6px;
  float: left;
}
.il-card .il-card-repository-head .il-chart-progressmeter-box {
  width: 41px;
  height: 38px;
}
.il-card .il-card-repository-head .il-chart-progressmeter-box > .il-chart-progressmeter-container .il-chart-progressmeter-viewbox {
  max-width: 100%;
  filter: brightness(1.2);
}
.il-card .il-card-repository-head > div.il-card-repository-dropdown {
  float: right;
  padding: 9px 6px;
}
.il-card .il-card-repository-head > div.il-card-repository-dropdown > .dropdown > button {
  background-color: inherit;
  border: #e0e0e0 1px solid;
  width: 29px;
  height: 29px;
}
.il-card .il-card-repository-head > div.il-card-repository-dropdown > .dropdown > button span.caret {
  display: block;
  margin-left: auto;
  margin-right: auto;
}
.il-panel-report .il-card {
  background-color: #f9f9f9;
}
@media (min-width: 768px) {
  .row-eq-height .il-card {
    display: flex;
    flex-direction: column;
  }
  .row-eq-height .il-card :last-child {
    flex-grow: 2;
  }
}
/* see bug #25920, limit size of cards for small screens */
@media (max-width: 768px) {
  .il-card {
    max-width: 350px;
    margin-right: auto;
    margin-left: auto;
  }
}
.il-deck .row {
  margin-left: 0;
  margin-right: 0;
}
.il-deck .row > div {
  padding-left: 5px;
  padding-right: 5px;
  margin-bottom: 6px;
}
.il-deck .row.row-eq-height:before {
  content: none !important;
}
.il-deck .row.row-eq-height:after {
  content: none !important;
}
@media (min-width: 768px) {
  .row-eq-height {
    display: -webkit-box;
    display: -webkit-flex;
    display: -ms-flexbox;
    display: flex;
    flex-wrap: wrap;
  }
  .row-eq-height > div {
    display: flex;
  }
}
.il-upload-file-item.row [class*="col-"].col-no-padding {
  padding-left: 0;
  padding-right: 0;
}
.il-upload-file-item.standard {
  background: white;
  border: 1px solid #9C9C9C;
  -moz-border-radius: 0px;
  -webkit-border-radius: 0px;
  border-radius: 0px;
  margin-bottom: 4px;
}
.il-upload-file-item.standard .file-info {
  padding: 3px 8px;
  line-height: 1.42857143;
  border-radius: 0;
  font-size: 12px;
  border: 1px solid transparent;
  color: #333333;
  display: inline-block;
}
.il-upload-file-item.standard .remove button {
  margin: 2px 7px 0 0;
}
.il-dropzone.row [class*="col-"].col-no-padding {
  padding-left: 0;
  padding-right: 0;
}
.il-dropzone.standard {
  background: white;
  border: 1px dashed #9C9C9C;
  -moz-border-radius: 0px;
  -webkit-border-radius: 0px;
  border-radius: 0px;
  margin-bottom: 4px;
}
.il-dropzone.standard .dz-message {
  padding: 3px 8px;
  line-height: 1.42857143;
  border-radius: 0;
  font-size: 12px;
  border: 1px solid transparent;
  color: #9C9C9C;
  display: inline-block;
}
.il-dropzone.wrapper {
  padding: 1px;
}
.il-dropzone.darkened-highlight {
  z-index: 1100;
  position: relative;
  border: 1px dashed #9C9C9C;
  -moz-border-radius: 0px;
  -webkit-border-radius: 0px;
  border-radius: 0px;
  background: #FFFFD6;
}
.il-dropzone.default-highlight {
  border: 1px dashed #9C9C9C;
  -moz-border-radius: 0px;
  -webkit-border-radius: 0px;
  border-radius: 0px;
  background: #FFFFD6;
}
.il-dropzone.drag-hover {
  border: 1px dashed #606060;
  -moz-border-radius: 0px;
  -webkit-border-radius: 0px;
  border-radius: 0px;
  background-color: #FFF9BC;
}
.btn {
  font-size: 12px;
}
input.btn {
  display: inline-block;
  min-width: 60px;
  vertical-align: top;
}
@media (max-width: 768px) {
  input.btn {
    min-width: 0;
  }
}
.btn-default {
  color: white;
  background-color: #708bae;
  border-color: #708bae;
}
.btn-default:focus,
.btn-default.focus {
  color: white;
  background-color: #557196;
  border-color: #3a4c65;
}
.btn-default:hover {
  color: white;
  background-color: #557196;
  border-color: #526c90;
}
.btn-default:active,
.btn-default.active,
.open > .dropdown-toggle.btn-default {
  color: white;
  background-color: #557196;
  border-color: #526c90;
}
.btn-default:active:hover,
.btn-default.active:hover,
.open > .dropdown-toggle.btn-default:hover,
.btn-default:active:focus,
.btn-default.active:focus,
.open > .dropdown-toggle.btn-default:focus,
.btn-default:active.focus,
.btn-default.active.focus,
.open > .dropdown-toggle.btn-default.focus {
  color: white;
  background-color: #48607f;
  border-color: #3a4c65;
}
.btn-default:active,
.btn-default.active,
.open > .dropdown-toggle.btn-default {
  background-image: none;
}
.btn-default.disabled:hover,
.btn-default[disabled]:hover,
fieldset[disabled] .btn-default:hover,
.btn-default.disabled:focus,
.btn-default[disabled]:focus,
fieldset[disabled] .btn-default:focus,
.btn-default.disabled.focus,
.btn-default[disabled].focus,
fieldset[disabled] .btn-default.focus {
  background-color: #708bae;
  border-color: #708bae;
}
.btn-default .badge {
  color: #708bae;
  background-color: white;
}
.btn-primary {
  color: white;
  background-color: #6ea03c;
  border-color: #6ea03c;
}
.btn-primary:focus,
.btn-primary.focus {
  color: white;
  background-color: #557b2e;
  border-color: #2e4319;
}
.btn-primary:hover {
  color: white;
  background-color: #557b2e;
  border-color: #4f732b;
}
.btn-primary:active,
.btn-primary.active,
.open > .dropdown-toggle.btn-primary {
  color: white;
  background-color: #557b2e;
  border-color: #4f732b;
}
.btn-primary:active:hover,
.btn-primary.active:hover,
.open > .dropdown-toggle.btn-primary:hover,
.btn-primary:active:focus,
.btn-primary.active:focus,
.open > .dropdown-toggle.btn-primary:focus,
.btn-primary:active.focus,
.btn-primary.active.focus,
.open > .dropdown-toggle.btn-primary.focus {
  color: white;
  background-color: #436124;
  border-color: #2e4319;
}
.btn-primary:active,
.btn-primary.active,
.open > .dropdown-toggle.btn-primary {
  background-image: none;
}
.btn-primary.disabled:hover,
.btn-primary[disabled]:hover,
fieldset[disabled] .btn-primary:hover,
.btn-primary.disabled:focus,
.btn-primary[disabled]:focus,
fieldset[disabled] .btn-primary:focus,
.btn-primary.disabled.focus,
.btn-primary[disabled].focus,
fieldset[disabled] .btn-primary.focus {
  background-color: #6ea03c;
  border-color: #6ea03c;
}
.btn-primary .badge {
  color: #6ea03c;
  background-color: white;
}
.btn.disabled,
.btn[disabled],
fieldset[disabled] .btn,
.btn.disabled:hover,
.btn[disabled]:hover,
fieldset[disabled] .btn:hover,
.btn.disabled:focus,
.btn[disabled]:focus,
fieldset[disabled] .btn:focus,
.btn.disabled:active,
.btn[disabled]:active,
fieldset[disabled] .btn:active,
.btn.disabled.active,
.btn[disabled].active,
fieldset[disabled] .btn.active {
  background-color: #b0b0b0;
  border-color: #e0e0e0;
  color: white;
  cursor: default;
}
.btn.engaged,
.btn.engaged:hover,
.btn.engaged:focus,
.btn.engaged:active,
.btn.engaged.active {
  background-color: #b0b0b0;
  border-color: #e0e0e0;
  color: white;
}
button > .glyphicon {
  pointer-events: none;
}
a.btn-link.ilSubmitInactive,
a.btn-link.ilSubmitInactive:hover {
  background-color: #b0b0b0;
  color: white;
  border-color: #e0e0e0;
  padding: 0;
}
.il-btn-month .dropdown-menu {
  min-width: 250px;
}
.btn-tag {
  display: inline-block;
  white-space: nowrap;
  padding: 1px 5px;
  margin: 2px 4px 2px 0;
  border-radius: 3px;
}
.btn-tag.btn-tag-inactive {
  cursor: default !important;
}
.btn-tag.btn-tag-relevance-verylow {
  background-color: #b0b0b0;
  color: #000000;
}
.btn-tag.btn-tag-relevance-low {
  background-color: #a5b8ba;
  color: #000000;
}
.btn-tag.btn-tag-relevance-middle {
  background-color: #95c5ca;
  color: #000000;
}
.btn-tag.btn-tag-relevance-high {
  background-color: #85d1da;
  color: #000000;
}
.btn-tag.btn-tag-relevance-veryhigh {
  background-color: #75deea;
  color: #000000;
}
.btn-link {
  padding: 0;
  text-align: left;
  white-space: normal;
}
.btn-bulky {
  width: 100%;
}
.il-btn-with-loading-animation {
  background-image: url("images/loader.svg");
  background-repeat: no-repeat;
  background-position: right center;
  padding-right: 18px;
}
.btn-tag {
  display: inline-block;
  white-space: nowrap;
  padding: 1px 5px;
  margin: 2px 4px 2px 0;
  border-radius: 3px;
}
.btn-tag.btn-tag-inactive {
  cursor: default !important;
}
.btn-tag.btn-tag-relevance-verylow {
  background-color: #b0b0b0;
  color: #000000;
}
.btn-tag.btn-tag-relevance-low {
  background-color: #a5b8ba;
  color: #000000;
}
.btn-tag.btn-tag-relevance-middle {
  background-color: #95c5ca;
  color: #000000;
}
.btn-tag.btn-tag-relevance-high {
  background-color: #85d1da;
  color: #000000;
}
.btn-tag.btn-tag-relevance-veryhigh {
  background-color: #75deea;
  color: #000000;
}
.il-toggle-button {
  position: relative;
  display: inline-block;
  height: 19px;
  padding-left: 25px;
  padding-right: 25px;
  border: 1px solid rgba(0, 0, 0, 0.1);
  border-radius: 40px;
  background: #cdcdcd;
  cursor: pointer;
}
.il-toggle-button .il-toggle-switch {
  position: absolute;
  top: -4px;
  left: -6%;
  width: 25px;
  height: 25px;
  border: 1px solid rgba(0, 0, 0, 0.2);
  border-radius: 40px;
  background: #808080;
  -webkit-transition: all 0.25s ease-in-out;
  /* Safari */
  transition: all 0.25s ease-in-out;
}
.il-toggle-button.on {
  background: #a1b3ca;
}
.il-toggle-button.on .il-toggle-switch {
  left: 53%;
  background: #4c6586;
}
h6.il-divider {
  padding: 3px 6px;
  background-color: #ececec;
  display: block;
  font-size: 12px;
  line-height: 1.5;
  color: #4d4d4d;
}
hr.il-divider-with-label {
  display: none;
}
.il-divider-vertical:before {
  content: "\2022";
  padding-left: 6px;
  padding-right: 6px;
}
.dropdown .btn {
  text-align: left;
}
.dropdown hr {
  margin: 6px 0;
}
.dropdown h6 {
  margin: 3px 0;
}
.dropdown-menu {
  background-color: white;
  font-weight: normal;
  border: 0 none;
  -webkit-box-shadow: 3px 9px 9px 0 rgba(0, 0, 0, 0.3);
  box-shadow: 3px 9px 9px 0 rgba(0, 0, 0, 0.3);
}
.dropdown-menu li > .btn {
  display: block;
  width: 100%;
  clear: both;
  padding: 3px 10px;
  font-weight: normal;
  font-size: 14px;
  line-height: 1.42857143;
  background-color: transparent;
  color: #5d5d5d;
  white-space: nowrap;
}
.dropdown-menu li > .btn:hover,
.dropdown-menu li > .btn:focus {
  text-decoration: none;
  color: #262626;
  background-color: #ecf0f4;
}
.il-item {
  background-color: white;
  position: relative;
  padding: 20px;
}
.il-item h5 {
  margin: 4px 0px 2px 0px;
  font-size: 16px;
  float: left;
}
.il-item h5 .btn-link {
  font-size: inherit;
}
.il-item .il-item-divider {
  clear: both;
  padding: 10px 0 0 0;
  margin: 0 0 10px 0;
  border: 0 none;
  background: none;
  border-bottom: dashed 0.5px #E0E0E0;
}
.il-item .dropdown {
  float: right;
}
.il-item .il-item-description {
  padding: 10px 0 0 0;
  font-size: 12px;
  clear: both;
}
.il-item .il-item-property-name {
  font-size: 12px;
  overflow: hidden;
}
.il-item .il-item-property-value {
  font-size: 12px;
  color: #909090;
  overflow: hidden;
}
.il-item .col-sm-9 > .row {
  clear: both;
}
.il-item .row .row > .col-md-6 {
  margin-bottom: 6px;
}
.il-item-marker {
  border-left: 5px solid;
}
.il-item-group {
  clear: both;
}
.il-item-group h4 {
  float: left;
}
.il-item-group .dropdown {
  float: right;
}
.il-item-group-items {
  clear: both;
}
/* this is currently experimental, could be removed */
@media only screen and (min-width: 769px) {
  .panel-secondary .il-item {
    padding: 6px 6px;
    display: table;
    width: 100%;
  }
  .panel-secondary .il-item h5 {
    margin-top: 0;
    font-size: 100%;
    float: none;
    overflow: hidden;
    text-overflow: ellipsis;
    white-space: nowrap;
  }
  .panel-secondary .il-item .il-item-description {
    padding-top: 0;
    font-size: 11px;
  }
  .panel-secondary .il-item .il-item-divider,
  .panel-secondary .il-item .il-item-property-name,
  .panel-secondary .il-item .il-item-property-value {
    display: none;
  }
  .panel-secondary .il-item .row {
    display: table-row;
  }
  .panel-secondary .il-item .col-sm-3 {
    display: table-cell;
    height: 100%;
    padding: 0;
    float: none;
    vertical-align: top;
    width: 45px;
  }
  .panel-secondary .il-item .col-sm-3 img {
    width: 40px;
  }
  .panel-secondary .il-item .col-sm-9 {
    position: static;
    display: table-cell;
    padding: 0 6px;
    overflow: hidden;
    max-width: 0;
    float: none;
    zoom: 1;
    vertical-align: top;
    /* using auto has issues on firefox, using calc(100%-45px) seems to have issues on IE,
				see known issues at https://caniuse.com/#search=calc */
    width: 100%;
  }
  .panel-secondary .il-item .dropdown {
    position: static;
  }
  .panel-secondary .il-item .dropdown-menu {
    width: 100%;
  }
  .panel-secondary .il-item .dropdown-toggle {
    position: absolute;
    left: 0;
    width: 100%;
    height: 100%;
    margin-top: -20px;
    z-index: 1;
  }
  .panel-secondary .il-item .open > .dropdown-toggle.btn-default:hover,
  .panel-secondary .il-item .open > .dropdown-toggle.btn-default {
    background-color: transparent;
  }
  .panel-secondary .il-item button.dropdown-toggle {
    background-color: transparent;
    border: 0;
  }
  .panel-secondary .il-item button.dropdown-toggle > span {
    display: none;
  }
  .panel-secondary .il-item:hover {
    background-color: #ffffd0;
  }
}
/* otherwise dropdowns in items with icon do not work */
.il-std-item .media .media-body,
.il-std-item .media {
  overflow: visible;
}
@media only screen and (max-width: 768px) {
  .il-item div.col-sm-3 > h5 {
    font-size: 14px;
    float: none;
  }
  .il-item .il-item-description {
    display: none;
  }
  .il-item .il-item-divider {
    padding: 10px 0 0 0;
    margin: 0;
    border-bottom: 0;
  }
}
.il-viewcontrol-mode .ilSubmitInactive,
.il-viewcontrol-mode .ilSubmitInactive:hover {
  background-color: #557196;
  color: white;
  border-color: transparent;
}
.il-viewcontrol-sortation .dropdown-toggle .caret {
  border: none;
  vertical-align: initial;
  width: 8px;
  height: 8px;
}
.il-viewcontrol-sortation .dropdown-toggle .caret:before {
  content: "\21f5";
}
.il-viewcontrol-pagination .dropdown {
  display: inline;
}
.ilBlockContent .il-viewcontrol-section .btn.btn-default {
  background-color: transparent;
  border: 0;
  color: #557196;
  padding: 3px 3px;
}
ul.breadcrumb {
  margin: 0;
  font-weight: 600;
  padding-left: 12px;
  font-size: 12px;
}
ul.breadcrumb li {
  color: #557196;
}
ul.breadcrumb li:hover {
  color: #3a4c65;
}
[dir="rtl"] ul.breadcrumb {
  padding-right: 12px;
}
/************/
/* ScaleBar */
/************/
.il-chart-scale-bar {
  min-width: 100px;
  overflow: hidden;
  margin: 0;
  padding: 0;
  list-style-type: none;
}
.il-chart-scale-bar > li {
  float: left;
  padding: 0 2px;
}
.il-chart-scale-bar > li:last-child {
  padding-right: 0;
}
.il-chart-scale-bar > li:first-child {
  padding-left: 0;
}
.il-chart-scale-bar-item {
  font-size: 11px;
  padding: 1px 5px;
  color: #909090;
  text-align: center;
  background-color: #e0e0e0;
  text-overflow: ellipsis;
  white-space: nowrap;
  overflow: hidden;
}
.il-chart-scale-bar-active {
  color: white;
  background-color: #4c6586;
}
/*****************/
/* ProgressMeter */
/*****************/
.il-chart-progressmeter-box {
  overflow: hidden;
  position: relative;
}
.il-chart-progressmeter-box.fixed-size {
  width: 350px;
}
.il-chart-progressmeter-box .il-chart-progressmeter-container {
  position: relative;
  min-width: 80px;
  max-width: 800px;
  width: 100%;
  height: auto;
}
.il-chart-progressmeter-box .il-chart-progressmeter-container .il-chart-progressmeter-viewbox {
  display: block;
  max-width: 80%;
  min-width: 80px;
  max-height: 800px;
}
.il-chart-progressmeter-box .il-chart-progressmeter-container .il-chart-progressmeter-viewbox .il-chart-progressmeter-circle-bg {
  stroke: #dddddd;
  fill: none;
  stroke-width: 6;
  stroke-linecap: round;
}
.il-chart-progressmeter-box .il-chart-progressmeter-container .il-chart-progressmeter-viewbox .il-chart-progressmeter-circle {
  fill: none;
  stroke-linecap: round;
}
.il-chart-progressmeter-box .il-chart-progressmeter-container .il-chart-progressmeter-viewbox .il-chart-progressmeter-multicircle .il-chart-progressmeter-circle {
  stroke-width: 1.66666667;
}
.il-chart-progressmeter-box .il-chart-progressmeter-container .il-chart-progressmeter-viewbox .il-chart-progressmeter-monocircle .il-chart-progressmeter-circle {
  stroke-width: 4;
}
.il-chart-progressmeter-box .il-chart-progressmeter-container .il-chart-progressmeter-viewbox .il-chart-progressmeter-circle.no-success {
  stroke: #d9534f;
}
.il-chart-progressmeter-box .il-chart-progressmeter-container .il-chart-progressmeter-viewbox .il-chart-progressmeter-circle.success {
  stroke: #6ea03c;
}
.il-chart-progressmeter-box .il-chart-progressmeter-container .il-chart-progressmeter-viewbox .il-chart-progressmeter-circle.not-active {
  stroke: #f0ad4e;
}
.il-chart-progressmeter-box .il-chart-progressmeter-container .il-chart-progressmeter-viewbox .il-chart-progressmeter-circle.active {
  stroke: #aaaaaa;
}
.il-chart-progressmeter-box .il-chart-progressmeter-container .il-chart-progressmeter-viewbox .il-chart-progressmeter-text text {
  text-anchor: middle;
}
.il-chart-progressmeter-box .il-chart-progressmeter-container .il-chart-progressmeter-viewbox .il-chart-progressmeter-text .text-score {
  font-size: 7.5px;
  font-weight: bold;
  fill: #000000;
}
.il-chart-progressmeter-box .il-chart-progressmeter-container .il-chart-progressmeter-viewbox .il-chart-progressmeter-text .text-comparision {
  font-size: 2.5px;
  fill: #000000;
}
.il-chart-progressmeter-box .il-chart-progressmeter-container .il-chart-progressmeter-viewbox .il-chart-progressmeter-text .text-score-info,
.il-chart-progressmeter-box .il-chart-progressmeter-container .il-chart-progressmeter-viewbox .il-chart-progressmeter-text .text-comparision-info {
  font-size: 2.5px;
  fill: #bcbcbc;
}
.il-chart-progressmeter-box .il-chart-progressmeter-container .il-chart-progressmeter-viewbox .il-chart-progressmeter-needle {
  transform-origin: 24.6066px 22.8934px;
}
.il-chart-progressmeter-box .il-chart-progressmeter-container .il-chart-progressmeter-viewbox .il-chart-progressmeter-needle .il-chart-progressmeter-needle-border {
  stroke: #bcbcbc;
  stroke-width: 0.1;
}
.il-chart-progressmeter-box .il-chart-progressmeter-container .il-chart-progressmeter-viewbox .il-chart-progressmeter-needle .il-chart-progressmeter-needle-fill {
  fill: #efefef;
  stroke-width: 0;
}
.il-chart-progressmeter-box .il-chart-progressmeter-container .il-chart-progressmeter-viewbox .il-chart-progressmeter-needle.no-needle {
  display: none;
}
.il-chart-progressmeter-box.il-chart-progressmeter-mini .il-chart-progressmeter-container {
  min-width: 20px;
  max-width: 250px;
}
.il-chart-progressmeter-box.il-chart-progressmeter-mini .il-chart-progressmeter-container .il-chart-progressmeter-viewbox {
  min-width: 20px;
  max-height: 250px;
}
.il-chart-progressmeter-box.il-chart-progressmeter-mini .il-chart-progressmeter-container .il-chart-progressmeter-viewbox .il-chart-progressmeter-circle-bg {
  stroke: #dddddd;
  stroke-width: 5;
}
.il-chart-progressmeter-box.il-chart-progressmeter-mini .il-chart-progressmeter-container .il-chart-progressmeter-viewbox .il-chart-progressmeter-circle {
  stroke-width: 5;
}
.il-chart-progressmeter-box.il-chart-progressmeter-mini .il-chart-progressmeter-container .il-chart-progressmeter-viewbox .il-chart-progressmeter-circle.no-success {
  stroke: #d9534f;
}
.il-chart-progressmeter-box.il-chart-progressmeter-mini .il-chart-progressmeter-container .il-chart-progressmeter-viewbox .il-chart-progressmeter-circle.success {
  stroke: #6ea03c;
}
.il-chart-progressmeter-box.il-chart-progressmeter-mini .il-chart-progressmeter-container .il-chart-progressmeter-viewbox .il-chart-progressmeter-needle {
  stroke: #bcbcbc;
  fill: none;
  stroke-width: 4;
  stroke-linecap: round;
  transform-origin: 25px 23.25px;
}
.il-chart-progressmeter-box.il-chart-progressmeter-mini .il-chart-progressmeter-container .il-chart-progressmeter-viewbox .il-chart-progressmeter-needle.no-needle {
  stroke: transparent;
}
.il-standard-form {
  background-color: #fdfdfd;
  margin-top: 6px;
}
.il-standard-form .il-standard-form-cmd {
  float: right;
}
.il-standard-form .il-standard-form-cmd .btn {
  display: inline-block;
  min-width: 60px;
  vertical-align: top;
}
@media (max-width: 768px) {
  .il-standard-form .il-standard-form-cmd .btn {
    min-width: 0;
  }
}
.il-standard-form .il-standard-form-header,
.il-standard-form .il-standard-form-footer,
.il-standard-form .il-section-input-header {
  background-color: #f0f0f0;
  color: #9a9a9a;
}
.il-standard-form .il-standard-form-header h3,
.il-standard-form .il-section-input-header h3 {
  font-size: 19px;
  text-transform: uppercase;
  padding-top: 6px;
  margin-bottom: 3px;
}
.il-standard-form .il-standar-form-header-byline,
.il-standard-form .il-section-input-header-byline {
  font-size: 12px;
}
.il-standard-form .il-standard-form-header + .il-section-input {
  margin-top: -25.14285715px;
  padding: 0;
}
.il-standard-form .il-standard-form-header + .il-section-input .il-section-input-header h3 {
  margin-top: 0;
  padding-top: 0;
}
.il-standard-form .il-dependant-group {
  background-color: #f8f8f8;
  padding: 3px 0;
}
.il-standard-form .il-dependant-group .form-group {
  margin: 0;
}
.il-standard-form input[type="radio"],
.il-standard-form input[type="checkbox"] {
  height: unset;
  width: unset;
}
.il-input-tag {
  height: auto;
  min-height: 1.42857143;
}
.il-input-tag input {
  border: none;
  box-shadow: none;
  outline: none;
  padding: 0 6px 4px;
  line-height: 1.42857143;
}
.il-input-tag .tag {
  font-size: 100%;
  display: inline-block;
  margin-bottom: 3px;
}
.il-input-tag .tag [data-role="remove"] {
  margin-left: 8px;
  cursor: pointer;
}
.il-input-tag .tag [data-role="remove"]:after {
  content: "x";
  padding: 0px 2px;
}
.il-input-tag .bootstrap-tagsinput {
  margin-bottom: -3px;
}
.il-input-tag .tt-suggestion:hover,
.il-input-tag .tt-suggestion:focus,
.il-input-tag .tt-cursor {
  color: #FFFFFF;
  text-decoration: none;
  outline: 0;
  background-color: #4c6586;
}
.il-input-tag.disabled {
  background-color: #EEEEEE;
  cursor: not-allowed;
}
.il-input-tag.disabled input {
  cursor: not-allowed;
}
.il-input-tag.disabled .bootstrap-tagsinput {
  pointer-events: none;
}
.il-input-tag.disabled .tag [data-role="remove"] {
  cursor: not-allowed;
}
.il-input-password .revelation-glyph {
  float: right;
  margin-top: -21px;
  margin-right: 5px;
}
.il-input-password .revelation-reveal {
  display: block;
}
.il-input-password .revelation-mask {
  display: none;
}
.revealed.il-input-password .revelation-reveal {
  display: none;
}
.revealed.il-input-password .revelation-mask {
  display: block;
}
.il-input-radio .form-control.il-input-radiooption {
  height: unset;
  border: unset;
  background-color: unset;
}
.il-input-multiselect {
  list-style: none;
  padding-left: 0px;
}
.il-standard-form textarea {
  height: 76px;
}
.il-filter .col-md-4 {
  padding-top: 6px;
  padding-bottom: 6px;
}
.il-filter .glyphicon-ok {
  font-size: unset;
  text-align: unset;
}
.il-filter input {
  overflow: hidden;
  white-space: nowrap;
  text-overflow: ellipsis;
}
.il-filter .input-group {
  width: 100%;
  height: 25px;
  table-layout: fixed;
}
.il-filter .leftaddon {
  overflow: hidden;
  white-space: nowrap;
  text-overflow: ellipsis;
  width: 30%;
}
.il-filter .rightaddon {
  overflow: visible;
  white-space: nowrap;
  text-overflow: ellipsis;
  width: 10%;
}
.il-filter-bar {
  padding: 3px 12px;
}
.il-filter-bar .il-toggle-button {
  height: 13px;
  padding-left: 15px;
  padding-right: 15px;
}
.il-filter-bar .il-toggle-button .il-toggle-switch {
  width: 19px;
  height: 19px;
}
.il-filter-bar .btn-bulky {
  display: inline-flex;
  width: auto;
  background-color: initial;
  font-size: 14px;
  border-width: 0;
}
.il-filter-bar .btn-bulky.disabled .bulky-label {
  color: #b0b0b0;
}
.il-filter-bar .glyph {
  padding-right: 0.3em;
}
.il-filter-bar-controls {
  float: right;
}
.il-filter-inputs-active {
  background-color: #f9f9f9;
  padding: 3px 8px;
  overflow: hidden;
  white-space: nowrap;
  text-overflow: ellipsis;
}
.il-filter-inputs-active span {
  display: inline-block;
  margin: 3px 8px 3px 0;
  padding: 0 8px;
  float: left;
  background-color: white;
  font-size: 0.8em;
}
.il-filter-input-section {
  border-top: 1px solid #dddddd;
}
.il-filter-field {
  cursor: text;
  overflow: hidden;
  white-space: nowrap;
  text-overflow: ellipsis;
}
@media (max-width: 768px) {
  .il-filter-bar-controls .bulky-label {
    display: none;
  }
}
@media (max-width: 768px) {
  .il-filter .webui-popover {
    position: static;
    max-width: none;
  }
  .il-filter .webui-popover.bottom > .webui-arrow,
  .il-filter .webui-popover.bottom-right > .webui-arrow,
  .il-filter .webui-popover.bottom-left > .webui-arrow {
    display: none;
  }
  .il-filter .webui-popover.bottom,
  .il-filter .webui-popover.bottom-left,
  .il-filter .webui-popover.bottom-right {
    padding: 4px;
    margin-top: 0;
    border: 0;
    box-shadow: none;
    background-color: #f9f9f9;
  }
}
.il-filter.disabled .input-group-addon {
  background-color: white;
  color: #b0b0b0;
}
.il-filter.disabled .input-group span.form-control {
  color: #b0b0b0;
}
.il-filter-add-list ul {
  list-style: none;
  margin: 0;
  padding: 0;
}
.il-filter-add-list ul li > button {
  padding: 6px 12px;
  display: block;
  width: 100%;
}
.il-input-duration .form-group.row {
  width: 50%;
  float: left;
}
<<<<<<< HEAD
.il-input-file .dz-upload {
  height: 4px;
  background-color: #4c6586;
}
.il-input-file .il-input-file-dropzone {
  background: white;
  border: 1px dashed #9C9C9C;
  -moz-border-radius: 0px;
  -webkit-border-radius: 0px;
  border-radius: 0px;
  margin-bottom: 10px;
  padding: 5px 5px 5px 12px;
  min-height: 25px;
}
.il-input-file .il-input-file-dropzone.dz-max-files-reached {
  background-color: #F4F4F4;
  border-color: #F4F4F4;
}
.il-input-file .il-input-file-dropzone.dz-drag-hover {
  border: 1px dashed #606060;
  -moz-border-radius: 0px;
  -webkit-border-radius: 0px;
  border-radius: 0px;
  background-color: #FFF9BC;
}
.il-input-file .il-input-file-fileinfo {
  padding: 5px 5px 5px 12px;
  display: -ms-flexbox;
  display: -webkit-flex;
  display: flex;
  -webkit-flex-direction: row;
  -ms-flex-direction: row;
  flex-direction: row;
  -webkit-flex-wrap: nowrap;
  -ms-flex-wrap: nowrap;
  flex-wrap: nowrap;
  -webkit-justify-content: flex-start;
  -ms-flex-pack: start;
  justify-content: flex-start;
  -webkit-align-content: flex-start;
  -ms-flex-line-pack: start;
  align-content: flex-start;
  -webkit-align-items: flex-start;
  -ms-flex-align: start;
  align-items: flex-start;
}
.il-input-file .il-input-file-fileinfo .il-input-file-fileinfo-title {
  -webkit-order: 1;
  -ms-flex-order: 1;
  order: 1;
  -webkit-flex: 3 0 auto;
  -ms-flex: 3 0 auto;
  flex: 3 0 auto;
  -webkit-align-self: flex-start;
  -ms-flex-item-align: start;
  align-self: flex-start;
}
.il-input-file .il-input-file-fileinfo .il-input-file-fileinfo-title span {
  white-space: nowrap;
  overflow: hidden;
  text-overflow: ellipsis;
}
.il-input-file .il-input-file-fileinfo .il-input-file-fileinfo-size {
  -webkit-order: 2;
  -ms-flex-order: 2;
  order: 2;
  -webkit-flex: 0 0 50px;
  -ms-flex: 0 0 50px;
  flex: 0 0 50px;
  -webkit-align-self: flex-start;
  -ms-flex-item-align: start;
  align-self: flex-start;
}
.il-input-file .il-input-file-fileinfo .il-input-file-fileinfo-close {
  -webkit-order: 3;
  -ms-flex-order: 3;
  order: 3;
  -webkit-flex: 0 1 20px;
  -ms-flex: 0 1 20px;
  flex: 0 1 20px;
  -webkit-align-self: auto;
  -ms-flex-item-align: auto;
  align-self: auto;
}
=======
>>>>>>> 1c8dcaa5
.il-table-presentation-viewcontrols {
  display: flex;
  flex-wrap: wrap;
  justify-content: space-between;
  background-color: #e2e8ef;
}
.il-table-presentation-viewcontrols > div {
  padding: 6px;
}
.il-table-presentation-viewcontrols .btn-default:not(.disabled) {
  color: #4c6586;
  background-color: white;
  border-color: #708bae;
}
.il-table-presentation-viewcontrols .btn-default:not(.disabled):focus,
.il-table-presentation-viewcontrols .btn-default:not(.disabled).focus {
  color: #4c6586;
  background-color: #e6e6e6;
  border-color: #3a4c65;
}
.il-table-presentation-viewcontrols .btn-default:not(.disabled):hover {
  color: #4c6586;
  background-color: #e6e6e6;
  border-color: #526c90;
}
.il-table-presentation-viewcontrols .btn-default:not(.disabled):active,
.il-table-presentation-viewcontrols .btn-default:not(.disabled).active,
.open > .dropdown-toggle.il-table-presentation-viewcontrols .btn-default:not(.disabled) {
  color: #4c6586;
  background-color: #e6e6e6;
  border-color: #526c90;
}
.il-table-presentation-viewcontrols .btn-default:not(.disabled):active:hover,
.il-table-presentation-viewcontrols .btn-default:not(.disabled).active:hover,
.open > .dropdown-toggle.il-table-presentation-viewcontrols .btn-default:not(.disabled):hover,
.il-table-presentation-viewcontrols .btn-default:not(.disabled):active:focus,
.il-table-presentation-viewcontrols .btn-default:not(.disabled).active:focus,
.open > .dropdown-toggle.il-table-presentation-viewcontrols .btn-default:not(.disabled):focus,
.il-table-presentation-viewcontrols .btn-default:not(.disabled):active.focus,
.il-table-presentation-viewcontrols .btn-default:not(.disabled).active.focus,
.open > .dropdown-toggle.il-table-presentation-viewcontrols .btn-default:not(.disabled).focus {
  color: #4c6586;
  background-color: #d4d4d4;
  border-color: #3a4c65;
}
.il-table-presentation-viewcontrols .btn-default:not(.disabled):active,
.il-table-presentation-viewcontrols .btn-default:not(.disabled).active,
.open > .dropdown-toggle.il-table-presentation-viewcontrols .btn-default:not(.disabled) {
  background-image: none;
}
.il-table-presentation-viewcontrols .btn-default:not(.disabled).disabled:hover,
.il-table-presentation-viewcontrols .btn-default:not(.disabled)[disabled]:hover,
fieldset[disabled] .il-table-presentation-viewcontrols .btn-default:not(.disabled):hover,
.il-table-presentation-viewcontrols .btn-default:not(.disabled).disabled:focus,
.il-table-presentation-viewcontrols .btn-default:not(.disabled)[disabled]:focus,
fieldset[disabled] .il-table-presentation-viewcontrols .btn-default:not(.disabled):focus,
.il-table-presentation-viewcontrols .btn-default:not(.disabled).disabled.focus,
.il-table-presentation-viewcontrols .btn-default:not(.disabled)[disabled].focus,
fieldset[disabled] .il-table-presentation-viewcontrols .btn-default:not(.disabled).focus {
  background-color: white;
  border-color: #708bae;
}
.il-table-presentation-viewcontrols .btn-default:not(.disabled) .badge {
  color: white;
  background-color: #4c6586;
}
.il-table-presentation-viewcontrols .il-viewcontrol-pagination {
  order: 1;
}
.il-table-presentation-viewcontrols .il-viewcontrol-mode {
  order: 2;
}
.il-table-presentation-viewcontrols .il-viewcontrol-sortation {
  order: 3;
}
.il-table-presentation-row {
  white-space: nowrap;
  margin: 0;
  border-top: 1px solid #ddd;
  padding-top: 6px;
  padding-bottom: 6px;
  background-color: white;
}
.il-table-presentation-row .il-table-presentation-row-controls,
.il-table-presentation-row .il-table-presentation-row-contents {
  display: inline-block;
  vertical-align: top;
}
.il-table-presentation-row .il-table-presentation-row-controls {
  width: 5%;
  padding-left: 6px;
}
.il-table-presentation-row .il-table-presentation-row-controls .il-table-presentation-row-controls-collapser {
  display: none;
  /*initially hidden*/
}
.il-table-presentation-row .il-table-presentation-row-controls .il-table-presentation-row-controls-expander {
  display: block;
  /*initially visible*/
}
.il-table-presentation-row .il-table-presentation-row-contents {
  white-space: normal;
  width: 95%;
}
.il-table-presentation-row .il-table-presentation-row-header h4 {
  font-size: 17px;
  font-weight: normal;
  padding: 0;
  margin: 0;
  cursor: pointer;
}
.il-table-presentation-row .il-table-presentation-row-header .il-table-presentation-row-header-fields {
  display: block;
  /*initially visible*/
}
.il-table-presentation-row .il-table-presentation-row-expanded {
  margin-left: -15px;
  margin-right: -15px;
  display: none;
  /*initially hidden*/
  margin-top: 6px;
  margin-left: 0;
  margin-right: 0;
}
.il-table-presentation-row .il-table-presentation-row-expanded .il-table-presentation-desclist {
  position: relative;
  min-height: 1px;
  padding-left: 15px;
  padding-right: 15px;
  padding-left: 0;
}
@media (min-width: 768px) {
  .il-table-presentation-row .il-table-presentation-row-expanded .il-table-presentation-desclist {
    float: left;
    width: 58.33333333%;
  }
}
.il-table-presentation-row .il-table-presentation-row-expanded .il-table-presentation-details {
  position: relative;
  min-height: 1px;
  padding-left: 15px;
  padding-right: 15px;
}
@media (min-width: 768px) {
  .il-table-presentation-row .il-table-presentation-row-expanded .il-table-presentation-details {
    float: left;
    width: 41.66666667%;
  }
}
.il-table-presentation-row .il-table-presentation-row-expanded .il-table-presentation-details .il-table-presentation-actions {
  margin-bottom: 6px;
}
.il-table-presentation-row .il-table-presentation-row-expanded .il-table-presentation-details .il-table-presentation-fields {
  min-height: 20px;
  padding: 19px;
  margin-bottom: 20px;
  background-color: #f5f5f5;
  border: 1px solid #e3e3e3;
  border-radius: 0px;
  -webkit-box-shadow: inset 0 1px 1px rgba(0, 0, 0, 0.05);
  box-shadow: inset 0 1px 1px rgba(0, 0, 0, 0.05);
  font-size: 12px;
}
.il-table-presentation-row .il-table-presentation-row-expanded .il-table-presentation-details .il-table-presentation-fields blockquote {
  border-color: #ddd;
  border-color: rgba(0, 0, 0, 0.15);
}
.il-table-presentation-row .il-table-presentation-row-expanded .il-table-presentation-details .il-table-presentation-fields .il-item-property-name {
  color: #909090;
}
.il-workflow-header {
  margin-bottom: 8px;
  height: 40px;
}
.il-workflow-container {
  list-style: none;
  padding: 0;
}
.il-workflow-container .il-workflow-step:before {
  background-color: white;
  border: 1px solid #4c6586;
  border-radius: 50%;
  color: white;
  content: "";
  font-family: Glyphicons Halflings;
  font-size: 10px;
  height: 20px;
  line-height: 18px;
  margin-left: 5px;
  padding-left: 1px;
  position: absolute;
  text-align: center;
  width: 20px;
}
.il-workflow-container .il-workflow-step:last-child .text {
  border-left: none;
}
.il-workflow-container .not-available:before,
.il-workflow-container .no-longer-available:before {
  content: "\e033";
  color: #ddd;
  background-color: #f5f5f5;
  border: none;
}
.il-workflow-container .not-available.in-progress:before,
.il-workflow-container .no-longer-available.in-progress:before {
  background-color: #a1b3ca;
  color: white;
}
.il-workflow-container .not-available.in-progress .text span,
.il-workflow-container .no-longer-available.in-progress .text span {
  color: #434343;
  opacity: .5;
}
.il-workflow-container .not-available .text,
.il-workflow-container .no-longer-available .text {
  color: #ddd;
}
.il-workflow-container .no-longer-available:before {
  content: "\e023";
}
.il-workflow-container .completed-successfully:before,
.il-workflow-container .completed-unsuccessfully:before {
  background-color: #ddd;
  color: white;
}
.il-workflow-container .completed-successfully:before {
  content: "\e013";
}
.il-workflow-container .completed-unsuccessfully:before {
  content: "\e014";
}
.il-workflow-container .available.completed-successfully:before,
.il-workflow-container .available.completed-unsuccessfully:before,
.il-workflow-container .in-progress:before {
  background-color: #4c6586;
}
.il-workflow-container .active:before {
  margin: 0;
  width: 30px;
  height: 30px;
  font-size: 15px;
}
.il-workflow-container .active.completed-successfully:before,
.il-workflow-container .active.completed-unsuccessfully:before {
  line-height: 30px;
  background-color: #4c6586;
}
.il-workflow-container .active .text {
  padding-left: 30px;
}
.il-workflow-container .active .text .il-workflow-step-label,
.il-workflow-container .active .text .il-workflow-step-label .btn.btn-link {
  color: #4c6586;
  font-size: 18px;
  font-weight: 600;
}
.il-workflow-container .text {
  border-left: 1px dashed #434343;
  font-size: 14px;
  margin-left: 15px;
  padding: 0 0 30px 20px;
}
.il-workflow-container .text .il-workflow-step-label {
  display: block;
}
.il-workflow-container .available .il-workflow-step-label,
.il-workflow-container .available .il-workflow-step-label .btn.btn-link {
  color: #333;
  font-size: 14px;
  font-weight: 600;
}
/* common css for characteristic value listing */
.il-listing-characteristic-value-row {
  /* i tried .ilClearFloat, did not work as expected */
  border-top: solid #ddd 1px;
  padding: 12px 0;
}
.il-listing-characteristic-value-row:before,
.il-listing-characteristic-value-row:after {
  content: " ";
  display: table;
}
.il-listing-characteristic-value-row:after {
  clear: both;
}
.il-listing-characteristic-value-row:before,
.il-listing-characteristic-value-row:after {
  content: " ";
  display: table;
}
.il-listing-characteristic-value-row:after {
  clear: both;
}
.il-listing-characteristic-value-row:first-child {
  border-top: none;
}
.il-listing-characteristic-value-label {
  float: left;
  width: 50%;
  right: 50%;
}
@media (max-width: 768px) {
  .il-listing-characteristic-value-label {
    width: 75%;
    right: 75%;
  }
}
.il-listing-characteristic-value-item {
  float: right;
  padding-left: 12px;
  width: 50%;
  left: 50%;
}
@media (max-width: 768px) {
  .il-listing-characteristic-value-item {
    width: 25%;
    left: 25%;
  }
}
/* when characteristic value listing is used in the card */
.il-card .il-listing-characteristic-value-row {
  border-top: none;
  padding: 6px 3px;
}
.il-card .il-listing-characteristic-value-label {
  padding-left: 6px;
  width: 75%;
  right: 75%;
}
.il-card .il-listing-characteristic-value-item {
  text-align: right;
  width: 25%;
  left: 25%;
}
div.alert div {
  margin-top: 10px;
}
div.alert ul {
  margin-top: 15px;
  background-color: white;
  padding: 6px 12px;
  font-size: 12px;
  color: #909090;
  list-style-type: none;
}
div.alert ul > li:before {
  content: "\00BB \0020";
  /* margin-left: -10px; */
}
.modal.fade {
  transition-property: opacity;
  transition-duration: 0.15s;
  transition-timing-function: linear;
  transition-delay: 0s;
}
.modal.fade .modal-dialog {
  -webkit-transition: -webkit-transform 0.15s ease-out;
  -moz-transition: -moz-transform 0.15s ease-out;
  -o-transition: -o-transform 0.15s ease-out;
  transition: transform 0.15s ease-out;
}
.carousel.slide.text-only .carousel-inner {
  min-height: 400px;
}
.carousel.slide.text-only .carousel-indicators li {
  border-color: black;
}
.carousel.slide.text-only .carousel-indicators li.active {
  background-color: black;
}
.carousel.slide.text-only .carousel-control {
  background: none !important;
}
.il-tree {
  list-style-type: none;
}
.il-tree ul {
  list-style-type: none;
  padding: 4px 0 4px 20px;
}
.il-tree li.il-tree-node .node-line {
  cursor: pointer;
  display: flex;
  flex-wrap: wrap;
}
.il-tree li.il-tree-node .node-line > .node-label .icon {
  vertical-align: text-bottom;
}
.il-tree li.il-tree-node .node-line > .node-byline {
  width: 100%;
}
.il-tree li.il-tree-node.highlighted > .node-line {
  background-color: #ffffd0;
}
.il-tree li.il-tree-node.expandable > .node-line:before {
  font-family: 'Glyphicons Halflings';
  content: "\e250";
  position: absolute;
  margin-left: -20px;
}
.il-tree li.il-tree-node.expandable.expanded > .node-line:before {
  content: "\e252";
}
.il-tree li.il-tree-node:not(.expanded) > ul {
  display: none;
}
.shadow-right {
  box-shadow: 1px 3px 4px rgba(0, 0, 0, 0.1);
}
.shadow-bottom {
  box-shadow: 0 1px 2px rgba(0, 0, 0, 0.1);
}
.shadow-top {
  box-shadow: 0 0 4px rgba(0, 0, 0, 0.1);
}
* {
  box-sizing: border-box;
}
menu,
article,
aside,
details,
footer,
header,
nav,
section {
  display: block;
}
/*
*********************
grid-based layout
*********************
*/
<<<<<<< HEAD
=======
@media all and (-ms-high-contrast: none), (-ms-high-contrast: active) {
  body {
    background-image: url("../../templates/default/images/HeaderIcon.svg");
    background-position: center 43%;
    background-repeat: no-repeat;
    display: -ms-flexbox;
    align-items: center;
    justify-content: center;
  }
  body:after {
    content: "Microsoft Internet Explorer is no longer supported!";
  }
  body .il-layout-page {
    display: none;
  }
}
>>>>>>> 1c8dcaa5
.il-layout-page {
  background: #f0f0f0;
  display: -ms-grid;
  display: grid;
  grid-gap: 0px;
  -ms-grid-columns: 80px 1fr;
  grid-template-columns: 80px 1fr;
  -ms-grid-rows: 60px 33px 1fr;
  grid-template-rows: 60px 33px 1fr;
  height: 100%;
  overflow: hidden;
  width: 100%;
}
.il-layout-page .il-maincontrols-mainbar .il-mainbar-close-slates {
  display: none;
}
.il-layout-page.with-mainbar-slates-engaged {
  -ms-grid-columns: 400px 1fr;
  grid-template-columns: 400px 1fr;
}
.il-layout-page.with-mainbar-slates-engaged .il-maincontrols-mainbar {
  width: 400px;
}
.il-layout-page.with-mainbar-slates-engaged .il-maincontrols-mainbar .il-mainbar-slates {
  display: -ms-flexbox;
  display: flex;
  -ms-flex-direction: column;
  flex-direction: column;
  z-index: 995;
}
.il-layout-page.with-mainbar-slates-engaged .il-maincontrols-mainbar .il-mainbar-slates .il-maincontrols-slate {
  overflow-y: auto;
  -webkit-overflow-scrolling: touch;
  min-height: 0;
}
.il-layout-page.with-mainbar-slates-engaged .il-maincontrols-mainbar .il-mainbar-close-slates {
  display: -ms-flexbox;
  display: flex;
}
/* metabar */
header {
  -ms-grid-column: 1;
  -ms-grid-column-span: 2;
  -ms-grid-row: 1;
  grid-column-start: 1;
  grid-column-end: 3;
  grid-row: 1;
  z-index: 999;
}
.header-inner {
  -ms-flex-align: center;
  align-items: center;
  background: #fff;
  display: -ms-flexbox;
  display: flex;
  -ms-flex-direction: row;
  flex-direction: row;
  height: 60px;
  padding: 0 15px;
  position: fixed;
  width: 100%;
  -ms-flex-pack: justify;
  justify-content: space-between;
}
.il-logo {
  width: 45px;
  height: 45px;
  justify-self: start;
}
/* breadcrumbs */
.breadcrumbs {
  -ms-flex-align: center;
  align-items: center;
  background-color: #fff;
  border-top: 1px solid #ddd;
  display: -ms-flexbox;
  display: flex;
  -ms-flex-direction: row;
  flex-direction: row;
  -ms-grid-column: 1;
  -ms-grid-column-span: 2;
  -ms-grid-row: 2;
  grid-column-start: 1;
  grid-column-end: 3;
  grid-row: 2;
  z-index: 998;
  box-shadow: 0 1px 2px rgba(0, 0, 0, 0.1);
}
.breadcrumbs ul.breadcrumb {
  padding-left: 100px;
}
.breadcrumbs ul.breadcrumb > li + li:before {
  content: " \e606";
  color: #bbb;
  font-family: "il-icons";
}
/* mainbar */
nav.il-maincontrols {
  -ms-grid-column: 1;
  -ms-grid-row: 3;
  grid-column: 1;
  grid-row: 3;
  z-index: 997;
}
.il-maincontrols-mainbar {
  background-color: #fff;
  display: -ms-grid;
  display: grid;
  height: 100%;
  -ms-grid-colums: 80px 320px;
  grid-template-columns: 80px 320px;
  -ms-grid-rows: 1fr;
  grid-template-rows: 1fr;
  width: 80px;
}
.il-mainbar {
  background-color: #4a4a4a;
  -ms-grid-column: 1;
  -ms-grid-row: 1;
  grid-column: 1;
  grid-row: 1;
  box-shadow: 1px 3px 4px rgba(0, 0, 0, 0.1);
  z-index: 996;
}
.il-mainbar-tools-button {
  display: -ms-flexbox;
  display: flex;
  -ms-flex-direction: row;
  flex-direction: row;
}
.il-mainbar-tools-button button {
  height: 80px;
  width: 80px;
}
.il-mainbar-tools-entries button {
  height: 80px;
  width: 80px;
}
.il-mainbar-tools-entries.engaged {
  display: -ms-flexbox;
  display: flex;
  -ms-flex-direction: row;
  flex-direction: row;
}
.il-mainbar-slates {
  -ms-grid-column: 2;
  -ms-grid-row: 1;
  grid-column: 2;
  grid-row: 1;
}
/* content */
main {
  display: block;
}
.il-layout-page-content {
  display: -ms-grid;
  display: grid;
  -ms-grid-rows: 1fr auto;
  grid-template-rows: 1fr auto;
  -ms-grid-column: 2;
  -ms-grid-row: 3;
  grid-column: 2;
  grid-row: 3;
  overflow: auto;
}
/* Footer */
footer {
  background-color: #4c6586;
<<<<<<< HEAD
  height: 70px;
  padding: 20px 0 0 5px;
=======
  min-height: 70px;
  padding: 20px 0 5px 5px;
>>>>>>> 1c8dcaa5
  z-index: 2;
}
/*
**************************************************************
       mobile Layout
**************************************************************
*/
<<<<<<< HEAD
=======
@media only screen and (max-width: 1200px) {
  #il_center_col.col-sm-9,
  #il_right_col.col-sm-3 {
    float: none;
    width: 100%;
  }
}
>>>>>>> 1c8dcaa5
@media only screen and (max-width: 768px) {
  .il-layout-page {
    background: #f0f0f0;
    display: -ms-grid;
    display: grid;
    grid-gap: 0px;
    -ms-grid-columns: 1fr;
    grid-template-columns: 1fr;
    -ms-grid-rows: 45px 1fr;
    grid-template-rows: 45px 1fr;
    height: 100%;
    overflow: hidden;
    width: 100%;
  }
  .il-layout-page .nav.il-maincontrols .il-maincontrols-mainbar {
    display: grid;
    display: -ms-grid;
    -ms-grid-columns: 1fr;
    grid-template-columns: 1fr;
    -ms-grid-rows: 0 50px;
    grid-template-rows: 0 50px;
  }
  .il-layout-page .nav.il-maincontrols .il-maincontrols-mainbar .il-mainbar-close-slates {
    display: none;
  }
  .il-layout-page .nav.il-maincontrols .il-maincontrols-mainbar .il-mainbar {
    -ms-grid-column: 1;
    -ms-grid-row: 2;
    grid-column: 1;
    grid-row: 2;
    box-shadow: 0 0 4px rgba(0, 0, 0, 0.1);
  }
  .il-layout-page .nav.il-maincontrols .il-maincontrols-mainbar .il-mainbar-slates {
    -ms-grid-column: 1;
    -ms-grid-row: 1;
    grid-column: 1;
    grid-row: 1;
  }
  .il-layout-page.with-mainbar-slates-engaged {
    -ms-grid-columns: 1fr;
    grid-template-columns: 1fr;
  }
  .il-layout-page.with-mainbar-slates-engaged .nav.il-maincontrols {
    -ms-grid-column: 1;
    -ms-grid-row: 2;
    grid-column: 1;
    grid-row: 2;
    height: 100%;
  }
  .il-layout-page.with-mainbar-slates-engaged .nav.il-maincontrols .il-maincontrols-mainbar {
    -ms-grid-columns: 1fr;
    grid-template-columns: 1fr;
    -ms-grid-rows: 1fr 50px;
    grid-template-rows: 1fr 50px;
    width: 100%;
  }
  .il-layout-page.with-mainbar-slates-engaged .nav.il-maincontrols .il-maincontrols-mainbar .il-mainbar {
    box-shadow: 0 0 4px rgba(0, 0, 0, 0.1);
  }
  .il-layout-page.with-mainbar-slates-engaged .nav.il-maincontrols .il-maincontrols-mainbar .il-mainbar-slates {
    -ms-grid-column: 1;
    -ms-grid-row: 1;
    grid-column: 1;
    grid-row: 1;
    display: -ms-flexbox;
    display: flex;
    -ms-flex-direction: column;
    flex-direction: column;
    width: 100%;
    z-index: 995;
  }
  .il-layout-page.with-mainbar-slates-engaged .nav.il-maincontrols .il-maincontrols-mainbar .il-mainbar-slates .il-maincontrols-slate {
    overflow-y: auto;
  }
  .il-layout-page.with-mainbar-slates-engaged .nav.il-maincontrols .il-maincontrols-mainbar .il-mainbar-close-slates {
    display: none;
  }
  /* metabar */
  header {
    -ms-grid-column: 1;
    -ms-grid-row: 1;
    grid-column: 1;
    grid-row: 1;
    z-index: 999;
  }
  .header-inner {
    height: 45px;
    padding: 0;
    width: 100%;
    box-shadow: 0 1px 2px rgba(0, 0, 0, 0.1);
  }
  /* breadcrumbs */
  .breadcrumbs {
    display: none;
  }
  .il-header-locator .dropdown {
    position: static;
  }
  .il-header-locator .open > .dropdown-menu {
    top: 44px;
    width: 100%;
  }
  .il-header-locator .dropdown-toggle {
    background-color: transparent;
    border: none;
    color: #555555;
    font-size: 1.5rem;
    max-width: 220px;
    white-space: nowrap;
    overflow: hidden;
    text-overflow: ellipsis;
  }
  .il-header-locator .dropdown-toggle:before {
    content: " \e606";
    font-family: "il-icons";
    font-size: 1.8rem;
    margin-right: 10px;
  }
  .il-header-locator .open .dropdown-toggle:before {
    content: " \e604";
  }
  .il-header-locator .btn-default:active:hover,
  .il-header-locator .btn-default:active:focus,
  .il-header-locator .open > .dropdown-toggle.btn-default,
  .il-header-locator .open > .dropdown-toggle.btn-default:hover .open > .dropdown-toggle.btn-default:active,
  .il-header-locator .open > .dropdown-toggle.btn-default:active:hover,
  .il-header-locator .open > .dropdown-toggle.btn-default:active:focus {
    background: #fff;
    border-color: #fff;
    color: #555555;
    outline: none;
  }
  .il-header-locator span.caret {
    display: none;
  }
  /* mainbar */
  nav.il-maincontrols {
    -ms-grid-column: 1;
    -ms-grid-row: 3;
    grid-column: 1;
    grid-row: 3;
    width: 100%;
    z-index: 997;
  }
  .il-maincontrols-mainbar {
    display: block;
    width: 100%;
  }
  .il-mainbar {
    background-color: #4a4a4a;
    box-shadow: none;
    display: -ms-flexbox;
    display: flex;
    max-height: 50px;
    overflow: hidden;
    z-index: 996;
  }
  .il-mainbar-tools-button {
    display: -ms-flexbox;
    display: flex;
    -ms-flex-direction: row;
    flex-direction: row;
  }
  .il-mainbar-tools-button button {
    height: 50px;
    width: 75px;
  }
  .il-mainbar-tools-entries button {
    height: 50px;
    width: 75px;
  }
  .il-mainbar-tools-entries.engaged {
    display: -ms-flexbox;
    display: flex;
    -ms-flex-direction: row;
    flex-direction: row;
  }
  .il-mainbar-tools-entries .il-mainbar-tools-entries-bg {
    height: 50px;
  }
  .il-mainbar-slates {
    -ms-grid-column: 2;
    -ms-grid-row: 1;
    grid-column: 2;
    grid-row: 1;
  }
  .il-mainbar-remove-tool {
    display: none;
  }
  .il-mainbar-tools-entries.engaged .il-mainbar-remove-tool {
    display: block;
  }
  /* content */
  main {
    display: block;
  }
  .il-layout-page-content {
    -ms-grid-column: 1;
    -ms-grid-row: 2;
    grid-column: 1;
    grid-row: 2;
    overflow: auto;
  }
}
.il-maincontrols-slate.disengaged {
  display: none;
}
<<<<<<< HEAD
=======
.il-maincontrols-slate .btn-bulky {
  padding: 10px 40px 15px 10px;
}
.il-maincontrols-slate .link-bulky {
  padding: 10px 10px 15px 10px;
}
>>>>>>> 1c8dcaa5
.il-maincontrols-slate .btn-bulky,
.il-maincontrols-slate .link-bulky {
  align-items: flex-start;
  background-color: #f2f2f2;
  display: flex;
  margin-bottom: 2px;
<<<<<<< HEAD
  padding: 10px 40px 15px 10px;
=======
>>>>>>> 1c8dcaa5
  position: relative;
}
.il-maincontrols-slate .btn-bulky.engaged:after,
.il-maincontrols-slate .link-bulky.engaged:after,
.il-maincontrols-slate .btn-bulky.disengaged:after,
.il-maincontrols-slate .link-bulky.disengaged:after {
  font-family: "il-icons";
  font-size: 1.7rem;
  position: absolute;
  right: 10px;
  top: 20px;
}
.il-maincontrols-slate .btn-bulky.engaged:after,
.il-maincontrols-slate .link-bulky.engaged:after {
  content: " \e604";
}
.il-maincontrols-slate .btn-bulky.disengaged:after,
.il-maincontrols-slate .link-bulky.disengaged:after {
  content: " \e606";
}
.il-maincontrols-slate .btn-bulky:hover,
.il-maincontrols-slate .link-bulky:hover,
.il-maincontrols-slate .btn-bulky.engaged,
.il-maincontrols-slate .link-bulky.engaged {
  background-color: #d1d8e3;
  border-color: #e0e0e0;
  color: inherit;
}
.il-maincontrols-slate .btn-bulky .icon,
.il-maincontrols-slate .link-bulky .icon {
  filter: invert(50%);
  margin-right: 10px;
}
<<<<<<< HEAD
=======
.il-maincontrols-slate .btn-bulky .icon.small,
.il-maincontrols-slate .link-bulky .icon.small {
  min-width: 20px;
}
.il-maincontrols-slate .btn-bulky .icon.medium,
.il-maincontrols-slate .link-bulky .icon.medium {
  min-width: 35px;
}
>>>>>>> 1c8dcaa5
.il-maincontrols-slate .btn-bulky .bulky-label,
.il-maincontrols-slate .link-bulky .bulky-label {
  font-size: 1.5rem;
  line-height: 1.7rem;
  text-align: left;
<<<<<<< HEAD
  word-break: break-all;
=======
  word-break: normal;
>>>>>>> 1c8dcaa5
}
.il-maincontrols-slate .il-maincontrols-slate .btn-bulky {
  background-color: #e3e3e3;
}
.il-maincontrols-slate-content p,
.il-maincontrols-slate-content h1,
.il-maincontrols-slate-content h2,
.il-maincontrols-slate-content h3,
.il-maincontrols-slate-content h4 {
  padding: 10px 20px;
}
.il-maincontrols-slate-close button,
.il-maincontrols-slate-back button {
  background-color: transparent;
}
.il-maincontrols-slate-back {
  display: none;
}
.il-maincontrols-slate-back.active {
  display: block;
}
.il-maincontrols-slate-back button {
  width: 100%;
  text-align: left;
  padding: 30px 0 10px 20px;
}
.il-maincontrols-slate-close {
  width: 100%;
  border-bottom: 1px solid #eee;
  border-top: 1px solid #eee;
  height: 50px;
  margin-top: auto;
  bottom: 0;
  position: sticky;
}
.il-maincontrols-slate-close .bulky-label {
  display: none;
}
.il-maincontrols-slate-close .btn-bulky {
  background-color: #fff;
  width: 100%;
  height: 100%;
  padding: 0;
  margin: 0;
  text-align: right;
}
.il-maincontrols-slate-close .btn-bulky .glyph {
  padding-right: 20px;
}
.il-maincontrols-slate-close .btn-bulky.engaged {
  background-color: #fff;
  border: 0;
}
.il-maincontrols-slate-close .btn-bulky:active,
.il-maincontrols-slate-close .btn-bulky:focus {
  outline: none;
}
.il-maincontrols-metabar {
  display: flex;
  justify-content: space-between;
  align-items: center;
}
.il-maincontrols-metabar .il-metabar-entries {
  align-items: center;
  display: flex;
  height: 60px;
}
.il-maincontrols-metabar .il-metabar-entries .il-metabar-entry,
.il-maincontrols-metabar .il-metabar-entries .il-logout {
  padding-left: 10px;
}
<<<<<<< HEAD
=======
.il-maincontrols-metabar .input-group {
  display: block;
}
.il-maincontrols-metabar p {
  padding: 0;
}
.il-maincontrols-metabar form#mm_search_form {
  padding: 20px;
}
>>>>>>> 1c8dcaa5
.il-metabar-entries .glyphicon {
  font-family: 'il-icons';
}
.il-metabar-entries .glyphicon-bell:before {
  content: "\e027";
}
.il-metabar-entries .glyphicon-comment:before {
  content: "\e04a";
}
.il-metabar-entries .glyphicon-envelope:before {
  content: "\e086";
}
.il-metabar-entries .glyphicon-question-sign:before {
  content: "\e05d";
}
.il-metabar-entries .glyphicon-search:before {
  content: "\e090";
}
.il-metabar-entries .glyphicon-user:before {
  content: "\e005";
}
.il-metabar-entries .btn {
  position: relative;
}
.il-metabar-entries .btn .badge {
  margin-top: -20px;
}
.il-metabar-entries .il-counter-status {
  margin-top: -4px;
}
.il-metabar-entries > .btn-bulky > div > .bulky-label {
  display: none;
}
.il-metabar-entries .btn-bulky {
  background-color: transparent;
  height: 60px;
  min-width: 60px;
}
@media only screen and (max-width: 768px) {
  .il-metabar-entries .btn-bulky {
    height: 45px;
    min-width: 45px;
  }
}
.il-metabar-entries .btn-bulky.engaged,
.il-metabar-entries .btn-bulky.engaged:focus {
  box-shadow: 1px 3px 4px rgba(0, 0, 0, 0.1);
  background-color: #fafafa;
  border: none;
  color: initial;
  outline-color: transparent;
}
.il-metabar-entries .btn-bulky .glyphicon {
  color: #aaa;
  font-size: 2.3rem;
}
@media only screen and (max-width: 768px) {
  .il-metabar-entries .il-metabar-more-button {
    padding-right: 20px;
  }
  .il-metabar-entries .il-metabar-more-button .icon.custom {
    position: relative;
  }
  .il-metabar-entries .il-metabar-more-button .icon.custom img {
    margin-right: 5px;
  }
  .il-metabar-entries .il-metabar-more-button .icon.custom .badge {
    position: absolute;
    margin-right: 3px;
  }
  .il-metabar-entries .il-metabar-more-button .icon.custom .badge.il-counter-novelty {
    margin-top: -5px;
  }
  .il-metabar-entries .il-metabar-more-button .icon.custom .badge.il-counter-status {
    margin-top: 10px;
  }
}
.il-metabar-slates {
  box-shadow: 1px 3px 4px rgba(0, 0, 0, 0.1);
  background-color: #fafafa;
  position: absolute;
<<<<<<< HEAD
  right: 20px;
=======
  right: 0;
>>>>>>> 1c8dcaa5
  top: 60px;
  /*TODO: remove hack*/
  /*end of hack*/
}
@media only screen and (max-width: 768px) {
  .il-metabar-slates {
    width: 100%;
    top: 45px;
    right: 0;
  }
}
.il-metabar-slates .il-maincontrols-slate {
  min-width: 500px;
}
@media only screen and (max-width: 768px) {
  .il-metabar-slates .il-maincontrols-slate {
    min-width: 260px;
  }
}
.il-header-locator {
  display: none;
}
@media only screen and (max-width: 768px) {
  .il-header-locator {
    display: block;
  }
  .il-metabar-slates .glyphicon {
    color: #aaa;
    font-size: 2rem;
  }
  .il-metabar-slates .il-counter-status,
  .il-metabar-slates .il-counter-novelty {
    margin-top: -20px;
  }
  .il-metabar-slates .bulky-label {
    margin-left: 10px;
  }
  .il-metabar-slates .il-counter-spacer {
    margin-left: -18px;
  }
}
/*end of hack*/
.il-maincontrols-mainbar .btn-bulky,
.il-maincontrols-mainbar .link-bulky {
  font-size: 0.9rem;
  line-height: 1rem;
}
.il-maincontrols-mainbar .btn-bulky:focus,
.il-maincontrols-mainbar .link-bulky:focus,
.il-maincontrols-mainbar .btn-bulky:active,
.il-maincontrols-mainbar .link-bulky:active {
  box-shadow: none;
}
.il-maincontrols-mainbar .bulky-label {
  white-space: normal;
  margin-top: 5px;
  display: block;
}
.il-maincontrols-mainbar .btn:focus,
.il-maincontrols-metabar .btn:focus,
.il-maincontrols-mainbar .btn:active,
.il-maincontrols-metabar .btn:active {
  outline: 0;
  outline-offset: 0;
}
.il-maincontrols-mainbar > .il-metabar-slate-auxillary,
.il-maincontrols-metabar > .il-metabar-slate-auxillary {
  display: none;
}
.il-mainbar-triggers {
  background: #4a4a4a;
  display: flex;
  position: relative;
  width: 80px;
  z-index: 1;
}
.il-mainbar-triggers .btn-bulky,
.il-mainbar-triggers .il-link.link-bulky {
  align-items: center;
  background: #4a4a4a;
  border: 0;
  border-bottom: 1px solid #ddd;
  color: #fff;
  display: inline-flex;
  flex-flow: column wrap;
  height: 80px;
  justify-content: center;
  margin-bottom: 0;
  padding: 0;
  width: 80px;
  width: 100%;
}
.il-mainbar-triggers .btn-bulky img,
.il-mainbar-triggers .il-link.link-bulky img {
  filter: invert(100%);
}
<<<<<<< HEAD
=======
.il-mainbar-triggers .btn-bulky:hover,
.il-mainbar-triggers .il-link.link-bulky:hover,
>>>>>>> 1c8dcaa5
.il-mainbar-triggers .btn-bulky.engaged,
.il-mainbar-triggers .il-link.link-bulky.engaged {
  background-color: #fff;
  color: #4a4a4a;
}
<<<<<<< HEAD
=======
.il-mainbar-triggers .btn-bulky:hover img,
.il-mainbar-triggers .il-link.link-bulky:hover img,
>>>>>>> 1c8dcaa5
.il-mainbar-triggers .btn-bulky.engaged img,
.il-mainbar-triggers .il-link.link-bulky.engaged img {
  filter: invert(50%);
}
<<<<<<< HEAD
=======
.il-mainbar-triggers .btn-bulky:hover .bulky-label,
.il-mainbar-triggers .il-link.link-bulky:hover .bulky-label,
>>>>>>> 1c8dcaa5
.il-mainbar-triggers .btn-bulky.engaged .bulky-label,
.il-mainbar-triggers .il-link.link-bulky.engaged .bulky-label {
  color: #4a4a4a;
}
<<<<<<< HEAD
=======
.il-mainbar-triggers .btn-bulky:hover,
.il-mainbar-triggers .il-link.link-bulky:hover {
  transition: all 0.15s ease-in;
}
>>>>>>> 1c8dcaa5
.il-mainbar-triggers .btn-bulky:focus,
.il-mainbar-triggers .il-link.link-bulky:focus {
  outline: none;
}
.il-mainbar-triggers .btn-bulky .bulky-label,
.il-mainbar-triggers .il-link.link-bulky .bulky-label {
  color: #fff;
  display: -webkit-box;
  margin-top: 5px;
  white-space: normal;
  word-break: break-word;
  padding: 0 2px;
  overflow: hidden;
  -webkit-line-clamp: 2;
  -webkit-box-orient: vertical;
}
.il-mainbar-triggers.engaged {
  background: #fff;
}
<<<<<<< HEAD
=======
@media (hover: none) {
  .il-mainbar-triggers .btn-bulky:hover,
  .il-mainbar-triggers .il-link.link-bulky:hover {
    background-color: #4a4a4a;
    color: #fff;
  }
  .il-mainbar-triggers .btn-bulky:hover img,
  .il-mainbar-triggers .il-link.link-bulky:hover img {
    filter: invert(100%);
  }
  .il-mainbar-triggers .btn-bulky:hover .bulky-label,
  .il-mainbar-triggers .il-link.link-bulky:hover .bulky-label {
    color: #fff;
  }
  .il-mainbar-triggers .btn-bulky.engaged,
  .il-mainbar-triggers .il-link.link-bulky.engaged {
    background-color: #fff;
    color: #4a4a4a;
  }
  .il-mainbar-triggers .btn-bulky.engaged img,
  .il-mainbar-triggers .il-link.link-bulky.engaged img {
    filter: invert(50%);
  }
  .il-mainbar-triggers .btn-bulky.engaged .bulky-label,
  .il-mainbar-triggers .il-link.link-bulky.engaged .bulky-label {
    color: #4a4a4a;
  }
}
>>>>>>> 1c8dcaa5
.il-mainbar-entries {
  min-width: 100%;
}
.il-mainbar-slates {
  box-shadow: 1px 3px 4px rgba(0, 0, 0, 0.1);
  background: #fff;
  display: none;
  position: relative;
  width: 320px;
}
.il-mainbar-tools-button .btn-bulky,
.il-mainbar-tools-button .btn-bulky.engaged {
  background-color: #607ea5;
  border: 0;
  color: #fff;
  padding: 0;
}
.il-mainbar-tools-button .btn-bulky img,
.il-mainbar-tools-button .btn-bulky.engaged img {
  filter: invert(100%);
}
.il-mainbar-tools-button .btn-bulky.engaged {
  background-color: #d2dae5;
  color: #4a4a4a;
}
.il-mainbar-tools-button .btn-bulky.engaged img {
  filter: invert(35%);
}
.il-mainbar-tools-entries {
  display: none;
}
.il-mainbar-tools-entries.engaged {
  display: flex;
  height: 80px;
  flex-shrink: 0;
}
.il-mainbar-tools-entries .btn-bulky,
.il-mainbar-tools-entries .il-link.link-bulky {
  background-color: #91a5c1;
  color: #fff;
  padding: 0;
}
.il-mainbar-tools-entries .btn-bulky .icon,
.il-mainbar-tools-entries .il-link.link-bulky .icon {
  filter: invert(100%);
}
.il-mainbar-tools-entries .btn-bulky.engaged,
.il-mainbar-tools-entries .il-link.link-bulky.engaged {
  background-color: #fff;
  border: 0;
  color: #4a4a4a;
}
.il-mainbar-tools-entries .btn-bulky.engaged .icon,
.il-mainbar-tools-entries .il-link.link-bulky.engaged .icon {
  filter: invert(60%);
}
<<<<<<< HEAD
=======
.il-mainbar-tools-entries .il-mainbar-tool-trigger-item {
  display: inline;
}
.il-mainbar-tools-entries .il-mainbar-tool-trigger-item .hidden {
  display: none;
}
>>>>>>> 1c8dcaa5
.il-mainbar-tools-entries-bg {
  height: 80px;
  width: 100%;
  background: #f0f0f0;
}
.il-mainbar-remove-tool {
  display: none;
}
.il-mainbar-tools-entries.engaged .il-mainbar-remove-tool {
<<<<<<< HEAD
  display: block;
=======
  /*display: block;*/
>>>>>>> 1c8dcaa5
  position: absolute;
  top: 0;
  right: 0;
}
.il-mainbar-remove-tool .close {
  color: #4c6586;
  font-size: 4.5rem;
  font-weight: 300;
  height: 80px;
  padding: 0 20px;
  width: auto;
}
.il-mainbar-remove-tool .close:focus {
  outline: none;
}
.il-mainbar-close-slates {
  align-items: flex-end;
  display: flex;
  flex-shrink: 0;
  height: 45px;
}
.il-mainbar-close-slates .btn-bulky {
  background-color: transparent;
  border-top: 1px solid #ddd;
  display: flex;
  flex-direction: row;
  height: 45px;
  justify-content: center;
  align-items: center;
}
.il-mainbar-close-slates .btn-bulky .bulky-label {
  display: none;
}
.il-mainbar-close-slates .btn-bulky .glyph:before {
  content: " \e605";
  display: block;
  font-family: "il-icons";
  font-size: 2.1rem;
}
.il-mainbar-close-slates .btn-bulky .glyph .glyphicon {
  display: none;
}
.il-mainbar-slates > .il-maincontrols-slate.engaged {
  display: flex;
  flex-direction: column;
  height: 100%;
  position: relative;
}
.il-mainbar-slates > .il-maincontrols-slate.engaged > .il-maincontrols-slate-content {
  height: 0px;
}
/*
**************************************************************
       mobile Layout
**************************************************************
*/
@media only screen and (max-width: 768px) {
  .il-mainbar-entries {
    display: flex;
    justify-content: space-evenly;
    width: 100%;
    flex-flow: row wrap;
  }
  .il-mainbar-triggers {
    background: #4a4a4a;
    display: flex;
    position: relative;
    width: 100%;
    z-index: 1;
  }
  .il-mainbar-triggers .btn-bulky,
  .il-mainbar-triggers .il-link.link-bulky {
    flex-shrink: 0;
    border: 0;
    height: 50px;
    width: 75px;
  }
  .il-mainbar-triggers .btn-bulky .icon.small,
  .il-mainbar-triggers .il-link.link-bulky .icon.small {
    height: 17px;
    width: 17px;
  }
  .il-mainbar-tools-entries.engaged {
    height: 50px;
  }
  .il-mainbar-tools-entries.engaged .il-mainbar-remove-tool {
    top: 0;
  }
  .il-mainbar-tools-entries.engaged .il-mainbar-remove-tool .close {
    font-size: 4rem;
    height: 50px;
  }
}
.il-maincontrols-footer {
  color: white;
  font-size: 0.9em;
  padding: 2px 10px;
}
.il-maincontrols-footer .il-footer-content div {
<<<<<<< HEAD
  float: left;
}
.il-maincontrols-footer .il-footer-links ul {
  list-style: none;
  paddinng: 0px;
=======
  display: inline-block;
}
.il-maincontrols-footer .il-footer-links ul {
  list-style: none;
  padding: 0px;
>>>>>>> 1c8dcaa5
  margin: 0px;
}
.il-maincontrols-footer .il-footer-links ul li {
  display: inline-block;
<<<<<<< HEAD
  margin-left: 5px;
=======
  margin-right: 5px;
>>>>>>> 1c8dcaa5
}
.il-maincontrols-footer .il-footer-links ul li a {
  color: white;
}
.il-maincontrols-footer .il-footer-permanent-url {
<<<<<<< HEAD
  display: inline-block;
  border: 1px solid gray;
=======
  background-color: #fff;
  color: #4c6586;
  padding: 2px;
  margin-right: 5px;
}
.il-maincontrols-footer .il-footer-text {
  margin-right: 5px;
>>>>>>> 1c8dcaa5
}
.il-drilldown ul {
  list-style: none;
  padding: 0;
}
.il-drilldown .btn-bulky,
.il-drilldown .link-bulky {
  align-items: center;
  display: flex;
}
.il-drilldown .il-drilldown-current .btn-bulky,
.il-drilldown .il-drilldown-current .link-bulky {
  cursor: auto;
}
.il-drilldown .il-drilldown-structure,
.il-drilldown .il-drilldown-current ul,
.il-drilldown .il-drilldown-backlink ul,
.il-drilldown .il-drilldown-visible ul {
  display: none;
}
.icon {
  background-repeat: no-repeat;
  background-size: cover;
  background-image: url("images/icon_default.svg");
  display: inline-block;
  text-align: center;
  /* the custom-icon is rendered with an image contained in the div */
  /* add known standard classes here */
}
.icon .abbreviation {
  font-weight: bold;
  position: absolute;
}
.icon img {
  float: left;
}
.icon.small {
  height: 20px;
  width: 20px;
  line-height: 20px;
}
.icon.small .abbreviation {
  font-size: 8px;
  width: 20px;
}
.icon.small img {
  width: 20px;
  height: 20px;
}
.icon.medium {
  height: 35px;
  width: 35px;
  line-height: 35px;
}
.icon.medium .abbreviation {
  font-size: 14px;
  width: 35px;
}
.icon.medium img {
  width: 35px;
  height: 35px;
}
.icon.large {
  height: 45px;
  width: 45px;
  line-height: 45px;
}
.icon.large .abbreviation {
  font-size: 18px;
  width: 45px;
}
.icon.large img {
  width: 45px;
  height: 45px;
}
.icon.responsive {
  width: 100%;
  line-height: 35px;
}
.icon.responsive .abbreviation {
  font-size: 14px;
  width: 35px;
}
.icon.responsive img {
  width: 100%;
  height: auto;
}
.icon.disabled {
  -webkit-filter: grayscale(100%);
  /* Safari 6.0 - 9.0 */
  filter: grayscale(100%);
}
.icon.custom {
  background-image: none;
}
.icon.grp .abbreviation,
.icon.cat .abbreviation,
.icon.crs .abbreviation,
.icon.mob .abbreviation,
.icon.mail .abbreviation,
.icon.sahs .abbreviation,
.icon.adm .abbreviation,
.icon.usrf .abbreviation,
.icon.rolf .abbreviation,
.icon.objf .abbreviation,
.icon.usr .abbreviation,
.icon.typ .abbreviation,
.icon.rolt .abbreviation,
.icon.lngf .abbreviation,
.icon.lng .abbreviation,
.icon.role .abbreviation,
.icon.dbk .abbreviation,
.icon.glo .abbreviation,
.icon.root .abbreviation,
.icon.lm .abbreviation,
.icon.notf .abbreviation,
.icon.note .abbreviation,
.icon.frm .abbreviation,
.icon.exc .abbreviation,
.icon.auth .abbreviation,
.icon.fold .abbreviation,
.icon.file .abbreviation,
.icon.tst .abbreviation,
.icon.qpl .abbreviation,
.icon.recf .abbreviation,
.icon.mep .abbreviation,
.icon.htlm .abbreviation,
.icon.svy .abbreviation,
.icon.spl .abbreviation,
.icon.cals .abbreviation,
.icon.trac .abbreviation,
.icon.assf .abbreviation,
.icon.stys .abbreviation,
.icon.crsg .abbreviation,
.icon.webr .abbreviation,
.icon.seas .abbreviation,
.icon.extt .abbreviation,
.icon.adve .abbreviation,
.icon.ps .abbreviation,
.icon.nwss .abbreviation,
.icon.feed .abbreviation,
.icon.mcst .abbreviation,
.icon.pdts .abbreviation,
.icon.rcrs .abbreviation,
.icon.mds .abbreviation,
.icon.cmps .abbreviation,
.icon.facs .abbreviation,
.icon.svyf .abbreviation,
.icon.sess .abbreviation,
.icon.mcts .abbreviation,
.icon.wiki .abbreviation,
.icon.crsr .abbreviation,
.icon.catr .abbreviation,
.icon.tags .abbreviation,
.icon.cert .abbreviation,
.icon.lrss .abbreviation,
.icon.accs .abbreviation,
.icon.mobs .abbreviation,
.icon.frma .abbreviation,
.icon.book .abbreviation,
.icon.skmg .abbreviation,
.icon.blga .abbreviation,
.icon.prfa .abbreviation,
.icon.chtr .abbreviation,
.icon.chta .abbreviation,
.icon.otpl .abbreviation,
.icon.blog .abbreviation,
.icon.dcl .abbreviation,
.icon.poll .abbreviation,
.icon.hlps .abbreviation,
.icon.itgr .abbreviation,
.icon.rcat .abbreviation,
.icon.rwik .abbreviation,
.icon.rlm .abbreviation,
.icon.rglo .abbreviation,
.icon.rfil .abbreviation,
.icon.rgrp .abbreviation,
.icon.rtst .abbreviation,
.icon.ecss .abbreviation,
.icon.tos .abbreviation,
.icon.bibl .abbreviation,
.icon.sysc .abbreviation,
.icon.cld .abbreviation,
.icon.reps .abbreviation,
.icon.crss .abbreviation,
.icon.grps .abbreviation,
.icon.wbrs .abbreviation,
.icon.prtt .abbreviation,
.icon.orgu .abbreviation,
.icon.wiks .abbreviation,
.icon.excs .abbreviation,
.icon.taxs .abbreviation,
.icon.bibs .abbreviation,
.icon.awra .abbreviation,
.icon.logs .abbreviation,
.icon.prg .abbreviation,
.icon.prgs .abbreviation,
.icon.cadm .abbreviation,
.icon.grpr .abbreviation,
.icon.bdga .abbreviation,
.icon.wfe .abbreviation,
.icon.iass .abbreviation,
.icon.copa .abbreviation,
.icon.lso .abbreviation {
  display: none;
}
.icon.grp {
  background-image: url("images/icon_grp.svg");
}
.icon.cat {
  background-image: url("images/icon_cat.svg");
}
.icon.crs {
  background-image: url("images/icon_crs.svg");
}
.icon.mob {
  background-image: url("images/icon_mob.svg");
}
.icon.mail {
  background-image: url("images/icon_mail.svg");
}
.icon.sahs {
  background-image: url("images/icon_sahs.svg");
}
.icon.adm {
  background-image: url("images/icon_adm.svg");
}
.icon.usrf {
  background-image: url("images/icon_usrf.svg");
}
.icon.rolf {
  background-image: url("images/icon_rolf.svg");
}
.icon.objf {
  background-image: url("images/icon_objf.svg");
}
.icon.usr {
  background-image: url("images/icon_usr.svg");
}
.icon.rolt {
  background-image: url("images/icon_rolt.svg");
}
.icon.lngf {
  background-image: url("images/icon_lngf.svg");
}
.icon.lng {
  background-image: url("images/icon_lng.svg");
}
.icon.role {
  background-image: url("images/icon_role.svg");
}
.icon.dbk {
  background-image: url("images/icon_dbk.svg");
}
.icon.glo {
  background-image: url("images/icon_glo.svg");
}
.icon.root {
  background-image: url("images/icon_root.svg");
}
.icon.lm {
  background-image: url("images/icon_lm.svg");
}
.icon.notf {
  background-image: url("images/icon_notf.svg");
}
.icon.note {
  background-image: url("images/icon_note.svg");
}
.icon.frm {
  background-image: url("images/icon_frm.svg");
}
.icon.exc {
  background-image: url("images/icon_exc.svg");
}
.icon.auth {
  background-image: url("images/icon_auth.svg");
}
.icon.fold {
  background-image: url("images/icon_fold.svg");
}
.icon.file {
  background-image: url("images/icon_file.svg");
}
.icon.tst {
  background-image: url("images/icon_tst.svg");
}
.icon.qpl {
  background-image: url("images/icon_qpl.svg");
}
.icon.recf {
  background-image: url("images/icon_recf.svg");
}
.icon.mep {
  background-image: url("images/icon_mep.svg");
}
.icon.htlm {
  background-image: url("images/icon_htlm.svg");
}
.icon.svy {
  background-image: url("images/icon_svy.svg");
}
.icon.spl {
  background-image: url("images/icon_spl.svg");
}
.icon.cals {
  background-image: url("images/icon_cals.svg");
}
.icon.trac {
  background-image: url("images/icon_trac.svg");
}
.icon.assf {
  background-image: url("images/icon_assf.svg");
}
.icon.stys {
  background-image: url("images/icon_stys.svg");
}
.icon.crsg {
  background-image: url("images/icon_crsg.svg");
}
.icon.webr {
  background-image: url("images/icon_webr.svg");
}
.icon.seas {
  background-image: url("images/icon_seas.svg");
}
.icon.extt {
  background-image: url("images/icon_extt.svg");
}
.icon.adve {
  background-image: url("images/icon_adve.svg");
}
.icon.ps {
  background-image: url("images/icon_ps.svg");
}
.icon.nwss {
  background-image: url("images/icon_nwss.svg");
}
.icon.feed {
  background-image: url("images/icon_feed.svg");
}
.icon.mcst {
  background-image: url("images/icon_mcst.svg");
}
.icon.pdts {
  background-image: url("images/icon_pdts.svg");
}
.icon.rcrs {
  background-image: url("images/icon_rcrs.svg");
}
.icon.mds {
  background-image: url("images/icon_mds.svg");
}
.icon.cmps {
  background-image: url("images/icon_cmps.svg");
}
.icon.facs {
  background-image: url("images/icon_facs.svg");
}
.icon.svyf {
  background-image: url("images/icon_svyf.svg");
}
.icon.sess {
  background-image: url("images/icon_sess.svg");
}
.icon.mcts {
  background-image: url("images/icon_mcts.svg");
}
.icon.wiki {
  background-image: url("images/icon_wiki.svg");
}
.icon.crsr {
  background-image: url("images/icon_crsr.svg");
}
.icon.catr {
  background-image: url("images/icon_catr.svg");
}
.icon.tags {
  background-image: url("images/icon_tags.svg");
}
.icon.cert {
  background-image: url("images/icon_cert.svg");
}
.icon.lrss {
  background-image: url("images/icon_lrss.svg");
}
.icon.accs {
  background-image: url("images/icon_accs.svg");
}
.icon.mobs {
  background-image: url("images/icon_mobs.svg");
}
.icon.frma {
  background-image: url("images/icon_frma.svg");
}
.icon.book {
  background-image: url("images/icon_book.svg");
}
.icon.skmg {
  background-image: url("images/icon_skmg.svg");
}
.icon.blga {
  background-image: url("images/icon_blga.svg");
}
.icon.prfa {
  background-image: url("images/icon_prfa.svg");
}
.icon.chtr {
  background-image: url("images/icon_chtr.svg");
}
.icon.chta {
  background-image: url("images/icon_chta.svg");
}
.icon.otpl {
  background-image: url("images/icon_otpl.svg");
}
.icon.blog {
  background-image: url("images/icon_blog.svg");
}
.icon.dcl {
  background-image: url("images/icon_dcl.svg");
}
.icon.poll {
  background-image: url("images/icon_poll.svg");
}
.icon.hlps {
  background-image: url("images/icon_hlps.svg");
}
.icon.itgr {
  background-image: url("images/icon_itgr.svg");
}
.icon.rcat {
  background-image: url("images/icon_rcat.svg");
}
.icon.rwik {
  background-image: url("images/icon_rwik.svg");
}
.icon.rlm {
  background-image: url("images/icon_rlm.svg");
}
.icon.rglo {
  background-image: url("images/icon_rglo.svg");
}
.icon.rfil {
  background-image: url("images/icon_rfil.svg");
}
.icon.rgrp {
  background-image: url("images/icon_rgrp.svg");
}
.icon.rtst {
  background-image: url("images/icon_rtst.svg");
}
.icon.ecss {
  background-image: url("images/icon_ecss.svg");
}
.icon.tos {
  background-image: url("images/icon_tos.svg");
}
.icon.bibl {
  background-image: url("images/icon_bibl.svg");
}
.icon.sysc {
  background-image: url("images/icon_sysc.svg");
}
.icon.cld {
  background-image: url("images/icon_cld.svg");
}
.icon.reps {
  background-image: url("images/icon_reps.svg");
}
.icon.crss {
  background-image: url("images/icon_crss.svg");
}
.icon.grps {
  background-image: url("images/icon_grps.svg");
}
.icon.wbrs {
  background-image: url("images/icon_wbrs.svg");
}
.icon.prtt {
  background-image: url("images/icon_prtt.svg");
}
.icon.orgu {
  background-image: url("images/icon_orgu.svg");
}
.icon.wiks {
  background-image: url("images/icon_wiks.svg");
}
.icon.excs {
  background-image: url("images/icon_excs.svg");
}
.icon.taxs {
  background-image: url("images/icon_taxs.svg");
}
.icon.bibs {
  background-image: url("images/icon_bibs.svg");
}
.icon.awra {
  background-image: url("images/icon_awra.svg");
}
.icon.logs {
  background-image: url("images/icon_logs.svg");
}
.icon.prg {
  background-image: url("images/icon_prg.svg");
}
.icon.prgs {
  background-image: url("images/icon_prgs.svg");
}
.icon.cadm {
  background-image: url("images/icon_cadm.svg");
}
.icon.grpr {
  background-image: url("images/icon_grpr.svg");
}
.icon.bdga {
  background-image: url("images/icon_bdga.svg");
}
.icon.wfe {
  background-image: url("images/icon_wfe.svg");
}
.icon.iass {
  background-image: url("images/icon_iass.svg");
}
.icon.copa {
  background-image: url("images/icon_copa.svg");
}
.icon.lso {
  background-image: url("images/icon_lso.svg");
}
.icon.outlined {
  filter: brightness(0);
}
.icon.outlined.disabled {
  filter: brightness(0.3);
}
.icon.outlined.grp {
  background-image: url("images/outlined/icon_grp.svg");
}
.icon.outlined.cat {
  background-image: url("images/outlined/icon_cat.svg");
}
.icon.outlined.crs {
  background-image: url("images/outlined/icon_crs.svg");
}
.icon.outlined.mob {
  background-image: url("images/outlined/icon_mob.svg");
}
.icon.outlined.mail {
  background-image: url("images/outlined/icon_mail.svg");
}
.icon.outlined.sahs {
  background-image: url("images/outlined/icon_sahs.svg");
}
.icon.outlined.adm {
  background-image: url("images/outlined/icon_adm.svg");
}
.icon.outlined.usrf {
  background-image: url("images/outlined/icon_usrf.svg");
}
.icon.outlined.rolf {
  background-image: url("images/outlined/icon_rolf.svg");
}
.icon.outlined.objf {
  background-image: url("images/outlined/icon_objf.svg");
}
.icon.outlined.usr {
  background-image: url("images/outlined/icon_usr.svg");
}
.icon.outlined.rolt {
  background-image: url("images/outlined/icon_rolt.svg");
}
.icon.outlined.lngf {
  background-image: url("images/outlined/icon_lngf.svg");
}
.icon.outlined.lng {
  background-image: url("images/outlined/icon_lng.svg");
}
.icon.outlined.role {
  background-image: url("images/outlined/icon_role.svg");
}
.icon.outlined.dbk {
  background-image: url("images/outlined/icon_dbk.svg");
}
.icon.outlined.glo {
  background-image: url("images/outlined/icon_glo.svg");
}
.icon.outlined.root {
  background-image: url("images/outlined/icon_root.svg");
}
.icon.outlined.lm {
  background-image: url("images/outlined/icon_lm.svg");
}
.icon.outlined.notf {
  background-image: url("images/outlined/icon_notf.svg");
}
.icon.outlined.note {
  background-image: url("images/outlined/icon_note.svg");
}
.icon.outlined.frm {
  background-image: url("images/outlined/icon_frm.svg");
}
.icon.outlined.exc {
  background-image: url("images/outlined/icon_exc.svg");
}
.icon.outlined.auth {
  background-image: url("images/outlined/icon_auth.svg");
}
.icon.outlined.fold {
  background-image: url("images/outlined/icon_fold.svg");
}
.icon.outlined.file {
  background-image: url("images/outlined/icon_file.svg");
}
.icon.outlined.tst {
  background-image: url("images/outlined/icon_tst.svg");
}
.icon.outlined.qpl {
  background-image: url("images/outlined/icon_qpl.svg");
}
.icon.outlined.recf {
  background-image: url("images/outlined/icon_recf.svg");
}
.icon.outlined.mep {
  background-image: url("images/outlined/icon_mep.svg");
}
.icon.outlined.htlm {
  background-image: url("images/outlined/icon_htlm.svg");
}
.icon.outlined.svy {
  background-image: url("images/outlined/icon_svy.svg");
}
.icon.outlined.spl {
  background-image: url("images/outlined/icon_spl.svg");
}
.icon.outlined.cals {
  background-image: url("images/outlined/icon_cals.svg");
}
.icon.outlined.trac {
  background-image: url("images/outlined/icon_trac.svg");
}
.icon.outlined.assf {
  background-image: url("images/outlined/icon_assf.svg");
}
.icon.outlined.stys {
  background-image: url("images/outlined/icon_stys.svg");
}
.icon.outlined.crsg {
  background-image: url("images/outlined/icon_crsg.svg");
}
.icon.outlined.webr {
  background-image: url("images/outlined/icon_webr.svg");
}
.icon.outlined.seas {
  background-image: url("images/outlined/icon_seas.svg");
}
.icon.outlined.extt {
  background-image: url("images/outlined/icon_extt.svg");
}
.icon.outlined.adve {
  background-image: url("images/outlined/icon_adve.svg");
}
.icon.outlined.ps {
  background-image: url("images/outlined/icon_ps.svg");
}
.icon.outlined.nwss {
  background-image: url("images/outlined/icon_nwss.svg");
}
.icon.outlined.feed {
  background-image: url("images/outlined/icon_feed.svg");
}
.icon.outlined.mcst {
  background-image: url("images/outlined/icon_mcst.svg");
}
.icon.outlined.pdts {
  background-image: url("images/outlined/icon_pdts.svg");
}
.icon.outlined.rcrs {
  background-image: url("images/outlined/icon_rcrs.svg");
}
.icon.outlined.mds {
  background-image: url("images/outlined/icon_mds.svg");
}
.icon.outlined.cmps {
  background-image: url("images/outlined/icon_cmps.svg");
}
.icon.outlined.facs {
  background-image: url("images/outlined/icon_facs.svg");
}
.icon.outlined.svyf {
  background-image: url("images/outlined/icon_svyf.svg");
}
.icon.outlined.sess {
  background-image: url("images/outlined/icon_sess.svg");
}
.icon.outlined.mcts {
  background-image: url("images/outlined/icon_mcts.svg");
}
.icon.outlined.wiki {
  background-image: url("images/outlined/icon_wiki.svg");
}
.icon.outlined.crsr {
  background-image: url("images/outlined/icon_crsr.svg");
}
.icon.outlined.catr {
  background-image: url("images/outlined/icon_catr.svg");
}
.icon.outlined.tags {
  background-image: url("images/outlined/icon_tags.svg");
}
.icon.outlined.cert {
  background-image: url("images/outlined/icon_cert.svg");
}
.icon.outlined.lrss {
  background-image: url("images/outlined/icon_lrss.svg");
}
.icon.outlined.accs {
  background-image: url("images/outlined/icon_accs.svg");
}
.icon.outlined.mobs {
  background-image: url("images/outlined/icon_mobs.svg");
}
.icon.outlined.frma {
  background-image: url("images/outlined/icon_frma.svg");
}
.icon.outlined.book {
  background-image: url("images/outlined/icon_book.svg");
}
.icon.outlined.skmg {
  background-image: url("images/outlined/icon_skmg.svg");
}
.icon.outlined.blga {
  background-image: url("images/outlined/icon_blga.svg");
}
.icon.outlined.prfa {
  background-image: url("images/outlined/icon_prfa.svg");
}
.icon.outlined.chtr {
  background-image: url("images/outlined/icon_chtr.svg");
}
.icon.outlined.chta {
  background-image: url("images/outlined/icon_chta.svg");
}
.icon.outlined.otpl {
  background-image: url("images/outlined/icon_otpl.svg");
}
.icon.outlined.blog {
  background-image: url("images/outlined/icon_blog.svg");
}
.icon.outlined.dcl {
  background-image: url("images/outlined/icon_dcl.svg");
}
.icon.outlined.poll {
  background-image: url("images/outlined/icon_poll.svg");
}
.icon.outlined.hlps {
  background-image: url("images/outlined/icon_hlps.svg");
}
.icon.outlined.itgr {
  background-image: url("images/outlined/icon_itgr.svg");
}
.icon.outlined.rcat {
  background-image: url("images/outlined/icon_rcat.svg");
}
.icon.outlined.rwik {
  background-image: url("images/outlined/icon_rwik.svg");
}
.icon.outlined.rlm {
  background-image: url("images/outlined/icon_rlm.svg");
}
.icon.outlined.rglo {
  background-image: url("images/outlined/icon_rglo.svg");
}
.icon.outlined.rfil {
  background-image: url("images/outlined/icon_rfil.svg");
}
.icon.outlined.rgrp {
  background-image: url("images/outlined/icon_rgrp.svg");
}
.icon.outlined.rtst {
  background-image: url("images/outlined/icon_rtst.svg");
}
.icon.outlined.ecss {
  background-image: url("images/outlined/icon_ecss.svg");
}
.icon.outlined.tos {
  background-image: url("images/outlined/icon_tos.svg");
}
.icon.outlined.bibl {
  background-image: url("images/outlined/icon_bibl.svg");
}
.icon.outlined.sysc {
  background-image: url("images/outlined/icon_sysc.svg");
}
.icon.outlined.cld {
  background-image: url("images/outlined/icon_cld.svg");
}
.icon.outlined.reps {
  background-image: url("images/outlined/icon_reps.svg");
}
.icon.outlined.crss {
  background-image: url("images/outlined/icon_crss.svg");
}
.icon.outlined.grps {
  background-image: url("images/outlined/icon_grps.svg");
}
.icon.outlined.wbrs {
  background-image: url("images/outlined/icon_wbrs.svg");
}
.icon.outlined.prtt {
  background-image: url("images/outlined/icon_prtt.svg");
}
.icon.outlined.orgu {
  background-image: url("images/outlined/icon_orgu.svg");
}
.icon.outlined.wiks {
  background-image: url("images/outlined/icon_wiks.svg");
}
.icon.outlined.excs {
  background-image: url("images/outlined/icon_excs.svg");
}
.icon.outlined.taxs {
  background-image: url("images/outlined/icon_taxs.svg");
}
.icon.outlined.bibs {
  background-image: url("images/outlined/icon_bibs.svg");
}
.icon.outlined.awra {
  background-image: url("images/outlined/icon_awra.svg");
}
.icon.outlined.logs {
  background-image: url("images/outlined/icon_logs.svg");
}
.icon.outlined.prg {
  background-image: url("images/outlined/icon_prg.svg");
}
.icon.outlined.prgs {
  background-image: url("images/outlined/icon_prgs.svg");
}
.icon.outlined.cadm {
  background-image: url("images/outlined/icon_cadm.svg");
}
.icon.outlined.grpr {
  background-image: url("images/outlined/icon_grpr.svg");
}
.icon.outlined.bdga {
  background-image: url("images/outlined/icon_bdga.svg");
}
.icon.outlined.wfe {
  background-image: url("images/outlined/icon_wfe.svg");
}
.icon.outlined.iass {
  background-image: url("images/outlined/icon_iass.svg");
}
.icon.outlined.copa {
  background-image: url("images/outlined/icon_copa.svg");
}
.icon.outlined.lso {
  background-image: url("images/outlined/icon_lso.svg");
}
.glyph {
  color: #557196;
}
.glyph.highlighted {
  color: #fa8228;
}
.glyph.highlighted:hover {
  color: #d15c05;
}
.glyph.disabled {
  color: #e0e0e0;
  pointer-events: none;
}
.glyph:hover,
.glyph:focus {
  color: #3a4c65;
  text-decoration: none;
}
.glyph .il-counter-spacer {
  margin-left: -4px;
  font-size: 9px;
  padding: 2px 4px;
  visibility: hidden;
}
.glyphicon.glyphicon-chevron-left,
.glyphicon.glyphicon-chevron-right {
  font-weight: 100;
}
.il-glyphicon-like,
.il-glyphicon-love,
.il-glyphicon-dislike:before,
.il-glyphicon-laugh:before,
.il-glyphicon-astounded:before,
.il-glyphicon-sad:before,
.il-glyphicon-angry:before {
  font-family: "Open Sans Emoji";
}
.il-glyphicon-like:before {
  content: "\1f44d";
}
.il-glyphicon-love:before {
  content: "\2764";
}
.il-glyphicon-dislike:before {
  content: "\1f44e";
}
.il-glyphicon-laugh:before {
  content: "\1f604";
}
.il-glyphicon-astounded:before {
  content: "\1f62e";
}
.il-glyphicon-sad:before {
  content: "\1f625";
}
.il-glyphicon-angry:before {
  content: "\1f620";
}
.il-link.link-bulky {
  display: flex;
  text-decoration: none;
}
.il-link.link-bulky .icon,
.il-link.link-bulky .bulky-label {
  display: inline-block;
}
.il-link.link-bulky .icon {
  text-decoration: none;
}
.il-link.link-bulky .bulky-label {
  color: #333333;
}
/*		Color scheme
		Dark BLue: #0f2152;
		Mid Blue: #4c6586;
		Green: #6ea03c;
		Light Brown: #dcb496;
		Dark Brown: #523228;
		Orange: #fa8228;
		External Blue: #21c5d8;
		ILIAS 4 MainMenu Color: #c8e6ff;
*/
/** if left unchanged, you have to copy all the background images to your skin/images folder.
* To use the delos background images in your skin,
* please change this value (in custom less data or in variables.less of your custom skin) to "../../../../templates/default/images/"
*/
/** if left unchanged, you have to copy delos fonts folder to your skin folder.
* To use the delos fonts in your skin,
* please change this value (in custom less data or variables.less of your custom skin) to "../../../../templates/default/fonts/"
*/
/* @il-highlight-bg: saturate(lighten(@brand-warning, 34%), 80%); */
/* @il-highlight-bg: lighten(@brand-secondary, 44%); */
/* @il-highlight-bg: lighten(#21c5d8, 40%); */
/* @nav-tabs-link-hover-border-color: @brand-primary; */
.webui-popover-content {
  display: none;
}
.webui-popover-rtl {
  direction: rtl;
  text-align: right;
}
/*  webui popover  */
.webui-popover {
  position: absolute;
  top: 0;
  left: 0;
  z-index: 9999;
  display: none;
  min-width: 50px;
  min-height: 32px;
  padding: 1px;
  text-align: left;
  white-space: normal;
  background-color: white;
  background-clip: padding-box;
  border: 1px solid #ccc;
  border: 1px solid rgba(0, 0, 0, 0.2);
  border-radius: 0px;
  -webkit-box-shadow: 0 5px 10px rgba(0, 0, 0, 0.2);
  box-shadow: 0 5px 10px rgba(0, 0, 0, 0.2);
}
.webui-popover.top,
.webui-popover.top-left,
.webui-popover.top-right {
  margin-top: -10px;
}
.webui-popover.right,
.webui-popover.right-top,
.webui-popover.right-bottom {
  margin-left: 10px;
}
.webui-popover.bottom,
.webui-popover.bottom-left,
.webui-popover.bottom-right {
  margin-top: 10px;
}
.webui-popover.left,
.webui-popover.left-top,
.webui-popover.left-bottom {
  margin-left: -10px;
}
.webui-popover.pop {
  -webkit-transform: scale(0.8);
  -o-transform: scale(0.8);
  transform: scale(0.8);
  -webkit-transition: transform 0.15s cubic-bezier(0.3, 0, 0, 1.5);
  -o-transition: transform 0.15s cubic-bezier(0.3, 0, 0, 1.5);
  transition: transform 0.15s cubic-bezier(0.3, 0, 0, 1.5);
  opacity: 0;
  filter: alpha(opacity=0);
}
.webui-popover.pop-out {
  -webkit-transition-property: "opacity,transform";
  -o-transition-property: "opacity,transform";
  transition-property: "opacity,transform";
  -webkit-transition: 0.15s linear;
  -o-transition: 0.15s linear;
  transition: 0.15s linear;
  opacity: 0;
  filter: alpha(opacity=0);
}
.webui-popover.fade,
.webui-popover.fade-out {
  -webkit-transition: opacity 0.15s linear;
  -o-transition: opacity 0.15s linear;
  transition: opacity 0.15s linear;
  opacity: 0;
  filter: alpha(opacity=0);
}
.webui-popover.out {
  opacity: 0;
  filter: alpha(opacity=0);
}
.webui-popover.in {
  -webkit-transform: none;
  -o-transform: none;
  transform: none;
  opacity: 1;
  filter: alpha(opacity=100);
}
.webui-popover .webui-popover-content {
  padding: 9px 14px;
  overflow: auto;
  display: block;
}
.webui-popover .webui-popover-content > div:first-child {
  width: 99%;
}
.webui-popover-inner .close {
  font-family: arial;
  margin: 8px 10px 0 0;
  float: right;
  font-size: 16px;
  font-weight: bold;
  line-height: 16px;
  color: #000;
  text-shadow: 0 1px 0 #fff;
  opacity: 0.2;
  filter: alpha(opacity=20);
  text-decoration: none;
}
.webui-popover-inner .close:hover,
.webui-popover-inner .close:focus {
  opacity: 0.5;
  filter: alpha(opacity=50);
}
.webui-popover-inner .close:after {
  content: "\00D7";
  width: 0.8em;
  height: 0.8em;
  padding: 4px;
  position: relative;
}
.webui-popover-title {
  padding: 8px 14px;
  margin: 0;
  font-size: 14px;
  font-weight: bold;
  line-height: 18px;
  background-color: white;
  border-bottom: 1px solid #f2f2f2;
  border-radius: -1px -1px 0 0;
}
.webui-popover-content {
  padding: 9px 14px;
  overflow: auto;
  display: none;
}
.webui-popover-inverse {
  background-color: #333;
  color: #eee;
}
.webui-popover-inverse .webui-popover-title {
  background: #333;
  border-bottom: 1px solid #3b3b3b;
  color: #eee;
}
.webui-no-padding .webui-popover-content {
  padding: 0;
}
.webui-no-padding .list-group-item {
  border-right: none;
  border-left: none;
}
.webui-no-padding .list-group-item:first-child {
  border-top: 0;
}
.webui-no-padding .list-group-item:last-child {
  border-bottom: 0;
}
.webui-popover > .webui-arrow,
.webui-popover > .webui-arrow:after {
  position: absolute;
  display: block;
  width: 0;
  height: 0;
  border-color: transparent;
  border-style: solid;
}
.webui-popover > .webui-arrow {
  border-width: 11px;
}
.webui-popover > .webui-arrow:after {
  border-width: 10px;
  content: "";
}
.webui-popover.top > .webui-arrow,
.webui-popover.top-right > .webui-arrow,
.webui-popover.top-left > .webui-arrow {
  bottom: -11px;
  left: 50%;
  margin-left: -11px;
  border-top-color: #999999;
  border-top-color: rgba(0, 0, 0, 0.25);
  border-bottom-width: 0;
}
.webui-popover.top > .webui-arrow:after,
.webui-popover.top-right > .webui-arrow:after,
.webui-popover.top-left > .webui-arrow:after {
  content: " ";
  bottom: 1px;
  margin-left: -10px;
  border-top-color: white;
  border-bottom-width: 0;
}
.webui-popover.right > .webui-arrow,
.webui-popover.right-top > .webui-arrow,
.webui-popover.right-bottom > .webui-arrow {
  top: 50%;
  left: -11px;
  margin-top: -11px;
  border-left-width: 0;
  border-right-color: #999999;
  border-right-color: rgba(0, 0, 0, 0.25);
}
.webui-popover.right > .webui-arrow:after,
.webui-popover.right-top > .webui-arrow:after,
.webui-popover.right-bottom > .webui-arrow:after {
  content: " ";
  left: 1px;
  bottom: -10px;
  border-left-width: 0;
  border-right-color: white;
}
.webui-popover.bottom > .webui-arrow,
.webui-popover.bottom-right > .webui-arrow,
.webui-popover.bottom-left > .webui-arrow {
  top: -11px;
  left: 50%;
  margin-left: -11px;
  border-bottom-color: #999999;
  border-bottom-color: rgba(0, 0, 0, 0.25);
  border-top-width: 0;
}
.webui-popover.bottom > .webui-arrow:after,
.webui-popover.bottom-right > .webui-arrow:after,
.webui-popover.bottom-left > .webui-arrow:after {
  content: " ";
  top: 1px;
  margin-left: -10px;
  border-bottom-color: white;
  border-top-width: 0;
}
.webui-popover.left > .webui-arrow,
.webui-popover.left-top > .webui-arrow,
.webui-popover.left-bottom > .webui-arrow {
  top: 50%;
  right: -11px;
  margin-top: -11px;
  border-right-width: 0;
  border-left-color: #999999;
  border-left-color: rgba(0, 0, 0, 0.25);
}
.webui-popover.left > .webui-arrow:after,
.webui-popover.left-top > .webui-arrow:after,
.webui-popover.left-bottom > .webui-arrow:after {
  content: " ";
  right: 1px;
  border-right-width: 0;
  border-left-color: white;
  bottom: -10px;
}
.webui-popover-inverse.top > .webui-arrow,
.webui-popover-inverse.top-left > .webui-arrow,
.webui-popover-inverse.top-right > .webui-arrow,
.webui-popover-inverse.top > .webui-arrow:after,
.webui-popover-inverse.top-left > .webui-arrow:after,
.webui-popover-inverse.top-right > .webui-arrow:after {
  border-top-color: #333;
}
.webui-popover-inverse.right > .webui-arrow,
.webui-popover-inverse.right-top > .webui-arrow,
.webui-popover-inverse.right-bottom > .webui-arrow,
.webui-popover-inverse.right > .webui-arrow:after,
.webui-popover-inverse.right-top > .webui-arrow:after,
.webui-popover-inverse.right-bottom > .webui-arrow:after {
  border-right-color: #333;
}
.webui-popover-inverse.bottom > .webui-arrow,
.webui-popover-inverse.bottom-left > .webui-arrow,
.webui-popover-inverse.bottom-right > .webui-arrow,
.webui-popover-inverse.bottom > .webui-arrow:after,
.webui-popover-inverse.bottom-left > .webui-arrow:after,
.webui-popover-inverse.bottom-right > .webui-arrow:after {
  border-bottom-color: #333;
}
.webui-popover-inverse.left > .webui-arrow,
.webui-popover-inverse.left-top > .webui-arrow,
.webui-popover-inverse.left-bottom > .webui-arrow,
.webui-popover-inverse.left > .webui-arrow:after,
.webui-popover-inverse.left-top > .webui-arrow:after,
.webui-popover-inverse.left-bottom > .webui-arrow:after {
  border-left-color: #333;
}
.webui-popover i.icon-refresh:before {
  content: "";
}
.webui-popover i.icon-refresh {
  display: block;
  width: 30px;
  height: 30px;
  font-size: 20px;
  top: 50%;
  left: 50%;
  position: absolute;
  margin-left: -15px;
  margin-right: -15px;
  background: url(../img/loading.gif) no-repeat;
}
@-webkit-keyframes rotate {
  100% {
    -webkit-transform: rotate(360deg);
  }
}
@keyframes rotate {
  100% {
    transform: rotate(360deg);
  }
}
.webui-popover-backdrop {
  background-color: rgba(0, 0, 0, 0.65);
  width: 100%;
  height: 100%;
  position: fixed;
  top: 0;
  left: 0;
  z-index: 9998;
}
.webui-popover .dropdown-menu {
  display: block;
  position: relative;
  top: 0;
  border: none;
  box-shadow: none;
  float: none;
}
.il-popover {
  max-width: 400px;
}
.il-popover .webui-popover-content > div:first-child {
  width: 100%;
}
.il-popover .il-popover-inner {
  max-height: 500px;
  overflow: auto;
}
.il-popover .il-popover-inner .close {
  margin: 0;
}
.il-popover .il-popover-inner .close::after {
  content: "";
  width: 0em;
  height: 0em;
  padding: 0;
}
.il-popover i.icon-refresh {
  background: url("images/loading.gif") no-repeat;
  height: 30px;
}
.il-popover .il-popover-title-container {
  background-color: #F0F0F0;
}
.il-popover .il-popover-title-container h4.il-popover-title {
  font-size: 17px;
  font-weight: normal;
  padding: 8px 14px;
  background-color: transparent;
  text-transform: uppercase;
  color: #909090;
}
.il-popover.webui-popover-fixed {
  position: fixed;
}
@media (max-width: 768px) {
  .il-popover.webui-popover-fixed {
    position: absolute;
    left: 0 !important;
    width: 100%;
  }
}
.extended-color-variant-1.il-extended-color-variant-standard {
  color: #7f7207;
  background-color: #f3de2c;
}
.extended-color-variant-1.il-extended-color-variant-light {
  color: #beab0b;
  background-color: #f7e970;
}
.extended-color-variant-1.il-extended-color-variant-lighter {
  color: #c7b30b;
  background-color: #faf0a0;
}
.extended-color-variant-1.il-extended-color-variant-dark {
  color: #fefced;
  background-color: #ccb80c;
}
.extended-color-variant-1.il-extended-color-variant-darker {
  color: #ffffff;
  background-color: #a59509;
}
.extended-color-variant-2.il-extended-color-variant-standard {
  color: #616913;
  background-color: #cddc39;
}
.extended-color-variant-2.il-extended-color-variant-light {
  color: #95a21d;
  background-color: #dce776;
}
.extended-color-variant-2.il-extended-color-variant-lighter {
  color: #9daa1e;
  background-color: #e7eea1;
}
.extended-color-variant-2.il-extended-color-variant-dark {
  color: #f9fbe6;
  background-color: #a1af1f;
}
.extended-color-variant-2.il-extended-color-variant-darker {
  color: #ffffff;
  background-color: #818c19;
}
.extended-color-variant-3.il-extended-color-variant-standard {
  color: #234042;
  background-color: #59a0a5;
}
.extended-color-variant-3.il-extended-color-variant-light {
  color: #3b696d;
  background-color: #87bbbe;
}
.extended-color-variant-3.il-extended-color-variant-lighter {
  color: #3e7073;
  background-color: #a8ced0;
}
.extended-color-variant-3.il-extended-color-variant-dark {
  color: #ddeced;
  background-color: #407377;
}
.extended-color-variant-3.il-extended-color-variant-darker {
  color: #ffffff;
  background-color: #32595c;
}
.extended-color-variant-4.il-extended-color-variant-standard {
  color: #378144;
  background-color: #86cb92;
}
.extended-color-variant-4.il-extended-color-variant-light {
  color: #4baf5d;
  background-color: #b8e0bf;
}
.extended-color-variant-4.il-extended-color-variant-lighter {
  color: #50b462;
  background-color: #dcf0df;
}
.extended-color-variant-4.il-extended-color-variant-dark {
  color: #ffffff;
  background-color: #54b665;
}
.extended-color-variant-4.il-extended-color-variant-darker {
  color: #ffffff;
  background-color: #449d53;
}
.extended-color-variant-5.il-extended-color-variant-standard {
  color: #7c2c5b;
  background-color: #ce73a8;
}
.extended-color-variant-5.il-extended-color-variant-light {
  color: #ae3d7e;
  background-color: #e1a8c9;
}
.extended-color-variant-5.il-extended-color-variant-lighter {
  color: #b53f84;
  background-color: #eecee0;
}
.extended-color-variant-5.il-extended-color-variant-dark {
  color: #ffffff;
  background-color: #b94187;
}
.extended-color-variant-5.il-extended-color-variant-darker {
  color: #ffffff;
  background-color: #9b3671;
}
.extended-color-variant-6.il-extended-color-variant-standard {
  color: #352840;
  background-color: #82639e;
}
.extended-color-variant-6.il-extended-color-variant-light {
  color: #564169;
  background-color: #a58fb9;
}
.extended-color-variant-6.il-extended-color-variant-lighter {
  color: #5b456f;
  background-color: #beaecd;
}
.extended-color-variant-6.il-extended-color-variant-dark {
  color: #e7e1ec;
  background-color: #5e4772;
}
.extended-color-variant-6.il-extended-color-variant-darker {
  color: #ffffff;
  background-color: #493859;
}
.extended-color-variant-7.il-extended-color-variant-standard {
  color: #4a3737;
  background-color: #9e7c7d;
}
.extended-color-variant-7.il-extended-color-variant-light {
  color: #705354;
  background-color: #bca5a6;
}
.extended-color-variant-7.il-extended-color-variant-lighter {
  color: #765758;
  background-color: #d2c2c3;
}
.extended-color-variant-7.il-extended-color-variant-dark {
  color: #f5f1f1;
  background-color: #795a5b;
}
.extended-color-variant-7.il-extended-color-variant-darker {
  color: #ffffff;
  background-color: #624849;
}
.extended-color-variant-8.il-extended-color-variant-standard {
  color: #b30931;
  background-color: #f75e82;
}
.extended-color-variant-8.il-extended-color-variant-light {
  color: #f20c42;
  background-color: #faa2b7;
}
.extended-color-variant-8.il-extended-color-variant-lighter {
  color: #f31549;
  background-color: #fdd3dd;
}
.extended-color-variant-8.il-extended-color-variant-dark {
  color: #ffffff;
  background-color: #f41a4d;
}
.extended-color-variant-8.il-extended-color-variant-darker {
  color: #ffffff;
  background-color: #da0b3c;
}
.extended-color-variant-9.il-extended-color-variant-standard {
  color: #8d1116;
  background-color: #ea4d54;
}
.extended-color-variant-9.il-extended-color-variant-light {
  color: #c91820;
  background-color: #f28d91;
}
.extended-color-variant-9.il-extended-color-variant-lighter {
  color: #d21921;
  background-color: #f7babd;
}
.extended-color-variant-9.il-extended-color-variant-dark {
  color: #ffffff;
  background-color: #d61922;
}
.extended-color-variant-9.il-extended-color-variant-darker {
  color: #ffffff;
  background-color: #b2151c;
}
.bg-primary {
  color: white;
}
/*
	These classes are used to limit the number of rows when displaying larger chunks of text.
	The mixin receives @height-in-rows as an integer. The classes il-multi-line-cap-2,3,5,10
	can be used to limit the number of rows for text to 2,3,5 or 10 lines in any template,
	e.g. the Standard Listing Panels limit the property values to 3 lines using il-multi-line-cap-3

	Technical discussion can be found in https://mantis.ilias.de/view.php?id=21583
	The background/gradient fallback can be removed as soon as all browsers support line-clamp.
 */
.il-multi-line-cap-2 {
  position: relative;
  max-height: 3em;
  overflow: hidden;
  line-height: 1.5;
  /* edge, chrome, safari go here... */
  /* may come with next firefox 68, https://caniuse.com/#search=clamp */
}
.il-multi-line-cap-2:after {
  content: "";
  text-align: right;
  position: absolute;
  bottom: 0;
  right: 0;
  width: 30%;
  height: 1.5em;
  background: linear-gradient(to right, rgba(255, 255, 255, 0), #ffffff 80%);
}
@supports (-webkit-line-clamp: 2) {
  .il-multi-line-cap-2 {
    overflow: hidden;
    text-overflow: ellipsis;
    display: -webkit-box;
    -webkit-line-clamp: 2;
    -webkit-box-orient: vertical;
  }
  .il-multi-line-cap-2:after {
    display: none;
  }
}
@supports (-moz-line-clamp: 2) {
  .il-multi-line-cap-2 {
    overflow: hidden;
    text-overflow: ellipsis;
    display: -moz-box;
    -moz-line-clamp: 2;
    -moz-box-orient: vertical;
  }
  .il-multi-line-cap-2:after {
    display: none;
  }
}
.il-multi-line-cap-3 {
  position: relative;
  max-height: 4.5em;
  overflow: hidden;
  line-height: 1.5;
  /* edge, chrome, safari go here... */
  /* may come with next firefox 68, https://caniuse.com/#search=clamp */
}
.il-multi-line-cap-3:after {
  content: "";
  text-align: right;
  position: absolute;
  bottom: 0;
  right: 0;
  width: 30%;
  height: 1.5em;
  background: linear-gradient(to right, rgba(255, 255, 255, 0), #ffffff 80%);
}
@supports (-webkit-line-clamp: 2) {
  .il-multi-line-cap-3 {
    overflow: hidden;
    text-overflow: ellipsis;
    display: -webkit-box;
    -webkit-line-clamp: 3;
    -webkit-box-orient: vertical;
  }
  .il-multi-line-cap-3:after {
    display: none;
  }
}
@supports (-moz-line-clamp: 2) {
  .il-multi-line-cap-3 {
    overflow: hidden;
    text-overflow: ellipsis;
    display: -moz-box;
    -moz-line-clamp: 3;
    -moz-box-orient: vertical;
  }
  .il-multi-line-cap-3:after {
    display: none;
  }
}
.il-multi-line-cap-5 {
  position: relative;
  max-height: 7.5em;
  overflow: hidden;
  line-height: 1.5;
  /* edge, chrome, safari go here... */
  /* may come with next firefox 68, https://caniuse.com/#search=clamp */
}
.il-multi-line-cap-5:after {
  content: "";
  text-align: right;
  position: absolute;
  bottom: 0;
  right: 0;
  width: 30%;
  height: 1.5em;
  background: linear-gradient(to right, rgba(255, 255, 255, 0), #ffffff 80%);
}
@supports (-webkit-line-clamp: 2) {
  .il-multi-line-cap-5 {
    overflow: hidden;
    text-overflow: ellipsis;
    display: -webkit-box;
    -webkit-line-clamp: 5;
    -webkit-box-orient: vertical;
  }
  .il-multi-line-cap-5:after {
    display: none;
  }
}
@supports (-moz-line-clamp: 2) {
  .il-multi-line-cap-5 {
    overflow: hidden;
    text-overflow: ellipsis;
    display: -moz-box;
    -moz-line-clamp: 5;
    -moz-box-orient: vertical;
  }
  .il-multi-line-cap-5:after {
    display: none;
  }
}
.il-multi-line-cap-10 {
  position: relative;
  max-height: 15em;
  overflow: hidden;
  line-height: 1.5;
  /* edge, chrome, safari go here... */
  /* may come with next firefox 68, https://caniuse.com/#search=clamp */
}
.il-multi-line-cap-10:after {
  content: "";
  text-align: right;
  position: absolute;
  bottom: 0;
  right: 0;
  width: 30%;
  height: 1.5em;
  background: linear-gradient(to right, rgba(255, 255, 255, 0), #ffffff 80%);
}
@supports (-webkit-line-clamp: 2) {
  .il-multi-line-cap-10 {
    overflow: hidden;
    text-overflow: ellipsis;
    display: -webkit-box;
    -webkit-line-clamp: 10;
    -webkit-box-orient: vertical;
  }
  .il-multi-line-cap-10:after {
    display: none;
  }
}
@supports (-moz-line-clamp: 2) {
  .il-multi-line-cap-10 {
    overflow: hidden;
    text-overflow: ellipsis;
    display: -moz-box;
    -moz-line-clamp: 10;
    -moz-box-orient: vertical;
  }
  .il-multi-line-cap-10:after {
    display: none;
  }
}
/* flex grid support start, see http://www.bootply.com/126437 */
/* deactivated flex grid, since grids in grids will not work correctly width:100%; and flex:1 1 auto; seem to be problems

.row-flex, .row-flex > div[class*='col-'] {
	display: -webkit-box;
	display: -moz-box;
	display: -ms-flexbox;
	display: -webkit-flex;
	display: flex;
	flex:1 1 auto;
}


.row-flex-wrap {
	-webkit-flex-flow: row wrap;
	align-content: flex-start;
	flex:0;
}

.row-flex > div[class*='col-'], .container-flex > div[class*='col-'] {
	margin:-.2px;
}

.container-flex > div[class*='col-'] div,.row-flex > div[class*='col-'] div {
	 width:100%;
 }

.flex-col {
	display: flex;
	display: -webkit-flex;
	flex: 1 100%;
	flex-flow: column nowrap;
}

.flex-grow {
	display: flex;
	-webkit-flex: 2;
	flex: 2;
}

*/
/* flex grid support end */
/* RTL review overwrite some specifics [bootstrap] styles
 *
 * use class "noMirror" to avoid image flip
*/
[dir="rtl"] img:not(.noMirror) {
  transform: scaleX(-1);
}
[dir="rtl"] *[align="left"] {
  text-align: right !important;
}
[dir="rtl"] *[align="right"] {
  text-align: left !important;
}
@media (min-width: 768px) {
  [dir="rtl"] .navbar-header {
    float: right;
  }
}
[dir="rtl"] .navbar-brand {
  float: right;
}
@media (min-width: 768px) {
  .navbar > .container [dir="rtl"] .navbar-brand,
  .navbar > .container-fluid [dir="rtl"] .navbar-brand {
    margin-left: 0;
    margin-right: -15px;
  }
}
[dir="rtl"] .navbar-toggle {
  float: left;
  margin-right: 0;
  margin-left: 15px;
}
@media (max-width: 768px) {
  [dir="rtl"] .navbar-nav .open .dropdown-menu > li > a,
  [dir="rtl"] .navbar-nav .open .dropdown-menu .dropdown-header {
    padding: 5px 25px 5px 15px;
  }
}
@media (min-width: 768px) {
  [dir="rtl"] .navbar-nav {
    float: right;
    margin: 0;
  }
  [dir="rtl"] .navbar-nav > li {
    float: right;
  }
  [dir="rtl"] .navbar-nav.navbar-right:last-child {
    margin-right: 0;
    margin-left: -15px;
  }
}
@media (min-width: 768px) {
  [dir="rtl"] .navbar-left {
    float: right !important;
  }
  [dir="rtl"] .navbar-right {
    float: left !important;
  }
}
@media (min-width: 768px) {
  [dir="rtl"] .navbar-form.navbar-right:last-child {
    margin-right: 0;
    margin-left: -15px;
  }
}
@media (min-width: 768px) {
  [dir="rtl"] .navbar-text {
    float: right;
  }
  [dir="rtl"] .navbar-text.navbar-right:last-child {
    margin-right: 15px;
    margin-left: 0;
  }
}
[dir="rtl"] form .col-sm-1,
[dir="rtl"] form .col-sm-2,
[dir="rtl"] form .col-sm-3,
[dir="rtl"] form .col-sm-4,
[dir="rtl"] form .col-sm-5,
[dir="rtl"] form .col-sm-6,
[dir="rtl"] form .col-sm-7,
[dir="rtl"] form .col-sm-8,
[dir="rtl"] form .col-sm-9,
[dir="rtl"] form .col-sm-10,
[dir="rtl"] form .col-sm-11,
[dir="rtl"] form .col-sm-12 {
  float: right;
}
[dir="rtl"] .nav-pills > li {
  float: right;
}
span.ilAlert {
  color: #fa8228;
}
/* Breadcrumb */
.breadcrumb {
  margin: 0.8em 0 20px 0;
  font-size: 90%;
}
@media only screen and (max-width: 768px) {
  .breadcrumb {
    margin: 0 0 0 0;
    padding: 0 5px;
  }
}
/* Drop Downs */
.dropdown-header {
  padding: 3px 10px;
  background-color: #f3f3f3;
}
.dropdown-menu {
  background-color: white;
  font-weight: normal;
  border: 0 none;
  -webkit-box-shadow: 3px 9px 9px 0 rgba(0, 0, 0, 0.3);
  box-shadow: 3px 9px 9px 0 rgba(0, 0, 0, 0.3);
}
.dropdown-menu li > a {
  display: block;
  clear: both;
  padding: 3px 10px;
  font-weight: normal;
  font-size: 14px;
  line-height: 1.42857143;
  background-color: transparent;
  color: #5d5d5d;
  white-space: nowrap;
}
.dropdown-menu li > a:hover,
.dropdown-menu li > a:focus {
  text-decoration: none;
  color: #262626;
  background-color: #ecf0f4;
}
.dropdown-menu img {
  border: 0;
  width: 22px;
  height: 22px;
  margin: 0 3px 0 0;
  display: inline;
}
[dir="rtl"] .dropdown-menu {
  padding: 5px 0;
}
.ilAdvNoImg {
  display: inline-block;
  width: 22px;
}
.yamm .dropdown-menu li > a {
  white-space: normal;
}
.btn-group.open .dropdown-toggle {
  -webkit-box-shadow: inset 0 1px 1px rgba(0, 0, 0, 0.05);
  box-shadow: inset 0 1px 1px rgba(0, 0, 0, 0.05);
}
/* BS tables */
.table {
  margin-bottom: 0;
}
/* ILIAS part candidates */
html,
body {
  height: 100%;
}
@media only screen and (max-width: 768px) {
  html {
    -webkit-text-size-adjust: none;
  }
}
/* see bug ILIAS bug #17589 and http://stackoverflow.com/questions/17045132/scrollbar-overlay-in-ie10-how-do-you-stop-that */
body {
  -ms-overflow-style: scrollbar;
}
#ilAll {
  position: relative;
  height: auto !important;
  min-height: calc(100% - 1px);
  margin: 0 auto;
}
div#minheight {
  height: 180px;
  clear: both;
}
div.ilFrame {
  margin-top: -40px;
  margin-left: auto;
  margin-right: auto;
  max-width: 1200px;
  -webkit-box-shadow: 0 0 40px #808080;
  box-shadow: 0 0 40px #808080;
  padding-top: 129px;
  background-color: #f9f9f9;
  min-height: 100%;
}
@media only screen and (max-width: 768px) {
  div.ilFrame {
    margin: 0;
    width: 100%;
  }
}
.ilContainerWidth {
  max-width: 1400px;
  padding: 0 30px;
}
@media only screen and (max-width: 768px) {
  .ilContainerWidth {
    padding: 0 15px;
  }
}
/*
	it would be good to limit the content width in some cases
	- for many forms 1400px is too wide
	- but not for all (e.g. question editing if tiny is used)
	- screens that use tables often need the full width
	- screens with (container) item lists often look ugly on 1400px (title <-> action arrow distance)
	1028px is the current max. width of the center column if at least one other column
	is displayed. This or any higher value could be set for the center column as a max-width,
	but not for all screens, options:
	- introduce a limiting class for center col and set this as "default", add another class that deactivates the
	  limit (-> screens that have wide content need to activate this class)
	- keep the current wide center col, introduce only a limiting class (-> screens that want a narrow view need
	  to activate the class)
	- use a limiting class only on some UI elements, e.g. forms and container item lists
*/
#il_center_col {
  /* max-width: 1028px; */
}
/* left navigation area (used, e.g. for explorer trees) */
.ilLeftNav {
  top: 0;
  bottom: 0;
  width: 300px;
  float: left;
  position: absolute;
  padding: 5px;
  margin-left: 15px;
  overflow: auto;
  background-color: #f9f9f9;
  border-right: 3px solid #979797;
  z-index: 100;
  position: fixed;
  top: 117px;
}
@media only screen and (max-width: 1200px) {
  .ilLeftNav {
    /* at last temporary, since it overlaps content */
    display: none;
  }
}
[dir="rtl"] .ilLeftNav {
  float: right;
  margin-left: 0;
  margin-right: 15px;
  border-right: none;
  border-left: 3px solid #979797;
}
/* --------------------------------------------------------------
	"Classic" delos part
-------------------------------------------------------------- */
/* --------------------------------------------------------------
   GLOBAL STYLES
-------------------------------------------------------------- */
ul,
ol,
p {
  margin: .8em 0;
}
ol,
ul {
  padding-left: 40px;
  list-style-image: none;
}
[dir="rtl"] ol,
[dir="rtl"] ul {
  padding-right: 40px;
  padding-left: 0;
}
ol ul,
ul ol,
ul ul,
ol ol {
  margin-top: 0;
  margin-bottom: 0;
}
small,
sub,
sup {
  font-size: .8em;
}
em,
i {
  font-style: italic;
}
u {
  text-decoration: underline;
}
sub {
  vertical-align: sub;
}
sup {
  vertical-align: super;
}
/* see bug #15971 */
sub,
sup {
  position: static;
}
strong,
b {
  font-weight: bold;
}
a {
  text-decoration: none;
  cursor: pointer;
  /* BEGIN WebDAV: Enable links with AnchorClick behavior for Internet Explorer.
	 * All skins which want to support mounting of Webfolders using Internet Explorer
	 * must explicitly enable AnchorClick behavior.
	 */
  behavior: url(#default#AnchorClick);
  /* END WebDAV: Enable links with AnchorClick behavior for Internet Explorer. */
}
a:hover {
  color: #3a4c65;
  text-decoration: underline;
}
hr {
  margin-bottom: .8em;
  border: none;
  border-top: 1px solid #ddd;
}
table {
  font-size: 100%;
}
img {
  vertical-align: middle;
}
@media only screen and (max-width: 768px) {
  img {
    /* height: auto; messes e.g. survey progress bar */
    max-width: 100%;
  }
}
@media only screen and (max-width: 768px) {
  img.olTileImage {
    max-width: none;
  }
}
tr,
td {
  vertical-align: top;
  white-space: normal;
  word-wrap: break-word;
}
code {
  font-family: Pragmata, Menlo, 'DejaVu LGC Sans Mono', 'DejaVu Sans Mono', Consolas, 'Everson Mono', 'Lucida Console', 'Andale Mono', 'Nimbus Mono L', 'Liberation Mono', FreeMono, 'Osaka Monospaced', Courier, 'New Courier', monospace;
  font-size: 90%;
  color: #858585;
}
::selection {
  background: #dce2eb;
}
::-moz-selection {
  background: #dce2eb;
}
@media only screen and (max-width: 768px) {
  textarea {
    max-width: 100%;
  }
}
@media only screen and (max-width: 768px) {
  input,
  select {
    max-width: 100%;
  }
}
@media only screen and (max-width: 768px) {
  div.ilc_Mob img {
    height: auto !important;
  }
}
@media print {
  h1,
  h2,
  h3,
  h4,
  h5,
  h6 {
    page-break-after: avoid;
  }
  ul,
  ol,
  dl {
    page-break-before: avoid;
  }
}
/* --------------------------------------------------------------
   SPECIAL STYLES
-------------------------------------------------------------- */
body#tinymce,
body.mceContentBody {
  height: auto;
}
body#tinymce {
  background-color: white;
}
.ilHidden {
  visibility: hidden;
}
.ilNoDisplay {
  display: none !important;
}
.ilDisplayBlock {
  display: block;
}
.ilClearFloat {
  clear: both;
}
.ilFloatRight {
  float: right;
}
[dir="rtl"] .ilFloatRight {
  float: left;
}
.ilFloatLeft {
  float: left;
}
[dir="rtl"] .ilFloatLeft {
  float: right;
}
.ilWhiteSpaceNowrap {
  white-space: nowrap;
}
.ilPositionRelative {
  position: relative;
}
.ilPrintContent {
  padding: 0 15px;
}
.ilCenter {
  text-align: center;
}
.ilRight {
  text-align: right;
}
[dir="rtl"] .ilRight {
  text-align: left;
}
.ilLeft {
  text-align: left;
}
[dir="rtl"] .ilLeft {
  text-align: right;
}
.ilValignMiddle {
  vertical-align: middle;
}
.registration {
  margin: 5px auto 0;
  width: 700px;
}
.fullwidth {
  width: 100%;
}
/* --- 3 column layout -- */
#ilContentContainer {
  /*min-height: 400px;*/
}
div.input {
  border: 1px solid #e0e0e0;
  padding: 3px;
  text-decoration: none;
  font-size: 90%;
  background-color: white;
  overflow: auto;
}
div.input:focus {
  border-color: #a0b0ff;
}
input[type=text].numeric {
  text-align: right;
}
@media only screen and (max-width: 768px) {
  div.ilTableOuter {
    max-width: 100%;
    overflow: auto;
  }
}
@media only screen and (max-width: 768px) {
  .table-responsive .dropdown-menu {
    position: relative;
  }
}
/* -------------------- table formatting ------------------ */
div.ilCommandRow {
  text-align: right;
  padding-right: 1%;
  margin-bottom: 15px;
}
[dir="rtl"] div.ilCommandRow {
  text-align: left;
  padding-right: 0;
  padding-left: 1%;
}
div.ilCommandRow.one_side_col {
  padding-right: 22%;
}
[dir="rtl"] div.ilCommandRow.one_side_col {
  padding-right: 0;
  padding-left: 22%;
}
div.ilAdminRow {
  margin: 10px 1% 20px;
  width: 98%;
}
table.std {
  color: #222;
  background-color: #bbb;
  border-spacing: 0;
  border-collapse: collapse;
  border: 1px solid #9eadba;
}
.fullwidth_invisible {
  color: #222;
  background-color: white;
  width: 100%;
  border-spacing: 0;
}
table.nobackground {
  color: black;
  background-color: inherit;
  border-spacing: 0;
  padding: 3px;
}
.subitem {
  clear: both;
  margin: 0 -10px 0 0;
  padding-top: 5px;
  /* border-top: 1px dotted #c0c0c0; */
}
[dir="rtl"] .subitem {
  clear: both;
  margin: 0 0 0 -10px;
}
td.nobackground {
  color: black;
  background-color: inherit;
  border-spacing: 0;
  border: none;
  padding: 3px;
  vertical-align: top;
}
tr.tbltitle {
  border-bottom: 1px solid #9eadba;
}
tr.std {
  background-color: white;
  color: #222;
  padding: 3px;
}
th {
  text-align: left;
  vertical-align: bottom;
  font-weight: normal;
}
td.std,
th.std {
  padding: 4px 6px;
  text-align: left;
}
[dir="rtl"] th,
[dir="rtl"] td.std,
[dir="rtl"] th.std {
  text-align: right;
}
.calstd .btn {
  white-space: normal;
}
th.option,
td.option {
  background-color: #f5f5f5;
  color: #222;
  padding: 3px;
  font-weight: bold;
  vertical-align: top;
  text-align: right;
  border-top: 1px solid #9eadba;
}
[dir="rtl"] th.option,
[dir="rtl"] td.option {
  text-align: left;
}
td.sub_option {
  background-color: white;
  color: #222;
  padding: 3px;
  font-weight: bold;
  vertical-align: top;
  border-top: 1px solid #9eadba;
}
td.option_value {
  background: none white;
  color: #222;
  padding: 3px;
  vertical-align: top;
  text-align: left;
  border-top: 1px solid #9eadba;
}
[dir="rtl"] td.option_value {
  text-align: right;
}
td.option_value_center {
  background: none white;
  color: #222;
  padding: 3px;
  vertical-align: top;
  text-align: center;
  border-top: 1px solid #9eadba;
}
td.option_desc,
p.option_desc {
  background: none white;
  color: #222;
  padding: 3px;
  font-style: italic;
  font-weight: normal;
  vertical-align: top;
  text-align: left;
}
[dir="rtl"] td.option_desc,
[dir="rtl"] p.option_desc {
  text-align: right;
}
td.boxed {
  border: 1px solid black;
}
/*Link, Visited, Hover, Focus, Activ*/
a.il_ContainerItemCommand2:link,
a.il_ContainerItemCommand2:visited,
a.il_ContainerItemCommand:link,
a.il_ContainerItemCommand:visited {
  font-size: 80%;
  text-decoration: none;
  margin: 0 3px 0 0;
  white-space: nowrap;
  font-weight: normal;
}
[dir="rtl"] a.il_ContainerItemCommand2:link,
[dir="rtl"] a.il_ContainerItemCommand2:visited,
[dir="rtl"] a.il_ContainerItemCommand:link,
[dir="rtl"] a.il_ContainerItemCommand2:visited {
  margin: 0 0 0 3px;
}
a.il_ContainerItemCommand2:hover,
a.il_ContainerItemCommand:hover {
  text-decoration: underline;
}
div.il_ContainerItemCommands2 {
  text-align: right;
  margin: 0 3px 3px;
}
[dir="rtl"] div.il_ContainerItemCommands2 {
  text-align: left;
}
div.il_ContainerItemCommands {
  padding: 2px 0;
}
h4.il_ContainerItemTitle {
  padding: 0;
  margin: 0;
  font-weight: normal;
  font-size: 100%;
  display: inline;
}
div.il_ContainerItemTitle {
  float: left;
  max-width: calc(100% - 40px);
  padding-bottom: 5px;
}
[dir="rtl"] div.il_ContainerItemTitle {
  float: right;
}
div.il_ItemProperties {
  margin: 2px 0 5px;
  text-align: left;
  font-weight: normal;
  font-size: 90%;
}
[dir="rtl"] div.il_ItemProperties {
  text-align: right;
}
div.il_ItemNotice {
  margin: 2px 0 5px;
  text-align: left;
  font-weight: normal;
  font-size: 90%;
  color: green;
}
[dir="rtl"] div.il_ItemNotice {
  text-align: right;
}
a.il_ItemProperty:link,
a.il_ItemProperty:visited {
  text-decoration: none;
  font-weight: normal;
}
a.il_ItemProperty:hover {
  color: black;
}
span.il_ItemAlertProperty {
  color: #fa8228;
}
/* Table Links */
/* --- description text ---*/
div.il_Description,
td.il_Description {
  margin: 2px 0 5px;
  font-size: 90%;
  font-weight: normal;
  text-align: left;
}
[dir="rtl"] div.il_Description,
[dir="rtl"] td.il_Description {
  text-align: right;
}
div.il_Description_no_margin,
td.il_Description_no_margin {
  font-size: 90%;
  font-style: italic;
  text-align: left;
}
[dir="rtl"] div.il_Description_no_margin,
[dir="rtl"] td.il_Description_no_margin {
  text-align: right;
}
div.il_info {
  font-size: 90%;
  text-align: left;
}
[dir="rtl"] div.il_info {
  text-align: right;
}
/* ---------------- headlines ------------------ */
a#il_mhead_t_focus {
  color: #6ea03c;
  vertical-align: middle;
  font-size: 26px;
  cursor: default;
}
@media only screen and (max-width: 768px) {
  a#il_mhead_t_focus {
    font-size: 20px;
  }
}
a#il_mhead_t_focus[href] {
  cursor: pointer;
}
h1.ilHeader {
  padding: 10px 0 0;
}
@media only screen and (max-width: 768px) {
  h1.ilHeader {
    padding-top: 5px;
  }
}
h3.ilHeader {
  font-weight: normal;
  padding: 0;
  margin: 0;
  display: inline;
  font-size: 19px;
  color: #909090;
  text-transform: uppercase;
}
#headerimage {
  width: 45px;
  height: 45px;
  margin-top: 3px;
  margin-right: 10px;
  float: left;
}
@media only screen and (max-width: 768px) {
  #headerimage {
    width: 35px;
    height: 35px;
    margin-top: 2px;
    margin-right: 7px;
  }
}
[dir="rtl"] #headerimage {
  margin-right: 0;
  margin-left: 10px;
  float: right;
}
div.ilHeadAction {
  float: right;
  margin: 8px 0 5px;
  /* bottom 5px blog fullscreen */
}
[dir="rtl"] div.ilHeadAction {
  float: left;
}
div.ilHeadAction .prop {
  padding-right: 10px;
}
[dir="rtl"] div.ilHeadAction .prop {
  padding-right: 0;
  padding-left: 10px;
}
div.ilHeadAction a:hover {
  text-decoration: none;
}
div.ilHeaderDesc {
  font-size: 90%;
  padding: 0;
  color: #737373;
  font-weight: 300;
}
div.ilHeaderAlert {
  font-size: 90%;
  padding: 0;
  font-weight: 300;
  color: #fa8228;
}
div.il_HeaderInner {
  padding: 15px;
  margin-bottom: 5px;
  overflow: visible;
}
@media only screen and (max-width: 768px) {
  div.il_HeaderInner {
    color: #222;
  }
}
div.il_HeaderInner.media {
  margin-top: 0;
}
div.il_TreeIcons {
  padding: 15px 15px 0 0;
  margin: 0;
  float: right;
}
[dir="rtl"] div.il_TreeIcons {
  padding: 15px 0 0 15px;
  float: left;
}
/* ----------------- permanent link  ------------- */
#current_perma_link {
  color: #333333;
  font-size: 90%;
}
a.permalink_label > span.glyphicon {
  display: none;
}
.ilPermalinkContainer {
  width: 100%;
}
div.ilPermanentLinkWrapper {
  clear: both;
  margin-top: 10px;
  display: inline-block;
  width: 100%;
}
@media only screen and (max-width: 768px) {
  div.ilPermanentLinkWrapper a.permalink_label > span.glyphicon {
    display: inline;
  }
}
div.ilPermanentLinkWrapper .ilPermalinkContainer {
  table-layout: fixed;
  line-height: 22px;
}
@media only screen and (max-width: 768px) {
  div.ilPermanentLinkWrapper .ilPermalinkContainer {
    padding-right: 0;
  }
}
div.ilPermanentLinkWrapper .ilPermalinkContainer > label {
  width: 150px;
  display: table-cell;
  vertical-align: middle;
}
@media only screen and (max-width: 768px) {
  div.ilPermanentLinkWrapper .ilPermalinkContainer > label {
    padding-right: 0;
    width: 24px;
  }
}
div.ilPermanentLinkWrapper .ilPermalinkContainer > input,
div.ilPermanentLinkWrapper .ilPermalinkContainer .btn-group {
  z-index: 0;
  /* see bug #24567 */
}
div.ilPermanentLinkWrapper .ilPermalinkContainer .input-group-btn {
  width: 28px;
}
div.il_Footer {
  padding: 10px 0;
  font-size: 90%;
  text-align: center;
}
footer.ilFooter {
  position: absolute;
  left: 0;
  right: 0;
  bottom: -1px !important;
  font-size: 0.9em;
  height: 70px;
  margin: 0 auto;
  padding: 20px 0 0;
  text-align: left;
  background-color: #4c6586;
  color: white;
}
@media only screen and (max-width: 768px) {
  footer.ilFooter {
    height: auto;
  }
}
footer.ilFooter div.ilFooterContainer {
  color: white;
  line-height: 1.75;
  padding: 0 15px;
}
footer.ilFooter a.permalink_label,
footer.ilFooter div.ilFooterContainer > a {
  color: white;
  white-space: nowrap;
}
footer.ilFooter a.permalink_label:hover,
footer.ilFooter div.ilFooterContainer > a:hover {
  color: white;
}
@media only screen and (max-width: 768px) {
  footer.ilFooter a.permalink_label > span.glyphicon {
    display: inline;
  }
}
footer.ilFooter .ilPermalinkContainer {
  width: auto;
  padding-right: 5px;
  line-height: 22px;
}
footer.ilFooter .ilPermalinkContainer > label {
  display: table-cell;
  vertical-align: middle;
  padding-right: 5px;
}
@media only screen and (max-width: 768px) {
  footer.ilFooter .ilPermalinkContainer > label {
    padding-right: 0;
    width: 24px;
  }
}
@media only screen and (max-width: 768px) {
  footer.ilFooter .ilPermalinkContainer {
    padding-right: 0;
  }
}
[dir="rtl"] footer.ilFooter {
  text-align: right;
}
#devmodeBlock {
  background-color: white;
  color: black;
  border: 1px dashed grey;
  padding: 10px;
  margin-top: 25px;
}
@media only screen and (max-width: 768px) {
  #devmodeBlock {
    position: absolute;
  }
}
@media only screen and (max-width: 768px) {
  #devmodeBlock table {
    table-layout: fixed;
    width: 100%;
  }
}
/* ----------------- invisible border ------------- */
div.invisible_border {
  margin: 15px;
}
.ilInvisibleBorder {
  padding: 15px;
}
/* ------- Helptext --------- */
span.il_Helptext {
  font-size: 90%;
  font-weight: normal;
}
/* ----------------- alternative text styles ------------- */
.small {
  text-decoration: none;
  font-size: 90%;
}
.xsmall {
  text-decoration: none;
  font-size: 80%;
}
.smallgreen {
  text-decoration: none;
  font-size: 90%;
  color: green;
}
.smallred {
  text-decoration: none;
  font-size: 90%;
  color: red;
}
.obligatory {
  font-weight: normal;
  color: #800000;
  font-variant: normal;
}
.warning {
  text-decoration: none;
  font-weight: bold;
  color: red;
}
div.Access {
  text-decoration: none;
  font-weight: bold;
  text-decoration: underline;
  color: red;
}
.asterisk {
  color: red;
  font-size: 90%;
}
.default {
  text-decoration: none;
  font-weight: normal;
}
.quote {
  font-style: italic;
  font-weight: normal;
}
.subtitle {
  font-style: italic;
  font-weight: normal;
  font-size: 90%;
}
.questiontext {
  font-weight: bold;
}
.bold {
  font-weight: bold;
}
/* ----------------- alternative text styles ------------- */
.light {
  color: #909090;
}
/* ----------------- normal links ------------- */
a.light:link,
a.light:visited {
  text-decoration: none;
  color: #35b;
}
a.light:hover {
  color: black;
}
/* Messages */
/* ------------------ blind image - spacer gif --------------
   please use this style class always when using this blind image */
img.spacer {
  display: block;
}
div#agreement {
  width: 100%;
  height: 375px;
  overflow: auto;
  overflow-x: hidden;
}
/* bottom center area (optional bottom area, used e.g. in learning modules) */
div#bot_center_area {
  bottom: 0;
  height: 300px;
  position: fixed;
  padding: 5px;
  background-color: #f0f0f0;
  border-top: 3px solid #e9e9e9;
  -webkit-overflow-scrolling: touch;
  /* Bug 11209 */
  overflow: auto;
  /* Bug 11209 */
}
div#bot_center_area iframe {
  -webkit-overflow-scrolling: touch;
  /* Bug 11209 */
  overflow: auto;
  /* Bug 11209 */
  border: none;
  width: 100%;
  height: 100%;
}
div#bot_center_area_drag {
  left: 0;
  right: 0;
  height: 4px;
  cursor: row-resize;
  margin-top: -8px;
  position: absolute;
}
#drag_zmove {
  position: absolute;
  width: 100%;
  height: 100%;
  z-index: 7;
  display: none;
}
div#bot_center_area_drag:hover {
  background: none #fa9;
}
.ilLeftNavSpace {
  /* padding: 0 20px 0 310px; */
  margin-left: 315px !important;
}
@media (max-width: 1200px) {
  .ilLeftNavSpace {
    margin-left: 0 !important;
  }
}
[dir="rtl"] .ilLeftNavSpace {
  margin-left: 0 !important;
  margin-right: 315px !important;
}
@media (max-width: 1200px) {
  [dir="rtl"] .ilLeftNavSpace {
    margin-right: 0 !important;
  }
}
/* right panel (e.g. notes, comments) */
div.ilRightPanel {
  overflow: auto;
  position: fixed;
  top: 0;
  bottom: 0;
  right: 0;
  width: 500px;
  left: auto !important;
}
[dir="rtl"] div.ilRightPanel {
  right: auto !important;
  width: 500px;
  left: 0 !important;
}
#ilRightPanelClose {
  display: block;
  float: right;
}
[dir="rtl"] #ilRightPanelClose {
  float: left;
}
/* Overlays, Blocks */
.ilOverlay {
  background-color: white;
  border: 1px solid #d6d6d6;
  text-align: left;
  position: absolute;
  -webkit-box-shadow: 2px 2px 4px #c0c0c0;
  box-shadow: 2px 2px 4px #c0c0c0;
}
[dir="rtl"] .ilOverlay {
  text-align: right;
}
.ilAccHeadingHidden,
.ilAccHidden,
.ui-helper-hidden-accessible {
  position: absolute;
  left: -2000px;
  top: auto;
  width: 1px;
  height: 1px;
  overflow: hidden;
}
[dir="rtl"] .ilAccHeadingHidden,
[dir="rtl"] .ilAccHidden,
[dir="rtl"] .ui-helper-hidden-accessible {
  left: auto;
  /* may causes a scrollbar when omitted */
  right: -2000px;
}
a.ilAccAnchor,
a.ilAccAnchor:hover {
  text-decoration: none;
  color: inherit;
}
/* revised 4.1 */
/* Fixed Frame Width */
div.ilFrameFixedWidth,
.ilFrameFixedWidth #mainscrolldiv {
  /* max-width: 1370px; */
  margin: 0 auto;
}
.ilFrameFixedWidth #mainscrolldiv {
  max-width: 1370px;
  margin: 0 auto;
}
div.ilFrameFixedWidthHeader {
  max-width: 1370px;
  margin: 0 auto;
  padding: 0;
}
.ilFrameFixedWidthHeader div.ilHeaderBanner {
  max-width: 1370px;
  overflow: hidden;
  padding: 0 15px;
}
@media only screen and (max-width: 768px) {
  .ilFrameFixedWidthHeader div.ilHeaderBanner {
    max-width: 100%;
    height: 40px !important;
    padding: 0;
  }
}
div.ilHeaderBanner img.ilHeaderImg {
  width: 100%;
}
.ilFrameFixedWidth div.ilHeaderDesc {
  padding-left: 0;
}
[dir="rtl"] .ilFrameFixedWidth div.ilHeaderDesc {
  padding-left: inherit;
  padding-right: 0;
}
div.ilBox {
  background: url("images/FramedBack.png") repeat-x;
  border: 1px solid #e0e0e0;
  padding: 10px;
  margin-bottom: 20px;
}
/* Top-Bar */
div.ilTopBar {
  background-color: #434343;
  color: white;
  padding: 5px 10px;
}
div.ilTopBar a {
  color: #f5f5f5;
}
div.ilTopBar a:hover,
div.ilTopBar a:active,
div.ilTopBar a:focus {
  color: white;
}
div.ilTopBarLeft {
  float: left;
}
[dir="rtl"] div.ilTopBarLeft {
  float: right;
}
div.ilTopBarRight {
  float: right;
}
[dir="rtl"] div.ilTopBarRight {
  float: left;
}
div.ilTopBarRight span#ilAdvSelListAnchorElement_asl {
  margin-right: 25px;
  color: black;
}
[dir="rtl"] div.ilTopBarRight span#ilAdvSelListAnchorElement_asl {
  margin-right: 0;
  margin-left: 25px;
}
div.ilSideBarHead {
  margin-top: 10px;
  margin-bottom: 5px;
  padding: 5px;
}
div.ilSideBarHead h3 {
  font-size: 110%;
  color: #606060;
  display: inline;
  padding: 0;
}
div.ilSideBarContent {
  padding: 5px;
}
/* jquery ui autocomplete */
.ui-menu {
  list-style: none;
  padding: 0;
  margin: 0;
  display: block;
  float: left;
  background-color: white;
  border: 1px solid #e0e0e0;
  font-size: 90%;
  -webkit-box-shadow: 2px 2px 4px #c0c0c0;
  box-shadow: 2px 2px 4px #c0c0c0;
}
.ui-menu .ui-menu-item {
  margin: 0;
  padding: 0;
  zoom: 1;
  float: left;
  clear: left;
  width: 100%;
}
.ui-menu .ui-menu-item > * {
  text-decoration: none;
  display: block;
  padding: 2px 4px;
  line-height: 1.5;
  color: #5d5d5d;
  background-color: transparent;
}
.ui-menu .ui-menu-item > *:hover,
.ui-menu .ui-menu-item > *.ui-state-hover,
.ui-menu .ui-menu-item > *.ui-state-active {
  background-color: #ecf0f4;
  color: #5d5d5d;
}
.ui-menu .ui-menu-item a {
  color: #5d5d5d;
}
.ui-menu .ui-menu-item a:hover {
  color: #262626;
}
.ui-menu .ui-menu-category {
  margin: 0;
  padding: 2px;
  zoom: 1;
  float: left;
  clear: left;
  width: 100%;
  font-weight: bold;
}
.ui-menu .ui-menu-more {
  display: block;
  zoom: 1;
  color: #03a;
  cursor: pointer;
  float: left;
  clear: left;
  width: 100%;
}
.ui-menu .ui-menu-more span {
  padding: 2px;
}
.ui-menu .ui-menu-more:hover {
  background-color: white;
}
[dir="rtl"] .ui-menu {
  float: right;
}
[dir="rtl"] .ui-menu .ui-menu-item {
  float: right;
  clear: right;
}
[dir="rtl"] .ui-menu .ui-menu-category {
  float: right;
  clear: right;
}
[dir="rtl"] .ui-menu .ui-menu-more {
  float: right;
  clear: right;
}
.ui-autocomplete {
  max-height: 400px;
  overflow-y: auto;
  /* prevent horizontal scrollbar */
  overflow-x: hidden;
}
/* Icon Default */
img.ilIcon {
  width: 32px;
  height: 32px;
}
/* Icon small */
img.ilSmallIcon {
  width: 22px;
  height: 22px;
}
/* PreventBreakOut, see https://css-tricks.com/snippets/css/prevent-long-urls-from-breaking-out-of-container/ */
.ilPreventBreakOut {
  overflow-wrap: break-word;
  word-wrap: break-word;
  -ms-word-break: break-all;
  word-break: break-word;
  -ms-hyphens: auto;
  -moz-hyphens: auto;
  -webkit-hyphens: auto;
  hyphens: auto;
}
span.ilIcalIcon {
  text-align: initial;
  font-size: 133%;
}
/* Component Imports */
/* Services/Accordion */
.il_VAccordionHead,
.il_HAccordionHead {
  padding: 5px 5px 5px 30px;
  text-align: left;
  cursor: pointer;
  color: #557196;
  font-size: 110%;
  background: url("images/tree_col.svg") no-repeat 9px 10px white;
}
.il_VAccordionInnerContainer {
  margin-bottom: 10px;
}
.il_HAccordionHead:hover,
.il_VAccordionHead:hover {
  background-color: #ffffd0;
}
.il_HAccordionHeadActive,
.il_VAccordionHeadActive {
  background-image: url("images/tree_exp.svg");
  background-color: #ffffd0;
}
.ilAccHideContent {
  width: 0px;
  height: 0px;
  display: none;
}
div.ilc_va_icont_VAccordICont {
  overflow: visible !important;
}
/* Modules/ScormAicc */
table.il_ScormTable {
  color: #222;
  background-color: #bbb;
  border-spacing: 1px;
  border: none;
}
td.il_ScormTableKey {
  background-color: #e2e2e2;
  color: #222;
  padding: 1px 3px;
  vertical-align: top;
  text-align: right;
}
td.il_ScormTableValue {
  background: none #f7f7f7;
  color: #222;
  padding: 1px 3px;
  vertical-align: top;
  text-align: left;
}
/* Services/Form */
/* forms */
label,
input[type=checkbox],
input[type=radio],
select {
  cursor: pointer;
}
.form-control {
  font-size: 12px;
}
.form-horizontal {
  margin-bottom: 20px;
  background: #fdfdfd;
}
form.form-inline {
  margin-bottom: 20px;
}
.form-horizontal .form-group {
  margin: 10px 0;
}
.form-control,
.form-control:focus {
  -webkit-box-shadow: none;
  box-shadow: none;
}
textarea.form-control {
  max-width: 100%;
}
select.form-control {
  width: auto;
  max-width: 100%;
}
.form-horizontal label {
  color: #4d4d4d;
  font-size: 100%;
}
.form-control-static {
  display: block;
}
.form-horizontal .control-label {
  padding-bottom: 4px;
  min-height: 34px;
}
.form-horizontal .control-label.col-sm-3.il_textarea {
  text-align: left;
  width: 100%;
}
.form-horizontal .radio,
.form-horizontal .checkbox,
.form-horizontal .radio-inline,
.form-horizontal .checkbox-inline {
  padding-top: 0;
  line-height: normal;
}
.form-horizontal .help-block {
  line-height: normal;
}
.form-horizontal div.radio label.radio-inline {
  line-height: 25px;
}
.radio input[type="radio"],
.radio-inline input[type="radio"],
.checkbox input[type="checkbox"],
.checkbox-inline input[type="checkbox"] {
  position: static;
  display: inline-block;
  margin-left: -20px;
  margin-top: 7px;
  min-width: 13px;
  vertical-align: top;
}
@media only screen and (max-width: 768px) {
  .radio input[type="radio"],
  .radio-inline input[type="radio"],
  .checkbox input[type="checkbox"],
  .checkbox-inline input[type="checkbox"] {
    min-width: 16px;
  }
}
[dir="rtl"] .form-horizontal .control-label {
  text-align: left;
}
label {
  font-weight: normal;
}
.form-horizontal .help-block {
  color: #9a9a9a;
  margin: 2px 0 4px;
  padding: 0;
  font-size: 90%;
  clear: both;
}
td.form-inline > div.form-group {
  display: block;
  padding: 4px 0;
}
input[type="file"].form-control {
  border: none;
  height: auto;
}
.ilFormHeader {
  padding: 15px 0 5px;
}
.ilFormHeader .ilFormCmds {
  margin: 0;
  float: right;
}
.ilFormHeader h3 {
  margin: 0;
}
[dir="rtl"] .ilFormHeader .ilFormCmds {
  float: left;
}
.ilFormHeader,
.ilFormFooter {
  color: #9a9a9a;
  background-color: #f0f0f0;
}
.ilSubForm {
  background-color: #f8f8f8;
  padding: 3px 0;
}
.ilSubForm .form-group {
  margin: 0;
}
.ilSubForm .col-sm-9.il_textarea {
  width: 100%;
}
.ilFormFooter {
  padding: 3px 0;
}
.ilFormFooter .ilFormCmds {
  text-align: right;
  padding: 0;
}
[dir="rtl"] .ilFormFooter .ilFormCmds {
  text-align: left;
}
/* jQuery ui autocomplete menu */
input.ilHFormHighlighted,
.ui-state-focus {
  background-color: #ff9;
}
div.ilFormExternalSetting {
  margin-bottom: 10px;
}
div.ilFormExternalSetting ul {
  margin: 2px 0;
  padding-left: 25px;
}
[dir="rtl"] div.ilFormExternalSetting ul {
  padding-left: 0;
  padding-right: 25px;
}
div.ilFormExternalSetting span {
  color: #c08030;
  /* font-style: italic; */
}
div[id^="ilFormField"] {
  margin-bottom: 10px;
}
/* Hierarchy Form */
div.ilHFormHeader,
div.ilHFormFooter {
  color: #9a9a9a;
  background-color: #f0f0f0;
  padding: 4px 0 4px 22px;
}
[dir="rtl"] div.ilHFormHeader,
[dir="rtl"] div.ilHFormFooter {
  padding: 4px 22px 4px 0;
}
div.ilHFormContent {
  padding: 20px 0;
}
div.ilHFormItem {
  margin-bottom: 5px;
  display: table-row;
}
div.ilHFormHeader .ilFormCmds,
div.ilHFormFooter .ilFormCmds {
  float: right;
}
[dir="rtl"] div.ilHFormHeader .ilFormCmds,
[dir="rtl"] div.ilHFormFooter .ilFormCmds {
  float: left;
}
.ilHFormExpIcon,
.ilHFormCheckbox,
.ilHFormIcon {
  min-width: 20px;
  padding: 0;
}
.ilHFormItemCmd {
  padding: 0 10px;
}
.ilHFormExpIcon img,
.ilHFormIcon img {
  width: 19px;
  height: 19px;
}
.ilHFormInput,
.ilHFormInput input.form-control {
  width: 100%;
}
.ilHFormDropArea {
  margin: 6px 0;
  width: auto;
}
/* deprecated */
/* experimental: bootstrap'ed file upload */
.btn-file {
  position: relative;
  overflow: hidden;
}
.btn-file input[type=file] {
  position: absolute;
  top: 0;
  right: 0;
  min-width: 100%;
  min-height: 100%;
  font-size: 100px;
  text-align: right;
  filter: alpha(opacity=0);
  opacity: 0;
  outline: none;
  background: white;
  cursor: inherit;
  display: block;
}
.ilFormInnerCol {
  padding: 0;
}
.ilFormInnerCol .form-group {
  margin: 0;
}
input:invalid {
  background-color: #ffebeb;
  border-color: #d08080;
}
.il_non_editable_value {
  padding-top: 4px;
}
.bootstrap-datetimepicker-widget {
  z-index: 2000;
}
/* provisory fix for #0021322  */
div[id$="color-picker-menu"] {
  z-index: 3;
}
/* Services/UI/Explorer2 */
table.ilExplorer {
  width: 100%;
  background-color: #f6f6f6;
}
body.il_Explorer {
  background: none #f9f9f9;
}
div.il_Explorer {
  margin: 0;
  min-height: 468px;
  padding: 10px 5px 15px;
}
div.ilExpH {
  padding-top: 48px;
  min-height: 35px;
}
td.ilExpBody {
  border-top: 1px solid #e0e0e0;
  background-color: #fafafa;
}
h1.ilExplorerHead {
  color: #404040;
  margin: 0;
  padding: 10px 5px 10px 28px;
  vertical-align: top;
  text-align: left;
  font-weight: bold;
  font-size: 90%;
}
div.il_ExplorerTree {
  font-size: 90%;
}
ul.il_Explorer {
  margin: 0 0 0 10px;
  padding: 0;
  list-style: none;
}
ul.il_ExplorerNoIndent {
  margin: 0;
  padding: 0;
  list-style: none;
}
li.il_Explorer {
  margin: 0;
  padding: 0;
  white-space: nowrap;
}
a.il_HighlightedNode,
.ilHighlighted {
  background-color: #ffff9d;
  padding: 0 5px;
}
li.ilExplSecHighlight {
  background-color: white !important;
  border-top: solid 2px #e9ea00;
  border-bottom: solid 2px #e9ea00;
}
div.il_ExplorerItemDescription {
  margin-left: 40px;
}
a.ilTreeView {
  position: fixed;
  top: 117px;
  z-index: 1020;
  bottom: 160px;
  background-color: white;
  border: 1px solid #e0e0e0;
  border-left: none;
  -webkit-box-shadow: 1px 1px 2px #b9b9b9;
  box-shadow: 1px 1px 2px #b9b9b9;
  width: 6px;
}
@media only screen and (max-width: 1200px) {
  a.ilTreeView {
    /* at last temporary, since it overlaps content */
    display: none;
  }
}
a.ilTreeView > img {
  display: inline-block;
  margin-left: -2px;
  max-width: inherit;
  background-color: white;
  border-right: 2px solid #e0e0e0;
  width: 28px;
  height: 28px;
}
a.ilTreeView:hover > img,
a.ilTreeView:active > img,
a.ilTreeView:focus > img {
  margin-left: 0;
}
a.ilTreeView:hover,
a.ilTreeView:active,
a.ilTreeView:focus {
  outline: 0;
}
[dir="rtl"] a.ilTreeView {
  border: 1px solid #e0e0e0;
  border-right: none;
}
[dir="rtl"] a.ilTreeView > img {
  margin-left: 0;
  margin-right: -5px;
}
[dir="rtl"] a.ilTreeView:hover > img,
[dir="rtl"] a.ilTreeView:active > img,
[dir="rtl"] a.ilTreeView:focus > img {
  margin-right: 0;
}
/* Explorer2, jsTree */
.jstree.jstree-default a {
  color: #557196 !important;
}
.jstree.jstree-default a.disabled {
  color: #303030 !important;
  cursor: default !important;
}
.jstree.jstree-default a {
  font-size: 90%;
  min-height: 22px;
}
.jstree li,
.jstree.jstree-default li i {
  background: url("images/jstree.svg") no-repeat;
  vertical-align: top;
}
/*
.jstree li {
	background-position: -90px 0;
	background-repeat: repeat-y;
}

.jstree li.jstree-last {
	background: transparent;
}
*/
.jstree.jstree-default .jstree-open > i {
  background-position: -15px 0 !important;
}
.jstree.jstree-default .jstree-closed > i {
  background-position: 3px 0 !important;
}
/*
.jstree .jstree-leaf > ins {
	background-position: -36px 0;
}

.jstree .jstree-hovered {
	background: #e7f4f9;
	border: 1px solid #d8f0fa;
	padding:0 2px 0 1px;
}

.jstree .jstree-clicked {
	background: none #beebff;
	border: 1px solid #99defd;
	padding:0 2px 0 1px;
}

.jstree a .jstree-icon {
	background-position: -56px -19px;
}

.jstree a.jstree-loading .jstree-icon {
	background: url("@{background-images-path}throbber.gif") no-repeat center !important;
}

.jstree a.jstree-loading .loader {
	display: block;
	position: absolute;
	left: 0;
	margin-top: -25px;
	width: 30px;
	height: 30px;
	background: url("@{background-images-path}loader.svg") no-repeat center !important;
}

.jstree.jstree-focused {}

.jstree .jstree-no-dots li,
.jstree .jstree-no-dots .jstree-leaf > ins {
	background: none transparent;
}

.jstree .jstree-no-dots .jstree-open > ins {
	background-position: -18px 0;
}

.jstree .jstree-no-dots .jstree-closed > ins {
	background-position: 0 0;
}

.jstree .jstree-no-icons a .jstree-icon {
	display: none;
}

.jstree .jstree-search {
	font-style: italic;
}

.jstree .jstree-no-icons .jstree-checkbox {
	display: inline-block;
}

.jstree .jstree-no-checkboxes .jstree-checkbox {
	display: none !important;
}

.jstree .jstree-checked > a > .jstree-checkbox {
	background-position: -38px -19px;
}

.jstree .jstree-unchecked > a > .jstree-checkbox {
	background-position: -2px -19px;
}

.jstree .jstree-undetermined > a > .jstree-checkbox {
	background-position: -20px -19px;
}

.jstree .jstree-checked > a > .jstree-checkbox:hover {
	background-position: -38px -37px;
}

.jstree .jstree-unchecked > a > .jstree-checkbox:hover {
	background-position: -2px -37px;
}

.jstree .jstree-undetermined > a > .jstree-checkbox:hover {
	background-position: -20px -37px;
}

#vakata-dragged.jstree ins {
	background: none transparent !important;
}

#vakata-dragged.jstree .jstree-ok {
	background: url("@{background-images-path}jstree.svg") no-repeat -2px -53px !important;
}

#vakata-dragged.jstree .jstree-invalid {
	background: url("@{background-images-path}jstree.svg") no-repeat -18px -53px !important;
}

#jstree-marker.jstree {
	background: url("@{background-images-path}jstree.svg") no-repeat -41px -57px !important;
	text-indent: -100px;
}

.jstree a.jstree-search {
	color: aqua;
}

.jstree .jstree-locked a {
	color: silver;
	cursor: default;
}
*/
#vakata-contextmenu.jstree-context,
#vakata-contextmenu.jstree-context li ul {
  background: none #f0f0f0;
  border: 1px solid #979797;
  -webkit-box-shadow: 1px 1px 2px #999;
  box-shadow: 1px 1px 2px #999;
}
#vakata-contextmenu.jstree-context a {
  color: black;
}
#vakata-contextmenu.jstree-context a:hover,
#vakata-contextmenu.jstree-context .vakata-hover > a {
  padding: 0 5px;
  background: #e8eff7;
  border: 1px solid #aecff7;
  color: black;
  border-radius: 2px;
}
#vakata-contextmenu.jstree-context li.jstree-contextmenu-disabled a,
#vakata-contextmenu.jstree-context li.jstree-contextmenu-disabled a:hover {
  color: silver;
  background: none;
  border: 0;
  padding: 1px 4px;
}
#vakata-contextmenu.jstree-context li.vakata-separator {
  background: white;
  border-top: 1px solid #e0e0e0;
  margin: 0;
}
#vakata-contextmenu.jstree-context li ul {
  margin-left: -4px;
}
.jstree img {
  border: 0;
  width: 20px;
  height: 20px;
}
img.il_ExplorerIcon {
  height: 20px;
  width: 20px;
}
.ilExplorerContainer .jstree-default .jstree-anchor {
  height: auto;
}
.jstree-default .jstree-node,
.jstree-default .jstree-anchor {
  line-height: inherit;
}
/* Modules/Forum */
a.postread,
a.postread:visited {
  font-weight: normal;
}
a.postunread,
a.postunread:visited {
  font-weight: bold;
}
a.postnew,
a.postnew:visited {
  font-style: italic;
  font-weight: bold;
}
blockquote.ilForumQuote {
  margin: 0 20px 10px;
  padding: 5px;
  border: 1px solid #b6b6b6;
  font-size: 90%;
}
div.ilForumQuoteHead {
  font-weight: bold;
  font-size: 90%;
  margin: 0 0 10px;
}
/* Modules/Forum */
#ilFrmPostList {
  list-style: none;
  margin: 0;
  padding: 0;
  background-color: white;
}
.ilFrmPostImage {
  float: left;
  width: 100px;
  overflow: hidden;
}
.ilFrmPostImage img {
  vertical-align: top;
  margin: 5px 20px 5px 5px;
  border: none;
}
.ilFrmPostImage img[src*="data:image/"] {
  max-width: 100%;
}
@media only screen and (min-width: 768px) {
  .ilFrmPostImage img[src*="data:image/"] {
    margin: 0 !important;
    padding: 5px 20px 5px 5px;
  }
}
.ilFrmPostClear {
  clear: both;
  width: 1px;
  height: 1px;
  line-height: 1px;
}
.ilFrmPostTitle {
  margin-top: 15px;
  font-size: 120%;
}
@media only screen and (max-width: 768px) {
  .ilFrmPostTitle {
    margin-top: 5px;
    font-size: 100%;
  }
}
div.ilFrmPostHeader span.small {
  color: #909090;
}
.ilFrmPostContentContainer {
  margin: 0 0 10px;
  width: 80%;
  float: left;
}
@media only screen and (max-width: 768px) {
  .ilFrmPostContentContainer {
    width: 100%;
  }
}
@media only screen {
  .ilFrmPostContentContainer img {
    width: 100%;
    height: auto !important;
  }
}
.ilFrmPostContent {
  margin-top: 20px;
}
.ilFrmPostRow {
  padding: 3px;
  border-top: 1px solid #f0f0f0;
}
.ilFrmPostRow div.ilForm {
  width: 100%;
  max-width: 1000px;
}
.ilFrmPostRow div.ilForm div.ilFormValue {
  width: auto;
}
.ilFrmPostRow div.ilForm div.ilFormOption {
  width: 150px;
}
@media only screen and (max-width: 768px) {
  .ilFrmPostRow div.ilForm,
  .ilFrmPostRow div.ilForm input[type=text],
  .ilFrmPostRow div.ilForm textarea {
    width: 100%;
  }
}
@media only screen and (max-width: 768px) {
  .ilFrmPostRow img.ilUserIcon {
    width: 50px;
    height: 50px;
  }
}
.ilFrmPostCensorshipAdvice {
  margin: 0;
  padding: 0;
  font-weight: bold;
}
.ilFrmPostAttachmentsContainer {
  margin: 20px 0 0;
  font-weight: bold;
}
.ilFrmPostAttachmentsContainer a {
  font-weight: normal;
}
.ilFrmPostAttachmentsContainer img {
  vertical-align: middle;
}
.ilFrmPostCommands {
  float: right;
  margin: 0 0 3px;
}
.ilModeratorPosting {
  background-color: #ff9;
  padding: 0 5px;
}
.ilPostingNeedsActivation {
  background-color: #ffe4e4;
  padding: 0 5px;
}
.ilFrmBottomToolbar {
  margin-top: 20px;
}
.ilForumTreeTitle {
  display: inline-block;
}
.ilForumTreeTitleUnread {
  font-weight: bold;
}
.ilForumTreeUnlinkedContent {
  display: block;
  line-height: 0.9em;
  margin-bottom: 10px;
  text-decoration: none;
  cursor: text;
  font-size: smaller;
  color: #333333;
  padding-left: 23px;
}
/* Services/Mail */
a.mailread,
a.mailread:visited {
  font-weight: normal;
}
a.mailunread,
a.mailunread:visited {
  font-weight: bold;
}
.iosMailFilter .checkbox {
  display: inline-block !important;
  margin: 0 10px !important;
}
.iosMailFilter .checkbox:first-child {
  margin: 0 15px !important;
}
.iosMailFilter .checkbox input[type="checkbox"] {
  margin-left: -15px !important;
}
.ilMailAvatar {
  min-width: 45px !important;
  max-width: 45px !important;
  height: auto;
}
/* --- Services/COPage ---*/
a.ilEditSubmit {
  background: url("images/ButtonsBack.png") repeat-x bottom white;
  padding: 2px;
  margin: 0;
  border: 1px solid #bababa;
  border-bottom-color: #808080;
  border-right-color: #808080;
  text-decoration: none;
  font-size: 80%;
  line-height: 14px;
  cursor: pointer;
}
input.ilEditSubmit {
  color: #2255a0;
  padding: 1px;
  margin: 0;
  font-size: 12px;
  line-height: 14px;
  cursor: pointer;
  background: url("images/ButtonsBack.png") repeat-x bottom white;
  border: 1px solid #bababa;
  border-bottom-color: #808080;
  border-right-color: #808080;
}
input.ilEditSubmit:hover {
  color: black;
}
div.ilEditHelpline {
  margin: 3px 0;
  padding: 0;
  font-size: 80%;
  background-color: white;
  color: black;
}
select.ilEditSelect {
  background: none white;
  border: 1px solid #bbb;
  padding: 1px;
  text-decoration: none;
  font-size: 12px;
}
div.il_droparea {
  padding: 1px 5px;
  border: 1px dashed #d0d0d0;
  color: #d0d0d0;
  text-align: center;
  font-size: 12px;
  background-color: #fcfcfc;
  cursor: pointer;
}
div.il_droparea:hover,
div.ilCOPGDropActice,
.il_droparea_valid_target {
  border-color: #88be51;
  color: #88be51;
  background-color: #f3f8ed;
}
div.ilCOPGNoPageContent {
  padding: 20px 5px;
  color: #a0a0a0;
}
div.il_editarea_nojs {
  border-width: 1px dotted #999;
}
div.il_editarea {
  border: 1px solid transparent;
  min-height: 20px;
}
div.ilc_page_Page > div.il_editarea_disabled {
  padding: 10px;
}
div.il_editarea_disabled {
  border: 2px dotted #fa8228;
  min-height: 20px;
}
.ilCopgDisabledText {
  color: #fa8228;
  position: absolute;
  font-size: 12px;
  margin-top: -22px;
  padding: 2px 5px;
  background-color: white;
}
div.il_editarea_active {
  border: 1px solid #909090;
  min-height: 20px;
}
div.il_editarea_selected {
  border: 2px solid #6ea03c;
  min-height: 20px;
}
div.il_editarea_disabled_selected {
  border: 2px solid #fa8228;
  min-height: 20px;
}
div.il_editarea_active_selected {
  border: 2px solid black;
  min-height: 20px;
}
.il_editmenu {
  background-color: white;
  color: black;
  font-weight: normal;
  text-align: left;
  font-style: normal;
  text-indent: 0;
  font-size: 14px;
  z-index: 5000;
}
table.il_editmenu td {
  padding: 3px;
}
div.ilEditLabel {
  position: absolute;
  background-color: #f5f5f5;
  font-size: 70%;
  padding: 1px 3px;
  border-style: solid;
  border-width: 0 1px 1px 0;
  border-color: #909090;
}
div.ilEditVAccordCntr {
  margin-top: 15px;
  padding: 5px;
}
div.ilEditVAccordICntr {
  background-color: white;
  margin-bottom: 15px;
  border: 1px solid #9eadba;
}
div.ilEditVAccordIHead {
  padding: 3px;
  background-color: #e2eaf4;
  text-align: left;
  background-repeat: no-repeat;
  background-position: 3px 4px;
}
div.ilEditVAccordICont {
  padding: 10px;
  background-color: white;
}
div.ilTinyMenuSection {
  float: left;
  white-space: nowrap;
  /* border-right: 1px solid #e0e0e0; */
  /* padding: 0 10px 4px 0; */
  margin-right: 10px;
}
div.ilTinyMenuSection p {
  margin: 20px 0 5px 0;
  padding: 2px 5px;
  background-color: #efefef;
}
@media only screen and (max-width: 768px) {
  div.ilTinyMenuSection {
    height: 28px;
    margin: 3px 3px 3px 0px;
    padding: 0 10px 0 0;
    border-right: 0 none;
  }
}
[dir="rtl"] div.ilTinyMenuSection {
  float: right;
  border-right: none;
  border-left: 1px solid #e0e0e0;
  padding: 0 0 4px 10px;
  margin-right: 0;
  margin-left: 10px;
}
#ilTinyMenuButtons {
  padding-bottom: 15px;
  zoom: 1;
}
@media only screen and (max-width: 768px) {
  #ilTinyMenuButtons {
    height: 28px;
    margin: 3px 3px 3px 0;
    padding: 0 10px 0 0;
    border-right: 0 none;
  }
}
#iltinymenu .bd div.last {
  float: left;
  white-space: nowrap;
  padding: 0 10px 2px 0;
  border-right: 0;
  margin: 0;
}
#iltinymenu {
  /*z-index: 1040 !important;
	position: fixed;
	left: 0;
	right: 0;
	top: 0;
	background-color: @il-secondary-container-bg;
    .box-shadow(3px 9px 9px 0 rgba(0, 0, 0, 0.176));*/
}
#iltinymenu .bd div.last {
  float: left;
  white-space: nowrap;
  padding: 0 10px 2px 0;
  border-right: 0;
  margin: 0;
}
#iltinymenu .bd div .small {
  color: #909090;
  font-style: italic;
}
#iltinymenu .btn-default .mce-ico {
  color: inherit !important;
}
#iltinymenu a.btn {
  min-width: 30px;
}
#iltinymenu_bd {
  padding: 10px;
}
#ilsaving {
  position: fixed;
  top: 0;
  left: 0;
  text-decoration: blink;
  z-index: 3;
}
.ilTinyMenuDropDown span {
  padding: 2px 0 0 5px;
  width: 75px;
  overflow: hidden;
  display: inline-block;
  line-height: 1em;
}
a.ilTinyMenuDropDown {
  display: inline-block;
  padding: 0 2px 1px 0;
}
/* if the ilc_page_cont_PageContainer is declared as being relative in the content.css drop downs will be truncated */
#ilEditorTD {
  position: static;
}
#ilEditorTD p {
  margin: 0;
  padding: 0;
}
/* Page TOC */
div.ilc_page_toc_PageTOC {
  font-size: 90%;
  padding: 5px 5px 10px;
  background-color: #fafafa;
  border: 1px solid #f0f0f0;
  float: left;
}
h1.ilc_page_toc_PageTOCHead {
  margin: 0;
  font-size: 100%;
  padding: 0;
  font-weight: bold;
  text-align: center;
}
ul.ilc_page_toc_PageTOCList {
  margin: 0 0 0 10px;
  padding: 0;
  list-style: none;
}
li.ilc_page_toc_PageTOCItem {
  margin: 5px 0 0;
  padding: 0;
  white-space: nowrap;
}
a.ilc_page_toc_PageTOCLink {
  color: #03a;
  font-weight: normal;
  text-decoration: none;
}
a.ilc_page_toc_PageTOCLink:hover {
  color: black;
}
a.ilc_page_toc_PageTOCLink:visited {
  color: blue;
}
/* --- content styles (will move to content.css) --- */
td.ilc_PageDisabled {
  padding: 20px;
  border: 1px solid #9eadba;
  margin-bottom: 0;
  border-left: 3px dotted red;
}
div.ilc_DefinitionHeader {
  margin: 20px 0 10px 0;
  padding: 5px 0;
  border: 1px solid black;
  border-width: 1px 0;
}
table.ilc_Fullscreen {
  background-color: white;
  position: absolute;
  margin: 0;
  padding: 0;
  height: 100%;
  width: 100%;
}
html.ilc_Fullscreen,
body.ilc_Fullscreen {
  margin: 0;
  padding: 0;
  height: 100%;
}
div.ilLMMenu {
  margin: 0 0 5px 10px;
}
div.ilc_LMMenu {
  line-height: 22px;
}
a.ilc_LMMenu {
  padding: 1px 5px;
  margin: 2px 0;
  border: 1px solid #b0b0b0;
  background-color: #e6ecf8;
  white-space: nowrap;
}
div.ilc_TableOfContents {
  background-color: white;
  padding: 20px;
  border-spacing: 1px;
  border: 1px solid #eee;
  margin-bottom: 0;
}
table.ilc_media {
  background-color: white;
}
h1.il_LMHead {
  margin: 12px 15px 6px;
  font-size: 120%;
  font-weight: normal;
}
table.ilc_Table {
  border-collapse: collapse;
  background-color: white;
  margin: 10px 0;
  border-color: #9eadba;
}
/* COPage Comparison */
div.ilEditModified,
div.ilEditDeleted,
div.ilEditNew {
  border: 3px solid;
  margin-bottom: 2px;
}
div.ilEditModified {
  border-color: #4c6586;
}
div.ilEditDeleted {
  border-color: #fa8228;
}
div.ilEditNew {
  border-color: #6ea03c;
}
.ilCOPGCompareLegend {
  display: inline-block;
  margin-top: 5px;
  padding: 2px;
}
span.ilDiffDel {
  background-color: #fdd9be;
}
span.ilDiffIns {
  background-color: #bbda9b;
}
a.nostyle:link,
a.nostyle:visited {
  text-decoration: none;
  color: black;
}
a.nostyle:hover {
  color: black;
}
#ilEditorPanel_c {
  z-index: 3000 !important;
}
#error_panel_c {
  z-index: 2000 !important;
}
#ilPageEditLegend {
  background-color: #f9f9f9;
  padding: 10px;
  margin-top: 30px;
}
#ilPageEditLegend > div {
  margin: 5px 0;
}
#ilPageEditLegend .il_droparea,
#ilPageEditLegend .il_droparea:hover {
  display: inline-block;
  width: 40px;
  border-color: #d0d0d0;
  color: #d0d0d0;
  background-color: #fcfcfc;
  cursor: default;
  height: 21px;
}
.ilPageEditLegendElement {
  width: 40px;
  border: 1px solid #d0d0d0;
  height: 21px;
  display: inline-block;
  font-size: 12px;
  padding: 1px 5px;
  text-align: center;
}
.ilCOPGMediaDisabled {
  padding: 5px;
  font-size: 0px;
  line-height: 100%;
  text-align: center;
  display: table-cell;
  vertical-align: middle;
  background-color: #3b5620;
  color: white;
}
.ilCOPgEditStyleSelectionItem {
  padding: 10px;
  background-color: white;
  cursor: pointer;
}
.ilCOPgEditStyleSelectionItem:hover {
  background-color: #ffffd0;
}
ul#ilAdvSelListTable_style_selection {
  overflow: auto;
  max-height: 400px;
}
a.ilCOPageSection {
  color: inherit;
  text-decoration: inherit;
}
#ilAdvSelListAnchorText_char_style_selection > span {
  min-width: auto;
}
div.ilc_answers.answer-table div.ilc_qanswer_Answer {
  display: table-row;
}
div.ilc_answers.answer-table div.ilc_qanswer_Answer > div {
  display: table-cell;
}
div.ilc_question_SingleChoice .answertext > p,
div.ilc_question_MultipleChoice .answertext > p {
  margin: 0 !important;
}
div.ilc_question_SingleChoice .ilc_qanswer_Answer > div:first-child,
div.ilc_question_MultipleChoice .ilc_qanswer_Answer > div:first-child {
  padding-right: 10px;
}
@media only screen and (max-width: 768px) {
  .ilTinyInfo {
    display: none;
  }
}
div.ilCOPGMediaPrint {
  background-color: #f9f9f9 !important;
  position: relative !important;
  background-image: url("images/play.svg") !important;
  background-position: 50% 50% !important;
  background-repeat: no-repeat !important;
  background-size: auto 90% !important;
  padding: 1px !important;
}
/* fullscreen iframe */
#il-copg-mob-fullscreen {
  width: 100%;
  padding: 0;
  margin: 0;
  border: 0;
}
/* Services/Calendar */
td.even {
  color: #222;
  background-color: #f7f7f7;
  padding: 3px;
}
td.uneven {
  color: #222;
  background-color: #eee;
  padding: 3px;
}
td.today {
  background-color: #e0e0ff;
}
td.date {
  background-color: #f7f7f7;
}
td.prevMonth {
  background-color: #dfdfdf;
}
div#block_cal_sel_0 div.ilBlockContent {
  padding: 0;
}
div.ilCalSelAct {
  background-color: #f0f0f0;
  font-size: 90%;
  padding: 2px 2px 3px 0;
}
div.ilCalSelSelAll {
  background-color: #f8f8f8;
  font-size: 80%;
  padding: 3px 2px 2px 0;
}
div.ilCalSelList {
  max-height: 300px;
  overflow: auto;
}
.ilCalSelList img {
  width: 20px;
  height: 20px;
}
ul.ilCalSel {
  margin: 0;
  padding: 0;
  list-style: none;
}
ul.ilCalSel li {
  /* padding: 0 0 0 48px; */
  margin: 0;
  border-bottom: 1px solid #f0f0f0;
  /* min-height: 25px; */
}
ul.ilCalSel li > div {
  display: table-row;
}
ul.ilCalSel li > div > div {
  display: table-cell;
  padding: 2px;
}
ul.ilCalSel li > div > div.ilCalColSpan {
  border-left: 5px solid;
  padding: 2px 5px;
}
div.ilCalSelList h6 {
  padding-left: 5px;
  font-size: 12px;
  margin-top: 16px;
  margin-bottom: 8px;
}
div.ilCalSelTitle {
  padding: 5px 3px 3px;
  font-size: 90%;
}
table.calmini {
  width: 100%;
  font-size: 90%;
  border-collapse: collapse;
  background-color: #f8f8f8;
  border: none;
}
table.calmini tr,
table.calmini td,
table.calmini th {
  border: none;
  padding: 5px 3px;
  text-align: center;
  vertical-align: middle;
  color: #b6b6b6;
  background-color: transparent;
}
@media only screen and (max-width: 991px) {
  table.calmini tr,
  table.calmini td,
  table.calmini th {
    padding: 5px 1px;
  }
}
table.calmini tr:nth-child(odd) {
  background-color: #f9f9f9;
}
table.calmini tr:nth-child(even) {
  background-color: white;
}
table.calmini th.calmini,
table.calmini th.calminiweek {
  font-weight: 600;
  font-size: 90%;
}
table.calmini td.calminitoday {
  background-color: #fa8228;
}
table.calmini td.calminitoday > .il_calmini_monthday > a {
  color: white;
}
table.calmini td.calminiprev > .il_calmini_monthday > a,
table.calmini td.calmininext > .il_calmini_monthday > a {
  color: #a9a9a9;
  display: none;
}
a.callink:link,
a.callink:visited {
  color: inherit;
  cursor: pointer;
}
.il_calevent > .btn.btn-link {
  color: inherit;
  vertical-align: inherit;
}
.cal_modal_infoscreen .il_InfoScreenPropertyValue .btn-link {
  text-align: left;
  vertical-align: top;
  font-size: 90%;
}
table.calstd {
  margin-top: 6px;
  color: #777777;
  width: 100%;
  border: none;
  font-size: 100%;
}
.calheader {
  color: #777777;
  font-weight: normal;
  background-color: #F9F9F9;
}
th.calstd {
  text-align: center;
  border-spacing: 0px;
  background-color: #f0f0f0;
  font-weight: normal;
}
td.calheadertime {
  width: 6em;
  text-align: center;
  background-color: #f0f0f0;
  font-size: 90%;
  padding: 3px;
}
tr.calstdtime:first-of-type td {
  background-color: black;
}
.calstdtime td {
  border-spacing: 0px;
  border-right-width: 1px;
  border-right-style: solid;
  border-right-color: #ddd;
}
td.calempty,
th.calempty {
  background-color: #ffffff;
}
td.calempty_border {
  background-color: #ffffff;
  border-spacing: 0px;
  border-bottom-width: 1px;
  border-bottom-style: solid;
  border-bottom-color: #ddd;
}
tr.calstd {
  /*background-color: inherit;*/
  background-color: white;
  height: 6em;
}
table.il-cal-day tr.calstd + tr.calstdtime td.calempty,
table.il-cal-week tr.calstd + tr.calstdtime td.calempty {
  background-color: #f9f9f9;
}
table.il-cal-day tr.calstd,
table.il-cal-week tr.calstd {
  border-collapse: collapse;
  border-color: #ddd;
  border-bottom-width: 2px;
  border-bottom-style: solid;
  border-top-width: 2px;
  border-top-style: solid;
}
table.il-cal-week {
  table-layout: fixed;
  width: 100%;
  white-space: nowrap;
}
table.il-cal-week td.calevent {
  overflow: hidden;
}
tr.calstdtime {
  height: 1.2em;
  background-color: inherit;
  border-right-width: 1px;
  border-right-style: solid;
  border-right-color: #ddd;
}
td.calstd {
  vertical-align: top;
  background-color: #ffffff;
  border-spacing: 0px;
  border-collapse: collapse;
  border-width: 1px;
  border-style: solid;
  border-color: #ddd;
  padding: 2px 0px;
}
td.caltoday {
  vertical-align: top;
  background-color: #FFE79C;
  border-spacing: 0px;
  border-collapse: collapse;
  border-width: 1px;
  border-style: solid;
  border-color: #ddd;
}
td.calnow {
  vertical-align: top;
  background-color: #FFF0C4;
  border-spacing: 0px;
  border-collapse: collapse;
  border-width: 1px;
  border-style: solid;
  border-color: #ddd;
}
td.calnext {
  vertical-align: top;
  background-color: #F9F9F9;
  border-spacing: 0px;
  border-collapse: collapse;
  border-width: 1px;
  border-style: solid;
  border-color: #ddd;
}
td.calprev {
  vertical-align: top;
  background-color: #F9F9F9;
  border-spacing: 0px;
  border-collapse: collapse;
  border-width: 1px;
  border-style: solid;
  border-color: #ddd;
}
p.il_calevent {
  color: white;
  margin: 2px 0 0 0;
  padding: 2px;
  border-spacing: 0px;
  font-size: 90%;
}
p.il_calevent .btn-link {
  margin: 0 auto;
  width: 100%;
  text-align: center;
}
td.calevent {
  vertical-align: top;
  /*padding: 3px;*/
  border-spacing: 0px;
  border-collapse: collapse;
  border-width: 1px;
  border-style: solid;
  border-color: #ddd;
  font-size: 90%;
  /*background-color:white;*/
}
div.calevent {
  font-size: 90%;
  padding: 3px;
  margin: 3px;
}
div.calfullcontent {
  padding: 4px;
  height: 100%;
}
p.il_cal_monthday {
  padding: 2px;
  margin: 0px;
  font-weight: normal;
}
p.il_cal_navigation {
  padding: 0px 3px 0px 0px;
  margin: 0px;
}
table.calmini {
  width: 100%;
}
.calminiheader {
  color: #222222;
  background-color: #F9F9F9;
}
th.calmini {
  text-align: center;
  font-size: 90%;
  font-weight: normal;
  background-color: #FFFFFF;
}
a.calminiapp {
  font-weight: bold;
}
p.il_calmini_monthday,
div.il_calmini_monthday {
  margin: 1px;
  text-align: center;
}
td.calministd {
  vertical-align: top;
  border-collapse: collapse;
  background-color: #ffffff;
  border-spacing: 0px;
  border-width: 1px;
  border-style: solid;
  border-color: #ddd;
  font-size: 90%;
  text-align: center;
  vertical-align: middle;
}
td.calminitoday {
  vertical-align: top;
  background-color: #FFE79C;
  border-width: 1px;
  border-style: solid;
  border-color: #ddd;
  font-size: 90%;
  text-align: center;
  vertical-align: middle;
}
td.calmininow {
  vertical-align: top;
  background-color: #FFF0C4;
  border-width: 1px;
  border-style: solid;
  border-color: #ddd;
  font-size: 90%;
  text-align: center;
  vertical-align: middle;
}
td.calmininext {
  vertical-align: top;
  background-color: #F9F9F9;
  border-width: 1px;
  border-style: solid;
  border-color: #ddd;
  font-size: 90%;
  text-align: center;
  vertical-align: middle;
}
td.calminiprev {
  vertical-align: top;
  background-color: #F9F9F9;
  border-width: 1px;
  border-style: solid;
  border-color: #ddd;
  font-size: 90%;
  text-align: center;
  vertical-align: middle;
}
td.calminiweek,
th.calminiweek {
  vertical-align: top;
  background-color: #FFFFFF;
  font-size: 60%;
  text-align: center;
  vertical-align: middle;
}
span.calminiinactive {
  color: #CCCCCC;
}
.calnewapplink {
  float: right;
  visibility: hidden;
}
/* Modules/Wiki */
a.ilWikiPageMissing:link,
a.ilWikiPageMissing:visited {
  color: red;
}
a.ilWikiPageMissing:hover {
  color: black;
}
ul.ilWikiBlockList {
  margin: 0 0 0 20px;
  padding: 0;
  list-style: disc outside;
}
ul.ilWikiBlockListNoIndent {
  margin: 0;
  padding: 0;
  list-style: none;
}
li.ilWikiBlockItem {
  margin: 0;
  padding: 0;
}
#ilTopNav {
  margin: -38px 0 0 65px;
}
@media only screen and (max-width: 768px) {
  #ilTopNav {
    min-height: 0;
    display: block;
    padding: 0;
    margin: 0;
  }
}
#ilTopNav.navbar {
  padding-top: 1px;
  padding-bottom: 1px;
  min-height: 33px;
}
@media only screen and (max-width: 768px) {
  #ilTopNav.navbar {
    min-height: 0;
    padding-top: 0;
    padding-bottom: 0;
  }
}
#ilTopNav.navbar > .navbar-collapse {
  margin: 0;
  padding: 0 0 0 5px;
}
@media only screen and (max-width: 768px) {
  #ilTopNav.navbar > .navbar-collapse:empty + div.navbar-header button.navbar-toggle {
    display: none;
  }
}
#ilTopNav.navbar-default {
  background-color: transparent;
  filter: progid:DXImageTransform.Microsoft.gradient(enabled = false);
  border: 0 none;
}
@media only screen and (max-width: 768px) {
  #ilTopNav.navbar-default {
    background-color: #f9f9f9;
  }
}
#ilTopNav .dropdown-menu {
  float: left;
  right: auto;
  left: 0;
  min-width: 100%;
  background-color: #fafafa;
}
#ilTopNav .dropdown-menu li a {
  background-color: transparent;
  color: #5d5d5d;
}
#ilTopNav .dropdown-menu li a:hover {
  background-color: #ecf0f4;
  color: #262626;
}
@media only screen and (max-width: 768px) {
  #ilTopNav .dropdown-menu {
    float: none;
    left: auto;
    right: auto;
  }
}
#ilTopNav .navbar-nav {
  float: left;
  margin-left: 5px;
}
@media only screen and (max-width: 768px) {
  #ilTopNav .navbar-nav {
    float: none;
    margin-left: 0;
  }
}
#ilTopNav .navbar-nav > li {
  margin: 0 0 0 10px;
}
#ilTopNav .navbar-nav > li > a {
  margin: 0;
  padding: 5px 10px 6px;
  text-transform: uppercase;
  font-size: 14px;
  border-top: 4px solid white;
  background-color: transparent;
  color: #808080;
}
@media only screen and (max-width: 768px) {
  #ilTopNav .navbar-nav > li > a {
    margin: 0 10px 0 0;
    padding: 5px 10px 6px;
    border-top: 0;
    color: #808080;
  }
}
#ilTopNav .navbar-nav > li > a:hover,
#ilTopNav .navbar-nav > li > a:active,
#ilTopNav .navbar-nav > li > a:focus {
  background-color: transparent;
  color: #808080;
}
#ilTopNav .navbar-nav > .active > a,
#ilTopNav .navbar-nav > .open > a,
#ilTopNav .navbar-nav > .active > a:hover,
#ilTopNav .navbar-nav > .open > a:hover,
#ilTopNav .navbar-nav > .active > a:active,
#ilTopNav .navbar-nav > .open > a:active,
#ilTopNav .navbar-nav > .active > a:focus,
#ilTopNav .navbar-nav > .open > a:focus {
  outline: 0 none;
  border-top: 4px solid #4c6586;
  background-color: #fafafa;
  color: #808080;
  -webkit-box-shadow: 3px 9px 9px 0px rgba(0, 0, 0, 0.176);
  box-shadow: 3px 9px 9px 0px rgba(0, 0, 0, 0.176);
}
@media only screen and (max-width: 768px) {
  #ilTopNav .navbar-nav > .active > a,
  #ilTopNav .navbar-nav > .open > a,
  #ilTopNav .navbar-nav > .active > a:hover,
  #ilTopNav .navbar-nav > .open > a:hover,
  #ilTopNav .navbar-nav > .active > a:active,
  #ilTopNav .navbar-nav > .open > a:active,
  #ilTopNav .navbar-nav > .active > a:focus,
  #ilTopNav .navbar-nav > .open > a:focus {
    border-top: 0 none;
    background-color: inherit;
    -webkit-box-shadow: none;
    box-shadow: none;
  }
}
@media only screen and (max-width: 768px) {
  #ilTopNav button.navbar-toggle {
    position: fixed;
    top: 0;
    left: 40px;
    height: 40px;
    border-radius: 0;
    border-width: 0;
    background-color: #767676;
    color: #f5f5f5;
    margin: 0;
  }
}
@media only screen and (max-width: 768px) {
  #ilTopNav button.navbar-toggle .icon-bar {
    background-color: #f5f5f5;
  }
}
@media only screen and (max-width: 768px) {
  #ilTopNav button.navbar-toggle:hover {
    background-color: #aeaeae;
  }
}
@media only screen and (max-width: 768px) {
  #ilTopNav button.navbar-toggle:hover .icon-bar {
    background-color: white;
  }
}
[dir="rtl"] #ilTopNav .dropdown-menu {
  float: right;
  left: auto;
  right: 0;
  padding: 5px 0;
  text-align: right;
}
[dir="rtl"] #ilTopNav .navbar-nav {
  float: right;
  margin-left: 0;
  margin-right: 70px;
}
@media only screen and (max-width: 768px) {
  [dir="rtl"] #ilTopNav .navbar-nav {
    margin-right: 0;
    padding-right: 0;
  }
}
[dir="rtl"] #ilTopNav .navbar-nav > li {
  margin: 0 10px 0 0;
}
@media only screen and (max-width: 768px) {
  [dir="rtl"] #ilTopNav .navbar-nav > li > a {
    float: right;
    width: 100%;
    margin: 0;
  }
}
[dir="rtl"] #ilTopNav.navbar > .navbar-collapse {
  padding: 0 5px 0 0;
}
@media only screen and (max-width: 768px) {
  [dir="rtl"] #ilTopNav button.navbar-toggle {
    left: auto;
    right: 40px;
  }
}
/* Main Menu Top Title */
.ilTopTitle {
  float: left;
  font-weight: 600;
  padding: 0 0 0 15px;
  white-space: nowrap;
  line-height: 40px;
}
@media only screen and (max-width: 768px) {
  .ilTopTitle {
    display: none;
  }
}
[dir="rtl"] .ilTopTitle {
  float: right;
  padding: 0 15px 0 0;
}
@media only screen and (max-width: 768px) {
  .ilTopTitleVisible {
    display: block;
  }
}
input.ilOpenIDBox {
  background: url("images/openid.png") no-repeat 1px 2px white;
  padding-left: 20px;
}
[dir="rtl"] input.ilOpenIDBox {
  background-position: 2px 1px;
  padding-left: 0;
  padding-right: 20px;
}
#ilTopBar.ilTopBar {
  padding: 0;
  height: 40px;
  top: 0;
  z-index: 1040;
}
@media only screen and (max-width: 768px) {
  #ilTopBar.ilTopBar {
    z-index: 1030;
  }
}
.ilTopFixed {
  z-index: 1030;
  position: fixed;
  margin-left: auto;
  margin-right: auto;
  left: 0;
  right: 0;
}
#ilTopBarNav {
  float: right;
  margin: 0;
  padding: 0;
  margin-right: 14px;
  list-style: none outside none;
}
@media only screen and (max-width: 768px) {
  #ilTopBarNav {
    margin-right: 0;
  }
}
#ilTopBarNav .dropdown-menu {
  background-color: #aeaeae;
  border-radius: 0;
  margin: 0;
  color: #f5f5f5;
}
#ilTopBarNav .dropdown-menu a {
  background-color: transparent;
  color: #f5f5f5;
}
#ilTopBarNav .dropdown-menu a:hover,
#ilTopBarNav .dropdown-menu a:active,
#ilTopBarNav .dropdown-menu a:focus {
  background-color: #ecf0f4;
  color: #aeaeae;
}
#ilTopBarNav > li {
  float: left;
  display: block;
  position: relative;
}
#ilTopBarNav > li > a {
  margin-right: 1px;
  display: block;
  padding: 10px;
  position: relative;
  min-width: 40px;
  height: 40px;
  text-align: center;
  background-color: #767676;
  color: #f5f5f5;
}
#ilTopBarNav > li > a:hover,
#ilTopBarNav > li > a:active,
#ilTopBarNav > li > a:focus {
  outline: 0 none;
  color: white;
  text-decoration: none;
  background-color: #aeaeae;
}
#ilTopBarNav > .active > a,
#ilTopBarNav > .open > a,
#ilTopBarNav > .active > a:hover,
#ilTopBarNav > .open > a:hover,
#ilTopBarNav > .active > a:active,
#ilTopBarNav > .open > a:active,
#ilTopBarNav > .active > a:focus,
#ilTopBarNav > .open > a:focus {
  outline: 0 none;
  color: white;
  text-decoration: none;
  background-color: #aeaeae;
}
#ilTopBarNav #userlog > a {
  padding: 0 10px 0 0;
}
#ilTopBarNav #userlog > a img {
  height: 40px;
  width: 40px;
  margin-right: 0px;
  padding: 5px;
}
#ilTopBarNav #userlog .dropdown-menu {
  min-width: 100%;
}
#ilTopBarNav #userlog .dropdown-menu > li > a {
  padding-left: 50px;
}
[dir="rtl"] #ilTopBarNav {
  float: left;
  margin: 0;
  margin-left: 14px;
  text-align: right;
}
[dir="rtl"] #ilTopBarNav .badge {
  margin-left: 0;
  margin-right: -5px;
}
[dir="rtl"] #ilTopBarNav .dropdown-menu a {
  text-align: right;
}
[dir="rtl"] #ilTopBarNav > li {
  float: right;
}
[dir="rtl"] #ilTopBarNav > li > a {
  margin-right: 1px;
}
[dir="rtl"] #ilTopBarNav #userlog > a {
  padding: 0 0 0 10px;
}
[dir="rtl"] #ilTopBarNav #userlog > a img {
  margin-left: 0;
}
.ilMainHeader {
  background-color: white;
  height: 80px;
  border-bottom: 3px solid #f0f0f0;
}
@media only screen and (max-width: 768px) {
  .ilMainHeader {
    height: auto;
    border-bottom: 0 none;
  }
}
.ilMainHeader.ilTopFixed {
  top: 40px;
}
@media only screen and (max-width: 768px) {
  .ilMainHeader.ilTopFixed {
    height: 0;
  }
}
.ilMainHeader > header > .row > a.navbar-brand {
  height: auto;
  display: inline-block;
  padding: 0;
  margin: 15px 15px 0;
}
@media only screen and (max-width: 768px) {
  .ilMainHeader > header > .row > a.navbar-brand {
    height: 0;
    padding: 0;
    margin: 0;
  }
}
.ilMainHeader > header > .row > a.navbar-brand > img {
  display: inline-block;
  height: 50px;
  width: 50px;
}
@media only screen and (max-width: 768px) {
  .ilMainHeader > header > .row > a.navbar-brand > img {
    position: fixed;
    top: 0;
    left: 0;
    height: 40px;
    width: 40px;
  }
}
@media only screen and (max-width: 768px) {
  [dir="rtl"] .ilMainHeader > header > .row > a.navbar-brand > img {
    left: auto;
    right: 0;
  }
}
.ilMainMenu {
  background-color: white;
}
.ilMainMenu.ilTopFixed {
  top: 110px;
}
@media only screen and (max-width: 768px) {
  .ilMainMenu.ilTopFixed {
    position: fixed;
    top: 40px;
    border-bottom: 0 none;
  }
}
.ilMainMenuEntries {
  margin-bottom: 10px;
  padding-bottom: 10px;
}
div.ilMemberViewMainHeader {
  background-color: #981a0a;
}
div.ilTopMemberView {
  text-align: center;
}
div.ilTopMemberView h3 {
  padding: 0;
  margin: 0;
  line-height: 40px;
}
@media only screen and (max-width: 768px) {
  div.ilTopMemberView {
    display: none;
  }
}
.ilFixedTopSpacer {
  padding-top: 117px;
}
@media only screen and (max-width: 768px) {
  .ilFixedTopSpacer {
    margin-top: 40px;
    padding-top: 0;
  }
}
.ilFixedTopSpacerBarOnly {
  padding-top: 40px;
}
@media only screen and (max-width: 768px) {
  .ilFixedTopSpacerBarOnly {
    margin-top: 40px;
    padding-top: 0;
  }
}
ul.il-mm-selfloading {
  width: 768px;
  list-style: none;
  margin-left: 0;
  padding-left: 0;
}
/* Services/UIComponent/Tabs */
.nav-tabs > li {
  margin: 0 4px 0 0;
}
.nav-tabs > li > a {
  border-radius: 0;
  border: 0 none;
  padding: 6px 12px 3px;
  font-size: 13px;
  margin: 0;
}
.nav-tabs > li.active > a,
.nav-tabs > li.active > a:hover,
.nav-tabs > li.active > a:focus {
  background-color: #7c7c7c;
  color: white;
  border: 0 none;
}
[dir="rtl"] .nav-tabs > li {
  margin: 0 0 0 4px;
  float: right;
}
#ilTab {
  padding: 0;
  margin: 7px 15px 23px;
  border: 0 none;
  border-bottom: 2px solid #7c7c7c;
}
.ilSetupContent #ilTab {
  margin: 7px 0 23px;
}
.ilTabsContentOuter {
  /* background-color: white; */
  padding: 0;
}
/* Sub Tabs */
#ilSubTab {
  padding: 5px 20px;
  margin: -23px 0 10px;
  /* border-bottom: 1px solid lighten(@mid-gray, 55%);
	box-shadow: 0 2px 1px -1px white; */
}
#ilSubTab > li > a {
  border-radius: 0;
  padding: 3px 7px;
  font-size: 11.64px;
  /* font-weight: 600; */
}
#ilSubTab > li > a:hover {
  color: #3a4c65;
}
#ilSubTab > li.active > a,
#ilSubTab > li.active > a:hover,
#ilSubTab > li.active > a:focus {
  color: #557196;
  background-color: transparent;
  text-decoration: underline;
}
/* Services/UIComponent/GroupedLists */
div.ilGroupedListH {
  padding: 2px 10px;
  background-color: #f0f0f0;
  font-size: 85%;
}
div.ilGroupedListSep {
  padding-bottom: 3px;
  border-bottom: 1px solid #e0e0e0;
  margin: 0 10px 3px;
}
a.ilGroupedListLE {
  display: block;
  padding: 5px 10px;
  font-size: 90%;
}
a.ilGroupedListLE:hover {
  background-color: #ffffd9;
  text-decoration: none;
}
td.ilGroupedListNewCol {
  border-left: 1px solid #e0e0e0;
}
/* Services/Table */
div.tblfooter {
  font-weight: normal;
  background-color: #f5f5f5;
  padding: 3px;
  font-size: 80%;
  text-align: right;
}
div.ilTableNav {
  font-weight: normal;
  padding: 0 3px;
  font-size: 80%;
  text-align: right;
}
tr.tblfooter {
  color: black;
  font-weight: normal;
  background-color: #f9f9f9;
  border-top: 1px solid #f0f0f0;
}
td.submit {
  padding: 3px;
  vertical-align: top;
  background-color: #f3f3f3;
}
div.ilTableHeaderTitleBlock {
  font-weight: bold;
  padding: 3px;
  font-size: 90%;
  color: #404040;
  background: url("images/block_top.png") repeat-x #f8f8f8;
  border-bottom: 1px solid #e9e9e9;
}
div.ilTableHeaderTitle {
  margin: 15px 0 0;
  padding: 0;
}
div.ilTableHeaderTitle + .ilHeaderDesc {
  margin: 0 0 5px;
}
h3.ilTableHeaderTitleBlock {
  font-weight: bold;
  font-size: 100%;
  display: inline;
  padding: 0;
  margin: 0;
}
h3.ilTableHeaderTitle {
  display: inline;
}
div.ilTableOuter {
  padding: 0;
  background-color: white;
}
div.ilTableSelectAll {
  background-color: #f8f8f8;
  padding: 6px 8px;
  font-size: 90%;
}
div.ilTableSelectAll label {
  padding-left: 13px;
}
div.ilTableCommandRow,
div.ilTableCommandRowTop {
  background-color: #f9f9f9;
  padding: 5px 8px;
  font-size: 90%;
}
span.ilTableFootLight {
  color: #909090;
}
div.ilTableFilterActivator {
  margin: 0 0 5px 3px;
}
.ilTableMenuItem {
  margin: 0 10px 0 0;
}
div.ilTableFilter {
  padding: 0 0 5px 0;
  margin: 0;
}
legend.ilTableFilter {
  font-size: 80%;
  border: none;
  padding: 2px 5px;
  margin: -12px 0 0;
  font-weight: normal;
  text-align: right;
}
legend.ilTableFilter > a {
  margin-right: -20px;
  margin-top: -15px;
}
fieldset.ilTableFilter {
  background-color: #f9f9f9;
  padding: 10px 15px;
  margin: 5px 0 15px 0;
}
div.ilTableFilterLabel {
  font-style: italic;
  background-color: #f0f0f0;
  padding: 3px 5px;
}
div.ilTableFilterLabel label {
  margin: 0;
}
div.ilTableFilterInput {
  min-width: 150px;
  padding: 5px 0;
}
div.ilTableFilterInput select {
  width: 100%;
  max-width: 150px;
}
div.ilTableFilterInput .radio,
div.ilTableFilterInput .checkbox {
  margin: 0;
}
td.ilFilterOption {
  text-align: left;
  vertical-align: top;
  font-size: 80%;
  white-space: nowrap;
  padding: 0 10px 10px 0;
  min-width: 150px;
}
td.ilFilterType {
  font-size: 80%;
  font-weight: bold;
  text-align: left;
  white-space: nowrap;
  padding: 3px;
}
div.ilTableContainer {
  overflow: auto;
}
.tblheader {
  font-weight: normal;
}
tr.tblheader {
  font-weight: normal;
  background-color: #f9f9f9;
  font-size: 90%;
  border-bottom: 1px solid #d6d6d6;
}
/* ---------------- alternating tablerowcolors ----------------- */
.tblrow2_mo {
  background-color: #f1f1f1;
  color: #222;
  padding: 3px;
}
.tblrow1_mo {
  background-color: white;
  color: #222;
  padding: 3px;
}
.tblrow1_mo:hover,
.tblrow2_mo:hover {
  background-color: #d0d0ff;
}
.tblrowmarked {
  background-color: #ffe4e4 !important;
  color: #222;
  padding: 3px;
}
.tblrow2top {
  background-color: #f1f1f1;
  color: #222;
  padding: 3px;
  vertical-align: top;
}
.tblrow1top {
  background-color: white;
  color: #222;
  padding: 3px;
  vertical-align: top;
}
.tblrowmarkedtop {
  background-color: #ffe4e4;
  color: #222;
  padding: 3px;
  vertical-align: top;
}
.table > thead > tr > th {
  border-bottom: 1px solid #a0a0a0;
  background-color: #fcfcfc;
}
.ilTableOuter .table {
  background-color: #f9f9f9;
}
td > img[src$="icon_custom.svg"] {
  max-width: 32px;
}
@media (min-width: 768px) {
  .table-responsive {
    overflow: visible;
  }
}
/* Services/Notes */
div.ilNotes {
  background-color: #f9f9f9;
  padding: 15px;
}
#ilRightPanel div.ilNotes {
  background-color: white;
}
div.ilNotes .fullwidth_invisible {
  background-color: transparent;
  padding: 10px;
}
div.ilComment {
  padding-left: 50px;
}
div.ilNotesUImage {
  float: left;
  margin-left: -50px;
}
div.ilNotesUImage img {
  width: 40px;
  height: 40px;
}
div.ilNoteText {
  font-size: 95%;
  margin-top: 5px;
}
div.ilNotesHeader {
  background-color: #f0f0f0;
  margin-bottom: 5px;
}
#ilRightPanel div.ilNotesHeader {
  padding: 5px;
}
h3.ilNotesHeader {
  font-size: 110%;
  color: #606060;
  display: inline;
}
h4.ilNoteTitle {
  font-size: 100%;
  margin: 0;
  padding: 0;
}
td.ilNoteList {
  padding: 10px 5px;
  border-top: 1px solid #f0f0f0;
  vertical-align: top;
}
textarea#note {
  height: 6em;
}
div.ilNoteInput {
  padding-bottom: 10px;
}
/* Modules/Blog */
div.ilBlogList {
  padding: 10px;
  margin-bottom: 20px;
  background-color: white;
}
div.ilBlogListItem {
  padding: 1px 1px 5px;
  margin-bottom: 35px;
}
div.ilBlogListItem.ilBlogListItemDraft {
  padding: 8px;
}
div.ilBlogListItemTitle {
  border-bottom: 1px solid #e0e0e0;
}
div.ilBlogListItemTitle h3 {
  margin-bottom: 5px;
}
div.ilBlogListItemSubTitle {
  margin-top: 5px;
  color: #909090;
  font-size: 80%;
  text-align: right;
}
div.ilBlogListItemSnippet {
  margin-top: 5px;
  margin-bottom: 5px;
  min-height: 10px;
}
img.ilBlogListItemSnippetPreviewImage {
  margin-right: 10px;
  margin-bottom: 5px;
}
div.ilBlogListItemMore {
  float: left;
}
div.ilBlogListItemCommtensPerma {
  text-align: right;
  font-size: 90%;
  margin-top: 15px;
  min-height: 15px;
}
div.ilBlogSideBlocks {
  margin-left: 5px;
}
td.ilBlogSideBlockContent {
  padding: 10px;
}
td.ilBlogSideBlockCommand {
  font-size: 75%;
  color: #909090;
  border-bottom: 1px solid #e9e9e9;
  padding: 1px 3px;
  background-color: #f9f9f9;
  text-align: right;
}
div.ilBlogSideBlockAuthor {
  margin-top: 3px;
}
ul.ilBlogSideBlockNavigation {
  margin-top: 3px;
  padding-left: 15px;
}
div.ilBlogSideBlockNavigationSelection {
  margin-bottom: 5px;
}
.ilBlogListItemDraft {
  border: 2px dotted #fa8228;
}
.ilBlogDraftText {
  color: #fa8228;
  position: absolute;
  font-size: 12px;
  margin-top: -20px;
  padding: 2px 5px;
  background-color: white;
}
.ilBlogNavigationItemDraft {
  margin-right: 50px;
}
.ilBlogListPermalink {
  margin: 5px;
}
.ilBlogRating {
  margin-bottom: 5px;
}
.ilTopGap {
  margin-top: 15px;
}
.ilExportPage {
  min-height: 468px;
  padding-bottom: 20px;
}
/* Services/Skill */
div.ilSkill {
  background: white;
  padding: 15px;
  margin-bottom: 20px;
  margin-top: 10px;
}
div.ilSkill > h3 {
  margin: 10px 0;
  padding: 0;
  font-size: 1.2em;
  float: left;
}
div.ilSkill > h4 {
  margin: 10px 0;
  padding: 0;
  font-size: 1em;
  color: #909090;
  float: left;
  clear: left;
}
table.ilSkill,
td.ilSkill,
th.ilSkill {
  border: 1px solid #e0e0e0;
}
div.ilSkillActions {
  margin-top: -5px;
  margin-right: 15px;
  float: right;
}
div.ilSkill .ilSkillActions {
  margin-right: 0px;
}
table.ilSkill {
  margin-bottom: 5px;
  margin-left: 50px;
  background-color: white;
  border-collapse: collapse;
  clear: both;
}
td.ilSkill,
th.ilSkill {
  font-size: .8em;
  padding: 4px;
  min-width: 50px;
}
td.ilSkill {
  text-align: center;
  vertical-align: middle;
}
td.ilSkillLevel {
  cursor: pointer;
}
th.ilSkill,
td.ilSkillLevel {
  background-color: #f8f8f8;
}
td.ilSkillSelf {
  background-color: #fff0e0;
}
td.ilSkillMat {
  background-color: #f0f0ff;
}
div.ilSkillSuggRes {
  margin-left: 50px;
}
th.ilSkillEntryHead {
  width: 250px;
}
.ilSkillEvalItem {
  border-left: 5px solid;
  margin: 2px 0;
  padding: 10px;
}
.ilSkillEvalItem > .row > div {
  padding-top: 3px;
  padding-bottom: 3px;
}
.ilSkillEvalItem.ilSkillEvalType1 {
  border-color: #dcb496;
}
.ilSkillEvalItem.ilSkillEvalType2 {
  border-color: #21c5d8;
}
.ilSkillLevelDescription,
.ilSkillMaterial,
.ilSkillSuggResources {
  padding: 5px 10px 5px 15px;
}
.ilSkillLevelDescription > .row > div,
.ilSkillMaterial > .row > div,
.ilSkillSuggResources > .row > div {
  padding-top: 2px;
  padding-bottom: 2px;
}
.ilSkillResourceList > h5 {
  margin-top: 25px;
}
.ilSkillResourceList > div {
  padding: 5px 10px 5px 15px;
}
.ilSkillResourceList > div > .row > div {
  padding-top: 2px;
  padding-bottom: 2px;
}
.ilSkillEvalItem.ilSkillEvalType3 {
  border-color: #6ea03c;
}
.ilSkillEvalItem > .row > .ilSkillEvalType1 {
  color: #dcb496;
}
.ilSkillEvalItem > .row > .ilSkillEvalType2 {
  color: #21c5d8;
}
.ilSkillEvalItem > .row > .ilSkillEvalType3 {
  color: #6ea03c;
}
.ilSkillFilter .ilToolbar select.form-control {
  display: block;
}
.ilSkillCategoryDescription {
  margin: 0px 5px;
}
/* Modules/Poll */
.ilPollDescription {
  margin: 5px;
  font-size: 80%;
  color: #808080;
}
.ilPollQuestion {
  display: inline-block;
  width: 97%;
  margin: 1.5%;
  font-size: 90%;
  font-style: italic;
}
img.ilPollQuestionImage {
  margin: 1.5% 0%;
  max-width: 100%;
}
.ilPollQuestionAnswers {
  margin: 5px;
  font-size: 80%;
}
.ilPollQuestionAnswer {
  margin-bottom: 5px;
}
.ilPollQuestionResults {
  margin: 10px;
  font-size: 80%;
}
.ilPollQuestionResult {
  margin-bottom: 5px;
}
.ilPollQuestionResultBar {
  width: 100%;
  border: 1px solid #aaa;
  float: left;
  height: 18px;
}
.ilPollQuestionResultBarInner {
  background-color: #c2e1ff;
  height: 18px;
}
.ilPollQuestionResultPerc {
  float: right;
  position: relative;
  margin-top: -17px;
  margin-right: 3px;
}
.ilPollLegend {
  margin-bottom: 5px;
}
.ilPollLegend td.legendLabel {
  font-size: 120%;
}
#ilMMSearch ul li {
  padding: 5px;
}
#ilMMSearch ul li label {
  font-weight: normal;
}
#ilMMSearchMenu p {
  white-space: nowrap;
}
#main_menu_search {
  width: 200px;
}
#ilTopBarNav .dropdown-menu #ilMMSearchMenu a,
#ilTopBarNav .dropdown-menu #ilMMSearchMenu a:hover,
#ilTopBarNav .dropdown-menu #ilMMSearchMenu a:active,
#ilTopBarNav .dropdown-menu #ilMMSearchMenu a:focus {
  background-color: transparent;
  color: #f5f5f5;
}
div.ilMainMenuSearch {
  padding: 0 10px 3px;
  margin: 1px 0 2px -1px;
  line-height: 26px;
}
input.ilMainMenuSearch {
  cursor: pointer;
  border: none;
  color: #606060;
  width: 150px;
  padding: 2px 4px 1px;
  margin: 0;
  background-color: white;
  min-height: 16px;
  -webkit-box-shadow: inset 1px 1px 2px #a0a0a0;
  box-shadow: inset 1px 1px 2px #a0a0a0;
  line-height: 1;
}
#mm_search_menu_head {
  background-color: #f8f8f8;
  padding: 5px;
  font-size: 85%;
}
#mm_search_menu_head p {
  margin: 0;
}
#mm_search_menu_head input {
  margin: 0;
  padding: 0;
}
#il_search_toolbar div.ilFormOption {
  width: auto;
}
#il_search_toolbar div.ilFormFooter {
  display: none;
}
#mm_search_menu_ac .ui-menu {
  border: 0 none;
  -webkit-box-shadow: none;
  box-shadow: none;
  color: #333333;
}
span.ilSearchHighlight {
  font-weight: bold;
}
div.il_SearchFragment {
  margin: 2px 0 5px;
  font-size: 80%;
  font-weight: normal;
  text-align: left;
}
#ilSearchResultsTable.table-striped > tbody > tr > td {
  background-color: transparent;
}
#search_area_form {
  min-width: 350px;
}
#search_area_form .form-horizontal .control-label {
  padding-top: 0;
}
/* Services/Help */
#ilHelpText .ilc_text_inline_Strong {
  font-weight: bold;
}
#ilHelpBack {
  padding-bottom: 20px;
}
#ilHelpText {
  clear: both;
  font-size: 90%;
}
#ilHelpText .ilc_list_o_NumberedList,
#ilHelpText .ilc_list_u_BulletedList {
  margin: 10px 0;
  padding: 0 0 0 25px;
}
#ilHelpText .ilc_list_o_NumberedList .ilc_list_o_NumberedList,
#ilHelpText .ilc_list_o_NumberedList .ilc_list_u_BulletedList,
#ilHelpText .ilc_list_u_BulletedList .ilc_list_u_BulletedList,
#ilHelpText .ilc_list_u_BulletedList .ilc_list_o_NumberedList {
  padding-left: 15px;
}
a#ilHelpClose {
  display: block;
  float: right;
  padding: 5px;
}
#ilHelpPanel .il_VAccordionHead {
  background-position: 3px 3px;
  padding: 3px 3px 3px 20px;
  font-size: 90%;
  font-weight: bold;
  border: none;
}
#ilHelpPanel .ilGroupedListLE {
  padding: 5px 10px 5px 20px;
}
#il_screen_id {
  position: fixed;
  right: 0;
}
@media only screen and (max-width: 768px) {
  #il_screen_id {
    display: none;
  }
}
#mm_help li a span:first-child {
  width: 20px;
  display: inline-block;
}
/* Modules/DataCollection */
td.dcl_actions {
  text-align: right;
  padding-right: 5px;
}
.dcl_record_list td,
.dcl_field_list td {
  padding: 10px 7px;
  font-size: 90%;
}
.ilDclTableDescription {
  padding: 15px 0;
  font-size: 90%;
}
.ilDclRecordViewNavWrapper {
  margin-bottom: 40px;
}
.ilDclRecordViewNav {
  font-weight: normal;
  padding: 3px;
  font-size: 80%;
  width: 80%;
  float: left;
}
.ilDclEditRecordButtonWrapper {
  float: right;
}
.ilDclRecordViewRecordOfTotal {
  margin-right: 10px;
}
.ilDclSelectRecord {
  margin-left: 10px;
}
.ilDclChangeRecord {
  display: inline;
}
.ilDclPermanentLinkWrapper {
  margin: 20px 0;
}
tr.dcl_comments_active > td {
  background-color: #ffffd9;
}
/* Modules/Bibliographic */
span.bibl_text_inline_Emph {
  font-style: italic;
}
/* Services/MediaObjects */
.ilPlayerPreviewOverlayOuter {
  position: relative;
}
.ilPlayerPreviewOverlay {
  position: relative;
  width: 320px;
  height: 240px;
  cursor: pointer;
}
.ilPlayerPreviewDescription {
  padding: 7px;
  font-size: 85%;
  position: absolute;
  width: 100%;
  color: #f0f0f0;
  margin-top: -240px;
  background: url("images/black60.png");
}
.ilPlayerPreviewOverlay img {
  cursor: pointer;
  width: 100%;
  height: 100%;
}
.ilPlayerPreviewDescriptionDownload {
  float: right;
}
.ilPlayerPreviewDescriptionDownload a {
  color: #a0a0a0;
}
.mejs-overlay-button {
  background-image: url("images/bigplay.svg");
}
.ilPlayerPreviewPlayButton {
  background: url("images/bigplay.svg") no-repeat scroll 0 0 transparent;
  height: 100px;
  left: 50%;
  margin: -50px 0 0 -50px;
  position: absolute;
  top: 50%;
  width: 100px;
  cursor: pointer;
}
.ilPlayerPreviewOverlay:hover .ilPlayerPreviewPlayButton {
  background-position: 0 -100px;
}
/* Services/Chart */
td.legendColorBox,
td.legendLabel {
  padding: 3px;
}
div.ilChartWrapper {
  max-width: 100%;
}
/* Services/Captcha */
div.iosCaptchaInfoContainer {
  margin: 10px 0 0 0;
}
div.iosCaptchaInputCommandContainer {
  margin: 10px 0 0 0;
}
div.iosCaptchaInputCommandContainer .reload {
  width: 19px;
  height: 19px !important;
  font-size: 100%;
  vertical-align: top;
  margin: 0;
  padding: 0;
}
div.iosCaptchaInputCommandContainer .reload img {
  width: 19px;
  height: 19px;
  margin: 0;
  padding: 3;
}
div.iosCaptchaInputCommandContainer .audio {
  width: 19px;
  height: 19px;
  margin: 0 10px 0 12px;
  vertical-align: middle;
}
/* Services/User */
div.ilProfile {
  width: 450px;
  margin: 0 auto;
  background-color: #f6f6f6;
  border: 1px solid #d0d5ea;
  padding: 15px;
}
div.ilProfile + div.ilPermalinkContainer {
  margin-top: 20px;
}
div.ilProfile + div.ilPermalinkContainer .input-group-btn {
  vertical-align: bottom;
}
h3.ilProfileName {
  margin: 0 0 10px;
  padding: 0;
  font-weight: normal;
  font-size: 130%;
}
div.ilProfileSection {
  margin-top: 20px;
  font-size: 90%;
  color: #606060;
}
h3.ilProfileSectionHead {
  margin: 0 0 3px;
  padding: 0;
  font-weight: normal;
  font-size: 110%;
  color: #202020;
}
table.il_user_quota_disk_usage_overview {
  background-color: white;
}
img.ilUserXXSmall {
  max-width: 30px;
}
/* -- User Gallery Styles -- */
.ilUsersGalleryContainer div.ilUser {
  margin: 0 0 20px;
  background-color: white;
  padding: 20px 0;
  font-size: 100%;
  width: 100%;
  height: auto;
  text-align: center;
}
.ilUsersGalleryContainer div.ilUser img {
  min-height: 80px;
  max-height: 80px;
}
.ilUsersGalleryContainer div.ilUser h3 {
  white-space: nowrap;
  overflow: hidden;
  text-overflow: ellipsis;
  padding: 5px;
  margin: 20px 0;
  font-size: 1.6rem !important;
}
.ilUsersGalleryContainer div.ilUser .action {
  width: 100%;
  height: 40px;
}
.ilUsersGalleryContainer div.ilUser .action div {
  display: inline-block;
}
.ilUsersGalleryContainer div.ilUser .action .btn {
  float: left;
}
.ilUsersGalleryContainer div.ilUser .action .btn-default:hover {
  color: white !important;
}
.ilUsersGalleryContainer div.ilUser .action .mailBtn {
  height: 37px;
  font-size: 16px;
  padding: 0 15px;
  line-height: 30px;
  margin: 2px 0 0 0;
}
.ilUsersGalleryContainer div.ilUser .action .open .btn {
  -webkit-box-shadow: 0 0 0 0 3px 5px rgba(0, 0, 0, 0.5);
  box-shadow: 0 0 0 0 3px 5px rgba(0, 0, 0, 0.5);
}
.ilUsersGalleryContainer div.ilUser .action .open .btn-success:hover,
.ilUsersGalleryContainer div.ilUser .action .open .btn-success:focus,
.ilUsersGalleryContainer div.ilUser .action .open .btn-success:active {
  color: white;
  background: #626f78;
  -webkit-box-shadow: 0 0 0 0 3px 5px rgba(0, 0, 0, 0.5);
  box-shadow: 0 0 0 0 3px 5px rgba(0, 0, 0, 0.5);
  border: 1px solid #5b6770;
}
.ilUsersGalleryContainer div.ilUser .action ul.dropdown-menu {
  min-width: 170px;
  padding: 0;
  margin: 0;
  -webkit-box-shadow: 1px 1px 1px rgba(0, 0, 0, 0.1);
  box-shadow: 1px 1px 1px rgba(0, 0, 0, 0.1);
}
.ilUsersGalleryContainer div.ilUser .action ul.dropdown-menu li > a {
  padding: 8px 10px;
}
/* Services/Style */
.ilPositionStatic {
  position: static;
}
/* PageLayout Previews */
div.ilc_QuestionPlaceHolderThumb,
div.ilc_MediaPlaceHolderThumb,
div.ilc_TextPlaceHolderThumb,
div.ilc_PredTextPlaceHolderThumb {
  margin: 1px;
  padding: 5px 2px 5px 0;
  border: 1px solid gray;
  font-size: 10px;
  background: url("images/question_placeholder_thumb.png") no-repeat center;
  font-weight: bold;
}
div.ilc_MediaPlaceHolderThumb {
  background-image: url("images/media_placeholder_thumb.png");
}
div.ilc_TextPlaceHolderThumb {
  background-image: url("images/text_placeholder_thumb.png");
}
div.ilc_PredTextPlaceHolderThumb {
  background-image: url("images/pred_text_placeholder_thumb.png");
}
div.ilc_HeadlineThumb {
  font-size: 11px;
  font-weight: bold;
  width: 100%;
  border-bottom: 1px solid gray;
  color: gray;
  margin: 2px 0 4px;
}
/* Modules/Course */
.ilValignTop {
  vertical-align: top;
}
.halfWidth {
  width: 50%;
}
.ilInheritBGColor {
  background-color: inherit;
}
td.option_value_details {
  background: none white;
  color: #222;
  padding: 3px;
  vertical-align: top;
  text-align: left;
}
td.option_value_center_details {
  background: none #ffe4e4;
  color: #222;
  padding: 3px;
  vertical-align: top;
  text-align: center;
}
ul.noStyle {
  list-style: none;
}
li.smallPad {
  padding: 1px;
}
.listIndent {
  padding: 0 0 20px;
}
.ilCrsObjAcc {
  margin-bottom: 10px;
}
/* LOK progress bars */
.ilCourseObjectiveProgressBar {
  padding-right: 5px;
  float: right;
}
.ilCourseObjectiveProgressBarContainer {
  float: right;
  padding-left: 10px;
}
.ilCourseObjectiveProgressBarContainer > .progress {
  margin: 5px 0 0;
  border: 1px solid #bbb;
  background-color: white;
}
.ilCourseObjectiveProgressBarContainer > .progress > .progress-bar {
  -webkit-box-shadow: none;
  box-shadow: none;
}
.ilCourseObjectiveProgressBarLimit {
  float: right;
  position: relative;
  border-right: 2px dotted #888;
  height: 20px;
  margin-top: -17px;
}
.ilCourseObjectiveProgressBarNeutral {
  background-color: #888;
}
.ilCourseObjectiveProgressBarCompleted {
  background-color: #60b060;
}
.ilCourseObjectiveProgressBarFailed {
  background-color: #b06060;
}
/* Modules/Chatroom */
.ilValignBottom {
  vertical-align: bottom;
}
#chat_actions {
  white-space: nowrap;
  margin-left: 10px;
}
#chat_messages {
  height: 300px;
  padding: 2px;
  overflow-y: scroll;
  overflow-x: hidden;
  overflow-wrap: break-word;
  word-wrap: break-word;
  -ms-word-break: break-all;
  word-break: break-all;
  word-break: break-word;
  -ms-hyphens: auto;
  -moz-hyphens: auto;
  -webkit-hyphens: auto;
  hyphens: auto;
  width: 100%;
  min-height: 200px;
  background-color: white;
}
#chat_users {
  overflow: auto;
  height: 100%;
  min-height: 300px;
}
#private_rooms {
  z-index: 200;
  display: none;
}
td.chatroom {
  width: 200px;
  height: auto;
}
.ilChatroomUser {
  border-bottom: 1px solid #e9e9e9;
}
.ilChatroomUser .media-body {
  white-space: nowrap;
}
.ilChatroomUser .media-body {
  padding-top: 8px;
}
.ilChatroomUser .media-body h4,
.ilChatroomUser .media-body p {
  color: #a0a0a0;
  font-size: 12px;
  padding: 5px 3px 0 3px;
  line-height: 1em;
  margin: 0;
}
.ilChatroomUser .media-body h4 {
  padding-top: 0;
  color: #606060;
  overflow: hidden;
  text-overflow: ellipsis;
  white-space: nowrap;
}
.ilChatroomUser .dropdown-menu {
  background-color: #f0f0f0;
  padding: 10px 0;
  font-size: 12px;
}
.ilChatroomUser .dropdown-menu a {
  color: #606060;
}
.ilChatroomUser .dropdown-menu a:hover {
  color: #202020;
}
.ilChatroomUser .arrow-down {
  width: 0;
  height: 0;
  border-left: 11px solid transparent;
  border-right: 11px solid transparent;
  border-top: 11px solid white;
  margin-top: -10px;
  margin-left: 100px;
}
.ilChatroomUser .media:hover {
  background-color: #fea;
}
.ilChatroomUser .dropdown-menu {
  position: static;
  float: none;
  -webkit-box-shadow: none;
  box-shadow: none;
}
.ilChatroomUser .media {
  padding: 0;
}
.ilChatroomUser .media-left img {
  width: 30px;
  height: 30px;
}
.ilChatroomUser .media-body,
.ilChatroomUser .media-left,
.ilChatroomUser .media-right {
  display: table-cell;
  vertical-align: top;
}
.ilChatroomUser .media-left {
  padding-right: 10px;
}
.ilChatroomUser .media {
  padding: 10px;
}
/* Services/Container */
div.il_Preconditions {
  padding: 10px 0 0;
}
div.il_PreconditionsTitel {
  margin-top: 3px;
  text-align: left;
  font-size: 90%;
}
[dir="rtl"] div.il_PreconditionsTitel {
  text-align: right;
}
div.ilPreconditionItem {
  margin: 0 -10px;
}
/* Repository */
div.ilContainerListItemOuter {
  padding: 15px 10px;
  zoom: 1;
  /* background-color: lighten(@mid-gray, 75%); */
}
[dir="rtl"] div.ilContainerListItemOuter {
  display: table;
}
div.tblfooter.ilContainerListFooter {
  font-size: 100%;
  padding: 3px 0 0 10px;
  text-align: left;
}
div.tblfooter.ilContainerListFooter > input {
  padding: 0;
  margin: 0;
}
div.tblfooter.ilContainerListFooter > label {
  margin: 0;
  padding: 0 0 0 8px;
  vertical-align: top;
}
input[name^="position[blocks]"] {
  margin: 0 0 0 -2px;
}
[dir="rtl"] .ilContainerListFooter {
  padding-left: 0;
  padding-right: 15px;
}
div.ilListItemSection {
  clear: both;
  max-width: calc(100% - 40px);
}
div.ilContainerListItemOuterHighlight {
  padding: 15px;
  background-color: #ffffd9;
  zoom: 1;
}
.ilCLI {
  padding: 0;
}
div.ilContainerListItemCB {
  /*float: left;
	width: 25px;*/
  display: table-cell;
  vertical-align: top;
  padding-right: 10px;
}
[dir="rtl"] div.ilContainerListItemCB {
  /* float: right; */
}
div.ilContainerListItemIcon {
  /* margin-top: -3px;
	   float: left;
	position: absolute; */
  display: table-cell;
  vertical-align: top;
}
div.ilContainerListItemIcon a {
  display: block;
  margin-top: -3px;
}
[dir="rtl"] div.ilContainerListItemIcon {
  float: right;
}
div.ilContainerListItemIconCB {
  margin-left: 25px;
}
[dir="rtl"] div.ilContainerListItemIconCB {
  margin-left: 0;
  margin-right: 25px;
}
div[class^="il_editarea"] .ilContainerListItemOuter img,
img.ilListItemIcon {
  width: 35px;
  height: 35px;
  max-width: none;
}
div.ilContainerListItemContent {
  /* margin-left: 35px; */
  display: table-cell;
  vertical-align: top;
  width: 100%;
}
[dir="rtl"] div.ilContainerListItemContent {
  /* margin-left: 0;
	margin-right: 35px; */
}
/* If checkbox is activated, add spacing */
div.ilContainerListItemContentCB {
  /* margin-left: 60px; */
}
[dir="rtl"] div.ilContainerListItemContentCB {
  /* margin-left: 0;
	margin-right: 60px; */
}
div.il_ContainerListItem {
  margin: 2px 0;
  padding-left: 8px;
  width: 100%;
}
[dir="rtl"] div.il_ContainerListItem {
  padding-left: 0;
  padding-right: 8px;
}
.ilContainerBlockHeader {
  font-weight: 400;
  padding: 5px 10px;
  text-align: left;
  vertical-align: middle;
}
.ilContainerBlockHeaderExpanded,
.ilContainerBlockHeaderCollapsed {
  background-repeat: no-repeat;
  background-position: 20px 8px;
  padding-left: 50px;
  /* padding-top: 6px; */
  background-color: #f9f9f9;
  cursor: pointer;
  margin-bottom: 1px;
}
.ilContainerBlockHeaderExpanded {
  background-image: url("images/tree_exp.svg");
}
.ilContainerBlockHeaderCollapsed {
  background-image: url("images/tree_col.svg");
  /* background-color: @il-secondary-container-bg; */
}
.ilContainerBlockHeaderExpanded:hover,
.ilContainerBlockHeaderCollapsed:hover {
  background-color: #ffffd0;
}
[dir="rtl"] .ilContainerBlockHeader {
  text-align: right;
}
.ilContainerBlock {
  width: 100%;
  clear: both;
  margin-bottom: 20px;
}
div#cont_paste_explorer_tree ul.il_Explorer {
  margin: 0 0 0 24px;
}
[dir="rtl"] div#cont_paste_explorer_tree ul.il_Explorer {
  margin: 0 24px 0 0;
}
#ilContRepIntro {
  margin: 20px 0 50px 0;
  clear: both;
}
div#ilContRepIntro img {
  float: right;
  width: 150px;
  height: 150px;
}
[dir="rtl"] div#ilContRepIntro img {
  float: left;
}
.ilContObjectiveObjectListItem {
  background-color: white;
}
.ilContObjectiveIntro {
  background-color: white;
  padding: 1px 15px;
}
.ilContObjectivesViewTestItem {
  background-color: white;
  margin-bottom: 10px;
}
.ilContainerTileRows {
  margin: 10px -20px 0 -20px;
}
.ilContainerTileRows .card-no-highlight {
  height: 0px;
}
.ilContainerTileRows .il-chart-progressmeter-container {
  height: 100%;
}
.ilContainerTileRows .il-card h5 button.btn {
  font-size: inherit;
}
.ilContainerShowMore {
  padding: 15px 10px;
  background-color: white;
  text-align: center;
  margin: 0 -15px;
}
/* Modules/LearningModule */
.ilLMMenu {
  clear: both;
}
body.ilLMNoMenu .ilFixedTopSpacer {
  padding-top: 0px;
}
body.ilLMNoMenu .ilLeftNav {
  top: 0px;
}
button.ilAreaClose {
  width: 20px;
  height: 20px;
  position: absolute;
  top: 0;
  cursor: pointer;
}
div.ilRightAreaSpace {
  width: 50%;
}
/* right area (used in learning modules) */
div#right_area {
  bottom: 0;
  width: 50%;
  right: 0px;
  top: 117px;
  position: fixed;
  /* padding: 5px; */
  background-color: #f5f5f5;
  border-left: 3px solid #e9e9e9;
  /* box-shadow: inset 0px 2px 2px #d0d0d0; */
  -webkit-overflow-scrolling: touch;
  /* Bug 11209 */
  overflow: hidden;
  /* Bug 11209 */
}
div#right_area iframe {
  -webkit-overflow-scrolling: touch;
  /* Bug 11209 */
  overflow: auto;
  /* Bug 11209 */
  border: none;
  width: 100%;
  height: 100%;
}
div#right_cont_area {
  bottom: 0;
  width: 50%;
  right: 0px;
  top: 117px;
  position: fixed;
  background-color: transparent;
  border-left: 3px solid #e0e0e0;
  -webkit-overflow-scrolling: touch;
  /* Bug 11209 */
  overflow: hidden;
}
div#right_top_area {
  top: 0;
  width: 100%;
  height: 100%;
  position: absolute;
  border-bottom: 3px solid #e9e9e9;
  border-right: 3px solid #e9e9e9;
  -webkit-overflow-scrolling: touch;
  /* Bug 11209 */
  overflow: hidden;
  display: none;
}
div.ilRightContAreaSplit div#right_top_area {
  height: 50%;
}
div#right_top_area iframe {
  -webkit-overflow-scrolling: touch;
  /* Bug 11209 */
  overflow: auto;
  /* Bug 11209 */
  border: none;
  width: 100%;
  height: 100%;
}
div#right_bottom_area {
  top: 0px;
  width: 100%;
  height: 100%;
  position: absolute;
  -webkit-overflow-scrolling: touch;
  /* Bug 11209 */
  overflow: hidden;
  display: none;
  border-right: 3px solid #e9e9e9;
}
div.ilRightContAreaSplit div#right_bottom_area {
  top: 50%;
  height: 50%;
}
div#right_bottom_area iframe {
  -webkit-overflow-scrolling: touch;
  /* Bug 11209 */
  overflow: auto;
  /* Bug 11209 */
  border: none;
  width: 100%;
  height: 100%;
}
#il_expl2_jstree_cont_out_ilLMProgressTree img {
  width: 18px;
  height: 18px;
  margin-top: -3px;
}
<<<<<<< HEAD
/* Services/PersonalDesktop */
h3.ilPDBlockSubHeader {
  margin: 0;
  font-weight: 300;
  font-size: 90%;
  font-style: italic;
  text-align: left;
  vertical-align: middle;
  padding: 1px 0 0 5px;
}
.ilUserOnlineRow {
  margin: 0 0 0 40px;
}
.ilUserImage {
  margin: 0 0 0 -40px;
}
div.ilUserImage + img {
  margin: 2px 0;
}
div#ilPDIntro img {
  float: right;
  width: 120px;
  height: 120px;
}
=======
>>>>>>> 1c8dcaa5
/* Services/UIComponent/AdvancedSelectionList */
div.il_adv_sel {
  border: 1px solid #d6d6d6;
  -webkit-box-shadow: 2px 2px 4px #c0c0c0;
  box-shadow: 2px 2px 4px #c0c0c0;
}
table.il_adv_sel {
  color: black;
  background-color: white;
  border-spacing: 0;
  cursor: pointer;
}
tr.il_adv_sel {
  cursor: pointer;
}
tr.il_adv_sel_act {
  background-color: #fff9bc;
  cursor: pointer;
}
td.il_adv_sel {
  border-bottom: 1px solid #f0f0f0;
  padding: 3px 10px;
  text-align: left;
  white-space: nowrap;
  cursor: pointer;
  font-weight: normal;
}
#ilAdvSelListTable_item_creation td.il_adv_sel {
  min-width: 150px;
}
td.il_adv_sel_ic {
  border-bottom: 1px solid #f0f0f0;
  padding: 3px 0 3px 10px;
  text-align: left;
  cursor: pointer;
}
td.ilAsyncImgLoader {
  padding: 0 40px;
}
span[id^="ilAdvSelListAnchorElement_"] + div {
  position: absolute;
  z-index: 5000;
  left: 0;
  right: 0;
}
div[id^="ilAdvSelListTable_"] {
  overflow: auto;
  background-color: white;
  clear: both;
  display: none;
  position: absolute;
}
/* Services/Object */
.ilHeadAction img {
  width: 18px;
  height: 18px;
}
.il_ItemProperty .badge {
  font-size: 8px;
  padding: 2px 4px;
  margin-top: -1px;
  margin-left: -5px;
  position: absolute;
}
div.ilCreationFormSection .form-horizontal {
  margin-top: -1px;
  padding-top: 1px;
}
.ilObjListRow {
  border-bottom: 1px solid #f0f0f0;
  background-color: white;
}
.ilObjListRow:hover {
  background-color: #ffffea;
}
.table-striped {
  border-collapse: separate;
}
.table-striped > tbody > tr.ilObjListRow > td {
  background-color: white;
}
.table-striped > tbody > tr.ilObjListRow:hover > td {
  background-color: #ffffea;
}
.table-striped > tbody > tr.ilObjListRow:hover:nth-child(2n+1) > td {
  background-color: #ffffea;
}
/* Services/Navigation */
form.ilNavHistoryForm {
  padding: 0;
  margin: 0 5px 0 0;
  padding: 5px 5px 2px;
  border: 0 none;
  display: inline;
  font-size: 80%;
}
input.ilNavHistorySubmit {
  color: #2255a0;
  padding: 0;
  margin: 0;
  border: 0 none;
  cursor: pointer;
  background-color: #f0f0f0;
}
select.ilNavHistorySelect {
  border: 0 none;
  padding: 0;
  background-image: none;
  text-decoration: none;
}
/* Services/Block */
.iosPdBlockDragAndDropPlaceholder {
  border: 3px dashed #c0c0c0;
  border-radius: 8px;
  margin-bottom: 15px;
}
/* Blocks */
div.il_Block,
table.il_Block {
  width: 100%;
  border-spacing: 0px;
  border-collapse: collapse;
  margin-bottom: 20px;
  clear: both;
  table-layout: fixed;
  word-wrap: break-word;
  background-color: #f9f9f9;
  border: none;
  text-align: left;
  padding: 5px;
}
#il_center_col div.il_Block {
  background-color: white;
}
div.ilBlockHeader,
div.ilBlockHeaderBig,
td.ilBlockHeader,
td.ilBlockHeaderBig {
  /* font-family: 'Open Sans Semibold';  deactivated, since it affects drop downs in the header */
  font-weight: normal;
  padding: 3px 0;
  margin: 0 5px;
  text-align: left;
  color: #696969;
  border-bottom: 1px solid #dcdcdc;
  /* box-shadow: 0 -2px 1px -1px white inset; no white lines */
}
div.ilBlockHeaderBig,
td.ilBlockHeaderBig {
  font-size: 100%;
}
h3.ilBlockHeader {
  font-weight: 600;
  margin: 0;
  padding: 0;
  font-size: 100%;
  display: inline;
}
/* possibly deprecated */
.il_BlockInfo {
  font-size: 80%;
  color: #909090;
}
/* new class */
div.ilBlockInfo {
  font-size: 75%;
  color: #909090;
  padding: 1px 3px;
  background-color: #f9f9f9;
  text-align: right;
}
div.ilBlockContent {
  padding: 5px;
}
.ilBlockRow1,
.ilBlockRow2 {
  padding: 3px;
  border-bottom: 1px solid #f0f0f0;
}
div.ilBlockPropertyCaption {
  color: #696969;
  font-style: italic;
}
/* Services/UIComponent/Lightbox */
.ilLightbox {
  position: absolute;
  top: 0;
  bottom: 0;
  right: 0;
  left: 0;
  background-color: #303030;
  overflow: auto;
}
a.ilMediaLightboxClose {
  display: block;
  float: right;
  margin: 5px 0 10px 10px;
  cursor: pointer;
  color: #808080;
  font-size: 140%;
}
a.ilMediaLightboxClose:hover {
  color: #a0a0a0;
  text-decoration: none;
}
.ilLightboxContent {
  margin: 50px auto 0;
  width: 640px;
  max-width: 100%;
}
/* Services/Membership */
div.ilAttendanceListPrint td,
div.ilAttendanceListPrint th {
  border: 1px solid #d6d6d6;
  padding: 2px;
}
body.ilBodyPrint {
  height: auto;
  background-color: white;
  margin: 10px;
  padding: 0;
}
/* Modules/BookingManager */
.ilTextinfo {
  margin-bottom: 10px;
}
/* Services/InfoScreen */
div.ilInfoScreenSec {
  padding: 0;
  margin-bottom: 20px;
}
div.ilInfoScreenSec h3.ilHeader {
  margin-bottom: 5px;
  display: block;
  /* margin: 10px 0;
	color: @brand-secondary;
	font-size: 120%;
	text-align: right; */
}
.il_InfoScreenProperty {
  padding: 15px;
  vertical-align: top;
  color: #696969;
  font-style: italic;
}
.il_InfoScreenPropertyValue {
  padding: 15px;
  vertical-align: top;
  background-color: white;
}
.ilInfoScreenSec.form-horizontal .form-group {
  margin: 0;
  background-color: #f9f9f9;
}
.ilInfoScreenSec.form-horizontal .form-group:nth-child(2) .il_InfoScreenPropertyValue {
  /* border-top: 1px solid lighten(@mid-gray, 60%);
		box-shadow: inset 0px 2px 1px -1px white; */
}
.ilInfoScreenSec.form-horizontal {
  background-color: transparent;
}
.ilInfoScreenSec.form-horizontal .control-label {
  padding: 15px;
  line-height: normal;
}
/* Services/Init */
@media only screen and (max-width: 768px) {
  div.ilStartupFrame {
    width: 100%;
  }
}
.ilStartupSection {
  padding-top: 25px;
}
@media only screen and (max-width: 768px) {
  .ilStartupSection {
    padding-top: 15px;
  }
}
div.ilStartupSection form.form-horizontal {
  text-align: left;
  width: 40em;
}
@media only screen and (max-width: 768px) {
  div.ilStartupSection form.form-horizontal {
    width: auto;
  }
}
div#il_startup_logo img {
  height: 50px;
  width: 50px;
  margin: 15px 15px 0;
}
@media only screen and (max-width: 768px) {
  div#il_startup_logo img {
    margin: 10px;
    max-width: 100%;
    height: 40px;
    width: 40px;
  }
}
/* Services/Bookmarks */
#block_pdbookm_0 #tree_div {
  overflow: auto;
  width: 100%;
}
#block_pdbookm_0 .il_Block #tree_div img {
  height: 20px;
  width: 20px;
}
.iosPdBmListImg {
  height: 20px;
  width: 20px;
}
.iosPdBmListImg[src$="spacer.png"] {
  height: 0;
  width: 0;
}
/* Services/UIComponent/Toolbar */
.ilToolbar .container-fluid {
  padding-left: 0;
}
.ilToolbar.navbar {
  border: 0 none;
  background-color: #f9f9f9;
}
.ilToolbar .ilToolbarItems {
  padding: 0;
}
.ilToolbar .form-control {
  width: auto;
  display: inline-block;
  vertical-align: top;
}
.ilToolbar input[type="file"] {
  display: inline-block;
}
.ilToolbar li {
  border: 0 none;
  margin-right: 15px;
}
.ilToolbar li .navbar-form,
.ilToolbar li .navbar-text {
  padding: 0;
  border: 0 none;
  margin-left: 0;
  margin-right: 0;
  display: inline-block;
}
.ilToolbar li.navbar-text {
  margin-left: 0;
}
.ilToolbar li.ilToolbarSeparator {
  border-left: 1px solid #d8d8d8;
  height: 40px;
}
.ilToolbar li.ilToolbarGroup .navbar-form,
.ilToolbar li.ilToolbarGroup .navbar-text {
  margin-left: 7.5px;
}
.ilToolbar li.ilToolbarGroup .navbar-form:first-child,
.ilToolbar li.ilToolbarGroup .navbar-text:first-child {
  margin-left: 0;
}
.ilToolbar li.ilToolbarGroup .navbar-text {
  margin-right: 0;
}
.ilToolbar .ilToolbarStickyItems {
  float: left;
  margin-left: 15px;
}
.ilToolbar .ilToolbarStickyItems.navbar-nav {
  margin-top: 0;
  margin-bottom: 0;
}
.ilToolbar .ilToolbarStickyItems.navbar-nav .open .dropdown-menu > li > a {
  padding-left: 10px;
}
.ilToolbar .ilToolbarStickyItems > li {
  float: left;
  margin-right: 15px;
}
.ilToolbar .ilToolbarStickyItems > li .navbar-form {
  border: 0 none;
}
.ilToolbar .ilToolbarStickyItems > li.ilToolbarStickyItem {
  border: 0 none;
}
.ilToolbar ul.dropdown-menu > li {
  border: 0 none;
  margin-right: 0;
}
@media only screen and (max-width: 768px) {
  .ilToolbar .container-fluid {
    padding-left: 15px;
  }
  .ilToolbar li {
    border-bottom: 1px solid #d8d8d8;
    margin-right: 0;
  }
  .ilToolbar .ilToolbarStickyItems.navbar-nav .open .dropdown-menu > li > a {
    padding-left: 0;
  }
}
/* Services/UIComponent/Tooltip */
.qtip-default {
  font-size: 12px;
  line-height: 1.5;
  background-color: #607ea5;
  border-color: #607ea5;
  color: white;
  -webkit-box-shadow: 1px 1px 3px 1px rgba(0, 0, 0, 0.15);
  box-shadow: 1px 1px 3px 1px rgba(0, 0, 0, 0.15);
  -webkit-border-radius: 4px;
  -moz-border-radius: 4px;
  border-radius: 4px;
}
/* Services/Rating */
img.ilRatingIcon {
  width: 16px;
  height: 16px;
}
img.ilRatingMarker {
  width: 7px;
  height: 7px;
}
a.ilRating {
  text-decoration: none;
}
div.ilRatingOverlay {
  z-index: 1000 !important;
  padding: 0 5px;
  display: none;
}
.panel {
  -webkit-box-shadow: none;
  box-shadow: none;
  border: 0 none;
}
.panel.panel-primary {
  background: white;
}
.panel-heading.ilHeader {
  background: #f0f0f0;
  padding-left: 0;
  padding-bottom: 5px;
}
/* Modules/Excercise */
.ilExcAssignmentBody {
  padding: 20px;
  /* background-color: lighten(@body-bg, 2%); */
}
.ilExcAssignmentHead img {
  display: block;
  float: left;
}
.ilExcAssignmentHead h3 {
  padding: 0;
  margin: 4px 0 0 25px;
  font-size: 16px;
}
.ilExcAssignmentHead > div {
  margin: 4px 0 0 25px;
  font-size: 12px;
}
.ilExcOverview .ilExcAssImageContainer {
  max-width: 300px;
  display: inline-block;
  cursor: pointer;
}
.ilExcReportFeedback {
  background-color: #F9F9F9;
  padding: 9px;
}
.ilExcAssignmentInfoTool {
  padding: 10px;
}
.ilExcAssignmentInfoTool h4 {
  padding-left: 0px;
  padding-right: 0px;
}
.ilExcAssignmentInfoTool p {
  padding: 0px;
}
.ilExcAssignmentInfoTool ul {
  padding-left: 30px;
  margin: 0;
}
.progress {
  height: 15px;
  min-width: 100px;
}
.progress-bar {
  font-size: 11px;
  line-height: 15px;
  min-width: 30px;
}
/* Services/News */
span.ilNewsRssIcon {
  background-color: #ea6705;
  color: white;
  min-width: 36px;
  font-size: 10px;
  text-align: center;
  display: inline-block;
  padding: 0 5px;
}
span.ilNewsRssIcon:hover {
  text-decoration: none;
  background-color: #b85104;
}
/* timeline, see http://codepen.io/jasondavis/pen/fDGdK */
.ilTimeline {
  list-style: none;
  padding: 20px 0;
  position: relative;
}
.ilTimeline:before {
  top: 0;
  bottom: 0;
  position: absolute;
  content: " ";
  width: 3px;
  background-color: #d0d0d0;
  left: 50%;
  margin-left: -1.5px;
}
@media only screen and (max-width: 768px) {
  .ilTimeline:before {
    left: 90%;
  }
}
.ilTimeline > li {
  margin-bottom: 20px;
  position: relative;
  margin-right: 50%;
}
.ilTimeline > li:nth-child(even) {
  margin-left: 50%;
  margin-right: 0;
}
@media only screen and (max-width: 768px) {
  .ilTimeline > li:nth-child(even) {
    margin-left: 0;
  }
}
.ilTimeline > li:nth-child(even) > .ilTimelineBadge {
  left: 0;
  margin-left: -25px;
  right: auto;
  margin-right: 0;
}
@media only screen and (max-width: 768px) {
  .ilTimeline > li {
    margin-right: 0;
  }
}
.ilTimeline > li:before,
.ilTimeline > li:after {
  content: " ";
  display: table;
}
.ilTimeline > li:after {
  clear: both;
}
.ilTimeline > li > .ilTimelinePanel {
  width: 88%;
  float: left;
  padding: 20px;
  position: relative;
  background: white;
}
@media only screen and (max-width: 768px) {
  .ilTimeline > li > .ilTimelinePanel {
    width: 80%;
  }
}
.ilTimeline > li > .ilTimelinePanel:after {
  position: absolute;
  top: 27px;
  right: -14px;
  display: inline-block;
  border-top: 14px solid transparent;
  border-left: 14px solid white;
  border-right: 0 solid white;
  border-bottom: 14px solid transparent;
  content: " ";
}
.ilTimeline > li > .ilTimelineBadge {
  color: white;
  width: 50px;
  height: 50px;
  padding-top: 8px;
  line-height: 1.2em;
  font-size: 1em;
  text-align: center;
  position: absolute;
  top: 16px;
  background-color: #999;
  z-index: 100;
  border-radius: 50%;
  right: 0;
  margin-right: -25px;
}
@media only screen and (max-width: 768px) {
  .ilTimeline > li > .ilTimelineBadge {
    left: 90%;
  }
}
.ilTimeline > li > .ilTimelineBadge > .ilTimelineDay {
  font-size: 1.3em;
}
.ilTimeline > li > .ilTimelineBadge > .ilTimelineMonth {
  font-size: 0.8em;
}
.ilTimeline > li > .ilTimelineBadge > p {
  padding: 0;
  margin: 0;
}
.ilTimeline > li:nth-child(even) > .ilTimelinePanel {
  float: right;
}
@media only screen and (max-width: 768px) {
  .ilTimeline > li:nth-child(even) > .ilTimelinePanel {
    float: left;
  }
}
.ilTimeline > li:nth-child(even) > .ilTimelinePanel:before {
  border-left-width: 0;
  border-right-width: 15px;
  left: -15px;
  right: auto;
}
@media only screen and (max-width: 768px) {
  .ilTimeline > li:nth-child(even) > .ilTimelinePanel:before {
    border-left-width: 15px;
    border-right-width: 0;
    right: auto;
    right: -15px;
  }
}
.ilTimeline > li:nth-child(even) > .ilTimelinePanel:after {
  border-left-width: 0;
  border-right-width: 14px;
  left: -14px;
  right: auto;
}
@media only screen and (max-width: 768px) {
  .ilTimeline > li:nth-child(even) > .ilTimelinePanel:after {
    border-left-width: 14px;
    border-right-width: 0;
    left: auto;
    right: -14px;
  }
}
.ilTimeline .media-heading {
  clear: right;
  margin-top: 8px;
}
.ilNewsTimelineTruncatedText {
  overflow: hidden;
  text-overflow: ellipsis;
  white-space: nowrap;
}
.ilNewsTimelineObjHead img {
  width: 22px;
  height: 22px;
}
.ilNewsTimelinePlayer {
  position: relative;
  z-index: 500;
}
.ilNewsTimelineUserImage {
  float: left;
  overflow: hidden;
  width: 100px;
}
@media only screen and (max-width: 768px) {
  .ilNewsTimelineUserImage {
    width: 50px;
  }
}
.ilNewsTimelineUserImage img {
  width: 75px;
  height: 75px;
}
@media only screen and (max-width: 768px) {
  .ilNewsTimelineUserImage img {
    width: 40px;
    height: 40px;
  }
}
.ilNewsTimelineContentSection {
  padding-left: 100px;
}
@media only screen and (max-width: 768px) {
  .ilNewsTimelineContentSection {
    padding-left: 50px;
  }
}
.ilNewsTimelineEditInfo {
  width: 90%;
}
.ilNewsTimelineMoreLoader {
  text-align: center;
}
.ilNewsTimelineMoreLoader img {
  width: 30px;
  height: 30px;
}
/* https://github.com/JoanClaret/jquery-dynamic-max-height */
.dynamic-height-wrap {
  overflow: hidden;
  position: relative;
  -webkit-transition: max-height 0.25s ease-in-out;
  -o-transition: max-height 0.25s ease-in-out;
  transition: max-height 0.25s ease-in-out;
  width: 100%;
}
/* Bottom gradient (optional, but recommended)*/
.dynamic-height-active .dynamic-height-wrap:before {
  background: linear-gradient(to bottom, rgba(240, 249, 255, 0) 0%, white 100%);
  bottom: 0;
  content: '';
  height: 30px;
  left: 0;
  position: absolute;
  right: 0;
  z-index: 1;
}
.dynamic-height-active .dynamic-show-more {
  display: inline-block;
}
.dynamic-show-more {
  display: none;
}
.ilTimeline .ilNotes {
  margin: 0 -20px -20px -20px;
  padding: 10px 20px;
}
div.ilSurveyPageEditDropArea {
  border-color: #88be51;
  color: #88be51;
  background-color: #aed389;
}
div.ilSurveyPageEditDropAreaSelected {
  border-color: #88be51;
  color: #88be51;
  background-color: #94c564;
}
div.ilSurveyPageEditAreaDragging {
  border: 2px dashed #434343;
  background-color: #f9f9f9;
  padding: 5px;
}
div.ilSurveyPageEditActionMenu {
  float: right;
  margin: 3px;
}
/* Modules/MediaPool */
#ilMepPreviewContent {
  margin: 0;
  width: 100%;
  padding: 0;
  border: 0;
}
.ilMediaPoolPagePreviewBody {
  background-color: white;
  height: auto;
}
/* Services/Tags */
.ilTagCloud {
  font-size: 12px;
  padding: 6px 12px;
}
.ilTag {
  background-color: #75deea;
  /* background-color: lighten(@brand-primary, 10%); */
  color: white;
  display: inline-block;
  white-space: nowrap;
  padding: 1px 5px;
  margin: 2px 4px 2px 0;
  border-radius: 3px;
}
a.ilTag:hover,
a.ilTag:active {
  text-decoration: none;
  color: white;
  background-color: #60eeff;
}
.ilTagRelHigh {
  background-color: #85d1da;
}
.ilTagRelMiddle {
  background-color: #95c5ca;
}
.ilTagRelLow {
  background-color: #a5b8ba;
}
.ilTagRelVeryLow {
  background-color: #b0b0b0;
}
.ilTag.ilHighlighted {
  background-color: #ea6705;
}
#il_tags_modal textarea {
  resize: vertical;
}
/* Services/UIComponent/Checklist */
div.ilChecklist ul {
  list-style-type: none;
  margin: 0;
  padding: 0;
}
div.ilChecklist ul li {
  padding: 0;
  font-size: 90%;
}
div.ilChecklist ul li a,
div.ilChecklist ul li span {
  padding: 5px 5px;
  margin: 0 -5px;
  display: block;
}
div.ilChecklist ul a:hover {
  text-decoration: none;
  color: #557196;
}
div.ilChecklist ul li a:hover {
  background-color: #ffffd0;
}
div.ilChecklist ul li p,
div.ilChecklist ul li p:hover {
  color: #808080;
  font-size: 85%;
  text-decoration: none;
  padding: 0;
  margin-top: 0;
}
div.ilChecklist ul li img {
  width: 18px;
  height: 18px;
  float: right;
}
.ilSetupContent div.ilChecklist {
  min-width: 200px;
}
/* Modules/WorkspaceFolder */
#tbl_wfld.table-striped > tbody > tr > td {
  background-color: transparent;
}
.ilWspContainerListFooter {
  background-color: #f9f9f9;
  margin: 0px -15px -15px -15px;
  padding: 5px 25px;
}
/* Services/FileUpload */
.ilFileUploadEntryProgressPercent {
  font-size: 75%;
}
.ilFileUploadEntryOptions {
  font-size: 90%;
}
.ilFileUploadEntryOptions label.control-label {
  padding-top: 3px;
}
/* Modules/Portfolio */
ul.ilPCMyCoursesCourseList > li {
  margin-bottom: 10px;
}
ul.ilPCMyCoursesObjectiveList > li {
  margin-top: 5px;
  margin-left: 40px;
}
a.ilPCMyCoursesToggle {
  outline: 0;
}
div.ilPCMyCoursesPath {
  margin-bottom: 10px;
  font-size: 90%;
  /* font-style: italic; */
}
div.ilPrtfSignature {
  margin-top: 60px;
  border-top: 1px solid black;
}
.ilPrtfMetaInfo {
  margin-top: 20px;
}
.ilPrtfMetaInfo td {
  padding-left: 20px;
}
.ilPrtfMetaInfo td,
.ilPrtfMetaInfo th {
  padding-top: 5px;
  vertical-align: top;
}
div.ilPrtfToc {
  margin-top: 40px;
}
body.ilPrtfPdfBody {
  margin: 0;
}
body.ilPrtfPdfBody > #ilAll > div.ilInvisibleBorder {
  padding: 0;
  padding-left: 40px;
}
body.ilPrtfPdfBody h1.ilc_PrintPageTitle {
  border-bottom: 1px solid #000000;
}
body.ilPrtfPdfBody .ilPCMyCoursesToggle img {
  visibility: hidden;
}
/* Services/Awareness */
.ilAwarenessDropDown .popover {
  max-width: 300px;
  color: black;
  min-width: 250px;
}
#awareness-list {
  overflow: auto;
}
.ilAwarenessDropDown .popover-content {
  padding: 0;
}
.ilAwarenessDropDown .media-body,
.ilAwarenessDropDown .media-left,
.ilAwarenessDropDown .media-right {
  display: table-cell;
  vertical-align: top;
}
.ilAwarenessDropDown .media-left {
  padding-right: 10px;
}
.ilAwarenessDropDown .media {
  padding: 10px;
}
#awareness-content .media:hover {
  background-color: #fea;
}
#awareness-content .dropdown-menu {
  position: static;
  float: none;
  -webkit-box-shadow: none;
  box-shadow: none;
}
#awareness-content .media {
  padding: 0;
}
#awareness-content .media-left img {
  width: 45px;
  height: 45px;
}
.ilAwarenessItem {
  border-bottom: 1px solid #e9e9e9;
}
#awareness-content .media-body {
  white-space: nowrap;
  width: auto;
}
#awareness-content .media-body {
  padding-top: 8px;
}
#awareness-content .media-body h4,
#awareness-content .media-body p {
  color: #a0a0a0;
  font-size: 12px;
  padding: 5px 3px 0 3px;
  line-height: 1em;
  margin: 0;
}
#awareness-content .media-body h4 {
  padding-top: 0px;
  color: #606060;
  overflow: hidden;
  text-overflow: ellipsis;
  white-space: nowrap;
}
#awareness-content .dropdown-menu {
  background-color: #f0f0f0;
  padding: 10px 0;
  font-size: 12px;
}
#awareness-content .dropdown-menu a {
  color: #606060;
}
#awareness-content .dropdown-menu a:hover {
  color: #202020;
}
#awareness-content .arrow-down {
  width: 0;
  height: 0;
  border-left: 11px solid transparent;
  border-right: 11px solid transparent;
  border-top: 11px solid white;
  margin-top: -10px;
  margin-left: 100px;
}
#awareness_trigger {
  display: block;
}
#awareness_trigger > span {
  display: table-cell;
}
.ilAwarenessDropDown h3.popover-title {
  display: none;
}
.ilAwarenessDropDown .media {
  display: table;
  width: 100%;
}
.ilAwarenessItemRow {
  display: table-row;
  width: 100%;
}
.ilAwarenessDropDown .media-left {
  width: 55px;
}
.ilAwarenessDropDown .media-body {
  /* background-image: url('./templates/default/images/scorm/not_attempted.svg'); */
  background-repeat: no-repeat;
  background-size: 12px 12px;
  background-position: right 10px top 50%;
  /* see http://stackoverflow.com/questions/9789723/css-text-overflow-in-a-table-cell */
  /* and bug #18937 */
  max-width: 0;
}
.ilAwarenessDropDown .media-body.ilAwarenessOnline {
  background-image: url('images/scorm/completed.svg');
}
.ilAwarenessLoader {
  display: block;
  margin: 15px auto;
  width: 30px;
  height: 30px;
}
#il_awrn_filer_btn {
  width: 30px;
}
#il_awrn_filer_btn img {
  width: 10px;
  height: 10px;
}
#awareness-content .ilHighlighted {
  background-color: #ffff9d;
  color: #606060;
}
.ilAwrnBadgeHidden {
  visibility: hidden;
}
/* due to bug #17839 */
#awareness-content .dropdown-backdrop {
  display: none;
  right: auto;
  width: 0px;
}
.ilAwarenessItem > div {
  cursor: pointer;
}
[data-onscreenchat-inact-userid] {
  opacity: .3 !important;
}
.ilOnScreenChatWindowHeaderTooltip ul {
  text-align: left;
  list-style-type: none;
  margin: 0;
  padding: 0;
}
#onscreenchat-container {
  position: fixed;
  bottom: 0;
  left: 0;
  right: 0;
  width: 100%;
  /*height: 100px;*/
  overflow: visible;
  pointer-events: none;
  z-index: 1039;
}
#onscreenchat-container .iosOnScreenChat {
  margin-right: -3px;
}
#onscreenchat-container .popover {
  max-width: 200px;
  min-height: 100px;
}
#onscreenchat-container .popover a {
  border: 1px solid white;
  padding: 1px 0 1px 2px;
}
#onscreenchat-container .popover a:hover {
  border: 1px solid silver;
}
#onscreenchat-container .row {
  position: relative;
}
#onscreenchat-container .panel {
  pointer-events: auto;
  margin: 0;
  border: 1px solid #dcdcdc;
}
#onscreenchat-container .panel-heading {
  font-size: 80%;
  padding: 5px 5px 5px 15px;
  pointer-events: auto;
  margin: 0;
  border-bottom: 1px solid #dcdcdc;
  vertical-align: middle;
}
#onscreenchat-container .panel-heading .btn {
  padding: 0 4px;
}
#onscreenchat-container .panel-heading img {
  width: 16px;
  height: 16px;
  vertical-align: sub;
}
#onscreenchat-container .panel-heading .close {
  margin-top: -2px;
  margin-left: 5px;
}
#onscreenchat-container .chat-window-wrapper {
  bottom: 0;
  padding-left: 5px;
  padding-right: 5px;
  width: 278px;
  height: 377px;
}
#onscreenchat-container .chat-window-wrapper .panel-body {
  height: auto;
}
#onscreenchat-container .chat-window-wrapper .chat-img img {
  height: 30px;
  width: 30px;
}
#onscreenchat-container .chat-window-wrapper li.left .chat-img {
  margin-right: 5px;
}
#onscreenchat-container .chat-window-wrapper li.right .chat-img {
  margin-left: 5px;
}
#onscreenchat-container .chat-window-wrapper .iosOnScreenChatBodyMsg {
  overflow-x: hidden;
  overflow-wrap: break-word;
  word-wrap: break-word;
  -ms-hyphens: auto;
  -moz-hyphens: auto;
  -webkit-hyphens: auto;
  hyphens: auto;
}
#onscreenchat-container .chat-window-wrapper .panel-footer {
  position: relative;
}
#onscreenchat-container .chat-window-wrapper .iosOnScreenChatMessagePlaceholder {
  position: absolute;
  z-index: 0;
  border: 0 none !important;
  opacity: .5;
}
#onscreenchat-container .chat-window-wrapper .iosOnScreenChatMessage {
  background-color: transparent;
  position: relative;
  z-index: 1;
  overflow-x: hidden;
  height: auto;
  min-height: 26px;
  max-height: 75px;
  overflow-wrap: break-word;
  word-wrap: break-word;
  -ms-word-break: break-all;
  word-break: break-all;
  word-break: break-word;
  -ms-hyphens: auto;
  -moz-hyphens: auto;
  -webkit-hyphens: auto;
  hyphens: auto;
  cursor: text;
}
#onscreenchat-container .chat-window-wrapper .osc_truncate_username {
  width: 150px;
  white-space: nowrap;
  overflow: hidden;
  text-overflow: ellipsis;
  display: inline-block;
}
#onscreenchat-container .chat-window-wrapper .text-muted-left {
  width: 160px;
  margin-top: -4px;
  text-align: right;
}
#onscreenchat-container .chat-window-wrapper .text-muted-right {
  width: 160px;
  margin-top: -4px;
  text-align: left;
}
#onscreenchat-container .chat-window-wrapper .osc_truncate_username_left {
  width: 160px;
  white-space: nowrap;
  overflow: hidden;
  text-overflow: ellipsis;
  display: inline-block;
  margin-bottom: -5px;
  text-align: right;
}
#onscreenchat-container .chat-window-wrapper .osc_truncate_username_right {
  width: 160px;
  white-space: nowrap;
  overflow: hidden;
  text-overflow: ellipsis;
  display: inline-block;
}
#onscreenchat-container .chat-window-wrapper .chat {
  list-style: none;
  margin: 0;
  padding: 0;
}
#onscreenchat-container .chat-window-wrapper .chat li {
  margin-bottom: 10px;
  padding-bottom: 5px;
  border-bottom: 1px dotted #b3a9a9;
}
#onscreenchat-container .chat-window-wrapper .chat li .chat-body .header strong {
  font-size: .8em;
}
#onscreenchat-container .chat-window-wrapper .chat li .chat-body p {
  margin: 0;
  color: #777;
  font-size: .9em;
}
#onscreenchat-container .chat-window-wrapper .panel .slidedown .glyphicon,
#onscreenchat-container .chat-window-wrapper .chat .glyphicon {
  margin-right: 5px;
}
#onscreenchat-container .chat-window-wrapper .panel-body {
  overflow-y: scroll;
  height: 250px;
}
#onscreenchat-container .chat-window-wrapper .iosOnScreenChatEmoticonsPanel {
  display: block;
  height: 14px;
  width: 14px;
  position: relative;
  margin-top: 5px;
}
#onscreenchat-container .chat-window-wrapper .iosOnScreenChatEmoticonsPanel > a {
  display: block;
  height: 14px;
  width: 14px;
  background: url("images/emoticons_trigger.png") no-repeat;
  background-size: cover;
  z-index: 1000;
}
.iosOnScreenChatModalBody .ui-menu-item {
  padding: 5px;
}
.iosOnScreenChatModalBody .ui-menu-item-wrapper {
  cursor: pointer !important;
}
.ilOnScreenChatSearchLoader {
  vertical-align: middle;
  width: 10px;
  height: 10px;
  margin-left: 5px;
  display: inline-block;
}
.ilOnScreenChatMenuDropDown .iosOnScreenChatDropDownTriggerInactive {
  opacity: .3;
}
.ilOnScreenChatMenuDropDown .iosOnScreenChatHidden {
  visibility: hidden !important;
}
.ilOnScreenChatMenuDropDown .iosOnScreenChatShown {
  visibility: visible !important;
}
.ilOnScreenChatMenuDropDown .badge {
  visibility: hidden;
}
.ilOnScreenChatMenuDropDown .popover {
  max-width: 300px;
  min-width: 300px;
}
.ilOnScreenChatMenuDropDown .popover-content {
  padding: 0;
}
.ilOnScreenChatMenuDropDown .popover-title,
.ilOnScreenChatMenuDropDown .dropdown-header a {
  padding: 3px 10px;
  font-size: 12px;
  line-height: 1.5;
  color: #777 !important;
  white-space: nowrap;
  background-color: #f3f3f3;
}
.ilOnScreenChatMenuDropDown h3.popover-title {
  display: none;
}
.ilOnScreenChatMenuItem {
  position: relative;
  border-bottom: 1px solid #e9e9e9;
  color: black;
}
.ilOnScreenChatMenuItem .media {
  overflow: visible;
  padding: 0;
  cursor: pointer;
}
.ilOnScreenChatMenuItem .media:after {
  content: ".";
  clear: both;
  display: block;
  visibility: hidden;
  height: 0;
}
.ilOnScreenChatMenuItem .media:first-child {
  margin-top: 0;
}
.ilOnScreenChatMenuItem .media-left,
.ilOnScreenChatMenuItem .media-body,
.ilOnScreenChatMenuItem .media-right {
  vertical-align: top;
}
.ilOnScreenChatMenuItem .media-left {
  padding-right: 10px;
  float: left;
}
.ilOnScreenChatMenuItem .media-object {
  width: 50px;
}
.ilOnScreenChatMenuItem .media-body {
  padding: 4px 4px 0 0;
  white-space: nowrap;
  max-width: 100%;
  overflow: visible;
}
.ilOnScreenChatMenuItem .media-body.info {
  white-space: normal !important;
  padding-left: 4px !important;
  padding-bottom: 4px !important;
  font-size: 12px;
}
.ilOnScreenChatMenuItem .media-body.info a {
  color: #557196 !important;
}
.ilOnScreenChatMenuItem .media-body p,
.ilOnScreenChatMenuItem .media-body h4 {
  font-size: 12px;
  padding: 0 3px 0 0;
  line-height: 1em;
  margin: 0;
}
.ilOnScreenChatMenuItem .media-body h4 {
  padding-top: 0;
  color: #606060;
}
.ilOnScreenChatMenuItem .media-body .media-heading {
  text-overflow: ellipsis;
  overflow: hidden;
  max-width: 225px;
}
.ilOnScreenChatMenuItem .media-body .media-heading a {
  color: #557196 !important;
}
.ilOnScreenChatMenuItem .media-body p {
  color: #a0a0a0;
}
.ilOnScreenChatMenuItem .media-body p.lastMessage {
  width: 200px;
  padding: 3px 3px 3px 0;
  text-overflow: ellipsis;
  overflow-x: hidden;
  color: #606060;
}
.ilOnScreenChatMenuItem .media-body p.lastMessage img {
  max-width: 15px;
  max-height: 15px;
}
.ilOnScreenChatMenuItem .media-body p a {
  color: #557196 !important;
}
.il-deck .il-card .caption div.icon.small {
  vertical-align: middle;
}
#tos_documents td.std .dropdown {
  display: inline-block;
}
/* Services/UIComponent/Modal */
.modal-body .jstree li {
  overflow: hidden;
  text-overflow: ellipsis;
}
.modal-body .jstree a {
  display: inline;
}
.modal-content {
  color: #333333;
}
/* Services/Badge */
img.ilBadgeImage {
  max-width: 150px;
  max-height: 150px;
}
.ilBadgeImageThumbnail a .img-responsive {
  max-width: 50px;
  max-height: 50px;
  display: inline-block;
}
.ilBadgeImageThumbnail .modal .img-responsive {
  margin: auto;
  width: 50%;
  height: auto;
}
div.ilBadgeBackpackPanelContent {
  min-height: 200px;
}
div.ilBadgeBackpackPanelContent img {
  margin: auto;
}
span.ilProfileBadge {
  display: inline-block;
  padding: 5px;
}
span.ilProfileBadge > a {
  width: 50px;
  height: 50px;
  display: inline-block;
}
span.ilProfileBadge > a img {
  margin: auto;
  max-width: 50px;
  max-height: 50px;
}
span.ilProfileBadge .modal .img-responsive {
  margin: auto;
  width: 50%;
  height: auto;
}
.ilBadgeDeck .il-card img {
  width: 75%;
  height: auto;
}
.ilBadgeDeck .icon img {
  width: 100%;
  height: auto;
}
.ilBadgeDeck .modal .img-responsive {
  margin: auto;
  width: 50%;
  height: auto;
}
/*!
 * Datetimepicker for Bootstrap 3
 * version : 4.17.37
 * https://github.com/Eonasdan/bootstrap-datetimepicker/
 */
/* see variables.less
@bs-datetimepicker-timepicker-font-size: 1.2em;
@bs-datetimepicker-active-bg: @btn-primary-bg;
@bs-datetimepicker-active-color: @btn-primary-color;
@bs-datetimepicker-border-radius: @border-radius-base;
@bs-datetimepicker-btn-hover-bg: @gray-lighter;
@bs-datetimepicker-disabled-color: @gray-light;
@bs-datetimepicker-alternate-color: @gray-light;
@bs-datetimepicker-secondary-border-color: #ccc;
@bs-datetimepicker-secondary-border-color-rgba: rgba(0, 0, 0, 0.2);
@bs-datetimepicker-primary-border-color: white;
@bs-datetimepicker-text-shadow: 0 -1px 0 rgba(0, 0, 0, 0.25);
*/
.bootstrap-datetimepicker-widget {
  list-style: none;
}
.bootstrap-datetimepicker-widget.dropdown-menu {
  margin: 2px 0;
  padding: 4px;
  width: 19em;
}
@media (min-width: 768px) {
  .bootstrap-datetimepicker-widget.dropdown-menu.timepicker-sbs {
    width: 38em;
  }
}
@media (min-width: 992px) {
  .bootstrap-datetimepicker-widget.dropdown-menu.timepicker-sbs {
    width: 38em;
  }
}
@media (min-width: 1200px) {
  .bootstrap-datetimepicker-widget.dropdown-menu.timepicker-sbs {
    width: 38em;
  }
}
.bootstrap-datetimepicker-widget.dropdown-menu:before,
.bootstrap-datetimepicker-widget.dropdown-menu:after {
  content: '';
  display: inline-block;
  position: absolute;
}
.bootstrap-datetimepicker-widget.dropdown-menu.bottom:before {
  border-left: 7px solid transparent;
  border-right: 7px solid transparent;
  border-bottom: 7px solid #ccc;
  border-bottom-color: rgba(0, 0, 0, 0.2);
  top: -7px;
  left: 7px;
}
.bootstrap-datetimepicker-widget.dropdown-menu.bottom:after {
  border-left: 6px solid transparent;
  border-right: 6px solid transparent;
  border-bottom: 6px solid white;
  top: -6px;
  left: 8px;
}
.bootstrap-datetimepicker-widget.dropdown-menu.top:before {
  border-left: 7px solid transparent;
  border-right: 7px solid transparent;
  border-top: 7px solid #ccc;
  border-top-color: rgba(0, 0, 0, 0.2);
  bottom: -7px;
  left: 6px;
}
.bootstrap-datetimepicker-widget.dropdown-menu.top:after {
  border-left: 6px solid transparent;
  border-right: 6px solid transparent;
  border-top: 6px solid white;
  bottom: -6px;
  left: 7px;
}
.bootstrap-datetimepicker-widget.dropdown-menu.pull-right:before {
  left: auto;
  right: 6px;
}
.bootstrap-datetimepicker-widget.dropdown-menu.pull-right:after {
  left: auto;
  right: 7px;
}
.bootstrap-datetimepicker-widget .list-unstyled {
  margin: 0;
}
.bootstrap-datetimepicker-widget a[data-action] {
  padding: 6px 0;
}
.bootstrap-datetimepicker-widget a[data-action]:active {
  -webkit-box-shadow: none;
  box-shadow: none;
}
.bootstrap-datetimepicker-widget .timepicker-hour,
.bootstrap-datetimepicker-widget .timepicker-minute,
.bootstrap-datetimepicker-widget .timepicker-second {
  width: 54px;
  font-weight: bold;
  font-size: 1.2em;
  margin: 0;
}
.bootstrap-datetimepicker-widget button[data-action] {
  padding: 6px;
}
.bootstrap-datetimepicker-widget .btn[data-action="incrementHours"]::after {
  position: absolute;
  width: 1px;
  height: 1px;
  margin: -1px;
  padding: 0;
  overflow: hidden;
  clip: rect(0, 0, 0, 0);
  border: 0;
  content: "Increment Hours";
}
.bootstrap-datetimepicker-widget .btn[data-action="incrementMinutes"]::after {
  position: absolute;
  width: 1px;
  height: 1px;
  margin: -1px;
  padding: 0;
  overflow: hidden;
  clip: rect(0, 0, 0, 0);
  border: 0;
  content: "Increment Minutes";
}
.bootstrap-datetimepicker-widget .btn[data-action="decrementHours"]::after {
  position: absolute;
  width: 1px;
  height: 1px;
  margin: -1px;
  padding: 0;
  overflow: hidden;
  clip: rect(0, 0, 0, 0);
  border: 0;
  content: "Decrement Hours";
}
.bootstrap-datetimepicker-widget .btn[data-action="decrementMinutes"]::after {
  position: absolute;
  width: 1px;
  height: 1px;
  margin: -1px;
  padding: 0;
  overflow: hidden;
  clip: rect(0, 0, 0, 0);
  border: 0;
  content: "Decrement Minutes";
}
.bootstrap-datetimepicker-widget .btn[data-action="showHours"]::after {
  position: absolute;
  width: 1px;
  height: 1px;
  margin: -1px;
  padding: 0;
  overflow: hidden;
  clip: rect(0, 0, 0, 0);
  border: 0;
  content: "Show Hours";
}
.bootstrap-datetimepicker-widget .btn[data-action="showMinutes"]::after {
  position: absolute;
  width: 1px;
  height: 1px;
  margin: -1px;
  padding: 0;
  overflow: hidden;
  clip: rect(0, 0, 0, 0);
  border: 0;
  content: "Show Minutes";
}
.bootstrap-datetimepicker-widget .btn[data-action="togglePeriod"]::after {
  position: absolute;
  width: 1px;
  height: 1px;
  margin: -1px;
  padding: 0;
  overflow: hidden;
  clip: rect(0, 0, 0, 0);
  border: 0;
  content: "Toggle AM/PM";
}
.bootstrap-datetimepicker-widget .btn[data-action="clear"]::after {
  position: absolute;
  width: 1px;
  height: 1px;
  margin: -1px;
  padding: 0;
  overflow: hidden;
  clip: rect(0, 0, 0, 0);
  border: 0;
  content: "Clear the picker";
}
.bootstrap-datetimepicker-widget .btn[data-action="today"]::after {
  position: absolute;
  width: 1px;
  height: 1px;
  margin: -1px;
  padding: 0;
  overflow: hidden;
  clip: rect(0, 0, 0, 0);
  border: 0;
  content: "Set the date to today";
}
.bootstrap-datetimepicker-widget .picker-switch {
  text-align: center;
}
.bootstrap-datetimepicker-widget .picker-switch::after {
  position: absolute;
  width: 1px;
  height: 1px;
  margin: -1px;
  padding: 0;
  overflow: hidden;
  clip: rect(0, 0, 0, 0);
  border: 0;
  content: "Toggle Date and Time Screens";
}
.bootstrap-datetimepicker-widget .picker-switch td {
  padding: 0;
  margin: 0;
  height: auto;
  width: auto;
  line-height: inherit;
}
.bootstrap-datetimepicker-widget .picker-switch td span {
  line-height: 2.5;
  height: 2.5em;
  width: 100%;
}
.bootstrap-datetimepicker-widget table {
  width: 100%;
  margin: 0;
}
.bootstrap-datetimepicker-widget table td,
.bootstrap-datetimepicker-widget table th {
  text-align: center;
  border-radius: 0px;
}
.bootstrap-datetimepicker-widget table th {
  height: 20px;
  line-height: 20px;
  width: 20px;
}
.bootstrap-datetimepicker-widget table th.picker-switch {
  width: 145px;
}
.bootstrap-datetimepicker-widget table th.disabled,
.bootstrap-datetimepicker-widget table th.disabled:hover {
  background: none;
  color: #777777;
  cursor: not-allowed;
}
.bootstrap-datetimepicker-widget table th.prev::after {
  position: absolute;
  width: 1px;
  height: 1px;
  margin: -1px;
  padding: 0;
  overflow: hidden;
  clip: rect(0, 0, 0, 0);
  border: 0;
  content: "Previous Month";
}
.bootstrap-datetimepicker-widget table th.next::after {
  position: absolute;
  width: 1px;
  height: 1px;
  margin: -1px;
  padding: 0;
  overflow: hidden;
  clip: rect(0, 0, 0, 0);
  border: 0;
  content: "Next Month";
}
.bootstrap-datetimepicker-widget table thead tr:first-child th {
  cursor: pointer;
}
.bootstrap-datetimepicker-widget table thead tr:first-child th:hover {
  background: #eeeeee;
}
.bootstrap-datetimepicker-widget table td {
  height: 54px;
  line-height: 54px;
  width: 54px;
}
.bootstrap-datetimepicker-widget table td.cw {
  font-size: .8em;
  height: 20px;
  line-height: 20px;
  color: #777777;
}
.bootstrap-datetimepicker-widget table td.day {
  height: 20px;
  line-height: 20px;
  width: 20px;
}
.bootstrap-datetimepicker-widget table td.day:hover,
.bootstrap-datetimepicker-widget table td.hour:hover,
.bootstrap-datetimepicker-widget table td.minute:hover,
.bootstrap-datetimepicker-widget table td.second:hover {
  background: #eeeeee;
  cursor: pointer;
}
.bootstrap-datetimepicker-widget table td.old,
.bootstrap-datetimepicker-widget table td.new {
  color: #777777;
}
.bootstrap-datetimepicker-widget table td.today {
  position: relative;
}
.bootstrap-datetimepicker-widget table td.today:before {
  content: '';
  display: inline-block;
  border: solid transparent;
  border-width: 0 0 7px 7px;
  border-bottom-color: #4c6586;
  border-top-color: rgba(0, 0, 0, 0.2);
  position: absolute;
  bottom: 4px;
  right: 4px;
}
.bootstrap-datetimepicker-widget table td.active,
.bootstrap-datetimepicker-widget table td.active:hover {
  background-color: #4c6586;
  color: white;
  text-shadow: 0 -1px 0 rgba(0, 0, 0, 0.25);
}
.bootstrap-datetimepicker-widget table td.active.today:before {
  border-bottom-color: white;
}
.bootstrap-datetimepicker-widget table td.disabled,
.bootstrap-datetimepicker-widget table td.disabled:hover {
  background: none;
  color: #777777;
  cursor: not-allowed;
}
.bootstrap-datetimepicker-widget table td span {
  display: inline-block;
  width: 54px;
  height: 54px;
  line-height: 54px;
  margin: 2px 1.5px;
  cursor: pointer;
  border-radius: 0px;
}
.bootstrap-datetimepicker-widget table td span:hover {
  background: #eeeeee;
}
.bootstrap-datetimepicker-widget table td span.active {
  background-color: #4c6586;
  color: white;
  text-shadow: 0 -1px 0 rgba(0, 0, 0, 0.25);
}
.bootstrap-datetimepicker-widget table td span.old {
  color: #777777;
}
.bootstrap-datetimepicker-widget table td span.disabled,
.bootstrap-datetimepicker-widget table td span.disabled:hover {
  background: none;
  color: #777777;
  cursor: not-allowed;
}
.bootstrap-datetimepicker-widget.usetwentyfour td.hour {
  height: 27px;
  line-height: 27px;
}
.bootstrap-datetimepicker-widget.wider {
  width: 21em;
}
.bootstrap-datetimepicker-widget .datepicker-decades .decade {
  line-height: 1.8em !important;
}
.input-group.date .input-group-addon {
  cursor: pointer;
}
.il-item-task {
  padding: 8px 14px;
  border-top: 1px #ddd solid;
  min-width: 300px;
  max-width: 300px;
  margin-top: -1px;
  background-color: white;
}
.il-item-task .il-item-task-title h4 {
  font-size: 14px;
  font-weight: bold;
}
.il-item-task .il-item-task-content .progress {
  margin-bottom: 8px;
}
@media (max-width: 768px) {
  .il-item-task {
    min-width: inherit;
    max-width: inherit;
    width: 100%;
  }
}
.il-orgunit .multi_icons_wrapper {
  display: inline-block;
  vertical-align: bottom;
  float: right;
}
.il-orgunit .multi_icon {
  display: inline-block;
}
.il-orgunit .multi_input_line {
  border-top: 1px solid #EDEDED;
  padding-top: 10px;
}
.il-orgunit .multi_input_line:nth-child(2) {
  border-top: none;
  padding-top: 0;
}
.il-orgunit .multi_input_line .input {
  display: inline-block;
  border: none;
  vertical-align: top;
}
#il_expl2_jstree_cont_orgu_explorer img {
  width: 16px;
  height: 16px;
}
.multi_icons_wrapper {
  display: inline-block;
  vertical-align: bottom;
  float: right;
}
.multi_icon {
  display: inline-block;
}
.multi_input_line {
  border-top: 1px solid #EDEDED;
  padding-top: 10px;
}
.multi_input_line:nth-child(2) {
  border-top: none;
  padding-top: 0;
}
.multi_input_line .input {
  display: inline-block;
  border: none;
  vertical-align: top;
}
.ilLike {
  /* background-color: @il-secondary-container-bg; */
  padding: 5px 0px;
  text-align: right;
}
.ilLike .modal {
  text-align: left;
}
.ilLike .modal .glyphicon {
  font-size: 160%;
}
.ilLike .badge {
  margin-left: -7px;
  top: 7px;
}
.ilLike .glyphicon {
  font-size: 130%;
}
.ilLike .il-counter-spacer {
  margin-left: 0px;
  font-size: 9px;
  padding: 0;
  visibility: hidden;
}
.ilLike a {
  display: inline-block;
  /* padding: 2px 4px; */
}
.ilLike a:hover {
  text-decoration: none;
}
.ilLikeEmoticons {
  padding: 0;
}
.ilLikeEmoticons a {
  display: inline-block;
  font-size: 140%;
  padding: 4px;
}
.ilLikeEmoticons a:hover {
  text-decoration: none;
  /*background-color: @il-highlight-bg;*/
  background-color: #F0F0F0;
}
.ilLike .il-item img {
  max-width: 50%;
  float: right;
}
.ilLSOLearnerView {
  /*ILIAS-GUI, "startpage" of LSO*/
}
.ilLSOLearnerView .il-workflow-step-label,
.ilLSOLearnerView .il-workflow-step-label .btn {
  color: #333333 !important;
  cursor: default !important;
  text-decoration: none !important;
}
.ilLSOKioskMode #mainspacekeeper {
  padding-top: 25px;
}
.ilLSOKioskMode .ilLeftNav {
  top: 40px;
  margin-left: 0px;
  bottom: 5px !important;
}
.ilLSOKioskMode .ilLeftNav.disabled {
  display: none;
}
.ilLSOKioskMode #il_right_col {
  background-color: #e0e0e0;
  margin-top: 20px;
  padding: 5px;
}
.ilLSOKioskModeObjectHeader .il_HeaderInner {
  padding-bottom: 5px;
}
.ilLSOKioskModeNavigation {
  margin-bottom: 10px;
  background-color: #e0e0e0;
}
.ilLSOKioskTopBarControls {
  float: left;
  display: block;
  line-height: 40px;
}
.ilLSOKioskTopBarControls .btn-link {
  color: #f5f5f5;
  font-size: 1em;
  font-weight: 600;
  margin-left: 15px;
}
.ilLSOKioskTopBarControls .btn-link:before {
  content: "« ";
}
.ilLSOKioskTopBarControls .btn-link:hover {
  text-decoration: underline;
}
.ilLSOKioskTopBarTitle {
  text-align: center;
}
.ilLSOKioskTopBarTitle .ilTopTitle {
  float: none;
  padding: none;
}
.ilLSOKioskModeContent .panel-primary .panel-heading {
  display: none;
}
.ilLSOKioskModeCurriculum {
  background-color: #f9f9f9;
}
.ilLSOKioskModeCurriculum .il-workflow-container {
  padding: 5px;
}
.ilLearningHistoryShowMore {
  text-align: center;
}
.ilPCLearnHist {
  background-color: #f0f0f0;
  padding: 3px 8px;
}
.noMargin {
  margin: 0;
}
div.editLink {
  padding-right: 1em;
}
[dir="rtl"] div.editLink {
  padding-right: 0;
  padding-left: 1em;
}
img[src$="icon_checked.svg"] {
  height: 11px;
  margin: 0 6px 0 5px;
  opacity: 0.5;
  width: 11px;
}
[dir="rtl"] img[src$="icon_checked.svg"] {
  margin: 0 5px 0 6px;
}
.glyphicon-ok {
  font-size: 11px;
  text-align: center;
}
div.ilNewObjectSelector {
  display: inline-block;
  margin-bottom: 8px;
  padding: 0 10px;
  width: 100%;
}
div.ilNewObjectSelector > .btn-group {
  display: block;
  width: 100%;
}
div.ilNewObjectSelector > .btn-group #ilAdvSelListAnchorText_asl {
  float: right;
}
div.ilNewObjectSelector > .btn-group .dropdown-menu.pull-right {
  top: 30px;
}
[dir="rtl"] div.ilNewObjectSelector > .btn-group #ilAdvSelListAnchorText_asl {
  float: left;
}
.pdMailRow .imageSpace {
  margin-left: 40px;
}
.pdMailRow > img {
  margin: 2px 0;
  max-width: 30px;
}
[dir="rtl"] .pdMailRow .imageSpace {
  margin-left: 0;
  margin-right: 40px;
}
[dir="rtl"] .radio label,
[dir="rtl"] .checkbox label {
  padding-left: 0;
  padding-right: 20px;
}
[dir="rtl"] .radio input[type="radio"],
[dir="rtl"] .radio-inline input[type="radio"],
[dir="rtl"] .checkbox input[type="checkbox"],
[dir="rtl"] .checkbox-inline input[type="checkbox"] {
  margin-left: 0;
  margin-right: -20px;
}
.il_InfoScreenSection {
  padding: 10px 10px 0;
}
.il_InfoScreenSection > .ilFloatRight {
  padding-bottom: 4px;
  padding-right: 4px;
}
[dir="rtl"] .il_InfoScreenSection > .ilFloatRight {
  padding-right: 0;
  padding-left: 4px;
}
.yui-panel-container {
  color: #333333;
}
.mceEditor,
.mceLayout {
  width: 100% !important;
}
table.mceLayout {
  table-layout: fixed;
}
.mceIframeContainer iframe {
  max-width: 100%;
}
table.mceToolbar {
  table-layout: fixed;
  display: inline-block;
  float: left;
  height: auto !important;
  max-width: 100%;
}
table.mceToolbar tbody,
table.mceToolbar tr,
table.mceToolbar td {
  display: inline-block;
  white-space: normal !important;
}
.alert > a {
  text-decoration: underline;
}
.alert > a.btn {
  text-decoration: none;
}
#ilAdvSelListAnchorText_asl + ul.dropdown-menu > li > div.row,
#ilAdvSelListAnchorText_asl + .dropdown-backdrop + ul.dropdown-menu > li > div.row,
#mm_adm_tr + span + ul.dropdown-menu > li > div.row,
#mm_adm_tr + ul.dropdown-menu > li > div.row {
  width: 750px;
}
@media only screen and (max-width: 768px) {
  #ilAdvSelListAnchorText_asl + ul.dropdown-menu > li > div.row,
  #ilAdvSelListAnchorText_asl + .dropdown-backdrop + ul.dropdown-menu > li > div.row,
  #mm_adm_tr + span + ul.dropdown-menu > li > div.row,
  #mm_adm_tr + ul.dropdown-menu > li > div.row {
    width: 100% !important;
    margin: 0;
  }
}
@media only screen and (max-width: 768px) {
  div.ilGoogleMap {
    max-width: 100%;
  }
}
@media only screen and (max-width: 768px) {
  .navbar-nav {
    margin: 7.5px 0px;
  }
}
.yui-skin-sam.form-inline .form-control {
  vertical-align: top;
}
.yui-skin-sam .yui-button button {
  line-height: 23px;
  min-height: 23px;
}
/* basic responsiveness (beta)
	no more specific section. no more delos_sm.less data (treated as bug)
	"Responsive" code has to be inserted like:
	.myClass {
		...
		@media only screen and (max-width: @grid-float-breakpoint-max) {
			...
		}
	}
*/
/* print css */
@media print {
  * {
    /* see bug 0022342 */
    /* text-shadow: none !important;
        color: black !important; // Black prints faster: h5bp.com/s
        background: transparent !important;
        box-shadow: none !important; */
  }
  a,
  a:visited {
    text-decoration: underline;
  }
  a[href]:after {
    content: " (" attr(href) ")";
  }
  abbr[title]:after {
    content: " (" attr(title) ")";
  }
  a[href^="javascript:"]:after,
  a[href^="#"]:after {
    content: "";
  }
  pre,
  blockquote {
    border: 1px solid #999;
    page-break-inside: avoid;
  }
  thead {
    display: table-header-group;
  }
  tr,
  img {
    page-break-inside: avoid;
  }
  img {
    max-width: 100% !important;
  }
  p,
  h2,
  h3 {
    orphans: 3;
    widows: 3;
  }
  h2,
  h3 {
    page-break-after: avoid;
  }
  select {
    background: white !important;
  }
  .navbar {
    display: none;
  }
  .table td,
  .table th {
    background-color: white !important;
  }
  .btn > .caret,
  .dropup > .btn > .caret {
    border-top-color: black !important;
  }
  .label {
    border: 1px solid black;
  }
  .table {
    border-collapse: collapse !important;
  }
  .table-bordered th,
  .table-bordered td {
    border: 1px solid #ddd !important;
  }
  #ilTopBar,
  .osdNotificationContainer,
  .ilMainHeader,
  .ilMainMenu,
  .ilTreeView,
  .btn,
  #ilTab,
  #ilSubTab,
  #minheight,
  #ilFooter {
    display: none;
  }
  #mainspacekeeper {
    padding: 0;
  }
  .ilLeftNavSpace {
    margin-left: 0 !important;
  }
  div.ilTabContentOuter {
    border: none;
  }
  div.ilFileDropTargetOverlay {
    display: none;
  }
  a[href]:after {
    content: "";
  }
}
.read-more-state {
  display: none;
}
.read-more-target {
  opacity: 0;
  max-height: 0;
  font-size: 0;
  transition: .25s ease;
}
.read-more-state:checked ~ .read-more-wrap .read-more-target {
  opacity: 1;
  font-size: inherit;
  max-height: 999em;
}
.read-more-state ~ .read-more-trigger:before {
  content: 'Show more';
}
.read-more-state:checked ~ .read-more-trigger:before {
  content: 'Show less';
}
.read-more-trigger {
  cursor: pointer;
  display: inline-block;
  padding: 0 .5em;
  color: #666;
  font-size: .9em;
  line-height: 2;
  border: 1px solid #ddd;
  border-radius: .25em;
}<|MERGE_RESOLUTION|>--- conflicted
+++ resolved
@@ -7981,93 +7981,6 @@
   width: 50%;
   float: left;
 }
-<<<<<<< HEAD
-.il-input-file .dz-upload {
-  height: 4px;
-  background-color: #4c6586;
-}
-.il-input-file .il-input-file-dropzone {
-  background: white;
-  border: 1px dashed #9C9C9C;
-  -moz-border-radius: 0px;
-  -webkit-border-radius: 0px;
-  border-radius: 0px;
-  margin-bottom: 10px;
-  padding: 5px 5px 5px 12px;
-  min-height: 25px;
-}
-.il-input-file .il-input-file-dropzone.dz-max-files-reached {
-  background-color: #F4F4F4;
-  border-color: #F4F4F4;
-}
-.il-input-file .il-input-file-dropzone.dz-drag-hover {
-  border: 1px dashed #606060;
-  -moz-border-radius: 0px;
-  -webkit-border-radius: 0px;
-  border-radius: 0px;
-  background-color: #FFF9BC;
-}
-.il-input-file .il-input-file-fileinfo {
-  padding: 5px 5px 5px 12px;
-  display: -ms-flexbox;
-  display: -webkit-flex;
-  display: flex;
-  -webkit-flex-direction: row;
-  -ms-flex-direction: row;
-  flex-direction: row;
-  -webkit-flex-wrap: nowrap;
-  -ms-flex-wrap: nowrap;
-  flex-wrap: nowrap;
-  -webkit-justify-content: flex-start;
-  -ms-flex-pack: start;
-  justify-content: flex-start;
-  -webkit-align-content: flex-start;
-  -ms-flex-line-pack: start;
-  align-content: flex-start;
-  -webkit-align-items: flex-start;
-  -ms-flex-align: start;
-  align-items: flex-start;
-}
-.il-input-file .il-input-file-fileinfo .il-input-file-fileinfo-title {
-  -webkit-order: 1;
-  -ms-flex-order: 1;
-  order: 1;
-  -webkit-flex: 3 0 auto;
-  -ms-flex: 3 0 auto;
-  flex: 3 0 auto;
-  -webkit-align-self: flex-start;
-  -ms-flex-item-align: start;
-  align-self: flex-start;
-}
-.il-input-file .il-input-file-fileinfo .il-input-file-fileinfo-title span {
-  white-space: nowrap;
-  overflow: hidden;
-  text-overflow: ellipsis;
-}
-.il-input-file .il-input-file-fileinfo .il-input-file-fileinfo-size {
-  -webkit-order: 2;
-  -ms-flex-order: 2;
-  order: 2;
-  -webkit-flex: 0 0 50px;
-  -ms-flex: 0 0 50px;
-  flex: 0 0 50px;
-  -webkit-align-self: flex-start;
-  -ms-flex-item-align: start;
-  align-self: flex-start;
-}
-.il-input-file .il-input-file-fileinfo .il-input-file-fileinfo-close {
-  -webkit-order: 3;
-  -ms-flex-order: 3;
-  order: 3;
-  -webkit-flex: 0 1 20px;
-  -ms-flex: 0 1 20px;
-  flex: 0 1 20px;
-  -webkit-align-self: auto;
-  -ms-flex-item-align: auto;
-  align-self: auto;
-}
-=======
->>>>>>> 1c8dcaa5
 .il-table-presentation-viewcontrols {
   display: flex;
   flex-wrap: wrap;
@@ -8502,8 +8415,6 @@
 grid-based layout
 *********************
 */
-<<<<<<< HEAD
-=======
 @media all and (-ms-high-contrast: none), (-ms-high-contrast: active) {
   body {
     background-image: url("../../templates/default/images/HeaderIcon.svg");
@@ -8520,7 +8431,6 @@
     display: none;
   }
 }
->>>>>>> 1c8dcaa5
 .il-layout-page {
   background: #f0f0f0;
   display: -ms-grid;
@@ -8689,13 +8599,8 @@
 /* Footer */
 footer {
   background-color: #4c6586;
-<<<<<<< HEAD
-  height: 70px;
-  padding: 20px 0 0 5px;
-=======
   min-height: 70px;
   padding: 20px 0 5px 5px;
->>>>>>> 1c8dcaa5
   z-index: 2;
 }
 /*
@@ -8703,8 +8608,6 @@
        mobile Layout
 **************************************************************
 */
-<<<<<<< HEAD
-=======
 @media only screen and (max-width: 1200px) {
   #il_center_col.col-sm-9,
   #il_right_col.col-sm-3 {
@@ -8712,7 +8615,6 @@
     width: 100%;
   }
 }
->>>>>>> 1c8dcaa5
 @media only screen and (max-width: 768px) {
   .il-layout-page {
     background: #f0f0f0;
@@ -8920,25 +8822,18 @@
 .il-maincontrols-slate.disengaged {
   display: none;
 }
-<<<<<<< HEAD
-=======
 .il-maincontrols-slate .btn-bulky {
   padding: 10px 40px 15px 10px;
 }
 .il-maincontrols-slate .link-bulky {
   padding: 10px 10px 15px 10px;
 }
->>>>>>> 1c8dcaa5
 .il-maincontrols-slate .btn-bulky,
 .il-maincontrols-slate .link-bulky {
   align-items: flex-start;
   background-color: #f2f2f2;
   display: flex;
   margin-bottom: 2px;
-<<<<<<< HEAD
-  padding: 10px 40px 15px 10px;
-=======
->>>>>>> 1c8dcaa5
   position: relative;
 }
 .il-maincontrols-slate .btn-bulky.engaged:after,
@@ -8972,8 +8867,6 @@
   filter: invert(50%);
   margin-right: 10px;
 }
-<<<<<<< HEAD
-=======
 .il-maincontrols-slate .btn-bulky .icon.small,
 .il-maincontrols-slate .link-bulky .icon.small {
   min-width: 20px;
@@ -8982,17 +8875,12 @@
 .il-maincontrols-slate .link-bulky .icon.medium {
   min-width: 35px;
 }
->>>>>>> 1c8dcaa5
 .il-maincontrols-slate .btn-bulky .bulky-label,
 .il-maincontrols-slate .link-bulky .bulky-label {
   font-size: 1.5rem;
   line-height: 1.7rem;
   text-align: left;
-<<<<<<< HEAD
-  word-break: break-all;
-=======
   word-break: normal;
->>>>>>> 1c8dcaa5
 }
 .il-maincontrols-slate .il-maincontrols-slate .btn-bulky {
   background-color: #e3e3e3;
@@ -9064,8 +8952,6 @@
 .il-maincontrols-metabar .il-metabar-entries .il-logout {
   padding-left: 10px;
 }
-<<<<<<< HEAD
-=======
 .il-maincontrols-metabar .input-group {
   display: block;
 }
@@ -9075,7 +8961,6 @@
 .il-maincontrols-metabar form#mm_search_form {
   padding: 20px;
 }
->>>>>>> 1c8dcaa5
 .il-metabar-entries .glyphicon {
   font-family: 'il-icons';
 }
@@ -9157,11 +9042,7 @@
   box-shadow: 1px 3px 4px rgba(0, 0, 0, 0.1);
   background-color: #fafafa;
   position: absolute;
-<<<<<<< HEAD
-  right: 20px;
-=======
   right: 0;
->>>>>>> 1c8dcaa5
   top: 60px;
   /*TODO: remove hack*/
   /*end of hack*/
@@ -9258,41 +9139,29 @@
 .il-mainbar-triggers .il-link.link-bulky img {
   filter: invert(100%);
 }
-<<<<<<< HEAD
-=======
 .il-mainbar-triggers .btn-bulky:hover,
 .il-mainbar-triggers .il-link.link-bulky:hover,
->>>>>>> 1c8dcaa5
 .il-mainbar-triggers .btn-bulky.engaged,
 .il-mainbar-triggers .il-link.link-bulky.engaged {
   background-color: #fff;
   color: #4a4a4a;
 }
-<<<<<<< HEAD
-=======
 .il-mainbar-triggers .btn-bulky:hover img,
 .il-mainbar-triggers .il-link.link-bulky:hover img,
->>>>>>> 1c8dcaa5
 .il-mainbar-triggers .btn-bulky.engaged img,
 .il-mainbar-triggers .il-link.link-bulky.engaged img {
   filter: invert(50%);
 }
-<<<<<<< HEAD
-=======
 .il-mainbar-triggers .btn-bulky:hover .bulky-label,
 .il-mainbar-triggers .il-link.link-bulky:hover .bulky-label,
->>>>>>> 1c8dcaa5
 .il-mainbar-triggers .btn-bulky.engaged .bulky-label,
 .il-mainbar-triggers .il-link.link-bulky.engaged .bulky-label {
   color: #4a4a4a;
 }
-<<<<<<< HEAD
-=======
 .il-mainbar-triggers .btn-bulky:hover,
 .il-mainbar-triggers .il-link.link-bulky:hover {
   transition: all 0.15s ease-in;
 }
->>>>>>> 1c8dcaa5
 .il-mainbar-triggers .btn-bulky:focus,
 .il-mainbar-triggers .il-link.link-bulky:focus {
   outline: none;
@@ -9312,8 +9181,6 @@
 .il-mainbar-triggers.engaged {
   background: #fff;
 }
-<<<<<<< HEAD
-=======
 @media (hover: none) {
   .il-mainbar-triggers .btn-bulky:hover,
   .il-mainbar-triggers .il-link.link-bulky:hover {
@@ -9342,7 +9209,6 @@
     color: #4a4a4a;
   }
 }
->>>>>>> 1c8dcaa5
 .il-mainbar-entries {
   min-width: 100%;
 }
@@ -9399,15 +9265,12 @@
 .il-mainbar-tools-entries .il-link.link-bulky.engaged .icon {
   filter: invert(60%);
 }
-<<<<<<< HEAD
-=======
 .il-mainbar-tools-entries .il-mainbar-tool-trigger-item {
   display: inline;
 }
 .il-mainbar-tools-entries .il-mainbar-tool-trigger-item .hidden {
   display: none;
 }
->>>>>>> 1c8dcaa5
 .il-mainbar-tools-entries-bg {
   height: 80px;
   width: 100%;
@@ -9417,11 +9280,7 @@
   display: none;
 }
 .il-mainbar-tools-entries.engaged .il-mainbar-remove-tool {
-<<<<<<< HEAD
-  display: block;
-=======
   /*display: block;*/
->>>>>>> 1c8dcaa5
   position: absolute;
   top: 0;
   right: 0;
@@ -9521,37 +9380,21 @@
   padding: 2px 10px;
 }
 .il-maincontrols-footer .il-footer-content div {
-<<<<<<< HEAD
-  float: left;
-}
-.il-maincontrols-footer .il-footer-links ul {
-  list-style: none;
-  paddinng: 0px;
-=======
   display: inline-block;
 }
 .il-maincontrols-footer .il-footer-links ul {
   list-style: none;
   padding: 0px;
->>>>>>> 1c8dcaa5
   margin: 0px;
 }
 .il-maincontrols-footer .il-footer-links ul li {
   display: inline-block;
-<<<<<<< HEAD
-  margin-left: 5px;
-=======
   margin-right: 5px;
->>>>>>> 1c8dcaa5
 }
 .il-maincontrols-footer .il-footer-links ul li a {
   color: white;
 }
 .il-maincontrols-footer .il-footer-permanent-url {
-<<<<<<< HEAD
-  display: inline-block;
-  border: 1px solid gray;
-=======
   background-color: #fff;
   color: #4c6586;
   padding: 2px;
@@ -9559,7 +9402,6 @@
 }
 .il-maincontrols-footer .il-footer-text {
   margin-right: 5px;
->>>>>>> 1c8dcaa5
 }
 .il-drilldown ul {
   list-style: none;
@@ -16303,33 +16145,6 @@
   height: 18px;
   margin-top: -3px;
 }
-<<<<<<< HEAD
-/* Services/PersonalDesktop */
-h3.ilPDBlockSubHeader {
-  margin: 0;
-  font-weight: 300;
-  font-size: 90%;
-  font-style: italic;
-  text-align: left;
-  vertical-align: middle;
-  padding: 1px 0 0 5px;
-}
-.ilUserOnlineRow {
-  margin: 0 0 0 40px;
-}
-.ilUserImage {
-  margin: 0 0 0 -40px;
-}
-div.ilUserImage + img {
-  margin: 2px 0;
-}
-div#ilPDIntro img {
-  float: right;
-  width: 120px;
-  height: 120px;
-}
-=======
->>>>>>> 1c8dcaa5
 /* Services/UIComponent/AdvancedSelectionList */
 div.il_adv_sel {
   border: 1px solid #d6d6d6;
