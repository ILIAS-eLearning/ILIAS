@font-face {
  font-family: 'Open Sans';
  src: url('fonts/OpenSansWeb/OpenSans-Regular.woff2') format('woff2'), url('fonts/OpenSansWeb/OpenSans-Regular.woff') format('woff'), url('fonts/OpenSansWeb/OpenSans-Regular.ttf') format('truetype');
  font-weight: 400;
  font-style: normal;
}
@font-face {
  font-family: 'Open Sans';
  src: url('fonts/OpenSansWeb/OpenSans-Bold.woff2') format('woff2'), url('fonts/OpenSansWeb/OpenSans-Bold.woff') format('woff'), url('fonts/OpenSansWeb/OpenSans-Bold.ttf') format('truetype');
  font-weight: 700;
  font-style: normal;
}
@font-face {
  font-family: 'Open Sans';
  src: url('fonts/OpenSansWeb/OpenSans-Italic.woff2') format('woff2'), url('fonts/OpenSansWeb/OpenSans-Italic.woff') format('woff'), url('fonts/OpenSansWeb/OpenSans-Italic.ttf') format('truetype');
  font-weight: 400;
  font-style: italic;
}
@font-face {
  font-family: 'Open Sans';
  src: url('fonts/OpenSansWeb/OpenSans-BoldItalic.woff2') format('woff2'), url('fonts/OpenSansWeb/OpenSans-BoldItalic.woff') format('woff'), url('fonts/OpenSansWeb/OpenSans-BoldItalic.ttf') format('truetype');
  font-weight: 700;
  font-style: italic;
}
@font-face {
  font-family: 'Open Sans';
  src: url('fonts/OpenSansWeb/OpenSans-Light.woff2') format('woff2'), url('fonts/OpenSansWeb/OpenSans-Light.woff') format('woff'), url('fonts/OpenSansWeb/OpenSans-Light.ttf') format('truetype');
  font-weight: 300;
  font-style: normal;
}
@font-face {
  font-family: 'Open Sans';
  src: url('fonts/OpenSansWeb/OpenSans-LightItalic.woff2') format('woff2'), url('fonts/OpenSansWeb/OpenSans-LightItalic.woff') format('woff'), url('fonts/OpenSansWeb/OpenSans-LightItalic.ttf') format('truetype');
  font-weight: 300;
  font-style: italic;
}
@font-face {
  font-family: 'Open Sans';
  src: url('fonts/OpenSansWeb/OpenSans-Semibold.woff2') format('woff2'), url('fonts/OpenSansWeb/OpenSans-Semibold.woff') format('woff'), url('fonts/OpenSansWeb/OpenSans-Semibold.ttf') format('truetype');
  font-weight: 600;
  font-style: normal;
}
@font-face {
  font-family: 'Open Sans';
  src: url('fonts/OpenSansWeb/OpenSans-SemiboldItalic.woff2') format('woff2'), url('fonts/OpenSansWeb/OpenSans-SemiboldItalic.woff') format('woff'), url('fonts/OpenSansWeb/OpenSans-SemiboldItalic.ttf') format('truetype');
  font-weight: 600;
  font-style: italic;
}
@font-face {
  font-family: 'Open Sans';
  src: url('fonts/OpenSansWeb/OpenSans-ExtraBold.woff2') format('woff2'), url('fonts/OpenSansWeb/OpenSans-ExtraBold.woff') format('woff'), url('fonts/OpenSansWeb/OpenSans-ExtraBold.ttf') format('truetype');
  font-weight: 800;
  font-style: normal;
}
@font-face {
  font-family: 'Open Sans';
  src: url('fonts/OpenSansWeb/OpenSans-ExtraBoldItalic.woff2') format('woff2'), url('fonts/OpenSansWeb/OpenSans-ExtraBoldItalic.woff') format('woff'), url('fonts/OpenSansWeb/OpenSans-ExtraBoldItalic.ttf') format('truetype');
  font-weight: 800;
  font-style: italic;
}
/* rtl-review is this font safe for RTL languages? */
/* rtl-review */
[dir="ltr"] * {
  direction: ltr;
  unicode-bidi: embed;
}
[dir="rtl"] * {
  text-align: right;
  direction: rtl;
  unicode-bidi: embed;
}
bdo[dir="ltr"] {
  direction: ltr;
  unicode-bidi: bidi-override;
}
bdo[dir="rtl"] {
  direction: rtl;
  unicode-bidi: bidi-override;
}
/*
/* rtl-review */
/* with specifics imports
add [dir="rtl"] SELECTOR ([dir="ltr"] is default)
to elements with different left/right margin, padding, border, position, float, clear, text-align and, when needed, Background-position.
In theory, you should also invert shadow... but i think we could postpone this to another release...
All parts that aren't checked yet are actually marked with "rtl-review"
*/
/*! normalize.css v3.0.1 | MIT License | git.io/normalize */
html {
  font-family: sans-serif;
  -ms-text-size-adjust: 100%;
  -webkit-text-size-adjust: 100%;
}
body {
  margin: 0;
}
article,
aside,
details,
figcaption,
figure,
footer,
header,
hgroup,
main,
nav,
section,
summary {
  display: block;
}
audio,
canvas,
progress,
video {
  display: inline-block;
  vertical-align: baseline;
}
audio:not([controls]) {
  display: none;
  height: 0;
}
[hidden],
template {
  display: none;
}
a {
  background: transparent;
}
a:active,
a:hover {
  outline: 0;
}
abbr[title] {
  border-bottom: 1px dotted;
}
b,
strong {
  font-weight: bold;
}
dfn {
  font-style: italic;
}
h1 {
  font-size: 2em;
  margin: 0.67em 0;
}
mark {
  background: #ff0;
  color: #000;
}
small {
  font-size: 80%;
}
sub,
sup {
  font-size: 75%;
  line-height: 0;
  position: relative;
  vertical-align: baseline;
}
sup {
  top: -0.5em;
}
sub {
  bottom: -0.25em;
}
img {
  border: 0;
}
svg:not(:root) {
  overflow: hidden;
}
figure {
  margin: 1em 40px;
}
hr {
  -moz-box-sizing: content-box;
  box-sizing: content-box;
  height: 0;
}
pre {
  overflow: auto;
}
code,
kbd,
pre,
samp {
  font-family: monospace, monospace;
  font-size: 1em;
}
button,
input,
optgroup,
select,
textarea {
  color: inherit;
  font: inherit;
  margin: 0;
}
button {
  overflow: visible;
}
button,
select {
  text-transform: none;
}
button,
html input[type="button"],
input[type="reset"],
input[type="submit"] {
  -webkit-appearance: button;
  cursor: pointer;
}
button[disabled],
html input[disabled] {
  cursor: default;
}
button::-moz-focus-inner,
input::-moz-focus-inner {
  border: 0;
  padding: 0;
}
input {
  line-height: normal;
}
input[type="checkbox"],
input[type="radio"] {
  box-sizing: border-box;
  padding: 0;
}
input[type="number"]::-webkit-inner-spin-button,
input[type="number"]::-webkit-outer-spin-button {
  height: auto;
}
input[type="search"] {
  -webkit-appearance: textfield;
  -moz-box-sizing: content-box;
  -webkit-box-sizing: content-box;
  box-sizing: content-box;
}
input[type="search"]::-webkit-search-cancel-button,
input[type="search"]::-webkit-search-decoration {
  -webkit-appearance: none;
}
fieldset {
  border: 1px solid #c0c0c0;
  margin: 0 2px;
  padding: 0.35em 0.625em 0.75em;
}
legend {
  border: 0;
  padding: 0;
}
textarea {
  overflow: auto;
}
optgroup {
  font-weight: bold;
}
table {
  border-collapse: collapse;
  border-spacing: 0;
}
td,
th {
  padding: 0;
}
@font-face {
  font-family: 'Glyphicons Halflings';
  src: url('../../Services/UICore/lib/bootstrap-3.2.0/fonts/glyphicons-halflings-regular.eot');
  src: url('../../Services/UICore/lib/bootstrap-3.2.0/fonts/glyphicons-halflings-regular.eot?#iefix') format('embedded-opentype'), url('../../Services/UICore/lib/bootstrap-3.2.0/fonts/glyphicons-halflings-regular.woff') format('woff'), url('../../Services/UICore/lib/bootstrap-3.2.0/fonts/glyphicons-halflings-regular.ttf') format('truetype'), url('../../Services/UICore/lib/bootstrap-3.2.0/fonts/glyphicons-halflings-regular.svg#glyphicons_halflingsregular') format('svg');
}
.glyphicon {
  position: relative;
  top: 1px;
  display: inline-block;
  font-family: 'Glyphicons Halflings';
  font-style: normal;
  font-weight: normal;
  line-height: 1;
  -webkit-font-smoothing: antialiased;
  -moz-osx-font-smoothing: grayscale;
}
.glyphicon-asterisk:before {
  content: "\2a";
}
.glyphicon-plus:before {
  content: "\2b";
}
.glyphicon-euro:before {
  content: "\20ac";
}
.glyphicon-minus:before {
  content: "\2212";
}
.glyphicon-cloud:before {
  content: "\2601";
}
.glyphicon-envelope:before {
  content: "\2709";
}
.glyphicon-pencil:before {
  content: "\270f";
}
.glyphicon-glass:before {
  content: "\e001";
}
.glyphicon-music:before {
  content: "\e002";
}
.glyphicon-search:before {
  content: "\e003";
}
.glyphicon-heart:before {
  content: "\e005";
}
.glyphicon-star:before {
  content: "\e006";
}
.glyphicon-star-empty:before {
  content: "\e007";
}
.glyphicon-user:before {
  content: "\e008";
}
.glyphicon-film:before {
  content: "\e009";
}
.glyphicon-th-large:before {
  content: "\e010";
}
.glyphicon-th:before {
  content: "\e011";
}
.glyphicon-th-list:before {
  content: "\e012";
}
.glyphicon-ok:before {
  content: "\e013";
}
.glyphicon-remove:before {
  content: "\e014";
}
.glyphicon-zoom-in:before {
  content: "\e015";
}
.glyphicon-zoom-out:before {
  content: "\e016";
}
.glyphicon-off:before {
  content: "\e017";
}
.glyphicon-signal:before {
  content: "\e018";
}
.glyphicon-cog:before {
  content: "\e019";
}
.glyphicon-trash:before {
  content: "\e020";
}
.glyphicon-home:before {
  content: "\e021";
}
.glyphicon-file:before {
  content: "\e022";
}
.glyphicon-time:before {
  content: "\e023";
}
.glyphicon-road:before {
  content: "\e024";
}
.glyphicon-download-alt:before {
  content: "\e025";
}
.glyphicon-download:before {
  content: "\e026";
}
.glyphicon-upload:before {
  content: "\e027";
}
.glyphicon-inbox:before {
  content: "\e028";
}
.glyphicon-play-circle:before {
  content: "\e029";
}
.glyphicon-repeat:before {
  content: "\e030";
}
.glyphicon-refresh:before {
  content: "\e031";
}
.glyphicon-list-alt:before {
  content: "\e032";
}
.glyphicon-lock:before {
  content: "\e033";
}
.glyphicon-flag:before {
  content: "\e034";
}
.glyphicon-headphones:before {
  content: "\e035";
}
.glyphicon-volume-off:before {
  content: "\e036";
}
.glyphicon-volume-down:before {
  content: "\e037";
}
.glyphicon-volume-up:before {
  content: "\e038";
}
.glyphicon-qrcode:before {
  content: "\e039";
}
.glyphicon-barcode:before {
  content: "\e040";
}
.glyphicon-tag:before {
  content: "\e041";
}
.glyphicon-tags:before {
  content: "\e042";
}
.glyphicon-book:before {
  content: "\e043";
}
.glyphicon-bookmark:before {
  content: "\e044";
}
.glyphicon-print:before {
  content: "\e045";
}
.glyphicon-camera:before {
  content: "\e046";
}
.glyphicon-font:before {
  content: "\e047";
}
.glyphicon-bold:before {
  content: "\e048";
}
.glyphicon-italic:before {
  content: "\e049";
}
.glyphicon-text-height:before {
  content: "\e050";
}
.glyphicon-text-width:before {
  content: "\e051";
}
.glyphicon-align-left:before {
  content: "\e052";
}
.glyphicon-align-center:before {
  content: "\e053";
}
.glyphicon-align-right:before {
  content: "\e054";
}
.glyphicon-align-justify:before {
  content: "\e055";
}
.glyphicon-list:before {
  content: "\e056";
}
.glyphicon-indent-left:before {
  content: "\e057";
}
.glyphicon-indent-right:before {
  content: "\e058";
}
.glyphicon-facetime-video:before {
  content: "\e059";
}
.glyphicon-picture:before {
  content: "\e060";
}
.glyphicon-map-marker:before {
  content: "\e062";
}
.glyphicon-adjust:before {
  content: "\e063";
}
.glyphicon-tint:before {
  content: "\e064";
}
.glyphicon-edit:before {
  content: "\e065";
}
.glyphicon-share:before {
  content: "\e066";
}
.glyphicon-check:before {
  content: "\e067";
}
.glyphicon-move:before {
  content: "\e068";
}
.glyphicon-step-backward:before {
  content: "\e069";
}
.glyphicon-fast-backward:before {
  content: "\e070";
}
.glyphicon-backward:before {
  content: "\e071";
}
.glyphicon-play:before {
  content: "\e072";
}
.glyphicon-pause:before {
  content: "\e073";
}
.glyphicon-stop:before {
  content: "\e074";
}
.glyphicon-forward:before {
  content: "\e075";
}
.glyphicon-fast-forward:before {
  content: "\e076";
}
.glyphicon-step-forward:before {
  content: "\e077";
}
.glyphicon-eject:before {
  content: "\e078";
}
.glyphicon-chevron-left:before {
  content: "\e079";
}
.glyphicon-chevron-right:before {
  content: "\e080";
}
.glyphicon-plus-sign:before {
  content: "\e081";
}
.glyphicon-minus-sign:before {
  content: "\e082";
}
.glyphicon-remove-sign:before {
  content: "\e083";
}
.glyphicon-ok-sign:before {
  content: "\e084";
}
.glyphicon-question-sign:before {
  content: "\e085";
}
.glyphicon-info-sign:before {
  content: "\e086";
}
.glyphicon-screenshot:before {
  content: "\e087";
}
.glyphicon-remove-circle:before {
  content: "\e088";
}
.glyphicon-ok-circle:before {
  content: "\e089";
}
.glyphicon-ban-circle:before {
  content: "\e090";
}
.glyphicon-arrow-left:before {
  content: "\e091";
}
.glyphicon-arrow-right:before {
  content: "\e092";
}
.glyphicon-arrow-up:before {
  content: "\e093";
}
.glyphicon-arrow-down:before {
  content: "\e094";
}
.glyphicon-share-alt:before {
  content: "\e095";
}
.glyphicon-resize-full:before {
  content: "\e096";
}
.glyphicon-resize-small:before {
  content: "\e097";
}
.glyphicon-exclamation-sign:before {
  content: "\e101";
}
.glyphicon-gift:before {
  content: "\e102";
}
.glyphicon-leaf:before {
  content: "\e103";
}
.glyphicon-fire:before {
  content: "\e104";
}
.glyphicon-eye-open:before {
  content: "\e105";
}
.glyphicon-eye-close:before {
  content: "\e106";
}
.glyphicon-warning-sign:before {
  content: "\e107";
}
.glyphicon-plane:before {
  content: "\e108";
}
.glyphicon-calendar:before {
  content: "\e109";
}
.glyphicon-random:before {
  content: "\e110";
}
.glyphicon-comment:before {
  content: "\e111";
}
.glyphicon-magnet:before {
  content: "\e112";
}
.glyphicon-chevron-up:before {
  content: "\e113";
}
.glyphicon-chevron-down:before {
  content: "\e114";
}
.glyphicon-retweet:before {
  content: "\e115";
}
.glyphicon-shopping-cart:before {
  content: "\e116";
}
.glyphicon-folder-close:before {
  content: "\e117";
}
.glyphicon-folder-open:before {
  content: "\e118";
}
.glyphicon-resize-vertical:before {
  content: "\e119";
}
.glyphicon-resize-horizontal:before {
  content: "\e120";
}
.glyphicon-hdd:before {
  content: "\e121";
}
.glyphicon-bullhorn:before {
  content: "\e122";
}
.glyphicon-bell:before {
  content: "\e123";
}
.glyphicon-certificate:before {
  content: "\e124";
}
.glyphicon-thumbs-up:before {
  content: "\e125";
}
.glyphicon-thumbs-down:before {
  content: "\e126";
}
.glyphicon-hand-right:before {
  content: "\e127";
}
.glyphicon-hand-left:before {
  content: "\e128";
}
.glyphicon-hand-up:before {
  content: "\e129";
}
.glyphicon-hand-down:before {
  content: "\e130";
}
.glyphicon-circle-arrow-right:before {
  content: "\e131";
}
.glyphicon-circle-arrow-left:before {
  content: "\e132";
}
.glyphicon-circle-arrow-up:before {
  content: "\e133";
}
.glyphicon-circle-arrow-down:before {
  content: "\e134";
}
.glyphicon-globe:before {
  content: "\e135";
}
.glyphicon-wrench:before {
  content: "\e136";
}
.glyphicon-tasks:before {
  content: "\e137";
}
.glyphicon-filter:before {
  content: "\e138";
}
.glyphicon-briefcase:before {
  content: "\e139";
}
.glyphicon-fullscreen:before {
  content: "\e140";
}
.glyphicon-dashboard:before {
  content: "\e141";
}
.glyphicon-paperclip:before {
  content: "\e142";
}
.glyphicon-heart-empty:before {
  content: "\e143";
}
.glyphicon-link:before {
  content: "\e144";
}
.glyphicon-phone:before {
  content: "\e145";
}
.glyphicon-pushpin:before {
  content: "\e146";
}
.glyphicon-usd:before {
  content: "\e148";
}
.glyphicon-gbp:before {
  content: "\e149";
}
.glyphicon-sort:before {
  content: "\e150";
}
.glyphicon-sort-by-alphabet:before {
  content: "\e151";
}
.glyphicon-sort-by-alphabet-alt:before {
  content: "\e152";
}
.glyphicon-sort-by-order:before {
  content: "\e153";
}
.glyphicon-sort-by-order-alt:before {
  content: "\e154";
}
.glyphicon-sort-by-attributes:before {
  content: "\e155";
}
.glyphicon-sort-by-attributes-alt:before {
  content: "\e156";
}
.glyphicon-unchecked:before {
  content: "\e157";
}
.glyphicon-expand:before {
  content: "\e158";
}
.glyphicon-collapse-down:before {
  content: "\e159";
}
.glyphicon-collapse-up:before {
  content: "\e160";
}
.glyphicon-log-in:before {
  content: "\e161";
}
.glyphicon-flash:before {
  content: "\e162";
}
.glyphicon-log-out:before {
  content: "\e163";
}
.glyphicon-new-window:before {
  content: "\e164";
}
.glyphicon-record:before {
  content: "\e165";
}
.glyphicon-save:before {
  content: "\e166";
}
.glyphicon-open:before {
  content: "\e167";
}
.glyphicon-saved:before {
  content: "\e168";
}
.glyphicon-import:before {
  content: "\e169";
}
.glyphicon-export:before {
  content: "\e170";
}
.glyphicon-send:before {
  content: "\e171";
}
.glyphicon-floppy-disk:before {
  content: "\e172";
}
.glyphicon-floppy-saved:before {
  content: "\e173";
}
.glyphicon-floppy-remove:before {
  content: "\e174";
}
.glyphicon-floppy-save:before {
  content: "\e175";
}
.glyphicon-floppy-open:before {
  content: "\e176";
}
.glyphicon-credit-card:before {
  content: "\e177";
}
.glyphicon-transfer:before {
  content: "\e178";
}
.glyphicon-cutlery:before {
  content: "\e179";
}
.glyphicon-header:before {
  content: "\e180";
}
.glyphicon-compressed:before {
  content: "\e181";
}
.glyphicon-earphone:before {
  content: "\e182";
}
.glyphicon-phone-alt:before {
  content: "\e183";
}
.glyphicon-tower:before {
  content: "\e184";
}
.glyphicon-stats:before {
  content: "\e185";
}
.glyphicon-sd-video:before {
  content: "\e186";
}
.glyphicon-hd-video:before {
  content: "\e187";
}
.glyphicon-subtitles:before {
  content: "\e188";
}
.glyphicon-sound-stereo:before {
  content: "\e189";
}
.glyphicon-sound-dolby:before {
  content: "\e190";
}
.glyphicon-sound-5-1:before {
  content: "\e191";
}
.glyphicon-sound-6-1:before {
  content: "\e192";
}
.glyphicon-sound-7-1:before {
  content: "\e193";
}
.glyphicon-copyright-mark:before {
  content: "\e194";
}
.glyphicon-registration-mark:before {
  content: "\e195";
}
.glyphicon-cloud-download:before {
  content: "\e197";
}
.glyphicon-cloud-upload:before {
  content: "\e198";
}
.glyphicon-tree-conifer:before {
  content: "\e199";
}
.glyphicon-tree-deciduous:before {
  content: "\e200";
}
* {
  -webkit-box-sizing: border-box;
  -moz-box-sizing: border-box;
  box-sizing: border-box;
}
*:before,
*:after {
  -webkit-box-sizing: border-box;
  -moz-box-sizing: border-box;
  box-sizing: border-box;
}
html {
  font-size: 10px;
  -webkit-tap-highlight-color: rgba(0, 0, 0, 0);
}
body {
  font-family: 'Open Sans', Verdana, Arial, Helvetica, sans-serif;
  font-size: 14px;
  line-height: 1.42857143;
  color: #333333;
  background-color: #f0f0f0;
}
input,
button,
select,
textarea {
  font-family: inherit;
  font-size: inherit;
  line-height: inherit;
}
a {
  color: #557196;
  text-decoration: none;
}
a:hover,
a:focus {
  color: #3a4c65;
  text-decoration: underline;
}
a:focus {
  outline: thin dotted;
  outline: 5px auto -webkit-focus-ring-color;
  outline-offset: -2px;
}
figure {
  margin: 0;
}
img {
  vertical-align: middle;
}
.img-responsive,
.thumbnail > img,
.thumbnail a > img,
.carousel-inner > .item > img,
.carousel-inner > .item > a > img {
  display: block;
  width: 100% \9;
  max-width: 100%;
  height: auto;
}
.img-rounded {
  border-radius: 0px;
}
.img-thumbnail {
  padding: 4px;
  line-height: 1.42857143;
  background-color: #f0f0f0;
  border: 1px solid #dddddd;
  border-radius: 0px;
  -webkit-transition: all 0.2s ease-in-out;
  -o-transition: all 0.2s ease-in-out;
  transition: all 0.2s ease-in-out;
  display: inline-block;
  width: 100% \9;
  max-width: 100%;
  height: auto;
}
.img-circle {
  border-radius: 50%;
}
hr {
  margin-top: 20px;
  margin-bottom: 20px;
  border: 0;
  border-top: 1px solid #eeeeee;
}
.sr-only {
  position: absolute;
  width: 1px;
  height: 1px;
  margin: -1px;
  padding: 0;
  overflow: hidden;
  clip: rect(0, 0, 0, 0);
  border: 0;
}
.sr-only-focusable:active,
.sr-only-focusable:focus {
  position: static;
  width: auto;
  height: auto;
  margin: 0;
  overflow: visible;
  clip: auto;
}
h1,
h2,
h3,
h4,
h5,
h6,
.h1,
.h2,
.h3,
.h4,
.h5,
.h6 {
  font-family: inherit;
  font-weight: 500;
  line-height: 1.1;
  color: inherit;
}
h1 small,
h2 small,
h3 small,
h4 small,
h5 small,
h6 small,
.h1 small,
.h2 small,
.h3 small,
.h4 small,
.h5 small,
.h6 small,
h1 .small,
h2 .small,
h3 .small,
h4 .small,
h5 .small,
h6 .small,
.h1 .small,
.h2 .small,
.h3 .small,
.h4 .small,
.h5 .small,
.h6 .small {
  font-weight: normal;
  line-height: 1;
  color: #777777;
}
h1,
.h1,
h2,
.h2,
h3,
.h3 {
  margin-top: 20px;
  margin-bottom: 10px;
}
h1 small,
.h1 small,
h2 small,
.h2 small,
h3 small,
.h3 small,
h1 .small,
.h1 .small,
h2 .small,
.h2 .small,
h3 .small,
.h3 .small {
  font-size: 65%;
}
h4,
.h4,
h5,
.h5,
h6,
.h6 {
  margin-top: 10px;
  margin-bottom: 10px;
}
h4 small,
.h4 small,
h5 small,
.h5 small,
h6 small,
.h6 small,
h4 .small,
.h4 .small,
h5 .small,
.h5 .small,
h6 .small,
.h6 .small {
  font-size: 75%;
}
h1,
.h1 {
  font-size: 22px;
}
h2,
.h2 {
  font-size: 19px;
}
h3,
.h3 {
  font-size: 19px;
}
h4,
.h4 {
  font-size: 17px;
}
h5,
.h5 {
  font-size: 16px;
}
h6,
.h6 {
  font-size: 14px;
}
p {
  margin: 0 0 10px;
}
.lead {
  margin-bottom: 20px;
  font-size: 16px;
  font-weight: 300;
  line-height: 1.4;
}
@media (min-width: 768px) {
  .lead {
    font-size: 21px;
  }
}
small,
.small {
  font-size: 85%;
}
cite {
  font-style: normal;
}
mark,
.mark {
  background-color: #fcf8e3;
  padding: .2em;
}
.text-left {
  text-align: left;
}
.text-right {
  text-align: right;
}
.text-center {
  text-align: center;
}
.text-justify {
  text-align: justify;
}
.text-nowrap {
  white-space: nowrap;
}
.text-lowercase {
  text-transform: lowercase;
}
.text-uppercase {
  text-transform: uppercase;
}
.text-capitalize {
  text-transform: capitalize;
}
.text-muted {
  color: #777777;
}
.text-primary {
  color: #4c6586;
}
a.text-primary:hover {
  color: #3a4c65;
}
.text-success {
  color: #3c763d;
}
a.text-success:hover {
  color: #2b542c;
}
.text-info {
  color: #31708f;
}
a.text-info:hover {
  color: #245269;
}
.text-warning {
  color: #8a6d3b;
}
a.text-warning:hover {
  color: #66512c;
}
.text-danger {
  color: #a94442;
}
a.text-danger:hover {
  color: #843534;
}
.bg-primary {
  color: #fff;
  background-color: #4c6586;
}
a.bg-primary:hover {
  background-color: #3a4c65;
}
.bg-success {
  background-color: #dff0d8;
}
a.bg-success:hover {
  background-color: #c1e2b3;
}
.bg-info {
  background-color: #d9edf7;
}
a.bg-info:hover {
  background-color: #afd9ee;
}
.bg-warning {
  background-color: #fcf8e3;
}
a.bg-warning:hover {
  background-color: #f7ecb5;
}
.bg-danger {
  background-color: #f2dede;
}
a.bg-danger:hover {
  background-color: #e4b9b9;
}
.page-header {
  padding-bottom: 9px;
  margin: 40px 0 20px;
  border-bottom: 1px solid #eeeeee;
}
ul,
ol {
  margin-top: 0;
  margin-bottom: 10px;
}
ul ul,
ol ul,
ul ol,
ol ol {
  margin-bottom: 0;
}
.list-unstyled {
  padding-left: 0;
  list-style: none;
}
.list-inline {
  padding-left: 0;
  list-style: none;
  margin-left: -5px;
}
.list-inline > li {
  display: inline-block;
  padding-left: 5px;
  padding-right: 5px;
}
dl {
  margin-top: 0;
  margin-bottom: 20px;
}
dt,
dd {
  line-height: 1.42857143;
}
dt {
  font-weight: bold;
}
dd {
  margin-left: 0;
}
@media (min-width: 768px) {
  .dl-horizontal dt {
    float: left;
    width: 160px;
    clear: left;
    text-align: right;
    overflow: hidden;
    text-overflow: ellipsis;
    white-space: nowrap;
  }
  .dl-horizontal dd {
    margin-left: 180px;
  }
}
abbr[title],
abbr[data-original-title] {
  cursor: help;
  border-bottom: 1px dotted #777777;
}
.initialism {
  font-size: 90%;
  text-transform: uppercase;
}
blockquote {
  padding: 10px 20px;
  margin: 0 0 20px;
  font-size: 17.5px;
  border-left: 5px solid #eeeeee;
}
blockquote p:last-child,
blockquote ul:last-child,
blockquote ol:last-child {
  margin-bottom: 0;
}
blockquote footer,
blockquote small,
blockquote .small {
  display: block;
  font-size: 80%;
  line-height: 1.42857143;
  color: #777777;
}
blockquote footer:before,
blockquote small:before,
blockquote .small:before {
  content: '\2014 \00A0';
}
.blockquote-reverse,
blockquote.pull-right {
  padding-right: 15px;
  padding-left: 0;
  border-right: 5px solid #eeeeee;
  border-left: 0;
  text-align: right;
}
.blockquote-reverse footer:before,
blockquote.pull-right footer:before,
.blockquote-reverse small:before,
blockquote.pull-right small:before,
.blockquote-reverse .small:before,
blockquote.pull-right .small:before {
  content: '';
}
.blockquote-reverse footer:after,
blockquote.pull-right footer:after,
.blockquote-reverse small:after,
blockquote.pull-right small:after,
.blockquote-reverse .small:after,
blockquote.pull-right .small:after {
  content: '\00A0 \2014';
}
blockquote:before,
blockquote:after {
  content: "";
}
address {
  margin-bottom: 20px;
  font-style: normal;
  line-height: 1.42857143;
}
code,
kbd,
pre,
samp {
  font-family: Menlo, Monaco, Consolas, "Courier New", monospace;
}
code {
  padding: 2px 4px;
  font-size: 90%;
  color: #c7254e;
  background-color: #f9f2f4;
  border-radius: 0px;
}
kbd {
  padding: 2px 4px;
  font-size: 90%;
  color: #ffffff;
  background-color: #333333;
  border-radius: 0px;
  box-shadow: inset 0 -1px 0 rgba(0, 0, 0, 0.25);
}
kbd kbd {
  padding: 0;
  font-size: 100%;
  box-shadow: none;
}
pre {
  display: block;
  padding: 9.5px;
  margin: 0 0 10px;
  font-size: 13px;
  line-height: 1.42857143;
  word-break: break-all;
  word-wrap: break-word;
  color: #333333;
  background-color: #f5f5f5;
  border: 1px solid #cccccc;
  border-radius: 0px;
}
pre code {
  padding: 0;
  font-size: inherit;
  color: inherit;
  white-space: pre-wrap;
  background-color: transparent;
  border-radius: 0;
}
.pre-scrollable {
  max-height: 340px;
  overflow-y: scroll;
}
.container {
  margin-right: auto;
  margin-left: auto;
  padding-left: 15px;
  padding-right: 15px;
}
@media (min-width: 768px) {
  .container {
    width: 750px;
  }
}
@media (min-width: 992px) {
  .container {
    width: 970px;
  }
}
@media (min-width: 1200px) {
  .container {
    width: 1170px;
  }
}
.container-fluid {
  margin-right: auto;
  margin-left: auto;
  padding-left: 15px;
  padding-right: 15px;
}
.row {
  margin-left: -15px;
  margin-right: -15px;
}
.col-xs-1, .col-sm-1, .col-md-1, .col-lg-1, .col-xs-2, .col-sm-2, .col-md-2, .col-lg-2, .col-xs-3, .col-sm-3, .col-md-3, .col-lg-3, .col-xs-4, .col-sm-4, .col-md-4, .col-lg-4, .col-xs-5, .col-sm-5, .col-md-5, .col-lg-5, .col-xs-6, .col-sm-6, .col-md-6, .col-lg-6, .col-xs-7, .col-sm-7, .col-md-7, .col-lg-7, .col-xs-8, .col-sm-8, .col-md-8, .col-lg-8, .col-xs-9, .col-sm-9, .col-md-9, .col-lg-9, .col-xs-10, .col-sm-10, .col-md-10, .col-lg-10, .col-xs-11, .col-sm-11, .col-md-11, .col-lg-11, .col-xs-12, .col-sm-12, .col-md-12, .col-lg-12 {
  position: relative;
  min-height: 1px;
  padding-left: 15px;
  padding-right: 15px;
}
.col-xs-1, .col-xs-2, .col-xs-3, .col-xs-4, .col-xs-5, .col-xs-6, .col-xs-7, .col-xs-8, .col-xs-9, .col-xs-10, .col-xs-11, .col-xs-12 {
  float: left;
}
.col-xs-12 {
  width: 100%;
}
.col-xs-11 {
  width: 91.66666667%;
}
.col-xs-10 {
  width: 83.33333333%;
}
.col-xs-9 {
  width: 75%;
}
.col-xs-8 {
  width: 66.66666667%;
}
.col-xs-7 {
  width: 58.33333333%;
}
.col-xs-6 {
  width: 50%;
}
.col-xs-5 {
  width: 41.66666667%;
}
.col-xs-4 {
  width: 33.33333333%;
}
.col-xs-3 {
  width: 25%;
}
.col-xs-2 {
  width: 16.66666667%;
}
.col-xs-1 {
  width: 8.33333333%;
}
.col-xs-pull-12 {
  right: 100%;
}
.col-xs-pull-11 {
  right: 91.66666667%;
}
.col-xs-pull-10 {
  right: 83.33333333%;
}
.col-xs-pull-9 {
  right: 75%;
}
.col-xs-pull-8 {
  right: 66.66666667%;
}
.col-xs-pull-7 {
  right: 58.33333333%;
}
.col-xs-pull-6 {
  right: 50%;
}
.col-xs-pull-5 {
  right: 41.66666667%;
}
.col-xs-pull-4 {
  right: 33.33333333%;
}
.col-xs-pull-3 {
  right: 25%;
}
.col-xs-pull-2 {
  right: 16.66666667%;
}
.col-xs-pull-1 {
  right: 8.33333333%;
}
.col-xs-pull-0 {
  right: auto;
}
.col-xs-push-12 {
  left: 100%;
}
.col-xs-push-11 {
  left: 91.66666667%;
}
.col-xs-push-10 {
  left: 83.33333333%;
}
.col-xs-push-9 {
  left: 75%;
}
.col-xs-push-8 {
  left: 66.66666667%;
}
.col-xs-push-7 {
  left: 58.33333333%;
}
.col-xs-push-6 {
  left: 50%;
}
.col-xs-push-5 {
  left: 41.66666667%;
}
.col-xs-push-4 {
  left: 33.33333333%;
}
.col-xs-push-3 {
  left: 25%;
}
.col-xs-push-2 {
  left: 16.66666667%;
}
.col-xs-push-1 {
  left: 8.33333333%;
}
.col-xs-push-0 {
  left: auto;
}
.col-xs-offset-12 {
  margin-left: 100%;
}
.col-xs-offset-11 {
  margin-left: 91.66666667%;
}
.col-xs-offset-10 {
  margin-left: 83.33333333%;
}
.col-xs-offset-9 {
  margin-left: 75%;
}
.col-xs-offset-8 {
  margin-left: 66.66666667%;
}
.col-xs-offset-7 {
  margin-left: 58.33333333%;
}
.col-xs-offset-6 {
  margin-left: 50%;
}
.col-xs-offset-5 {
  margin-left: 41.66666667%;
}
.col-xs-offset-4 {
  margin-left: 33.33333333%;
}
.col-xs-offset-3 {
  margin-left: 25%;
}
.col-xs-offset-2 {
  margin-left: 16.66666667%;
}
.col-xs-offset-1 {
  margin-left: 8.33333333%;
}
.col-xs-offset-0 {
  margin-left: 0%;
}
@media (min-width: 768px) {
  .col-sm-1, .col-sm-2, .col-sm-3, .col-sm-4, .col-sm-5, .col-sm-6, .col-sm-7, .col-sm-8, .col-sm-9, .col-sm-10, .col-sm-11, .col-sm-12 {
    float: left;
  }
  .col-sm-12 {
    width: 100%;
  }
  .col-sm-11 {
    width: 91.66666667%;
  }
  .col-sm-10 {
    width: 83.33333333%;
  }
  .col-sm-9 {
    width: 75%;
  }
  .col-sm-8 {
    width: 66.66666667%;
  }
  .col-sm-7 {
    width: 58.33333333%;
  }
  .col-sm-6 {
    width: 50%;
  }
  .col-sm-5 {
    width: 41.66666667%;
  }
  .col-sm-4 {
    width: 33.33333333%;
  }
  .col-sm-3 {
    width: 25%;
  }
  .col-sm-2 {
    width: 16.66666667%;
  }
  .col-sm-1 {
    width: 8.33333333%;
  }
  .col-sm-pull-12 {
    right: 100%;
  }
  .col-sm-pull-11 {
    right: 91.66666667%;
  }
  .col-sm-pull-10 {
    right: 83.33333333%;
  }
  .col-sm-pull-9 {
    right: 75%;
  }
  .col-sm-pull-8 {
    right: 66.66666667%;
  }
  .col-sm-pull-7 {
    right: 58.33333333%;
  }
  .col-sm-pull-6 {
    right: 50%;
  }
  .col-sm-pull-5 {
    right: 41.66666667%;
  }
  .col-sm-pull-4 {
    right: 33.33333333%;
  }
  .col-sm-pull-3 {
    right: 25%;
  }
  .col-sm-pull-2 {
    right: 16.66666667%;
  }
  .col-sm-pull-1 {
    right: 8.33333333%;
  }
  .col-sm-pull-0 {
    right: auto;
  }
  .col-sm-push-12 {
    left: 100%;
  }
  .col-sm-push-11 {
    left: 91.66666667%;
  }
  .col-sm-push-10 {
    left: 83.33333333%;
  }
  .col-sm-push-9 {
    left: 75%;
  }
  .col-sm-push-8 {
    left: 66.66666667%;
  }
  .col-sm-push-7 {
    left: 58.33333333%;
  }
  .col-sm-push-6 {
    left: 50%;
  }
  .col-sm-push-5 {
    left: 41.66666667%;
  }
  .col-sm-push-4 {
    left: 33.33333333%;
  }
  .col-sm-push-3 {
    left: 25%;
  }
  .col-sm-push-2 {
    left: 16.66666667%;
  }
  .col-sm-push-1 {
    left: 8.33333333%;
  }
  .col-sm-push-0 {
    left: auto;
  }
  .col-sm-offset-12 {
    margin-left: 100%;
  }
  .col-sm-offset-11 {
    margin-left: 91.66666667%;
  }
  .col-sm-offset-10 {
    margin-left: 83.33333333%;
  }
  .col-sm-offset-9 {
    margin-left: 75%;
  }
  .col-sm-offset-8 {
    margin-left: 66.66666667%;
  }
  .col-sm-offset-7 {
    margin-left: 58.33333333%;
  }
  .col-sm-offset-6 {
    margin-left: 50%;
  }
  .col-sm-offset-5 {
    margin-left: 41.66666667%;
  }
  .col-sm-offset-4 {
    margin-left: 33.33333333%;
  }
  .col-sm-offset-3 {
    margin-left: 25%;
  }
  .col-sm-offset-2 {
    margin-left: 16.66666667%;
  }
  .col-sm-offset-1 {
    margin-left: 8.33333333%;
  }
  .col-sm-offset-0 {
    margin-left: 0%;
  }
}
@media (min-width: 992px) {
  .col-md-1, .col-md-2, .col-md-3, .col-md-4, .col-md-5, .col-md-6, .col-md-7, .col-md-8, .col-md-9, .col-md-10, .col-md-11, .col-md-12 {
    float: left;
  }
  .col-md-12 {
    width: 100%;
  }
  .col-md-11 {
    width: 91.66666667%;
  }
  .col-md-10 {
    width: 83.33333333%;
  }
  .col-md-9 {
    width: 75%;
  }
  .col-md-8 {
    width: 66.66666667%;
  }
  .col-md-7 {
    width: 58.33333333%;
  }
  .col-md-6 {
    width: 50%;
  }
  .col-md-5 {
    width: 41.66666667%;
  }
  .col-md-4 {
    width: 33.33333333%;
  }
  .col-md-3 {
    width: 25%;
  }
  .col-md-2 {
    width: 16.66666667%;
  }
  .col-md-1 {
    width: 8.33333333%;
  }
  .col-md-pull-12 {
    right: 100%;
  }
  .col-md-pull-11 {
    right: 91.66666667%;
  }
  .col-md-pull-10 {
    right: 83.33333333%;
  }
  .col-md-pull-9 {
    right: 75%;
  }
  .col-md-pull-8 {
    right: 66.66666667%;
  }
  .col-md-pull-7 {
    right: 58.33333333%;
  }
  .col-md-pull-6 {
    right: 50%;
  }
  .col-md-pull-5 {
    right: 41.66666667%;
  }
  .col-md-pull-4 {
    right: 33.33333333%;
  }
  .col-md-pull-3 {
    right: 25%;
  }
  .col-md-pull-2 {
    right: 16.66666667%;
  }
  .col-md-pull-1 {
    right: 8.33333333%;
  }
  .col-md-pull-0 {
    right: auto;
  }
  .col-md-push-12 {
    left: 100%;
  }
  .col-md-push-11 {
    left: 91.66666667%;
  }
  .col-md-push-10 {
    left: 83.33333333%;
  }
  .col-md-push-9 {
    left: 75%;
  }
  .col-md-push-8 {
    left: 66.66666667%;
  }
  .col-md-push-7 {
    left: 58.33333333%;
  }
  .col-md-push-6 {
    left: 50%;
  }
  .col-md-push-5 {
    left: 41.66666667%;
  }
  .col-md-push-4 {
    left: 33.33333333%;
  }
  .col-md-push-3 {
    left: 25%;
  }
  .col-md-push-2 {
    left: 16.66666667%;
  }
  .col-md-push-1 {
    left: 8.33333333%;
  }
  .col-md-push-0 {
    left: auto;
  }
  .col-md-offset-12 {
    margin-left: 100%;
  }
  .col-md-offset-11 {
    margin-left: 91.66666667%;
  }
  .col-md-offset-10 {
    margin-left: 83.33333333%;
  }
  .col-md-offset-9 {
    margin-left: 75%;
  }
  .col-md-offset-8 {
    margin-left: 66.66666667%;
  }
  .col-md-offset-7 {
    margin-left: 58.33333333%;
  }
  .col-md-offset-6 {
    margin-left: 50%;
  }
  .col-md-offset-5 {
    margin-left: 41.66666667%;
  }
  .col-md-offset-4 {
    margin-left: 33.33333333%;
  }
  .col-md-offset-3 {
    margin-left: 25%;
  }
  .col-md-offset-2 {
    margin-left: 16.66666667%;
  }
  .col-md-offset-1 {
    margin-left: 8.33333333%;
  }
  .col-md-offset-0 {
    margin-left: 0%;
  }
}
@media (min-width: 1200px) {
  .col-lg-1, .col-lg-2, .col-lg-3, .col-lg-4, .col-lg-5, .col-lg-6, .col-lg-7, .col-lg-8, .col-lg-9, .col-lg-10, .col-lg-11, .col-lg-12 {
    float: left;
  }
  .col-lg-12 {
    width: 100%;
  }
  .col-lg-11 {
    width: 91.66666667%;
  }
  .col-lg-10 {
    width: 83.33333333%;
  }
  .col-lg-9 {
    width: 75%;
  }
  .col-lg-8 {
    width: 66.66666667%;
  }
  .col-lg-7 {
    width: 58.33333333%;
  }
  .col-lg-6 {
    width: 50%;
  }
  .col-lg-5 {
    width: 41.66666667%;
  }
  .col-lg-4 {
    width: 33.33333333%;
  }
  .col-lg-3 {
    width: 25%;
  }
  .col-lg-2 {
    width: 16.66666667%;
  }
  .col-lg-1 {
    width: 8.33333333%;
  }
  .col-lg-pull-12 {
    right: 100%;
  }
  .col-lg-pull-11 {
    right: 91.66666667%;
  }
  .col-lg-pull-10 {
    right: 83.33333333%;
  }
  .col-lg-pull-9 {
    right: 75%;
  }
  .col-lg-pull-8 {
    right: 66.66666667%;
  }
  .col-lg-pull-7 {
    right: 58.33333333%;
  }
  .col-lg-pull-6 {
    right: 50%;
  }
  .col-lg-pull-5 {
    right: 41.66666667%;
  }
  .col-lg-pull-4 {
    right: 33.33333333%;
  }
  .col-lg-pull-3 {
    right: 25%;
  }
  .col-lg-pull-2 {
    right: 16.66666667%;
  }
  .col-lg-pull-1 {
    right: 8.33333333%;
  }
  .col-lg-pull-0 {
    right: auto;
  }
  .col-lg-push-12 {
    left: 100%;
  }
  .col-lg-push-11 {
    left: 91.66666667%;
  }
  .col-lg-push-10 {
    left: 83.33333333%;
  }
  .col-lg-push-9 {
    left: 75%;
  }
  .col-lg-push-8 {
    left: 66.66666667%;
  }
  .col-lg-push-7 {
    left: 58.33333333%;
  }
  .col-lg-push-6 {
    left: 50%;
  }
  .col-lg-push-5 {
    left: 41.66666667%;
  }
  .col-lg-push-4 {
    left: 33.33333333%;
  }
  .col-lg-push-3 {
    left: 25%;
  }
  .col-lg-push-2 {
    left: 16.66666667%;
  }
  .col-lg-push-1 {
    left: 8.33333333%;
  }
  .col-lg-push-0 {
    left: auto;
  }
  .col-lg-offset-12 {
    margin-left: 100%;
  }
  .col-lg-offset-11 {
    margin-left: 91.66666667%;
  }
  .col-lg-offset-10 {
    margin-left: 83.33333333%;
  }
  .col-lg-offset-9 {
    margin-left: 75%;
  }
  .col-lg-offset-8 {
    margin-left: 66.66666667%;
  }
  .col-lg-offset-7 {
    margin-left: 58.33333333%;
  }
  .col-lg-offset-6 {
    margin-left: 50%;
  }
  .col-lg-offset-5 {
    margin-left: 41.66666667%;
  }
  .col-lg-offset-4 {
    margin-left: 33.33333333%;
  }
  .col-lg-offset-3 {
    margin-left: 25%;
  }
  .col-lg-offset-2 {
    margin-left: 16.66666667%;
  }
  .col-lg-offset-1 {
    margin-left: 8.33333333%;
  }
  .col-lg-offset-0 {
    margin-left: 0%;
  }
}
table {
  background-color: transparent;
}
th {
  text-align: left;
}
.table {
  width: 100%;
  max-width: 100%;
  margin-bottom: 20px;
}
.table > thead > tr > th,
.table > tbody > tr > th,
.table > tfoot > tr > th,
.table > thead > tr > td,
.table > tbody > tr > td,
.table > tfoot > tr > td {
  padding: 8px;
  line-height: 1.42857143;
  vertical-align: top;
  border-top: 1px solid #dddddd;
}
.table > thead > tr > th {
  vertical-align: bottom;
  border-bottom: 2px solid #dddddd;
}
.table > caption + thead > tr:first-child > th,
.table > colgroup + thead > tr:first-child > th,
.table > thead:first-child > tr:first-child > th,
.table > caption + thead > tr:first-child > td,
.table > colgroup + thead > tr:first-child > td,
.table > thead:first-child > tr:first-child > td {
  border-top: 0;
}
.table > tbody + tbody {
  border-top: 2px solid #dddddd;
}
.table .table {
  background-color: #f0f0f0;
}
.table-condensed > thead > tr > th,
.table-condensed > tbody > tr > th,
.table-condensed > tfoot > tr > th,
.table-condensed > thead > tr > td,
.table-condensed > tbody > tr > td,
.table-condensed > tfoot > tr > td {
  padding: 5px;
}
.table-bordered {
  border: 1px solid #dddddd;
}
.table-bordered > thead > tr > th,
.table-bordered > tbody > tr > th,
.table-bordered > tfoot > tr > th,
.table-bordered > thead > tr > td,
.table-bordered > tbody > tr > td,
.table-bordered > tfoot > tr > td {
  border: 1px solid #dddddd;
}
.table-bordered > thead > tr > th,
.table-bordered > thead > tr > td {
  border-bottom-width: 2px;
}
.table-striped > tbody > tr:nth-child(odd) > td,
.table-striped > tbody > tr:nth-child(odd) > th {
  background-color: #ffffff;
}
.table-hover > tbody > tr:hover > td,
.table-hover > tbody > tr:hover > th {
  background-color: #f5f5f5;
}
table col[class*="col-"] {
  position: static;
  float: none;
  display: table-column;
}
table td[class*="col-"],
table th[class*="col-"] {
  position: static;
  float: none;
  display: table-cell;
}
.table > thead > tr > td.active,
.table > tbody > tr > td.active,
.table > tfoot > tr > td.active,
.table > thead > tr > th.active,
.table > tbody > tr > th.active,
.table > tfoot > tr > th.active,
.table > thead > tr.active > td,
.table > tbody > tr.active > td,
.table > tfoot > tr.active > td,
.table > thead > tr.active > th,
.table > tbody > tr.active > th,
.table > tfoot > tr.active > th {
  background-color: #f5f5f5;
}
.table-hover > tbody > tr > td.active:hover,
.table-hover > tbody > tr > th.active:hover,
.table-hover > tbody > tr.active:hover > td,
.table-hover > tbody > tr:hover > .active,
.table-hover > tbody > tr.active:hover > th {
  background-color: #e8e8e8;
}
.table > thead > tr > td.success,
.table > tbody > tr > td.success,
.table > tfoot > tr > td.success,
.table > thead > tr > th.success,
.table > tbody > tr > th.success,
.table > tfoot > tr > th.success,
.table > thead > tr.success > td,
.table > tbody > tr.success > td,
.table > tfoot > tr.success > td,
.table > thead > tr.success > th,
.table > tbody > tr.success > th,
.table > tfoot > tr.success > th {
  background-color: #dff0d8;
}
.table-hover > tbody > tr > td.success:hover,
.table-hover > tbody > tr > th.success:hover,
.table-hover > tbody > tr.success:hover > td,
.table-hover > tbody > tr:hover > .success,
.table-hover > tbody > tr.success:hover > th {
  background-color: #d0e9c6;
}
.table > thead > tr > td.info,
.table > tbody > tr > td.info,
.table > tfoot > tr > td.info,
.table > thead > tr > th.info,
.table > tbody > tr > th.info,
.table > tfoot > tr > th.info,
.table > thead > tr.info > td,
.table > tbody > tr.info > td,
.table > tfoot > tr.info > td,
.table > thead > tr.info > th,
.table > tbody > tr.info > th,
.table > tfoot > tr.info > th {
  background-color: #d9edf7;
}
.table-hover > tbody > tr > td.info:hover,
.table-hover > tbody > tr > th.info:hover,
.table-hover > tbody > tr.info:hover > td,
.table-hover > tbody > tr:hover > .info,
.table-hover > tbody > tr.info:hover > th {
  background-color: #c4e3f3;
}
.table > thead > tr > td.warning,
.table > tbody > tr > td.warning,
.table > tfoot > tr > td.warning,
.table > thead > tr > th.warning,
.table > tbody > tr > th.warning,
.table > tfoot > tr > th.warning,
.table > thead > tr.warning > td,
.table > tbody > tr.warning > td,
.table > tfoot > tr.warning > td,
.table > thead > tr.warning > th,
.table > tbody > tr.warning > th,
.table > tfoot > tr.warning > th {
  background-color: #fcf8e3;
}
.table-hover > tbody > tr > td.warning:hover,
.table-hover > tbody > tr > th.warning:hover,
.table-hover > tbody > tr.warning:hover > td,
.table-hover > tbody > tr:hover > .warning,
.table-hover > tbody > tr.warning:hover > th {
  background-color: #faf2cc;
}
.table > thead > tr > td.danger,
.table > tbody > tr > td.danger,
.table > tfoot > tr > td.danger,
.table > thead > tr > th.danger,
.table > tbody > tr > th.danger,
.table > tfoot > tr > th.danger,
.table > thead > tr.danger > td,
.table > tbody > tr.danger > td,
.table > tfoot > tr.danger > td,
.table > thead > tr.danger > th,
.table > tbody > tr.danger > th,
.table > tfoot > tr.danger > th {
  background-color: #f2dede;
}
.table-hover > tbody > tr > td.danger:hover,
.table-hover > tbody > tr > th.danger:hover,
.table-hover > tbody > tr.danger:hover > td,
.table-hover > tbody > tr:hover > .danger,
.table-hover > tbody > tr.danger:hover > th {
  background-color: #ebcccc;
}
@media screen and (max-width: 767px) {
  .table-responsive {
    width: 100%;
    margin-bottom: 15px;
    overflow-y: hidden;
    overflow-x: auto;
    -ms-overflow-style: -ms-autohiding-scrollbar;
    border: 1px solid #dddddd;
    -webkit-overflow-scrolling: touch;
  }
  .table-responsive > .table {
    margin-bottom: 0;
  }
  .table-responsive > .table > thead > tr > th,
  .table-responsive > .table > tbody > tr > th,
  .table-responsive > .table > tfoot > tr > th,
  .table-responsive > .table > thead > tr > td,
  .table-responsive > .table > tbody > tr > td,
  .table-responsive > .table > tfoot > tr > td {
    white-space: nowrap;
  }
  .table-responsive > .table-bordered {
    border: 0;
  }
  .table-responsive > .table-bordered > thead > tr > th:first-child,
  .table-responsive > .table-bordered > tbody > tr > th:first-child,
  .table-responsive > .table-bordered > tfoot > tr > th:first-child,
  .table-responsive > .table-bordered > thead > tr > td:first-child,
  .table-responsive > .table-bordered > tbody > tr > td:first-child,
  .table-responsive > .table-bordered > tfoot > tr > td:first-child {
    border-left: 0;
  }
  .table-responsive > .table-bordered > thead > tr > th:last-child,
  .table-responsive > .table-bordered > tbody > tr > th:last-child,
  .table-responsive > .table-bordered > tfoot > tr > th:last-child,
  .table-responsive > .table-bordered > thead > tr > td:last-child,
  .table-responsive > .table-bordered > tbody > tr > td:last-child,
  .table-responsive > .table-bordered > tfoot > tr > td:last-child {
    border-right: 0;
  }
  .table-responsive > .table-bordered > tbody > tr:last-child > th,
  .table-responsive > .table-bordered > tfoot > tr:last-child > th,
  .table-responsive > .table-bordered > tbody > tr:last-child > td,
  .table-responsive > .table-bordered > tfoot > tr:last-child > td {
    border-bottom: 0;
  }
}
fieldset {
  padding: 0;
  margin: 0;
  border: 0;
  min-width: 0;
}
legend {
  display: block;
  width: 100%;
  padding: 0;
  margin-bottom: 20px;
  font-size: 21px;
  line-height: inherit;
  color: #333333;
  border: 0;
  border-bottom: 1px solid #e5e5e5;
}
label {
  display: inline-block;
  max-width: 100%;
  margin-bottom: 5px;
  font-weight: bold;
}
input[type="search"] {
  -webkit-box-sizing: border-box;
  -moz-box-sizing: border-box;
  box-sizing: border-box;
}
input[type="radio"],
input[type="checkbox"] {
  margin: 4px 0 0;
  margin-top: 1px \9;
  line-height: normal;
}
input[type="file"] {
  display: block;
}
input[type="range"] {
  display: block;
  width: 100%;
}
select[multiple],
select[size] {
  height: auto;
}
input[type="file"]:focus,
input[type="radio"]:focus,
input[type="checkbox"]:focus {
  outline: thin dotted;
  outline: 5px auto -webkit-focus-ring-color;
  outline-offset: -2px;
}
output {
  display: block;
  padding-top: 4px;
  font-size: 14px;
  line-height: 1.42857143;
  color: #555555;
}
.form-control {
  display: block;
  width: 100%;
  height: 25px;
  padding: 3px 8px;
  font-size: 14px;
  line-height: 1.42857143;
  color: #555555;
  background-color: #ffffff;
  background-image: none;
  border: 1px solid #cccccc;
  border-radius: 0;
  -webkit-box-shadow: inset 0 1px 1px rgba(0, 0, 0, 0.075);
  box-shadow: inset 0 1px 1px rgba(0, 0, 0, 0.075);
  -webkit-transition: border-color ease-in-out .15s, box-shadow ease-in-out .15s;
  -o-transition: border-color ease-in-out .15s, box-shadow ease-in-out .15s;
  transition: border-color ease-in-out .15s, box-shadow ease-in-out .15s;
}
.form-control:focus {
  border-color: #8198b7;
  outline: 0;
  -webkit-box-shadow: inset 0 1px 1px rgba(0,0,0,.075), 0 0 8px rgba(129, 152, 183, 0.6);
  box-shadow: inset 0 1px 1px rgba(0,0,0,.075), 0 0 8px rgba(129, 152, 183, 0.6);
}
.form-control::-moz-placeholder {
  color: #c4c4c4;
  opacity: 1;
}
.form-control:-ms-input-placeholder {
  color: #c4c4c4;
}
.form-control::-webkit-input-placeholder {
  color: #c4c4c4;
}
.form-control[disabled],
.form-control[readonly],
fieldset[disabled] .form-control {
  cursor: not-allowed;
  background-color: #eeeeee;
  opacity: 1;
}
textarea.form-control {
  height: auto;
}
input[type="search"] {
  -webkit-appearance: none;
}
input[type="date"],
input[type="time"],
input[type="datetime-local"],
input[type="month"] {
  line-height: 25px;
  line-height: 1.42857143 \0;
}
input[type="date"].input-sm,
input[type="time"].input-sm,
input[type="datetime-local"].input-sm,
input[type="month"].input-sm {
  line-height: 26px;
}
input[type="date"].input-lg,
input[type="time"].input-lg,
input[type="datetime-local"].input-lg,
input[type="month"].input-lg {
  line-height: 38px;
}
.form-group {
  margin-bottom: 15px;
}
.radio,
.checkbox {
  position: relative;
  display: block;
  min-height: 20px;
  margin-top: 10px;
  margin-bottom: 10px;
}
.radio label,
.checkbox label {
  padding-left: 20px;
  margin-bottom: 0;
  font-weight: normal;
  cursor: pointer;
}
.radio input[type="radio"],
.radio-inline input[type="radio"],
.checkbox input[type="checkbox"],
.checkbox-inline input[type="checkbox"] {
  position: absolute;
  margin-left: -20px;
  margin-top: 4px \9;
}
.radio + .radio,
.checkbox + .checkbox {
  margin-top: -5px;
}
.radio-inline,
.checkbox-inline {
  display: inline-block;
  padding-left: 20px;
  margin-bottom: 0;
  vertical-align: middle;
  font-weight: normal;
  cursor: pointer;
}
.radio-inline + .radio-inline,
.checkbox-inline + .checkbox-inline {
  margin-top: 0;
  margin-left: 10px;
}
input[type="radio"][disabled],
input[type="checkbox"][disabled],
input[type="radio"].disabled,
input[type="checkbox"].disabled,
fieldset[disabled] input[type="radio"],
fieldset[disabled] input[type="checkbox"] {
  cursor: not-allowed;
}
.radio-inline.disabled,
.checkbox-inline.disabled,
fieldset[disabled] .radio-inline,
fieldset[disabled] .checkbox-inline {
  cursor: not-allowed;
}
.radio.disabled label,
.checkbox.disabled label,
fieldset[disabled] .radio label,
fieldset[disabled] .checkbox label {
  cursor: not-allowed;
}
.form-control-static {
  padding-top: 4px;
  padding-bottom: 4px;
  margin-bottom: 0;
}
.form-control-static.input-lg,
.form-control-static.input-sm {
  padding-left: 0;
  padding-right: 0;
}
.input-sm,
.form-horizontal .form-group-sm .form-control {
  height: 26px;
  padding: 3px 6px;
  font-size: 12px;
  line-height: 1.5;
  border-radius: 0px;
}
select.input-sm {
  height: 26px;
  line-height: 26px;
}
textarea.input-sm,
select[multiple].input-sm {
  height: auto;
}
.input-lg,
.form-horizontal .form-group-lg .form-control {
  height: 38px;
  padding: 6px 12px;
  font-size: 18px;
  line-height: 1.33;
  border-radius: 0px;
}
select.input-lg {
  height: 38px;
  line-height: 38px;
}
textarea.input-lg,
select[multiple].input-lg {
  height: auto;
}
.has-feedback {
  position: relative;
}
.has-feedback .form-control {
  padding-right: 31.25px;
}
.form-control-feedback {
  position: absolute;
  top: 25px;
  right: 0;
  z-index: 2;
  display: block;
  width: 25px;
  height: 25px;
  line-height: 25px;
  text-align: center;
}
.input-lg + .form-control-feedback {
  width: 38px;
  height: 38px;
  line-height: 38px;
}
.input-sm + .form-control-feedback {
  width: 26px;
  height: 26px;
  line-height: 26px;
}
.has-success .help-block,
.has-success .control-label,
.has-success .radio,
.has-success .checkbox,
.has-success .radio-inline,
.has-success .checkbox-inline {
  color: #3c763d;
}
.has-success .form-control {
  border-color: #3c763d;
  -webkit-box-shadow: inset 0 1px 1px rgba(0, 0, 0, 0.075);
  box-shadow: inset 0 1px 1px rgba(0, 0, 0, 0.075);
}
.has-success .form-control:focus {
  border-color: #2b542c;
  -webkit-box-shadow: inset 0 1px 1px rgba(0, 0, 0, 0.075), 0 0 6px #67b168;
  box-shadow: inset 0 1px 1px rgba(0, 0, 0, 0.075), 0 0 6px #67b168;
}
.has-success .input-group-addon {
  color: #3c763d;
  border-color: #3c763d;
  background-color: #dff0d8;
}
.has-success .form-control-feedback {
  color: #3c763d;
}
.has-warning .help-block,
.has-warning .control-label,
.has-warning .radio,
.has-warning .checkbox,
.has-warning .radio-inline,
.has-warning .checkbox-inline {
  color: #8a6d3b;
}
.has-warning .form-control {
  border-color: #8a6d3b;
  -webkit-box-shadow: inset 0 1px 1px rgba(0, 0, 0, 0.075);
  box-shadow: inset 0 1px 1px rgba(0, 0, 0, 0.075);
}
.has-warning .form-control:focus {
  border-color: #66512c;
  -webkit-box-shadow: inset 0 1px 1px rgba(0, 0, 0, 0.075), 0 0 6px #c0a16b;
  box-shadow: inset 0 1px 1px rgba(0, 0, 0, 0.075), 0 0 6px #c0a16b;
}
.has-warning .input-group-addon {
  color: #8a6d3b;
  border-color: #8a6d3b;
  background-color: #fcf8e3;
}
.has-warning .form-control-feedback {
  color: #8a6d3b;
}
.has-error .help-block,
.has-error .control-label,
.has-error .radio,
.has-error .checkbox,
.has-error .radio-inline,
.has-error .checkbox-inline {
  color: #a94442;
}
.has-error .form-control {
  border-color: #a94442;
  -webkit-box-shadow: inset 0 1px 1px rgba(0, 0, 0, 0.075);
  box-shadow: inset 0 1px 1px rgba(0, 0, 0, 0.075);
}
.has-error .form-control:focus {
  border-color: #843534;
  -webkit-box-shadow: inset 0 1px 1px rgba(0, 0, 0, 0.075), 0 0 6px #ce8483;
  box-shadow: inset 0 1px 1px rgba(0, 0, 0, 0.075), 0 0 6px #ce8483;
}
.has-error .input-group-addon {
  color: #a94442;
  border-color: #a94442;
  background-color: #f2dede;
}
.has-error .form-control-feedback {
  color: #a94442;
}
.has-feedback label.sr-only ~ .form-control-feedback {
  top: 0;
}
.help-block {
  display: block;
  margin-top: 5px;
  margin-bottom: 10px;
  color: #737373;
}
@media (min-width: 768px) {
  .form-inline .form-group {
    display: inline-block;
    margin-bottom: 0;
    vertical-align: middle;
  }
  .form-inline .form-control {
    display: inline-block;
    width: auto;
    vertical-align: middle;
  }
  .form-inline .input-group {
    display: inline-table;
    vertical-align: middle;
  }
  .form-inline .input-group .input-group-addon,
  .form-inline .input-group .input-group-btn,
  .form-inline .input-group .form-control {
    width: auto;
  }
  .form-inline .input-group > .form-control {
    width: 100%;
  }
  .form-inline .control-label {
    margin-bottom: 0;
    vertical-align: middle;
  }
  .form-inline .radio,
  .form-inline .checkbox {
    display: inline-block;
    margin-top: 0;
    margin-bottom: 0;
    vertical-align: middle;
  }
  .form-inline .radio label,
  .form-inline .checkbox label {
    padding-left: 0;
  }
  .form-inline .radio input[type="radio"],
  .form-inline .checkbox input[type="checkbox"] {
    position: relative;
    margin-left: 0;
  }
  .form-inline .has-feedback .form-control-feedback {
    top: 0;
  }
}
.form-horizontal .radio,
.form-horizontal .checkbox,
.form-horizontal .radio-inline,
.form-horizontal .checkbox-inline {
  margin-top: 0;
  margin-bottom: 0;
  padding-top: 4px;
}
.form-horizontal .radio,
.form-horizontal .checkbox {
  min-height: 24px;
}
.form-horizontal .form-group {
  margin-left: -15px;
  margin-right: -15px;
}
@media (min-width: 768px) {
  .form-horizontal .control-label {
    text-align: right;
    margin-bottom: 0;
    padding-top: 4px;
  }
}
.form-horizontal .has-feedback .form-control-feedback {
  top: 0;
  right: 15px;
}
@media (min-width: 768px) {
  .form-horizontal .form-group-lg .control-label {
    padding-top: 8.98px;
  }
}
@media (min-width: 768px) {
  .form-horizontal .form-group-sm .control-label {
    padding-top: 4px;
  }
}
.btn {
  display: inline-block;
  margin-bottom: 0;
  font-weight: normal;
  text-align: center;
  vertical-align: middle;
  cursor: pointer;
  background-image: none;
  border: 1px solid transparent;
  white-space: nowrap;
  padding: 3px 8px;
  font-size: 14px;
  line-height: 1.42857143;
  border-radius: 0px;
  -webkit-user-select: none;
  -moz-user-select: none;
  -ms-user-select: none;
  user-select: none;
}
.btn:focus,
.btn:active:focus,
.btn.active:focus {
  outline: thin dotted;
  outline: 5px auto -webkit-focus-ring-color;
  outline-offset: -2px;
}
.btn:hover,
.btn:focus {
  color: #557196;
  text-decoration: none;
}
.btn:active,
.btn.active {
  outline: 0;
  background-image: none;
  -webkit-box-shadow: inset 0 3px 5px rgba(0, 0, 0, 0.125);
  box-shadow: inset 0 3px 5px rgba(0, 0, 0, 0.125);
}
.btn.disabled,
.btn[disabled],
fieldset[disabled] .btn {
  cursor: not-allowed;
  pointer-events: none;
  opacity: 0.65;
  filter: alpha(opacity=65);
  -webkit-box-shadow: none;
  box-shadow: none;
}
.btn-default {
  color: #557196;
  background-color: #fefefe;
  border-color: #d0d0d0;
}
.btn-default:hover,
.btn-default:focus,
.btn-default:active,
.btn-default.active,
.open > .dropdown-toggle.btn-default {
  color: #557196;
  background-color: #e5e5e5;
  border-color: #b1b1b1;
}
.btn-default:active,
.btn-default.active,
.open > .dropdown-toggle.btn-default {
  background-image: none;
}
.btn-default.disabled,
.btn-default[disabled],
fieldset[disabled] .btn-default,
.btn-default.disabled:hover,
.btn-default[disabled]:hover,
fieldset[disabled] .btn-default:hover,
.btn-default.disabled:focus,
.btn-default[disabled]:focus,
fieldset[disabled] .btn-default:focus,
.btn-default.disabled:active,
.btn-default[disabled]:active,
fieldset[disabled] .btn-default:active,
.btn-default.disabled.active,
.btn-default[disabled].active,
fieldset[disabled] .btn-default.active {
  background-color: #fefefe;
  border-color: #d0d0d0;
}
.btn-default .badge {
  color: #fefefe;
  background-color: #557196;
}
.btn-primary {
  color: #ffffff;
  background-color: #4c6586;
  border-color: #435976;
}
.btn-primary:hover,
.btn-primary:focus,
.btn-primary:active,
.btn-primary.active,
.open > .dropdown-toggle.btn-primary {
  color: #ffffff;
  background-color: #3a4c65;
  border-color: #2d3b4f;
}
.btn-primary:active,
.btn-primary.active,
.open > .dropdown-toggle.btn-primary {
  background-image: none;
}
.btn-primary.disabled,
.btn-primary[disabled],
fieldset[disabled] .btn-primary,
.btn-primary.disabled:hover,
.btn-primary[disabled]:hover,
fieldset[disabled] .btn-primary:hover,
.btn-primary.disabled:focus,
.btn-primary[disabled]:focus,
fieldset[disabled] .btn-primary:focus,
.btn-primary.disabled:active,
.btn-primary[disabled]:active,
fieldset[disabled] .btn-primary:active,
.btn-primary.disabled.active,
.btn-primary[disabled].active,
fieldset[disabled] .btn-primary.active {
  background-color: #4c6586;
  border-color: #435976;
}
.btn-primary .badge {
  color: #4c6586;
  background-color: #ffffff;
}
.btn-success {
  color: #ffffff;
  background-color: #6ea03c;
  border-color: #618d35;
}
.btn-success:hover,
.btn-success:focus,
.btn-success:active,
.btn-success.active,
.open > .dropdown-toggle.btn-success {
  color: #ffffff;
  background-color: #557b2e;
  border-color: #436124;
}
.btn-success:active,
.btn-success.active,
.open > .dropdown-toggle.btn-success {
  background-image: none;
}
.btn-success.disabled,
.btn-success[disabled],
fieldset[disabled] .btn-success,
.btn-success.disabled:hover,
.btn-success[disabled]:hover,
fieldset[disabled] .btn-success:hover,
.btn-success.disabled:focus,
.btn-success[disabled]:focus,
fieldset[disabled] .btn-success:focus,
.btn-success.disabled:active,
.btn-success[disabled]:active,
fieldset[disabled] .btn-success:active,
.btn-success.disabled.active,
.btn-success[disabled].active,
fieldset[disabled] .btn-success.active {
  background-color: #6ea03c;
  border-color: #618d35;
}
.btn-success .badge {
  color: #6ea03c;
  background-color: #ffffff;
}
.btn-info {
  color: #ffffff;
  background-color: #dcb496;
  border-color: #d6a683;
}
.btn-info:hover,
.btn-info:focus,
.btn-info:active,
.btn-info.active,
.open > .dropdown-toggle.btn-info {
  color: #ffffff;
  background-color: #cf9970;
  border-color: #c68655;
}
.btn-info:active,
.btn-info.active,
.open > .dropdown-toggle.btn-info {
  background-image: none;
}
.btn-info.disabled,
.btn-info[disabled],
fieldset[disabled] .btn-info,
.btn-info.disabled:hover,
.btn-info[disabled]:hover,
fieldset[disabled] .btn-info:hover,
.btn-info.disabled:focus,
.btn-info[disabled]:focus,
fieldset[disabled] .btn-info:focus,
.btn-info.disabled:active,
.btn-info[disabled]:active,
fieldset[disabled] .btn-info:active,
.btn-info.disabled.active,
.btn-info[disabled].active,
fieldset[disabled] .btn-info.active {
  background-color: #dcb496;
  border-color: #d6a683;
}
.btn-info .badge {
  color: #dcb496;
  background-color: #ffffff;
}
.btn-warning {
  color: #ffffff;
  background-color: #fa8228;
  border-color: #f9740f;
}
.btn-warning:hover,
.btn-warning:focus,
.btn-warning:active,
.btn-warning.active,
.open > .dropdown-toggle.btn-warning {
  color: #ffffff;
  background-color: #ea6705;
  border-color: #c75805;
}
.btn-warning:active,
.btn-warning.active,
.open > .dropdown-toggle.btn-warning {
  background-image: none;
}
.btn-warning.disabled,
.btn-warning[disabled],
fieldset[disabled] .btn-warning,
.btn-warning.disabled:hover,
.btn-warning[disabled]:hover,
fieldset[disabled] .btn-warning:hover,
.btn-warning.disabled:focus,
.btn-warning[disabled]:focus,
fieldset[disabled] .btn-warning:focus,
.btn-warning.disabled:active,
.btn-warning[disabled]:active,
fieldset[disabled] .btn-warning:active,
.btn-warning.disabled.active,
.btn-warning[disabled].active,
fieldset[disabled] .btn-warning.active {
  background-color: #fa8228;
  border-color: #f9740f;
}
.btn-warning .badge {
  color: #fa8228;
  background-color: #ffffff;
}
.btn-danger {
  color: #ffffff;
  background-color: #fa8228;
  border-color: #f9740f;
}
.btn-danger:hover,
.btn-danger:focus,
.btn-danger:active,
.btn-danger.active,
.open > .dropdown-toggle.btn-danger {
  color: #ffffff;
  background-color: #ea6705;
  border-color: #c75805;
}
.btn-danger:active,
.btn-danger.active,
.open > .dropdown-toggle.btn-danger {
  background-image: none;
}
.btn-danger.disabled,
.btn-danger[disabled],
fieldset[disabled] .btn-danger,
.btn-danger.disabled:hover,
.btn-danger[disabled]:hover,
fieldset[disabled] .btn-danger:hover,
.btn-danger.disabled:focus,
.btn-danger[disabled]:focus,
fieldset[disabled] .btn-danger:focus,
.btn-danger.disabled:active,
.btn-danger[disabled]:active,
fieldset[disabled] .btn-danger:active,
.btn-danger.disabled.active,
.btn-danger[disabled].active,
fieldset[disabled] .btn-danger.active {
  background-color: #fa8228;
  border-color: #f9740f;
}
.btn-danger .badge {
  color: #fa8228;
  background-color: #ffffff;
}
.btn-link {
  color: #557196;
  font-weight: normal;
  cursor: pointer;
  border-radius: 0;
}
.btn-link,
.btn-link:active,
.btn-link[disabled],
fieldset[disabled] .btn-link {
  background-color: transparent;
  -webkit-box-shadow: none;
  box-shadow: none;
}
.btn-link,
.btn-link:hover,
.btn-link:focus,
.btn-link:active {
  border-color: transparent;
}
.btn-link:hover,
.btn-link:focus {
  color: #3a4c65;
  text-decoration: underline;
  background-color: transparent;
}
.btn-link[disabled]:hover,
fieldset[disabled] .btn-link:hover,
.btn-link[disabled]:focus,
fieldset[disabled] .btn-link:focus {
  color: #777777;
  text-decoration: none;
}
.btn-lg,
.btn-group-lg > .btn {
  padding: 6px 12px;
  font-size: 18px;
  line-height: 1.33;
  border-radius: 0px;
}
.btn-sm,
.btn-group-sm > .btn {
  padding: 3px 6px;
  font-size: 12px;
  line-height: 1.5;
  border-radius: 0px;
}
.btn-xs,
.btn-group-xs > .btn {
  padding: 1px 5px;
  font-size: 12px;
  line-height: 1.5;
  border-radius: 0px;
}
.btn-block {
  display: block;
  width: 100%;
}
.btn-block + .btn-block {
  margin-top: 5px;
}
input[type="submit"].btn-block,
input[type="reset"].btn-block,
input[type="button"].btn-block {
  width: 100%;
}
.fade {
  opacity: 0;
  -webkit-transition: opacity 0.15s linear;
  -o-transition: opacity 0.15s linear;
  transition: opacity 0.15s linear;
}
.fade.in {
  opacity: 1;
}
.collapse {
  display: none;
}
.collapse.in {
  display: block;
}
tr.collapse.in {
  display: table-row;
}
tbody.collapse.in {
  display: table-row-group;
}
.collapsing {
  position: relative;
  height: 0;
  overflow: hidden;
  -webkit-transition: height 0.35s ease;
  -o-transition: height 0.35s ease;
  transition: height 0.35s ease;
}
.caret {
  display: inline-block;
  width: 0;
  height: 0;
  margin-left: 2px;
  vertical-align: middle;
  border-top: 4px solid;
  border-right: 4px solid transparent;
  border-left: 4px solid transparent;
}
.dropdown {
  position: relative;
}
.dropdown-toggle:focus {
  outline: 0;
}
.dropdown-menu {
  position: absolute;
  top: 100%;
  left: 0;
  z-index: 1000;
  display: none;
  float: left;
  min-width: 160px;
  padding: 5px 0;
  margin: 2px 0 0;
  list-style: none;
  font-size: 14px;
  text-align: left;
  background-color: #ffffff;
  border: 1px solid #cccccc;
  border: 1px solid rgba(0, 0, 0, 0.15);
  border-radius: 0px;
  -webkit-box-shadow: 0 6px 12px rgba(0, 0, 0, 0.175);
  box-shadow: 0 6px 12px rgba(0, 0, 0, 0.175);
  background-clip: padding-box;
}
.dropdown-menu.pull-right {
  right: 0;
  left: auto;
}
.dropdown-menu .divider {
  height: 1px;
  margin: 9px 0;
  overflow: hidden;
  background-color: #e5e5e5;
}
.dropdown-menu > li > a {
  display: block;
  padding: 3px 20px;
  clear: both;
  font-weight: normal;
  line-height: 1.42857143;
  color: #333333;
  white-space: nowrap;
}
.dropdown-menu > li > a:hover,
.dropdown-menu > li > a:focus {
  text-decoration: none;
  color: #262626;
  background-color: #ecf0f4;
}
.dropdown-menu > .active > a,
.dropdown-menu > .active > a:hover,
.dropdown-menu > .active > a:focus {
  color: #ffffff;
  text-decoration: none;
  outline: 0;
  background-color: #4c6586;
}
.dropdown-menu > .disabled > a,
.dropdown-menu > .disabled > a:hover,
.dropdown-menu > .disabled > a:focus {
  color: #777777;
}
.dropdown-menu > .disabled > a:hover,
.dropdown-menu > .disabled > a:focus {
  text-decoration: none;
  background-color: transparent;
  background-image: none;
  filter: progid:DXImageTransform.Microsoft.gradient(enabled = false);
  cursor: not-allowed;
}
.open > .dropdown-menu {
  display: block;
}
.open > a {
  outline: 0;
}
.dropdown-menu-right {
  left: auto;
  right: 0;
}
.dropdown-menu-left {
  left: 0;
  right: auto;
}
.dropdown-header {
  display: block;
  padding: 3px 20px;
  font-size: 12px;
  line-height: 1.42857143;
  color: #777777;
  white-space: nowrap;
}
.dropdown-backdrop {
  position: fixed;
  left: 0;
  right: 0;
  bottom: 0;
  top: 0;
  z-index: 990;
}
.pull-right > .dropdown-menu {
  right: 0;
  left: auto;
}
.dropup .caret,
.navbar-fixed-bottom .dropdown .caret {
  border-top: 0;
  border-bottom: 4px solid;
  content: "";
}
.dropup .dropdown-menu,
.navbar-fixed-bottom .dropdown .dropdown-menu {
  top: auto;
  bottom: 100%;
  margin-bottom: 1px;
}
@media (min-width: 768px) {
  .navbar-right .dropdown-menu {
    left: auto;
    right: 0;
  }
  .navbar-right .dropdown-menu-left {
    left: 0;
    right: auto;
  }
}
.btn-group,
.btn-group-vertical {
  position: relative;
  display: inline-block;
  vertical-align: middle;
}
.btn-group > .btn,
.btn-group-vertical > .btn {
  position: relative;
  float: left;
}
.btn-group > .btn:hover,
.btn-group-vertical > .btn:hover,
.btn-group > .btn:focus,
.btn-group-vertical > .btn:focus,
.btn-group > .btn:active,
.btn-group-vertical > .btn:active,
.btn-group > .btn.active,
.btn-group-vertical > .btn.active {
  z-index: 2;
}
.btn-group > .btn:focus,
.btn-group-vertical > .btn:focus {
  outline: 0;
}
.btn-group .btn + .btn,
.btn-group .btn + .btn-group,
.btn-group .btn-group + .btn,
.btn-group .btn-group + .btn-group {
  margin-left: -1px;
}
.btn-toolbar {
  margin-left: -5px;
}
.btn-toolbar .btn-group,
.btn-toolbar .input-group {
  float: left;
}
.btn-toolbar > .btn,
.btn-toolbar > .btn-group,
.btn-toolbar > .input-group {
  margin-left: 5px;
}
.btn-group > .btn:not(:first-child):not(:last-child):not(.dropdown-toggle) {
  border-radius: 0;
}
.btn-group > .btn:first-child {
  margin-left: 0;
}
.btn-group > .btn:first-child:not(:last-child):not(.dropdown-toggle) {
  border-bottom-right-radius: 0;
  border-top-right-radius: 0;
}
.btn-group > .btn:last-child:not(:first-child),
.btn-group > .dropdown-toggle:not(:first-child) {
  border-bottom-left-radius: 0;
  border-top-left-radius: 0;
}
.btn-group > .btn-group {
  float: left;
}
.btn-group > .btn-group:not(:first-child):not(:last-child) > .btn {
  border-radius: 0;
}
.btn-group > .btn-group:first-child > .btn:last-child,
.btn-group > .btn-group:first-child > .dropdown-toggle {
  border-bottom-right-radius: 0;
  border-top-right-radius: 0;
}
.btn-group > .btn-group:last-child > .btn:first-child {
  border-bottom-left-radius: 0;
  border-top-left-radius: 0;
}
.btn-group .dropdown-toggle:active,
.btn-group.open .dropdown-toggle {
  outline: 0;
}
.btn-group > .btn + .dropdown-toggle {
  padding-left: 8px;
  padding-right: 8px;
}
.btn-group > .btn-lg + .dropdown-toggle {
  padding-left: 12px;
  padding-right: 12px;
}
.btn-group.open .dropdown-toggle {
  -webkit-box-shadow: inset 0 3px 5px rgba(0, 0, 0, 0.125);
  box-shadow: inset 0 3px 5px rgba(0, 0, 0, 0.125);
}
.btn-group.open .dropdown-toggle.btn-link {
  -webkit-box-shadow: none;
  box-shadow: none;
}
.btn .caret {
  margin-left: 0;
}
.btn-lg .caret {
  border-width: 5px 5px 0;
  border-bottom-width: 0;
}
.dropup .btn-lg .caret {
  border-width: 0 5px 5px;
}
.btn-group-vertical > .btn,
.btn-group-vertical > .btn-group,
.btn-group-vertical > .btn-group > .btn {
  display: block;
  float: none;
  width: 100%;
  max-width: 100%;
}
.btn-group-vertical > .btn-group > .btn {
  float: none;
}
.btn-group-vertical > .btn + .btn,
.btn-group-vertical > .btn + .btn-group,
.btn-group-vertical > .btn-group + .btn,
.btn-group-vertical > .btn-group + .btn-group {
  margin-top: -1px;
  margin-left: 0;
}
.btn-group-vertical > .btn:not(:first-child):not(:last-child) {
  border-radius: 0;
}
.btn-group-vertical > .btn:first-child:not(:last-child) {
  border-top-right-radius: 0px;
  border-bottom-right-radius: 0;
  border-bottom-left-radius: 0;
}
.btn-group-vertical > .btn:last-child:not(:first-child) {
  border-bottom-left-radius: 0px;
  border-top-right-radius: 0;
  border-top-left-radius: 0;
}
.btn-group-vertical > .btn-group:not(:first-child):not(:last-child) > .btn {
  border-radius: 0;
}
.btn-group-vertical > .btn-group:first-child:not(:last-child) > .btn:last-child,
.btn-group-vertical > .btn-group:first-child:not(:last-child) > .dropdown-toggle {
  border-bottom-right-radius: 0;
  border-bottom-left-radius: 0;
}
.btn-group-vertical > .btn-group:last-child:not(:first-child) > .btn:first-child {
  border-top-right-radius: 0;
  border-top-left-radius: 0;
}
.btn-group-justified {
  display: table;
  width: 100%;
  table-layout: fixed;
  border-collapse: separate;
}
.btn-group-justified > .btn,
.btn-group-justified > .btn-group {
  float: none;
  display: table-cell;
  width: 1%;
}
.btn-group-justified > .btn-group .btn {
  width: 100%;
}
.btn-group-justified > .btn-group .dropdown-menu {
  left: auto;
}
[data-toggle="buttons"] > .btn > input[type="radio"],
[data-toggle="buttons"] > .btn > input[type="checkbox"] {
  position: absolute;
  z-index: -1;
  opacity: 0;
  filter: alpha(opacity=0);
}
.input-group {
  position: relative;
  display: table;
  border-collapse: separate;
}
.input-group[class*="col-"] {
  float: none;
  padding-left: 0;
  padding-right: 0;
}
.input-group .form-control {
  position: relative;
  z-index: 2;
  float: left;
  width: 100%;
  margin-bottom: 0;
}
.input-group-lg > .form-control,
.input-group-lg > .input-group-addon,
.input-group-lg > .input-group-btn > .btn {
  height: 38px;
  padding: 6px 12px;
  font-size: 18px;
  line-height: 1.33;
  border-radius: 0px;
}
select.input-group-lg > .form-control,
select.input-group-lg > .input-group-addon,
select.input-group-lg > .input-group-btn > .btn {
  height: 38px;
  line-height: 38px;
}
textarea.input-group-lg > .form-control,
textarea.input-group-lg > .input-group-addon,
textarea.input-group-lg > .input-group-btn > .btn,
select[multiple].input-group-lg > .form-control,
select[multiple].input-group-lg > .input-group-addon,
select[multiple].input-group-lg > .input-group-btn > .btn {
  height: auto;
}
.input-group-sm > .form-control,
.input-group-sm > .input-group-addon,
.input-group-sm > .input-group-btn > .btn {
  height: 26px;
  padding: 3px 6px;
  font-size: 12px;
  line-height: 1.5;
  border-radius: 0px;
}
select.input-group-sm > .form-control,
select.input-group-sm > .input-group-addon,
select.input-group-sm > .input-group-btn > .btn {
  height: 26px;
  line-height: 26px;
}
textarea.input-group-sm > .form-control,
textarea.input-group-sm > .input-group-addon,
textarea.input-group-sm > .input-group-btn > .btn,
select[multiple].input-group-sm > .form-control,
select[multiple].input-group-sm > .input-group-addon,
select[multiple].input-group-sm > .input-group-btn > .btn {
  height: auto;
}
.input-group-addon,
.input-group-btn,
.input-group .form-control {
  display: table-cell;
}
.input-group-addon:not(:first-child):not(:last-child),
.input-group-btn:not(:first-child):not(:last-child),
.input-group .form-control:not(:first-child):not(:last-child) {
  border-radius: 0;
}
.input-group-addon,
.input-group-btn {
  width: 1%;
  white-space: nowrap;
  vertical-align: middle;
}
.input-group-addon {
  padding: 3px 8px;
  font-size: 14px;
  font-weight: normal;
  line-height: 1;
  color: #555555;
  text-align: center;
  background-color: #eeeeee;
  border: 1px solid #cccccc;
  border-radius: 0px;
}
.input-group-addon.input-sm {
  padding: 3px 6px;
  font-size: 12px;
  border-radius: 0px;
}
.input-group-addon.input-lg {
  padding: 6px 12px;
  font-size: 18px;
  border-radius: 0px;
}
.input-group-addon input[type="radio"],
.input-group-addon input[type="checkbox"] {
  margin-top: 0;
}
.input-group .form-control:first-child,
.input-group-addon:first-child,
.input-group-btn:first-child > .btn,
.input-group-btn:first-child > .btn-group > .btn,
.input-group-btn:first-child > .dropdown-toggle,
.input-group-btn:last-child > .btn:not(:last-child):not(.dropdown-toggle),
.input-group-btn:last-child > .btn-group:not(:last-child) > .btn {
  border-bottom-right-radius: 0;
  border-top-right-radius: 0;
}
.input-group-addon:first-child {
  border-right: 0;
}
.input-group .form-control:last-child,
.input-group-addon:last-child,
.input-group-btn:last-child > .btn,
.input-group-btn:last-child > .btn-group > .btn,
.input-group-btn:last-child > .dropdown-toggle,
.input-group-btn:first-child > .btn:not(:first-child),
.input-group-btn:first-child > .btn-group:not(:first-child) > .btn {
  border-bottom-left-radius: 0;
  border-top-left-radius: 0;
}
.input-group-addon:last-child {
  border-left: 0;
}
.input-group-btn {
  position: relative;
  font-size: 0;
  white-space: nowrap;
}
.input-group-btn > .btn {
  position: relative;
}
.input-group-btn > .btn + .btn {
  margin-left: -1px;
}
.input-group-btn > .btn:hover,
.input-group-btn > .btn:focus,
.input-group-btn > .btn:active {
  z-index: 2;
}
.input-group-btn:first-child > .btn,
.input-group-btn:first-child > .btn-group {
  margin-right: -1px;
}
.input-group-btn:last-child > .btn,
.input-group-btn:last-child > .btn-group {
  margin-left: -1px;
}
.nav {
  margin-bottom: 0;
  padding-left: 0;
  list-style: none;
}
.nav > li {
  position: relative;
  display: block;
}
.nav > li > a {
  position: relative;
  display: block;
  padding: 5px 10px;
}
.nav > li > a:hover,
.nav > li > a:focus {
  text-decoration: none;
  background-color: #eeeeee;
}
.nav > li.disabled > a {
  color: #777777;
}
.nav > li.disabled > a:hover,
.nav > li.disabled > a:focus {
  color: #777777;
  text-decoration: none;
  background-color: transparent;
  cursor: not-allowed;
}
.nav .open > a,
.nav .open > a:hover,
.nav .open > a:focus {
  background-color: #eeeeee;
  border-color: #557196;
}
.nav .nav-divider {
  height: 1px;
  margin: 9px 0;
  overflow: hidden;
  background-color: #e5e5e5;
}
.nav > li > a > img {
  max-width: none;
}
.nav-tabs {
  border-bottom: 1px solid #e0e0e0;
}
.nav-tabs > li {
  float: left;
  margin-bottom: -1px;
}
.nav-tabs > li > a {
  margin-right: 2px;
  line-height: 1.42857143;
  border: 1px solid transparent;
  border-radius: 0px 0px 0 0;
}
.nav-tabs > li > a:hover {
  border-color: #eeeeee #eeeeee #e0e0e0;
}
.nav-tabs > li.active > a,
.nav-tabs > li.active > a:hover,
.nav-tabs > li.active > a:focus {
  color: #555555;
  background-color: #f0f0f0;
  border: 1px solid #e0e0e0;
  border-bottom-color: transparent;
  cursor: default;
}
.nav-tabs.nav-justified {
  width: 100%;
  border-bottom: 0;
}
.nav-tabs.nav-justified > li {
  float: none;
}
.nav-tabs.nav-justified > li > a {
  text-align: center;
  margin-bottom: 5px;
}
.nav-tabs.nav-justified > .dropdown .dropdown-menu {
  top: auto;
  left: auto;
}
@media (min-width: 768px) {
  .nav-tabs.nav-justified > li {
    display: table-cell;
    width: 1%;
  }
  .nav-tabs.nav-justified > li > a {
    margin-bottom: 0;
  }
}
.nav-tabs.nav-justified > li > a {
  margin-right: 0;
  border-radius: 0px;
}
.nav-tabs.nav-justified > .active > a,
.nav-tabs.nav-justified > .active > a:hover,
.nav-tabs.nav-justified > .active > a:focus {
  border: 1px solid #dddddd;
}
@media (min-width: 768px) {
  .nav-tabs.nav-justified > li > a {
    border-bottom: 1px solid #dddddd;
    border-radius: 0px 0px 0 0;
  }
  .nav-tabs.nav-justified > .active > a,
  .nav-tabs.nav-justified > .active > a:hover,
  .nav-tabs.nav-justified > .active > a:focus {
    border-bottom-color: #f0f0f0;
  }
}
.nav-pills > li {
  float: left;
}
.nav-pills > li > a {
  border-radius: 0px;
}
.nav-pills > li + li {
  margin-left: 2px;
}
.nav-pills > li.active > a,
.nav-pills > li.active > a:hover,
.nav-pills > li.active > a:focus {
  color: #ffffff;
  background-color: #4c6586;
}
.nav-stacked > li {
  float: none;
}
.nav-stacked > li + li {
  margin-top: 2px;
  margin-left: 0;
}
.nav-justified {
  width: 100%;
}
.nav-justified > li {
  float: none;
}
.nav-justified > li > a {
  text-align: center;
  margin-bottom: 5px;
}
.nav-justified > .dropdown .dropdown-menu {
  top: auto;
  left: auto;
}
@media (min-width: 768px) {
  .nav-justified > li {
    display: table-cell;
    width: 1%;
  }
  .nav-justified > li > a {
    margin-bottom: 0;
  }
}
.nav-tabs-justified {
  border-bottom: 0;
}
.nav-tabs-justified > li > a {
  margin-right: 0;
  border-radius: 0px;
}
.nav-tabs-justified > .active > a,
.nav-tabs-justified > .active > a:hover,
.nav-tabs-justified > .active > a:focus {
  border: 1px solid #dddddd;
}
@media (min-width: 768px) {
  .nav-tabs-justified > li > a {
    border-bottom: 1px solid #dddddd;
    border-radius: 0px 0px 0 0;
  }
  .nav-tabs-justified > .active > a,
  .nav-tabs-justified > .active > a:hover,
  .nav-tabs-justified > .active > a:focus {
    border-bottom-color: #f0f0f0;
  }
}
.tab-content > .tab-pane {
  display: none;
}
.tab-content > .active {
  display: block;
}
.nav-tabs .dropdown-menu {
  margin-top: -1px;
  border-top-right-radius: 0;
  border-top-left-radius: 0;
}
.navbar {
  position: relative;
  min-height: 40px;
  margin-bottom: 20px;
  border: 1px solid transparent;
}
@media (min-width: 768px) {
  .navbar {
    border-radius: 0px;
  }
}
@media (min-width: 768px) {
  .navbar-header {
    float: left;
  }
}
.navbar-collapse {
  overflow-x: visible;
  padding-right: 15px;
  padding-left: 15px;
  border-top: 1px solid transparent;
  box-shadow: inset 0 1px 0 rgba(255, 255, 255, 0.1);
  -webkit-overflow-scrolling: touch;
}
.navbar-collapse.in {
  overflow-y: auto;
}
@media (min-width: 768px) {
  .navbar-collapse {
    width: auto;
    border-top: 0;
    box-shadow: none;
  }
  .navbar-collapse.collapse {
    display: block !important;
    height: auto !important;
    padding-bottom: 0;
    overflow: visible !important;
  }
  .navbar-collapse.in {
    overflow-y: visible;
  }
  .navbar-fixed-top .navbar-collapse,
  .navbar-static-top .navbar-collapse,
  .navbar-fixed-bottom .navbar-collapse {
    padding-left: 0;
    padding-right: 0;
  }
}
.navbar-fixed-top .navbar-collapse,
.navbar-fixed-bottom .navbar-collapse {
  max-height: 340px;
}
@media (max-width: 480px) and (orientation: landscape) {
  .navbar-fixed-top .navbar-collapse,
  .navbar-fixed-bottom .navbar-collapse {
    max-height: 200px;
  }
}
.container > .navbar-header,
.container-fluid > .navbar-header,
.container > .navbar-collapse,
.container-fluid > .navbar-collapse {
  margin-right: -15px;
  margin-left: -15px;
}
@media (min-width: 768px) {
  .container > .navbar-header,
  .container-fluid > .navbar-header,
  .container > .navbar-collapse,
  .container-fluid > .navbar-collapse {
    margin-right: 0;
    margin-left: 0;
  }
}
.navbar-static-top {
  z-index: 1000;
  border-width: 0 0 1px;
}
@media (min-width: 768px) {
  .navbar-static-top {
    border-radius: 0;
  }
}
.navbar-fixed-top,
.navbar-fixed-bottom {
  position: fixed;
  right: 0;
  left: 0;
  z-index: 1030;
  -webkit-transform: translate3d(0, 0, 0);
  transform: translate3d(0, 0, 0);
}
@media (min-width: 768px) {
  .navbar-fixed-top,
  .navbar-fixed-bottom {
    border-radius: 0;
  }
}
.navbar-fixed-top {
  top: 0;
  border-width: 0 0 1px;
}
.navbar-fixed-bottom {
  bottom: 0;
  margin-bottom: 0;
  border-width: 1px 0 0;
}
.navbar-brand {
  float: left;
  padding: 10px 15px;
  font-size: 18px;
  line-height: 20px;
  height: 40px;
}
.navbar-brand:hover,
.navbar-brand:focus {
  text-decoration: none;
}
@media (min-width: 768px) {
  .navbar > .container .navbar-brand,
  .navbar > .container-fluid .navbar-brand {
    margin-left: -15px;
  }
}
.navbar-toggle {
  position: relative;
  float: right;
  margin-right: 15px;
  padding: 9px 10px;
  margin-top: 3px;
  margin-bottom: 3px;
  background-color: transparent;
  background-image: none;
  border: 1px solid transparent;
  border-radius: 0px;
}
.navbar-toggle:focus {
  outline: 0;
}
.navbar-toggle .icon-bar {
  display: block;
  width: 22px;
  height: 2px;
  border-radius: 1px;
}
.navbar-toggle .icon-bar + .icon-bar {
  margin-top: 4px;
}
@media (min-width: 768px) {
  .navbar-toggle {
    display: none;
  }
}
.navbar-nav {
  margin: 5px -15px;
}
.navbar-nav > li > a {
  padding-top: 10px;
  padding-bottom: 10px;
  line-height: 20px;
}
@media (max-width: 767px) {
  .navbar-nav .open .dropdown-menu {
    position: static;
    float: none;
    width: auto;
    margin-top: 0;
    background-color: transparent;
    border: 0;
    box-shadow: none;
  }
  .navbar-nav .open .dropdown-menu > li > a,
  .navbar-nav .open .dropdown-menu .dropdown-header {
    padding: 5px 15px 5px 25px;
  }
  .navbar-nav .open .dropdown-menu > li > a {
    line-height: 20px;
  }
  .navbar-nav .open .dropdown-menu > li > a:hover,
  .navbar-nav .open .dropdown-menu > li > a:focus {
    background-image: none;
  }
}
@media (min-width: 768px) {
  .navbar-nav {
    float: left;
    margin: 0;
  }
  .navbar-nav > li {
    float: left;
  }
  .navbar-nav > li > a {
    padding-top: 10px;
    padding-bottom: 10px;
  }
  .navbar-nav.navbar-right:last-child {
    margin-right: -15px;
  }
}
@media (min-width: 768px) {
  .navbar-left {
    float: left !important;
  }
  .navbar-right {
    float: right !important;
  }
}
.navbar-form {
  margin-left: -15px;
  margin-right: -15px;
  padding: 10px 15px;
  border-top: 1px solid transparent;
  border-bottom: 1px solid transparent;
  -webkit-box-shadow: inset 0 1px 0 rgba(255, 255, 255, 0.1), 0 1px 0 rgba(255, 255, 255, 0.1);
  box-shadow: inset 0 1px 0 rgba(255, 255, 255, 0.1), 0 1px 0 rgba(255, 255, 255, 0.1);
  margin-top: 7.5px;
  margin-bottom: 7.5px;
}
@media (min-width: 768px) {
  .navbar-form .form-group {
    display: inline-block;
    margin-bottom: 0;
    vertical-align: middle;
  }
  .navbar-form .form-control {
    display: inline-block;
    width: auto;
    vertical-align: middle;
  }
  .navbar-form .input-group {
    display: inline-table;
    vertical-align: middle;
  }
  .navbar-form .input-group .input-group-addon,
  .navbar-form .input-group .input-group-btn,
  .navbar-form .input-group .form-control {
    width: auto;
  }
  .navbar-form .input-group > .form-control {
    width: 100%;
  }
  .navbar-form .control-label {
    margin-bottom: 0;
    vertical-align: middle;
  }
  .navbar-form .radio,
  .navbar-form .checkbox {
    display: inline-block;
    margin-top: 0;
    margin-bottom: 0;
    vertical-align: middle;
  }
  .navbar-form .radio label,
  .navbar-form .checkbox label {
    padding-left: 0;
  }
  .navbar-form .radio input[type="radio"],
  .navbar-form .checkbox input[type="checkbox"] {
    position: relative;
    margin-left: 0;
  }
  .navbar-form .has-feedback .form-control-feedback {
    top: 0;
  }
}
@media (max-width: 767px) {
  .navbar-form .form-group {
    margin-bottom: 5px;
  }
}
@media (min-width: 768px) {
  .navbar-form {
    width: auto;
    border: 0;
    margin-left: 0;
    margin-right: 0;
    padding-top: 0;
    padding-bottom: 0;
    -webkit-box-shadow: none;
    box-shadow: none;
  }
  .navbar-form.navbar-right:last-child {
    margin-right: -15px;
  }
}
.navbar-nav > li > .dropdown-menu {
  margin-top: 0;
  border-top-right-radius: 0;
  border-top-left-radius: 0;
}
.navbar-fixed-bottom .navbar-nav > li > .dropdown-menu {
  border-bottom-right-radius: 0;
  border-bottom-left-radius: 0;
}
.navbar-btn {
  margin-top: 7.5px;
  margin-bottom: 7.5px;
}
.navbar-btn.btn-sm {
  margin-top: 7px;
  margin-bottom: 7px;
}
.navbar-btn.btn-xs {
  margin-top: 9px;
  margin-bottom: 9px;
}
.navbar-text {
  margin-top: 10px;
  margin-bottom: 10px;
}
@media (min-width: 768px) {
  .navbar-text {
    float: left;
    margin-left: 15px;
    margin-right: 15px;
  }
  .navbar-text.navbar-right:last-child {
    margin-right: 0;
  }
}
.navbar-default {
  background-color: #f8f8f8;
  border-color: #e7e7e7;
}
.navbar-default .navbar-brand {
  color: #777777;
}
.navbar-default .navbar-brand:hover,
.navbar-default .navbar-brand:focus {
  color: #5e5e5e;
  background-color: transparent;
}
.navbar-default .navbar-text {
  color: #777777;
}
.navbar-default .navbar-nav > li > a {
  color: #777777;
}
.navbar-default .navbar-nav > li > a:hover,
.navbar-default .navbar-nav > li > a:focus {
  color: #333333;
  background-color: transparent;
}
.navbar-default .navbar-nav > .active > a,
.navbar-default .navbar-nav > .active > a:hover,
.navbar-default .navbar-nav > .active > a:focus {
  color: #555555;
  background-color: #e7e7e7;
}
.navbar-default .navbar-nav > .disabled > a,
.navbar-default .navbar-nav > .disabled > a:hover,
.navbar-default .navbar-nav > .disabled > a:focus {
  color: #cccccc;
  background-color: transparent;
}
.navbar-default .navbar-toggle {
  border-color: #dddddd;
}
.navbar-default .navbar-toggle:hover,
.navbar-default .navbar-toggle:focus {
  background-color: #dddddd;
}
.navbar-default .navbar-toggle .icon-bar {
  background-color: #888888;
}
.navbar-default .navbar-collapse,
.navbar-default .navbar-form {
  border-color: #e7e7e7;
}
.navbar-default .navbar-nav > .open > a,
.navbar-default .navbar-nav > .open > a:hover,
.navbar-default .navbar-nav > .open > a:focus {
  background-color: #e7e7e7;
  color: #555555;
}
@media (max-width: 767px) {
  .navbar-default .navbar-nav .open .dropdown-menu > li > a {
    color: #777777;
  }
  .navbar-default .navbar-nav .open .dropdown-menu > li > a:hover,
  .navbar-default .navbar-nav .open .dropdown-menu > li > a:focus {
    color: #333333;
    background-color: transparent;
  }
  .navbar-default .navbar-nav .open .dropdown-menu > .active > a,
  .navbar-default .navbar-nav .open .dropdown-menu > .active > a:hover,
  .navbar-default .navbar-nav .open .dropdown-menu > .active > a:focus {
    color: #555555;
    background-color: #e7e7e7;
  }
  .navbar-default .navbar-nav .open .dropdown-menu > .disabled > a,
  .navbar-default .navbar-nav .open .dropdown-menu > .disabled > a:hover,
  .navbar-default .navbar-nav .open .dropdown-menu > .disabled > a:focus {
    color: #cccccc;
    background-color: transparent;
  }
}
.navbar-default .navbar-link {
  color: #777777;
}
.navbar-default .navbar-link:hover {
  color: #333333;
}
.navbar-default .btn-link {
  color: #777777;
}
.navbar-default .btn-link:hover,
.navbar-default .btn-link:focus {
  color: #333333;
}
.navbar-default .btn-link[disabled]:hover,
fieldset[disabled] .navbar-default .btn-link:hover,
.navbar-default .btn-link[disabled]:focus,
fieldset[disabled] .navbar-default .btn-link:focus {
  color: #cccccc;
}
.navbar-inverse {
  background-color: #222222;
  border-color: #080808;
}
.navbar-inverse .navbar-brand {
  color: #777777;
}
.navbar-inverse .navbar-brand:hover,
.navbar-inverse .navbar-brand:focus {
  color: #ffffff;
  background-color: transparent;
}
.navbar-inverse .navbar-text {
  color: #777777;
}
.navbar-inverse .navbar-nav > li > a {
  color: #777777;
}
.navbar-inverse .navbar-nav > li > a:hover,
.navbar-inverse .navbar-nav > li > a:focus {
  color: #ffffff;
  background-color: transparent;
}
.navbar-inverse .navbar-nav > .active > a,
.navbar-inverse .navbar-nav > .active > a:hover,
.navbar-inverse .navbar-nav > .active > a:focus {
  color: #ffffff;
  background-color: #080808;
}
.navbar-inverse .navbar-nav > .disabled > a,
.navbar-inverse .navbar-nav > .disabled > a:hover,
.navbar-inverse .navbar-nav > .disabled > a:focus {
  color: #444444;
  background-color: transparent;
}
.navbar-inverse .navbar-toggle {
  border-color: #333333;
}
.navbar-inverse .navbar-toggle:hover,
.navbar-inverse .navbar-toggle:focus {
  background-color: #333333;
}
.navbar-inverse .navbar-toggle .icon-bar {
  background-color: #ffffff;
}
.navbar-inverse .navbar-collapse,
.navbar-inverse .navbar-form {
  border-color: #101010;
}
.navbar-inverse .navbar-nav > .open > a,
.navbar-inverse .navbar-nav > .open > a:hover,
.navbar-inverse .navbar-nav > .open > a:focus {
  background-color: #080808;
  color: #ffffff;
}
@media (max-width: 767px) {
  .navbar-inverse .navbar-nav .open .dropdown-menu > .dropdown-header {
    border-color: #080808;
  }
  .navbar-inverse .navbar-nav .open .dropdown-menu .divider {
    background-color: #080808;
  }
  .navbar-inverse .navbar-nav .open .dropdown-menu > li > a {
    color: #777777;
  }
  .navbar-inverse .navbar-nav .open .dropdown-menu > li > a:hover,
  .navbar-inverse .navbar-nav .open .dropdown-menu > li > a:focus {
    color: #ffffff;
    background-color: transparent;
  }
  .navbar-inverse .navbar-nav .open .dropdown-menu > .active > a,
  .navbar-inverse .navbar-nav .open .dropdown-menu > .active > a:hover,
  .navbar-inverse .navbar-nav .open .dropdown-menu > .active > a:focus {
    color: #ffffff;
    background-color: #080808;
  }
  .navbar-inverse .navbar-nav .open .dropdown-menu > .disabled > a,
  .navbar-inverse .navbar-nav .open .dropdown-menu > .disabled > a:hover,
  .navbar-inverse .navbar-nav .open .dropdown-menu > .disabled > a:focus {
    color: #444444;
    background-color: transparent;
  }
}
.navbar-inverse .navbar-link {
  color: #777777;
}
.navbar-inverse .navbar-link:hover {
  color: #ffffff;
}
.navbar-inverse .btn-link {
  color: #777777;
}
.navbar-inverse .btn-link:hover,
.navbar-inverse .btn-link:focus {
  color: #ffffff;
}
.navbar-inverse .btn-link[disabled]:hover,
fieldset[disabled] .navbar-inverse .btn-link:hover,
.navbar-inverse .btn-link[disabled]:focus,
fieldset[disabled] .navbar-inverse .btn-link:focus {
  color: #444444;
}
.breadcrumb {
  padding: 6px 6px;
  margin-bottom: 20px;
  list-style: none;
  background-color: transparent;
  border-radius: 0px;
}
.breadcrumb > li {
  display: inline-block;
}
.breadcrumb > li + li:before {
  content: "»\00a0";
  padding: 0 5px;
  color: #557196;
}
.breadcrumb > .active {
  color: #3a4c65;
}
.pagination {
  display: inline-block;
  padding-left: 0;
  margin: 20px 0;
  border-radius: 0px;
}
.pagination > li {
  display: inline;
}
.pagination > li > a,
.pagination > li > span {
  position: relative;
  float: left;
  padding: 3px 8px;
  line-height: 1.42857143;
  text-decoration: none;
  color: #557196;
  background-color: #ffffff;
  border: 1px solid #dddddd;
  margin-left: -1px;
}
.pagination > li:first-child > a,
.pagination > li:first-child > span {
  margin-left: 0;
  border-bottom-left-radius: 0px;
  border-top-left-radius: 0px;
}
.pagination > li:last-child > a,
.pagination > li:last-child > span {
  border-bottom-right-radius: 0px;
  border-top-right-radius: 0px;
}
.pagination > li > a:hover,
.pagination > li > span:hover,
.pagination > li > a:focus,
.pagination > li > span:focus {
  color: #3a4c65;
  background-color: #eeeeee;
  border-color: #dddddd;
}
.pagination > .active > a,
.pagination > .active > span,
.pagination > .active > a:hover,
.pagination > .active > span:hover,
.pagination > .active > a:focus,
.pagination > .active > span:focus {
  z-index: 2;
  color: #ffffff;
  background-color: #4c6586;
  border-color: #4c6586;
  cursor: default;
}
.pagination > .disabled > span,
.pagination > .disabled > span:hover,
.pagination > .disabled > span:focus,
.pagination > .disabled > a,
.pagination > .disabled > a:hover,
.pagination > .disabled > a:focus {
  color: #777777;
  background-color: #ffffff;
  border-color: #dddddd;
  cursor: not-allowed;
}
.pagination-lg > li > a,
.pagination-lg > li > span {
  padding: 6px 12px;
  font-size: 18px;
}
.pagination-lg > li:first-child > a,
.pagination-lg > li:first-child > span {
  border-bottom-left-radius: 0px;
  border-top-left-radius: 0px;
}
.pagination-lg > li:last-child > a,
.pagination-lg > li:last-child > span {
  border-bottom-right-radius: 0px;
  border-top-right-radius: 0px;
}
.pagination-sm > li > a,
.pagination-sm > li > span {
  padding: 3px 6px;
  font-size: 12px;
}
.pagination-sm > li:first-child > a,
.pagination-sm > li:first-child > span {
  border-bottom-left-radius: 0px;
  border-top-left-radius: 0px;
}
.pagination-sm > li:last-child > a,
.pagination-sm > li:last-child > span {
  border-bottom-right-radius: 0px;
  border-top-right-radius: 0px;
}
.pager {
  padding-left: 0;
  margin: 20px 0;
  list-style: none;
  text-align: center;
}
.pager li {
  display: inline;
}
.pager li > a,
.pager li > span {
  display: inline-block;
  padding: 5px 14px;
  background-color: #ffffff;
  border: 1px solid #dddddd;
  border-radius: 15px;
}
.pager li > a:hover,
.pager li > a:focus {
  text-decoration: none;
  background-color: #eeeeee;
}
.pager .next > a,
.pager .next > span {
  float: right;
}
.pager .previous > a,
.pager .previous > span {
  float: left;
}
.pager .disabled > a,
.pager .disabled > a:hover,
.pager .disabled > a:focus,
.pager .disabled > span {
  color: #777777;
  background-color: #ffffff;
  cursor: not-allowed;
}
.label {
  display: inline;
  padding: .2em .6em .3em;
  font-size: 75%;
  font-weight: bold;
  line-height: 1;
  color: #ffffff;
  text-align: center;
  white-space: nowrap;
  vertical-align: baseline;
  border-radius: .25em;
}
a.label:hover,
a.label:focus {
  color: #ffffff;
  text-decoration: none;
  cursor: pointer;
}
.label:empty {
  display: none;
}
.btn .label {
  position: relative;
  top: -1px;
}
.label-default {
  background-color: #777777;
}
.label-default[href]:hover,
.label-default[href]:focus {
  background-color: #5e5e5e;
}
.label-primary {
  background-color: #4c6586;
}
.label-primary[href]:hover,
.label-primary[href]:focus {
  background-color: #3a4c65;
}
.label-success {
  background-color: #6ea03c;
}
.label-success[href]:hover,
.label-success[href]:focus {
  background-color: #557b2e;
}
.label-info {
  background-color: #dcb496;
}
.label-info[href]:hover,
.label-info[href]:focus {
  background-color: #cf9970;
}
.label-warning {
  background-color: #fa8228;
}
.label-warning[href]:hover,
.label-warning[href]:focus {
  background-color: #ea6705;
}
.label-danger {
  background-color: #fa8228;
}
.label-danger[href]:hover,
.label-danger[href]:focus {
  background-color: #ea6705;
}
.badge {
  display: inline-block;
  min-width: 10px;
  padding: 3px 7px;
  font-size: 12px;
  font-weight: bold;
  color: #ffffff;
  line-height: 1;
  vertical-align: baseline;
  white-space: nowrap;
  text-align: center;
  background-color: #ea6705;
  border-radius: 10px;
}
.badge:empty {
  display: none;
}
.btn .badge {
  position: relative;
  top: -1px;
}
.btn-xs .badge {
  top: 0;
  padding: 1px 5px;
}
a.badge:hover,
a.badge:focus {
  color: #ffffff;
  text-decoration: none;
  cursor: pointer;
}
a.list-group-item.active > .badge,
.nav-pills > .active > a > .badge {
  color: #ffffff;
  background-color: #ea6705;
}
.nav-pills > li > a > .badge {
  margin-left: 3px;
}
.jumbotron {
  padding: 30px;
  margin-bottom: 30px;
  color: inherit;
  background-color: #eeeeee;
}
.jumbotron h1,
.jumbotron .h1 {
  color: inherit;
}
.jumbotron p {
  margin-bottom: 15px;
  font-size: 21px;
  font-weight: 200;
}
.jumbotron > hr {
  border-top-color: #d5d5d5;
}
.container .jumbotron {
  border-radius: 0px;
}
.jumbotron .container {
  max-width: 100%;
}
@media screen and (min-width: 768px) {
  .jumbotron {
    padding-top: 48px;
    padding-bottom: 48px;
  }
  .container .jumbotron {
    padding-left: 60px;
    padding-right: 60px;
  }
  .jumbotron h1,
  .jumbotron .h1 {
    font-size: 63px;
  }
}
.thumbnail {
  display: block;
  padding: 4px;
  margin-bottom: 20px;
  line-height: 1.42857143;
  background-color: #f0f0f0;
  border: 1px solid #dddddd;
  border-radius: 0px;
  -webkit-transition: all 0.2s ease-in-out;
  -o-transition: all 0.2s ease-in-out;
  transition: all 0.2s ease-in-out;
}
.thumbnail > img,
.thumbnail a > img {
  margin-left: auto;
  margin-right: auto;
}
a.thumbnail:hover,
a.thumbnail:focus,
a.thumbnail.active {
  border-color: #557196;
}
.thumbnail .caption {
  padding: 9px;
  color: #333333;
}
.alert {
  padding: 15px;
  margin-bottom: 20px;
  border: 1px solid transparent;
  border-radius: 0px;
}
.alert h4 {
  margin-top: 0;
  color: inherit;
}
.alert .alert-link {
  font-weight: bold;
}
.alert > p,
.alert > ul {
  margin-bottom: 0;
}
.alert > p + p {
  margin-top: 5px;
}
.alert-dismissable,
.alert-dismissible {
  padding-right: 35px;
}
.alert-dismissable .close,
.alert-dismissible .close {
  position: relative;
  top: -2px;
  right: -21px;
  color: inherit;
}
.alert-success {
  background-color: #dff0d8;
  border-color: #d6e9c6;
  color: #3c763d;
}
.alert-success hr {
  border-top-color: #c9e2b3;
}
.alert-success .alert-link {
  color: #2b542c;
}
.alert-info {
  background-color: #d9edf7;
  border-color: #bce8f1;
  color: #31708f;
}
.alert-info hr {
  border-top-color: #a6e1ec;
}
.alert-info .alert-link {
  color: #245269;
}
.alert-warning {
  background-color: #fcf8e3;
  border-color: #faebcc;
  color: #8a6d3b;
}
.alert-warning hr {
  border-top-color: #f7e1b5;
}
.alert-warning .alert-link {
  color: #66512c;
}
.alert-danger {
  background-color: #f2dede;
  border-color: #ebccd1;
  color: #a94442;
}
.alert-danger hr {
  border-top-color: #e4b9c0;
}
.alert-danger .alert-link {
  color: #843534;
}
@-webkit-keyframes progress-bar-stripes {
  from {
    background-position: 40px 0;
  }
  to {
    background-position: 0 0;
  }
}
@keyframes progress-bar-stripes {
  from {
    background-position: 40px 0;
  }
  to {
    background-position: 0 0;
  }
}
.progress {
  overflow: hidden;
  height: 20px;
  margin-bottom: 20px;
  background-color: #bbbbbb;
  border-radius: 0px;
  -webkit-box-shadow: inset 0 1px 2px rgba(0, 0, 0, 0.1);
  box-shadow: inset 0 1px 2px rgba(0, 0, 0, 0.1);
}
.progress-bar {
  float: left;
  width: 0%;
  height: 100%;
  font-size: 12px;
  line-height: 20px;
  color: #ffffff;
  text-align: center;
  background-color: #4c6586;
  -webkit-box-shadow: inset 0 -1px 0 rgba(0, 0, 0, 0.15);
  box-shadow: inset 0 -1px 0 rgba(0, 0, 0, 0.15);
  -webkit-transition: width 0.6s ease;
  -o-transition: width 0.6s ease;
  transition: width 0.6s ease;
}
.progress-striped .progress-bar,
.progress-bar-striped {
  background-image: -webkit-linear-gradient(45deg, rgba(255, 255, 255, 0.15) 25%, transparent 25%, transparent 50%, rgba(255, 255, 255, 0.15) 50%, rgba(255, 255, 255, 0.15) 75%, transparent 75%, transparent);
  background-image: -o-linear-gradient(45deg, rgba(255, 255, 255, 0.15) 25%, transparent 25%, transparent 50%, rgba(255, 255, 255, 0.15) 50%, rgba(255, 255, 255, 0.15) 75%, transparent 75%, transparent);
  background-image: linear-gradient(45deg, rgba(255, 255, 255, 0.15) 25%, transparent 25%, transparent 50%, rgba(255, 255, 255, 0.15) 50%, rgba(255, 255, 255, 0.15) 75%, transparent 75%, transparent);
  background-size: 40px 40px;
}
.progress.active .progress-bar,
.progress-bar.active {
  -webkit-animation: progress-bar-stripes 2s linear infinite;
  -o-animation: progress-bar-stripes 2s linear infinite;
  animation: progress-bar-stripes 2s linear infinite;
}
.progress-bar[aria-valuenow="1"],
.progress-bar[aria-valuenow="2"] {
  min-width: 30px;
}
.progress-bar[aria-valuenow="0"] {
  color: #777777;
  min-width: 30px;
  background-color: transparent;
  background-image: none;
  box-shadow: none;
}
.progress-bar-success {
  background-color: #6ea03c;
}
.progress-striped .progress-bar-success {
  background-image: -webkit-linear-gradient(45deg, rgba(255, 255, 255, 0.15) 25%, transparent 25%, transparent 50%, rgba(255, 255, 255, 0.15) 50%, rgba(255, 255, 255, 0.15) 75%, transparent 75%, transparent);
  background-image: -o-linear-gradient(45deg, rgba(255, 255, 255, 0.15) 25%, transparent 25%, transparent 50%, rgba(255, 255, 255, 0.15) 50%, rgba(255, 255, 255, 0.15) 75%, transparent 75%, transparent);
  background-image: linear-gradient(45deg, rgba(255, 255, 255, 0.15) 25%, transparent 25%, transparent 50%, rgba(255, 255, 255, 0.15) 50%, rgba(255, 255, 255, 0.15) 75%, transparent 75%, transparent);
}
.progress-bar-info {
  background-color: #435976;
}
.progress-striped .progress-bar-info {
  background-image: -webkit-linear-gradient(45deg, rgba(255, 255, 255, 0.15) 25%, transparent 25%, transparent 50%, rgba(255, 255, 255, 0.15) 50%, rgba(255, 255, 255, 0.15) 75%, transparent 75%, transparent);
  background-image: -o-linear-gradient(45deg, rgba(255, 255, 255, 0.15) 25%, transparent 25%, transparent 50%, rgba(255, 255, 255, 0.15) 50%, rgba(255, 255, 255, 0.15) 75%, transparent 75%, transparent);
  background-image: linear-gradient(45deg, rgba(255, 255, 255, 0.15) 25%, transparent 25%, transparent 50%, rgba(255, 255, 255, 0.15) 50%, rgba(255, 255, 255, 0.15) 75%, transparent 75%, transparent);
}
.progress-bar-warning {
  background-color: #fa8228;
}
.progress-striped .progress-bar-warning {
  background-image: -webkit-linear-gradient(45deg, rgba(255, 255, 255, 0.15) 25%, transparent 25%, transparent 50%, rgba(255, 255, 255, 0.15) 50%, rgba(255, 255, 255, 0.15) 75%, transparent 75%, transparent);
  background-image: -o-linear-gradient(45deg, rgba(255, 255, 255, 0.15) 25%, transparent 25%, transparent 50%, rgba(255, 255, 255, 0.15) 50%, rgba(255, 255, 255, 0.15) 75%, transparent 75%, transparent);
  background-image: linear-gradient(45deg, rgba(255, 255, 255, 0.15) 25%, transparent 25%, transparent 50%, rgba(255, 255, 255, 0.15) 50%, rgba(255, 255, 255, 0.15) 75%, transparent 75%, transparent);
}
.progress-bar-danger {
  background-color: #fa8228;
}
.progress-striped .progress-bar-danger {
  background-image: -webkit-linear-gradient(45deg, rgba(255, 255, 255, 0.15) 25%, transparent 25%, transparent 50%, rgba(255, 255, 255, 0.15) 50%, rgba(255, 255, 255, 0.15) 75%, transparent 75%, transparent);
  background-image: -o-linear-gradient(45deg, rgba(255, 255, 255, 0.15) 25%, transparent 25%, transparent 50%, rgba(255, 255, 255, 0.15) 50%, rgba(255, 255, 255, 0.15) 75%, transparent 75%, transparent);
  background-image: linear-gradient(45deg, rgba(255, 255, 255, 0.15) 25%, transparent 25%, transparent 50%, rgba(255, 255, 255, 0.15) 50%, rgba(255, 255, 255, 0.15) 75%, transparent 75%, transparent);
}
.media,
.media-body {
  overflow: hidden;
  zoom: 1;
}
.media,
.media .media {
  margin-top: 15px;
}
.media:first-child {
  margin-top: 0;
}
.media-object {
  display: block;
}
.media-heading {
  margin: 0 0 5px;
}
.media > .pull-left {
  margin-right: 10px;
}
.media > .pull-right {
  margin-left: 10px;
}
.media-list {
  padding-left: 0;
  list-style: none;
}
.list-group {
  margin-bottom: 20px;
  padding-left: 0;
}
.list-group-item {
  position: relative;
  display: block;
  padding: 10px 15px;
  margin-bottom: -1px;
  background-color: #ffffff;
  border: 1px solid #dddddd;
}
.list-group-item:first-child {
  border-top-right-radius: 0px;
  border-top-left-radius: 0px;
}
.list-group-item:last-child {
  margin-bottom: 0;
  border-bottom-right-radius: 0px;
  border-bottom-left-radius: 0px;
}
.list-group-item > .badge {
  float: right;
}
.list-group-item > .badge + .badge {
  margin-right: 5px;
}
a.list-group-item {
  color: #555555;
}
a.list-group-item .list-group-item-heading {
  color: #333333;
}
a.list-group-item:hover,
a.list-group-item:focus {
  text-decoration: none;
  color: #555555;
  background-color: #f5f5f5;
}
.list-group-item.disabled,
.list-group-item.disabled:hover,
.list-group-item.disabled:focus {
  background-color: #eeeeee;
  color: #777777;
}
.list-group-item.disabled .list-group-item-heading,
.list-group-item.disabled:hover .list-group-item-heading,
.list-group-item.disabled:focus .list-group-item-heading {
  color: inherit;
}
.list-group-item.disabled .list-group-item-text,
.list-group-item.disabled:hover .list-group-item-text,
.list-group-item.disabled:focus .list-group-item-text {
  color: #777777;
}
.list-group-item.active,
.list-group-item.active:hover,
.list-group-item.active:focus {
  z-index: 2;
  color: #ffffff;
  background-color: #4c6586;
  border-color: #4c6586;
}
.list-group-item.active .list-group-item-heading,
.list-group-item.active:hover .list-group-item-heading,
.list-group-item.active:focus .list-group-item-heading,
.list-group-item.active .list-group-item-heading > small,
.list-group-item.active:hover .list-group-item-heading > small,
.list-group-item.active:focus .list-group-item-heading > small,
.list-group-item.active .list-group-item-heading > .small,
.list-group-item.active:hover .list-group-item-heading > .small,
.list-group-item.active:focus .list-group-item-heading > .small {
  color: inherit;
}
.list-group-item.active .list-group-item-text,
.list-group-item.active:hover .list-group-item-text,
.list-group-item.active:focus .list-group-item-text {
  color: #c2cddc;
}
.list-group-item-success {
  color: #3c763d;
  background-color: #dff0d8;
}
a.list-group-item-success {
  color: #3c763d;
}
a.list-group-item-success .list-group-item-heading {
  color: inherit;
}
a.list-group-item-success:hover,
a.list-group-item-success:focus {
  color: #3c763d;
  background-color: #d0e9c6;
}
a.list-group-item-success.active,
a.list-group-item-success.active:hover,
a.list-group-item-success.active:focus {
  color: white;
  background-color: #3c763d;
  border-color: #3c763d;
}
.list-group-item-info {
  color: #31708f;
  background-color: #d9edf7;
}
a.list-group-item-info {
  color: #31708f;
}
a.list-group-item-info .list-group-item-heading {
  color: inherit;
}
a.list-group-item-info:hover,
a.list-group-item-info:focus {
  color: #31708f;
  background-color: #c4e3f3;
}
a.list-group-item-info.active,
a.list-group-item-info.active:hover,
a.list-group-item-info.active:focus {
  color: white;
  background-color: #31708f;
  border-color: #31708f;
}
.list-group-item-warning {
  color: #8a6d3b;
  background-color: #fcf8e3;
}
a.list-group-item-warning {
  color: #8a6d3b;
}
a.list-group-item-warning .list-group-item-heading {
  color: inherit;
}
a.list-group-item-warning:hover,
a.list-group-item-warning:focus {
  color: #8a6d3b;
  background-color: #faf2cc;
}
a.list-group-item-warning.active,
a.list-group-item-warning.active:hover,
a.list-group-item-warning.active:focus {
  color: white;
  background-color: #8a6d3b;
  border-color: #8a6d3b;
}
.list-group-item-danger {
  color: #a94442;
  background-color: #f2dede;
}
a.list-group-item-danger {
  color: #a94442;
}
a.list-group-item-danger .list-group-item-heading {
  color: inherit;
}
a.list-group-item-danger:hover,
a.list-group-item-danger:focus {
  color: #a94442;
  background-color: #ebcccc;
}
a.list-group-item-danger.active,
a.list-group-item-danger.active:hover,
a.list-group-item-danger.active:focus {
  color: white;
  background-color: #a94442;
  border-color: #a94442;
}
.list-group-item-heading {
  margin-top: 0;
  margin-bottom: 5px;
}
.list-group-item-text {
  margin-bottom: 0;
  line-height: 1.3;
}
.panel {
  margin-bottom: 20px;
  background-color: #f9f9f9;
  border: 1px solid transparent;
  border-radius: 0px;
  -webkit-box-shadow: 0 1px 1px rgba(0, 0, 0, 0.05);
  box-shadow: 0 1px 1px rgba(0, 0, 0, 0.05);
}
.panel-body {
  padding: 15px;
}
.panel-heading {
  padding: 10px 15px;
  border-bottom: 1px solid transparent;
  border-top-right-radius: -1px;
  border-top-left-radius: -1px;
}
.panel-heading > .dropdown .dropdown-toggle {
  color: inherit;
}
.panel-title {
  margin-top: 0;
  margin-bottom: 0;
  font-size: 16px;
  color: inherit;
}
.panel-title > a {
  color: inherit;
}
.panel-footer {
  padding: 10px 15px;
  background-color: #f5f5f5;
  border-top: 1px solid #dddddd;
  border-bottom-right-radius: -1px;
  border-bottom-left-radius: -1px;
}
.panel > .list-group {
  margin-bottom: 0;
}
.panel > .list-group .list-group-item {
  border-width: 1px 0;
  border-radius: 0;
}
.panel > .list-group:first-child .list-group-item:first-child {
  border-top: 0;
  border-top-right-radius: -1px;
  border-top-left-radius: -1px;
}
.panel > .list-group:last-child .list-group-item:last-child {
  border-bottom: 0;
  border-bottom-right-radius: -1px;
  border-bottom-left-radius: -1px;
}
.panel-heading + .list-group .list-group-item:first-child {
  border-top-width: 0;
}
.list-group + .panel-footer {
  border-top-width: 0;
}
.panel > .table,
.panel > .table-responsive > .table,
.panel > .panel-collapse > .table {
  margin-bottom: 0;
}
.panel > .table:first-child,
.panel > .table-responsive:first-child > .table:first-child {
  border-top-right-radius: -1px;
  border-top-left-radius: -1px;
}
.panel > .table:first-child > thead:first-child > tr:first-child td:first-child,
.panel > .table-responsive:first-child > .table:first-child > thead:first-child > tr:first-child td:first-child,
.panel > .table:first-child > tbody:first-child > tr:first-child td:first-child,
.panel > .table-responsive:first-child > .table:first-child > tbody:first-child > tr:first-child td:first-child,
.panel > .table:first-child > thead:first-child > tr:first-child th:first-child,
.panel > .table-responsive:first-child > .table:first-child > thead:first-child > tr:first-child th:first-child,
.panel > .table:first-child > tbody:first-child > tr:first-child th:first-child,
.panel > .table-responsive:first-child > .table:first-child > tbody:first-child > tr:first-child th:first-child {
  border-top-left-radius: -1px;
}
.panel > .table:first-child > thead:first-child > tr:first-child td:last-child,
.panel > .table-responsive:first-child > .table:first-child > thead:first-child > tr:first-child td:last-child,
.panel > .table:first-child > tbody:first-child > tr:first-child td:last-child,
.panel > .table-responsive:first-child > .table:first-child > tbody:first-child > tr:first-child td:last-child,
.panel > .table:first-child > thead:first-child > tr:first-child th:last-child,
.panel > .table-responsive:first-child > .table:first-child > thead:first-child > tr:first-child th:last-child,
.panel > .table:first-child > tbody:first-child > tr:first-child th:last-child,
.panel > .table-responsive:first-child > .table:first-child > tbody:first-child > tr:first-child th:last-child {
  border-top-right-radius: -1px;
}
.panel > .table:last-child,
.panel > .table-responsive:last-child > .table:last-child {
  border-bottom-right-radius: -1px;
  border-bottom-left-radius: -1px;
}
.panel > .table:last-child > tbody:last-child > tr:last-child td:first-child,
.panel > .table-responsive:last-child > .table:last-child > tbody:last-child > tr:last-child td:first-child,
.panel > .table:last-child > tfoot:last-child > tr:last-child td:first-child,
.panel > .table-responsive:last-child > .table:last-child > tfoot:last-child > tr:last-child td:first-child,
.panel > .table:last-child > tbody:last-child > tr:last-child th:first-child,
.panel > .table-responsive:last-child > .table:last-child > tbody:last-child > tr:last-child th:first-child,
.panel > .table:last-child > tfoot:last-child > tr:last-child th:first-child,
.panel > .table-responsive:last-child > .table:last-child > tfoot:last-child > tr:last-child th:first-child {
  border-bottom-left-radius: -1px;
}
.panel > .table:last-child > tbody:last-child > tr:last-child td:last-child,
.panel > .table-responsive:last-child > .table:last-child > tbody:last-child > tr:last-child td:last-child,
.panel > .table:last-child > tfoot:last-child > tr:last-child td:last-child,
.panel > .table-responsive:last-child > .table:last-child > tfoot:last-child > tr:last-child td:last-child,
.panel > .table:last-child > tbody:last-child > tr:last-child th:last-child,
.panel > .table-responsive:last-child > .table:last-child > tbody:last-child > tr:last-child th:last-child,
.panel > .table:last-child > tfoot:last-child > tr:last-child th:last-child,
.panel > .table-responsive:last-child > .table:last-child > tfoot:last-child > tr:last-child th:last-child {
  border-bottom-right-radius: -1px;
}
.panel > .panel-body + .table,
.panel > .panel-body + .table-responsive {
  border-top: 1px solid #dddddd;
}
.panel > .table > tbody:first-child > tr:first-child th,
.panel > .table > tbody:first-child > tr:first-child td {
  border-top: 0;
}
.panel > .table-bordered,
.panel > .table-responsive > .table-bordered {
  border: 0;
}
.panel > .table-bordered > thead > tr > th:first-child,
.panel > .table-responsive > .table-bordered > thead > tr > th:first-child,
.panel > .table-bordered > tbody > tr > th:first-child,
.panel > .table-responsive > .table-bordered > tbody > tr > th:first-child,
.panel > .table-bordered > tfoot > tr > th:first-child,
.panel > .table-responsive > .table-bordered > tfoot > tr > th:first-child,
.panel > .table-bordered > thead > tr > td:first-child,
.panel > .table-responsive > .table-bordered > thead > tr > td:first-child,
.panel > .table-bordered > tbody > tr > td:first-child,
.panel > .table-responsive > .table-bordered > tbody > tr > td:first-child,
.panel > .table-bordered > tfoot > tr > td:first-child,
.panel > .table-responsive > .table-bordered > tfoot > tr > td:first-child {
  border-left: 0;
}
.panel > .table-bordered > thead > tr > th:last-child,
.panel > .table-responsive > .table-bordered > thead > tr > th:last-child,
.panel > .table-bordered > tbody > tr > th:last-child,
.panel > .table-responsive > .table-bordered > tbody > tr > th:last-child,
.panel > .table-bordered > tfoot > tr > th:last-child,
.panel > .table-responsive > .table-bordered > tfoot > tr > th:last-child,
.panel > .table-bordered > thead > tr > td:last-child,
.panel > .table-responsive > .table-bordered > thead > tr > td:last-child,
.panel > .table-bordered > tbody > tr > td:last-child,
.panel > .table-responsive > .table-bordered > tbody > tr > td:last-child,
.panel > .table-bordered > tfoot > tr > td:last-child,
.panel > .table-responsive > .table-bordered > tfoot > tr > td:last-child {
  border-right: 0;
}
.panel > .table-bordered > thead > tr:first-child > td,
.panel > .table-responsive > .table-bordered > thead > tr:first-child > td,
.panel > .table-bordered > tbody > tr:first-child > td,
.panel > .table-responsive > .table-bordered > tbody > tr:first-child > td,
.panel > .table-bordered > thead > tr:first-child > th,
.panel > .table-responsive > .table-bordered > thead > tr:first-child > th,
.panel > .table-bordered > tbody > tr:first-child > th,
.panel > .table-responsive > .table-bordered > tbody > tr:first-child > th {
  border-bottom: 0;
}
.panel > .table-bordered > tbody > tr:last-child > td,
.panel > .table-responsive > .table-bordered > tbody > tr:last-child > td,
.panel > .table-bordered > tfoot > tr:last-child > td,
.panel > .table-responsive > .table-bordered > tfoot > tr:last-child > td,
.panel > .table-bordered > tbody > tr:last-child > th,
.panel > .table-responsive > .table-bordered > tbody > tr:last-child > th,
.panel > .table-bordered > tfoot > tr:last-child > th,
.panel > .table-responsive > .table-bordered > tfoot > tr:last-child > th {
  border-bottom: 0;
}
.panel > .table-responsive {
  border: 0;
  margin-bottom: 0;
}
.panel-group {
  margin-bottom: 20px;
}
.panel-group .panel {
  margin-bottom: 0;
  border-radius: 0px;
}
.panel-group .panel + .panel {
  margin-top: 5px;
}
.panel-group .panel-heading {
  border-bottom: 0;
}
.panel-group .panel-heading + .panel-collapse > .panel-body {
  border-top: 1px solid #dddddd;
}
.panel-group .panel-footer {
  border-top: 0;
}
.panel-group .panel-footer + .panel-collapse .panel-body {
  border-bottom: 1px solid #dddddd;
}
.panel-default {
  border-color: none;
}
.panel-default > .panel-heading {
  color: #333333;
  background-color: #f9f9f9;
  border-color: none;
}
.panel-default > .panel-heading + .panel-collapse > .panel-body {
  border-top-color: none;
}
.panel-default > .panel-heading .badge {
  color: #f9f9f9;
  background-color: #333333;
}
.panel-default > .panel-footer + .panel-collapse > .panel-body {
  border-bottom-color: none;
}
.panel-primary {
  border-color: none;
}
.panel-primary > .panel-heading {
  color: #333333;
  background-color: #ffffff;
  border-color: none;
}
.panel-primary > .panel-heading + .panel-collapse > .panel-body {
  border-top-color: none;
}
.panel-primary > .panel-heading .badge {
  color: #ffffff;
  background-color: #333333;
}
.panel-primary > .panel-footer + .panel-collapse > .panel-body {
  border-bottom-color: none;
}
.panel-success {
  border-color: #d6e9c6;
}
.panel-success > .panel-heading {
  color: #3c763d;
  background-color: #dff0d8;
  border-color: #d6e9c6;
}
.panel-success > .panel-heading + .panel-collapse > .panel-body {
  border-top-color: #d6e9c6;
}
.panel-success > .panel-heading .badge {
  color: #dff0d8;
  background-color: #3c763d;
}
.panel-success > .panel-footer + .panel-collapse > .panel-body {
  border-bottom-color: #d6e9c6;
}
.panel-info {
  border-color: #bce8f1;
}
.panel-info > .panel-heading {
  color: #31708f;
  background-color: #d9edf7;
  border-color: #bce8f1;
}
.panel-info > .panel-heading + .panel-collapse > .panel-body {
  border-top-color: #bce8f1;
}
.panel-info > .panel-heading .badge {
  color: #d9edf7;
  background-color: #31708f;
}
.panel-info > .panel-footer + .panel-collapse > .panel-body {
  border-bottom-color: #bce8f1;
}
.panel-warning {
  border-color: #faebcc;
}
.panel-warning > .panel-heading {
  color: #8a6d3b;
  background-color: #fcf8e3;
  border-color: #faebcc;
}
.panel-warning > .panel-heading + .panel-collapse > .panel-body {
  border-top-color: #faebcc;
}
.panel-warning > .panel-heading .badge {
  color: #fcf8e3;
  background-color: #8a6d3b;
}
.panel-warning > .panel-footer + .panel-collapse > .panel-body {
  border-bottom-color: #faebcc;
}
.panel-danger {
  border-color: #ebccd1;
}
.panel-danger > .panel-heading {
  color: #a94442;
  background-color: #f2dede;
  border-color: #ebccd1;
}
.panel-danger > .panel-heading + .panel-collapse > .panel-body {
  border-top-color: #ebccd1;
}
.panel-danger > .panel-heading .badge {
  color: #f2dede;
  background-color: #a94442;
}
.panel-danger > .panel-footer + .panel-collapse > .panel-body {
  border-bottom-color: #ebccd1;
}
.embed-responsive {
  position: relative;
  display: block;
  height: 0;
  padding: 0;
  overflow: hidden;
}
.embed-responsive .embed-responsive-item,
.embed-responsive iframe,
.embed-responsive embed,
.embed-responsive object {
  position: absolute;
  top: 0;
  left: 0;
  bottom: 0;
  height: 100%;
  width: 100%;
  border: 0;
}
.embed-responsive.embed-responsive-16by9 {
  padding-bottom: 56.25%;
}
.embed-responsive.embed-responsive-4by3 {
  padding-bottom: 75%;
}
.well {
  min-height: 20px;
  padding: 19px;
  margin-bottom: 20px;
  background-color: #f5f5f5;
  border: 1px solid #e3e3e3;
  border-radius: 0px;
  -webkit-box-shadow: inset 0 1px 1px rgba(0, 0, 0, 0.05);
  box-shadow: inset 0 1px 1px rgba(0, 0, 0, 0.05);
}
.well blockquote {
  border-color: #ddd;
  border-color: rgba(0, 0, 0, 0.15);
}
.well-lg {
  padding: 24px;
  border-radius: 0px;
}
.well-sm {
  padding: 9px;
  border-radius: 0px;
}
.close {
  float: right;
  font-size: 21px;
  font-weight: bold;
  line-height: 1;
  color: #000000;
  text-shadow: 0 1px 0 #ffffff;
  opacity: 0.2;
  filter: alpha(opacity=20);
}
.close:hover,
.close:focus {
  color: #000000;
  text-decoration: none;
  cursor: pointer;
  opacity: 0.5;
  filter: alpha(opacity=50);
}
button.close {
  padding: 0;
  cursor: pointer;
  background: transparent;
  border: 0;
  -webkit-appearance: none;
}
.modal-open {
  overflow: hidden;
}
.modal {
  display: none;
  overflow: hidden;
  position: fixed;
  top: 0;
  right: 0;
  bottom: 0;
  left: 0;
  z-index: 1050;
  -webkit-overflow-scrolling: touch;
  outline: 0;
}
.modal.fade .modal-dialog {
  -webkit-transform: translate3d(0, -25%, 0);
  transform: translate3d(0, -25%, 0);
  -webkit-transition: -webkit-transform 0.3s ease-out;
  -moz-transition: -moz-transform 0.3s ease-out;
  -o-transition: -o-transform 0.3s ease-out;
  transition: transform 0.3s ease-out;
}
.modal.in .modal-dialog {
  -webkit-transform: translate3d(0, 0, 0);
  transform: translate3d(0, 0, 0);
}
.modal-open .modal {
  overflow-x: hidden;
  overflow-y: auto;
}
.modal-dialog {
  position: relative;
  width: auto;
  margin: 10px;
}
.modal-content {
  position: relative;
  background-color: #ffffff;
  border: 1px solid #999999;
  border: 1px solid rgba(0, 0, 0, 0.2);
  border-radius: 0px;
  -webkit-box-shadow: 0 3px 9px rgba(0, 0, 0, 0.5);
  box-shadow: 0 3px 9px rgba(0, 0, 0, 0.5);
  background-clip: padding-box;
  outline: 0;
}
.modal-backdrop {
  position: fixed;
  top: 0;
  right: 0;
  bottom: 0;
  left: 0;
  z-index: 1040;
  background-color: #000000;
}
.modal-backdrop.fade {
  opacity: 0;
  filter: alpha(opacity=0);
}
.modal-backdrop.in {
  opacity: 0.5;
  filter: alpha(opacity=50);
}
.modal-header {
  padding: 15px;
  border-bottom: 1px solid #e5e5e5;
  min-height: 16.42857143px;
}
.modal-header .close {
  margin-top: -2px;
}
.modal-title {
  margin: 0;
  line-height: 1.42857143;
}
.modal-body {
  position: relative;
  padding: 15px;
}
.modal-footer {
  padding: 15px;
  text-align: right;
  border-top: 1px solid #e5e5e5;
}
.modal-footer .btn + .btn {
  margin-left: 5px;
  margin-bottom: 0;
}
.modal-footer .btn-group .btn + .btn {
  margin-left: -1px;
}
.modal-footer .btn-block + .btn-block {
  margin-left: 0;
}
.modal-scrollbar-measure {
  position: absolute;
  top: -9999px;
  width: 50px;
  height: 50px;
  overflow: scroll;
}
@media (min-width: 768px) {
  .modal-dialog {
    width: 600px;
    margin: 30px auto;
  }
  .modal-content {
    -webkit-box-shadow: 0 5px 15px rgba(0, 0, 0, 0.5);
    box-shadow: 0 5px 15px rgba(0, 0, 0, 0.5);
  }
  .modal-sm {
    width: 300px;
  }
}
@media (min-width: 992px) {
  .modal-lg {
    width: 900px;
  }
}
.tooltip {
  position: absolute;
  z-index: 1070;
  display: block;
  visibility: visible;
  font-size: 12px;
  line-height: 1.4;
  opacity: 0;
  filter: alpha(opacity=0);
}
.tooltip.in {
  opacity: 0.9;
  filter: alpha(opacity=90);
}
.tooltip.top {
  margin-top: -3px;
  padding: 5px 0;
}
.tooltip.right {
  margin-left: 3px;
  padding: 0 5px;
}
.tooltip.bottom {
  margin-top: 3px;
  padding: 5px 0;
}
.tooltip.left {
  margin-left: -3px;
  padding: 0 5px;
}
.tooltip-inner {
  max-width: 200px;
  padding: 3px 8px;
  color: #ffffff;
  text-align: center;
  text-decoration: none;
  background-color: #000000;
  border-radius: 0px;
}
.tooltip-arrow {
  position: absolute;
  width: 0;
  height: 0;
  border-color: transparent;
  border-style: solid;
}
.tooltip.top .tooltip-arrow {
  bottom: 0;
  left: 50%;
  margin-left: -5px;
  border-width: 5px 5px 0;
  border-top-color: #000000;
}
.tooltip.top-left .tooltip-arrow {
  bottom: 0;
  left: 5px;
  border-width: 5px 5px 0;
  border-top-color: #000000;
}
.tooltip.top-right .tooltip-arrow {
  bottom: 0;
  right: 5px;
  border-width: 5px 5px 0;
  border-top-color: #000000;
}
.tooltip.right .tooltip-arrow {
  top: 50%;
  left: 0;
  margin-top: -5px;
  border-width: 5px 5px 5px 0;
  border-right-color: #000000;
}
.tooltip.left .tooltip-arrow {
  top: 50%;
  right: 0;
  margin-top: -5px;
  border-width: 5px 0 5px 5px;
  border-left-color: #000000;
}
.tooltip.bottom .tooltip-arrow {
  top: 0;
  left: 50%;
  margin-left: -5px;
  border-width: 0 5px 5px;
  border-bottom-color: #000000;
}
.tooltip.bottom-left .tooltip-arrow {
  top: 0;
  left: 5px;
  border-width: 0 5px 5px;
  border-bottom-color: #000000;
}
.tooltip.bottom-right .tooltip-arrow {
  top: 0;
  right: 5px;
  border-width: 0 5px 5px;
  border-bottom-color: #000000;
}
.popover {
  position: absolute;
  top: 0;
  left: 0;
  z-index: 1060;
  display: none;
  max-width: 276px;
  padding: 1px;
  text-align: left;
  background-color: #ffffff;
  background-clip: padding-box;
  border: 1px solid #cccccc;
  border: 1px solid rgba(0, 0, 0, 0.2);
  border-radius: 0px;
  -webkit-box-shadow: 0 5px 10px rgba(0, 0, 0, 0.2);
  box-shadow: 0 5px 10px rgba(0, 0, 0, 0.2);
  white-space: normal;
}
.popover.top {
  margin-top: -10px;
}
.popover.right {
  margin-left: 10px;
}
.popover.bottom {
  margin-top: 10px;
}
.popover.left {
  margin-left: -10px;
}
.popover-title {
  margin: 0;
  padding: 8px 14px;
  font-size: 14px;
  font-weight: normal;
  line-height: 18px;
  background-color: #f7f7f7;
  border-bottom: 1px solid #ebebeb;
  border-radius: -1px -1px 0 0;
}
.popover-content {
  padding: 9px 14px;
}
.popover > .arrow,
.popover > .arrow:after {
  position: absolute;
  display: block;
  width: 0;
  height: 0;
  border-color: transparent;
  border-style: solid;
}
.popover > .arrow {
  border-width: 11px;
}
.popover > .arrow:after {
  border-width: 10px;
  content: "";
}
.popover.top > .arrow {
  left: 50%;
  margin-left: -11px;
  border-bottom-width: 0;
  border-top-color: #999999;
  border-top-color: rgba(0, 0, 0, 0.25);
  bottom: -11px;
}
.popover.top > .arrow:after {
  content: " ";
  bottom: 1px;
  margin-left: -10px;
  border-bottom-width: 0;
  border-top-color: #ffffff;
}
.popover.right > .arrow {
  top: 50%;
  left: -11px;
  margin-top: -11px;
  border-left-width: 0;
  border-right-color: #999999;
  border-right-color: rgba(0, 0, 0, 0.25);
}
.popover.right > .arrow:after {
  content: " ";
  left: 1px;
  bottom: -10px;
  border-left-width: 0;
  border-right-color: #ffffff;
}
.popover.bottom > .arrow {
  left: 50%;
  margin-left: -11px;
  border-top-width: 0;
  border-bottom-color: #999999;
  border-bottom-color: rgba(0, 0, 0, 0.25);
  top: -11px;
}
.popover.bottom > .arrow:after {
  content: " ";
  top: 1px;
  margin-left: -10px;
  border-top-width: 0;
  border-bottom-color: #ffffff;
}
.popover.left > .arrow {
  top: 50%;
  right: -11px;
  margin-top: -11px;
  border-right-width: 0;
  border-left-color: #999999;
  border-left-color: rgba(0, 0, 0, 0.25);
}
.popover.left > .arrow:after {
  content: " ";
  right: 1px;
  border-right-width: 0;
  border-left-color: #ffffff;
  bottom: -10px;
}
.carousel {
  position: relative;
}
.carousel-inner {
  position: relative;
  overflow: hidden;
  width: 100%;
}
.carousel-inner > .item {
  display: none;
  position: relative;
  -webkit-transition: 0.6s ease-in-out left;
  -o-transition: 0.6s ease-in-out left;
  transition: 0.6s ease-in-out left;
}
.carousel-inner > .item > img,
.carousel-inner > .item > a > img {
  line-height: 1;
}
.carousel-inner > .active,
.carousel-inner > .next,
.carousel-inner > .prev {
  display: block;
}
.carousel-inner > .active {
  left: 0;
}
.carousel-inner > .next,
.carousel-inner > .prev {
  position: absolute;
  top: 0;
  width: 100%;
}
.carousel-inner > .next {
  left: 100%;
}
.carousel-inner > .prev {
  left: -100%;
}
.carousel-inner > .next.left,
.carousel-inner > .prev.right {
  left: 0;
}
.carousel-inner > .active.left {
  left: -100%;
}
.carousel-inner > .active.right {
  left: 100%;
}
.carousel-control {
  position: absolute;
  top: 0;
  left: 0;
  bottom: 0;
  width: 15%;
  opacity: 0.5;
  filter: alpha(opacity=50);
  font-size: 20px;
  color: #ffffff;
  text-align: center;
  text-shadow: 0 1px 2px rgba(0, 0, 0, 0.6);
}
.carousel-control.left {
  background-image: -webkit-linear-gradient(left, rgba(0, 0, 0, 0.5) 0%, rgba(0, 0, 0, 0.0001) 100%);
  background-image: -o-linear-gradient(left, rgba(0, 0, 0, 0.5) 0%, rgba(0, 0, 0, 0.0001) 100%);
  background-image: linear-gradient(to right, rgba(0, 0, 0, 0.5) 0%, rgba(0, 0, 0, 0.0001) 100%);
  background-repeat: repeat-x;
  filter: progid:DXImageTransform.Microsoft.gradient(startColorstr='#80000000', endColorstr='#00000000', GradientType=1);
}
.carousel-control.right {
  left: auto;
  right: 0;
  background-image: -webkit-linear-gradient(left, rgba(0, 0, 0, 0.0001) 0%, rgba(0, 0, 0, 0.5) 100%);
  background-image: -o-linear-gradient(left, rgba(0, 0, 0, 0.0001) 0%, rgba(0, 0, 0, 0.5) 100%);
  background-image: linear-gradient(to right, rgba(0, 0, 0, 0.0001) 0%, rgba(0, 0, 0, 0.5) 100%);
  background-repeat: repeat-x;
  filter: progid:DXImageTransform.Microsoft.gradient(startColorstr='#00000000', endColorstr='#80000000', GradientType=1);
}
.carousel-control:hover,
.carousel-control:focus {
  outline: 0;
  color: #ffffff;
  text-decoration: none;
  opacity: 0.9;
  filter: alpha(opacity=90);
}
.carousel-control .icon-prev,
.carousel-control .icon-next,
.carousel-control .glyphicon-chevron-left,
.carousel-control .glyphicon-chevron-right {
  position: absolute;
  top: 50%;
  z-index: 5;
  display: inline-block;
}
.carousel-control .icon-prev,
.carousel-control .glyphicon-chevron-left {
  left: 50%;
  margin-left: -10px;
}
.carousel-control .icon-next,
.carousel-control .glyphicon-chevron-right {
  right: 50%;
  margin-right: -10px;
}
.carousel-control .icon-prev,
.carousel-control .icon-next {
  width: 20px;
  height: 20px;
  margin-top: -10px;
  font-family: serif;
}
.carousel-control .icon-prev:before {
  content: '\2039';
}
.carousel-control .icon-next:before {
  content: '\203a';
}
.carousel-indicators {
  position: absolute;
  bottom: 10px;
  left: 50%;
  z-index: 15;
  width: 60%;
  margin-left: -30%;
  padding-left: 0;
  list-style: none;
  text-align: center;
}
.carousel-indicators li {
  display: inline-block;
  width: 10px;
  height: 10px;
  margin: 1px;
  text-indent: -999px;
  border: 1px solid #ffffff;
  border-radius: 10px;
  cursor: pointer;
  background-color: #000 \9;
  background-color: rgba(0, 0, 0, 0);
}
.carousel-indicators .active {
  margin: 0;
  width: 12px;
  height: 12px;
  background-color: #ffffff;
}
.carousel-caption {
  position: absolute;
  left: 15%;
  right: 15%;
  bottom: 20px;
  z-index: 10;
  padding-top: 20px;
  padding-bottom: 20px;
  color: #ffffff;
  text-align: center;
  text-shadow: 0 1px 2px rgba(0, 0, 0, 0.6);
}
.carousel-caption .btn {
  text-shadow: none;
}
@media screen and (min-width: 768px) {
  .carousel-control .glyphicon-chevron-left,
  .carousel-control .glyphicon-chevron-right,
  .carousel-control .icon-prev,
  .carousel-control .icon-next {
    width: 30px;
    height: 30px;
    margin-top: -15px;
    font-size: 30px;
  }
  .carousel-control .glyphicon-chevron-left,
  .carousel-control .icon-prev {
    margin-left: -15px;
  }
  .carousel-control .glyphicon-chevron-right,
  .carousel-control .icon-next {
    margin-right: -15px;
  }
  .carousel-caption {
    left: 20%;
    right: 20%;
    padding-bottom: 30px;
  }
  .carousel-indicators {
    bottom: 20px;
  }
}
.clearfix:before,
.clearfix:after,
.dl-horizontal dd:before,
.dl-horizontal dd:after,
.container:before,
.container:after,
.container-fluid:before,
.container-fluid:after,
.row:before,
.row:after,
.form-horizontal .form-group:before,
.form-horizontal .form-group:after,
.btn-toolbar:before,
.btn-toolbar:after,
.btn-group-vertical > .btn-group:before,
.btn-group-vertical > .btn-group:after,
.nav:before,
.nav:after,
.navbar:before,
.navbar:after,
.navbar-header:before,
.navbar-header:after,
.navbar-collapse:before,
.navbar-collapse:after,
.pager:before,
.pager:after,
.panel-body:before,
.panel-body:after,
.modal-footer:before,
.modal-footer:after {
  content: " ";
  display: table;
}
.clearfix:after,
.dl-horizontal dd:after,
.container:after,
.container-fluid:after,
.row:after,
.form-horizontal .form-group:after,
.btn-toolbar:after,
.btn-group-vertical > .btn-group:after,
.nav:after,
.navbar:after,
.navbar-header:after,
.navbar-collapse:after,
.pager:after,
.panel-body:after,
.modal-footer:after {
  clear: both;
}
.center-block {
  display: block;
  margin-left: auto;
  margin-right: auto;
}
.pull-right {
  float: right !important;
}
.pull-left {
  float: left !important;
}
.hide {
  display: none !important;
}
.show {
  display: block !important;
}
.invisible {
  visibility: hidden;
}
.text-hide {
  font: 0/0 a;
  color: transparent;
  text-shadow: none;
  background-color: transparent;
  border: 0;
}
.hidden {
  display: none !important;
  visibility: hidden !important;
}
.affix {
  position: fixed;
  -webkit-transform: translate3d(0, 0, 0);
  transform: translate3d(0, 0, 0);
}
@-ms-viewport {
  width: device-width;
}
.visible-xs,
.visible-sm,
.visible-md,
.visible-lg {
  display: none !important;
}
.visible-xs-block,
.visible-xs-inline,
.visible-xs-inline-block,
.visible-sm-block,
.visible-sm-inline,
.visible-sm-inline-block,
.visible-md-block,
.visible-md-inline,
.visible-md-inline-block,
.visible-lg-block,
.visible-lg-inline,
.visible-lg-inline-block {
  display: none !important;
}
@media (max-width: 767px) {
  .visible-xs {
    display: block !important;
  }
  table.visible-xs {
    display: table;
  }
  tr.visible-xs {
    display: table-row !important;
  }
  th.visible-xs,
  td.visible-xs {
    display: table-cell !important;
  }
}
@media (max-width: 767px) {
  .visible-xs-block {
    display: block !important;
  }
}
@media (max-width: 767px) {
  .visible-xs-inline {
    display: inline !important;
  }
}
@media (max-width: 767px) {
  .visible-xs-inline-block {
    display: inline-block !important;
  }
}
@media (min-width: 768px) and (max-width: 991px) {
  .visible-sm {
    display: block !important;
  }
  table.visible-sm {
    display: table;
  }
  tr.visible-sm {
    display: table-row !important;
  }
  th.visible-sm,
  td.visible-sm {
    display: table-cell !important;
  }
}
@media (min-width: 768px) and (max-width: 991px) {
  .visible-sm-block {
    display: block !important;
  }
}
@media (min-width: 768px) and (max-width: 991px) {
  .visible-sm-inline {
    display: inline !important;
  }
}
@media (min-width: 768px) and (max-width: 991px) {
  .visible-sm-inline-block {
    display: inline-block !important;
  }
}
@media (min-width: 992px) and (max-width: 1199px) {
  .visible-md {
    display: block !important;
  }
  table.visible-md {
    display: table;
  }
  tr.visible-md {
    display: table-row !important;
  }
  th.visible-md,
  td.visible-md {
    display: table-cell !important;
  }
}
@media (min-width: 992px) and (max-width: 1199px) {
  .visible-md-block {
    display: block !important;
  }
}
@media (min-width: 992px) and (max-width: 1199px) {
  .visible-md-inline {
    display: inline !important;
  }
}
@media (min-width: 992px) and (max-width: 1199px) {
  .visible-md-inline-block {
    display: inline-block !important;
  }
}
@media (min-width: 1200px) {
  .visible-lg {
    display: block !important;
  }
  table.visible-lg {
    display: table;
  }
  tr.visible-lg {
    display: table-row !important;
  }
  th.visible-lg,
  td.visible-lg {
    display: table-cell !important;
  }
}
@media (min-width: 1200px) {
  .visible-lg-block {
    display: block !important;
  }
}
@media (min-width: 1200px) {
  .visible-lg-inline {
    display: inline !important;
  }
}
@media (min-width: 1200px) {
  .visible-lg-inline-block {
    display: inline-block !important;
  }
}
@media (max-width: 767px) {
  .hidden-xs {
    display: none !important;
  }
}
@media (min-width: 768px) and (max-width: 991px) {
  .hidden-sm {
    display: none !important;
  }
}
@media (min-width: 992px) and (max-width: 1199px) {
  .hidden-md {
    display: none !important;
  }
}
@media (min-width: 1200px) {
  .hidden-lg {
    display: none !important;
  }
}
.visible-print {
  display: none !important;
}
@media print {
  .visible-print {
    display: block !important;
  }
  table.visible-print {
    display: table;
  }
  tr.visible-print {
    display: table-row !important;
  }
  th.visible-print,
  td.visible-print {
    display: table-cell !important;
  }
}
.visible-print-block {
  display: none !important;
}
@media print {
  .visible-print-block {
    display: block !important;
  }
}
.visible-print-inline {
  display: none !important;
}
@media print {
  .visible-print-inline {
    display: inline !important;
  }
}
.visible-print-inline-block {
  display: none !important;
}
@media print {
  .visible-print-inline-block {
    display: inline-block !important;
  }
}
@media print {
  .hidden-print {
    display: none !important;
  }
}
.badge {
  font-size: 9px;
  margin-left: -4px;
  position: absolute;
}
.il-counter-novelty {
  padding: 2px 4px;
  margin-top: -5px;
  background-color: #fa8228;
}
.il-counter-status {
  padding: 2px 4px;
  margin-top: 10px;
  background-color: #a9a9a9;
}
.glyph {
  color: #557196;
}
.glyph.highlighted {
  color: #fa8228;
}
.glyph.highlighted:hover {
  color: #d15c05;
}
.glyph:hover {
  color: #3a4c65;
}
.glyph .il-counter-spacer {
  margin-left: -4px;
  font-size: 9px;
  padding: 2px 4px;
  visibility: hidden;
}
.il-panel-report .thumbnail {
  margin-bottom: 0;
}
.il-panel-report > .panel-body > .panel {
  margin-bottom: 10px;
}
.il-card {
  padding: 0;
}
.il-card img {
  width: 100%;
}
.il-card .card-highlight {
  background-color: #fa8228;
  height: 3px;
  width: 100%;
}
.il-card .card-no-highlight {
  background-color: transparent;
  height: 3px;
  width: 100%;
}
.il-card .caption .card-title {
  overflow-wrap: break-word;
}
.il-card .caption:nth-of-type(1n+3) {
  border-top: 1px solid #dddddd;
}
.il-deck .row {
  margin-left: 0;
  margin-right: 0;
}
.il-deck .row > div {
  padding-left: 5px;
  padding-right: 5px;
}
a.btn-link.ilSubmitInactive,
a.btn-link.ilSubmitInactive:hover {
  background-color: inherit;
  color: #333333;
  padding: 0;
}
h6.il-divider {
  padding: 3px 6px;
  background-color: #ececec;
  display: block;
  font-size: 12px;
  line-height: 1.5;
  color: #4d4d4d;
}
hr.il-divider-with-label {
  display: none;
}
<<<<<<< HEAD
.icon {
  background-repeat: no-repeat;
  background-size: cover;
  background-image: url("images/icon_default.svg");
  display: inline-block;
  text-align: center;
  /* the custom-icon is rendered with an image contained in the div */
  /* add known standard classes here */
}
.icon .abbreviation {
  font-weight: bold;
  position: absolute;
}
.icon img {
  float: left;
}
.icon.small {
  height: 20px;
  width: 20px;
  line-height: 20px;
}
.icon.small .abbreviation {
  font-size: 8px;
  width: 20px;
}
.icon.small img {
  width: 20px;
  height: 20px;
}
.icon.medium {
  height: 35px;
  width: 35px;
  line-height: 35px;
}
.icon.medium .abbreviation {
  font-size: 14px;
  width: 35px;
}
.icon.medium img {
  width: 35px;
  height: 35px;
}
.icon.large {
  height: 45px;
  width: 45px;
  line-height: 45px;
}
.icon.large .abbreviation {
  font-size: 18px;
  width: 45px;
}
.icon.large img {
  width: 45px;
  height: 45px;
}
.icon.custom {
  background-image: none;
}
.icon.grp .abbreviation,
.icon.cat .abbreviation,
.icon.crs .abbreviation,
.icon.mob .abbreviation,
.icon.mail .abbreviation,
.icon.sahs .abbreviation,
.icon.adm .abbreviation,
.icon.usrf .abbreviation,
.icon.rolf .abbreviation,
.icon.objf .abbreviation,
.icon.usr .abbreviation,
.icon.typ .abbreviation,
.icon.rolt .abbreviation,
.icon.lngf .abbreviation,
.icon.lng .abbreviation,
.icon.role .abbreviation,
.icon.dbk .abbreviation,
.icon.glo .abbreviation,
.icon.root .abbreviation,
.icon.lm .abbreviation,
.icon.notf .abbreviation,
.icon.note .abbreviation,
.icon.frm .abbreviation,
.icon.exc .abbreviation,
.icon.auth .abbreviation,
.icon.fold .abbreviation,
.icon.file .abbreviation,
.icon.tst .abbreviation,
.icon.qpl .abbreviation,
.icon.recf .abbreviation,
.icon.mep .abbreviation,
.icon.htlm .abbreviation,
.icon.svy .abbreviation,
.icon.spl .abbreviation,
.icon.cals .abbreviation,
.icon.trac .abbreviation,
.icon.assf .abbreviation,
.icon.stys .abbreviation,
.icon.crsg .abbreviation,
.icon.webr .abbreviation,
.icon.seas .abbreviation,
.icon.extt .abbreviation,
.icon.adve .abbreviation,
.icon.ps .abbreviation,
.icon.nwss .abbreviation,
.icon.feed .abbreviation,
.icon.mcst .abbreviation,
.icon.pdts .abbreviation,
.icon.rcrs .abbreviation,
.icon.mds .abbreviation,
.icon.cmps .abbreviation,
.icon.facs .abbreviation,
.icon.svyf .abbreviation,
.icon.sess .abbreviation,
.icon.mcts .abbreviation,
.icon.wiki .abbreviation,
.icon.crsr .abbreviation,
.icon.catr .abbreviation,
.icon.tags .abbreviation,
.icon.cert .abbreviation,
.icon.lrss .abbreviation,
.icon.accs .abbreviation,
.icon.mobs .abbreviation,
.icon.frma .abbreviation,
.icon.book .abbreviation,
.icon.skmg .abbreviation,
.icon.blga .abbreviation,
.icon.prfa .abbreviation,
.icon.chtr .abbreviation,
.icon.chta .abbreviation,
.icon.otpl .abbreviation,
.icon.blog .abbreviation,
.icon.dcl .abbreviation,
.icon.poll .abbreviation,
.icon.hlps .abbreviation,
.icon.itgr .abbreviation,
.icon.rcat .abbreviation,
.icon.rwik .abbreviation,
.icon.rlm .abbreviation,
.icon.rglo .abbreviation,
.icon.rfil .abbreviation,
.icon.rgrp .abbreviation,
.icon.rtst .abbreviation,
.icon.ecss .abbreviation,
.icon.tos .abbreviation,
.icon.bibl .abbreviation,
.icon.sysc .abbreviation,
.icon.cld .abbreviation,
.icon.reps .abbreviation,
.icon.crss .abbreviation,
.icon.grps .abbreviation,
.icon.wbrs .abbreviation,
.icon.prtt .abbreviation,
.icon.orgu .abbreviation,
.icon.wiks .abbreviation,
.icon.excs .abbreviation,
.icon.taxs .abbreviation,
.icon.bibs .abbreviation,
.icon.awra .abbreviation,
.icon.logs .abbreviation,
.icon.prg .abbreviation,
.icon.prgs .abbreviation,
.icon.cadm .abbreviation,
.icon.grpr .abbreviation,
.icon.bdga .abbreviation,
.icon.wfe .abbreviation,
.icon.iass .abbreviation {
  display: none;
}
.icon.grp {
  background-image: url("images/icon_grp.svg");
}
.icon.cat {
  background-image: url("images/icon_cat.svg");
}
.icon.crs {
  background-image: url("images/icon_crs.svg");
}
.icon.mob {
  background-image: url("images/icon_mob.svg");
}
.icon.mail {
  background-image: url("images/icon_mail.svg");
}
.icon.sahs {
  background-image: url("images/icon_sahs.svg");
}
.icon.adm {
  background-image: url("images/icon_adm.svg");
}
.icon.usrf {
  background-image: url("images/icon_usrf.svg");
}
.icon.rolf {
  background-image: url("images/icon_rolf.svg");
}
.icon.objf {
  background-image: url("images/icon_objf.svg");
}
.icon.usr {
  background-image: url("images/icon_usr.svg");
}
.icon.rolt {
  background-image: url("images/icon_rolt.svg");
}
.icon.lngf {
  background-image: url("images/icon_lngf.svg");
}
.icon.lng {
  background-image: url("images/icon_lng.svg");
}
.icon.role {
  background-image: url("images/icon_role.svg");
}
.icon.dbk {
  background-image: url("images/icon_dbk.svg");
}
.icon.glo {
  background-image: url("images/icon_glo.svg");
}
.icon.root {
  background-image: url("images/icon_root.svg");
}
.icon.lm {
  background-image: url("images/icon_lm.svg");
}
.icon.notf {
  background-image: url("images/icon_notf.svg");
}
.icon.note {
  background-image: url("images/icon_note.svg");
}
.icon.frm {
  background-image: url("images/icon_frm.svg");
}
.icon.exc {
  background-image: url("images/icon_exc.svg");
}
.icon.auth {
  background-image: url("images/icon_auth.svg");
}
.icon.fold {
  background-image: url("images/icon_fold.svg");
}
.icon.file {
  background-image: url("images/icon_file.svg");
}
.icon.tst {
  background-image: url("images/icon_tst.svg");
}
.icon.qpl {
  background-image: url("images/icon_qpl.svg");
}
.icon.recf {
  background-image: url("images/icon_recf.svg");
}
.icon.mep {
  background-image: url("images/icon_mep.svg");
}
.icon.htlm {
  background-image: url("images/icon_htlm.svg");
}
.icon.svy {
  background-image: url("images/icon_svy.svg");
}
.icon.spl {
  background-image: url("images/icon_spl.svg");
}
.icon.cals {
  background-image: url("images/icon_cals.svg");
}
.icon.trac {
  background-image: url("images/icon_trac.svg");
}
.icon.assf {
  background-image: url("images/icon_assf.svg");
}
.icon.stys {
  background-image: url("images/icon_stys.svg");
}
.icon.crsg {
  background-image: url("images/icon_crsg.svg");
}
.icon.webr {
  background-image: url("images/icon_webr.svg");
}
.icon.seas {
  background-image: url("images/icon_seas.svg");
}
.icon.extt {
  background-image: url("images/icon_extt.svg");
}
.icon.adve {
  background-image: url("images/icon_adve.svg");
}
.icon.ps {
  background-image: url("images/icon_ps.svg");
}
.icon.nwss {
  background-image: url("images/icon_nwss.svg");
}
.icon.feed {
  background-image: url("images/icon_feed.svg");
}
.icon.mcst {
  background-image: url("images/icon_mcst.svg");
}
.icon.pdts {
  background-image: url("images/icon_pdts.svg");
}
.icon.rcrs {
  background-image: url("images/icon_rcrs.svg");
}
.icon.mds {
  background-image: url("images/icon_mds.svg");
}
.icon.cmps {
  background-image: url("images/icon_cmps.svg");
}
.icon.facs {
  background-image: url("images/icon_facs.svg");
}
.icon.svyf {
  background-image: url("images/icon_svyf.svg");
}
.icon.sess {
  background-image: url("images/icon_sess.svg");
}
.icon.mcts {
  background-image: url("images/icon_mcts.svg");
}
.icon.wiki {
  background-image: url("images/icon_wiki.svg");
}
.icon.crsr {
  background-image: url("images/icon_crsr.svg");
}
.icon.catr {
  background-image: url("images/icon_catr.svg");
}
.icon.tags {
  background-image: url("images/icon_tags.svg");
}
.icon.cert {
  background-image: url("images/icon_cert.svg");
}
.icon.lrss {
  background-image: url("images/icon_lrss.svg");
}
.icon.accs {
  background-image: url("images/icon_accs.svg");
}
.icon.mobs {
  background-image: url("images/icon_mobs.svg");
}
.icon.frma {
  background-image: url("images/icon_frma.svg");
}
.icon.book {
  background-image: url("images/icon_book.svg");
}
.icon.skmg {
  background-image: url("images/icon_skmg.svg");
}
.icon.blga {
  background-image: url("images/icon_blga.svg");
}
.icon.prfa {
  background-image: url("images/icon_prfa.svg");
}
.icon.chtr {
  background-image: url("images/icon_chtr.svg");
}
.icon.chta {
  background-image: url("images/icon_chta.svg");
}
.icon.otpl {
  background-image: url("images/icon_otpl.svg");
}
.icon.blog {
  background-image: url("images/icon_blog.svg");
}
.icon.dcl {
  background-image: url("images/icon_dcl.svg");
}
.icon.poll {
  background-image: url("images/icon_poll.svg");
}
.icon.hlps {
  background-image: url("images/icon_hlps.svg");
}
.icon.itgr {
  background-image: url("images/icon_itgr.svg");
}
.icon.rcat {
  background-image: url("images/icon_rcat.svg");
}
.icon.rwik {
  background-image: url("images/icon_rwik.svg");
}
.icon.rlm {
  background-image: url("images/icon_rlm.svg");
}
.icon.rglo {
  background-image: url("images/icon_rglo.svg");
}
.icon.rfil {
  background-image: url("images/icon_rfil.svg");
}
.icon.rgrp {
  background-image: url("images/icon_rgrp.svg");
}
.icon.rtst {
  background-image: url("images/icon_rtst.svg");
}
.icon.ecss {
  background-image: url("images/icon_ecss.svg");
}
.icon.tos {
  background-image: url("images/icon_tos.svg");
}
.icon.bibl {
  background-image: url("images/icon_bibl.svg");
}
.icon.sysc {
  background-image: url("images/icon_sysc.svg");
}
.icon.cld {
  background-image: url("images/icon_cld.svg");
}
.icon.reps {
  background-image: url("images/icon_reps.svg");
}
.icon.crss {
  background-image: url("images/icon_crss.svg");
}
.icon.grps {
  background-image: url("images/icon_grps.svg");
}
.icon.wbrs {
  background-image: url("images/icon_wbrs.svg");
}
.icon.prtt {
  background-image: url("images/icon_prtt.svg");
}
.icon.orgu {
  background-image: url("images/icon_orgu.svg");
}
.icon.wiks {
  background-image: url("images/icon_wiks.svg");
}
.icon.excs {
  background-image: url("images/icon_excs.svg");
}
.icon.taxs {
  background-image: url("images/icon_taxs.svg");
}
.icon.bibs {
  background-image: url("images/icon_bibs.svg");
}
.icon.awra {
  background-image: url("images/icon_awra.svg");
}
.icon.logs {
  background-image: url("images/icon_logs.svg");
}
.icon.prg {
  background-image: url("images/icon_prg.svg");
}
.icon.prgs {
  background-image: url("images/icon_prgs.svg");
}
.icon.cadm {
  background-image: url("images/icon_cadm.svg");
}
.icon.grpr {
  background-image: url("images/icon_grpr.svg");
}
.icon.bdga {
  background-image: url("images/icon_bdga.svg");
}
.icon.wfe {
  background-image: url("images/icon_wfe.svg");
}
.icon.iass {
  background-image: url("images/icon_iass.svg");
=======
.dropdown .btn {
  text-align: left;
}
.dropdown hr {
  margin: 6px 0;
}
.dropdown h6 {
  margin: 3px 0;
>>>>>>> 6c64fa24
}
/*		Color scheme
		Dark BLue: #0f2152;
		Mid Blue: #4c6586;
		Green: #6ea03c;
		Light Brown: #dcb496;
		Dark Brown: #523228;
		Orange: #fa8228;
		External Blue: #21c5d8;
		ILIAS 4 MainMenu Color: #c8e6ff;
*/
/** if left unchanged, you have to copy all the background images to your skin/images folder.
* To use the delos background images in your skin,
* please change this value (in custom less data or in variables.less of your custom skin) to "../../../../templates/default/images/"
*/
/** if left unchanged, you have to copy delos fonts folder to your skin folder.
* To use the delos fonts in your skin,
* please change this value (in custom less data or variables.less of your custom skin) to "../../../../templates/default/fonts/"
*/
/* @il-highlight-bg: saturate(lighten(@brand-warning, 34%), 80%); */
/* @il-highlight-bg: lighten(@brand-secondary, 44%); */
/* @il-highlight-bg: lighten(#21c5d8, 40%); */
/* @nav-tabs-link-hover-border-color: @brand-primary; */
/* ILIAS variables candidates */
.bg-primary {
  color: white;
}
/* RTL review overwrite some specifics [bootstrap] styles
 *
 * use class "noMirror" to avoid image flip
*/
[dir="rtl"] img:not(.noMirror) {
  transform: scaleX(-1);
}
[dir="rtl"] *[align="left"] {
  text-align: right !important;
}
[dir="rtl"] *[align="right"] {
  text-align: left !important;
}
@media (min-width: 768px) {
  [dir="rtl"] .navbar-header {
    float: right;
  }
}
[dir="rtl"] .navbar-brand {
  float: right;
}
@media (min-width: 768px) {
  .navbar > .container [dir="rtl"] .navbar-brand,
  .navbar > .container-fluid [dir="rtl"] .navbar-brand {
    margin-left: 0;
    margin-right: -15px;
  }
}
[dir="rtl"] .navbar-toggle {
  float: left;
  margin-right: 0;
  margin-left: 15px;
}
@media (max-width: 767px) {
  [dir="rtl"] .navbar-nav .open .dropdown-menu > li > a,
  [dir="rtl"] .navbar-nav .open .dropdown-menu .dropdown-header {
    padding: 5px 25px 5px 15px;
  }
}
@media (min-width: 768px) {
  [dir="rtl"] .navbar-nav {
    float: right;
    margin: 0;
  }
  [dir="rtl"] .navbar-nav > li {
    float: right;
  }
  [dir="rtl"] .navbar-nav.navbar-right:last-child {
    margin-right: 0;
    margin-left: -15px;
  }
}
@media (min-width: 768px) {
  [dir="rtl"] .navbar-left {
    float: right !important;
  }
  [dir="rtl"] .navbar-right {
    float: left !important;
  }
}
@media (min-width: 768px) {
  [dir="rtl"] .navbar-form.navbar-right:last-child {
    margin-right: 0;
    margin-left: -15px;
  }
}
@media (min-width: 768px) {
  [dir="rtl"] .navbar-text {
    float: right;
  }
  [dir="rtl"] .navbar-text.navbar-right:last-child {
    margin-right: 15px;
    margin-left: 0;
  }
}
[dir="rtl"] form .col-sm-1,
[dir="rtl"] form .col-sm-2,
[dir="rtl"] form .col-sm-3,
[dir="rtl"] form .col-sm-4,
[dir="rtl"] form .col-sm-5,
[dir="rtl"] form .col-sm-6,
[dir="rtl"] form .col-sm-7,
[dir="rtl"] form .col-sm-8,
[dir="rtl"] form .col-sm-9,
[dir="rtl"] form .col-sm-10,
[dir="rtl"] form .col-sm-11,
[dir="rtl"] form .col-sm-12 {
  float: right;
}
[dir="rtl"] .nav-pills > li {
  float: right;
}
span.ilAlert {
  color: #fa8228;
}
/* Drop Downs */
.dropdown-menu {
  background-color: #fafafa;
}
.dropdown-menu li > a {
  display: block;
  padding: 3px 20px;
  clear: both;
  font-weight: normal;
  line-height: 1.42857143;
  color: #333333;
  white-space: nowrap;
}
[dir="rtl"] .dropdown-menu {
  padding: 5px 0;
}
.yamm .dropdown-menu li > a {
  white-space: normal;
}
.btn-group.open .dropdown-toggle {
  -webkit-box-shadow: inset 0 1px 1px rgba(0, 0, 0, 0.05);
  box-shadow: inset 0 1px 1px rgba(0, 0, 0, 0.05);
}
.dropdown-header {
  background-color: #f3f3f3;
}
.dropdown-menu img {
  border: 0;
  width: 22px;
  height: 22px;
  margin: 0 3px 0 0;
  display: inline;
}
.ilAdvNoImg {
  display: inline-block;
  width: 22px;
}
.dropdown-menu li > a:hover,
.dropdown-menu li > a:focus {
  text-decoration: none;
  color: #262626;
  background-color: #ecf0f4;
}
/* BS tables */
.table {
  margin-bottom: 0;
}
/* ILIAS part candidates */
html,
body {
  height: 100%;
}
/* see bug ILIAS bug #17589 and http://stackoverflow.com/questions/17045132/scrollbar-overlay-in-ie10-how-do-you-stop-that */
body {
  -ms-overflow-style: scrollbar;
}
#ilAll {
  position: relative;
  height: auto !important;
  min-height: calc(100% - 1px);
  margin: 0 auto;
}
div#minheight {
  height: 180px;
  clear: both;
}
div.ilFrame {
  margin-top: -40px;
  margin-left: auto;
  margin-right: auto;
  max-width: 1200px;
  -webkit-box-shadow: 0 0 40px #808080;
  box-shadow: 0 0 40px #808080;
  padding-top: 129px;
  background-color: #f9f9f9;
  min-height: 100%;
}
.ilContainerWidth {
  max-width: 1400px;
  padding: 0 30px;
}
/*
	it would be good to limit the content width in some cases
	- for many forms 1400px is too wide
	- but not for all (e.g. question editing if tiny is used)
	- screens that use tables often need the full width
	- screens with (container) item lists often look ugly on 1400px (title <-> action arrow distance)
	1028px is the current max. width of the center column if at least one other column
	is displayed. This or any higher value could be set for the center column as a max-width,
	but not for all screens, options:
	- introduce a limiting class for center col and set this as "default", add another class that deactivates the
	  limit (-> screens that have wide content need to activate this class)
	- keep the current wide center col, introduce only a limiting class (-> screens that want a narrow view need
	  to activate the class)
	- use a limiting class only on some UI elements, e.g. forms and container item lists
*/
#il_center_col {
  /* max-width: 1028px; */
}
/* left navigation area (used, e.g. for explorer trees) */
.ilLeftNav {
  top: 0;
  bottom: 0;
  width: 300px;
  float: left;
  position: absolute;
  padding: 5px;
  margin-left: 15px;
  overflow: auto;
  background-color: #f9f9f9;
  border-right: 3px solid #979797;
  z-index: 100;
  position: fixed;
  top: 117px;
}
@media only screen and (max-width: 640px) {
  .ilLeftNav {
    width: 100%;
  }
}
[dir="rtl"] .ilLeftNav {
  float: right;
  margin-left: 0;
  margin-right: 15px;
  border-right: none;
  border-left: 3px solid #979797;
}
/* search */
#ilMMSearch ul li {
  padding: 5px;
}
#ilMMSearch ul li label {
  font-weight: normal;
}
#ilMMSearchMenu p {
  white-space: nowrap;
}
#main_menu_search {
  width: 200px;
}
#ilTopBarNav .dropdown-menu #ilMMSearchMenu a,
#ilTopBarNav .dropdown-menu #ilMMSearchMenu a:hover,
#ilTopBarNav .dropdown-menu #ilMMSearchMenu a:active,
#ilTopBarNav .dropdown-menu #ilMMSearchMenu a:focus {
  color: #f5f5f5;
}
/* --------------------------------------------------------------
	"Classic" delos part
-------------------------------------------------------------- */
/* --------------------------------------------------------------
   GLOBAL STYLES
-------------------------------------------------------------- */
ul,
ol,
p {
  margin: .8em 0;
}
ol,
ul {
  padding-left: 40px;
  list-style-image: none;
}
[dir="rtl"] ol,
[dir="rtl"] ul {
  padding-right: 40px;
  padding-left: 0;
}
ol ul,
ul ol,
ul ul,
ol ol {
  margin-top: 0;
  margin-bottom: 0;
}
small,
sub,
sup {
  font-size: .8em;
}
em,
i {
  font-style: italic;
}
u {
  text-decoration: underline;
}
sub {
  vertical-align: sub;
}
sup {
  vertical-align: super;
}
/* see bug #15971 */
sub,
sup {
  position: static;
}
strong,
b {
  font-weight: bold;
}
a {
  text-decoration: none;
  cursor: pointer;
  /* BEGIN WebDAV: Enable links with AnchorClick behavior for Internet Explorer.
 * All skins which want to support mounting of Webfolders using Internet Explorer
 * must explicitly enable AnchorClick behavior.
 */
  behavior: url(#default#AnchorClick);
  /* END WebDAV: Enable links with AnchorClick behavior for Internet Explorer. */
}
a:hover {
  color: #3a4c65;
  text-decoration: underline;
}
hr {
  margin-bottom: .8em;
  border: none;
  border-top: 1px solid #ddd;
}
table {
  font-size: 100%;
}
img {
  vertical-align: middle;
}
tr,
td {
  vertical-align: top;
  white-space: normal;
  word-wrap: break-word;
}
code {
  font-family: Pragmata, Menlo, 'DejaVu LGC Sans Mono', 'DejaVu Sans Mono', Consolas, 'Everson Mono', 'Lucida Console', 'Andale Mono', 'Nimbus Mono L', 'Liberation Mono', FreeMono, 'Osaka Monospaced', Courier, 'New Courier', monospace;
  font-size: 90%;
  color: #858585;
}
::selection {
  background: #dce2eb;
}
::-moz-selection {
  background: #dce2eb;
}
@media print {
  h1,
  h2,
  h3,
  h4,
  h5,
  h6 {
    page-break-after: avoid;
  }
  ul,
  ol,
  dl {
    page-break-before: avoid;
  }
}
/* --------------------------------------------------------------
   SPECIAL STYLES
-------------------------------------------------------------- */
body#tinymce,
body.mceContentBody {
  height: auto;
}
body#tinymce {
  background-color: white;
}
.ilHidden {
  visibility: hidden;
}
.ilNoDisplay {
  display: none !important;
}
.ilDisplayBlock {
  display: block;
}
.ilClearFloat {
  clear: both;
}
.ilFloatRight {
  float: right;
}
[dir="rtl"] .ilFloatRight {
  float: left;
}
.ilFloatLeft {
  float: left;
}
[dir="rtl"] .ilFloatLeft {
  float: right;
}
.ilWhiteSpaceNowrap {
  white-space: nowrap;
}
.ilPositionRelative {
  position: relative;
}
.ilPrintContent {
  padding: 0 15px;
}
.ilCenter {
  text-align: center;
}
.ilRight {
  text-align: right;
}
[dir="rtl"] .ilRight {
  text-align: left;
}
.ilLeft {
  text-align: left;
}
[dir="rtl"] .ilLeft {
  text-align: right;
}
.ilValignMiddle {
  vertical-align: middle;
}
.registration {
  margin: 5px auto 0;
  width: 700px;
}
.ilFixedTopSpacer {
  padding-top: 117px;
}
.ilFixedTopSpacerBarOnly {
  padding-top: 40px;
}
.fullwidth {
  width: 100%;
}
/* --- 3 column layout -- */
#ilContentContainer {
  /*min-height: 400px;*/
}
div.input {
  border: 1px solid #e0e0e0;
  padding: 3px;
  text-decoration: none;
  font-size: 90%;
  background-color: white;
  overflow: auto;
}
div.input:focus {
  border-color: #a0b0ff;
}
input[type=text].numeric {
  text-align: right;
}
/* -------------------- table formatting ------------------ */
div.ilCommandRow {
  text-align: right;
  padding-right: 1%;
  margin-bottom: 15px;
}
[dir="rtl"] div.ilCommandRow {
  text-align: left;
  padding-right: 0;
  padding-left: 1%;
}
div.ilCommandRow.one_side_col {
  padding-right: 22%;
}
[dir="rtl"] div.ilCommandRow.one_side_col {
  padding-right: 0;
  padding-left: 22%;
}
div.ilAdminRow {
  margin: 10px 1% 20px;
  width: 98%;
}
table.std {
  color: #222;
  background-color: #bbb;
  border-spacing: 0;
  border-collapse: collapse;
  border: 1px solid #9eadba;
}
.fullwidth_invisible {
  color: #222;
  background-color: white;
  width: 100%;
  border-spacing: 0;
}
table.nobackground {
  color: black;
  background-color: inherit;
  border-spacing: 0;
  padding: 3px;
}
.subitem {
  clear: both;
  margin: 0 -10px 0 0;
  padding-top: 5px;
  /* border-top: 1px dotted #c0c0c0; */
}
[dir="rtl"] .subitem {
  clear: both;
  margin: 0 0 0 -10px;
}
td.nobackground {
  color: black;
  background-color: inherit;
  border-spacing: 0;
  border: none;
  padding: 3px;
  vertical-align: top;
}
tr.tbltitle {
  border-bottom: 1px solid #9eadba;
}
tr.std {
  background-color: white;
  color: #222;
  padding: 3px;
}
th {
  text-align: left;
  vertical-align: bottom;
  font-weight: normal;
}
td.std,
th.std {
  padding: 4px 6px;
  text-align: left;
}
[dir="rtl"] th,
[dir="rtl"] td.std,
[dir="rtl"] th.std {
  text-align: right;
}
th.option,
td.option {
  background-color: #f5f5f5;
  color: #222;
  padding: 3px;
  font-weight: bold;
  vertical-align: top;
  text-align: right;
  border-top: 1px solid #9eadba;
}
[dir="rtl"] th.option,
[dir="rtl"] td.option {
  text-align: left;
}
td.sub_option {
  background-color: white;
  color: #222;
  padding: 3px;
  font-weight: bold;
  vertical-align: top;
  border-top: 1px solid #9eadba;
}
td.option_value {
  background: none white;
  color: #222;
  padding: 3px;
  vertical-align: top;
  text-align: left;
  border-top: 1px solid #9eadba;
}
[dir="rtl"] td.option_value {
  text-align: right;
}
td.option_value_center {
  background: none white;
  color: #222;
  padding: 3px;
  vertical-align: top;
  text-align: center;
  border-top: 1px solid #9eadba;
}
td.option_desc,
p.option_desc {
  background: none white;
  color: #222;
  padding: 3px;
  font-style: italic;
  font-weight: normal;
  vertical-align: top;
  text-align: left;
}
[dir="rtl"] td.option_desc,
[dir="rtl"] p.option_desc {
  text-align: right;
}
td.boxed {
  border: 1px solid black;
}
/*Link, Visited, Hover, Focus, Activ*/
a.il_ContainerItemCommand2:link,
a.il_ContainerItemCommand2:visited,
a.il_ContainerItemCommand:link,
a.il_ContainerItemCommand:visited {
  font-size: 80%;
  text-decoration: none;
  margin: 0 3px 0 0;
  white-space: nowrap;
  font-weight: normal;
}
[dir="rtl"] a.il_ContainerItemCommand2:link,
[dir="rtl"] a.il_ContainerItemCommand2:visited,
[dir="rtl"] a.il_ContainerItemCommand:link,
[dir="rtl"] a.il_ContainerItemCommand2:visited {
  margin: 0 0 0 3px;
}
a.il_ContainerItemCommand2:hover,
a.il_ContainerItemCommand:hover {
  text-decoration: underline;
}
div.il_ContainerItemCommands2 {
  text-align: right;
  margin: 0 3px 3px;
}
[dir="rtl"] div.il_ContainerItemCommands2 {
  text-align: left;
}
div.il_ContainerItemCommands {
  padding: 2px 0;
}
h4.il_ContainerItemTitle {
  padding: 0;
  margin: 0;
  font-weight: normal;
  font-size: 100%;
  display: inline;
}
div.il_ContainerItemTitle {
  float: left;
  max-width: calc(100% - 40px);
  padding-bottom: 5px;
}
[dir="rtl"] div.il_ContainerItemTitle {
  float: right;
}
div.il_ItemProperties {
  margin: 2px 0 5px;
  text-align: left;
  font-weight: normal;
  font-size: 90%;
}
[dir="rtl"] div.il_ItemProperties {
  text-align: right;
}
div.il_ItemNotice {
  margin: 2px 0 5px;
  text-align: left;
  font-weight: normal;
  font-size: 90%;
  color: green;
}
[dir="rtl"] div.il_ItemNotice {
  text-align: right;
}
a.il_ItemProperty:link,
a.il_ItemProperty:visited {
  text-decoration: none;
  font-weight: normal;
}
a.il_ItemProperty:hover {
  color: black;
}
span.il_ItemAlertProperty {
  color: #fa8228;
}
/* Table Links */
/* --- description text ---*/
div.il_Description,
td.il_Description {
  margin: 2px 0 5px;
  font-size: 90%;
  font-weight: normal;
  text-align: left;
}
[dir="rtl"] div.il_Description,
[dir="rtl"] td.il_Description {
  text-align: right;
}
div.il_Description_no_margin,
td.il_Description_no_margin {
  font-size: 90%;
  font-style: italic;
  text-align: left;
}
[dir="rtl"] div.il_Description_no_margin,
[dir="rtl"] td.il_Description_no_margin {
  text-align: right;
}
div.il_info {
  font-size: 90%;
  text-align: left;
}
[dir="rtl"] div.il_info {
  text-align: right;
}
/* ---------------- headlines ------------------ */
a#il_mhead_t_focus {
  color: #6ea03c;
  vertical-align: middle;
  font-size: 26px;
  cursor: default;
}
a#il_mhead_t_focus[href] {
  cursor: pointer;
}
h1.ilHeader {
  padding: 10px 0 0;
}
h3.ilHeader {
  font-weight: normal;
  padding: 0;
  margin: 0;
  display: inline;
  font-size: 19px;
  color: #909090;
  text-transform: uppercase;
}
#headerimage {
  width: 45px;
  height: 45px;
  margin-top: 3px;
  margin-right: 10px;
  float: left;
}
[dir="rtl"] #headerimage {
  margin-right: 0;
  margin-left: 10px;
  float: right;
}
div.ilHeadAction {
  float: right;
  margin: 8px 0 5px;
  /* bottom 5px blog fullscreen */
}
[dir="rtl"] div.ilHeadAction {
  float: left;
}
div.ilHeadAction .prop {
  padding-right: 10px;
}
[dir="rtl"] div.ilHeadAction .prop {
  padding-right: 0;
  padding-left: 10px;
}
div.ilHeadAction a:hover {
  text-decoration: none;
}
div.ilHeaderDesc {
  font-size: 90%;
  padding: 0;
  color: #737373;
  font-weight: 300;
}
div.ilHeaderAlert {
  font-size: 90%;
  padding: 0;
  font-weight: 300;
  color: #fa8228;
}
div.il_HeaderInner {
  padding: 15px 15px;
  margin-bottom: 5px;
  overflow: visible;
}
div.il_HeaderInner.media {
  margin-top: 0px;
}
div.il_TreeIcons {
  padding: 15px 15px 0 0;
  margin: 0;
  float: right;
}
[dir="rtl"] div.il_TreeIcons {
  padding: 15px 0 0 15px;
  float: left;
}
div.il_Footer {
  padding: 10px 0;
  font-size: 90%;
  text-align: center;
}
footer.ilFooter {
  position: absolute;
  left: 0;
  right: 0;
  bottom: -1px !important;
  font-size: 0.9em;
  height: 70px;
  margin: 0 auto;
  padding: 20px 0 0;
  text-align: left;
  color: white;
  background-color: #4c6586;
}
footer.ilFooter div.ilFooterContainer {
  color: white;
  line-height: 1.75;
  padding: 0 15px;
}
footer.ilFooter a.permalink_label,
footer.ilFooter div.ilFooterContainer > a {
  color: white;
  white-space: nowrap;
}
footer.ilFooter a.permalink_label:hover,
footer.ilFooter div.ilFooterContainer > a:hover {
  color: white;
}
[dir="rtl"] footer.ilFooter {
  text-align: right;
}
#devmodeBlock {
  background-color: white;
  color: black;
  border: 1px dashed grey;
  padding: 10px;
  margin-top: 25px;
}
@media only screen and (max-width: 767px) {
  #devmodeBlock table {
    table-layout: fixed;
    width: 100%;
  }
}
/* ----------------- permanent link  ------------- */
div.ilPermaLink {
  margin: 15px;
}
div.ilPermaLink .small {
  font-size: 70%;
}
div.ilPermaLink .il_adv_sel {
  font-size: 100%;
}
div.ilPermaLink input {
  font-size: 70%;
  width: 350px;
}
div.ilPermaLink a {
  font-size: 1em;
}
#current_perma_link {
  color: #333333;
  width: 25%;
  font-size: 90%;
}
#current_perma_link + .btn-group {
  vertical-align: top;
}
/* ----------------- invisible border ------------- */
div.invisible_border {
  margin: 15px;
}
.ilInvisibleBorder {
  padding: 15px;
}
/* ------- Helptext --------- */
span.il_Helptext {
  font-size: 90%;
  font-weight: normal;
}
/* ----------------- alternative text styles ------------- */
.small {
  text-decoration: none;
  font-size: 90%;
}
.xsmall {
  text-decoration: none;
  font-size: 80%;
}
.smallgreen {
  text-decoration: none;
  font-size: 90%;
  color: green;
}
.smallred {
  text-decoration: none;
  font-size: 90%;
  color: red;
}
.obligatory {
  font-weight: normal;
  color: #800000;
  font-variant: normal;
}
.warning {
  text-decoration: none;
  font-weight: bold;
  color: red;
}
div.Access {
  text-decoration: none;
  font-weight: bold;
  text-decoration: underline;
  color: red;
}
.asterisk {
  color: red;
  font-size: 90%;
}
.default {
  text-decoration: none;
  font-weight: normal;
}
.quote {
  font-style: italic;
  font-weight: normal;
}
.subtitle {
  font-style: italic;
  font-weight: normal;
  font-size: 90%;
}
.questiontext {
  font-weight: bold;
}
.bold {
  font-weight: bold;
}
/* ----------------- alternative text styles ------------- */
.light {
  color: #909090;
}
/* ----------------- normal links ------------- */
a.light:link,
a.light:visited {
  text-decoration: none;
  color: #35b;
}
a.light:hover {
  color: black;
}
/* Messages */
/* ------------------ blind image - spacer gif --------------
   please use this style class always when using this blind image */
img.spacer {
  display: block;
}
div#agreement {
  width: 100%;
  height: 375px;
  overflow: auto;
  overflow-x: hidden;
}
/* bottom center area (optional bottom area, used e.g. in learning modules) */
div#bot_center_area {
  bottom: 0;
  height: 300px;
  position: fixed;
  padding: 5px;
  background-color: #f0f0f0;
  border-top: 3px solid #e9e9e9;
  -webkit-overflow-scrolling: touch;
  /* Bug 11209 */
  overflow: auto;
  /* Bug 11209 */
}
div#bot_center_area iframe {
  -webkit-overflow-scrolling: touch;
  /* Bug 11209 */
  overflow: auto;
  /* Bug 11209 */
  border: none;
  width: 100%;
  height: 100%;
}
div#bot_center_area_drag {
  left: 0;
  right: 0;
  height: 4px;
  cursor: row-resize;
  margin-top: -8px;
  position: absolute;
}
#drag_zmove {
  position: absolute;
  width: 100%;
  height: 100%;
  z-index: 7;
  display: none;
}
div#bot_center_area_drag:hover {
  background: none #fa9;
}
.ilLeftNavSpace {
  /* padding: 0 20px 0 310px; */
  margin-left: 315px !important;
}
@media (max-width: 767px) {
  .ilLeftNavSpace {
    margin-left: 0 !important;
  }
}
[dir="rtl"] .ilLeftNavSpace {
  margin-left: 0 !important;
  margin-right: 315px !important;
}
@media (max-width: 767px) {
  [dir="rtl"] .ilLeftNavSpace {
    margin-right: 0 !important;
  }
}
/* right panel (e.g. notes, comments) */
div.ilRightPanel {
  overflow: auto;
  position: fixed;
  top: 0;
  bottom: 0;
  right: 0;
  width: 500px;
  left: auto !important;
}
[dir="rtl"] div.ilRightPanel {
  right: auto !important;
  width: 500px;
  left: 0 !important;
}
#ilRightPanelClose {
  display: block;
  float: right;
}
[dir="rtl"] #ilRightPanelClose {
  float: left;
}
/* Overlays, Blocks */
.ilOverlay {
  background-color: white;
  border: 1px solid #d6d6d6;
  text-align: left;
  position: absolute;
  -webkit-box-shadow: 2px 2px 4px #c0c0c0;
  box-shadow: 2px 2px 4px #c0c0c0;
}
[dir="rtl"] .ilOverlay {
  text-align: right;
}
.ilAccHeadingHidden,
.ilAccHidden,
.ui-helper-hidden-accessible {
  position: absolute;
  left: -2000px;
  top: auto;
  width: 1px;
  height: 1px;
  overflow: hidden;
}
[dir="rtl"] .ilAccHeadingHidden,
[dir="rtl"] .ilAccHidden,
[dir="rtl"] .ui-helper-hidden-accessible {
  left: auto;
  /* may causes a scrollbar when omitted */
  right: -2000px;
}
a.ilAccAnchor,
a.ilAccAnchor:hover {
  text-decoration: none;
  color: inherit;
}
/* revised 4.1 */
/* Fixed Frame Width */
div.ilFrameFixedWidth,
.ilFrameFixedWidth #mainscrolldiv {
  /* max-width: 1370px; */
  margin: 0 auto;
}
.ilFrameFixedWidth #mainscrolldiv {
  max-width: 1370px;
  margin: 0 auto;
}
div.ilFrameFixedWidthHeader {
  max-width: 1370px;
  margin: 0 auto;
  padding: 0;
}
.ilFrameFixedWidthHeader div.ilHeaderBanner {
  max-width: 1370px;
  overflow: hidden;
  padding: 0 15px;
}
div.ilHeaderBanner img.ilHeaderImg {
  width: 100%;
}
.ilFrameFixedWidth div.ilHeaderDesc {
  padding-left: 0;
}
[dir="rtl"] .ilFrameFixedWidth div.ilHeaderDesc {
  padding-left: inherit;
  padding-right: 0;
}
div.ilBox {
  background: url("images/FramedBack.png") repeat-x;
  border: 1px solid #e0e0e0;
  padding: 10px;
  margin-bottom: 20px;
}
/* Top-Bar */
div.ilTopBar {
  background-color: #444;
  color: white;
  padding: 5px 10px;
}
div.ilTopBar a {
  color: white;
}
div.ilTopBarLeft {
  float: left;
}
[dir="rtl"] div.ilTopBarLeft {
  float: right;
}
div.ilTopBarRight {
  float: right;
}
[dir="rtl"] div.ilTopBarRight {
  float: left;
}
div.ilTopBarRight span#ilAdvSelListAnchorElement_asl {
  margin-right: 25px;
  color: black;
}
[dir="rtl"] div.ilTopBarRight span#ilAdvSelListAnchorElement_asl {
  margin-right: 0;
  margin-left: 25px;
}
div.ilTopBarRight td.il_adv_sel {
  background-color: #444;
}
div.ilSideBarHead {
  background-color: #f0f0f0;
  margin-bottom: 5px;
  padding: 5px;
}
div.ilSideBarHead h3 {
  font-size: 110%;
  color: #606060;
  display: inline;
}
div.ilSideBarContent {
  padding: 5px;
}
/* jquery ui autocomplete */
.ui-menu {
  list-style: none;
  padding: 0;
  margin: 0;
  display: block;
  float: left;
  background-color: white;
  border: 1px solid #e0e0e0;
  font-size: 90%;
  -webkit-box-shadow: 2px 2px 4px #c0c0c0;
  box-shadow: 2px 2px 4px #c0c0c0;
}
[dir="rtl"] .ui-menu {
  float: right;
}
.ui-menu .ui-menu-item {
  margin: 0;
  padding: 0;
  zoom: 1;
  float: left;
  clear: left;
  width: 100%;
}
[dir="rtl"] .ui-menu .ui-menu-item {
  float: right;
  clear: right;
}
.ui-menu .ui-menu-category {
  margin: 0;
  padding: 2px;
  zoom: 1;
  float: left;
  clear: left;
  width: 100%;
  font-weight: bold;
}
[dir="rtl"] .ui-menu .ui-menu-category {
  float: right;
  clear: right;
}
.ui-menu .ui-menu-more {
  display: block;
  zoom: 1;
  color: #03a;
  cursor: pointer;
  float: left;
  clear: left;
  width: 100%;
}
[dir="rtl"] .ui-menu .ui-menu-more {
  float: right;
  clear: right;
}
.ui-menu .ui-menu-more span {
  padding: 2px;
}
.ui-menu .ui-menu-more:hover {
  background-color: white;
}
.ui-autocomplete {
  max-height: 400px;
  overflow-y: auto;
  /* prevent horizontal scrollbar */
  overflow-x: hidden;
}
.ui-menu .ui-menu-item a {
  text-decoration: none;
  display: block;
  padding: 2px 4px;
  line-height: 1.5;
  zoom: 1;
  color: #03a;
}
.ui-menu .ui-menu-item a.ui-state-hover,
.ui-menu .ui-menu-item a.ui-state-active {
  background-color: #ff9;
}
/* Icon Default */
img.ilIcon {
  width: 32px;
  height: 32px;
}
/* PreventBreakOut, see https://css-tricks.com/snippets/css/prevent-long-urls-from-breaking-out-of-container/ */
.ilPreventBreakOut {
  overflow-wrap: break-word;
  word-wrap: break-word;
  -ms-word-break: break-all;
  word-break: break-word;
  -ms-hyphens: auto;
  -moz-hyphens: auto;
  -webkit-hyphens: auto;
  hyphens: auto;
}
/* Component Imports */
/* Services/Accordion */
.il_VAccordionHead,
.il_HAccordionHead {
  padding: 5px 5px 5px 30px;
  text-align: left;
  cursor: pointer;
  color: #557196;
  font-size: 110%;
  background: url("images/tree_col.svg") no-repeat 9px 10px #ffffff;
}
.il_VAccordionInnerContainer {
  margin-bottom: 10px;
}
.il_HAccordionHead:hover,
.il_VAccordionHead:hover {
  background-color: #ffffd0;
}
.il_HAccordionHeadActive,
.il_VAccordionHeadActive {
  background-image: url("images/tree_exp.svg");
  background-color: #ffffd0;
}
.ilAccHideContent {
  width: 0px;
  height: 0px;
  display: none;
}
.il_VAccordionContentDef > div,
.il_HAccordionContentDef > div {
  overflow: auto;
}
div.ilc_va_icont_VAccordICont {
  overflow: visible !important;
}
/* Modules/ScormAicc */
table.il_ScormTable {
  color: #222;
  background-color: #bbb;
  border-spacing: 1px;
  border: none;
}
td.il_ScormTableKey {
  background-color: #e2e2e2;
  color: #222;
  padding: 1px 3px;
  vertical-align: top;
  text-align: right;
}
td.il_ScormTableValue {
  background: none #f7f7f7;
  color: #222;
  padding: 1px 3px;
  vertical-align: top;
  text-align: left;
}
/* Services/Form */
/* forms */
label,
input[type=checkbox],
input[type=radio],
select {
  cursor: pointer;
}
.form-control {
  font-size: 12px;
}
.form-horizontal {
  margin-bottom: 20px;
  background-color: #fdfdfd;
}
form.form-inline {
  margin-bottom: 20px;
}
.form-horizontal .form-group {
  margin: 10px 0;
}
.form-control,
.form-control:focus {
  -webkit-box-shadow: none;
  box-shadow: none;
}
.form-horizontal input.form-control,
.form-horizontal textarea.form-control,
.form-horizontal select.form-control {
  /* max-width: 80%; */
}
select.form-control {
  width: auto;
}
.form-horizontal label {
  color: #4d4d4d;
  font-size: 100%;
}
.form-horizontal .control-label.col-sm-3.il_textarea {
  text-align: left;
  width: 100%;
}
[dir="rtl"] .form-horizontal .control-label {
  text-align: left;
}
label {
  font-weight: normal;
}
.form-horizontal .help-block {
  color: #9a9a9a;
  margin: 2px 0 4px;
  padding: 0;
  font-size: 90%;
  clear: both;
}
td.form-inline > div.form-group {
  display: block;
  padding: 4px 0;
}
input[type="file"].form-control {
  border: none;
  height: auto;
}
.ilFormHeader {
  padding: 15px 0 5px;
}
.ilFormHeader .ilFormCmds {
  margin: 0;
  float: right;
}
.ilFormHeader h3 {
  margin: 0;
}
[dir="rtl"] .ilFormHeader .ilFormCmds {
  float: left;
}
.ilFormHeader,
.ilFormFooter {
  color: #4d4d4d;
  /* background-color: lighten(@ilFormColor, 45%); */
  background-color: #f0f0f0;
}
.ilSubForm {
  background-color: #f8f8f8;
  padding: 3px 0;
}
.ilSubForm .form-group {
  margin: 0;
}
.ilSubForm .col-sm-9.il_textarea {
  width: 100%;
}
.ilFormFooter {
  padding: 3px 0;
}
.ilFormFooter .ilFormCmds {
  text-align: right;
  padding: 0;
}
[dir="rtl"] .ilFormFooter .ilFormCmds {
  text-align: left;
}
/* jQuery ui autocomplete menu */
input.ilHFormHighlighted,
.ui-state-focus {
  background-color: #ff9;
}
div.ilFormExternalSetting {
  margin-bottom: 10px;
}
div.ilFormExternalSetting ul {
  margin: 2px 0;
  padding-left: 25px;
}
[dir="rtl"] div.ilFormExternalSetting ul {
  padding-left: 0;
  padding-right: 25px;
}
div.ilFormExternalSetting span {
  color: #c08030;
  /* font-style: italic; */
}
div[id^="ilFormField"] {
  margin-bottom: 10px;
}
/* Hierarchy Form */
div.ilHFormHeader,
div.ilHFormFooter {
  color: #4d4d4d;
  background-color: #f0f0f0;
  padding: 4px 0 4px 22px;
}
[dir="rtl"] div.ilHFormHeader,
[dir="rtl"] div.ilHFormFooter {
  padding: 4px 22px 4px 0;
}
div.ilHFormContent {
  padding: 20px 0;
}
div.ilHFormItem {
  margin-bottom: 5px;
  display: table-row;
}
div.ilHFormHeader .ilFormCmds,
div.ilHFormFooter .ilFormCmds {
  float: right;
}
[dir="rtl"] div.ilHFormHeader .ilFormCmds,
[dir="rtl"] div.ilHFormFooter .ilFormCmds {
  float: left;
}
.ilHFormExpIcon,
.ilHFormCheckbox,
.ilHFormIcon {
  min-width: 20px;
  padding: 0;
}
.ilHFormItemCmd {
  padding: 0 10px;
}
.ilHFormExpIcon img,
.ilHFormIcon img {
  width: 19px;
  height: 19px;
}
.ilHFormInput,
.ilHFormInput input.form-control {
  width: 100%;
}
.ilHFormDropArea {
  margin: 6px 0;
  width: auto;
}
/* deprecated */
/* experimental: bootstrap'ed file upload */
.btn-file {
  position: relative;
  overflow: hidden;
}
.btn-file input[type=file] {
  position: absolute;
  top: 0;
  right: 0;
  min-width: 100%;
  min-height: 100%;
  font-size: 100px;
  text-align: right;
  filter: alpha(opacity=0);
  opacity: 0;
  outline: none;
  background: white;
  cursor: inherit;
  display: block;
}
.ilFormInnerCol {
  padding: 0;
}
.ilFormInnerCol .form-group {
  margin: 0;
}
input:invalid {
  background-color: #ffebeb;
  border-color: #d08080;
}
.il_non_editable_value {
  padding-top: 4px;
}
.bootstrap-datetimepicker-widget {
  z-index: 2000;
}
/* Services/UI/Explorer2 */
table.ilExplorer {
  width: 100%;
  background-color: #f6f6f6;
}
body.il_Explorer {
  background: none #f9f9f9;
}
div.il_Explorer {
  margin: 0;
  min-height: 468px;
  padding: 10px 5px 15px;
}
div.ilExpH {
  padding-top: 48px;
  min-height: 35px;
}
td.ilExpBody {
  border-top: 1px solid #e0e0e0;
  background-color: #fafafa;
}
h1.ilExplorerHead {
  color: #404040;
  margin: 0;
  padding: 10px 5px 10px 28px;
  vertical-align: top;
  text-align: left;
  font-weight: bold;
  font-size: 90%;
}
div.il_ExplorerTree {
  font-size: 90%;
}
ul.il_Explorer {
  margin: 0 0 0 10px;
  padding: 0;
  list-style: none;
}
ul.il_ExplorerNoIndent {
  margin: 0;
  padding: 0;
  list-style: none;
}
li.il_Explorer {
  margin: 0;
  padding: 0;
  white-space: nowrap;
}
a.il_HighlightedNode,
.ilHighlighted {
  background-color: #ffff9d;
  padding: 0 5px;
}
li.ilExplSecHighlight {
  background-color: #ffffff !important;
  border-top: solid 2px #e9ea00;
  border-bottom: solid 2px #e9ea00;
}
div.il_ExplorerItemDescription {
  margin-left: 40px;
}
a.ilTreeView {
  position: fixed;
  top: 117px;
  z-index: 1020;
  bottom: 160px;
  background-color: white;
  border: 1px solid #e0e0e0;
  border-left: none;
  -webkit-box-shadow: 1px 1px 2px #b9b9b9;
  box-shadow: 1px 1px 2px #b9b9b9;
  width: 6px;
}
a.ilTreeView > img {
  display: inline-block;
  margin-left: -2px;
  max-width: inherit;
  background-color: white;
  border-right: 2px solid #e0e0e0;
  width: 28px;
  height: 28px;
}
a.ilTreeView:hover > img,
a.ilTreeView:active > img,
a.ilTreeView:focus > img {
  margin-left: 0;
}
a.ilTreeView:hover,
a.ilTreeView:active,
a.ilTreeView:focus {
  outline: 0;
}
[dir="rtl"] a.ilTreeView {
  border: 1px solid #e0e0e0;
  border-right: none;
}
[dir="rtl"] a.ilTreeView > img {
  margin-left: 0;
  margin-right: -5px;
}
[dir="rtl"] a.ilTreeView:hover > img,
[dir="rtl"] a.ilTreeView:active > img,
[dir="rtl"] a.ilTreeView:focus > img {
  margin-right: 0;
}
/* Explorer2, jsTree */
.jstree a {
  color: #557196 !important;
}
.jstree a.disabled {
  color: #303030 !important;
  cursor: default !important;
}
.jstree a {
  font-size: 90%;
  min-height: 22px;
}
.jstree li,
.jstree ins {
  background: url("images/jstree.svg") no-repeat;
  vertical-align: top;
}
.jstree li {
  background-position: -90px 0;
  background-repeat: repeat-y;
}
.jstree li.jstree-last {
  background: transparent;
}
.jstree .jstree-open > ins {
  background-position: -72px 0;
}
.jstree .jstree-closed > ins {
  background-position: -54px 0;
}
.jstree .jstree-leaf > ins {
  background-position: -36px 0;
}
.jstree .jstree-hovered {
  background: #e7f4f9;
  border: 1px solid #d8f0fa;
  padding: 0 2px 0 1px;
}
.jstree .jstree-clicked {
  background: none #beebff;
  border: 1px solid #99defd;
  padding: 0 2px 0 1px;
}
.jstree a .jstree-icon {
  background-position: -56px -19px;
}
.jstree a.jstree-loading .jstree-icon {
  background: url("images/throbber.gif") no-repeat center !important;
}
.jstree a.jstree-loading .loader {
  display: block;
  position: absolute;
  left: 0;
  margin-top: -25px;
  width: 30px;
  height: 30px;
  background: url("images/loader.svg") no-repeat center !important;
}
.jstree .jstree-no-dots li,
.jstree .jstree-no-dots .jstree-leaf > ins {
  background: none transparent;
}
.jstree .jstree-no-dots .jstree-open > ins {
  background-position: -18px 0;
}
.jstree .jstree-no-dots .jstree-closed > ins {
  background-position: 0 0;
}
.jstree .jstree-no-icons a .jstree-icon {
  display: none;
}
.jstree .jstree-search {
  font-style: italic;
}
.jstree .jstree-no-icons .jstree-checkbox {
  display: inline-block;
}
.jstree .jstree-no-checkboxes .jstree-checkbox {
  display: none !important;
}
.jstree .jstree-checked > a > .jstree-checkbox {
  background-position: -38px -19px;
}
.jstree .jstree-unchecked > a > .jstree-checkbox {
  background-position: -2px -19px;
}
.jstree .jstree-undetermined > a > .jstree-checkbox {
  background-position: -20px -19px;
}
.jstree .jstree-checked > a > .jstree-checkbox:hover {
  background-position: -38px -37px;
}
.jstree .jstree-unchecked > a > .jstree-checkbox:hover {
  background-position: -2px -37px;
}
.jstree .jstree-undetermined > a > .jstree-checkbox:hover {
  background-position: -20px -37px;
}
#vakata-dragged.jstree ins {
  background: none transparent !important;
}
#vakata-dragged.jstree .jstree-ok {
  background: url("images/jstree.svg") no-repeat -2px -53px !important;
}
#vakata-dragged.jstree .jstree-invalid {
  background: url("images/jstree.svg") no-repeat -18px -53px !important;
}
#jstree-marker.jstree {
  background: url("images/jstree.svg") no-repeat -41px -57px !important;
  text-indent: -100px;
}
.jstree a.jstree-search {
  color: aqua;
}
.jstree .jstree-locked a {
  color: silver;
  cursor: default;
}
#vakata-contextmenu.jstree-context,
#vakata-contextmenu.jstree-context li ul {
  background: none #f0f0f0;
  border: 1px solid #979797;
  -webkit-box-shadow: 1px 1px 2px #999999;
  box-shadow: 1px 1px 2px #999999;
}
#vakata-contextmenu.jstree-context a {
  color: black;
}
#vakata-contextmenu.jstree-context a:hover,
#vakata-contextmenu.jstree-context .vakata-hover > a {
  padding: 0 5px;
  background: #e8eff7;
  border: 1px solid #aecff7;
  color: black;
  border-radius: 2px;
}
#vakata-contextmenu.jstree-context li.jstree-contextmenu-disabled a,
#vakata-contextmenu.jstree-context li.jstree-contextmenu-disabled a:hover {
  color: silver;
  background: none;
  border: 0;
  padding: 1px 4px;
}
#vakata-contextmenu.jstree-context li.vakata-separator {
  background: white;
  border-top: 1px solid #e0e0e0;
  margin: 0;
}
#vakata-contextmenu.jstree-context li ul {
  margin-left: -4px;
}
.jstree img {
  border: 0;
  width: 20px;
  height: 20px;
}
img.il_ExplorerIcon {
  height: 20px;
  width: 20px;
}
/* Modules/Forum */
a.postread,
a.postread:visited {
  font-weight: normal;
}
a.postunread,
a.postunread:visited {
  font-weight: bold;
}
a.postnew,
a.postnew:visited {
  font-style: italic;
  font-weight: bold;
}
blockquote.ilForumQuote {
  margin: 0 20px 10px;
  padding: 5px;
  border: 1px solid #b6b6b6;
  font-size: 90%;
}
div.ilForumQuoteHead {
  font-weight: bold;
  font-size: 90%;
  margin: 0 0 10px;
}
/* Modules/Forum */
#ilFrmPostList {
  list-style: none;
  margin: 0;
  padding: 0;
  background-color: #ffffff;
}
.ilFrmPostImage {
  float: left;
  width: 100px;
  overflow: hidden;
}
.ilFrmPostImage img {
  vertical-align: top;
  margin: 5px 20px 5px 5px;
  border: none;
}
.ilFrmPostClear {
  clear: both;
  width: 1px;
  height: 1px;
  line-height: 1px;
}
.ilFrmPostTitle {
  margin-top: 15px;
  font-size: 120%;
}
div.ilFrmPostHeader span.small {
  color: #909090;
}
.ilFrmPostContentContainer {
  margin: 0 0 10px;
  width: 80%;
  float: left;
}
.ilFrmPostContent {
  margin-top: 20px;
}
.ilFrmPostRow div.ilForm {
  width: 100%;
  max-width: 1000px;
}
.ilFrmPostRow {
  padding: 3px;
  border-top: 1px solid #f0f0f0;
}
.ilFrmPostRow div.ilForm div.ilFormValue {
  width: auto;
}
.ilFrmPostRow div.ilForm div.ilFormOption {
  width: 150px;
}
.ilFrmPostCensorshipAdvice {
  margin: 0;
  padding: 0;
  font-weight: bold;
}
.ilFrmPostAttachmentsContainer {
  margin: 20px 0 0;
  font-weight: bold;
}
.ilFrmPostAttachmentsContainer a {
  font-weight: normal;
}
.ilFrmPostAttachmentsContainer img {
  vertical-align: middle;
}
.ilFrmPostCommands {
  float: right;
  margin: 0 0 3px;
}
.ilModeratorPosting {
  background-color: #ffff99;
  padding: 0 5px;
}
.ilPostingNeedsActivation {
  background-color: #ffe4e4;
  padding: 0 5px;
}
.ilFrmBottomToolbar {
  margin-top: 20px;
}
.ilForumTreeTitleUnread {
  font-weight: bold;
}
.ilForumTreeUnlinkedContent {
  text-decoration: none;
  cursor: text;
  font-size: smaller;
  color: #333333;
  padding-left: 23px;
}
/* Services/Mail */
a.mailread,
a.mailread:visited {
  font-weight: normal;
}
a.mailunread,
a.mailunread:visited {
  font-weight: bold;
}
.iosMailFilter .checkbox {
  display: inline-block !important;
  margin: 0 10px !important;
}
.iosMailFilter .checkbox:first-child {
  margin: 0 15px !important;
}
.iosMailFilter .checkbox input[type="checkbox"] {
  margin-left: -15px !important;
}
/* --- Services/COPage ---*/
a.ilEditSubmit {
  background: url("images/ButtonsBack.png") repeat-x bottom #ffffff;
  padding: 2px;
  margin: 0;
  border: 1px solid #bababa;
  border-bottom-color: #808080;
  border-right-color: #808080;
  text-decoration: none;
  font-size: 80%;
  line-height: 14px;
  cursor: pointer;
}
input.ilEditSubmit {
  color: #2255a0;
  padding: 1px;
  margin: 0;
  font-size: 12px;
  line-height: 14px;
  cursor: pointer;
  background: url("images/ButtonsBack.png") repeat-x bottom #ffffff;
  border: 1px solid #bababa;
  border-bottom-color: #808080;
  border-right-color: #808080;
}
input.ilEditSubmit:hover {
  color: black;
}
div.ilEditHelpline {
  margin: 3px 0;
  padding: 0;
  font-size: 80%;
  background-color: white;
  color: black;
}
select.ilEditSelect {
  background: none white;
  border: 1px solid #bbb;
  padding: 1px;
  text-decoration: none;
  font-size: 12px;
}
div.il_droparea {
  padding: 1px 5px;
  border: 1px dashed #d0d0d0;
  color: #d0d0d0;
  text-align: center;
  font-size: 12px;
  background-color: #fcfcfc;
  cursor: pointer;
}
div.il_droparea:hover,
div.ilCOPGDropActice,
.il_droparea_valid_target {
  border-color: #88be51;
  color: #88be51;
  background-color: #f3f8ed;
}
div.ilCOPGNoPageContent {
  padding: 20px 5px;
  color: #a0a0a0;
}
div.il_editarea_nojs {
  border-width: 1px dotted #999;
}
div.il_editarea {
  border: 1px solid transparent;
  min-height: 20px;
}
div.ilc_page_Page > div.il_editarea_disabled {
  padding: 10px;
}
div.il_editarea_disabled {
  border: 2px dotted #fa8228;
  min-height: 20px;
}
div.il_editarea_active {
  border: 1px solid #909090;
  min-height: 20px;
}
div.il_editarea_selected {
  border: 2px solid #6ea03c;
  min-height: 20px;
}
div.il_editarea_disabled_selected {
  border: 2px solid #fa8228;
  min-height: 20px;
}
div.il_editarea_active_selected {
  border: 2px solid black;
  min-height: 20px;
}
.il_editmenu {
  background-color: white;
  color: black;
  font-weight: normal;
  text-align: left;
  font-style: normal;
  text-indent: 0;
  font-size: 14px;
  z-index: 5000;
}
table.il_editmenu td {
  padding: 3px;
}
div.ilEditLabel {
  position: absolute;
  background-color: #f5f5f5;
  font-size: 70%;
  padding: 1px 3px;
  border-style: solid;
  border-width: 0 1px 1px 0;
  border-color: #909090;
}
div.ilEditVAccordCntr {
  margin-top: 15px;
  padding: 5px;
}
div.ilEditVAccordICntr {
  background-color: white;
  margin-bottom: 15px;
  border: 1px solid #9eadba;
}
div.ilEditVAccordIHead {
  padding: 3px;
  background-color: #e2eaf4;
  text-align: left;
  background-repeat: no-repeat;
  background-position: 3px 4px;
}
div.ilEditVAccordICont {
  padding: 10px;
  background-color: white;
}
div.ilTinyMenuSection {
  float: left;
  white-space: nowrap;
  border-right: 1px solid #e0e0e0;
  padding: 0 10px 4px 0;
  margin-right: 10px;
}
[dir="rtl"] div.ilTinyMenuSection {
  float: right;
  border-right: none;
  border-left: 1px solid #e0e0e0;
  padding: 0 0 4px 10px;
  margin-right: 0;
  margin-left: 10px;
}
#ilTinyMenuButtons {
  padding-bottom: 15px;
  zoom: 1;
}
#iltinymenu .bd div.last {
  float: left;
  white-space: nowrap;
  padding: 0 10px 2px 0;
  border-right: 0;
  margin: 0;
}
#iltinymenu {
  z-index: 1040 !important;
  position: fixed;
  left: 0;
  right: 0;
  top: 0;
  background-color: #f9f9f9;
  -webkit-box-shadow: 3px 9px 9px 0 rgba(0, 0, 0, 0.176);
  box-shadow: 3px 9px 9px 0 rgba(0, 0, 0, 0.176);
}
#iltinymenu_bd {
  padding: 10px;
}
#iltinymenu .bd div .small {
  color: #909090;
  font-style: italic;
}
#ilsaving {
  position: fixed;
  top: 0;
  left: 0;
  text-decoration: blink;
  z-index: 3;
}
.ilTinyMenuDropDown span {
  padding: 2px 0 0 5px;
  width: 75px;
  overflow: hidden;
  display: inline-block;
  line-height: 1em;
}
a.ilTinyMenuDropDown {
  display: inline-block;
  padding: 0 2px 1px 0;
}
/* if the ilc_page_cont_PageContainer is declared as being relative in the content.css drop downs will be truncated */
#ilEditorTD {
  position: static;
}
#ilEditorTD p {
  margin: 0;
  padding: 0;
}
/* Page TOC */
div.ilc_page_toc_PageTOC {
  font-size: 90%;
  padding: 5px 5px 10px;
  background-color: #fafafa;
  border: 1px solid #f0f0f0;
  float: left;
}
h1.ilc_page_toc_PageTOCHead {
  margin: 0;
  font-size: 100%;
  padding: 0;
  font-weight: bold;
  text-align: center;
}
ul.ilc_page_toc_PageTOCList {
  margin: 0 0 0 10px;
  padding: 0;
  list-style: none;
}
li.ilc_page_toc_PageTOCItem {
  margin: 5px 0 0;
  padding: 0;
  white-space: nowrap;
}
a.ilc_page_toc_PageTOCLink {
  color: #03a;
  font-weight: normal;
  text-decoration: none;
}
a.ilc_page_toc_PageTOCLink:hover {
  color: black;
}
a.ilc_page_toc_PageTOCLink:visited {
  color: blue;
}
/* --- content styles (will move to content.css) --- */
td.ilc_PageDisabled {
  padding: 20px;
  border: 1px solid #9eadba;
  margin-bottom: 0;
  border-left: 3px dotted red;
}
div.ilc_DefinitionHeader {
  margin: 20px 0 10px 0;
  padding: 5px 0;
  border: 1px solid black;
  border-width: 1px 0;
}
table.ilc_Fullscreen {
  background-color: white;
  position: absolute;
  margin: 0;
  padding: 0;
  height: 100%;
  width: 100%;
}
html.ilc_Fullscreen,
body.ilc_Fullscreen {
  margin: 0;
  padding: 0;
  height: 100%;
}
div.ilLMMenu {
  margin: 0 0 5px 10px;
}
div.ilc_LMMenu {
  line-height: 22px;
}
a.ilc_LMMenu {
  padding: 1px 5px;
  margin: 2px 0;
  border: 1px solid #b0b0b0;
  background-color: #e6ecf8;
  white-space: nowrap;
}
div.ilc_TableOfContents {
  background-color: white;
  padding: 20px;
  border-spacing: 1px;
  border: 1px solid #eee;
  margin-bottom: 0;
}
table.ilc_media {
  background-color: white;
}
h1.il_LMHead {
  margin: 12px 15px 6px;
  font-size: 120%;
  font-weight: normal;
}
table.ilc_Table {
  border-collapse: collapse;
  background-color: white;
  margin: 10px 0;
  border-color: #9eadba;
}
/* COPage Comparison */
div.ilEditModified,
div.ilEditDeleted,
div.ilEditNew {
  border: 3px solid;
  margin-bottom: 2px;
}
div.ilEditModified {
  border-color: #4c6586;
}
div.ilEditDeleted {
  border-color: #fa8228;
}
div.ilEditNew {
  border-color: #6ea03c;
}
.ilCOPGCompareLegend {
  display: inline-block;
  margin-top: 5px;
  padding: 2px;
}
span.ilDiffDel {
  background-color: #fdd9be;
}
span.ilDiffIns {
  background-color: #bbda9b;
}
a.nostyle:link,
a.nostyle:visited {
  text-decoration: none;
  color: black;
}
a.nostyle:hover {
  color: black;
}
#ilEditorPanel_c {
  z-index: 3000 !important;
}
#iltinymenu .mce-ico {
  color: white !important;
}
#iltinymenu a.btn {
  min-width: 30px;
}
#error_panel_c {
  z-index: 2000 !important;
}
#ilPageEditLegend {
  background-color: #f9f9f9;
  padding: 10px;
  margin-top: 30px;
}
#ilPageEditLegend > div {
  margin: 5px 0;
}
#ilPageEditLegend .il_droparea,
#ilPageEditLegend .il_droparea:hover {
  display: inline-block;
  width: 40px;
  border-color: #d0d0d0;
  color: #d0d0d0;
  background-color: #fcfcfc;
  cursor: default;
  height: 21px;
}
.ilPageEditLegendElement {
  width: 40px;
  border: 1px solid #d0d0d0;
  height: 21px;
  display: inline-block;
  font-size: 12px;
  padding: 1px 5px;
  text-align: center;
}
.ilCOPGMediaDisabled {
  padding: 5px;
  font-size: 0px;
  line-height: 100%;
  text-align: center;
  display: table-cell;
  vertical-align: middle;
  background-color: #3b5620;
  color: white;
}
.ilCOPgEditStyleSelectionItem {
  padding: 10px;
  background-color: #ffffff;
  cursor: pointer;
}
.ilCOPgEditStyleSelectionItem:hover {
  background-color: #ffffd0;
}
ul#ilAdvSelListTable_style_selection {
  overflow: auto;
  max-height: 400px;
}
a.ilCOPageSection {
  color: inherit;
  text-decoration: inherit;
}
#ilAdvSelListAnchorText_char_style_selection > span {
  min-width: auto;
}
/* Services/Calendar */
td.even {
  color: #222;
  background-color: #f7f7f7;
  padding: 3px;
}
td.uneven {
  color: #222;
  background-color: #eee;
  padding: 3px;
}
td.today {
  background-color: #e0e0ff;
}
td.date {
  background-color: #f7f7f7;
}
td.prevMonth {
  background-color: #dfdfdf;
}
div#block_cal_sel_0 div.ilBlockContent {
  padding: 0;
}
div.ilCalSelAct {
  background-color: #f0f0f0;
  font-size: 90%;
  padding: 2px 2px 3px 0;
}
div.ilCalSelSelAll {
  background-color: #f8f8f8;
  font-size: 80%;
  padding: 3px 2px 2px 0;
}
div.ilCalSelList {
  max-height: 250px;
  overflow: auto;
}
.ilCalSelList img {
  width: 20px;
  height: 20px;
}
ul.ilCalSel {
  margin: 0;
  padding: 0;
  list-style: none;
}
ul.ilCalSel li {
  margin: 0;
  padding: 0 0 0 48px;
  border-bottom: 1px solid #f0f0f0;
  min-height: 25px;
}
span.ilCalColSpan {
  padding: 2px 0;
  display: block;
  margin-left: -48px;
  width: 24px;
  height: 25px;
  float: left;
}
ul.ilCalSel li img {
  margin-top: 6px;
  display: block;
  float: left;
  margin-left: -20px;
}
div.ilCalSelTitle {
  padding: 5px 3px 3px;
  font-size: 90%;
}
table.calmini {
  width: 100%;
  font-size: 90%;
  border-collapse: collapse;
  background-color: #f8f8f8;
  border: none;
}
table.calmini tr,
table.calmini td,
table.calmini th {
  border: none;
  padding: 5px 3px;
  text-align: center;
  vertical-align: middle;
  color: #b6b6b6;
  background-color: transparent;
}
@media only screen and (max-width: 991px) {
  table.calmini tr,
  table.calmini td,
  table.calmini th {
    padding: 5px 1px;
  }
}
table.calmini tr:nth-child(even) {
  background-color: #e9e9e9;
}
table.calmini th.calmini,
table.calmini th.calminiweek {
  font-weight: 600;
  color: #4c6586;
  font-size: 90%;
}
table.calmini td.calministd > .il_calmini_monthday > a {
  color: #696969;
}
table.calmini td.calminitoday {
  background-color: #708bae;
}
table.calmini td.calminitoday > .il_calmini_monthday > a {
  color: white;
}
table.calmini td.calminiprev > .il_calmini_monthday > a,
table.calmini td.calmininext > .il_calmini_monthday > a {
  color: #a9a9a9;
}
a.callink:link,
a.callink:visited {
  color: inherit;
  cursor: pointer;
}
.callink .glyphicon {
  color: #b1c0d3;
  cursor: pointer;
}
.callink .glyphicon:hover {
  color: #557196;
}
/* Modules/Wiki */
a.ilWikiPageMissing:link,
a.ilWikiPageMissing:visited {
  color: red;
}
a.ilWikiPageMissing:hover {
  color: black;
}
ul.ilWikiBlockList {
  margin: 0 0 0 20px;
  padding: 0;
  list-style: disc outside;
}
ul.ilWikiBlockListNoIndent {
  margin: 0;
  padding: 0;
  list-style: none;
}
li.ilWikiBlockItem {
  margin: 0;
  padding: 0;
}
/* Services/MainMenu */
.ilTopHeader {
  position: fixed;
  left: 0;
  right: 0;
  z-index: 1030;
  /* see bootstrap fixed top navbar */
  top: 0;
  background-color: #e2e8ef;
  filter: progid:DXImageTransform.Microsoft.gradient(enabled = false);
  margin-left: auto;
  margin-right: auto;
  /*border-bottom: 3px solid @ilMainMenuColor;*/
}
.ilBranding {
  height: 56px;
  padding: 3px 0;
}
#ilTopNav {
  margin: -38px 0 0 65px;
}
#ilTopNav.navbar {
  padding-top: 1px;
  padding-bottom: 1px;
  min-height: 33px;
}
#ilTopNav.navbar > .navbar-collapse {
  margin: 0;
  padding: 0 0 0 5px;
}
#ilTopNav.navbar-default {
  background-color: transparent;
  filter: progid:DXImageTransform.Microsoft.gradient(enabled = false);
  border: 0 none;
}
#ilTopNav .dropdown-menu {
  float: left;
  right: auto;
  left: 0;
  min-width: 100%;
}
#ilTopNav .navbar-text {
  color: #607ea5;
}
#ilTopNav .navbar-nav {
  float: left;
  margin-left: 5px;
}
#ilTopNav .navbar-nav > li {
  margin: 0 0 0 10px;
}
#ilTopNav .navbar-nav > li > a {
  margin: 0;
  padding: 5px 10px 6px;
  border-top: 4px solid white;
  color: #808080;
}
#ilTopNav .navbar-nav > .active > a,
#ilTopNav .navbar-nav > .open > a,
#ilTopNav .navbar-nav > .active > a:hover,
#ilTopNav .navbar-nav > .open > a:hover,
#ilTopNav .navbar-nav > .active > a:active,
#ilTopNav .navbar-nav > .open > a:active,
#ilTopNav .navbar-nav > .active > a:focus,
#ilTopNav .navbar-nav > .open > a:focus {
  outline: 0 none;
  border-top: 4px solid #4c6586;
  background-color: #fafafa;
  -webkit-box-shadow: 3px 9px 9px 0px rgba(0, 0, 0, 0.176);
  box-shadow: 3px 9px 9px 0px rgba(0, 0, 0, 0.176);
}
#ilTopNav a.dropdown-toggle {
  text-transform: uppercase;
  font-size: 14px;
}
[dir="rtl"] #ilTopNav .dropdown-menu {
  float: right;
  left: auto;
  right: 0;
  padding: 5px 0;
  text-align: right;
}
[dir="rtl"] #ilTopNav .navbar-nav {
  float: right;
  margin-left: 0;
  margin-right: 70px;
}
[dir="rtl"] #ilTopNav .navbar-nav > li {
  margin: 0 10px 0 0;
}
[dir="rtl"] #ilTopNav.navbar > .navbar-collapse {
  padding: 0 5px 0 0;
}
/* Main Menu Top Title */
.ilTopTitle {
  /* color: darken(@ilMainMenuColor, 20%);*/
  float: left;
  font-weight: 600;
  padding: 0 0 0 15px;
  white-space: nowrap;
  line-height: 40px;
  /*letter-spacing: 0.05em;*/
  /*word-spacing: -0.1em;*/
}
[dir="rtl"] .ilTopTitle {
  float: right;
  padding: 0 15px 0 0;
}
input.ilOpenIDBox {
  background: url("images/openid.png") no-repeat 1px 2px #ffffff;
  padding-left: 20px;
}
[dir="rtl"] input.ilOpenIDBox {
  background-position: 2px 1px;
  padding-left: 0;
  padding-right: 20px;
}
#ilTopBar.ilTopBar {
  padding: 0;
  height: 40px;
  top: 0;
  z-index: 1040;
}
.ilTopFixed {
  z-index: 1030;
  position: fixed;
  margin-left: auto;
  margin-right: auto;
  left: 0;
  right: 0;
}
#ilTopBarNav {
  float: right;
  margin: 0;
  padding: 0;
  margin-right: 14px;
  list-style: none outside none;
}
#ilTopBarNav .dropdown-menu {
  background-color: #aeaeae;
  border-radius: 0;
  margin: 0;
  color: #f5f5f5;
}
#ilTopBarNav .dropdown-menu a {
  color: #f5f5f5;
}
#ilTopBarNav .dropdown-menu a:hover,
#ilTopBarNav .dropdown-menu a:active,
#ilTopBarNav .dropdown-menu a:focus {
  color: #aeaeae;
}
#ilTopBarNav > li {
  float: left;
  display: block;
  position: relative;
}
#ilTopBarNav > li > a {
  margin-right: 1px;
  display: block;
  padding: 10px;
  position: relative;
  min-width: 40px;
  height: 40px;
  text-align: center;
  background-color: #767676;
  color: #f5f5f5;
}
#ilTopBarNav > li > a:hover,
#ilTopBarNav > li > a:active,
#ilTopBarNav > li > a:focus {
  outline: 0 none;
  color: white;
  text-decoration: none;
  background-color: #aeaeae;
}
#ilTopBarNav > .active > a,
#ilTopBarNav > .open > a,
#ilTopBarNav > .active > a:hover,
#ilTopBarNav > .open > a:hover,
#ilTopBarNav > .active > a:active,
#ilTopBarNav > .open > a:active,
#ilTopBarNav > .active > a:focus,
#ilTopBarNav > .open > a:focus {
  outline: 0 none;
  color: white;
  text-decoration: none;
  background-color: #aeaeae;
}
#ilTopBarNav #userlog > a {
  padding: 0 10px 0 0;
}
#ilTopBarNav #userlog > a img {
  height: 40px;
  width: 40px;
  margin-right: 0px;
  padding: 5px;
}
#ilTopBarNav #userlog .dropdown-menu {
  min-width: 100%;
}
#ilTopBarNav #userlog .dropdown-menu > li > a {
  padding-left: 50px;
}
[dir="rtl"] #ilTopBarNav {
  float: left;
  margin: 0;
  margin-left: 14px;
  text-align: right;
}
[dir="rtl"] #ilTopBarNav .badge {
  margin-left: 0;
  margin-right: -5px;
}
[dir="rtl"] #ilTopBarNav .dropdown-menu a {
  text-align: right;
}
[dir="rtl"] #ilTopBarNav > li {
  float: right;
}
[dir="rtl"] #ilTopBarNav > li > a {
  margin-right: 1px;
}
[dir="rtl"] #ilTopBarNav #userlog > a {
  padding: 0 0 0 10px;
}
[dir="rtl"] #ilTopBarNav #userlog > a img {
  margin-left: 0;
}
.ilMainHeader {
  background-color: white;
  height: 80px;
  border-bottom: 3px solid #f0f0f0;
}
.ilMainHeader.ilTopFixed {
  top: 40px;
}
.ilMainHeader > header > .row > a.navbar-brand {
  height: auto;
  display: inline-block;
  padding: 0;
  margin: 15px 15px 0;
}
.ilMainHeader > header > .row > a.navbar-brand > img {
  display: inline-block;
  height: 50px;
  width: 50px;
}
.ilMainMenu {
  background-color: white;
}
.ilMainMenu.ilTopFixed {
  top: 110px;
}
.dropdown-menu {
  font-weight: normal;
  border: 0 none;
  -webkit-box-shadow: 3px 9px 9px 0 rgba(0, 0, 0, 0.3);
  box-shadow: 3px 9px 9px 0 rgba(0, 0, 0, 0.3);
}
.dropdown-menu li > a {
  padding: 3px 10px;
  color: #5d5d5d;
  font-size: 14px;
}
.dropdown-header {
  padding: 3px 10px;
}
.ilMainMenuEntries {
  margin-bottom: 10px;
  padding-bottom: 10px;
}
div.ilMemberViewMainHeader {
  background-color: #981a0a;
}
div.ilTopMemberView {
  text-align: center;
}
div.ilTopMemberView h3 {
  padding: 0;
  margin: 0;
  line-height: 40px;
}
/* Services/UIComponent/Tabs */
.nav-tabs > li {
  margin: 0 4px 0 0;
}
.nav-tabs > li > a {
  border-radius: 0;
  border: 0 none;
  padding: 6px 12px 3px;
  font-size: 13px;
  margin: 0;
}
.nav-tabs > li.active > a,
.nav-tabs > li.active > a:hover,
.nav-tabs > li.active > a:focus {
  background-color: #7c7c7c;
  color: white;
  border: 0 none;
}
[dir="rtl"] .nav-tabs > li {
  margin: 0 0 0 4px;
  float: right;
}
#ilTab {
  padding: 0;
  margin: 7px 15px 23px;
  border: 0 none;
  border-bottom: 2px solid #7c7c7c;
}
.ilSetupContent #ilTab {
  margin: 7px 0 23px;
}
.ilTabsContentOuter {
  /* background-color: white; */
  padding: 0;
}
/* Sub Tabs */
#ilSubTab {
  padding: 5px 20px;
  margin: -23px 0 10px;
  /* border-bottom: 1px solid lighten(@mid-gray, 55%);
	box-shadow: 0 2px 1px -1px white; */
}
#ilSubTab > li > a {
  border-radius: 0;
  padding: 3px 7px;
  font-size: 11.64px;
  /* font-weight: 600; */
}
#ilSubTab > li > a:hover {
  color: #3a4c65;
}
#ilSubTab > li.active > a,
#ilSubTab > li.active > a:hover,
#ilSubTab > li.active > a:focus {
  color: #557196;
  background-color: transparent;
  text-decoration: underline;
}
/* Services/UIComponent/GroupedLists */
div.ilGroupedListH {
  padding: 2px 10px;
  background-color: #f0f0f0;
  font-size: 85%;
}
div.ilGroupedListSep {
  padding-bottom: 3px;
  border-bottom: 1px solid #e0e0e0;
  margin: 0 10px 3px;
}
a.ilGroupedListLE {
  display: block;
  padding: 5px 10px;
  font-size: 90%;
}
a.ilGroupedListLE:hover {
  background-color: #ffffd9;
  text-decoration: none;
}
td.ilGroupedListNewCol {
  border-left: 1px solid #e0e0e0;
}
/* Services/Table */
div.tblfooter {
  font-weight: normal;
  background-color: #f5f5f5;
  padding: 3px;
  font-size: 80%;
  text-align: right;
}
div.ilTableNav {
  font-weight: normal;
  padding: 0 3px;
  font-size: 80%;
  text-align: right;
}
tr.tblfooter {
  color: black;
  font-weight: normal;
  background-color: #f9f9f9;
  border-top: 1px solid #f0f0f0;
}
td.submit {
  padding: 3px;
  vertical-align: top;
  background-color: #f3f3f3;
}
div.ilTableHeaderTitleBlock {
  font-weight: bold;
  padding: 3px;
  font-size: 90%;
  color: #404040;
  background: url("images/block_top.png") repeat-x #f8f8f8;
  border-bottom: 1px solid #e9e9e9;
}
div.ilTableHeaderTitle {
  margin: 15px 0 0;
  padding: 0;
}
div.ilTableHeaderTitle + .ilHeaderDesc {
  margin: 0 0 5px;
}
h3.ilTableHeaderTitleBlock {
  font-weight: bold;
  font-size: 100%;
  display: inline;
  padding: 0;
  margin: 0;
}
h3.ilTableHeaderTitle {
  display: inline;
}
div.ilTableOuter {
  padding: 0;
  background-color: #ffffff;
}
div.ilTableSelectAll {
  background-color: #f8f8f8;
  padding: 6px 8px;
  font-size: 90%;
}
div.ilTableSelectAll label {
  padding-left: 13px;
}
div.ilTableCommandRow,
div.ilTableCommandRowTop {
  background-color: #f9f9f9;
  padding: 5px 8px;
  font-size: 90%;
}
span.ilTableFootLight {
  color: #909090;
}
div.ilTableFilterActivator {
  margin: 0 0 5px 3px;
}
.ilTableMenuItem {
  margin: 0 10px 0 0;
}
div.ilTableFilter {
  padding: 0 0 5px 0;
  margin: 0;
}
legend.ilTableFilter {
  font-size: 80%;
  border: none;
  padding: 2px 5px;
  margin: -12px 0 0;
  font-weight: normal;
  text-align: right;
}
legend.ilTableFilter > a {
  margin-right: -20px;
  margin-top: -15px;
}
fieldset.ilTableFilter {
  background-color: #f9f9f9;
  padding: 10px 15px;
  margin: 5px 0 15px 0;
}
div.ilTableFilterLabel {
  font-style: italic;
  background-color: #f0f0f0;
  padding: 3px 5px;
}
div.ilTableFilterLabel label {
  margin: 0;
}
div.ilTableFilterInput {
  min-width: 150px;
  padding: 5px 0;
}
div.ilTableFilterInput select {
  width: 100%;
  max-width: 150px;
}
div.ilTableFilterInput .radio,
div.ilTableFilterInput .checkbox {
  margin: 0;
}
td.ilFilterOption {
  text-align: left;
  vertical-align: top;
  font-size: 80%;
  white-space: nowrap;
  padding: 0 10px 10px 0;
  min-width: 150px;
}
td.ilFilterType {
  font-size: 80%;
  font-weight: bold;
  text-align: left;
  white-space: nowrap;
  padding: 3px;
}
div.ilTableContainer {
  overflow: auto;
}
.tblheader {
  font-weight: normal;
}
tr.tblheader {
  font-weight: normal;
  background-color: #f9f9f9;
  font-size: 90%;
  border-bottom: 1px solid #d6d6d6;
}
/* ---------------- alternating tablerowcolors ----------------- */
.tblrow2_mo {
  background-color: #f1f1f1;
  color: #222;
  padding: 3px;
}
.tblrow1_mo {
  background-color: white;
  color: #222;
  padding: 3px;
}
.tblrow1_mo:hover,
.tblrow2_mo:hover {
  background-color: #d0d0ff;
}
.tblrowmarked {
  background-color: #ffe4e4 !important;
  color: #222;
  padding: 3px;
}
.tblrow2top {
  background-color: #f1f1f1;
  color: #222;
  padding: 3px;
  vertical-align: top;
}
.tblrow1top {
  background-color: white;
  color: #222;
  padding: 3px;
  vertical-align: top;
}
.tblrowmarkedtop {
  background-color: #ffe4e4;
  color: #222;
  padding: 3px;
  vertical-align: top;
}
.table > thead > tr > th {
  border-bottom: 1px solid #a0a0a0;
  background-color: #fcfcfc;
}
.ilTableOuter .table {
  background-color: #f9f9f9;
}
td > img[src$="icon_custom.svg"] {
  max-width: 32px;
}
/* Services/Notes */
div.ilNotes {
  background-color: #f9f9f9;
  padding: 15px;
}
#ilRightPanel div.ilNotes {
  background-color: #ffffff;
}
div.ilNotes .fullwidth_invisible {
  background-color: transparent;
  padding: 10px;
}
div.ilComment {
  padding-left: 50px;
}
div.ilNotesUImage {
  float: left;
  margin-left: -50px;
}
div.ilNoteText {
  font-size: 95%;
  margin-top: 5px;
}
div.ilNotesHeader {
  background-color: #f0f0f0;
  margin-bottom: 5px;
}
#ilRightPanel div.ilNotesHeader {
  padding: 5px;
}
h3.ilNotesHeader {
  font-size: 110%;
  color: #606060;
  display: inline;
}
h4.ilNoteTitle {
  font-size: 100%;
  margin: 0;
  padding: 0;
}
td.ilNoteList {
  padding: 10px 5px;
  border-top: 1px solid #f0f0f0;
  vertical-align: top;
}
textarea#note {
  height: 6em;
}
div.ilNoteInput {
  padding-bottom: 10px;
}
/* Modules/Blog */
div.ilBlogList {
  padding: 10px;
  margin-bottom: 20px;
  background-color: #ffffff;
}
div.ilBlogListItem {
  padding: 1px 1px 5px;
  margin-bottom: 35px;
}
div.ilBlogListItem.ilBlogListItemDraft {
  padding: 3px;
}
div.ilBlogListItemTitle {
  border-bottom: 1px solid #e0e0e0;
}
div.ilBlogListItemTitle h3 {
  margin-bottom: 5px;
}
div.ilBlogListItemSubTitle {
  margin-top: 5px;
  color: #909090;
  font-size: 80%;
  text-align: right;
}
div.ilBlogListItemSnippet {
  margin-top: 5px;
  margin-bottom: 5px;
  min-height: 10px;
}
img.ilBlogListItemSnippetPreviewImage {
  margin-right: 10px;
  margin-bottom: 5px;
}
div.ilBlogListItemMore {
  float: left;
}
div.ilBlogListItemCommtensPerma {
  text-align: right;
  font-size: 90%;
  margin-top: 15px;
  min-height: 15px;
}
div.ilBlogSideBlocks {
  margin-left: 5px;
}
td.ilBlogSideBlockContent {
  padding: 10px;
}
td.ilBlogSideBlockCommand {
  font-size: 75%;
  color: #909090;
  border-bottom: 1px solid #e9e9e9;
  padding: 1px 3px;
  background-color: #f9f9f9;
  text-align: right;
}
div.ilBlogSideBlockAuthor {
  margin-top: 3px;
}
ul.ilBlogSideBlockNavigation {
  margin-top: 3px;
  padding-left: 15px;
}
div.ilBlogSideBlockNavigationSelection {
  margin-bottom: 5px;
}
.ilBlogListItemDraft {
  border: 2px dotted red;
}
.ilBlogNavigationItemDraft {
  margin-right: 50px;
}
.ilBlogListPermalink {
  margin: 5px;
}
.ilBlogRating {
  margin-bottom: 5px;
}
.ilTopGap {
  margin-top: 15px;
}
.ilExportPage {
  min-height: 468px;
  padding-bottom: 20px;
}
/* Services/Skill */
div.ilSkill {
  background: #ffffff;
  padding: 15px;
  margin-bottom: 20px;
  margin-top: 10px;
}
div.ilSkill > h3 {
  margin: 10px 0;
  padding: 0;
  font-size: 1.2em;
  float: left;
}
div.ilSkill > h4 {
  margin: 10px 0;
  padding: 0;
  font-size: 1em;
  color: #909090;
  float: left;
  clear: left;
}
table.ilSkill,
td.ilSkill,
th.ilSkill {
  border: 1px solid #e0e0e0;
}
div.ilSkillActions {
  margin-top: -5px;
  margin-right: 15px;
  float: right;
}
div.ilSkill .ilSkillActions {
  margin-right: 0px;
}
table.ilSkill {
  margin-bottom: 5px;
  margin-left: 50px;
  background-color: white;
  border-collapse: collapse;
  clear: both;
}
td.ilSkill,
th.ilSkill {
  font-size: .8em;
  padding: 4px;
  min-width: 50px;
}
td.ilSkill {
  text-align: center;
  vertical-align: middle;
}
td.ilSkillLevel {
  cursor: pointer;
}
th.ilSkill,
td.ilSkillLevel {
  background-color: #f8f8f8;
}
td.ilSkillSelf {
  background-color: #fff0e0;
}
td.ilSkillMat {
  background-color: #f0f0ff;
}
div.ilSkillSuggRes {
  margin-left: 50px;
}
th.ilSkillEntryHead {
  width: 250px;
}
/* Modules/Poll */
.ilPollDescription {
  margin: 5px;
  font-size: 80%;
  color: #808080;
}
.ilPollQuestion {
  display: inline-block;
  width: 97%;
  margin: 1.5%;
  font-size: 90%;
  font-style: italic;
}
img.ilPollQuestionImage {
  margin: 1.5% 0%;
  max-width: 100%;
}
.ilPollQuestionAnswers {
  margin: 5px;
  font-size: 80%;
}
.ilPollQuestionAnswer {
  margin-bottom: 5px;
}
.ilPollQuestionResults {
  margin: 10px;
  font-size: 80%;
}
.ilPollQuestionResult {
  margin-bottom: 5px;
}
.ilPollQuestionResultBar {
  width: 100%;
  border: 1px solid #aaa;
  float: left;
  height: 18px;
}
.ilPollQuestionResultBarInner {
  background-color: #c2e1ff;
  height: 18px;
}
.ilPollQuestionResultPerc {
  float: right;
  position: relative;
  margin-top: -17px;
  margin-right: 3px;
}
.ilPollLegend {
  margin-bottom: 5px;
}
.ilPollLegend td.legendLabel {
  font-size: 120%;
}
/* Services/Search */
div.ilMainMenuSearch {
  padding: 0 10px 3px;
  margin: 1px 0 2px -1px;
  line-height: 26px;
}
input.ilMainMenuSearch {
  cursor: pointer;
  border: none;
  color: #606060;
  width: 150px;
  padding: 2px 4px 1px;
  margin: 0;
  background-color: white;
  min-height: 16px;
  -webkit-box-shadow: inset 1px 1px 2px #a0a0a0;
  box-shadow: inset 1px 1px 2px #a0a0a0;
  line-height: 1;
}
#mm_search_menu_head {
  background-color: #f8f8f8;
  padding: 5px;
  font-size: 85%;
}
#mm_search_menu_head p {
  margin: 0;
}
#mm_search_menu_head input {
  margin: 0;
  padding: 0;
}
#il_search_toolbar div.ilFormOption {
  width: auto;
}
#il_search_toolbar div.ilFormFooter {
  display: none;
}
#mm_search_menu_ac .ui-menu {
  border: 0 none;
  -webkit-box-shadow: none;
  box-shadow: none;
  color: #333333;
}
span.ilSearchHighlight {
  font-weight: bold;
}
div.il_SearchFragment {
  margin: 2px 0 5px;
  font-size: 80%;
  font-weight: normal;
  text-align: left;
}
#ilSearchResultsTable.table-striped > tbody > tr > td {
  background-color: transparent;
}
#search_area_form {
  min-width: 350px;
}
#search_area_form .form-horizontal .control-label {
  padding-top: 0;
}
/* Services/Help */
#ilHelpText .ilc_text_inline_Strong {
  font-weight: bold;
}
#ilHelpBack {
  padding-bottom: 20px;
}
#ilHelpText {
  clear: both;
  font-size: 90%;
}
#ilHelpText .ilc_list_o_NumberedList,
#ilHelpText .ilc_list_u_BulletedList {
  margin: 10px 0;
  padding: 0 0 0 25px;
}
#ilHelpText .ilc_list_o_NumberedList .ilc_list_o_NumberedList,
#ilHelpText .ilc_list_o_NumberedList .ilc_list_u_BulletedList,
#ilHelpText .ilc_list_u_BulletedList .ilc_list_u_BulletedList,
#ilHelpText .ilc_list_u_BulletedList .ilc_list_o_NumberedList {
  padding-left: 15px;
}
a#ilHelpClose {
  display: block;
  float: right;
  padding: 5px;
}
#ilHelpPanel .il_VAccordionHead {
  background-position: 3px 3px;
  padding: 3px 3px 3px 20px;
  font-size: 90%;
  font-weight: bold;
  border: none;
}
#ilHelpPanel .ilGroupedListLE {
  padding: 5px 10px 5px 20px;
}
div#il_screen_id {
  position: fixed;
  right: 0;
}
#mm_help li a span:first-child {
  width: 20px;
  display: inline-block;
}
/* Modules/DataCollection */
td.dcl_actions {
  text-align: right;
  padding-right: 5px;
}
.dcl_record_list td,
.dcl_field_list td {
  padding: 10px 7px;
  font-size: 90%;
}
.ilDclTableDescription {
  padding: 15px 0;
  font-size: 90%;
}
.ilDclRecordViewNavWrapper {
  margin-bottom: 40px;
}
.ilDclRecordViewNav {
  font-weight: normal;
  padding: 3px;
  font-size: 80%;
  width: 80%;
  float: left;
}
.ilDclEditRecordButtonWrapper {
  float: right;
}
.ilDclRecordViewRecordOfTotal {
  margin-right: 10px;
}
.ilDclSelectRecord {
  margin-left: 10px;
}
.ilDclChangeRecord {
  display: inline;
}
.ilDclPermanentLinkWrapper {
  margin: 20px 0;
}
tr.dcl_comments_active > td {
  background-color: #ffffd9;
}
/* Modules/Bibliographic */
span.bibl_text_inline_Emph {
  font-style: italic;
}
/* Services/MediaObjects */
.ilPlayerPreviewOverlayOuter {
  position: relative;
}
.ilPlayerPreviewOverlay {
  position: relative;
  width: 320px;
  height: 240px;
  cursor: pointer;
}
.ilPlayerPreviewDescription {
  padding: 7px;
  font-size: 85%;
  position: absolute;
  width: 306px;
  color: #f0f0f0;
  margin-top: -240px;
  background: url("images/black60.png");
}
.ilPlayerPreviewOverlay img {
  cursor: pointer;
  width: 100%;
  height: 100%;
}
.ilPlayerPreviewDescriptionDownload {
  float: right;
}
.ilPlayerPreviewDescriptionDownload a {
  color: #a0a0a0;
}
.mejs-overlay-button {
  background-image: url("images/bigplay.svg");
}
.ilPlayerPreviewPlayButton {
  background: url("images/bigplay.svg") no-repeat scroll 0 0 transparent;
  height: 100px;
  left: 50%;
  margin: -50px 0 0 -50px;
  position: absolute;
  top: 50%;
  width: 100px;
  cursor: pointer;
}
.ilPlayerPreviewOverlay:hover .ilPlayerPreviewPlayButton {
  background-position: 0 -100px;
}
/* Services/Chart */
td.legendColorBox,
td.legendLabel {
  padding: 3px;
}
/* Services/Captcha */
div.iosCaptchaInfoContainer {
  margin: 10px 0 0 0;
}
div.iosCaptchaInputCommandContainer {
  margin: 10px 0 0 0;
}
div.iosCaptchaInputCommandContainer .reload {
  width: 19px;
  height: 19px !important;
  font-size: 100%;
  vertical-align: top;
  margin: 0;
  padding: 0;
}
div.iosCaptchaInputCommandContainer .reload img {
  width: 19px;
  height: 19px;
  margin: 0;
  padding: 3;
}
div.iosCaptchaInputCommandContainer .audio {
  width: 19px;
  height: 19px;
  margin: 0 10px 0 12px;
  vertical-align: middle;
}
/* Services/User */
div.ilProfile {
  width: 450px;
  margin: 0 auto;
  background-color: #f6f6f6;
  border: 1px solid #d0d5ea;
  padding: 15px;
}
h3.ilProfileName {
  margin: 0 0 10px;
  padding: 0;
  font-weight: normal;
  font-size: 130%;
}
div.ilProfileSection {
  margin-top: 20px;
  font-size: 90%;
  color: #606060;
}
h3.ilProfileSectionHead {
  margin: 0 0 3px;
  padding: 0;
  font-weight: normal;
  font-size: 110%;
  color: #202020;
}
table.il_user_quota_disk_usage_overview {
  background-color: white;
}
/* -- User Gallery Styles -- */
.ilUsersGalleryContainer div.ilUser {
  margin: 0 0 20px;
  background-color: white;
  padding: 20px 0;
  font-size: 100%;
  width: 100%;
  height: auto;
  text-align: center;
}
.ilUsersGalleryContainer div.ilUser img {
  min-height: 80px;
  max-height: 80px;
}
.ilUsersGalleryContainer div.ilUser h3 {
  white-space: nowrap;
  overflow: hidden;
  text-overflow: ellipsis;
  padding: 5px;
  margin: 20px 0;
  font-size: 1.6rem !important;
}
.ilUsersGalleryContainer div.ilUser .action {
  width: 100%;
  height: 40px;
}
.ilUsersGalleryContainer div.ilUser .action div {
  display: inline-block;
}
.ilUsersGalleryContainer div.ilUser .action .btn {
  float: left;
}
.ilUsersGalleryContainer div.ilUser .action .btn-default:hover {
  color: white !important;
}
.ilUsersGalleryContainer div.ilUser .action .mailBtn {
  height: 37px;
  font-size: 16px;
  padding: 0 15px;
  line-height: 30px;
  margin: 2px 0 0 0;
}
.ilUsersGalleryContainer div.ilUser .action .open .btn {
  -webkit-box-shadow: 0 0 0 0 3px 5px rgba(0, 0, 0, 0.5);
  box-shadow: 0 0 0 0 3px 5px rgba(0, 0, 0, 0.5);
}
.ilUsersGalleryContainer div.ilUser .action .open .btn-success:hover,
.ilUsersGalleryContainer div.ilUser .action .open .btn-success:focus,
.ilUsersGalleryContainer div.ilUser .action .open .btn-success:active {
  color: white;
  background: #626f78;
  -webkit-box-shadow: 0 0 0 0 3px 5px rgba(0, 0, 0, 0.5);
  box-shadow: 0 0 0 0 3px 5px rgba(0, 0, 0, 0.5);
  border: 1px solid #5b6770;
}
.ilUsersGalleryContainer div.ilUser .action ul.dropdown-menu {
  min-width: 170px;
  padding: 0;
  margin: 0;
  -webkit-box-shadow: 1px 1px 1px rgba(0, 0, 0, 0.1);
  box-shadow: 1px 1px 1px rgba(0, 0, 0, 0.1);
}
.ilUsersGalleryContainer div.ilUser .action ul.dropdown-menu li > a {
  padding: 8px 10px;
}
/* Services/Style */
.ilPositionStatic {
  position: static;
}
/* PageLayout Previews */
div.ilc_QuestionPlaceHolderThumb,
div.ilc_MediaPlaceHolderThumb,
div.ilc_TextPlaceHolderThumb,
div.ilc_PredTextPlaceHolderThumb {
  margin: 1px;
  padding: 5px 2px 5px 0;
  border: 1px solid gray;
  font-size: 10px;
  background: url("images/question_placeholder_thumb.png") no-repeat center;
  font-weight: bold;
}
div.ilc_MediaPlaceHolderThumb {
  background-image: url("images/media_placeholder_thumb.png");
}
div.ilc_TextPlaceHolderThumb {
  background-image: url("images/text_placeholder_thumb.png");
}
div.ilc_PredTextPlaceHolderThumb {
  background-image: url("images/pred_text_placeholder_thumb.png");
}
div.ilc_HeadlineThumb {
  font-size: 11px;
  font-weight: bold;
  width: 100%;
  border-bottom: 1px solid gray;
  color: gray;
  margin: 2px 0 4px;
}
/* Modules/Course */
.ilValignTop {
  vertical-align: top;
}
.halfWidth {
  width: 50%;
}
.ilInheritBGColor {
  background-color: inherit;
}
td.option_value_details {
  background: none white;
  color: #222;
  padding: 3px;
  vertical-align: top;
  text-align: left;
}
td.option_value_center_details {
  background: none #ffe4e4;
  color: #222;
  padding: 3px;
  vertical-align: top;
  text-align: center;
}
ul.noStyle {
  list-style: none;
}
li.smallPad {
  padding: 1px;
}
.listIndent {
  padding: 0 0 20px;
}
.ilCrsObjAcc {
  margin-bottom: 10px;
}
/* LOK progress bars */
.ilCourseObjectiveProgressBar {
  padding-right: 5px;
  float: right;
}
.ilCourseObjectiveProgressBarContainer {
  float: right;
  padding-left: 10px;
}
.ilCourseObjectiveProgressBarContainer > .progress {
  margin: 5px 0 0;
  border: 1px solid #bbb;
  background-color: white;
}
.ilCourseObjectiveProgressBarContainer > .progress > .progress-bar {
  -webkit-box-shadow: none;
  box-shadow: none;
}
.ilCourseObjectiveProgressBarLimit {
  float: right;
  position: relative;
  border-right: 2px dotted #888;
  height: 20px;
  margin-top: -17px;
}
.ilCourseObjectiveProgressBarNeutral {
  background-color: #888;
}
.ilCourseObjectiveProgressBarCompleted {
  background-color: #60b060;
}
.ilCourseObjectiveProgressBarFailed {
  background-color: #b06060;
}
/* Modules/Chatroom */
.ilValignBottom {
  vertical-align: bottom;
}
#chat_actions {
  white-space: nowrap;
  margin-left: 10px;
}
#chat_messages {
  height: 300px;
  padding: 2px;
  overflow-y: scroll;
  overflow-x: hidden;
  overflow-wrap: break-word;
  word-wrap: break-word;
  -ms-word-break: break-all;
  word-break: break-all;
  word-break: break-word;
  -ms-hyphens: auto;
  -moz-hyphens: auto;
  -webkit-hyphens: auto;
  hyphens: auto;
  width: 100%;
  min-height: 200px;
  background-color: #ffffff;
}
#chat_users {
  overflow: auto;
  height: 100%;
  min-height: 300px;
}
#private_rooms {
  z-index: 200;
  display: none;
}
td.chatroom {
  width: 200px;
  height: auto;
}
/* Services/Container */
div.il_Preconditions {
  padding: 10px 0 0;
}
div.il_PreconditionsTitel {
  margin-top: 3px;
  text-align: left;
  font-size: 90%;
}
[dir="rtl"] div.il_PreconditionsTitel {
  text-align: right;
}
div.ilPreconditionItem {
  margin: 0 -10px;
}
/* Repository */
div.ilContainerListItemOuter {
  padding: 15px 10px;
  zoom: 1;
  /* background-color: lighten(@mid-gray, 75%); */
}
[dir="rtl"] div.ilContainerListItemOuter {
  display: table;
}
div.tblfooter.ilContainerListFooter {
  font-size: 100%;
  padding: 3px 0 0 10px;
  text-align: left;
}
div.tblfooter.ilContainerListFooter > input {
  padding: 0;
  margin: 0;
}
div.tblfooter.ilContainerListFooter > label {
  margin: 0;
  padding: 0 0 0 8px;
  vertical-align: top;
}
input[name^="position[blocks]"] {
  margin: 0 0 0 -2px;
}
[dir="rtl"] .ilContainerListFooter {
  padding-left: 0;
  padding-right: 15px;
}
div.ilListItemSection {
  clear: both;
  max-width: calc(100% - 40px);
}
div.ilContainerListItemOuterHighlight {
  padding: 15px;
  background-color: #ffffd9;
  zoom: 1;
}
.ilCLI {
  padding: 0;
}
div.ilContainerListItemCB {
  /*float: left;
	width: 25px;*/
  display: table-cell;
  vertical-align: top;
  padding-right: 10px;
}
[dir="rtl"] div.ilContainerListItemCB {
  /* float: right; */
}
div.ilContainerListItemIcon {
  /* margin-top: -3px;
	   float: left;
	position: absolute; */
  display: table-cell;
  vertical-align: top;
}
div.ilContainerListItemIcon a {
  display: block;
  margin-top: -3px;
}
[dir="rtl"] div.ilContainerListItemIcon {
  float: right;
}
div.ilContainerListItemIconCB {
  margin-left: 25px;
}
[dir="rtl"] div.ilContainerListItemIconCB {
  margin-left: 0;
  margin-right: 25px;
}
div[class^="il_editarea"] .ilContainerListItemOuter img,
img.ilListItemIcon {
  width: 35px;
  height: 35px;
  max-width: none;
}
div.ilContainerListItemContent {
  /* margin-left: 35px; */
  display: table-cell;
  vertical-align: top;
  width: 100%;
}
[dir="rtl"] div.ilContainerListItemContent {
  /* margin-left: 0;
	margin-right: 35px; */
}
/* If checkbox is activated, add spacing */
div.ilContainerListItemContentCB {
  /* margin-left: 60px; */
}
[dir="rtl"] div.ilContainerListItemContentCB {
  /* margin-left: 0;
	margin-right: 60px; */
}
div.il_ContainerListItem {
  margin: 2px 0;
  padding-left: 8px;
}
[dir="rtl"] div.il_ContainerListItem {
  padding-left: 0;
  padding-right: 8px;
}
.ilContainerBlockHeader {
  font-weight: 400;
  padding: 5px 10px;
  text-align: left;
  vertical-align: middle;
}
[dir="rtl"] .ilContainerBlockHeader {
  text-align: right;
}
.ilContainerBlock {
  width: 100%;
  clear: both;
  margin-bottom: 20px;
}
div#cont_paste_explorer_tree ul.il_Explorer {
  margin: 0 0 0 24px;
}
[dir="rtl"] div#cont_paste_explorer_tree ul.il_Explorer {
  margin: 0 24px 0 0;
}
#ilContRepIntro {
  margin: 20px 0 50px 0;
  clear: both;
}
div#ilContRepIntro img {
  float: right;
  width: 150px;
  height: 150px;
}
[dir="rtl"] div#ilContRepIntro img {
  float: left;
}
.ilContObjectiveObjectListItem {
  background-color: #ffffff;
}
.ilContObjectiveIntro {
  background-color: #ffffff;
  padding: 1px 15px;
}
.ilContObjectivesViewTestItem {
  background-color: #ffffff;
  margin-bottom: 10px;
}
/* Modules/LearningModule */
.ilLMMenu {
  clear: both;
}
body.ilLMNoMenu .ilFixedTopSpacer {
  padding-top: 0px;
}
body.ilLMNoMenu .ilLeftNav {
  top: 0px;
}
button.ilAreaClose {
  width: 20px;
  height: 20px;
  position: absolute;
  top: 0;
  cursor: pointer;
}
div.ilRightAreaSpace {
  width: 50%;
}
/* right area (used in learning modules) */
div#right_area {
  bottom: 0;
  width: 50%;
  right: 0px;
  top: 117px;
  position: fixed;
  /* padding: 5px; */
  background-color: #f5f5f5;
  border-left: 3px solid #e9e9e9;
  /* box-shadow: inset 0px 2px 2px #d0d0d0; */
  -webkit-overflow-scrolling: touch;
  /* Bug 11209 */
  overflow: hidden;
  /* Bug 11209 */
}
div#right_area iframe {
  -webkit-overflow-scrolling: touch;
  /* Bug 11209 */
  overflow: auto;
  /* Bug 11209 */
  border: none;
  width: 100%;
  height: 100%;
}
div#right_cont_area {
  bottom: 0;
  width: 50%;
  right: 0px;
  top: 117px;
  position: fixed;
  background-color: transparent;
  border-left: 3px solid #e0e0e0;
  -webkit-overflow-scrolling: touch;
  /* Bug 11209 */
  overflow: hidden;
}
div#right_top_area {
  top: 0;
  width: 100%;
  height: 100%;
  position: absolute;
  border-bottom: 3px solid #e9e9e9;
  border-right: 3px solid #e9e9e9;
  -webkit-overflow-scrolling: touch;
  /* Bug 11209 */
  overflow: hidden;
  display: none;
}
div.ilRightContAreaSplit div#right_top_area {
  height: 50%;
}
div#right_top_area iframe {
  -webkit-overflow-scrolling: touch;
  /* Bug 11209 */
  overflow: auto;
  /* Bug 11209 */
  border: none;
  width: 100%;
  height: 100%;
}
div#right_bottom_area {
  top: 0px;
  width: 100%;
  height: 100%;
  position: absolute;
  -webkit-overflow-scrolling: touch;
  /* Bug 11209 */
  overflow: hidden;
  display: none;
  border-right: 3px solid #e9e9e9;
}
div.ilRightContAreaSplit div#right_bottom_area {
  top: 50%;
  height: 50%;
}
div#right_bottom_area iframe {
  -webkit-overflow-scrolling: touch;
  /* Bug 11209 */
  overflow: auto;
  /* Bug 11209 */
  border: none;
  width: 100%;
  height: 100%;
}
#il_expl2_jstree_cont_out_ilLMProgressTree img {
  width: 18px;
  height: 18px;
  margin-top: -3px;
}
/* Services/PersonalDesktop */
h3.ilPDBlockSubHeader {
  margin: 0;
  font-weight: 300;
  font-size: 90%;
  font-style: italic;
  text-align: left;
  vertical-align: middle;
  padding: 1px 0 0 5px;
}
.ilUserOnlineRow {
  margin: 0 0 0 40px;
}
.ilUserImage {
  margin: 0 0 0 -40px;
}
div.ilUserImage + img {
  margin: 2px 0;
}
div#ilPDIntro img {
  float: right;
  width: 120px;
  height: 120px;
}
/* Services/UIComponent/AdvancedSelectionList */
div.il_adv_sel {
  border: 1px solid #d6d6d6;
  -webkit-box-shadow: 2px 2px 4px #c0c0c0;
  box-shadow: 2px 2px 4px #c0c0c0;
}
table.il_adv_sel {
  color: black;
  background-color: white;
  border-spacing: 0;
  cursor: pointer;
}
tr.il_adv_sel {
  cursor: pointer;
}
tr.il_adv_sel_act {
  background-color: #fff9bc;
  cursor: pointer;
}
td.il_adv_sel {
  border-bottom: 1px solid #f0f0f0;
  padding: 3px 10px;
  text-align: left;
  white-space: nowrap;
  cursor: pointer;
  font-weight: normal;
}
#ilAdvSelListTable_item_creation td.il_adv_sel {
  min-width: 150px;
}
td.il_adv_sel_ic {
  border-bottom: 1px solid #f0f0f0;
  padding: 3px 0 3px 10px;
  text-align: left;
  cursor: pointer;
}
td.ilAsyncImgLoader {
  padding: 0 40px;
}
span[id^="ilAdvSelListAnchorElement_"] + div {
  position: absolute;
  z-index: 5000;
  left: 0;
  right: 0;
}
div[id^="ilAdvSelListTable_"] {
  overflow: auto;
  background-color: white;
  clear: both;
  display: none;
  position: absolute;
}
/* Services/Object */
.ilHeadAction img {
  width: 18px;
  height: 18px;
}
.il_ItemProperty .badge {
  font-size: 8px;
  padding: 2px 4px;
  margin-top: -1px;
  margin-left: -5px;
  position: absolute;
}
div.ilCreationFormSection .form-horizontal {
  margin-top: -1px;
  padding-top: 1px;
}
.ilObjListRow {
  border-bottom: 1px solid #f0f0f0;
  background-color: #ffffff;
}
.ilObjListRow:hover {
  background-color: #ffffea;
}
.table-striped {
  border-collapse: separate;
}
.table-striped > tbody > tr.ilObjListRow > td {
  background-color: #ffffff;
}
.table-striped > tbody > tr.ilObjListRow:hover > td {
  background-color: #ffffea;
}
.table-striped > tbody > tr.ilObjListRow:hover:nth-child(2n+1) > td {
  background-color: #ffffea;
}
/* Services/Navigation */
form.ilNavHistoryForm {
  padding: 0;
  margin: 0 5px 0 0;
  padding: 5px 5px 2px;
  border: 0 none;
  display: inline;
  font-size: 80%;
}
input.ilNavHistorySubmit {
  color: #2255a0;
  padding: 0;
  margin: 0;
  border: 0 none;
  cursor: pointer;
  background-color: #f0f0f0;
}
select.ilNavHistorySelect {
  border: 0 none;
  padding: 0;
  background-image: none;
  text-decoration: none;
}
/* Services/Block */
.iosPdBlockDragAndDropPlaceholder {
  border: 3px dashed #c0c0c0;
  border-radius: 8px;
  margin-bottom: 15px;
}
/* Blocks */
div.il_Block,
table.il_Block {
  width: 100%;
  border-spacing: 0px;
  border-collapse: collapse;
  margin-bottom: 20px;
  clear: both;
  table-layout: fixed;
  word-wrap: break-word;
  background-color: #f9f9f9;
  border: none;
  text-align: left;
  padding: 5px;
}
#il_center_col div.il_Block {
  background-color: #ffffff;
}
div.ilBlockHeader,
div.ilBlockHeaderBig,
td.ilBlockHeader,
td.ilBlockHeaderBig {
  /* font-family: 'Open Sans Semibold';  deactivated, since it affects drop downs in the header */
  font-weight: normal;
  padding: 3px 0;
  margin: 0 5px;
  text-align: left;
  color: #696969;
  border-bottom: 1px solid #dcdcdc;
  /* box-shadow: 0 -2px 1px -1px white inset; no white lines */
}
div.ilBlockHeaderBig,
td.ilBlockHeaderBig {
  font-size: 100%;
}
h3.ilBlockHeader {
  font-weight: 600;
  margin: 0;
  padding: 0;
  font-size: 100%;
  display: inline;
}
/* possibly deprecated */
.il_BlockInfo {
  font-size: 80%;
  color: #909090;
}
/* new class */
div.ilBlockInfo {
  font-size: 75%;
  color: #909090;
  padding: 1px 3px;
  background-color: #f9f9f9;
  text-align: right;
}
div.ilBlockContent {
  padding: 5px;
}
.ilBlockRow1,
.ilBlockRow2 {
  padding: 3px;
  border-bottom: 1px solid #f0f0f0;
}
div.ilBlockPropertyCaption {
  color: #696969;
  font-style: italic;
}
/* Services/UIComponent/Lightbox */
.ilLightbox {
  position: absolute;
  top: 0;
  bottom: 0;
  right: 0;
  left: 0;
  background-color: #303030;
  overflow: auto;
}
a.ilMediaLightboxClose {
  display: block;
  float: right;
  margin: 5px 0 10px 10px;
  cursor: pointer;
  color: #808080;
  font-size: 140%;
}
a.ilMediaLightboxClose:hover {
  color: #a0a0a0;
  text-decoration: none;
}
.ilLightboxContent {
  margin: 50px auto 0;
  width: 640px;
  max-width: 100%;
}
/* Services/Membership */
div.ilAttendanceListPrint td,
div.ilAttendanceListPrint th {
  border: 1px solid #d6d6d6;
  padding: 2px;
}
body.ilBodyPrint {
  height: auto;
  background-color: white;
  margin: 10px;
  padding: 0;
}
/* Modules/BookingManager */
.ilTextinfo {
  margin-bottom: 10px;
}
/* Services/InfoScreen */
div.ilInfoScreenSec {
  padding: 0;
  margin-bottom: 20px;
}
div.ilInfoScreenSec h3.ilHeader {
  margin-bottom: 5px;
  display: block;
  /* margin: 10px 0;
	color: @brand-secondary;
	font-size: 120%;
	text-align: right; */
}
.il_InfoScreenProperty {
  padding: 15px;
  vertical-align: top;
  color: #696969;
  font-style: italic;
}
.il_InfoScreenPropertyValue {
  padding: 15px;
  vertical-align: top;
  background-color: #ffffff;
}
.ilInfoScreenSec.form-horizontal .form-group {
  margin: 0;
  background-color: #f9f9f9;
}
.ilInfoScreenSec.form-horizontal .form-group:nth-child(2) .il_InfoScreenPropertyValue {
  /* border-top: 1px solid lighten(@mid-gray, 60%);
		box-shadow: inset 0px 2px 1px -1px white; */
}
.ilInfoScreenSec.form-horizontal {
  background-color: transparent;
}
.ilInfoScreenSec.form-horizontal .control-label {
  padding: 15px;
}
/* Services/Init */
/*
div#il_startup_content {
	padding: 40px 20px 35px;
	box-shadow: inset 0 2px 2px #D0D0D0;
	background-color: #F9F9F9;
}
*/
#il_startup_content form table {
  /* out-commented due to http://www.ilias.de/mantis/view.php?id=10264 */
  /* width: 500px; */
}
.ilStartupSection {
  padding-top: 25px;
}
div.ilStartupSection form.form-horizontal {
  text-align: left;
  width: 40em;
}
div#il_startup_logo img {
  width: 50px;
  height: 50px;
  margin: 15px;
}
/* Services/Bookmarks */
#block_pdbookm_0 #tree_div {
  overflow: auto;
  width: 100%;
}
#block_pdbookm_0 .il_Block #tree_div img {
  height: 20px;
  width: 20px;
}
.iosPdBmListImg {
  height: 20px;
  width: 20px;
}
.iosPdBmListImg[src$="spacer.png"] {
  height: 0;
  width: 0;
}
/* Services/UIComponent/Toolbar */
.ilToolbar.navbar {
  border: 0 none;
  background-color: #f9f9f9;
}
.ilToolbar .ilToolbarItems {
  padding: 0;
}
.ilToolbar .form-control {
  width: auto;
  display: inline-block;
}
.ilToolbar input[type="file"] {
  display: inline-block;
}
.ilToolbar li {
  border-bottom: 1px solid #d8d8d8;
}
.ilToolbar li .navbar-form,
.ilToolbar li .navbar-text {
  padding: 0;
  border: 0 none;
  margin-left: 0;
  margin-right: 0;
  display: inline-block;
}
.ilToolbar li.navbar-text {
  margin-left: 0;
}
.ilToolbar li.ilToolbarSeparator {
  border-left: 1px solid #d8d8d8;
  height: 40px;
}
.ilToolbar li.ilToolbarGroup .navbar-form,
.ilToolbar li.ilToolbarGroup .navbar-text {
  margin-left: 7.5px;
}
.ilToolbar li.ilToolbarGroup .navbar-form:first-child,
.ilToolbar li.ilToolbarGroup .navbar-text:first-child {
  margin-left: 0;
}
.ilToolbar li.ilToolbarGroup .navbar-text {
  margin-right: 0;
}
.ilToolbar .ilToolbarStickyItems {
  float: left;
  margin-left: 15px;
}
.ilToolbar .ilToolbarStickyItems.navbar-nav {
  margin-top: 0;
  margin-bottom: 0;
}
.ilToolbar .ilToolbarStickyItems.navbar-nav .open .dropdown-menu > li > a {
  padding-left: 0;
}
.ilToolbar .ilToolbarStickyItems > li {
  float: left;
  margin-right: 15px;
}
.ilToolbar .ilToolbarStickyItems > li .navbar-form {
  border: 0 none;
}
.ilToolbar .ilToolbarStickyItems > li.ilToolbarStickyItem {
  border: 0 none;
}
.ilToolbar ul.dropdown-menu > li {
  border: 0 none;
}
@media (min-width: 768px) {
  .ilToolbar .container-fluid {
    padding-left: 0;
  }
  .ilToolbar li {
    border: 0;
    margin-right: 15px;
  }
  .ilToolbar ul.dropdown-menu > li {
    margin-right: 0;
  }
  .ilToolbar .ilToolbarStickyItems.navbar-nav .open .dropdown-menu > li > a {
    padding-left: 10px;
  }
}
/* Services/UIComponent/Tooltip */
.ui-tooltip-rounded,
.ui-tooltip-rounded .ui-tooltip-content,
.ui-tooltip-tipsy,
.ui-tooltip-tipsy .ui-tooltip-content,
.ui-tooltip-youtube,
.ui-tooltip-youtube .ui-tooltip-content {
  -webkit-border-radius: 4px;
  -moz-border-radius: 4px;
  border-radius: 4px;
}
.ui-tooltip-shadow {
  -webkit-box-shadow: 1px 1px 3px 1px rgba(0, 0, 0, 0.15);
  box-shadow: 1px 1px 3px 1px rgba(0, 0, 0, 0.15);
}
.qtip-default {
  font-size: 12px;
  line-height: 1.5;
}
/*.qtip-default {
	background-color: lighten(@brand-warning, 25%);
	border-color: lighten(@brand-warning, 25%);
	color: #303030;
}

.qtip-default {
	background-color: darken(@brand-secondary, 10%);
	border-color: darken(@brand-secondary, 10%);
	color: white;
}*/
.qtip-default {
  background-color: #607ea5;
  border-color: #607ea5;
  color: white;
}
/* Services/Locator */
ol.breadcrumb {
  margin: 0;
  font-weight: 600;
  padding-left: 15px;
  font-size: .8em;
}
[dir="rtl"] ol.breadcrumb {
  padding-right: 15px;
}
.breadcrumb a {
  /*	color: #a0a0a0; */
}
.breadcrumb > li + li:before {
  /*	 color: #a0a0a0; */
}
/* Services/UIComponent/Button */
.btn {
  font-size: 12px;
}
input.btn,
button.btn:not(.btn-link) > span:first-child:not(:empty) {
  display: inline-block;
  min-width: 60px;
  vertical-align: top;
}
/* buttons */
/*
.btn-default, .open > .dropdown-toggle.btn-default {
	.gradient-button(@btn-default-color, @btn-default-border, @btn-default-bg, darken(@btn-default-bg, 5%), 0%, 100%);
}
*/
.btn-default {
  color: #ffffff;
  background-color: #708bae;
  border-color: #708bae;
}
.btn-default:hover,
.btn-default:focus,
.btn-default:active,
.btn-default.active,
.open > .dropdown-toggle.btn-default {
  color: #ffffff;
  background-color: #557196;
  border-color: #526c90;
}
.btn-default:active,
.btn-default.active,
.open > .dropdown-toggle.btn-default {
  background-image: none;
}
.btn-default.disabled,
.btn-default[disabled],
fieldset[disabled] .btn-default,
.btn-default.disabled:hover,
.btn-default[disabled]:hover,
fieldset[disabled] .btn-default:hover,
.btn-default.disabled:focus,
.btn-default[disabled]:focus,
fieldset[disabled] .btn-default:focus,
.btn-default.disabled:active,
.btn-default[disabled]:active,
fieldset[disabled] .btn-default:active,
.btn-default.disabled.active,
.btn-default[disabled].active,
fieldset[disabled] .btn-default.active {
  background-color: #708bae;
  border-color: #708bae;
}
.btn-default .badge {
  color: #708bae;
  background-color: #ffffff;
}
.btn-primary {
  color: #ffffff;
  background-color: #6ea03c;
  border-color: #6ea03c;
}
.btn-primary:hover,
.btn-primary:focus,
.btn-primary:active,
.btn-primary.active,
.open > .dropdown-toggle.btn-primary {
  color: #ffffff;
  background-color: #557b2e;
  border-color: #4f732b;
}
.btn-primary:active,
.btn-primary.active,
.open > .dropdown-toggle.btn-primary {
  background-image: none;
}
.btn-primary.disabled,
.btn-primary[disabled],
fieldset[disabled] .btn-primary,
.btn-primary.disabled:hover,
.btn-primary[disabled]:hover,
fieldset[disabled] .btn-primary:hover,
.btn-primary.disabled:focus,
.btn-primary[disabled]:focus,
fieldset[disabled] .btn-primary:focus,
.btn-primary.disabled:active,
.btn-primary[disabled]:active,
fieldset[disabled] .btn-primary:active,
.btn-primary.disabled.active,
.btn-primary[disabled].active,
fieldset[disabled] .btn-primary.active {
  background-color: #6ea03c;
  border-color: #6ea03c;
}
.btn-primary .badge {
  color: #6ea03c;
  background-color: #ffffff;
}
.btn-info {
  color: #557196;
  background-color: #ffffff;
  border-color: #c2cddc;
}
.btn-info:hover,
.btn-info:focus,
.btn-info:active,
.btn-info.active,
.open > .dropdown-toggle.btn-info {
  color: #557196;
  background-color: #e6e6e6;
  border-color: #9badc6;
}
.btn-info:active,
.btn-info.active,
.open > .dropdown-toggle.btn-info {
  background-image: none;
}
.btn-info.disabled,
.btn-info[disabled],
fieldset[disabled] .btn-info,
.btn-info.disabled:hover,
.btn-info[disabled]:hover,
fieldset[disabled] .btn-info:hover,
.btn-info.disabled:focus,
.btn-info[disabled]:focus,
fieldset[disabled] .btn-info:focus,
.btn-info.disabled:active,
.btn-info[disabled]:active,
fieldset[disabled] .btn-info:active,
.btn-info.disabled.active,
.btn-info[disabled].active,
fieldset[disabled] .btn-info.active {
  background-color: #ffffff;
  border-color: #c2cddc;
}
.btn-info .badge {
  color: #ffffff;
  background-color: #557196;
}
.btn-link {
  color: #557196;
  border: 0 none;
  background-color: transparent;
}
.btn-link:hover,
.btn-link:focus,
.btn-link:active {
  color: #3a4c65;
  text-decoration: none;
  background-color: transparent;
}
.btn.disabled,
.btn[disabled],
fieldset[disabled] .btn,
.btn.disabled:hover,
.btn[disabled]:hover,
fieldset[disabled] .btn:hover,
.btn.disabled:focus,
.btn[disabled]:focus,
fieldset[disabled] .btn:focus,
.btn.disabled:active,
.btn[disabled]:active,
fieldset[disabled] .btn:active,
.btn.disabled.active,
.btn[disabled].active,
fieldset[disabled] .btn.active {
  background-color: #b0b0b0;
  border-color: #b0b0b0;
  color: #e0e0e0;
  cursor: default;
}
/* old stuff */
input.ilSubmitInactive,
input.ilSubmitInactive:hover,
input.ilSubmitInactive:active,
a.ilSubmitInactive,
a.ilSubmitInactive:hover,
a.ilSubmitInactive:active {
  color: #e0e0e0;
  background-color: #b0b0b0;
  border-color: #b0b0b0;
  cursor: default;
}
.split-btn ul {
  min-width: 180px;
}
.split-btn-default {
  float: left;
}
.btn-split.dropdown-toggle {
  border-left: 1px solid white;
}
.btn-split.dropdown-toggle:hover,
.btn-split.dropdown-toggle:focus,
.btn-split.dropdown-toggle:active {
  border-left: 1px solid white;
}
button > .glyphicon {
  pointer-events: none;
}
/* Services/Rating */
img.ilRatingIcon {
  width: 16px;
  height: 16px;
}
img.ilRatingMarker {
  width: 7px;
  height: 7px;
}
a.ilRating {
  text-decoration: none;
}
div.ilRatingOverlay {
  z-index: 1000 !important;
  padding: 0 5px;
  display: none;
}
.panel {
  -webkit-box-shadow: none;
  box-shadow: none;
  border: 0 none;
}
.panel.panel-primary {
  background: #ffffff;
}
.panel-heading.ilHeader {
  background: #f0f0f0;
  padding-left: 0;
  padding-bottom: 5px;
}
/* Modules/Excercise */
.ilExcAssignmentBody {
  padding: 20px;
  /* background-color: lighten(@body-bg, 2%); */
}
.ilExcAssignmentHead img {
  display: block;
  float: left;
}
.ilExcAssignmentHead h3 {
  padding: 0;
  margin: 4px 0 0 25px;
  font-size: 16px;
}
.ilExcAssignmentHead > div {
  margin: 4px 0 0 25px;
  font-size: 12px;
}
.progress {
  height: 15px;
  min-width: 100px;
}
.progress-bar {
  font-size: 11px;
  line-height: 15px;
  min-width: 30px;
}
/* Services/News */
span.ilNewsRssIcon {
  background-color: #ea6705;
  color: #ffffff;
  min-width: 36px;
  font-size: 10px;
  text-align: center;
  display: inline-block;
  padding: 0 5px;
}
span.ilNewsRssIcon:hover {
  text-decoration: none;
  background-color: #b85104;
}
/* timeline, see http://codepen.io/jasondavis/pen/fDGdK */
.ilTimeline {
  list-style: none;
  padding: 20px 0;
  position: relative;
}
.ilTimeline:before {
  top: 0;
  bottom: 0;
  position: absolute;
  content: " ";
  width: 3px;
  background-color: #d0d0d0;
  left: 50%;
  margin-left: -1.5px;
}
.ilTimeline > li {
  margin-bottom: 20px;
  position: relative;
}
.ilTimeline > li:before,
.ilTimeline > li:after {
  content: " ";
  display: table;
}
.ilTimeline > li:after {
  clear: both;
}
.ilTimeline > li:before,
.ilTimeline > li:after {
  content: " ";
  display: table;
}
.ilTimeline > li:after {
  clear: both;
}
.ilTimeline > li > .ilTimelinePanel {
  width: 44%;
  float: left;
  /*border: 1px solid #d4d4d4;
	border-radius: 2px;*/
  padding: 20px;
  position: relative;
  background: #ffffff;
  /* -webkit-box-shadow: 0 1px 6px rgba(0, 0, 0, 0.175);
	box-shadow: 0 1px 6px rgba(0, 0, 0, 0.175);*/
}
/*.timeline > li > .timeline-panel:before {
	position: absolute;
	top: 26px;
	right: -15px;
	display: inline-block;
	border-top: 15px solid transparent;
	border-left: 15px solid #ccc;
	border-right: 0 solid #ccc;
	border-bottom: 15px solid transparent;
	content: " ";
}*/
.ilTimeline > li > .ilTimelinePanel:after {
  position: absolute;
  top: 27px;
  right: -14px;
  display: inline-block;
  border-top: 14px solid transparent;
  border-left: 14px solid #ffffff;
  border-right: 0 solid #ffffff;
  border-bottom: 14px solid transparent;
  content: " ";
}
.ilTimeline > li > .ilTimelineBadge {
  color: white;
  width: 50px;
  height: 50px;
  padding-top: 8px;
  line-height: 1.2em;
  font-size: 1em;
  text-align: center;
  position: absolute;
  top: 16px;
  left: 50%;
  margin-left: -25px;
  background-color: #999;
  z-index: 100;
  border-radius: 50%;
}
.ilTimeline > li > .ilTimelineBadge > .ilTimelineDay {
  font-size: 1.3em;
}
.ilTimeline > li > .ilTimelineBadge > .ilTimelineMonth {
  font-size: 0.8em;
}
.ilTimeline > li > .ilTimelineBadge > p {
  padding: 0;
  margin: 0;
}
.ilTimeline > li:nth-child(even) > .ilTimelinePanel {
  float: right;
}
.ilTimeline > li:nth-child(even) > .ilTimelinePanel:before {
  border-left-width: 0;
  border-right-width: 15px;
  left: -15px;
  right: auto;
}
.ilTimeline > li:nth-child(even) > .ilTimelinePanel:after {
  border-left-width: 0;
  border-right-width: 14px;
  left: -14px;
  right: auto;
}
.ilNewsTimelineTruncatedText {
  overflow: hidden;
  text-overflow: ellipsis;
  white-space: nowrap;
}
.ilNewsTimelineObjHead img {
  width: 22px;
  height: 22px;
}
.ilNewsTimelinePlayer {
  position: relative;
  z-index: 500;
}
.ilTimeline .media-heading {
  clear: right;
  margin-top: 8px;
}
.ilNewsTimelineUserImage {
  float: left;
  overflow: hidden;
  width: 100px;
}
.ilNewsTimelineContentSection {
  padding-left: 100px;
}
.ilNewsTimelineEditInfo {
  width: 90%;
}
.ilNewsTimelineMoreLoader {
  text-align: center;
}
.ilNewsTimelineMoreLoader img {
  width: 30px;
  height: 30px;
}
/* https://github.com/JoanClaret/jquery-dynamic-max-height */
.dynamic-height-wrap {
  overflow: hidden;
  position: relative;
  -webkit-transition: max-height 0.25s ease-in-out;
  -o-transition: max-height 0.25s ease-in-out;
  transition: max-height 0.25s ease-in-out;
  width: 100%;
}
/* Bottom gradient (optional, but recommended)*/
.dynamic-height-active .dynamic-height-wrap:before {
  background: linear-gradient(to bottom, rgba(240, 249, 255, 0) 0%, #ffffff 100%);
  bottom: 0;
  content: '';
  height: 30px;
  left: 0;
  position: absolute;
  right: 0;
  z-index: 1;
}
.dynamic-height-active .dynamic-show-more {
  display: inline-block;
}
.dynamic-show-more {
  display: none;
}
div.ilSurveyPageEditDropArea {
  border-color: #88be51;
  color: #88be51;
  background-color: #aed389;
}
div.ilSurveyPageEditDropAreaSelected {
  border-color: #88be51;
  color: #88be51;
  background-color: #94c564;
}
div.ilSurveyPageEditAreaDragging {
  border: 2px dashed #434343;
  background-color: #f9f9f9;
  padding: 5px;
}
div.ilSurveyPageEditActionMenu {
  float: right;
  margin: 3px;
}
/* Modules/MediaPool */
#ilMepPreviewContent {
  margin: 0;
  width: 100%;
  padding: 0;
  border: 0;
}
.ilMediaPoolPagePreviewBody {
  background-color: #ffffff;
  height: auto;
}
/* Services/Tags */
.ilTagCloud {
  max-height: 400px;
  overflow: auto;
  font-size: 90%;
}
.ilTag {
  background-color: #75deea;
  /* background-color: lighten(@brand-primary, 10%); */
  color: white;
  display: inline-block;
  white-space: nowrap;
  padding: 1px 5px;
  margin: 2px 4px 2px 0;
  border-radius: 3px;
}
a.ilTag:hover,
a.ilTag:active {
  text-decoration: none;
  color: white;
  background-color: #60eeff;
}
.ilTagRelHigh {
  background-color: #85d1da;
}
.ilTagRelMiddle {
  background-color: #95c5ca;
}
.ilTagRelLow {
  background-color: #a5b8ba;
}
.ilTagRelVeryLow {
  background-color: #b0b0b0;
}
.ilTag.ilHighlighted {
  background-color: #ea6705;
}
#il_tags_modal textarea {
  resize: vertical;
}
/* Services/UIComponent/Checklist */
div.ilChecklist ul {
  list-style-type: none;
  margin: 0;
  padding: 0;
}
div.ilChecklist ul li {
  padding: 0;
  font-size: 90%;
}
div.ilChecklist ul li a,
div.ilChecklist ul li span {
  padding: 5px 5px;
  margin: 0 -5px;
  display: block;
}
div.ilChecklist ul a:hover {
  text-decoration: none;
  color: #557196;
}
div.ilChecklist ul li a:hover {
  background-color: #ffffd0;
}
div.ilChecklist ul li p,
div.ilChecklist ul li p:hover {
  color: #808080;
  font-size: 85%;
  text-decoration: none;
  padding: 0;
  margin-top: 0;
}
div.ilChecklist ul li img {
  width: 18px;
  height: 18px;
  float: right;
}
.ilSetupContent div.ilChecklist {
  min-width: 200px;
}
/* Modules/WorkspaceFolder */
#tbl_wfld.table-striped > tbody > tr > td {
  background-color: transparent;
}
/* Services/FileUpload */
.ilFileUploadEntryProgressPercent {
  font-size: 75%;
}
.ilFileUploadEntryOptions {
  font-size: 90%;
}
.ilFileUploadEntryOptions label.control-label {
  padding-top: 3px;
}
/* Modules/Portfolio */
ul.ilPCMyCoursesCourseList > li {
  margin-bottom: 10px;
}
ul.ilPCMyCoursesObjectiveList > li {
  margin-top: 5px;
  margin-left: 15px;
}
a.ilPCMyCoursesToggle {
  outline: 0;
}
div.ilPCMyCoursesPath {
  margin-bottom: 10px;
  font-size: 90%;
  /* font-style: italic; */
}
/* Services/Awareness */
.ilAwarenessDropDown .popover {
  max-width: 300px;
  color: black;
  min-width: 250px;
}
#awareness-list {
  overflow: auto;
}
.ilAwarenessDropDown .popover-content {
  padding: 0;
}
.ilAwarenessDropDown .media-body,
.ilAwarenessDropDown .media-left,
.ilAwarenessDropDown .media-right {
  display: table-cell;
  vertical-align: top;
}
.ilAwarenessDropDown .media-left {
  padding-right: 10px;
}
.ilAwarenessDropDown .media {
  padding: 10px;
}
#awareness-content .media:hover {
  background-color: #fea;
}
#awareness-content .dropdown-menu {
  position: static;
  float: none;
  -webkit-box-shadow: none;
  box-shadow: none;
}
#awareness-content .media {
  padding: 0;
}
#awareness-content .media-left img {
  width: 45px;
  height: 45px;
}
.ilAwarenessItem {
  border-bottom: 1px solid #e9e9e9;
}
#awareness-content .media-body {
  white-space: nowrap;
}
#awareness-content .media-body {
  padding-top: 8px;
}
#awareness-content .media-body h4,
#awareness-content .media-body p {
  color: #a0a0a0;
  font-size: 12px;
  padding: 5px 3px 0 3px;
  line-height: 1em;
  margin: 0;
}
#awareness-content .media-body h4 {
  padding-top: 0px;
  color: #606060;
  overflow: hidden;
  text-overflow: ellipsis;
  white-space: nowrap;
}
#awareness-content .dropdown-menu {
  background-color: #f0f0f0;
  padding: 10px 0;
  font-size: 12px;
}
#awareness-content .dropdown-menu a {
  color: #606060;
}
#awareness-content .dropdown-menu a:hover {
  color: #202020;
}
#awareness-content .arrow-down {
  width: 0;
  height: 0;
  border-left: 11px solid transparent;
  border-right: 11px solid transparent;
  border-top: 11px solid white;
  margin-top: -10px;
  margin-left: 100px;
}
#awareness_trigger {
  display: block;
}
#awareness_trigger > span {
  display: table-cell;
}
.ilAwarenessDropDown h3.popover-title {
  display: none;
}
.ilAwarenessDropDown .media {
  display: table;
  width: 100%;
}
.ilAwarenessItemRow {
  display: table-row;
  width: 100%;
}
.ilAwarenessDropDown .media-left {
  width: 45px;
}
.ilAwarenessDropDown .media-body {
  /* background-image: url('./templates/default/images/scorm/not_attempted.svg'); */
  background-repeat: no-repeat;
  background-size: 12px 12px;
  background-position: right 10px top 50%;
  /* see http://stackoverflow.com/questions/9789723/css-text-overflow-in-a-table-cell */
  /* and bug #18937 */
  max-width: 0;
}
.ilAwarenessDropDown .media-body.ilAwarenessOnline {
  background-image: url('images/scorm/completed.svg');
}
.ilAwarenessLoader {
  display: block;
  margin: 15px auto;
  width: 30px;
  height: 30px;
}
#il_awrn_filer_btn {
  width: 30px;
}
#il_awrn_filer_btn img {
  width: 10px;
  height: 10px;
}
#awareness-content .ilHighlighted {
  background-color: #ffff9d;
  color: #606060;
}
.ilAwrnBadgeHidden {
  visibility: hidden;
}
/* due to bug #17839 */
#awareness-content .dropdown-backdrop {
  display: none;
  right: auto;
  width: 0px;
}
[data-onscreenchat-inact-userid] {
  opacity: .3 !important;
}
#onscreenchat-container {
  position: fixed;
  bottom: 0;
  left: 0;
  right: 0;
  width: 100%;
  /*height: 100px;*/
  overflow: visible;
  pointer-events: none;
  z-index: 1039;
}
#onscreenchat-container .iosOnScreenChat {
  margin-right: -3px;
}
#onscreenchat-container .popover {
  max-width: 200px;
}
#onscreenchat-container .popover a {
  border: 1px solid white;
  padding: 1px 0 1px 2px;
}
#onscreenchat-container .popover a:hover {
  border: 1px solid silver;
}
#onscreenchat-container .row {
  position: relative;
}
#onscreenchat-container .panel {
  pointer-events: auto;
  margin: 0;
  border: 1px solid #dcdcdc;
}
#onscreenchat-container .panel-heading {
  font-size: 80%;
  padding: 5px 5px 5px 15px;
  pointer-events: auto;
  margin: 0;
  border-bottom: 1px solid #dcdcdc;
  vertical-align: middle;
}
#onscreenchat-container .panel-heading .btn {
  padding: 0 4px;
}
#onscreenchat-container .panel-heading img {
  width: 16px;
  height: 16px;
  vertical-align: sub;
}
#onscreenchat-container .panel-heading .close {
  margin-top: -2px;
  margin-left: 5px;
}
#onscreenchat-container .chat-window-wrapper {
  bottom: 0;
  padding-left: 5px;
  padding-right: 5px;
  width: 278px;
  height: 377px;
}
#onscreenchat-container .chat-window-wrapper .panel-body {
  height: auto;
}
#onscreenchat-container .chat-window-wrapper .chat-img img {
  height: 30px;
  width: 30px;
}
#onscreenchat-container .chat-window-wrapper li.left .chat-img {
  margin-right: 5px;
}
#onscreenchat-container .chat-window-wrapper li.right .chat-img {
  margin-left: 5px;
}
#onscreenchat-container .chat-window-wrapper .iosOnScreenChatBodyMsg {
  overflow-x: hidden;
  overflow-wrap: break-word;
  word-wrap: break-word;
  -ms-hyphens: auto;
  -moz-hyphens: auto;
  -webkit-hyphens: auto;
  hyphens: auto;
}
#onscreenchat-container .chat-window-wrapper .panel-footer {
  position: relative;
}
#onscreenchat-container .chat-window-wrapper .iosOnScreenChatMessagePlaceholder {
  position: absolute;
  z-index: 0;
  border: 0 none !important;
  opacity: .5;
}
#onscreenchat-container .chat-window-wrapper .iosOnScreenChatMessage {
  background-color: transparent;
  position: relative;
  z-index: 1;
  overflow-x: hidden;
  height: auto;
  min-height: 26px;
  max-height: 75px;
  overflow-wrap: break-word;
  word-wrap: break-word;
  -ms-word-break: break-all;
  word-break: break-all;
  word-break: break-word;
  -ms-hyphens: auto;
  -moz-hyphens: auto;
  -webkit-hyphens: auto;
  hyphens: auto;
  cursor: text;
}
#onscreenchat-container .chat-window-wrapper .osc_truncate_username {
  width: 150px;
  white-space: nowrap;
  overflow: hidden;
  text-overflow: ellipsis;
  display: inline-block;
}
#onscreenchat-container .chat-window-wrapper .text-muted-left {
  width: 160px;
  margin-top: -4px;
  text-align: right;
}
#onscreenchat-container .chat-window-wrapper .text-muted-right {
  width: 160px;
  margin-top: -4px;
  text-align: left;
}
#onscreenchat-container .chat-window-wrapper .osc_truncate_username_left {
  width: 160px;
  white-space: nowrap;
  overflow: hidden;
  text-overflow: ellipsis;
  display: inline-block;
  margin-bottom: -5px;
  text-align: right;
}
#onscreenchat-container .chat-window-wrapper .osc_truncate_username_right {
  width: 160px;
  white-space: nowrap;
  overflow: hidden;
  text-overflow: ellipsis;
  display: inline-block;
}
#onscreenchat-container .chat-window-wrapper .chat {
  list-style: none;
  margin: 0;
  padding: 0;
}
#onscreenchat-container .chat-window-wrapper .chat li {
  margin-bottom: 10px;
  padding-bottom: 5px;
  border-bottom: 1px dotted #b3a9a9;
}
#onscreenchat-container .chat-window-wrapper .chat li .chat-body .header strong {
  font-size: .8em;
}
#onscreenchat-container .chat-window-wrapper .chat li .chat-body p {
  margin: 0;
  color: #777;
  font-size: .9em;
}
#onscreenchat-container .chat-window-wrapper .panel .slidedown .glyphicon,
#onscreenchat-container .chat-window-wrapper .chat .glyphicon {
  margin-right: 5px;
}
#onscreenchat-container .chat-window-wrapper .panel-body {
  overflow-y: scroll;
  height: 250px;
}
#onscreenchat-container .chat-window-wrapper .iosOnScreenChatEmoticonsPanel {
  display: block;
  height: 14px;
  width: 14px;
  position: relative;
  margin-top: 5px;
}
#onscreenchat-container .chat-window-wrapper .iosOnScreenChatEmoticonsPanel > a {
  display: block;
  height: 14px;
  width: 14px;
  background: url("../../Services/OnScreenChat/templates/default/images/emoticons_trigger.png") no-repeat;
  background-size: cover;
  z-index: 1000;
}
.iosOnScreenChatModalBody .ui-menu-item {
  padding: 5px;
}
.iosOnScreenChatModalBody .ui-menu-item-wrapper {
  cursor: pointer !important;
}
.ilOnScreenChatSearchLoader {
  vertical-align: middle;
  width: 10px;
  height: 10px;
  margin-left: 5px;
  display: inline-block;
}
.ilOnScreenChatMenuDropDown .iosOnScreenChatDropDownTriggerInactive {
  opacity: .3;
}
.ilOnScreenChatMenuDropDown .iosOnScreenChatHidden {
  visibility: hidden !important;
}
.ilOnScreenChatMenuDropDown .iosOnScreenChatShown {
  visibility: visible !important;
}
.ilOnScreenChatMenuDropDown .badge {
  visibility: hidden;
}
.ilOnScreenChatMenuDropDown .popover {
  max-width: 300px;
  min-width: 300px;
}
.ilOnScreenChatMenuDropDown .popover-content {
  padding: 0;
}
.ilOnScreenChatMenuDropDown .popover-title,
.ilOnScreenChatMenuDropDown .dropdown-header a {
  padding: 3px 10px;
  font-size: 12px;
  line-height: 1.5;
  color: #777 !important;
  white-space: nowrap;
  background-color: #f3f3f3;
}
.ilOnScreenChatMenuDropDown h3.popover-title {
  display: none;
}
.ilOnScreenChatMenuItem {
  position: relative;
  border-bottom: 1px solid #e9e9e9;
  color: black;
}
.ilOnScreenChatMenuItem .media {
  overflow: visible;
  padding: 0;
  cursor: pointer;
}
.ilOnScreenChatMenuItem .media:after {
  content: ".";
  clear: both;
  display: block;
  visibility: hidden;
  height: 0;
}
.ilOnScreenChatMenuItem .media:first-child {
  margin-top: 0;
}
.ilOnScreenChatMenuItem .media-left,
.ilOnScreenChatMenuItem .media-body,
.ilOnScreenChatMenuItem .media-right {
  vertical-align: top;
}
.ilOnScreenChatMenuItem .media-left {
  padding-right: 10px;
  float: left;
}
.ilOnScreenChatMenuItem .media-object {
  width: 50px;
}
.ilOnScreenChatMenuItem .media-body {
  padding: 4px 4px 0 0;
  white-space: nowrap;
  max-width: 100%;
  overflow: visible;
}
.ilOnScreenChatMenuItem .media-body.info {
  white-space: normal !important;
  padding-left: 4px !important;
  padding-bottom: 4px !important;
  font-size: 12px;
}
.ilOnScreenChatMenuItem .media-body.info a {
  color: #557196 !important;
}
.ilOnScreenChatMenuItem .media-body p,
.ilOnScreenChatMenuItem .media-body h4 {
  font-size: 12px;
  padding: 0 3px 0 0;
  line-height: 1em;
  margin: 0;
}
.ilOnScreenChatMenuItem .media-body h4 {
  padding-top: 0;
  color: #606060;
}
.ilOnScreenChatMenuItem .media-body .media-heading {
  text-overflow: ellipsis;
  overflow: hidden;
}
.ilOnScreenChatMenuItem .media-body .media-heading a {
  color: #557196 !important;
}
.ilOnScreenChatMenuItem .media-body p {
  color: #a0a0a0;
}
.ilOnScreenChatMenuItem .media-body p.lastMessage {
  padding: 3px 3px 3px 0;
  text-overflow: ellipsis;
  overflow: hidden;
  color: #606060;
}
.ilOnScreenChatMenuItem .media-body p a {
  color: #557196 !important;
}
/* Services/UIComponent/Modal */
.modal-body .jstree li {
  overflow: hidden;
  text-overflow: ellipsis;
}
.modal-body .jstree a {
  display: inline;
}
/* Services/Badge */
img.ilBadgeImage {
  max-width: 150px;
  max-height: 150px;
}
img.ilBadgeImageThumbnail {
  max-width: 50px;
  max-height: 50px;
}
img.ilBadgeImageModal {
  margin: auto;
}
div.ilBadgeBackpackPanelContent {
  min-height: 200px;
}
div.ilBadgeBackpackPanelContent img {
  margin: auto;
}
span.ilProfileBadge {
  display: inline-block;
  padding: 5px;
}
/*!
 * Datetimepicker for Bootstrap 3
 * version : 4.17.37
 * https://github.com/Eonasdan/bootstrap-datetimepicker/
 */
/* see variables.less
@bs-datetimepicker-timepicker-font-size: 1.2em;
@bs-datetimepicker-active-bg: @btn-primary-bg;
@bs-datetimepicker-active-color: @btn-primary-color;
@bs-datetimepicker-border-radius: @border-radius-base;
@bs-datetimepicker-btn-hover-bg: @gray-lighter;
@bs-datetimepicker-disabled-color: @gray-light;
@bs-datetimepicker-alternate-color: @gray-light;
@bs-datetimepicker-secondary-border-color: #ccc;
@bs-datetimepicker-secondary-border-color-rgba: rgba(0, 0, 0, 0.2);
@bs-datetimepicker-primary-border-color: white;
@bs-datetimepicker-text-shadow: 0 -1px 0 rgba(0, 0, 0, 0.25);
*/
.bootstrap-datetimepicker-widget {
  list-style: none;
}
.bootstrap-datetimepicker-widget.dropdown-menu {
  margin: 2px 0;
  padding: 4px;
  width: 19em;
}
@media (min-width: 768px) {
  .bootstrap-datetimepicker-widget.dropdown-menu.timepicker-sbs {
    width: 38em;
  }
}
@media (min-width: 992px) {
  .bootstrap-datetimepicker-widget.dropdown-menu.timepicker-sbs {
    width: 38em;
  }
}
@media (min-width: 1200px) {
  .bootstrap-datetimepicker-widget.dropdown-menu.timepicker-sbs {
    width: 38em;
  }
}
.bootstrap-datetimepicker-widget.dropdown-menu:before,
.bootstrap-datetimepicker-widget.dropdown-menu:after {
  content: '';
  display: inline-block;
  position: absolute;
}
.bootstrap-datetimepicker-widget.dropdown-menu.bottom:before {
  border-left: 7px solid transparent;
  border-right: 7px solid transparent;
  border-bottom: 7px solid #cccccc;
  border-bottom-color: rgba(0, 0, 0, 0.2);
  top: -7px;
  left: 7px;
}
.bootstrap-datetimepicker-widget.dropdown-menu.bottom:after {
  border-left: 6px solid transparent;
  border-right: 6px solid transparent;
  border-bottom: 6px solid #ffffff;
  top: -6px;
  left: 8px;
}
.bootstrap-datetimepicker-widget.dropdown-menu.top:before {
  border-left: 7px solid transparent;
  border-right: 7px solid transparent;
  border-top: 7px solid #cccccc;
  border-top-color: rgba(0, 0, 0, 0.2);
  bottom: -7px;
  left: 6px;
}
.bootstrap-datetimepicker-widget.dropdown-menu.top:after {
  border-left: 6px solid transparent;
  border-right: 6px solid transparent;
  border-top: 6px solid #ffffff;
  bottom: -6px;
  left: 7px;
}
.bootstrap-datetimepicker-widget.dropdown-menu.pull-right:before {
  left: auto;
  right: 6px;
}
.bootstrap-datetimepicker-widget.dropdown-menu.pull-right:after {
  left: auto;
  right: 7px;
}
.bootstrap-datetimepicker-widget .list-unstyled {
  margin: 0;
}
.bootstrap-datetimepicker-widget a[data-action] {
  padding: 6px 0;
}
.bootstrap-datetimepicker-widget a[data-action]:active {
  -webkit-box-shadow: none;
  box-shadow: none;
}
.bootstrap-datetimepicker-widget .timepicker-hour,
.bootstrap-datetimepicker-widget .timepicker-minute,
.bootstrap-datetimepicker-widget .timepicker-second {
  width: 54px;
  font-weight: bold;
  font-size: 1.2em;
  margin: 0;
}
.bootstrap-datetimepicker-widget button[data-action] {
  padding: 6px;
}
.bootstrap-datetimepicker-widget .btn[data-action="incrementHours"]::after {
  position: absolute;
  width: 1px;
  height: 1px;
  margin: -1px;
  padding: 0;
  overflow: hidden;
  clip: rect(0, 0, 0, 0);
  border: 0;
  content: "Increment Hours";
}
.bootstrap-datetimepicker-widget .btn[data-action="incrementMinutes"]::after {
  position: absolute;
  width: 1px;
  height: 1px;
  margin: -1px;
  padding: 0;
  overflow: hidden;
  clip: rect(0, 0, 0, 0);
  border: 0;
  content: "Increment Minutes";
}
.bootstrap-datetimepicker-widget .btn[data-action="decrementHours"]::after {
  position: absolute;
  width: 1px;
  height: 1px;
  margin: -1px;
  padding: 0;
  overflow: hidden;
  clip: rect(0, 0, 0, 0);
  border: 0;
  content: "Decrement Hours";
}
.bootstrap-datetimepicker-widget .btn[data-action="decrementMinutes"]::after {
  position: absolute;
  width: 1px;
  height: 1px;
  margin: -1px;
  padding: 0;
  overflow: hidden;
  clip: rect(0, 0, 0, 0);
  border: 0;
  content: "Decrement Minutes";
}
.bootstrap-datetimepicker-widget .btn[data-action="showHours"]::after {
  position: absolute;
  width: 1px;
  height: 1px;
  margin: -1px;
  padding: 0;
  overflow: hidden;
  clip: rect(0, 0, 0, 0);
  border: 0;
  content: "Show Hours";
}
.bootstrap-datetimepicker-widget .btn[data-action="showMinutes"]::after {
  position: absolute;
  width: 1px;
  height: 1px;
  margin: -1px;
  padding: 0;
  overflow: hidden;
  clip: rect(0, 0, 0, 0);
  border: 0;
  content: "Show Minutes";
}
.bootstrap-datetimepicker-widget .btn[data-action="togglePeriod"]::after {
  position: absolute;
  width: 1px;
  height: 1px;
  margin: -1px;
  padding: 0;
  overflow: hidden;
  clip: rect(0, 0, 0, 0);
  border: 0;
  content: "Toggle AM/PM";
}
.bootstrap-datetimepicker-widget .btn[data-action="clear"]::after {
  position: absolute;
  width: 1px;
  height: 1px;
  margin: -1px;
  padding: 0;
  overflow: hidden;
  clip: rect(0, 0, 0, 0);
  border: 0;
  content: "Clear the picker";
}
.bootstrap-datetimepicker-widget .btn[data-action="today"]::after {
  position: absolute;
  width: 1px;
  height: 1px;
  margin: -1px;
  padding: 0;
  overflow: hidden;
  clip: rect(0, 0, 0, 0);
  border: 0;
  content: "Set the date to today";
}
.bootstrap-datetimepicker-widget .picker-switch {
  text-align: center;
}
.bootstrap-datetimepicker-widget .picker-switch::after {
  position: absolute;
  width: 1px;
  height: 1px;
  margin: -1px;
  padding: 0;
  overflow: hidden;
  clip: rect(0, 0, 0, 0);
  border: 0;
  content: "Toggle Date and Time Screens";
}
.bootstrap-datetimepicker-widget .picker-switch td {
  padding: 0;
  margin: 0;
  height: auto;
  width: auto;
  line-height: inherit;
}
.bootstrap-datetimepicker-widget .picker-switch td span {
  line-height: 2.5;
  height: 2.5em;
  width: 100%;
}
.bootstrap-datetimepicker-widget table {
  width: 100%;
  margin: 0;
}
.bootstrap-datetimepicker-widget table td,
.bootstrap-datetimepicker-widget table th {
  text-align: center;
  border-radius: 0px;
}
.bootstrap-datetimepicker-widget table th {
  height: 20px;
  line-height: 20px;
  width: 20px;
}
.bootstrap-datetimepicker-widget table th.picker-switch {
  width: 145px;
}
.bootstrap-datetimepicker-widget table th.disabled,
.bootstrap-datetimepicker-widget table th.disabled:hover {
  background: none;
  color: #777777;
  cursor: not-allowed;
}
.bootstrap-datetimepicker-widget table th.prev::after {
  position: absolute;
  width: 1px;
  height: 1px;
  margin: -1px;
  padding: 0;
  overflow: hidden;
  clip: rect(0, 0, 0, 0);
  border: 0;
  content: "Previous Month";
}
.bootstrap-datetimepicker-widget table th.next::after {
  position: absolute;
  width: 1px;
  height: 1px;
  margin: -1px;
  padding: 0;
  overflow: hidden;
  clip: rect(0, 0, 0, 0);
  border: 0;
  content: "Next Month";
}
.bootstrap-datetimepicker-widget table thead tr:first-child th {
  cursor: pointer;
}
.bootstrap-datetimepicker-widget table thead tr:first-child th:hover {
  background: #eeeeee;
}
.bootstrap-datetimepicker-widget table td {
  height: 54px;
  line-height: 54px;
  width: 54px;
}
.bootstrap-datetimepicker-widget table td.cw {
  font-size: .8em;
  height: 20px;
  line-height: 20px;
  color: #777777;
}
.bootstrap-datetimepicker-widget table td.day {
  height: 20px;
  line-height: 20px;
  width: 20px;
}
.bootstrap-datetimepicker-widget table td.day:hover,
.bootstrap-datetimepicker-widget table td.hour:hover,
.bootstrap-datetimepicker-widget table td.minute:hover,
.bootstrap-datetimepicker-widget table td.second:hover {
  background: #eeeeee;
  cursor: pointer;
}
.bootstrap-datetimepicker-widget table td.old,
.bootstrap-datetimepicker-widget table td.new {
  color: #777777;
}
.bootstrap-datetimepicker-widget table td.today {
  position: relative;
}
.bootstrap-datetimepicker-widget table td.today:before {
  content: '';
  display: inline-block;
  border: solid transparent;
  border-width: 0 0 7px 7px;
  border-bottom-color: #4c6586;
  border-top-color: rgba(0, 0, 0, 0.2);
  position: absolute;
  bottom: 4px;
  right: 4px;
}
.bootstrap-datetimepicker-widget table td.active,
.bootstrap-datetimepicker-widget table td.active:hover {
  background-color: #4c6586;
  color: #ffffff;
  text-shadow: 0 -1px 0 rgba(0, 0, 0, 0.25);
}
.bootstrap-datetimepicker-widget table td.active.today:before {
  border-bottom-color: white;
}
.bootstrap-datetimepicker-widget table td.disabled,
.bootstrap-datetimepicker-widget table td.disabled:hover {
  background: none;
  color: #777777;
  cursor: not-allowed;
}
.bootstrap-datetimepicker-widget table td span {
  display: inline-block;
  width: 54px;
  height: 54px;
  line-height: 54px;
  margin: 2px 1.5px;
  cursor: pointer;
  border-radius: 0px;
}
.bootstrap-datetimepicker-widget table td span:hover {
  background: #eeeeee;
}
.bootstrap-datetimepicker-widget table td span.active {
  background-color: #4c6586;
  color: #ffffff;
  text-shadow: 0 -1px 0 rgba(0, 0, 0, 0.25);
}
.bootstrap-datetimepicker-widget table td span.old {
  color: #777777;
}
.bootstrap-datetimepicker-widget table td span.disabled,
.bootstrap-datetimepicker-widget table td span.disabled:hover {
  background: none;
  color: #777777;
  cursor: not-allowed;
}
.bootstrap-datetimepicker-widget.usetwentyfour td.hour {
  height: 27px;
  line-height: 27px;
}
.bootstrap-datetimepicker-widget.wider {
  width: 21em;
}
.bootstrap-datetimepicker-widget .datepicker-decades .decade {
  line-height: 1.8em !important;
}
.input-group.date .input-group-addon {
  cursor: pointer;
}
.noMargin {
  margin: 0;
}
div.editLink {
  padding-right: 1em;
}
[dir="rtl"] div.editLink {
  padding-right: 0;
  padding-left: 1em;
}
img[src$="icon_checked.svg"] {
  height: 11px;
  margin: 0 6px 0 5px;
  opacity: 0.5;
  width: 11px;
}
[dir="rtl"] img[src$="icon_checked.svg"] {
  margin: 0 5px 0 6px;
}
.glyphicon-ok {
  font-size: 11px;
  text-align: center;
}
div.ilNewObjectSelector {
  display: inline-block;
  margin-bottom: 8px;
  padding: 0 10px;
  width: 100%;
}
div.ilNewObjectSelector > .btn-group {
  display: block;
  width: 100%;
}
div.ilNewObjectSelector > .btn-group #ilAdvSelListAnchorText_asl {
  float: right;
}
div.ilNewObjectSelector > .btn-group .dropdown-menu.pull-right {
  top: 30px;
}
[dir="rtl"] div.ilNewObjectSelector > .btn-group #ilAdvSelListAnchorText_asl {
  float: left;
}
.pdMailRow .imageSpace {
  margin-left: 40px;
}
.pdMailRow > img {
  margin: 2px 0;
  max-width: 30px;
}
[dir="rtl"] .pdMailRow .imageSpace {
  margin-left: 0;
  margin-right: 40px;
}
[dir="rtl"] .radio label,
[dir="rtl"] .checkbox label {
  padding-left: 0;
  padding-right: 20px;
}
[dir="rtl"] .radio input[type="radio"],
[dir="rtl"] .radio-inline input[type="radio"],
[dir="rtl"] .checkbox input[type="checkbox"],
[dir="rtl"] .checkbox-inline input[type="checkbox"] {
  margin-left: 0;
  margin-right: -20px;
}
.il_InfoScreenSection {
  padding: 10px 10px 0;
}
.il_InfoScreenSection > .ilFloatRight {
  padding-bottom: 4px;
  padding-right: 4px;
}
[dir="rtl"] .il_InfoScreenSection > .ilFloatRight {
  padding-right: 0;
  padding-left: 4px;
}
.yui-panel-container {
  color: #333333;
}
.mceEditor,
.mceLayout {
  width: 100% !important;
}
table.mceLayout {
  table-layout: fixed;
}
.mceIframeContainer iframe {
  max-width: 100%;
}
table.mceToolbar {
  table-layout: fixed;
  display: inline-block;
  float: left;
  height: auto !important;
  max-width: 100%;
}
table.mceToolbar tbody,
table.mceToolbar tr,
table.mceToolbar td {
  display: inline-block;
  white-space: normal !important;
}
.alert > a {
  text-decoration: underline;
}
.alert > a.btn {
  text-decoration: none;
}
#ilAdvSelListAnchorText_asl + ul.dropdown-menu > li > div.row,
#ilAdvSelListAnchorText_asl + .dropdown-backdrop + ul.dropdown-menu > li > div.row,
#mm_adm_tr + span + ul.dropdown-menu > li > div.row,
#mm_adm_tr + ul.dropdown-menu > li > div.row {
  width: 750px;
}
@media only screen and (max-width: 767px) {
  #ilAdvSelListAnchorText_asl + ul.dropdown-menu > li > div.row,
  #ilAdvSelListAnchorText_asl + .dropdown-backdrop + ul.dropdown-menu > li > div.row,
  #mm_adm_tr + span + ul.dropdown-menu > li > div.row,
  #mm_adm_tr + ul.dropdown-menu > li > div.row {
    width: 100% !important;
    margin: 0;
  }
}
/* basic responsiveness (beta)

   The following section targets smartphones.

   iPads come with a device width of 768, the iPhone with 320, most smartphones seem to
   use a width under 640px, so 640 seems to be a good choice here.
   If you make any changes in this query, please add a reason to this comment and if possible an url that
   backs this decision.

   List of common devices width values: http://cssmediaqueries.com/target/
   Google recommending 640px: https://developers.google.com/webmasters/smartphone-sites/details

   */
@media only screen and (max-width: 767px) {
  html {
    -webkit-text-size-adjust: none;
  }
  .ilContainerWidth {
    padding: 0 15px;
  }
  div.il_HeaderInner {
    color: #222;
    margin-bottom: 5px;
    padding: 15px;
  }
  textarea {
    max-width: 100%;
  }
  input,
  select {
    max-width: 100%;
  }
  /* height: auto; messes e.g. survey progress bar */
  img {
    max-width: 100%;
  }
  div.ilc_Mob img {
    height: auto !important;
  }
  img.olTileImage {
    max-width: none;
  }
  div.ilFrame {
    margin: 0;
    width: 100%;
  }
  .ilFrameFixedWidthHeader div.ilHeaderBanner {
    max-width: 100%;
    height: 40px !important;
    padding: 0;
  }
  div.ilTableOuter {
    max-width: 100%;
    overflow: auto;
  }
  .table-responsive .dropdown-menu {
    position: relative;
  }
  a#il_mhead_t_focus {
    font-size: 20px;
  }
  h1.ilHeader {
    padding-top: 5px;
  }
  #headerimage {
    width: 35px;
    height: 35px;
    margin-top: 2px;
    margin-right: 7px;
  }
  /* @import "less/Services/MainMenu/delos_sm.less"; */
  /* @import "less/Services/UIComponent/Tabs/delos_sm.less"; */
  /* @import "less/Services/Form/delos_sm.less"; */
  /* Modules/Forum */
  .ilFrmPostRow div.ilForm,
  .ilFrmPostRow div.ilForm input[type=text],
  .ilFrmPostRow div.ilForm textarea {
    width: 100%;
  }
  .ilFrmPostRow div.ilForm div.ilFormValue {
    width: auto;
  }
  .ilFrmPostRow img.ilUserIcon {
    width: 50px;
    height: 50px;
  }
  .ilFrmPostTitle {
    margin-top: 5px;
    font-size: 100%;
  }
  .ilFrmPostContentContainer {
    width: 100%;
  }
  /* Services/Init */
  div#il_startup_logo img {
    margin: 10px;
    max-width: 100%;
  }
  div.ilStartupFrame {
    width: 100%;
  }
  div#il_startup_content {
    padding: 10px;
  }
  #il_startup_content form table {
    width: auto;
  }
  div.ilStartupSection form.form-horizontal {
    width: auto;
  }
  .ilStartupSection {
    padding-top: 15px;
  }
  /* Services/MainMenu */
  #il_screen_id,
  .ilTopTitle {
    display: none;
  }
  .ilTopTitleVisible {
    display: block;
  }
  .ilMainHeader {
    height: auto;
  }
  .ilMainHeader.ilTopFixed {
    height: 0;
  }
  .ilMainHeader > header > .row > a.navbar-brand {
    height: 0;
    padding: 0;
  }
  .ilMainHeader > header > .row > a.navbar-brand > img {
    position: fixed;
    top: 0;
    left: 0;
    height: 40px;
    width: 40px;
  }
  [dir="rtl"] .ilMainHeader > header > .row > a.navbar-brand > img {
    left: auto;
    right: 0;
  }
  #ilTopBar.ilTopBar {
    z-index: 1030;
  }
  .ilMainMenu.ilTopFixed {
    position: fixed;
    top: 40px;
    border-bottom: 0 none;
  }
  .ilFixedTopSpacer,
  .ilFixedTopSpacerBarOnly {
    margin-top: 40px;
  }
  nav#ilTopNav {
    min-height: 0;
    display: block;
    padding: 0;
  }
  #ilTopBarNav {
    margin-right: 0;
  }
  #ilTopNav {
    margin: 0;
  }
  #ilTopNav.navbar {
    min-height: 0;
    padding-top: 0;
  }
  #ilTopNav.navbar-default {
    background-color: #f9f9f9;
  }
  #ilTopNav .navbar-text {
    color: #607ea5;
  }
  #ilTopNav .navbar-nav {
    float: none;
    margin-left: 0;
  }
  #ilTopNav .navbar-nav > li > a {
    margin: 0 10px 0 0;
    padding: 5px 10px 6px;
    border-top: 0;
    color: #5d5d5d;
  }
  #ilTopNav .navbar-nav > .active > a,
  #ilTopNav .navbar-nav > .open > a,
  #ilTopNav .navbar-nav > .active > a:hover,
  #ilTopNav .navbar-nav > .open > a:hover,
  #ilTopNav .navbar-nav > .active > a:active,
  #ilTopNav .navbar-nav > .open > a:active,
  #ilTopNav .navbar-nav > .active > a:focus,
  #ilTopNav .navbar-nav > .open > a:focus {
    border-top: 0 none;
    background-color: inherit;
    -webkit-box-shadow: none;
    box-shadow: none;
  }
  #ilTopNav .dropdown-menu {
    float: none;
    left: auto;
    right: auto;
  }
  #ilTopNav .navbar-toggle:hover {
    background-color: #aeaeae;
  }
  #ilTopNav .navbar-toggle .icon-bar {
    background-color: white;
  }
  #ilTopNav button.navbar-toggle {
    position: fixed;
    top: 0;
    left: 40px;
    height: 40px;
    border-radius: 0;
    border-width: 0;
    background-color: #767676;
    color: #f5f5f5;
    display: block;
    margin: 0;
  }
  [dir="rtl"] #ilTopNav .navbar-nav {
    margin-right: 0;
  }
  [dir="rtl"] #ilTopNav button.navbar-toggle {
    left: auto;
    right: 40px;
  }
  div.ilTopMemberView {
    display: none;
  }
  /* --- Services/COPage ---*/
  .ilTinyInfo {
    display: none;
  }
  div.ilTinyMenuSection,
  #ilTinyMenuButtons {
    border-right: 0px;
    margin: 3px 3px 3px 0px;
    float: left;
    height: 28px;
    padding: 0 10px 0 0;
  }
  /* Services/UIComponent/Button */
  input.btn,
  button.btn:not(.btn-link) > span:first-child:not(:empty) {
    min-width: 0;
  }
  /* Services/News */
  .ilTimeline:before {
    left: 90%;
  }
  .ilTimeline > li > .ilTimelinePanel {
    width: 80%;
  }
  .ilTimeline > li > .ilTimelineBadge {
    left: 90%;
  }
  .ilTimeline > li:nth-child(even) > .ilTimelinePanel {
    float: left;
  }
  .ilTimeline > li:nth-child(even) > .ilTimelinePanel:before {
    border-left-width: 15px;
    border-right-width: 0;
    right: auto;
    right: -15px;
  }
  .ilTimeline > li:nth-child(even) > .ilTimelinePanel:after {
    border-left-width: 14px;
    border-right-width: 0;
    left: auto;
    right: -14px;
  }
  div.ilGoogleMap {
    max-width: 100%;
  }
  /* at last temporary, since it overlaps content */
  a.ilTreeView,
  .ilLeftNav {
    display: none;
  }
  /* no idea why needed, but this one fixes the drop downs in the small media view (e.g. main menu) */
  .navbar-nav {
    margin: 7.5px 0px;
  }
}
/* print css */
@media print {
  * {
    text-shadow: none !important;
    color: black !important;
    background: transparent !important;
    box-shadow: none !important;
  }
  a,
  a:visited {
    text-decoration: underline;
  }
  a[href]:after {
    content: " (" attr(href) ")";
  }
  abbr[title]:after {
    content: " (" attr(title) ")";
  }
  a[href^="javascript:"]:after,
  a[href^="#"]:after {
    content: "";
  }
  pre,
  blockquote {
    border: 1px solid #999;
    page-break-inside: avoid;
  }
  thead {
    display: table-header-group;
  }
  tr,
  img {
    page-break-inside: avoid;
  }
  img {
    max-width: 100% !important;
  }
  p,
  h2,
  h3 {
    orphans: 3;
    widows: 3;
  }
  h2,
  h3 {
    page-break-after: avoid;
  }
  select {
    background: white !important;
  }
  .navbar {
    display: none;
  }
  .table td,
  .table th {
    background-color: white !important;
  }
  .btn > .caret,
  .dropup > .btn > .caret {
    border-top-color: black !important;
  }
  .label {
    border: 1px solid black;
  }
  .table {
    border-collapse: collapse !important;
  }
  .table-bordered th,
  .table-bordered td {
    border: 1px solid #ddd !important;
  }
  #ilTopBar,
  .osdNotificationContainer,
  .ilMainHeader,
  .ilMainMenu,
  .ilTreeView,
  .btn,
  #ilTab,
  #ilSubTab,
  #minheight,
  #ilFooter {
    display: none;
  }
  #mainspacekeeper {
    padding: 0;
  }
  .ilLeftNavSpace {
    margin-left: 0 !important;
  }
  div.ilTabContentOuter {
    border: none;
  }
  div.ilFileDropTargetOverlay {
    display: none;
  }
  a[href]:after {
    content: "";
  }
}<|MERGE_RESOLUTION|>--- conflicted
+++ resolved
@@ -6265,7 +6265,15 @@
 hr.il-divider-with-label {
   display: none;
 }
-<<<<<<< HEAD
+.dropdown .btn {
+  text-align: left;
+}
+.dropdown hr {
+  margin: 6px 0;
+}
+.dropdown h6 {
+  margin: 3px 0;
+}
 .icon {
   background-repeat: no-repeat;
   background-size: cover;
@@ -6750,16 +6758,6 @@
 }
 .icon.iass {
   background-image: url("images/icon_iass.svg");
-=======
-.dropdown .btn {
-  text-align: left;
-}
-.dropdown hr {
-  margin: 6px 0;
-}
-.dropdown h6 {
-  margin: 3px 0;
->>>>>>> 6c64fa24
 }
 /*		Color scheme
 		Dark BLue: #0f2152;
