--- conflicted
+++ resolved
@@ -9530,17 +9530,8 @@
 .il-notification-item .il-item-additional-content {
   clear: both;
 }
-<<<<<<< HEAD
-.il-tree li.il-tree-node .node-line {
-  padding: 3px 0 3px 0.875rem;
-  cursor: pointer;
-  display: flex;
-  flex-wrap: wrap;
-  align-items: baseline;
-=======
 .il-notification-item .row {
   margin-right: 0px;
->>>>>>> 3c2a3ada
 }
 .il-notification-item .dropdown {
   margin-top: -20px;
@@ -9550,18 +9541,7 @@
   display: flex;
   gap: 10px;
 }
-<<<<<<< HEAD
-.il-tree li.il-tree-node .node-line > .node-value {
-  font-style: italic;
-  font-size: 0.75rem;
-  color: #6f6f6f;
-  padding-left: 4px;
-}
-.il-tree li.il-tree-node .node-line > .node-byline {
-  padding-left: 4px;
-=======
 .il-item-shy .content {
->>>>>>> 3c2a3ada
   width: 100%;
   display: grid;
   grid-template-areas: "title close" "description description" "divider divider" "properties properties";
@@ -14143,121 +14123,10 @@
 .ilForumNotificationSettingsForm {
   white-space: normal;
 }
-<<<<<<< HEAD
-.ilForumDraftHistoryEntry {
-  padding: 5px;
-}
-/* Services/Mail */
-a.mailread,
-a.mailread:visited {
-  font-weight: 400;
-}
-a.mailunread,
-a.mailunread:visited {
-  font-weight: 600;
-}
-.iosMailFilter .checkbox {
-  display: inline-block !important;
-  margin: 0 10px !important;
-}
-.iosMailFilter .checkbox:first-child {
-  margin: 0 15px !important;
-}
-.iosMailFilter .checkbox input[type="checkbox"] {
-  margin-left: -15px !important;
-}
-.ilMailAvatar {
-  min-width: 45px !important;
-  max-width: 45px !important;
-  height: auto;
-}
-/* --- Services/COPage ---*/
-a.ilEditSubmit {
-  background: url("images/ButtonsBack.png") repeat-x bottom white;
-  padding: 2px;
-  margin: 0;
-  border: 1px solid #bababa;
-  border-bottom-color: #737373;
-  border-right-color: #737373;
-  text-decoration: none;
-  font-size: 0.625rem;
-  line-height: 14px;
-  cursor: pointer;
-}
-input.ilEditSubmit {
-  color: #2255a0;
-  padding: 1px;
-  margin: 0;
-  font-size: 0.75rem;
-  line-height: 14px;
-  cursor: pointer;
-  background: url("images/ButtonsBack.png") repeat-x bottom white;
-  border: 1px solid #bababa;
-  border-bottom-color: #737373;
-  border-right-color: #737373;
-}
-input.ilEditSubmit:hover {
-  color: #000000;
-}
-div.ilEditHelpline {
-  margin: 3px 0;
-  padding: 0;
-  font-size: 0.625rem;
-  background-color: white;
-  color: black;
-}
-select.ilEditSelect {
-  background: none white;
-  border: 1px solid #bbb;
-  padding: 1px;
-  text-decoration: none;
-  font-size: 0.75rem;
-}
-[data-copg-ed-type='add-area'] {
-  height: 30px;
-}
-[data-protected='1'] [data-copg-ed-type='add-area'] {
-  display: none;
-}
-button.copg-add.dropdown-toggle.btn,
-button.copg-add.dropdown-toggle.btn:focus,
-button.copg-add.dropdown-toggle.btn:hover {
-  padding: 1px 5px;
-  text-align: center;
-  font-size: 0.75rem;
-  background-color: transparent;
-  cursor: pointer;
-  width: 100%;
-  height: 30px;
-  border: 0;
-}
-button.copg-add.dropdown-toggle.btn .glyphicon-plus-sign,
-button.copg-add.dropdown-toggle.btn:focus .glyphicon-plus-sign,
-button.copg-add.dropdown-toggle.btn:hover .glyphicon-plus-sign,
-#copg-editor-help .glyphicon-plus-sign,
-button.copg-add.dropdown-toggle.btn .il-copg-add-text,
-button.copg-add.dropdown-toggle.btn:focus .il-copg-add-text,
-button.copg-add.dropdown-toggle.btn:hover .il-copg-add-text,
-#copg-editor-help .il-copg-add-text {
-  color: #4c6586;
-  font-size: 1rem;
-}
-button.copg-add.dropdown-toggle.btn:hover {
-  background-color: #e2e8ef;
-  color: #6f6f6f;
-}
-[data-copg-ed-type='add-area'] ul.dropdown-menu {
-  left: 45%;
-}
-button.copg-add:hover {
-  color: #88be51;
-  background-color: #f3f8ed;
-=======
 
 /* Modules/LearningModule */
 .ilLMMenu {
   clear: both;
->>>>>>> 3c2a3ada
 }
 
 body.ilLMNoMenu .ilFixedTopSpacer {
@@ -15983,11 +15852,6 @@
   overflow: auto;
   width: 100%;
 }
-<<<<<<< HEAD
-.il-notes-section .panel .dropdown-menu {
-  right: 0;
-  left: inherit;
-=======
 
 #block_pdbookm_0 .il_Block #tree_div img {
   height: 20px;
@@ -15999,7 +15863,6 @@
   color: #161616;
   background-color: #f9f9f9;
   padding: 3px;
->>>>>>> 3c2a3ada
 }
 
 td.uneven {
@@ -19037,17 +18900,8 @@
   font-size: 1rem;
   border-bottom: 0;
 }
-<<<<<<< HEAD
-#onscreenchat-container .chat-window-wrapper .panel .panel-heading a.glyph {
-  vertical-align: middle;
-}
-#onscreenchat-container .chat-window-wrapper .panel .panel-heading .minimize {
-  margin-left: 5px;
-  vertical-align: middle;
-=======
 #ilMMSearchMenu p {
   white-space: nowrap;
->>>>>>> 3c2a3ada
 }
 
 #main_menu_search {
