@font-face {
  font-family: 'Open Sans';
  src: url('fonts/OpenSansWeb/OpenSans-Regular.woff2') format('woff2'), url('fonts/OpenSansWeb/OpenSans-Regular.woff') format('woff'), url('fonts/OpenSansWeb/OpenSans-Regular.ttf') format('truetype');
  font-weight: 400;
  font-style: normal;
}
@font-face {
  font-family: 'Open Sans';
  src: url('fonts/OpenSansWeb/OpenSans-Bold.woff2') format('woff2'), url('fonts/OpenSansWeb/OpenSans-Bold.woff') format('woff'), url('fonts/OpenSansWeb/OpenSans-Bold.ttf') format('truetype');
  font-weight: 700;
  font-style: normal;
}
@font-face {
  font-family: 'Open Sans';
  src: url('fonts/OpenSansWeb/OpenSans-Italic.woff2') format('woff2'), url('fonts/OpenSansWeb/OpenSans-Italic.woff') format('woff'), url('fonts/OpenSansWeb/OpenSans-Italic.ttf') format('truetype');
  font-weight: 400;
  font-style: italic;
}
@font-face {
  font-family: 'Open Sans';
  src: url('fonts/OpenSansWeb/OpenSans-BoldItalic.woff2') format('woff2'), url('fonts/OpenSansWeb/OpenSans-BoldItalic.woff') format('woff'), url('fonts/OpenSansWeb/OpenSans-BoldItalic.ttf') format('truetype');
  font-weight: 700;
  font-style: italic;
}
@font-face {
  font-family: 'Open Sans';
  src: url('fonts/OpenSansWeb/OpenSans-Light.woff2') format('woff2'), url('fonts/OpenSansWeb/OpenSans-Light.woff') format('woff'), url('fonts/OpenSansWeb/OpenSans-Light.ttf') format('truetype');
  font-weight: 300;
  font-style: normal;
}
@font-face {
  font-family: 'Open Sans';
  src: url('fonts/OpenSansWeb/OpenSans-LightItalic.woff2') format('woff2'), url('fonts/OpenSansWeb/OpenSans-LightItalic.woff') format('woff'), url('fonts/OpenSansWeb/OpenSans-LightItalic.ttf') format('truetype');
  font-weight: 300;
  font-style: italic;
}
@font-face {
  font-family: 'Open Sans';
  src: url('fonts/OpenSansWeb/OpenSans-Semibold.woff2') format('woff2'), url('fonts/OpenSansWeb/OpenSans-Semibold.woff') format('woff'), url('fonts/OpenSansWeb/OpenSans-Semibold.ttf') format('truetype');
  font-weight: 600;
  font-style: normal;
}
@font-face {
  font-family: 'Open Sans';
  src: url('fonts/OpenSansWeb/OpenSans-SemiboldItalic.woff2') format('woff2'), url('fonts/OpenSansWeb/OpenSans-SemiboldItalic.woff') format('woff'), url('fonts/OpenSansWeb/OpenSans-SemiboldItalic.ttf') format('truetype');
  font-weight: 600;
  font-style: italic;
}
@font-face {
  font-family: 'Open Sans';
  src: url('fonts/OpenSansWeb/OpenSans-ExtraBold.woff2') format('woff2'), url('fonts/OpenSansWeb/OpenSans-ExtraBold.woff') format('woff'), url('fonts/OpenSansWeb/OpenSans-ExtraBold.ttf') format('truetype');
  font-weight: 800;
  font-style: normal;
}
@font-face {
  font-family: 'Open Sans';
  src: url('fonts/OpenSansWeb/OpenSans-ExtraBoldItalic.woff2') format('woff2'), url('fonts/OpenSansWeb/OpenSans-ExtraBoldItalic.woff') format('woff'), url('fonts/OpenSansWeb/OpenSans-ExtraBoldItalic.ttf') format('truetype');
  font-weight: 800;
  font-style: italic;
}
/* rtl-review is this font safe for RTL languages? */
/* rtl-review */
[dir="ltr"] * {
  direction: ltr;
  unicode-bidi: embed;
}
[dir="rtl"] * {
  text-align: right;
  direction: rtl;
  unicode-bidi: embed;
}
bdo[dir="ltr"] {
  direction: ltr;
  unicode-bidi: bidi-override;
}
bdo[dir="rtl"] {
  direction: rtl;
  unicode-bidi: bidi-override;
}
/*
/* rtl-review */
/* with specifics imports
add [dir="rtl"] SELECTOR ([dir="ltr"] is default)
to elements with different left/right margin, padding, border, position, float, clear, text-align and, when needed, Background-position.
In theory, you should also invert shadow... but i think we could postpone this to another release...
All parts that aren't checked yet are actually marked with "rtl-review"
*/
/*! normalize.css v3.0.1 | MIT License | git.io/normalize */
html {
  font-family: sans-serif;
  -ms-text-size-adjust: 100%;
  -webkit-text-size-adjust: 100%;
}
body {
  margin: 0;
}
article,
aside,
details,
figcaption,
figure,
footer,
header,
hgroup,
main,
nav,
section,
summary {
  display: block;
}
audio,
canvas,
progress,
video {
  display: inline-block;
  vertical-align: baseline;
}
audio:not([controls]) {
  display: none;
  height: 0;
}
[hidden],
template {
  display: none;
}
a {
  background: transparent;
}
a:active,
a:hover {
  outline: 0;
}
abbr[title] {
  border-bottom: 1px dotted;
}
b,
strong {
  font-weight: bold;
}
dfn {
  font-style: italic;
}
h1 {
  font-size: 2em;
  margin: 0.67em 0;
}
mark {
  background: #ff0;
  color: #000;
}
small {
  font-size: 80%;
}
sub,
sup {
  font-size: 75%;
  line-height: 0;
  position: relative;
  vertical-align: baseline;
}
sup {
  top: -0.5em;
}
sub {
  bottom: -0.25em;
}
img {
  border: 0;
}
svg:not(:root) {
  overflow: hidden;
}
figure {
  margin: 1em 40px;
}
hr {
  -moz-box-sizing: content-box;
  box-sizing: content-box;
  height: 0;
}
pre {
  overflow: auto;
}
code,
kbd,
pre,
samp {
  font-family: monospace, monospace;
  font-size: 1em;
}
button,
input,
optgroup,
select,
textarea {
  color: inherit;
  font: inherit;
  margin: 0;
}
button {
  overflow: visible;
}
button,
select {
  text-transform: none;
}
button,
html input[type="button"],
input[type="reset"],
input[type="submit"] {
  -webkit-appearance: button;
  cursor: pointer;
}
button[disabled],
html input[disabled] {
  cursor: default;
}
button::-moz-focus-inner,
input::-moz-focus-inner {
  border: 0;
  padding: 0;
}
input {
  line-height: normal;
}
input[type="checkbox"],
input[type="radio"] {
  box-sizing: border-box;
  padding: 0;
}
input[type="number"]::-webkit-inner-spin-button,
input[type="number"]::-webkit-outer-spin-button {
  height: auto;
}
input[type="search"] {
  -webkit-appearance: textfield;
  -moz-box-sizing: content-box;
  -webkit-box-sizing: content-box;
  box-sizing: content-box;
}
input[type="search"]::-webkit-search-cancel-button,
input[type="search"]::-webkit-search-decoration {
  -webkit-appearance: none;
}
fieldset {
  border: 1px solid #c0c0c0;
  margin: 0 2px;
  padding: 0.35em 0.625em 0.75em;
}
legend {
  border: 0;
  padding: 0;
}
textarea {
  overflow: auto;
}
optgroup {
  font-weight: bold;
}
table {
  border-collapse: collapse;
  border-spacing: 0;
}
td,
th {
  padding: 0;
}
@font-face {
  font-family: 'Glyphicons Halflings';
  src: url('../../Services/UICore/lib/bootstrap-3.2.0/fonts/glyphicons-halflings-regular.eot');
  src: url('../../Services/UICore/lib/bootstrap-3.2.0/fonts/glyphicons-halflings-regular.eot?#iefix') format('embedded-opentype'), url('../../Services/UICore/lib/bootstrap-3.2.0/fonts/glyphicons-halflings-regular.woff') format('woff'), url('../../Services/UICore/lib/bootstrap-3.2.0/fonts/glyphicons-halflings-regular.ttf') format('truetype'), url('../../Services/UICore/lib/bootstrap-3.2.0/fonts/glyphicons-halflings-regular.svg#glyphicons_halflingsregular') format('svg');
}
.glyphicon {
  position: relative;
  top: 1px;
  display: inline-block;
  font-family: 'Glyphicons Halflings';
  font-style: normal;
  font-weight: normal;
  line-height: 1;
  -webkit-font-smoothing: antialiased;
  -moz-osx-font-smoothing: grayscale;
}
.glyphicon-asterisk:before {
  content: "\2a";
}
.glyphicon-plus:before {
  content: "\2b";
}
.glyphicon-euro:before {
  content: "\20ac";
}
.glyphicon-minus:before {
  content: "\2212";
}
.glyphicon-cloud:before {
  content: "\2601";
}
.glyphicon-envelope:before {
  content: "\2709";
}
.glyphicon-pencil:before {
  content: "\270f";
}
.glyphicon-glass:before {
  content: "\e001";
}
.glyphicon-music:before {
  content: "\e002";
}
.glyphicon-search:before {
  content: "\e003";
}
.glyphicon-heart:before {
  content: "\e005";
}
.glyphicon-star:before {
  content: "\e006";
}
.glyphicon-star-empty:before {
  content: "\e007";
}
.glyphicon-user:before {
  content: "\e008";
}
.glyphicon-film:before {
  content: "\e009";
}
.glyphicon-th-large:before {
  content: "\e010";
}
.glyphicon-th:before {
  content: "\e011";
}
.glyphicon-th-list:before {
  content: "\e012";
}
.glyphicon-ok:before {
  content: "\e013";
}
.glyphicon-remove:before {
  content: "\e014";
}
.glyphicon-zoom-in:before {
  content: "\e015";
}
.glyphicon-zoom-out:before {
  content: "\e016";
}
.glyphicon-off:before {
  content: "\e017";
}
.glyphicon-signal:before {
  content: "\e018";
}
.glyphicon-cog:before {
  content: "\e019";
}
.glyphicon-trash:before {
  content: "\e020";
}
.glyphicon-home:before {
  content: "\e021";
}
.glyphicon-file:before {
  content: "\e022";
}
.glyphicon-time:before {
  content: "\e023";
}
.glyphicon-road:before {
  content: "\e024";
}
.glyphicon-download-alt:before {
  content: "\e025";
}
.glyphicon-download:before {
  content: "\e026";
}
.glyphicon-upload:before {
  content: "\e027";
}
.glyphicon-inbox:before {
  content: "\e028";
}
.glyphicon-play-circle:before {
  content: "\e029";
}
.glyphicon-repeat:before {
  content: "\e030";
}
.glyphicon-refresh:before {
  content: "\e031";
}
.glyphicon-list-alt:before {
  content: "\e032";
}
.glyphicon-lock:before {
  content: "\e033";
}
.glyphicon-flag:before {
  content: "\e034";
}
.glyphicon-headphones:before {
  content: "\e035";
}
.glyphicon-volume-off:before {
  content: "\e036";
}
.glyphicon-volume-down:before {
  content: "\e037";
}
.glyphicon-volume-up:before {
  content: "\e038";
}
.glyphicon-qrcode:before {
  content: "\e039";
}
.glyphicon-barcode:before {
  content: "\e040";
}
.glyphicon-tag:before {
  content: "\e041";
}
.glyphicon-tags:before {
  content: "\e042";
}
.glyphicon-book:before {
  content: "\e043";
}
.glyphicon-bookmark:before {
  content: "\e044";
}
.glyphicon-print:before {
  content: "\e045";
}
.glyphicon-camera:before {
  content: "\e046";
}
.glyphicon-font:before {
  content: "\e047";
}
.glyphicon-bold:before {
  content: "\e048";
}
.glyphicon-italic:before {
  content: "\e049";
}
.glyphicon-text-height:before {
  content: "\e050";
}
.glyphicon-text-width:before {
  content: "\e051";
}
.glyphicon-align-left:before {
  content: "\e052";
}
.glyphicon-align-center:before {
  content: "\e053";
}
.glyphicon-align-right:before {
  content: "\e054";
}
.glyphicon-align-justify:before {
  content: "\e055";
}
.glyphicon-list:before {
  content: "\e056";
}
.glyphicon-indent-left:before {
  content: "\e057";
}
.glyphicon-indent-right:before {
  content: "\e058";
}
.glyphicon-facetime-video:before {
  content: "\e059";
}
.glyphicon-picture:before {
  content: "\e060";
}
.glyphicon-map-marker:before {
  content: "\e062";
}
.glyphicon-adjust:before {
  content: "\e063";
}
.glyphicon-tint:before {
  content: "\e064";
}
.glyphicon-edit:before {
  content: "\e065";
}
.glyphicon-share:before {
  content: "\e066";
}
.glyphicon-check:before {
  content: "\e067";
}
.glyphicon-move:before {
  content: "\e068";
}
.glyphicon-step-backward:before {
  content: "\e069";
}
.glyphicon-fast-backward:before {
  content: "\e070";
}
.glyphicon-backward:before {
  content: "\e071";
}
.glyphicon-play:before {
  content: "\e072";
}
.glyphicon-pause:before {
  content: "\e073";
}
.glyphicon-stop:before {
  content: "\e074";
}
.glyphicon-forward:before {
  content: "\e075";
}
.glyphicon-fast-forward:before {
  content: "\e076";
}
.glyphicon-step-forward:before {
  content: "\e077";
}
.glyphicon-eject:before {
  content: "\e078";
}
.glyphicon-chevron-left:before {
  content: "\e079";
}
.glyphicon-chevron-right:before {
  content: "\e080";
}
.glyphicon-plus-sign:before {
  content: "\e081";
}
.glyphicon-minus-sign:before {
  content: "\e082";
}
.glyphicon-remove-sign:before {
  content: "\e083";
}
.glyphicon-ok-sign:before {
  content: "\e084";
}
.glyphicon-question-sign:before {
  content: "\e085";
}
.glyphicon-info-sign:before {
  content: "\e086";
}
.glyphicon-screenshot:before {
  content: "\e087";
}
.glyphicon-remove-circle:before {
  content: "\e088";
}
.glyphicon-ok-circle:before {
  content: "\e089";
}
.glyphicon-ban-circle:before {
  content: "\e090";
}
.glyphicon-arrow-left:before {
  content: "\e091";
}
.glyphicon-arrow-right:before {
  content: "\e092";
}
.glyphicon-arrow-up:before {
  content: "\e093";
}
.glyphicon-arrow-down:before {
  content: "\e094";
}
.glyphicon-share-alt:before {
  content: "\e095";
}
.glyphicon-resize-full:before {
  content: "\e096";
}
.glyphicon-resize-small:before {
  content: "\e097";
}
.glyphicon-exclamation-sign:before {
  content: "\e101";
}
.glyphicon-gift:before {
  content: "\e102";
}
.glyphicon-leaf:before {
  content: "\e103";
}
.glyphicon-fire:before {
  content: "\e104";
}
.glyphicon-eye-open:before {
  content: "\e105";
}
.glyphicon-eye-close:before {
  content: "\e106";
}
.glyphicon-warning-sign:before {
  content: "\e107";
}
.glyphicon-plane:before {
  content: "\e108";
}
.glyphicon-calendar:before {
  content: "\e109";
}
.glyphicon-random:before {
  content: "\e110";
}
.glyphicon-comment:before {
  content: "\e111";
}
.glyphicon-magnet:before {
  content: "\e112";
}
.glyphicon-chevron-up:before {
  content: "\e113";
}
.glyphicon-chevron-down:before {
  content: "\e114";
}
.glyphicon-retweet:before {
  content: "\e115";
}
.glyphicon-shopping-cart:before {
  content: "\e116";
}
.glyphicon-folder-close:before {
  content: "\e117";
}
.glyphicon-folder-open:before {
  content: "\e118";
}
.glyphicon-resize-vertical:before {
  content: "\e119";
}
.glyphicon-resize-horizontal:before {
  content: "\e120";
}
.glyphicon-hdd:before {
  content: "\e121";
}
.glyphicon-bullhorn:before {
  content: "\e122";
}
.glyphicon-bell:before {
  content: "\e123";
}
.glyphicon-certificate:before {
  content: "\e124";
}
.glyphicon-thumbs-up:before {
  content: "\e125";
}
.glyphicon-thumbs-down:before {
  content: "\e126";
}
.glyphicon-hand-right:before {
  content: "\e127";
}
.glyphicon-hand-left:before {
  content: "\e128";
}
.glyphicon-hand-up:before {
  content: "\e129";
}
.glyphicon-hand-down:before {
  content: "\e130";
}
.glyphicon-circle-arrow-right:before {
  content: "\e131";
}
.glyphicon-circle-arrow-left:before {
  content: "\e132";
}
.glyphicon-circle-arrow-up:before {
  content: "\e133";
}
.glyphicon-circle-arrow-down:before {
  content: "\e134";
}
.glyphicon-globe:before {
  content: "\e135";
}
.glyphicon-wrench:before {
  content: "\e136";
}
.glyphicon-tasks:before {
  content: "\e137";
}
.glyphicon-filter:before {
  content: "\e138";
}
.glyphicon-briefcase:before {
  content: "\e139";
}
.glyphicon-fullscreen:before {
  content: "\e140";
}
.glyphicon-dashboard:before {
  content: "\e141";
}
.glyphicon-paperclip:before {
  content: "\e142";
}
.glyphicon-heart-empty:before {
  content: "\e143";
}
.glyphicon-link:before {
  content: "\e144";
}
.glyphicon-phone:before {
  content: "\e145";
}
.glyphicon-pushpin:before {
  content: "\e146";
}
.glyphicon-usd:before {
  content: "\e148";
}
.glyphicon-gbp:before {
  content: "\e149";
}
.glyphicon-sort:before {
  content: "\e150";
}
.glyphicon-sort-by-alphabet:before {
  content: "\e151";
}
.glyphicon-sort-by-alphabet-alt:before {
  content: "\e152";
}
.glyphicon-sort-by-order:before {
  content: "\e153";
}
.glyphicon-sort-by-order-alt:before {
  content: "\e154";
}
.glyphicon-sort-by-attributes:before {
  content: "\e155";
}
.glyphicon-sort-by-attributes-alt:before {
  content: "\e156";
}
.glyphicon-unchecked:before {
  content: "\e157";
}
.glyphicon-expand:before {
  content: "\e158";
}
.glyphicon-collapse-down:before {
  content: "\e159";
}
.glyphicon-collapse-up:before {
  content: "\e160";
}
.glyphicon-log-in:before {
  content: "\e161";
}
.glyphicon-flash:before {
  content: "\e162";
}
.glyphicon-log-out:before {
  content: "\e163";
}
.glyphicon-new-window:before {
  content: "\e164";
}
.glyphicon-record:before {
  content: "\e165";
}
.glyphicon-save:before {
  content: "\e166";
}
.glyphicon-open:before {
  content: "\e167";
}
.glyphicon-saved:before {
  content: "\e168";
}
.glyphicon-import:before {
  content: "\e169";
}
.glyphicon-export:before {
  content: "\e170";
}
.glyphicon-send:before {
  content: "\e171";
}
.glyphicon-floppy-disk:before {
  content: "\e172";
}
.glyphicon-floppy-saved:before {
  content: "\e173";
}
.glyphicon-floppy-remove:before {
  content: "\e174";
}
.glyphicon-floppy-save:before {
  content: "\e175";
}
.glyphicon-floppy-open:before {
  content: "\e176";
}
.glyphicon-credit-card:before {
  content: "\e177";
}
.glyphicon-transfer:before {
  content: "\e178";
}
.glyphicon-cutlery:before {
  content: "\e179";
}
.glyphicon-header:before {
  content: "\e180";
}
.glyphicon-compressed:before {
  content: "\e181";
}
.glyphicon-earphone:before {
  content: "\e182";
}
.glyphicon-phone-alt:before {
  content: "\e183";
}
.glyphicon-tower:before {
  content: "\e184";
}
.glyphicon-stats:before {
  content: "\e185";
}
.glyphicon-sd-video:before {
  content: "\e186";
}
.glyphicon-hd-video:before {
  content: "\e187";
}
.glyphicon-subtitles:before {
  content: "\e188";
}
.glyphicon-sound-stereo:before {
  content: "\e189";
}
.glyphicon-sound-dolby:before {
  content: "\e190";
}
.glyphicon-sound-5-1:before {
  content: "\e191";
}
.glyphicon-sound-6-1:before {
  content: "\e192";
}
.glyphicon-sound-7-1:before {
  content: "\e193";
}
.glyphicon-copyright-mark:before {
  content: "\e194";
}
.glyphicon-registration-mark:before {
  content: "\e195";
}
.glyphicon-cloud-download:before {
  content: "\e197";
}
.glyphicon-cloud-upload:before {
  content: "\e198";
}
.glyphicon-tree-conifer:before {
  content: "\e199";
}
.glyphicon-tree-deciduous:before {
  content: "\e200";
}
* {
  -webkit-box-sizing: border-box;
  -moz-box-sizing: border-box;
  box-sizing: border-box;
}
*:before,
*:after {
  -webkit-box-sizing: border-box;
  -moz-box-sizing: border-box;
  box-sizing: border-box;
}
html {
  font-size: 10px;
  -webkit-tap-highlight-color: rgba(0, 0, 0, 0);
}
body {
  font-family: 'Open Sans', Verdana, Arial, Helvetica, sans-serif;
  font-size: 14px;
  line-height: 1.42857143;
  color: #333333;
  background-color: #f0f0f0;
}
input,
button,
select,
textarea {
  font-family: inherit;
  font-size: inherit;
  line-height: inherit;
}
a {
  color: #557196;
  text-decoration: none;
}
a:hover,
a:focus {
  color: #3a4c65;
  text-decoration: underline;
}
a:focus {
  outline: thin dotted;
  outline: 5px auto -webkit-focus-ring-color;
  outline-offset: -2px;
}
figure {
  margin: 0;
}
img {
  vertical-align: middle;
}
.img-responsive,
.thumbnail > img,
.thumbnail a > img,
.carousel-inner > .item > img,
.carousel-inner > .item > a > img {
  display: block;
  width: 100% \9;
  max-width: 100%;
  height: auto;
}
.img-rounded {
  border-radius: 0px;
}
.img-thumbnail {
  padding: 4px;
  line-height: 1.42857143;
  background-color: #f0f0f0;
  border: 1px solid #dddddd;
  border-radius: 0px;
  -webkit-transition: all 0.2s ease-in-out;
  -o-transition: all 0.2s ease-in-out;
  transition: all 0.2s ease-in-out;
  display: inline-block;
  width: 100% \9;
  max-width: 100%;
  height: auto;
}
.img-circle {
  border-radius: 50%;
}
hr {
  margin-top: 20px;
  margin-bottom: 20px;
  border: 0;
  border-top: 1px solid #eeeeee;
}
.sr-only {
  position: absolute;
  width: 1px;
  height: 1px;
  margin: -1px;
  padding: 0;
  overflow: hidden;
  clip: rect(0, 0, 0, 0);
  border: 0;
}
.sr-only-focusable:active,
.sr-only-focusable:focus {
  position: static;
  width: auto;
  height: auto;
  margin: 0;
  overflow: visible;
  clip: auto;
}
h1,
h2,
h3,
h4,
h5,
h6,
.h1,
.h2,
.h3,
.h4,
.h5,
.h6 {
  font-family: inherit;
  font-weight: 500;
  line-height: 1.1;
  color: inherit;
}
h1 small,
h2 small,
h3 small,
h4 small,
h5 small,
h6 small,
.h1 small,
.h2 small,
.h3 small,
.h4 small,
.h5 small,
.h6 small,
h1 .small,
h2 .small,
h3 .small,
h4 .small,
h5 .small,
h6 .small,
.h1 .small,
.h2 .small,
.h3 .small,
.h4 .small,
.h5 .small,
.h6 .small {
  font-weight: normal;
  line-height: 1;
  color: #777777;
}
h1,
.h1,
h2,
.h2,
h3,
.h3 {
  margin-top: 20px;
  margin-bottom: 10px;
}
h1 small,
.h1 small,
h2 small,
.h2 small,
h3 small,
.h3 small,
h1 .small,
.h1 .small,
h2 .small,
.h2 .small,
h3 .small,
.h3 .small {
  font-size: 65%;
}
h4,
.h4,
h5,
.h5,
h6,
.h6 {
  margin-top: 10px;
  margin-bottom: 10px;
}
h4 small,
.h4 small,
h5 small,
.h5 small,
h6 small,
.h6 small,
h4 .small,
.h4 .small,
h5 .small,
.h5 .small,
h6 .small,
.h6 .small {
  font-size: 75%;
}
h1,
.h1 {
  font-size: 22px;
}
h2,
.h2 {
  font-size: 19px;
}
h3,
.h3 {
  font-size: 19px;
}
h4,
.h4 {
  font-size: 17px;
}
h5,
.h5 {
  font-size: 16px;
}
h6,
.h6 {
  font-size: 14px;
}
p {
  margin: 0 0 10px;
}
.lead {
  margin-bottom: 20px;
  font-size: 16px;
  font-weight: 300;
  line-height: 1.4;
}
@media (min-width: 768px) {
  .lead {
    font-size: 21px;
  }
}
small,
.small {
  font-size: 85%;
}
cite {
  font-style: normal;
}
mark,
.mark {
  background-color: #fcf8e3;
  padding: .2em;
}
.text-left {
  text-align: left;
}
.text-right {
  text-align: right;
}
.text-center {
  text-align: center;
}
.text-justify {
  text-align: justify;
}
.text-nowrap {
  white-space: nowrap;
}
.text-lowercase {
  text-transform: lowercase;
}
.text-uppercase {
  text-transform: uppercase;
}
.text-capitalize {
  text-transform: capitalize;
}
.text-muted {
  color: #777777;
}
.text-primary {
  color: #4c6586;
}
a.text-primary:hover {
  color: #3a4c65;
}
.text-success {
  color: #3c763d;
}
a.text-success:hover {
  color: #2b542c;
}
.text-info {
  color: #31708f;
}
a.text-info:hover {
  color: #245269;
}
.text-warning {
  color: #8a6d3b;
}
a.text-warning:hover {
  color: #66512c;
}
.text-danger {
  color: #a94442;
}
a.text-danger:hover {
  color: #843534;
}
.bg-primary {
  color: #fff;
  background-color: #4c6586;
}
a.bg-primary:hover {
  background-color: #3a4c65;
}
.bg-success {
  background-color: #dff0d8;
}
a.bg-success:hover {
  background-color: #c1e2b3;
}
.bg-info {
  background-color: #d9edf7;
}
a.bg-info:hover {
  background-color: #afd9ee;
}
.bg-warning {
  background-color: #fcf8e3;
}
a.bg-warning:hover {
  background-color: #f7ecb5;
}
.bg-danger {
  background-color: #f2dede;
}
a.bg-danger:hover {
  background-color: #e4b9b9;
}
.page-header {
  padding-bottom: 9px;
  margin: 40px 0 20px;
  border-bottom: 1px solid #eeeeee;
}
ul,
ol {
  margin-top: 0;
  margin-bottom: 10px;
}
ul ul,
ol ul,
ul ol,
ol ol {
  margin-bottom: 0;
}
.list-unstyled {
  padding-left: 0;
  list-style: none;
}
.list-inline {
  padding-left: 0;
  list-style: none;
  margin-left: -5px;
}
.list-inline > li {
  display: inline-block;
  padding-left: 5px;
  padding-right: 5px;
}
dl {
  margin-top: 0;
  margin-bottom: 20px;
}
dt,
dd {
  line-height: 1.42857143;
}
dt {
  font-weight: bold;
}
dd {
  margin-left: 0;
}
@media (min-width: 768px) {
  .dl-horizontal dt {
    float: left;
    width: 160px;
    clear: left;
    text-align: right;
    overflow: hidden;
    text-overflow: ellipsis;
    white-space: nowrap;
  }
  .dl-horizontal dd {
    margin-left: 180px;
  }
}
abbr[title],
abbr[data-original-title] {
  cursor: help;
  border-bottom: 1px dotted #777777;
}
.initialism {
  font-size: 90%;
  text-transform: uppercase;
}
blockquote {
  padding: 10px 20px;
  margin: 0 0 20px;
  font-size: 17.5px;
  border-left: 5px solid #eeeeee;
}
blockquote p:last-child,
blockquote ul:last-child,
blockquote ol:last-child {
  margin-bottom: 0;
}
blockquote footer,
blockquote small,
blockquote .small {
  display: block;
  font-size: 80%;
  line-height: 1.42857143;
  color: #777777;
}
blockquote footer:before,
blockquote small:before,
blockquote .small:before {
  content: '\2014 \00A0';
}
.blockquote-reverse,
blockquote.pull-right {
  padding-right: 15px;
  padding-left: 0;
  border-right: 5px solid #eeeeee;
  border-left: 0;
  text-align: right;
}
.blockquote-reverse footer:before,
blockquote.pull-right footer:before,
.blockquote-reverse small:before,
blockquote.pull-right small:before,
.blockquote-reverse .small:before,
blockquote.pull-right .small:before {
  content: '';
}
.blockquote-reverse footer:after,
blockquote.pull-right footer:after,
.blockquote-reverse small:after,
blockquote.pull-right small:after,
.blockquote-reverse .small:after,
blockquote.pull-right .small:after {
  content: '\00A0 \2014';
}
blockquote:before,
blockquote:after {
  content: "";
}
address {
  margin-bottom: 20px;
  font-style: normal;
  line-height: 1.42857143;
}
code,
kbd,
pre,
samp {
  font-family: Menlo, Monaco, Consolas, "Courier New", monospace;
}
code {
  padding: 2px 4px;
  font-size: 90%;
  color: #c7254e;
  background-color: #f9f2f4;
  border-radius: 0px;
}
kbd {
  padding: 2px 4px;
  font-size: 90%;
  color: #ffffff;
  background-color: #333333;
  border-radius: 0px;
  box-shadow: inset 0 -1px 0 rgba(0, 0, 0, 0.25);
}
kbd kbd {
  padding: 0;
  font-size: 100%;
  box-shadow: none;
}
pre {
  display: block;
  padding: 9.5px;
  margin: 0 0 10px;
  font-size: 13px;
  line-height: 1.42857143;
  word-break: break-all;
  word-wrap: break-word;
  color: #333333;
  background-color: #f5f5f5;
  border: 1px solid #cccccc;
  border-radius: 0px;
}
pre code {
  padding: 0;
  font-size: inherit;
  color: inherit;
  white-space: pre-wrap;
  background-color: transparent;
  border-radius: 0;
}
.pre-scrollable {
  max-height: 340px;
  overflow-y: scroll;
}
.container {
  margin-right: auto;
  margin-left: auto;
  padding-left: 15px;
  padding-right: 15px;
}
@media (min-width: 768px) {
  .container {
    width: 750px;
  }
}
@media (min-width: 992px) {
  .container {
    width: 970px;
  }
}
@media (min-width: 1200px) {
  .container {
    width: 1170px;
  }
}
.container-fluid {
  margin-right: auto;
  margin-left: auto;
  padding-left: 15px;
  padding-right: 15px;
}
.row {
  margin-left: -15px;
  margin-right: -15px;
}
.col-xs-1, .col-sm-1, .col-md-1, .col-lg-1, .col-xs-2, .col-sm-2, .col-md-2, .col-lg-2, .col-xs-3, .col-sm-3, .col-md-3, .col-lg-3, .col-xs-4, .col-sm-4, .col-md-4, .col-lg-4, .col-xs-5, .col-sm-5, .col-md-5, .col-lg-5, .col-xs-6, .col-sm-6, .col-md-6, .col-lg-6, .col-xs-7, .col-sm-7, .col-md-7, .col-lg-7, .col-xs-8, .col-sm-8, .col-md-8, .col-lg-8, .col-xs-9, .col-sm-9, .col-md-9, .col-lg-9, .col-xs-10, .col-sm-10, .col-md-10, .col-lg-10, .col-xs-11, .col-sm-11, .col-md-11, .col-lg-11, .col-xs-12, .col-sm-12, .col-md-12, .col-lg-12 {
  position: relative;
  min-height: 1px;
  padding-left: 15px;
  padding-right: 15px;
}
.col-xs-1, .col-xs-2, .col-xs-3, .col-xs-4, .col-xs-5, .col-xs-6, .col-xs-7, .col-xs-8, .col-xs-9, .col-xs-10, .col-xs-11, .col-xs-12 {
  float: left;
}
.col-xs-12 {
  width: 100%;
}
.col-xs-11 {
  width: 91.66666667%;
}
.col-xs-10 {
  width: 83.33333333%;
}
.col-xs-9 {
  width: 75%;
}
.col-xs-8 {
  width: 66.66666667%;
}
.col-xs-7 {
  width: 58.33333333%;
}
.col-xs-6 {
  width: 50%;
}
.col-xs-5 {
  width: 41.66666667%;
}
.col-xs-4 {
  width: 33.33333333%;
}
.col-xs-3 {
  width: 25%;
}
.col-xs-2 {
  width: 16.66666667%;
}
.col-xs-1 {
  width: 8.33333333%;
}
.col-xs-pull-12 {
  right: 100%;
}
.col-xs-pull-11 {
  right: 91.66666667%;
}
.col-xs-pull-10 {
  right: 83.33333333%;
}
.col-xs-pull-9 {
  right: 75%;
}
.col-xs-pull-8 {
  right: 66.66666667%;
}
.col-xs-pull-7 {
  right: 58.33333333%;
}
.col-xs-pull-6 {
  right: 50%;
}
.col-xs-pull-5 {
  right: 41.66666667%;
}
.col-xs-pull-4 {
  right: 33.33333333%;
}
.col-xs-pull-3 {
  right: 25%;
}
.col-xs-pull-2 {
  right: 16.66666667%;
}
.col-xs-pull-1 {
  right: 8.33333333%;
}
.col-xs-pull-0 {
  right: auto;
}
.col-xs-push-12 {
  left: 100%;
}
.col-xs-push-11 {
  left: 91.66666667%;
}
.col-xs-push-10 {
  left: 83.33333333%;
}
.col-xs-push-9 {
  left: 75%;
}
.col-xs-push-8 {
  left: 66.66666667%;
}
.col-xs-push-7 {
  left: 58.33333333%;
}
.col-xs-push-6 {
  left: 50%;
}
.col-xs-push-5 {
  left: 41.66666667%;
}
.col-xs-push-4 {
  left: 33.33333333%;
}
.col-xs-push-3 {
  left: 25%;
}
.col-xs-push-2 {
  left: 16.66666667%;
}
.col-xs-push-1 {
  left: 8.33333333%;
}
.col-xs-push-0 {
  left: auto;
}
.col-xs-offset-12 {
  margin-left: 100%;
}
.col-xs-offset-11 {
  margin-left: 91.66666667%;
}
.col-xs-offset-10 {
  margin-left: 83.33333333%;
}
.col-xs-offset-9 {
  margin-left: 75%;
}
.col-xs-offset-8 {
  margin-left: 66.66666667%;
}
.col-xs-offset-7 {
  margin-left: 58.33333333%;
}
.col-xs-offset-6 {
  margin-left: 50%;
}
.col-xs-offset-5 {
  margin-left: 41.66666667%;
}
.col-xs-offset-4 {
  margin-left: 33.33333333%;
}
.col-xs-offset-3 {
  margin-left: 25%;
}
.col-xs-offset-2 {
  margin-left: 16.66666667%;
}
.col-xs-offset-1 {
  margin-left: 8.33333333%;
}
.col-xs-offset-0 {
  margin-left: 0%;
}
@media (min-width: 768px) {
  .col-sm-1, .col-sm-2, .col-sm-3, .col-sm-4, .col-sm-5, .col-sm-6, .col-sm-7, .col-sm-8, .col-sm-9, .col-sm-10, .col-sm-11, .col-sm-12 {
    float: left;
  }
  .col-sm-12 {
    width: 100%;
  }
  .col-sm-11 {
    width: 91.66666667%;
  }
  .col-sm-10 {
    width: 83.33333333%;
  }
  .col-sm-9 {
    width: 75%;
  }
  .col-sm-8 {
    width: 66.66666667%;
  }
  .col-sm-7 {
    width: 58.33333333%;
  }
  .col-sm-6 {
    width: 50%;
  }
  .col-sm-5 {
    width: 41.66666667%;
  }
  .col-sm-4 {
    width: 33.33333333%;
  }
  .col-sm-3 {
    width: 25%;
  }
  .col-sm-2 {
    width: 16.66666667%;
  }
  .col-sm-1 {
    width: 8.33333333%;
  }
  .col-sm-pull-12 {
    right: 100%;
  }
  .col-sm-pull-11 {
    right: 91.66666667%;
  }
  .col-sm-pull-10 {
    right: 83.33333333%;
  }
  .col-sm-pull-9 {
    right: 75%;
  }
  .col-sm-pull-8 {
    right: 66.66666667%;
  }
  .col-sm-pull-7 {
    right: 58.33333333%;
  }
  .col-sm-pull-6 {
    right: 50%;
  }
  .col-sm-pull-5 {
    right: 41.66666667%;
  }
  .col-sm-pull-4 {
    right: 33.33333333%;
  }
  .col-sm-pull-3 {
    right: 25%;
  }
  .col-sm-pull-2 {
    right: 16.66666667%;
  }
  .col-sm-pull-1 {
    right: 8.33333333%;
  }
  .col-sm-pull-0 {
    right: auto;
  }
  .col-sm-push-12 {
    left: 100%;
  }
  .col-sm-push-11 {
    left: 91.66666667%;
  }
  .col-sm-push-10 {
    left: 83.33333333%;
  }
  .col-sm-push-9 {
    left: 75%;
  }
  .col-sm-push-8 {
    left: 66.66666667%;
  }
  .col-sm-push-7 {
    left: 58.33333333%;
  }
  .col-sm-push-6 {
    left: 50%;
  }
  .col-sm-push-5 {
    left: 41.66666667%;
  }
  .col-sm-push-4 {
    left: 33.33333333%;
  }
  .col-sm-push-3 {
    left: 25%;
  }
  .col-sm-push-2 {
    left: 16.66666667%;
  }
  .col-sm-push-1 {
    left: 8.33333333%;
  }
  .col-sm-push-0 {
    left: auto;
  }
  .col-sm-offset-12 {
    margin-left: 100%;
  }
  .col-sm-offset-11 {
    margin-left: 91.66666667%;
  }
  .col-sm-offset-10 {
    margin-left: 83.33333333%;
  }
  .col-sm-offset-9 {
    margin-left: 75%;
  }
  .col-sm-offset-8 {
    margin-left: 66.66666667%;
  }
  .col-sm-offset-7 {
    margin-left: 58.33333333%;
  }
  .col-sm-offset-6 {
    margin-left: 50%;
  }
  .col-sm-offset-5 {
    margin-left: 41.66666667%;
  }
  .col-sm-offset-4 {
    margin-left: 33.33333333%;
  }
  .col-sm-offset-3 {
    margin-left: 25%;
  }
  .col-sm-offset-2 {
    margin-left: 16.66666667%;
  }
  .col-sm-offset-1 {
    margin-left: 8.33333333%;
  }
  .col-sm-offset-0 {
    margin-left: 0%;
  }
}
@media (min-width: 992px) {
  .col-md-1, .col-md-2, .col-md-3, .col-md-4, .col-md-5, .col-md-6, .col-md-7, .col-md-8, .col-md-9, .col-md-10, .col-md-11, .col-md-12 {
    float: left;
  }
  .col-md-12 {
    width: 100%;
  }
  .col-md-11 {
    width: 91.66666667%;
  }
  .col-md-10 {
    width: 83.33333333%;
  }
  .col-md-9 {
    width: 75%;
  }
  .col-md-8 {
    width: 66.66666667%;
  }
  .col-md-7 {
    width: 58.33333333%;
  }
  .col-md-6 {
    width: 50%;
  }
  .col-md-5 {
    width: 41.66666667%;
  }
  .col-md-4 {
    width: 33.33333333%;
  }
  .col-md-3 {
    width: 25%;
  }
  .col-md-2 {
    width: 16.66666667%;
  }
  .col-md-1 {
    width: 8.33333333%;
  }
  .col-md-pull-12 {
    right: 100%;
  }
  .col-md-pull-11 {
    right: 91.66666667%;
  }
  .col-md-pull-10 {
    right: 83.33333333%;
  }
  .col-md-pull-9 {
    right: 75%;
  }
  .col-md-pull-8 {
    right: 66.66666667%;
  }
  .col-md-pull-7 {
    right: 58.33333333%;
  }
  .col-md-pull-6 {
    right: 50%;
  }
  .col-md-pull-5 {
    right: 41.66666667%;
  }
  .col-md-pull-4 {
    right: 33.33333333%;
  }
  .col-md-pull-3 {
    right: 25%;
  }
  .col-md-pull-2 {
    right: 16.66666667%;
  }
  .col-md-pull-1 {
    right: 8.33333333%;
  }
  .col-md-pull-0 {
    right: auto;
  }
  .col-md-push-12 {
    left: 100%;
  }
  .col-md-push-11 {
    left: 91.66666667%;
  }
  .col-md-push-10 {
    left: 83.33333333%;
  }
  .col-md-push-9 {
    left: 75%;
  }
  .col-md-push-8 {
    left: 66.66666667%;
  }
  .col-md-push-7 {
    left: 58.33333333%;
  }
  .col-md-push-6 {
    left: 50%;
  }
  .col-md-push-5 {
    left: 41.66666667%;
  }
  .col-md-push-4 {
    left: 33.33333333%;
  }
  .col-md-push-3 {
    left: 25%;
  }
  .col-md-push-2 {
    left: 16.66666667%;
  }
  .col-md-push-1 {
    left: 8.33333333%;
  }
  .col-md-push-0 {
    left: auto;
  }
  .col-md-offset-12 {
    margin-left: 100%;
  }
  .col-md-offset-11 {
    margin-left: 91.66666667%;
  }
  .col-md-offset-10 {
    margin-left: 83.33333333%;
  }
  .col-md-offset-9 {
    margin-left: 75%;
  }
  .col-md-offset-8 {
    margin-left: 66.66666667%;
  }
  .col-md-offset-7 {
    margin-left: 58.33333333%;
  }
  .col-md-offset-6 {
    margin-left: 50%;
  }
  .col-md-offset-5 {
    margin-left: 41.66666667%;
  }
  .col-md-offset-4 {
    margin-left: 33.33333333%;
  }
  .col-md-offset-3 {
    margin-left: 25%;
  }
  .col-md-offset-2 {
    margin-left: 16.66666667%;
  }
  .col-md-offset-1 {
    margin-left: 8.33333333%;
  }
  .col-md-offset-0 {
    margin-left: 0%;
  }
}
@media (min-width: 1200px) {
  .col-lg-1, .col-lg-2, .col-lg-3, .col-lg-4, .col-lg-5, .col-lg-6, .col-lg-7, .col-lg-8, .col-lg-9, .col-lg-10, .col-lg-11, .col-lg-12 {
    float: left;
  }
  .col-lg-12 {
    width: 100%;
  }
  .col-lg-11 {
    width: 91.66666667%;
  }
  .col-lg-10 {
    width: 83.33333333%;
  }
  .col-lg-9 {
    width: 75%;
  }
  .col-lg-8 {
    width: 66.66666667%;
  }
  .col-lg-7 {
    width: 58.33333333%;
  }
  .col-lg-6 {
    width: 50%;
  }
  .col-lg-5 {
    width: 41.66666667%;
  }
  .col-lg-4 {
    width: 33.33333333%;
  }
  .col-lg-3 {
    width: 25%;
  }
  .col-lg-2 {
    width: 16.66666667%;
  }
  .col-lg-1 {
    width: 8.33333333%;
  }
  .col-lg-pull-12 {
    right: 100%;
  }
  .col-lg-pull-11 {
    right: 91.66666667%;
  }
  .col-lg-pull-10 {
    right: 83.33333333%;
  }
  .col-lg-pull-9 {
    right: 75%;
  }
  .col-lg-pull-8 {
    right: 66.66666667%;
  }
  .col-lg-pull-7 {
    right: 58.33333333%;
  }
  .col-lg-pull-6 {
    right: 50%;
  }
  .col-lg-pull-5 {
    right: 41.66666667%;
  }
  .col-lg-pull-4 {
    right: 33.33333333%;
  }
  .col-lg-pull-3 {
    right: 25%;
  }
  .col-lg-pull-2 {
    right: 16.66666667%;
  }
  .col-lg-pull-1 {
    right: 8.33333333%;
  }
  .col-lg-pull-0 {
    right: auto;
  }
  .col-lg-push-12 {
    left: 100%;
  }
  .col-lg-push-11 {
    left: 91.66666667%;
  }
  .col-lg-push-10 {
    left: 83.33333333%;
  }
  .col-lg-push-9 {
    left: 75%;
  }
  .col-lg-push-8 {
    left: 66.66666667%;
  }
  .col-lg-push-7 {
    left: 58.33333333%;
  }
  .col-lg-push-6 {
    left: 50%;
  }
  .col-lg-push-5 {
    left: 41.66666667%;
  }
  .col-lg-push-4 {
    left: 33.33333333%;
  }
  .col-lg-push-3 {
    left: 25%;
  }
  .col-lg-push-2 {
    left: 16.66666667%;
  }
  .col-lg-push-1 {
    left: 8.33333333%;
  }
  .col-lg-push-0 {
    left: auto;
  }
  .col-lg-offset-12 {
    margin-left: 100%;
  }
  .col-lg-offset-11 {
    margin-left: 91.66666667%;
  }
  .col-lg-offset-10 {
    margin-left: 83.33333333%;
  }
  .col-lg-offset-9 {
    margin-left: 75%;
  }
  .col-lg-offset-8 {
    margin-left: 66.66666667%;
  }
  .col-lg-offset-7 {
    margin-left: 58.33333333%;
  }
  .col-lg-offset-6 {
    margin-left: 50%;
  }
  .col-lg-offset-5 {
    margin-left: 41.66666667%;
  }
  .col-lg-offset-4 {
    margin-left: 33.33333333%;
  }
  .col-lg-offset-3 {
    margin-left: 25%;
  }
  .col-lg-offset-2 {
    margin-left: 16.66666667%;
  }
  .col-lg-offset-1 {
    margin-left: 8.33333333%;
  }
  .col-lg-offset-0 {
    margin-left: 0%;
  }
}
table {
  background-color: transparent;
}
th {
  text-align: left;
}
.table {
  width: 100%;
  max-width: 100%;
  margin-bottom: 20px;
}
.table > thead > tr > th,
.table > tbody > tr > th,
.table > tfoot > tr > th,
.table > thead > tr > td,
.table > tbody > tr > td,
.table > tfoot > tr > td {
  padding: 8px;
  line-height: 1.42857143;
  vertical-align: top;
  border-top: 1px solid #dddddd;
}
.table > thead > tr > th {
  vertical-align: bottom;
  border-bottom: 2px solid #dddddd;
}
.table > caption + thead > tr:first-child > th,
.table > colgroup + thead > tr:first-child > th,
.table > thead:first-child > tr:first-child > th,
.table > caption + thead > tr:first-child > td,
.table > colgroup + thead > tr:first-child > td,
.table > thead:first-child > tr:first-child > td {
  border-top: 0;
}
.table > tbody + tbody {
  border-top: 2px solid #dddddd;
}
.table .table {
  background-color: #f0f0f0;
}
.table-condensed > thead > tr > th,
.table-condensed > tbody > tr > th,
.table-condensed > tfoot > tr > th,
.table-condensed > thead > tr > td,
.table-condensed > tbody > tr > td,
.table-condensed > tfoot > tr > td {
  padding: 5px;
}
.table-bordered {
  border: 1px solid #dddddd;
}
.table-bordered > thead > tr > th,
.table-bordered > tbody > tr > th,
.table-bordered > tfoot > tr > th,
.table-bordered > thead > tr > td,
.table-bordered > tbody > tr > td,
.table-bordered > tfoot > tr > td {
  border: 1px solid #dddddd;
}
.table-bordered > thead > tr > th,
.table-bordered > thead > tr > td {
  border-bottom-width: 2px;
}
.table-striped > tbody > tr:nth-child(odd) > td,
.table-striped > tbody > tr:nth-child(odd) > th {
  background-color: #ffffff;
}
.table-hover > tbody > tr:hover > td,
.table-hover > tbody > tr:hover > th {
  background-color: #f5f5f5;
}
table col[class*="col-"] {
  position: static;
  float: none;
  display: table-column;
}
table td[class*="col-"],
table th[class*="col-"] {
  position: static;
  float: none;
  display: table-cell;
}
.table > thead > tr > td.active,
.table > tbody > tr > td.active,
.table > tfoot > tr > td.active,
.table > thead > tr > th.active,
.table > tbody > tr > th.active,
.table > tfoot > tr > th.active,
.table > thead > tr.active > td,
.table > tbody > tr.active > td,
.table > tfoot > tr.active > td,
.table > thead > tr.active > th,
.table > tbody > tr.active > th,
.table > tfoot > tr.active > th {
  background-color: #f5f5f5;
}
.table-hover > tbody > tr > td.active:hover,
.table-hover > tbody > tr > th.active:hover,
.table-hover > tbody > tr.active:hover > td,
.table-hover > tbody > tr:hover > .active,
.table-hover > tbody > tr.active:hover > th {
  background-color: #e8e8e8;
}
.table > thead > tr > td.success,
.table > tbody > tr > td.success,
.table > tfoot > tr > td.success,
.table > thead > tr > th.success,
.table > tbody > tr > th.success,
.table > tfoot > tr > th.success,
.table > thead > tr.success > td,
.table > tbody > tr.success > td,
.table > tfoot > tr.success > td,
.table > thead > tr.success > th,
.table > tbody > tr.success > th,
.table > tfoot > tr.success > th {
  background-color: #dff0d8;
}
.table-hover > tbody > tr > td.success:hover,
.table-hover > tbody > tr > th.success:hover,
.table-hover > tbody > tr.success:hover > td,
.table-hover > tbody > tr:hover > .success,
.table-hover > tbody > tr.success:hover > th {
  background-color: #d0e9c6;
}
.table > thead > tr > td.info,
.table > tbody > tr > td.info,
.table > tfoot > tr > td.info,
.table > thead > tr > th.info,
.table > tbody > tr > th.info,
.table > tfoot > tr > th.info,
.table > thead > tr.info > td,
.table > tbody > tr.info > td,
.table > tfoot > tr.info > td,
.table > thead > tr.info > th,
.table > tbody > tr.info > th,
.table > tfoot > tr.info > th {
  background-color: #d9edf7;
}
.table-hover > tbody > tr > td.info:hover,
.table-hover > tbody > tr > th.info:hover,
.table-hover > tbody > tr.info:hover > td,
.table-hover > tbody > tr:hover > .info,
.table-hover > tbody > tr.info:hover > th {
  background-color: #c4e3f3;
}
.table > thead > tr > td.warning,
.table > tbody > tr > td.warning,
.table > tfoot > tr > td.warning,
.table > thead > tr > th.warning,
.table > tbody > tr > th.warning,
.table > tfoot > tr > th.warning,
.table > thead > tr.warning > td,
.table > tbody > tr.warning > td,
.table > tfoot > tr.warning > td,
.table > thead > tr.warning > th,
.table > tbody > tr.warning > th,
.table > tfoot > tr.warning > th {
  background-color: #fcf8e3;
}
.table-hover > tbody > tr > td.warning:hover,
.table-hover > tbody > tr > th.warning:hover,
.table-hover > tbody > tr.warning:hover > td,
.table-hover > tbody > tr:hover > .warning,
.table-hover > tbody > tr.warning:hover > th {
  background-color: #faf2cc;
}
.table > thead > tr > td.danger,
.table > tbody > tr > td.danger,
.table > tfoot > tr > td.danger,
.table > thead > tr > th.danger,
.table > tbody > tr > th.danger,
.table > tfoot > tr > th.danger,
.table > thead > tr.danger > td,
.table > tbody > tr.danger > td,
.table > tfoot > tr.danger > td,
.table > thead > tr.danger > th,
.table > tbody > tr.danger > th,
.table > tfoot > tr.danger > th {
  background-color: #f2dede;
}
.table-hover > tbody > tr > td.danger:hover,
.table-hover > tbody > tr > th.danger:hover,
.table-hover > tbody > tr.danger:hover > td,
.table-hover > tbody > tr:hover > .danger,
.table-hover > tbody > tr.danger:hover > th {
  background-color: #ebcccc;
}
@media screen and (max-width: 767px) {
  .table-responsive {
    width: 100%;
    margin-bottom: 15px;
    overflow-y: hidden;
    overflow-x: auto;
    -ms-overflow-style: -ms-autohiding-scrollbar;
    border: 1px solid #dddddd;
    -webkit-overflow-scrolling: touch;
  }
  .table-responsive > .table {
    margin-bottom: 0;
  }
  .table-responsive > .table > thead > tr > th,
  .table-responsive > .table > tbody > tr > th,
  .table-responsive > .table > tfoot > tr > th,
  .table-responsive > .table > thead > tr > td,
  .table-responsive > .table > tbody > tr > td,
  .table-responsive > .table > tfoot > tr > td {
    white-space: nowrap;
  }
  .table-responsive > .table-bordered {
    border: 0;
  }
  .table-responsive > .table-bordered > thead > tr > th:first-child,
  .table-responsive > .table-bordered > tbody > tr > th:first-child,
  .table-responsive > .table-bordered > tfoot > tr > th:first-child,
  .table-responsive > .table-bordered > thead > tr > td:first-child,
  .table-responsive > .table-bordered > tbody > tr > td:first-child,
  .table-responsive > .table-bordered > tfoot > tr > td:first-child {
    border-left: 0;
  }
  .table-responsive > .table-bordered > thead > tr > th:last-child,
  .table-responsive > .table-bordered > tbody > tr > th:last-child,
  .table-responsive > .table-bordered > tfoot > tr > th:last-child,
  .table-responsive > .table-bordered > thead > tr > td:last-child,
  .table-responsive > .table-bordered > tbody > tr > td:last-child,
  .table-responsive > .table-bordered > tfoot > tr > td:last-child {
    border-right: 0;
  }
  .table-responsive > .table-bordered > tbody > tr:last-child > th,
  .table-responsive > .table-bordered > tfoot > tr:last-child > th,
  .table-responsive > .table-bordered > tbody > tr:last-child > td,
  .table-responsive > .table-bordered > tfoot > tr:last-child > td {
    border-bottom: 0;
  }
}
fieldset {
  padding: 0;
  margin: 0;
  border: 0;
  min-width: 0;
}
legend {
  display: block;
  width: 100%;
  padding: 0;
  margin-bottom: 20px;
  font-size: 21px;
  line-height: inherit;
  color: #333333;
  border: 0;
  border-bottom: 1px solid #e5e5e5;
}
label {
  display: inline-block;
  max-width: 100%;
  margin-bottom: 5px;
  font-weight: bold;
}
input[type="search"] {
  -webkit-box-sizing: border-box;
  -moz-box-sizing: border-box;
  box-sizing: border-box;
}
input[type="radio"],
input[type="checkbox"] {
  margin: 4px 0 0;
  margin-top: 1px \9;
  line-height: normal;
}
input[type="file"] {
  display: block;
}
input[type="range"] {
  display: block;
  width: 100%;
}
select[multiple],
select[size] {
  height: auto;
}
input[type="file"]:focus,
input[type="radio"]:focus,
input[type="checkbox"]:focus {
  outline: thin dotted;
  outline: 5px auto -webkit-focus-ring-color;
  outline-offset: -2px;
}
output {
  display: block;
  padding-top: 4px;
  font-size: 14px;
  line-height: 1.42857143;
  color: #555555;
}
.form-control {
  display: block;
  width: 100%;
  height: 25px;
  padding: 3px 8px;
  font-size: 14px;
  line-height: 1.42857143;
  color: #555555;
  background-color: #ffffff;
  background-image: none;
  border: 1px solid #cccccc;
  border-radius: 0;
  -webkit-box-shadow: inset 0 1px 1px rgba(0, 0, 0, 0.075);
  box-shadow: inset 0 1px 1px rgba(0, 0, 0, 0.075);
  -webkit-transition: border-color ease-in-out .15s, box-shadow ease-in-out .15s;
  -o-transition: border-color ease-in-out .15s, box-shadow ease-in-out .15s;
  transition: border-color ease-in-out .15s, box-shadow ease-in-out .15s;
}
.form-control:focus {
  border-color: #8198b7;
  outline: 0;
  -webkit-box-shadow: inset 0 1px 1px rgba(0,0,0,.075), 0 0 8px rgba(129, 152, 183, 0.6);
  box-shadow: inset 0 1px 1px rgba(0,0,0,.075), 0 0 8px rgba(129, 152, 183, 0.6);
}
.form-control::-moz-placeholder {
  color: #c4c4c4;
  opacity: 1;
}
.form-control:-ms-input-placeholder {
  color: #c4c4c4;
}
.form-control::-webkit-input-placeholder {
  color: #c4c4c4;
}
.form-control[disabled],
.form-control[readonly],
fieldset[disabled] .form-control {
  cursor: not-allowed;
  background-color: #eeeeee;
  opacity: 1;
}
textarea.form-control {
  height: auto;
}
input[type="search"] {
  -webkit-appearance: none;
}
input[type="date"],
input[type="time"],
input[type="datetime-local"],
input[type="month"] {
  line-height: 25px;
  line-height: 1.42857143 \0;
}
input[type="date"].input-sm,
input[type="time"].input-sm,
input[type="datetime-local"].input-sm,
input[type="month"].input-sm {
  line-height: 26px;
}
input[type="date"].input-lg,
input[type="time"].input-lg,
input[type="datetime-local"].input-lg,
input[type="month"].input-lg {
  line-height: 38px;
}
.form-group {
  margin-bottom: 15px;
}
.radio,
.checkbox {
  position: relative;
  display: block;
  min-height: 20px;
  margin-top: 10px;
  margin-bottom: 10px;
}
.radio label,
.checkbox label {
  padding-left: 20px;
  margin-bottom: 0;
  font-weight: normal;
  cursor: pointer;
}
.radio input[type="radio"],
.radio-inline input[type="radio"],
.checkbox input[type="checkbox"],
.checkbox-inline input[type="checkbox"] {
  position: absolute;
  margin-left: -20px;
  margin-top: 4px \9;
}
.radio + .radio,
.checkbox + .checkbox {
  margin-top: -5px;
}
.radio-inline,
.checkbox-inline {
  display: inline-block;
  padding-left: 20px;
  margin-bottom: 0;
  vertical-align: middle;
  font-weight: normal;
  cursor: pointer;
}
.radio-inline + .radio-inline,
.checkbox-inline + .checkbox-inline {
  margin-top: 0;
  margin-left: 10px;
}
input[type="radio"][disabled],
input[type="checkbox"][disabled],
input[type="radio"].disabled,
input[type="checkbox"].disabled,
fieldset[disabled] input[type="radio"],
fieldset[disabled] input[type="checkbox"] {
  cursor: not-allowed;
}
.radio-inline.disabled,
.checkbox-inline.disabled,
fieldset[disabled] .radio-inline,
fieldset[disabled] .checkbox-inline {
  cursor: not-allowed;
}
.radio.disabled label,
.checkbox.disabled label,
fieldset[disabled] .radio label,
fieldset[disabled] .checkbox label {
  cursor: not-allowed;
}
.form-control-static {
  padding-top: 4px;
  padding-bottom: 4px;
  margin-bottom: 0;
}
.form-control-static.input-lg,
.form-control-static.input-sm {
  padding-left: 0;
  padding-right: 0;
}
.input-sm,
.form-horizontal .form-group-sm .form-control {
  height: 26px;
  padding: 3px 6px;
  font-size: 12px;
  line-height: 1.5;
  border-radius: 0px;
}
select.input-sm {
  height: 26px;
  line-height: 26px;
}
textarea.input-sm,
select[multiple].input-sm {
  height: auto;
}
.input-lg,
.form-horizontal .form-group-lg .form-control {
  height: 38px;
  padding: 6px 12px;
  font-size: 18px;
  line-height: 1.33;
  border-radius: 0px;
}
select.input-lg {
  height: 38px;
  line-height: 38px;
}
textarea.input-lg,
select[multiple].input-lg {
  height: auto;
}
.has-feedback {
  position: relative;
}
.has-feedback .form-control {
  padding-right: 31.25px;
}
.form-control-feedback {
  position: absolute;
  top: 25px;
  right: 0;
  z-index: 2;
  display: block;
  width: 25px;
  height: 25px;
  line-height: 25px;
  text-align: center;
}
.input-lg + .form-control-feedback {
  width: 38px;
  height: 38px;
  line-height: 38px;
}
.input-sm + .form-control-feedback {
  width: 26px;
  height: 26px;
  line-height: 26px;
}
.has-success .help-block,
.has-success .control-label,
.has-success .radio,
.has-success .checkbox,
.has-success .radio-inline,
.has-success .checkbox-inline {
  color: #3c763d;
}
.has-success .form-control {
  border-color: #3c763d;
  -webkit-box-shadow: inset 0 1px 1px rgba(0, 0, 0, 0.075);
  box-shadow: inset 0 1px 1px rgba(0, 0, 0, 0.075);
}
.has-success .form-control:focus {
  border-color: #2b542c;
  -webkit-box-shadow: inset 0 1px 1px rgba(0, 0, 0, 0.075), 0 0 6px #67b168;
  box-shadow: inset 0 1px 1px rgba(0, 0, 0, 0.075), 0 0 6px #67b168;
}
.has-success .input-group-addon {
  color: #3c763d;
  border-color: #3c763d;
  background-color: #dff0d8;
}
.has-success .form-control-feedback {
  color: #3c763d;
}
.has-warning .help-block,
.has-warning .control-label,
.has-warning .radio,
.has-warning .checkbox,
.has-warning .radio-inline,
.has-warning .checkbox-inline {
  color: #8a6d3b;
}
.has-warning .form-control {
  border-color: #8a6d3b;
  -webkit-box-shadow: inset 0 1px 1px rgba(0, 0, 0, 0.075);
  box-shadow: inset 0 1px 1px rgba(0, 0, 0, 0.075);
}
.has-warning .form-control:focus {
  border-color: #66512c;
  -webkit-box-shadow: inset 0 1px 1px rgba(0, 0, 0, 0.075), 0 0 6px #c0a16b;
  box-shadow: inset 0 1px 1px rgba(0, 0, 0, 0.075), 0 0 6px #c0a16b;
}
.has-warning .input-group-addon {
  color: #8a6d3b;
  border-color: #8a6d3b;
  background-color: #fcf8e3;
}
.has-warning .form-control-feedback {
  color: #8a6d3b;
}
.has-error .help-block,
.has-error .control-label,
.has-error .radio,
.has-error .checkbox,
.has-error .radio-inline,
.has-error .checkbox-inline {
  color: #a94442;
}
.has-error .form-control {
  border-color: #a94442;
  -webkit-box-shadow: inset 0 1px 1px rgba(0, 0, 0, 0.075);
  box-shadow: inset 0 1px 1px rgba(0, 0, 0, 0.075);
}
.has-error .form-control:focus {
  border-color: #843534;
  -webkit-box-shadow: inset 0 1px 1px rgba(0, 0, 0, 0.075), 0 0 6px #ce8483;
  box-shadow: inset 0 1px 1px rgba(0, 0, 0, 0.075), 0 0 6px #ce8483;
}
.has-error .input-group-addon {
  color: #a94442;
  border-color: #a94442;
  background-color: #f2dede;
}
.has-error .form-control-feedback {
  color: #a94442;
}
.has-feedback label.sr-only ~ .form-control-feedback {
  top: 0;
}
.help-block {
  display: block;
  margin-top: 5px;
  margin-bottom: 10px;
  color: #737373;
}
@media (min-width: 768px) {
  .form-inline .form-group {
    display: inline-block;
    margin-bottom: 0;
    vertical-align: middle;
  }
  .form-inline .form-control {
    display: inline-block;
    width: auto;
    vertical-align: middle;
  }
  .form-inline .input-group {
    display: inline-table;
    vertical-align: middle;
  }
  .form-inline .input-group .input-group-addon,
  .form-inline .input-group .input-group-btn,
  .form-inline .input-group .form-control {
    width: auto;
  }
  .form-inline .input-group > .form-control {
    width: 100%;
  }
  .form-inline .control-label {
    margin-bottom: 0;
    vertical-align: middle;
  }
  .form-inline .radio,
  .form-inline .checkbox {
    display: inline-block;
    margin-top: 0;
    margin-bottom: 0;
    vertical-align: middle;
  }
  .form-inline .radio label,
  .form-inline .checkbox label {
    padding-left: 0;
  }
  .form-inline .radio input[type="radio"],
  .form-inline .checkbox input[type="checkbox"] {
    position: relative;
    margin-left: 0;
  }
  .form-inline .has-feedback .form-control-feedback {
    top: 0;
  }
}
.form-horizontal .radio,
.form-horizontal .checkbox,
.form-horizontal .radio-inline,
.form-horizontal .checkbox-inline {
  margin-top: 0;
  margin-bottom: 0;
  padding-top: 4px;
}
.form-horizontal .radio,
.form-horizontal .checkbox {
  min-height: 24px;
}
.form-horizontal .form-group {
  margin-left: -15px;
  margin-right: -15px;
}
@media (min-width: 768px) {
  .form-horizontal .control-label {
    text-align: right;
    margin-bottom: 0;
    padding-top: 4px;
  }
}
.form-horizontal .has-feedback .form-control-feedback {
  top: 0;
  right: 15px;
}
@media (min-width: 768px) {
  .form-horizontal .form-group-lg .control-label {
    padding-top: 8.98px;
  }
}
@media (min-width: 768px) {
  .form-horizontal .form-group-sm .control-label {
    padding-top: 4px;
  }
}
.btn {
  display: inline-block;
  margin-bottom: 0;
  font-weight: normal;
  text-align: center;
  vertical-align: middle;
  cursor: pointer;
  background-image: none;
  border: 1px solid transparent;
  white-space: nowrap;
  padding: 3px 8px;
  font-size: 14px;
  line-height: 1.42857143;
  border-radius: 0px;
  -webkit-user-select: none;
  -moz-user-select: none;
  -ms-user-select: none;
  user-select: none;
}
.btn:focus,
.btn:active:focus,
.btn.active:focus {
  outline: thin dotted;
  outline: 5px auto -webkit-focus-ring-color;
  outline-offset: -2px;
}
.btn:hover,
.btn:focus {
  color: #557196;
  text-decoration: none;
}
.btn:active,
.btn.active {
  outline: 0;
  background-image: none;
  -webkit-box-shadow: inset 0 3px 5px rgba(0, 0, 0, 0.125);
  box-shadow: inset 0 3px 5px rgba(0, 0, 0, 0.125);
}
.btn.disabled,
.btn[disabled],
fieldset[disabled] .btn {
  cursor: not-allowed;
  pointer-events: none;
  opacity: 0.65;
  filter: alpha(opacity=65);
  -webkit-box-shadow: none;
  box-shadow: none;
}
.btn-default {
  color: #557196;
  background-color: #fefefe;
  border-color: #d0d0d0;
}
.btn-default:hover,
.btn-default:focus,
.btn-default:active,
.btn-default.active,
.open > .dropdown-toggle.btn-default {
  color: #557196;
  background-color: #e5e5e5;
  border-color: #b1b1b1;
}
.btn-default:active,
.btn-default.active,
.open > .dropdown-toggle.btn-default {
  background-image: none;
}
.btn-default.disabled,
.btn-default[disabled],
fieldset[disabled] .btn-default,
.btn-default.disabled:hover,
.btn-default[disabled]:hover,
fieldset[disabled] .btn-default:hover,
.btn-default.disabled:focus,
.btn-default[disabled]:focus,
fieldset[disabled] .btn-default:focus,
.btn-default.disabled:active,
.btn-default[disabled]:active,
fieldset[disabled] .btn-default:active,
.btn-default.disabled.active,
.btn-default[disabled].active,
fieldset[disabled] .btn-default.active {
  background-color: #fefefe;
  border-color: #d0d0d0;
}
.btn-default .badge {
  color: #fefefe;
  background-color: #557196;
}
.btn-primary {
  color: #ffffff;
  background-color: #4c6586;
  border-color: #435976;
}
.btn-primary:hover,
.btn-primary:focus,
.btn-primary:active,
.btn-primary.active,
.open > .dropdown-toggle.btn-primary {
  color: #ffffff;
  background-color: #3a4c65;
  border-color: #2d3b4f;
}
.btn-primary:active,
.btn-primary.active,
.open > .dropdown-toggle.btn-primary {
  background-image: none;
}
.btn-primary.disabled,
.btn-primary[disabled],
fieldset[disabled] .btn-primary,
.btn-primary.disabled:hover,
.btn-primary[disabled]:hover,
fieldset[disabled] .btn-primary:hover,
.btn-primary.disabled:focus,
.btn-primary[disabled]:focus,
fieldset[disabled] .btn-primary:focus,
.btn-primary.disabled:active,
.btn-primary[disabled]:active,
fieldset[disabled] .btn-primary:active,
.btn-primary.disabled.active,
.btn-primary[disabled].active,
fieldset[disabled] .btn-primary.active {
  background-color: #4c6586;
  border-color: #435976;
}
.btn-primary .badge {
  color: #4c6586;
  background-color: #ffffff;
}
.btn-success {
  color: #ffffff;
  background-color: #6ea03c;
  border-color: #618d35;
}
.btn-success:hover,
.btn-success:focus,
.btn-success:active,
.btn-success.active,
.open > .dropdown-toggle.btn-success {
  color: #ffffff;
  background-color: #557b2e;
  border-color: #436124;
}
.btn-success:active,
.btn-success.active,
.open > .dropdown-toggle.btn-success {
  background-image: none;
}
.btn-success.disabled,
.btn-success[disabled],
fieldset[disabled] .btn-success,
.btn-success.disabled:hover,
.btn-success[disabled]:hover,
fieldset[disabled] .btn-success:hover,
.btn-success.disabled:focus,
.btn-success[disabled]:focus,
fieldset[disabled] .btn-success:focus,
.btn-success.disabled:active,
.btn-success[disabled]:active,
fieldset[disabled] .btn-success:active,
.btn-success.disabled.active,
.btn-success[disabled].active,
fieldset[disabled] .btn-success.active {
  background-color: #6ea03c;
  border-color: #618d35;
}
.btn-success .badge {
  color: #6ea03c;
  background-color: #ffffff;
}
.btn-info {
  color: #ffffff;
  background-color: #dcb496;
  border-color: #d6a683;
}
.btn-info:hover,
.btn-info:focus,
.btn-info:active,
.btn-info.active,
.open > .dropdown-toggle.btn-info {
  color: #ffffff;
  background-color: #cf9970;
  border-color: #c68655;
}
.btn-info:active,
.btn-info.active,
.open > .dropdown-toggle.btn-info {
  background-image: none;
}
.btn-info.disabled,
.btn-info[disabled],
fieldset[disabled] .btn-info,
.btn-info.disabled:hover,
.btn-info[disabled]:hover,
fieldset[disabled] .btn-info:hover,
.btn-info.disabled:focus,
.btn-info[disabled]:focus,
fieldset[disabled] .btn-info:focus,
.btn-info.disabled:active,
.btn-info[disabled]:active,
fieldset[disabled] .btn-info:active,
.btn-info.disabled.active,
.btn-info[disabled].active,
fieldset[disabled] .btn-info.active {
  background-color: #dcb496;
  border-color: #d6a683;
}
.btn-info .badge {
  color: #dcb496;
  background-color: #ffffff;
}
.btn-warning {
  color: #ffffff;
  background-color: #fa8228;
  border-color: #f9740f;
}
.btn-warning:hover,
.btn-warning:focus,
.btn-warning:active,
.btn-warning.active,
.open > .dropdown-toggle.btn-warning {
  color: #ffffff;
  background-color: #ea6705;
  border-color: #c75805;
}
.btn-warning:active,
.btn-warning.active,
.open > .dropdown-toggle.btn-warning {
  background-image: none;
}
.btn-warning.disabled,
.btn-warning[disabled],
fieldset[disabled] .btn-warning,
.btn-warning.disabled:hover,
.btn-warning[disabled]:hover,
fieldset[disabled] .btn-warning:hover,
.btn-warning.disabled:focus,
.btn-warning[disabled]:focus,
fieldset[disabled] .btn-warning:focus,
.btn-warning.disabled:active,
.btn-warning[disabled]:active,
fieldset[disabled] .btn-warning:active,
.btn-warning.disabled.active,
.btn-warning[disabled].active,
fieldset[disabled] .btn-warning.active {
  background-color: #fa8228;
  border-color: #f9740f;
}
.btn-warning .badge {
  color: #fa8228;
  background-color: #ffffff;
}
.btn-danger {
  color: #ffffff;
  background-color: #fa8228;
  border-color: #f9740f;
}
.btn-danger:hover,
.btn-danger:focus,
.btn-danger:active,
.btn-danger.active,
.open > .dropdown-toggle.btn-danger {
  color: #ffffff;
  background-color: #ea6705;
  border-color: #c75805;
}
.btn-danger:active,
.btn-danger.active,
.open > .dropdown-toggle.btn-danger {
  background-image: none;
}
.btn-danger.disabled,
.btn-danger[disabled],
fieldset[disabled] .btn-danger,
.btn-danger.disabled:hover,
.btn-danger[disabled]:hover,
fieldset[disabled] .btn-danger:hover,
.btn-danger.disabled:focus,
.btn-danger[disabled]:focus,
fieldset[disabled] .btn-danger:focus,
.btn-danger.disabled:active,
.btn-danger[disabled]:active,
fieldset[disabled] .btn-danger:active,
.btn-danger.disabled.active,
.btn-danger[disabled].active,
fieldset[disabled] .btn-danger.active {
  background-color: #fa8228;
  border-color: #f9740f;
}
.btn-danger .badge {
  color: #fa8228;
  background-color: #ffffff;
}
.btn-link {
  color: #557196;
  font-weight: normal;
  cursor: pointer;
  border-radius: 0;
}
.btn-link,
.btn-link:active,
.btn-link[disabled],
fieldset[disabled] .btn-link {
  background-color: transparent;
  -webkit-box-shadow: none;
  box-shadow: none;
}
.btn-link,
.btn-link:hover,
.btn-link:focus,
.btn-link:active {
  border-color: transparent;
}
.btn-link:hover,
.btn-link:focus {
  color: #3a4c65;
  text-decoration: underline;
  background-color: transparent;
}
.btn-link[disabled]:hover,
fieldset[disabled] .btn-link:hover,
.btn-link[disabled]:focus,
fieldset[disabled] .btn-link:focus {
  color: #777777;
  text-decoration: none;
}
.btn-lg,
.btn-group-lg > .btn {
  padding: 6px 12px;
  font-size: 18px;
  line-height: 1.33;
  border-radius: 0px;
}
.btn-sm,
.btn-group-sm > .btn {
  padding: 3px 6px;
  font-size: 12px;
  line-height: 1.5;
  border-radius: 0px;
}
.btn-xs,
.btn-group-xs > .btn {
  padding: 1px 5px;
  font-size: 12px;
  line-height: 1.5;
  border-radius: 0px;
}
.btn-block {
  display: block;
  width: 100%;
}
.btn-block + .btn-block {
  margin-top: 5px;
}
input[type="submit"].btn-block,
input[type="reset"].btn-block,
input[type="button"].btn-block {
  width: 100%;
}
.fade {
  opacity: 0;
  -webkit-transition: opacity 0.15s linear;
  -o-transition: opacity 0.15s linear;
  transition: opacity 0.15s linear;
}
.fade.in {
  opacity: 1;
}
.collapse {
  display: none;
}
.collapse.in {
  display: block;
}
tr.collapse.in {
  display: table-row;
}
tbody.collapse.in {
  display: table-row-group;
}
.collapsing {
  position: relative;
  height: 0;
  overflow: hidden;
  -webkit-transition: height 0.35s ease;
  -o-transition: height 0.35s ease;
  transition: height 0.35s ease;
}
.caret {
  display: inline-block;
  width: 0;
  height: 0;
  margin-left: 2px;
  vertical-align: middle;
  border-top: 4px solid;
  border-right: 4px solid transparent;
  border-left: 4px solid transparent;
}
.dropdown {
  position: relative;
}
.dropdown-toggle:focus {
  outline: 0;
}
.dropdown-menu {
  position: absolute;
  top: 100%;
  left: 0;
  z-index: 1000;
  display: none;
  float: left;
  min-width: 160px;
  padding: 5px 0;
  margin: 2px 0 0;
  list-style: none;
  font-size: 14px;
  text-align: left;
  background-color: #ffffff;
  border: 1px solid #cccccc;
  border: 1px solid rgba(0, 0, 0, 0.15);
  border-radius: 0px;
  -webkit-box-shadow: 0 6px 12px rgba(0, 0, 0, 0.175);
  box-shadow: 0 6px 12px rgba(0, 0, 0, 0.175);
  background-clip: padding-box;
}
.dropdown-menu.pull-right {
  right: 0;
  left: auto;
}
.dropdown-menu .divider {
  height: 1px;
  margin: 9px 0;
  overflow: hidden;
  background-color: #e5e5e5;
}
.dropdown-menu > li > a {
  display: block;
  padding: 3px 20px;
  clear: both;
  font-weight: normal;
  line-height: 1.42857143;
  color: #333333;
  white-space: nowrap;
}
.dropdown-menu > li > a:hover,
.dropdown-menu > li > a:focus {
  text-decoration: none;
  color: #262626;
  background-color: #ecf0f4;
}
.dropdown-menu > .active > a,
.dropdown-menu > .active > a:hover,
.dropdown-menu > .active > a:focus {
  color: #ffffff;
  text-decoration: none;
  outline: 0;
  background-color: #4c6586;
}
.dropdown-menu > .disabled > a,
.dropdown-menu > .disabled > a:hover,
.dropdown-menu > .disabled > a:focus {
  color: #777777;
}
.dropdown-menu > .disabled > a:hover,
.dropdown-menu > .disabled > a:focus {
  text-decoration: none;
  background-color: transparent;
  background-image: none;
  filter: progid:DXImageTransform.Microsoft.gradient(enabled = false);
  cursor: not-allowed;
}
.open > .dropdown-menu {
  display: block;
}
.open > a {
  outline: 0;
}
.dropdown-menu-right {
  left: auto;
  right: 0;
}
.dropdown-menu-left {
  left: 0;
  right: auto;
}
.dropdown-header {
  display: block;
  padding: 3px 20px;
  font-size: 12px;
  line-height: 1.42857143;
  color: #777777;
  white-space: nowrap;
}
.dropdown-backdrop {
  position: fixed;
  left: 0;
  right: 0;
  bottom: 0;
  top: 0;
  z-index: 990;
}
.pull-right > .dropdown-menu {
  right: 0;
  left: auto;
}
.dropup .caret,
.navbar-fixed-bottom .dropdown .caret {
  border-top: 0;
  border-bottom: 4px solid;
  content: "";
}
.dropup .dropdown-menu,
.navbar-fixed-bottom .dropdown .dropdown-menu {
  top: auto;
  bottom: 100%;
  margin-bottom: 1px;
}
@media (min-width: 768px) {
  .navbar-right .dropdown-menu {
    left: auto;
    right: 0;
  }
  .navbar-right .dropdown-menu-left {
    left: 0;
    right: auto;
  }
}
.btn-group,
.btn-group-vertical {
  position: relative;
  display: inline-block;
  vertical-align: middle;
}
.btn-group > .btn,
.btn-group-vertical > .btn {
  position: relative;
  float: left;
}
.btn-group > .btn:hover,
.btn-group-vertical > .btn:hover,
.btn-group > .btn:focus,
.btn-group-vertical > .btn:focus,
.btn-group > .btn:active,
.btn-group-vertical > .btn:active,
.btn-group > .btn.active,
.btn-group-vertical > .btn.active {
  z-index: 2;
}
.btn-group > .btn:focus,
.btn-group-vertical > .btn:focus {
  outline: 0;
}
.btn-group .btn + .btn,
.btn-group .btn + .btn-group,
.btn-group .btn-group + .btn,
.btn-group .btn-group + .btn-group {
  margin-left: -1px;
}
.btn-toolbar {
  margin-left: -5px;
}
.btn-toolbar .btn-group,
.btn-toolbar .input-group {
  float: left;
}
.btn-toolbar > .btn,
.btn-toolbar > .btn-group,
.btn-toolbar > .input-group {
  margin-left: 5px;
}
.btn-group > .btn:not(:first-child):not(:last-child):not(.dropdown-toggle) {
  border-radius: 0;
}
.btn-group > .btn:first-child {
  margin-left: 0;
}
.btn-group > .btn:first-child:not(:last-child):not(.dropdown-toggle) {
  border-bottom-right-radius: 0;
  border-top-right-radius: 0;
}
.btn-group > .btn:last-child:not(:first-child),
.btn-group > .dropdown-toggle:not(:first-child) {
  border-bottom-left-radius: 0;
  border-top-left-radius: 0;
}
.btn-group > .btn-group {
  float: left;
}
.btn-group > .btn-group:not(:first-child):not(:last-child) > .btn {
  border-radius: 0;
}
.btn-group > .btn-group:first-child > .btn:last-child,
.btn-group > .btn-group:first-child > .dropdown-toggle {
  border-bottom-right-radius: 0;
  border-top-right-radius: 0;
}
.btn-group > .btn-group:last-child > .btn:first-child {
  border-bottom-left-radius: 0;
  border-top-left-radius: 0;
}
.btn-group .dropdown-toggle:active,
.btn-group.open .dropdown-toggle {
  outline: 0;
}
.btn-group > .btn + .dropdown-toggle {
  padding-left: 8px;
  padding-right: 8px;
}
.btn-group > .btn-lg + .dropdown-toggle {
  padding-left: 12px;
  padding-right: 12px;
}
.btn-group.open .dropdown-toggle {
  -webkit-box-shadow: inset 0 3px 5px rgba(0, 0, 0, 0.125);
  box-shadow: inset 0 3px 5px rgba(0, 0, 0, 0.125);
}
.btn-group.open .dropdown-toggle.btn-link {
  -webkit-box-shadow: none;
  box-shadow: none;
}
.btn .caret {
  margin-left: 0;
}
.btn-lg .caret {
  border-width: 5px 5px 0;
  border-bottom-width: 0;
}
.dropup .btn-lg .caret {
  border-width: 0 5px 5px;
}
.btn-group-vertical > .btn,
.btn-group-vertical > .btn-group,
.btn-group-vertical > .btn-group > .btn {
  display: block;
  float: none;
  width: 100%;
  max-width: 100%;
}
.btn-group-vertical > .btn-group > .btn {
  float: none;
}
.btn-group-vertical > .btn + .btn,
.btn-group-vertical > .btn + .btn-group,
.btn-group-vertical > .btn-group + .btn,
.btn-group-vertical > .btn-group + .btn-group {
  margin-top: -1px;
  margin-left: 0;
}
.btn-group-vertical > .btn:not(:first-child):not(:last-child) {
  border-radius: 0;
}
.btn-group-vertical > .btn:first-child:not(:last-child) {
  border-top-right-radius: 0px;
  border-bottom-right-radius: 0;
  border-bottom-left-radius: 0;
}
.btn-group-vertical > .btn:last-child:not(:first-child) {
  border-bottom-left-radius: 0px;
  border-top-right-radius: 0;
  border-top-left-radius: 0;
}
.btn-group-vertical > .btn-group:not(:first-child):not(:last-child) > .btn {
  border-radius: 0;
}
.btn-group-vertical > .btn-group:first-child:not(:last-child) > .btn:last-child,
.btn-group-vertical > .btn-group:first-child:not(:last-child) > .dropdown-toggle {
  border-bottom-right-radius: 0;
  border-bottom-left-radius: 0;
}
.btn-group-vertical > .btn-group:last-child:not(:first-child) > .btn:first-child {
  border-top-right-radius: 0;
  border-top-left-radius: 0;
}
.btn-group-justified {
  display: table;
  width: 100%;
  table-layout: fixed;
  border-collapse: separate;
}
.btn-group-justified > .btn,
.btn-group-justified > .btn-group {
  float: none;
  display: table-cell;
  width: 1%;
}
.btn-group-justified > .btn-group .btn {
  width: 100%;
}
.btn-group-justified > .btn-group .dropdown-menu {
  left: auto;
}
[data-toggle="buttons"] > .btn > input[type="radio"],
[data-toggle="buttons"] > .btn > input[type="checkbox"] {
  position: absolute;
  z-index: -1;
  opacity: 0;
  filter: alpha(opacity=0);
}
.input-group {
  position: relative;
  display: table;
  border-collapse: separate;
}
.input-group[class*="col-"] {
  float: none;
  padding-left: 0;
  padding-right: 0;
}
.input-group .form-control {
  position: relative;
  z-index: 2;
  float: left;
  width: 100%;
  margin-bottom: 0;
}
.input-group-lg > .form-control,
.input-group-lg > .input-group-addon,
.input-group-lg > .input-group-btn > .btn {
  height: 38px;
  padding: 6px 12px;
  font-size: 18px;
  line-height: 1.33;
  border-radius: 0px;
}
select.input-group-lg > .form-control,
select.input-group-lg > .input-group-addon,
select.input-group-lg > .input-group-btn > .btn {
  height: 38px;
  line-height: 38px;
}
textarea.input-group-lg > .form-control,
textarea.input-group-lg > .input-group-addon,
textarea.input-group-lg > .input-group-btn > .btn,
select[multiple].input-group-lg > .form-control,
select[multiple].input-group-lg > .input-group-addon,
select[multiple].input-group-lg > .input-group-btn > .btn {
  height: auto;
}
.input-group-sm > .form-control,
.input-group-sm > .input-group-addon,
.input-group-sm > .input-group-btn > .btn {
  height: 26px;
  padding: 3px 6px;
  font-size: 12px;
  line-height: 1.5;
  border-radius: 0px;
}
select.input-group-sm > .form-control,
select.input-group-sm > .input-group-addon,
select.input-group-sm > .input-group-btn > .btn {
  height: 26px;
  line-height: 26px;
}
textarea.input-group-sm > .form-control,
textarea.input-group-sm > .input-group-addon,
textarea.input-group-sm > .input-group-btn > .btn,
select[multiple].input-group-sm > .form-control,
select[multiple].input-group-sm > .input-group-addon,
select[multiple].input-group-sm > .input-group-btn > .btn {
  height: auto;
}
.input-group-addon,
.input-group-btn,
.input-group .form-control {
  display: table-cell;
}
.input-group-addon:not(:first-child):not(:last-child),
.input-group-btn:not(:first-child):not(:last-child),
.input-group .form-control:not(:first-child):not(:last-child) {
  border-radius: 0;
}
.input-group-addon,
.input-group-btn {
  width: 1%;
  white-space: nowrap;
  vertical-align: middle;
}
.input-group-addon {
  padding: 3px 8px;
  font-size: 14px;
  font-weight: normal;
  line-height: 1;
  color: #555555;
  text-align: center;
  background-color: #eeeeee;
  border: 1px solid #cccccc;
  border-radius: 0px;
}
.input-group-addon.input-sm {
  padding: 3px 6px;
  font-size: 12px;
  border-radius: 0px;
}
.input-group-addon.input-lg {
  padding: 6px 12px;
  font-size: 18px;
  border-radius: 0px;
}
.input-group-addon input[type="radio"],
.input-group-addon input[type="checkbox"] {
  margin-top: 0;
}
.input-group .form-control:first-child,
.input-group-addon:first-child,
.input-group-btn:first-child > .btn,
.input-group-btn:first-child > .btn-group > .btn,
.input-group-btn:first-child > .dropdown-toggle,
.input-group-btn:last-child > .btn:not(:last-child):not(.dropdown-toggle),
.input-group-btn:last-child > .btn-group:not(:last-child) > .btn {
  border-bottom-right-radius: 0;
  border-top-right-radius: 0;
}
.input-group-addon:first-child {
  border-right: 0;
}
.input-group .form-control:last-child,
.input-group-addon:last-child,
.input-group-btn:last-child > .btn,
.input-group-btn:last-child > .btn-group > .btn,
.input-group-btn:last-child > .dropdown-toggle,
.input-group-btn:first-child > .btn:not(:first-child),
.input-group-btn:first-child > .btn-group:not(:first-child) > .btn {
  border-bottom-left-radius: 0;
  border-top-left-radius: 0;
}
.input-group-addon:last-child {
  border-left: 0;
}
.input-group-btn {
  position: relative;
  font-size: 0;
  white-space: nowrap;
}
.input-group-btn > .btn {
  position: relative;
}
.input-group-btn > .btn + .btn {
  margin-left: -1px;
}
.input-group-btn > .btn:hover,
.input-group-btn > .btn:focus,
.input-group-btn > .btn:active {
  z-index: 2;
}
.input-group-btn:first-child > .btn,
.input-group-btn:first-child > .btn-group {
  margin-right: -1px;
}
.input-group-btn:last-child > .btn,
.input-group-btn:last-child > .btn-group {
  margin-left: -1px;
}
.nav {
  margin-bottom: 0;
  padding-left: 0;
  list-style: none;
}
.nav > li {
  position: relative;
  display: block;
}
.nav > li > a {
  position: relative;
  display: block;
  padding: 5px 10px;
}
.nav > li > a:hover,
.nav > li > a:focus {
  text-decoration: none;
  background-color: #eeeeee;
}
.nav > li.disabled > a {
  color: #777777;
}
.nav > li.disabled > a:hover,
.nav > li.disabled > a:focus {
  color: #777777;
  text-decoration: none;
  background-color: transparent;
  cursor: not-allowed;
}
.nav .open > a,
.nav .open > a:hover,
.nav .open > a:focus {
  background-color: #eeeeee;
  border-color: #557196;
}
.nav .nav-divider {
  height: 1px;
  margin: 9px 0;
  overflow: hidden;
  background-color: #e5e5e5;
}
.nav > li > a > img {
  max-width: none;
}
.nav-tabs {
  border-bottom: 1px solid #e0e0e0;
}
.nav-tabs > li {
  float: left;
  margin-bottom: -1px;
}
.nav-tabs > li > a {
  margin-right: 2px;
  line-height: 1.42857143;
  border: 1px solid transparent;
  border-radius: 0px 0px 0 0;
}
.nav-tabs > li > a:hover {
  border-color: #eeeeee #eeeeee #e0e0e0;
}
.nav-tabs > li.active > a,
.nav-tabs > li.active > a:hover,
.nav-tabs > li.active > a:focus {
  color: #555555;
  background-color: #f0f0f0;
  border: 1px solid #e0e0e0;
  border-bottom-color: transparent;
  cursor: default;
}
.nav-tabs.nav-justified {
  width: 100%;
  border-bottom: 0;
}
.nav-tabs.nav-justified > li {
  float: none;
}
.nav-tabs.nav-justified > li > a {
  text-align: center;
  margin-bottom: 5px;
}
.nav-tabs.nav-justified > .dropdown .dropdown-menu {
  top: auto;
  left: auto;
}
@media (min-width: 768px) {
  .nav-tabs.nav-justified > li {
    display: table-cell;
    width: 1%;
  }
  .nav-tabs.nav-justified > li > a {
    margin-bottom: 0;
  }
}
.nav-tabs.nav-justified > li > a {
  margin-right: 0;
  border-radius: 0px;
}
.nav-tabs.nav-justified > .active > a,
.nav-tabs.nav-justified > .active > a:hover,
.nav-tabs.nav-justified > .active > a:focus {
  border: 1px solid #dddddd;
}
@media (min-width: 768px) {
  .nav-tabs.nav-justified > li > a {
    border-bottom: 1px solid #dddddd;
    border-radius: 0px 0px 0 0;
  }
  .nav-tabs.nav-justified > .active > a,
  .nav-tabs.nav-justified > .active > a:hover,
  .nav-tabs.nav-justified > .active > a:focus {
    border-bottom-color: #f0f0f0;
  }
}
.nav-pills > li {
  float: left;
}
.nav-pills > li > a {
  border-radius: 0px;
}
.nav-pills > li + li {
  margin-left: 2px;
}
.nav-pills > li.active > a,
.nav-pills > li.active > a:hover,
.nav-pills > li.active > a:focus {
  color: #ffffff;
  background-color: #4c6586;
}
.nav-stacked > li {
  float: none;
}
.nav-stacked > li + li {
  margin-top: 2px;
  margin-left: 0;
}
.nav-justified {
  width: 100%;
}
.nav-justified > li {
  float: none;
}
.nav-justified > li > a {
  text-align: center;
  margin-bottom: 5px;
}
.nav-justified > .dropdown .dropdown-menu {
  top: auto;
  left: auto;
}
@media (min-width: 768px) {
  .nav-justified > li {
    display: table-cell;
    width: 1%;
  }
  .nav-justified > li > a {
    margin-bottom: 0;
  }
}
.nav-tabs-justified {
  border-bottom: 0;
}
.nav-tabs-justified > li > a {
  margin-right: 0;
  border-radius: 0px;
}
.nav-tabs-justified > .active > a,
.nav-tabs-justified > .active > a:hover,
.nav-tabs-justified > .active > a:focus {
  border: 1px solid #dddddd;
}
@media (min-width: 768px) {
  .nav-tabs-justified > li > a {
    border-bottom: 1px solid #dddddd;
    border-radius: 0px 0px 0 0;
  }
  .nav-tabs-justified > .active > a,
  .nav-tabs-justified > .active > a:hover,
  .nav-tabs-justified > .active > a:focus {
    border-bottom-color: #f0f0f0;
  }
}
.tab-content > .tab-pane {
  display: none;
}
.tab-content > .active {
  display: block;
}
.nav-tabs .dropdown-menu {
  margin-top: -1px;
  border-top-right-radius: 0;
  border-top-left-radius: 0;
}
.navbar {
  position: relative;
  min-height: 40px;
  margin-bottom: 20px;
  border: 1px solid transparent;
}
@media (min-width: 768px) {
  .navbar {
    border-radius: 0px;
  }
}
@media (min-width: 768px) {
  .navbar-header {
    float: left;
  }
}
.navbar-collapse {
  overflow-x: visible;
  padding-right: 15px;
  padding-left: 15px;
  border-top: 1px solid transparent;
  box-shadow: inset 0 1px 0 rgba(255, 255, 255, 0.1);
  -webkit-overflow-scrolling: touch;
}
.navbar-collapse.in {
  overflow-y: auto;
}
@media (min-width: 768px) {
  .navbar-collapse {
    width: auto;
    border-top: 0;
    box-shadow: none;
  }
  .navbar-collapse.collapse {
    display: block !important;
    height: auto !important;
    padding-bottom: 0;
    overflow: visible !important;
  }
  .navbar-collapse.in {
    overflow-y: visible;
  }
  .navbar-fixed-top .navbar-collapse,
  .navbar-static-top .navbar-collapse,
  .navbar-fixed-bottom .navbar-collapse {
    padding-left: 0;
    padding-right: 0;
  }
}
.navbar-fixed-top .navbar-collapse,
.navbar-fixed-bottom .navbar-collapse {
  max-height: 340px;
}
@media (max-width: 480px) and (orientation: landscape) {
  .navbar-fixed-top .navbar-collapse,
  .navbar-fixed-bottom .navbar-collapse {
    max-height: 200px;
  }
}
.container > .navbar-header,
.container-fluid > .navbar-header,
.container > .navbar-collapse,
.container-fluid > .navbar-collapse {
  margin-right: -15px;
  margin-left: -15px;
}
@media (min-width: 768px) {
  .container > .navbar-header,
  .container-fluid > .navbar-header,
  .container > .navbar-collapse,
  .container-fluid > .navbar-collapse {
    margin-right: 0;
    margin-left: 0;
  }
}
.navbar-static-top {
  z-index: 1000;
  border-width: 0 0 1px;
}
@media (min-width: 768px) {
  .navbar-static-top {
    border-radius: 0;
  }
}
.navbar-fixed-top,
.navbar-fixed-bottom {
  position: fixed;
  right: 0;
  left: 0;
  z-index: 1030;
  -webkit-transform: translate3d(0, 0, 0);
  transform: translate3d(0, 0, 0);
}
@media (min-width: 768px) {
  .navbar-fixed-top,
  .navbar-fixed-bottom {
    border-radius: 0;
  }
}
.navbar-fixed-top {
  top: 0;
  border-width: 0 0 1px;
}
.navbar-fixed-bottom {
  bottom: 0;
  margin-bottom: 0;
  border-width: 1px 0 0;
}
.navbar-brand {
  float: left;
  padding: 10px 15px;
  font-size: 18px;
  line-height: 20px;
  height: 40px;
}
.navbar-brand:hover,
.navbar-brand:focus {
  text-decoration: none;
}
@media (min-width: 768px) {
  .navbar > .container .navbar-brand,
  .navbar > .container-fluid .navbar-brand {
    margin-left: -15px;
  }
}
.navbar-toggle {
  position: relative;
  float: right;
  margin-right: 15px;
  padding: 9px 10px;
  margin-top: 3px;
  margin-bottom: 3px;
  background-color: transparent;
  background-image: none;
  border: 1px solid transparent;
  border-radius: 0px;
}
.navbar-toggle:focus {
  outline: 0;
}
.navbar-toggle .icon-bar {
  display: block;
  width: 22px;
  height: 2px;
  border-radius: 1px;
}
.navbar-toggle .icon-bar + .icon-bar {
  margin-top: 4px;
}
@media (min-width: 768px) {
  .navbar-toggle {
    display: none;
  }
}
.navbar-nav {
  margin: 5px -15px;
}
.navbar-nav > li > a {
  padding-top: 10px;
  padding-bottom: 10px;
  line-height: 20px;
}
@media (max-width: 767px) {
  .navbar-nav .open .dropdown-menu {
    position: static;
    float: none;
    width: auto;
    margin-top: 0;
    background-color: transparent;
    border: 0;
    box-shadow: none;
  }
  .navbar-nav .open .dropdown-menu > li > a,
  .navbar-nav .open .dropdown-menu .dropdown-header {
    padding: 5px 15px 5px 25px;
  }
  .navbar-nav .open .dropdown-menu > li > a {
    line-height: 20px;
  }
  .navbar-nav .open .dropdown-menu > li > a:hover,
  .navbar-nav .open .dropdown-menu > li > a:focus {
    background-image: none;
  }
}
@media (min-width: 768px) {
  .navbar-nav {
    float: left;
    margin: 0;
  }
  .navbar-nav > li {
    float: left;
  }
  .navbar-nav > li > a {
    padding-top: 10px;
    padding-bottom: 10px;
  }
  .navbar-nav.navbar-right:last-child {
    margin-right: -15px;
  }
}
@media (min-width: 768px) {
  .navbar-left {
    float: left !important;
  }
  .navbar-right {
    float: right !important;
  }
}
.navbar-form {
  margin-left: -15px;
  margin-right: -15px;
  padding: 10px 15px;
  border-top: 1px solid transparent;
  border-bottom: 1px solid transparent;
  -webkit-box-shadow: inset 0 1px 0 rgba(255, 255, 255, 0.1), 0 1px 0 rgba(255, 255, 255, 0.1);
  box-shadow: inset 0 1px 0 rgba(255, 255, 255, 0.1), 0 1px 0 rgba(255, 255, 255, 0.1);
  margin-top: 7.5px;
  margin-bottom: 7.5px;
}
@media (min-width: 768px) {
  .navbar-form .form-group {
    display: inline-block;
    margin-bottom: 0;
    vertical-align: middle;
  }
  .navbar-form .form-control {
    display: inline-block;
    width: auto;
    vertical-align: middle;
  }
  .navbar-form .input-group {
    display: inline-table;
    vertical-align: middle;
  }
  .navbar-form .input-group .input-group-addon,
  .navbar-form .input-group .input-group-btn,
  .navbar-form .input-group .form-control {
    width: auto;
  }
  .navbar-form .input-group > .form-control {
    width: 100%;
  }
  .navbar-form .control-label {
    margin-bottom: 0;
    vertical-align: middle;
  }
  .navbar-form .radio,
  .navbar-form .checkbox {
    display: inline-block;
    margin-top: 0;
    margin-bottom: 0;
    vertical-align: middle;
  }
  .navbar-form .radio label,
  .navbar-form .checkbox label {
    padding-left: 0;
  }
  .navbar-form .radio input[type="radio"],
  .navbar-form .checkbox input[type="checkbox"] {
    position: relative;
    margin-left: 0;
  }
  .navbar-form .has-feedback .form-control-feedback {
    top: 0;
  }
}
@media (max-width: 767px) {
  .navbar-form .form-group {
    margin-bottom: 5px;
  }
}
@media (min-width: 768px) {
  .navbar-form {
    width: auto;
    border: 0;
    margin-left: 0;
    margin-right: 0;
    padding-top: 0;
    padding-bottom: 0;
    -webkit-box-shadow: none;
    box-shadow: none;
  }
  .navbar-form.navbar-right:last-child {
    margin-right: -15px;
  }
}
.navbar-nav > li > .dropdown-menu {
  margin-top: 0;
  border-top-right-radius: 0;
  border-top-left-radius: 0;
}
.navbar-fixed-bottom .navbar-nav > li > .dropdown-menu {
  border-bottom-right-radius: 0;
  border-bottom-left-radius: 0;
}
.navbar-btn {
  margin-top: 7.5px;
  margin-bottom: 7.5px;
}
.navbar-btn.btn-sm {
  margin-top: 7px;
  margin-bottom: 7px;
}
.navbar-btn.btn-xs {
  margin-top: 9px;
  margin-bottom: 9px;
}
.navbar-text {
  margin-top: 10px;
  margin-bottom: 10px;
}
@media (min-width: 768px) {
  .navbar-text {
    float: left;
    margin-left: 15px;
    margin-right: 15px;
  }
  .navbar-text.navbar-right:last-child {
    margin-right: 0;
  }
}
.navbar-default {
  background-color: #f8f8f8;
  border-color: #e7e7e7;
}
.navbar-default .navbar-brand {
  color: #777777;
}
.navbar-default .navbar-brand:hover,
.navbar-default .navbar-brand:focus {
  color: #5e5e5e;
  background-color: transparent;
}
.navbar-default .navbar-text {
  color: #777777;
}
.navbar-default .navbar-nav > li > a {
  color: #777777;
}
.navbar-default .navbar-nav > li > a:hover,
.navbar-default .navbar-nav > li > a:focus {
  color: #333333;
  background-color: transparent;
}
.navbar-default .navbar-nav > .active > a,
.navbar-default .navbar-nav > .active > a:hover,
.navbar-default .navbar-nav > .active > a:focus {
  color: #555555;
  background-color: #e7e7e7;
}
.navbar-default .navbar-nav > .disabled > a,
.navbar-default .navbar-nav > .disabled > a:hover,
.navbar-default .navbar-nav > .disabled > a:focus {
  color: #cccccc;
  background-color: transparent;
}
.navbar-default .navbar-toggle {
  border-color: #dddddd;
}
.navbar-default .navbar-toggle:hover,
.navbar-default .navbar-toggle:focus {
  background-color: #dddddd;
}
.navbar-default .navbar-toggle .icon-bar {
  background-color: #888888;
}
.navbar-default .navbar-collapse,
.navbar-default .navbar-form {
  border-color: #e7e7e7;
}
.navbar-default .navbar-nav > .open > a,
.navbar-default .navbar-nav > .open > a:hover,
.navbar-default .navbar-nav > .open > a:focus {
  background-color: #e7e7e7;
  color: #555555;
}
@media (max-width: 767px) {
  .navbar-default .navbar-nav .open .dropdown-menu > li > a {
    color: #777777;
  }
  .navbar-default .navbar-nav .open .dropdown-menu > li > a:hover,
  .navbar-default .navbar-nav .open .dropdown-menu > li > a:focus {
    color: #333333;
    background-color: transparent;
  }
  .navbar-default .navbar-nav .open .dropdown-menu > .active > a,
  .navbar-default .navbar-nav .open .dropdown-menu > .active > a:hover,
  .navbar-default .navbar-nav .open .dropdown-menu > .active > a:focus {
    color: #555555;
    background-color: #e7e7e7;
  }
  .navbar-default .navbar-nav .open .dropdown-menu > .disabled > a,
  .navbar-default .navbar-nav .open .dropdown-menu > .disabled > a:hover,
  .navbar-default .navbar-nav .open .dropdown-menu > .disabled > a:focus {
    color: #cccccc;
    background-color: transparent;
  }
}
.navbar-default .navbar-link {
  color: #777777;
}
.navbar-default .navbar-link:hover {
  color: #333333;
}
.navbar-default .btn-link {
  color: #777777;
}
.navbar-default .btn-link:hover,
.navbar-default .btn-link:focus {
  color: #333333;
}
.navbar-default .btn-link[disabled]:hover,
fieldset[disabled] .navbar-default .btn-link:hover,
.navbar-default .btn-link[disabled]:focus,
fieldset[disabled] .navbar-default .btn-link:focus {
  color: #cccccc;
}
.navbar-inverse {
  background-color: #222222;
  border-color: #080808;
}
.navbar-inverse .navbar-brand {
  color: #777777;
}
.navbar-inverse .navbar-brand:hover,
.navbar-inverse .navbar-brand:focus {
  color: #ffffff;
  background-color: transparent;
}
.navbar-inverse .navbar-text {
  color: #777777;
}
.navbar-inverse .navbar-nav > li > a {
  color: #777777;
}
.navbar-inverse .navbar-nav > li > a:hover,
.navbar-inverse .navbar-nav > li > a:focus {
  color: #ffffff;
  background-color: transparent;
}
.navbar-inverse .navbar-nav > .active > a,
.navbar-inverse .navbar-nav > .active > a:hover,
.navbar-inverse .navbar-nav > .active > a:focus {
  color: #ffffff;
  background-color: #080808;
}
.navbar-inverse .navbar-nav > .disabled > a,
.navbar-inverse .navbar-nav > .disabled > a:hover,
.navbar-inverse .navbar-nav > .disabled > a:focus {
  color: #444444;
  background-color: transparent;
}
.navbar-inverse .navbar-toggle {
  border-color: #333333;
}
.navbar-inverse .navbar-toggle:hover,
.navbar-inverse .navbar-toggle:focus {
  background-color: #333333;
}
.navbar-inverse .navbar-toggle .icon-bar {
  background-color: #ffffff;
}
.navbar-inverse .navbar-collapse,
.navbar-inverse .navbar-form {
  border-color: #101010;
}
.navbar-inverse .navbar-nav > .open > a,
.navbar-inverse .navbar-nav > .open > a:hover,
.navbar-inverse .navbar-nav > .open > a:focus {
  background-color: #080808;
  color: #ffffff;
}
@media (max-width: 767px) {
  .navbar-inverse .navbar-nav .open .dropdown-menu > .dropdown-header {
    border-color: #080808;
  }
  .navbar-inverse .navbar-nav .open .dropdown-menu .divider {
    background-color: #080808;
  }
  .navbar-inverse .navbar-nav .open .dropdown-menu > li > a {
    color: #777777;
  }
  .navbar-inverse .navbar-nav .open .dropdown-menu > li > a:hover,
  .navbar-inverse .navbar-nav .open .dropdown-menu > li > a:focus {
    color: #ffffff;
    background-color: transparent;
  }
  .navbar-inverse .navbar-nav .open .dropdown-menu > .active > a,
  .navbar-inverse .navbar-nav .open .dropdown-menu > .active > a:hover,
  .navbar-inverse .navbar-nav .open .dropdown-menu > .active > a:focus {
    color: #ffffff;
    background-color: #080808;
  }
  .navbar-inverse .navbar-nav .open .dropdown-menu > .disabled > a,
  .navbar-inverse .navbar-nav .open .dropdown-menu > .disabled > a:hover,
  .navbar-inverse .navbar-nav .open .dropdown-menu > .disabled > a:focus {
    color: #444444;
    background-color: transparent;
  }
}
.navbar-inverse .navbar-link {
  color: #777777;
}
.navbar-inverse .navbar-link:hover {
  color: #ffffff;
}
.navbar-inverse .btn-link {
  color: #777777;
}
.navbar-inverse .btn-link:hover,
.navbar-inverse .btn-link:focus {
  color: #ffffff;
}
.navbar-inverse .btn-link[disabled]:hover,
fieldset[disabled] .navbar-inverse .btn-link:hover,
.navbar-inverse .btn-link[disabled]:focus,
fieldset[disabled] .navbar-inverse .btn-link:focus {
  color: #444444;
}
.breadcrumb {
  padding: 6px 6px;
  margin-bottom: 20px;
  list-style: none;
  background-color: transparent;
  border-radius: 0px;
}
.breadcrumb > li {
  display: inline-block;
}
.breadcrumb > li + li:before {
  content: "»\00a0";
  padding: 0 5px;
  color: #557196;
}
.breadcrumb > .active {
  color: #3a4c65;
}
.pagination {
  display: inline-block;
  padding-left: 0;
  margin: 20px 0;
  border-radius: 0px;
}
.pagination > li {
  display: inline;
}
.pagination > li > a,
.pagination > li > span {
  position: relative;
  float: left;
  padding: 3px 8px;
  line-height: 1.42857143;
  text-decoration: none;
  color: #557196;
  background-color: #ffffff;
  border: 1px solid #dddddd;
  margin-left: -1px;
}
.pagination > li:first-child > a,
.pagination > li:first-child > span {
  margin-left: 0;
  border-bottom-left-radius: 0px;
  border-top-left-radius: 0px;
}
.pagination > li:last-child > a,
.pagination > li:last-child > span {
  border-bottom-right-radius: 0px;
  border-top-right-radius: 0px;
}
.pagination > li > a:hover,
.pagination > li > span:hover,
.pagination > li > a:focus,
.pagination > li > span:focus {
  color: #3a4c65;
  background-color: #eeeeee;
  border-color: #dddddd;
}
.pagination > .active > a,
.pagination > .active > span,
.pagination > .active > a:hover,
.pagination > .active > span:hover,
.pagination > .active > a:focus,
.pagination > .active > span:focus {
  z-index: 2;
  color: #ffffff;
  background-color: #4c6586;
  border-color: #4c6586;
  cursor: default;
}
.pagination > .disabled > span,
.pagination > .disabled > span:hover,
.pagination > .disabled > span:focus,
.pagination > .disabled > a,
.pagination > .disabled > a:hover,
.pagination > .disabled > a:focus {
  color: #777777;
  background-color: #ffffff;
  border-color: #dddddd;
  cursor: not-allowed;
}
.pagination-lg > li > a,
.pagination-lg > li > span {
  padding: 6px 12px;
  font-size: 18px;
}
.pagination-lg > li:first-child > a,
.pagination-lg > li:first-child > span {
  border-bottom-left-radius: 0px;
  border-top-left-radius: 0px;
}
.pagination-lg > li:last-child > a,
.pagination-lg > li:last-child > span {
  border-bottom-right-radius: 0px;
  border-top-right-radius: 0px;
}
.pagination-sm > li > a,
.pagination-sm > li > span {
  padding: 3px 6px;
  font-size: 12px;
}
.pagination-sm > li:first-child > a,
.pagination-sm > li:first-child > span {
  border-bottom-left-radius: 0px;
  border-top-left-radius: 0px;
}
.pagination-sm > li:last-child > a,
.pagination-sm > li:last-child > span {
  border-bottom-right-radius: 0px;
  border-top-right-radius: 0px;
}
.pager {
  padding-left: 0;
  margin: 20px 0;
  list-style: none;
  text-align: center;
}
.pager li {
  display: inline;
}
.pager li > a,
.pager li > span {
  display: inline-block;
  padding: 5px 14px;
  background-color: #ffffff;
  border: 1px solid #dddddd;
  border-radius: 15px;
}
.pager li > a:hover,
.pager li > a:focus {
  text-decoration: none;
  background-color: #eeeeee;
}
.pager .next > a,
.pager .next > span {
  float: right;
}
.pager .previous > a,
.pager .previous > span {
  float: left;
}
.pager .disabled > a,
.pager .disabled > a:hover,
.pager .disabled > a:focus,
.pager .disabled > span {
  color: #777777;
  background-color: #ffffff;
  cursor: not-allowed;
}
.label {
  display: inline;
  padding: .2em .6em .3em;
  font-size: 75%;
  font-weight: bold;
  line-height: 1;
  color: #ffffff;
  text-align: center;
  white-space: nowrap;
  vertical-align: baseline;
  border-radius: .25em;
}
a.label:hover,
a.label:focus {
  color: #ffffff;
  text-decoration: none;
  cursor: pointer;
}
.label:empty {
  display: none;
}
.btn .label {
  position: relative;
  top: -1px;
}
.label-default {
  background-color: #777777;
}
.label-default[href]:hover,
.label-default[href]:focus {
  background-color: #5e5e5e;
}
.label-primary {
  background-color: #4c6586;
}
.label-primary[href]:hover,
.label-primary[href]:focus {
  background-color: #3a4c65;
}
.label-success {
  background-color: #6ea03c;
}
.label-success[href]:hover,
.label-success[href]:focus {
  background-color: #557b2e;
}
.label-info {
  background-color: #dcb496;
}
.label-info[href]:hover,
.label-info[href]:focus {
  background-color: #cf9970;
}
.label-warning {
  background-color: #fa8228;
}
.label-warning[href]:hover,
.label-warning[href]:focus {
  background-color: #ea6705;
}
.label-danger {
  background-color: #fa8228;
}
.label-danger[href]:hover,
.label-danger[href]:focus {
  background-color: #ea6705;
}
.badge {
  display: inline-block;
  min-width: 10px;
  padding: 3px 7px;
  font-size: 12px;
  font-weight: bold;
  color: #ffffff;
  line-height: 1;
  vertical-align: baseline;
  white-space: nowrap;
  text-align: center;
  background-color: #ea6705;
  border-radius: 10px;
}
.badge:empty {
  display: none;
}
.btn .badge {
  position: relative;
  top: -1px;
}
.btn-xs .badge {
  top: 0;
  padding: 1px 5px;
}
a.badge:hover,
a.badge:focus {
  color: #ffffff;
  text-decoration: none;
  cursor: pointer;
}
a.list-group-item.active > .badge,
.nav-pills > .active > a > .badge {
  color: #ffffff;
  background-color: #ea6705;
}
.nav-pills > li > a > .badge {
  margin-left: 3px;
}
.jumbotron {
  padding: 30px;
  margin-bottom: 30px;
  color: inherit;
  background-color: #eeeeee;
}
.jumbotron h1,
.jumbotron .h1 {
  color: inherit;
}
.jumbotron p {
  margin-bottom: 15px;
  font-size: 21px;
  font-weight: 200;
}
.jumbotron > hr {
  border-top-color: #d5d5d5;
}
.container .jumbotron {
  border-radius: 0px;
}
.jumbotron .container {
  max-width: 100%;
}
@media screen and (min-width: 768px) {
  .jumbotron {
    padding-top: 48px;
    padding-bottom: 48px;
  }
  .container .jumbotron {
    padding-left: 60px;
    padding-right: 60px;
  }
  .jumbotron h1,
  .jumbotron .h1 {
    font-size: 63px;
  }
}
.thumbnail {
  display: block;
  padding: 4px;
  margin-bottom: 20px;
  line-height: 1.42857143;
  background-color: #f0f0f0;
  border: 1px solid #dddddd;
  border-radius: 0px;
  -webkit-transition: all 0.2s ease-in-out;
  -o-transition: all 0.2s ease-in-out;
  transition: all 0.2s ease-in-out;
}
.thumbnail > img,
.thumbnail a > img {
  margin-left: auto;
  margin-right: auto;
}
a.thumbnail:hover,
a.thumbnail:focus,
a.thumbnail.active {
  border-color: #557196;
}
.thumbnail .caption {
  padding: 9px;
  color: #333333;
}
.alert {
  padding: 15px;
  margin-bottom: 20px;
  border: 1px solid transparent;
  border-radius: 0px;
}
.alert h4 {
  margin-top: 0;
  color: inherit;
}
.alert .alert-link {
  font-weight: bold;
}
.alert > p,
.alert > ul {
  margin-bottom: 0;
}
.alert > p + p {
  margin-top: 5px;
}
.alert-dismissable,
.alert-dismissible {
  padding-right: 35px;
}
.alert-dismissable .close,
.alert-dismissible .close {
  position: relative;
  top: -2px;
  right: -21px;
  color: inherit;
}
.alert-success {
  background-color: #dff0d8;
  border-color: #d6e9c6;
  color: #3c763d;
}
.alert-success hr {
  border-top-color: #c9e2b3;
}
.alert-success .alert-link {
  color: #2b542c;
}
.alert-info {
  background-color: #d9edf7;
  border-color: #bce8f1;
  color: #31708f;
}
.alert-info hr {
  border-top-color: #a6e1ec;
}
.alert-info .alert-link {
  color: #245269;
}
.alert-warning {
  background-color: #fcf8e3;
  border-color: #faebcc;
  color: #8a6d3b;
}
.alert-warning hr {
  border-top-color: #f7e1b5;
}
.alert-warning .alert-link {
  color: #66512c;
}
.alert-danger {
  background-color: #f2dede;
  border-color: #ebccd1;
  color: #a94442;
}
.alert-danger hr {
  border-top-color: #e4b9c0;
}
.alert-danger .alert-link {
  color: #843534;
}
@-webkit-keyframes progress-bar-stripes {
  from {
    background-position: 40px 0;
  }
  to {
    background-position: 0 0;
  }
}
@keyframes progress-bar-stripes {
  from {
    background-position: 40px 0;
  }
  to {
    background-position: 0 0;
  }
}
.progress {
  overflow: hidden;
  height: 20px;
  margin-bottom: 20px;
  background-color: #bbbbbb;
  border-radius: 0px;
  -webkit-box-shadow: inset 0 1px 2px rgba(0, 0, 0, 0.1);
  box-shadow: inset 0 1px 2px rgba(0, 0, 0, 0.1);
}
.progress-bar {
  float: left;
  width: 0%;
  height: 100%;
  font-size: 12px;
  line-height: 20px;
  color: #ffffff;
  text-align: center;
  background-color: #4c6586;
  -webkit-box-shadow: inset 0 -1px 0 rgba(0, 0, 0, 0.15);
  box-shadow: inset 0 -1px 0 rgba(0, 0, 0, 0.15);
  -webkit-transition: width 0.6s ease;
  -o-transition: width 0.6s ease;
  transition: width 0.6s ease;
}
.progress-striped .progress-bar,
.progress-bar-striped {
  background-image: -webkit-linear-gradient(45deg, rgba(255, 255, 255, 0.15) 25%, transparent 25%, transparent 50%, rgba(255, 255, 255, 0.15) 50%, rgba(255, 255, 255, 0.15) 75%, transparent 75%, transparent);
  background-image: -o-linear-gradient(45deg, rgba(255, 255, 255, 0.15) 25%, transparent 25%, transparent 50%, rgba(255, 255, 255, 0.15) 50%, rgba(255, 255, 255, 0.15) 75%, transparent 75%, transparent);
  background-image: linear-gradient(45deg, rgba(255, 255, 255, 0.15) 25%, transparent 25%, transparent 50%, rgba(255, 255, 255, 0.15) 50%, rgba(255, 255, 255, 0.15) 75%, transparent 75%, transparent);
  background-size: 40px 40px;
}
.progress.active .progress-bar,
.progress-bar.active {
  -webkit-animation: progress-bar-stripes 2s linear infinite;
  -o-animation: progress-bar-stripes 2s linear infinite;
  animation: progress-bar-stripes 2s linear infinite;
}
.progress-bar[aria-valuenow="1"],
.progress-bar[aria-valuenow="2"] {
  min-width: 30px;
}
.progress-bar[aria-valuenow="0"] {
  color: #777777;
  min-width: 30px;
  background-color: transparent;
  background-image: none;
  box-shadow: none;
}
.progress-bar-success {
  background-color: #6ea03c;
}
.progress-striped .progress-bar-success {
  background-image: -webkit-linear-gradient(45deg, rgba(255, 255, 255, 0.15) 25%, transparent 25%, transparent 50%, rgba(255, 255, 255, 0.15) 50%, rgba(255, 255, 255, 0.15) 75%, transparent 75%, transparent);
  background-image: -o-linear-gradient(45deg, rgba(255, 255, 255, 0.15) 25%, transparent 25%, transparent 50%, rgba(255, 255, 255, 0.15) 50%, rgba(255, 255, 255, 0.15) 75%, transparent 75%, transparent);
  background-image: linear-gradient(45deg, rgba(255, 255, 255, 0.15) 25%, transparent 25%, transparent 50%, rgba(255, 255, 255, 0.15) 50%, rgba(255, 255, 255, 0.15) 75%, transparent 75%, transparent);
}
.progress-bar-info {
  background-color: #435976;
}
.progress-striped .progress-bar-info {
  background-image: -webkit-linear-gradient(45deg, rgba(255, 255, 255, 0.15) 25%, transparent 25%, transparent 50%, rgba(255, 255, 255, 0.15) 50%, rgba(255, 255, 255, 0.15) 75%, transparent 75%, transparent);
  background-image: -o-linear-gradient(45deg, rgba(255, 255, 255, 0.15) 25%, transparent 25%, transparent 50%, rgba(255, 255, 255, 0.15) 50%, rgba(255, 255, 255, 0.15) 75%, transparent 75%, transparent);
  background-image: linear-gradient(45deg, rgba(255, 255, 255, 0.15) 25%, transparent 25%, transparent 50%, rgba(255, 255, 255, 0.15) 50%, rgba(255, 255, 255, 0.15) 75%, transparent 75%, transparent);
}
.progress-bar-warning {
  background-color: #fa8228;
}
.progress-striped .progress-bar-warning {
  background-image: -webkit-linear-gradient(45deg, rgba(255, 255, 255, 0.15) 25%, transparent 25%, transparent 50%, rgba(255, 255, 255, 0.15) 50%, rgba(255, 255, 255, 0.15) 75%, transparent 75%, transparent);
  background-image: -o-linear-gradient(45deg, rgba(255, 255, 255, 0.15) 25%, transparent 25%, transparent 50%, rgba(255, 255, 255, 0.15) 50%, rgba(255, 255, 255, 0.15) 75%, transparent 75%, transparent);
  background-image: linear-gradient(45deg, rgba(255, 255, 255, 0.15) 25%, transparent 25%, transparent 50%, rgba(255, 255, 255, 0.15) 50%, rgba(255, 255, 255, 0.15) 75%, transparent 75%, transparent);
}
.progress-bar-danger {
  background-color: #fa8228;
}
.progress-striped .progress-bar-danger {
  background-image: -webkit-linear-gradient(45deg, rgba(255, 255, 255, 0.15) 25%, transparent 25%, transparent 50%, rgba(255, 255, 255, 0.15) 50%, rgba(255, 255, 255, 0.15) 75%, transparent 75%, transparent);
  background-image: -o-linear-gradient(45deg, rgba(255, 255, 255, 0.15) 25%, transparent 25%, transparent 50%, rgba(255, 255, 255, 0.15) 50%, rgba(255, 255, 255, 0.15) 75%, transparent 75%, transparent);
  background-image: linear-gradient(45deg, rgba(255, 255, 255, 0.15) 25%, transparent 25%, transparent 50%, rgba(255, 255, 255, 0.15) 50%, rgba(255, 255, 255, 0.15) 75%, transparent 75%, transparent);
}
.media,
.media-body {
  overflow: hidden;
  zoom: 1;
}
.media,
.media .media {
  margin-top: 15px;
}
.media:first-child {
  margin-top: 0;
}
.media-object {
  display: block;
}
.media-heading {
  margin: 0 0 5px;
}
.media > .pull-left {
  margin-right: 10px;
}
.media > .pull-right {
  margin-left: 10px;
}
.media-list {
  padding-left: 0;
  list-style: none;
}
.list-group {
  margin-bottom: 20px;
  padding-left: 0;
}
.list-group-item {
  position: relative;
  display: block;
  padding: 10px 15px;
  margin-bottom: -1px;
  background-color: #ffffff;
  border: 1px solid #dddddd;
}
.list-group-item:first-child {
  border-top-right-radius: 0px;
  border-top-left-radius: 0px;
}
.list-group-item:last-child {
  margin-bottom: 0;
  border-bottom-right-radius: 0px;
  border-bottom-left-radius: 0px;
}
.list-group-item > .badge {
  float: right;
}
.list-group-item > .badge + .badge {
  margin-right: 5px;
}
a.list-group-item {
  color: #555555;
}
a.list-group-item .list-group-item-heading {
  color: #333333;
}
a.list-group-item:hover,
a.list-group-item:focus {
  text-decoration: none;
  color: #555555;
  background-color: #f5f5f5;
}
.list-group-item.disabled,
.list-group-item.disabled:hover,
.list-group-item.disabled:focus {
  background-color: #eeeeee;
  color: #777777;
}
.list-group-item.disabled .list-group-item-heading,
.list-group-item.disabled:hover .list-group-item-heading,
.list-group-item.disabled:focus .list-group-item-heading {
  color: inherit;
}
.list-group-item.disabled .list-group-item-text,
.list-group-item.disabled:hover .list-group-item-text,
.list-group-item.disabled:focus .list-group-item-text {
  color: #777777;
}
.list-group-item.active,
.list-group-item.active:hover,
.list-group-item.active:focus {
  z-index: 2;
  color: #ffffff;
  background-color: #4c6586;
  border-color: #4c6586;
}
.list-group-item.active .list-group-item-heading,
.list-group-item.active:hover .list-group-item-heading,
.list-group-item.active:focus .list-group-item-heading,
.list-group-item.active .list-group-item-heading > small,
.list-group-item.active:hover .list-group-item-heading > small,
.list-group-item.active:focus .list-group-item-heading > small,
.list-group-item.active .list-group-item-heading > .small,
.list-group-item.active:hover .list-group-item-heading > .small,
.list-group-item.active:focus .list-group-item-heading > .small {
  color: inherit;
}
.list-group-item.active .list-group-item-text,
.list-group-item.active:hover .list-group-item-text,
.list-group-item.active:focus .list-group-item-text {
  color: #c2cddc;
}
.list-group-item-success {
  color: #3c763d;
  background-color: #dff0d8;
}
a.list-group-item-success {
  color: #3c763d;
}
a.list-group-item-success .list-group-item-heading {
  color: inherit;
}
a.list-group-item-success:hover,
a.list-group-item-success:focus {
  color: #3c763d;
  background-color: #d0e9c6;
}
a.list-group-item-success.active,
a.list-group-item-success.active:hover,
a.list-group-item-success.active:focus {
  color: white;
  background-color: #3c763d;
  border-color: #3c763d;
}
.list-group-item-info {
  color: #31708f;
  background-color: #d9edf7;
}
a.list-group-item-info {
  color: #31708f;
}
a.list-group-item-info .list-group-item-heading {
  color: inherit;
}
a.list-group-item-info:hover,
a.list-group-item-info:focus {
  color: #31708f;
  background-color: #c4e3f3;
}
a.list-group-item-info.active,
a.list-group-item-info.active:hover,
a.list-group-item-info.active:focus {
  color: white;
  background-color: #31708f;
  border-color: #31708f;
}
.list-group-item-warning {
  color: #8a6d3b;
  background-color: #fcf8e3;
}
a.list-group-item-warning {
  color: #8a6d3b;
}
a.list-group-item-warning .list-group-item-heading {
  color: inherit;
}
a.list-group-item-warning:hover,
a.list-group-item-warning:focus {
  color: #8a6d3b;
  background-color: #faf2cc;
}
a.list-group-item-warning.active,
a.list-group-item-warning.active:hover,
a.list-group-item-warning.active:focus {
  color: white;
  background-color: #8a6d3b;
  border-color: #8a6d3b;
}
.list-group-item-danger {
  color: #a94442;
  background-color: #f2dede;
}
a.list-group-item-danger {
  color: #a94442;
}
a.list-group-item-danger .list-group-item-heading {
  color: inherit;
}
a.list-group-item-danger:hover,
a.list-group-item-danger:focus {
  color: #a94442;
  background-color: #ebcccc;
}
a.list-group-item-danger.active,
a.list-group-item-danger.active:hover,
a.list-group-item-danger.active:focus {
  color: white;
  background-color: #a94442;
  border-color: #a94442;
}
.list-group-item-heading {
  margin-top: 0;
  margin-bottom: 5px;
}
.list-group-item-text {
  margin-bottom: 0;
  line-height: 1.3;
}
.panel {
  margin-bottom: 20px;
  background-color: #f9f9f9;
  border: 1px solid transparent;
  border-radius: 0px;
  -webkit-box-shadow: 0 1px 1px rgba(0, 0, 0, 0.05);
  box-shadow: 0 1px 1px rgba(0, 0, 0, 0.05);
}
.panel-body {
  padding: 15px;
}
.panel-heading {
  padding: 10px 15px;
  border-bottom: 1px solid transparent;
  border-top-right-radius: -1px;
  border-top-left-radius: -1px;
}
.panel-heading > .dropdown .dropdown-toggle {
  color: inherit;
}
.panel-title {
  margin-top: 0;
  margin-bottom: 0;
  font-size: 16px;
  color: inherit;
}
.panel-title > a {
  color: inherit;
}
.panel-footer {
  padding: 10px 15px;
  background-color: #f5f5f5;
  border-top: 1px solid #dddddd;
  border-bottom-right-radius: -1px;
  border-bottom-left-radius: -1px;
}
.panel > .list-group {
  margin-bottom: 0;
}
.panel > .list-group .list-group-item {
  border-width: 1px 0;
  border-radius: 0;
}
.panel > .list-group:first-child .list-group-item:first-child {
  border-top: 0;
  border-top-right-radius: -1px;
  border-top-left-radius: -1px;
}
.panel > .list-group:last-child .list-group-item:last-child {
  border-bottom: 0;
  border-bottom-right-radius: -1px;
  border-bottom-left-radius: -1px;
}
.panel-heading + .list-group .list-group-item:first-child {
  border-top-width: 0;
}
.list-group + .panel-footer {
  border-top-width: 0;
}
.panel > .table,
.panel > .table-responsive > .table,
.panel > .panel-collapse > .table {
  margin-bottom: 0;
}
.panel > .table:first-child,
.panel > .table-responsive:first-child > .table:first-child {
  border-top-right-radius: -1px;
  border-top-left-radius: -1px;
}
.panel > .table:first-child > thead:first-child > tr:first-child td:first-child,
.panel > .table-responsive:first-child > .table:first-child > thead:first-child > tr:first-child td:first-child,
.panel > .table:first-child > tbody:first-child > tr:first-child td:first-child,
.panel > .table-responsive:first-child > .table:first-child > tbody:first-child > tr:first-child td:first-child,
.panel > .table:first-child > thead:first-child > tr:first-child th:first-child,
.panel > .table-responsive:first-child > .table:first-child > thead:first-child > tr:first-child th:first-child,
.panel > .table:first-child > tbody:first-child > tr:first-child th:first-child,
.panel > .table-responsive:first-child > .table:first-child > tbody:first-child > tr:first-child th:first-child {
  border-top-left-radius: -1px;
}
.panel > .table:first-child > thead:first-child > tr:first-child td:last-child,
.panel > .table-responsive:first-child > .table:first-child > thead:first-child > tr:first-child td:last-child,
.panel > .table:first-child > tbody:first-child > tr:first-child td:last-child,
.panel > .table-responsive:first-child > .table:first-child > tbody:first-child > tr:first-child td:last-child,
.panel > .table:first-child > thead:first-child > tr:first-child th:last-child,
.panel > .table-responsive:first-child > .table:first-child > thead:first-child > tr:first-child th:last-child,
.panel > .table:first-child > tbody:first-child > tr:first-child th:last-child,
.panel > .table-responsive:first-child > .table:first-child > tbody:first-child > tr:first-child th:last-child {
  border-top-right-radius: -1px;
}
.panel > .table:last-child,
.panel > .table-responsive:last-child > .table:last-child {
  border-bottom-right-radius: -1px;
  border-bottom-left-radius: -1px;
}
.panel > .table:last-child > tbody:last-child > tr:last-child td:first-child,
.panel > .table-responsive:last-child > .table:last-child > tbody:last-child > tr:last-child td:first-child,
.panel > .table:last-child > tfoot:last-child > tr:last-child td:first-child,
.panel > .table-responsive:last-child > .table:last-child > tfoot:last-child > tr:last-child td:first-child,
.panel > .table:last-child > tbody:last-child > tr:last-child th:first-child,
.panel > .table-responsive:last-child > .table:last-child > tbody:last-child > tr:last-child th:first-child,
.panel > .table:last-child > tfoot:last-child > tr:last-child th:first-child,
.panel > .table-responsive:last-child > .table:last-child > tfoot:last-child > tr:last-child th:first-child {
  border-bottom-left-radius: -1px;
}
.panel > .table:last-child > tbody:last-child > tr:last-child td:last-child,
.panel > .table-responsive:last-child > .table:last-child > tbody:last-child > tr:last-child td:last-child,
.panel > .table:last-child > tfoot:last-child > tr:last-child td:last-child,
.panel > .table-responsive:last-child > .table:last-child > tfoot:last-child > tr:last-child td:last-child,
.panel > .table:last-child > tbody:last-child > tr:last-child th:last-child,
.panel > .table-responsive:last-child > .table:last-child > tbody:last-child > tr:last-child th:last-child,
.panel > .table:last-child > tfoot:last-child > tr:last-child th:last-child,
.panel > .table-responsive:last-child > .table:last-child > tfoot:last-child > tr:last-child th:last-child {
  border-bottom-right-radius: -1px;
}
.panel > .panel-body + .table,
.panel > .panel-body + .table-responsive {
  border-top: 1px solid #dddddd;
}
.panel > .table > tbody:first-child > tr:first-child th,
.panel > .table > tbody:first-child > tr:first-child td {
  border-top: 0;
}
.panel > .table-bordered,
.panel > .table-responsive > .table-bordered {
  border: 0;
}
.panel > .table-bordered > thead > tr > th:first-child,
.panel > .table-responsive > .table-bordered > thead > tr > th:first-child,
.panel > .table-bordered > tbody > tr > th:first-child,
.panel > .table-responsive > .table-bordered > tbody > tr > th:first-child,
.panel > .table-bordered > tfoot > tr > th:first-child,
.panel > .table-responsive > .table-bordered > tfoot > tr > th:first-child,
.panel > .table-bordered > thead > tr > td:first-child,
.panel > .table-responsive > .table-bordered > thead > tr > td:first-child,
.panel > .table-bordered > tbody > tr > td:first-child,
.panel > .table-responsive > .table-bordered > tbody > tr > td:first-child,
.panel > .table-bordered > tfoot > tr > td:first-child,
.panel > .table-responsive > .table-bordered > tfoot > tr > td:first-child {
  border-left: 0;
}
.panel > .table-bordered > thead > tr > th:last-child,
.panel > .table-responsive > .table-bordered > thead > tr > th:last-child,
.panel > .table-bordered > tbody > tr > th:last-child,
.panel > .table-responsive > .table-bordered > tbody > tr > th:last-child,
.panel > .table-bordered > tfoot > tr > th:last-child,
.panel > .table-responsive > .table-bordered > tfoot > tr > th:last-child,
.panel > .table-bordered > thead > tr > td:last-child,
.panel > .table-responsive > .table-bordered > thead > tr > td:last-child,
.panel > .table-bordered > tbody > tr > td:last-child,
.panel > .table-responsive > .table-bordered > tbody > tr > td:last-child,
.panel > .table-bordered > tfoot > tr > td:last-child,
.panel > .table-responsive > .table-bordered > tfoot > tr > td:last-child {
  border-right: 0;
}
.panel > .table-bordered > thead > tr:first-child > td,
.panel > .table-responsive > .table-bordered > thead > tr:first-child > td,
.panel > .table-bordered > tbody > tr:first-child > td,
.panel > .table-responsive > .table-bordered > tbody > tr:first-child > td,
.panel > .table-bordered > thead > tr:first-child > th,
.panel > .table-responsive > .table-bordered > thead > tr:first-child > th,
.panel > .table-bordered > tbody > tr:first-child > th,
.panel > .table-responsive > .table-bordered > tbody > tr:first-child > th {
  border-bottom: 0;
}
.panel > .table-bordered > tbody > tr:last-child > td,
.panel > .table-responsive > .table-bordered > tbody > tr:last-child > td,
.panel > .table-bordered > tfoot > tr:last-child > td,
.panel > .table-responsive > .table-bordered > tfoot > tr:last-child > td,
.panel > .table-bordered > tbody > tr:last-child > th,
.panel > .table-responsive > .table-bordered > tbody > tr:last-child > th,
.panel > .table-bordered > tfoot > tr:last-child > th,
.panel > .table-responsive > .table-bordered > tfoot > tr:last-child > th {
  border-bottom: 0;
}
.panel > .table-responsive {
  border: 0;
  margin-bottom: 0;
}
.panel-group {
  margin-bottom: 20px;
}
.panel-group .panel {
  margin-bottom: 0;
  border-radius: 0px;
}
.panel-group .panel + .panel {
  margin-top: 5px;
}
.panel-group .panel-heading {
  border-bottom: 0;
}
.panel-group .panel-heading + .panel-collapse > .panel-body {
  border-top: 1px solid #dddddd;
}
.panel-group .panel-footer {
  border-top: 0;
}
.panel-group .panel-footer + .panel-collapse .panel-body {
  border-bottom: 1px solid #dddddd;
}
.panel-default {
  border-color: none;
}
.panel-default > .panel-heading {
  color: #333333;
  background-color: #f9f9f9;
  border-color: none;
}
.panel-default > .panel-heading + .panel-collapse > .panel-body {
  border-top-color: none;
}
.panel-default > .panel-heading .badge {
  color: #f9f9f9;
  background-color: #333333;
}
.panel-default > .panel-footer + .panel-collapse > .panel-body {
  border-bottom-color: none;
}
.panel-primary {
  border-color: none;
}
.panel-primary > .panel-heading {
  color: #333333;
  background-color: #ffffff;
  border-color: none;
}
.panel-primary > .panel-heading + .panel-collapse > .panel-body {
  border-top-color: none;
}
.panel-primary > .panel-heading .badge {
  color: #ffffff;
  background-color: #333333;
}
.panel-primary > .panel-footer + .panel-collapse > .panel-body {
  border-bottom-color: none;
}
.panel-success {
  border-color: #d6e9c6;
}
.panel-success > .panel-heading {
  color: #3c763d;
  background-color: #dff0d8;
  border-color: #d6e9c6;
}
.panel-success > .panel-heading + .panel-collapse > .panel-body {
  border-top-color: #d6e9c6;
}
.panel-success > .panel-heading .badge {
  color: #dff0d8;
  background-color: #3c763d;
}
.panel-success > .panel-footer + .panel-collapse > .panel-body {
  border-bottom-color: #d6e9c6;
}
.panel-info {
  border-color: #bce8f1;
}
.panel-info > .panel-heading {
  color: #31708f;
  background-color: #d9edf7;
  border-color: #bce8f1;
}
.panel-info > .panel-heading + .panel-collapse > .panel-body {
  border-top-color: #bce8f1;
}
.panel-info > .panel-heading .badge {
  color: #d9edf7;
  background-color: #31708f;
}
.panel-info > .panel-footer + .panel-collapse > .panel-body {
  border-bottom-color: #bce8f1;
}
.panel-warning {
  border-color: #faebcc;
}
.panel-warning > .panel-heading {
  color: #8a6d3b;
  background-color: #fcf8e3;
  border-color: #faebcc;
}
.panel-warning > .panel-heading + .panel-collapse > .panel-body {
  border-top-color: #faebcc;
}
.panel-warning > .panel-heading .badge {
  color: #fcf8e3;
  background-color: #8a6d3b;
}
.panel-warning > .panel-footer + .panel-collapse > .panel-body {
  border-bottom-color: #faebcc;
}
.panel-danger {
  border-color: #ebccd1;
}
.panel-danger > .panel-heading {
  color: #a94442;
  background-color: #f2dede;
  border-color: #ebccd1;
}
.panel-danger > .panel-heading + .panel-collapse > .panel-body {
  border-top-color: #ebccd1;
}
.panel-danger > .panel-heading .badge {
  color: #f2dede;
  background-color: #a94442;
}
.panel-danger > .panel-footer + .panel-collapse > .panel-body {
  border-bottom-color: #ebccd1;
}
.embed-responsive {
  position: relative;
  display: block;
  height: 0;
  padding: 0;
  overflow: hidden;
}
.embed-responsive .embed-responsive-item,
.embed-responsive iframe,
.embed-responsive embed,
.embed-responsive object {
  position: absolute;
  top: 0;
  left: 0;
  bottom: 0;
  height: 100%;
  width: 100%;
  border: 0;
}
.embed-responsive.embed-responsive-16by9 {
  padding-bottom: 56.25%;
}
.embed-responsive.embed-responsive-4by3 {
  padding-bottom: 75%;
}
.well {
  min-height: 20px;
  padding: 19px;
  margin-bottom: 20px;
  background-color: #f5f5f5;
  border: 1px solid #e3e3e3;
  border-radius: 0px;
  -webkit-box-shadow: inset 0 1px 1px rgba(0, 0, 0, 0.05);
  box-shadow: inset 0 1px 1px rgba(0, 0, 0, 0.05);
}
.well blockquote {
  border-color: #ddd;
  border-color: rgba(0, 0, 0, 0.15);
}
.well-lg {
  padding: 24px;
  border-radius: 0px;
}
.well-sm {
  padding: 9px;
  border-radius: 0px;
}
.close {
  float: right;
  font-size: 21px;
  font-weight: bold;
  line-height: 1;
  color: #000000;
  text-shadow: 0 1px 0 #ffffff;
  opacity: 0.2;
  filter: alpha(opacity=20);
}
.close:hover,
.close:focus {
  color: #000000;
  text-decoration: none;
  cursor: pointer;
  opacity: 0.5;
  filter: alpha(opacity=50);
}
button.close {
  padding: 0;
  cursor: pointer;
  background: transparent;
  border: 0;
  -webkit-appearance: none;
}
.modal-open {
  overflow: hidden;
}
.modal {
  display: none;
  overflow: hidden;
  position: fixed;
  top: 0;
  right: 0;
  bottom: 0;
  left: 0;
  z-index: 1050;
  -webkit-overflow-scrolling: touch;
  outline: 0;
}
.modal.fade .modal-dialog {
  -webkit-transform: translate3d(0, -25%, 0);
  transform: translate3d(0, -25%, 0);
  -webkit-transition: -webkit-transform 0.3s ease-out;
  -moz-transition: -moz-transform 0.3s ease-out;
  -o-transition: -o-transform 0.3s ease-out;
  transition: transform 0.3s ease-out;
}
.modal.in .modal-dialog {
  -webkit-transform: translate3d(0, 0, 0);
  transform: translate3d(0, 0, 0);
}
.modal-open .modal {
  overflow-x: hidden;
  overflow-y: auto;
}
.modal-dialog {
  position: relative;
  width: auto;
  margin: 10px;
}
.modal-content {
  position: relative;
  background-color: #ffffff;
  border: 1px solid #999999;
  border: 1px solid rgba(0, 0, 0, 0.2);
  border-radius: 0px;
  -webkit-box-shadow: 0 3px 9px rgba(0, 0, 0, 0.5);
  box-shadow: 0 3px 9px rgba(0, 0, 0, 0.5);
  background-clip: padding-box;
  outline: 0;
}
.modal-backdrop {
  position: fixed;
  top: 0;
  right: 0;
  bottom: 0;
  left: 0;
  z-index: 1040;
  background-color: #000000;
}
.modal-backdrop.fade {
  opacity: 0;
  filter: alpha(opacity=0);
}
.modal-backdrop.in {
  opacity: 0.5;
  filter: alpha(opacity=50);
}
.modal-header {
  padding: 15px;
  border-bottom: 1px solid #e5e5e5;
  min-height: 16.42857143px;
}
.modal-header .close {
  margin-top: -2px;
}
.modal-title {
  margin: 0;
  line-height: 1.42857143;
}
.modal-body {
  position: relative;
  padding: 15px;
}
.modal-footer {
  padding: 15px;
  text-align: right;
  border-top: 1px solid #e5e5e5;
}
.modal-footer .btn + .btn {
  margin-left: 5px;
  margin-bottom: 0;
}
.modal-footer .btn-group .btn + .btn {
  margin-left: -1px;
}
.modal-footer .btn-block + .btn-block {
  margin-left: 0;
}
.modal-scrollbar-measure {
  position: absolute;
  top: -9999px;
  width: 50px;
  height: 50px;
  overflow: scroll;
}
@media (min-width: 768px) {
  .modal-dialog {
    width: 600px;
    margin: 30px auto;
  }
  .modal-content {
    -webkit-box-shadow: 0 5px 15px rgba(0, 0, 0, 0.5);
    box-shadow: 0 5px 15px rgba(0, 0, 0, 0.5);
  }
  .modal-sm {
    width: 300px;
  }
}
@media (min-width: 992px) {
  .modal-lg {
    width: 900px;
  }
}
.tooltip {
  position: absolute;
  z-index: 1070;
  display: block;
  visibility: visible;
  font-size: 12px;
  line-height: 1.4;
  opacity: 0;
  filter: alpha(opacity=0);
}
.tooltip.in {
  opacity: 0.9;
  filter: alpha(opacity=90);
}
.tooltip.top {
  margin-top: -3px;
  padding: 5px 0;
}
.tooltip.right {
  margin-left: 3px;
  padding: 0 5px;
}
.tooltip.bottom {
  margin-top: 3px;
  padding: 5px 0;
}
.tooltip.left {
  margin-left: -3px;
  padding: 0 5px;
}
.tooltip-inner {
  max-width: 200px;
  padding: 3px 8px;
  color: #ffffff;
  text-align: center;
  text-decoration: none;
  background-color: #000000;
  border-radius: 0px;
}
.tooltip-arrow {
  position: absolute;
  width: 0;
  height: 0;
  border-color: transparent;
  border-style: solid;
}
.tooltip.top .tooltip-arrow {
  bottom: 0;
  left: 50%;
  margin-left: -5px;
  border-width: 5px 5px 0;
  border-top-color: #000000;
}
.tooltip.top-left .tooltip-arrow {
  bottom: 0;
  left: 5px;
  border-width: 5px 5px 0;
  border-top-color: #000000;
}
.tooltip.top-right .tooltip-arrow {
  bottom: 0;
  right: 5px;
  border-width: 5px 5px 0;
  border-top-color: #000000;
}
.tooltip.right .tooltip-arrow {
  top: 50%;
  left: 0;
  margin-top: -5px;
  border-width: 5px 5px 5px 0;
  border-right-color: #000000;
}
.tooltip.left .tooltip-arrow {
  top: 50%;
  right: 0;
  margin-top: -5px;
  border-width: 5px 0 5px 5px;
  border-left-color: #000000;
}
.tooltip.bottom .tooltip-arrow {
  top: 0;
  left: 50%;
  margin-left: -5px;
  border-width: 0 5px 5px;
  border-bottom-color: #000000;
}
.tooltip.bottom-left .tooltip-arrow {
  top: 0;
  left: 5px;
  border-width: 0 5px 5px;
  border-bottom-color: #000000;
}
.tooltip.bottom-right .tooltip-arrow {
  top: 0;
  right: 5px;
  border-width: 0 5px 5px;
  border-bottom-color: #000000;
}
.popover {
  position: absolute;
  top: 0;
  left: 0;
  z-index: 1060;
  display: none;
  max-width: 276px;
  padding: 1px;
  text-align: left;
  background-color: #ffffff;
  background-clip: padding-box;
  border: 1px solid #cccccc;
  border: 1px solid rgba(0, 0, 0, 0.2);
  border-radius: 0px;
  -webkit-box-shadow: 0 5px 10px rgba(0, 0, 0, 0.2);
  box-shadow: 0 5px 10px rgba(0, 0, 0, 0.2);
  white-space: normal;
}
.popover.top {
  margin-top: -10px;
}
.popover.right {
  margin-left: 10px;
}
.popover.bottom {
  margin-top: 10px;
}
.popover.left {
  margin-left: -10px;
}
.popover-title {
  margin: 0;
  padding: 8px 14px;
  font-size: 14px;
  font-weight: normal;
  line-height: 18px;
  background-color: #f7f7f7;
  border-bottom: 1px solid #ebebeb;
  border-radius: -1px -1px 0 0;
}
.popover-content {
  padding: 9px 14px;
}
.popover > .arrow,
.popover > .arrow:after {
  position: absolute;
  display: block;
  width: 0;
  height: 0;
  border-color: transparent;
  border-style: solid;
}
.popover > .arrow {
  border-width: 11px;
}
.popover > .arrow:after {
  border-width: 10px;
  content: "";
}
.popover.top > .arrow {
  left: 50%;
  margin-left: -11px;
  border-bottom-width: 0;
  border-top-color: #999999;
  border-top-color: rgba(0, 0, 0, 0.25);
  bottom: -11px;
}
.popover.top > .arrow:after {
  content: " ";
  bottom: 1px;
  margin-left: -10px;
  border-bottom-width: 0;
  border-top-color: #ffffff;
}
.popover.right > .arrow {
  top: 50%;
  left: -11px;
  margin-top: -11px;
  border-left-width: 0;
  border-right-color: #999999;
  border-right-color: rgba(0, 0, 0, 0.25);
}
.popover.right > .arrow:after {
  content: " ";
  left: 1px;
  bottom: -10px;
  border-left-width: 0;
  border-right-color: #ffffff;
}
.popover.bottom > .arrow {
  left: 50%;
  margin-left: -11px;
  border-top-width: 0;
  border-bottom-color: #999999;
  border-bottom-color: rgba(0, 0, 0, 0.25);
  top: -11px;
}
.popover.bottom > .arrow:after {
  content: " ";
  top: 1px;
  margin-left: -10px;
  border-top-width: 0;
  border-bottom-color: #ffffff;
}
.popover.left > .arrow {
  top: 50%;
  right: -11px;
  margin-top: -11px;
  border-right-width: 0;
  border-left-color: #999999;
  border-left-color: rgba(0, 0, 0, 0.25);
}
.popover.left > .arrow:after {
  content: " ";
  right: 1px;
  border-right-width: 0;
  border-left-color: #ffffff;
  bottom: -10px;
}
.carousel {
  position: relative;
}
.carousel-inner {
  position: relative;
  overflow: hidden;
  width: 100%;
}
.carousel-inner > .item {
  display: none;
  position: relative;
  -webkit-transition: 0.6s ease-in-out left;
  -o-transition: 0.6s ease-in-out left;
  transition: 0.6s ease-in-out left;
}
.carousel-inner > .item > img,
.carousel-inner > .item > a > img {
  line-height: 1;
}
.carousel-inner > .active,
.carousel-inner > .next,
.carousel-inner > .prev {
  display: block;
}
.carousel-inner > .active {
  left: 0;
}
.carousel-inner > .next,
.carousel-inner > .prev {
  position: absolute;
  top: 0;
  width: 100%;
}
.carousel-inner > .next {
  left: 100%;
}
.carousel-inner > .prev {
  left: -100%;
}
.carousel-inner > .next.left,
.carousel-inner > .prev.right {
  left: 0;
}
.carousel-inner > .active.left {
  left: -100%;
}
.carousel-inner > .active.right {
  left: 100%;
}
.carousel-control {
  position: absolute;
  top: 0;
  left: 0;
  bottom: 0;
  width: 15%;
  opacity: 0.5;
  filter: alpha(opacity=50);
  font-size: 20px;
  color: #ffffff;
  text-align: center;
  text-shadow: 0 1px 2px rgba(0, 0, 0, 0.6);
}
.carousel-control.left {
  background-image: -webkit-linear-gradient(left, rgba(0, 0, 0, 0.5) 0%, rgba(0, 0, 0, 0.0001) 100%);
  background-image: -o-linear-gradient(left, rgba(0, 0, 0, 0.5) 0%, rgba(0, 0, 0, 0.0001) 100%);
  background-image: linear-gradient(to right, rgba(0, 0, 0, 0.5) 0%, rgba(0, 0, 0, 0.0001) 100%);
  background-repeat: repeat-x;
  filter: progid:DXImageTransform.Microsoft.gradient(startColorstr='#80000000', endColorstr='#00000000', GradientType=1);
}
.carousel-control.right {
  left: auto;
  right: 0;
  background-image: -webkit-linear-gradient(left, rgba(0, 0, 0, 0.0001) 0%, rgba(0, 0, 0, 0.5) 100%);
  background-image: -o-linear-gradient(left, rgba(0, 0, 0, 0.0001) 0%, rgba(0, 0, 0, 0.5) 100%);
  background-image: linear-gradient(to right, rgba(0, 0, 0, 0.0001) 0%, rgba(0, 0, 0, 0.5) 100%);
  background-repeat: repeat-x;
  filter: progid:DXImageTransform.Microsoft.gradient(startColorstr='#00000000', endColorstr='#80000000', GradientType=1);
}
.carousel-control:hover,
.carousel-control:focus {
  outline: 0;
  color: #ffffff;
  text-decoration: none;
  opacity: 0.9;
  filter: alpha(opacity=90);
}
.carousel-control .icon-prev,
.carousel-control .icon-next,
.carousel-control .glyphicon-chevron-left,
.carousel-control .glyphicon-chevron-right {
  position: absolute;
  top: 50%;
  z-index: 5;
  display: inline-block;
}
.carousel-control .icon-prev,
.carousel-control .glyphicon-chevron-left {
  left: 50%;
  margin-left: -10px;
}
.carousel-control .icon-next,
.carousel-control .glyphicon-chevron-right {
  right: 50%;
  margin-right: -10px;
}
.carousel-control .icon-prev,
.carousel-control .icon-next {
  width: 20px;
  height: 20px;
  margin-top: -10px;
  font-family: serif;
}
.carousel-control .icon-prev:before {
  content: '\2039';
}
.carousel-control .icon-next:before {
  content: '\203a';
}
.carousel-indicators {
  position: absolute;
  bottom: 10px;
  left: 50%;
  z-index: 15;
  width: 60%;
  margin-left: -30%;
  padding-left: 0;
  list-style: none;
  text-align: center;
}
.carousel-indicators li {
  display: inline-block;
  width: 10px;
  height: 10px;
  margin: 1px;
  text-indent: -999px;
  border: 1px solid #ffffff;
  border-radius: 10px;
  cursor: pointer;
  background-color: #000 \9;
  background-color: rgba(0, 0, 0, 0);
}
.carousel-indicators .active {
  margin: 0;
  width: 12px;
  height: 12px;
  background-color: #ffffff;
}
.carousel-caption {
  position: absolute;
  left: 15%;
  right: 15%;
  bottom: 20px;
  z-index: 10;
  padding-top: 20px;
  padding-bottom: 20px;
  color: #ffffff;
  text-align: center;
  text-shadow: 0 1px 2px rgba(0, 0, 0, 0.6);
}
.carousel-caption .btn {
  text-shadow: none;
}
@media screen and (min-width: 768px) {
  .carousel-control .glyphicon-chevron-left,
  .carousel-control .glyphicon-chevron-right,
  .carousel-control .icon-prev,
  .carousel-control .icon-next {
    width: 30px;
    height: 30px;
    margin-top: -15px;
    font-size: 30px;
  }
  .carousel-control .glyphicon-chevron-left,
  .carousel-control .icon-prev {
    margin-left: -15px;
  }
  .carousel-control .glyphicon-chevron-right,
  .carousel-control .icon-next {
    margin-right: -15px;
  }
  .carousel-caption {
    left: 20%;
    right: 20%;
    padding-bottom: 30px;
  }
  .carousel-indicators {
    bottom: 20px;
  }
}
.clearfix:before,
.clearfix:after,
.dl-horizontal dd:before,
.dl-horizontal dd:after,
.container:before,
.container:after,
.container-fluid:before,
.container-fluid:after,
.row:before,
.row:after,
.form-horizontal .form-group:before,
.form-horizontal .form-group:after,
.btn-toolbar:before,
.btn-toolbar:after,
.btn-group-vertical > .btn-group:before,
.btn-group-vertical > .btn-group:after,
.nav:before,
.nav:after,
.navbar:before,
.navbar:after,
.navbar-header:before,
.navbar-header:after,
.navbar-collapse:before,
.navbar-collapse:after,
.pager:before,
.pager:after,
.panel-body:before,
.panel-body:after,
.modal-footer:before,
.modal-footer:after {
  content: " ";
  display: table;
}
.clearfix:after,
.dl-horizontal dd:after,
.container:after,
.container-fluid:after,
.row:after,
.form-horizontal .form-group:after,
.btn-toolbar:after,
.btn-group-vertical > .btn-group:after,
.nav:after,
.navbar:after,
.navbar-header:after,
.navbar-collapse:after,
.pager:after,
.panel-body:after,
.modal-footer:after {
  clear: both;
}
.center-block {
  display: block;
  margin-left: auto;
  margin-right: auto;
}
.pull-right {
  float: right !important;
}
.pull-left {
  float: left !important;
}
.hide {
  display: none !important;
}
.show {
  display: block !important;
}
.invisible {
  visibility: hidden;
}
.text-hide {
  font: 0/0 a;
  color: transparent;
  text-shadow: none;
  background-color: transparent;
  border: 0;
}
.hidden {
  display: none !important;
  visibility: hidden !important;
}
.affix {
  position: fixed;
  -webkit-transform: translate3d(0, 0, 0);
  transform: translate3d(0, 0, 0);
}
@-ms-viewport {
  width: device-width;
}
.visible-xs,
.visible-sm,
.visible-md,
.visible-lg {
  display: none !important;
}
.visible-xs-block,
.visible-xs-inline,
.visible-xs-inline-block,
.visible-sm-block,
.visible-sm-inline,
.visible-sm-inline-block,
.visible-md-block,
.visible-md-inline,
.visible-md-inline-block,
.visible-lg-block,
.visible-lg-inline,
.visible-lg-inline-block {
  display: none !important;
}
@media (max-width: 767px) {
  .visible-xs {
    display: block !important;
  }
  table.visible-xs {
    display: table;
  }
  tr.visible-xs {
    display: table-row !important;
  }
  th.visible-xs,
  td.visible-xs {
    display: table-cell !important;
  }
}
@media (max-width: 767px) {
  .visible-xs-block {
    display: block !important;
  }
}
@media (max-width: 767px) {
  .visible-xs-inline {
    display: inline !important;
  }
}
@media (max-width: 767px) {
  .visible-xs-inline-block {
    display: inline-block !important;
  }
}
@media (min-width: 768px) and (max-width: 991px) {
  .visible-sm {
    display: block !important;
  }
  table.visible-sm {
    display: table;
  }
  tr.visible-sm {
    display: table-row !important;
  }
  th.visible-sm,
  td.visible-sm {
    display: table-cell !important;
  }
}
@media (min-width: 768px) and (max-width: 991px) {
  .visible-sm-block {
    display: block !important;
  }
}
@media (min-width: 768px) and (max-width: 991px) {
  .visible-sm-inline {
    display: inline !important;
  }
}
@media (min-width: 768px) and (max-width: 991px) {
  .visible-sm-inline-block {
    display: inline-block !important;
  }
}
@media (min-width: 992px) and (max-width: 1199px) {
  .visible-md {
    display: block !important;
  }
  table.visible-md {
    display: table;
  }
  tr.visible-md {
    display: table-row !important;
  }
  th.visible-md,
  td.visible-md {
    display: table-cell !important;
  }
}
@media (min-width: 992px) and (max-width: 1199px) {
  .visible-md-block {
    display: block !important;
  }
}
@media (min-width: 992px) and (max-width: 1199px) {
  .visible-md-inline {
    display: inline !important;
  }
}
@media (min-width: 992px) and (max-width: 1199px) {
  .visible-md-inline-block {
    display: inline-block !important;
  }
}
@media (min-width: 1200px) {
  .visible-lg {
    display: block !important;
  }
  table.visible-lg {
    display: table;
  }
  tr.visible-lg {
    display: table-row !important;
  }
  th.visible-lg,
  td.visible-lg {
    display: table-cell !important;
  }
}
@media (min-width: 1200px) {
  .visible-lg-block {
    display: block !important;
  }
}
@media (min-width: 1200px) {
  .visible-lg-inline {
    display: inline !important;
  }
}
@media (min-width: 1200px) {
  .visible-lg-inline-block {
    display: inline-block !important;
  }
}
@media (max-width: 767px) {
  .hidden-xs {
    display: none !important;
  }
}
@media (min-width: 768px) and (max-width: 991px) {
  .hidden-sm {
    display: none !important;
  }
}
@media (min-width: 992px) and (max-width: 1199px) {
  .hidden-md {
    display: none !important;
  }
}
@media (min-width: 1200px) {
  .hidden-lg {
    display: none !important;
  }
}
.visible-print {
  display: none !important;
}
@media print {
  .visible-print {
    display: block !important;
  }
  table.visible-print {
    display: table;
  }
  tr.visible-print {
    display: table-row !important;
  }
  th.visible-print,
  td.visible-print {
    display: table-cell !important;
  }
}
.visible-print-block {
  display: none !important;
}
@media print {
  .visible-print-block {
    display: block !important;
  }
}
.visible-print-inline {
  display: none !important;
}
@media print {
  .visible-print-inline {
    display: inline !important;
  }
}
.visible-print-inline-block {
  display: none !important;
}
@media print {
  .visible-print-inline-block {
    display: inline-block !important;
  }
}
@media print {
  .hidden-print {
    display: none !important;
  }
}
.badge {
  font-size: 9px;
  margin-left: -4px;
  position: absolute;
}
.il-counter-novelty {
  padding: 2px 4px;
  margin-top: -5px;
  background-color: #fa8228;
}
.il-counter-status {
  padding: 2px 4px;
  margin-top: 10px;
  background-color: #a9a9a9;
}
.glyph {
  color: #557196;
}
.glyph.highlighted {
  color: #fa8228;
}
.glyph.highlighted:hover {
  color: #d15c05;
}
.glyph:hover {
  color: #3a4c65;
}
.glyph .il-counter-spacer {
  margin-left: -4px;
  font-size: 9px;
  padding: 2px 4px;
  visibility: hidden;
}
.il-panel-report .thumbnail {
  margin-bottom: 0;
}
.il-panel-report > .panel-body > .panel {
  margin-bottom: 10px;
}
.il-card {
  padding: 0;
}
.il-card img {
  width: 100%;
}
.il-card .card-highlight {
  background-color: #fa8228;
  height: 3px;
  width: 100%;
}
.il-card .card-no-highlight {
  background-color: transparent;
  height: 3px;
  width: 100%;
}
.il-card .caption .card-title {
  overflow-wrap: break-word;
}
.il-card .caption:nth-of-type(1n+3) {
  border-top: 1px solid #dddddd;
}
.il-deck .row {
  margin-left: 0;
  margin-right: 0;
}
.il-deck .row > div {
  padding-left: 5px;
  padding-right: 5px;
}
<<<<<<< HEAD
.icon {
  background-repeat: no-repeat;
  background-size: cover;
  background-image: url('images/icon_default.svg');
  text-align: center;
  /* the custom-icon is rendered with an image contained in the div */
  /* add known classes here */
}
.icon .abbreviation {
  font-weight: bold;
  position: absolute;
}
.icon img {
  float: left;
}
.icon.small {
  height: 20px;
  width: 20px;
  line-height: 20px;
}
.icon.small .abbreviation {
  font-size: 8px;
  width: 20px;
}
.icon.small img {
  max-width: 20px;
  max-height: 20px;
}
.icon.medium {
  height: 35px;
  width: 35px;
  line-height: 35px;
}
.icon.medium .abbreviation {
  font-size: 14px;
  width: 35px;
}
.icon.medium img {
  max-width: 35px;
  max-height: 35px;
}
.icon.large {
  height: 45px;
  width: 45px;
  line-height: 45px;
}
.icon.large .abbreviation {
  font-size: 18px;
  width: 45px;
}
.icon.large img {
  max-width: 45px;
  max-height: 45px;
}
.icon.custom {
  background-image: none;
}
.icon.course .abbreviation,
.icon.category .abbreviation,
.icon.calendar .abbreviation,
.icon.plugin .abbreviation,
.icon.file .abbreviation,
.icon.certificate .abbreviation {
  display: none;
}
.icon.course {
  background-image: url('images/icon_crs.svg');
}
.icon.category {
  background-image: url('images/icon_cat.svg');
}
.icon.calendar {
  background-image: url('images/icon_cal.svg');
}
.icon.plugin {
  background-image: url('images/icon_cmps.svg');
}
.icon.file {
  background-image: url('images/icon_file.svg');
}
.icon.certificate {
  background-image: url('images/icon_cert.svg');
}
=======
a.btn-link.ilSubmitInactive,
a.btn-link.ilSubmitInactive:hover {
  background-color: inherit;
  color: #333333;
  padding: 0;
}
h6.il-divider {
  padding: 3px 6px;
  background-color: #ececec;
  display: block;
  font-size: 12px;
  line-height: 1.5;
  color: #4d4d4d;
}
hr.il-divider-with-label {
  display: none;
}
>>>>>>> fef6d870
/*		Color scheme
		Dark BLue: #0f2152;
		Mid Blue: #4c6586;
		Green: #6ea03c;
		Light Brown: #dcb496;
		Dark Brown: #523228;
		Orange: #fa8228;
		External Blue: #21c5d8;
		ILIAS 4 MainMenu Color: #c8e6ff;
*/
/** if left unchanged, you have to copy all the background images to your skin/images folder.
* To use the delos background images in your skin,
* please change this value (in custom less data or in variables.less of your custom skin) to "../../../../templates/default/images/"
*/
/** if left unchanged, you have to copy delos fonts folder to your skin folder.
* To use the delos fonts in your skin,
* please change this value (in custom less data or variables.less of your custom skin) to "../../../../templates/default/fonts/"
*/
/* @il-highlight-bg: saturate(lighten(@brand-warning, 34%), 80%); */
/* @il-highlight-bg: lighten(@brand-secondary, 44%); */
/* @il-highlight-bg: lighten(#21c5d8, 40%); */
/* @nav-tabs-link-hover-border-color: @brand-primary; */
/* ILIAS variables candidates */
.bg-primary {
  color: white;
}
/* RTL review overwrite some specifics [bootstrap] styles
 *
 * use class "noMirror" to avoid image flip
*/
[dir="rtl"] img:not(.noMirror) {
  transform: scaleX(-1);
}
[dir="rtl"] *[align="left"] {
  text-align: right !important;
}
[dir="rtl"] *[align="right"] {
  text-align: left !important;
}
@media (min-width: 768px) {
  [dir="rtl"] .navbar-header {
    float: right;
  }
}
[dir="rtl"] .navbar-brand {
  float: right;
}
@media (min-width: 768px) {
  .navbar > .container [dir="rtl"] .navbar-brand,
  .navbar > .container-fluid [dir="rtl"] .navbar-brand {
    margin-left: 0;
    margin-right: -15px;
  }
}
[dir="rtl"] .navbar-toggle {
  float: left;
  margin-right: 0;
  margin-left: 15px;
}
@media (max-width: 767px) {
  [dir="rtl"] .navbar-nav .open .dropdown-menu > li > a,
  [dir="rtl"] .navbar-nav .open .dropdown-menu .dropdown-header {
    padding: 5px 25px 5px 15px;
  }
}
@media (min-width: 768px) {
  [dir="rtl"] .navbar-nav {
    float: right;
    margin: 0;
  }
  [dir="rtl"] .navbar-nav > li {
    float: right;
  }
  [dir="rtl"] .navbar-nav.navbar-right:last-child {
    margin-right: 0;
    margin-left: -15px;
  }
}
@media (min-width: 768px) {
  [dir="rtl"] .navbar-left {
    float: right !important;
  }
  [dir="rtl"] .navbar-right {
    float: left !important;
  }
}
@media (min-width: 768px) {
  [dir="rtl"] .navbar-form.navbar-right:last-child {
    margin-right: 0;
    margin-left: -15px;
  }
}
@media (min-width: 768px) {
  [dir="rtl"] .navbar-text {
    float: right;
  }
  [dir="rtl"] .navbar-text.navbar-right:last-child {
    margin-right: 15px;
    margin-left: 0;
  }
}
[dir="rtl"] form .col-sm-1,
[dir="rtl"] form .col-sm-2,
[dir="rtl"] form .col-sm-3,
[dir="rtl"] form .col-sm-4,
[dir="rtl"] form .col-sm-5,
[dir="rtl"] form .col-sm-6,
[dir="rtl"] form .col-sm-7,
[dir="rtl"] form .col-sm-8,
[dir="rtl"] form .col-sm-9,
[dir="rtl"] form .col-sm-10,
[dir="rtl"] form .col-sm-11,
[dir="rtl"] form .col-sm-12 {
  float: right;
}
[dir="rtl"] .nav-pills > li {
  float: right;
}
span.ilAlert {
  color: #fa8228;
}
/* Drop Downs */
.dropdown-menu {
  background-color: #fafafa;
}
.dropdown-menu li > a {
  display: block;
  padding: 3px 20px;
  clear: both;
  font-weight: normal;
  line-height: 1.42857143;
  color: #333333;
  white-space: nowrap;
}
[dir="rtl"] .dropdown-menu {
  padding: 5px 0;
}
.yamm .dropdown-menu li > a {
  white-space: normal;
}
.btn-group.open .dropdown-toggle {
  -webkit-box-shadow: inset 0 1px 1px rgba(0, 0, 0, 0.05);
  box-shadow: inset 0 1px 1px rgba(0, 0, 0, 0.05);
}
.dropdown-header {
  background-color: #f3f3f3;
}
.dropdown-menu img {
  border: 0;
  width: 22px;
  height: 22px;
  margin: 0 3px 0 0;
  display: inline;
}
.ilAdvNoImg {
  display: inline-block;
  width: 22px;
}
.dropdown-menu li > a:hover,
.dropdown-menu li > a:focus {
  text-decoration: none;
  color: #262626;
  background-color: #ecf0f4;
}
/* BS tables */
.table {
  margin-bottom: 0;
}
/* ILIAS part candidates */
html,
body {
  height: 100%;
}
/* see bug ILIAS bug #17589 and http://stackoverflow.com/questions/17045132/scrollbar-overlay-in-ie10-how-do-you-stop-that */
body {
  -ms-overflow-style: scrollbar;
}
#ilAll {
  position: relative;
  height: auto !important;
  min-height: calc(100% - 1px);
  margin: 0 auto;
}
div#minheight {
  height: 180px;
  clear: both;
}
div.ilFrame {
  margin-top: -40px;
  margin-left: auto;
  margin-right: auto;
  max-width: 1200px;
  -webkit-box-shadow: 0 0 40px #808080;
  box-shadow: 0 0 40px #808080;
  padding-top: 129px;
  background-color: #f9f9f9;
  min-height: 100%;
}
.ilContainerWidth {
  max-width: 1400px;
  padding: 0 30px;
}
/*
	it would be good to limit the content width in some cases
	- for many forms 1400px is too wide
	- but not for all (e.g. question editing if tiny is used)
	- screens that use tables often need the full width
	- screens with (container) item lists often look ugly on 1400px (title <-> action arrow distance)
	1028px is the current max. width of the center column if at least one other column
	is displayed. This or any higher value could be set for the center column as a max-width,
	but not for all screens, options:
	- introduce a limiting class for center col and set this as "default", add another class that deactivates the
	  limit (-> screens that have wide content need to activate this class)
	- keep the current wide center col, introduce only a limiting class (-> screens that want a narrow view need
	  to activate the class)
	- use a limiting class only on some UI elements, e.g. forms and container item lists
*/
#il_center_col {
  /* max-width: 1028px; */
}
/* left navigation area (used, e.g. for explorer trees) */
.ilLeftNav {
  top: 0;
  bottom: 0;
  width: 300px;
  float: left;
  position: absolute;
  padding: 5px;
  margin-left: 15px;
  overflow: auto;
  background-color: #f9f9f9;
  border-right: 3px solid #979797;
  z-index: 100;
  position: fixed;
  top: 117px;
}
@media only screen and (max-width: 640px) {
  .ilLeftNav {
    width: 100%;
  }
}
[dir="rtl"] .ilLeftNav {
  float: right;
  margin-left: 0;
  margin-right: 15px;
  border-right: none;
  border-left: 3px solid #979797;
}
/* search */
#ilMMSearch ul li {
  padding: 5px;
}
#ilMMSearch ul li label {
  font-weight: normal;
}
#ilMMSearchMenu p {
  white-space: nowrap;
}
#main_menu_search {
  width: 200px;
}
#ilTopBarNav .dropdown-menu #ilMMSearchMenu a,
#ilTopBarNav .dropdown-menu #ilMMSearchMenu a:hover,
#ilTopBarNav .dropdown-menu #ilMMSearchMenu a:active,
#ilTopBarNav .dropdown-menu #ilMMSearchMenu a:focus {
  color: #f5f5f5;
}
/* --------------------------------------------------------------
	"Classic" delos part
-------------------------------------------------------------- */
/* --------------------------------------------------------------
   GLOBAL STYLES
-------------------------------------------------------------- */
ul,
ol,
p {
  margin: .8em 0;
}
ol,
ul {
  padding-left: 40px;
  list-style-image: none;
}
[dir="rtl"] ol,
[dir="rtl"] ul {
  padding-right: 40px;
  padding-left: 0;
}
ol ul,
ul ol,
ul ul,
ol ol {
  margin-top: 0;
  margin-bottom: 0;
}
small,
sub,
sup {
  font-size: .8em;
}
em,
i {
  font-style: italic;
}
u {
  text-decoration: underline;
}
sub {
  vertical-align: sub;
}
sup {
  vertical-align: super;
}
/* see bug #15971 */
sub,
sup {
  position: static;
}
strong,
b {
  font-weight: bold;
}
a {
  text-decoration: none;
  cursor: pointer;
  /* BEGIN WebDAV: Enable links with AnchorClick behavior for Internet Explorer.
 * All skins which want to support mounting of Webfolders using Internet Explorer
 * must explicitly enable AnchorClick behavior.
 */
  behavior: url(#default#AnchorClick);
  /* END WebDAV: Enable links with AnchorClick behavior for Internet Explorer. */
}
a:hover {
  color: #3a4c65;
  text-decoration: underline;
}
hr {
  margin-bottom: .8em;
  border: none;
  border-top: 1px solid #ddd;
}
table {
  font-size: 100%;
}
img {
  vertical-align: middle;
}
tr,
td {
  vertical-align: top;
  white-space: normal;
  word-wrap: break-word;
}
code {
  font-family: Pragmata, Menlo, 'DejaVu LGC Sans Mono', 'DejaVu Sans Mono', Consolas, 'Everson Mono', 'Lucida Console', 'Andale Mono', 'Nimbus Mono L', 'Liberation Mono', FreeMono, 'Osaka Monospaced', Courier, 'New Courier', monospace;
  font-size: 90%;
  color: #858585;
}
::selection {
  background: #dce2eb;
}
::-moz-selection {
  background: #dce2eb;
}
@media print {
  h1,
  h2,
  h3,
  h4,
  h5,
  h6 {
    page-break-after: avoid;
  }
  ul,
  ol,
  dl {
    page-break-before: avoid;
  }
}
/* --------------------------------------------------------------
   SPECIAL STYLES
-------------------------------------------------------------- */
body#tinymce,
body.mceContentBody {
  height: auto;
}
body#tinymce {
  background-color: white;
}
.ilHidden {
  visibility: hidden;
}
.ilNoDisplay {
  display: none !important;
}
.ilDisplayBlock {
  display: block;
}
.ilClearFloat {
  clear: both;
}
.ilFloatRight {
  float: right;
}
[dir="rtl"] .ilFloatRight {
  float: left;
}
.ilFloatLeft {
  float: left;
}
[dir="rtl"] .ilFloatLeft {
  float: right;
}
.ilWhiteSpaceNowrap {
  white-space: nowrap;
}
.ilPositionRelative {
  position: relative;
}
.ilPrintContent {
  padding: 0 15px;
}
.ilCenter {
  text-align: center;
}
.ilRight {
  text-align: right;
}
[dir="rtl"] .ilRight {
  text-align: left;
}
.ilLeft {
  text-align: left;
}
[dir="rtl"] .ilLeft {
  text-align: right;
}
.ilValignMiddle {
  vertical-align: middle;
}
.registration {
  margin: 5px auto 0;
  width: 700px;
}
.ilFixedTopSpacer {
  padding-top: 117px;
}
.ilFixedTopSpacerBarOnly {
  padding-top: 40px;
}
.fullwidth {
  width: 100%;
}
/* --- 3 column layout -- */
#ilContentContainer {
  /*min-height: 400px;*/
}
div.input {
  border: 1px solid #e0e0e0;
  padding: 3px;
  text-decoration: none;
  font-size: 90%;
  background-color: white;
  overflow: auto;
}
div.input:focus {
  border-color: #a0b0ff;
}
input[type=text].numeric {
  text-align: right;
}
/* -------------------- table formatting ------------------ */
div.ilCommandRow {
  text-align: right;
  padding-right: 1%;
  margin-bottom: 15px;
}
[dir="rtl"] div.ilCommandRow {
  text-align: left;
  padding-right: 0;
  padding-left: 1%;
}
div.ilCommandRow.one_side_col {
  padding-right: 22%;
}
[dir="rtl"] div.ilCommandRow.one_side_col {
  padding-right: 0;
  padding-left: 22%;
}
div.ilAdminRow {
  margin: 10px 1% 20px;
  width: 98%;
}
table.std {
  color: #222;
  background-color: #bbb;
  border-spacing: 0;
  border-collapse: collapse;
  border: 1px solid #9eadba;
}
.fullwidth_invisible {
  color: #222;
  background-color: white;
  width: 100%;
  border-spacing: 0;
}
table.nobackground {
  color: black;
  background-color: inherit;
  border-spacing: 0;
  padding: 3px;
}
.subitem {
  clear: both;
  margin: 0 -10px 0 0;
  padding-top: 5px;
  /* border-top: 1px dotted #c0c0c0; */
}
[dir="rtl"] .subitem {
  clear: both;
  margin: 0 0 0 -10px;
}
td.nobackground {
  color: black;
  background-color: inherit;
  border-spacing: 0;
  border: none;
  padding: 3px;
  vertical-align: top;
}
tr.tbltitle {
  border-bottom: 1px solid #9eadba;
}
tr.std {
  background-color: white;
  color: #222;
  padding: 3px;
}
th {
  text-align: left;
  vertical-align: bottom;
  font-weight: normal;
}
td.std,
th.std {
  padding: 4px 6px;
  text-align: left;
}
[dir="rtl"] th,
[dir="rtl"] td.std,
[dir="rtl"] th.std {
  text-align: right;
}
th.option,
td.option {
  background-color: #f5f5f5;
  color: #222;
  padding: 3px;
  font-weight: bold;
  vertical-align: top;
  text-align: right;
  border-top: 1px solid #9eadba;
}
[dir="rtl"] th.option,
[dir="rtl"] td.option {
  text-align: left;
}
td.sub_option {
  background-color: white;
  color: #222;
  padding: 3px;
  font-weight: bold;
  vertical-align: top;
  border-top: 1px solid #9eadba;
}
td.option_value {
  background: none white;
  color: #222;
  padding: 3px;
  vertical-align: top;
  text-align: left;
  border-top: 1px solid #9eadba;
}
[dir="rtl"] td.option_value {
  text-align: right;
}
td.option_value_center {
  background: none white;
  color: #222;
  padding: 3px;
  vertical-align: top;
  text-align: center;
  border-top: 1px solid #9eadba;
}
td.option_desc,
p.option_desc {
  background: none white;
  color: #222;
  padding: 3px;
  font-style: italic;
  font-weight: normal;
  vertical-align: top;
  text-align: left;
}
[dir="rtl"] td.option_desc,
[dir="rtl"] p.option_desc {
  text-align: right;
}
td.boxed {
  border: 1px solid black;
}
/*Link, Visited, Hover, Focus, Activ*/
a.il_ContainerItemCommand2:link,
a.il_ContainerItemCommand2:visited,
a.il_ContainerItemCommand:link,
a.il_ContainerItemCommand:visited {
  font-size: 80%;
  text-decoration: none;
  margin: 0 3px 0 0;
  white-space: nowrap;
  font-weight: normal;
}
[dir="rtl"] a.il_ContainerItemCommand2:link,
[dir="rtl"] a.il_ContainerItemCommand2:visited,
[dir="rtl"] a.il_ContainerItemCommand:link,
[dir="rtl"] a.il_ContainerItemCommand2:visited {
  margin: 0 0 0 3px;
}
a.il_ContainerItemCommand2:hover,
a.il_ContainerItemCommand:hover {
  text-decoration: underline;
}
div.il_ContainerItemCommands2 {
  text-align: right;
  margin: 0 3px 3px;
}
[dir="rtl"] div.il_ContainerItemCommands2 {
  text-align: left;
}
div.il_ContainerItemCommands {
  padding: 2px 0;
}
h4.il_ContainerItemTitle {
  padding: 0;
  margin: 0;
  font-weight: normal;
  font-size: 100%;
  display: inline;
}
div.il_ContainerItemTitle {
  float: left;
  max-width: calc(100% - 40px);
  padding-bottom: 5px;
}
[dir="rtl"] div.il_ContainerItemTitle {
  float: right;
}
div.il_ItemProperties {
  margin: 2px 0 5px;
  text-align: left;
  font-weight: normal;
  font-size: 90%;
}
[dir="rtl"] div.il_ItemProperties {
  text-align: right;
}
div.il_ItemNotice {
  margin: 2px 0 5px;
  text-align: left;
  font-weight: normal;
  font-size: 90%;
  color: green;
}
[dir="rtl"] div.il_ItemNotice {
  text-align: right;
}
a.il_ItemProperty:link,
a.il_ItemProperty:visited {
  text-decoration: none;
  font-weight: normal;
}
a.il_ItemProperty:hover {
  color: black;
}
span.il_ItemAlertProperty {
  color: #fa8228;
}
/* Table Links */
/* --- description text ---*/
div.il_Description,
td.il_Description {
  margin: 2px 0 5px;
  font-size: 90%;
  font-weight: normal;
  text-align: left;
}
[dir="rtl"] div.il_Description,
[dir="rtl"] td.il_Description {
  text-align: right;
}
div.il_Description_no_margin,
td.il_Description_no_margin {
  font-size: 90%;
  font-style: italic;
  text-align: left;
}
[dir="rtl"] div.il_Description_no_margin,
[dir="rtl"] td.il_Description_no_margin {
  text-align: right;
}
div.il_info {
  font-size: 90%;
  text-align: left;
}
[dir="rtl"] div.il_info {
  text-align: right;
}
/* ---------------- headlines ------------------ */
a#il_mhead_t_focus {
  color: #6ea03c;
  vertical-align: middle;
  font-size: 26px;
  cursor: default;
}
a#il_mhead_t_focus[href] {
  cursor: pointer;
}
h1.ilHeader {
  padding: 10px 0 0;
}
h3.ilHeader {
  font-weight: normal;
  padding: 0;
  margin: 0;
  display: inline;
  font-size: 19px;
  color: #909090;
  text-transform: uppercase;
}
#headerimage {
  width: 45px;
  height: 45px;
  margin-top: 3px;
  margin-right: 10px;
  float: left;
}
[dir="rtl"] #headerimage {
  margin-right: 0;
  margin-left: 10px;
  float: right;
}
div.ilHeadAction {
  float: right;
  margin: 8px 0 5px;
  /* bottom 5px blog fullscreen */
}
[dir="rtl"] div.ilHeadAction {
  float: left;
}
div.ilHeadAction .prop {
  padding-right: 10px;
}
[dir="rtl"] div.ilHeadAction .prop {
  padding-right: 0;
  padding-left: 10px;
}
div.ilHeadAction a:hover {
  text-decoration: none;
}
div.ilHeaderDesc {
  font-size: 90%;
  padding: 0;
  color: #737373;
  font-weight: 300;
}
div.ilHeaderAlert {
  font-size: 90%;
  padding: 0;
  font-weight: 300;
  color: #fa8228;
}
div.il_HeaderInner {
  padding: 15px 15px;
  margin-bottom: 5px;
  overflow: visible;
}
div.il_HeaderInner.media {
  margin-top: 0px;
}
div.il_TreeIcons {
  padding: 15px 15px 0 0;
  margin: 0;
  float: right;
}
[dir="rtl"] div.il_TreeIcons {
  padding: 15px 0 0 15px;
  float: left;
}
div.il_Footer {
  padding: 10px 0;
  font-size: 90%;
  text-align: center;
}
footer.ilFooter {
  position: absolute;
  left: 0;
  right: 0;
  bottom: -1px !important;
  font-size: 0.9em;
  height: 70px;
  margin: 0 auto;
  padding: 20px 0 0;
  text-align: left;
  color: white;
  background-color: #4c6586;
}
footer.ilFooter div.ilFooterContainer {
  color: white;
  line-height: 1.75;
  padding: 0 15px;
}
footer.ilFooter a.permalink_label,
footer.ilFooter div.ilFooterContainer > a {
  color: white;
  white-space: nowrap;
}
footer.ilFooter a.permalink_label:hover,
footer.ilFooter div.ilFooterContainer > a:hover {
  color: white;
}
[dir="rtl"] footer.ilFooter {
  text-align: right;
}
#devmodeBlock {
  background-color: white;
  color: black;
  border: 1px dashed grey;
  padding: 10px;
  margin-top: 25px;
}
@media only screen and (max-width: 767px) {
  #devmodeBlock table {
    table-layout: fixed;
    width: 100%;
  }
}
/* ----------------- permanent link  ------------- */
div.ilPermaLink {
  margin: 15px;
}
div.ilPermaLink .small {
  font-size: 70%;
}
div.ilPermaLink .il_adv_sel {
  font-size: 100%;
}
div.ilPermaLink input {
  font-size: 70%;
  width: 350px;
}
div.ilPermaLink a {
  font-size: 1em;
}
#current_perma_link {
  color: #333333;
  width: 25%;
  font-size: 90%;
}
#current_perma_link + .btn-group {
  vertical-align: top;
}
/* ----------------- invisible border ------------- */
div.invisible_border {
  margin: 15px;
}
.ilInvisibleBorder {
  padding: 15px;
}
/* ------- Helptext --------- */
span.il_Helptext {
  font-size: 90%;
  font-weight: normal;
}
/* ----------------- alternative text styles ------------- */
.small {
  text-decoration: none;
  font-size: 90%;
}
.xsmall {
  text-decoration: none;
  font-size: 80%;
}
.smallgreen {
  text-decoration: none;
  font-size: 90%;
  color: green;
}
.smallred {
  text-decoration: none;
  font-size: 90%;
  color: red;
}
.obligatory {
  font-weight: normal;
  color: #800000;
  font-variant: normal;
}
.warning {
  text-decoration: none;
  font-weight: bold;
  color: red;
}
div.Access {
  text-decoration: none;
  font-weight: bold;
  text-decoration: underline;
  color: red;
}
.asterisk {
  color: red;
  font-size: 90%;
}
.default {
  text-decoration: none;
  font-weight: normal;
}
.quote {
  font-style: italic;
  font-weight: normal;
}
.subtitle {
  font-style: italic;
  font-weight: normal;
  font-size: 90%;
}
.questiontext {
  font-weight: bold;
}
.bold {
  font-weight: bold;
}
/* ----------------- alternative text styles ------------- */
.light {
  color: #909090;
}
/* ----------------- normal links ------------- */
a.light:link,
a.light:visited {
  text-decoration: none;
  color: #35b;
}
a.light:hover {
  color: black;
}
/* Messages */
/* ------------------ blind image - spacer gif --------------
   please use this style class always when using this blind image */
img.spacer {
  display: block;
}
div#agreement {
  width: 100%;
  height: 375px;
  overflow: auto;
  overflow-x: hidden;
}
/* bottom center area (optional bottom area, used e.g. in learning modules) */
div#bot_center_area {
  bottom: 0;
  height: 300px;
  position: fixed;
  padding: 5px;
  background-color: #f0f0f0;
  border-top: 3px solid #e9e9e9;
  -webkit-overflow-scrolling: touch;
  /* Bug 11209 */
  overflow: auto;
  /* Bug 11209 */
}
div#bot_center_area iframe {
  -webkit-overflow-scrolling: touch;
  /* Bug 11209 */
  overflow: auto;
  /* Bug 11209 */
  border: none;
  width: 100%;
  height: 100%;
}
div#bot_center_area_drag {
  left: 0;
  right: 0;
  height: 4px;
  cursor: row-resize;
  margin-top: -8px;
  position: absolute;
}
#drag_zmove {
  position: absolute;
  width: 100%;
  height: 100%;
  z-index: 7;
  display: none;
}
div#bot_center_area_drag:hover {
  background: none #fa9;
}
.ilLeftNavSpace {
  /* padding: 0 20px 0 310px; */
  margin-left: 315px !important;
}
@media (max-width: 767px) {
  .ilLeftNavSpace {
    margin-left: 0 !important;
  }
}
[dir="rtl"] .ilLeftNavSpace {
  margin-left: 0 !important;
  margin-right: 315px !important;
}
@media (max-width: 767px) {
  [dir="rtl"] .ilLeftNavSpace {
    margin-right: 0 !important;
  }
}
/* right panel (e.g. notes, comments) */
div.ilRightPanel {
  overflow: auto;
  position: fixed;
  top: 0;
  bottom: 0;
  right: 0;
  width: 500px;
  left: auto !important;
}
[dir="rtl"] div.ilRightPanel {
  right: auto !important;
  width: 500px;
  left: 0 !important;
}
#ilRightPanelClose {
  display: block;
  float: right;
}
[dir="rtl"] #ilRightPanelClose {
  float: left;
}
/* Overlays, Blocks */
.ilOverlay {
  background-color: white;
  border: 1px solid #d6d6d6;
  text-align: left;
  position: absolute;
  -webkit-box-shadow: 2px 2px 4px #c0c0c0;
  box-shadow: 2px 2px 4px #c0c0c0;
}
[dir="rtl"] .ilOverlay {
  text-align: right;
}
.ilAccHeadingHidden,
.ilAccHidden,
.ui-helper-hidden-accessible {
  position: absolute;
  left: -2000px;
  top: auto;
  width: 1px;
  height: 1px;
  overflow: hidden;
}
[dir="rtl"] .ilAccHeadingHidden,
[dir="rtl"] .ilAccHidden,
[dir="rtl"] .ui-helper-hidden-accessible {
  left: auto;
  /* may causes a scrollbar when omitted */
  right: -2000px;
}
a.ilAccAnchor,
a.ilAccAnchor:hover {
  text-decoration: none;
  color: inherit;
}
/* revised 4.1 */
/* Fixed Frame Width */
div.ilFrameFixedWidth,
.ilFrameFixedWidth #mainscrolldiv {
  /* max-width: 1370px; */
  margin: 0 auto;
}
.ilFrameFixedWidth #mainscrolldiv {
  max-width: 1370px;
  margin: 0 auto;
}
div.ilFrameFixedWidthHeader {
  max-width: 1370px;
  margin: 0 auto;
  padding: 0;
}
.ilFrameFixedWidthHeader div.ilHeaderBanner {
  max-width: 1370px;
  overflow: hidden;
  padding: 0 15px;
}
div.ilHeaderBanner img.ilHeaderImg {
  width: 100%;
}
.ilFrameFixedWidth div.ilHeaderDesc {
  padding-left: 0;
}
[dir="rtl"] .ilFrameFixedWidth div.ilHeaderDesc {
  padding-left: inherit;
  padding-right: 0;
}
div.ilBox {
  background: url("images/FramedBack.png") repeat-x;
  border: 1px solid #e0e0e0;
  padding: 10px;
  margin-bottom: 20px;
}
/* Top-Bar */
div.ilTopBar {
  background-color: #444;
  color: white;
  padding: 5px 10px;
}
div.ilTopBar a {
  color: white;
}
div.ilTopBarLeft {
  float: left;
}
[dir="rtl"] div.ilTopBarLeft {
  float: right;
}
div.ilTopBarRight {
  float: right;
}
[dir="rtl"] div.ilTopBarRight {
  float: left;
}
div.ilTopBarRight span#ilAdvSelListAnchorElement_asl {
  margin-right: 25px;
  color: black;
}
[dir="rtl"] div.ilTopBarRight span#ilAdvSelListAnchorElement_asl {
  margin-right: 0;
  margin-left: 25px;
}
div.ilTopBarRight td.il_adv_sel {
  background-color: #444;
}
div.ilSideBarHead {
  background-color: #f0f0f0;
  margin-bottom: 5px;
  padding: 5px;
}
div.ilSideBarHead h3 {
  font-size: 110%;
  color: #606060;
  display: inline;
}
div.ilSideBarContent {
  padding: 5px;
}
/* jquery ui autocomplete */
.ui-menu {
  list-style: none;
  padding: 0;
  margin: 0;
  display: block;
  float: left;
  background-color: white;
  border: 1px solid #e0e0e0;
  font-size: 90%;
  -webkit-box-shadow: 2px 2px 4px #c0c0c0;
  box-shadow: 2px 2px 4px #c0c0c0;
}
[dir="rtl"] .ui-menu {
  float: right;
}
.ui-menu .ui-menu-item {
  margin: 0;
  padding: 0;
  zoom: 1;
  float: left;
  clear: left;
  width: 100%;
}
[dir="rtl"] .ui-menu .ui-menu-item {
  float: right;
  clear: right;
}
.ui-menu .ui-menu-category {
  margin: 0;
  padding: 2px;
  zoom: 1;
  float: left;
  clear: left;
  width: 100%;
  font-weight: bold;
}
[dir="rtl"] .ui-menu .ui-menu-category {
  float: right;
  clear: right;
}
.ui-menu .ui-menu-more {
  display: block;
  zoom: 1;
  color: #03a;
  cursor: pointer;
  float: left;
  clear: left;
  width: 100%;
}
[dir="rtl"] .ui-menu .ui-menu-more {
  float: right;
  clear: right;
}
.ui-menu .ui-menu-more span {
  padding: 2px;
}
.ui-menu .ui-menu-more:hover {
  background-color: white;
}
.ui-autocomplete {
  max-height: 400px;
  overflow-y: auto;
  /* prevent horizontal scrollbar */
  overflow-x: hidden;
}
.ui-menu .ui-menu-item a {
  text-decoration: none;
  display: block;
  padding: 2px 4px;
  line-height: 1.5;
  zoom: 1;
  color: #03a;
}
.ui-menu .ui-menu-item a.ui-state-hover,
.ui-menu .ui-menu-item a.ui-state-active {
  background-color: #ff9;
}
/* Icon Default */
img.ilIcon {
  width: 32px;
  height: 32px;
}
/* PreventBreakOut, see https://css-tricks.com/snippets/css/prevent-long-urls-from-breaking-out-of-container/ */
.ilPreventBreakOut {
  overflow-wrap: break-word;
  word-wrap: break-word;
  -ms-word-break: break-all;
  word-break: break-word;
  -ms-hyphens: auto;
  -moz-hyphens: auto;
  -webkit-hyphens: auto;
  hyphens: auto;
}
/* Component Imports */
/* Services/Accordion */
.il_VAccordionHead,
.il_HAccordionHead {
  padding: 5px 5px 5px 30px;
  text-align: left;
  cursor: pointer;
  color: #557196;
  font-size: 110%;
  background: url("images/tree_col.svg") no-repeat 9px 10px #ffffff;
}
.il_VAccordionInnerContainer {
  margin-bottom: 10px;
}
.il_HAccordionHead:hover,
.il_VAccordionHead:hover {
  background-color: #ffffd0;
}
.il_HAccordionHeadActive,
.il_VAccordionHeadActive {
  background-image: url("images/tree_exp.svg");
  background-color: #ffffd0;
}
.ilAccHideContent {
  width: 0px;
  height: 0px;
  display: none;
}
.il_VAccordionContentDef > div,
.il_HAccordionContentDef > div {
  overflow: auto;
}
div.ilc_va_icont_VAccordICont {
  overflow: visible !important;
}
/* Modules/ScormAicc */
table.il_ScormTable {
  color: #222;
  background-color: #bbb;
  border-spacing: 1px;
  border: none;
}
td.il_ScormTableKey {
  background-color: #e2e2e2;
  color: #222;
  padding: 1px 3px;
  vertical-align: top;
  text-align: right;
}
td.il_ScormTableValue {
  background: none #f7f7f7;
  color: #222;
  padding: 1px 3px;
  vertical-align: top;
  text-align: left;
}
/* Services/Form */
/* forms */
label,
input[type=checkbox],
input[type=radio],
select {
  cursor: pointer;
}
.form-control {
  font-size: 12px;
}
.form-horizontal {
  margin-bottom: 20px;
  background-color: #fdfdfd;
}
form.form-inline {
  margin-bottom: 20px;
}
.form-horizontal .form-group {
  margin: 10px 0;
}
.form-control,
.form-control:focus {
  -webkit-box-shadow: none;
  box-shadow: none;
}
.form-horizontal input.form-control,
.form-horizontal textarea.form-control,
.form-horizontal select.form-control {
  /* max-width: 80%; */
}
select.form-control {
  width: auto;
}
.form-horizontal label {
  color: #4d4d4d;
  font-size: 100%;
}
.form-horizontal .control-label.col-sm-3.il_textarea {
  text-align: left;
  width: 100%;
}
[dir="rtl"] .form-horizontal .control-label {
  text-align: left;
}
label {
  font-weight: normal;
}
.form-horizontal .help-block {
  color: #9a9a9a;
  margin: 2px 0 4px;
  padding: 0;
  font-size: 90%;
  clear: both;
}
td.form-inline > div.form-group {
  display: block;
  padding: 4px 0;
}
input[type="file"].form-control {
  border: none;
  height: auto;
}
.ilFormHeader {
  padding: 15px 0 5px;
}
.ilFormHeader .ilFormCmds {
  margin: 0;
  float: right;
}
.ilFormHeader h3 {
  margin: 0;
}
[dir="rtl"] .ilFormHeader .ilFormCmds {
  float: left;
}
.ilFormHeader,
.ilFormFooter {
  color: #4d4d4d;
  /* background-color: lighten(@ilFormColor, 45%); */
  background-color: #f0f0f0;
}
.ilSubForm {
  background-color: #f8f8f8;
  padding: 3px 0;
}
.ilSubForm .form-group {
  margin: 0;
}
.ilSubForm .col-sm-9.il_textarea {
  width: 100%;
}
.ilFormFooter {
  padding: 3px 0;
}
.ilFormFooter .ilFormCmds {
  text-align: right;
  padding: 0;
}
[dir="rtl"] .ilFormFooter .ilFormCmds {
  text-align: left;
}
/* jQuery ui autocomplete menu */
input.ilHFormHighlighted,
.ui-state-focus {
  background-color: #ff9;
}
div.ilFormExternalSetting {
  margin-bottom: 10px;
}
div.ilFormExternalSetting ul {
  margin: 2px 0;
  padding-left: 25px;
}
[dir="rtl"] div.ilFormExternalSetting ul {
  padding-left: 0;
  padding-right: 25px;
}
div.ilFormExternalSetting span {
  color: #c08030;
  /* font-style: italic; */
}
div[id^="ilFormField"] {
  margin-bottom: 10px;
}
/* Hierarchy Form */
div.ilHFormHeader,
div.ilHFormFooter {
  color: #4d4d4d;
  background-color: #f0f0f0;
  padding: 4px 0 4px 22px;
}
[dir="rtl"] div.ilHFormHeader,
[dir="rtl"] div.ilHFormFooter {
  padding: 4px 22px 4px 0;
}
div.ilHFormContent {
  padding: 20px 0;
}
div.ilHFormItem {
  margin-bottom: 5px;
  display: table-row;
}
div.ilHFormHeader .ilFormCmds,
div.ilHFormFooter .ilFormCmds {
  float: right;
}
[dir="rtl"] div.ilHFormHeader .ilFormCmds,
[dir="rtl"] div.ilHFormFooter .ilFormCmds {
  float: left;
}
.ilHFormExpIcon,
.ilHFormCheckbox,
.ilHFormIcon {
  min-width: 20px;
  padding: 0;
}
.ilHFormItemCmd {
  padding: 0 10px;
}
.ilHFormExpIcon img,
.ilHFormIcon img {
  width: 19px;
  height: 19px;
}
.ilHFormInput,
.ilHFormInput input.form-control {
  width: 100%;
}
.ilHFormDropArea {
  margin: 6px 0;
  width: auto;
}
/* deprecated */
/* experimental: bootstrap'ed file upload */
.btn-file {
  position: relative;
  overflow: hidden;
}
.btn-file input[type=file] {
  position: absolute;
  top: 0;
  right: 0;
  min-width: 100%;
  min-height: 100%;
  font-size: 100px;
  text-align: right;
  filter: alpha(opacity=0);
  opacity: 0;
  outline: none;
  background: white;
  cursor: inherit;
  display: block;
}
.ilFormInnerCol {
  padding: 0;
}
.ilFormInnerCol .form-group {
  margin: 0;
}
input:invalid {
  background-color: #ffebeb;
  border-color: #d08080;
}
.il_non_editable_value {
  padding-top: 4px;
}
.bootstrap-datetimepicker-widget {
  z-index: 2000;
}
/* Services/UI/Explorer2 */
table.ilExplorer {
  width: 100%;
  background-color: #f6f6f6;
}
body.il_Explorer {
  background: none #f9f9f9;
}
div.il_Explorer {
  margin: 0;
  min-height: 468px;
  padding: 10px 5px 15px;
}
div.ilExpH {
  padding-top: 48px;
  min-height: 35px;
}
td.ilExpBody {
  border-top: 1px solid #e0e0e0;
  background-color: #fafafa;
}
h1.ilExplorerHead {
  color: #404040;
  margin: 0;
  padding: 10px 5px 10px 28px;
  vertical-align: top;
  text-align: left;
  font-weight: bold;
  font-size: 90%;
}
div.il_ExplorerTree {
  font-size: 90%;
}
ul.il_Explorer {
  margin: 0 0 0 10px;
  padding: 0;
  list-style: none;
}
ul.il_ExplorerNoIndent {
  margin: 0;
  padding: 0;
  list-style: none;
}
li.il_Explorer {
  margin: 0;
  padding: 0;
  white-space: nowrap;
}
a.il_HighlightedNode,
.ilHighlighted {
  background-color: #ffff9d;
  padding: 0 5px;
}
li.ilExplSecHighlight {
  background-color: #ffffff !important;
  border-top: solid 2px #e9ea00;
  border-bottom: solid 2px #e9ea00;
}
div.il_ExplorerItemDescription {
  margin-left: 40px;
}
a.ilTreeView {
  position: fixed;
  top: 117px;
  z-index: 1020;
  bottom: 160px;
  background-color: white;
  border: 1px solid #e0e0e0;
  border-left: none;
  -webkit-box-shadow: 1px 1px 2px #b9b9b9;
  box-shadow: 1px 1px 2px #b9b9b9;
  width: 6px;
}
a.ilTreeView > img {
  display: inline-block;
  margin-left: -2px;
  max-width: inherit;
  background-color: white;
  border-right: 2px solid #e0e0e0;
  width: 28px;
  height: 28px;
}
a.ilTreeView:hover > img,
a.ilTreeView:active > img,
a.ilTreeView:focus > img {
  margin-left: 0;
}
a.ilTreeView:hover,
a.ilTreeView:active,
a.ilTreeView:focus {
  outline: 0;
}
[dir="rtl"] a.ilTreeView {
  border: 1px solid #e0e0e0;
  border-right: none;
}
[dir="rtl"] a.ilTreeView > img {
  margin-left: 0;
  margin-right: -5px;
}
[dir="rtl"] a.ilTreeView:hover > img,
[dir="rtl"] a.ilTreeView:active > img,
[dir="rtl"] a.ilTreeView:focus > img {
  margin-right: 0;
}
/* Explorer2, jsTree */
.jstree a {
  color: #557196 !important;
}
.jstree a.disabled {
  color: #303030 !important;
  cursor: default !important;
}
.jstree a {
  font-size: 90%;
  min-height: 22px;
}
.jstree li,
.jstree ins {
  background: url("images/jstree.svg") no-repeat;
  vertical-align: top;
}
.jstree li {
  background-position: -90px 0;
  background-repeat: repeat-y;
}
.jstree li.jstree-last {
  background: transparent;
}
.jstree .jstree-open > ins {
  background-position: -72px 0;
}
.jstree .jstree-closed > ins {
  background-position: -54px 0;
}
.jstree .jstree-leaf > ins {
  background-position: -36px 0;
}
.jstree .jstree-hovered {
  background: #e7f4f9;
  border: 1px solid #d8f0fa;
  padding: 0 2px 0 1px;
}
.jstree .jstree-clicked {
  background: none #beebff;
  border: 1px solid #99defd;
  padding: 0 2px 0 1px;
}
.jstree a .jstree-icon {
  background-position: -56px -19px;
}
.jstree a.jstree-loading .jstree-icon {
  background: url("images/throbber.gif") no-repeat center !important;
}
.jstree a.jstree-loading .loader {
  display: block;
  position: absolute;
  left: 0;
  margin-top: -25px;
  width: 30px;
  height: 30px;
  background: url("images/loader.svg") no-repeat center !important;
}
.jstree .jstree-no-dots li,
.jstree .jstree-no-dots .jstree-leaf > ins {
  background: none transparent;
}
.jstree .jstree-no-dots .jstree-open > ins {
  background-position: -18px 0;
}
.jstree .jstree-no-dots .jstree-closed > ins {
  background-position: 0 0;
}
.jstree .jstree-no-icons a .jstree-icon {
  display: none;
}
.jstree .jstree-search {
  font-style: italic;
}
.jstree .jstree-no-icons .jstree-checkbox {
  display: inline-block;
}
.jstree .jstree-no-checkboxes .jstree-checkbox {
  display: none !important;
}
.jstree .jstree-checked > a > .jstree-checkbox {
  background-position: -38px -19px;
}
.jstree .jstree-unchecked > a > .jstree-checkbox {
  background-position: -2px -19px;
}
.jstree .jstree-undetermined > a > .jstree-checkbox {
  background-position: -20px -19px;
}
.jstree .jstree-checked > a > .jstree-checkbox:hover {
  background-position: -38px -37px;
}
.jstree .jstree-unchecked > a > .jstree-checkbox:hover {
  background-position: -2px -37px;
}
.jstree .jstree-undetermined > a > .jstree-checkbox:hover {
  background-position: -20px -37px;
}
#vakata-dragged.jstree ins {
  background: none transparent !important;
}
#vakata-dragged.jstree .jstree-ok {
  background: url("images/jstree.svg") no-repeat -2px -53px !important;
}
#vakata-dragged.jstree .jstree-invalid {
  background: url("images/jstree.svg") no-repeat -18px -53px !important;
}
#jstree-marker.jstree {
  background: url("images/jstree.svg") no-repeat -41px -57px !important;
  text-indent: -100px;
}
.jstree a.jstree-search {
  color: aqua;
}
.jstree .jstree-locked a {
  color: silver;
  cursor: default;
}
#vakata-contextmenu.jstree-context,
#vakata-contextmenu.jstree-context li ul {
  background: none #f0f0f0;
  border: 1px solid #979797;
  -webkit-box-shadow: 1px 1px 2px #999999;
  box-shadow: 1px 1px 2px #999999;
}
#vakata-contextmenu.jstree-context a {
  color: black;
}
#vakata-contextmenu.jstree-context a:hover,
#vakata-contextmenu.jstree-context .vakata-hover > a {
  padding: 0 5px;
  background: #e8eff7;
  border: 1px solid #aecff7;
  color: black;
  border-radius: 2px;
}
#vakata-contextmenu.jstree-context li.jstree-contextmenu-disabled a,
#vakata-contextmenu.jstree-context li.jstree-contextmenu-disabled a:hover {
  color: silver;
  background: none;
  border: 0;
  padding: 1px 4px;
}
#vakata-contextmenu.jstree-context li.vakata-separator {
  background: white;
  border-top: 1px solid #e0e0e0;
  margin: 0;
}
#vakata-contextmenu.jstree-context li ul {
  margin-left: -4px;
}
.jstree img {
  border: 0;
  width: 20px;
  height: 20px;
}
img.il_ExplorerIcon {
  height: 20px;
  width: 20px;
}
/* Modules/Forum */
a.postread,
a.postread:visited {
  font-weight: normal;
}
a.postunread,
a.postunread:visited {
  font-weight: bold;
}
a.postnew,
a.postnew:visited {
  font-style: italic;
  font-weight: bold;
}
blockquote.ilForumQuote {
  margin: 0 20px 10px;
  padding: 5px;
  border: 1px solid #b6b6b6;
  font-size: 90%;
}
div.ilForumQuoteHead {
  font-weight: bold;
  font-size: 90%;
  margin: 0 0 10px;
}
/* Modules/Forum */
#ilFrmPostList {
  list-style: none;
  margin: 0;
  padding: 0;
  background-color: #ffffff;
}
.ilFrmPostImage {
  float: left;
  width: 100px;
  overflow: hidden;
}
.ilFrmPostImage img {
  vertical-align: top;
  margin: 5px 20px 5px 5px;
  border: none;
}
.ilFrmPostClear {
  clear: both;
  width: 1px;
  height: 1px;
  line-height: 1px;
}
.ilFrmPostTitle {
  margin-top: 15px;
  font-size: 120%;
}
div.ilFrmPostHeader span.small {
  color: #909090;
}
.ilFrmPostContentContainer {
  margin: 0 0 10px;
  width: 80%;
  float: left;
}
.ilFrmPostContent {
  margin-top: 20px;
}
.ilFrmPostRow div.ilForm {
  width: 100%;
  max-width: 1000px;
}
.ilFrmPostRow {
  padding: 3px;
  border-top: 1px solid #f0f0f0;
}
.ilFrmPostRow div.ilForm div.ilFormValue {
  width: auto;
}
.ilFrmPostRow div.ilForm div.ilFormOption {
  width: 150px;
}
.ilFrmPostCensorshipAdvice {
  margin: 0;
  padding: 0;
  font-weight: bold;
}
.ilFrmPostAttachmentsContainer {
  margin: 20px 0 0;
  font-weight: bold;
}
.ilFrmPostAttachmentsContainer a {
  font-weight: normal;
}
.ilFrmPostAttachmentsContainer img {
  vertical-align: middle;
}
.ilFrmPostCommands {
  float: right;
  margin: 0 0 3px;
}
.ilModeratorPosting {
  background-color: #ffff99;
  padding: 0 5px;
}
.ilPostingNeedsActivation {
  background-color: #ffe4e4;
  padding: 0 5px;
}
.ilFrmBottomToolbar {
  margin-top: 20px;
}
.ilForumTreeTitleUnread {
  font-weight: bold;
}
.ilForumTreeUnlinkedContent {
  text-decoration: none;
  cursor: text;
  font-size: smaller;
  color: #333333;
  padding-left: 23px;
}
/* Services/Mail */
a.mailread,
a.mailread:visited {
  font-weight: normal;
}
a.mailunread,
a.mailunread:visited {
  font-weight: bold;
}
.iosMailFilter .checkbox {
  display: inline-block !important;
  margin: 0 10px !important;
}
.iosMailFilter .checkbox:first-child {
  margin: 0 15px !important;
}
.iosMailFilter .checkbox input[type="checkbox"] {
  margin-left: -15px !important;
}
/* --- Services/COPage ---*/
a.ilEditSubmit {
  background: url("images/ButtonsBack.png") repeat-x bottom #ffffff;
  padding: 2px;
  margin: 0;
  border: 1px solid #bababa;
  border-bottom-color: #808080;
  border-right-color: #808080;
  text-decoration: none;
  font-size: 80%;
  line-height: 14px;
  cursor: pointer;
}
input.ilEditSubmit {
  color: #2255a0;
  padding: 1px;
  margin: 0;
  font-size: 12px;
  line-height: 14px;
  cursor: pointer;
  background: url("images/ButtonsBack.png") repeat-x bottom #ffffff;
  border: 1px solid #bababa;
  border-bottom-color: #808080;
  border-right-color: #808080;
}
input.ilEditSubmit:hover {
  color: black;
}
div.ilEditHelpline {
  margin: 3px 0;
  padding: 0;
  font-size: 80%;
  background-color: white;
  color: black;
}
select.ilEditSelect {
  background: none white;
  border: 1px solid #bbb;
  padding: 1px;
  text-decoration: none;
  font-size: 12px;
}
div.il_droparea {
  padding: 1px 5px;
  border: 1px dashed #d0d0d0;
  color: #d0d0d0;
  text-align: center;
  font-size: 12px;
  background-color: #fcfcfc;
  cursor: pointer;
}
div.il_droparea:hover,
div.ilCOPGDropActice,
.il_droparea_valid_target {
  border-color: #88be51;
  color: #88be51;
  background-color: #f3f8ed;
}
div.ilCOPGNoPageContent {
  padding: 20px 5px;
  color: #a0a0a0;
}
div.il_editarea_nojs {
  border-width: 1px dotted #999;
}
div.il_editarea {
  border: 1px solid transparent;
  min-height: 20px;
}
div.ilc_page_Page > div.il_editarea_disabled {
  padding: 10px;
}
div.il_editarea_disabled {
  border: 2px dotted #fa8228;
  min-height: 20px;
}
div.il_editarea_active {
  border: 1px solid #909090;
  min-height: 20px;
}
div.il_editarea_selected {
  border: 2px solid #6ea03c;
  min-height: 20px;
}
div.il_editarea_disabled_selected {
  border: 2px solid #fa8228;
  min-height: 20px;
}
div.il_editarea_active_selected {
  border: 2px solid black;
  min-height: 20px;
}
.il_editmenu {
  background-color: white;
  color: black;
  font-weight: normal;
  text-align: left;
  font-style: normal;
  text-indent: 0;
  font-size: 14px;
  z-index: 5000;
}
table.il_editmenu td {
  padding: 3px;
}
div.ilEditLabel {
  position: absolute;
  background-color: #f5f5f5;
  font-size: 70%;
  padding: 1px 3px;
  border-style: solid;
  border-width: 0 1px 1px 0;
  border-color: #909090;
}
div.ilEditVAccordCntr {
  margin-top: 15px;
  padding: 5px;
}
div.ilEditVAccordICntr {
  background-color: white;
  margin-bottom: 15px;
  border: 1px solid #9eadba;
}
div.ilEditVAccordIHead {
  padding: 3px;
  background-color: #e2eaf4;
  text-align: left;
  background-repeat: no-repeat;
  background-position: 3px 4px;
}
div.ilEditVAccordICont {
  padding: 10px;
  background-color: white;
}
div.ilTinyMenuSection {
  float: left;
  white-space: nowrap;
  border-right: 1px solid #e0e0e0;
  padding: 0 10px 4px 0;
  margin-right: 10px;
}
[dir="rtl"] div.ilTinyMenuSection {
  float: right;
  border-right: none;
  border-left: 1px solid #e0e0e0;
  padding: 0 0 4px 10px;
  margin-right: 0;
  margin-left: 10px;
}
#ilTinyMenuButtons {
  padding-bottom: 15px;
  zoom: 1;
}
#iltinymenu .bd div.last {
  float: left;
  white-space: nowrap;
  padding: 0 10px 2px 0;
  border-right: 0;
  margin: 0;
}
#iltinymenu {
  z-index: 1040 !important;
  position: fixed;
  left: 0;
  right: 0;
  top: 0;
  background-color: #f9f9f9;
  -webkit-box-shadow: 3px 9px 9px 0 rgba(0, 0, 0, 0.176);
  box-shadow: 3px 9px 9px 0 rgba(0, 0, 0, 0.176);
}
#iltinymenu_bd {
  padding: 10px;
}
#iltinymenu .bd div .small {
  color: #909090;
  font-style: italic;
}
#ilsaving {
  position: fixed;
  top: 0;
  left: 0;
  text-decoration: blink;
  z-index: 3;
}
.ilTinyMenuDropDown span {
  padding: 2px 0 0 5px;
  width: 75px;
  overflow: hidden;
  display: inline-block;
  line-height: 1em;
}
a.ilTinyMenuDropDown {
  display: inline-block;
  padding: 0 2px 1px 0;
}
/* if the ilc_page_cont_PageContainer is declared as being relative in the content.css drop downs will be truncated */
#ilEditorTD {
  position: static;
}
#ilEditorTD p {
  margin: 0;
  padding: 0;
}
/* Page TOC */
div.ilc_page_toc_PageTOC {
  font-size: 90%;
  padding: 5px 5px 10px;
  background-color: #fafafa;
  border: 1px solid #f0f0f0;
  float: left;
}
h1.ilc_page_toc_PageTOCHead {
  margin: 0;
  font-size: 100%;
  padding: 0;
  font-weight: bold;
  text-align: center;
}
ul.ilc_page_toc_PageTOCList {
  margin: 0 0 0 10px;
  padding: 0;
  list-style: none;
}
li.ilc_page_toc_PageTOCItem {
  margin: 5px 0 0;
  padding: 0;
  white-space: nowrap;
}
a.ilc_page_toc_PageTOCLink {
  color: #03a;
  font-weight: normal;
  text-decoration: none;
}
a.ilc_page_toc_PageTOCLink:hover {
  color: black;
}
a.ilc_page_toc_PageTOCLink:visited {
  color: blue;
}
/* --- content styles (will move to content.css) --- */
td.ilc_PageDisabled {
  padding: 20px;
  border: 1px solid #9eadba;
  margin-bottom: 0;
  border-left: 3px dotted red;
}
div.ilc_DefinitionHeader {
  margin: 20px 0 10px 0;
  padding: 5px 0;
  border: 1px solid black;
  border-width: 1px 0;
}
table.ilc_Fullscreen {
  background-color: white;
  position: absolute;
  margin: 0;
  padding: 0;
  height: 100%;
  width: 100%;
}
html.ilc_Fullscreen,
body.ilc_Fullscreen {
  margin: 0;
  padding: 0;
  height: 100%;
}
div.ilLMMenu {
  margin: 0 0 5px 10px;
}
div.ilc_LMMenu {
  line-height: 22px;
}
a.ilc_LMMenu {
  padding: 1px 5px;
  margin: 2px 0;
  border: 1px solid #b0b0b0;
  background-color: #e6ecf8;
  white-space: nowrap;
}
div.ilc_TableOfContents {
  background-color: white;
  padding: 20px;
  border-spacing: 1px;
  border: 1px solid #eee;
  margin-bottom: 0;
}
table.ilc_media {
  background-color: white;
}
h1.il_LMHead {
  margin: 12px 15px 6px;
  font-size: 120%;
  font-weight: normal;
}
table.ilc_Table {
  border-collapse: collapse;
  background-color: white;
  margin: 10px 0;
  border-color: #9eadba;
}
/* COPage Comparison */
div.ilEditModified,
div.ilEditDeleted,
div.ilEditNew {
  border: 3px solid;
  margin-bottom: 2px;
}
div.ilEditModified {
  border-color: #4c6586;
}
div.ilEditDeleted {
  border-color: #fa8228;
}
div.ilEditNew {
  border-color: #6ea03c;
}
.ilCOPGCompareLegend {
  display: inline-block;
  margin-top: 5px;
  padding: 2px;
}
span.ilDiffDel {
  background-color: #fdd9be;
}
span.ilDiffIns {
  background-color: #bbda9b;
}
a.nostyle:link,
a.nostyle:visited {
  text-decoration: none;
  color: black;
}
a.nostyle:hover {
  color: black;
}
#ilEditorPanel_c {
  z-index: 3000 !important;
}
#iltinymenu .mce-ico {
  color: white !important;
}
#iltinymenu a.btn {
  min-width: 30px;
}
#error_panel_c {
  z-index: 2000 !important;
}
#ilPageEditLegend {
  background-color: #f9f9f9;
  padding: 10px;
  margin-top: 30px;
}
#ilPageEditLegend > div {
  margin: 5px 0;
}
#ilPageEditLegend .il_droparea,
#ilPageEditLegend .il_droparea:hover {
  display: inline-block;
  width: 40px;
  border-color: #d0d0d0;
  color: #d0d0d0;
  background-color: #fcfcfc;
  cursor: default;
  height: 21px;
}
.ilPageEditLegendElement {
  width: 40px;
  border: 1px solid #d0d0d0;
  height: 21px;
  display: inline-block;
  font-size: 12px;
  padding: 1px 5px;
  text-align: center;
}
.ilCOPGMediaDisabled {
  padding: 5px;
  font-size: 0px;
  line-height: 100%;
  text-align: center;
  display: table-cell;
  vertical-align: middle;
  background-color: #3b5620;
  color: white;
}
.ilCOPgEditStyleSelectionItem {
  padding: 10px;
  background-color: #ffffff;
  cursor: pointer;
}
.ilCOPgEditStyleSelectionItem:hover {
  background-color: #ffffd0;
}
ul#ilAdvSelListTable_style_selection {
  overflow: auto;
  max-height: 400px;
}
a.ilCOPageSection {
  color: inherit;
  text-decoration: inherit;
}
#ilAdvSelListAnchorText_char_style_selection > span {
  min-width: auto;
}
/* Services/Calendar */
td.even {
  color: #222;
  background-color: #f7f7f7;
  padding: 3px;
}
td.uneven {
  color: #222;
  background-color: #eee;
  padding: 3px;
}
td.today {
  background-color: #e0e0ff;
}
td.date {
  background-color: #f7f7f7;
}
td.prevMonth {
  background-color: #dfdfdf;
}
div#block_cal_sel_0 div.ilBlockContent {
  padding: 0;
}
div.ilCalSelAct {
  background-color: #f0f0f0;
  font-size: 90%;
  padding: 2px 2px 3px 0;
}
div.ilCalSelSelAll {
  background-color: #f8f8f8;
  font-size: 80%;
  padding: 3px 2px 2px 0;
}
div.ilCalSelList {
  max-height: 250px;
  overflow: auto;
}
.ilCalSelList img {
  width: 20px;
  height: 20px;
}
ul.ilCalSel {
  margin: 0;
  padding: 0;
  list-style: none;
}
ul.ilCalSel li {
  margin: 0;
  padding: 0 0 0 48px;
  border-bottom: 1px solid #f0f0f0;
  min-height: 25px;
}
span.ilCalColSpan {
  padding: 2px 0;
  display: block;
  margin-left: -48px;
  width: 24px;
  height: 25px;
  float: left;
}
ul.ilCalSel li img {
  margin-top: 6px;
  display: block;
  float: left;
  margin-left: -20px;
}
div.ilCalSelTitle {
  padding: 5px 3px 3px;
  font-size: 90%;
}
table.calmini {
  width: 100%;
  font-size: 90%;
  border-collapse: collapse;
  background-color: #f8f8f8;
  border: none;
}
table.calmini tr,
table.calmini td,
table.calmini th {
  border: none;
  padding: 5px 3px;
  text-align: center;
  vertical-align: middle;
  color: #b6b6b6;
  background-color: transparent;
}
@media only screen and (max-width: 991px) {
  table.calmini tr,
  table.calmini td,
  table.calmini th {
    padding: 5px 1px;
  }
}
table.calmini tr:nth-child(even) {
  background-color: #e9e9e9;
}
table.calmini th.calmini,
table.calmini th.calminiweek {
  font-weight: 600;
  color: #4c6586;
  font-size: 90%;
}
table.calmini td.calministd > .il_calmini_monthday > a {
  color: #696969;
}
table.calmini td.calminitoday {
  background-color: #708bae;
}
table.calmini td.calminitoday > .il_calmini_monthday > a {
  color: white;
}
table.calmini td.calminiprev > .il_calmini_monthday > a,
table.calmini td.calmininext > .il_calmini_monthday > a {
  color: #a9a9a9;
}
a.callink:link,
a.callink:visited {
  color: inherit;
  cursor: pointer;
}
.callink .glyphicon {
  color: #b1c0d3;
  cursor: pointer;
}
.callink .glyphicon:hover {
  color: #557196;
}
/* Modules/Wiki */
a.ilWikiPageMissing:link,
a.ilWikiPageMissing:visited {
  color: red;
}
a.ilWikiPageMissing:hover {
  color: black;
}
ul.ilWikiBlockList {
  margin: 0 0 0 20px;
  padding: 0;
  list-style: disc outside;
}
ul.ilWikiBlockListNoIndent {
  margin: 0;
  padding: 0;
  list-style: none;
}
li.ilWikiBlockItem {
  margin: 0;
  padding: 0;
}
/* Services/MainMenu */
.ilTopHeader {
  position: fixed;
  left: 0;
  right: 0;
  z-index: 1030;
  /* see bootstrap fixed top navbar */
  top: 0;
  background-color: #e2e8ef;
  filter: progid:DXImageTransform.Microsoft.gradient(enabled = false);
  margin-left: auto;
  margin-right: auto;
  /*border-bottom: 3px solid @ilMainMenuColor;*/
}
.ilBranding {
  height: 56px;
  padding: 3px 0;
}
#ilTopNav {
  margin: -38px 0 0 65px;
}
#ilTopNav.navbar {
  padding-top: 1px;
  padding-bottom: 1px;
  min-height: 33px;
}
#ilTopNav.navbar > .navbar-collapse {
  margin: 0;
  padding: 0 0 0 5px;
}
#ilTopNav.navbar-default {
  background-color: transparent;
  filter: progid:DXImageTransform.Microsoft.gradient(enabled = false);
  border: 0 none;
}
#ilTopNav .dropdown-menu {
  float: left;
  right: auto;
  left: 0;
  min-width: 100%;
}
#ilTopNav .navbar-text {
  color: #607ea5;
}
#ilTopNav .navbar-nav {
  float: left;
  margin-left: 5px;
}
#ilTopNav .navbar-nav > li {
  margin: 0 0 0 10px;
}
#ilTopNav .navbar-nav > li > a {
  margin: 0;
  padding: 5px 10px 6px;
  border-top: 4px solid white;
  color: #808080;
}
#ilTopNav .navbar-nav > .active > a,
#ilTopNav .navbar-nav > .open > a,
#ilTopNav .navbar-nav > .active > a:hover,
#ilTopNav .navbar-nav > .open > a:hover,
#ilTopNav .navbar-nav > .active > a:active,
#ilTopNav .navbar-nav > .open > a:active,
#ilTopNav .navbar-nav > .active > a:focus,
#ilTopNav .navbar-nav > .open > a:focus {
  outline: 0 none;
  border-top: 4px solid #4c6586;
  background-color: #fafafa;
  -webkit-box-shadow: 3px 9px 9px 0px rgba(0, 0, 0, 0.176);
  box-shadow: 3px 9px 9px 0px rgba(0, 0, 0, 0.176);
}
#ilTopNav a.dropdown-toggle {
  text-transform: uppercase;
  font-size: 14px;
}
[dir="rtl"] #ilTopNav .dropdown-menu {
  float: right;
  left: auto;
  right: 0;
  padding: 5px 0;
  text-align: right;
}
[dir="rtl"] #ilTopNav .navbar-nav {
  float: right;
  margin-left: 0;
  margin-right: 70px;
}
[dir="rtl"] #ilTopNav .navbar-nav > li {
  margin: 0 10px 0 0;
}
[dir="rtl"] #ilTopNav.navbar > .navbar-collapse {
  padding: 0 5px 0 0;
}
/* Main Menu Top Title */
.ilTopTitle {
  /* color: darken(@ilMainMenuColor, 20%);*/
  float: left;
  font-weight: 600;
  padding: 0 0 0 15px;
  white-space: nowrap;
  line-height: 40px;
  /*letter-spacing: 0.05em;*/
  /*word-spacing: -0.1em;*/
}
[dir="rtl"] .ilTopTitle {
  float: right;
  padding: 0 15px 0 0;
}
input.ilOpenIDBox {
  background: url("images/openid.png") no-repeat 1px 2px #ffffff;
  padding-left: 20px;
}
[dir="rtl"] input.ilOpenIDBox {
  background-position: 2px 1px;
  padding-left: 0;
  padding-right: 20px;
}
#ilTopBar.ilTopBar {
  padding: 0;
  height: 40px;
  top: 0;
  z-index: 1040;
}
.ilTopFixed {
  z-index: 1030;
  position: fixed;
  margin-left: auto;
  margin-right: auto;
  left: 0;
  right: 0;
}
#ilTopBarNav {
  float: right;
  margin: 0;
  padding: 0;
  margin-right: 14px;
  list-style: none outside none;
}
#ilTopBarNav .dropdown-menu {
  background-color: #aeaeae;
  border-radius: 0;
  margin: 0;
  color: #f5f5f5;
}
#ilTopBarNav .dropdown-menu a {
  color: #f5f5f5;
}
#ilTopBarNav .dropdown-menu a:hover,
#ilTopBarNav .dropdown-menu a:active,
#ilTopBarNav .dropdown-menu a:focus {
  color: #aeaeae;
}
#ilTopBarNav > li {
  float: left;
  display: block;
  position: relative;
}
#ilTopBarNav > li > a {
  margin-right: 1px;
  display: block;
  padding: 10px;
  position: relative;
  min-width: 40px;
  height: 40px;
  text-align: center;
  background-color: #767676;
  color: #f5f5f5;
}
#ilTopBarNav > li > a:hover,
#ilTopBarNav > li > a:active,
#ilTopBarNav > li > a:focus {
  outline: 0 none;
  color: white;
  text-decoration: none;
  background-color: #aeaeae;
}
#ilTopBarNav > .active > a,
#ilTopBarNav > .open > a,
#ilTopBarNav > .active > a:hover,
#ilTopBarNav > .open > a:hover,
#ilTopBarNav > .active > a:active,
#ilTopBarNav > .open > a:active,
#ilTopBarNav > .active > a:focus,
#ilTopBarNav > .open > a:focus {
  outline: 0 none;
  color: white;
  text-decoration: none;
  background-color: #aeaeae;
}
#ilTopBarNav #userlog > a {
  padding: 0 10px 0 0;
}
#ilTopBarNav #userlog > a img {
  height: 40px;
  width: 40px;
  margin-right: 0px;
  padding: 5px;
}
#ilTopBarNav #userlog .dropdown-menu {
  min-width: 100%;
}
#ilTopBarNav #userlog .dropdown-menu > li > a {
  padding-left: 50px;
}
[dir="rtl"] #ilTopBarNav {
  float: left;
  margin: 0;
  margin-left: 14px;
  text-align: right;
}
[dir="rtl"] #ilTopBarNav .badge {
  margin-left: 0;
  margin-right: -5px;
}
[dir="rtl"] #ilTopBarNav .dropdown-menu a {
  text-align: right;
}
[dir="rtl"] #ilTopBarNav > li {
  float: right;
}
[dir="rtl"] #ilTopBarNav > li > a {
  margin-right: 1px;
}
[dir="rtl"] #ilTopBarNav #userlog > a {
  padding: 0 0 0 10px;
}
[dir="rtl"] #ilTopBarNav #userlog > a img {
  margin-left: 0;
}
.ilMainHeader {
  background-color: white;
  height: 80px;
  border-bottom: 3px solid #f0f0f0;
}
.ilMainHeader.ilTopFixed {
  top: 40px;
}
.ilMainHeader > header > .row > a.navbar-brand {
  height: auto;
  display: inline-block;
  padding: 0;
  margin: 15px 15px 0;
}
.ilMainHeader > header > .row > a.navbar-brand > img {
  display: inline-block;
  height: 50px;
  width: 50px;
}
.ilMainMenu {
  background-color: white;
}
.ilMainMenu.ilTopFixed {
  top: 110px;
}
.dropdown-menu {
  font-weight: normal;
  border: 0 none;
  -webkit-box-shadow: 3px 9px 9px 0 rgba(0, 0, 0, 0.3);
  box-shadow: 3px 9px 9px 0 rgba(0, 0, 0, 0.3);
}
.dropdown-menu li > a {
  padding: 3px 10px;
  color: #5d5d5d;
  font-size: 14px;
}
.dropdown-header {
  padding: 3px 10px;
}
.ilMainMenuEntries {
  margin-bottom: 10px;
  padding-bottom: 10px;
}
div.ilMemberViewMainHeader {
  background-color: #981a0a;
}
div.ilTopMemberView {
  text-align: center;
}
div.ilTopMemberView h3 {
  padding: 0;
  margin: 0;
  line-height: 40px;
}
/* Services/UIComponent/Tabs */
.nav-tabs > li {
  margin: 0 4px 0 0;
}
.nav-tabs > li > a {
  border-radius: 0;
  border: 0 none;
  padding: 6px 12px 3px;
  font-size: 13px;
  margin: 0;
}
.nav-tabs > li.active > a,
.nav-tabs > li.active > a:hover,
.nav-tabs > li.active > a:focus {
  background-color: #7c7c7c;
  color: white;
  border: 0 none;
}
[dir="rtl"] .nav-tabs > li {
  margin: 0 0 0 4px;
  float: right;
}
#ilTab {
  padding: 0;
  margin: 7px 15px 23px;
  border: 0 none;
  border-bottom: 2px solid #7c7c7c;
}
.ilSetupContent #ilTab {
  margin: 7px 0 23px;
}
.ilTabsContentOuter {
  /* background-color: white; */
  padding: 0;
}
/* Sub Tabs */
#ilSubTab {
  padding: 5px 20px;
  margin: -23px 0 10px;
  /* border-bottom: 1px solid lighten(@mid-gray, 55%);
	box-shadow: 0 2px 1px -1px white; */
}
#ilSubTab > li > a {
  border-radius: 0;
  padding: 3px 7px;
  font-size: 11.64px;
  /* font-weight: 600; */
}
#ilSubTab > li > a:hover {
  color: #3a4c65;
}
#ilSubTab > li.active > a,
#ilSubTab > li.active > a:hover,
#ilSubTab > li.active > a:focus {
  color: #557196;
  background-color: transparent;
  text-decoration: underline;
}
/* Services/UIComponent/GroupedLists */
div.ilGroupedListH {
  padding: 2px 10px;
  background-color: #f0f0f0;
  font-size: 85%;
}
div.ilGroupedListSep {
  padding-bottom: 3px;
  border-bottom: 1px solid #e0e0e0;
  margin: 0 10px 3px;
}
a.ilGroupedListLE {
  display: block;
  padding: 5px 10px;
  font-size: 90%;
}
a.ilGroupedListLE:hover {
  background-color: #ffffd9;
  text-decoration: none;
}
td.ilGroupedListNewCol {
  border-left: 1px solid #e0e0e0;
}
/* Services/Table */
div.tblfooter {
  font-weight: normal;
  background-color: #f5f5f5;
  padding: 3px;
  font-size: 80%;
  text-align: right;
}
div.ilTableNav {
  font-weight: normal;
  padding: 0 3px;
  font-size: 80%;
  text-align: right;
}
tr.tblfooter {
  color: black;
  font-weight: normal;
  background-color: #f9f9f9;
  border-top: 1px solid #f0f0f0;
}
td.submit {
  padding: 3px;
  vertical-align: top;
  background-color: #f3f3f3;
}
div.ilTableHeaderTitleBlock {
  font-weight: bold;
  padding: 3px;
  font-size: 90%;
  color: #404040;
  background: url("images/block_top.png") repeat-x #f8f8f8;
  border-bottom: 1px solid #e9e9e9;
}
div.ilTableHeaderTitle {
  margin: 15px 0 0;
  padding: 0;
}
div.ilTableHeaderTitle + .ilHeaderDesc {
  margin: 0 0 5px;
}
h3.ilTableHeaderTitleBlock {
  font-weight: bold;
  font-size: 100%;
  display: inline;
  padding: 0;
  margin: 0;
}
h3.ilTableHeaderTitle {
  display: inline;
}
div.ilTableOuter {
  padding: 0;
  background-color: #ffffff;
}
div.ilTableSelectAll {
  background-color: #f8f8f8;
  padding: 6px 8px;
  font-size: 90%;
}
div.ilTableSelectAll label {
  padding-left: 13px;
}
div.ilTableCommandRow,
div.ilTableCommandRowTop {
  background-color: #f9f9f9;
  padding: 5px 8px;
  font-size: 90%;
}
span.ilTableFootLight {
  color: #909090;
}
div.ilTableFilterActivator {
  margin: 0 0 5px 3px;
}
.ilTableMenuItem {
  margin: 0 10px 0 0;
}
div.ilTableFilter {
  padding: 0 0 5px 0;
  margin: 0;
}
legend.ilTableFilter {
  font-size: 80%;
  border: none;
  padding: 2px 5px;
  margin: -12px 0 0;
  font-weight: normal;
  text-align: right;
}
legend.ilTableFilter > a {
  margin-right: -20px;
  margin-top: -15px;
}
fieldset.ilTableFilter {
  background-color: #f9f9f9;
  padding: 10px 15px;
  margin: 5px 0 15px 0;
}
div.ilTableFilterLabel {
  font-style: italic;
  background-color: #f0f0f0;
  padding: 3px 5px;
}
div.ilTableFilterLabel label {
  margin: 0;
}
div.ilTableFilterInput {
  min-width: 150px;
  padding: 5px 0;
}
div.ilTableFilterInput select {
  width: 100%;
  max-width: 150px;
}
div.ilTableFilterInput .radio,
div.ilTableFilterInput .checkbox {
  margin: 0;
}
td.ilFilterOption {
  text-align: left;
  vertical-align: top;
  font-size: 80%;
  white-space: nowrap;
  padding: 0 10px 10px 0;
  min-width: 150px;
}
td.ilFilterType {
  font-size: 80%;
  font-weight: bold;
  text-align: left;
  white-space: nowrap;
  padding: 3px;
}
div.ilTableContainer {
  overflow: auto;
}
.tblheader {
  font-weight: normal;
}
tr.tblheader {
  font-weight: normal;
  background-color: #f9f9f9;
  font-size: 90%;
  border-bottom: 1px solid #d6d6d6;
}
/* ---------------- alternating tablerowcolors ----------------- */
.tblrow2_mo {
  background-color: #f1f1f1;
  color: #222;
  padding: 3px;
}
.tblrow1_mo {
  background-color: white;
  color: #222;
  padding: 3px;
}
.tblrow1_mo:hover,
.tblrow2_mo:hover {
  background-color: #d0d0ff;
}
.tblrowmarked {
  background-color: #ffe4e4 !important;
  color: #222;
  padding: 3px;
}
.tblrow2top {
  background-color: #f1f1f1;
  color: #222;
  padding: 3px;
  vertical-align: top;
}
.tblrow1top {
  background-color: white;
  color: #222;
  padding: 3px;
  vertical-align: top;
}
.tblrowmarkedtop {
  background-color: #ffe4e4;
  color: #222;
  padding: 3px;
  vertical-align: top;
}
.table > thead > tr > th {
  border-bottom: 1px solid #a0a0a0;
  background-color: #fcfcfc;
}
.ilTableOuter .table {
  background-color: #f9f9f9;
}
td > img[src$="icon_custom.svg"] {
  max-width: 32px;
}
/* Services/Notes */
div.ilNotes {
  background-color: #f9f9f9;
  padding: 15px;
}
#ilRightPanel div.ilNotes {
  background-color: #ffffff;
}
div.ilNotes .fullwidth_invisible {
  background-color: transparent;
  padding: 10px;
}
div.ilComment {
  padding-left: 50px;
}
div.ilNotesUImage {
  float: left;
  margin-left: -50px;
}
div.ilNoteText {
  font-size: 95%;
  margin-top: 5px;
}
div.ilNotesHeader {
  background-color: #f0f0f0;
  margin-bottom: 5px;
}
#ilRightPanel div.ilNotesHeader {
  padding: 5px;
}
h3.ilNotesHeader {
  font-size: 110%;
  color: #606060;
  display: inline;
}
h4.ilNoteTitle {
  font-size: 100%;
  margin: 0;
  padding: 0;
}
td.ilNoteList {
  padding: 10px 5px;
  border-top: 1px solid #f0f0f0;
  vertical-align: top;
}
textarea#note {
  height: 6em;
}
div.ilNoteInput {
  padding-bottom: 10px;
}
/* Modules/Blog */
div.ilBlogList {
  padding: 10px;
  margin-bottom: 20px;
  background-color: #ffffff;
}
div.ilBlogListItem {
  padding: 1px 1px 5px;
  margin-bottom: 35px;
}
div.ilBlogListItem.ilBlogListItemDraft {
  padding: 3px;
}
div.ilBlogListItemTitle {
  border-bottom: 1px solid #e0e0e0;
}
div.ilBlogListItemTitle h3 {
  margin-bottom: 5px;
}
div.ilBlogListItemSubTitle {
  margin-top: 5px;
  color: #909090;
  font-size: 80%;
  text-align: right;
}
div.ilBlogListItemSnippet {
  margin-top: 5px;
  margin-bottom: 5px;
  min-height: 10px;
}
img.ilBlogListItemSnippetPreviewImage {
  margin-right: 10px;
  margin-bottom: 5px;
}
div.ilBlogListItemMore {
  float: left;
}
div.ilBlogListItemCommtensPerma {
  text-align: right;
  font-size: 90%;
  margin-top: 15px;
  min-height: 15px;
}
div.ilBlogSideBlocks {
  margin-left: 5px;
}
td.ilBlogSideBlockContent {
  padding: 10px;
}
td.ilBlogSideBlockCommand {
  font-size: 75%;
  color: #909090;
  border-bottom: 1px solid #e9e9e9;
  padding: 1px 3px;
  background-color: #f9f9f9;
  text-align: right;
}
div.ilBlogSideBlockAuthor {
  margin-top: 3px;
}
ul.ilBlogSideBlockNavigation {
  margin-top: 3px;
  padding-left: 15px;
}
div.ilBlogSideBlockNavigationSelection {
  margin-bottom: 5px;
}
.ilBlogListItemDraft {
  border: 2px dotted red;
}
.ilBlogNavigationItemDraft {
  margin-right: 50px;
}
.ilBlogListPermalink {
  margin: 5px;
}
.ilBlogRating {
  margin-bottom: 5px;
}
.ilTopGap {
  margin-top: 15px;
}
.ilExportPage {
  min-height: 468px;
  padding-bottom: 20px;
}
/* Services/Skill */
div.ilSkill {
  background: #ffffff;
  padding: 15px;
  margin-bottom: 20px;
  margin-top: 10px;
}
div.ilSkill > h3 {
  margin: 10px 0;
  padding: 0;
  font-size: 1.2em;
  float: left;
}
div.ilSkill > h4 {
  margin: 10px 0;
  padding: 0;
  font-size: 1em;
  color: #909090;
  float: left;
  clear: left;
}
table.ilSkill,
td.ilSkill,
th.ilSkill {
  border: 1px solid #e0e0e0;
}
div.ilSkillActions {
  margin-top: -5px;
  margin-right: 15px;
  float: right;
}
div.ilSkill .ilSkillActions {
  margin-right: 0px;
}
table.ilSkill {
  margin-bottom: 5px;
  margin-left: 50px;
  background-color: white;
  border-collapse: collapse;
  clear: both;
}
td.ilSkill,
th.ilSkill {
  font-size: .8em;
  padding: 4px;
  min-width: 50px;
}
td.ilSkill {
  text-align: center;
  vertical-align: middle;
}
td.ilSkillLevel {
  cursor: pointer;
}
th.ilSkill,
td.ilSkillLevel {
  background-color: #f8f8f8;
}
td.ilSkillSelf {
  background-color: #fff0e0;
}
td.ilSkillMat {
  background-color: #f0f0ff;
}
div.ilSkillSuggRes {
  margin-left: 50px;
}
th.ilSkillEntryHead {
  width: 250px;
}
/* Modules/Poll */
.ilPollDescription {
  margin: 5px;
  font-size: 80%;
  color: #808080;
}
.ilPollQuestion {
  display: inline-block;
  width: 97%;
  margin: 1.5%;
  font-size: 90%;
  font-style: italic;
}
img.ilPollQuestionImage {
  margin: 1.5% 0%;
  max-width: 100%;
}
.ilPollQuestionAnswers {
  margin: 5px;
  font-size: 80%;
}
.ilPollQuestionAnswer {
  margin-bottom: 5px;
}
.ilPollQuestionResults {
  margin: 10px;
  font-size: 80%;
}
.ilPollQuestionResult {
  margin-bottom: 5px;
}
.ilPollQuestionResultBar {
  width: 100%;
  border: 1px solid #aaa;
  float: left;
  height: 18px;
}
.ilPollQuestionResultBarInner {
  background-color: #c2e1ff;
  height: 18px;
}
.ilPollQuestionResultPerc {
  float: right;
  position: relative;
  margin-top: -17px;
  margin-right: 3px;
}
.ilPollLegend {
  margin-bottom: 5px;
}
.ilPollLegend td.legendLabel {
  font-size: 120%;
}
/* Services/Search */
div.ilMainMenuSearch {
  padding: 0 10px 3px;
  margin: 1px 0 2px -1px;
  line-height: 26px;
}
input.ilMainMenuSearch {
  cursor: pointer;
  border: none;
  color: #606060;
  width: 150px;
  padding: 2px 4px 1px;
  margin: 0;
  background-color: white;
  min-height: 16px;
  -webkit-box-shadow: inset 1px 1px 2px #a0a0a0;
  box-shadow: inset 1px 1px 2px #a0a0a0;
  line-height: 1;
}
#mm_search_menu_head {
  background-color: #f8f8f8;
  padding: 5px;
  font-size: 85%;
}
#mm_search_menu_head p {
  margin: 0;
}
#mm_search_menu_head input {
  margin: 0;
  padding: 0;
}
#il_search_toolbar div.ilFormOption {
  width: auto;
}
#il_search_toolbar div.ilFormFooter {
  display: none;
}
#mm_search_menu_ac .ui-menu {
  border: 0 none;
  -webkit-box-shadow: none;
  box-shadow: none;
  color: #333333;
}
span.ilSearchHighlight {
  font-weight: bold;
}
div.il_SearchFragment {
  margin: 2px 0 5px;
  font-size: 80%;
  font-weight: normal;
  text-align: left;
}
#ilSearchResultsTable.table-striped > tbody > tr > td {
  background-color: transparent;
}
#search_area_form {
  min-width: 350px;
}
#search_area_form .form-horizontal .control-label {
  padding-top: 0;
}
/* Services/Help */
#ilHelpText .ilc_text_inline_Strong {
  font-weight: bold;
}
#ilHelpBack {
  padding-bottom: 20px;
}
#ilHelpText {
  clear: both;
  font-size: 90%;
}
#ilHelpText .ilc_list_o_NumberedList,
#ilHelpText .ilc_list_u_BulletedList {
  margin: 10px 0;
  padding: 0 0 0 25px;
}
#ilHelpText .ilc_list_o_NumberedList .ilc_list_o_NumberedList,
#ilHelpText .ilc_list_o_NumberedList .ilc_list_u_BulletedList,
#ilHelpText .ilc_list_u_BulletedList .ilc_list_u_BulletedList,
#ilHelpText .ilc_list_u_BulletedList .ilc_list_o_NumberedList {
  padding-left: 15px;
}
a#ilHelpClose {
  display: block;
  float: right;
  padding: 5px;
}
#ilHelpPanel .il_VAccordionHead {
  background-position: 3px 3px;
  padding: 3px 3px 3px 20px;
  font-size: 90%;
  font-weight: bold;
  border: none;
}
#ilHelpPanel .ilGroupedListLE {
  padding: 5px 10px 5px 20px;
}
div#il_screen_id {
  position: fixed;
  right: 0;
}
#mm_help li a span:first-child {
  width: 20px;
  display: inline-block;
}
/* Modules/DataCollection */
td.dcl_actions {
  text-align: right;
  padding-right: 5px;
}
.dcl_record_list td,
.dcl_field_list td {
  padding: 10px 7px;
  font-size: 90%;
}
.ilDclTableDescription {
  padding: 15px 0;
  font-size: 90%;
}
.ilDclRecordViewNavWrapper {
  margin-bottom: 40px;
}
.ilDclRecordViewNav {
  font-weight: normal;
  padding: 3px;
  font-size: 80%;
  width: 80%;
  float: left;
}
.ilDclEditRecordButtonWrapper {
  float: right;
}
.ilDclRecordViewRecordOfTotal {
  margin-right: 10px;
}
.ilDclSelectRecord {
  margin-left: 10px;
}
.ilDclChangeRecord {
  display: inline;
}
.ilDclPermanentLinkWrapper {
  margin: 20px 0;
}
tr.dcl_comments_active > td {
  background-color: #ffffd9;
}
/* Modules/Bibliographic */
span.bibl_text_inline_Emph {
  font-style: italic;
}
/* Services/MediaObjects */
.ilPlayerPreviewOverlayOuter {
  position: relative;
}
.ilPlayerPreviewOverlay {
  position: relative;
  width: 320px;
  height: 240px;
  cursor: pointer;
}
.ilPlayerPreviewDescription {
  padding: 7px;
  font-size: 85%;
  position: absolute;
  width: 306px;
  color: #f0f0f0;
  margin-top: -240px;
  background: url("images/black60.png");
}
.ilPlayerPreviewOverlay img {
  cursor: pointer;
  width: 100%;
  height: 100%;
}
.ilPlayerPreviewDescriptionDownload {
  float: right;
}
.ilPlayerPreviewDescriptionDownload a {
  color: #a0a0a0;
}
.mejs-overlay-button {
  background-image: url("images/bigplay.svg");
}
.ilPlayerPreviewPlayButton {
  background: url("images/bigplay.svg") no-repeat scroll 0 0 transparent;
  height: 100px;
  left: 50%;
  margin: -50px 0 0 -50px;
  position: absolute;
  top: 50%;
  width: 100px;
  cursor: pointer;
}
.ilPlayerPreviewOverlay:hover .ilPlayerPreviewPlayButton {
  background-position: 0 -100px;
}
/* Services/Chart */
td.legendColorBox,
td.legendLabel {
  padding: 3px;
}
/* Services/Captcha */
div.iosCaptchaInfoContainer {
  margin: 10px 0 0 0;
}
div.iosCaptchaInputCommandContainer {
  margin: 10px 0 0 0;
}
div.iosCaptchaInputCommandContainer .reload {
  width: 19px;
  height: 19px !important;
  font-size: 100%;
  vertical-align: top;
  margin: 0;
  padding: 0;
}
div.iosCaptchaInputCommandContainer .reload img {
  width: 19px;
  height: 19px;
  margin: 0;
  padding: 3;
}
div.iosCaptchaInputCommandContainer .audio {
  width: 19px;
  height: 19px;
  margin: 0 10px 0 12px;
  vertical-align: middle;
}
/* Services/User */
div.ilProfile {
  width: 450px;
  margin: 0 auto;
  background-color: #f6f6f6;
  border: 1px solid #d0d5ea;
  padding: 15px;
}
h3.ilProfileName {
  margin: 0 0 10px;
  padding: 0;
  font-weight: normal;
  font-size: 130%;
}
div.ilProfileSection {
  margin-top: 20px;
  font-size: 90%;
  color: #606060;
}
h3.ilProfileSectionHead {
  margin: 0 0 3px;
  padding: 0;
  font-weight: normal;
  font-size: 110%;
  color: #202020;
}
table.il_user_quota_disk_usage_overview {
  background-color: white;
}
/* -- User Gallery Styles -- */
.ilUsersGalleryContainer div.ilUser {
  margin: 0 0 20px;
  background-color: white;
  padding: 20px 0;
  font-size: 100%;
  width: 100%;
  height: auto;
  text-align: center;
}
.ilUsersGalleryContainer div.ilUser img {
  min-height: 80px;
  max-height: 80px;
}
.ilUsersGalleryContainer div.ilUser h3 {
  white-space: nowrap;
  overflow: hidden;
  text-overflow: ellipsis;
  padding: 5px;
  margin: 20px 0;
  font-size: 1.6rem !important;
}
.ilUsersGalleryContainer div.ilUser .action {
  width: 100%;
  height: 40px;
}
.ilUsersGalleryContainer div.ilUser .action div {
  display: inline-block;
}
.ilUsersGalleryContainer div.ilUser .action .btn {
  float: left;
}
.ilUsersGalleryContainer div.ilUser .action .btn-default:hover {
  color: white !important;
}
.ilUsersGalleryContainer div.ilUser .action .mailBtn {
  height: 37px;
  font-size: 16px;
  padding: 0 15px;
  line-height: 30px;
  margin: 2px 0 0 0;
}
.ilUsersGalleryContainer div.ilUser .action .open .btn {
  -webkit-box-shadow: 0 0 0 0 3px 5px rgba(0, 0, 0, 0.5);
  box-shadow: 0 0 0 0 3px 5px rgba(0, 0, 0, 0.5);
}
.ilUsersGalleryContainer div.ilUser .action .open .btn-success:hover,
.ilUsersGalleryContainer div.ilUser .action .open .btn-success:focus,
.ilUsersGalleryContainer div.ilUser .action .open .btn-success:active {
  color: white;
  background: #626f78;
  -webkit-box-shadow: 0 0 0 0 3px 5px rgba(0, 0, 0, 0.5);
  box-shadow: 0 0 0 0 3px 5px rgba(0, 0, 0, 0.5);
  border: 1px solid #5b6770;
}
.ilUsersGalleryContainer div.ilUser .action ul.dropdown-menu {
  min-width: 170px;
  padding: 0;
  margin: 0;
  -webkit-box-shadow: 1px 1px 1px rgba(0, 0, 0, 0.1);
  box-shadow: 1px 1px 1px rgba(0, 0, 0, 0.1);
}
.ilUsersGalleryContainer div.ilUser .action ul.dropdown-menu li > a {
  padding: 8px 10px;
}
/* Services/Style */
.ilPositionStatic {
  position: static;
}
/* PageLayout Previews */
div.ilc_QuestionPlaceHolderThumb,
div.ilc_MediaPlaceHolderThumb,
div.ilc_TextPlaceHolderThumb,
div.ilc_PredTextPlaceHolderThumb {
  margin: 1px;
  padding: 5px 2px 5px 0;
  border: 1px solid gray;
  font-size: 10px;
  background: url("images/question_placeholder_thumb.png") no-repeat center;
  font-weight: bold;
}
div.ilc_MediaPlaceHolderThumb {
  background-image: url("images/media_placeholder_thumb.png");
}
div.ilc_TextPlaceHolderThumb {
  background-image: url("images/text_placeholder_thumb.png");
}
div.ilc_PredTextPlaceHolderThumb {
  background-image: url("images/pred_text_placeholder_thumb.png");
}
div.ilc_HeadlineThumb {
  font-size: 11px;
  font-weight: bold;
  width: 100%;
  border-bottom: 1px solid gray;
  color: gray;
  margin: 2px 0 4px;
}
/* Modules/Course */
.ilValignTop {
  vertical-align: top;
}
.halfWidth {
  width: 50%;
}
.ilInheritBGColor {
  background-color: inherit;
}
td.option_value_details {
  background: none white;
  color: #222;
  padding: 3px;
  vertical-align: top;
  text-align: left;
}
td.option_value_center_details {
  background: none #ffe4e4;
  color: #222;
  padding: 3px;
  vertical-align: top;
  text-align: center;
}
ul.noStyle {
  list-style: none;
}
li.smallPad {
  padding: 1px;
}
.listIndent {
  padding: 0 0 20px;
}
.ilCrsObjAcc {
  margin-bottom: 10px;
}
/* LOK progress bars */
.ilCourseObjectiveProgressBar {
  padding-right: 5px;
  float: right;
}
.ilCourseObjectiveProgressBarContainer {
  float: right;
  padding-left: 10px;
}
.ilCourseObjectiveProgressBarContainer > .progress {
  margin: 5px 0 0;
  border: 1px solid #bbb;
  background-color: white;
}
.ilCourseObjectiveProgressBarContainer > .progress > .progress-bar {
  -webkit-box-shadow: none;
  box-shadow: none;
}
.ilCourseObjectiveProgressBarLimit {
  float: right;
  position: relative;
  border-right: 2px dotted #888;
  height: 20px;
  margin-top: -17px;
}
.ilCourseObjectiveProgressBarNeutral {
  background-color: #888;
}
.ilCourseObjectiveProgressBarCompleted {
  background-color: #60b060;
}
.ilCourseObjectiveProgressBarFailed {
  background-color: #b06060;
}
/* Modules/Chatroom */
.ilValignBottom {
  vertical-align: bottom;
}
#chat_actions {
  white-space: nowrap;
  margin-left: 10px;
}
#chat_messages {
  height: 300px;
  padding: 2px;
  overflow-y: scroll;
  overflow-x: hidden;
  overflow-wrap: break-word;
  word-wrap: break-word;
  -ms-word-break: break-all;
  word-break: break-all;
  word-break: break-word;
  -ms-hyphens: auto;
  -moz-hyphens: auto;
  -webkit-hyphens: auto;
  hyphens: auto;
  width: 100%;
  min-height: 200px;
  background-color: #ffffff;
}
#chat_users {
  overflow: auto;
  height: 100%;
  min-height: 300px;
}
#private_rooms {
  z-index: 200;
  display: none;
}
td.chatroom {
  width: 200px;
  height: auto;
}
/* Services/Container */
div.il_Preconditions {
  padding: 10px 0 0;
}
div.il_PreconditionsTitel {
  margin-top: 3px;
  text-align: left;
  font-size: 90%;
}
[dir="rtl"] div.il_PreconditionsTitel {
  text-align: right;
}
div.ilPreconditionItem {
  margin: 0 -10px;
}
/* Repository */
div.ilContainerListItemOuter {
  padding: 15px 10px;
  zoom: 1;
  /* background-color: lighten(@mid-gray, 75%); */
}
[dir="rtl"] div.ilContainerListItemOuter {
  display: table;
}
div.tblfooter.ilContainerListFooter {
  font-size: 100%;
  padding: 3px 0 0 10px;
  text-align: left;
}
div.tblfooter.ilContainerListFooter > input {
  padding: 0;
  margin: 0;
}
div.tblfooter.ilContainerListFooter > label {
  margin: 0;
  padding: 0 0 0 8px;
  vertical-align: top;
}
input[name^="position[blocks]"] {
  margin: 0 0 0 -2px;
}
[dir="rtl"] .ilContainerListFooter {
  padding-left: 0;
  padding-right: 15px;
}
div.ilListItemSection {
  clear: both;
  max-width: calc(100% - 40px);
}
div.ilContainerListItemOuterHighlight {
  padding: 15px;
  background-color: #ffffd9;
  zoom: 1;
}
.ilCLI {
  padding: 0;
}
div.ilContainerListItemCB {
  /*float: left;
	width: 25px;*/
  display: table-cell;
  vertical-align: top;
  padding-right: 10px;
}
[dir="rtl"] div.ilContainerListItemCB {
  /* float: right; */
}
div.ilContainerListItemIcon {
  /* margin-top: -3px;
	   float: left;
	position: absolute; */
  display: table-cell;
  vertical-align: top;
}
div.ilContainerListItemIcon a {
  display: block;
  margin-top: -3px;
}
[dir="rtl"] div.ilContainerListItemIcon {
  float: right;
}
div.ilContainerListItemIconCB {
  margin-left: 25px;
}
[dir="rtl"] div.ilContainerListItemIconCB {
  margin-left: 0;
  margin-right: 25px;
}
div[class^="il_editarea"] .ilContainerListItemOuter img,
img.ilListItemIcon {
  width: 35px;
  height: 35px;
  max-width: none;
}
div.ilContainerListItemContent {
  /* margin-left: 35px; */
  display: table-cell;
  vertical-align: top;
  width: 100%;
}
[dir="rtl"] div.ilContainerListItemContent {
  /* margin-left: 0;
	margin-right: 35px; */
}
/* If checkbox is activated, add spacing */
div.ilContainerListItemContentCB {
  /* margin-left: 60px; */
}
[dir="rtl"] div.ilContainerListItemContentCB {
  /* margin-left: 0;
	margin-right: 60px; */
}
div.il_ContainerListItem {
  margin: 2px 0;
  padding-left: 8px;
}
[dir="rtl"] div.il_ContainerListItem {
  padding-left: 0;
  padding-right: 8px;
}
.ilContainerBlockHeader {
  font-weight: 400;
  padding: 5px 10px;
  text-align: left;
  vertical-align: middle;
}
[dir="rtl"] .ilContainerBlockHeader {
  text-align: right;
}
.ilContainerBlock {
  width: 100%;
  clear: both;
  margin-bottom: 20px;
}
div#cont_paste_explorer_tree ul.il_Explorer {
  margin: 0 0 0 24px;
}
[dir="rtl"] div#cont_paste_explorer_tree ul.il_Explorer {
  margin: 0 24px 0 0;
}
#ilContRepIntro {
  margin: 20px 0 50px 0;
  clear: both;
}
div#ilContRepIntro img {
  float: right;
  width: 150px;
  height: 150px;
}
[dir="rtl"] div#ilContRepIntro img {
  float: left;
}
.ilContObjectiveObjectListItem {
  background-color: #ffffff;
}
.ilContObjectiveIntro {
  background-color: #ffffff;
  padding: 1px 15px;
}
.ilContObjectivesViewTestItem {
  background-color: #ffffff;
  margin-bottom: 10px;
}
/* Modules/LearningModule */
.ilLMMenu {
  clear: both;
}
body.ilLMNoMenu .ilFixedTopSpacer {
  padding-top: 0px;
}
body.ilLMNoMenu .ilLeftNav {
  top: 0px;
}
button.ilAreaClose {
  width: 20px;
  height: 20px;
  position: absolute;
  top: 0;
  cursor: pointer;
}
div.ilRightAreaSpace {
  width: 50%;
}
/* right area (used in learning modules) */
div#right_area {
  bottom: 0;
  width: 50%;
  right: 0px;
  top: 117px;
  position: fixed;
  /* padding: 5px; */
  background-color: #f5f5f5;
  border-left: 3px solid #e9e9e9;
  /* box-shadow: inset 0px 2px 2px #d0d0d0; */
  -webkit-overflow-scrolling: touch;
  /* Bug 11209 */
  overflow: hidden;
  /* Bug 11209 */
}
div#right_area iframe {
  -webkit-overflow-scrolling: touch;
  /* Bug 11209 */
  overflow: auto;
  /* Bug 11209 */
  border: none;
  width: 100%;
  height: 100%;
}
div#right_cont_area {
  bottom: 0;
  width: 50%;
  right: 0px;
  top: 117px;
  position: fixed;
  background-color: transparent;
  border-left: 3px solid #e0e0e0;
  -webkit-overflow-scrolling: touch;
  /* Bug 11209 */
  overflow: hidden;
}
div#right_top_area {
  top: 0;
  width: 100%;
  height: 100%;
  position: absolute;
  border-bottom: 3px solid #e9e9e9;
  border-right: 3px solid #e9e9e9;
  -webkit-overflow-scrolling: touch;
  /* Bug 11209 */
  overflow: hidden;
  display: none;
}
div.ilRightContAreaSplit div#right_top_area {
  height: 50%;
}
div#right_top_area iframe {
  -webkit-overflow-scrolling: touch;
  /* Bug 11209 */
  overflow: auto;
  /* Bug 11209 */
  border: none;
  width: 100%;
  height: 100%;
}
div#right_bottom_area {
  top: 0px;
  width: 100%;
  height: 100%;
  position: absolute;
  -webkit-overflow-scrolling: touch;
  /* Bug 11209 */
  overflow: hidden;
  display: none;
  border-right: 3px solid #e9e9e9;
}
div.ilRightContAreaSplit div#right_bottom_area {
  top: 50%;
  height: 50%;
}
div#right_bottom_area iframe {
  -webkit-overflow-scrolling: touch;
  /* Bug 11209 */
  overflow: auto;
  /* Bug 11209 */
  border: none;
  width: 100%;
  height: 100%;
}
#il_expl2_jstree_cont_out_ilLMProgressTree img {
  width: 18px;
  height: 18px;
  margin-top: -3px;
}
/* Services/PersonalDesktop */
h3.ilPDBlockSubHeader {
  margin: 0;
  font-weight: 300;
  font-size: 90%;
  font-style: italic;
  text-align: left;
  vertical-align: middle;
  padding: 1px 0 0 5px;
}
.ilUserOnlineRow {
  margin: 0 0 0 40px;
}
.ilUserImage {
  margin: 0 0 0 -40px;
}
div.ilUserImage + img {
  margin: 2px 0;
}
div#ilPDIntro img {
  float: right;
  width: 120px;
  height: 120px;
}
/* Services/UIComponent/AdvancedSelectionList */
div.il_adv_sel {
  border: 1px solid #d6d6d6;
  -webkit-box-shadow: 2px 2px 4px #c0c0c0;
  box-shadow: 2px 2px 4px #c0c0c0;
}
table.il_adv_sel {
  color: black;
  background-color: white;
  border-spacing: 0;
  cursor: pointer;
}
tr.il_adv_sel {
  cursor: pointer;
}
tr.il_adv_sel_act {
  background-color: #fff9bc;
  cursor: pointer;
}
td.il_adv_sel {
  border-bottom: 1px solid #f0f0f0;
  padding: 3px 10px;
  text-align: left;
  white-space: nowrap;
  cursor: pointer;
  font-weight: normal;
}
#ilAdvSelListTable_item_creation td.il_adv_sel {
  min-width: 150px;
}
td.il_adv_sel_ic {
  border-bottom: 1px solid #f0f0f0;
  padding: 3px 0 3px 10px;
  text-align: left;
  cursor: pointer;
}
td.ilAsyncImgLoader {
  padding: 0 40px;
}
span[id^="ilAdvSelListAnchorElement_"] + div {
  position: absolute;
  z-index: 5000;
  left: 0;
  right: 0;
}
div[id^="ilAdvSelListTable_"] {
  overflow: auto;
  background-color: white;
  clear: both;
  display: none;
  position: absolute;
}
/* Services/Object */
.ilHeadAction img {
  width: 18px;
  height: 18px;
}
.il_ItemProperty .badge {
  font-size: 8px;
  padding: 2px 4px;
  margin-top: -1px;
  margin-left: -5px;
  position: absolute;
}
div.ilCreationFormSection .form-horizontal {
  margin-top: -1px;
  padding-top: 1px;
}
.ilObjListRow {
  border-bottom: 1px solid #f0f0f0;
  background-color: #ffffff;
}
.ilObjListRow:hover {
  background-color: #ffffea;
}
.table-striped {
  border-collapse: separate;
}
.table-striped > tbody > tr.ilObjListRow > td {
  background-color: #ffffff;
}
.table-striped > tbody > tr.ilObjListRow:hover > td {
  background-color: #ffffea;
}
.table-striped > tbody > tr.ilObjListRow:hover:nth-child(2n+1) > td {
  background-color: #ffffea;
}
/* Services/Navigation */
form.ilNavHistoryForm {
  padding: 0;
  margin: 0 5px 0 0;
  padding: 5px 5px 2px;
  border: 0 none;
  display: inline;
  font-size: 80%;
}
input.ilNavHistorySubmit {
  color: #2255a0;
  padding: 0;
  margin: 0;
  border: 0 none;
  cursor: pointer;
  background-color: #f0f0f0;
}
select.ilNavHistorySelect {
  border: 0 none;
  padding: 0;
  background-image: none;
  text-decoration: none;
}
/* Services/Block */
.iosPdBlockDragAndDropPlaceholder {
  border: 3px dashed #c0c0c0;
  border-radius: 8px;
  margin-bottom: 15px;
}
/* Blocks */
div.il_Block,
table.il_Block {
  width: 100%;
  border-spacing: 0px;
  border-collapse: collapse;
  margin-bottom: 20px;
  clear: both;
  table-layout: fixed;
  word-wrap: break-word;
  background-color: #f9f9f9;
  border: none;
  text-align: left;
  padding: 5px;
}
#il_center_col div.il_Block {
  background-color: #ffffff;
}
div.ilBlockHeader,
div.ilBlockHeaderBig,
td.ilBlockHeader,
td.ilBlockHeaderBig {
  /* font-family: 'Open Sans Semibold';  deactivated, since it affects drop downs in the header */
  font-weight: normal;
  padding: 3px 0;
  margin: 0 5px;
  text-align: left;
  color: #696969;
  border-bottom: 1px solid #dcdcdc;
  /* box-shadow: 0 -2px 1px -1px white inset; no white lines */
}
div.ilBlockHeaderBig,
td.ilBlockHeaderBig {
  font-size: 100%;
}
h3.ilBlockHeader {
  font-weight: 600;
  margin: 0;
  padding: 0;
  font-size: 100%;
  display: inline;
}
/* possibly deprecated */
.il_BlockInfo {
  font-size: 80%;
  color: #909090;
}
/* new class */
div.ilBlockInfo {
  font-size: 75%;
  color: #909090;
  padding: 1px 3px;
  background-color: #f9f9f9;
  text-align: right;
}
div.ilBlockContent {
  padding: 5px;
}
.ilBlockRow1,
.ilBlockRow2 {
  padding: 3px;
  border-bottom: 1px solid #f0f0f0;
}
div.ilBlockPropertyCaption {
  color: #696969;
  font-style: italic;
}
/* Services/UIComponent/Lightbox */
.ilLightbox {
  position: absolute;
  top: 0;
  bottom: 0;
  right: 0;
  left: 0;
  background-color: #303030;
  overflow: auto;
}
a.ilMediaLightboxClose {
  display: block;
  float: right;
  margin: 5px 0 10px 10px;
  cursor: pointer;
  color: #808080;
  font-size: 140%;
}
a.ilMediaLightboxClose:hover {
  color: #a0a0a0;
  text-decoration: none;
}
.ilLightboxContent {
  margin: 50px auto 0;
  width: 640px;
  max-width: 100%;
}
/* Services/Membership */
div.ilAttendanceListPrint td,
div.ilAttendanceListPrint th {
  border: 1px solid #d6d6d6;
  padding: 2px;
}
body.ilBodyPrint {
  height: auto;
  background-color: white;
  margin: 10px;
  padding: 0;
}
/* Modules/BookingManager */
.ilTextinfo {
  margin-bottom: 10px;
}
/* Services/InfoScreen */
div.ilInfoScreenSec {
  padding: 0;
  margin-bottom: 20px;
}
div.ilInfoScreenSec h3.ilHeader {
  margin-bottom: 5px;
  display: block;
  /* margin: 10px 0;
	color: @brand-secondary;
	font-size: 120%;
	text-align: right; */
}
.il_InfoScreenProperty {
  padding: 15px;
  vertical-align: top;
  color: #696969;
  font-style: italic;
}
.il_InfoScreenPropertyValue {
  padding: 15px;
  vertical-align: top;
  background-color: #ffffff;
}
.ilInfoScreenSec.form-horizontal .form-group {
  margin: 0;
  background-color: #f9f9f9;
}
.ilInfoScreenSec.form-horizontal .form-group:nth-child(2) .il_InfoScreenPropertyValue {
  /* border-top: 1px solid lighten(@mid-gray, 60%);
		box-shadow: inset 0px 2px 1px -1px white; */
}
.ilInfoScreenSec.form-horizontal {
  background-color: transparent;
}
.ilInfoScreenSec.form-horizontal .control-label {
  padding: 15px;
}
/* Services/Init */
/*
div#il_startup_content {
	padding: 40px 20px 35px;
	box-shadow: inset 0 2px 2px #D0D0D0;
	background-color: #F9F9F9;
}
*/
#il_startup_content form table {
  /* out-commented due to http://www.ilias.de/mantis/view.php?id=10264 */
  /* width: 500px; */
}
.ilStartupSection {
  padding-top: 25px;
}
div.ilStartupSection form.form-horizontal {
  text-align: left;
  width: 40em;
}
div#il_startup_logo img {
  width: 50px;
  height: 50px;
  margin: 15px;
}
/* Services/Bookmarks */
#block_pdbookm_0 #tree_div {
  overflow: auto;
  width: 100%;
}
#block_pdbookm_0 .il_Block #tree_div img {
  height: 20px;
  width: 20px;
}
.iosPdBmListImg {
  height: 20px;
  width: 20px;
}
.iosPdBmListImg[src$="spacer.png"] {
  height: 0;
  width: 0;
}
/* Services/UIComponent/Toolbar */
.ilToolbar.navbar {
  border: 0 none;
  background-color: #f9f9f9;
}
.ilToolbar .ilToolbarItems {
  padding: 0;
}
.ilToolbar .form-control {
  width: auto;
  display: inline-block;
}
.ilToolbar input[type="file"] {
  display: inline-block;
}
.ilToolbar li {
  border-bottom: 1px solid #d8d8d8;
}
.ilToolbar li .navbar-form,
.ilToolbar li .navbar-text {
  padding: 0;
  border: 0 none;
  margin-left: 0;
  margin-right: 0;
  display: inline-block;
}
.ilToolbar li.navbar-text {
  margin-left: 0;
}
.ilToolbar li.ilToolbarSeparator {
  border-left: 1px solid #d8d8d8;
  height: 40px;
}
.ilToolbar li.ilToolbarGroup .navbar-form,
.ilToolbar li.ilToolbarGroup .navbar-text {
  margin-left: 7.5px;
}
.ilToolbar li.ilToolbarGroup .navbar-form:first-child,
.ilToolbar li.ilToolbarGroup .navbar-text:first-child {
  margin-left: 0;
}
.ilToolbar li.ilToolbarGroup .navbar-text {
  margin-right: 0;
}
.ilToolbar .ilToolbarStickyItems {
  float: left;
  margin-left: 15px;
}
.ilToolbar .ilToolbarStickyItems.navbar-nav {
  margin-top: 0;
  margin-bottom: 0;
}
.ilToolbar .ilToolbarStickyItems.navbar-nav .open .dropdown-menu > li > a {
  padding-left: 0;
}
.ilToolbar .ilToolbarStickyItems > li {
  float: left;
  margin-right: 15px;
}
.ilToolbar .ilToolbarStickyItems > li .navbar-form {
  border: 0 none;
}
.ilToolbar .ilToolbarStickyItems > li.ilToolbarStickyItem {
  border: 0 none;
}
.ilToolbar ul.dropdown-menu > li {
  border: 0 none;
}
@media (min-width: 768px) {
  .ilToolbar .container-fluid {
    padding-left: 0;
  }
  .ilToolbar li {
    border: 0;
    margin-right: 15px;
  }
  .ilToolbar ul.dropdown-menu > li {
    margin-right: 0;
  }
  .ilToolbar .ilToolbarStickyItems.navbar-nav .open .dropdown-menu > li > a {
    padding-left: 10px;
  }
}
/* Services/UIComponent/Tooltip */
.ui-tooltip-rounded,
.ui-tooltip-rounded .ui-tooltip-content,
.ui-tooltip-tipsy,
.ui-tooltip-tipsy .ui-tooltip-content,
.ui-tooltip-youtube,
.ui-tooltip-youtube .ui-tooltip-content {
  -webkit-border-radius: 4px;
  -moz-border-radius: 4px;
  border-radius: 4px;
}
.ui-tooltip-shadow {
  -webkit-box-shadow: 1px 1px 3px 1px rgba(0, 0, 0, 0.15);
  box-shadow: 1px 1px 3px 1px rgba(0, 0, 0, 0.15);
}
.qtip-default {
  font-size: 12px;
  line-height: 1.5;
}
/*.qtip-default {
	background-color: lighten(@brand-warning, 25%);
	border-color: lighten(@brand-warning, 25%);
	color: #303030;
}

.qtip-default {
	background-color: darken(@brand-secondary, 10%);
	border-color: darken(@brand-secondary, 10%);
	color: white;
}*/
.qtip-default {
  background-color: #607ea5;
  border-color: #607ea5;
  color: white;
}
/* Services/Locator */
ol.breadcrumb {
  margin: 0;
  font-weight: 600;
  padding-left: 15px;
  font-size: .8em;
}
[dir="rtl"] ol.breadcrumb {
  padding-right: 15px;
}
.breadcrumb a {
  /*	color: #a0a0a0; */
}
.breadcrumb > li + li:before {
  /*	 color: #a0a0a0; */
}
/* Services/UIComponent/Button */
.btn {
  font-size: 12px;
}
input.btn,
button.btn:not(.btn-link) > span:first-child:not(:empty) {
  display: inline-block;
  min-width: 60px;
  vertical-align: top;
}
/* buttons */
/*
.btn-default, .open > .dropdown-toggle.btn-default {
	.gradient-button(@btn-default-color, @btn-default-border, @btn-default-bg, darken(@btn-default-bg, 5%), 0%, 100%);
}
*/
.btn-default {
  color: #ffffff;
  background-color: #708bae;
  border-color: #708bae;
}
.btn-default:hover,
.btn-default:focus,
.btn-default:active,
.btn-default.active,
.open > .dropdown-toggle.btn-default {
  color: #ffffff;
  background-color: #557196;
  border-color: #526c90;
}
.btn-default:active,
.btn-default.active,
.open > .dropdown-toggle.btn-default {
  background-image: none;
}
.btn-default.disabled,
.btn-default[disabled],
fieldset[disabled] .btn-default,
.btn-default.disabled:hover,
.btn-default[disabled]:hover,
fieldset[disabled] .btn-default:hover,
.btn-default.disabled:focus,
.btn-default[disabled]:focus,
fieldset[disabled] .btn-default:focus,
.btn-default.disabled:active,
.btn-default[disabled]:active,
fieldset[disabled] .btn-default:active,
.btn-default.disabled.active,
.btn-default[disabled].active,
fieldset[disabled] .btn-default.active {
  background-color: #708bae;
  border-color: #708bae;
}
.btn-default .badge {
  color: #708bae;
  background-color: #ffffff;
}
.btn-primary {
  color: #ffffff;
  background-color: #6ea03c;
  border-color: #6ea03c;
}
.btn-primary:hover,
.btn-primary:focus,
.btn-primary:active,
.btn-primary.active,
.open > .dropdown-toggle.btn-primary {
  color: #ffffff;
  background-color: #557b2e;
  border-color: #4f732b;
}
.btn-primary:active,
.btn-primary.active,
.open > .dropdown-toggle.btn-primary {
  background-image: none;
}
.btn-primary.disabled,
.btn-primary[disabled],
fieldset[disabled] .btn-primary,
.btn-primary.disabled:hover,
.btn-primary[disabled]:hover,
fieldset[disabled] .btn-primary:hover,
.btn-primary.disabled:focus,
.btn-primary[disabled]:focus,
fieldset[disabled] .btn-primary:focus,
.btn-primary.disabled:active,
.btn-primary[disabled]:active,
fieldset[disabled] .btn-primary:active,
.btn-primary.disabled.active,
.btn-primary[disabled].active,
fieldset[disabled] .btn-primary.active {
  background-color: #6ea03c;
  border-color: #6ea03c;
}
.btn-primary .badge {
  color: #6ea03c;
  background-color: #ffffff;
}
.btn-info {
  color: #557196;
  background-color: #ffffff;
  border-color: #c2cddc;
}
.btn-info:hover,
.btn-info:focus,
.btn-info:active,
.btn-info.active,
.open > .dropdown-toggle.btn-info {
  color: #557196;
  background-color: #e6e6e6;
  border-color: #9badc6;
}
.btn-info:active,
.btn-info.active,
.open > .dropdown-toggle.btn-info {
  background-image: none;
}
.btn-info.disabled,
.btn-info[disabled],
fieldset[disabled] .btn-info,
.btn-info.disabled:hover,
.btn-info[disabled]:hover,
fieldset[disabled] .btn-info:hover,
.btn-info.disabled:focus,
.btn-info[disabled]:focus,
fieldset[disabled] .btn-info:focus,
.btn-info.disabled:active,
.btn-info[disabled]:active,
fieldset[disabled] .btn-info:active,
.btn-info.disabled.active,
.btn-info[disabled].active,
fieldset[disabled] .btn-info.active {
  background-color: #ffffff;
  border-color: #c2cddc;
}
.btn-info .badge {
  color: #ffffff;
  background-color: #557196;
}
.btn-link {
  color: #557196;
  border: 0 none;
  background-color: transparent;
}
.btn-link:hover,
.btn-link:focus,
.btn-link:active {
  color: #3a4c65;
  text-decoration: none;
  background-color: transparent;
}
.btn.disabled,
.btn[disabled],
fieldset[disabled] .btn,
.btn.disabled:hover,
.btn[disabled]:hover,
fieldset[disabled] .btn:hover,
.btn.disabled:focus,
.btn[disabled]:focus,
fieldset[disabled] .btn:focus,
.btn.disabled:active,
.btn[disabled]:active,
fieldset[disabled] .btn:active,
.btn.disabled.active,
.btn[disabled].active,
fieldset[disabled] .btn.active {
  background-color: #b0b0b0;
  border-color: #b0b0b0;
  color: #e0e0e0;
  cursor: default;
}
/* old stuff */
input.ilSubmitInactive,
input.ilSubmitInactive:hover,
input.ilSubmitInactive:active,
a.ilSubmitInactive,
a.ilSubmitInactive:hover,
a.ilSubmitInactive:active {
  color: #e0e0e0;
  background-color: #b0b0b0;
  border-color: #b0b0b0;
  cursor: default;
}
.split-btn ul {
  min-width: 180px;
}
.split-btn-default {
  float: left;
}
.btn-split.dropdown-toggle {
  border-left: 1px solid white;
}
.btn-split.dropdown-toggle:hover,
.btn-split.dropdown-toggle:focus,
.btn-split.dropdown-toggle:active {
  border-left: 1px solid white;
}
button > .glyphicon {
  pointer-events: none;
}
/* Services/Rating */
img.ilRatingIcon {
  width: 16px;
  height: 16px;
}
img.ilRatingMarker {
  width: 7px;
  height: 7px;
}
a.ilRating {
  text-decoration: none;
}
div.ilRatingOverlay {
  z-index: 1000 !important;
  padding: 0 5px;
  display: none;
}
.panel {
  -webkit-box-shadow: none;
  box-shadow: none;
  border: 0 none;
}
.panel.panel-primary {
  background: #ffffff;
}
.panel-heading.ilHeader {
  background: #f0f0f0;
  padding-left: 0;
  padding-bottom: 5px;
}
/* Modules/Excercise */
.ilExcAssignmentBody {
  padding: 20px;
  /* background-color: lighten(@body-bg, 2%); */
}
.ilExcAssignmentHead img {
  display: block;
  float: left;
}
.ilExcAssignmentHead h3 {
  padding: 0;
  margin: 4px 0 0 25px;
  font-size: 16px;
}
.ilExcAssignmentHead > div {
  margin: 4px 0 0 25px;
  font-size: 12px;
}
.progress {
  height: 15px;
  min-width: 100px;
}
.progress-bar {
  font-size: 11px;
  line-height: 15px;
  min-width: 30px;
}
/* Services/News */
span.ilNewsRssIcon {
  background-color: #ea6705;
  color: #ffffff;
  min-width: 36px;
  font-size: 10px;
  text-align: center;
  display: inline-block;
  padding: 0 5px;
}
span.ilNewsRssIcon:hover {
  text-decoration: none;
  background-color: #b85104;
}
/* timeline, see http://codepen.io/jasondavis/pen/fDGdK */
.ilTimeline {
  list-style: none;
  padding: 20px 0;
  position: relative;
}
.ilTimeline:before {
  top: 0;
  bottom: 0;
  position: absolute;
  content: " ";
  width: 3px;
  background-color: #d0d0d0;
  left: 50%;
  margin-left: -1.5px;
}
.ilTimeline > li {
  margin-bottom: 20px;
  position: relative;
}
.ilTimeline > li:before,
.ilTimeline > li:after {
  content: " ";
  display: table;
}
.ilTimeline > li:after {
  clear: both;
}
.ilTimeline > li:before,
.ilTimeline > li:after {
  content: " ";
  display: table;
}
.ilTimeline > li:after {
  clear: both;
}
.ilTimeline > li > .ilTimelinePanel {
  width: 44%;
  float: left;
  /*border: 1px solid #d4d4d4;
	border-radius: 2px;*/
  padding: 20px;
  position: relative;
  background: #ffffff;
  /* -webkit-box-shadow: 0 1px 6px rgba(0, 0, 0, 0.175);
	box-shadow: 0 1px 6px rgba(0, 0, 0, 0.175);*/
}
/*.timeline > li > .timeline-panel:before {
	position: absolute;
	top: 26px;
	right: -15px;
	display: inline-block;
	border-top: 15px solid transparent;
	border-left: 15px solid #ccc;
	border-right: 0 solid #ccc;
	border-bottom: 15px solid transparent;
	content: " ";
}*/
.ilTimeline > li > .ilTimelinePanel:after {
  position: absolute;
  top: 27px;
  right: -14px;
  display: inline-block;
  border-top: 14px solid transparent;
  border-left: 14px solid #ffffff;
  border-right: 0 solid #ffffff;
  border-bottom: 14px solid transparent;
  content: " ";
}
.ilTimeline > li > .ilTimelineBadge {
  color: white;
  width: 50px;
  height: 50px;
  padding-top: 8px;
  line-height: 1.2em;
  font-size: 1em;
  text-align: center;
  position: absolute;
  top: 16px;
  left: 50%;
  margin-left: -25px;
  background-color: #999;
  z-index: 100;
  border-radius: 50%;
}
.ilTimeline > li > .ilTimelineBadge > .ilTimelineDay {
  font-size: 1.3em;
}
.ilTimeline > li > .ilTimelineBadge > .ilTimelineMonth {
  font-size: 0.8em;
}
.ilTimeline > li > .ilTimelineBadge > p {
  padding: 0;
  margin: 0;
}
.ilTimeline > li:nth-child(even) > .ilTimelinePanel {
  float: right;
}
.ilTimeline > li:nth-child(even) > .ilTimelinePanel:before {
  border-left-width: 0;
  border-right-width: 15px;
  left: -15px;
  right: auto;
}
.ilTimeline > li:nth-child(even) > .ilTimelinePanel:after {
  border-left-width: 0;
  border-right-width: 14px;
  left: -14px;
  right: auto;
}
.ilNewsTimelineTruncatedText {
  overflow: hidden;
  text-overflow: ellipsis;
  white-space: nowrap;
}
.ilNewsTimelineObjHead img {
  width: 22px;
  height: 22px;
}
.ilNewsTimelinePlayer {
  position: relative;
  z-index: 500;
}
.ilTimeline .media-heading {
  clear: right;
  margin-top: 8px;
}
.ilNewsTimelineUserImage {
  float: left;
  overflow: hidden;
  width: 100px;
}
.ilNewsTimelineContentSection {
  padding-left: 100px;
}
.ilNewsTimelineEditInfo {
  width: 90%;
}
.ilNewsTimelineMoreLoader {
  text-align: center;
}
.ilNewsTimelineMoreLoader img {
  width: 30px;
  height: 30px;
}
/* https://github.com/JoanClaret/jquery-dynamic-max-height */
.dynamic-height-wrap {
  overflow: hidden;
  position: relative;
  -webkit-transition: max-height 0.25s ease-in-out;
  -o-transition: max-height 0.25s ease-in-out;
  transition: max-height 0.25s ease-in-out;
  width: 100%;
}
/* Bottom gradient (optional, but recommended)*/
.dynamic-height-active .dynamic-height-wrap:before {
  background: linear-gradient(to bottom, rgba(240, 249, 255, 0) 0%, #ffffff 100%);
  bottom: 0;
  content: '';
  height: 30px;
  left: 0;
  position: absolute;
  right: 0;
  z-index: 1;
}
.dynamic-height-active .dynamic-show-more {
  display: inline-block;
}
.dynamic-show-more {
  display: none;
}
div.ilSurveyPageEditDropArea {
  border-color: #88be51;
  color: #88be51;
  background-color: #aed389;
}
div.ilSurveyPageEditDropAreaSelected {
  border-color: #88be51;
  color: #88be51;
  background-color: #94c564;
}
div.ilSurveyPageEditAreaDragging {
  border: 2px dashed #434343;
  background-color: #f9f9f9;
  padding: 5px;
}
div.ilSurveyPageEditActionMenu {
  float: right;
  margin: 3px;
}
/* Modules/MediaPool */
#ilMepPreviewContent {
  margin: 0;
  width: 100%;
  padding: 0;
  border: 0;
}
.ilMediaPoolPagePreviewBody {
  background-color: #ffffff;
  height: auto;
}
/* Services/Tags */
.ilTagCloud {
  max-height: 400px;
  overflow: auto;
  font-size: 90%;
}
.ilTag {
  background-color: #75deea;
  /* background-color: lighten(@brand-primary, 10%); */
  color: white;
  display: inline-block;
  white-space: nowrap;
  padding: 1px 5px;
  margin: 2px 4px 2px 0;
  border-radius: 3px;
}
a.ilTag:hover,
a.ilTag:active {
  text-decoration: none;
  color: white;
  background-color: #60eeff;
}
.ilTagRelHigh {
  background-color: #85d1da;
}
.ilTagRelMiddle {
  background-color: #95c5ca;
}
.ilTagRelLow {
  background-color: #a5b8ba;
}
.ilTagRelVeryLow {
  background-color: #b0b0b0;
}
.ilTag.ilHighlighted {
  background-color: #ea6705;
}
#il_tags_modal textarea {
  resize: vertical;
}
/* Services/UIComponent/Checklist */
div.ilChecklist ul {
  list-style-type: none;
  margin: 0;
  padding: 0;
}
div.ilChecklist ul li {
  padding: 0;
  font-size: 90%;
}
div.ilChecklist ul li a,
div.ilChecklist ul li span {
  padding: 5px 5px;
  margin: 0 -5px;
  display: block;
}
div.ilChecklist ul a:hover {
  text-decoration: none;
  color: #557196;
}
div.ilChecklist ul li a:hover {
  background-color: #ffffd0;
}
div.ilChecklist ul li p,
div.ilChecklist ul li p:hover {
  color: #808080;
  font-size: 85%;
  text-decoration: none;
  padding: 0;
  margin-top: 0;
}
div.ilChecklist ul li img {
  width: 18px;
  height: 18px;
  float: right;
}
.ilSetupContent div.ilChecklist {
  min-width: 200px;
}
/* Modules/WorkspaceFolder */
#tbl_wfld.table-striped > tbody > tr > td {
  background-color: transparent;
}
/* Services/FileUpload */
.ilFileUploadEntryProgressPercent {
  font-size: 75%;
}
.ilFileUploadEntryOptions {
  font-size: 90%;
}
.ilFileUploadEntryOptions label.control-label {
  padding-top: 3px;
}
/* Modules/Portfolio */
ul.ilPCMyCoursesCourseList > li {
  margin-bottom: 10px;
}
ul.ilPCMyCoursesObjectiveList > li {
  margin-top: 5px;
  margin-left: 15px;
}
a.ilPCMyCoursesToggle {
  outline: 0;
}
div.ilPCMyCoursesPath {
  margin-bottom: 10px;
  font-size: 90%;
  /* font-style: italic; */
}
/* Services/Awareness */
.ilAwarenessDropDown .popover {
  max-width: 300px;
  color: black;
  min-width: 250px;
}
#awareness-list {
  overflow: auto;
}
.ilAwarenessDropDown .popover-content {
  padding: 0;
}
.ilAwarenessDropDown .media-body,
.ilAwarenessDropDown .media-left,
.ilAwarenessDropDown .media-right {
  display: table-cell;
  vertical-align: top;
}
.ilAwarenessDropDown .media-left {
  padding-right: 10px;
}
.ilAwarenessDropDown .media {
  padding: 10px;
}
#awareness-content .media:hover {
  background-color: #fea;
}
#awareness-content .dropdown-menu {
  position: static;
  float: none;
  -webkit-box-shadow: none;
  box-shadow: none;
}
#awareness-content .media {
  padding: 0;
}
#awareness-content .media-left img {
  width: 45px;
  height: 45px;
}
.ilAwarenessItem {
  border-bottom: 1px solid #e9e9e9;
}
#awareness-content .media-body {
  white-space: nowrap;
}
#awareness-content .media-body {
  padding-top: 8px;
}
#awareness-content .media-body h4,
#awareness-content .media-body p {
  color: #a0a0a0;
  font-size: 12px;
  padding: 5px 3px 0 3px;
  line-height: 1em;
  margin: 0;
}
#awareness-content .media-body h4 {
  padding-top: 0px;
  color: #606060;
  overflow: hidden;
  text-overflow: ellipsis;
  white-space: nowrap;
}
#awareness-content .dropdown-menu {
  background-color: #f0f0f0;
  padding: 10px 0;
  font-size: 12px;
}
#awareness-content .dropdown-menu a {
  color: #606060;
}
#awareness-content .dropdown-menu a:hover {
  color: #202020;
}
#awareness-content .arrow-down {
  width: 0;
  height: 0;
  border-left: 11px solid transparent;
  border-right: 11px solid transparent;
  border-top: 11px solid white;
  margin-top: -10px;
  margin-left: 100px;
}
#awareness_trigger {
  display: block;
}
#awareness_trigger > span {
  display: table-cell;
}
.ilAwarenessDropDown h3.popover-title {
  display: none;
}
.ilAwarenessDropDown .media {
  display: table;
  width: 100%;
}
.ilAwarenessItemRow {
  display: table-row;
  width: 100%;
}
.ilAwarenessDropDown .media-left {
  width: 45px;
}
.ilAwarenessDropDown .media-body {
  /* background-image: url('./templates/default/images/scorm/not_attempted.svg'); */
  background-repeat: no-repeat;
  background-size: 12px 12px;
  background-position: right 10px top 50%;
  /* see http://stackoverflow.com/questions/9789723/css-text-overflow-in-a-table-cell */
  /* and bug #18937 */
  max-width: 0;
}
.ilAwarenessDropDown .media-body.ilAwarenessOnline {
  background-image: url('images/scorm/completed.svg');
}
.ilAwarenessLoader {
  display: block;
  margin: 15px auto;
  width: 30px;
  height: 30px;
}
#il_awrn_filer_btn {
  width: 30px;
}
#il_awrn_filer_btn img {
  width: 10px;
  height: 10px;
}
#awareness-content .ilHighlighted {
  background-color: #ffff9d;
  color: #606060;
}
.ilAwrnBadgeHidden {
  visibility: hidden;
}
/* due to bug #17839 */
#awareness-content .dropdown-backdrop {
  display: none;
  right: auto;
  width: 0px;
}
[data-onscreenchat-inact-userid] {
  opacity: .3 !important;
}
#onscreenchat-container {
  position: fixed;
  bottom: 0;
  left: 0;
  right: 0;
  width: 100%;
  /*height: 100px;*/
  overflow: visible;
  pointer-events: none;
  z-index: 1039;
}
#onscreenchat-container .iosOnScreenChat {
  margin-right: -3px;
}
#onscreenchat-container .popover {
  max-width: 200px;
}
#onscreenchat-container .popover a {
  border: 1px solid white;
  padding: 1px 0 1px 2px;
}
#onscreenchat-container .popover a:hover {
  border: 1px solid silver;
}
#onscreenchat-container .row {
  position: relative;
}
#onscreenchat-container .panel {
  pointer-events: auto;
  margin: 0;
  border: 1px solid #dcdcdc;
}
#onscreenchat-container .panel-heading {
  font-size: 80%;
  padding: 5px 5px 5px 15px;
  pointer-events: auto;
  margin: 0;
  border-bottom: 1px solid #dcdcdc;
  vertical-align: middle;
}
#onscreenchat-container .panel-heading .btn {
  padding: 0 4px;
}
#onscreenchat-container .panel-heading img {
  width: 16px;
  height: 16px;
  vertical-align: sub;
}
#onscreenchat-container .panel-heading .close {
  margin-top: -2px;
  margin-left: 5px;
}
#onscreenchat-container .chat-window-wrapper {
  bottom: 0;
  padding-left: 5px;
  padding-right: 5px;
  width: 278px;
  height: 377px;
}
#onscreenchat-container .chat-window-wrapper .panel-body {
  height: auto;
}
#onscreenchat-container .chat-window-wrapper .chat-img img {
  height: 30px;
  width: 30px;
}
#onscreenchat-container .chat-window-wrapper li.left .chat-img {
  margin-right: 5px;
}
#onscreenchat-container .chat-window-wrapper li.right .chat-img {
  margin-left: 5px;
}
#onscreenchat-container .chat-window-wrapper .iosOnScreenChatBodyMsg {
  overflow-x: hidden;
  overflow-wrap: break-word;
  word-wrap: break-word;
  -ms-hyphens: auto;
  -moz-hyphens: auto;
  -webkit-hyphens: auto;
  hyphens: auto;
}
#onscreenchat-container .chat-window-wrapper .panel-footer {
  position: relative;
}
#onscreenchat-container .chat-window-wrapper .iosOnScreenChatMessagePlaceholder {
  position: absolute;
  z-index: 0;
  border: 0 none !important;
  opacity: .5;
}
#onscreenchat-container .chat-window-wrapper .iosOnScreenChatMessage {
  background-color: transparent;
  position: relative;
  z-index: 1;
  overflow-x: hidden;
  height: auto;
  min-height: 26px;
  max-height: 75px;
  overflow-wrap: break-word;
  word-wrap: break-word;
  -ms-word-break: break-all;
  word-break: break-all;
  word-break: break-word;
  -ms-hyphens: auto;
  -moz-hyphens: auto;
  -webkit-hyphens: auto;
  hyphens: auto;
  cursor: text;
}
#onscreenchat-container .chat-window-wrapper .osc_truncate_username {
  width: 150px;
  white-space: nowrap;
  overflow: hidden;
  text-overflow: ellipsis;
  display: inline-block;
}
#onscreenchat-container .chat-window-wrapper .text-muted-left {
  width: 160px;
  margin-top: -4px;
  text-align: right;
}
#onscreenchat-container .chat-window-wrapper .text-muted-right {
  width: 160px;
  margin-top: -4px;
  text-align: left;
}
#onscreenchat-container .chat-window-wrapper .osc_truncate_username_left {
  width: 160px;
  white-space: nowrap;
  overflow: hidden;
  text-overflow: ellipsis;
  display: inline-block;
  margin-bottom: -5px;
  text-align: right;
}
#onscreenchat-container .chat-window-wrapper .osc_truncate_username_right {
  width: 160px;
  white-space: nowrap;
  overflow: hidden;
  text-overflow: ellipsis;
  display: inline-block;
}
#onscreenchat-container .chat-window-wrapper .chat {
  list-style: none;
  margin: 0;
  padding: 0;
}
#onscreenchat-container .chat-window-wrapper .chat li {
  margin-bottom: 10px;
  padding-bottom: 5px;
  border-bottom: 1px dotted #b3a9a9;
}
#onscreenchat-container .chat-window-wrapper .chat li .chat-body .header strong {
  font-size: .8em;
}
#onscreenchat-container .chat-window-wrapper .chat li .chat-body p {
  margin: 0;
  color: #777;
  font-size: .9em;
}
#onscreenchat-container .chat-window-wrapper .panel .slidedown .glyphicon,
#onscreenchat-container .chat-window-wrapper .chat .glyphicon {
  margin-right: 5px;
}
#onscreenchat-container .chat-window-wrapper .panel-body {
  overflow-y: scroll;
  height: 250px;
}
#onscreenchat-container .chat-window-wrapper .iosOnScreenChatEmoticonsPanel {
  display: block;
  height: 14px;
  width: 14px;
  position: relative;
  margin-top: 5px;
}
#onscreenchat-container .chat-window-wrapper .iosOnScreenChatEmoticonsPanel > a {
  display: block;
  height: 14px;
  width: 14px;
  background: url("../../Services/OnScreenChat/templates/default/images/emoticons_trigger.png") no-repeat;
  background-size: cover;
  z-index: 1000;
}
.iosOnScreenChatModalBody .ui-menu-item {
  padding: 5px;
}
.iosOnScreenChatModalBody .ui-menu-item-wrapper {
  cursor: pointer !important;
}
.ilOnScreenChatSearchLoader {
  vertical-align: middle;
  width: 10px;
  height: 10px;
  margin-left: 5px;
  display: inline-block;
}
.ilOnScreenChatMenuDropDown .iosOnScreenChatDropDownTriggerInactive {
  opacity: .3;
}
.ilOnScreenChatMenuDropDown .iosOnScreenChatHidden {
  visibility: hidden !important;
}
.ilOnScreenChatMenuDropDown .iosOnScreenChatShown {
  visibility: visible !important;
}
.ilOnScreenChatMenuDropDown .badge {
  visibility: hidden;
}
.ilOnScreenChatMenuDropDown .popover {
  max-width: 300px;
  min-width: 300px;
}
.ilOnScreenChatMenuDropDown .popover-content {
  padding: 0;
}
.ilOnScreenChatMenuDropDown .popover-title,
.ilOnScreenChatMenuDropDown .dropdown-header a {
  padding: 3px 10px;
  font-size: 12px;
  line-height: 1.5;
  color: #777 !important;
  white-space: nowrap;
  background-color: #f3f3f3;
}
.ilOnScreenChatMenuDropDown h3.popover-title {
  display: none;
}
.ilOnScreenChatMenuItem {
  position: relative;
  border-bottom: 1px solid #e9e9e9;
  color: black;
}
.ilOnScreenChatMenuItem .media {
  overflow: visible;
  padding: 0;
  cursor: pointer;
}
.ilOnScreenChatMenuItem .media:after {
  content: ".";
  clear: both;
  display: block;
  visibility: hidden;
  height: 0;
}
.ilOnScreenChatMenuItem .media:first-child {
  margin-top: 0;
}
.ilOnScreenChatMenuItem .media-left,
.ilOnScreenChatMenuItem .media-body,
.ilOnScreenChatMenuItem .media-right {
  vertical-align: top;
}
.ilOnScreenChatMenuItem .media-left {
  padding-right: 10px;
  float: left;
}
.ilOnScreenChatMenuItem .media-object {
  width: 50px;
}
.ilOnScreenChatMenuItem .media-body {
  padding: 4px 4px 0 0;
  white-space: nowrap;
  max-width: 100%;
  overflow: visible;
}
.ilOnScreenChatMenuItem .media-body.info {
  white-space: normal !important;
  padding-left: 4px !important;
  padding-bottom: 4px !important;
  font-size: 12px;
}
.ilOnScreenChatMenuItem .media-body.info a {
  color: #557196 !important;
}
.ilOnScreenChatMenuItem .media-body p,
.ilOnScreenChatMenuItem .media-body h4 {
  font-size: 12px;
  padding: 0 3px 0 0;
  line-height: 1em;
  margin: 0;
}
.ilOnScreenChatMenuItem .media-body h4 {
  padding-top: 0;
  color: #606060;
}
.ilOnScreenChatMenuItem .media-body .media-heading {
  text-overflow: ellipsis;
  overflow: hidden;
}
.ilOnScreenChatMenuItem .media-body .media-heading a {
  color: #557196 !important;
}
.ilOnScreenChatMenuItem .media-body p {
  color: #a0a0a0;
}
.ilOnScreenChatMenuItem .media-body p.lastMessage {
  padding: 3px 3px 3px 0;
  text-overflow: ellipsis;
  overflow: hidden;
  color: #606060;
}
.ilOnScreenChatMenuItem .media-body p a {
  color: #557196 !important;
}
/* Services/UIComponent/Modal */
.modal-body .jstree li {
  overflow: hidden;
  text-overflow: ellipsis;
}
.modal-body .jstree a {
  display: inline;
}
/* Services/Badge */
img.ilBadgeImage {
  max-width: 150px;
  max-height: 150px;
}
img.ilBadgeImageThumbnail {
  max-width: 50px;
  max-height: 50px;
}
img.ilBadgeImageModal {
  margin: auto;
}
div.ilBadgeBackpackPanelContent {
  min-height: 200px;
}
div.ilBadgeBackpackPanelContent img {
  margin: auto;
}
span.ilProfileBadge {
  display: inline-block;
  padding: 5px;
}
/*!
 * Datetimepicker for Bootstrap 3
 * version : 4.17.37
 * https://github.com/Eonasdan/bootstrap-datetimepicker/
 */
/* see variables.less
@bs-datetimepicker-timepicker-font-size: 1.2em;
@bs-datetimepicker-active-bg: @btn-primary-bg;
@bs-datetimepicker-active-color: @btn-primary-color;
@bs-datetimepicker-border-radius: @border-radius-base;
@bs-datetimepicker-btn-hover-bg: @gray-lighter;
@bs-datetimepicker-disabled-color: @gray-light;
@bs-datetimepicker-alternate-color: @gray-light;
@bs-datetimepicker-secondary-border-color: #ccc;
@bs-datetimepicker-secondary-border-color-rgba: rgba(0, 0, 0, 0.2);
@bs-datetimepicker-primary-border-color: white;
@bs-datetimepicker-text-shadow: 0 -1px 0 rgba(0, 0, 0, 0.25);
*/
.bootstrap-datetimepicker-widget {
  list-style: none;
}
.bootstrap-datetimepicker-widget.dropdown-menu {
  margin: 2px 0;
  padding: 4px;
  width: 19em;
}
@media (min-width: 768px) {
  .bootstrap-datetimepicker-widget.dropdown-menu.timepicker-sbs {
    width: 38em;
  }
}
@media (min-width: 992px) {
  .bootstrap-datetimepicker-widget.dropdown-menu.timepicker-sbs {
    width: 38em;
  }
}
@media (min-width: 1200px) {
  .bootstrap-datetimepicker-widget.dropdown-menu.timepicker-sbs {
    width: 38em;
  }
}
.bootstrap-datetimepicker-widget.dropdown-menu:before,
.bootstrap-datetimepicker-widget.dropdown-menu:after {
  content: '';
  display: inline-block;
  position: absolute;
}
.bootstrap-datetimepicker-widget.dropdown-menu.bottom:before {
  border-left: 7px solid transparent;
  border-right: 7px solid transparent;
  border-bottom: 7px solid #cccccc;
  border-bottom-color: rgba(0, 0, 0, 0.2);
  top: -7px;
  left: 7px;
}
.bootstrap-datetimepicker-widget.dropdown-menu.bottom:after {
  border-left: 6px solid transparent;
  border-right: 6px solid transparent;
  border-bottom: 6px solid #ffffff;
  top: -6px;
  left: 8px;
}
.bootstrap-datetimepicker-widget.dropdown-menu.top:before {
  border-left: 7px solid transparent;
  border-right: 7px solid transparent;
  border-top: 7px solid #cccccc;
  border-top-color: rgba(0, 0, 0, 0.2);
  bottom: -7px;
  left: 6px;
}
.bootstrap-datetimepicker-widget.dropdown-menu.top:after {
  border-left: 6px solid transparent;
  border-right: 6px solid transparent;
  border-top: 6px solid #ffffff;
  bottom: -6px;
  left: 7px;
}
.bootstrap-datetimepicker-widget.dropdown-menu.pull-right:before {
  left: auto;
  right: 6px;
}
.bootstrap-datetimepicker-widget.dropdown-menu.pull-right:after {
  left: auto;
  right: 7px;
}
.bootstrap-datetimepicker-widget .list-unstyled {
  margin: 0;
}
.bootstrap-datetimepicker-widget a[data-action] {
  padding: 6px 0;
}
.bootstrap-datetimepicker-widget a[data-action]:active {
  -webkit-box-shadow: none;
  box-shadow: none;
}
.bootstrap-datetimepicker-widget .timepicker-hour,
.bootstrap-datetimepicker-widget .timepicker-minute,
.bootstrap-datetimepicker-widget .timepicker-second {
  width: 54px;
  font-weight: bold;
  font-size: 1.2em;
  margin: 0;
}
.bootstrap-datetimepicker-widget button[data-action] {
  padding: 6px;
}
.bootstrap-datetimepicker-widget .btn[data-action="incrementHours"]::after {
  position: absolute;
  width: 1px;
  height: 1px;
  margin: -1px;
  padding: 0;
  overflow: hidden;
  clip: rect(0, 0, 0, 0);
  border: 0;
  content: "Increment Hours";
}
.bootstrap-datetimepicker-widget .btn[data-action="incrementMinutes"]::after {
  position: absolute;
  width: 1px;
  height: 1px;
  margin: -1px;
  padding: 0;
  overflow: hidden;
  clip: rect(0, 0, 0, 0);
  border: 0;
  content: "Increment Minutes";
}
.bootstrap-datetimepicker-widget .btn[data-action="decrementHours"]::after {
  position: absolute;
  width: 1px;
  height: 1px;
  margin: -1px;
  padding: 0;
  overflow: hidden;
  clip: rect(0, 0, 0, 0);
  border: 0;
  content: "Decrement Hours";
}
.bootstrap-datetimepicker-widget .btn[data-action="decrementMinutes"]::after {
  position: absolute;
  width: 1px;
  height: 1px;
  margin: -1px;
  padding: 0;
  overflow: hidden;
  clip: rect(0, 0, 0, 0);
  border: 0;
  content: "Decrement Minutes";
}
.bootstrap-datetimepicker-widget .btn[data-action="showHours"]::after {
  position: absolute;
  width: 1px;
  height: 1px;
  margin: -1px;
  padding: 0;
  overflow: hidden;
  clip: rect(0, 0, 0, 0);
  border: 0;
  content: "Show Hours";
}
.bootstrap-datetimepicker-widget .btn[data-action="showMinutes"]::after {
  position: absolute;
  width: 1px;
  height: 1px;
  margin: -1px;
  padding: 0;
  overflow: hidden;
  clip: rect(0, 0, 0, 0);
  border: 0;
  content: "Show Minutes";
}
.bootstrap-datetimepicker-widget .btn[data-action="togglePeriod"]::after {
  position: absolute;
  width: 1px;
  height: 1px;
  margin: -1px;
  padding: 0;
  overflow: hidden;
  clip: rect(0, 0, 0, 0);
  border: 0;
  content: "Toggle AM/PM";
}
.bootstrap-datetimepicker-widget .btn[data-action="clear"]::after {
  position: absolute;
  width: 1px;
  height: 1px;
  margin: -1px;
  padding: 0;
  overflow: hidden;
  clip: rect(0, 0, 0, 0);
  border: 0;
  content: "Clear the picker";
}
.bootstrap-datetimepicker-widget .btn[data-action="today"]::after {
  position: absolute;
  width: 1px;
  height: 1px;
  margin: -1px;
  padding: 0;
  overflow: hidden;
  clip: rect(0, 0, 0, 0);
  border: 0;
  content: "Set the date to today";
}
.bootstrap-datetimepicker-widget .picker-switch {
  text-align: center;
}
.bootstrap-datetimepicker-widget .picker-switch::after {
  position: absolute;
  width: 1px;
  height: 1px;
  margin: -1px;
  padding: 0;
  overflow: hidden;
  clip: rect(0, 0, 0, 0);
  border: 0;
  content: "Toggle Date and Time Screens";
}
.bootstrap-datetimepicker-widget .picker-switch td {
  padding: 0;
  margin: 0;
  height: auto;
  width: auto;
  line-height: inherit;
}
.bootstrap-datetimepicker-widget .picker-switch td span {
  line-height: 2.5;
  height: 2.5em;
  width: 100%;
}
.bootstrap-datetimepicker-widget table {
  width: 100%;
  margin: 0;
}
.bootstrap-datetimepicker-widget table td,
.bootstrap-datetimepicker-widget table th {
  text-align: center;
  border-radius: 0px;
}
.bootstrap-datetimepicker-widget table th {
  height: 20px;
  line-height: 20px;
  width: 20px;
}
.bootstrap-datetimepicker-widget table th.picker-switch {
  width: 145px;
}
.bootstrap-datetimepicker-widget table th.disabled,
.bootstrap-datetimepicker-widget table th.disabled:hover {
  background: none;
  color: #777777;
  cursor: not-allowed;
}
.bootstrap-datetimepicker-widget table th.prev::after {
  position: absolute;
  width: 1px;
  height: 1px;
  margin: -1px;
  padding: 0;
  overflow: hidden;
  clip: rect(0, 0, 0, 0);
  border: 0;
  content: "Previous Month";
}
.bootstrap-datetimepicker-widget table th.next::after {
  position: absolute;
  width: 1px;
  height: 1px;
  margin: -1px;
  padding: 0;
  overflow: hidden;
  clip: rect(0, 0, 0, 0);
  border: 0;
  content: "Next Month";
}
.bootstrap-datetimepicker-widget table thead tr:first-child th {
  cursor: pointer;
}
.bootstrap-datetimepicker-widget table thead tr:first-child th:hover {
  background: #eeeeee;
}
.bootstrap-datetimepicker-widget table td {
  height: 54px;
  line-height: 54px;
  width: 54px;
}
.bootstrap-datetimepicker-widget table td.cw {
  font-size: .8em;
  height: 20px;
  line-height: 20px;
  color: #777777;
}
.bootstrap-datetimepicker-widget table td.day {
  height: 20px;
  line-height: 20px;
  width: 20px;
}
.bootstrap-datetimepicker-widget table td.day:hover,
.bootstrap-datetimepicker-widget table td.hour:hover,
.bootstrap-datetimepicker-widget table td.minute:hover,
.bootstrap-datetimepicker-widget table td.second:hover {
  background: #eeeeee;
  cursor: pointer;
}
.bootstrap-datetimepicker-widget table td.old,
.bootstrap-datetimepicker-widget table td.new {
  color: #777777;
}
.bootstrap-datetimepicker-widget table td.today {
  position: relative;
}
.bootstrap-datetimepicker-widget table td.today:before {
  content: '';
  display: inline-block;
  border: solid transparent;
  border-width: 0 0 7px 7px;
  border-bottom-color: #4c6586;
  border-top-color: rgba(0, 0, 0, 0.2);
  position: absolute;
  bottom: 4px;
  right: 4px;
}
.bootstrap-datetimepicker-widget table td.active,
.bootstrap-datetimepicker-widget table td.active:hover {
  background-color: #4c6586;
  color: #ffffff;
  text-shadow: 0 -1px 0 rgba(0, 0, 0, 0.25);
}
.bootstrap-datetimepicker-widget table td.active.today:before {
  border-bottom-color: white;
}
.bootstrap-datetimepicker-widget table td.disabled,
.bootstrap-datetimepicker-widget table td.disabled:hover {
  background: none;
  color: #777777;
  cursor: not-allowed;
}
.bootstrap-datetimepicker-widget table td span {
  display: inline-block;
  width: 54px;
  height: 54px;
  line-height: 54px;
  margin: 2px 1.5px;
  cursor: pointer;
  border-radius: 0px;
}
.bootstrap-datetimepicker-widget table td span:hover {
  background: #eeeeee;
}
.bootstrap-datetimepicker-widget table td span.active {
  background-color: #4c6586;
  color: #ffffff;
  text-shadow: 0 -1px 0 rgba(0, 0, 0, 0.25);
}
.bootstrap-datetimepicker-widget table td span.old {
  color: #777777;
}
.bootstrap-datetimepicker-widget table td span.disabled,
.bootstrap-datetimepicker-widget table td span.disabled:hover {
  background: none;
  color: #777777;
  cursor: not-allowed;
}
.bootstrap-datetimepicker-widget.usetwentyfour td.hour {
  height: 27px;
  line-height: 27px;
}
.bootstrap-datetimepicker-widget.wider {
  width: 21em;
}
.bootstrap-datetimepicker-widget .datepicker-decades .decade {
  line-height: 1.8em !important;
}
.input-group.date .input-group-addon {
  cursor: pointer;
}
.noMargin {
  margin: 0;
}
div.editLink {
  padding-right: 1em;
}
[dir="rtl"] div.editLink {
  padding-right: 0;
  padding-left: 1em;
}
img[src$="icon_checked.svg"] {
  height: 11px;
  margin: 0 6px 0 5px;
  opacity: 0.5;
  width: 11px;
}
[dir="rtl"] img[src$="icon_checked.svg"] {
  margin: 0 5px 0 6px;
}
.glyphicon-ok {
  font-size: 11px;
  text-align: center;
}
div.ilNewObjectSelector {
  display: inline-block;
  margin-bottom: 8px;
  padding: 0 10px;
  width: 100%;
}
div.ilNewObjectSelector > .btn-group {
  display: block;
  width: 100%;
}
div.ilNewObjectSelector > .btn-group #ilAdvSelListAnchorText_asl {
  float: right;
}
div.ilNewObjectSelector > .btn-group .dropdown-menu.pull-right {
  top: 30px;
}
[dir="rtl"] div.ilNewObjectSelector > .btn-group #ilAdvSelListAnchorText_asl {
  float: left;
}
.pdMailRow .imageSpace {
  margin-left: 40px;
}
.pdMailRow > img {
  margin: 2px 0;
  max-width: 30px;
}
[dir="rtl"] .pdMailRow .imageSpace {
  margin-left: 0;
  margin-right: 40px;
}
[dir="rtl"] .radio label,
[dir="rtl"] .checkbox label {
  padding-left: 0;
  padding-right: 20px;
}
[dir="rtl"] .radio input[type="radio"],
[dir="rtl"] .radio-inline input[type="radio"],
[dir="rtl"] .checkbox input[type="checkbox"],
[dir="rtl"] .checkbox-inline input[type="checkbox"] {
  margin-left: 0;
  margin-right: -20px;
}
.il_InfoScreenSection {
  padding: 10px 10px 0;
}
.il_InfoScreenSection > .ilFloatRight {
  padding-bottom: 4px;
  padding-right: 4px;
}
[dir="rtl"] .il_InfoScreenSection > .ilFloatRight {
  padding-right: 0;
  padding-left: 4px;
}
.yui-panel-container {
  color: #333333;
}
.mceEditor,
.mceLayout {
  width: 100% !important;
}
table.mceLayout {
  table-layout: fixed;
}
.mceIframeContainer iframe {
  max-width: 100%;
}
table.mceToolbar {
  table-layout: fixed;
  display: inline-block;
  float: left;
  height: auto !important;
  max-width: 100%;
}
table.mceToolbar tbody,
table.mceToolbar tr,
table.mceToolbar td {
  display: inline-block;
  white-space: normal !important;
}
.alert > a {
  text-decoration: underline;
}
.alert > a.btn {
  text-decoration: none;
}
#ilAdvSelListAnchorText_asl + ul.dropdown-menu > li > div.row,
#ilAdvSelListAnchorText_asl + .dropdown-backdrop + ul.dropdown-menu > li > div.row,
#mm_adm_tr + span + ul.dropdown-menu > li > div.row,
#mm_adm_tr + ul.dropdown-menu > li > div.row {
  width: 750px;
}
@media only screen and (max-width: 767px) {
  #ilAdvSelListAnchorText_asl + ul.dropdown-menu > li > div.row,
  #ilAdvSelListAnchorText_asl + .dropdown-backdrop + ul.dropdown-menu > li > div.row,
  #mm_adm_tr + span + ul.dropdown-menu > li > div.row,
  #mm_adm_tr + ul.dropdown-menu > li > div.row {
    width: 100% !important;
    margin: 0;
  }
}
/* basic responsiveness (beta)

   The following section targets smartphones.

   iPads come with a device width of 768, the iPhone with 320, most smartphones seem to
   use a width under 640px, so 640 seems to be a good choice here.
   If you make any changes in this query, please add a reason to this comment and if possible an url that
   backs this decision.

   List of common devices width values: http://cssmediaqueries.com/target/
   Google recommending 640px: https://developers.google.com/webmasters/smartphone-sites/details

   */
@media only screen and (max-width: 767px) {
  html {
    -webkit-text-size-adjust: none;
  }
  .ilContainerWidth {
    padding: 0 15px;
  }
  div.il_HeaderInner {
    color: #222;
    margin-bottom: 5px;
    padding: 15px;
  }
  textarea {
    max-width: 100%;
  }
  input,
  select {
    max-width: 100%;
  }
  /* height: auto; messes e.g. survey progress bar */
  img {
    max-width: 100%;
  }
  div.ilc_Mob img {
    height: auto !important;
  }
  img.olTileImage {
    max-width: none;
  }
  div.ilFrame {
    margin: 0;
    width: 100%;
  }
  .ilFrameFixedWidthHeader div.ilHeaderBanner {
    max-width: 100%;
    height: 40px !important;
    padding: 0;
  }
  div.ilTableOuter {
    max-width: 100%;
    overflow: auto;
  }
  .table-responsive .dropdown-menu {
    position: relative;
  }
  a#il_mhead_t_focus {
    font-size: 20px;
  }
  h1.ilHeader {
    padding-top: 5px;
  }
  #headerimage {
    width: 35px;
    height: 35px;
    margin-top: 2px;
    margin-right: 7px;
  }
  /* @import "less/Services/MainMenu/delos_sm.less"; */
  /* @import "less/Services/UIComponent/Tabs/delos_sm.less"; */
  /* @import "less/Services/Form/delos_sm.less"; */
  /* Modules/Forum */
  .ilFrmPostRow div.ilForm,
  .ilFrmPostRow div.ilForm input[type=text],
  .ilFrmPostRow div.ilForm textarea {
    width: 100%;
  }
  .ilFrmPostRow div.ilForm div.ilFormValue {
    width: auto;
  }
  .ilFrmPostRow img.ilUserIcon {
    width: 50px;
    height: 50px;
  }
  .ilFrmPostTitle {
    margin-top: 5px;
    font-size: 100%;
  }
  .ilFrmPostContentContainer {
    width: 100%;
  }
  /* Services/Init */
  div#il_startup_logo img {
    margin: 10px;
    max-width: 100%;
  }
  div.ilStartupFrame {
    width: 100%;
  }
  div#il_startup_content {
    padding: 10px;
  }
  #il_startup_content form table {
    width: auto;
  }
  div.ilStartupSection form.form-horizontal {
    width: auto;
  }
  .ilStartupSection {
    padding-top: 15px;
  }
  /* Services/MainMenu */
  #il_screen_id,
  .ilTopTitle {
    display: none;
  }
  .ilTopTitleVisible {
    display: block;
  }
  .ilMainHeader {
    height: auto;
  }
  .ilMainHeader.ilTopFixed {
    height: 0;
  }
  .ilMainHeader > header > .row > a.navbar-brand {
    height: 0;
    padding: 0;
  }
  .ilMainHeader > header > .row > a.navbar-brand > img {
    position: fixed;
    top: 0;
    left: 0;
    height: 40px;
    width: 40px;
  }
  [dir="rtl"] .ilMainHeader > header > .row > a.navbar-brand > img {
    left: auto;
    right: 0;
  }
  #ilTopBar.ilTopBar {
    z-index: 1030;
  }
  .ilMainMenu.ilTopFixed {
    position: fixed;
    top: 40px;
    border-bottom: 0 none;
  }
  .ilFixedTopSpacer,
  .ilFixedTopSpacerBarOnly {
    margin-top: 40px;
  }
  nav#ilTopNav {
    min-height: 0;
    display: block;
    padding: 0;
  }
  #ilTopBarNav {
    margin-right: 0;
  }
  #ilTopNav {
    margin: 0;
  }
  #ilTopNav.navbar {
    min-height: 0;
    padding-top: 0;
  }
  #ilTopNav.navbar-default {
    background-color: #f9f9f9;
  }
  #ilTopNav .navbar-text {
    color: #607ea5;
  }
  #ilTopNav .navbar-nav {
    float: none;
    margin-left: 0;
  }
  #ilTopNav .navbar-nav > li > a {
    margin: 0 10px 0 0;
    padding: 5px 10px 6px;
    border-top: 0;
    color: #5d5d5d;
  }
  #ilTopNav .navbar-nav > .active > a,
  #ilTopNav .navbar-nav > .open > a,
  #ilTopNav .navbar-nav > .active > a:hover,
  #ilTopNav .navbar-nav > .open > a:hover,
  #ilTopNav .navbar-nav > .active > a:active,
  #ilTopNav .navbar-nav > .open > a:active,
  #ilTopNav .navbar-nav > .active > a:focus,
  #ilTopNav .navbar-nav > .open > a:focus {
    border-top: 0 none;
    background-color: inherit;
    -webkit-box-shadow: none;
    box-shadow: none;
  }
  #ilTopNav .dropdown-menu {
    float: none;
    left: auto;
    right: auto;
  }
  #ilTopNav .navbar-toggle:hover {
    background-color: #aeaeae;
  }
  #ilTopNav .navbar-toggle .icon-bar {
    background-color: white;
  }
  #ilTopNav button.navbar-toggle {
    position: fixed;
    top: 0;
    left: 40px;
    height: 40px;
    border-radius: 0;
    border-width: 0;
    background-color: #767676;
    color: #f5f5f5;
    display: block;
    margin: 0;
  }
  [dir="rtl"] #ilTopNav .navbar-nav {
    margin-right: 0;
  }
  [dir="rtl"] #ilTopNav button.navbar-toggle {
    left: auto;
    right: 40px;
  }
  div.ilTopMemberView {
    display: none;
  }
  /* --- Services/COPage ---*/
  .ilTinyInfo {
    display: none;
  }
  div.ilTinyMenuSection,
  #ilTinyMenuButtons {
    border-right: 0px;
    margin: 3px 3px 3px 0px;
    float: left;
    height: 28px;
    padding: 0 10px 0 0;
  }
  /* Services/UIComponent/Button */
  input.btn,
  button.btn:not(.btn-link) > span:first-child:not(:empty) {
    min-width: 0;
  }
  /* Services/News */
  .ilTimeline:before {
    left: 90%;
  }
  .ilTimeline > li > .ilTimelinePanel {
    width: 80%;
  }
  .ilTimeline > li > .ilTimelineBadge {
    left: 90%;
  }
  .ilTimeline > li:nth-child(even) > .ilTimelinePanel {
    float: left;
  }
  .ilTimeline > li:nth-child(even) > .ilTimelinePanel:before {
    border-left-width: 15px;
    border-right-width: 0;
    right: auto;
    right: -15px;
  }
  .ilTimeline > li:nth-child(even) > .ilTimelinePanel:after {
    border-left-width: 14px;
    border-right-width: 0;
    left: auto;
    right: -14px;
  }
  div.ilGoogleMap {
    max-width: 100%;
  }
  /* at last temporary, since it overlaps content */
  a.ilTreeView,
  .ilLeftNav {
    display: none;
  }
  /* no idea why needed, but this one fixes the drop downs in the small media view (e.g. main menu) */
  .navbar-nav {
    margin: 7.5px 0px;
  }
}
/* print css */
@media print {
  * {
    text-shadow: none !important;
    color: black !important;
    background: transparent !important;
    box-shadow: none !important;
  }
  a,
  a:visited {
    text-decoration: underline;
  }
  a[href]:after {
    content: " (" attr(href) ")";
  }
  abbr[title]:after {
    content: " (" attr(title) ")";
  }
  a[href^="javascript:"]:after,
  a[href^="#"]:after {
    content: "";
  }
  pre,
  blockquote {
    border: 1px solid #999;
    page-break-inside: avoid;
  }
  thead {
    display: table-header-group;
  }
  tr,
  img {
    page-break-inside: avoid;
  }
  img {
    max-width: 100% !important;
  }
  p,
  h2,
  h3 {
    orphans: 3;
    widows: 3;
  }
  h2,
  h3 {
    page-break-after: avoid;
  }
  select {
    background: white !important;
  }
  .navbar {
    display: none;
  }
  .table td,
  .table th {
    background-color: white !important;
  }
  .btn > .caret,
  .dropup > .btn > .caret {
    border-top-color: black !important;
  }
  .label {
    border: 1px solid black;
  }
  .table {
    border-collapse: collapse !important;
  }
  .table-bordered th,
  .table-bordered td {
    border: 1px solid #ddd !important;
  }
  #ilTopBar,
  .osdNotificationContainer,
  .ilMainHeader,
  .ilMainMenu,
  .ilTreeView,
  .btn,
  #ilTab,
  #ilSubTab,
  #minheight,
  #ilFooter {
    display: none;
  }
  #mainspacekeeper {
    padding: 0;
  }
  .ilLeftNavSpace {
    margin-left: 0 !important;
  }
  div.ilTabContentOuter {
    border: none;
  }
  div.ilFileDropTargetOverlay {
    display: none;
  }
  a[href]:after {
    content: "";
  }
}<|MERGE_RESOLUTION|>--- conflicted
+++ resolved
@@ -6248,91 +6248,6 @@
   padding-left: 5px;
   padding-right: 5px;
 }
-<<<<<<< HEAD
-.icon {
-  background-repeat: no-repeat;
-  background-size: cover;
-  background-image: url('images/icon_default.svg');
-  text-align: center;
-  /* the custom-icon is rendered with an image contained in the div */
-  /* add known classes here */
-}
-.icon .abbreviation {
-  font-weight: bold;
-  position: absolute;
-}
-.icon img {
-  float: left;
-}
-.icon.small {
-  height: 20px;
-  width: 20px;
-  line-height: 20px;
-}
-.icon.small .abbreviation {
-  font-size: 8px;
-  width: 20px;
-}
-.icon.small img {
-  max-width: 20px;
-  max-height: 20px;
-}
-.icon.medium {
-  height: 35px;
-  width: 35px;
-  line-height: 35px;
-}
-.icon.medium .abbreviation {
-  font-size: 14px;
-  width: 35px;
-}
-.icon.medium img {
-  max-width: 35px;
-  max-height: 35px;
-}
-.icon.large {
-  height: 45px;
-  width: 45px;
-  line-height: 45px;
-}
-.icon.large .abbreviation {
-  font-size: 18px;
-  width: 45px;
-}
-.icon.large img {
-  max-width: 45px;
-  max-height: 45px;
-}
-.icon.custom {
-  background-image: none;
-}
-.icon.course .abbreviation,
-.icon.category .abbreviation,
-.icon.calendar .abbreviation,
-.icon.plugin .abbreviation,
-.icon.file .abbreviation,
-.icon.certificate .abbreviation {
-  display: none;
-}
-.icon.course {
-  background-image: url('images/icon_crs.svg');
-}
-.icon.category {
-  background-image: url('images/icon_cat.svg');
-}
-.icon.calendar {
-  background-image: url('images/icon_cal.svg');
-}
-.icon.plugin {
-  background-image: url('images/icon_cmps.svg');
-}
-.icon.file {
-  background-image: url('images/icon_file.svg');
-}
-.icon.certificate {
-  background-image: url('images/icon_cert.svg');
-}
-=======
 a.btn-link.ilSubmitInactive,
 a.btn-link.ilSubmitInactive:hover {
   background-color: inherit;
@@ -6350,7 +6265,491 @@
 hr.il-divider-with-label {
   display: none;
 }
->>>>>>> fef6d870
+.icon {
+  background-repeat: no-repeat;
+  background-size: cover;
+  background-image: url("images/icon_default.svg");
+  display: inline-block;
+  text-align: center;
+  /* the custom-icon is rendered with an image contained in the div */
+  /* add known standard classes here */
+}
+.icon .abbreviation {
+  font-weight: bold;
+  position: absolute;
+}
+.icon img {
+  float: left;
+}
+.icon.small {
+  height: 20px;
+  width: 20px;
+  line-height: 20px;
+}
+.icon.small .abbreviation {
+  font-size: 8px;
+  width: 20px;
+}
+.icon.small img {
+  width: 20px;
+  height: 20px;
+}
+.icon.medium {
+  height: 35px;
+  width: 35px;
+  line-height: 35px;
+}
+.icon.medium .abbreviation {
+  font-size: 14px;
+  width: 35px;
+}
+.icon.medium img {
+  width: 35px;
+  height: 35px;
+}
+.icon.large {
+  height: 45px;
+  width: 45px;
+  line-height: 45px;
+}
+.icon.large .abbreviation {
+  font-size: 18px;
+  width: 45px;
+}
+.icon.large img {
+  width: 45px;
+  height: 45px;
+}
+.icon.custom {
+  background-image: none;
+}
+.icon.grp .abbreviation,
+.icon.cat .abbreviation,
+.icon.crs .abbreviation,
+.icon.mob .abbreviation,
+.icon.mail .abbreviation,
+.icon.sahs .abbreviation,
+.icon.adm .abbreviation,
+.icon.usrf .abbreviation,
+.icon.rolf .abbreviation,
+.icon.objf .abbreviation,
+.icon.usr .abbreviation,
+.icon.typ .abbreviation,
+.icon.rolt .abbreviation,
+.icon.lngf .abbreviation,
+.icon.lng .abbreviation,
+.icon.role .abbreviation,
+.icon.dbk .abbreviation,
+.icon.glo .abbreviation,
+.icon.root .abbreviation,
+.icon.lm .abbreviation,
+.icon.notf .abbreviation,
+.icon.note .abbreviation,
+.icon.frm .abbreviation,
+.icon.exc .abbreviation,
+.icon.auth .abbreviation,
+.icon.fold .abbreviation,
+.icon.file .abbreviation,
+.icon.tst .abbreviation,
+.icon.qpl .abbreviation,
+.icon.recf .abbreviation,
+.icon.mep .abbreviation,
+.icon.htlm .abbreviation,
+.icon.svy .abbreviation,
+.icon.spl .abbreviation,
+.icon.cals .abbreviation,
+.icon.trac .abbreviation,
+.icon.assf .abbreviation,
+.icon.stys .abbreviation,
+.icon.crsg .abbreviation,
+.icon.webr .abbreviation,
+.icon.seas .abbreviation,
+.icon.extt .abbreviation,
+.icon.adve .abbreviation,
+.icon.ps .abbreviation,
+.icon.nwss .abbreviation,
+.icon.feed .abbreviation,
+.icon.mcst .abbreviation,
+.icon.pdts .abbreviation,
+.icon.rcrs .abbreviation,
+.icon.mds .abbreviation,
+.icon.cmps .abbreviation,
+.icon.facs .abbreviation,
+.icon.svyf .abbreviation,
+.icon.sess .abbreviation,
+.icon.mcts .abbreviation,
+.icon.wiki .abbreviation,
+.icon.crsr .abbreviation,
+.icon.catr .abbreviation,
+.icon.tags .abbreviation,
+.icon.cert .abbreviation,
+.icon.lrss .abbreviation,
+.icon.accs .abbreviation,
+.icon.mobs .abbreviation,
+.icon.frma .abbreviation,
+.icon.book .abbreviation,
+.icon.skmg .abbreviation,
+.icon.blga .abbreviation,
+.icon.prfa .abbreviation,
+.icon.chtr .abbreviation,
+.icon.chta .abbreviation,
+.icon.otpl .abbreviation,
+.icon.blog .abbreviation,
+.icon.dcl .abbreviation,
+.icon.poll .abbreviation,
+.icon.hlps .abbreviation,
+.icon.itgr .abbreviation,
+.icon.rcat .abbreviation,
+.icon.rwik .abbreviation,
+.icon.rlm .abbreviation,
+.icon.rglo .abbreviation,
+.icon.rfil .abbreviation,
+.icon.rgrp .abbreviation,
+.icon.rtst .abbreviation,
+.icon.ecss .abbreviation,
+.icon.tos .abbreviation,
+.icon.bibl .abbreviation,
+.icon.sysc .abbreviation,
+.icon.cld .abbreviation,
+.icon.reps .abbreviation,
+.icon.crss .abbreviation,
+.icon.grps .abbreviation,
+.icon.wbrs .abbreviation,
+.icon.prtt .abbreviation,
+.icon.orgu .abbreviation,
+.icon.wiks .abbreviation,
+.icon.excs .abbreviation,
+.icon.taxs .abbreviation,
+.icon.bibs .abbreviation,
+.icon.awra .abbreviation,
+.icon.logs .abbreviation,
+.icon.prg .abbreviation,
+.icon.prgs .abbreviation,
+.icon.cadm .abbreviation,
+.icon.grpr .abbreviation,
+.icon.bdga .abbreviation,
+.icon.wfe .abbreviation,
+.icon.iass .abbreviation {
+  display: none;
+}
+.icon.grp {
+  background-image: url("images/icon_grp.svg");
+}
+.icon.cat {
+  background-image: url("images/icon_cat.svg");
+}
+.icon.crs {
+  background-image: url("images/icon_crs.svg");
+}
+.icon.mob {
+  background-image: url("images/icon_mob.svg");
+}
+.icon.mail {
+  background-image: url("images/icon_mail.svg");
+}
+.icon.sahs {
+  background-image: url("images/icon_sahs.svg");
+}
+.icon.adm {
+  background-image: url("images/icon_adm.svg");
+}
+.icon.usrf {
+  background-image: url("images/icon_usrf.svg");
+}
+.icon.rolf {
+  background-image: url("images/icon_rolf.svg");
+}
+.icon.objf {
+  background-image: url("images/icon_objf.svg");
+}
+.icon.usr {
+  background-image: url("images/icon_usr.svg");
+}
+.icon.rolt {
+  background-image: url("images/icon_rolt.svg");
+}
+.icon.lngf {
+  background-image: url("images/icon_lngf.svg");
+}
+.icon.lng {
+  background-image: url("images/icon_lng.svg");
+}
+.icon.role {
+  background-image: url("images/icon_role.svg");
+}
+.icon.dbk {
+  background-image: url("images/icon_dbk.svg");
+}
+.icon.glo {
+  background-image: url("images/icon_glo.svg");
+}
+.icon.root {
+  background-image: url("images/icon_root.svg");
+}
+.icon.lm {
+  background-image: url("images/icon_lm.svg");
+}
+.icon.notf {
+  background-image: url("images/icon_notf.svg");
+}
+.icon.note {
+  background-image: url("images/icon_note.svg");
+}
+.icon.frm {
+  background-image: url("images/icon_frm.svg");
+}
+.icon.exc {
+  background-image: url("images/icon_exc.svg");
+}
+.icon.auth {
+  background-image: url("images/icon_auth.svg");
+}
+.icon.fold {
+  background-image: url("images/icon_fold.svg");
+}
+.icon.file {
+  background-image: url("images/icon_file.svg");
+}
+.icon.tst {
+  background-image: url("images/icon_tst.svg");
+}
+.icon.qpl {
+  background-image: url("images/icon_qpl.svg");
+}
+.icon.recf {
+  background-image: url("images/icon_recf.svg");
+}
+.icon.mep {
+  background-image: url("images/icon_mep.svg");
+}
+.icon.htlm {
+  background-image: url("images/icon_htlm.svg");
+}
+.icon.svy {
+  background-image: url("images/icon_svy.svg");
+}
+.icon.spl {
+  background-image: url("images/icon_spl.svg");
+}
+.icon.cals {
+  background-image: url("images/icon_cals.svg");
+}
+.icon.trac {
+  background-image: url("images/icon_trac.svg");
+}
+.icon.assf {
+  background-image: url("images/icon_assf.svg");
+}
+.icon.stys {
+  background-image: url("images/icon_stys.svg");
+}
+.icon.crsg {
+  background-image: url("images/icon_crsg.svg");
+}
+.icon.webr {
+  background-image: url("images/icon_webr.svg");
+}
+.icon.seas {
+  background-image: url("images/icon_seas.svg");
+}
+.icon.extt {
+  background-image: url("images/icon_extt.svg");
+}
+.icon.adve {
+  background-image: url("images/icon_adve.svg");
+}
+.icon.ps {
+  background-image: url("images/icon_ps.svg");
+}
+.icon.nwss {
+  background-image: url("images/icon_nwss.svg");
+}
+.icon.feed {
+  background-image: url("images/icon_feed.svg");
+}
+.icon.mcst {
+  background-image: url("images/icon_mcst.svg");
+}
+.icon.pdts {
+  background-image: url("images/icon_pdts.svg");
+}
+.icon.rcrs {
+  background-image: url("images/icon_rcrs.svg");
+}
+.icon.mds {
+  background-image: url("images/icon_mds.svg");
+}
+.icon.cmps {
+  background-image: url("images/icon_cmps.svg");
+}
+.icon.facs {
+  background-image: url("images/icon_facs.svg");
+}
+.icon.svyf {
+  background-image: url("images/icon_svyf.svg");
+}
+.icon.sess {
+  background-image: url("images/icon_sess.svg");
+}
+.icon.mcts {
+  background-image: url("images/icon_mcts.svg");
+}
+.icon.wiki {
+  background-image: url("images/icon_wiki.svg");
+}
+.icon.crsr {
+  background-image: url("images/icon_crsr.svg");
+}
+.icon.catr {
+  background-image: url("images/icon_catr.svg");
+}
+.icon.tags {
+  background-image: url("images/icon_tags.svg");
+}
+.icon.cert {
+  background-image: url("images/icon_cert.svg");
+}
+.icon.lrss {
+  background-image: url("images/icon_lrss.svg");
+}
+.icon.accs {
+  background-image: url("images/icon_accs.svg");
+}
+.icon.mobs {
+  background-image: url("images/icon_mobs.svg");
+}
+.icon.frma {
+  background-image: url("images/icon_frma.svg");
+}
+.icon.book {
+  background-image: url("images/icon_book.svg");
+}
+.icon.skmg {
+  background-image: url("images/icon_skmg.svg");
+}
+.icon.blga {
+  background-image: url("images/icon_blga.svg");
+}
+.icon.prfa {
+  background-image: url("images/icon_prfa.svg");
+}
+.icon.chtr {
+  background-image: url("images/icon_chtr.svg");
+}
+.icon.chta {
+  background-image: url("images/icon_chta.svg");
+}
+.icon.otpl {
+  background-image: url("images/icon_otpl.svg");
+}
+.icon.blog {
+  background-image: url("images/icon_blog.svg");
+}
+.icon.dcl {
+  background-image: url("images/icon_dcl.svg");
+}
+.icon.poll {
+  background-image: url("images/icon_poll.svg");
+}
+.icon.hlps {
+  background-image: url("images/icon_hlps.svg");
+}
+.icon.itgr {
+  background-image: url("images/icon_itgr.svg");
+}
+.icon.rcat {
+  background-image: url("images/icon_rcat.svg");
+}
+.icon.rwik {
+  background-image: url("images/icon_rwik.svg");
+}
+.icon.rlm {
+  background-image: url("images/icon_rlm.svg");
+}
+.icon.rglo {
+  background-image: url("images/icon_rglo.svg");
+}
+.icon.rfil {
+  background-image: url("images/icon_rfil.svg");
+}
+.icon.rgrp {
+  background-image: url("images/icon_rgrp.svg");
+}
+.icon.rtst {
+  background-image: url("images/icon_rtst.svg");
+}
+.icon.ecss {
+  background-image: url("images/icon_ecss.svg");
+}
+.icon.tos {
+  background-image: url("images/icon_tos.svg");
+}
+.icon.bibl {
+  background-image: url("images/icon_bibl.svg");
+}
+.icon.sysc {
+  background-image: url("images/icon_sysc.svg");
+}
+.icon.cld {
+  background-image: url("images/icon_cld.svg");
+}
+.icon.reps {
+  background-image: url("images/icon_reps.svg");
+}
+.icon.crss {
+  background-image: url("images/icon_crss.svg");
+}
+.icon.grps {
+  background-image: url("images/icon_grps.svg");
+}
+.icon.wbrs {
+  background-image: url("images/icon_wbrs.svg");
+}
+.icon.prtt {
+  background-image: url("images/icon_prtt.svg");
+}
+.icon.orgu {
+  background-image: url("images/icon_orgu.svg");
+}
+.icon.wiks {
+  background-image: url("images/icon_wiks.svg");
+}
+.icon.excs {
+  background-image: url("images/icon_excs.svg");
+}
+.icon.taxs {
+  background-image: url("images/icon_taxs.svg");
+}
+.icon.bibs {
+  background-image: url("images/icon_bibs.svg");
+}
+.icon.awra {
+  background-image: url("images/icon_awra.svg");
+}
+.icon.logs {
+  background-image: url("images/icon_logs.svg");
+}
+.icon.prg {
+  background-image: url("images/icon_prg.svg");
+}
+.icon.prgs {
+  background-image: url("images/icon_prgs.svg");
+}
+.icon.cadm {
+  background-image: url("images/icon_cadm.svg");
+}
+.icon.grpr {
+  background-image: url("images/icon_grpr.svg");
+}
+.icon.bdga {
+  background-image: url("images/icon_bdga.svg");
+}
+.icon.wfe {
+  background-image: url("images/icon_wfe.svg");
+}
+.icon.iass {
+  background-image: url("images/icon_iass.svg");
+}
 /*		Color scheme
 		Dark BLue: #0f2152;
 		Mid Blue: #4c6586;
