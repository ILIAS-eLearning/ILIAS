--- conflicted
+++ resolved
@@ -281,6 +281,12 @@
 
 See above section on information on how to customize those components.
 
+#### ILIAS 5.3
+
+The `icon-font-path` for glyphs has changed due to a move from the bootstrap
+library to the new location for external libraries. The new location is:
+`"../../../../libs/bower/bower_components/bootstrap/fonts/"`. If a 5.2 style is
+imported, the variable `icon-font-path` must be adapted accordingly.
 
 #### ILIAS 7
 
@@ -297,171 +303,6 @@
 removed. Please use the standard skin setup described in this document to style
 the Test & Assessment like the rest of your custom skin.
 
-<<<<<<< HEAD
-#### ILIAS 8
-The Main Background has been changed to white. Many style changes have been implemented.
-Maybe best start out with a fresh copy from Delos and move your changes over to this copy.
-
-
-The Icons have completely changed. The outlined items are now the one and only default.
-For this reason, we changed the styling of the Icons in the mainbar, they are now inverted
-with filter: `brightness(5);`. You might to need to change your custom Mainbar Icons if you
-adapted them through the Main Menu.
-
-
-## Less Guideline
-
-Less is a CSS pre-processor, meaning that it extends the CSS language, adding
-features that allow variables, mixins, functions and many other techniques that
-allow you to make CSS that is more maintainable, themable and expendable (see:
-[less.org](http://lesscss.org/)).
-
-Since ILIAS 5.0 Bootstrap 3 is used. With the Design Revision 5.1 the JF decided
-that Bootstrap Concepts SHOULD be used where possible. One important element of
-Bootstrap 3 is the usage of less.
-
-### General
-
-* All new CSS-Styles of Modules or Services in ILIAS MUST be written in less.
-* You SHOULD consult [less.org](http://lesscss.org/) to make use of the
-advantages of less.
-* Delos.less MUST only contain imports and no other less logic at all.
-* You MUST NOT use style attributes in HTML templates (style, align, border,
-cellpadding, cellspacing font, nowrap, valign, width, height).
-* HTML templates are only responsible for a well structured HTML document, which
-displays the bare content of the website and nothing else.
-* Less/CSS is responsible for the beauty of the website. All Colors, but also
-font sizes, spaces, offsets and gaps must be defined by Less/CSS. Also, the
-proportions of the basic layout.
-* You MUST NOT use `&nbsp;` to create space.
-
-### Variables
-
-#### Naming
-
-* All less variables MUST be stored in the `variables.less` file.
-* Less variables MUST be named
-`il-component-they-are-primarely-used-in-descriptive-functionality-name`.
-Example: `il-modal-body-bg-color`. Note the `il-prefix`, distinguishing this
-variable from a bootstrap standard variable.
-* In the variables.less file, the variables MUST be structured into categories.
-* Variables and Sections MUST use the following template as structure:
-
-```
-//== Name of Category (e.g. Colors)
-//
-//## Description of Category
-
-//** Variable 1 Description
-@variable-1-name:   variable-1-value;
-//** Breadcrumb background color
-@variable-2-name:   variable-2-value;
-```
-
-#### Colors
-
-* All colors MUST be defined by using variables. In any less file other than
-variables `.less`  there are therefore only color assignments by directly using
-a variables allowed .  E.g. `color: darken(@other-variable, 10%)`, or `color:
-#564` is not allowed outside variables less.
-* In the `variables.less` file, all new color values MUST be defined in the
-"Colors" section.  Later those values can be reassigned to other variables, but
-the values  MUST NOT be changed anymore. E.g. `@il-modal-bg` can be defined
-outside the colors section,  but should be assigned directly to a variable from
-the colors section.  E.g. `il-modal-bg: @il-primary-container-bg`, and not
-`il-modal-bg: darken(@il-primary-container-bg, 15%)` or similar.
-* Shortforms MUST be used in less and CSS. E.g. `#efe`, instead of `#eeffee`.
-* Only use lowercase for color codes in less and CSS. E.g. `#efe`, instead of
-`#EFE`.
-* You SHOULD use the extended color variants (see variables.less) to generate
-colors for components displaying areas or labels that need to be differentiated
-by colors such as charts.
-* You MAY use the given less variables to generate own classes or you MAY use
-the classes given in colors.less. If generating own classes you MAY use
-colors.less as an example on how to use mixins in less to reduce the amount of
-code needed to generate such classes in less.
-
-#### Customize
-
-* Note that custom variables in a custom variables.less file have to be included
-after the `delos.less` file.
-* Also note that in delos, the ilias custom variables are included after all the
-bootstrap includes. This has to do with the way less assigns values from
-variables to less content by compiling the less to CSS. See
-[lessc](http://lesscss.org/features/#import-options/).
-
-### Classes
-
-* You SHOULD use Bootstrap classes if possible (see
-[getbootstrap.com](http://getbootstrap.com/) for a documentation of all
-bootstrap components, classes can be found in the code snippets).
-* If new less classes are needed they MUST be named according the following
-pattern: `il-component-descriptive-name`. Example: `il-modal-title` Note the
-`il-` prefix distinguishing this class from a standard bootstrap class.
-
-### Attributes
-
-* You SHOULD aim to write as little less as possible. Use existing bootstrap
-logic if possible.
-* If you need to add custom styling, you SHOULD use the following ordering for
-your attributes (see [Concentric
-CSS](https://rhodesmill.org/brandon/2011/concentric-css/)): Concentric
-CSS/Less Overview.
-
-```
-#Concentric-CSS-Overview {
-        display: ;    /* Directions about where and how the box is placed */
-        position: ;
-        float: ;
-        clear: ;
-
-        visibility: ; /* Next: can the box be seen? */
-        opacity: ;
-        z-index: ;
-
-        margin: ;     /* Layers of the box model, from outside to inside */
-        outline: ;
-        border: ;
-        background: ; /* (padding and content BOTH get the background color) */
-        padding: ;
-
-        width: ;      /* Content dimensions and scrollbars */
-        height: ;
-        overflow: ;
-
-        color: ;      /* Textual content */
-        text: ;
-        font: ;
-}
-```
-
-### Structure
-
-* The less variables file is placed in `templates/default/less/variables.less`
-* Less files for centralized UI-Components MUST be placed in
-`src/UI/templates/ComponentName/ComponentName.less`
-* Less files for existing UI for Modules or Services are stored in
-`templates/default/less/Modules/...` (or `templates/default/less/Services/...`).
-
-### Media
-
-* Media queries SHOULD directly be added into the less structure. `Delos_sm`
-files are deprecated and MUST NOT be created anymore.
-* We currently follow a desktop first approach on the less level. This means,
-that we handle all mobile cases as special cases and the desktop as the default.
-* You should use: `max-width: @grid-float-breakpoint-max` instead of `min-width:
-@grid-float-breakpoint (or min-width: @screen-sm-min)`. With `max-width`,  the
-mobile version is declared as the special case version (desktop first).
-
-## CSS Guideline
-
-CSS is optained by using a lessc compiler on delos.less, e.g. like so:
-
-```
-lessc templates/default/delos.less templates/default/delos.css
-```
-=======
 ## Coding Guidelines
->>>>>>> 3c2a3ada
 
 If you want to change and contribute ILIAS style code, please refer to the most recent [SCSS Coding Guidelines](./Guidelines_SCSS-Coding.md)