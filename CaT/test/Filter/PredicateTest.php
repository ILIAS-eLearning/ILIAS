--- conflicted
+++ resolved
@@ -278,12 +278,6 @@
 			,array("left" => 1, "right" => 2, "res" => true));
 	}
 
-<<<<<<< HEAD
-	/**
-	* @dataProvider le_str_provider
-	*/
-	public function test_LE_str($left,$right,$res) {
-=======
 	public function test_IN() {
 		$this->assertFalse("Implement me!");
 	}
@@ -315,7 +309,6 @@
 	}
 
 	public function test_one_field() {
->>>>>>> 95d693c0
 		$f = $this->factory;
 		$i = $this->interpreter;
 
@@ -985,4 +978,35 @@
 		$this->assertEquals(array($f1, $f2), $f1->EQ($f2)->fields());
 		$this->assertEquals(array($f1, $f2, $f3), $f1->EQ($f2)->OR($f2->LE($f3))->fields());
 	}
+	
+	public function test_IN() {
+		$this->assertFalse("Implement me!");
+	}
+
+	public function test_LIKE() {
+		$this->assertFalse("Implement me!");
+	}
+
+	public function test_ValueList() {
+		$ls = $this->factory->vlist(1,2,3,4);
+		$this->assertInstanceOf("\\CaT\\Filter\\Predicates\\ValueList", $ls);
+		$vals = array_map(function (\CaT\Filter\Predicates\ValueInt $v) {
+					return $v->value();
+				}, $ls->values());
+
+		$ls = $this->factory->vlist("one","two","three");
+		$this->assertInstanceOf("\\CaT\\Filter\\Predicates\\ValueList", $ls);
+		$vals = array_map(function (\CaT\Filter\Predicates\ValueStr $v) {
+					return $v->value();
+				}, $ls->values());
+		$this->assertEquals(array("one","two","three"), $vals);
+
+		try {
+			$ls = $this->factory->vlist(1,"one");
+			$this->assertFalse("Should have been raised.");
+		}
+		catch (\InvalidArgumentException $e) {
+		}
+	}
+
 }