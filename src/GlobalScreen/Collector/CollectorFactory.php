--- conflicted
+++ resolved
@@ -1,9 +1,6 @@
 <?php namespace ILIAS\GlobalScreen\Collector;
 
-<<<<<<< HEAD
-=======
 use ILIAS\GlobalScreen\Scope\Context\Collector\MainContextCollector;
->>>>>>> 61c09abd
 use ILIAS\GlobalScreen\Scope\MainMenu\Collector\Information\ItemInformation;
 use ILIAS\GlobalScreen\Scope\MainMenu\Collector\MainMenuMainCollector;
 
@@ -13,12 +10,8 @@
  * @author Fabian Schmid <fs@studer-raimann.ch>
  */
 class CollectorFactory {
-<<<<<<< HEAD
-	
-=======
 
 	const SCOPE_CONTEXTS = 'contexts';
->>>>>>> 61c09abd
 	const SCOPE_MAINBAR = 'mainmenu';
 	/**
 	 * @var array
@@ -39,8 +32,6 @@
 		}
 
 		return self::$instances[self::SCOPE_MAINBAR];
-<<<<<<< HEAD
-=======
 	}
 
 
@@ -56,6 +47,5 @@
 		}
 
 		return self::$instances[self::SCOPE_CONTEXTS];
->>>>>>> 61c09abd
 	}
 }