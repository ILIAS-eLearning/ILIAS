<?php namespace ILIAS\GlobalScreen\Scope\Notification\Collector;

use ILIAS\GlobalScreen\Collector\Collector;
use ILIAS\GlobalScreen\Collector\LogicException;
use ILIAS\GlobalScreen\Scope\Notification\Factory\isItem;
use ILIAS\GlobalScreen\Scope\Notification\Factory\StandardNotificationGroup;
use ILIAS\GlobalScreen\Scope\Notification\Provider\NotificationProvider;
use ILIAS\GlobalScreen\Client\Notifications;

/**
 * Class MainNotificationCollector
 *
 * @author Fabian Schmid <fs@studer-raimann.ch>
 */
class MainNotificationCollector implements Collector
{

    /**
     * @var NotificationProvider[]
     */
    private $providers = [];
    /**
     * @var isItem[]
     */
    private $notifications = [];


    /**
     * MetaBarMainCollector constructor.
     *
     * @param NotificationProvider[] $providers
     */
    public function __construct(array $providers)
    {
        $this->providers = $providers;
    }

    /**
     * Generator yielding the Notifications from the set of providers
     *
     * @return \Generator
     */
    private function returnNotificationsFromProviders() : \Generator
    {
        foreach ($this->providers as $provider) {
            yield $provider->getNotifications();
        }
    }

<<<<<<< HEAD
    /**
     * Stores the collected notifications into an array
     */
    private function load() : void
=======

    public function collect() : void
>>>>>>> acb4530f
    {
        $this->notifications = array_merge([],...iterator_to_array($this->returnNotificationsFromProviders()));
    }


    public function collectStructure() : void
    {
        // TODO: Implement collectStructure() method.
    }


    public function filterItemsByVisibilty(bool $skip_async = false) : void
    {
        // TODO: Implement filterItemsByVisibilty() method.
    }


    public function prepareItemsForUIRepresentation() : void
    {
        // TODO: Implement prepareItemsForUIRepresentation() method.
    }


    /**
<<<<<<< HEAD
     * Returns wheter there are any notifications at all.
     *
     * @return bool
=======
     * @inheritDoc
>>>>>>> acb4530f
     */
    public function getItemsForUIRepresentation() : \Generator
    {
        yield from $this->notifications;
    }


    /**
     * @inheritDoc
     */
    public function hasItems() : bool
    {
        return (is_array($this->notifications) && count($this->notifications) > 0);
    }


    /**
     * Returns the sum of all old notifications values in the
     * Standard Notifications
     *
     * @return int
     */
    public function getAmountOfOldNotifications() : int
    {
        if (is_array($this->notifications)) {
            $count = 0;
            foreach ($this->notifications as $notification) {
                if($notification instanceof StandardNotificationGroup){
                    foreach ($notification->getNotifications()as $notification) {
                        $count += $notification->getOldAmount();
                    }
                }else{
                    $count += $notification->getOldAmount();
                }

            }
            return $count;
        }

        return 0;
    }
<<<<<<< HEAD

    /**
     * Returns the sum of all new notifications values in the
     * Standard Notifications
     *
     * @return int
     */
    public function getAmountOfNewNotifications() : int
    {
        if (is_array($this->notifications)) {
            $count = 0;
            foreach ($this->notifications as $notification) {
                if($notification instanceof StandardNotificationGroup){
                    foreach ($notification->getNotifications()as $notification) {
                        $count += $notification->getNewAmount();
                    }
                }else{
                    $count += $notification->getNewAmount();
                }
            }

            return $count;
        }

        return 0;
    }

    /**
     * Returns the set of collected informations
     *
     * @return isItem[]
     */
    public function getNotifications() : array
    {

        return $this->notifications;
    }

    public function getNotificationsIdentifiersAsArray(){
        $identifiers = [];
        foreach ($this->notifications as $notification) {
            if($notification instanceof StandardNotificationGroup){
                foreach ($notification->getNotifications() as $item) {
                    $identifiers[] = $item->getProviderIdentification()->getInternalIdentifier();
                }
            }
            $identifiers[] = $notification->getProviderIdentification()->getInternalIdentifier();
        }
        return $identifiers;
    }
=======
>>>>>>> acb4530f
}<|MERGE_RESOLUTION|>--- conflicted
+++ resolved
@@ -5,7 +5,6 @@
 use ILIAS\GlobalScreen\Scope\Notification\Factory\isItem;
 use ILIAS\GlobalScreen\Scope\Notification\Factory\StandardNotificationGroup;
 use ILIAS\GlobalScreen\Scope\Notification\Provider\NotificationProvider;
-use ILIAS\GlobalScreen\Client\Notifications;
 
 /**
  * Class MainNotificationCollector
@@ -35,11 +34,7 @@
         $this->providers = $providers;
     }
 
-    /**
-     * Generator yielding the Notifications from the set of providers
-     *
-     * @return \Generator
-     */
+
     private function returnNotificationsFromProviders() : \Generator
     {
         foreach ($this->providers as $provider) {
@@ -47,17 +42,10 @@
         }
     }
 
-<<<<<<< HEAD
-    /**
-     * Stores the collected notifications into an array
-     */
-    private function load() : void
-=======
 
     public function collect() : void
->>>>>>> acb4530f
     {
-        $this->notifications = array_merge([],...iterator_to_array($this->returnNotificationsFromProviders()));
+        $this->notifications = array_merge([], ...iterator_to_array($this->returnNotificationsFromProviders()));
     }
 
 
@@ -80,13 +68,7 @@
 
 
     /**
-<<<<<<< HEAD
-     * Returns wheter there are any notifications at all.
-     *
-     * @return bool
-=======
      * @inheritDoc
->>>>>>> acb4530f
      */
     public function getItemsForUIRepresentation() : \Generator
     {
@@ -104,49 +86,17 @@
 
 
     /**
-     * Returns the sum of all old notifications values in the
-     * Standard Notifications
-     *
      * @return int
      */
-    public function getAmountOfOldNotifications() : int
+    public function getAmountOfNotifications() : int
     {
         if (is_array($this->notifications)) {
             $count = 0;
             foreach ($this->notifications as $notification) {
-                if($notification instanceof StandardNotificationGroup){
-                    foreach ($notification->getNotifications()as $notification) {
-                        $count += $notification->getOldAmount();
-                    }
-                }else{
-                    $count += $notification->getOldAmount();
-                }
-
-            }
-            return $count;
-        }
-
-        return 0;
-    }
-<<<<<<< HEAD
-
-    /**
-     * Returns the sum of all new notifications values in the
-     * Standard Notifications
-     *
-     * @return int
-     */
-    public function getAmountOfNewNotifications() : int
-    {
-        if (is_array($this->notifications)) {
-            $count = 0;
-            foreach ($this->notifications as $notification) {
-                if($notification instanceof StandardNotificationGroup){
-                    foreach ($notification->getNotifications()as $notification) {
-                        $count += $notification->getNewAmount();
-                    }
-                }else{
-                    $count += $notification->getNewAmount();
+                if ($notification instanceof StandardNotificationGroup) {
+                    $count += count($notification->getNotifications());
+                } else {
+                    $count++;
                 }
             }
 
@@ -155,30 +105,4 @@
 
         return 0;
     }
-
-    /**
-     * Returns the set of collected informations
-     *
-     * @return isItem[]
-     */
-    public function getNotifications() : array
-    {
-
-        return $this->notifications;
-    }
-
-    public function getNotificationsIdentifiersAsArray(){
-        $identifiers = [];
-        foreach ($this->notifications as $notification) {
-            if($notification instanceof StandardNotificationGroup){
-                foreach ($notification->getNotifications() as $item) {
-                    $identifiers[] = $item->getProviderIdentification()->getInternalIdentifier();
-                }
-            }
-            $identifiers[] = $notification->getProviderIdentification()->getInternalIdentifier();
-        }
-        return $identifiers;
-    }
-=======
->>>>>>> acb4530f
 }