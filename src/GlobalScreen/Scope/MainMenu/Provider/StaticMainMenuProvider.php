<?php namespace ILIAS\GlobalScreen\Scope\MainMenu\Provider;

use ILIAS\GlobalScreen\Provider\StaticProvider;
use ILIAS\GlobalScreen\Scope\MainMenu\Collector\Information\TypeInformationCollection;
use ILIAS\GlobalScreen\Scope\MainMenu\Factory\isItem;
use ILIAS\GlobalScreen\Scope\MainMenu\Factory\TopItem\TopParentItem;

/**
 * Interface StaticMainMenuProvider
 *
 * @author Fabian Schmid <fs@studer-raimann.ch>
 */
interface StaticMainMenuProvider extends StaticProvider, MainMenuProviderInterface
{

    const PURPOSE_MAINBAR = 'mainmenu';


    /**
     * @return TopParentItem[] These are Slates which will be
     * available for configuration and will be collected once during a
     * StructureReload.
     */
    public function getStaticTopItems() : array;


    /**
     * @return isItem[] These are Entries which will be available for
     * configuration and will be collected once during a StructureReload
     */
    public function getStaticSubItems() : array;


<<<<<<< HEAD
	/**
	 * This method can be used to add new types of Main Menu entries.
	 * E.g.:
	 * $c = new TypeInformationCollection();
	 * $c->add(new TypeInformation(ilExampleType::class, "Example Description",new ilExampleRenderer(),
	 * 		new ilExampleTypeHandler($this->if->identifier("parent_role_entry")))
	 * );
	 * Adds an new Example Type the list of available Main menu entries in the admistration.
	 *
	 * @return TypeInformationCollection
	 */
	public function provideTypeInformation(): TypeInformationCollection;
=======
    /**
     * @return TypeInformationCollection
     */
    public function provideTypeInformation() : TypeInformationCollection;
>>>>>>> f829f6e3
}<|MERGE_RESOLUTION|>--- conflicted
+++ resolved
@@ -31,23 +31,8 @@
     public function getStaticSubItems() : array;
 
 
-<<<<<<< HEAD
-	/**
-	 * This method can be used to add new types of Main Menu entries.
-	 * E.g.:
-	 * $c = new TypeInformationCollection();
-	 * $c->add(new TypeInformation(ilExampleType::class, "Example Description",new ilExampleRenderer(),
-	 * 		new ilExampleTypeHandler($this->if->identifier("parent_role_entry")))
-	 * );
-	 * Adds an new Example Type the list of available Main menu entries in the admistration.
-	 *
-	 * @return TypeInformationCollection
-	 */
-	public function provideTypeInformation(): TypeInformationCollection;
-=======
     /**
      * @return TypeInformationCollection
      */
     public function provideTypeInformation() : TypeInformationCollection;
->>>>>>> f829f6e3
 }