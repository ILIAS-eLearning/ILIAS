<?php namespace ILIAS\GlobalScreen\Scope\Layout\Provider\PagePart;

use ILIAS\GlobalScreen\Collector\Renderer\isSupportedTrait;
use ILIAS\UI\Component\Breadcrumbs\Breadcrumbs;
use ILIAS\UI\Component\Image\Image;
use ILIAS\UI\Component\Legacy\Legacy;
use ILIAS\UI\Component\MainControls\MainBar;
use ILIAS\UI\Component\MainControls\MetaBar;
use ILIAS\UI\Component\MainControls\Slate\Combined;
use ILIAS\UI\Implementation\Component\Legacy\Legacy as LegacyImplementation;
use ilUtil;

/**
 * Class StandardPagePartProvider
 *
 * @internal
 *
 * @author Fabian Schmid <fs@studer-raimann.ch>
 */
class StandardPagePartProvider implements PagePartProvider
{

    use isSupportedTrait;
    /**
     * @var Legacy
     */
    protected $content;
    /**
     * @var \ILIAS\GlobalScreen\Services
     */
    protected $gs;
    /**
     * @var \ILIAS\DI\UIServices
     */
    protected $ui;


    /**
     * @inheritDoc
     */
    public function __construct()
    {
        global $DIC;
        $this->ui = $DIC->ui();
        $this->gs = $DIC->globalScreen();
    }


    /**
     * @inheritDoc
     */
    public function getContent() : ?Legacy
    {
        return $this->content ?? new LegacyImplementation("");
    }


    /**
     * @inheritDoc
     */
    public function getMetaBar() : ?MetaBar
    {
        $this->gs->collector()->metaBar()->collect();
        if (!$this->gs->collector()->metaBar()->hasItems()) {
            return null;
        }
        $f = $this->ui->factory();
        $meta_bar = $f->mainControls()->metaBar();
<<<<<<< HEAD
        $has_items = false;
        foreach ($this->gs->collector()->metaBar()->getStackedItems() as $item) {
            $has_items = true;
=======

        foreach ($this->gs->collector()->metaBar()->getItems() as $item) {

>>>>>>> fa0886a4
            $component = $item->getRenderer()->getComponentForItem($item);
            if ($this->isComponentSupportedForCombinedSlate($component)) {
                $meta_bar = $meta_bar->withAdditionalEntry($item->getProviderIdentification()->getInternalIdentifier(), $component);
            }
        }

        return $has_items ? $meta_bar : null;
    }


    /**
     * @inheritDoc
     */
    public function getMainBar() : ?MainBar
    {
        $this->gs->collector()->mainmenu()->collect();
        if (!$this->gs->collector()->mainmenu()->hasItems()) {
            return null;
        }

        $f = $this->ui->factory();
        $main_bar = $f->mainControls()->mainBar();

        foreach ($this->gs->collector()->mainmenu()->getItems() as $item) {
            /**
             * @var $component Combined
             */
            $component = $item->getTypeInformation()->getRenderer()->getComponentForItem($item);
            $identifier = $item->getProviderIdentification()->getInternalIdentifier();
            if ($this->isComponentSupportedForCombinedSlate($component)) {
                $main_bar = $main_bar->withAdditionalEntry($identifier, $component);
            }
        }

        $main_bar = $main_bar->withMoreButton(
            $f->button()->bulky($f->symbol()->icon()->custom("./src/UI/examples/Layout/Page/Standard/grid.svg", 'more', "small"), "More", "#")
        );

        // Tools
        $this->gs->collector()->tool()->collect();
        if ($this->gs->collector()->tool()->hasItems()) {
            $main_bar = $main_bar->withToolsButton($f->button()->bulky($f->symbol()->icon()->custom("./src/UI/examples/Layout/Page/Standard/grid.svg", 'more', "small"), "More", "#"));
            foreach ($this->gs->collector()->tool()->getItems() as $tool) {
                $component = $tool->getTypeInformation()->getRenderer()->getComponentForItem($tool);
                $main_bar = $main_bar->withAdditionalToolEntry(md5(rand()), $component);
            }
        }

        return $main_bar;
    }


    /**
     * @inheritDoc
     */
    public function getBreadCrumbs() : ?Breadcrumbs
    {
        // TODO this currently gets the items from ilLocatorGUI, should that serve be removed with
        // something like GlobalScreen\Scope\Locator\Item
        global $DIC;

        $f = $this->ui->factory();
        $crumbs = [];
        foreach ($DIC['ilLocator']->getItems() as $item) {
            $crumbs[] = $f->link()->standard($item['title'], $item["link"]);
        }

        return $f->breadcrumbs($crumbs);
    }


    /**
     * @inheritDoc
     */
    public function getLogo() : ?Image
    {
        return $this->ui->factory()->image()->standard(ilUtil::getImagePath("HeaderIcon.svg"), "ILIAS");
    }
}<|MERGE_RESOLUTION|>--- conflicted
+++ resolved
@@ -49,7 +49,7 @@
     /**
      * @inheritDoc
      */
-    public function getContent() : ?Legacy
+    public function getContent() : Legacy
     {
         return $this->content ?? new LegacyImplementation("");
     }
@@ -58,7 +58,7 @@
     /**
      * @inheritDoc
      */
-    public function getMetaBar() : ?MetaBar
+    public function getMetaBar() : MetaBar
     {
         $this->gs->collector()->metaBar()->collect();
         if (!$this->gs->collector()->metaBar()->hasItems()) {
@@ -66,29 +66,23 @@
         }
         $f = $this->ui->factory();
         $meta_bar = $f->mainControls()->metaBar();
-<<<<<<< HEAD
-        $has_items = false;
-        foreach ($this->gs->collector()->metaBar()->getStackedItems() as $item) {
-            $has_items = true;
-=======
 
         foreach ($this->gs->collector()->metaBar()->getItems() as $item) {
 
->>>>>>> fa0886a4
             $component = $item->getRenderer()->getComponentForItem($item);
             if ($this->isComponentSupportedForCombinedSlate($component)) {
                 $meta_bar = $meta_bar->withAdditionalEntry($item->getProviderIdentification()->getInternalIdentifier(), $component);
             }
         }
 
-        return $has_items ? $meta_bar : null;
+        return $meta_bar;
     }
 
 
     /**
      * @inheritDoc
      */
-    public function getMainBar() : ?MainBar
+    public function getMainBar() : MainBar
     {
         $this->gs->collector()->mainmenu()->collect();
         if (!$this->gs->collector()->mainmenu()->hasItems()) {
@@ -130,7 +124,7 @@
     /**
      * @inheritDoc
      */
-    public function getBreadCrumbs() : ?Breadcrumbs
+    public function getBreadCrumbs() : Breadcrumbs
     {
         // TODO this currently gets the items from ilLocatorGUI, should that serve be removed with
         // something like GlobalScreen\Scope\Locator\Item
@@ -149,7 +143,7 @@
     /**
      * @inheritDoc
      */
-    public function getLogo() : ?Image
+    public function getLogo() : Image
     {
         return $this->ui->factory()->image()->standard(ilUtil::getImagePath("HeaderIcon.svg"), "ILIAS");
     }
