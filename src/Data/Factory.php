<?php
/* Copyright (c) 2017 Richard Klees <richard.klees@concepts-and-training.de> Extended GPL, see docs/LICENSE */

namespace ILIAS\Data;

/**
 * Builds data types.
 *
 * @author Richard Klees <richard.klees@concepts-and-training.de>
 * @author Stefan Hecken <stefan.hecken@concepts-and-training.de>
 * @author Nils Haagen <nils.haagen@concepts-and-training.de>
 */
class Factory {
	/**
	 * cache for color factory.
	 */
	private $colorfactory;

	/**
 	 * Get an ok result.
	 *
	 * @param  mixed  $value
	 * @return Result
	 */
	public function ok($value) {
		return new Result\Ok($value);
	}

	/**
	 * Get an error result.
	 *
	 * @param  string|\Exception $error
	 * @return Result
	 */
	public function error($e) {
		return new Result\Error($e);
	}

	/**
	 * Color is a data type representing a color in HTML.
	 * Construct a color with a hex-value or list of RGB-values.
	 *
	 * @param  string|int[] 	$value
	 * @return Color
	 */
	public function color($value) {
		if(! $this->colorfactory) {
			$this->colorfactory = new Color\Factory();
		}
		return $this->colorfactory->build($value);
	}

	/**
<<<<<<< HEAD
	 * Get a password.
	 *
	 * @param  string
	 * @return Password
	 */
	public function password($pass) {
		return new Password($pass);
=======
	 * Object representing an uri valid according to RFC 3986
	 * with restrictions imposed on valid characters and obliagtory
	 * parts.
	 *
	 * @param  string	$uri_string
	 * @return URI
	 */
	public function uri($uri_string)
	{
		return new URI($uri_string);
>>>>>>> 138eb83d
	}
}<|MERGE_RESOLUTION|>--- conflicted
+++ resolved
@@ -49,17 +49,7 @@
 		}
 		return $this->colorfactory->build($value);
 	}
-
 	/**
-<<<<<<< HEAD
-	 * Get a password.
-	 *
-	 * @param  string
-	 * @return Password
-	 */
-	public function password($pass) {
-		return new Password($pass);
-=======
 	 * Object representing an uri valid according to RFC 3986
 	 * with restrictions imposed on valid characters and obliagtory
 	 * parts.
@@ -70,6 +60,17 @@
 	public function uri($uri_string)
 	{
 		return new URI($uri_string);
->>>>>>> 138eb83d
 	}
+
+	/**
+	 * Get a password.
+	 *
+	 * @param  string
+	 * @return Password
+	 */
+	public function password($pass)
+	{
+		return new Password($pass);
+	}
+
 }