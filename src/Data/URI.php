<?php

declare(strict_types=1);

namespace ILIAS\Data;

/**
 * The scope of this class is split ilias-conform URI's into components.
 * Please refer to RFC 3986 for details.
 * Notice, ilias-confor URI's will form a SUBSET of RFC 3986:
 *  - Notice the restrictions on baseuri-subdelims.
 *  - We require a schema and an authority to be present.
 *  - If any part is located and it is invalid an exception will be thrown
 *    instead of just omiting it.
 *	- IPv6 is currently not supported.
 */
class URI
{
	/**
	 * @var	string
	 */
	protected $schema;
	/**
	 * @var	string
	 */
	protected $host;
	/**
	 * @var	int|null
	 */
	protected $port;
	/**
	 * @var	string|null
	 */
	protected $path;
	/**
	 * @var	string|null
	 */
	protected $query;
	/**
	 * @var	string|null
	 */
	protected $fragment;

	const PATH_DELIM = '/';

	/**
	 * Relevant character-groups as defined in RFC 3986 Appendix 1
	 */
	const ALPHA = '[A-Za-z]';
	const DIGIT = '[0-9]';
	const ALPHA_DIGIT = '[A-Za-z0-9]';
	const HEXDIG = '[0-9A-F]';
	const PCTENCODED = '%'.self::HEXDIG.self::HEXDIG;
	/**
	 * point|minus|plus to be used in schema.
	 */
	const PIMP = '[\\+\\-\\.]';

	/**
	 * valid subdelims according to RFC 3986 Appendix 1:
	 * "!" "$" "&" "'" "(" ")" "*" "+" "," ";" "="
	 */
	const SUBDELIMS = '[\\$,;=!&\'\\(\\)\\*\\+]';
	/**
	 * subdelims without jsf**k characters +!() and =
	 */
	const BASEURI_SUBDELIMS = '[\\$,;&\'\\*]';

	const UNRESERVED = self::ALPHA_DIGIT.'|[\\-\\._~]';
	const UNRESERVED_NO_DOT = self::ALPHA_DIGIT.'|[\\-_~]';

	const PCHAR = self::UNRESERVED.'|'.self::SUBDELIMS.'|'.self::PCTENCODED.'|:|@';
	const BASEURI_PCHAR = self::UNRESERVED.'|'.self::BASEURI_SUBDELIMS.'|'.self::PCTENCODED.'|:|@';

	const SCHEMA = '#^'.self::ALPHA.'('.self::ALPHA_DIGIT.'|'.self::PIMP.')*$#';
	const DOMAIN_LABEL = self::ALPHA_DIGIT.'(('.self::UNRESERVED_NO_DOT.'|'.self::PCTENCODED.'|'.self::BASEURI_SUBDELIMS.')*'.self::ALPHA_DIGIT.')*';
	const HOST_REG_NAME = '^'.self::DOMAIN_LABEL.'(\\.'.self::DOMAIN_LABEL.')*$';
	const HOST_IPV4 = '^('.self::DIGIT.'{1,3})(\\.'.self::DIGIT.'{1,3}){3}$';
	const HOST = '#'.self::HOST_IPV4.'|'.self::HOST_REG_NAME.'#';
	const PORT = '#^'.self::DIGIT.'+$#';
	const PATH = '#^(?!//)(?!:)('.self::PCHAR.'|'.self::PATH_DELIM.')+$#';
	const QUERY = '#^('.self::PCHAR.'|'.self::PATH_DELIM.'|\\?)+$#';
	const FRAGMENT = '#^('.self::PCHAR.'|'.self::PATH_DELIM.'|\\?|\\#)+$#';

	public function __construct(string $uri_string)
	{
		$this->schema = $this->digestSchema(parse_url($uri_string,PHP_URL_SCHEME));
		$this->host = $this->digestHost(parse_url($uri_string,PHP_URL_HOST));
		$this->port = $this->digestPort(parse_url($uri_string,PHP_URL_PORT));
		$this->path = $this->digestPath(parse_url($uri_string,PHP_URL_PATH));
		$this->query = $this->digestQuery(parse_url($uri_string,PHP_URL_QUERY));
		$this->fragment = $this->digestFragment(parse_url($uri_string,PHP_URL_FRAGMENT));
	}

	/**
	 * Check schema formating. Return it in case of success.
	 *
	 * @param	string	$schema
	 * @throws	\InvalidArgumentException
	 * @return	string
	 */
	protected function digestSchema(string $schema) : string
	{
		return $this->checkCorrectFormatOrThrow(self::SCHEMA, (string)$schema);
	}

	/**
	 * Check host formating. Return it in case of success.
	 *
	 * @param	string	$host
	 * @throws	\InvalidArgumentException
	 * @return	string
	 */
	protected function digestHost(string $host) : string
	{
		return $this->checkCorrectFormatOrThrow(self::HOST, (string)$host);
	}

	/**
	 * Check port formating. Return it in case of success.
	 *
	 * @param	int|null	$port
	 * @return	int|null
	 */
	protected function digestPort(int $port = null)
	{
		if($port === null) {
			return null;
		}
		return $port;
	}

	/**
	 * Check path formating. Return it in case of success.
	 *
	 * @param	string|null	$path
	 * @throws	\InvalidArgumentException
	 * @return	string|null
	 */
	protected function digestPath(string $path = null)
	{
		if($path === null) {
			return null;
		}
		$path = trim($this->checkCorrectFormatOrThrow(self::PATH, $path),self::PATH_DELIM);
		if($path === '') {
			$path = null;
		}
		return $path;
	}

	/**
	 * Check query formating. Return it in case of success.
	 *
	 * @param	string|null	$query
	 * @throws	\InvalidArgumentException
	 * @return	string|null
	 */
	protected function digestQuery(string $query = null)
	{
		if($query === null) {
			return null;
		}
		return $this->checkCorrectFormatOrThrow(self::QUERY, $query);
	}

	/**
	 * Check fragment formating. Return it in case of success.
	 *
	 * @param	string|null	$fragment
	 * @throws	\InvalidArgumentException
	 * @return	string|null
	 */
	protected function digestFragment(string $fragment = null)
	{
		if($fragment === null) {
			return null;
		}
		return $this->checkCorrectFormatOrThrow(self::FRAGMENT, $fragment);
	}


	/**
	 * Check wether a string fits a regexp. Return it, if so,
	 * throw otherwise.
	 *
	 * @param	string	$regexp
	 * @param	string	$string
	 * @throws	\InvalidArgumentException
	 * @return	string|null
	 */
	protected function checkCorrectFormatOrThrow(string $regexp, string $string)
	{
		if(preg_match($regexp, (string)$string) === 1) {
			return $string;
		}
		throw new \InvalidArgumentException('ill-formated component "'.$string.'" expected "'.$regexp.'"');
	}

	/**
	 * @return	string
	 */
<<<<<<< HEAD
	public function schema() : string
=======
	public function getSchema()
>>>>>>> 9c9206c3
	{
		return $this->schema;
	}

	/**
	 * Get URI with modified schema
	 *
	 * @param	string	$schema
	 * @return	URI
	 */
	public function withSchema(string $schema) : URI
	{
		assert('is_string($schema)');
		$shema = $this->digestSchema($schema);
		$other = clone $this;
		$other->schema = $schema;
		return $other;
	}


	/**
	 * @return	string
	 */
<<<<<<< HEAD
	public function authority() : string
=======
	public function getAuthority()
>>>>>>> 9c9206c3
	{
		$port = $this->getPort();
		if($port === null) {
			return $this->getHost();
		}
		return $this->getHost().':'.$port;

	}


	/**
	 * Get URI with modified authority
	 *
	 * @param	string	$authority
	 * @return	URI
	 */
	public function withAuthority(string $authority) : URI
	{
		assert('is_string($authority)');
		$parts = explode(':', $authority);
		if(count($parts) > 2) {
			throw new \InvalidArgumentException('ill-formated component '.$authority);
		}
		$host = $this->digestHost($parts[0]);
		$port = null;
		if(array_key_exists(1, $parts)) {
			$port = (int)$this->checkCorrectFormatOrThrow(self::PORT,(string)$parts[1]);
		}
		$other = clone $this;
		$other->host = $host;
		$other->port = $port;
		return $other;
	}

	/**
	 * @return	int|null
	 */
	public function getPort()
	{
		return $this->port;
	}

	/**
	 * Get URI with modified port
	 *
	 * @param	int|null	$port
	 * @return	URI
	 */
	public function withPort(int $port = null) : URI
	{
		$port = $this->digestPort($port);
		$other = clone $this;
		$other->port = $port;
		return $other;
	}

	/**
	 * @return	string
	 */
<<<<<<< HEAD
	public function host() : string
=======
	public function getHost()
>>>>>>> 9c9206c3
	{
		return $this->host;
	}

	/**
	 * Get URI with modified host
	 *
	 * @param	string	$host
	 * @return	URI
	 */
	public function withHost(string $host) : URI
	{
		$host = $this->digestHost($host);
		$other = clone $this;
		$other->host = $host;
		return $other;
	}


	/**
	 * @return	string|null
	 */
	public function getPath()
	{
		return $this->path;
	}

	/**
	 * Get URI with modified path
	 *
	 * @param	string|null	$path
	 * @return	URI
	 */
	public function withPath(string $path = null) : URI
	{
		$path = $this->digestPath($path);
		$other = clone $this;
		$other->path = $path;
		return $other;
	}

	/**
	 * @return	string|null
	 */
	public function getQuery()
	{
		return $this->query;
	}

	/**
	 * Get URI with modified query
	 *
	 * @param	string|null	$query
	 * @return	URI
	 */
	public function withQuery(string $query = null) : URI
	{
		$query = $this->digestQuery($query);
		$other = clone $this;
		$other->query = $query;
		return $other;
	}

	/**
	 * @return	string|null
	 */
	public function getFragment()
	{
		return $this->fragment;
	}

	/**
	 * Get URI with modified fragment
	 *
	 * @param	string|null	$fragment
	 * @return	URI
	 */
	public function withFragment(string $fragment = null) : URI
	{
		assert('is_string($fragment) || is_null($fragment)');
		$fragment = $this->digestFragment($fragment);
		$other = clone $this;
		$other->fragment = $fragment;
		return $other;
	}

	/**
	 * Get a well-formed URI consisting only out of
	 * schema, authority and port.
	 *
	 * @return	string
	 */
<<<<<<< HEAD
	public function baseURI() : string
=======
	public function getBaseURI()
>>>>>>> 9c9206c3
	{
		$path = $this->getPath();
		if($path === null) {
			return $this->getSchema().'://'.$this->getAuthority();
		}
		return $this->getSchema().'://'.$this->getAuthority().'/'.$path;
	}

}<|MERGE_RESOLUTION|>--- conflicted
+++ resolved
@@ -200,11 +200,7 @@
 	/**
 	 * @return	string
 	 */
-<<<<<<< HEAD
-	public function schema() : string
-=======
-	public function getSchema()
->>>>>>> 9c9206c3
+	public function getSchema() : string
 	{
 		return $this->schema;
 	}
@@ -228,11 +224,7 @@
 	/**
 	 * @return	string
 	 */
-<<<<<<< HEAD
-	public function authority() : string
-=======
-	public function getAuthority()
->>>>>>> 9c9206c3
+	public function getAuthority() : string
 	{
 		$port = $this->getPort();
 		if($port === null) {
@@ -292,11 +284,7 @@
 	/**
 	 * @return	string
 	 */
-<<<<<<< HEAD
-	public function host() : string
-=======
-	public function getHost()
->>>>>>> 9c9206c3
+	public function getHost() : string
 	{
 		return $this->host;
 	}
@@ -389,11 +377,7 @@
 	 *
 	 * @return	string
 	 */
-<<<<<<< HEAD
-	public function baseURI() : string
-=======
-	public function getBaseURI()
->>>>>>> 9c9206c3
+	public function getBaseURI() : string
 	{
 		$path = $this->getPath();
 		if($path === null) {
