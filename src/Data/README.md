--- conflicted
+++ resolved
@@ -408,7 +408,54 @@
 ?>
 ```
 
-<<<<<<< HEAD
+## Clock
+
+This package provides a fully psr-20 compliant clock handling.
+
+### Example
+
+#### System Clock
+
+The `\ILIAS\Data\Clock\SystemClock` returns a `\DateTimeImmutable` instance always referring to the
+current default system timezone.
+
+```php
+<?php
+$f = new \ILIAS\Data\Factory;
+
+$clock = $f->clock()->system();
+$now = $clock->now();
+?>
+```
+
+#### UTC Clock
+
+The `\ILIAS\Data\Clock\UtcClock` returns a `\DateTimeImmutable` instance always referring to the
+`UTC` timezone.
+
+```php
+<?php
+$f = new \ILIAS\Data\Factory;
+
+$clock = $f->clock()->utc();
+$now = $clock->now();
+?>
+```
+
+#### Local Clock
+
+The `\ILIAS\Data\Clock\UtcClock` returns a `\DateTimeImmutable` instance always referring to the
+timezone passed to the factory method.
+
+```php
+<?php
+$f = new \ILIAS\Data\Factory;
+
+$clock = $f->clock()->local(new \DateTimeZone('Europe/Berlin'));
+$now = $clock->now();
+?>
+```
+
 ## Dimension
 
 ### CardinalDimension
@@ -496,52 +543,5 @@
 
 assert($dataset->getMinValueForDimension("Measurement 1") === -1);
 assert($dataset->getMaxValueForDimension("Target") === 1.5);
-=======
-## Clock
-
-This package provides a fully psr-20 compliant clock handling.
-
-### Example
-
-#### System Clock
-
-The `\ILIAS\Data\Clock\SystemClock` returns a `\DateTimeImmutable` instance always referring to the
-current default system timezone.
-
-```php
-<?php
-$f = new \ILIAS\Data\Factory;
-
-$clock = $f->clock()->system();
-$now = $clock->now();
-?>
-```
-
-#### UTC Clock
-
-The `\ILIAS\Data\Clock\UtcClock` returns a `\DateTimeImmutable` instance always referring to the
-`UTC` timezone.
-
-```php
-<?php
-$f = new \ILIAS\Data\Factory;
-
-$clock = $f->clock()->utc();
-$now = $clock->now();
-?>
-```
-
-#### Local Clock
-
-The `\ILIAS\Data\Clock\UtcClock` returns a `\DateTimeImmutable` instance always referring to the
-timezone passed to the factory method.
-
-```php
-<?php
-$f = new \ILIAS\Data\Factory;
-
-$clock = $f->clock()->local(new \DateTimeZone('Europe/Berlin'));
-$now = $clock->now();
->>>>>>> 5846507f
 ?>
 ```