--- conflicted
+++ resolved
@@ -333,7 +333,6 @@
 guidelines how interactive components should be build for the UI-framework and
 that integrates with the mechanism we use on the server-side to compose GUIs.
 
-<<<<<<< HEAD
 ### Introduce Redux-JS-Pattern from Mainbar into more UI Components
 We suspect the Redux-Pattern used in the mainbar to be of value for multiple UI Components. One such suspect
 is the keyboard navigation in the Tree Component. We aim to make a broader use of in upcoming developments.
@@ -352,9 +351,6 @@
 needs to be coordinated with the components of ILIAS that currently do use features
 of Bootstrap but do not use the UI-Framework.
 
-
-=======
->>>>>>> 848d4a49
 ### Page-Layout and ilTemplate, CSS/JS Header
 
 When rendering the whole page, all needed resources like CSS and JS must be included.
