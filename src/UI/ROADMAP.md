--- conflicted
+++ resolved
@@ -149,7 +149,6 @@
 for the introduction of a new 'Group` family within `Input\Field`, with its own
 description, factory, renderer, directory...
 
-<<<<<<< HEAD
 ### Improvement of Persistent Node States in `Tree` (advanced)
 
 Currently there is no centralized approach to enhance `TreeRecursion` instances or
@@ -163,7 +162,8 @@
 client/consumer and delegated to the `ilTreeExplorerGUI` by calling
 [`toggleExplorerNodeState`](../..Services/Mail/classes/class.ilMailGUI.php#L288)
 on the explore instance.
-=======
+This should be moved to a centralized position, e.g. Services/UI.
+
 ### Remove Snake Cases Functions for Tests (beginner, ~2h)
 
 There are several tests still using snake cases as function names, remove it.
@@ -179,7 +179,6 @@
 In the footer's template, an input-tag in cconunction with some inline-js is 
 used to display the perma-link. This should be substituted by a non-input 
 block-element, respectively an UI-Component on its own.
->>>>>>> 4f6bc93f
 
 ## Long Term
 
