--- conflicted
+++ resolved
@@ -193,15 +193,6 @@
 * Section View Control Input
 * Sortation View Control Input
 
-<<<<<<< HEAD
-### Get rid of < div > under < body > element in Standard Page template (beginner)
-
-In the template of the Standard Page, one level under the < body > element,
-a < div > element is used. This level seems redundant and not giving any advantages
-over just starting with < body >. We should remove the < div > element, but must
-keep the functionalities, which are coupled to the "class"-attribute of the element.
-=======
->>>>>>> 69cf7012
 
 ## Long Term
 
