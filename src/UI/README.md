--- conflicted
+++ resolved
@@ -402,46 +402,13 @@
     so that a tester with no technical expertise can confirm that all examples
     work as intended. They must be available and linked to the PR before the PR will be merged.
   
-<<<<<<< HEAD
-15. Optional: You might need to add some less, to make your new component look nice. However, only do that
- if this is really required. Use bootstrap classes as much as possible. If you really need to add
- additional less, use existing less variables whenever appropriate. If you add a new variable, add the il- prefix
- to mark it as a special ILIAS less variable and provide the proper description. For the demo this could look as
- follows (located at src/UI/templates/default/Demo/demo.less):
-    ``` less
-    .il-demo{
-     color: @il-demo-color;
-    }
-    ```
-16. Include the new less file to delos (located at templates/default/less/delos.less):
-    ``` less
-    @import "@{uibase}Demo/demo.less";
-    ```
-17. Formulate at least one test-case for your new component on [testrail.ilias.de](https://testrail.ilias.de).
-=======
 15. Optional: You might need to add some scss, to make your new component look nice. However, only do that
     if this is really required. (see: [SCSS Guidelines](../../templates/Guidelines_SCSS-Coding.md) ).
 16. Formulate at least one test-case for your new component on testrail.ilias.de](https://testrail.ilias.de).
->>>>>>> 25011790
     Best, try to formulate a testcase for each relevant client-side interaction. E.g. if 
     your component contains a button that triggers a modal on-click, write a test-case for this
     interaction. Post the the link to this test-case in a comment/the description of your PR.
-<<<<<<< HEAD
-    
-18. Optional: Add the new variables to the variables.less file (located at templates/default/less/variables.less):
-    ``` less
-    //== Demo Component
-    //
-    //## Those variables are only used for demo purposes
-    //** Color of the text shown in the demo
-    @il-demo-color: @brand-danger;
-    ```
-19. Optional: Recompile the less to see the effect by typing lessc templates/default/delos.less > templates/default/delos.css
-
-20. Optional: If your component introduces a new factory, do not forget to wire it up in the according
-=======
 17. Optional: If your component introduces a new factory, do not forget to wire it up in the according
->>>>>>> 25011790
     location of the initialisation. Have a look into `ilInitialisation::initUIFramework` in
     `Services/Init/class/class.ilInitialisation.php`.
 
