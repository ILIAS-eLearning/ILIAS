<?php

/* Copyright (c) 2015 Richard Klees <richard.klees@concepts-and-training.de> Extended GPL, see docs/LICENSE */

namespace ILIAS\UI\Component\Symbol\Glyph;

use \ILIAS\UI\Component\Counter\Counter;
use ILIAS\UI\Component\Clickable;

/**
 * This describes how a glyph could be modified during construction of UI.
 */
interface Glyph extends \ILIAS\UI\Component\Symbol\Symbol, \ILIAS\UI\Component\JavaScriptBindable, Clickable
{
    // Types of glyphs:
    const SETTINGS = "settings";
    const EXPAND = "expand";
    const COLLAPSE = "collapse";
    const ADD = "add";
    const REMOVE = "remove";
    const UP = "up";
    const DOWN = "down";
    const BACK = "back";
    const NEXT = "next";
    const SORT_ASCENDING = "sortAscending";
    const SORT_DESCENDING = "sortDescending";
    const SORT = "sort";
    const USER = "user";
    const MAIL = "mail";
    const NOTIFICATION = "notification";
    const TAG = "tag";
    const NOTE = "note";
    const COMMENT = "comment";
    const BRIEFCASE = "briefcase";
    const LIKE = "like";
    const LOVE = "love";
    const DISLIKE = "dislike";
    const LAUGH = "laugh";
    const ASTOUNDED = "astounded";
    const SAD = "sad";
    const ANGRY = "angry";
    const EYEOPEN = "eyeopen";
    const EYECLOSED = "eyeclosed";
    const ATTACHMENT = "attachment";
    const RESET = "reset";
    const APPLY = "apply";
    const SEARCH = "search";
    const HELP = "help";
    const CALENDAR = "calendar";
    const TIME = "time";
    const CLOSE = "close";
    const MORE = "more";
    const DISCLOSURE = "disclosure";
<<<<<<< HEAD
    const LANGUAGE = "language";
=======
    const LOGIN = "login";
    const LOGOUT = "logout";
>>>>>>> cc776e5d

    /**
     * Get the type of the glyph.
     *
     * @return	string
     */
    public function getType();

    /**
     * Get the action on the glyph.
     *
     * @return	string|null
     */
    public function getAction();

    /**
     * Get all counters attached to this glyph.
     *
     * @return	Counter[]
     */
    public function getCounters();

    /**
     * Get a glyph like this, but with a counter on it.
     *
     * If there already is a counter of the given counter type, replace that
     * counter by the new one.
     *
     * @param	Counter $counter
     * @return	Glyph
     */
    public function withCounter(Counter $counter);


    /**
     * Returns whether the Glyph is highlighted.
     *
     * @return bool
     */
    public function isHighlighted();

    /**
     * Get a Glyph like this with a highlight.
     *
     * @param bool|true $highlighted
     * @return mixed
     */
    public function withHighlight();

    /**
     * Get to know if the glyph is activated.
     *
     * @return 	bool
     */
    public function isActive();

    /**
     * Get a glyph like this, but action should be unavailable atm.
     *
     * The glyph will still have an action afterwards, this might be useful
     * at some point where we want to reactivate the glyph client side.
     *
     * @return Glyph
     */
    public function withUnavailableAction();
}<|MERGE_RESOLUTION|>--- conflicted
+++ resolved
@@ -51,12 +51,9 @@
     const CLOSE = "close";
     const MORE = "more";
     const DISCLOSURE = "disclosure";
-<<<<<<< HEAD
     const LANGUAGE = "language";
-=======
     const LOGIN = "login";
     const LOGOUT = "logout";
->>>>>>> cc776e5d
 
     /**
      * Get the type of the glyph.
