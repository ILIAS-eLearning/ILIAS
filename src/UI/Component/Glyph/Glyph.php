--- conflicted
+++ resolved
@@ -42,10 +42,7 @@
 	const EYECLOSED = "eyeclosed";
 	const ATTACHMENT = "attachment";
 	const RESET = "reset";
-<<<<<<< HEAD
-=======
 	const APPLY = "apply";
->>>>>>> e6d314d5
 
 
 	/**
