--- conflicted
+++ resolved
@@ -41,11 +41,8 @@
 	const EYEOPEN = "eyeopen";
 	const EYECLOSED = "eyeclosed";
 	const ATTACHMENT = "attachment";
-<<<<<<< HEAD
 	const RESET = "reset";
-=======
 	const APPLY = "apply";
->>>>>>> bbb94173
 
 
 	/**
