--- conflicted
+++ resolved
@@ -38,12 +38,9 @@
 	const ASTOUNDED = "astounded";
 	const SAD = "sad";
 	const ANGRY = "angry";
-<<<<<<< HEAD
 	const EYEOPEN = "eyeopen";
 	const EYECLOSED = "eyeclosed";
-=======
 	const ATTACHMENT = "attachment";
->>>>>>> 0fd8e2ec
 
 
 	/**
