--- conflicted
+++ resolved
@@ -207,7 +207,6 @@
 	 */
 	public function checkbox($label, $byline = null);
 
-<<<<<<< HEAD
 
 	/**
 	 * ---
@@ -260,16 +259,17 @@
 	 *     5: The tags provided SHOULD NOT have long titles (50 characters).
 	 *
 	 * ---
-	 * @param string $label
-	 * @param string $byline
-	 * @param string[]  $tags    List of tags to select from, given as a list of texts
+	 * @param string   $label
+	 * @param string   $byline
+	 * @param string[] $tags  List of tags to select from, given as a list of texts
 	 *                        such as [ 'Interesting', 'Boring', 'Animating', 'Repetitious' ]
 	 *
 	 * @return    \ILIAS\UI\Component\Input\Field\Tag
 	 */
-	public function tag(string $label, array $tags, $byline = null);
-=======
-		/**
+	public function tag(string $label, array $tags, $byline = null): Tag;
+
+
+	/**
 	 * ---
 	 * description:
 	 *   purpose: >
@@ -301,6 +301,4 @@
 	 * @return    \ILIAS\UI\Component\Input\Field\Password
 	 */
 	public function password($label, $byline = null);
-
->>>>>>> b0cd2552
 }