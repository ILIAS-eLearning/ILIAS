--- conflicted
+++ resolved
@@ -349,15 +349,11 @@
 	 */
 	public function select($label, array $options, $byline = null);
 
-<<<<<<< HEAD
-=======
-
->>>>>>> 7905c16b
-	/**
-	 * ---
-	 * description:
-	 *   purpose: >
-<<<<<<< HEAD
+  
+	/**
+	 * ---
+	 * description:
+	 *   purpose: >
 	 *     A textarea is intended for entering multi-line texts.
 	 *   composition: >
 	 *      Textarea fields will render an textarea HTML tag.
@@ -397,7 +393,11 @@
 	 * @return    \ILIAS\UI\Component\Input\Field\TextArea
 	 */
 	public function textArea($label, $byline = null);
-=======
+  
+  /**
+	 * ---
+	 * description:
+	 *   purpose: >
 	 *     A Radio Input is used to depict a choice of options excluding each other.
 	 *   composition: >
 	 *     The Radio is considered as one field with a label and a number of
@@ -437,5 +437,4 @@
 	 * @return    \ILIAS\UI\Component\Input\Field\Radio
 	 */
 	public function radio($label, $byline = null);
->>>>>>> 7905c16b
 }
