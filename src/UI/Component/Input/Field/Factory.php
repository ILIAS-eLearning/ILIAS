--- conflicted
+++ resolved
@@ -196,7 +196,8 @@
 	 *     1: >
 	 *      A checkbox MUST NOT be used whenever a user has to perform a binary choice where
 	 *      option is not automatically the inverse of the other (such as 'Order by Date' and
-	 *      'Order by Name'). A  Select Input or a Radio Group in MUST be used in this case.
+	 *      'Order by Name'). A Select Input or a Radio Group in MUST be
+	 *      used in this case.
 	 *   wording:
 	 *     1: The checkbox’s identifier MUST always state something positive.
 	 *
@@ -206,9 +207,6 @@
 	 */
 	public function checkbox($label, $byline = null);
 
-<<<<<<< HEAD
-		/**
-=======
 
 	/**
 	 * ---
@@ -271,7 +269,6 @@
 
 
 	/**
->>>>>>> e6d314d5
 	 * ---
 	 * description:
 	 *   purpose: >
@@ -315,8 +312,6 @@
 	 */
 	public function password($label, $byline = null);
 
-<<<<<<< HEAD
-=======
 
 	/**
 	 * ---
@@ -486,5 +481,4 @@
  	 * @return \ILIAS\UI\Component\Input\Field\MultiSelect
  	 */
  	public function multiSelect($label, array $options, $byline = null);
->>>>>>> e6d314d5
 }