<?php

/* Copyright (c) 2017 Richard Klees <richard.klees@concepts-and-training.de> Extended GPL, see docs/LICENSE */

namespace ILIAS\UI\Component\Input\Field;

/**
 * This is what a factory for input fields looks like.
 */
interface Factory {

	/**
	 * ---
	 * description:
	 *   purpose: >
	 *     A text-field is intended for entering short single-line texts.
	 *   composition: >
	 *      Text fields will render an input-tag with type="text".
	 *   effect: >
	 *      Text inputs are restricted to one line of text.
	 *   rivals:
	 *      numeric field: Use a numeric field if users should input numbers.
	 *      alphabet field: >
	 *          Use an alphabet field if the user should input single letters.
	 *
	 * rules:
	 *   usage:
	 *     1: Text Input MUST NOT be used for choosing from predetermined options.
	 *     2: >
	 *         Text input MUST NOT be used for numeric input, a Numeric Field is
	 *         to be used instead.
	 *     3: >
	 *         Text Input MUST NOT be used for letter-only input, an Alphabet Field
	 *         is to be used instead.
	 *   interaction:
	 *     1: >
	 *         Text Input MUST limit the number of characters, if a certain length
	 *         of text-input may not be exceeded (e.g. due to database-limitations).
	 *
	 * ---
	 *
	 * @param    string      $label
	 * @param    string|null $byline
	 *
	 * @return    \ILIAS\UI\Component\Input\Field\Text
	 */
	public function text($label, $byline = null);


	/**
	 * ---
	 * description:
	 *   purpose: >
	 *      A numeric field is used to retrieve numeric values from the user.
	 *   composition: >
	 *      Numeric inputs will render an input-tag with type="number".
	 *   effect: >
	 *      The field does not accept any data other than numeric values. When
	 *      focused most browser will show a small vertical rocker to increase
	 *      and decrease the value in the field.
	 * rules:
	 *   usage:
	 *     1: Number Inputs MUST NOT be used for binary choices.
	 *     2: >
	 *         Magic numbers such as -1 or 0 to specify “limitless” or smoother
	 *         options MUST NOT be used.
	 *     3: A valid input range SHOULD be specified.
	 *
	 * ---
	 *
	 * @param    string      $label
	 * @param    string|null $byline
	 *
	 * @return    \ILIAS\UI\Component\Input\Field\Numeric
	 */
	public function numeric($label, $byline = null);


	/**
	 * ---
	 * description:
	 *   purpose: >
	 *      Input groups are an unlabeled collection of inputs. They are used to
	 *      build logical units of other fields. Such units might be used to attach some
	 *      constraints or transformations for multiple fields.
	 *   composition: >
	 *      Groups are composed of inputs. They do not contain a label. The grouping
	 *      remains invisible for the client.
	 *   effect: >
	 *      There is no visible effect using groups.
	 *   rivals:
	 *      sections: Sections are used to generate a visible relation of fields.
	 *
	 * rules: []
	 *
	 * ---
	 *
	 * @param    array<mixed,\ILIAS\UI\Component\Input\Field\Input>    $inputs
	 *
	 * @return    \ILIAS\UI\Component\Input\Field\Group
	 */
	public function group(array $inputs);


	/**
	 * ---
	 * description:
	 *   purpose: >
	 *      Sections are used to visually group inputs to a common context.
	 *   composition: >
	 *      Sections are composed of inputs. They carry a label and are visible for
	 *      the client.
	 *   rivals:
	 *      Groups: >
	 *          Groups are used as purely logical units, while sections visualize
	 *          the correlation of fields.
	 *
	 * rules:
	 *   composition:
	 *     1: Sections SHOULD comprise 2 to 5 Settings.
	 *     2: >
	 *       More than 5 Settings SHOULD be split into two areas unless this would
	 *       tamper with the “familiar” information architecture of forms.
	 *     3: >
	 *       In standard forms, there MUST NOT be a Setting without an enclosing Titled
	 *       Form Section. If necessary a Titled Form Section MAY contain only one single
	 *       Setting.
	 *   wording:
	 *     1: >
	 *       The label SHOULD summarize the contained settings accurately from a
	 *       user’s perspective.
	 *     2: >
	 *       The title SHOULD contain less than 30 characters.
	 *     3: >
	 *       The titles MUST be cross-checked with similar sections in other objects or
	 *       services to ensure consistency throughout ILIAS.
	 *     4: >
	 *       In doubt consistency SHOULD be prioritized over accuracy in titles.
	 *
	 * ---
	 *
	 * @param    array<mixed,\ILIAS\UI\Component\Input\Field\Input>    $inputs
	 * @param    string|null $label
	 * @param    string      $byline
	 *
	 * @return    \ILIAS\UI\Component\Input\Field\Section
	 */
	public function section(array $inputs, $label, $byline = null);


	/**
	 * ---
	 * description:
	 *   purpose: >
	 *      Fields can be nested by using dependant groups (formerly known as subforms)
	 *      allowing for settings-dependent configurations.
	 *   composition: >
	 *      Dependant groups are like groups composed of a set of input fields.
	 *   effect: >
	 *      The display of dependent group is triggered by enabling some other input
	 *      field which has an attached dependant group. Note that not all fields allow
	 *      this (e.g. Checkboxes do). Look at the interface whether and how dependant
	 *      groups can be attached.
	 *
	 * rules:
	 *   usage:
	 *     1: >
	 *       There MUST NOT be a nesting of more than one dependant group. The only
	 *       exception to this rule is the required quantification of a subsetting by a
	 *       date or number. These exceptions MUST individually accepted by the Jour Fixe.
	 * ---
	 *
	 *
	 * @param    array<mixed,\ILIAS\UI\Component\Input\Field\Input>    $inputs
	 *
	 * @return    \ILIAS\UI\Component\Input\Field\DependantGroup
	 */
	public function dependantGroup(array $inputs);


	/**
	 * ---
	 * description:
	 *   purpose: >
	 *     A checkbox is used to govern a state, action, or set / not to set a value.
	 *     Checkboxes are typically used to switch on some additional behaviour or services.
	 *   composition: >
	 *     Each Checkbox is labeled by an identifier stating something positive to
	 *     describe the effect of checking the Checkbox.
	 *   effect: >
	 *     If used in a form, a checkbox may open a dependant section (formerly known
	 *     as sub form).
	 *
	 * rules:
	 *   usage:
	 *     1: >
	 *      A checkbox MUST NOT be used whenever a user has to perform a binary choice where
	 *      option is not automatically the inverse of the other (such as 'Order by Date' and
	 *      'Order by Name'). A Select Input or a Radio Group in MUST be
	 *      used in this case.
	 *   wording:
	 *     1: The checkbox’s identifier MUST always state something positive.
	 *
	 * ---
	 *
	 * @return    \ILIAS\UI\Component\Input\Field\Checkbox
	 */
	public function checkbox($label, $byline = null);


	/**
	 * ---
	 * description:
	 *   purpose: >
	 *     A Tag Input is used to choose a subset amount of tags (techn.: array of strings) out
	 *     of a finite list of tags. The Tag Field SHOULD be used, whenever it is not required
	 *     or not possible to display all available options, e.g. because the amount is too high
	 *     when the options are "all users" or "all tags.
	 *     Besides the tags to choose from, the user can provide own tags by typing them
	 *     into the Input (@see Tag::withOptionsAreExtendable ).
	 *   composition: >
	 *     The Input is presented as a text-input and prepended by already selected tags
	 *     presented as texts including a close-button.  (e.g. [ Amsterdam X ] )
	 *     The input is labeled by the label given.
	 *     Suggested tags are listed in a dropdown-list beneath the text-input.
	 *     All mentioned elements are not taken from the UI-Service.
	 *   effect: >
	 *     As soon as the user types in the text-input, the Tag Input suggests matching tags from
	 *     the the given list of tags. Suggestions will appear after a defined
	 *     amount of characters, one by default.
	 *     Clicking on one of these tags closes the list and transfers the selected tag into
	 *     the text-input, displayed as a tag with a close-button.
	 *     By clicking on a close-button of a already selected tag, this tag will disappear
	 *     from the Input.
	 *     All mentioned elements are not taken from the UI-Service.
	 *
	 * rivals: >
	 *     + SelectInput: Currently not part of the UI-Service.
	 *     + Checkbox Group
	 *
	 * context:
	 *   - Tag Input is used in forms.
	 *
	 * rules:
	 *   usage:
	 *     1: >
	 *      A Tag Input MUST NOT be used whenever a user has to perform a binary choice where
	 *      option is automatically the inverse of the other. A Checkbox MUST be used in this case.
	 *     2: >
	 *      A Tag Input MUST NOT be used whenever a user has to perform a choice from a list of
	 *      options where only one Option has to be selected. A Select MUST be used in this case
	 *      (Not yet part of the KitchenSink).
	 *     3: >
	 *      A Tag Input SHOULD be used whenever a User should be able to extend the list of given options.
	 *     4: >
	 *      A Tag Input MUST NOT be used when a User has to choose from a finite list of options
	 *      which can't be extended by users Input, a Multi Select MUST be used in this case
	 *     5: The tags provided SHOULD NOT have long titles (50 characters).
	 *
	 * ---
	 * @param string   $label
	 * @param string   $byline
	 * @param string[] $tags  List of tags to select from, given as a list of texts
	 *                        such as [ 'Interesting', 'Boring', 'Animating', 'Repetitious' ]
	 *
	 * @return    \ILIAS\UI\Component\Input\Field\Tag
	 */
	public function tag(string $label, array $tags, $byline = null): Tag;


	/**
	 * ---
	 * description:
	 *   purpose: >
	 *     A password-field is intended for entering passwords.
	 *   composition: >
	 *      Text password will render an input-tag with type="password".
	 *      Optionally, an eye-closed/open glyph is rendered above the input
	 *      to toggle revelation/masking.
	 *   effect: >
	 *      Text password is restricted to one line of text and will
	 *      mask the entered characters.
	 *      When configured with the revelation-option, the clear-text
	 *      password will be shown (respectively hidden) upon clicking the glyph.
	 *   rivals:
	 *      text field: >
	 *          Use a text field for discloseable information (i.e.
	 *          information that can safely be displayed to an audience)
	 *
	 * context: Login-Form and own profile (change Password).
	 *
	 * rules:
	 *   usage:
	 *     1: Password Input MUST be used for passwords.
	 *   interaction:
	 *     1: >
	 *         Password Input SHOULD NOT limit the number of characters.
	 *     2: >
	 *         When used for authentication, Password Input MUST NOT reveal any
	 *         settings by placing constraints on it.
	 *     3: >
	 *         On the other hand, when setting a password, Password Input
	 *         SHOULD enforce strong passwords by appropiate contraints.
	 *
	 * ---
	 *
	 * @param    string      $label
	 * @param    string|null $byline
	 *
	 * @return    \ILIAS\UI\Component\Input\Field\Password
	 */
	public function password($label, $byline = null);


	/**
	 * ---
	 * description:
	 *   purpose: >
	 *     A select is used to allow users to pick among a number of options.
	 *   composition: >
	 *     Select field will render a select-tag with a number of options.
	 *     First option contains the string "-" and it is selectable depending on the required property.
	 *   effect: >
	 *     Only one option is selectable.
	 *     If the property required is set as true, the first option will be hidden after clicking on the select input
	 *     at the first time.
	 *   rivals:
	 *     Checkbox field: Use a checkbox field for a binary yes/no choice.
	 *     Radio buttons: >
	 *       Use radio buttons when the alternatives matter. When is wanted to user
	 *       to see what they are not choosing.
	 *       If it is a long list or the alternatives are not that important, use a select.
	 *
	 * rules:
	 *   usage:
	 *     1: Select Input MAY be used for choosing from predetermined options.
	 *
	 *   interaction:
	 *     1: Only one option is selectable.
	 *     2: First Option MAY be selectable when the field is not required.
	 *
	 * ---
	 * @param $label   string defines the label.
	 * @param $options array<string,string> with the select options as key-value pairs.
	 * @param $byline  string
	 *
	 * @return \ILIAS\UI\Component\Input\Field\Select
	 */
	public function select($label, array $options, $byline = null);


	/**
	 * ---
	 * description:
	 *   purpose: >
<<<<<<< HEAD
	 *     A Multi Select is used to allow users to pick several options from a list.
	 *   composition: >
	 *     The Multi Select field will render labeled checkboxes according to given options.
	 *   effect: >
	 *
	 *   rivals:
	 *     Checkbox Field: Use a Checkbox Field for a binary yes/no choice.
	 *     Tag Field: Use a Tag Input when the user is able to extend the list of given options.
	 *     Select Field: >
	 *       Use a Select Input when the user's choice is limited to one option
	 *       or the options are mutually exclusive.
=======
	 *     A Radio Input is used to depict a choice of options excluding each other.
	 *   composition: >
	 *     The Radio is considered as one field with a label and a number of
	 *     options. Each option in turn bears a label in form of a positive statement.
	 *   effect: >
	 *     If used in a form, each option of a Radio may open a Dependant Section (formerly known
	 *     as Sub Form).
	 *   rivals:
	 *     Checkbox Field: Use a Checkbox Field for a binary yes/no choice.
	 *     Select: >
	 *       Use Selects to choose items from a longer list as the configuration of
	 *       an aspect; when the choice has severe effects on, e.g. service behavior,
	 *       or needs further configuration, stick to radios.
>>>>>>> 7905c16b
	 *
	 * rules:
	 *   usage:
	 *     1: >
<<<<<<< HEAD
	 *      A Multi Select input SHOULD be used when a user has to choose from a finite list of options
	 *      which cannot be extended by the user's input and where more than one choice can be made.
	 *     2: >
	 *      A Multi Select input MUST NOT be used whenever a user has to perform a binary choice where
	 *      option is automatically the inverse of the other. A Checkbox MUST be used in this case.
	 *     3: >
	 *      A Multi Select input MUST NOT be used whenever a user has to perform a choice from a list of
	 *      options where only one option can be selected. A Select MUST be used in this case
	 *
	 *   wording:
	 *     1: Each option MUST be labeled.
	 *     2: >
	 *       If the option governs a change of (service-)behavior, the option's
	 *       label MUST be in form of a positive statement.
	 *
	 * ---
	 * @param string 	$label
	 * @param array<string,string> 	$options 	with the select options as value=>label.
	 * @param string 	$byline
	 *
	 * @return \ILIAS\UI\Component\Input\Field\MultiSelect
	 */
	public function multiSelect($label, array $options, $byline = null);
=======
	 *       A Radio Input SHOULD contain 3 to 5 options.
	 *       If there are more, the Select Input might be the better option.
	 *     2: >
	 *       Radios MAY also be used to select between two options
	 *       where one is not automatically the inverse of the other
	 *   wording:
	 *     1: Each option MUST be labeled.
	 *     2: The options' labels MUST state something positive.
	 *     3: >
	 *        An option's label SHOULD not simply repeat the label of the Radio.
	 *        A meaningful labeling SHOULD be chosen instead.
	 *   ordering:
	 *     1: The presumably most relevant option SHOULD be the first option.
	 *
	 * ---
	 *
	 * @param    string 	$label
	 * @param    string|null $byline
	 *
	 * @return    \ILIAS\UI\Component\Input\Field\Radio
	 */
	public function radio($label, $byline = null);
>>>>>>> 7905c16b
}
<|MERGE_RESOLUTION|>--- conflicted
+++ resolved
@@ -353,7 +353,51 @@
 	 * ---
 	 * description:
 	 *   purpose: >
-<<<<<<< HEAD
+	 *     A Radio Input is used to depict a choice of options excluding each other.
+	 *   composition: >
+	 *     The Radio is considered as one field with a label and a number of
+	 *     options. Each option in turn bears a label in form of a positive statement.
+	 *   effect: >
+	 *     If used in a form, each option of a Radio may open a Dependant Section (formerly known
+	 *     as Sub Form).
+	 *   rivals:
+	 *     Checkbox Field: Use a Checkbox Field for a binary yes/no choice.
+	 *     Select: >
+	 *       Use Selects to choose items from a longer list as the configuration of
+	 *       an aspect; when the choice has severe effects on, e.g. service behavior,
+	 *       or needs further configuration, stick to radios.
+	 *
+	 * rules:
+	 *   usage:
+	 *     1: >
+	 *       A Radio Input SHOULD contain 3 to 5 options.
+	 *       If there are more, the Select Input might be the better option.
+	 *     2: >
+	 *       Radios MAY also be used to select between two options
+	 *       where one is not automatically the inverse of the other
+	 *   wording:
+	 *     1: Each option MUST be labeled.
+	 *     2: The options' labels MUST state something positive.
+	 *     3: >
+	 *        An option's label SHOULD not simply repeat the label of the Radio.
+	 *        A meaningful labeling SHOULD be chosen instead.
+	 *   ordering:
+	 *     1: The presumably most relevant option SHOULD be the first option.
+	 *
+	 * ---
+	 *
+	 * @param    string 	$label
+	 * @param    string|null $byline
+	 *
+	 * @return    \ILIAS\UI\Component\Input\Field\Radio
+	 */
+	public function radio($label, $byline = null);
+
+
+	/**
+	 * ---
+	 * description:
+	 *   purpose: >
 	 *     A Multi Select is used to allow users to pick several options from a list.
 	 *   composition: >
 	 *     The Multi Select field will render labeled checkboxes according to given options.
@@ -365,26 +409,10 @@
 	 *     Select Field: >
 	 *       Use a Select Input when the user's choice is limited to one option
 	 *       or the options are mutually exclusive.
-=======
-	 *     A Radio Input is used to depict a choice of options excluding each other.
-	 *   composition: >
-	 *     The Radio is considered as one field with a label and a number of
-	 *     options. Each option in turn bears a label in form of a positive statement.
-	 *   effect: >
-	 *     If used in a form, each option of a Radio may open a Dependant Section (formerly known
-	 *     as Sub Form).
-	 *   rivals:
-	 *     Checkbox Field: Use a Checkbox Field for a binary yes/no choice.
-	 *     Select: >
-	 *       Use Selects to choose items from a longer list as the configuration of
-	 *       an aspect; when the choice has severe effects on, e.g. service behavior,
-	 *       or needs further configuration, stick to radios.
->>>>>>> 7905c16b
-	 *
-	 * rules:
-	 *   usage:
-	 *     1: >
-<<<<<<< HEAD
+	 *
+	 * rules:
+	 *   usage:
+	 *     1: >
 	 *      A Multi Select input SHOULD be used when a user has to choose from a finite list of options
 	 *      which cannot be extended by the user's input and where more than one choice can be made.
 	 *     2: >
@@ -399,37 +427,13 @@
 	 *     2: >
 	 *       If the option governs a change of (service-)behavior, the option's
 	 *       label MUST be in form of a positive statement.
-	 *
-	 * ---
-	 * @param string 	$label
-	 * @param array<string,string> 	$options 	with the select options as value=>label.
-	 * @param string 	$byline
-	 *
-	 * @return \ILIAS\UI\Component\Input\Field\MultiSelect
-	 */
-	public function multiSelect($label, array $options, $byline = null);
-=======
-	 *       A Radio Input SHOULD contain 3 to 5 options.
-	 *       If there are more, the Select Input might be the better option.
-	 *     2: >
-	 *       Radios MAY also be used to select between two options
-	 *       where one is not automatically the inverse of the other
-	 *   wording:
-	 *     1: Each option MUST be labeled.
-	 *     2: The options' labels MUST state something positive.
-	 *     3: >
-	 *        An option's label SHOULD not simply repeat the label of the Radio.
-	 *        A meaningful labeling SHOULD be chosen instead.
-	 *   ordering:
-	 *     1: The presumably most relevant option SHOULD be the first option.
-	 *
-	 * ---
-	 *
-	 * @param    string 	$label
-	 * @param    string|null $byline
-	 *
-	 * @return    \ILIAS\UI\Component\Input\Field\Radio
-	 */
-	public function radio($label, $byline = null);
->>>>>>> 7905c16b
-}
+ 	 *
+ 	 * ---
+ 	 * @param string 	$label
+ 	 * @param array<string,string> 	$options 	with the select options as value=>label.
+ 	 * @param string 	$byline
+ 	 *
+ 	 * @return \ILIAS\UI\Component\Input\Field\MultiSelect
+ 	 */
+ 	public function multiSelect($label, array $options, $byline = null);
+}