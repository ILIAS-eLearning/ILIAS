--- conflicted
+++ resolved
@@ -63,10 +63,6 @@
 	 *
 	 * @return \ILIAS\UI\Component\ViewControl\Section
 	 */
-<<<<<<< HEAD
 	public function section(Button $previous_action, \ILIAS\UI\Component\Component $button, Button $next_action);
-=======
-	public function section(Button $previous_action, Component $button, Button $next_action);
->>>>>>> 68fbf0cf
 
 }