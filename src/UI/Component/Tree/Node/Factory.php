--- conflicted
+++ resolved
@@ -78,7 +78,6 @@
      * @param \ILIAS\UI\Component\Symbol\Icon\Icon|null $icon
      * @return \ILIAS\UI\Component\Tree\Node\Bylined
      */
-<<<<<<< HEAD
     public function bylined(string $label, string $byline, Icon $icon = null) : Bylined;
 
     /**
@@ -111,7 +110,4 @@
      * @return \ILIAS\UI\Component\Tree\Node\KeyValue
      */
     public function keyValue(string $label, string $value, Icon $icon = null) : KeyValue;
-=======
-    public function bylined(string $label, string $byline, Icon $icon = null): Bylined;
->>>>>>> 73c00358
 }