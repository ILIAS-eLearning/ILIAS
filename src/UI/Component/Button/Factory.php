<?php

/* Copyright (c) 2016 Richard Klees <richard.klees@concepts-and-training.de> Extended GPL, see docs/LICENSE */

namespace ILIAS\UI\Component\Button;

/**
 * This is how a factory for buttons looks like.
 */
interface Factory {
	/**
	 * ---
	 * description:
	 *   purpose: >
	 *       The standard button is the default button to be used in ILIAS. If
	 *       there is no good reason using another button instance in ILIAS, this
	 *       is the one that should be used.
	 *   composition: >
	 *       The standard button uses the primary color as background.
	 *
	 * rules:
	 *   usage:
	 *       1: >
	 *          Standard buttons MUST be used if there is no good reason using
	 *          another instance.
	 *   ordering:
	 *       1: >
	 *          The most important standard button SHOULD be first in reading
     *          direction if there are several buttons.
	 *       2: >
	 *          In the toolbar and in forms special regulations for the ordering
	 *          of the buttons MAY apply.
	 *   responsiveness:
	 *       1: >
	 *          The most important standard button in multi-action bars MUST be
	 *          sticky (stay visible on small screens).
	 * ---
	 * @param	string		$label
	 * @param	string		$action
	 * @return  \ILIAS\UI\Component\Button\Standard
	 */
	public function standard($label, $action);

	/**
	 * ---
	 * description:
	 *   purpose: >
	 *       The primary button indicates the most important action on a screen.
	 *       By definition there can only be one single “most important” action
	 *       on any given screen and thus only one single primary button per screen.
	 *   composition: >
	 *       The background color is the btn-primary-color. This screen-unique
	 *       button-color ensures that it stands out and attracts the user’s
	 *       attention while there are several buttons competing for attention.
	 *   effect: >
	 *      In toolbars the primary button are required to be sticky, meaning
	 *      they stay in view in the responsive view.
	 *
	 * background: >
	 *      Tiddwell refers to the primary button as “prominent done button” and
	 *      describes that “the button that finishes a transaction should be
	 *      placed at the end of the visual flow; and is to be made big and well
	 *      labeled.” She explains that “A well-understood, obvious last step
	 *      gives your users a sense of closure. There’s no doubt that the
	 *      transaction will be done when that button is clicked; don’t leave
	 *      them hanging, wondering whether their work took effect”.
	 *
	 *      The GNOME Human Interface Guidelines -> Buttons also describes a
	 *      button indicated as most important for dialogs.
	 *
	 * context:
	 *      - “Start test” in Module “Test”
	 *      - “Hand In” in exercise
	 *
	 * rules:
	 *   usage:
	 *       1: >
	 *           Most pages SHOULD NOT have any Primary Button at all.
	 *       2: >
	 *           There MUST be no more than one Primary Button per page in ILIAS.
	 *       3: >
	 *           The decision to make a Button a Primary Button MUST be confirmed
	 *           by the JF.
	 * ---
	 * @param	string		$label
	 * @param	string		$action
	 * @return  \ILIAS\UI\Component\Button\Primary
	 */
	public function primary($label, $action);

	/**
	 * ---
	 * description:
	 *   purpose: >
	 *       The close button triggers the closing of some collection displayed
	 *       temporarily such as an overlay.
	 *   composition: >
	 *       The close button is displayed without border.
	 *   effect: >
	 *       Clicking the close button closes the enclosing collection.
	 *
	 * rules:
	 *   ordering:
	 *       1: >
	 *           The Close Button MUST always be positioned in the top right of a
	 *           collection.
	 *   accessibility:
	 *       1: >
	 *           The functionality of the close button MUST be indicated for screen
	 *           readers by an aria-label.
	 * ---
	 * @return  \ILIAS\UI\Component\Button\Close
	 */
	public function close();

	/**
	 * ---
	 * description:
	 *   purpose: >
<<<<<<< HEAD
	 *       Shy buttons are used in contexts that need a less obtrusive presentation
	 *       than usual buttons have, e.g. in UI collections like Dropdowns.
	 *   composition: >
	 *       Shy buttons do not come with a separte background color.
	 *
	 * rules:
	 *   usage:
	 *       1: >
	 *           Shy buttons MUST only be used, if a standard button presentation
	 *           is not appropriate. E.g. if usual buttons destroy the presentation
	 *           of an outer UI component or if there is not enough space for a
	 *           standard button presentation.
	 * ---
	 * @param	string		$label
	 * @param	string		$action
	 * @return  \ILIAS\UI\Component\Button\Shy
	 */
	public function shy($label, $action);

=======
	 *       The Month Button enables to select a specific month to fire some action (probably a change of view).
	 *   composition: >
	 *       The Month Button is composed of a Button showing the default month directly (probably the
	 *       month currently rendered by some view). A dropdown contains an interface enabling the selection of a month from
	 *       the future or the past.
	 *   effect: >
	 *      Selecting a month from the dropdown directly fires the according action (e.g. switching the view to the
	 *      selected month). Technically this is currently a Javascript event being fired.
	 *
	 * context:
	 *      - Marginal Grid Calendar
	 *
	 * rules:
	 *   interaction:
	 *       1: >
	 *          Selecting a month from the dropdown MUST directly fire the according action.
	 *
	 * ---
	 * @param string $default Initial value, use format "mm-yyyy".
	 * @return  \ILIAS\UI\Component\Button\Month
	 */
	public function month($default);
>>>>>>> d05e151f
}<|MERGE_RESOLUTION|>--- conflicted
+++ resolved
@@ -117,7 +117,6 @@
 	 * ---
 	 * description:
 	 *   purpose: >
-<<<<<<< HEAD
 	 *       Shy buttons are used in contexts that need a less obtrusive presentation
 	 *       than usual buttons have, e.g. in UI collections like Dropdowns.
 	 *   composition: >
@@ -137,7 +136,10 @@
 	 */
 	public function shy($label, $action);
 
-=======
+	/**
+	 * ---
+	 * description:
+	 *   purpose: >
 	 *       The Month Button enables to select a specific month to fire some action (probably a change of view).
 	 *   composition: >
 	 *       The Month Button is composed of a Button showing the default month directly (probably the
@@ -160,5 +162,5 @@
 	 * @return  \ILIAS\UI\Component\Button\Month
 	 */
 	public function month($default);
->>>>>>> d05e151f
+
 }