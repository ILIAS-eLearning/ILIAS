--- conflicted
+++ resolved
@@ -140,7 +140,33 @@
 	 * ---
 	 * description:
 	 *   purpose: >
-<<<<<<< HEAD
+	 *       The Month Button enables to select a specific month to fire some action (probably a change of view).
+	 *   composition: >
+	 *       The Month Button is composed of a Button showing the default month directly (probably the
+	 *       month currently rendered by some view). A dropdown contains an interface enabling the selection of a month from
+	 *       the future or the past.
+	 *   effect: >
+	 *      Selecting a month from the dropdown directly fires the according action (e.g. switching the view to the
+	 *      selected month). Technically this is currently a Javascript event being fired.
+	 *
+	 * context:
+	 *      - Marginal Grid Calendar
+	 *
+	 * rules:
+	 *   interaction:
+	 *       1: >
+	 *          Selecting a month from the dropdown MUST directly fire the according action.
+	 *
+	 * ---
+	 * @param string $default Initial value, use format "mm-yyyy".
+	 * @return  \ILIAS\UI\Component\Button\Month
+	 */
+	public function month($default);
+
+	/**
+	 * ---
+	 * description:
+	 *   purpose: >
 	 *     Tags classify entities. Thus, their primary purpose is the visualization
 	 *     of those classifications for one entity. However, tags are usually
 	 *     clickable - either to edit associations or list related entities,
@@ -173,29 +199,6 @@
 	 * @return  \ILIAS\UI\Component\Button\Tag
 	 */
 	public function tag($label, $action);
-=======
-	 *       The Month Button enables to select a specific month to fire some action (probably a change of view).
-	 *   composition: >
-	 *       The Month Button is composed of a Button showing the default month directly (probably the
-	 *       month currently rendered by some view). A dropdown contains an interface enabling the selection of a month from
-	 *       the future or the past.
-	 *   effect: >
-	 *      Selecting a month from the dropdown directly fires the according action (e.g. switching the view to the
-	 *      selected month). Technically this is currently a Javascript event being fired.
-	 *
-	 * context:
-	 *      - Marginal Grid Calendar
-	 *
-	 * rules:
-	 *   interaction:
-	 *       1: >
-	 *          Selecting a month from the dropdown MUST directly fire the according action.
-	 *
-	 * ---
-	 * @param string $default Initial value, use format "mm-yyyy".
-	 * @return  \ILIAS\UI\Component\Button\Month
-	 */
-	public function month($default);
->>>>>>> df5606f2
+
 
 }