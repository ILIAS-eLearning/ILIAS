<?php declare(strict_types=1);

namespace ILIAS\UI\Component\Item;

<<<<<<< HEAD
=======
use DateTimeImmutable;
>>>>>>> 12522633
use ilDateTime;
use ILIAS\UI\Component\Symbol\Icon\Icon;
use ilObjUser;

/**
 * This is how a factory for Items looks like.
 */
interface Factory
{
    /**
     * ---
     * description:
     *   purpose: >
     *       This is a standard item to be used in lists or similar contexts.
     *   composition: >
     *       A list item consists of a title and the following optional elements:
     *       description, action drop down, properties (name/value), a text or
     *       image or icon lead, a progress meter chart and a color. Property values
     *       MAY be interactive by using a Shy Buttons or a Link.
     * rules:
     *    accessibility:
     *      1: >
     *       Information MUST NOT be provided by color alone. The same information could
     *       be presented, e.g. in a property to enable screen reader access.
     * ---
     * @param string|\ILIAS\UI\Component\Button\Shy|\ILIAS\UI\Component\Link\Link $title Title of the item
     * @return \ILIAS\UI\Component\Item\Standard
     */
    public function standard($title) : Standard;

    /**
     * ---
     * description:
     *   purpose: >
<<<<<<< HEAD
     *     Contributions are content that can be credited to one explicit user and time.
     *     Contribution items are used to present that content with a clear visible association to its creator.
     *   composition: >
     *     Contributions contain a textual content, a user presentation and a datetime presentation or a representative
     *     info if the user or the datetime of the creation is unknown.
     *     Further the Contribution can have a close button and a lead icon.
     *   effect: >
     *     An interaction with the close button may remove the Contribution permanently.
     * rules:
     *   interaction:
     *     1: >
     *        Clicking on the Close Button MUST remove the Contribution Item permanently.
     *   accessibility:
     *     1: >
     *       All interactions offered by a contribution item MUST be accessible by only using the keyboard.
     *     2: >
     *       The main content of the contribution MUST NOT be part of any interaction.
     * ---
     *
     * @param string      $content
     * @param \ilObjUser  $user
     * @param \ilDateTime $datetime
     * @return \ILIAS\UI\Component\Item\Contribution
     */
    public function contribution(string $content, ?ilObjUser $user = null, ?ilDateTime $datetime = null) : Contribution;
=======
     *     Shy Items are used to list more decent items which don't acquire much space.
     *   composition: >
     *     A Shy Item contains a title and optional a description, a close action, properties (name/value), an icon as a
     *     lead.
     * rules:
     *   interaction:
     *     1: >
     *        Clicking on the Close Button MUST remove the Shy Item permanently.
     *   accessibility:
     *     1: >
     *       All interactions offered by a Shy Item MUST be accessible by only using the keyboard.
     * ---
     *
     * @param string      $title
     * @return \ILIAS\UI\Component\Item\Shy
     */
    public function shy(string $title) : Shy;
>>>>>>> 12522633

    /**
     * ---
     * description:
     *   purpose: >
     *       An Item Group groups items of a certain type.
     *   composition: >
     *       An Item Group consists of a header with an optional action Dropdown and
     *       a list if Items.
     * ---
     * @param string $title Title of the group
     * @param \ILIAS\UI\Component\Item\Item[] $items items
     * @return \ILIAS\UI\Component\Item\Group
     */
    public function group(string $title, array $items) : Group;

    /**
     * ---
     * description:
     *   purpose: >
     *     Notifications in this context are messages from the system published to the user.
     *     Notification Items are used to bundle information (such as title and description)
     *     about such notifications and possible interactions with them
     *     (such as opening the mail folder containing a new mail).
     *   composition: >
     *     Notification Items always contain a title and an icon, which indicates
     *     the service or module triggering the notification. They also contain a close button.
     *     They might contain meta data such as various properties or a description
     *     and they further contain a set of interactions allowing the user to react
     *     in various ways. The first of those interaction is placed on the title
     *     of the Notification Item. Notification Items might also aggregate information about
     *     a set of related notifications and display them in the form of such an aggregate.
     *   effect: >
     *     The main interaction of the item is placed on the title and will be fired
     *     by clicking on the Notification Items title. If more than one is passed,
     *     they will be listed in a dropdown. The interaction fired by clicking
     *     on the Notification Item's title directs in most cases to
     *     some repository holding the entry which fired the notification.
     *     Clicking on the close button removes the Notification permanently.
     *     Exceptions are Notification Items displaying aggregated information.
     *     In such a case, clicking on the title displays the list of the Notifications
     *     being aggregated and it will only be closed if all Notifications being aggregated are closed.
     * rules:
     *   interaction:
     *     1: >
     *       The main interaction offered by clicking on the Notification Items
     *       title SHOULD open some repository holding the entry which fired
     *       the notification (e.g. Mailbox in case of new Mail).
     *     2: >
     *       Clicking on the title of a Notification Item displaying aggregated
     *       information of other Notification Items will open a Notification
     *       Slate displaying those Notification Items.
     *     3: >
     *        Clicking on the Close Button MUST remove the Notification Item
     *        permanently from the list of Notification Items.
     *     4: >
     *        If the Notification Item aggregates information on other Notification
     *        Items, closing all the aggregates MUST close the aggregating Notification Item as well.
     *   accessibility:
     *     1: >
     *       All interactions offered by a notification item MUST be accessible by only using the keyboard.
     *     2: >
     *       The purpose of each interaction MUST be clearly labeled by text.
     * ---
     * @param                                      $title
     * @param \ILIAS\UI\Component\Symbol\Icon\Icon $lead
     * @return \ILIAS\UI\Component\Item\Notification
     */
    public function notification($title, Icon $lead) : Notification;
}<|MERGE_RESOLUTION|>--- conflicted
+++ resolved
@@ -2,10 +2,6 @@
 
 namespace ILIAS\UI\Component\Item;
 
-<<<<<<< HEAD
-=======
-use DateTimeImmutable;
->>>>>>> 12522633
 use ilDateTime;
 use ILIAS\UI\Component\Symbol\Icon\Icon;
 use ilObjUser;
@@ -40,33 +36,6 @@
      * ---
      * description:
      *   purpose: >
-<<<<<<< HEAD
-     *     Contributions are content that can be credited to one explicit user and time.
-     *     Contribution items are used to present that content with a clear visible association to its creator.
-     *   composition: >
-     *     Contributions contain a textual content, a user presentation and a datetime presentation or a representative
-     *     info if the user or the datetime of the creation is unknown.
-     *     Further the Contribution can have a close button and a lead icon.
-     *   effect: >
-     *     An interaction with the close button may remove the Contribution permanently.
-     * rules:
-     *   interaction:
-     *     1: >
-     *        Clicking on the Close Button MUST remove the Contribution Item permanently.
-     *   accessibility:
-     *     1: >
-     *       All interactions offered by a contribution item MUST be accessible by only using the keyboard.
-     *     2: >
-     *       The main content of the contribution MUST NOT be part of any interaction.
-     * ---
-     *
-     * @param string      $content
-     * @param \ilObjUser  $user
-     * @param \ilDateTime $datetime
-     * @return \ILIAS\UI\Component\Item\Contribution
-     */
-    public function contribution(string $content, ?ilObjUser $user = null, ?ilDateTime $datetime = null) : Contribution;
-=======
      *     Shy Items are used to list more decent items which don't acquire much space.
      *   composition: >
      *     A Shy Item contains a title and optional a description, a close action, properties (name/value), an icon as a
@@ -84,7 +53,6 @@
      * @return \ILIAS\UI\Component\Item\Shy
      */
     public function shy(string $title) : Shy;
->>>>>>> 12522633
 
     /**
      * ---
