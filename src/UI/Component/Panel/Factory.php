<?php

/* Copyright (c) 2016 Timon Amstutz <timon.amstutz@ilub.unibe.ch> Extended GPL, see docs/LICENSE */

namespace ILIAS\UI\Component\Panel;

use \ILIAS\UI\Component\Component as Component;
/**
 * This is how the factory for UI elements looks. This should provide access
 * to all UI elements at some point.
 */
interface Factory {

	/**
	 * ---
	 * description:
	 *   purpose: >
	 *      Standard Panels are used in the Center Content section to group content.
	 *   composition: >
	 *      Standard Panels consist of a title and a content section. The
	 *      structure of this content might be varying from Standard
	 *      Panel to Standard Panel. Standard Panels may contain Sub Panels.
	 *   rivals:
	 *      Cards: >
	 *        Often Cards are used in Decks to display multiple uniformly structured chunks of Data horizontally and vertically.
	 *
	 * rules:
	 *   usage:
	 *      1: In Forms Standard Panels MUST be used to group different sections into Form Parts.
	 *      2: Standard Panels SHOULD be used in the Center Content as primary Container for grouping content of varying content.
	 * ---
	 * @param string $title
	 * @param Component[]|Component
	 * @return \ILIAS\UI\Component\Panel\Standard
	 */
	public function standard($title,$content);

	/**
	 * ---
	 * description:
	 *   purpose: >
	 *       Sub Panels are used to structure the content of Standard panels further into titled sections.
	 *   composition: >
	 *       Sub Panels consist of a title and a content section. They may contain a Card on their right side to display
	 *       meta information about the content displayed.
	 *   rivals:
	 *      Standard Panel: >
	 *        The Standard Panel might contain a Sub Panel.
	 *      Card: >
	 *        The Sub Panels may contain one Card.
	 *
	 * rules:
	 *   usage:
	 *      1: Sub Panels MUST only be inside Standard Panels
	 *   composition:
	 *      1: Sub Panels MUST NOT contain Sub Panels or Standard Panels as content.
	 * ---
	 * @param string $title
	 * @param Component[]|Component
	 * @return \ILIAS\UI\Component\Panel\Sub
	 */
	public function sub($title,$content);

	/**
	 * ---
	 * description:
	 *   purpose: >
	 *       Report Panels display user-generated data combining text in lists, tables and sometimes  charts.
	 *       Report Panels always draw from two distinct sources: the structure / scaffolding of the Report Panels
	 *       stems from user-generated content (i.e a question of a survey, a competence with levels) and is
	 *       filled with user-generated content harvested by that very structure (i.e. participants’ answers to
	 *       the question, self-evaluation of competence).
	 *   composition: >
	 *       They are composed of a Standard Panel which contains several Sub
	 *       Panels. They might also contain
	 *       a card to display information meta information in their first block.
	 *   effect: >
	 *       Report Panels are predominantly used for displaying data. They may however comprise links or buttons.
	 *   rivals:
	 *      Standard Panels: >
	 *        The Report Panels contains sub panels used to structure information.
	 *
	 * rules:
	 *   usage:
	 *      1: >
	 *         Report Panels SHOULD be used when user generated content of two sources (i.e results, guidelines in a template)
	 *         is to be displayed alongside each other.
	 *   interaction:
	 *      1: Links MAY open new views.
	 *      2: Buttons MAY trigger actions or inline editing.
	 * ---
	 * @param string $title
	 * @param \ILIAS\UI\Component\Panel\Sub[] $sub_panels
	 * @return \ILIAS\UI\Component\Panel\Report
	 */
	public function report($title,$sub_panels);

<<<<<<< HEAD
	/**
	 * ---
	 * description:
	 *   purpose: >
	 *       Listing Panels are used to list items following all one
	 *       single template.
	 *   composition: >
	 *       Listing Panels are composed of several titled sections containing
	 *       related List Items. They further may contain a filter.
	 *   effect: >
	 *       The List Items of Listing Panels may contain a dropdown
	 *       offering options to interact with the item. Further Listing Panels
	 *       may be filtered and the number of sections or items to be displayed
	 *       may be configurable.
	 *   rivals:
	 *      Report Panels: >
	 *        Report Panels contain sections as Sub Panels each displaying
	 *        different aspects of one item.
	 *
	 * rules:
	 *   usage:
	 *      1: >
	 *         Listing Panels SHOULD be used, if a large number of items using
	 *         the same template are to be displayed in an inviting way
	 *         not using a Table.
	 * ---
	 * @return \ILIAS\UI\Component\Panel\Listing\Factory
	 */
	public function listing();
=======
>>>>>>> d3391605
}<|MERGE_RESOLUTION|>--- conflicted
+++ resolved
@@ -95,7 +95,6 @@
 	 */
 	public function report($title,$sub_panels);
 
-<<<<<<< HEAD
 	/**
 	 * ---
 	 * description:
@@ -125,6 +124,4 @@
 	 * @return \ILIAS\UI\Component\Panel\Listing\Factory
 	 */
 	public function listing();
-=======
->>>>>>> d3391605
 }