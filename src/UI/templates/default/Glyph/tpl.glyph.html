--- conflicted
+++ resolved
@@ -27,11 +27,8 @@
 <!-- BEGIN eyeopen --> glyphicon-eye-open<!-- END eyeopen -->
 <!-- BEGIN eyeclosed --> glyphicon-eye-close<!-- END eyeclosed -->
 <!-- BEGIN attachment --> glyphicon-paperclip<!-- END attachment -->
-<<<<<<< HEAD
 <!-- BEGIN reset --> glyphicon-repeat<!-- END reset -->
-=======
 <!-- BEGIN apply --> glyphicon-ok<!-- END apply -->
->>>>>>> bbb94173
 " aria-hidden="true"></span>
 
 <!-- BEGIN counter_status -->
