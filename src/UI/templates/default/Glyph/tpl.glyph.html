--- conflicted
+++ resolved
@@ -24,12 +24,10 @@
 <!-- BEGIN astounded --> il-glyphicon-astounded<!-- END astounded -->
 <!-- BEGIN sad --> il-glyphicon-sad<!-- END sad -->
 <!-- BEGIN angry --> il-glyphicon-angry<!-- END angry -->
-<<<<<<< HEAD
 <!-- BEGIN eyeopen --> glyphicon-eye-open<!-- END eyeopen -->
 <!-- BEGIN eyeclosed --> glyphicon-eye-close<!-- END eyeclosed -->
-=======
 <!-- BEGIN attachment --> glyphicon-paperclip<!-- END attachment -->
->>>>>>> 0fd8e2ec
+
 " aria-hidden="true"></span>
 
 <!-- BEGIN counter_status -->
