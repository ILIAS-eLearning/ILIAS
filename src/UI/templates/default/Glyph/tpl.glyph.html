--- conflicted
+++ resolved
@@ -28,10 +28,7 @@
 <!-- BEGIN eyeclosed --> glyphicon-eye-close<!-- END eyeclosed -->
 <!-- BEGIN attachment --> glyphicon-paperclip<!-- END attachment -->
 <!-- BEGIN reset --> glyphicon-repeat<!-- END reset -->
-<<<<<<< HEAD
-=======
 <!-- BEGIN apply --> glyphicon-ok<!-- END apply -->
->>>>>>> e6d314d5
 " aria-hidden="true"></span>
 
 <!-- BEGIN counter_status -->
