<span class="glyphicon
<!-- BEGIN settings --> glyphicon-cog<!-- END settings -->
<!-- BEGIN collapse --> glyphicon-triangle-bottom<!-- END collapse -->
<!-- BEGIN expand --> glyphicon-triangle-right<!-- END expand -->
<!-- BEGIN add --> glyphicon-plus-sign<!-- END add -->
<!-- BEGIN remove --> glyphicon-minus-sign<!-- END remove -->
<!-- BEGIN up --> glyphicon-circle-arrow-up<!-- END up -->
<!-- BEGIN down --> glyphicon-circle-arrow-down<!-- END down -->
<!-- BEGIN back --> glyphicon-chevron-left<!-- END back -->
<!-- BEGIN next --> glyphicon-chevron-right<!-- END next -->
<!-- BEGIN sortAscending --> glyphicon-arrow-up<!-- END sortAscending -->
<!-- BEGIN sortDescending --> glyphicon-arrow-down<!-- END sortDescending -->
<!-- BEGIN user --> glyphicon-user<!-- END user -->
<!-- BEGIN mail --> glyphicon-envelope<!-- END mail -->
<!-- BEGIN notification --> glyphicon-bell<!-- END notification -->
<!-- BEGIN tag --> glyphicon-tag<!-- END tag -->
<!-- BEGIN note --> glyphicon-pushpin<!-- END note -->
<!-- BEGIN comment --> glyphicon-comment<!-- END comment -->
<!-- BEGIN briefcase --> glyphicon-briefcase<!-- END briefcase -->
<!-- BEGIN like --> il-glyphicon-like<!-- END like -->
<!-- BEGIN love --> il-glyphicon-love<!-- END love -->
<!-- BEGIN dislike --> il-glyphicon-dislike<!-- END dislike -->
<!-- BEGIN laugh --> il-glyphicon-laugh<!-- END laugh -->
<!-- BEGIN astounded --> il-glyphicon-astounded<!-- END astounded -->
<!-- BEGIN sad --> il-glyphicon-sad<!-- END sad -->
<!-- BEGIN angry --> il-glyphicon-angry<!-- END angry -->
<!-- BEGIN eyeopen --> glyphicon-eye-open<!-- END eyeopen -->
<!-- BEGIN eyeclosed --> glyphicon-eye-close<!-- END eyeclosed -->
<!-- BEGIN attachment --> glyphicon-paperclip<!-- END attachment -->
<<<<<<< HEAD
<!-- BEGIN apply --> glyphicon-ok<!-- END apply -->
=======

>>>>>>> a2d0d5b7
" aria-hidden="true"></span>

<!-- BEGIN counter_status -->
{COUNTER_STATUS}
<!-- END counter_status -->

<!-- BEGIN counter_novelty -->
{COUNTER_NOVELTY}
<!-- END counter_novelty -->

<!-- BEGIN counter_spacer -->
<span class="il-counter-spacer">{COUNTER_SPACER}</span>
<!-- END counter_spacer --><|MERGE_RESOLUTION|>--- conflicted
+++ resolved
@@ -27,11 +27,7 @@
 <!-- BEGIN eyeopen --> glyphicon-eye-open<!-- END eyeopen -->
 <!-- BEGIN eyeclosed --> glyphicon-eye-close<!-- END eyeclosed -->
 <!-- BEGIN attachment --> glyphicon-paperclip<!-- END attachment -->
-<<<<<<< HEAD
 <!-- BEGIN apply --> glyphicon-ok<!-- END apply -->
-=======
-
->>>>>>> a2d0d5b7
 " aria-hidden="true"></span>
 
 <!-- BEGIN counter_status -->
