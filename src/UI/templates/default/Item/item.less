.il-std-item-container:not(:last-child) {
	border-bottom: @il-item-border-bottom;
}

.il-item {
	background-color: @il-main-bg;
	position: relative;
	padding: @il-item-padding;

	.il-item-title {
		font-size: @font-size-base;
		display: inline-block;
		.btn-link, a {
			font-size: inherit;
			line-height: @line-height-base;
		}
	}

	.il-item-divider {
		clear: both;
		padding: @il-item-divider-padding;
		margin: @il-item-divider-margin;
		border: 0 none;
		background: none;
		border-bottom: @il-item-divider-border-bottom;
	}

	.dropdown {
		display: inline-block;
		float: right;
	}

	.il-item-description {
		padding: @il-item-description-padding;
		font-size: @font-size-small;
		clear: both;
	}

	.il-item-property-name {
		font-size: @font-size-small;
		color: @il-text-light-color;
		overflow: hidden;
	}

	.il-item-property-value {
		font-size: @font-size-small;
		overflow: hidden;
	}

	.il-chart-progressmeter-viewbox {
		margin-left: auto;
		margin-right: auto;

		@media only screen and (max-width: @grid-float-breakpoint-max) {
			padding-top: @padding-large-vertical;
		}
	}

	.col-sm-9 > .row {
		clear: both;
	}

	.row .row > .col-md-6 {
		margin-bottom: 6px;
	}

}

.il-item-marker {
	border-left: @il-item-marker-border-left;
}

.il-item-group {
	clear: both;
	background-color: @il-main-dark-bg;

	> h3 {
		float:left;
		color: @panel-heading-color;
		font-size: @font-size-h4;
		font-weight: normal;
		padding: @panel-heading-padding;
		margin: 0;
	}

	.dropdown {
		float:right;
	}
}

.il-item-group-items {
	clear: both;
}
.il-item-notification-replacement-container:not(:first-child){
	.il-notification-item{
		margin-top: @padding-large-vertical;
	}
}

.il-notification-item{
	//To give some extra space in case for vertical scroll bar
	padding-right: @il-item-padding + 3px;

	.il-item-notification-title {
		display: inline-block;
		margin: 0;
	}

	.il-item-additional-content{
		clear:both;
	}

	.row {
		//To prevent horizontal scroll bar.
		margin-right: 0px;
	}

	.dropdown{
		margin-top: -(@font-size-base+@padding-large-vertical);
	}

}

.il-item-shy{
	display: flex;
<<<<<<< HEAD
	gap: 10px;
=======
	gap: @il-item-gap-large;
>>>>>>> 3849d2ab

	.content {
		width: 100%;
		display: grid;
		grid-template-areas:
			"title close"
			"description description"
			"divider divider"
			"properties properties";
<<<<<<< HEAD
		grid-auto-columns: auto 12px;
=======
		grid-auto-columns: auto @font-size-small;
>>>>>>> 3849d2ab

		.il-item-title {
			grid-area: title;
		}
		.close {
			grid-area: close;
		}
		.il-item-description {
			grid-area: description;
		}
		.il-item-divider {
			grid-area: divider;
		}
		.il-item-properties {
			grid-area: properties;
			display: grid;
			grid-template-columns: auto 1fr;
<<<<<<< HEAD
			gap: 8px;
=======
			gap: @il-item-gap-base;
>>>>>>> 3849d2ab
		}
	}
}

@media only screen and (min-width: (@grid-float-breakpoint-max + 1px)) {

	.panel-secondary .il-item {
		padding: @padding-large-vertical @padding-small-horizontal;
		width: 100%;

		.il-item-title {
			word-break: break-word;
		}

		.il-item-description {
			padding-top: 0;
			font-size: @font-size-xs;
			word-break: break-word;
		}

		.col-sm-3 {
			margin-top: @padding-base-vertical;
			margin-left: 0;
			width: 45px;
			img {
				width: 40px;
			}
		}

		.col-sm-9{
			width: calc(100% - 45px);
		}
		.col-md-6{
			width: 100%;
		}

	}
}

/* otherwise dropdowns in items with icon do not work */
.il-std-item .media .media-body, .il-std-item .media, .il-notification-item .media, .il-notification-item .media .media-body {
	overflow: visible;
}

@media only screen and (max-width: @grid-float-breakpoint-max) {
	.il-item {
		.il-item-divider {
			padding: @il-item-divider-padding;
			margin: 0;
			border-bottom: 0;
		}
	}

	.il-panel-listing-std-container{
		.il-item .media-left{
			min-width: @il-icon-size-small+2*@il-padding-large-horizontal;
		}
	}

	.panel-secondary .il-item  {
		.media-body{
			width: auto;
		}
	}
}<|MERGE_RESOLUTION|>--- conflicted
+++ resolved
@@ -123,11 +123,7 @@
 
 .il-item-shy{
 	display: flex;
-<<<<<<< HEAD
-	gap: 10px;
-=======
 	gap: @il-item-gap-large;
->>>>>>> 3849d2ab
 
 	.content {
 		width: 100%;
@@ -137,11 +133,7 @@
 			"description description"
 			"divider divider"
 			"properties properties";
-<<<<<<< HEAD
-		grid-auto-columns: auto 12px;
-=======
 		grid-auto-columns: auto @font-size-small;
->>>>>>> 3849d2ab
 
 		.il-item-title {
 			grid-area: title;
@@ -159,11 +151,7 @@
 			grid-area: properties;
 			display: grid;
 			grid-template-columns: auto 1fr;
-<<<<<<< HEAD
-			gap: 8px;
-=======
 			gap: @il-item-gap-base;
->>>>>>> 3849d2ab
 		}
 	}
 }
