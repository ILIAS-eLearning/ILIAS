.il-std-item-container:not(:last-child) {
	border-bottom: @il-item-border-bottom;
}

.il-item {
	background-color: @il-main-bg;
	position: relative;
	padding: @il-item-padding;
	.clearfix();

	.il-item-title {
		font-size: @font-size-base;
		display: inline-block;
		.btn-link, a {
			font-size: inherit;
			line-height: @line-height-base;
		}
	}

	.il-item-divider {
		clear: both;
		padding: @il-item-divider-padding;
		margin: @il-item-divider-margin;
		border: 0 none;
		background: none;
		border-bottom: @il-item-divider-border-bottom;
	}

	.dropdown {
		display: inline-block;
		float: right;
	}

	.il-item-description {
		padding: @il-item-description-padding;
		font-size: @font-size-small;
		clear: both;
	}

	.il-item-property-name {
		font-size: @font-size-small;
		color: @il-text-light-color;
		overflow: hidden;
	}

	.il-item-property-value {
		font-size: @font-size-small;
		overflow: hidden;
	}

	.col-sm-9 > .row {
		clear: both;
	}

	.row .row > .col-md-6 {
		margin-bottom: 6px;
	}

}

.il-item-marker {
	border-left: @il-item-marker-border-left;
}

.il-item-group {
	clear: both;
	background-color: @il-main-dark-bg;

	> h3 {
		float:left;
		color: @panel-heading-color;
		font-size: @font-size-h4;
		font-weight: normal;
		padding: @panel-heading-padding;
		margin: 0;
	}

	.dropdown {
		float:right;
	}
}

.il-item-group-items {
	clear: both;
}
.il-item-notification-replacement-container:not(:first-child){
	.il-notification-item{
		margin-top: @padding-large-vertical;
	}
}

.il-notification-item{
	//To give some extra space in case for vertical scroll bar
	padding-right: @il-item-padding + 3px;
<<<<<<< HEAD
	.il-item-notification-title {
		display: inline-block;
		margin: 0;
	}
=======
	.il-item-notification-title{
		display: inline-block;
		margin: 0;
	}

>>>>>>> bca29d28
	.il-item-additional-content{
		clear:both;
	}

	.row {
		//To prevent horizontal scroll bar.
		margin-right: 0px;
	}

	.dropdown{
		margin-top: -(@font-size-base+@padding-large-vertical);
	}

}

@media only screen and (min-width: (@grid-float-breakpoint-max + 1px)) {

	.panel-secondary .il-item {
		padding: @padding-large-vertical @padding-small-horizontal;
		width: 100%;

		.il-item-title {
			word-break: break-word;
		}

		.il-item-description {
			padding-top: 0;
			font-size: @font-size-xs;
			word-break: break-word;
		}

		.col-sm-3 {
			margin-top: @padding-base-vertical;
			margin-left: 0;
			width: 45px;
			img {
				width: 40px;
			}
		}

		.col-sm-9{
			width: calc(100% - 45px);
		}
		.col-md-6{
			width: 100%;
		}

	}
}

/* otherwise dropdowns in items with icon do not work */
.il-std-item .media .media-body, .il-std-item .media, .il-notification-item .media, .il-notification-item .media .media-body {
	overflow: visible;
}

@media only screen and (max-width: @grid-float-breakpoint-max) {
	.il-item {
		.il-item-divider {
			padding: @il-item-divider-padding;
			margin: 0;
			border-bottom: 0;
		}
	}
}<|MERGE_RESOLUTION|>--- conflicted
+++ resolved
@@ -92,18 +92,12 @@
 .il-notification-item{
 	//To give some extra space in case for vertical scroll bar
 	padding-right: @il-item-padding + 3px;
-<<<<<<< HEAD
+
 	.il-item-notification-title {
 		display: inline-block;
 		margin: 0;
 	}
-=======
-	.il-item-notification-title{
-		display: inline-block;
-		margin: 0;
-	}
 
->>>>>>> bca29d28
 	.il-item-additional-content{
 		clear:both;
 	}
