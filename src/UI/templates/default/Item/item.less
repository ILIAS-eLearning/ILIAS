.il-std-item-container:not(:last-child) {
	border-bottom: @il-item-border-bottom;
}

.il-item {
	background-color: @il-main-bg;
	position: relative;
	padding: @il-item-padding;

	.il-item-title {
		font-size: @font-size-base;
		display: inline-block;
		.btn-link, a {
			font-size: inherit;
			line-height: @line-height-base;
		}
	}

	.il-item-divider {
		clear: both;
		padding: @il-item-divider-padding;
		margin: @il-item-divider-margin;
		border: 0 none;
		background: none;
		border-bottom: @il-item-divider-border-bottom;
	}

	.dropdown {
		display: inline-block;
		float: right;
	}

	.il-item-description {
		padding: @il-item-description-padding;
		font-size: @font-size-small;
		clear: both;
	}

	.il-item-property-name {
		font-size: @font-size-small;
		color: @il-text-light-color;
		overflow: hidden;
	}

	.il-item-property-value {
		font-size: @font-size-small;
		overflow: hidden;
	}

	.il-chart-progressmeter-viewbox {
		margin-left: auto;
		margin-right: auto;

		@media only screen and (max-width: @grid-float-breakpoint-max) {
			padding-top: @padding-large-vertical;
		}
	}

	.col-sm-9 > .row {
		clear: both;
	}

	.row .row > .col-md-6 {
		margin-bottom: 6px;
	}

}

.il-item-marker {
	border-left: @il-item-marker-border-left;
}

.il-item-group {
	clear: both;
	background-color: @il-main-dark-bg;

	> h3 {
		float:left;
		color: @panel-heading-color;
		font-size: @font-size-h4;
		font-weight: normal;
		padding: @panel-heading-padding;
		margin: 0;
	}

	.dropdown {
		float:right;
	}
}

.il-item-group-items {
	clear: both;
}
.il-item-notification-replacement-container:not(:first-child){
	.il-notification-item{
		margin-top: @padding-large-vertical;
	}
}

.il-notification-item{
	//To give some extra space in case for vertical scroll bar
	padding-right: @il-item-padding + 3px;

	.il-item-notification-title {
		display: inline-block;
		margin: 0;
	}

	.il-item-additional-content{
		clear:both;
	}

	.row {
		//To prevent horizontal scroll bar.
		margin-right: 0px;
	}

	.dropdown{
		margin-top: -(@font-size-base+@padding-large-vertical);
	}

}

<<<<<<< HEAD
.il-contribution-item{
	display: flex;
	gap: 10px;

	.contribution {
		width: 100%;
		display: grid;
		grid-template-areas:
			"user close"
			"description description"
			"datetime datetime";
		grid-auto-columns: auto 12px;
		gap: 10px;

		.user {
			grid-area: user;
=======
.il-shy-item{
	display: flex;
	gap: 10px;

	.content {
		width: 100%;
		display: grid;
		grid-template-areas:
			"title close"
			"description description"
			"properties properties";
		grid-auto-columns: auto 12px;
		gap: 10px;

		.il-item-title {
			grid-area: title;
>>>>>>> 12522633
		}
		.close {
			grid-area: close;
		}
<<<<<<< HEAD
		.description {
			grid-area: description;
		}
		.datetime {
			padding-top: 10px;
			border-top: 1px dashed lightgrey;
			grid-area: datetime;
=======
		.il-item-description {
			grid-area: description;
		}
		.il-item-properties {
			grid-area: properties;
			display: flex;
			gap: 8px;
			.il-item-property-name {
				width: 30%;
			}
			.il-item-property-value {
				width: 70%;
			}
>>>>>>> 12522633
		}
	}
}

@media only screen and (min-width: (@grid-float-breakpoint-max + 1px)) {

	.panel-secondary .il-item {
		padding: @padding-large-vertical @padding-small-horizontal;
		width: 100%;

		.il-item-title {
			word-break: break-word;
		}

		.il-item-description {
			padding-top: 0;
			font-size: @font-size-xs;
			word-break: break-word;
		}

		.col-sm-3 {
			margin-top: @padding-base-vertical;
			margin-left: 0;
			width: 45px;
			img {
				width: 40px;
			}
		}

		.col-sm-9{
			width: calc(100% - 45px);
		}
		.col-md-6{
			width: 100%;
		}

	}
}

/* otherwise dropdowns in items with icon do not work */
.il-std-item .media .media-body, .il-std-item .media, .il-notification-item .media, .il-notification-item .media .media-body {
	overflow: visible;
}

@media only screen and (max-width: @grid-float-breakpoint-max) {
	.il-item {
		.il-item-divider {
			padding: @il-item-divider-padding;
			margin: 0;
			border-bottom: 0;
		}
	}

	.il-panel-listing-std-container{
		.il-item .media-left{
			min-width: @il-icon-size-small+2*@il-padding-large-horizontal;
		}
	}

	.panel-secondary .il-item  {
		.media-body{
			width: auto;
		}
	}
}<|MERGE_RESOLUTION|>--- conflicted
+++ resolved
@@ -121,24 +121,6 @@
 
 }
 
-<<<<<<< HEAD
-.il-contribution-item{
-	display: flex;
-	gap: 10px;
-
-	.contribution {
-		width: 100%;
-		display: grid;
-		grid-template-areas:
-			"user close"
-			"description description"
-			"datetime datetime";
-		grid-auto-columns: auto 12px;
-		gap: 10px;
-
-		.user {
-			grid-area: user;
-=======
 .il-shy-item{
 	display: flex;
 	gap: 10px;
@@ -155,20 +137,10 @@
 
 		.il-item-title {
 			grid-area: title;
->>>>>>> 12522633
 		}
 		.close {
 			grid-area: close;
 		}
-<<<<<<< HEAD
-		.description {
-			grid-area: description;
-		}
-		.datetime {
-			padding-top: 10px;
-			border-top: 1px dashed lightgrey;
-			grid-area: datetime;
-=======
 		.il-item-description {
 			grid-area: description;
 		}
@@ -182,7 +154,6 @@
 			.il-item-property-value {
 				width: 70%;
 			}
->>>>>>> 12522633
 		}
 	}
 }
