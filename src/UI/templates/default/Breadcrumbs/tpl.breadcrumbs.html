<<<<<<< HEAD
<nav aria-label="{ARIA_LABEL}">
	<ul class="breadcrumb">
=======
<nav role="navigation" aria-label="breadcrumbs" class="breadcrumb_wrapper">
	<div class="breadcrumb">
>>>>>>> 69cf7012
		<!-- BEGIN crumbs -->
		<span class="crumb">
			{CRUMB}
		</span>
		<!-- END crumbs -->
	</div>
</nav><|MERGE_RESOLUTION|>--- conflicted
+++ resolved
@@ -1,10 +1,5 @@
-<<<<<<< HEAD
-<nav aria-label="{ARIA_LABEL}">
-	<ul class="breadcrumb">
-=======
 <nav role="navigation" aria-label="breadcrumbs" class="breadcrumb_wrapper">
 	<div class="breadcrumb">
->>>>>>> 69cf7012
 		<!-- BEGIN crumbs -->
 		<span class="crumb">
 			{CRUMB}
