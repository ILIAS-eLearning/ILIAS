--- conflicted
+++ resolved
@@ -58,35 +58,9 @@
   }
 
 }
-<<<<<<< HEAD
 
-
-.il-input-password {
-  .revelation-glyph {
-    float: right;
-    margin-top: -21px;
-    margin-right: 5px;
-  }
-
-  .revelation-reveal {
-    display: block;
-  }
-  .revelation-mask {
-    display: none;
-  }
-
-  .revealed& {
-    .revelation-reveal {
-      display: none;
-    }
-    .revelation-mask {
-      display: block;
-    }
-  }
-}
-=======
 //== Specific Inputs
 //
 //
 @import "tag.less";
->>>>>>> 0fd8e2ec
+@import "password.less";
