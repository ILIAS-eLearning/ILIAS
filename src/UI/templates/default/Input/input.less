--- conflicted
+++ resolved
@@ -63,8 +63,5 @@
 //
 //
 @import "tag.less";
-<<<<<<< HEAD
-@import "radio.less";
-=======
 @import "password.less";
->>>>>>> dff9c34a
+@import "radio.less";