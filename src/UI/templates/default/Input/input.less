.il-standard-form{
  background-color: @il-standard-form-bg;
  margin-top: @padding-large-vertical;


  .il-standard-form-cmd {
    float: right;
    .btn {
      display: inline-block;
      min-width: @il-button-min-width-forms;
      vertical-align: top;

      @media (max-width: @grid-float-breakpoint-max){
        min-width: 0;
      }
    }

  }
  .il-standard-form-header, .il-standard-form-footer, .il-section-input-header{
    background-color: @il-standard-form-header-bg;
    color: @il-standard-form-header-color;
  }

  .il-standard-form-header h3, .il-section-input-header h3{
    font-size: @il-standard-form-header-font-size;
    text-transform: uppercase;
    padding-top: @padding-large-vertical;
    margin-bottom: @padding-small-vertical;

  }

  .il-standar-form-header-byline, .il-section-input-header-byline{
    font-size: @il-standard-form-header-byline-font-size;
  }

  //Move the first section header up, to be displayed next to the forms top button
  .il-standard-form-header + .il-section-input{
    margin-top: -(@il-button-font-size*@line-height-base+@padding-base-vertical*2+2);
    padding: 0;

    .il-section-input-header h3{
      margin-top: 0;
      padding-top: 0;
    }
  }

  .il-dependant-group{
    background-color: @il-standard-form-dependant-group-bg;
    padding: @padding-small-vertical 0;
    .form-group {
      margin: 0;
    }
  }

  input[type="radio"], input[type="checkbox"] {
    height: unset;
    width: unset;
  }

}

<<<<<<< HEAD

.il-input-password {
  .revelation-glyph {
    float: right;
    margin-top: -21px;
    margin-right: 5px;
  }

  .revelation-reveal {
    display: block;
  }
  .revelation-mask {
    display: none;
  }

  .revealed& {
    .revelation-reveal {
      display: none;
    }
    .revelation-mask {
      display: block;
    }
  }
}
=======
//== Specific Inputs
//
//
@import "tag.less";
@import "password.less";
@import "radio.less";
@import "multiselect.less";
>>>>>>> e6d314d5
<|MERGE_RESOLUTION|>--- conflicted
+++ resolved
@@ -59,37 +59,10 @@
 
 }
 
-<<<<<<< HEAD
-
-.il-input-password {
-  .revelation-glyph {
-    float: right;
-    margin-top: -21px;
-    margin-right: 5px;
-  }
-
-  .revelation-reveal {
-    display: block;
-  }
-  .revelation-mask {
-    display: none;
-  }
-
-  .revealed& {
-    .revelation-reveal {
-      display: none;
-    }
-    .revelation-mask {
-      display: block;
-    }
-  }
-}
-=======
 //== Specific Inputs
 //
 //
 @import "tag.less";
 @import "password.less";
 @import "radio.less";
-@import "multiselect.less";
->>>>>>> e6d314d5
+@import "multiselect.less";