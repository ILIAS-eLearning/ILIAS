--- conflicted
+++ resolved
@@ -36,12 +36,9 @@
 <!-- BEGIN close --> glyphicon-remove<!-- END close -->
 <!-- BEGIN more --> glyphicon-option-horizontal<!-- END more -->
 <!-- BEGIN disclosure --> glyphicon-option-vertical<!-- END disclosure -->
-<<<<<<< HEAD
 <!-- BEGIN language --> glyphicon-globe<!-- END language -->
-=======
 <!-- BEGIN login --> glyphicon-login<!-- END login -->
 <!-- BEGIN logout --> glyphicon-logout<!-- END logout -->
->>>>>>> cc776e5d
 
 " aria-hidden="true"></span>
 
