.il-maincontrols-metabar {
	display: flex;
    justify-content: space-between;
    align-items: center;
	.il-metabar-entries {
		align-items: center;
		display: flex;
		height: @il-standard-page-header-height;
		.il-metabar-entry,
		.il-logout {
			padding-left: 10px;
		}
	}
	.input-group {
		display: block;
	}
	p {
		padding: 0;
	}
	form#mm_search_form {
		padding: 20px;
	}
}

.il-metabar-entries {
	.glyphicon {
		font-family: 'il-icons';
	}
	.glyphicon-bell:before {
		content: "\e027";
	}
	.glyphicon-comment:before {
		content: "\e04a";
	}
	.glyphicon-envelope:before {
		content: "\e086";
	}
	.glyphicon-question-sign:before {
		content: "\e05d";
	}
	.glyphicon-search:before {
		content: "\e090";
	}
	.glyphicon-user:before {
		content: "\e005";
	}
	.btn {
		position: relative;
	}
	.il-counter-novelty {
		margin-top: -20px;
	}
	.il-counter-status {
		margin-top: -4px;
	}
	// no display labels in metabar level 1
	> .btn-bulky > div > .bulky-label {
		display: none;
	}
	.btn-bulky {
		background-color: transparent;
		height: @il-metabar-entry-height;
		min-width: @il-metabar-entry-width;

		@media only screen and (max-width: @grid-float-breakpoint-max) {
			height: @il-metabar-small-entry-height;
			min-width: @il-metabar-small-entry-width;
		}

		&.engaged,
		&.engaged:focus {
			.shadow-right;
			background-color: @il-metabar-slates-bg-color;
			border: none;
			color: initial;
			outline-color: transparent;
		}
		.glyphicon {
			color: @il-metabar-glyph-color;
			font-size: @il-metabar-glyph-size;
		}
	}

	@media only screen and (max-width: @grid-float-breakpoint-max) {

		.il-metabar-more-button {
			padding-right: 20px;
			.icon.custom {
				position: relative;
				img {
					margin-right: 5px;
				}
				.badge {
					position: absolute;
					margin-right: 3px;
					&.il-counter-novelty {
						margin-top: -5px;
					}
					&.il-counter-status {
						margin-top: 10px;
					}
				}
			}
		}
	}
}

.il-metabar-slates {
	.shadow-right;
    background-color: @il-metabar-slates-bg-color;
	position: absolute;
<<<<<<< HEAD
	max-width: @il-metabar-slates-width;
	.il-maincontrols-slate{
		min-width: @il-metabar-slates-width;
	}
	max-height: 90vh;
	overflow-y: scroll;
	right: 20px;
=======
	right: 0;
>>>>>>> 833615ac
	top: @il-metabar-entry-height;

	@media only screen and (max-width: @grid-float-breakpoint-max) {
		width: 100%;
		top: @il-metabar-small-entry-height;
		right: 0;
	}
	/*TODO: remove hack*/
	.il-maincontrols-slate {
		@media only screen and (max-width: @grid-float-breakpoint-max) {
			min-width: 260px;
		}
	}
	/*end of hack*/

	.il-maincontrols-slate-content {
		// padding: 10px;
	}
}


.il-header-locator {
	display: none;
}

@media only screen and (max-width: @grid-float-breakpoint-max) {
	.il-header-locator {
		display: block;
	}

	.il-metabar-slates {
		.glyphicon {
			color: @il-metabar-glyph-color;
			font-size: @il-metabar-small-glyph-size;
		}
		.il-counter-status,
		.il-counter-novelty {
			margin-top: -20px;
		}
		.bulky-label {
			margin-left: 10px;
		}
		.il-counter-spacer {
			margin-left: -18px;
		}
	}
}
/*end of hack*/<|MERGE_RESOLUTION|>--- conflicted
+++ resolved
@@ -109,17 +109,15 @@
 	.shadow-right;
     background-color: @il-metabar-slates-bg-color;
 	position: absolute;
-<<<<<<< HEAD
+
 	max-width: @il-metabar-slates-width;
 	.il-maincontrols-slate{
 		min-width: @il-metabar-slates-width;
 	}
 	max-height: 90vh;
 	overflow-y: scroll;
-	right: 20px;
-=======
 	right: 0;
->>>>>>> 833615ac
+
 	top: @il-metabar-entry-height;
 
 	@media only screen and (max-width: @grid-float-breakpoint-max) {
