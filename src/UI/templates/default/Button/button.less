.btn {
  font-size: @il-button-font-size;
}

input.btn{
  display: inline-block;
  min-width: @il-button-min-width;
  vertical-align: top;

  @media (max-width: @grid-float-breakpoint-max){
    min-width: 0;
  }
}

.btn-default {
  .button-variant(@il-btn-standard-color; @il-btn-standard-bg; @il-btn-standard-border);
}

.btn-primary {
  .button-variant(@il-btn-primary-color; @il-btn-primary-bg; @il-btn-primary-border);
}

.btn {
  &.disabled,
  &[disabled],
  fieldset[disabled] & {
    &,
    &:hover,
    &:focus,
    &:active,
    &.active {
      background-color: @il-disabled-btn-bg;
      border-color: @il-disabled-btn-border;
      color: @il-disabled-btn-color;
      cursor: default;
    }
  }
}

// #16322
button > .glyphicon {
  pointer-events: none;
}

a.btn-link.ilSubmitInactive, a.btn-link.ilSubmitInactive:hover {
	background-color: inherit;
	color: @text-color;
	padding: 0;
}

.il-btn-month .dropdown-menu {
<<<<<<< HEAD
  min-width:250px;
}

.btn-tag {
    display: inline-block;
    white-space: nowrap;
    padding: @padding-xs-vertical @padding-xs-horizontal;
    margin: @btn-tag-margin;
    border-radius: @btn-tag-border-radius;

	&.btn-tag-inactive {
		cursor: default !important;
	}
	&.btn-tag-relevance-verylow {
		background-color: @btn-tag-bg-relevance-verylow;
		color: @btn-tag-fg-relevance-verylow;
	}
	&.btn-tag-relevance-low {
    background-color: @btn-tag-bg-relevance-low;
    color: @btn-tag-fg-relevance-low;
	}
	&.btn-tag-relevance-middle {
    background-color: @btn-tag-bg-relevance-middle;
    color: @btn-tag-fg-relevance-middle;
	}
	&.btn-tag-relevance-high {
    background-color: @btn-tag-bg-relevance-high;
    color: @btn-tag-fg-relevance-high;
	}
	&.btn-tag-relevance-veryhigh {
    background-color: @btn-tag-bg-relevance-veryhigh;
    color: @btn-tag-fg-relevance-veryhigh;
	}
=======
	min-width:250px;
}

// shy buttons
.btn-link {
  padding: 0;
>>>>>>> f6ca5cbf
}<|MERGE_RESOLUTION|>--- conflicted
+++ resolved
@@ -49,7 +49,6 @@
 }
 
 .il-btn-month .dropdown-menu {
-<<<<<<< HEAD
   min-width:250px;
 }
 
@@ -83,12 +82,9 @@
     background-color: @btn-tag-bg-relevance-veryhigh;
     color: @btn-tag-fg-relevance-veryhigh;
 	}
-=======
-	min-width:250px;
 }
 
 // shy buttons
 .btn-link {
   padding: 0;
->>>>>>> f6ca5cbf
 }