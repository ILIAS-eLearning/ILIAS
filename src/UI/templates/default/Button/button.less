.btn {
  font-size: @il-button-font-size;
}

input.btn{
  display: inline-block;
  min-width: @il-button-min-width;
  vertical-align: top;

  @media (max-width: @grid-float-breakpoint-max){
    min-width: 0;
  }
}


.btn-default {
  .button-variant(@il-btn-standard-color; @il-btn-standard-bg; @il-btn-standard-border);
}

.btn-primary {
  .button-variant(@il-btn-primary-color; @il-btn-primary-bg; @il-btn-primary-border);
}



.btn {
  &.disabled,
  &[disabled],
  fieldset[disabled] & {
    &,
    &:hover,
    &:focus,
    &:active,
    &.active {
      background-color: @il-disabled-btn-bg;
      border-color: @il-disabled-btn-border;
      color: @il-disabled-btn-color;
      cursor: default;
    }
  }
}

// #16322
button > .glyphicon {
  pointer-events: none;
}

a.btn-link.ilSubmitInactive, a.btn-link.ilSubmitInactive:hover {
<<<<<<< HEAD
	background-color: inherit;
	color: @text-color;
	padding: 0;
}

.btn-tag {
    display: inline-block;
    white-space: nowrap;
    padding: 1px 5px;
    margin: 2px 4px 2px 0;
    border-radius: 3px;

	&.btn-tag-inactive {
		cursor: default !important;
	}
	&.btn-tag-relevance-verylow {
		background-color: desaturate(@btn-tag-bg, 80%);
		color: contrast(desaturate(@btn-tag-bg, 80%));
	}
	&.btn-tag-relevance-low {
		background-color: desaturate(@btn-tag-bg, 60%);
		color: contrast(desaturate(@btn-tag-bg, 60%));
	}
	&.btn-tag-relevance-middle {
		background-color: desaturate(@btn-tag-bg, 40%);
		color: contrast(desaturate(@btn-tag-bg, 40%));
	}
	&.btn-tag-relevance-high {
		background-color: desaturate(@btn-tag-bg, 20%);
		color: contrast(desaturate(@btn-tag-bg, 20%));
	}
	&.btn-tag-relevance-veryhigh {
		background-color: @btn-tag-bg;
		color: contrast(@btn-tag-bg);
	}
}
=======
  background-color: inherit;
  color: @text-color;
  padding: 0;
}

.il-btn-month .dropdown-menu {
	min-width:250px;
}
>>>>>>> df5606f2
<|MERGE_RESOLUTION|>--- conflicted
+++ resolved
@@ -12,7 +12,6 @@
   }
 }
 
-
 .btn-default {
   .button-variant(@il-btn-standard-color; @il-btn-standard-bg; @il-btn-standard-border);
 }
@@ -20,8 +19,6 @@
 .btn-primary {
   .button-variant(@il-btn-primary-color; @il-btn-primary-bg; @il-btn-primary-border);
 }
-
-
 
 .btn {
   &.disabled,
@@ -46,10 +43,13 @@
 }
 
 a.btn-link.ilSubmitInactive, a.btn-link.ilSubmitInactive:hover {
-<<<<<<< HEAD
 	background-color: inherit;
 	color: @text-color;
 	padding: 0;
+}
+
+.il-btn-month .dropdown-menu {
+  min-width:250px;
 }
 
 .btn-tag {
@@ -82,14 +82,4 @@
 		background-color: @btn-tag-bg;
 		color: contrast(@btn-tag-bg);
 	}
-}
-=======
-  background-color: inherit;
-  color: @text-color;
-  padding: 0;
-}
-
-.il-btn-month .dropdown-menu {
-	min-width:250px;
-}
->>>>>>> df5606f2
+}