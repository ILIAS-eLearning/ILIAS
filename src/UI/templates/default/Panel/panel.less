--- conflicted
+++ resolved
@@ -142,13 +142,8 @@
 
 	.il-panel-listing-std-container > h2, .panel-body h4{
 		display: block;
-<<<<<<< HEAD
-		padding: @padding-large-vertical 0;
+		padding: @il-padding-large-vertical 0;
 		font-size: @il-font-size-base;
-=======
-		padding: @il-padding-large-vertical 0;
-		font-size: @font-size-base;
->>>>>>> 0aa6b8a4
 		color: @panel-heading-color;
 		margin: 0;
 	}
