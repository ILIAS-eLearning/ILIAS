--- conflicted
+++ resolved
@@ -542,33 +542,6 @@
 	 * ---
 	 * description:
 	 *   purpose: >
-<<<<<<< HEAD
-	 *      TBD
-	 *   composition: >
-	 *      TBD
-	 *   effect: >
-	 *      TBD
-	 *
-	 * ---
-	 * @return  \ILIAS\UI\Component\Form\Factory
-	 */
-	public function form();
-
-	/**
-	 * ---
-	 * description:
-	 *   purpose: >
-	 *      TBD
-	 *   composition: >
-	 *      TBD
-	 *   effect: >
-	 *      TBD
-	 *
-	 * ---
-	 * @return  \ILIAS\UI\Component\Input\Factory
-	 */
-	public function input();
-=======
 	 *      An item displays a unique entity within the system. It shows information
 	 *      about that entity in a structured way.
 	 *   composition: >
@@ -633,5 +606,33 @@
 	 **/
 	public function icon();
 
->>>>>>> bfd55c21
+	/**
+	 * ---
+	 * description:
+	 *   purpose: >
+	 *      TBD
+	 *   composition: >
+	 *      TBD
+	 *   effect: >
+	 *      TBD
+	 *
+	 * ---
+	 * @return  \ILIAS\UI\Component\Form\Factory
+	 */
+	public function form();
+
+	/**
+	 * ---
+	 * description:
+	 *   purpose: >
+	 *      TBD
+	 *   composition: >
+	 *      TBD
+	 *   effect: >
+	 *      TBD
+	 *
+	 * ---
+	 * @return  \ILIAS\UI\Component\Input\Factory
+	 */
+	public function input();
 }