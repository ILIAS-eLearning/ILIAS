<?php

/* Copyright (c) 2015 Richard Klees <richard.klees@concepts-and-training.de> Extended GPL, see docs/LICENSE */

namespace ILIAS\UI;

/**
 * This is how the factory for UI elements looks. This should provide access
 * to all UI elements at some point.
 *
 * Consumers of the UI-Service MUST program against this interface and not
 * use any concrete implementations from Internal.
 */

interface Factory {
	/**
	 * ---
	 * description:
	 *   purpose: >
	 *       Counter inform users about the quantity of items indicated
	 *       by a glyph.
	 *   composition: >
	 *       Counters consist of a number and some background color and are
	 *       placed one the 'end of the line' in reading direction of the item
	 *       they state the count for.
	 *   effect: >
	 *       Counters convey information, they are not interactive.
	 *
	 * featurewiki:
	 *       - http://www.ilias.de/docu/goto_docu_wiki_wpage_3854_1357.html
	 *
	 * rules:
	 *   usage:
	 *       1: A counter MUST only be used in combination with a glyph.
	 *   composition:
	 *       1: >
	 *          A counter MUST contain exactly one number greater than zero and no
	 *          other characters.
	 * ---
	 * @return  \ILIAS\UI\Component\Counter\Factory
	 */
	public function counter();
	/**
	 * ---
	 * description:
	 *   purpose: >
	 *       Glyphs map a generally known concept or symbol to a specific concept in ILIAS.
	 *       Glyphs are used when space is scarce.
	 *   composition: >
	 *       A glyph is a typographical character that represents
	 *       something else. As any other typographical character, they can be
	 *       manipulated by regular CSS. If hovered they change their background
	 *       to indicate possible interactions.
	 *   effect: >
	 *       Glyphs act as trigger for some action such as opening a certain
	 *       Overlay type or as shortcut.
	 *   rivals:
	 *       icon: >
	 *           Standalone Icons are not interactive. Icons can be in an interactive container however.
	 *           Icons merely serve as additional hint of the functionality described by some title.
	 *           Glyphs are visually distinguished from object icons: they are monochrome.
	 * background: >
	 *     "In typography, a glyph is an elemental symbol within an agreed set of
	 *     symbols, intended to represent a readable character for the purposes
	 *     of writing and thereby expressing thoughts, ideas and concepts."
	 *     (https://en.wikipedia.org/wiki/Glyph)
	 *
	 *     Lidwell states that such symbols are used "to improve the recognition
	 *     and recall of signs and controls".
	 *
	 * rules:
	 *   usage:
	 *       1: Glyphs MUST NOT be used in content titles.
	 *       2: >
	 *          Glyphs MUST be used for cross-sectional functionality such as mail for
	 *          example and NOT for representing objects.
	 *       3: >
	 *          Glyphs SHOULD be used for very simple tasks that are repeated at
	 *          many places throughout the system.
	 *       4: >
	 *          Services such as mail MAY be represented by a glyph AND an icon.
	 *   style:
	 *       1: >
	 *          All Glyphs MUST be taken from the Bootstrap Glyphicon Halflings
	 *          set. Exceptions MUST be approved by the JF.
	 *   accessibility:
	 *       1: >
	 *          The functionality triggered by the Glyph must be indicated to
	 *          screen readers with by the attribute aria-label or aria-labelledby attribute.
	 * ---
	 * @return  \ILIAS\UI\Component\Glyph\Factory
	 */
	public function glyph();
	/**
	 * ---
	 * description:
	 *   purpose: >
	 *      Buttons trigger interactions that change the system’s status. Usually
	 *      Buttons are contained in an Input Collection. The Toolbar is the main
	 *      exception to this rule, since buttons in the Toolbar might also perform
	 *      view changes.
	 *   composition: >
	 *      Button is a clickable, graphically obtrusive control element. It can
	 *      bear text.
	 *   effect: >
	 *      On-click, the action indicated by the button is carried out.
	 *   rivals:
	 *      glyph: >
	 *          Glyphs are used if the enclosing Container Collection can not provide
	 *          enough space for textual information or if such an information would
	 *          clutter the screen.
	 *      links: >
	 *          Links are used to trigger Interactions that do not change the systems
	 *          status. They are usually contained inside a Navigational Collection.
	 *
	 * background: >
	 *      Wording rules have been inspired by the iOS Human Interface Guidelines
	 *      (UI-Elements->Controls->System Button)
	 *
	 *      Style rules have been inspired from the GNOME Human Interface Guidelines->Buttons.
	 *
	 * rules:
	 *   usage:
	 *      1: >
	 *           Buttons MUST NOT be used inside a Textual Paragraph.
	 *   interaction:
	 *      1: >
	 *           A Button SHOULD trigger an action. Only in Toolbars, Buttons MAY also
	 *           change the view.
	 *      2: >
	 *           If an action is temporarily not available, Buttons MUST be disabled by
	 *           setting as type 'disabled'.
	 *   style:
	 *      1: >
	 *           If Text is used inside a Button, the Button MUST be at least six characters
	 *           wide.
	 *   wording:
	 *      1: >
	 *           The caption of a Button SHOULD contain no more than two words.
	 *      2: >
	 *           The wording of the button SHOULD describe the action the button performs
	 *           by using a verb or a verb phrase.
	 *      3: >
	 *           Every word except articles, coordinating conjunctions and prepositions
	 *           of four or fewer letters MUST be capitalized.
	 *      4: >
	 *           For standard events such as saving or canceling the existing standard
	 *           terms MUST be used if possible: Save, Cancel, Delete, Cut, Copy.
	 *      5: >
	 *           There are cases where a non-standard label such as “Send Mail” for saving
	 *           and sending the input of a specific form might deviate from the standard.
	 *           These cases MUST however specifically justified.
	 *   accessibility:
	 *      1: >
	 *           DOM elements of type "button" MUST be used to properly identify an
	 *           element as a Button if there is no good reason to do otherwise.
	 *      2: >
	 *           Button DOM elements MUST either be of type "button", of type "a"
	 *           accompanied with the aria-role “Button” or input along with the type
	 *           attribute “button” or "submit".
	 * ---
	 * @return  \ILIAS\UI\Component\Button\Factory
	 */
	public function button();

	/**
	 * ---
	 * description:
	 *   purpose: >
	 *      A card is a flexible content container for small chunks of structured data.
	 *      Cards are often used in so-called Decks which are a gallery of Cards.
	 *   composition: >
	 *      Cards contain a header, which often includes an Image or Icon and a Title as well as possible actions as
	 *      Default Buttons and 0 to n sections that may contain further textual descriptions, links and buttons.
	 *   effect: >
	 *      Cards may contain Interaction Triggers.
	 *   rivals:
	 *      Heading Panel: Heading Panels fill up the complete available width in the Center Content Section. Multiple Heading Panels are stacked vertically.
	 *      Block Panels: Block Panels are used in Sidebars
	 *
	 * featurewiki:
	 *       - http://www.ilias.de/docu/goto_docu_wiki_wpage_3208_1357.html
	 *
	 * rules:
	 *   composition:
	 *      1: Cards MUST contain a title.
	 *      2: Cards SHOULD contain an Image or Icon in the header section.
	 *      3: Cards MAY contain Interaction Triggers.
	 *   style:
	 *      1: Sections of  Cards MUST be separated by Dividers.
	 *   accessibility:
	 *      1: If multiple Cards are used, they MUST be contained in a Deck.
	 * ---
	 * @param string $title
	 * @param \ILIAS\UI\Component\Image\Image $image
	 * @return \ILIAS\UI\Component\Card\Card
	 */
	public function card($title, \ILIAS\UI\Component\Image\Image $image = null);

	/**
	 * ---
	 * description:
	 *   purpose: >
	 *      Decks are used to display multiple Cards in a grid.
	 *      They should be used if a  page contains many content items that have similar style and importance.
	 *      A Deck gives each item equal horizontal space indicating that they are of equal importance.
	 *   composition: >
	 *      Decks are composed only of Cards arranged in a grid. The cards displayed by decks are all of equal size. This
	 *      Size ranges very small (XS) to very large (XL).
	 *   effect: >
	 *      The Deck is a mere scaffolding element, is has no effect.
	 *
	 * featurewiki:
	 *       - http://www.ilias.de/docu/goto_docu_wiki_wpage_3992_1357.html
	 *
	 * rules:
	 *   usage:
	 *      1: Decks MUST only be used to display multiple Cards.
	 *   style:
	 *      1: The number of cards displayed per row MUST adapt to the screen size.
	 * ---
	 * @param \ILIAS\UI\Component\Card\Card[] $cards
	 * @return \ILIAS\UI\Component\Deck\Deck
	 */
	public function deck(array $cards);

	/**
	 * ---
	 * description:
	 *   purpose: >
	 *     Listings are used to structure itemised textual information.
	 *   composition: >
	 *     Listings may contain ordered, unordered, or
	 *     labeled items.
	 *   effect: >
	 *     Listings hold only textual information. They may contain Links but no Buttons.
	 * rules:
	 *   composition:
	 *     1: Listings MUST NOT contain Buttons.
	 * ---
	 * @return \ILIAS\UI\Component\Listing\Factory
	 */
	public function listing();

	/**
	 * ---
	 * description:
	 *   purpose: The Image component is used to display images of various sources.
	 *   composition: An Image is composed of the image and an alternative text for screen readers.
	 *   effect: Images may be included in interacted components but not interactive on their own.
	 *
	 * ---
	 * @return \ILIAS\UI\Component\Image\Factory
	 */
	public function image();

	/**
	 * ---
	 * description:
	 *   purpose: >
<<<<<<< HEAD
	 *     Panels are used to group titled content.
	 *   composition: >
	 *      Panels consist of a header and content section. They form one Gestalt and so build a perceivable
	 *      cluster of information.
	 *   effect: The effect of interaction with panels heavily depends on their content.
	 *
	 * rules:
	 *   wording:
	 *      1: Panels MUST contain a title.
	 * ---
	 * @return \ILIAS\UI\Component\Panel\Factory
	 */
	public function panel();
=======
	 *     This component is used to wrap an existing ILIAS UI element into a UI component. This is useful if a container
	 *     of the UI components needs to contain content that is not yet implement in the centralized UI components.
	 *   composition: >
	 *     The legacy component contains html or any other content as string.
	 *
	 * rules:
	 *   usage:
	 *      1: >
	 *          This component MUST only be used to ensure backwards compatibility with existing UI elements in ILIAS,
	 *          therefore it SHOULD only contain Elements which cannot be generated using other UI Components from the UI Service.
	 * ---
	 *
	 * @param   string $content
	 * @return  \ILIAS\UI\Component\Legacy\Legacy
	 */
	public function legacy($content);
>>>>>>> 06ebb54a
}<|MERGE_RESOLUTION|>--- conflicted
+++ resolved
@@ -258,7 +258,27 @@
 	 * ---
 	 * description:
 	 *   purpose: >
-<<<<<<< HEAD
+	 *     This component is used to wrap an existing ILIAS UI element into a UI component. This is useful if a container
+	 *     of the UI components needs to contain content that is not yet implement in the centralized UI components.
+	 *   composition: >
+	 *     The legacy component contains html or any other content as string.
+	 *
+	 * rules:
+	 *   usage:
+	 *      1: >
+	 *          This component MUST only be used to ensure backwards compatibility with existing UI elements in ILIAS,
+	 *          therefore it SHOULD only contain Elements which cannot be generated using other UI Components from the UI Service.
+	 * ---
+	 *
+	 * @param   string $content
+	 * @return  \ILIAS\UI\Component\Legacy\Legacy
+	 */
+	public function legacy($content);
+
+	/**
+	 * ---
+	 * description:
+	 *   purpose: >
 	 *     Panels are used to group titled content.
 	 *   composition: >
 	 *      Panels consist of a header and content section. They form one Gestalt and so build a perceivable
@@ -272,22 +292,4 @@
 	 * @return \ILIAS\UI\Component\Panel\Factory
 	 */
 	public function panel();
-=======
-	 *     This component is used to wrap an existing ILIAS UI element into a UI component. This is useful if a container
-	 *     of the UI components needs to contain content that is not yet implement in the centralized UI components.
-	 *   composition: >
-	 *     The legacy component contains html or any other content as string.
-	 *
-	 * rules:
-	 *   usage:
-	 *      1: >
-	 *          This component MUST only be used to ensure backwards compatibility with existing UI elements in ILIAS,
-	 *          therefore it SHOULD only contain Elements which cannot be generated using other UI Components from the UI Service.
-	 * ---
-	 *
-	 * @param   string $content
-	 * @return  \ILIAS\UI\Component\Legacy\Legacy
-	 */
-	public function legacy($content);
->>>>>>> 06ebb54a
 }