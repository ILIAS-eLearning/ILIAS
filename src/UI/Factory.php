--- conflicted
+++ resolved
@@ -467,32 +467,6 @@
 	 * ---
 	 * description:
 	 *   purpose: >
-<<<<<<< HEAD
-	 *     Breadcrumbs is a type of secondary navigation scheme. It eases the
-	 *     user's navigation back to higher items in hierarchical (or prior items
-	 *     in chronological) structures.
-	 *     Breadcrumbs also serve as an effective visual aid indicating the
-	 *     user's location on a website.
-	 *     The term is based on the story of Hansel and Gretel and is well established,
-	 *     so we will stick to it, although in the context of ILIAS "Ariadne's Path"
-	 *     would probably be more appropriate.
-	 *   composition: >
-	 *     Breadcrumbs-entries are rendered as horizontally arranged UI Links
-	 *     with a seperator in-between.
-	 *   effect: >
-	 *     Clicking on an entry will get the user to the respective location.
-	 *
-	 * context: >
-	 *
-	 * rules:
-	 *   usage:
-	 *     1: Crumbs MUST trigger navigation.
-	 * ---
-	 * @param 	\ILIAS\UI\Component\Link\Standard[] 	$crumbs 	a list of Links
-	 * @return 	\ILIAS\UI\Component\Breadcrumbs\Breadcrumbs
-	 **/
-	public function breadcrumbs($crumbs);
-=======
 	 *      Dropdowns reveal a list of interactions that change the system’s status or navigate to
 	 *      a different view.
 	 *   composition: >
@@ -563,6 +537,34 @@
 	 * @return  \ILIAS\UI\Component\Dropdown\Factory
 	 */
 	public function dropdown();
->>>>>>> e9aa018e
+
+	/**
+	 * ---
+	 * description:
+	 *   purpose: >
+	 *     Breadcrumbs is a type of secondary navigation scheme. It eases the
+	 *     user's navigation back to higher items in hierarchical (or prior items
+	 *     in chronological) structures.
+	 *     Breadcrumbs also serve as an effective visual aid indicating the
+	 *     user's location on a website.
+	 *     The term is based on the story of Hansel and Gretel and is well established,
+	 *     so we will stick to it, although in the context of ILIAS "Ariadne's Path"
+	 *     would probably be more appropriate.
+	 *   composition: >
+	 *     Breadcrumbs-entries are rendered as horizontally arranged UI Links
+	 *     with a seperator in-between.
+	 *   effect: >
+	 *     Clicking on an entry will get the user to the respective location.
+	 *
+	 * context: >
+	 *
+	 * rules:
+	 *   usage:
+	 *     1: Crumbs MUST trigger navigation.
+	 * ---
+	 * @param 	\ILIAS\UI\Component\Link\Standard[] 	$crumbs 	a list of Links
+	 * @return 	\ILIAS\UI\Component\Breadcrumbs\Breadcrumbs
+	 **/
+	public function breadcrumbs($crumbs);
 
 }