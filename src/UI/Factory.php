--- conflicted
+++ resolved
@@ -704,8 +704,7 @@
 	 * @param   string $content
 	 * @return  \ILIAS\UI\Component\Legacy\Legacy
 	 */
-<<<<<<< HEAD
-	public function chart();
+	public function legacy($content);
 
 	/**
 	 * ---
@@ -718,7 +717,4 @@
 	 */
 	public function table();
 
-=======
-	public function legacy($content);
->>>>>>> 8b5b222a
 }