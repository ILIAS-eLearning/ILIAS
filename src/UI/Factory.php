--- conflicted
+++ resolved
@@ -300,7 +300,6 @@
 	 */
 	public function panel();
 
-
 	/**
 	 * ---
 	 * description:
@@ -336,9 +335,69 @@
 	 **/
 	public function modal();
 
-<<<<<<< HEAD
-
-    /**
+	/**
+	 * ---
+	 * description:
+	 *   purpose: >
+	 *     A divider marks a thematic change in a sequence of other components. A Horizontal Divider
+	 *     is used to mark a thematic change in sequence of elements that are stacked from top to bottom,
+	 *     e.g. in a Dropdown. A Vertical Divider is used to mark a thematic change in a sequence of elements
+	 *     that are lined up from left to right, e.g. a Toolbar.
+	 *
+	 * rules:
+	 *   usage:
+	 *     1: >
+	 *       Dividers MUST only be used in container components that explicitly state
+	 *       and define the usage of Dividers within the container.
+	 * ---
+	 *
+	 * @return \ILIAS\UI\Component\Divider\Factory
+	 **/
+	public function divider();
+
+	/**
+	 * ---
+	 * description:
+	 *   purpose: >
+	 *      Links are used navigate to other resources or views of the system. Clicking
+	 *      on a link does not change the systems status.
+	 *   composition: >
+	 *      Link is a clickable, graphically minimal obtrusive control element. It can
+	 *      bear text or other content. Links always contain a valid href tag which
+	 *      should not not just contain a hash sign.
+	 *   effect: >
+	 *      On-click, the resource or view indicated by the link is requested and
+	 *      presented. Links are not used to trigger Javascript events.
+	 *   rivals:
+	 *      buttons: >
+	 *          Buttons are used to trigger Interactions that usually change the systems
+	 *          status. Buttons are much more obtrusive than links and may fire JS events.
+	 *
+	 * rules:
+	 *   usage:
+	 *      1: >
+	 *           Links MAY be used inline in a Textual Paragraphs.
+	 *   interaction:
+	 *      1: >
+	 *           Hovering an active link should indicate a possible interaction.
+	 *      2: >
+	 *           Links MUST not be used to fire Javascript events.
+	 *   style:
+	 *      1: >
+	 *           Links SHOULD not be presented with a separate background color.
+	 *   wording:
+	 *      1: >
+	 *           The wording of the link SHOULD name the target view or resource.
+	 *   accessibility:
+	 *      1: >
+	 *           DOM elements of type "a" MUST be used to properly identify an
+	 *           element.
+	 * ---
+	 * @return  \ILIAS\UI\Component\Link\Factory
+	 */
+	public function link();
+
+ 	/**
 	 * ---
 	 * description:
 	 *   purpose: >
@@ -377,68 +436,5 @@
 	 * @return \ILIAS\UI\Component\Icon\Factory
 	 **/
 	public function icon();
-=======
-	/**
-	 * ---
-	 * description:
-	 *   purpose: >
-	 *     A divider marks a thematic change in a sequence of other components. A Horizontal Divider
-	 *     is used to mark a thematic change in sequence of elements that are stacked from top to bottom,
-	 *     e.g. in a Dropdown. A Vertical Divider is used to mark a thematic change in a sequence of elements
-	 *     that are lined up from left to right, e.g. a Toolbar.
-	 *
-	 * rules:
-	 *   usage:
-	 *     1: >
-	 *       Dividers MUST only be used in container components that explicitly state
-	 *       and define the usage of Dividers within the container.
-	 * ---
-	 *
-	 * @return \ILIAS\UI\Component\Divider\Factory
-	 **/
-	public function divider();
-
-	/**
-	 * ---
-	 * description:
-	 *   purpose: >
-	 *      Links are used navigate to other resources or views of the system. Clicking
-	 *      on a link does not change the systems status.
-	 *   composition: >
-	 *      Link is a clickable, graphically minimal obtrusive control element. It can
-	 *      bear text or other content. Links always contain a valid href tag which
-	 *      should not not just contain a hash sign.
-	 *   effect: >
-	 *      On-click, the resource or view indicated by the link is requested and
-	 *      presented. Links are not used to trigger Javascript events.
-	 *   rivals:
-	 *      buttons: >
-	 *          Buttons are used to trigger Interactions that usually change the systems
-	 *          status. Buttons are much more obtrusive than links and may fire JS events.
-	 *
-	 * rules:
-	 *   usage:
-	 *      1: >
-	 *           Links MAY be used inline in a Textual Paragraphs.
-	 *   interaction:
-	 *      1: >
-	 *           Hovering an active link should indicate a possible interaction.
-	 *      2: >
-	 *           Links MUST not be used to fire Javascript events.
-	 *   style:
-	 *      1: >
-	 *           Links SHOULD not be presented with a separate background color.
-	 *   wording:
-	 *      1: >
-	 *           The wording of the link SHOULD name the target view or resource.
-	 *   accessibility:
-	 *      1: >
-	 *           DOM elements of type "a" MUST be used to properly identify an
-	 *           element.
-	 * ---
-	 * @return  \ILIAS\UI\Component\Link\Factory
-	 */
-	public function link();
-
->>>>>>> fef6d870
+
 }