<?php

/* Copyright (c) 2015 Richard Klees <richard.klees@concepts-and-training.de> Extended GPL, see docs/LICENSE */

namespace ILIAS\UI;

use \ILIAS\UI\Component as C;

/**
 * This is how the factory for UI elements looks. This should provide access
 * to all UI elements at some point.
 *
 * Consumers of the UI-Service MUST program against this interface and not
 * use any concrete implementations from Internal.
 */

interface Factory {

	/**
	 * ---
	 * description:
	 *   purpose: >
	 *     Icons are quickly comprehensible and recognizable graphics.
	 *     They indicate the functionality or nature of a text-element or context:
	 *     Icons will mainly be used in front of object-titles, e.g. in the
	 *     header, the tree and in repository listing.
	 *     Icons can be disabled. Disabled Icons visually communicate that the depicted
	 *     functionality is not available for the intended audience.
	 *   composition: >
	 *     Icons come in three fixed sizes: small, medium and large.
	 *     They can be configured with an additional "abbreviation",
	 *     a text of a few characters that will be rendered on top of the image.
	 *     The Disabled Icons merely stand out visually: A color shade covers the Icon.
	 *   effect: >
	 *     Icons themselves are not interactive; however they are allowed
	 *     within interactive containers.
	 *   rivals:
	 *     Glyph: >
	 *       Glyphs are typographical characters that act as a trigger for
	 *       some action.
	 *     Image: >
	 *       Images belong to the content and can be purely decorative.
	 *
	 *
	 * rules:
	 *   usage:
	 *     1: Icons MUST be used to represent objects or context.
	 *     2: Icons MUST be used in combination with a title or label.
	 *     3: An unique Icon MUST always refer to the same thing.
	 *   style:
	 *     1: Icons MUST have a class indicating their usage.
	 *     2: Icons MUST be tagged with a CSS-class indicating their size.
	 *   accessibility:
	 *     1: Icons MUST use aria-label.
	 *     2: Disabled Icons MUST bear an aria-label indicating the special status.
	 *   wording:
	 *     1: The aria-label MUST state the represented object-type.
	 *     2: The abbreviation SHOULD consist of one or two letters.
	 * ---
	 *
	 * @return \ILIAS\UI\Component\Icon\Factory
	 **/
	public function icon();

	/**
	 * ---
	 * description:
	 *   purpose: >
	 *       Counter inform users about the quantity of items indicated
	 *       by a glyph.
	 *   composition: >
	 *       Counters consist of a number and some background color and are
	 *       placed one the 'end of the line' in reading direction of the item
	 *       they state the count for.
	 *   effect: >
	 *       Counters convey information, they are not interactive.
	 *
	 * featurewiki:
	 *       - http://www.ilias.de/docu/goto_docu_wiki_wpage_3854_1357.html
	 *
	 * rules:
	 *   usage:
	 *       1: A counter MUST only be used in combination with a glyph.
	 *   composition:
	 *       1: >
	 *          A counter MUST contain exactly one number greater than zero and no
	 *          other characters.
	 * ---
	 * @return  \ILIAS\UI\Component\Counter\Factory
	 */
	public function counter();

	/**
	 * ---
	 * description:
	 *   purpose: The Image component is used to display images of various sources.
	 *   composition: An Image is composed of the image and an alternative text for screen readers.
	 *
	 * rules:
	 *   interaction:
	 *     1: >
	 *        Images MAY be included in interactive components. Images MAY also be interactive on their own. Clicking on
	 *        an Image can e.g. provide navigation to another screen or showing a Modal on the same screen. The usage
	 *        of an interactive Image MUST be confirmed by the JF to make sure that interactive Images will only be
	 *        used in meaningful cases.
	 *   accessibility:
	 *     1: >
	 *        Images MUST contain the alt attribute. This attribute MAY be left empty (alt="") if the image is of
	 *        decorative nature. According to the WAI, decorative images don’t add information to the content of a page. For example, the information provided by the image
	 *        might already be given using adjacent text, or the image might be included to make the website more visually attractive
	 *        (see <a href="https://www.w3.org/WAI/tutorials/images/decorative/">https://www.w3.org/WAI/tutorials/images/decorative/</a>).
	 * ---
	 * @return \ILIAS\UI\Component\Image\Factory
	 */
	public function image();

	/**
	 * ---
	 * description:
	 *   purpose: >
	 *     A divider marks a thematic change in a sequence of other components. A Horizontal Divider
	 *     is used to mark a thematic change in sequence of elements that are stacked from top to bottom,
	 *     e.g. in a Dropdown. A Vertical Divider is used to mark a thematic change in a sequence of elements
	 *     that are lined up from left to right, e.g. a Toolbar.
	 *
	 * rules:
	 *   usage:
	 *     1: >
	 *       Dividers MUST only be used in container components that explicitly state
	 *       and define the usage of Dividers within the container.
	 * ---
	 *
	 * @return \ILIAS\UI\Component\Divider\Factory
	 **/
	public function divider();

	/**
	 * ---
	 * description:
	 *   purpose: >
	 *      Links are used navigate to other resources or views of the system. Clicking
	 *      on a link does not change the systems status.
	 *   composition: >
	 *      Link is a clickable, graphically minimal obtrusive control element. It can
	 *      bear text or other content. Links always contain a valid href tag which
	 *      should not not just contain a hash sign.
	 *   effect: >
	 *      On-click, the resource or view indicated by the link is requested and
	 *      presented. Links are not used to trigger Javascript events.
	 *   rivals:
	 *      buttons: >
	 *          Buttons are used to trigger Interactions that usually change the systems
	 *          status. Buttons are much more obtrusive than links and may fire JS events.
	 *
	 * rules:
	 *   usage:
	 *      1: >
	 *           Links MAY be used inline in a Textual Paragraphs.
	 *   interaction:
	 *      1: >
	 *           Hovering an active link should indicate a possible interaction.
	 *      2: >
	 *           Links MUST not be used to fire Javascript events.
	 *   style:
	 *      1: >
	 *           Links SHOULD not be presented with a separate background color.
	 *   wording:
	 *      1: >
	 *           The wording of the link SHOULD name the target view or resource.
	 *   accessibility:
	 *      1: >
	 *           DOM elements of type "a" MUST be used to properly identify an
	 *           element.
	 * ---
	 * @return  \ILIAS\UI\Component\Link\Factory
	 */
	public function link();

	/**
	 * ---
	 * description:
	 *   purpose: >
	 *       Glyphs map a generally known concept or symbol to a specific concept in ILIAS.
	 *       Glyphs are used when space is scarce.
	 *   composition: >
	 *       A glyph is a typographical character that represents
	 *       something else. As any other typographical character, they can be
	 *       manipulated by regular CSS. If hovered they change their background
	 *       to indicate possible interactions.
	 *   effect: >
	 *       Glyphs act as trigger for some action such as opening a certain
	 *       Overlay type or as shortcut.
	 *   rivals:
	 *       icon: >
	 *           Standalone Icons are not interactive. Icons can be in an interactive container however.
	 *           Icons merely serve as additional hint of the functionality described by some title.
	 *           Glyphs are visually distinguished from object icons: they are monochrome.
	 * background: >
	 *     "In typography, a glyph is an elemental symbol within an agreed set of
	 *     symbols, intended to represent a readable character for the purposes
	 *     of writing and thereby expressing thoughts, ideas and concepts."
	 *     (https://en.wikipedia.org/wiki/Glyph)
	 *
	 *     Lidwell states that such symbols are used "to improve the recognition
	 *     and recall of signs and controls".
	 *
	 * rules:
	 *   usage:
	 *       1: Glyphs MUST NOT be used in content titles.
	 *       2: >
	 *          Glyphs MUST be used for cross-sectional functionality such as mail for
	 *          example and NOT for representing objects.
	 *       3: >
	 *          Glyphs SHOULD be used for very simple tasks that are repeated at
	 *          many places throughout the system.
	 *       4: >
	 *          Services such as mail MAY be represented by a glyph AND an icon.
	 *   style:
	 *       1: >
	 *          All Glyphs MUST be taken from the Bootstrap Glyphicon Halflings
	 *          set. Exceptions MUST be approved by the JF.
	 *   accessibility:
	 *       1: >
	 *          The functionality triggered by the Glyph must be indicated to
	 *          screen readers with by the attribute aria-label or aria-labelledby attribute.
	 * ---
	 * @return  \ILIAS\UI\Component\Glyph\Factory
	 */
	public function glyph();

	/**
	 * ---
	 * description:
	 *   purpose: >
	 *      Buttons trigger interactions that change the system’s or view's status.
	 *      Acceptable changes to the current view are those that do not result in
	 *      a complete replacement of the overall screen (e.g. modals).
	 *   composition: >
	 *      Button is a clickable, graphically obtrusive control element. It can
	 *      bear text.
	 *   effect: >
	 *      On-click, the action indicated by the button is carried out.
	 *      A stateful button will indicate its state by an aria-attribute.
	 *   rivals:
	 *      glyph: >
	 *          Glyphs are used if the enclosing Container Collection can not provide
	 *          enough space for textual information or if such an information would
	 *          clutter the screen.
	 *      links: >
	 *          Links are used to trigger Interactions that do not change the systems
	 *          status. They are usually contained inside a Navigational Collection.
	 *
	 * background: >
	 *      Wording rules have been inspired by the iOS Human Interface Guidelines
	 *      (UI-Elements->Controls->System Button)
	 *
	 *      Style rules have been inspired from the GNOME Human Interface Guidelines->Buttons.
	 *
	 * rules:
	 *   usage:
	 *      1: >
	 *           Buttons MUST NOT be used inside a Textual Paragraph.
	 *   interaction:
	 *      2: >
	 *           If an action is temporarily not available, Buttons MUST be disabled by
	 *           setting as type 'disabled'.
	 *      3: >
	 *           A button MUST NOT be used for navigational purpose.
	 *   style:
	 *      1: >
	 *           If Text is used inside a Button, the Button MUST be at least six characters
	 *           wide.
	 *   wording:
	 *      1: >
	 *           The caption of a Button SHOULD contain no more than two words.
	 *      2: >
	 *           The wording of the button SHOULD describe the action the button performs
	 *           by using a verb or a verb phrase.
	 *      3: >
	 *           Every word except articles, coordinating conjunctions and prepositions
	 *           of four or fewer letters MUST be capitalized.
	 *      4: >
	 *           For standard events such as saving or canceling the existing standard
	 *           terms MUST be used if possible: Save, Cancel, Delete, Cut, Copy.
	 *      5: >
	 *           There are cases where a non-standard label such as “Send Mail” for saving
	 *           and sending the input of a specific form might deviate from the standard.
	 *           These cases MUST however specifically justified.
	 *   accessibility:
	 *      1: >
	 *           DOM elements of type "button" MUST be used to properly identify an
	 *           element as a Button if there is no good reason to do otherwise.
	 *      2: >
	 *           Button DOM elements MUST either be of type "button", of type "a"
	 *           accompanied with the aria-role “Button” or input along with the type
	 *           attribute “button” or "submit".
	 * ---
	 * @return  \ILIAS\UI\Component\Button\Factory
	 */
	public function button();

	/**
	 * ---
	 * description:
	 *   purpose: >
	 *      Dropdowns reveal a list of interactions that change the system’s status or navigate to
	 *      a different view.
	 *   composition: >
	 *      Dropdown is a clickable, graphically obtrusive control element. It can
	 *      bear text. On-click a list of Shy Buttons and optional Dividers is shown. Note that empty dropdowns are not
	 *      rendered at all to keep the UI as clean as possible.
	 *   effect: >
	 *      On-click, a list of actions is revealed. Clicking an item will trigger the action indicated.
	 *      Clicking outside of an opened Dropdown will close the list of items.
	 *   rivals:
	 *      button: >
	 *          Buttons are used, if single actions should be presented directly in the user interface.
	 *      links: >
	 *          Links are used to trigger actions that do not change the systems
	 *          status. They are usually contained inside a Navigational Collection.
	 *      popovers: >
	 *          Dropdowns only provide a list of possible actions. Popovers can include more diverse
	 *          and flexible content.
	 *
	 * rules:
	 *   usage:
	 *      1: >
	 *           Dropdowns MUST NOT be used standalone. They are only parts of more complex UI elements.
	 *           These elements MUST define their use of Dropdown. E.g. a List or a Table MAY define that a certain
	 *           kind of Dropdown is used as part of the UI element.
	 *   composition:
	 *      1: >
	 *           Empty dropdowns MUST NOT be rendered at all to keep the UI as clean as possible.
	 *   interaction:
	 *      1: >
	 *           Only Dropdown Items MUST trigger an action or change a view. The Dropdown trigger element
	 *           is only used to show and hide the list of Dropdown Items.
	 *   style:
	 *      1: >
	 *           If Text is used inside a Dropdown label, the Dropdown MUST be at least six characters
	 *           wide.
	 *   wording:
	 *      1: >
	 *           The label of a Dropdown SHOULD contain no more than two words.
	 *      2: >
	 *           Every word except articles, coordinating conjunctions and prepositions
	 *           of four or fewer letters MUST be capitalized.
	 *      3: >
	 *           For standard events such as saving or canceling the existing standard
	 *           terms MUST be used if possible: Delete, Cut, Copy.
	 *      4: >
	 *           There are cases where a non-standard label such as “Send Mail” for saving
	 *           and sending the input of a specific form might deviate from the standard.
	 *           These cases MUST however specifically justified.
	 *   accessibility:
	 *      1: >
	 *           DOM elements of type "button" MUST be used to properly identify an
	 *           element as a Dropdown.
	 *      2: >
	 *           Dropdown items MUST be implemented as "ul" list with a set of "li" elements and
	 *           nested Shy Button elements for the actions.
	 *      3: >
	 *           Triggers of Dropdowns MUST indicate their effect by the aria-haspopup attribute
	 *           set to true.
	 *      4: >
	 *           Triggers of Dropdowns MUST indicate the current state of the Dropdown by the
	 *           aria-expanded label.
	 *      5: >
	 *           Dropdowns MUST be accessible by keyboard by focusing the trigger element and
	 *           clicking the return key.
	 *      6: >
	 *           Entries in a Dropdown MUST be accessible by the tab-key if opened.
	 *      7: >
	 *           The focus MAY leave the Dropdown if tab is pressed while focusing the last
	 *           element. This differs from the behaviour in Popovers and Modals.
	 * ---
	 * @return  \ILIAS\UI\Component\Dropdown\Factory
	 */
	public function dropdown();

	/**
	 * ---
	 * description:
	 *   purpose: >
	 *     Breadcrumbs is a supplemental navigation scheme. It eases the
	 *     user's navigation to higher items in hierarchical structures.
	 *     Breadcrumbs also serve as an effective visual aid indicating the
	 *     user's location on a website.
	 *   composition: >
	 *     Breadcrumbs-entries are rendered as horizontally arranged UI Links
	 *     with a seperator in-between.
	 *   effect: >
	 *     Clicking on an entry will get the user to the respective location.
	 *
	 * context:
	 *   - Suplemental navigation under the main menu
	 *   - Location hint in search results
	 *   - Path to current location on info page
	 *
	 * rules:
	 *   usage:
	 *     1: Crumbs MUST trigger navigation to other resources of the system.
	 * ---
	 * @param 	\ILIAS\UI\Component\Link\Standard[] 	$crumbs 	a list of Links
	 * @return 	\ILIAS\UI\Component\Breadcrumbs\Breadcrumbs
	 **/
	public function breadcrumbs(array $crumbs);

	/**
	 * ---
	 * description:
	 *   purpose: >
	 *     View Controls switch between different visualisation of data.
	 *   composition: >
	 *      View Controls are composed mainly of buttons, they are often found in toolbars.
	 *   effect: Interacting with a view control changes to display in some content area.
	 * ---
	 * @return \ILIAS\UI\Component\ViewControl\Factory
	 */
	public function viewControl();

	/**
	 * ---
	 * description:
	 *   purpose: >
	 *     Charts are used to graphically represent data in various forms such as maps, graphs or diagrams.
	 *   composition: >
	 *      Charts are composed of various graphical and textual elements representing the raw data.
	 *
	 * rules:
	 *   style:
	 *      1: Charts SHOULD not rely on colors to convey information.
	 * ---
	 * @return \ILIAS\UI\Component\Chart\Factory
	 */
	public function chart();

	/**
	 * ---
	 * description:
	 *   purpose: >
	 *      In opposite to components with a purely receptive or at most
	 *      navigational character, input elements are used to relay user-induced
	 *      data to the system.
	 *   composition: >
	 *      An input consists of fields that define the way data is entered
	 *      and a container around those fields that defines the way the data
	 *      is submitted to the system.
	 *
	 * ---
	 * @return  \ILIAS\UI\Component\Input\Factory
	 */
	public function input();

	/**
	 * ---
	 * description:
	 *   purpose: >
	 *      A card is a flexible content container for small chunks of structured data.
	 *      Cards are often used in so-called Decks which are a gallery of Cards.
	 *   composition: >
	 *      Cards contain a header, which often includes an Image or Icon and a Title as well as possible actions as
	 *      Default Buttons and 0 to n sections that may contain further textual descriptions, links and buttons.
	 *      The size of the cards in decks may be set to extra small (12 cards per row),
	 *      small (6 cards per row, default), medium (4 cards per row), large (3 cards per row),
	 *      extra large (2 cards per row) and full (1 card per row). The number of cards
	 *      per row is responsively adapted, if the size of the screen is changed.
	 *   effect: >
	 *      Cards may contain Interaction Triggers.
	 *   rivals:
	 *      Heading Panel: Heading Panels fill up the complete available width in the Center Content Section. Multiple Heading Panels are stacked vertically.
	 *      Block Panels: Block Panels are used in Sidebars
	 *
	 * featurewiki:
	 *       - http://www.ilias.de/docu/goto_docu_wiki_wpage_3208_1357.html
	 *
	 * rules:
	 *   composition:
	 *      1: Cards MUST contain a title.
	 *      2: Cards SHOULD contain an Image or Icon in the header section.
	 *      3: Cards MAY contain Interaction Triggers.
	 *   style:
	 *      1: Sections of  Cards MUST be separated by Dividers.
	 *   accessibility:
	 *      1: If multiple Cards are used, they MUST be contained in a Deck.
	 * ---
	 * @return \ILIAS\UI\Component\Card\Factory
	 */
	public function card();

	/**
	 * ---
	 * description:
	 *   purpose: >
	 *      Decks are used to display multiple Cards in a grid.
	 *      They should be used if a  page contains many content items that have similar style and importance.
	 *      A Deck gives each item equal horizontal space indicating that they are of equal importance.
	 *   composition: >
	 *      Decks are composed only of Cards arranged in a grid. The cards displayed by decks are all of equal size. This
	 *      Size ranges very small (XS) to very large (XL).
	 *   effect: >
	 *      The Deck is a mere scaffolding element, is has no effect.
	 *
	 * featurewiki:
	 *       - http://www.ilias.de/docu/goto_docu_wiki_wpage_3992_1357.html
	 *
	 * rules:
	 *   usage:
	 *      1: Decks MUST only be used to display multiple Cards.
	 *   style:
	 *      1: The number of cards displayed per row MUST adapt to the screen size.
	 * ---
	 * @param \ILIAS\UI\Component\Card\Card[] $cards
	 * @return \ILIAS\UI\Component\Deck\Deck
	 */
	public function deck(array $cards);

	/**
	 * ---
	 * description:
	 *   purpose: >
	 *     Listings are used to structure itemised textual information.
	 *   composition: >
	 *     Listings may contain ordered, unordered, or
	 *     labeled items.
	 *   effect: >
	 *     Listings hold only textual information. They may contain Links but no Buttons.
	 * rules:
	 *   composition:
	 *     1: Listings MUST NOT contain Buttons.
	 * ---
	 * @return \ILIAS\UI\Component\Listing\Factory
	 */
	public function listing();

	/**
	 * ---
	 * description:
	 *   purpose: >
	 *     Panels are used to group titled content.
	 *   composition: >
	 *      Panels consist of a header and content section. They form one Gestalt and so build a perceivable
	 *      cluster of information. Additionally an optional Dropdown that offers actions on the entity being
	 *      represented by the panel is shown at the top of the Panel.
	 *   effect: The effect of interaction with panels heavily depends on their content.
	 *
	 * rules:
	 *   wording:
	 *      1: Panels MUST contain a title.
	 * ---
	 * @return \ILIAS\UI\Component\Panel\Factory
	 */
	public function panel();

	/**
	 * ---
	 * description:
	 *   purpose: >
	 *      An item displays a unique entity within the system. It shows information
	 *      about that entity in a structured way.
	 *   composition: >
	 *      Items contain the name of the entity as a title. The title MAY be interactive by using
	 *      a Shy Button. The item contains three
	 *      sections, where one section contains important information about the item,
	 *      the second section shows the content of the item and another section shows
	 *      metadata about the entity.
	 *   effect: >
	 *      Items may contain Interaction Triggers such as Glyphs, Buttons or Tags.
	 *   rivals:
	 *      Card: >
	 *         Cards define the look of items in a deck. Todo: We need to refactor cards.
	 *
	 * rules:
	 *   composition:
	 *      1: Items MUST contain the name of the displayed entity as a title.
	 *      2: Items SHOULD contain a section with it's content.
	 *      3: Items MAY contain Interaction Triggers.
	 *      4: Items MAY contain a section with metadata.
	 * ---
	 * @return \ILIAS\UI\Component\Item\Factory
	 */
	public function item();

	/**
	 * ---
	 * description:
	 *   purpose: The Modal forces users to focus on the task at hand.
	 *   composition: >
	 *     A Modal is a full-screen dialog on top of the greyed-out ILIAS screen. The Modal consists
	 *     of a header with a close button and a typography modal title, a content
	 *     section and might have a footer.
	 *   effect: >
	 *     All controls of the original context are inaccessible until the Modal is completed.
	 *     Upon completion the user returns to the original context.
	 *   rivals:
	 *     Popover: >
	 *       Modals have some relations to popovers. The main difference between the two is the disruptive
	 *       nature of the Modal and the larger amount of data that might be displayed inside a modal.
	 *       Also popovers perform mostly action to add or consult metadata of an item while
	 *       Modals manipulate or focus items or their sub-items directly.
	 *
	 * background: http://quince.infragistics.com/Patterns/Modal%20Panel.aspx
	 *
	 * rules:
	 *   usage:
	 *     1: >
	 *       The main purpose of the Modals MUST NOT be navigational. But Modals MAY be dialogue of one
	 *       or two steps and thus encompass "next"-buttons  or the like.
	 *     2: Modals MUST NOT contain other modals (Modal in Modal).
	 *     3: Modals SHOULD not be used to perform complex workflows.
	 *     4: Modals MUST be closable by a little “x”-button on the right side of the header.
	 *     5: Modals MUST contain a title in the header.
	 * ---
	 *
	 * @return \ILIAS\UI\Component\Modal\Factory
	 **/
	public function modal();

	/**
	 * ---
	 * description:
	 *   purpose: >
	 *     Popovers can be used when space is scarce i.e. within List GUI items, table cells or
	 *     menus in the Header section. They offer either secondary information on object like a
	 *     preview or rating to be displayed or entered. They display information about ongoing
	 *     processes
	 *   composition: >
	 *     Popovers consist of a layer displayed above all other content.
	 *     The content of the Popover depends on the functionality it performs.
	 *     A Popover MAY display a title above its content.
	 *     All Popovers contain a pointer pointing from the Popover to the Triggerer of the Popover.
	 *   effect: >
	 *     Popovers are shown by clicking a Triggerer component such as a Button or Glyph.
	 *     The position of the Popover is calculated automatically be default. However, it is possible to
	 *     specify if the popover appears horizontal (left, right) or vertical (top, bottom) relative to
	 *     its Triggerer component. Popovers disappear by clicking anywhere outside the Popover or by pressing
	 *     the ESC key.
	 * rivals: >
	 *   Modals: >
	 *     Modals hide all other content while Popovers do not prevent interaction with other parts
	 *     of the current context.
	 * rules:
	 *   usage:
	 *     1: >
	 *        Popovers MUST NOT contain horizontal scrollbars.
	 *     2: >
	 *        Popovers MAY contain vertical scrollbars. The content component is responsible to
	 *        define its own height and show vertical scrollbars.
	 *     3: >
	 *        If Popovers are used to present secondary information of an object, they SHOULD
	 *        display a title
	 *        representing the object.
	 *   interaction:
	 *     1: >
	 *        A Popover MUST only be displayed if the Trigger component is clicked.
	 *        This behaviour is different from Tooltips that appear on hovering.
	 *        Popovers disappear by clicking anywhere outside the Popover or by pressing
	 *        the ESC key.
	 *   style:
	 *     1: Popovers MUST always relate to the Trigger component by a little pointer.
	 *   accessibility:
	 *     1: >
	 *        There MUST be a way to open the Popover by only using the keyboard.
	 *     2: >
	 *        The focus MUST be inside the Popover, once it is open if it contains at least one
	 *        interactive item.
	 *        Otherwise the focus MUST remain on the Triggerer component.
	 *     3: >
	 *        The focus MUST NOT leave the Popover for as long as it is open.
	 *     4: >
	 *        There MUST be a way to reach every control in the Popover by only using the keyboard.
	 *     5: >
	 *        The Popover MUST be closable by pressing the ESC key.
	 *     6: >
	 *        Once the Popover is closed, the focus MUST return to the element triggering the
	 *        opening of the Popover or the element being clicked if the Popover was
	 *        closed on click.
	 * ---
	 *
	 * @return \ILIAS\UI\Component\Popover\Factory
	 */
	public function popover();

	/**
	 * ---
	 * description:
	 *   purpose: >
	 *     Dropzones are containers used to drop either files or other HTML elements.
	 *   composition: >
	 *     A dropzone is a container on the page. Depending on the type of the dropzone,
	 *     the container is visible by default or it gets highlighted once the user
	 *     starts to drag the elements over the browser window.
	 * rules:
	 *   usage:
	 *     1: >
	 *       Dropzones MUST be highlighted if the user is dragging compatible elements
	 *       inside or over the browser window.
	 * ---
	 *
	 * @return \ILIAS\UI\Component\Dropzone\Factory
	 */
	public function dropzone();

	/**
	 * ---
	 * description:
	 *   purpose: >
	 *     This component is used to wrap an existing ILIAS UI element into a UI component. This is useful if a container
	 *     of the UI components needs to contain content that is not yet implement in the centralized UI components.
	 *   composition: >
	 *     The legacy component contains html or any other content as string.
	 *
	 * rules:
	 *   usage:
	 *      1: >
	 *          This component MUST only be used to ensure backwards compatibility with existing UI elements in ILIAS,
	 *          therefore it SHOULD only contain Elements which cannot be generated using other UI Components from the UI Service.
	 * ---
	 *
	 * @param   string $content
	 * @return  \ILIAS\UI\Component\Legacy\Legacy
	 */
	public function legacy($content);

	/**
	 * ---
	 * description:
	 *   purpose: >
	 *     Tables present a set of uniformly structured data.
	 *
	 * ---
	 * @return \ILIAS\UI\Component\Table\Factory
	 */
	public function table();

	/**
	 * ---
	 * description:
	 *   purpose: >
	 *     Message Boxes inform the user about the state of the system or an ongoing user task. Such as the successful
	 *     completion, the need for further input  of an actual error or stopping users in their tracks in high-risk tasks.
	 *   composition: >
	 *     Message Boxes consist of a mandatory message text, optional Buttons and an optional Unordered List of Links.
	 *     There are four main types of Message Boxes, each is displayed in the according color:
	 *     1. Failure,
	 *     2. Success,
	 *     3. Info,
	 *     4. Confirmation
	 *   effect: >
	 *     Message Boxes convey information and optionally provide interaction by using Buttons and navigation by
	 *     using Links.
	 *
	 * rules:
	 *   interaction:
	 *     1: >
	 *       In general Message Boxes MAY provide interaction by using Buttons. Only Confirmation Message Boxes MUST
	 *       provide interaction by using Buttons.
	 *     2: >
	 *       Navigation to other screens MUST by done by using Links.
	 * ---
	 * @return  \ILIAS\UI\Component\MessageBox\Factory
	 */
	public function messageBox();

	/**
	 * ---
	 * description:
	 *   purpose: >
<<<<<<< HEAD
	 *      Tooltips are used to display on other components and should
	 *      give the users additional information about this component.
	 *      Tooltips can be used e.g. to give information for the correct
	 *      input value in a form or an displayed value in a view.
	 *   composition: >
	 *     Tooltips consists of a placement (top, left, right, bottom)
	 *   effect: >
	 *     Tooltips are shown by hovering a Trigger component such as a Button,
	 *     a Link or Glyph.
	 * rivals: >
	 *   Popover: >
	 *     The display of Popovers are triggered by a click, a Tooltip will be
	 *     triggered on the hover such a component instead. The tooltip only
	 *     vanishes if the trigger leaves the hovered area.
	 * rules:
	 *   usage:
	 *     1: >
	 *        Tooltips MUST NOT contain horizontal scrollbars.
	 *     2: >
	 *        Tooltips MUST NOT contain vertical scrollbars. The content component is responsible to
	 *        define its own height and width.
	 *   interaction:
	 *     1: >
	 *        A Tooltip MUST only be displayed if the Trigger component is hovered.
	 *     2: >
	 *        A Tooltip MUST NOT displayed if the Trigger component leaves the hovered area.
	 * ---
	 *
	 * @return \ILIAS\UI\Component\Tooltip\Factory
	 */
	public function tooltip(): Component\Tooltip\Factory;
=======
	 *       Layout components are compontents used for the overall construction of
	 *       the user interface. They assign places to certain components and thus
	 *       provide a learnable structure where similar things are found in similar
	 *       locations throughout the system. In ultimo, the page itself is included here.
	 *
	 *       Since Layout components carry - due to their nature - certain structural
	 *       decisions, they are also about the "where" of elements as opposed to
	 *       the exclusive "what" in many other components.
	 *
	 * ---
	 *
	 * @return \ILIAS\UI\Component\Layout\Factory
	 */
	public function layout(): C\Layout\Factory;

	/**
	 * ---
	 * description:
	 *   purpose: >
	 *       Main Controls are components that are always usable, depending only
	 *       on overall configuration or roles of the user, not depending on the
	 *       current content. Main Controls provide global navigation in the app
	 *       and information about the app.
	 *
	 *   rivals:
	 *     View Controls: >
	 *       View Controls are used to change the visualisation of some set of
	 *       data within a component.
	 *
	 * rules:
	 *   usage:
	 *     1: Main Controls MUST NOT change the state of entities in the system.
	 *
	 * ---
	 *
	 * @return \ILIAS\UI\Component\MainControls\Factory
	 */
	public function mainControls(): C\MainControls\Factory;

	/**
	 * ---
	 * description:
	 *   purpose: >
	 *     Trees present hierarchically structured data.
	 *   rivals:
	 *     Drilldown: >
	 *       A Drilldown shows only one level of the hierarchy, the Tree
	 *       will show all at the same time.
	 *     Presentation Table: >
	 *       Allthough the rows in a table are expandable, entries in a table
	 *       reflect entities and certain aspects of them. Nodes, however, are
	 *       entities by themself.
	 *
	 * rules:
	 *   usage:
	 *     1: >
	 *       A Tree SHOULD NOT be used for data-structures with little hierachy.
	 *       E.g., listing objects and their properties would call for a
	 *       Presentation Table rather than a Tree (see "rivals"), since this is
	 *       a two-dimensional structure only.
	 *     2: >
	 *       A Tree SHOULD NOT mix different kind of nodes, i.e.
	 *       all nodes in the same Tree SHOULD be identical in structure.
	 *
	 * ---
	 * @return \ILIAS\UI\Component\Tree\Factory
	 */
	public function tree();
>>>>>>> 1a46056a
}<|MERGE_RESOLUTION|>--- conflicted
+++ resolved
@@ -766,7 +766,79 @@
 	 * ---
 	 * description:
 	 *   purpose: >
-<<<<<<< HEAD
+	 *       Layout components are compontents used for the overall construction of
+	 *       the user interface. They assign places to certain components and thus
+	 *       provide a learnable structure where similar things are found in similar
+	 *       locations throughout the system. In ultimo, the page itself is included here.
+	 *
+	 *       Since Layout components carry - due to their nature - certain structural
+	 *       decisions, they are also about the "where" of elements as opposed to
+	 *       the exclusive "what" in many other components.
+	 *
+	 * ---
+	 *
+	 * @return \ILIAS\UI\Component\Layout\Factory
+	 */
+	public function layout(): C\Layout\Factory;
+
+	/**
+	 * ---
+	 * description:
+	 *   purpose: >
+	 *       Main Controls are components that are always usable, depending only
+	 *       on overall configuration or roles of the user, not depending on the
+	 *       current content. Main Controls provide global navigation in the app
+	 *       and information about the app.
+	 *
+	 *   rivals:
+	 *     View Controls: >
+	 *       View Controls are used to change the visualisation of some set of
+	 *       data within a component.
+	 *
+	 * rules:
+	 *   usage:
+	 *     1: Main Controls MUST NOT change the state of entities in the system.
+	 *
+	 * ---
+	 *
+	 * @return \ILIAS\UI\Component\MainControls\Factory
+	 */
+	public function mainControls(): C\MainControls\Factory;
+
+	/**
+	 * ---
+	 * description:
+	 *   purpose: >
+	 *     Trees present hierarchically structured data.
+	 *   rivals:
+	 *     Drilldown: >
+	 *       A Drilldown shows only one level of the hierarchy, the Tree
+	 *       will show all at the same time.
+	 *     Presentation Table: >
+	 *       Allthough the rows in a table are expandable, entries in a table
+	 *       reflect entities and certain aspects of them. Nodes, however, are
+	 *       entities by themself.
+	 *
+	 * rules:
+	 *   usage:
+	 *     1: >
+	 *       A Tree SHOULD NOT be used for data-structures with little hierachy.
+	 *       E.g., listing objects and their properties would call for a
+	 *       Presentation Table rather than a Tree (see "rivals"), since this is
+	 *       a two-dimensional structure only.
+	 *     2: >
+	 *       A Tree SHOULD NOT mix different kind of nodes, i.e.
+	 *       all nodes in the same Tree SHOULD be identical in structure.
+	 *
+	 * ---
+	 * @return \ILIAS\UI\Component\Tree\Factory
+	 */
+	public function tree();
+
+	/**
+	 * ---
+	 * description:
+	 *   purpose: >
 	 *      Tooltips are used to display on other components and should
 	 *      give the users additional information about this component.
 	 *      Tooltips can be used e.g. to give information for the correct
@@ -797,75 +869,5 @@
 	 *
 	 * @return \ILIAS\UI\Component\Tooltip\Factory
 	 */
-	public function tooltip(): Component\Tooltip\Factory;
-=======
-	 *       Layout components are compontents used for the overall construction of
-	 *       the user interface. They assign places to certain components and thus
-	 *       provide a learnable structure where similar things are found in similar
-	 *       locations throughout the system. In ultimo, the page itself is included here.
-	 *
-	 *       Since Layout components carry - due to their nature - certain structural
-	 *       decisions, they are also about the "where" of elements as opposed to
-	 *       the exclusive "what" in many other components.
-	 *
-	 * ---
-	 *
-	 * @return \ILIAS\UI\Component\Layout\Factory
-	 */
-	public function layout(): C\Layout\Factory;
-
-	/**
-	 * ---
-	 * description:
-	 *   purpose: >
-	 *       Main Controls are components that are always usable, depending only
-	 *       on overall configuration or roles of the user, not depending on the
-	 *       current content. Main Controls provide global navigation in the app
-	 *       and information about the app.
-	 *
-	 *   rivals:
-	 *     View Controls: >
-	 *       View Controls are used to change the visualisation of some set of
-	 *       data within a component.
-	 *
-	 * rules:
-	 *   usage:
-	 *     1: Main Controls MUST NOT change the state of entities in the system.
-	 *
-	 * ---
-	 *
-	 * @return \ILIAS\UI\Component\MainControls\Factory
-	 */
-	public function mainControls(): C\MainControls\Factory;
-
-	/**
-	 * ---
-	 * description:
-	 *   purpose: >
-	 *     Trees present hierarchically structured data.
-	 *   rivals:
-	 *     Drilldown: >
-	 *       A Drilldown shows only one level of the hierarchy, the Tree
-	 *       will show all at the same time.
-	 *     Presentation Table: >
-	 *       Allthough the rows in a table are expandable, entries in a table
-	 *       reflect entities and certain aspects of them. Nodes, however, are
-	 *       entities by themself.
-	 *
-	 * rules:
-	 *   usage:
-	 *     1: >
-	 *       A Tree SHOULD NOT be used for data-structures with little hierachy.
-	 *       E.g., listing objects and their properties would call for a
-	 *       Presentation Table rather than a Tree (see "rivals"), since this is
-	 *       a two-dimensional structure only.
-	 *     2: >
-	 *       A Tree SHOULD NOT mix different kind of nodes, i.e.
-	 *       all nodes in the same Tree SHOULD be identical in structure.
-	 *
-	 * ---
-	 * @return \ILIAS\UI\Component\Tree\Factory
-	 */
-	public function tree();
->>>>>>> 1a46056a
+	public function tooltip(): \ILIAS\UI\Component\Tooltip\Factory;
 }