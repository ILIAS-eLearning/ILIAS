<?php

/* Copyright (c) 2015 Richard Klees <richard.klees@concepts-and-training.de> Extended GPL, see docs/LICENSE */

namespace ILIAS\UI;
use ILIAS\UI\Component\Component;

/**
 * This is how the factory for UI elements looks. This should provide access
 * to all UI elements at some point.
 *
 * Consumers of the UI-Service MUST program against this interface and not
 * use any concrete implementations from Internal.
 */

interface Factory {
	/**
	 * ---
	 * description:
	 *   purpose: >
	 *       Counter inform users about the quantity of items indicated
	 *       by a glyph.
	 *   composition: >
	 *       Counters consist of a number and some background color and are
	 *       placed one the 'end of the line' in reading direction of the item
	 *       they state the count for.
	 *   effect: >
	 *       Counters convey information, they are not interactive.
	 *
	 * featurewiki:
	 *       - http://www.ilias.de/docu/goto_docu_wiki_wpage_3854_1357.html
	 *
	 * rules:
	 *   usage:
	 *       1: A counter MUST only be used in combination with a glyph.
	 *   composition:
	 *       1: >
	 *          A counter MUST contain exactly one number greater than zero and no
	 *          other characters.
	 * ---
	 * @return  \ILIAS\UI\Component\Counter\Factory
	 */
	public function counter();
	/**
	 * ---
	 * description:
	 *   purpose: >
	 *       Glyphs map a generally known concept or symbol to a specific concept in ILIAS.
	 *       Glyphs are used when space is scarce.
	 *   composition: >
	 *       A glyph is a typographical character that represents
	 *       something else. As any other typographical character, they can be
	 *       manipulated by regular CSS. If hovered they change their background
	 *       to indicate possible interactions.
	 *   effect: >
	 *       Glyphs act as trigger for some action such as opening a certain
	 *       Overlay type or as shortcut.
	 *   rivals:
	 *       icon: >
	 *           Standalone Icons are not interactive. Icons can be in an interactive container however.
	 *           Icons merely serve as additional hint of the functionality described by some title.
	 *           Glyphs are visually distinguished from object icons: they are monochrome.
	 * background: >
	 *     "In typography, a glyph is an elemental symbol within an agreed set of
	 *     symbols, intended to represent a readable character for the purposes
	 *     of writing and thereby expressing thoughts, ideas and concepts."
	 *     (https://en.wikipedia.org/wiki/Glyph)
	 *
	 *     Lidwell states that such symbols are used "to improve the recognition
	 *     and recall of signs and controls".
	 *
	 * rules:
	 *   usage:
	 *       1: Glyphs MUST NOT be used in content titles.
	 *       2: >
	 *          Glyphs MUST be used for cross-sectional functionality such as mail for
	 *          example and NOT for representing objects.
	 *       3: >
	 *          Glyphs SHOULD be used for very simple tasks that are repeated at
	 *          many places throughout the system.
	 *       4: >
	 *          Services such as mail MAY be represented by a glyph AND an icon.
	 *   style:
	 *       1: >
	 *          All Glyphs MUST be taken from the Bootstrap Glyphicon Halflings
	 *          set. Exceptions MUST be approved by the JF.
	 *   accessibility:
	 *       1: >
	 *          The functionality triggered by the Glyph must be indicated to
	 *          screen readers with by the attribute aria-label or aria-labelledby attribute.
	 * ---
	 * @return  \ILIAS\UI\Component\Glyph\Factory
	 */
	public function glyph();
	/**
	 * ---
	 * description:
	 *   purpose: >
	 *      Buttons trigger interactions that change the system’s status. Usually
	 *      Buttons are contained in an Input Collection. The Toolbar is the main
	 *      exception to this rule, since buttons in the Toolbar might also perform
	 *      view changes.
	 *   composition: >
	 *      Button is a clickable, graphically obtrusive control element. It can
	 *      bear text.
	 *   effect: >
	 *      On-click, the action indicated by the button is carried out.
	 *   rivals:
	 *      glyph: >
	 *          Glyphs are used if the enclosing Container Collection can not provide
	 *          enough space for textual information or if such an information would
	 *          clutter the screen.
	 *      links: >
	 *          Links are used to trigger Interactions that do not change the systems
	 *          status. They are usually contained inside a Navigational Collection.
	 *
	 * background: >
	 *      Wording rules have been inspired by the iOS Human Interface Guidelines
	 *      (UI-Elements->Controls->System Button)
	 *
	 *      Style rules have been inspired from the GNOME Human Interface Guidelines->Buttons.
	 *
	 * rules:
	 *   usage:
	 *      1: >
	 *           Buttons MUST NOT be used inside a Textual Paragraph.
	 *   interaction:
	 *      1: >
	 *           A Button SHOULD trigger an action. Only in Toolbars, Buttons MAY also
	 *           change the view.
	 *      2: >
	 *           If an action is temporarily not available, Buttons MUST be disabled by
	 *           setting as type 'disabled'.
	 *   style:
	 *      1: >
	 *           If Text is used inside a Button, the Button MUST be at least six characters
	 *           wide.
	 *   wording:
	 *      1: >
	 *           The caption of a Button SHOULD contain no more than two words.
	 *      2: >
	 *           The wording of the button SHOULD describe the action the button performs
	 *           by using a verb or a verb phrase.
	 *      3: >
	 *           Every word except articles, coordinating conjunctions and prepositions
	 *           of four or fewer letters MUST be capitalized.
	 *      4: >
	 *           For standard events such as saving or canceling the existing standard
	 *           terms MUST be used if possible: Save, Cancel, Delete, Cut, Copy.
	 *      5: >
	 *           There are cases where a non-standard label such as “Send Mail” for saving
	 *           and sending the input of a specific form might deviate from the standard.
	 *           These cases MUST however specifically justified.
	 *   accessibility:
	 *      1: >
	 *           DOM elements of type "button" MUST be used to properly identify an
	 *           element as a Button if there is no good reason to do otherwise.
	 *      2: >
	 *           Button DOM elements MUST either be of type "button", of type "a"
	 *           accompanied with the aria-role “Button” or input along with the type
	 *           attribute “button” or "submit".
	 * ---
	 * @return  \ILIAS\UI\Component\Button\Factory
	 */
	public function button();

	/**
	 * ---
	 * description:
	 *   purpose: >
	 *      A card is a flexible content container for small chunks of structured data.
	 *      Cards are often used in so-called Decks which are a gallery of Cards.
	 *   composition: >
	 *      Cards contain a header, which often includes an Image or Icon and a Title as well as possible actions as
	 *      Default Buttons and 0 to n sections that may contain further textual descriptions, links and buttons.
	 *   effect: >
	 *      Cards may contain Interaction Triggers.
	 *   rivals:
	 *      Heading Panel: Heading Panels fill up the complete available width in the Center Content Section. Multiple Heading Panels are stacked vertically.
	 *      Block Panels: Block Panels are used in Sidebars
	 *
	 * featurewiki:
	 *       - http://www.ilias.de/docu/goto_docu_wiki_wpage_3208_1357.html
	 *
	 * rules:
	 *   composition:
	 *      1: Cards MUST contain a title.
	 *      2: Cards SHOULD contain an Image or Icon in the header section.
	 *      3: Cards MAY contain Interaction Triggers.
	 *   style:
	 *      1: Sections of  Cards MUST be separated by Dividers.
	 *   accessibility:
	 *      1: If multiple Cards are used, they MUST be contained in a Deck.
	 * ---
	 * @param string $title
	 * @param \ILIAS\UI\Component\Image\Image $image
	 * @return \ILIAS\UI\Component\Card\Card
	 */
	public function card($title, \ILIAS\UI\Component\Image\Image $image = null);

	/**
	 * ---
	 * description:
	 *   purpose: >
	 *      Decks are used to display multiple Cards in a grid.
	 *      They should be used if a  page contains many content items that have similar style and importance.
	 *      A Deck gives each item equal horizontal space indicating that they are of equal importance.
	 *   composition: >
	 *      Decks are composed only of Cards arranged in a grid. The cards displayed by decks are all of equal size. This
	 *      Size ranges very small (XS) to very large (XL).
	 *   effect: >
	 *      The Deck is a mere scaffolding element, is has no effect.
	 *
	 * featurewiki:
	 *       - http://www.ilias.de/docu/goto_docu_wiki_wpage_3992_1357.html
	 *
	 * rules:
	 *   usage:
	 *      1: Decks MUST only be used to display multiple Cards.
	 *   style:
	 *      1: The number of cards displayed per row MUST adapt to the screen size.
	 * ---
	 * @param \ILIAS\UI\Component\Card\Card[] $cards
	 * @return \ILIAS\UI\Component\Deck\Deck
	 */
	public function deck(array $cards);

	/**
	 * ---
	 * description:
	 *   purpose: >
	 *     Listings are used to structure itemised textual information.
	 *   composition: >
	 *     Listings may contain ordered, unordered, or
	 *     labeled items.
	 *   effect: >
	 *     Listings hold only textual information. They may contain Links but no Buttons.
	 * rules:
	 *   composition:
	 *     1: Listings MUST NOT contain Buttons.
	 * ---
	 * @return \ILIAS\UI\Component\Listing\Factory
	 */
	public function listing();

	/**
	 * ---
	 * description:
	 *   purpose: The Image component is used to display images of various sources.
	 *   composition: An Image is composed of the image and an alternative text for screen readers.
	 *   effect: Images may be included in interacted components but not interactive on their own.
	 *
	 * rules:
	 *   accessibility:
	 *     1: >
	 *        Images MUST contain the alt attribute. This attribute MAY be left empty (alt="") if the image is of
	 *        decorative nature. According to the WAI, decorative images don’t add information to the content of a page. For example, the information provided by the image
	 *        might already be given using adjacent text, or the image might be included to make the website more visually attractive
	 *        (see <a href="https://www.w3.org/WAI/tutorials/images/decorative/">https://www.w3.org/WAI/tutorials/images/decorative/</a>).
	 * ---
	 * @return \ILIAS\UI\Component\Image\Factory
	 */
	public function image();

	/**
	 * ---
	 * description:
	 *   purpose: >
	 *     This component is used to wrap an existing ILIAS UI element into a UI component. This is useful if a container
	 *     of the UI components needs to contain content that is not yet implement in the centralized UI components.
	 *   composition: >
	 *     The legacy component contains html or any other content as string.
	 *
	 * rules:
	 *   usage:
	 *      1: >
	 *          This component MUST only be used to ensure backwards compatibility with existing UI elements in ILIAS,
	 *          therefore it SHOULD only contain Elements which cannot be generated using other UI Components from the UI Service.
	 * ---
	 *
	 * @param   string $content
	 * @return  \ILIAS\UI\Component\Legacy\Legacy
	 */
	public function legacy($content);

	/**
	 * ---
	 * description:
	 *   purpose: >
	 *     Panels are used to group titled content.
	 *   composition: >
	 *      Panels consist of a header and content section. They form one Gestalt and so build a perceivable
	 *      cluster of information.
	 *   effect: The effect of interaction with panels heavily depends on their content.
	 *
	 * rules:
	 *   wording:
	 *      1: Panels MUST contain a title.
	 * ---
	 * @return \ILIAS\UI\Component\Panel\Factory
	 */
	public function panel();

	/**
	 * ---
	 * description:
	 *   purpose: The Modal forces users to focus on the task at hand.
	 *   composition: >
	 *     A Modal is a full-screen dialog on top of the greyed-out ILIAS screen. The Modal consists
	 *     of a header with a close button and a typography modal title, a content
	 *     section and might have a footer.
	 *   effect: >
	 *     All controls of the original context are inaccessible until the Modal is completed.
	 *     Upon completion the user returns to the original context.
	 *   rivals:
	 *     1: >
	 *       Modals have some relations to popovers. The main difference between the two is the disruptive
	 *       nature of the Modal and the larger amount of data that might be displayed inside a modal.
	 *       Also popovers perform mostly action to add or consult metadata of an item while
	 *       Modals manipulate or focus items or their sub-items directly.
	 *
	 * background: http://quince.infragistics.com/Patterns/Modal%20Panel.aspx
	 *
	 * rules:
	 *   usage:
	 *     1: >
	 *       The main purpose of the Modals MUST NOT be navigational. But Modals MAY be dialogue of one
	 *       or two steps and thus encompass "next"-buttons  or the like.
	 *     2: Modals MUST NOT contain other modals (Modal in Modal).
	 *     3: Modals SHOULD not be used to perform complex workflows.
	 *     4: Modals MUST be closable by a little “x”-button on the right side of the header.
	 *     5: Modals MUST contain a title in the header.
	 * ---
	 *
	 * @return \ILIAS\UI\Component\Modal\Factory
	 **/
	public function modal();

	/**
	 * ---
	 * description:
	 *   purpose: >
	 *     Popovers can be used when space is scarce i.e. within List GUI items, table cells or
	 *     menus in the Header section. They offer either secondary information on object like a
	 *     preview or rating to be displayed or entered. They display information about ongoing
	 *     processes
	 *   composition: >
	 *     Popovers consist of a layer displayed above all other content.
	 *     The content of the Popover depends on the functionality it performs.
	 *     A Popover MAY display a title above its content.
	 *     All Popovers contain a pointer pointing from the Popover to the Triggerer of the Popover.
	 *   effect: >
	 *     Popovers are shown by clicking a Triggerer component such as a Button or Glyph.
	 *     The position of the Popover is calculated automatically be default. However, it is possible to
	 *     specify if the popover appears horizontal (left, right) or vertical (top, bottom) relative to
	 *     its Triggerer component. Popovers disappear by clicking anywhere outside the Popover or by pressing
	 *     the ESC key.
	 * rivals: >
	 *   Modals: >
	 *     Modals hide all other content while Popovers do not prevent interaction with other parts
	 *     of the current context.
	 * rules:
	 *   usage:
	 *     1: >
	 *        Popovers MUST NOT contain horizontal scrollbars.
	 *     2: >
	 *        Popovers MAY contain vertical scrollbars. The content component is responsible to
	 *        define its own height and show vertical scrollbars.
	 *     3: >
	 *        If Popovers are used to present secondary information of an object, they SHOULD
	 *        display a title
	 *        representing the object.
	 *   interaction:
	 *     1: >
	 *        A Popover MUST only be displayed if the Trigger component is clicked.
	 *        This behaviour is different from Tooltips that appear on hovering.
	 *        Popovers disappear by clicking anywhere outside the Popover or by pressing
	 *        the ESC key.
	 *   style:
	 *     1: Popovers MUST always relate to the Trigger component by a little pointer.
	 *   accessibility:
	 *     1: >
	 *        There MUST be a way to open the Popover by only using the keyboard.
	 *     2: >
	 *        The focus MUST be inside the Popover, once it is open if it contains at least one
	 *        interactive item.
	 *        Otherwise the focus MUST remain on the Triggerer component.
	 *     3: >
	 *        The focus MUST NOT leave the Popover for as long as it is open.
	 *     4: >
	 *        There MUST be a way to reach every control in the Popover by only using the keyboard.
	 *     5: >
	 *        The Popover MUST be closable by pressing the ESC key.
	 *     6: >
	 *        Once the Popover is closed, the focus MUST return to the element triggering the
	 *        opening of the Popover or the element being clicked if the Popover was
	 *        closed on click.
	 * ---
	 *
	 * @return \ILIAS\UI\Component\Popover\Factory
	 */
	public function popover();

	/**
	 * ---
	 * description:
	 *   purpose: >
	 *     A divider marks a thematic change in a sequence of other components. A Horizontal Divider
	 *     is used to mark a thematic change in sequence of elements that are stacked from top to bottom,
	 *     e.g. in a Dropdown. A Vertical Divider is used to mark a thematic change in a sequence of elements
	 *     that are lined up from left to right, e.g. a Toolbar.
	 *
	 * rules:
	 *   usage:
	 *     1: >
	 *       Dividers MUST only be used in container components that explicitly state
	 *       and define the usage of Dividers within the container.
	 * ---
	 *
	 * @return \ILIAS\UI\Component\Divider\Factory
	 **/
	public function divider();

	/**
	 * ---
	 * description:
	 *   purpose: >
	 *      Links are used navigate to other resources or views of the system. Clicking
	 *      on a link does not change the systems status.
	 *   composition: >
	 *      Link is a clickable, graphically minimal obtrusive control element. It can
	 *      bear text or other content. Links always contain a valid href tag which
	 *      should not not just contain a hash sign.
	 *   effect: >
	 *      On-click, the resource or view indicated by the link is requested and
	 *      presented. Links are not used to trigger Javascript events.
	 *   rivals:
	 *      buttons: >
	 *          Buttons are used to trigger Interactions that usually change the systems
	 *          status. Buttons are much more obtrusive than links and may fire JS events.
	 *
	 * rules:
	 *   usage:
	 *      1: >
	 *           Links MAY be used inline in a Textual Paragraphs.
	 *   interaction:
	 *      1: >
	 *           Hovering an active link should indicate a possible interaction.
	 *      2: >
	 *           Links MUST not be used to fire Javascript events.
	 *   style:
	 *      1: >
	 *           Links SHOULD not be presented with a separate background color.
	 *   wording:
	 *      1: >
	 *           The wording of the link SHOULD name the target view or resource.
	 *   accessibility:
	 *      1: >
	 *           DOM elements of type "a" MUST be used to properly identify an
	 *           element.
	 * ---
	 * @return  \ILIAS\UI\Component\Link\Factory
	 */
	public function link();

	/**
	 * ---
	 * description:
	 *   purpose: >
	 *      Dropdowns reveal a list of interactions that change the system’s status or navigate to
	 *      a different view.
	 *   composition: >
	 *      Dropdown is a clickable, graphically obtrusive control element. It can
	 *      bear text. On-click a list of Shy Buttons and optional Dividers is shown.
	 *   effect: >
	 *      On-click, a list of actions is revealed. Clicking an item will trigger the action indicated.
	 *      Clicking outside of an opened Dropdown will close the list of items.
	 *   rivals:
	 *      button: >
	 *          Buttons are used, if single actions should be presented directly in the user interface.
	 *      links: >
	 *          Links are used to trigger actions that do not change the systems
	 *          status. They are usually contained inside a Navigational Collection.
	 *      popovers: >
	 *          Dropdowns only provide a list of possible actions. Popovers can include more diverse
	 *          and flexible content.
	 *
	 * rules:
	 *   usage:
	 *      1: >
	 *           Dropdowns MUST NOT be used standalone. They are only parts of more complex UI elements.
	 *           These elements MUST define their use of Dropdown. E.g. a List or a Table MAY define that a certain
	 *           kind of Dropdown is used as part of the UI element.
	 *   interaction:
	 *      1: >
	 *           Only Dropdown Items MUST trigger an action or change a view. The Dropdown trigger element
	 *           is only used to show and hide the list of Dropdown Items.
	 *   style:
	 *      1: >
	 *           If Text is used inside a Dropdown label, the Dropdown MUST be at least six characters
	 *           wide.
	 *   wording:
	 *      1: >
	 *           The label of a Dropdown SHOULD contain no more than two words.
	 *      2: >
	 *           Every word except articles, coordinating conjunctions and prepositions
	 *           of four or fewer letters MUST be capitalized.
	 *      3: >
	 *           For standard events such as saving or canceling the existing standard
	 *           terms MUST be used if possible: Delete, Cut, Copy.
	 *      4: >
	 *           There are cases where a non-standard label such as “Send Mail” for saving
	 *           and sending the input of a specific form might deviate from the standard.
	 *           These cases MUST however specifically justified.
	 *   accessibility:
	 *      1: >
	 *           DOM elements of type "button" MUST be used to properly identify an
	 *           element as a Dropdown.
	 *      2: >
	 *           Dropdown items MUST be implemented as "ul" list with a set of "li" elements and
	 *           nested Shy Button elements for the actions.
	 *      3: >
	 *           Triggers of Dropdowns MUST indicate their effect by the aria-haspopup attribute
	 *           set to true.
	 *      4: >
	 *           Triggers of Dropdowns MUST indicate the current state of the Dropdown by the
	 *           aria-expanded label.
	 *      5: >
	 *           Dropdowns MUST be accessible by keyboard by focusing the trigger element and
	 *           clicking the return key.
	 *      6: >
	 *           Entries in a Dropdown MUST be accessible by the tab-key if opened.
	 *      7: >
	 *           The focus MAY leave the Dropdown if tab is pressed while focusing the last
	 *           element. This differs from the behaviour in Popovers and Modals.
	 * ---
	 * @return  \ILIAS\UI\Component\Dropdown\Factory
	 */
	public function dropdown();

	/**
	 * ---
	 * description:
	 *   purpose: >
	 *      An item displays a unique entity within the system. It shows information
	 *      about that entity in a structured way.
	 *   composition: >
	 *      Items contain the name of the entity as a title. The item contains three
	 *      sections, where one section contains important information about the item,
	 *      the second section shows the content of the item and another section shows
	 *      metadata about the entity.
	 *   effect: >
	 *      Items may contain Interaction Triggers such as Glyphs, Buttons or Tags.
	 *   rivals:
	 *      Card: >
	 *         Cards define the look of items in a deck. Todo: We need to refactor cards.
	 *
	 * rules:
	 *   composition:
	 *      1: Items MUST contain the name of the displayed entity as a title.
	 *      2: Items SHOULD contain a section with it's content.
	 *      3: Items MAY contain Interaction Triggers.
	 *      4: Items MAY contain a section with metadata.
	 * ---
	 * @return \ILIAS\UI\Component\Item\Factory
	 */
	public function item();

 	/**
	 * ---
	 * description:
	 *   purpose: >
	 *     Icons are quickly comprehensible and recognizable graphics.
	 *     They indicate the functionality or nature of a text-element or context:
	 *     Icons will mainly be used in front of object-titles, e.g. in the
	 *     header, the tree and in repository listing.
	 *   composition: >
	 *     Icons come in three fixed sizes: small, medium and large.
	 *     They can be configured with an additional "abbreviation",
	 *     a text of a few characters that will be rendered on top of the image.
	 *   effect: >
	 *     Icons themselves are not interactive; however they are allowed
	 *     within interactive containers.
	 *   rivals:
	 *     1: >
	 *       Glyphs are typographical characters that act as a trigger for
	 *       some action.
	 *     2: >
	 *       Images belong to the content and can be purely decorative.
	 * rules:
	 *   usage:
	 *     1: Icons MUST be used to represent objects or context.
	 *     2: Icons MUST be used in combination with a title or label.
	 *     3: An unique Icon MUST always refer to the same thing.
	 *   style:
	 *     1: Icons MUST have a class indicating their usage.
	 *     2: Icons MUST be tagged with a CSS-class indicating their size.
	 *   accessibility:
	 *     1: Icons MUST use aria-label.
	 *   wording:
	 *     1: The aria-label MUST state the represented object-type.
	 *     2: The abbreviation SHOULD consist of one or two letters.
	 * ---
	 *
	 * @return \ILIAS\UI\Component\Icon\Factory
	 **/
	public function icon();

	/**
	 * ---
	 * description:
	 *   purpose: >
<<<<<<< HEAD
	 *     Breadcrumbs is a supplemental navigation scheme. It eases the
	 *     user's navigation to higher items in hierarchical structures.
	 *     Breadcrumbs also serve as an effective visual aid indicating the
	 *     user's location on a website.
	 *   composition: >
	 *     Breadcrumbs-entries are rendered as horizontally arranged UI Links
	 *     with a seperator in-between.
	 *   effect: >
	 *     Clicking on an entry will get the user to the respective location.
	 *
	 * context: >
	 *   1. Suplemental navigation under the main menu
	 *   2. Location hint in search results
	 *   3. Path to current location on info page
	 *
	 * rules:
	 *   usage:
	 *     1: Crumbs MUST trigger navigation to other resources of the system.
	 * ---
	 * @param 	\ILIAS\UI\Component\Link\Standard[] 	$crumbs 	a list of Links
	 * @return 	\ILIAS\UI\Component\Breadcrumbs\Breadcrumbs
	 **/
	public function breadcrumbs(array $crumbs);

=======
	 *     View Controls switch between different visualisation of data.
	 *   composition: >
	 *      View Controls are composed mainly of buttons, they are often found in toolbars.
	 *   effect: Interacting with a view control changes to display in some content area.
	 * ---
	 * @return \ILIAS\UI\Component\ViewControl\Factory
	 */
	public function viewControl();
>>>>>>> 0903a519
}<|MERGE_RESOLUTION|>--- conflicted
+++ resolved
@@ -610,7 +610,19 @@
 	 * ---
 	 * description:
 	 *   purpose: >
-<<<<<<< HEAD
+	 *     View Controls switch between different visualisation of data.
+	 *   composition: >
+	 *      View Controls are composed mainly of buttons, they are often found in toolbars.
+	 *   effect: Interacting with a view control changes to display in some content area.
+	 * ---
+	 * @return \ILIAS\UI\Component\ViewControl\Factory
+	 */
+	public function viewControl();
+
+	/**
+	 * ---
+	 * description:
+	 *   purpose: >
 	 *     Breadcrumbs is a supplemental navigation scheme. It eases the
 	 *     user's navigation to higher items in hierarchical structures.
 	 *     Breadcrumbs also serve as an effective visual aid indicating the
@@ -635,14 +647,5 @@
 	 **/
 	public function breadcrumbs(array $crumbs);
 
-=======
-	 *     View Controls switch between different visualisation of data.
-	 *   composition: >
-	 *      View Controls are composed mainly of buttons, they are often found in toolbars.
-	 *   effect: Interacting with a view control changes to display in some content area.
-	 * ---
-	 * @return \ILIAS\UI\Component\ViewControl\Factory
-	 */
-	public function viewControl();
->>>>>>> 0903a519
+
 }