--- conflicted
+++ resolved
@@ -336,7 +336,6 @@
 	 **/
 	public function modal();
 
-<<<<<<< HEAD
 	/**
 	 * ---
 	 * description:
@@ -398,14 +397,11 @@
 	 * @return  \ILIAS\UI\Component\Link\Factory
 	 */
 	public function link();
-=======
->>>>>>> c2183618
-
-	/**
-	 * ---
-	 * description:
-	 *   purpose: >
-<<<<<<< HEAD
+
+	/**
+	 * ---
+	 * description:
+	 *   purpose: >
 	 *      Dropdowns reveal a list of interactions that change the system’s status or navigate to
 	 *      a different view.
 	 *   composition: >
@@ -476,7 +472,11 @@
 	 * @return  \ILIAS\UI\Component\Dropdown\Factory
 	 */
 	public function dropdown();
-=======
+
+	/**
+	 * ---
+	 * description:
+	 *   purpose: >
 	 *      An item displays a unique entity within the system. It shows information
 	 *      about that entity in a structured way.
 	 *   composition: >
@@ -500,6 +500,5 @@
 	 * @return \ILIAS\UI\Component\Item\Factory
 	 */
 	public function item();
->>>>>>> c2183618
 
 }