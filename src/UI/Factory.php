--- conflicted
+++ resolved
@@ -543,7 +543,34 @@
 	 * ---
 	 * description:
 	 *   purpose: >
-<<<<<<< HEAD
+	 *      An item displays a unique entity within the system. It shows information
+	 *      about that entity in a structured way.
+	 *   composition: >
+	 *      Items contain the name of the entity as a title. The item contains three
+	 *      sections, where one section contains important information about the item,
+	 *      the second section shows the content of the item and another section shows
+	 *      metadata about the entity.
+	 *   effect: >
+	 *      Items may contain Interaction Triggers such as Glyphs, Buttons or Tags.
+	 *   rivals:
+	 *      Card: >
+	 *         Cards define the look of items in a deck. Todo: We need to refactor cards.
+	 *
+	 * rules:
+	 *   composition:
+	 *      1: Items MUST contain the name of the displayed entity as a title.
+	 *      2: Items SHOULD contain a section with it's content.
+	 *      3: Items MAY contain Interaction Triggers.
+	 *      4: Items MAY contain a section with metadata.
+	 * ---
+	 * @return \ILIAS\UI\Component\Item\Factory
+	 */
+	public function item();
+
+	/**
+	 * ---
+	 * description:
+	 *   purpose: >
 	 *     Breadcrumbs is a type of secondary navigation scheme. It eases the
 	 *     user's navigation back to higher items in hierarchical (or prior items
 	 *     in chronological) structures.
@@ -568,30 +595,5 @@
 	 * @return 	\ILIAS\UI\Component\Breadcrumbs\Breadcrumbs
 	 **/
 	public function breadcrumbs($crumbs);
-=======
-	 *      An item displays a unique entity within the system. It shows information
-	 *      about that entity in a structured way.
-	 *   composition: >
-	 *      Items contain the name of the entity as a title. The item contains three
-	 *      sections, where one section contains important information about the item,
-	 *      the second section shows the content of the item and another section shows
-	 *      metadata about the entity.
-	 *   effect: >
-	 *      Items may contain Interaction Triggers such as Glyphs, Buttons or Tags.
-	 *   rivals:
-	 *      Card: >
-	 *         Cards define the look of items in a deck. Todo: We need to refactor cards.
-	 *
-	 * rules:
-	 *   composition:
-	 *      1: Items MUST contain the name of the displayed entity as a title.
-	 *      2: Items SHOULD contain a section with it's content.
-	 *      3: Items MAY contain Interaction Triggers.
-	 *      4: Items MAY contain a section with metadata.
-	 * ---
-	 * @return \ILIAS\UI\Component\Item\Factory
-	 */
-	public function item();
->>>>>>> df5606f2
 
 }