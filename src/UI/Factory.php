--- conflicted
+++ resolved
@@ -686,7 +686,6 @@
 	 */
 	public function chart();
 
-<<<<<<< HEAD
 	/**
 	 * ---
 	 * description:
@@ -724,7 +723,4 @@
 	 * @return  \ILIAS\UI\Component\Input\Factory
 	 */
 	public function input();
-=======
-
->>>>>>> eb5f389f
 }