--- conflicted
+++ resolved
@@ -133,7 +133,22 @@
 		return new Component\Dropdown\Factory();
 	}
 
-<<<<<<< HEAD
+
+	/**
+	 * @inheritdoc
+	 */
+	public function item()
+	{
+		return new Component\Item\Factory();
+	}
+
+	/**
+	 * @inheritdoc
+	 */
+	public function icon() {
+		return new Component\Icon\Factory();
+	}
+
 	/**
 	 * @inheritdoc
 	 */
@@ -149,23 +164,4 @@
 	{
 		return new Component\Input\Factory();
 	}
-=======
-
-	/**
-	 * @inheritdoc
-	 */
-	public function item()
-	{
-		return new Component\Item\Factory();
-	}
-
-
-	/**
-	 * @inheritdoc
-	 */
-	public function icon() {
-		return new Component\Icon\Factory();
-	}
-
->>>>>>> bfd55c21
 }