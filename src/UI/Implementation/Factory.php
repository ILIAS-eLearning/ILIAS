--- conflicted
+++ resolved
@@ -141,20 +141,18 @@
 		return new Component\Item\Factory();
 	}
 
-<<<<<<< HEAD
+	/**
+	 * @inheritdoc
+	 */
+	public function icon() {
+		return new Component\Icon\Factory();
+	}
+
 	/**
 	 * @inheritdoc
 	 */
 	public function breadcrumbs($crumbs) {
 		return new Component\Breadcrumbs\Breadcrumbs($crumbs);
-=======
-
-	/**
-	 * @inheritdoc
-	 */
-	public function icon() {
-		return new Component\Icon\Factory();
->>>>>>> cd819dc1
 	}
 
 }