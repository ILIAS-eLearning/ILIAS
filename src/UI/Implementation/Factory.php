--- conflicted
+++ resolved
@@ -181,15 +181,16 @@
 	/**
 	 * @inheritdoc
 	 */
-<<<<<<< HEAD
+	public function input()
+	{
+		return new Component\Input\Factory(new SignalGenerator());
+	}
+
+	/**
+	 * @inheritdoc
+	 */
 	public function table()	{
 		return new Component\Table\Factory(new SignalGenerator());
 	}
 
-=======
-	public function input()
-	{
-		return new Component\Input\Factory(new SignalGenerator());
-	}
->>>>>>> 8b5b222a
 }