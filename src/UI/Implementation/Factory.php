<?php

/* Copyright (c) 2016 Richard Klees <richard.klees@concepts-and-training.de> Extended GPL, see docs/LICENSE */

namespace ILIAS\UI\Implementation;

// TODO: This might cache the created factories.
use ILIAS\UI\Implementation\Component\SignalGenerator;

class Factory implements \ILIAS\UI\Factory
{
	/**
	 * @inheritdoc
	 */
	public function counter()
	{
		return new Component\Counter\Factory();
	}

	/**
	 * @inheritdoc
	 */
	public function glyph()
	{
		return new Component\Glyph\Factory();
	}

	/**
	 * @inheritdoc
	 */
	public function button()
	{
		return new Component\Button\Factory();
	}

	/**
	 * @inheritdoc
	 */
	public function card($title, \ILIAS\UI\Component\Image\Image $image = null)
	{
		return new Component\Card\Card($title, $image);
	}

	/**
	 * @inheritdoc
	 */
	public function deck(array $cards)
	{
		return new Component\Deck\Deck($cards, Component\Deck\Deck::SIZE_S);
	}

	/**
	 * @inheritdoc
	 */
	public function listing()
	{
		return new Component\Listing\Factory();
	}

	/**
	 * @inheritdoc
	 */
	public function image()
	{
		return new Component\Image\Factory();
	}

	/**
	 * @inheritdoc
	 */
	public function legacy($content)
	{
		return new Component\Legacy\Legacy($content);
	}

	/**
	 * @inheritdoc
	 */
	public function panel()
	{
		return new Component\Panel\Factory();
	}

	/**
	 * @inheritdoc
	 */
	public function modal() {
		return new Component\Modal\Factory(new SignalGenerator());
	}

	/**
	 * @inheritdoc
	 */
	public function divider() {
		return new Component\Divider\Factory();
	}

	/**
	 * @inheritdoc
	 */
	public function link() {
		return new Component\Link\Factory();
	}

	/**
	 * @inheritdoc
	 */
<<<<<<< HEAD
	public function icon() {
		return new Component\Icon\Factory();

	}
=======
	public function dropdown()
	{
		return new Component\Dropdown\Factory();
	}

>>>>>>> 6c64fa24
}<|MERGE_RESOLUTION|>--- conflicted
+++ resolved
@@ -105,16 +105,15 @@
 	/**
 	 * @inheritdoc
 	 */
-<<<<<<< HEAD
-	public function icon() {
-		return new Component\Icon\Factory();
-
-	}
-=======
-	public function dropdown()
-	{
+	public function dropdown() {
 		return new Component\Dropdown\Factory();
 	}
 
->>>>>>> 6c64fa24
+	/**
+	 * @inheritdoc
+	 */
+	public function icon() {
+		return new Component\Icon\Factory();
+	}
+
 }