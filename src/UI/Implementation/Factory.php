<?php

/* Copyright (c) 2016 Richard Klees <richard.klees@concepts-and-training.de> Extended GPL, see docs/LICENSE */

namespace ILIAS\UI\Implementation;

// TODO: This might cache the created factories.
use ILIAS\UI\Implementation\Component\SignalGenerator;

class Factory implements \ILIAS\UI\Factory
{
	/**
	 * @inheritdoc
	 */
	public function counter()
	{
		return new Component\Counter\Factory();
	}

	/**
	 * @inheritdoc
	 */
	public function glyph()
	{
		return new Component\Glyph\Factory();
	}

	/**
	 * @inheritdoc
	 */
	public function button()
	{
		return new Component\Button\Factory();
	}

	/**
	 * @inheritdoc
	 */
	public function card($title, \ILIAS\UI\Component\Image\Image $image = null)
	{
		return new Component\Card\Card($title, $image);
	}

	/**
	 * @inheritdoc
	 */
	public function deck(array $cards)
	{
		return new Component\Deck\Deck($cards, Component\Deck\Deck::SIZE_S);
	}

	/**
	 * @inheritdoc
	 */
	public function listing()
	{
		return new Component\Listing\Factory();
	}

	/**
	 * @inheritdoc
	 */
	public function image()
	{
		return new Component\Image\Factory();
	}

	/**
	 * @inheritdoc
	 */
	public function legacy($content)
	{
		return new Component\Legacy\Legacy($content);
	}

	/**
	 * @inheritdoc
	 */
	public function panel()
	{
		return new Component\Panel\Factory();
	}


	/**
	 * @inheritdoc
	 */
	public function modal() {
		return new Component\Modal\Factory(new SignalGenerator());
	}

	/**
	 * @inheritdoc
	 */
<<<<<<< HEAD
	public function divider() {
		return new Component\Divider\Factory();
=======
	public function link()
	{
		return new Component\Link\Factory();
>>>>>>> 2e51ccbf
	}

}<|MERGE_RESOLUTION|>--- conflicted
+++ resolved
@@ -92,14 +92,17 @@
 	/**
 	 * @inheritdoc
 	 */
-<<<<<<< HEAD
-	public function divider() {
+	public function divider()
+	{
 		return new Component\Divider\Factory();
-=======
+	}
+
+	/**
+	 * @inheritdoc
+	 */
 	public function link()
 	{
 		return new Component\Link\Factory();
->>>>>>> 2e51ccbf
 	}
 
 }