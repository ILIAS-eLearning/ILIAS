<?php

/* Copyright (c) 2016 Richard Klees <richard.klees@concepts-and-training.de> Extended GPL, see docs/LICENSE */

namespace ILIAS\UI\Implementation;

// TODO: This might cache the created factories.
use ILIAS\UI\Implementation\Component\SignalGenerator;

class Factory implements \ILIAS\UI\Factory
{
	/**
	 * @inheritdoc
	 */
	public function counter()
	{
		return new Component\Counter\Factory();
	}

	/**
	 * @inheritdoc
	 */
	public function glyph()
	{
		return new Component\Glyph\Factory();
	}

	/**
	 * @inheritdoc
	 */
	public function button()
	{
		return new Component\Button\Factory();
	}

	/**
	 * @inheritdoc
	 */
	public function card($title, \ILIAS\UI\Component\Image\Image $image = null)
	{
		return new Component\Card\Card($title, $image);
	}

	/**
	 * @inheritdoc
	 */
	public function deck(array $cards)
	{
		return new Component\Deck\Deck($cards, Component\Deck\Deck::SIZE_S);
	}

	/**
	 * @inheritdoc
	 */
	public function listing()
	{
		return new Component\Listing\Factory();
	}

	/**
	 * @inheritdoc
	 */
	public function image()
	{
		return new Component\Image\Factory();
	}

	/**
	 * @inheritdoc
	 */
	public function legacy($content)
	{
		return new Component\Legacy\Legacy($content);
	}

	/**
	 * @inheritdoc
	 */
	public function panel()
	{
		return new Component\Panel\Factory();
	}

	/**
	 * @inheritdoc
	 */
	public function modal() {
		return new Component\Modal\Factory(new SignalGenerator());
	}

	/**
	 * @inheritdoc
	 */
<<<<<<< HEAD
	public function breadcrumbs($crumbs) {
		return new Component\Breadcrumbs\Breadcrumbs($crumbs);
=======
	public function link()
	{
		return new Component\Link\Factory();
>>>>>>> 2e51ccbf
	}

}<|MERGE_RESOLUTION|>--- conflicted
+++ resolved
@@ -91,14 +91,14 @@
 	/**
 	 * @inheritdoc
 	 */
-<<<<<<< HEAD
+	public function link(){
+		return new Component\Link\Factory();
+	}
+
+	/**
+	 * @inheritdoc
+	 */
 	public function breadcrumbs($crumbs) {
 		return new Component\Breadcrumbs\Breadcrumbs($crumbs);
-=======
-	public function link()
-	{
-		return new Component\Link\Factory();
->>>>>>> 2e51ccbf
 	}
-
 }