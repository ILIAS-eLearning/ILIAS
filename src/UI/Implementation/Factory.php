<?php

/* Copyright (c) 2016 Richard Klees <richard.klees@concepts-and-training.de> Extended GPL, see docs/LICENSE */

namespace ILIAS\UI\Implementation;

use ILIAS\UI\NotImplementedException;

// TODO: This might cache the created factories.
use ILIAS\UI\Implementation\Component\SignalGenerator;

class Factory implements \ILIAS\UI\Factory
{

	/**
	 * @inheritdoc
	 */
	public function counter()
	{
		return new Component\Counter\Factory();
	}


	/**
	 * @inheritdoc
	 */
	public function glyph()
	{
		return new Component\Glyph\Factory();
	}


	/**
	 * @inheritdoc
	 */
	public function button()
	{
		return new Component\Button\Factory();
	}


	/**
	 * @inheritdoc
	 */
	public function card($title, \ILIAS\UI\Component\Image\Image $image = null)
	{
		return new Component\Card\Card($title, $image);
	}


	/**
	 * @inheritdoc
	 */
	public function deck(array $cards)
	{
		return new Component\Deck\Deck($cards, Component\Deck\Deck::SIZE_S);
	}


	/**
	 * @inheritdoc
	 */
	public function listing()
	{
		return new Component\Listing\Factory();
	}


	/**
	 * @inheritdoc
	 */
	public function image()
	{
		return new Component\Image\Factory();
	}


	/**
	 * @inheritdoc
	 */
	public function legacy($content)
	{
		return new Component\Legacy\Legacy($content);
	}


	/**
	 * @inheritdoc
	 */
	public function panel()
	{
		return new Component\Panel\Factory();
	}


	/**
	 * @inheritdoc
	 */
	public function modal()
	{
		return new Component\Modal\Factory(new SignalGenerator());
	}


	/**
	 * @inheritdoc
	 */
	public function popover()
	{
		return new Component\Popover\Factory(new SignalGenerator());
	}


	/**
	 * @inheritdoc
	 */
	public function divider()
	{
		return new Component\Divider\Factory();
	}


	/**
	 * @inheritdoc
	 */
	public function link()
	{
		return new Component\Link\Factory();
	}


	/**
	 * @inheritdoc
	 */
	public function dropdown()
	{
		return new Component\Dropdown\Factory();
	}
<<<<<<< HEAD
=======

	/**
	 * @inheritdoc
	 */
	public function item() {
		return new Component\Item\Factory();
	}

>>>>>>> 2bcc107e
}<|MERGE_RESOLUTION|>--- conflicted
+++ resolved
@@ -136,15 +136,13 @@
 	{
 		return new Component\Dropdown\Factory();
 	}
-<<<<<<< HEAD
-=======
 
 	/**
 	 * @inheritdoc
 	 */
-	public function item() {
+	public function item()
+	{
 		return new Component\Item\Factory();
 	}
 
->>>>>>> 2bcc107e
 }