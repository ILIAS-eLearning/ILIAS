--- conflicted
+++ resolved
@@ -125,8 +125,7 @@
 	{
 		return new Component\Link\Factory();
 	}
-<<<<<<< HEAD
-=======
+
 
 	/**
 	 * @inheritdoc
@@ -135,6 +134,4 @@
 	{
 		return new Component\Dropdown\Factory();
 	}
-
->>>>>>> 2c5301c1
 }