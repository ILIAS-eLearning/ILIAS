--- conflicted
+++ resolved
@@ -125,20 +125,19 @@
 		return new Component\Link\Factory();
 	}
 
-<<<<<<< HEAD
-	/**
-	 * @inheritdoc
-	 */
-	public function breadcrumbs($crumbs) {
-		return new Component\Breadcrumbs\Breadcrumbs($crumbs);
-=======
-
 	/**
 	 * @inheritdoc
 	 */
 	public function dropdown()
 	{
 		return new Component\Dropdown\Factory();
->>>>>>> e9aa018e
 	}
+
+	/**
+	 * @inheritdoc
+	 */
+	public function breadcrumbs($crumbs) {
+		return new Component\Breadcrumbs\Breadcrumbs($crumbs);
+	}
+
 }