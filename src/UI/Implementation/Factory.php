--- conflicted
+++ resolved
@@ -156,11 +156,8 @@
 		C\Card\Factory $card_factory,
 		C\Layout\Factory $layout_factory,
 		C\MainControls\Factory $maincontrols_factory,
-<<<<<<< HEAD
+		C\Tree\Factory $tree_factory,
 		C\Menu\Factory $menu_factory
-=======
-		C\Tree\Factory $tree_factory
->>>>>>> 94c84bdf
 	) {
 		$this->counter_factory = $counter_factory;
 		$this->glyph_factory = $glyph_factory;
@@ -184,11 +181,8 @@
 		$this->card_factory = $card_factory;
 		$this->layout_factory = $layout_factory;
 		$this->maincontrols_factory = $maincontrols_factory;
-<<<<<<< HEAD
+		$this->tree_factory = $tree_factory;
 		$this->menu_factory = $menu_factory;
-=======
-		$this->tree_factory = $tree_factory;
->>>>>>> 94c84bdf
 	}
 
 	/**
@@ -392,20 +386,18 @@
 	}
 
 	/**
-<<<<<<< HEAD
-	 * @inheritdoc
-	 */
-	public function menu(): C\Menu\Factory
-	{
-		return $this->menu_factory;
-	}
-}
-=======
 	* @inheritdoc
 	*/
 	public function tree()
 	{
 		return $this->tree_factory;
 	}
+
+	/**
+	 * @inheritdoc
+	 */
+	public function menu(): C\Menu\Factory
+	{
+		return $this->menu_factory;
+	}
 }
->>>>>>> 94c84bdf
