<?php

/* Copyright (c) 2016 Richard Klees <richard.klees@concepts-and-training.de> Extended GPL, see docs/LICENSE */

namespace ILIAS\UI\Implementation;

use \ILIAS\UI\Component as C;
use ILIAS\UI\NotImplementedException;

// TODO: This might cache the created factories.
use ILIAS\UI\Implementation\Component\SignalGenerator;

class Factory implements \ILIAS\UI\Factory
{
	/**
	 * @var C\Counter\Factory
	 */
	protected $counter_factory;

	/**
	 * @var C\Glyph\Factory
	 */
	protected $glyph_factory;

	/**
	 * @var C\Button\Factory
	 */
	protected $button_factory;

	/**
	 * @var C\Listing\Factory
	 */
	protected $listing_factory;

	/**
	 * @var C\Image\Factory
	 */
	protected $image_factory;

	/**
	 * @var C\Panel\Factory
	 */
	protected $panel_factory;

	/**
	 * @var C\Modal\Factory
	 */
	protected $modal_factory;

	/**
	 * @var C\Dropzone\Factory
	 */
	protected $dropzone_factory;

	/**
	 * @var C\Popover\Factory
	 */
	protected $popover_factory;

	/**
	 * @var C\Divider\Factory
	 */
	protected $divider_factory;

	/**
	 * @var C\Link\Factory
	 */
	protected $link_factory;

	/**
	 * @var C\Dropdown\Factory
	 */
	protected $dropdown_factory;

	/**
	 * @var C\Item\Factory
	 */
	protected $item_factory;

	/**
	 * @var C\Icon\Factory
	 */
	protected $icon_factory;

	/**
	 * @var C\ViewControl\Factory
	 */
	protected $viewcontrol_factory;

	/**
	 * @var C\Chart\Factory
	 */
	protected $chart_factory;

	/**
	 * @var C\Input\Factory
	 */
	protected $input_factory;

	/**
	 * @var C\Table\Factory
	 */
	protected $table_factory;

	/**
	 * @var C\Card\Factory
	 */
	protected $card_factory;

	/**
	 * @var C\Tooltip\Factory
	 */
	protected $tooltip_factory;

    /**
     * @var Component\MessageBox\Factory
     */
    protected $messagebox_factory;

    /**
     * @var Component\Layout\Factory
     */
    protected $layout_factory;

    /**
     * @var Component\MainControls\Factory
     */
    protected $maincontrols_factory;

	/**
	 * @var C\Tree\Factory
	 */
	protected $tree_factory;

	public function __construct(
		C\Counter\Factory $counter_factory,
		C\Glyph\Factory $glyph_factory,
		C\Button\Factory $button_factory,
		C\Listing\Factory $listing_factory,
		C\Image\Factory	$image_factory,
		C\Panel\Factory $panel_factory,
		C\Modal\Factory $modal_factory,
		C\Dropzone\Factory $dropzone_factory,
		C\Popover\Factory $popover_factory,
		C\Divider\Factory $divider_factory,
		C\Link\Factory $link_factory,
		C\Dropdown\Factory $dropdown_factory,
		C\Item\Factory $item_factory,
		C\Icon\Factory $icon_factory,
		C\ViewControl\Factory $viewcontrol_factory,
		C\Chart\Factory $chart_factory,
		C\Input\Factory $input_factory,
		C\Table\Factory $table_factory,
		C\MessageBox\Factory $messagebox_factory,
		C\Card\Factory $card_factory,
<<<<<<< HEAD
		C\Tooltip\Factory $tooltip_factory
=======
		C\Layout\Factory $layout_factory,
		C\MainControls\Factory $maincontrols_factory,
		C\Tree\Factory $tree_factory
>>>>>>> 1a46056a
	) {
		$this->counter_factory = $counter_factory;
		$this->glyph_factory = $glyph_factory;
		$this->button_factory = $button_factory;
		$this->listing_factory = $listing_factory;
		$this->image_factory = $image_factory;
		$this->panel_factory = $panel_factory;
		$this->modal_factory = $modal_factory;
		$this->dropzone_factory = $dropzone_factory;
		$this->popover_factory = $popover_factory;
		$this->divider_factory = $divider_factory;
		$this->link_factory = $link_factory;
		$this->dropdown_factory = $dropdown_factory;
		$this->item_factory = $item_factory;
		$this->icon_factory = $icon_factory;
		$this->viewcontrol_factory = $viewcontrol_factory;
		$this->chart_factory = $chart_factory;
		$this->input_factory = $input_factory;
		$this->table_factory = $table_factory;
		$this->messagebox_factory = $messagebox_factory;
		$this->card_factory = $card_factory;
<<<<<<< HEAD
		$this->tooltip_factory = $tooltip_factory;
=======
		$this->layout_factory = $layout_factory;
		$this->maincontrols_factory = $maincontrols_factory;
		$this->tree_factory = $tree_factory;
>>>>>>> 1a46056a
	}

	/**
	 * @inheritdoc
	 */
	public function counter()
	{
		return $this->counter_factory;
	}

	/**
	 * @inheritdoc
	 */
	public function glyph()
	{
		return $this->glyph_factory;
	}

	/**
	 * @inheritdoc
	 */
	public function button()
	{
		return $this->button_factory;
	}

	/**
	 * @inheritdoc
	 */
	public function card()
	{
		return $this->card_factory;
	}

	/**
	 * @inheritdoc
	 */
	public function deck(array $cards)
	{
		return new Component\Deck\Deck($cards, Component\Deck\Deck::SIZE_S);
	}

	/**
	 * @inheritdoc
	 */
	public function listing()
	{
		return $this->listing_factory;
	}

	/**
	 * @inheritdoc
	 */
	public function image()
	{
		return $this->image_factory;
	}

	/**
	 * @inheritdoc
	 */
	public function legacy($content)
	{
		return new Component\Legacy\Legacy($content);
	}

	/**
	 * @inheritdoc
	 */
	public function panel()
	{
		return $this->panel_factory;
	}

	/**
	 * @inheritdoc
	 */
	public function modal()
	{
		return $this->modal_factory;
	}

	/**
	 * @inheritdoc
	 */
	public function dropzone()
	{
		return $this->dropzone_factory;
	}

	/**
	 * @inheritdoc
	 */
	public function popover()
	{
		return $this->popover_factory;
	}

	/**
	 * @inheritdoc
	 */
	public function divider()
	{
		return $this->divider_factory;
	}

	/**
	 * @inheritdoc
	 */
	public function link()
	{
		return $this->link_factory;
	}

	/**
	 * @inheritdoc
	 */
	public function dropdown()
	{
		return $this->dropdown_factory;
	}

	/**
	 * @inheritdoc
	 */
	public function item()
	{
		return $this->item_factory;
	}

	/**
	 * @inheritdoc
	 */
	public function icon()
	{
		return $this->icon_factory;
	}

	/**
	 * @inheritdoc
	 */
	public function viewControl()
	{
		return $this->viewcontrol_factory;
	}

	/**
	 * @inheritdoc
	 */
	public function breadcrumbs(array $crumbs)
	{
		return new Component\Breadcrumbs\Breadcrumbs($crumbs);
	}

	/**
	 * @inheritdoc
	 */
	public function chart()
	{
		return $this->chart_factory;
	}

	/**
	 * @inheritdoc
	 */
	public function input()
	{
		return $this->input_factory;
	}

	/**
	 * @inheritdoc
	 */
	public function table()
	{
		return $this->table_factory;
	}

	/**
	 * @inheritdoc
	 */
	public function messageBox()
	{
		return $this->messagebox_factory;
	}

	/**
	 * @inheritdoc
	 */
	public function layout(): C\Layout\Factory
	{
		return $this->layout_factory;
	}

	/**
	 * @inheritdoc
	 */
	public function mainControls(): C\MainControls\Factory
	{
		return $this->maincontrols_factory;
	}

	/**
	* @inheritdoc
	*/
	public function tree()
	{
		return $this->tree_factory;
	}

	public function tooltip(): C\Tooltip\Factory
	{
		return $this->tooltip_factory;
	}
}<|MERGE_RESOLUTION|>--- conflicted
+++ resolved
@@ -153,13 +153,10 @@
 		C\Table\Factory $table_factory,
 		C\MessageBox\Factory $messagebox_factory,
 		C\Card\Factory $card_factory,
-<<<<<<< HEAD
-		C\Tooltip\Factory $tooltip_factory
-=======
 		C\Layout\Factory $layout_factory,
 		C\MainControls\Factory $maincontrols_factory,
-		C\Tree\Factory $tree_factory
->>>>>>> 1a46056a
+		C\Tree\Factory $tree_factory,
+		C\Tooltip\Factory $tooltip_factory
 	) {
 		$this->counter_factory = $counter_factory;
 		$this->glyph_factory = $glyph_factory;
@@ -181,13 +178,10 @@
 		$this->table_factory = $table_factory;
 		$this->messagebox_factory = $messagebox_factory;
 		$this->card_factory = $card_factory;
-<<<<<<< HEAD
-		$this->tooltip_factory = $tooltip_factory;
-=======
 		$this->layout_factory = $layout_factory;
 		$this->maincontrols_factory = $maincontrols_factory;
 		$this->tree_factory = $tree_factory;
->>>>>>> 1a46056a
+		$this->tooltip_factory = $tooltip_factory;
 	}
 
 	/**
