<?php

/* Copyright (c) 2016 Richard Klees <richard.klees@concepts-and-training.de> Extended GPL, see docs/LICENSE */

namespace ILIAS\UI\Implementation;

use ILIAS\UI\NotImplementedException;

// TODO: This might cache the created factories.
use ILIAS\UI\Implementation\Component\SignalGenerator;

class Factory implements \ILIAS\UI\Factory
{

	/**
	 * @inheritdoc
	 */
	public function counter()
	{
		return new Component\Counter\Factory();
	}


	/**
	 * @inheritdoc
	 */
	public function glyph()
	{
		return new Component\Glyph\Factory();
	}


	/**
	 * @inheritdoc
	 */
	public function button()
	{
		return new Component\Button\Factory();
	}


	/**
	 * @inheritdoc
	 */
	public function card($title, \ILIAS\UI\Component\Image\Image $image = null)
	{
		return new Component\Card\Card($title, $image);
	}


	/**
	 * @inheritdoc
	 */
	public function deck(array $cards)
	{
		return new Component\Deck\Deck($cards, Component\Deck\Deck::SIZE_S);
	}


	/**
	 * @inheritdoc
	 */
	public function listing()
	{
		return new Component\Listing\Factory();
	}


	/**
	 * @inheritdoc
	 */
	public function image()
	{
		return new Component\Image\Factory();
	}


	/**
	 * @inheritdoc
	 */
	public function legacy($content)
	{
		return new Component\Legacy\Legacy($content);
	}


	/**
	 * @inheritdoc
	 */
	public function panel()
	{
		return new Component\Panel\Factory();
	}

	/**
	 * @inheritdoc
	 */
	public function modal()
	{
		return new Component\Modal\Factory(new SignalGenerator());
	}


	/**
	 * @inheritdoc
	 */
<<<<<<< HEAD
	public function dropzone() {
		return new Component\Dropzone\Factory();
	}
=======
	public function popover()
	{
		return new Component\Popover\Factory(new SignalGenerator());
	}


	/**
	 * @inheritdoc
	 */
	public function divider() {
		return new Component\Divider\Factory();
	}


	/**
	 * @inheritdoc
	 */
	public function link() {
		return new Component\Link\Factory();
	}

	/**
	 * @inheritdoc
	 */
	public function dropdown() {
		return new Component\Dropdown\Factory();
	}


	/**
	 * @inheritdoc
	 */
	public function item()
	{
		return new Component\Item\Factory();
	}

	/**
	 * @inheritdoc
	 */
	public function icon() {
		return new Component\Icon\Factory();
	}

	/**
	 * @inheritdoc
	 */
	public function viewControl()
	{
		return new Component\ViewControl\Factory();
	}

	/**
	 * @inheritdoc
	 */
	public function breadcrumbs(array $crumbs) {
		return new Component\Breadcrumbs\Breadcrumbs($crumbs);
	}

	/**
	 * @inheritdoc
	 */
	public function chart()
	{
		return new Component\Chart\Factory();
	}

>>>>>>> 7b0bc62c
}<|MERGE_RESOLUTION|>--- conflicted
+++ resolved
@@ -104,11 +104,13 @@
 	/**
 	 * @inheritdoc
 	 */
-<<<<<<< HEAD
 	public function dropzone() {
 		return new Component\Dropzone\Factory();
 	}
-=======
+
+	/**
+	 * @inheritdoc
+	 */
 	public function popover()
 	{
 		return new Component\Popover\Factory(new SignalGenerator());
@@ -176,5 +178,4 @@
 		return new Component\Chart\Factory();
 	}
 
->>>>>>> 7b0bc62c
 }