--- conflicted
+++ resolved
@@ -151,26 +151,14 @@
 	/**
 	 * @inheritdoc
 	 */
-<<<<<<< HEAD
-	public function form()
-	{
-		return new Component\Form\Factory();
-=======
 	public function viewControl()
 	{
 		return new Component\ViewControl\Factory();
->>>>>>> 5a84e1a4
 	}
 
 	/**
 	 * @inheritdoc
 	 */
-<<<<<<< HEAD
-	public function input()
-	{
-		return new Component\Input\Factory();
-	}
-=======
 	public function breadcrumbs(array $crumbs) {
 		return new Component\Breadcrumbs\Breadcrumbs($crumbs);
 	}
@@ -183,5 +171,19 @@
 		return new Component\Chart\Factory();
 	}
 
->>>>>>> 5a84e1a4
+	/**
+	 * @inheritdoc
+	 */
+	public function form()
+	{
+		return new Component\Form\Factory();
+	}
+
+	/**
+	 * @inheritdoc
+	 */
+	public function input()
+	{
+		return new Component\Input\Factory();
+	}
 }