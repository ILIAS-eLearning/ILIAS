--- conflicted
+++ resolved
@@ -68,12 +68,9 @@
 		, self::ASTOUNDED
 		, self::SAD
 		, self::ANGRY
-<<<<<<< HEAD
 		, self::EYEOPEN
 		, self::EYECLOSED
-=======
 		, self::ATTACHMENT
->>>>>>> 0fd8e2ec
 		);
 
 
