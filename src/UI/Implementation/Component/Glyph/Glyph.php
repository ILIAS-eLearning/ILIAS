<?php

/* Copyright (c) 2016 Richard Klees <richard.klees@concepts-and-training.de> Extended GPL, see docs/LICENSE */

namespace ILIAS\UI\Implementation\Component\Glyph;

use ILIAS\UI\Component as C;
use ILIAS\UI\Component\Counter\Counter;
use ILIAS\UI\Component\Signal;
use ILIAS\UI\Implementation\Component\ComponentHelper;
use ILIAS\UI\Implementation\Component\JavaScriptBindable;
use ILIAS\UI\Implementation\Component\Triggerer;

class Glyph implements C\Glyph\Glyph {
	use ComponentHelper;
	use JavaScriptBindable;
	use Triggerer;

	/**
	 * @var	string
	 */
	private $type;

	/**
	 * @var	string|null
	 */
	private $action;

	/**
	 * @var	string
	 */
	private $aria_label;

	/**
	 * @var	C\Counter[]
	 */
	private $counters;

	/**
	 * @var bool
	 */
	private $highlighted = false;

	/**
	 * @var bool
	 */
	private $active = true;

	private static $types = array
		(self::SETTINGS
		, self::COLLAPSE
		, self::EXPAND
		, self::ADD
		, self::REMOVE
		, self::UP
		, self::DOWN
		, self::BACK
		, self::NEXT
		, self::SORT_ASCENDING
		, self::SORT_DESCENDING
		, self::SORT
		, self::USER
		, self::MAIL
		, self::NOTIFICATION
		, self::TAG
		, self::NOTE
		, self::COMMENT
		, self::BRIEFCASE
		, self::LIKE
		, self::LOVE
		, self::DISLIKE
		, self::LAUGH
		, self::ASTOUNDED
		, self::SAD
		, self::ANGRY
		, self::EYEOPEN
		, self::EYECLOSED
		, self::ATTACHMENT
<<<<<<< HEAD
		, self::RESET
=======
		, self::APPLY
>>>>>>> bbb94173
		);


	/**
	 * @param string		$type
	 * @param string|null	$action
	 */
	public function __construct($type, $aria_label, $action = null) {
		$this->checkArgIsElement("type", $type, self::$types, "glyph type");
		$this->checkStringArg("string",$aria_label);

		if ($action !== null) {
			$this->checkStringArg("action", $action);
		}
		$this->type = $type;
		$this->aria_label = $aria_label;
		$this->action = $action;
		$this->counters = array();
		$this->highlighted = false;
	}

	/**
	 * @inheritdoc
	 */
	public function getType() {
		return $this->type;
	}
	/**
	 * @inheritdoc
	 */
	public function getAriaLabel() {
		return $this->aria_label;
	}

	/**
	 * @inheritdoc
	 */
	public function getAction() {
		return $this->action;
	}

	/**
	 * @inheritdoc
	 */
	public function getCounters() {
		return array_values($this->counters);
	}

	/**
	 * @inheritdoc
	 */
	public function withCounter(Counter $counter) {
		$clone = clone $this;
		$clone->counters[$counter->getType()] = $counter;
		return $clone;
	}

	/**
	 * @return bool
	 */
	public function isHighlighted(){
		return $this->highlighted;
	}

	/**
	 * @inheritdoc
	 */
	public function withHighlight() {
		$clone = clone $this;
		$clone->highlighted = true;
		return $clone;
	}

	/**
	 * @inheritdoc
	 */
	public function isActive() {
		return $this->active;
	}

	/**
	 * @inheritdoc
	 */
	public function withUnavailableAction() {
		$clone = clone $this;
		$clone->active = false;
		return $clone;
	}


	/**
	 * @inheritdoc
	 */
	public function withOnClick(Signal $signal) {
		return $this->addTriggeredSignal($signal, 'click');
	}

	/**
	 * @inheritdoc
	 */
	public function appendOnClick(Signal $signal) {
		return $this->appendTriggeredSignal($signal, 'click');
	}
}<|MERGE_RESOLUTION|>--- conflicted
+++ resolved
@@ -76,11 +76,8 @@
 		, self::EYEOPEN
 		, self::EYECLOSED
 		, self::ATTACHMENT
-<<<<<<< HEAD
 		, self::RESET
-=======
 		, self::APPLY
->>>>>>> bbb94173
 		);
 
 
