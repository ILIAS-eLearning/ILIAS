--- conflicted
+++ resolved
@@ -77,10 +77,7 @@
 		, self::EYECLOSED
 		, self::ATTACHMENT
 		, self::RESET
-<<<<<<< HEAD
-=======
 		, self::APPLY
->>>>>>> e6d314d5
 		);
 
 
