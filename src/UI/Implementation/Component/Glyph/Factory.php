<?php

/* Copyright (c) 2016 Richard Klees <richard.klees@concepts-and-training.de> Extended GPL, see docs/LICENSE */

namespace ILIAS\UI\Implementation\Component\Glyph;

use ILIAS\UI\Component\Glyph as G;

class Factory implements G\Factory {
	/**
	 * @inheritdoc
	 */
	public function settings($action = null) {
		return new Glyph(G\Glyph::SETTINGS, "settings", $action);
	}

	/**
	 * @inheritdoc
	 */
	public function collapse($action = null) {
		return new Glyph(G\Glyph::COLLAPSE, "collapse_content", $action);
	}

	/**
	 * @inheritdoc
	 */
	public function expand($action = null) {
		return new Glyph(G\Glyph::EXPAND, "expand_content", $action);
	}

	/**
	 * @inheritdoc
	 */
	public function add($action = null) {
		return new Glyph(G\Glyph::ADD, "add", $action);
	}

	/**
	 * @inheritdoc
	 */
	public function remove($action = null) {
		return new Glyph(G\Glyph::REMOVE, "remove", $action);
	}

	/**
	 * @inheritdoc
	 */
	public function up($action = null) {
		return new Glyph(G\Glyph::UP, "up", $action);
	}

	/**
	 * @inheritdoc
	 */
	public function down($action = null) {
		return new Glyph(G\Glyph::DOWN, "down", $action);
	}

	/**
	 * @inheritdoc
	 */
	public function back($action = null) {
		return new Glyph(G\Glyph::BACK, "back", $action);
	}

	/**
	 * @inheritdoc
	 */
	public function next($action = null) {
		return new Glyph(G\Glyph::NEXT, "next", $action);
	}


	/**
	 * @inheritdoc
	 */
	public function sortAscending($action = null) {
		return new Glyph(G\Glyph::SORT_ASCENDING, "sort_ascending", $action);
	}

	/**
	 * @inheritdoc
	 */
	public function briefcase($action = null) {
		return new Glyph(G\Glyph::BRIEFCASE, "briefcase", $action);
	}

	/**
	 * @inheritdoc
	 */
	public function sortDescending($action = null) {
		return new Glyph(G\Glyph::SORT_DESCENDING, "sort_descending", $action);
	}

	/**
	 * @inheritdoc
	 */
	public function sort($action = null) {
		return new Glyph(G\Glyph::SORT, "sort", $action);
	}

	/**
	 * @inheritdoc
	 */
	public function user($action = null) {
		return new Glyph(G\Glyph::USER, "show_who_is_online", $action);
	}

	/**
	 * @inheritdoc
	 */
	public function mail($action = null) {
		return new Glyph(G\Glyph::MAIL, "mail", $action);
	}

	/**
	 * @inheritdoc
	 */
	public function notification($action = null) {
		return new Glyph(G\Glyph::NOTIFICATION, "notifications", $action);
	}

	/**
	 * @inheritdoc
	 */
	public function tag($action = null) {
		return new Glyph(G\Glyph::TAG, "tags", $action);
	}

	/**
	 * @inheritdoc
	 */
	public function note($action = null) {
		return new Glyph(G\Glyph::NOTE, "notes", $action);
	}

	/**
	 * @inheritdoc
	 */
	public function comment($action = null) {
		return new Glyph(G\Glyph::COMMENT, "comments", $action);
	}

	/**
	 * @inheritdoc
	 */
	public function like($action = null) {
		return new Glyph(G\Glyph::LIKE, "like", $action);
	}

	/**
	 * @inheritdoc
	 */
	public function love($action = null) {
		return new Glyph(G\Glyph::LOVE, "love", $action);
	}

	/**
	 * @inheritdoc
	 */
	public function dislike($action = null) {
		return new Glyph(G\Glyph::DISLIKE, "dislike", $action);
	}

	/**
	 * @inheritdoc
	 */
	public function laugh($action = null) {
		return new Glyph(G\Glyph::LAUGH, "laugh", $action);
	}

	/**
	 * @inheritdoc
	 */
	public function astounded($action = null) {
		return new Glyph(G\Glyph::ASTOUNDED, "astounded", $action);
	}

	/**
	 * @inheritdoc
	 */
	public function sad($action = null) {
		return new Glyph(G\Glyph::SAD, "sad", $action);
	}

	/**
	 * @inheritdoc
	 */
	public function angry($action = null) {
		return new Glyph(G\Glyph::ANGRY, "angry", $action);
	}

	/**
	 * @inheritdoc
	 */
	public function eyeopen($action = null) {
		return new Glyph(G\Glyph::EYEOPEN, "eyeopen", $action);
	}

	/**
	 * @inheritdoc
	 */
	public function eyeclosed($action = null) {
		return new Glyph(G\Glyph::EYECLOSED, "eyeclosed", $action);
	}

	/**
	 * @inheritdoc
	 */
	public function attachment($action = null) {
		return new Glyph(G\Glyph::ATTACHMENT, "attachment", $action);
	}

	/**
	 * @inheritdoc
	 */
<<<<<<< HEAD
	public function reset($action = null) {
		return new Glyph(G\Glyph::RESET, "reset", $action);
=======
	public function apply($action = null) {
		return new Glyph(G\Glyph::APPLY, "apply", $action);
>>>>>>> bbb94173
	}
}<|MERGE_RESOLUTION|>--- conflicted
+++ resolved
@@ -214,12 +214,13 @@
 	/**
 	 * @inheritdoc
 	 */
-<<<<<<< HEAD
 	public function reset($action = null) {
 		return new Glyph(G\Glyph::RESET, "reset", $action);
-=======
+    
+  /**
+	 * @inheritdoc
+	 */  
 	public function apply($action = null) {
 		return new Glyph(G\Glyph::APPLY, "apply", $action);
->>>>>>> bbb94173
 	}
 }