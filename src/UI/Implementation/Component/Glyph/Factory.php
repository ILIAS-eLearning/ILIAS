--- conflicted
+++ resolved
@@ -193,10 +193,10 @@
 	/**
 	 * @inheritdoc
 	 */
-<<<<<<< HEAD
 	public function eyeopen($action = null) {
 		return new Glyph(G\Glyph::EYEOPEN, "eyeopen", $action);
 	}
+
 	/**
 	 * @inheritdoc
 	 */
@@ -204,10 +204,11 @@
 		return new Glyph(G\Glyph::EYECLOSED, "eyeclosed", $action);
 	}
 
-
-=======
+	/**
+	 * @inheritdoc
+	 */
 	public function attachment($action = null) {
 		return new Glyph(G\Glyph::ATTACHMENT, "attachment", $action);
 	}
->>>>>>> 0fd8e2ec
+
 }