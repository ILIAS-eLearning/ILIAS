--- conflicted
+++ resolved
@@ -3,12 +3,6 @@
 namespace ILIAS\UI\Implementation\Component\Dropzone\File;
 
 use ILIAS\UI\Component\Component;
-<<<<<<< HEAD
-=======
-use ILIAS\UI\Implementation\Component\Button\Button;
-use ILIAS\UI\Implementation\Component\TriggeredSignal;
-use ILIAS\UI\Implementation\DefaultRenderer;
->>>>>>> 0d9eaefc
 use ILIAS\UI\Implementation\Render\AbstractComponentRenderer;
 use ILIAS\UI\Implementation\Render\ResourceRegistry;
 
@@ -87,7 +81,6 @@
         $settings->modal_show_signal = $dropzone_modal->getShowSignal()->getId();
         $settings->modal_close_signal = $dropzone_modal->getCloseSignal()->getId();
 
-<<<<<<< HEAD
         $dropzone = $dropzone->withAdditionalDrop($dropzone_modal->getShowSignal());
         $dropzone = $dropzone->withAdditionalOnLoadCode(static function ($id) use ($settings) {
             $settings = json_encode($settings);
@@ -96,50 +89,13 @@
                     il.UI.Dropzone.wrapper.init('$id', '$settings');
                 });
             ";
-=======
-    /**
-     * @param \ILIAS\UI\Component\Dropzone\File\File $dropzone
-     *
-     * @return \ILIAS\UI\Component\JavaScriptBindable
-     */
-    protected function registerSignals(\ILIAS\UI\Component\Dropzone\File\File $dropzone)
-    {
-        $signals = array_map(function ($triggeredSignal) {
-            /** @var $triggeredSignal TriggeredSignal */
-            return array(
-                'id' => $triggeredSignal->getSignal()->getId(),
-                'options' => $triggeredSignal->getSignal()->getOptions(),
-            );
-        }, $dropzone->getTriggeredSignals());
-
-        return $dropzone->withAdditionalOnLoadCode(function ($id) use ($dropzone, $signals) {
-            $options = json_encode(
-                [
-                    'id' => $id,
-                    'registeredSignals' => $signals,
-                    'uploadUrl' => $dropzone->getUploadUrl(),
-                    'allowedFileTypes' => $dropzone->getAllowedFileTypes(),
-                    'fileSizeLimit' => $dropzone->getFileSizeLimit() ? $dropzone->getFileSizeLimit()->getSize()
-                        * $dropzone->getFileSizeLimit()->getUnit() : 0,
-                    'maxFiles' => $dropzone->getMaxFiles(),
-                    'identifier' => $dropzone->getParametername(),
-                    'typeError' => $this->txt('msg_wrong_filetypes') . " " . implode(", ", $dropzone->getAllowedFileTypes()),
-                    'tooManyItemsError' => $this->txt('msg_to_many_files') . ' ' . $dropzone->getMaxFiles(),
-                    'noFilesError' => $this->txt('msg_no_files_selected'),
-                ]
-            );
-            $reflect = new \ReflectionClass($dropzone);
-            $type = $reflect->getShortName();
-
-            return "il.UI.dropzone.initializeDropzone('{$type}', JSON.parse('{$options}'));";
->>>>>>> 0d9eaefc
         });
 
         /**
          * @var $dropzone Wrapper
          */
         $js_id = $this->bindJavaScript($dropzone);
-        
+
         $tpl->setVariable('ID', $js_id);
         $tpl->setVariable('MODAL', $default_renderer->render($dropzone_modal));
         $tpl->setVariable('CONTENT', $default_renderer->render($dropzone->getComponents()));
