<?php

/* Copyright (c) 2018 Nils Haagen <nils.haagen@concepts-and-training.de> Extended GPL, see docs/LICENSE */

namespace ILIAS\UI\Implementation\Component\Input\Field;

use ILIAS\UI\Component as C;
use ILIAS\Data\Password as PWD;
use ILIAS\Data\Factory as DataFactory;
use ILIAS\Transformation\Factory as TransformationFactory;
use ILIAS\Validation\Factory as ValidationFactory;
use ILIAS\UI\Implementation\Component\ComponentHelper;
<<<<<<< HEAD
use ILIAS\UI\Implementation\Component\SignalGeneratorInterface;
use ILIAS\UI\Implementation\Component\JavaScriptBindable;
use ILIAS\UI\Component\Triggerable;
=======

>>>>>>> 01a3f36a
/**
 * This implements the password input.
 */
class Password extends Input implements C\Input\Field\Password, Triggerable {

	use ComponentHelper;
	use JavaScriptBindable;

	/**
	 * @var bool
	 */
	private $revelation;

	/**
	 * @var Signal
	 */
	protected $signal_reveal;

	/**
	 * @var Signal
	 */
	protected $signal_mask;


	use ComponentHelper;

	public function __construct(
		DataFactory $data_factory,
		ValidationFactory $validation_factory,
		TransformationFactory $transformation_factory,
		$label,
		$byline,
		$signal_generator
	) {
		parent::__construct($data_factory, $validation_factory, $transformation_factory, $label, $byline);

		$this->signal_generator = $signal_generator;
		$trafo = $transformation_factory->toData('password');
		$this->setAdditionalTransformation($trafo);
		$this->initSignals();
	}

	/**
	 * @inheritdoc
	 */
	protected function isClientSideValueOk($value) {
		return is_string($value);
	}

	/**
	 * @inheritdoc
	 */
	protected function getConstraintForRequirement() {
		return $this->validation_factory->hasMinLength(1);
	}

	/**
	 * This is a shortcut to quickly get a password-field with desired contraints.
	 *
	 * @param int 	$min_length
	 * @param bool 	$lower
	 * @param bool 	$upper
	 * @param bool 	$numbers
	 * @param bool 	$special
	 * @return Password
	 */
	public function withStandardConstraints($min_length=8, $lower=true, $upper=true, $numbers=true, $special=true) {
		$this->checkIntArg('min_length', $min_length);
		$this->checkBoolArg('lower', $lower);
		$this->checkBoolArg('upper', $upper);
		$this->checkBoolArg('numbers', $numbers);
		$this->checkBoolArg('special', $special);

		$data = new \ILIAS\Data\Factory();
		$validation = new \ILIAS\Validation\Factory($data);
		$pw_validation = $validation->password();
		$constraints = [
<<<<<<< HEAD
            $pw_validation->hasMinLength($min_length),
=======
			$pw_validation->hasMinLength($min_length),
>>>>>>> 01a3f36a
		];

		if($lower) {
			$constraints[] = $pw_validation->hasLowerChars();
		}
		if($upper) {
			$constraints[] = $pw_validation->hasUpperChars();
		}
		if($numbers) {
			$constraints[] = $pw_validation->hasNumbers();
		}
		if($special) {
			$constraints[] = $pw_validation->hasSpecialChars();
		}
		return $this->withAdditionalConstraint($validation->parallel($constraints));
	}
<<<<<<< HEAD

	/**
	 * Get a Password like this with the revelation-option enabled (or disabled).
	 *
	 * @param bool 	$revelation
	 * @return Password
	 */
	public function withRevelation($revelation) {
		$this->checkBoolArg('revelation', $revelation);
		$clone = clone $this;
		$clone->revelation = $revelation;
		return $clone;
	}

	/**
	 * Get the status of the revelation-option.
	 *
	 * @return bool
	 */
	public function getRevelation() {
		return $this->revelation;
	}

	/**
	 * Set the signals for this component.
	 */
	protected function initSignals() {
		$this->signal_reveal = $this->signal_generator->create();
		$this->signal_mask = $this->signal_generator->create();
	}

	/**
	 * Reset all Signals.
	 *
	 * @return Password
	 */
	public function withResetSignals() {
		$clone = clone $this;
		$clone->initSignals();
		return $clone;
	}

	/**
	 * Get the signal for unmasking the input.
	 *
	 * @return Signal
	 */
	public function getRevealSignal() {
		return $this->signal_reveal;
	}

	/**
	 * Get the signal for masking the input.
	 *
	 * @return Signal
	 */
	public function getMaskSignal() {
		return $this->signal_mask;
	}
=======
>>>>>>> 01a3f36a
}<|MERGE_RESOLUTION|>--- conflicted
+++ resolved
@@ -10,13 +10,9 @@
 use ILIAS\Transformation\Factory as TransformationFactory;
 use ILIAS\Validation\Factory as ValidationFactory;
 use ILIAS\UI\Implementation\Component\ComponentHelper;
-<<<<<<< HEAD
 use ILIAS\UI\Implementation\Component\SignalGeneratorInterface;
 use ILIAS\UI\Implementation\Component\JavaScriptBindable;
 use ILIAS\UI\Component\Triggerable;
-=======
-
->>>>>>> 01a3f36a
 /**
  * This implements the password input.
  */
@@ -40,8 +36,6 @@
 	 */
 	protected $signal_mask;
 
-
-	use ComponentHelper;
 
 	public function __construct(
 		DataFactory $data_factory,
@@ -94,11 +88,7 @@
 		$validation = new \ILIAS\Validation\Factory($data);
 		$pw_validation = $validation->password();
 		$constraints = [
-<<<<<<< HEAD
-            $pw_validation->hasMinLength($min_length),
-=======
 			$pw_validation->hasMinLength($min_length),
->>>>>>> 01a3f36a
 		];
 
 		if($lower) {
@@ -115,7 +105,6 @@
 		}
 		return $this->withAdditionalConstraint($validation->parallel($constraints));
 	}
-<<<<<<< HEAD
 
 	/**
 	 * Get a Password like this with the revelation-option enabled (or disabled).
@@ -175,6 +164,4 @@
 	public function getMaskSignal() {
 		return $this->signal_mask;
 	}
-=======
->>>>>>> 01a3f36a
 }