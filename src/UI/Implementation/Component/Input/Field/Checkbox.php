<?php

/* Copyright (c) 2017 Timon Amstutz <timon.amstutz@ilub.unibe.ch> Extended GPL, see
docs/LICENSE */

namespace ILIAS\UI\Implementation\Component\Input\Field;

use ILIAS\Data\Factory as DataFactory;
use ILIAS\UI\Component as C;
use ILIAS\UI\Component\Signal;
use ILIAS\UI\Implementation\Component\JavaScriptBindable;
use ILIAS\UI\Implementation\Component\Triggerer;
use ILIAS\UI\Implementation\Component\Input\InputData;

/**
 * This implements the checkbox input.
 */
class Checkbox extends Input implements C\Input\Field\Checkbox, C\Changeable, C\Onloadable {

	use JavaScriptBindable;
	use Triggerer;

	/**
	 * @inheritdoc
	 */
	protected function getConstraintForRequirement() {
		return null;
	}

	/**
	 * @inheritdoc
	 */
	protected function isClientSideValueOk($value) {
		if ($value == "checked" || $value === "" || is_bool($value)) {
			return true;
		} else {
			return false;
		}
	}


	/**
	 * @inheritdoc
	 * @return Checkbox
	 */
	public function withValue($value) {
		if (!is_bool($value)) {
			throw new \InvalidArgumentException(
				"Unknown value type for checkbox: ".gettype($value)
			);
		}

		return parent::withValue($value);
	}


	/**
	 * @inheritdoc
	 */
	public function withInput(InputData $post_input) {
		if ($this->getName() === null) {
			throw new \LogicException("Can only collect if input has a name.");
		}

		if (!$this->isDisabled()) {
			$value = $post_input->getOr($this->getName(), "");
			$clone = $this->withValue($value === "checked");
		}
		else {
			$value = $this->getValue();
			$clone = $this;
		}

		$clone->content = $this->applyOperationsTo($clone->getValue());
		if ($clone->content->isError()) {
			return $clone->withError("" . $clone->content->error());
		}

		return $clone;
	}

	/**
	 * @inheritdoc
	 */
<<<<<<< HEAD
	public function getUpdateOnLoadCode(): \Closure
	{
		return function ($id) {
			$code = "$('#$id').on('input', function(event) {
				il.UI.input.onFieldUpdate(event, '$id', $('#$id').prop('checked').toString());
			});
			il.UI.input.onFieldUpdate(event, '$id', $('#$id').prop('checked').toString());";
			return $code;
		};
=======
	public function appendOnLoad(C\Signal $signal) {
		return $this->appendTriggeredSignal($signal, 'load');
	}

	/**
	 * @inheritdoc
	 */
	public function withOnChange(C\Signal $signal) {
		return $this->withTriggeredSignal($signal, 'change');
	}

	/**
	 * @inheritdoc
	 */
	public function appendOnChange(C\Signal $signal) {
		return $this->appendTriggeredSignal($signal, 'change');
	}

	/**
	 * @inheritdoc
	 */
	public function withOnLoad(C\Signal $signal) {
		return $this->withTriggeredSignal($signal, 'load');
>>>>>>> cce8748d
	}
}<|MERGE_RESOLUTION|>--- conflicted
+++ resolved
@@ -82,17 +82,6 @@
 	/**
 	 * @inheritdoc
 	 */
-<<<<<<< HEAD
-	public function getUpdateOnLoadCode(): \Closure
-	{
-		return function ($id) {
-			$code = "$('#$id').on('input', function(event) {
-				il.UI.input.onFieldUpdate(event, '$id', $('#$id').prop('checked').toString());
-			});
-			il.UI.input.onFieldUpdate(event, '$id', $('#$id').prop('checked').toString());";
-			return $code;
-		};
-=======
 	public function appendOnLoad(C\Signal $signal) {
 		return $this->appendTriggeredSignal($signal, 'load');
 	}
@@ -116,6 +105,5 @@
 	 */
 	public function withOnLoad(C\Signal $signal) {
 		return $this->withTriggeredSignal($signal, 'load');
->>>>>>> cce8748d
 	}
 }