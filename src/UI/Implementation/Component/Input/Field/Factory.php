--- conflicted
+++ resolved
@@ -37,20 +37,16 @@
 	 * Factory constructor.
 	 *
 	 * @param SignalGeneratorInterface $signal_generator
+	 * @param Data\Factory $data_factory
+	 * @param \ILIAS\Refinery\Factory $refinery
 	 */
 	public function __construct(
 		SignalGeneratorInterface $signal_generator,
 		Data\Factory $data_factory,
 		\ILIAS\Refinery\Factory $refinery
 	) {
-<<<<<<< HEAD
+		$this->signal_generator = $signal_generator;
 		$this->data_factory = $data_factory;
-		$this->validation_factory = $validation_factory;
-		$this->transformation_factory = $transformation_factory;
-=======
-		$this->data_factory = $data_factory; 
->>>>>>> 6f694d2c
-		$this->signal_generator = $signal_generator;
 		$this->refinery = $refinery;
 	}
 
