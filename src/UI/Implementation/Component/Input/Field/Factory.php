<?php

/* Copyright (c) 2016 Richard Klees <richard.klees@concepts-and-training.de> Extended GPL, see docs/LICENSE */

namespace ILIAS\UI\Implementation\Component\Input\Field;

use ILIAS\UI\Component\Input\Field;
use ILIAS\Data;
use ILIAS\Validation;
use ILIAS\Transformation;
use ILIAS\UI\Implementation\Component\SignalGeneratorInterface;

/**
 * Class Factory
 *
 * @package ILIAS\UI\Implementation\Component\Input\Field
 */
class Factory implements Field\Factory {

	/**
	 * @var    Data\Factory
	 */
	protected $data_factory;
	/**
	 * @var Validation\Factory
	 */
	protected $validation_factory;
	/**
	 * @var Transformation\Factory
	 */
	protected $transformation_factory;
	/**
	 * @var SignalGeneratorInterface
	 */
	protected $signal_generator;


	/**
	 * Factory constructor.
	 *
	 * @param SignalGeneratorInterface $signal_generator
	 */
	public function __construct(SignalGeneratorInterface $signal_generator) {
		// TODO: This is not too good. Maybe we should give a DIC container.
		$this->data_factory = new Data\Factory;
		$this->validation_factory = new Validation\Factory($this->data_factory);
		$this->transformation_factory = new Transformation\Factory;
		$this->signal_generator = $signal_generator;
	}


	/**
	 * @inheritdoc
	 */
	public function text($label, $byline = null) {
		return new Text($this->data_factory, $this->validation_factory, $this->transformation_factory, $label, $byline);
	}


	/**
	 * @inheritdoc
	 */
	public function numeric($label, $byline = null) {
		return new Numeric($this->data_factory, $this->validation_factory, $this->transformation_factory, $label, $byline);
	}


	/**
	 * @inheritdoc
	 */
	public function group(array $inputs) {
		return new Group($this->data_factory, $this->validation_factory, $this->transformation_factory, $inputs, "", "");
	}


	/**
	 * @inheritdoc
	 */
	public function section(array $inputs, $label, $byline = null) {
		return new Section($this->data_factory, $this->validation_factory, $this->transformation_factory, $inputs, $label, $byline);
	}


	/**
	 * @inheritdoc
	 */
	public function dependantGroup(array $inputs) {
		return new DependantGroup($this->data_factory, $this->validation_factory, $this->transformation_factory, $this->signal_generator, $inputs);
	}


	/**
	 * @inheritdoc
	 */
	public function checkbox($label, $byline = null) {
		return new Checkbox($this->data_factory, $this->validation_factory, $this->transformation_factory, $label, $byline);
	}


	/**
	 * @inheritDoc
	 */
	public function tag(string $label, array $tags, $byline = null): Field\Tag {
		return new Tag($this->data_factory, $this->validation_factory, $this->transformation_factory, $label, $byline, $tags);
	}


	/**
	 * @inheritdoc
	 */
	public function password($label, $byline = null) {
		return new Password($this->data_factory, $this->validation_factory, $this->transformation_factory, $label, $byline, $this->signal_generator);
	}


	/**
	 * @inheritdoc
	 */
	public function select($label, array $options, $byline = null) {
		return new Select($this->data_factory, $this->validation_factory, $this->transformation_factory, $label, $options, $byline);
	}

<<<<<<< HEAD

	/**
	 * @inheritdoc
	 */
	public function textArea($label, $byline = null) {
		return new TextArea($this->data_factory, $this->validation_factory, $this->transformation_factory, $label, $byline);
	}

=======
	/**
	 * @inheritdoc
	 */
	public function radio($label, $byline = null) {
		return new Radio($this->data_factory, $this->validation_factory, $this->transformation_factory, $label, $byline);
	}
>>>>>>> 7905c16b
}
<|MERGE_RESOLUTION|>--- conflicted
+++ resolved
@@ -120,7 +120,6 @@
 		return new Select($this->data_factory, $this->validation_factory, $this->transformation_factory, $label, $options, $byline);
 	}
 
-<<<<<<< HEAD
 
 	/**
 	 * @inheritdoc
@@ -129,12 +128,10 @@
 		return new TextArea($this->data_factory, $this->validation_factory, $this->transformation_factory, $label, $byline);
 	}
 
-=======
 	/**
 	 * @inheritdoc
 	 */
 	public function radio($label, $byline = null) {
 		return new Radio($this->data_factory, $this->validation_factory, $this->transformation_factory, $label, $byline);
 	}
->>>>>>> 7905c16b
 }
