<?php

/* Copyright (c) 2016 Richard Klees <richard.klees@concepts-and-training.de> Extended GPL, see docs/LICENSE */

namespace ILIAS\UI\Implementation\Component\Input\Field;

use ILIAS\UI\Component\Input\Field;
use ILIAS\Data;
use ILIAS\Validation;
use ILIAS\Transformation;
use ILIAS\UI\Implementation\Component\SignalGeneratorInterface;

/**
 * Class Factory
 *
 * @package ILIAS\UI\Implementation\Component\Input\Field
 */
class Factory implements Field\Factory {

	/**
	 * @var    Data\Factory
	 */
	protected $data_factory;
	/**
	 * @var Validation\Factory
	 */
	protected $validation_factory;
	/**
	 * @var Transformation\Factory
	 */
	protected $transformation_factory;
	/**
	 * @var SignalGeneratorInterface
	 */
	protected $signal_generator;


	/**
	 * Factory constructor.
	 *
	 * @param SignalGeneratorInterface $signal_generator
	 */
	public function __construct(SignalGeneratorInterface $signal_generator) {
		// TODO: This is not too good. Maybe we should give a DIC container.
		$this->data_factory = new Data\Factory;
		$this->validation_factory = new Validation\Factory($this->data_factory);
		$this->transformation_factory = new Transformation\Factory;
		$this->signal_generator = $signal_generator;
	}


	/**
	 * @inheritdoc
	 */
	public function text($label, $byline = null) {
		return new Text($this->data_factory, $this->validation_factory, $this->transformation_factory, $label, $byline);
	}


	/**
	 * @inheritdoc
	 */
	public function numeric($label, $byline = null) {
		return new Numeric($this->data_factory, $this->validation_factory, $this->transformation_factory, $label, $byline);
	}


	/**
	 * @inheritdoc
	 */
	public function group(array $inputs) {
		return new Group($this->data_factory, $this->validation_factory, $this->transformation_factory, $inputs, "", "");
	}


	/**
	 * @inheritdoc
	 */
	public function section(array $inputs, $label, $byline = null) {
		return new Section($this->data_factory, $this->validation_factory, $this->transformation_factory, $inputs, $label, $byline);
	}


	/**
	 * @inheritdoc
	 */
	public function dependantGroup(array $inputs) {
		return new DependantGroup($this->data_factory, $this->validation_factory, $this->transformation_factory, $this->signal_generator, $inputs);
	}


	/**
	 * @inheritdoc
	 */
	public function checkbox($label, $byline = null) {
		return new Checkbox($this->data_factory, $this->validation_factory, $this->transformation_factory, $label, $byline);
	}


	/**
	 * @inheritDoc
	 */
	public function tag(string $label, array $tags, $byline = null): Field\Tag {
		return new Tag($this->data_factory, $this->validation_factory, $this->transformation_factory, $label, $byline, $tags);
	}


	/**
	 * @inheritdoc
	 */
	public function password($label, $byline = null) {
		return new Password($this->data_factory, $this->validation_factory, $this->transformation_factory, $label, $byline);
	}
<<<<<<< HEAD
=======

	/**
	 * @inheritdoc
	 */
	public function select($label, array $options, $byline = null) {
		return new Select($this->data_factory, $this->validation_factory, $this->transformation_factory, $label, $options, $byline);
	}
>>>>>>> 8889c6fd
}<|MERGE_RESOLUTION|>--- conflicted
+++ resolved
@@ -111,8 +111,7 @@
 	public function password($label, $byline = null) {
 		return new Password($this->data_factory, $this->validation_factory, $this->transformation_factory, $label, $byline);
 	}
-<<<<<<< HEAD
-=======
+
 
 	/**
 	 * @inheritdoc
@@ -120,5 +119,4 @@
 	public function select($label, array $options, $byline = null) {
 		return new Select($this->data_factory, $this->validation_factory, $this->transformation_factory, $label, $options, $byline);
 	}
->>>>>>> 8889c6fd
-}+}
