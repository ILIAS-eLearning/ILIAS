<?php

/* Copyright (c) 2016 Richard Klees <richard.klees@concepts-and-training.de> Extended GPL, see docs/LICENSE */

namespace ILIAS\UI\Implementation\Component\Input\Field;

use ILIAS\UI\Component\Input\Field;
use ILIAS\Data;
use ILIAS\Validation;
use ILIAS\Transformation;
use ILIAS\UI\Implementation\Component\SignalGeneratorInterface;

/**
 * Class Factory
 *
 * @package ILIAS\UI\Implementation\Component\Input\Field
 */
class Factory implements Field\Factory {

	/**
	 * @var    Data\Factory
	 */
	protected $data_factory;
	/**
	 * @var Validation\Factory
	 */
	protected $validation_factory;
	/**
	 * @var Transformation\Factory
	 */
	protected $transformation_factory;
	/**
	 * @var SignalGeneratorInterface
	 */
	protected $signal_generator;


	/**
	 * Factory constructor.
	 *
	 * @param SignalGeneratorInterface $signal_generator
	 */
	public function __construct(SignalGeneratorInterface $signal_generator) {
		// TODO: This is not too good. Maybe we should give a DIC container.
		$this->data_factory = new Data\Factory;
		$this->validation_factory = new Validation\Factory($this->data_factory);
		$this->transformation_factory = new Transformation\Factory;
		$this->signal_generator = $signal_generator;
	}


	/**
	 * @inheritdoc
	 */
	public function text($label, $byline = null) {
		return new Text($this->data_factory, $this->validation_factory, $this->transformation_factory, $label, $byline);
	}


	/**
	 * @inheritdoc
	 */
	public function numeric($label, $byline = null) {
		return new Numeric($this->data_factory, $this->validation_factory, $this->transformation_factory, $label, $byline);
	}


	/**
	 * @inheritdoc
	 */
	public function group(array $inputs) {
		return new Group($this->data_factory, $this->validation_factory, $this->transformation_factory, $inputs, "", "");
	}


	/**
	 * @inheritdoc
	 */
	public function section(array $inputs, $label, $byline = null) {
		return new Section($this->data_factory, $this->validation_factory, $this->transformation_factory, $inputs, $label, $byline);
	}


	/**
	 * @inheritdoc
	 */
	public function dependantGroup(array $inputs) {
		return new DependantGroup($this->data_factory, $this->validation_factory, $this->transformation_factory, $this->signal_generator, $inputs);
	}


	/**
	 * @inheritdoc
	 */
	public function checkbox($label, $byline = null) {
		return new Checkbox($this->data_factory, $this->validation_factory, $this->transformation_factory, $label, $byline);
	}

<<<<<<< HEAD

	/**
	 * @inheritDoc
	 */
	public function tag(string $label, array $tags, $byline = null) {
		return new Tag($this->data_factory, $this->validation_factory, $this->transformation_factory, $label, $byline, $tags);
	}
=======
	/**
	 * @inheritdoc
	 */
	public function password($label, $byline = null) {
		return new Password($this->data_factory, $this->validation_factory, $this->transformation_factory, $label, $byline);
	}

>>>>>>> b0cd2552
}<|MERGE_RESOLUTION|>--- conflicted
+++ resolved
@@ -96,21 +96,19 @@
 		return new Checkbox($this->data_factory, $this->validation_factory, $this->transformation_factory, $label, $byline);
 	}
 
-<<<<<<< HEAD
 
 	/**
 	 * @inheritDoc
 	 */
-	public function tag(string $label, array $tags, $byline = null) {
+	public function tag(string $label, array $tags, $byline = null): Field\Tag {
 		return new Tag($this->data_factory, $this->validation_factory, $this->transformation_factory, $label, $byline, $tags);
 	}
-=======
+
+
 	/**
 	 * @inheritdoc
 	 */
 	public function password($label, $byline = null) {
 		return new Password($this->data_factory, $this->validation_factory, $this->transformation_factory, $label, $byline);
 	}
-
->>>>>>> b0cd2552
 }