--- conflicted
+++ resolved
@@ -83,14 +83,10 @@
 			$input_tpl = $this->getTemplate("tpl.password.html", true, true);
 		} else if ($input instanceof Select) {
 			$input_tpl = $this->getTemplate("tpl.select.html", true, true);
-<<<<<<< HEAD
+		} elseif ($input instanceof Component\Input\Field\Radio) {
+			return $this->renderRadioField($input, $default_renderer);
 		} else if ($input instanceof MultiSelect) {
 			$input_tpl = $this->getTemplate("tpl.multiselect.html", true, true);
-=======
-		} elseif ($input instanceof Component\Input\Field\Radio) {
-			return $this->renderRadioField($input, $default_renderer);
->>>>>>> 7905c16b
-
 		} else {
 			throw new \LogicException("Cannot render '" . get_class($input) . "'");
 		}
@@ -507,17 +503,6 @@
 	protected function getComponentInterfaceName() {
 		return [
 			Component\Input\Field\Text::class,
-<<<<<<< HEAD
-		        Component\Input\Field\Numeric::class,
-		        Component\Input\Field\Group::class,
-		        Component\Input\Field\Section::class,
-		        Component\Input\Field\Checkbox::class,
-		        Component\Input\Field\Tag::class,
-		        Component\Input\Field\DependantGroup::class,
-		        Component\Input\Field\Password::class,
-		        Component\Input\Field\Select::class,
-		        Component\Input\Field\MultiSelect::class
-=======
 			Component\Input\Field\Numeric::class,
 			Component\Input\Field\Group::class,
 			Component\Input\Field\Section::class,
@@ -526,8 +511,8 @@
 			Component\Input\Field\DependantGroup::class,
 			Component\Input\Field\Password::class,
 			Component\Input\Field\Select::class,
-			Component\Input\Field\Radio::class
->>>>>>> 7905c16b
+			Component\Input\Field\Radio::class,
+			Component\Input\Field\MultiSelect::class
 		];
 	}
 }