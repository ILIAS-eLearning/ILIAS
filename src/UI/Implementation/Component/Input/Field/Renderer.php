--- conflicted
+++ resolved
@@ -263,14 +263,13 @@
 	 * @return string
 	 */
 	protected function renderInputField(Template $tpl, Input $input, $id) {
-<<<<<<< HEAD
 
 		if($input instanceof Component\Input\Field\Password) {
 			$id = $this->additionalRenderPassword($tpl, $input);
 		}
 
 		$tpl->setVariable("NAME", $input->getName());
-=======
+
 		switch (true) {
 			case ($input instanceof Text):
 			case ($input instanceof Checkbox):
@@ -320,7 +319,6 @@
 				}
 				break;
 		}
->>>>>>> 0fd8e2ec
 
 		return $tpl->get();
 	}
@@ -352,12 +350,7 @@
 			$tpl->setVariable("VALUE_STR", $option_value);
 			$tpl->parseCurrentBlock();
 		}
-<<<<<<< HEAD
-		return $tpl->get();
-=======
-
 		return $tpl;
->>>>>>> 0fd8e2ec
 	}
 
 
