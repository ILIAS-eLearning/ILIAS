--- conflicted
+++ resolved
@@ -102,7 +102,7 @@
 
             case ($component instanceof F\Url):
                 return $this->renderUrlField($component, $default_renderer);
-            
+
             default:
                 throw new \LogicException("Cannot render '" . get_class($component) . "'");
         }
@@ -302,7 +302,7 @@
 
         $configuration = $component->getConfiguration();
         $value = $component->getValue();
-        
+
         if ($value) {
             $value = array_map(
                 function ($v) {
@@ -851,7 +851,7 @@
         $registry->register('./libs/bower/bower_components/moment/min/moment-with-locales.min.js');
         $registry->register('./libs/bower/bower_components/eonasdan-bootstrap-datetimepicker/build/js/bootstrap-datetimepicker.min.js');
         $registry->register('./libs/bower/bower_components/dropzone/dist/min/dropzone.min.js');
-        
+
         $registry->register('./node_modules/@yaireo/tagify/dist/tagify.min.js');
         $registry->register('./node_modules/@yaireo/tagify/dist/tagify.css');
 
@@ -939,50 +939,4 @@
             Component\Input\Field\Url::class
         ];
     }
-<<<<<<< HEAD
-=======
-
-    protected function renderFileInput(F\File $input) : Component\Input\Field\File
-    {
-        $component = $this->setSignals($input);
-        /**
-         * @var $component File
-         */
-        $settings = new \stdClass();
-        $settings->upload_url = $component->getUploadHandler()->getUploadURL();
-        $settings->removal_url = $component->getUploadHandler()->getFileRemovalURL();
-        $settings->info_url = $component->getUploadHandler()->getExistingFileInfoURL();
-        $settings->file_identifier_key = $component->getUploadHandler()->getFileIdentifierParameterName();
-        $settings->accepted_files = implode(',', $component->getAcceptedMimeTypes());
-        $settings->existing_file_ids = $input->getValue();
-        $settings->existing_files = $component->getUploadHandler()->getInfoForExistingFiles($input->getValue() ?? []);
-        $settings->dictInvalidFileType = $this->txt('form_msg_file_wrong_file_type');
-
-        $input = $component->withAdditionalOnLoadCode(
-            function ($id) use ($settings) {
-                $settings = json_encode($settings);
-
-                return "$(document).ready(function() {
-					il.UI.Input.file.init('$id', '{$settings}');
-				});";
-            }
-        );
-
-        /**
-         * @var $input Component\Input\Field\File
-         */
-        return $input;
-    }
-
-    
-    protected function renderUrlField(F\Url $component) : string
-    {
-        $tpl = $this->getTemplate("tpl.url.html", true, true);
-        $this->applyName($component, $tpl);
-        $this->applyValue($component, $tpl, $this->escapeSpecialChars());
-        $this->maybeDisable($component, $tpl);
-        $id = $this->bindJSandApplyId($component, $tpl);
-        return $this->wrapInFormContext($component, $tpl->get(), $id);
-    }
->>>>>>> a182cb3f
 }