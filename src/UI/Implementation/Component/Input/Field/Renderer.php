<?php

/* Copyright (c) 2016 Richard Klees <richard.klees@concepts-and-training.de> Extended GPL, see docs/LICENSE */

namespace ILIAS\UI\Implementation\Component\Input\Field;

use ILIAS\UI\Implementation\Render\AbstractComponentRenderer;
use ILIAS\UI\Renderer as RendererInterface;
use ILIAS\UI\Implementation\Render\ResourceRegistry;
use ILIAS\UI\Component;
use \ILIAS\UI\Implementation\Render\Template;

/**
 * Class Renderer
 *
 * @package ILIAS\UI\Implementation\Component\Input
 */
class Renderer extends AbstractComponentRenderer {

	/**
	 * @inheritdoc
	 */
	public function render(Component\Component $component, RendererInterface $default_renderer) {
		/**
		 * @var $component Input
		 */
		$this->checkComponent($component);

		if ($component instanceof Component\Input\Field\Group) {
			/**
			 * @var $component Group
			 */
			return $this->renderFieldGroups($component, $default_renderer);
		}

		return $this->renderNoneGroupInput($component);
	}


	/**
	 * @inheritdoc
	 */
	public function registerResources(ResourceRegistry $registry) {
		parent::registerResources($registry);
		$registry->register('./src/UI/templates/js/Input/Field/dependantGroup.js');
		$registry->register('./libs/bower/bower_components/typeahead.js/dist/typeahead.bundle.js');
		$registry->register('./libs/bower/bower_components/bootstrap-tagsinput/dist/bootstrap-tagsinput.min.js');
		$registry->register('./libs/bower/bower_components/bootstrap-tagsinput/dist/bootstrap-tagsinput-typeahead.css');
		$registry->register('./src/UI/templates/js/Input/Field/tagInput.js');
	}


	/**
	 * @param Component\Input\Field\Input $input
	 *
	 * @return string
	 */
	protected function renderNoneGroupInput(Component\Input\Field\Input $input) {
		$input_tpl = null;

		if ($input instanceof Component\Input\Field\Text) {
			$input_tpl = $this->getTemplate("tpl.text.html", true, true);
		} elseif ($input instanceof Component\Input\Field\Numeric) {
			$input_tpl = $this->getTemplate("tpl.numeric.html", true, true);
<<<<<<< HEAD
		} elseif ($input instanceof Component\Input\Field\Tag) {
			$input_tpl = $this->getTemplate("tpl.tag_input.html", true, true);
=======
		} elseif ($input instanceof Component\Input\Field\Password) {
			$input_tpl = $this->getTemplate("tpl.password.html", true, true);
>>>>>>> b0cd2552
		} else {
			throw new \LogicException("Cannot render '" . get_class($input) . "'");
		}

		return $this->renderInputFieldWithContext($input_tpl, $input);
	}


	/**
	 * @param Group             $group
	 * @param RendererInterface $default_renderer
	 *
	 * @return string
	 */
	protected function renderFieldGroups(Group $group, RendererInterface $default_renderer) {
		if ($group instanceof Component\Input\Field\DependantGroup) {
			/**
			 * @var $group DependantGroup
			 */
			return $this->renderDependantGroup($group, $default_renderer);
		} elseif ($group instanceof Component\Input\Field\Checkbox) {
			/**
			 * @var $group Checkbox
			 */
			$input_tpl = $this->getTemplate("tpl.checkbox.html", true, true);
			$dependant_group_html = "";
			$id = "";
			if ($group->getDependantGroup()) {
				$dependant_group_html = $default_renderer->render($group->getDependantGroup());
				$id = $this->bindJavaScript($group);
			}

			$html = $this->renderInputFieldWithContext($input_tpl, $group, $id, $dependant_group_html);

			return $html;
		} elseif ($group instanceof Component\Input\Field\Section) {
			/**
			 * @var $group Section
			 */
			return $this->renderSection($group, $default_renderer);
		}
		$inputs = "";
		foreach ($group->getInputs() as $input) {
			$inputs .= $default_renderer->render($input);
		}

		return $inputs;
	}


	/**
	 * @param Component\JavascriptBindable $component
	 * @param                              $tpl
	 */
	protected function maybeRenderId(Component\JavascriptBindable $component, Template $tpl) {
		$id = $this->bindJavaScript($component);
		if ($id !== null) {
			$tpl->setCurrentBlock("with_id");
			$tpl->setVariable("ID", $id);
			$tpl->parseCurrentBlock();
		}
	}


	/**
	 * @param Section           $section
	 * @param RendererInterface $default_renderer
	 *
	 * @return string
	 */
	protected function renderSection(Section $section, RendererInterface $default_renderer) {
		$section_tpl = $this->getTemplate("tpl.section.html", true, true);
		$section_tpl->setVariable("LABEL", $section->getLabel());

		if ($section->getByline() !== null) {
			$section_tpl->setCurrentBlock("byline");
			$section_tpl->setVariable("BYLINE", $section->getByline());
			$section_tpl->parseCurrentBlock();
		}

		if ($section->getError() !== null) {
			$section_tpl->setCurrentBlock("error");
			$section_tpl->setVariable("ERROR", $section->getError());
			$section_tpl->parseCurrentBlock();
		}
		$inputs_html = "";

		foreach ($section->getInputs() as $input) {
			$inputs_html .= $default_renderer->render($input);
		}
		$section_tpl->setVariable("INPUTS", $inputs_html);

		return $section_tpl->get();
	}


	/**
	 * @param DependantGroup    $dependant_group
	 * @param RendererInterface $default_renderer
	 *
	 * @return string
	 */
	protected function renderDependantGroup(DependantGroup $dependant_group, RendererInterface $default_renderer) {
		$dependant_group_tpl = $this->getTemplate("tpl.dependant_group.html", true, true);

		$toggle = $dependant_group->getToggleSignal();
		$show = $dependant_group->getShowSignal();
		$hide = $dependant_group->getHideSignal();
		$init = $dependant_group->getInitSignal();

		$dependant_group = $dependant_group->withAdditionalOnLoadCode(function ($id) use ($toggle, $show, $hide, $init) {
			return "il.UI.Input.dependantGroup.init('$id',{toggle:'$toggle',show:'$show',hide:'$hide',init:'$init'});";
		});

		/**
		 * @var $dependant_group DependantGroup
		 */
		$id = $this->bindJavaScript($dependant_group);
		$dependant_group_tpl->setVariable("ID", $id);

		$inputs_html = "";

		foreach ($dependant_group->getInputs() as $input) {
			$inputs_html .= $default_renderer->render($input);
		}
		$dependant_group_tpl->setVariable("CONTENT", $inputs_html);

		return $dependant_group_tpl->get();
	}


	/**
	 * @param Template $input_tpl
	 * @param Input    $input
	 * @param null     $id
	 * @param null     $dependant_group_html
	 *
	 * @return string
	 */
	protected function renderInputFieldWithContext(Template $input_tpl, Input $input, $id = null, $dependant_group_html = null) {
		$tpl = $this->getTemplate("tpl.context_form.html", true, true);
		/**
		 * TODO: should we through an error in case for no name or render without name?
		 *
		 * if(!$input->getName()){
		 * throw new \LogicException("Cannot render '".get_class($input)."' no input name given.
		 * Is there a name source attached (is this input packed into a container attaching
		 * a name source)?");
		 * } */
		if ($input->getName()) {
			$tpl->setVariable("NAME", $input->getName());
		} else {
			$tpl->setVariable("NAME", "");
		}

		$tpl->setVariable("LABEL", $input->getLabel());
		$tpl->setVariable("INPUT", $this->renderInputField($input_tpl, $input, $id));

		if ($input->getByline() !== null) {
			$tpl->setCurrentBlock("byline");
			$tpl->setVariable("BYLINE", $input->getByline());
			$tpl->parseCurrentBlock();
		}

		if ($input->isRequired()) {
			$tpl->touchBlock("required");
		}

		if ($input->getError() !== null) {
			$tpl->setCurrentBlock("error");
			$tpl->setVariable("ERROR", $input->getError());
			$tpl->parseCurrentBlock();
		}

		if ($dependant_group_html !== null) {
			$tpl->setVariable("DEPENDANT_GROUP", $dependant_group_html);
		}

		return $tpl->get();
	}


	/**
	 * @param Template $tpl
	 * @param Input    $input
	 * @param          $id
	 *
	 * @return string
	 */
	protected function renderInputField(Template $tpl, Input $input, $id) {
		switch (true) {
			case ($input instanceof Text):
			case ($input instanceof Checkbox):
			case ($input instanceof Numeric):
				$tpl->setVariable("NAME", $input->getName());

				if ($input->getValue() !== null) {
					$tpl->setCurrentBlock("value");
					$tpl->setVariable("VALUE", $input->getValue());
					$tpl->parseCurrentBlock();
				}
				if ($id) {
					$tpl->setCurrentBlock("id");
					$tpl->setVariable("ID", $id);
					$tpl->parseCurrentBlock();
				}
				break;
			case ($input instanceof Tag):
				$configuration = $input->getConfiguration();
				$input = $input->withAdditionalOnLoadCode(
					function ($id) use ($configuration) {
						$encoded = json_encode($configuration);

						return "il.UI.Input.tagInput.init('{$id}', {$encoded});";
					}
				);
				$id = $this->bindJavaScript($input);
				/**
				 * @var $input \ILIAS\UI\Implementation\Component\Input\Field\Tag
				 */
				$tpl->setVariable("ID", $id);
				$tpl->setVariable("NAME", $input->getName());
				if ($input->getValue()) {
					$value = $input->getValue();
					$tpl->setVariable("VALUE_COMMA_SEPARATED", implode(",", $value));
					foreach ($value as $tag) {
						$tpl->setCurrentBlock('existing_tags');
						$tpl->setVariable("FIELD_ID", $id);
						$tpl->setVariable("FIELD_NAME", $input->getName());
						$tpl->setVariable("TAG_NAME", $tag);
						$tpl->parseCurrentBlock();
					}
				}

				break;
		}

		return $tpl->get();
	}


	/**
	 * @inheritdoc
	 */
	protected function getComponentInterfaceName() {
		return [
			Component\Input\Field\Text::class,
			Component\Input\Field\Numeric::class,
			Component\Input\Field\Group::class,
			Component\Input\Field\Section::class,
			Component\Input\Field\Checkbox::class,
			Component\Input\Field\Tag::class,
			Component\Input\Field\DependantGroup::class,
			Component\Input\Field\Password::class
		];
	}
}<|MERGE_RESOLUTION|>--- conflicted
+++ resolved
@@ -62,13 +62,10 @@
 			$input_tpl = $this->getTemplate("tpl.text.html", true, true);
 		} elseif ($input instanceof Component\Input\Field\Numeric) {
 			$input_tpl = $this->getTemplate("tpl.numeric.html", true, true);
-<<<<<<< HEAD
 		} elseif ($input instanceof Component\Input\Field\Tag) {
 			$input_tpl = $this->getTemplate("tpl.tag_input.html", true, true);
-=======
 		} elseif ($input instanceof Component\Input\Field\Password) {
 			$input_tpl = $this->getTemplate("tpl.password.html", true, true);
->>>>>>> b0cd2552
 		} else {
 			throw new \LogicException("Cannot render '" . get_class($input) . "'");
 		}
@@ -179,9 +176,11 @@
 		$hide = $dependant_group->getHideSignal();
 		$init = $dependant_group->getInitSignal();
 
-		$dependant_group = $dependant_group->withAdditionalOnLoadCode(function ($id) use ($toggle, $show, $hide, $init) {
-			return "il.UI.Input.dependantGroup.init('$id',{toggle:'$toggle',show:'$show',hide:'$hide',init:'$init'});";
-		});
+		$dependant_group = $dependant_group->withAdditionalOnLoadCode(
+			function ($id) use ($toggle, $show, $hide, $init) {
+				return "il.UI.Input.dependantGroup.init('$id',{toggle:'$toggle',show:'$show',hide:'$hide',init:'$init'});";
+			}
+		);
 
 		/**
 		 * @var $dependant_group DependantGroup
@@ -314,15 +313,13 @@
 	 * @inheritdoc
 	 */
 	protected function getComponentInterfaceName() {
-		return [
-			Component\Input\Field\Text::class,
-			Component\Input\Field\Numeric::class,
-			Component\Input\Field\Group::class,
-			Component\Input\Field\Section::class,
-			Component\Input\Field\Checkbox::class,
-			Component\Input\Field\Tag::class,
-			Component\Input\Field\DependantGroup::class,
-			Component\Input\Field\Password::class
-		];
+		return [Component\Input\Field\Text::class,
+		        Component\Input\Field\Numeric::class,
+		        Component\Input\Field\Group::class,
+		        Component\Input\Field\Section::class,
+		        Component\Input\Field\Checkbox::class,
+		        Component\Input\Field\Tag::class,
+		        Component\Input\Field\DependantGroup::class,
+		        Component\Input\Field\Password::class];
 	}
 }