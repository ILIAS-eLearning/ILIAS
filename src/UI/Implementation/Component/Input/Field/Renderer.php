--- conflicted
+++ resolved
@@ -107,12 +107,9 @@
             case ($component instanceof F\Url):
                 return $this->renderUrlField($component);
 
-<<<<<<< HEAD
             case ($component instanceof F\Hidden):
                 return $this->renderHiddenField($component);
 
-=======
->>>>>>> 0715239a
             default:
                 throw new LogicException("Cannot render '" . get_class($component) . "'");
         }
@@ -806,10 +803,7 @@
             Component\Input\Field\Duration::class,
             Component\Input\Field\File::class,
             Component\Input\Field\Url::class,
-<<<<<<< HEAD
             Hidden::class,
-=======
->>>>>>> 0715239a
         ];
     }
 
@@ -902,11 +896,32 @@
         });
     }
 
-<<<<<<< HEAD
+    protected function initClientsideRenderer(
+        FI\DynamicInputsAware $input,
+        string $template_html
+    ) : FI\DynamicInputsAware {
+        $dynamic_inputs_template_html = $this->replaceTemplateIds($template_html);
+        $dynamic_input_count = count($input->getDynamicInputs());
+
+        // note that $dynamic_inputs_template_html is in tilted single quotes (`),
+        // because otherwise the html syntax might collide with normal ones.
+        return $input->withAdditionalOnLoadCode(function ($id) use (
+            $dynamic_inputs_template_html,
+            $dynamic_input_count
+        ) {
+            return "
+            $(document).ready(function () {
+                il.UI.Input.DynamicInputsRenderer.init(
+                    '$id',
+                    `$dynamic_inputs_template_html`,
+                    $dynamic_input_count
+                );
+            });
+        ";
+        });
+    }
+
     protected function replaceTemplateIds(string $template_html) : string
-=======
-    protected function renderUrlField(F\Url $component) : string
->>>>>>> 0715239a
     {
         // regex matches anything between 'id="' and '"', hence the js_id.
         preg_match_all('/(?<=id=")(.*?)(?=\s*")/', $template_html, $matches);
@@ -922,46 +937,4 @@
 
         return $template_html;
     }
-
-    protected function initClientsideRenderer(
-        FI\DynamicInputsAware $input,
-        string $template_html
-    ) : FI\DynamicInputsAware {
-        $dynamic_inputs_template_html = $this->replaceTemplateIds($template_html);
-        $dynamic_input_count = count($input->getDynamicInputs());
-
-        // note that $dynamic_inputs_template_html is in tilted single quotes (`),
-        // because otherwise the html syntax might collide with normal ones.
-        return $input->withAdditionalOnLoadCode(function ($id) use (
-            $dynamic_inputs_template_html,
-            $dynamic_input_count
-        ) {
-            return "
-            $(document).ready(function () {
-                il.UI.Input.DynamicInputsRenderer.init(
-                    '$id', 
-                    `$dynamic_inputs_template_html`,
-                    $dynamic_input_count
-                );
-            });
-        ";
-        });
-    }
-
-    protected function replaceTemplateIds(string $template_html) : string
-    {
-        // regex matches anything between 'id="' and '"', hence the js_id.
-        preg_match_all('/(?<=id=")(.*?)(?=\s*")/', $template_html, $matches);
-        if (!empty($matches[0])) {
-            foreach ($matches[0] as $index => $js_id) {
-                $template_html = str_replace(
-                    $js_id,
-                    self::DYNAMIC_INPUT_ID_PLACEHOLDER . "_$index",
-                    $template_html
-                );
-            }
-        }
-
-        return $template_html;
-    }
 }