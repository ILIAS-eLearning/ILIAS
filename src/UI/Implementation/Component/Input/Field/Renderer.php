--- conflicted
+++ resolved
@@ -205,7 +205,6 @@
 		return $inputs;
 	}
 
-
 	/**
 	 * @param Component\JavascriptBindable $component
 	 * @param                              $tpl
@@ -311,12 +310,9 @@
 	 * @return string
 	 */
 	protected function renderInputField(Template $tpl, Input $input, $id) {
-<<<<<<< HEAD
 
 		$input = $this->setSignals($input);
 
-=======
->>>>>>> cce8748d
 		if($input instanceof Component\Input\Field\Password) {
 			$id = $this->additionalRenderPassword($tpl, $input);
 		}
@@ -548,15 +544,7 @@
 		$input_tpl = $this->getTemplate("tpl.radio.html", true, true);
 
 		//monitor change-events
-<<<<<<< HEAD
-		$input = $input->withAdditionalOnLoadCode(function ($id) {
-			return "il.UI.Input.radio.init('$id');";
-		});
-		$input = $this->setSignals($input);
-		$id = $this->bindJavaScript($input);
-=======
 		$id = $this->bindJavaScript($input) ?? $this->createId();
->>>>>>> cce8748d
 		$input_tpl->setVariable("ID", $id);
 
 		foreach ($input->getOptions() as $value => $label) {
