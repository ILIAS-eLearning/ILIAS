<?php

/* Copyright (c) 2016 Richard Klees <richard.klees@concepts-and-training.de> Extended GPL, see docs/LICENSE */

namespace ILIAS\UI\Implementation\Component\Input\Field;

use ILIAS\UI\Component\Input\Field\Password;
use ILIAS\UI\Implementation\Render\AbstractComponentRenderer;
use ILIAS\UI\Renderer as RendererInterface;
use ILIAS\UI\Implementation\Render\ResourceRegistry;
use ILIAS\UI\Component;
use \ILIAS\UI\Implementation\Render\Template;

/**
 * Class Renderer
 *
 * @package ILIAS\UI\Implementation\Component\Input
 */
class Renderer extends AbstractComponentRenderer {

	/**
	 * @inheritdoc
	 */
	public function render(Component\Component $component, RendererInterface $default_renderer) {
		/**
		 * @var $component Input
		 */
		$this->checkComponent($component);

		if ($component instanceof Component\Input\Field\Group) {
			/**
			 * @var $component Group
			 */
			return $this->renderFieldGroups($component, $default_renderer);
		}

		return $this->renderNoneGroupInput($component);
	}


	/**
	 * @inheritdoc
	 */
	public function registerResources(ResourceRegistry $registry) {
		parent::registerResources($registry);
		$registry->register('./src/UI/templates/js/Input/Field/dependantGroup.js');
		$registry->register('./libs/bower/bower_components/typeahead.js/dist/typeahead.bundle.js');
		$registry->register('./libs/bower/bower_components/bootstrap-tagsinput/dist/bootstrap-tagsinput.min.js');
		$registry->register('./libs/bower/bower_components/bootstrap-tagsinput/dist/bootstrap-tagsinput-typeahead.css');
		$registry->register('./src/UI/templates/js/Input/Field/tagInput.js');
	}


	/**
	 * @param Component\Input\Field\Input $input
	 *
	 * @return string
	 */
	protected function renderNoneGroupInput(Component\Input\Field\Input $input) {
		$input_tpl = null;

		if ($input instanceof Component\Input\Field\Text) {
			$input_tpl = $this->getTemplate("tpl.text.html", true, true);
		} elseif ($input instanceof Component\Input\Field\Numeric) {
			$input_tpl = $this->getTemplate("tpl.numeric.html", true, true);
		} elseif ($input instanceof Component\Input\Field\Tag) {
			$input_tpl = $this->getTemplate("tpl.tag_input.html", true, true);
		} elseif ($input instanceof Password) {
			$input_tpl = $this->getTemplate("tpl.password.html", true, true);
		} else if ($input instanceof Component\Input\Field\Select) {
			$input_tpl = $this->getTemplate("tpl.select.html", true, true);
		} else {
			throw new \LogicException("Cannot render '" . get_class($input) . "'");
		}

		return $this->renderInputFieldWithContext($input_tpl, $input);
	}


	/**
	 * @param Group             $group
	 * @param RendererInterface $default_renderer
	 *
	 * @return string
	 */
	protected function renderFieldGroups(Group $group, RendererInterface $default_renderer) {
		if ($group instanceof Component\Input\Field\DependantGroup) {
			/**
			 * @var $group DependantGroup
			 */
			return $this->renderDependantGroup($group, $default_renderer);
		} elseif ($group instanceof Component\Input\Field\Checkbox) {
			/**
			 * @var $group Checkbox
			 */
			$input_tpl = $this->getTemplate("tpl.checkbox.html", true, true);
			$dependant_group_html = "";
			$id = "";
			if ($group->getDependantGroup()) {
				$dependant_group_html = $default_renderer->render($group->getDependantGroup());
				$id = $this->bindJavaScript($group);
			}

			$html = $this->renderInputFieldWithContext($input_tpl, $group, $id, $dependant_group_html);

			return $html;
		} elseif ($group instanceof Component\Input\Field\Section) {
			/**
			 * @var $group Section
			 */
			return $this->renderSection($group, $default_renderer);
		}
		$inputs = "";
		foreach ($group->getInputs() as $input) {
			$inputs .= $default_renderer->render($input);
		}

		return $inputs;
	}


	/**
	 * @param Component\JavascriptBindable $component
	 * @param                              $tpl
	 */
	protected function maybeRenderId(Component\JavascriptBindable $component, Template $tpl) {
		$id = $this->bindJavaScript($component);
		if ($id !== null) {
			$tpl->setCurrentBlock("with_id");
			$tpl->setVariable("ID", $id);
			$tpl->parseCurrentBlock();
		}
	}


	/**
	 * @param Section           $section
	 * @param RendererInterface $default_renderer
	 *
	 * @return string
	 */
	protected function renderSection(Section $section, RendererInterface $default_renderer) {
		$section_tpl = $this->getTemplate("tpl.section.html", true, true);
		$section_tpl->setVariable("LABEL", $section->getLabel());

		if ($section->getByline() !== null) {
			$section_tpl->setCurrentBlock("byline");
			$section_tpl->setVariable("BYLINE", $section->getByline());
			$section_tpl->parseCurrentBlock();
		}

		if ($section->getError() !== null) {
			$section_tpl->setCurrentBlock("error");
			$section_tpl->setVariable("ERROR", $section->getError());
			$section_tpl->parseCurrentBlock();
		}
		$inputs_html = "";

		foreach ($section->getInputs() as $input) {
			$inputs_html .= $default_renderer->render($input);
		}
		$section_tpl->setVariable("INPUTS", $inputs_html);

		return $section_tpl->get();
	}


	/**
	 * @param DependantGroup    $dependant_group
	 * @param RendererInterface $default_renderer
	 *
	 * @return string
	 */
	protected function renderDependantGroup(DependantGroup $dependant_group, RendererInterface $default_renderer) {
		$dependant_group_tpl = $this->getTemplate("tpl.dependant_group.html", true, true);

		$toggle = $dependant_group->getToggleSignal();
		$show = $dependant_group->getShowSignal();
		$hide = $dependant_group->getHideSignal();
		$init = $dependant_group->getInitSignal();

		$dependant_group = $dependant_group->withAdditionalOnLoadCode(
			function ($id) use ($toggle, $show, $hide, $init) {
				return "il.UI.Input.dependantGroup.init('$id',{toggle:'$toggle',show:'$show',hide:'$hide',init:'$init'});";
			}
		);

		/**
		 * @var $dependant_group DependantGroup
		 */
		$id = $this->bindJavaScript($dependant_group);
		$dependant_group_tpl->setVariable("ID", $id);

		$inputs_html = "";

		foreach ($dependant_group->getInputs() as $input) {
			$inputs_html .= $default_renderer->render($input);
		}
		$dependant_group_tpl->setVariable("CONTENT", $inputs_html);

		return $dependant_group_tpl->get();
	}


	/**
	 * @param Template $input_tpl
	 * @param Input    $input
	 * @param null     $id
	 * @param null     $dependant_group_html
	 *
	 * @return string
	 */
	protected function renderInputFieldWithContext(Template $input_tpl, Input $input, $id = null, $dependant_group_html = null) {
		$tpl = $this->getTemplate("tpl.context_form.html", true, true);
		/**
		 * TODO: should we through an error in case for no name or render without name?
		 *
		 * if(!$input->getName()){
		 * throw new \LogicException("Cannot render '".get_class($input)."' no input name given.
		 * Is there a name source attached (is this input packed into a container attaching
		 * a name source)?");
		 * } */
		if ($input->getName()) {
			$tpl->setVariable("NAME", $input->getName());
		} else {
			$tpl->setVariable("NAME", "");
		}

		$tpl->setVariable("LABEL", $input->getLabel());
		$tpl->setVariable("INPUT", $this->renderInputField($input_tpl, $input, $id));

		if ($input->getByline() !== null) {
			$tpl->setCurrentBlock("byline");
			$tpl->setVariable("BYLINE", $input->getByline());
			$tpl->parseCurrentBlock();
		}

		if ($input->isRequired()) {
			$tpl->touchBlock("required");
		}

		if ($input->getError() !== null) {
			$tpl->setCurrentBlock("error");
			$tpl->setVariable("ERROR", $input->getError());
			$tpl->parseCurrentBlock();
		}

		if ($dependant_group_html !== null) {
			$tpl->setVariable("DEPENDANT_GROUP", $dependant_group_html);
		}

		return $tpl->get();
	}


	/**
	 * @param Template $tpl
	 * @param Input    $input
	 * @param          $id
	 *
	 * @return string
	 */
	protected function renderInputField(Template $tpl, Input $input, $id) {
		switch (true) {
			case ($input instanceof Text):
			case ($input instanceof Checkbox):
			case ($input instanceof Numeric):
			case ($input instanceof Password):
				$tpl->setVariable("NAME", $input->getName());

				if ($input->getValue() !== null) {
					$tpl->setCurrentBlock("value");
					$tpl->setVariable("VALUE", $input->getValue());
					$tpl->parseCurrentBlock();
				}
				if ($id) {
					$tpl->setCurrentBlock("id");
					$tpl->setVariable("ID", $id);
					$tpl->parseCurrentBlock();
				}
				break;
			case ($input instanceof Tag):
				$configuration = $input->getConfiguration();
				$input = $input->withAdditionalOnLoadCode(
					function ($id) use ($configuration) {
						$encoded = json_encode($configuration);

						return "il.UI.Input.tagInput.init('{$id}', {$encoded});";
					}
				);
				$id = $this->bindJavaScript($input);
				/**
				 * @var $input \ILIAS\UI\Implementation\Component\Input\Field\Tag
				 */
				$tpl->setVariable("ID", $id);
				$tpl->setVariable("NAME", $input->getName());
				if ($input->getValue()) {
					$value = $input->getValue();
					$tpl->setVariable("VALUE_COMMA_SEPARATED", implode(",", $value));
					foreach ($value as $tag) {
						$tpl->setCurrentBlock('existing_tags');
						$tpl->setVariable("FIELD_ID", $id);
						$tpl->setVariable("FIELD_NAME", $input->getName());
						$tpl->setVariable("TAG_NAME", $tag);
						$tpl->parseCurrentBlock();
					}
				}

<<<<<<< HEAD
				break;
=======
		//Select input
		if($input instanceof Select)
		{
			$tpl = $this->renderSelectInput($tpl, $input);
		}
		else //all other inputs
		{
			if ($input->getValue() !== null) {
				$tpl->setCurrentBlock("value");
				$tpl->setVariable("VALUE", $input->getValue());
				$tpl->parseCurrentBlock();
			}
			if ($id) {
				$tpl->setCurrentBlock("id");
				$tpl->setVariable("ID", $id);
				$tpl->parseCurrentBlock();
			}
>>>>>>> 8889c6fd
		}

		return $tpl->get();
	}

	public function renderSelectInput(Template $tpl, Select $input)
	{
		global $DIC;
		$value = $input->getValue();
		//disable first option if required.
		$tpl->setCurrentBlock("options");
		if(!$value) {
			$tpl->setVariable("SELECTED", "selected");
		}
		if($input->isRequired()) {
			$tpl->setVariable("DISABLED", "disabled");
			$tpl->setVariable("HIDDEN", "hidden");
		}
		$tpl->setVariable("VALUE", NULL);
		$tpl->setVariable("VALUE_STR", "-");
		$tpl->parseCurrentBlock();
		//rest of options.
		foreach ($input->getOptions() as $option_key => $option_value)
		{
			$tpl->setCurrentBlock("options");
			if($value == $option_key) {
				$tpl->setVariable("SELECTED", "selected");
			}
			$tpl->setVariable("VALUE", $option_key);
			$tpl->setVariable("VALUE_STR", $option_value);
			$tpl->parseCurrentBlock();
		}

		return $tpl;
	}

	/**
	 * @inheritdoc
	 */
	protected function getComponentInterfaceName() {
<<<<<<< HEAD
		return [Component\Input\Field\Text::class,
		        Component\Input\Field\Numeric::class,
		        Component\Input\Field\Group::class,
		        Component\Input\Field\Section::class,
		        Component\Input\Field\Checkbox::class,
		        Component\Input\Field\Tag::class,
		        Component\Input\Field\DependantGroup::class,
		        Component\Input\Field\Password::class];
=======
		return [
			Component\Input\Field\Text::class,
			Component\Input\Field\Numeric::class,
			Component\Input\Field\Group::class,
			Component\Input\Field\Section::class,
			Component\Input\Field\Checkbox::class,
			Component\Input\Field\DependantGroup::class,
			Component\Input\Field\Password::class,
			Component\Input\Field\Select::class
		];
>>>>>>> 8889c6fd
	}
}<|MERGE_RESOLUTION|>--- conflicted
+++ resolved
@@ -5,6 +5,7 @@
 namespace ILIAS\UI\Implementation\Component\Input\Field;
 
 use ILIAS\UI\Component\Input\Field\Password;
+use ILIAS\UI\Component\Input\Field\Select;
 use ILIAS\UI\Implementation\Render\AbstractComponentRenderer;
 use ILIAS\UI\Renderer as RendererInterface;
 use ILIAS\UI\Implementation\Render\ResourceRegistry;
@@ -67,7 +68,7 @@
 			$input_tpl = $this->getTemplate("tpl.tag_input.html", true, true);
 		} elseif ($input instanceof Password) {
 			$input_tpl = $this->getTemplate("tpl.password.html", true, true);
-		} else if ($input instanceof Component\Input\Field\Select) {
+		} else if ($input instanceof Select) {
 			$input_tpl = $this->getTemplate("tpl.select.html", true, true);
 		} else {
 			throw new \LogicException("Cannot render '" . get_class($input) . "'");
@@ -278,6 +279,9 @@
 					$tpl->setVariable("ID", $id);
 					$tpl->parseCurrentBlock();
 				}
+				break;
+			case ($input instanceof Select):
+				$tpl = $this->renderSelectInput($tpl, $input);
 				break;
 			case ($input instanceof Tag):
 				$configuration = $input->getConfiguration();
@@ -305,28 +309,7 @@
 						$tpl->parseCurrentBlock();
 					}
 				}
-
-<<<<<<< HEAD
 				break;
-=======
-		//Select input
-		if($input instanceof Select)
-		{
-			$tpl = $this->renderSelectInput($tpl, $input);
-		}
-		else //all other inputs
-		{
-			if ($input->getValue() !== null) {
-				$tpl->setCurrentBlock("value");
-				$tpl->setVariable("VALUE", $input->getValue());
-				$tpl->parseCurrentBlock();
-			}
-			if ($id) {
-				$tpl->setCurrentBlock("id");
-				$tpl->setVariable("ID", $id);
-				$tpl->parseCurrentBlock();
-			}
->>>>>>> 8889c6fd
 		}
 
 		return $tpl->get();
@@ -363,11 +346,11 @@
 		return $tpl;
 	}
 
+
 	/**
 	 * @inheritdoc
 	 */
 	protected function getComponentInterfaceName() {
-<<<<<<< HEAD
 		return [Component\Input\Field\Text::class,
 		        Component\Input\Field\Numeric::class,
 		        Component\Input\Field\Group::class,
@@ -375,18 +358,7 @@
 		        Component\Input\Field\Checkbox::class,
 		        Component\Input\Field\Tag::class,
 		        Component\Input\Field\DependantGroup::class,
-		        Component\Input\Field\Password::class];
-=======
-		return [
-			Component\Input\Field\Text::class,
-			Component\Input\Field\Numeric::class,
-			Component\Input\Field\Group::class,
-			Component\Input\Field\Section::class,
-			Component\Input\Field\Checkbox::class,
-			Component\Input\Field\DependantGroup::class,
-			Component\Input\Field\Password::class,
-			Component\Input\Field\Select::class
-		];
->>>>>>> 8889c6fd
+		        Component\Input\Field\Password::class,
+		        Component\Input\Field\Select::class];
 	}
 }