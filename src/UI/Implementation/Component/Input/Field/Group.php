<?php

/* Copyright (c) 2017 Timon Amstutz <timon.amstutz@ilub.unibe.ch> Extended GPL, see
docs/LICENSE */

namespace ILIAS\UI\Implementation\Component\Input\Field;

use ILIAS\Data\Result;
use ILIAS\UI\Component as C;
use ILIAS\UI\Component\Signal;
use ILIAS\UI\Implementation\Component\Input\InputData;
use ILIAS\UI\Implementation\Component\Input\NameSource;
use ILIAS\UI\Implementation\Component\ComponentHelper;
use ILIAS\Data\Factory as DataFactory;

/**
 * This implements the group input.
 */
class Group extends Input implements C\Input\Field\Group {
	use ComponentHelper;

	/**
	 * Inputs that are contained by this group
	 *
	 * @var    Input[]
	 */
	protected $inputs = [];

	/**
	 * @var	\ilLanguage
	 */
	protected $lng;

	/**
	 * Group constructor.
	 *
	 * @param DataFactory           $data_factory
	 * @param \ILIAS\Refinery\Factory $refinery
	 * @param InputInternal[]       $inputs
	 * @param                       $label
	 * @param                       $byline
	 */
	public function __construct(
		DataFactory $data_factory,
		\ILIAS\Refinery\Factory $refinery,
		array $inputs,
		string $label,
		string $byline = null
	) {
		parent::__construct($data_factory, $refinery, $label, $byline);
		$this->checkArgListElements("inputs", $inputs, InputInternal::class);
		$this->inputs = $inputs;
	}

	public function withDisabled($is_disabled) {
		$clone = parent::withDisabled($is_disabled);
		$clone->inputs = array_map(function($i) use ($is_disabled) {
			return $i->withDisabled($is_disabled);
		}, $this->inputs);
		return $clone;
	}

	public function withRequired($is_required) {
		$clone = parent::withRequired($is_required);
		$inputs = [];
		$clone->inputs = array_map(function($i) use ($is_required) {
			return $i->withRequired($is_required);
		}, $this->inputs);
		return $clone;
	}

	public function withOnUpdate(Signal $signal) {
<<<<<<< HEAD
		$clone = parent::withOnUpdate($signal);
=======
		//TODO: use $clone = parent::withOnUpdate($signal); once the exception there
		//is solved.
		$clone = $this->withTriggeredSignal($signal, 'update');
		$clone->inputs = array_map(function($i) use ($signal) {
			return $i->withOnUpdate($signal);
		}, $this->inputs);	
		return $clone;
	}

	/**
	 * @inheritdoc
	 */
	protected function isClientSideValueOk($value) {
		if (!is_array($value)) {
			return false;
		}
		if (count($this->getInputs()) !== count($value)) {
			return false;
		}
		foreach ($this->getInputs() as $key => $input) {
			if (!array_key_exists($key, $value)) {
				return false;
			}
			if (!$input->isClientSideValueOk($value[$key])) {
				return false;
			}
		}
		return true;
	}

	/**
	 * Get the value that is displayed in the input client side.
	 *
	 * @return    mixed
	 */
	public function getValue() {
		return array_map(function($i) {
			return $i->getValue();
		}, $this->inputs);
	}


	/**
	 * Get an input like this with another value displayed on the
	 * client side.
	 *
	 * @param    mixed
	 *
	 * @throws  \InvalidArgumentException    if value does not fit client side input
	 * @return Input
	 */
	public function withValue($value) {
		$this->checkArg("value", $this->isClientSideValueOk($value), "Display value does not match input type.");
		$clone = clone $this;
		foreach ($this->inputs as $k => $i) {
			$clone->inputs[$k] = $i->withValue($value[$k]);
		}
		return $clone;
	}

	/**
	 * Collects the input, applies trafos and forwards the input to its children and returns
	 * a new input group reflecting the inputs with data that was putted in.
	 *
	 * @inheritdoc
	 */
	public function withInput(InputData $post_input) {
		if (sizeof($this->getInputs()) === 0) {
			return $this;
		}

		/**
		 * @var $clone Group
		 */
		$clone = clone $this;

>>>>>>> cce8748d
		$inputs = [];
		$contents = [];
		$error = false;

		foreach ($this->getInputs() as $key => $input) {
			$inputs[$key] = $input->withInput($post_input);
			$content = $inputs[$key]->getContent();
			if ($content->isError()) {
				$error = true;
			}
			else {
				$contents[$key] = $content->value();
			}
		}

		$clone->inputs = $inputs;
		if ($error) {
			// TODO: use lng here
			$clone->content = $clone->data_factory->error("error_in_group");
		}
		else {
			$clone->content = $clone->applyOperationsTo($contents);
		}

		if ($clone->content->isError()) {
			$clone = $clone->withError("".$clone->content->error());
		}

		return $clone;
	}

	/**
	 * @inheritdoc
	 */
<<<<<<< HEAD
	public function getUpdateOnLoadCode(): \Closure
	{
		return function () {
			/*
			 * Currently, there is no use case for Group here. The single Inputs
			 * within the Group are responsible for handling getUpdateOnLoadCode().
			 */
		};
=======
	public function withNameFrom(NameSource $source) {
		$clone = parent::withNameFrom($source);
		/**
		 * @var $clone Group
		 */
		$named_inputs = [];
		foreach ($this->getInputs() as $key => $input) {
			$named_inputs[$key] = $input->withNameFrom($source);
		}

		$clone->inputs = $named_inputs;

		return $clone;
	}

	/**
	 * @return Input[]
	 */
	public function getInputs() {
		return $this->inputs;
	}

	/**
	 * @inheritdoc
	 */
	protected function getConstraintForRequirement() {
		return null;
>>>>>>> cce8748d
	}
}<|MERGE_RESOLUTION|>--- conflicted
+++ resolved
@@ -70,9 +70,6 @@
 	}
 
 	public function withOnUpdate(Signal $signal) {
-<<<<<<< HEAD
-		$clone = parent::withOnUpdate($signal);
-=======
 		//TODO: use $clone = parent::withOnUpdate($signal); once the exception there
 		//is solved.
 		$clone = $this->withTriggeredSignal($signal, 'update');
@@ -149,7 +146,6 @@
 		 */
 		$clone = clone $this;
 
->>>>>>> cce8748d
 		$inputs = [];
 		$contents = [];
 		$error = false;
@@ -184,16 +180,6 @@
 	/**
 	 * @inheritdoc
 	 */
-<<<<<<< HEAD
-	public function getUpdateOnLoadCode(): \Closure
-	{
-		return function () {
-			/*
-			 * Currently, there is no use case for Group here. The single Inputs
-			 * within the Group are responsible for handling getUpdateOnLoadCode().
-			 */
-		};
-=======
 	public function withNameFrom(NameSource $source) {
 		$clone = parent::withNameFrom($source);
 		/**
@@ -221,6 +207,5 @@
 	 */
 	protected function getConstraintForRequirement() {
 		return null;
->>>>>>> cce8748d
 	}
 }