<?php

/* Copyright (c) 2017 Timon Amstutz <timon.amstutz@ilub.unibe.ch> Extended GPL, see
docs/LICENSE */

namespace ILIAS\UI\Implementation\Component\Input;

use ILIAS\UI\Implementation\Component\SignalGeneratorInterface;

use ILIAS\UI\Component;

class Factory implements Component\Input\Factory {

	/**
	 * @var SignalGeneratorInterface
	 */
	protected $signal_generator;

	/**
	 * @var Field\Factory
	 */
	protected $field_factory;

	/**
	 * @var	Container\Factory
	 */
	protected $container_factory;

	/**
	 * @param SignalGeneratorInterface $signal_generator
	 */
	public function __construct(SignalGeneratorInterface $signal_generator, Field\Factory $field_factory, Container\Factory $container_factory) {
		$this->signal_generator = $signal_generator;
		$this->field_factory = $field_factory;
		$this->container_factory = $container_factory;
	}

	/**
	 * @inheritdoc
	 */
	public function field() {
		return $this->field_factory;
	}

	/**
	 * @inheritdoc
	 */
	public function container() {
<<<<<<< HEAD
		return $this->input_factory;
=======
		return $this->container_factory;
>>>>>>> e6d314d5
	}
}<|MERGE_RESOLUTION|>--- conflicted
+++ resolved
@@ -46,10 +46,6 @@
 	 * @inheritdoc
 	 */
 	public function container() {
-<<<<<<< HEAD
-		return $this->input_factory;
-=======
 		return $this->container_factory;
->>>>>>> e6d314d5
 	}
 }