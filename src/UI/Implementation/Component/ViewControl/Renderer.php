<?php
/* Copyright (c) 2017 Jesús López <lopez@leifos.de> Extended GPL, see docs/LICENSE */

namespace ILIAS\UI\Implementation\Component\ViewControl;

use ILIAS\UI\Implementation\Render\AbstractComponentRenderer;
use ILIAS\UI\Renderer as RendererInterface;
use ILIAS\UI\Component;

/**
 * Class Renderer
 * @package ILIAS\UI\Implementation\Component\ViewControl
 */
class Renderer extends AbstractComponentRenderer
{
	const MODE_ROLE = "group";

	/**
	 * @param Component\Component $component
	 * @param RendererInterface $default_renderer
	 */
	public function render(Component\Component $component, RendererInterface $default_renderer)
	{
		$this->checkComponent($component);

		if ($component instanceof Component\ViewControl\Mode) {
			return $this->renderMode($component, $default_renderer);
		}
		return $this->renderSection($component, $default_renderer);
	}

	protected function renderMode(Component\ViewControl\Mode $component, RendererInterface $default_renderer)
	{
		$f = $this->getUIFactory();

		$tpl = $this->getTemplate("tpl.mode.html", true, true);

		$active = $component->getActive();
		if($active == "") {
			$activate_first_item = true;
		}

		foreach ($component->getLabelledActions() as $label => $action)
		{
			$tpl->setVariable("ARIA", $this->txt($component->getAriaLabel()));
			$tpl->setVariable("ROLE", self::MODE_ROLE);

			$tpl->setCurrentBlock("view_control");

			//At this point we don't have an specific text for the button aria label. component->getAriaLabel gets the main viewcontrol aria label.
			if($activate_first_item) {
				$tpl->setVariable("BUTTON", $default_renderer->render($f->button()->standard($label, $action)->WithUnavailableAction()->withAriaLabel($label)->withAriaChecked()));
				$activate_first_item = false;
			} else if($active == $label) {
				$tpl->setVariable("BUTTON", $default_renderer->render($f->button()->standard($label, $action)->withUnavailableAction()->withAriaLabel($label)->withAriaChecked()));
			}
			else {
				$tpl->setVariable("BUTTON", $default_renderer->render($f->button()->standard($label, $action)->withAriaLabel($label)));
			}
			$tpl->parseCurrentBlock();
		}

		return $tpl->get();
	}

	protected function renderSection(Component\ViewControl\Section $component, RendererInterface $default_renderer)
	{
		$f = $this->getUIFactory();

		$tpl = $this->getTemplate("tpl.section.html", true, true);

		// render middle button
		$tpl->setVariable("BUTTON", $default_renderer->render($component->getSelectorButton()));

		// previous button
		$this->renderSectionButton($component->getPreviousActions(), $tpl, "prev");

		// next button
		$this->renderSectionButton($component->getNextActions(), $tpl, "next");

		return $tpl->get();
	}

	/**
	 * @param Component\Button\Button $component button
	 * @param $tpl
	 * @param string $type
	 */
	protected function renderSectionButton(Component\Button\Button $component, $tpl, $type)
	{
		$uptype = strtoupper($type);

		$action = $component->getAction();
		$tpl->setVariable($uptype."_ACTION", $action);
		if ($component->isActive())
		{
			$tpl->setCurrentBlock($type."_with_href");
			$tpl->setVariable($uptype."_HREF", $action);
			$tpl->parseCurrentBlock();
		} else {
			$tpl->touchBlock($type."_disabled");
		}
		$this->maybeRenderId($component, $tpl, $type."_with_id", $uptype."_ID");
	}

	protected function maybeRenderId(Component\Component $component, $tpl, $block, $template_var) {
		$id = $this->bindJavaScript($component);
<<<<<<< HEAD
				// Check if the component is acting as triggerer
		if ($component instanceof Component\Triggerer && count($component->getTriggeredSignals())) {
			$id = ($id === null) ? $this->createId() : $id;
			$this->triggerRegisteredSignals($component, $id);
		}
=======
>>>>>>> 862057d3
		if ($id !== null) {
			$tpl->setCurrentBlock($block);
			$tpl->setVariable($template_var, $id);
			$tpl->parseCurrentBlock();
		}
	}

	/**
	 * @inheritdocs
	 */
	protected function getComponentInterfaceName() {
		return array(
			Component\ViewControl\Mode::class,
			Component\ViewControl\Section::class
		);

	}

}<|MERGE_RESOLUTION|>--- conflicted
+++ resolved
@@ -105,14 +105,6 @@
 
 	protected function maybeRenderId(Component\Component $component, $tpl, $block, $template_var) {
 		$id = $this->bindJavaScript($component);
-<<<<<<< HEAD
-				// Check if the component is acting as triggerer
-		if ($component instanceof Component\Triggerer && count($component->getTriggeredSignals())) {
-			$id = ($id === null) ? $this->createId() : $id;
-			$this->triggerRegisteredSignals($component, $id);
-		}
-=======
->>>>>>> 862057d3
 		if ($id !== null) {
 			$tpl->setCurrentBlock($block);
 			$tpl->setVariable($template_var, $id);
