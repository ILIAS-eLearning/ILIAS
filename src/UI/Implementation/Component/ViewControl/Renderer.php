<?php
/* Copyright (c) 2017 Jesús López <lopez@leifos.de> Extended GPL, see docs/LICENSE */

namespace ILIAS\UI\Implementation\Component\ViewControl;

use ILIAS\UI\Implementation\Render\AbstractComponentRenderer;
use ILIAS\UI\Renderer as RendererInterface;
use ILIAS\UI\Component;

/**
 * Class Renderer
 * @package ILIAS\UI\Implementation\Component\ViewControl
 */
class Renderer extends AbstractComponentRenderer
{
	const MODE_ROLE = "group";

	/**
	 * @param Component\Component $component
	 * @param RendererInterface $default_renderer
	 */
	public function render(Component\Component $component, RendererInterface $default_renderer)
	{
		$this->checkComponent($component);

		if ($component instanceof Component\ViewControl\Mode) {
			return $this->renderMode($component, $default_renderer);
		}
		if ($component instanceof Component\ViewControl\Section) {
			return $this->renderSection($component, $default_renderer);
		}
		if ($component instanceof Component\ViewControl\Sortation) {
			return $this->renderSortation($component, $default_renderer);
		}
		if ($component instanceof Component\ViewControl\Pagination) {
			return $this->renderPagination($component, $default_renderer);
		}
	}

	protected function renderMode(Component\ViewControl\Mode $component, RendererInterface $default_renderer)
	{
		$f = $this->getUIFactory();

		$tpl = $this->getTemplate("tpl.mode.html", true, true);

		$active = $component->getActive();
		if($active == "") {
			$activate_first_item = true;
		}

		foreach ($component->getLabelledActions() as $label => $action)
		{
			$tpl->setVariable("ARIA", $this->txt($component->getAriaLabel()));
			$tpl->setVariable("ROLE", self::MODE_ROLE);

			$tpl->setCurrentBlock("view_control");

			//At this point we don't have an specific text for the button aria label. component->getAriaLabel gets the main viewcontrol aria label.
			if($activate_first_item) {
				$tpl->setVariable("BUTTON", $default_renderer->render($f->button()->standard($label, $action)->WithUnavailableAction()->withAriaLabel($label)->withAriaChecked()));
				$activate_first_item = false;
			} else if($active == $label) {
				$tpl->setVariable("BUTTON", $default_renderer->render($f->button()->standard($label, $action)->withUnavailableAction()->withAriaLabel($label)->withAriaChecked()));
			}
			else {
				$tpl->setVariable("BUTTON", $default_renderer->render($f->button()->standard($label, $action)->withAriaLabel($label)));
			}
			$tpl->parseCurrentBlock();
		}

		return $tpl->get();
	}

	protected function renderSection(Component\ViewControl\Section $component, RendererInterface $default_renderer)
	{
		$f = $this->getUIFactory();

		$tpl = $this->getTemplate("tpl.section.html", true, true);

		// render middle button
		$tpl->setVariable("BUTTON", $default_renderer->render($component->getSelectorButton()));

		// previous button
		$this->renderSectionButton($component->getPreviousActions(), $tpl, "prev");

		// next button
		$this->renderSectionButton($component->getNextActions(), $tpl, "next");

		return $tpl->get();
	}

	/**
	 * @param Component\Button\Button $component button
	 * @param $tpl
	 * @param string $type
	 */
	protected function renderSectionButton(Component\Button\Button $component, $tpl, $type)
	{
		$uptype = strtoupper($type);

		$action = $component->getAction();
		$tpl->setVariable($uptype."_ACTION", $action);
		if ($component->isActive())
		{
			$tpl->setCurrentBlock($type."_with_href");
			$tpl->setVariable($uptype."_HREF", $action);
			$tpl->parseCurrentBlock();
		} else {
			$tpl->touchBlock($type."_disabled");
		}
		$this->maybeRenderId($component, $tpl, $type."_with_id", $uptype."_ID");
	}


	protected function renderSortation(Component\ViewControl\Sortation $component, RendererInterface $default_renderer) {
		$f = new \ILIAS\UI\Implementation\Factory(
			new \ILIAS\UI\Implementation\Component\SignalGenerator()
		);

		$tpl = $this->getTemplate("tpl.sortation.html", true, true);

		$component = $component->withResetSignals();
		$triggeredSignals = $component->getTriggeredSignals();

<<<<<<< HEAD
		if($triggeredSignals) {
			$signal_select = $component->getSelectSignal();
=======
			$internal_signal = $component->getSelectSignal();
>>>>>>> f983f2d8
			$signal = $triggeredSignals[0]->getSignal();
			$options = json_encode($signal->getOptions());

			$component = $component->withOnLoadCode(function($id) use ($internal_signal, $signal) {
				return "$(document).on('{$internal_signal}', function(event, signalData) {
							il.UI.viewcontrol.sortation.onInternalSelect(event, signalData, '{$signal}', '{$id}');
							return false;
						})";
			});

			//maybeRenderId does not return id
			$id = $this->bindJavaScript($component);
			$tpl->setVariable('ID', $id);
		}

		//setup entries
		$options = $component->getOptions();
		$init_label = $component->getLabel();
		$items = array();
		foreach ($options as $val => $label) {
			if($triggeredSignals) {
				$shy = $f->button()->shy($label, $val)->withOnClick($internal_signal);
			} else {
				$url = $component->getTargetURL();
				$url .= (strpos($url, '?') === false) ?  '?' : '&';
				$url .= $component->getParameterName() .'=' .$val;
				$shy = $f->button()->shy($label, $url);
			}
			$items[] = $shy;
		}

		$dd = $f->dropdown()->standard($items)
			->withLabel($init_label);

		$tpl->setVariable('SORTATION_DROPDOWN', $default_renderer->render($dd));
		return $tpl->get();
	}


	protected function renderPagination(Component\ViewControl\Pagination $component, RendererInterface $default_renderer) {
		$tpl = $this->getTemplate("tpl.pagination.html", true, true);

		$component = $component->withResetSignals();
		$triggeredSignals = $component->getTriggeredSignals();
		if($triggeredSignals) {
			$internal_signal = $component->getInternalSignal();
			$signal = $triggeredSignals[0]->getSignal();
			$component = $component->withOnLoadCode(function($id) use ($internal_signal, $signal) {
				return "$(document).on('{$internal_signal}', function(event, signalData) {
							il.UI.viewcontrol.pagination.onInternalSelect(event, signalData, '{$signal}', '{$id}');
							return false;
						})";
			});

			$id = $this->bindJavaScript($component);
			$tpl->setVariable('ID', $id);
		}

		$range = $this->getPaginationRange($component);
		$chunk_options = array();
		foreach ($range as $entry) {
			$shy = $this->getPaginationShyButton($entry, $component);
			if((int)$entry === $component->getCurrentPage()) {
				$shy = $shy->withUnavailableAction();
			}
			$chunk_options[] = $shy;
		}

		if( $component->getDropdownAt() == null ||
			$component->getDropdownAt() > $component->getNumberOfPages()) {

			foreach ($chunk_options as $entry) {
				$tpl->setCurrentBlock("entry");
				$tpl->setVariable('BUTTON',	$default_renderer->render($entry));
				$tpl->parseCurrentBlock();
			}

		}else {
			//if threshold is reached, render as dropdown
			$f = new \ILIAS\UI\Implementation\Factory(
				new \ILIAS\UI\Implementation\Component\SignalGenerator()
			);
			$dd = $f->dropdown()->standard($chunk_options)->withLabel(
				(string)($component->getCurrentPage() + 1)
			);
			$tpl->setCurrentBlock("entry");
			$tpl->setVariable('BUTTON',	$default_renderer->render($dd));
			$tpl->parseCurrentBlock();
		}

		if($component->getMaxPaginationButtons()) {
 			$this->setPaginationFirstLast($component, $range, $default_renderer, $tpl);
		}

		$this->setPaginationRockers($component, $default_renderer, $tpl);
		return $tpl->get();
	}

	/**
	 * Get the range of pagintaion-buttons to show.
	 *
	 * @param Component\ViewControl\Pagination 	$component
	 *
	 * @return  int[]
	 */
	protected function getPaginationRange(Component\ViewControl\Pagination $component) {
		if(! $component->getMaxPaginationButtons()) {
			$start = 0;
			$stop = max($component->getNumberOfPages() - 1, 0);
		} else {
			//current page should be in the middle, so start is half the amount of max entries:
			$start = (int) ($component->getCurrentPage() - floor($component->getMaxPaginationButtons() / 2));
			$start = max($start, 0); //0, if negative
			//stop is (calculated) start plus number of entries:
			$stop = $start + $component->getMaxPaginationButtons() - 1;
			//if stop exceeds max pages, recalculate both:
			if($stop > $component->getNumberOfPages() - 1) {
				$stop = max($component->getNumberOfPages() - 1, 0); //0, if negative
				$start = $stop - $component->getMaxPaginationButtons();
				$start = max($start, 0); //0, if negative
			}
		}
		return range($start, $stop);
	}


	/**
	 * @param string 	$val
	 * @param Component\ViewControl\Pagination 	$component
	 * @param string 	$label
	 *
	 * @return \ILIAS\UI\Component\Button\Shy
	 */
	protected function getPaginationShyButton($val, Component\ViewControl\Pagination $component, $label='') {
		$f = new \ILIAS\UI\Implementation\Factory(
			new \ILIAS\UI\Implementation\Component\SignalGenerator()
		);
		if($label === '') {
			$label = (string)($val+1);
		}

		if($component->getTriggeredSignals()) {
			$shy = $f->button()->shy($label, (string)$val)->withOnClick($component->getInternalSignal());
		} else {
			$url = $component->getTargetURL();
			if(strpos($url, '?') === false) {
				$url .= '?' .$component->getParameterName() .'=' .$val;
			} else {
				$base = substr($url, 0, strpos($url, '?') + 1);
				$query = parse_url($url, PHP_URL_QUERY);
				parse_str($query, $params);
				$params[$component->getParameterName()] = $val;
				$url = $base .http_build_query($params);
			}
			$shy = $f->button()->shy($label, $url);
		}
		return $shy;
	}

	/**
	 * Add chevron-rockers to the template for left/right navigation in pagination
	 *
	 * @param Component\ViewControl\Pagination 	$component
	 * @param RendererInterface $default_renderer 	$default_renderer
	 * @param ILIAS\UI\Implementation\Render\Template 	$tpl
	 *
	 * @return void
	 */
	protected function setPaginationRockers(Component\ViewControl\Pagination $component, RendererInterface $default_renderer, &$tpl) {
		$prev = max(0, $component->getCurrentPage() - 1);
		$shy_left = $this->getPaginationShyButton(
			(string)$prev,
			$component,
			'<span class="glyphicon glyphicon-chevron-left"></span>'
		);
		if($component->getCurrentPage() === 0) {
			$shy_left = $shy_left->WithUnavailableAction();
		}

		$next = $component->getCurrentPage() + 1;
		$shy_right = $this->getPaginationShyButton(
			(string)$next,
			$component,
			'<span class="glyphicon glyphicon-chevron-right"></span>'
		);
		if($component->getCurrentPage() >= $component->getNumberOfPages()-1) {
			$shy_right = $shy_right->WithUnavailableAction();
		}

		$tpl->setVariable('ROCKER_PREVIOUS', $default_renderer->render($shy_left));
		$tpl->setVariable('ROCKER_NEXT', $default_renderer->render($shy_right));
	}

	/**
	 * Add quick-access to first/last pages in pagination.
	 *
	 * @param Component\ViewControl\Pagination 	$component
	 * @param int[]	$range
	 * @param RendererInterface $default_renderer 	$default_renderer
	 * @param ILIAS\UI\Implementation\Render\Template 	$tpl
	 *
	 * @return void
	 */
	protected function setPaginationFirstLast(Component\ViewControl\Pagination $component, $range, RendererInterface $default_renderer, &$tpl) {
		if(! in_array(0, $range)) {
			$shy = $this->getPaginationShyButton(0, $component);
			$tpl->setVariable('FIRST', $default_renderer->render($shy));
		}
		$last = max($component->getNumberOfPages() - 1, 0);
		if(! in_array($last, $range)) {
			$shy = $this->getPaginationShyButton($component->getNumberOfPages() - 1, $component);
			$tpl->setVariable('LAST', $default_renderer->render($shy));
		}
	}


	/**
	 * @inheritdoc
	 */
	public function registerResources(\ILIAS\UI\Implementation\Render\ResourceRegistry $registry) {
		parent::registerResources($registry);
		$registry->register('./src/UI/templates/js/ViewControl/pagination.js');
	}


	/**
	 * @inheritdoc
	 */
	public function registerResources(\ILIAS\UI\Implementation\Render\ResourceRegistry $registry) {
		parent::registerResources($registry);
		$registry->register('./src/UI/templates/js/ViewControl/sortation.js');
	}


	protected function maybeRenderId(Component\Component $component, $tpl, $block, $template_var) {
		$id = $this->bindJavaScript($component);
		if ($id !== null) {
			$tpl->setCurrentBlock($block);
			$tpl->setVariable($template_var, $id);
			$tpl->parseCurrentBlock();
		}
	}

	/**
	 * @inheritdoc
	 */
	protected function getComponentInterfaceName() {
		return array(
			Component\ViewControl\Mode::class,
			Component\ViewControl\Section::class,
			Component\ViewControl\Sortation::class,
			Component\ViewControl\Pagination::class
		);

	}

}<|MERGE_RESOLUTION|>--- conflicted
+++ resolved
@@ -121,13 +121,9 @@
 
 		$component = $component->withResetSignals();
 		$triggeredSignals = $component->getTriggeredSignals();
-
-<<<<<<< HEAD
 		if($triggeredSignals) {
-			$signal_select = $component->getSelectSignal();
-=======
+
 			$internal_signal = $component->getSelectSignal();
->>>>>>> f983f2d8
 			$signal = $triggeredSignals[0]->getSignal();
 			$options = json_encode($signal->getOptions());
 
@@ -165,6 +161,7 @@
 		$tpl->setVariable('SORTATION_DROPDOWN', $default_renderer->render($dd));
 		return $tpl->get();
 	}
+
 
 
 	protected function renderPagination(Component\ViewControl\Pagination $component, RendererInterface $default_renderer) {
@@ -353,15 +350,6 @@
 	}
 
 
-	/**
-	 * @inheritdoc
-	 */
-	public function registerResources(\ILIAS\UI\Implementation\Render\ResourceRegistry $registry) {
-		parent::registerResources($registry);
-		$registry->register('./src/UI/templates/js/ViewControl/sortation.js');
-	}
-
-
 	protected function maybeRenderId(Component\Component $component, $tpl, $block, $template_var) {
 		$id = $this->bindJavaScript($component);
 		if ($id !== null) {
