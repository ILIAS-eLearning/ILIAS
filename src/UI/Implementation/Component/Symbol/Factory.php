--- conflicted
+++ resolved
@@ -5,13 +5,8 @@
 
 use ILIAS\UI\Component;
 use ILIAS\UI\Component\Symbol\Avatar;
-<<<<<<< HEAD
-use ILIAS\UI\Component\Symbol\Icon as IIcon;
-=======
->>>>>>> e7bb5aac
 use ILIAS\UI\Component\Symbol\Glyph as IGlyph;
 use ILIAS\UI\Component\Symbol\Icon as IIcon;
-use ILIAS\UI\NotImplementedException;
 
 class Factory implements Component\Symbol\Factory
 {
@@ -30,9 +25,8 @@
      */
     protected $avatar_factory;
 
-
     /**
-     * @param Icon\Factory $icon_factory
+     * @param Icon\Factory  $icon_factory
      * @param Glyph\Factory $glyph_factory
      */
     public function __construct(
@@ -40,8 +34,8 @@
         Glyph\Factory $glyph_factory,
         Component\Symbol\Avatar\Factory $avatar_factory
     ) {
-        $this->icon_factory = $icon_factory;
-        $this->glyph_factory = $glyph_factory;
+        $this->icon_factory   = $icon_factory;
+        $this->glyph_factory  = $glyph_factory;
         $this->avatar_factory = $avatar_factory;
     }
 
@@ -66,12 +60,6 @@
      */
     public function avatar() : Avatar\Factory
     {
-<<<<<<< HEAD
         return $this->avatar_factory;
     }
-=======
-        throw new NotImplementedException();
-    }
-
->>>>>>> e7bb5aac
 }