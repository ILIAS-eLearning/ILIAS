--- conflicted
+++ resolved
@@ -315,15 +315,16 @@
     }
 
     /**
-<<<<<<< HEAD
      * @inheritdoc
      */
     public function language(?string $action = null) : G\Glyph
     {
         return new Glyph(G\Glyph::LANGUAGE, "switch language", $action);
-=======
- * @inheritdoc
- */
+    }
+  
+    /**
+     * @inheritdoc
+     */
     public function login(string $action = null) : G\Glyph
     {
         return new Glyph(G\Glyph::LOGIN, "login", $action);
@@ -335,6 +336,6 @@
     public function logout(string $action = null) : G\Glyph
     {
         return new Glyph(G\Glyph::LOGOUT, "logout", $action);
->>>>>>> cc776e5d
+
     }
 }