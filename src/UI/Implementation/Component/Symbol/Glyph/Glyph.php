--- conflicted
+++ resolved
@@ -85,12 +85,9 @@
         , self::CLOSE
         , self::MORE
         , self::DISCLOSURE
-<<<<<<< HEAD
         , self::LANGUAGE
-=======
         , self::LOGIN
         , self::LOGOUT
->>>>>>> cc776e5d
         );
 
 
