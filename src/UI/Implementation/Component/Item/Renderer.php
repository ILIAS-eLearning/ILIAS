--- conflicted
+++ resolved
@@ -11,14 +11,9 @@
 use ILIAS\UI\Implementation\Render\AbstractComponentRenderer;
 use ILIAS\UI\Renderer as RendererInterface;
 use ILIAS\UI\Implementation\Render\Template;
-<<<<<<< HEAD
-use ILIAS\UI\Component\Button\Shy as bShy;
-=======
 use ILIAS\UI\Component\Button;
->>>>>>> 3849d2ab
 use ILIAS\UI\Component\Link\Link;
 use ILIAS\UI\Implementation\Render\ResourceRegistry;
-use ilUtil;
 
 class Renderer extends AbstractComponentRenderer
 {
@@ -71,11 +66,7 @@
         return $tpl->get();
     }
 
-<<<<<<< HEAD
-    protected function renderStandard(Standard $component, RendererInterface $default_renderer) : string
-=======
     protected function renderStandard(Item $component, RendererInterface $default_renderer) : string
->>>>>>> 3849d2ab
     {
         $tpl = $this->getTemplate("tpl.item_standard.html", true, true);
 
@@ -162,19 +153,11 @@
 
         if ($component->getProperties() !== []) {
             foreach ($component->getProperties() as $name => $value) {
-<<<<<<< HEAD
-                $name = ilUtil::stripSlashes($name);
-                if ($value instanceof bShy) {
-                    $value = $default_renderer->render($value);
-                } else {
-                    $value = ilUtil::stripSlashes($value);
-=======
                 $name = htmlentities($name);
                 if ($value instanceof Button\Shy) {
                     $value = $default_renderer->render($value);
                 } else {
                     $value = htmlentities($value);
->>>>>>> 3849d2ab
                 }
                 $tpl->setCurrentBlock("property_row");
                 $tpl->setVariable("PROP_NAME_A", $name);
@@ -279,62 +262,36 @@
     protected function renderTitle(Item $component, RendererInterface $default_renderer, Template $tpl) : void
     {
         $title = $component->getTitle();
-<<<<<<< HEAD
-        if ($title instanceof bShy || $title instanceof Link) {
-            $title = $default_renderer->render($title);
-        } else {
-            $title = ilUtil::stripSlashes($title);
-=======
         if ($title instanceof Button\Shy || $title instanceof Link) {
             $title = $default_renderer->render($title);
         } else {
             $title = htmlentities($title);
->>>>>>> 3849d2ab
         }
         $tpl->setVariable("TITLE", $title);
     }
 
     protected function renderDescription(Item $component, Template $tpl) : void
     {
-<<<<<<< HEAD
-        $desc = $component->getDescription();
-        if (!is_null($desc) && trim($desc) != "") {
-            $tpl->setCurrentBlock("desc");
-            $tpl->setVariable("DESC", ilUtil::stripSlashes($desc));
-=======
         // description
         $desc = $component->getDescription();
         if (!is_null($desc) && trim($desc) != "") {
             $tpl->setCurrentBlock("desc");
             $tpl->setVariable("DESC", htmlentities($desc));
->>>>>>> 3849d2ab
             $tpl->parseCurrentBlock();
         }
     }
 
     protected function renderProperties(Item $component, RendererInterface $default_renderer, Template $tpl) : void
     {
-<<<<<<< HEAD
-=======
-        // properties
->>>>>>> 3849d2ab
         $props = $component->getProperties();
         if (count($props) > 0) {
             $cnt = 0;
             foreach ($props as $name => $value) {
-<<<<<<< HEAD
-                $name = ilUtil::stripSlashes($name);
-                if ($value instanceof bShy) {
-                    $value = $default_renderer->render($value);
-                } else {
-                    $value = ilUtil::stripSlashes($value);
-=======
                 $name = htmlentities($name);
                 if ($value instanceof Button\Shy) {
                     $value = $default_renderer->render($value);
                 } else {
                     $value = htmlentities($value);
->>>>>>> 3849d2ab
                 }
                 $cnt++;
                 if ($cnt % 2 == 1) {
