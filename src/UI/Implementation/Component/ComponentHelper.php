--- conflicted
+++ resolved
@@ -94,11 +94,7 @@
 	 * @throws 	\InvalidArgumentException	if any element is not an instance of $classes
 	 * @return	null
 	 */
-<<<<<<< HEAD
-	protected function checkArgList($which, array &$values, \Closure $check, $message) {
-=======
 	protected function checkArgList($which, array &$values, \Closure $check, \Closure $message) {
->>>>>>> 935edaca
 		$failed_k = null;
 		$failed_v = null;
 		foreach ($values as $key => $value) {
@@ -137,9 +133,6 @@
 			, $values
 			, function($_, $value) use (&$classes) {
 				foreach ($classes as $cls) {
-<<<<<<< HEAD
-					if ($value instanceof $cls) {
-=======
 					if ($cls === "string" && is_string($value)) {
 						return true;
 					}
@@ -147,7 +140,6 @@
 						return true;
 					}
 					else if ($value instanceof $cls) {
->>>>>>> 935edaca
 						return true;
 					}
 				}
