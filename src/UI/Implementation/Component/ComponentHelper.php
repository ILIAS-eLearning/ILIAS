--- conflicted
+++ resolved
@@ -92,11 +92,7 @@
 	 * @param	string	$which
 	 * @param	mixed	$value
 	 * @throws	\InvalidArgumentException	if $check = false
-<<<<<<< HEAD
-	 * @return	null
-=======
-	 * @return 	null
->>>>>>> 13706f87
+	 * @return	null
 	 */
 	protected function checkFloatArg($which, $value) {
 		$this->checkArg($which, is_float($value), $this->wrongTypeMessage("float", $value));
