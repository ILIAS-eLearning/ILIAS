--- conflicted
+++ resolved
@@ -40,11 +40,7 @@
      */
     public function minimize() : B\Minimize
     {
-<<<<<<< HEAD
         return new Minimize();
-=======
-        throw new NotImplementedException();
->>>>>>> ea3c14c1
     }
 
     /**
