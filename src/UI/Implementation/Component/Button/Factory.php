<?php declare(strict_types=1);

/* Copyright (c) 2016 Richard Klees <richard.klees@concepts-and-training.de> Extended GPL, see docs/LICENSE */

namespace ILIAS\UI\Implementation\Component\Button;

use ILIAS\UI\Component\Button as B;
use ILIAS\UI\Component\Signal;
use ILIAS\UI\Component\Symbol\Symbol;
use ILIAS\UI\NotImplementedException;

class Factory implements B\Factory
{
    /**
     * @inheritdoc
     */
    public function standard(string $label, $action) : B\Standard
    {
        return new Standard($label, $action);
    }

    /**
     * @inheritdoc
     */
    public function primary(string $label, $action) : B\Primary
    {
        return new Primary($label, $action);
    }

    /**
     * @inheritdoc
     */
    public function close() : B\Close
    {
        return new Close();
    }

    /**
     * @inheritdoc
     */
    public function minimize() : B\Minimize
    {
        return new Minimize();
    }

    /**
     * @inheritdoc
     */
<<<<<<< HEAD
    public function tag($label, $action)
=======
    public function tag(string $label, $action) : B\Tag
>>>>>>> 2c4fb43e
    {
        return new Tag($label, $action);
    }

    /**
     * @inheritdoc
     */
    public function shy(string $label, $action) : B\Shy
    {
        return new Shy($label, $action);
    }

    /**
     * @inheritdoc
     */
    public function month(string $default) : B\Month
    {
        return new Month($default);
    }

    /**
     * @inheritdoc
     */
    public function bulky(Symbol $icon_or_glyph, string $label, string $action) : B\Bulky
    {
        return new Bulky($icon_or_glyph, $label, $action);
    }

    /**
     * @inheritdoc
     */
    public function toggle(
        string $label,
        $on_action,
        $off_action,
        bool $is_on = false,
        Signal $click_signal = null
    ) : B\Toggle {
        return new Toggle($label, $on_action, $off_action, $is_on, $click_signal);
    }
}<|MERGE_RESOLUTION|>--- conflicted
+++ resolved
@@ -46,11 +46,7 @@
     /**
      * @inheritdoc
      */
-<<<<<<< HEAD
-    public function tag($label, $action)
-=======
     public function tag(string $label, $action) : B\Tag
->>>>>>> 2c4fb43e
     {
         return new Tag($label, $action);
     }
