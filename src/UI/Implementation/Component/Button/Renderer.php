<?php declare(strict_types=1);

/* Copyright (c) 2016 Richard Klees <richard.klees@concepts-and-training.de> Extended GPL, see docs/LICENSE */

namespace ILIAS\UI\Implementation\Component\Button;

use ILIAS\UI\Implementation\Render\AbstractComponentRenderer;
use ILIAS\UI\Renderer as RendererInterface;
use ILIAS\UI\Component;
use ILIAS\UI\Implementation\Render\ResourceRegistry;
use ILIAS\UI\Implementation\Render\Template;

class Renderer extends AbstractComponentRenderer
{
    /**
     * @inheritdoc
     */
    public function render(Component\Component $component, RendererInterface $default_renderer) : string
    {
        $this->checkComponent($component);

        if ($component instanceof Component\Button\Close) {
            return $this->renderClose($component);
        } elseif ($component instanceof Component\Button\Minimize) {
            return $this->renderMinimize($component);
        } elseif ($component instanceof Component\Button\Toggle) {
            return $this->renderToggle($component);
        } elseif ($component instanceof Component\Button\Month) {
            return $this->renderMonth($component);
        } else {
            /**
             * @var $component Component\Button\Button
             */
            return $this->renderButton($component, $default_renderer);
        }
    }

    protected function renderButton(Component\Button\Button $component, RendererInterface $default_renderer) : string
    {
        $tpl_name = "";
        if ($component instanceof Component\Button\Primary) {
            $tpl_name = "tpl.primary.html";
        }
        if ($component instanceof Component\Button\Standard) {
            $tpl_name = "tpl.standard.html";
        }
        if ($component instanceof Component\Button\Shy) {
            $tpl_name = "tpl.shy.html";
        }
        if ($component instanceof Component\Button\Tag) {
            $tpl_name = "tpl.tag.html";
        }
        if ($component instanceof Component\Button\Bulky) {
            $tpl_name = "tpl.bulky.html";
        }

        $tpl = $this->getTemplate($tpl_name, true, true);

        $action = $component->getAction();
        // The action is always put in the data-action attribute to have it available
        // on the client side, even if it is not available on rendering.
        if (is_string($action)) {
            $tpl->setCurrentBlock("with_data_action");
            $tpl->setVariable("ACTION", $action);
            $tpl->parseCurrentBlock();
        }

        $label = $component->getLabel();
        if ($label !== null) {
            $tpl->setVariable("LABEL", $component->getLabel());
        }
        if ($component->isActive()) {
            // The actions might also be a list of signals, these will be appended by
            // bindJavascript in maybeRenderId.
            if (is_string($action) && $action != "") {
                $component = $component->withAdditionalOnLoadCode(function ($id) use ($action) {
                    $action = str_replace("&amp;", "&", $action);

                    return "$('#$id').on('click', function(event) {
							window.location = '$action';
							return false;
					});";
                });
            }

            if ($component instanceof Component\Button\LoadingAnimationOnClick && $component->hasLoadingAnimationOnClick()) {
                $component = $component->withAdditionalOnLoadCode(function ($id) {
                    return "$('#$id').click(function(e) { il.UI.button.activateLoadingAnimation('$id')});";
                });
            }
        } else {
            $tpl->touchBlock("disabled");
        }
        $aria_label = $component->getAriaLabel();
        if ($aria_label != null) {
            $tpl->setCurrentBlock("with_aria_label");
            $tpl->setVariable("ARIA_LABEL", $aria_label);
            $tpl->parseCurrentBlock();
        }

        if ($component instanceof Component\Button\Engageable
            && $component->isEngageable()
        ) {
            if ($component->isEngaged()) {
                $tpl->touchBlock("engaged");
                $aria_pressed = 'true';
            } else {
                $aria_pressed = 'false';
            }

            //Note that Bulky Buttons need to handle aria_pressed seperatly due to possible aria_role conflicts
            if (!($component instanceof Bulky)) {
                $tpl->setCurrentBlock("with_aria_pressed");
                $tpl->setVariable("ARIA_PRESSED", $aria_pressed);
                $tpl->parseCurrentBlock();
            }
        }

        $this->maybeRenderId($component, $tpl);

        if ($component instanceof Component\Button\Tag) {
            $this->additionalRenderTag($component, $tpl);
        }

        if ($component instanceof Component\Button\Bulky) {
            $this->additionalRenderBulky($component, $default_renderer, $tpl);
        }

        return $tpl->get();
    }

    /**
     * @inheritdoc
     */
    public function registerResources(ResourceRegistry $registry) : void
    {
        parent::registerResources($registry);
        $registry->register('./src/UI/templates/js/Button/button.js');
        $registry->register("./libs/bower/bower_components/moment/min/moment-with-locales.min.js");
        $registry->register("./libs/bower/bower_components/eonasdan-bootstrap-datetimepicker/build/js/bootstrap-datetimepicker.min.js");
    }

    protected function renderClose(Component\Button\Close $component) : string
    {
        $tpl = $this->getTemplate("tpl.close.html", true, true);
        // This is required as the rendering seems to only create any output at all
        // if any var was set or block was touched.
        $tpl->setVariable("FORCE_RENDERING", "");
        $tpl->setVariable("ARIA_LABEL", $this->txt("close"));
        $this->maybeRenderId($component, $tpl);
        return $tpl->get();
    }

<<<<<<< HEAD
    protected function renderMinimize($component)
    {
        $tpl = $this->getTemplate("tpl.minimize.html", true, true);
        $tpl->setVariable("ARIA_LABEL", $this->txt("minimize"));
        $this->maybeRenderId($component, $tpl);
        return $tpl->get();
    }

    protected function renderToggle(Component\Button\Toggle $component)
=======
    protected function renderToggle(Component\Button\Toggle $component) : string
>>>>>>> ea3c14c1
    {
        $tpl = $this->getTemplate("tpl.toggle.html", true, true);

        $on_action = $component->getActionOn();
        $off_action = $component->getActionOff();

        $on_url = (is_string($on_action))
            ? $on_action
            : "";

        $off_url = (is_string($off_action))
            ? $off_action
            : "";

        $signals = [];

        foreach ($component->getTriggeredSignals() as $s) {
            $signals[] = [
                "signal_id" => $s->getSignal()->getId(),
                "event" => $s->getEvent(),
                "options" => $s->getSignal()->getOptions()
            ];
        }

        $signals = json_encode($signals);

        $button_status = 'off';
        if ($component->isEngaged()) {
            $button_status = 'on';
        }

        if ($component->isActive()) {
            $component = $component->withAdditionalOnLoadCode(function ($id) use ($on_url, $off_url, $signals) {
                return "$('#$id').on('click', function(event) {
						il.UI.button.handleToggleClick(event, '$id', '$on_url', '$off_url', $signals);
						return false; // stop event propagation
				});";
            });
            $tpl->setCurrentBlock("with_on_off_label");
            $tpl->setVariable("ON_LABEL", $this->txt("toggle_on"));
            $tpl->setVariable("OFF_LABEL", $this->txt("toggle_off"));
            $tpl->parseCurrentBlock();
        } else {
            $tpl->touchBlock("disabled");
            $button_status = 'unavailable';
        }

        $tpl->touchBlock($button_status);

        $label = $component->getLabel();
        if (!empty($label)) {
            $tpl->setCurrentBlock("with_label");
            $tpl->setVariable("LABEL", $label);
            $tpl->parseCurrentBlock();
        }
        $aria_label = $component->getAriaLabel();
        if ($aria_label != null) {
            $tpl->setCurrentBlock("with_aria_label");
            $tpl->setVariable("ARIA_LABEL", $aria_label);
            $tpl->parseCurrentBlock();
        }
        $this->maybeRenderId($component, $tpl);
        return $tpl->get();
    }

    protected function maybeRenderId(Component\JavaScriptBindable $component, Template $tpl)
    {
        $id = $this->bindJavaScript($component);
        if ($id !== null) {
            $tpl->setCurrentBlock("with_id");
            $tpl->setVariable("ID", $id);
            $tpl->parseCurrentBlock();
        }
    }

    protected function renderMonth(Component\Button\Month $component) : string
    {
        $def = $component->getDefault();

        for ($i = 1; $i <= 12; $i++) {
            $this->toJS(array("month_" . str_pad((string) $i, 2, "0", STR_PAD_LEFT) . "_short"));
        }

        $tpl = $this->getTemplate("tpl.month.html", true, true);

        $month = explode("-", $def);
        $tpl->setVariable("DEFAULT_LABEL", $this->txt("month_" . str_pad($month[0], 2, "0", STR_PAD_LEFT) . "_short") . " " . $month[1]);
        $tpl->setVariable("DEF_DATE", $month[0] . "/1/" . $month[1]);
        // see https://github.com/moment/moment/tree/develop/locale
        $lang_key = in_array($this->getLangKey(), array("ar", "bg", "cs", "da", "de", "el", "en", "es", "et", "fa", "fr", "hu", "it",
            "ja", "ka", "lt", "nl", "pl", "pt", "ro", "ru", "sk", "sq", "sr", "tr", "uk", "vi", "zh"))
            ? $this->getLangKey()
            : "en";
        if ($lang_key == "zh") {
            $lang_key = "zh-cn";
        }
        $tpl->setVariable("LANG", $lang_key);

        $component = $component->withAdditionalOnLoadCode(fn ($id) => "il.UI.button.initMonth('$id');");
        $id = $this->bindJavaScript($component);

        $tpl->setVariable("ID", $id);

        return $tpl->get();
    }

    protected function additionalRenderTag(Component\Button\Tag $component, Template $tpl) : void
    {
        $tpl->touchBlock('rel_' . $component->getRelevance());

        $classes = trim(join(' ', $component->getClasses()));
        if ($classes !== '') {
            $tpl->setVariable("CLASSES", $classes);
        }

        $bgcol = $component->getBackgroundColor();
        if ($bgcol) {
            $tpl->setVariable("BGCOL", $bgcol->asHex());
        }
        $forecol = $component->getForegroundColor();
        if ($forecol) {
            $tpl->setVariable("FORECOL", $forecol->asHex());
        }
    }

    protected function additionalRenderBulky(
        Component\Button\Button $component,
        RendererInterface $default_renderer,
        Template $tpl
    ) : void {
        $renderer = $default_renderer->withAdditionalContext($component);
        $tpl->setVariable("ICON_OR_GLYPH", $renderer->render($component->getIconOrGlyph()));
        $label = $component->getLabel();
        if ($label !== null) {
            $tpl->setVariable("LABEL", $label);
        }

        $aria_role = $component->getAriaRole();
        if ($aria_role != null) {
            $tpl->setCurrentBlock("with_aria_role");
            $tpl->setVariable("ARIA_ROLE", $aria_role);
            $tpl->parseCurrentBlock();
        }
        if ($component->isEngageable()) {
            if ($aria_role == Bulky::MENUITEM) {
                $tpl->touchBlock("with_aria_haspopup");
            } else {
                //Note that aria-role='menuitems MUST-NOT have Aria-pressed to true;
                $tpl->setCurrentBlock("with_aria_pressed");
                if ($component->isEngaged()) {
                    $tpl->setVariable("ARIA_PRESSED", "true");
                } else {
                    $tpl->setVariable("ARIA_PRESSED", "false");
                }
                $tpl->parseCurrentBlock();
            }
        }
    }

    /**
     * @inheritdoc
     */
    protected function getComponentInterfaceName() : array
    {
        return array(Component\Button\Primary::class
        , Component\Button\Standard::class
        , Component\Button\Close::class
        , Component\Button\Minimize::class
        , Component\Button\Shy::class
        , Component\Button\Month::class
        , Component\Button\Tag::class
        , Component\Button\Bulky::class
        , Component\Button\Toggle::class
        );
    }
}<|MERGE_RESOLUTION|>--- conflicted
+++ resolved
@@ -151,7 +151,6 @@
         return $tpl->get();
     }
 
-<<<<<<< HEAD
     protected function renderMinimize($component)
     {
         $tpl = $this->getTemplate("tpl.minimize.html", true, true);
@@ -160,10 +159,7 @@
         return $tpl->get();
     }
 
-    protected function renderToggle(Component\Button\Toggle $component)
-=======
     protected function renderToggle(Component\Button\Toggle $component) : string
->>>>>>> ea3c14c1
     {
         $tpl = $this->getTemplate("tpl.toggle.html", true, true);
 
