--- conflicted
+++ resolved
@@ -33,16 +33,12 @@
 		if ($component instanceof Component\Button\Standard) {
 			$tpl_name = "tpl.standard.html";
 		}
-<<<<<<< HEAD
+		if ($component instanceof Component\Button\Shy) {
+			$tpl_name = "tpl.shy.html";
+		}
 		if ($component instanceof Component\Button\Tag) {
 			$tpl_name = "tpl.tag.html";
 		}
-
-=======
-		if ($component instanceof Component\Button\Shy) {
-			$tpl_name = "tpl.shy.html";
-		}
->>>>>>> cbf34aef
 
 		$tpl = $this->getTemplate($tpl_name, true, true);
 		$action = $component->getAction();
@@ -112,11 +108,8 @@
 		(Component\Button\Primary::class
 		, Component\Button\Standard::class
 		, Component\Button\Close::class
-<<<<<<< HEAD
+		, Component\Button\Shy::class
 		, Component\Button\Tag::class
-=======
-		, Component\Button\Shy::class
->>>>>>> cbf34aef
 		);
 	}
 }