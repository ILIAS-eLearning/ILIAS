<?php

/* Copyright (c) 2016 Richard Klees <richard.klees@concepts-and-training.de> Extended GPL, see docs/LICENSE */

namespace ILIAS\UI\Implementation\Component\Button;

use ILIAS\UI\Implementation\Render\AbstractComponentRenderer;
use ILIAS\UI\Renderer as RendererInterface;
use ILIAS\UI\Component;

class Renderer extends AbstractComponentRenderer {
	/**
	 * @inheritdoc
	 */
	public function render(Component\Component $component, RendererInterface $default_renderer) {
		$this->checkComponent($component);

		if ($component instanceof Component\Button\Close) {
			return $this->renderClose($component);
		} else if ($component instanceof Component\Button\Month) {
			return $this->renderMonth($component, $default_renderer);
		} else {
			return $this->renderButton($component, $default_renderer);
		}


	}

	protected function renderButton(Component\Button\Button $component, RendererInterface $default_renderer) {
		// TODO: Tt would be nice if we could use <button> for rendering a button
		// instead of <a>. This was not done atm, as there is no attribute on a
		// button to make it open an URL. This would require JS.

		if ($component instanceof Component\Button\Primary) {
			$tpl_name = "tpl.primary.html";
		}
		if ($component instanceof Component\Button\Standard) {
			$tpl_name = "tpl.standard.html";
		}
		if ($component instanceof Component\Button\Shy) {
			$tpl_name = "tpl.shy.html";
		}

		$tpl = $this->getTemplate($tpl_name, true, true);
		$action = $component->getAction();
		// The action is always put in the data-action attribute to have it available
		// on the client side, even if it is not available on rendering.
		$tpl->setVariable("ACTION", $action);
		$label = $component->getLabel();
		if ($label !== null) {
			$tpl->setVariable("LABEL", $component->getLabel());
		}
		if ($component->isActive()) {
			$tpl->setCurrentBlock("with_href");
			$tpl->setVariable("HREF", $action);
			$tpl->parseCurrentBlock();
		} else {
			$tpl->touchBlock("disabled");
		}

		$this->maybeRenderId($component, $tpl);
		return $tpl->get();
	}

	/**
	 * @inheritdoc
	 */
	public function registerResources(\ILIAS\UI\Implementation\Render\ResourceRegistry $registry) {
		parent::registerResources($registry);
		$registry->register('./src/UI/templates/js/Button/button.js');
		$registry->register("./libs/composer/vendor/moment/moment/min/moment-with-locales.min.js");
		$registry->register("./Services/Calendar/lib/bootstrap3_datepicker/bootstrap-datetimepicker.min.js");
	}

	protected function renderClose($component) {
		$tpl = $this->getTemplate("tpl.close.html", true, true);
		// This is required as the rendering seems to only create any output at all
		// if any var was set or block was touched.
		$tpl->setVariable("FORCE_RENDERING", "");
		$this->maybeRenderId($component, $tpl);
		return $tpl->get();
	}

	protected function maybeRenderId(Component\Component $component, $tpl) {
		$id = $this->bindJavaScript($component);
		// Check if the button is acting as triggerer
		if ($component instanceof Component\Triggerer && count($component->getTriggeredSignals())) {
			$id = ($id === null) ? $this->createId() : $id;
			$this->triggerRegisteredSignals($component, $id);
		}
		if ($id !== null) {
			$tpl->setCurrentBlock("with_id");
			$tpl->setVariable("ID", $id);
			$tpl->parseCurrentBlock();
		}
	}

	protected function renderMonth(Component\Button\Month $component, RendererInterface $default_renderer) {
		$def = $component->getDefault();

		for ($i = 1; $i<=12; $i++)
		{
			$this->toJS(array("month_".str_pad($i, 2, "0", STR_PAD_LEFT)."_long"));
		}

		$tpl = $this->getTemplate("tpl.month.html", true, true);

		$month = explode("-", $def);
		$tpl->setVariable("DEFAULT_LABEL", $this->txt("month_".str_pad($month[0], 2, "0", STR_PAD_LEFT)."_long")." ".$month[1]);

		$id = $this->bindJavaScript($component);

		// Check if the button is acting as triggerer
		if ($component instanceof Component\Triggerer && count($component->getTriggeredSignals())) {
			$id = ($id === null) ? $this->createId() : $id;
			$this->triggerRegisteredSignals($component, $id);
		}
		if ($id !== null) {
			$tpl->setCurrentBlock("with_id");
			$tpl->setVariable("ID", $id);
			$tpl->parseCurrentBlock();
			$tpl->setVariable("JSID", $id);
		}

		return $tpl->get();
	}

	/**
	 * @inheritdoc
	 */
	protected function getComponentInterfaceName() {
		return array
		(Component\Button\Primary::class
		, Component\Button\Standard::class
		, Component\Button\Close::class
<<<<<<< HEAD
		, Component\Button\Shy::class
=======
		, Component\Button\Month::class
>>>>>>> d05e151f
		);
	}
}<|MERGE_RESOLUTION|>--- conflicted
+++ resolved
@@ -133,11 +133,8 @@
 		(Component\Button\Primary::class
 		, Component\Button\Standard::class
 		, Component\Button\Close::class
-<<<<<<< HEAD
 		, Component\Button\Shy::class
-=======
 		, Component\Button\Month::class
->>>>>>> d05e151f
 		);
 	}
 }