--- conflicted
+++ resolved
@@ -122,20 +122,6 @@
                 $trigger_signal = $component->getTriggerSignal($mb_id, $component::ENTRY_ACTION_TRIGGER);
                 $this->trigger_signals[] = $trigger_signal;
                 $button = $f->button()->bulky($entry->getSymbol(), $entry->getName(), '#')
-<<<<<<< HEAD
-                    ->withAriaRole(IBulky::MENUITEM)
-                    ->withOnClick($trigger_signal)
-                    ->withAdditionalOnLoadCode(
-                        function ($id) use ($js, $mb_id, $k, $is_tool) {
-                            $add_as_tool = $is_tool ? 'true':'false';
-                            $js .= "
-                                il.UI.maincontrols.mainbar.addPartIdAndEntry('{$mb_id}', 'triggerer', '{$id}', {$add_as_tool});
-                                il.UI.maincontrols.mainbar.addMapping('{$k}','{$mb_id}');
-                            ";
-                            return $js;
-                        }
-                    );
-=======
                     ->withOnClick($trigger_signal);
 
             } else {
@@ -143,7 +129,6 @@
                 $pos = array_search($k, array_keys($entries));
                 $mb_id = '0:' .$pos;
                 $is_tool = false;
->>>>>>> 69cf7012
             }
 
             $button = $button->withAdditionalOnLoadCode(
