<?php
/* Copyright (c) 2018 - Richard Klees <richard.klees@concepts-and-training.de> - Extended GPL, see LICENSE */

namespace ILIAS\KioskMode;

use ILIAS\UI;

/**
 * Build controls for the view.
 */
interface ControlBuilder {
	/**
	 * An exit control allows the user to gracefully leave the object providing
	 * the kiosk mode.
	 *
	 * @throws \LogicException if view wants to introduce a second exit button.
	 */
	public function exit(string $command) : ControlBuilder;

	/**
	 * A next control allows the user to progress to the next item in the object.
	 *
	 * The $parameter can be used to pass additional information to View::updateGet
	 * if required, e.g. about a chapter in the content.
	 *
	 * @throws \LogicException if view wants to introduce a second next button.
	 */
	public function next(string $command, int $parameter = null) : ControlBuilder;

	/**
	 * A previous control allows the user to go back to the previous item in the object.
	 *
	 * The $parameter can be used to pass additional information to View::updateGet
	 * if required, e.g. about a chapter in the content.
	 *
	 * @throws \LogicException if view wants to introduce a second previous button.
	 */
	public function previous(string $command, int $parameter = null) : ControlBuilder;

	/**
	 * A done control allows the user to mark the object as done.
	 *
	 * The $parameter can be used to pass additional information to View::updateGet
	 * if required, e.g. about a chapter in the content.
	 *
	 * @throws \LogicException if view wants to introduce a second done button.
	 */
	public function done(string $command, int $parameter = null) : ControlBuilder;

	/**
	 * A generic control needs to have a label that tells what it does.
	 *
	 * The $parameter can be used to pass additional information to View::updateGet
	 * if required, e.g. about a chapter in the content.
	 */
	public function generic(string $label, string $command, int $parameter = null) : ControlBuilder;

	/**
	 * A toggle can be used to switch some behaviour in the view on or of.
	 */
	public function toggle(string $label, string $on_command, string $off_command) : ControlBuilder;

	/**
	 * A mode control can be used to switch between different modes in the view.
	 *
	 * Uses the indizes of the labels in the array as parameter for the command.
	 */
	public function mode(string $command, array $labels) : ControlBuilder;

	/**
	 * A locator allows the user to see the path leading to her current location and
	 * jump back to previous items on that path.
	 *
	 * The command will be enhanced with a parameter defined in the locator builder.
	 *
	 * @throws \LogicException if view wants to introduce a second locator.
	 */
	public function locator(string $command) : LocatorBuilder;

	/**
	 * A table of content allows the user to get an overview over the generally available
	 * content in the object.
	 *
	 * The command will be enhanced with a parameter defined here on in the locator builder.
	 *
	 * If a parameter is defined here, the view provides an overview-page.
	 *
	 * @throws \LogicException if view wants to introduce a second TOC.
	 * @param	mixed $state one of the STATE_ constants from TOCBuilder
	 */
<<<<<<< HEAD
	public function tableOfContent(string $label, string $command, int $parameter = null, $state = null): TOCBuilder;
=======
	public function tableOfContent(string $label, string $command, int $parameter = null, $state = null) : TOCBuilder;
>>>>>>> 75057478
}
<|MERGE_RESOLUTION|>--- conflicted
+++ resolved
@@ -88,9 +88,7 @@
 	 * @throws \LogicException if view wants to introduce a second TOC.
 	 * @param	mixed $state one of the STATE_ constants from TOCBuilder
 	 */
-<<<<<<< HEAD
+
 	public function tableOfContent(string $label, string $command, int $parameter = null, $state = null): TOCBuilder;
-=======
-	public function tableOfContent(string $label, string $command, int $parameter = null, $state = null) : TOCBuilder;
->>>>>>> 75057478
+
 }
