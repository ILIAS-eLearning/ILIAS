--- conflicted
+++ resolved
@@ -11,11 +11,7 @@
 
 require_once(__DIR__."/../libs/composer/vendor/autoload.php");
 
-<<<<<<< HEAD
-use ILIAS\FileUpload\Handler\UploadHandler;
-=======
 use ILIAS\FileUpload\Handler\ilCtrlAwareUploadHandler;
->>>>>>> ebbec7ee
 use ILIAS\UI\Component\Input\Field\Factory as FieldFactory;
 use ILIAS\UI\Component\Input\Field\File;
 use ILIAS\UI\Component\Input\Field\Tag;
@@ -131,11 +127,7 @@
 			public function duration($label, $byline = null) {
 				throw new \LogicException("The CLI-setup does not support the UI-Framework.");
 			}
-<<<<<<< HEAD
-            public function file(UploadHandler $handler, string $label, string $byline = null) : File
-=======
             public function file(ilCtrlAwareUploadHandler $handler, string $label, string $byline = null) : File
->>>>>>> ebbec7ee
             {
                 throw new \LogicException("The CLI-setup does not support the UI-Framework.");
             }
