<#1>
<?php
include_once("./Services/Migration/DBUpdate_3136/classes/class.ilDBUpdate3136.php");
ilDBUpdate3136::addStyleClass("CodeInline", "code_inline", "code",
	array());
?>
<#2>
<?php
include_once("./Services/Migration/DBUpdate_3136/classes/class.ilDBUpdate3136.php");
ilDBUpdate3136::addStyleClass("Code", "code_block", "pre",
	array());
?>
<#3>
<?php
$ilDB->update("style_data", array(
	"uptodate" => array("integer", 0)
), array(
	"1" => array("integer", 1)
));
?>
<#4>
<?php
$template = 'il_lso_admin';
$perms = [
	'create_htlm',
	'create_iass',
	'create_copa',
	'create_svy',
	'create_svy',
	'create_lm',
	'create_exc',
	'create_tst',
	'create_sahs',
	'create_file',
	'participate',
	'unparticipate',
	'edit_learning_progress',
	'manage_members',
	'copy'
];

$query = "SELECT obj_id FROM object_data"
	." WHERE object_data.type = " .$ilDB->quote('rolt', 'text')
	." AND title = " .$ilDB->quote($template,'text');
$result = $ilDB->query($query);
$rol_id = array_shift($ilDB->fetchAssoc($result));

$op_ids = [];
$query = "SELECT ops_id FROM rbac_operations"
	." WHERE operation IN ('"
	.implode("', '", $perms)
	."')";
$result = $ilDB->query($query);
while($row = $ilDB->fetchAssoc($result)) {
	$op_ids[] = $row['ops_id'];
}

include_once('./Services/Migration/DBUpdate_3560/classes/class.ilDBUpdateNewObjectType.php');
ilDBUpdateNewObjectType::setRolePermission($rol_id, 'lso', $op_ids,	ROLE_FOLDER_ID);
?>

<#5>
<?php
include_once('./Services/Migration/DBUpdate_3560/classes/class.ilDBUpdateNewObjectType.php');
$template = 'il_lso_member';
$op_id = ilDBUpdateNewObjectType::getCustomRBACOperationId('unparticipate');

$query = "SELECT obj_id FROM object_data"
	." WHERE object_data.type = " .$ilDB->quote('rolt', 'text')
	." AND title = " .$ilDB->quote($template,'text');
$result = $ilDB->query($query);
$rol_id = array_shift($ilDB->fetchAssoc($result));

ilDBUpdateNewObjectType::setRolePermission($rol_id, 'lso', [$op_id], ROLE_FOLDER_ID);
?>
<#6>
<?php
if ($ilDB->tableExists('license_data')) {
	$ilDB->dropTable('license_data');
}
?>
<#7>
<?php
$ilDB->manipulateF(
	'DELETE FROM settings WHERE module = %s',
	['text'],
	['license']
);
?>
<#8>
<?php
$ilCtrlStructureReader->getStructure();
?>
<#9>
<?php
$ilCtrlStructureReader->getStructure();
?>
<#10>
<?php
require_once 'Services/Migration/DBUpdate_3560/classes/class.ilDBUpdateNewObjectType.php';
ilDBUpdateNewObjectType::applyInitialPermissionGuideline('iass', true, false);
?>
<#11>
<?php
$ilCtrlStructureReader->getStructure();
?>
<#12>
<?php
$ilCtrlStructureReader->getStructure();
?>
<#13>
<?php
$ilCtrlStructureReader->getStructure();
?>
<#14>
<?php
$ilCtrlStructureReader->getStructure();
?>
<#15>
<?php
$ilCtrlStructureReader->getStructure();
?>
<#16>
<?php
$set = $ilDB->queryF("SELECT DISTINCT s.user_id FROM skl_personal_skill s LEFT JOIN usr_data u ON (s.user_id = u.usr_id) ".
	" WHERE u.usr_id IS NULL ", [], []);
$user_ids = [];
while ($rec = $ilDB->fetchAssoc($set))
{
	$user_ids[] = $rec["user_id"];
}
if (count($user_ids) > 0)
{
	$ilDB->manipulate("DELETE FROM skl_personal_skill WHERE "
		.$ilDB->in("user_id", $user_ids, false, "integer"));
}
?>
<#17>
<?php
$set = $ilDB->queryF("SELECT DISTINCT s.user_id FROM skl_assigned_material s LEFT JOIN usr_data u ON (s.user_id = u.usr_id) ".
	" WHERE u.usr_id IS NULL ", [], []);
$user_ids = [];
while ($rec = $ilDB->fetchAssoc($set))
{
	$user_ids[] = $rec["user_id"];
}
if (count($user_ids) > 0)
{
	$ilDB->manipulate("DELETE FROM skl_assigned_material WHERE "
		.$ilDB->in("user_id", $user_ids, false, "integer"));
}
?>
<#18>
<?php
$set = $ilDB->queryF("SELECT DISTINCT s.user_id FROM skl_profile_user s LEFT JOIN usr_data u ON (s.user_id = u.usr_id) ".
	" WHERE u.usr_id IS NULL ", [], []);
$user_ids = [];
while ($rec = $ilDB->fetchAssoc($set))
{
	$user_ids[] = $rec["user_id"];
}
if (count($user_ids) > 0)
{
	$ilDB->manipulate("DELETE FROM skl_profile_user WHERE "
		.$ilDB->in("user_id", $user_ids, false, "integer"));
}
?>
<#19>
<?php
$set = $ilDB->queryF("SELECT DISTINCT s.user_id FROM skl_user_skill_level s LEFT JOIN usr_data u ON (s.user_id = u.usr_id) ".
	" WHERE u.usr_id IS NULL ", [], []);
$user_ids = [];
while ($rec = $ilDB->fetchAssoc($set))
{
	$user_ids[] = $rec["user_id"];
}
if (count($user_ids) > 0)
{
	$ilDB->manipulate("DELETE FROM skl_user_skill_level WHERE "
		.$ilDB->in("user_id", $user_ids, false, "integer"));
}
?>
<#20>
<?php
$set = $ilDB->queryF("SELECT DISTINCT s.user_id FROM skl_user_has_level s LEFT JOIN usr_data u ON (s.user_id = u.usr_id) ".
	" WHERE u.usr_id IS NULL ", [], []);
$user_ids = [];
while ($rec = $ilDB->fetchAssoc($set))
{
	$user_ids[] = $rec["user_id"];
}
if (count($user_ids) > 0)
{
	$ilDB->manipulate("DELETE FROM skl_user_has_level WHERE "
		.$ilDB->in("user_id", $user_ids, false, "integer"));
}
?>
<#21>
<?php
$set = $ilDB->query("SELECT * FROM object_data as obj inner join object_reference as ref on ref.obj_id = obj.obj_id and ref.deleted is not null where type = 'orgu'");
while ($rec = $ilDB->fetchAssoc($set))
{
	$ilDB->manipulate("DELETE FROM object_data where obj_id = ".$ilDB->quote($rec['obj_id'],'integer'));
	$ilDB->manipulate("DELETE FROM object_reference where obj_id = ".$ilDB->quote($rec['obj_id'],'integer'));
}
?>

<#22>
<?php
include_once('./Services/Migration/DBUpdate_3560/classes/class.ilDBUpdateNewObjectType.php');

$tpl_perms = [
	'il_grp_member' => [
		'participate'
	],
	'il_crs_member' => [
		'participate'
	],
	'il_grp_admin' => [
		'participate',
		'unparticipate',
		'manage_members',
		'create_htlm',
		'create_iass',
		'create_copa',
		'create_svy',
		'create_svy',
		'create_lm',
		'create_exc',
		'create_tst',
		'create_sahs',
		'create_file',
		'edit_learning_progress'
	],
	'il_crs_admin' => [
		'participate',
		'unparticipate',
		'manage_members',
		'create_htlm',
		'create_iass',
		'create_copa',
		'create_svy',
		'create_svy',
		'create_lm',
		'create_exc',
		'create_tst',
		'create_sahs',
		'create_file',
		'edit_learning_progress'
	],
	'il_crs_tutor' => [
		'participate',
		'unparticipate',
		'manage_members',
		'edit_learning_progress',
		'create_htlm',
		'create_iass',
		'create_copa',
		'create_svy',
		'create_svy',
		'create_lm',
		'create_exc',
		'create_tst',
		'create_sahs',
		'create_file'
	]
];

foreach($tpl_perms as $template=>$perms){
	$query = "SELECT obj_id FROM object_data"
		." WHERE object_data.type = " .$ilDB->quote('rolt', 'text')
		." AND title = " .$ilDB->quote($template,'text');
	$result = $ilDB->query($query);
	$rol_id = array_shift($ilDB->fetchAssoc($result));

	$op_ids = [];
	$query = "SELECT ops_id FROM rbac_operations"
		." WHERE operation IN ('"
		.implode("', '", $perms)
		."')";
	$result = $ilDB->query($query);
	while($row = $ilDB->fetchAssoc($result)) {
		$op_ids[] = $row['ops_id'];
	}
	ilDBUpdateNewObjectType::setRolePermission($rol_id, 'lso', $op_ids,	ROLE_FOLDER_ID);
}
?>

<#23>
<?php
$ilCtrlStructureReader->getStructure();
?>

<#24>
<?php
if(!$ilDB->tableColumnExists('cal_entries','context_info'))
{
	$ilDB->addTableColumn(
		'cal_entries',
		'context_info',
		[
            'type' => 'text',
            'length' => 255,
            'notnull' => false
		]
	);
}
?>
<#25>
<?php
// Create migration table
if (!$ilDB->tableExists('frm_thread_tree_mig')) {
	$fields = [
		'thread_id' => [
			'type'    => 'integer',
			'length'  => 4,
			'notnull' => true,
			'default' => 0
		]
	];

	$ilDB->createTable('frm_thread_tree_mig', $fields);
	$ilDB->addPrimaryKey('frm_thread_tree_mig', ['thread_id']);
	$GLOBALS['ilLog']->info(sprintf(
		'Created thread migration table: frm_thread_tree_mig'
	));
}
?>
<#26>
<?php
$query = "
	SELECT frmpt.thr_fk
	FROM frm_posts_tree frmpt
	INNER JOIN frm_posts fp ON fp.pos_pk = frmpt.pos_fk
	WHERE frmpt.parent_pos = 0
	GROUP BY frmpt.thr_fk
	HAVING COUNT(frmpt.fpt_pk) > 1
";
$ignoredThreadIds = [];
$res = $ilDB->query($query);
while ($row = $ilDB->fetchAssoc($res)) {
	$ignoredThreadIds[$row['thr_fk']] = $row['thr_fk'];
}

$step = 26;

$query = "
	SELECT fp.*, fpt.fpt_pk, fpt.thr_fk, fpt.lft, fpt.rgt, fpt.fpt_date
	FROM frm_posts_tree fpt
	INNER JOIN frm_posts fp ON fp.pos_pk = fpt.pos_fk
	LEFT JOIN frm_thread_tree_mig ON frm_thread_tree_mig.thread_id = fpt.thr_fk
	WHERE fpt.parent_pos = 0 AND fpt.depth = 1 AND frm_thread_tree_mig.thread_id IS NULL
";
$res = $ilDB->query($query);
while ($row = $ilDB->fetchAssoc($res)) {
	$GLOBALS['ilLog']->info(sprintf(
		"Started migration of thread with id %s", $row['thr_fk']
	));
	if (isset($ignoredThreadIds[$row['thr_fk']])) {
		$GLOBALS['ilLog']->warning(sprintf(
			"Cannot migrate forum tree for thread id %s in database hotfix step %s", $row['thr_fk'], $step
		));
		continue;
	}

	// Create space for a new root node, increment depth of all nodes, increment lft and rgt values
	$ilDB->manipulateF("
			UPDATE frm_posts_tree
			SET
				lft = lft + 1,
				rgt = rgt + 1,
				depth = depth + 1
			WHERE thr_fk = %s
		",
		['integer'],
		[$row['thr_fk']]
	);
	$GLOBALS['ilLog']->info(sprintf(
		"Created gaps in tree for thread with id %s in database hotfix step %s", $row['thr_fk'], $step
	));

	// Create a posting as new root
	$postId = $ilDB->nextId('frm_posts');
	$ilDB->insert('frm_posts', array(
		'pos_pk'		=> array('integer', $postId),
		'pos_top_fk'	=> array('integer', $row['pos_top_fk']),
		'pos_thr_fk'	=> array('integer', $row['pos_thr_fk']),
		'pos_display_user_id'	=> array('integer', $row['pos_display_user_id']),
		'pos_usr_alias'	=> array('text', $row['pos_usr_alias']),
		'pos_subject'	=> array('text', $row['pos_subject']),
		'pos_message'	=> array('clob', $row['pos_message']),
		'pos_date'		=> array('timestamp', $row['pos_date']),
		'pos_update'	=> array('timestamp', null),
		'update_user'	=> array('integer', 0),
		'pos_cens'		=> array('integer', 0),
		'notify'		=> array('integer', 0),
		'import_name'	=> array('text', (string)$row['import_name']),
		'pos_status'	=> array('integer', 1),
		'pos_author_id' => array('integer', (int)$row['pos_author_id']),
		'is_author_moderator' => array('integer', $row['is_author_moderator']),
		'pos_activation_date' => array('timestamp', $row['pos_activation_date'])
	));
	$GLOBALS['ilLog']->info(sprintf(
		"Created new root posting with id %s in thread with id %s in database hotfix step %s",
		$postId, $row['thr_fk'], $step
	));

	// Insert the new root and, set dept = 1, lft = 1, rgt = <OLR_ROOT_RGT> + 2
	$nextId = $ilDB->nextId('frm_posts_tree');
	$ilDB->manipulateF('
		INSERT INTO frm_posts_tree
		( 
			fpt_pk,
			thr_fk,
			pos_fk,
			parent_pos,
			lft,
			rgt,
			depth,
			fpt_date
		) VALUES (%s, %s, %s, %s,  %s,  %s, %s, %s)',
		['integer','integer', 'integer', 'integer', 'integer', 'integer', 'integer', 'timestamp'],
		[$nextId, $row['thr_fk'], $postId, 0, 1, $row['rgt'] + 2, 1, $row['fpt_date']]
	);
	$GLOBALS['ilLog']->info(sprintf(
		"Created new tree root with id %s in thread with id %s in database hotfix step %s",
		$nextId, $row['thr_fk'], $step
	));

	// Set parent_pos for old root
	$ilDB->manipulateF("
			UPDATE frm_posts_tree
			SET
				parent_pos = %s
			WHERE thr_fk = %s AND fpt_pk = %s
		",
		['integer', 'integer', 'integer'],
		[$nextId, $row['thr_fk'], $row['fpt_pk']]
	);
	$GLOBALS['ilLog']->info(sprintf(
		"Set parent to %s for posting with id %s in thread with id %s in database hotfix step %s",
		$nextId, $row['fpt_pk'], $row['thr_fk'], $step
	));

	// Mark as migrated
	$ilDB->insert('frm_thread_tree_mig', array(
		'thread_id' => array('integer', $row['thr_fk'])
	));
}
?>
<#27>
<?php
// Drop migration table
if ($ilDB->tableExists('frm_thread_tree_mig')) {
	$ilDB->dropTable('frm_thread_tree_mig');
	$GLOBALS['ilLog']->info(sprintf(
		'Dropped thread migration table: frm_thread_tree_mig'
	));
}
?>
<#28>
<?php
// Add new index
if (!$ilDB->indexExistsByFields('frm_posts_tree', ['parent_pos'])) {
	$ilDB->addIndex('frm_posts_tree', ['parent_pos'], 'i3');
}
?>
<#29>
<?php
if(!$ilDB->tableExists('lso_activation'))
{
	$ilDB->createTable('lso_activation', array(
		'ref_id' => array(
			"type"    => "integer",
			"length"  => 4,
			'notnull' => true
		),
		'online' => array(
			"type" => "integer",
			"notnull" => true,
			"length" => 1,
			"default" => 0
		),
		'activation_start' => array(
			'type' => 'timestamp',
			"notnull" => false
		),
		'activation_end' => array(
			'type' => 'timestamp',
			"notnull" => false
		)
	));
	$ilDB->addPrimaryKey("lso_activation", array("ref_id"));
}
?>
<#30>
<?php
if ($ilDB->tableColumnExists('lso_settings', 'online'))
{
	$ilDB->dropTableColumn('lso_settings', 'online');
}
?>
<#31>
<?php
if(!$ilDB->tableColumnExists('lso_activation', 'effective_online')) {
	$ilDB->addTableColumn('lso_activation', 'effective_online',
		array(
			"type"    => "integer",
			"notnull" => true,
			"length"  => 1,
			"default" => 0
		)
	);
}
?>
<#32>
<?php
require_once('./Services/Migration/DBUpdate_3560/classes/class.ilDBUpdateNewObjectType.php');
ilDBUpdateNewObjectType::updateOperationOrder('participate', 1010);
ilDBUpdateNewObjectType::updateOperationOrder('unparticipate', 1020);
?>
<#33>
<?php
$ilCtrlStructureReader->getStructure();
?>
<#34>
<?php
/**
 * @var $ilDB ilDBInterface
 */
$ilDB->modifyTableColumn('il_gs_identifications', 'identification', ['length' => 255]);
$ilDB->modifyTableColumn('il_mm_items', 'identification', ['length' => 255]);
?>
<#35>
<?php
<<<<<<< HEAD
if(!$ilDB->tableColumnExists('lso_activation', 'activation_start_ts')) {
	$ilDB->addTableColumn('lso_activation', 'activation_start_ts',
		array(
			"type"    => "integer",
			"notnull" => false,
			"length"  => 4
		)
	);
}
?>
<#36>
<?php
if(!$ilDB->tableColumnExists('lso_activation', 'activation_end_ts')) {
	$ilDB->addTableColumn('lso_activation', 'activation_end_ts',
		array(
			"type"    => "integer",
			"notnull" => false,
			"length"  => 4
		)
	);
}
?>
<#37>
<?php
$ilDB->manipulate(
	'UPDATE lso_activation'
	.'	SET activation_start_ts = UNIX_TIMESTAMP(activation_start)'
	.'	WHERE activation_start IS NOT NULL'
);
?>
<#38>
<?php
$ilDB->manipulate(
	'UPDATE lso_activation'
	.'	SET activation_end_ts = UNIX_TIMESTAMP(activation_end)'
	.'	WHERE activation_end IS NOT NULL'
);
?>
<#39>
<?php
$ilDB->dropTableColumn("lso_activation", "activation_start");
?>
<#40>
<?php
$ilDB->dropTableColumn("lso_activation", "activation_end");
=======
$ilDB->addIndex('il_orgu_permissions', array('context_id'), 'co');
?>
<#36>
<?php
$ilDB->addIndex('il_orgu_permissions', array('position_id'), 'po');
?>
<#37>
<?php
$ilDB->modifyTableColumn('il_orgu_permissions', 'operations', array("length" => 256));
?>
<#38>
<?php
$ilDB->addIndex('il_orgu_ua', array('position_id'), 'pi');
?>
<#39>
<?php
$ilDB->addIndex('il_orgu_ua', array('user_id'), 'ui');
?>
<#40>
<?php
$ilDB->addIndex('il_orgu_ua', array('orgu_id'), 'oi');
?>
<#41>
<?php
$ilDB->addIndex('il_orgu_permissions', array('operations'), 'oi');
?>
<#42>
<?php
$ilDB->addIndex('il_orgu_ua', array('position_id','orgu_id'), 'po');
?>
<#43>
<?php
$ilDB->addIndex('il_orgu_ua', array('position_id','user_id'), 'pu');
?>
<#44>
<?php
$ilDB->addIndex('il_orgu_permissions', array('operations','parent_id'), 'op');
>>>>>>> 2fd5c5a6
?><|MERGE_RESOLUTION|>--- conflicted
+++ resolved
@@ -533,89 +533,93 @@
 ?>
 <#35>
 <?php
-<<<<<<< HEAD
+$ilDB->addIndex('il_orgu_permissions', array('context_id'), 'co');
+?>
+<#36>
+<?php
+$ilDB->addIndex('il_orgu_permissions', array('position_id'), 'po');
+?>
+<#37>
+<?php
+$ilDB->modifyTableColumn('il_orgu_permissions', 'operations', array("length" => 256));
+?>
+<#38>
+<?php
+$ilDB->addIndex('il_orgu_ua', array('position_id'), 'pi');
+?>
+<#39>
+<?php
+$ilDB->addIndex('il_orgu_ua', array('user_id'), 'ui');
+?>
+<#40>
+<?php
+$ilDB->addIndex('il_orgu_ua', array('orgu_id'), 'oi');
+?>
+<#41>
+<?php
+$ilDB->addIndex('il_orgu_permissions', array('operations'), 'oi');
+?>
+<#42>
+<?php
+$ilDB->addIndex('il_orgu_ua', array('position_id','orgu_id'), 'po');
+?>
+<#43>
+<?php
+$ilDB->addIndex('il_orgu_ua', array('position_id','user_id'), 'pu');
+?>
+<#44>
+<?php
+$ilDB->addIndex('il_orgu_permissions', array('operations','parent_id'), 'op');
+?>
+<#45>
+<?php
 if(!$ilDB->tableColumnExists('lso_activation', 'activation_start_ts')) {
-	$ilDB->addTableColumn('lso_activation', 'activation_start_ts',
-		array(
-			"type"    => "integer",
-			"notnull" => false,
-			"length"  => 4
-		)
-	);
-}
-?>
-<#36>
+    $ilDB->addTableColumn(
+        'lso_activation',
+        'activation_start_ts',
+        array(
+            "type"    => "integer",
+            "notnull" => false,
+            "length"  => 4
+        )
+    );
+}
+?>
+<#46>
 <?php
 if(!$ilDB->tableColumnExists('lso_activation', 'activation_end_ts')) {
-	$ilDB->addTableColumn('lso_activation', 'activation_end_ts',
-		array(
-			"type"    => "integer",
-			"notnull" => false,
-			"length"  => 4
-		)
-	);
-}
-?>
-<#37>
+    $ilDB->addTableColumn(
+        'lso_activation',
+        'activation_end_ts',
+        array(
+            "type"    => "integer",
+            "notnull" => false,
+            "length"  => 4
+        )
+    );
+}
+?>
+<#47>
 <?php
 $ilDB->manipulate(
-	'UPDATE lso_activation'
-	.'	SET activation_start_ts = UNIX_TIMESTAMP(activation_start)'
-	.'	WHERE activation_start IS NOT NULL'
+    'UPDATE lso_activation'
+    .'	SET activation_start_ts = UNIX_TIMESTAMP(activation_start)'
+    .'	WHERE activation_start IS NOT NULL'
 );
 ?>
-<#38>
+<#48>
 <?php
 $ilDB->manipulate(
-	'UPDATE lso_activation'
-	.'	SET activation_end_ts = UNIX_TIMESTAMP(activation_end)'
-	.'	WHERE activation_end IS NOT NULL'
+    'UPDATE lso_activation'
+    .'	SET activation_end_ts = UNIX_TIMESTAMP(activation_end)'
+    .'	WHERE activation_end IS NOT NULL'
 );
 ?>
-<#39>
-<?php
-$ilDB->dropTableColumn("lso_activation", "activation_start");
-?>
-<#40>
-<?php
-$ilDB->dropTableColumn("lso_activation", "activation_end");
-=======
-$ilDB->addIndex('il_orgu_permissions', array('context_id'), 'co');
-?>
-<#36>
-<?php
-$ilDB->addIndex('il_orgu_permissions', array('position_id'), 'po');
-?>
-<#37>
-<?php
-$ilDB->modifyTableColumn('il_orgu_permissions', 'operations', array("length" => 256));
-?>
-<#38>
-<?php
-$ilDB->addIndex('il_orgu_ua', array('position_id'), 'pi');
-?>
-<#39>
-<?php
-$ilDB->addIndex('il_orgu_ua', array('user_id'), 'ui');
-?>
-<#40>
-<?php
-$ilDB->addIndex('il_orgu_ua', array('orgu_id'), 'oi');
-?>
-<#41>
-<?php
-$ilDB->addIndex('il_orgu_permissions', array('operations'), 'oi');
-?>
-<#42>
-<?php
-$ilDB->addIndex('il_orgu_ua', array('position_id','orgu_id'), 'po');
-?>
-<#43>
-<?php
-$ilDB->addIndex('il_orgu_ua', array('position_id','user_id'), 'pu');
-?>
-<#44>
-<?php
-$ilDB->addIndex('il_orgu_permissions', array('operations','parent_id'), 'op');
->>>>>>> 2fd5c5a6
+<#49>
+<?php
+    $ilDB->dropTableColumn("lso_activation", "activation_start");
+?>
+<#50>
+<?php
+    $ilDB->dropTableColumn("lso_activation", "activation_end");
 ?>