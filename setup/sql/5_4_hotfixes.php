--- conflicted
+++ resolved
@@ -18,10 +18,6 @@
 	"1" => array("integer", 1)
 ));
 ?>
-<<<<<<< HEAD
-
-=======
->>>>>>> a57e0f46
 <#4>
 <?php
 $template = 'il_lso_admin';
@@ -76,8 +72,6 @@
 $rol_id = array_shift($ilDB->fetchAssoc($result));
 
 ilDBUpdateNewObjectType::setRolePermission($rol_id, 'lso', [$op_id], ROLE_FOLDER_ID);
-<<<<<<< HEAD
-=======
 ?>
 <#6>
 <?php
@@ -100,5 +94,4 @@
 <#9>
 <?php
 $ilCtrlStructureReader->getStructure();
->>>>>>> a57e0f46
 ?>