<#1>
<?php

if( !$ilDB->tableExists('adv_md_values_text') )
{
	$ilDB->renameTable('adv_md_values', 'adv_md_values_text');
}

?>
<#2>
<?php

if( !$ilDB->tableExists('adv_md_values_int') )
{
	$ilDB->createTable('adv_md_values_int', array(
		'obj_id' => array(
			'type' => 'integer',
			'length' => 4,
			'notnull' => true,
			'default' => 0
		),
		'sub_type' => array(
			'type' => 'text',
			'length' => 10,
			'notnull' => true,
			'default' => "-"
		),
		'sub_id' => array(
			'type' => 'integer',
			'length' => 4,
			'notnull' => true,
			'default' => 0
		),
		'field_id' => array(
			'type' => 'integer',
			'length' => 4,
			'notnull' => true,
			'default' => 0
		),
		'value' => array(
			'type' => 'integer',
			'length' => 4,
			'notnull' => false
		)	
	));
		
	$ilDB->addPrimaryKey('adv_md_values_int', array('obj_id', 'sub_type', 'sub_id'));
}

?>
<#3>
<?php

if( !$ilDB->tableExists('adv_md_values_float') )
{
	$ilDB->createTable('adv_md_values_float', array(
		'obj_id' => array(
			'type' => 'integer',
			'length' => 4,
			'notnull' => true,
			'default' => 0
		),
		'sub_type' => array(
			'type' => 'text',
			'length' => 10,
			'notnull' => true,
			'default' => "-"
		),
		'sub_id' => array(
			'type' => 'integer',
			'length' => 4,
			'notnull' => true,
			'default' => 0
		),
		'field_id' => array(
			'type' => 'integer',
			'length' => 4,
			'notnull' => true,
			'default' => 0
		),
		'value' => array(
			'type' => 'float',			
			'notnull' => false
		)	
	));
		
	$ilDB->addPrimaryKey('adv_md_values_float', array('obj_id', 'sub_type', 'sub_id'));
}

?>
<#4>
<?php

if( !$ilDB->tableExists('adv_md_values_date') )
{
	$ilDB->createTable('adv_md_values_date', array(
		'obj_id' => array(
			'type' => 'integer',
			'length' => 4,
			'notnull' => true,
			'default' => 0
		),
		'sub_type' => array(
			'type' => 'text',
			'length' => 10,
			'notnull' => true,
			'default' => "-"
		),
		'sub_id' => array(
			'type' => 'integer',
			'length' => 4,
			'notnull' => true,
			'default' => 0
		),
		'field_id' => array(
			'type' => 'integer',
			'length' => 4,
			'notnull' => true,
			'default' => 0
		),
		'value' => array(
			'type' => 'date',			
			'notnull' => false
		)	
	));
		
	$ilDB->addPrimaryKey('adv_md_values_date', array('obj_id', 'sub_type', 'sub_id'));
}

?>
<#5>
<?php

if( !$ilDB->tableExists('adv_md_values_datetime') )
{
	$ilDB->createTable('adv_md_values_datetime', array(
		'obj_id' => array(
			'type' => 'integer',
			'length' => 4,
			'notnull' => true,
			'default' => 0
		),
		'sub_type' => array(
			'type' => 'text',
			'length' => 10,
			'notnull' => true,
			'default' => "-"
		),
		'sub_id' => array(
			'type' => 'integer',
			'length' => 4,
			'notnull' => true,
			'default' => 0
		),
		'field_id' => array(
			'type' => 'integer',
			'length' => 4,
			'notnull' => true,
			'default' => 0
		),
		'value' => array(
			'type' => 'timestamp',			
			'notnull' => false
		)	
	));
		
	$ilDB->addPrimaryKey('adv_md_values_datetime', array('obj_id', 'sub_type', 'sub_id'));
}

?>
<#6>
<?php

if( !$ilDB->tableExists('adv_md_values_location') )
{
	$ilDB->createTable('adv_md_values_location', array(
		'obj_id' => array(
			'type' => 'integer',
			'length' => 4,
			'notnull' => true,
			'default' => 0
		),
		'sub_type' => array(
			'type' => 'text',
			'length' => 10,
			'notnull' => true,
			'default' => "-"
		),
		'sub_id' => array(
			'type' => 'integer',
			'length' => 4,
			'notnull' => true,
			'default' => 0
		),
		'field_id' => array(
			'type' => 'integer',
			'length' => 4,
			'notnull' => true,
			'default' => 0
		),
		'loc_lat' => array(
			'type' => 'float',			
			'notnull' => false
		),
		'loc_long' => array(
			'type' => 'float',			
			'notnull' => false
		),
		'loc_zoom' => array(
			'type' => 'integer',			
			'length' => 1,
			'notnull' => false
		)	
	));
		
	$ilDB->addPrimaryKey('adv_md_values_location', array('obj_id', 'sub_type', 'sub_id'));
}

?>
<#7>
<?php

	if (!$ilDB->tableColumnExists('adv_md_values_location', 'disabled'))
	{		
		$ilDB->addTableColumn('adv_md_values_location', 'disabled', array(
			"type" => "integer",
			"length" => 1,
			"notnull" => true,
			"default" => 0
		));
	}
	if (!$ilDB->tableColumnExists('adv_md_values_datetime', 'disabled'))
	{		
		$ilDB->addTableColumn('adv_md_values_datetime', 'disabled', array(
			"type" => "integer",
			"length" => 1,
			"notnull" => true,
			"default" => 0
		));
	}
	if (!$ilDB->tableColumnExists('adv_md_values_date', 'disabled'))
	{		
		$ilDB->addTableColumn('adv_md_values_date', 'disabled', array(
			"type" => "integer",
			"length" => 1,
			"notnull" => true,
			"default" => 0
		));
	}
	if (!$ilDB->tableColumnExists('adv_md_values_float', 'disabled'))
	{		
		$ilDB->addTableColumn('adv_md_values_float', 'disabled', array(
			"type" => "integer",
			"length" => 1,
			"notnull" => true,
			"default" => 0
		));
	}
	if (!$ilDB->tableColumnExists('adv_md_values_int', 'disabled'))
	{		
		$ilDB->addTableColumn('adv_md_values_int', 'disabled', array(
			"type" => "integer",
			"length" => 1,
			"notnull" => true,
			"default" => 0
		));
	}
	
?>
<#8>
<?php

// #6/#7/#8

$ilDB->dropPrimaryKey('adv_md_values_int');
$ilDB->addPrimaryKey('adv_md_values_int', array('obj_id', 'sub_type', 'sub_id', 'field_id'));
$ilDB->dropPrimaryKey('adv_md_values_float');
$ilDB->addPrimaryKey('adv_md_values_float', array('obj_id', 'sub_type', 'sub_id', 'field_id'));
$ilDB->dropPrimaryKey('adv_md_values_date');
$ilDB->addPrimaryKey('adv_md_values_date', array('obj_id', 'sub_type', 'sub_id', 'field_id'));
$ilDB->dropPrimaryKey('adv_md_values_datetime');
$ilDB->addPrimaryKey('adv_md_values_datetime', array('obj_id', 'sub_type', 'sub_id', 'field_id'));
$ilDB->dropPrimaryKey('adv_md_values_location');
$ilDB->addPrimaryKey('adv_md_values_location', array('obj_id', 'sub_type', 'sub_id', 'field_id'));

?>

<#9>
<?php

// Copied from CourseBooking install skript

require_once "Customizing/class.ilCustomInstaller.php";

if(!$ilDB->tableExists('crs_book'))
{
	$ilDB->createTable('crs_book', array(
		'crs_id' => array(
			'type' => 'integer',
			'length' => 4,
			'notnull' => true,
			'default' => 0
		)
		,'user_id' => array(
			'type' => 'integer',
			'length' => 4,
			'notnull' => true,
			'default' => 0
		)
		,'status' => array(
			'type' => 'integer',
			'length' => 1,
			'notnull' => true,
			'default' => 0
		)
		,'status_changed_by' => array(
			'type' => 'integer',
			'length' => 4,
			'notnull' => true,
			'default' => 0
		)
		,'status_changed_on' => array(
			'type' => 'integer',
			'length' => 4,
			'notnull' => true,
			'default' => 0
		)
	));

	$ilDB->addPrimaryKey('crs_book', array('crs_id', 'user_id'));
}

$new_crs_ops = array(
	'view_bookings' => array('View Bookings', 2900)
	,'book_users' => array('Book Users', 3500)
	,'cancel_bookings' => array('Cancel Bookings', 3800)
);
ilCustomInstaller::addRBACOps('crs', $new_crs_ops);

$new_org_ops = array(
	'view_employee_bookings' => array('View Employee Bookings', 2901)
	,'view_employee_bookings_rcrsv' => array('View Employee Bookings (recursive)', 2902)
	,'book_employees' => array('Book Employees', 3501)
	,'book_employees_rcrsv' => array('Book Employees (recursive)', 3502)
	,'cancel_employee_bookings' => array('Cancel Employee Bookings', 3801)
	,'cancel_employee_bookings_rcrsv' => array('Cancel Employee Bookings (recursive)', 3802)
);
ilCustomInstaller::addRBACOps('orgu', $new_org_ops);

$lang_data = array(
	"admin_tab_list_bookings" => array("Buchungen", "Bookings")
	,"admin_tab_list_cancellations" => array("Stornierungen", "Cancellations")
	,"admin_add_group" => array("Gruppe hinzufügen", "Add Group")
	,"admin_add_org_unit" => array("Org-Einheit hinzufügen", "Add Org-Unit")
	,"admin_status_booked" => array("Gebucht", "Booked")
	,"admin_status_waiting" => array("Auf Warteliste", "Waiting")
	,"admin_status_cancelled_with_costs" => array("Mit Kosten storniert", "Cancelled with Costs")
	,"admin_status_cancelled_without_costs" => array("Ohne Kosten storniert", "Cancelled without Costs")
	,"admin_assign_confirm" => array("Bestätigen Sie bitte die Buchung der folgenden Teilnehmer.", "Please confirm the booking of the following members.")
	,"admin_assign_cancelled_user" => array("Wurde bereits storniert", "Was already cancelled")
	,"admin_assign_not_bookable_user" => array("Ist nicht buchbar", "Is not bookable")
	,"admin_assign_already_assigned" => array("Ist bereits gebucht (oder auf der Warteliste)", "Is already booked (or waiting)")
	,"admin_add_participants" => array("Teilnehmer hinzufügen", "Add Participants")
	,"admin_status" => array("Buchungsstatus", "Booking Status")
	,"admin_do_not_add" => array("Nicht hinzufügen", "Do not Add")
	,"admin_group_has_no_members" => array("Die gewählte Gruppe hat keine Mitglieder", "The selected group has no members")
	,"admin_status_change" => array("Änderung des Buchungsstatus", "Booking Status Change")
	,"admin_action_to_waiting_list" => array("Auf die Warteliste", "To Waiting List")
	,"admin_action_book" => array("Als Teilnehmer hinzufügen", "Add to Participants")
	,"admin_action_cancel_without_costs" => array("Ohne Kosten stornieren", "Cancel without Costs")
	,"admin_action_cancel_with_costs" => array("Mit Kosten stornieren", "Cancel with Costs")
	,"admin_user_action_confirm_ToWaitingList" => array("Wollen Sie den Teilnehmer wirklich auf die Warteliste verschieben?", "Do you really want to put the participant on the waiting list?")
	,"admin_user_action_confirm_Book" => array("Wollen Sie die Teilnahme wirklich buchen?", "Do you really want to book the user?")
	,"admin_user_action_confirm_CancelWithoutCosts" => array("Wollen Sie den Teilnahme wirklich ohne Kosten stornieren?", "Do you really want to cancel without costs?")
	,"admin_user_action_confirm_CancelWithCosts" => array("Wollen Sie den Teilnahme wirklich mit Kosten stornieren", "Do you really want to cancel with costs?")
	,"admin_user_action_done" => array("Der Status des Benutzer wurde erfolgreich geändert.", "User status changed succesfully.")
	,"admin_org_add_recursive" => array("Mitglieder von Untereinheiten auswählen", "Include Members of Sub-Org-Units")
	,"admin_org_unit_has_no_members" => array("Die gewählte Org-Einheit hat keine Mitglieder", "The selected org-unit has no members")
	,"admin_assign_overlapping_user" => array("Folgende Buchungen überschneiden sich", "The following bookings are overlapping")
);

ilCustomInstaller::addLangData("crsbook", array("de", "en"), $lang_data, "patch generali - course booking");

?>

<#10>
<?php
if(!$ilDB->tableExists('orgu_types')) {
    $fields = array (
        'id'    => array ('type' => 'integer', 'length'  => 4,'notnull' => true, 'default' => 0),
        'default_lang'   => array ('type' => 'text', 'notnull' => true, 'length' => 4, 'fixed' => false),
        'icon'    => array ('type' => 'text', 'length'  => 256, 'notnull' => false),
        'owner' => array('type' => 'integer', 'notnull' => true, 'length' => 4),
        'create_date'  => array ('type' => 'timestamp'),
        'last_update' => array('type' => 'timestamp'),
    );
    $ilDB->createTable('orgu_types', $fields);
    $ilDB->addPrimaryKey('orgu_types', array('id'));
    $ilDB->createSequence('orgu_types');
}
?>

<#11>
<?php
if(!$ilDB->tableExists('orgu_data')) {
    $fields = array (
        'orgu_id'    => array ('type' => 'integer', 'length'  => 4,'notnull' => true, 'default' => 0),
        'orgu_type_id'   => array ('type' => 'integer', 'notnull' => false, 'length' => 4),
    );
    $ilDB->createTable('orgu_data', $fields);
    $ilDB->addPrimaryKey('orgu_data', array('orgu_id'));
}
?>

<#12>
<?php
if(!$ilDB->tableExists('orgu_types_trans')) {
    $fields = array (
        'orgu_type_id'    => array ('type' => 'integer', 'length'  => 4,'notnull' => true),
        'lang'   => array ('type' => 'text', 'notnull' => true, 'length' => 4),
        'member'    => array ('type' => 'text', 'length'  => 32, 'notnull' => true),
        'value' => array('type' => 'text', 'length' => 4000, 'notnull' => false),
    );
    $ilDB->createTable('orgu_types_trans', $fields);
    $ilDB->addPrimaryKey('orgu_types_trans', array('orgu_type_id', 'lang', 'member'));
}
?>

<#13>
<?php
if(!$ilDB->tableExists('orgu_types_adv_md_rec')) {
    $fields = array (
        'type_id'    => array ('type' => 'integer', 'length'  => 4,'notnull' => true),
        'rec_id'   => array ('type' => 'integer', 'notnull' => true, 'length' => 4),
    );
    $ilDB->createTable('orgu_types_adv_md_rec', $fields);
    $ilDB->addPrimaryKey('orgu_types_adv_md_rec', array('type_id', 'rec_id'));
}
?>

<#14>
<?php

// copied from MailTemplates install

if(!$ilDB->tableExists('cat_mail_templates'))
{
	$fields = array (
		'id' => array(
			'type' => 'integer',
			'length' => 4,
			'notnull' => true,
			'default' => 0),
		'category_name' => array(
			'type' => 'text',
			'length' => 255),
		'template_type' => array(
			'type' => 'text',
			'length' => 255),
		'consumer_location' => array(
			'type' => 'text',
			'length' => 255)
	);
	$ilDB->createTable('cat_mail_templates', $fields);
	$ilDB->addPrimaryKey('cat_mail_templates', array('id'));
	$ilDB->createSequence('cat_mail_templates');
}
?>

<#15>
<?php

// copied from MailTemplates install

if(!$ilDB->tableExists('cat_mail_variants'))
{
	$fields = array (
		'id' => array(
			'type' => 'integer',
			'length' => 4,
			'notnull' => true,
			'default' => 0),
		'mail_types_fi' => array(
			'type' => 'integer',
			'length' => 4),
		'language' => array(
			'type' => 'text',
			'length' => 255),
		'message_subject' => array(
			'type' => 'text',
			'length' => 255),
		'message_plain' => array(
			'type' => 'clob'),
		'message_html' => array(
			'type' => 'clob'),
		'created_date' => array(
			'type' => 'integer',
			'length' => 4),
		'updated_date' => array(
			'type' => 'integer',
			'length' => 4),
		'updated_usr_fi' => array(
			'type' => 'integer',
			'length' => 4),
		'template_active' => array(
			'type' => 'integer',
			'length' => 4)
	);
	$ilDB->createTable('cat_mail_variants', $fields);
	$ilDB->addPrimaryKey('cat_mail_variants', array('id'));
	$ilDB->createSequence('cat_mail_variants');
}

?>

<#16>
<?php

// copied from installer of ParticipationStatus

// init helper class
require_once "Customizing/class.ilCustomInstaller.php";

//
// create database tables
// 

if(!$ilDB->tableExists('crs_pstatus_crs'))
{
	$ilDB->createTable('crs_pstatus_crs', array(
		'crs_id' => array(
			'type' => 'integer',
			'length' => 4,
			'notnull' => true,
			'default' => 0
		)
		,'state' => array(
			'type' => 'integer',
			'length' => 1,
			'notnull' => true,
			'default' => 0
		)
		,'alist' => array(
			'type' => 'text',
			'length' => 1000,
			'notnull' => false,
			'fixed' => false
		)			
	));

	$ilDB->addPrimaryKey('crs_pstatus_crs', array('crs_id'));
	
	
	$ilDB->createTable('crs_pstatus_usr', array(
		'crs_id' => array(
			'type' => 'integer',
			'length' => 4,
			'notnull' => true,
			'default' => 0
		)
		,'user_id' => array(
			'type' => 'integer',
			'length' => 4,
			'notnull' => true,
			'default' => 0
		)
		,'status' => array(
			'type' => 'integer',
			'length' => 1,
			'notnull' => false,
		)
		,'cpoints' => array(
			'type' => 'integer',
			'length' => 4,
			'notnull' => false,
		)			
		,'changed_by' => array(
			'type' => 'integer',
			'length' => 4,
			'notnull' => true,
			'default' => 0
		)
		,'changed_on' => array(
			'type' => 'integer',
			'length' => 4,
			'notnull' => true,
			'default' => 0
		)
	));

	$ilDB->addPrimaryKey('crs_pstatus_usr', array('crs_id', 'user_id'));
}


//
// create RBAC permissions (incl. org unit?)
//

$new_crs_ops = array(
	'view_participation_status' => array('View Participation Status', 2902)
	,'set_participation_status' => array('Set Participation Status', 3502)
	,'review_participation_status' => array('Review Participation Status', 3503)
);
ilCustomInstaller::addRBACOps('crs', $new_crs_ops);


//
// lng variables
//

$lang_data = array(
	"status_not_set" => array("Nicht gesetzt", "Not set")
	,"status_successful" => array("Erfolgreich", "Successful")
	,"status_absent_excused" => array("Abwesend (entschuldigt)", "Absent (excused)")
	,"status_absent_not_excused" => array("Abwesend (unentschuldigt)", "Absent (not excused)")	
	,"admin_tab_list_status" => array("Teilnahmestatus", "Participation Status")	
	,"admin_start_date_not_reached" => array("Der Teilnahmestatus kann erst ab %s gesetzt werden.", "The participation status can be set after %s.")	
	,"admin_status" => array("Teilnahmestatus", "Participation Status")	
	,"admin_credit_points" => array("Bildungspunkte", "Credit Points")	
	,"admin_finalize" => array("Finalisieren", "Finalize")	
	,"admin_changed_by" => array("Letzte Änderung", "Last Change")	
	,"admin_finalize_need_attendance_list" => array("Eine Anwesenheitsliste wird noch benötigt.", "An attendance list is required.")	
	,"admin_finalize_need_not_status_set" => array("Der Teilnahmestatus muss für jeden Teilnehmer gesetzt sein.", "The participation status has to be set for all members.")	
	,"admin_confirm_finalize" => array("Wollen Sie wirklich den Teilnahmestatus finalisieren?", "Are you sure you really want to finalize the participation status?")
	,"admin_attendance_list" => array("Anwesenheitsliste", "Attendance List")
	,"admin_view_attendance_list" => array("Anwesenheitsliste anzeigen", "View Attendance List")
	,"admin_no_attendance_list" => array("Es wurde keine Anwesenheitsliste hochgeladen.", "No attendance list uploaded.")
	
);

ilCustomInstaller::addLangData("ptst", array("de", "en"), $lang_data, "patch generali - participation status");

?>

<#17>
<?php

// Automail-Info for the Generali

$fields = array (
     'crs_id' => array(
         'type' => 'integer',
         'length' => 4,
         'notnull' => true
         ),
     'mail_id' => array(
         "type" => "text",
         "length" => "50",
         "notnull" => true
         ),
     'last_send' => array(
         'type' => 'integer',
         'length' => 4,
         'notnull' => true,
         )
);

$ilDB->createTable('gev_automail_info', $fields);
$ilDB->addPrimaryKey('gev_automail_info', array('crs_id', 'mail_id'));

?>

<#18>
<?php

$fields = array (
     'id' => array(
         'type' => 'integer',
         'length' => 4,
         'notnull' => true
         ),
     'obj_id' => array(
         'type' => 'integer',
         'length' => 4,
         'notnull' => true
         ),
     'moment' => array(
         'type' => 'integer',
         'length' => 4,
         'notnull' => true
         ),
     'occasion' => array(
         "type" => "text",
         "length" => "100",
         "notnull" => true
         ),
     'mail_to' => array(
         "type" => "text",
         "length" => "200",
         "notnull" => true
         ),
     'mail_from' => array(
         "type" => "text",
         "length" => "200",
         "notnull" => true
         ),
     'cc' => array(
         "type" => "clob"
         ),
     'bcc' => array(
         "type" => "clob"
         ),
     'subject' => array(
         "type" => "text",
         "length" => "200",
         "notnull" => true
         ),
     'message' => array(
         "type" => "clob"
         ),
     'attachments' => array(
         "type" => "clob"
         )
);

$ilDB->createTable('mail_log', $fields);
$ilDB->addPrimaryKey('mail_log', array('id'));
$ilDB->createSequence("mail_log");

?>

<#19>
<?php

$fields = array (
     'obj_id' => array(
         'type' => 'integer',
         'length' => 4,
         'notnull' => true
         ),
     'filename' => array(
         "type" => "text",
         "length" => "255",
         "notnull" => true
         ),
     'lock_count' => array(
         'type' => 'integer',
         'length' => 4,
         'notnull' => true
     )
);


$ilDB->createTable('mail_attachment_locks', $fields);

# set collation since mysql complains about the length of primary 
# key for some collations.
$ilDB->manipulate("ALTER TABLE `mail_attachment_locks` CHANGE `filename` `filename` VARCHAR( 255 ) CHARACTER SET utf8 COLLATE utf8_unicode_ci NOT NULL ");

$ilDB->addPrimaryKey('mail_attachment_locks', array('obj_id', 'filename'));

?>

<#20>
<?php

$fields = array (
     'crs_id' => array(
         'type' => 'integer',
         'length' => 4,
         'notnull' => true
         ),
     'send_list_to_accom' => array(
         'type' => 'integer',
         'length' => 1,
         'notnull' => true
         ),
     'send_list_to_venue' => array(
         'type' => 'integer',
         'length' => 1,
         'notnull' => true
         )
);

$ilDB->createTable('gev_crs_addset', $fields);
$ilDB->addPrimaryKey('gev_crs_addset', array('crs_id'));

?>

<#21>
<?php

// INVITATION_MAIL_SETTINGS for the VoFue

$fields = array (
     'crs_id' => array(
         'type' => 'integer',
         'length' => 4,
         'notnull' => true
         ),
     'function_name' => array(
         "type" => "text",
         "length" => "50",
         "notnull" => true
         ),
     'template_id' => array(
         'type' => 'integer',
         'length' => 4,
         'notnull' => true,
         ),
     'attachments' => array(
         "type" => "clob"
         )
);

$ilDB->createTable('gev_crs_invset', $fields);
$ilDB->addPrimaryKey('gev_crs_invset', array('crs_id', 'function_name'));

?>

<#22>
<?php

$ilDB->addTableColumn( "gev_crs_addset"
					 , "inv_mailing_date"
					 , array( "type" 	=> "integer"
					 		, "length"	=> 4
					 		, "notnull"	=> true
					 		)
					 );

?>

<#23>
<?php

// GEV_USER_REGISTRATION_TOKENS for GEV

$fields = array (
     'token' => array(
         'type' => 'text',
         'length' => 32,
         'notnull' => true
         ),
     'stelle' => array(
         "type" => "text",
         "length" => 6,
         "notnull" => true
         ),
     'username' => array(
         'type' => 'text',
         'length' => 100,
         'notnull' => true
         ),
     'email' => array(
         'type' => 'text',
         'length' => 100,
         'notnull' => true
         ),
     'email_sent' => array(
         'type' => 'timestamp',
         'notnull' => false
         ),
     'token_used' => array(
         'type' => 'timestamp',
         'notnull' => false
         ),
     'password_changed' => array(
         'type' => 'timestamp',
         'notnull' => false
         ),
     "firstname" => array(
     	"type" 	=> "text",
		"length"	=> 32,
		"notnull"	=> true
		),
     "lastname" => array(
     	"type" 	=> "text",
		"length"	=> 32,
		"notnull"	=> true
		),
	"gender" => array(
		"type" 	=> "text",
		"length"	=> 1,
		"notnull"	=> true
		)
);

$ilDB->createTable('gev_user_reg_tokens', $fields);
$ilDB->addPrimaryKey('gev_user_reg_tokens', array('token'));

?>


<#24>
<?php

// copied from install of Accomodations

require_once "Customizing/class.ilCustomInstaller.php";

//
// create database tables
// 

if(!$ilDB->tableExists('crs_acco'))
{
	$ilDB->createTable('crs_acco', array(
		'crs_id' => array(
			'type' => 'integer',
			'length' => 4,
			'notnull' => true,
			'default' => 0
		)
		,'user_id' => array(
			'type' => 'integer',
			'length' => 4,
			'notnull' => true,
			'default' => 0
		)
		,'night' => array(
			'type' => 'date',			
			'notnull' => true
		)			
	));

	$ilDB->addPrimaryKey('crs_acco', array('crs_id', 'user_id', 'night'));
}


//
// create RBAC permissions 
//

$new_crs_ops = array(
	'view_own_accomodations' => array('View Own Accomodations', 2906)
	,'set_own_accomodations' => array('Set Own Accomodations', 2907)
	,'view_others_accomodations' => array('View Others Accomodations', 3507)
	,'set_others_accomodations' => array('Set Others Accomodations', 3508)		
);
ilCustomInstaller::addRBACOps('crs', $new_crs_ops);

//
// lng variables
//

$lang_data = array(
	"tab_list_accomodations" => array("Übernachtungen", "Accomodations")	
	,"accomodations" => array("Übernachtungen", "Accomodations")	
	,"edit_user_accomodations" => array("Teilnehmer bearbeiten", "Edit participant")	
	,"period_input_from" => array("von", "from")	
	,"period_input_to" => array("bis", "to")	
	,"period_input_from_first" => array("Vorabend", "Previous Evening")	
	,"period_input_to_last" => array("nächster Morgen", "Next Morning")	
);

ilCustomInstaller::addLangData("acco", array("de", "en"), $lang_data, "patch generali - accomodations");

?>

<#25>
<?php

// copied from install script of TEP

// init helper class
require_once "Customizing/class.ilCustomInstaller.php";

//
// create database tables
// 

if(!$ilDB->tableExists('cal_derived_entry'))
{
	// global TEP calendar
	$crs_set = new ilSetting("TEP");
	$crs_cal_id = $crs_set->get("crs_calendar");
	if(!$crs_cal_id)
	{
		$calcat_id = $ilDB->nextId('cal_categories');

		$query = "INSERT INTO cal_categories (cat_id,obj_id,color,type,title) ".
			"VALUES ( ".
			$ilDB->quote($calcat_id, 'integer').", ".
			$ilDB->quote(0, 'integer').", ".
			$ilDB->quote('#000000', 'text').", ".
			$ilDB->quote(3, 'integer').", ".  // global
			$ilDB->quote('TEP', 'text')." ".
			")";
		$ilDB->manipulate($query);

		$crs_set->set("crs_calendar", $calcat_id);
	}
}
	
// derived calender entries
if (!$ilDB->tableExists('cal_derived_entry'))
{
	$fields = array (
		'id' => array(
			'type' => 'integer',
			'length' => 4,
			'notnull' => true,
			'default' => 0),		    
		'master_cal_entry' => array(
			'type' => 'integer',
			'length' => 4,
			'notnull' => true,
			'default' => 0),		
		'cat_id' => array(
			'type' => 'integer',
			'length' => 4,
			'notnull' => true,
			'default' => 0)
	);
	$ilDB->createTable('cal_derived_entry', $fields);
	$ilDB->addPrimaryKey('cal_derived_entry', array('id'));
	$ilDB->createSequence('cal_derived_entry');		
}
	
// calendar entry type
if(!$ilDB->tableColumnExists('cal_entries', 'entry_type'))
{
	$ilDB->addTableColumn('cal_entries', 'entry_type', 
		array(
			'type' => 'text', 
			'length' => 100, 
			'notnull' => false, 
			'default' => ''
	));			
}

// calendar entry types
if (!$ilDB->tableExists('tep_type'))
{
	$fields = array (
		'id' => array(
			'type' => 'text',
			'length' => 100,
			'notnull' => true,
			'default' => ''),		    
		'title' => array(
			'type' => 'text',
			'length' => 1000,
			'notnull' => true),		
		'bg_color' => array(
			'type' => 'text',
			'length' => 6,
			'fixed' => true,
			'notnull' => false),
		'font_color' => array(
			'type' => 'text',
			'length' => 6,
			'fixed' => true,
			'notnull' => false),
		'tep_active' => array(
			'type' => 'integer',
			'length' => 1,
			'notnull' => false,
			'default' => 1)
	);
	$ilDB->createTable('tep_type', $fields);
	$ilDB->addPrimaryKey('tep_type', array('id'));	
}

if(!$ilDB->tableExists('tep_op_days'))
{
	$fields = array (
		'obj_type' => array(
			'type' => 'text',
			'length' => 200,
			'notnull' => true,
			'default' => ''),		    				
		'obj_id' => array(
			'type' => 'integer',
			'length' => 4,
			'notnull' => true,
			'default' => 0),
		'user_id' => array(
			'type' => 'integer',
			'length' => 4,
			'notnull' => true,
			'default' => 0),
		'miss_day' => array(
			'type' => 'date',
			'notnull' => true)					
	);
	$ilDB->createTable('tep_op_days', $fields);
}	


//
// create RBAC permissions (incl. org unit?)
//

$new_org_ops = array(
	'tep_is_tutor' => array('TEP Tutor', 2904)
	,'tep_view_other' => array('TEP View Other', 2905)
	,'tep_view_other_rcrsv' => array('TEP View Other (recursive)', 2906)
	,'tep_edit_other' => array('TEP Edit Other', 3505)
	,'tep_edit_other_rcrsv' => array('TEP Edit Other (recursive)', 3506)
);

ilCustomInstaller::addRBACOps('orgu', $new_org_ops);

//
// lng variables
//

$lang_data = array(
	"personal_calendar_title" => array("TEP", "TEP")
	,"page_title" => array("TEP", "TEP")
	,"tab_list" => array("Terminliste", "List Of Dates")
	,"tab_month" => array("Monatsansicht", "Monthly")
	,"tab_halfyear" => array("Halbjahresansicht", "Half-Year")
	,"add_new_entry" => array("Neuen Termin anlegen", "Add new entry")
	,"export" => array("XLS-Export", "XLS-Export")
	,"print" => array("Drucken", "Print")
	,"create_entry" => array("Eintrag anlegen", "Create Entry")
	,"entry_owner" => array("Termin für", "Entry of")
	,"entry_derived" => array("Weitere Teilnehmer", "Other Participants")
	,"entry_title" => array("Termintitel", "Title of Entry")
	,"entry_type" => array("Typ", "Type")
	,"entry_period" => array("Zeitraum", "Period")
	,"entry_location" => array("Ort", "Location")
	,"entry_created" => array("Der Eintrag wurde erstellt.", "The entry has been created.")
	,"entry_updated" => array("Der Eintrag wurde aktualisiert.", "The entry has been updated.")
	,"legend" => array("Legende", "Legend")
	,"search_all" => array("--Alle--", "--All--")
	,"filter_submit" => array("Filtern", "Filter")
	,"filter_no_tutor" => array("Seminare ohne Trainer anzeigen?", "Show Seminars without Trainers?")
	,"column_no_tutor" => array("Seminare ohne Trainer", "Seminars without Trainers")
	,"update_entry" => array("Termin bearbeiten", "Edit Entry")
	,"list_view_title" => array("Terminliste", "List Of Dates")
	,"list_view_info" => array("Es werden Termine der nächsten 4 Wochen angezeigt.", "Only entries in the next 4 weeks are shown.")
	,"entry_delete_sure" => array("Wollen Sie wirklich den Termin löschen?", "Are you sure you want to delete the entry?")
	,"delete_entry" => array("Termin löschen", "Delete Entry")
	,"entry_deleted" => array("Termin wurde gelöscht.", "Entry has been deleted.")
	,"op_tab_list_operation_days" => array("Einsatztage", "Operation Days")
	,"edit_user_operation_days" => array("Einsatztage bearbeiten", "Edit Operation Days")
	,"edit_operation_days" => array("Einsatztage", "Operation Days")
	,"filter_orgu_all" => array("--Alle Tutoren--", "--All Trainers--")
	,"filter_orgu_rcrsv" => array("rekursiv?", "recursive?")
	,"filter_tutor" => array("Tutor", "Trainer")
	,"filter_tutor_empty" => array("Die Auswahl der Organisationseinheiten enthält keine Tutoren.", "The selected organisational units did not yield any trainers.")
);

ilCustomInstaller::addLangData("tep", array("de", "en"), $lang_data, "patch generali - TEP");

?>

<#26>
<?php

$stmt = $ilDB->prepareManip("INSERT INTO tep_type (id, title, bg_color, font_color, tep_active) VALUES (?, ?, ?, ?, ?) "
						   , array("integer", "text", "text", "text", "integer"));
$data = array( array(1, "Training", "f6000d", "000000", "0")
			 , array(2, "Veranstaltung (LD)", "f76809", "000000", "1")
			 , array(3, "Projekt/Sondermaßnahme", "b90007", "000000", "1")
			 , array(4, "Trainingsvorbereitung", "a2ff2c", "000000", "1")
			 , array(5, "Büro", "49ff00", "000000", "1")
			 , array(6, "Bereichs-/Abteilungsmeeting", "1900ff", "ffffff", "1")
			 , array(7, "Besprechung", "4effff", "000000", "1")
			 , array(8, "Besuch Infoveranstaltung", "feff98", "000000", "1")
			 , array(9, "Weiterbildung", "feff00", "000000", "1")
			 , array(10, "Urlaub/Gleittag", "e0e0e0", "000000", "1")
			 , array(11, "Feiertag im Bundesland", "c0c0c0", "000000", "1")
			 );
$ilDB->executeMultiple($stmt, $data);
$ilDB->free($stmt);
?>

<#27>
<?php

if(!$ilDB->tableExists('bill'))
{
	$fields = array(
		'bill_pk'               => array(
			'type'    => 'integer',
			'length'  => 4,
			'notnull' => true,
			'default' => 0
		),
		'bill_number'           => array(
			'type'    => 'text',
			'length'  => 255,
			'notnull' => false,
			'default' => null
		),
		'bill_recipient_name'   => array(
			'type'    => 'text',
			'length'  => 255,
			'notnull' => false,
			'default' => null
		),
		'bill_recipient_street' => array(
			'type'    => 'text',
			'length'  => 255,
			'notnull' => false,
			'default' => null
		),
		'bill_recipient_hnr'    => array(
			'type'    => 'text',
			'length'  => 255,
			'notnull' => false,
			'default' => null
		),
		'bill_recipient_zip'    => array(
			'type'    => 'text',
			'length'  => 255,
			'notnull' => false,
			'default' => null
		),
		'bill_recipient_city'   => array(
			'type'    => 'text',
			'length'  => 255,
			'notnull' => false,
			'default' => null
		),
		'bill_recipient_cntry'  => array(
			'type'    => 'text',
			'length'  => 255,
			'notnull' => false,
			'default' => null
		),
		'bill_date'             => array(
			'type'    => 'integer',
			'length'  => 4,
			'notnull' => true,
			'default' => 0
		),
		'bill_title'            => array(
			'type'    => 'text',
			'length'  => 255,
			'notnull' => true
		),
		'bill_description'      => array(
			'type'    => 'text',
			'length'  => 4000,
			'notnull' => false,
			'default' => null
		),
		'bill_vat'              => array(
			'type'    => 'float',
			'notnull' => true,
			'default' => 0
		),
		'bill_cost_center'      => array(
			'type'    => 'text',
			'length'  => 255,
			'notnull' => false,
			'default' => null
		),
		'bill_currency'         => array(
			'type'    => 'text',
			'length'  => 255,
			'notnull' => true
		),
		'bill_usr_id'           => array(
			'type'    => 'integer',
			'length'  => 4,
			'notnull' => true,
			'default' => 0
		),
		'bill_year'             => array(
			'type'    => 'integer',
			'length'  => 2,
			'notnull' => true,
			'default' => 0
		),
		'bill_final'            => array(
			'type'    => 'integer',
			'length'  => 1,
			'notnull' => true,
			'default' => 0
		),
		'bill_context_id'       => array(
			'type'    => 'integer',
			'length'  => 4,
			'notnull' => false,
			'default' => null
		),
		"bill_recipient_email" => array(
			"type" 	=> "text",
			"length"	=> 255,
			"notnull"	=> false,
			"default" => null
		)
	);

	$ilDB->createTable('bill', $fields);
	$ilDB->addPrimaryKey('bill', array('bill_pk'));
	$ilDB->createSequence('bill');
	
	$ilDB->query('ALTER TABLE bill ENGINE=INNODB');
	$ilDB->query('ALTER TABLE bill_seq ENGINE=INNODB');
}

?>

<#28>
<?php

// Tracking Infos about cron jobs for mail

$fields = array (
    'crs_id' => array(
        'type' => 'integer',
        'length' => 4,
        'notnull' => true
        ),
    'title' => array(
        "type" => "text",
        "length" => 64,
        "notnull" => true
        ),
    'send_at' => array(
        'type' => 'timestamp',
        'notnull' => false
        )
);

$ilDB->createTable('gev_crs_dl_mail_cron', $fields);
$ilDB->addPrimaryKey('gev_crs_dl_mail_cron', array('crs_id', 'title'));

?>


<#29>
<?php

// Tracking Infos about cron jobs for mail

$fields = array (
    'crs_id' => array(
        'type' => 'integer',
        'length' => 4,
        'notnull' => true
        ),
    'mail_id' => array(
        "type" => "text",
        "length" => 64,
        "notnull" => true
        ),
    'recipient' => array(
        'type' => 'text',
        "length" => 128,
        'notnull' => false
        )
    , "occasion" => array(
        'type' => 'text',
        "length" => 256,
        'notnull' => true
    )
);

$ilDB->createTable('gev_crs_deferred_mails', $fields);
$ilDB->addPrimaryKey('gev_crs_deferred_mails', array('crs_id', 'mail_id', 'recipient'));

?>

<#30>
<?php

// Tracking relation between coupons and bills they were created for.

$fields = array (
	'bill_pk' => array(
		'type'    => 'integer',
		'length'  => 4,
		'notnull' => true,
		'default' => 0
	),
	'coupon_code' => array(
		'type'    => 'text',
		'length'  => 255,
		'notnull' => true
	)
);

$ilDB->createTable('gev_bill_coupon', $fields);
$ilDB->addPrimaryKey('gev_bill_coupon', array('bill_pk'));

?>

<#31>
<?php

$ilDB->manipulate("UPDATE settings SET value = 1800 WHERE keyword = 'reg_hash_life_time'");

?>

<#32>
<?php
if(!$ilDB->tableExists('billitem'))
{
	$fields = array(
		'billitem_pk'          => array(
			'type'    => 'integer',
			'length'  => 4,
			'notnull' => true,
			'default' => 0
		),
		'bill_fk'          => array(
			'type'    => 'integer',
			'length'  => 4,
			'notnull' => true,
			'default' => 0
		),
		'billitem_title'       => array(
			'type'    => 'text',
			'length'  => 255,
			'notnull' => true
		),
		'billitem_description' => array(
			'type'    => 'text',
			'length'  => 4000,
			'notnull' => false,
			'default' => null
		),
		'billitem_pta'         => array(
			'type'    => 'float',
			'notnull' => true,
			'default' => 0
		),
		'billitem_vat'         => array(
			'type'    => 'float',
			'notnull' => true,
			'default' => 0
		),
		'billitem_currency'    => array(
			'type'    => 'text',
			'length'  => 255,
			'notnull' => true
		),
		'billitem_context_id'  => array(
			'type'    => 'integer',
			'length'  => 4,
			'notnull' => false,
			'default' => null
		),
		'billitem_final'       => array(
			'type'    => 'integer',
			'length'  => 1,
			'notnull' => true,
			'default' => 0
		)
	);

	$ilDB->createTable('billitem', $fields);
	$ilDB->addPrimaryKey('billitem', array('billitem_pk'));
	$ilDB->createSequence('billitem');
	
	$ilDB->query('ALTER TABLE bill_seq ENGINE=INNODB');
	$ilDB->query('ALTER TABLE billitem ENGINE=INNODB');
	$ilDB->query('ALTER TABLE billitem_seq ENGINE=INNODB');
}
?>

<#33>
<?php
if(!$ilDB->tableExists('coupon'))
{
	$fields = array(
		'coupon_pk'          => array(
			'type'    => 'integer',
			'length'  => 4,
			'notnull' => true,
			'default' => 0
		),
		'coupon_code'        => array(
			'type'    => 'text',
			'length'  => 255,
			'notnull' => true
		),
		'coupon_value'       => array(
			'type'    => 'float',
			'notnull' => true,
			'default' => 0
		),
		'coupon_last_change' => array(
			'type'    => 'integer',
			'length'  => 4,
			'notnull' => true,
			'default' => 0
		),
		'coupon_expires'     => array(
			'type'    => 'integer',
			'length'  => 4,
			'notnull' => true,
			'default' => 0
		),
		'coupon_usr_id'      => array(
			'type'    => 'integer',
			'length'  => 4,
			'notnull' => true,
			'default' => 0
		),
		'coupon_active'      => array(
			'type'    => 'integer',
			'length'  => 1,
			'notnull' => true,
			'default' => 0
		),
		'coupon_created'     => array(
			'type'    => 'integer',
			'length'  => 4,
			'notnull' => true,
			'default' => 0
		)
	);

	$ilDB->createTable('coupon', $fields);
	$ilDB->addPrimaryKey('coupon', array('coupon_pk'));
	$ilDB->createSequence('coupon');
	
	$ilDB->query('ALTER TABLE coupon ENGINE=INNODB');
	$ilDB->query('ALTER TABLE coupon_seq ENGINE=INNODB');
}
?>

<#34>
<?php

// init helper class
require_once "Customizing/class.ilCustomInstaller.php";

$lang_data = array(
	"numberlabel" => array("Rechnungsnummer", "Bill Number"),
	"vat"         => array("Umsatzsteuer", "Sales Tax"),
	"net"         => array("(netto)", "(after tax)"),
	"bru"         => array("(brutto)", "(pre-tax)"),
	"val"         => array("Rechnungsbetrag", "Amount")
);

ilCustomInstaller::addLangData("billing", array("de", "en"), $lang_data, "patch generali - Billing");
?>

<#35>
<?php
if(!$ilDB->tableExists('hist_usercoursestatus'))
{
	$fields = array(
		'row_id' => array(
			'type' => 'integer',
			'length' => 4,
			'notnull' => true),
		'hist_version' => array(
			'type' => 'integer',
			'length' => 4,
			'notnull' => true,
			'default' => 1),
		'hist_historic' => array(
			'type' => 'integer',
			'length' => 4,
			'notnull' => true,
			'default' => 0),
		'creator_user_id' => array(
			'type' => 'integer',
			'length' => 4,
			'notnull' => true),
		'created_ts' => array(
			'type' => 'integer',
			'length' => 4,
			'notnull' => true,
			'default' => 0),
		'usr_id' => array(
			'type' => 'integer',
			'length' => 4,
			'notnull' => true),
		'crs_id' => array(
			'type' => 'integer',
			'length' => 4,
			'notnull' => true),
		'credit_points' => array(
			'type' => 'integer',
			'length' => 4,
			'notnull' => true),
		'bill_id' => array(
			'type' => 'integer',
			'length' => 4,
			'notnull' => true),
		'booking_status' => array(
			'type' => 'text',
			'length' => 255,
			'notnull' => true),
		'participation_status' => array(
			'type' => 'text',
			'length' => 255,
			'notnull' => true),
		'okz' => array(
			'type' => 'text',
			'length' => 255,
			'notnull' => false),
		'org_unit' => array(
			'type' => 'text',
			'length' => 255,
			'notnull' => false),
		'certificate' => array(
			'type' => 'integer',
			'length' => 4,
			'notnull' => false),
		'begin_date' => array(
			'type' => 'date'),
		'end_date' => array(
			'type' => 'date'),
		'overnights' => array(
			'type' => 'integer',
			'length' => 4,
			'notnull' => false),
		'function' => array(
			'type' => 'text',
			'length' => 255,
			'notnull' => false)
	);
	$ilDB->createTable('hist_usercoursestatus', $fields);
	$ilDB->addPrimaryKey('hist_usercoursestatus', array('row_id'));
	$ilDB->createSequence('hist_usercoursestatus');
}
?>

<#36>
<?php

if(!$ilDB->tableExists('hist_certfile'))
{
	$fields = array (
		'row_id' => array(
			'type' => 'integer',
			'length' => 4,
			'notnull' => true),
		'certfile' => array(
			'type' => 'clob',
			'notnull' => true)
	);
	$ilDB->createTable('hist_certfile', $fields);
	$ilDB->addPrimaryKey('hist_certfile', array('row_id'));
	$ilDB->createSequence('hist_certfile');
}
?>

<#37>
<?php
if(!$ilDB->tableExists('hist_course'))
{
	$fields = array (
		'row_id' => array(
			'type' => 'integer',
			'length' => 4,
			'notnull' => true),
		'hist_version' => array(
			'type' => 'integer',
			'length' => 4,
			'notnull' => true,
			'default' => 1),
		'hist_historic' => array(
			'type' => 'integer',
			'length' => 4,
			'notnull' => true,
			'default' => 0),
		'creator_user_id' => array(
			'type' => 'integer',
			'length' => 4,
			'notnull' => true),
		'created_ts' => array(
			'type' => 'integer',
			'length' => 4,
			'notnull' => true,
			'default' => 0),
		'crs_id' => array(
			'type' => 'integer',
			'length' => 4,
			'notnull' => true),
		'custom_id' => array(
			'type' => 'text',
			'length' => 255,
			'notnull' => true),
		'title' => array(
			'type' => 'text',
			'length' => 255,
			'notnull' => true),
		'template_title' => array(
			'type' => 'text',
			'length' => 255,
			'notnull' => true),
		'type' => array(
			'type' => 'text',
			'length' => 255,
			'notnull' => true),
		'topic_set' => array(
			'type' => 'integer',
			'length' => 4,
			'notnull' => true),
		'begin_date' => array(
			'type' => 'date'),
		'end_date' => array(
			'type' => 'date'),
		'hours' => array(
			'type' => 'integer',
			'length' => 4,
			'notnull' => false,
			'default' => 0),
		'is_expert_course' => array(
			'type' => 'integer',
			'length' => 1,
			'notnull' => true,
			'default' => 0),
		'venue' => array(
			'type' => 'text',
			'length' => 255,
			'notnull' => false),
		'provider' => array(
			'type' => 'text',
			'length' => 255,
			'notnull' => false),
		'tutor' => array(
			'type' => 'text',
			'length' => 255,
			'notnull' => false),
		'max_credit_points' => array(
			'type' => 'text',
			'length' => 255,
			'notnull' => false),
		'fee' => array(
			'type' => 'float',
			'notnull' => false),
		"is_template" =>  array(
			"type" 	=> "text", 
			"length" 	=> 8,
			"notnull" => false)
	);
	$ilDB->createTable('hist_course', $fields);
	$ilDB->addPrimaryKey('hist_course', array('row_id'));
	$ilDB->createSequence('hist_course');
}
?>

<#38>
<?php
if(!$ilDB->tableExists('hist_topicset2topic'))
{
	$fields = array (
		'row_id' => array(
			'type' => 'integer',
			'length' => 4,
			'notnull' => true),
		'topic_set_id' => array(
			'type' => 'integer',
			'length' => 4,
			'notnull' => true,),
		'topic_id' => array(
			'type' => 'integer',
			'length' => 4,
			'notnull' => true,),
	);
	$ilDB->createTable('hist_topicset2topic', $fields);
	$ilDB->addPrimaryKey('hist_topicset2topic', array('row_id'));
	$ilDB->createSequence('hist_topicset2topic');
}
?>

<#39>
<?php
if(!$ilDB->tableExists('hist_topics'))
{
	$fields = array (
		'row_id' => array(
			'type' => 'integer',
			'length' => 4,
			'notnull' => true),
		'topic_id' => array(
			'type' => 'integer',
			'length' => 4,
			'notnull' => true,),
		'topic_title' => array(
			'type' => 'text',
			'length' => 255,
			'notnull' => true),
	);
	$ilDB->createTable('hist_topics', $fields);
	$ilDB->addPrimaryKey('hist_topics', array('row_id'));
	$ilDB->createSequence('hist_topics');
}
?>

<#40>
<?php
if(!$ilDB->tableExists('hist_user'))
{
	$fields = array (
		'row_id' => array(
			'type' => 'integer',
			'length' => 4,
			'notnull' => true),
		'hist_version' => array(
			'type' => 'integer',
			'length' => 4,
			'notnull' => true,
			'default' => 1),
		'hist_historic' => array(
			'type' => 'integer',
			'length' => 4,
			'notnull' => true,
			'default' => 0),
		'creator_user_id' => array(
			'type' => 'integer',
			'length' => 4,
			'notnull' => true),
		'created_ts' => array(
			'type' => 'integer',
			'length' => 4,
			'notnull' => true,
			'default' => 0),
		'user_id' => array(
			'type' => 'integer',
			'length' => 4,
			'notnull' => true),
		'firstname' => array(
			'type' => 'text',
			'length' => 255,
			'notnull' => true),
		'lastname' => array(
			'type' => 'text',
			'length' => 255,
			'notnull' => true),
		'gender' => array(
			'type' => 'text',
			'length' => 255,
			'notnull' => true),
		'birthday' => array(
			'type' => 'date'),
		'org_unit' => array(
			'type' => 'text',
			'length' => 255,
			'notnull' => true),
		'position_key' => array(
			'type' => 'text',
			'length' => 255,
			'notnull' => true),
		'entry_date' => array(
			'type' => 'date'),
		'exit_date' => array(
			'type' => 'date'),
		'bwv_id' => array(
			'type' => 'text',
			'length' => 255,
			'notnull' => true),
		'okz' => array(
			'type' => 'text',
			'length' => 255,
			'notnull' => true),
		'begin_of_certification' => array(
			'type' => 'date'),
		'deleted' => array(
			'type' => 'integer',
			'length' => 1,
			'notnull' => true)
	);
	$ilDB->createTable('hist_user', $fields);
	$ilDB->addPrimaryKey('hist_user', array('row_id'));
	$ilDB->createSequence('hist_user');
}
?>

<#41>
<?php
	$ilCtrlStructureReader->getStructure();
?>

<#42>
<?php
// init helper class
$ilDB->	manipulate("ALTER TABLE `il_plugin` CHANGE `plugin_id` `plugin_id` 
			VARCHAR(40) CHARACTER SET utf8 COLLATE utf8_unicode_ci NULL DEFAULT NULL");

require_once "Customizing/class.ilCustomInstaller.php";

ilCustomInstaller::initPluginEnv();
ilCustomInstaller::activatePlugin(IL_COMP_MODULE, "OrgUnit", "orgutypehk", "GEVOrgTypes");

?>

<#43>
<?php
// init helper class
require_once "Customizing/class.ilCustomInstaller.php";

ilCustomInstaller::initPluginEnv();
ilCustomInstaller::activatePlugin(IL_COMP_SERVICE, "AdvancedMetaData", "amdc", "CourseAMD");

?>

<#44>
<?php
// init helper class
require_once "Customizing/class.ilCustomInstaller.php";

ilCustomInstaller::initPluginEnv();
ilCustomInstaller::activatePlugin(IL_COMP_SERVICE, "AdvancedMetaData", "amdc", "OrgUnitAMD");

?>

<#45>
<?php
// init helper class
require_once "Customizing/class.ilCustomInstaller.php";

ilCustomInstaller::initPluginEnv();
ilCustomInstaller::activatePlugin(IL_COMP_SERVICE, "EventHandling", "evhk", "GEVBilling");

?>

<#46>
<?php
// init helper class
require_once "Customizing/class.ilCustomInstaller.php";

ilCustomInstaller::initPluginEnv();
ilCustomInstaller::activatePlugin(IL_COMP_SERVICE, "EventHandling", "evhk", "GEVCourseCreation");

?>

<#47>
<?php
// init helper class
require_once "Customizing/class.ilCustomInstaller.php";

ilCustomInstaller::initPluginEnv();
ilCustomInstaller::activatePlugin(IL_COMP_SERVICE, "EventHandling", "evhk", "GEVCourseTemplateCreation");

?>

<#48>
<?php
// init helper class
require_once "Customizing/class.ilCustomInstaller.php";

ilCustomInstaller::initPluginEnv();
ilCustomInstaller::activatePlugin(IL_COMP_SERVICE, "EventHandling", "evhk", "GEVCourseUpdate");

?>

<#49>
<?php
// init helper class
require_once "Customizing/class.ilCustomInstaller.php";

ilCustomInstaller::initPluginEnv();
ilCustomInstaller::activatePlugin(IL_COMP_SERVICE, "EventHandling", "evhk", "GEVMailing");

?>

<#50>
<?php
// init helper class
require_once "Customizing/class.ilCustomInstaller.php";

ilCustomInstaller::initPluginEnv();
ilCustomInstaller::activatePlugin(IL_COMP_SERVICE, "EventHandling", "evhk", "GEVOrgUnitUpdate");

?>

<#51>
<?php
// init helper class
require_once "Customizing/class.ilCustomInstaller.php";

ilCustomInstaller::initPluginEnv();
ilCustomInstaller::activatePlugin(IL_COMP_SERVICE, "EventHandling", "evhk", "GEVWaitingList");

?>

<#52>
<?php
// init helper class
require_once "Customizing/class.ilCustomInstaller.php";

ilCustomInstaller::initPluginEnv();
ilCustomInstaller::activatePlugin(IL_COMP_SERVICE, "User", "udfc", "GEVUserData");
?>


<#53>
<?php
// update on #40, missing fields for wbd
$txt_fields_hist_user = array(
	'street',
	'zipcode',
	'city',
	'phone_nr',
	'mobile_phone_nr',
	'email',
);
foreach ($txt_fields_hist_user as $field) {
	if(!$ilDB->tableColumnExists('hist_user', $field)){
		$ilDB->addTableColumn('hist_user', $field, array(
			'type' => 'text',
			'length' => 255,
			'notnull' => false
			)
		);	
	}
}
?>

<#54>
<?php
// marker for wbd-reports
if(!$ilDB->tableColumnExists('hist_user', 'last_wbd_report')){
	$ilDB->manipulate("ALTER TABLE `hist_user` ADD `last_wbd_report` DATE NULL DEFAULT NULL AFTER `created_ts`");
}
if(!$ilDB->tableColumnExists('hist_usercoursestatus', 'last_wbd_report')){
	$ilDB->manipulate("ALTER TABLE `hist_usercoursestatus` ADD `last_wbd_report` DATE NULL DEFAULT NULL AFTER `created_ts`");
}

	

?>


<#55>
<?php
// update on #40,#53; missing fields for wbd
$txt_fields_hist_user = array(
	'agent_status', 
	'wbd_type', //USR_TP_TYPE

);
foreach ($txt_fields_hist_user as $field) {
	if(!$ilDB->tableColumnExists('hist_user', $field)){
		$ilDB->addTableColumn('hist_user', $field, array(
			'type' => 'text',
			'length' => 255,
			'notnull' => false
			)
		);	
	}
}
?>
<#56>
<?php
// update on #40,#53, #55; missing fields for wbd
$txt_fields_hist_user = array(
	'wbd_email', //USR_UDF_PRIV_EMAIL
);
foreach ($txt_fields_hist_user as $field) {
	if(!$ilDB->tableColumnExists('hist_user', $field)){
		$ilDB->addTableColumn('hist_user', $field, array(
			'type' => 'text',
			'length' => 255,
			'notnull' => false
			)
		);	
	}
}
?>

<#57>
<?php
// missing fields for wbd, hist_course
$txt_fields_hist_course = array(
	'wbd_topic' //CRS_AMD_GDV_TOPIC, study-contents
);
foreach ($txt_fields_hist_course as $field) {
	if(!$ilDB->tableColumnExists('hist_course', $field)){
		$ilDB->addTableColumn('hist_course', $field, array(
			'type' => 'text',
			'length' => 255,
			'notnull' => false
			)
		);	
	}
}
?>
<#58>
<?php
// missing fields for wbd, hist_usercoursestatus
$txt_fields_hist_course = array(
	'wbd_booking_id' 
);
foreach ($txt_fields_hist_course as $field) {
	if(!$ilDB->tableColumnExists('hist_usercoursestatus', $field)){
		$ilDB->addTableColumn('hist_usercoursestatus', $field, array(
			'type' => 'text',
			'length' => 255,
			'notnull' => false
			)
		);	
	}
}
?>
<#59>
<?php

if(!$ilDB->tableColumnExists("bill", "bill_finalized_date")) {
	$ilDB->addTableColumn("bill", "bill_finalized_date", array(
		  "type" => "integer"
		, "length" => 4
		, "notnull" => false
		));
}

$ilDB->manipulate("UPDATE bill SET bill_finalized_date = UNIX_TIMESTAMP() WHERE bill_final = 1");

?>





<#60>
<?php
// TEP categories

$query = "DELETE FROM tep_type WHERE 1";
$ilDB->manipulate($query);

$stmt = $ilDB->prepareManip("INSERT INTO tep_type (id, title, bg_color, font_color, tep_active) VALUES (?, ?, ?, ?, ?) "
						   , array("integer", "text", "text", "text", "integer"));

$data = array(
	  array(1,  "Projekt", 					"f09273", "000000", "1")
	, array(2,  "Ausgleichstag",			"86b37d", "000000", "1")
	, array(3,  "Krankheit",				"86b37d", "000000", "1")
	, array(4,  "Urlaub genehmigt",			"86b37d", "000000", "1")
	, array(5,  "FD Gespräch",				"e6da9d", "000000", "1")
	, array(6,  "FD-MA Teammeeting",		"e6da9d", "000000", "1")
	, array(7,  "RD-Gespräch",				"e6da9d", "000000", "1")
	, array(8,  "OD-FD Meeting",			"e6da9d", "000000", "1")
	, array(9,  "AKL-Gespräch",				"e6da9d", "000000", "1")
	, array(10, "bAV-Arbeitskreis",			"e6da9d", "000000", "1")
	, array(11, "Gewerbe-Arbeitskreis",		"e6da9d", "000000", "1")
	, array(12, "FDL-Arbeitskreis",			"e6da9d", "000000", "1")
	, array(13, "Firmenkunden",				"cccccc", "000000", "1")
	, array(14, "Aquise Pilotprojekt", 		"cccccc", "000000", "1")
	, array(15, "Individuelle Unterstützung SpV/FD",	"cccccc", "000000", "1")
	, array(16, "AD Begleitung",			"cccccc", "000000", "1")
	, array(17, "Urlaub beantragt",			"b8ce8d", "000000", "1")
	, array(18, "Trainer- / DBV Klausur (Zentral)", "bf6364", "000000", "1")
	, array(19, "Trainer Teammeeting",		"bf6364", "000000", "1")
	, array(20, "Arbeitsgespräch", 			"bf6364", "000000", "1")
	, array(21, "Veranstaltung / Tagung (Zentral)",	"f09273", "000000", "1")
	, array(22, "Büro", 					"b8ace6",  "000000", "1")
	, array(23, "Dezentraler Feiertag", 	"b8ce8d", "000000", "1")
	, array(24, "Training", 				"f0e960" , "000000", "1")
	//, array(24, "Gibt es noch nicht", 		"bf6364" , "000000", "1")
);

$ilDB->executeMultiple($stmt, $data);
$ilDB->free($stmt);
?>


<#61>
<?php
// update on #719, new fields 
$txt_fields_hist_user = array(
	'job_number',
	'adp_number',
	'position_key',
	'org_unit_above1',
	'org_unit_above2'
);
foreach ($txt_fields_hist_user as $field) {
	if(!$ilDB->tableColumnExists('hist_user', $field)){
		$ilDB->addTableColumn('hist_user', $field, array(
			'type' => 'text',
			'length' => 255,
			'notnull' => false
			)
		);	
	}
}
?>


<#62>
<?php
// change fieldname

$query = "ALTER TABLE hist_user 
	CHANGE agent_status wbd_agent_status 
	VARCHAR(255) CHARACTER SET utf8 COLLATE utf8_unicode_ci NULL 
	DEFAULT NULL;
";

$ilDB->manipulate($query);
?>

<#63>
<?php
// change fieldname

$query = "ALTER TABLE hist_usercoursestatus 
	CHANGE bill_id bill_id 
	VARCHAR(16) CHARACTER SET utf8 COLLATE utf8_unicode_ci NULL 
	DEFAULT NULL;
";

$ilDB->manipulate($query);

/**
* migrate hist_usercoursestatus.bill_id to hold 
*/

$query = "SELECT 
			hist_usercoursestatus.row_id, 
			hist_usercoursestatus.bill_id,
			bill.bill_number 
		FROM hist_usercoursestatus
		INNER JOIN bill ON 
			hist_usercoursestatus.bill_id = bill.bill_pk
		WHERE 
			hist_usercoursestatus.bill_id > 0
			AND 
			hist_usercoursestatus.hist_historic = 0
			AND 
			bill.bill_number IS NOT NULL;
		";


$res = $ilDB->query($query);
while($rec = $ilDB->fetchAssoc($res)) {
	$bill_id = $rec['bill_number'];
	$row_id = $rec['row_id'];
	$sql = "UPDATE hist_usercoursestatus SET bill_id = '$bill_id' WHERE row_id=$row_id";
	$ilDB->manipulate($sql);
}
?>

<#64>
<?php
// missing fields, hist_course
$txt_fields_hist_course = array(
	'edu_program' //CRS_AMD_EDU_PROGRAMM
);
foreach ($txt_fields_hist_course as $field) {
	if(!$ilDB->tableColumnExists('hist_course', $field)){
		$ilDB->addTableColumn('hist_course', $field, array(
			'type' => 'text',
			'length' => 255,
			'notnull' => false
			)
		);	
	}
}
?>

<#65>
<?php
if(!$ilDB->tableExists('org_unit_personal'))
{
	$fields = array (
    'orgunit_id'    => array(
    		'type' => 'integer',
    		'length'  => 4,
    		'notnull' => true,
    		'default' => 0),

  'usr_id'    => array(
    		'type' => 'integer',
    		'length'  => 4,
    		'notnull' => true,
    		'default' => 0),

  
  );
  $ilDB->createTable('org_unit_personal', $fields);
  $ilDB->addPrimaryKey('org_unit_personal', array('orgunit_id'));
}
?>

<#66>
<?php
	$ilCtrlStructureReader->getStructure();
?>

<#67>
<?php
	if(!$ilDB->tableColumnExists('gev_crs_addset', "suppress_mails")){
		$ilDB->addTableColumn('gev_crs_addset', "suppress_mails", array(
			'type' => 'integer',
			'length' => 1,
			'notnull' => true,
			'default' => 0
			)
		);	
	}
?>

<#68>
<?php
	if(!$ilDB->tableColumnExists('hist_user', "is_vfs")){
		$ilDB->addTableColumn('hist_user', "is_vfs", array(
			'type' => 'integer',
			'length' => 1,
			'notnull' => true,
			'default' => 0
			)
		);	
	}

?>

<#69>
<?php

if(!$ilDB->tableExists('copy_mappings'))
{
	$fields = array (
	'target_ref_id'    => array(
			'type' => 'integer',
			'length'  => 4,
			'notnull' => true,
			'default' => 0),
	
	'source_ref_id'    => array(
			'type' => 'integer',
			'length'  => 4,
			'notnull' => true,
			'default' => 0),
	);

	$ilDB->createTable('copy_mappings', $fields);
	$ilDB->addPrimaryKey('copy_mappings', array('target_ref_id'));
}

?>

<#70>
<?php

if(!$ilDB->tableExists('hist_tep'))
{
	$fields = array (
		'row_id' => array(
			'type' => 'integer',
			'length' => 4,
			'notnull' => true),
		'hist_version' => array(
			'type' => 'integer',
			'length' => 4,
			'notnull' => true,
			'default' => 1),
		'hist_historic' => array(
			'type' => 'integer',
			'length' => 4,
			'notnull' => true,
			'default' => 0),
		'creator_user_id' => array(
			'type' => 'integer',
			'length' => 4,
			'notnull' => true),
		'created_ts' => array(
			'type' => 'integer',
			'length' => 4,
			'notnull' => true,
			'default' => 0),
		'user_id' => array(
			'type' => 'integer',
			'length' => 4,
			'notnull' => true),
		'cal_entry_id' => array(
			'type' => 'integer',
			'length' => 4,
			'notnull' => true),
		'cal_derived_entry_id' => array(
			'type' => 'integer',
			'length' => 4,
			'notnull' => false),
		'context_id' => array(
			'type' => 'integer',
			'length' => 4,
			'notnull' => true),
		'title' => array(
			'type' => 'text',
			'length' => 255,
			'notnull' => true),
		'subtitle' => array(
			'type' => 'text',
			'length' => 255),
		'description' => array(
			'type' => 'text',
			'length' => 255),
		'location' => array(
			'type' => 'text',
			'length' => 255),
		'fullday' => array(
			'type' => 'integer',
			'length' => 1,
			'notnull' => true),
		'begin_date' => array(
			'type' => 'date'),
		'end_date' => array(
			'type' => 'date'),
		'individual_days' => array(
			'type' => 'integer',
			'length' => 4,
			'notnull' => true),
		'category' => array(
			'type' => 'text',
			'length' => 255,
			'notnull' => true),
		'deleted' => array(
			'type' => 'integer',
			'length' => 1,
			'notnull' => true)
	);
	$ilDB->createTable('hist_tep', $fields);
	$ilDB->addPrimaryKey('hist_tep', array('row_id'));
	$ilDB->createSequence('hist_tep');
}

?>

<#71>
<?php
	$ilCtrlStructureReader->getStructure();
?>

<#72>
<?php
	require_once "Customizing/class.ilCustomInstaller.php";

	$new_org_ops = array(
		 'add_dec_training_self' => array('Create decentral Trainings for self', 2907)
		,'add_dec_training_others' => array('Create decentral Trainings for others', 2908)
		,'add_dec_training_others_rec' => array('Create decentral Trainings for others (recursiv)', 2909)
	);
	ilCustomInstaller::addRBACOps('orgu', $new_org_ops);
?>

<#73>
<?php
	$query = "UPDATE  tep_type SET title = 'Akquise Pilotprojekt' WHERE id=14";
	$ilDB->manipulate($query);
?>

<#74>
<?php
	require_once "Customizing/class.ilCustomInstaller.php";

	$new_crs_ops = array(
		 'write_reduced_settings' => array('Edit reduced settings of training.', 6001)
	);
	ilCustomInstaller::addRBACOps('crs', $new_crs_ops);
?>

<#75>
<?php
	// create instance
	include_once("Services/AccessControl/classes/class.ilObjRoleTemplate.php");
	require_once "Customizing/class.ilCustomInstaller.php";
	
	ilCustomInstaller::maybeInitPluginAdmin();
	ilCustomInstaller::maybeInitObjDefinition();
	ilCustomInstaller::maybeInitAppEventHandler();
	ilCustomInstaller::maybeInitTree();
	ilCustomInstaller::maybeInitRBAC();
	ilCustomInstaller::maybeInitUserToRoot();
	
	$newObj = new ilObjRoleTemplate();
	$newObj->setType("rolt");
	$newObj->setTitle("Pool Trainingsersteller");
	$newObj->setDescription("Rolle für die Ersteller von dezentralen Trainings");
	$newObj->create();
	$newObj->createReference();
	$newObj->putInTree(ROLE_FOLDER_ID);
	$newObj->setPermissions(ROLE_FOLDER_ID);

	$ilDB->manipulate("INSERT INTO rbac_fa (rol_id, parent, assign, protected)"
					 ." VALUES ( ".$ilDB->quote($newObj->getId(), "integer")
					 ."        , ".$ilDB->quote(ROLE_FOLDER_ID, "integer")
					 ."        , 'n', 'y')"
					 );
?>

<#76>
<?php
	require_once("Services/GEV/Utils/classes/class.gevSettings.php");

	$res = $ilDB->query("SELECT record_id FROM adv_md_record"
					   ." WHERE title = 'Verwaltung'");
	$rec = $ilDB->fetchAssoc($res);
	$record_id = $rec["record_id"];
	
	$res = $ilDB->query("SELECT field_id FROM adv_mdf_definition"
					   ." WHERE title = 'Bildungsprogramm'");
	$rec = $ilDB->fetchAssoc($res);
	$field_id = $rec["field_id"];
	
	$ilDB->manipulate("UPDATE adv_mdf_definition "
					 ."   SET record_id = ".$ilDB->quote($record_id, "integer")
					 ." WHERE title = 'Bildungsprogramm'"
					 );
	$ilDB->manipulate("UPDATE settings "
					 ."   SET value = ".$this->db->quote($record_id." ".$field_id, "text")
					 ." WHERE keyword = ".$this->db->quote(gevSettings::CRS_AMD_EDU_PROGRAMM, "text")
					 );

	$pos = array( 1 => "Trainingsnummer"
				, 2 => "Trainingtyp"
				, 3 => "Bildungsprogramm"
				, 4 => "Vorlage"
				, 5 => "Vorlagentitel"
				, 6 => "Referenz-Id der Vorlage"
				, 7 => "Nummernkreis"
				);
	
	foreach ($pos as $key => $value) {
		$ilDB->manipulate("UPDATE adv_mdf_definition"
						 ."   SET position = ".$ilDB->quote($key, "integer")
						 ." WHERE title = ".$ilDB->quote($value, "text")
						 );
	}
?>

<#77>
<?php

	$ilDB->manipulate("UPDATE adv_mdf_definition SET field_values = '".serialize(array(
			  "Fachwissen"
			, "SUHK - Privatkunden"
			, "SUHK - Firmenkunden"
			, "Leben und Rente"
			, "Betriebliche Altersvorsorge"
			, "Kooperationspartner"
			, "Vertrieb"
			, "Akquise / Verkauf"
			, "Beratungs- und Tarifierungstools"
			, "Büromanagement"
			, "Neue Medien"
			, "Unternehmensführung"
			, "Agenturmanagement"
			, "Führung"
			, "Persönlichkeit"
			, "Grundausbildung"
			, "Ausbilder"
			, "Erstausbildung"
			, "Qualifizierungsprogramm"
		))."' WHERE title = 'Trainingskategorie'");
?>

<#78>
<?php

	$ilDB->manipulate("UPDATE cat_mail_templates SET template_type = 'Agentregistration'"
					 ." WHERE template_type = 'Registration'");
	$res = $ilDB->query("SELECT id FROM cat_mail_templates WHERE category_name = 'EVG_Aktivierung'");
	if ($rec = $ilDB->fetchAssoc($res)) {
		$ilDB->manipulate("DELETE FROM cat_mail_variants WHERE mail_types_fi = ".$ilDB->quote($rec["id"], "integer"));
	}
	$ilDB->manipulate("DELETE FROM cat_mail_templates WHERE category_name = 'EVG_Aktivierung'");
	$ilDB->manipulate("UPDATE cat_mail_templates SET category_name = 'Confirmation'"
					 ." WHERE category_name = 'Makler_Aktivierung'");
?>

<#79>
<?php
	require_once "Customizing/class.ilCustomInstaller.php";
	ilCustomInstaller::maybeInitClientIni();
	ilCustomInstaller::maybeInitPluginAdmin();
	ilCustomInstaller::maybeInitObjDefinition();
	ilCustomInstaller::maybeInitAppEventHandler();
	ilCustomInstaller::maybeInitTree();
	ilCustomInstaller::maybeInitRBAC();
	ilCustomInstaller::maybeInitObjDataCache();
	ilCustomInstaller::maybeInitUserToRoot();

	ini_set('max_execution_time', 0);
	set_time_limit(0);

	require_once("Services/GEV/Import/classes/class.gevImportOrgStructure.php");
	$imp = new gevImportOrgStructure();
	$imp->createOrgUnits();

	require_once("Services/GEV/Utils/classes/class.gevSettings.php");
	$gev_settings = gevSettings::getInstance();
	$res = $ilDB->query("SELECT obj_id FROM object_data WHERE import_id = 'uvg' AND type = 'orgu'");
	if ($rec = $ilDB->fetchAssoc($res)) {
		$gev_settings->setDBVPOUBaseUnitId($rec["obj_id"]);
	}
	else {
		die("Custom Update #79: Expected to find org_unit with import_id = 'uvg'");
	}
	
	$res = $ilDB->query("SELECT obj_id FROM object_data WHERE import_id = 'cpool' AND type = 'orgu'");
	if ($rec = $ilDB->fetchAssoc($res)) {
		$gev_settings->setCPoolUnitId($rec["obj_id"]);
	}
	else {
		die("Custom Update #79: Expected to find org_unit with import_id = 'cpool'");
	}
	
	$res = $ilDB->query("SELECT obj_id FROM object_data WHERE import_id = 'dbv_tmplt' AND type = 'orgu'");
	if ($rec = $ilDB->fetchAssoc($res)) {
		$gev_settings->setDBVPOUTemplateUnitId($rec["obj_id"]);
	}
	else {
		die("Custom Update #79: Expected to find org_unit with import_id = 'dbv_tmplt'");
	}
?>

<#80>
<?php
	require_once "Customizing/class.ilCustomInstaller.php";
	ilCustomInstaller::maybeInitClientIni();
	ilCustomInstaller::maybeInitPluginAdmin();
	ilCustomInstaller::maybeInitObjDefinition();
	ilCustomInstaller::maybeInitAppEventHandler();
	ilCustomInstaller::maybeInitTree();
	ilCustomInstaller::maybeInitRBAC();
	ilCustomInstaller::maybeInitObjDataCache();
	ilCustomInstaller::maybeInitUserToRoot();
	
	require_once("Services/GEV/Import/classes/class.gevImportOrgStructure.php");
	$imp = new gevImportOrgStructure();
	$imp->createOrgUnit("na_tmplt", "Vorlage NA-Einheit", "na", "", "", "", "", "", "", "");

	require_once("Services/GEV/Utils/classes/class.gevSettings.php");
	$gev_settings = gevSettings::getInstance();
	$res = $ilDB->query("SELECT obj_id FROM object_data WHERE import_id = 'na' AND type = 'orgu'");
	if ($rec = $ilDB->fetchAssoc($res)) {
		$gev_settings->setNAPOUBaseUnitId($rec["obj_id"]);
	}
	else {
		die("Custom Update #79: Expected to find org_unit with import_id = 'na'");
	}
	
	$res = $ilDB->query("SELECT obj_id FROM object_data WHERE import_id = 'na_tmplt' AND type = 'orgu'");
	if ($rec = $ilDB->fetchAssoc($res)) {
		$gev_settings->setNAPOUTemplateUnitId($rec["obj_id"]);
	}
	else {
		die("Custom Update #79: Expected to find org_unit with import_id = 'na_tmplt'");
	}
?>

<#81>
<?php
	require_once "Customizing/class.ilCustomInstaller.php";
	ilCustomInstaller::maybeInitClientIni();
	ilCustomInstaller::maybeInitPluginAdmin();
	ilCustomInstaller::maybeInitObjDefinition();
	ilCustomInstaller::maybeInitAppEventHandler();
	ilCustomInstaller::maybeInitTree();
	ilCustomInstaller::maybeInitRBAC();
	ilCustomInstaller::maybeInitObjDataCache();
	ilCustomInstaller::maybeInitUserToRoot();

	require_once "Services/GEV/Utils/classes/class.gevOrgUnitUtils.php";
	
	$res = $ilDB->query("SELECT DISTINCT oref.ref_id "
						."  FROM object_data od "
						."  JOIN object_reference oref ON oref.obj_id = od.obj_id "
						." WHERE ".$ilDB->in("import_id", array("evg", "uvg", "na"), false, "text")
						."   AND oref.deleted IS NULL"
						."   AND od.type = 'orgu'"
						);
	
	while($rec = $ilDB->fetchAssoc($res)) {
		gevOrgUnitUtils::grantPermissionsRecursivelyFor($rec["ref_id"], "superior",
				array( "view_employee_bookings"
					 , "view_employee_bookings_rcrsv"
					 , "book_employees"
					 , "book_employees_rcrsv"
					 , "cancel_employee_bookings"
					 , "cancel_employee_bookings_rcrsv"
					 ));
	}
?>

<#82>
<?php
	$ilCtrlStructureReader->getStructure();
?>

<#83>
<?php
	if(!$ilDB->tableExists('gev_na_tokens'))
	{
		$fields = array (
			'user_id' => array(
				'type' => 'integer',
				'length' => 4,
				'notnull' => true),
			'adviser_id' => array(
				'type' => 'integer',
				'length' => 4,
				'notnull' => true),
			'token' => array(
				'type' => 'text',
				'length' => 32,
				'notnull' => true)
		);
		$ilDB->createTable('gev_na_tokens', $fields);
		$ilDB->addPrimaryKey('gev_na_tokens', array('user_id'));
	}
?>


<#84>
<?php

$ilDB->manipulate("UPDATE tep_type SET title = 'AD-Begleitung' WHERE title = 'AD Begleitung'");
$ilDB->manipulate("UPDATE tep_type SET title = 'FD-Gespräch' WHERE title = 'FD Gespräch'");

?>

<#85>
<?php
	require_once "Customizing/class.ilCustomInstaller.php";
	ilCustomInstaller::maybeInitClientIni();
	ilCustomInstaller::maybeInitPluginAdmin();
	ilCustomInstaller::maybeInitObjDefinition();
	ilCustomInstaller::maybeInitAppEventHandler();
	ilCustomInstaller::maybeInitTree();
	ilCustomInstaller::maybeInitRBAC();
	ilCustomInstaller::maybeInitObjDataCache();
	ilCustomInstaller::maybeInitUserToRoot();

	require_once "Services/GEV/Utils/classes/class.gevOrgUnitUtils.php";
	
	$res = $ilDB->query("SELECT DISTINCT oref.ref_id "
						."  FROM object_data od "
						."  JOIN object_reference oref ON oref.obj_id = od.obj_id "
						." WHERE ".$ilDB->in("import_id", array("gev_base"), false, "text")
						."   AND oref.deleted IS NULL"
						."   AND od.type = 'orgu'"
						);
	
	while($rec = $ilDB->fetchAssoc($res)) {
		gevOrgUnitUtils::grantPermissionsRecursivelyFor($rec["ref_id"], "superior",
				array( "view_employee_bookings"
					 , "view_employee_bookings_rcrsv"
					 , "book_employees"
					 , "book_employees_rcrsv"
					 , "cancel_employee_bookings"
					 , "cancel_employee_bookings_rcrsv"
					 ));
	}
?>

<#86>
<?php
	//set indizes for the history table - wow, such performance!
	$queries =  array(
		 "ALTER TABLE hist_course ADD INDEX hist_historic (hist_historic);"
		,"ALTER TABLE hist_course ADD INDEX crs_id (crs_id);"

		,"ALTER TABLE hist_user ADD INDEX hist_historic (hist_historic);"
		,"ALTER TABLE hist_user ADD INDEX user_id (user_id);"
		
		,"ALTER TABLE hist_usercoursestatus ADD INDEX hist_historic (hist_historic);"
		,"ALTER TABLE hist_usercoursestatus ADD INDEX crs_id (crs_id);"
		,"ALTER TABLE hist_usercoursestatus ADD INDEX usr_id (usr_id);"

	);
	foreach ($queries as $query) {
		try{
			$ilDB->manipulate($query);
		} catch(Exception $e){
			//pass
		}
	}


?>

<#87>
<?php
	require_once "Customizing/class.ilCustomInstaller.php";

	if(!$ilDB->tableExists('crs_matlist'))
	{
		$fields = array (
			'id' => array(
				'type' => 'integer',
				'length' => 4,
				'notnull' => true,
				'default' => 0),
			'obj_id' => array(
				'type' => 'integer',
				'length' => 4,
				'notnull' => true,
				'default' => 0),
			'quant_per_part' => array(
				'type' => 'integer',
				'length' => 4,
				'notnull' => true,
				'default' => 0),
			'quant_per_crs' => array(
				'type' => 'integer',
				'length' => 4,
				'notnull' => true,
				'default' => 0),
			'mat_number' => array(
				'type' => 'text',
				'length' => 80,
				'notnull' => false),
			'description' => array(
				'type' => 'text',
				'length' => 200,
				'notnull' => false),
			'changed_by' => array(
				'type' => 'integer',
				'length' => 4,
				'notnull' => true,
				'default' => 0),
			'changed_on' => array(
				'type' => 'integer',
				'length' => 4,
				'notnull' => true,
				'default' => 0),
		);
		$ilDB->createTable('crs_matlist', $fields);
		$ilDB->addPrimaryKey('crs_matlist', array('id'));
		$ilDB->createSequence('crs_matlist');
	}


	$new_crs_ops = array(
		'view_material' => array('View Material', 2910)
		,'edit_material' => array('Edit Material', 3510)
	);
	ilCustomInstaller::addRBACOps('crs', $new_crs_ops);


	$lang_data = array(
		"tab" => array("Material", "Material")
		,"add" => array("Material hinzufügen", "Add Material")
		,"download" => array("Materialliste herunterladen", "Download Material List")
		,"participants_count" => array("Anzahl/Teilnehmer", "Number/Participants")
		,"course_count" => array("Anzahl/Seminar", "Number/Course")
		,"product_id" => array("Artikelnummer", "Product Id")
		,"title" => array("Bezeichnung", "Title")
		,"updated" => array("Materialliste gespeichert.", "The material list has been updated.")
		,"delete_sure" => array("Wollen Sie wirklich die folgenden Materialien löschen?", "Are you sure you want to delete the following materials?")
		,"deleted" => array("Materialien wurden gelöscht.", "Materials have been deleted.")
		// xls
		,"xls_title" => array("Titel", "Title")
		,"xls_subtitle" => array("Untertitel", "Subtitle")
		,"xls_custom_id" => array("Nummer der Maßnahme", "Id of Training")
		,"xls_amount_participants" => array("Anzahl Teilnehmer", "Number of Participants")
		,"xls_date_info" => array("Datum", "Period")
		,"xls_trainer" => array("Trainer", "Trainer")
		,"xls_venue_info" => array("Veranstaltungsort", "Venue")
		,"xls_contact" => array("Bei Rückfragen", "Contact")
		,"xls_creation_date" => array("Datum der Erstellung", "Date of Creation")	
		,"xls_list_header" => array("Materialliste", "Material List")	
		,"xls_list_general_header" => array("Generelle Angaben zum Training", "General Info about Training")	
		,"xls_list_item_header" => array("Materialien", "Materials")	
	);
	ilCustomInstaller::addLangData("matlist", array("de", "en"), $lang_data, "patch generali - material list");

	ilCustomInstaller::reloadStructure();
?>

<#88>
<?php
	//more fields in history
	if(!$ilDB->tableColumnExists('hist_user', "is_active")){
		$ilDB->addTableColumn('hist_user', "is_active", array(
			'type' => 'integer',
			'length' => 1,
			'notnull' => false,
			'default' => 0
			)
		);	
	}
	if(!$ilDB->tableColumnExists('hist_course', "is_online")){
		$ilDB->addTableColumn('hist_course', "is_online", array(
			'type' => 'integer',
			'length' => 1,
			'notnull' => false,
			'default' => 0
			)
		);	
	}
?>

<#89>
<?php
	//deadline fields in course history
	$deadlines = array(
		'dl_invitation',
		'dl_storno',
		'dl_booking',
		'dl_waitinglist'
	);

	foreach ($deadlines as $deadline) {
		if(!$ilDB->tableColumnExists('hist_course', $deadline)){
			$ilDB->addTableColumn('hist_course', $deadline, array(
				'type' => 'integer',
				'length' => 3,
				'notnull' => false,
				)
			);	
		}
	}
?>

<#90>
<?php

	// calendar entry weight
	if(!$ilDB->tableColumnExists('cal_entries', 'entry_weight'))
	{
		$ilDB->addTableColumn('cal_entries', 'entry_weight', 
			array(
				'type' => 'integer', 
				'length' => 1, 
				'notnull' => false, 
				'default' => ''
		));			
	}
	
	// operation day weight
	if(!$ilDB->tableColumnExists('tep_op_days', 'weight'))
	{
		$ilDB->addTableColumn('tep_op_days', 'weight', 
			array(
				'type' => 'integer', 
				'length' => 1, 
				'notnull' => false, 
				'default' => ''
		));			
	}

?>

<#91>
<?php
	if(!$ilDB->tableExists('hist_tep_individ_days'))
	{
		$fields = array (
			'id' => array(
				'type' => 'integer',
				'length' => 4,
				'notnull' => true,
				'default' => 0),
			'day' => array(
				'type' => 'date',
				'notnull' => true
				),
			'start_time' => array(
				'type' => 'text',
				'length' => 5,
				'notnull' => false
				),
			'end_time' => array(
				'type' => 'text',
				'length' => 5,
				'notnull' => false
				),
			'weight' => array(
				'type' => 'integer',
				'length' => 1,
				'notnull' => true
				)
		);
		$ilDB->createTable('hist_tep_individ_days', $fields);
		$ilDB->addPrimaryKey('hist_tep_individ_days', array('id', 'day'));
		$ilDB->createSequence('hist_tep_individ_days');
	}

?>

<#92>
<?php
	require_once "Customizing/class.ilCustomInstaller.php";
	ilCustomInstaller::maybeInitClientIni();
	ilCustomInstaller::maybeInitPluginAdmin();
	ilCustomInstaller::maybeInitObjDefinition();
	ilCustomInstaller::maybeInitAppEventHandler();
	ilCustomInstaller::maybeInitTree();
	ilCustomInstaller::maybeInitRBAC();
	ilCustomInstaller::maybeInitObjDataCache();
	ilCustomInstaller::maybeInitUserToRoot();

	require_once "Services/GEV/Utils/classes/class.gevOrgUnitUtils.php";
	
	$res = $ilDB->query("SELECT DISTINCT oref.ref_id "
						."  FROM object_data od "
						."  JOIN object_reference oref ON oref.obj_id = od.obj_id "
						." WHERE ".$ilDB->in("import_id", array("evg"), false, "text")
						."   AND oref.deleted IS NULL"
						."   AND od.type = 'orgu'"
						);
	
	while($rec = $ilDB->fetchAssoc($res)) {
		gevOrgUnitUtils::grantPermissionsRecursivelyFor($rec["ref_id"], "superior",
				array( "cat_administrate_users"
					 , "read_users"
					 ));
	}
?>


<#93>
<?php
	require_once("Services/GEV/Utils/classes/class.gevOrgUnitUtils.php");
	require_once("Services/GEV/Utils/classes/class.gevUserUtils.php");
	require_once("Customizing/class.ilCustomInstaller.php");
	
	ilCustomInstaller::maybeInitClientIni();
	ilCustomInstaller::maybeInitPluginAdmin();
	ilCustomInstaller::maybeInitObjDefinition();
	ilCustomInstaller::maybeInitAppEventHandler();
	ilCustomInstaller::maybeInitTree();
	ilCustomInstaller::maybeInitRBAC();
	ilCustomInstaller::maybeInitObjDataCache();
	ilCustomInstaller::maybeInitUserToRoot();
	
	$res = $ilDB->query( "SELECT od.obj_id, oref.ref_id, od.title "
						."  FROM object_data od"
						."  JOIN object_reference oref ON oref.obj_id = od.obj_id"
						." WHERE oref.deleted IS NULL"
						."   AND type = 'orgu'"
						."   AND title LIKE 'Organisationsdirektion%'"
						);

	while ($rec = $ilDB->fetchAssoc($res)) {
		$tmp = explode(" ", $rec["title"]);
		$res2 = $ilDB->query("SELECT od.obj_id, oref.ref_id, od.title "
							."  FROM object_data od"
							."  JOIN object_reference oref ON oref.obj_id = od.obj_id"
							." WHERE oref.deleted IS NULL"
							."   AND type = 'orgu'"
							."   AND title = 'Filialdirektion ".$tmp[1]."'"
							);
		$rec2 = $ilDB->fetchAssoc($res2);
		if (!$rec2) {
			continue;
		}
		
		$source_ou = gevOrgUnitUtils::getInstance($rec["obj_id"]);
		$target_ou = gevOrgUnitUtils::getInstance($rec2["obj_id"]);
		$source_employees = gevOrgUnitUtils::getEmployeesIn(array($rec["ref_id"]));
		foreach (gevOrgUnitUtils::getAllPeopleIn(array($rec["ref_id"])) as $usr_id) {
			$user = gevUserUtils::getInstance($usr_id);
			if ($user->hasRoleIn(array("FD", "OD/BD", "UA", "OD/FD/BD ID", "DBV EVG"))) {
				continue;
			}
			$role = in_array($usr_id, $source_employees) ? "Mitarbeiter" : "Vorgesetzter";
			$source_ou->deassignUser($usr_id, $role);
			$target_ou->assignUser($usr_id, $role);
		}
	}
?>

<#94>
<?php
	// Enables local user administration. Based on Martin Studers Paper
	// 20140911_LinkLokaleBenutzerverwaltung.docx

	require_once("Services/GEV/Utils/classes/class.gevOrgUnitUtils.php");
	require_once("Services/GEV/Utils/classes/class.gevRoleUtils.php");
	require_once("Customizing/class.ilCustomInstaller.php");
	
	ilCustomInstaller::maybeInitClientIni();
	ilCustomInstaller::maybeInitPluginAdmin();
	ilCustomInstaller::maybeInitObjDefinition();
	ilCustomInstaller::maybeInitAppEventHandler();
	ilCustomInstaller::maybeInitTree();
	ilCustomInstaller::maybeInitRBAC();
	ilCustomInstaller::maybeInitObjDataCache();
	ilCustomInstaller::maybeInitUserToRoot();
	
	$global_roles_of_superiors = array( "Administrator"
									  , "Admin-Voll"
									  , "Admin-eingeschraenkt"
									  , "Admin-Ansicht"
									  , "OD/BD"
									  , "FD"
									  , "UA"
									  , "ID FK"
									  , "DBV UVG"
									  );


	$res = $ilDB->query("SELECT DISTINCT oref.ref_id "
						."  FROM object_data od "
						."  JOIN object_reference oref ON oref.obj_id = od.obj_id "
						." WHERE ".$ilDB->in("import_id", array("evg"), false, "text")
						."   AND oref.deleted IS NULL"
						."   AND od.type = 'orgu'"
						);

	if ($rec = $ilDB->fetchAssoc($res)) {
		foreach($global_roles_of_superiors as $role) {
			gevOrgUnitUtils::grantPermissionsRecursivelyFor($rec["ref_id"], $role,
					array( "visible"
						 , "read"
						 ));
		}
	}
	else {
		die("Could not find orgu with import id evg.");
	}

	$res = $ilDB->query("SELECT DISTINCT od.obj_id "
						."  FROM object_data od "
						."  JOIN object_reference oref ON oref.obj_id = od.obj_id "
						." WHERE ".$ilDB->in("import_id", array("gev_base"), false, "text")
						."   AND oref.deleted IS NULL"
						."   AND od.type = 'orgu'"
						);
	
	if ($rec = $ilDB->fetchAssoc($res)) {
		foreach($global_roles_of_superiors as $role) {
			gevOrgUnitUtils::getInstance($rec["obj_id"])
				->grantPermissionsFor($role,
					array( "visible"
						 , "read"
						 ));
		}
	}
	else {
		die("Could not find orgu with import id gev_base.");
	}

	// Administration 
	$ref_id = 9;
	global $rbacreview;
	global $rbacadmin;
	foreach($global_roles_of_superiors as $role_name) {
		$role = gevRoleUtils::getInstance()->getRoleIdByName($role_name);

		if (!$role) {
			die("Could not find role $role_name");
		}
		$cur_ops = $rbacreview->getRoleOperationsOnObject($role, $ref_id);
		$grant_ops = ilRbacReview::_getOperationIdsByName(array("visible", "read"));
		$new_ops = array_unique(array_merge($grant_ops, $cur_ops));
		$rbacadmin->revokePermission($ref_id, $role);
		$rbacadmin->grantPermission($role, $new_ops, $ref_id);
	}

	// Org-Units 
	$ref_id = 56;
	global $rbacreview;
	global $rbacadmin;
	foreach($global_roles_of_superiors as $role_name) {
		$role = gevRoleUtils::getInstance()->getRoleIdByName($role_name);
		if (!$role) {
			die("Could not find role $role_name");
		}
		$cur_ops = $rbacreview->getRoleOperationsOnObject($role, $ref_id);
		$grant_ops = ilRbacReview::_getOperationIdsByName(array("visible", "read"));
		$new_ops = array_unique(array_merge($grant_ops, $cur_ops));
		$rbacadmin->revokePermission($ref_id, $role);
		$rbacadmin->grantPermission($role, $new_ops, $ref_id);
	}


?>

<#95>
<?php
	// Create Personal Org Unit structure for HAs

	require_once "Customizing/class.ilCustomInstaller.php";
	ilCustomInstaller::maybeInitClientIni();
	ilCustomInstaller::maybeInitPluginAdmin();
	ilCustomInstaller::maybeInitObjDefinition();
	ilCustomInstaller::maybeInitAppEventHandler();
	ilCustomInstaller::maybeInitTree();
	ilCustomInstaller::maybeInitRBAC();
	ilCustomInstaller::maybeInitObjDataCache();
	ilCustomInstaller::maybeInitUserToRoot();

	require_once("Services/GEV/Utils/classes/class.gevOrgUnitUtils.php");
	$ha_ou_id = gevOrgUnitUtils::createOrgUnit("ha", "Hauptagenturen", "gev_base");
	$ha_tmplt_ou_id = gevOrgUnitUtils::createOrgUnit("ha_tmplt", "Vorlage HA-Einheiten", "ha");
	
	require_once("Services/GEV/Utils/classes/class.gevSettings.php");
	$gev_settings = gevSettings::getInstance();
	$gev_settings->setHAPOUBaseUnitId($ha_ou_id);
	$gev_settings->setHAPOUTemplateUnitId($ha_tmplt_ou_id);
?>


<#96>
<?php
	// Enables local user administration for HAs in HA-substructure. 
	// Based on Martin Studers Paper 20140911_LinkLokaleBenutzerverwaltung.docx

	require_once("Services/GEV/Utils/classes/class.gevOrgUnitUtils.php");
	require_once("Services/GEV/Utils/classes/class.gevRoleUtils.php");
	require_once("Customizing/class.ilCustomInstaller.php");
	
	ilCustomInstaller::maybeInitClientIni();
	ilCustomInstaller::maybeInitPluginAdmin();
	ilCustomInstaller::maybeInitObjDefinition();
	ilCustomInstaller::maybeInitAppEventHandler();
	ilCustomInstaller::maybeInitTree();
	ilCustomInstaller::maybeInitRBAC();
	ilCustomInstaller::maybeInitObjDataCache();
	ilCustomInstaller::maybeInitUserToRoot();

	$global_roles_of_superiors = array( "HA 84"
									  );
	
	// Administration and Org-Units 
	$ref_ids = array(9, 56);

	// Generali Versicherungen and HA-Substructure
	$res = $ilDB->query("SELECT DISTINCT oref.ref_id "
						."  FROM object_data od "
						."  JOIN object_reference oref ON oref.obj_id = od.obj_id "
						." WHERE ".$ilDB->in("import_id", array("gev_base", "ha"), false, "text")
						."   AND oref.deleted IS NULL"
						."   AND od.type = 'orgu'"
						);

	while($rec = $this->db->fetchAssoc($res)) {
		$ref_ids[] = $rec["ref_id"];
	}


	global $rbacreview;
	global $rbacadmin;
	foreach($ref_ids as $ref_id) {
		foreach($global_roles_of_superiors as $role_name) {
			$role = gevRoleUtils::getInstance()->getRoleIdByName($role_name);
			if (!$role) {
				die("Could not find role $role_name");
			}
			$cur_ops = $rbacreview->getRoleOperationsOnObject($role, $ref_id);
			$grant_ops = ilRbacReview::_getOperationIdsByName(array("visible", "read"));
			$new_ops = array_unique(array_merge($grant_ops, $cur_ops));
			$rbacadmin->revokePermission($ref_id, $role);
			$rbacadmin->grantPermission($role, $new_ops, $ref_id);
		}
	}

	require_once("Services/GEV/Utils/classes/class.gevSettings.php");
	$gev_settings = gevSettings::getInstance();
	$ha_tmplt_ou_id = $gev_settings->getHAPOUTemplateUnitId();
	gevOrgUnitUtils::getInstance($ha_tmplt_ou_id)
		->grantPermissionsFor( "superior"
							 , array("cat_administrate_users", "read_users")
							 );	
?>

<#97>
<?php

	// calendar entry weight
	if(!$ilDB->tableColumnExists('cal_entries', 'orgu_id'))
	{
		$ilDB->addTableColumn('cal_entries', 'orgu_id', 
			array(
				'type' => 'integer', 
				'length' => 4, 
				'notnull' => false, 
				'default' => null
		));			
	}

?>

<#98>
<?php

	if (!$ilDB->tableColumnExists("hist_tep", "orgu_title")) {
		$ilDB->addTableColumn('hist_tep', 'orgu_title', 
			array(
				'type' => 'text', 
				'length' => 255, 
				'notnull' => true, 
				'default' => "-empty-"
		));
	}

?>

<#99>
<?php
	$ilCtrlStructureReader->getStructure();
?>

<#100>
<?php
	$res = $ilDB->query("SELECT DISTINCT oref.ref_id "
						."  FROM object_data od "
						."  JOIN object_reference oref ON oref.obj_id = od.obj_id "
						." WHERE import_id = 'exit'"
						."   AND oref.deleted IS NULL"
						."   AND od.type = 'orgu'"
						);
	
	require_once("Services/GEV/Utils/classes/class.gevSettings.php");
	
	if ($rec = $ilDB->fetchAssoc($res)) {
		gevSettings::getInstance()->setOrgUnitExited($rec["ref_id"]);
	}
	else {
		die("Could not find orgu with import id exit.");
	}
?>


<#101>
<?php
	$ilCtrlStructureReader->getStructure();
?>

<#102>
<?php

require_once "Customizing/class.ilCustomInstaller.php";
ilCustomInstaller::maybeInitClientIni();
ilCustomInstaller::maybeInitPluginAdmin();
ilCustomInstaller::maybeInitObjDefinition();
ilCustomInstaller::maybeInitAppEventHandler();
ilCustomInstaller::maybeInitTree();
ilCustomInstaller::maybeInitRBAC();
ilCustomInstaller::maybeInitObjDataCache();
ilCustomInstaller::maybeInitUserToRoot();
ilCustomInstaller::maybeInitSettings();

require_once("Services/GEV/Utils/classes/class.gevCourseUtils.php");

gevCourseUtils::grantPermissionsForAllCoursesBelow(1696, "RTL", array("write"));
gevCourseUtils::grantPermissionsForAllCoursesBelow(1783, "RTL", array("write"));
gevCourseUtils::grantPermissionsForAllCoursesBelow(1621, "RTL", array("write"));
gevCourseUtils::grantPermissionsForAllCoursesBelow(1644, "RTL", array("write"));


?>


<#103>
<?php
// init helper class
require_once "Customizing/class.ilCustomInstaller.php";

ilCustomInstaller::initPluginEnv();
ilCustomInstaller::activatePlugin(IL_COMP_SERVICE, "User", "udfc", "GEVUserData");
?>

<#104>
<?php
	require_once "Customizing/class.ilCustomInstaller.php";
	ilCustomInstaller::maybeInitClientIni();
	ilCustomInstaller::maybeInitPluginAdmin();
	ilCustomInstaller::maybeInitObjDefinition();
	ilCustomInstaller::maybeInitAppEventHandler();
	ilCustomInstaller::maybeInitTree();
	ilCustomInstaller::maybeInitRBAC();
	ilCustomInstaller::maybeInitObjDataCache();
	ilCustomInstaller::maybeInitUserToRoot();

	require_once("Services/GEV/Utils/classes/class.gevSettings.php");
	$gev_settings = gevSettings::getInstance();
	$res = $ilDB->query("SELECT obj_id FROM object_data WHERE import_id = 'na_ohne' AND type = 'orgu'");
	if ($rec = $ilDB->fetchAssoc($res)) {
		$gev_settings->setNAPOUNoAdviserUnitId($rec["obj_id"]);
	}
	else {
		die("Custom Update #104: Expected to find org_unit with import_id = 'na_ohne'");
	}
?>

<#105>
<?php

	require_once "Customizing/class.ilCustomInstaller.php";
	ilCustomInstaller::maybeInitClientIni();
	ilCustomInstaller::maybeInitPluginAdmin();
	ilCustomInstaller::maybeInitObjDefinition();
	ilCustomInstaller::maybeInitAppEventHandler();
	ilCustomInstaller::maybeInitTree();
	ilCustomInstaller::maybeInitRBAC();
	ilCustomInstaller::maybeInitObjDataCache();
	ilCustomInstaller::maybeInitUserToRoot();

	require_once("Services/GEV/Utils/classes/class.gevCourseUtils.php");


	// Set the absolute cancel deadline to 9999 for all trainings in the category
	// "Grundausbildung"
	$cat_ref_id = 1644;

	foreach (gevCourseUtils::getAllCoursesBelow(array($cat_ref_id)) as $info) {
		$utils = gevCourseUtils::getInstance($info["obj_id"]);
		$utils->setAbsoluteCancelDeadline(9999);
	}

?>

<#106>
<?php
	$ilCtrlStructureReader->getStructure();
?>

<#107>
<?php
	// Create new user for the "Maklerangenbot"

	require_once "Customizing/class.ilCustomInstaller.php";
	ilCustomInstaller::maybeInitClientIni();
	ilCustomInstaller::maybeInitPluginAdmin();
	ilCustomInstaller::maybeInitObjDefinition();
	ilCustomInstaller::maybeInitAppEventHandler();
	ilCustomInstaller::maybeInitTree();
	ilCustomInstaller::maybeInitRBAC();
	ilCustomInstaller::maybeInitObjDataCache();
	ilCustomInstaller::maybeInitUserToRoot();
	ilCustomInstaller::maybeInitSettings();
	ilCustomInstaller::maybeInitIliasObject();

	$user = new ilObjUser();
	$user->setLogin("makler_angebot");
	$user->setEmail("rklees@cat06.de");
	$user->setPasswd(md5(rand()));
	$user->setLastname("löschen");
	$user->setFirstname("nicht");
	$user->setGender("m");

	// is active, owner is root
	$user->setActive(true, 6);
	$user->setTimeLimitUnlimited(true);
	// user already agreed at registration

	$now = new ilDateTime(time(),IL_CAL_UNIX);
	$user->setAgreeDate($now->get(IL_CAL_DATETIME));
	$user->setIsSelfRegistered(true);

	$user->create();
	$user->saveAsNew();

	require_once("Services/GEV/Utils/classes/class.gevSettings.php");
	gevSettings::getInstance()->set(gevSettings::AGENT_OFFER_USER_ID, $user->getId());
?>

<#108>
<?php

	// Create DB-field for #1041
	if (!$ilDB->tableColumnExists("crs_pstatus_crs", "mail_send_date")) {
		$ilDB->addTableColumn('crs_pstatus_crs', 'mail_send_date', 
			array(
				'type' => 'date', 
				'notnull' => false
			));
	}

?>

<#109>
<?php
	require_once("Services/GEV/Utils/classes/class.gevOrgUnitUtils.php");
	require_once("Services/GEV/Utils/classes/class.gevRoleUtils.php");
	require_once("Customizing/class.ilCustomInstaller.php");
	
	ilCustomInstaller::maybeInitClientIni();
	ilCustomInstaller::maybeInitPluginAdmin();
	ilCustomInstaller::maybeInitObjDefinition();
	ilCustomInstaller::maybeInitAppEventHandler();
	ilCustomInstaller::maybeInitTree();
	ilCustomInstaller::maybeInitRBAC();
	ilCustomInstaller::maybeInitObjDataCache();
	ilCustomInstaller::maybeInitUserToRoot();

	$res = $ilDB->query("SELECT DISTINCT oref.ref_id "
						."  FROM object_data od "
						."  JOIN object_reference oref ON oref.obj_id = od.obj_id "
						." WHERE ".$ilDB->in("import_id", array("gev_base"), false, "text")
						."   AND oref.deleted IS NULL"
						."   AND od.type = 'orgu'"
						);

	if ($rec = $ilDB->fetchAssoc($res)) {
		gevOrgUnitUtils::grantPermissionsRecursivelyFor($rec["ref_id"], "superior",
					array( "view_learning_progress_rec"));
	}
	else {
		die("Custom Update #109: Expected to find org_unit with import_id = 'gev_base'");
	}

?>

<#110>
<?php
	// Add global and local Key-Accounter-Roles.
	require_once("Services/GEV/Utils/classes/class.gevOrgUnitUtils.php");
	require_once("Services/GEV/Utils/classes/class.gevRoleUtils.php");
	require_once("Services/GEV/Utils/classes/class.gevObjectUtils.php");
	require_once("Customizing/class.ilCustomInstaller.php");
	
	ilCustomInstaller::maybeInitClientIni();
	ilCustomInstaller::maybeInitPluginAdmin();
	ilCustomInstaller::maybeInitObjDefinition();
	ilCustomInstaller::maybeInitAppEventHandler();
	ilCustomInstaller::maybeInitTree();
	ilCustomInstaller::maybeInitRBAC();
	ilCustomInstaller::maybeInitObjDataCache();
	ilCustomInstaller::maybeInitUserToRoot();
	
	$role_utils = gevRoleUtils::getInstance();
	
	$role_utils->createGlobalRole("Key-Accounter", "Key-Accounter (global)");
	
	$evg = gevOrgUnitUtils::getInstanceByImportId("evg");
	$children = gevOrgUnitUtils::getAllChildren(array($evg->getRefId()));
	foreach ($children as $child) {
		$role = $role_utils->createLocalRole($child["ref_id"], "Key-Accounter", "Key-Accounter (lokal)");
		$ouutils = gevOrgUnitUtils::getInstance($child["obj_id"]);
		$ouutils->grantPermissionsFor($role->getId(),  array( "view_learning_progress"
															, "view_learning_progress_rec"
															)
									 );
	}
?>


<#111>
<?php
	require_once("Services/WBDData/classes/class.wbdErrorLog.php");
	wbdErrorLog::_install();
?>

<#112>
<?php
	$ilCtrlStructureReader->getStructure();
?>

<#113>
<?php
	// Add global and local Key-Accounter-Roles.
	require_once("Services/GEV/Utils/classes/class.gevOrgUnitUtils.php");
	require_once("Services/GEV/Utils/classes/class.gevRoleUtils.php");
	require_once("Services/GEV/Utils/classes/class.gevObjectUtils.php");
	require_once("Customizing/class.ilCustomInstaller.php");
	
	ilCustomInstaller::maybeInitClientIni();
	ilCustomInstaller::maybeInitPluginAdmin();
	ilCustomInstaller::maybeInitObjDefinition();
	ilCustomInstaller::maybeInitAppEventHandler();
	ilCustomInstaller::maybeInitTree();
	ilCustomInstaller::maybeInitRBAC();
	ilCustomInstaller::maybeInitObjDataCache();
	ilCustomInstaller::maybeInitUserToRoot();
	
	$role_utils = gevRoleUtils::getInstance();
	$role_utils->createGlobalRole("ExpressUser", "Benutzeraccount per Express-Login angelegt.");
?>

<#114>
<?php
	require_once("Modules/OrgUnit/classes/class.ilObjOrgUnit.php");
	require_once("Customizing/class.ilCustomInstaller.php");

	ilCustomInstaller::maybeInitPluginAdmin();
	ilCustomInstaller::maybeInitObjDefinition();
	ilCustomInstaller::maybeInitAppEventHandler();
	ilCustomInstaller::maybeInitTree();
	ilCustomInstaller::maybeInitRBAC();
	ilCustomInstaller::maybeInitObjDataCache();
	ilCustomInstaller::maybeInitUserToRoot();

	$orgu = new ilObjOrgUnit();
	$orgu->setTitle("ohne Zuordnung");
	$orgu->create();
	$orgu->createReference();
	$orgu->update();

	$id = $orgu->getId();
	$ref_id = $orgu->getRefId();

	$orgu->putInTree($orgu->getRootOrgRefId());
	$orgu->initDefaultRoles();



	require_once("Services/GEV/Utils/classes/class.gevSettings.php");
	$setting_utils = gevSettings::getInstance();
	$setting_utils->setOrgUnitUnassignedUser($ref_id);
?>


<#115>
<?php
	$ilCtrlStructureReader->getStructure();
?>

<#116>
<?php
	$ilCtrlStructureReader->getStructure();
?>

<#117>
<?php
	require_once("Services/VCPool/class.VCPoolInstaller.php");
	
	VCPoolInstaller::allSteps($ilDB);
?>

<#118>
<?php
// init helper class
require_once "Customizing/class.ilCustomInstaller.php";

ilCustomInstaller::initPluginEnv();
ilCustomInstaller::activatePlugin(IL_COMP_SERVICE, "AdvancedMetaData", "amdc", "CourseAMD");

?>

<#119>
<?php
	$ilCtrlStructureReader->getStructure();
?>

<#120>
<?php
// init helper class
require_once "Customizing/class.ilCustomInstaller.php";

ilCustomInstaller::initPluginEnv();
ilCustomInstaller::activatePlugin(IL_COMP_SERVICE, "AdvancedMetaData", "amdc", "CourseAMD");

?>

<#121>
<?php
// init helper class
require_once "Customizing/class.ilCustomInstaller.php";

ilCustomInstaller::initPluginEnv();
ilCustomInstaller::activatePlugin(IL_COMP_SERVICE, "User", "udfc", "GEVUserData");
?>

<#122>
<?php
if(!$ilDB->tableColumnExists('hist_user', 'exit_date_wbd')){
	$ilDB->manipulate("ALTER TABLE `hist_user` ADD `exit_date_wbd` DATE NULL DEFAULT '0000-00-00' AFTER `is_active`");
}
?>

<#123>
<?php
	$ilCtrlStructureReader->getStructure();
?>

<#124>
<?php
	$ilCtrlStructureReader->getStructure();
?>

<#125>
<?php
	if(!$ilDB->tableColumnExists('hist_course', 'dbv_hot_topic')) {
		$ilDB->manipulate("ALTER TABLE `hist_course` ADD `dbv_hot_topic` VARCHAR(50) NULL");
	}
?>

<#126>
<?php
require_once "Customizing/class.ilCustomInstaller.php";
	ilCustomInstaller::initPluginEnv();
	ilCustomInstaller::activatePlugin(IL_COMP_SERVICE, "AdvancedMetaData", "amdc", "CourseAMD");
?>

<#127>
<?php
require_once "Customizing/class.ilCustomInstaller.php";
	ilCustomInstaller::initPluginEnv();
	ilCustomInstaller::activatePlugin(IL_COMP_SERVICE, "AdvancedMetaData", "amdc", "CourseAMD");
?>

<#128>
<?php
require_once "Customizing/class.ilCustomInstaller.php";
	ilCustomInstaller::initPluginEnv();
	ilCustomInstaller::activatePlugin(IL_COMP_SERVICE, "AdvancedMetaData", "amdc", "CourseAMD");
?>

<#129>
<?php
	if(!$ilDB->tableColumnExists('hist_course', 'webex_vc_type' )) {
		$ilDB->manipulate("ALTER TABLE `hist_course` ADD COLUMN webex_vc_type VARCHAR(50) NULL");
	}
?>


<#130> 
<?php
	if(!$ilDB->tableExists('hist_userorgu')) {
		$fields = array(
			'row_id' => array(
				'type' => 'integer',
				'length' => 4,
				'notnull' => true),
			'hist_version' => array(
				'type' => 'integer',
				'length' => 4,
				'notnull' => true,
				'default' => 1),
			'hist_historic' => array(
				'type' => 'integer',
				'length' => 4,
				'notnull' => true,
				'default' => 0),
			'creator_user_id' => array(
				'type' => 'integer',
				'length' => 4,
				'notnull' => true),
			'created_ts' => array(
				'type' => 'integer',
				'length' => 4,
				'notnull' => true,
				'default' => 0),
			'usr_id' => array(
				'type' => 'integer',
				'length' => 4,
				'notnull' => true),
			'orgu_id' => array(
				'type' => 'integer',
				'length' => 4,
				'notnull' => true),
			'rol_id' => array(
				'type' => 'integer' ,
				'length' => 4 ,
				'notnull' => true),
			'orgu_title' => array(
				'type' => 'text',
				'length' => 40 ,
				'notnull' => false),
			'org_unit_above1' => array(
				'type' => 'text',
				'length' => 40 ,
				'notnull' => false),
			'org_unit_above2' => array(
				'type' => 'text',
				'length' => 40 ,
				'notnull' => false),
			'rol_title' => array(
				'type' => 'text',
				'length' => 40 ,
				'notnull' => false),
			'action' => array(
				'type' => 'integer',
				'length' => 1 ,
				'notnull' => true)			
		);
		$ilDB->createTable('hist_userorgu', $fields);
		$ilDB->addPrimaryKey('hist_userorgu', array('row_id'));
		$ilDB->createSequence('hist_userorgu');
	}
?>

<#131> 
<?php
	if(!$ilDB->tableExists('hist_userrole')) {
		$fields = array(
			'row_id' => array(
				'type' => 'integer',
				'length' => 4,
				'notnull' => true),
			'hist_version' => array(
				'type' => 'integer',
				'length' => 4,
				'notnull' => true,
				'default' => 1),
			'hist_historic' => array(
				'type' => 'integer',
				'length' => 4,
				'notnull' => true,
				'default' => 0),
			'creator_user_id' => array(
				'type' => 'integer',
				'length' => 4,
				'notnull' => true),
			'created_ts' => array(
				'type' => 'integer',
				'length' => 4,
				'notnull' => true,
				'default' => 0),
			'usr_id' => array(
				'type' => 'integer',
				'length' => 4,
				'notnull' => true),
			'rol_id' => array(
				'type' => 'integer',
				'length' => 4,
				'notnull' => true),
			'rol_title' => array(
				'type' => 'text',
				'length' => 40 ,
				'notnull' => false),
			'action' => array(
				'type' => 'integer',
				'length' => 1 ,
				'notnull' => true)
		);
		$ilDB->createTable('hist_userrole', $fields);
		$ilDB->addPrimaryKey('hist_userrole', array('row_id'));
		$ilDB->createSequence('hist_userrole');
	}	
?>

<#132>
<?php
	$ilCtrlStructureReader->getStructure();
?>

<#133>
<?php
if( !$ilDB->tableExists('dct_building_block') )
{
	$ilDB->createTable('dct_building_block', array(
		'obj_id' => array(
			'type' => 'integer',
			'length' => 4,
			'notnull' => true,
			'default' => 0
		),
		'title' => array(
			'type' => 'text',
			'length' => 50,
			'notnull' => true
		),
		'content' => array(
			'type' => 'text',
			'length' => 50,
			'notnull' => true
		),
		'learning_dest' => array(
			'type' => 'text',
			'length' => 50,
			'notnull' => true
		),
		'is_wp_relevant' => array(
			'type' => 'integer',
			'length' => 1,
			'notnull' => false,
			'default' => 0
		),
		'is_active' => array(
			'type' => 'integer',
			'length' => 1,
			'notnull' => false,
			'default' => 0
		),
		'is_deleted' => array(
			'type' => 'integer',
			'length' => 1,
			'notnull' => false,
			'default' => 0
		),
		'last_change_user' => array(
			'type' => 'integer',
			'length' => 4,
			'notnull' => false
		),
		'last_change_date' => array(
			'type' => 'timestamp',
			'notnull' => false
		)
	));
		
	$ilDB->addPrimaryKey('dct_building_block', array('obj_id'));
}
?>

<#134>
<?php
if( !$ilDB->tableExists('dct_crs_building_block') )
{
	$ilDB->createTable('dct_crs_building_block', array(
		'id' => array(
			'type' => 'integer',
			'length' => 4,
			'notnull' => true,
			'default' => 0
		),
		'crs_id' => array(
			'type' => 'integer',
			'length' => 4,
			'notnull' => false
		),
		'bb_id' => array(
			'type' => 'integer',
			'length' => 4,
			'notnull' => true
		),
		'start_date' => array(
			'type' => 'timestamp',
			'notnull' => true
		),
		'end_date' => array(
			'type' => 'timestamp',
			'notnull' => true
		),
		'method' => array(
			'type' => 'text',
			'length' => 100,
			'notnull' => true
		),
		'media' => array(
			'type' => 'text',
			'length' => 100,
			'notnull' => true
		),
		'last_change_user' => array(
			'type' => 'integer',
			'length' => 4,
			'notnull' => false
		)
	));

	$ilDB->addPrimaryKey('dct_crs_building_block',array('id'));

}
?>

<#135>
<?php
require_once("Services/GEV/DecentralTrainings/classes/class.gevDecentralTrainingCreationRequestDB.php");
gevDecentralTrainingCreationRequestDB::install_step1($ilDB);
?>

<#136>
<?php
require_once "Customizing/class.ilCustomInstaller.php";
	ilCustomInstaller::initPluginEnv();
	ilCustomInstaller::activatePlugin(IL_COMP_SERVICE, "AdvancedMetaData", "amdc", "CourseAMD");
?>

<#137>
<?php
require_once("Services/GEV/DecentralTrainings/classes/class.gevDecentralTrainingCreationRequestDB.php");
gevDecentralTrainingCreationRequestDB::install_step2($ilDB);
?>

<#138>
<?php
if(!$ilDB->tableColumnExists('dct_crs_building_block', 'crs_request_id')) {
	$ilDB->addTableColumn('dct_crs_building_block', 'crs_request_id', array(
			"type" => "integer",
			"length" => 4,
			"notnull" => true
		));
}

if($ilDB->tableColumnExists('dct_crs_building_block', 'media')) {
	$ilDB->modifyTableColumn('dct_crs_building_block','media', array(
			'type' => 'text',
			'length' => 4000,
			'notnull' => true
	));
}

if($ilDB->tableColumnExists('dct_crs_building_block', 'method')) {
	$ilDB->modifyTableColumn('dct_crs_building_block','method', array(
			'type' => 'text',
			'length' => 4000,
			'notnull' => true
	));
}

if($ilDB->tableColumnExists('dct_building_block', 'title')) {
	$ilDB->modifyTableColumn('dct_building_block','title', array(
			'type' => 'text',
			'length' => 100,
			'notnull' => true,
			'default' => ""
	));
}

if($ilDB->tableColumnExists('dct_building_block', 'content')) {
	$ilDB->modifyTableColumn('dct_building_block','content', array(
			'type' => 'text',
			'length' => 100,
			'notnull' => true,
			'default' => ""
	));
}

if($ilDB->tableColumnExists('dct_building_block', 'learning_dest')) {
	$ilDB->modifyTableColumn('dct_building_block','learning_dest', array(
			'type' => 'text',
			'length' => 100,
			'notnull' => true,
			'default' => ""
	));
}
?>

<#139>
<?php
	$ilDB->createSequence("dct_crs_building_block");
	$ilDB->createSequence("dct_building_block");
?>

<#140>
<?php
require_once("Services/GEV/DecentralTrainings/classes/class.gevDecentralTrainingCreationRequestDB.php");
gevDecentralTrainingCreationRequestDB::install_step3($ilDB);
?>

<#141>
<?php
if(!$ilDB->tableColumnExists('dct_crs_building_block', 'last_change_date')) {
	$ilDB->addTableColumn('dct_crs_building_block', 'last_change_date', array(
			"type" => "timestamp",
			"notnull" => true
		));
}
?>

<#142>
<?php
$ilDB->modifyTableColumn('dct_crs_building_block', "crs_request_id", array(
		"type" => "integer",
		"length" => 4,
		"notnull" => false
));
?>

<#143>
<?php
$ilDB->modifyTableColumn('dct_crs_building_block', 'crs_id', array(
		'type' => 'integer',
		'length' => 4,
		'notnull' => false
));
?>

<#144>
<?php
require_once("Services/GEV/DecentralTrainings/classes/class.gevDecentralTrainingCreationRequestDB.php");
gevDecentralTrainingCreationRequestDB::install_step4($ilDB);
gevDecentralTrainingCreationRequestDB::install_step5($ilDB);
?>

<#145>
<?php
if(!$ilDB->tableColumnExists('hist_usercoursestatus', 'gev_id')) {
	$ilDB->addTableColumn('hist_usercoursestatus', 'gev_id', array(
			"type" => "integer",
			"length" => 4,
			"notnull" => false
		));
}
?>

<#146>
<?php
	$ilDB->modifyTableColumn('hist_userorgu', "orgu_title", array(
			"type" => "text",
			"length" => 100,
			"notnull" => false
	));
?>

<#147>
<?php
	$ilDB->modifyTableColumn('hist_userorgu', "org_unit_above1", array(
			"type" => "text",
			"length" => 100,
			"notnull" => false
	));
	$ilDB->modifyTableColumn('hist_userorgu', "org_unit_above2", array(
			"type" => "text",
			"length" => 100,
			"notnull" => false
	));
?>

<#148> 
<?php

	$ilDB->renameTableColumn('hist_course', 'webex_vc_type', 'virtual_classroom_type');

?>

<#149>
<?php
	require_once("Services/GEV/Utils/classes/class.gevSettings.php");
	
	$ilDB->manipulate("UPDATE settings SET keyword = ".$ilDB->quote(gevSettings::CRS_AMD_VC_LINK,"text")
		." WHERE keyword = ".$ilDB->quote(gevSettings::CRS_AMD_WEBEX_LINK,"text"));

	$ilDB->manipulate("UPDATE settings SET keyword = ".$ilDB->quote(gevSettings::CRS_AMD_VC_PASSWORD,"text")
		." WHERE keyword = ".$ilDB->quote(gevSettings::CRS_AMD_WEBEX_PASSWORD,"text"));

	$ilDB->manipulate("UPDATE settings SET keyword = ".$ilDB->quote(gevSettings::CRS_AMD_VC_PASSWORD_TUTOR,"text")
		." WHERE keyword = ".$ilDB->quote(gevSettings::CRS_AMD_WEBEX_PASSWORD_TUTOR,"text"));

	$ilDB->manipulate("UPDATE settings SET keyword = ".$ilDB->quote(gevSettings::CRS_AMD_VC_CLASS_TYPE,"text")
		." WHERE keyword = ".$ilDB->quote(gevSettings::CRS_AMD_WEBEX_VC_CLASS_TYPE,"text"));

	$ilDB->manipulate("UPDATE settings SET keyword = ".$ilDB->quote(gevSettings::CRS_AMD_VC_LOGIN_TUTOR,"text")
		." WHERE keyword = ".$ilDB->quote(gevSettings::CRS_AMD_WEBEX_LOGIN_TUTOR,"text"));

	require_once "Customizing/class.ilCustomInstaller.php";
	ilCustomInstaller::initPluginEnv();
	ilCustomInstaller::activatePlugin(IL_COMP_SERVICE, "AdvancedMetaData", "amdc", "CourseAMD");

?>

<#150>
<?php
	
	$ilDB->dropTableColumn('hist_usercoursestatus', 'org_unit');

?>

<#151>
<?php

	if(!$ilDB->tableColumnExists('mail_log', "mail_id")){
		$ilDB->addTableColumn('mail_log', "mail_id", array(
			'type' => 'text',
			'length' => 255,
			'notnull' => false
			)
		);	
	}
?>

<#152>
<?php

	if(!$ilDB->tableColumnExists('mail_log', "recipient_id")){
		$ilDB->addTableColumn('mail_log', "recipient_id", array(
			'type' => 'integer',
			'length' => 4,
			'notnull' => false
			)
		);	
	}
?>

<#153>
<?php
	$ilCtrlStructureReader->getStructure();
?>

<#154>
<?php
if(!$ilDB->tableColumnExists('dct_building_block', 'gdv_topic')) {
	$ilDB->addTableColumn('dct_building_block','gdv_topic', array(
		'type' => 'text',
		'length' => 100,
		'notnull' => true,
	));
}

if(!$ilDB->tableColumnExists('dct_building_block', 'training_categories')) {
	$ilDB->addTableColumn('dct_building_block','training_categories', array(
		'type' => 'text',
		'length' => 4000,
		'notnull' => true,
	));
}

if($ilDB->tableColumnExists('dct_crs_building_block', 'method')) {
	$ilDB->dropTableColumn('dct_crs_building_block','method');
}

if($ilDB->tableColumnExists('dct_crs_building_block', 'media')) {
	$ilDB->dropTableColumn('dct_crs_building_block','media');
}
?>

<#155>
<?php
if(!$ilDB->tableColumnExists('dct_building_block', 'topic')) {
	$ilDB->addTableColumn('dct_building_block','topic', array(
		'type' => 'text',
		'length' => 100,
		'notnull' => true,
	));
}

if(!$ilDB->tableColumnExists('dct_building_block', 'dbv_topic')) {
	$ilDB->addTableColumn('dct_building_block','dbv_topic', array(
		'type' => 'text',
		'length' => 100,
		'notnull' => true,
	));
}
?>

<#156>
<?php
if($ilDB->tableColumnExists('dct_crs_building_block', 'start_date')) {
	$ilDB->renameTableColumn('dct_crs_building_block', 'start_date', 'start_time');

	$ilDB->modifyTableColumn('dct_crs_building_block','start_time', array(
		'type' => 'time',
		'notnull' => true,
	));
}

if($ilDB->tableColumnExists('dct_crs_building_block', 'end_date')) {
	$ilDB->renameTableColumn('dct_crs_building_block', 'end_date', 'end_time');

	$ilDB->modifyTableColumn('dct_crs_building_block','end_time', array(
		'type' => 'time',
		'notnull' => true,
	));
}
?>

<#157>
<?php
if(!$ilDB->tableColumnExists('dct_crs_building_block', 'credit_points')) {
	$ilDB->addTableColumn('dct_crs_building_block','credit_points', array(
		'type' => 'integer',
		'length' => 4,
		'notnull' => false,
	));
}
?>

<#158>
<?php
if(!$ilDB->tableColumnExists('dct_building_block', 'move_to_course')) {
	$ilDB->addTableColumn('dct_building_block','move_to_course', array(
		'type' => 'integer',
		'length' => 4,
		'notnull' => false,
		'default' => 1
	));
}
?>

<#159>
<?php
	$ilCtrlStructureReader->getStructure();
?>

<#160>
<?php
if($ilDB->tableColumnExists('dct_building_block', 'content')) {

	$ilDB->modifyTableColumn('dct_building_block','content', array(
		'type' => 'text',
		'length' => 200,
		'notnull' => true,
		'default' => ""
	));
}

if($ilDB->tableColumnExists('dct_building_block', 'learning_dest')) {

	$ilDB->modifyTableColumn('dct_building_block','learning_dest', array(
		'type' => 'text',
		'length' => 200,
		'notnull' => true,
		'default' => ""
	));
}
?>

<#161>
<?php
$new_crs_ops = array(
	'view_schedule_pdf' => array('View Schedule PDF', 6002)
);
require_once "Customizing/class.ilCustomInstaller.php";
ilCustomInstaller::addRBACOps('crs', $new_crs_ops);
?>

<#162>
<?php
if($ilDB->tableColumnExists('dct_building_block', 'gdv_topic')) {
	$ilDB->modifyTableColumn('dct_building_block','gdv_topic', array(
		'type' => 'text',
		'length' => 100,
		'notnull' => false,
	));
}
?>

<#163>
<?php
if($ilDB->tableColumnExists('dct_building_block', 'content')) {

	$ilDB->modifyTableColumn('dct_building_block','content', array(
		'type' => 'text',
		'length' => 500,
		'notnull' => true,
		'default' => ""
	));
}

if($ilDB->tableColumnExists('dct_building_block', 'learning_dest')) {

	$ilDB->modifyTableColumn('dct_building_block','learning_dest', array(
		'type' => 'text',
		'length' => 500,
		'notnull' => true,
		'default' => ""
	));
}

if($ilDB->tableColumnExists('dct_crs_building_block', 'credit_points')) {

	$ilDB->modifyTableColumn('dct_crs_building_block','credit_points', array(
		'type' => 'float'
	));
}
?>

<#164>
<?php
if(!$ilDB->tableColumnExists('dct_crs_building_block', 'practice_session')) {

	$ilDB->addTableColumn('dct_crs_building_block','practice_session', array(
		'type' => 'float',
		'notnull' => false
	));
}
?>

<#165>
<?php
if($ilDB->tableColumnExists('dct_building_block', 'content')) {

	$ilDB->modifyTableColumn('dct_building_block','content', array(
		'type' => 'text',
		'length' => 500,
		'notnull' => false
	));
}

if($ilDB->tableColumnExists('dct_building_block', 'learning_dest')) {
	$ilDB->modifyTableColumn('dct_building_block','learning_dest', array(
		'type' => 'text',
		'length' => 500,
		'notnull' => false
	));
}

if($ilDB->tableColumnExists('dct_building_block', 'dbv_topic')) {
	$ilDB->modifyTableColumn('dct_building_block','dbv_topic', array(
		'type' => 'text',
		'length' => 100,
		'notnull' => false
	));
}

if($ilDB->tableColumnExists('dct_building_block', 'training_categories')) {
	$ilDB->modifyTableColumn('dct_building_block','training_categories', array(
		'type' => 'text',
		'length' => 4000,
		'notnull' => false
	));
}
?>

<#166>
<?php
$new_crs_ops = array(
	'change_trainer' => array('Change Trainer', 6003)
);
require_once "Customizing/class.ilCustomInstaller.php";
ilCustomInstaller::addRBACOps('crs', $new_crs_ops);
?>

<#167>
<?php
$new_crs_ops = array(
	'load_signature_list' => array('Load Signature List', 6004)
	,'load_member_list' => array('Load Member List', 6005)
);
require_once "Customizing/class.ilCustomInstaller.php";
ilCustomInstaller::addRBACOps('crs', $new_crs_ops);
?>

<#168>
<?php
$new_crs_ops = array(
	'load_csn_list' => array('Load CSN List', 6006)
);
require_once "Customizing/class.ilCustomInstaller.php";
ilCustomInstaller::addRBACOps('crs', $new_crs_ops);
?>

<#169>
<?php
$new_crs_ops = array(
	'view_maillog' => array('View Maillog', 6007)
);
require_once "Customizing/class.ilCustomInstaller.php";
ilCustomInstaller::addRBACOps('crs', $new_crs_ops);
?>

<#170>
<?php
require_once "Customizing/class.ilCustomInstaller.php";
	ilCustomInstaller::initPluginEnv();
	ilCustomInstaller::activatePlugin(IL_COMP_SERVICE, "AdvancedMetaData", "amdc", "CourseAMD");
?>


<#171>
<?php

require_once "Customizing/class.ilCustomInstaller.php";

ilCustomInstaller::maybeInitClientIni();
ilCustomInstaller::maybeInitPluginAdmin();
ilCustomInstaller::maybeInitObjDefinition();
ilCustomInstaller::maybeInitAppEventHandler();
ilCustomInstaller::maybeInitTree();
ilCustomInstaller::maybeInitRBAC();
ilCustomInstaller::maybeInitObjDataCache();
ilCustomInstaller::maybeInitUserToRoot();
ilCustomInstaller::maybeInitSettings();

require_once("Services/Object/classes/class.ilObjectFactory.php");

global $ilias;
$ilias->db = $ilDB;

require_once("Services/GEV/Utils/classes/class.gevCourseUtils.php");

$central_training_category_ref_ids = array(1696, 1783, 1621, 1644, 1686, 47318 , 43277, 1699, 34937);

foreach ($central_training_category_ref_ids as $ref_id) {
	gevCourseUtils::grantPermissionsForAllCoursesBelow($ref_id, "Administrator", array("change_trainer","load_signature_list","load_member_list","load_csn_list","view_maillog","view_schedule_pdf"));
	gevCourseUtils::grantPermissionsForAllCoursesBelow($ref_id, "Admin-Voll", array("change_trainer","load_signature_list","load_member_list","load_csn_list","view_maillog","view_schedule_pdf"));
	gevCourseUtils::grantPermissionsForAllCoursesBelow($ref_id, "Admin-eingeschraenkt", array("change_trainer","load_signature_list","load_member_list","load_csn_list","view_maillog","view_schedule_pdf"));
	gevCourseUtils::grantPermissionsForAllCoursesBelow($ref_id, "admin", array("change_trainer","load_signature_list","load_member_list","load_csn_list","view_maillog","view_schedule_pdf"));
	gevCourseUtils::grantPermissionsForAllCoursesBelow($ref_id, "trainer", array("change_trainer","load_signature_list","load_member_list","load_csn_list","view_maillog","view_schedule_pdf"));
}

?>

<#172>
<?php

require_once "Customizing/class.ilCustomInstaller.php";

ilCustomInstaller::maybeInitClientIni();
ilCustomInstaller::maybeInitPluginAdmin();
ilCustomInstaller::maybeInitObjDefinition();
ilCustomInstaller::maybeInitAppEventHandler();
ilCustomInstaller::maybeInitTree();
ilCustomInstaller::maybeInitRBAC();
ilCustomInstaller::maybeInitObjDataCache();
ilCustomInstaller::maybeInitUserToRoot();
ilCustomInstaller::maybeInitSettings();

require_once("Services/Object/classes/class.ilObjectFactory.php");

global $ilias;
$ilias->db = $ilDB;

require_once("Services/GEV/Utils/classes/class.gevCourseUtils.php");

$fixed_dec_training_category_ref_id = 49841;

gevCourseUtils::grantPermissionsForAllCoursesBelow($fixed_dec_training_category_ref_id, "Administrator", array("change_trainer","load_signature_list","load_member_list","load_csn_list","view_maillog","view_schedule_pdf"));
gevCourseUtils::grantPermissionsForAllCoursesBelow($fixed_dec_training_category_ref_id, "Admin-Voll", array("change_trainer","load_signature_list","load_member_list","load_csn_list","view_maillog","view_schedule_pdf"));
gevCourseUtils::grantPermissionsForAllCoursesBelow($fixed_dec_training_category_ref_id, "DBV UVG", array("change_trainer","load_signature_list","load_member_list","load_csn_list","view_maillog","view_schedule_pdf"));
gevCourseUtils::grantPermissionsForAllCoursesBelow($fixed_dec_training_category_ref_id, "DBV EVG", array("change_trainer","load_signature_list","load_member_list","load_csn_list","view_maillog","view_schedule_pdf"));
gevCourseUtils::grantPermissionsForAllCoursesBelow($fixed_dec_training_category_ref_id, "RTL", array("change_trainer","load_signature_list","load_member_list","load_csn_list","view_maillog","view_schedule_pdf"));
gevCourseUtils::grantPermissionsForAllCoursesBelow($fixed_dec_training_category_ref_id, "flex-dez-Training", array("change_trainer","load_signature_list","load_member_list","load_csn_list","view_maillog","view_schedule_pdf"));
gevCourseUtils::grantPermissionsForAllCoursesBelow($fixed_dec_training_category_ref_id, "Admin-dez-ID", array("change_trainer","load_signature_list","load_member_list","load_csn_list","view_maillog","view_schedule_pdf"));
gevCourseUtils::grantPermissionsForAllCoursesBelow($fixed_dec_training_category_ref_id, "admin", array("change_trainer","load_signature_list","load_member_list","load_csn_list","view_maillog","view_schedule_pdf"));
gevCourseUtils::grantPermissionsForAllCoursesBelow($fixed_dec_training_category_ref_id, "trainer", array("change_trainer","load_signature_list","load_member_list","load_csn_list","view_maillog","view_schedule_pdf"));
gevCourseUtils::grantPermissionsForAllCoursesBelow($fixed_dec_training_category_ref_id, "Pool Trainingsersteller", array("change_trainer","load_signature_list","load_member_list","load_csn_list","view_maillog","view_schedule_pdf"));


$flex_dec_training_category_ref_id = 49840;

gevCourseUtils::grantPermissionsForAllCoursesBelow($flex_dec_training_category_ref_id, "Administrator", array("change_trainer","load_signature_list","load_member_list","load_csn_list","view_maillog","view_schedule_pdf"));
gevCourseUtils::grantPermissionsForAllCoursesBelow($flex_dec_training_category_ref_id, "Admin-Voll", array("change_trainer","load_signature_list","load_member_list","load_csn_list","view_maillog","view_schedule_pdf"));
gevCourseUtils::grantPermissionsForAllCoursesBelow($flex_dec_training_category_ref_id, "DBV UVG", array("change_trainer","load_signature_list","load_member_list","load_csn_list","view_maillog","view_schedule_pdf"));
gevCourseUtils::grantPermissionsForAllCoursesBelow($flex_dec_training_category_ref_id, "flex-dez-Training", array("change_trainer","load_signature_list","load_member_list","load_csn_list","view_maillog","view_schedule_pdf"));
gevCourseUtils::grantPermissionsForAllCoursesBelow($flex_dec_training_category_ref_id, "admin", array("change_trainer","load_signature_list","load_member_list","load_csn_list","view_maillog","view_schedule_pdf"));
gevCourseUtils::grantPermissionsForAllCoursesBelow($flex_dec_training_category_ref_id, "trainer", array("change_trainer","load_signature_list","load_member_list","load_csn_list","view_maillog","view_schedule_pdf"));
gevCourseUtils::grantPermissionsForAllCoursesBelow($flex_dec_training_category_ref_id, "Pool Trainingsersteller", array("change_trainer","load_signature_list","load_member_list","load_csn_list","view_maillog","view_schedule_pdf"));

?>

<#173>
<?php

require_once "Customizing/class.ilCustomInstaller.php";

ilCustomInstaller::maybeInitClientIni();
ilCustomInstaller::maybeInitPluginAdmin();
ilCustomInstaller::maybeInitObjDefinition();
ilCustomInstaller::maybeInitAppEventHandler();
ilCustomInstaller::maybeInitTree();
ilCustomInstaller::maybeInitRBAC();
ilCustomInstaller::maybeInitObjDataCache();
ilCustomInstaller::maybeInitUserToRoot();
ilCustomInstaller::maybeInitSettings();

require_once("Services/Object/classes/class.ilObjectFactory.php");

global $ilias;
$ilias->db = $ilDB;

require_once("Services/GEV/Utils/classes/class.gevCourseUtils.php");

$fixed_dec_training_category_ref_id = 49841;

gevCourseUtils::revokePermissionsForAllCoursesBelow($fixed_dec_training_category_ref_id, "DBV UVG", array("change_trainer","load_signature_list","load_member_list","load_csn_list","view_maillog","view_schedule_pdf"));
gevCourseUtils::revokePermissionsForAllCoursesBelow($fixed_dec_training_category_ref_id, "DBV EVG", array("change_trainer","load_signature_list","load_member_list","load_csn_list","view_maillog","view_schedule_pdf"));

$flex_dec_training_category_ref_id = 49840;

gevCourseUtils::revokePermissionsForAllCoursesBelow($flex_dec_training_category_ref_id, "DBV UVG", array("change_trainer","load_signature_list","load_member_list","load_csn_list","view_maillog","view_schedule_pdf"));

?>

<#174>
<?php
$new_crs_ops = array(
	'cancel_training' => array('Cancel Training', 6008)
);
require_once "Customizing/class.ilCustomInstaller.php";
ilCustomInstaller::addRBACOps('crs', $new_crs_ops);

?>

<#175>
<?php
	$ilCtrlStructureReader->getStructure();
?>

<#176>
<?php
if($ilDB->tableColumnExists('dct_building_block', 'learning_dest')) {
	$ilDB->renameTableColumn('dct_building_block','learning_dest','target');
}
?>

<#177>
<?php
require_once "Customizing/class.ilCustomInstaller.php";
	ilCustomInstaller::initPluginEnv();
	ilCustomInstaller::activatePlugin(IL_COMP_SERVICE, "AdvancedMetaData", "amdc", "CourseAMD");
?>

<#178>
<?php
	require_once("Services/Administration/classes/class.ilSetting.php");
	$set = new ilSetting();
	$set->set("enable_trash",0);
?>

<#179>
<?php
require_once "Customizing/class.ilCustomInstaller.php";

ilCustomInstaller::maybeInitClientIni();
ilCustomInstaller::maybeInitPluginAdmin();
ilCustomInstaller::maybeInitObjDefinition();
ilCustomInstaller::maybeInitAppEventHandler();
ilCustomInstaller::maybeInitTree();
ilCustomInstaller::maybeInitRBAC();
ilCustomInstaller::maybeInitObjDataCache();
ilCustomInstaller::maybeInitUserToRoot();
ilCustomInstaller::maybeInitSettings();


global $ilias;
$ilias->db = $ilDB;
global $ilClientIniFile;
$ilias->ini = $ilClientIniFile;

require_once("Services/GEV/Utils/classes/class.gevSettings.php");
require_once("Services/GEV/Utils/classes/class.gevUserUtils.php");
$gev_set = gevSettings::getInstance();
$private_email_field_id = $gev_set->getUDFFieldId(gevSettings::USR_UDF_PRIV_EMAIL);

$res = $ilDB->query(
<<<SQL
	SELECT usr.usr_id, udf.value
	FROM usr_data usr
	JOIN udf_text udf ON usr.usr_id = udf.usr_id AND udf.field_id = $private_email_field_id
	WHERE
		NOT udf.value IS NULL
SQL
);

while ($rec = $ilDB->fetchAssoc($res)) {
	$usr_id = $rec["usr_id"];
	$utils = gevUserUtils::getInstance($usr_id);
	$user = $utils->getUser();
	$user->setEmail($rec["value"]);
	$user->update();
}
?>

<#180>
<?php
require_once "Customizing/class.ilCustomInstaller.php";

ilCustomInstaller::maybeInitClientIni();
ilCustomInstaller::maybeInitPluginAdmin();
ilCustomInstaller::maybeInitObjDefinition();
ilCustomInstaller::maybeInitAppEventHandler();
ilCustomInstaller::maybeInitTree();
ilCustomInstaller::maybeInitRBAC();
ilCustomInstaller::maybeInitObjDataCache();
ilCustomInstaller::maybeInitUserToRoot();
ilCustomInstaller::maybeInitSettings();

require_once("Services/GEV/Utils/classes/class.gevUDFUtils.php");
gevUDFUtils::removeUDFField(gevSettings::USR_UDF_PRIV_EMAIL);
?>

<#181>
<?php
require_once("Services/GEV/DecentralTrainings/classes/class.gevDecentralTrainingCreationRequestDB.php");
gevDecentralTrainingCreationRequestDB::install_step6($ilDB);
?>

<#182>
<?php
if( !$ilDB->tableExists('crs_custom_attachments') )
{
	$ilDB->createTable('crs_custom_attachments', array(
		'obj_id' => array(
			'type' => 'integer',
			'length' => 4,
			'notnull' => true,
			'default' => 0
		),
		'file_name' => array(
			'type' => 'text',
			'length' => 250,
			'notnull' => true,
			'default' => "-"
		)	
	));
		
	$ilDB->addPrimaryKey('crs_custom_attachments', array('obj_id', 'file_name'));
}
?>

<#183>
<?php
	$ilCtrlStructureReader->getStructure();
?>

<#184>
<?php
// init helper class
require_once "Customizing/class.ilCustomInstaller.php";

ilCustomInstaller::initPluginEnv();
ilCustomInstaller::activatePlugin(IL_COMP_SERVICE, "User", "udfc", "GEVUserData");
?>

<#185>
<?php
if(!$ilDB->tableColumnExists('hist_user', 'next_wbd_action')) {
	$ilDB->addTableColumn('hist_user', 'next_wbd_action', array(
		'type' => 'text',
		'length' => 255,
		'notnull' => false
		)
	);
}
?>

<#186>
<?php

		$ilDB->addTableColumn('hist_course', 'dct_type', array(
			'type' => 'text',
			'length' => 30,
			'notnull' => false
			)
		);	

?>

<#187>
<?php
// init helper class
require_once "Customizing/class.ilCustomInstaller.php";

ilCustomInstaller::initPluginEnv();
ilCustomInstaller::activatePlugin(IL_COMP_SERVICE, "User", "udfc", "GEVUserData");
?>

<#188>
<?php
	if(!$ilDB->tableColumnExists('hist_course', 'template_obj_id')) {
		$ilDB->addTableColumn('hist_course', 'template_obj_id', array(
			'type' => 'integer',
			'length' => 4,
			'notnull' => false
			)
		);
	}
?>

<#189>
<?php
if($ilDB->tableExists('hist_userrole')) {
	$s = "ALTER TABLE hist_userrole ADD INDEX rol_ind (rol_id);";
	$ilDB->manipulate($s);

	$s = "ALTER TABLE hist_userrole ADD INDEX usr_ind (usr_id);";
	$ilDB->manipulate($s);
}
?>

<#190>
<?php

require_once "Customizing/class.ilCustomInstaller.php";

ilCustomInstaller::maybeInitClientIni();
ilCustomInstaller::maybeInitPluginAdmin();
ilCustomInstaller::maybeInitObjDefinition();
ilCustomInstaller::maybeInitAppEventHandler();
ilCustomInstaller::maybeInitTree();
ilCustomInstaller::maybeInitRBAC();
ilCustomInstaller::maybeInitObjDataCache();
ilCustomInstaller::maybeInitUserToRoot();
ilCustomInstaller::maybeInitSettings();

require_once("Services/Object/classes/class.ilObjectFactory.php");

global $ilias;
$ilias->db = $ilDB;

require_once("Services/GEV/Utils/classes/class.gevCourseUtils.php");

$fixed_dec_training_category_ref_id = 49841;

gevCourseUtils::grantPermissionsForAllCoursesBelow($fixed_dec_training_category_ref_id, "Administrator", array("change_trainer","load_signature_list","load_member_list","load_csn_list","view_maillog","view_schedule_pdf", "cancel_training"));
gevCourseUtils::grantPermissionsForAllCoursesBelow($fixed_dec_training_category_ref_id, "Admin-Voll", array("change_trainer","load_signature_list","load_member_list","load_csn_list","view_maillog","view_schedule_pdf", "cancel_training"));
gevCourseUtils::grantPermissionsForAllCoursesBelow($fixed_dec_training_category_ref_id, "Admin-eingeschraenkt", array("change_trainer","load_signature_list","load_member_list","load_csn_list","view_maillog","view_schedule_pdf", "cancel_training"));
gevCourseUtils::grantPermissionsForAllCoursesBelow($fixed_dec_training_category_ref_id, "RTL", array("change_trainer","load_signature_list","load_member_list","load_csn_list","view_maillog","view_schedule_pdf", "cancel_training"));
gevCourseUtils::grantPermissionsForAllCoursesBelow($fixed_dec_training_category_ref_id, "flex-dez-Training", array("change_trainer","load_signature_list","load_member_list","load_csn_list","view_maillog","view_schedule_pdf", "cancel_training"));
gevCourseUtils::grantPermissionsForAllCoursesBelow($fixed_dec_training_category_ref_id, "Admin-dez-ID", array("change_trainer","load_signature_list","load_member_list","load_csn_list","view_maillog","view_schedule_pdf", "cancel_training"));
gevCourseUtils::grantPermissionsForAllCoursesBelow($fixed_dec_training_category_ref_id, "admin", array("change_trainer","load_signature_list","load_member_list","load_csn_list","view_maillog","view_schedule_pdf", "cancel_training"));
gevCourseUtils::grantPermissionsForAllCoursesBelow($fixed_dec_training_category_ref_id, "trainer", array("change_trainer","load_signature_list","load_member_list","load_csn_list","view_maillog","view_schedule_pdf", "cancel_training"));
gevCourseUtils::grantPermissionsForAllCoursesBelow($fixed_dec_training_category_ref_id, "Pool Trainingsersteller", array("change_trainer","load_signature_list","load_member_list","load_csn_list","view_maillog","view_schedule_pdf", "cancel_training", "write_reduced_settings"));
gevCourseUtils::revokePermissionsForAllCoursesBelow($fixed_dec_training_category_ref_id, "Pool Trainingsersteller", array("write"));


$flex_dec_training_category_ref_id = 49840;

gevCourseUtils::grantPermissionsForAllCoursesBelow($flex_dec_training_category_ref_id, "Administrator", array("change_trainer","load_signature_list","load_member_list","load_csn_list","view_maillog","view_schedule_pdf", "cancel_training"));
gevCourseUtils::grantPermissionsForAllCoursesBelow($flex_dec_training_category_ref_id, "Admin-Voll", array("change_trainer","load_signature_list","load_member_list","load_csn_list","view_maillog","view_schedule_pdf", "cancel_training"));
gevCourseUtils::grantPermissionsForAllCoursesBelow($flex_dec_training_category_ref_id, "flex-dez-Training", array("change_trainer","load_signature_list","load_member_list","load_csn_list","view_maillog","view_schedule_pdf", "cancel_training"));
gevCourseUtils::grantPermissionsForAllCoursesBelow($flex_dec_training_category_ref_id, "admin", array("change_trainer","load_signature_list","load_member_list","load_csn_list","view_maillog","view_schedule_pdf", "cancel_training"));
gevCourseUtils::grantPermissionsForAllCoursesBelow($flex_dec_training_category_ref_id, "trainer", array("change_trainer","load_signature_list","load_member_list","load_csn_list","view_maillog","view_schedule_pdf", "cancel_training"));
gevCourseUtils::grantPermissionsForAllCoursesBelow($flex_dec_training_category_ref_id, "Pool Trainingsersteller", array("change_trainer","load_signature_list","load_member_list","load_csn_list","view_maillog","view_schedule_pdf", "cancel_training", "write_reduced_settings"));
gevCourseUtils::revokePermissionsForAllCoursesBelow($flex_dec_training_category_ref_id, "Pool Trainingsersteller", array("write"));

?>

<#191>
<?php

require_once "Customizing/class.ilCustomInstaller.php";

ilCustomInstaller::maybeInitClientIni();
ilCustomInstaller::maybeInitPluginAdmin();
ilCustomInstaller::maybeInitObjDefinition();
ilCustomInstaller::maybeInitAppEventHandler();
ilCustomInstaller::maybeInitTree();
ilCustomInstaller::maybeInitRBAC();
ilCustomInstaller::maybeInitObjDataCache();
ilCustomInstaller::maybeInitUserToRoot();
ilCustomInstaller::maybeInitSettings();

require_once("Services/Object/classes/class.ilObjectFactory.php");

global $ilias;
$ilias->db = $ilDB;

require_once("Services/GEV/Utils/classes/class.gevCourseUtils.php");

$fixed_dec_training_category_ref_id = 49841;

gevCourseUtils::grantPermissionsForAllCoursesBelow($fixed_dec_training_category_ref_id, "Pool Trainingsersteller", array("visible", "read", "view_bookings", "book_users", "cancel_bookings", "view_participation_status", "set_participation_status", "review_participation_status"));

$flex_dec_training_category_ref_id = 49840;

gevCourseUtils::grantPermissionsForAllCoursesBelow($flex_dec_training_category_ref_id, "Pool Trainingsersteller", array("visible", "read", "view_bookings", "book_users", "cancel_bookings", "view_participation_status", "set_participation_status", "review_participation_status"));

?>

<#192>
<?php
// TEP categories
$s = "INSERT INTO tep_type (id, title, bg_color, font_color, tep_active) VALUES (25, 'Weiterbildungstage', 'bf6364', '000000', 1)";
$ilDB->manipulate($s);
?>

<#193>
<?php
	$ilCtrlStructureReader->getStructure();
?>

<#194>
<?php
	$ilCtrlStructureReader->getStructure();
?>

<#195>
<?php
// init helper class
require_once "Customizing/class.ilCustomInstaller.php";

ilCustomInstaller::initPluginEnv();
ilCustomInstaller::activatePlugin(IL_COMP_SERVICE, "EventHandling", "evhk", "GEVCourseDelete");
?>

<#196>
<?php
// init helper class
require_once "Customizing/class.ilCustomInstaller.php";

ilCustomInstaller::initPluginEnv();
ilCustomInstaller::activatePlugin(IL_COMP_SERVICE, "User", "udfc", "GEVUserData");
?>

<#197>
<?php
if( !$ilDB->tableExists('wbd_errors_categories') )
{
	$ilDB->createTable('wbd_errors_categories', array(
													'id' => array(
														'type' => 'integer',
														'length' => 4,
														'notnull' => true,
														'default' => 0
													),
													'reason_string' => array(
														'type' => 'text',
														'length' => 200,
														'notnull' => false
													),
													'internal' => array(
														'type' => 'integer',
														'length' => 1,
														'notnull' => false
													),
													'failure' => array(
														'type' => 'text',
														'length' => 1000,
														'notnull' => false
													)
												)
					);
}
?>

<#198>
<?php
if (!$ilDB->tableColumnExists('wbd_errors_categories', 'error_group'))
	{		
		$ilDB->addTableColumn('wbd_errors_categories', 'error_group', array(
			"type" => "text",
			"length" => 50,
			"notnull" => false
		));
	}
?>

<#199>
<?php
	require_once "Customizing/class.ilCustomInstaller.php";
	require_once('Modules/OrgUnit/classes/Types/class.ilOrgUnitType.php');
	require_once('Services/GEV/Utils/classes/class.gevSettings.php');

	ilCustomInstaller::maybeInitClientIni();
	ilCustomInstaller::maybeInitPluginAdmin();
	ilCustomInstaller::maybeInitObjDefinition();
	ilCustomInstaller::maybeInitAppEventHandler();
	ilCustomInstaller::maybeInitTree();
	ilCustomInstaller::maybeInitRBAC();
	ilCustomInstaller::maybeInitObjDataCache();
	ilCustomInstaller::maybeInitUserToRoot();
	ilCustomInstaller::maybeInitSettings();

	$type = new ilOrgUnitType();
	$type->setDefaultLang("de");
	$type->setTitle("BD", "de");
	$type->setDescription("Identifiziert eine Organisationseinheiten als BD", "de");
	$type->setTitle("BD", "en");
	$type->setDescription("Identifies an Organisational Unit as BD", "en");
	$type->save();

	$settings = gevSettings::getInstance();
	$settings->setTypeIDOrgUnitTypeDB($type->getId());
?>

<#200>
<?php
	$ilCtrlStructureReader->getStructure();
?>

<#201>
<?php
if (!$ilDB->tableColumnExists('hist_userorgu', 't_in'))
	{		
		$ilDB->addTableColumn('hist_userorgu', 't_in', array(
			"type" => "integer",
			"length" => 4,
			"notnull" => false
		));
	}
?>

<#202>
<?php
if ($ilDB->tableColumnExists('tep_type', 'tep_active'))	{		
	$s_query = "UPDATE tep_type SET tep_active = 0 WHERE title = 'Training'";
	$ilDB->manipulate($s_query);
}
?>

<#203>
<?php
	require_once "Customizing/class.ilCustomInstaller.php";
	ilCustomInstaller::initPluginEnv();
	ilCustomInstaller::activatePlugin(IL_COMP_SERVICE, "AdvancedMetaData", "amdc", "CourseAMD");
?>

<#204>
<?php
	if (!$ilDB->tableColumnExists('hist_course', 'is_cancelled')) {		
		$ilDB->addTableColumn('hist_course', 'is_cancelled', array(
			"type" => "text",
			"length" => 8,
			"notnull" => false
		));
	}
?>

<#205>
<?php
	if (!$ilDB->tableColumnExists('hist_course', 'waitinglist_active')) {		
		$ilDB->addTableColumn('hist_course', 'waitinglist_active', array(
			"type" => "text",
			"length" => 8,
			"notnull" => false
		));
	}
	if (!$ilDB->tableColumnExists('hist_course', 'max_participants')) {		
		$ilDB->addTableColumn('hist_course', 'max_participants', array(
			"type" => "integer",
			"length" => 4,
			"notnull" => false
		));
	}
	if (!$ilDB->tableColumnExists('hist_course', 'min_participants')) {		
		$ilDB->addTableColumn('hist_course', 'min_participants', array(
			"type" => "integer",
			"length" => 4,
			"notnull" => false
		));
	}
	if (!$ilDB->tableColumnExists('hist_course', 'size_waitinglist')) {		
		$ilDB->addTableColumn('hist_course', 'size_waitinglist', array(
			"type" => "integer",
			"length" => 4,
			"notnull" => false
		));
	}
?>
<#206>
<?php
	if (!$ilDB->tableColumnExists('hist_course', 'accomodation')) {		
		$ilDB->addTableColumn('hist_course', 'accomodation', array(
			"type" => "text",
			"length" => 255,
			"notnull" => false
		));
	}
?>

<#207>
<?php
	if (!$ilDB->tableColumnExists('dct_building_block', 'pool_id'))
	{		
		$ilDB->addTableColumn('dct_building_block', 'pool_id', array(
			"type" => "integer",
			"length" => 4,
			"notnull" => false
		));
	}
<<<<<<< HEAD
=======
?>

<#208>
<?php
	require_once "Customizing/class.ilCustomInstaller.php";
	ilCustomInstaller::initPluginEnv();
	ilCustomInstaller::activatePlugin(IL_COMP_SERVICE, "AdvancedMetaData", "amdc", "CourseAMD");
>>>>>>> 70a57cb5
?><|MERGE_RESOLUTION|>--- conflicted
+++ resolved
@@ -4986,8 +4986,6 @@
 			"notnull" => false
 		));
 	}
-<<<<<<< HEAD
-=======
 ?>
 
 <#208>
@@ -4995,5 +4993,4 @@
 	require_once "Customizing/class.ilCustomInstaller.php";
 	ilCustomInstaller::initPluginEnv();
 	ilCustomInstaller::activatePlugin(IL_COMP_SERVICE, "AdvancedMetaData", "amdc", "CourseAMD");
->>>>>>> 70a57cb5
 ?>