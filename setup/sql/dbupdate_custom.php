<#1>
<?php

if( !$ilDB->tableExists('adv_md_values_text') )
{
	$ilDB->renameTable('adv_md_values', 'adv_md_values_text');
}

?>
<#2>
<?php

if( !$ilDB->tableExists('adv_md_values_int') )
{
	$ilDB->createTable('adv_md_values_int', array(
		'obj_id' => array(
			'type' => 'integer',
			'length' => 4,
			'notnull' => true,
			'default' => 0
		),
		'sub_type' => array(
			'type' => 'text',
			'length' => 10,
			'notnull' => true,
			'default' => "-"
		),
		'sub_id' => array(
			'type' => 'integer',
			'length' => 4,
			'notnull' => true,
			'default' => 0
		),
		'field_id' => array(
			'type' => 'integer',
			'length' => 4,
			'notnull' => true,
			'default' => 0
		),
		'value' => array(
			'type' => 'integer',
			'length' => 4,
			'notnull' => false
		)	
	));
		
	$ilDB->addPrimaryKey('adv_md_values_int', array('obj_id', 'sub_type', 'sub_id'));
}

?>
<#3>
<?php

if( !$ilDB->tableExists('adv_md_values_float') )
{
	$ilDB->createTable('adv_md_values_float', array(
		'obj_id' => array(
			'type' => 'integer',
			'length' => 4,
			'notnull' => true,
			'default' => 0
		),
		'sub_type' => array(
			'type' => 'text',
			'length' => 10,
			'notnull' => true,
			'default' => "-"
		),
		'sub_id' => array(
			'type' => 'integer',
			'length' => 4,
			'notnull' => true,
			'default' => 0
		),
		'field_id' => array(
			'type' => 'integer',
			'length' => 4,
			'notnull' => true,
			'default' => 0
		),
		'value' => array(
			'type' => 'float',			
			'notnull' => false
		)	
	));
		
	$ilDB->addPrimaryKey('adv_md_values_float', array('obj_id', 'sub_type', 'sub_id'));
}

?>
<#4>
<?php

if( !$ilDB->tableExists('adv_md_values_date') )
{
	$ilDB->createTable('adv_md_values_date', array(
		'obj_id' => array(
			'type' => 'integer',
			'length' => 4,
			'notnull' => true,
			'default' => 0
		),
		'sub_type' => array(
			'type' => 'text',
			'length' => 10,
			'notnull' => true,
			'default' => "-"
		),
		'sub_id' => array(
			'type' => 'integer',
			'length' => 4,
			'notnull' => true,
			'default' => 0
		),
		'field_id' => array(
			'type' => 'integer',
			'length' => 4,
			'notnull' => true,
			'default' => 0
		),
		'value' => array(
			'type' => 'date',			
			'notnull' => false
		)	
	));
		
	$ilDB->addPrimaryKey('adv_md_values_date', array('obj_id', 'sub_type', 'sub_id'));
}

?>
<#5>
<?php

if( !$ilDB->tableExists('adv_md_values_datetime') )
{
	$ilDB->createTable('adv_md_values_datetime', array(
		'obj_id' => array(
			'type' => 'integer',
			'length' => 4,
			'notnull' => true,
			'default' => 0
		),
		'sub_type' => array(
			'type' => 'text',
			'length' => 10,
			'notnull' => true,
			'default' => "-"
		),
		'sub_id' => array(
			'type' => 'integer',
			'length' => 4,
			'notnull' => true,
			'default' => 0
		),
		'field_id' => array(
			'type' => 'integer',
			'length' => 4,
			'notnull' => true,
			'default' => 0
		),
		'value' => array(
			'type' => 'timestamp',			
			'notnull' => false
		)	
	));
		
	$ilDB->addPrimaryKey('adv_md_values_datetime', array('obj_id', 'sub_type', 'sub_id'));
}

?>
<#6>
<?php

if( !$ilDB->tableExists('adv_md_values_location') )
{
	$ilDB->createTable('adv_md_values_location', array(
		'obj_id' => array(
			'type' => 'integer',
			'length' => 4,
			'notnull' => true,
			'default' => 0
		),
		'sub_type' => array(
			'type' => 'text',
			'length' => 10,
			'notnull' => true,
			'default' => "-"
		),
		'sub_id' => array(
			'type' => 'integer',
			'length' => 4,
			'notnull' => true,
			'default' => 0
		),
		'field_id' => array(
			'type' => 'integer',
			'length' => 4,
			'notnull' => true,
			'default' => 0
		),
		'loc_lat' => array(
			'type' => 'float',			
			'notnull' => false
		),
		'loc_long' => array(
			'type' => 'float',			
			'notnull' => false
		),
		'loc_zoom' => array(
			'type' => 'integer',			
			'length' => 1,
			'notnull' => false
		)	
	));
		
	$ilDB->addPrimaryKey('adv_md_values_location', array('obj_id', 'sub_type', 'sub_id'));
}

?>
<#7>
<?php

	if (!$ilDB->tableColumnExists('adv_md_values_location', 'disabled'))
	{		
		$ilDB->addTableColumn('adv_md_values_location', 'disabled', array(
			"type" => "integer",
			"length" => 1,
			"notnull" => true,
			"default" => 0
		));
	}
	if (!$ilDB->tableColumnExists('adv_md_values_datetime', 'disabled'))
	{		
		$ilDB->addTableColumn('adv_md_values_datetime', 'disabled', array(
			"type" => "integer",
			"length" => 1,
			"notnull" => true,
			"default" => 0
		));
	}
	if (!$ilDB->tableColumnExists('adv_md_values_date', 'disabled'))
	{		
		$ilDB->addTableColumn('adv_md_values_date', 'disabled', array(
			"type" => "integer",
			"length" => 1,
			"notnull" => true,
			"default" => 0
		));
	}
	if (!$ilDB->tableColumnExists('adv_md_values_float', 'disabled'))
	{		
		$ilDB->addTableColumn('adv_md_values_float', 'disabled', array(
			"type" => "integer",
			"length" => 1,
			"notnull" => true,
			"default" => 0
		));
	}
	if (!$ilDB->tableColumnExists('adv_md_values_int', 'disabled'))
	{		
		$ilDB->addTableColumn('adv_md_values_int', 'disabled', array(
			"type" => "integer",
			"length" => 1,
			"notnull" => true,
			"default" => 0
		));
	}
	
?>
<#8>
<?php

// #6/#7/#8

$ilDB->dropPrimaryKey('adv_md_values_int');
$ilDB->addPrimaryKey('adv_md_values_int', array('obj_id', 'sub_type', 'sub_id', 'field_id'));
$ilDB->dropPrimaryKey('adv_md_values_float');
$ilDB->addPrimaryKey('adv_md_values_float', array('obj_id', 'sub_type', 'sub_id', 'field_id'));
$ilDB->dropPrimaryKey('adv_md_values_date');
$ilDB->addPrimaryKey('adv_md_values_date', array('obj_id', 'sub_type', 'sub_id', 'field_id'));
$ilDB->dropPrimaryKey('adv_md_values_datetime');
$ilDB->addPrimaryKey('adv_md_values_datetime', array('obj_id', 'sub_type', 'sub_id', 'field_id'));
$ilDB->dropPrimaryKey('adv_md_values_location');
$ilDB->addPrimaryKey('adv_md_values_location', array('obj_id', 'sub_type', 'sub_id', 'field_id'));

?>

<#9>
<?php

// Copied from CourseBooking install skript

require_once "Customizing/class.ilCustomInstaller.php";

if(!$ilDB->tableExists('crs_book'))
{
	$ilDB->createTable('crs_book', array(
		'crs_id' => array(
			'type' => 'integer',
			'length' => 4,
			'notnull' => true,
			'default' => 0
		)
		,'user_id' => array(
			'type' => 'integer',
			'length' => 4,
			'notnull' => true,
			'default' => 0
		)
		,'status' => array(
			'type' => 'integer',
			'length' => 1,
			'notnull' => true,
			'default' => 0
		)
		,'status_changed_by' => array(
			'type' => 'integer',
			'length' => 4,
			'notnull' => true,
			'default' => 0
		)
		,'status_changed_on' => array(
			'type' => 'integer',
			'length' => 4,
			'notnull' => true,
			'default' => 0
		)
	));

	$ilDB->addPrimaryKey('crs_book', array('crs_id', 'user_id'));
}

$new_crs_ops = array(
	'view_bookings' => array('View Bookings', 2900)
	,'book_users' => array('Book Users', 3500)
	,'cancel_bookings' => array('Cancel Bookings', 3800)
);
ilCustomInstaller::addRBACOps('crs', $new_crs_ops);

$new_org_ops = array(
	'view_employee_bookings' => array('View Employee Bookings', 2901)
	,'view_employee_bookings_rcrsv' => array('View Employee Bookings (recursive)', 2902)
	,'book_employees' => array('Book Employees', 3501)
	,'book_employees_rcrsv' => array('Book Employees (recursive)', 3502)
	,'cancel_employee_bookings' => array('Cancel Employee Bookings', 3801)
	,'cancel_employee_bookings_rcrsv' => array('Cancel Employee Bookings (recursive)', 3802)
);
ilCustomInstaller::addRBACOps('orgu', $new_org_ops);

$lang_data = array(
	"admin_tab_list_bookings" => array("Buchungen", "Bookings")
	,"admin_tab_list_cancellations" => array("Stornierungen", "Cancellations")
	,"admin_add_group" => array("Gruppe hinzufügen", "Add Group")
	,"admin_add_org_unit" => array("Org-Einheit hinzufügen", "Add Org-Unit")
	,"admin_status_booked" => array("Gebucht", "Booked")
	,"admin_status_waiting" => array("Auf Warteliste", "Waiting")
	,"admin_status_cancelled_with_costs" => array("Mit Kosten storniert", "Cancelled with Costs")
	,"admin_status_cancelled_without_costs" => array("Ohne Kosten storniert", "Cancelled without Costs")
	,"admin_assign_confirm" => array("Bestätigen Sie bitte die Buchung der folgenden Teilnehmer.", "Please confirm the booking of the following members.")
	,"admin_assign_cancelled_user" => array("Wurde bereits storniert", "Was already cancelled")
	,"admin_assign_not_bookable_user" => array("Ist nicht buchbar", "Is not bookable")
	,"admin_assign_already_assigned" => array("Ist bereits gebucht (oder auf der Warteliste)", "Is already booked (or waiting)")
	,"admin_add_participants" => array("Teilnehmer hinzufügen", "Add Participants")
	,"admin_status" => array("Buchungsstatus", "Booking Status")
	,"admin_do_not_add" => array("Nicht hinzufügen", "Do not Add")
	,"admin_group_has_no_members" => array("Die gewählte Gruppe hat keine Mitglieder", "The selected group has no members")
	,"admin_status_change" => array("Änderung des Buchungsstatus", "Booking Status Change")
	,"admin_action_to_waiting_list" => array("Auf die Warteliste", "To Waiting List")
	,"admin_action_book" => array("Als Teilnehmer hinzufügen", "Add to Participants")
	,"admin_action_cancel_without_costs" => array("Ohne Kosten stornieren", "Cancel without Costs")
	,"admin_action_cancel_with_costs" => array("Mit Kosten stornieren", "Cancel with Costs")
	,"admin_user_action_confirm_ToWaitingList" => array("Wollen Sie den Teilnehmer wirklich auf die Warteliste verschieben?", "Do you really want to put the participant on the waiting list?")
	,"admin_user_action_confirm_Book" => array("Wollen Sie die Teilnahme wirklich buchen?", "Do you really want to book the user?")
	,"admin_user_action_confirm_CancelWithoutCosts" => array("Wollen Sie den Teilnahme wirklich ohne Kosten stornieren?", "Do you really want to cancel without costs?")
	,"admin_user_action_confirm_CancelWithCosts" => array("Wollen Sie den Teilnahme wirklich mit Kosten stornieren", "Do you really want to cancel with costs?")
	,"admin_user_action_done" => array("Der Status des Benutzer wurde erfolgreich geändert.", "User status changed succesfully.")
	,"admin_org_add_recursive" => array("Mitglieder von Untereinheiten auswählen", "Include Members of Sub-Org-Units")
	,"admin_org_unit_has_no_members" => array("Die gewählte Org-Einheit hat keine Mitglieder", "The selected org-unit has no members")
	,"admin_assign_overlapping_user" => array("Folgende Buchungen überschneiden sich", "The following bookings are overlapping")
);

ilCustomInstaller::addLangData("crsbook", array("de", "en"), $lang_data, "patch generali - course booking");

?>

<#10>
<?php
if(!$ilDB->tableExists('orgu_types')) {
    $fields = array (
        'id'    => array ('type' => 'integer', 'length'  => 4,'notnull' => true, 'default' => 0),
        'default_lang'   => array ('type' => 'text', 'notnull' => true, 'length' => 4, 'fixed' => false),
        'icon'    => array ('type' => 'text', 'length'  => 256, 'notnull' => false),
        'owner' => array('type' => 'integer', 'notnull' => true, 'length' => 4),
        'create_date'  => array ('type' => 'timestamp'),
        'last_update' => array('type' => 'timestamp'),
    );
    $ilDB->createTable('orgu_types', $fields);
    $ilDB->addPrimaryKey('orgu_types', array('id'));
    $ilDB->createSequence('orgu_types');
}
?>

<#11>
<?php
if(!$ilDB->tableExists('orgu_data')) {
    $fields = array (
        'orgu_id'    => array ('type' => 'integer', 'length'  => 4,'notnull' => true, 'default' => 0),
        'orgu_type_id'   => array ('type' => 'integer', 'notnull' => false, 'length' => 4),
    );
    $ilDB->createTable('orgu_data', $fields);
    $ilDB->addPrimaryKey('orgu_data', array('orgu_id'));
}
?>

<#12>
<?php
if(!$ilDB->tableExists('orgu_types_trans')) {
    $fields = array (
        'orgu_type_id'    => array ('type' => 'integer', 'length'  => 4,'notnull' => true),
        'lang'   => array ('type' => 'text', 'notnull' => true, 'length' => 4),
        'member'    => array ('type' => 'text', 'length'  => 32, 'notnull' => true),
        'value' => array('type' => 'text', 'length' => 4000, 'notnull' => false),
    );
    $ilDB->createTable('orgu_types_trans', $fields);
    $ilDB->addPrimaryKey('orgu_types_trans', array('orgu_type_id', 'lang', 'member'));
}
?>

<#13>
<?php
if(!$ilDB->tableExists('orgu_types_adv_md_rec')) {
    $fields = array (
        'type_id'    => array ('type' => 'integer', 'length'  => 4,'notnull' => true),
        'rec_id'   => array ('type' => 'integer', 'notnull' => true, 'length' => 4),
    );
    $ilDB->createTable('orgu_types_adv_md_rec', $fields);
    $ilDB->addPrimaryKey('orgu_types_adv_md_rec', array('type_id', 'rec_id'));
}
?>

<#14>
<?php

// copied from MailTemplates install

if(!$ilDB->tableExists('cat_mail_templates'))
{
	$fields = array (
		'id' => array(
			'type' => 'integer',
			'length' => 4,
			'notnull' => true,
			'default' => 0),
		'category_name' => array(
			'type' => 'text',
			'length' => 255),
		'template_type' => array(
			'type' => 'text',
			'length' => 255),
		'consumer_location' => array(
			'type' => 'text',
			'length' => 255)
	);
	$ilDB->createTable('cat_mail_templates', $fields);
	$ilDB->addPrimaryKey('cat_mail_templates', array('id'));
	$ilDB->createSequence('cat_mail_templates');
}
?>

<#15>
<?php

// copied from MailTemplates install

if(!$ilDB->tableExists('cat_mail_variants'))
{
	$fields = array (
		'id' => array(
			'type' => 'integer',
			'length' => 4,
			'notnull' => true,
			'default' => 0),
		'mail_types_fi' => array(
			'type' => 'integer',
			'length' => 4),
		'language' => array(
			'type' => 'text',
			'length' => 255),
		'message_subject' => array(
			'type' => 'text',
			'length' => 255),
		'message_plain' => array(
			'type' => 'clob'),
		'message_html' => array(
			'type' => 'clob'),
		'created_date' => array(
			'type' => 'integer',
			'length' => 4),
		'updated_date' => array(
			'type' => 'integer',
			'length' => 4),
		'updated_usr_fi' => array(
			'type' => 'integer',
			'length' => 4),
		'template_active' => array(
			'type' => 'integer',
			'length' => 4)
	);
	$ilDB->createTable('cat_mail_variants', $fields);
	$ilDB->addPrimaryKey('cat_mail_variants', array('id'));
	$ilDB->createSequence('cat_mail_variants');
}

?>

<#16>
<?php

// copied from installer of ParticipationStatus

// init helper class
require_once "Customizing/class.ilCustomInstaller.php";

//
// create database tables
// 

if(!$ilDB->tableExists('crs_pstatus_crs'))
{
	$ilDB->createTable('crs_pstatus_crs', array(
		'crs_id' => array(
			'type' => 'integer',
			'length' => 4,
			'notnull' => true,
			'default' => 0
		)
		,'state' => array(
			'type' => 'integer',
			'length' => 1,
			'notnull' => true,
			'default' => 0
		)
		,'alist' => array(
			'type' => 'text',
			'length' => 1000,
			'notnull' => false,
			'fixed' => false
		)			
	));

	$ilDB->addPrimaryKey('crs_pstatus_crs', array('crs_id'));
	
	
	$ilDB->createTable('crs_pstatus_usr', array(
		'crs_id' => array(
			'type' => 'integer',
			'length' => 4,
			'notnull' => true,
			'default' => 0
		)
		,'user_id' => array(
			'type' => 'integer',
			'length' => 4,
			'notnull' => true,
			'default' => 0
		)
		,'status' => array(
			'type' => 'integer',
			'length' => 1,
			'notnull' => false,
		)
		,'cpoints' => array(
			'type' => 'integer',
			'length' => 4,
			'notnull' => false,
		)			
		,'changed_by' => array(
			'type' => 'integer',
			'length' => 4,
			'notnull' => true,
			'default' => 0
		)
		,'changed_on' => array(
			'type' => 'integer',
			'length' => 4,
			'notnull' => true,
			'default' => 0
		)
	));

	$ilDB->addPrimaryKey('crs_pstatus_usr', array('crs_id', 'user_id'));
}


//
// create RBAC permissions (incl. org unit?)
//

$new_crs_ops = array(
	'view_participation_status' => array('View Participation Status', 2902)
	,'set_participation_status' => array('Set Participation Status', 3502)
	,'review_participation_status' => array('Review Participation Status', 3503)
);
ilCustomInstaller::addRBACOps('crs', $new_crs_ops);


//
// lng variables
//

$lang_data = array(
	"status_not_set" => array("Nicht gesetzt", "Not set")
	,"status_successful" => array("Erfolgreich", "Successful")
	,"status_absent_excused" => array("Abwesend (entschuldigt)", "Absent (excused)")
	,"status_absent_not_excused" => array("Abwesend (unentschuldigt)", "Absent (not excused)")	
	,"admin_tab_list_status" => array("Teilnahmestatus", "Participation Status")	
	,"admin_start_date_not_reached" => array("Der Teilnahmestatus kann erst ab %s gesetzt werden.", "The participation status can be set after %s.")	
	,"admin_status" => array("Teilnahmestatus", "Participation Status")	
	,"admin_credit_points" => array("Bildungspunkte", "Credit Points")	
	,"admin_finalize" => array("Finalisieren", "Finalize")	
	,"admin_changed_by" => array("Letzte Änderung", "Last Change")	
	,"admin_finalize_need_attendance_list" => array("Eine Anwesenheitsliste wird noch benötigt.", "An attendance list is required.")	
	,"admin_finalize_need_not_status_set" => array("Der Teilnahmestatus muss für jeden Teilnehmer gesetzt sein.", "The participation status has to be set for all members.")	
	,"admin_confirm_finalize" => array("Wollen Sie wirklich den Teilnahmestatus finalisieren?", "Are you sure you really want to finalize the participation status?")
	,"admin_attendance_list" => array("Anwesenheitsliste", "Attendance List")
	,"admin_view_attendance_list" => array("Anwesenheitsliste anzeigen", "View Attendance List")
	,"admin_no_attendance_list" => array("Es wurde keine Anwesenheitsliste hochgeladen.", "No attendance list uploaded.")
	
);

ilCustomInstaller::addLangData("ptst", array("de", "en"), $lang_data, "patch generali - participation status");

?>

<#17>
<?php

// Automail-Info for the Generali

$fields = array (
     'crs_id' => array(
         'type' => 'integer',
         'length' => 4,
         'notnull' => true
         ),
     'mail_id' => array(
         "type" => "text",
         "length" => "50",
         "notnull" => true
         ),
     'last_send' => array(
         'type' => 'integer',
         'length' => 4,
         'notnull' => true,
         )
);

$ilDB->createTable('gev_automail_info', $fields);
$ilDB->addPrimaryKey('gev_automail_info', array('crs_id', 'mail_id'));

?>

<#18>
<?php

$fields = array (
     'id' => array(
         'type' => 'integer',
         'length' => 4,
         'notnull' => true
         ),
     'obj_id' => array(
         'type' => 'integer',
         'length' => 4,
         'notnull' => true
         ),
     'moment' => array(
         'type' => 'integer',
         'length' => 4,
         'notnull' => true
         ),
     'occasion' => array(
         "type" => "text",
         "length" => "100",
         "notnull" => true
         ),
     'mail_to' => array(
         "type" => "text",
         "length" => "200",
         "notnull" => true
         ),
     'mail_from' => array(
         "type" => "text",
         "length" => "200",
         "notnull" => true
         ),
     'cc' => array(
         "type" => "clob"
         ),
     'bcc' => array(
         "type" => "clob"
         ),
     'subject' => array(
         "type" => "text",
         "length" => "200",
         "notnull" => true
         ),
     'message' => array(
         "type" => "clob"
         ),
     'attachments' => array(
         "type" => "clob"
         )
);

$ilDB->createTable('mail_log', $fields);
$ilDB->addPrimaryKey('mail_log', array('id'));
$ilDB->createSequence("mail_log");

?>

<#19>
<?php

$fields = array (
     'obj_id' => array(
         'type' => 'integer',
         'length' => 4,
         'notnull' => true
         ),
     'filename' => array(
         "type" => "text",
         "length" => "255",
         "notnull" => true
         ),
     'lock_count' => array(
         'type' => 'integer',
         'length' => 4,
         'notnull' => true
     )
);


$ilDB->createTable('mail_attachment_locks', $fields);

# set collation since mysql complains about the length of primary 
# key for some collations.
$ilDB->manipulate("ALTER TABLE `mail_attachment_locks` CHANGE `filename` `filename` VARCHAR( 255 ) CHARACTER SET utf8 COLLATE utf8_unicode_ci NOT NULL ");

$ilDB->addPrimaryKey('mail_attachment_locks', array('obj_id', 'filename'));

?>

<#20>
<?php

$fields = array (
     'crs_id' => array(
         'type' => 'integer',
         'length' => 4,
         'notnull' => true
         ),
     'send_list_to_accom' => array(
         'type' => 'integer',
         'length' => 1,
         'notnull' => true
         ),
     'send_list_to_venue' => array(
         'type' => 'integer',
         'length' => 1,
         'notnull' => true
         )
);

$ilDB->createTable('gev_crs_addset', $fields);
$ilDB->addPrimaryKey('gev_crs_addset', array('crs_id'));

?>

<#21>
<?php

// INVITATION_MAIL_SETTINGS for the VoFue

$fields = array (
     'crs_id' => array(
         'type' => 'integer',
         'length' => 4,
         'notnull' => true
         ),
     'function_name' => array(
         "type" => "text",
         "length" => "50",
         "notnull" => true
         ),
     'template_id' => array(
         'type' => 'integer',
         'length' => 4,
         'notnull' => true,
         ),
     'attachments' => array(
         "type" => "clob"
         )
);

$ilDB->createTable('gev_crs_invset', $fields);
$ilDB->addPrimaryKey('gev_crs_invset', array('crs_id', 'function_name'));

?>

<#22>
<?php

$ilDB->addTableColumn( "gev_crs_addset"
					 , "inv_mailing_date"
					 , array( "type" 	=> "integer"
					 		, "length"	=> 4
					 		, "notnull"	=> true
					 		)
					 );

?>

<#23>
<?php

// GEV_USER_REGISTRATION_TOKENS for GEV

$fields = array (
     'token' => array(
         'type' => 'text',
         'length' => 32,
         'notnull' => true
         ),
     'stelle' => array(
         "type" => "text",
         "length" => 6,
         "notnull" => true
         ),
     'username' => array(
         'type' => 'text',
         'length' => 100,
         'notnull' => true
         ),
     'email' => array(
         'type' => 'text',
         'length' => 100,
         'notnull' => true
         ),
     'email_sent' => array(
         'type' => 'timestamp',
         'notnull' => false
         ),
     'token_used' => array(
         'type' => 'timestamp',
         'notnull' => false
         ),
     'password_changed' => array(
         'type' => 'timestamp',
         'notnull' => false
         ),
     "firstname" => array(
     	"type" 	=> "text",
		"length"	=> 32,
		"notnull"	=> true
		),
     "lastname" => array(
     	"type" 	=> "text",
		"length"	=> 32,
		"notnull"	=> true
		),
	"gender" => array(
		"type" 	=> "text",
		"length"	=> 1,
		"notnull"	=> true
		)
);

$ilDB->createTable('gev_user_reg_tokens', $fields);
$ilDB->addPrimaryKey('gev_user_reg_tokens', array('token'));

?>


<#24>
<?php

// copied from install of Accomodations

require_once "Customizing/class.ilCustomInstaller.php";

//
// create database tables
// 

if(!$ilDB->tableExists('crs_acco'))
{
	$ilDB->createTable('crs_acco', array(
		'crs_id' => array(
			'type' => 'integer',
			'length' => 4,
			'notnull' => true,
			'default' => 0
		)
		,'user_id' => array(
			'type' => 'integer',
			'length' => 4,
			'notnull' => true,
			'default' => 0
		)
		,'night' => array(
			'type' => 'date',			
			'notnull' => true
		)			
	));

	$ilDB->addPrimaryKey('crs_acco', array('crs_id', 'user_id', 'night'));
}


//
// create RBAC permissions 
//

$new_crs_ops = array(
	'view_own_accomodations' => array('View Own Accomodations', 2906)
	,'set_own_accomodations' => array('Set Own Accomodations', 2907)
	,'view_others_accomodations' => array('View Others Accomodations', 3507)
	,'set_others_accomodations' => array('Set Others Accomodations', 3508)		
);
ilCustomInstaller::addRBACOps('crs', $new_crs_ops);

//
// lng variables
//

$lang_data = array(
	"tab_list_accomodations" => array("Übernachtungen", "Accomodations")	
	,"accomodations" => array("Übernachtungen", "Accomodations")	
	,"edit_user_accomodations" => array("Teilnehmer bearbeiten", "Edit participant")	
	,"period_input_from" => array("von", "from")	
	,"period_input_to" => array("bis", "to")	
	,"period_input_from_first" => array("Vorabend", "Previous Evening")	
	,"period_input_to_last" => array("nächster Morgen", "Next Morning")	
);

ilCustomInstaller::addLangData("acco", array("de", "en"), $lang_data, "patch generali - accomodations");

?>

<#25>
<?php

// copied from install script of TEP

// init helper class
require_once "Customizing/class.ilCustomInstaller.php";

//
// create database tables
// 

if(!$ilDB->tableExists('cal_derived_entry'))
{
	// global TEP calendar
	$crs_set = new ilSetting("TEP");
	$crs_cal_id = $crs_set->get("crs_calendar");
	if(!$crs_cal_id)
	{
		$calcat_id = $ilDB->nextId('cal_categories');

		$query = "INSERT INTO cal_categories (cat_id,obj_id,color,type,title) ".
			"VALUES ( ".
			$ilDB->quote($calcat_id, 'integer').", ".
			$ilDB->quote(0, 'integer').", ".
			$ilDB->quote('#000000', 'text').", ".
			$ilDB->quote(3, 'integer').", ".  // global
			$ilDB->quote('TEP', 'text')." ".
			")";
		$ilDB->manipulate($query);

		$crs_set->set("crs_calendar", $calcat_id);
	}
}
	
// derived calender entries
if (!$ilDB->tableExists('cal_derived_entry'))
{
	$fields = array (
		'id' => array(
			'type' => 'integer',
			'length' => 4,
			'notnull' => true,
			'default' => 0),		    
		'master_cal_entry' => array(
			'type' => 'integer',
			'length' => 4,
			'notnull' => true,
			'default' => 0),		
		'cat_id' => array(
			'type' => 'integer',
			'length' => 4,
			'notnull' => true,
			'default' => 0)
	);
	$ilDB->createTable('cal_derived_entry', $fields);
	$ilDB->addPrimaryKey('cal_derived_entry', array('id'));
	$ilDB->createSequence('cal_derived_entry');		
}
	
// calendar entry type
if(!$ilDB->tableColumnExists('cal_entries', 'entry_type'))
{
	$ilDB->addTableColumn('cal_entries', 'entry_type', 
		array(
			'type' => 'text', 
			'length' => 100, 
			'notnull' => false, 
			'default' => ''
	));			
}

// calendar entry types
if (!$ilDB->tableExists('tep_type'))
{
	$fields = array (
		'id' => array(
			'type' => 'text',
			'length' => 100,
			'notnull' => true,
			'default' => ''),		    
		'title' => array(
			'type' => 'text',
			'length' => 1000,
			'notnull' => true),		
		'bg_color' => array(
			'type' => 'text',
			'length' => 6,
			'fixed' => true,
			'notnull' => false),
		'font_color' => array(
			'type' => 'text',
			'length' => 6,
			'fixed' => true,
			'notnull' => false),
		'tep_active' => array(
			'type' => 'integer',
			'length' => 1,
			'notnull' => false,
			'default' => 1)
	);
	$ilDB->createTable('tep_type', $fields);
	$ilDB->addPrimaryKey('tep_type', array('id'));	
}

if(!$ilDB->tableExists('tep_op_days'))
{
	$fields = array (
		'obj_type' => array(
			'type' => 'text',
			'length' => 200,
			'notnull' => true,
			'default' => ''),		    				
		'obj_id' => array(
			'type' => 'integer',
			'length' => 4,
			'notnull' => true,
			'default' => 0),
		'user_id' => array(
			'type' => 'integer',
			'length' => 4,
			'notnull' => true,
			'default' => 0),
		'miss_day' => array(
			'type' => 'date',
			'notnull' => true)					
	);
	$ilDB->createTable('tep_op_days', $fields);
}	


//
// create RBAC permissions (incl. org unit?)
//

$new_org_ops = array(
	'tep_is_tutor' => array('TEP Tutor', 2904)
	,'tep_view_other' => array('TEP View Other', 2905)
	,'tep_view_other_rcrsv' => array('TEP View Other (recursive)', 2906)
	,'tep_edit_other' => array('TEP Edit Other', 3505)
	,'tep_edit_other_rcrsv' => array('TEP Edit Other (recursive)', 3506)
);

ilCustomInstaller::addRBACOps('orgu', $new_org_ops);

//
// lng variables
//

$lang_data = array(
	"personal_calendar_title" => array("TEP", "TEP")
	,"page_title" => array("TEP", "TEP")
	,"tab_list" => array("Terminliste", "List Of Dates")
	,"tab_month" => array("Monatsansicht", "Monthly")
	,"tab_halfyear" => array("Halbjahresansicht", "Half-Year")
	,"add_new_entry" => array("Neuen Termin anlegen", "Add new entry")
	,"export" => array("XLS-Export", "XLS-Export")
	,"print" => array("Drucken", "Print")
	,"create_entry" => array("Eintrag anlegen", "Create Entry")
	,"entry_owner" => array("Termin für", "Entry of")
	,"entry_derived" => array("Weitere Teilnehmer", "Other Participants")
	,"entry_title" => array("Termintitel", "Title of Entry")
	,"entry_type" => array("Typ", "Type")
	,"entry_period" => array("Zeitraum", "Period")
	,"entry_location" => array("Ort", "Location")
	,"entry_created" => array("Der Eintrag wurde erstellt.", "The entry has been created.")
	,"entry_updated" => array("Der Eintrag wurde aktualisiert.", "The entry has been updated.")
	,"legend" => array("Legende", "Legend")
	,"search_all" => array("--Alle--", "--All--")
	,"filter_submit" => array("Filtern", "Filter")
	,"filter_no_tutor" => array("Seminare ohne Trainer anzeigen?", "Show Seminars without Trainers?")
	,"column_no_tutor" => array("Seminare ohne Trainer", "Seminars without Trainers")
	,"update_entry" => array("Termin bearbeiten", "Edit Entry")
	,"list_view_title" => array("Terminliste", "List Of Dates")
	,"list_view_info" => array("Es werden Termine der nächsten 4 Wochen angezeigt.", "Only entries in the next 4 weeks are shown.")
	,"entry_delete_sure" => array("Wollen Sie wirklich den Termin löschen?", "Are you sure you want to delete the entry?")
	,"delete_entry" => array("Termin löschen", "Delete Entry")
	,"entry_deleted" => array("Termin wurde gelöscht.", "Entry has been deleted.")
	,"op_tab_list_operation_days" => array("Einsatztage", "Operation Days")
	,"edit_user_operation_days" => array("Einsatztage bearbeiten", "Edit Operation Days")
	,"edit_operation_days" => array("Einsatztage", "Operation Days")
	,"filter_orgu_all" => array("--Alle Tutoren--", "--All Trainers--")
	,"filter_orgu_rcrsv" => array("rekursiv?", "recursive?")
	,"filter_tutor" => array("Tutor", "Trainer")
	,"filter_tutor_empty" => array("Die Auswahl der Organisationseinheiten enthält keine Tutoren.", "The selected organisational units did not yield any trainers.")
);

ilCustomInstaller::addLangData("tep", array("de", "en"), $lang_data, "patch generali - TEP");

?>

<#26>
<?php

$stmt = $ilDB->prepareManip("INSERT INTO tep_type (id, title, bg_color, font_color, tep_active) VALUES (?, ?, ?, ?, ?) "
						   , array("integer", "text", "text", "text", "integer"));
$data = array( array(1, "Training", "f6000d", "000000", "0")
			 , array(2, "Veranstaltung (LD)", "f76809", "000000", "1")
			 , array(3, "Projekt/Sondermaßnahme", "b90007", "000000", "1")
			 , array(4, "Trainingsvorbereitung", "a2ff2c", "000000", "1")
			 , array(5, "Büro", "49ff00", "000000", "1")
			 , array(6, "Bereichs-/Abteilungsmeeting", "1900ff", "ffffff", "1")
			 , array(7, "Besprechung", "4effff", "000000", "1")
			 , array(8, "Besuch Infoveranstaltung", "feff98", "000000", "1")
			 , array(9, "Weiterbildung", "feff00", "000000", "1")
			 , array(10, "Urlaub/Gleittag", "e0e0e0", "000000", "1")
			 , array(11, "Feiertag im Bundesland", "c0c0c0", "000000", "1")
			 );
$ilDB->executeMultiple($stmt, $data);
$ilDB->free($stmt);
?>

<#27>
<?php

if(!$ilDB->tableExists('bill'))
{
	$fields = array(
		'bill_pk'               => array(
			'type'    => 'integer',
			'length'  => 4,
			'notnull' => true,
			'default' => 0
		),
		'bill_number'           => array(
			'type'    => 'text',
			'length'  => 255,
			'notnull' => false,
			'default' => null
		),
		'bill_recipient_name'   => array(
			'type'    => 'text',
			'length'  => 255,
			'notnull' => false,
			'default' => null
		),
		'bill_recipient_street' => array(
			'type'    => 'text',
			'length'  => 255,
			'notnull' => false,
			'default' => null
		),
		'bill_recipient_hnr'    => array(
			'type'    => 'text',
			'length'  => 255,
			'notnull' => false,
			'default' => null
		),
		'bill_recipient_zip'    => array(
			'type'    => 'text',
			'length'  => 255,
			'notnull' => false,
			'default' => null
		),
		'bill_recipient_city'   => array(
			'type'    => 'text',
			'length'  => 255,
			'notnull' => false,
			'default' => null
		),
		'bill_recipient_cntry'  => array(
			'type'    => 'text',
			'length'  => 255,
			'notnull' => false,
			'default' => null
		),
		'bill_date'             => array(
			'type'    => 'integer',
			'length'  => 4,
			'notnull' => true,
			'default' => 0
		),
		'bill_title'            => array(
			'type'    => 'text',
			'length'  => 255,
			'notnull' => true
		),
		'bill_description'      => array(
			'type'    => 'text',
			'length'  => 4000,
			'notnull' => false,
			'default' => null
		),
		'bill_vat'              => array(
			'type'    => 'float',
			'notnull' => true,
			'default' => 0
		),
		'bill_cost_center'      => array(
			'type'    => 'text',
			'length'  => 255,
			'notnull' => false,
			'default' => null
		),
		'bill_currency'         => array(
			'type'    => 'text',
			'length'  => 255,
			'notnull' => true
		),
		'bill_usr_id'           => array(
			'type'    => 'integer',
			'length'  => 4,
			'notnull' => true,
			'default' => 0
		),
		'bill_year'             => array(
			'type'    => 'integer',
			'length'  => 2,
			'notnull' => true,
			'default' => 0
		),
		'bill_final'            => array(
			'type'    => 'integer',
			'length'  => 1,
			'notnull' => true,
			'default' => 0
		),
		'bill_context_id'       => array(
			'type'    => 'integer',
			'length'  => 4,
			'notnull' => false,
			'default' => null
		),
		"bill_recipient_email" => array(
			"type" 	=> "text",
			"length"	=> 255,
			"notnull"	=> false,
			"default" => null
		)
	);

	$ilDB->createTable('bill', $fields);
	$ilDB->addPrimaryKey('bill', array('bill_pk'));
	$ilDB->createSequence('bill');
	
	$ilDB->query('ALTER TABLE bill ENGINE=INNODB');
	$ilDB->query('ALTER TABLE bill_seq ENGINE=INNODB');
}

?>

<#28>
<?php

// Tracking Infos about cron jobs for mail

$fields = array (
    'crs_id' => array(
        'type' => 'integer',
        'length' => 4,
        'notnull' => true
        ),
    'title' => array(
        "type" => "text",
        "length" => 64,
        "notnull" => true
        ),
    'send_at' => array(
        'type' => 'timestamp',
        'notnull' => false
        )
);

$ilDB->createTable('gev_crs_dl_mail_cron', $fields);
$ilDB->addPrimaryKey('gev_crs_dl_mail_cron', array('crs_id', 'title'));

?>


<#29>
<?php

// Tracking Infos about cron jobs for mail

$fields = array (
    'crs_id' => array(
        'type' => 'integer',
        'length' => 4,
        'notnull' => true
        ),
    'mail_id' => array(
        "type" => "text",
        "length" => 64,
        "notnull" => true
        ),
    'recipient' => array(
        'type' => 'text',
        "length" => 128,
        'notnull' => false
        )
    , "occasion" => array(
        'type' => 'text',
        "length" => 256,
        'notnull' => true
    )
);

$ilDB->createTable('gev_crs_deferred_mails', $fields);
$ilDB->addPrimaryKey('gev_crs_deferred_mails', array('crs_id', 'mail_id', 'recipient'));

?>

<#30>
<?php

// Tracking relation between coupons and bills they were created for.

$fields = array (
	'bill_pk' => array(
		'type'    => 'integer',
		'length'  => 4,
		'notnull' => true,
		'default' => 0
	),
	'coupon_code' => array(
		'type'    => 'text',
		'length'  => 255,
		'notnull' => true
	)
);

$ilDB->createTable('gev_bill_coupon', $fields);
$ilDB->addPrimaryKey('gev_bill_coupon', array('bill_pk'));

?>

<#31>
<?php

$ilDB->manipulate("UPDATE settings SET value = 1800 WHERE keyword = 'reg_hash_life_time'");

?>

<#32>
<?php
if(!$ilDB->tableExists('billitem'))
{
	$fields = array(
		'billitem_pk'          => array(
			'type'    => 'integer',
			'length'  => 4,
			'notnull' => true,
			'default' => 0
		),
		'bill_fk'          => array(
			'type'    => 'integer',
			'length'  => 4,
			'notnull' => true,
			'default' => 0
		),
		'billitem_title'       => array(
			'type'    => 'text',
			'length'  => 255,
			'notnull' => true
		),
		'billitem_description' => array(
			'type'    => 'text',
			'length'  => 4000,
			'notnull' => false,
			'default' => null
		),
		'billitem_pta'         => array(
			'type'    => 'float',
			'notnull' => true,
			'default' => 0
		),
		'billitem_vat'         => array(
			'type'    => 'float',
			'notnull' => true,
			'default' => 0
		),
		'billitem_currency'    => array(
			'type'    => 'text',
			'length'  => 255,
			'notnull' => true
		),
		'billitem_context_id'  => array(
			'type'    => 'integer',
			'length'  => 4,
			'notnull' => false,
			'default' => null
		),
		'billitem_final'       => array(
			'type'    => 'integer',
			'length'  => 1,
			'notnull' => true,
			'default' => 0
		)
	);

	$ilDB->createTable('billitem', $fields);
	$ilDB->addPrimaryKey('billitem', array('billitem_pk'));
	$ilDB->createSequence('billitem');
	
	$ilDB->query('ALTER TABLE bill_seq ENGINE=INNODB');
	$ilDB->query('ALTER TABLE billitem ENGINE=INNODB');
	$ilDB->query('ALTER TABLE billitem_seq ENGINE=INNODB');
}
?>

<#33>
<?php
if(!$ilDB->tableExists('coupon'))
{
	$fields = array(
		'coupon_pk'          => array(
			'type'    => 'integer',
			'length'  => 4,
			'notnull' => true,
			'default' => 0
		),
		'coupon_code'        => array(
			'type'    => 'text',
			'length'  => 255,
			'notnull' => true
		),
		'coupon_value'       => array(
			'type'    => 'float',
			'notnull' => true,
			'default' => 0
		),
		'coupon_last_change' => array(
			'type'    => 'integer',
			'length'  => 4,
			'notnull' => true,
			'default' => 0
		),
		'coupon_expires'     => array(
			'type'    => 'integer',
			'length'  => 4,
			'notnull' => true,
			'default' => 0
		),
		'coupon_usr_id'      => array(
			'type'    => 'integer',
			'length'  => 4,
			'notnull' => true,
			'default' => 0
		),
		'coupon_active'      => array(
			'type'    => 'integer',
			'length'  => 1,
			'notnull' => true,
			'default' => 0
		),
		'coupon_created'     => array(
			'type'    => 'integer',
			'length'  => 4,
			'notnull' => true,
			'default' => 0
		)
	);

	$ilDB->createTable('coupon', $fields);
	$ilDB->addPrimaryKey('coupon', array('coupon_pk'));
	$ilDB->createSequence('coupon');
	
	$ilDB->query('ALTER TABLE coupon ENGINE=INNODB');
	$ilDB->query('ALTER TABLE coupon_seq ENGINE=INNODB');
}
?>

<#34>
<?php

// init helper class
require_once "Customizing/class.ilCustomInstaller.php";

$lang_data = array(
	"numberlabel" => array("Rechnungsnummer", "Bill Number"),
	"vat"         => array("Umsatzsteuer", "Sales Tax"),
	"net"         => array("(netto)", "(after tax)"),
	"bru"         => array("(brutto)", "(pre-tax)"),
	"val"         => array("Rechnungsbetrag", "Amount")
);

ilCustomInstaller::addLangData("billing", array("de", "en"), $lang_data, "patch generali - Billing");
?>

<#35>
<?php
if(!$ilDB->tableExists('hist_usercoursestatus'))
{
	$fields = array(
		'row_id' => array(
			'type' => 'integer',
			'length' => 4,
			'notnull' => true),
		'hist_version' => array(
			'type' => 'integer',
			'length' => 4,
			'notnull' => true,
			'default' => 1),
		'hist_historic' => array(
			'type' => 'integer',
			'length' => 4,
			'notnull' => true,
			'default' => 0),
		'creator_user_id' => array(
			'type' => 'integer',
			'length' => 4,
			'notnull' => true),
		'created_ts' => array(
			'type' => 'integer',
			'length' => 4,
			'notnull' => true,
			'default' => 0),
		'usr_id' => array(
			'type' => 'integer',
			'length' => 4,
			'notnull' => true),
		'crs_id' => array(
			'type' => 'integer',
			'length' => 4,
			'notnull' => true),
		'credit_points' => array(
			'type' => 'integer',
			'length' => 4,
			'notnull' => true),
		'bill_id' => array(
			'type' => 'integer',
			'length' => 4,
			'notnull' => true),
		'booking_status' => array(
			'type' => 'text',
			'length' => 255,
			'notnull' => true),
		'participation_status' => array(
			'type' => 'text',
			'length' => 255,
			'notnull' => true),
		'okz' => array(
			'type' => 'text',
			'length' => 255,
			'notnull' => false),
		'org_unit' => array(
			'type' => 'text',
			'length' => 255,
			'notnull' => false),
		'certificate' => array(
			'type' => 'integer',
			'length' => 4,
			'notnull' => false),
		'begin_date' => array(
			'type' => 'date'),
		'end_date' => array(
			'type' => 'date'),
		'overnights' => array(
			'type' => 'integer',
			'length' => 4,
			'notnull' => false),
		'function' => array(
			'type' => 'text',
			'length' => 255,
			'notnull' => false)
	);
	$ilDB->createTable('hist_usercoursestatus', $fields);
	$ilDB->addPrimaryKey('hist_usercoursestatus', array('row_id'));
	$ilDB->createSequence('hist_usercoursestatus');
}
?>

<#36>
<?php

if(!$ilDB->tableExists('hist_certfile'))
{
	$fields = array (
		'row_id' => array(
			'type' => 'integer',
			'length' => 4,
			'notnull' => true),
		'certfile' => array(
			'type' => 'clob',
			'notnull' => true)
	);
	$ilDB->createTable('hist_certfile', $fields);
	$ilDB->addPrimaryKey('hist_certfile', array('row_id'));
	$ilDB->createSequence('hist_certfile');
}
?>

<#37>
<?php
if(!$ilDB->tableExists('hist_course'))
{
	$fields = array (
		'row_id' => array(
			'type' => 'integer',
			'length' => 4,
			'notnull' => true),
		'hist_version' => array(
			'type' => 'integer',
			'length' => 4,
			'notnull' => true,
			'default' => 1),
		'hist_historic' => array(
			'type' => 'integer',
			'length' => 4,
			'notnull' => true,
			'default' => 0),
		'creator_user_id' => array(
			'type' => 'integer',
			'length' => 4,
			'notnull' => true),
		'created_ts' => array(
			'type' => 'integer',
			'length' => 4,
			'notnull' => true,
			'default' => 0),
		'crs_id' => array(
			'type' => 'integer',
			'length' => 4,
			'notnull' => true),
		'custom_id' => array(
			'type' => 'text',
			'length' => 255,
			'notnull' => true),
		'title' => array(
			'type' => 'text',
			'length' => 255,
			'notnull' => true),
		'template_title' => array(
			'type' => 'text',
			'length' => 255,
			'notnull' => true),
		'type' => array(
			'type' => 'text',
			'length' => 255,
			'notnull' => true),
		'topic_set' => array(
			'type' => 'integer',
			'length' => 4,
			'notnull' => true),
		'begin_date' => array(
			'type' => 'date'),
		'end_date' => array(
			'type' => 'date'),
		'hours' => array(
			'type' => 'integer',
			'length' => 4,
			'notnull' => false,
			'default' => 0),
		'is_expert_course' => array(
			'type' => 'integer',
			'length' => 1,
			'notnull' => true,
			'default' => 0),
		'venue' => array(
			'type' => 'text',
			'length' => 255,
			'notnull' => false),
		'provider' => array(
			'type' => 'text',
			'length' => 255,
			'notnull' => false),
		'tutor' => array(
			'type' => 'text',
			'length' => 255,
			'notnull' => false),
		'max_credit_points' => array(
			'type' => 'text',
			'length' => 255,
			'notnull' => false),
		'fee' => array(
			'type' => 'float',
			'notnull' => false),
		"is_template" =>  array(
			"type" 	=> "text", 
			"length" 	=> 8,
			"notnull" => false)
	);
	$ilDB->createTable('hist_course', $fields);
	$ilDB->addPrimaryKey('hist_course', array('row_id'));
	$ilDB->createSequence('hist_course');
}
?>

<#38>
<?php
if(!$ilDB->tableExists('hist_topicset2topic'))
{
	$fields = array (
		'row_id' => array(
			'type' => 'integer',
			'length' => 4,
			'notnull' => true),
		'topic_set_id' => array(
			'type' => 'integer',
			'length' => 4,
			'notnull' => true,),
		'topic_id' => array(
			'type' => 'integer',
			'length' => 4,
			'notnull' => true,),
	);
	$ilDB->createTable('hist_topicset2topic', $fields);
	$ilDB->addPrimaryKey('hist_topicset2topic', array('row_id'));
	$ilDB->createSequence('hist_topicset2topic');
}
?>

<#39>
<?php
if(!$ilDB->tableExists('hist_topics'))
{
	$fields = array (
		'row_id' => array(
			'type' => 'integer',
			'length' => 4,
			'notnull' => true),
		'topic_id' => array(
			'type' => 'integer',
			'length' => 4,
			'notnull' => true,),
		'topic_title' => array(
			'type' => 'text',
			'length' => 255,
			'notnull' => true),
	);
	$ilDB->createTable('hist_topics', $fields);
	$ilDB->addPrimaryKey('hist_topics', array('row_id'));
	$ilDB->createSequence('hist_topics');
}
?>

<#40>
<?php
if(!$ilDB->tableExists('hist_user'))
{
	$fields = array (
		'row_id' => array(
			'type' => 'integer',
			'length' => 4,
			'notnull' => true),
		'hist_version' => array(
			'type' => 'integer',
			'length' => 4,
			'notnull' => true,
			'default' => 1),
		'hist_historic' => array(
			'type' => 'integer',
			'length' => 4,
			'notnull' => true,
			'default' => 0),
		'creator_user_id' => array(
			'type' => 'integer',
			'length' => 4,
			'notnull' => true),
		'created_ts' => array(
			'type' => 'integer',
			'length' => 4,
			'notnull' => true,
			'default' => 0),
		'user_id' => array(
			'type' => 'integer',
			'length' => 4,
			'notnull' => true),
		'firstname' => array(
			'type' => 'text',
			'length' => 255,
			'notnull' => true),
		'lastname' => array(
			'type' => 'text',
			'length' => 255,
			'notnull' => true),
		'gender' => array(
			'type' => 'text',
			'length' => 255,
			'notnull' => true),
		'birthday' => array(
			'type' => 'date'),
		'org_unit' => array(
			'type' => 'text',
			'length' => 255,
			'notnull' => true),
		'position_key' => array(
			'type' => 'text',
			'length' => 255,
			'notnull' => true),
		'entry_date' => array(
			'type' => 'date'),
		'exit_date' => array(
			'type' => 'date'),
		'bwv_id' => array(
			'type' => 'text',
			'length' => 255,
			'notnull' => true),
		'okz' => array(
			'type' => 'text',
			'length' => 255,
			'notnull' => true),
		'begin_of_certification' => array(
			'type' => 'date'),
		'deleted' => array(
			'type' => 'integer',
			'length' => 1,
			'notnull' => true)
	);
	$ilDB->createTable('hist_user', $fields);
	$ilDB->addPrimaryKey('hist_user', array('row_id'));
	$ilDB->createSequence('hist_user');
}
?>

<#41>
<?php
	$ilCtrlStructureReader->getStructure();
?>

<#42>
<?php
// init helper class
$ilDB->	manipulate("ALTER TABLE `il_plugin` CHANGE `plugin_id` `plugin_id` 
			VARCHAR(40) CHARACTER SET utf8 COLLATE utf8_unicode_ci NULL DEFAULT NULL");

require_once "Customizing/class.ilCustomInstaller.php";

ilCustomInstaller::initPluginEnv();
ilCustomInstaller::activatePlugin(IL_COMP_MODULE, "OrgUnit", "orgutypehk", "GEVOrgTypes");

?>

<#43>
<?php
// init helper class
require_once "Customizing/class.ilCustomInstaller.php";

ilCustomInstaller::initPluginEnv();
ilCustomInstaller::activatePlugin(IL_COMP_SERVICE, "AdvancedMetaData", "amdc", "CourseAMD");

?>

<#44>
<?php
// init helper class
require_once "Customizing/class.ilCustomInstaller.php";

ilCustomInstaller::initPluginEnv();
ilCustomInstaller::activatePlugin(IL_COMP_SERVICE, "AdvancedMetaData", "amdc", "OrgUnitAMD");

?>

<#45>
<?php
// init helper class
require_once "Customizing/class.ilCustomInstaller.php";

ilCustomInstaller::initPluginEnv();
ilCustomInstaller::activatePlugin(IL_COMP_SERVICE, "EventHandling", "evhk", "GEVBilling");

?>

<#46>
<?php
// init helper class
require_once "Customizing/class.ilCustomInstaller.php";

ilCustomInstaller::initPluginEnv();
ilCustomInstaller::activatePlugin(IL_COMP_SERVICE, "EventHandling", "evhk", "GEVCourseCreation");

?>

<#47>
<?php
// init helper class
require_once "Customizing/class.ilCustomInstaller.php";

ilCustomInstaller::initPluginEnv();
ilCustomInstaller::activatePlugin(IL_COMP_SERVICE, "EventHandling", "evhk", "GEVCourseTemplateCreation");

?>

<#48>
<?php
// init helper class
require_once "Customizing/class.ilCustomInstaller.php";

ilCustomInstaller::initPluginEnv();
ilCustomInstaller::activatePlugin(IL_COMP_SERVICE, "EventHandling", "evhk", "GEVCourseUpdate");

?>

<#49>
<?php
// init helper class
require_once "Customizing/class.ilCustomInstaller.php";

ilCustomInstaller::initPluginEnv();
ilCustomInstaller::activatePlugin(IL_COMP_SERVICE, "EventHandling", "evhk", "GEVMailing");

?>

<#50>
<?php
// init helper class
require_once "Customizing/class.ilCustomInstaller.php";

ilCustomInstaller::initPluginEnv();
ilCustomInstaller::activatePlugin(IL_COMP_SERVICE, "EventHandling", "evhk", "GEVOrgUnitUpdate");

?>

<#51>
<?php
// init helper class
require_once "Customizing/class.ilCustomInstaller.php";

ilCustomInstaller::initPluginEnv();
ilCustomInstaller::activatePlugin(IL_COMP_SERVICE, "EventHandling", "evhk", "GEVWaitingList");

?>

<#52>
<?php
// init helper class
require_once "Customizing/class.ilCustomInstaller.php";

ilCustomInstaller::initPluginEnv();
ilCustomInstaller::activatePlugin(IL_COMP_SERVICE, "User", "udfc", "GEVUserData");
?>


<#53>
<?php
// update on #40, missing fields for wbd
$txt_fields_hist_user = array(
	'street',
	'zipcode',
	'city',
	'phone_nr',
	'mobile_phone_nr',
	'email',
);
foreach ($txt_fields_hist_user as $field) {
	if(!$ilDB->tableColumnExists('hist_user', $field)){
		$ilDB->addTableColumn('hist_user', $field, array(
			'type' => 'text',
			'length' => 255,
			'notnull' => false
			)
		);	
	}
}
?>

<#54>
<?php
// marker for wbd-reports
if(!$ilDB->tableColumnExists('hist_user', 'last_wbd_report')){
	$ilDB->manipulate("ALTER TABLE `hist_user` ADD `last_wbd_report` DATE NULL DEFAULT NULL AFTER `created_ts`");
}
if(!$ilDB->tableColumnExists('hist_usercoursestatus', 'last_wbd_report')){
	$ilDB->manipulate("ALTER TABLE `hist_usercoursestatus` ADD `last_wbd_report` DATE NULL DEFAULT NULL AFTER `created_ts`");
}

	

?>


<#55>
<?php
// update on #40,#53; missing fields for wbd
$txt_fields_hist_user = array(
	'agent_status', 
	'wbd_type', //USR_TP_TYPE

);
foreach ($txt_fields_hist_user as $field) {
	if(!$ilDB->tableColumnExists('hist_user', $field)){
		$ilDB->addTableColumn('hist_user', $field, array(
			'type' => 'text',
			'length' => 255,
			'notnull' => false
			)
		);	
	}
}
?>
<#56>
<?php
// update on #40,#53, #55; missing fields for wbd
$txt_fields_hist_user = array(
	'wbd_email', //USR_UDF_PRIV_EMAIL
);
foreach ($txt_fields_hist_user as $field) {
	if(!$ilDB->tableColumnExists('hist_user', $field)){
		$ilDB->addTableColumn('hist_user', $field, array(
			'type' => 'text',
			'length' => 255,
			'notnull' => false
			)
		);	
	}
}
?>

<#57>
<?php
// missing fields for wbd, hist_course
$txt_fields_hist_course = array(
	'wbd_topic' //CRS_AMD_GDV_TOPIC, study-contents
);
foreach ($txt_fields_hist_course as $field) {
	if(!$ilDB->tableColumnExists('hist_course', $field)){
		$ilDB->addTableColumn('hist_course', $field, array(
			'type' => 'text',
			'length' => 255,
			'notnull' => false
			)
		);	
	}
}
?>
<#58>
<?php
// missing fields for wbd, hist_usercoursestatus
$txt_fields_hist_course = array(
	'wbd_booking_id' 
);
foreach ($txt_fields_hist_course as $field) {
	if(!$ilDB->tableColumnExists('hist_usercoursestatus', $field)){
		$ilDB->addTableColumn('hist_usercoursestatus', $field, array(
			'type' => 'text',
			'length' => 255,
			'notnull' => false
			)
		);	
	}
}
?>
<#59>
<?php

if(!$ilDB->tableColumnExists("bill", "bill_finalized_date")) {
	$ilDB->addTableColumn("bill", "bill_finalized_date", array(
		  "type" => "integer"
		, "length" => 4
		, "notnull" => false
		));
}

$ilDB->manipulate("UPDATE bill SET bill_finalized_date = UNIX_TIMESTAMP() WHERE bill_final = 1");

?>





<#60>
<?php
// TEP categories

$query = "DELETE FROM tep_type WHERE 1";
$ilDB->manipulate($query);

$stmt = $ilDB->prepareManip("INSERT INTO tep_type (id, title, bg_color, font_color, tep_active) VALUES (?, ?, ?, ?, ?) "
						   , array("integer", "text", "text", "text", "integer"));

$data = array(
	  array(1,  "Projekt", 					"f09273", "000000", "1")
	, array(2,  "Ausgleichstag",			"86b37d", "000000", "1")
	, array(3,  "Krankheit",				"86b37d", "000000", "1")
	, array(4,  "Urlaub genehmigt",			"86b37d", "000000", "1")
	, array(5,  "FD Gespräch",				"e6da9d", "000000", "1")
	, array(6,  "FD-MA Teammeeting",		"e6da9d", "000000", "1")
	, array(7,  "RD-Gespräch",				"e6da9d", "000000", "1")
	, array(8,  "OD-FD Meeting",			"e6da9d", "000000", "1")
	, array(9,  "AKL-Gespräch",				"e6da9d", "000000", "1")
	, array(10, "bAV-Arbeitskreis",			"e6da9d", "000000", "1")
	, array(11, "Gewerbe-Arbeitskreis",		"e6da9d", "000000", "1")
	, array(12, "FDL-Arbeitskreis",			"e6da9d", "000000", "1")
	, array(13, "Firmenkunden",				"cccccc", "000000", "1")
	, array(14, "Aquise Pilotprojekt", 		"cccccc", "000000", "1")
	, array(15, "Individuelle Unterstützung SpV/FD",	"cccccc", "000000", "1")
	, array(16, "AD Begleitung",			"cccccc", "000000", "1")
	, array(17, "Urlaub beantragt",			"b8ce8d", "000000", "1")
	, array(18, "Trainer- / DBV Klausur (Zentral)", "bf6364", "000000", "1")
	, array(19, "Trainer Teammeeting",		"bf6364", "000000", "1")
	, array(20, "Arbeitsgespräch", 			"bf6364", "000000", "1")
	, array(21, "Veranstaltung / Tagung (Zentral)",	"f09273", "000000", "1")
	, array(22, "Büro", 					"b8ace6",  "000000", "1")
	, array(23, "Dezentraler Feiertag", 	"b8ce8d", "000000", "1")
	, array(24, "Training", 				"f0e960" , "000000", "1")
	//, array(24, "Gibt es noch nicht", 		"bf6364" , "000000", "1")
);

$ilDB->executeMultiple($stmt, $data);
$ilDB->free($stmt);
?>


<#61>
<?php
// update on #719, new fields 
$txt_fields_hist_user = array(
	'job_number',
	'adp_number',
	'position_key',
	'org_unit_above1',
	'org_unit_above2'
);
foreach ($txt_fields_hist_user as $field) {
	if(!$ilDB->tableColumnExists('hist_user', $field)){
		$ilDB->addTableColumn('hist_user', $field, array(
			'type' => 'text',
			'length' => 255,
			'notnull' => false
			)
		);	
	}
}
?>


<#62>
<?php
// change fieldname

$query = "ALTER TABLE hist_user 
	CHANGE agent_status wbd_agent_status 
	VARCHAR(255) CHARACTER SET utf8 COLLATE utf8_unicode_ci NULL 
	DEFAULT NULL;
";

$ilDB->manipulate($query);
?>

<#63>
<?php
// change fieldname

$query = "ALTER TABLE hist_usercoursestatus 
	CHANGE bill_id bill_id 
	VARCHAR(16) CHARACTER SET utf8 COLLATE utf8_unicode_ci NULL 
	DEFAULT NULL;
";

$ilDB->manipulate($query);

/**
* migrate hist_usercoursestatus.bill_id to hold 
*/

$query = "SELECT 
			hist_usercoursestatus.row_id, 
			hist_usercoursestatus.bill_id,
			bill.bill_number 
		FROM hist_usercoursestatus
		INNER JOIN bill ON 
			hist_usercoursestatus.bill_id = bill.bill_pk
		WHERE 
			hist_usercoursestatus.bill_id > 0
			AND 
			hist_usercoursestatus.hist_historic = 0
			AND 
			bill.bill_number IS NOT NULL;
		";


$res = $ilDB->query($query);
while($rec = $ilDB->fetchAssoc($res)) {
	$bill_id = $rec['bill_number'];
	$row_id = $rec['row_id'];
	$sql = "UPDATE hist_usercoursestatus SET bill_id = '$bill_id' WHERE row_id=$row_id";
	$ilDB->manipulate($sql);
}
?>

<#64>
<?php
// missing fields, hist_course
$txt_fields_hist_course = array(
	'edu_program' //CRS_AMD_EDU_PROGRAMM
);
foreach ($txt_fields_hist_course as $field) {
	if(!$ilDB->tableColumnExists('hist_course', $field)){
		$ilDB->addTableColumn('hist_course', $field, array(
			'type' => 'text',
			'length' => 255,
			'notnull' => false
			)
		);	
	}
}
?>

<#65>
<?php
if(!$ilDB->tableExists('org_unit_personal'))
{
	$fields = array (
    'orgunit_id'    => array(
    		'type' => 'integer',
    		'length'  => 4,
    		'notnull' => true,
    		'default' => 0),

  'usr_id'    => array(
    		'type' => 'integer',
    		'length'  => 4,
    		'notnull' => true,
    		'default' => 0),

  
  );
  $ilDB->createTable('org_unit_personal', $fields);
  $ilDB->addPrimaryKey('org_unit_personal', array('orgunit_id'));
}
?>

<#66>
<?php
	$ilCtrlStructureReader->getStructure();
?>

<#67>
<?php
	if(!$ilDB->tableColumnExists('gev_crs_addset', "suppress_mails")){
		$ilDB->addTableColumn('gev_crs_addset', "suppress_mails", array(
			'type' => 'integer',
			'length' => 1,
			'notnull' => true,
			'default' => 0
			)
		);	
	}
?>

<#68>
<?php
	if(!$ilDB->tableColumnExists('hist_user', "is_vfs")){
		$ilDB->addTableColumn('hist_user', "is_vfs", array(
			'type' => 'integer',
			'length' => 1,
			'notnull' => true,
			'default' => 0
			)
		);	
	}

?>

<#69>
<?php

if(!$ilDB->tableExists('copy_mappings'))
{
	$fields = array (
	'target_ref_id'    => array(
			'type' => 'integer',
			'length'  => 4,
			'notnull' => true,
			'default' => 0),
	
	'source_ref_id'    => array(
			'type' => 'integer',
			'length'  => 4,
			'notnull' => true,
			'default' => 0),
	);

	$ilDB->createTable('copy_mappings', $fields);
	$ilDB->addPrimaryKey('copy_mappings', array('target_ref_id'));
}

?>

<#70>
<?php

if(!$ilDB->tableExists('hist_tep'))
{
	$fields = array (
		'row_id' => array(
			'type' => 'integer',
			'length' => 4,
			'notnull' => true),
		'hist_version' => array(
			'type' => 'integer',
			'length' => 4,
			'notnull' => true,
			'default' => 1),
		'hist_historic' => array(
			'type' => 'integer',
			'length' => 4,
			'notnull' => true,
			'default' => 0),
		'creator_user_id' => array(
			'type' => 'integer',
			'length' => 4,
			'notnull' => true),
		'created_ts' => array(
			'type' => 'integer',
			'length' => 4,
			'notnull' => true,
			'default' => 0),
		'user_id' => array(
			'type' => 'integer',
			'length' => 4,
			'notnull' => true),
		'cal_entry_id' => array(
			'type' => 'integer',
			'length' => 4,
			'notnull' => true),
		'cal_derived_entry_id' => array(
			'type' => 'integer',
			'length' => 4,
			'notnull' => false),
		'context_id' => array(
			'type' => 'integer',
			'length' => 4,
			'notnull' => true),
		'title' => array(
			'type' => 'text',
			'length' => 255,
			'notnull' => true),
		'subtitle' => array(
			'type' => 'text',
			'length' => 255),
		'description' => array(
			'type' => 'text',
			'length' => 255),
		'location' => array(
			'type' => 'text',
			'length' => 255),
		'fullday' => array(
			'type' => 'integer',
			'length' => 1,
			'notnull' => true),
		'begin_date' => array(
			'type' => 'date'),
		'end_date' => array(
			'type' => 'date'),
		'individual_days' => array(
			'type' => 'integer',
			'length' => 4,
			'notnull' => true),
		'category' => array(
			'type' => 'text',
			'length' => 255,
			'notnull' => true),
		'deleted' => array(
			'type' => 'integer',
			'length' => 1,
			'notnull' => true)
	);
	$ilDB->createTable('hist_tep', $fields);
	$ilDB->addPrimaryKey('hist_tep', array('row_id'));
	$ilDB->createSequence('hist_tep');
}

?>

<#71>
<?php
	$ilCtrlStructureReader->getStructure();
?>

<#72>
<?php
	require_once "Customizing/class.ilCustomInstaller.php";

	$new_org_ops = array(
		 'add_dec_training_self' => array('Create decentral Trainings for self', 2907)
		,'add_dec_training_others' => array('Create decentral Trainings for others', 2908)
		,'add_dec_training_others_rec' => array('Create decentral Trainings for others (recursiv)', 2909)
	);
	ilCustomInstaller::addRBACOps('orgu', $new_org_ops);
?>

<#73>
<?php
	$query = "UPDATE  tep_type SET title = 'Akquise Pilotprojekt' WHERE id=14";
	$ilDB->manipulate($query);
?>

<#74>
<?php
	require_once "Customizing/class.ilCustomInstaller.php";

	$new_crs_ops = array(
		 'write_reduced_settings' => array('Edit reduced settings of training.', 6001)
	);
	ilCustomInstaller::addRBACOps('crs', $new_crs_ops);
?>

<#75>
<?php
	// create instance
	include_once("Services/AccessControl/classes/class.ilObjRoleTemplate.php");
	require_once "Customizing/class.ilCustomInstaller.php";
	
	ilCustomInstaller::maybeInitPluginAdmin();
	ilCustomInstaller::maybeInitObjDefinition();
	ilCustomInstaller::maybeInitAppEventHandler();
	ilCustomInstaller::maybeInitTree();
	ilCustomInstaller::maybeInitRBAC();
	ilCustomInstaller::maybeInitUserToRoot();
	
	$newObj = new ilObjRoleTemplate();
	$newObj->setType("rolt");
	$newObj->setTitle("Trainingsersteller");
	$newObj->setDescription("Rolle für die Ersteller von dezentralen Trainings");
	$newObj->create();
	$newObj->createReference();
	$newObj->putInTree(ROLE_FOLDER_ID);
	$newObj->setPermissions(ROLE_FOLDER_ID);

	$ilDB->manipulate("INSERT INTO rbac_fa (rol_id, parent, assign, protected)"
					 ." VALUES ( ".$ilDB->quote($newObj->getId(), "integer")
					 ."        , ".$ilDB->quote(ROLE_FOLDER_ID, "integer")
					 ."        , 'n', 'y')"
					 );
?>

<#76>
<?php
	require_once("Services/GEV/Utils/classes/class.gevSettings.php");

	$res = $ilDB->query("SELECT record_id FROM adv_md_record"
					   ." WHERE title = 'Verwaltung'");
	$rec = $ilDB->fetchAssoc($res);
	$record_id = $rec["record_id"];
	
	$res = $ilDB->query("SELECT field_id FROM adv_mdf_definition"
					   ." WHERE title = 'Bildungsprogramm'");
	$rec = $ilDB->fetchAssoc($res);
	$field_id = $rec["field_id"];
	
	$ilDB->manipulate("UPDATE adv_mdf_definition "
					 ."   SET record_id = ".$ilDB->quote($record_id, "integer")
					 ." WHERE title = 'Bildungsprogramm'"
					 );
	$ilDB->manipulate("UPDATE settings "
					 ."   SET value = ".$this->db->quote($record_id." ".$field_id, "text")
					 ." WHERE keyword = ".$this->db->quote(gevSettings::CRS_AMD_EDU_PROGRAMM, "text")
					 );

	$pos = array( 1 => "Trainingsnummer"
				, 2 => "Trainingtyp"
				, 3 => "Bildungsprogramm"
				, 4 => "Vorlage"
				, 5 => "Vorlagentitel"
				, 6 => "Referenz-Id der Vorlage"
				, 7 => "Nummernkreis"
				);
	
	foreach ($pos as $key => $value) {
		$ilDB->manipulate("UPDATE adv_mdf_definition"
						 ."   SET position = ".$ilDB->quote($key, "integer")
						 ." WHERE title = ".$ilDB->quote($value, "text")
						 );
	}
?>

<#77>
<?php

	$ilDB->manipulate("UPDATE adv_mdf_definition SET field_values = '".serialize(array(
			  "Fachwissen"
			, "SUHK - Privatkunden"
			, "SUHK - Firmenkunden"
			, "Leben und Rente"
			, "Betriebliche Altersvorsorge"
			, "Kooperationspartner"
			, "Vertrieb"
			, "Akquise / Verkauf"
			, "Beratungs- und Tarifierungstools"
			, "Büromanagement"
			, "Neue Medien"
			, "Unternehmensführung"
			, "Agenturmanagement"
			, "Führung"
			, "Persönlichkeit"
			, "Grundausbildung"
			, "Ausbilder"
			, "Erstausbildung"
			, "Qualifizierungsprogramm"
		))."' WHERE title = 'Trainingskategorie'");
?>

<#78>
<?php

	$ilDB->manipulate("UPDATE cat_mail_templates SET template_type = 'Agentregistration'"
					 ." WHERE template_type = 'Registration'");
	$res = $ilDB->query("SELECT id FROM cat_mail_templates WHERE category_name = 'EVG_Aktivierung'");
	if ($rec = $ilDB->fetchAssoc($res)) {
		$ilDB->manipulate("DELETE FROM cat_mail_variants WHERE mail_types_fi = ".$ilDB->quote($rec["id"], "integer"));
	}
	$ilDB->manipulate("DELETE FROM cat_mail_templates WHERE category_name = 'EVG_Aktivierung'");
	$ilDB->manipulate("UPDATE cat_mail_templates SET category_name = 'Confirmation'"
					 ." WHERE category_name = 'Makler_Aktivierung'");
?>

<#79>
<?php
	require_once "Customizing/class.ilCustomInstaller.php";
	ilCustomInstaller::maybeInitClientIni();
	ilCustomInstaller::maybeInitPluginAdmin();
	ilCustomInstaller::maybeInitObjDefinition();
	ilCustomInstaller::maybeInitAppEventHandler();
	ilCustomInstaller::maybeInitTree();
	ilCustomInstaller::maybeInitRBAC();
	ilCustomInstaller::maybeInitObjDataCache();
	ilCustomInstaller::maybeInitUserToRoot();

	ini_set('max_execution_time', 0);
	set_time_limit(0);

	require_once("Services/GEV/Import/classes/class.gevImportOrgStructure.php");
	$imp = new gevImportOrgStructure();
	$imp->createOrgUnits();

	require_once("Services/GEV/Utils/classes/class.gevSettings.php");
	$gev_settings = gevSettings::getInstance();
	$res = $ilDB->query("SELECT obj_id FROM object_data WHERE import_id = 'uvg' AND type = 'orgu'");
	if ($rec = $ilDB->fetchAssoc($res)) {
		$gev_settings->setDBVPOUBaseUnitId($rec["obj_id"]);
	}
	else {
		die("Custom Update #79: Expected to find org_unit with import_id = 'uvg'");
	}
	
	$res = $ilDB->query("SELECT obj_id FROM object_data WHERE import_id = 'cpool' AND type = 'orgu'");
	if ($rec = $ilDB->fetchAssoc($res)) {
		$gev_settings->setCPoolUnitId($rec["obj_id"]);
	}
	else {
		die("Custom Update #79: Expected to find org_unit with import_id = 'cpool'");
	}
	
	$res = $ilDB->query("SELECT obj_id FROM object_data WHERE import_id = 'dbv_tmplt' AND type = 'orgu'");
	if ($rec = $ilDB->fetchAssoc($res)) {
		$gev_settings->setDBVPOUTemplateUnitId($rec["obj_id"]);
	}
	else {
		die("Custom Update #79: Expected to find org_unit with import_id = 'dbv_tmplt'");
	}
?>

<#80>
<?php
	require_once "Customizing/class.ilCustomInstaller.php";
	ilCustomInstaller::maybeInitClientIni();
	ilCustomInstaller::maybeInitPluginAdmin();
	ilCustomInstaller::maybeInitObjDefinition();
	ilCustomInstaller::maybeInitAppEventHandler();
	ilCustomInstaller::maybeInitTree();
	ilCustomInstaller::maybeInitRBAC();
	ilCustomInstaller::maybeInitObjDataCache();
	ilCustomInstaller::maybeInitUserToRoot();
	
	require_once("Services/GEV/Import/classes/class.gevImportOrgStructure.php");
	$imp = new gevImportOrgStructure();
	$imp->createOrgUnit("na_tmplt", "Vorlage NA-Einheit", "na", "", "", "", "", "", "", "");

	require_once("Services/GEV/Utils/classes/class.gevSettings.php");
	$gev_settings = gevSettings::getInstance();
	$res = $ilDB->query("SELECT obj_id FROM object_data WHERE import_id = 'na' AND type = 'orgu'");
	if ($rec = $ilDB->fetchAssoc($res)) {
		$gev_settings->setNAPOUBaseUnitId($rec["obj_id"]);
	}
	else {
		die("Custom Update #79: Expected to find org_unit with import_id = 'na'");
	}
	
	$res = $ilDB->query("SELECT obj_id FROM object_data WHERE import_id = 'na_tmplt' AND type = 'orgu'");
	if ($rec = $ilDB->fetchAssoc($res)) {
		$gev_settings->setNAPOUTemplateUnitId($rec["obj_id"]);
	}
	else {
		die("Custom Update #79: Expected to find org_unit with import_id = 'na_tmplt'");
	}
?>

<#81>
<?php
	require_once "Customizing/class.ilCustomInstaller.php";
	ilCustomInstaller::maybeInitClientIni();
	ilCustomInstaller::maybeInitPluginAdmin();
	ilCustomInstaller::maybeInitObjDefinition();
	ilCustomInstaller::maybeInitAppEventHandler();
	ilCustomInstaller::maybeInitTree();
	ilCustomInstaller::maybeInitRBAC();
	ilCustomInstaller::maybeInitObjDataCache();
	ilCustomInstaller::maybeInitUserToRoot();

	require_once "Services/GEV/Utils/classes/class.gevOrgUnitUtils.php";
	
	$res = $ilDB->query("SELECT DISTINCT oref.ref_id "
						."  FROM object_data od "
						."  JOIN object_reference oref ON oref.obj_id = od.obj_id "
						." WHERE ".$ilDB->in("import_id", array("evg", "uvg", "na"), false, "text")
						."   AND oref.deleted IS NULL"
						."   AND od.type = 'orgu'"
						);
	
	while($rec = $ilDB->fetchAssoc($res)) {
		gevOrgUnitUtils::grantPermissionsRecursivelyFor($rec["ref_id"], "superior",
				array( "view_employee_bookings"
					 , "view_employee_bookings_rcrsv"
					 , "book_employees"
					 , "book_employees_rcrsv"
					 , "cancel_employee_bookings"
					 , "cancel_employee_bookings_rcrsv"
					 ));
	}
?>

<#82>
<?php
	$ilCtrlStructureReader->getStructure();
?>

<#83>
<?php
	if(!$ilDB->tableExists('gev_na_tokens'))
	{
		$fields = array (
			'user_id' => array(
				'type' => 'integer',
				'length' => 4,
				'notnull' => true),
			'adviser_id' => array(
				'type' => 'integer',
				'length' => 4,
				'notnull' => true),
			'token' => array(
				'type' => 'text',
				'length' => 32,
				'notnull' => true)
		);
		$ilDB->createTable('gev_na_tokens', $fields);
		$ilDB->addPrimaryKey('gev_na_tokens', array('user_id'));
	}
?>


<#84>
<?php

$ilDB->manipulate("UPDATE tep_type SET title = 'AD-Begleitung' WHERE title = 'AD Begleitung'");
$ilDB->manipulate("UPDATE tep_type SET title = 'FD-Gespräch' WHERE title = 'FD Gespräch'");

?>

<#85>
<?php
	require_once "Customizing/class.ilCustomInstaller.php";
	ilCustomInstaller::maybeInitClientIni();
	ilCustomInstaller::maybeInitPluginAdmin();
	ilCustomInstaller::maybeInitObjDefinition();
	ilCustomInstaller::maybeInitAppEventHandler();
	ilCustomInstaller::maybeInitTree();
	ilCustomInstaller::maybeInitRBAC();
	ilCustomInstaller::maybeInitObjDataCache();
	ilCustomInstaller::maybeInitUserToRoot();

	require_once "Services/GEV/Utils/classes/class.gevOrgUnitUtils.php";
	
	$res = $ilDB->query("SELECT DISTINCT oref.ref_id "
						."  FROM object_data od "
						."  JOIN object_reference oref ON oref.obj_id = od.obj_id "
						." WHERE ".$ilDB->in("import_id", array("gev_base"), false, "text")
						."   AND oref.deleted IS NULL"
						."   AND od.type = 'orgu'"
						);
	
	while($rec = $ilDB->fetchAssoc($res)) {
		gevOrgUnitUtils::grantPermissionsRecursivelyFor($rec["ref_id"], "superior",
				array( "view_employee_bookings"
					 , "view_employee_bookings_rcrsv"
					 , "book_employees"
					 , "book_employees_rcrsv"
					 , "cancel_employee_bookings"
					 , "cancel_employee_bookings_rcrsv"
					 ));
	}
?>

<#86>
<?php
	//set indizes for the history table - wow, such performance!
	$queries =  array(
		 "ALTER TABLE hist_course ADD INDEX hist_historic (hist_historic);"
		,"ALTER TABLE hist_course ADD INDEX crs_id (crs_id);"

		,"ALTER TABLE hist_user ADD INDEX hist_historic (hist_historic);"
		,"ALTER TABLE hist_user ADD INDEX user_id (user_id);"
		
		,"ALTER TABLE hist_usercoursestatus ADD INDEX hist_historic (hist_historic);"
		,"ALTER TABLE hist_usercoursestatus ADD INDEX crs_id (crs_id);"
		,"ALTER TABLE hist_usercoursestatus ADD INDEX usr_id (usr_id);"

	);
	foreach ($queries as $query) {
		try{
			$ilDB->manipulate($query);
		} catch(Exception $e){
			//pass
		}
	}


?>

<#87>
<?php
	require_once "Customizing/class.ilCustomInstaller.php";

	if(!$ilDB->tableExists('crs_matlist'))
	{
		$fields = array (
			'id' => array(
				'type' => 'integer',
				'length' => 4,
				'notnull' => true,
				'default' => 0),
			'obj_id' => array(
				'type' => 'integer',
				'length' => 4,
				'notnull' => true,
				'default' => 0),
			'quant_per_part' => array(
				'type' => 'integer',
				'length' => 4,
				'notnull' => true,
				'default' => 0),
			'quant_per_crs' => array(
				'type' => 'integer',
				'length' => 4,
				'notnull' => true,
				'default' => 0),
			'mat_number' => array(
				'type' => 'text',
				'length' => 80,
				'notnull' => false),
			'description' => array(
				'type' => 'text',
				'length' => 200,
				'notnull' => false),
			'changed_by' => array(
				'type' => 'integer',
				'length' => 4,
				'notnull' => true,
				'default' => 0),
			'changed_on' => array(
				'type' => 'integer',
				'length' => 4,
				'notnull' => true,
				'default' => 0),
		);
		$ilDB->createTable('crs_matlist', $fields);
		$ilDB->addPrimaryKey('crs_matlist', array('id'));
		$ilDB->createSequence('crs_matlist');
	}


	$new_crs_ops = array(
		'view_material' => array('View Material', 2910)
		,'edit_material' => array('Edit Material', 3510)
	);
	ilCustomInstaller::addRBACOps('crs', $new_crs_ops);


	$lang_data = array(
		"tab" => array("Material", "Material")
		,"add" => array("Material hinzufügen", "Add Material")
		,"download" => array("Materialliste herunterladen", "Download Material List")
		,"participants_count" => array("Anzahl/Teilnehmer", "Number/Participants")
		,"course_count" => array("Anzahl/Seminar", "Number/Course")
		,"product_id" => array("Artikelnummer", "Product Id")
		,"title" => array("Bezeichnung", "Title")
		,"updated" => array("Materialliste gespeichert.", "The material list has been updated.")
		,"delete_sure" => array("Wollen Sie wirklich die folgenden Materialien löschen?", "Are you sure you want to delete the following materials?")
		,"deleted" => array("Materialien wurden gelöscht.", "Materials have been deleted.")
		// xls
		,"xls_title" => array("Titel", "Title")
		,"xls_subtitle" => array("Untertitel", "Subtitle")
		,"xls_custom_id" => array("Nummer der Maßnahme", "Id of Training")
		,"xls_amount_participants" => array("Anzahl Teilnehmer", "Number of Participants")
		,"xls_date_info" => array("Datum", "Period")
		,"xls_trainer" => array("Trainer", "Trainer")
		,"xls_venue_info" => array("Veranstaltungsort", "Venue")
		,"xls_contact" => array("Bei Rückfragen", "Contact")
		,"xls_creation_date" => array("Datum der Erstellung", "Date of Creation")	
		,"xls_list_header" => array("Materialliste", "Material List")	
		,"xls_list_general_header" => array("Generelle Angaben zum Training", "General Info about Training")	
		,"xls_list_item_header" => array("Materialien", "Materials")	
	);
	ilCustomInstaller::addLangData("matlist", array("de", "en"), $lang_data, "patch generali - material list");

	ilCustomInstaller::reloadStructure();
?>

<#88>
<?php
	//more fields in history
	if(!$ilDB->tableColumnExists('hist_user', "is_active")){
		$ilDB->addTableColumn('hist_user', "is_active", array(
			'type' => 'integer',
			'length' => 1,
			'notnull' => false,
			'default' => 0
			)
		);	
	}
	if(!$ilDB->tableColumnExists('hist_course', "is_online")){
		$ilDB->addTableColumn('hist_course', "is_online", array(
			'type' => 'integer',
			'length' => 1,
			'notnull' => false,
			'default' => 0
			)
		);	
	}
?>

<#89>
<?php
	//deadline fields in course history
	$deadlines = array(
		'dl_invitation',
		'dl_storno',
		'dl_booking',
		'dl_waitinglist'
	);

	foreach ($deadlines as $deadline) {
		if(!$ilDB->tableColumnExists('hist_course', $deadline)){
			$ilDB->addTableColumn('hist_course', $deadline, array(
				'type' => 'integer',
				'length' => 3,
				'notnull' => false,
				)
			);	
		}
	}
?>

<#90>
<?php

	// calendar entry weight
	if(!$ilDB->tableColumnExists('cal_entries', 'entry_weight'))
	{
		$ilDB->addTableColumn('cal_entries', 'entry_weight', 
			array(
				'type' => 'integer', 
				'length' => 1, 
				'notnull' => false, 
				'default' => ''
		));			
	}
	
	// operation day weight
	if(!$ilDB->tableColumnExists('tep_op_days', 'weight'))
	{
		$ilDB->addTableColumn('tep_op_days', 'weight', 
			array(
				'type' => 'integer', 
				'length' => 1, 
				'notnull' => false, 
				'default' => ''
		));			
	}

?>

<#91>
<?php
	if(!$ilDB->tableExists('hist_tep_individ_days'))
	{
		$fields = array (
			'id' => array(
				'type' => 'integer',
				'length' => 4,
				'notnull' => true,
				'default' => 0),
			'day' => array(
				'type' => 'date',
				'notnull' => true
				),
			'start_time' => array(
				'type' => 'text',
				'length' => 5,
				'notnull' => false
				),
			'end_time' => array(
				'type' => 'text',
				'length' => 5,
				'notnull' => false
				),
			'weight' => array(
				'type' => 'integer',
				'length' => 1,
				'notnull' => true
				)
		);
		$ilDB->createTable('hist_tep_individ_days', $fields);
		$ilDB->addPrimaryKey('hist_tep_individ_days', array('id', 'day'));
		$ilDB->createSequence('hist_tep_individ_days');
	}

?>

<#92>
<?php
	require_once "Customizing/class.ilCustomInstaller.php";
	ilCustomInstaller::maybeInitClientIni();
	ilCustomInstaller::maybeInitPluginAdmin();
	ilCustomInstaller::maybeInitObjDefinition();
	ilCustomInstaller::maybeInitAppEventHandler();
	ilCustomInstaller::maybeInitTree();
	ilCustomInstaller::maybeInitRBAC();
	ilCustomInstaller::maybeInitObjDataCache();
	ilCustomInstaller::maybeInitUserToRoot();

	require_once "Services/GEV/Utils/classes/class.gevOrgUnitUtils.php";
	
	$res = $ilDB->query("SELECT DISTINCT oref.ref_id "
						."  FROM object_data od "
						."  JOIN object_reference oref ON oref.obj_id = od.obj_id "
						." WHERE ".$ilDB->in("import_id", array("evg"), false, "text")
						."   AND oref.deleted IS NULL"
						."   AND od.type = 'orgu'"
						);
	
	while($rec = $ilDB->fetchAssoc($res)) {
		gevOrgUnitUtils::grantPermissionsRecursivelyFor($rec["ref_id"], "superior",
				array( "cat_administrate_users"
					 , "read_users"
					 ));
	}
?>


<#93>
<?php
	require_once("Services/GEV/Utils/classes/class.gevOrgUnitUtils.php");
	require_once("Services/GEV/Utils/classes/class.gevUserUtils.php");
	require_once("Customizing/class.ilCustomInstaller.php");
	
	ilCustomInstaller::maybeInitClientIni();
	ilCustomInstaller::maybeInitPluginAdmin();
	ilCustomInstaller::maybeInitObjDefinition();
	ilCustomInstaller::maybeInitAppEventHandler();
	ilCustomInstaller::maybeInitTree();
	ilCustomInstaller::maybeInitRBAC();
	ilCustomInstaller::maybeInitObjDataCache();
	ilCustomInstaller::maybeInitUserToRoot();
	
	$res = $ilDB->query( "SELECT od.obj_id, oref.ref_id, od.title "
						."  FROM object_data od"
						."  JOIN object_reference oref ON oref.obj_id = od.obj_id"
						." WHERE oref.deleted IS NULL"
						."   AND type = 'orgu'"
						."   AND title LIKE 'Organisationsdirektion%'"
						);

	while ($rec = $ilDB->fetchAssoc($res)) {
		$tmp = explode(" ", $rec["title"]);
		$res2 = $ilDB->query("SELECT od.obj_id, oref.ref_id, od.title "
							."  FROM object_data od"
							."  JOIN object_reference oref ON oref.obj_id = od.obj_id"
							." WHERE oref.deleted IS NULL"
							."   AND type = 'orgu'"
							."   AND title = 'Filialdirektion ".$tmp[1]."'"
							);
		$rec2 = $ilDB->fetchAssoc($res2);
		if (!$rec2) {
			continue;
		}
		
		$source_ou = gevOrgUnitUtils::getInstance($rec["obj_id"]);
		$target_ou = gevOrgUnitUtils::getInstance($rec2["obj_id"]);
		$source_employees = gevOrgUnitUtils::getEmployeesIn(array($rec["ref_id"]));
		foreach (gevOrgUnitUtils::getAllPeopleIn(array($rec["ref_id"])) as $usr_id) {
			$user = gevUserUtils::getInstance($usr_id);
			if ($user->hasRoleIn(array("FD", "OD/BD", "UA", "OD/FD/BD ID", "DBV EVG"))) {
				continue;
			}
			$role = in_array($usr_id, $source_employees) ? "Mitarbeiter" : "Vorgesetzter";
			$source_ou->deassignUser($usr_id, $role);
			$target_ou->assignUser($usr_id, $role);
		}
	}
?>

<#94>
<?php
	// Enables local user administration. Based on Martin Studers Paper
	// 20140911_LinkLokaleBenutzerverwaltung.docx

	require_once("Services/GEV/Utils/classes/class.gevOrgUnitUtils.php");
	require_once("Services/GEV/Utils/classes/class.gevRoleUtils.php");
	require_once("Customizing/class.ilCustomInstaller.php");
	
	ilCustomInstaller::maybeInitClientIni();
	ilCustomInstaller::maybeInitPluginAdmin();
	ilCustomInstaller::maybeInitObjDefinition();
	ilCustomInstaller::maybeInitAppEventHandler();
	ilCustomInstaller::maybeInitTree();
	ilCustomInstaller::maybeInitRBAC();
	ilCustomInstaller::maybeInitObjDataCache();
	ilCustomInstaller::maybeInitUserToRoot();
	
	$global_roles_of_superiors = array( "Administrator"
									  , "Admin-Voll"
									  , "Admin-eingeschraenkt"
									  , "Admin-Ansicht"
									  , "OD/BD"
									  , "FD"
									  , "UA"
									  , "ID FK"
									  , "DBV UVG"
									  );


	$res = $ilDB->query("SELECT DISTINCT oref.ref_id "
						."  FROM object_data od "
						."  JOIN object_reference oref ON oref.obj_id = od.obj_id "
						." WHERE ".$ilDB->in("import_id", array("evg"), false, "text")
						."   AND oref.deleted IS NULL"
						."   AND od.type = 'orgu'"
						);

	if ($rec = $ilDB->fetchAssoc($res)) {
		foreach($global_roles_of_superiors as $role) {
			gevOrgUnitUtils::grantPermissionsRecursivelyFor($rec["ref_id"], $role,
					array( "visible"
						 , "read"
						 ));
		}
	}
	else {
		die("Could not find orgu with import id evg.");
	}

	$res = $ilDB->query("SELECT DISTINCT od.obj_id "
						."  FROM object_data od "
						."  JOIN object_reference oref ON oref.obj_id = od.obj_id "
						." WHERE ".$ilDB->in("import_id", array("gev_base"), false, "text")
						."   AND oref.deleted IS NULL"
						."   AND od.type = 'orgu'"
						);
	
	if ($rec = $ilDB->fetchAssoc($res)) {
		foreach($global_roles_of_superiors as $role) {
			gevOrgUnitUtils::getInstance($rec["obj_id"])
				->grantPermissionsFor($role,
					array( "visible"
						 , "read"
						 ));
		}
	}
	else {
		die("Could not find orgu with import id gev_base.");
	}

	// Administration 
	$ref_id = 9;
	global $rbacreview;
	global $rbacadmin;
	foreach($global_roles_of_superiors as $role_name) {
		$role = gevRoleUtils::getInstance()->getRoleIdByName($role_name);

		if (!$role) {
			die("Could not find role $role_name");
		}
		$cur_ops = $rbacreview->getRoleOperationsOnObject($role, $ref_id);
		$grant_ops = ilRbacReview::_getOperationIdsByName(array("visible", "read"));
		$new_ops = array_unique(array_merge($grant_ops, $cur_ops));
		$rbacadmin->revokePermission($ref_id, $role);
		$rbacadmin->grantPermission($role, $new_ops, $ref_id);
	}

	// Org-Units 
	$ref_id = 56;
	global $rbacreview;
	global $rbacadmin;
	foreach($global_roles_of_superiors as $role_name) {
		$role = gevRoleUtils::getInstance()->getRoleIdByName($role_name);
		if (!$role) {
			die("Could not find role $role_name");
		}
		$cur_ops = $rbacreview->getRoleOperationsOnObject($role, $ref_id);
		$grant_ops = ilRbacReview::_getOperationIdsByName(array("visible", "read"));
		$new_ops = array_unique(array_merge($grant_ops, $cur_ops));
		$rbacadmin->revokePermission($ref_id, $role);
		$rbacadmin->grantPermission($role, $new_ops, $ref_id);
	}


?>

<#95>
<?php
	// Create Personal Org Unit structure for HAs

	require_once "Customizing/class.ilCustomInstaller.php";
	ilCustomInstaller::maybeInitClientIni();
	ilCustomInstaller::maybeInitPluginAdmin();
	ilCustomInstaller::maybeInitObjDefinition();
	ilCustomInstaller::maybeInitAppEventHandler();
	ilCustomInstaller::maybeInitTree();
	ilCustomInstaller::maybeInitRBAC();
	ilCustomInstaller::maybeInitObjDataCache();
	ilCustomInstaller::maybeInitUserToRoot();

	require_once("Services/GEV/Utils/classes/class.gevOrgUnitUtils.php");
	$ha_ou_id = gevOrgUnitUtils::createOrgUnit("ha", "Hauptagenturen", "gev_base");
	$ha_tmplt_ou_id = gevOrgUnitUtils::createOrgUnit("ha_tmplt", "Vorlage HA-Einheiten", "ha");
	
	require_once("Services/GEV/Utils/classes/class.gevSettings.php");
	$gev_settings = gevSettings::getInstance();
	$gev_settings->setHAPOUBaseUnitId($ha_ou_id);
	$gev_settings->setHAPOUTemplateUnitId($ha_tmplt_ou_id);
?>


<#96>
<?php
	// Enables local user administration for HAs in HA-substructure. 
	// Based on Martin Studers Paper 20140911_LinkLokaleBenutzerverwaltung.docx

	require_once("Services/GEV/Utils/classes/class.gevOrgUnitUtils.php");
	require_once("Services/GEV/Utils/classes/class.gevRoleUtils.php");
	require_once("Customizing/class.ilCustomInstaller.php");
	
	ilCustomInstaller::maybeInitClientIni();
	ilCustomInstaller::maybeInitPluginAdmin();
	ilCustomInstaller::maybeInitObjDefinition();
	ilCustomInstaller::maybeInitAppEventHandler();
	ilCustomInstaller::maybeInitTree();
	ilCustomInstaller::maybeInitRBAC();
	ilCustomInstaller::maybeInitObjDataCache();
	ilCustomInstaller::maybeInitUserToRoot();

	$global_roles_of_superiors = array( "HA 84"
									  );
	
	// Administration and Org-Units 
	$ref_ids = array(9, 56);

	// Generali Versicherungen and HA-Substructure
	$res = $ilDB->query("SELECT DISTINCT oref.ref_id "
						."  FROM object_data od "
						."  JOIN object_reference oref ON oref.obj_id = od.obj_id "
						." WHERE ".$ilDB->in("import_id", array("gev_base", "ha"), false, "text")
						."   AND oref.deleted IS NULL"
						."   AND od.type = 'orgu'"
						);

	while($rec = $this->db->fetchAssoc($res)) {
		$ref_ids[] = $rec["ref_id"];
	}


	global $rbacreview;
	global $rbacadmin;
	foreach($ref_ids as $ref_id) {
		foreach($global_roles_of_superiors as $role_name) {
			$role = gevRoleUtils::getInstance()->getRoleIdByName($role_name);
			if (!$role) {
				die("Could not find role $role_name");
			}
			$cur_ops = $rbacreview->getRoleOperationsOnObject($role, $ref_id);
			$grant_ops = ilRbacReview::_getOperationIdsByName(array("visible", "read"));
			$new_ops = array_unique(array_merge($grant_ops, $cur_ops));
			$rbacadmin->revokePermission($ref_id, $role);
			$rbacadmin->grantPermission($role, $new_ops, $ref_id);
		}
	}

	require_once("Services/GEV/Utils/classes/class.gevSettings.php");
	$gev_settings = gevSettings::getInstance();
	$ha_tmplt_ou_id = $gev_settings->getHAPOUTemplateUnitId();
	gevOrgUnitUtils::getInstance($ha_tmplt_ou_id)
		->grantPermissionsFor( "superior"
							 , array("cat_administrate_users", "read_users")
							 );	
?>

<#97>
<?php

	// calendar entry weight
	if(!$ilDB->tableColumnExists('cal_entries', 'orgu_id'))
	{
		$ilDB->addTableColumn('cal_entries', 'orgu_id', 
			array(
				'type' => 'integer', 
				'length' => 4, 
				'notnull' => false, 
				'default' => null
		));			
	}

?>

<#98>
<?php

	if (!$ilDB->tableColumnExists("hist_tep", "orgu_title")) {
		$ilDB->addTableColumn('hist_tep', 'orgu_title', 
			array(
				'type' => 'text', 
				'length' => 255, 
				'notnull' => true, 
				'default' => "-empty-"
		));
	}

?>

<#99>
<?php
	$ilCtrlStructureReader->getStructure();
?>

<#100>
<?php
	$res = $ilDB->query("SELECT DISTINCT oref.ref_id "
						."  FROM object_data od "
						."  JOIN object_reference oref ON oref.obj_id = od.obj_id "
						." WHERE import_id = 'exit'"
						."   AND oref.deleted IS NULL"
						."   AND od.type = 'orgu'"
						);
	
	require_once("Services/GEV/Utils/classes/class.gevSettings.php");
	
	if ($rec = $ilDB->fetchAssoc($res)) {
		gevSettings::getInstance()->setOrgUnitExited($rec["ref_id"]);
	}
	else {
		die("Could not find orgu with import id exit.");
	}
?>


<#101>
<?php
	$ilCtrlStructureReader->getStructure();
?>

<#102>
<?php

require_once "Customizing/class.ilCustomInstaller.php";
ilCustomInstaller::maybeInitClientIni();
ilCustomInstaller::maybeInitPluginAdmin();
ilCustomInstaller::maybeInitObjDefinition();
ilCustomInstaller::maybeInitAppEventHandler();
ilCustomInstaller::maybeInitTree();
ilCustomInstaller::maybeInitRBAC();
ilCustomInstaller::maybeInitObjDataCache();
ilCustomInstaller::maybeInitUserToRoot();
ilCustomInstaller::maybeInitSettings();

require_once("Services/GEV/Utils/classes/class.gevCourseUtils.php");

gevCourseUtils::grantPermissionsForAllCoursesBelow(1696, "RTL", array("write"));
gevCourseUtils::grantPermissionsForAllCoursesBelow(1783, "RTL", array("write"));
gevCourseUtils::grantPermissionsForAllCoursesBelow(1621, "RTL", array("write"));
gevCourseUtils::grantPermissionsForAllCoursesBelow(1644, "RTL", array("write"));


?>


<#103>
<?php
// init helper class
require_once "Customizing/class.ilCustomInstaller.php";

ilCustomInstaller::initPluginEnv();
ilCustomInstaller::activatePlugin(IL_COMP_SERVICE, "User", "udfc", "GEVUserData");
?>

<#104>
<?php
	require_once "Customizing/class.ilCustomInstaller.php";
	ilCustomInstaller::maybeInitClientIni();
	ilCustomInstaller::maybeInitPluginAdmin();
	ilCustomInstaller::maybeInitObjDefinition();
	ilCustomInstaller::maybeInitAppEventHandler();
	ilCustomInstaller::maybeInitTree();
	ilCustomInstaller::maybeInitRBAC();
	ilCustomInstaller::maybeInitObjDataCache();
	ilCustomInstaller::maybeInitUserToRoot();

	require_once("Services/GEV/Utils/classes/class.gevSettings.php");
	$gev_settings = gevSettings::getInstance();
	$res = $ilDB->query("SELECT obj_id FROM object_data WHERE import_id = 'na_ohne' AND type = 'orgu'");
	if ($rec = $ilDB->fetchAssoc($res)) {
		$gev_settings->setNAPOUNoAdviserUnitId($rec["obj_id"]);
	}
	else {
		die("Custom Update #104: Expected to find org_unit with import_id = 'na_ohne'");
	}
?>

<#105>
<?php

	require_once "Customizing/class.ilCustomInstaller.php";
	ilCustomInstaller::maybeInitClientIni();
	ilCustomInstaller::maybeInitPluginAdmin();
	ilCustomInstaller::maybeInitObjDefinition();
	ilCustomInstaller::maybeInitAppEventHandler();
	ilCustomInstaller::maybeInitTree();
	ilCustomInstaller::maybeInitRBAC();
	ilCustomInstaller::maybeInitObjDataCache();
	ilCustomInstaller::maybeInitUserToRoot();

	require_once("Services/GEV/Utils/classes/class.gevCourseUtils.php");


	// Set the absolute cancel deadline to 9999 for all trainings in the category
	// "Grundausbildung"
	$cat_ref_id = 1644;

	foreach (gevCourseUtils::getAllCoursesBelow(array($cat_ref_id)) as $info) {
		$utils = gevCourseUtils::getInstance($info["obj_id"]);
		$utils->setAbsoluteCancelDeadline(9999);
	}

?>

<#106>
<?php
	$ilCtrlStructureReader->getStructure();
?>

<#107>
<?php
	// Create new user for the "Maklerangenbot"

	require_once "Customizing/class.ilCustomInstaller.php";
	ilCustomInstaller::maybeInitClientIni();
	ilCustomInstaller::maybeInitPluginAdmin();
	ilCustomInstaller::maybeInitObjDefinition();
	ilCustomInstaller::maybeInitAppEventHandler();
	ilCustomInstaller::maybeInitTree();
	ilCustomInstaller::maybeInitRBAC();
	ilCustomInstaller::maybeInitObjDataCache();
	ilCustomInstaller::maybeInitUserToRoot();
	ilCustomInstaller::maybeInitSettings();
	ilCustomInstaller::maybeInitIliasObject();

	$user = new ilObjUser();
	$user->setLogin("makler_angebot");
	$user->setEmail("rklees@cat06.de");
	$user->setPasswd(md5(rand()));
	$user->setLastname("löschen");
	$user->setFirstname("nicht");
	$user->setGender("m");

	// is active, owner is root
	$user->setActive(true, 6);
	$user->setTimeLimitUnlimited(true);
	// user already agreed at registration

	$now = new ilDateTime(time(),IL_CAL_UNIX);
	$user->setAgreeDate($now->get(IL_CAL_DATETIME));
	$user->setIsSelfRegistered(true);

	$user->create();
	$user->saveAsNew();

	require_once("Services/GEV/Utils/classes/class.gevSettings.php");
	gevSettings::getInstance()->set(gevSettings::AGENT_OFFER_USER_ID, $user->getId());
?>

<#108>
<?php

	// Create DB-field for #1041
	if (!$ilDB->tableColumnExists("crs_pstatus_crs", "mail_send_date")) {
		$ilDB->addTableColumn('crs_pstatus_crs', 'mail_send_date', 
			array(
				'type' => 'date', 
				'notnull' => false
			));
	}

?>

<#109>
<?php
	require_once("Services/GEV/Utils/classes/class.gevOrgUnitUtils.php");
	require_once("Services/GEV/Utils/classes/class.gevRoleUtils.php");
	require_once("Customizing/class.ilCustomInstaller.php");
	
	ilCustomInstaller::maybeInitClientIni();
	ilCustomInstaller::maybeInitPluginAdmin();
	ilCustomInstaller::maybeInitObjDefinition();
	ilCustomInstaller::maybeInitAppEventHandler();
	ilCustomInstaller::maybeInitTree();
	ilCustomInstaller::maybeInitRBAC();
	ilCustomInstaller::maybeInitObjDataCache();
	ilCustomInstaller::maybeInitUserToRoot();

	$res = $ilDB->query("SELECT DISTINCT oref.ref_id "
						."  FROM object_data od "
						."  JOIN object_reference oref ON oref.obj_id = od.obj_id "
						." WHERE ".$ilDB->in("import_id", array("gev_base"), false, "text")
						."   AND oref.deleted IS NULL"
						."   AND od.type = 'orgu'"
						);

	if ($rec = $ilDB->fetchAssoc($res)) {
		gevOrgUnitUtils::grantPermissionsRecursivelyFor($rec["ref_id"], "superior",
					array( "view_learning_progress_rec"));
	}
	else {
		die("Custom Update #109: Expected to find org_unit with import_id = 'gev_base'");
	}

?>

<#110>
<?php
	// Add global and local Key-Accounter-Roles.
	require_once("Services/GEV/Utils/classes/class.gevOrgUnitUtils.php");
	require_once("Services/GEV/Utils/classes/class.gevRoleUtils.php");
	require_once("Services/GEV/Utils/classes/class.gevObjectUtils.php");
	require_once("Customizing/class.ilCustomInstaller.php");
	
	ilCustomInstaller::maybeInitClientIni();
	ilCustomInstaller::maybeInitPluginAdmin();
	ilCustomInstaller::maybeInitObjDefinition();
	ilCustomInstaller::maybeInitAppEventHandler();
	ilCustomInstaller::maybeInitTree();
	ilCustomInstaller::maybeInitRBAC();
	ilCustomInstaller::maybeInitObjDataCache();
	ilCustomInstaller::maybeInitUserToRoot();
	
	$role_utils = gevRoleUtils::getInstance();
	
	$role_utils->createGlobalRole("Key-Accounter", "Key-Accounter (global)");
	
	$evg = gevOrgUnitUtils::getInstanceByImportId("evg");
	$children = gevOrgUnitUtils::getAllChildren(array($evg->getRefId()));
	foreach ($children as $child) {
		$role = $role_utils->createLocalRole($child["ref_id"], "Key-Accounter", "Key-Accounter (lokal)");
		$ouutils = gevOrgUnitUtils::getInstance($child["obj_id"]);
		$ouutils->grantPermissionsFor($role->getId(),  array( "view_learning_progress"
															, "view_learning_progress_rec"
															)
									 );
	}
?>


<#111>
<?php
	require_once("Services/WBDData/classes/class.wbdErrorLog.php");
	wbdErrorLog::_install();
?>

<#112>
<?php
	$ilCtrlStructureReader->getStructure();
?>

<#113>
<?php
	// Add global and local Key-Accounter-Roles.
	require_once("Services/GEV/Utils/classes/class.gevOrgUnitUtils.php");
	require_once("Services/GEV/Utils/classes/class.gevRoleUtils.php");
	require_once("Services/GEV/Utils/classes/class.gevObjectUtils.php");
	require_once("Customizing/class.ilCustomInstaller.php");
	
	ilCustomInstaller::maybeInitClientIni();
	ilCustomInstaller::maybeInitPluginAdmin();
	ilCustomInstaller::maybeInitObjDefinition();
	ilCustomInstaller::maybeInitAppEventHandler();
	ilCustomInstaller::maybeInitTree();
	ilCustomInstaller::maybeInitRBAC();
	ilCustomInstaller::maybeInitObjDataCache();
	ilCustomInstaller::maybeInitUserToRoot();
	
	$role_utils = gevRoleUtils::getInstance();
	$role_utils->createGlobalRole("ExpressUser", "Benutzeraccount per Express-Login angelegt.");
?>

<#114>
<?php
	require_once("Modules/OrgUnit/classes/class.ilObjOrgUnit.php");
	require_once("Customizing/class.ilCustomInstaller.php");

	ilCustomInstaller::maybeInitPluginAdmin();
	ilCustomInstaller::maybeInitObjDefinition();
	ilCustomInstaller::maybeInitAppEventHandler();
	ilCustomInstaller::maybeInitTree();
	ilCustomInstaller::maybeInitRBAC();
	ilCustomInstaller::maybeInitObjDataCache();
	ilCustomInstaller::maybeInitUserToRoot();

	$orgu = new ilObjOrgUnit();
	$orgu->setTitle("ohne Zuordnung");
	$orgu->create();
	$orgu->createReference();
	$orgu->update();

	$id = $orgu->getId();
	$ref_id = $orgu->getRefId();

	$orgu->putInTree($orgu->getRootOrgRefId());
	$orgu->initDefaultRoles();



	require_once("Services/GEV/Utils/classes/class.gevSettings.php");
	$setting_utils = gevSettings::getInstance();
	$setting_utils->setOrgUnitUnassignedUser($ref_id);
?>


<#115>
<?php
	$ilCtrlStructureReader->getStructure();
?>

<#116>
<?php
	$ilCtrlStructureReader->getStructure();
?>

<#117>
<?php
	require_once("Services/VCPool/class.VCPoolInstaller.php");
	
	VCPoolInstaller::allSteps($ilDB);
?>

<#118>
<?php
// init helper class
require_once "Customizing/class.ilCustomInstaller.php";

ilCustomInstaller::initPluginEnv();
ilCustomInstaller::activatePlugin(IL_COMP_SERVICE, "AdvancedMetaData", "amdc", "CourseAMD");

?>

<#119>
<?php
	$ilCtrlStructureReader->getStructure();
?>

<#120>
<?php
// init helper class
require_once "Customizing/class.ilCustomInstaller.php";

ilCustomInstaller::initPluginEnv();
ilCustomInstaller::activatePlugin(IL_COMP_SERVICE, "AdvancedMetaData", "amdc", "CourseAMD");

?>

<#121>
<?php
// init helper class
require_once "Customizing/class.ilCustomInstaller.php";

ilCustomInstaller::initPluginEnv();
ilCustomInstaller::activatePlugin(IL_COMP_SERVICE, "User", "udfc", "GEVUserData");
?>

<#122>
<?php
if(!$ilDB->tableColumnExists('hist_user', 'exit_date_wbd')){
	$ilDB->manipulate("ALTER TABLE `hist_user` ADD `exit_date_wbd` DATE NULL DEFAULT '0000-00-00' AFTER `is_active`");
}
?>

<#123>
<?php
	$ilCtrlStructureReader->getStructure();
?>

<#124>
<?php
	$ilCtrlStructureReader->getStructure();
?>

<#125>
<?php
	if(!$ilDB->tableColumnExists('hist_course', 'dbv_hot_topic')) {
		$ilDB->manipulate("ALTER TABLE `hist_course` ADD `dbv_hot_topic` VARCHAR(50) NULL");
	}
?>

<#126>
<?php
require_once "Customizing/class.ilCustomInstaller.php";
	ilCustomInstaller::initPluginEnv();
	ilCustomInstaller::activatePlugin(IL_COMP_SERVICE, "AdvancedMetaData", "amdc", "CourseAMD");
?>

<#127>
<?php
require_once "Customizing/class.ilCustomInstaller.php";
	ilCustomInstaller::initPluginEnv();
	ilCustomInstaller::activatePlugin(IL_COMP_SERVICE, "AdvancedMetaData", "amdc", "CourseAMD");
?>

<#128>
<?php
require_once "Customizing/class.ilCustomInstaller.php";
	ilCustomInstaller::initPluginEnv();
	ilCustomInstaller::activatePlugin(IL_COMP_SERVICE, "AdvancedMetaData", "amdc", "CourseAMD");
?>

<#129>
<?php
	if(!$ilDB->tableColumnExists('hist_course', 'webex_vc_type' )) {
		$ilDB->manipulate("ALTER TABLE `hist_course` ADD COLUMN webex_vc_type VARCHAR(50) NULL");
	}
?>


<#130> 
<?php
	if(!$ilDB->tableExists('hist_userorgu')) {
		$fields = array(
			'row_id' => array(
				'type' => 'integer',
				'length' => 4,
				'notnull' => true),
			'hist_version' => array(
				'type' => 'integer',
				'length' => 4,
				'notnull' => true,
				'default' => 1),
			'hist_historic' => array(
				'type' => 'integer',
				'length' => 4,
				'notnull' => true,
				'default' => 0),
			'creator_user_id' => array(
				'type' => 'integer',
				'length' => 4,
				'notnull' => true),
			'created_ts' => array(
				'type' => 'integer',
				'length' => 4,
				'notnull' => true,
				'default' => 0),
			'usr_id' => array(
				'type' => 'integer',
				'length' => 4,
				'notnull' => true),
			'orgu_id' => array(
				'type' => 'integer',
				'length' => 4,
				'notnull' => true),
			'rol_id' => array(
				'type' => 'integer' ,
				'length' => 4 ,
				'notnull' => true),
			'orgu_title' => array(
				'type' => 'text',
				'length' => 40 ,
				'notnull' => false),
			'org_unit_above1' => array(
				'type' => 'text',
				'length' => 40 ,
				'notnull' => false),
			'org_unit_above2' => array(
				'type' => 'text',
				'length' => 40 ,
				'notnull' => false),
			'rol_title' => array(
				'type' => 'text',
				'length' => 40 ,
				'notnull' => false),
			'action' => array(
				'type' => 'integer',
				'length' => 1 ,
				'notnull' => true)			
		);
		$ilDB->createTable('hist_userorgu', $fields);
		$ilDB->addPrimaryKey('hist_userorgu', array('row_id'));
		$ilDB->createSequence('hist_userorgu');
	}
?>

<#131> 
<?php
	if(!$ilDB->tableExists('hist_userrole')) {
		$fields = array(
			'row_id' => array(
				'type' => 'integer',
				'length' => 4,
				'notnull' => true),
			'hist_version' => array(
				'type' => 'integer',
				'length' => 4,
				'notnull' => true,
				'default' => 1),
			'hist_historic' => array(
				'type' => 'integer',
				'length' => 4,
				'notnull' => true,
				'default' => 0),
			'creator_user_id' => array(
				'type' => 'integer',
				'length' => 4,
				'notnull' => true),
			'created_ts' => array(
				'type' => 'integer',
				'length' => 4,
				'notnull' => true,
				'default' => 0),
			'usr_id' => array(
				'type' => 'integer',
				'length' => 4,
				'notnull' => true),
			'rol_id' => array(
				'type' => 'integer',
				'length' => 4,
				'notnull' => true),
			'rol_title' => array(
				'type' => 'text',
				'length' => 40 ,
				'notnull' => false),
			'action' => array(
				'type' => 'integer',
				'length' => 1 ,
				'notnull' => true)
		);
		$ilDB->createTable('hist_userrole', $fields);
		$ilDB->addPrimaryKey('hist_userrole', array('row_id'));
		$ilDB->createSequence('hist_userrole');
	}	
?>

<#132>
<?php
	$ilCtrlStructureReader->getStructure();
?>

<#133>
<?php
if( !$ilDB->tableExists('dct_building_block') )
{
	$ilDB->createTable('dct_building_block', array(
		'obj_id' => array(
			'type' => 'integer',
			'length' => 4,
			'notnull' => true,
			'default' => 0
		),
		'title' => array(
			'type' => 'text',
			'length' => 50,
			'notnull' => true
		),
		'content' => array(
			'type' => 'text',
			'length' => 50,
			'notnull' => true
		),
		'learning_dest' => array(
			'type' => 'text',
			'length' => 50,
			'notnull' => true
		),
		'is_wp_relevant' => array(
			'type' => 'integer',
			'length' => 1,
			'notnull' => false,
			'default' => 0
		),
		'is_active' => array(
			'type' => 'integer',
			'length' => 1,
			'notnull' => false,
			'default' => 0
		),
		'is_deleted' => array(
			'type' => 'integer',
			'length' => 1,
			'notnull' => false,
			'default' => 0
		),
		'last_change_user' => array(
			'type' => 'integer',
			'length' => 4,
			'notnull' => false
		),
		'last_change_date' => array(
			'type' => 'timestamp',
			'notnull' => false
		)
	));
		
	$ilDB->addPrimaryKey('dct_building_block', array('obj_id'));
}
?>

<#134>
<?php
if( !$ilDB->tableExists('dct_crs_building_block') )
{
	$ilDB->createTable('dct_crs_building_block', array(
		'id' => array(
			'type' => 'integer',
			'length' => 4,
			'notnull' => true,
			'default' => 0
		),
		'crs_id' => array(
			'type' => 'integer',
			'length' => 4,
			'notnull' => false
		),
		'bb_id' => array(
			'type' => 'integer',
			'length' => 4,
			'notnull' => true
		),
		'start_date' => array(
			'type' => 'timestamp',
			'notnull' => true
		),
		'end_date' => array(
			'type' => 'timestamp',
			'notnull' => true
		),
		'method' => array(
			'type' => 'text',
			'length' => 100,
			'notnull' => true
		),
		'media' => array(
			'type' => 'text',
			'length' => 100,
			'notnull' => true
		),
		'last_change_user' => array(
			'type' => 'integer',
			'length' => 4,
			'notnull' => false
		)
	));

	$ilDB->addPrimaryKey('dct_crs_building_block',array('id'));

}
?>

<#135>
<?php
require_once("Services/GEV/DecentralTrainings/classes/class.gevDecentralTrainingCreationRequestDB.php");
gevDecentralTrainingCreationRequestDB::install_step1($ilDB);
?>

<#136>
<?php
require_once "Customizing/class.ilCustomInstaller.php";
	ilCustomInstaller::initPluginEnv();
	ilCustomInstaller::activatePlugin(IL_COMP_SERVICE, "AdvancedMetaData", "amdc", "CourseAMD");
?>

<#137>
<?php
require_once("Services/GEV/DecentralTrainings/classes/class.gevDecentralTrainingCreationRequestDB.php");
gevDecentralTrainingCreationRequestDB::install_step2($ilDB);
?>

<#138>
<?php
if(!$ilDB->tableColumnExists('dct_crs_building_block', 'crs_request_id')) {
	$ilDB->addTableColumn('dct_crs_building_block', 'crs_request_id', array(
			"type" => "integer",
			"length" => 4,
			"notnull" => true
		));
}

if($ilDB->tableColumnExists('dct_crs_building_block', 'media')) {
	$ilDB->modifyTableColumn('dct_crs_building_block','media', array(
			'type' => 'text',
			'length' => 4000,
			'notnull' => true
	));
}

if($ilDB->tableColumnExists('dct_crs_building_block', 'method')) {
	$ilDB->modifyTableColumn('dct_crs_building_block','method', array(
			'type' => 'text',
			'length' => 4000,
			'notnull' => true
	));
}

if($ilDB->tableColumnExists('dct_building_block', 'title')) {
	$ilDB->modifyTableColumn('dct_building_block','title', array(
			'type' => 'text',
			'length' => 100,
			'notnull' => true,
			'default' => ""
	));
}

if($ilDB->tableColumnExists('dct_building_block', 'content')) {
	$ilDB->modifyTableColumn('dct_building_block','content', array(
			'type' => 'text',
			'length' => 100,
			'notnull' => true,
			'default' => ""
	));
}

if($ilDB->tableColumnExists('dct_building_block', 'learning_dest')) {
	$ilDB->modifyTableColumn('dct_building_block','learning_dest', array(
			'type' => 'text',
			'length' => 100,
			'notnull' => true,
			'default' => ""
	));
}
?>

<#139>
<?php
	$ilDB->createSequence("dct_crs_building_block");
	$ilDB->createSequence("dct_building_block");
?>

<#140>
<?php
require_once("Services/GEV/DecentralTrainings/classes/class.gevDecentralTrainingCreationRequestDB.php");
gevDecentralTrainingCreationRequestDB::install_step3($ilDB);
?>

<#141>
<?php
if(!$ilDB->tableColumnExists('dct_crs_building_block', 'last_change_date')) {
	$ilDB->addTableColumn('dct_crs_building_block', 'last_change_date', array(
			"type" => "timestamp",
			"notnull" => true
		));
}
?>

<#142>
<?php
$ilDB->modifyTableColumn('dct_crs_building_block', "crs_request_id", array(
		"type" => "integer",
		"length" => 4,
		"notnull" => false
));
?>

<#143>
<?php
$ilDB->modifyTableColumn('dct_crs_building_block', 'crs_id', array(
		'type' => 'integer',
		'length' => 4,
		'notnull' => false
));
?>

<#144>
<?php
require_once("Services/GEV/DecentralTrainings/classes/class.gevDecentralTrainingCreationRequestDB.php");
gevDecentralTrainingCreationRequestDB::install_step4($ilDB);
gevDecentralTrainingCreationRequestDB::install_step5($ilDB);
?>

<#145>
<?php
if(!$ilDB->tableColumnExists('hist_usercoursestatus', 'gev_id')) {
	$ilDB->addTableColumn('hist_usercoursestatus', 'gev_id', array(
			"type" => "integer",
			"length" => 4,
			"notnull" => false
		));
}
?>

<#146>
<?php
	$ilDB->modifyTableColumn('hist_userorgu', "orgu_title", array(
			"type" => "text",
			"length" => 100,
			"notnull" => false
	));
?>

<#147>
<?php
	$ilDB->modifyTableColumn('hist_userorgu', "org_unit_above1", array(
			"type" => "text",
			"length" => 100,
			"notnull" => false
	));
	$ilDB->modifyTableColumn('hist_userorgu', "org_unit_above2", array(
			"type" => "text",
			"length" => 100,
			"notnull" => false
	));
?>

<#148> 
<?php

	$ilDB->renameTableColumn('hist_course', 'webex_vc_type', 'virtual_classroom_type');

?>

<#149>
<?php
	require_once("Services/GEV/Utils/classes/class.gevSettings.php");
	
	$ilDB->manipulate("UPDATE settings SET keyword = ".$ilDB->quote(gevSettings::CRS_AMD_VC_LINK,"text")
		." WHERE keyword = ".$ilDB->quote(gevSettings::CRS_AMD_WEBEX_LINK,"text"));

	$ilDB->manipulate("UPDATE settings SET keyword = ".$ilDB->quote(gevSettings::CRS_AMD_VC_PASSWORD,"text")
		." WHERE keyword = ".$ilDB->quote(gevSettings::CRS_AMD_WEBEX_PASSWORD,"text"));

	$ilDB->manipulate("UPDATE settings SET keyword = ".$ilDB->quote(gevSettings::CRS_AMD_VC_PASSWORD_TUTOR,"text")
		." WHERE keyword = ".$ilDB->quote(gevSettings::CRS_AMD_WEBEX_PASSWORD_TUTOR,"text"));

	$ilDB->manipulate("UPDATE settings SET keyword = ".$ilDB->quote(gevSettings::CRS_AMD_VC_CLASS_TYPE,"text")
		." WHERE keyword = ".$ilDB->quote(gevSettings::CRS_AMD_WEBEX_VC_CLASS_TYPE,"text"));

	$ilDB->manipulate("UPDATE settings SET keyword = ".$ilDB->quote(gevSettings::CRS_AMD_VC_LOGIN_TUTOR,"text")
		." WHERE keyword = ".$ilDB->quote(gevSettings::CRS_AMD_WEBEX_LOGIN_TUTOR,"text"));

	require_once "Customizing/class.ilCustomInstaller.php";
	ilCustomInstaller::initPluginEnv();
	ilCustomInstaller::activatePlugin(IL_COMP_SERVICE, "AdvancedMetaData", "amdc", "CourseAMD");

?>

<#150>
<?php
	
	$ilDB->dropTableColumn('hist_usercoursestatus', 'org_unit');

?>

<#151>
<?php

	if(!$ilDB->tableColumnExists('mail_log', "mail_id")){
		$ilDB->addTableColumn('mail_log', "mail_id", array(
			'type' => 'text',
			'length' => 255,
			'notnull' => false
			)
		);	
	}
?>

<#152>
<?php

	if(!$ilDB->tableColumnExists('mail_log', "recipient_id")){
		$ilDB->addTableColumn('mail_log', "recipient_id", array(
			'type' => 'integer',
			'length' => 4,
			'notnull' => false
			)
		);	
	}
?>

<#153>
<?php
	$ilCtrlStructureReader->getStructure();
?>

<#154>
<?php
if(!$ilDB->tableColumnExists('dct_building_block', 'gdv_topic')) {
	$ilDB->addTableColumn('dct_building_block','gdv_topic', array(
		'type' => 'text',
		'length' => 100,
		'notnull' => true,
	));
}

if(!$ilDB->tableColumnExists('dct_building_block', 'training_categories')) {
	$ilDB->addTableColumn('dct_building_block','training_categories', array(
		'type' => 'text',
		'length' => 4000,
		'notnull' => true,
	));
}

if($ilDB->tableColumnExists('dct_crs_building_block', 'method')) {
	$ilDB->dropTableColumn('dct_crs_building_block','method');
}

if($ilDB->tableColumnExists('dct_crs_building_block', 'media')) {
	$ilDB->dropTableColumn('dct_crs_building_block','media');
}
?>

<#155>
<?php
if(!$ilDB->tableColumnExists('dct_building_block', 'topic')) {
	$ilDB->addTableColumn('dct_building_block','topic', array(
		'type' => 'text',
		'length' => 100,
		'notnull' => true,
	));
}

if(!$ilDB->tableColumnExists('dct_building_block', 'dbv_topic')) {
	$ilDB->addTableColumn('dct_building_block','dbv_topic', array(
		'type' => 'text',
		'length' => 100,
		'notnull' => true,
	));
}
?>

<#156>
<?php
if($ilDB->tableColumnExists('dct_crs_building_block', 'start_date')) {
	$ilDB->renameTableColumn('dct_crs_building_block', 'start_date', 'start_time');

	$ilDB->modifyTableColumn('dct_crs_building_block','start_time', array(
		'type' => 'time',
		'notnull' => true,
	));
}

if($ilDB->tableColumnExists('dct_crs_building_block', 'end_date')) {
	$ilDB->renameTableColumn('dct_crs_building_block', 'end_date', 'end_time');

	$ilDB->modifyTableColumn('dct_crs_building_block','end_time', array(
		'type' => 'time',
		'notnull' => true,
	));
}
?>

<#157>
<?php
if(!$ilDB->tableColumnExists('dct_crs_building_block', 'credit_points')) {
	$ilDB->addTableColumn('dct_crs_building_block','credit_points', array(
		'type' => 'integer',
		'length' => 4,
		'notnull' => false,
	));
}
?>

<#158>
<?php
if(!$ilDB->tableColumnExists('dct_building_block', 'move_to_course')) {
	$ilDB->addTableColumn('dct_building_block','move_to_course', array(
		'type' => 'integer',
		'length' => 4,
		'notnull' => false,
		'default' => 1
	));
}
?>

<#159>
<?php
	$ilCtrlStructureReader->getStructure();
?>

<#160>
<?php
if($ilDB->tableColumnExists('dct_building_block', 'content')) {

	$ilDB->modifyTableColumn('dct_building_block','content', array(
		'type' => 'text',
		'length' => 200,
		'notnull' => true,
		'default' => ""
	));
}

if($ilDB->tableColumnExists('dct_building_block', 'learning_dest')) {

	$ilDB->modifyTableColumn('dct_building_block','learning_dest', array(
		'type' => 'text',
		'length' => 200,
		'notnull' => true,
		'default' => ""
	));
}
?>

<#161>
<?php
$new_crs_ops = array(
	'view_schedule_pdf' => array('View Schedule PDF', 6002)
);
require_once "Customizing/class.ilCustomInstaller.php";
ilCustomInstaller::addRBACOps('crs', $new_crs_ops);
?>

<#162>
<?php
if($ilDB->tableColumnExists('dct_building_block', 'gdv_topic')) {
	$ilDB->modifyTableColumn('dct_building_block','gdv_topic', array(
		'type' => 'text',
		'length' => 100,
		'notnull' => false,
	));
}
?>

<#163>
<?php
if($ilDB->tableColumnExists('dct_building_block', 'content')) {

	$ilDB->modifyTableColumn('dct_building_block','content', array(
		'type' => 'text',
		'length' => 500,
		'notnull' => true,
		'default' => ""
	));
}

if($ilDB->tableColumnExists('dct_building_block', 'learning_dest')) {

	$ilDB->modifyTableColumn('dct_building_block','learning_dest', array(
		'type' => 'text',
		'length' => 500,
		'notnull' => true,
		'default' => ""
	));
}

if($ilDB->tableColumnExists('dct_crs_building_block', 'credit_points')) {

	$ilDB->modifyTableColumn('dct_crs_building_block','credit_points', array(
		'type' => 'float'
	));
}
?>

<#164>
<?php
if(!$ilDB->tableColumnExists('dct_crs_building_block', 'practice_session')) {

	$ilDB->addTableColumn('dct_crs_building_block','practice_session', array(
		'type' => 'float',
		'notnull' => false
	));
}
?>

<#165>
<?php
if($ilDB->tableColumnExists('dct_building_block', 'content')) {

	$ilDB->modifyTableColumn('dct_building_block','content', array(
		'type' => 'text',
		'length' => 500,
		'notnull' => false
	));
}

if($ilDB->tableColumnExists('dct_building_block', 'learning_dest')) {
	$ilDB->modifyTableColumn('dct_building_block','learning_dest', array(
		'type' => 'text',
		'length' => 500,
		'notnull' => false
	));
}

if($ilDB->tableColumnExists('dct_building_block', 'dbv_topic')) {
	$ilDB->modifyTableColumn('dct_building_block','dbv_topic', array(
		'type' => 'text',
		'length' => 100,
		'notnull' => false
	));
}

if($ilDB->tableColumnExists('dct_building_block', 'training_categories')) {
	$ilDB->modifyTableColumn('dct_building_block','training_categories', array(
		'type' => 'text',
		'length' => 4000,
		'notnull' => false
	));
}
?>

<#166>
<?php
$new_crs_ops = array(
	'change_trainer' => array('Change Trainer', 6003)
);
require_once "Customizing/class.ilCustomInstaller.php";
ilCustomInstaller::addRBACOps('crs', $new_crs_ops);
?>

<#167>
<?php
$new_crs_ops = array(
	'load_signature_list' => array('Load Signature List', 6004)
	,'load_member_list' => array('Load Member List', 6005)
);
require_once "Customizing/class.ilCustomInstaller.php";
ilCustomInstaller::addRBACOps('crs', $new_crs_ops);
?>

<#168>
<?php
$new_crs_ops = array(
	'load_csn_list' => array('Load CSN List', 6006)
);
require_once "Customizing/class.ilCustomInstaller.php";
ilCustomInstaller::addRBACOps('crs', $new_crs_ops);
?>

<#169>
<?php
$new_crs_ops = array(
	'view_maillog' => array('View Maillog', 6007)
);
require_once "Customizing/class.ilCustomInstaller.php";
ilCustomInstaller::addRBACOps('crs', $new_crs_ops);
?>

<#170>
<?php
require_once "Customizing/class.ilCustomInstaller.php";
	ilCustomInstaller::initPluginEnv();
	ilCustomInstaller::activatePlugin(IL_COMP_SERVICE, "AdvancedMetaData", "amdc", "CourseAMD");
?>


<#171>
<?php

require_once "Customizing/class.ilCustomInstaller.php";

ilCustomInstaller::maybeInitClientIni();
ilCustomInstaller::maybeInitPluginAdmin();
ilCustomInstaller::maybeInitObjDefinition();
ilCustomInstaller::maybeInitAppEventHandler();
ilCustomInstaller::maybeInitTree();
ilCustomInstaller::maybeInitRBAC();
ilCustomInstaller::maybeInitObjDataCache();
ilCustomInstaller::maybeInitUserToRoot();
ilCustomInstaller::maybeInitSettings();

require_once("Services/Object/classes/class.ilObjectFactory.php");

global $ilias;
$ilias->db = $ilDB;

require_once("Services/GEV/Utils/classes/class.gevCourseUtils.php");

$central_training_category_ref_ids = array(1696, 1783, 1621, 1644, 1686, 47318 , 43277, 1699, 34937);

foreach ($central_training_category_ref_ids as $ref_id) {
	gevCourseUtils::grantPermissionsForAllCoursesBelow($ref_id, "Administrator", array("change_trainer","load_signature_list","load_member_list","load_csn_list","view_maillog","view_schedule_pdf"));
	gevCourseUtils::grantPermissionsForAllCoursesBelow($ref_id, "Admin-Voll", array("change_trainer","load_signature_list","load_member_list","load_csn_list","view_maillog","view_schedule_pdf"));
	gevCourseUtils::grantPermissionsForAllCoursesBelow($ref_id, "Admin-eingeschraenkt", array("change_trainer","load_signature_list","load_member_list","load_csn_list","view_maillog","view_schedule_pdf"));
	gevCourseUtils::grantPermissionsForAllCoursesBelow($ref_id, "admin", array("change_trainer","load_signature_list","load_member_list","load_csn_list","view_maillog","view_schedule_pdf"));
	gevCourseUtils::grantPermissionsForAllCoursesBelow($ref_id, "trainer", array("change_trainer","load_signature_list","load_member_list","load_csn_list","view_maillog","view_schedule_pdf"));
}

?>

<#172>
<?php

require_once "Customizing/class.ilCustomInstaller.php";

ilCustomInstaller::maybeInitClientIni();
ilCustomInstaller::maybeInitPluginAdmin();
ilCustomInstaller::maybeInitObjDefinition();
ilCustomInstaller::maybeInitAppEventHandler();
ilCustomInstaller::maybeInitTree();
ilCustomInstaller::maybeInitRBAC();
ilCustomInstaller::maybeInitObjDataCache();
ilCustomInstaller::maybeInitUserToRoot();
ilCustomInstaller::maybeInitSettings();

require_once("Services/Object/classes/class.ilObjectFactory.php");

global $ilias;
$ilias->db = $ilDB;

require_once("Services/GEV/Utils/classes/class.gevCourseUtils.php");

$fixed_dec_training_category_ref_id = 49841;

gevCourseUtils::grantPermissionsForAllCoursesBelow($fixed_dec_training_category_ref_id, "Administrator", array("change_trainer","load_signature_list","load_member_list","load_csn_list","view_maillog","view_schedule_pdf"));
gevCourseUtils::grantPermissionsForAllCoursesBelow($fixed_dec_training_category_ref_id, "Admin-Voll", array("change_trainer","load_signature_list","load_member_list","load_csn_list","view_maillog","view_schedule_pdf"));
gevCourseUtils::grantPermissionsForAllCoursesBelow($fixed_dec_training_category_ref_id, "DBV UVG", array("change_trainer","load_signature_list","load_member_list","load_csn_list","view_maillog","view_schedule_pdf"));
gevCourseUtils::grantPermissionsForAllCoursesBelow($fixed_dec_training_category_ref_id, "DBV EVG", array("change_trainer","load_signature_list","load_member_list","load_csn_list","view_maillog","view_schedule_pdf"));
gevCourseUtils::grantPermissionsForAllCoursesBelow($fixed_dec_training_category_ref_id, "RTL", array("change_trainer","load_signature_list","load_member_list","load_csn_list","view_maillog","view_schedule_pdf"));
gevCourseUtils::grantPermissionsForAllCoursesBelow($fixed_dec_training_category_ref_id, "flex-dez-Training", array("change_trainer","load_signature_list","load_member_list","load_csn_list","view_maillog","view_schedule_pdf"));
gevCourseUtils::grantPermissionsForAllCoursesBelow($fixed_dec_training_category_ref_id, "Admin-dez-ID", array("change_trainer","load_signature_list","load_member_list","load_csn_list","view_maillog","view_schedule_pdf"));
gevCourseUtils::grantPermissionsForAllCoursesBelow($fixed_dec_training_category_ref_id, "admin", array("change_trainer","load_signature_list","load_member_list","load_csn_list","view_maillog","view_schedule_pdf"));
gevCourseUtils::grantPermissionsForAllCoursesBelow($fixed_dec_training_category_ref_id, "trainer", array("change_trainer","load_signature_list","load_member_list","load_csn_list","view_maillog","view_schedule_pdf"));
gevCourseUtils::grantPermissionsForAllCoursesBelow($fixed_dec_training_category_ref_id, "Trainingsersteller", array("change_trainer","load_signature_list","load_member_list","load_csn_list","view_maillog","view_schedule_pdf"));


$flex_dec_training_category_ref_id = 49840;

gevCourseUtils::grantPermissionsForAllCoursesBelow($flex_dec_training_category_ref_id, "Administrator", array("change_trainer","load_signature_list","load_member_list","load_csn_list","view_maillog","view_schedule_pdf"));
gevCourseUtils::grantPermissionsForAllCoursesBelow($flex_dec_training_category_ref_id, "Admin-Voll", array("change_trainer","load_signature_list","load_member_list","load_csn_list","view_maillog","view_schedule_pdf"));
gevCourseUtils::grantPermissionsForAllCoursesBelow($flex_dec_training_category_ref_id, "DBV UVG", array("change_trainer","load_signature_list","load_member_list","load_csn_list","view_maillog","view_schedule_pdf"));
gevCourseUtils::grantPermissionsForAllCoursesBelow($flex_dec_training_category_ref_id, "flex-dez-Training", array("change_trainer","load_signature_list","load_member_list","load_csn_list","view_maillog","view_schedule_pdf"));
gevCourseUtils::grantPermissionsForAllCoursesBelow($flex_dec_training_category_ref_id, "admin", array("change_trainer","load_signature_list","load_member_list","load_csn_list","view_maillog","view_schedule_pdf"));
gevCourseUtils::grantPermissionsForAllCoursesBelow($flex_dec_training_category_ref_id, "trainer", array("change_trainer","load_signature_list","load_member_list","load_csn_list","view_maillog","view_schedule_pdf"));
gevCourseUtils::grantPermissionsForAllCoursesBelow($flex_dec_training_category_ref_id, "Trainingsersteller", array("change_trainer","load_signature_list","load_member_list","load_csn_list","view_maillog","view_schedule_pdf"));

?>

<#173>
<?php

require_once "Customizing/class.ilCustomInstaller.php";

ilCustomInstaller::maybeInitClientIni();
ilCustomInstaller::maybeInitPluginAdmin();
ilCustomInstaller::maybeInitObjDefinition();
ilCustomInstaller::maybeInitAppEventHandler();
ilCustomInstaller::maybeInitTree();
ilCustomInstaller::maybeInitRBAC();
ilCustomInstaller::maybeInitObjDataCache();
ilCustomInstaller::maybeInitUserToRoot();
ilCustomInstaller::maybeInitSettings();

require_once("Services/Object/classes/class.ilObjectFactory.php");

global $ilias;
$ilias->db = $ilDB;

require_once("Services/GEV/Utils/classes/class.gevCourseUtils.php");

$fixed_dec_training_category_ref_id = 49841;

gevCourseUtils::revokePermissionsForAllCoursesBelow($fixed_dec_training_category_ref_id, "DBV UVG", array("change_trainer","load_signature_list","load_member_list","load_csn_list","view_maillog","view_schedule_pdf"));
gevCourseUtils::revokePermissionsForAllCoursesBelow($fixed_dec_training_category_ref_id, "DBV EVG", array("change_trainer","load_signature_list","load_member_list","load_csn_list","view_maillog","view_schedule_pdf"));

$flex_dec_training_category_ref_id = 49840;

gevCourseUtils::revokePermissionsForAllCoursesBelow($flex_dec_training_category_ref_id, "DBV UVG", array("change_trainer","load_signature_list","load_member_list","load_csn_list","view_maillog","view_schedule_pdf"));

?>

<#174>
<?php
$new_crs_ops = array(
	'cancel_training' => array('Cancel Training', 6008)
);
require_once "Customizing/class.ilCustomInstaller.php";
ilCustomInstaller::addRBACOps('crs', $new_crs_ops);

?>

<#175>
<?php
	$ilCtrlStructureReader->getStructure();
?>

<#176>
<?php
if($ilDB->tableColumnExists('dct_building_block', 'learning_dest')) {
	$ilDB->renameTableColumn('dct_building_block','learning_dest','target');
}
?>

<#177>
<?php
require_once "Customizing/class.ilCustomInstaller.php";
	ilCustomInstaller::initPluginEnv();
	ilCustomInstaller::activatePlugin(IL_COMP_SERVICE, "AdvancedMetaData", "amdc", "CourseAMD");
?>

<#178>
<?php
	require_once("Services/Administration/classes/class.ilSetting.php");
	$set = new ilSetting();
	$set->set("enable_trash",0);
?>

<#179>
<?php
require_once "Customizing/class.ilCustomInstaller.php";

ilCustomInstaller::maybeInitClientIni();
ilCustomInstaller::maybeInitPluginAdmin();
ilCustomInstaller::maybeInitObjDefinition();
ilCustomInstaller::maybeInitAppEventHandler();
ilCustomInstaller::maybeInitTree();
ilCustomInstaller::maybeInitRBAC();
ilCustomInstaller::maybeInitObjDataCache();
ilCustomInstaller::maybeInitUserToRoot();
ilCustomInstaller::maybeInitSettings();


global $ilias;
$ilias->db = $ilDB;
global $ilClientIniFile;
$ilias->ini = $ilClientIniFile;

require_once("Services/GEV/Utils/classes/class.gevSettings.php");
require_once("Services/GEV/Utils/classes/class.gevUserUtils.php");
$gev_set = gevSettings::getInstance();
$private_email_field_id = $gev_set->getUDFFieldId(gevSettings::USR_UDF_PRIV_EMAIL);

$res = $ilDB->query(
<<<SQL
	SELECT usr.usr_id, udf.value
	FROM usr_data usr
	JOIN udf_text udf ON usr.usr_id = udf.usr_id AND udf.field_id = $private_email_field_id
	WHERE
		NOT udf.value IS NULL
SQL
);

while ($rec = $ilDB->fetchAssoc($res)) {
	$usr_id = $rec["usr_id"];
	$utils = gevUserUtils::getInstance($usr_id);
	$user = $utils->getUser();
	$user->setEmail($rec["value"]);
	$user->update();
}
?>

<#180>
<?php
require_once "Customizing/class.ilCustomInstaller.php";

ilCustomInstaller::maybeInitClientIni();
ilCustomInstaller::maybeInitPluginAdmin();
ilCustomInstaller::maybeInitObjDefinition();
ilCustomInstaller::maybeInitAppEventHandler();
ilCustomInstaller::maybeInitTree();
ilCustomInstaller::maybeInitRBAC();
ilCustomInstaller::maybeInitObjDataCache();
ilCustomInstaller::maybeInitUserToRoot();
ilCustomInstaller::maybeInitSettings();

require_once("Services/GEV/Utils/classes/class.gevUDFUtils.php");
gevUDFUtils::removeUDFField(gevSettings::USR_UDF_PRIV_EMAIL);
?>

<#181>
<?php
require_once("Services/GEV/DecentralTrainings/classes/class.gevDecentralTrainingCreationRequestDB.php");
gevDecentralTrainingCreationRequestDB::install_step6($ilDB);
?>

<#182>
<?php
if( !$ilDB->tableExists('crs_custom_attachments') )
{
	$ilDB->createTable('crs_custom_attachments', array(
		'obj_id' => array(
			'type' => 'integer',
			'length' => 4,
			'notnull' => true,
			'default' => 0
		),
		'file_name' => array(
			'type' => 'text',
			'length' => 250,
			'notnull' => true,
			'default' => "-"
		)	
	));
		
	$ilDB->addPrimaryKey('crs_custom_attachments', array('obj_id', 'file_name'));
}
?>

<#183>
<?php
	$ilCtrlStructureReader->getStructure();
?>

<#184>
<?php
// init helper class
require_once "Customizing/class.ilCustomInstaller.php";

ilCustomInstaller::initPluginEnv();
ilCustomInstaller::activatePlugin(IL_COMP_SERVICE, "User", "udfc", "GEVUserData");
?>

<#185>
<?php
if(!$ilDB->tableColumnExists('hist_user', 'next_wbd_action')) {
	$ilDB->addTableColumn('hist_user', 'next_wbd_action', array(
		'type' => 'text',
		'length' => 255,
		'notnull' => false
		)
	);
}
?>

<#186>
<?php

		$ilDB->addTableColumn('hist_course', 'dct_type', array(
			'type' => 'text',
			'length' => 30,
			'notnull' => false
			)
		);	

?>

<#187>
<?php
// init helper class
require_once "Customizing/class.ilCustomInstaller.php";

ilCustomInstaller::initPluginEnv();
ilCustomInstaller::activatePlugin(IL_COMP_SERVICE, "User", "udfc", "GEVUserData");
?>

<#188>
<?php
	if(!$ilDB->tableColumnExists('hist_course', 'template_obj_id')) {
		$ilDB->addTableColumn('hist_course', 'template_obj_id', array(
			'type' => 'integer',
			'length' => 4,
			'notnull' => false
			)
		);
	}
?>

<#189>
<?php
if($ilDB->tableExists('hist_userrole')) {
	$s = "ALTER TABLE hist_userrole ADD INDEX rol_ind (rol_id);";
	$ilDB->manipulate($s);

	$s = "ALTER TABLE hist_userrole ADD INDEX usr_ind (usr_id);";
	$ilDB->manipulate($s);
}
?>

<#190>
<?php

require_once "Customizing/class.ilCustomInstaller.php";

ilCustomInstaller::maybeInitClientIni();
ilCustomInstaller::maybeInitPluginAdmin();
ilCustomInstaller::maybeInitObjDefinition();
ilCustomInstaller::maybeInitAppEventHandler();
ilCustomInstaller::maybeInitTree();
ilCustomInstaller::maybeInitRBAC();
ilCustomInstaller::maybeInitObjDataCache();
ilCustomInstaller::maybeInitUserToRoot();
ilCustomInstaller::maybeInitSettings();

require_once("Services/Object/classes/class.ilObjectFactory.php");

global $ilias;
$ilias->db = $ilDB;

require_once("Services/GEV/Utils/classes/class.gevCourseUtils.php");

$fixed_dec_training_category_ref_id = 49841;

gevCourseUtils::grantPermissionsForAllCoursesBelow($fixed_dec_training_category_ref_id, "Administrator", array("change_trainer","load_signature_list","load_member_list","load_csn_list","view_maillog","view_schedule_pdf", "cancel_training"));
gevCourseUtils::grantPermissionsForAllCoursesBelow($fixed_dec_training_category_ref_id, "Admin-Voll", array("change_trainer","load_signature_list","load_member_list","load_csn_list","view_maillog","view_schedule_pdf", "cancel_training"));
gevCourseUtils::grantPermissionsForAllCoursesBelow($fixed_dec_training_category_ref_id, "Admin-eingeschraenkt", array("change_trainer","load_signature_list","load_member_list","load_csn_list","view_maillog","view_schedule_pdf", "cancel_training"));
gevCourseUtils::grantPermissionsForAllCoursesBelow($fixed_dec_training_category_ref_id, "RTL", array("change_trainer","load_signature_list","load_member_list","load_csn_list","view_maillog","view_schedule_pdf", "cancel_training"));
gevCourseUtils::grantPermissionsForAllCoursesBelow($fixed_dec_training_category_ref_id, "flex-dez-Training", array("change_trainer","load_signature_list","load_member_list","load_csn_list","view_maillog","view_schedule_pdf", "cancel_training"));
gevCourseUtils::grantPermissionsForAllCoursesBelow($fixed_dec_training_category_ref_id, "Admin-dez-ID", array("change_trainer","load_signature_list","load_member_list","load_csn_list","view_maillog","view_schedule_pdf", "cancel_training"));
gevCourseUtils::grantPermissionsForAllCoursesBelow($fixed_dec_training_category_ref_id, "admin", array("change_trainer","load_signature_list","load_member_list","load_csn_list","view_maillog","view_schedule_pdf", "cancel_training"));
gevCourseUtils::grantPermissionsForAllCoursesBelow($fixed_dec_training_category_ref_id, "trainer", array("change_trainer","load_signature_list","load_member_list","load_csn_list","view_maillog","view_schedule_pdf", "cancel_training"));
gevCourseUtils::grantPermissionsForAllCoursesBelow($fixed_dec_training_category_ref_id, "Trainingsersteller", array("change_trainer","load_signature_list","load_member_list","load_csn_list","view_maillog","view_schedule_pdf", "cancel_training", "write_reduced_settings"));
gevCourseUtils::revokePermissionsForAllCoursesBelow($fixed_dec_training_category_ref_id, "Trainingsersteller", array("write"));


$flex_dec_training_category_ref_id = 49840;

gevCourseUtils::grantPermissionsForAllCoursesBelow($flex_dec_training_category_ref_id, "Administrator", array("change_trainer","load_signature_list","load_member_list","load_csn_list","view_maillog","view_schedule_pdf", "cancel_training"));
gevCourseUtils::grantPermissionsForAllCoursesBelow($flex_dec_training_category_ref_id, "Admin-Voll", array("change_trainer","load_signature_list","load_member_list","load_csn_list","view_maillog","view_schedule_pdf", "cancel_training"));
gevCourseUtils::grantPermissionsForAllCoursesBelow($flex_dec_training_category_ref_id, "flex-dez-Training", array("change_trainer","load_signature_list","load_member_list","load_csn_list","view_maillog","view_schedule_pdf", "cancel_training"));
gevCourseUtils::grantPermissionsForAllCoursesBelow($flex_dec_training_category_ref_id, "admin", array("change_trainer","load_signature_list","load_member_list","load_csn_list","view_maillog","view_schedule_pdf", "cancel_training"));
gevCourseUtils::grantPermissionsForAllCoursesBelow($flex_dec_training_category_ref_id, "trainer", array("change_trainer","load_signature_list","load_member_list","load_csn_list","view_maillog","view_schedule_pdf", "cancel_training"));
gevCourseUtils::grantPermissionsForAllCoursesBelow($flex_dec_training_category_ref_id, "Trainingsersteller", array("change_trainer","load_signature_list","load_member_list","load_csn_list","view_maillog","view_schedule_pdf", "cancel_training", "write_reduced_settings"));
gevCourseUtils::revokePermissionsForAllCoursesBelow($flex_dec_training_category_ref_id, "Trainingsersteller", array("write"));

?>

<#191>
<?php

require_once "Customizing/class.ilCustomInstaller.php";

ilCustomInstaller::maybeInitClientIni();
ilCustomInstaller::maybeInitPluginAdmin();
ilCustomInstaller::maybeInitObjDefinition();
ilCustomInstaller::maybeInitAppEventHandler();
ilCustomInstaller::maybeInitTree();
ilCustomInstaller::maybeInitRBAC();
ilCustomInstaller::maybeInitObjDataCache();
ilCustomInstaller::maybeInitUserToRoot();
ilCustomInstaller::maybeInitSettings();

require_once("Services/Object/classes/class.ilObjectFactory.php");

global $ilias;
$ilias->db = $ilDB;

require_once("Services/GEV/Utils/classes/class.gevCourseUtils.php");

$fixed_dec_training_category_ref_id = 49841;

gevCourseUtils::grantPermissionsForAllCoursesBelow($fixed_dec_training_category_ref_id, "Trainingsersteller", array("visible", "read", "view_bookings", "book_users", "cancel_bookings", "view_participation_status", "set_participation_status", "review_participation_status"));

$flex_dec_training_category_ref_id = 49840;

gevCourseUtils::grantPermissionsForAllCoursesBelow($flex_dec_training_category_ref_id, "Trainingsersteller", array("visible", "read", "view_bookings", "book_users", "cancel_bookings", "view_participation_status", "set_participation_status", "review_participation_status"));

?>

<#192>
<?php
// TEP categories
$s = "INSERT INTO tep_type (id, title, bg_color, font_color, tep_active) VALUES (25, 'Weiterbildungstage', 'bf6364', '000000', 1)";
$ilDB->manipulate($s);
?>

<#193>
<?php
	$ilCtrlStructureReader->getStructure();
?>

<#194>
<?php
	$ilCtrlStructureReader->getStructure();
?>

<#195>
<?php
// init helper class
require_once "Customizing/class.ilCustomInstaller.php";

ilCustomInstaller::initPluginEnv();
ilCustomInstaller::activatePlugin(IL_COMP_SERVICE, "EventHandling", "evhk", "GEVCourseDelete");
?>

<#196>
<?php
// init helper class
require_once "Customizing/class.ilCustomInstaller.php";

ilCustomInstaller::initPluginEnv();
ilCustomInstaller::activatePlugin(IL_COMP_SERVICE, "User", "udfc", "GEVUserData");
?>

<#197>
<?php
if( !$ilDB->tableExists('wbd_errors_categories') )
{
	$ilDB->createTable('wbd_errors_categories', array(
													'id' => array(
														'type' => 'integer',
														'length' => 4,
														'notnull' => true,
														'default' => 0
													),
													'reason_string' => array(
														'type' => 'text',
														'length' => 200,
														'notnull' => false
													),
													'internal' => array(
														'type' => 'integer',
														'length' => 1,
														'notnull' => false
													),
													'failure' => array(
														'type' => 'text',
														'length' => 1000,
														'notnull' => false
													)
												)
					);
}
?>

<#198>
<?php
if (!$ilDB->tableColumnExists('wbd_errors_categories', 'error_group'))
	{		
		$ilDB->addTableColumn('wbd_errors_categories', 'error_group', array(
			"type" => "text",
			"length" => 50,
			"notnull" => false
		));
	}
?>

<#199>
<?php
	require_once "Customizing/class.ilCustomInstaller.php";
	require_once('Modules/OrgUnit/classes/Types/class.ilOrgUnitType.php');
	require_once('Services/GEV/Utils/classes/class.gevSettings.php');

	ilCustomInstaller::maybeInitClientIni();
	ilCustomInstaller::maybeInitPluginAdmin();
	ilCustomInstaller::maybeInitObjDefinition();
	ilCustomInstaller::maybeInitAppEventHandler();
	ilCustomInstaller::maybeInitTree();
	ilCustomInstaller::maybeInitRBAC();
	ilCustomInstaller::maybeInitObjDataCache();
	ilCustomInstaller::maybeInitUserToRoot();
	ilCustomInstaller::maybeInitSettings();

	$type = new ilOrgUnitType();
	$type->setDefaultLang("de");
	$type->setTitle("BD", "de");
	$type->setDescription("Identifiziert eine Organisationseinheiten als BD", "de");
	$type->setTitle("BD", "en");
	$type->setDescription("Identifies an Organisational Unit as BD", "en");
	$type->save();

	$settings = gevSettings::getInstance();
	$settings->setTypeIDOrgUnitTypeDB($type->getId());
?>

<#200>
<?php
	$ilCtrlStructureReader->getStructure();
?>

<#201>
<?php
if (!$ilDB->tableColumnExists('hist_userorgu', 't_in'))
	{		
		$ilDB->addTableColumn('hist_userorgu', 't_in', array(
			"type" => "integer",
			"length" => 4,
			"notnull" => false
		));
	}
?>

<#202>
<?php
<<<<<<< HEAD
	require_once "Customizing/class.ilCustomInstaller.php";
	ilCustomInstaller::initPluginEnv();
	ilCustomInstaller::activatePlugin(IL_COMP_SERVICE, "AdvancedMetaData", "amdc", "CourseAMD");
?>

<#203>
<?php
	if (!$ilDB->tableColumnExists('hist_course', 'is_cancelled')) {		
		$ilDB->addTableColumn('hist_course', 'is_cancelled', array(
			"type" => "text",
			"length" => 8,
			"notnull" => false
		));
	}
=======
if ($ilDB->tableColumnExists('tep_type', 'tep_active'))	{		
	$s_query = "UPDATE tep_type SET tep_active = 0 WHERE title = 'Training'";
	$ilDB->manipulate($s_query);
}
>>>>>>> 32b29963
?><|MERGE_RESOLUTION|>--- conflicted
+++ resolved
@@ -4910,13 +4910,20 @@
 
 <#202>
 <?php
-<<<<<<< HEAD
+if ($ilDB->tableColumnExists('tep_type', 'tep_active'))	{		
+	$s_query = "UPDATE tep_type SET tep_active = 0 WHERE title = 'Training'";
+	$ilDB->manipulate($s_query);
+}
+?>
+
+<#203>
+<?php
 	require_once "Customizing/class.ilCustomInstaller.php";
 	ilCustomInstaller::initPluginEnv();
 	ilCustomInstaller::activatePlugin(IL_COMP_SERVICE, "AdvancedMetaData", "amdc", "CourseAMD");
 ?>
 
-<#203>
+<#204>
 <?php
 	if (!$ilDB->tableColumnExists('hist_course', 'is_cancelled')) {		
 		$ilDB->addTableColumn('hist_course', 'is_cancelled', array(
@@ -4925,10 +4932,4 @@
 			"notnull" => false
 		));
 	}
-=======
-if ($ilDB->tableColumnExists('tep_type', 'tep_active'))	{		
-	$s_query = "UPDATE tep_type SET tep_active = 0 WHERE title = 'Training'";
-	$ilDB->manipulate($s_query);
-}
->>>>>>> 32b29963
 ?>