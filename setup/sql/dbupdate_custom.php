--- conflicted
+++ resolved
@@ -5034,9 +5034,6 @@
 
 <#212>
 <?php
-<<<<<<< HEAD
-	$ilCtrlStructureReader->getStructure();
-=======
 	require_once "Customizing/class.ilCustomInstaller.php";
 	ilCustomInstaller::maybeInitClientIni();
 	ilCustomInstaller::maybeInitPluginAdmin();
@@ -5059,5 +5056,10 @@
 			"default" => "-empty-"
 		));
 	}
->>>>>>> a3932b7e
+?>
+
+<#213>
+<?php
+
+	$ilCtrlStructureReader->getStructure();
 ?>