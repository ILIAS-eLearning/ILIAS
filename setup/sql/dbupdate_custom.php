<#1>
<?php
$ilCtrlStructureReader->getStructure();
?>

<#2>
<?php
$ilCtrlStructureReader->getStructure();
?>

<#3>
<?php
global $DIC;
$db = $DIC['ilDB'];
if(!$db->tableColumnExists('prg_settings','deadline_period')) {
	$db->addTableColumn(
			'prg_settings',
			'deadline_period',
			[
				'type' => 'integer',
				'length' => 4,
				'notnull' => true,
				'default' => 0
			]
		);
}
if(!$db->tableColumnExists('prg_settings','deadline_date')) {
	$db->addTableColumn(
			'prg_settings',
			'deadline_date',
			[
				'type' => 'timestamp',
				'notnull' => false
			]
		);
}
?>

<#4>
<?php
global $DIC;
$db = $DIC['ilDB'];
if(!$db->tableColumnExists('prg_usr_progress','assignment_date')) {
	$db->addTableColumn(
			'prg_usr_progress',
			'assignment_date',
			[
				'type' => 'timestamp',
				'notnull' => false
			]
		);
}
?>

<#5>
<?php
global $DIC;
$db = $DIC['ilDB'];
if($db->tableColumnExists('prg_usr_progress','assignment_date') && $db->tableColumnExists('prg_usr_assignments','last_change')) {
	$db->manipulate(
		'UPDATE prg_usr_progress'
		.'	JOIN prg_usr_assignments'
		.'		ON prg_usr_assignments.id = prg_usr_progress.assignment_id'
		.'	SET prg_usr_progress.assignment_date = prg_usr_assignments.last_change'
	);
}
?>

<#6>
<?php
global $DIC;
$db = $DIC['ilDB'];
if(!$db->tableColumnExists('prg_usr_progress','completion_date')) {
	$db->addTableColumn(
			'prg_usr_progress',
			'completion_date',
			[
				'type' => 'timestamp',
				'notnull' => false
			]
		);
}
?>

<#7>
<?php
global $DIC;
$db = $DIC['ilDB'];
if(!$db->tableColumnExists('prg_settings','vq_period')) {
	$db->addTableColumn(
			'prg_settings',
			'vq_period',
			[
				'type' => 'integer',
				'length' => 4,
				'notnull' => true,
				'default' => -1
			]
		);
}
if(!$db->tableColumnExists('prg_settings','vq_date')) {
	$db->addTableColumn(
			'prg_settings',
			'vq_date',
			[
				'type' => 'timestamp',
				'notnull' => false
			]
		);
}
if(!$db->tableColumnExists('prg_settings','vq_restart_period')) {
	$db->addTableColumn(
			'prg_settings',
			'vq_restart_period',
			[
				'type' => 'integer',
				'length' => 4,
				'notnull' => true,
				'default' => -1
			]
		);
}
?>

<#8>
<?php
global $DIC;
$db = $DIC['ilDB'];
if(!$db->tableColumnExists('prg_usr_progress','vq_date')) {
	$db->addTableColumn(
			'prg_usr_progress',
			'vq_date',
			[
				'type' => 'timestamp',
				'notnull' => false
			]
		);
}
?>

<#9>
<?php
global $DIC;
$db = $DIC['ilDB'];
if(!$db->tableColumnExists('prg_usr_assignments','restart_date')) {
	$db->addTableColumn(
			'prg_usr_assignments',
			'restart_date',
			[
				'type' => 'timestamp',
				'notnull' => false
			]
		);
}
?>

<#10>
<?php
;
?>

<#11>
<?php
global $DIC;
$db = $DIC['ilDB'];
if(!$db->tableColumnExists('prg_usr_assignments','restarted_assignment_id')) {
	$db->addTableColumn(
			'prg_usr_assignments',
			'restarted_assignment_id',
			[
				'type' => 'integer',
				'notnull' => true,
				'default' => -1
			]
		);
}
?>

<#12>
<?php
;
?>

<#13>
<?php
require_once './Services/Migration/DBUpdate_3560/classes/class.ilDBUpdateNewObjectType.php';

$type_id  = ilDBUpdateNewObjectType::addNewType('prgr', 'Study Programme Reference');

ilDBUpdateNewObjectType::addRBACOperations($type_id, [
	ilDBUpdateNewObjectType::RBAC_OP_EDIT_PERMISSIONS,
	ilDBUpdateNewObjectType::RBAC_OP_VISIBLE,
	ilDBUpdateNewObjectType::RBAC_OP_READ,
	ilDBUpdateNewObjectType::RBAC_OP_WRITE,
	ilDBUpdateNewObjectType::RBAC_OP_DELETE,
	ilDBUpdateNewObjectType::RBAC_OP_COPY
]);

ilDBUpdateNewObjectType::addRBACCreate('create_prgr', 'Create Study Programme Reference', [
	'prg'
]);
?>

<#14>
<?php
if (!$ilDB->tableExists('prg_auto_content'))
{
	$ilDB->createTable('prg_auto_content', array(
		'prg_obj_id' => array(
			'type' => 'integer',
			'length' => 4,
			'notnull' => true
		),
		'cat_ref_id' => array(
			'type' => 'integer',
			'length' => 4,
			'notnull' => true
		),
		'last_usr_id' => array(
			'type' => 'integer',
			'length' => 4,
			'notnull' => true
		),
		'last_edited' => array(
			'type' => 'timestamp',
			'notnull' => false
		)
	));
	$ilDB->addPrimaryKey('prg_auto_content', ['prg_obj_id', 'cat_ref_id']);
}
?>

<#15>
<?php
;
?>

<#16>
<?php
ilOrgUnitOperationContextQueries::registerNewContext(ilOrgUnitOperationContext::CONTEXT_PRG, ilOrgUnitOperationContext::CONTEXT_OBJECT);
?>

<#17>
<?php
	ilOrgUnitOperationQueries::registerNewOperation(
		ilOrgUnitOperation::OP_VIEW_MEMBERS,
		'View Memberships of other users',
		ilOrgUnitOperationContext::CONTEXT_PRG
	);

	ilOrgUnitOperationQueries::registerNewOperation(
		ilOrgUnitOperation::OP_READ_LEARNING_PROGRESS,
		'View learning progress of other users',
		ilOrgUnitOperationContext::CONTEXT_PRG
	);

	ilOrgUnitOperationQueries::registerNewOperation(
		ilOrgUnitOperation::OP_VIEW_INDIVIDUAL_PLAN,
		'View Individual Plans of other users',
		ilOrgUnitOperationContext::CONTEXT_PRG
	);

	ilOrgUnitOperationQueries::registerNewOperation(
		ilOrgUnitOperation::OP_EDIT_INDIVIDUAL_PLAN,
		'Edit Individual Plans of other users',
		ilOrgUnitOperationContext::CONTEXT_PRG
	);

	ilOrgUnitOperationQueries::registerNewOperation(
		ilOrgUnitOperation::OP_MANAGE_MEMBERS,
		'Manage Memberships of other users',
		ilOrgUnitOperationContext::CONTEXT_PRG
	);

?>

<#18>
<?php
if (!$ilDB->tableExists('prg_auto_membership'))
{
	$ilDB->createTable('prg_auto_membership', array(
		'prg_obj_id' => array(
			'type' => 'integer',
			'length' => 4,
			'notnull' => true
		),
		'source_type' => array(
			'type' => 'text',
			'length' => 8,
			'notnull' => true
		),
		'source_id' => array(
			'type' => 'integer',
			'length' => 4,
			'notnull' => true
		),
		'enabled' => array(
			'type' => 'integer',
			'length' => 1,
			'notnull' => true,
			'default' => 0
		),
		'last_usr_id' => array(
			'type' => 'integer',
			'length' => 4,
			'notnull' => true
		),
		'last_edited' => array(
			'type' => 'timestamp',
			'notnull' => false
		)
	));
	$ilDB->addPrimaryKey('prg_auto_membership', ['prg_obj_id', 'source_type', 'source_id']);
}
?>

<#19>
<?php
$ilCtrlStructureReader->getStructure();
?>

<<<<<<< HEAD
<#16>
<?php
global $DIC;
$db = $DIC['ilDB'];
if(!$db->tableColumnExists('prg_usr_progress','invalidated')) {
	$db->addTableColumn(
			'prg_usr_progress',
			'invalidated',
			[
				'type' => 'integer',
				'length' => 1,
				'notnull' => false
			]
		);
}
?>
=======

<#20>
<?php
global $DIC;
$db = $DIC['ilDB'];
if(!$db->tableColumnExists('prg_settings','access_ctrl_org_pos')) {
	$db->addTableColumn(
			'prg_settings',
			'access_ctrl_org_pos',
			[
				'type' => 'integer',
				'length' => 1,
				'notnull' => true,
				'default' => 0
			]
		);
}
?>
>>>>>>> 0030ed3f
<|MERGE_RESOLUTION|>--- conflicted
+++ resolved
@@ -319,8 +319,25 @@
 $ilCtrlStructureReader->getStructure();
 ?>
 
-<<<<<<< HEAD
-<#16>
+<#20>
+<?php
+global $DIC;
+$db = $DIC['ilDB'];
+if(!$db->tableColumnExists('prg_settings','access_ctrl_org_pos')) {
+	$db->addTableColumn(
+			'prg_settings',
+			'access_ctrl_org_pos',
+			[
+				'type' => 'integer',
+				'length' => 1,
+				'notnull' => true,
+				'default' => 0
+			]
+		);
+}
+?>
+
+<#21>
 <?php
 global $DIC;
 $db = $DIC['ilDB'];
@@ -333,26 +350,6 @@
 				'length' => 1,
 				'notnull' => false
 			]
-		);
-}
-?>
-=======
-
-<#20>
-<?php
-global $DIC;
-$db = $DIC['ilDB'];
-if(!$db->tableColumnExists('prg_settings','access_ctrl_org_pos')) {
-	$db->addTableColumn(
-			'prg_settings',
-			'access_ctrl_org_pos',
-			[
-				'type' => 'integer',
-				'length' => 1,
-				'notnull' => true,
-				'default' => 0
-			]
-		);
-}
-?>
->>>>>>> 0030ed3f
+	);
+}
+?>