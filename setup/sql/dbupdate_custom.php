<#1>
<?php

if( !$ilDB->tableExists('adv_md_values_text') )
{
	$ilDB->renameTable('adv_md_values', 'adv_md_values_text');
}

?>
<#2>
<?php

if( !$ilDB->tableExists('adv_md_values_int') )
{
	$ilDB->createTable('adv_md_values_int', array(
		'obj_id' => array(
			'type' => 'integer',
			'length' => 4,
			'notnull' => true,
			'default' => 0
		),
		'sub_type' => array(
			'type' => 'text',
			'length' => 10,
			'notnull' => true,
			'default' => "-"
		),
		'sub_id' => array(
			'type' => 'integer',
			'length' => 4,
			'notnull' => true,
			'default' => 0
		),
		'field_id' => array(
			'type' => 'integer',
			'length' => 4,
			'notnull' => true,
			'default' => 0
		),
		'value' => array(
			'type' => 'integer',
			'length' => 4,
			'notnull' => false
		)	
	));
		
	$ilDB->addPrimaryKey('adv_md_values_int', array('obj_id', 'sub_type', 'sub_id'));
}

?>
<#3>
<?php

if( !$ilDB->tableExists('adv_md_values_float') )
{
	$ilDB->createTable('adv_md_values_float', array(
		'obj_id' => array(
			'type' => 'integer',
			'length' => 4,
			'notnull' => true,
			'default' => 0
		),
		'sub_type' => array(
			'type' => 'text',
			'length' => 10,
			'notnull' => true,
			'default' => "-"
		),
		'sub_id' => array(
			'type' => 'integer',
			'length' => 4,
			'notnull' => true,
			'default' => 0
		),
		'field_id' => array(
			'type' => 'integer',
			'length' => 4,
			'notnull' => true,
			'default' => 0
		),
		'value' => array(
			'type' => 'float',			
			'notnull' => false
		)	
	));
		
	$ilDB->addPrimaryKey('adv_md_values_float', array('obj_id', 'sub_type', 'sub_id'));
}

?>
<#4>
<?php

if( !$ilDB->tableExists('adv_md_values_date') )
{
	$ilDB->createTable('adv_md_values_date', array(
		'obj_id' => array(
			'type' => 'integer',
			'length' => 4,
			'notnull' => true,
			'default' => 0
		),
		'sub_type' => array(
			'type' => 'text',
			'length' => 10,
			'notnull' => true,
			'default' => "-"
		),
		'sub_id' => array(
			'type' => 'integer',
			'length' => 4,
			'notnull' => true,
			'default' => 0
		),
		'field_id' => array(
			'type' => 'integer',
			'length' => 4,
			'notnull' => true,
			'default' => 0
		),
		'value' => array(
			'type' => 'date',			
			'notnull' => false
		)	
	));
		
	$ilDB->addPrimaryKey('adv_md_values_date', array('obj_id', 'sub_type', 'sub_id'));
}

?>
<#5>
<?php

if( !$ilDB->tableExists('adv_md_values_datetime') )
{
	$ilDB->createTable('adv_md_values_datetime', array(
		'obj_id' => array(
			'type' => 'integer',
			'length' => 4,
			'notnull' => true,
			'default' => 0
		),
		'sub_type' => array(
			'type' => 'text',
			'length' => 10,
			'notnull' => true,
			'default' => "-"
		),
		'sub_id' => array(
			'type' => 'integer',
			'length' => 4,
			'notnull' => true,
			'default' => 0
		),
		'field_id' => array(
			'type' => 'integer',
			'length' => 4,
			'notnull' => true,
			'default' => 0
		),
		'value' => array(
			'type' => 'timestamp',			
			'notnull' => false
		)	
	));
		
	$ilDB->addPrimaryKey('adv_md_values_datetime', array('obj_id', 'sub_type', 'sub_id'));
}

?>
<#6>
<?php

if( !$ilDB->tableExists('adv_md_values_location') )
{
	$ilDB->createTable('adv_md_values_location', array(
		'obj_id' => array(
			'type' => 'integer',
			'length' => 4,
			'notnull' => true,
			'default' => 0
		),
		'sub_type' => array(
			'type' => 'text',
			'length' => 10,
			'notnull' => true,
			'default' => "-"
		),
		'sub_id' => array(
			'type' => 'integer',
			'length' => 4,
			'notnull' => true,
			'default' => 0
		),
		'field_id' => array(
			'type' => 'integer',
			'length' => 4,
			'notnull' => true,
			'default' => 0
		),
		'loc_lat' => array(
			'type' => 'float',			
			'notnull' => false
		),
		'loc_long' => array(
			'type' => 'float',			
			'notnull' => false
		),
		'loc_zoom' => array(
			'type' => 'integer',			
			'length' => 1,
			'notnull' => false
		)	
	));
		
	$ilDB->addPrimaryKey('adv_md_values_location', array('obj_id', 'sub_type', 'sub_id'));
}

?>
<#7>
<?php

	if (!$ilDB->tableColumnExists('adv_md_values_location', 'disabled'))
	{		
		$ilDB->addTableColumn('adv_md_values_location', 'disabled', array(
			"type" => "integer",
			"length" => 1,
			"notnull" => true,
			"default" => 0
		));
	}
	if (!$ilDB->tableColumnExists('adv_md_values_datetime', 'disabled'))
	{		
		$ilDB->addTableColumn('adv_md_values_datetime', 'disabled', array(
			"type" => "integer",
			"length" => 1,
			"notnull" => true,
			"default" => 0
		));
	}
	if (!$ilDB->tableColumnExists('adv_md_values_date', 'disabled'))
	{		
		$ilDB->addTableColumn('adv_md_values_date', 'disabled', array(
			"type" => "integer",
			"length" => 1,
			"notnull" => true,
			"default" => 0
		));
	}
	if (!$ilDB->tableColumnExists('adv_md_values_float', 'disabled'))
	{		
		$ilDB->addTableColumn('adv_md_values_float', 'disabled', array(
			"type" => "integer",
			"length" => 1,
			"notnull" => true,
			"default" => 0
		));
	}
	if (!$ilDB->tableColumnExists('adv_md_values_int', 'disabled'))
	{		
		$ilDB->addTableColumn('adv_md_values_int', 'disabled', array(
			"type" => "integer",
			"length" => 1,
			"notnull" => true,
			"default" => 0
		));
	}
	
?>
<#8>
<?php

// #6/#7/#8

$ilDB->dropPrimaryKey('adv_md_values_int');
$ilDB->addPrimaryKey('adv_md_values_int', array('obj_id', 'sub_type', 'sub_id', 'field_id'));
$ilDB->dropPrimaryKey('adv_md_values_float');
$ilDB->addPrimaryKey('adv_md_values_float', array('obj_id', 'sub_type', 'sub_id', 'field_id'));
$ilDB->dropPrimaryKey('adv_md_values_date');
$ilDB->addPrimaryKey('adv_md_values_date', array('obj_id', 'sub_type', 'sub_id', 'field_id'));
$ilDB->dropPrimaryKey('adv_md_values_datetime');
$ilDB->addPrimaryKey('adv_md_values_datetime', array('obj_id', 'sub_type', 'sub_id', 'field_id'));
$ilDB->dropPrimaryKey('adv_md_values_location');
$ilDB->addPrimaryKey('adv_md_values_location', array('obj_id', 'sub_type', 'sub_id', 'field_id'));

?>

<#9>
<?php

// Copied from CourseBooking install skript

require_once "Customizing/class.ilCustomInstaller.php";

if(!$ilDB->tableExists('crs_book'))
{
	$ilDB->createTable('crs_book', array(
		'crs_id' => array(
			'type' => 'integer',
			'length' => 4,
			'notnull' => true,
			'default' => 0
		)
		,'user_id' => array(
			'type' => 'integer',
			'length' => 4,
			'notnull' => true,
			'default' => 0
		)
		,'status' => array(
			'type' => 'integer',
			'length' => 1,
			'notnull' => true,
			'default' => 0
		)
		,'status_changed_by' => array(
			'type' => 'integer',
			'length' => 4,
			'notnull' => true,
			'default' => 0
		)
		,'status_changed_on' => array(
			'type' => 'integer',
			'length' => 4,
			'notnull' => true,
			'default' => 0
		)
	));

	$ilDB->addPrimaryKey('crs_book', array('crs_id', 'user_id'));
}

$new_crs_ops = array(
	'view_bookings' => array('View Bookings', 2900)
	,'book_users' => array('Book Users', 3500)
	,'cancel_bookings' => array('Cancel Bookings', 3800)
);
ilCustomInstaller::addRBACOps('crs', $new_crs_ops);

$new_org_ops = array(
	'view_employee_bookings' => array('View Employee Bookings', 2901)
	,'view_employee_bookings_rcrsv' => array('View Employee Bookings (recursive)', 2902)
	,'book_employees' => array('Book Employees', 3501)
	,'book_employees_rcrsv' => array('Book Employees (recursive)', 3502)
	,'cancel_employee_bookings' => array('Cancel Employee Bookings', 3801)
	,'cancel_employee_bookings_rcrsv' => array('Cancel Employee Bookings (recursive)', 3802)
);
ilCustomInstaller::addRBACOps('orgu', $new_org_ops);

$lang_data = array(
	"admin_tab_list_bookings" => array("Buchungen", "Bookings")
	,"admin_tab_list_cancellations" => array("Stornierungen", "Cancellations")
	,"admin_add_group" => array("Gruppe hinzufügen", "Add Group")
	,"admin_add_org_unit" => array("Org-Einheit hinzufügen", "Add Org-Unit")
	,"admin_status_booked" => array("Gebucht", "Booked")
	,"admin_status_waiting" => array("Auf Warteliste", "Waiting")
	,"admin_status_cancelled_with_costs" => array("Mit Kosten storniert", "Cancelled with Costs")
	,"admin_status_cancelled_without_costs" => array("Ohne Kosten storniert", "Cancelled without Costs")
	,"admin_assign_confirm" => array("Bestätigen Sie bitte die Buchung der folgenden Teilnehmer.", "Please confirm the booking of the following members.")
	,"admin_assign_cancelled_user" => array("Wurde bereits storniert", "Was already cancelled")
	,"admin_assign_not_bookable_user" => array("Ist nicht buchbar", "Is not bookable")
	,"admin_assign_already_assigned" => array("Ist bereits gebucht (oder auf der Warteliste)", "Is already booked (or waiting)")
	,"admin_add_participants" => array("Teilnehmer hinzufügen", "Add Participants")
	,"admin_status" => array("Buchungsstatus", "Booking Status")
	,"admin_do_not_add" => array("Nicht hinzufügen", "Do not Add")
	,"admin_group_has_no_members" => array("Die gewählte Gruppe hat keine Mitglieder", "The selected group has no members")
	,"admin_status_change" => array("Änderung des Buchungsstatus", "Booking Status Change")
	,"admin_action_to_waiting_list" => array("Auf die Warteliste", "To Waiting List")
	,"admin_action_book" => array("Als Teilnehmer hinzufügen", "Add to Participants")
	,"admin_action_cancel_without_costs" => array("Ohne Kosten stornieren", "Cancel without Costs")
	,"admin_action_cancel_with_costs" => array("Mit Kosten stornieren", "Cancel with Costs")
	,"admin_user_action_confirm_ToWaitingList" => array("Wollen Sie den Teilnehmer wirklich auf die Warteliste verschieben?", "Do you really want to put the participant on the waiting list?")
	,"admin_user_action_confirm_Book" => array("Wollen Sie die Teilnahme wirklich buchen?", "Do you really want to book the user?")
	,"admin_user_action_confirm_CancelWithoutCosts" => array("Wollen Sie den Teilnahme wirklich ohne Kosten stornieren?", "Do you really want to cancel without costs?")
	,"admin_user_action_confirm_CancelWithCosts" => array("Wollen Sie den Teilnahme wirklich mit Kosten stornieren", "Do you really want to cancel with costs?")
	,"admin_user_action_done" => array("Der Status des Benutzer wurde erfolgreich geändert.", "User status changed succesfully.")
	,"admin_org_add_recursive" => array("Mitglieder von Untereinheiten auswählen", "Include Members of Sub-Org-Units")
	,"admin_org_unit_has_no_members" => array("Die gewählte Org-Einheit hat keine Mitglieder", "The selected org-unit has no members")
	,"admin_assign_overlapping_user" => array("Folgende Buchungen überschneiden sich", "The following bookings are overlapping")
);

ilCustomInstaller::addLangData("crsbook", array("de", "en"), $lang_data, "patch generali - course booking");

?>

<#10>
<?php
if(!$ilDB->tableExists('orgu_types')) {
    $fields = array (
        'id'    => array ('type' => 'integer', 'length'  => 4,'notnull' => true, 'default' => 0),
        'default_lang'   => array ('type' => 'text', 'notnull' => true, 'length' => 4, 'fixed' => false),
        'icon'    => array ('type' => 'text', 'length'  => 256, 'notnull' => false),
        'owner' => array('type' => 'integer', 'notnull' => true, 'length' => 4),
        'create_date'  => array ('type' => 'timestamp'),
        'last_update' => array('type' => 'timestamp'),
    );
    $ilDB->createTable('orgu_types', $fields);
    $ilDB->addPrimaryKey('orgu_types', array('id'));
    $ilDB->createSequence('orgu_types');
}
?>

<#11>
<?php
if(!$ilDB->tableExists('orgu_data')) {
    $fields = array (
        'orgu_id'    => array ('type' => 'integer', 'length'  => 4,'notnull' => true, 'default' => 0),
        'orgu_type_id'   => array ('type' => 'integer', 'notnull' => false, 'length' => 4),
    );
    $ilDB->createTable('orgu_data', $fields);
    $ilDB->addPrimaryKey('orgu_data', array('orgu_id'));
}
?>

<#12>
<?php
if(!$ilDB->tableExists('orgu_types_trans')) {
    $fields = array (
        'orgu_type_id'    => array ('type' => 'integer', 'length'  => 4,'notnull' => true),
        'lang'   => array ('type' => 'text', 'notnull' => true, 'length' => 4),
        'member'    => array ('type' => 'text', 'length'  => 32, 'notnull' => true),
        'value' => array('type' => 'text', 'length' => 4000, 'notnull' => false),
    );
    $ilDB->createTable('orgu_types_trans', $fields);
    $ilDB->addPrimaryKey('orgu_types_trans', array('orgu_type_id', 'lang', 'member'));
}
?>

<#13>
<?php
if(!$ilDB->tableExists('orgu_types_adv_md_rec')) {
    $fields = array (
        'type_id'    => array ('type' => 'integer', 'length'  => 4,'notnull' => true),
        'rec_id'   => array ('type' => 'integer', 'notnull' => true, 'length' => 4),
    );
    $ilDB->createTable('orgu_types_adv_md_rec', $fields);
    $ilDB->addPrimaryKey('orgu_types_adv_md_rec', array('type_id', 'rec_id'));
}
?>

<#14>
<?php

// copied from MailTemplates install

if(!$ilDB->tableExists('cat_mail_templates'))
{
	$fields = array (
		'id' => array(
			'type' => 'integer',
			'length' => 4,
			'notnull' => true,
			'default' => 0),
		'category_name' => array(
			'type' => 'text',
			'length' => 255),
		'template_type' => array(
			'type' => 'text',
			'length' => 255),
		'consumer_location' => array(
			'type' => 'text',
			'length' => 255)
	);
	$ilDB->createTable('cat_mail_templates', $fields);
	$ilDB->addPrimaryKey('cat_mail_templates', array('id'));
	$ilDB->createSequence('cat_mail_templates');
}
?>

<#15>
<?php

// copied from MailTemplates install

if(!$ilDB->tableExists('cat_mail_variants'))
{
	$fields = array (
		'id' => array(
			'type' => 'integer',
			'length' => 4,
			'notnull' => true,
			'default' => 0),
		'mail_types_fi' => array(
			'type' => 'integer',
			'length' => 4),
		'language' => array(
			'type' => 'text',
			'length' => 255),
		'message_subject' => array(
			'type' => 'text',
			'length' => 255),
		'message_plain' => array(
			'type' => 'clob'),
		'message_html' => array(
			'type' => 'clob'),
		'created_date' => array(
			'type' => 'integer',
			'length' => 4),
		'updated_date' => array(
			'type' => 'integer',
			'length' => 4),
		'updated_usr_fi' => array(
			'type' => 'integer',
			'length' => 4),
		'template_active' => array(
			'type' => 'integer',
			'length' => 4)
	);
	$ilDB->createTable('cat_mail_variants', $fields);
	$ilDB->addPrimaryKey('cat_mail_variants', array('id'));
	$ilDB->createSequence('cat_mail_variants');
}

?>

<#16>
<?php

// copied from installer of ParticipationStatus

// init helper class
require_once "Customizing/class.ilCustomInstaller.php";

//
// create database tables
// 

if(!$ilDB->tableExists('crs_pstatus_crs'))
{
	$ilDB->createTable('crs_pstatus_crs', array(
		'crs_id' => array(
			'type' => 'integer',
			'length' => 4,
			'notnull' => true,
			'default' => 0
		)
		,'state' => array(
			'type' => 'integer',
			'length' => 1,
			'notnull' => true,
			'default' => 0
		)
		,'alist' => array(
			'type' => 'text',
			'length' => 1000,
			'notnull' => false,
			'fixed' => false
		)			
	));

	$ilDB->addPrimaryKey('crs_pstatus_crs', array('crs_id'));
	
	
	$ilDB->createTable('crs_pstatus_usr', array(
		'crs_id' => array(
			'type' => 'integer',
			'length' => 4,
			'notnull' => true,
			'default' => 0
		)
		,'user_id' => array(
			'type' => 'integer',
			'length' => 4,
			'notnull' => true,
			'default' => 0
		)
		,'status' => array(
			'type' => 'integer',
			'length' => 1,
			'notnull' => false,
		)
		,'cpoints' => array(
			'type' => 'integer',
			'length' => 4,
			'notnull' => false,
		)			
		,'changed_by' => array(
			'type' => 'integer',
			'length' => 4,
			'notnull' => true,
			'default' => 0
		)
		,'changed_on' => array(
			'type' => 'integer',
			'length' => 4,
			'notnull' => true,
			'default' => 0
		)
	));

	$ilDB->addPrimaryKey('crs_pstatus_usr', array('crs_id', 'user_id'));
}


//
// create RBAC permissions (incl. org unit?)
//

$new_crs_ops = array(
	'view_participation_status' => array('View Participation Status', 2902)
	,'set_participation_status' => array('Set Participation Status', 3502)
	,'review_participation_status' => array('Review Participation Status', 3503)
);
ilCustomInstaller::addRBACOps('crs', $new_crs_ops);


//
// lng variables
//

$lang_data = array(
	"status_not_set" => array("Nicht gesetzt", "Not set")
	,"status_successful" => array("Erfolgreich", "Successful")
	,"status_absent_excused" => array("Abwesend (entschuldigt)", "Absent (excused)")
	,"status_absent_not_excused" => array("Abwesend (unentschuldigt)", "Absent (not excused)")	
	,"admin_tab_list_status" => array("Teilnahmestatus", "Participation Status")	
	,"admin_start_date_not_reached" => array("Der Teilnahmestatus kann erst ab %s gesetzt werden.", "The participation status can be set after %s.")	
	,"admin_status" => array("Teilnahmestatus", "Participation Status")	
	,"admin_credit_points" => array("Bildungspunkte", "Credit Points")	
	,"admin_finalize" => array("Finalisieren", "Finalize")	
	,"admin_changed_by" => array("Letzte Änderung", "Last Change")	
	,"admin_finalize_need_attendance_list" => array("Eine Anwesenheitsliste wird noch benötigt.", "An attendance list is required.")	
	,"admin_finalize_need_not_status_set" => array("Der Teilnahmestatus muss für jeden Teilnehmer gesetzt sein.", "The participation status has to be set for all members.")	
	,"admin_confirm_finalize" => array("Wollen Sie wirklich den Teilnahmestatus finalisieren?", "Are you sure you really want to finalize the participation status?")
	,"admin_attendance_list" => array("Anwesenheitsliste", "Attendance List")
	,"admin_view_attendance_list" => array("Anwesenheitsliste anzeigen", "View Attendance List")
	,"admin_no_attendance_list" => array("Es wurde keine Anwesenheitsliste hochgeladen.", "No attendance list uploaded.")
	
);

ilCustomInstaller::addLangData("ptst", array("de", "en"), $lang_data, "patch generali - participation status");

?>

<#17>
<?php

// Automail-Info for the Generali

$fields = array (
     'crs_id' => array(
         'type' => 'integer',
         'length' => 4,
         'notnull' => true
         ),
     'mail_id' => array(
         "type" => "text",
         "length" => "50",
         "notnull" => true
         ),
     'last_send' => array(
         'type' => 'integer',
         'length' => 4,
         'notnull' => true,
         )
);

$ilDB->createTable('gev_automail_info', $fields);
$ilDB->addPrimaryKey('gev_automail_info', array('crs_id', 'mail_id'));

?>

<#18>
<?php

$fields = array (
     'id' => array(
         'type' => 'integer',
         'length' => 4,
         'notnull' => true
         ),
     'obj_id' => array(
         'type' => 'integer',
         'length' => 4,
         'notnull' => true
         ),
     'moment' => array(
         'type' => 'integer',
         'length' => 4,
         'notnull' => true
         ),
     'occasion' => array(
         "type" => "text",
         "length" => "100",
         "notnull" => true
         ),
     'mail_to' => array(
         "type" => "text",
         "length" => "200",
         "notnull" => true
         ),
     'mail_from' => array(
         "type" => "text",
         "length" => "200",
         "notnull" => true
         ),
     'cc' => array(
         "type" => "clob"
         ),
     'bcc' => array(
         "type" => "clob"
         ),
     'subject' => array(
         "type" => "text",
         "length" => "200",
         "notnull" => true
         ),
     'message' => array(
         "type" => "clob"
         ),
     'attachments' => array(
         "type" => "clob"
         )
);

$ilDB->createTable('mail_log', $fields);
$ilDB->addPrimaryKey('mail_log', array('id'));
$ilDB->createSequence("mail_log");

?>

<#19>
<?php

$fields = array (
     'obj_id' => array(
         'type' => 'integer',
         'length' => 4,
         'notnull' => true
         ),
     'filename' => array(
         "type" => "text",
         "length" => "255",
         "notnull" => true
         ),
     'lock_count' => array(
         'type' => 'integer',
         'length' => 4,
         'notnull' => true
     )
);


$ilDB->createTable('mail_attachment_locks', $fields);

# set collation since mysql complains about the length of primary 
# key for some collations.
$ilDB->manipulate("ALTER TABLE `mail_attachment_locks` CHANGE `filename` `filename` VARCHAR( 255 ) CHARACTER SET utf8 COLLATE utf8_unicode_ci NOT NULL ");

$ilDB->addPrimaryKey('mail_attachment_locks', array('obj_id', 'filename'));

?>

<#20>
<?php

$fields = array (
     'crs_id' => array(
         'type' => 'integer',
         'length' => 4,
         'notnull' => true
         ),
     'send_list_to_accom' => array(
         'type' => 'integer',
         'length' => 1,
         'notnull' => true
         ),
     'send_list_to_venue' => array(
         'type' => 'integer',
         'length' => 1,
         'notnull' => true
         )
);

$ilDB->createTable('gev_crs_addset', $fields);
$ilDB->addPrimaryKey('gev_crs_addset', array('crs_id'));

?>

<#21>
<?php

// INVITATION_MAIL_SETTINGS for the VoFue

$fields = array (
     'crs_id' => array(
         'type' => 'integer',
         'length' => 4,
         'notnull' => true
         ),
     'function_name' => array(
         "type" => "text",
         "length" => "50",
         "notnull" => true
         ),
     'template_id' => array(
         'type' => 'integer',
         'length' => 4,
         'notnull' => true,
         ),
     'attachments' => array(
         "type" => "clob"
         )
);

$ilDB->createTable('gev_crs_invset', $fields);
$ilDB->addPrimaryKey('gev_crs_invset', array('crs_id', 'function_name'));

?>

<#22>
<?php

$ilDB->addTableColumn( "gev_crs_addset"
					 , "inv_mailing_date"
					 , array( "type" 	=> "integer"
					 		, "length"	=> 4
					 		, "notnull"	=> true
					 		)
					 );

?>

<#23>
<?php

// GEV_USER_REGISTRATION_TOKENS for GEV

$fields = array (
     'token' => array(
         'type' => 'text',
         'length' => 32,
         'notnull' => true
         ),
     'stelle' => array(
         "type" => "text",
         "length" => 6,
         "notnull" => true
         ),
     'username' => array(
         'type' => 'text',
         'length' => 100,
         'notnull' => true
         ),
     'email' => array(
         'type' => 'text',
         'length' => 100,
         'notnull' => true
         ),
     'email_sent' => array(
         'type' => 'timestamp',
         'notnull' => false
         ),
     'token_used' => array(
         'type' => 'timestamp',
         'notnull' => false
         ),
     'password_changed' => array(
         'type' => 'timestamp',
         'notnull' => false
         ),
     "firstname" => array(
     	"type" 	=> "text",
		"length"	=> 32,
		"notnull"	=> true
		),
     "lastname" => array(
     	"type" 	=> "text",
		"length"	=> 32,
		"notnull"	=> true
		),
	"gender" => array(
		"type" 	=> "text",
		"length"	=> 1,
		"notnull"	=> true
		)
);

$ilDB->createTable('gev_user_reg_tokens', $fields);
$ilDB->addPrimaryKey('gev_user_reg_tokens', array('token'));

?>


<#24>
<?php

// copied from install of Accomodations

require_once "Customizing/class.ilCustomInstaller.php";

//
// create database tables
// 

if(!$ilDB->tableExists('crs_acco'))
{
	$ilDB->createTable('crs_acco', array(
		'crs_id' => array(
			'type' => 'integer',
			'length' => 4,
			'notnull' => true,
			'default' => 0
		)
		,'user_id' => array(
			'type' => 'integer',
			'length' => 4,
			'notnull' => true,
			'default' => 0
		)
		,'night' => array(
			'type' => 'date',			
			'notnull' => true
		)			
	));

	$ilDB->addPrimaryKey('crs_acco', array('crs_id', 'user_id', 'night'));
}


//
// create RBAC permissions 
//

$new_crs_ops = array(
	'view_own_accomodations' => array('View Own Accomodations', 2906)
	,'set_own_accomodations' => array('Set Own Accomodations', 2907)
	,'view_others_accomodations' => array('View Others Accomodations', 3507)
	,'set_others_accomodations' => array('Set Others Accomodations', 3508)		
);
ilCustomInstaller::addRBACOps('crs', $new_crs_ops);

//
// lng variables
//

$lang_data = array(
	"tab_list_accomodations" => array("Übernachtungen", "Accomodations")	
	,"accomodations" => array("Übernachtungen", "Accomodations")	
	,"edit_user_accomodations" => array("Teilnehmer bearbeiten", "Edit participant")	
	,"period_input_from" => array("von", "from")	
	,"period_input_to" => array("bis", "to")	
	,"period_input_from_first" => array("Vorabend", "Previous Evening")	
	,"period_input_to_last" => array("nächster Morgen", "Next Morning")	
);

ilCustomInstaller::addLangData("acco", array("de", "en"), $lang_data, "patch generali - accomodations");

?>

<#25>
<?php

// copied from install script of TEP

// init helper class
require_once "Customizing/class.ilCustomInstaller.php";

//
// create database tables
// 

if(!$ilDB->tableExists('cal_derived_entry'))
{
	// global TEP calendar
	$crs_set = new ilSetting("TEP");
	$crs_cal_id = $crs_set->get("crs_calendar");
	if(!$crs_cal_id)
	{
		$calcat_id = $ilDB->nextId('cal_categories');

		$query = "INSERT INTO cal_categories (cat_id,obj_id,color,type,title) ".
			"VALUES ( ".
			$ilDB->quote($calcat_id, 'integer').", ".
			$ilDB->quote(0, 'integer').", ".
			$ilDB->quote('#000000', 'text').", ".
			$ilDB->quote(3, 'integer').", ".  // global
			$ilDB->quote('TEP', 'text')." ".
			")";
		$ilDB->manipulate($query);

		$crs_set->set("crs_calendar", $calcat_id);
	}
}
	
// derived calender entries
if (!$ilDB->tableExists('cal_derived_entry'))
{
	$fields = array (
		'id' => array(
			'type' => 'integer',
			'length' => 4,
			'notnull' => true,
			'default' => 0),		    
		'master_cal_entry' => array(
			'type' => 'integer',
			'length' => 4,
			'notnull' => true,
			'default' => 0),		
		'cat_id' => array(
			'type' => 'integer',
			'length' => 4,
			'notnull' => true,
			'default' => 0)
	);
	$ilDB->createTable('cal_derived_entry', $fields);
	$ilDB->addPrimaryKey('cal_derived_entry', array('id'));
	$ilDB->createSequence('cal_derived_entry');		
}
	
// calendar entry type
if(!$ilDB->tableColumnExists('cal_entries', 'entry_type'))
{
	$ilDB->addTableColumn('cal_entries', 'entry_type', 
		array(
			'type' => 'text', 
			'length' => 100, 
			'notnull' => false, 
			'default' => ''
	));			
}

// calendar entry types
if (!$ilDB->tableExists('tep_type'))
{
	$fields = array (
		'id' => array(
			'type' => 'text',
			'length' => 100,
			'notnull' => true,
			'default' => ''),		    
		'title' => array(
			'type' => 'text',
			'length' => 1000,
			'notnull' => true),		
		'bg_color' => array(
			'type' => 'text',
			'length' => 6,
			'fixed' => true,
			'notnull' => false),
		'font_color' => array(
			'type' => 'text',
			'length' => 6,
			'fixed' => true,
			'notnull' => false),
		'tep_active' => array(
			'type' => 'integer',
			'length' => 1,
			'notnull' => false,
			'default' => 1)
	);
	$ilDB->createTable('tep_type', $fields);
	$ilDB->addPrimaryKey('tep_type', array('id'));	
}

if(!$ilDB->tableExists('tep_op_days'))
{
	$fields = array (
		'obj_type' => array(
			'type' => 'text',
			'length' => 200,
			'notnull' => true,
			'default' => ''),		    				
		'obj_id' => array(
			'type' => 'integer',
			'length' => 4,
			'notnull' => true,
			'default' => 0),
		'user_id' => array(
			'type' => 'integer',
			'length' => 4,
			'notnull' => true,
			'default' => 0),
		'miss_day' => array(
			'type' => 'date',
			'notnull' => true)					
	);
	$ilDB->createTable('tep_op_days', $fields);
}	


//
// create RBAC permissions (incl. org unit?)
//

$new_org_ops = array(
	'tep_is_tutor' => array('TEP Tutor', 2904)
	,'tep_view_other' => array('TEP View Other', 2905)
	,'tep_view_other_rcrsv' => array('TEP View Other (recursive)', 2906)
	,'tep_edit_other' => array('TEP Edit Other', 3505)
	,'tep_edit_other_rcrsv' => array('TEP Edit Other (recursive)', 3506)
);

ilCustomInstaller::addRBACOps('orgu', $new_org_ops);

//
// lng variables
//

$lang_data = array(
	"personal_calendar_title" => array("TEP", "TEP")
	,"page_title" => array("TEP", "TEP")
	,"tab_list" => array("Terminliste", "List Of Dates")
	,"tab_month" => array("Monatsansicht", "Monthly")
	,"tab_halfyear" => array("Halbjahresansicht", "Half-Year")
	,"add_new_entry" => array("Neuen Termin anlegen", "Add new entry")
	,"export" => array("XLS-Export", "XLS-Export")
	,"print" => array("Drucken", "Print")
	,"create_entry" => array("Eintrag anlegen", "Create Entry")
	,"entry_owner" => array("Termin für", "Entry of")
	,"entry_derived" => array("Weitere Teilnehmer", "Other Participants")
	,"entry_title" => array("Termintitel", "Title of Entry")
	,"entry_type" => array("Typ", "Type")
	,"entry_period" => array("Zeitraum", "Period")
	,"entry_location" => array("Ort", "Location")
	,"entry_created" => array("Der Eintrag wurde erstellt.", "The entry has been created.")
	,"entry_updated" => array("Der Eintrag wurde aktualisiert.", "The entry has been updated.")
	,"legend" => array("Legende", "Legend")
	,"search_all" => array("--Alle--", "--All--")
	,"filter_submit" => array("Filtern", "Filter")
	,"filter_no_tutor" => array("Seminare ohne Trainer anzeigen?", "Show Seminars without Trainers?")
	,"column_no_tutor" => array("Seminare ohne Trainer", "Seminars without Trainers")
	,"update_entry" => array("Termin bearbeiten", "Edit Entry")
	,"list_view_title" => array("Terminliste", "List Of Dates")
	,"list_view_info" => array("Es werden Termine der nächsten 4 Wochen angezeigt.", "Only entries in the next 4 weeks are shown.")
	,"entry_delete_sure" => array("Wollen Sie wirklich den Termin löschen?", "Are you sure you want to delete the entry?")
	,"delete_entry" => array("Termin löschen", "Delete Entry")
	,"entry_deleted" => array("Termin wurde gelöscht.", "Entry has been deleted.")
	,"op_tab_list_operation_days" => array("Einsatztage", "Operation Days")
	,"edit_user_operation_days" => array("Einsatztage bearbeiten", "Edit Operation Days")
	,"edit_operation_days" => array("Einsatztage", "Operation Days")
	,"filter_orgu_all" => array("--Alle Tutoren--", "--All Trainers--")
	,"filter_orgu_rcrsv" => array("rekursiv?", "recursive?")
	,"filter_tutor" => array("Tutor", "Trainer")
	,"filter_tutor_empty" => array("Die Auswahl der Organisationseinheiten enthält keine Tutoren.", "The selected organisational units did not yield any trainers.")
);

ilCustomInstaller::addLangData("tep", array("de", "en"), $lang_data, "patch generali - TEP");

?>

<#26>
<?php

$stmt = $ilDB->prepareManip("INSERT INTO tep_type (id, title, bg_color, font_color, tep_active) VALUES (?, ?, ?, ?, ?) "
						   , array("integer", "text", "text", "text", "integer"));
$data = array( array(1, "Training", "f6000d", "000000", "0")
			 , array(2, "Veranstaltung (LD)", "f76809", "000000", "1")
			 , array(3, "Projekt/Sondermaßnahme", "b90007", "000000", "1")
			 , array(4, "Trainingsvorbereitung", "a2ff2c", "000000", "1")
			 , array(5, "Büro", "49ff00", "000000", "1")
			 , array(6, "Bereichs-/Abteilungsmeeting", "1900ff", "ffffff", "1")
			 , array(7, "Besprechung", "4effff", "000000", "1")
			 , array(8, "Besuch Infoveranstaltung", "feff98", "000000", "1")
			 , array(9, "Weiterbildung", "feff00", "000000", "1")
			 , array(10, "Urlaub/Gleittag", "e0e0e0", "000000", "1")
			 , array(11, "Feiertag im Bundesland", "c0c0c0", "000000", "1")
			 );
$ilDB->executeMultiple($stmt, $data);
$ilDB->free($stmt);
?>

<#27>
<?php

if(!$ilDB->tableExists('bill'))
{
	$fields = array(
		'bill_pk'               => array(
			'type'    => 'integer',
			'length'  => 4,
			'notnull' => true,
			'default' => 0
		),
		'bill_number'           => array(
			'type'    => 'text',
			'length'  => 255,
			'notnull' => false,
			'default' => null
		),
		'bill_recipient_name'   => array(
			'type'    => 'text',
			'length'  => 255,
			'notnull' => false,
			'default' => null
		),
		'bill_recipient_street' => array(
			'type'    => 'text',
			'length'  => 255,
			'notnull' => false,
			'default' => null
		),
		'bill_recipient_hnr'    => array(
			'type'    => 'text',
			'length'  => 255,
			'notnull' => false,
			'default' => null
		),
		'bill_recipient_zip'    => array(
			'type'    => 'text',
			'length'  => 255,
			'notnull' => false,
			'default' => null
		),
		'bill_recipient_city'   => array(
			'type'    => 'text',
			'length'  => 255,
			'notnull' => false,
			'default' => null
		),
		'bill_recipient_cntry'  => array(
			'type'    => 'text',
			'length'  => 255,
			'notnull' => false,
			'default' => null
		),
		'bill_date'             => array(
			'type'    => 'integer',
			'length'  => 4,
			'notnull' => true,
			'default' => 0
		),
		'bill_title'            => array(
			'type'    => 'text',
			'length'  => 255,
			'notnull' => true
		),
		'bill_description'      => array(
			'type'    => 'text',
			'length'  => 4000,
			'notnull' => false,
			'default' => null
		),
		'bill_vat'              => array(
			'type'    => 'float',
			'notnull' => true,
			'default' => 0
		),
		'bill_cost_center'      => array(
			'type'    => 'text',
			'length'  => 255,
			'notnull' => false,
			'default' => null
		),
		'bill_currency'         => array(
			'type'    => 'text',
			'length'  => 255,
			'notnull' => true
		),
		'bill_usr_id'           => array(
			'type'    => 'integer',
			'length'  => 4,
			'notnull' => true,
			'default' => 0
		),
		'bill_year'             => array(
			'type'    => 'integer',
			'length'  => 2,
			'notnull' => true,
			'default' => 0
		),
		'bill_final'            => array(
			'type'    => 'integer',
			'length'  => 1,
			'notnull' => true,
			'default' => 0
		),
		'bill_context_id'       => array(
			'type'    => 'integer',
			'length'  => 4,
			'notnull' => false,
			'default' => null
		),
		"bill_recipient_email" => array(
			"type" 	=> "text",
			"length"	=> 255,
			"notnull"	=> false,
			"default" => null
		)
	);

	$ilDB->createTable('bill', $fields);
	$ilDB->addPrimaryKey('bill', array('bill_pk'));
	$ilDB->createSequence('bill');
	
	$ilDB->query('ALTER TABLE bill ENGINE=INNODB');
	$ilDB->query('ALTER TABLE bill_seq ENGINE=INNODB');
}

?>

<#28>
<?php

// Tracking Infos about cron jobs for mail

$fields = array (
    'crs_id' => array(
        'type' => 'integer',
        'length' => 4,
        'notnull' => true
        ),
    'title' => array(
        "type" => "text",
        "length" => 64,
        "notnull" => true
        ),
    'send_at' => array(
        'type' => 'timestamp',
        'notnull' => false
        )
);

$ilDB->createTable('gev_crs_dl_mail_cron', $fields);
$ilDB->addPrimaryKey('gev_crs_dl_mail_cron', array('crs_id', 'title'));

?>


<#29>
<?php

// Tracking Infos about cron jobs for mail

$fields = array (
    'crs_id' => array(
        'type' => 'integer',
        'length' => 4,
        'notnull' => true
        ),
    'mail_id' => array(
        "type" => "text",
        "length" => 64,
        "notnull" => true
        ),
    'recipient' => array(
        'type' => 'text',
        "length" => 128,
        'notnull' => false
        )
    , "occasion" => array(
        'type' => 'text',
        "length" => 256,
        'notnull' => true
    )
);

$ilDB->createTable('gev_crs_deferred_mails', $fields);
$ilDB->addPrimaryKey('gev_crs_deferred_mails', array('crs_id', 'mail_id', 'recipient'));

?>

<#30>
<?php

// Tracking relation between coupons and bills they were created for.

$fields = array (
	'bill_pk' => array(
		'type'    => 'integer',
		'length'  => 4,
		'notnull' => true,
		'default' => 0
	),
	'coupon_code' => array(
		'type'    => 'text',
		'length'  => 255,
		'notnull' => true
	)
);

$ilDB->createTable('gev_bill_coupon', $fields);
$ilDB->addPrimaryKey('gev_bill_coupon', array('bill_pk'));

?>

<#31>
<?php

$ilDB->manipulate("UPDATE settings SET value = 1800 WHERE keyword = 'reg_hash_life_time'");

?>

<#32>
<?php
if(!$ilDB->tableExists('billitem'))
{
	$fields = array(
		'billitem_pk'          => array(
			'type'    => 'integer',
			'length'  => 4,
			'notnull' => true,
			'default' => 0
		),
		'bill_fk'          => array(
			'type'    => 'integer',
			'length'  => 4,
			'notnull' => true,
			'default' => 0
		),
		'billitem_title'       => array(
			'type'    => 'text',
			'length'  => 255,
			'notnull' => true
		),
		'billitem_description' => array(
			'type'    => 'text',
			'length'  => 4000,
			'notnull' => false,
			'default' => null
		),
		'billitem_pta'         => array(
			'type'    => 'float',
			'notnull' => true,
			'default' => 0
		),
		'billitem_vat'         => array(
			'type'    => 'float',
			'notnull' => true,
			'default' => 0
		),
		'billitem_currency'    => array(
			'type'    => 'text',
			'length'  => 255,
			'notnull' => true
		),
		'billitem_context_id'  => array(
			'type'    => 'integer',
			'length'  => 4,
			'notnull' => false,
			'default' => null
		),
		'billitem_final'       => array(
			'type'    => 'integer',
			'length'  => 1,
			'notnull' => true,
			'default' => 0
		)
	);

	$ilDB->createTable('billitem', $fields);
	$ilDB->addPrimaryKey('billitem', array('billitem_pk'));
	$ilDB->createSequence('billitem');
	
	$ilDB->query('ALTER TABLE bill_seq ENGINE=INNODB');
	$ilDB->query('ALTER TABLE billitem ENGINE=INNODB');
	$ilDB->query('ALTER TABLE billitem_seq ENGINE=INNODB');
}
?>

<#33>
<?php
if(!$ilDB->tableExists('coupon'))
{
	$fields = array(
		'coupon_pk'          => array(
			'type'    => 'integer',
			'length'  => 4,
			'notnull' => true,
			'default' => 0
		),
		'coupon_code'        => array(
			'type'    => 'text',
			'length'  => 255,
			'notnull' => true
		),
		'coupon_value'       => array(
			'type'    => 'float',
			'notnull' => true,
			'default' => 0
		),
		'coupon_last_change' => array(
			'type'    => 'integer',
			'length'  => 4,
			'notnull' => true,
			'default' => 0
		),
		'coupon_expires'     => array(
			'type'    => 'integer',
			'length'  => 4,
			'notnull' => true,
			'default' => 0
		),
		'coupon_usr_id'      => array(
			'type'    => 'integer',
			'length'  => 4,
			'notnull' => true,
			'default' => 0
		),
		'coupon_active'      => array(
			'type'    => 'integer',
			'length'  => 1,
			'notnull' => true,
			'default' => 0
		),
		'coupon_created'     => array(
			'type'    => 'integer',
			'length'  => 4,
			'notnull' => true,
			'default' => 0
		)
	);

	$ilDB->createTable('coupon', $fields);
	$ilDB->addPrimaryKey('coupon', array('coupon_pk'));
	$ilDB->createSequence('coupon');
	
	$ilDB->query('ALTER TABLE coupon ENGINE=INNODB');
	$ilDB->query('ALTER TABLE coupon_seq ENGINE=INNODB');
}
?>

<#34>
<?php

// init helper class
require_once "Customizing/class.ilCustomInstaller.php";

$lang_data = array(
	"numberlabel" => array("Rechnungsnummer", "Bill Number"),
	"vat"         => array("Umsatzsteuer", "Sales Tax"),
	"net"         => array("(netto)", "(after tax)"),
	"bru"         => array("(brutto)", "(pre-tax)"),
	"val"         => array("Rechnungsbetrag", "Amount")
);

ilCustomInstaller::addLangData("billing", array("de", "en"), $lang_data, "patch generali - Billing");
?>

<#35>
<?php
if(!$ilDB->tableExists('hist_usercoursestatus'))
{
	$fields = array(
		'row_id' => array(
			'type' => 'integer',
			'length' => 4,
			'notnull' => true),
		'hist_version' => array(
			'type' => 'integer',
			'length' => 4,
			'notnull' => true,
			'default' => 1),
		'hist_historic' => array(
			'type' => 'integer',
			'length' => 4,
			'notnull' => true,
			'default' => 0),
		'creator_user_id' => array(
			'type' => 'integer',
			'length' => 4,
			'notnull' => true),
		'created_ts' => array(
			'type' => 'integer',
			'length' => 4,
			'notnull' => true,
			'default' => 0),
		'usr_id' => array(
			'type' => 'integer',
			'length' => 4,
			'notnull' => true),
		'crs_id' => array(
			'type' => 'integer',
			'length' => 4,
			'notnull' => true),
		'credit_points' => array(
			'type' => 'integer',
			'length' => 4,
			'notnull' => true),
		'bill_id' => array(
			'type' => 'integer',
			'length' => 4,
			'notnull' => true),
		'booking_status' => array(
			'type' => 'text',
			'length' => 255,
			'notnull' => true),
		'participation_status' => array(
			'type' => 'text',
			'length' => 255,
			'notnull' => true),
		'okz' => array(
			'type' => 'text',
			'length' => 255,
			'notnull' => false),
		'org_unit' => array(
			'type' => 'text',
			'length' => 255,
			'notnull' => false),
		'certificate' => array(
			'type' => 'integer',
			'length' => 4,
			'notnull' => false),
		'begin_date' => array(
			'type' => 'date'),
		'end_date' => array(
			'type' => 'date'),
		'overnights' => array(
			'type' => 'integer',
			'length' => 4,
			'notnull' => false),
		'function' => array(
			'type' => 'text',
			'length' => 255,
			'notnull' => false)
	);
	$ilDB->createTable('hist_usercoursestatus', $fields);
	$ilDB->addPrimaryKey('hist_usercoursestatus', array('row_id'));
	$ilDB->createSequence('hist_usercoursestatus');
}
?>

<#36>
<?php

if(!$ilDB->tableExists('hist_certfile'))
{
	$fields = array (
		'row_id' => array(
			'type' => 'integer',
			'length' => 4,
			'notnull' => true),
		'certfile' => array(
			'type' => 'clob',
			'notnull' => true)
	);
	$ilDB->createTable('hist_certfile', $fields);
	$ilDB->addPrimaryKey('hist_certfile', array('row_id'));
	$ilDB->createSequence('hist_certfile');
}
?>

<#37>
<?php
if(!$ilDB->tableExists('hist_course'))
{
	$fields = array (
		'row_id' => array(
			'type' => 'integer',
			'length' => 4,
			'notnull' => true),
		'hist_version' => array(
			'type' => 'integer',
			'length' => 4,
			'notnull' => true,
			'default' => 1),
		'hist_historic' => array(
			'type' => 'integer',
			'length' => 4,
			'notnull' => true,
			'default' => 0),
		'creator_user_id' => array(
			'type' => 'integer',
			'length' => 4,
			'notnull' => true),
		'created_ts' => array(
			'type' => 'integer',
			'length' => 4,
			'notnull' => true,
			'default' => 0),
		'crs_id' => array(
			'type' => 'integer',
			'length' => 4,
			'notnull' => true),
		'custom_id' => array(
			'type' => 'text',
			'length' => 255,
			'notnull' => true),
		'title' => array(
			'type' => 'text',
			'length' => 255,
			'notnull' => true),
		'template_title' => array(
			'type' => 'text',
			'length' => 255,
			'notnull' => true),
		'type' => array(
			'type' => 'text',
			'length' => 255,
			'notnull' => true),
		'topic_set' => array(
			'type' => 'integer',
			'length' => 4,
			'notnull' => true),
		'begin_date' => array(
			'type' => 'date'),
		'end_date' => array(
			'type' => 'date'),
		'hours' => array(
			'type' => 'integer',
			'length' => 4,
			'notnull' => false,
			'default' => 0),
		'is_expert_course' => array(
			'type' => 'integer',
			'length' => 1,
			'notnull' => true,
			'default' => 0),
		'venue' => array(
			'type' => 'text',
			'length' => 255,
			'notnull' => false),
		'provider' => array(
			'type' => 'text',
			'length' => 255,
			'notnull' => false),
		'tutor' => array(
			'type' => 'text',
			'length' => 255,
			'notnull' => false),
		'max_credit_points' => array(
			'type' => 'text',
			'length' => 255,
			'notnull' => false),
		'fee' => array(
			'type' => 'float',
			'notnull' => false),
		"is_template" =>  array(
			"type" 	=> "text", 
			"length" 	=> 8,
			"notnull" => false)
	);
	$ilDB->createTable('hist_course', $fields);
	$ilDB->addPrimaryKey('hist_course', array('row_id'));
	$ilDB->createSequence('hist_course');
}
?>

<#38>
<?php
if(!$ilDB->tableExists('hist_topicset2topic'))
{
	$fields = array (
		'row_id' => array(
			'type' => 'integer',
			'length' => 4,
			'notnull' => true),
		'topic_set_id' => array(
			'type' => 'integer',
			'length' => 4,
			'notnull' => true,),
		'topic_id' => array(
			'type' => 'integer',
			'length' => 4,
			'notnull' => true,),
	);
	$ilDB->createTable('hist_topicset2topic', $fields);
	$ilDB->addPrimaryKey('hist_topicset2topic', array('row_id'));
	$ilDB->createSequence('hist_topicset2topic');
}
?>

<#39>
<?php
if(!$ilDB->tableExists('hist_topics'))
{
	$fields = array (
		'row_id' => array(
			'type' => 'integer',
			'length' => 4,
			'notnull' => true),
		'topic_id' => array(
			'type' => 'integer',
			'length' => 4,
			'notnull' => true,),
		'topic_title' => array(
			'type' => 'text',
			'length' => 255,
			'notnull' => true),
	);
	$ilDB->createTable('hist_topics', $fields);
	$ilDB->addPrimaryKey('hist_topics', array('row_id'));
	$ilDB->createSequence('hist_topics');
}
?>

<#40>
<?php
if(!$ilDB->tableExists('hist_user'))
{
	$fields = array (
		'row_id' => array(
			'type' => 'integer',
			'length' => 4,
			'notnull' => true),
		'hist_version' => array(
			'type' => 'integer',
			'length' => 4,
			'notnull' => true,
			'default' => 1),
		'hist_historic' => array(
			'type' => 'integer',
			'length' => 4,
			'notnull' => true,
			'default' => 0),
		'creator_user_id' => array(
			'type' => 'integer',
			'length' => 4,
			'notnull' => true),
		'created_ts' => array(
			'type' => 'integer',
			'length' => 4,
			'notnull' => true,
			'default' => 0),
		'user_id' => array(
			'type' => 'integer',
			'length' => 4,
			'notnull' => true),
		'firstname' => array(
			'type' => 'text',
			'length' => 255,
			'notnull' => true),
		'lastname' => array(
			'type' => 'text',
			'length' => 255,
			'notnull' => true),
		'gender' => array(
			'type' => 'text',
			'length' => 255,
			'notnull' => true),
		'birthday' => array(
			'type' => 'date'),
		'org_unit' => array(
			'type' => 'text',
			'length' => 255,
			'notnull' => true),
		'position_key' => array(
			'type' => 'text',
			'length' => 255,
			'notnull' => true),
		'entry_date' => array(
			'type' => 'date'),
		'exit_date' => array(
			'type' => 'date'),
		'bwv_id' => array(
			'type' => 'text',
			'length' => 255,
			'notnull' => true),
		'okz' => array(
			'type' => 'text',
			'length' => 255,
			'notnull' => true),
		'begin_of_certification' => array(
			'type' => 'date'),
		'deleted' => array(
			'type' => 'integer',
			'length' => 1,
			'notnull' => true)
	);
	$ilDB->createTable('hist_user', $fields);
	$ilDB->addPrimaryKey('hist_user', array('row_id'));
	$ilDB->createSequence('hist_user');
}
?>

<#41>
<?php
	$ilCtrlStructureReader->getStructure();
?>

<#42>
<?php
// init helper class
$ilDB->	manipulate("ALTER TABLE `il_plugin` CHANGE `plugin_id` `plugin_id` 
			VARCHAR(40) CHARACTER SET utf8 COLLATE utf8_unicode_ci NULL DEFAULT NULL");

require_once "Customizing/class.ilCustomInstaller.php";

ilCustomInstaller::initPluginEnv();
ilCustomInstaller::activatePlugin(IL_COMP_MODULE, "OrgUnit", "orgutypehk", "GEVOrgTypes");

?>

<#43>
<?php
// init helper class
require_once "Customizing/class.ilCustomInstaller.php";

ilCustomInstaller::initPluginEnv();
ilCustomInstaller::activatePlugin(IL_COMP_SERVICE, "AdvancedMetaData", "amdc", "CourseAMD");

?>

<#44>
<?php
// init helper class
require_once "Customizing/class.ilCustomInstaller.php";

ilCustomInstaller::initPluginEnv();
ilCustomInstaller::activatePlugin(IL_COMP_SERVICE, "AdvancedMetaData", "amdc", "OrgUnitAMD");

?>

<#45>
<?php
// init helper class
require_once "Customizing/class.ilCustomInstaller.php";

ilCustomInstaller::initPluginEnv();
ilCustomInstaller::activatePlugin(IL_COMP_SERVICE, "EventHandling", "evhk", "GEVBilling");

?>

<#46>
<?php
// init helper class
require_once "Customizing/class.ilCustomInstaller.php";

ilCustomInstaller::initPluginEnv();
ilCustomInstaller::activatePlugin(IL_COMP_SERVICE, "EventHandling", "evhk", "GEVCourseCreation");

?>

<#47>
<?php
// init helper class
require_once "Customizing/class.ilCustomInstaller.php";

ilCustomInstaller::initPluginEnv();
ilCustomInstaller::activatePlugin(IL_COMP_SERVICE, "EventHandling", "evhk", "GEVCourseTemplateCreation");

?>

<#48>
<?php
// init helper class
require_once "Customizing/class.ilCustomInstaller.php";

ilCustomInstaller::initPluginEnv();
ilCustomInstaller::activatePlugin(IL_COMP_SERVICE, "EventHandling", "evhk", "GEVCourseUpdate");

?>

<#49>
<?php
// init helper class
require_once "Customizing/class.ilCustomInstaller.php";

ilCustomInstaller::initPluginEnv();
ilCustomInstaller::activatePlugin(IL_COMP_SERVICE, "EventHandling", "evhk", "GEVMailing");

?>

<#50>
<?php
// init helper class
require_once "Customizing/class.ilCustomInstaller.php";

ilCustomInstaller::initPluginEnv();
ilCustomInstaller::activatePlugin(IL_COMP_SERVICE, "EventHandling", "evhk", "GEVOrgUnitUpdate");

?>

<#51>
<?php
// init helper class
require_once "Customizing/class.ilCustomInstaller.php";

ilCustomInstaller::initPluginEnv();
ilCustomInstaller::activatePlugin(IL_COMP_SERVICE, "EventHandling", "evhk", "GEVWaitingList");

?>

<#52>
<?php
// init helper class
require_once "Customizing/class.ilCustomInstaller.php";

ilCustomInstaller::initPluginEnv();
ilCustomInstaller::activatePlugin(IL_COMP_SERVICE, "User", "udfc", "GEVUserData");
?>


<#53>
<?php
// update on #40, missing fields for wbd
$txt_fields_hist_user = array(
	'street',
	'zipcode',
	'city',
	'phone_nr',
	'mobile_phone_nr',
	'email',
);
foreach ($txt_fields_hist_user as $field) {
	if(!$ilDB->tableColumnExists('hist_user', $field)){
		$ilDB->addTableColumn('hist_user', $field, array(
			'type' => 'text',
			'length' => 255,
			'notnull' => false
			)
		);	
	}
}
?>

<#54>
<?php
// marker for wbd-reports
if(!$ilDB->tableColumnExists('hist_user', 'last_wbd_report')){
	$ilDB->manipulate("ALTER TABLE `hist_user` ADD `last_wbd_report` DATE NULL DEFAULT NULL AFTER `created_ts`");
}
if(!$ilDB->tableColumnExists('hist_usercoursestatus', 'last_wbd_report')){
	$ilDB->manipulate("ALTER TABLE `hist_usercoursestatus` ADD `last_wbd_report` DATE NULL DEFAULT NULL AFTER `created_ts`");
}

	

?>


<#55>
<?php
// update on #40,#53; missing fields for wbd
$txt_fields_hist_user = array(
	'agent_status', 
	'wbd_type', //USR_TP_TYPE

);
foreach ($txt_fields_hist_user as $field) {
	if(!$ilDB->tableColumnExists('hist_user', $field)){
		$ilDB->addTableColumn('hist_user', $field, array(
			'type' => 'text',
			'length' => 255,
			'notnull' => false
			)
		);	
	}
}
?>
<#56>
<?php
// update on #40,#53, #55; missing fields for wbd
$txt_fields_hist_user = array(
	'wbd_email', //USR_UDF_PRIV_EMAIL
);
foreach ($txt_fields_hist_user as $field) {
	if(!$ilDB->tableColumnExists('hist_user', $field)){
		$ilDB->addTableColumn('hist_user', $field, array(
			'type' => 'text',
			'length' => 255,
			'notnull' => false
			)
		);	
	}
}
?>

<#57>
<?php
// missing fields for wbd, hist_course
$txt_fields_hist_course = array(
	'wbd_topic' //CRS_AMD_GDV_TOPIC, study-contents
);
foreach ($txt_fields_hist_course as $field) {
	if(!$ilDB->tableColumnExists('hist_course', $field)){
		$ilDB->addTableColumn('hist_course', $field, array(
			'type' => 'text',
			'length' => 255,
			'notnull' => false
			)
		);	
	}
}
?>
<#58>
<?php
// missing fields for wbd, hist_usercoursestatus
$txt_fields_hist_course = array(
	'wbd_booking_id' 
);
foreach ($txt_fields_hist_course as $field) {
	if(!$ilDB->tableColumnExists('hist_usercoursestatus', $field)){
		$ilDB->addTableColumn('hist_usercoursestatus', $field, array(
			'type' => 'text',
			'length' => 255,
			'notnull' => false
			)
		);	
	}
}
?>
<#59>
<?php

if(!$ilDB->tableColumnExists("bill", "bill_finalized_date")) {
	$ilDB->addTableColumn("bill", "bill_finalized_date", array(
		  "type" => "integer"
		, "length" => 4
		, "notnull" => false
		));
}

$ilDB->manipulate("UPDATE bill SET bill_finalized_date = UNIX_TIMESTAMP() WHERE bill_final = 1");

?>





<#60>
<?php
// TEP categories

$query = "DELETE FROM tep_type WHERE 1";
$ilDB->manipulate($query);

$stmt = $ilDB->prepareManip("INSERT INTO tep_type (id, title, bg_color, font_color, tep_active) VALUES (?, ?, ?, ?, ?) "
						   , array("integer", "text", "text", "text", "integer"));

$data = array(
	  array(1,  "Projekt", 					"f09273", "000000", "1")
	, array(2,  "Ausgleichstag",			"86b37d", "000000", "1")
	, array(3,  "Krankheit",				"86b37d", "000000", "1")
	, array(4,  "Urlaub genehmigt",			"86b37d", "000000", "1")
	, array(5,  "FD Gespräch",				"e6da9d", "000000", "1")
	, array(6,  "FD-MA Teammeeting",		"e6da9d", "000000", "1")
	, array(7,  "RD-Gespräch",				"e6da9d", "000000", "1")
	, array(8,  "OD-FD Meeting",			"e6da9d", "000000", "1")
	, array(9,  "AKL-Gespräch",				"e6da9d", "000000", "1")
	, array(10, "bAV-Arbeitskreis",			"e6da9d", "000000", "1")
	, array(11, "Gewerbe-Arbeitskreis",		"e6da9d", "000000", "1")
	, array(12, "FDL-Arbeitskreis",			"e6da9d", "000000", "1")
	, array(13, "Firmenkunden",				"cccccc", "000000", "1")
	, array(14, "Aquise Pilotprojekt", 		"cccccc", "000000", "1")
	, array(15, "Individuelle Unterstützung SpV/FD",	"cccccc", "000000", "1")
	, array(16, "AD Begleitung",			"cccccc", "000000", "1")
	, array(17, "Urlaub beantragt",			"b8ce8d", "000000", "1")
	, array(18, "Trainer- / DBV Klausur (Zentral)", "bf6364", "000000", "1")
	, array(19, "Trainer Teammeeting",		"bf6364", "000000", "1")
	, array(20, "Arbeitsgespräch", 			"bf6364", "000000", "1")
	, array(21, "Veranstaltung / Tagung (Zentral)",	"f09273", "000000", "1")
	, array(22, "Büro", 					"b8ace6",  "000000", "1")
	, array(23, "Dezentraler Feiertag", 	"b8ce8d", "000000", "1")
	, array(24, "Training", 				"f0e960" , "000000", "1")
	//, array(24, "Gibt es noch nicht", 		"bf6364" , "000000", "1")
);

$ilDB->executeMultiple($stmt, $data);
$ilDB->free($stmt);
?>


<#61>
<?php
// update on #719, new fields 
$txt_fields_hist_user = array(
	'job_number',
	'adp_number',
	'position_key',
	'org_unit_above1',
	'org_unit_above2'
);
foreach ($txt_fields_hist_user as $field) {
	if(!$ilDB->tableColumnExists('hist_user', $field)){
		$ilDB->addTableColumn('hist_user', $field, array(
			'type' => 'text',
			'length' => 255,
			'notnull' => false
			)
		);	
	}
}
?>


<#62>
<?php
// change fieldname

$query = "ALTER TABLE hist_user 
	CHANGE agent_status wbd_agent_status 
	VARCHAR(255) CHARACTER SET utf8 COLLATE utf8_unicode_ci NULL 
	DEFAULT NULL;
";

$ilDB->manipulate($query);
?>

<#63>
<?php
// change fieldname

$query = "ALTER TABLE hist_usercoursestatus 
	CHANGE bill_id bill_id 
	VARCHAR(16) CHARACTER SET utf8 COLLATE utf8_unicode_ci NULL 
	DEFAULT NULL;
";

$ilDB->manipulate($query);

/**
* migrate hist_usercoursestatus.bill_id to hold 
*/

$query = "SELECT 
			hist_usercoursestatus.row_id, 
			hist_usercoursestatus.bill_id,
			bill.bill_number 
		FROM hist_usercoursestatus
		INNER JOIN bill ON 
			hist_usercoursestatus.bill_id = bill.bill_pk
		WHERE 
			hist_usercoursestatus.bill_id > 0
			AND 
			hist_usercoursestatus.hist_historic = 0
			AND 
			bill.bill_number IS NOT NULL;
		";


$res = $ilDB->query($query);
while($rec = $ilDB->fetchAssoc($res)) {
	$bill_id = $rec['bill_number'];
	$row_id = $rec['row_id'];
	$sql = "UPDATE hist_usercoursestatus SET bill_id = '$bill_id' WHERE row_id=$row_id";
	$ilDB->manipulate($sql);
}
?>

<#64>
<?php
// missing fields, hist_course
$txt_fields_hist_course = array(
	'edu_program' //CRS_AMD_EDU_PROGRAMM
);
foreach ($txt_fields_hist_course as $field) {
	if(!$ilDB->tableColumnExists('hist_course', $field)){
		$ilDB->addTableColumn('hist_course', $field, array(
			'type' => 'text',
			'length' => 255,
			'notnull' => false
			)
		);	
	}
}
?>

<#65>
<?php
if(!$ilDB->tableExists('org_unit_personal'))
{
	$fields = array (
    'orgunit_id'    => array(
    		'type' => 'integer',
    		'length'  => 4,
    		'notnull' => true,
    		'default' => 0),

  'usr_id'    => array(
    		'type' => 'integer',
    		'length'  => 4,
    		'notnull' => true,
    		'default' => 0),

  
  );
  $ilDB->createTable('org_unit_personal', $fields);
  $ilDB->addPrimaryKey('org_unit_personal', array('orgunit_id'));
}
?>

<#66>
<?php
	$ilCtrlStructureReader->getStructure();
?>

<#67>
<?php
	if(!$ilDB->tableColumnExists('gev_crs_addset', "suppress_mails")){
		$ilDB->addTableColumn('gev_crs_addset', "suppress_mails", array(
			'type' => 'integer',
			'length' => 1,
			'notnull' => true,
			'default' => 0
			)
		);	
	}
?>

<#68>
<?php
	if(!$ilDB->tableColumnExists('hist_user', "is_vfs")){
		$ilDB->addTableColumn('hist_user', "is_vfs", array(
			'type' => 'integer',
			'length' => 1,
			'notnull' => true,
			'default' => 0
			)
		);	
	}

?>

<#69>
<?php

if(!$ilDB->tableExists('copy_mappings'))
{
	$fields = array (
	'target_ref_id'    => array(
			'type' => 'integer',
			'length'  => 4,
			'notnull' => true,
			'default' => 0),
	
	'source_ref_id'    => array(
			'type' => 'integer',
			'length'  => 4,
			'notnull' => true,
			'default' => 0),
	);

	$ilDB->createTable('copy_mappings', $fields);
	$ilDB->addPrimaryKey('copy_mappings', array('target_ref_id'));
}

?>

<#70>
<?php

if(!$ilDB->tableExists('hist_tep'))
{
	$fields = array (
		'row_id' => array(
			'type' => 'integer',
			'length' => 4,
			'notnull' => true),
		'hist_version' => array(
			'type' => 'integer',
			'length' => 4,
			'notnull' => true,
			'default' => 1),
		'hist_historic' => array(
			'type' => 'integer',
			'length' => 4,
			'notnull' => true,
			'default' => 0),
		'creator_user_id' => array(
			'type' => 'integer',
			'length' => 4,
			'notnull' => true),
		'created_ts' => array(
			'type' => 'integer',
			'length' => 4,
			'notnull' => true,
			'default' => 0),
		'user_id' => array(
			'type' => 'integer',
			'length' => 4,
			'notnull' => true),
		'cal_entry_id' => array(
			'type' => 'integer',
			'length' => 4,
			'notnull' => true),
		'cal_derived_entry_id' => array(
			'type' => 'integer',
			'length' => 4,
			'notnull' => false),
		'context_id' => array(
			'type' => 'integer',
			'length' => 4,
			'notnull' => true),
		'title' => array(
			'type' => 'text',
			'length' => 255,
			'notnull' => true),
		'subtitle' => array(
			'type' => 'text',
			'length' => 255),
		'description' => array(
			'type' => 'text',
			'length' => 255),
		'location' => array(
			'type' => 'text',
			'length' => 255),
		'fullday' => array(
			'type' => 'integer',
			'length' => 1,
			'notnull' => true),
		'begin_date' => array(
			'type' => 'date'),
		'end_date' => array(
			'type' => 'date'),
		'individual_days' => array(
			'type' => 'integer',
			'length' => 4,
			'notnull' => true),
		'category' => array(
			'type' => 'text',
			'length' => 255,
			'notnull' => true),
		'deleted' => array(
			'type' => 'integer',
			'length' => 1,
			'notnull' => true)
	);
	$ilDB->createTable('hist_tep', $fields);
	$ilDB->addPrimaryKey('hist_tep', array('row_id'));
	$ilDB->createSequence('hist_tep');
}

?>

<#71>
<?php
	$ilCtrlStructureReader->getStructure();
?>

<#72>
<?php
	require_once "Customizing/class.ilCustomInstaller.php";

	$new_org_ops = array(
		 'add_dec_training_self' => array('Create decentral Trainings for self', 2907)
		,'add_dec_training_others' => array('Create decentral Trainings for others', 2908)
		,'add_dec_training_others_rec' => array('Create decentral Trainings for others (recursiv)', 2909)
	);
	ilCustomInstaller::addRBACOps('orgu', $new_org_ops);
?>

<#73>
<?php
	$query = "UPDATE  tep_type SET title = 'Akquise Pilotprojekt' WHERE id=14";
	$ilDB->manipulate($query);
?>

<#74>
<?php
	require_once "Customizing/class.ilCustomInstaller.php";

	$new_crs_ops = array(
		 'write_reduced_settings' => array('Edit reduced settings of training.', 6001)
	);
	ilCustomInstaller::addRBACOps('crs', $new_crs_ops);
?>

<#75>
<?php
	// create instance
	include_once("Services/AccessControl/classes/class.ilObjRoleTemplate.php");
	require_once "Customizing/class.ilCustomInstaller.php";
	
	ilCustomInstaller::maybeInitPluginAdmin();
	ilCustomInstaller::maybeInitObjDefinition();
	ilCustomInstaller::maybeInitAppEventHandler();
	ilCustomInstaller::maybeInitTree();
	ilCustomInstaller::maybeInitRBAC();
	ilCustomInstaller::maybeInitUserToRoot();
	
	$newObj = new ilObjRoleTemplate();
	$newObj->setType("rolt");
	$newObj->setTitle("Trainingsersteller");
	$newObj->setDescription("Rolle für die Ersteller von dezentralen Trainings");
	$newObj->create();
	$newObj->createReference();
	$newObj->putInTree(ROLE_FOLDER_ID);
	$newObj->setPermissions(ROLE_FOLDER_ID);

	$ilDB->manipulate("INSERT INTO rbac_fa (rol_id, parent, assign, protected)"
					 ." VALUES ( ".$ilDB->quote($newObj->getId(), "integer")
					 ."        , ".$ilDB->quote(ROLE_FOLDER_ID, "integer")
					 ."        , 'n', 'y')"
					 );
?>

<#76>
<?php
	require_once("Services/GEV/Utils/classes/class.gevSettings.php");

	$res = $ilDB->query("SELECT record_id FROM adv_md_record"
					   ." WHERE title = 'Verwaltung'");
	$rec = $ilDB->fetchAssoc($res);
	$record_id = $rec["record_id"];
	
	$res = $ilDB->query("SELECT field_id FROM adv_mdf_definition"
					   ." WHERE title = 'Bildungsprogramm'");
	$rec = $ilDB->fetchAssoc($res);
	$field_id = $rec["field_id"];
	
	$ilDB->manipulate("UPDATE adv_mdf_definition "
					 ."   SET record_id = ".$ilDB->quote($record_id, "integer")
					 ." WHERE title = 'Bildungsprogramm'"
					 );
	$ilDB->manipulate("UPDATE settings "
					 ."   SET value = ".$this->db->quote($record_id." ".$field_id, "text")
					 ." WHERE keyword = ".$this->db->quote(gevSettings::CRS_AMD_EDU_PROGRAMM, "text")
					 );

	$pos = array( 1 => "Trainingsnummer"
				, 2 => "Trainingtyp"
				, 3 => "Bildungsprogramm"
				, 4 => "Vorlage"
				, 5 => "Vorlagentitel"
				, 6 => "Referenz-Id der Vorlage"
				, 7 => "Nummernkreis"
				);
	
	foreach ($pos as $key => $value) {
		$ilDB->manipulate("UPDATE adv_mdf_definition"
						 ."   SET position = ".$ilDB->quote($key, "integer")
						 ." WHERE title = ".$ilDB->quote($value, "text")
						 );
	}
?>

<#77>
<?php

	$ilDB->manipulate("UPDATE adv_mdf_definition SET field_values = '".serialize(array(
			  "Fachwissen"
			, "SUHK - Privatkunden"
			, "SUHK - Firmenkunden"
			, "Leben und Rente"
			, "Betriebliche Altersvorsorge"
			, "Kooperationspartner"
			, "Vertrieb"
			, "Akquise / Verkauf"
			, "Beratungs- und Tarifierungstools"
			, "Büromanagement"
			, "Neue Medien"
			, "Unternehmensführung"
			, "Agenturmanagement"
			, "Führung"
			, "Persönlichkeit"
			, "Grundausbildung"
			, "Ausbilder"
			, "Erstausbildung"
			, "Qualifizierungsprogramm"
		))."' WHERE title = 'Trainingskategorie'");
?>

<#78>
<?php

	$ilDB->manipulate("UPDATE cat_mail_templates SET template_type = 'Agentregistration'"
					 ." WHERE template_type = 'Registration'");
	$res = $ilDB->query("SELECT id FROM cat_mail_templates WHERE category_name = 'EVG_Aktivierung'");
	if ($rec = $ilDB->fetchAssoc($res)) {
		$ilDB->manipulate("DELETE FROM cat_mail_variants WHERE mail_types_fi = ".$ilDB->quote($rec["id"], "integer"));
	}
	$ilDB->manipulate("DELETE FROM cat_mail_templates WHERE category_name = 'EVG_Aktivierung'");
	$ilDB->manipulate("UPDATE cat_mail_templates SET category_name = 'Confirmation'"
					 ." WHERE category_name = 'Makler_Aktivierung'");
?>

<#79>
<?php
	require_once "Customizing/class.ilCustomInstaller.php";
	ilCustomInstaller::maybeInitClientIni();
	ilCustomInstaller::maybeInitPluginAdmin();
	ilCustomInstaller::maybeInitObjDefinition();
	ilCustomInstaller::maybeInitAppEventHandler();
	ilCustomInstaller::maybeInitTree();
	ilCustomInstaller::maybeInitRBAC();
	ilCustomInstaller::maybeInitObjDataCache();
	ilCustomInstaller::maybeInitUserToRoot();

	ini_set('max_execution_time', 0);
	set_time_limit(0);

	require_once("Services/GEV/Import/classes/class.gevImportOrgStructure.php");
	$imp = new gevImportOrgStructure();
	$imp->createOrgUnits();

	require_once("Services/GEV/Utils/classes/class.gevSettings.php");
	$gev_settings = gevSettings::getInstance();
	$res = $ilDB->query("SELECT obj_id FROM object_data WHERE import_id = 'uvg' AND type = 'orgu'");
	if ($rec = $ilDB->fetchAssoc($res)) {
		$gev_settings->setDBVPOUBaseUnitId($rec["obj_id"]);
	}
	else {
		die("Custom Update #79: Expected to find org_unit with import_id = 'uvg'");
	}
	
	$res = $ilDB->query("SELECT obj_id FROM object_data WHERE import_id = 'cpool' AND type = 'orgu'");
	if ($rec = $ilDB->fetchAssoc($res)) {
		$gev_settings->setCPoolUnitId($rec["obj_id"]);
	}
	else {
		die("Custom Update #79: Expected to find org_unit with import_id = 'cpool'");
	}
	
	$res = $ilDB->query("SELECT obj_id FROM object_data WHERE import_id = 'dbv_tmplt' AND type = 'orgu'");
	if ($rec = $ilDB->fetchAssoc($res)) {
		$gev_settings->setDBVPOUTemplateUnitId($rec["obj_id"]);
	}
	else {
		die("Custom Update #79: Expected to find org_unit with import_id = 'dbv_tmplt'");
	}
?>

<#80>
<?php
	require_once "Customizing/class.ilCustomInstaller.php";
	ilCustomInstaller::maybeInitClientIni();
	ilCustomInstaller::maybeInitPluginAdmin();
	ilCustomInstaller::maybeInitObjDefinition();
	ilCustomInstaller::maybeInitAppEventHandler();
	ilCustomInstaller::maybeInitTree();
	ilCustomInstaller::maybeInitRBAC();
	ilCustomInstaller::maybeInitObjDataCache();
	ilCustomInstaller::maybeInitUserToRoot();
	
	require_once("Services/GEV/Import/classes/class.gevImportOrgStructure.php");
	$imp = new gevImportOrgStructure();
	$imp->createOrgUnit("na_tmplt", "Vorlage NA-Einheit", "na", "", "", "", "", "", "", "");

	require_once("Services/GEV/Utils/classes/class.gevSettings.php");
	$gev_settings = gevSettings::getInstance();
	$res = $ilDB->query("SELECT obj_id FROM object_data WHERE import_id = 'na' AND type = 'orgu'");
	if ($rec = $ilDB->fetchAssoc($res)) {
		$gev_settings->setNAPOUBaseUnitId($rec["obj_id"]);
	}
	else {
		die("Custom Update #79: Expected to find org_unit with import_id = 'na'");
	}
	
	$res = $ilDB->query("SELECT obj_id FROM object_data WHERE import_id = 'na_tmplt' AND type = 'orgu'");
	if ($rec = $ilDB->fetchAssoc($res)) {
		$gev_settings->setNAPOUTemplateUnitId($rec["obj_id"]);
	}
	else {
		die("Custom Update #79: Expected to find org_unit with import_id = 'na_tmplt'");
	}
?>

<#81>
<?php
	require_once "Customizing/class.ilCustomInstaller.php";
	ilCustomInstaller::maybeInitClientIni();
	ilCustomInstaller::maybeInitPluginAdmin();
	ilCustomInstaller::maybeInitObjDefinition();
	ilCustomInstaller::maybeInitAppEventHandler();
	ilCustomInstaller::maybeInitTree();
	ilCustomInstaller::maybeInitRBAC();
	ilCustomInstaller::maybeInitObjDataCache();
	ilCustomInstaller::maybeInitUserToRoot();

	require_once "Services/GEV/Utils/classes/class.gevOrgUnitUtils.php";
	
	$res = $ilDB->query("SELECT DISTINCT oref.ref_id "
						."  FROM object_data od "
						."  JOIN object_reference oref ON oref.obj_id = od.obj_id "
						." WHERE ".$ilDB->in("import_id", array("evg", "uvg", "na"), false, "text")
						."   AND oref.deleted IS NULL"
						."   AND od.type = 'orgu'"
						);
	
	while($rec = $ilDB->fetchAssoc($res)) {
		gevOrgUnitUtils::grantPermissionsRecursivelyFor($rec["ref_id"], "superior",
				array( "view_employee_bookings"
					 , "view_employee_bookings_rcrsv"
					 , "book_employees"
					 , "book_employees_rcrsv"
					 , "cancel_employee_bookings"
					 , "cancel_employee_bookings_rcrsv"
					 ));
	}
?>

<#82>
<?php
	$ilCtrlStructureReader->getStructure();
?>

<#83>
<?php
	if(!$ilDB->tableExists('gev_na_tokens'))
	{
		$fields = array (
			'user_id' => array(
				'type' => 'integer',
				'length' => 4,
				'notnull' => true),
			'adviser_id' => array(
				'type' => 'integer',
				'length' => 4,
				'notnull' => true),
			'token' => array(
				'type' => 'text',
				'length' => 32,
				'notnull' => true)
		);
		$ilDB->createTable('gev_na_tokens', $fields);
		$ilDB->addPrimaryKey('gev_na_tokens', array('user_id'));
	}
?>


<#84>
<?php

$ilDB->manipulate("UPDATE tep_type SET title = 'AD-Begleitung' WHERE title = 'AD Begleitung'");
$ilDB->manipulate("UPDATE tep_type SET title = 'FD-Gespräch' WHERE title = 'FD Gespräch'");

?>

<#85>
<?php
	require_once "Customizing/class.ilCustomInstaller.php";
	ilCustomInstaller::maybeInitClientIni();
	ilCustomInstaller::maybeInitPluginAdmin();
	ilCustomInstaller::maybeInitObjDefinition();
	ilCustomInstaller::maybeInitAppEventHandler();
	ilCustomInstaller::maybeInitTree();
	ilCustomInstaller::maybeInitRBAC();
	ilCustomInstaller::maybeInitObjDataCache();
	ilCustomInstaller::maybeInitUserToRoot();

	require_once "Services/GEV/Utils/classes/class.gevOrgUnitUtils.php";
	
	$res = $ilDB->query("SELECT DISTINCT oref.ref_id "
						."  FROM object_data od "
						."  JOIN object_reference oref ON oref.obj_id = od.obj_id "
						." WHERE ".$ilDB->in("import_id", array("gev_base"), false, "text")
						."   AND oref.deleted IS NULL"
						."   AND od.type = 'orgu'"
						);
	
	while($rec = $ilDB->fetchAssoc($res)) {
		gevOrgUnitUtils::grantPermissionsRecursivelyFor($rec["ref_id"], "superior",
				array( "view_employee_bookings"
					 , "view_employee_bookings_rcrsv"
					 , "book_employees"
					 , "book_employees_rcrsv"
					 , "cancel_employee_bookings"
					 , "cancel_employee_bookings_rcrsv"
					 ));
	}
?>

<#86>
<?php
	//set indizes for the history table - wow, such performance!
	$queries =  array(
		 "ALTER TABLE hist_course ADD INDEX hist_historic (hist_historic);"
		,"ALTER TABLE hist_course ADD INDEX crs_id (crs_id);"

		,"ALTER TABLE hist_user ADD INDEX hist_historic (hist_historic);"
		,"ALTER TABLE hist_user ADD INDEX user_id (user_id);"
		
		,"ALTER TABLE hist_usercoursestatus ADD INDEX hist_historic (hist_historic);"
		,"ALTER TABLE hist_usercoursestatus ADD INDEX crs_id (crs_id);"
		,"ALTER TABLE hist_usercoursestatus ADD INDEX usr_id (usr_id);"

	);
	foreach ($queries as $query) {
		try{
			$ilDB->manipulate($query);
		} catch(Exception $e){
			//pass
		}
	}


?>

<#87>
<?php
	require_once "Customizing/class.ilCustomInstaller.php";

	if(!$ilDB->tableExists('crs_matlist'))
	{
		$fields = array (
			'id' => array(
				'type' => 'integer',
				'length' => 4,
				'notnull' => true,
				'default' => 0),
			'obj_id' => array(
				'type' => 'integer',
				'length' => 4,
				'notnull' => true,
				'default' => 0),
			'quant_per_part' => array(
				'type' => 'integer',
				'length' => 4,
				'notnull' => true,
				'default' => 0),
			'quant_per_crs' => array(
				'type' => 'integer',
				'length' => 4,
				'notnull' => true,
				'default' => 0),
			'mat_number' => array(
				'type' => 'text',
				'length' => 80,
				'notnull' => false),
			'description' => array(
				'type' => 'text',
				'length' => 200,
				'notnull' => false),
			'changed_by' => array(
				'type' => 'integer',
				'length' => 4,
				'notnull' => true,
				'default' => 0),
			'changed_on' => array(
				'type' => 'integer',
				'length' => 4,
				'notnull' => true,
				'default' => 0),
		);
		$ilDB->createTable('crs_matlist', $fields);
		$ilDB->addPrimaryKey('crs_matlist', array('id'));
		$ilDB->createSequence('crs_matlist');
	}


	$new_crs_ops = array(
		'view_material' => array('View Material', 2910)
		,'edit_material' => array('Edit Material', 3510)
	);
	ilCustomInstaller::addRBACOps('crs', $new_crs_ops);


	$lang_data = array(
		"tab" => array("Material", "Material")
		,"add" => array("Material hinzufügen", "Add Material")
		,"download" => array("Materialliste herunterladen", "Download Material List")
		,"participants_count" => array("Anzahl/Teilnehmer", "Number/Participants")
		,"course_count" => array("Anzahl/Seminar", "Number/Course")
		,"product_id" => array("Artikelnummer", "Product Id")
		,"title" => array("Bezeichnung", "Title")
		,"updated" => array("Materialliste gespeichert.", "The material list has been updated.")
		,"delete_sure" => array("Wollen Sie wirklich die folgenden Materialien löschen?", "Are you sure you want to delete the following materials?")
		,"deleted" => array("Materialien wurden gelöscht.", "Materials have been deleted.")
		// xls
		,"xls_title" => array("Titel", "Title")
		,"xls_subtitle" => array("Untertitel", "Subtitle")
		,"xls_custom_id" => array("Nummer der Maßnahme", "Id of Training")
		,"xls_amount_participants" => array("Anzahl Teilnehmer", "Number of Participants")
		,"xls_date_info" => array("Datum", "Period")
		,"xls_trainer" => array("Trainer", "Trainer")
		,"xls_venue_info" => array("Veranstaltungsort", "Venue")
		,"xls_contact" => array("Bei Rückfragen", "Contact")
		,"xls_creation_date" => array("Datum der Erstellung", "Date of Creation")	
		,"xls_list_header" => array("Materialliste", "Material List")	
		,"xls_list_general_header" => array("Generelle Angaben zum Training", "General Info about Training")	
		,"xls_list_item_header" => array("Materialien", "Materials")	
	);
	ilCustomInstaller::addLangData("matlist", array("de", "en"), $lang_data, "patch generali - material list");

	ilCustomInstaller::reloadStructure();
?>

<#88>
<?php
	//more fields in history
	if(!$ilDB->tableColumnExists('hist_user', "is_active")){
		$ilDB->addTableColumn('hist_user', "is_active", array(
			'type' => 'integer',
			'length' => 1,
			'notnull' => false,
			'default' => 0
			)
		);	
	}
	if(!$ilDB->tableColumnExists('hist_course', "is_online")){
		$ilDB->addTableColumn('hist_course', "is_online", array(
			'type' => 'integer',
			'length' => 1,
			'notnull' => false,
			'default' => 0
			)
		);	
	}
?>

<#89>
<?php
	//deadline fields in course history
	$deadlines = array(
		'dl_invitation',
		'dl_storno',
		'dl_booking',
		'dl_waitinglist'
	);

	foreach ($deadlines as $deadline) {
		if(!$ilDB->tableColumnExists('hist_course', $deadline)){
			$ilDB->addTableColumn('hist_course', $deadline, array(
				'type' => 'integer',
				'length' => 3,
				'notnull' => false,
				)
			);	
		}
	}
?>

<#90>
<?php

	// calendar entry weight
	if(!$ilDB->tableColumnExists('cal_entries', 'entry_weight'))
	{
		$ilDB->addTableColumn('cal_entries', 'entry_weight', 
			array(
				'type' => 'integer', 
				'length' => 1, 
				'notnull' => false, 
				'default' => ''
		));			
	}
	
	// operation day weight
	if(!$ilDB->tableColumnExists('tep_op_days', 'weight'))
	{
		$ilDB->addTableColumn('tep_op_days', 'weight', 
			array(
				'type' => 'integer', 
				'length' => 1, 
				'notnull' => false, 
				'default' => ''
		));			
	}

?>

<#91>
<?php
	if(!$ilDB->tableExists('hist_tep_individ_days'))
	{
		$fields = array (
			'id' => array(
				'type' => 'integer',
				'length' => 4,
				'notnull' => true,
				'default' => 0),
			'day' => array(
				'type' => 'date',
				'notnull' => true
				),
			'start_time' => array(
				'type' => 'text',
				'length' => 5,
				'notnull' => false
				),
			'end_time' => array(
				'type' => 'text',
				'length' => 5,
				'notnull' => false
				),
			'weight' => array(
				'type' => 'integer',
				'length' => 1,
				'notnull' => true
				)
		);
		$ilDB->createTable('hist_tep_individ_days', $fields);
		$ilDB->addPrimaryKey('hist_tep_individ_days', array('id', 'day'));
		$ilDB->createSequence('hist_tep_individ_days');
	}

?>

<#92>
<?php
	require_once "Customizing/class.ilCustomInstaller.php";
	ilCustomInstaller::maybeInitClientIni();
	ilCustomInstaller::maybeInitPluginAdmin();
	ilCustomInstaller::maybeInitObjDefinition();
	ilCustomInstaller::maybeInitAppEventHandler();
	ilCustomInstaller::maybeInitTree();
	ilCustomInstaller::maybeInitRBAC();
	ilCustomInstaller::maybeInitObjDataCache();
	ilCustomInstaller::maybeInitUserToRoot();

	require_once "Services/GEV/Utils/classes/class.gevOrgUnitUtils.php";
	
	$res = $ilDB->query("SELECT DISTINCT oref.ref_id "
						."  FROM object_data od "
						."  JOIN object_reference oref ON oref.obj_id = od.obj_id "
						." WHERE ".$ilDB->in("import_id", array("evg"), false, "text")
						."   AND oref.deleted IS NULL"
						."   AND od.type = 'orgu'"
						);
	
	while($rec = $ilDB->fetchAssoc($res)) {
		gevOrgUnitUtils::grantPermissionsRecursivelyFor($rec["ref_id"], "superior",
				array( "cat_administrate_users"
					 , "read_users"
					 ));
	}
?>


<#93>
<?php
	require_once("Services/GEV/Utils/classes/class.gevOrgUnitUtils.php");
	require_once("Services/GEV/Utils/classes/class.gevUserUtils.php");
	require_once("Customizing/class.ilCustomInstaller.php");
	
	ilCustomInstaller::maybeInitClientIni();
	ilCustomInstaller::maybeInitPluginAdmin();
	ilCustomInstaller::maybeInitObjDefinition();
	ilCustomInstaller::maybeInitAppEventHandler();
	ilCustomInstaller::maybeInitTree();
	ilCustomInstaller::maybeInitRBAC();
	ilCustomInstaller::maybeInitObjDataCache();
	ilCustomInstaller::maybeInitUserToRoot();
	
	$res = $ilDB->query( "SELECT od.obj_id, oref.ref_id, od.title "
						."  FROM object_data od"
						."  JOIN object_reference oref ON oref.obj_id = od.obj_id"
						." WHERE oref.deleted IS NULL"
						."   AND type = 'orgu'"
						."   AND title LIKE 'Organisationsdirektion%'"
						);

	while ($rec = $ilDB->fetchAssoc($res)) {
		$tmp = explode(" ", $rec["title"]);
		$res2 = $ilDB->query("SELECT od.obj_id, oref.ref_id, od.title "
							."  FROM object_data od"
							."  JOIN object_reference oref ON oref.obj_id = od.obj_id"
							." WHERE oref.deleted IS NULL"
							."   AND type = 'orgu'"
							."   AND title = 'Filialdirektion ".$tmp[1]."'"
							);
		$rec2 = $ilDB->fetchAssoc($res2);
		if (!$rec2) {
			continue;
		}
		
		$source_ou = gevOrgUnitUtils::getInstance($rec["obj_id"]);
		$target_ou = gevOrgUnitUtils::getInstance($rec2["obj_id"]);
		$source_employees = gevOrgUnitUtils::getEmployeesIn(array($rec["ref_id"]));
		foreach (gevOrgUnitUtils::getAllPeopleIn(array($rec["ref_id"])) as $usr_id) {
			$user = gevUserUtils::getInstance($usr_id);
			if ($user->hasRoleIn(array("FD", "OD/BD", "UA", "OD/FD/BD ID", "DBV EVG"))) {
				continue;
			}
			$role = in_array($usr_id, $source_employees) ? "Mitarbeiter" : "Vorgesetzter";
			$source_ou->deassignUser($usr_id, $role);
			$target_ou->assignUser($usr_id, $role);
		}
	}
?>

<#94>
<?php
	// Enables local user administration. Based on Martin Studers Paper
	// 20140911_LinkLokaleBenutzerverwaltung.docx

	require_once("Services/GEV/Utils/classes/class.gevOrgUnitUtils.php");
	require_once("Services/GEV/Utils/classes/class.gevRoleUtils.php");
	require_once("Customizing/class.ilCustomInstaller.php");
	
	ilCustomInstaller::maybeInitClientIni();
	ilCustomInstaller::maybeInitPluginAdmin();
	ilCustomInstaller::maybeInitObjDefinition();
	ilCustomInstaller::maybeInitAppEventHandler();
	ilCustomInstaller::maybeInitTree();
	ilCustomInstaller::maybeInitRBAC();
	ilCustomInstaller::maybeInitObjDataCache();
	ilCustomInstaller::maybeInitUserToRoot();
	
	$global_roles_of_superiors = array( "Administrator"
									  , "Admin-Voll"
									  , "Admin-eingeschraenkt"
									  , "Admin-Ansicht"
									  , "OD/BD"
									  , "FD"
									  , "UA"
									  , "ID FK"
									  , "DBV UVG"
									  );


	$res = $ilDB->query("SELECT DISTINCT oref.ref_id "
						."  FROM object_data od "
						."  JOIN object_reference oref ON oref.obj_id = od.obj_id "
						." WHERE ".$ilDB->in("import_id", array("evg"), false, "text")
						."   AND oref.deleted IS NULL"
						."   AND od.type = 'orgu'"
						);

	if ($rec = $ilDB->fetchAssoc($res)) {
		foreach($global_roles_of_superiors as $role) {
			gevOrgUnitUtils::grantPermissionsRecursivelyFor($rec["ref_id"], $role,
					array( "visible"
						 , "read"
						 ));
		}
	}
	else {
		die("Could not find orgu with import id evg.");
	}

	$res = $ilDB->query("SELECT DISTINCT od.obj_id "
						."  FROM object_data od "
						."  JOIN object_reference oref ON oref.obj_id = od.obj_id "
						." WHERE ".$ilDB->in("import_id", array("gev_base"), false, "text")
						."   AND oref.deleted IS NULL"
						."   AND od.type = 'orgu'"
						);
	
	if ($rec = $ilDB->fetchAssoc($res)) {
		foreach($global_roles_of_superiors as $role) {
			gevOrgUnitUtils::getInstance($rec["obj_id"])
				->grantPermissionsFor($role,
					array( "visible"
						 , "read"
						 ));
		}
	}
	else {
		die("Could not find orgu with import id gev_base.");
	}

	// Administration 
	$ref_id = 9;
	global $rbacreview;
	global $rbacadmin;
	foreach($global_roles_of_superiors as $role_name) {
		$role = gevRoleUtils::getInstance()->getRoleIdByName($role_name);

		if (!$role) {
			die("Could not find role $role_name");
		}
		$cur_ops = $rbacreview->getRoleOperationsOnObject($role, $ref_id);
		$grant_ops = ilRbacReview::_getOperationIdsByName(array("visible", "read"));
		$new_ops = array_unique(array_merge($grant_ops, $cur_ops));
		$rbacadmin->revokePermission($ref_id, $role);
		$rbacadmin->grantPermission($role, $new_ops, $ref_id);
	}

	// Org-Units 
	$ref_id = 56;
	global $rbacreview;
	global $rbacadmin;
	foreach($global_roles_of_superiors as $role_name) {
		$role = gevRoleUtils::getInstance()->getRoleIdByName($role_name);
		if (!$role) {
			die("Could not find role $role_name");
		}
		$cur_ops = $rbacreview->getRoleOperationsOnObject($role, $ref_id);
		$grant_ops = ilRbacReview::_getOperationIdsByName(array("visible", "read"));
		$new_ops = array_unique(array_merge($grant_ops, $cur_ops));
		$rbacadmin->revokePermission($ref_id, $role);
		$rbacadmin->grantPermission($role, $new_ops, $ref_id);
	}


?>

<#95>
<?php
	// Create Personal Org Unit structure for HAs

	require_once "Customizing/class.ilCustomInstaller.php";
	ilCustomInstaller::maybeInitClientIni();
	ilCustomInstaller::maybeInitPluginAdmin();
	ilCustomInstaller::maybeInitObjDefinition();
	ilCustomInstaller::maybeInitAppEventHandler();
	ilCustomInstaller::maybeInitTree();
	ilCustomInstaller::maybeInitRBAC();
	ilCustomInstaller::maybeInitObjDataCache();
	ilCustomInstaller::maybeInitUserToRoot();

	require_once("Services/GEV/Utils/classes/class.gevOrgUnitUtils.php");
	$ha_ou_id = gevOrgUnitUtils::createOrgUnit("ha", "Hauptagenturen", "gev_base");
	$ha_tmplt_ou_id = gevOrgUnitUtils::createOrgUnit("ha_tmplt", "Vorlage HA-Einheiten", "ha");
	
	require_once("Services/GEV/Utils/classes/class.gevSettings.php");
	$gev_settings = gevSettings::getInstance();
	$gev_settings->setHAPOUBaseUnitId($ha_ou_id);
	$gev_settings->setHAPOUTemplateUnitId($ha_tmplt_ou_id);
?>


<#96>
<?php
	// Enables local user administration for HAs in HA-substructure. 
	// Based on Martin Studers Paper 20140911_LinkLokaleBenutzerverwaltung.docx

	require_once("Services/GEV/Utils/classes/class.gevOrgUnitUtils.php");
	require_once("Services/GEV/Utils/classes/class.gevRoleUtils.php");
	require_once("Customizing/class.ilCustomInstaller.php");
	
	ilCustomInstaller::maybeInitClientIni();
	ilCustomInstaller::maybeInitPluginAdmin();
	ilCustomInstaller::maybeInitObjDefinition();
	ilCustomInstaller::maybeInitAppEventHandler();
	ilCustomInstaller::maybeInitTree();
	ilCustomInstaller::maybeInitRBAC();
	ilCustomInstaller::maybeInitObjDataCache();
	ilCustomInstaller::maybeInitUserToRoot();

	$global_roles_of_superiors = array( "HA 84"
									  );
	
	// Administration and Org-Units 
	$ref_ids = array(9, 56);

	// Generali Versicherungen and HA-Substructure
	$res = $ilDB->query("SELECT DISTINCT oref.ref_id "
						."  FROM object_data od "
						."  JOIN object_reference oref ON oref.obj_id = od.obj_id "
						." WHERE ".$ilDB->in("import_id", array("gev_base", "ha"), false, "text")
						."   AND oref.deleted IS NULL"
						."   AND od.type = 'orgu'"
						);

	while($rec = $this->db->fetchAssoc($res)) {
		$ref_ids[] = $rec["ref_id"];
	}


	global $rbacreview;
	global $rbacadmin;
	foreach($ref_ids as $ref_id) {
		foreach($global_roles_of_superiors as $role_name) {
			$role = gevRoleUtils::getInstance()->getRoleIdByName($role_name);
			if (!$role) {
				die("Could not find role $role_name");
			}
			$cur_ops = $rbacreview->getRoleOperationsOnObject($role, $ref_id);
			$grant_ops = ilRbacReview::_getOperationIdsByName(array("visible", "read"));
			$new_ops = array_unique(array_merge($grant_ops, $cur_ops));
			$rbacadmin->revokePermission($ref_id, $role);
			$rbacadmin->grantPermission($role, $new_ops, $ref_id);
		}
	}

	require_once("Services/GEV/Utils/classes/class.gevSettings.php");
	$gev_settings = gevSettings::getInstance();
	$ha_tmplt_ou_id = $gev_settings->getHAPOUTemplateUnitId();
	gevOrgUnitUtils::getInstance($ha_tmplt_ou_id)
		->grantPermissionsFor( "superior"
							 , array("cat_administrate_users", "read_users")
							 );	
?>

<#97>
<?php

	// calendar entry weight
	if(!$ilDB->tableColumnExists('cal_entries', 'orgu_id'))
	{
		$ilDB->addTableColumn('cal_entries', 'orgu_id', 
			array(
				'type' => 'integer', 
				'length' => 4, 
				'notnull' => false, 
				'default' => null
		));			
	}

?>

<#98>
<?php

	if (!$ilDB->tableColumnExists("hist_tep", "orgu_title")) {
		$ilDB->addTableColumn('hist_tep', 'orgu_title', 
			array(
				'type' => 'text', 
				'length' => 255, 
				'notnull' => true, 
				'default' => "-empty-"
		));
	}

?>

<#99>
<?php
	$ilCtrlStructureReader->getStructure();
?>

<#100>
<?php
	$res = $ilDB->query("SELECT DISTINCT oref.ref_id "
						."  FROM object_data od "
						."  JOIN object_reference oref ON oref.obj_id = od.obj_id "
						." WHERE import_id = 'exit'"
						."   AND oref.deleted IS NULL"
						."   AND od.type = 'orgu'"
						);
	
	require_once("Services/GEV/Utils/classes/class.gevSettings.php");
	
	if ($rec = $ilDB->fetchAssoc($res)) {
		gevSettings::getInstance()->setOrgUnitExited($rec["ref_id"]);
	}
	else {
		die("Could not find orgu with import id exit.");
	}
?>


<#101>
<?php
	$ilCtrlStructureReader->getStructure();
?>

<#102>
<?php

require_once "Customizing/class.ilCustomInstaller.php";
ilCustomInstaller::maybeInitClientIni();
ilCustomInstaller::maybeInitPluginAdmin();
ilCustomInstaller::maybeInitObjDefinition();
ilCustomInstaller::maybeInitAppEventHandler();
ilCustomInstaller::maybeInitTree();
ilCustomInstaller::maybeInitRBAC();
ilCustomInstaller::maybeInitObjDataCache();
ilCustomInstaller::maybeInitUserToRoot();
ilCustomInstaller::maybeInitSettings();

require_once("Services/GEV/Utils/classes/class.gevCourseUtils.php");

gevCourseUtils::grantPermissionsForAllCoursesBelow(1696, "RTL", array("write"));
gevCourseUtils::grantPermissionsForAllCoursesBelow(1783, "RTL", array("write"));
gevCourseUtils::grantPermissionsForAllCoursesBelow(1621, "RTL", array("write"));
gevCourseUtils::grantPermissionsForAllCoursesBelow(1644, "RTL", array("write"));


?>


<#103>
<?php
// init helper class
require_once "Customizing/class.ilCustomInstaller.php";

ilCustomInstaller::initPluginEnv();
ilCustomInstaller::activatePlugin(IL_COMP_SERVICE, "User", "udfc", "GEVUserData");
?>

<#104>
<?php
	require_once "Customizing/class.ilCustomInstaller.php";
	ilCustomInstaller::maybeInitClientIni();
	ilCustomInstaller::maybeInitPluginAdmin();
	ilCustomInstaller::maybeInitObjDefinition();
	ilCustomInstaller::maybeInitAppEventHandler();
	ilCustomInstaller::maybeInitTree();
	ilCustomInstaller::maybeInitRBAC();
	ilCustomInstaller::maybeInitObjDataCache();
	ilCustomInstaller::maybeInitUserToRoot();

	require_once("Services/GEV/Utils/classes/class.gevSettings.php");
	$gev_settings = gevSettings::getInstance();
	$res = $ilDB->query("SELECT obj_id FROM object_data WHERE import_id = 'na_ohne' AND type = 'orgu'");
	if ($rec = $ilDB->fetchAssoc($res)) {
		$gev_settings->setNAPOUNoAdviserUnitId($rec["obj_id"]);
	}
	else {
		die("Custom Update #104: Expected to find org_unit with import_id = 'na_ohne'");
	}
?>

<#105>
<?php

	require_once "Customizing/class.ilCustomInstaller.php";
	ilCustomInstaller::maybeInitClientIni();
	ilCustomInstaller::maybeInitPluginAdmin();
	ilCustomInstaller::maybeInitObjDefinition();
	ilCustomInstaller::maybeInitAppEventHandler();
	ilCustomInstaller::maybeInitTree();
	ilCustomInstaller::maybeInitRBAC();
	ilCustomInstaller::maybeInitObjDataCache();
	ilCustomInstaller::maybeInitUserToRoot();

	require_once("Services/GEV/Utils/classes/class.gevCourseUtils.php");


	// Set the absolute cancel deadline to 9999 for all trainings in the category
	// "Grundausbildung"
	$cat_ref_id = 1644;

	foreach (gevCourseUtils::getAllCoursesBelow(array($cat_ref_id)) as $info) {
		$utils = gevCourseUtils::getInstance($info["obj_id"]);
		$utils->setAbsoluteCancelDeadline(9999);
	}

?>

<#106>
<?php
	$ilCtrlStructureReader->getStructure();
?>

<#107>
<?php
	// Create new user for the "Maklerangenbot"

	require_once "Customizing/class.ilCustomInstaller.php";
	ilCustomInstaller::maybeInitClientIni();
	ilCustomInstaller::maybeInitPluginAdmin();
	ilCustomInstaller::maybeInitObjDefinition();
	ilCustomInstaller::maybeInitAppEventHandler();
	ilCustomInstaller::maybeInitTree();
	ilCustomInstaller::maybeInitRBAC();
	ilCustomInstaller::maybeInitObjDataCache();
	ilCustomInstaller::maybeInitUserToRoot();
	ilCustomInstaller::maybeInitSettings();
	ilCustomInstaller::maybeInitIliasObject();

	$user = new ilObjUser();
	$user->setLogin("makler_angebot");
	$user->setEmail("rklees@cat06.de");
	$user->setPasswd(md5(rand()));
	$user->setLastname("löschen");
	$user->setFirstname("nicht");
	$user->setGender("m");

	// is active, owner is root
	$user->setActive(true, 6);
	$user->setTimeLimitUnlimited(true);
	// user already agreed at registration

	$now = new ilDateTime(time(),IL_CAL_UNIX);
	$user->setAgreeDate($now->get(IL_CAL_DATETIME));
	$user->setIsSelfRegistered(true);

	$user->create();
	$user->saveAsNew();

	require_once("Services/GEV/Utils/classes/class.gevSettings.php");
	gevSettings::getInstance()->set(gevSettings::AGENT_OFFER_USER_ID, $user->getId());
?>

<#108>
<?php

	// Create DB-field for #1041
	if (!$ilDB->tableColumnExists("crs_pstatus_crs", "mail_send_date")) {
		$ilDB->addTableColumn('crs_pstatus_crs', 'mail_send_date', 
			array(
				'type' => 'date', 
				'notnull' => false
			));
	}

?>

<#109>
<?php
	require_once("Services/GEV/Utils/classes/class.gevOrgUnitUtils.php");
	require_once("Services/GEV/Utils/classes/class.gevRoleUtils.php");
	require_once("Customizing/class.ilCustomInstaller.php");
	
	ilCustomInstaller::maybeInitClientIni();
	ilCustomInstaller::maybeInitPluginAdmin();
	ilCustomInstaller::maybeInitObjDefinition();
	ilCustomInstaller::maybeInitAppEventHandler();
	ilCustomInstaller::maybeInitTree();
	ilCustomInstaller::maybeInitRBAC();
	ilCustomInstaller::maybeInitObjDataCache();
	ilCustomInstaller::maybeInitUserToRoot();

	$res = $ilDB->query("SELECT DISTINCT oref.ref_id "
						."  FROM object_data od "
						."  JOIN object_reference oref ON oref.obj_id = od.obj_id "
						." WHERE ".$ilDB->in("import_id", array("gev_base"), false, "text")
						."   AND oref.deleted IS NULL"
						."   AND od.type = 'orgu'"
						);

	if ($rec = $ilDB->fetchAssoc($res)) {
		gevOrgUnitUtils::grantPermissionsRecursivelyFor($rec["ref_id"], "superior",
					array( "view_learning_progress_rec"));
	}
	else {
		die("Custom Update #109: Expected to find org_unit with import_id = 'gev_base'");
	}

?>

<#110>
<?php
	// Add global and local Key-Accounter-Roles.
	require_once("Services/GEV/Utils/classes/class.gevOrgUnitUtils.php");
	require_once("Services/GEV/Utils/classes/class.gevRoleUtils.php");
	require_once("Services/GEV/Utils/classes/class.gevObjectUtils.php");
	require_once("Customizing/class.ilCustomInstaller.php");
	
	ilCustomInstaller::maybeInitClientIni();
	ilCustomInstaller::maybeInitPluginAdmin();
	ilCustomInstaller::maybeInitObjDefinition();
	ilCustomInstaller::maybeInitAppEventHandler();
	ilCustomInstaller::maybeInitTree();
	ilCustomInstaller::maybeInitRBAC();
	ilCustomInstaller::maybeInitObjDataCache();
	ilCustomInstaller::maybeInitUserToRoot();
	
	$role_utils = gevRoleUtils::getInstance();
	
	$role_utils->createGlobalRole("Key-Accounter", "Key-Accounter (global)");
	
	$evg = gevOrgUnitUtils::getInstanceByImportId("evg");
	$children = gevOrgUnitUtils::getAllChildren(array($evg->getRefId()));
	foreach ($children as $child) {
		$role = $role_utils->createLocalRole($child["ref_id"], "Key-Accounter", "Key-Accounter (lokal)");
		$ouutils = gevOrgUnitUtils::getInstance($child["obj_id"]);
		$ouutils->grantPermissionsFor($role->getId(),  array( "view_learning_progress"
															, "view_learning_progress_rec"
															)
									 );
	}
?>


<#111>
<?php
	require_once("Services/WBDData/classes/class.wbdErrorLog.php");
	wbdErrorLog::_install();
?>

<#112>
<?php
	$ilCtrlStructureReader->getStructure();
?>

<#113>
<?php
	// Add global and local Key-Accounter-Roles.
	require_once("Services/GEV/Utils/classes/class.gevOrgUnitUtils.php");
	require_once("Services/GEV/Utils/classes/class.gevRoleUtils.php");
	require_once("Services/GEV/Utils/classes/class.gevObjectUtils.php");
	require_once("Customizing/class.ilCustomInstaller.php");
	
	ilCustomInstaller::maybeInitClientIni();
	ilCustomInstaller::maybeInitPluginAdmin();
	ilCustomInstaller::maybeInitObjDefinition();
	ilCustomInstaller::maybeInitAppEventHandler();
	ilCustomInstaller::maybeInitTree();
	ilCustomInstaller::maybeInitRBAC();
	ilCustomInstaller::maybeInitObjDataCache();
	ilCustomInstaller::maybeInitUserToRoot();
	
	$role_utils = gevRoleUtils::getInstance();
	$role_utils->createGlobalRole("ExpressUser", "Benutzeraccount per Express-Login angelegt.");
?>

<#114>
<?php
	require_once("Modules/OrgUnit/classes/class.ilObjOrgUnit.php");
	require_once("Customizing/class.ilCustomInstaller.php");

	ilCustomInstaller::maybeInitPluginAdmin();
	ilCustomInstaller::maybeInitObjDefinition();
	ilCustomInstaller::maybeInitAppEventHandler();
	ilCustomInstaller::maybeInitTree();
	ilCustomInstaller::maybeInitRBAC();
	ilCustomInstaller::maybeInitObjDataCache();
	ilCustomInstaller::maybeInitUserToRoot();

	$orgu = new ilObjOrgUnit();
	$orgu->setTitle("ohne Zuordnung");
	$orgu->create();
	$orgu->createReference();
	$orgu->update();

	$id = $orgu->getId();
	$ref_id = $orgu->getRefId();

	$orgu->putInTree($orgu->getRootOrgRefId());
	$orgu->initDefaultRoles();



	require_once("Services/GEV/Utils/classes/class.gevSettings.php");
	$setting_utils = gevSettings::getInstance();
	$setting_utils->setOrgUnitUnassignedUser($ref_id);
?>


<#115>
<?php
	$ilCtrlStructureReader->getStructure();
?>

<#116>
<?php
	$ilCtrlStructureReader->getStructure();
?>

<#117>
<?php
	require_once("Services/VCPool/class.VCPoolInstaller.php");
	
	VCPoolInstaller::allSteps($ilDB);
?>

<#118>
<?php
// init helper class
require_once "Customizing/class.ilCustomInstaller.php";

ilCustomInstaller::initPluginEnv();
ilCustomInstaller::activatePlugin(IL_COMP_SERVICE, "AdvancedMetaData", "amdc", "CourseAMD");

?>

<#119>
<?php
	$ilCtrlStructureReader->getStructure();
?>

<#120>
<?php
// init helper class
require_once "Customizing/class.ilCustomInstaller.php";

ilCustomInstaller::initPluginEnv();
ilCustomInstaller::activatePlugin(IL_COMP_SERVICE, "AdvancedMetaData", "amdc", "CourseAMD");

?>

<#121>
<?php
// init helper class
require_once "Customizing/class.ilCustomInstaller.php";

ilCustomInstaller::initPluginEnv();
ilCustomInstaller::activatePlugin(IL_COMP_SERVICE, "User", "udfc", "GEVUserData");
?>

<#122>
<?php
if(!$ilDB->tableColumnExists('hist_user', 'exit_date_wbd')){
	$ilDB->manipulate("ALTER TABLE `hist_user` ADD `exit_date_wbd` DATE NULL DEFAULT '0000-00-00' AFTER `is_active`");
}
?>

<#123>
<?php
	$ilCtrlStructureReader->getStructure();
?>

<#124>
<?php
	$ilCtrlStructureReader->getStructure();
?>

<#125>
<?php
	if(!$ilDB->tableColumnExists('hist_course', 'dbv_hot_topic')) {
		$ilDB->manipulate("ALTER TABLE `hist_course` ADD `dbv_hot_topic` VARCHAR(50) NULL");
	}
?>

<#126>
<?php
require_once "Customizing/class.ilCustomInstaller.php";
	ilCustomInstaller::initPluginEnv();
	ilCustomInstaller::activatePlugin(IL_COMP_SERVICE, "AdvancedMetaData", "amdc", "CourseAMD");
?>

<#127>
<?php
require_once "Customizing/class.ilCustomInstaller.php";
	ilCustomInstaller::initPluginEnv();
	ilCustomInstaller::activatePlugin(IL_COMP_SERVICE, "AdvancedMetaData", "amdc", "CourseAMD");
?>

<#128>
<?php
require_once "Customizing/class.ilCustomInstaller.php";
	ilCustomInstaller::initPluginEnv();
	ilCustomInstaller::activatePlugin(IL_COMP_SERVICE, "AdvancedMetaData", "amdc", "CourseAMD");
?>

<#129>
<?php
	if(!$ilDB->tableColumnExists('hist_course', 'webex_vc_type' )) {
		$ilDB->manipulate("ALTER TABLE `hist_course` ADD COLUMN webex_vc_type VARCHAR(50) NULL");
	}
?>


<#130> 
<?php
	if(!$ilDB->tableExists('hist_userorgu')) {
		$fields = array(
			'row_id' => array(
				'type' => 'integer',
				'length' => 4,
				'notnull' => true),
			'hist_version' => array(
				'type' => 'integer',
				'length' => 4,
				'notnull' => true,
				'default' => 1),
			'hist_historic' => array(
				'type' => 'integer',
				'length' => 4,
				'notnull' => true,
				'default' => 0),
			'creator_user_id' => array(
				'type' => 'integer',
				'length' => 4,
				'notnull' => true),
			'created_ts' => array(
				'type' => 'integer',
				'length' => 4,
				'notnull' => true,
				'default' => 0),
			'usr_id' => array(
				'type' => 'integer',
				'length' => 4,
				'notnull' => true),
			'orgu_id' => array(
				'type' => 'integer',
				'length' => 4,
				'notnull' => true),
			'rol_id' => array(
				'type' => 'integer' ,
				'length' => 4 ,
				'notnull' => true),
			'orgu_title' => array(
				'type' => 'text',
				'length' => 40 ,
				'notnull' => false),
			'org_unit_above1' => array(
				'type' => 'text',
				'length' => 40 ,
				'notnull' => false),
			'org_unit_above2' => array(
				'type' => 'text',
				'length' => 40 ,
				'notnull' => false),
			'rol_title' => array(
				'type' => 'text',
				'length' => 40 ,
				'notnull' => false),
			'action' => array(
				'type' => 'integer',
				'length' => 1 ,
				'notnull' => true)			
		);
		$ilDB->createTable('hist_userorgu', $fields);
		$ilDB->addPrimaryKey('hist_userorgu', array('row_id'));
		$ilDB->createSequence('hist_userorgu');
	}
?>

<#131> 
<?php
	if(!$ilDB->tableExists('hist_userrole')) {
		$fields = array(
			'row_id' => array(
				'type' => 'integer',
				'length' => 4,
				'notnull' => true),
			'hist_version' => array(
				'type' => 'integer',
				'length' => 4,
				'notnull' => true,
				'default' => 1),
			'hist_historic' => array(
				'type' => 'integer',
				'length' => 4,
				'notnull' => true,
				'default' => 0),
			'creator_user_id' => array(
				'type' => 'integer',
				'length' => 4,
				'notnull' => true),
			'created_ts' => array(
				'type' => 'integer',
				'length' => 4,
				'notnull' => true,
				'default' => 0),
			'usr_id' => array(
				'type' => 'integer',
				'length' => 4,
				'notnull' => true),
			'rol_id' => array(
				'type' => 'integer',
				'length' => 4,
				'notnull' => true),
			'rol_title' => array(
				'type' => 'text',
				'length' => 40 ,
				'notnull' => false),
			'action' => array(
				'type' => 'integer',
				'length' => 1 ,
				'notnull' => true)
		);
		$ilDB->createTable('hist_userrole', $fields);
		$ilDB->addPrimaryKey('hist_userrole', array('row_id'));
		$ilDB->createSequence('hist_userrole');
	}	
?>

<#132>
<?php
	$ilCtrlStructureReader->getStructure();
?>

<#133>
<?php
if( !$ilDB->tableExists('dct_building_block') )
{
	$ilDB->createTable('dct_building_block', array(
		'obj_id' => array(
			'type' => 'integer',
			'length' => 4,
			'notnull' => true,
			'default' => 0
		),
		'title' => array(
			'type' => 'text',
			'length' => 50,
			'notnull' => true
		),
		'content' => array(
			'type' => 'text',
			'length' => 50,
			'notnull' => true
		),
		'learning_dest' => array(
			'type' => 'text',
			'length' => 50,
			'notnull' => true
		),
		'is_wp_relevant' => array(
			'type' => 'integer',
			'length' => 1,
			'notnull' => false,
			'default' => 0
		),
		'is_active' => array(
			'type' => 'integer',
			'length' => 1,
			'notnull' => false,
			'default' => 0
		),
		'is_deleted' => array(
			'type' => 'integer',
			'length' => 1,
			'notnull' => false,
			'default' => 0
		),
		'last_change_user' => array(
			'type' => 'integer',
			'length' => 4,
			'notnull' => false
		),
		'last_change_date' => array(
			'type' => 'timestamp',
			'notnull' => false
		)
	));
		
	$ilDB->addPrimaryKey('dct_building_block', array('obj_id'));
}
?>

<#134>
<?php
if( !$ilDB->tableExists('dct_crs_building_block') )
{
	$ilDB->createTable('dct_crs_building_block', array(
		'id' => array(
			'type' => 'integer',
			'length' => 4,
			'notnull' => true,
			'default' => 0
		),
		'crs_id' => array(
			'type' => 'integer',
			'length' => 4,
			'notnull' => false
		),
		'bb_id' => array(
			'type' => 'integer',
			'length' => 4,
			'notnull' => true
		),
		'start_date' => array(
			'type' => 'timestamp',
			'notnull' => true
		),
		'end_date' => array(
			'type' => 'timestamp',
			'notnull' => true
		),
		'method' => array(
			'type' => 'text',
			'length' => 100,
			'notnull' => true
		),
		'media' => array(
			'type' => 'text',
			'length' => 100,
			'notnull' => true
		),
		'last_change_user' => array(
			'type' => 'integer',
			'length' => 4,
			'notnull' => false
		)
	));

	$ilDB->addPrimaryKey('dct_crs_building_block',array('id'));

}
?>

<#135>
<?php
require_once("Services/GEV/DecentralTrainings/classes/class.gevDecentralTrainingCreationRequestDB.php");
gevDecentralTrainingCreationRequestDB::install_step1($ilDB);
?>

<#136>
<?php
require_once "Customizing/class.ilCustomInstaller.php";
	ilCustomInstaller::initPluginEnv();
	ilCustomInstaller::activatePlugin(IL_COMP_SERVICE, "AdvancedMetaData", "amdc", "CourseAMD");
?>

<#137>
<?php
require_once("Services/GEV/DecentralTrainings/classes/class.gevDecentralTrainingCreationRequestDB.php");
gevDecentralTrainingCreationRequestDB::install_step2($ilDB);
?>

<#138>
<?php
if(!$ilDB->tableColumnExists('dct_crs_building_block', 'crs_request_id')) {
	$ilDB->addTableColumn('dct_crs_building_block', 'crs_request_id', array(
			"type" => "integer",
			"length" => 4,
			"notnull" => true
		));
}

if($ilDB->tableColumnExists('dct_crs_building_block', 'media')) {
	$ilDB->modifyTableColumn('dct_crs_building_block','media', array(
			'type' => 'text',
			'length' => 4000,
			'notnull' => true
	));
}

if($ilDB->tableColumnExists('dct_crs_building_block', 'method')) {
	$ilDB->modifyTableColumn('dct_crs_building_block','method', array(
			'type' => 'text',
			'length' => 4000,
			'notnull' => true
	));
}

if($ilDB->tableColumnExists('dct_building_block', 'title')) {
	$ilDB->modifyTableColumn('dct_building_block','title', array(
			'type' => 'text',
			'length' => 100,
			'notnull' => true,
			'default' => ""
	));
}

if($ilDB->tableColumnExists('dct_building_block', 'content')) {
	$ilDB->modifyTableColumn('dct_building_block','content', array(
			'type' => 'text',
			'length' => 100,
			'notnull' => true,
			'default' => ""
	));
}

if($ilDB->tableColumnExists('dct_building_block', 'learning_dest')) {
	$ilDB->modifyTableColumn('dct_building_block','learning_dest', array(
			'type' => 'text',
			'length' => 100,
			'notnull' => true,
			'default' => ""
	));
}
?>

<#139>
<?php
	$ilDB->createSequence("dct_crs_building_block");
	$ilDB->createSequence("dct_building_block");
?>

<#140>
<?php
require_once("Services/GEV/DecentralTrainings/classes/class.gevDecentralTrainingCreationRequestDB.php");
gevDecentralTrainingCreationRequestDB::install_step3($ilDB);
?>

<#141>
<?php
if(!$ilDB->tableColumnExists('dct_crs_building_block', 'last_change_date')) {
	$ilDB->addTableColumn('dct_crs_building_block', 'last_change_date', array(
			"type" => "timestamp",
			"notnull" => true
		));
}
?>

<#142>
<?php
$ilDB->modifyTableColumn('dct_crs_building_block', "crs_request_id", array(
		"type" => "integer",
		"length" => 4,
		"notnull" => false
));
?>

<#143>
<?php
$ilDB->modifyTableColumn('dct_crs_building_block', 'crs_id', array(
		'type' => 'integer',
		'length' => 4,
		'notnull' => false
));
?>

<#144>
<?php
require_once("Services/GEV/DecentralTrainings/classes/class.gevDecentralTrainingCreationRequestDB.php");
gevDecentralTrainingCreationRequestDB::install_step4($ilDB);
gevDecentralTrainingCreationRequestDB::install_step5($ilDB);
?>

<#145>
<?php
if(!$ilDB->tableColumnExists('hist_usercoursestatus', 'gev_id')) {
	$ilDB->addTableColumn('hist_usercoursestatus', 'gev_id', array(
			"type" => "integer",
			"length" => 4,
			"notnull" => false
		));
}
?>

<#146>
<?php
	$ilDB->modifyTableColumn('hist_userorgu', "orgu_title", array(
			"type" => "text",
			"length" => 100,
			"notnull" => false
	));
?>

<#147>
<?php
	$ilDB->modifyTableColumn('hist_userorgu', "org_unit_above1", array(
			"type" => "text",
			"length" => 100,
			"notnull" => false
	));
	$ilDB->modifyTableColumn('hist_userorgu', "org_unit_above2", array(
			"type" => "text",
			"length" => 100,
			"notnull" => false
	));
?>

<#148> 
<?php

	$ilDB->renameTableColumn('hist_course', 'webex_vc_type', 'virtual_classroom_type');

?>

<#149>
<?php
	require_once("Services/GEV/Utils/classes/class.gevSettings.php");
	
	$ilDB->manipulate("UPDATE settings SET keyword = ".$ilDB->quote(gevSettings::CRS_AMD_VC_LINK,"text")
		." WHERE keyword = ".$ilDB->quote(gevSettings::CRS_AMD_WEBEX_LINK,"text"));

	$ilDB->manipulate("UPDATE settings SET keyword = ".$ilDB->quote(gevSettings::CRS_AMD_VC_PASSWORD,"text")
		." WHERE keyword = ".$ilDB->quote(gevSettings::CRS_AMD_WEBEX_PASSWORD,"text"));

	$ilDB->manipulate("UPDATE settings SET keyword = ".$ilDB->quote(gevSettings::CRS_AMD_VC_PASSWORD_TUTOR,"text")
		." WHERE keyword = ".$ilDB->quote(gevSettings::CRS_AMD_WEBEX_PASSWORD_TUTOR,"text"));

	$ilDB->manipulate("UPDATE settings SET keyword = ".$ilDB->quote(gevSettings::CRS_AMD_VC_CLASS_TYPE,"text")
		." WHERE keyword = ".$ilDB->quote(gevSettings::CRS_AMD_WEBEX_VC_CLASS_TYPE,"text"));

	$ilDB->manipulate("UPDATE settings SET keyword = ".$ilDB->quote(gevSettings::CRS_AMD_VC_LOGIN_TUTOR,"text")
		." WHERE keyword = ".$ilDB->quote(gevSettings::CRS_AMD_WEBEX_LOGIN_TUTOR,"text"));

	require_once "Customizing/class.ilCustomInstaller.php";
	ilCustomInstaller::initPluginEnv();
	ilCustomInstaller::activatePlugin(IL_COMP_SERVICE, "AdvancedMetaData", "amdc", "CourseAMD");

?>

<#150>
<?php
	
	$ilDB->dropTableColumn('hist_usercoursestatus', 'org_unit');

?>

<#151>
<?php

	if(!$ilDB->tableColumnExists('mail_log', "mail_id")){
		$ilDB->addTableColumn('mail_log', "mail_id", array(
			'type' => 'text',
			'length' => 255,
			'notnull' => false
			)
		);	
	}
?>

<#152>
<?php

	if(!$ilDB->tableColumnExists('mail_log', "recipient_id")){
		$ilDB->addTableColumn('mail_log', "recipient_id", array(
			'type' => 'integer',
			'length' => 4,
			'notnull' => false
			)
		);	
	}
?>

<#153>
<?php
	$ilCtrlStructureReader->getStructure();
?>

<#154>
<?php
if(!$ilDB->tableColumnExists('dct_building_block', 'gdv_topic')) {
	$ilDB->addTableColumn('dct_building_block','gdv_topic', array(
		'type' => 'text',
		'length' => 100,
		'notnull' => true,
	));
}

if(!$ilDB->tableColumnExists('dct_building_block', 'training_categories')) {
	$ilDB->addTableColumn('dct_building_block','training_categories', array(
		'type' => 'text',
		'length' => 4000,
		'notnull' => true,
	));
}

if($ilDB->tableColumnExists('dct_crs_building_block', 'method')) {
	$ilDB->dropTableColumn('dct_crs_building_block','method');
}

if($ilDB->tableColumnExists('dct_crs_building_block', 'media')) {
	$ilDB->dropTableColumn('dct_crs_building_block','media');
}
?>

<#155>
<?php
if(!$ilDB->tableColumnExists('dct_building_block', 'topic')) {
	$ilDB->addTableColumn('dct_building_block','topic', array(
		'type' => 'text',
		'length' => 100,
		'notnull' => true,
	));
}

if(!$ilDB->tableColumnExists('dct_building_block', 'dbv_topic')) {
	$ilDB->addTableColumn('dct_building_block','dbv_topic', array(
		'type' => 'text',
		'length' => 100,
		'notnull' => true,
	));
}
?>

<#156>
<?php
if($ilDB->tableColumnExists('dct_crs_building_block', 'start_date')) {
	$ilDB->renameTableColumn('dct_crs_building_block', 'start_date', 'start_time');

	$ilDB->modifyTableColumn('dct_crs_building_block','start_time', array(
		'type' => 'time',
		'notnull' => true,
	));
}

if($ilDB->tableColumnExists('dct_crs_building_block', 'end_date')) {
	$ilDB->renameTableColumn('dct_crs_building_block', 'end_date', 'end_time');

	$ilDB->modifyTableColumn('dct_crs_building_block','end_time', array(
		'type' => 'time',
		'notnull' => true,
	));
}
?>

<#157>
<?php
if(!$ilDB->tableColumnExists('dct_crs_building_block', 'credit_points')) {
	$ilDB->addTableColumn('dct_crs_building_block','credit_points', array(
		'type' => 'integer',
		'length' => 4,
		'notnull' => false,
	));
}
?>

<#158>
<?php
if(!$ilDB->tableColumnExists('dct_building_block', 'move_to_course')) {
	$ilDB->addTableColumn('dct_building_block','move_to_course', array(
		'type' => 'integer',
		'length' => 4,
		'notnull' => false,
		'default' => 1
	));
}
?>

<#159>
<?php
	$ilCtrlStructureReader->getStructure();
?>

<#160>
<?php
if($ilDB->tableColumnExists('dct_building_block', 'content')) {

	$ilDB->modifyTableColumn('dct_building_block','content', array(
		'type' => 'text',
		'length' => 200,
		'notnull' => true,
		'default' => ""
	));
}

if($ilDB->tableColumnExists('dct_building_block', 'learning_dest')) {

	$ilDB->modifyTableColumn('dct_building_block','learning_dest', array(
		'type' => 'text',
		'length' => 200,
		'notnull' => true,
		'default' => ""
	));
}
?>

<#161>
<?php
$new_crs_ops = array(
	'view_schedule_pdf' => array('View Schedule PDF', 6002)
);
require_once "Customizing/class.ilCustomInstaller.php";
ilCustomInstaller::addRBACOps('crs', $new_crs_ops);
?>

<#162>
<?php
if($ilDB->tableColumnExists('dct_building_block', 'gdv_topic')) {
	$ilDB->modifyTableColumn('dct_building_block','gdv_topic', array(
		'type' => 'text',
		'length' => 100,
		'notnull' => false,
	));
}
?>

<#163>
<?php
if($ilDB->tableColumnExists('dct_building_block', 'content')) {

	$ilDB->modifyTableColumn('dct_building_block','content', array(
		'type' => 'text',
		'length' => 500,
		'notnull' => true,
		'default' => ""
	));
}

if($ilDB->tableColumnExists('dct_building_block', 'learning_dest')) {

	$ilDB->modifyTableColumn('dct_building_block','learning_dest', array(
		'type' => 'text',
		'length' => 500,
		'notnull' => true,
		'default' => ""
	));
}

if($ilDB->tableColumnExists('dct_crs_building_block', 'credit_points')) {

	$ilDB->modifyTableColumn('dct_crs_building_block','credit_points', array(
		'type' => 'float'
	));
}
?>

<#164>
<?php
if(!$ilDB->tableColumnExists('dct_crs_building_block', 'practice_session')) {

	$ilDB->addTableColumn('dct_crs_building_block','practice_session', array(
		'type' => 'float',
		'notnull' => false
	));
}
?>

<#165>
<?php
if($ilDB->tableColumnExists('dct_building_block', 'content')) {

	$ilDB->modifyTableColumn('dct_building_block','content', array(
		'type' => 'text',
		'length' => 500,
		'notnull' => false
	));
}

if($ilDB->tableColumnExists('dct_building_block', 'learning_dest')) {
	$ilDB->modifyTableColumn('dct_building_block','learning_dest', array(
		'type' => 'text',
		'length' => 500,
		'notnull' => false
	));
}

if($ilDB->tableColumnExists('dct_building_block', 'dbv_topic')) {
	$ilDB->modifyTableColumn('dct_building_block','dbv_topic', array(
		'type' => 'text',
		'length' => 100,
		'notnull' => false
	));
}

if($ilDB->tableColumnExists('dct_building_block', 'training_categories')) {
	$ilDB->modifyTableColumn('dct_building_block','training_categories', array(
		'type' => 'text',
		'length' => 4000,
		'notnull' => false
	));
}
?>

<#166>
<?php
$new_crs_ops = array(
	'change_trainer' => array('Change Trainer', 6003)
);
require_once "Customizing/class.ilCustomInstaller.php";
ilCustomInstaller::addRBACOps('crs', $new_crs_ops);
?>

<#167>
<?php
$new_crs_ops = array(
	'load_signature_list' => array('Load Signature List', 6004)
	,'load_member_list' => array('Load Member List', 6005)
);
require_once "Customizing/class.ilCustomInstaller.php";
ilCustomInstaller::addRBACOps('crs', $new_crs_ops);
?>

<#168>
<?php
$new_crs_ops = array(
	'load_csn_list' => array('Load CSN List', 6006)
);
require_once "Customizing/class.ilCustomInstaller.php";
ilCustomInstaller::addRBACOps('crs', $new_crs_ops);
?>

<#169>
<?php
$new_crs_ops = array(
	'view_maillog' => array('View Maillog', 6007)
);
require_once "Customizing/class.ilCustomInstaller.php";
ilCustomInstaller::addRBACOps('crs', $new_crs_ops);
?>

<#170>
<?php
require_once "Customizing/class.ilCustomInstaller.php";
	ilCustomInstaller::initPluginEnv();
	ilCustomInstaller::activatePlugin(IL_COMP_SERVICE, "AdvancedMetaData", "amdc", "CourseAMD");
?>


<#171>
<?php

require_once "Customizing/class.ilCustomInstaller.php";

ilCustomInstaller::maybeInitClientIni();
ilCustomInstaller::maybeInitPluginAdmin();
ilCustomInstaller::maybeInitObjDefinition();
ilCustomInstaller::maybeInitAppEventHandler();
ilCustomInstaller::maybeInitTree();
ilCustomInstaller::maybeInitRBAC();
ilCustomInstaller::maybeInitObjDataCache();
ilCustomInstaller::maybeInitUserToRoot();
ilCustomInstaller::maybeInitSettings();

require_once("Services/Object/classes/class.ilObjectFactory.php");

global $ilias;
$ilias->db = $ilDB;

require_once("Services/GEV/Utils/classes/class.gevCourseUtils.php");

$central_training_category_ref_ids = array(1696, 1783, 1621, 1644, 1686, 47318 , 43277, 1699, 34937);

foreach ($central_training_category_ref_ids as $ref_id) {
	gevCourseUtils::grantPermissionsForAllCoursesBelow($ref_id, "Administrator", array("change_trainer","load_signature_list","load_member_list","load_csn_list","view_maillog","view_schedule_pdf"));
	gevCourseUtils::grantPermissionsForAllCoursesBelow($ref_id, "Admin-Voll", array("change_trainer","load_signature_list","load_member_list","load_csn_list","view_maillog","view_schedule_pdf"));
	gevCourseUtils::grantPermissionsForAllCoursesBelow($ref_id, "Admin-eingeschraenkt", array("change_trainer","load_signature_list","load_member_list","load_csn_list","view_maillog","view_schedule_pdf"));
	gevCourseUtils::grantPermissionsForAllCoursesBelow($ref_id, "admin", array("change_trainer","load_signature_list","load_member_list","load_csn_list","view_maillog","view_schedule_pdf"));
	gevCourseUtils::grantPermissionsForAllCoursesBelow($ref_id, "trainer", array("change_trainer","load_signature_list","load_member_list","load_csn_list","view_maillog","view_schedule_pdf"));
}

?>

<#172>
<?php

require_once "Customizing/class.ilCustomInstaller.php";

ilCustomInstaller::maybeInitClientIni();
ilCustomInstaller::maybeInitPluginAdmin();
ilCustomInstaller::maybeInitObjDefinition();
ilCustomInstaller::maybeInitAppEventHandler();
ilCustomInstaller::maybeInitTree();
ilCustomInstaller::maybeInitRBAC();
ilCustomInstaller::maybeInitObjDataCache();
ilCustomInstaller::maybeInitUserToRoot();
ilCustomInstaller::maybeInitSettings();

require_once("Services/Object/classes/class.ilObjectFactory.php");

global $ilias;
$ilias->db = $ilDB;

require_once("Services/GEV/Utils/classes/class.gevCourseUtils.php");

$fixed_dec_training_category_ref_id = 49841;

gevCourseUtils::grantPermissionsForAllCoursesBelow($fixed_dec_training_category_ref_id, "Administrator", array("change_trainer","load_signature_list","load_member_list","load_csn_list","view_maillog","view_schedule_pdf"));
gevCourseUtils::grantPermissionsForAllCoursesBelow($fixed_dec_training_category_ref_id, "Admin-Voll", array("change_trainer","load_signature_list","load_member_list","load_csn_list","view_maillog","view_schedule_pdf"));
gevCourseUtils::grantPermissionsForAllCoursesBelow($fixed_dec_training_category_ref_id, "DBV UVG", array("change_trainer","load_signature_list","load_member_list","load_csn_list","view_maillog","view_schedule_pdf"));
gevCourseUtils::grantPermissionsForAllCoursesBelow($fixed_dec_training_category_ref_id, "DBV EVG", array("change_trainer","load_signature_list","load_member_list","load_csn_list","view_maillog","view_schedule_pdf"));
gevCourseUtils::grantPermissionsForAllCoursesBelow($fixed_dec_training_category_ref_id, "RTL", array("change_trainer","load_signature_list","load_member_list","load_csn_list","view_maillog","view_schedule_pdf"));
gevCourseUtils::grantPermissionsForAllCoursesBelow($fixed_dec_training_category_ref_id, "flex-dez-Training", array("change_trainer","load_signature_list","load_member_list","load_csn_list","view_maillog","view_schedule_pdf"));
gevCourseUtils::grantPermissionsForAllCoursesBelow($fixed_dec_training_category_ref_id, "Admin-dez-ID", array("change_trainer","load_signature_list","load_member_list","load_csn_list","view_maillog","view_schedule_pdf"));
gevCourseUtils::grantPermissionsForAllCoursesBelow($fixed_dec_training_category_ref_id, "admin", array("change_trainer","load_signature_list","load_member_list","load_csn_list","view_maillog","view_schedule_pdf"));
gevCourseUtils::grantPermissionsForAllCoursesBelow($fixed_dec_training_category_ref_id, "trainer", array("change_trainer","load_signature_list","load_member_list","load_csn_list","view_maillog","view_schedule_pdf"));
gevCourseUtils::grantPermissionsForAllCoursesBelow($fixed_dec_training_category_ref_id, "Trainingsersteller", array("change_trainer","load_signature_list","load_member_list","load_csn_list","view_maillog","view_schedule_pdf"));


$flex_dec_training_category_ref_id = 49840;

gevCourseUtils::grantPermissionsForAllCoursesBelow($flex_dec_training_category_ref_id, "Administrator", array("change_trainer","load_signature_list","load_member_list","load_csn_list","view_maillog","view_schedule_pdf"));
gevCourseUtils::grantPermissionsForAllCoursesBelow($flex_dec_training_category_ref_id, "Admin-Voll", array("change_trainer","load_signature_list","load_member_list","load_csn_list","view_maillog","view_schedule_pdf"));
gevCourseUtils::grantPermissionsForAllCoursesBelow($flex_dec_training_category_ref_id, "DBV UVG", array("change_trainer","load_signature_list","load_member_list","load_csn_list","view_maillog","view_schedule_pdf"));
gevCourseUtils::grantPermissionsForAllCoursesBelow($flex_dec_training_category_ref_id, "flex-dez-Training", array("change_trainer","load_signature_list","load_member_list","load_csn_list","view_maillog","view_schedule_pdf"));
gevCourseUtils::grantPermissionsForAllCoursesBelow($flex_dec_training_category_ref_id, "admin", array("change_trainer","load_signature_list","load_member_list","load_csn_list","view_maillog","view_schedule_pdf"));
gevCourseUtils::grantPermissionsForAllCoursesBelow($flex_dec_training_category_ref_id, "trainer", array("change_trainer","load_signature_list","load_member_list","load_csn_list","view_maillog","view_schedule_pdf"));
gevCourseUtils::grantPermissionsForAllCoursesBelow($flex_dec_training_category_ref_id, "Trainingsersteller", array("change_trainer","load_signature_list","load_member_list","load_csn_list","view_maillog","view_schedule_pdf"));

?>

<#173>
<?php

require_once "Customizing/class.ilCustomInstaller.php";

ilCustomInstaller::maybeInitClientIni();
ilCustomInstaller::maybeInitPluginAdmin();
ilCustomInstaller::maybeInitObjDefinition();
ilCustomInstaller::maybeInitAppEventHandler();
ilCustomInstaller::maybeInitTree();
ilCustomInstaller::maybeInitRBAC();
ilCustomInstaller::maybeInitObjDataCache();
ilCustomInstaller::maybeInitUserToRoot();
ilCustomInstaller::maybeInitSettings();

require_once("Services/Object/classes/class.ilObjectFactory.php");

global $ilias;
$ilias->db = $ilDB;

require_once("Services/GEV/Utils/classes/class.gevCourseUtils.php");

$fixed_dec_training_category_ref_id = 49841;

gevCourseUtils::revokePermissionsForAllCoursesBelow($fixed_dec_training_category_ref_id, "DBV UVG", array("change_trainer","load_signature_list","load_member_list","load_csn_list","view_maillog","view_schedule_pdf"));
gevCourseUtils::revokePermissionsForAllCoursesBelow($fixed_dec_training_category_ref_id, "DBV EVG", array("change_trainer","load_signature_list","load_member_list","load_csn_list","view_maillog","view_schedule_pdf"));

$flex_dec_training_category_ref_id = 49840;

gevCourseUtils::revokePermissionsForAllCoursesBelow($flex_dec_training_category_ref_id, "DBV UVG", array("change_trainer","load_signature_list","load_member_list","load_csn_list","view_maillog","view_schedule_pdf"));

?>

<#174>
<?php
$new_crs_ops = array(
	'cancel_training' => array('Cancel Training', 6008)
);
require_once "Customizing/class.ilCustomInstaller.php";
ilCustomInstaller::addRBACOps('crs', $new_crs_ops);

?>

<#175>
<?php
	$ilCtrlStructureReader->getStructure();
?>

<#176>
<?php
if($ilDB->tableColumnExists('dct_building_block', 'learning_dest')) {
	$ilDB->renameTableColumn('dct_building_block','learning_dest','target');
}
?>

<#177>
<?php
require_once "Customizing/class.ilCustomInstaller.php";
	ilCustomInstaller::initPluginEnv();
	ilCustomInstaller::activatePlugin(IL_COMP_SERVICE, "AdvancedMetaData", "amdc", "CourseAMD");
?>

<#178>
<?php
	require_once("Services/Administration/classes/class.ilSetting.php");
	$set = new ilSetting();
	$set->set("enable_trash",0);
?>

<#179>
<?php
require_once "Customizing/class.ilCustomInstaller.php";

ilCustomInstaller::maybeInitClientIni();
ilCustomInstaller::maybeInitPluginAdmin();
ilCustomInstaller::maybeInitObjDefinition();
ilCustomInstaller::maybeInitAppEventHandler();
ilCustomInstaller::maybeInitTree();
ilCustomInstaller::maybeInitRBAC();
ilCustomInstaller::maybeInitObjDataCache();
ilCustomInstaller::maybeInitUserToRoot();
ilCustomInstaller::maybeInitSettings();


global $ilias;
$ilias->db = $ilDB;
global $ilClientIniFile;
$ilias->ini = $ilClientIniFile;

require_once("Services/GEV/Utils/classes/class.gevSettings.php");
require_once("Services/GEV/Utils/classes/class.gevUserUtils.php");
$gev_set = gevSettings::getInstance();
$private_email_field_id = $gev_set->getUDFFieldId(gevSettings::USR_UDF_PRIV_EMAIL);

$res = $ilDB->query(
<<<SQL
	SELECT usr.usr_id, udf.value
	FROM usr_data usr
	JOIN udf_text udf ON usr.usr_id = udf.usr_id AND udf.field_id = $private_email_field_id
	WHERE
		NOT udf.value IS NULL
SQL
);

while ($rec = $ilDB->fetchAssoc($res)) {
	$usr_id = $rec["usr_id"];
	$utils = gevUserUtils::getInstance($usr_id);
	$user = $utils->getUser();
	$user->setEmail($rec["value"]);
	$user->update();
}
?>

<#180>
<?php
require_once "Customizing/class.ilCustomInstaller.php";

ilCustomInstaller::maybeInitClientIni();
ilCustomInstaller::maybeInitPluginAdmin();
ilCustomInstaller::maybeInitObjDefinition();
ilCustomInstaller::maybeInitAppEventHandler();
ilCustomInstaller::maybeInitTree();
ilCustomInstaller::maybeInitRBAC();
ilCustomInstaller::maybeInitObjDataCache();
ilCustomInstaller::maybeInitUserToRoot();
ilCustomInstaller::maybeInitSettings();

require_once("Services/GEV/Utils/classes/class.gevUDFUtils.php");
gevUDFUtils::removeUDFField(gevSettings::USR_UDF_PRIV_EMAIL);
?>

<#181>
<?php
require_once("Services/GEV/DecentralTrainings/classes/class.gevDecentralTrainingCreationRequestDB.php");
gevDecentralTrainingCreationRequestDB::install_step6($ilDB);
?>

<#182>
<?php
if( !$ilDB->tableExists('crs_custom_attachments') )
{
	$ilDB->createTable('crs_custom_attachments', array(
		'obj_id' => array(
			'type' => 'integer',
			'length' => 4,
			'notnull' => true,
			'default' => 0
		),
		'file_name' => array(
			'type' => 'text',
			'length' => 250,
			'notnull' => true,
			'default' => "-"
		)	
	));
		
	$ilDB->addPrimaryKey('crs_custom_attachments', array('obj_id', 'file_name'));
}
?>

<#183>
<?php
<<<<<<< HEAD

		$ilDB->addTableColumn('hist_course', 'dct_type', array(
			'type' => 'text',
			'length' => 30,
			'notnull' => false
			)
		);	

=======
	$ilCtrlStructureReader->getStructure();
?>

<#184>
<?php
// init helper class
require_once "Customizing/class.ilCustomInstaller.php";

ilCustomInstaller::initPluginEnv();
ilCustomInstaller::activatePlugin(IL_COMP_SERVICE, "User", "udfc", "GEVUserData");
?>

<#185>
<?php
if(!$ilDB->tableColumnExists('hist_user', 'next_wbd_action')) {
	$ilDB->addTableColumn('hist_user', 'next_wbd_action', array(
		'type' => 'text',
		'length' => 255,
		'notnull' => false
		)
	);
}
>>>>>>> 68ade61c
?><|MERGE_RESOLUTION|>--- conflicted
+++ resolved
@@ -4637,16 +4637,6 @@
 
 <#183>
 <?php
-<<<<<<< HEAD
-
-		$ilDB->addTableColumn('hist_course', 'dct_type', array(
-			'type' => 'text',
-			'length' => 30,
-			'notnull' => false
-			)
-		);	
-
-=======
 	$ilCtrlStructureReader->getStructure();
 ?>
 
@@ -4669,5 +4659,16 @@
 		)
 	);
 }
->>>>>>> 68ade61c
+?>
+
+<#186>
+<?php
+
+		$ilDB->addTableColumn('hist_course', 'dct_type', array(
+			'type' => 'text',
+			'length' => 30,
+			'notnull' => false
+			)
+		);	
+
 ?>