<#1>
<?php

if( !$ilDB->tableExists('adv_md_values_text') )
{
	$ilDB->renameTable('adv_md_values', 'adv_md_values_text');
}

?>
<#2>
<?php

if( !$ilDB->tableExists('adv_md_values_int') )
{
	$ilDB->createTable('adv_md_values_int', array(
		'obj_id' => array(
			'type' => 'integer',
			'length' => 4,
			'notnull' => true,
			'default' => 0
		),
		'sub_type' => array(
			'type' => 'text',
			'length' => 10,
			'notnull' => true,
			'default' => "-"
		),
		'sub_id' => array(
			'type' => 'integer',
			'length' => 4,
			'notnull' => true,
			'default' => 0
		),
		'field_id' => array(
			'type' => 'integer',
			'length' => 4,
			'notnull' => true,
			'default' => 0
		),
		'value' => array(
			'type' => 'integer',
			'length' => 4,
			'notnull' => false
		)	
	));
		
	$ilDB->addPrimaryKey('adv_md_values_int', array('obj_id', 'sub_type', 'sub_id'));
}

?>
<#3>
<?php

if( !$ilDB->tableExists('adv_md_values_float') )
{
	$ilDB->createTable('adv_md_values_float', array(
		'obj_id' => array(
			'type' => 'integer',
			'length' => 4,
			'notnull' => true,
			'default' => 0
		),
		'sub_type' => array(
			'type' => 'text',
			'length' => 10,
			'notnull' => true,
			'default' => "-"
		),
		'sub_id' => array(
			'type' => 'integer',
			'length' => 4,
			'notnull' => true,
			'default' => 0
		),
		'field_id' => array(
			'type' => 'integer',
			'length' => 4,
			'notnull' => true,
			'default' => 0
		),
		'value' => array(
			'type' => 'float',			
			'notnull' => false
		)	
	));
		
	$ilDB->addPrimaryKey('adv_md_values_float', array('obj_id', 'sub_type', 'sub_id'));
}

?>
<#4>
<?php

if( !$ilDB->tableExists('adv_md_values_date') )
{
	$ilDB->createTable('adv_md_values_date', array(
		'obj_id' => array(
			'type' => 'integer',
			'length' => 4,
			'notnull' => true,
			'default' => 0
		),
		'sub_type' => array(
			'type' => 'text',
			'length' => 10,
			'notnull' => true,
			'default' => "-"
		),
		'sub_id' => array(
			'type' => 'integer',
			'length' => 4,
			'notnull' => true,
			'default' => 0
		),
		'field_id' => array(
			'type' => 'integer',
			'length' => 4,
			'notnull' => true,
			'default' => 0
		),
		'value' => array(
			'type' => 'date',			
			'notnull' => false
		)	
	));
		
	$ilDB->addPrimaryKey('adv_md_values_date', array('obj_id', 'sub_type', 'sub_id'));
}

?>
<#5>
<?php

if( !$ilDB->tableExists('adv_md_values_datetime') )
{
	$ilDB->createTable('adv_md_values_datetime', array(
		'obj_id' => array(
			'type' => 'integer',
			'length' => 4,
			'notnull' => true,
			'default' => 0
		),
		'sub_type' => array(
			'type' => 'text',
			'length' => 10,
			'notnull' => true,
			'default' => "-"
		),
		'sub_id' => array(
			'type' => 'integer',
			'length' => 4,
			'notnull' => true,
			'default' => 0
		),
		'field_id' => array(
			'type' => 'integer',
			'length' => 4,
			'notnull' => true,
			'default' => 0
		),
		'value' => array(
			'type' => 'timestamp',			
			'notnull' => false
		)	
	));
		
	$ilDB->addPrimaryKey('adv_md_values_datetime', array('obj_id', 'sub_type', 'sub_id'));
}

?>
<#6>
<?php

if( !$ilDB->tableExists('adv_md_values_location') )
{
	$ilDB->createTable('adv_md_values_location', array(
		'obj_id' => array(
			'type' => 'integer',
			'length' => 4,
			'notnull' => true,
			'default' => 0
		),
		'sub_type' => array(
			'type' => 'text',
			'length' => 10,
			'notnull' => true,
			'default' => "-"
		),
		'sub_id' => array(
			'type' => 'integer',
			'length' => 4,
			'notnull' => true,
			'default' => 0
		),
		'field_id' => array(
			'type' => 'integer',
			'length' => 4,
			'notnull' => true,
			'default' => 0
		),
		'loc_lat' => array(
			'type' => 'float',			
			'notnull' => false
		),
		'loc_long' => array(
			'type' => 'float',			
			'notnull' => false
		),
		'loc_zoom' => array(
			'type' => 'integer',			
			'length' => 1,
			'notnull' => false
		)	
	));
		
	$ilDB->addPrimaryKey('adv_md_values_location', array('obj_id', 'sub_type', 'sub_id'));
}

?>
<#7>
<?php

	if (!$ilDB->tableColumnExists('adv_md_values_location', 'disabled'))
	{		
		$ilDB->addTableColumn('adv_md_values_location', 'disabled', array(
			"type" => "integer",
			"length" => 1,
			"notnull" => true,
			"default" => 0
		));
	}
	if (!$ilDB->tableColumnExists('adv_md_values_datetime', 'disabled'))
	{		
		$ilDB->addTableColumn('adv_md_values_datetime', 'disabled', array(
			"type" => "integer",
			"length" => 1,
			"notnull" => true,
			"default" => 0
		));
	}
	if (!$ilDB->tableColumnExists('adv_md_values_date', 'disabled'))
	{		
		$ilDB->addTableColumn('adv_md_values_date', 'disabled', array(
			"type" => "integer",
			"length" => 1,
			"notnull" => true,
			"default" => 0
		));
	}
	if (!$ilDB->tableColumnExists('adv_md_values_float', 'disabled'))
	{		
		$ilDB->addTableColumn('adv_md_values_float', 'disabled', array(
			"type" => "integer",
			"length" => 1,
			"notnull" => true,
			"default" => 0
		));
	}
	if (!$ilDB->tableColumnExists('adv_md_values_int', 'disabled'))
	{		
		$ilDB->addTableColumn('adv_md_values_int', 'disabled', array(
			"type" => "integer",
			"length" => 1,
			"notnull" => true,
			"default" => 0
		));
	}
	
?>
<#8>
<?php

// #6/#7/#8

$ilDB->dropPrimaryKey('adv_md_values_int');
$ilDB->addPrimaryKey('adv_md_values_int', array('obj_id', 'sub_type', 'sub_id', 'field_id'));
$ilDB->dropPrimaryKey('adv_md_values_float');
$ilDB->addPrimaryKey('adv_md_values_float', array('obj_id', 'sub_type', 'sub_id', 'field_id'));
$ilDB->dropPrimaryKey('adv_md_values_date');
$ilDB->addPrimaryKey('adv_md_values_date', array('obj_id', 'sub_type', 'sub_id', 'field_id'));
$ilDB->dropPrimaryKey('adv_md_values_datetime');
$ilDB->addPrimaryKey('adv_md_values_datetime', array('obj_id', 'sub_type', 'sub_id', 'field_id'));
$ilDB->dropPrimaryKey('adv_md_values_location');
$ilDB->addPrimaryKey('adv_md_values_location', array('obj_id', 'sub_type', 'sub_id', 'field_id'));

?>

<#9>
<?php

// Copied from CourseBooking install skript

require_once "Customizing/class.ilCustomInstaller.php";

if(!$ilDB->tableExists('crs_book'))
{
	$ilDB->createTable('crs_book', array(
		'crs_id' => array(
			'type' => 'integer',
			'length' => 4,
			'notnull' => true,
			'default' => 0
		)
		,'user_id' => array(
			'type' => 'integer',
			'length' => 4,
			'notnull' => true,
			'default' => 0
		)
		,'status' => array(
			'type' => 'integer',
			'length' => 1,
			'notnull' => true,
			'default' => 0
		)
		,'status_changed_by' => array(
			'type' => 'integer',
			'length' => 4,
			'notnull' => true,
			'default' => 0
		)
		,'status_changed_on' => array(
			'type' => 'integer',
			'length' => 4,
			'notnull' => true,
			'default' => 0
		)
	));

	$ilDB->addPrimaryKey('crs_book', array('crs_id', 'user_id'));
}

$new_crs_ops = array(
	'view_bookings' => array('View Bookings', 2900)
	,'book_users' => array('Book Users', 3500)
	,'cancel_bookings' => array('Cancel Bookings', 3800)
);
ilCustomInstaller::addRBACOps('crs', $new_crs_ops);

$new_org_ops = array(
	'view_employee_bookings' => array('View Employee Bookings', 2901)
	,'view_employee_bookings_rcrsv' => array('View Employee Bookings (recursive)', 2902)
	,'book_employees' => array('Book Employees', 3501)
	,'book_employees_rcrsv' => array('Book Employees (recursive)', 3502)
	,'cancel_employee_bookings' => array('Cancel Employee Bookings', 3801)
	,'cancel_employee_bookings_rcrsv' => array('Cancel Employee Bookings (recursive)', 3802)
);
ilCustomInstaller::addRBACOps('orgu', $new_org_ops);

$lang_data = array(
	"admin_tab_list_bookings" => array("Buchungen", "Bookings")
	,"admin_tab_list_cancellations" => array("Stornierungen", "Cancellations")
	,"admin_add_group" => array("Gruppe hinzufügen", "Add Group")
	,"admin_add_org_unit" => array("Org-Einheit hinzufügen", "Add Org-Unit")
	,"admin_status_booked" => array("Gebucht", "Booked")
	,"admin_status_waiting" => array("Auf Warteliste", "Waiting")
	,"admin_status_cancelled_with_costs" => array("Mit Kosten storniert", "Cancelled with Costs")
	,"admin_status_cancelled_without_costs" => array("Ohne Kosten storniert", "Cancelled without Costs")
	,"admin_assign_confirm" => array("Bestätigen Sie bitte die Buchung der folgenden Teilnehmer.", "Please confirm the booking of the following members.")
	,"admin_assign_cancelled_user" => array("Wurde bereits storniert", "Was already cancelled")
	,"admin_assign_not_bookable_user" => array("Ist nicht buchbar", "Is not bookable")
	,"admin_assign_already_assigned" => array("Ist bereits gebucht (oder auf der Warteliste)", "Is already booked (or waiting)")
	,"admin_add_participants" => array("Teilnehmer hinzufügen", "Add Participants")
	,"admin_status" => array("Buchungsstatus", "Booking Status")
	,"admin_do_not_add" => array("Nicht hinzufügen", "Do not Add")
	,"admin_group_has_no_members" => array("Die gewählte Gruppe hat keine Mitglieder", "The selected group has no members")
	,"admin_status_change" => array("Änderung des Buchungsstatus", "Booking Status Change")
	,"admin_action_to_waiting_list" => array("Auf die Warteliste", "To Waiting List")
	,"admin_action_book" => array("Als Teilnehmer hinzufügen", "Add to Participants")
	,"admin_action_cancel_without_costs" => array("Ohne Kosten stornieren", "Cancel without Costs")
	,"admin_action_cancel_with_costs" => array("Mit Kosten stornieren", "Cancel with Costs")
	,"admin_user_action_confirm_ToWaitingList" => array("Wollen Sie den Teilnehmer wirklich auf die Warteliste verschieben?", "Do you really want to put the participant on the waiting list?")
	,"admin_user_action_confirm_Book" => array("Wollen Sie die Teilnahme wirklich buchen?", "Do you really want to book the user?")
	,"admin_user_action_confirm_CancelWithoutCosts" => array("Wollen Sie den Teilnahme wirklich ohne Kosten stornieren?", "Do you really want to cancel without costs?")
	,"admin_user_action_confirm_CancelWithCosts" => array("Wollen Sie den Teilnahme wirklich mit Kosten stornieren", "Do you really want to cancel with costs?")
	,"admin_user_action_done" => array("Der Status des Benutzer wurde erfolgreich geändert.", "User status changed succesfully.")
	,"admin_org_add_recursive" => array("Mitglieder von Untereinheiten auswählen", "Include Members of Sub-Org-Units")
	,"admin_org_unit_has_no_members" => array("Die gewählte Org-Einheit hat keine Mitglieder", "The selected org-unit has no members")
	,"admin_assign_overlapping_user" => array("Folgende Buchungen überschneiden sich", "The following bookings are overlapping")
);

ilCustomInstaller::addLangData("crsbook", array("de", "en"), $lang_data, "patch generali - course booking");

?>

<#10>
<?php
if(!$ilDB->tableExists('orgu_types')) {
    $fields = array (
        'id'    => array ('type' => 'integer', 'length'  => 4,'notnull' => true, 'default' => 0),
        'default_lang'   => array ('type' => 'text', 'notnull' => true, 'length' => 4, 'fixed' => false),
        'icon'    => array ('type' => 'text', 'length'  => 256, 'notnull' => false),
        'owner' => array('type' => 'integer', 'notnull' => true, 'length' => 4),
        'create_date'  => array ('type' => 'timestamp'),
        'last_update' => array('type' => 'timestamp'),
    );
    $ilDB->createTable('orgu_types', $fields);
    $ilDB->addPrimaryKey('orgu_types', array('id'));
    $ilDB->createSequence('orgu_types');
}
?>

<#11>
<?php
if(!$ilDB->tableExists('orgu_data')) {
    $fields = array (
        'orgu_id'    => array ('type' => 'integer', 'length'  => 4,'notnull' => true, 'default' => 0),
        'orgu_type_id'   => array ('type' => 'integer', 'notnull' => false, 'length' => 4),
    );
    $ilDB->createTable('orgu_data', $fields);
    $ilDB->addPrimaryKey('orgu_data', array('orgu_id'));
}
?>

<#12>
<?php
if(!$ilDB->tableExists('orgu_types_trans')) {
    $fields = array (
        'orgu_type_id'    => array ('type' => 'integer', 'length'  => 4,'notnull' => true),
        'lang'   => array ('type' => 'text', 'notnull' => true, 'length' => 4),
        'member'    => array ('type' => 'text', 'length'  => 32, 'notnull' => true),
        'value' => array('type' => 'text', 'length' => 4000, 'notnull' => false),
    );
    $ilDB->createTable('orgu_types_trans', $fields);
    $ilDB->addPrimaryKey('orgu_types_trans', array('orgu_type_id', 'lang', 'member'));
}
?>

<#13>
<?php
if(!$ilDB->tableExists('orgu_types_adv_md_rec')) {
    $fields = array (
        'type_id'    => array ('type' => 'integer', 'length'  => 4,'notnull' => true),
        'rec_id'   => array ('type' => 'integer', 'notnull' => true, 'length' => 4),
    );
    $ilDB->createTable('orgu_types_adv_md_rec', $fields);
    $ilDB->addPrimaryKey('orgu_types_adv_md_rec', array('type_id', 'rec_id'));
}
?>

<#14>
<?php

// copied from MailTemplates install

if(!$ilDB->tableExists('cat_mail_templates'))
{
	$fields = array (
		'id' => array(
			'type' => 'integer',
			'length' => 4,
			'notnull' => true,
			'default' => 0),
		'category_name' => array(
			'type' => 'text',
			'length' => 255),
		'template_type' => array(
			'type' => 'text',
			'length' => 255),
		'consumer_location' => array(
			'type' => 'text',
			'length' => 255)
	);
	$ilDB->createTable('cat_mail_templates', $fields);
	$ilDB->addPrimaryKey('cat_mail_templates', array('id'));
	$ilDB->createSequence('cat_mail_templates');
}
?>

<#15>
<?php

// copied from MailTemplates install

if(!$ilDB->tableExists('cat_mail_variants'))
{
	$fields = array (
		'id' => array(
			'type' => 'integer',
			'length' => 4,
			'notnull' => true,
			'default' => 0),
		'mail_types_fi' => array(
			'type' => 'integer',
			'length' => 4),
		'language' => array(
			'type' => 'text',
			'length' => 255),
		'message_subject' => array(
			'type' => 'text',
			'length' => 255),
		'message_plain' => array(
			'type' => 'clob'),
		'message_html' => array(
			'type' => 'clob'),
		'created_date' => array(
			'type' => 'integer',
			'length' => 4),
		'updated_date' => array(
			'type' => 'integer',
			'length' => 4),
		'updated_usr_fi' => array(
			'type' => 'integer',
			'length' => 4),
		'template_active' => array(
			'type' => 'integer',
			'length' => 4)
	);
	$ilDB->createTable('cat_mail_variants', $fields);
	$ilDB->addPrimaryKey('cat_mail_variants', array('id'));
	$ilDB->createSequence('cat_mail_variants');
}

?>

<#16>
<?php

// copied from installer of ParticipationStatus

// init helper class
require_once "Customizing/class.ilCustomInstaller.php";

//
// create database tables
// 

if(!$ilDB->tableExists('crs_pstatus_crs'))
{
	$ilDB->createTable('crs_pstatus_crs', array(
		'crs_id' => array(
			'type' => 'integer',
			'length' => 4,
			'notnull' => true,
			'default' => 0
		)
		,'state' => array(
			'type' => 'integer',
			'length' => 1,
			'notnull' => true,
			'default' => 0
		)
		,'alist' => array(
			'type' => 'text',
			'length' => 1000,
			'notnull' => false,
			'fixed' => false
		)			
	));

	$ilDB->addPrimaryKey('crs_pstatus_crs', array('crs_id'));
	
	
	$ilDB->createTable('crs_pstatus_usr', array(
		'crs_id' => array(
			'type' => 'integer',
			'length' => 4,
			'notnull' => true,
			'default' => 0
		)
		,'user_id' => array(
			'type' => 'integer',
			'length' => 4,
			'notnull' => true,
			'default' => 0
		)
		,'status' => array(
			'type' => 'integer',
			'length' => 1,
			'notnull' => false,
		)
		,'cpoints' => array(
			'type' => 'integer',
			'length' => 4,
			'notnull' => false,
		)			
		,'changed_by' => array(
			'type' => 'integer',
			'length' => 4,
			'notnull' => true,
			'default' => 0
		)
		,'changed_on' => array(
			'type' => 'integer',
			'length' => 4,
			'notnull' => true,
			'default' => 0
		)
	));

	$ilDB->addPrimaryKey('crs_pstatus_usr', array('crs_id', 'user_id'));
}


//
// create RBAC permissions (incl. org unit?)
//

$new_crs_ops = array(
	'view_participation_status' => array('View Participation Status', 2902)
	,'set_participation_status' => array('Set Participation Status', 3502)
	,'review_participation_status' => array('Review Participation Status', 3503)
);
ilCustomInstaller::addRBACOps('crs', $new_crs_ops);


//
// lng variables
//

$lang_data = array(
	"status_not_set" => array("Nicht gesetzt", "Not set")
	,"status_successful" => array("Erfolgreich", "Successful")
	,"status_absent_excused" => array("Abwesend (entschuldigt)", "Absent (excused)")
	,"status_absent_not_excused" => array("Abwesend (unentschuldigt)", "Absent (not excused)")	
	,"admin_tab_list_status" => array("Teilnahmestatus", "Participation Status")	
	,"admin_start_date_not_reached" => array("Der Teilnahmestatus kann erst ab %s gesetzt werden.", "The participation status can be set after %s.")	
	,"admin_status" => array("Teilnahmestatus", "Participation Status")	
	,"admin_credit_points" => array("Bildungspunkte", "Credit Points")	
	,"admin_finalize" => array("Finalisieren", "Finalize")	
	,"admin_changed_by" => array("Letzte Änderung", "Last Change")	
	,"admin_finalize_need_attendance_list" => array("Eine Anwesenheitsliste wird noch benötigt.", "An attendance list is required.")	
	,"admin_finalize_need_not_status_set" => array("Der Teilnahmestatus muss für jeden Teilnehmer gesetzt sein.", "The participation status has to be set for all members.")	
	,"admin_confirm_finalize" => array("Wollen Sie wirklich den Teilnahmestatus finalisieren?", "Are you sure you really want to finalize the participation status?")
	,"admin_attendance_list" => array("Anwesenheitsliste", "Attendance List")
	,"admin_view_attendance_list" => array("Anwesenheitsliste anzeigen", "View Attendance List")
	,"admin_no_attendance_list" => array("Es wurde keine Anwesenheitsliste hochgeladen.", "No attendance list uploaded.")
	
);

ilCustomInstaller::addLangData("ptst", array("de", "en"), $lang_data, "patch generali - participation status");

?>

<#17>
<?php

// Automail-Info for the Generali

$fields = array (
     'crs_id' => array(
         'type' => 'integer',
         'length' => 4,
         'notnull' => true
         ),
     'mail_id' => array(
         "type" => "text",
         "length" => "50",
         "notnull" => true
         ),
     'last_send' => array(
         'type' => 'integer',
         'length' => 4,
         'notnull' => true,
         )
);

$ilDB->createTable('gev_automail_info', $fields);
$ilDB->addPrimaryKey('gev_automail_info', array('crs_id', 'mail_id'));

?>

<#18>
<?php

$fields = array (
     'id' => array(
         'type' => 'integer',
         'length' => 4,
         'notnull' => true
         ),
     'obj_id' => array(
         'type' => 'integer',
         'length' => 4,
         'notnull' => true
         ),
     'moment' => array(
         'type' => 'integer',
         'length' => 4,
         'notnull' => true
         ),
     'occasion' => array(
         "type" => "text",
         "length" => "100",
         "notnull" => true
         ),
     'mail_to' => array(
         "type" => "text",
         "length" => "200",
         "notnull" => true
         ),
     'mail_from' => array(
         "type" => "text",
         "length" => "200",
         "notnull" => true
         ),
     'cc' => array(
         "type" => "clob"
         ),
     'bcc' => array(
         "type" => "clob"
         ),
     'subject' => array(
         "type" => "text",
         "length" => "200",
         "notnull" => true
         ),
     'message' => array(
         "type" => "clob"
         ),
     'attachments' => array(
         "type" => "clob"
         )
);

$ilDB->createTable('mail_log', $fields);
$ilDB->addPrimaryKey('mail_log', array('id'));
$ilDB->createSequence("mail_log");

?>

<#19>
<?php

$fields = array (
     'obj_id' => array(
         'type' => 'integer',
         'length' => 4,
         'notnull' => true
         ),
     'filename' => array(
         "type" => "text",
         "length" => "255",
         "notnull" => true
         ),
     'lock_count' => array(
         'type' => 'integer',
         'length' => 4,
         'notnull' => true
     )
);


$ilDB->createTable('mail_attachment_locks', $fields);

# set collation since mysql complains about the length of primary 
# key for some collations.
$ilDB->manipulate("ALTER TABLE `mail_attachment_locks` CHANGE `filename` `filename` VARCHAR( 255 ) CHARACTER SET utf8 COLLATE utf8_unicode_ci NOT NULL ");

$ilDB->addPrimaryKey('mail_attachment_locks', array('obj_id', 'filename'));

?>

<#20>
<?php

$fields = array (
     'crs_id' => array(
         'type' => 'integer',
         'length' => 4,
         'notnull' => true
         ),
     'send_list_to_accom' => array(
         'type' => 'integer',
         'length' => 1,
         'notnull' => true
         ),
     'send_list_to_venue' => array(
         'type' => 'integer',
         'length' => 1,
         'notnull' => true
         )
);

$ilDB->createTable('gev_crs_addset', $fields);
$ilDB->addPrimaryKey('gev_crs_addset', array('crs_id'));

?>

<#21>
<?php

// INVITATION_MAIL_SETTINGS for the VoFue

$fields = array (
     'crs_id' => array(
         'type' => 'integer',
         'length' => 4,
         'notnull' => true
         ),
     'function_name' => array(
         "type" => "text",
         "length" => "50",
         "notnull" => true
         ),
     'template_id' => array(
         'type' => 'integer',
         'length' => 4,
         'notnull' => true,
         ),
     'attachments' => array(
         "type" => "clob"
         )
);

$ilDB->createTable('gev_crs_invset', $fields);
$ilDB->addPrimaryKey('gev_crs_invset', array('crs_id', 'function_name'));

?>

<#22>
<?php

$ilDB->addTableColumn( "gev_crs_addset"
					 , "inv_mailing_date"
					 , array( "type" 	=> "integer"
					 		, "length"	=> 4
					 		, "notnull"	=> true
					 		)
					 );

?>

<#23>
<?php

// GEV_USER_REGISTRATION_TOKENS for GEV

$fields = array (
     'token' => array(
         'type' => 'text',
         'length' => 32,
         'notnull' => true
         ),
     'stelle' => array(
         "type" => "text",
         "length" => 6,
         "notnull" => true
         ),
     'username' => array(
         'type' => 'text',
         'length' => 100,
         'notnull' => true
         ),
     'email' => array(
         'type' => 'text',
         'length' => 100,
         'notnull' => true
         ),
     'email_sent' => array(
         'type' => 'timestamp',
         'notnull' => false
         ),
     'token_used' => array(
         'type' => 'timestamp',
         'notnull' => false
         ),
     'password_changed' => array(
         'type' => 'timestamp',
         'notnull' => false
         ),
     "firstname" => array(
     	"type" 	=> "text",
		"length"	=> 32,
		"notnull"	=> true
		),
     "lastname" => array(
     	"type" 	=> "text",
		"length"	=> 32,
		"notnull"	=> true
		),
	"gender" => array(
		"type" 	=> "text",
		"length"	=> 1,
		"notnull"	=> true
		)
);

$ilDB->createTable('gev_user_reg_tokens', $fields);
$ilDB->addPrimaryKey('gev_user_reg_tokens', array('token'));

?>


<#24>
<?php

// copied from install of Accomodations

require_once "Customizing/class.ilCustomInstaller.php";

//
// create database tables
// 

if(!$ilDB->tableExists('crs_acco'))
{
	$ilDB->createTable('crs_acco', array(
		'crs_id' => array(
			'type' => 'integer',
			'length' => 4,
			'notnull' => true,
			'default' => 0
		)
		,'user_id' => array(
			'type' => 'integer',
			'length' => 4,
			'notnull' => true,
			'default' => 0
		)
		,'night' => array(
			'type' => 'date',			
			'notnull' => true
		)			
	));

	$ilDB->addPrimaryKey('crs_acco', array('crs_id', 'user_id', 'night'));
}


//
// create RBAC permissions 
//

$new_crs_ops = array(
	'view_own_accomodations' => array('View Own Accomodations', 2906)
	,'set_own_accomodations' => array('Set Own Accomodations', 2907)
	,'view_others_accomodations' => array('View Others Accomodations', 3507)
	,'set_others_accomodations' => array('Set Others Accomodations', 3508)		
);
ilCustomInstaller::addRBACOps('crs', $new_crs_ops);

//
// lng variables
//

$lang_data = array(
	"tab_list_accomodations" => array("Übernachtungen", "Accomodations")	
	,"accomodations" => array("Übernachtungen", "Accomodations")	
	,"edit_user_accomodations" => array("Teilnehmer bearbeiten", "Edit participant")	
	,"period_input_from" => array("von", "from")	
	,"period_input_to" => array("bis", "to")	
	,"period_input_from_first" => array("Vorabend", "Previous Evening")	
	,"period_input_to_last" => array("nächster Morgen", "Next Morning")	
);

ilCustomInstaller::addLangData("acco", array("de", "en"), $lang_data, "patch generali - accomodations");

?>

<#25>
<?php

// copied from install script of TEP

// init helper class
require_once "Customizing/class.ilCustomInstaller.php";

//
// create database tables
// 

if(!$ilDB->tableExists('cal_derived_entry'))
{
	// global TEP calendar
	$crs_set = new ilSetting("TEP");
	$crs_cal_id = $crs_set->get("crs_calendar");
	if(!$crs_cal_id)
	{
		$calcat_id = $ilDB->nextId('cal_categories');

		$query = "INSERT INTO cal_categories (cat_id,obj_id,color,type,title) ".
			"VALUES ( ".
			$ilDB->quote($calcat_id, 'integer').", ".
			$ilDB->quote(0, 'integer').", ".
			$ilDB->quote('#000000', 'text').", ".
			$ilDB->quote(3, 'integer').", ".  // global
			$ilDB->quote('TEP', 'text')." ".
			")";
		$ilDB->manipulate($query);

		$crs_set->set("crs_calendar", $calcat_id);
	}
}
	
// derived calender entries
if (!$ilDB->tableExists('cal_derived_entry'))
{
	$fields = array (
		'id' => array(
			'type' => 'integer',
			'length' => 4,
			'notnull' => true,
			'default' => 0),		    
		'master_cal_entry' => array(
			'type' => 'integer',
			'length' => 4,
			'notnull' => true,
			'default' => 0),		
		'cat_id' => array(
			'type' => 'integer',
			'length' => 4,
			'notnull' => true,
			'default' => 0)
	);
	$ilDB->createTable('cal_derived_entry', $fields);
	$ilDB->addPrimaryKey('cal_derived_entry', array('id'));
	$ilDB->createSequence('cal_derived_entry');		
}
	
// calendar entry type
if(!$ilDB->tableColumnExists('cal_entries', 'entry_type'))
{
	$ilDB->addTableColumn('cal_entries', 'entry_type', 
		array(
			'type' => 'text', 
			'length' => 100, 
			'notnull' => false, 
			'default' => ''
	));			
}

// calendar entry types
if (!$ilDB->tableExists('tep_type'))
{
	$fields = array (
		'id' => array(
			'type' => 'text',
			'length' => 100,
			'notnull' => true,
			'default' => ''),		    
		'title' => array(
			'type' => 'text',
			'length' => 1000,
			'notnull' => true),		
		'bg_color' => array(
			'type' => 'text',
			'length' => 6,
			'fixed' => true,
			'notnull' => false),
		'font_color' => array(
			'type' => 'text',
			'length' => 6,
			'fixed' => true,
			'notnull' => false),
		'tep_active' => array(
			'type' => 'integer',
			'length' => 1,
			'notnull' => false,
			'default' => 1)
	);
	$ilDB->createTable('tep_type', $fields);
	$ilDB->addPrimaryKey('tep_type', array('id'));	
}

if(!$ilDB->tableExists('tep_op_days'))
{
	$fields = array (
		'obj_type' => array(
			'type' => 'text',
			'length' => 200,
			'notnull' => true,
			'default' => ''),		    				
		'obj_id' => array(
			'type' => 'integer',
			'length' => 4,
			'notnull' => true,
			'default' => 0),
		'user_id' => array(
			'type' => 'integer',
			'length' => 4,
			'notnull' => true,
			'default' => 0),
		'miss_day' => array(
			'type' => 'date',
			'notnull' => true)					
	);
	$ilDB->createTable('tep_op_days', $fields);
}	


//
// create RBAC permissions (incl. org unit?)
//

$new_org_ops = array(
	'tep_is_tutor' => array('TEP Tutor', 2904)
	,'tep_view_other' => array('TEP View Other', 2905)
	,'tep_view_other_rcrsv' => array('TEP View Other (recursive)', 2906)
	,'tep_edit_other' => array('TEP Edit Other', 3505)
	,'tep_edit_other_rcrsv' => array('TEP Edit Other (recursive)', 3506)
);

ilCustomInstaller::addRBACOps('orgu', $new_org_ops);

//
// lng variables
//

$lang_data = array(
	"personal_calendar_title" => array("TEP", "TEP")
	,"page_title" => array("TEP", "TEP")
	,"tab_list" => array("Terminliste", "List Of Dates")
	,"tab_month" => array("Monatsansicht", "Monthly")
	,"tab_halfyear" => array("Halbjahresansicht", "Half-Year")
	,"add_new_entry" => array("Neuen Termin anlegen", "Add new entry")
	,"export" => array("XLS-Export", "XLS-Export")
	,"print" => array("Drucken", "Print")
	,"create_entry" => array("Eintrag anlegen", "Create Entry")
	,"entry_owner" => array("Termin für", "Entry of")
	,"entry_derived" => array("Weitere Teilnehmer", "Other Participants")
	,"entry_title" => array("Termintitel", "Title of Entry")
	,"entry_type" => array("Typ", "Type")
	,"entry_period" => array("Zeitraum", "Period")
	,"entry_location" => array("Ort", "Location")
	,"entry_created" => array("Der Eintrag wurde erstellt.", "The entry has been created.")
	,"entry_updated" => array("Der Eintrag wurde aktualisiert.", "The entry has been updated.")
	,"legend" => array("Legende", "Legend")
	,"search_all" => array("--Alle--", "--All--")
	,"filter_submit" => array("Filtern", "Filter")
	,"filter_no_tutor" => array("Seminare ohne Trainer anzeigen?", "Show Seminars without Trainers?")
	,"column_no_tutor" => array("Seminare ohne Trainer", "Seminars without Trainers")
	,"update_entry" => array("Termin bearbeiten", "Edit Entry")
	,"list_view_title" => array("Terminliste", "List Of Dates")
	,"list_view_info" => array("Es werden Termine der nächsten 4 Wochen angezeigt.", "Only entries in the next 4 weeks are shown.")
	,"entry_delete_sure" => array("Wollen Sie wirklich den Termin löschen?", "Are you sure you want to delete the entry?")
	,"delete_entry" => array("Termin löschen", "Delete Entry")
	,"entry_deleted" => array("Termin wurde gelöscht.", "Entry has been deleted.")
	,"op_tab_list_operation_days" => array("Einsatztage", "Operation Days")
	,"edit_user_operation_days" => array("Einsatztage bearbeiten", "Edit Operation Days")
	,"edit_operation_days" => array("Einsatztage", "Operation Days")
	,"filter_orgu_all" => array("--Alle Tutoren--", "--All Trainers--")
	,"filter_orgu_rcrsv" => array("rekursiv?", "recursive?")
	,"filter_tutor" => array("Tutor", "Trainer")
	,"filter_tutor_empty" => array("Die Auswahl der Organisationseinheiten enthält keine Tutoren.", "The selected organisational units did not yield any trainers.")
);

ilCustomInstaller::addLangData("tep", array("de", "en"), $lang_data, "patch generali - TEP");

?>

<#26>
<?php

$stmt = $ilDB->prepareManip("INSERT INTO tep_type (id, title, bg_color, font_color, tep_active) VALUES (?, ?, ?, ?, ?) "
						   , array("integer", "text", "text", "text", "integer"));
$data = array( array(1, "Training", "f6000d", "000000", "0")
			 , array(2, "Veranstaltung (LD)", "f76809", "000000", "1")
			 , array(3, "Projekt/Sondermaßnahme", "b90007", "000000", "1")
			 , array(4, "Trainingsvorbereitung", "a2ff2c", "000000", "1")
			 , array(5, "Büro", "49ff00", "000000", "1")
			 , array(6, "Bereichs-/Abteilungsmeeting", "1900ff", "ffffff", "1")
			 , array(7, "Besprechung", "4effff", "000000", "1")
			 , array(8, "Besuch Infoveranstaltung", "feff98", "000000", "1")
			 , array(9, "Weiterbildung", "feff00", "000000", "1")
			 , array(10, "Urlaub/Gleittag", "e0e0e0", "000000", "1")
			 , array(11, "Feiertag im Bundesland", "c0c0c0", "000000", "1")
			 );
$ilDB->executeMultiple($stmt, $data);
$ilDB->free($stmt);
?>

<#27>
<?php

if(!$ilDB->tableExists('bill'))
{
	$fields = array(
		'bill_pk'               => array(
			'type'    => 'integer',
			'length'  => 4,
			'notnull' => true,
			'default' => 0
		),
		'bill_number'           => array(
			'type'    => 'text',
			'length'  => 255,
			'notnull' => false,
			'default' => null
		),
		'bill_recipient_name'   => array(
			'type'    => 'text',
			'length'  => 255,
			'notnull' => false,
			'default' => null
		),
		'bill_recipient_street' => array(
			'type'    => 'text',
			'length'  => 255,
			'notnull' => false,
			'default' => null
		),
		'bill_recipient_hnr'    => array(
			'type'    => 'text',
			'length'  => 255,
			'notnull' => false,
			'default' => null
		),
		'bill_recipient_zip'    => array(
			'type'    => 'text',
			'length'  => 255,
			'notnull' => false,
			'default' => null
		),
		'bill_recipient_city'   => array(
			'type'    => 'text',
			'length'  => 255,
			'notnull' => false,
			'default' => null
		),
		'bill_recipient_cntry'  => array(
			'type'    => 'text',
			'length'  => 255,
			'notnull' => false,
			'default' => null
		),
		'bill_date'             => array(
			'type'    => 'integer',
			'length'  => 4,
			'notnull' => true,
			'default' => 0
		),
		'bill_title'            => array(
			'type'    => 'text',
			'length'  => 255,
			'notnull' => true
		),
		'bill_description'      => array(
			'type'    => 'text',
			'length'  => 4000,
			'notnull' => false,
			'default' => null
		),
		'bill_vat'              => array(
			'type'    => 'float',
			'notnull' => true,
			'default' => 0
		),
		'bill_cost_center'      => array(
			'type'    => 'text',
			'length'  => 255,
			'notnull' => false,
			'default' => null
		),
		'bill_currency'         => array(
			'type'    => 'text',
			'length'  => 255,
			'notnull' => true
		),
		'bill_usr_id'           => array(
			'type'    => 'integer',
			'length'  => 4,
			'notnull' => true,
			'default' => 0
		),
		'bill_year'             => array(
			'type'    => 'integer',
			'length'  => 2,
			'notnull' => true,
			'default' => 0
		),
		'bill_final'            => array(
			'type'    => 'integer',
			'length'  => 1,
			'notnull' => true,
			'default' => 0
		),
		'bill_context_id'       => array(
			'type'    => 'integer',
			'length'  => 4,
			'notnull' => false,
			'default' => null
		),
		"bill_recipient_email" => array(
			"type" 	=> "text",
			"length"	=> 255,
			"notnull"	=> false,
			"default" => null
		)
	);

	$ilDB->createTable('bill', $fields);
	$ilDB->addPrimaryKey('bill', array('bill_pk'));
	$ilDB->createSequence('bill');
	
	$ilDB->query('ALTER TABLE bill ENGINE=INNODB');
	$ilDB->query('ALTER TABLE bill_seq ENGINE=INNODB');
}

?>

<#28>
<?php

// Tracking Infos about cron jobs for mail

$fields = array (
    'crs_id' => array(
        'type' => 'integer',
        'length' => 4,
        'notnull' => true
        ),
    'title' => array(
        "type" => "text",
        "length" => 64,
        "notnull" => true
        ),
    'send_at' => array(
        'type' => 'timestamp',
        'notnull' => false
        )
);

$ilDB->createTable('gev_crs_dl_mail_cron', $fields);
$ilDB->addPrimaryKey('gev_crs_dl_mail_cron', array('crs_id', 'title'));

?>


<#29>
<?php

// Tracking Infos about cron jobs for mail

$fields = array (
    'crs_id' => array(
        'type' => 'integer',
        'length' => 4,
        'notnull' => true
        ),
    'mail_id' => array(
        "type" => "text",
        "length" => 64,
        "notnull" => true
        ),
    'recipient' => array(
        'type' => 'text',
        "length" => 128,
        'notnull' => false
        )
    , "occasion" => array(
        'type' => 'text',
        "length" => 256,
        'notnull' => true
    )
);

$ilDB->createTable('gev_crs_deferred_mails', $fields);
$ilDB->addPrimaryKey('gev_crs_deferred_mails', array('crs_id', 'mail_id', 'recipient'));

?>

<#30>
<?php

// Tracking relation between coupons and bills they were created for.

$fields = array (
	'bill_pk' => array(
		'type'    => 'integer',
		'length'  => 4,
		'notnull' => true,
		'default' => 0
	),
	'coupon_code' => array(
		'type'    => 'text',
		'length'  => 255,
		'notnull' => true
	)
);

$ilDB->createTable('gev_bill_coupon', $fields);
$ilDB->addPrimaryKey('gev_bill_coupon', array('bill_pk'));

?>

<#31>
<?php

$ilDB->manipulate("UPDATE settings SET value = 1800 WHERE keyword = 'reg_hash_life_time'");

?>

<#32>
<?php
if(!$ilDB->tableExists('billitem'))
{
	$fields = array(
		'billitem_pk'          => array(
			'type'    => 'integer',
			'length'  => 4,
			'notnull' => true,
			'default' => 0
		),
		'bill_fk'          => array(
			'type'    => 'integer',
			'length'  => 4,
			'notnull' => true,
			'default' => 0
		),
		'billitem_title'       => array(
			'type'    => 'text',
			'length'  => 255,
			'notnull' => true
		),
		'billitem_description' => array(
			'type'    => 'text',
			'length'  => 4000,
			'notnull' => false,
			'default' => null
		),
		'billitem_pta'         => array(
			'type'    => 'float',
			'notnull' => true,
			'default' => 0
		),
		'billitem_vat'         => array(
			'type'    => 'float',
			'notnull' => true,
			'default' => 0
		),
		'billitem_currency'    => array(
			'type'    => 'text',
			'length'  => 255,
			'notnull' => true
		),
		'billitem_context_id'  => array(
			'type'    => 'integer',
			'length'  => 4,
			'notnull' => false,
			'default' => null
		),
		'billitem_final'       => array(
			'type'    => 'integer',
			'length'  => 1,
			'notnull' => true,
			'default' => 0
		)
	);

	$ilDB->createTable('billitem', $fields);
	$ilDB->addPrimaryKey('billitem', array('billitem_pk'));
	$ilDB->createSequence('billitem');
	
	$ilDB->query('ALTER TABLE bill_seq ENGINE=INNODB');
	$ilDB->query('ALTER TABLE billitem ENGINE=INNODB');
	$ilDB->query('ALTER TABLE billitem_seq ENGINE=INNODB');
}
?>

<#33>
<?php
if(!$ilDB->tableExists('coupon'))
{
	$fields = array(
		'coupon_pk'          => array(
			'type'    => 'integer',
			'length'  => 4,
			'notnull' => true,
			'default' => 0
		),
		'coupon_code'        => array(
			'type'    => 'text',
			'length'  => 255,
			'notnull' => true
		),
		'coupon_value'       => array(
			'type'    => 'float',
			'notnull' => true,
			'default' => 0
		),
		'coupon_last_change' => array(
			'type'    => 'integer',
			'length'  => 4,
			'notnull' => true,
			'default' => 0
		),
		'coupon_expires'     => array(
			'type'    => 'integer',
			'length'  => 4,
			'notnull' => true,
			'default' => 0
		),
		'coupon_usr_id'      => array(
			'type'    => 'integer',
			'length'  => 4,
			'notnull' => true,
			'default' => 0
		),
		'coupon_active'      => array(
			'type'    => 'integer',
			'length'  => 1,
			'notnull' => true,
			'default' => 0
		),
		'coupon_created'     => array(
			'type'    => 'integer',
			'length'  => 4,
			'notnull' => true,
			'default' => 0
		)
	);

	$ilDB->createTable('coupon', $fields);
	$ilDB->addPrimaryKey('coupon', array('coupon_pk'));
	$ilDB->createSequence('coupon');
	
	$ilDB->query('ALTER TABLE coupon ENGINE=INNODB');
	$ilDB->query('ALTER TABLE coupon_seq ENGINE=INNODB');
}
?>

<#34>
<?php

// init helper class
require_once "Customizing/class.ilCustomInstaller.php";

$lang_data = array(
	"numberlabel" => array("Rechnungsnummer", "Bill Number"),
	"vat"         => array("Umsatzsteuer", "Sales Tax"),
	"net"         => array("(netto)", "(after tax)"),
	"bru"         => array("(brutto)", "(pre-tax)"),
	"val"         => array("Rechnungsbetrag", "Amount")
);

ilCustomInstaller::addLangData("billing", array("de", "en"), $lang_data, "patch generali - Billing");
?>

<#35>
<?php
if(!$ilDB->tableExists('hist_usercoursestatus'))
{
	$fields = array(
		'row_id' => array(
			'type' => 'integer',
			'length' => 4,
			'notnull' => true),
		'hist_version' => array(
			'type' => 'integer',
			'length' => 4,
			'notnull' => true,
			'default' => 1),
		'hist_historic' => array(
			'type' => 'integer',
			'length' => 4,
			'notnull' => true,
			'default' => 0),
		'creator_user_id' => array(
			'type' => 'integer',
			'length' => 4,
			'notnull' => true),
		'created_ts' => array(
			'type' => 'integer',
			'length' => 4,
			'notnull' => true,
			'default' => 0),
		'usr_id' => array(
			'type' => 'integer',
			'length' => 4,
			'notnull' => true),
		'crs_id' => array(
			'type' => 'integer',
			'length' => 4,
			'notnull' => true),
		'credit_points' => array(
			'type' => 'integer',
			'length' => 4,
			'notnull' => true),
		'bill_id' => array(
			'type' => 'integer',
			'length' => 4,
			'notnull' => true),
		'booking_status' => array(
			'type' => 'text',
			'length' => 255,
			'notnull' => true),
		'participation_status' => array(
			'type' => 'text',
			'length' => 255,
			'notnull' => true),
		'okz' => array(
			'type' => 'text',
			'length' => 255,
			'notnull' => false),
		'org_unit' => array(
			'type' => 'text',
			'length' => 255,
			'notnull' => false),
		'certificate' => array(
			'type' => 'integer',
			'length' => 4,
			'notnull' => false),
		'begin_date' => array(
			'type' => 'date'),
		'end_date' => array(
			'type' => 'date'),
		'overnights' => array(
			'type' => 'integer',
			'length' => 4,
			'notnull' => false),
		'function' => array(
			'type' => 'text',
			'length' => 255,
			'notnull' => false)
	);
	$ilDB->createTable('hist_usercoursestatus', $fields);
	$ilDB->addPrimaryKey('hist_usercoursestatus', array('row_id'));
	$ilDB->createSequence('hist_usercoursestatus');
}
?>

<#36>
<?php

if(!$ilDB->tableExists('hist_certfile'))
{
	$fields = array (
		'row_id' => array(
			'type' => 'integer',
			'length' => 4,
			'notnull' => true),
		'certfile' => array(
			'type' => 'clob',
			'notnull' => true)
	);
	$ilDB->createTable('hist_certfile', $fields);
	$ilDB->addPrimaryKey('hist_certfile', array('row_id'));
	$ilDB->createSequence('hist_certfile');
}
?>

<#37>
<?php
if(!$ilDB->tableExists('hist_course'))
{
	$fields = array (
		'row_id' => array(
			'type' => 'integer',
			'length' => 4,
			'notnull' => true),
		'hist_version' => array(
			'type' => 'integer',
			'length' => 4,
			'notnull' => true,
			'default' => 1),
		'hist_historic' => array(
			'type' => 'integer',
			'length' => 4,
			'notnull' => true,
			'default' => 0),
		'creator_user_id' => array(
			'type' => 'integer',
			'length' => 4,
			'notnull' => true),
		'created_ts' => array(
			'type' => 'integer',
			'length' => 4,
			'notnull' => true,
			'default' => 0),
		'crs_id' => array(
			'type' => 'integer',
			'length' => 4,
			'notnull' => true),
		'custom_id' => array(
			'type' => 'text',
			'length' => 255,
			'notnull' => true),
		'title' => array(
			'type' => 'text',
			'length' => 255,
			'notnull' => true),
		'template_title' => array(
			'type' => 'text',
			'length' => 255,
			'notnull' => true),
		'type' => array(
			'type' => 'text',
			'length' => 255,
			'notnull' => true),
		'topic_set' => array(
			'type' => 'integer',
			'length' => 4,
			'notnull' => true),
		'begin_date' => array(
			'type' => 'date'),
		'end_date' => array(
			'type' => 'date'),
		'hours' => array(
			'type' => 'integer',
			'length' => 4,
			'notnull' => false,
			'default' => 0),
		'is_expert_course' => array(
			'type' => 'integer',
			'length' => 1,
			'notnull' => true,
			'default' => 0),
		'venue' => array(
			'type' => 'text',
			'length' => 255,
			'notnull' => false),
		'provider' => array(
			'type' => 'text',
			'length' => 255,
			'notnull' => false),
		'tutor' => array(
			'type' => 'text',
			'length' => 255,
			'notnull' => false),
		'max_credit_points' => array(
			'type' => 'text',
			'length' => 255,
			'notnull' => false),
		'fee' => array(
			'type' => 'float',
			'notnull' => false),
		"is_template" =>  array(
			"type" 	=> "text", 
			"length" 	=> 8,
			"notnull" => false)
	);
	$ilDB->createTable('hist_course', $fields);
	$ilDB->addPrimaryKey('hist_course', array('row_id'));
	$ilDB->createSequence('hist_course');
}
?>

<#38>
<?php
if(!$ilDB->tableExists('hist_topicset2topic'))
{
	$fields = array (
		'row_id' => array(
			'type' => 'integer',
			'length' => 4,
			'notnull' => true),
		'topic_set_id' => array(
			'type' => 'integer',
			'length' => 4,
			'notnull' => true,),
		'topic_id' => array(
			'type' => 'integer',
			'length' => 4,
			'notnull' => true,),
	);
	$ilDB->createTable('hist_topicset2topic', $fields);
	$ilDB->addPrimaryKey('hist_topicset2topic', array('row_id'));
	$ilDB->createSequence('hist_topicset2topic');
}
?>

<#39>
<?php
if(!$ilDB->tableExists('hist_topics'))
{
	$fields = array (
		'row_id' => array(
			'type' => 'integer',
			'length' => 4,
			'notnull' => true),
		'topic_id' => array(
			'type' => 'integer',
			'length' => 4,
			'notnull' => true,),
		'topic_title' => array(
			'type' => 'text',
			'length' => 255,
			'notnull' => true),
	);
	$ilDB->createTable('hist_topics', $fields);
	$ilDB->addPrimaryKey('hist_topics', array('row_id'));
	$ilDB->createSequence('hist_topics');
}
?>

<#40>
<?php
if(!$ilDB->tableExists('hist_user'))
{
	$fields = array (
		'row_id' => array(
			'type' => 'integer',
			'length' => 4,
			'notnull' => true),
		'hist_version' => array(
			'type' => 'integer',
			'length' => 4,
			'notnull' => true,
			'default' => 1),
		'hist_historic' => array(
			'type' => 'integer',
			'length' => 4,
			'notnull' => true,
			'default' => 0),
		'creator_user_id' => array(
			'type' => 'integer',
			'length' => 4,
			'notnull' => true),
		'created_ts' => array(
			'type' => 'integer',
			'length' => 4,
			'notnull' => true,
			'default' => 0),
		'user_id' => array(
			'type' => 'integer',
			'length' => 4,
			'notnull' => true),
		'firstname' => array(
			'type' => 'text',
			'length' => 255,
			'notnull' => true),
		'lastname' => array(
			'type' => 'text',
			'length' => 255,
			'notnull' => true),
		'gender' => array(
			'type' => 'text',
			'length' => 255,
			'notnull' => true),
		'birthday' => array(
			'type' => 'date'),
		'org_unit' => array(
			'type' => 'text',
			'length' => 255,
			'notnull' => true),
		'position_key' => array(
			'type' => 'text',
			'length' => 255,
			'notnull' => true),
		'entry_date' => array(
			'type' => 'date'),
		'exit_date' => array(
			'type' => 'date'),
		'bwv_id' => array(
			'type' => 'text',
			'length' => 255,
			'notnull' => true),
		'okz' => array(
			'type' => 'text',
			'length' => 255,
			'notnull' => true),
		'begin_of_certification' => array(
			'type' => 'date'),
		'deleted' => array(
			'type' => 'integer',
			'length' => 1,
			'notnull' => true)
	);
	$ilDB->createTable('hist_user', $fields);
	$ilDB->addPrimaryKey('hist_user', array('row_id'));
	$ilDB->createSequence('hist_user');
}
?>

<#41>
<?php
	$ilCtrlStructureReader->getStructure();
?>

<#42>
<?php
// init helper class
$ilDB->	manipulate("ALTER TABLE `il_plugin` CHANGE `plugin_id` `plugin_id` 
			VARCHAR(40) CHARACTER SET utf8 COLLATE utf8_unicode_ci NULL DEFAULT NULL");

require_once "Customizing/class.ilCustomInstaller.php";

ilCustomInstaller::initPluginEnv();
ilCustomInstaller::activatePlugin(IL_COMP_MODULE, "OrgUnit", "orgutypehk", "GEVOrgTypes");

?>

<#43>
<?php
// init helper class
require_once "Customizing/class.ilCustomInstaller.php";

ilCustomInstaller::initPluginEnv();
ilCustomInstaller::activatePlugin(IL_COMP_SERVICE, "AdvancedMetaData", "amdc", "CourseAMD");

?>

<#44>
<?php
// init helper class
require_once "Customizing/class.ilCustomInstaller.php";

ilCustomInstaller::initPluginEnv();
ilCustomInstaller::activatePlugin(IL_COMP_SERVICE, "AdvancedMetaData", "amdc", "OrgUnitAMD");

?>

<#45>
<?php
// init helper class
require_once "Customizing/class.ilCustomInstaller.php";

ilCustomInstaller::initPluginEnv();
ilCustomInstaller::activatePlugin(IL_COMP_SERVICE, "EventHandling", "evhk", "GEVBilling");

?>

<#46>
<?php
// init helper class
require_once "Customizing/class.ilCustomInstaller.php";

ilCustomInstaller::initPluginEnv();
ilCustomInstaller::activatePlugin(IL_COMP_SERVICE, "EventHandling", "evhk", "GEVCourseCreation");

?>

<#47>
<?php
// init helper class
require_once "Customizing/class.ilCustomInstaller.php";

ilCustomInstaller::initPluginEnv();
ilCustomInstaller::activatePlugin(IL_COMP_SERVICE, "EventHandling", "evhk", "GEVCourseTemplateCreation");

?>

<#48>
<?php
// init helper class
require_once "Customizing/class.ilCustomInstaller.php";

ilCustomInstaller::initPluginEnv();
ilCustomInstaller::activatePlugin(IL_COMP_SERVICE, "EventHandling", "evhk", "GEVCourseUpdate");

?>

<#49>
<?php
// init helper class
require_once "Customizing/class.ilCustomInstaller.php";

ilCustomInstaller::initPluginEnv();
ilCustomInstaller::activatePlugin(IL_COMP_SERVICE, "EventHandling", "evhk", "GEVMailing");

?>

<#50>
<?php
// init helper class
require_once "Customizing/class.ilCustomInstaller.php";

ilCustomInstaller::initPluginEnv();
ilCustomInstaller::activatePlugin(IL_COMP_SERVICE, "EventHandling", "evhk", "GEVOrgUnitUpdate");

?>

<#51>
<?php
// init helper class
require_once "Customizing/class.ilCustomInstaller.php";

ilCustomInstaller::initPluginEnv();
ilCustomInstaller::activatePlugin(IL_COMP_SERVICE, "EventHandling", "evhk", "GEVWaitingList");

?>

<#52>
<?php
// init helper class
require_once "Customizing/class.ilCustomInstaller.php";

ilCustomInstaller::initPluginEnv();
ilCustomInstaller::activatePlugin(IL_COMP_SERVICE, "User", "udfc", "GEVUserData");
?>


<#53>
<?php
// update on #40, missing fields for wbd
$txt_fields_hist_user = array(
	'street',
	'zipcode',
	'city',
	'phone_nr',
	'mobile_phone_nr',
	'email',
);
foreach ($txt_fields_hist_user as $field) {
	if(!$ilDB->tableColumnExists('hist_user', $field)){
		$ilDB->addTableColumn('hist_user', $field, array(
			'type' => 'text',
			'length' => 255,
			'notnull' => false
			)
		);	
	}
}
?>

<#54>
<?php
// marker for wbd-reports
if(!$ilDB->tableColumnExists('hist_user', 'last_wbd_report')){
	$ilDB->manipulate("ALTER TABLE `hist_user` ADD `last_wbd_report` DATE NULL DEFAULT NULL AFTER `created_ts`");
}
if(!$ilDB->tableColumnExists('hist_usercoursestatus', 'last_wbd_report')){
	$ilDB->manipulate("ALTER TABLE `hist_usercoursestatus` ADD `last_wbd_report` DATE NULL DEFAULT NULL AFTER `created_ts`");
}

	

?>


<#55>
<?php
// update on #40,#53; missing fields for wbd
$txt_fields_hist_user = array(
	'agent_status', 
	'wbd_type', //USR_TP_TYPE

);
foreach ($txt_fields_hist_user as $field) {
	if(!$ilDB->tableColumnExists('hist_user', $field)){
		$ilDB->addTableColumn('hist_user', $field, array(
			'type' => 'text',
			'length' => 255,
			'notnull' => false
			)
		);	
	}
}
?>
<#56>
<?php
// update on #40,#53, #55; missing fields for wbd
$txt_fields_hist_user = array(
	'wbd_email', //USR_UDF_PRIV_EMAIL
);
foreach ($txt_fields_hist_user as $field) {
	if(!$ilDB->tableColumnExists('hist_user', $field)){
		$ilDB->addTableColumn('hist_user', $field, array(
			'type' => 'text',
			'length' => 255,
			'notnull' => false
			)
		);	
	}
}
?>

<#57>
<?php
// missing fields for wbd, hist_course
$txt_fields_hist_course = array(
	'wbd_topic' //CRS_AMD_GDV_TOPIC, study-contents
);
foreach ($txt_fields_hist_course as $field) {
	if(!$ilDB->tableColumnExists('hist_course', $field)){
		$ilDB->addTableColumn('hist_course', $field, array(
			'type' => 'text',
			'length' => 255,
			'notnull' => false
			)
		);	
	}
}
?>
<#58>
<?php
// missing fields for wbd, hist_usercoursestatus
$txt_fields_hist_course = array(
	'wbd_booking_id' 
);
foreach ($txt_fields_hist_course as $field) {
	if(!$ilDB->tableColumnExists('hist_usercoursestatus', $field)){
		$ilDB->addTableColumn('hist_usercoursestatus', $field, array(
			'type' => 'text',
			'length' => 255,
			'notnull' => false
			)
		);	
	}
}
?>
<#59>
<?php

if(!$ilDB->tableColumnExists("bill", "bill_finalized_date")) {
	$ilDB->addTableColumn("bill", "bill_finalized_date", array(
		  "type" => "integer"
		, "length" => 4
		, "notnull" => false
		));
}

$ilDB->manipulate("UPDATE bill SET bill_finalized_date = UNIX_TIMESTAMP() WHERE bill_final = 1");

?>





<#60>
<?php
// TEP categories

$query = "DELETE FROM tep_type WHERE 1";
$ilDB->manipulate($query);

$stmt = $ilDB->prepareManip("INSERT INTO tep_type (id, title, bg_color, font_color, tep_active) VALUES (?, ?, ?, ?, ?) "
						   , array("integer", "text", "text", "text", "integer"));

$data = array(
	  array(1,  "Projekt", 					"f09273", "000000", "1")
	, array(2,  "Ausgleichstag",			"86b37d", "000000", "1")
	, array(3,  "Krankheit",				"86b37d", "000000", "1")
	, array(4,  "Urlaub genehmigt",			"86b37d", "000000", "1")
	, array(5,  "FD Gespräch",				"e6da9d", "000000", "1")
	, array(6,  "FD-MA Teammeeting",		"e6da9d", "000000", "1")
	, array(7,  "RD-Gespräch",				"e6da9d", "000000", "1")
	, array(8,  "OD-FD Meeting",			"e6da9d", "000000", "1")
	, array(9,  "AKL-Gespräch",				"e6da9d", "000000", "1")
	, array(10, "bAV-Arbeitskreis",			"e6da9d", "000000", "1")
	, array(11, "Gewerbe-Arbeitskreis",		"e6da9d", "000000", "1")
	, array(12, "FDL-Arbeitskreis",			"e6da9d", "000000", "1")
	, array(13, "Firmenkunden",				"cccccc", "000000", "1")
	, array(14, "Aquise Pilotprojekt", 		"cccccc", "000000", "1")
	, array(15, "Individuelle Unterstützung SpV/FD",	"cccccc", "000000", "1")
	, array(16, "AD Begleitung",			"cccccc", "000000", "1")
	, array(17, "Urlaub beantragt",			"b8ce8d", "000000", "1")
	, array(18, "Trainer- / DBV Klausur (Zentral)", "bf6364", "000000", "1")
	, array(19, "Trainer Teammeeting",		"bf6364", "000000", "1")
	, array(20, "Arbeitsgespräch", 			"bf6364", "000000", "1")
	, array(21, "Veranstaltung / Tagung (Zentral)",	"f09273", "000000", "1")
	, array(22, "Büro", 					"b8ace6",  "000000", "1")
	, array(23, "Dezentraler Feiertag", 	"b8ce8d", "000000", "1")
	, array(24, "Training", 				"f0e960" , "000000", "1")
	//, array(24, "Gibt es noch nicht", 		"bf6364" , "000000", "1")
);

$ilDB->executeMultiple($stmt, $data);
$ilDB->free($stmt);
?>


<#61>
<?php
// update on #719, new fields 
$txt_fields_hist_user = array(
	'job_number',
	'adp_number',
	'position_key',
	'org_unit_above1',
	'org_unit_above2'
);
foreach ($txt_fields_hist_user as $field) {
	if(!$ilDB->tableColumnExists('hist_user', $field)){
		$ilDB->addTableColumn('hist_user', $field, array(
			'type' => 'text',
			'length' => 255,
			'notnull' => false
			)
		);	
	}
}
?>


<#62>
<?php
// change fieldname

$query = "ALTER TABLE hist_user 
	CHANGE agent_status wbd_agent_status 
	VARCHAR(255) CHARACTER SET utf8 COLLATE utf8_unicode_ci NULL 
	DEFAULT NULL;
";

$ilDB->manipulate($query);
?>

<#63>
<?php
// change fieldname

$query = "ALTER TABLE hist_usercoursestatus 
	CHANGE bill_id bill_id 
	VARCHAR(16) CHARACTER SET utf8 COLLATE utf8_unicode_ci NULL 
	DEFAULT NULL;
";

$ilDB->manipulate($query);

/**
* migrate hist_usercoursestatus.bill_id to hold 
*/

$query = "SELECT 
			hist_usercoursestatus.row_id, 
			hist_usercoursestatus.bill_id,
			bill.bill_number 
		FROM hist_usercoursestatus
		INNER JOIN bill ON 
			hist_usercoursestatus.bill_id = bill.bill_pk
		WHERE 
			hist_usercoursestatus.bill_id > 0
			AND 
			hist_usercoursestatus.hist_historic = 0
			AND 
			bill.bill_number IS NOT NULL;
		";


$res = $ilDB->query($query);
while($rec = $ilDB->fetchAssoc($res)) {
	$bill_id = $rec['bill_number'];
	$row_id = $rec['row_id'];
	$sql = "UPDATE hist_usercoursestatus SET bill_id = '$bill_id' WHERE row_id=$row_id";
	$ilDB->manipulate($sql);
}
?>

<#64>
<?php
// missing fields, hist_course
$txt_fields_hist_course = array(
	'edu_program' //CRS_AMD_EDU_PROGRAMM
);
foreach ($txt_fields_hist_course as $field) {
	if(!$ilDB->tableColumnExists('hist_course', $field)){
		$ilDB->addTableColumn('hist_course', $field, array(
			'type' => 'text',
			'length' => 255,
			'notnull' => false
			)
		);	
	}
}
?>

<#65>
<?php
if(!$ilDB->tableExists('org_unit_personal'))
{
	$fields = array (
    'orgunit_id'    => array(
    		'type' => 'integer',
    		'length'  => 4,
    		'notnull' => true,
    		'default' => 0),

  'usr_id'    => array(
    		'type' => 'integer',
    		'length'  => 4,
    		'notnull' => true,
    		'default' => 0),

  
  );
  $ilDB->createTable('org_unit_personal', $fields);
  $ilDB->addPrimaryKey('org_unit_personal', array('orgunit_id'));
}
?>

<#66>
<?php
	$ilCtrlStructureReader->getStructure();
?>

<#67>
<?php
	if(!$ilDB->tableColumnExists('gev_crs_addset', "suppress_mails")){
		$ilDB->addTableColumn('gev_crs_addset', "suppress_mails", array(
			'type' => 'integer',
			'length' => 1,
			'notnull' => true,
			'default' => 0
			)
		);	
	}
?>

<#68>
<?php
	if(!$ilDB->tableColumnExists('hist_user', "is_vfs")){
		$ilDB->addTableColumn('hist_user', "is_vfs", array(
			'type' => 'integer',
			'length' => 1,
			'notnull' => true,
			'default' => 0
			)
		);	
	}

?>

<#69>
<?php

if(!$ilDB->tableExists('copy_mappings'))
{
	$fields = array (
	'target_ref_id'    => array(
			'type' => 'integer',
			'length'  => 4,
			'notnull' => true,
			'default' => 0),
	
	'source_ref_id'    => array(
			'type' => 'integer',
			'length'  => 4,
			'notnull' => true,
			'default' => 0),
	);

	$ilDB->createTable('copy_mappings', $fields);
	$ilDB->addPrimaryKey('copy_mappings', array('target_ref_id'));
}

?>

<#70>
<?php

if(!$ilDB->tableExists('hist_tep'))
{
	$fields = array (
		'row_id' => array(
			'type' => 'integer',
			'length' => 4,
			'notnull' => true),
		'hist_version' => array(
			'type' => 'integer',
			'length' => 4,
			'notnull' => true,
			'default' => 1),
		'hist_historic' => array(
			'type' => 'integer',
			'length' => 4,
			'notnull' => true,
			'default' => 0),
		'creator_user_id' => array(
			'type' => 'integer',
			'length' => 4,
			'notnull' => true),
		'created_ts' => array(
			'type' => 'integer',
			'length' => 4,
			'notnull' => true,
			'default' => 0),
		'user_id' => array(
			'type' => 'integer',
			'length' => 4,
			'notnull' => true),
		'cal_entry_id' => array(
			'type' => 'integer',
			'length' => 4,
			'notnull' => true),
		'cal_derived_entry_id' => array(
			'type' => 'integer',
			'length' => 4,
			'notnull' => false),
		'context_id' => array(
			'type' => 'integer',
			'length' => 4,
			'notnull' => true),
		'title' => array(
			'type' => 'text',
			'length' => 255,
			'notnull' => true),
		'subtitle' => array(
			'type' => 'text',
			'length' => 255),
		'description' => array(
			'type' => 'text',
			'length' => 255),
		'location' => array(
			'type' => 'text',
			'length' => 255),
		'fullday' => array(
			'type' => 'integer',
			'length' => 1,
			'notnull' => true),
		'begin_date' => array(
			'type' => 'date'),
		'end_date' => array(
			'type' => 'date'),
		'individual_days' => array(
			'type' => 'integer',
			'length' => 4,
			'notnull' => true),
		'category' => array(
			'type' => 'text',
			'length' => 255,
			'notnull' => true),
		'deleted' => array(
			'type' => 'integer',
			'length' => 1,
			'notnull' => true)
	);
	$ilDB->createTable('hist_tep', $fields);
	$ilDB->addPrimaryKey('hist_tep', array('row_id'));
	$ilDB->createSequence('hist_tep');
}

?>

<#71>
<?php
	$ilCtrlStructureReader->getStructure();
?>

<#72>
<?php
	require_once "Customizing/class.ilCustomInstaller.php";

	$new_org_ops = array(
		 'add_dec_training_self' => array('Create decentral Trainings for self', 2907)
		,'add_dec_training_others' => array('Create decentral Trainings for others', 2908)
		,'add_dec_training_others_rec' => array('Create decentral Trainings for others (recursiv)', 2909)
	);
	ilCustomInstaller::addRBACOps('orgu', $new_org_ops);
?>

<#73>
<?php
	$query = "UPDATE  tep_type SET title = 'Akquise Pilotprojekt' WHERE id=14";
	$ilDB->manipulate($query);
?>

<#74>
<?php
	require_once "Customizing/class.ilCustomInstaller.php";

	$new_crs_ops = array(
		 'write_reduced_settings' => array('Edit reduced settings of training.', 6001)
	);
	ilCustomInstaller::addRBACOps('crs', $new_crs_ops);
?>

<#75>
<?php
	// create instance
	include_once("Services/AccessControl/classes/class.ilObjRoleTemplate.php");
	require_once "Customizing/class.ilCustomInstaller.php";
	
	ilCustomInstaller::maybeInitPluginAdmin();
	ilCustomInstaller::maybeInitObjDefinition();
	ilCustomInstaller::maybeInitAppEventHandler();
	ilCustomInstaller::maybeInitTree();
	ilCustomInstaller::maybeInitRBAC();
	ilCustomInstaller::maybeInitUserToRoot();
	
	$newObj = new ilObjRoleTemplate();
	$newObj->setType("rolt");
	$newObj->setTitle("Pool Trainingsersteller");
	$newObj->setDescription("Rolle für die Ersteller von dezentralen Trainings");
	$newObj->create();
	$newObj->createReference();
	$newObj->putInTree(ROLE_FOLDER_ID);
	$newObj->setPermissions(ROLE_FOLDER_ID);

	$ilDB->manipulate("INSERT INTO rbac_fa (rol_id, parent, assign, protected)"
					 ." VALUES ( ".$ilDB->quote($newObj->getId(), "integer")
					 ."        , ".$ilDB->quote(ROLE_FOLDER_ID, "integer")
					 ."        , 'n', 'y')"
					 );
?>

<#76>
<?php
	require_once("Services/GEV/Utils/classes/class.gevSettings.php");

	$res = $ilDB->query("SELECT record_id FROM adv_md_record"
					   ." WHERE title = 'Verwaltung'");
	$rec = $ilDB->fetchAssoc($res);
	$record_id = $rec["record_id"];
	
	$res = $ilDB->query("SELECT field_id FROM adv_mdf_definition"
					   ." WHERE title = 'Bildungsprogramm'");
	$rec = $ilDB->fetchAssoc($res);
	$field_id = $rec["field_id"];
	
	$ilDB->manipulate("UPDATE adv_mdf_definition "
					 ."   SET record_id = ".$ilDB->quote($record_id, "integer")
					 ." WHERE title = 'Bildungsprogramm'"
					 );
	$ilDB->manipulate("UPDATE settings "
					 ."   SET value = ".$this->db->quote($record_id." ".$field_id, "text")
					 ." WHERE keyword = ".$this->db->quote(gevSettings::CRS_AMD_EDU_PROGRAMM, "text")
					 );

	$pos = array( 1 => "Trainingsnummer"
				, 2 => "Trainingtyp"
				, 3 => "Bildungsprogramm"
				, 4 => "Vorlage"
				, 5 => "Vorlagentitel"
				, 6 => "Referenz-Id der Vorlage"
				, 7 => "Nummernkreis"
				);
	
	foreach ($pos as $key => $value) {
		$ilDB->manipulate("UPDATE adv_mdf_definition"
						 ."   SET position = ".$ilDB->quote($key, "integer")
						 ." WHERE title = ".$ilDB->quote($value, "text")
						 );
	}
?>

<#77>
<?php

	$ilDB->manipulate("UPDATE adv_mdf_definition SET field_values = '".serialize(array(
			  "Fachwissen"
			, "SUHK - Privatkunden"
			, "SUHK - Firmenkunden"
			, "Leben und Rente"
			, "Betriebliche Altersvorsorge"
			, "Kooperationspartner"
			, "Vertrieb"
			, "Akquise / Verkauf"
			, "Beratungs- und Tarifierungstools"
			, "Büromanagement"
			, "Neue Medien"
			, "Unternehmensführung"
			, "Agenturmanagement"
			, "Führung"
			, "Persönlichkeit"
			, "Grundausbildung"
			, "Ausbilder"
			, "Erstausbildung"
			, "Qualifizierungsprogramm"
		))."' WHERE title = 'Trainingskategorie'");
?>

<#78>
<?php

	$ilDB->manipulate("UPDATE cat_mail_templates SET template_type = 'Agentregistration'"
					 ." WHERE template_type = 'Registration'");
	$res = $ilDB->query("SELECT id FROM cat_mail_templates WHERE category_name = 'EVG_Aktivierung'");
	if ($rec = $ilDB->fetchAssoc($res)) {
		$ilDB->manipulate("DELETE FROM cat_mail_variants WHERE mail_types_fi = ".$ilDB->quote($rec["id"], "integer"));
	}
	$ilDB->manipulate("DELETE FROM cat_mail_templates WHERE category_name = 'EVG_Aktivierung'");
	$ilDB->manipulate("UPDATE cat_mail_templates SET category_name = 'Confirmation'"
					 ." WHERE category_name = 'Makler_Aktivierung'");
?>

<#79>
<?php
	require_once "Customizing/class.ilCustomInstaller.php";
	ilCustomInstaller::maybeInitClientIni();
	ilCustomInstaller::maybeInitPluginAdmin();
	ilCustomInstaller::maybeInitObjDefinition();
	ilCustomInstaller::maybeInitAppEventHandler();
	ilCustomInstaller::maybeInitTree();
	ilCustomInstaller::maybeInitRBAC();
	ilCustomInstaller::maybeInitObjDataCache();
	ilCustomInstaller::maybeInitUserToRoot();

	ini_set('max_execution_time', 0);
	set_time_limit(0);

	require_once("Services/GEV/Import/classes/class.gevImportOrgStructure.php");
	$imp = new gevImportOrgStructure();
	$imp->createOrgUnits();

	require_once("Services/GEV/Utils/classes/class.gevSettings.php");
	$gev_settings = gevSettings::getInstance();
	$res = $ilDB->query("SELECT obj_id FROM object_data WHERE import_id = 'uvg' AND type = 'orgu'");
	if ($rec = $ilDB->fetchAssoc($res)) {
		$gev_settings->setDBVPOUBaseUnitId($rec["obj_id"]);
	}
	else {
		die("Custom Update #79: Expected to find org_unit with import_id = 'uvg'");
	}
	
	$res = $ilDB->query("SELECT obj_id FROM object_data WHERE import_id = 'cpool' AND type = 'orgu'");
	if ($rec = $ilDB->fetchAssoc($res)) {
		$gev_settings->setCPoolUnitId($rec["obj_id"]);
	}
	else {
		die("Custom Update #79: Expected to find org_unit with import_id = 'cpool'");
	}
	
	$res = $ilDB->query("SELECT obj_id FROM object_data WHERE import_id = 'dbv_tmplt' AND type = 'orgu'");
	if ($rec = $ilDB->fetchAssoc($res)) {
		$gev_settings->setDBVPOUTemplateUnitId($rec["obj_id"]);
	}
	else {
		die("Custom Update #79: Expected to find org_unit with import_id = 'dbv_tmplt'");
	}
?>

<#80>
<?php
	require_once "Customizing/class.ilCustomInstaller.php";
	ilCustomInstaller::maybeInitClientIni();
	ilCustomInstaller::maybeInitPluginAdmin();
	ilCustomInstaller::maybeInitObjDefinition();
	ilCustomInstaller::maybeInitAppEventHandler();
	ilCustomInstaller::maybeInitTree();
	ilCustomInstaller::maybeInitRBAC();
	ilCustomInstaller::maybeInitObjDataCache();
	ilCustomInstaller::maybeInitUserToRoot();
	
	require_once("Services/GEV/Import/classes/class.gevImportOrgStructure.php");
	$imp = new gevImportOrgStructure();
	$imp->createOrgUnit("na_tmplt", "Vorlage NA-Einheit", "na", "", "", "", "", "", "", "");

	require_once("Services/GEV/Utils/classes/class.gevSettings.php");
	$gev_settings = gevSettings::getInstance();
	$res = $ilDB->query("SELECT obj_id FROM object_data WHERE import_id = 'na' AND type = 'orgu'");
	if ($rec = $ilDB->fetchAssoc($res)) {
		$gev_settings->setNAPOUBaseUnitId($rec["obj_id"]);
	}
	else {
		die("Custom Update #79: Expected to find org_unit with import_id = 'na'");
	}
	
	$res = $ilDB->query("SELECT obj_id FROM object_data WHERE import_id = 'na_tmplt' AND type = 'orgu'");
	if ($rec = $ilDB->fetchAssoc($res)) {
		$gev_settings->setNAPOUTemplateUnitId($rec["obj_id"]);
	}
	else {
		die("Custom Update #79: Expected to find org_unit with import_id = 'na_tmplt'");
	}
?>

<#81>
<?php
	require_once "Customizing/class.ilCustomInstaller.php";
	ilCustomInstaller::maybeInitClientIni();
	ilCustomInstaller::maybeInitPluginAdmin();
	ilCustomInstaller::maybeInitObjDefinition();
	ilCustomInstaller::maybeInitAppEventHandler();
	ilCustomInstaller::maybeInitTree();
	ilCustomInstaller::maybeInitRBAC();
	ilCustomInstaller::maybeInitObjDataCache();
	ilCustomInstaller::maybeInitUserToRoot();

	require_once "Services/GEV/Utils/classes/class.gevOrgUnitUtils.php";
	
	$res = $ilDB->query("SELECT DISTINCT oref.ref_id "
						."  FROM object_data od "
						."  JOIN object_reference oref ON oref.obj_id = od.obj_id "
						." WHERE ".$ilDB->in("import_id", array("evg", "uvg", "na"), false, "text")
						."   AND oref.deleted IS NULL"
						."   AND od.type = 'orgu'"
						);
	
	while($rec = $ilDB->fetchAssoc($res)) {
		gevOrgUnitUtils::grantPermissionsRecursivelyFor($rec["ref_id"], "superior",
				array( "view_employee_bookings"
					 , "view_employee_bookings_rcrsv"
					 , "book_employees"
					 , "book_employees_rcrsv"
					 , "cancel_employee_bookings"
					 , "cancel_employee_bookings_rcrsv"
					 ));
	}
?>

<#82>
<?php
	$ilCtrlStructureReader->getStructure();
?>

<#83>
<?php
	if(!$ilDB->tableExists('gev_na_tokens'))
	{
		$fields = array (
			'user_id' => array(
				'type' => 'integer',
				'length' => 4,
				'notnull' => true),
			'adviser_id' => array(
				'type' => 'integer',
				'length' => 4,
				'notnull' => true),
			'token' => array(
				'type' => 'text',
				'length' => 32,
				'notnull' => true)
		);
		$ilDB->createTable('gev_na_tokens', $fields);
		$ilDB->addPrimaryKey('gev_na_tokens', array('user_id'));
	}
?>


<#84>
<?php

$ilDB->manipulate("UPDATE tep_type SET title = 'AD-Begleitung' WHERE title = 'AD Begleitung'");
$ilDB->manipulate("UPDATE tep_type SET title = 'FD-Gespräch' WHERE title = 'FD Gespräch'");

?>

<#85>
<?php
	require_once "Customizing/class.ilCustomInstaller.php";
	ilCustomInstaller::maybeInitClientIni();
	ilCustomInstaller::maybeInitPluginAdmin();
	ilCustomInstaller::maybeInitObjDefinition();
	ilCustomInstaller::maybeInitAppEventHandler();
	ilCustomInstaller::maybeInitTree();
	ilCustomInstaller::maybeInitRBAC();
	ilCustomInstaller::maybeInitObjDataCache();
	ilCustomInstaller::maybeInitUserToRoot();

	require_once "Services/GEV/Utils/classes/class.gevOrgUnitUtils.php";
	
	$res = $ilDB->query("SELECT DISTINCT oref.ref_id "
						."  FROM object_data od "
						."  JOIN object_reference oref ON oref.obj_id = od.obj_id "
						." WHERE ".$ilDB->in("import_id", array("gev_base"), false, "text")
						."   AND oref.deleted IS NULL"
						."   AND od.type = 'orgu'"
						);
	
	while($rec = $ilDB->fetchAssoc($res)) {
		gevOrgUnitUtils::grantPermissionsRecursivelyFor($rec["ref_id"], "superior",
				array( "view_employee_bookings"
					 , "view_employee_bookings_rcrsv"
					 , "book_employees"
					 , "book_employees_rcrsv"
					 , "cancel_employee_bookings"
					 , "cancel_employee_bookings_rcrsv"
					 ));
	}
?>

<#86>
<?php
	//set indizes for the history table - wow, such performance!
	$queries =  array(
		 "ALTER TABLE hist_course ADD INDEX hist_historic (hist_historic);"
		,"ALTER TABLE hist_course ADD INDEX crs_id (crs_id);"

		,"ALTER TABLE hist_user ADD INDEX hist_historic (hist_historic);"
		,"ALTER TABLE hist_user ADD INDEX user_id (user_id);"
		
		,"ALTER TABLE hist_usercoursestatus ADD INDEX hist_historic (hist_historic);"
		,"ALTER TABLE hist_usercoursestatus ADD INDEX crs_id (crs_id);"
		,"ALTER TABLE hist_usercoursestatus ADD INDEX usr_id (usr_id);"

	);
	foreach ($queries as $query) {
		try{
			$ilDB->manipulate($query);
		} catch(Exception $e){
			//pass
		}
	}


?>

<#87>
<?php
	require_once "Customizing/class.ilCustomInstaller.php";

	if(!$ilDB->tableExists('crs_matlist'))
	{
		$fields = array (
			'id' => array(
				'type' => 'integer',
				'length' => 4,
				'notnull' => true,
				'default' => 0),
			'obj_id' => array(
				'type' => 'integer',
				'length' => 4,
				'notnull' => true,
				'default' => 0),
			'quant_per_part' => array(
				'type' => 'integer',
				'length' => 4,
				'notnull' => true,
				'default' => 0),
			'quant_per_crs' => array(
				'type' => 'integer',
				'length' => 4,
				'notnull' => true,
				'default' => 0),
			'mat_number' => array(
				'type' => 'text',
				'length' => 80,
				'notnull' => false),
			'description' => array(
				'type' => 'text',
				'length' => 200,
				'notnull' => false),
			'changed_by' => array(
				'type' => 'integer',
				'length' => 4,
				'notnull' => true,
				'default' => 0),
			'changed_on' => array(
				'type' => 'integer',
				'length' => 4,
				'notnull' => true,
				'default' => 0),
		);
		$ilDB->createTable('crs_matlist', $fields);
		$ilDB->addPrimaryKey('crs_matlist', array('id'));
		$ilDB->createSequence('crs_matlist');
	}


	$new_crs_ops = array(
		'view_material' => array('View Material', 2910)
		,'edit_material' => array('Edit Material', 3510)
	);
	ilCustomInstaller::addRBACOps('crs', $new_crs_ops);


	$lang_data = array(
		"tab" => array("Material", "Material")
		,"add" => array("Material hinzufügen", "Add Material")
		,"download" => array("Materialliste herunterladen", "Download Material List")
		,"participants_count" => array("Anzahl/Teilnehmer", "Number/Participants")
		,"course_count" => array("Anzahl/Seminar", "Number/Course")
		,"product_id" => array("Artikelnummer", "Product Id")
		,"title" => array("Bezeichnung", "Title")
		,"updated" => array("Materialliste gespeichert.", "The material list has been updated.")
		,"delete_sure" => array("Wollen Sie wirklich die folgenden Materialien löschen?", "Are you sure you want to delete the following materials?")
		,"deleted" => array("Materialien wurden gelöscht.", "Materials have been deleted.")
		// xls
		,"xls_title" => array("Titel", "Title")
		,"xls_subtitle" => array("Untertitel", "Subtitle")
		,"xls_custom_id" => array("Nummer der Maßnahme", "Id of Training")
		,"xls_amount_participants" => array("Anzahl Teilnehmer", "Number of Participants")
		,"xls_date_info" => array("Datum", "Period")
		,"xls_trainer" => array("Trainer", "Trainer")
		,"xls_venue_info" => array("Veranstaltungsort", "Venue")
		,"xls_contact" => array("Bei Rückfragen", "Contact")
		,"xls_creation_date" => array("Datum der Erstellung", "Date of Creation")	
		,"xls_list_header" => array("Materialliste", "Material List")	
		,"xls_list_general_header" => array("Generelle Angaben zum Training", "General Info about Training")	
		,"xls_list_item_header" => array("Materialien", "Materials")	
	);
	ilCustomInstaller::addLangData("matlist", array("de", "en"), $lang_data, "patch generali - material list");

	ilCustomInstaller::reloadStructure();
?>

<#88>
<?php
	//more fields in history
	if(!$ilDB->tableColumnExists('hist_user', "is_active")){
		$ilDB->addTableColumn('hist_user', "is_active", array(
			'type' => 'integer',
			'length' => 1,
			'notnull' => false,
			'default' => 0
			)
		);	
	}
	if(!$ilDB->tableColumnExists('hist_course', "is_online")){
		$ilDB->addTableColumn('hist_course', "is_online", array(
			'type' => 'integer',
			'length' => 1,
			'notnull' => false,
			'default' => 0
			)
		);	
	}
?>

<#89>
<?php
	//deadline fields in course history
	$deadlines = array(
		'dl_invitation',
		'dl_storno',
		'dl_booking',
		'dl_waitinglist'
	);

	foreach ($deadlines as $deadline) {
		if(!$ilDB->tableColumnExists('hist_course', $deadline)){
			$ilDB->addTableColumn('hist_course', $deadline, array(
				'type' => 'integer',
				'length' => 3,
				'notnull' => false,
				)
			);	
		}
	}
?>

<#90>
<?php

	// calendar entry weight
	if(!$ilDB->tableColumnExists('cal_entries', 'entry_weight'))
	{
		$ilDB->addTableColumn('cal_entries', 'entry_weight', 
			array(
				'type' => 'integer', 
				'length' => 1, 
				'notnull' => false, 
				'default' => ''
		));			
	}
	
	// operation day weight
	if(!$ilDB->tableColumnExists('tep_op_days', 'weight'))
	{
		$ilDB->addTableColumn('tep_op_days', 'weight', 
			array(
				'type' => 'integer', 
				'length' => 1, 
				'notnull' => false, 
				'default' => ''
		));			
	}

?>

<#91>
<?php
	if(!$ilDB->tableExists('hist_tep_individ_days'))
	{
		$fields = array (
			'id' => array(
				'type' => 'integer',
				'length' => 4,
				'notnull' => true,
				'default' => 0),
			'day' => array(
				'type' => 'date',
				'notnull' => true
				),
			'start_time' => array(
				'type' => 'text',
				'length' => 5,
				'notnull' => false
				),
			'end_time' => array(
				'type' => 'text',
				'length' => 5,
				'notnull' => false
				),
			'weight' => array(
				'type' => 'integer',
				'length' => 1,
				'notnull' => true
				)
		);
		$ilDB->createTable('hist_tep_individ_days', $fields);
		$ilDB->addPrimaryKey('hist_tep_individ_days', array('id', 'day'));
		$ilDB->createSequence('hist_tep_individ_days');
	}

?>

<#92>
<?php
	require_once "Customizing/class.ilCustomInstaller.php";
	ilCustomInstaller::maybeInitClientIni();
	ilCustomInstaller::maybeInitPluginAdmin();
	ilCustomInstaller::maybeInitObjDefinition();
	ilCustomInstaller::maybeInitAppEventHandler();
	ilCustomInstaller::maybeInitTree();
	ilCustomInstaller::maybeInitRBAC();
	ilCustomInstaller::maybeInitObjDataCache();
	ilCustomInstaller::maybeInitUserToRoot();

	require_once "Services/GEV/Utils/classes/class.gevOrgUnitUtils.php";
	
	$res = $ilDB->query("SELECT DISTINCT oref.ref_id "
						."  FROM object_data od "
						."  JOIN object_reference oref ON oref.obj_id = od.obj_id "
						." WHERE ".$ilDB->in("import_id", array("evg"), false, "text")
						."   AND oref.deleted IS NULL"
						."   AND od.type = 'orgu'"
						);
	
	while($rec = $ilDB->fetchAssoc($res)) {
		gevOrgUnitUtils::grantPermissionsRecursivelyFor($rec["ref_id"], "superior",
				array( "cat_administrate_users"
					 , "read_users"
					 ));
	}
?>


<#93>
<?php
	require_once("Services/GEV/Utils/classes/class.gevOrgUnitUtils.php");
	require_once("Services/GEV/Utils/classes/class.gevUserUtils.php");
	require_once("Customizing/class.ilCustomInstaller.php");
	
	ilCustomInstaller::maybeInitClientIni();
	ilCustomInstaller::maybeInitPluginAdmin();
	ilCustomInstaller::maybeInitObjDefinition();
	ilCustomInstaller::maybeInitAppEventHandler();
	ilCustomInstaller::maybeInitTree();
	ilCustomInstaller::maybeInitRBAC();
	ilCustomInstaller::maybeInitObjDataCache();
	ilCustomInstaller::maybeInitUserToRoot();
	
	$res = $ilDB->query( "SELECT od.obj_id, oref.ref_id, od.title "
						."  FROM object_data od"
						."  JOIN object_reference oref ON oref.obj_id = od.obj_id"
						." WHERE oref.deleted IS NULL"
						."   AND type = 'orgu'"
						."   AND title LIKE 'Organisationsdirektion%'"
						);

	while ($rec = $ilDB->fetchAssoc($res)) {
		$tmp = explode(" ", $rec["title"]);
		$res2 = $ilDB->query("SELECT od.obj_id, oref.ref_id, od.title "
							."  FROM object_data od"
							."  JOIN object_reference oref ON oref.obj_id = od.obj_id"
							." WHERE oref.deleted IS NULL"
							."   AND type = 'orgu'"
							."   AND title = 'Filialdirektion ".$tmp[1]."'"
							);
		$rec2 = $ilDB->fetchAssoc($res2);
		if (!$rec2) {
			continue;
		}
		
		$source_ou = gevOrgUnitUtils::getInstance($rec["obj_id"]);
		$target_ou = gevOrgUnitUtils::getInstance($rec2["obj_id"]);
		$source_employees = gevOrgUnitUtils::getEmployeesIn(array($rec["ref_id"]));
		foreach (gevOrgUnitUtils::getAllPeopleIn(array($rec["ref_id"])) as $usr_id) {
			$user = gevUserUtils::getInstance($usr_id);
			if ($user->hasRoleIn(array("FD", "OD/BD", "UA", "OD/FD/BD ID", "DBV EVG"))) {
				continue;
			}
			$role = in_array($usr_id, $source_employees) ? "Mitarbeiter" : "Vorgesetzter";
			$source_ou->deassignUser($usr_id, $role);
			$target_ou->assignUser($usr_id, $role);
		}
	}
?>

<#94>
<?php
	// Enables local user administration. Based on Martin Studers Paper
	// 20140911_LinkLokaleBenutzerverwaltung.docx

	require_once("Services/GEV/Utils/classes/class.gevOrgUnitUtils.php");
	require_once("Services/GEV/Utils/classes/class.gevRoleUtils.php");
	require_once("Customizing/class.ilCustomInstaller.php");
	
	ilCustomInstaller::maybeInitClientIni();
	ilCustomInstaller::maybeInitPluginAdmin();
	ilCustomInstaller::maybeInitObjDefinition();
	ilCustomInstaller::maybeInitAppEventHandler();
	ilCustomInstaller::maybeInitTree();
	ilCustomInstaller::maybeInitRBAC();
	ilCustomInstaller::maybeInitObjDataCache();
	ilCustomInstaller::maybeInitUserToRoot();
	
	$global_roles_of_superiors = array( "Administrator"
									  , "Admin-Voll"
									  , "Admin-eingeschraenkt"
									  , "Admin-Ansicht"
									  , "OD/BD"
									  , "FD"
									  , "UA"
									  , "ID FK"
									  , "DBV UVG"
									  );


	$res = $ilDB->query("SELECT DISTINCT oref.ref_id "
						."  FROM object_data od "
						."  JOIN object_reference oref ON oref.obj_id = od.obj_id "
						." WHERE ".$ilDB->in("import_id", array("evg"), false, "text")
						."   AND oref.deleted IS NULL"
						."   AND od.type = 'orgu'"
						);

	if ($rec = $ilDB->fetchAssoc($res)) {
		foreach($global_roles_of_superiors as $role) {
			gevOrgUnitUtils::grantPermissionsRecursivelyFor($rec["ref_id"], $role,
					array( "visible"
						 , "read"
						 ));
		}
	}
	else {
		die("Could not find orgu with import id evg.");
	}

	$res = $ilDB->query("SELECT DISTINCT od.obj_id "
						."  FROM object_data od "
						."  JOIN object_reference oref ON oref.obj_id = od.obj_id "
						." WHERE ".$ilDB->in("import_id", array("gev_base"), false, "text")
						."   AND oref.deleted IS NULL"
						."   AND od.type = 'orgu'"
						);
	
	if ($rec = $ilDB->fetchAssoc($res)) {
		foreach($global_roles_of_superiors as $role) {
			gevOrgUnitUtils::getInstance($rec["obj_id"])
				->grantPermissionsFor($role,
					array( "visible"
						 , "read"
						 ));
		}
	}
	else {
		die("Could not find orgu with import id gev_base.");
	}

	// Administration 
	$ref_id = 9;
	global $rbacreview;
	global $rbacadmin;
	foreach($global_roles_of_superiors as $role_name) {
		$role = gevRoleUtils::getInstance()->getRoleIdByName($role_name);

		if (!$role) {
			die("Could not find role $role_name");
		}
		$cur_ops = $rbacreview->getRoleOperationsOnObject($role, $ref_id);
		$grant_ops = ilRbacReview::_getOperationIdsByName(array("visible", "read"));
		$new_ops = array_unique(array_merge($grant_ops, $cur_ops));
		$rbacadmin->revokePermission($ref_id, $role);
		$rbacadmin->grantPermission($role, $new_ops, $ref_id);
	}

	// Org-Units 
	$ref_id = 56;
	global $rbacreview;
	global $rbacadmin;
	foreach($global_roles_of_superiors as $role_name) {
		$role = gevRoleUtils::getInstance()->getRoleIdByName($role_name);
		if (!$role) {
			die("Could not find role $role_name");
		}
		$cur_ops = $rbacreview->getRoleOperationsOnObject($role, $ref_id);
		$grant_ops = ilRbacReview::_getOperationIdsByName(array("visible", "read"));
		$new_ops = array_unique(array_merge($grant_ops, $cur_ops));
		$rbacadmin->revokePermission($ref_id, $role);
		$rbacadmin->grantPermission($role, $new_ops, $ref_id);
	}


?>

<#95>
<?php
	// Create Personal Org Unit structure for HAs

	require_once "Customizing/class.ilCustomInstaller.php";
	ilCustomInstaller::maybeInitClientIni();
	ilCustomInstaller::maybeInitPluginAdmin();
	ilCustomInstaller::maybeInitObjDefinition();
	ilCustomInstaller::maybeInitAppEventHandler();
	ilCustomInstaller::maybeInitTree();
	ilCustomInstaller::maybeInitRBAC();
	ilCustomInstaller::maybeInitObjDataCache();
	ilCustomInstaller::maybeInitUserToRoot();

	require_once("Services/GEV/Utils/classes/class.gevOrgUnitUtils.php");
	$ha_ou_id = gevOrgUnitUtils::createOrgUnit("ha", "Hauptagenturen", "gev_base");
	$ha_tmplt_ou_id = gevOrgUnitUtils::createOrgUnit("ha_tmplt", "Vorlage HA-Einheiten", "ha");
	
	require_once("Services/GEV/Utils/classes/class.gevSettings.php");
	$gev_settings = gevSettings::getInstance();
	$gev_settings->setHAPOUBaseUnitId($ha_ou_id);
	$gev_settings->setHAPOUTemplateUnitId($ha_tmplt_ou_id);
?>


<#96>
<?php
	// Enables local user administration for HAs in HA-substructure. 
	// Based on Martin Studers Paper 20140911_LinkLokaleBenutzerverwaltung.docx

	require_once("Services/GEV/Utils/classes/class.gevOrgUnitUtils.php");
	require_once("Services/GEV/Utils/classes/class.gevRoleUtils.php");
	require_once("Customizing/class.ilCustomInstaller.php");
	
	ilCustomInstaller::maybeInitClientIni();
	ilCustomInstaller::maybeInitPluginAdmin();
	ilCustomInstaller::maybeInitObjDefinition();
	ilCustomInstaller::maybeInitAppEventHandler();
	ilCustomInstaller::maybeInitTree();
	ilCustomInstaller::maybeInitRBAC();
	ilCustomInstaller::maybeInitObjDataCache();
	ilCustomInstaller::maybeInitUserToRoot();

	$global_roles_of_superiors = array( "HA 84"
									  );
	
	// Administration and Org-Units 
	$ref_ids = array(9, 56);

	// Generali Versicherungen and HA-Substructure
	$res = $ilDB->query("SELECT DISTINCT oref.ref_id "
						."  FROM object_data od "
						."  JOIN object_reference oref ON oref.obj_id = od.obj_id "
						." WHERE ".$ilDB->in("import_id", array("gev_base", "ha"), false, "text")
						."   AND oref.deleted IS NULL"
						."   AND od.type = 'orgu'"
						);

	while($rec = $this->db->fetchAssoc($res)) {
		$ref_ids[] = $rec["ref_id"];
	}


	global $rbacreview;
	global $rbacadmin;
	foreach($ref_ids as $ref_id) {
		foreach($global_roles_of_superiors as $role_name) {
			$role = gevRoleUtils::getInstance()->getRoleIdByName($role_name);
			if (!$role) {
				die("Could not find role $role_name");
			}
			$cur_ops = $rbacreview->getRoleOperationsOnObject($role, $ref_id);
			$grant_ops = ilRbacReview::_getOperationIdsByName(array("visible", "read"));
			$new_ops = array_unique(array_merge($grant_ops, $cur_ops));
			$rbacadmin->revokePermission($ref_id, $role);
			$rbacadmin->grantPermission($role, $new_ops, $ref_id);
		}
	}

	require_once("Services/GEV/Utils/classes/class.gevSettings.php");
	$gev_settings = gevSettings::getInstance();
	$ha_tmplt_ou_id = $gev_settings->getHAPOUTemplateUnitId();
	gevOrgUnitUtils::getInstance($ha_tmplt_ou_id)
		->grantPermissionsFor( "superior"
							 , array("cat_administrate_users", "read_users")
							 );	
?>

<#97>
<?php

	// calendar entry weight
	if(!$ilDB->tableColumnExists('cal_entries', 'orgu_id'))
	{
		$ilDB->addTableColumn('cal_entries', 'orgu_id', 
			array(
				'type' => 'integer', 
				'length' => 4, 
				'notnull' => false, 
				'default' => null
		));			
	}

?>

<#98>
<?php

	if (!$ilDB->tableColumnExists("hist_tep", "orgu_title")) {
		$ilDB->addTableColumn('hist_tep', 'orgu_title', 
			array(
				'type' => 'text', 
				'length' => 255, 
				'notnull' => true, 
				'default' => "-empty-"
		));
	}

?>

<#99>
<?php
	$ilCtrlStructureReader->getStructure();
?>

<#100>
<?php
	$res = $ilDB->query("SELECT DISTINCT oref.ref_id "
						."  FROM object_data od "
						."  JOIN object_reference oref ON oref.obj_id = od.obj_id "
						." WHERE import_id = 'exit'"
						."   AND oref.deleted IS NULL"
						."   AND od.type = 'orgu'"
						);
	
	require_once("Services/GEV/Utils/classes/class.gevSettings.php");
	
	if ($rec = $ilDB->fetchAssoc($res)) {
		gevSettings::getInstance()->setOrgUnitExited($rec["ref_id"]);
	}
	else {
		die("Could not find orgu with import id exit.");
	}
?>


<#101>
<?php
	$ilCtrlStructureReader->getStructure();
?>

<#102>
<?php

require_once "Customizing/class.ilCustomInstaller.php";
ilCustomInstaller::maybeInitClientIni();
ilCustomInstaller::maybeInitPluginAdmin();
ilCustomInstaller::maybeInitObjDefinition();
ilCustomInstaller::maybeInitAppEventHandler();
ilCustomInstaller::maybeInitTree();
ilCustomInstaller::maybeInitRBAC();
ilCustomInstaller::maybeInitObjDataCache();
ilCustomInstaller::maybeInitUserToRoot();
ilCustomInstaller::maybeInitSettings();

require_once("Services/GEV/Utils/classes/class.gevCourseUtils.php");

gevCourseUtils::grantPermissionsForAllCoursesBelow(1696, "RTL", array("write"));
gevCourseUtils::grantPermissionsForAllCoursesBelow(1783, "RTL", array("write"));
gevCourseUtils::grantPermissionsForAllCoursesBelow(1621, "RTL", array("write"));
gevCourseUtils::grantPermissionsForAllCoursesBelow(1644, "RTL", array("write"));


?>


<#103>
<?php
// init helper class
require_once "Customizing/class.ilCustomInstaller.php";

ilCustomInstaller::initPluginEnv();
ilCustomInstaller::activatePlugin(IL_COMP_SERVICE, "User", "udfc", "GEVUserData");
?>

<#104>
<?php
	require_once "Customizing/class.ilCustomInstaller.php";
	ilCustomInstaller::maybeInitClientIni();
	ilCustomInstaller::maybeInitPluginAdmin();
	ilCustomInstaller::maybeInitObjDefinition();
	ilCustomInstaller::maybeInitAppEventHandler();
	ilCustomInstaller::maybeInitTree();
	ilCustomInstaller::maybeInitRBAC();
	ilCustomInstaller::maybeInitObjDataCache();
	ilCustomInstaller::maybeInitUserToRoot();

	require_once("Services/GEV/Utils/classes/class.gevSettings.php");
	$gev_settings = gevSettings::getInstance();
	$res = $ilDB->query("SELECT obj_id FROM object_data WHERE import_id = 'na_ohne' AND type = 'orgu'");
	if ($rec = $ilDB->fetchAssoc($res)) {
		$gev_settings->setNAPOUNoAdviserUnitId($rec["obj_id"]);
	}
	else {
		die("Custom Update #104: Expected to find org_unit with import_id = 'na_ohne'");
	}
?>

<#105>
<?php

	require_once "Customizing/class.ilCustomInstaller.php";
	ilCustomInstaller::maybeInitClientIni();
	ilCustomInstaller::maybeInitPluginAdmin();
	ilCustomInstaller::maybeInitObjDefinition();
	ilCustomInstaller::maybeInitAppEventHandler();
	ilCustomInstaller::maybeInitTree();
	ilCustomInstaller::maybeInitRBAC();
	ilCustomInstaller::maybeInitObjDataCache();
	ilCustomInstaller::maybeInitUserToRoot();

	require_once("Services/GEV/Utils/classes/class.gevCourseUtils.php");


	// Set the absolute cancel deadline to 9999 for all trainings in the category
	// "Grundausbildung"
	$cat_ref_id = 1644;

	foreach (gevCourseUtils::getAllCoursesBelow(array($cat_ref_id)) as $info) {
		$utils = gevCourseUtils::getInstance($info["obj_id"]);
		$utils->setAbsoluteCancelDeadline(9999);
	}

?>

<#106>
<?php
	$ilCtrlStructureReader->getStructure();
?>

<#107>
<?php
	// Create new user for the "Maklerangenbot"

	require_once "Customizing/class.ilCustomInstaller.php";
	ilCustomInstaller::maybeInitClientIni();
	ilCustomInstaller::maybeInitPluginAdmin();
	ilCustomInstaller::maybeInitObjDefinition();
	ilCustomInstaller::maybeInitAppEventHandler();
	ilCustomInstaller::maybeInitTree();
	ilCustomInstaller::maybeInitRBAC();
	ilCustomInstaller::maybeInitObjDataCache();
	ilCustomInstaller::maybeInitUserToRoot();
	ilCustomInstaller::maybeInitSettings();
	ilCustomInstaller::maybeInitIliasObject();

	$user = new ilObjUser();
	$user->setLogin("makler_angebot");
	$user->setEmail("rklees@cat06.de");
	$user->setPasswd(md5(rand()));
	$user->setLastname("löschen");
	$user->setFirstname("nicht");
	$user->setGender("m");

	// is active, owner is root
	$user->setActive(true, 6);
	$user->setTimeLimitUnlimited(true);
	// user already agreed at registration

	$now = new ilDateTime(time(),IL_CAL_UNIX);
	$user->setAgreeDate($now->get(IL_CAL_DATETIME));
	$user->setIsSelfRegistered(true);

	$user->create();
	$user->saveAsNew();

	require_once("Services/GEV/Utils/classes/class.gevSettings.php");
	gevSettings::getInstance()->set(gevSettings::AGENT_OFFER_USER_ID, $user->getId());
?>

<#108>
<?php

	// Create DB-field for #1041
	if (!$ilDB->tableColumnExists("crs_pstatus_crs", "mail_send_date")) {
		$ilDB->addTableColumn('crs_pstatus_crs', 'mail_send_date', 
			array(
				'type' => 'date', 
				'notnull' => false
			));
	}

?>

<#109>
<?php
	require_once("Services/GEV/Utils/classes/class.gevOrgUnitUtils.php");
	require_once("Services/GEV/Utils/classes/class.gevRoleUtils.php");
	require_once("Customizing/class.ilCustomInstaller.php");
	
	ilCustomInstaller::maybeInitClientIni();
	ilCustomInstaller::maybeInitPluginAdmin();
	ilCustomInstaller::maybeInitObjDefinition();
	ilCustomInstaller::maybeInitAppEventHandler();
	ilCustomInstaller::maybeInitTree();
	ilCustomInstaller::maybeInitRBAC();
	ilCustomInstaller::maybeInitObjDataCache();
	ilCustomInstaller::maybeInitUserToRoot();

	$res = $ilDB->query("SELECT DISTINCT oref.ref_id "
						."  FROM object_data od "
						."  JOIN object_reference oref ON oref.obj_id = od.obj_id "
						." WHERE ".$ilDB->in("import_id", array("gev_base"), false, "text")
						."   AND oref.deleted IS NULL"
						."   AND od.type = 'orgu'"
						);

	if ($rec = $ilDB->fetchAssoc($res)) {
		gevOrgUnitUtils::grantPermissionsRecursivelyFor($rec["ref_id"], "superior",
					array( "view_learning_progress_rec"));
	}
	else {
		die("Custom Update #109: Expected to find org_unit with import_id = 'gev_base'");
	}

?>

<#110>
<?php
	// Add global and local Key-Accounter-Roles.
	require_once("Services/GEV/Utils/classes/class.gevOrgUnitUtils.php");
	require_once("Services/GEV/Utils/classes/class.gevRoleUtils.php");
	require_once("Services/GEV/Utils/classes/class.gevObjectUtils.php");
	require_once("Customizing/class.ilCustomInstaller.php");
	
	ilCustomInstaller::maybeInitClientIni();
	ilCustomInstaller::maybeInitPluginAdmin();
	ilCustomInstaller::maybeInitObjDefinition();
	ilCustomInstaller::maybeInitAppEventHandler();
	ilCustomInstaller::maybeInitTree();
	ilCustomInstaller::maybeInitRBAC();
	ilCustomInstaller::maybeInitObjDataCache();
	ilCustomInstaller::maybeInitUserToRoot();
	
	$role_utils = gevRoleUtils::getInstance();
	
	$role_utils->createGlobalRole("Key-Accounter", "Key-Accounter (global)");
	
	$evg = gevOrgUnitUtils::getInstanceByImportId("evg");
	$children = gevOrgUnitUtils::getAllChildren(array($evg->getRefId()));
	foreach ($children as $child) {
		$role = $role_utils->createLocalRole($child["ref_id"], "Key-Accounter", "Key-Accounter (lokal)");
		$ouutils = gevOrgUnitUtils::getInstance($child["obj_id"]);
		$ouutils->grantPermissionsFor($role->getId(),  array( "view_learning_progress"
															, "view_learning_progress_rec"
															)
									 );
	}
?>


<#111>
<?php
	require_once("Services/WBDData/classes/class.wbdErrorLog.php");
	wbdErrorLog::_install();
?>

<#112>
<?php
	$ilCtrlStructureReader->getStructure();
?>

<#113>
<?php
	// Add global and local Key-Accounter-Roles.
	require_once("Services/GEV/Utils/classes/class.gevOrgUnitUtils.php");
	require_once("Services/GEV/Utils/classes/class.gevRoleUtils.php");
	require_once("Services/GEV/Utils/classes/class.gevObjectUtils.php");
	require_once("Customizing/class.ilCustomInstaller.php");
	
	ilCustomInstaller::maybeInitClientIni();
	ilCustomInstaller::maybeInitPluginAdmin();
	ilCustomInstaller::maybeInitObjDefinition();
	ilCustomInstaller::maybeInitAppEventHandler();
	ilCustomInstaller::maybeInitTree();
	ilCustomInstaller::maybeInitRBAC();
	ilCustomInstaller::maybeInitObjDataCache();
	ilCustomInstaller::maybeInitUserToRoot();
	
	$role_utils = gevRoleUtils::getInstance();
	$role_utils->createGlobalRole("ExpressUser", "Benutzeraccount per Express-Login angelegt.");
?>

<#114>
<?php
	require_once("Modules/OrgUnit/classes/class.ilObjOrgUnit.php");
	require_once("Customizing/class.ilCustomInstaller.php");

	ilCustomInstaller::maybeInitPluginAdmin();
	ilCustomInstaller::maybeInitObjDefinition();
	ilCustomInstaller::maybeInitAppEventHandler();
	ilCustomInstaller::maybeInitTree();
	ilCustomInstaller::maybeInitRBAC();
	ilCustomInstaller::maybeInitObjDataCache();
	ilCustomInstaller::maybeInitUserToRoot();

	$orgu = new ilObjOrgUnit();
	$orgu->setTitle("ohne Zuordnung");
	$orgu->create();
	$orgu->createReference();
	$orgu->update();

	$id = $orgu->getId();
	$ref_id = $orgu->getRefId();

	$orgu->putInTree($orgu->getRootOrgRefId());
	$orgu->initDefaultRoles();



	require_once("Services/GEV/Utils/classes/class.gevSettings.php");
	$setting_utils = gevSettings::getInstance();
	$setting_utils->setOrgUnitUnassignedUser($ref_id);
?>


<#115>
<?php
	$ilCtrlStructureReader->getStructure();
?>

<#116>
<?php
	$ilCtrlStructureReader->getStructure();
?>

<#117>
<?php
	require_once("Services/VCPool/class.VCPoolInstaller.php");
	
	VCPoolInstaller::allSteps($ilDB);
?>

<#118>
<?php
// init helper class
require_once "Customizing/class.ilCustomInstaller.php";

ilCustomInstaller::initPluginEnv();
ilCustomInstaller::activatePlugin(IL_COMP_SERVICE, "AdvancedMetaData", "amdc", "CourseAMD");

?>

<#119>
<?php
	$ilCtrlStructureReader->getStructure();
?>

<#120>
<?php
// init helper class
require_once "Customizing/class.ilCustomInstaller.php";

ilCustomInstaller::initPluginEnv();
ilCustomInstaller::activatePlugin(IL_COMP_SERVICE, "AdvancedMetaData", "amdc", "CourseAMD");

?>

<#121>
<?php
// init helper class
require_once "Customizing/class.ilCustomInstaller.php";

ilCustomInstaller::initPluginEnv();
ilCustomInstaller::activatePlugin(IL_COMP_SERVICE, "User", "udfc", "GEVUserData");
?>

<#122>
<?php
if(!$ilDB->tableColumnExists('hist_user', 'exit_date_wbd')){
	$ilDB->manipulate("ALTER TABLE `hist_user` ADD `exit_date_wbd` DATE NULL DEFAULT '0000-00-00' AFTER `is_active`");
}
?>

<#123>
<?php
	$ilCtrlStructureReader->getStructure();
?>

<#124>
<?php
	$ilCtrlStructureReader->getStructure();
?>

<#125>
<?php
	if(!$ilDB->tableColumnExists('hist_course', 'dbv_hot_topic')) {
		$ilDB->manipulate("ALTER TABLE `hist_course` ADD `dbv_hot_topic` VARCHAR(50) NULL");
	}
?>

<#126>
<?php
require_once "Customizing/class.ilCustomInstaller.php";
	ilCustomInstaller::initPluginEnv();
	ilCustomInstaller::activatePlugin(IL_COMP_SERVICE, "AdvancedMetaData", "amdc", "CourseAMD");
?>

<#127>
<?php
require_once "Customizing/class.ilCustomInstaller.php";
	ilCustomInstaller::initPluginEnv();
	ilCustomInstaller::activatePlugin(IL_COMP_SERVICE, "AdvancedMetaData", "amdc", "CourseAMD");
?>

<#128>
<?php
require_once "Customizing/class.ilCustomInstaller.php";
	ilCustomInstaller::initPluginEnv();
	ilCustomInstaller::activatePlugin(IL_COMP_SERVICE, "AdvancedMetaData", "amdc", "CourseAMD");
?>

<#129>
<?php
	if(!$ilDB->tableColumnExists('hist_course', 'webex_vc_type' )) {
		$ilDB->manipulate("ALTER TABLE `hist_course` ADD COLUMN webex_vc_type VARCHAR(50) NULL");
	}
?>


<#130> 
<?php
	if(!$ilDB->tableExists('hist_userorgu')) {
		$fields = array(
			'row_id' => array(
				'type' => 'integer',
				'length' => 4,
				'notnull' => true),
			'hist_version' => array(
				'type' => 'integer',
				'length' => 4,
				'notnull' => true,
				'default' => 1),
			'hist_historic' => array(
				'type' => 'integer',
				'length' => 4,
				'notnull' => true,
				'default' => 0),
			'creator_user_id' => array(
				'type' => 'integer',
				'length' => 4,
				'notnull' => true),
			'created_ts' => array(
				'type' => 'integer',
				'length' => 4,
				'notnull' => true,
				'default' => 0),
			'usr_id' => array(
				'type' => 'integer',
				'length' => 4,
				'notnull' => true),
			'orgu_id' => array(
				'type' => 'integer',
				'length' => 4,
				'notnull' => true),
			'rol_id' => array(
				'type' => 'integer' ,
				'length' => 4 ,
				'notnull' => true),
			'orgu_title' => array(
				'type' => 'text',
				'length' => 40 ,
				'notnull' => false),
			'org_unit_above1' => array(
				'type' => 'text',
				'length' => 40 ,
				'notnull' => false),
			'org_unit_above2' => array(
				'type' => 'text',
				'length' => 40 ,
				'notnull' => false),
			'rol_title' => array(
				'type' => 'text',
				'length' => 40 ,
				'notnull' => false),
			'action' => array(
				'type' => 'integer',
				'length' => 1 ,
				'notnull' => true)			
		);
		$ilDB->createTable('hist_userorgu', $fields);
		$ilDB->addPrimaryKey('hist_userorgu', array('row_id'));
		$ilDB->createSequence('hist_userorgu');
	}
?>

<#131> 
<?php
	if(!$ilDB->tableExists('hist_userrole')) {
		$fields = array(
			'row_id' => array(
				'type' => 'integer',
				'length' => 4,
				'notnull' => true),
			'hist_version' => array(
				'type' => 'integer',
				'length' => 4,
				'notnull' => true,
				'default' => 1),
			'hist_historic' => array(
				'type' => 'integer',
				'length' => 4,
				'notnull' => true,
				'default' => 0),
			'creator_user_id' => array(
				'type' => 'integer',
				'length' => 4,
				'notnull' => true),
			'created_ts' => array(
				'type' => 'integer',
				'length' => 4,
				'notnull' => true,
				'default' => 0),
			'usr_id' => array(
				'type' => 'integer',
				'length' => 4,
				'notnull' => true),
			'rol_id' => array(
				'type' => 'integer',
				'length' => 4,
				'notnull' => true),
			'rol_title' => array(
				'type' => 'text',
				'length' => 40 ,
				'notnull' => false),
			'action' => array(
				'type' => 'integer',
				'length' => 1 ,
				'notnull' => true)
		);
		$ilDB->createTable('hist_userrole', $fields);
		$ilDB->addPrimaryKey('hist_userrole', array('row_id'));
		$ilDB->createSequence('hist_userrole');
	}	
?>

<#132>
<?php
	$ilCtrlStructureReader->getStructure();
?>

<#133>
<?php
if( !$ilDB->tableExists('dct_building_block') )
{
	$ilDB->createTable('dct_building_block', array(
		'obj_id' => array(
			'type' => 'integer',
			'length' => 4,
			'notnull' => true,
			'default' => 0
		),
		'title' => array(
			'type' => 'text',
			'length' => 50,
			'notnull' => true
		),
		'content' => array(
			'type' => 'text',
			'length' => 50,
			'notnull' => true
		),
		'learning_dest' => array(
			'type' => 'text',
			'length' => 50,
			'notnull' => true
		),
		'is_wp_relevant' => array(
			'type' => 'integer',
			'length' => 1,
			'notnull' => false,
			'default' => 0
		),
		'is_active' => array(
			'type' => 'integer',
			'length' => 1,
			'notnull' => false,
			'default' => 0
		),
		'is_deleted' => array(
			'type' => 'integer',
			'length' => 1,
			'notnull' => false,
			'default' => 0
		),
		'last_change_user' => array(
			'type' => 'integer',
			'length' => 4,
			'notnull' => false
		),
		'last_change_date' => array(
			'type' => 'timestamp',
			'notnull' => false
		)
	));
		
	$ilDB->addPrimaryKey('dct_building_block', array('obj_id'));
}
?>

<#134>
<?php
if( !$ilDB->tableExists('dct_crs_building_block') )
{
	$ilDB->createTable('dct_crs_building_block', array(
		'id' => array(
			'type' => 'integer',
			'length' => 4,
			'notnull' => true,
			'default' => 0
		),
		'crs_id' => array(
			'type' => 'integer',
			'length' => 4,
			'notnull' => false
		),
		'bb_id' => array(
			'type' => 'integer',
			'length' => 4,
			'notnull' => true
		),
		'start_date' => array(
			'type' => 'timestamp',
			'notnull' => true
		),
		'end_date' => array(
			'type' => 'timestamp',
			'notnull' => true
		),
		'method' => array(
			'type' => 'text',
			'length' => 100,
			'notnull' => true
		),
		'media' => array(
			'type' => 'text',
			'length' => 100,
			'notnull' => true
		),
		'last_change_user' => array(
			'type' => 'integer',
			'length' => 4,
			'notnull' => false
		)
	));

	$ilDB->addPrimaryKey('dct_crs_building_block',array('id'));

}
?>

<#135>
<?php
require_once("Services/GEV/DecentralTrainings/classes/class.gevDecentralTrainingCreationRequestDB.php");
gevDecentralTrainingCreationRequestDB::install_step1($ilDB);
?>

<#136>
<?php
require_once "Customizing/class.ilCustomInstaller.php";
	ilCustomInstaller::initPluginEnv();
	ilCustomInstaller::activatePlugin(IL_COMP_SERVICE, "AdvancedMetaData", "amdc", "CourseAMD");
?>

<#137>
<?php
require_once("Services/GEV/DecentralTrainings/classes/class.gevDecentralTrainingCreationRequestDB.php");
gevDecentralTrainingCreationRequestDB::install_step2($ilDB);
?>

<#138>
<?php
if(!$ilDB->tableColumnExists('dct_crs_building_block', 'crs_request_id')) {
	$ilDB->addTableColumn('dct_crs_building_block', 'crs_request_id', array(
			"type" => "integer",
			"length" => 4,
			"notnull" => true
		));
}

if($ilDB->tableColumnExists('dct_crs_building_block', 'media')) {
	$ilDB->modifyTableColumn('dct_crs_building_block','media', array(
			'type' => 'text',
			'length' => 4000,
			'notnull' => true
	));
}

if($ilDB->tableColumnExists('dct_crs_building_block', 'method')) {
	$ilDB->modifyTableColumn('dct_crs_building_block','method', array(
			'type' => 'text',
			'length' => 4000,
			'notnull' => true
	));
}

if($ilDB->tableColumnExists('dct_building_block', 'title')) {
	$ilDB->modifyTableColumn('dct_building_block','title', array(
			'type' => 'text',
			'length' => 100,
			'notnull' => true,
			'default' => ""
	));
}

if($ilDB->tableColumnExists('dct_building_block', 'content')) {
	$ilDB->modifyTableColumn('dct_building_block','content', array(
			'type' => 'text',
			'length' => 100,
			'notnull' => true,
			'default' => ""
	));
}

if($ilDB->tableColumnExists('dct_building_block', 'learning_dest')) {
	$ilDB->modifyTableColumn('dct_building_block','learning_dest', array(
			'type' => 'text',
			'length' => 100,
			'notnull' => true,
			'default' => ""
	));
}
?>

<#139>
<?php
	$ilDB->createSequence("dct_crs_building_block");
	$ilDB->createSequence("dct_building_block");
?>

<#140>
<?php
require_once("Services/GEV/DecentralTrainings/classes/class.gevDecentralTrainingCreationRequestDB.php");
gevDecentralTrainingCreationRequestDB::install_step3($ilDB);
?>

<#141>
<?php
if(!$ilDB->tableColumnExists('dct_crs_building_block', 'last_change_date')) {
	$ilDB->addTableColumn('dct_crs_building_block', 'last_change_date', array(
			"type" => "timestamp",
			"notnull" => true
		));
}
?>

<#142>
<?php
$ilDB->modifyTableColumn('dct_crs_building_block', "crs_request_id", array(
		"type" => "integer",
		"length" => 4,
		"notnull" => false
));
?>

<#143>
<?php
$ilDB->modifyTableColumn('dct_crs_building_block', 'crs_id', array(
		'type' => 'integer',
		'length' => 4,
		'notnull' => false
));
?>

<#144>
<?php
require_once("Services/GEV/DecentralTrainings/classes/class.gevDecentralTrainingCreationRequestDB.php");
gevDecentralTrainingCreationRequestDB::install_step4($ilDB);
gevDecentralTrainingCreationRequestDB::install_step5($ilDB);
?>

<#145>
<?php
if(!$ilDB->tableColumnExists('hist_usercoursestatus', 'gev_id')) {
	$ilDB->addTableColumn('hist_usercoursestatus', 'gev_id', array(
			"type" => "integer",
			"length" => 4,
			"notnull" => false
		));
}
?>

<#146>
<?php
	$ilDB->modifyTableColumn('hist_userorgu', "orgu_title", array(
			"type" => "text",
			"length" => 100,
			"notnull" => false
	));
?>

<#147>
<?php
	$ilDB->modifyTableColumn('hist_userorgu', "org_unit_above1", array(
			"type" => "text",
			"length" => 100,
			"notnull" => false
	));
	$ilDB->modifyTableColumn('hist_userorgu', "org_unit_above2", array(
			"type" => "text",
			"length" => 100,
			"notnull" => false
	));
?>

<#148> 
<?php

	$ilDB->renameTableColumn('hist_course', 'webex_vc_type', 'virtual_classroom_type');

?>

<#149>
<?php
	require_once("Services/GEV/Utils/classes/class.gevSettings.php");
	
	$ilDB->manipulate("UPDATE settings SET keyword = ".$ilDB->quote(gevSettings::CRS_AMD_VC_LINK,"text")
		." WHERE keyword = ".$ilDB->quote(gevSettings::CRS_AMD_WEBEX_LINK,"text"));

	$ilDB->manipulate("UPDATE settings SET keyword = ".$ilDB->quote(gevSettings::CRS_AMD_VC_PASSWORD,"text")
		." WHERE keyword = ".$ilDB->quote(gevSettings::CRS_AMD_WEBEX_PASSWORD,"text"));

	$ilDB->manipulate("UPDATE settings SET keyword = ".$ilDB->quote(gevSettings::CRS_AMD_VC_PASSWORD_TUTOR,"text")
		." WHERE keyword = ".$ilDB->quote(gevSettings::CRS_AMD_WEBEX_PASSWORD_TUTOR,"text"));

	$ilDB->manipulate("UPDATE settings SET keyword = ".$ilDB->quote(gevSettings::CRS_AMD_VC_CLASS_TYPE,"text")
		." WHERE keyword = ".$ilDB->quote(gevSettings::CRS_AMD_WEBEX_VC_CLASS_TYPE,"text"));

	$ilDB->manipulate("UPDATE settings SET keyword = ".$ilDB->quote(gevSettings::CRS_AMD_VC_LOGIN_TUTOR,"text")
		." WHERE keyword = ".$ilDB->quote(gevSettings::CRS_AMD_WEBEX_LOGIN_TUTOR,"text"));

	require_once "Customizing/class.ilCustomInstaller.php";
	ilCustomInstaller::initPluginEnv();
	ilCustomInstaller::activatePlugin(IL_COMP_SERVICE, "AdvancedMetaData", "amdc", "CourseAMD");

?>

<#150>
<?php
	
	$ilDB->dropTableColumn('hist_usercoursestatus', 'org_unit');

?>

<#151>
<?php

	if(!$ilDB->tableColumnExists('mail_log', "mail_id")){
		$ilDB->addTableColumn('mail_log', "mail_id", array(
			'type' => 'text',
			'length' => 255,
			'notnull' => false
			)
		);	
	}
?>

<#152>
<?php

	if(!$ilDB->tableColumnExists('mail_log', "recipient_id")){
		$ilDB->addTableColumn('mail_log', "recipient_id", array(
			'type' => 'integer',
			'length' => 4,
			'notnull' => false
			)
		);	
	}
?>

<#153>
<?php
	$ilCtrlStructureReader->getStructure();
?>

<#154>
<?php
if(!$ilDB->tableColumnExists('dct_building_block', 'gdv_topic')) {
	$ilDB->addTableColumn('dct_building_block','gdv_topic', array(
		'type' => 'text',
		'length' => 100,
		'notnull' => true,
	));
}

if(!$ilDB->tableColumnExists('dct_building_block', 'training_categories')) {
	$ilDB->addTableColumn('dct_building_block','training_categories', array(
		'type' => 'text',
		'length' => 4000,
		'notnull' => true,
	));
}

if($ilDB->tableColumnExists('dct_crs_building_block', 'method')) {
	$ilDB->dropTableColumn('dct_crs_building_block','method');
}

if($ilDB->tableColumnExists('dct_crs_building_block', 'media')) {
	$ilDB->dropTableColumn('dct_crs_building_block','media');
}
?>

<#155>
<?php
if(!$ilDB->tableColumnExists('dct_building_block', 'topic')) {
	$ilDB->addTableColumn('dct_building_block','topic', array(
		'type' => 'text',
		'length' => 100,
		'notnull' => true,
	));
}

if(!$ilDB->tableColumnExists('dct_building_block', 'dbv_topic')) {
	$ilDB->addTableColumn('dct_building_block','dbv_topic', array(
		'type' => 'text',
		'length' => 100,
		'notnull' => true,
	));
}
?>

<#156>
<?php
if($ilDB->tableColumnExists('dct_crs_building_block', 'start_date')) {
	$ilDB->renameTableColumn('dct_crs_building_block', 'start_date', 'start_time');

	$ilDB->modifyTableColumn('dct_crs_building_block','start_time', array(
		'type' => 'time',
		'notnull' => true,
	));
}

if($ilDB->tableColumnExists('dct_crs_building_block', 'end_date')) {
	$ilDB->renameTableColumn('dct_crs_building_block', 'end_date', 'end_time');

	$ilDB->modifyTableColumn('dct_crs_building_block','end_time', array(
		'type' => 'time',
		'notnull' => true,
	));
}
?>

<#157>
<?php
if(!$ilDB->tableColumnExists('dct_crs_building_block', 'credit_points')) {
	$ilDB->addTableColumn('dct_crs_building_block','credit_points', array(
		'type' => 'integer',
		'length' => 4,
		'notnull' => false,
	));
}
?>

<#158>
<?php
if(!$ilDB->tableColumnExists('dct_building_block', 'move_to_course')) {
	$ilDB->addTableColumn('dct_building_block','move_to_course', array(
		'type' => 'integer',
		'length' => 4,
		'notnull' => false,
		'default' => 1
	));
}
?>

<#159>
<?php
	$ilCtrlStructureReader->getStructure();
?>

<#160>
<?php
if($ilDB->tableColumnExists('dct_building_block', 'content')) {

	$ilDB->modifyTableColumn('dct_building_block','content', array(
		'type' => 'text',
		'length' => 200,
		'notnull' => true,
		'default' => ""
	));
}

if($ilDB->tableColumnExists('dct_building_block', 'learning_dest')) {

	$ilDB->modifyTableColumn('dct_building_block','learning_dest', array(
		'type' => 'text',
		'length' => 200,
		'notnull' => true,
		'default' => ""
	));
}
?>

<#161>
<?php
$new_crs_ops = array(
	'view_schedule_pdf' => array('View Schedule PDF', 6002)
);
require_once "Customizing/class.ilCustomInstaller.php";
ilCustomInstaller::addRBACOps('crs', $new_crs_ops);
?>

<#162>
<?php
if($ilDB->tableColumnExists('dct_building_block', 'gdv_topic')) {
	$ilDB->modifyTableColumn('dct_building_block','gdv_topic', array(
		'type' => 'text',
		'length' => 100,
		'notnull' => false,
	));
}
?>

<#163>
<?php
if($ilDB->tableColumnExists('dct_building_block', 'content')) {

	$ilDB->modifyTableColumn('dct_building_block','content', array(
		'type' => 'text',
		'length' => 500,
		'notnull' => true,
		'default' => ""
	));
}

if($ilDB->tableColumnExists('dct_building_block', 'learning_dest')) {

	$ilDB->modifyTableColumn('dct_building_block','learning_dest', array(
		'type' => 'text',
		'length' => 500,
		'notnull' => true,
		'default' => ""
	));
}

if($ilDB->tableColumnExists('dct_crs_building_block', 'credit_points')) {

	$ilDB->modifyTableColumn('dct_crs_building_block','credit_points', array(
		'type' => 'float'
	));
}
?>

<#164>
<?php
if(!$ilDB->tableColumnExists('dct_crs_building_block', 'practice_session')) {

	$ilDB->addTableColumn('dct_crs_building_block','practice_session', array(
		'type' => 'float',
		'notnull' => false
	));
}
?>

<#165>
<?php
if($ilDB->tableColumnExists('dct_building_block', 'content')) {

	$ilDB->modifyTableColumn('dct_building_block','content', array(
		'type' => 'text',
		'length' => 500,
		'notnull' => false
	));
}

if($ilDB->tableColumnExists('dct_building_block', 'learning_dest')) {
	$ilDB->modifyTableColumn('dct_building_block','learning_dest', array(
		'type' => 'text',
		'length' => 500,
		'notnull' => false
	));
}

if($ilDB->tableColumnExists('dct_building_block', 'dbv_topic')) {
	$ilDB->modifyTableColumn('dct_building_block','dbv_topic', array(
		'type' => 'text',
		'length' => 100,
		'notnull' => false
	));
}

if($ilDB->tableColumnExists('dct_building_block', 'training_categories')) {
	$ilDB->modifyTableColumn('dct_building_block','training_categories', array(
		'type' => 'text',
		'length' => 4000,
		'notnull' => false
	));
}
?>

<#166>
<?php
$new_crs_ops = array(
	'change_trainer' => array('Change Trainer', 6003)
);
require_once "Customizing/class.ilCustomInstaller.php";
ilCustomInstaller::addRBACOps('crs', $new_crs_ops);
?>

<#167>
<?php
$new_crs_ops = array(
	'load_signature_list' => array('Load Signature List', 6004)
	,'load_member_list' => array('Load Member List', 6005)
);
require_once "Customizing/class.ilCustomInstaller.php";
ilCustomInstaller::addRBACOps('crs', $new_crs_ops);
?>

<#168>
<?php
$new_crs_ops = array(
	'load_csn_list' => array('Load CSN List', 6006)
);
require_once "Customizing/class.ilCustomInstaller.php";
ilCustomInstaller::addRBACOps('crs', $new_crs_ops);
?>

<#169>
<?php
$new_crs_ops = array(
	'view_mailing' => array('View Mailing', 6007)
);
require_once "Customizing/class.ilCustomInstaller.php";
ilCustomInstaller::addRBACOps('crs', $new_crs_ops);
?>

<#170>
<?php
require_once "Customizing/class.ilCustomInstaller.php";
	ilCustomInstaller::initPluginEnv();
	ilCustomInstaller::activatePlugin(IL_COMP_SERVICE, "AdvancedMetaData", "amdc", "CourseAMD");
?>


<#171>
<?php

require_once "Customizing/class.ilCustomInstaller.php";

ilCustomInstaller::maybeInitClientIni();
ilCustomInstaller::maybeInitPluginAdmin();
ilCustomInstaller::maybeInitObjDefinition();
ilCustomInstaller::maybeInitAppEventHandler();
ilCustomInstaller::maybeInitTree();
ilCustomInstaller::maybeInitRBAC();
ilCustomInstaller::maybeInitObjDataCache();
ilCustomInstaller::maybeInitUserToRoot();
ilCustomInstaller::maybeInitSettings();

require_once("Services/Object/classes/class.ilObjectFactory.php");

global $ilias;
$ilias->db = $ilDB;

require_once("Services/GEV/Utils/classes/class.gevCourseUtils.php");

$central_training_category_ref_ids = array(1696, 1783, 1621, 1644, 1686, 47318 , 43277, 1699, 34937);

foreach ($central_training_category_ref_ids as $ref_id) {
	gevCourseUtils::grantPermissionsForAllCoursesBelow($ref_id, "Administrator", array("change_trainer","load_signature_list","load_member_list","load_csn_list","view_mailing","view_schedule_pdf"));
	gevCourseUtils::grantPermissionsForAllCoursesBelow($ref_id, "Admin-Voll", array("change_trainer","load_signature_list","load_member_list","load_csn_list","view_mailing","view_schedule_pdf"));
	gevCourseUtils::grantPermissionsForAllCoursesBelow($ref_id, "Admin-eingeschraenkt", array("change_trainer","load_signature_list","load_member_list","load_csn_list","view_mailing","view_schedule_pdf"));
	gevCourseUtils::grantPermissionsForAllCoursesBelow($ref_id, "admin", array("change_trainer","load_signature_list","load_member_list","load_csn_list","view_mailing","view_schedule_pdf"));
	gevCourseUtils::grantPermissionsForAllCoursesBelow($ref_id, "trainer", array("change_trainer","load_signature_list","load_member_list","load_csn_list","view_mailing","view_schedule_pdf"));
}

?>

<#172>
<?php

require_once "Customizing/class.ilCustomInstaller.php";

ilCustomInstaller::maybeInitClientIni();
ilCustomInstaller::maybeInitPluginAdmin();
ilCustomInstaller::maybeInitObjDefinition();
ilCustomInstaller::maybeInitAppEventHandler();
ilCustomInstaller::maybeInitTree();
ilCustomInstaller::maybeInitRBAC();
ilCustomInstaller::maybeInitObjDataCache();
ilCustomInstaller::maybeInitUserToRoot();
ilCustomInstaller::maybeInitSettings();

require_once("Services/Object/classes/class.ilObjectFactory.php");

global $ilias;
$ilias->db = $ilDB;

require_once("Services/GEV/Utils/classes/class.gevCourseUtils.php");

$fixed_dec_training_category_ref_id = 49841;

gevCourseUtils::grantPermissionsForAllCoursesBelow($fixed_dec_training_category_ref_id, "Administrator", array("change_trainer","load_signature_list","load_member_list","load_csn_list","view_mailing","view_schedule_pdf"));
gevCourseUtils::grantPermissionsForAllCoursesBelow($fixed_dec_training_category_ref_id, "Admin-Voll", array("change_trainer","load_signature_list","load_member_list","load_csn_list","view_mailing","view_schedule_pdf"));
gevCourseUtils::grantPermissionsForAllCoursesBelow($fixed_dec_training_category_ref_id, "DBV UVG", array("change_trainer","load_signature_list","load_member_list","load_csn_list","view_mailing","view_schedule_pdf"));
gevCourseUtils::grantPermissionsForAllCoursesBelow($fixed_dec_training_category_ref_id, "DBV EVG", array("change_trainer","load_signature_list","load_member_list","load_csn_list","view_mailing","view_schedule_pdf"));
gevCourseUtils::grantPermissionsForAllCoursesBelow($fixed_dec_training_category_ref_id, "RTL", array("change_trainer","load_signature_list","load_member_list","load_csn_list","view_mailing","view_schedule_pdf"));
gevCourseUtils::grantPermissionsForAllCoursesBelow($fixed_dec_training_category_ref_id, "flex-dez-Training", array("change_trainer","load_signature_list","load_member_list","load_csn_list","view_mailing","view_schedule_pdf"));
gevCourseUtils::grantPermissionsForAllCoursesBelow($fixed_dec_training_category_ref_id, "Admin-dez-ID", array("change_trainer","load_signature_list","load_member_list","load_csn_list","view_mailing","view_schedule_pdf"));
gevCourseUtils::grantPermissionsForAllCoursesBelow($fixed_dec_training_category_ref_id, "admin", array("change_trainer","load_signature_list","load_member_list","load_csn_list","view_mailing","view_schedule_pdf"));
gevCourseUtils::grantPermissionsForAllCoursesBelow($fixed_dec_training_category_ref_id, "trainer", array("change_trainer","load_signature_list","load_member_list","load_csn_list","view_mailing","view_schedule_pdf"));
gevCourseUtils::grantPermissionsForAllCoursesBelow($fixed_dec_training_category_ref_id, "Pool Trainingsersteller", array("change_trainer","load_signature_list","load_member_list","load_csn_list","view_mailing","view_schedule_pdf"));


$flex_dec_training_category_ref_id = 49840;

gevCourseUtils::grantPermissionsForAllCoursesBelow($flex_dec_training_category_ref_id, "Administrator", array("change_trainer","load_signature_list","load_member_list","load_csn_list","view_mailing","view_schedule_pdf"));
gevCourseUtils::grantPermissionsForAllCoursesBelow($flex_dec_training_category_ref_id, "Admin-Voll", array("change_trainer","load_signature_list","load_member_list","load_csn_list","view_mailing","view_schedule_pdf"));
gevCourseUtils::grantPermissionsForAllCoursesBelow($flex_dec_training_category_ref_id, "DBV UVG", array("change_trainer","load_signature_list","load_member_list","load_csn_list","view_mailing","view_schedule_pdf"));
gevCourseUtils::grantPermissionsForAllCoursesBelow($flex_dec_training_category_ref_id, "flex-dez-Training", array("change_trainer","load_signature_list","load_member_list","load_csn_list","view_mailing","view_schedule_pdf"));
gevCourseUtils::grantPermissionsForAllCoursesBelow($flex_dec_training_category_ref_id, "admin", array("change_trainer","load_signature_list","load_member_list","load_csn_list","view_mailing","view_schedule_pdf"));
gevCourseUtils::grantPermissionsForAllCoursesBelow($flex_dec_training_category_ref_id, "trainer", array("change_trainer","load_signature_list","load_member_list","load_csn_list","view_mailing","view_schedule_pdf"));
gevCourseUtils::grantPermissionsForAllCoursesBelow($flex_dec_training_category_ref_id, "Pool Trainingsersteller", array("change_trainer","load_signature_list","load_member_list","load_csn_list","view_mailing","view_schedule_pdf"));

?>

<#173>
<?php

require_once "Customizing/class.ilCustomInstaller.php";

ilCustomInstaller::maybeInitClientIni();
ilCustomInstaller::maybeInitPluginAdmin();
ilCustomInstaller::maybeInitObjDefinition();
ilCustomInstaller::maybeInitAppEventHandler();
ilCustomInstaller::maybeInitTree();
ilCustomInstaller::maybeInitRBAC();
ilCustomInstaller::maybeInitObjDataCache();
ilCustomInstaller::maybeInitUserToRoot();
ilCustomInstaller::maybeInitSettings();

require_once("Services/Object/classes/class.ilObjectFactory.php");

global $ilias;
$ilias->db = $ilDB;

require_once("Services/GEV/Utils/classes/class.gevCourseUtils.php");

$fixed_dec_training_category_ref_id = 49841;

gevCourseUtils::revokePermissionsForAllCoursesBelow($fixed_dec_training_category_ref_id, "DBV UVG", array("change_trainer","load_signature_list","load_member_list","load_csn_list","view_mailing","view_schedule_pdf"));
gevCourseUtils::revokePermissionsForAllCoursesBelow($fixed_dec_training_category_ref_id, "DBV EVG", array("change_trainer","load_signature_list","load_member_list","load_csn_list","view_mailing","view_schedule_pdf"));

$flex_dec_training_category_ref_id = 49840;

gevCourseUtils::revokePermissionsForAllCoursesBelow($flex_dec_training_category_ref_id, "DBV UVG", array("change_trainer","load_signature_list","load_member_list","load_csn_list","view_mailing","view_schedule_pdf"));

?>

<#174>
<?php
$new_crs_ops = array(
	'cancel_training' => array('Cancel Training', 6008)
);
require_once "Customizing/class.ilCustomInstaller.php";
ilCustomInstaller::addRBACOps('crs', $new_crs_ops);

?>

<#175>
<?php
	$ilCtrlStructureReader->getStructure();
?>

<#176>
<?php
if($ilDB->tableColumnExists('dct_building_block', 'learning_dest')) {
	$ilDB->renameTableColumn('dct_building_block','learning_dest','target');
}
?>

<#177>
<?php
require_once "Customizing/class.ilCustomInstaller.php";
	ilCustomInstaller::initPluginEnv();
	ilCustomInstaller::activatePlugin(IL_COMP_SERVICE, "AdvancedMetaData", "amdc", "CourseAMD");
?>

<#178>
<?php
	require_once("Services/Administration/classes/class.ilSetting.php");
	$set = new ilSetting();
	$set->set("enable_trash",0);
?>

<#179>
<?php
require_once "Customizing/class.ilCustomInstaller.php";

ilCustomInstaller::maybeInitClientIni();
ilCustomInstaller::maybeInitPluginAdmin();
ilCustomInstaller::maybeInitObjDefinition();
ilCustomInstaller::maybeInitAppEventHandler();
ilCustomInstaller::maybeInitTree();
ilCustomInstaller::maybeInitRBAC();
ilCustomInstaller::maybeInitObjDataCache();
ilCustomInstaller::maybeInitUserToRoot();
ilCustomInstaller::maybeInitSettings();


global $ilias;
$ilias->db = $ilDB;
global $ilClientIniFile;
$ilias->ini = $ilClientIniFile;

require_once("Services/GEV/Utils/classes/class.gevSettings.php");
require_once("Services/GEV/Utils/classes/class.gevUserUtils.php");
$gev_set = gevSettings::getInstance();
$private_email_field_id = $gev_set->getUDFFieldId(gevSettings::USR_UDF_PRIV_EMAIL);

$res = $ilDB->query(
<<<SQL
	SELECT usr.usr_id, udf.value
	FROM usr_data usr
	JOIN udf_text udf ON usr.usr_id = udf.usr_id AND udf.field_id = $private_email_field_id
	WHERE
		NOT udf.value IS NULL
SQL
);

while ($rec = $ilDB->fetchAssoc($res)) {
	$usr_id = $rec["usr_id"];
	$utils = gevUserUtils::getInstance($usr_id);
	$user = $utils->getUser();
	$user->setEmail($rec["value"]);
	$user->update();
}
?>

<#180>
<?php
require_once "Customizing/class.ilCustomInstaller.php";

ilCustomInstaller::maybeInitClientIni();
ilCustomInstaller::maybeInitPluginAdmin();
ilCustomInstaller::maybeInitObjDefinition();
ilCustomInstaller::maybeInitAppEventHandler();
ilCustomInstaller::maybeInitTree();
ilCustomInstaller::maybeInitRBAC();
ilCustomInstaller::maybeInitObjDataCache();
ilCustomInstaller::maybeInitUserToRoot();
ilCustomInstaller::maybeInitSettings();

require_once("Services/GEV/Utils/classes/class.gevUDFUtils.php");
gevUDFUtils::removeUDFField(gevSettings::USR_UDF_PRIV_EMAIL);
?>

<#181>
<?php
require_once("Services/GEV/DecentralTrainings/classes/class.gevDecentralTrainingCreationRequestDB.php");
gevDecentralTrainingCreationRequestDB::install_step6($ilDB);
?>

<#182>
<?php
if( !$ilDB->tableExists('crs_custom_attachments') )
{
	$ilDB->createTable('crs_custom_attachments', array(
		'obj_id' => array(
			'type' => 'integer',
			'length' => 4,
			'notnull' => true,
			'default' => 0
		),
		'file_name' => array(
			'type' => 'text',
			'length' => 250,
			'notnull' => true,
			'default' => "-"
		)	
	));
		
	$ilDB->addPrimaryKey('crs_custom_attachments', array('obj_id', 'file_name'));
}
?>

<#183>
<?php
	$ilCtrlStructureReader->getStructure();
?>

<#184>
<?php
// init helper class
require_once "Customizing/class.ilCustomInstaller.php";

ilCustomInstaller::initPluginEnv();
ilCustomInstaller::activatePlugin(IL_COMP_SERVICE, "User", "udfc", "GEVUserData");
?>

<#185>
<?php
if(!$ilDB->tableColumnExists('hist_user', 'next_wbd_action')) {
	$ilDB->addTableColumn('hist_user', 'next_wbd_action', array(
		'type' => 'text',
		'length' => 255,
		'notnull' => false
		)
	);
}
?>

<#186>
<?php

		$ilDB->addTableColumn('hist_course', 'dct_type', array(
			'type' => 'text',
			'length' => 30,
			'notnull' => false
			)
		);	

?>

<#187>
<?php
// init helper class
require_once "Customizing/class.ilCustomInstaller.php";

ilCustomInstaller::initPluginEnv();
ilCustomInstaller::activatePlugin(IL_COMP_SERVICE, "User", "udfc", "GEVUserData");
?>

<#188>
<?php
	if(!$ilDB->tableColumnExists('hist_course', 'template_obj_id')) {
		$ilDB->addTableColumn('hist_course', 'template_obj_id', array(
			'type' => 'integer',
			'length' => 4,
			'notnull' => false
			)
		);
	}
?>

<#189>
<?php
if($ilDB->tableExists('hist_userrole')) {
	$s = "ALTER TABLE hist_userrole ADD INDEX rol_ind (rol_id);";
	$ilDB->manipulate($s);

	$s = "ALTER TABLE hist_userrole ADD INDEX usr_ind (usr_id);";
	$ilDB->manipulate($s);
}
?>

<#190>
<?php

require_once "Customizing/class.ilCustomInstaller.php";

ilCustomInstaller::maybeInitClientIni();
ilCustomInstaller::maybeInitPluginAdmin();
ilCustomInstaller::maybeInitObjDefinition();
ilCustomInstaller::maybeInitAppEventHandler();
ilCustomInstaller::maybeInitTree();
ilCustomInstaller::maybeInitRBAC();
ilCustomInstaller::maybeInitObjDataCache();
ilCustomInstaller::maybeInitUserToRoot();
ilCustomInstaller::maybeInitSettings();

require_once("Services/Object/classes/class.ilObjectFactory.php");

global $ilias;
$ilias->db = $ilDB;

require_once("Services/GEV/Utils/classes/class.gevCourseUtils.php");

$fixed_dec_training_category_ref_id = 49841;

gevCourseUtils::grantPermissionsForAllCoursesBelow($fixed_dec_training_category_ref_id, "Administrator", array("change_trainer","load_signature_list","load_member_list","load_csn_list","view_mailing","view_schedule_pdf", "cancel_training"));
gevCourseUtils::grantPermissionsForAllCoursesBelow($fixed_dec_training_category_ref_id, "Admin-Voll", array("change_trainer","load_signature_list","load_member_list","load_csn_list","view_mailing","view_schedule_pdf", "cancel_training"));
gevCourseUtils::grantPermissionsForAllCoursesBelow($fixed_dec_training_category_ref_id, "Admin-eingeschraenkt", array("change_trainer","load_signature_list","load_member_list","load_csn_list","view_mailing","view_schedule_pdf", "cancel_training"));
gevCourseUtils::grantPermissionsForAllCoursesBelow($fixed_dec_training_category_ref_id, "RTL", array("change_trainer","load_signature_list","load_member_list","load_csn_list","view_mailing","view_schedule_pdf", "cancel_training"));
gevCourseUtils::grantPermissionsForAllCoursesBelow($fixed_dec_training_category_ref_id, "flex-dez-Training", array("change_trainer","load_signature_list","load_member_list","load_csn_list","view_mailing","view_schedule_pdf", "cancel_training"));
gevCourseUtils::grantPermissionsForAllCoursesBelow($fixed_dec_training_category_ref_id, "Admin-dez-ID", array("change_trainer","load_signature_list","load_member_list","load_csn_list","view_mailing","view_schedule_pdf", "cancel_training"));
gevCourseUtils::grantPermissionsForAllCoursesBelow($fixed_dec_training_category_ref_id, "admin", array("change_trainer","load_signature_list","load_member_list","load_csn_list","view_mailing","view_schedule_pdf", "cancel_training"));
gevCourseUtils::grantPermissionsForAllCoursesBelow($fixed_dec_training_category_ref_id, "trainer", array("change_trainer","load_signature_list","load_member_list","load_csn_list","view_mailing","view_schedule_pdf", "cancel_training"));
gevCourseUtils::grantPermissionsForAllCoursesBelow($fixed_dec_training_category_ref_id, "Pool Trainingsersteller", array("change_trainer","load_signature_list","load_member_list","load_csn_list","view_mailing","view_schedule_pdf", "cancel_training", "write_reduced_settings"));
gevCourseUtils::revokePermissionsForAllCoursesBelow($fixed_dec_training_category_ref_id, "Pool Trainingsersteller", array("write"));


$flex_dec_training_category_ref_id = 49840;

gevCourseUtils::grantPermissionsForAllCoursesBelow($flex_dec_training_category_ref_id, "Administrator", array("change_trainer","load_signature_list","load_member_list","load_csn_list","view_mailing","view_schedule_pdf", "cancel_training"));
gevCourseUtils::grantPermissionsForAllCoursesBelow($flex_dec_training_category_ref_id, "Admin-Voll", array("change_trainer","load_signature_list","load_member_list","load_csn_list","view_mailing","view_schedule_pdf", "cancel_training"));
gevCourseUtils::grantPermissionsForAllCoursesBelow($flex_dec_training_category_ref_id, "flex-dez-Training", array("change_trainer","load_signature_list","load_member_list","load_csn_list","view_mailing","view_schedule_pdf", "cancel_training"));
gevCourseUtils::grantPermissionsForAllCoursesBelow($flex_dec_training_category_ref_id, "admin", array("change_trainer","load_signature_list","load_member_list","load_csn_list","view_mailing","view_schedule_pdf", "cancel_training"));
gevCourseUtils::grantPermissionsForAllCoursesBelow($flex_dec_training_category_ref_id, "trainer", array("change_trainer","load_signature_list","load_member_list","load_csn_list","view_mailing","view_schedule_pdf", "cancel_training"));
gevCourseUtils::grantPermissionsForAllCoursesBelow($flex_dec_training_category_ref_id, "Pool Trainingsersteller", array("change_trainer","load_signature_list","load_member_list","load_csn_list","view_mailing","view_schedule_pdf", "cancel_training", "write_reduced_settings"));
gevCourseUtils::revokePermissionsForAllCoursesBelow($flex_dec_training_category_ref_id, "Pool Trainingsersteller", array("write"));

?>

<#191>
<?php

require_once "Customizing/class.ilCustomInstaller.php";

ilCustomInstaller::maybeInitClientIni();
ilCustomInstaller::maybeInitPluginAdmin();
ilCustomInstaller::maybeInitObjDefinition();
ilCustomInstaller::maybeInitAppEventHandler();
ilCustomInstaller::maybeInitTree();
ilCustomInstaller::maybeInitRBAC();
ilCustomInstaller::maybeInitObjDataCache();
ilCustomInstaller::maybeInitUserToRoot();
ilCustomInstaller::maybeInitSettings();

require_once("Services/Object/classes/class.ilObjectFactory.php");

global $ilias;
$ilias->db = $ilDB;

require_once("Services/GEV/Utils/classes/class.gevCourseUtils.php");

$fixed_dec_training_category_ref_id = 49841;

gevCourseUtils::grantPermissionsForAllCoursesBelow($fixed_dec_training_category_ref_id, "Pool Trainingsersteller", array("visible", "read", "view_bookings", "book_users", "cancel_bookings", "view_participation_status", "set_participation_status", "review_participation_status"));

$flex_dec_training_category_ref_id = 49840;

gevCourseUtils::grantPermissionsForAllCoursesBelow($flex_dec_training_category_ref_id, "Pool Trainingsersteller", array("visible", "read", "view_bookings", "book_users", "cancel_bookings", "view_participation_status", "set_participation_status", "review_participation_status"));

?>

<#192>
<?php
// TEP categories
$s = "INSERT INTO tep_type (id, title, bg_color, font_color, tep_active) VALUES (25, 'Weiterbildungstage', 'bf6364', '000000', 1)";
$ilDB->manipulate($s);
?>

<#193>
<?php
	$ilCtrlStructureReader->getStructure();
?>

<#194>
<?php
	$ilCtrlStructureReader->getStructure();
?>

<#195>
<?php
// init helper class
require_once "Customizing/class.ilCustomInstaller.php";

ilCustomInstaller::initPluginEnv();
ilCustomInstaller::activatePlugin(IL_COMP_SERVICE, "EventHandling", "evhk", "GEVCourseDelete");
?>

<#196>
<?php
// init helper class
require_once "Customizing/class.ilCustomInstaller.php";

ilCustomInstaller::initPluginEnv();
ilCustomInstaller::activatePlugin(IL_COMP_SERVICE, "User", "udfc", "GEVUserData");
?>

<#197>
<?php
if( !$ilDB->tableExists('wbd_errors_categories') )
{
	$ilDB->createTable('wbd_errors_categories', array(
													'id' => array(
														'type' => 'integer',
														'length' => 4,
														'notnull' => true,
														'default' => 0
													),
													'reason_string' => array(
														'type' => 'text',
														'length' => 200,
														'notnull' => false
													),
													'internal' => array(
														'type' => 'integer',
														'length' => 1,
														'notnull' => false
													),
													'failure' => array(
														'type' => 'text',
														'length' => 1000,
														'notnull' => false
													)
												)
					);
}
?>

<#198>
<?php
if (!$ilDB->tableColumnExists('wbd_errors_categories', 'error_group'))
	{		
		$ilDB->addTableColumn('wbd_errors_categories', 'error_group', array(
			"type" => "text",
			"length" => 50,
			"notnull" => false
		));
	}
?>

<#199>
<?php
	require_once "Customizing/class.ilCustomInstaller.php";
	require_once('Modules/OrgUnit/classes/Types/class.ilOrgUnitType.php');
	require_once('Services/GEV/Utils/classes/class.gevSettings.php');

	ilCustomInstaller::maybeInitClientIni();
	ilCustomInstaller::maybeInitPluginAdmin();
	ilCustomInstaller::maybeInitObjDefinition();
	ilCustomInstaller::maybeInitAppEventHandler();
	ilCustomInstaller::maybeInitTree();
	ilCustomInstaller::maybeInitRBAC();
	ilCustomInstaller::maybeInitObjDataCache();
	ilCustomInstaller::maybeInitUserToRoot();
	ilCustomInstaller::maybeInitSettings();

	$type = new ilOrgUnitType();
	$type->setDefaultLang("de");
	$type->setTitle("BD", "de");
	$type->setDescription("Identifiziert eine Organisationseinheiten als BD", "de");
	$type->setTitle("BD", "en");
	$type->setDescription("Identifies an Organisational Unit as BD", "en");
	$type->save();

	$settings = gevSettings::getInstance();
	$settings->setTypeIDOrgUnitTypeDB($type->getId());
?>

<#200>
<?php
	$ilCtrlStructureReader->getStructure();
?>

<#201>
<?php
if (!$ilDB->tableColumnExists('hist_userorgu', 't_in'))
	{		
		$ilDB->addTableColumn('hist_userorgu', 't_in', array(
			"type" => "integer",
			"length" => 4,
			"notnull" => false
		));
	}
?>

<#202>
<?php
if ($ilDB->tableColumnExists('tep_type', 'tep_active'))	{		
	$s_query = "UPDATE tep_type SET tep_active = 0 WHERE title = 'Training'";
	$ilDB->manipulate($s_query);
}
?>

<#203>
<?php
	require_once "Customizing/class.ilCustomInstaller.php";
	ilCustomInstaller::initPluginEnv();
	ilCustomInstaller::activatePlugin(IL_COMP_SERVICE, "AdvancedMetaData", "amdc", "CourseAMD");
?>

<#204>
<?php
	if (!$ilDB->tableColumnExists('hist_course', 'is_cancelled')) {		
		$ilDB->addTableColumn('hist_course', 'is_cancelled', array(
			"type" => "text",
			"length" => 8,
			"notnull" => false
		));
	}
?>

<#205>
<?php
	if (!$ilDB->tableColumnExists('hist_course', 'waitinglist_active')) {		
		$ilDB->addTableColumn('hist_course', 'waitinglist_active', array(
			"type" => "text",
			"length" => 8,
			"notnull" => false
		));
	}
	if (!$ilDB->tableColumnExists('hist_course', 'max_participants')) {		
		$ilDB->addTableColumn('hist_course', 'max_participants', array(
			"type" => "integer",
			"length" => 4,
			"notnull" => false
		));
	}
	if (!$ilDB->tableColumnExists('hist_course', 'min_participants')) {		
		$ilDB->addTableColumn('hist_course', 'min_participants', array(
			"type" => "integer",
			"length" => 4,
			"notnull" => false
		));
	}
	if (!$ilDB->tableColumnExists('hist_course', 'size_waitinglist')) {		
		$ilDB->addTableColumn('hist_course', 'size_waitinglist', array(
			"type" => "integer",
			"length" => 4,
			"notnull" => false
		));
	}
?>
<#206>
<?php
	if (!$ilDB->tableColumnExists('hist_course', 'accomodation')) {		
		$ilDB->addTableColumn('hist_course', 'accomodation', array(
			"type" => "text",
			"length" => 255,
			"notnull" => false
		));
	}
?>

<#207>
<?php
	if (!$ilDB->tableColumnExists('dct_building_block', 'pool_id'))
	{		
		$ilDB->addTableColumn('dct_building_block', 'pool_id', array(
			"type" => "integer",
			"length" => 4,
			"notnull" => false
		));
	}
?>

<#208>
<?php
	require_once "Customizing/class.ilCustomInstaller.php";
	ilCustomInstaller::initPluginEnv();
	ilCustomInstaller::activatePlugin(IL_COMP_SERVICE, "AdvancedMetaData", "amdc", "CourseAMD");
?>

<#209>
<?php
// init helper class
require_once "Customizing/class.ilCustomInstaller.php";

ilCustomInstaller::initPluginEnv();
ilCustomInstaller::activatePlugin(IL_COMP_SERVICE, "Repository", "robj", "BuildingBlockPool");

?>

<#210>
<?php
$ilCtrlStructureReader->getStructure();

require_once "Customizing/class.ilCustomInstaller.php";
ilCustomInstaller::maybeInitClientIni();
ilCustomInstaller::maybeInitPluginAdmin();
ilCustomInstaller::maybeInitObjDefinition();
ilCustomInstaller::maybeInitAppEventHandler();
ilCustomInstaller::maybeInitTree();
ilCustomInstaller::maybeInitRBAC();
ilCustomInstaller::maybeInitObjDataCache();
ilCustomInstaller::maybeInitUserToRoot();
ilCustomInstaller::maybeInitSettings();

require_once("Services/GEV/Utils/classes/class.gevCourseUtils.php");
$relevant_ref_ids = array(1696,1783,1621,1644,1686,47318,43277,1699,34937);
foreach ($relevant_ref_ids as $ref_id) {
	gevCourseUtils::grantPermissionsForAllCoursesBelow($ref_id, "Admin-Ansicht", array("load_member_list"));
}
?>

<#211>
<?php
	$ilCtrlStructureReader->getStructure();
?>

<#212>
<?php
	require_once "Customizing/class.ilCustomInstaller.php";
	ilCustomInstaller::maybeInitClientIni();
	ilCustomInstaller::maybeInitPluginAdmin();
	ilCustomInstaller::maybeInitObjDefinition();
	ilCustomInstaller::maybeInitAppEventHandler();
	ilCustomInstaller::maybeInitTree();
	ilCustomInstaller::maybeInitRBAC();
	ilCustomInstaller::maybeInitObjDataCache();
	ilCustomInstaller::maybeInitUserToRoot();
	ilCustomInstaller::maybeInitSettings();

	require_once("Services/User/classes/class.ilObjUser.php");
	
	if (!$ilDB->tableColumnExists('hist_user', 'login'))
	{		
		$ilDB->addTableColumn('hist_user', 'login', array(
			"type" => "text",
			"length" => 80,
			"notnull" => false,
			"default" => "-empty-"
		));
	}
?>

<#213>
<?php

	$ilCtrlStructureReader->getStructure();
?>

<#214>
<?php
<<<<<<< HEAD
// init helper class
require_once "Customizing/class.ilCustomInstaller.php";

ilCustomInstaller::initPluginEnv();
ilCustomInstaller::activatePlugin(IL_COMP_SERVICE, "User", "udfc", "GEVUserData");
?>

<#215>
<?php
	require_once "Customizing/class.ilCustomInstaller.php";
	ilCustomInstaller::maybeInitClientIni();
	ilCustomInstaller::maybeInitPluginAdmin();
	ilCustomInstaller::maybeInitObjDefinition();
	ilCustomInstaller::maybeInitAppEventHandler();
	ilCustomInstaller::maybeInitTree();
	ilCustomInstaller::maybeInitRBAC();
	ilCustomInstaller::maybeInitObjDataCache();
	ilCustomInstaller::maybeInitUserToRoot();
	ilCustomInstaller::maybeInitSettings();

	require_once("Services/User/classes/class.ilObjUser.php");
	
	if (!$ilDB->tableColumnExists('hist_user', 'report_points_from'))
	{		
		$ilDB->addTableColumn('hist_user', 'report_points_from', array(
			"type" => "date",
			"notnull" => false,
			"default" => "0000-00-00"
=======
	if (!$ilDB->tableColumnExists("hist_tep", "orgu_id")) {
		$ilDB->addTableColumn('hist_tep', 'orgu_id', 
			array(
				'type' => 'integer', 
				'length' => 4, 
				'notnull' => true,
				'default' => -1
>>>>>>> 5232cdec
		));
	}
?><|MERGE_RESOLUTION|>--- conflicted
+++ resolved
@@ -5066,7 +5066,19 @@
 
 <#214>
 <?php
-<<<<<<< HEAD
+if (!$ilDB->tableColumnExists("hist_tep", "orgu_id")) {
+		$ilDB->addTableColumn('hist_tep', 'orgu_id', 
+			array(
+				'type' => 'integer', 
+				'length' => 4, 
+				'notnull' => true,
+				'default' => -1
+		));
+	}
+?>
+
+<#215>
+<?php
 // init helper class
 require_once "Customizing/class.ilCustomInstaller.php";
 
@@ -5074,7 +5086,7 @@
 ilCustomInstaller::activatePlugin(IL_COMP_SERVICE, "User", "udfc", "GEVUserData");
 ?>
 
-<#215>
+<#216>
 <?php
 	require_once "Customizing/class.ilCustomInstaller.php";
 	ilCustomInstaller::maybeInitClientIni();
@@ -5088,22 +5100,13 @@
 	ilCustomInstaller::maybeInitSettings();
 
 	require_once("Services/User/classes/class.ilObjUser.php");
-	
+
 	if (!$ilDB->tableColumnExists('hist_user', 'report_points_from'))
-	{		
+	{
 		$ilDB->addTableColumn('hist_user', 'report_points_from', array(
 			"type" => "date",
 			"notnull" => false,
 			"default" => "0000-00-00"
-=======
-	if (!$ilDB->tableColumnExists("hist_tep", "orgu_id")) {
-		$ilDB->addTableColumn('hist_tep', 'orgu_id', 
-			array(
-				'type' => 'integer', 
-				'length' => 4, 
-				'notnull' => true,
-				'default' => -1
->>>>>>> 5232cdec
 		));
 	}
 ?>