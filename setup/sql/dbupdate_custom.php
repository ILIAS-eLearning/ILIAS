--- conflicted
+++ resolved
@@ -4918,26 +4918,30 @@
 
 <#203>
 <?php
-<<<<<<< HEAD
-if (!$ilDB->tableColumnExists('dct_building_block', 'pool_id'))
+	require_once "Customizing/class.ilCustomInstaller.php";
+	ilCustomInstaller::initPluginEnv();
+	ilCustomInstaller::activatePlugin(IL_COMP_SERVICE, "AdvancedMetaData", "amdc", "CourseAMD");
+?>
+
+<#204>
+<?php
+	if (!$ilDB->tableColumnExists('hist_course', 'is_cancelled')) {		
+		$ilDB->addTableColumn('hist_course', 'is_cancelled', array(
+			"type" => "text",
+			"length" => 8,
+			"notnull" => false
+		));
+	}
+?>
+
+<#205>
+<?php
+	if (!$ilDB->tableColumnExists('dct_building_block', 'pool_id'))
 	{		
 		$ilDB->addTableColumn('dct_building_block', 'pool_id', array(
 			"type" => "integer",
 			"length" => 4,
-=======
-	require_once "Customizing/class.ilCustomInstaller.php";
-	ilCustomInstaller::initPluginEnv();
-	ilCustomInstaller::activatePlugin(IL_COMP_SERVICE, "AdvancedMetaData", "amdc", "CourseAMD");
-?>
-
-<#204>
-<?php
-	if (!$ilDB->tableColumnExists('hist_course', 'is_cancelled')) {		
-		$ilDB->addTableColumn('hist_course', 'is_cancelled', array(
-			"type" => "text",
-			"length" => 8,
->>>>>>> 432729f3
 			"notnull" => false
 		));
 	}
-?>+?>
