--- conflicted
+++ resolved
@@ -190,9 +190,6 @@
 ?>
 <#12>
 <?php
-<<<<<<< HEAD
-$ilCtrlStructureReader->getStructure();
-=======
 
 $query = 'SELECT MAX(meta_description_id) desc_id from il_meta_description ';
 $res = $ilDB->query($query);
@@ -201,5 +198,8 @@
 	$query = 'UPDATE il_meta_description_seq SET sequence = '. $ilDB->quote($row->desc_id + 100);
 	$ilDB->manipulate($query);
 }
->>>>>>> f7915aa4
+?>
+<#13>
+<?php
+$ilCtrlStructureReader->getStructure();
 ?>