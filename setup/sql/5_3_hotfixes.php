--- conflicted
+++ resolved
@@ -112,24 +112,6 @@
 ?>
 <#8>
 <?php
-<<<<<<< HEAD
-/*
- * removes org units from trash
- * https://www.ilias.de/mantis/view.php?id=20168
-*/
-global $DIC;
-$obj_set = $DIC->database()->queryF('SELECT * FROM tree JOIN object_reference 
-ON tree.child=object_reference.ref_id JOIN object_data 
-ON object_reference.obj_id=object_data.obj_id 
-WHERE tree.tree < %s AND object_data.type = %s',array('integer', 'text'),array(0, "orgu"));
-$a_org_unit_ref_ids = array();
-while($row = $DIC->database()->fetchAssoc($obj_set))
-{
-	$a_org_unit_ref_ids[] = $row['child'];
-}
-ilRepUtil::removeObjectsFromSystem($a_org_unit_ref_ids);
-
-=======
 if (!$ilDB->indexExistsByFields('page_style_usage', array('page_id', 'page_type', 'page_lang', 'page_nr')) )
 {
 	$ilDB->addIndex('page_style_usage',array('page_id', 'page_type', 'page_lang', 'page_nr'),'i1');
@@ -144,7 +126,7 @@
 $ep_ops_id = ilDBUpdateNewObjectType::getCustomRBACOperationId('edit_learning_progress');
 $w_ops_id = ilDBUpdateNewObjectType::getCustomRBACOperationId('write');
 if($rp_ops_id && $ep_ops_id && $w_ops_id)
-{			
+{
 	// see ilObjectLP
 	$lp_types = array('mcst');
 
@@ -152,9 +134,9 @@
 	{
 		$lp_type_id = ilDBUpdateNewObjectType::getObjectTypeId($lp_type);
 		if($lp_type_id)
-		{			
-			ilDBUpdateNewObjectType::addRBACOperation($lp_type_id, $rp_ops_id);				
-			ilDBUpdateNewObjectType::addRBACOperation($lp_type_id, $ep_ops_id);				
+		{
+			ilDBUpdateNewObjectType::addRBACOperation($lp_type_id, $rp_ops_id);
+			ilDBUpdateNewObjectType::addRBACOperation($lp_type_id, $ep_ops_id);
 			ilDBUpdateNewObjectType::cloneOperation($lp_type, $w_ops_id, $rp_ops_id);
 			ilDBUpdateNewObjectType::cloneOperation($lp_type, $w_ops_id, $ep_ops_id);
 		}
@@ -205,5 +187,22 @@
 <#11>
 <?php
 	$ilDB->manipulate('UPDATE exc_mem_ass_status SET status='.$ilDB->quote('notgraded', 'text').' WHERE status = '.$ilDB->quote('', 'text'));
->>>>>>> 61c01f42
+?>
+<#12>
+<?php
+	/*
+	 * removes org units from trash
+	 * https://www.ilias.de/mantis/view.php?id=20168
+	*/
+	global $DIC;
+	$obj_set = $DIC->database()->queryF('SELECT * FROM tree JOIN object_reference 
+ON tree.child=object_reference.ref_id JOIN object_data 
+ON object_reference.obj_id=object_data.obj_id 
+WHERE tree.tree < %s AND object_data.type = %s',array('integer', 'text'),array(0, "orgu"));
+	$a_org_unit_ref_ids = array();
+	while($row = $DIC->database()->fetchAssoc($obj_set))
+	{
+		$a_org_unit_ref_ids[] = $row['child'];
+	}
+	ilRepUtil::removeObjectsFromSystem($a_org_unit_ref_ids);
 ?>