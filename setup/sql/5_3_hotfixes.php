<?php
// This is the hotfix file for ILIAS 5.3.x DB fixes
// This file should be used, if bugfixes need DB changes, but the
// main db update script cannot be used anymore, since it is
// impossible to merge the changes with the trunk.
//
// IMPORTANT: The fixes done here must ALSO BE reflected in the trunk.
// The trunk needs to work in both cases !!!
// 1. If the hotfixes have been applied.
// 2. If the hotfixes have not been applied.
?>
<#1>
<?php
	$ilCtrlStructureReader->getStructure();
?>
<#2>
<?php
$ilDB->query("
UPDATE il_dcl_stloc1_value 
SET value = NULL 
WHERE value = '[]' 
       AND record_field_id IN (
               SELECT rf.id 
               FROM il_dcl_record_field rf 
               INNER JOIN il_dcl_field f ON f.id = rf.field_id 
               WHERE f.datatype_id = 14
       )
");
?>
<#3>
<?php

$query = "
	SELECT	qpl.question_id qid,
			qpl.points qpl_points,
			answ.points answ_points
	
	FROM qpl_questions qpl
	
	INNER JOIN qpl_qst_essay qst
	ON qst.question_fi = qpl.question_id
	
	INNER JOIN qpl_a_essay answ
	ON answ.question_fi = qst.question_fi
	
	WHERE qpl.question_id IN(
	
		SELECT keywords.question_fi
	
		FROM qpl_a_essay keywords
	
		INNER JOIN qpl_qst_essay question
		ON question.question_fi = keywords.question_fi
		AND question.keyword_relation = {$ilDB->quote('', 'text')}
	
		WHERE keywords.answertext = {$ilDB->quote('', 'text')}
		GROUP BY keywords.question_fi
		HAVING COUNT(keywords.question_fi) = {$ilDB->quote(1, 'integer')}
		
	)
";

$res = $ilDB->query($query);

while( $row = $ilDB->fetchAssoc($res) )
{
	if( $row['answ_points'] > $row['qpl_points'] )
	{
		$ilDB->update('qpl_questions',
			array('points' => array('float', $row['answ_points'])),
			array('question_id' => array('integer', $row['qid']))
		);
	}
	
	$ilDB->manipulateF(
		"DELETE FROM qpl_a_essay WHERE question_fi = %s",
		array('integer'), array($row['qid'])
	);
	
	$ilDB->update('qpl_qst_essay',
		array('keyword_relation' => array('text', 'non')),
		array('question_fi' => array('integer', $row['qid']))
	);
}

?>
<#4>
<?php
$ilCtrlStructureReader->getStructure();
?>
<#5>
<?php
if (!$ilDB->tableColumnExists(ilOrgUnitPermission::TABLE_NAME, 'protected')) {
	$ilDB->addTableColumn(ilOrgUnitPermission::TABLE_NAME, 'protected', [
		"type"    => "integer",
		"length"  => 1,
		"default" => 0,
	]);
}
$ilDB->manipulate("UPDATE il_orgu_permissions SET protected = 1 WHERE parent_id = -1");
?>
<#6>
<?php
if( $ilDB->indexExistsByFields('cmi_objective', array('id')) )
{
	$ilDB->dropIndexByFields('cmi_objective',array('id'));
}
?>
<#7>
<?php
$ilCtrlStructureReader->getStructure();
?>
<#8>
<?php
if (!$ilDB->indexExistsByFields('page_style_usage', array('page_id', 'page_type', 'page_lang', 'page_nr')) )
{
	$ilDB->addIndex('page_style_usage',array('page_id', 'page_type', 'page_lang', 'page_nr'),'i1');
}
?>
<#9>
<?php

include_once('./Services/Migration/DBUpdate_3560/classes/class.ilDBUpdateNewObjectType.php');

$rp_ops_id = ilDBUpdateNewObjectType::getCustomRBACOperationId("read_learning_progress");
$ep_ops_id = ilDBUpdateNewObjectType::getCustomRBACOperationId('edit_learning_progress');
$w_ops_id = ilDBUpdateNewObjectType::getCustomRBACOperationId('write');
if($rp_ops_id && $ep_ops_id && $w_ops_id)
{			
	// see ilObjectLP
	$lp_types = array('mcst');

	foreach($lp_types as $lp_type)
	{
		$lp_type_id = ilDBUpdateNewObjectType::getObjectTypeId($lp_type);
		if($lp_type_id)
		{			
			ilDBUpdateNewObjectType::addRBACOperation($lp_type_id, $rp_ops_id);				
			ilDBUpdateNewObjectType::addRBACOperation($lp_type_id, $ep_ops_id);				
			ilDBUpdateNewObjectType::cloneOperation($lp_type, $w_ops_id, $rp_ops_id);
			ilDBUpdateNewObjectType::cloneOperation($lp_type, $w_ops_id, $ep_ops_id);
		}
	}
}
?>
<#10>
<?php
$set = $ilDB->query("
  SELECT obj_id, title, description, role_id, usr_id FROM object_data
  INNER JOIN role_data role ON role.role_id = object_data.obj_id
  INNER JOIN rbac_ua on role.role_id = rol_id
  WHERE title LIKE '%il_orgu_superior%' OR title LIKE '%il_orgu_employee%'
");
$assigns = [];
$superior_position_id = ilOrgUnitPosition::getCorePositionId(ilOrgUnitPosition::CORE_POSITION_SUPERIOR);
$employee_position_id = ilOrgUnitPosition::getCorePositionId(ilOrgUnitPosition::CORE_POSITION_EMPLOYEE);

while ($res = $ilDB->fetchAssoc($set)) {
	$user_id = $res['usr_id'];

	$tmp = explode("_", $res['title']);
	$orgu_ref_id = (int) $tmp[3];
	if ($orgu_ref_id == 0) {
		//$ilLog->write("User $user_id could not be assigned to position. Role description does not contain object id of orgu. Skipping.");
		continue;
	}

	$tmp = explode("_", $res['title']); //il_orgu_[superior|employee]_[$ref_id]
	$role_type = $tmp[2]; // [superior|employee]

	if ($role_type == 'superior')
		$position_id = $superior_position_id;
	elseif ($role_type == 'employee')
		$position_id = $employee_position_id;
	else {
		//$ilLog->write("User $user_id could not be assigned to position. Role type seems to be neither superior nor employee. Skipping.");
		continue;
	}
	if(!ilOrgUnitUserAssignment::findOrCreateAssignment(
		$user_id,
		$position_id,
		$orgu_ref_id)) {
		//$ilLog->write("User $user_id could not be assigned to position $position_id, in orgunit $orgu_ref_id . One of the ids might not actually exist in the db. Skipping.");
	}
}
?>
<#11>
<?php
	$ilDB->manipulate('UPDATE exc_mem_ass_status SET status='.$ilDB->quote('notgraded', 'text').' WHERE status = '.$ilDB->quote('', 'text'));
?>
<#12>
<?php

$query = 'SELECT MAX(meta_description_id) desc_id from il_meta_description ';
$res = $ilDB->query($query);
while($row = $res->fetchRow(ilDBConstants::FETCHMODE_OBJECT))
{
	$ilDB->dropSequence("il_meta_description");
	$ilDB->createSequence("il_meta_description", $row->desc_id + 100);
}
?>
<#13>
<?php
$ilCtrlStructureReader->getStructure();
?>
<#14>
<?php
<<<<<<< HEAD
/*
	 * removes org units from trash
	 * https://www.ilias.de/mantis/view.php?id=20168
	*/
global $DIC;
$obj_set = $DIC->database()->queryF('SELECT * FROM tree JOIN object_reference 
ON tree.child=object_reference.ref_id JOIN object_data 
ON object_reference.obj_id=object_data.obj_id 
WHERE tree.tree < %s AND object_data.type = %s',array('integer', 'text'),array(0, "orgu"));
$a_org_unit_ref_ids = array();
while($row = $DIC->database()->fetchAssoc($obj_set))
{
	$a_org_unit_ref_ids[] = $row['child'];
}
ilRepUtil::removeObjectsFromSystem($a_org_unit_ref_ids);
=======

$client_id = basename(CLIENT_DATA_DIR);
$web_path = ILIAS_ABSOLUTE_PATH . "/" . ILIAS_WEB_DIR . "/" . $client_id;
$sec_path = $web_path."/sec";

if(!file_exists($sec_path))
{
	ilUtil::makeDir($sec_path);
}

$old_path = $web_path."/IASS";
$new_path = $sec_path."/ilIndividualAssessment";
if(file_exists($old_path))
{
	rename($old_path, $new_path);
}

?>
<#15>
<?php
$ilCtrlStructureReader->getStructure();
?>

<#16>
<?php

$query = 'select id from adm_settings_template  '.
	'where title = '. $ilDB->quote('il_astpl_loc_initial','text').
	'or title = '. $ilDB->quote('il_astpl_loc_qualified','text');
$res = $ilDB->query($query);
while($row = $res->fetchRow(ilDBConstants::FETCHMODE_OBJECT))
{
	$ilDB->replace(
		'adm_set_templ_value', 
		[
           	'template_id' => ['integer', $row->id],
			 'setting' => ['text', 'pass_scoring']
		],
		[
			'value' => ['integer',0],
			'hide' => ['integer',1]
		]
	);
}
?>
<#17>
<?php
$ilDB->modifyTableColumn('il_dcl_tableview', 'roles',array('type' => 'clob'));
>>>>>>> 8e30ab4c
?><|MERGE_RESOLUTION|>--- conflicted
+++ resolved
@@ -205,7 +205,57 @@
 ?>
 <#14>
 <?php
-<<<<<<< HEAD
+
+$client_id = basename(CLIENT_DATA_DIR);
+$web_path = ILIAS_ABSOLUTE_PATH . "/" . ILIAS_WEB_DIR . "/" . $client_id;
+$sec_path = $web_path."/sec";
+
+if(!file_exists($sec_path))
+{
+	ilUtil::makeDir($sec_path);
+}
+
+$old_path = $web_path."/IASS";
+$new_path = $sec_path."/ilIndividualAssessment";
+if(file_exists($old_path))
+{
+	rename($old_path, $new_path);
+}
+
+?>
+<#15>
+<?php
+$ilCtrlStructureReader->getStructure();
+?>
+
+<#16>
+<?php
+
+$query = 'select id from adm_settings_template  '.
+	'where title = '. $ilDB->quote('il_astpl_loc_initial','text').
+	'or title = '. $ilDB->quote('il_astpl_loc_qualified','text');
+$res = $ilDB->query($query);
+while($row = $res->fetchRow(ilDBConstants::FETCHMODE_OBJECT))
+{
+	$ilDB->replace(
+		'adm_set_templ_value',
+		[
+           	'template_id' => ['integer', $row->id],
+			 'setting' => ['text', 'pass_scoring']
+		],
+		[
+			'value' => ['integer',0],
+			'hide' => ['integer',1]
+		]
+	);
+}
+?>
+<#17>
+<?php
+$ilDB->modifyTableColumn('il_dcl_tableview', 'roles',array('type' => 'clob'));
+?>
+<#18>
+<?php
 /*
 	 * removes org units from trash
 	 * https://www.ilias.de/mantis/view.php?id=20168
@@ -221,54 +271,4 @@
 	$a_org_unit_ref_ids[] = $row['child'];
 }
 ilRepUtil::removeObjectsFromSystem($a_org_unit_ref_ids);
-=======
-
-$client_id = basename(CLIENT_DATA_DIR);
-$web_path = ILIAS_ABSOLUTE_PATH . "/" . ILIAS_WEB_DIR . "/" . $client_id;
-$sec_path = $web_path."/sec";
-
-if(!file_exists($sec_path))
-{
-	ilUtil::makeDir($sec_path);
-}
-
-$old_path = $web_path."/IASS";
-$new_path = $sec_path."/ilIndividualAssessment";
-if(file_exists($old_path))
-{
-	rename($old_path, $new_path);
-}
-
-?>
-<#15>
-<?php
-$ilCtrlStructureReader->getStructure();
-?>
-
-<#16>
-<?php
-
-$query = 'select id from adm_settings_template  '.
-	'where title = '. $ilDB->quote('il_astpl_loc_initial','text').
-	'or title = '. $ilDB->quote('il_astpl_loc_qualified','text');
-$res = $ilDB->query($query);
-while($row = $res->fetchRow(ilDBConstants::FETCHMODE_OBJECT))
-{
-	$ilDB->replace(
-		'adm_set_templ_value', 
-		[
-           	'template_id' => ['integer', $row->id],
-			 'setting' => ['text', 'pass_scoring']
-		],
-		[
-			'value' => ['integer',0],
-			'hide' => ['integer',1]
-		]
-	);
-}
-?>
-<#17>
-<?php
-$ilDB->modifyTableColumn('il_dcl_tableview', 'roles',array('type' => 'clob'));
->>>>>>> 8e30ab4c
 ?>