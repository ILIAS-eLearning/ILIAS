--- conflicted
+++ resolved
@@ -126,7 +126,7 @@
 $ep_ops_id = ilDBUpdateNewObjectType::getCustomRBACOperationId('edit_learning_progress');
 $w_ops_id = ilDBUpdateNewObjectType::getCustomRBACOperationId('write');
 if($rp_ops_id && $ep_ops_id && $w_ops_id)
-{
+{			
 	// see ilObjectLP
 	$lp_types = array('mcst');
 
@@ -134,9 +134,9 @@
 	{
 		$lp_type_id = ilDBUpdateNewObjectType::getObjectTypeId($lp_type);
 		if($lp_type_id)
-		{
-			ilDBUpdateNewObjectType::addRBACOperation($lp_type_id, $rp_ops_id);
-			ilDBUpdateNewObjectType::addRBACOperation($lp_type_id, $ep_ops_id);
+		{			
+			ilDBUpdateNewObjectType::addRBACOperation($lp_type_id, $rp_ops_id);				
+			ilDBUpdateNewObjectType::addRBACOperation($lp_type_id, $ep_ops_id);				
 			ilDBUpdateNewObjectType::cloneOperation($lp_type, $w_ops_id, $rp_ops_id);
 			ilDBUpdateNewObjectType::cloneOperation($lp_type, $w_ops_id, $ep_ops_id);
 		}
@@ -190,34 +190,34 @@
 ?>
 <#12>
 <?php
-<<<<<<< HEAD
-	/*
+
+$query = 'SELECT MAX(meta_description_id) desc_id from il_meta_description ';
+$res = $ilDB->query($query);
+while($row = $res->fetchRow(ilDBConstants::FETCHMODE_OBJECT))
+{
+	$query = 'UPDATE il_meta_description_seq SET sequence = '. $ilDB->quote($row->desc_id + 100);
+	$ilDB->manipulate($query);
+}
+?>
+<#13>
+<?php
+$ilCtrlStructureReader->getStructure();
+?>
+<#14>
+<?php
+/*
 	 * removes org units from trash
 	 * https://www.ilias.de/mantis/view.php?id=20168
 	*/
-	global $DIC;
-	$obj_set = $DIC->database()->queryF('SELECT * FROM tree JOIN object_reference 
+global $DIC;
+$obj_set = $DIC->database()->queryF('SELECT * FROM tree JOIN object_reference 
 ON tree.child=object_reference.ref_id JOIN object_data 
 ON object_reference.obj_id=object_data.obj_id 
 WHERE tree.tree < %s AND object_data.type = %s',array('integer', 'text'),array(0, "orgu"));
-	$a_org_unit_ref_ids = array();
-	while($row = $DIC->database()->fetchAssoc($obj_set))
-	{
-		$a_org_unit_ref_ids[] = $row['child'];
-	}
-	ilRepUtil::removeObjectsFromSystem($a_org_unit_ref_ids);
-=======
-
-$query = 'SELECT MAX(meta_description_id) desc_id from il_meta_description ';
-$res = $ilDB->query($query);
-while($row = $res->fetchRow(ilDBConstants::FETCHMODE_OBJECT))
-{
-	$query = 'UPDATE il_meta_description_seq SET sequence = '. $ilDB->quote($row->desc_id + 100);
-	$ilDB->manipulate($query);
-}
-?>
-<#13>
-<?php
-$ilCtrlStructureReader->getStructure();
->>>>>>> 0f03ae36
+$a_org_unit_ref_ids = array();
+while($row = $DIC->database()->fetchAssoc($obj_set))
+{
+	$a_org_unit_ref_ids[] = $row['child'];
+}
+ilRepUtil::removeObjectsFromSystem($a_org_unit_ref_ids);
 ?>