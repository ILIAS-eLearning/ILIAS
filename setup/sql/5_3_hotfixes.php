<?php
// This is the hotfix file for ILIAS 5.3.x DB fixes
// This file should be used, if bugfixes need DB changes, but the
// main db update script cannot be used anymore, since it is
// impossible to merge the changes with the trunk.
//
// IMPORTANT: The fixes done here must ALSO BE reflected in the trunk.
// The trunk needs to work in both cases !!!
// 1. If the hotfixes have been applied.
// 2. If the hotfixes have not been applied.
?>
<#1>
<?php
    $ilCtrlStructureReader->getStructure();
?>
<#2>
<?php
$ilDB->query("
UPDATE il_dcl_stloc1_value 
SET value = NULL 
WHERE value = '[]' 
       AND record_field_id IN (
               SELECT rf.id 
               FROM il_dcl_record_field rf 
               INNER JOIN il_dcl_field f ON f.id = rf.field_id 
               WHERE f.datatype_id = 14
       )
");
?>
<#3>
<?php

$query = "
	SELECT	qpl.question_id qid,
			qpl.points qpl_points,
			answ.points answ_points
	
	FROM qpl_questions qpl
	
	INNER JOIN qpl_qst_essay qst
	ON qst.question_fi = qpl.question_id
	
	INNER JOIN qpl_a_essay answ
	ON answ.question_fi = qst.question_fi
	
	WHERE qpl.question_id IN(
	
		SELECT keywords.question_fi
	
		FROM qpl_a_essay keywords
	
		INNER JOIN qpl_qst_essay question
		ON question.question_fi = keywords.question_fi
		AND question.keyword_relation = {$ilDB->quote('', 'text')}
	
		WHERE keywords.answertext = {$ilDB->quote('', 'text')}
		GROUP BY keywords.question_fi
		HAVING COUNT(keywords.question_fi) = {$ilDB->quote(1, 'integer')}
		
	)
";

$res = $ilDB->query($query);

while ($row = $ilDB->fetchAssoc($res)) {
    if ($row['answ_points'] > $row['qpl_points']) {
        $ilDB->update(
            'qpl_questions',
            array('points' => array('float', $row['answ_points'])),
            array('question_id' => array('integer', $row['qid']))
        );
    }
    
    $ilDB->manipulateF(
        "DELETE FROM qpl_a_essay WHERE question_fi = %s",
        array('integer'),
        array($row['qid'])
    );
    
    $ilDB->update(
        'qpl_qst_essay',
        array('keyword_relation' => array('text', 'non')),
        array('question_fi' => array('integer', $row['qid']))
    );
}

?>
<#4>
<?php
$ilCtrlStructureReader->getStructure();
?>
<#5>
<?php
if (!$ilDB->tableColumnExists(ilOrgUnitPermission::TABLE_NAME, 'protected')) {
    $ilDB->addTableColumn(ilOrgUnitPermission::TABLE_NAME, 'protected', [
        "type"    => "integer",
        "length"  => 1,
        "default" => 0,
    ]);
}
$ilDB->manipulate("UPDATE il_orgu_permissions SET protected = 1 WHERE parent_id = -1");
?>
<#6>
<?php
if ($ilDB->indexExistsByFields('cmi_objective', array('id'))) {
    $ilDB->dropIndexByFields('cmi_objective', array('id'));
}
?>
<#7>
<?php
$ilCtrlStructureReader->getStructure();
?>
<#8>
<?php
if (!$ilDB->indexExistsByFields('page_style_usage', array('page_id', 'page_type', 'page_lang', 'page_nr'))) {
    $ilDB->addIndex('page_style_usage', array('page_id', 'page_type', 'page_lang', 'page_nr'), 'i1');
}
?>
<#9>
<?php

include_once('./Services/Migration/DBUpdate_3560/classes/class.ilDBUpdateNewObjectType.php');

$rp_ops_id = ilDBUpdateNewObjectType::getCustomRBACOperationId("read_learning_progress");
$ep_ops_id = ilDBUpdateNewObjectType::getCustomRBACOperationId('edit_learning_progress');
$w_ops_id = ilDBUpdateNewObjectType::getCustomRBACOperationId('write');
if ($rp_ops_id && $ep_ops_id && $w_ops_id) {
    // see ilObjectLP
    $lp_types = array('mcst');

    foreach ($lp_types as $lp_type) {
        $lp_type_id = ilDBUpdateNewObjectType::getObjectTypeId($lp_type);
        if ($lp_type_id) {
            ilDBUpdateNewObjectType::addRBACOperation($lp_type_id, $rp_ops_id);
            ilDBUpdateNewObjectType::addRBACOperation($lp_type_id, $ep_ops_id);
            ilDBUpdateNewObjectType::cloneOperation($lp_type, $w_ops_id, $rp_ops_id);
            ilDBUpdateNewObjectType::cloneOperation($lp_type, $w_ops_id, $ep_ops_id);
        }
    }
}
?>
<#10>
<?php
$set = $ilDB->query("
  SELECT obj_id, title, description, role_id, usr_id FROM object_data
  INNER JOIN role_data role ON role.role_id = object_data.obj_id
  INNER JOIN rbac_ua on role.role_id = rol_id
  WHERE title LIKE '%il_orgu_superior%' OR title LIKE '%il_orgu_employee%'
");
$assigns = [];
$superior_position_id = ilOrgUnitPosition::getCorePositionId(ilOrgUnitPosition::CORE_POSITION_SUPERIOR);
$employee_position_id = ilOrgUnitPosition::getCorePositionId(ilOrgUnitPosition::CORE_POSITION_EMPLOYEE);

while ($res = $ilDB->fetchAssoc($set)) {
    $user_id = $res['usr_id'];

    $tmp = explode("_", $res['title']);
    $orgu_ref_id = (int) $tmp[3];
    if ($orgu_ref_id == 0) {
        //$ilLog->write("User $user_id could not be assigned to position. Role description does not contain object id of orgu. Skipping.");
        continue;
    }

    $tmp = explode("_", $res['title']); //il_orgu_[superior|employee]_[$ref_id]
    $role_type = $tmp[2]; // [superior|employee]

    if ($role_type == 'superior') {
        $position_id = $superior_position_id;
    } elseif ($role_type == 'employee') {
        $position_id = $employee_position_id;
    } else {
        //$ilLog->write("User $user_id could not be assigned to position. Role type seems to be neither superior nor employee. Skipping.");
        continue;
    }
    if (!ilOrgUnitUserAssignment::findOrCreateAssignment(
        $user_id,
        $position_id,
        $orgu_ref_id
    )) {
        //$ilLog->write("User $user_id could not be assigned to position $position_id, in orgunit $orgu_ref_id . One of the ids might not actually exist in the db. Skipping.");
    }
}
?>
<#11>
<?php
    $ilDB->manipulate('UPDATE exc_mem_ass_status SET status=' . $ilDB->quote('notgraded', 'text') . ' WHERE status = ' . $ilDB->quote('', 'text'));
?>
<#12>
<?php

$query = 'SELECT MAX(meta_description_id) desc_id from il_meta_description ';
$res = $ilDB->query($query);
while ($row = $res->fetchRow(ilDBConstants::FETCHMODE_OBJECT)) {
    $ilDB->dropSequence("il_meta_description");
    $ilDB->createSequence("il_meta_description", $row->desc_id + 100);
}
?>
<#13>
<?php
$ilCtrlStructureReader->getStructure();
?>
<#14>
<?php

$client_id = basename(CLIENT_DATA_DIR);
$web_path = ILIAS_ABSOLUTE_PATH . "/" . ILIAS_WEB_DIR . "/" . $client_id;
$sec_path = $web_path . "/sec";

if (!file_exists($sec_path)) {
    ilUtil::makeDir($sec_path);
}

$old_path = $web_path . "/IASS";
$new_path = $sec_path . "/ilIndividualAssessment";
if (file_exists($old_path)) {
    rename($old_path, $new_path);
}

?>
<#15>
<?php
$ilCtrlStructureReader->getStructure();
?>
<#16>
<?php

$query = 'select id from adm_settings_template  ' .
    'where title = ' . $ilDB->quote('il_astpl_loc_initial', 'text') .
    'or title = ' . $ilDB->quote('il_astpl_loc_qualified', 'text');
$res = $ilDB->query($query);
while ($row = $res->fetchRow(ilDBConstants::FETCHMODE_OBJECT)) {
    $ilDB->replace(
        'adm_set_templ_value',
        [
               'template_id' => ['integer', $row->id],
             'setting' => ['text', 'pass_scoring']
        ],
        [
            'value' => ['integer',0],
            'hide' => ['integer',1]
        ]
    );
}
?>
<#17>
<?php
$ilDB->modifyTableColumn('il_dcl_tableview', 'roles', array('type' => 'clob'));
?>
<#18>
<?php
/*
* This hotfix removes org unit assignments of user who don't exist anymore
* select all user_ids from usr_data and remove all il_orgu_ua entries which have an user_id from an user who doesn't exist anymore
*/
global $ilDB;
$q = "DELETE FROM il_orgu_ua WHERE user_id NOT IN (SELECT usr_id FROM usr_data)";
$ilDB->manipulate($q);
?>
<#19>
<?php
$ilCtrlStructureReader->getStructure();
?>
<#20>
<?php
$setting = new ilSetting();
$ilrqtix = $setting->get('iloscmsgidx1', 0);
if (!$ilrqtix) {
    $ilDB->addIndex('osc_messages', array('user_id'), 'i1');
    $setting->set('iloscmsgidx1', 1);
}
?>
<#21>
<?php
$setting = new ilSetting();
$ilrqtix = $setting->get('iloscmsgidx2', 0);
if (!$ilrqtix) {
    $ilDB->addIndex('osc_messages', array('conversation_id'), 'i2');
    $setting->set('iloscmsgidx2', 1);
}
?>
<#22>
<?php
$setting = new ilSetting();
$ilrqtix = $setting->get('iloscmsgidx3', 0);
if (!$ilrqtix) {
    $ilDB->addIndex('osc_messages', array('conversation_id', 'user_id', 'timestamp'), 'i3');
    $setting->set('iloscmsgidx3', 1);
}
?>
<#23>
<?php
$setting = new ilSetting();
$media_cont_mig = $setting->get('sty_media_cont_mig', 0);
if ($media_cont_mig == 0) {
    echo "<pre>
	
	DEAR ADMINISTRATOR !!
	
	Please read the following instructions CAREFULLY!
	
	-> If you are using content styles (e.g. for learning modules) style settings related
	to media container have been lost when migrating from ILIAS 5.0/5.1 to ILIAS 5.2/5.3.
	
	-> The following dbupdate step will fix this issue and set the media container properties to values
	   before the upgrade to ILIAS 5.2/5.3.
	
	-> If this issue has already been fixed manually in your content styles you may want to skip
	   this step. If you are running ILIAS 5.2/5.3 for a longer time period you may also not want to
	   restore old values anymore and skip this step.
	   If you would like to skip this step you need to modify the file setup/sql/5_3_hotfixes.php
	   Search for 'RUN_CONTENT_STYLE_MIGRATION' (around line 333) and follow the instructions.
	
	=> To proceed the update process you now need to refresh the page (F5)
	
	Mantis Bug Report: https://ilias.de/mantis/view.php?id=23299
		
	</pre>";

    $setting->set('sty_media_cont_mig', 1);
    exit;
}
if ($media_cont_mig == 1) {
    //
    // RUN_CONTENT_STYLE_MIGRATION
    //
    // If you want to skip the migration of former style properties for the media container style classes
    // set the following value of $run_migration from 'true' to 'false'.
    //

    $run_migration = true;

    if ($run_migration) {
        $set = $ilDB->queryF(
            "SELECT * FROM style_parameter " .
            " WHERE type = %s AND tag = %s ",
            array("text", "text"),
            array("media_cont", "table")
        );
        while ($rec = $ilDB->fetchAssoc($set)) {
            $set2 = $ilDB->queryF(
                "SELECT * FROM style_parameter " .
                " WHERE style_id = %s " .
                " AND tag = %s " .
                " AND class = %s " .
                " AND parameter = %s " .
                " AND type = %s " .
                " AND mq_id = %s ",
                array("integer", "text", "text", "text", "text", "integer"),
                array($rec["style_id"], "figure", $rec["class"], $rec["parameter"], "media_cont", $rec["mq_id"])
            );
            if (!($rec2 = $ilDB->fetchAssoc($set2))) {
                $id = $ilDB->nextId("style_parameter");
                $ilDB->insert("style_parameter", array(
                    "id" => array("integer", $id),
                    "style_id" => array("integer", $rec["style_id"]),
                    "tag" => array("text", "figure"),
                    "class" => array("text", $rec["class"]),
                    "parameter" => array("text", $rec["parameter"]),
                    "value" => array("text", $rec["value"]),
                    "type" => array("text", $rec["type"]),
                    "mq_id" => array("integer", $rec["mq_id"]),
                    "custom" => array("integer", $rec["custom"]),
                ));
            }
        }
    }
    $setting->set('sty_media_cont_mig', 2);
}
?>
<#24>
<?php
    $ilDB->update("style_data", array(
            "uptodate" => array("integer", 0)
        ), array(
            "1" => array("integer", 1)
        ));
?>
<#25>
<?php
$ilCtrlStructureReader->getStructure();
?>
<#26>
<?php
require_once 'Services/Migration/DBUpdate_3560/classes/class.ilDBUpdateNewObjectType.php';
ilDBUpdateNewObjectType::applyInitialPermissionGuideline('iass', true, false);
?>
<#27>
<?php
$ilCtrlStructureReader->getStructure();
?>
<#28>
<?php
$set = $ilDB->queryF("SELECT DISTINCT s.user_id FROM skl_personal_skill s LEFT JOIN usr_data u ON (s.user_id = u.usr_id) " .
    " WHERE u.usr_id IS NULL ", [], []);
$user_ids = [];
while ($rec = $ilDB->fetchAssoc($set)) {
    $user_ids[] = $rec["user_id"];
}
if (count($user_ids) > 0) {
    $ilDB->manipulate("DELETE FROM skl_personal_skill WHERE "
        . $ilDB->in("user_id", $user_ids, false, "integer"));
}
?>
<#29>
<?php
$set = $ilDB->queryF("SELECT DISTINCT s.user_id FROM skl_assigned_material s LEFT JOIN usr_data u ON (s.user_id = u.usr_id) " .
    " WHERE u.usr_id IS NULL ", [], []);
$user_ids = [];
while ($rec = $ilDB->fetchAssoc($set)) {
    $user_ids[] = $rec["user_id"];
}
if (count($user_ids) > 0) {
    $ilDB->manipulate("DELETE FROM skl_assigned_material WHERE "
        . $ilDB->in("user_id", $user_ids, false, "integer"));
}
?>
<#30>
<?php
$set = $ilDB->queryF("SELECT DISTINCT s.user_id FROM skl_profile_user s LEFT JOIN usr_data u ON (s.user_id = u.usr_id) " .
    " WHERE u.usr_id IS NULL ", [], []);
$user_ids = [];
while ($rec = $ilDB->fetchAssoc($set)) {
    $user_ids[] = $rec["user_id"];
}
if (count($user_ids) > 0) {
    $ilDB->manipulate("DELETE FROM skl_profile_user WHERE "
        . $ilDB->in("user_id", $user_ids, false, "integer"));
}
?>
<#31>
<?php
$set = $ilDB->queryF("SELECT DISTINCT s.user_id FROM skl_user_skill_level s LEFT JOIN usr_data u ON (s.user_id = u.usr_id) " .
    " WHERE u.usr_id IS NULL ", [], []);
$user_ids = [];
while ($rec = $ilDB->fetchAssoc($set)) {
    $user_ids[] = $rec["user_id"];
}
if (count($user_ids) > 0) {
    $ilDB->manipulate("DELETE FROM skl_user_skill_level WHERE "
        . $ilDB->in("user_id", $user_ids, false, "integer"));
}
?>
<#32>
<?php
$set = $ilDB->queryF("SELECT DISTINCT s.user_id FROM skl_user_has_level s LEFT JOIN usr_data u ON (s.user_id = u.usr_id) " .
    " WHERE u.usr_id IS NULL ", [], []);
$user_ids = [];
while ($rec = $ilDB->fetchAssoc($set)) {
    $user_ids[] = $rec["user_id"];
}
if (count($user_ids) > 0) {
    $ilDB->manipulate("DELETE FROM skl_user_has_level WHERE "
        . $ilDB->in("user_id", $user_ids, false, "integer"));
}
?>
<#33>
<?php
$ilDB->addIndex('il_orgu_permissions', array('context_id'), 'co');
?>
<#34>
<?php
$ilDB->addIndex('il_orgu_permissions', array('position_id'), 'po');
?>
<#35>
<?php
$ilDB->modifyTableColumn('il_orgu_permissions', 'operations', array("length" => 256));
?>
<#36>
<?php
$ilDB->addIndex('il_orgu_ua', array('position_id'), 'pi');
?>
<#37>
<?php
$ilDB->addIndex('il_orgu_ua', array('user_id'), 'ui');
?>
<#38>
<?php
$ilDB->addIndex('il_orgu_ua', array('orgu_id'), 'oi');
?>
<#39>
<?php
//$ilDB->addIndex('il_orgu_permissions', array('operations'), 'oi');
?>
<#40>
<?php
$ilDB->addIndex('il_orgu_ua', array('position_id','orgu_id'), 'po');
?>
<#41>
<?php
$ilDB->addIndex('il_orgu_ua', array('position_id','user_id'), 'pu');
?>
<#42>
<?php
//$ilDB->addIndex('il_orgu_permissions', array('operations','parent_id'), 'op');
?>
<#43>
<?php
$ilCtrlStructureReader->getStructure();
?>
<#44>
<?php
if ($ilDB->tableColumnExists("map_area", "href")) {
    $field = array(
        'type' 		=> 'text',
        'length' 	=> 800,
        'notnull' 	=> false
    );

    $ilDB->modifyTableColumn("map_area", "href", $field);
}
?>
<#45>
<?php

$tempTableName = 'tmp_tst_qst_fixparent';

$tempTableFields = array(
    'qst_id' => array(
        'type' => 'integer',
        'notnull' => true,
        'length' => 4,
        'default' => 0
    ),
    'tst_obj_id' => array(
        'type' => 'integer',
        'notnull' => true,
        'length' => 4,
        'default' => 0
    ),
    'qpl_obj_id' => array(
        'type' => 'integer',
        'notnull' => true,
        'length' => 4,
        'default' => 0
    )
);

$brokenFixedTestQuestionsQuery = "
    SELECT qq.question_id qst_id, t.obj_fi tst_obj_id, qq.obj_fi qpl_obj_id
    FROM tst_tests t
    INNER JOIN tst_test_question tq
    ON t.test_id = tq.test_fi
    INNER JOIN qpl_questions qq
    ON qq.question_id = tq.question_fi
    WHERE t.question_set_type = 'FIXED_QUEST_SET'
    AND t.obj_fi != qq.obj_fi
";

$brokenRandomTestQuestionsQuery = "
    SELECT qq.question_id qst_id, t.obj_fi tst_obj_id, qq.obj_fi qpl_obj_id
    FROM tst_tests t
    INNER JOIN tst_rnd_cpy tq
    ON t.test_id = tq.tst_fi
    INNER JOIN qpl_questions qq
    ON qq.question_id = tq.qst_fi
    WHERE t.question_set_type = 'RANDOM_QUEST_SET'
    AND t.obj_fi != qq.obj_fi
";

$brokenQuestionCountQuery = "
    SELECT COUNT(broken.qst_id) cnt FROM (
        SELECT q1.qst_id FROM ( {$brokenFixedTestQuestionsQuery} ) q1
        UNION
        SELECT q2.qst_id FROM ( {$brokenRandomTestQuestionsQuery} ) q2
    ) broken
";

$brokenQuestionSelectQuery = "
    SELECT q1.qst_id, q1.tst_obj_id, q1.qpl_obj_id FROM ( {$brokenFixedTestQuestionsQuery} ) q1
    UNION
    SELECT q2.qst_id, q2.tst_obj_id, q2.qpl_obj_id FROM ( {$brokenRandomTestQuestionsQuery} ) q2
";

$res = $ilDB->query($brokenQuestionCountQuery);
$row = $ilDB->fetchAssoc($res);

if ($ilDB->tableExists($tempTableName)) {
    $ilDB->dropTable($tempTableName);
}

if ($row['cnt'] > 0) {
    $ilDB->createTable($tempTableName, $tempTableFields);
    $ilDB->addPrimaryKey($tempTableName, array('qst_id'));
    $ilDB->addIndex($tempTableName, array('tst_obj_id', 'qpl_obj_id'), 'i1');
    
    $ilDB->manipulate("
        INSERT INTO {$tempTableName} (qst_id, tst_obj_id, qpl_obj_id) {$brokenQuestionSelectQuery}
    ");
}

?>
<#46>
<?php

$tempTableName = 'tmp_tst_qst_fixparent';

if ($ilDB->tableExists($tempTableName)) {
    $updateStatement = $ilDB->prepareManip(
        "
        UPDATE qpl_questions SET obj_fi = ? WHERE obj_fi = ? AND question_id IN(
            SELECT qst_id FROM {$tempTableName} WHERE tst_obj_id = ? AND qpl_obj_id = ?
        )
    ",
        array('integer', 'integer', 'integer', 'integer')
    );
    
    $deleteStatement = $ilDB->prepareManip(
        "
        DELETE FROM {$tempTableName} WHERE tst_obj_id = ? AND qpl_obj_id = ?
    ",
        array('integer', 'integer')
    );
    
    $res = $ilDB->query("SELECT DISTINCT tst_obj_id, qpl_obj_id FROM {$tempTableName}");
    
    while ($row = $ilDB->fetchAssoc($res)) {
        $ilDB->execute($updateStatement, array(
            $row['tst_obj_id'], $row['qpl_obj_id'], $row['tst_obj_id'], $row['qpl_obj_id']
        ));
        
        $ilDB->execute($deleteStatement, array(
            $row['tst_obj_id'], $row['qpl_obj_id']
        ));
    }
    
    $ilDB->dropTable($tempTableName);
}

?>
<#47>
<?php
<<<<<<< HEAD
if ($ilDB->tableColumnExists("lng_data", "identifier")) {
	$field = array(
		'type'    => 'text',
		'length'  => 200,
		'notnull' => true,
		'default' => ' '
	);

	$ilDB->modifyTableColumn("lng_data", "identifier", $field);
}
=======
$setting = new ilSetting();
$idx = $setting->get('ilfrmposidx5', 0);
if (!$idx) {
    $ilDB->addIndex('frm_posts', ['pos_thr_fk', 'pos_date'], 'i5');
    $setting->set('ilfrmposidx5', 1);
}
?>
<#48>
<?php
    $ilCtrlStructureReader->getStructure();
?>
<#49>
<?php
$q = "SELECT prg_settings.obj_id FROM prg_settings"
    . "	JOIN object_reference prg_ref ON prg_settings.obj_id = prg_ref.obj_id"
    . "	JOIN tree ON parent = prg_ref.ref_id"
    . "	LEFT JOIN object_reference child_ref ON tree.child = child_ref.ref_id"
    . "	LEFT JOIN object_data child ON child_ref.obj_id = child.obj_id"
    . "	WHERE lp_mode = 2 AND prg_ref.deleted IS NULL AND child.obj_id IS NULL";
$res = $ilDB->query($q);
$to_adjust = [];
while ($rec = $ilDB->fetchAssoc($res)) {
    $to_adjust[] = (int) $rec['obj_id'];
}
$ilDB->manipulate('UPDATE prg_settings SET lp_mode = 0 WHERE ' . $ilDB->in('obj_id', $to_adjust, false, 'integer'));
$q = "SELECT prg_settings.obj_id FROM prg_settings"
    . "	JOIN object_reference prg_ref ON prg_settings.obj_id = prg_ref.obj_id"
    . "	JOIN tree ON parent = prg_ref.ref_id"
    . "	JOIN object_reference child_ref ON tree.child = child_ref.ref_id"
    . "	JOIN object_data child ON child_ref.obj_id = child.obj_id"
    . "	WHERE lp_mode = 2 AND prg_ref.deleted IS NULL AND child.type = 'prg'";
$res = $ilDB->query($q);
$to_adjust = [];
while ($rec = $ilDB->fetchAssoc($res)) {
    $to_adjust[] = (int) $rec['obj_id'];
}
$ilDB->manipulate('UPDATE prg_settings SET lp_mode = 1 WHERE ' . $ilDB->in('obj_id', $to_adjust, false, 'integer'));
>>>>>>> f794697a
?><|MERGE_RESOLUTION|>--- conflicted
+++ resolved
@@ -629,18 +629,6 @@
 ?>
 <#47>
 <?php
-<<<<<<< HEAD
-if ($ilDB->tableColumnExists("lng_data", "identifier")) {
-	$field = array(
-		'type'    => 'text',
-		'length'  => 200,
-		'notnull' => true,
-		'default' => ' '
-	);
-
-	$ilDB->modifyTableColumn("lng_data", "identifier", $field);
-}
-=======
 $setting = new ilSetting();
 $idx = $setting->get('ilfrmposidx5', 0);
 if (!$idx) {
@@ -678,5 +666,28 @@
     $to_adjust[] = (int) $rec['obj_id'];
 }
 $ilDB->manipulate('UPDATE prg_settings SET lp_mode = 1 WHERE ' . $ilDB->in('obj_id', $to_adjust, false, 'integer'));
->>>>>>> f794697a
-?>+?>
+<#50>
+<?php
+if ($ilDB->tableColumnExists("lng_data", "identifier")) {
+    $field = array(
+        'type'    => 'text',
+        'length'  => 200,
+        'notnull' => true,
+        'default' => ' '
+    );
+    $ilDB->modifyTableColumn("lng_data", "identifier", $field);
+}
+?>
+<#51>
+<?php
+if ($ilDB->tableColumnExists("lng_log", "identifier")) {
+    $field = array(
+        'type'    => 'text',
+        'length'  => 200,
+        'notnull' => true,
+        'default' => ' '
+    );
+    $ilDB->modifyTableColumn("lng_log", "identifier", $field);
+}
+?> 