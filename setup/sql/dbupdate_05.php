--- conflicted
+++ resolved
@@ -4482,58 +4482,6 @@
 ?>
 <#5681>
 <?php
-<<<<<<< HEAD
-include_once('./Services/Migration/DBUpdate_3560/classes/class.ilDBUpdateNewObjectType.php');
-ilDBUpdateNewObjectType::addAdminNode('cpad', 'ContentPageAdministration');
-?>
-<#5682>
-<?php
-if (!$ilDB->tableExists('content_page_metrics')) {
-    $fields = [
-        'content_page_id' => [
-            'type' => 'integer',
-            'length' => 4,
-            'notnull' => true,
-            'default' => 0,
-        ],
-        'page_id' => [
-            'type' => 'integer',
-            'notnull' => true,
-            'length' => 4,
-            'default' => 0,
-        ],
-        'lang' => [
-            'type' => 'text',
-            'notnull' => true,
-            'length' => 2,
-            'default' => '-',
-        ],
-        'reading_time' => [
-            'type' => 'integer',
-            'notnull' => true,
-            'length' => 2,
-            'default' => 0,
-        ]
-    ];
-
-    $ilDB->createTable('content_page_metrics', $fields);
-    $ilDB->addPrimaryKey('content_page_metrics', ['content_page_id', 'page_id', 'lang']);
-}
-?>
-<#5683>
-<?php
-$ilDB->manipulate(
-    '
-    DELETE
-    FROM content_page_data
-    WHERE NOT EXISTS(
-        SELECT od.obj_id FROM object_data od WHERE od.obj_id = content_page_data.content_page_id
-    )
-    '
-);
-?>
-<#5684>
-=======
 if (!$ilDB->tableColumnExists('il_dcl_tview_set', 'default_value')) {
     $ilDB->addTableColumn(
         'il_dcl_tview_set',
@@ -4835,7 +4783,61 @@
 $ilCtrlStructureReader->getStructure();
 ?>
 <#5699>
->>>>>>> 75659bac
+<?php
+$ilCtrlStructureReader->getStructure();
+?>
+<#5700>
+<?php
+include_once('./Services/Migration/DBUpdate_3560/classes/class.ilDBUpdateNewObjectType.php');
+ilDBUpdateNewObjectType::addAdminNode('cpad', 'ContentPageAdministration');
+?>
+<#5701>
+<?php
+if (!$ilDB->tableExists('content_page_metrics')) {
+    $fields = [
+        'content_page_id' => [
+            'type' => 'integer',
+            'length' => 4,
+            'notnull' => true,
+            'default' => 0,
+        ],
+        'page_id' => [
+            'type' => 'integer',
+            'notnull' => true,
+            'length' => 4,
+            'default' => 0,
+        ],
+        'lang' => [
+            'type' => 'text',
+            'notnull' => true,
+            'length' => 2,
+            'default' => '-',
+        ],
+        'reading_time' => [
+            'type' => 'integer',
+            'notnull' => true,
+            'length' => 2,
+            'default' => 0,
+        ]
+    ];
+
+    $ilDB->createTable('content_page_metrics', $fields);
+    $ilDB->addPrimaryKey('content_page_metrics', ['content_page_id', 'page_id', 'lang']);
+}
+?>
+<#5702>
+<?php
+$ilDB->manipulate(
+    '
+    DELETE
+    FROM content_page_data
+    WHERE NOT EXISTS(
+        SELECT od.obj_id FROM object_data od WHERE od.obj_id = content_page_data.content_page_id
+    )
+    '
+);
+?>
+<#5703>
 <?php
 $ilCtrlStructureReader->getStructure();
 ?>