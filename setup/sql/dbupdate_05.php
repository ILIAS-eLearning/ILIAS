--- conflicted
+++ resolved
@@ -4482,8 +4482,6 @@
 ?>
 <#5681>
 <?php
-<<<<<<< HEAD
-=======
 if (!$ilDB->tableColumnExists('il_dcl_tview_set', 'default_value')) {
     $ilDB->addTableColumn(
         'il_dcl_tview_set',
@@ -4841,6 +4839,9 @@
 ?>
 <#5703>
 <?php
->>>>>>> 5a1a6fed
+$ilCtrlStructureReader->getStructure();
+?>
+<#5704>
+<?php
 $ilCtrlStructureReader->getStructure();
 ?>