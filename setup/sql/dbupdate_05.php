--- conflicted
+++ resolved
@@ -6355,23 +6355,6 @@
 ?>
 <#5777>
 <?php
-<<<<<<< HEAD
-$ilCtrlStructureReader->getStructure();
-?>
-<#5778>
-<?php
-if ($ilDB->tableColumnExists("il_poll", "online_status")) {
-    $res = $ilDB->query("SELECT id, online_status FROM il_poll");
-    $updateStatement = $ilDB->prepareManip("UPDATE object_data SET offline = ? WHERE obj_id = ?", ['status', 'id']);
-    while ($row = $ilDB->fetchAssoc($res)) {
-        //il_poll online_status is true if online, object_data offline is true if offline
-        $row['offline'] = ($row['online_status'] == 1) ? 0 : 1;
-        $ilDB->execute($updateStatement, [$row['offline'], $row['id']]);
-    }
-
-    $ilDB->dropTableColumn("il_poll", "online_status");
-}
-=======
 $ilDB->replace(
     'settings',
     [
@@ -6382,5 +6365,22 @@
         'value' => ['text', '30']
     ]
 );
->>>>>>> e88687e7
+?>
+<#5778>
+<?php
+$ilCtrlStructureReader->getStructure();
+?>
+<#5779>
+<?php
+if ($ilDB->tableColumnExists("il_poll", "online_status")) {
+    $res = $ilDB->query("SELECT id, online_status FROM il_poll");
+    $updateStatement = $ilDB->prepareManip("UPDATE object_data SET offline = ? WHERE obj_id = ?", ['status', 'id']);
+    while ($row = $ilDB->fetchAssoc($res)) {
+        //il_poll online_status is true if online, object_data offline is true if offline
+        $row['offline'] = ($row['online_status'] == 1) ? 0 : 1;
+        $ilDB->execute($updateStatement, [$row['offline'], $row['id']]);
+    }
+
+    $ilDB->dropTableColumn("il_poll", "online_status");
+}
 ?>