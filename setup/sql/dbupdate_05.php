--- conflicted
+++ resolved
@@ -2860,7 +2860,6 @@
 ?>
 <#5588>
 <?php
-<<<<<<< HEAD
 $ilDB->manipulate("UPDATE il_cert_template SET background_image_path = " .
     "REPLACE(" .
     "background_image_path , " .
@@ -3268,7 +3267,9 @@
 
 $purpose = 'PrintViewOfQuestions'; // According to name given. Call multiple times.
 ilPDFCompInstaller::registerRendererAvailability($renderer, $service, $purpose);
-=======
+?>
+<#5605>
+<?php
 if ($ilDB->tableExists('event'))
 {
     $ilDB->addTableColumn(
@@ -3292,7 +3293,7 @@
     );
 }
 ?>
-<#5589>
+<#5606>
 <?php
 if ($ilDB->tableExists('event_participants'))
 {
@@ -3306,8 +3307,7 @@
     );
 }
 ?>
-<#5590>
+<#5607>
 <?php
 $ilCtrlStructureReader->getStructure();
->>>>>>> 7ec92bd0
 ?>