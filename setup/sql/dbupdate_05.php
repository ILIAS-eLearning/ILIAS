--- conflicted
+++ resolved
@@ -3559,20 +3559,6 @@
         );
 }
 ?>
-<<<<<<< HEAD
-<#5613>
-<?php
-ilOrgUnitOperationContextQueries::registerNewContext(
-        ilOrgUnitOperationContext::CONTEXT_USRF,
-        ilOrgUnitOperationContext::CONTEXT_OBJECT
-);
-
-ilOrgUnitOperationQueries::registerNewOperation(
-    ilOrgUnitOperation::OP_EDIT_USER_ACCOUNTS,
-    'Edit User in User Administration',
-    ilOrgUnitOperationContext::CONTEXT_USRF
-);
-=======
 <#5622>
 <?php
 if(!$ilDB->tableExists('prg_auto_content')) {
@@ -4036,5 +4022,17 @@
                         "length" => 1
                 ));
         }
->>>>>>> 1132ea94
+?>
+<#5645>
+<?php
+ilOrgUnitOperationContextQueries::registerNewContext(
+        ilOrgUnitOperationContext::CONTEXT_USRF,
+        ilOrgUnitOperationContext::CONTEXT_OBJECT
+);
+
+ilOrgUnitOperationQueries::registerNewOperation(
+    ilOrgUnitOperation::OP_EDIT_USER_ACCOUNTS,
+    'Edit User in User Administration',
+    ilOrgUnitOperationContext::CONTEXT_USRF
+);
 ?>