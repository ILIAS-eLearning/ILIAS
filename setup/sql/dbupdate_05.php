--- conflicted
+++ resolved
@@ -1,23 +1,5 @@
 <#5432>
 <?php
-<<<<<<< HEAD
-if ($ilDB->tableExists('license_data')) {
-	$ilDB->dropTable('license_data');
-}
-?>
-<#5433>
-<?php
-$ilDB->manipulateF(
-	'DELETE FROM settings WHERE module = %s',
-	['text'],
-	['license']
-);
-?>
-<#5434>
-<?php
-$ilCtrlStructureReader->getStructure();
-?>
-=======
 $template = 'il_lso_admin';
 $perms = [
 	'create_htlm',
@@ -71,4 +53,21 @@
 
 ilDBUpdateNewObjectType::setRolePermission($rol_id, 'lso', [$op_id], ROLE_FOLDER_ID);
 ?>
->>>>>>> 0153c0cf
+<#5434>
+<?php
+if ($ilDB->tableExists('license_data')) {
+	$ilDB->dropTable('license_data');
+}
+?>
+<#5435>
+<?php
+$ilDB->manipulateF(
+	'DELETE FROM settings WHERE module = %s',
+	['text'],
+	['license']
+);
+?>
+<#5436>
+<?php
+$ilCtrlStructureReader->getStructure();
+?>