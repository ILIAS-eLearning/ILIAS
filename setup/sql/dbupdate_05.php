<#5432>
<?php
$template = 'il_lso_admin';
$perms = [
    'create_htlm',
    'create_iass',
    'create_copa',
    'create_svy',
    'create_lm',
    'create_exc',
    'create_tst',
    'create_sahs',
    'create_file',
    'participate',
    'unparticipate',
    'edit_learning_progress',
    'manage_members',
    'copy'
];

$query = "SELECT obj_id FROM object_data"
    . " WHERE object_data.type = " . $ilDB->quote('rolt', 'text')
    . " AND title = " . $ilDB->quote($template, 'text');
$result = $ilDB->query($query);
$row = $ilDB->fetchAssoc($result);
$rol_id = array_shift($row);

$op_ids = [];
$query = "SELECT ops_id FROM rbac_operations"
    . " WHERE operation IN ('"
    . implode("', '", $perms)
    . "')";
$result = $ilDB->query($query);
while ($row = $ilDB->fetchAssoc($result)) {
    $op_ids[] = $row['ops_id'];
}

include_once('./Services/Migration/DBUpdate_3560/classes/class.ilDBUpdateNewObjectType.php');
ilDBUpdateNewObjectType::setRolePermission($rol_id, 'lso', $op_ids, ROLE_FOLDER_ID);
?>

<#5433>
<?php
include_once('./Services/Migration/DBUpdate_3560/classes/class.ilDBUpdateNewObjectType.php');
$template = 'il_lso_member';
$op_id = ilDBUpdateNewObjectType::getCustomRBACOperationId('unparticipate');

$query = "SELECT obj_id FROM object_data"
    . " WHERE object_data.type = " . $ilDB->quote('rolt', 'text')
    . " AND title = " . $ilDB->quote($template, 'text');
$result = $ilDB->query($query);
$row = $ilDB->fetchAssoc($result);
$rol_id = array_shift($row);

ilDBUpdateNewObjectType::setRolePermission($rol_id, 'lso', [$op_id], ROLE_FOLDER_ID);
?>
<#5434>
<?php
if ($ilDB->tableExists('license_data')) {
    $ilDB->dropTable('license_data');
}
?>
<#5435>
<?php
$ilDB->manipulateF(
    'DELETE FROM settings WHERE module = %s',
    ['text'],
    ['license']
);
?>
<#5436>
<?php
$ilCtrlStructureReader->getStructure();
?>
<#5437>
<?php
$ilCtrlStructureReader->getStructure();
?>
<#5438>
<?php
require_once 'Services/Migration/DBUpdate_3560/classes/class.ilDBUpdateNewObjectType.php';
ilDBUpdateNewObjectType::applyInitialPermissionGuideline('iass', true, false);
?>
<#5439>
<?php
$ilCtrlStructureReader->getStructure();
?>
<#5440>
<?php
$ilCtrlStructureReader->getStructure();
?>
<#5441>
<?php
$ilCtrlStructureReader->getStructure();
?>
<#5442>
<?php
$set = $ilDB->queryF("SELECT DISTINCT s.user_id FROM skl_personal_skill s LEFT JOIN usr_data u ON (s.user_id = u.usr_id) " .
    " WHERE u.usr_id IS NULL ", [], []);
$user_ids = [];
while ($rec = $ilDB->fetchAssoc($set)) {
    $user_ids[] = $rec["user_id"];
}
if (count($user_ids) > 0) {
    $ilDB->manipulate("DELETE FROM skl_personal_skill WHERE "
        . $ilDB->in("user_id", $user_ids, false, "integer"));
}
?>
<#5443>
<?php
$set = $ilDB->queryF("SELECT DISTINCT s.user_id FROM skl_assigned_material s LEFT JOIN usr_data u ON (s.user_id = u.usr_id) " .
    " WHERE u.usr_id IS NULL ", [], []);
$user_ids = [];
while ($rec = $ilDB->fetchAssoc($set)) {
    $user_ids[] = $rec["user_id"];
}
if (count($user_ids) > 0) {
    $ilDB->manipulate("DELETE FROM skl_assigned_material WHERE "
        . $ilDB->in("user_id", $user_ids, false, "integer"));
}
?>
<#5444>
<?php
$set = $ilDB->queryF("SELECT DISTINCT s.user_id FROM skl_profile_user s LEFT JOIN usr_data u ON (s.user_id = u.usr_id) " .
    " WHERE u.usr_id IS NULL ", [], []);
$user_ids = [];
while ($rec = $ilDB->fetchAssoc($set)) {
    $user_ids[] = $rec["user_id"];
}
if (count($user_ids) > 0) {
    $ilDB->manipulate("DELETE FROM skl_profile_user WHERE "
        . $ilDB->in("user_id", $user_ids, false, "integer"));
}
?>
<#5445>
<?php
$set = $ilDB->queryF("SELECT DISTINCT s.user_id FROM skl_user_skill_level s LEFT JOIN usr_data u ON (s.user_id = u.usr_id) " .
    " WHERE u.usr_id IS NULL ", [], []);
$user_ids = [];
while ($rec = $ilDB->fetchAssoc($set)) {
    $user_ids[] = $rec["user_id"];
}
if (count($user_ids) > 0) {
    $ilDB->manipulate("DELETE FROM skl_user_skill_level WHERE "
        . $ilDB->in("user_id", $user_ids, false, "integer"));
}
?>
<#5446>
<?php
$set = $ilDB->queryF("SELECT DISTINCT s.user_id FROM skl_user_has_level s LEFT JOIN usr_data u ON (s.user_id = u.usr_id) " .
    " WHERE u.usr_id IS NULL ", [], []);
$user_ids = [];
while ($rec = $ilDB->fetchAssoc($set)) {
    $user_ids[] = $rec["user_id"];
}
if (count($user_ids) > 0) {
    $ilDB->manipulate("DELETE FROM skl_user_has_level WHERE "
        . $ilDB->in("user_id", $user_ids, false, "integer"));
}
?>
<#5447>
<?php
//FIX 0020168: Delete orgus in Trash - Organisational units could not be restored from trash / imports lead to ambiguous import_ids
$set = $ilDB->query("SELECT * FROM object_data as obj inner join object_reference as ref on ref.obj_id = obj.obj_id and ref.deleted is not null where type = 'orgu'");
while ($rec = $ilDB->fetchAssoc($set)) {
    $ilDB->manipulate("DELETE FROM object_data where obj_id = " . $ilDB->quote($rec['obj_id'], 'integer'));
    $ilDB->manipulate("DELETE FROM object_reference where obj_id = " . $ilDB->quote($rec['obj_id'], 'integer'));
}
?>

<#5448>
<?php
include_once('./Services/Migration/DBUpdate_3560/classes/class.ilDBUpdateNewObjectType.php');

$tpl_perms = [
    'il_grp_member' => [
        'participate'
    ],
    'il_crs_member' => [
        'participate'
    ],
    'il_grp_admin' => [
        'participate',
        'unparticipate',
        'manage_members',
        'create_htlm',
        'create_iass',
        'create_copa',
        'create_svy',
        'create_svy',
        'create_lm',
        'create_exc',
        'create_tst',
        'create_sahs',
        'create_file',
        'edit_learning_progress'
    ],
    'il_crs_admin' => [
        'participate',
        'unparticipate',
        'manage_members',
        'create_htlm',
        'create_iass',
        'create_copa',
        'create_svy',
        'create_svy',
        'create_lm',
        'create_exc',
        'create_tst',
        'create_sahs',
        'create_file',
        'edit_learning_progress'
    ],
    'il_crs_tutor' => [
        'participate',
        'unparticipate',
        'manage_members',
        'edit_learning_progress',
        'create_htlm',
        'create_iass',
        'create_copa',
        'create_svy',
        'create_svy',
        'create_lm',
        'create_exc',
        'create_tst',
        'create_sahs',
        'create_file'
    ]
];

foreach ($tpl_perms as $template => $perms) {
    $query = "SELECT obj_id FROM object_data"
        . " WHERE object_data.type = " . $ilDB->quote('rolt', 'text')
        . " AND title = " . $ilDB->quote($template, 'text');
    $result = $ilDB->query($query);
    $row = $ilDB->fetchAssoc($result);
    $rol_id = array_shift($row);

    $op_ids = [];
    $query = "SELECT ops_id FROM rbac_operations"
        . " WHERE operation IN ('"
        . implode("', '", $perms)
        . "')";
    $result = $ilDB->query($query);
    while ($row = $ilDB->fetchAssoc($result)) {
        $op_ids[] = $row['ops_id'];
    }
    ilDBUpdateNewObjectType::setRolePermission($rol_id, 'lso', $op_ids, ROLE_FOLDER_ID);
}
?>
<#5449>
<?php
$ilCtrlStructureReader->getStructure();
?>
<#5450>
<?php
if (!$ilDB->tableColumnExists('tst_tests', 'block_after_passed')) {
    $ilDB->addTableColumn('tst_tests', 'block_after_passed', array(
        'type' => 'integer',
        'notnull' => false,
        'length' => 1,
        'default' => 0
    ));
}
?>

<#5451>
<?php
if (!$ilDB->tableColumnExists('cal_entries', 'context_info')) {
    $ilDB->addTableColumn(
        'cal_entries',
        'context_info',
        [
            'type' => 'text',
            'length' => 255,
            'notnull' => false
        ]
    );
}
?>
<#5452>
<?php
// Create migration table
if (!$ilDB->tableExists('frm_thread_tree_mig')) {
    $fields = [
        'thread_id' => [
            'type' => 'integer',
            'length' => 4,
            'notnull' => true,
            'default' => 0
        ]
    ];

    $ilDB->createTable('frm_thread_tree_mig', $fields);
    $ilDB->addPrimaryKey('frm_thread_tree_mig', ['thread_id']);
    $GLOBALS['ilLog']->info(sprintf(
        'Created thread migration table: frm_thread_tree_mig'
    ));
}
?>
<#5453>
<?php
$setting = new ilSetting();

$alreadyMigrated = false;
$last54Hotfix = $setting->get('db_hotfixes_5_4', null);
if (is_numeric($last54Hotfix) && $last54Hotfix >= 26) {
    $alreadyMigrated = true;
}
if (!$alreadyMigrated) {
    $alreadyMigrated = (bool) $setting->get('ilfrmtreemigr', false);
}

if (!$alreadyMigrated) {
    $query = "
        SELECT frmpt.thr_fk
        FROM frm_posts_tree frmpt
        INNER JOIN frm_posts fp ON fp.pos_pk = frmpt.pos_fk
        WHERE frmpt.parent_pos = 0
        GROUP BY frmpt.thr_fk
        HAVING COUNT(frmpt.fpt_pk) > 1
    ";
    $ignoredThreadIds = [];
    $res = $ilDB->query($query);
    while ($row = $ilDB->fetchAssoc($res)) {
        $ignoredThreadIds[$row['thr_fk']] = $row['thr_fk'];
    }

    $step = 5453;

    $query = "
        SELECT fp.*, fpt.fpt_pk, fpt.thr_fk, fpt.lft, fpt.rgt, fpt.fpt_date
        FROM frm_posts_tree fpt
        INNER JOIN frm_posts fp ON fp.pos_pk = fpt.pos_fk
        LEFT JOIN frm_thread_tree_mig ON frm_thread_tree_mig.thread_id = fpt.thr_fk
        WHERE fpt.parent_pos = 0 AND fpt.depth = 1 AND frm_thread_tree_mig.thread_id IS NULL
    ";
    $res = $ilDB->query($query);
    while ($row = $ilDB->fetchAssoc($res)) {
        $GLOBALS['ilLog']->info(sprintf(
            "Started migration of thread with id %s",
            $row['thr_fk']
        ));
        if (isset($ignoredThreadIds[$row['thr_fk']])) {
            $GLOBALS['ilLog']->warning(sprintf(
                "Cannot migrate forum tree for thread id %s in database update step %s",
                $row['thr_fk'],
                $step
            ));
            continue;
        }

        // Create space for a new root node, increment depth of all nodes, increment lft and rgt values
        $ilDB->manipulateF(
            "
                UPDATE frm_posts_tree
                SET
                    lft = lft + 1,
                    rgt = rgt + 1,
                    depth = depth + 1
                WHERE thr_fk = %s
            ",
            ['integer'],
            [$row['thr_fk']]
        );
        $GLOBALS['ilLog']->info(sprintf(
            "Created gaps in tree for thread with id %s in database update step %s",
            $row['thr_fk'],
            $step
        ));

        // Create a posting as new root
        $postId = $ilDB->nextId('frm_posts');
        $ilDB->insert('frm_posts', array(
            'pos_pk' => array('integer', $postId),
            'pos_top_fk' => array('integer', $row['pos_top_fk']),
            'pos_thr_fk' => array('integer', $row['pos_thr_fk']),
            'pos_display_user_id' => array('integer', $row['pos_display_user_id']),
            'pos_usr_alias' => array('text', $row['pos_usr_alias']),
            'pos_subject' => array('text', $row['pos_subject']),
            'pos_message' => array('clob', $row['pos_message']),
            'pos_date' => array('timestamp', $row['pos_date']),
            'pos_update' => array('timestamp', null),
            'update_user' => array('integer', 0),
            'pos_cens' => array('integer', 0),
            'notify' => array('integer', 0),
            'import_name' => array('text', (string) $row['import_name']),
            'pos_status' => array('integer', 1),
            'pos_author_id' => array('integer', (int) $row['pos_author_id']),
            'is_author_moderator' => array('integer', $row['is_author_moderator']),
            'pos_activation_date' => array('timestamp', $row['pos_activation_date'])
        ));
        $GLOBALS['ilLog']->info(sprintf(
            "Created new root posting with id %s in thread with id %s in database update step %s",
            $postId,
            $row['thr_fk'],
            $step
        ));

        // Insert the new root and, set dept = 1, lft = 1, rgt = <OLR_ROOT_RGT> + 2
        $nextId = $ilDB->nextId('frm_posts_tree');
        $ilDB->manipulateF(
            '
            INSERT INTO frm_posts_tree
            (
                fpt_pk,
                thr_fk,
                pos_fk,
                parent_pos,
                lft,
                rgt,
                depth,
                fpt_date
            ) VALUES (%s, %s, %s, %s,  %s,  %s, %s, %s)',
            ['integer', 'integer', 'integer', 'integer', 'integer', 'integer', 'integer', 'timestamp'],
            [$nextId, $row['thr_fk'], $postId, 0, 1, $row['rgt'] + 2, 1, $row['fpt_date']]
        );
        $GLOBALS['ilLog']->info(sprintf(
            "Created new tree root with id %s in thread with id %s in database update step %s",
            $nextId,
            $row['thr_fk'],
            $step
        ));

        // Set parent_pos for old root
        $ilDB->manipulateF(
            "
                UPDATE frm_posts_tree
                SET
                    parent_pos = %s
                WHERE thr_fk = %s AND fpt_pk = %s
            ",
            ['integer', 'integer', 'integer'],
            [$postId, $row['thr_fk'], $row['fpt_pk']]
        );
        $GLOBALS['ilLog']->info(sprintf(
            "Set parent to %s for posting with id %s in thread with id %s in database update step %s",
            $postId,
            $row['fpt_pk'],
            $row['thr_fk'],
            $step
        ));

        // Mark as migrated
        $ilDB->insert('frm_thread_tree_mig', array(
            'thread_id' => array('integer', $row['thr_fk'])
        ));
    }
}
?>
<#5454>
<?php
// Drop migration table
if ($ilDB->tableExists('frm_thread_tree_mig')) {
    $ilDB->dropTable('frm_thread_tree_mig');
    $GLOBALS['ilLog']->info(sprintf(
        'Dropped thread migration table: frm_thread_tree_mig'
    ));
}
?>
<#5455>
<?php
// Add new index
if (!$ilDB->indexExistsByFields('frm_posts_tree', ['parent_pos'])) {
    $ilDB->addIndex('frm_posts_tree', ['parent_pos'], 'i3');
}
?>
<#5456>
<?php
if (!$ilDB->tableExists('lso_activation')) {
    $ilDB->createTable('lso_activation', array(
        'ref_id' => array(
            "type" => "integer",
            "length" => 4,
            'notnull' => true
        ),
        'online' => array(
            "type" => "integer",
            "notnull" => true,
            "length" => 1,
            "default" => 0
        ),
        'activation_start' => array(
            'type' => 'timestamp',
            "notnull" => false
        ),
        'activation_end' => array(
            'type' => 'timestamp',
            "notnull" => false
        )
    ));
    $ilDB->addPrimaryKey("lso_activation", array("ref_id"));
}
?>
<#5457>
<?php
if ($ilDB->tableColumnExists('lso_settings', 'online')) {
    $ilDB->dropTableColumn('lso_settings', 'online');
}
?>
<#5458>
<?php
if (!$ilDB->tableColumnExists('lso_activation', 'effective_online')) {
    $ilDB->addTableColumn(
        'lso_activation',
        'effective_online',
        array(
            "type" => "integer",
            "notnull" => true,
            "length" => 1,
            "default" => 0
        )
    );
}
?>
<#5459>
<?php
require_once('./Services/Migration/DBUpdate_3560/classes/class.ilDBUpdateNewObjectType.php');
ilDBUpdateNewObjectType::updateOperationOrder('participate', 1010);
ilDBUpdateNewObjectType::updateOperationOrder('unparticipate', 1020);
?>
<#5460>
<?php
/**
 * @var $ilDB ilDBInterface
 */
// $ilDB->modifyTableColumn('il_gs_identifications', 'identification', ['length' => 255]);
$ilDB->modifyTableColumn('il_mm_items', 'identification', ['length' => 255]);
?>
<#5461>
<?php
if (!$ilDB->tableColumnExists('qpl_questions', 'lifecycle')) {
    $ilDB->addTableColumn('qpl_questions', 'lifecycle', array(
        'type' => 'text',
        'length' => 16,
        'notnull' => false,
        'default' => 'draft'
    ));

    $ilDB->queryF('UPDATE qpl_questions SET lifecycle = %s', array('text'), array('draft'));
}
?>
<#5462>
<?php
if (!$ilDB->tableColumnExists('tst_rnd_quest_set_qpls', 'lifecycle_filter')) {
    $ilDB->addTableColumn(
        'tst_rnd_quest_set_qpls',
        'lifecycle_filter',
        array('type' => 'text', 'length' => 250, 'notnull' => false, 'default' => null)
    );
}
?>
<#5463>
<?php
if (!$ilDB->indexExistsByFields('il_orgu_permissions', ['context_id'])) {
    $ilDB->addIndex('il_orgu_permissions', array( 'context_id' ), 'co');
}
?>
<#5464>
<?php
if (!$ilDB->indexExistsByFields('il_orgu_permissions', ['position_id'])) {
    $ilDB->addIndex('il_orgu_permissions', array('position_id'), 'po');
}
?>
<#5465>
<?php
if (!$ilDB->indexExistsByFields('il_orgu_permissions', ['operations'])) {
    $ilDB->modifyTableColumn('il_orgu_permissions', 'operations', array("length" => 256));
}
?>
<#5466>
<?php
if (!$ilDB->indexExistsByFields('il_orgu_ua', ['position_id'])) {
    $ilDB->addIndex('il_orgu_ua', array('position_id'), 'pi');
}
?>
<#5467>
<?php
if (!$ilDB->indexExistsByFields('il_orgu_ua', ['user_id'])) {
    $ilDB->addIndex('il_orgu_ua', array('user_id'), 'ui');
}
?>
<#5468>
<?php
if (!$ilDB->indexExistsByFields('il_orgu_ua', ['orgu_id'])) {
    $ilDB->addIndex('il_orgu_ua', array('orgu_id'), 'oi');
}
?>
<#5469>
<?php
/*if (!$ilDB->indexExistsByFields('il_orgu_permissions', ['operations'])) {
$ilDB->addIndex('il_orgu_permissions', array('operations'), 'oi');
}*/
?>
<#5470>
<?php
if (!$ilDB->indexExistsByFields('il_orgu_ua', ['position_id','orgu_id'])) {
    $ilDB->addIndex('il_orgu_ua', array('position_id','orgu_id'), 'po');
}
?>
<#5471>
<?php
if (!$ilDB->indexExistsByFields('il_orgu_ua', ['position_id','user_id'])) {
    $ilDB->addIndex('il_orgu_ua', array('position_id','user_id'), 'pu');
}
?>
<#5472>
<?php
/*if (!$ilDB->indexExistsByFields('il_orgu_permissions', ['operations','parent_id'])) {
$ilDB->addIndex('il_orgu_permissions', array('operations','parent_id'), 'op');
}*/
?>
<#5473>
<?php
include_once('./Services/Migration/DBUpdate_3560/classes/class.ilDBUpdateNewObjectType.php');

$query = "SELECT obj_id FROM object_data"
    . " WHERE object_data.type = " . $ilDB->quote('rolt', 'text')
    . " AND title = " . $ilDB->quote('il_lso_member', 'text');
$result = $ilDB->query($query);
$row = $ilDB->fetchAssoc($result);
$rol_id_member = array_shift($row);

$query = "SELECT obj_id FROM object_data"
    . " WHERE object_data.type = " . $ilDB->quote('rolt', 'text')
    . " AND title = " . $ilDB->quote('il_lso_admin', 'text');
$result = $ilDB->query($query);
$row = $ilDB->fetchAssoc($result);
$rol_id_admin = array_shift($row);

$op_ids = [];
$query = "SELECT operation, ops_id FROM rbac_operations";
$result = $ilDB->query($query);
while ($row = $ilDB->fetchAssoc($result)) {
    $op_ids[$row['operation']] = $row['ops_id'];
}

$types = [
    'copa',
    'exc',
    'file',
    'htlm',
    'sahs',
    'lm',
    'svy',
    'tst'
];

$member_ops = [
    $op_ids['visible'],
    $op_ids['read'],
];
$admin_ops = [
    $op_ids['visible'],
    $op_ids['read'],
    $op_ids['edit_learning_progress'],
    $op_ids['read_learning_progress']
];

foreach ($types as $type) {
    ilDBUpdateNewObjectType::setRolePermission($rol_id_member, $type, $member_ops, ROLE_FOLDER_ID);
    ilDBUpdateNewObjectType::setRolePermission($rol_id_admin, $type, $admin_ops, ROLE_FOLDER_ID);
}

$type_perms = [
    'iass' => [
        $op_ids['visible'],
        $op_ids['read'],
        $op_ids['manage_members'],
        $op_ids['edit_members'],
        $op_ids['edit_learning_progress'],
        $op_ids['read_learning_progress']
    ],
    'exc' => [
        $op_ids['edit_submissions_grades']
    ],
    'svy' => [
        $op_ids['invite'],
        $op_ids['read_results']
    ],
    'tst' => [
        $op_ids['tst_results'],
        $op_ids['tst_statistics']
    ]
];

foreach ($type_perms as $type => $ops) {
    ilDBUpdateNewObjectType::setRolePermission($rol_id_admin, $type, $ops, ROLE_FOLDER_ID);
}
?>
<#5474>
<?php
if (!$ilDB->tableColumnExists('lso_activation', 'activation_start_ts')) {
    $ilDB->addTableColumn(
        'lso_activation',
        'activation_start_ts',
        array(
            "type" => "integer",
            "notnull" => false,
            "length" => 4
        )
    );
}
?>
<#5475>
<?php
if (!$ilDB->tableColumnExists('lso_activation', 'activation_end_ts')) {
    $ilDB->addTableColumn(
        'lso_activation',
        'activation_end_ts',
        array(
            "type" => "integer",
            "notnull" => false,
            "length" => 4
        )
    );
}
?>
<#5476>
<?php
if ($ilDB->tableColumnExists('lso_activation', 'activation_start')) {
    $ilDB->manipulate(
        'UPDATE lso_activation'
        . '	SET activation_start_ts = UNIX_TIMESTAMP(activation_start)'
        . '	WHERE activation_start IS NOT NULL'
    );
}
?>
<#5477>
<?php
if ($ilDB->tableColumnExists('lso_activation', 'activation_end')) {
    $ilDB->manipulate(
        'UPDATE lso_activation'
        . '	SET activation_end_ts = UNIX_TIMESTAMP(activation_end)'
        . '	WHERE activation_end IS NOT NULL'
    );
}
?>
<#5478>
<?php
if ($ilDB->tableColumnExists('lso_activation', 'activation_start')) {
    $ilDB->dropTableColumn("lso_activation", "activation_start");
}
?>
<#5479>
<?php
if ($ilDB->tableColumnExists('lso_activation', 'activation_end')) {
    $ilDB->dropTableColumn("lso_activation", "activation_end");
}
?>
<#5480>
<?php
include_once('./Services/Migration/DBUpdate_3560/classes/class.ilDBUpdateNewObjectType.php');

$lp_type_id = ilDBUpdateNewObjectType::getObjectTypeId('lso');
if ($lp_type_id) {
    $new_ops_id = ilDBUpdateNewObjectType::addCustomRBACOperation('lp_other_users', 'See learning progress overview of other users', 'object', 3595);
    if ($new_ops_id) {
        ilDBUpdateNewObjectType::addRBACOperation($lp_type_id, $new_ops_id);
    }
}
?>
<#5481>
<?php
$ilCtrlStructureReader->getStructure();
?>
<#5482>
<?php
$ilCtrlStructureReader->getStructure();
?>
<#5483>
<?php
if (!$ilDB->tableColumnExists("post_conditions", "condition_operator")) {
    $ilDB->addTableColumn("post_conditions", "condition_operator", [
            "type" => "text",
            "notnull" => false,
            "length" => 32,
            "fixed" => false
    ]);
}

if ($ilDB->tableColumnExists("post_conditions", "condition_type")) {
    $ilDB->manipulate("UPDATE post_conditions SET condition_operator = 'always' WHERE condition_type = 0");
    $ilDB->manipulate("UPDATE post_conditions SET condition_operator = 'finished' WHERE condition_type = 1");
    $ilDB->manipulate("UPDATE post_conditions SET condition_operator = 'passed' WHERE condition_type = 2");
    $ilDB->manipulate("UPDATE post_conditions SET condition_operator = 'failed' WHERE condition_type = 3");

    $ilDB->dropPrimaryKey('post_conditions');
    $ilDB->addPrimaryKey('post_conditions', ['ref_id', 'condition_operator', 'value']);
    $ilDB->dropTableColumn('post_conditions', 'condition_type');
}
?>

<#5484>
<?php
include_once('./Services/Migration/DBUpdate_3560/classes/class.ilDBUpdateNewObjectType.php');

$lp_type_id = ilDBUpdateNewObjectType::getObjectTypeId('lso');
if ($lp_type_id) {
    $ops_id = ilDBUpdateNewObjectType::getCustomRBACOperationId("lp_other_users");
    ilDBUpdateNewObjectType::deleteRBACOperation($lp_type_id, $ops_id);
}

?>

<#5485>
<?php
include_once('./Services/Migration/DBUpdate_3560/classes/class.ilDBUpdateNewObjectType.php');

$lp_type_id = ilDBUpdateNewObjectType::getObjectTypeId('lso');
if ($lp_type_id) {
    $ops_id = ilDBUpdateNewObjectType::getCustomRBACOperationId("read_learning_progress");
    ilDBUpdateNewObjectType::addRBACOperation($lp_type_id, $ops_id);
}

?>
<#5486>
<?php
$ilCtrlStructureReader->getStructure();
?>

<#5487>
<?php
    $ilDB->dropPrimaryKey('post_conditions');
    $ilDB->addPrimaryKey('post_conditions', ['ref_id', 'condition_operator', 'value']);
?>

<#5488>
<?php
include_once('./Services/Migration/DBUpdate_3560/classes/class.ilDBUpdateNewObjectType.php');

$ops_id = ilDBUpdateNewObjectType::getCustomRBACOperationId("lp_other_users");
ilDBUpdateNewObjectType::deleteRBACOperation("lso", $ops_id);

?>
<#5489>
<?php
if (!$ilDB->tableColumnExists('qpl_qst_essay', 'word_cnt_enabled')) {
    $ilDB->addTableColumn('qpl_qst_essay', 'word_cnt_enabled', array(
        'type' => 'integer',
        'length' => 1,
        'notnull' => false,
        'default' => 0
    ));
}
?>
<#5490>
<?php
if (!$ilDB->tableColumnExists('exc_assignment_peer', 'is_valid')) {
    $ilDB->addTableColumn('exc_assignment_peer', 'is_valid', array(
        "type" => "integer",
        "notnull" => true,
        "length" => 1,
        "default" => 0
    ));
}
?>
<#5491>
<?php
$ilCtrlStructureReader->getStructure();
?>
<#5492>
<?php
if (!$ilDB->tableColumnExists('exc_returned', 'web_dir_access_time')) {
    $ilDB->addTableColumn('exc_returned', 'web_dir_access_time', array(
        'type' => 'timestamp',
        'notnull' => false,
        'default' => null
    ));
}
$ilCtrlStructureReader->getStructure();
?>
<#5493>
<?php
$settings = new \ilSetting('chatroom');
$settings->set('conversation_idle_state_in_minutes', 1);

$res = $ilDB->query("SELECT * FROM chatroom_admconfig");
while ($row = $ilDB->fetchAssoc($res)) {
    $settings = json_decode($row['client_settings'], true);

    if (!is_numeric($settings['conversation_idle_state_in_minutes'])) {
        $settings['conversation_idle_state_in_minutes'] = 1;
    }

    $ilDB->update('chatroom_admconfig', [
        'client_settings' => ['text', json_encode($settings)]
    ], [
        'instance_id' => ['integer', $row['instance_id']]
    ]);
}
?>
<#5494>
<?php
$ilCtrlStructureReader->getStructure();
?>
<#5495>
<?php
if ($ilDB->tableColumnExists("map_area", "href")) {
    $field = array(
        'type' => 'text',
        'length' => 800,
        'notnull' => false
    );

    $ilDB->modifyTableColumn("map_area", "href", $field);
}
?>
<#5496>
<?php
if (!$ilDB->tableColumnExists('usr_data', 'passwd_policy_reset')) {
    $ilDB->addTableColumn('usr_data', 'passwd_policy_reset', array(
        'type' => 'integer',
        'notnull' => true,
        'length' => 1,
        'default' => 0
    ));
}
?>
<#5497>
<?php
$ilDB->manipulateF(
    'DELETE FROM settings WHERE keyword = %s',
    ['text'],
    ['block_activated_chatviewer']
);

$ilDB->manipulateF(
    'DELETE FROM usr_pref WHERE keyword = %s',
    ['text'],
    ['chatviewer_last_selected_room']
);
?>
<#5498>
<?php
if ($ilDB->tableColumnExists('mail_saved', 'm_type')) {
    $ilDB->dropTableColumn('mail_saved', 'm_type');
}

if ($ilDB->tableColumnExists('mail', 'm_type')) {
    $ilDB->dropTableColumn('mail', 'm_type');
}

$ilDB->manipulateF(
    'DELETE FROM settings WHERE keyword = %s',
    ['text'],
    ['pd_sys_msg_mode']
);
?>
<#5499>
<?php
$res = $ilDB->queryF('SELECT * FROM rbac_operations WHERE operation = %s', ['text'], ['system_message']);
$row = $ilDB->fetchAssoc($res);

if ($row['ops_id']) {
    $opsId = $row['ops_id'];

    $ilDB->manipulateF('DELETE FROM rbac_templates WHERE ops_id = %s', ['integer'], [$opsId]);
    $ilDB->manipulateF('DELETE FROM rbac_ta WHERE ops_id = %s', ['integer'], [$opsId]);
    $ilDB->manipulateF('DELETE FROM rbac_operations WHERE ops_id = %s', ['integer'], [$opsId]);
}
?>
<#5500>
<?php
$ilDB->manipulateF(
    'DELETE FROM settings WHERE keyword = %s',
    ['text'],
    ['block_activated_pdfrmpostdraft']
);
?>
<#5501>
<?php

$tempTableName = 'tmp_tst_qst_fixparent';

$tempTableFields = array(
        'qst_id' => array(
            'type' => 'integer',
            'notnull' => true,
            'length' => 4,
            'default' => 0
        ),
        'tst_obj_id' => array(
            'type' => 'integer',
            'notnull' => true,
            'length' => 4,
            'default' => 0
        ),
        'qpl_obj_id' => array(
            'type' => 'integer',
            'notnull' => true,
            'length' => 4,
            'default' => 0
        )
);

$brokenFixedTestQuestionsQuery = "
    SELECT qq.question_id qst_id, t.obj_fi tst_obj_id, qq.obj_fi qpl_obj_id
    FROM tst_tests t
    INNER JOIN tst_test_question tq
    ON t.test_id = tq.test_fi
    INNER JOIN qpl_questions qq
    ON qq.question_id = tq.question_fi
    WHERE t.question_set_type = 'FIXED_QUEST_SET'
    AND t.obj_fi != qq.obj_fi
";

$brokenRandomTestQuestionsQuery = "
    SELECT qq.question_id qst_id, t.obj_fi tst_obj_id, qq.obj_fi qpl_obj_id
    FROM tst_tests t
    INNER JOIN tst_rnd_cpy tq
    ON t.test_id = tq.tst_fi
    INNER JOIN qpl_questions qq
    ON qq.question_id = tq.qst_fi
    WHERE t.question_set_type = 'RANDOM_QUEST_SET'
    AND t.obj_fi != qq.obj_fi
";

$brokenQuestionCountQuery = "
    SELECT COUNT(broken.qst_id) cnt FROM (
        SELECT q1.qst_id FROM ( {$brokenFixedTestQuestionsQuery} ) q1
        UNION
        SELECT q2.qst_id FROM ( {$brokenRandomTestQuestionsQuery} ) q2
    ) broken
";

$brokenQuestionSelectQuery = "
    SELECT q1.qst_id, q1.tst_obj_id, q1.qpl_obj_id FROM ( {$brokenFixedTestQuestionsQuery} ) q1
    UNION
    SELECT q2.qst_id, q2.tst_obj_id, q2.qpl_obj_id FROM ( {$brokenRandomTestQuestionsQuery} ) q2
";

$res = $ilDB->query($brokenQuestionCountQuery);
$row = $ilDB->fetchAssoc($res);

if ($ilDB->tableExists($tempTableName)) {
    $ilDB->dropTable($tempTableName);
}

if ($row['cnt'] > 0) {
    $ilDB->createTable($tempTableName, $tempTableFields);
    $ilDB->addPrimaryKey($tempTableName, array('qst_id'));
    $ilDB->addIndex($tempTableName, array('tst_obj_id', 'qpl_obj_id'), 'i1');

    $ilDB->manipulate("
        INSERT INTO {$tempTableName} (qst_id, tst_obj_id, qpl_obj_id) {$brokenQuestionSelectQuery}
    ");
}

?>
<#5502>
<?php

$tempTableName = 'tmp_tst_qst_fixparent';

if ($ilDB->tableExists($tempTableName)) {
    $updateStatement = $ilDB->prepareManip(
        "
        UPDATE qpl_questions SET obj_fi = ? WHERE obj_fi = ? AND question_id IN(
            SELECT qst_id FROM {$tempTableName} WHERE tst_obj_id = ? AND qpl_obj_id = ?
        )
    ",
        array('integer', 'integer', 'integer', 'integer')
    );

    $deleteStatement = $ilDB->prepareManip(
        "
        DELETE FROM {$tempTableName} WHERE tst_obj_id = ? AND qpl_obj_id = ?
    ",
        array('integer', 'integer')
    );

    $res = $ilDB->query("SELECT DISTINCT tst_obj_id, qpl_obj_id FROM {$tempTableName}");

    while ($row = $ilDB->fetchAssoc($res)) {
        $ilDB->execute($updateStatement, array(
            $row['tst_obj_id'], $row['qpl_obj_id'], $row['tst_obj_id'], $row['qpl_obj_id']
        ));

        $ilDB->execute($deleteStatement, array(
            $row['tst_obj_id'], $row['qpl_obj_id']
        ));
    }

    $ilDB->dropTable($tempTableName);
}

?>
<#5503>
<?php
if (!$ilDB->tableExists('cont_filter_field')) {
    $ilDB->createTable('cont_filter_field', array(
        'ref_id' => array(
            'type' => 'integer',
            'length' => 4,
            'notnull' => true,
            'default' => 0
        ),
        'record_set_id' => array(
            'type' => 'integer',
            'length' => 4,
            'notnull' => true,
            'default' => 0
        ),
        'field_id' => array(
            'type' => 'integer',
            'length' => 4,
            'notnull' => true,
            'default' => 0
        )
    ));
}
?>
<#5504>
<?php
if (!$ilDB->tableExists('il_cert_bgtask_migr')) {
    $ilDB->dropTable('il_cert_bgtask_migr');
}
?>
<#5505>
<?php
if ($ilDB->tableExists('il_bt_task')) {
    if ($ilDB->tableExists('il_bt_value_to_task')) {
        if ($ilDB->tableExists('il_bt_value')) {
            $deleteBucketValuesSql = '
DELETE FROM il_bt_value WHERE id IN (
    SELECT value_id FROM il_bt_value_to_task WHERE task_id IN (
        SELECT id FROM il_bt_task WHERE ' . $ilDB->like('type', 'text', 'ilCertificateMigration%') . '
    )
)';
            $ilDB->manipulate($deleteBucketValuesSql);
        }

        $deleteValueToTask = '
DELETE FROM il_bt_value_to_task
WHERE task_id IN (
    SELECT id FROM il_bt_task WHERE ' . $ilDB->like('type', 'text', 'ilCertificateMigration%') . '
)';

        $ilDB->manipulate($deleteValueToTask);
    }
    $deleteBackgroundTasksSql = 'DELETE FROM il_bt_task WHERE ' . $ilDB->like('type', 'text', 'ilCertificateMigration%');
    $ilDB->manipulate($deleteBackgroundTasksSql);
}

if ($ilDB->tableExists('il_bt_bucket')) {
    $deleteBucketsSql = 'DELETE FROM il_bt_bucket WHERE title = ' . $ilDB->quote('Certificate Migration', 'text') ;
    $ilDB->manipulate($deleteBucketsSql);
}
?>
<#5506>
<?php

// get pdts type id
$row = $ilDB->fetchAssoc($ilDB->queryF(
    "SELECT obj_id FROM object_data WHERE type = %s AND title = %s",
    array('text', 'text'),
    array('typ', 'pdts')
));
$pdts_id = $row['obj_id'];

// register new 'object' rbac operation for tst
$op_id = $ilDB->nextId('rbac_operations');
$ilDB->insert('rbac_operations', array(
    'ops_id' => array('integer', $op_id),
    'operation' => array('text', 'change_presentation'),
    'description' => array('text', 'change presentation of a view'),
    'class' => array('text', 'object'),
    'op_order' => array('integer', 200)
));
$ilDB->insert('rbac_ta', array(
    'typ_id' => array('integer', $pdts_id),
    'ops_id' => array('integer', $op_id)
));

?>
<#5507>
<?php
// We should ensure that settings are set for new installations and ILIAS version upgrades
$setting = new ilSetting();

$setting->set('pd_active_sort_view_0', serialize(['location', 'type']));
$setting->set('pd_active_sort_view_1', serialize(['location', 'type', 'start_date']));
$setting->set('pd_active_pres_view_0', serialize(['list', 'tile']));
$setting->set('pd_active_pres_view_1', serialize(['list', 'tile']));
$setting->set('pd_def_pres_view_0', 'list');
$setting->set('pd_def_pres_view_1', 'list');
?>
<#5508>
<?php
include_once('./Services/Migration/DBUpdate_3560/classes/class.ilDBUpdateNewObjectType.php');
$tgt_ops_id = ilDBUpdateNewObjectType::addCustomRBACOperation('upload_blacklisted_files', "Upload Blacklisted Files", "object", 1);
if ($tgt_ops_id) {
    $lp_type_id = ilDBUpdateNewObjectType::getObjectTypeId('facs');
    if ($lp_type_id) {
        ilDBUpdateNewObjectType::addRBACOperation($lp_type_id, $tgt_ops_id);
    }
}
?>
<#5509>
<?php

if ($ilDB->indexExistsByFields('read_event', array('usr_id'))) {
    $ilDB->dropIndexByFields('read_event', array('usr_id'));
}
$ilDB->addIndex('read_event', array('usr_id'), 'i1');

?>
<#5510>
<?php

if ($ilDB->tableExists('il_gs_identifications')) {
    $ilDB->dropTable('il_gs_identifications');
}

if ($ilDB->tableExists('il_gs_providers')) {
    $ilDB->dropTable('il_gs_providers');
}
?>
<#5511>
<?php
if (!$ilDB->tableColumnExists('tst_manual_fb', 'finalized_tstamp')) {
    $ilDB->addTableColumn('tst_manual_fb', 'finalized_tstamp', array(
        "type" => "integer",
        "length" => 8,
    ));
}
if (!$ilDB->tableColumnExists('tst_manual_fb', 'finalized_evaluation')) {
    $ilDB->addTableColumn('tst_manual_fb', 'finalized_evaluation', array(
        "type" => "integer",
        "length" => 1,
    ));
    $ilDB->manipulateF(
        'UPDATE tst_manual_fb SET finalized_evaluation = %s WHERE feedback IS NOT NULL',
        ['integer'],
        [1]
    );
}
if (!$ilDB->tableColumnExists('tst_manual_fb', 'finalized_by_usr_id')) {
    $ilDB->addTableColumn('tst_manual_fb', 'finalized_by_usr_id', array(
        "type" => "integer",
        "length" => 8,
    ));
}
?>
<#5512>
<?php
$ilCtrlStructureReader->getStructure();
?>
<#5513>
<?php

$map = [
    'ilMMCustomProvider' => 'ILIAS\MainMenu\Provider\CustomMainBarProvider',
    'ilAdmGlobalScreenProvider' => 'ILIAS\\Administration\\AdministrationMainBarProvider',
    'ilBadgeGlobalScreenProvider' => 'ILIAS\\Badge\\Provider\\BadgeMainBarProvider',
    'ilCalendarGlobalScreenProvider' => 'ILIAS\\Certificate\\Provider\\CertificateMainBarProvider',
    'ilContactGlobalScreenProvider' => 'ILIAS\\Contact\\Provider\\ContactMainBarProvider',
    'ilDerivedTaskGlobalScreenProvider' => 'ILIAS\\Tasks\\DerivedTasks\\Provider\\DerivedTaskMainBarProvider',
    'ilLPGlobalScreenProvider' => 'ILIAS\\LearningProgress\\LPMainBarProvider',
    'ilMailGlobalScreenProvider' => 'ILIAS\\Mail\\Provider\\MailMainBarProvider',
    'ilNewsGlobalScreenProvider' => 'ILIAS\\News\\Provider\\NewsMainBarProvider',
    'ilNotesGlobalScreenProvider' => 'ILIAS\\Notes\\Provider\\NotesMainBarProvider',
    'ilPDGlobalScreenProvider' => 'ILIAS\\PersonalDesktop\\PDMainBarProvider',
    'ilPrtfGlobalScreenProvider' => 'ILIAS\\Portfolio\\Provider\\PortfolioMainBarProvider',
    'ilRepositoryGlobalScreenProvider' => 'ILIAS\\Repository\\Provider\\RepositoryMainBarProvider',
    'ilSkillGlobalScreenProvider' => 'ILIAS\\Skill\\Provider\\SkillMainBarProvider',
    'ilStaffGlobalScreenProvider' => 'ILIAS\\MyStaff\\Provider\\StaffMainBarProvider',
    'ilWorkspaceGlobalScreenProvider' => 'ILIAS\\PersonalWorkspace\\Provider\\WorkspaceMainBarProvider',
];

foreach ($map as $old => $new) {
    $ilDB->manipulateF("UPDATE il_mm_items SET 
identification = REPLACE(identification, %s, %s) WHERE identification LIKE %s", ['text', 'text', 'text'], [$old, $new, "$old|%"]);

    $ilDB->manipulateF("UPDATE il_mm_items SET 
parent_identification = REPLACE(parent_identification, %s, %s) WHERE parent_identification LIKE %s", ['text', 'text', 'text'], [$old, $new, "$old|%"]);

    $ilDB->manipulateF("UPDATE il_mm_translation SET 
id = REPLACE(id, %s, %s) WHERE id LIKE %s", ['text', 'text', 'text'], [$old, $new, "$old|%|%"]);

    $ilDB->manipulateF("UPDATE il_mm_translation SET 
identification = REPLACE(id, %s, %s) WHERE identification LIKE %s", ['text', 'text', 'text'], [$old, $new, "$old|%"]);

    $ilDB->manipulateF("UPDATE il_mm_actions SET 
identification = REPLACE(identification, %s, %s) WHERE identification LIKE %s", ['text', 'text', 'text'], [$old, $new, "$old|%"]);
}


?>


<#5514>
<?php
if (!$ilDB->tableExists('crs_timings_exceeded')) {
    $ilDB->createTable('crs_timings_exceeded', array(
        'user_id' => array(
            'type' => 'integer',
            'length' => 4,
            'notnull' => true,
            'default' => 0
        ),
        'ref_id' => array(
            'type' => 'integer',
            'length' => 4,
            'notnull' => true,
            'default' => 0
        )
    ,
        'sent' => array(
            'type' => 'integer',
            'length' => 4,
            'notnull' => true,
            'default' => 0
        )
    ));
    $ilDB->addPrimaryKey('crs_timings_exceeded', array('user_id', 'ref_id'));
}
?>
<#5515>
<?php
if (!$ilDB->tableExists('crs_timings_started')) {
    $ilDB->createTable('crs_timings_started', array(
        'user_id' => array(
            'type' => 'integer',
            'length' => 4,
            'notnull' => true,
            'default' => 0
        ),
        'ref_id' => array(
            'type' => 'integer',
            'length' => 4,
            'notnull' => true,
            'default' => 0
        )
    ,
        'sent' => array(
            'type' => 'integer',
            'length' => 4,
            'notnull' => true,
            'default' => 0
        )
    ));
    $ilDB->addPrimaryKey('crs_timings_started', array('user_id', 'ref_id'));
}
?>
<#5516>
<?php
$setting = new ilSetting();
$idx = $setting->get('ilfrmposidx5', 0);
if (!$idx) {
    $ilDB->addIndex('frm_posts', ['pos_thr_fk', 'pos_date'], 'i5');
} else {
    $setting->delete('ilfrmposidx5');
}
?>
<#5517>
<?php
$ilCtrlStructureReader->getStructure();
?>
<#5518>
<?php
$ilDB->modifyTableColumn('frm_notification', 'frm_id', array(
    'type' => 'integer',
    'length' => 8,
    'notnull' => true,
    'default' => 0
));
?>
<#5519>
<?php
$ilDB->modifyTableColumn('frm_notification', 'thread_id', array(
    'type' => 'integer',
    'length' => 8,
    'notnull' => true,
    'default' => 0
));
?>
<#5520>
<?php
$ilDB->modifyTableColumn('il_cert_template', 'version', array(
    'type' => 'integer',
    'length' => 8,
    'notnull' => true,
    'default' => 0
));
?>
<#5521>
<?php
if (!$ilDB->indexExistsByFields('rbac_log', ['created'])) {
    $ilDB->addIndex('rbac_log', ['created'], 'i2');
}
?>
<#5522>
<?php
    $ilCtrlStructureReader->getStructure();
?>
<#5523>
<?php
$q = "SELECT prg_settings.obj_id FROM prg_settings"
    . "	JOIN object_reference prg_ref ON prg_settings.obj_id = prg_ref.obj_id"
    . "	JOIN tree ON parent = prg_ref.ref_id"
    . "	LEFT JOIN object_reference child_ref ON tree.child = child_ref.ref_id"
    . "	LEFT JOIN object_data child ON child_ref.obj_id = child.obj_id"
    . "	WHERE lp_mode = 2 AND prg_ref.deleted IS NULL AND child.obj_id IS NULL";
$res = $ilDB->query($q);
$to_adjust = [];
while ($rec = $ilDB->fetchAssoc($res)) {
    $to_adjust[] = (int) $rec['obj_id'];
}
$ilDB->manipulate('UPDATE prg_settings SET lp_mode = 0 WHERE ' . $ilDB->in('obj_id', $to_adjust, false, 'integer'));
$q = "SELECT prg_settings.obj_id FROM prg_settings"
    . "	JOIN object_reference prg_ref ON prg_settings.obj_id = prg_ref.obj_id"
    . "	JOIN tree ON parent = prg_ref.ref_id"
    . "	JOIN object_reference child_ref ON tree.child = child_ref.ref_id"
    . "	JOIN object_data child ON child_ref.obj_id = child.obj_id"
    . "	WHERE lp_mode = 2 AND prg_ref.deleted IS NULL AND child.type = 'prg'";
$res = $ilDB->query($q);
$to_adjust = [];
while ($rec = $ilDB->fetchAssoc($res)) {
    $to_adjust[] = (int) $rec['obj_id'];
}
$ilDB->manipulate('UPDATE prg_settings SET lp_mode = 1 WHERE ' . $ilDB->in('obj_id', $to_adjust, false, 'integer'));
?>
<#5524>
<?php
if (!$ilDB->tableExists('wfld_user_setting')) {
    $ilDB->createTable('wfld_user_setting', array(
        'user_id' => array(
            'type' => 'integer',
            'length' => 4,
            'notnull' => true,
            'default' => 0
        ),
        'wfld_id' => array(
            'type' => 'integer',
            'length' => 4,
            'notnull' => true,
            'default' => 0
        ),
        'sortation' => array(
            'type' => 'integer',
            'length' => 4,
            'notnull' => true,
            'default' => 0,
        )
    ));
    $ilDB->addPrimaryKey('wfld_user_setting', array('user_id','wfld_id'));
}
?>
<#5525>
<?php
    if (!$ilDB->tableExists("book_obj_use_book")) {
        $fields = array(
            "obj_id" => array(
                "type" => "integer",
                "notnull" => true,
                "length" => 4,
                "default" => 0
            ),
            "book_obj_id" => array(
                "type" => "integer",
                "notnull" => true,
                "length" => 4,
                "default" => 0
            )
        );
        $ilDB->createTable("book_obj_use_book", $fields);
    }
?>
<#5526>
<?php
    $ilDB->addPrimaryKey("book_obj_use_book", array("obj_id", "book_obj_id"));
?>
<#5527>
<?php
if (!$ilDB->tableColumnExists('booking_reservation', 'context_obj_id')) {
    $ilDB->addTableColumn(
        'booking_reservation',
        'context_obj_id',
        array(
            'type' => 'integer',
            'length' => 1,
            'notnull' => false,
            'default' => 0
        )
    );
}
?>
<#5528>
<?php
$ilDB->dropTableColumn('booking_reservation', 'context_obj_id');
if (!$ilDB->tableColumnExists('booking_reservation', 'context_obj_id')) {
    $ilDB->addTableColumn(
        'booking_reservation',
        'context_obj_id',
        array(
            'type' => 'integer',
            'length' => 4,
            'notnull' => false,
            'default' => 0
        )
    );
}
?>
<#5529>
<?php
$ilDB->renameTableColumn('book_obj_use_book', "book_obj_id", 'book_ref_id');
?>
<#5530>
<?php
if (!$ilDB->tableColumnExists('skl_tree_node', 'description')) {
    $ilDB->addTableColumn(
        'skl_tree_node',
        'description',
        array(
            'type' => 'clob',
            'notnull' => false
        )
    );
}
?>
<#5531>
<?php
// old competences (+ templates) and competence categories (+ templates) get an empty string as description instead of null
$ilDB->manipulate("UPDATE skl_tree_node SET description = '' WHERE description IS NULL AND type IN ('scat', 'skll', 'sctp', 'sktp')");
?>
<#5532>
<?php
if (!$ilDB->tableExists('skl_profile_role')) {
    $fields = array(
        'profile_id' => array(
            'type' => 'integer',
            'length' => 4,
            'notnull' => true),
        'role_id' => array(
            'type' => 'integer',
            'length' => 4,
            'notnull' => true)
    );
    $ilDB->createTable('skl_profile_role', $fields);
    $ilDB->addPrimaryKey('skl_profile_role', array('profile_id', 'role_id'));
}
?>
<#5533>
<?php
$ilCtrlStructureReader->getStructure();
?>
<#5534>
<?php
if (!$ilDB->tableColumnExists('booking_settings', 'preference_nr')) {
    $ilDB->addTableColumn('booking_settings', 'preference_nr', array(
        "type" => "integer",
        "notnull" => true,
        "length" => 4,
        "default" => 0
    ));
}
?>
<#5535>
<?php
if (!$ilDB->tableColumnExists('booking_settings', 'pref_deadline')) {
    $ilDB->addTableColumn('booking_settings', 'pref_deadline', array(
        "type" => "integer",
        "notnull" => true,
        "length" => 4,
        "default" => 0
    ));
}
?>
<#5536>
<?php
if (!$ilDB->tableExists('booking_preferences')) {
    $ilDB->createTable('booking_preferences', array(
        'book_pool_id' => array(
            'type' => 'integer',
            'length' => 4,
            'notnull' => true,
            'default' => 0
        ),
        'user_id' => array(
            'type' => 'integer',
            'length' => 4,
            'notnull' => true,
            'default' => 0
        ),
        'book_obj_id' => array(
            'type' => 'integer',
            'length' => 4,
            'notnull' => true,
            'default' => 0
        )
    ));
    $ilDB->addPrimaryKey('booking_preferences', ['book_pool_id', 'user_id', 'book_obj_id']);
}
?>
<#5537>
<?php
$ilCtrlStructureReader->getStructure();
?>
<#5538>
<?php
if (!$ilDB->tableColumnExists('booking_settings', 'pref_booking_hash')) {
    $ilDB->addTableColumn('booking_settings', 'pref_booking_hash', array(
        "type" => "text",
        "notnull" => true,
        "length" => 23,
        "default" => "0"
    ));
}
?>
<#5539>
<?php
$ilCtrlStructureReader->getStructure();
?>
<#5540>
<?php

include_once 'Services/Migration/DBUpdate_3560/classes/class.ilDBUpdateNewObjectType.php';

$ltiTypeId = ilDBUpdateNewObjectType::getObjectTypeId('lti');

if (!$ltiTypeId) {
    // add basic object type

    $ltiTypeId = ilDBUpdateNewObjectType::addNewType('lti', 'LTI Consumer Object');

    // common rbac operations

    $rbacOperations = array(
        ilDBUpdateNewObjectType::RBAC_OP_EDIT_PERMISSIONS,
        ilDBUpdateNewObjectType::RBAC_OP_VISIBLE,
        ilDBUpdateNewObjectType::RBAC_OP_READ,
        ilDBUpdateNewObjectType::RBAC_OP_WRITE,
        ilDBUpdateNewObjectType::RBAC_OP_DELETE,
        ilDBUpdateNewObjectType::RBAC_OP_COPY
    );

    ilDBUpdateNewObjectType::addRBACOperations($ltiTypeId, $rbacOperations);

    // lp rbac operations

    $operationId = ilDBUpdateNewObjectType::getCustomRBACOperationId('read_learning_progress');
    ilDBUpdateNewObjectType::addRBACOperation($ltiTypeId, $operationId);

    $operationId = ilDBUpdateNewObjectType::getCustomRBACOperationId('edit_learning_progress');
    ilDBUpdateNewObjectType::addRBACOperation($ltiTypeId, $operationId);

    // custom rbac operations

    $operationId = ilDBUpdateNewObjectType::addCustomRBACOperation(
        'read_outcomes',
        'Access Outcomes',
        'object',
        '2250'
    );

    ilDBUpdateNewObjectType::addRBACOperation($ltiTypeId, $operationId);

    // add create operation for relevant container types

    // (!) TRUNK SHOULD CONSIDER LSO PARENT AS WELL (!)
    $parentTypes = array('root', 'cat', 'crs', 'fold', 'grp');
    // (!) TRUNK SHOULD CONSIDER LSO PARENT AS WELL (!)
    ilDBUpdateNewObjectType::addRBACCreate('create_lti', 'Create LTI Consumer Object', $parentTypes);
    ilDBUpdateNewObjectType::applyInitialPermissionGuideline('lti', true);
}

?>
<#5541>
<?php
$ilCtrlStructureReader->getStructure();
?>
<#5542>
<?php

include_once 'Services/Migration/DBUpdate_3560/classes/class.ilDBUpdateNewObjectType.php';

$cmixTypeId = ilDBUpdateNewObjectType::getObjectTypeId('cmix');

if (!$cmixTypeId) {
    // add basic object type

    $cmixTypeId = ilDBUpdateNewObjectType::addNewType('cmix', 'cmi5/xAPI Object');

    // common rbac operations

    $rbacOperations = array(
        ilDBUpdateNewObjectType::RBAC_OP_EDIT_PERMISSIONS,
        ilDBUpdateNewObjectType::RBAC_OP_VISIBLE,
        ilDBUpdateNewObjectType::RBAC_OP_READ,
        ilDBUpdateNewObjectType::RBAC_OP_WRITE,
        ilDBUpdateNewObjectType::RBAC_OP_DELETE,
        ilDBUpdateNewObjectType::RBAC_OP_COPY
    );

    ilDBUpdateNewObjectType::addRBACOperations($cmixTypeId, $rbacOperations);

    // lp rbac operations

    $operationId = ilDBUpdateNewObjectType::getCustomRBACOperationId('read_learning_progress');
    ilDBUpdateNewObjectType::addRBACOperation($cmixTypeId, $operationId);

    $operationId = ilDBUpdateNewObjectType::getCustomRBACOperationId('edit_learning_progress');
    ilDBUpdateNewObjectType::addRBACOperation($cmixTypeId, $operationId);

    // custom rbac operations

    $operationId = ilDBUpdateNewObjectType::getCustomRBACOperationId('read_outcomes');
    ilDBUpdateNewObjectType::addRBACOperation($cmixTypeId, $operationId);

    // add create operation for relevant container types

    // (!) TRUNK SHOULD CONSIDER LSO PARENT AS WELL (!)
    $parentTypes = array('root', 'cat', 'crs', 'fold', 'grp');
    // (!) TRUNK SHOULD CONSIDER LSO PARENT AS WELL (!)
    ilDBUpdateNewObjectType::addRBACCreate('create_cmix', 'Create cmi5/xAPI Object', $parentTypes);
    ilDBUpdateNewObjectType::applyInitialPermissionGuideline('cmix', true);
}

?>
<#5543>
<?php
$ilCtrlStructureReader->getStructure();
?>
<#5544>
<?php

include_once 'Services/Migration/DBUpdate_3560/classes/class.ilDBUpdateNewObjectType.php';

ilDBUpdateNewObjectType::addAdminNode(
    'cmis',
    'cmi5/xAPI Administration'
);

?>
<#5545>
<?php
$ilCtrlStructureReader->getStructure();
?>
<#5546>
<?php
/**
 * Type definitions
 */
if (!$ilDB->tableExists('cmix_lrs_types')) {
    $types = array(
        'type_id' => array(
            'type' => 'integer',
            'length' => 4,
            'notnull' => true,
            'default' => 0
        ),
        'title' => array(
            'type' => 'text',
            'length' => 255
        ),
        'description' => array(
            'type' => 'text',
            'length' => 4000
        ),
        'availability' => array(
            'type' => 'integer',
            'length' => 4,
            'notnull' => true,
            'default' => 1
        ),
        'remarks' => array(
            'type' => 'text',
            'length' => 4000
        ),
        'time_to_delete' => array(
            'type' => 'integer',
            'length' => 4
        ),
        'lrs_endpoint' => array(
            'type' => 'text',
            'length' => 255,
            'notnull' => true
        ),
        'lrs_key' => array(
            'type' => 'text',
            'length' => 128,
            'notnull' => true
        ),
        'lrs_secret' => array(
            'type' => 'text',
            'length' => 128,
            'notnull' => true
        ),
        'privacy_comment_default' => array(
            'type' => 'text',
            'length' => 2000,
            'notnull' => true
        ),
        'external_lrs' => array(
            'type' => 'integer',
            'length' => 1,
            'notnull' => true,
            'default' => 0
        ),
        'user_ident' => array(
            'type' => 'text',
            'length' => 32,
            'notnull' => false,
            'default' => ''
        ),
        'user_name' => array(
            'type' => 'text',
            'length' => 32,
            'notnull' => false,
            'default' => ''
        ),
        'force_privacy_settings' => array(
            'type' => 'integer',
            'length' => 1,
            'notnull' => true,
            'default' => 0
        ),
        'bypass_proxy' => array(
            'type' => 'integer',
            'length' => 1,
            'notnull' => true,
            'default' => 0
        )
    );
    $ilDB->createTable("cmix_lrs_types", $types);
    $ilDB->addPrimaryKey("cmix_lrs_types", array("type_id"));
    $ilDB->createSequence("cmix_lrs_types");
}

?>
<#5547>
<?php
/**
 * settings for xapi-objects
 *
 * !!! ILIAS 6.0 implementation needs migration of offline status in case of table allready exists !!!
 */
if (!$ilDB->tableExists('cmix_settings')) {
    $fields = array(
        'obj_id' => array(
            'type' => 'integer',
            'length' => 4,
            'notnull' => true,
            'default' => 0
        ),
        'lrs_type_id' => array(
            'type' => 'integer',
            'length' => 4,
            'notnull' => true,
            'default' => 0
        ),
        'content_type' => array(
            'type' => 'text',
            'length' => 32,
            'notnull' => false
        ),
        'source_type' => array(
            'type' => 'text',
            'length' => 32,
            'notnull' => false
        ),
        'activity_id' => array(
            'type' => 'text',
            'length' => 255,
            'notnull' => false
        ),
        'instructions' => array(
            'type' => 'text',
            'length' => 4000,
            'notnull' => false
        ),
        'offline_status' => array(
            'type' => 'integer',
            'length' => 1,
            'notnull' => true,
            'default' => 1
        ),
        'launch_url' => array(
            'type' => 'text',
            'length' => 255,
            'notnull' => false
        ),
        'auth_fetch_url' => array(
            'type' => 'integer',
            'length' => 1,
            'notnull' => true,
            'default' => 0
        ),
        'launch_method' => array(
            'type' => 'text',
            'length' => 32,
            'notnull' => false
        ),
        'launch_mode' => array(
            'type' => 'text',
            'length' => 32,
            'notnull' => false
        ),
        'mastery_score' => array(
            'type' => 'float',
            'notnull' => true,
            'default' => 0.0
        ),
        'keep_lp' => array(
            'type' => 'integer',
            'length' => 1,
            'notnull' => true,
            'default' => 0
        ),
        'user_ident' => array(
            'type' => 'text',
            'length' => 32,
            'notnull' => false
        ),
        'user_name' => array(
            'type' => 'text',
            'length' => 32,
            'notnull' => false
        ),
        'usr_privacy_comment' => array(
            'type' => 'text',
            'length' => 4000,
            'notnull' => false
        ),
        'show_statements' => array(
            'type' => 'integer',
            'length' => 1,
            'notnull' => true,
            'default' => 0
        ),
        'xml_manifest' => array(
            'type' => 'clob'
        ),
        'version' => array(
            'type' => 'integer',
            'length' => 4,
            'notnull' => true,
            'default' => 1
        ),
        'highscore_enabled' => array(
            'type' => 'integer',
            'length' => 1,
            'notnull' => true,
            'default' => 0
        ),
        'highscore_achieved_ts' => array(
            'type' => 'integer',
            'length' => 1,
            'notnull' => true,
            'default' => 0
        ),
        'highscore_percentage' => array(
            'type' => 'integer',
            'length' => 1,
            'notnull' => true,
            'default' => 0
        ),
        'highscore_wtime' => array(
            'type' => 'integer',
            'length' => 1,
            'notnull' => true,
            'default' => 0
        ),
        'highscore_own_table' => array(
            'type' => 'integer',
            'length' => 1,
            'notnull' => true,
            'default' => 0
        ),
        'highscore_top_table' => array(
            'type' => 'integer',
            'length' => 1,
            'notnull' => true,
            'default' => 0
        ),
        'highscore_top_num' => array(
            'type' => 'integer',
            'length' => 4,
            'notnull' => true,
            'default' => 0
        ),
        'bypass_proxy' => array(
            'type' => 'integer',
            'length' => 1,
            'notnull' => true,
            'default' => 0
        )
    );
    $ilDB->createTable("cmix_settings", $fields);
    $ilDB->addPrimaryKey("cmix_settings", array("obj_id"));
}
?>
<#5548>
<?php
/**
 * table for detailed learning progress
 */
if (!$ilDB->tableExists('cmix_results')) {
    $values = array(
        'id' => array(
            'type' => 'integer',
            'length' => 4,
            'notnull' => true,
        ),
        'obj_id' => array(
            'type' => 'integer',
            'length' => 4,
            'notnull' => true,
        ),
        'usr_id' => array(
            'type' => 'integer',
            'length' => 4,
            'notnull' => true,
        ),
        'version' => array(
            'type' => 'integer',
            'length' => 2,
            'notnull' => true,
            'default' => 1
        ),
        'score' => array(
            'type' => 'float',
            'notnull' => false,
        ),
        'status' => array(
            'type' => 'text',
            'length' => 32,
            'notnull' => true,
            'default' => 0
        ),
        'last_update' => array(
            'type' => 'timestamp',
            'notnull' => true,
            'default' => ''
        )
    );
    $ilDB->createTable("cmix_results", $values);
    $ilDB->addPrimaryKey("cmix_results", array("id"));
    $ilDB->createSequence("cmix_results");
    $ilDB->addIndex("cmix_results", array("obj_id","usr_id"), 'i1', false);
}
?>
<#5549>
<?php

if (!$ilDB->tableExists('cmix_users')) {
    $ilDB->createTable('cmix_users', array(
        'obj_id' => array(
            'type' => 'integer',
            'length' => 4,
            'notnull' => true,
            'default' => 0
        ),
        'usr_id' => array(
            'type' => 'integer',
            'length' => 4,
            'notnull' => true,
            'default' => 0
        ),
        'proxy_success' => array(
            'type' => 'integer',
            'length' => 1,
            'notnull' => true,
            'default' => 0
        ),
        'fetched_until' => array(
            'type' => 'timestamp',
            'notnull' => false
        ),
        'usr_ident' => array(
            'type' => 'text',
            'length' => 255,
            'notnull' => false
        )
    ));

    $ilDB->addPrimaryKey('cmix_users', array('obj_id', 'usr_id'));
}

?>
<#5550>
<?php
/**
 * table token for auth
 */
if (!$ilDB->tableExists('cmix_token')) {
    $token = array(
        'token' => array(
            'type' => 'text',
            'length' => 255,
            'notnull' => true,
            'default' => 0
        ),
        'valid_until' => array(
            'type' => 'timestamp',
            'notnull' => true,
            'default' => ''
        ),
        'lrs_type_id' => array(
            'type' => 'integer',
            'length' => 4,
            'notnull' => true,
            'default' => 0
        ),
        'ref_id' => array(
            'type' => 'integer',
            'length' => 4,
            'notnull' => true,
            'default' => 0
        ),
        'obj_id' => array(
            'type' => 'integer',
            'length' => 4,
            'notnull' => true,
            'default' => 0
        ),
        'usr_id' => array(
            'type' => 'integer',
            'length' => 4,
            'notnull' => true,
            'default' => 0
        )
    );
    $ilDB->createTable("cmix_token", $token);

    $ilDB->addPrimaryKey("cmix_token", array('token'));
    $ilDB->addIndex("cmix_token", array('token', 'valid_until'), 'i1');
    $ilDB->addUniqueConstraint("cmix_token", array('obj_id', 'usr_id'), 'c1');
}
?>
<#5551>
<?php

$setting = new ilSetting('cmix');

if (!$setting->get('ilias_uuid', false)) {
    $uuid = (new \Ramsey\Uuid\UuidFactory())->uuid4()->toString();
    $setting->set('ilias_uuid', $uuid);
}

?>
<#5552>
<?php
/**
 * Type definitions
 */
if (!$ilDB->tableExists('lti_ext_provider')) {
    $fields = array(
        'id' => array(
            'type' => 'integer',
            'length' => 4,
            'notnull' => true,
            'default' => 0
        ),
        'title' => array(
            'type' => 'text',
            'length' => 255
        ),
        'description' => array(
            'type' => 'text',
            'length' => 4000
        ),
        'availability' => array(
            'type' => 'integer',
            'length' => 2,
            'notnull' => true,
            'default' => 1
        ),
        'remarks' => array(
            'type' => 'text',
            'length' => 4000
        ),
        'time_to_delete' => array(
            'type' => 'integer',
            'length' => 4
        ),
        'provider_url' => array(
            'type' => 'text',
            'length' => 255,
            'notnull' => true
        ),
        'provider_key' => array(
            'type' => 'text',
            'length' => 128,
            'notnull' => true
        ),
        'provider_secret' => array(
            'type' => 'text',
            'length' => 128,
            'notnull' => true
        ),
        'provider_key_customizable' => array( //key and secret changeable
            'type' => 'integer',
            'length' => 1,
            'notnull' => true,
            'default' => 0
        ),
        'provider_icon' => array(
            'type' => 'text',
            'length' => 255,
            'notnull' => false
        ),
        'provider_xml' => array(
            'type' => 'clob'
        ),
        'external_provider' => array(
            'type' => 'integer',
            'length' => 1,
            'notnull' => true,
            'default' => 0
        ),
        'launch_method' => array( // Launch Method
            'type' => 'text',
            'length' => 32,
            'notnull' => false
        ),
        'has_outcome' => array(
            'type' => 'integer',
            'length' => 1,
            'notnull' => true,
            'default' => 0
        ),
        'mastery_score' => array(
            'type' => 'float',
            'notnull' => false
        ),
        'keep_lp' => array(
            'type' => 'integer',
            'length' => 1,
            'notnull' => true,
            'default' => 0
        ),
        'privacy_comment_default' => array(
            'type' => 'text',
            'length' => 2000,
            'notnull' => true
        ),
        'creator' => array(
            'type' => 'integer',
            'length' => 4,
            'notnull' => false,
        ),
        'accepted_by' => array(
            'type' => 'integer',
            'length' => 4,
            'notnull' => false,
        ),
        'global' => array(
            'type' => 'integer',
            'length' => 1,
            'notnull' => true,
            'default' => 0
        ),
        'use_xapi' => array(
            'type' => 'integer',
            'length' => 1,
            'notnull' => true,
            'default' => 0
        ),
        'xapi_launch_key' => array(
            'type' => 'text',
            'length' => 64,
            'notnull' => false
        ),
        'xapi_launch_secret' => array(
            'type' => 'text',
            'length' => 64,
            'notnull' => false
        ),
        'xapi_launch_url' => array(
            'type' => 'text',
            'length' => 255,
            'notnull' => false
        ),
        'custom_params' => array(
            'type' => 'text',
            'length' => 1020,
            'notnull' => false
        ),
        'use_provider_id' => array(
            'type' => 'integer',
            'length' => 1,
            'notnull' => true,
            'default' => 0
        ),
        'always_learner' => array(
            'type' => 'integer',
            'length' => 1,
            'notnull' => true,
            'default' => 0
        ),
        'xapi_activity_id' => array(
            'type' => 'text',
            'length' => 128,
            'notnull' => false
        ),
        'keywords' => array(
            'type' => 'text',
            'length' => 1000,
            'notnull' => false
        ),
        'user_ident' => array(
            'type' => 'text',
            'length' => 32,
            'notnull' => true,
            'default' => ''
        ),
        'user_name' => array(
            'type' => 'text',
            'length' => 32,
            'notnull' => true,
            'default' => ''
        ),
        'inc_usr_pic' => array(
            'type' => 'integer',
            'length' => 1,
            'notnull' => true,
            'default' => 0
        ),
        'category' => array(
            'type' => 'text',
            'length' => 16,
            'notnull' => true,
            'default' => ''
        )
    );
    $ilDB->createTable("lti_ext_provider", $fields);
    $ilDB->addPrimaryKey("lti_ext_provider", array("id"));
    $ilDB->createSequence("lti_ext_provider");
}

?>
<#5553>
<?php

if (!$ilDB->tableExists('lti_consumer_settings')) {
    $ilDB->createTable('lti_consumer_settings', array(
        'obj_id' => array(
            'type' => 'integer',
            'length' => 4,
            'notnull' => true,
            'default' => 0
        ),
        'provider_id' => array(
            'type' => 'integer',
            'length' => 4,
            'notnull' => true,
            'default' => 0
        ),
        'launch_method' => array(
            'type' => 'text',
            'length' => 16,
            'notnull' => true,
            'default' => ''
        ),
        'offline_status' => array(
            'type' => 'integer',
            'length' => 1,
            'notnull' => true,
            'default' => 1
        ),
        'show_statements' => array(
            'type' => 'integer',
            'length' => 1,
            'notnull' => true,
            'default' => 0
        ),
        'highscore_enabled' => array(
            'type' => 'integer',
            'length' => 1,
            'notnull' => true,
            'default' => 0
        ),
        'highscore_achieved_ts' => array(
            'type' => 'integer',
            'length' => 1,
            'notnull' => true,
            'default' => 0
        ),
        'highscore_percentage' => array(
            'type' => 'integer',
            'length' => 1,
            'notnull' => true,
            'default' => 0
        ),
        'highscore_wtime' => array(
            'type' => 'integer',
            'length' => 1,
            'notnull' => true,
            'default' => 0
        ),
        'highscore_own_table' => array(
            'type' => 'integer',
            'length' => 1,
            'notnull' => true,
            'default' => 0
        ),
        'highscore_top_table' => array(
            'type' => 'integer',
            'length' => 1,
            'notnull' => true,
            'default' => 0
        ),
        'highscore_top_num' => array(
            'type' => 'integer',
            'length' => 4,
            'notnull' => true,
            'default' => 0
        ),
        'mastery_score' => array(
            'type' => 'float',
            'notnull' => true,
            'default' => 0.5
        ),
        'keep_lp' => array(
            'type' => 'integer',
            'length' => 1,
            'notnull' => true,
            'default' => 0
        ),
        'use_xapi' => array(
            'type' => 'integer',
            'length' => 1,
            'notnull' => true,
            'default' => 0
        ),
        'activity_id' => array(
            'type' => 'text',
            'length' => 128,
            'notnull' => false
        ),
        'launch_key' => array(
            'type' => 'text',
            'length' => 255,
            'notnull' => false
        ),
        'launch_secret' => array(
            'type' => 'text',
            'length' => 255,
            'notnull' => false
        )
    ));

    $ilDB->addPrimaryKey('lti_consumer_settings', array('obj_id'));
}

?>
<#5554>
<?php
//changes for celtic/lti

if ($ilDB->tableExists('lti2_consumer')) {
    if (!$ilDB->tableColumnExists('lti2_consumer', 'signature_method')) {
        $ilDB->addTableColumn('lti2_consumer', 'signature_method', array(
            "type" => "text",
            "notnull" => true,
            "length" => 15,
            "default" => 'HMAC-SHA1'
        ));
    }
}

if ($ilDB->tableExists('lti2_context')) {
    if (!$ilDB->tableColumnExists('lti2_context', 'title')) {
        $ilDB->addTableColumn('lti2_context', 'title', array(
            "type" => "text",
            "notnull" => false,
            "length" => 255,
            "default" => null
        ));
    }
}

if ($ilDB->tableExists('lti2_context')) {
    if (!$ilDB->tableColumnExists('lti2_context', 'type')) {
        $ilDB->addTableColumn('lti2_context', 'type', array(
            "type" => "text",
            "notnull" => false,
            "length" => 50,
            "default" => null
        ));
    }
}

if ($ilDB->tableExists('lti2_resource_link')) {
    if (!$ilDB->tableColumnExists('lti2_resource_link', 'title')) {
        $ilDB->addTableColumn('lti2_resource_link', 'title', array(
            "type" => "text",
            "notnull" => false,
            "length" => 255,
            "default" => null
        ));
    }
}

//note: field user_result_pk in table lti2_user_result is not used in ILIAS; use user_pk as in implementation of IMSGLOBAL

if ($ilDB->tableExists('lti2_nonce')) {
    if ($ilDB->tableColumnExists('lti2_nonce', 'value')) {
        $ilDB->modifyTableColumn('lti2_nonce', 'value', array(
            'type' => 'text',
            'length' => 50,
            'notnull' => true
        ));
    }
}

//todo: drop lti2_tool_proxy table


?>
<#5555>
<?php
/**
 * add the table for type input values
 */
if (!$ilDB->tableExists('lti_consumer_results')) {
    $values = array(
        'id' => array(
            'type' => 'integer',
            'length' => 4,
            'notnull' => true,
        ),
        'obj_id' => array(
            'type' => 'integer',
            'length' => 4,
            'notnull' => true,
        ),
        'usr_id' => array(
            'type' => 'integer',
            'length' => 4,
            'notnull' => true,
        ),
        'result' => array(
            'type' => 'float',
            'notnull' => false,
        ),
    );
    $ilDB->createTable("lti_consumer_results", $values);
    $ilDB->addPrimaryKey("lti_consumer_results", array("id"));
    $ilDB->createSequence("lti_consumer_results");
    $ilDB->addIndex("lti_consumer_results", array("obj_id","usr_id"), 'i1');
}
?>
<#5556>
<?php
$ilCtrlStructureReader->getStructure();
?>
<#5557>
<?php
if ($ilDB->tableColumnExists("lng_data", "identifier")) {
    $field = array(
        'type' => 'text',
        'length' => 200,
        'notnull' => true,
        'default' => ' '
    );
    $ilDB->modifyTableColumn("lng_data", "identifier", $field);
}
?>
<#5558>
<?php
if ($ilDB->tableColumnExists("lng_log", "identifier")) {
    $field = array(
        'type' => 'text',
        'length' => 200,
        'notnull' => true,
        'default' => ' '
    );
    $ilDB->modifyTableColumn("lng_log", "identifier", $field);
}
?>
<#5559>
<?php
    $ilCtrlStructureReader->getStructure();
?>
<#5560>
<?php
if (!$ilDB->tableColumnExists('exc_data', 'nr_mandatory_random')) {
    $ilDB->addTableColumn(
        'exc_data',
        'nr_mandatory_random',
        array(
            'type' => 'integer',
            'length' => 4,
            'notnull' => true,
            'default' => 0
        )
    );
}
?>
<#5561>
<?php

if (!$ilDB->tableExists('exc_mandatory_random')) {
    $ilDB->createTable('exc_mandatory_random', array(
        'exc_id' => array(
            'type' => 'integer',
            'length' => 4,
            'notnull' => true,
            'default' => 0
        ),
        'usr_id' => array(
            'type' => 'integer',
            'length' => 4,
            'notnull' => true,
            'default' => 0
        ),
        'ass_id' => array(
            'type' => 'integer',
            'length' => 4,
            'notnull' => true,
            'default' => 0
        ),
    ));

    $ilDB->addPrimaryKey('exc_mandatory_random', array('exc_id', 'usr_id', 'ass_id'));
}

?>
<#5562>
<?php
$ilCtrlStructureReader->getStructure();
?>
<#5563>
<?php
if (!$ilDB->tableColumnExists('exc_assignment', 'rel_deadline_last_subm')) {
    $ilDB->addTableColumn(
        'exc_assignment',
        'rel_deadline_last_subm',
        array(
            'type' => 'integer',
            'length' => 4,
            'notnull' => true,
            'default' => 0
        )
    );
}
?>
<#5564>
<?php
// Add new index
if (!$ilDB->indexExistsByFields('object_data', ['owner'])) {
    $ilDB->addIndex('object_data', ['owner'], 'i5');
}
?>
<#5565>
<?php
include_once 'Services/Migration/DBUpdate_3560/classes/class.ilDBUpdateNewObjectType.php';

$typeId = ilDBUpdateNewObjectType::getObjectTypeId('ltis');

$opsId = ilDBUpdateNewObjectType::addCustomRBACOperation(
    'add_consume_provider',
    'Allow Add Own Provider',
    'object',
    3510
);

ilDBUpdateNewObjectType::addRBACOperation($typeId, $opsId);

?>
<#5566>
<?php

require_once 'Services/Administration/classes/class.ilSetting.php';
$setting = new ilSetting('lti');
$setting->delete('custom_provider_create_role');

?>
<#5567>
<?php
if (!$ilDB->tableExists('crs_reference_settings')) {
    $ilDB->createTable('crs_reference_settings', [
        'obj_id' => [
            'type' => 'integer',
            'length' => 4,
            'notnull' => true,
            'default' => 0
        ],
        'member_update' => [
            'type' => 'integer',
            'length' => 1,
            'notnull' => true,
            'default' => 0
        ]
    ]);
}
?>
<#5568>
<?php
$ilCtrlStructureReader->getStructure();
?>
<#5569>
<?php
    $ilDB->dropPrimaryKey('role_desktop_items');
?>
<#5570>
<?php
    $ilDB->renameTableColumn('role_desktop_items', "item_id", 'ref_id');
?>
<#5571>
<?php
    $ilDB->renameTable('role_desktop_items', 'rep_rec_content_role');
?>
<#5572>
<?php
    $ilDB->dropTableColumn("rep_rec_content_role", "role_item_id");
?>
<#5573>
<?php
    $ilDB->dropTableColumn("rep_rec_content_role", "item_type");
?>
<#5574>
<?php
    $ilDB->addPrimaryKey('rep_rec_content_role', ['role_id','ref_id']);
?>
<#5575>
<?php
    $ilCtrlStructureReader->getStructure();
?>
<#5576>
<?php
if (!$ilDB->tableExists('rep_rec_content_obj')) {
    $ilDB->createTable('rep_rec_content_obj', [
        'user_id' => [
            'type' => 'integer',
            'length' => 4,
            'notnull' => true,
            'default' => 0
        ],
        'ref_id' => [
            'type' => 'integer',
            'length' => 4,
            'notnull' => true,
            'default' => 0
        ],
        'declined' => [
            'type' => 'integer',
            'length' => 1,
            'notnull' => true,
            'default' => 0
        ]
    ]);
}
?>
<#5577>
<?php
include_once('./Services/Migration/DBUpdate_3560/classes/class.ilDBUpdateNewObjectType.php');
ilDBUpdateNewObjectType::addAdminNode('nots', 'Notes Settings');
?>
<#5578>
<?php
include_once('./Services/Migration/DBUpdate_3560/classes/class.ilDBUpdateNewObjectType.php');
ilDBUpdateNewObjectType::addAdminNode('coms', 'Comments Settings');
?>
<#5579>
<?php
include_once('./Services/Migration/DBUpdate_3560/classes/class.ilDBUpdateNewObjectType.php');
ilDBUpdateNewObjectType::addAdminNode('lhts', 'Learning History Settings');
?>
<#5580>
<?php
$ilDB->update(
    "object_data",
    [
        "title" => ["text", "dshs"],
        "description" => ["text", "Dashboard Settings"]
    ],
    [	// where
        "title" => ["text", "pdts"],
        "type" => ["text", "typ"],
    ]
);
?>
<#5581>
<?php
$ilDB->update(
    "object_data",
    [
    "type" => ["text", "dshs"],
    "title" => ["text", "__DashboardSettings"],
    "description" => ["text", "Dashboard Settings"]
],
    [	// where
        "type" => ["text", "pdts"]
    ]
);
?>
<#5582>
<?php
include_once('./Services/Migration/DBUpdate_3560/classes/class.ilDBUpdateNewObjectType.php');
ilDBUpdateNewObjectType::addAdminNode('prss', 'Personal Resources Settings');
?>
<#5583>
<?php
    $ilCtrlStructureReader->getStructure();
?>
<#5584>
<?php

    $set = $ilDB->queryF(
        "SELECT * FROM svy_svy " .
        " WHERE invitation_mode = %s ",
        ["integer"],
        [0]
    );
    while ($rec = $ilDB->fetchAssoc($set)) {
        $ilDB->manipulateF(
            "DELETE FROM svy_inv_usr WHERE " .
            " survey_fi = %s",
            ["integer"],
            [$rec["survey_id"]]
        );
    }

?>
<#5585>
<?php
if (!$ilDB->tableExists('svy_invitation')) {
    $ilDB->createTable('svy_invitation', [
        'user_id' => [
            'type' => 'integer',
            'length' => 4,
            'notnull' => true,
            'default' => 0
        ],
        'survey_id' => [
            'type' => 'integer',
            'length' => 4,
            'notnull' => true,
            'default' => 0
        ]
    ]);
    $ilDB->addPrimaryKey("svy_invitation", ["user_id", "survey_id"]);
}
?>
<#5586>
<?php
    $set = $ilDB->queryF(
    "SELECT DISTINCT survey_fi, user_fi FROM svy_inv_usr ",
    [],
    []
);
    while ($rec = $ilDB->fetchAssoc($set)) {
        $ilDB->insert("svy_invitation", [
            "survey_id" => ["integer", $rec["survey_fi"]],
            "user_id" => ["integer", $rec["user_fi"]]
        ]);
    }

?>
<#5587>
<?php
    $ilDB->dropTable('svy_inv_usr');
?>
<#5588>
<?php
$ilDB->manipulate(
    "UPDATE il_cert_template SET background_image_path = " .
    "REPLACE(" .
    "background_image_path , " .
    $ilDB->quote('//exercise/certificates//', 'text') . " , " .
    "CONCAT( CONCAT(" . $ilDB->quote('/', 'text') . ",obj_id)," . $ilDB->quote('/', 'text') . ") " .
    ") " .
    "WHERE background_image_path LIKE " . $ilDB->quote('%//background%', 'text')
);
$ilDB->manipulate(
    "UPDATE il_cert_template SET background_image_path = " .
    "REPLACE(" .
    "background_image_path , " .
    $ilDB->quote('//course/certificates//', 'text') . " , " .
    "CONCAT( CONCAT(" . $ilDB->quote('/', 'text') . ",obj_id)," . $ilDB->quote('/', 'text') . ") " .
    ") " .
    "WHERE background_image_path LIKE " . $ilDB->quote('%//background%', 'text')
);
$ilDB->manipulate(
    "UPDATE il_cert_template SET background_image_path = " .
    "REPLACE(" .
    "background_image_path , " .
    $ilDB->quote('//assessment/certificates//', 'text') . " , " .
    "CONCAT( CONCAT(" . $ilDB->quote('/', 'text') . ",obj_id)," . $ilDB->quote('/', 'text') . ") " .
    ") " .
    "WHERE background_image_path LIKE " . $ilDB->quote('%//background%', 'text')
);
$ilDB->manipulate(
    "UPDATE il_cert_template SET background_image_path = " .
    "REPLACE(" .
    "background_image_path , " .
    $ilDB->quote('//certificates/scorm//', 'text') . " , " .
    "CONCAT( CONCAT(" . $ilDB->quote('/', 'text') . ",obj_id)," . $ilDB->quote('/', 'text') . ") " .
    ") " .
    "WHERE background_image_path LIKE " . $ilDB->quote('%//background%', 'text')
);
?>
<#5589>
<?php

$settings = new \ilSetting();
$tree_type = $settings->get('main_tree_impl', \ilTree::TREE_TYPE_NESTED_SET);

$tree = new \ilTree(1);
switch ($tree_type) {

        case \ilTree::TREE_TYPE_NESTED_SET:
                $tree->renumber();
                break;

        case \ilTree::TREE_TYPE_MATERIALIZED_PATH:
                \ilMaterializedPathTree::createFromParentReleation();
                break;


}
?>
<#5590>
<?php
if (!$ilDB->tableColumnExists('object_reference', 'deleted_by')) {
    $ilDB->addTableColumn(
        'object_reference',
        'deleted_by',
        [
                        'type' => 'integer',
                        'notnull' => false,
                        'length' => 4,
                        'default' => 0
                ]
    );
}
?>
<#5591>
<?php
if (!$ilDB->tableExists('webdav_instructions')) {
    $ilDB->createTable('webdav_instructions', [
        'id' => [
            'type' => 'integer',
            'length' => 4,
            'notnull' => true,
            'default' => 0
        ],
        'title' => [
            'type' => 'text',
            'length' => '255',
            'default' => ''
        ],
        'uploaded_instructions' => [
            'type' => 'clob',
            'default' => ''
        ],
        'processed_instructions' => [
            'type' => 'clob',
            'default' => ''
        ],
        'lng' => [
            'type' => 'text',
            'length' => 5
        ],
        'creation_ts' => [
            'type' => 'timestamp'
        ],
        'modification_ts' => [
            'type' => 'timestamp'
        ],
        'owner_usr_id' => [
            'type' => 'integer',
            'length' => 4
        ],
        'last_modification_usr_id' => [
            'type' => 'integer',
            'length' => 4
        ],
        'sorting' => [
            'type' => 'integer',
            'length' => 4
        ]
    ]);
    $ilDB->addPrimaryKey("webdav_instructions", ["id"]);
    $ilDB->createSequence('webdav_instructions');
}
?>

<#5592>
<?php

/**
 * @var $ilDB \ilDBInterface
 */

if (!$ilDB->tableColumnExists('crs_settings', 'period_start')) {
    $ilDB->addTableColumn(
        'crs_settings',
        'period_start',
        [
                        'type' => \ilDBConstants::T_TIMESTAMP,
                        'notnull' => false,
                        'default' => null
                ]
    );
    $ilDB->addTableColumn(
        'crs_settings',
        'period_end',
        [
                        'type' => \ilDBConstants::T_TIMESTAMP,
                        'notnull' => false,
                        'default' => null
                ]
    );
}
?>

<#5593>
<?php

$query = 'select obj_id, crs_start, crs_end from crs_settings where crs_start IS NOT NULL or crs_end IS NOT NULL';
$res = $ilDB->query($query);
while ($row = $res->fetchRow(\ilDBConstants::FETCHMODE_OBJECT)) {
    $dtstart = $dtend = null;
    if ($row->crs_start != null) {
        $start = new DateTime();
        $start->setTimezone(new DateTimeZone('UTC'));
        $start->setTimestamp((int) $row->crs_start);
        $dtstart = $start->format('Y-m-d');
    }
    if ($row->crs_end != null) {
        $end = new DateTime();
        $end->setTimezone(new DateTimeZone('UTC'));
        $end->setTimestamp((int) $row->crs_end);
        $dtend = $end->format('Y-m-d');
    }

    $query = 'update crs_settings set ' .
                'period_start = ' . $ilDB->quote($dtstart, \ilDBConstants::T_TIMESTAMP) . ', ' .
                'period_end = ' . $ilDB->quote($dtend, \ilDBConstants::T_TIMESTAMP) . ' ' .
                'where obj_id = ' . $ilDB->quote($row->obj_id, \ilDBConstants::T_INTEGER);
    $ilDB->manipulate($query);
}
?>
<#5594>
<?php
if (!$ilDB->tableColumnExists('crs_settings', 'period_time_indication')) {
    $ilDB->addTableColumn(
        'crs_settings',
        'period_time_indication',
        [
                        'type' => \ilDBConstants::T_INTEGER,
                        'notnull' => true,
                        'default' => 0
                ]
    );
}
?>

<#5595>
<?php

/**
 * @var $ilDB \ilDBInterface
 */

if (!$ilDB->tableColumnExists('grp_settings', 'period_start')) {
    $ilDB->addTableColumn(
        'grp_settings',
        'period_start',
        [
                        'type' => \ilDBConstants::T_TIMESTAMP,
                        'notnull' => false,
                        'default' => null
                ]
    );
    $ilDB->addTableColumn(
        'grp_settings',
        'period_end',
        [
                        'type' => \ilDBConstants::T_TIMESTAMP,
                        'notnull' => false,
                        'default' => null
                ]
    );
}
?>

<#5596>
<?php

$query = 'select obj_id, grp_start, grp_end from grp_settings where grp_start IS NOT NULL or grp_end IS NOT NULL';
$res = $ilDB->query($query);
while ($row = $res->fetchRow(\ilDBConstants::FETCHMODE_OBJECT)) {
    $dtstart = $dtend = null;
    if ($row->grp_start != null) {
        $start = new DateTime();
        $start->setTimezone(new DateTimeZone('UTC'));
        $start->setTimestamp((int) $row->grp_start);
        $dtstart = $start->format('Y-m-d');
    }
    if ($row->grp_end != null) {
        $end = new DateTime();
        $end->setTimezone(new DateTimeZone('UTC'));
        $end->setTimestamp((int) $row->grp_end);
        $dtend = $end->format('Y-m-d');
    }

    $query = 'update grp_settings set ' .
                'period_start = ' . $ilDB->quote($dtstart, \ilDBConstants::T_TIMESTAMP) . ', ' .
                'period_end = ' . $ilDB->quote($dtend, \ilDBConstants::T_TIMESTAMP) . ' ' .
                'where obj_id = ' . $ilDB->quote($row->obj_id, \ilDBConstants::T_INTEGER);
    $ilDB->manipulate($query);
}
?>
<#5597>
<?php
if (!$ilDB->tableColumnExists('grp_settings', 'period_time_indication')) {
    $ilDB->addTableColumn(
        'grp_settings',
        'period_time_indication',
        [
                        'type' => \ilDBConstants::T_INTEGER,
                        'notnull' => true,
                        'default' => 0
                ]
    );
}
?>
<#5598>
<?php

include_once('./Services/Migration/DBUpdate_3560/classes/class.ilDBUpdateNewObjectType.php');
$read_ops_id = ilDBUpdateNewObjectType::getCustomRBACOperationId('read_learning_progress');
$edit_ops_id = ilDBUpdateNewObjectType::getCustomRBACOperationId('edit_learning_progress');
$write_ops_id = ilDBUpdateNewObjectType::getCustomRBACOperationId('write');
if ($read_ops_id && $edit_ops_id) {
    $lp_type_id = ilDBUpdateNewObjectType::getObjectTypeId('crsr');
    if ($lp_type_id) {
        ilDBUpdateNewObjectType::addRBACOperation($lp_type_id, $read_ops_id);
        ilDBUpdateNewObjectType::addRBACOperation($lp_type_id, $edit_ops_id);
        ilDBUpdateNewObjectType::cloneOperation('crsr', $write_ops_id, $read_ops_id);
        ilDBUpdateNewObjectType::cloneOperation('crsr', $write_ops_id, $edit_ops_id);
    }
}
?>

<#5599>
<?php
$ilCtrlStructureReader->getStructure();
?>
<#5600>
<?php
$fields = array(
    'internal' => array(
        'type' => 'text',
        'length' => '250',

    ),
    'identification' => array(
        'type' => 'text',
        'length' => '250',

    ),
    'title' => array(
        'type' => 'text',
        'length' => '250',

    ),
    'suffix' => array(
        'type' => 'text',
        'length' => '64',

    ),
    'mime_type' => array(
        'type' => 'text',
        'length' => '250',

    ),
    'size' => array(
        'type' => 'integer',
        'length' => '8',

    ),

);
if (!$ilDB->tableExists('il_resource_info')) {
    $ilDB->createTable('il_resource_info', $fields);
    $ilDB->addPrimaryKey('il_resource_info', array('internal'));
}
?>
<#5601>
<?php
$fields = array(
    'identification' => array(
        'type' => 'text',
        'length' => '250',

    ),
    'storage_id' => array(
        'type' => 'text',
        'length' => '8',

    ),

);
if (!$ilDB->tableExists('il_resource')) {
    $ilDB->createTable('il_resource', $fields);
    $ilDB->addPrimaryKey('il_resource', array('identification'));
}
?>
<#5602>
<?php
$fields = array(
    'internal' => array(
        'type' => 'text',
        'length' => '250',

    ),
    'identification' => array(
        'type' => 'text',
        'length' => '250',

    ),
    'available' => array(
        'type' => 'integer',
        'length' => '1',

    ),
    'version_number' => array(
        'type' => 'integer',
        'length' => '8',

    ),

);
if (!$ilDB->tableExists('il_resource_revision')) {
    $ilDB->createTable('il_resource_revision', $fields);
    $ilDB->addPrimaryKey('il_resource_revision', array('internal'));
}
?>
<#5603>
<?php
if (!$ilDB->tableColumnExists('il_mm_items', 'icon_id')) {
    $ilDB->addTableColumn(
        'il_mm_items',
        'icon_id',
        array(
            'type' => 'text',
            'length' => 250,
        )
    );
}
?>

<#5604>
<?php
require_once './Services/PDFGeneration/classes/class.ilPDFCompInstaller.php';
$renderer = 'WkhtmlToPdf';
$path = 'Services/PDFGeneration/classes/renderer/wkhtmltopdf/class.ilWkhtmlToPdfRenderer.php';
ilPDFCompInstaller::registerRenderer($renderer, $path);
$service = 'Test';
$purpose = 'UserResult'; // According to name given. Call multiple times.
ilPDFCompInstaller::registerRendererAvailability($renderer, $service, $purpose);

$purpose = 'PrintViewOfQuestions'; // According to name given. Call multiple times.
ilPDFCompInstaller::registerRendererAvailability($renderer, $service, $purpose);
?>
<#5605>
<?php
if ($ilDB->tableExists('event')) {
    $ilDB->addTableColumn(
        'event',
        'reg_notification',
        array(
            'type' => 'integer',
            'notnull' => true,
            'default' => 0
        )
    );

    $ilDB->addTableColumn(
        'event',
        'notification_opt',
        array(
            'type' => 'text',
            'length' => '50',
            'notnull' => false,
            'default' => 'notification_option_manual' // ilSessionConstants::NOTIFICATION_INHERIT_OPTION
        )
    );
}
?>
<#5606>
<?php
if ($ilDB->tableExists('event_participants')) {
    $ilDB->addTableColumn(
        'event_participants',
        'notification_enabled',
        array(
            'type' => 'integer',
            'notnull' => true,
            'default' => 0
        )
    );
}
?>
<#5607>
<?php
$ilCtrlStructureReader->getStructure();
?>
<#5608>
<?php
if (!$ilDB->tableColumnExists('page_layout', 'mod_lm')) {
    $ilDB->addTableColumn(
        'page_layout',
        'mod_lm',
        array(
            'type' => 'integer',
            'length' => 1,
            'notnull' => false
        )
    );
}
?>
<#5609>
<?php

$query = "
	UPDATE object_data odat SET offline = (
		SELECT offline_status from cmix_settings cset
        WHERE cset.obj_id = odat.obj_id
    ) WHERE odat.type = %s
";

$ilDB->manipulateF($query, array('text'), array('cmix'));

?>
<#5610>
<?php

$query = "
	UPDATE object_data odat SET offline = (
		SELECT offline_status from lti_consumer_settings lset
        WHERE lset.obj_id = odat.obj_id
    ) WHERE odat.type = %s
";

$ilDB->manipulateF($query, array('text'), array('lti'));
?>

<#5611>
<?php
if (!$ilDB->tableColumnExists('il_blog_posting', 'last_withdrawn')) {
    $ilDB->addTableColumn(
        'il_blog_posting',
        'last_withdrawn',
        array(
            'type' => 'timestamp',
            'notnull' => false,
            'default' => null
        )
    );
}
?>
<#5612>
<?php
global $ilDB;
if (!$ilDB->tableColumnExists('crs_settings', 'target_group')) {
    $ilDB->addTableColumn(
        'crs_settings',
        'target_group',
        [
                                'type' => \ilDBConstants::T_TEXT,
                                'length' => 4000,
                                'notnull' => false
                        ]
    );
}
?>
<#5613>
<?php
global $DIC;
$db = $DIC['ilDB'];
if (!$db->tableColumnExists('prg_settings', 'deadline_period')) {
    $db->addTableColumn(
        'prg_settings',
        'deadline_period',
        [
                'type' => 'integer',
                'length' => 4,
                'notnull' => true,
                'default' => 0
            ]
    );
}
if (!$db->tableColumnExists('prg_settings', 'deadline_date')) {
    $db->addTableColumn(
        'prg_settings',
        'deadline_date',
        [
                'type' => 'timestamp',
                'notnull' => false
            ]
    );
}
?>

<#5614>
<?php
global $DIC;
$db = $DIC['ilDB'];
if (!$db->tableColumnExists('prg_usr_progress', 'assignment_date')) {
    $db->addTableColumn(
        'prg_usr_progress',
        'assignment_date',
        [
                'type' => 'timestamp',
                'notnull' => false
            ]
    );
}
?>

<#5615>
<?php
global $DIC;
$db = $DIC['ilDB'];
if ($db->tableColumnExists('prg_usr_progress', 'assignment_date') && $db->tableColumnExists('prg_usr_assignments', 'last_change')) {
    $db->manipulate(
        'UPDATE prg_usr_progress'
        . '	JOIN prg_usr_assignments'
        . '		ON prg_usr_assignments.id = prg_usr_progress.assignment_id'
        . '	SET prg_usr_progress.assignment_date = prg_usr_assignments.last_change'
    );
}
?>

<#5616>
<?php
global $DIC;
$db = $DIC['ilDB'];
if (!$db->tableColumnExists('prg_usr_progress', 'completion_date')) {
    $db->addTableColumn(
        'prg_usr_progress',
        'completion_date',
        [
                'type' => 'timestamp',
                'notnull' => false
            ]
    );
}
?>

<#5617>
<?php
global $DIC;
$db = $DIC['ilDB'];
if (!$db->tableColumnExists('prg_settings', 'vq_period')) {
    $db->addTableColumn(
        'prg_settings',
        'vq_period',
        [
                'type' => 'integer',
                'length' => 4,
                'notnull' => true,
                'default' => -1
            ]
    );
}
if (!$db->tableColumnExists('prg_settings', 'vq_date')) {
    $db->addTableColumn(
        'prg_settings',
        'vq_date',
        [
                'type' => 'timestamp',
                'notnull' => false
            ]
    );
}
if (!$db->tableColumnExists('prg_settings', 'vq_restart_period')) {
    $db->addTableColumn(
        'prg_settings',
        'vq_restart_period',
        [
                'type' => 'integer',
                'length' => 4,
                'notnull' => true,
                'default' => -1
            ]
    );
}
?>

<#5618>
<?php
global $DIC;
$db = $DIC['ilDB'];
if (!$db->tableColumnExists('prg_usr_progress', 'vq_date')) {
    $db->addTableColumn(
        'prg_usr_progress',
        'vq_date',
        [
                'type' => 'timestamp',
                'notnull' => false
            ]
    );
}
?>

<#5619>
<?php
global $DIC;
$db = $DIC['ilDB'];
if (!$db->tableColumnExists('prg_usr_assignments', 'restart_date')) {
    $db->addTableColumn(
        'prg_usr_assignments',
        'restart_date',
        [
                'type' => 'timestamp',
                'notnull' => false
            ]
    );
}
?>

<#5620>
<?php
global $DIC;
$db = $DIC['ilDB'];
if (!$db->tableColumnExists('prg_usr_assignments', 'restarted_assignment_id')) {
    $db->addTableColumn(
        'prg_usr_assignments',
        'restarted_assignment_id',
        [
                'type' => 'integer',
                'notnull' => true,
                'default' => -1
            ]
    );
}
?>
<#5621>
<?php

global $ilDB;

if (!$ilDB->tableColumnExists('crs_settings', 'target_group')) {
    $ilDB->addTableColumn(
        'crs_settings',
        'target_group',
        [
                                'type' => \ilDBConstants::T_TEXT,
                                'length' => 4000,
                                'notnull' => false
                        ]
    );
}
?>
<#5622>
<?php
if (!$ilDB->tableExists('prg_auto_content')) {
    $ilDB->createTable('prg_auto_content', array(
        'prg_obj_id' => array(
            'type' => 'integer',
            'length' => 4,
            'notnull' => true
        ),
        'cat_ref_id' => array(
            'type' => 'integer',
            'length' => 4,
            'notnull' => true
        ),
        'title' => array(
            'type' => 'text',
            'length' => 255,
            'notnull' => true
        ),
        'last_usr_id' => array(
            'type' => 'integer',
            'length' => 4,
            'notnull' => true
        ),
        'last_edited' => array(
            'type' => 'timestamp',
            'notnull' => false
        )
    ));
    $ilDB->addPrimaryKey('prg_auto_content', ['prg_obj_id', 'cat_ref_id']);
}
?>

<#5623>
<?php
require_once './Services/Migration/DBUpdate_3560/classes/class.ilDBUpdateNewObjectType.php';

$type_id = ilDBUpdateNewObjectType::addNewType('prgr', 'Study Programme Reference');

ilDBUpdateNewObjectType::addRBACOperations($type_id, [
    ilDBUpdateNewObjectType::RBAC_OP_EDIT_PERMISSIONS,
    ilDBUpdateNewObjectType::RBAC_OP_VISIBLE,
    ilDBUpdateNewObjectType::RBAC_OP_READ,
    ilDBUpdateNewObjectType::RBAC_OP_WRITE,
    ilDBUpdateNewObjectType::RBAC_OP_DELETE,
    ilDBUpdateNewObjectType::RBAC_OP_COPY
]);

ilDBUpdateNewObjectType::addRBACCreate('create_prgr', 'Create Study Programme Reference', [
    'prg'
]);
?>

<#5624>
<?php
if (!$ilDB->tableExists('prg_auto_membership')) {
    $ilDB->createTable('prg_auto_membership', array(
        'prg_obj_id' => array(
            'type' => 'integer',
            'length' => 4,
            'notnull' => true
        ),
        'source_type' => array(
            'type' => 'text',
            'length' => 8,
            'notnull' => true
        ),
        'source_id' => array(
            'type' => 'integer',
            'length' => 4,
            'notnull' => true
        ),
        'enabled' => array(
            'type' => 'integer',
            'length' => 1,
            'notnull' => true,
            'default' => 0
        ),
        'last_usr_id' => array(
            'type' => 'integer',
            'length' => 4,
            'notnull' => true
        ),
        'last_edited' => array(
            'type' => 'timestamp',
            'notnull' => false
        )
    ));
    $ilDB->addPrimaryKey('prg_auto_membership', ['prg_obj_id', 'source_type', 'source_id']);
}
?>

<#5625>
<?php
global $DIC;
$db = $DIC['ilDB'];
if (!$db->tableColumnExists('prg_usr_progress', 'invalidated')) {
    $db->addTableColumn(
        'prg_usr_progress',
        'invalidated',
        [
                'type' => 'integer',
                'length' => 1,
                'notnull' => false
            ]
    );
}
?>

<#5626>
<?php
ilOrgUnitOperationContextQueries::registerNewContext(ilOrgUnitOperationContext::CONTEXT_PRG, ilOrgUnitOperationContext::CONTEXT_OBJECT);
?>

<#5627>
<?php
    ilOrgUnitOperationQueries::registerNewOperation(
    ilOrgUnitOperation::OP_VIEW_MEMBERS,
    'View Memberships of other users',
    ilOrgUnitOperationContext::CONTEXT_PRG
);
    ilOrgUnitOperationQueries::registerNewOperation(
        ilOrgUnitOperation::OP_READ_LEARNING_PROGRESS,
        'View learning progress of other users',
        ilOrgUnitOperationContext::CONTEXT_PRG
    );
    ilOrgUnitOperationQueries::registerNewOperation(
        ilOrgUnitOperation::OP_VIEW_INDIVIDUAL_PLAN,
        'View Individual Plans of other users',
        ilOrgUnitOperationContext::CONTEXT_PRG
    );
    ilOrgUnitOperationQueries::registerNewOperation(
        ilOrgUnitOperation::OP_EDIT_INDIVIDUAL_PLAN,
        'Edit Individual Plans of other users',
        ilOrgUnitOperationContext::CONTEXT_PRG
    );
    ilOrgUnitOperationQueries::registerNewOperation(
        ilOrgUnitOperation::OP_MANAGE_MEMBERS,
        'Manage Memberships of other users',
        ilOrgUnitOperationContext::CONTEXT_PRG
    );
?>

<#5628>
<?php
global $DIC;
$db = $DIC['ilDB'];
if (!$db->tableColumnExists('prg_settings', 'access_ctrl_org_pos')) {
    $db->addTableColumn(
        'prg_settings',
        'access_ctrl_org_pos',
        [
                'type' => 'integer',
                'length' => 1,
                'notnull' => true,
                'default' => 0
            ]
    );
}
?>

<#5629>
<?php
global $DIC;
$db = $DIC['ilDB'];
if (!$db->tableColumnExists('prg_settings', 'rm_nr_by_usr_days')) {
    $db->addTableColumn(
        'prg_settings',
        'rm_nr_by_usr_days',
        [
            'type' => 'integer',
            'length' => 4,
            'notnull' => false
        ]
    );
}
?>

<#5630>
<?php
global $DIC;
$db = $DIC['ilDB'];
if (!$db->tableColumnExists('prg_settings', 'proc_end_no_success')) {
    $db->addTableColumn(
        'prg_settings',
        'proc_end_no_success',
        [
            'type' => 'integer',
            'length' => 4,
            'notnull' => false
        ]
    );
}
?>

<#5631>
<?php
global $DIC;
$db = $DIC['ilDB'];
if (!$db->tableColumnExists('prg_usr_assignments', 'restart_mail_send')) {
    $db->addTableColumn(
        'prg_usr_assignments',
        'restart_mail_send',
        [
            'type' => 'timestamp',
            'notnull' => false
        ]
    );
}
?>

<#5632>
<?php
global $DIC;
$db = $DIC['ilDB'];
if (!$db->tableColumnExists('prg_usr_progress', 'risky_to_fail_mail_send')) {
    $db->addTableColumn(
        'prg_usr_progress',
        'risky_to_fail_mail_send',
        [
            'type' => 'timestamp',
            'notnull' => false
        ]
    );
}
?>

<#5633>
<?php
global $DIC;
$db = $DIC['ilDB'];
if (!$db->tableColumnExists('prg_settings', 'send_re_assigned_mail')) {
    $db->addTableColumn(
        'prg_settings',
        'send_re_assigned_mail',
        [
            'type' => 'integer',
            'length' => 1,
            'notnull' => false,
            'default' => 0
        ]
    );
}
?>

<#5634>
<?php
global $DIC;
$db = $DIC['ilDB'];
if (!$db->tableColumnExists('prg_settings', 'send_info_to_re_assign_mail')) {
    $db->addTableColumn(
        'prg_settings',
        'send_info_to_re_assign_mail',
        [
            'type' => 'integer',
            'length' => 1,
            'notnull' => false,
            'default' => 0
        ]
    );
}
?>

<#5635>
<?php
global $DIC;
$db = $DIC['ilDB'];
if (!$db->tableColumnExists('prg_settings', 'send_risky_to_fail_mail')) {
    $db->addTableColumn(
        'prg_settings',
        'send_risky_to_fail_mail',
        [
            'type' => 'integer',
            'length' => 1,
            'notnull' => false,
            'default' => 0
        ]
    );
}
?>
<#5636>
<?php
$ilCtrlStructureReader->getStructure();
?>
<#5637>
<?php

if (!$ilDB->tableColumnExists('tst_tests', 'info_screen')) {
    $ilDB->addTableColumn('tst_tests', 'info_screen', [
        'type' => \ilDBConstants::T_INTEGER, 'length' => 1, 'notnull' => false
    ]);

    $ilDB->manipulateF(
        "UPDATE tst_tests SET info_screen = %s",
        [\ilDBConstants::T_INTEGER],
        [1]
    );
}

?>
<#5638>
<?php
if (!$ilDB->tableExists('acc_documents')) {
    $fields = [
        'id' => [
            'type' => 'integer',
            'length' => 4,
            'notnull' => true,
            'default' => 0
        ],
        'title' => [
            'type' => 'text',
            'length' => 255,
            'notnull' => false,
            'default' => null
        ],
        'creation_ts' => [
            'type' => 'integer',
            'length' => 4,
            'notnull' => true,
            'default' => 0
        ],
        'modification_ts' => [
            'type' => 'integer',
            'length' => 4,
            'notnull' => true,
            'default' => 0
        ],
        'sorting' => [
            'type' => 'integer',
            'length' => 4,
            'notnull' => true,
            'default' => 0
        ],
        'owner_usr_id' => [
            'type' => 'integer',
            'length' => 4,
            'notnull' => true,
            'default' => 0
        ],
        'last_modified_usr_id' => [
            'type' => 'integer',
            'length' => 4,
            'notnull' => true,
            'default' => 0
        ],
        'text' => [
            'type' => 'clob',
            'notnull' => false,
            'default' => null
        ]
    ];
    $ilDB->createTable('acc_documents', $fields);
    $ilDB->addPrimaryKey('acc_documents', ['id']);
    $ilDB->createSequence('acc_documents');
}
?>
<#5639>
<?php
if (!$ilDB->tableExists('acc_criterion_to_doc')) {
    $fields = [
        'id' => [
            'type' => 'integer',
            'length' => 4,
            'notnull' => true,
            'default' => 0
        ],
        'doc_id' => [
            'type' => 'integer',
            'length' => 4,
            'notnull' => true,
            'default' => 0
        ],
        'criterion_id' => [
            'type' => 'text',
            'length' => 50,
            'notnull' => true
        ],
        'criterion_value' => [
            'type' => 'text',
            'length' => 255,
            'notnull' => false,
            'default' => null,
        ],
        'assigned_ts' => [
            'type' => 'integer',
            'length' => 4,
            'notnull' => true,
            'default' => 0
        ],
        'modification_ts' => [
            'type' => 'integer',
            'length' => 4,
            'notnull' => true,
            'default' => 0
        ],
        'owner_usr_id' => [
            'type' => 'integer',
            'length' => 4,
            'notnull' => true,
            'default' => 0
        ],
        'last_modified_usr_id' => [
            'type' => 'integer',
            'length' => 4,
            'notnull' => true,
            'default' => 0
        ]
    ];
    $ilDB->createTable('acc_criterion_to_doc', $fields);
    $ilDB->addPrimaryKey('acc_criterion_to_doc', ['id']);
    $ilDB->createSequence('acc_criterion_to_doc');
}
?>
<#5640>
<?php
$ilCtrlStructureReader->getStructure();
?>
<#5641>
<?php
        $ilCtrlStructureReader->getStructure();
?>
<#5642>
<?php
        if (!$ilDB->tableColumnExists('svy_svy', 'reminder_tmpl')) {
            $ilDB->addTableColumn('svy_svy', 'reminder_tmpl', array(
                        "type" => "integer",
                        "notnull" => false,
                        "length" => 4
                ));
        }
?>
<#5643>
        <?php
        if (!$ilDB->tableColumnExists('svy_svy', 'tutor_res_status')) {
            $ilDB->addTableColumn('svy_svy', 'tutor_res_status', array(
                        "type" => "integer",
                        "notnull" => false,
                        "length" => 1
                ));
        }
        if (!$ilDB->tableColumnExists('svy_svy', 'tutor_res_reci')) {
            $ilDB->addTableColumn('svy_svy', 'tutor_res_reci', array(
                        'type' => 'text',
                        'length' => 2000,
                        'notnull' => false,
                        'fixed' => false
                ));
        }
        ?>
<#5644>
<?php
        if (!$ilDB->tableColumnExists('svy_svy', 'tutor_res_cron')) {
            $ilDB->addTableColumn('svy_svy', 'tutor_res_cron', array(
                        "type" => "integer",
                        "notnull" => false,
                        "length" => 1
                ));
        }
?>
<#5645>
<?php
ilOrgUnitOperationContextQueries::registerNewContext(
    ilOrgUnitOperationContext::CONTEXT_USRF,
    ilOrgUnitOperationContext::CONTEXT_OBJECT
);

ilOrgUnitOperationQueries::registerNewOperation(
    ilOrgUnitOperation::OP_EDIT_USER_ACCOUNTS,
    'Edit User in User Administration',
    ilOrgUnitOperationContext::CONTEXT_USRF
);
?>
<#5646>
<?php
if (!$ilDB->tableColumnExists('grp_settings', 'auto_notification')) {
    $ilDB->addTableColumn(
        'grp_settings',
        'auto_notification',
        [
                        'type' => 'integer',
                        'notnull' => true,
                        'default' => 1
                ]
    );
}
?>
<#5647>
<?php
if (!$ilDB->tableColumnExists('event_participants', 'excused')) {
    $ilDB->addTableColumn(
        'event_participants',
        'excused',
        [
                        'type' => 'integer',
                        'length' => 1,
                        'notnull' => true,
                        'default' => 0
                ]
    );
}
?>
<#5648>
<?php
if (!$ilDB->tableColumnExists("il_cert_template", "certificate_content_bu")) {
    $ilDB->addTableColumn(
        "il_cert_template",
        'certificate_content_bu',
        array(
            'type' => 'clob',
            'default' => '',
            'notnull' => true,
        )
    );
}

if (!$ilDB->tableColumnExists("il_cert_user_cert", "certificate_content_bu")) {
    $ilDB->addTableColumn(
        "il_cert_user_cert",
        'certificate_content_bu',
        array(
            'type' => 'clob',
            'default' => '',
            'notnull' => true,
        )
    );
}

$ilDB->manipulate("UPDATE il_cert_template SET certificate_content_bu = certificate_content WHERE (certificate_content_bu IS NULL OR certificate_content_bu = '')");
$ilDB->manipulate("UPDATE il_cert_user_cert SET certificate_content_bu = certificate_content WHERE (certificate_content_bu IS NULL OR certificate_content_bu = '')");
$res = $ilDB->query("SELECT * FROM il_cert_template WHERE certificate_content NOT LIKE '%[BACKGROUND_IMAGE]%'");
$updateStatement = $ilDB->prepareManip("UPDATE il_cert_template SET certificate_content = ?, certificate_hash = ? WHERE id = ?", ['clob', 'text', 'integer']);
while ($row = $ilDB->fetchAssoc($res)) {
    $row['certificate_content'] = preg_replace(
        '/src="url\((.*?)\/certificates\/(.*?)\)"/',
        'src="url([BACKGROUND_IMAGE])"',
        $row['certificate_content']
    );
    $row['certificate_hash'] = hash(
        'sha256',
        $row['certificate_content'] . $row['background_image_path'] . $row['template_values'] . $row['thumbnail_image_path']
    );
    $ilDB->execute($updateStatement, [$row['certificate_content'], $row['certificate_hash'], $row['id']]);
}

$res = $ilDB->query("SELECT * FROM il_cert_user_cert WHERE certificate_content NOT LIKE '%[BACKGROUND_IMAGE]%'");
$updateStatement = $ilDB->prepareManip("UPDATE il_cert_user_cert SET certificate_content = ? WHERE id = ?", ['clob', 'integer']);
while ($row = $ilDB->fetchAssoc($res)) {
    $row['certificate_content'] = preg_replace(
        '/src="url\((.*?)\/certificates\/(.*?)\)"/',
        'src="url([BACKGROUND_IMAGE])"',
        $row['certificate_content']
    );
    $ilDB->execute($updateStatement, [$row['certificate_content'], $row['id']]);
}
?>
<#5649>
<?php
ilOrgUnitOperationQueries::registerNewOperationForMultipleContexts(ilOrgUnitOperation::OP_VIEW_CERTIFICATES, 'Read the certificates of a User', [
    ilOrgUnitOperationContext::CONTEXT_TST,
    ilOrgUnitOperationContext::CONTEXT_EXC,
    ilOrgUnitOperationContext::CONTEXT_CRS,
]);
ilOrgUnitOperationQueries::registerNewOperationForMultipleContexts(ilOrgUnitOperation::OP_VIEW_COMPETENCES, 'Read the competences of a User', [
    ilOrgUnitOperationContext::CONTEXT_TST,
    ilOrgUnitOperationContext::CONTEXT_GRP,
    ilOrgUnitOperationContext::CONTEXT_CRS,
    ilOrgUnitOperationContext::CONTEXT_SVY,
]);
?>
<#5650>
<?php
if (!$ilDB->tableColumnExists("exc_ass_reminders", "last_send_day")) {
    $field = array(
        'type' => 'date',
        'notnull' => false,
    );
    $ilDB->addTableColumn("exc_ass_reminders", "last_send_day", $field);
}
?>
<#5651>
<?php
$set = $ilDB->queryF(
    "SELECT * FROM exc_ass_reminders " .
    " WHERE last_send > %s ",
    ["integer"],
    [0]
);
while ($rec = $ilDB->fetchAssoc($set)) {
    $last_send_day = date("Y-m-d", $rec["last_send"]);
    $ilDB->update(
        "exc_ass_reminders",
        [
        "last_send_day" => ["date", $last_send_day]
    ],
        [    // where
            "ass_id" => ["integer", $rec["ass_id"]],
            "last_send" => ["integer", $rec["last_send"]]
        ]
    );
}
?>
<#5652>
<?php
$ilDB->manipulateF(
    'DELETE FROM ctrl_classfile WHERE class = %s',
    ['text'],
    ['ilwkhtmltopdfconfigformgui']
);
?>
<#5653>
<?php
$ilDB->manipulateF(
    'DELETE FROM pdfgen_renderer WHERE renderer = %s',
    ['text'],
    ['WkhtmlToPdf']
);
?>
<#5654>
<?php
$ilDB->manipulateF(
    'DELETE FROM pdfgen_renderer_avail WHERE renderer = %s',
    ['text'],
    ['WkhtmlToPdf']
);
?>
<#5655>
<?php
require_once './Services/PDFGeneration/classes/class.ilPDFCompInstaller.php';
$renderer = 'WkhtmlToPdf';
$path = 'Services/PDFGeneration/classes/renderer/wkhtmltopdf/class.ilWkhtmlToPdfRenderer.php';
ilPDFCompInstaller::registerRenderer($renderer, $path);
$service = 'Test';
$purpose = 'UserResult'; // According to name given. Call multiple times.
ilPDFCompInstaller::registerRendererAvailability($renderer, $service, $purpose);

$purpose = 'PrintViewOfQuestions'; // According to name given. Call multiple times.
ilPDFCompInstaller::registerRendererAvailability($renderer, $service, $purpose);
?>
<#5656>
<?php
$ilCtrlStructureReader->getStructure();
?>
<#5657>
<?php
$query = 'select obd.obj_id from object_data obd left join crs_reference_settings crs on obd.obj_id = crs.obj_id  ' .
    'where crs.obj_id IS NULL and type = ' . $ilDB->quote('crsr', \ilDBConstants::T_TEXT);
$res = $ilDB->query($query);
while ($row = $res->fetchRow(\ilDBConstants::FETCHMODE_OBJECT)) {
    $query = 'insert into crs_reference_settings (obj_id, member_update ) values (' .
        $ilDB->quote($row->obj_id, \ilDBConstants::T_INTEGER) . ', ' .
        $ilDB->quote(0, \ilDBConstants::T_INTEGER) .
        ')';
    $ilDB->manipulate($query);
}
?>
<#5658>
<?php
if ($ilDB->tableColumnExists('prg_settings', 'access_ctrl_org_pos')) {
    $ilDB->dropTableColumn('prg_settings', 'access_ctrl_org_pos');
}
?>
<#5659>
<?php
$set = $ilDB->queryF(
    "SELECT * FROM object_description ",
    [],
    []
);
while ($rec = $ilDB->fetchAssoc($set)) {
    if ($rec["description"] != "") {
        $ilDB->update(
            "object_translation",
            [
            "description" => ["text", $rec["description"]]
        ],
            [    // where
                "obj_id" => ["integer", $rec["obj_id"]],
                "lang_default" => ["integer", 1]
            ]
        );
    }
}
?>
<#5660>
<?php
if (!$ilDB->tableColumnExists("exc_ass_reminders", "last_send_day")) {
    $field = array(
        'type' => 'date',
        'notnull' => false,
    );
    $ilDB->addTableColumn("exc_ass_reminders", "last_send_day", $field);
}
?>
<#5661>
<?php
$ilCtrlStructureReader->getStructure();
?>

<#5662>
<?php
global $DIC;
$ilDB = $DIC['ilDB'];

if ($ilDB->tableColumnExists('iass_members', 'record')) {
    $field_infos = [
        'type' => 'clob',
        'notnull' => false,
        'default' => ''
    ];
    $ilDB->modifyTableColumn('iass_members', 'record', $field_infos);
}

if ($ilDB->tableColumnExists('iass_members', 'internal_note')) {
    $field_infos = [
        'type' => 'clob',
        'notnull' => false,
        'default' => ''
    ];
    $ilDB->modifyTableColumn('iass_members', 'internal_note', $field_infos);
}

if ($ilDB->tableColumnExists('iass_settings', 'content')) {
    $field_infos = [
        'type' => 'clob',
        'notnull' => false,
        'default' => ''
    ];
    $ilDB->modifyTableColumn('iass_settings', 'content', $field_infos);
}

if ($ilDB->tableColumnExists('iass_settings', 'record_template')) {
    $field_infos = [
        'type' => 'clob',
        'notnull' => false,
        'default' => ''
    ];
    $ilDB->modifyTableColumn('iass_settings', 'record_template', $field_infos);
}

if ($ilDB->tableColumnExists('iass_info_settings', 'mails')) {
    $field_infos = [
        'type' => 'clob',
        'notnull' => false,
        'default' => ''
    ];
    $ilDB->modifyTableColumn('iass_info_settings', 'mails', $field_infos);
}
?>

<#5663>
<?php
include_once('./Services/Migration/DBUpdate_3560/classes/class.ilDBUpdateNewObjectType.php');
ilDBUpdateNewObjectType::addAdminNode('lsos', 'LearningSequenceAdmin');
?>
<#5664>
<?php
$ilDB->manipulate(
    "UPDATE il_cert_cron_queue SET adapter_class = " . $ilDB->quote('ilTestPlaceholderValues', 'text') . " WHERE adapter_class = " . $ilDB->quote('ilTestPlaceHolderValues', 'text')
);
$ilDB->manipulate(
    "UPDATE il_cert_cron_queue SET adapter_class = " . $ilDB->quote('ilExercisePlaceholderValues', 'text') . " WHERE adapter_class = " . $ilDB->quote('ilExercisePlaceHolderValues', 'text')
);
?>
<#5665>
<?php
$setting = new ilSetting();
$idx = $setting->get('ilfrmreadidx1', 0);
if (!$idx) {
    $ilDB->addIndex('frm_user_read', ['usr_id', 'post_id'], 'i1');
    $setting->set('ilfrmreadidx1', 1);
}
?>
<#5666>
<?php
require_once './Services/Migration/DBUpdate_3560/classes/class.ilDBUpdateNewObjectType.php';
$type = 'prgr';
$ops_id = ilDBUpdateNewObjectType::RBAC_OP_READ;
$type_id = ilDBUpdateNewObjectType::getObjectTypeId($type);
if (ilDBUpdateNewObjectType::isRBACOperation($type_id, $ops_id)) {
    ilDBUpdateNewObjectType::deleteRBACOperation($type, $ops_id);
}
?>
<#5667>
<?php
/** @var $ilDB ilDBInterface */
$ilDB->manipulateF("DELETE FROM cron_job WHERE job_id  = %s", ['text'], ['bgtsk_gc']);
?>
<#5668>
<?php
if (!$ilDB->tableColumnExists('svy_svy', 'calculate_sum_score'))
{
    $ilDB->addTableColumn('svy_svy', 'calculate_sum_score', array(
        "type" => "integer",
        "notnull" => true,
        "default" => 0,
        "length" => 1
    ));
}
?>
<#5669>
<?php
if (!$ilDB->tableColumnExists('copg_pc_def', 'top_item'))
{
    $ilDB->addTableColumn('copg_pc_def', 'top_item', array(
        "type" => "integer",
        "notnull" => true,
        "default" => 0,
        "length" => 1
    ));
}
?>
<#5670>
<?php
if (!$ilDB->tableColumnExists('copg_pc_def', 'order_nr'))
{
    $ilDB->addTableColumn('copg_pc_def', 'order_nr', array(
        "type" => "integer",
        "notnull" => true,
        "default" => 0,
        "length" => 1
    ));
}
?>
<#5671>
<?php

$query = 'update object_data set offline = 1 where type = '.
    $ilDB->quote('crs',\ilDBConstants::T_TEXT) . '  and offline IS NULL';
$ilDB->manipulate($query);

?>

<#5672>
<?php

$ilDB->modifyTableColumn(
    'ldap_role_assignments',
    'rule_id',
    [
        'type' => \ilDBConstants::T_INTEGER,
        'length' => 4,
        'notnull' => false
    ]
);
?>
<#5673>
<?php
$ilCtrlStructureReader->getStructure();
?>
<#5674>
<?php
// remove magpie cache dir
$mcdir = CLIENT_WEB_DIR."/magpie_cache";
ilUtil::delDir($mcdir);
?>
<#5675>
<?php
if (!$ilDB->tableColumnExists('skl_profile_level', 'order_nr'))
{
    $ilDB->addTableColumn('skl_profile_level', 'order_nr', array(
        "type" => "integer",
        "notnull" => true,
        "default" => 0,
        "length" => 4
    ));
}
?>
<#5676>
<?php
if ($ilDB->tableExists('skl_profile_level')) {
    $profiles = ilSkillProfile::getProfiles();
    if (!empty($profiles)) {
        foreach ($profiles as $id => $profile) {
            $set = $ilDB->query(
                "SELECT profile_id, base_skill_id, tref_id, order_nr FROM skl_profile_level WHERE " .
                " profile_id = " . $ilDB->quote($id, "integer")
            );
            $cnt = 1;
            while ($rec = $ilDB->fetchAssoc($set)) {
                $ilDB->manipulate(
                    "UPDATE skl_profile_level SET " .
                    " order_nr = " . $ilDB->quote(($cnt * 10), "integer") .
                    " WHERE profile_id = " . $ilDB->quote($rec["profile_id"], "integer") .
                    " AND base_skill_id = " . $ilDB->quote($rec["base_skill_id"], "integer") .
                    " AND tref_id = " . $ilDB->quote($rec["tref_id"], "integer")
                );
                $cnt++;
            }
        }
    }
}
?>
<#5677>
<?php
if (!$ilDB->tableColumnExists('skl_user_skill_level', 'next_level_fulfilment')) {
    $ilDB->addTableColumn("skl_user_skill_level", "next_level_fulfilment", array(
        "type" => "float",
        "notnull" => true,
        "default" => 0.0
    ));
}

if (!$ilDB->tableColumnExists('skl_user_has_level', 'next_level_fulfilment')) {
    $ilDB->addTableColumn("skl_user_has_level", "next_level_fulfilment", array(
        "type" => "float",
        "notnull" => true,
        "default" => 0.0
    ));
}
?>
<#5678>
<?php
if (!$ilDB->indexExistsByFields('booking_object', array('pool_id'))) {
    $ilDB->addIndex('booking_object', array('pool_id'), 'i1');
}
?>
<#5679>
<?php
if (!$ilDB->indexExistsByFields('il_object_subobj', array('subobj'))) {
    $ilDB->addIndex('il_object_subobj', array('subobj'), 'i1');
}
?>
<#5680>
<?php
$ilCtrlStructureReader->getStructure();
?>
<#5681>
<?php
if (!$ilDB->tableColumnExists('il_dcl_tview_set', 'default_value')) {
    $ilDB->addTableColumn(
        'il_dcl_tview_set',
        'default_value',
        array(
            'type'    => 'text',
            'length'  => 255,
            'notnull' => false
        )
    );
}
?>
<#5682>
<?php
if (!$ilDB->tableColumnExists('il_dcl_tview_set', 'required_create')) {
    $ilDB->addTableColumn(
        'il_dcl_tview_set',
        'required_create',
        array(
            'type'    => 'integer',
            'length'  => 1,
            'notnull' => true,
            'default' => 0
        )
    );
}
?>
<#5683>
<?php
if (!$ilDB->tableColumnExists('il_dcl_tview_set', 'locked_create')) {
    $ilDB->addTableColumn(
        'il_dcl_tview_set',
        'locked_create',
        array(
            'type'    => 'integer',
            'length'  => 1,
            'notnull' => true,
            'default' => 0
        )
    );
}
?>
<#5684>
<?php
if (!$ilDB->tableColumnExists('il_dcl_tview_set', 'visible_create')) {
    $ilDB->addTableColumn(
        'il_dcl_tview_set',
        'visible_create',
        array(
            'type'    => 'integer',
            'length'  => 1,
            'notnull' => true,
            'default' => 1
        )
    );
}
?>
<#5685>
<?php
if (!$ilDB->tableColumnExists('il_dcl_tview_set', 'visible_edit')) {
    $ilDB->addTableColumn(
        'il_dcl_tview_set',
        'visible_edit',
        array(
            'type'    => 'integer',
            'length'  => 1,
            'notnull' => true,
            'default' => 1
        )
    );
}
?>
<#5686>
<?php
if (!$ilDB->tableColumnExists('il_dcl_tview_set', 'required_edit')) {
    $ilDB->addTableColumn(
        'il_dcl_tview_set',
        'required_edit',
        array(
            'type'    => 'integer',
            'length'  => 1,
            'notnull' => true,
            'default' => 0
        )
    );
}
?>
<#5687>
<?php
if (!$ilDB->tableColumnExists('il_dcl_tview_set', 'locked_edit')) {
    $ilDB->addTableColumn(
        'il_dcl_tview_set',
        'locked_edit',
        array(
            'type'    => 'integer',
            'length'  => 1,
            'notnull' => true,
            'default' => 0
        )
    );
}
?>
<#5688>
<?php
if ($ilDB->tableColumnExists('il_dcl_field', 'required')) {
    // Migration
    $res = $ilDB->query("SELECT id, required FROM il_dcl_field");
    while ($rec = $ilDB->fetchAssoc($res)) {
        $ilDB->queryF(
            "UPDATE il_dcl_tview_set SET required_create = %s WHERE field = %s",
            array('integer', 'text'),
            array($rec['required'], $rec['id'])
        );
        $ilDB->queryF(
            "UPDATE il_dcl_tview_set SET required_edit = %s WHERE field = %s",
            array('integer', 'text'),
            array($rec['required'], $rec['id'])
        );
    }

    $ilDB->dropTableColumn('il_dcl_field', 'required');
}
?>
<#5689>
<?php
if ($ilDB->tableColumnExists('il_dcl_field', 'is_locked')) {
    // Migration
    $res = $ilDB->query("SELECT id, is_locked FROM il_dcl_field");
    while ($rec = $ilDB->fetchAssoc($res)) {
        $ilDB->queryF(
            "UPDATE il_dcl_tview_set SET locked_create = %s WHERE field = %s",
            array('integer', 'text'),
            array($rec['is_locked'], $rec['id'])
        );
        $ilDB->queryF(
            "UPDATE il_dcl_tview_set SET locked_edit = %s WHERE field = %s",
            array('integer', 'text'),
            array($rec['is_locked'], $rec['id'])
        );
    }

    $ilDB->dropTableColumn('il_dcl_field', 'is_locked');
}
?>
<#5690>
<?php
if (!$ilDB->tableColumnExists('il_dcl_tableview', 'step_vs')) {
    $ilDB->addTableColumn(
        'il_dcl_tableview',
        'step_vs',
        array(
            'type'    => 'integer',
            'length'  => 1,
            'notnull' => true,
            'default' => 1
        )
    );
}
?>
<#5691>
<?php
if (!$ilDB->tableColumnExists('il_dcl_tableview', 'step_c')) {
    $ilDB->addTableColumn(
        'il_dcl_tableview',
        'step_c',
        array(
            'type'    => 'integer',
            'length'  => 1,
            'notnull' => true,
            'default' => 0
        )
    );
}
?>
<#5692>
<?php
if (!$ilDB->tableColumnExists('il_dcl_tableview', 'step_e')) {
    $ilDB->addTableColumn(
        'il_dcl_tableview',
        'step_e',
        array(
            'type'    => 'integer',
            'length'  => 1,
            'notnull' => true,
            'default' => 0
        )
    );
}
?>
<#5693>
<?php
if (!$ilDB->tableColumnExists('il_dcl_tableview', 'step_o')) {
    $ilDB->addTableColumn(
        'il_dcl_tableview',
        'step_o',
        array(
            'type'    => 'integer',
            'length'  => 1,
            'notnull' => true,
            'default' => 0
        )
    );
}
?>
<#5694>
<?php
if (!$ilDB->tableColumnExists('il_dcl_tableview', 'step_s')) {
    $ilDB->addTableColumn(
        'il_dcl_tableview',
        'step_s',
        array(
            'type'    => 'integer',
            'length'  => 1,
            'notnull' => true,
            'default' => 0
        )
    );
}
?>
<#5695>
<?php
$fields = array(
    'id'       => array(
        'type'   => 'integer',
        'length' => '4',

    ),
    'tview_set_id' => array(
        'type'   => 'integer',
        'length' => '4',

    ),
    'value'      => array(
        'type'   => 'text',
        'length' => '4000',

    )
);

if (!$ilDB->tableExists('il_dcl_stloc1_default')) {
    $ilDB->createTable('il_dcl_stloc1_default', $fields);
    $ilDB->addPrimaryKey('il_dcl_stloc1_default', array('id'));
    $ilDB->createSequence("il_dcl_stloc1_default");
}
?>
<#5696>
<?php
$fields = array(
    'id'       => array(
        'type'   => 'integer',
        'length' => '4',

    ),
    'tview_set_id' => array(
        'type'   => 'integer',
        'length' => '4',

    ),
    'value'      => array(
        'type'   => 'integer',
        'length' => '4',

    )
);

if (!$ilDB->tableExists('il_dcl_stloc2_default')) {
    $ilDB->createTable('il_dcl_stloc2_default', $fields);
    $ilDB->addPrimaryKey('il_dcl_stloc2_default', array('id'));
    $ilDB->createSequence("il_dcl_stloc2_default");
}
?>
<#5697>
<?php
$fields = array(
    'id' => array(
        'type' => 'integer',
        'length' => 4,
        'notnull' => true
    ),
    'tview_set_id' => array(
        'type' => 'integer',
        'length' => 4,
        'notnull' => true
    ),
    'value' => array(
        'type' => 'timestamp',
        'notnull' => true
    ),
);

if (!$ilDB->tableExists('il_dcl_stloc3_default')) {
    $ilDB->createTable('il_dcl_stloc3_default', $fields);
    $ilDB->addPrimaryKey('il_dcl_stloc3_default', array('id'));
    $ilDB->createSequence("il_dcl_stloc3_default");
}
?>
<#5698>
<?php
$ilCtrlStructureReader->getStructure();
?>
<#5699>
<?php
$ilCtrlStructureReader->getStructure();
?>
<#5700>
<?php
include_once('./Services/Migration/DBUpdate_3560/classes/class.ilDBUpdateNewObjectType.php');
ilDBUpdateNewObjectType::addAdminNode('cpad', 'ContentPageAdministration');
?>
<#5701>
<?php
if (!$ilDB->tableExists('content_page_metrics')) {
    $fields = [
        'content_page_id' => [
            'type' => 'integer',
            'length' => 4,
            'notnull' => true,
            'default' => 0,
        ],
        'page_id' => [
            'type' => 'integer',
            'notnull' => true,
            'length' => 4,
            'default' => 0,
        ],
        'lang' => [
            'type' => 'text',
            'notnull' => true,
            'length' => 2,
            'default' => '-',
        ],
        'reading_time' => [
            'type' => 'integer',
            'notnull' => true,
            'length' => 2,
            'default' => 0,
        ]
    ];

    $ilDB->createTable('content_page_metrics', $fields);
    $ilDB->addPrimaryKey('content_page_metrics', ['content_page_id', 'page_id', 'lang']);
}
?>
<#5702>
<?php
$ilDB->manipulate(
    '
    DELETE
    FROM content_page_data
    WHERE NOT EXISTS(
        SELECT od.obj_id FROM object_data od WHERE od.obj_id = content_page_data.content_page_id
    )
    '
);
?>
<#5703>
<?php
$ilCtrlStructureReader->getStructure();
?>
<#5704>
<?php
$ilCtrlStructureReader->getStructure();
?>
<#5705>
<?php
if (!$ilDB->indexExistsByFields('tax_tree', ['child'])) {
    $ilDB->addIndex('tax_tree', ['child'], 'i1');
}
?>
<#5706>
<?php
if (!$ilDB->tableColumnExists("skl_profile", "ref_id")) {
    $ilDB->addTableColumn("skl_profile", "ref_id", array(
        "type" => "integer",
        "notnull" => true,
        "default" => 0,
        "length" => 4
    ));
}
?>
<#5707>
<?php
$ilCtrlStructureReader->getStructure();
?>
<#5708>
<?php
if ($ilDB->tableExists('cont_skills')) {
    $set = $ilDB->query(
        "SELECT id, skill_id, tref_id FROM cont_skills"
    );
}

if ($ilDB->tableExists('skl_usage')) {
    while ($rec = $ilDB->fetchAssoc($set)) {
        $ilDB->replace(
            'skl_usage',
            array(
                'obj_id' => array('integer', $rec['id']),
                'skill_id' => array('integer', $rec['skill_id']),
                'tref_id' => array('integer', $rec['tref_id'])
            ),
            array()
        );
    }
}
?>
<#5709>
<?php
if (!$ilDB->tableColumnExists('file_data', 'rid')) {
    $ilDB->addTableColumn('file_data', 'rid', [
        'type' => 'text',
        'length' => 255
    ]);
}
?>
<#5710>
<?php
$fields = array(
    'internal' => array(
        'type' => 'text',
        'length' => 255,

    ),
    'identification' => array(
        'type' => 'text',
        'length' => 255,

    ),
    'stakeholder_id' => array(
        'type' => 'text',
        'length' => 255,

    ),
    'stakeholder_class' => array(
        'type' => 'text',
        'length' => 255,

    ),

);
if (! $ilDB->tableExists('il_resource_stakeh')) {
    $ilDB->createTable('il_resource_stakeh', $fields);
    $ilDB->addPrimaryKey('il_resource_stakeh', array( 'internal' ));

}
?>
<#5711>
<?php
if (!$ilDB->tableExists('webr_lists')) {
    $fields = [
        'webr_id' => [
            'type'    => 'integer',
            'length'  => 4,
            'notnull' => true,
            'default' => 0
        ],
        'title' => [
            'type'     => 'text',
            'length'   => 127,
            'notnull'  => false
        ],
        'description' => [
            'type'     => 'text',
            'length'   => 4000,
            'notnull'  => false
        ],
        'create_date' => [
            'type'     => 'integer',
            'length'   => 4,
            'notnull'  => true,
            'default'  => 0
        ],
        'last_update' => [
            'type'     => 'integer',
            'length'   => 4,
            'notnull'  => true,
            'default'  => 0
        ]
    ];
    $ilDB->createTable('webr_lists', $fields);
    $ilDB->addPrimaryKey('webr_lists', ['webr_id']);
}
?>
<#5712>
<?php
if ($ilDB->tableExists('webr_lists')) {
    $res_lists = $ilDB->query("
        SELECT *
        FROM object_data o, webr_lists l
        WHERE o.type = 'webr'
        AND o.obj_id = l.webr_id
    ");

    $res_items = $ilDB->query("
        SELECT *
        FROM object_data o
        WHERE
            (SELECT COUNT(*) 
            FROM webr_items w
            WHERE w.webr_id = o.obj_id) <> 1
        AND o.type = 'webr'
    ");

    $webr_ids = [];
    while ($row_lists = $ilDB->fetchAssoc($res_lists)) {
        $webr_ids[] = $row_lists['webr_id'];
    }

    while ($row_items = $ilDB->fetchAssoc($res_items)) {
        if (!in_array($row_items['obj_id'], $webr_ids)) {
            $ilDB->manipulate(
                "INSERT INTO webr_lists (webr_id, title, description, create_date, last_update)" .
                " VALUES (" .
                $ilDB->quote($row_items['obj_id'], "integer") .
                "," . $ilDB->quote($row_items['title'], "text") .
                "," . $ilDB->quote($row_items['description'], "text") .
                "," . $ilDB->quote(time(), "integer") .
                "," . $ilDB->quote(time(), "integer") .
                ")"
            );
        }
    }

}
?>
<#5713>
<?php
if (!$ilDB->tableColumnExists('il_resource_info', 'creation_date')) {
    $ilDB->addTableColumn('il_resource_info', 'creation_date', array(
        'type' => 'integer',
        'length' => '8',
        'default' => 0
    ));
}
if (!$ilDB->tableColumnExists('il_resource_revision', 'owner_id')) {
    $ilDB->addTableColumn('il_resource_revision', 'owner_id', array(
        'type' => 'integer',
        'length' => '8',
        'default' => 0
    ));
}
?>
<#5714>
<?php

if (!$ilDB->tableColumnExists('svy_qblk', 'compress_view')) {
    $ilDB->addTableColumn('svy_qblk', 'compress_view', array(
        "type" => "integer",
        "length" => 1,
        "notnull" => true,
        "default" => 0
    ));
}
?>
<#5715>
<?php
if (!$ilDB->tableColumnExists('il_resource_revision', 'title')) {
    $ilDB->addTableColumn('il_resource_revision', 'title', array(
        'type' => 'text',
        'length' => 255,
        'default' => '-'
    ));
}
?>
<#5716>
<?php
if (!$ilDB->tableColumnExists('obj_content_master_lng', 'fallback_lang')) {
    $ilDB->addTableColumn(
        'obj_content_master_lng',
        'fallback_lang',
        array(
            "type" => "text",
            "notnull" => false,
            "length" => 2
        )
    );
}
?>
<#5717>
<?php
if($ilDB->tableExists('cmix_lrs_types'))
{
    if ( !$ilDB->tableColumnExists('cmix_lrs_types', 'only_moveon') ) {
        $ilDB->addTableColumn('cmix_lrs_types', 'only_moveon', array(
            'type' => 'integer',
            'length' => 1,
            'notnull' => true,
            'default' => 0
        ));
    }
    if ( !$ilDB->tableColumnExists('cmix_lrs_types', 'achieved') ) {
        $ilDB->addTableColumn('cmix_lrs_types', 'achieved', array(
            'type' => 'integer',
            'length' => 1,
            'notnull' => true,
            'default' => 1
        ));
    }

    if ( !$ilDB->tableColumnExists('cmix_lrs_types', 'answered') ) {
        $ilDB->addTableColumn('cmix_lrs_types', 'answered', array(
            'type' => 'integer',
            'length' => 1,
            'notnull' => true,
            'default' => 1
        ));
    }

    if ( !$ilDB->tableColumnExists('cmix_lrs_types', 'completed') ) {
        $ilDB->addTableColumn('cmix_lrs_types', 'completed', array(
            'type' => 'integer',
            'length' => 1,
            'notnull' => true,
            'default' => 1
        ));
    }

    if ( !$ilDB->tableColumnExists('cmix_lrs_types', 'failed') ) {
        $ilDB->addTableColumn('cmix_lrs_types', 'failed', array(
            'type' => 'integer',
            'length' => 1,
            'notnull' => true,
            'default' => 1
        ));
    }

    if ( !$ilDB->tableColumnExists('cmix_lrs_types', 'initialized') ) {
        $ilDB->addTableColumn('cmix_lrs_types', 'initialized', array(
            'type' => 'integer',
            'length' => 1,
            'notnull' => true,
            'default' => 1
        ));
    }

    if ( !$ilDB->tableColumnExists('cmix_lrs_types', 'passed') ) {
        $ilDB->addTableColumn('cmix_lrs_types', 'passed', array(
            'type' => 'integer',
            'length' => 1,
            'notnull' => true,
            'default' => 1
        ));
    }

    if ( !$ilDB->tableColumnExists('cmix_lrs_types', 'progressed') ) {
        $ilDB->addTableColumn('cmix_lrs_types', 'progressed', array(
            'type' => 'integer',
            'length' => 1,
            'notnull' => true,
            'default' => 1
        ));
    }

    if ( !$ilDB->tableColumnExists('cmix_lrs_types', 'satisfied') ) {
        $ilDB->addTableColumn('cmix_lrs_types', 'satisfied', array(
            'type' => 'integer',
            'length' => 1,
            'notnull' => true,
            'default' => 1
        ));
    }

    if ( !$ilDB->tableColumnExists('cmix_lrs_types', 'c_terminated') ) {
        $ilDB->addTableColumn('cmix_lrs_types', 'c_terminated', array(
            'type' => 'integer',
            'length' => 1,
            'notnull' => true,
            'default' => 1
        ));
    }

    if ( !$ilDB->tableColumnExists('cmix_lrs_types', 'hide_data') ) {
        $ilDB->addTableColumn('cmix_lrs_types', 'hide_data', array(
            'type' => 'integer',
            'length' => 1,
            'notnull' => true,
            'default' => 0
        ));
    }

    if ( !$ilDB->tableColumnExists('cmix_lrs_types', 'c_timestamp') ) {
        $ilDB->addTableColumn('cmix_lrs_types', 'c_timestamp', array(
            'type' => 'integer',
            'length' => 1,
            'notnull' => true,
            'default' => 0
        ));
    }

    if ( !$ilDB->tableColumnExists('cmix_lrs_types', 'duration') ) {
        $ilDB->addTableColumn('cmix_lrs_types', 'duration', array(
            'type' => 'integer',
            'length' => 1,
            'notnull' => true,
            'default' => 1
        ));
    }

    if ( !$ilDB->tableColumnExists('cmix_lrs_types', 'no_substatements') ) {
        $ilDB->addTableColumn('cmix_lrs_types', 'no_substatements', array(
            'type' => 'integer',
            'length' => 1,
            'notnull' => true,
            'default' => 0
        ));
    }
}
?>
<#5718>
<?php
if($ilDB->tableExists('cmix_settings'))
{
    if ( !$ilDB->tableColumnExists('cmix_settings', 'only_moveon') ) {
        $ilDB->addTableColumn('cmix_settings', 'only_moveon', array(
            'type' => 'integer',
            'length' => 1,
            'notnull' => true,
            'default' => 0
        ));
    }
    if ( !$ilDB->tableColumnExists('cmix_settings', 'achieved') ) {
        $ilDB->addTableColumn('cmix_settings', 'achieved', array(
            'type' => 'integer',
            'length' => 1,
            'notnull' => true,
            'default' => 1
        ));
    }

    if ( !$ilDB->tableColumnExists('cmix_settings', 'answered') ) {
        $ilDB->addTableColumn('cmix_settings', 'answered', array(
            'type' => 'integer',
            'length' => 1,
            'notnull' => true,
            'default' => 1
        ));
    }

    if ( !$ilDB->tableColumnExists('cmix_settings', 'completed') ) {
        $ilDB->addTableColumn('cmix_settings', 'completed', array(
            'type' => 'integer',
            'length' => 1,
            'notnull' => true,
            'default' => 1
        ));
    }

    if ( !$ilDB->tableColumnExists('cmix_settings', 'failed') ) {
        $ilDB->addTableColumn('cmix_settings', 'failed', array(
            'type' => 'integer',
            'length' => 1,
            'notnull' => true,
            'default' => 1
        ));
    }

    if ( !$ilDB->tableColumnExists('cmix_settings', 'initialized') ) {
        $ilDB->addTableColumn('cmix_settings', 'initialized', array(
            'type' => 'integer',
            'length' => 1,
            'notnull' => true,
            'default' => 1
        ));
    }

    if ( !$ilDB->tableColumnExists('cmix_settings', 'passed') ) {
        $ilDB->addTableColumn('cmix_settings', 'passed', array(
            'type' => 'integer',
            'length' => 1,
            'notnull' => true,
            'default' => 1
        ));
    }

    if ( !$ilDB->tableColumnExists('cmix_settings', 'progressed') ) {
        $ilDB->addTableColumn('cmix_settings', 'progressed', array(
            'type' => 'integer',
            'length' => 1,
            'notnull' => true,
            'default' => 1
        ));
    }

    if ( !$ilDB->tableColumnExists('cmix_settings', 'satisfied') ) {
        $ilDB->addTableColumn('cmix_settings', 'satisfied', array(
            'type' => 'integer',
            'length' => 1,
            'notnull' => true,
            'default' => 1
        ));
    }

    if ( !$ilDB->tableColumnExists('cmix_settings', 'c_terminated') ) {
        $ilDB->addTableColumn('cmix_settings', 'c_terminated', array(
            'type' => 'integer',
            'length' => 1,
            'notnull' => true,
            'default' => 1
        ));
    }

    if ( !$ilDB->tableColumnExists('cmix_settings', 'hide_data') ) {
        $ilDB->addTableColumn('cmix_settings', 'hide_data', array(
            'type' => 'integer',
            'length' => 1,
            'notnull' => true,
            'default' => 0
        ));
    }

    if ( !$ilDB->tableColumnExists('cmix_settings', 'c_timestamp') ) {
        $ilDB->addTableColumn('cmix_settings', 'c_timestamp', array(
            'type' => 'integer',
            'length' => 1,
            'notnull' => true,
            'default' => 0
        ));
    }

    if ( !$ilDB->tableColumnExists('cmix_settings', 'duration') ) {
        $ilDB->addTableColumn('cmix_settings', 'duration', array(
            'type' => 'integer',
            'length' => 1,
            'notnull' => true,
            'default' => 1
        ));
    }

    if ( !$ilDB->tableColumnExists('cmix_settings', 'no_substatements') ) {
        $ilDB->addTableColumn('cmix_settings', 'no_substatements', array(
            'type' => 'integer',
            'length' => 1,
            'notnull' => true,
            'default' => 0
        ));
    }
}
?>
<#5719>
<?php
$ilCtrlStructureReader->getStructure();
?>
<#5720>
<?php
if (!$ilDB->tableColumnExists('usr_starting_point', 'calendar_view')) {
    $ilDB->addTableColumn("usr_starting_point", "calendar_view", array(
        "type" => ilDBConstants::T_INTEGER,
        "notnull" => true,
        "default" => 0
    ));
}

if (!$ilDB->tableColumnExists('usr_starting_point', 'calendar_period')) {
    $ilDB->addTableColumn("usr_starting_point", "calendar_period", array(
        "type" => ilDBConstants::T_INTEGER,
        "notnull" => true,
        "default" => 0
    ));
}
?>
<#5721>
<?php

if (!$ilDB->tableColumnExists('event', 'show_cannot_part')) {
    $ilDB->addTableColumn(
        'event',
        'show_cannot_part',
        [
            'type' => 'integer',
            'length' => 1,
            'notnull' => true,
            'default' => 0
        ]
    );
}
?>
<#5722>
<?php
if (!$ilDB->tableColumnExists('grp_settings', 'session_limit')) {
    $ilDB->addTableColumn("grp_settings", "session_limit", array(
        "type" => "integer",
        'length' => 1,
        "notnull" => true,
        "default" => 0
    ));
}
?>
<#5723>
<?php
if (!$ilDB->tableColumnExists('grp_settings', 'session_prev')) {
    $ilDB->addTableColumn("grp_settings", "session_prev", array(
        "type" => "integer",
        'length' => 8,
        "notnull" => true,
        "default" => -1
    ));
}
?>
<#5724>
<?php
if (!$ilDB->tableColumnExists('grp_settings', 'session_next')) {
    $ilDB->addTableColumn("grp_settings", "session_next", array(
        "type" => "integer",
        'length' => 8,
        "notnull" => true,
        "default" => -1
    ));
}
?>
<#5725>
<?php
require_once './Services/Migration/DBUpdate_3560/classes/class.ilDBUpdateNewObjectType.php';
ilDBUpdateNewObjectType::addAdminNode('fils', 'File Services');
$ilCtrlStructureReader->getStructure();
?>
<#5726>
<?php
require_once './Services/Migration/DBUpdate_3560/classes/class.ilDBUpdateNewObjectType.php';
ilDBUpdateNewObjectType::addAdminNode('wbdv', 'WebDAV');
$ilCtrlStructureReader->getStructure();
?>
<#5727>
<?php
$ilDB->update('settings',
    ['module' => ['text', 'webdav']],
    [
        'module' => ['text', 'file_access'],
        'keyword' => ['text', 'custom_webfolder_instructions']
    ]);
$ilDB->update('settings',
    ['module' => ['text', 'webdav']],
    [
        'module' => ['text', 'file_access'],
        'keyword' => ['text', 'custom_webfolder_instructions_enabled']
    ]);
$ilDB->update('settings',
    ['module' => ['text', 'webdav']],
    [
        'module' => ['text', 'file_access'],
        'keyword' => ['text', 'webdav_versioning_enabled']
    ]);
?>
<#5728>
<?php
if (!$ilDB->tableColumnExists('didactic_tpl_settings','icon_ide')) {
    $ilDB->addTableColumn('didactic_tpl_settings', 'icon_ide', [
        'type' => ilDBConstants::T_TEXT,
        'length' => 64,
        'notnull' => false,
        'default' => ''
    ]);
}
?>
<#5729>
<?php
if ($ilDB->tableExists('pdfgen_map')) {
    $query = 'UPDATE pdfgen_map SET selected = "WkhtmlToPdf" WHERE selected = "PhantomJS" AND purpose = "PrintViewOfQuestions" AND service = "Test" ';
    $ilDB->manipulate($query);
    $query = 'UPDATE pdfgen_map SET selected = "WkhtmlToPdf" WHERE selected = "PhantomJS" AND purpose = "UserResult" AND service = "Test" ';
    $ilDB->manipulate($query);
    $query = 'UPDATE pdfgen_map SET preferred = "WkhtmlToPdf" WHERE service = "Test" ';
    $ilDB->manipulate($query);
}
?>
<#5730>
<?php
if ($ilDB->tableExists('pdfgen_renderer_avail')) {
    $query = 'DELETE FROM pdfgen_renderer_avail WHERE service = "Test" AND renderer = "PhantomJS" ';
    $ilDB->manipulate($query);
}
?>
<#5731>
<?php
if ($ilDB->tableExists('pdfgen_renderer')) {
    $query = 'DELETE FROM pdfgen_renderer WHERE renderer = "PhantomJS" ';
    $ilDB->manipulate($query);
}
?>
<#5732>
<?php
$disk_quota_settings = new ilSetting('disk_quota');
$disk_quota_settings->deleteAll();
?>
<#5733>
<?php
// Get settings
$settings = new ilSetting('webdav');

// Get client ini
$ini_file = CLIENT_WEB_DIR . "/client.ini.php";
$ilClientIniFile = new ilIniFile($ini_file);
$ilClientIniFile->read();

// Migrate value 'webdav_enabled from client.ini to database
$webdav_enabled = $ilClientIniFile->readVariable('file_access', 'webdav_enabled') == '1';
$settings->set('webdav_enabled', $webdav_enabled ? '1' : '0');
?>
<#5734>
<?php
require_once './Services/Migration/DBUpdate_3560/classes/class.ilDBUpdateNewObjectType.php';
ilDBUpdateNewObjectType::addAdminNode('adn', 'Administrative Notifications');

$ilCtrlStructureReader->getStructure();
?>
<#5735>
<?php
$fields = array(
    'id' => array(
        'type' => 'integer',
        'length' => '8',

    ),
    'title' => array(
        'type' => 'text',
        'length' => '256',

    ),
    'body' => array(
        'type' => 'clob',

    ),
    'event_start' => array(
        'type' => 'timestamp',

    ),
    'event_end' => array(
        'type' => 'timestamp',

    ),
    'display_start' => array(
        'type' => 'timestamp',

    ),
    'display_end' => array(
        'type' => 'timestamp',

    ),
    'type' => array(
        'type' => 'integer',
        'length' => '1',

    ),
    'type_during_event' => array(
        'type' => 'integer',
        'length' => '1',

    ),
    'dismissable' => array(
        'type' => 'integer',
        'length' => '1',

    ),
    'permanent' => array(
        'type' => 'integer',
        'length' => '1',

    ),
    'allowed_users' => array(
        'type' => 'text',
        'length' => '256',

    ),
    'parent_id' => array(
        'type' => 'integer',
        'length' => '8',

    ),
    'create_date' => array(
        'type' => 'timestamp',

    ),
    'last_update' => array(
        'type' => 'timestamp',

    ),
    'created_by' => array(
        'type' => 'integer',
        'length' => '8',

    ),
    'last_update_by' => array(
        'type' => 'integer',
        'length' => '8',

    ),
    'active' => array(
        'type' => 'integer',
        'length' => '1',

    ),
    'limited_to_role_ids' => array(
        'type' => 'text',
        'length' => '256',

    ),
    'limit_to_roles' => array(
        'type' => 'integer',
        'length' => '1',

    ),
    'interruptive' => array(
        'type' => 'integer',
        'length' => '1',

    ),
    'link' => array(
        'type' => 'text',
        'length' => '256',

    ),
    'link_type' => array(
        'type' => 'integer',
        'length' => '1',

    ),
    'link_target' => array(
        'type' => 'text',
        'length' => '256',

    ),

);
if (! $ilDB->tableExists('il_adn_notifications')) {
    $ilDB->createTable('il_adn_notifications', $fields);
    $ilDB->addPrimaryKey('il_adn_notifications', array( 'id' ));

    if (! $ilDB->sequenceExists('il_adn_notifications')) {
        $ilDB->createSequence('il_adn_notifications');
    }

}
?>
<#5736>
<?php
$fields = array(
    'id' => array(
        'type' => 'integer',
        'length' => '8',

    ),
    'usr_id' => array(
        'type' => 'integer',
        'length' => '8',

    ),
    'notification_id' => array(
        'type' => 'integer',
        'length' => '8',

    ),

);
if (! $ilDB->tableExists('il_adn_dismiss')) {
    $ilDB->createTable('il_adn_dismiss', $fields);
    $ilDB->addPrimaryKey('il_adn_dismiss', array( 'id' ));

    if (! $ilDB->sequenceExists('il_adn_dismiss')) {
        $ilDB->createSequence('il_adn_dismiss');
    }
}
?>
<#5737>
<?php

if (!$ilDB->tableExists('adv_md_record_int')) {
    $ilDB->createTable('adv_md_record_int', [
        'record_id' => [
            'type' => ilDBConstants::T_INTEGER,
            'length' => 4,
            'notnull' => true
        ],
        'title' => [
            'type' => ilDBConstants::T_TEXT,
            'notnull' => false,
            'length' => 128
        ],
        'description' => [
            'type' => ilDBConstants::T_TEXT,
            'notnull' => false,
            'length' => 4000
        ],
        'lang_code' => [
            'type' => ilDBConstants::T_TEXT,
            'notnull' => true,
            'length' => 5
        ],
        'lang_default' => [
            'type' => ilDBConstants::T_INTEGER,
            'length' => 1,
            'notnull' => true
        ]
    ]);
    $ilDB->addPrimaryKey('adv_md_record_int', ['record_id', 'lang_code']);
}
?>

<#5738>
<?php

if (!$ilDB->tableExists('adv_md_field_int')) {
    $ilDB->createTable('adv_md_field_int', [
        'field_id' => [
            'type' => ilDBConstants::T_INTEGER,
            'length' => 4,
            'notnull' => true
        ],
        'title' => [
            'type' => ilDBConstants::T_TEXT,
            'notnull' => false,
            'length' => 128
        ],
        'description' => [
            'type' => ilDBConstants::T_TEXT,
            'notnull' => false,
            'length' => 4000
        ],
        'lang_code' => [
            'type' => ilDBConstants::T_TEXT,
            'notnull' => true,
            'length' => 5
        ],
        'lang_default' => [
            'type' => ilDBConstants::T_INTEGER,
            'length' => 1,
            'notnull' => true
        ]
    ]);
    $ilDB->addPrimaryKey('adv_md_field_int', ['field_id', 'lang_code']);
}
?>
<#5739>
<?php

if ($ilDB->tableColumnExists('adv_md_record_int', 'lang_default')) {
    $ilDB->dropTableColumn('adv_md_record_int', 'lang_default');
}
?>
<#5740>
<?php

if ($ilDB->tableColumnExists('adv_md_field_int', 'lang_default')) {
    $ilDB->dropTableColumn('adv_md_field_int', 'lang_default');
}
?>

<#5741>
<?php

if (!$ilDB->tableColumnExists('adv_md_record','lang_default')) {
    $ilDB->addTableColumn('adv_md_record', 'lang_default', [
        'type' => 'text',
        'notnull' => false,
        'length' => 2,
        'default' => ''
    ]);

}
?>
<#5742>
<?php

if (!$ilDB->tableExists('adv_md_values_ltext')) {
    $ilDB->createTable('adv_md_values_ltext', [
        'obj_id' => [
            'type' => 'integer',
            'length' => 4,
            'notnull' => true,
            'default' => 0
        ],
        'sub_type' => [
            'type' => 'text',
            'length' => 10,
            'notnull' => true,
            'default' => "-"
        ],
        'sub_id' => [
            'type' => 'integer',
            'length' => 4,
            'notnull' => true,
            'default' => 0
        ],
        'field_id' => [
            'type' => 'integer',
            'length' => 4,
            'notnull' => true,
            'default' => 0
        ],
        'value_index' => [
            'type' => ilDBConstants::T_TEXT,
            'length' => 16,
            'notnull' => true,
        ],
        'value' => [
            'type' => ilDBConstants::T_TEXT,
            'length' => 4000,
            'notnull' => false
        ]
    ]);

    $ilDB->addPrimaryKey('adv_md_values_ltext', array('obj_id', 'sub_type', 'sub_id', 'field_id', 'value_index'));
}
?>
<#5743>
<?php
$ilCtrlStructureReader->getStructure();
?>
<#5744>
<?php
if ($ilDB->tableExists('il_disk_quota')) {
    $ilDB->dropTable('il_disk_quota');
}
?>
<#5745>
<?php
if ($ilDB->tableExists('role_data') && $ilDB->tableColumnExists('role_data', 'disk_quota')) {
    $ilDB->dropTableColumn('role_data', 'disk_quota');
}

if ($ilDB->tableExists('role_data') && $ilDB->tableColumnExists('role_data', 'wsp_disk_quota')) {
    $ilDB->dropTableColumn('role_data', 'wsp_disk_quota');
}
?>
<#5746>
<?php
$ilDB->manipulateF('DELETE FROM cron_job WHERE job_id = %s', ['text',], ['rep_disk_quota',]);
$ilDB->manipulateF('DELETE FROM cron_job WHERE job_id = %s', ['text',], ['pwsp_recalc_quota',]);
?>
<#5747>
<?php
if (!$ilDB->tableColumnExists('il_mm_custom_items', 'role_based_visibility')) {
    $ilDB->addTableColumn("il_mm_custom_items", "role_based_visibility", array(
        "type" => "integer",
        'length' => 1,
        "default" => 0
    ));
}
if (!$ilDB->tableColumnExists('il_mm_custom_items', 'global_role_ids')) {
    $ilDB->addTableColumn("il_mm_custom_items", "global_role_ids", array(
        "type" => "text",
        'length' => 4000
    ));
}
?>
<#5748>
<?php
if (!$ilDB->tableColumnExists('wiki_user_html_export', 'with_comments')) {
    $ilDB->addTableColumn(
        'wiki_user_html_export',
        'with_comments',
        array(
            "type" => "integer",
            "notnull" => true,
            "length" => 1,
            "default" => 0
        )
    );
}
?>
<#5749>
<?php
$ilDB->dropPrimaryKey('wiki_user_html_export');
$ilDB->addPrimaryKey('wiki_user_html_export', ['wiki_id', 'with_comments']);
?>
<#5750>
<?php
$ilDB->update(
    "wiki_user_html_export",
    [
        "start_ts" => ["timestamp", "1980-01-01 12:00:00"]
    ],
    [
        "1" => ["integer", 1]
    ]
);
?>
<#5751>
<?php
if (!$ilDB->tableColumnExists('media_item', 'duration')) {
    $ilDB->addTableColumn('media_item', 'duration', array(
        "type" => "integer",
        "notnull" => true,
        "length" => 4,
        "default" => 0
    ));
}

?>
<#5752>
<?php
$table_name = 'il_adn_notifications';
$columns = [
        'event_start',
        'event_end',
        'display_start',
        'display_end',
        'create_date',
        'last_update',
];

foreach ($columns as $column) {
    if ($ilDB->tableExists($table_name)) {
        if ($ilDB->tableColumnExists($table_name, $column)) {
            $ilDB->dropTableColumn($table_name, $column);
        }
        $ilDB->addTableColumn($table_name, $column, array(
            "type" => "integer",
            "notnull" => false,
            "length" => 8,
            "default" => 0
        ));
    }
}
?>
<#5753>
<?php
    $ilCtrlStructureReader->getStructure();
?>
<#5754>
<?php
$set = $ilDB->queryF("SELECT availability_id FROM pdfgen_renderer_avail " .
    " WHERE renderer = %s AND service = %s AND purpose = %s",
    ["text", "text", "text"],
    ["PhantomJS", "Survey", "Results"]
);
if (!$ilDB->fetchAssoc($set)) {
    $ilDB->insert("pdfgen_renderer_avail", [
        "availability_id" => ["integer", $ilDB->nextId('pdfgen_renderer_avail')],
        "renderer" => ["text", "PhantomJS"],
        "service" => ["text", "Survey"],
        "purpose" => ["text", "Results"]
    ]);
}
?>
<#5755>
<?php
$set = $ilDB->queryF("SELECT availability_id FROM pdfgen_renderer_avail " .
    " WHERE renderer = %s AND service = %s AND purpose = %s",
    ["text", "text", "text"],
    ["WkhtmlToPdf", "Survey", "Results"]
);
if (!$ilDB->fetchAssoc($set)) {
    $ilDB->insert("pdfgen_renderer_avail", [
        "availability_id" => ["integer", $ilDB->nextId('pdfgen_renderer_avail')],
        "renderer" => ["text", "WkhtmlToPdf"],
        "service" => ["text", "Survey"],
        "purpose" => ["text", "Results"]
    ]);
}
?>
<#5756>
<?php
$set = $ilDB->queryF("SELECT purpose_id FROM pdfgen_purposes " .
    " WHERE service = %s AND purpose = %s",
    ["text",  "text"],
    ["Survey", "Results"]
);
if (!$ilDB->fetchAssoc($set)) {
    $ilDB->insert("pdfgen_purposes", [
        "purpose_id" => ["integer", $ilDB->nextId('pdfgen_purposes')],
        "service" => ["text", "Survey"],
        "purpose" => ["text", "Results"]
    ]);
}
?>
<#5757>
<?php
$ilDB->update("pdfgen_renderer_avail", [
    "renderer" => ["text", "WkhtmlToPdf"]
], [    // where
        "renderer" => ["text", "PhantomJS"],
        "service" => ["text", "Wiki"],
    ]
);
?>
<#5758>
<?php
$ilDB->update("pdfgen_renderer_avail", [
    "renderer" => ["text", "WkhtmlToPdf"]
], [    // where
        "renderer" => ["text", "PhantomJS"],
        "service" => ["text", "Portfolio"]
    ]
);
?>
<#5759>
<?php
$ilDB->manipulateF("DELETE FROM pdfgen_renderer_avail WHERE " .
    " renderer = %s AND service = %s",
    ["text", "text"],
    ["PhantomJS", "Survey"]
);
?>
<#5760>
<?php
$ilDB->update("pdfgen_map", [
    "preferred" => ["text", "WkhtmlToPdf"],
    "selected" => ["text", "WkhtmlToPdf"]
], [    // where
        "service" => ["text", "Wiki"]
    ]
);
?>
<#5761>
<?php
$ilDB->update("pdfgen_map", [
    "preferred" => ["text", "WkhtmlToPdf"],
    "selected" => ["text", "WkhtmlToPdf"]
], [    // where
        "service" => ["text", "Portfolio"]
    ]
);
?>
<#5762>
<?php
$set = $ilDB->queryF("SELECT map_id FROM pdfgen_map " .
    " WHERE service = %s AND purpose = %s",
    ["text", "text"],
    ["Survey", "Results"]
);
if (!$ilDB->fetchAssoc($set)) {
    $ilDB->insert("pdfgen_map", [
        "map_id" => ["integer", $ilDB->nextId('pdfgen_map')],
        "preferred" => ["text", "WkhtmlToPdf"],
        "selected" => ["text", "WkhtmlToPdf"],
        "service" => ["text", "Survey"],
        "purpose" => ["text", "Results"]
    ]);
}
?>
<#5763>
<?php
// deleted
?>
<#5764>
<?php
global $DIC;
$DIC->database()->modifyTableColumn("usr_data", "login", [
    "type" => \ilDBConstants::T_TEXT,
    "length" => 190,
    "notnull" => false,
    "fixed" => false
]);
?>
<#5765>
<?php
if (!$ilDB->tableExists('adv_md_values_enum')) {
    $ilDB->createTable('adv_md_values_enum', [
        'obj_id' => [
            'type' => 'integer',
            'length' => 4,
            'notnull' => true,
            'default' => 0
        ],
        'sub_type' => [
            'type' => 'text',
            'length' => 10,
            'notnull' => true,
            'default' => "-"
        ],
        'sub_id' => [
            'type' => 'integer',
            'length' => 4,
            'notnull' => true,
            'default' => 0
        ],
        'field_id' => [
            'type' => 'integer',
            'length' => 4,
            'notnull' => true,
            'default' => 0
        ],
        'disabled' => [
            'type' => 'integer',
            'length' => 1,
            'notnull' => true,
            'default' => 0
        ],
        'value_index' => [
            'type' => ilDBConstants::T_TEXT,
            'length' => 16,
            'notnull' => true,
        ]
    ]);

    $ilDB->addPrimaryKey('adv_md_values_enum', array('obj_id', 'sub_type', 'sub_id', 'field_id', 'value_index'));
}
?>
<#5766>
<?php

$query = 'select field_id, field_type, field_values from adv_mdf_definition ' .
    'where field_type = 1  or field_type = 8 ';
$res = $ilDB->query($query);
while ($row = $res->fetchRow(ilDBConstants::FETCHMODE_OBJECT)) {
    $values = unserialize($row->field_values);
    if (!is_array($values)) {
        continue;
    }
    $options = $values;

    $query = 'select * from adv_md_values_text ' .
        'where field_id = ' . $ilDB->quote($row->field_id, ilDBConstants::T_INTEGER);
    $val_res = $ilDB->query($query);
    while ($val_row = $val_res->fetchRow(ilDBConstants::FETCHMODE_OBJECT)) {

        $query = 'select * from adv_md_values_enum ' .
            'where obj_id = ' . $ilDB->quote($val_row->obj_id, ilDBConstants::T_INTEGER) . ' ' .
            'and sub_id = ' . $ilDB->quote($val_row->sub_id, ilDBConstants::T_INTEGER) . ' ' .
            'and sub_type = ' . $ilDB->quote($val_row->sub_type, ilDBConstants::T_TEXT) . ' ' .
            'and field_id = ' . $ilDB->quote($val_row->field_id, ilDBConstants::T_INTEGER);
        $exists_res = $ilDB->query($query);
        if ($exists_res->numRows()) {
            //ilLoggerFactory::getLogger('root')->info('field_id: ' . $val_row->field_id . ' is already migrated');
            continue;
        }
        $current_values = [];
        if (strpos($val_row->value, '~|~') === 0) {
            // multi enum
            $current_values = explode('~|~', $val_row->value);
            array_pop($current_values);
            array_shift($current_values);

        } else {
            $current_values[] = (string) $val_row->value;
        }
        //ilLoggerFactory::getLogger('root')->dump($current_values);
        $positions = [];
        foreach ($current_values as $value) {
            if (!strlen(trim($value))) {
                continue;
            }
            $idx = array_search($value, $options);
            if ($idx === false) {
                continue;
            }
            $positions[] = $idx;
        }

        //ilLoggerFactory::getLogger('root')->dump($positions);
        foreach ($positions as $pos) {

            $query = 'insert into adv_md_values_enum (obj_id, sub_type, sub_id, field_id, value_index, disabled) ' .
                'values ( ' .
                $ilDB->quote($val_row->obj_id, ilDBConstants::T_INTEGER) . ', '.
                $ilDB->quote($val_row->sub_type, ilDBConstants::T_TEXT) . ', ' .
                $ilDB->quote($val_row->sub_id, ilDBConstants::T_INTEGER) . ', ' .
                $ilDB->quote($val_row->field_id, ilDBConstants::T_INTEGER) . ', ' .
                $ilDB->quote($pos, ilDBConstants::T_INTEGER) . ', ' .
                $ilDB->quote($val_row->disabled, ilDBConstants::T_INTEGER)
                .' ) ';
            $ilDB->query($query);
        }

    }
}
?>
<#5767>
<?php

if (!$ilDB->tableExists('adv_mdf_enum')) {
    $ilDB->createTable('adv_mdf_enum', [
        'field_id' => [
            'type' => ilDBConstants::T_INTEGER,
            'length' => 4,
            'notnull' => true,
        ],
        'lang_code' => [
            'type' => ilDBConstants::T_TEXT,
            'notnull' => true,
            'length' => 5
        ],
        'idx' => [
            'type' => ilDBConstants::T_INTEGER,
            'length' => 4,
            'notnull' => true,
        ],
        'value' => [
            'type' => ilDBConstants::T_TEXT,
            'length' => 4000,
            'notnull' => true
        ]
    ]);
    $ilDB->addPrimaryKey('adv_mdf_enum', array('field_id', 'lang_code', 'idx'));
}
?>
<#5768>
<?php

$query = 'select value from settings where  module = ' . $ilDB->quote('common', ilDBConstants::T_TEXT) . ' ' .
    'and keyword = ' . $ilDB->quote('language', ilDBConstants::T_TEXT);
$res = $ilDB->query($query);
$default = 'en';
while ($row  = $res->fetchRow(ilDBConstants::FETCHMODE_OBJECT)) {
    $default = $row->value;
}
$query = 'update adv_md_record set lang_default = ' . $ilDB->quote($default, ilDBConstants::T_TEXT) . ' ' .
    'where lang_default IS NULL';
$ilDB->query($query);
?>

<#5769>
<?php
$query = 'select * from adv_md_record ';
$res = $ilDB->query($query);
while ($row = $res->fetchRow(ilDBConstants::FETCHMODE_OBJECT)) {
    $query = 'select * from adv_md_record_int ' .
        'where record_id = ' . $ilDB->quote($row->record_id, ilDBConstants::T_INTEGER) . ' ' .
        'and lang_code = ' . $ilDB->quote($row->lang_default, ilDBConstants::T_TEXT);
    $int_res = $ilDB->query($query);
    if ($int_res->numRows()) {
        continue;
    }
    $query = 'insert into adv_md_record_int (record_id, title, description, lang_code ) ' .
        'values ( ' .
        $ilDB->quote($row->record_id, ilDBConstants::T_INTEGER) . ', ' .
        $ilDB->quote($row->title, ilDBConstants::T_TEXT) . ', ' .
        $ilDB->quote($row->description, ilDBConstants::T_TEXT) . ', ' .
        $ilDB->quote($row->lang_default, ilDBConstants::T_TEXT) .
        ')' ;
    $ilDB->manipulate($query);
}
?>

<#5770>
<?php
$query = 'select advf.field_id, lang_default, advf.title, advf.description from adv_mdf_definition advf ' .
    'join adv_md_record advr on advf.record_id = advr.record_id ';
$res = $ilDB->query($query);
while ($row = $res->fetchRow(ilDBConstants::FETCHMODE_OBJECT)) {
    $query = 'select * from adv_md_field_int ' .
        'where field_id = ' . $ilDB->quote($row->field_id, ilDBConstants::T_INTEGER) . ' ' .
        'and lang_code = ' . $ilDB->quote($row->lang_default, ilDBConstants::T_TEXT);
    $int_res = $ilDB->query($query);
    if ($int_res->numRows()) {
        continue;
    }
    $query = 'insert into adv_md_field_int (field_id, title, description, lang_code ) ' .
        'values ( ' .
        $ilDB->quote($row->field_id, ilDBConstants::T_INTEGER) . ', ' .
        $ilDB->quote($row->title, ilDBConstants::T_TEXT) . ', ' .
        $ilDB->quote($row->description, ilDBConstants::T_TEXT) . ', ' .
        $ilDB->quote($row->lang_default, ilDBConstants::T_TEXT) .
        ')' ;
    $ilDB->manipulate($query);
}
?>

<#5771>
<?php

$query = 'select advf.record_id, field_id, field_values, lang_default from adv_mdf_definition advf ' .
    'join adv_md_record advr on advf.record_id = advr.record_id ' . ' ' .
    'where ( field_type = ' . $ilDB->quote(1, ilDBConstants::T_INTEGER) . ' or ' .
    'field_type = ' . $ilDB->quote(8, ilDBConstants::T_INTEGER) . ' ) ';

$res = $ilDB->query($query);
while ($row = $res->fetchRow(ilDBConstants::FETCHMODE_OBJECT)) {

    $values = unserialize($row->field_values);
    if (array_key_exists('options', $values)) {
        $idx = 0;
        foreach ($values['options'] as $option) {
            $query = 'insert into adv_mdf_enum (field_id, lang_code, idx, value ) ' .
                'values ( ' .
                $ilDB->quote($row->field_id, ilDBConstants::T_INTEGER) . ', ' .
                $ilDB->quote($row->lang_default, ilDBConstants::T_TEXT) . ', ' .
                $ilDB->quote($idx++, ilDBConstants::T_INTEGER) . ', ' .
                $ilDB->quote($option, ilDBConstants::T_TEXT).
                ' ) ';
            $ilDB->manipulate($query);
        }
    }
    if (array_key_exists('option_translations', $values)) {
        foreach ($values['option_translations'] as $lang => $options) {
            if ($lang == $row->lang_default) {
                continue;
            }
            $idx = 0;
            foreach ($options as $option) {
                $query = 'insert into adv_mdf_enum (field_id, lang_code, idx, value ) ' .
                    'values ( ' .
                    $ilDB->quote($row->field_id, ilDBConstants::T_INTEGER) . ', ' .
                    $ilDB->quote($lang, ilDBConstants::T_TEXT) . ', ' .
                    $ilDB->quote($idx++, ilDBConstants::T_INTEGER) . ', ' .
                    $ilDB->quote($option, ilDBConstants::T_TEXT).
                    ' ) ';
                $ilDB->manipulate($query);
            }
        }
    }
    if (
        !array_key_exists('options', $values) &&
        !array_key_exists('options_translations', $values) &&
        is_array($values)
    ) {
        $idx = 0;
        foreach ($values as $option) {
            $query = 'insert into adv_mdf_enum (field_id, lang_code, idx, value ) ' .
                'values ( ' .
                $ilDB->quote($row->field_id, ilDBConstants::T_INTEGER) . ', ' .
                $ilDB->quote($row->lang_default, ilDBConstants::T_TEXT) . ', ' .
                $ilDB->quote($idx++, ilDBConstants::T_INTEGER) . ', ' .
                $ilDB->quote($option, ilDBConstants::T_TEXT).
                ' ) ';
            $ilDB->manipulate($query);
        }
    }
}
?>
<#5772>
<?php
if (!$ilDB->tableColumnExists('adv_md_values_ltext', 'disabled')) {
    $ilDB->addTableColumn(
        'adv_md_values_ltext',
        'disabled',
        [
            'type' => ilDBConstants::T_INTEGER,
            'notnull' => true,
            'length' => 1,
            'default' => 0
        ]
    );
}
?>
<#5773>
<?php
$ilCtrlStructureReader->getStructure();
?>
<#5774>
<?php
if ($ilDB->tableColumnExists("reg_access_limit", "limit_relative_y")) {
    $res = $ilDB->query("SELECT role_id, limit_relative_m, limit_relative_y FROM reg_access_limit WHERE limit_relative_y IS NOT NULL");
    $updateStatement = $ilDB->prepareManip("UPDATE reg_access_limit SET limit_relative_m = ? WHERE role_id = ?", ['months', 'role_id']);
    while ($row = $ilDB->fetchAssoc($res)) {
        $row['limit_relative_m'] = ($row['limit_relative_y'] * 12) + $row['limit_relative_m'];
        $ilDB->execute($updateStatement, [$row['limit_relative_m'], $row['role_id']]);
    }

    $ilDB->dropTableColumn("reg_access_limit", "limit_relative_y");
}
?>
<#5775>
<?php
$table_name = 'il_adn_notifications';
$columns = [
    'event_start',
    'event_end',
    'display_start',
    'display_end',
    'create_date',
    'last_update',
];

foreach ($columns as $column) {
    if ($ilDB->tableExists($table_name)) {
        if ($ilDB->tableColumnExists($table_name, $column)) {
            $ilDB->dropTableColumn($table_name, $column);
        }
        $ilDB->addTableColumn($table_name, $column, array(
            "type" => "integer",
            "notnull" => false,
            "length" => 8,
            "default" => 0
        ));
    }
}
?>
<#5776>
<?php
$ilDB->manipulate('delete from log_components where component_id = ' . $ilDB->quote('btsk', ilDBConstants::T_TEXT));
?>
<#5777>
<?php
<<<<<<< HEAD
if($ilDB->tableExists('frm_notification')) {
 if(!$ilDB->tableColumnExists('frm_notification',  'interested_events')) {
     $ilDB->addTableColumn('frm_notification',  'interested_events', array(
         "type" => "integer",
         "notnull" => true,
         "length" => 1,
         "default" => 0
     ));
 }
}
?>
<#5778>
<?php
if ($ilDB->tableColumnExists('frm_notification', 'interested_events')) {
    $ilDB->update('frm_notification',
        array('interested_events' => array('integer', 31)),
        array('interested_events' => array('integer', 0))
    );
=======
$ilDB->replace(
    'settings',
    [
        'module' => ['text', 'adve'],
        'keyword' => ['text', 'autosave']
    ],
    [
        'value' => ['text', '30']
    ]
);
?>
<#5778>
<?php
if ($ilDB->tableColumnExists("il_poll", "online_status")) {
    $res = $ilDB->query("SELECT id, online_status FROM il_poll");
    $updateStatement = $ilDB->prepareManip("UPDATE object_data SET offline = ? WHERE obj_id = ?", ['status', 'id']);
    while ($row = $ilDB->fetchAssoc($res)) {
        //il_poll online_status is true if online, object_data offline is true if offline
        $row['offline'] = ($row['online_status'] == 1) ? 0 : 1;
        $ilDB->execute($updateStatement, [$row['offline'], $row['id']]);
    }

    $ilDB->dropTableColumn("il_poll", "online_status");
>>>>>>> 05c75d7c
}
?>
<#5779>
<?php
<<<<<<< HEAD
if ($ilDB->tableExists('frm_settings')) {
    if (!$ilDB->tableColumnExists('frm_settings', 'interested_events')) {
        $ilDB->addTableColumn('frm_settings', 'interested_events', array(
            "type" => "integer",
            "notnull" => true,
            "length" => 1,
            "default" => 0
        ));
    }
}
?>
<#5780>
<?php
if ($ilDB->tableColumnExists('frm_settings', 'interested_events')) {
    $ilDB->update('frm_settings',
        array('interested_events' => array('integer', 31)),
        array('interested_events' => array('integer', 0))
    );
}
=======
$query = 'select value from settings where  module = ' . $ilDB->quote('common', ilDBConstants::T_TEXT) . ' ' .
    'and keyword = ' . $ilDB->quote('language', ilDBConstants::T_TEXT);
$res = $ilDB->query($query);
$default = 'en';
while ($row  = $res->fetchRow(ilDBConstants::FETCHMODE_OBJECT)) {
    $default = $row->value;
}
$query = 'update adv_md_record set lang_default = ' . $ilDB->quote($default, ilDBConstants::T_TEXT) . ' ' .
    'where lang_default = ' . $ilDB->quote('', ilDBConstants::T_TEXT);
$ilDB->manipulate($query);

// update md_record_int
$query = 'select record_id from adv_md_record_int where lang_code = ' . $ilDB->quote('', ilDBConstants::T_TEXT);
$res = $ilDB->query($query);
while ($row = $res->fetchRow(ilDBConstants::FETCHMODE_OBJECT)) {
    $query = 'select record_id from adv_md_record_int where lang_code = ' . $ilDB->quote($default, ilDBConstants::T_TEXT) . ' ' .
        'and record_id = ' . $ilDB->quote($row->record_id, ilDBConstants::T_INTEGER);
    $setres = $ilDB->query($query);
    if ($setres->numRows()) {
        $query = 'delete from adv_md_record_int where lang_code = ' . $ilDB->quote('', ilDBConstants::T_TEXT) . ' ' .
            'and record_id = ' . $ilDB->quote($row->record_id, ilDBConstants::T_INTEGER);
        $ilDB->manipulate($query);
    }
}
$query = 'update adv_md_record_int set lang_code = ' . $ilDB->quote($default, ilDBConstants::T_TEXT) . ' ' .
    'where lang_code = ' . $ilDB->quote('', ilDBConstants::T_TEXT);
$ilDB->manipulate($query);

// update md_field_int
$query = 'select field_id from adv_md_field_int where lang_code = ' . $ilDB->quote('', ilDBConstants::T_TEXT);
$res = $ilDB->query($query);
while ($row = $res->fetchRow(ilDBConstants::FETCHMODE_OBJECT)) {
    $query = 'select field_id from adv_md_field_int where lang_code = ' . $ilDB->quote($default, ilDBConstants::T_TEXT) . ' ' .
        'and field_id = ' . $ilDB->quote($row->field_id, ilDBConstants::T_INTEGER);
    $setres = $ilDB->query($query);
    if ($setres->numRows()) {
        $query = 'delete from adv_md_field_int where lang_code = ' . $ilDB->quote('', ilDBConstants::T_TEXT) . ' ' .
            'and field_id = ' . $ilDB->quote($row->field_id, ilDBConstants::T_INTEGER);
        $ilDB->manipulate($query);
    }
}
$query = 'update adv_md_field_int set lang_code = ' . $ilDB->quote($default, ilDBConstants::T_TEXT) . ' ' .
    'where lang_code = ' . $ilDB->quote('', ilDBConstants::T_TEXT);
$ilDB->manipulate($query);

// update adv_mdf_enum
$query = 'select field_id, lang_code, idx from adv_mdf_enum ' .
    'where lang_code = ' . $ilDB->quote('', ilDBConstants::T_TEXT);
$res = $ilDB->query($query);
while ($row = $res->fetchRow(ilDBConstants::FETCHMODE_OBJECT)) {
    $query = 'select field_id, lang_code, idx from  adv_mdf_enum where lang_code = ' . $ilDB->quote($default, ilDBConstants::T_TEXT) . ' ' .
        'and field_id = ' . $ilDB->quote($row->field_id, ilDBConstants::T_INTEGER) . ' ' .
        'and idx = ' . $ilDB->quote($row->idx, ilDBConstants::T_INTEGER);
    $setres = $ilDB->query($query);
    if ($setres->numRows()) {
        $query = 'delete from  adv_mdf_enum where lang_code = ' . $ilDB->quote('', ilDBConstants::T_TEXT) . ' ' .
            'and field_id = ' . $ilDB->quote($row->field_id, ilDBConstants::T_INTEGER) . ' ' .
            'and idx = ' . $ilDB->quote($row->idx, ilDBConstants::T_INTEGER);
        $ilDB->manipulate($query);
    }
}
$query = 'update adv_mdf_enum set lang_code = ' . $ilDB->quote($default, ilDBConstants::T_TEXT) . ' ' .
    'where lang_code = ' . $ilDB->quote('', ilDBConstants::T_TEXT);
$ilDB->manipulate($query);
?>
<#5780>
<?php
if (!$ilDB->tableColumnExists('ldap_server_settings', 'escape_dn')) {
    $ilDB->addTableColumn(
        'ldap_server_settings',
        'escape_dn',
        [
            'type' => ilDBConstants::T_INTEGER,
            'length' => 1,
            'notnull' => true,
            'default' => 0
        ]
    );
}
?>
<#5781>
<?php
if (!$ilDB->indexExistsByFields('exc_returned', array('filetitle'))) {
    $ilDB->addIndex('exc_returned', array('filetitle'), 'i3');
}
?>
<#5782>
<?php
if ($ilDB->uniqueConstraintExists('cmi_gobjective', array('user_id','objective_id','scope_id'))) {
    $ilDB->dropUniqueConstraintByFields('cmi_gobjective', array('user_id','objective_id','scope_id'));
}
$query = "show index from cmi_gobjective where Key_name = 'PRIMARY'";
$res = $ilDB->query($query);
if (!$ilDB->numRows($res)) {
    $ilDB->addPrimaryKey('cmi_gobjective', array('user_id', 'scope_id', 'objective_id'));
}
?>
<#5783>
<?php
if ($ilDB->uniqueConstraintExists('cp_suspend', array('user_id','obj_id'))) {
    $ilDB->dropUniqueConstraintByFields('cp_suspend', array('user_id','obj_id'));
}
$query = "show index from cp_suspend where Key_name = 'PRIMARY'";
$res = $ilDB->query($query);
if (!$ilDB->numRows($res)) {
    $ilDB->addPrimaryKey('cp_suspend', array('user_id', 'obj_id'));
}
?>
<#5784>
<?php
$read_learning_progress = 0;
$read_outcomes = 0;
$res = $ilDB->queryF(
    "SELECT ops_id FROM rbac_operations WHERE operation = %s",
    array('text'),
    array('read_learning_progress')
    );
while ($row = $res->fetchRow(ilDBConstants::FETCHMODE_OBJECT)) {
    $read_learning_progress = $row->ops_id;
}
$res = $ilDB->queryF(
    "SELECT ops_id FROM rbac_operations WHERE operation = %s",
    array('text'),
    array('read_outcomes')
    );
while ($row = $res->fetchRow(ilDBConstants::FETCHMODE_OBJECT)) {
    $read_outcomes = $row->ops_id;
}
if ($read_outcomes > 0 && $read_learning_progress > 0) {
    $res = $ilDB->queryF(
        "SELECT rol_id, parent, type FROM rbac_templates WHERE (type=%s OR type=%s) AND ops_id=%s",
        array('text', 'text', 'integer'),
        array('cmix', 'lti', $read_learning_progress)
        );
    while ($row = $res->fetchRow(ilDBConstants::FETCHMODE_OBJECT)) {
        $resnum = $ilDB->queryF(
            "SELECT rol_id FROM rbac_templates WHERE rol_id = %s AND type = %s AND ops_id = %s AND parent = %s",
            array('integer', 'text', 'integer', 'integer'),
            array($row->rol_id, $row->type, $read_outcomes, $row->parent)
        );
        if (!$ilDB->numRows($resnum)) {
            $ilDB->insert('rbac_templates', array(
                    'rol_id' => array('integer', $row->rol_id),
                    'type' => array('text', $row->type),
                    'ops_id' => array('integer', $read_outcomes),
                    'parent' => array('integer', $row->parent)
                ));
        }
    }
}
?>
<#5785>
<?php
$ilDB->update("rbac_operations", [
    "op_order" => ["integer", 3900]
], [    // where
        "operation" => ["text", "redact"]
    ]
);
?>
<#5786>
<?php
if (!$ilDB->indexExistsByFields('booking_reservation', array('date_from'))) {
    $ilDB->addIndex('booking_reservation', array('date_from'), 'i3');
}
?>
<#5787>
<?php
if (!$ilDB->indexExistsByFields('booking_reservation', array('date_to'))) {
    $ilDB->addIndex('booking_reservation', array('date_to'), 'i4');
}
?>
<#5788>
<?php
$query = "show index from il_meta_oer_stat where Key_name = 'PRIMARY'";
$res = $ilDB->query($query);
if (!$ilDB->numRows($res)) {
    $ilDB->addPrimaryKey('il_meta_oer_stat', ['obj_id']);
}
?>
<#5789>
<?php
if (!$ilDB->tableColumnExists('il_bt_value', 'position')) {
    $ilDB->addTableColumn(
        'il_bt_value',
        'position',
        [
            'type' => ilDBConstants::T_INTEGER,
            'length' => 8,
            'notnull' => true,
            'default' => 0
        ]
    );
}
?>
<#5790>
<?php
if (!$ilDB->indexExistsByFields('il_bt_value', array('bucket_id'))) {
    $ilDB->addIndex(
        'il_bt_value',
        array('bucket_id'),
        'i1'
    );
}
if (!$ilDB->indexExistsByFields('il_bt_value_to_task', array('task_id'))) {
    $ilDB->addIndex(
        'il_bt_value_to_task',
        array('task_id'),
        'i1'
    );
}
if (!$ilDB->indexExistsByFields('il_bt_value_to_task', array('value_id'))) {
    $ilDB->addIndex(
        'il_bt_value_to_task',
        array('value_id'),
        'i2'
    );
}
?>
<#5791>
<?php
if (!$ilDB->tableColumnExists('il_bt_value_to_task', 'position')) {
    $ilDB->addTableColumn(
        'il_bt_value_to_task',
        'position',
        [
            'type' => ilDBConstants::T_INTEGER,
            'length' => 8,
            'notnull' => true,
            'default' => 0
        ]
    );
}
?>
<#5792>
<?php
if ( !$ilDB->tableColumnExists('cmix_users', 'privacy_ident') ) {
    $ilDB->addTableColumn('cmix_users', 'privacy_ident', array(
        'type' => 'integer',
        'length' => 2,
        'notnull' => true,
        'default' => 0
    ));
    $ilDB->dropPrimaryKey('cmix_users');
    $ilDB->addPrimaryKey('cmix_users', array('obj_id', 'usr_id', 'privacy_ident'));
}
if ( !$ilDB->tableColumnExists('cmix_settings', 'privacy_ident') ) {
    $ilDB->addTableColumn('cmix_settings', 'privacy_ident', array(
        'type' => 'integer',
        'length' => 2,
        'notnull' => true,
        'default' => 0
    ));
}
if ( !$ilDB->tableColumnExists('cmix_settings', 'privacy_name') ) {
    $ilDB->addTableColumn('cmix_settings', 'privacy_name', array(
        'type' => 'integer',
        'length' => 2,
        'notnull' => true,
        'default' => 0
    ));
}
if ( !$ilDB->tableColumnExists('lti_ext_provider', 'privacy_ident') ) {
    $ilDB->addTableColumn('lti_ext_provider', 'privacy_ident', array(
        'type' => 'integer',
        'length' => 2,
        'notnull' => true,
        'default' => 0
    ));
}
if ( !$ilDB->tableColumnExists('lti_ext_provider', 'privacy_name') ) {
    $ilDB->addTableColumn('lti_ext_provider', 'privacy_name', array(
        'type' => 'integer',
        'length' => 2,
        'notnull' => true,
        'default' => 0
    ));
}
?>
<#5793>
<?php
if ( $ilDB->tableColumnExists('cmix_settings', 'user_ident') ) {

    $set = $ilDB->query("SELECT obj_id, user_ident, user_name FROM cmix_settings");
    while ($row = $ilDB->fetchAssoc($set)) {
        $ident = 0;
        $name = 0;
        if ($row['user_ident'] == 'il_uuid_ext_account') {$ident = 1;}
        if ($row['user_ident'] == 'il_uuid_login') {$ident = 2;}
        if ($row['user_ident'] == 'real_email') {$ident = 3;}
        if ($row['user_ident'] == 'il_uuid_random') {$ident = 4;}
        if ($row['user_name'] == 'firstname') {$name = 1;}
        if ($row['user_name'] == 'lastname') {$name = 2;}
        if ($row['user_name'] == 'fullname') {$name = 3;}
        
        $ilDB->update(
            "cmix_users",
            [
                "privacy_ident" => ["integer", $ident]
            ],
            [	// where
                "obj_id" => ["integer", $row['obj_id']]
            ]
        );
        $ilDB->update(
            "cmix_settings",
            [
                "privacy_ident" => ["integer", $ident],
                "privacy_name"   => ["integer", $name]
            ],
            [	// where
                "obj_id" => ["integer", $row['obj_id']]
            ]
        );
    }
    $ilDB->dropTableColumn("cmix_settings", "user_ident");
    $ilDB->dropTableColumn("cmix_settings", "user_name");
}
?>
<#5794>
<?php
if ( $ilDB->tableColumnExists('lti_ext_provider', 'user_ident') ) {

    $set = $ilDB->query("SELECT id, user_ident, user_name FROM lti_ext_provider");
    while ($row = $ilDB->fetchAssoc($set)) {
        $ident = 0;
        $name = 0;
        if ($row['user_ident'] == 'il_uuid_ext_account') {$ident = 1;}
        if ($row['user_ident'] == 'il_uuid_login') {$ident = 2;}
        if ($row['user_ident'] == 'real_email') {$ident = 3;}
        if ($row['user_ident'] == 'il_uuid_random') {$ident = 4;}
        if ($row['user_name'] == 'firstname') {$name = 1;}
        if ($row['user_name'] == 'lastname') {$name = 2;}
        if ($row['user_name'] == 'fullname') {$name = 3;}
        
        $ilDB->update(
            "lti_ext_provider",
            [
                "privacy_ident" => ["integer", $ident],
                "privacy_name"   => ["integer", $name]
            ],
            [	// where
                "id" => ["integer", $row['id']]
            ]
        );
    }
    $ilDB->dropTableColumn("lti_ext_provider", "user_ident");
    $ilDB->dropTableColumn("lti_ext_provider", "user_name");
}
?>
<#5795>
<?php
if ( !$ilDB->tableColumnExists('cmix_lrs_types', 'privacy_ident') ) {
    $ilDB->addTableColumn('cmix_lrs_types', 'privacy_ident', array(
        'type' => 'integer',
        'length' => 2,
        'notnull' => true,
        'default' => 0
    ));
}
if ( !$ilDB->tableColumnExists('cmix_lrs_types', 'privacy_name') ) {
    $ilDB->addTableColumn('cmix_lrs_types', 'privacy_name', array(
        'type' => 'integer',
        'length' => 2,
        'notnull' => true,
        'default' => 0
    ));
}
if ( $ilDB->tableColumnExists('cmix_lrs_types', 'user_ident') ) {

    $set = $ilDB->query("SELECT type_id, user_ident, user_name FROM cmix_lrs_types");
    while ($row = $ilDB->fetchAssoc($set)) {
        $ident = 0;
        $name = 0;
        if ($row['user_ident'] == 'il_uuid_ext_account') {$ident = 1;}
        if ($row['user_ident'] == 'il_uuid_login') {$ident = 2;}
        if ($row['user_ident'] == 'real_email') {$ident = 3;}
        if ($row['user_ident'] == 'il_uuid_random') {$ident = 4;}
        if ($row['user_name'] == 'firstname') {$name = 1;}
        if ($row['user_name'] == 'lastname') {$name = 2;}
        if ($row['user_name'] == 'fullname') {$name = 3;}
        
        $ilDB->update(
            "cmix_lrs_types",
            [
                "privacy_ident" => ["integer", $ident],
                "privacy_name"   => ["integer", $name]
            ],
            [	// where
                "type_id" => ["integer", $row['type_id']]
            ]
        );
    }
    $ilDB->dropTableColumn("cmix_lrs_types", "user_ident");
    $ilDB->dropTableColumn("cmix_lrs_types", "user_name");
}
?>
<#5796>
<?php
if (!$ilDB->tableColumnExists('il_bibl_data', 'rid')) {
    $ilDB->addTableColumn('il_bibl_data', 'rid', [
        'type' => 'text',
        'length' => 255
    ]);
}
?>
<#5797>
<?php
if (!$ilDB->indexExistsByFields('il_resource_revision', array('identification'))) {
    $ilDB->addIndex(
        'il_resource_revision',
        array('identification'),
        'i1'
    );
}
if (!$ilDB->indexExistsByFields('il_resource_stakeh', array('identification'))) {
    $ilDB->addIndex(
        'il_resource_stakeh',
        array('identification'),
        'i1'
    );
}
if (!$ilDB->indexExistsByFields('il_resource_stakeh', array('stakeholder_id'))) {
    $ilDB->addIndex(
        'il_resource_stakeh',
        array('stakeholder_id'),
        'i2'
    );
}
if (!$ilDB->indexExistsByFields('il_resource_info', array('identification'))) {
    $ilDB->addIndex(
        'il_resource_info',
        array('identification'),
        'i1'
    );
}
if (!$ilDB->indexExistsByFields('il_resource', array('storage_id'))) {
    $ilDB->addIndex(
        'il_resource',
        array('storage_id'),
        'i1'
    );
}
?>
<#5798>
<?php
$ilCtrlStructureReader->getStructure();
>>>>>>> 05c75d7c
?><|MERGE_RESOLUTION|>--- conflicted
+++ resolved
@@ -6355,26 +6355,6 @@
 ?>
 <#5777>
 <?php
-<<<<<<< HEAD
-if($ilDB->tableExists('frm_notification')) {
- if(!$ilDB->tableColumnExists('frm_notification',  'interested_events')) {
-     $ilDB->addTableColumn('frm_notification',  'interested_events', array(
-         "type" => "integer",
-         "notnull" => true,
-         "length" => 1,
-         "default" => 0
-     ));
- }
-}
-?>
-<#5778>
-<?php
-if ($ilDB->tableColumnExists('frm_notification', 'interested_events')) {
-    $ilDB->update('frm_notification',
-        array('interested_events' => array('integer', 31)),
-        array('interested_events' => array('integer', 0))
-    );
-=======
 $ilDB->replace(
     'settings',
     [
@@ -6398,32 +6378,10 @@
     }
 
     $ilDB->dropTableColumn("il_poll", "online_status");
->>>>>>> 05c75d7c
 }
 ?>
 <#5779>
 <?php
-<<<<<<< HEAD
-if ($ilDB->tableExists('frm_settings')) {
-    if (!$ilDB->tableColumnExists('frm_settings', 'interested_events')) {
-        $ilDB->addTableColumn('frm_settings', 'interested_events', array(
-            "type" => "integer",
-            "notnull" => true,
-            "length" => 1,
-            "default" => 0
-        ));
-    }
-}
-?>
-<#5780>
-<?php
-if ($ilDB->tableColumnExists('frm_settings', 'interested_events')) {
-    $ilDB->update('frm_settings',
-        array('interested_events' => array('integer', 31)),
-        array('interested_events' => array('integer', 0))
-    );
-}
-=======
 $query = 'select value from settings where  module = ' . $ilDB->quote('common', ilDBConstants::T_TEXT) . ' ' .
     'and keyword = ' . $ilDB->quote('language', ilDBConstants::T_TEXT);
 $res = $ilDB->query($query);
@@ -6871,5 +6829,48 @@
 <#5798>
 <?php
 $ilCtrlStructureReader->getStructure();
->>>>>>> 05c75d7c
+?>
+<#5799>
+<?php
+if($ilDB->tableExists('frm_notification')) {
+    if(!$ilDB->tableColumnExists('frm_notification',  'interested_events')) {
+        $ilDB->addTableColumn('frm_notification',  'interested_events', array(
+            "type" => "integer",
+            "notnull" => true,
+            "length" => 1,
+            "default" => 0
+        ));
+    }
+}
+?>
+<#5800>
+<?php
+if ($ilDB->tableColumnExists('frm_notification', 'interested_events')) {
+    $ilDB->update('frm_notification',
+        array('interested_events' => array('integer', 31)),
+        array('interested_events' => array('integer', 0))
+    );
+}
+?>
+<#5801>
+<?php
+if ($ilDB->tableExists('frm_settings')) {
+    if (!$ilDB->tableColumnExists('frm_settings', 'interested_events')) {
+        $ilDB->addTableColumn('frm_settings', 'interested_events', array(
+            "type" => "integer",
+            "notnull" => true,
+            "length" => 1,
+            "default" => 0
+        ));
+    }
+}
+?>
+<#5802>
+<?php
+if ($ilDB->tableColumnExists('frm_settings', 'interested_events')) {
+    $ilDB->update('frm_settings',
+        array('interested_events' => array('integer', 31)),
+        array('interested_events' => array('integer', 0))
+    );
+}
 ?>