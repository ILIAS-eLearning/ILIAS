<#5432>
<?php
$template = 'il_lso_admin';
$perms = [
    'create_htlm',
    'create_iass',
    'create_copa',
    'create_svy',
    'create_lm',
    'create_exc',
    'create_tst',
    'create_sahs',
    'create_file',
    'participate',
    'unparticipate',
    'edit_learning_progress',
    'manage_members',
    'copy'
];

$query = "SELECT obj_id FROM object_data"
    . " WHERE object_data.type = " . $ilDB->quote('rolt', 'text')
    . " AND title = " . $ilDB->quote($template, 'text');
$result = $ilDB->query($query);
$row = $ilDB->fetchAssoc($result);
$rol_id = array_shift($row);

$op_ids = [];
$query = "SELECT ops_id FROM rbac_operations"
    . " WHERE operation IN ('"
    . implode("', '", $perms)
    . "')";
$result = $ilDB->query($query);
while ($row = $ilDB->fetchAssoc($result)) {
    $op_ids[] = $row['ops_id'];
}

include_once('./Services/Migration/DBUpdate_3560/classes/class.ilDBUpdateNewObjectType.php');
ilDBUpdateNewObjectType::setRolePermission($rol_id, 'lso', $op_ids, ROLE_FOLDER_ID);
?>

<#5433>
<?php
include_once('./Services/Migration/DBUpdate_3560/classes/class.ilDBUpdateNewObjectType.php');
$template = 'il_lso_member';
$op_id = ilDBUpdateNewObjectType::getCustomRBACOperationId('unparticipate');

$query = "SELECT obj_id FROM object_data"
    . " WHERE object_data.type = " . $ilDB->quote('rolt', 'text')
    . " AND title = " . $ilDB->quote($template, 'text');
$result = $ilDB->query($query);
$row = $ilDB->fetchAssoc($result);
$rol_id = array_shift($row);

ilDBUpdateNewObjectType::setRolePermission($rol_id, 'lso', [$op_id], ROLE_FOLDER_ID);
?>
<#5434>
<?php
if ($ilDB->tableExists('license_data')) {
    $ilDB->dropTable('license_data');
}
?>
<#5435>
<?php
$ilDB->manipulateF(
    'DELETE FROM settings WHERE module = %s',
    ['text'],
    ['license']
);
?>
<#5436>
<?php
$ilCtrlStructureReader->getStructure();
?>
<#5437>
<?php
$ilCtrlStructureReader->getStructure();
?>
<#5438>
<?php
require_once 'Services/Migration/DBUpdate_3560/classes/class.ilDBUpdateNewObjectType.php';
ilDBUpdateNewObjectType::applyInitialPermissionGuideline('iass', true, false);
?>
<#5439>
<?php
$ilCtrlStructureReader->getStructure();
?>
<#5440>
<?php
$ilCtrlStructureReader->getStructure();
?>
<#5441>
<?php
$ilCtrlStructureReader->getStructure();
?>
<#5442>
<?php
$set = $ilDB->queryF("SELECT DISTINCT s.user_id FROM skl_personal_skill s LEFT JOIN usr_data u ON (s.user_id = u.usr_id) " .
    " WHERE u.usr_id IS NULL ", [], []);
$user_ids = [];
while ($rec = $ilDB->fetchAssoc($set)) {
    $user_ids[] = $rec["user_id"];
}
if (count($user_ids) > 0) {
    $ilDB->manipulate("DELETE FROM skl_personal_skill WHERE "
        . $ilDB->in("user_id", $user_ids, false, "integer"));
}
?>
<#5443>
<?php
$set = $ilDB->queryF("SELECT DISTINCT s.user_id FROM skl_assigned_material s LEFT JOIN usr_data u ON (s.user_id = u.usr_id) " .
    " WHERE u.usr_id IS NULL ", [], []);
$user_ids = [];
while ($rec = $ilDB->fetchAssoc($set)) {
    $user_ids[] = $rec["user_id"];
}
if (count($user_ids) > 0) {
    $ilDB->manipulate("DELETE FROM skl_assigned_material WHERE "
        . $ilDB->in("user_id", $user_ids, false, "integer"));
}
?>
<#5444>
<?php
$set = $ilDB->queryF("SELECT DISTINCT s.user_id FROM skl_profile_user s LEFT JOIN usr_data u ON (s.user_id = u.usr_id) " .
    " WHERE u.usr_id IS NULL ", [], []);
$user_ids = [];
while ($rec = $ilDB->fetchAssoc($set)) {
    $user_ids[] = $rec["user_id"];
}
if (count($user_ids) > 0) {
    $ilDB->manipulate("DELETE FROM skl_profile_user WHERE "
        . $ilDB->in("user_id", $user_ids, false, "integer"));
}
?>
<#5445>
<?php
$set = $ilDB->queryF("SELECT DISTINCT s.user_id FROM skl_user_skill_level s LEFT JOIN usr_data u ON (s.user_id = u.usr_id) " .
    " WHERE u.usr_id IS NULL ", [], []);
$user_ids = [];
while ($rec = $ilDB->fetchAssoc($set)) {
    $user_ids[] = $rec["user_id"];
}
if (count($user_ids) > 0) {
    $ilDB->manipulate("DELETE FROM skl_user_skill_level WHERE "
        . $ilDB->in("user_id", $user_ids, false, "integer"));
}
?>
<#5446>
<?php
$set = $ilDB->queryF("SELECT DISTINCT s.user_id FROM skl_user_has_level s LEFT JOIN usr_data u ON (s.user_id = u.usr_id) " .
    " WHERE u.usr_id IS NULL ", [], []);
$user_ids = [];
while ($rec = $ilDB->fetchAssoc($set)) {
    $user_ids[] = $rec["user_id"];
}
if (count($user_ids) > 0) {
    $ilDB->manipulate("DELETE FROM skl_user_has_level WHERE "
        . $ilDB->in("user_id", $user_ids, false, "integer"));
}
?>
<#5447>
<?php
//FIX 0020168: Delete orgus in Trash - Organisational units could not be restored from trash / imports lead to ambiguous import_ids
$set = $ilDB->query("SELECT * FROM object_data as obj inner join object_reference as ref on ref.obj_id = obj.obj_id and ref.deleted is not null where type = 'orgu'");
while ($rec = $ilDB->fetchAssoc($set)) {
    $ilDB->manipulate("DELETE FROM object_data where obj_id = " . $ilDB->quote($rec['obj_id'], 'integer'));
    $ilDB->manipulate("DELETE FROM object_reference where obj_id = " . $ilDB->quote($rec['obj_id'], 'integer'));
}
?>

<#5448>
<?php
include_once('./Services/Migration/DBUpdate_3560/classes/class.ilDBUpdateNewObjectType.php');

$tpl_perms = [
    'il_grp_member' => [
        'participate'
    ],
    'il_crs_member' => [
        'participate'
    ],
    'il_grp_admin' => [
        'participate',
        'unparticipate',
        'manage_members',
        'create_htlm',
        'create_iass',
        'create_copa',
        'create_svy',
        'create_svy',
        'create_lm',
        'create_exc',
        'create_tst',
        'create_sahs',
        'create_file',
        'edit_learning_progress'
    ],
    'il_crs_admin' => [
        'participate',
        'unparticipate',
        'manage_members',
        'create_htlm',
        'create_iass',
        'create_copa',
        'create_svy',
        'create_svy',
        'create_lm',
        'create_exc',
        'create_tst',
        'create_sahs',
        'create_file',
        'edit_learning_progress'
    ],
    'il_crs_tutor' => [
        'participate',
        'unparticipate',
        'manage_members',
        'edit_learning_progress',
        'create_htlm',
        'create_iass',
        'create_copa',
        'create_svy',
        'create_svy',
        'create_lm',
        'create_exc',
        'create_tst',
        'create_sahs',
        'create_file'
    ]
];

foreach ($tpl_perms as $template => $perms) {
    $query = "SELECT obj_id FROM object_data"
        . " WHERE object_data.type = " . $ilDB->quote('rolt', 'text')
        . " AND title = " . $ilDB->quote($template, 'text');
    $result = $ilDB->query($query);
    $row = $ilDB->fetchAssoc($result);
    $rol_id = array_shift($row);

    $op_ids = [];
    $query = "SELECT ops_id FROM rbac_operations"
        . " WHERE operation IN ('"
        . implode("', '", $perms)
        . "')";
    $result = $ilDB->query($query);
    while ($row = $ilDB->fetchAssoc($result)) {
        $op_ids[] = $row['ops_id'];
    }
    ilDBUpdateNewObjectType::setRolePermission($rol_id, 'lso', $op_ids, ROLE_FOLDER_ID);
}
?>
<#5449>
<?php
$ilCtrlStructureReader->getStructure();
?>
<#5450>
<?php
if (!$ilDB->tableColumnExists('tst_tests', 'block_after_passed')) {
    $ilDB->addTableColumn('tst_tests', 'block_after_passed', array(
        'type' => 'integer',
        'notnull' => false,
        'length' => 1,
        'default' => 0
    ));
}
?>

<#5451>
<?php
if (!$ilDB->tableColumnExists('cal_entries', 'context_info')) {
    $ilDB->addTableColumn(
        'cal_entries',
        'context_info',
        [
            'type' => 'text',
            'length' => 255,
            'notnull' => false
        ]
    );
}
?>
<#5452>
<?php
// Create migration table
if (!$ilDB->tableExists('frm_thread_tree_mig')) {
    $fields = [
        'thread_id' => [
            'type' => 'integer',
            'length' => 4,
            'notnull' => true,
            'default' => 0
        ]
    ];

    $ilDB->createTable('frm_thread_tree_mig', $fields);
    $ilDB->addPrimaryKey('frm_thread_tree_mig', ['thread_id']);
    $GLOBALS['ilLog']->info(sprintf(
        'Created thread migration table: frm_thread_tree_mig'
    ));
}
?>
<#5453>
<?php
$setting = new ilSetting();

$alreadyMigrated = false;
$last54Hotfix = $setting->get('db_hotfixes_5_4', null);
if (is_numeric($last54Hotfix) && $last54Hotfix >= 26) {
    $alreadyMigrated = true;
}
if (!$alreadyMigrated) {
    $alreadyMigrated = (bool) $setting->get('ilfrmtreemigr', false);
}

if (!$alreadyMigrated) {
    $query = "
        SELECT frmpt.thr_fk
        FROM frm_posts_tree frmpt
        INNER JOIN frm_posts fp ON fp.pos_pk = frmpt.pos_fk
        WHERE frmpt.parent_pos = 0
        GROUP BY frmpt.thr_fk
        HAVING COUNT(frmpt.fpt_pk) > 1
    ";
    $ignoredThreadIds = [];
    $res = $ilDB->query($query);
    while ($row = $ilDB->fetchAssoc($res)) {
        $ignoredThreadIds[$row['thr_fk']] = $row['thr_fk'];
    }

    $step = 5453;

    $query = "
        SELECT fp.*, fpt.fpt_pk, fpt.thr_fk, fpt.lft, fpt.rgt, fpt.fpt_date
        FROM frm_posts_tree fpt
        INNER JOIN frm_posts fp ON fp.pos_pk = fpt.pos_fk
        LEFT JOIN frm_thread_tree_mig ON frm_thread_tree_mig.thread_id = fpt.thr_fk
        WHERE fpt.parent_pos = 0 AND fpt.depth = 1 AND frm_thread_tree_mig.thread_id IS NULL
    ";
    $res = $ilDB->query($query);
    while ($row = $ilDB->fetchAssoc($res)) {
        $GLOBALS['ilLog']->info(sprintf(
            "Started migration of thread with id %s",
            $row['thr_fk']
        ));
        if (isset($ignoredThreadIds[$row['thr_fk']])) {
            $GLOBALS['ilLog']->warning(sprintf(
                "Cannot migrate forum tree for thread id %s in database update step %s",
                $row['thr_fk'],
                $step
            ));
            continue;
        }

        // Create space for a new root node, increment depth of all nodes, increment lft and rgt values
        $ilDB->manipulateF(
            "
                UPDATE frm_posts_tree
                SET
                    lft = lft + 1,
                    rgt = rgt + 1,
                    depth = depth + 1
                WHERE thr_fk = %s
            ",
            ['integer'],
            [$row['thr_fk']]
        );
        $GLOBALS['ilLog']->info(sprintf(
            "Created gaps in tree for thread with id %s in database update step %s",
            $row['thr_fk'],
            $step
        ));

        // Create a posting as new root
        $postId = $ilDB->nextId('frm_posts');
        $ilDB->insert('frm_posts', array(
            'pos_pk' => array('integer', $postId),
            'pos_top_fk' => array('integer', $row['pos_top_fk']),
            'pos_thr_fk' => array('integer', $row['pos_thr_fk']),
            'pos_display_user_id' => array('integer', $row['pos_display_user_id']),
            'pos_usr_alias' => array('text', $row['pos_usr_alias']),
            'pos_subject' => array('text', $row['pos_subject']),
            'pos_message' => array('clob', $row['pos_message']),
            'pos_date' => array('timestamp', $row['pos_date']),
            'pos_update' => array('timestamp', null),
            'update_user' => array('integer', 0),
            'pos_cens' => array('integer', 0),
            'notify' => array('integer', 0),
            'import_name' => array('text', (string) $row['import_name']),
            'pos_status' => array('integer', 1),
            'pos_author_id' => array('integer', (int) $row['pos_author_id']),
            'is_author_moderator' => array('integer', $row['is_author_moderator']),
            'pos_activation_date' => array('timestamp', $row['pos_activation_date'])
        ));
        $GLOBALS['ilLog']->info(sprintf(
            "Created new root posting with id %s in thread with id %s in database update step %s",
            $postId,
            $row['thr_fk'],
            $step
        ));

        // Insert the new root and, set dept = 1, lft = 1, rgt = <OLR_ROOT_RGT> + 2
        $nextId = $ilDB->nextId('frm_posts_tree');
        $ilDB->manipulateF(
            '
            INSERT INTO frm_posts_tree
            (
                fpt_pk,
                thr_fk,
                pos_fk,
                parent_pos,
                lft,
                rgt,
                depth,
                fpt_date
            ) VALUES (%s, %s, %s, %s,  %s,  %s, %s, %s)',
            ['integer', 'integer', 'integer', 'integer', 'integer', 'integer', 'integer', 'timestamp'],
            [$nextId, $row['thr_fk'], $postId, 0, 1, $row['rgt'] + 2, 1, $row['fpt_date']]
        );
        $GLOBALS['ilLog']->info(sprintf(
            "Created new tree root with id %s in thread with id %s in database update step %s",
            $nextId,
            $row['thr_fk'],
            $step
        ));

        // Set parent_pos for old root
        $ilDB->manipulateF(
            "
                UPDATE frm_posts_tree
                SET
                    parent_pos = %s
                WHERE thr_fk = %s AND fpt_pk = %s
            ",
            ['integer', 'integer', 'integer'],
            [$postId, $row['thr_fk'], $row['fpt_pk']]
        );
        $GLOBALS['ilLog']->info(sprintf(
            "Set parent to %s for posting with id %s in thread with id %s in database update step %s",
            $postId,
            $row['fpt_pk'],
            $row['thr_fk'],
            $step
        ));

        // Mark as migrated
        $ilDB->insert('frm_thread_tree_mig', array(
            'thread_id' => array('integer', $row['thr_fk'])
        ));
    }
}
?>
<#5454>
<?php
// Drop migration table
if ($ilDB->tableExists('frm_thread_tree_mig')) {
    $ilDB->dropTable('frm_thread_tree_mig');
    $GLOBALS['ilLog']->info(sprintf(
        'Dropped thread migration table: frm_thread_tree_mig'
    ));
}
?>
<#5455>
<?php
// Add new index
if (!$ilDB->indexExistsByFields('frm_posts_tree', ['parent_pos'])) {
    $ilDB->addIndex('frm_posts_tree', ['parent_pos'], 'i3');
}
?>
<#5456>
<?php
if (!$ilDB->tableExists('lso_activation')) {
    $ilDB->createTable('lso_activation', array(
        'ref_id' => array(
            "type" => "integer",
            "length" => 4,
            'notnull' => true
        ),
        'online' => array(
            "type" => "integer",
            "notnull" => true,
            "length" => 1,
            "default" => 0
        ),
        'activation_start' => array(
            'type' => 'timestamp',
            "notnull" => false
        ),
        'activation_end' => array(
            'type' => 'timestamp',
            "notnull" => false
        )
    ));
    $ilDB->addPrimaryKey("lso_activation", array("ref_id"));
}
?>
<#5457>
<?php
if ($ilDB->tableColumnExists('lso_settings', 'online')) {
    $ilDB->dropTableColumn('lso_settings', 'online');
}
?>
<#5458>
<?php
if (!$ilDB->tableColumnExists('lso_activation', 'effective_online')) {
    $ilDB->addTableColumn(
        'lso_activation',
        'effective_online',
        array(
            "type" => "integer",
            "notnull" => true,
            "length" => 1,
            "default" => 0
        )
    );
}
?>
<#5459>
<?php
require_once('./Services/Migration/DBUpdate_3560/classes/class.ilDBUpdateNewObjectType.php');
ilDBUpdateNewObjectType::updateOperationOrder('participate', 1010);
ilDBUpdateNewObjectType::updateOperationOrder('unparticipate', 1020);
?>
<#5460>
<?php
/**
 * @var $ilDB ilDBInterface
 */
// $ilDB->modifyTableColumn('il_gs_identifications', 'identification', ['length' => 255]);
$ilDB->modifyTableColumn('il_mm_items', 'identification', ['length' => 255]);
?>
<#5461>
<?php
if (!$ilDB->tableColumnExists('qpl_questions', 'lifecycle')) {
    $ilDB->addTableColumn('qpl_questions', 'lifecycle', array(
        'type' => 'text',
        'length' => 16,
        'notnull' => false,
        'default' => 'draft'
    ));

    $ilDB->queryF('UPDATE qpl_questions SET lifecycle = %s', array('text'), array('draft'));
}
?>
<#5462>
<?php
if (!$ilDB->tableColumnExists('tst_rnd_quest_set_qpls', 'lifecycle_filter')) {
    $ilDB->addTableColumn(
        'tst_rnd_quest_set_qpls',
        'lifecycle_filter',
        array('type' => 'text', 'length' => 250, 'notnull' => false, 'default' => null)
    );
}
?>
<#5463>
<?php
if (!$ilDB->indexExistsByFields('il_orgu_permissions', ['context_id'])) {
    $ilDB->addIndex('il_orgu_permissions', array( 'context_id' ), 'co');
}
?>
<#5464>
<?php
if (!$ilDB->indexExistsByFields('il_orgu_permissions', ['position_id'])) {
    $ilDB->addIndex('il_orgu_permissions', array('position_id'), 'po');
}
?>
<#5465>
<?php
if (!$ilDB->indexExistsByFields('il_orgu_permissions', ['operations'])) {
    $ilDB->modifyTableColumn('il_orgu_permissions', 'operations', array("length" => 256));
}
?>
<#5466>
<?php
if (!$ilDB->indexExistsByFields('il_orgu_ua', ['position_id'])) {
    $ilDB->addIndex('il_orgu_ua', array('position_id'), 'pi');
}
?>
<#5467>
<?php
if (!$ilDB->indexExistsByFields('il_orgu_ua', ['user_id'])) {
    $ilDB->addIndex('il_orgu_ua', array('user_id'), 'ui');
}
?>
<#5468>
<?php
if (!$ilDB->indexExistsByFields('il_orgu_ua', ['orgu_id'])) {
    $ilDB->addIndex('il_orgu_ua', array('orgu_id'), 'oi');
}
?>
<#5469>
<?php
/*if (!$ilDB->indexExistsByFields('il_orgu_permissions', ['operations'])) {
$ilDB->addIndex('il_orgu_permissions', array('operations'), 'oi');
}*/
?>
<#5470>
<?php
if (!$ilDB->indexExistsByFields('il_orgu_ua', ['position_id','orgu_id'])) {
    $ilDB->addIndex('il_orgu_ua', array('position_id','orgu_id'), 'po');
}
?>
<#5471>
<?php
if (!$ilDB->indexExistsByFields('il_orgu_ua', ['position_id','user_id'])) {
    $ilDB->addIndex('il_orgu_ua', array('position_id','user_id'), 'pu');
}
?>
<#5472>
<?php
/*if (!$ilDB->indexExistsByFields('il_orgu_permissions', ['operations','parent_id'])) {
$ilDB->addIndex('il_orgu_permissions', array('operations','parent_id'), 'op');
}*/
?>
<#5473>
<?php
include_once('./Services/Migration/DBUpdate_3560/classes/class.ilDBUpdateNewObjectType.php');

$query = "SELECT obj_id FROM object_data"
    . " WHERE object_data.type = " . $ilDB->quote('rolt', 'text')
    . " AND title = " . $ilDB->quote('il_lso_member', 'text');
$result = $ilDB->query($query);
$row = $ilDB->fetchAssoc($result);
$rol_id_member = array_shift($row);

$query = "SELECT obj_id FROM object_data"
    . " WHERE object_data.type = " . $ilDB->quote('rolt', 'text')
    . " AND title = " . $ilDB->quote('il_lso_admin', 'text');
$result = $ilDB->query($query);
$row = $ilDB->fetchAssoc($result);
$rol_id_admin = array_shift($row);

$op_ids = [];
$query = "SELECT operation, ops_id FROM rbac_operations";
$result = $ilDB->query($query);
while ($row = $ilDB->fetchAssoc($result)) {
    $op_ids[$row['operation']] = $row['ops_id'];
}

$types = [
    'copa',
    'exc',
    'file',
    'htlm',
    'sahs',
    'lm',
    'svy',
    'tst'
];

$member_ops = [
    $op_ids['visible'],
    $op_ids['read'],
];
$admin_ops = [
    $op_ids['visible'],
    $op_ids['read'],
    $op_ids['edit_learning_progress'],
    $op_ids['read_learning_progress']
];

foreach ($types as $type) {
    ilDBUpdateNewObjectType::setRolePermission($rol_id_member, $type, $member_ops, ROLE_FOLDER_ID);
    ilDBUpdateNewObjectType::setRolePermission($rol_id_admin, $type, $admin_ops, ROLE_FOLDER_ID);
}

$type_perms = [
    'iass' => [
        $op_ids['visible'],
        $op_ids['read'],
        $op_ids['manage_members'],
        $op_ids['edit_members'],
        $op_ids['edit_learning_progress'],
        $op_ids['read_learning_progress']
    ],
    'exc' => [
        $op_ids['edit_submissions_grades']
    ],
    'svy' => [
        $op_ids['invite'],
        $op_ids['read_results']
    ],
    'tst' => [
        $op_ids['tst_results'],
        $op_ids['tst_statistics']
    ]
];

foreach ($type_perms as $type => $ops) {
    ilDBUpdateNewObjectType::setRolePermission($rol_id_admin, $type, $ops, ROLE_FOLDER_ID);
}
?>
<#5474>
<?php
if (!$ilDB->tableColumnExists('lso_activation', 'activation_start_ts')) {
    $ilDB->addTableColumn(
        'lso_activation',
        'activation_start_ts',
        array(
            "type" => "integer",
            "notnull" => false,
            "length" => 4
        )
    );
}
?>
<#5475>
<?php
if (!$ilDB->tableColumnExists('lso_activation', 'activation_end_ts')) {
    $ilDB->addTableColumn(
        'lso_activation',
        'activation_end_ts',
        array(
            "type" => "integer",
            "notnull" => false,
            "length" => 4
        )
    );
}
?>
<#5476>
<?php
if ($ilDB->tableColumnExists('lso_activation', 'activation_start')) {
    $ilDB->manipulate(
        'UPDATE lso_activation'
        . '	SET activation_start_ts = UNIX_TIMESTAMP(activation_start)'
        . '	WHERE activation_start IS NOT NULL'
    );
}
?>
<#5477>
<?php
if ($ilDB->tableColumnExists('lso_activation', 'activation_end')) {
    $ilDB->manipulate(
        'UPDATE lso_activation'
        . '	SET activation_end_ts = UNIX_TIMESTAMP(activation_end)'
        . '	WHERE activation_end IS NOT NULL'
    );
}
?>
<#5478>
<?php
if ($ilDB->tableColumnExists('lso_activation', 'activation_start')) {
    $ilDB->dropTableColumn("lso_activation", "activation_start");
}
?>
<#5479>
<?php
if ($ilDB->tableColumnExists('lso_activation', 'activation_end')) {
    $ilDB->dropTableColumn("lso_activation", "activation_end");
}
?>
<#5480>
<?php
include_once('./Services/Migration/DBUpdate_3560/classes/class.ilDBUpdateNewObjectType.php');

$lp_type_id = ilDBUpdateNewObjectType::getObjectTypeId('lso');
if ($lp_type_id) {
    $new_ops_id = ilDBUpdateNewObjectType::addCustomRBACOperation('lp_other_users', 'See learning progress overview of other users', 'object', 3595);
    if ($new_ops_id) {
        ilDBUpdateNewObjectType::addRBACOperation($lp_type_id, $new_ops_id);
    }
}
?>
<#5481>
<?php
$ilCtrlStructureReader->getStructure();
?>
<#5482>
<?php
$ilCtrlStructureReader->getStructure();
?>
<#5483>
<?php
if (!$ilDB->tableColumnExists("post_conditions", "condition_operator")) {
    $ilDB->addTableColumn("post_conditions", "condition_operator", [
            "type" => "text",
            "notnull" => false,
            "length" => 32,
            "fixed" => false
    ]);
}

if ($ilDB->tableColumnExists("post_conditions", "condition_type")) {
    $ilDB->manipulate("UPDATE post_conditions SET condition_operator = 'always' WHERE condition_type = 0");
    $ilDB->manipulate("UPDATE post_conditions SET condition_operator = 'finished' WHERE condition_type = 1");
    $ilDB->manipulate("UPDATE post_conditions SET condition_operator = 'passed' WHERE condition_type = 2");
    $ilDB->manipulate("UPDATE post_conditions SET condition_operator = 'failed' WHERE condition_type = 3");

    $ilDB->dropPrimaryKey('post_conditions');
    $ilDB->addPrimaryKey('post_conditions', ['ref_id', 'condition_operator', 'value']);
    $ilDB->dropTableColumn('post_conditions', 'condition_type');
}
?>

<#5484>
<?php
include_once('./Services/Migration/DBUpdate_3560/classes/class.ilDBUpdateNewObjectType.php');

$lp_type_id = ilDBUpdateNewObjectType::getObjectTypeId('lso');
if ($lp_type_id) {
    $ops_id = ilDBUpdateNewObjectType::getCustomRBACOperationId("lp_other_users");
    ilDBUpdateNewObjectType::deleteRBACOperation($lp_type_id, $ops_id);
}

?>

<#5485>
<?php
include_once('./Services/Migration/DBUpdate_3560/classes/class.ilDBUpdateNewObjectType.php');

$lp_type_id = ilDBUpdateNewObjectType::getObjectTypeId('lso');
if ($lp_type_id) {
    $ops_id = ilDBUpdateNewObjectType::getCustomRBACOperationId("read_learning_progress");
    ilDBUpdateNewObjectType::addRBACOperation($lp_type_id, $ops_id);
}

?>
<#5486>
<?php
$ilCtrlStructureReader->getStructure();
?>

<#5487>
<?php
    $ilDB->dropPrimaryKey('post_conditions');
    $ilDB->addPrimaryKey('post_conditions', ['ref_id', 'condition_operator', 'value']);
?>

<#5488>
<?php
include_once('./Services/Migration/DBUpdate_3560/classes/class.ilDBUpdateNewObjectType.php');

$ops_id = ilDBUpdateNewObjectType::getCustomRBACOperationId("lp_other_users");
ilDBUpdateNewObjectType::deleteRBACOperation("lso", $ops_id);

?>
<#5489>
<?php
if (!$ilDB->tableColumnExists('qpl_qst_essay', 'word_cnt_enabled')) {
    $ilDB->addTableColumn('qpl_qst_essay', 'word_cnt_enabled', array(
        'type' => 'integer',
        'length' => 1,
        'notnull' => false,
        'default' => 0
    ));
}
?>
<#5490>
<?php
if (!$ilDB->tableColumnExists('exc_assignment_peer', 'is_valid')) {
    $ilDB->addTableColumn('exc_assignment_peer', 'is_valid', array(
        "type" => "integer",
        "notnull" => true,
        "length" => 1,
        "default" => 0
    ));
}
?>
<#5491>
<?php
$ilCtrlStructureReader->getStructure();
?>
<#5492>
<?php
if (!$ilDB->tableColumnExists('exc_returned', 'web_dir_access_time')) {
    $ilDB->addTableColumn('exc_returned', 'web_dir_access_time', array(
        'type' => 'timestamp',
        'notnull' => false,
        'default' => null
    ));
}
$ilCtrlStructureReader->getStructure();
?>
<#5493>
<?php
$settings = new \ilSetting('chatroom');
$settings->set('conversation_idle_state_in_minutes', 1);

$res = $ilDB->query("SELECT * FROM chatroom_admconfig");
while ($row = $ilDB->fetchAssoc($res)) {
    $settings = json_decode($row['client_settings'], true);

    if (!is_numeric($settings['conversation_idle_state_in_minutes'])) {
        $settings['conversation_idle_state_in_minutes'] = 1;
    }

    $ilDB->update('chatroom_admconfig', [
        'client_settings' => ['text', json_encode($settings)]
    ], [
        'instance_id' => ['integer', $row['instance_id']]
    ]);
}
?>
<#5494>
<?php
$ilCtrlStructureReader->getStructure();
?>
<#5495>
<?php
if ($ilDB->tableColumnExists("map_area", "href")) {
    $field = array(
        'type' => 'text',
        'length' => 800,
        'notnull' => false
    );

    $ilDB->modifyTableColumn("map_area", "href", $field);
}
?>
<#5496>
<?php
if (!$ilDB->tableColumnExists('usr_data', 'passwd_policy_reset')) {
    $ilDB->addTableColumn('usr_data', 'passwd_policy_reset', array(
        'type' => 'integer',
        'notnull' => true,
        'length' => 1,
        'default' => 0
    ));
}
?>
<#5497>
<?php
$ilDB->manipulateF(
    'DELETE FROM settings WHERE keyword = %s',
    ['text'],
    ['block_activated_chatviewer']
);

$ilDB->manipulateF(
    'DELETE FROM usr_pref WHERE keyword = %s',
    ['text'],
    ['chatviewer_last_selected_room']
);
?>
<#5498>
<?php
if ($ilDB->tableColumnExists('mail_saved', 'm_type')) {
    $ilDB->dropTableColumn('mail_saved', 'm_type');
}

if ($ilDB->tableColumnExists('mail', 'm_type')) {
    $ilDB->dropTableColumn('mail', 'm_type');
}

$ilDB->manipulateF(
    'DELETE FROM settings WHERE keyword = %s',
    ['text'],
    ['pd_sys_msg_mode']
);
?>
<#5499>
<?php
$res = $ilDB->queryF('SELECT * FROM rbac_operations WHERE operation = %s', ['text'], ['system_message']);
$row = $ilDB->fetchAssoc($res);

if ($row['ops_id']) {
    $opsId = $row['ops_id'];

    $ilDB->manipulateF('DELETE FROM rbac_templates WHERE ops_id = %s', ['integer'], [$opsId]);
    $ilDB->manipulateF('DELETE FROM rbac_ta WHERE ops_id = %s', ['integer'], [$opsId]);
    $ilDB->manipulateF('DELETE FROM rbac_operations WHERE ops_id = %s', ['integer'], [$opsId]);
}
?>
<#5500>
<?php
$ilDB->manipulateF(
    'DELETE FROM settings WHERE keyword = %s',
    ['text'],
    ['block_activated_pdfrmpostdraft']
);
?>
<#5501>
<?php

$tempTableName = 'tmp_tst_qst_fixparent';

$tempTableFields = array(
        'qst_id' => array(
            'type' => 'integer',
            'notnull' => true,
            'length' => 4,
            'default' => 0
        ),
        'tst_obj_id' => array(
            'type' => 'integer',
            'notnull' => true,
            'length' => 4,
            'default' => 0
        ),
        'qpl_obj_id' => array(
            'type' => 'integer',
            'notnull' => true,
            'length' => 4,
            'default' => 0
        )
);

$brokenFixedTestQuestionsQuery = "
    SELECT qq.question_id qst_id, t.obj_fi tst_obj_id, qq.obj_fi qpl_obj_id
    FROM tst_tests t
    INNER JOIN tst_test_question tq
    ON t.test_id = tq.test_fi
    INNER JOIN qpl_questions qq
    ON qq.question_id = tq.question_fi
    WHERE t.question_set_type = 'FIXED_QUEST_SET'
    AND t.obj_fi != qq.obj_fi
";

$brokenRandomTestQuestionsQuery = "
    SELECT qq.question_id qst_id, t.obj_fi tst_obj_id, qq.obj_fi qpl_obj_id
    FROM tst_tests t
    INNER JOIN tst_rnd_cpy tq
    ON t.test_id = tq.tst_fi
    INNER JOIN qpl_questions qq
    ON qq.question_id = tq.qst_fi
    WHERE t.question_set_type = 'RANDOM_QUEST_SET'
    AND t.obj_fi != qq.obj_fi
";

$brokenQuestionCountQuery = "
    SELECT COUNT(broken.qst_id) cnt FROM (
        SELECT q1.qst_id FROM ( {$brokenFixedTestQuestionsQuery} ) q1
        UNION
        SELECT q2.qst_id FROM ( {$brokenRandomTestQuestionsQuery} ) q2
    ) broken
";

$brokenQuestionSelectQuery = "
    SELECT q1.qst_id, q1.tst_obj_id, q1.qpl_obj_id FROM ( {$brokenFixedTestQuestionsQuery} ) q1
    UNION
    SELECT q2.qst_id, q2.tst_obj_id, q2.qpl_obj_id FROM ( {$brokenRandomTestQuestionsQuery} ) q2
";

$res = $ilDB->query($brokenQuestionCountQuery);
$row = $ilDB->fetchAssoc($res);

if ($ilDB->tableExists($tempTableName)) {
    $ilDB->dropTable($tempTableName);
}

if ($row['cnt'] > 0) {
    $ilDB->createTable($tempTableName, $tempTableFields);
    $ilDB->addPrimaryKey($tempTableName, array('qst_id'));
    $ilDB->addIndex($tempTableName, array('tst_obj_id', 'qpl_obj_id'), 'i1');

    $ilDB->manipulate("
        INSERT INTO {$tempTableName} (qst_id, tst_obj_id, qpl_obj_id) {$brokenQuestionSelectQuery}
    ");
}

?>
<#5502>
<?php

$tempTableName = 'tmp_tst_qst_fixparent';

if ($ilDB->tableExists($tempTableName)) {
    $updateStatement = $ilDB->prepareManip(
        "
        UPDATE qpl_questions SET obj_fi = ? WHERE obj_fi = ? AND question_id IN(
            SELECT qst_id FROM {$tempTableName} WHERE tst_obj_id = ? AND qpl_obj_id = ?
        )
    ",
        array('integer', 'integer', 'integer', 'integer')
    );

    $deleteStatement = $ilDB->prepareManip(
        "
        DELETE FROM {$tempTableName} WHERE tst_obj_id = ? AND qpl_obj_id = ?
    ",
        array('integer', 'integer')
    );

    $res = $ilDB->query("SELECT DISTINCT tst_obj_id, qpl_obj_id FROM {$tempTableName}");

    while ($row = $ilDB->fetchAssoc($res)) {
        $ilDB->execute($updateStatement, array(
            $row['tst_obj_id'], $row['qpl_obj_id'], $row['tst_obj_id'], $row['qpl_obj_id']
        ));

        $ilDB->execute($deleteStatement, array(
            $row['tst_obj_id'], $row['qpl_obj_id']
        ));
    }

    $ilDB->dropTable($tempTableName);
}

?>
<#5503>
<?php
if (!$ilDB->tableExists('cont_filter_field')) {
    $ilDB->createTable('cont_filter_field', array(
        'ref_id' => array(
            'type' => 'integer',
            'length' => 4,
            'notnull' => true,
            'default' => 0
        ),
        'record_set_id' => array(
            'type' => 'integer',
            'length' => 4,
            'notnull' => true,
            'default' => 0
        ),
        'field_id' => array(
            'type' => 'integer',
            'length' => 4,
            'notnull' => true,
            'default' => 0
        )
    ));
}
?>
<#5504>
<?php
if (!$ilDB->tableExists('il_cert_bgtask_migr')) {
    $ilDB->dropTable('il_cert_bgtask_migr');
}
?>
<#5505>
<?php
if ($ilDB->tableExists('il_bt_task')) {
    if ($ilDB->tableExists('il_bt_value_to_task')) {
        if ($ilDB->tableExists('il_bt_value')) {
            $deleteBucketValuesSql = '
DELETE FROM il_bt_value WHERE id IN (
    SELECT value_id FROM il_bt_value_to_task WHERE task_id IN (
        SELECT id FROM il_bt_task WHERE ' . $ilDB->like('type', 'text', 'ilCertificateMigration%') . '
    )
)';
            $ilDB->manipulate($deleteBucketValuesSql);
        }

        $deleteValueToTask = '
DELETE FROM il_bt_value_to_task
WHERE task_id IN (
    SELECT id FROM il_bt_task WHERE ' . $ilDB->like('type', 'text', 'ilCertificateMigration%') . '
)';

        $ilDB->manipulate($deleteValueToTask);
    }
    $deleteBackgroundTasksSql = 'DELETE FROM il_bt_task WHERE ' . $ilDB->like('type', 'text', 'ilCertificateMigration%');
    $ilDB->manipulate($deleteBackgroundTasksSql);
}

if ($ilDB->tableExists('il_bt_bucket')) {
    $deleteBucketsSql = 'DELETE FROM il_bt_bucket WHERE title = ' . $ilDB->quote('Certificate Migration', 'text') ;
    $ilDB->manipulate($deleteBucketsSql);
}
?>
<#5506>
<?php

// get pdts type id
$row = $ilDB->fetchAssoc($ilDB->queryF(
    "SELECT obj_id FROM object_data WHERE type = %s AND title = %s",
    array('text', 'text'),
    array('typ', 'pdts')
));
$pdts_id = $row['obj_id'];

// register new 'object' rbac operation for tst
$op_id = $ilDB->nextId('rbac_operations');
$ilDB->insert('rbac_operations', array(
    'ops_id' => array('integer', $op_id),
    'operation' => array('text', 'change_presentation'),
    'description' => array('text', 'change presentation of a view'),
    'class' => array('text', 'object'),
    'op_order' => array('integer', 200)
));
$ilDB->insert('rbac_ta', array(
    'typ_id' => array('integer', $pdts_id),
    'ops_id' => array('integer', $op_id)
));

?>
<#5507>
<?php
// We should ensure that settings are set for new installations and ILIAS version upgrades
$setting = new ilSetting();

$setting->set('pd_active_sort_view_0', serialize(['location', 'type']));
$setting->set('pd_active_sort_view_1', serialize(['location', 'type', 'start_date']));
$setting->set('pd_active_pres_view_0', serialize(['list', 'tile']));
$setting->set('pd_active_pres_view_1', serialize(['list', 'tile']));
$setting->set('pd_def_pres_view_0', 'list');
$setting->set('pd_def_pres_view_1', 'list');
?>
<#5508>
<?php
include_once('./Services/Migration/DBUpdate_3560/classes/class.ilDBUpdateNewObjectType.php');
$tgt_ops_id = ilDBUpdateNewObjectType::addCustomRBACOperation('upload_blacklisted_files', "Upload Blacklisted Files", "object", 1);
if ($tgt_ops_id) {
    $lp_type_id = ilDBUpdateNewObjectType::getObjectTypeId('facs');
    if ($lp_type_id) {
        ilDBUpdateNewObjectType::addRBACOperation($lp_type_id, $tgt_ops_id);
    }
}
?>
<#5509>
<?php

if ($ilDB->indexExistsByFields('read_event', array('usr_id'))) {
    $ilDB->dropIndexByFields('read_event', array('usr_id'));
}
$ilDB->addIndex('read_event', array('usr_id'), 'i1');

?>
<#5510>
<?php

if ($ilDB->tableExists('il_gs_identifications')) {
    $ilDB->dropTable('il_gs_identifications');
}

if ($ilDB->tableExists('il_gs_providers')) {
    $ilDB->dropTable('il_gs_providers');
}
?>
<#5511>
<?php
if (!$ilDB->tableColumnExists('tst_manual_fb', 'finalized_tstamp')) {
    $ilDB->addTableColumn('tst_manual_fb', 'finalized_tstamp', array(
        "type" => "integer",
        "length" => 8,
    ));
}
if (!$ilDB->tableColumnExists('tst_manual_fb', 'finalized_evaluation')) {
    $ilDB->addTableColumn('tst_manual_fb', 'finalized_evaluation', array(
        "type" => "integer",
        "length" => 1,
    ));
    $ilDB->manipulateF(
        'UPDATE tst_manual_fb SET finalized_evaluation = %s WHERE feedback IS NOT NULL',
        ['integer'],
        [1]
    );
}
if (!$ilDB->tableColumnExists('tst_manual_fb', 'finalized_by_usr_id')) {
    $ilDB->addTableColumn('tst_manual_fb', 'finalized_by_usr_id', array(
        "type" => "integer",
        "length" => 8,
    ));
}
?>
<#5512>
<?php
$ilCtrlStructureReader->getStructure();
?>
<#5513>
<?php

$map = [
    'ilMMCustomProvider' => 'ILIAS\MainMenu\Provider\CustomMainBarProvider',
    'ilAdmGlobalScreenProvider' => 'ILIAS\\Administration\\AdministrationMainBarProvider',
    'ilBadgeGlobalScreenProvider' => 'ILIAS\\Badge\\Provider\\BadgeMainBarProvider',
    'ilCalendarGlobalScreenProvider' => 'ILIAS\\Certificate\\Provider\\CertificateMainBarProvider',
    'ilContactGlobalScreenProvider' => 'ILIAS\\Contact\\Provider\\ContactMainBarProvider',
    'ilDerivedTaskGlobalScreenProvider' => 'ILIAS\\Tasks\\DerivedTasks\\Provider\\DerivedTaskMainBarProvider',
    'ilLPGlobalScreenProvider' => 'ILIAS\\LearningProgress\\LPMainBarProvider',
    'ilMailGlobalScreenProvider' => 'ILIAS\\Mail\\Provider\\MailMainBarProvider',
    'ilNewsGlobalScreenProvider' => 'ILIAS\\News\\Provider\\NewsMainBarProvider',
    'ilNotesGlobalScreenProvider' => 'ILIAS\\Notes\\Provider\\NotesMainBarProvider',
    'ilPDGlobalScreenProvider' => 'ILIAS\\PersonalDesktop\\PDMainBarProvider',
    'ilPrtfGlobalScreenProvider' => 'ILIAS\\Portfolio\\Provider\\PortfolioMainBarProvider',
    'ilRepositoryGlobalScreenProvider' => 'ILIAS\\Repository\\Provider\\RepositoryMainBarProvider',
    'ilSkillGlobalScreenProvider' => 'ILIAS\\Skill\\Provider\\SkillMainBarProvider',
    'ilStaffGlobalScreenProvider' => 'ILIAS\\MyStaff\\Provider\\StaffMainBarProvider',
    'ilWorkspaceGlobalScreenProvider' => 'ILIAS\\PersonalWorkspace\\Provider\\WorkspaceMainBarProvider',
];

foreach ($map as $old => $new) {
    $ilDB->manipulateF("UPDATE il_mm_items SET 
identification = REPLACE(identification, %s, %s) WHERE identification LIKE %s", ['text', 'text', 'text'], [$old, $new, "$old|%"]);

    $ilDB->manipulateF("UPDATE il_mm_items SET 
parent_identification = REPLACE(parent_identification, %s, %s) WHERE parent_identification LIKE %s", ['text', 'text', 'text'], [$old, $new, "$old|%"]);

    $ilDB->manipulateF("UPDATE il_mm_translation SET 
id = REPLACE(id, %s, %s) WHERE id LIKE %s", ['text', 'text', 'text'], [$old, $new, "$old|%|%"]);

    $ilDB->manipulateF("UPDATE il_mm_translation SET 
identification = REPLACE(id, %s, %s) WHERE identification LIKE %s", ['text', 'text', 'text'], [$old, $new, "$old|%"]);

    $ilDB->manipulateF("UPDATE il_mm_actions SET 
identification = REPLACE(identification, %s, %s) WHERE identification LIKE %s", ['text', 'text', 'text'], [$old, $new, "$old|%"]);
}


?>


<#5514>
<?php
if (!$ilDB->tableExists('crs_timings_exceeded')) {
    $ilDB->createTable('crs_timings_exceeded', array(
        'user_id' => array(
            'type' => 'integer',
            'length' => 4,
            'notnull' => true,
            'default' => 0
        ),
        'ref_id' => array(
            'type' => 'integer',
            'length' => 4,
            'notnull' => true,
            'default' => 0
        )
    ,
        'sent' => array(
            'type' => 'integer',
            'length' => 4,
            'notnull' => true,
            'default' => 0
        )
    ));
    $ilDB->addPrimaryKey('crs_timings_exceeded', array('user_id', 'ref_id'));
}
?>
<#5515>
<?php
if (!$ilDB->tableExists('crs_timings_started')) {
    $ilDB->createTable('crs_timings_started', array(
        'user_id' => array(
            'type' => 'integer',
            'length' => 4,
            'notnull' => true,
            'default' => 0
        ),
        'ref_id' => array(
            'type' => 'integer',
            'length' => 4,
            'notnull' => true,
            'default' => 0
        )
    ,
        'sent' => array(
            'type' => 'integer',
            'length' => 4,
            'notnull' => true,
            'default' => 0
        )
    ));
    $ilDB->addPrimaryKey('crs_timings_started', array('user_id', 'ref_id'));
}
?>
<#5516>
<?php
$setting = new ilSetting();
$idx = $setting->get('ilfrmposidx5', 0);
if (!$idx) {
    $ilDB->addIndex('frm_posts', ['pos_thr_fk', 'pos_date'], 'i5');
} else {
    $setting->delete('ilfrmposidx5');
}
?>
<#5517>
<?php
$ilCtrlStructureReader->getStructure();
?>
<#5518>
<?php
$ilDB->modifyTableColumn('frm_notification', 'frm_id', array(
    'type' => 'integer',
    'length' => 8,
    'notnull' => true,
    'default' => 0
));
?>
<#5519>
<?php
$ilDB->modifyTableColumn('frm_notification', 'thread_id', array(
    'type' => 'integer',
    'length' => 8,
    'notnull' => true,
    'default' => 0
));
?>
<#5520>
<?php
$ilDB->modifyTableColumn('il_cert_template', 'version', array(
    'type' => 'integer',
    'length' => 8,
    'notnull' => true,
    'default' => 0
));
?>
<#5521>
<?php
if (!$ilDB->indexExistsByFields('rbac_log', ['created'])) {
    $ilDB->addIndex('rbac_log', ['created'], 'i2');
}
?>
<#5522>
<?php
    $ilCtrlStructureReader->getStructure();
?>
<#5523>
<?php
$q = "SELECT prg_settings.obj_id FROM prg_settings"
    . "	JOIN object_reference prg_ref ON prg_settings.obj_id = prg_ref.obj_id"
    . "	JOIN tree ON parent = prg_ref.ref_id"
    . "	LEFT JOIN object_reference child_ref ON tree.child = child_ref.ref_id"
    . "	LEFT JOIN object_data child ON child_ref.obj_id = child.obj_id"
    . "	WHERE lp_mode = 2 AND prg_ref.deleted IS NULL AND child.obj_id IS NULL";
$res = $ilDB->query($q);
$to_adjust = [];
while ($rec = $ilDB->fetchAssoc($res)) {
    $to_adjust[] = (int) $rec['obj_id'];
}
$ilDB->manipulate('UPDATE prg_settings SET lp_mode = 0 WHERE ' . $ilDB->in('obj_id', $to_adjust, false, 'integer'));
$q = "SELECT prg_settings.obj_id FROM prg_settings"
    . "	JOIN object_reference prg_ref ON prg_settings.obj_id = prg_ref.obj_id"
    . "	JOIN tree ON parent = prg_ref.ref_id"
    . "	JOIN object_reference child_ref ON tree.child = child_ref.ref_id"
    . "	JOIN object_data child ON child_ref.obj_id = child.obj_id"
    . "	WHERE lp_mode = 2 AND prg_ref.deleted IS NULL AND child.type = 'prg'";
$res = $ilDB->query($q);
$to_adjust = [];
while ($rec = $ilDB->fetchAssoc($res)) {
    $to_adjust[] = (int) $rec['obj_id'];
}
$ilDB->manipulate('UPDATE prg_settings SET lp_mode = 1 WHERE ' . $ilDB->in('obj_id', $to_adjust, false, 'integer'));
?>
<#5524>
<?php
if (!$ilDB->tableExists('wfld_user_setting')) {
    $ilDB->createTable('wfld_user_setting', array(
        'user_id' => array(
            'type' => 'integer',
            'length' => 4,
            'notnull' => true,
            'default' => 0
        ),
        'wfld_id' => array(
            'type' => 'integer',
            'length' => 4,
            'notnull' => true,
            'default' => 0
        ),
        'sortation' => array(
            'type' => 'integer',
            'length' => 4,
            'notnull' => true,
            'default' => 0,
        )
    ));
    $ilDB->addPrimaryKey('wfld_user_setting', array('user_id','wfld_id'));
}
?>
<#5525>
<?php
    if (!$ilDB->tableExists("book_obj_use_book")) {
        $fields = array(
            "obj_id" => array(
                "type" => "integer",
                "notnull" => true,
                "length" => 4,
                "default" => 0
            ),
            "book_obj_id" => array(
                "type" => "integer",
                "notnull" => true,
                "length" => 4,
                "default" => 0
            )
        );
        $ilDB->createTable("book_obj_use_book", $fields);
    }
?>
<#5526>
<?php
    $ilDB->addPrimaryKey("book_obj_use_book", array("obj_id", "book_obj_id"));
?>
<#5527>
<?php
if (!$ilDB->tableColumnExists('booking_reservation', 'context_obj_id')) {
    $ilDB->addTableColumn(
        'booking_reservation',
        'context_obj_id',
        array(
            'type' => 'integer',
            'length' => 1,
            'notnull' => false,
            'default' => 0
        )
    );
}
?>
<#5528>
<?php
$ilDB->dropTableColumn('booking_reservation', 'context_obj_id');
if (!$ilDB->tableColumnExists('booking_reservation', 'context_obj_id')) {
    $ilDB->addTableColumn(
        'booking_reservation',
        'context_obj_id',
        array(
            'type' => 'integer',
            'length' => 4,
            'notnull' => false,
            'default' => 0
        )
    );
}
?>
<#5529>
<?php
$ilDB->renameTableColumn('book_obj_use_book', "book_obj_id", 'book_ref_id');
?>
<#5530>
<?php
if (!$ilDB->tableColumnExists('skl_tree_node', 'description')) {
    $ilDB->addTableColumn(
        'skl_tree_node',
        'description',
        array(
            'type' => 'clob',
            'notnull' => false
        )
    );
}
?>
<#5531>
<?php
// old competences (+ templates) and competence categories (+ templates) get an empty string as description instead of null
$ilDB->manipulate("UPDATE skl_tree_node SET description = '' WHERE description IS NULL AND type IN ('scat', 'skll', 'sctp', 'sktp')");
?>
<#5532>
<?php
if (!$ilDB->tableExists('skl_profile_role')) {
    $fields = array(
        'profile_id' => array(
            'type' => 'integer',
            'length' => 4,
            'notnull' => true),
        'role_id' => array(
            'type' => 'integer',
            'length' => 4,
            'notnull' => true)
    );
    $ilDB->createTable('skl_profile_role', $fields);
    $ilDB->addPrimaryKey('skl_profile_role', array('profile_id', 'role_id'));
}
?>
<#5533>
<?php
$ilCtrlStructureReader->getStructure();
?>
<#5534>
<?php
if (!$ilDB->tableColumnExists('booking_settings', 'preference_nr')) {
    $ilDB->addTableColumn('booking_settings', 'preference_nr', array(
        "type" => "integer",
        "notnull" => true,
        "length" => 4,
        "default" => 0
    ));
}
?>
<#5535>
<?php
if (!$ilDB->tableColumnExists('booking_settings', 'pref_deadline')) {
    $ilDB->addTableColumn('booking_settings', 'pref_deadline', array(
        "type" => "integer",
        "notnull" => true,
        "length" => 4,
        "default" => 0
    ));
}
?>
<#5536>
<?php
if (!$ilDB->tableExists('booking_preferences')) {
    $ilDB->createTable('booking_preferences', array(
        'book_pool_id' => array(
            'type' => 'integer',
            'length' => 4,
            'notnull' => true,
            'default' => 0
        ),
        'user_id' => array(
            'type' => 'integer',
            'length' => 4,
            'notnull' => true,
            'default' => 0
        ),
        'book_obj_id' => array(
            'type' => 'integer',
            'length' => 4,
            'notnull' => true,
            'default' => 0
        )
    ));
    $ilDB->addPrimaryKey('booking_preferences', ['book_pool_id', 'user_id', 'book_obj_id']);
}
?>
<#5537>
<?php
$ilCtrlStructureReader->getStructure();
?>
<#5538>
<?php
if (!$ilDB->tableColumnExists('booking_settings', 'pref_booking_hash')) {
    $ilDB->addTableColumn('booking_settings', 'pref_booking_hash', array(
        "type" => "text",
        "notnull" => true,
        "length" => 23,
        "default" => "0"
    ));
}
?>
<#5539>
<?php
$ilCtrlStructureReader->getStructure();
?>
<#5540>
<?php

include_once 'Services/Migration/DBUpdate_3560/classes/class.ilDBUpdateNewObjectType.php';

$ltiTypeId = ilDBUpdateNewObjectType::getObjectTypeId('lti');

if (!$ltiTypeId) {
    // add basic object type

    $ltiTypeId = ilDBUpdateNewObjectType::addNewType('lti', 'LTI Consumer Object');

    // common rbac operations

    $rbacOperations = array(
        ilDBUpdateNewObjectType::RBAC_OP_EDIT_PERMISSIONS,
        ilDBUpdateNewObjectType::RBAC_OP_VISIBLE,
        ilDBUpdateNewObjectType::RBAC_OP_READ,
        ilDBUpdateNewObjectType::RBAC_OP_WRITE,
        ilDBUpdateNewObjectType::RBAC_OP_DELETE,
        ilDBUpdateNewObjectType::RBAC_OP_COPY
    );

    ilDBUpdateNewObjectType::addRBACOperations($ltiTypeId, $rbacOperations);

    // lp rbac operations

    $operationId = ilDBUpdateNewObjectType::getCustomRBACOperationId('read_learning_progress');
    ilDBUpdateNewObjectType::addRBACOperation($ltiTypeId, $operationId);

    $operationId = ilDBUpdateNewObjectType::getCustomRBACOperationId('edit_learning_progress');
    ilDBUpdateNewObjectType::addRBACOperation($ltiTypeId, $operationId);

    // custom rbac operations

    $operationId = ilDBUpdateNewObjectType::addCustomRBACOperation(
        'read_outcomes',
        'Access Outcomes',
        'object',
        '2250'
    );

    ilDBUpdateNewObjectType::addRBACOperation($ltiTypeId, $operationId);

    // add create operation for relevant container types

    // (!) TRUNK SHOULD CONSIDER LSO PARENT AS WELL (!)
    $parentTypes = array('root', 'cat', 'crs', 'fold', 'grp');
    // (!) TRUNK SHOULD CONSIDER LSO PARENT AS WELL (!)
    ilDBUpdateNewObjectType::addRBACCreate('create_lti', 'Create LTI Consumer Object', $parentTypes);
    ilDBUpdateNewObjectType::applyInitialPermissionGuideline('lti', true);
}

?>
<#5541>
<?php
$ilCtrlStructureReader->getStructure();
?>
<#5542>
<?php

include_once 'Services/Migration/DBUpdate_3560/classes/class.ilDBUpdateNewObjectType.php';

$cmixTypeId = ilDBUpdateNewObjectType::getObjectTypeId('cmix');

if (!$cmixTypeId) {
    // add basic object type

    $cmixTypeId = ilDBUpdateNewObjectType::addNewType('cmix', 'cmi5/xAPI Object');

    // common rbac operations

    $rbacOperations = array(
        ilDBUpdateNewObjectType::RBAC_OP_EDIT_PERMISSIONS,
        ilDBUpdateNewObjectType::RBAC_OP_VISIBLE,
        ilDBUpdateNewObjectType::RBAC_OP_READ,
        ilDBUpdateNewObjectType::RBAC_OP_WRITE,
        ilDBUpdateNewObjectType::RBAC_OP_DELETE,
        ilDBUpdateNewObjectType::RBAC_OP_COPY
    );

    ilDBUpdateNewObjectType::addRBACOperations($cmixTypeId, $rbacOperations);

    // lp rbac operations

    $operationId = ilDBUpdateNewObjectType::getCustomRBACOperationId('read_learning_progress');
    ilDBUpdateNewObjectType::addRBACOperation($cmixTypeId, $operationId);

    $operationId = ilDBUpdateNewObjectType::getCustomRBACOperationId('edit_learning_progress');
    ilDBUpdateNewObjectType::addRBACOperation($cmixTypeId, $operationId);

    // custom rbac operations

    $operationId = ilDBUpdateNewObjectType::getCustomRBACOperationId('read_outcomes');
    ilDBUpdateNewObjectType::addRBACOperation($cmixTypeId, $operationId);

    // add create operation for relevant container types

    // (!) TRUNK SHOULD CONSIDER LSO PARENT AS WELL (!)
    $parentTypes = array('root', 'cat', 'crs', 'fold', 'grp');
    // (!) TRUNK SHOULD CONSIDER LSO PARENT AS WELL (!)
    ilDBUpdateNewObjectType::addRBACCreate('create_cmix', 'Create cmi5/xAPI Object', $parentTypes);
    ilDBUpdateNewObjectType::applyInitialPermissionGuideline('cmix', true);
}

?>
<#5543>
<?php
$ilCtrlStructureReader->getStructure();
?>
<#5544>
<?php

include_once 'Services/Migration/DBUpdate_3560/classes/class.ilDBUpdateNewObjectType.php';

ilDBUpdateNewObjectType::addAdminNode(
    'cmis',
    'cmi5/xAPI Administration'
);

?>
<#5545>
<?php
$ilCtrlStructureReader->getStructure();
?>
<#5546>
<?php
/**
 * Type definitions
 */
if (!$ilDB->tableExists('cmix_lrs_types')) {
    $types = array(
        'type_id' => array(
            'type' => 'integer',
            'length' => 4,
            'notnull' => true,
            'default' => 0
        ),
        'title' => array(
            'type' => 'text',
            'length' => 255
        ),
        'description' => array(
            'type' => 'text',
            'length' => 4000
        ),
        'availability' => array(
            'type' => 'integer',
            'length' => 4,
            'notnull' => true,
            'default' => 1
        ),
        'remarks' => array(
            'type' => 'text',
            'length' => 4000
        ),
        'time_to_delete' => array(
            'type' => 'integer',
            'length' => 4
        ),
        'lrs_endpoint' => array(
            'type' => 'text',
            'length' => 255,
            'notnull' => true
        ),
        'lrs_key' => array(
            'type' => 'text',
            'length' => 128,
            'notnull' => true
        ),
        'lrs_secret' => array(
            'type' => 'text',
            'length' => 128,
            'notnull' => true
        ),
        'privacy_comment_default' => array(
            'type' => 'text',
            'length' => 2000,
            'notnull' => true
        ),
        'external_lrs' => array(
            'type' => 'integer',
            'length' => 1,
            'notnull' => true,
            'default' => 0
        ),
        'user_ident' => array(
            'type' => 'text',
            'length' => 32,
            'notnull' => false,
            'default' => ''
        ),
        'user_name' => array(
            'type' => 'text',
            'length' => 32,
            'notnull' => false,
            'default' => ''
        ),
        'force_privacy_settings' => array(
            'type' => 'integer',
            'length' => 1,
            'notnull' => true,
            'default' => 0
        ),
        'bypass_proxy' => array(
            'type' => 'integer',
            'length' => 1,
            'notnull' => true,
            'default' => 0
        )
    );
    $ilDB->createTable("cmix_lrs_types", $types);
    $ilDB->addPrimaryKey("cmix_lrs_types", array("type_id"));
    $ilDB->createSequence("cmix_lrs_types");
}

?>
<#5547>
<?php
/**
 * settings for xapi-objects
 *
 * !!! ILIAS 6.0 implementation needs migration of offline status in case of table allready exists !!!
 */
if (!$ilDB->tableExists('cmix_settings')) {
    $fields = array(
        'obj_id' => array(
            'type' => 'integer',
            'length' => 4,
            'notnull' => true,
            'default' => 0
        ),
        'lrs_type_id' => array(
            'type' => 'integer',
            'length' => 4,
            'notnull' => true,
            'default' => 0
        ),
        'content_type' => array(
            'type' => 'text',
            'length' => 32,
            'notnull' => false
        ),
        'source_type' => array(
            'type' => 'text',
            'length' => 32,
            'notnull' => false
        ),
        'activity_id' => array(
            'type' => 'text',
            'length' => 255,
            'notnull' => false
        ),
        'instructions' => array(
            'type' => 'text',
            'length' => 4000,
            'notnull' => false
        ),
        'offline_status' => array(
            'type' => 'integer',
            'length' => 1,
            'notnull' => true,
            'default' => 1
        ),
        'launch_url' => array(
            'type' => 'text',
            'length' => 255,
            'notnull' => false
        ),
        'auth_fetch_url' => array(
            'type' => 'integer',
            'length' => 1,
            'notnull' => true,
            'default' => 0
        ),
        'launch_method' => array(
            'type' => 'text',
            'length' => 32,
            'notnull' => false
        ),
        'launch_mode' => array(
            'type' => 'text',
            'length' => 32,
            'notnull' => false
        ),
        'mastery_score' => array(
            'type' => 'float',
            'notnull' => true,
            'default' => 0.0
        ),
        'keep_lp' => array(
            'type' => 'integer',
            'length' => 1,
            'notnull' => true,
            'default' => 0
        ),
        'user_ident' => array(
            'type' => 'text',
            'length' => 32,
            'notnull' => false
        ),
        'user_name' => array(
            'type' => 'text',
            'length' => 32,
            'notnull' => false
        ),
        'usr_privacy_comment' => array(
            'type' => 'text',
            'length' => 4000,
            'notnull' => false
        ),
        'show_statements' => array(
            'type' => 'integer',
            'length' => 1,
            'notnull' => true,
            'default' => 0
        ),
        'xml_manifest' => array(
            'type' => 'clob'
        ),
        'version' => array(
            'type' => 'integer',
            'length' => 4,
            'notnull' => true,
            'default' => 1
        ),
        'highscore_enabled' => array(
            'type' => 'integer',
            'length' => 1,
            'notnull' => true,
            'default' => 0
        ),
        'highscore_achieved_ts' => array(
            'type' => 'integer',
            'length' => 1,
            'notnull' => true,
            'default' => 0
        ),
        'highscore_percentage' => array(
            'type' => 'integer',
            'length' => 1,
            'notnull' => true,
            'default' => 0
        ),
        'highscore_wtime' => array(
            'type' => 'integer',
            'length' => 1,
            'notnull' => true,
            'default' => 0
        ),
        'highscore_own_table' => array(
            'type' => 'integer',
            'length' => 1,
            'notnull' => true,
            'default' => 0
        ),
        'highscore_top_table' => array(
            'type' => 'integer',
            'length' => 1,
            'notnull' => true,
            'default' => 0
        ),
        'highscore_top_num' => array(
            'type' => 'integer',
            'length' => 4,
            'notnull' => true,
            'default' => 0
        ),
        'bypass_proxy' => array(
            'type' => 'integer',
            'length' => 1,
            'notnull' => true,
            'default' => 0
        )
    );
    $ilDB->createTable("cmix_settings", $fields);
    $ilDB->addPrimaryKey("cmix_settings", array("obj_id"));
}
?>
<#5548>
<?php
/**
 * table for detailed learning progress
 */
if (!$ilDB->tableExists('cmix_results')) {
    $values = array(
        'id' => array(
            'type' => 'integer',
            'length' => 4,
            'notnull' => true,
        ),
        'obj_id' => array(
            'type' => 'integer',
            'length' => 4,
            'notnull' => true,
        ),
        'usr_id' => array(
            'type' => 'integer',
            'length' => 4,
            'notnull' => true,
        ),
        'version' => array(
            'type' => 'integer',
            'length' => 2,
            'notnull' => true,
            'default' => 1
        ),
        'score' => array(
            'type' => 'float',
            'notnull' => false,
        ),
        'status' => array(
            'type' => 'text',
            'length' => 32,
            'notnull' => true,
            'default' => 0
        ),
        'last_update' => array(
            'type' => 'timestamp',
            'notnull' => true,
            'default' => ''
        )
    );
    $ilDB->createTable("cmix_results", $values);
    $ilDB->addPrimaryKey("cmix_results", array("id"));
    $ilDB->createSequence("cmix_results");
    $ilDB->addIndex("cmix_results", array("obj_id","usr_id"), 'i1', false);
}
?>
<#5549>
<?php

if (!$ilDB->tableExists('cmix_users')) {
    $ilDB->createTable('cmix_users', array(
        'obj_id' => array(
            'type' => 'integer',
            'length' => 4,
            'notnull' => true,
            'default' => 0
        ),
        'usr_id' => array(
            'type' => 'integer',
            'length' => 4,
            'notnull' => true,
            'default' => 0
        ),
        'proxy_success' => array(
            'type' => 'integer',
            'length' => 1,
            'notnull' => true,
            'default' => 0
        ),
        'fetched_until' => array(
            'type' => 'timestamp',
            'notnull' => false
        ),
        'usr_ident' => array(
            'type' => 'text',
            'length' => 255,
            'notnull' => false
        )
    ));

    $ilDB->addPrimaryKey('cmix_users', array('obj_id', 'usr_id'));
}

?>
<#5550>
<?php
/**
 * table token for auth
 */
if (!$ilDB->tableExists('cmix_token')) {
    $token = array(
        'token' => array(
            'type' => 'text',
            'length' => 255,
            'notnull' => true,
            'default' => 0
        ),
        'valid_until' => array(
            'type' => 'timestamp',
            'notnull' => true,
            'default' => ''
        ),
        'lrs_type_id' => array(
            'type' => 'integer',
            'length' => 4,
            'notnull' => true,
            'default' => 0
        ),
        'ref_id' => array(
            'type' => 'integer',
            'length' => 4,
            'notnull' => true,
            'default' => 0
        ),
        'obj_id' => array(
            'type' => 'integer',
            'length' => 4,
            'notnull' => true,
            'default' => 0
        ),
        'usr_id' => array(
            'type' => 'integer',
            'length' => 4,
            'notnull' => true,
            'default' => 0
        )
    );
    $ilDB->createTable("cmix_token", $token);

    $ilDB->addPrimaryKey("cmix_token", array('token'));
    $ilDB->addIndex("cmix_token", array('token', 'valid_until'), 'i1');
    $ilDB->addUniqueConstraint("cmix_token", array('obj_id', 'usr_id'), 'c1');
}
?>
<#5551>
<?php

$setting = new ilSetting('cmix');

if (!$setting->get('ilias_uuid', false)) {
    $uuid = (new \Ramsey\Uuid\UuidFactory())->uuid4()->toString();
    $setting->set('ilias_uuid', $uuid);
}

?>
<#5552>
<?php
/**
 * Type definitions
 */
if (!$ilDB->tableExists('lti_ext_provider')) {
    $fields = array(
        'id' => array(
            'type' => 'integer',
            'length' => 4,
            'notnull' => true,
            'default' => 0
        ),
        'title' => array(
            'type' => 'text',
            'length' => 255
        ),
        'description' => array(
            'type' => 'text',
            'length' => 4000
        ),
        'availability' => array(
            'type' => 'integer',
            'length' => 2,
            'notnull' => true,
            'default' => 1
        ),
        'remarks' => array(
            'type' => 'text',
            'length' => 4000
        ),
        'time_to_delete' => array(
            'type' => 'integer',
            'length' => 4
        ),
        'provider_url' => array(
            'type' => 'text',
            'length' => 255,
            'notnull' => true
        ),
        'provider_key' => array(
            'type' => 'text',
            'length' => 128,
            'notnull' => true
        ),
        'provider_secret' => array(
            'type' => 'text',
            'length' => 128,
            'notnull' => true
        ),
        'provider_key_customizable' => array( //key and secret changeable
            'type' => 'integer',
            'length' => 1,
            'notnull' => true,
            'default' => 0
        ),
        'provider_icon' => array(
            'type' => 'text',
            'length' => 255,
            'notnull' => false
        ),
        'provider_xml' => array(
            'type' => 'clob'
        ),
        'external_provider' => array(
            'type' => 'integer',
            'length' => 1,
            'notnull' => true,
            'default' => 0
        ),
        'launch_method' => array( // Launch Method
            'type' => 'text',
            'length' => 32,
            'notnull' => false
        ),
        'has_outcome' => array(
            'type' => 'integer',
            'length' => 1,
            'notnull' => true,
            'default' => 0
        ),
        'mastery_score' => array(
            'type' => 'float',
            'notnull' => false
        ),
        'keep_lp' => array(
            'type' => 'integer',
            'length' => 1,
            'notnull' => true,
            'default' => 0
        ),
        'privacy_comment_default' => array(
            'type' => 'text',
            'length' => 2000,
            'notnull' => true
        ),
        'creator' => array(
            'type' => 'integer',
            'length' => 4,
            'notnull' => false,
        ),
        'accepted_by' => array(
            'type' => 'integer',
            'length' => 4,
            'notnull' => false,
        ),
        'global' => array(
            'type' => 'integer',
            'length' => 1,
            'notnull' => true,
            'default' => 0
        ),
        'use_xapi' => array(
            'type' => 'integer',
            'length' => 1,
            'notnull' => true,
            'default' => 0
        ),
        'xapi_launch_key' => array(
            'type' => 'text',
            'length' => 64,
            'notnull' => false
        ),
        'xapi_launch_secret' => array(
            'type' => 'text',
            'length' => 64,
            'notnull' => false
        ),
        'xapi_launch_url' => array(
            'type' => 'text',
            'length' => 255,
            'notnull' => false
        ),
        'custom_params' => array(
            'type' => 'text',
            'length' => 1020,
            'notnull' => false
        ),
        'use_provider_id' => array(
            'type' => 'integer',
            'length' => 1,
            'notnull' => true,
            'default' => 0
        ),
        'always_learner' => array(
            'type' => 'integer',
            'length' => 1,
            'notnull' => true,
            'default' => 0
        ),
        'xapi_activity_id' => array(
            'type' => 'text',
            'length' => 128,
            'notnull' => false
        ),
        'keywords' => array(
            'type' => 'text',
            'length' => 1000,
            'notnull' => false
        ),
        'user_ident' => array(
            'type' => 'text',
            'length' => 32,
            'notnull' => true,
            'default' => ''
        ),
        'user_name' => array(
            'type' => 'text',
            'length' => 32,
            'notnull' => true,
            'default' => ''
        ),
        'inc_usr_pic' => array(
            'type' => 'integer',
            'length' => 1,
            'notnull' => true,
            'default' => 0
        ),
        'category' => array(
            'type' => 'text',
            'length' => 16,
            'notnull' => true,
            'default' => ''
        )
    );
    $ilDB->createTable("lti_ext_provider", $fields);
    $ilDB->addPrimaryKey("lti_ext_provider", array("id"));
    $ilDB->createSequence("lti_ext_provider");
}

?>
<#5553>
<?php

if (!$ilDB->tableExists('lti_consumer_settings')) {
    $ilDB->createTable('lti_consumer_settings', array(
        'obj_id' => array(
            'type' => 'integer',
            'length' => 4,
            'notnull' => true,
            'default' => 0
        ),
        'provider_id' => array(
            'type' => 'integer',
            'length' => 4,
            'notnull' => true,
            'default' => 0
        ),
        'launch_method' => array(
            'type' => 'text',
            'length' => 16,
            'notnull' => true,
            'default' => ''
        ),
        'offline_status' => array(
            'type' => 'integer',
            'length' => 1,
            'notnull' => true,
            'default' => 1
        ),
        'show_statements' => array(
            'type' => 'integer',
            'length' => 1,
            'notnull' => true,
            'default' => 0
        ),
        'highscore_enabled' => array(
            'type' => 'integer',
            'length' => 1,
            'notnull' => true,
            'default' => 0
        ),
        'highscore_achieved_ts' => array(
            'type' => 'integer',
            'length' => 1,
            'notnull' => true,
            'default' => 0
        ),
        'highscore_percentage' => array(
            'type' => 'integer',
            'length' => 1,
            'notnull' => true,
            'default' => 0
        ),
        'highscore_wtime' => array(
            'type' => 'integer',
            'length' => 1,
            'notnull' => true,
            'default' => 0
        ),
        'highscore_own_table' => array(
            'type' => 'integer',
            'length' => 1,
            'notnull' => true,
            'default' => 0
        ),
        'highscore_top_table' => array(
            'type' => 'integer',
            'length' => 1,
            'notnull' => true,
            'default' => 0
        ),
        'highscore_top_num' => array(
            'type' => 'integer',
            'length' => 4,
            'notnull' => true,
            'default' => 0
        ),
        'mastery_score' => array(
            'type' => 'float',
            'notnull' => true,
            'default' => 0.5
        ),
        'keep_lp' => array(
            'type' => 'integer',
            'length' => 1,
            'notnull' => true,
            'default' => 0
        ),
        'use_xapi' => array(
            'type' => 'integer',
            'length' => 1,
            'notnull' => true,
            'default' => 0
        ),
        'activity_id' => array(
            'type' => 'text',
            'length' => 128,
            'notnull' => false
        ),
        'launch_key' => array(
            'type' => 'text',
            'length' => 255,
            'notnull' => false
        ),
        'launch_secret' => array(
            'type' => 'text',
            'length' => 255,
            'notnull' => false
        )
    ));

    $ilDB->addPrimaryKey('lti_consumer_settings', array('obj_id'));
}

?>
<#5554>
<?php
//changes for celtic/lti

if ($ilDB->tableExists('lti2_consumer')) {
    if (!$ilDB->tableColumnExists('lti2_consumer', 'signature_method')) {
        $ilDB->addTableColumn('lti2_consumer', 'signature_method', array(
            "type" => "text",
            "notnull" => true,
            "length" => 15,
            "default" => 'HMAC-SHA1'
        ));
    }
}

if ($ilDB->tableExists('lti2_context')) {
    if (!$ilDB->tableColumnExists('lti2_context', 'title')) {
        $ilDB->addTableColumn('lti2_context', 'title', array(
            "type" => "text",
            "notnull" => false,
            "length" => 255,
            "default" => null
        ));
    }
}

if ($ilDB->tableExists('lti2_context')) {
    if (!$ilDB->tableColumnExists('lti2_context', 'type')) {
        $ilDB->addTableColumn('lti2_context', 'type', array(
            "type" => "text",
            "notnull" => false,
            "length" => 50,
            "default" => null
        ));
    }
}

if ($ilDB->tableExists('lti2_resource_link')) {
    if (!$ilDB->tableColumnExists('lti2_resource_link', 'title')) {
        $ilDB->addTableColumn('lti2_resource_link', 'title', array(
            "type" => "text",
            "notnull" => false,
            "length" => 255,
            "default" => null
        ));
    }
}

//note: field user_result_pk in table lti2_user_result is not used in ILIAS; use user_pk as in implementation of IMSGLOBAL

if ($ilDB->tableExists('lti2_nonce')) {
    if ($ilDB->tableColumnExists('lti2_nonce', 'value')) {
        $ilDB->modifyTableColumn('lti2_nonce', 'value', array(
            'type' => 'text',
            'length' => 50,
            'notnull' => true
        ));
    }
}

//todo: drop lti2_tool_proxy table


?>
<#5555>
<?php
/**
 * add the table for type input values
 */
if (!$ilDB->tableExists('lti_consumer_results')) {
    $values = array(
        'id' => array(
            'type' => 'integer',
            'length' => 4,
            'notnull' => true,
        ),
        'obj_id' => array(
            'type' => 'integer',
            'length' => 4,
            'notnull' => true,
        ),
        'usr_id' => array(
            'type' => 'integer',
            'length' => 4,
            'notnull' => true,
        ),
        'result' => array(
            'type' => 'float',
            'notnull' => false,
        ),
    );
    $ilDB->createTable("lti_consumer_results", $values);
    $ilDB->addPrimaryKey("lti_consumer_results", array("id"));
    $ilDB->createSequence("lti_consumer_results");
    $ilDB->addIndex("lti_consumer_results", array("obj_id","usr_id"), 'i1');
}
?>
<#5556>
<?php
$ilCtrlStructureReader->getStructure();
?>
<#5557>
<?php
if ($ilDB->tableColumnExists("lng_data", "identifier")) {
    $field = array(
        'type' => 'text',
        'length' => 200,
        'notnull' => true,
        'default' => ' '
    );
    $ilDB->modifyTableColumn("lng_data", "identifier", $field);
}
?>
<#5558>
<?php
if ($ilDB->tableColumnExists("lng_log", "identifier")) {
    $field = array(
        'type' => 'text',
        'length' => 200,
        'notnull' => true,
        'default' => ' '
    );
    $ilDB->modifyTableColumn("lng_log", "identifier", $field);
}
?>
<#5559>
<?php
    $ilCtrlStructureReader->getStructure();
?>
<#5560>
<?php
if (!$ilDB->tableColumnExists('exc_data', 'nr_mandatory_random')) {
    $ilDB->addTableColumn(
        'exc_data',
        'nr_mandatory_random',
        array(
            'type' => 'integer',
            'length' => 4,
            'notnull' => true,
            'default' => 0
        )
    );
}
?>
<#5561>
<?php

if (!$ilDB->tableExists('exc_mandatory_random')) {
    $ilDB->createTable('exc_mandatory_random', array(
        'exc_id' => array(
            'type' => 'integer',
            'length' => 4,
            'notnull' => true,
            'default' => 0
        ),
        'usr_id' => array(
            'type' => 'integer',
            'length' => 4,
            'notnull' => true,
            'default' => 0
        ),
        'ass_id' => array(
            'type' => 'integer',
            'length' => 4,
            'notnull' => true,
            'default' => 0
        ),
    ));

    $ilDB->addPrimaryKey('exc_mandatory_random', array('exc_id', 'usr_id', 'ass_id'));
}

?>
<#5562>
<?php
$ilCtrlStructureReader->getStructure();
?>
<#5563>
<?php
if (!$ilDB->tableColumnExists('exc_assignment', 'rel_deadline_last_subm')) {
    $ilDB->addTableColumn(
        'exc_assignment',
        'rel_deadline_last_subm',
        array(
            'type' => 'integer',
            'length' => 4,
            'notnull' => true,
            'default' => 0
        )
    );
}
?>
<#5564>
<?php
// Add new index
if (!$ilDB->indexExistsByFields('object_data', ['owner'])) {
    $ilDB->addIndex('object_data', ['owner'], 'i5');
}
?>
<#5565>
<?php
include_once 'Services/Migration/DBUpdate_3560/classes/class.ilDBUpdateNewObjectType.php';

$typeId = ilDBUpdateNewObjectType::getObjectTypeId('ltis');

$opsId = ilDBUpdateNewObjectType::addCustomRBACOperation(
    'add_consume_provider',
    'Allow Add Own Provider',
    'object',
    3510
);

ilDBUpdateNewObjectType::addRBACOperation($typeId, $opsId);

?>
<#5566>
<?php

require_once 'Services/Administration/classes/class.ilSetting.php';
$setting = new ilSetting('lti');
$setting->delete('custom_provider_create_role');

?>
<#5567>
<?php
if (!$ilDB->tableExists('crs_reference_settings')) {
    $ilDB->createTable('crs_reference_settings', [
        'obj_id' => [
            'type' => 'integer',
            'length' => 4,
            'notnull' => true,
            'default' => 0
        ],
        'member_update' => [
            'type' => 'integer',
            'length' => 1,
            'notnull' => true,
            'default' => 0
        ]
    ]);
}
?>
<#5568>
<?php
$ilCtrlStructureReader->getStructure();
?>
<#5569>
<?php
    $ilDB->dropPrimaryKey('role_desktop_items');
?>
<#5570>
<?php
    $ilDB->renameTableColumn('role_desktop_items', "item_id", 'ref_id');
?>
<#5571>
<?php
    $ilDB->renameTable('role_desktop_items', 'rep_rec_content_role');
?>
<#5572>
<?php
    $ilDB->dropTableColumn("rep_rec_content_role", "role_item_id");
?>
<#5573>
<?php
    $ilDB->dropTableColumn("rep_rec_content_role", "item_type");
?>
<#5574>
<?php
    $ilDB->addPrimaryKey('rep_rec_content_role', ['role_id','ref_id']);
?>
<#5575>
<?php
    $ilCtrlStructureReader->getStructure();
?>
<#5576>
<?php
if (!$ilDB->tableExists('rep_rec_content_obj')) {
    $ilDB->createTable('rep_rec_content_obj', [
        'user_id' => [
            'type' => 'integer',
            'length' => 4,
            'notnull' => true,
            'default' => 0
        ],
        'ref_id' => [
            'type' => 'integer',
            'length' => 4,
            'notnull' => true,
            'default' => 0
        ],
        'declined' => [
            'type' => 'integer',
            'length' => 1,
            'notnull' => true,
            'default' => 0
        ]
    ]);
}
?>
<#5577>
<?php
include_once('./Services/Migration/DBUpdate_3560/classes/class.ilDBUpdateNewObjectType.php');
ilDBUpdateNewObjectType::addAdminNode('nots', 'Notes Settings');
?>
<#5578>
<?php
include_once('./Services/Migration/DBUpdate_3560/classes/class.ilDBUpdateNewObjectType.php');
ilDBUpdateNewObjectType::addAdminNode('coms', 'Comments Settings');
?>
<#5579>
<?php
include_once('./Services/Migration/DBUpdate_3560/classes/class.ilDBUpdateNewObjectType.php');
ilDBUpdateNewObjectType::addAdminNode('lhts', 'Learning History Settings');
?>
<#5580>
<?php
$ilDB->update(
    "object_data",
    [
        "title" => ["text", "dshs"],
        "description" => ["text", "Dashboard Settings"]
    ],
    [	// where
        "title" => ["text", "pdts"],
        "type" => ["text", "typ"],
    ]
);
?>
<#5581>
<?php
$ilDB->update(
    "object_data",
    [
    "type" => ["text", "dshs"],
    "title" => ["text", "__DashboardSettings"],
    "description" => ["text", "Dashboard Settings"]
],
    [	// where
        "type" => ["text", "pdts"]
    ]
);
?>
<#5582>
<?php
include_once('./Services/Migration/DBUpdate_3560/classes/class.ilDBUpdateNewObjectType.php');
ilDBUpdateNewObjectType::addAdminNode('prss', 'Personal Resources Settings');
?>
<#5583>
<?php
    $ilCtrlStructureReader->getStructure();
?>
<#5584>
<?php

    $set = $ilDB->queryF(
        "SELECT * FROM svy_svy " .
        " WHERE invitation_mode = %s ",
        ["integer"],
        [0]
    );
    while ($rec = $ilDB->fetchAssoc($set)) {
        $ilDB->manipulateF(
            "DELETE FROM svy_inv_usr WHERE " .
            " survey_fi = %s",
            ["integer"],
            [$rec["survey_id"]]
        );
    }

?>
<#5585>
<?php
if (!$ilDB->tableExists('svy_invitation')) {
    $ilDB->createTable('svy_invitation', [
        'user_id' => [
            'type' => 'integer',
            'length' => 4,
            'notnull' => true,
            'default' => 0
        ],
        'survey_id' => [
            'type' => 'integer',
            'length' => 4,
            'notnull' => true,
            'default' => 0
        ]
    ]);
    $ilDB->addPrimaryKey("svy_invitation", ["user_id", "survey_id"]);
}
?>
<#5586>
<?php
    $set = $ilDB->queryF(
    "SELECT DISTINCT survey_fi, user_fi FROM svy_inv_usr ",
    [],
    []
);
    while ($rec = $ilDB->fetchAssoc($set)) {
        $ilDB->insert("svy_invitation", [
            "survey_id" => ["integer", $rec["survey_fi"]],
            "user_id" => ["integer", $rec["user_fi"]]
        ]);
    }

?>
<#5587>
<?php
    $ilDB->dropTable('svy_inv_usr');
?>
<#5588>
<?php
$ilDB->manipulate(
    "UPDATE il_cert_template SET background_image_path = " .
    "REPLACE(" .
    "background_image_path , " .
    $ilDB->quote('//exercise/certificates//', 'text') . " , " .
    "CONCAT( CONCAT(" . $ilDB->quote('/', 'text') . ",obj_id)," . $ilDB->quote('/', 'text') . ") " .
    ") " .
    "WHERE background_image_path LIKE " . $ilDB->quote('%//background%', 'text')
);
$ilDB->manipulate(
    "UPDATE il_cert_template SET background_image_path = " .
    "REPLACE(" .
    "background_image_path , " .
    $ilDB->quote('//course/certificates//', 'text') . " , " .
    "CONCAT( CONCAT(" . $ilDB->quote('/', 'text') . ",obj_id)," . $ilDB->quote('/', 'text') . ") " .
    ") " .
    "WHERE background_image_path LIKE " . $ilDB->quote('%//background%', 'text')
);
$ilDB->manipulate(
    "UPDATE il_cert_template SET background_image_path = " .
    "REPLACE(" .
    "background_image_path , " .
    $ilDB->quote('//assessment/certificates//', 'text') . " , " .
    "CONCAT( CONCAT(" . $ilDB->quote('/', 'text') . ",obj_id)," . $ilDB->quote('/', 'text') . ") " .
    ") " .
    "WHERE background_image_path LIKE " . $ilDB->quote('%//background%', 'text')
);
$ilDB->manipulate(
    "UPDATE il_cert_template SET background_image_path = " .
    "REPLACE(" .
    "background_image_path , " .
    $ilDB->quote('//certificates/scorm//', 'text') . " , " .
    "CONCAT( CONCAT(" . $ilDB->quote('/', 'text') . ",obj_id)," . $ilDB->quote('/', 'text') . ") " .
    ") " .
    "WHERE background_image_path LIKE " . $ilDB->quote('%//background%', 'text')
);
?>
<#5589>
<?php

$settings = new \ilSetting();
$tree_type = $settings->get('main_tree_impl', \ilTree::TREE_TYPE_NESTED_SET);

$tree = new \ilTree(1);
switch ($tree_type) {

        case \ilTree::TREE_TYPE_NESTED_SET:
                $tree->renumber();
                break;

        case \ilTree::TREE_TYPE_MATERIALIZED_PATH:
                \ilMaterializedPathTree::createFromParentReleation();
                break;


}
?>
<#5590>
<?php
if (!$ilDB->tableColumnExists('object_reference', 'deleted_by')) {
    $ilDB->addTableColumn(
        'object_reference',
        'deleted_by',
        [
                        'type' => 'integer',
                        'notnull' => false,
                        'length' => 4,
                        'default' => 0
                ]
    );
}
?>
<#5591>
<?php
if (!$ilDB->tableExists('webdav_instructions')) {
    $ilDB->createTable('webdav_instructions', [
        'id' => [
            'type' => 'integer',
            'length' => 4,
            'notnull' => true,
            'default' => 0
        ],
        'title' => [
            'type' => 'text',
            'length' => '255',
            'default' => ''
        ],
        'uploaded_instructions' => [
            'type' => 'clob',
            'default' => ''
        ],
        'processed_instructions' => [
            'type' => 'clob',
            'default' => ''
        ],
        'lng' => [
            'type' => 'text',
            'length' => 5
        ],
        'creation_ts' => [
            'type' => 'timestamp'
        ],
        'modification_ts' => [
            'type' => 'timestamp'
        ],
        'owner_usr_id' => [
            'type' => 'integer',
            'length' => 4
        ],
        'last_modification_usr_id' => [
            'type' => 'integer',
            'length' => 4
        ],
        'sorting' => [
            'type' => 'integer',
            'length' => 4
        ]
    ]);
    $ilDB->addPrimaryKey("webdav_instructions", ["id"]);
    $ilDB->createSequence('webdav_instructions');
}
?>

<#5592>
<?php

/**
 * @var $ilDB \ilDBInterface
 */

if (!$ilDB->tableColumnExists('crs_settings', 'period_start')) {
    $ilDB->addTableColumn(
        'crs_settings',
        'period_start',
        [
                        'type' => \ilDBConstants::T_TIMESTAMP,
                        'notnull' => false,
                        'default' => null
                ]
    );
    $ilDB->addTableColumn(
        'crs_settings',
        'period_end',
        [
                        'type' => \ilDBConstants::T_TIMESTAMP,
                        'notnull' => false,
                        'default' => null
                ]
    );
}
?>

<#5593>
<?php

$query = 'select obj_id, crs_start, crs_end from crs_settings where crs_start IS NOT NULL or crs_end IS NOT NULL';
$res = $ilDB->query($query);
while ($row = $res->fetchRow(\ilDBConstants::FETCHMODE_OBJECT)) {
    $dtstart = $dtend = null;
    if ($row->crs_start != null) {
        $start = new DateTime();
        $start->setTimezone(new DateTimeZone('UTC'));
        $start->setTimestamp((int) $row->crs_start);
        $dtstart = $start->format('Y-m-d');
    }
    if ($row->crs_end != null) {
        $end = new DateTime();
        $end->setTimezone(new DateTimeZone('UTC'));
        $end->setTimestamp((int) $row->crs_end);
        $dtend = $end->format('Y-m-d');
    }

    $query = 'update crs_settings set ' .
                'period_start = ' . $ilDB->quote($dtstart, \ilDBConstants::T_TIMESTAMP) . ', ' .
                'period_end = ' . $ilDB->quote($dtend, \ilDBConstants::T_TIMESTAMP) . ' ' .
                'where obj_id = ' . $ilDB->quote($row->obj_id, \ilDBConstants::T_INTEGER);
    $ilDB->manipulate($query);
}
?>
<#5594>
<?php
if (!$ilDB->tableColumnExists('crs_settings', 'period_time_indication')) {
    $ilDB->addTableColumn(
        'crs_settings',
        'period_time_indication',
        [
                        'type' => \ilDBConstants::T_INTEGER,
                        'notnull' => true,
                        'default' => 0
                ]
    );
}
?>

<#5595>
<?php

/**
 * @var $ilDB \ilDBInterface
 */

if (!$ilDB->tableColumnExists('grp_settings', 'period_start')) {
    $ilDB->addTableColumn(
        'grp_settings',
        'period_start',
        [
                        'type' => \ilDBConstants::T_TIMESTAMP,
                        'notnull' => false,
                        'default' => null
                ]
    );
    $ilDB->addTableColumn(
        'grp_settings',
        'period_end',
        [
                        'type' => \ilDBConstants::T_TIMESTAMP,
                        'notnull' => false,
                        'default' => null
                ]
    );
}
?>

<#5596>
<?php

$query = 'select obj_id, grp_start, grp_end from grp_settings where grp_start IS NOT NULL or grp_end IS NOT NULL';
$res = $ilDB->query($query);
while ($row = $res->fetchRow(\ilDBConstants::FETCHMODE_OBJECT)) {
    $dtstart = $dtend = null;
    if ($row->grp_start != null) {
        $start = new DateTime();
        $start->setTimezone(new DateTimeZone('UTC'));
        $start->setTimestamp((int) $row->grp_start);
        $dtstart = $start->format('Y-m-d');
    }
    if ($row->grp_end != null) {
        $end = new DateTime();
        $end->setTimezone(new DateTimeZone('UTC'));
        $end->setTimestamp((int) $row->grp_end);
        $dtend = $end->format('Y-m-d');
    }

    $query = 'update grp_settings set ' .
                'period_start = ' . $ilDB->quote($dtstart, \ilDBConstants::T_TIMESTAMP) . ', ' .
                'period_end = ' . $ilDB->quote($dtend, \ilDBConstants::T_TIMESTAMP) . ' ' .
                'where obj_id = ' . $ilDB->quote($row->obj_id, \ilDBConstants::T_INTEGER);
    $ilDB->manipulate($query);
}
?>
<#5597>
<?php
if (!$ilDB->tableColumnExists('grp_settings', 'period_time_indication')) {
    $ilDB->addTableColumn(
        'grp_settings',
        'period_time_indication',
        [
                        'type' => \ilDBConstants::T_INTEGER,
                        'notnull' => true,
                        'default' => 0
                ]
    );
}
?>
<#5598>
<?php

include_once('./Services/Migration/DBUpdate_3560/classes/class.ilDBUpdateNewObjectType.php');
$read_ops_id = ilDBUpdateNewObjectType::getCustomRBACOperationId('read_learning_progress');
$edit_ops_id = ilDBUpdateNewObjectType::getCustomRBACOperationId('edit_learning_progress');
$write_ops_id = ilDBUpdateNewObjectType::getCustomRBACOperationId('write');
if ($read_ops_id && $edit_ops_id) {
    $lp_type_id = ilDBUpdateNewObjectType::getObjectTypeId('crsr');
    if ($lp_type_id) {
        ilDBUpdateNewObjectType::addRBACOperation($lp_type_id, $read_ops_id);
        ilDBUpdateNewObjectType::addRBACOperation($lp_type_id, $edit_ops_id);
        ilDBUpdateNewObjectType::cloneOperation('crsr', $write_ops_id, $read_ops_id);
        ilDBUpdateNewObjectType::cloneOperation('crsr', $write_ops_id, $edit_ops_id);
    }
}
?>

<#5599>
<?php
$ilCtrlStructureReader->getStructure();
?>
<#5600>
<?php
$fields = array(
    'internal' => array(
        'type' => 'text',
        'length' => '250',

    ),
    'identification' => array(
        'type' => 'text',
        'length' => '250',

    ),
    'title' => array(
        'type' => 'text',
        'length' => '250',

    ),
    'suffix' => array(
        'type' => 'text',
        'length' => '64',

    ),
    'mime_type' => array(
        'type' => 'text',
        'length' => '250',

    ),
    'size' => array(
        'type' => 'integer',
        'length' => '8',

    ),

);
if (!$ilDB->tableExists('il_resource_info')) {
    $ilDB->createTable('il_resource_info', $fields);
    $ilDB->addPrimaryKey('il_resource_info', array('internal'));
}
?>
<#5601>
<?php
$fields = array(
    'identification' => array(
        'type' => 'text',
        'length' => '250',

    ),
    'storage_id' => array(
        'type' => 'text',
        'length' => '8',

    ),

);
if (!$ilDB->tableExists('il_resource')) {
    $ilDB->createTable('il_resource', $fields);
    $ilDB->addPrimaryKey('il_resource', array('identification'));
}
?>
<#5602>
<?php
$fields = array(
    'internal' => array(
        'type' => 'text',
        'length' => '250',

    ),
    'identification' => array(
        'type' => 'text',
        'length' => '250',

    ),
    'available' => array(
        'type' => 'integer',
        'length' => '1',

    ),
    'version_number' => array(
        'type' => 'integer',
        'length' => '8',

    ),

);
if (!$ilDB->tableExists('il_resource_revision')) {
    $ilDB->createTable('il_resource_revision', $fields);
    $ilDB->addPrimaryKey('il_resource_revision', array('internal'));
}
?>
<#5603>
<?php
if (!$ilDB->tableColumnExists('il_mm_items', 'icon_id')) {
    $ilDB->addTableColumn(
        'il_mm_items',
        'icon_id',
        array(
            'type' => 'text',
            'length' => 250,
        )
    );
}
?>

<#5604>
<?php
require_once './Services/PDFGeneration/classes/class.ilPDFCompInstaller.php';
$renderer = 'WkhtmlToPdf';
$path = 'Services/PDFGeneration/classes/renderer/wkhtmltopdf/class.ilWkhtmlToPdfRenderer.php';
ilPDFCompInstaller::registerRenderer($renderer, $path);
$service = 'Test';
$purpose = 'UserResult'; // According to name given. Call multiple times.
ilPDFCompInstaller::registerRendererAvailability($renderer, $service, $purpose);

$purpose = 'PrintViewOfQuestions'; // According to name given. Call multiple times.
ilPDFCompInstaller::registerRendererAvailability($renderer, $service, $purpose);
?>
<#5605>
<?php
if ($ilDB->tableExists('event')) {
    $ilDB->addTableColumn(
        'event',
        'reg_notification',
        array(
            'type' => 'integer',
            'notnull' => true,
            'default' => 0
        )
    );

    $ilDB->addTableColumn(
        'event',
        'notification_opt',
        array(
            'type' => 'text',
            'length' => '50',
            'notnull' => false,
            'default' => 'notification_option_manual' // ilSessionConstants::NOTIFICATION_INHERIT_OPTION
        )
    );
}
?>
<#5606>
<?php
if ($ilDB->tableExists('event_participants')) {
    $ilDB->addTableColumn(
        'event_participants',
        'notification_enabled',
        array(
            'type' => 'integer',
            'notnull' => true,
            'default' => 0
        )
    );
}
?>
<#5607>
<?php
$ilCtrlStructureReader->getStructure();
?>
<#5608>
<?php
if (!$ilDB->tableColumnExists('page_layout', 'mod_lm')) {
    $ilDB->addTableColumn(
        'page_layout',
        'mod_lm',
        array(
            'type' => 'integer',
            'length' => 1,
            'notnull' => false
        )
    );
}
?>
<#5609>
<?php

$query = "
	UPDATE object_data odat SET offline = (
		SELECT offline_status from cmix_settings cset
        WHERE cset.obj_id = odat.obj_id
    ) WHERE odat.type = %s
";

$ilDB->manipulateF($query, array('text'), array('cmix'));

?>
<#5610>
<?php

$query = "
	UPDATE object_data odat SET offline = (
		SELECT offline_status from lti_consumer_settings lset
        WHERE lset.obj_id = odat.obj_id
    ) WHERE odat.type = %s
";

$ilDB->manipulateF($query, array('text'), array('lti'));
?>

<#5611>
<?php
if (!$ilDB->tableColumnExists('il_blog_posting', 'last_withdrawn')) {
    $ilDB->addTableColumn(
        'il_blog_posting',
        'last_withdrawn',
        array(
            'type' => 'timestamp',
            'notnull' => false,
            'default' => null
        )
    );
}
?>
<#5612>
<?php
global $ilDB;
if (!$ilDB->tableColumnExists('crs_settings', 'target_group')) {
    $ilDB->addTableColumn(
        'crs_settings',
        'target_group',
        [
                                'type' => \ilDBConstants::T_TEXT,
                                'length' => 4000,
                                'notnull' => false
                        ]
    );
}
?>
<#5613>
<?php
global $DIC;
$db = $DIC['ilDB'];
if (!$db->tableColumnExists('prg_settings', 'deadline_period')) {
    $db->addTableColumn(
        'prg_settings',
        'deadline_period',
        [
                'type' => 'integer',
                'length' => 4,
                'notnull' => true,
                'default' => 0
            ]
    );
}
if (!$db->tableColumnExists('prg_settings', 'deadline_date')) {
    $db->addTableColumn(
        'prg_settings',
        'deadline_date',
        [
                'type' => 'timestamp',
                'notnull' => false
            ]
    );
}
?>

<#5614>
<?php
global $DIC;
$db = $DIC['ilDB'];
if (!$db->tableColumnExists('prg_usr_progress', 'assignment_date')) {
    $db->addTableColumn(
        'prg_usr_progress',
        'assignment_date',
        [
                'type' => 'timestamp',
                'notnull' => false
            ]
    );
}
?>

<#5615>
<?php
global $DIC;
$db = $DIC['ilDB'];
if ($db->tableColumnExists('prg_usr_progress', 'assignment_date') && $db->tableColumnExists('prg_usr_assignments', 'last_change')) {
    $db->manipulate(
        'UPDATE prg_usr_progress'
        . '	JOIN prg_usr_assignments'
        . '		ON prg_usr_assignments.id = prg_usr_progress.assignment_id'
        . '	SET prg_usr_progress.assignment_date = prg_usr_assignments.last_change'
    );
}
?>

<#5616>
<?php
global $DIC;
$db = $DIC['ilDB'];
if (!$db->tableColumnExists('prg_usr_progress', 'completion_date')) {
    $db->addTableColumn(
        'prg_usr_progress',
        'completion_date',
        [
                'type' => 'timestamp',
                'notnull' => false
            ]
    );
}
?>

<#5617>
<?php
global $DIC;
$db = $DIC['ilDB'];
if (!$db->tableColumnExists('prg_settings', 'vq_period')) {
    $db->addTableColumn(
        'prg_settings',
        'vq_period',
        [
                'type' => 'integer',
                'length' => 4,
                'notnull' => true,
                'default' => -1
            ]
    );
}
if (!$db->tableColumnExists('prg_settings', 'vq_date')) {
    $db->addTableColumn(
        'prg_settings',
        'vq_date',
        [
                'type' => 'timestamp',
                'notnull' => false
            ]
    );
}
if (!$db->tableColumnExists('prg_settings', 'vq_restart_period')) {
    $db->addTableColumn(
        'prg_settings',
        'vq_restart_period',
        [
                'type' => 'integer',
                'length' => 4,
                'notnull' => true,
                'default' => -1
            ]
    );
}
?>

<#5618>
<?php
global $DIC;
$db = $DIC['ilDB'];
if (!$db->tableColumnExists('prg_usr_progress', 'vq_date')) {
    $db->addTableColumn(
        'prg_usr_progress',
        'vq_date',
        [
                'type' => 'timestamp',
                'notnull' => false
            ]
    );
}
?>

<#5619>
<?php
global $DIC;
$db = $DIC['ilDB'];
if (!$db->tableColumnExists('prg_usr_assignments', 'restart_date')) {
    $db->addTableColumn(
        'prg_usr_assignments',
        'restart_date',
        [
                'type' => 'timestamp',
                'notnull' => false
            ]
    );
}
?>

<#5620>
<?php
global $DIC;
$db = $DIC['ilDB'];
if (!$db->tableColumnExists('prg_usr_assignments', 'restarted_assignment_id')) {
    $db->addTableColumn(
        'prg_usr_assignments',
        'restarted_assignment_id',
        [
                'type' => 'integer',
                'notnull' => true,
                'default' => -1
            ]
    );
}
?>
<#5621>
<?php

global $ilDB;

if (!$ilDB->tableColumnExists('crs_settings', 'target_group')) {
    $ilDB->addTableColumn(
        'crs_settings',
        'target_group',
        [
                                'type' => \ilDBConstants::T_TEXT,
                                'length' => 4000,
                                'notnull' => false
                        ]
    );
}
?>
<#5622>
<?php
if (!$ilDB->tableExists('prg_auto_content')) {
    $ilDB->createTable('prg_auto_content', array(
        'prg_obj_id' => array(
            'type' => 'integer',
            'length' => 4,
            'notnull' => true
        ),
        'cat_ref_id' => array(
            'type' => 'integer',
            'length' => 4,
            'notnull' => true
        ),
        'title' => array(
            'type' => 'text',
            'length' => 255,
            'notnull' => true
        ),
        'last_usr_id' => array(
            'type' => 'integer',
            'length' => 4,
            'notnull' => true
        ),
        'last_edited' => array(
            'type' => 'timestamp',
            'notnull' => false
        )
    ));
    $ilDB->addPrimaryKey('prg_auto_content', ['prg_obj_id', 'cat_ref_id']);
}
?>

<#5623>
<?php
require_once './Services/Migration/DBUpdate_3560/classes/class.ilDBUpdateNewObjectType.php';

$type_id = ilDBUpdateNewObjectType::addNewType('prgr', 'Study Programme Reference');

ilDBUpdateNewObjectType::addRBACOperations($type_id, [
    ilDBUpdateNewObjectType::RBAC_OP_EDIT_PERMISSIONS,
    ilDBUpdateNewObjectType::RBAC_OP_VISIBLE,
    ilDBUpdateNewObjectType::RBAC_OP_READ,
    ilDBUpdateNewObjectType::RBAC_OP_WRITE,
    ilDBUpdateNewObjectType::RBAC_OP_DELETE,
    ilDBUpdateNewObjectType::RBAC_OP_COPY
]);

ilDBUpdateNewObjectType::addRBACCreate('create_prgr', 'Create Study Programme Reference', [
    'prg'
]);
?>

<#5624>
<?php
if (!$ilDB->tableExists('prg_auto_membership')) {
    $ilDB->createTable('prg_auto_membership', array(
        'prg_obj_id' => array(
            'type' => 'integer',
            'length' => 4,
            'notnull' => true
        ),
        'source_type' => array(
            'type' => 'text',
            'length' => 8,
            'notnull' => true
        ),
        'source_id' => array(
            'type' => 'integer',
            'length' => 4,
            'notnull' => true
        ),
        'enabled' => array(
            'type' => 'integer',
            'length' => 1,
            'notnull' => true,
            'default' => 0
        ),
        'last_usr_id' => array(
            'type' => 'integer',
            'length' => 4,
            'notnull' => true
        ),
        'last_edited' => array(
            'type' => 'timestamp',
            'notnull' => false
        )
    ));
    $ilDB->addPrimaryKey('prg_auto_membership', ['prg_obj_id', 'source_type', 'source_id']);
}
?>

<#5625>
<?php
global $DIC;
$db = $DIC['ilDB'];
if (!$db->tableColumnExists('prg_usr_progress', 'invalidated')) {
    $db->addTableColumn(
        'prg_usr_progress',
        'invalidated',
        [
                'type' => 'integer',
                'length' => 1,
                'notnull' => false
            ]
    );
}
?>

<#5626>
<?php
ilOrgUnitOperationContextQueries::registerNewContext(ilOrgUnitOperationContext::CONTEXT_PRG, ilOrgUnitOperationContext::CONTEXT_OBJECT);
?>

<#5627>
<?php
    ilOrgUnitOperationQueries::registerNewOperation(
    ilOrgUnitOperation::OP_VIEW_MEMBERS,
    'View Memberships of other users',
    ilOrgUnitOperationContext::CONTEXT_PRG
);
    ilOrgUnitOperationQueries::registerNewOperation(
        ilOrgUnitOperation::OP_READ_LEARNING_PROGRESS,
        'View learning progress of other users',
        ilOrgUnitOperationContext::CONTEXT_PRG
    );
    ilOrgUnitOperationQueries::registerNewOperation(
        ilOrgUnitOperation::OP_VIEW_INDIVIDUAL_PLAN,
        'View Individual Plans of other users',
        ilOrgUnitOperationContext::CONTEXT_PRG
    );
    ilOrgUnitOperationQueries::registerNewOperation(
        ilOrgUnitOperation::OP_EDIT_INDIVIDUAL_PLAN,
        'Edit Individual Plans of other users',
        ilOrgUnitOperationContext::CONTEXT_PRG
    );
    ilOrgUnitOperationQueries::registerNewOperation(
        ilOrgUnitOperation::OP_MANAGE_MEMBERS,
        'Manage Memberships of other users',
        ilOrgUnitOperationContext::CONTEXT_PRG
    );
?>

<#5628>
<?php
global $DIC;
$db = $DIC['ilDB'];
if (!$db->tableColumnExists('prg_settings', 'access_ctrl_org_pos')) {
    $db->addTableColumn(
        'prg_settings',
        'access_ctrl_org_pos',
        [
                'type' => 'integer',
                'length' => 1,
                'notnull' => true,
                'default' => 0
            ]
    );
}
?>

<#5629>
<?php
global $DIC;
$db = $DIC['ilDB'];
if (!$db->tableColumnExists('prg_settings', 'rm_nr_by_usr_days')) {
    $db->addTableColumn(
        'prg_settings',
        'rm_nr_by_usr_days',
        [
            'type' => 'integer',
            'length' => 4,
            'notnull' => false
        ]
    );
}
?>

<#5630>
<?php
global $DIC;
$db = $DIC['ilDB'];
if (!$db->tableColumnExists('prg_settings', 'proc_end_no_success')) {
    $db->addTableColumn(
        'prg_settings',
        'proc_end_no_success',
        [
            'type' => 'integer',
            'length' => 4,
            'notnull' => false
        ]
    );
}
?>

<#5631>
<?php
global $DIC;
$db = $DIC['ilDB'];
if (!$db->tableColumnExists('prg_usr_assignments', 'restart_mail_send')) {
    $db->addTableColumn(
        'prg_usr_assignments',
        'restart_mail_send',
        [
            'type' => 'timestamp',
            'notnull' => false
        ]
    );
}
?>

<#5632>
<?php
global $DIC;
$db = $DIC['ilDB'];
if (!$db->tableColumnExists('prg_usr_progress', 'risky_to_fail_mail_send')) {
    $db->addTableColumn(
        'prg_usr_progress',
        'risky_to_fail_mail_send',
        [
            'type' => 'timestamp',
            'notnull' => false
        ]
    );
}
?>

<#5633>
<?php
global $DIC;
$db = $DIC['ilDB'];
if (!$db->tableColumnExists('prg_settings', 'send_re_assigned_mail')) {
    $db->addTableColumn(
        'prg_settings',
        'send_re_assigned_mail',
        [
            'type' => 'integer',
            'length' => 1,
            'notnull' => false,
            'default' => 0
        ]
    );
}
?>

<#5634>
<?php
global $DIC;
$db = $DIC['ilDB'];
if (!$db->tableColumnExists('prg_settings', 'send_info_to_re_assign_mail')) {
    $db->addTableColumn(
        'prg_settings',
        'send_info_to_re_assign_mail',
        [
            'type' => 'integer',
            'length' => 1,
            'notnull' => false,
            'default' => 0
        ]
    );
}
?>

<#5635>
<?php
global $DIC;
$db = $DIC['ilDB'];
if (!$db->tableColumnExists('prg_settings', 'send_risky_to_fail_mail')) {
    $db->addTableColumn(
        'prg_settings',
        'send_risky_to_fail_mail',
        [
            'type' => 'integer',
            'length' => 1,
            'notnull' => false,
            'default' => 0
        ]
    );
}
?>
<#5636>
<?php
$ilCtrlStructureReader->getStructure();
?>
<#5637>
<?php

if (!$ilDB->tableColumnExists('tst_tests', 'info_screen')) {
    $ilDB->addTableColumn('tst_tests', 'info_screen', [
        'type' => \ilDBConstants::T_INTEGER, 'length' => 1, 'notnull' => false
    ]);

    $ilDB->manipulateF(
        "UPDATE tst_tests SET info_screen = %s",
        [\ilDBConstants::T_INTEGER],
        [1]
    );
}

?>
<#5638>
<?php
if (!$ilDB->tableExists('acc_documents')) {
    $fields = [
        'id' => [
            'type' => 'integer',
            'length' => 4,
            'notnull' => true,
            'default' => 0
        ],
        'title' => [
            'type' => 'text',
            'length' => 255,
            'notnull' => false,
            'default' => null
        ],
        'creation_ts' => [
            'type' => 'integer',
            'length' => 4,
            'notnull' => true,
            'default' => 0
        ],
        'modification_ts' => [
            'type' => 'integer',
            'length' => 4,
            'notnull' => true,
            'default' => 0
        ],
        'sorting' => [
            'type' => 'integer',
            'length' => 4,
            'notnull' => true,
            'default' => 0
        ],
        'owner_usr_id' => [
            'type' => 'integer',
            'length' => 4,
            'notnull' => true,
            'default' => 0
        ],
        'last_modified_usr_id' => [
            'type' => 'integer',
            'length' => 4,
            'notnull' => true,
            'default' => 0
        ],
        'text' => [
            'type' => 'clob',
            'notnull' => false,
            'default' => null
        ]
    ];
    $ilDB->createTable('acc_documents', $fields);
    $ilDB->addPrimaryKey('acc_documents', ['id']);
    $ilDB->createSequence('acc_documents');
}
?>
<#5639>
<?php
if (!$ilDB->tableExists('acc_criterion_to_doc')) {
    $fields = [
        'id' => [
            'type' => 'integer',
            'length' => 4,
            'notnull' => true,
            'default' => 0
        ],
        'doc_id' => [
            'type' => 'integer',
            'length' => 4,
            'notnull' => true,
            'default' => 0
        ],
        'criterion_id' => [
            'type' => 'text',
            'length' => 50,
            'notnull' => true
        ],
        'criterion_value' => [
            'type' => 'text',
            'length' => 255,
            'notnull' => false,
            'default' => null,
        ],
        'assigned_ts' => [
            'type' => 'integer',
            'length' => 4,
            'notnull' => true,
            'default' => 0
        ],
        'modification_ts' => [
            'type' => 'integer',
            'length' => 4,
            'notnull' => true,
            'default' => 0
        ],
        'owner_usr_id' => [
            'type' => 'integer',
            'length' => 4,
            'notnull' => true,
            'default' => 0
        ],
        'last_modified_usr_id' => [
            'type' => 'integer',
            'length' => 4,
            'notnull' => true,
            'default' => 0
        ]
    ];
    $ilDB->createTable('acc_criterion_to_doc', $fields);
    $ilDB->addPrimaryKey('acc_criterion_to_doc', ['id']);
    $ilDB->createSequence('acc_criterion_to_doc');
}
?>
<#5640>
<?php
$ilCtrlStructureReader->getStructure();
?>
<#5641>
<?php
        $ilCtrlStructureReader->getStructure();
?>
<#5642>
<?php
        if (!$ilDB->tableColumnExists('svy_svy', 'reminder_tmpl')) {
            $ilDB->addTableColumn('svy_svy', 'reminder_tmpl', array(
                        "type" => "integer",
                        "notnull" => false,
                        "length" => 4
                ));
        }
?>
<#5643>
        <?php
        if (!$ilDB->tableColumnExists('svy_svy', 'tutor_res_status')) {
            $ilDB->addTableColumn('svy_svy', 'tutor_res_status', array(
                        "type" => "integer",
                        "notnull" => false,
                        "length" => 1
                ));
        }
        if (!$ilDB->tableColumnExists('svy_svy', 'tutor_res_reci')) {
            $ilDB->addTableColumn('svy_svy', 'tutor_res_reci', array(
                        'type' => 'text',
                        'length' => 2000,
                        'notnull' => false,
                        'fixed' => false
                ));
        }
        ?>
<#5644>
<?php
        if (!$ilDB->tableColumnExists('svy_svy', 'tutor_res_cron')) {
            $ilDB->addTableColumn('svy_svy', 'tutor_res_cron', array(
                        "type" => "integer",
                        "notnull" => false,
                        "length" => 1
                ));
        }
?>
<#5645>
<?php
ilOrgUnitOperationContextQueries::registerNewContext(
    ilOrgUnitOperationContext::CONTEXT_USRF,
    ilOrgUnitOperationContext::CONTEXT_OBJECT
);

ilOrgUnitOperationQueries::registerNewOperation(
    ilOrgUnitOperation::OP_EDIT_USER_ACCOUNTS,
    'Edit User in User Administration',
    ilOrgUnitOperationContext::CONTEXT_USRF
);
?>
<#5646>
<?php
if (!$ilDB->tableColumnExists('grp_settings', 'auto_notification')) {
    $ilDB->addTableColumn(
        'grp_settings',
        'auto_notification',
        [
                        'type' => 'integer',
                        'notnull' => true,
                        'default' => 1
                ]
    );
}
?>
<#5647>
<?php
if (!$ilDB->tableColumnExists('event_participants', 'excused')) {
    $ilDB->addTableColumn(
        'event_participants',
        'excused',
        [
                        'type' => 'integer',
                        'length' => 1,
                        'notnull' => true,
                        'default' => 0
                ]
    );
}
?>
<#5648>
<?php
if (!$ilDB->tableColumnExists("il_cert_template", "certificate_content_bu")) {
    $ilDB->addTableColumn(
        "il_cert_template",
        'certificate_content_bu',
        array(
            'type' => 'clob',
            'default' => '',
            'notnull' => true,
        )
    );
}

if (!$ilDB->tableColumnExists("il_cert_user_cert", "certificate_content_bu")) {
    $ilDB->addTableColumn(
        "il_cert_user_cert",
        'certificate_content_bu',
        array(
            'type' => 'clob',
            'default' => '',
            'notnull' => true,
        )
    );
}

$ilDB->manipulate("UPDATE il_cert_template SET certificate_content_bu = certificate_content WHERE (certificate_content_bu IS NULL OR certificate_content_bu = '')");
$ilDB->manipulate("UPDATE il_cert_user_cert SET certificate_content_bu = certificate_content WHERE (certificate_content_bu IS NULL OR certificate_content_bu = '')");
$res = $ilDB->query("SELECT * FROM il_cert_template WHERE certificate_content NOT LIKE '%[BACKGROUND_IMAGE]%'");
$updateStatement = $ilDB->prepareManip("UPDATE il_cert_template SET certificate_content = ?, certificate_hash = ? WHERE id = ?", ['clob', 'text', 'integer']);
while ($row = $ilDB->fetchAssoc($res)) {
    $row['certificate_content'] = preg_replace(
        '/src="url\((.*?)\/certificates\/(.*?)\)"/',
        'src="url([BACKGROUND_IMAGE])"',
        $row['certificate_content']
    );
    $row['certificate_hash'] = hash(
        'sha256',
        $row['certificate_content'] . $row['background_image_path'] . $row['template_values'] . $row['thumbnail_image_path']
    );
    $ilDB->execute($updateStatement, [$row['certificate_content'], $row['certificate_hash'], $row['id']]);
}

$res = $ilDB->query("SELECT * FROM il_cert_user_cert WHERE certificate_content NOT LIKE '%[BACKGROUND_IMAGE]%'");
$updateStatement = $ilDB->prepareManip("UPDATE il_cert_user_cert SET certificate_content = ? WHERE id = ?", ['clob', 'integer']);
while ($row = $ilDB->fetchAssoc($res)) {
    $row['certificate_content'] = preg_replace(
        '/src="url\((.*?)\/certificates\/(.*?)\)"/',
        'src="url([BACKGROUND_IMAGE])"',
        $row['certificate_content']
    );
    $ilDB->execute($updateStatement, [$row['certificate_content'], $row['id']]);
}
?>
<#5649>
<?php
ilOrgUnitOperationQueries::registerNewOperationForMultipleContexts(ilOrgUnitOperation::OP_VIEW_CERTIFICATES, 'Read the certificates of a User', [
    ilOrgUnitOperationContext::CONTEXT_TST,
    ilOrgUnitOperationContext::CONTEXT_EXC,
    ilOrgUnitOperationContext::CONTEXT_CRS,
]);
ilOrgUnitOperationQueries::registerNewOperationForMultipleContexts(ilOrgUnitOperation::OP_VIEW_COMPETENCES, 'Read the competences of a User', [
    ilOrgUnitOperationContext::CONTEXT_TST,
    ilOrgUnitOperationContext::CONTEXT_GRP,
    ilOrgUnitOperationContext::CONTEXT_CRS,
    ilOrgUnitOperationContext::CONTEXT_SVY,
]);
?>
<#5650>
<?php
if (!$ilDB->tableColumnExists("exc_ass_reminders", "last_send_day")) {
    $field = array(
        'type' => 'date',
        'notnull' => false,
    );
    $ilDB->addTableColumn("exc_ass_reminders", "last_send_day", $field);
}
?>
<#5651>
<?php
$set = $ilDB->queryF(
    "SELECT * FROM exc_ass_reminders " .
    " WHERE last_send > %s ",
    ["integer"],
    [0]
);
while ($rec = $ilDB->fetchAssoc($set)) {
    $last_send_day = date("Y-m-d", $rec["last_send"]);
    $ilDB->update(
        "exc_ass_reminders",
        [
        "last_send_day" => ["date", $last_send_day]
    ],
        [    // where
            "ass_id" => ["integer", $rec["ass_id"]],
            "last_send" => ["integer", $rec["last_send"]]
        ]
    );
}
?>
<#5652>
<?php
$ilDB->manipulateF(
    'DELETE FROM ctrl_classfile WHERE class = %s',
    ['text'],
    ['ilwkhtmltopdfconfigformgui']
);
?>
<#5653>
<?php
$ilDB->manipulateF(
    'DELETE FROM pdfgen_renderer WHERE renderer = %s',
    ['text'],
    ['WkhtmlToPdf']
);
?>
<#5654>
<?php
$ilDB->manipulateF(
    'DELETE FROM pdfgen_renderer_avail WHERE renderer = %s',
    ['text'],
    ['WkhtmlToPdf']
);
?>
<#5655>
<?php
require_once './Services/PDFGeneration/classes/class.ilPDFCompInstaller.php';
$renderer = 'WkhtmlToPdf';
$path = 'Services/PDFGeneration/classes/renderer/wkhtmltopdf/class.ilWkhtmlToPdfRenderer.php';
ilPDFCompInstaller::registerRenderer($renderer, $path);
$service = 'Test';
$purpose = 'UserResult'; // According to name given. Call multiple times.
ilPDFCompInstaller::registerRendererAvailability($renderer, $service, $purpose);

$purpose = 'PrintViewOfQuestions'; // According to name given. Call multiple times.
ilPDFCompInstaller::registerRendererAvailability($renderer, $service, $purpose);
?>
<#5656>
<?php
$ilCtrlStructureReader->getStructure();
?>
<#5657>
<?php
$query = 'select obd.obj_id from object_data obd left join crs_reference_settings crs on obd.obj_id = crs.obj_id  ' .
    'where crs.obj_id IS NULL and type = ' . $ilDB->quote('crsr', \ilDBConstants::T_TEXT);
$res = $ilDB->query($query);
while ($row = $res->fetchRow(\ilDBConstants::FETCHMODE_OBJECT)) {
    $query = 'insert into crs_reference_settings (obj_id, member_update ) values (' .
        $ilDB->quote($row->obj_id, \ilDBConstants::T_INTEGER) . ', ' .
        $ilDB->quote(0, \ilDBConstants::T_INTEGER) .
        ')';
    $ilDB->manipulate($query);
}
?>
<#5658>
<?php
if ($ilDB->tableColumnExists('prg_settings', 'access_ctrl_org_pos')) {
    $ilDB->dropTableColumn('prg_settings', 'access_ctrl_org_pos');
}
?>
<#5659>
<?php
$set = $ilDB->queryF(
    "SELECT * FROM object_description ",
    [],
    []
);
while ($rec = $ilDB->fetchAssoc($set)) {
    if ($rec["description"] != "") {
        $ilDB->update(
            "object_translation",
            [
            "description" => ["text", $rec["description"]]
        ],
            [    // where
                "obj_id" => ["integer", $rec["obj_id"]],
                "lang_default" => ["integer", 1]
            ]
        );
    }
}
?>
<#5660>
<?php
if (!$ilDB->tableColumnExists("exc_ass_reminders", "last_send_day")) {
    $field = array(
        'type' => 'date',
        'notnull' => false,
    );
    $ilDB->addTableColumn("exc_ass_reminders", "last_send_day", $field);
}
?>
<#5661>
<?php
$ilCtrlStructureReader->getStructure();
?>

<#5662>
<?php
global $DIC;
$ilDB = $DIC['ilDB'];

if ($ilDB->tableColumnExists('iass_members', 'record')) {
    $field_infos = [
        'type' => 'clob',
        'notnull' => false,
        'default' => ''
    ];
    $ilDB->modifyTableColumn('iass_members', 'record', $field_infos);
}

if ($ilDB->tableColumnExists('iass_members', 'internal_note')) {
    $field_infos = [
        'type' => 'clob',
        'notnull' => false,
        'default' => ''
    ];
    $ilDB->modifyTableColumn('iass_members', 'internal_note', $field_infos);
}

if ($ilDB->tableColumnExists('iass_settings', 'content')) {
    $field_infos = [
        'type' => 'clob',
        'notnull' => false,
        'default' => ''
    ];
    $ilDB->modifyTableColumn('iass_settings', 'content', $field_infos);
}

if ($ilDB->tableColumnExists('iass_settings', 'record_template')) {
    $field_infos = [
        'type' => 'clob',
        'notnull' => false,
        'default' => ''
    ];
    $ilDB->modifyTableColumn('iass_settings', 'record_template', $field_infos);
}

if ($ilDB->tableColumnExists('iass_info_settings', 'mails')) {
    $field_infos = [
        'type' => 'clob',
        'notnull' => false,
        'default' => ''
    ];
    $ilDB->modifyTableColumn('iass_info_settings', 'mails', $field_infos);
}
?>

<#5663>
<?php
include_once('./Services/Migration/DBUpdate_3560/classes/class.ilDBUpdateNewObjectType.php');
ilDBUpdateNewObjectType::addAdminNode('lsos', 'LearningSequenceAdmin');
?>
<#5664>
<?php
$ilDB->manipulate(
    "UPDATE il_cert_cron_queue SET adapter_class = " . $ilDB->quote('ilTestPlaceholderValues', 'text') . " WHERE adapter_class = " . $ilDB->quote('ilTestPlaceHolderValues', 'text')
);
$ilDB->manipulate(
    "UPDATE il_cert_cron_queue SET adapter_class = " . $ilDB->quote('ilExercisePlaceholderValues', 'text') . " WHERE adapter_class = " . $ilDB->quote('ilExercisePlaceHolderValues', 'text')
);
?>
<#5665>
<?php
$setting = new ilSetting();
$idx = $setting->get('ilfrmreadidx1', 0);
if (!$idx) {
    $ilDB->addIndex('frm_user_read', ['usr_id', 'post_id'], 'i1');
    $setting->set('ilfrmreadidx1', 1);
}
?>
<#5666>
<?php
require_once './Services/Migration/DBUpdate_3560/classes/class.ilDBUpdateNewObjectType.php';
$type = 'prgr';
$ops_id = ilDBUpdateNewObjectType::RBAC_OP_READ;
$type_id = ilDBUpdateNewObjectType::getObjectTypeId($type);
if (ilDBUpdateNewObjectType::isRBACOperation($type_id, $ops_id)) {
    ilDBUpdateNewObjectType::deleteRBACOperation($type, $ops_id);
}
?>
<#5667>
<?php
/** @var $ilDB ilDBInterface */
$ilDB->manipulateF("DELETE FROM cron_job WHERE job_id  = %s", ['text'], ['bgtsk_gc']);
?>
<#5668>
<?php
if (!$ilDB->tableColumnExists('svy_svy', 'calculate_sum_score'))
{
    $ilDB->addTableColumn('svy_svy', 'calculate_sum_score', array(
        "type" => "integer",
        "notnull" => true,
        "default" => 0,
        "length" => 1
    ));
}
?>
<#5669>
<?php
if (!$ilDB->tableColumnExists('copg_pc_def', 'top_item'))
{
    $ilDB->addTableColumn('copg_pc_def', 'top_item', array(
        "type" => "integer",
        "notnull" => true,
        "default" => 0,
        "length" => 1
    ));
}
?>
<#5670>
<?php
if (!$ilDB->tableColumnExists('copg_pc_def', 'order_nr'))
{
    $ilDB->addTableColumn('copg_pc_def', 'order_nr', array(
        "type" => "integer",
        "notnull" => true,
        "default" => 0,
        "length" => 1
    ));
}
?>
<#5671>
<?php

$query = 'update object_data set offline = 1 where type = '.
    $ilDB->quote('crs',\ilDBConstants::T_TEXT) . '  and offline IS NULL';
$ilDB->manipulate($query);

?>

<#5672>
<?php

$ilDB->modifyTableColumn(
    'ldap_role_assignments',
    'rule_id',
    [
        'type' => \ilDBConstants::T_INTEGER,
        'length' => 4,
        'notnull' => false
    ]
);
?>
<#5673>
<?php
$ilCtrlStructureReader->getStructure();
?>
<#5674>
<?php
// remove magpie cache dir
$mcdir = CLIENT_WEB_DIR."/magpie_cache";
ilUtil::delDir($mcdir);
?>
<#5675>
<?php
if (!$ilDB->tableColumnExists('skl_profile_level', 'order_nr'))
{
    $ilDB->addTableColumn('skl_profile_level', 'order_nr', array(
        "type" => "integer",
        "notnull" => true,
        "default" => 0,
        "length" => 4
    ));
}
?>
<#5676>
<?php
if ($ilDB->tableExists('skl_profile_level')) {
    $profiles = ilSkillProfile::getProfiles();
    if (!empty($profiles)) {
        foreach ($profiles as $id => $profile) {
            $set = $ilDB->query(
                "SELECT profile_id, base_skill_id, tref_id, order_nr FROM skl_profile_level WHERE " .
                " profile_id = " . $ilDB->quote($id, "integer")
            );
            $cnt = 1;
            while ($rec = $ilDB->fetchAssoc($set)) {
                $ilDB->manipulate(
                    "UPDATE skl_profile_level SET " .
                    " order_nr = " . $ilDB->quote(($cnt * 10), "integer") .
                    " WHERE profile_id = " . $ilDB->quote($rec["profile_id"], "integer") .
                    " AND base_skill_id = " . $ilDB->quote($rec["base_skill_id"], "integer") .
                    " AND tref_id = " . $ilDB->quote($rec["tref_id"], "integer")
                );
                $cnt++;
            }
        }
    }
}
?>
<#5677>
<?php
if (!$ilDB->tableColumnExists('skl_user_skill_level', 'next_level_fulfilment')) {
    $ilDB->addTableColumn("skl_user_skill_level", "next_level_fulfilment", array(
        "type" => "float",
        "notnull" => true,
        "default" => 0.0
    ));
}

if (!$ilDB->tableColumnExists('skl_user_has_level', 'next_level_fulfilment')) {
    $ilDB->addTableColumn("skl_user_has_level", "next_level_fulfilment", array(
        "type" => "float",
        "notnull" => true,
        "default" => 0.0
    ));
}
?>
<#5678>
<?php
if (!$ilDB->indexExistsByFields('booking_object', array('pool_id'))) {
    $ilDB->addIndex('booking_object', array('pool_id'), 'i1');
}
?>
<#5679>
<?php
if (!$ilDB->indexExistsByFields('il_object_subobj', array('subobj'))) {
    $ilDB->addIndex('il_object_subobj', array('subobj'), 'i1');
}
?>
<#5680>
<?php
$ilCtrlStructureReader->getStructure();
?>
<#5681>
<?php
if (!$ilDB->tableColumnExists('il_dcl_tview_set', 'default_value')) {
    $ilDB->addTableColumn(
        'il_dcl_tview_set',
        'default_value',
        array(
            'type'    => 'text',
            'length'  => 255,
            'notnull' => false
        )
    );
}
?>
<#5682>
<?php
if (!$ilDB->tableColumnExists('il_dcl_tview_set', 'required_create')) {
    $ilDB->addTableColumn(
        'il_dcl_tview_set',
        'required_create',
        array(
            'type'    => 'integer',
            'length'  => 1,
            'notnull' => true,
            'default' => 0
        )
    );
}
?>
<#5683>
<?php
if (!$ilDB->tableColumnExists('il_dcl_tview_set', 'locked_create')) {
    $ilDB->addTableColumn(
        'il_dcl_tview_set',
        'locked_create',
        array(
            'type'    => 'integer',
            'length'  => 1,
            'notnull' => true,
            'default' => 0
        )
    );
}
?>
<#5684>
<?php
if (!$ilDB->tableColumnExists('il_dcl_tview_set', 'visible_create')) {
    $ilDB->addTableColumn(
        'il_dcl_tview_set',
        'visible_create',
        array(
            'type'    => 'integer',
            'length'  => 1,
            'notnull' => true,
            'default' => 1
        )
    );
}
?>
<#5685>
<?php
if (!$ilDB->tableColumnExists('il_dcl_tview_set', 'visible_edit')) {
    $ilDB->addTableColumn(
        'il_dcl_tview_set',
        'visible_edit',
        array(
            'type'    => 'integer',
            'length'  => 1,
            'notnull' => true,
            'default' => 1
        )
    );
}
?>
<#5686>
<?php
if (!$ilDB->tableColumnExists('il_dcl_tview_set', 'required_edit')) {
    $ilDB->addTableColumn(
        'il_dcl_tview_set',
        'required_edit',
        array(
            'type'    => 'integer',
            'length'  => 1,
            'notnull' => true,
            'default' => 0
        )
    );
}
?>
<#5687>
<?php
if (!$ilDB->tableColumnExists('il_dcl_tview_set', 'locked_edit')) {
    $ilDB->addTableColumn(
        'il_dcl_tview_set',
        'locked_edit',
        array(
            'type'    => 'integer',
            'length'  => 1,
            'notnull' => true,
            'default' => 0
        )
    );
}
?>
<#5688>
<?php
if ($ilDB->tableColumnExists('il_dcl_field', 'required')) {
    // Migration
    $res = $ilDB->query("SELECT id, required FROM il_dcl_field");
    while ($rec = $ilDB->fetchAssoc($res)) {
        $ilDB->queryF(
            "UPDATE il_dcl_tview_set SET required_create = %s WHERE field = %s",
            array('integer', 'text'),
            array($rec['required'], $rec['id'])
        );
        $ilDB->queryF(
            "UPDATE il_dcl_tview_set SET required_edit = %s WHERE field = %s",
            array('integer', 'text'),
            array($rec['required'], $rec['id'])
        );
    }

    $ilDB->dropTableColumn('il_dcl_field', 'required');
}
?>
<#5689>
<?php
if ($ilDB->tableColumnExists('il_dcl_field', 'is_locked')) {
    // Migration
    $res = $ilDB->query("SELECT id, is_locked FROM il_dcl_field");
    while ($rec = $ilDB->fetchAssoc($res)) {
        $ilDB->queryF(
            "UPDATE il_dcl_tview_set SET locked_create = %s WHERE field = %s",
            array('integer', 'text'),
            array($rec['is_locked'], $rec['id'])
        );
        $ilDB->queryF(
            "UPDATE il_dcl_tview_set SET locked_edit = %s WHERE field = %s",
            array('integer', 'text'),
            array($rec['is_locked'], $rec['id'])
        );
    }

    $ilDB->dropTableColumn('il_dcl_field', 'is_locked');
}
?>
<#5690>
<?php
if (!$ilDB->tableColumnExists('il_dcl_tableview', 'step_vs')) {
    $ilDB->addTableColumn(
        'il_dcl_tableview',
        'step_vs',
        array(
            'type'    => 'integer',
            'length'  => 1,
            'notnull' => true,
            'default' => 1
        )
    );
}
?>
<#5691>
<?php
if (!$ilDB->tableColumnExists('il_dcl_tableview', 'step_c')) {
    $ilDB->addTableColumn(
        'il_dcl_tableview',
        'step_c',
        array(
            'type'    => 'integer',
            'length'  => 1,
            'notnull' => true,
            'default' => 0
        )
    );
}
?>
<#5692>
<?php
if (!$ilDB->tableColumnExists('il_dcl_tableview', 'step_e')) {
    $ilDB->addTableColumn(
        'il_dcl_tableview',
        'step_e',
        array(
            'type'    => 'integer',
            'length'  => 1,
            'notnull' => true,
            'default' => 0
        )
    );
}
?>
<#5693>
<?php
if (!$ilDB->tableColumnExists('il_dcl_tableview', 'step_o')) {
    $ilDB->addTableColumn(
        'il_dcl_tableview',
        'step_o',
        array(
            'type'    => 'integer',
            'length'  => 1,
            'notnull' => true,
            'default' => 0
        )
    );
}
?>
<#5694>
<?php
if (!$ilDB->tableColumnExists('il_dcl_tableview', 'step_s')) {
    $ilDB->addTableColumn(
        'il_dcl_tableview',
        'step_s',
        array(
            'type'    => 'integer',
            'length'  => 1,
            'notnull' => true,
            'default' => 0
        )
    );
}
?>
<#5695>
<?php
$fields = array(
    'id'       => array(
        'type'   => 'integer',
        'length' => '4',

    ),
    'tview_set_id' => array(
        'type'   => 'integer',
        'length' => '4',

    ),
    'value'      => array(
        'type'   => 'text',
        'length' => '4000',

    )
);

if (!$ilDB->tableExists('il_dcl_stloc1_default')) {
    $ilDB->createTable('il_dcl_stloc1_default', $fields);
    $ilDB->addPrimaryKey('il_dcl_stloc1_default', array('id'));
    $ilDB->createSequence("il_dcl_stloc1_default");
}
?>
<#5696>
<?php
$fields = array(
    'id'       => array(
        'type'   => 'integer',
        'length' => '4',

    ),
    'tview_set_id' => array(
        'type'   => 'integer',
        'length' => '4',

    ),
    'value'      => array(
        'type'   => 'integer',
        'length' => '4',

    )
);

if (!$ilDB->tableExists('il_dcl_stloc2_default')) {
    $ilDB->createTable('il_dcl_stloc2_default', $fields);
    $ilDB->addPrimaryKey('il_dcl_stloc2_default', array('id'));
    $ilDB->createSequence("il_dcl_stloc2_default");
}
?>
<#5697>
<?php
$fields = array(
    'id' => array(
        'type' => 'integer',
        'length' => 4,
        'notnull' => true
    ),
    'tview_set_id' => array(
        'type' => 'integer',
        'length' => 4,
        'notnull' => true
    ),
    'value' => array(
        'type' => 'timestamp',
        'notnull' => true
    ),
);

if (!$ilDB->tableExists('il_dcl_stloc3_default')) {
    $ilDB->createTable('il_dcl_stloc3_default', $fields);
    $ilDB->addPrimaryKey('il_dcl_stloc3_default', array('id'));
    $ilDB->createSequence("il_dcl_stloc3_default");
}
?>
<#5698>
<?php
$ilCtrlStructureReader->getStructure();
?>
<#5699>
<?php
$ilCtrlStructureReader->getStructure();
?>
<#5700>
<?php
include_once('./Services/Migration/DBUpdate_3560/classes/class.ilDBUpdateNewObjectType.php');
ilDBUpdateNewObjectType::addAdminNode('cpad', 'ContentPageAdministration');
?>
<#5701>
<?php
if (!$ilDB->tableExists('content_page_metrics')) {
    $fields = [
        'content_page_id' => [
            'type' => 'integer',
            'length' => 4,
            'notnull' => true,
            'default' => 0,
        ],
        'page_id' => [
            'type' => 'integer',
            'notnull' => true,
            'length' => 4,
            'default' => 0,
        ],
        'lang' => [
            'type' => 'text',
            'notnull' => true,
            'length' => 2,
            'default' => '-',
        ],
        'reading_time' => [
            'type' => 'integer',
            'notnull' => true,
            'length' => 2,
            'default' => 0,
        ]
    ];

    $ilDB->createTable('content_page_metrics', $fields);
    $ilDB->addPrimaryKey('content_page_metrics', ['content_page_id', 'page_id', 'lang']);
}
?>
<#5702>
<?php
$ilDB->manipulate(
    '
    DELETE
    FROM content_page_data
    WHERE NOT EXISTS(
        SELECT od.obj_id FROM object_data od WHERE od.obj_id = content_page_data.content_page_id
    )
    '
);
?>
<#5703>
<?php
$ilCtrlStructureReader->getStructure();
?>
<#5704>
<?php
$ilCtrlStructureReader->getStructure();
?>
<#5705>
<?php
if (!$ilDB->indexExistsByFields('tax_tree', ['child'])) {
    $ilDB->addIndex('tax_tree', ['child'], 'i1');
}
?>
<#5706>
<?php
if (!$ilDB->tableColumnExists("skl_profile", "ref_id")) {
    $ilDB->addTableColumn("skl_profile", "ref_id", array(
        "type" => "integer",
        "notnull" => true,
        "default" => 0,
        "length" => 4
    ));
}
?>
<#5707>
<?php
$ilCtrlStructureReader->getStructure();
?>
<#5708>
<?php
if ($ilDB->tableExists('cont_skills')) {
    $set = $ilDB->query(
        "SELECT id, skill_id, tref_id FROM cont_skills"
    );
}

if ($ilDB->tableExists('skl_usage')) {
    while ($rec = $ilDB->fetchAssoc($set)) {
        $ilDB->replace(
            'skl_usage',
            array(
                'obj_id' => array('integer', $rec['id']),
                'skill_id' => array('integer', $rec['skill_id']),
                'tref_id' => array('integer', $rec['tref_id'])
            ),
            array()
        );
    }
}
?>
<#5709>
<?php
if (!$ilDB->tableColumnExists('file_data', 'rid')) {
    $ilDB->addTableColumn('file_data', 'rid', [
        'type' => 'text',
        'length' => 255
    ]);
}
?>
<#5710>
<?php
$fields = array(
    'internal' => array(
        'type' => 'text',
        'length' => 255,

    ),
    'identification' => array(
        'type' => 'text',
        'length' => 255,

    ),
    'stakeholder_id' => array(
        'type' => 'text',
        'length' => 255,

    ),
    'stakeholder_class' => array(
        'type' => 'text',
        'length' => 255,

    ),

);
if (! $ilDB->tableExists('il_resource_stakeh')) {
    $ilDB->createTable('il_resource_stakeh', $fields);
    $ilDB->addPrimaryKey('il_resource_stakeh', array( 'internal' ));

}
?>
<#5711>
<?php
if (!$ilDB->tableExists('webr_lists')) {
    $fields = [
        'webr_id' => [
            'type'    => 'integer',
            'length'  => 4,
            'notnull' => true,
            'default' => 0
        ],
        'title' => [
            'type'     => 'text',
            'length'   => 127,
            'notnull'  => false
        ],
        'description' => [
            'type'     => 'text',
            'length'   => 4000,
            'notnull'  => false
        ],
        'create_date' => [
            'type'     => 'integer',
            'length'   => 4,
            'notnull'  => true,
            'default'  => 0
        ],
        'last_update' => [
            'type'     => 'integer',
            'length'   => 4,
            'notnull'  => true,
            'default'  => 0
        ]
    ];
    $ilDB->createTable('webr_lists', $fields);
    $ilDB->addPrimaryKey('webr_lists', ['webr_id']);
}
?>
<#5712>
<?php
if ($ilDB->tableExists('webr_lists')) {
    $res_lists = $ilDB->query("
        SELECT *
        FROM object_data o, webr_lists l
        WHERE o.type = 'webr'
        AND o.obj_id = l.webr_id
    ");

    $res_items = $ilDB->query("
        SELECT *
        FROM object_data o
        WHERE
            (SELECT COUNT(*) 
            FROM webr_items w
            WHERE w.webr_id = o.obj_id) <> 1
        AND o.type = 'webr'
    ");

    $webr_ids = [];
    while ($row_lists = $ilDB->fetchAssoc($res_lists)) {
        $webr_ids[] = $row_lists['webr_id'];
    }

    while ($row_items = $ilDB->fetchAssoc($res_items)) {
        if (!in_array($row_items['obj_id'], $webr_ids)) {
            $ilDB->manipulate(
                "INSERT INTO webr_lists (webr_id, title, description, create_date, last_update)" .
                " VALUES (" .
                $ilDB->quote($row_items['obj_id'], "integer") .
                "," . $ilDB->quote($row_items['title'], "text") .
                "," . $ilDB->quote($row_items['description'], "text") .
                "," . $ilDB->quote(time(), "integer") .
                "," . $ilDB->quote(time(), "integer") .
                ")"
            );
        }
    }

}
?>
<#5713>
<?php
if (!$ilDB->tableColumnExists('il_resource_info', 'creation_date')) {
    $ilDB->addTableColumn('il_resource_info', 'creation_date', array(
        'type' => 'integer',
        'length' => '8',
        'default' => 0
    ));
}
if (!$ilDB->tableColumnExists('il_resource_revision', 'owner_id')) {
    $ilDB->addTableColumn('il_resource_revision', 'owner_id', array(
        'type' => 'integer',
        'length' => '8',
        'default' => 0
    ));
}
?>
<#5714>
<?php

if (!$ilDB->tableColumnExists('svy_qblk', 'compress_view')) {
    $ilDB->addTableColumn('svy_qblk', 'compress_view', array(
        "type" => "integer",
        "length" => 1,
        "notnull" => true,
        "default" => 0
    ));
}
?>
<#5715>
<?php
if (!$ilDB->tableColumnExists('il_resource_revision', 'title')) {
    $ilDB->addTableColumn('il_resource_revision', 'title', array(
        'type' => 'text',
        'length' => 255,
        'default' => '-'
    ));
}
?>
<#5716>
<?php
if (!$ilDB->tableColumnExists('obj_content_master_lng', 'fallback_lang')) {
    $ilDB->addTableColumn(
        'obj_content_master_lng',
        'fallback_lang',
        array(
            "type" => "text",
            "notnull" => false,
            "length" => 2
        )
    );
}
?>
<#5717>
<?php
if($ilDB->tableExists('cmix_lrs_types'))
{
    if ( !$ilDB->tableColumnExists('cmix_lrs_types', 'only_moveon') ) {
        $ilDB->addTableColumn('cmix_lrs_types', 'only_moveon', array(
            'type' => 'integer',
            'length' => 1,
            'notnull' => true,
            'default' => 0
        ));
    }
    if ( !$ilDB->tableColumnExists('cmix_lrs_types', 'achieved') ) {
        $ilDB->addTableColumn('cmix_lrs_types', 'achieved', array(
            'type' => 'integer',
            'length' => 1,
            'notnull' => true,
            'default' => 1
        ));
    }

    if ( !$ilDB->tableColumnExists('cmix_lrs_types', 'answered') ) {
        $ilDB->addTableColumn('cmix_lrs_types', 'answered', array(
            'type' => 'integer',
            'length' => 1,
            'notnull' => true,
            'default' => 1
        ));
    }

    if ( !$ilDB->tableColumnExists('cmix_lrs_types', 'completed') ) {
        $ilDB->addTableColumn('cmix_lrs_types', 'completed', array(
            'type' => 'integer',
            'length' => 1,
            'notnull' => true,
            'default' => 1
        ));
    }

    if ( !$ilDB->tableColumnExists('cmix_lrs_types', 'failed') ) {
        $ilDB->addTableColumn('cmix_lrs_types', 'failed', array(
            'type' => 'integer',
            'length' => 1,
            'notnull' => true,
            'default' => 1
        ));
    }

    if ( !$ilDB->tableColumnExists('cmix_lrs_types', 'initialized') ) {
        $ilDB->addTableColumn('cmix_lrs_types', 'initialized', array(
            'type' => 'integer',
            'length' => 1,
            'notnull' => true,
            'default' => 1
        ));
    }

    if ( !$ilDB->tableColumnExists('cmix_lrs_types', 'passed') ) {
        $ilDB->addTableColumn('cmix_lrs_types', 'passed', array(
            'type' => 'integer',
            'length' => 1,
            'notnull' => true,
            'default' => 1
        ));
    }

    if ( !$ilDB->tableColumnExists('cmix_lrs_types', 'progressed') ) {
        $ilDB->addTableColumn('cmix_lrs_types', 'progressed', array(
            'type' => 'integer',
            'length' => 1,
            'notnull' => true,
            'default' => 1
        ));
    }

    if ( !$ilDB->tableColumnExists('cmix_lrs_types', 'satisfied') ) {
        $ilDB->addTableColumn('cmix_lrs_types', 'satisfied', array(
            'type' => 'integer',
            'length' => 1,
            'notnull' => true,
            'default' => 1
        ));
    }

    if ( !$ilDB->tableColumnExists('cmix_lrs_types', 'c_terminated') ) {
        $ilDB->addTableColumn('cmix_lrs_types', 'c_terminated', array(
            'type' => 'integer',
            'length' => 1,
            'notnull' => true,
            'default' => 1
        ));
    }

    if ( !$ilDB->tableColumnExists('cmix_lrs_types', 'hide_data') ) {
        $ilDB->addTableColumn('cmix_lrs_types', 'hide_data', array(
            'type' => 'integer',
            'length' => 1,
            'notnull' => true,
            'default' => 0
        ));
    }

    if ( !$ilDB->tableColumnExists('cmix_lrs_types', 'c_timestamp') ) {
        $ilDB->addTableColumn('cmix_lrs_types', 'c_timestamp', array(
            'type' => 'integer',
            'length' => 1,
            'notnull' => true,
            'default' => 0
        ));
    }

    if ( !$ilDB->tableColumnExists('cmix_lrs_types', 'duration') ) {
        $ilDB->addTableColumn('cmix_lrs_types', 'duration', array(
            'type' => 'integer',
            'length' => 1,
            'notnull' => true,
            'default' => 1
        ));
    }

    if ( !$ilDB->tableColumnExists('cmix_lrs_types', 'no_substatements') ) {
        $ilDB->addTableColumn('cmix_lrs_types', 'no_substatements', array(
            'type' => 'integer',
            'length' => 1,
            'notnull' => true,
            'default' => 0
        ));
    }
}
?>
<#5718>
<?php
if($ilDB->tableExists('cmix_settings'))
{
    if ( !$ilDB->tableColumnExists('cmix_settings', 'only_moveon') ) {
        $ilDB->addTableColumn('cmix_settings', 'only_moveon', array(
            'type' => 'integer',
            'length' => 1,
            'notnull' => true,
            'default' => 0
        ));
    }
    if ( !$ilDB->tableColumnExists('cmix_settings', 'achieved') ) {
        $ilDB->addTableColumn('cmix_settings', 'achieved', array(
            'type' => 'integer',
            'length' => 1,
            'notnull' => true,
            'default' => 1
        ));
    }

    if ( !$ilDB->tableColumnExists('cmix_settings', 'answered') ) {
        $ilDB->addTableColumn('cmix_settings', 'answered', array(
            'type' => 'integer',
            'length' => 1,
            'notnull' => true,
            'default' => 1
        ));
    }

    if ( !$ilDB->tableColumnExists('cmix_settings', 'completed') ) {
        $ilDB->addTableColumn('cmix_settings', 'completed', array(
            'type' => 'integer',
            'length' => 1,
            'notnull' => true,
            'default' => 1
        ));
    }

    if ( !$ilDB->tableColumnExists('cmix_settings', 'failed') ) {
        $ilDB->addTableColumn('cmix_settings', 'failed', array(
            'type' => 'integer',
            'length' => 1,
            'notnull' => true,
            'default' => 1
        ));
    }

    if ( !$ilDB->tableColumnExists('cmix_settings', 'initialized') ) {
        $ilDB->addTableColumn('cmix_settings', 'initialized', array(
            'type' => 'integer',
            'length' => 1,
            'notnull' => true,
            'default' => 1
        ));
    }

    if ( !$ilDB->tableColumnExists('cmix_settings', 'passed') ) {
        $ilDB->addTableColumn('cmix_settings', 'passed', array(
            'type' => 'integer',
            'length' => 1,
            'notnull' => true,
            'default' => 1
        ));
    }

    if ( !$ilDB->tableColumnExists('cmix_settings', 'progressed') ) {
        $ilDB->addTableColumn('cmix_settings', 'progressed', array(
            'type' => 'integer',
            'length' => 1,
            'notnull' => true,
            'default' => 1
        ));
    }

    if ( !$ilDB->tableColumnExists('cmix_settings', 'satisfied') ) {
        $ilDB->addTableColumn('cmix_settings', 'satisfied', array(
            'type' => 'integer',
            'length' => 1,
            'notnull' => true,
            'default' => 1
        ));
    }

    if ( !$ilDB->tableColumnExists('cmix_settings', 'c_terminated') ) {
        $ilDB->addTableColumn('cmix_settings', 'c_terminated', array(
            'type' => 'integer',
            'length' => 1,
            'notnull' => true,
            'default' => 1
        ));
    }

    if ( !$ilDB->tableColumnExists('cmix_settings', 'hide_data') ) {
        $ilDB->addTableColumn('cmix_settings', 'hide_data', array(
            'type' => 'integer',
            'length' => 1,
            'notnull' => true,
            'default' => 0
        ));
    }

    if ( !$ilDB->tableColumnExists('cmix_settings', 'c_timestamp') ) {
        $ilDB->addTableColumn('cmix_settings', 'c_timestamp', array(
            'type' => 'integer',
            'length' => 1,
            'notnull' => true,
            'default' => 0
        ));
    }

    if ( !$ilDB->tableColumnExists('cmix_settings', 'duration') ) {
        $ilDB->addTableColumn('cmix_settings', 'duration', array(
            'type' => 'integer',
            'length' => 1,
            'notnull' => true,
            'default' => 1
        ));
    }

    if ( !$ilDB->tableColumnExists('cmix_settings', 'no_substatements') ) {
        $ilDB->addTableColumn('cmix_settings', 'no_substatements', array(
            'type' => 'integer',
            'length' => 1,
            'notnull' => true,
            'default' => 0
        ));
    }
}
?>
<#5719>
<?php
$ilCtrlStructureReader->getStructure();
?>
<#5720>
<?php
if (!$ilDB->tableColumnExists('usr_starting_point', 'calendar_view')) {
    $ilDB->addTableColumn("usr_starting_point", "calendar_view", array(
        "type" => ilDBConstants::T_INTEGER,
        "notnull" => true,
        "default" => 0
    ));
}

if (!$ilDB->tableColumnExists('usr_starting_point', 'calendar_period')) {
    $ilDB->addTableColumn("usr_starting_point", "calendar_period", array(
        "type" => ilDBConstants::T_INTEGER,
        "notnull" => true,
        "default" => 0
    ));
}
?>
<#5721>
<?php

if (!$ilDB->tableColumnExists('event', 'show_cannot_part')) {
    $ilDB->addTableColumn(
        'event',
        'show_cannot_part',
        [
            'type' => 'integer',
            'length' => 1,
            'notnull' => true,
            'default' => 0
        ]
    );
}
?>
<#5722>
<?php
if (!$ilDB->tableColumnExists('grp_settings', 'session_limit')) {
    $ilDB->addTableColumn("grp_settings", "session_limit", array(
        "type" => "integer",
        'length' => 1,
        "notnull" => true,
        "default" => 0
    ));
}
?>
<#5723>
<?php
if (!$ilDB->tableColumnExists('grp_settings', 'session_prev')) {
    $ilDB->addTableColumn("grp_settings", "session_prev", array(
        "type" => "integer",
        'length' => 8,
        "notnull" => true,
        "default" => -1
    ));
}
?>
<#5724>
<?php
if (!$ilDB->tableColumnExists('grp_settings', 'session_next')) {
    $ilDB->addTableColumn("grp_settings", "session_next", array(
        "type" => "integer",
        'length' => 8,
        "notnull" => true,
        "default" => -1
    ));
}
?>
<#5725>
<?php
require_once './Services/Migration/DBUpdate_3560/classes/class.ilDBUpdateNewObjectType.php';
ilDBUpdateNewObjectType::addAdminNode('fils', 'File Services');
$ilCtrlStructureReader->getStructure();
?>
<#5726>
<?php
require_once './Services/Migration/DBUpdate_3560/classes/class.ilDBUpdateNewObjectType.php';
ilDBUpdateNewObjectType::addAdminNode('wbdv', 'WebDAV');
$ilCtrlStructureReader->getStructure();
?>
<#5727>
<?php
$ilDB->update('settings',
    ['module' => ['text', 'webdav']],
    [
        'module' => ['text', 'file_access'],
        'keyword' => ['text', 'custom_webfolder_instructions']
    ]);
$ilDB->update('settings',
    ['module' => ['text', 'webdav']],
    [
        'module' => ['text', 'file_access'],
        'keyword' => ['text', 'custom_webfolder_instructions_enabled']
    ]);
$ilDB->update('settings',
    ['module' => ['text', 'webdav']],
    [
        'module' => ['text', 'file_access'],
        'keyword' => ['text', 'webdav_versioning_enabled']
    ]);
?>
<#5728>
<?php
if (!$ilDB->tableColumnExists('didactic_tpl_settings','icon_ide')) {
    $ilDB->addTableColumn('didactic_tpl_settings', 'icon_ide', [
        'type' => ilDBConstants::T_TEXT,
        'length' => 64,
        'notnull' => false,
        'default' => ''
    ]);
}
?>
<#5729>
<?php
if ($ilDB->tableExists('pdfgen_map')) {
    $query = 'UPDATE pdfgen_map SET selected = "WkhtmlToPdf" WHERE selected = "PhantomJS" AND purpose = "PrintViewOfQuestions" AND service = "Test" ';
    $ilDB->manipulate($query);
    $query = 'UPDATE pdfgen_map SET selected = "WkhtmlToPdf" WHERE selected = "PhantomJS" AND purpose = "UserResult" AND service = "Test" ';
    $ilDB->manipulate($query);
    $query = 'UPDATE pdfgen_map SET preferred = "WkhtmlToPdf" WHERE service = "Test" ';
    $ilDB->manipulate($query);
}
?>
<#5730>
<?php
if ($ilDB->tableExists('pdfgen_renderer_avail')) {
    $query = 'DELETE FROM pdfgen_renderer_avail WHERE service = "Test" AND renderer = "PhantomJS" ';
    $ilDB->manipulate($query);
}
?>
<#5731>
<?php
if ($ilDB->tableExists('pdfgen_renderer')) {
    $query = 'DELETE FROM pdfgen_renderer WHERE renderer = "PhantomJS" ';
    $ilDB->manipulate($query);
}
?>
<#5732>
<?php
$disk_quota_settings = new ilSetting('disk_quota');
$disk_quota_settings->deleteAll();
?>
<#5733>
<?php
// Get settings
$settings = new ilSetting('webdav');

// Get client ini
$ini_file = CLIENT_WEB_DIR . "/client.ini.php";
$ilClientIniFile = new ilIniFile($ini_file);
$ilClientIniFile->read();

// Migrate value 'webdav_enabled from client.ini to database
$webdav_enabled = $ilClientIniFile->readVariable('file_access', 'webdav_enabled') == '1';
$settings->set('webdav_enabled', $webdav_enabled ? '1' : '0');
?>
<#5734>
<?php
require_once './Services/Migration/DBUpdate_3560/classes/class.ilDBUpdateNewObjectType.php';
ilDBUpdateNewObjectType::addAdminNode('adn', 'Administrative Notifications');

$ilCtrlStructureReader->getStructure();
?>
<#5735>
<?php
$fields = array(
    'id' => array(
        'type' => 'integer',
        'length' => '8',

    ),
    'title' => array(
        'type' => 'text',
        'length' => '256',

    ),
    'body' => array(
        'type' => 'clob',

    ),
    'event_start' => array(
        'type' => 'timestamp',

    ),
    'event_end' => array(
        'type' => 'timestamp',

    ),
    'display_start' => array(
        'type' => 'timestamp',

    ),
    'display_end' => array(
        'type' => 'timestamp',

    ),
    'type' => array(
        'type' => 'integer',
        'length' => '1',

    ),
    'type_during_event' => array(
        'type' => 'integer',
        'length' => '1',

    ),
    'dismissable' => array(
        'type' => 'integer',
        'length' => '1',

    ),
    'permanent' => array(
        'type' => 'integer',
        'length' => '1',

    ),
    'allowed_users' => array(
        'type' => 'text',
        'length' => '256',

    ),
    'parent_id' => array(
        'type' => 'integer',
        'length' => '8',

    ),
    'create_date' => array(
        'type' => 'timestamp',

    ),
    'last_update' => array(
        'type' => 'timestamp',

    ),
    'created_by' => array(
        'type' => 'integer',
        'length' => '8',

    ),
    'last_update_by' => array(
        'type' => 'integer',
        'length' => '8',

    ),
    'active' => array(
        'type' => 'integer',
        'length' => '1',

    ),
    'limited_to_role_ids' => array(
        'type' => 'text',
        'length' => '256',

    ),
    'limit_to_roles' => array(
        'type' => 'integer',
        'length' => '1',

    ),
    'interruptive' => array(
        'type' => 'integer',
        'length' => '1',

    ),
    'link' => array(
        'type' => 'text',
        'length' => '256',

    ),
    'link_type' => array(
        'type' => 'integer',
        'length' => '1',

    ),
    'link_target' => array(
        'type' => 'text',
        'length' => '256',

    ),

);
if (! $ilDB->tableExists('il_adn_notifications')) {
    $ilDB->createTable('il_adn_notifications', $fields);
    $ilDB->addPrimaryKey('il_adn_notifications', array( 'id' ));

    if (! $ilDB->sequenceExists('il_adn_notifications')) {
        $ilDB->createSequence('il_adn_notifications');
    }

}
?>
<#5736>
<?php
$fields = array(
    'id' => array(
        'type' => 'integer',
        'length' => '8',

    ),
    'usr_id' => array(
        'type' => 'integer',
        'length' => '8',

    ),
    'notification_id' => array(
        'type' => 'integer',
        'length' => '8',

    ),

);
if (! $ilDB->tableExists('il_adn_dismiss')) {
    $ilDB->createTable('il_adn_dismiss', $fields);
    $ilDB->addPrimaryKey('il_adn_dismiss', array( 'id' ));

    if (! $ilDB->sequenceExists('il_adn_dismiss')) {
        $ilDB->createSequence('il_adn_dismiss');
    }
}
?>
<#5737>
<?php

if (!$ilDB->tableExists('adv_md_record_int')) {
    $ilDB->createTable('adv_md_record_int', [
        'record_id' => [
            'type' => ilDBConstants::T_INTEGER,
            'length' => 4,
            'notnull' => true
        ],
        'title' => [
            'type' => ilDBConstants::T_TEXT,
            'notnull' => false,
            'length' => 128
        ],
        'description' => [
            'type' => ilDBConstants::T_TEXT,
            'notnull' => false,
            'length' => 4000
        ],
        'lang_code' => [
            'type' => ilDBConstants::T_TEXT,
            'notnull' => true,
            'length' => 5
        ],
        'lang_default' => [
            'type' => ilDBConstants::T_INTEGER,
            'length' => 1,
            'notnull' => true
        ]
    ]);
    $ilDB->addPrimaryKey('adv_md_record_int', ['record_id', 'lang_code']);
}
?>

<#5738>
<?php

if (!$ilDB->tableExists('adv_md_field_int')) {
    $ilDB->createTable('adv_md_field_int', [
        'field_id' => [
            'type' => ilDBConstants::T_INTEGER,
            'length' => 4,
            'notnull' => true
        ],
        'title' => [
            'type' => ilDBConstants::T_TEXT,
            'notnull' => false,
            'length' => 128
        ],
        'description' => [
            'type' => ilDBConstants::T_TEXT,
            'notnull' => false,
            'length' => 4000
        ],
        'lang_code' => [
            'type' => ilDBConstants::T_TEXT,
            'notnull' => true,
            'length' => 5
        ],
        'lang_default' => [
            'type' => ilDBConstants::T_INTEGER,
            'length' => 1,
            'notnull' => true
        ]
    ]);
    $ilDB->addPrimaryKey('adv_md_field_int', ['field_id', 'lang_code']);
}
?>
<#5739>
<?php

if ($ilDB->tableColumnExists('adv_md_record_int', 'lang_default')) {
    $ilDB->dropTableColumn('adv_md_record_int', 'lang_default');
}
?>
<#5740>
<?php

if ($ilDB->tableColumnExists('adv_md_field_int', 'lang_default')) {
    $ilDB->dropTableColumn('adv_md_field_int', 'lang_default');
}
?>

<#5741>
<?php

if (!$ilDB->tableColumnExists('adv_md_record','lang_default')) {
    $ilDB->addTableColumn('adv_md_record', 'lang_default', [
        'type' => 'text',
        'notnull' => false,
        'length' => 2,
        'default' => ''
    ]);

}
?>
<#5742>
<?php

if (!$ilDB->tableExists('adv_md_values_ltext')) {
    $ilDB->createTable('adv_md_values_ltext', [
        'obj_id' => [
            'type' => 'integer',
            'length' => 4,
            'notnull' => true,
            'default' => 0
        ],
        'sub_type' => [
            'type' => 'text',
            'length' => 10,
            'notnull' => true,
            'default' => "-"
        ],
        'sub_id' => [
            'type' => 'integer',
            'length' => 4,
            'notnull' => true,
            'default' => 0
        ],
        'field_id' => [
            'type' => 'integer',
            'length' => 4,
            'notnull' => true,
            'default' => 0
        ],
        'value_index' => [
            'type' => ilDBConstants::T_TEXT,
            'length' => 16,
            'notnull' => true,
        ],
        'value' => [
            'type' => ilDBConstants::T_TEXT,
            'length' => 4000,
            'notnull' => false
        ]
    ]);

    $ilDB->addPrimaryKey('adv_md_values_ltext', array('obj_id', 'sub_type', 'sub_id', 'field_id', 'value_index'));
}
?>
<#5743>
<?php
$ilCtrlStructureReader->getStructure();
?>
<#5744>
<?php
if ($ilDB->tableExists('il_disk_quota')) {
    $ilDB->dropTable('il_disk_quota');
}
?>
<#5745>
<?php
if ($ilDB->tableExists('role_data') && $ilDB->tableColumnExists('role_data', 'disk_quota')) {
    $ilDB->dropTableColumn('role_data', 'disk_quota');
}

if ($ilDB->tableExists('role_data') && $ilDB->tableColumnExists('role_data', 'wsp_disk_quota')) {
    $ilDB->dropTableColumn('role_data', 'wsp_disk_quota');
}
?>
<#5746>
<?php
$ilDB->manipulateF('DELETE FROM cron_job WHERE job_id = %s', ['text',], ['rep_disk_quota',]);
$ilDB->manipulateF('DELETE FROM cron_job WHERE job_id = %s', ['text',], ['pwsp_recalc_quota',]);
?>
<#5747>
<?php
if (!$ilDB->tableColumnExists('il_mm_custom_items', 'role_based_visibility')) {
    $ilDB->addTableColumn("il_mm_custom_items", "role_based_visibility", array(
        "type" => "integer",
        'length' => 1,
        "default" => 0
    ));
}
if (!$ilDB->tableColumnExists('il_mm_custom_items', 'global_role_ids')) {
    $ilDB->addTableColumn("il_mm_custom_items", "global_role_ids", array(
        "type" => "text",
        'length' => 4000
    ));
}
?>
<#5748>
<?php
if (!$ilDB->tableColumnExists('wiki_user_html_export', 'with_comments')) {
    $ilDB->addTableColumn(
        'wiki_user_html_export',
        'with_comments',
        array(
            "type" => "integer",
            "notnull" => true,
            "length" => 1,
            "default" => 0
        )
    );
}
?>
<#5749>
<?php
$ilDB->dropPrimaryKey('wiki_user_html_export');
$ilDB->addPrimaryKey('wiki_user_html_export', ['wiki_id', 'with_comments']);
?>
<#5750>
<?php
$ilDB->update(
    "wiki_user_html_export",
    [
        "start_ts" => ["timestamp", "1980-01-01 12:00:00"]
    ],
    [
        "1" => ["integer", 1]
    ]
);
?>
<#5751>
<?php
if (!$ilDB->tableColumnExists('media_item', 'duration')) {
    $ilDB->addTableColumn('media_item', 'duration', array(
        "type" => "integer",
        "notnull" => true,
        "length" => 4,
        "default" => 0
    ));
}

?>
<#5752>
<?php
$table_name = 'il_adn_notifications';
$columns = [
        'event_start',
        'event_end',
        'display_start',
        'display_end',
        'create_date',
        'last_update',
];

foreach ($columns as $column) {
    if ($ilDB->tableExists($table_name)) {
        if ($ilDB->tableColumnExists($table_name, $column)) {
            $ilDB->dropTableColumn($table_name, $column);
        }
        $ilDB->addTableColumn($table_name, $column, array(
            "type" => "integer",
            "notnull" => false,
            "length" => 8,
            "default" => 0
        ));
    }
}
?>
<#5753>
<?php
    $ilCtrlStructureReader->getStructure();
?>
<#5754>
<?php
$set = $ilDB->queryF("SELECT availability_id FROM pdfgen_renderer_avail " .
    " WHERE renderer = %s AND service = %s AND purpose = %s",
    ["text", "text", "text"],
    ["PhantomJS", "Survey", "Results"]
);
if (!$ilDB->fetchAssoc($set)) {
    $ilDB->insert("pdfgen_renderer_avail", [
        "availability_id" => ["integer", $ilDB->nextId('pdfgen_renderer_avail')],
        "renderer" => ["text", "PhantomJS"],
        "service" => ["text", "Survey"],
        "purpose" => ["text", "Results"]
    ]);
}
?>
<#5755>
<?php
$set = $ilDB->queryF("SELECT availability_id FROM pdfgen_renderer_avail " .
    " WHERE renderer = %s AND service = %s AND purpose = %s",
    ["text", "text", "text"],
    ["WkhtmlToPdf", "Survey", "Results"]
);
if (!$ilDB->fetchAssoc($set)) {
    $ilDB->insert("pdfgen_renderer_avail", [
        "availability_id" => ["integer", $ilDB->nextId('pdfgen_renderer_avail')],
        "renderer" => ["text", "WkhtmlToPdf"],
        "service" => ["text", "Survey"],
        "purpose" => ["text", "Results"]
    ]);
}
?>
<#5756>
<?php
$set = $ilDB->queryF("SELECT purpose_id FROM pdfgen_purposes " .
    " WHERE service = %s AND purpose = %s",
    ["text",  "text"],
    ["Survey", "Results"]
);
if (!$ilDB->fetchAssoc($set)) {
    $ilDB->insert("pdfgen_purposes", [
        "purpose_id" => ["integer", $ilDB->nextId('pdfgen_purposes')],
        "service" => ["text", "Survey"],
        "purpose" => ["text", "Results"]
    ]);
}
?>
<#5757>
<?php
$ilDB->update("pdfgen_renderer_avail", [
    "renderer" => ["text", "WkhtmlToPdf"]
], [    // where
        "renderer" => ["text", "PhantomJS"],
        "service" => ["text", "Wiki"],
    ]
);
?>
<#5758>
<?php
$ilDB->update("pdfgen_renderer_avail", [
    "renderer" => ["text", "WkhtmlToPdf"]
], [    // where
        "renderer" => ["text", "PhantomJS"],
        "service" => ["text", "Portfolio"]
    ]
);
?>
<#5759>
<?php
$ilDB->manipulateF("DELETE FROM pdfgen_renderer_avail WHERE " .
    " renderer = %s AND service = %s",
    ["text", "text"],
    ["PhantomJS", "Survey"]
);
?>
<#5760>
<?php
$ilDB->update("pdfgen_map", [
    "preferred" => ["text", "WkhtmlToPdf"],
    "selected" => ["text", "WkhtmlToPdf"]
], [    // where
        "service" => ["text", "Wiki"]
    ]
);
?>
<#5761>
<?php
$ilDB->update("pdfgen_map", [
    "preferred" => ["text", "WkhtmlToPdf"],
    "selected" => ["text", "WkhtmlToPdf"]
], [    // where
        "service" => ["text", "Portfolio"]
    ]
);
?>
<#5762>
<?php
$set = $ilDB->queryF("SELECT map_id FROM pdfgen_map " .
    " WHERE service = %s AND purpose = %s",
    ["text", "text"],
    ["Survey", "Results"]
);
if (!$ilDB->fetchAssoc($set)) {
    $ilDB->insert("pdfgen_map", [
        "map_id" => ["integer", $ilDB->nextId('pdfgen_map')],
        "preferred" => ["text", "WkhtmlToPdf"],
        "selected" => ["text", "WkhtmlToPdf"],
        "service" => ["text", "Survey"],
        "purpose" => ["text", "Results"]
    ]);
}
?>
<#5763>
<?php
// deleted
?>
<#5764>
<?php
global $DIC;
$DIC->database()->modifyTableColumn("usr_data", "login", [
    "type" => \ilDBConstants::T_TEXT,
    "length" => 190,
    "notnull" => false,
    "fixed" => false
]);
?>
<#5765>
<?php
if (!$ilDB->tableExists('adv_md_values_enum')) {
    $ilDB->createTable('adv_md_values_enum', [
        'obj_id' => [
            'type' => 'integer',
            'length' => 4,
            'notnull' => true,
            'default' => 0
        ],
        'sub_type' => [
            'type' => 'text',
            'length' => 10,
            'notnull' => true,
            'default' => "-"
        ],
        'sub_id' => [
            'type' => 'integer',
            'length' => 4,
            'notnull' => true,
            'default' => 0
        ],
        'field_id' => [
            'type' => 'integer',
            'length' => 4,
            'notnull' => true,
            'default' => 0
        ],
        'disabled' => [
            'type' => 'integer',
            'length' => 1,
            'notnull' => true,
            'default' => 0
        ],
        'value_index' => [
            'type' => ilDBConstants::T_TEXT,
            'length' => 16,
            'notnull' => true,
        ]
    ]);

    $ilDB->addPrimaryKey('adv_md_values_enum', array('obj_id', 'sub_type', 'sub_id', 'field_id', 'value_index'));
}
?>
<#5766>
<?php

$query = 'select field_id, field_type, field_values from adv_mdf_definition ' .
    'where field_type = 1  or field_type = 8 ';
$res = $ilDB->query($query);
while ($row = $res->fetchRow(ilDBConstants::FETCHMODE_OBJECT)) {
    $values = unserialize($row->field_values);
    if (!is_array($values)) {
        continue;
    }
    $options = $values;

    $query = 'select * from adv_md_values_text ' .
        'where field_id = ' . $ilDB->quote($row->field_id, ilDBConstants::T_INTEGER);
    $val_res = $ilDB->query($query);
    while ($val_row = $val_res->fetchRow(ilDBConstants::FETCHMODE_OBJECT)) {

        $query = 'select * from adv_md_values_enum ' .
            'where obj_id = ' . $ilDB->quote($val_row->obj_id, ilDBConstants::T_INTEGER) . ' ' .
            'and sub_id = ' . $ilDB->quote($val_row->sub_id, ilDBConstants::T_INTEGER) . ' ' .
            'and sub_type = ' . $ilDB->quote($val_row->sub_type, ilDBConstants::T_TEXT) . ' ' .
            'and field_id = ' . $ilDB->quote($val_row->field_id, ilDBConstants::T_INTEGER);
        $exists_res = $ilDB->query($query);
        if ($exists_res->numRows()) {
            //ilLoggerFactory::getLogger('root')->info('field_id: ' . $val_row->field_id . ' is already migrated');
            continue;
        }
        $current_values = [];
        if (strpos($val_row->value, '~|~') === 0) {
            // multi enum
            $current_values = explode('~|~', $val_row->value);
            array_pop($current_values);
            array_shift($current_values);

        } else {
            $current_values[] = (string) $val_row->value;
        }
        //ilLoggerFactory::getLogger('root')->dump($current_values);
        $positions = [];
        foreach ($current_values as $value) {
            if (!strlen(trim($value))) {
                continue;
            }
            $idx = array_search($value, $options);
            if ($idx === false) {
                continue;
            }
            $positions[] = $idx;
        }

        //ilLoggerFactory::getLogger('root')->dump($positions);
        foreach ($positions as $pos) {

            $query = 'insert into adv_md_values_enum (obj_id, sub_type, sub_id, field_id, value_index, disabled) ' .
                'values ( ' .
                $ilDB->quote($val_row->obj_id, ilDBConstants::T_INTEGER) . ', '.
                $ilDB->quote($val_row->sub_type, ilDBConstants::T_TEXT) . ', ' .
                $ilDB->quote($val_row->sub_id, ilDBConstants::T_INTEGER) . ', ' .
                $ilDB->quote($val_row->field_id, ilDBConstants::T_INTEGER) . ', ' .
                $ilDB->quote($pos, ilDBConstants::T_INTEGER) . ', ' .
                $ilDB->quote($val_row->disabled, ilDBConstants::T_INTEGER)
                .' ) ';
            $ilDB->query($query);
        }

    }
}
?>
<#5767>
<?php

if (!$ilDB->tableExists('adv_mdf_enum')) {
    $ilDB->createTable('adv_mdf_enum', [
        'field_id' => [
            'type' => ilDBConstants::T_INTEGER,
            'length' => 4,
            'notnull' => true,
        ],
        'lang_code' => [
            'type' => ilDBConstants::T_TEXT,
            'notnull' => true,
            'length' => 5
        ],
        'idx' => [
            'type' => ilDBConstants::T_INTEGER,
            'length' => 4,
            'notnull' => true,
        ],
        'value' => [
            'type' => ilDBConstants::T_TEXT,
            'length' => 4000,
            'notnull' => true
        ]
    ]);
    $ilDB->addPrimaryKey('adv_mdf_enum', array('field_id', 'lang_code', 'idx'));
}
?>
<#5768>
<?php

$query = 'select value from settings where  module = ' . $ilDB->quote('common', ilDBConstants::T_TEXT) . ' ' .
    'and keyword = ' . $ilDB->quote('language', ilDBConstants::T_TEXT);
$res = $ilDB->query($query);
$default = 'en';
while ($row  = $res->fetchRow(ilDBConstants::FETCHMODE_OBJECT)) {
    $default = $row->value;
}
$query = 'update adv_md_record set lang_default = ' . $ilDB->quote($default, ilDBConstants::T_TEXT) . ' ' .
    'where lang_default IS NULL';
$ilDB->query($query);
?>

<#5769>
<?php
$query = 'select * from adv_md_record ';
$res = $ilDB->query($query);
while ($row = $res->fetchRow(ilDBConstants::FETCHMODE_OBJECT)) {
    $query = 'select * from adv_md_record_int ' .
        'where record_id = ' . $ilDB->quote($row->record_id, ilDBConstants::T_INTEGER) . ' ' .
        'and lang_code = ' . $ilDB->quote($row->lang_default, ilDBConstants::T_TEXT);
    $int_res = $ilDB->query($query);
    if ($int_res->numRows()) {
        continue;
    }
    $query = 'insert into adv_md_record_int (record_id, title, description, lang_code ) ' .
        'values ( ' .
        $ilDB->quote($row->record_id, ilDBConstants::T_INTEGER) . ', ' .
        $ilDB->quote($row->title, ilDBConstants::T_TEXT) . ', ' .
        $ilDB->quote($row->description, ilDBConstants::T_TEXT) . ', ' .
        $ilDB->quote($row->lang_default, ilDBConstants::T_TEXT) .
        ')' ;
    $ilDB->manipulate($query);
}
?>

<#5770>
<?php
$query = 'select advf.field_id, lang_default, advf.title, advf.description from adv_mdf_definition advf ' .
    'join adv_md_record advr on advf.record_id = advr.record_id ';
$res = $ilDB->query($query);
while ($row = $res->fetchRow(ilDBConstants::FETCHMODE_OBJECT)) {
    $query = 'select * from adv_md_field_int ' .
        'where field_id = ' . $ilDB->quote($row->field_id, ilDBConstants::T_INTEGER) . ' ' .
        'and lang_code = ' . $ilDB->quote($row->lang_default, ilDBConstants::T_TEXT);
    $int_res = $ilDB->query($query);
    if ($int_res->numRows()) {
        continue;
    }
    $query = 'insert into adv_md_field_int (field_id, title, description, lang_code ) ' .
        'values ( ' .
        $ilDB->quote($row->field_id, ilDBConstants::T_INTEGER) . ', ' .
        $ilDB->quote($row->title, ilDBConstants::T_TEXT) . ', ' .
        $ilDB->quote($row->description, ilDBConstants::T_TEXT) . ', ' .
        $ilDB->quote($row->lang_default, ilDBConstants::T_TEXT) .
        ')' ;
    $ilDB->manipulate($query);
}
?>

<#5771>
<?php

$query = 'select advf.record_id, field_id, field_values, lang_default from adv_mdf_definition advf ' .
    'join adv_md_record advr on advf.record_id = advr.record_id ' . ' ' .
    'where ( field_type = ' . $ilDB->quote(1, ilDBConstants::T_INTEGER) . ' or ' .
    'field_type = ' . $ilDB->quote(8, ilDBConstants::T_INTEGER) . ' ) ';

$res = $ilDB->query($query);
while ($row = $res->fetchRow(ilDBConstants::FETCHMODE_OBJECT)) {

    $values = unserialize($row->field_values);
    if (array_key_exists('options', $values)) {
        $idx = 0;
        foreach ($values['options'] as $option) {
            $query = 'insert into adv_mdf_enum (field_id, lang_code, idx, value ) ' .
                'values ( ' .
                $ilDB->quote($row->field_id, ilDBConstants::T_INTEGER) . ', ' .
                $ilDB->quote($row->lang_default, ilDBConstants::T_TEXT) . ', ' .
                $ilDB->quote($idx++, ilDBConstants::T_INTEGER) . ', ' .
                $ilDB->quote($option, ilDBConstants::T_TEXT).
                ' ) ';
            $ilDB->manipulate($query);
        }
    }
    if (array_key_exists('option_translations', $values)) {
        foreach ($values['option_translations'] as $lang => $options) {
            if ($lang == $row->lang_default) {
                continue;
            }
            $idx = 0;
            foreach ($options as $option) {
                $query = 'insert into adv_mdf_enum (field_id, lang_code, idx, value ) ' .
                    'values ( ' .
                    $ilDB->quote($row->field_id, ilDBConstants::T_INTEGER) . ', ' .
                    $ilDB->quote($lang, ilDBConstants::T_TEXT) . ', ' .
                    $ilDB->quote($idx++, ilDBConstants::T_INTEGER) . ', ' .
                    $ilDB->quote($option, ilDBConstants::T_TEXT).
                    ' ) ';
                $ilDB->manipulate($query);
            }
        }
    }
    if (
        !array_key_exists('options', $values) &&
        !array_key_exists('options_translations', $values) &&
        is_array($values)
    ) {
        $idx = 0;
        foreach ($values as $option) {
            $query = 'insert into adv_mdf_enum (field_id, lang_code, idx, value ) ' .
                'values ( ' .
                $ilDB->quote($row->field_id, ilDBConstants::T_INTEGER) . ', ' .
                $ilDB->quote($row->lang_default, ilDBConstants::T_TEXT) . ', ' .
                $ilDB->quote($idx++, ilDBConstants::T_INTEGER) . ', ' .
                $ilDB->quote($option, ilDBConstants::T_TEXT).
                ' ) ';
            $ilDB->manipulate($query);
        }
    }
}
?>
<#5772>
<?php
if (!$ilDB->tableColumnExists('adv_md_values_ltext', 'disabled')) {
    $ilDB->addTableColumn(
        'adv_md_values_ltext',
        'disabled',
        [
            'type' => ilDBConstants::T_INTEGER,
            'notnull' => true,
            'length' => 1,
            'default' => 0
        ]
    );
}
?>
<#5773>
<?php
$ilCtrlStructureReader->getStructure();
?>
<#5774>
<?php
if ($ilDB->tableColumnExists("reg_access_limit", "limit_relative_y")) {
    $res = $ilDB->query("SELECT role_id, limit_relative_m, limit_relative_y FROM reg_access_limit WHERE limit_relative_y IS NOT NULL");
    $updateStatement = $ilDB->prepareManip("UPDATE reg_access_limit SET limit_relative_m = ? WHERE role_id = ?", ['months', 'role_id']);
    while ($row = $ilDB->fetchAssoc($res)) {
        $row['limit_relative_m'] = ($row['limit_relative_y'] * 12) + $row['limit_relative_m'];
        $ilDB->execute($updateStatement, [$row['limit_relative_m'], $row['role_id']]);
    }

    $ilDB->dropTableColumn("reg_access_limit", "limit_relative_y");
}
?>
<#5775>
<?php
$table_name = 'il_adn_notifications';
$columns = [
    'event_start',
    'event_end',
    'display_start',
    'display_end',
    'create_date',
    'last_update',
];

foreach ($columns as $column) {
    if ($ilDB->tableExists($table_name)) {
        if ($ilDB->tableColumnExists($table_name, $column)) {
            $ilDB->dropTableColumn($table_name, $column);
        }
        $ilDB->addTableColumn($table_name, $column, array(
            "type" => "integer",
            "notnull" => false,
            "length" => 8,
            "default" => 0
        ));
    }
}
?>
<#5776>
<?php
$ilDB->manipulate('delete from log_components where component_id = ' . $ilDB->quote('btsk', ilDBConstants::T_TEXT));
?>
<#5777>
<?php
$ilDB->replace(
    'settings',
    [
        'module' => ['text', 'adve'],
        'keyword' => ['text', 'autosave']
    ],
    [
        'value' => ['text', '30']
    ]
);
?>
<#5778>
<?php
if ($ilDB->tableColumnExists("il_poll", "online_status")) {
    $res = $ilDB->query("SELECT id, online_status FROM il_poll");
    $updateStatement = $ilDB->prepareManip("UPDATE object_data SET offline = ? WHERE obj_id = ?", ['status', 'id']);
    while ($row = $ilDB->fetchAssoc($res)) {
        //il_poll online_status is true if online, object_data offline is true if offline
        $row['offline'] = ($row['online_status'] == 1) ? 0 : 1;
        $ilDB->execute($updateStatement, [$row['offline'], $row['id']]);
    }

    $ilDB->dropTableColumn("il_poll", "online_status");
}
?>
<#5779>
<?php
$query = 'select value from settings where  module = ' . $ilDB->quote('common', ilDBConstants::T_TEXT) . ' ' .
    'and keyword = ' . $ilDB->quote('language', ilDBConstants::T_TEXT);
$res = $ilDB->query($query);
$default = 'en';
while ($row  = $res->fetchRow(ilDBConstants::FETCHMODE_OBJECT)) {
    $default = $row->value;
}
$query = 'update adv_md_record set lang_default = ' . $ilDB->quote($default, ilDBConstants::T_TEXT) . ' ' .
    'where lang_default = ' . $ilDB->quote('', ilDBConstants::T_TEXT);
$ilDB->manipulate($query);

// update md_record_int
$query = 'select record_id from adv_md_record_int where lang_code = ' . $ilDB->quote('', ilDBConstants::T_TEXT);
$res = $ilDB->query($query);
while ($row = $res->fetchRow(ilDBConstants::FETCHMODE_OBJECT)) {
    $query = 'select record_id from adv_md_record_int where lang_code = ' . $ilDB->quote($default, ilDBConstants::T_TEXT) . ' ' .
        'and record_id = ' . $ilDB->quote($row->record_id, ilDBConstants::T_INTEGER);
    $setres = $ilDB->query($query);
    if ($setres->numRows()) {
        $query = 'delete from adv_md_record_int where lang_code = ' . $ilDB->quote('', ilDBConstants::T_TEXT) . ' ' .
            'and record_id = ' . $ilDB->quote($row->record_id, ilDBConstants::T_INTEGER);
        $ilDB->manipulate($query);
    }
}
$query = 'update adv_md_record_int set lang_code = ' . $ilDB->quote($default, ilDBConstants::T_TEXT) . ' ' .
    'where lang_code = ' . $ilDB->quote('', ilDBConstants::T_TEXT);
$ilDB->manipulate($query);

// update md_field_int
$query = 'select field_id from adv_md_field_int where lang_code = ' . $ilDB->quote('', ilDBConstants::T_TEXT);
$res = $ilDB->query($query);
while ($row = $res->fetchRow(ilDBConstants::FETCHMODE_OBJECT)) {
    $query = 'select field_id from adv_md_field_int where lang_code = ' . $ilDB->quote($default, ilDBConstants::T_TEXT) . ' ' .
        'and field_id = ' . $ilDB->quote($row->field_id, ilDBConstants::T_INTEGER);
    $setres = $ilDB->query($query);
    if ($setres->numRows()) {
        $query = 'delete from adv_md_field_int where lang_code = ' . $ilDB->quote('', ilDBConstants::T_TEXT) . ' ' .
            'and field_id = ' . $ilDB->quote($row->field_id, ilDBConstants::T_INTEGER);
        $ilDB->manipulate($query);
    }
}
$query = 'update adv_md_field_int set lang_code = ' . $ilDB->quote($default, ilDBConstants::T_TEXT) . ' ' .
    'where lang_code = ' . $ilDB->quote('', ilDBConstants::T_TEXT);
$ilDB->manipulate($query);

// update adv_mdf_enum
$query = 'select field_id, lang_code, idx from adv_mdf_enum ' .
    'where lang_code = ' . $ilDB->quote('', ilDBConstants::T_TEXT);
$res = $ilDB->query($query);
while ($row = $res->fetchRow(ilDBConstants::FETCHMODE_OBJECT)) {
    $query = 'select field_id, lang_code, idx from  adv_mdf_enum where lang_code = ' . $ilDB->quote($default, ilDBConstants::T_TEXT) . ' ' .
        'and field_id = ' . $ilDB->quote($row->field_id, ilDBConstants::T_INTEGER) . ' ' .
        'and idx = ' . $ilDB->quote($row->idx, ilDBConstants::T_INTEGER);
    $setres = $ilDB->query($query);
    if ($setres->numRows()) {
        $query = 'delete from  adv_mdf_enum where lang_code = ' . $ilDB->quote('', ilDBConstants::T_TEXT) . ' ' .
            'and field_id = ' . $ilDB->quote($row->field_id, ilDBConstants::T_INTEGER) . ' ' .
            'and idx = ' . $ilDB->quote($row->idx, ilDBConstants::T_INTEGER);
        $ilDB->manipulate($query);
    }
}
$query = 'update adv_mdf_enum set lang_code = ' . $ilDB->quote($default, ilDBConstants::T_TEXT) . ' ' .
    'where lang_code = ' . $ilDB->quote('', ilDBConstants::T_TEXT);
$ilDB->manipulate($query);
?>
<#5780>
<?php
if (!$ilDB->tableColumnExists('ldap_server_settings', 'escape_dn')) {
    $ilDB->addTableColumn(
        'ldap_server_settings',
        'escape_dn',
        [
            'type' => ilDBConstants::T_INTEGER,
            'length' => 1,
            'notnull' => true,
            'default' => 0
        ]
    );
}
?>
<#5781>
<?php
if (!$ilDB->indexExistsByFields('exc_returned', array('filetitle'))) {
    $ilDB->addIndex('exc_returned', array('filetitle'), 'i3');
}
?>
<#5782>
<?php
if ($ilDB->uniqueConstraintExists('cmi_gobjective', array('user_id','objective_id','scope_id'))) {
    $ilDB->dropUniqueConstraintByFields('cmi_gobjective', array('user_id','objective_id','scope_id'));
}
$query = "show index from cmi_gobjective where Key_name = 'PRIMARY'";
$res = $ilDB->query($query);
if (!$ilDB->numRows($res)) {
    $ilDB->addPrimaryKey('cmi_gobjective', array('user_id', 'scope_id', 'objective_id'));
}
?>
<#5783>
<?php
if ($ilDB->uniqueConstraintExists('cp_suspend', array('user_id','obj_id'))) {
    $ilDB->dropUniqueConstraintByFields('cp_suspend', array('user_id','obj_id'));
}
$query = "show index from cp_suspend where Key_name = 'PRIMARY'";
$res = $ilDB->query($query);
if (!$ilDB->numRows($res)) {
    $ilDB->addPrimaryKey('cp_suspend', array('user_id', 'obj_id'));
}
?>
<#5784>
<?php
$read_learning_progress = 0;
$read_outcomes = 0;
$res = $ilDB->queryF(
    "SELECT ops_id FROM rbac_operations WHERE operation = %s",
    array('text'),
    array('read_learning_progress')
    );
while ($row = $res->fetchRow(ilDBConstants::FETCHMODE_OBJECT)) {
    $read_learning_progress = $row->ops_id;
}
$res = $ilDB->queryF(
    "SELECT ops_id FROM rbac_operations WHERE operation = %s",
    array('text'),
    array('read_outcomes')
    );
while ($row = $res->fetchRow(ilDBConstants::FETCHMODE_OBJECT)) {
    $read_outcomes = $row->ops_id;
}
if ($read_outcomes > 0 && $read_learning_progress > 0) {
    $res = $ilDB->queryF(
        "SELECT rol_id, parent, type FROM rbac_templates WHERE (type=%s OR type=%s) AND ops_id=%s",
        array('text', 'text', 'integer'),
        array('cmix', 'lti', $read_learning_progress)
        );
    while ($row = $res->fetchRow(ilDBConstants::FETCHMODE_OBJECT)) {
        $resnum = $ilDB->queryF(
            "SELECT rol_id FROM rbac_templates WHERE rol_id = %s AND type = %s AND ops_id = %s AND parent = %s",
            array('integer', 'text', 'integer', 'integer'),
            array($row->rol_id, $row->type, $read_outcomes, $row->parent)
        );
        if (!$ilDB->numRows($resnum)) {
            $ilDB->insert('rbac_templates', array(
                    'rol_id' => array('integer', $row->rol_id),
                    'type' => array('text', $row->type),
                    'ops_id' => array('integer', $read_outcomes),
                    'parent' => array('integer', $row->parent)
                ));
        }
    }
}
?>
<#5785>
<?php
$ilDB->update("rbac_operations", [
    "op_order" => ["integer", 3900]
], [    // where
        "operation" => ["text", "redact"]
    ]
);
?>
<#5786>
<?php
if (!$ilDB->indexExistsByFields('booking_reservation', array('date_from'))) {
    $ilDB->addIndex('booking_reservation', array('date_from'), 'i3');
}
?>
<#5787>
<?php
if (!$ilDB->indexExistsByFields('booking_reservation', array('date_to'))) {
    $ilDB->addIndex('booking_reservation', array('date_to'), 'i4');
}
?>
<#5788>
<?php
$query = "show index from il_meta_oer_stat where Key_name = 'PRIMARY'";
$res = $ilDB->query($query);
if (!$ilDB->numRows($res)) {
    $ilDB->addPrimaryKey('il_meta_oer_stat', ['obj_id']);
}
?>
<#5789>
<?php
if (!$ilDB->tableColumnExists('il_bt_value', 'position')) {
    $ilDB->addTableColumn(
        'il_bt_value',
        'position',
        [
            'type' => ilDBConstants::T_INTEGER,
            'length' => 8,
            'notnull' => true,
            'default' => 0
        ]
    );
}
?>
<#5790>
<?php
if (!$ilDB->indexExistsByFields('il_bt_value', array('bucket_id'))) {
    $ilDB->addIndex(
        'il_bt_value',
        array('bucket_id'),
        'i1'
    );
}
if (!$ilDB->indexExistsByFields('il_bt_value_to_task', array('task_id'))) {
    $ilDB->addIndex(
        'il_bt_value_to_task',
        array('task_id'),
        'i1'
    );
}
if (!$ilDB->indexExistsByFields('il_bt_value_to_task', array('value_id'))) {
    $ilDB->addIndex(
        'il_bt_value_to_task',
        array('value_id'),
        'i2'
    );
}
?>
<#5791>
<?php
if (!$ilDB->tableColumnExists('il_bt_value_to_task', 'position')) {
    $ilDB->addTableColumn(
        'il_bt_value_to_task',
        'position',
        [
            'type' => ilDBConstants::T_INTEGER,
            'length' => 8,
            'notnull' => true,
            'default' => 0
        ]
    );
}
?>
<#5792>
<?php
if ( !$ilDB->tableColumnExists('cmix_users', 'privacy_ident') ) {
    $ilDB->addTableColumn('cmix_users', 'privacy_ident', array(
        'type' => 'integer',
        'length' => 2,
        'notnull' => true,
        'default' => 0
    ));
    $ilDB->dropPrimaryKey('cmix_users');
    $ilDB->addPrimaryKey('cmix_users', array('obj_id', 'usr_id', 'privacy_ident'));
}
if ( !$ilDB->tableColumnExists('cmix_settings', 'privacy_ident') ) {
    $ilDB->addTableColumn('cmix_settings', 'privacy_ident', array(
        'type' => 'integer',
        'length' => 2,
        'notnull' => true,
        'default' => 0
    ));
}
if ( !$ilDB->tableColumnExists('cmix_settings', 'privacy_name') ) {
    $ilDB->addTableColumn('cmix_settings', 'privacy_name', array(
        'type' => 'integer',
        'length' => 2,
        'notnull' => true,
        'default' => 0
    ));
}
if ( !$ilDB->tableColumnExists('lti_ext_provider', 'privacy_ident') ) {
    $ilDB->addTableColumn('lti_ext_provider', 'privacy_ident', array(
        'type' => 'integer',
        'length' => 2,
        'notnull' => true,
        'default' => 0
    ));
}
if ( !$ilDB->tableColumnExists('lti_ext_provider', 'privacy_name') ) {
    $ilDB->addTableColumn('lti_ext_provider', 'privacy_name', array(
        'type' => 'integer',
        'length' => 2,
        'notnull' => true,
        'default' => 0
    ));
}
?>
<#5793>
<?php
if ( $ilDB->tableColumnExists('cmix_settings', 'user_ident') ) {

    $set = $ilDB->query("SELECT obj_id, user_ident, user_name FROM cmix_settings");
    while ($row = $ilDB->fetchAssoc($set)) {
        $ident = 0;
        $name = 0;
        if ($row['user_ident'] == 'il_uuid_ext_account') {$ident = 1;}
        if ($row['user_ident'] == 'il_uuid_login') {$ident = 2;}
        if ($row['user_ident'] == 'real_email') {$ident = 3;}
        if ($row['user_ident'] == 'il_uuid_random') {$ident = 4;}
        if ($row['user_name'] == 'firstname') {$name = 1;}
        if ($row['user_name'] == 'lastname') {$name = 2;}
        if ($row['user_name'] == 'fullname') {$name = 3;}
        
        $ilDB->update(
            "cmix_users",
            [
                "privacy_ident" => ["integer", $ident]
            ],
            [	// where
                "obj_id" => ["integer", $row['obj_id']]
            ]
        );
        $ilDB->update(
            "cmix_settings",
            [
                "privacy_ident" => ["integer", $ident],
                "privacy_name"   => ["integer", $name]
            ],
            [	// where
                "obj_id" => ["integer", $row['obj_id']]
            ]
        );
    }
    $ilDB->dropTableColumn("cmix_settings", "user_ident");
    $ilDB->dropTableColumn("cmix_settings", "user_name");
}
?>
<#5794>
<?php
if ( $ilDB->tableColumnExists('lti_ext_provider', 'user_ident') ) {

    $set = $ilDB->query("SELECT id, user_ident, user_name FROM lti_ext_provider");
    while ($row = $ilDB->fetchAssoc($set)) {
        $ident = 0;
        $name = 0;
        if ($row['user_ident'] == 'il_uuid_ext_account') {$ident = 1;}
        if ($row['user_ident'] == 'il_uuid_login') {$ident = 2;}
        if ($row['user_ident'] == 'real_email') {$ident = 3;}
        if ($row['user_ident'] == 'il_uuid_random') {$ident = 4;}
        if ($row['user_name'] == 'firstname') {$name = 1;}
        if ($row['user_name'] == 'lastname') {$name = 2;}
        if ($row['user_name'] == 'fullname') {$name = 3;}
        
        $ilDB->update(
            "lti_ext_provider",
            [
                "privacy_ident" => ["integer", $ident],
                "privacy_name"   => ["integer", $name]
            ],
            [	// where
                "id" => ["integer", $row['id']]
            ]
        );
    }
    $ilDB->dropTableColumn("lti_ext_provider", "user_ident");
    $ilDB->dropTableColumn("lti_ext_provider", "user_name");
}
?>
<#5795>
<?php
if ( !$ilDB->tableColumnExists('cmix_lrs_types', 'privacy_ident') ) {
    $ilDB->addTableColumn('cmix_lrs_types', 'privacy_ident', array(
        'type' => 'integer',
        'length' => 2,
        'notnull' => true,
        'default' => 0
    ));
}
if ( !$ilDB->tableColumnExists('cmix_lrs_types', 'privacy_name') ) {
    $ilDB->addTableColumn('cmix_lrs_types', 'privacy_name', array(
        'type' => 'integer',
        'length' => 2,
        'notnull' => true,
        'default' => 0
    ));
}
if ( $ilDB->tableColumnExists('cmix_lrs_types', 'user_ident') ) {

    $set = $ilDB->query("SELECT type_id, user_ident, user_name FROM cmix_lrs_types");
    while ($row = $ilDB->fetchAssoc($set)) {
        $ident = 0;
        $name = 0;
        if ($row['user_ident'] == 'il_uuid_ext_account') {$ident = 1;}
        if ($row['user_ident'] == 'il_uuid_login') {$ident = 2;}
        if ($row['user_ident'] == 'real_email') {$ident = 3;}
        if ($row['user_ident'] == 'il_uuid_random') {$ident = 4;}
        if ($row['user_name'] == 'firstname') {$name = 1;}
        if ($row['user_name'] == 'lastname') {$name = 2;}
        if ($row['user_name'] == 'fullname') {$name = 3;}
        
        $ilDB->update(
            "cmix_lrs_types",
            [
                "privacy_ident" => ["integer", $ident],
                "privacy_name"   => ["integer", $name]
            ],
            [	// where
                "type_id" => ["integer", $row['type_id']]
            ]
        );
    }
    $ilDB->dropTableColumn("cmix_lrs_types", "user_ident");
    $ilDB->dropTableColumn("cmix_lrs_types", "user_name");
}
?>
<#5796>
<?php
if (!$ilDB->tableColumnExists('il_bibl_data', 'rid')) {
    $ilDB->addTableColumn('il_bibl_data', 'rid', [
        'type' => 'text',
        'length' => 255
    ]);
}
?>
<#5797>
<?php
if (!$ilDB->indexExistsByFields('il_resource_revision', array('identification'))) {
    $ilDB->addIndex(
        'il_resource_revision',
        array('identification'),
        'i1'
    );
}
if (!$ilDB->indexExistsByFields('il_resource_stakeh', array('identification'))) {
    $ilDB->addIndex(
        'il_resource_stakeh',
        array('identification'),
        'i1'
    );
}
if (!$ilDB->indexExistsByFields('il_resource_stakeh', array('stakeholder_id'))) {
    $ilDB->addIndex(
        'il_resource_stakeh',
        array('stakeholder_id'),
        'i2'
    );
}
if (!$ilDB->indexExistsByFields('il_resource_info', array('identification'))) {
    $ilDB->addIndex(
        'il_resource_info',
        array('identification'),
        'i1'
    );
}
if (!$ilDB->indexExistsByFields('il_resource', array('storage_id'))) {
    $ilDB->addIndex(
        'il_resource',
        array('storage_id'),
        'i1'
    );
}
?>
<#5798>
<?php
$ilCtrlStructureReader->getStructure();
?>
<#5799>
<?php
if($ilDB->tableExists('frm_notification')) {
    if(!$ilDB->tableColumnExists('frm_notification',  'interested_events')) {
        $ilDB->addTableColumn('frm_notification',  'interested_events', array(
            "type" => "integer",
            "notnull" => true,
            "length" => 1,
            "default" => 0
        ));
    }
}
?>
<#5800>
<?php
if ($ilDB->tableColumnExists('frm_notification', 'interested_events')) {
    $ilDB->update('frm_notification',
        array('interested_events' => array('integer', 31)),
        array('interested_events' => array('integer', 0))
    );
}
?>
<#5801>
<?php
if ($ilDB->tableExists('frm_settings')) {
    if (!$ilDB->tableColumnExists('frm_settings', 'interested_events')) {
        $ilDB->addTableColumn('frm_settings', 'interested_events', array(
            "type" => "integer",
            "notnull" => true,
            "length" => 1,
            "default" => 0
        ));
    }
}
?>
<#5802>
<?php
if ($ilDB->tableColumnExists('frm_settings', 'interested_events')) {
    $ilDB->update('frm_settings',
        array('interested_events' => array('integer', 31)),
        array('interested_events' => array('integer', 0))
    );
}
?>
<#5803>
<?php
require_once 'Services/Migration/DBUpdate_3560/classes/class.ilDBUpdateNewObjectType.php';

$rp_ops_id = ilDBUpdateNewObjectType::getCustomRBACOperationId("read_learning_progress");
$ep_ops_id = ilDBUpdateNewObjectType::getCustomRBACOperationId('edit_learning_progress');
$w_ops_id = ilDBUpdateNewObjectType::getCustomRBACOperationId('write');
if ($rp_ops_id && $ep_ops_id && $w_ops_id) {
    $lp_types = ['frm'];
    $lp_type_id = ilDBUpdateNewObjectType::getObjectTypeId('frm');

    if ($lp_type_id) {
        ilDBUpdateNewObjectType::addRBACOperation($lp_type_id, $rp_ops_id);
        ilDBUpdateNewObjectType::addRBACOperation($lp_type_id, $ep_ops_id);
        ilDBUpdateNewObjectType::cloneOperation('frm', $w_ops_id, $rp_ops_id);
        ilDBUpdateNewObjectType::cloneOperation('frm', $w_ops_id, $ep_ops_id);
    }
}
?>
<#5804>
<?php
if (!$ilDB->tableColumnExists('frm_settings', 'lp_req_num_postings')) {
    $ilDB->addTableColumn(
        'frm_settings',
        'lp_req_num_postings',
        [
            'type' => 'integer',
            'notnull' => false,
            'length' => 4,
            'default' => null
        ]
    );
}
?>
<#5805>
<?php
$query = "
    SELECT 
           u.usr_id, d.top_frm_fk obj_id,
           MIN(f.pos_date) first_access_datetime,
           MAX(f.pos_date) last_access_datetime
    FROM frm_posts f
    INNER JOIN frm_posts_tree t ON f.pos_pk = t.pos_fk
    INNER JOIN frm_threads th ON t.thr_fk = th.thr_pk
    INNER JOIN usr_data u ON u.usr_id = f.pos_author_id
    INNER JOIN frm_data d ON d.top_pk = f.pos_top_fk
    LEFT JOIN read_event re ON re.obj_id = d.top_frm_fk AND re.usr_id = u.usr_id
    WHERE re.usr_id IS NULL AND t.parent_pos != %s
    GROUP BY u.usr_id, d.top_frm_fk
";
$res = $ilDB->queryF($query, ['integer'], [0]);

$frm_read_stats_statement = $ilDB->prepare('
    SELECT MAX(access_last) last_access_ts
    FROM frm_thread_access
    WHERE usr_id = ? AND obj_id = ? AND (access_last > 0 AND access_last IS NOT NULL)
', ['integer', 'integer']);

while ($row = $ilDB->fetchAssoc($res)) {
    $firs_access_datetime = null;
    $last_access_ts = null;

    if ($row['last_access_datetime']) {
        $last_access_ts = (new DateTimeImmutable(
            $row['last_access_datetime'],
            new DateTimeZone(date_default_timezone_get())
        ))->getTimestamp();
    }

    $access_res = $ilDB->execute($frm_read_stats_statement, [$row['usr_id'], $row['usr_id']]);
    $access_row = $ilDB->fetchAssoc($access_res);
    if (
        (is_array($access_row) && $access_row['last_access_ts'] > 0) &&
        (null === $last_access_ts || $access_row['last_access_ts'] > $last_access_ts)
    ) {
        $last_access_ts = $access_row['last_access_ts'];
    }
    if (null === $last_access_ts) {
        $last_access_ts = time();
    }

    if ($row['first_access_datetime']) {
        $firs_access_datetime = $row['first_access_datetime'];
    }
    if (null === $firs_access_datetime) {
        $firs_access_datetime = (new DateTimeImmutable('@' . time()))
            ->setTimezone(new DateTimeZone(date_default_timezone_get()))->format('Y-m-d H:i:s');
    }

    $ilDB->insert(
        'read_event',
        [
            'obj_id' => ['integer', $row['obj_id']],
            'usr_id' => ['integer', $row['usr_id']],
            'read_count' => ['integer', 1],
            'spent_seconds' => ['integer', 1],
            'first_access' => ['timestamp', $firs_access_datetime],
            'last_access' => ['integer', $last_access_ts]
        ]
    );
}

$query = "
    SELECT frm_thread_access.usr_id, frm_thread_access.obj_id, MAX(frm_thread_access.access_last) last_access_ts
    FROM frm_thread_access
    INNER JOIN object_data od ON od.obj_id = frm_thread_access.obj_id
    LEFT JOIN read_event re ON re.obj_id = od.obj_id AND re.usr_id = frm_thread_access.usr_id
    WHERE (frm_thread_access.access_last > 0 AND frm_thread_access.access_last IS NOT NULL)
    AND re.usr_id IS NULL
    GROUP BY frm_thread_access.usr_id, frm_thread_access.obj_id
";
while ($row = $ilDB->fetchAssoc($res)) {
    $access = (new DateTimeImmutable('@' . $row['last_access_ts']))
        ->setTimezone(new DateTimeZone(date_default_timezone_get()));

    $ilDB->insert(
        'read_event',
        [
            'obj_id' => ['integer', $row['obj_id']],
            'usr_id' => ['integer', $row['usr_id']],
            'read_count' => ['integer', 1],
            'spent_seconds' => ['integer', 1],
            'first_access' => ['timestamp', $access->format('Y-m-d H:i:s')],
            'last_access' => ['integer', $access->getTimestamp()]
        ]
    );
}
?>

<#5806>
<?php

if (!$ilDB->tableExists(ilDBStepExecutionDB::TABLE_NAME)) {
    $ilDB->createTable(ilDBStepExecutionDB::TABLE_NAME, [
        ilDBStepExecutionDB::FIELD_CLASS => [
            'type' => ilDBConstants::T_TEXT,
            'length' => 200,
            'notnull' => true,
        ],
        ilDBStepExecutionDB::FIELD_STEP => [
            'type' => ilDBConstants::T_INTEGER,
            'length' => 4,
            'notnull' => true
        ],
        ilDBStepExecutionDB::FIELD_STARTED => [
            'type' => ilDBConstants::T_TEXT,
            'length' => 23, // YYYY-MM-DD HH:MM:SS.mmm
            'notnull' => true
        ],
        ilDBStepExecutionDB::FIELD_FINISHED => [
            'type' => ilDBConstants::T_TEXT,
            'length' => 23, // YYYY-MM-DD HH:MM:SS.mmm
            'notnull' => false
        ]
    ]);
    $ilDB->addPrimaryKey(
        ilDBStepExecutionDB::TABLE_NAME,
        [ilDBStepExecutionDB::FIELD_CLASS, ilDBStepExecutionDB::FIELD_STEP]
    );
    $ilDB->addIndex(
        ilDBStepExecutionDB::TABLE_NAME,
        [ilDBStepExecutionDB::FIELD_CLASS],
        "i1"
    );
}

?>
<<<<<<< HEAD
<#5807>
<?php
    $ilDB->migrateAllTablesToEngine();
=======

<#5807>
<?php

if ($ilDB->tableExists(\ilDBStepExecutionDB::TABLE_NAME)
&& $ilDB->tableColumnExists(ilDBStepExecutionDB::TABLE_NAME, ilDBStepExecutionDB::FIELD_STARTED)
) {
    $ilDB->modifyTableColumn(ilDBStepExecutionDB::TABLE_NAME, ilDBStepExecutionDB::FIELD_STARTED, [
        'length' => 26,
        'type' => ilDBConstants::T_TEXT,
        'notnull' => false
    ]);
}

?>

<#5808>
<?php

if ($ilDB->tableExists(ilDBStepExecutionDB::TABLE_NAME)
&& $ilDB->tableColumnExists(ilDBStepExecutionDB::TABLE_NAME, ilDBStepExecutionDB::FIELD_FINISHED)
) {
    $ilDB->modifyTableColumn(ilDBStepExecutionDB::TABLE_NAME, ilDBStepExecutionDB::FIELD_FINISHED, [
        'length' => 26,
        'type' => ilDBConstants::T_TEXT,
        'notnull' => false
    ]);
}

>>>>>>> 0f616256
?>

<?php
// Dear colleague!
//
// The dbupdate-files will be decommissioned as decided by the JF on 2021-06-28:
//
// https://docu.ilias.de/goto_docu_wiki_wpage_5889_1357.html
//
// Please make sure to understand that, starting now, every change in this file
// will need to be handed in via PR, just as changes in any other component
// maintained by someone else.
//
// The setup and the database provide powerful new mechanisms to cater your
// requirements that have been previously implemented via this file. Please
// have a look into the according ressources and use the new mechanisms:
//
// https://github.com/ILIAS-eLearning/ILIAS/blob/trunk/src/Setup/README.md
// https://www.youtube.com/watch?v=lNYDKWqZNGc
//
// You might discover some reason why you absolutely still need to use this file
// to implement your setup requirement. If so: Please move this message along so
// it is at the bottom of this file. Please create a PR containing your change
// and hand it in as described here:
//
// https://github.com/ILIAS-eLearning/ILIAS/blob/trunk/docs/development/contributing.md#how-to-contribute
//
// Thanks!
?><|MERGE_RESOLUTION|>--- conflicted
+++ resolved
@@ -7041,11 +7041,6 @@
 }
 
 ?>
-<<<<<<< HEAD
-<#5807>
-<?php
-    $ilDB->migrateAllTablesToEngine();
-=======
 
 <#5807>
 <?php
@@ -7075,7 +7070,10 @@
     ]);
 }
 
->>>>>>> 0f616256
+?>
+<#5809>
+<?php
+    $ilDB->migrateAllTablesToEngine();
 ?>
 
 <?php
