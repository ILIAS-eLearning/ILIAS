<#5432>
<?php
$template = 'il_lso_admin';
$perms = [
    'create_htlm',
    'create_iass',
    'create_copa',
    'create_svy',
    'create_lm',
    'create_exc',
    'create_tst',
    'create_sahs',
    'create_file',
    'participate',
    'unparticipate',
    'edit_learning_progress',
    'manage_members',
    'copy'
];

$query = "SELECT obj_id FROM object_data"
    . " WHERE object_data.type = " . $ilDB->quote('rolt', 'text')
    . " AND title = " . $ilDB->quote($template, 'text');
$result = $ilDB->query($query);
$row = $ilDB->fetchAssoc($result);
$rol_id = array_shift($row);

$op_ids = [];
$query = "SELECT ops_id FROM rbac_operations"
    . " WHERE operation IN ('"
    . implode("', '", $perms)
    . "')";
$result = $ilDB->query($query);
while ($row = $ilDB->fetchAssoc($result)) {
    $op_ids[] = $row['ops_id'];
}

include_once('./Services/Migration/DBUpdate_3560/classes/class.ilDBUpdateNewObjectType.php');
ilDBUpdateNewObjectType::setRolePermission($rol_id, 'lso', $op_ids, ROLE_FOLDER_ID);
?>

<#5433>
<?php
include_once('./Services/Migration/DBUpdate_3560/classes/class.ilDBUpdateNewObjectType.php');
$template = 'il_lso_member';
$op_id = ilDBUpdateNewObjectType::getCustomRBACOperationId('unparticipate');

$query = "SELECT obj_id FROM object_data"
    . " WHERE object_data.type = " . $ilDB->quote('rolt', 'text')
    . " AND title = " . $ilDB->quote($template, 'text');
$result = $ilDB->query($query);
$row = $ilDB->fetchAssoc($result);
$rol_id = array_shift($row);

ilDBUpdateNewObjectType::setRolePermission($rol_id, 'lso', [$op_id], ROLE_FOLDER_ID);
?>
<#5434>
<?php
if ($ilDB->tableExists('license_data')) {
    $ilDB->dropTable('license_data');
}
?>
<#5435>
<?php
$ilDB->manipulateF(
    'DELETE FROM settings WHERE module = %s',
    ['text'],
    ['license']
);
?>
<#5436>
<?php
$ilCtrlStructureReader->getStructure();
?>
<#5437>
<?php
$ilCtrlStructureReader->getStructure();
?>
<#5438>
<?php
require_once 'Services/Migration/DBUpdate_3560/classes/class.ilDBUpdateNewObjectType.php';
ilDBUpdateNewObjectType::applyInitialPermissionGuideline('iass', true, false);
?>
<#5439>
<?php
$ilCtrlStructureReader->getStructure();
?>
<#5440>
<?php
$ilCtrlStructureReader->getStructure();
?>
<#5441>
<?php
$ilCtrlStructureReader->getStructure();
?>
<#5442>
<?php
$set = $ilDB->queryF("SELECT DISTINCT s.user_id FROM skl_personal_skill s LEFT JOIN usr_data u ON (s.user_id = u.usr_id) " .
    " WHERE u.usr_id IS NULL ", [], []);
$user_ids = [];
while ($rec = $ilDB->fetchAssoc($set)) {
    $user_ids[] = $rec["user_id"];
}
if (count($user_ids) > 0) {
    $ilDB->manipulate("DELETE FROM skl_personal_skill WHERE "
        . $ilDB->in("user_id", $user_ids, false, "integer"));
}
?>
<#5443>
<?php
$set = $ilDB->queryF("SELECT DISTINCT s.user_id FROM skl_assigned_material s LEFT JOIN usr_data u ON (s.user_id = u.usr_id) " .
    " WHERE u.usr_id IS NULL ", [], []);
$user_ids = [];
while ($rec = $ilDB->fetchAssoc($set)) {
    $user_ids[] = $rec["user_id"];
}
if (count($user_ids) > 0) {
    $ilDB->manipulate("DELETE FROM skl_assigned_material WHERE "
        . $ilDB->in("user_id", $user_ids, false, "integer"));
}
?>
<#5444>
<?php
$set = $ilDB->queryF("SELECT DISTINCT s.user_id FROM skl_profile_user s LEFT JOIN usr_data u ON (s.user_id = u.usr_id) " .
    " WHERE u.usr_id IS NULL ", [], []);
$user_ids = [];
while ($rec = $ilDB->fetchAssoc($set)) {
    $user_ids[] = $rec["user_id"];
}
if (count($user_ids) > 0) {
    $ilDB->manipulate("DELETE FROM skl_profile_user WHERE "
        . $ilDB->in("user_id", $user_ids, false, "integer"));
}
?>
<#5445>
<?php
$set = $ilDB->queryF("SELECT DISTINCT s.user_id FROM skl_user_skill_level s LEFT JOIN usr_data u ON (s.user_id = u.usr_id) " .
    " WHERE u.usr_id IS NULL ", [], []);
$user_ids = [];
while ($rec = $ilDB->fetchAssoc($set)) {
    $user_ids[] = $rec["user_id"];
}
if (count($user_ids) > 0) {
    $ilDB->manipulate("DELETE FROM skl_user_skill_level WHERE "
        . $ilDB->in("user_id", $user_ids, false, "integer"));
}
?>
<#5446>
<?php
$set = $ilDB->queryF("SELECT DISTINCT s.user_id FROM skl_user_has_level s LEFT JOIN usr_data u ON (s.user_id = u.usr_id) " .
    " WHERE u.usr_id IS NULL ", [], []);
$user_ids = [];
while ($rec = $ilDB->fetchAssoc($set)) {
    $user_ids[] = $rec["user_id"];
}
if (count($user_ids) > 0) {
    $ilDB->manipulate("DELETE FROM skl_user_has_level WHERE "
        . $ilDB->in("user_id", $user_ids, false, "integer"));
}
?>
<#5447>
<?php
//FIX 0020168: Delete orgus in Trash - Organisational units could not be restored from trash / imports lead to ambiguous import_ids
$set = $ilDB->query("SELECT * FROM object_data as obj inner join object_reference as ref on ref.obj_id = obj.obj_id and ref.deleted is not null where type = 'orgu'");
while ($rec = $ilDB->fetchAssoc($set)) {
    $ilDB->manipulate("DELETE FROM object_data where obj_id = " . $ilDB->quote($rec['obj_id'], 'integer'));
    $ilDB->manipulate("DELETE FROM object_reference where obj_id = " . $ilDB->quote($rec['obj_id'], 'integer'));
}
?>

<#5448>
<?php
include_once('./Services/Migration/DBUpdate_3560/classes/class.ilDBUpdateNewObjectType.php');

$tpl_perms = [
    'il_grp_member' => [
        'participate'
    ],
    'il_crs_member' => [
        'participate'
    ],
    'il_grp_admin' => [
        'participate',
        'unparticipate',
        'manage_members',
        'create_htlm',
        'create_iass',
        'create_copa',
        'create_svy',
        'create_svy',
        'create_lm',
        'create_exc',
        'create_tst',
        'create_sahs',
        'create_file',
        'edit_learning_progress'
    ],
    'il_crs_admin' => [
        'participate',
        'unparticipate',
        'manage_members',
        'create_htlm',
        'create_iass',
        'create_copa',
        'create_svy',
        'create_svy',
        'create_lm',
        'create_exc',
        'create_tst',
        'create_sahs',
        'create_file',
        'edit_learning_progress'
    ],
    'il_crs_tutor' => [
        'participate',
        'unparticipate',
        'manage_members',
        'edit_learning_progress',
        'create_htlm',
        'create_iass',
        'create_copa',
        'create_svy',
        'create_svy',
        'create_lm',
        'create_exc',
        'create_tst',
        'create_sahs',
        'create_file'
    ]
];

foreach ($tpl_perms as $template => $perms) {
    $query = "SELECT obj_id FROM object_data"
        . " WHERE object_data.type = " . $ilDB->quote('rolt', 'text')
        . " AND title = " . $ilDB->quote($template, 'text');
    $result = $ilDB->query($query);
    $row = $ilDB->fetchAssoc($result);
    $rol_id = array_shift($row);

    $op_ids = [];
    $query = "SELECT ops_id FROM rbac_operations"
        . " WHERE operation IN ('"
        . implode("', '", $perms)
        . "')";
    $result = $ilDB->query($query);
    while ($row = $ilDB->fetchAssoc($result)) {
        $op_ids[] = $row['ops_id'];
    }
    ilDBUpdateNewObjectType::setRolePermission($rol_id, 'lso', $op_ids, ROLE_FOLDER_ID);
}
?>
<#5449>
<?php
$ilCtrlStructureReader->getStructure();
?>
<#5450>
<?php
if (!$ilDB->tableColumnExists('tst_tests', 'block_after_passed')) {
    $ilDB->addTableColumn('tst_tests', 'block_after_passed', array(
        'type' => 'integer',
        'notnull' => false,
        'length' => 1,
        'default' => 0
    ));
}
?>

<#5451>
<?php
if (!$ilDB->tableColumnExists('cal_entries', 'context_info')) {
    $ilDB->addTableColumn(
        'cal_entries',
        'context_info',
        [
            'type' => 'text',
            'length' => 255,
            'notnull' => false
        ]
    );
}
?>
<#5452>
<?php
// Create migration table
if (!$ilDB->tableExists('frm_thread_tree_mig')) {
    $fields = [
        'thread_id' => [
            'type' => 'integer',
            'length' => 4,
            'notnull' => true,
            'default' => 0
        ]
    ];

    $ilDB->createTable('frm_thread_tree_mig', $fields);
    $ilDB->addPrimaryKey('frm_thread_tree_mig', ['thread_id']);
    $GLOBALS['ilLog']->info(sprintf(
        'Created thread migration table: frm_thread_tree_mig'
    ));
}
?>
<#5453>
<?php
$setting = new ilSetting();

$alreadyMigrated = false;
$last54Hotfix = $setting->get('db_hotfixes_5_4', null);
if (is_numeric($last54Hotfix) && $last54Hotfix >= 26) {
    $alreadyMigrated = true;
}
if (!$alreadyMigrated) {
    $alreadyMigrated = (bool) $setting->get('ilfrmtreemigr', false);
}

if (!$alreadyMigrated) {
    $query = "
        SELECT frmpt.thr_fk
        FROM frm_posts_tree frmpt
        INNER JOIN frm_posts fp ON fp.pos_pk = frmpt.pos_fk
        WHERE frmpt.parent_pos = 0
        GROUP BY frmpt.thr_fk
        HAVING COUNT(frmpt.fpt_pk) > 1
    ";
    $ignoredThreadIds = [];
    $res = $ilDB->query($query);
    while ($row = $ilDB->fetchAssoc($res)) {
        $ignoredThreadIds[$row['thr_fk']] = $row['thr_fk'];
    }

    $step = 5453;

    $query = "
        SELECT fp.*, fpt.fpt_pk, fpt.thr_fk, fpt.lft, fpt.rgt, fpt.fpt_date
        FROM frm_posts_tree fpt
        INNER JOIN frm_posts fp ON fp.pos_pk = fpt.pos_fk
        LEFT JOIN frm_thread_tree_mig ON frm_thread_tree_mig.thread_id = fpt.thr_fk
        WHERE fpt.parent_pos = 0 AND fpt.depth = 1 AND frm_thread_tree_mig.thread_id IS NULL
    ";
    $res = $ilDB->query($query);
    while ($row = $ilDB->fetchAssoc($res)) {
        $GLOBALS['ilLog']->info(sprintf(
            "Started migration of thread with id %s",
            $row['thr_fk']
        ));
        if (isset($ignoredThreadIds[$row['thr_fk']])) {
            $GLOBALS['ilLog']->warning(sprintf(
                "Cannot migrate forum tree for thread id %s in database update step %s",
                $row['thr_fk'],
                $step
            ));
            continue;
        }

        // Create space for a new root node, increment depth of all nodes, increment lft and rgt values
        $ilDB->manipulateF(
            "
                UPDATE frm_posts_tree
                SET
                    lft = lft + 1,
                    rgt = rgt + 1,
                    depth = depth + 1
                WHERE thr_fk = %s
            ",
            ['integer'],
            [$row['thr_fk']]
        );
        $GLOBALS['ilLog']->info(sprintf(
            "Created gaps in tree for thread with id %s in database update step %s",
            $row['thr_fk'],
            $step
        ));

        // Create a posting as new root
        $postId = $ilDB->nextId('frm_posts');
        $ilDB->insert('frm_posts', array(
            'pos_pk' => array('integer', $postId),
            'pos_top_fk' => array('integer', $row['pos_top_fk']),
            'pos_thr_fk' => array('integer', $row['pos_thr_fk']),
            'pos_display_user_id' => array('integer', $row['pos_display_user_id']),
            'pos_usr_alias' => array('text', $row['pos_usr_alias']),
            'pos_subject' => array('text', $row['pos_subject']),
            'pos_message' => array('clob', $row['pos_message']),
            'pos_date' => array('timestamp', $row['pos_date']),
            'pos_update' => array('timestamp', null),
            'update_user' => array('integer', 0),
            'pos_cens' => array('integer', 0),
            'notify' => array('integer', 0),
            'import_name' => array('text', (string) $row['import_name']),
            'pos_status' => array('integer', 1),
            'pos_author_id' => array('integer', (int) $row['pos_author_id']),
            'is_author_moderator' => array('integer', $row['is_author_moderator']),
            'pos_activation_date' => array('timestamp', $row['pos_activation_date'])
        ));
        $GLOBALS['ilLog']->info(sprintf(
            "Created new root posting with id %s in thread with id %s in database update step %s",
            $postId,
            $row['thr_fk'],
            $step
        ));

        // Insert the new root and, set dept = 1, lft = 1, rgt = <OLR_ROOT_RGT> + 2
        $nextId = $ilDB->nextId('frm_posts_tree');
        $ilDB->manipulateF(
            '
            INSERT INTO frm_posts_tree
            (
                fpt_pk,
                thr_fk,
                pos_fk,
                parent_pos,
                lft,
                rgt,
                depth,
                fpt_date
            ) VALUES (%s, %s, %s, %s,  %s,  %s, %s, %s)',
            ['integer', 'integer', 'integer', 'integer', 'integer', 'integer', 'integer', 'timestamp'],
            [$nextId, $row['thr_fk'], $postId, 0, 1, $row['rgt'] + 2, 1, $row['fpt_date']]
        );
        $GLOBALS['ilLog']->info(sprintf(
            "Created new tree root with id %s in thread with id %s in database update step %s",
            $nextId,
            $row['thr_fk'],
            $step
        ));

        // Set parent_pos for old root
        $ilDB->manipulateF(
            "
                UPDATE frm_posts_tree
                SET
                    parent_pos = %s
                WHERE thr_fk = %s AND fpt_pk = %s
            ",
            ['integer', 'integer', 'integer'],
            [$postId, $row['thr_fk'], $row['fpt_pk']]
        );
        $GLOBALS['ilLog']->info(sprintf(
            "Set parent to %s for posting with id %s in thread with id %s in database update step %s",
            $postId,
            $row['fpt_pk'],
            $row['thr_fk'],
            $step
        ));

        // Mark as migrated
        $ilDB->insert('frm_thread_tree_mig', array(
            'thread_id' => array('integer', $row['thr_fk'])
        ));
    }
}
?>
<#5454>
<?php
// Drop migration table
if ($ilDB->tableExists('frm_thread_tree_mig')) {
    $ilDB->dropTable('frm_thread_tree_mig');
    $GLOBALS['ilLog']->info(sprintf(
        'Dropped thread migration table: frm_thread_tree_mig'
    ));
}
?>
<#5455>
<?php
// Add new index
if (!$ilDB->indexExistsByFields('frm_posts_tree', ['parent_pos'])) {
    $ilDB->addIndex('frm_posts_tree', ['parent_pos'], 'i3');
}
?>
<#5456>
<?php
if (!$ilDB->tableExists('lso_activation')) {
    $ilDB->createTable('lso_activation', array(
        'ref_id' => array(
            "type" => "integer",
            "length" => 4,
            'notnull' => true
        ),
        'online' => array(
            "type" => "integer",
            "notnull" => true,
            "length" => 1,
            "default" => 0
        ),
        'activation_start' => array(
            'type' => 'timestamp',
            "notnull" => false
        ),
        'activation_end' => array(
            'type' => 'timestamp',
            "notnull" => false
        )
    ));
    $ilDB->addPrimaryKey("lso_activation", array("ref_id"));
}
?>
<#5457>
<?php
if ($ilDB->tableColumnExists('lso_settings', 'online')) {
    $ilDB->dropTableColumn('lso_settings', 'online');
}
?>
<#5458>
<?php
if (!$ilDB->tableColumnExists('lso_activation', 'effective_online')) {
    $ilDB->addTableColumn(
        'lso_activation',
        'effective_online',
        array(
            "type" => "integer",
            "notnull" => true,
            "length" => 1,
            "default" => 0
        )
    );
}
?>
<#5459>
<?php
require_once('./Services/Migration/DBUpdate_3560/classes/class.ilDBUpdateNewObjectType.php');
ilDBUpdateNewObjectType::updateOperationOrder('participate', 1010);
ilDBUpdateNewObjectType::updateOperationOrder('unparticipate', 1020);
?>
<#5460>
<?php
/**
 * @var $ilDB ilDBInterface
 */
// $ilDB->modifyTableColumn('il_gs_identifications', 'identification', ['length' => 255]);
$ilDB->modifyTableColumn('il_mm_items', 'identification', ['length' => 255]);
?>
<#5461>
<?php
if (!$ilDB->tableColumnExists('qpl_questions', 'lifecycle')) {
    $ilDB->addTableColumn('qpl_questions', 'lifecycle', array(
        'type' => 'text',
        'length' => 16,
        'notnull' => false,
        'default' => 'draft'
    ));

    $ilDB->queryF('UPDATE qpl_questions SET lifecycle = %s', array('text'), array('draft'));
}
?>
<#5462>
<?php
if (!$ilDB->tableColumnExists('tst_rnd_quest_set_qpls', 'lifecycle_filter')) {
    $ilDB->addTableColumn(
        'tst_rnd_quest_set_qpls',
        'lifecycle_filter',
        array('type' => 'text', 'length' => 250, 'notnull' => false, 'default' => null)
    );
}
?>
<#5463>
<?php
if (!$ilDB->indexExistsByFields('il_orgu_permissions', ['context_id'])) {
    $ilDB->addIndex('il_orgu_permissions', array( 'context_id' ), 'co');
}
?>
<#5464>
<?php
if (!$ilDB->indexExistsByFields('il_orgu_permissions', ['position_id'])) {
    $ilDB->addIndex('il_orgu_permissions', array('position_id'), 'po');
}
?>
<#5465>
<?php
if (!$ilDB->indexExistsByFields('il_orgu_permissions', ['operations'])) {
    $ilDB->modifyTableColumn('il_orgu_permissions', 'operations', array("length" => 256));
}
?>
<#5466>
<?php
if (!$ilDB->indexExistsByFields('il_orgu_ua', ['position_id'])) {
    $ilDB->addIndex('il_orgu_ua', array('position_id'), 'pi');
}
?>
<#5467>
<?php
if (!$ilDB->indexExistsByFields('il_orgu_ua', ['user_id'])) {
    $ilDB->addIndex('il_orgu_ua', array('user_id'), 'ui');
}
?>
<#5468>
<?php
if (!$ilDB->indexExistsByFields('il_orgu_ua', ['orgu_id'])) {
    $ilDB->addIndex('il_orgu_ua', array('orgu_id'), 'oi');
}
?>
<#5469>
<?php
/*if (!$ilDB->indexExistsByFields('il_orgu_permissions', ['operations'])) {
$ilDB->addIndex('il_orgu_permissions', array('operations'), 'oi');
}*/
?>
<#5470>
<?php
if (!$ilDB->indexExistsByFields('il_orgu_ua', ['position_id','orgu_id'])) {
    $ilDB->addIndex('il_orgu_ua', array('position_id','orgu_id'), 'po');
}
?>
<#5471>
<?php
if (!$ilDB->indexExistsByFields('il_orgu_ua', ['position_id','user_id'])) {
    $ilDB->addIndex('il_orgu_ua', array('position_id','user_id'), 'pu');
}
?>
<#5472>
<?php
/*if (!$ilDB->indexExistsByFields('il_orgu_permissions', ['operations','parent_id'])) {
$ilDB->addIndex('il_orgu_permissions', array('operations','parent_id'), 'op');
}*/
?>
<#5473>
<?php
include_once('./Services/Migration/DBUpdate_3560/classes/class.ilDBUpdateNewObjectType.php');

$query = "SELECT obj_id FROM object_data"
    . " WHERE object_data.type = " . $ilDB->quote('rolt', 'text')
    . " AND title = " . $ilDB->quote('il_lso_member', 'text');
$result = $ilDB->query($query);
$row = $ilDB->fetchAssoc($result);
$rol_id_member = array_shift($row);

$query = "SELECT obj_id FROM object_data"
    . " WHERE object_data.type = " . $ilDB->quote('rolt', 'text')
    . " AND title = " . $ilDB->quote('il_lso_admin', 'text');
$result = $ilDB->query($query);
$row = $ilDB->fetchAssoc($result);
$rol_id_admin = array_shift($row);

$op_ids = [];
$query = "SELECT operation, ops_id FROM rbac_operations";
$result = $ilDB->query($query);
while ($row = $ilDB->fetchAssoc($result)) {
    $op_ids[$row['operation']] = $row['ops_id'];
}

$types = [
    'copa',
    'exc',
    'file',
    'htlm',
    'sahs',
    'lm',
    'svy',
    'tst'
];

$member_ops = [
    $op_ids['visible'],
    $op_ids['read'],
];
$admin_ops = [
    $op_ids['visible'],
    $op_ids['read'],
    $op_ids['edit_learning_progress'],
    $op_ids['read_learning_progress']
];

foreach ($types as $type) {
    ilDBUpdateNewObjectType::setRolePermission($rol_id_member, $type, $member_ops, ROLE_FOLDER_ID);
    ilDBUpdateNewObjectType::setRolePermission($rol_id_admin, $type, $admin_ops, ROLE_FOLDER_ID);
}

$type_perms = [
    'iass' => [
        $op_ids['visible'],
        $op_ids['read'],
        $op_ids['manage_members'],
        $op_ids['edit_members'],
        $op_ids['edit_learning_progress'],
        $op_ids['read_learning_progress']
    ],
    'exc' => [
        $op_ids['edit_submissions_grades']
    ],
    'svy' => [
        $op_ids['invite'],
        $op_ids['read_results']
    ],
    'tst' => [
        $op_ids['tst_results'],
        $op_ids['tst_statistics']
    ]
];

foreach ($type_perms as $type => $ops) {
    ilDBUpdateNewObjectType::setRolePermission($rol_id_admin, $type, $ops, ROLE_FOLDER_ID);
}
?>
<#5474>
<?php
if (!$ilDB->tableColumnExists('lso_activation', 'activation_start_ts')) {
    $ilDB->addTableColumn(
        'lso_activation',
        'activation_start_ts',
        array(
            "type" => "integer",
            "notnull" => false,
            "length" => 4
        )
    );
}
?>
<#5475>
<?php
if (!$ilDB->tableColumnExists('lso_activation', 'activation_end_ts')) {
    $ilDB->addTableColumn(
        'lso_activation',
        'activation_end_ts',
        array(
            "type" => "integer",
            "notnull" => false,
            "length" => 4
        )
    );
}
?>
<#5476>
<?php
if ($ilDB->tableColumnExists('lso_activation', 'activation_start')) {
    $ilDB->manipulate(
        'UPDATE lso_activation'
        . '	SET activation_start_ts = UNIX_TIMESTAMP(activation_start)'
        . '	WHERE activation_start IS NOT NULL'
    );
}
?>
<#5477>
<?php
if ($ilDB->tableColumnExists('lso_activation', 'activation_end')) {
    $ilDB->manipulate(
        'UPDATE lso_activation'
        . '	SET activation_end_ts = UNIX_TIMESTAMP(activation_end)'
        . '	WHERE activation_end IS NOT NULL'
    );
}
?>
<#5478>
<?php
if ($ilDB->tableColumnExists('lso_activation', 'activation_start')) {
    $ilDB->dropTableColumn("lso_activation", "activation_start");
}
?>
<#5479>
<?php
if ($ilDB->tableColumnExists('lso_activation', 'activation_end')) {
    $ilDB->dropTableColumn("lso_activation", "activation_end");
}
?>
<#5480>
<?php
include_once('./Services/Migration/DBUpdate_3560/classes/class.ilDBUpdateNewObjectType.php');

$lp_type_id = ilDBUpdateNewObjectType::getObjectTypeId('lso');
if ($lp_type_id) {
    $new_ops_id = ilDBUpdateNewObjectType::addCustomRBACOperation('lp_other_users', 'See learning progress overview of other users', 'object', 3595);
    if ($new_ops_id) {
        ilDBUpdateNewObjectType::addRBACOperation($lp_type_id, $new_ops_id);
    }
}
?>
<#5481>
<?php
$ilCtrlStructureReader->getStructure();
?>
<#5482>
<?php
$ilCtrlStructureReader->getStructure();
?>
<#5483>
<?php
if (!$ilDB->tableColumnExists("post_conditions", "condition_operator")) {
    $ilDB->addTableColumn("post_conditions", "condition_operator", [
            "type" => "text",
            "notnull" => false,
            "length" => 32,
            "fixed" => false
    ]);
}

if ($ilDB->tableColumnExists("post_conditions", "condition_type")) {
    $ilDB->manipulate("UPDATE post_conditions SET condition_operator = 'always' WHERE condition_type = 0");
    $ilDB->manipulate("UPDATE post_conditions SET condition_operator = 'finished' WHERE condition_type = 1");
    $ilDB->manipulate("UPDATE post_conditions SET condition_operator = 'passed' WHERE condition_type = 2");
    $ilDB->manipulate("UPDATE post_conditions SET condition_operator = 'failed' WHERE condition_type = 3");

    $ilDB->dropPrimaryKey('post_conditions');
    $ilDB->addPrimaryKey('post_conditions', ['ref_id', 'condition_operator', 'value']);
    $ilDB->dropTableColumn('post_conditions', 'condition_type');
}
?>

<#5484>
<?php
include_once('./Services/Migration/DBUpdate_3560/classes/class.ilDBUpdateNewObjectType.php');

$lp_type_id = ilDBUpdateNewObjectType::getObjectTypeId('lso');
if ($lp_type_id) {
    $ops_id = ilDBUpdateNewObjectType::getCustomRBACOperationId("lp_other_users");
    ilDBUpdateNewObjectType::deleteRBACOperation($lp_type_id, $ops_id);
}

?>

<#5485>
<?php
include_once('./Services/Migration/DBUpdate_3560/classes/class.ilDBUpdateNewObjectType.php');

$lp_type_id = ilDBUpdateNewObjectType::getObjectTypeId('lso');
if ($lp_type_id) {
    $ops_id = ilDBUpdateNewObjectType::getCustomRBACOperationId("read_learning_progress");
    ilDBUpdateNewObjectType::addRBACOperation($lp_type_id, $ops_id);
}

?>
<#5486>
<?php
$ilCtrlStructureReader->getStructure();
?>

<#5487>
<?php
    $ilDB->dropPrimaryKey('post_conditions');
    $ilDB->addPrimaryKey('post_conditions', ['ref_id', 'condition_operator', 'value']);
?>

<#5488>
<?php
include_once('./Services/Migration/DBUpdate_3560/classes/class.ilDBUpdateNewObjectType.php');

$ops_id = ilDBUpdateNewObjectType::getCustomRBACOperationId("lp_other_users");
ilDBUpdateNewObjectType::deleteRBACOperation("lso", $ops_id);

?>
<#5489>
<?php
if (!$ilDB->tableColumnExists('qpl_qst_essay', 'word_cnt_enabled')) {
    $ilDB->addTableColumn('qpl_qst_essay', 'word_cnt_enabled', array(
        'type' => 'integer',
        'length' => 1,
        'notnull' => false,
        'default' => 0
    ));
}
?>
<#5490>
<?php
if (!$ilDB->tableColumnExists('exc_assignment_peer', 'is_valid')) {
    $ilDB->addTableColumn('exc_assignment_peer', 'is_valid', array(
        "type" => "integer",
        "notnull" => true,
        "length" => 1,
        "default" => 0
    ));
}
?>
<#5491>
<?php
$ilCtrlStructureReader->getStructure();
?>
<#5492>
<?php
if (!$ilDB->tableColumnExists('exc_returned', 'web_dir_access_time')) {
    $ilDB->addTableColumn('exc_returned', 'web_dir_access_time', array(
        'type' => 'timestamp',
        'notnull' => false,
        'default' => null
    ));
}
$ilCtrlStructureReader->getStructure();
?>
<#5493>
<?php
$settings = new \ilSetting('chatroom');
$settings->set('conversation_idle_state_in_minutes', 1);

$res = $ilDB->query("SELECT * FROM chatroom_admconfig");
while ($row = $ilDB->fetchAssoc($res)) {
    $settings = json_decode($row['client_settings'], true);

    if (!is_numeric($settings['conversation_idle_state_in_minutes'])) {
        $settings['conversation_idle_state_in_minutes'] = 1;
    }

    $ilDB->update('chatroom_admconfig', [
        'client_settings' => ['text', json_encode($settings)]
    ], [
        'instance_id' => ['integer', $row['instance_id']]
    ]);
}
?>
<#5494>
<?php
$ilCtrlStructureReader->getStructure();
?>
<#5495>
<?php
if ($ilDB->tableColumnExists("map_area", "href")) {
    $field = array(
        'type' => 'text',
        'length' => 800,
        'notnull' => false
    );

    $ilDB->modifyTableColumn("map_area", "href", $field);
}
?>
<#5496>
<?php
if (!$ilDB->tableColumnExists('usr_data', 'passwd_policy_reset')) {
    $ilDB->addTableColumn('usr_data', 'passwd_policy_reset', array(
        'type' => 'integer',
        'notnull' => true,
        'length' => 1,
        'default' => 0
    ));
}
?>
<#5497>
<?php
$ilDB->manipulateF(
    'DELETE FROM settings WHERE keyword = %s',
    ['text'],
    ['block_activated_chatviewer']
);

$ilDB->manipulateF(
    'DELETE FROM usr_pref WHERE keyword = %s',
    ['text'],
    ['chatviewer_last_selected_room']
);
?>
<#5498>
<?php
if ($ilDB->tableColumnExists('mail_saved', 'm_type')) {
    $ilDB->dropTableColumn('mail_saved', 'm_type');
}

if ($ilDB->tableColumnExists('mail', 'm_type')) {
    $ilDB->dropTableColumn('mail', 'm_type');
}

$ilDB->manipulateF(
    'DELETE FROM settings WHERE keyword = %s',
    ['text'],
    ['pd_sys_msg_mode']
);
?>
<#5499>
<?php
$res = $ilDB->queryF('SELECT * FROM rbac_operations WHERE operation = %s', ['text'], ['system_message']);
$row = $ilDB->fetchAssoc($res);

if ($row['ops_id']) {
    $opsId = $row['ops_id'];

    $ilDB->manipulateF('DELETE FROM rbac_templates WHERE ops_id = %s', ['integer'], [$opsId]);
    $ilDB->manipulateF('DELETE FROM rbac_ta WHERE ops_id = %s', ['integer'], [$opsId]);
    $ilDB->manipulateF('DELETE FROM rbac_operations WHERE ops_id = %s', ['integer'], [$opsId]);
}
?>
<#5500>
<?php
$ilDB->manipulateF(
    'DELETE FROM settings WHERE keyword = %s',
    ['text'],
    ['block_activated_pdfrmpostdraft']
);
?>
<#5501>
<?php

$tempTableName = 'tmp_tst_qst_fixparent';

$tempTableFields = array(
        'qst_id' => array(
            'type' => 'integer',
            'notnull' => true,
            'length' => 4,
            'default' => 0
        ),
        'tst_obj_id' => array(
            'type' => 'integer',
            'notnull' => true,
            'length' => 4,
            'default' => 0
        ),
        'qpl_obj_id' => array(
            'type' => 'integer',
            'notnull' => true,
            'length' => 4,
            'default' => 0
        )
);

$brokenFixedTestQuestionsQuery = "
    SELECT qq.question_id qst_id, t.obj_fi tst_obj_id, qq.obj_fi qpl_obj_id
    FROM tst_tests t
    INNER JOIN tst_test_question tq
    ON t.test_id = tq.test_fi
    INNER JOIN qpl_questions qq
    ON qq.question_id = tq.question_fi
    WHERE t.question_set_type = 'FIXED_QUEST_SET'
    AND t.obj_fi != qq.obj_fi
";

$brokenRandomTestQuestionsQuery = "
    SELECT qq.question_id qst_id, t.obj_fi tst_obj_id, qq.obj_fi qpl_obj_id
    FROM tst_tests t
    INNER JOIN tst_rnd_cpy tq
    ON t.test_id = tq.tst_fi
    INNER JOIN qpl_questions qq
    ON qq.question_id = tq.qst_fi
    WHERE t.question_set_type = 'RANDOM_QUEST_SET'
    AND t.obj_fi != qq.obj_fi
";

$brokenQuestionCountQuery = "
    SELECT COUNT(broken.qst_id) cnt FROM (
        SELECT q1.qst_id FROM ( {$brokenFixedTestQuestionsQuery} ) q1
        UNION
        SELECT q2.qst_id FROM ( {$brokenRandomTestQuestionsQuery} ) q2
    ) broken
";

$brokenQuestionSelectQuery = "
    SELECT q1.qst_id, q1.tst_obj_id, q1.qpl_obj_id FROM ( {$brokenFixedTestQuestionsQuery} ) q1
    UNION
    SELECT q2.qst_id, q2.tst_obj_id, q2.qpl_obj_id FROM ( {$brokenRandomTestQuestionsQuery} ) q2
";

$res = $ilDB->query($brokenQuestionCountQuery);
$row = $ilDB->fetchAssoc($res);

if ($ilDB->tableExists($tempTableName)) {
    $ilDB->dropTable($tempTableName);
}

if ($row['cnt'] > 0) {
    $ilDB->createTable($tempTableName, $tempTableFields);
    $ilDB->addPrimaryKey($tempTableName, array('qst_id'));
    $ilDB->addIndex($tempTableName, array('tst_obj_id', 'qpl_obj_id'), 'i1');

    $ilDB->manipulate("
        INSERT INTO {$tempTableName} (qst_id, tst_obj_id, qpl_obj_id) {$brokenQuestionSelectQuery}
    ");
}

?>
<#5502>
<?php

$tempTableName = 'tmp_tst_qst_fixparent';

if ($ilDB->tableExists($tempTableName)) {
    $updateStatement = $ilDB->prepareManip(
        "
        UPDATE qpl_questions SET obj_fi = ? WHERE obj_fi = ? AND question_id IN(
            SELECT qst_id FROM {$tempTableName} WHERE tst_obj_id = ? AND qpl_obj_id = ?
        )
    ",
        array('integer', 'integer', 'integer', 'integer')
    );

    $deleteStatement = $ilDB->prepareManip(
        "
        DELETE FROM {$tempTableName} WHERE tst_obj_id = ? AND qpl_obj_id = ?
    ",
        array('integer', 'integer')
    );

    $res = $ilDB->query("SELECT DISTINCT tst_obj_id, qpl_obj_id FROM {$tempTableName}");

    while ($row = $ilDB->fetchAssoc($res)) {
        $ilDB->execute($updateStatement, array(
            $row['tst_obj_id'], $row['qpl_obj_id'], $row['tst_obj_id'], $row['qpl_obj_id']
        ));

        $ilDB->execute($deleteStatement, array(
            $row['tst_obj_id'], $row['qpl_obj_id']
        ));
    }

    $ilDB->dropTable($tempTableName);
}

?>
<#5503>
<?php
if (!$ilDB->tableExists('cont_filter_field')) {
    $ilDB->createTable('cont_filter_field', array(
        'ref_id' => array(
            'type' => 'integer',
            'length' => 4,
            'notnull' => true,
            'default' => 0
        ),
        'record_set_id' => array(
            'type' => 'integer',
            'length' => 4,
            'notnull' => true,
            'default' => 0
        ),
        'field_id' => array(
            'type' => 'integer',
            'length' => 4,
            'notnull' => true,
            'default' => 0
        )
    ));
}
?>
<#5504>
<?php
if (!$ilDB->tableExists('il_cert_bgtask_migr')) {
    $ilDB->dropTable('il_cert_bgtask_migr');
}
?>
<#5505>
<?php
if ($ilDB->tableExists('il_bt_task')) {
    if ($ilDB->tableExists('il_bt_value_to_task')) {
        if ($ilDB->tableExists('il_bt_value')) {
            $deleteBucketValuesSql = '
DELETE FROM il_bt_value WHERE id IN (
    SELECT value_id FROM il_bt_value_to_task WHERE task_id IN (
        SELECT id FROM il_bt_task WHERE ' . $ilDB->like('type', 'text', 'ilCertificateMigration%') . '
    )
)';
            $ilDB->manipulate($deleteBucketValuesSql);
        }

        $deleteValueToTask = '
DELETE FROM il_bt_value_to_task
WHERE task_id IN (
    SELECT id FROM il_bt_task WHERE ' . $ilDB->like('type', 'text', 'ilCertificateMigration%') . '
)';

        $ilDB->manipulate($deleteValueToTask);
    }
    $deleteBackgroundTasksSql = 'DELETE FROM il_bt_task WHERE ' . $ilDB->like('type', 'text', 'ilCertificateMigration%');
    $ilDB->manipulate($deleteBackgroundTasksSql);
}

if ($ilDB->tableExists('il_bt_bucket')) {
    $deleteBucketsSql = 'DELETE FROM il_bt_bucket WHERE title = ' . $ilDB->quote('Certificate Migration', 'text') ;
    $ilDB->manipulate($deleteBucketsSql);
}
?>
<#5506>
<?php

// get pdts type id
$row = $ilDB->fetchAssoc($ilDB->queryF(
    "SELECT obj_id FROM object_data WHERE type = %s AND title = %s",
    array('text', 'text'),
    array('typ', 'pdts')
));
$pdts_id = $row['obj_id'];

// register new 'object' rbac operation for tst
$op_id = $ilDB->nextId('rbac_operations');
$ilDB->insert('rbac_operations', array(
    'ops_id' => array('integer', $op_id),
    'operation' => array('text', 'change_presentation'),
    'description' => array('text', 'change presentation of a view'),
    'class' => array('text', 'object'),
    'op_order' => array('integer', 200)
));
$ilDB->insert('rbac_ta', array(
    'typ_id' => array('integer', $pdts_id),
    'ops_id' => array('integer', $op_id)
));

?>
<#5507>
<?php
// We should ensure that settings are set for new installations and ILIAS version upgrades
$setting = new ilSetting();

$setting->set('pd_active_sort_view_0', serialize(['location', 'type']));
$setting->set('pd_active_sort_view_1', serialize(['location', 'type', 'start_date']));
$setting->set('pd_active_pres_view_0', serialize(['list', 'tile']));
$setting->set('pd_active_pres_view_1', serialize(['list', 'tile']));
$setting->set('pd_def_pres_view_0', 'list');
$setting->set('pd_def_pres_view_1', 'list');
?>
<#5508>
<?php
include_once('./Services/Migration/DBUpdate_3560/classes/class.ilDBUpdateNewObjectType.php');
$tgt_ops_id = ilDBUpdateNewObjectType::addCustomRBACOperation('upload_blacklisted_files', "Upload Blacklisted Files", "object", 1);
if ($tgt_ops_id) {
    $lp_type_id = ilDBUpdateNewObjectType::getObjectTypeId('facs');
    if ($lp_type_id) {
        ilDBUpdateNewObjectType::addRBACOperation($lp_type_id, $tgt_ops_id);
    }
}
?>
<#5509>
<?php

if ($ilDB->indexExistsByFields('read_event', array('usr_id'))) {
    $ilDB->dropIndexByFields('read_event', array('usr_id'));
}
$ilDB->addIndex('read_event', array('usr_id'), 'i1');

?>
<#5510>
<?php

if ($ilDB->tableExists('il_gs_identifications')) {
    $ilDB->dropTable('il_gs_identifications');
}

if ($ilDB->tableExists('il_gs_providers')) {
    $ilDB->dropTable('il_gs_providers');
}
?>
<#5511>
<?php
if (!$ilDB->tableColumnExists('tst_manual_fb', 'finalized_tstamp')) {
    $ilDB->addTableColumn('tst_manual_fb', 'finalized_tstamp', array(
        "type" => "integer",
        "length" => 8,
    ));
}
if (!$ilDB->tableColumnExists('tst_manual_fb', 'finalized_evaluation')) {
    $ilDB->addTableColumn('tst_manual_fb', 'finalized_evaluation', array(
        "type" => "integer",
        "length" => 1,
    ));
    $ilDB->manipulateF(
        'UPDATE tst_manual_fb SET finalized_evaluation = %s WHERE feedback IS NOT NULL',
        ['integer'],
        [1]
    );
}
if (!$ilDB->tableColumnExists('tst_manual_fb', 'finalized_by_usr_id')) {
    $ilDB->addTableColumn('tst_manual_fb', 'finalized_by_usr_id', array(
        "type" => "integer",
        "length" => 8,
    ));
}
?>
<#5512>
<?php
$ilCtrlStructureReader->getStructure();
?>
<#5513>
<?php

$map = [
    'ilMMCustomProvider' => 'ILIAS\MainMenu\Provider\CustomMainBarProvider',
    'ilAdmGlobalScreenProvider' => 'ILIAS\\Administration\\AdministrationMainBarProvider',
    'ilBadgeGlobalScreenProvider' => 'ILIAS\\Badge\\Provider\\BadgeMainBarProvider',
    'ilCalendarGlobalScreenProvider' => 'ILIAS\\Certificate\\Provider\\CertificateMainBarProvider',
    'ilContactGlobalScreenProvider' => 'ILIAS\\Contact\\Provider\\ContactMainBarProvider',
    'ilDerivedTaskGlobalScreenProvider' => 'ILIAS\\Tasks\\DerivedTasks\\Provider\\DerivedTaskMainBarProvider',
    'ilLPGlobalScreenProvider' => 'ILIAS\\LearningProgress\\LPMainBarProvider',
    'ilMailGlobalScreenProvider' => 'ILIAS\\Mail\\Provider\\MailMainBarProvider',
    'ilNewsGlobalScreenProvider' => 'ILIAS\\News\\Provider\\NewsMainBarProvider',
    'ilNotesGlobalScreenProvider' => 'ILIAS\\Notes\\Provider\\NotesMainBarProvider',
    'ilPDGlobalScreenProvider' => 'ILIAS\\PersonalDesktop\\PDMainBarProvider',
    'ilPrtfGlobalScreenProvider' => 'ILIAS\\Portfolio\\Provider\\PortfolioMainBarProvider',
    'ilRepositoryGlobalScreenProvider' => 'ILIAS\\Repository\\Provider\\RepositoryMainBarProvider',
    'ilSkillGlobalScreenProvider' => 'ILIAS\\Skill\\Provider\\SkillMainBarProvider',
    'ilStaffGlobalScreenProvider' => 'ILIAS\\MyStaff\\Provider\\StaffMainBarProvider',
    'ilWorkspaceGlobalScreenProvider' => 'ILIAS\\PersonalWorkspace\\Provider\\WorkspaceMainBarProvider',
];

foreach ($map as $old => $new) {
    $ilDB->manipulateF("UPDATE il_mm_items SET 
identification = REPLACE(identification, %s, %s) WHERE identification LIKE %s", ['text', 'text', 'text'], [$old, $new, "$old|%"]);

    $ilDB->manipulateF("UPDATE il_mm_items SET 
parent_identification = REPLACE(parent_identification, %s, %s) WHERE parent_identification LIKE %s", ['text', 'text', 'text'], [$old, $new, "$old|%"]);

    $ilDB->manipulateF("UPDATE il_mm_translation SET 
id = REPLACE(id, %s, %s) WHERE id LIKE %s", ['text', 'text', 'text'], [$old, $new, "$old|%|%"]);

    $ilDB->manipulateF("UPDATE il_mm_translation SET 
identification = REPLACE(id, %s, %s) WHERE identification LIKE %s", ['text', 'text', 'text'], [$old, $new, "$old|%"]);

    $ilDB->manipulateF("UPDATE il_mm_actions SET 
identification = REPLACE(identification, %s, %s) WHERE identification LIKE %s", ['text', 'text', 'text'], [$old, $new, "$old|%"]);
}


?>


<#5514>
<?php
if (!$ilDB->tableExists('crs_timings_exceeded')) {
    $ilDB->createTable('crs_timings_exceeded', array(
        'user_id' => array(
            'type' => 'integer',
            'length' => 4,
            'notnull' => true,
            'default' => 0
        ),
        'ref_id' => array(
            'type' => 'integer',
            'length' => 4,
            'notnull' => true,
            'default' => 0
        )
    ,
        'sent' => array(
            'type' => 'integer',
            'length' => 4,
            'notnull' => true,
            'default' => 0
        )
    ));
    $ilDB->addPrimaryKey('crs_timings_exceeded', array('user_id', 'ref_id'));
}
?>
<#5515>
<?php
if (!$ilDB->tableExists('crs_timings_started')) {
    $ilDB->createTable('crs_timings_started', array(
        'user_id' => array(
            'type' => 'integer',
            'length' => 4,
            'notnull' => true,
            'default' => 0
        ),
        'ref_id' => array(
            'type' => 'integer',
            'length' => 4,
            'notnull' => true,
            'default' => 0
        )
    ,
        'sent' => array(
            'type' => 'integer',
            'length' => 4,
            'notnull' => true,
            'default' => 0
        )
    ));
    $ilDB->addPrimaryKey('crs_timings_started', array('user_id', 'ref_id'));
}
?>
<#5516>
<?php
$setting = new ilSetting();
$idx = $setting->get('ilfrmposidx5', 0);
if (!$idx) {
    $ilDB->addIndex('frm_posts', ['pos_thr_fk', 'pos_date'], 'i5');
} else {
    $setting->delete('ilfrmposidx5');
}
?>
<#5517>
<?php
$ilCtrlStructureReader->getStructure();
?>
<#5518>
<?php
$ilDB->modifyTableColumn('frm_notification', 'frm_id', array(
    'type' => 'integer',
    'length' => 8,
    'notnull' => true,
    'default' => 0
));
?>
<#5519>
<?php
$ilDB->modifyTableColumn('frm_notification', 'thread_id', array(
    'type' => 'integer',
    'length' => 8,
    'notnull' => true,
    'default' => 0
));
?>
<#5520>
<?php
$ilDB->modifyTableColumn('il_cert_template', 'version', array(
    'type' => 'integer',
    'length' => 8,
    'notnull' => true,
    'default' => 0
));
?>
<#5521>
<?php
if (!$ilDB->indexExistsByFields('rbac_log', ['created'])) {
    $ilDB->addIndex('rbac_log', ['created'], 'i2');
}
?>
<#5522>
<?php
    $ilCtrlStructureReader->getStructure();
?>
<#5523>
<?php
$q = "SELECT prg_settings.obj_id FROM prg_settings"
    . "	JOIN object_reference prg_ref ON prg_settings.obj_id = prg_ref.obj_id"
    . "	JOIN tree ON parent = prg_ref.ref_id"
    . "	LEFT JOIN object_reference child_ref ON tree.child = child_ref.ref_id"
    . "	LEFT JOIN object_data child ON child_ref.obj_id = child.obj_id"
    . "	WHERE lp_mode = 2 AND prg_ref.deleted IS NULL AND child.obj_id IS NULL";
$res = $ilDB->query($q);
$to_adjust = [];
while ($rec = $ilDB->fetchAssoc($res)) {
    $to_adjust[] = (int) $rec['obj_id'];
}
$ilDB->manipulate('UPDATE prg_settings SET lp_mode = 0 WHERE ' . $ilDB->in('obj_id', $to_adjust, false, 'integer'));
$q = "SELECT prg_settings.obj_id FROM prg_settings"
    . "	JOIN object_reference prg_ref ON prg_settings.obj_id = prg_ref.obj_id"
    . "	JOIN tree ON parent = prg_ref.ref_id"
    . "	JOIN object_reference child_ref ON tree.child = child_ref.ref_id"
    . "	JOIN object_data child ON child_ref.obj_id = child.obj_id"
    . "	WHERE lp_mode = 2 AND prg_ref.deleted IS NULL AND child.type = 'prg'";
$res = $ilDB->query($q);
$to_adjust = [];
while ($rec = $ilDB->fetchAssoc($res)) {
    $to_adjust[] = (int) $rec['obj_id'];
}
$ilDB->manipulate('UPDATE prg_settings SET lp_mode = 1 WHERE ' . $ilDB->in('obj_id', $to_adjust, false, 'integer'));
?>
<#5524>
<?php
if (!$ilDB->tableExists('wfld_user_setting')) {
    $ilDB->createTable('wfld_user_setting', array(
        'user_id' => array(
            'type' => 'integer',
            'length' => 4,
            'notnull' => true,
            'default' => 0
        ),
        'wfld_id' => array(
            'type' => 'integer',
            'length' => 4,
            'notnull' => true,
            'default' => 0
        ),
        'sortation' => array(
            'type' => 'integer',
            'length' => 4,
            'notnull' => true,
            'default' => 0,
        )
    ));
    $ilDB->addPrimaryKey('wfld_user_setting', array('user_id','wfld_id'));
}
?>
<#5525>
<?php
    if (!$ilDB->tableExists("book_obj_use_book")) {
        $fields = array(
            "obj_id" => array(
                "type" => "integer",
                "notnull" => true,
                "length" => 4,
                "default" => 0
            ),
            "book_obj_id" => array(
                "type" => "integer",
                "notnull" => true,
                "length" => 4,
                "default" => 0
            )
        );
        $ilDB->createTable("book_obj_use_book", $fields);
    }
?>
<#5526>
<?php
    $ilDB->addPrimaryKey("book_obj_use_book", array("obj_id", "book_obj_id"));
?>
<#5527>
<?php
if (!$ilDB->tableColumnExists('booking_reservation', 'context_obj_id')) {
    $ilDB->addTableColumn(
        'booking_reservation',
        'context_obj_id',
        array(
            'type' => 'integer',
            'length' => 1,
            'notnull' => false,
            'default' => 0
        )
    );
}
?>
<#5528>
<?php
$ilDB->dropTableColumn('booking_reservation', 'context_obj_id');
if (!$ilDB->tableColumnExists('booking_reservation', 'context_obj_id')) {
    $ilDB->addTableColumn(
        'booking_reservation',
        'context_obj_id',
        array(
            'type' => 'integer',
            'length' => 4,
            'notnull' => false,
            'default' => 0
        )
    );
}
?>
<#5529>
<?php
$ilDB->renameTableColumn('book_obj_use_book', "book_obj_id", 'book_ref_id');
?>
<#5530>
<?php
if (!$ilDB->tableColumnExists('skl_tree_node', 'description')) {
    $ilDB->addTableColumn(
        'skl_tree_node',
        'description',
        array(
            'type' => 'clob',
            'notnull' => false
        )
    );
}
?>
<#5531>
<?php
// old competences (+ templates) and competence categories (+ templates) get an empty string as description instead of null
$ilDB->manipulate("UPDATE skl_tree_node SET description = '' WHERE description IS NULL AND type IN ('scat', 'skll', 'sctp', 'sktp')");
?>
<#5532>
<?php
if (!$ilDB->tableExists('skl_profile_role')) {
    $fields = array(
        'profile_id' => array(
            'type' => 'integer',
            'length' => 4,
            'notnull' => true),
        'role_id' => array(
            'type' => 'integer',
            'length' => 4,
            'notnull' => true)
    );
    $ilDB->createTable('skl_profile_role', $fields);
    $ilDB->addPrimaryKey('skl_profile_role', array('profile_id', 'role_id'));
}
?>
<#5533>
<?php
$ilCtrlStructureReader->getStructure();
?>
<#5534>
<?php
if (!$ilDB->tableColumnExists('booking_settings', 'preference_nr')) {
    $ilDB->addTableColumn('booking_settings', 'preference_nr', array(
        "type" => "integer",
        "notnull" => true,
        "length" => 4,
        "default" => 0
    ));
}
?>
<#5535>
<?php
if (!$ilDB->tableColumnExists('booking_settings', 'pref_deadline')) {
    $ilDB->addTableColumn('booking_settings', 'pref_deadline', array(
        "type" => "integer",
        "notnull" => true,
        "length" => 4,
        "default" => 0
    ));
}
?>
<#5536>
<?php
if (!$ilDB->tableExists('booking_preferences')) {
    $ilDB->createTable('booking_preferences', array(
        'book_pool_id' => array(
            'type' => 'integer',
            'length' => 4,
            'notnull' => true,
            'default' => 0
        ),
        'user_id' => array(
            'type' => 'integer',
            'length' => 4,
            'notnull' => true,
            'default' => 0
        ),
        'book_obj_id' => array(
            'type' => 'integer',
            'length' => 4,
            'notnull' => true,
            'default' => 0
        )
    ));
    $ilDB->addPrimaryKey('booking_preferences', ['book_pool_id', 'user_id', 'book_obj_id']);
}
?>
<#5537>
<?php
$ilCtrlStructureReader->getStructure();
?>
<#5538>
<?php
if (!$ilDB->tableColumnExists('booking_settings', 'pref_booking_hash')) {
    $ilDB->addTableColumn('booking_settings', 'pref_booking_hash', array(
        "type" => "text",
        "notnull" => true,
        "length" => 23,
        "default" => "0"
    ));
}
?>
<#5539>
<?php
$ilCtrlStructureReader->getStructure();
?>
<#5540>
<?php

include_once 'Services/Migration/DBUpdate_3560/classes/class.ilDBUpdateNewObjectType.php';

$ltiTypeId = ilDBUpdateNewObjectType::getObjectTypeId('lti');

if (!$ltiTypeId) {
    // add basic object type
    
    $ltiTypeId = ilDBUpdateNewObjectType::addNewType('lti', 'LTI Consumer Object');
    
    // common rbac operations
    
    $rbacOperations = array(
        ilDBUpdateNewObjectType::RBAC_OP_EDIT_PERMISSIONS,
        ilDBUpdateNewObjectType::RBAC_OP_VISIBLE,
        ilDBUpdateNewObjectType::RBAC_OP_READ,
        ilDBUpdateNewObjectType::RBAC_OP_WRITE,
        ilDBUpdateNewObjectType::RBAC_OP_DELETE,
        ilDBUpdateNewObjectType::RBAC_OP_COPY
    );
    
    ilDBUpdateNewObjectType::addRBACOperations($ltiTypeId, $rbacOperations);
    
    // lp rbac operations
    
    $operationId = ilDBUpdateNewObjectType::getCustomRBACOperationId('read_learning_progress');
    ilDBUpdateNewObjectType::addRBACOperation($ltiTypeId, $operationId);
    
    $operationId = ilDBUpdateNewObjectType::getCustomRBACOperationId('edit_learning_progress');
    ilDBUpdateNewObjectType::addRBACOperation($ltiTypeId, $operationId);
    
    // custom rbac operations
    
    $operationId = ilDBUpdateNewObjectType::addCustomRBACOperation(
        'read_outcomes',
        'Access Outcomes',
        'object',
        '2250'
    );
    
    ilDBUpdateNewObjectType::addRBACOperation($ltiTypeId, $operationId);
    
    // add create operation for relevant container types
    
    // (!) TRUNK SHOULD CONSIDER LSO PARENT AS WELL (!)
    $parentTypes = array('root', 'cat', 'crs', 'fold', 'grp');
    // (!) TRUNK SHOULD CONSIDER LSO PARENT AS WELL (!)
    ilDBUpdateNewObjectType::addRBACCreate('create_lti', 'Create LTI Consumer Object', $parentTypes);
    ilDBUpdateNewObjectType::applyInitialPermissionGuideline('lti', true);
}

?>
<#5541>
<?php
$ilCtrlStructureReader->getStructure();
?>
<#5542>
<?php

include_once 'Services/Migration/DBUpdate_3560/classes/class.ilDBUpdateNewObjectType.php';

$cmixTypeId = ilDBUpdateNewObjectType::getObjectTypeId('cmix');

if (!$cmixTypeId) {
    // add basic object type
    
    $cmixTypeId = ilDBUpdateNewObjectType::addNewType('cmix', 'cmi5/xAPI Object');
    
    // common rbac operations
    
    $rbacOperations = array(
        ilDBUpdateNewObjectType::RBAC_OP_EDIT_PERMISSIONS,
        ilDBUpdateNewObjectType::RBAC_OP_VISIBLE,
        ilDBUpdateNewObjectType::RBAC_OP_READ,
        ilDBUpdateNewObjectType::RBAC_OP_WRITE,
        ilDBUpdateNewObjectType::RBAC_OP_DELETE,
        ilDBUpdateNewObjectType::RBAC_OP_COPY
    );
    
    ilDBUpdateNewObjectType::addRBACOperations($cmixTypeId, $rbacOperations);
    
    // lp rbac operations
    
    $operationId = ilDBUpdateNewObjectType::getCustomRBACOperationId('read_learning_progress');
    ilDBUpdateNewObjectType::addRBACOperation($cmixTypeId, $operationId);
    
    $operationId = ilDBUpdateNewObjectType::getCustomRBACOperationId('edit_learning_progress');
    ilDBUpdateNewObjectType::addRBACOperation($cmixTypeId, $operationId);
    
    // custom rbac operations
    
    $operationId = ilDBUpdateNewObjectType::getCustomRBACOperationId('read_outcomes');
    ilDBUpdateNewObjectType::addRBACOperation($cmixTypeId, $operationId);
    
    // add create operation for relevant container types
    
    // (!) TRUNK SHOULD CONSIDER LSO PARENT AS WELL (!)
    $parentTypes = array('root', 'cat', 'crs', 'fold', 'grp');
    // (!) TRUNK SHOULD CONSIDER LSO PARENT AS WELL (!)
    ilDBUpdateNewObjectType::addRBACCreate('create_cmix', 'Create cmi5/xAPI Object', $parentTypes);
    ilDBUpdateNewObjectType::applyInitialPermissionGuideline('cmix', true);
}

?>
<#5543>
<?php
$ilCtrlStructureReader->getStructure();
?>
<#5544>
<?php

include_once 'Services/Migration/DBUpdate_3560/classes/class.ilDBUpdateNewObjectType.php';

ilDBUpdateNewObjectType::addAdminNode(
    'cmis',
    'cmi5/xAPI Administration'
);

?>
<#5545>
<?php
$ilCtrlStructureReader->getStructure();
?>
<#5546>
<?php
/**
 * Type definitions
 */
if (!$ilDB->tableExists('cmix_lrs_types')) {
    $types = array(
        'type_id' => array(
            'type' => 'integer',
            'length' => 4,
            'notnull' => true,
            'default' => 0
        ),
        'title' => array(
            'type' => 'text',
            'length' => 255
        ),
        'description' => array(
            'type' => 'text',
            'length' => 4000
        ),
        'availability' => array(
            'type' => 'integer',
            'length' => 4,
            'notnull' => true,
            'default' => 1
        ),
        'remarks' => array(
            'type' => 'text',
            'length' => 4000
        ),
        'time_to_delete' => array(
            'type' => 'integer',
            'length' => 4
        ),
        'lrs_endpoint' => array(
            'type' => 'text',
            'length' => 255,
            'notnull' => true
        ),
        'lrs_key' => array(
            'type' => 'text',
            'length' => 128,
            'notnull' => true
        ),
        'lrs_secret' => array(
            'type' => 'text',
            'length' => 128,
            'notnull' => true
        ),
        'privacy_comment_default' => array(
            'type' => 'text',
            'length' => 2000,
            'notnull' => true
        ),
        'external_lrs' => array(
            'type' => 'integer',
            'length' => 1,
            'notnull' => true,
            'default' => 0
        ),
        'user_ident' => array(
            'type' => 'text',
            'length' => 32,
            'notnull' => false,
            'default' => ''
        ),
        'user_name' => array(
            'type' => 'text',
            'length' => 32,
            'notnull' => false,
            'default' => ''
        ),
        'force_privacy_settings' => array(
            'type' => 'integer',
            'length' => 1,
            'notnull' => true,
            'default' => 0
        ),
        'bypass_proxy' => array(
            'type' => 'integer',
            'length' => 1,
            'notnull' => true,
            'default' => 0
        )
    );
    $ilDB->createTable("cmix_lrs_types", $types);
    $ilDB->addPrimaryKey("cmix_lrs_types", array("type_id"));
    $ilDB->createSequence("cmix_lrs_types");
}

?>
<#5547>
<?php
/**
 * settings for xapi-objects
 *
 * !!! ILIAS 6.0 implementation needs migration of offline status in case of table allready exists !!!
 */
if (!$ilDB->tableExists('cmix_settings')) {
    $fields = array(
        'obj_id' => array(
            'type' => 'integer',
            'length' => 4,
            'notnull' => true,
            'default' => 0
        ),
        'lrs_type_id' => array(
            'type' => 'integer',
            'length' => 4,
            'notnull' => true,
            'default' => 0
        ),
        'content_type' => array(
            'type' => 'text',
            'length' => 32,
            'notnull' => false
        ),
        'source_type' => array(
            'type' => 'text',
            'length' => 32,
            'notnull' => false
        ),
        'activity_id' => array(
            'type' => 'text',
            'length' => 255,
            'notnull' => false
        ),
        'instructions' => array(
            'type' => 'text',
            'length' => 4000,
            'notnull' => false
        ),
        'offline_status' => array(
            'type' => 'integer',
            'length' => 1,
            'notnull' => true,
            'default' => 1
        ),
        'launch_url' => array(
            'type' => 'text',
            'length' => 255,
            'notnull' => false
        ),
        'auth_fetch_url' => array(
            'type' => 'integer',
            'length' => 1,
            'notnull' => true,
            'default' => 0
        ),
        'launch_method' => array(
            'type' => 'text',
            'length' => 32,
            'notnull' => false
        ),
        'launch_mode' => array(
            'type' => 'text',
            'length' => 32,
            'notnull' => false
        ),
        'mastery_score' => array(
            'type' => 'float',
            'notnull' => true,
            'default' => 0.0
        ),
        'keep_lp' => array(
            'type' => 'integer',
            'length' => 1,
            'notnull' => true,
            'default' => 0
        ),
        'user_ident' => array(
            'type' => 'text',
            'length' => 32,
            'notnull' => false
        ),
        'user_name' => array(
            'type' => 'text',
            'length' => 32,
            'notnull' => false
        ),
        'usr_privacy_comment' => array(
            'type' => 'text',
            'length' => 4000,
            'notnull' => false
        ),
        'show_statements' => array(
            'type' => 'integer',
            'length' => 1,
            'notnull' => true,
            'default' => 0
        ),
        'xml_manifest' => array(
            'type' => 'clob'
        ),
        'version' => array(
            'type' => 'integer',
            'length' => 4,
            'notnull' => true,
            'default' => 1
        ),
        'highscore_enabled' => array(
            'type' => 'integer',
            'length' => 1,
            'notnull' => true,
            'default' => 0
        ),
        'highscore_achieved_ts' => array(
            'type' => 'integer',
            'length' => 1,
            'notnull' => true,
            'default' => 0
        ),
        'highscore_percentage' => array(
            'type' => 'integer',
            'length' => 1,
            'notnull' => true,
            'default' => 0
        ),
        'highscore_wtime' => array(
            'type' => 'integer',
            'length' => 1,
            'notnull' => true,
            'default' => 0
        ),
        'highscore_own_table' => array(
            'type' => 'integer',
            'length' => 1,
            'notnull' => true,
            'default' => 0
        ),
        'highscore_top_table' => array(
            'type' => 'integer',
            'length' => 1,
            'notnull' => true,
            'default' => 0
        ),
        'highscore_top_num' => array(
            'type' => 'integer',
            'length' => 4,
            'notnull' => true,
            'default' => 0
        ),
        'bypass_proxy' => array(
            'type' => 'integer',
            'length' => 1,
            'notnull' => true,
            'default' => 0
        )
    );
    $ilDB->createTable("cmix_settings", $fields);
    $ilDB->addPrimaryKey("cmix_settings", array("obj_id"));
}
?>
<#5548>
<?php
/**
 * table for detailed learning progress
 */
if (!$ilDB->tableExists('cmix_results')) {
    $values = array(
        'id' => array(
            'type' => 'integer',
            'length' => 4,
            'notnull' => true,
        ),
        'obj_id' => array(
            'type' => 'integer',
            'length' => 4,
            'notnull' => true,
        ),
        'usr_id' => array(
            'type' => 'integer',
            'length' => 4,
            'notnull' => true,
        ),
        'version' => array(
            'type' => 'integer',
            'length' => 2,
            'notnull' => true,
            'default' => 1
        ),
        'score' => array(
            'type' => 'float',
            'notnull' => false,
        ),
        'status' => array(
            'type' => 'text',
            'length' => 32,
            'notnull' => true,
            'default' => 0
        ),
        'last_update' => array(
            'type' => 'timestamp',
            'notnull' => true,
            'default' => ''
        )
    );
    $ilDB->createTable("cmix_results", $values);
    $ilDB->addPrimaryKey("cmix_results", array("id"));
    $ilDB->createSequence("cmix_results");
    $ilDB->addIndex("cmix_results", array("obj_id","usr_id"), 'i1', false);
}
?>
<#5549>
<?php

if (!$ilDB->tableExists('cmix_users')) {
    $ilDB->createTable('cmix_users', array(
        'obj_id' => array(
            'type' => 'integer',
            'length' => 4,
            'notnull' => true,
            'default' => 0
        ),
        'usr_id' => array(
            'type' => 'integer',
            'length' => 4,
            'notnull' => true,
            'default' => 0
        ),
        'proxy_success' => array(
            'type' => 'integer',
            'length' => 1,
            'notnull' => true,
            'default' => 0
        ),
        'fetched_until' => array(
            'type' => 'timestamp',
            'notnull' => false
        ),
        'usr_ident' => array(
            'type' => 'text',
            'length' => 255,
            'notnull' => false
        )
    ));
    
    $ilDB->addPrimaryKey('cmix_users', array('obj_id', 'usr_id'));
}

?>
<#5550>
<?php
/**
 * table token for auth
 */
if (!$ilDB->tableExists('cmix_token')) {
    $token = array(
        'token' => array(
            'type' => 'text',
            'length' => 255,
            'notnull' => true,
            'default' => 0
        ),
        'valid_until' => array(
            'type' => 'timestamp',
            'notnull' => true,
            'default' => ''
        ),
        'lrs_type_id' => array(
            'type' => 'integer',
            'length' => 4,
            'notnull' => true,
            'default' => 0
        ),
        'ref_id' => array(
            'type' => 'integer',
            'length' => 4,
            'notnull' => true,
            'default' => 0
        ),
        'obj_id' => array(
            'type' => 'integer',
            'length' => 4,
            'notnull' => true,
            'default' => 0
        ),
        'usr_id' => array(
            'type' => 'integer',
            'length' => 4,
            'notnull' => true,
            'default' => 0
        )
    );
    $ilDB->createTable("cmix_token", $token);

    $ilDB->addPrimaryKey("cmix_token", array('token'));
    $ilDB->addIndex("cmix_token", array('token', 'valid_until'), 'i1');
    $ilDB->addUniqueConstraint("cmix_token", array('obj_id', 'usr_id'), 'c1');
}
?>
<#5551>
<?php

$setting = new ilSetting('cmix');

if (!$setting->get('ilias_uuid', false)) {
    $uuid = (new \Ramsey\Uuid\UuidFactory())->uuid4()->toString();
    $setting->set('ilias_uuid', $uuid);
}

?>
<#5552>
<?php
/**
 * Type definitions
 */
if (!$ilDB->tableExists('lti_ext_provider')) {
    $fields = array(
        'id' => array(
            'type' => 'integer',
            'length' => 4,
            'notnull' => true,
            'default' => 0
        ),
        'title' => array(
            'type' => 'text',
            'length' => 255
        ),
        'description' => array(
            'type' => 'text',
            'length' => 4000
        ),
        'availability' => array(
            'type' => 'integer',
            'length' => 2,
            'notnull' => true,
            'default' => 1
        ),
        'remarks' => array(
            'type' => 'text',
            'length' => 4000
        ),
        'time_to_delete' => array(
            'type' => 'integer',
            'length' => 4
        ),
        'provider_url' => array(
            'type' => 'text',
            'length' => 255,
            'notnull' => true
        ),
        'provider_key' => array(
            'type' => 'text',
            'length' => 128,
            'notnull' => true
        ),
        'provider_secret' => array(
            'type' => 'text',
            'length' => 128,
            'notnull' => true
        ),
        'provider_key_customizable' => array( //key and secret changeable
            'type' => 'integer',
            'length' => 1,
            'notnull' => true,
            'default' => 0
        ),
        'provider_icon' => array(
            'type' => 'text',
            'length' => 255,
            'notnull' => false
        ),
        'provider_xml' => array(
            'type' => 'clob'
        ),
        'external_provider' => array(
            'type' => 'integer',
            'length' => 1,
            'notnull' => true,
            'default' => 0
        ),
        'launch_method' => array( // Launch Method
            'type' => 'text',
            'length' => 32,
            'notnull' => false
        ),
        'has_outcome' => array(
            'type' => 'integer',
            'length' => 1,
            'notnull' => true,
            'default' => 0
        ),
        'mastery_score' => array(
            'type' => 'float',
            'notnull' => false
        ),
        'keep_lp' => array(
            'type' => 'integer',
            'length' => 1,
            'notnull' => true,
            'default' => 0
        ),
        'privacy_comment_default' => array(
            'type' => 'text',
            'length' => 2000,
            'notnull' => true
        ),
        'creator' => array(
            'type' => 'integer',
            'length' => 4,
            'notnull' => false,
        ),
        'accepted_by' => array(
            'type' => 'integer',
            'length' => 4,
            'notnull' => false,
        ),
        'global' => array(
            'type' => 'integer',
            'length' => 1,
            'notnull' => true,
            'default' => 0
        ),
        'use_xapi' => array(
            'type' => 'integer',
            'length' => 1,
            'notnull' => true,
            'default' => 0
        ),
        'xapi_launch_key' => array(
            'type' => 'text',
            'length' => 64,
            'notnull' => false
        ),
        'xapi_launch_secret' => array(
            'type' => 'text',
            'length' => 64,
            'notnull' => false
        ),
        'xapi_launch_url' => array(
            'type' => 'text',
            'length' => 255,
            'notnull' => false
        ),
        'custom_params' => array(
            'type' => 'text',
            'length' => 1020,
            'notnull' => false
        ),
        'use_provider_id' => array(
            'type' => 'integer',
            'length' => 1,
            'notnull' => true,
            'default' => 0
        ),
        'always_learner' => array(
            'type' => 'integer',
            'length' => 1,
            'notnull' => true,
            'default' => 0
        ),
        'xapi_activity_id' => array(
            'type' => 'text',
            'length' => 128,
            'notnull' => false
        ),
        'keywords' => array(
            'type' => 'text',
            'length' => 1000,
            'notnull' => false
        ),
        'user_ident' => array(
            'type' => 'text',
            'length' => 32,
            'notnull' => true,
            'default' => ''
        ),
        'user_name' => array(
            'type' => 'text',
            'length' => 32,
            'notnull' => true,
            'default' => ''
        ),
        'inc_usr_pic' => array(
            'type' => 'integer',
            'length' => 1,
            'notnull' => true,
            'default' => 0
        ),
        'category' => array(
            'type' => 'text',
            'length' => 16,
            'notnull' => true,
            'default' => ''
        )
    );
    $ilDB->createTable("lti_ext_provider", $fields);
    $ilDB->addPrimaryKey("lti_ext_provider", array("id"));
    $ilDB->createSequence("lti_ext_provider");
}

?>
<#5553>
<?php

if (!$ilDB->tableExists('lti_consumer_settings')) {
    $ilDB->createTable('lti_consumer_settings', array(
        'obj_id' => array(
            'type' => 'integer',
            'length' => 4,
            'notnull' => true,
            'default' => 0
        ),
        'provider_id' => array(
            'type' => 'integer',
            'length' => 4,
            'notnull' => true,
            'default' => 0
        ),
        'launch_method' => array(
            'type' => 'text',
            'length' => 16,
            'notnull' => true,
            'default' => ''
        ),
        'offline_status' => array(
            'type' => 'integer',
            'length' => 1,
            'notnull' => true,
            'default' => 1
        ),
        'show_statements' => array(
            'type' => 'integer',
            'length' => 1,
            'notnull' => true,
            'default' => 0
        ),
        'highscore_enabled' => array(
            'type' => 'integer',
            'length' => 1,
            'notnull' => true,
            'default' => 0
        ),
        'highscore_achieved_ts' => array(
            'type' => 'integer',
            'length' => 1,
            'notnull' => true,
            'default' => 0
        ),
        'highscore_percentage' => array(
            'type' => 'integer',
            'length' => 1,
            'notnull' => true,
            'default' => 0
        ),
        'highscore_wtime' => array(
            'type' => 'integer',
            'length' => 1,
            'notnull' => true,
            'default' => 0
        ),
        'highscore_own_table' => array(
            'type' => 'integer',
            'length' => 1,
            'notnull' => true,
            'default' => 0
        ),
        'highscore_top_table' => array(
            'type' => 'integer',
            'length' => 1,
            'notnull' => true,
            'default' => 0
        ),
        'highscore_top_num' => array(
            'type' => 'integer',
            'length' => 4,
            'notnull' => true,
            'default' => 0
        ),
        'mastery_score' => array(
            'type' => 'float',
            'notnull' => true,
            'default' => 0.5
        ),
        'keep_lp' => array(
            'type' => 'integer',
            'length' => 1,
            'notnull' => true,
            'default' => 0
        ),
        'use_xapi' => array(
            'type' => 'integer',
            'length' => 1,
            'notnull' => true,
            'default' => 0
        ),
        'activity_id' => array(
            'type' => 'text',
            'length' => 128,
            'notnull' => false
        ),
        'launch_key' => array(
            'type' => 'text',
            'length' => 255,
            'notnull' => false
        ),
        'launch_secret' => array(
            'type' => 'text',
            'length' => 255,
            'notnull' => false
        )
    ));
    
    $ilDB->addPrimaryKey('lti_consumer_settings', array('obj_id'));
}

?>
<#5554>
<?php
//changes for celtic/lti

if ($ilDB->tableExists('lti2_consumer')) {
    if (!$ilDB->tableColumnExists('lti2_consumer', 'signature_method')) {
        $ilDB->addTableColumn('lti2_consumer', 'signature_method', array(
            "type" => "text",
            "notnull" => true,
            "length" => 15,
            "default" => 'HMAC-SHA1'
        ));
    }
}

if ($ilDB->tableExists('lti2_context')) {
    if (!$ilDB->tableColumnExists('lti2_context', 'title')) {
        $ilDB->addTableColumn('lti2_context', 'title', array(
            "type" => "text",
            "notnull" => false,
            "length" => 255,
            "default" => null
        ));
    }
}

if ($ilDB->tableExists('lti2_context')) {
    if (!$ilDB->tableColumnExists('lti2_context', 'type')) {
        $ilDB->addTableColumn('lti2_context', 'type', array(
            "type" => "text",
            "notnull" => false,
            "length" => 50,
            "default" => null
        ));
    }
}

if ($ilDB->tableExists('lti2_resource_link')) {
    if (!$ilDB->tableColumnExists('lti2_resource_link', 'title')) {
        $ilDB->addTableColumn('lti2_resource_link', 'title', array(
            "type" => "text",
            "notnull" => false,
            "length" => 255,
            "default" => null
        ));
    }
}

//note: field user_result_pk in table lti2_user_result is not used in ILIAS; use user_pk as in implementation of IMSGLOBAL

if ($ilDB->tableExists('lti2_nonce')) {
    if ($ilDB->tableColumnExists('lti2_nonce', 'value')) {
        $ilDB->modifyTableColumn('lti2_nonce', 'value', array(
            'type' => 'text',
            'length' => 50,
            'notnull' => true
        ));
    }
}

//todo: drop lti2_tool_proxy table


?>
<#5555>
<?php
/**
 * add the table for type input values
 */
if (!$ilDB->tableExists('lti_consumer_results')) {
    $values = array(
        'id' => array(
            'type' => 'integer',
            'length' => 4,
            'notnull' => true,
        ),
        'obj_id' => array(
            'type' => 'integer',
            'length' => 4,
            'notnull' => true,
        ),
        'usr_id' => array(
            'type' => 'integer',
            'length' => 4,
            'notnull' => true,
        ),
        'result' => array(
            'type' => 'float',
            'notnull' => false,
        ),
    );
    $ilDB->createTable("lti_consumer_results", $values);
    $ilDB->addPrimaryKey("lti_consumer_results", array("id"));
    $ilDB->createSequence("lti_consumer_results");
    $ilDB->addIndex("lti_consumer_results", array("obj_id","usr_id"), 'i1');
}
?>
<#5556>
<?php
$ilCtrlStructureReader->getStructure();
?>
<#5557>
<?php
if ($ilDB->tableColumnExists("lng_data", "identifier")) {
    $field = array(
        'type' => 'text',
        'length' => 200,
        'notnull' => true,
        'default' => ' '
    );
    $ilDB->modifyTableColumn("lng_data", "identifier", $field);
}
?>
<#5558>
<?php
if ($ilDB->tableColumnExists("lng_log", "identifier")) {
    $field = array(
        'type' => 'text',
        'length' => 200,
        'notnull' => true,
        'default' => ' '
    );
    $ilDB->modifyTableColumn("lng_log", "identifier", $field);
}
?>
<#5559>
<?php
    $ilCtrlStructureReader->getStructure();
?>
<#5560>
<?php
if (!$ilDB->tableColumnExists('exc_data', 'nr_mandatory_random')) {
    $ilDB->addTableColumn(
        'exc_data',
        'nr_mandatory_random',
        array(
            'type' => 'integer',
            'length' => 4,
            'notnull' => true,
            'default' => 0
        )
    );
}
?>
<#5561>
<?php

if (!$ilDB->tableExists('exc_mandatory_random')) {
    $ilDB->createTable('exc_mandatory_random', array(
        'exc_id' => array(
            'type' => 'integer',
            'length' => 4,
            'notnull' => true,
            'default' => 0
        ),
        'usr_id' => array(
            'type' => 'integer',
            'length' => 4,
            'notnull' => true,
            'default' => 0
        ),
        'ass_id' => array(
            'type' => 'integer',
            'length' => 4,
            'notnull' => true,
            'default' => 0
        ),
    ));

    $ilDB->addPrimaryKey('exc_mandatory_random', array('exc_id', 'usr_id', 'ass_id'));
}

?>
<#5562>
<?php
$ilCtrlStructureReader->getStructure();
?>
<#5563>
<?php
if (!$ilDB->tableColumnExists('exc_assignment', 'rel_deadline_last_subm')) {
    $ilDB->addTableColumn(
        'exc_assignment',
        'rel_deadline_last_subm',
        array(
            'type' => 'integer',
            'length' => 4,
            'notnull' => true,
            'default' => 0
        )
    );
}
?>
<#5564>
<?php
// Add new index
if (!$ilDB->indexExistsByFields('object_data', ['owner'])) {
    $ilDB->addIndex('object_data', ['owner'], 'i5');
}
?>
<#5565>
<?php
include_once 'Services/Migration/DBUpdate_3560/classes/class.ilDBUpdateNewObjectType.php';

$typeId = ilDBUpdateNewObjectType::getObjectTypeId('ltis');

$opsId = ilDBUpdateNewObjectType::addCustomRBACOperation(
    'add_consume_provider',
    'Allow Add Own Provider',
    'object',
    3510
);

ilDBUpdateNewObjectType::addRBACOperation($typeId, $opsId);

?>
<#5566>
<?php

require_once 'Services/Administration/classes/class.ilSetting.php';
$setting = new ilSetting('lti');
$setting->delete('custom_provider_create_role');

?>
<#5567>
<?php
if (!$ilDB->tableExists('crs_reference_settings')) {
    $ilDB->createTable('crs_reference_settings', [
        'obj_id' => [
            'type' => 'integer',
            'length' => 4,
            'notnull' => true,
            'default' => 0
        ],
        'member_update' => [
            'type' => 'integer',
            'length' => 1,
            'notnull' => true,
            'default' => 0
        ]
    ]);
}
?>
<#5568>
<?php
$ilCtrlStructureReader->getStructure();
?>
<#5569>
<?php
    $ilDB->dropPrimaryKey('role_desktop_items');
?>
<#5570>
<?php
    $ilDB->renameTableColumn('role_desktop_items', "item_id", 'ref_id');
?>
<#5571>
<?php
    $ilDB->renameTable('role_desktop_items', 'rep_rec_content_role');
?>
<#5572>
<?php
    $ilDB->dropTableColumn("rep_rec_content_role", "role_item_id");
?>
<#5573>
<?php
    $ilDB->dropTableColumn("rep_rec_content_role", "item_type");
?>
<#5574>
<?php
    $ilDB->addPrimaryKey('rep_rec_content_role', ['role_id','ref_id']);
?>
<#5575>
<?php
    $ilCtrlStructureReader->getStructure();
?>
<#5576>
<?php
if (!$ilDB->tableExists('rep_rec_content_obj')) {
    $ilDB->createTable('rep_rec_content_obj', [
        'user_id' => [
            'type' => 'integer',
            'length' => 4,
            'notnull' => true,
            'default' => 0
        ],
        'ref_id' => [
            'type' => 'integer',
            'length' => 4,
            'notnull' => true,
            'default' => 0
        ],
        'declined' => [
            'type' => 'integer',
            'length' => 1,
            'notnull' => true,
            'default' => 0
        ]
    ]);
}
?>
<#5577>
<?php
include_once('./Services/Migration/DBUpdate_3560/classes/class.ilDBUpdateNewObjectType.php');
ilDBUpdateNewObjectType::addAdminNode('nots', 'Notes Settings');
?>
<#5578>
<?php
include_once('./Services/Migration/DBUpdate_3560/classes/class.ilDBUpdateNewObjectType.php');
ilDBUpdateNewObjectType::addAdminNode('coms', 'Comments Settings');
?>
<#5579>
<?php
include_once('./Services/Migration/DBUpdate_3560/classes/class.ilDBUpdateNewObjectType.php');
ilDBUpdateNewObjectType::addAdminNode('lhts', 'Learning History Settings');
?>
<#5580>
<?php
$ilDB->update(
    "object_data",
    [
        "title" => ["text", "dshs"],
        "description" => ["text", "Dashboard Settings"]
    ],
    [	// where
        "title" => ["text", "pdts"],
        "type" => ["text", "typ"],
    ]
);
?>
<#5581>
<?php
$ilDB->update(
    "object_data",
    [
    "type" => ["text", "dshs"],
    "title" => ["text", "__DashboardSettings"],
    "description" => ["text", "Dashboard Settings"]
],
    [	// where
        "type" => ["text", "pdts"]
    ]
);
?>
<#5582>
<?php
include_once('./Services/Migration/DBUpdate_3560/classes/class.ilDBUpdateNewObjectType.php');
ilDBUpdateNewObjectType::addAdminNode('prss', 'Personal Resources Settings');
?>
<#5583>
<?php
    $ilCtrlStructureReader->getStructure();
?>
<#5584>
<?php

    $set = $ilDB->queryF(
        "SELECT * FROM svy_svy " .
        " WHERE invitation_mode = %s ",
        ["integer"],
        [0]
    );
    while ($rec = $ilDB->fetchAssoc($set)) {
        $ilDB->manipulateF(
            "DELETE FROM svy_inv_usr WHERE " .
            " survey_fi = %s",
            ["integer"],
            [$rec["survey_id"]]
        );
    }

?>
<#5585>
<?php
if (!$ilDB->tableExists('svy_invitation')) {
    $ilDB->createTable('svy_invitation', [
        'user_id' => [
            'type' => 'integer',
            'length' => 4,
            'notnull' => true,
            'default' => 0
        ],
        'survey_id' => [
            'type' => 'integer',
            'length' => 4,
            'notnull' => true,
            'default' => 0
        ]
    ]);
    $ilDB->addPrimaryKey("svy_invitation", ["user_id", "survey_id"]);
}
?>
<#5586>
<?php
    $set = $ilDB->queryF(
    "SELECT DISTINCT survey_fi, user_fi FROM svy_inv_usr ",
    [],
    []
);
    while ($rec = $ilDB->fetchAssoc($set)) {
        $ilDB->insert("svy_invitation", [
            "survey_id" => ["integer", $rec["survey_fi"]],
            "user_id" => ["integer", $rec["user_fi"]]
        ]);
    }

?>
<#5587>
<?php
    $ilDB->dropTable('svy_inv_usr');
?>
<#5588>
<?php
$ilDB->manipulate(
    "UPDATE il_cert_template SET background_image_path = " .
    "REPLACE(" .
    "background_image_path , " .
    $ilDB->quote('//exercise/certificates//', 'text') . " , " .
    "CONCAT( CONCAT(" . $ilDB->quote('/', 'text') . ",obj_id)," . $ilDB->quote('/', 'text') . ") " .
    ") " .
    "WHERE background_image_path LIKE " . $ilDB->quote('%//background%', 'text')
);
$ilDB->manipulate(
    "UPDATE il_cert_template SET background_image_path = " .
    "REPLACE(" .
    "background_image_path , " .
    $ilDB->quote('//course/certificates//', 'text') . " , " .
    "CONCAT( CONCAT(" . $ilDB->quote('/', 'text') . ",obj_id)," . $ilDB->quote('/', 'text') . ") " .
    ") " .
    "WHERE background_image_path LIKE " . $ilDB->quote('%//background%', 'text')
);
$ilDB->manipulate(
    "UPDATE il_cert_template SET background_image_path = " .
    "REPLACE(" .
    "background_image_path , " .
    $ilDB->quote('//assessment/certificates//', 'text') . " , " .
    "CONCAT( CONCAT(" . $ilDB->quote('/', 'text') . ",obj_id)," . $ilDB->quote('/', 'text') . ") " .
    ") " .
    "WHERE background_image_path LIKE " . $ilDB->quote('%//background%', 'text')
);
$ilDB->manipulate(
    "UPDATE il_cert_template SET background_image_path = " .
    "REPLACE(" .
    "background_image_path , " .
    $ilDB->quote('//certificates/scorm//', 'text') . " , " .
    "CONCAT( CONCAT(" . $ilDB->quote('/', 'text') . ",obj_id)," . $ilDB->quote('/', 'text') . ") " .
    ") " .
    "WHERE background_image_path LIKE " . $ilDB->quote('%//background%', 'text')
);
?>
<#5589>
<?php

$settings = new \ilSetting();
$tree_type = $settings->get('main_tree_impl', \ilTree::TREE_TYPE_NESTED_SET);

$tree = new \ilTree(1);
switch ($tree_type) {

        case \ilTree::TREE_TYPE_NESTED_SET:
                $tree->renumber();
                break;

        case \ilTree::TREE_TYPE_MATERIALIZED_PATH:
                \ilMaterializedPathTree::createFromParentReleation();
                break;


}
?>
<#5590>
<?php
if (!$ilDB->tableColumnExists('object_reference', 'deleted_by')) {
    $ilDB->addTableColumn(
        'object_reference',
        'deleted_by',
        [
                        'type' => 'integer',
                        'notnull' => false,
                        'length' => 4,
                        'default' => 0
                ]
    );
}
?>
<#5591>
<?php
if (!$ilDB->tableExists('webdav_instructions')) {
    $ilDB->createTable('webdav_instructions', [
        'id' => [
            'type' => 'integer',
            'length' => 4,
            'notnull' => true,
            'default' => 0
        ],
        'title' => [
            'type' => 'text',
            'length' => '255',
            'default' => ''
        ],
        'uploaded_instructions' => [
            'type' => 'clob',
            'default' => ''
        ],
        'processed_instructions' => [
            'type' => 'clob',
            'default' => ''
        ],
        'lng' => [
            'type' => 'text',
            'length' => 5
        ],
        'creation_ts' => [
            'type' => 'timestamp'
        ],
        'modification_ts' => [
            'type' => 'timestamp'
        ],
        'owner_usr_id' => [
            'type' => 'integer',
            'length' => 4
        ],
        'last_modification_usr_id' => [
            'type' => 'integer',
            'length' => 4
        ],
        'sorting' => [
            'type' => 'integer',
            'length' => 4
        ]
    ]);
    $ilDB->addPrimaryKey("webdav_instructions", ["id"]);
    $ilDB->createSequence('webdav_instructions');
}
?>

<#5592>
<?php

/**
 * @var $ilDB \ilDBInterface
 */

if (!$ilDB->tableColumnExists('crs_settings', 'period_start')) {
    $ilDB->addTableColumn(
        'crs_settings',
        'period_start',
        [
                        'type' => \ilDBConstants::T_TIMESTAMP,
                        'notnull' => false,
                        'default' => null
                ]
    );
    $ilDB->addTableColumn(
        'crs_settings',
        'period_end',
        [
                        'type' => \ilDBConstants::T_TIMESTAMP,
                        'notnull' => false,
                        'default' => null
                ]
    );
}
?>

<#5593>
<?php

$query = 'select obj_id, crs_start, crs_end from crs_settings where crs_start IS NOT NULL or crs_end IS NOT NULL';
$res = $ilDB->query($query);
while ($row = $res->fetchRow(\ilDBConstants::FETCHMODE_OBJECT)) {
    $dtstart = $dtend = null;
    if ($row->crs_start != null) {
        $start = new DateTime();
        $start->setTimezone(new DateTimeZone('UTC'));
        $start->setTimestamp((int) $row->crs_start);
        $dtstart = $start->format('Y-m-d');
    }
    if ($row->crs_end != null) {
        $end = new DateTime();
        $end->setTimezone(new DateTimeZone('UTC'));
        $end->setTimestamp((int) $row->crs_end);
        $dtend = $end->format('Y-m-d');
    }

    $query = 'update crs_settings set ' .
                'period_start = ' . $ilDB->quote($dtstart, \ilDBConstants::T_TIMESTAMP) . ', ' .
                'period_end = ' . $ilDB->quote($dtend, \ilDBConstants::T_TIMESTAMP) . ' ' .
                'where obj_id = ' . $ilDB->quote($row->obj_id, \ilDBConstants::T_INTEGER);
    $ilDB->manipulate($query);
}
?>
<#5594>
<?php
if (!$ilDB->tableColumnExists('crs_settings', 'period_time_indication')) {
    $ilDB->addTableColumn(
        'crs_settings',
        'period_time_indication',
        [
                        'type' => \ilDBConstants::T_INTEGER,
                        'notnull' => true,
                        'default' => 0
                ]
    );
}
?>

<#5595>
<?php

/**
 * @var $ilDB \ilDBInterface
 */

if (!$ilDB->tableColumnExists('grp_settings', 'period_start')) {
    $ilDB->addTableColumn(
        'grp_settings',
        'period_start',
        [
                        'type' => \ilDBConstants::T_TIMESTAMP,
                        'notnull' => false,
                        'default' => null
                ]
    );
    $ilDB->addTableColumn(
        'grp_settings',
        'period_end',
        [
                        'type' => \ilDBConstants::T_TIMESTAMP,
                        'notnull' => false,
                        'default' => null
                ]
    );
}
?>

<#5596>
<?php

$query = 'select obj_id, grp_start, grp_end from grp_settings where grp_start IS NOT NULL or grp_end IS NOT NULL';
$res = $ilDB->query($query);
while ($row = $res->fetchRow(\ilDBConstants::FETCHMODE_OBJECT)) {
    $dtstart = $dtend = null;
    if ($row->grp_start != null) {
        $start = new DateTime();
        $start->setTimezone(new DateTimeZone('UTC'));
        $start->setTimestamp((int) $row->grp_start);
        $dtstart = $start->format('Y-m-d');
    }
    if ($row->grp_end != null) {
        $end = new DateTime();
        $end->setTimezone(new DateTimeZone('UTC'));
        $end->setTimestamp((int) $row->grp_end);
        $dtend = $end->format('Y-m-d');
    }

    $query = 'update grp_settings set ' .
                'period_start = ' . $ilDB->quote($dtstart, \ilDBConstants::T_TIMESTAMP) . ', ' .
                'period_end = ' . $ilDB->quote($dtend, \ilDBConstants::T_TIMESTAMP) . ' ' .
                'where obj_id = ' . $ilDB->quote($row->obj_id, \ilDBConstants::T_INTEGER);
    $ilDB->manipulate($query);
}
?>
<#5597>
<?php
if (!$ilDB->tableColumnExists('grp_settings', 'period_time_indication')) {
    $ilDB->addTableColumn(
        'grp_settings',
        'period_time_indication',
        [
                        'type' => \ilDBConstants::T_INTEGER,
                        'notnull' => true,
                        'default' => 0
                ]
    );
}
?>
<#5598>
<?php

include_once('./Services/Migration/DBUpdate_3560/classes/class.ilDBUpdateNewObjectType.php');
$read_ops_id = ilDBUpdateNewObjectType::getCustomRBACOperationId('read_learning_progress');
$edit_ops_id = ilDBUpdateNewObjectType::getCustomRBACOperationId('edit_learning_progress');
$write_ops_id = ilDBUpdateNewObjectType::getCustomRBACOperationId('write');
if ($read_ops_id && $edit_ops_id) {
    $lp_type_id = ilDBUpdateNewObjectType::getObjectTypeId('crsr');
    if ($lp_type_id) {
        ilDBUpdateNewObjectType::addRBACOperation($lp_type_id, $read_ops_id);
        ilDBUpdateNewObjectType::addRBACOperation($lp_type_id, $edit_ops_id);
        ilDBUpdateNewObjectType::cloneOperation('crsr', $write_ops_id, $read_ops_id);
        ilDBUpdateNewObjectType::cloneOperation('crsr', $write_ops_id, $edit_ops_id);
    }
}
?>

<#5599>
<?php
$ilCtrlStructureReader->getStructure();
?>
<#5600>
<?php
$fields = array(
    'internal' => array(
        'type' => 'text',
        'length' => '250',

    ),
    'identification' => array(
        'type' => 'text',
        'length' => '250',

    ),
    'title' => array(
        'type' => 'text',
        'length' => '250',

    ),
    'suffix' => array(
        'type' => 'text',
        'length' => '64',

    ),
    'mime_type' => array(
        'type' => 'text',
        'length' => '250',

    ),
    'size' => array(
        'type' => 'integer',
        'length' => '8',

    ),

);
if (!$ilDB->tableExists('il_resource_info')) {
    $ilDB->createTable('il_resource_info', $fields);
    $ilDB->addPrimaryKey('il_resource_info', array('internal'));
}
?>
<#5601>
<?php
$fields = array(
    'identification' => array(
        'type' => 'text',
        'length' => '250',

    ),
    'storage_id' => array(
        'type' => 'text',
        'length' => '8',

    ),

);
if (!$ilDB->tableExists('il_resource')) {
    $ilDB->createTable('il_resource', $fields);
    $ilDB->addPrimaryKey('il_resource', array('identification'));
}
?>
<#5602>
<?php
$fields = array(
    'internal' => array(
        'type' => 'text',
        'length' => '250',

    ),
    'identification' => array(
        'type' => 'text',
        'length' => '250',

    ),
    'available' => array(
        'type' => 'integer',
        'length' => '1',

    ),
    'version_number' => array(
        'type' => 'integer',
        'length' => '8',

    ),

);
if (!$ilDB->tableExists('il_resource_revision')) {
    $ilDB->createTable('il_resource_revision', $fields);
    $ilDB->addPrimaryKey('il_resource_revision', array('internal'));
}
?>
<#5603>
<?php
if (!$ilDB->tableColumnExists('il_mm_items', 'icon_id')) {
    $ilDB->addTableColumn(
        'il_mm_items',
        'icon_id',
        array(
            'type' => 'text',
            'length' => 250,
        )
    );
}
?>

<#5604>
<?php
require_once './Services/PDFGeneration/classes/class.ilPDFCompInstaller.php';
$renderer = 'WkhtmlToPdf';
$path = 'Services/PDFGeneration/classes/renderer/wkhtmltopdf/class.ilWkhtmlToPdfRenderer.php';
ilPDFCompInstaller::registerRenderer($renderer, $path);
$service = 'Test';
$purpose = 'UserResult'; // According to name given. Call multiple times.
ilPDFCompInstaller::registerRendererAvailability($renderer, $service, $purpose);

$purpose = 'PrintViewOfQuestions'; // According to name given. Call multiple times.
ilPDFCompInstaller::registerRendererAvailability($renderer, $service, $purpose);
?>
<#5605>
<?php
if ($ilDB->tableExists('event')) {
    $ilDB->addTableColumn(
        'event',
        'reg_notification',
        array(
            'type' => 'integer',
            'notnull' => true,
            'default' => 0
        )
    );

    $ilDB->addTableColumn(
        'event',
        'notification_opt',
        array(
            'type' => 'text',
            'length' => '50',
            'notnull' => false,
            'default' => 'notification_option_manual' // ilSessionConstants::NOTIFICATION_INHERIT_OPTION
        )
    );
}
?>
<#5606>
<?php
if ($ilDB->tableExists('event_participants')) {
    $ilDB->addTableColumn(
        'event_participants',
        'notification_enabled',
        array(
            'type' => 'integer',
            'notnull' => true,
            'default' => 0
        )
    );
}
?>
<#5607>
<?php
$ilCtrlStructureReader->getStructure();
?>
<#5608>
<?php
if (!$ilDB->tableColumnExists('page_layout', 'mod_lm')) {
    $ilDB->addTableColumn(
        'page_layout',
        'mod_lm',
        array(
            'type' => 'integer',
            'length' => 1,
            'notnull' => false
        )
    );
}
?>
<#5609>
<?php

$query = "
	UPDATE object_data odat SET offline = (
		SELECT offline_status from cmix_settings cset
        WHERE cset.obj_id = odat.obj_id
    ) WHERE odat.type = %s
";

$ilDB->manipulateF($query, array('text'), array('cmix'));

?>
<#5610>
<?php

$query = "
	UPDATE object_data odat SET offline = (
		SELECT offline_status from lti_consumer_settings lset
        WHERE lset.obj_id = odat.obj_id
    ) WHERE odat.type = %s
";

$ilDB->manipulateF($query, array('text'), array('lti'));
?>

<#5611>
<?php
if (!$ilDB->tableColumnExists('il_blog_posting', 'last_withdrawn')) {
    $ilDB->addTableColumn(
        'il_blog_posting',
        'last_withdrawn',
        array(
            'type' => 'timestamp',
            'notnull' => false,
            'default' => null
        )
    );
}
?>
<#5612>
<?php
global $ilDB;
if (!$ilDB->tableColumnExists('crs_settings', 'target_group')) {
    $ilDB->addTableColumn(
        'crs_settings',
        'target_group',
        [
                                'type' => \ilDBConstants::T_TEXT,
                                'length' => 4000,
                                'notnull' => false
                        ]
    );
}
?>
<#5613>
<?php
global $DIC;
$db = $DIC['ilDB'];
if (!$db->tableColumnExists('prg_settings', 'deadline_period')) {
    $db->addTableColumn(
        'prg_settings',
        'deadline_period',
        [
                'type' => 'integer',
                'length' => 4,
                'notnull' => true,
                'default' => 0
            ]
    );
}
if (!$db->tableColumnExists('prg_settings', 'deadline_date')) {
    $db->addTableColumn(
        'prg_settings',
        'deadline_date',
        [
                'type' => 'timestamp',
                'notnull' => false
            ]
    );
}
?>

<#5614>
<?php
global $DIC;
$db = $DIC['ilDB'];
if (!$db->tableColumnExists('prg_usr_progress', 'assignment_date')) {
    $db->addTableColumn(
        'prg_usr_progress',
        'assignment_date',
        [
                'type' => 'timestamp',
                'notnull' => false
            ]
    );
}
?>

<#5615>
<?php
global $DIC;
$db = $DIC['ilDB'];
if ($db->tableColumnExists('prg_usr_progress', 'assignment_date') && $db->tableColumnExists('prg_usr_assignments', 'last_change')) {
    $db->manipulate(
        'UPDATE prg_usr_progress'
        . '	JOIN prg_usr_assignments'
        . '		ON prg_usr_assignments.id = prg_usr_progress.assignment_id'
        . '	SET prg_usr_progress.assignment_date = prg_usr_assignments.last_change'
    );
}
?>

<#5616>
<?php
global $DIC;
$db = $DIC['ilDB'];
if (!$db->tableColumnExists('prg_usr_progress', 'completion_date')) {
    $db->addTableColumn(
        'prg_usr_progress',
        'completion_date',
        [
                'type' => 'timestamp',
                'notnull' => false
            ]
    );
}
?>

<#5617>
<?php
global $DIC;
$db = $DIC['ilDB'];
if (!$db->tableColumnExists('prg_settings', 'vq_period')) {
    $db->addTableColumn(
        'prg_settings',
        'vq_period',
        [
                'type' => 'integer',
                'length' => 4,
                'notnull' => true,
                'default' => -1
            ]
    );
}
if (!$db->tableColumnExists('prg_settings', 'vq_date')) {
    $db->addTableColumn(
        'prg_settings',
        'vq_date',
        [
                'type' => 'timestamp',
                'notnull' => false
            ]
    );
}
if (!$db->tableColumnExists('prg_settings', 'vq_restart_period')) {
    $db->addTableColumn(
        'prg_settings',
        'vq_restart_period',
        [
                'type' => 'integer',
                'length' => 4,
                'notnull' => true,
                'default' => -1
            ]
    );
}
?>

<#5618>
<?php
global $DIC;
$db = $DIC['ilDB'];
if (!$db->tableColumnExists('prg_usr_progress', 'vq_date')) {
    $db->addTableColumn(
        'prg_usr_progress',
        'vq_date',
        [
                'type' => 'timestamp',
                'notnull' => false
            ]
    );
}
?>

<#5619>
<?php
global $DIC;
$db = $DIC['ilDB'];
if (!$db->tableColumnExists('prg_usr_assignments', 'restart_date')) {
    $db->addTableColumn(
        'prg_usr_assignments',
        'restart_date',
        [
                'type' => 'timestamp',
                'notnull' => false
            ]
    );
}
?>

<#5620>
<?php
global $DIC;
$db = $DIC['ilDB'];
if (!$db->tableColumnExists('prg_usr_assignments', 'restarted_assignment_id')) {
    $db->addTableColumn(
        'prg_usr_assignments',
        'restarted_assignment_id',
        [
                'type' => 'integer',
                'notnull' => true,
                'default' => -1
            ]
    );
}
?>
<#5621>
<?php

global $ilDB;

if (!$ilDB->tableColumnExists('crs_settings', 'target_group')) {
    $ilDB->addTableColumn(
        'crs_settings',
        'target_group',
        [
                                'type' => \ilDBConstants::T_TEXT,
                                'length' => 4000,
                                'notnull' => false
                        ]
    );
}
?>
<#5622>
<?php
if (!$ilDB->tableExists('prg_auto_content')) {
    $ilDB->createTable('prg_auto_content', array(
        'prg_obj_id' => array(
            'type' => 'integer',
            'length' => 4,
            'notnull' => true
        ),
        'cat_ref_id' => array(
            'type' => 'integer',
            'length' => 4,
            'notnull' => true
        ),
        'title' => array(
            'type' => 'text',
            'length' => 255,
            'notnull' => true
        ),
        'last_usr_id' => array(
            'type' => 'integer',
            'length' => 4,
            'notnull' => true
        ),
        'last_edited' => array(
            'type' => 'timestamp',
            'notnull' => false
        )
    ));
    $ilDB->addPrimaryKey('prg_auto_content', ['prg_obj_id', 'cat_ref_id']);
}
?>

<#5623>
<?php
require_once './Services/Migration/DBUpdate_3560/classes/class.ilDBUpdateNewObjectType.php';

$type_id = ilDBUpdateNewObjectType::addNewType('prgr', 'Study Programme Reference');

ilDBUpdateNewObjectType::addRBACOperations($type_id, [
    ilDBUpdateNewObjectType::RBAC_OP_EDIT_PERMISSIONS,
    ilDBUpdateNewObjectType::RBAC_OP_VISIBLE,
    ilDBUpdateNewObjectType::RBAC_OP_READ,
    ilDBUpdateNewObjectType::RBAC_OP_WRITE,
    ilDBUpdateNewObjectType::RBAC_OP_DELETE,
    ilDBUpdateNewObjectType::RBAC_OP_COPY
]);

ilDBUpdateNewObjectType::addRBACCreate('create_prgr', 'Create Study Programme Reference', [
    'prg'
]);
?>

<#5624>
<?php
if (!$ilDB->tableExists('prg_auto_membership')) {
    $ilDB->createTable('prg_auto_membership', array(
        'prg_obj_id' => array(
            'type' => 'integer',
            'length' => 4,
            'notnull' => true
        ),
        'source_type' => array(
            'type' => 'text',
            'length' => 8,
            'notnull' => true
        ),
        'source_id' => array(
            'type' => 'integer',
            'length' => 4,
            'notnull' => true
        ),
        'enabled' => array(
            'type' => 'integer',
            'length' => 1,
            'notnull' => true,
            'default' => 0
        ),
        'last_usr_id' => array(
            'type' => 'integer',
            'length' => 4,
            'notnull' => true
        ),
        'last_edited' => array(
            'type' => 'timestamp',
            'notnull' => false
        )
    ));
    $ilDB->addPrimaryKey('prg_auto_membership', ['prg_obj_id', 'source_type', 'source_id']);
}
?>

<#5625>
<?php
global $DIC;
$db = $DIC['ilDB'];
if (!$db->tableColumnExists('prg_usr_progress', 'invalidated')) {
    $db->addTableColumn(
        'prg_usr_progress',
        'invalidated',
        [
                'type' => 'integer',
                'length' => 1,
                'notnull' => false
            ]
    );
}
?>

<#5626>
<?php
ilOrgUnitOperationContextQueries::registerNewContext(ilOrgUnitOperationContext::CONTEXT_PRG, ilOrgUnitOperationContext::CONTEXT_OBJECT);
?>

<#5627>
<?php
    ilOrgUnitOperationQueries::registerNewOperation(
    ilOrgUnitOperation::OP_VIEW_MEMBERS,
    'View Memberships of other users',
    ilOrgUnitOperationContext::CONTEXT_PRG
);
    ilOrgUnitOperationQueries::registerNewOperation(
        ilOrgUnitOperation::OP_READ_LEARNING_PROGRESS,
        'View learning progress of other users',
        ilOrgUnitOperationContext::CONTEXT_PRG
    );
    ilOrgUnitOperationQueries::registerNewOperation(
        ilOrgUnitOperation::OP_VIEW_INDIVIDUAL_PLAN,
        'View Individual Plans of other users',
        ilOrgUnitOperationContext::CONTEXT_PRG
    );
    ilOrgUnitOperationQueries::registerNewOperation(
        ilOrgUnitOperation::OP_EDIT_INDIVIDUAL_PLAN,
        'Edit Individual Plans of other users',
        ilOrgUnitOperationContext::CONTEXT_PRG
    );
    ilOrgUnitOperationQueries::registerNewOperation(
        ilOrgUnitOperation::OP_MANAGE_MEMBERS,
        'Manage Memberships of other users',
        ilOrgUnitOperationContext::CONTEXT_PRG
    );
?>

<#5628>
<?php
global $DIC;
$db = $DIC['ilDB'];
if (!$db->tableColumnExists('prg_settings', 'access_ctrl_org_pos')) {
    $db->addTableColumn(
        'prg_settings',
        'access_ctrl_org_pos',
        [
                'type' => 'integer',
                'length' => 1,
                'notnull' => true,
                'default' => 0
            ]
    );
}
?>

<#5629>
<?php
global $DIC;
$db = $DIC['ilDB'];
if (!$db->tableColumnExists('prg_settings', 'rm_nr_by_usr_days')) {
    $db->addTableColumn(
        'prg_settings',
        'rm_nr_by_usr_days',
        [
            'type' => 'integer',
            'length' => 4,
            'notnull' => false
        ]
    );
}
?>

<#5630>
<?php
global $DIC;
$db = $DIC['ilDB'];
if (!$db->tableColumnExists('prg_settings', 'proc_end_no_success')) {
    $db->addTableColumn(
        'prg_settings',
        'proc_end_no_success',
        [
            'type' => 'integer',
            'length' => 4,
            'notnull' => false
        ]
    );
}
?>

<#5631>
<?php
global $DIC;
$db = $DIC['ilDB'];
if (!$db->tableColumnExists('prg_usr_assignments', 'restart_mail_send')) {
    $db->addTableColumn(
        'prg_usr_assignments',
        'restart_mail_send',
        [
            'type' => 'timestamp',
            'notnull' => false
        ]
    );
}
?>

<#5632>
<?php
global $DIC;
$db = $DIC['ilDB'];
if (!$db->tableColumnExists('prg_usr_progress', 'risky_to_fail_mail_send')) {
    $db->addTableColumn(
        'prg_usr_progress',
        'risky_to_fail_mail_send',
        [
            'type' => 'timestamp',
            'notnull' => false
        ]
    );
}
?>

<#5633>
<?php
global $DIC;
$db = $DIC['ilDB'];
if (!$db->tableColumnExists('prg_settings', 'send_re_assigned_mail')) {
    $db->addTableColumn(
        'prg_settings',
        'send_re_assigned_mail',
        [
            'type' => 'integer',
            'length' => 1,
            'notnull' => false,
            'default' => 0
        ]
    );
}
?>

<#5634>
<?php
global $DIC;
$db = $DIC['ilDB'];
if (!$db->tableColumnExists('prg_settings', 'send_info_to_re_assign_mail')) {
    $db->addTableColumn(
        'prg_settings',
        'send_info_to_re_assign_mail',
        [
            'type' => 'integer',
            'length' => 1,
            'notnull' => false,
            'default' => 0
        ]
    );
}
?>

<#5635>
<?php
global $DIC;
$db = $DIC['ilDB'];
if (!$db->tableColumnExists('prg_settings', 'send_risky_to_fail_mail')) {
    $db->addTableColumn(
        'prg_settings',
        'send_risky_to_fail_mail',
        [
            'type' => 'integer',
            'length' => 1,
            'notnull' => false,
            'default' => 0
        ]
    );
}
?>
<#5636>
<?php
$ilCtrlStructureReader->getStructure();
?>
<#5637>
<?php

if (!$ilDB->tableColumnExists('tst_tests', 'info_screen')) {
    $ilDB->addTableColumn('tst_tests', 'info_screen', [
        'type' => \ilDBConstants::T_INTEGER, 'length' => 1, 'notnull' => false
    ]);

    $ilDB->manipulateF(
        "UPDATE tst_tests SET info_screen = %s",
        [\ilDBConstants::T_INTEGER],
        [1]
    );
}

?>
<#5638>
<?php
if (!$ilDB->tableExists('acc_documents')) {
    $fields = [
        'id' => [
            'type' => 'integer',
            'length' => 4,
            'notnull' => true,
            'default' => 0
        ],
        'title' => [
            'type' => 'text',
            'length' => 255,
            'notnull' => false,
            'default' => null
        ],
        'creation_ts' => [
            'type' => 'integer',
            'length' => 4,
            'notnull' => true,
            'default' => 0
        ],
        'modification_ts' => [
            'type' => 'integer',
            'length' => 4,
            'notnull' => true,
            'default' => 0
        ],
        'sorting' => [
            'type' => 'integer',
            'length' => 4,
            'notnull' => true,
            'default' => 0
        ],
        'owner_usr_id' => [
            'type' => 'integer',
            'length' => 4,
            'notnull' => true,
            'default' => 0
        ],
        'last_modified_usr_id' => [
            'type' => 'integer',
            'length' => 4,
            'notnull' => true,
            'default' => 0
        ],
        'text' => [
            'type' => 'clob',
            'notnull' => false,
            'default' => null
        ]
    ];
    $ilDB->createTable('acc_documents', $fields);
    $ilDB->addPrimaryKey('acc_documents', ['id']);
    $ilDB->createSequence('acc_documents');
}
?>
<#5639>
<?php
if (!$ilDB->tableExists('acc_criterion_to_doc')) {
    $fields = [
        'id' => [
            'type' => 'integer',
            'length' => 4,
            'notnull' => true,
            'default' => 0
        ],
        'doc_id' => [
            'type' => 'integer',
            'length' => 4,
            'notnull' => true,
            'default' => 0
        ],
        'criterion_id' => [
            'type' => 'text',
            'length' => 50,
            'notnull' => true
        ],
        'criterion_value' => [
            'type' => 'text',
            'length' => 255,
            'notnull' => false,
            'default' => null,
        ],
        'assigned_ts' => [
            'type' => 'integer',
            'length' => 4,
            'notnull' => true,
            'default' => 0
        ],
        'modification_ts' => [
            'type' => 'integer',
            'length' => 4,
            'notnull' => true,
            'default' => 0
        ],
        'owner_usr_id' => [
            'type' => 'integer',
            'length' => 4,
            'notnull' => true,
            'default' => 0
        ],
        'last_modified_usr_id' => [
            'type' => 'integer',
            'length' => 4,
            'notnull' => true,
            'default' => 0
        ]
    ];
    $ilDB->createTable('acc_criterion_to_doc', $fields);
    $ilDB->addPrimaryKey('acc_criterion_to_doc', ['id']);
    $ilDB->createSequence('acc_criterion_to_doc');
}
?>
<#5640>
<?php
$ilCtrlStructureReader->getStructure();
?>
<#5641>
<?php
        $ilCtrlStructureReader->getStructure();
?>
<#5642>
<?php
        if (!$ilDB->tableColumnExists('svy_svy', 'reminder_tmpl')) {
            $ilDB->addTableColumn('svy_svy', 'reminder_tmpl', array(
                        "type" => "integer",
                        "notnull" => false,
                        "length" => 4
                ));
        }
?>
<#5643>
        <?php
        if (!$ilDB->tableColumnExists('svy_svy', 'tutor_res_status')) {
            $ilDB->addTableColumn('svy_svy', 'tutor_res_status', array(
                        "type" => "integer",
                        "notnull" => false,
                        "length" => 1
                ));
        }
        if (!$ilDB->tableColumnExists('svy_svy', 'tutor_res_reci')) {
            $ilDB->addTableColumn('svy_svy', 'tutor_res_reci', array(
                        'type' => 'text',
                        'length' => 2000,
                        'notnull' => false,
                        'fixed' => false
                ));
        }
        ?>
<#5644>
<?php
        if (!$ilDB->tableColumnExists('svy_svy', 'tutor_res_cron')) {
            $ilDB->addTableColumn('svy_svy', 'tutor_res_cron', array(
                        "type" => "integer",
                        "notnull" => false,
                        "length" => 1
                ));
        }
?>
<#5645>
<?php
ilOrgUnitOperationContextQueries::registerNewContext(
    ilOrgUnitOperationContext::CONTEXT_USRF,
    ilOrgUnitOperationContext::CONTEXT_OBJECT
);

ilOrgUnitOperationQueries::registerNewOperation(
    ilOrgUnitOperation::OP_EDIT_USER_ACCOUNTS,
    'Edit User in User Administration',
    ilOrgUnitOperationContext::CONTEXT_USRF
);
?>
<#5646>
<?php
if (!$ilDB->tableColumnExists('grp_settings', 'auto_notification')) {
    $ilDB->addTableColumn(
        'grp_settings',
        'auto_notification',
        [
                        'type' => 'integer',
                        'notnull' => true,
                        'default' => 1
                ]
    );
}
?>
<#5647>
<?php
if (!$ilDB->tableColumnExists('event_participants', 'excused')) {
    $ilDB->addTableColumn(
        'event_participants',
        'excused',
        [
                        'type' => 'integer',
                        'length' => 1,
                        'notnull' => true,
                        'default' => 0
                ]
    );
}
?>
<#5648>
<?php
if (!$ilDB->tableColumnExists("il_cert_template", "certificate_content_bu")) {
    $ilDB->addTableColumn(
        "il_cert_template",
        'certificate_content_bu',
        array(
            'type' => 'clob',
            'default' => '',
            'notnull' => true,
        )
    );
}

if (!$ilDB->tableColumnExists("il_cert_user_cert", "certificate_content_bu")) {
    $ilDB->addTableColumn(
        "il_cert_user_cert",
        'certificate_content_bu',
        array(
            'type' => 'clob',
            'default' => '',
            'notnull' => true,
        )
    );
}

$ilDB->manipulate("UPDATE il_cert_template SET certificate_content_bu = certificate_content WHERE (certificate_content_bu IS NULL OR certificate_content_bu = '')");
$ilDB->manipulate("UPDATE il_cert_user_cert SET certificate_content_bu = certificate_content WHERE (certificate_content_bu IS NULL OR certificate_content_bu = '')");
$res = $ilDB->query("SELECT * FROM il_cert_template WHERE certificate_content NOT LIKE '%[BACKGROUND_IMAGE]%'");
$updateStatement = $ilDB->prepareManip("UPDATE il_cert_template SET certificate_content = ?, certificate_hash = ? WHERE id = ?", ['clob', 'text', 'integer']);
while ($row = $ilDB->fetchAssoc($res)) {
    $row['certificate_content'] = preg_replace(
        '/src="url\((.*?)\/certificates\/(.*?)\)"/',
        'src="url([BACKGROUND_IMAGE])"',
        $row['certificate_content']
    );
    $row['certificate_hash'] = hash(
        'sha256',
        $row['certificate_content'] . $row['background_image_path'] . $row['template_values'] . $row['thumbnail_image_path']
    );
    $ilDB->execute($updateStatement, [$row['certificate_content'], $row['certificate_hash'], $row['id']]);
}

$res = $ilDB->query("SELECT * FROM il_cert_user_cert WHERE certificate_content NOT LIKE '%[BACKGROUND_IMAGE]%'");
$updateStatement = $ilDB->prepareManip("UPDATE il_cert_user_cert SET certificate_content = ? WHERE id = ?", ['clob', 'integer']);
while ($row = $ilDB->fetchAssoc($res)) {
    $row['certificate_content'] = preg_replace(
        '/src="url\((.*?)\/certificates\/(.*?)\)"/',
        'src="url([BACKGROUND_IMAGE])"',
        $row['certificate_content']
    );
    $ilDB->execute($updateStatement, [$row['certificate_content'], $row['id']]);
}
?>
<#5649>
<?php
ilOrgUnitOperationQueries::registerNewOperationForMultipleContexts(ilOrgUnitOperation::OP_VIEW_CERTIFICATES, 'Read the certificates of a User', [
    ilOrgUnitOperationContext::CONTEXT_TST,
    ilOrgUnitOperationContext::CONTEXT_EXC,
    ilOrgUnitOperationContext::CONTEXT_CRS,
]);
ilOrgUnitOperationQueries::registerNewOperationForMultipleContexts(ilOrgUnitOperation::OP_VIEW_COMPETENCES, 'Read the competences of a User', [
    ilOrgUnitOperationContext::CONTEXT_TST,
    ilOrgUnitOperationContext::CONTEXT_GRP,
    ilOrgUnitOperationContext::CONTEXT_CRS,
    ilOrgUnitOperationContext::CONTEXT_SVY,
]);
?>
<#5650>
<?php
if (!$ilDB->tableColumnExists("exc_ass_reminders", "last_send_day")) {
    $field = array(
        'type' => 'date',
        'notnull' => false,
    );
    $ilDB->addTableColumn("exc_ass_reminders", "last_send_day", $field);
}
?>
<#5651>
<?php
$set = $ilDB->queryF(
    "SELECT * FROM exc_ass_reminders " .
    " WHERE last_send > %s ",
    ["integer"],
    [0]
);
while ($rec = $ilDB->fetchAssoc($set)) {
    $last_send_day = date("Y-m-d", $rec["last_send"]);
    $ilDB->update(
        "exc_ass_reminders",
        [
        "last_send_day" => ["date", $last_send_day]
    ],
        [    // where
            "ass_id" => ["integer", $rec["ass_id"]],
            "last_send" => ["integer", $rec["last_send"]]
        ]
    );
}
?>
<#5652>
<?php
$ilDB->manipulateF(
    'DELETE FROM ctrl_classfile WHERE class = %s',
    ['text'],
    ['ilwkhtmltopdfconfigformgui']
);
?>
<#5653>
<?php
$ilDB->manipulateF(
    'DELETE FROM pdfgen_renderer WHERE renderer = %s',
    ['text'],
    ['WkhtmlToPdf']
);
?>
<#5654>
<?php
$ilDB->manipulateF(
    'DELETE FROM pdfgen_renderer_avail WHERE renderer = %s',
    ['text'],
    ['WkhtmlToPdf']
);
?>
<#5655>
<?php
require_once './Services/PDFGeneration/classes/class.ilPDFCompInstaller.php';
$renderer = 'WkhtmlToPdf';
$path = 'Services/PDFGeneration/classes/renderer/wkhtmltopdf/class.ilWkhtmlToPdfRenderer.php';
ilPDFCompInstaller::registerRenderer($renderer, $path);
$service = 'Test';
$purpose = 'UserResult'; // According to name given. Call multiple times.
ilPDFCompInstaller::registerRendererAvailability($renderer, $service, $purpose);

$purpose = 'PrintViewOfQuestions'; // According to name given. Call multiple times.
ilPDFCompInstaller::registerRendererAvailability($renderer, $service, $purpose);
?>
<#5656>
<?php
$ilCtrlStructureReader->getStructure();
?>
<#5657>
<?php
$query = 'select obd.obj_id from object_data obd left join crs_reference_settings crs on obd.obj_id = crs.obj_id  ' .
    'where crs.obj_id IS NULL and type = ' . $ilDB->quote('crsr', \ilDBConstants::T_TEXT);
$res = $ilDB->query($query);
while ($row = $res->fetchRow(\ilDBConstants::FETCHMODE_OBJECT)) {
    $query = 'insert into crs_reference_settings (obj_id, member_update ) values (' .
        $ilDB->quote($row->obj_id, \ilDBConstants::T_INTEGER) . ', ' .
        $ilDB->quote(0, \ilDBConstants::T_INTEGER) .
        ')';
    $ilDB->manipulate($query);
}
?>
<#5658>
<?php
if ($ilDB->tableColumnExists('prg_settings', 'access_ctrl_org_pos')) {
    $ilDB->dropTableColumn('prg_settings', 'access_ctrl_org_pos');
}
?>
<#5659>
<?php
$set = $ilDB->queryF(
    "SELECT * FROM object_description ",
    [],
    []
);
while ($rec = $ilDB->fetchAssoc($set)) {
    if ($rec["description"] != "") {
        $ilDB->update(
            "object_translation",
            [
            "description" => ["text", $rec["description"]]
        ],
            [    // where
                "obj_id" => ["integer", $rec["obj_id"]],
                "lang_default" => ["integer", 1]
            ]
        );
    }
}
?>
<#5660>
<?php
if (!$ilDB->tableColumnExists("exc_ass_reminders", "last_send_day")) {
    $field = array(
        'type' => 'date',
        'notnull' => false,
    );
    $ilDB->addTableColumn("exc_ass_reminders", "last_send_day", $field);
}
?>
<#5661>
<?php
$ilCtrlStructureReader->getStructure();
?>

<#5662>
<?php
global $DIC;
$ilDB = $DIC['ilDB'];

if ($ilDB->tableColumnExists('iass_members', 'record')) {
    $field_infos = [
        'type' => 'clob',
        'notnull' => false,
        'default' => ''
    ];
    $ilDB->modifyTableColumn('iass_members', 'record', $field_infos);
}

if ($ilDB->tableColumnExists('iass_members', 'internal_note')) {
    $field_infos = [
        'type' => 'clob',
        'notnull' => false,
        'default' => ''
    ];
    $ilDB->modifyTableColumn('iass_members', 'internal_note', $field_infos);
}

if ($ilDB->tableColumnExists('iass_settings', 'content')) {
    $field_infos = [
        'type' => 'clob',
        'notnull' => false,
        'default' => ''
    ];
    $ilDB->modifyTableColumn('iass_settings', 'content', $field_infos);
}

if ($ilDB->tableColumnExists('iass_settings', 'record_template')) {
    $field_infos = [
        'type' => 'clob',
        'notnull' => false,
        'default' => ''
    ];
    $ilDB->modifyTableColumn('iass_settings', 'record_template', $field_infos);
}

if ($ilDB->tableColumnExists('iass_info_settings', 'mails')) {
    $field_infos = [
        'type' => 'clob',
        'notnull' => false,
        'default' => ''
    ];
    $ilDB->modifyTableColumn('iass_info_settings', 'mails', $field_infos);
}
?>

<#5663>
<?php
include_once('./Services/Migration/DBUpdate_3560/classes/class.ilDBUpdateNewObjectType.php');
ilDBUpdateNewObjectType::addAdminNode('lsos', 'LearningSequenceAdmin');
?>
<#5664>
<?php
$ilDB->manipulate(
    "UPDATE il_cert_cron_queue SET adapter_class = " . $ilDB->quote('ilTestPlaceholderValues', 'text') . " WHERE adapter_class = " . $ilDB->quote('ilTestPlaceHolderValues', 'text')
);
$ilDB->manipulate(
    "UPDATE il_cert_cron_queue SET adapter_class = " . $ilDB->quote('ilExercisePlaceholderValues', 'text') . " WHERE adapter_class = " . $ilDB->quote('ilExercisePlaceHolderValues', 'text')
);
?>
<#5665>
<?php
$setting = new ilSetting();
$idx = $setting->get('ilfrmreadidx1', 0);
if (!$idx) {
    $ilDB->addIndex('frm_user_read', ['usr_id', 'post_id'], 'i1');
    $setting->set('ilfrmreadidx1', 1);
}
?> 
<#5666>
<?php
require_once './Services/Migration/DBUpdate_3560/classes/class.ilDBUpdateNewObjectType.php';
$type = 'prgr';
$ops_id = ilDBUpdateNewObjectType::RBAC_OP_READ;
$type_id = ilDBUpdateNewObjectType::getObjectTypeId($type);
if (ilDBUpdateNewObjectType::isRBACOperation($type_id, $ops_id)) {
    ilDBUpdateNewObjectType::deleteRBACOperation($type, $ops_id);
}
?>
<#5667>
<?php
/** @var $ilDB ilDBInterface */
$ilDB->manipulateF("DELETE FROM cron_job WHERE job_id  = %s", ['text'], ['bgtsk_gc']);
?>
<#5668>
<?php
if (!$ilDB->tableColumnExists('svy_svy', 'calculate_sum_score'))
{
    $ilDB->addTableColumn('svy_svy', 'calculate_sum_score', array(
        "type" => "integer",
        "notnull" => true,
        "default" => 0,
        "length" => 1
    ));
}
?>
<#5669>
<?php
if (!$ilDB->tableColumnExists('copg_pc_def', 'top_item'))
{
    $ilDB->addTableColumn('copg_pc_def', 'top_item', array(
        "type" => "integer",
        "notnull" => true,
        "default" => 0,
        "length" => 1
    ));
}
?>
<#5670>
<?php
if (!$ilDB->tableColumnExists('copg_pc_def', 'order_nr'))
{
    $ilDB->addTableColumn('copg_pc_def', 'order_nr', array(
        "type" => "integer",
        "notnull" => true,
        "default" => 0,
        "length" => 1
    ));
}
?>
<#5671>
<?php

$query = 'update object_data set offline = 1 where type = '.
    $ilDB->quote('crs',\ilDBConstants::T_TEXT) . '  and offline IS NULL';
$ilDB->manipulate($query);

?>

<#5672>
<?php

$ilDB->modifyTableColumn(
    'ldap_role_assignments',
    'rule_id',
    [
        'type' => \ilDBConstants::T_INTEGER,
        'length' => 4,
        'notnull' => false
    ]
);
?>
<#5673>
<?php
$ilCtrlStructureReader->getStructure();
?>
<#5674>
<?php
// remove magpie cache dir
$mcdir = CLIENT_WEB_DIR."/magpie_cache";
ilUtil::delDir($mcdir);
?>
<#5675>
<?php
if (!$ilDB->tableColumnExists('skl_profile_level', 'order_nr'))
{
    $ilDB->addTableColumn('skl_profile_level', 'order_nr', array(
        "type" => "integer",
        "notnull" => true,
        "default" => 0,
        "length" => 4
    ));
}
?>
<#5676>
<?php
if ($ilDB->tableExists('skl_profile_level')) {
    $profiles = ilSkillProfile::getProfiles();
    if (!empty($profiles)) {
        foreach ($profiles as $id => $profile) {
            $set = $ilDB->query(
                "SELECT profile_id, base_skill_id, tref_id, order_nr FROM skl_profile_level WHERE " .
                " profile_id = " . $ilDB->quote($id, "integer")
            );
            $cnt = 1;
            while ($rec = $ilDB->fetchAssoc($set)) {
                $ilDB->manipulate(
                    "UPDATE skl_profile_level SET " .
                    " order_nr = " . $ilDB->quote(($cnt * 10), "integer") .
                    " WHERE profile_id = " . $ilDB->quote($rec["profile_id"], "integer") .
                    " AND base_skill_id = " . $ilDB->quote($rec["base_skill_id"], "integer") .
                    " AND tref_id = " . $ilDB->quote($rec["tref_id"], "integer")
                );
                $cnt++;
            }
        }
    }
}
?>
<#5677>
<?php
if (!$ilDB->tableColumnExists('skl_user_skill_level', 'next_level_fulfilment')) {
    $ilDB->addTableColumn("skl_user_skill_level", "next_level_fulfilment", array(
        "type" => "float",
        "notnull" => true,
        "default" => 0.0
    ));
}

if (!$ilDB->tableColumnExists('skl_user_has_level', 'next_level_fulfilment')) {
    $ilDB->addTableColumn("skl_user_has_level", "next_level_fulfilment", array(
        "type" => "float",
        "notnull" => true,
        "default" => 0.0
    ));
}
?>
<#5678>
<?php
if (!$ilDB->indexExistsByFields('booking_object', array('pool_id'))) {
    $ilDB->addIndex('booking_object', array('pool_id'), 'i1');
}
?>
<#5679>
<?php
if (!$ilDB->indexExistsByFields('il_object_subobj', array('subobj'))) {
    $ilDB->addIndex('il_object_subobj', array('subobj'), 'i1');
}
?>
<#5680>
<?php
$ilCtrlStructureReader->getStructure();
?>
<#5681>
<?php
if (!$ilDB->tableColumnExists('il_dcl_tview_set', 'default_value')) {
    $ilDB->addTableColumn(
        'il_dcl_tview_set',
        'default_value',
        array(
            'type'    => 'text',
            'length'  => 255,
            'notnull' => false
        )
    );
}
?>
<#5682>
<?php
if (!$ilDB->tableColumnExists('il_dcl_tview_set', 'required_create')) {
    $ilDB->addTableColumn(
        'il_dcl_tview_set',
        'required_create',
        array(
            'type'    => 'integer',
            'length'  => 1,
            'notnull' => true,
            'default' => 0
        )
    );
}
?>
<#5683>
<?php
if (!$ilDB->tableColumnExists('il_dcl_tview_set', 'locked_create')) {
    $ilDB->addTableColumn(
        'il_dcl_tview_set',
        'locked_create',
        array(
            'type'    => 'integer',
            'length'  => 1,
            'notnull' => true,
            'default' => 0
        )
    );
}
?>
<#5684>
<?php
if (!$ilDB->tableColumnExists('il_dcl_tview_set', 'visible_create')) {
    $ilDB->addTableColumn(
        'il_dcl_tview_set',
        'visible_create',
        array(
            'type'    => 'integer',
            'length'  => 1,
            'notnull' => true,
            'default' => 1
        )
    );
}
?>
<#5685>
<?php
if (!$ilDB->tableColumnExists('il_dcl_tview_set', 'visible_edit')) {
    $ilDB->addTableColumn(
        'il_dcl_tview_set',
        'visible_edit',
        array(
            'type'    => 'integer',
            'length'  => 1,
            'notnull' => true,
            'default' => 1
        )
    );
}
?>
<#5686>
<?php
if (!$ilDB->tableColumnExists('il_dcl_tview_set', 'required_edit')) {
    $ilDB->addTableColumn(
        'il_dcl_tview_set',
        'required_edit',
        array(
            'type'    => 'integer',
            'length'  => 1,
            'notnull' => true,
            'default' => 0
        )
    );
}
?>
<#5687>
<?php
if (!$ilDB->tableColumnExists('il_dcl_tview_set', 'locked_edit')) {
    $ilDB->addTableColumn(
        'il_dcl_tview_set',
        'locked_edit',
        array(
            'type'    => 'integer',
            'length'  => 1,
            'notnull' => true,
            'default' => 0
        )
    );
}
?>
<#5688>
<?php
if ($ilDB->tableColumnExists('il_dcl_field', 'required')) {
    // Migration
    $res = $ilDB->query("SELECT id, required FROM il_dcl_field");
    while ($rec = $ilDB->fetchAssoc($res)) {
        $ilDB->queryF(
            "UPDATE il_dcl_tview_set SET required_create = %s WHERE field = %s",
            array('integer', 'text'),
            array($rec['required'], $rec['id'])
        );
        $ilDB->queryF(
            "UPDATE il_dcl_tview_set SET required_edit = %s WHERE field = %s",
            array('integer', 'text'),
            array($rec['required'], $rec['id'])
        );
    }

    $ilDB->dropTableColumn('il_dcl_field', 'required');
}
?>
<#5689>
<?php
if ($ilDB->tableColumnExists('il_dcl_field', 'is_locked')) {
    // Migration
    $res = $ilDB->query("SELECT id, is_locked FROM il_dcl_field");
    while ($rec = $ilDB->fetchAssoc($res)) {
        $ilDB->queryF(
            "UPDATE il_dcl_tview_set SET locked_create = %s WHERE field = %s",
            array('integer', 'text'),
            array($rec['is_locked'], $rec['id'])
        );
        $ilDB->queryF(
            "UPDATE il_dcl_tview_set SET locked_edit = %s WHERE field = %s",
            array('integer', 'text'),
            array($rec['is_locked'], $rec['id'])
        );
    }

    $ilDB->dropTableColumn('il_dcl_field', 'is_locked');
}
?>
<#5690>
<?php
if (!$ilDB->tableColumnExists('il_dcl_tableview', 'step_vs')) {
    $ilDB->addTableColumn(
        'il_dcl_tableview',
        'step_vs',
        array(
            'type'    => 'integer',
            'length'  => 1,
            'notnull' => true,
            'default' => 1
        )
    );
}
?>
<#5691>
<?php
if (!$ilDB->tableColumnExists('il_dcl_tableview', 'step_c')) {
    $ilDB->addTableColumn(
        'il_dcl_tableview',
        'step_c',
        array(
            'type'    => 'integer',
            'length'  => 1,
            'notnull' => true,
            'default' => 0
        )
    );
}
?>
<#5692>
<?php
if (!$ilDB->tableColumnExists('il_dcl_tableview', 'step_e')) {
    $ilDB->addTableColumn(
        'il_dcl_tableview',
        'step_e',
        array(
            'type'    => 'integer',
            'length'  => 1,
            'notnull' => true,
            'default' => 0
        )
    );
}
?>
<#5693>
<?php
if (!$ilDB->tableColumnExists('il_dcl_tableview', 'step_o')) {
    $ilDB->addTableColumn(
        'il_dcl_tableview',
        'step_o',
        array(
            'type'    => 'integer',
            'length'  => 1,
            'notnull' => true,
            'default' => 0
        )
    );
}
?>
<#5694>
<?php
if (!$ilDB->tableColumnExists('il_dcl_tableview', 'step_s')) {
    $ilDB->addTableColumn(
        'il_dcl_tableview',
        'step_s',
        array(
            'type'    => 'integer',
            'length'  => 1,
            'notnull' => true,
            'default' => 0
        )
    );
}
?>
<#5695>
<?php
$fields = array(
    'id'       => array(
        'type'   => 'integer',
        'length' => '4',

    ),
    'tview_set_id' => array(
        'type'   => 'integer',
        'length' => '4',

    ),
    'value'      => array(
        'type'   => 'text',
        'length' => '4000',

    )
);

if (!$ilDB->tableExists('il_dcl_stloc1_default')) {
    $ilDB->createTable('il_dcl_stloc1_default', $fields);
    $ilDB->addPrimaryKey('il_dcl_stloc1_default', array('id'));
    $ilDB->createSequence("il_dcl_stloc1_default");
}
?>
<#5696>
<?php
$fields = array(
    'id'       => array(
        'type'   => 'integer',
        'length' => '4',

    ),
    'tview_set_id' => array(
        'type'   => 'integer',
        'length' => '4',

    ),
    'value'      => array(
        'type'   => 'integer',
        'length' => '4',

    )
);

if (!$ilDB->tableExists('il_dcl_stloc2_default')) {
    $ilDB->createTable('il_dcl_stloc2_default', $fields);
    $ilDB->addPrimaryKey('il_dcl_stloc2_default', array('id'));
    $ilDB->createSequence("il_dcl_stloc2_default");
}
?>
<#5697>
<?php
$fields = array(
    'id' => array(
        'type' => 'integer',
        'length' => 4,
        'notnull' => true
    ),
    'tview_set_id' => array(
        'type' => 'integer',
        'length' => 4,
        'notnull' => true
    ),
    'value' => array(
        'type' => 'timestamp',
        'notnull' => true
    ),
);

if (!$ilDB->tableExists('il_dcl_stloc3_default')) {
    $ilDB->createTable('il_dcl_stloc3_default', $fields);
    $ilDB->addPrimaryKey('il_dcl_stloc3_default', array('id'));
    $ilDB->createSequence("il_dcl_stloc3_default");
}
?>
<#5698>
<?php
$ilCtrlStructureReader->getStructure();
?>
<#5699>
<?php
<<<<<<< HEAD
require_once './Services/Migration/DBUpdate_3560/classes/class.ilDBUpdateNewObjectType.php';
ilDBUpdateNewObjectType::addAdminNode('wbdv', 'WebDAV');
$ilCtrlStructureReader->getStructure();
// END MME
=======
$ilCtrlStructureReader->getStructure();
?>
<#5700>
<?php
include_once('./Services/Migration/DBUpdate_3560/classes/class.ilDBUpdateNewObjectType.php');
ilDBUpdateNewObjectType::addAdminNode('cpad', 'ContentPageAdministration');
?>
<#5701>
<?php
if (!$ilDB->tableExists('content_page_metrics')) {
    $fields = [
        'content_page_id' => [
            'type' => 'integer',
            'length' => 4,
            'notnull' => true,
            'default' => 0,
        ],
        'page_id' => [
            'type' => 'integer',
            'notnull' => true,
            'length' => 4,
            'default' => 0,
        ],
        'lang' => [
            'type' => 'text',
            'notnull' => true,
            'length' => 2,
            'default' => '-',
        ],
        'reading_time' => [
            'type' => 'integer',
            'notnull' => true,
            'length' => 2,
            'default' => 0,
        ]
    ];

    $ilDB->createTable('content_page_metrics', $fields);
    $ilDB->addPrimaryKey('content_page_metrics', ['content_page_id', 'page_id', 'lang']);
}
?>
<#5702>
<?php
$ilDB->manipulate(
    '
    DELETE
    FROM content_page_data
    WHERE NOT EXISTS(
        SELECT od.obj_id FROM object_data od WHERE od.obj_id = content_page_data.content_page_id
    )
    '
);
?>
<#5703>
<?php
$ilCtrlStructureReader->getStructure();
?>
<#5704>
<?php
$ilCtrlStructureReader->getStructure();
?>
<#5705>
<?php
if (!$ilDB->indexExistsByFields('tax_tree', ['child'])) {
    $ilDB->addIndex('tax_tree', ['child'], 'i1');
}
?>
<#5706>
<?php
if (!$ilDB->tableColumnExists("skl_profile", "ref_id")) {
    $ilDB->addTableColumn("skl_profile", "ref_id", array(
        "type" => "integer",
        "notnull" => true,
        "default" => 0,
        "length" => 4
    ));
}
?>
<#5707>
<?php
$ilCtrlStructureReader->getStructure();
?>
<#5708>
<?php
if ($ilDB->tableExists('cont_skills')) {
    $set = $ilDB->query(
        "SELECT id, skill_id, tref_id FROM cont_skills"
    );
}

if ($ilDB->tableExists('skl_usage')) {
    while ($rec = $ilDB->fetchAssoc($set)) {
        $ilDB->replace(
            'skl_usage',
            array(
                'obj_id' => array('integer', $rec['id']),
                'skill_id' => array('integer', $rec['skill_id']),
                'tref_id' => array('integer', $rec['tref_id'])
            ),
            array()
        );
    }
}
?>
<#5709>
<?php
if (!$ilDB->tableColumnExists('file_data', 'rid')) {
    $ilDB->addTableColumn('file_data', 'rid', [
        'type' => 'text',
        'length' => 255
    ]);
}
?>
<#5710>
<?php
$fields = array(
    'internal' => array(
        'type' => 'text',
        'length' => 255,

    ),
    'identification' => array(
        'type' => 'text',
        'length' => 255,

    ),
    'stakeholder_id' => array(
        'type' => 'text',
        'length' => 255,

    ),
    'stakeholder_class' => array(
        'type' => 'text',
        'length' => 255,

    ),

);
if (! $ilDB->tableExists('il_resource_stakeh')) {
    $ilDB->createTable('il_resource_stakeh', $fields);
    $ilDB->addPrimaryKey('il_resource_stakeh', array( 'internal' ));

}
?>
<#5711>
<?php
if (!$ilDB->tableExists('webr_lists')) {
    $fields = [
        'webr_id' => [
            'type'    => 'integer',
            'length'  => 4,
            'notnull' => true,
            'default' => 0
        ],
        'title' => [
            'type'     => 'text',
            'length'   => 127,
            'notnull'  => false
        ],
        'description' => [
            'type'     => 'text',
            'length'   => 4000,
            'notnull'  => false
        ],
        'create_date' => [
            'type'     => 'integer',
            'length'   => 4,
            'notnull'  => true,
            'default'  => 0
        ],
        'last_update' => [
            'type'     => 'integer',
            'length'   => 4,
            'notnull'  => true,
            'default'  => 0
        ]
    ];
    $ilDB->createTable('webr_lists', $fields);
    $ilDB->addPrimaryKey('webr_lists', ['webr_id']);
}
?>
<#5712>
<?php
if ($ilDB->tableExists('webr_lists')) {
    $res_lists = $ilDB->query("
        SELECT *
        FROM object_data o, webr_lists l
        WHERE o.type = 'webr'
        AND o.obj_id = l.webr_id
    ");

    $res_items = $ilDB->query("
        SELECT *
        FROM object_data o
        WHERE
            (SELECT COUNT(*) 
            FROM webr_items w
            WHERE w.webr_id = o.obj_id) <> 1
        AND o.type = 'webr'
    ");

    $webr_ids = [];
    while ($row_lists = $ilDB->fetchAssoc($res_lists)) {
        $webr_ids[] = $row_lists['webr_id'];
    }

    while ($row_items = $ilDB->fetchAssoc($res_items)) {
        if (!in_array($row_items['obj_id'], $webr_ids)) {
            $ilDB->manipulate(
                "INSERT INTO webr_lists (webr_id, title, description, create_date, last_update)" .
                " VALUES (" .
                $ilDB->quote($row_items['obj_id'], "integer") .
                "," . $ilDB->quote($row_items['title'], "text") .
                "," . $ilDB->quote($row_items['description'], "text") .
                "," . $ilDB->quote(time(), "integer") .
                "," . $ilDB->quote(time(), "integer") .
                ")"
            );
        }
    }

}
?>
<#5713>
<?php
if (!$ilDB->tableColumnExists('il_resource_info', 'creation_date')) {
    $ilDB->addTableColumn('il_resource_info', 'creation_date', array(
        'type' => 'integer',
        'length' => '8',
        'default' => 0
    ));
}
if (!$ilDB->tableColumnExists('il_resource_revision', 'owner_id')) {
    $ilDB->addTableColumn('il_resource_revision', 'owner_id', array(
        'type' => 'integer',
        'length' => '8',
        'default' => 0
    ));
}
?>
<#5714>
<?php

if (!$ilDB->tableColumnExists('svy_qblk', 'compress_view')) {
    $ilDB->addTableColumn('svy_qblk', 'compress_view', array(
        "type" => "integer",
        "length" => 1,
        "notnull" => true,
        "default" => 0
    ));
}
?>
<#5715>
<?php
if (!$ilDB->tableColumnExists('il_resource_revision', 'title')) {
    $ilDB->addTableColumn('il_resource_revision', 'title', array(
        'type' => 'text',
        'length' => 255,
        'default' => '-'
    ));
}
?>
<#5716>
<?php
if (!$ilDB->tableColumnExists('obj_content_master_lng', 'fallback_lang')) {
    $ilDB->addTableColumn(
        'obj_content_master_lng',
        'fallback_lang',
        array(
            "type" => "text",
            "notnull" => false,
            "length" => 2
        )
    );
}
?>
<#5717>
<?php
if($ilDB->tableExists('cmix_lrs_types'))
{
    if ( !$ilDB->tableColumnExists('cmix_lrs_types', 'only_moveon') ) {
        $ilDB->addTableColumn('cmix_lrs_types', 'only_moveon', array(
            'type' => 'integer',
            'length' => 1,
            'notnull' => true,
            'default' => 0
        ));
    }
    if ( !$ilDB->tableColumnExists('cmix_lrs_types', 'achieved') ) {
        $ilDB->addTableColumn('cmix_lrs_types', 'achieved', array(
            'type' => 'integer',
            'length' => 1,
            'notnull' => true,
            'default' => 1
        ));
    }

    if ( !$ilDB->tableColumnExists('cmix_lrs_types', 'answered') ) {
        $ilDB->addTableColumn('cmix_lrs_types', 'answered', array(
            'type' => 'integer',
            'length' => 1,
            'notnull' => true,
            'default' => 1
        ));
    }

    if ( !$ilDB->tableColumnExists('cmix_lrs_types', 'completed') ) {
        $ilDB->addTableColumn('cmix_lrs_types', 'completed', array(
            'type' => 'integer',
            'length' => 1,
            'notnull' => true,
            'default' => 1
        ));
    }

    if ( !$ilDB->tableColumnExists('cmix_lrs_types', 'failed') ) {
        $ilDB->addTableColumn('cmix_lrs_types', 'failed', array(
            'type' => 'integer',
            'length' => 1,
            'notnull' => true,
            'default' => 1
        ));
    }

    if ( !$ilDB->tableColumnExists('cmix_lrs_types', 'initialized') ) {
        $ilDB->addTableColumn('cmix_lrs_types', 'initialized', array(
            'type' => 'integer',
            'length' => 1,
            'notnull' => true,
            'default' => 1
        ));
    }

    if ( !$ilDB->tableColumnExists('cmix_lrs_types', 'passed') ) {
        $ilDB->addTableColumn('cmix_lrs_types', 'passed', array(
            'type' => 'integer',
            'length' => 1,
            'notnull' => true,
            'default' => 1
        ));
    }

    if ( !$ilDB->tableColumnExists('cmix_lrs_types', 'progressed') ) {
        $ilDB->addTableColumn('cmix_lrs_types', 'progressed', array(
            'type' => 'integer',
            'length' => 1,
            'notnull' => true,
            'default' => 1
        ));
    }

    if ( !$ilDB->tableColumnExists('cmix_lrs_types', 'satisfied') ) {
        $ilDB->addTableColumn('cmix_lrs_types', 'satisfied', array(
            'type' => 'integer',
            'length' => 1,
            'notnull' => true,
            'default' => 1
        ));
    }

    if ( !$ilDB->tableColumnExists('cmix_lrs_types', 'c_terminated') ) {
        $ilDB->addTableColumn('cmix_lrs_types', 'c_terminated', array(
            'type' => 'integer',
            'length' => 1,
            'notnull' => true,
            'default' => 1
        ));
    }

    if ( !$ilDB->tableColumnExists('cmix_lrs_types', 'hide_data') ) {
        $ilDB->addTableColumn('cmix_lrs_types', 'hide_data', array(
            'type' => 'integer',
            'length' => 1,
            'notnull' => true,
            'default' => 0
        ));
    }

    if ( !$ilDB->tableColumnExists('cmix_lrs_types', 'c_timestamp') ) {
        $ilDB->addTableColumn('cmix_lrs_types', 'c_timestamp', array(
            'type' => 'integer',
            'length' => 1,
            'notnull' => true,
            'default' => 0
        ));
    }

    if ( !$ilDB->tableColumnExists('cmix_lrs_types', 'duration') ) {
        $ilDB->addTableColumn('cmix_lrs_types', 'duration', array(
            'type' => 'integer',
            'length' => 1,
            'notnull' => true,
            'default' => 1
        ));
    }

    if ( !$ilDB->tableColumnExists('cmix_lrs_types', 'no_substatements') ) {
        $ilDB->addTableColumn('cmix_lrs_types', 'no_substatements', array(
            'type' => 'integer',
            'length' => 1,
            'notnull' => true,
            'default' => 0
        ));
    }
}
?>
<#5718>
<?php
if($ilDB->tableExists('cmix_settings'))
{
    if ( !$ilDB->tableColumnExists('cmix_settings', 'only_moveon') ) {
        $ilDB->addTableColumn('cmix_settings', 'only_moveon', array(
            'type' => 'integer',
            'length' => 1,
            'notnull' => true,
            'default' => 0
        ));
    }
    if ( !$ilDB->tableColumnExists('cmix_settings', 'achieved') ) {
        $ilDB->addTableColumn('cmix_settings', 'achieved', array(
            'type' => 'integer',
            'length' => 1,
            'notnull' => true,
            'default' => 1
        ));
    }

    if ( !$ilDB->tableColumnExists('cmix_settings', 'answered') ) {
        $ilDB->addTableColumn('cmix_settings', 'answered', array(
            'type' => 'integer',
            'length' => 1,
            'notnull' => true,
            'default' => 1
        ));
    }

    if ( !$ilDB->tableColumnExists('cmix_settings', 'completed') ) {
        $ilDB->addTableColumn('cmix_settings', 'completed', array(
            'type' => 'integer',
            'length' => 1,
            'notnull' => true,
            'default' => 1
        ));
    }

    if ( !$ilDB->tableColumnExists('cmix_settings', 'failed') ) {
        $ilDB->addTableColumn('cmix_settings', 'failed', array(
            'type' => 'integer',
            'length' => 1,
            'notnull' => true,
            'default' => 1
        ));
    }

    if ( !$ilDB->tableColumnExists('cmix_settings', 'initialized') ) {
        $ilDB->addTableColumn('cmix_settings', 'initialized', array(
            'type' => 'integer',
            'length' => 1,
            'notnull' => true,
            'default' => 1
        ));
    }

    if ( !$ilDB->tableColumnExists('cmix_settings', 'passed') ) {
        $ilDB->addTableColumn('cmix_settings', 'passed', array(
            'type' => 'integer',
            'length' => 1,
            'notnull' => true,
            'default' => 1
        ));
    }

    if ( !$ilDB->tableColumnExists('cmix_settings', 'progressed') ) {
        $ilDB->addTableColumn('cmix_settings', 'progressed', array(
            'type' => 'integer',
            'length' => 1,
            'notnull' => true,
            'default' => 1
        ));
    }

    if ( !$ilDB->tableColumnExists('cmix_settings', 'satisfied') ) {
        $ilDB->addTableColumn('cmix_settings', 'satisfied', array(
            'type' => 'integer',
            'length' => 1,
            'notnull' => true,
            'default' => 1
        ));
    }

    if ( !$ilDB->tableColumnExists('cmix_settings', 'c_terminated') ) {
        $ilDB->addTableColumn('cmix_settings', 'c_terminated', array(
            'type' => 'integer',
            'length' => 1,
            'notnull' => true,
            'default' => 1
        ));
    }

    if ( !$ilDB->tableColumnExists('cmix_settings', 'hide_data') ) {
        $ilDB->addTableColumn('cmix_settings', 'hide_data', array(
            'type' => 'integer',
            'length' => 1,
            'notnull' => true,
            'default' => 0
        ));
    }

    if ( !$ilDB->tableColumnExists('cmix_settings', 'c_timestamp') ) {
        $ilDB->addTableColumn('cmix_settings', 'c_timestamp', array(
            'type' => 'integer',
            'length' => 1,
            'notnull' => true,
            'default' => 0
        ));
    }

    if ( !$ilDB->tableColumnExists('cmix_settings', 'duration') ) {
        $ilDB->addTableColumn('cmix_settings', 'duration', array(
            'type' => 'integer',
            'length' => 1,
            'notnull' => true,
            'default' => 1
        ));
    }

    if ( !$ilDB->tableColumnExists('cmix_settings', 'no_substatements') ) {
        $ilDB->addTableColumn('cmix_settings', 'no_substatements', array(
            'type' => 'integer',
            'length' => 1,
            'notnull' => true,
            'default' => 0
        ));
    }
}
?>
<#5719>
<?php
$ilCtrlStructureReader->getStructure();
?>
<#5720>
<?php
if (!$ilDB->tableColumnExists('usr_starting_point', 'calendar_view')) {
    $ilDB->addTableColumn("usr_starting_point", "calendar_view", array(
        "type" => ilDBConstants::T_INTEGER,
        "notnull" => true,
        "default" => 0
    ));
}

if (!$ilDB->tableColumnExists('usr_starting_point', 'calendar_period')) {
    $ilDB->addTableColumn("usr_starting_point", "calendar_period", array(
        "type" => ilDBConstants::T_INTEGER,
        "notnull" => true,
        "default" => 0
    ));
}
?>
<#5721>
<?php

if (!$ilDB->tableColumnExists('event', 'show_cannot_part')) {
    $ilDB->addTableColumn(
        'event',
        'show_cannot_part',
        [
            'type' => 'integer',
            'length' => 1,
            'notnull' => true,
            'default' => 0
        ]
    );
}
?>
<#5722>
<?php
if (!$ilDB->tableColumnExists('grp_settings', 'session_limit')) {
    $ilDB->addTableColumn("grp_settings", "session_limit", array(
        "type" => "integer",
        'length' => 1,
        "notnull" => true,
        "default" => 0
    ));
}
?>
<#5723>
<?php
if (!$ilDB->tableColumnExists('grp_settings', 'session_prev')) {
    $ilDB->addTableColumn("grp_settings", "session_prev", array(
        "type" => "integer",
        'length' => 8,
        "notnull" => true,
        "default" => -1
    ));
}
?>
<#5724>
<?php
if (!$ilDB->tableColumnExists('grp_settings', 'session_next')) {
    $ilDB->addTableColumn("grp_settings", "session_next", array(
        "type" => "integer",
        'length' => 8,
        "notnull" => true,
        "default" => -1
    ));
}
?>
<#5725>
<?php
require_once './Services/Migration/DBUpdate_3560/classes/class.ilDBUpdateNewObjectType.php';
ilDBUpdateNewObjectType::addAdminNode('fils', 'File Services');
$ilCtrlStructureReader->getStructure();
>>>>>>> 4e037f20
?><|MERGE_RESOLUTION|>--- conflicted
+++ resolved
@@ -1623,11 +1623,11 @@
 
 if (!$ltiTypeId) {
     // add basic object type
-    
+
     $ltiTypeId = ilDBUpdateNewObjectType::addNewType('lti', 'LTI Consumer Object');
-    
+
     // common rbac operations
-    
+
     $rbacOperations = array(
         ilDBUpdateNewObjectType::RBAC_OP_EDIT_PERMISSIONS,
         ilDBUpdateNewObjectType::RBAC_OP_VISIBLE,
@@ -1636,30 +1636,30 @@
         ilDBUpdateNewObjectType::RBAC_OP_DELETE,
         ilDBUpdateNewObjectType::RBAC_OP_COPY
     );
-    
+
     ilDBUpdateNewObjectType::addRBACOperations($ltiTypeId, $rbacOperations);
-    
+
     // lp rbac operations
-    
+
     $operationId = ilDBUpdateNewObjectType::getCustomRBACOperationId('read_learning_progress');
     ilDBUpdateNewObjectType::addRBACOperation($ltiTypeId, $operationId);
-    
+
     $operationId = ilDBUpdateNewObjectType::getCustomRBACOperationId('edit_learning_progress');
     ilDBUpdateNewObjectType::addRBACOperation($ltiTypeId, $operationId);
-    
+
     // custom rbac operations
-    
+
     $operationId = ilDBUpdateNewObjectType::addCustomRBACOperation(
         'read_outcomes',
         'Access Outcomes',
         'object',
         '2250'
     );
-    
+
     ilDBUpdateNewObjectType::addRBACOperation($ltiTypeId, $operationId);
-    
+
     // add create operation for relevant container types
-    
+
     // (!) TRUNK SHOULD CONSIDER LSO PARENT AS WELL (!)
     $parentTypes = array('root', 'cat', 'crs', 'fold', 'grp');
     // (!) TRUNK SHOULD CONSIDER LSO PARENT AS WELL (!)
@@ -1681,11 +1681,11 @@
 
 if (!$cmixTypeId) {
     // add basic object type
-    
+
     $cmixTypeId = ilDBUpdateNewObjectType::addNewType('cmix', 'cmi5/xAPI Object');
-    
+
     // common rbac operations
-    
+
     $rbacOperations = array(
         ilDBUpdateNewObjectType::RBAC_OP_EDIT_PERMISSIONS,
         ilDBUpdateNewObjectType::RBAC_OP_VISIBLE,
@@ -1694,24 +1694,24 @@
         ilDBUpdateNewObjectType::RBAC_OP_DELETE,
         ilDBUpdateNewObjectType::RBAC_OP_COPY
     );
-    
+
     ilDBUpdateNewObjectType::addRBACOperations($cmixTypeId, $rbacOperations);
-    
+
     // lp rbac operations
-    
+
     $operationId = ilDBUpdateNewObjectType::getCustomRBACOperationId('read_learning_progress');
     ilDBUpdateNewObjectType::addRBACOperation($cmixTypeId, $operationId);
-    
+
     $operationId = ilDBUpdateNewObjectType::getCustomRBACOperationId('edit_learning_progress');
     ilDBUpdateNewObjectType::addRBACOperation($cmixTypeId, $operationId);
-    
+
     // custom rbac operations
-    
+
     $operationId = ilDBUpdateNewObjectType::getCustomRBACOperationId('read_outcomes');
     ilDBUpdateNewObjectType::addRBACOperation($cmixTypeId, $operationId);
-    
+
     // add create operation for relevant container types
-    
+
     // (!) TRUNK SHOULD CONSIDER LSO PARENT AS WELL (!)
     $parentTypes = array('root', 'cat', 'crs', 'fold', 'grp');
     // (!) TRUNK SHOULD CONSIDER LSO PARENT AS WELL (!)
@@ -2076,7 +2076,7 @@
             'notnull' => false
         )
     ));
-    
+
     $ilDB->addPrimaryKey('cmix_users', array('obj_id', 'usr_id'));
 }
 
@@ -2443,7 +2443,7 @@
             'notnull' => false
         )
     ));
-    
+
     $ilDB->addPrimaryKey('lti_consumer_settings', array('obj_id'));
 }
 
@@ -4325,7 +4325,7 @@
     $ilDB->addIndex('frm_user_read', ['usr_id', 'post_id'], 'i1');
     $setting->set('ilfrmreadidx1', 1);
 }
-?> 
+?>
 <#5666>
 <?php
 require_once './Services/Migration/DBUpdate_3560/classes/class.ilDBUpdateNewObjectType.php';
@@ -4784,12 +4784,6 @@
 ?>
 <#5699>
 <?php
-<<<<<<< HEAD
-require_once './Services/Migration/DBUpdate_3560/classes/class.ilDBUpdateNewObjectType.php';
-ilDBUpdateNewObjectType::addAdminNode('wbdv', 'WebDAV');
-$ilCtrlStructureReader->getStructure();
-// END MME
-=======
 $ilCtrlStructureReader->getStructure();
 ?>
 <#5700>
@@ -5402,5 +5396,10 @@
 require_once './Services/Migration/DBUpdate_3560/classes/class.ilDBUpdateNewObjectType.php';
 ilDBUpdateNewObjectType::addAdminNode('fils', 'File Services');
 $ilCtrlStructureReader->getStructure();
->>>>>>> 4e037f20
+?>
+<#5726>
+<?php
+require_once './Services/Migration/DBUpdate_3560/classes/class.ilDBUpdateNewObjectType.php';
+ilDBUpdateNewObjectType::addAdminNode('wbdv', 'WebDAV');
+$ilCtrlStructureReader->getStructure();
 ?>