<#5432>
<?php
$template = 'il_lso_admin';
$perms = [
    'create_htlm',
    'create_iass',
    'create_copa',
    'create_svy',
    'create_lm',
    'create_exc',
    'create_tst',
    'create_sahs',
    'create_file',
    'participate',
    'unparticipate',
    'edit_learning_progress',
    'manage_members',
    'copy'
];

$query = "SELECT obj_id FROM object_data"
    . " WHERE object_data.type = " . $ilDB->quote('rolt', 'text')
    . " AND title = " . $ilDB->quote($template, 'text');
$result = $ilDB->query($query);
$row = $ilDB->fetchAssoc($result);
$rol_id = array_shift($row);

$op_ids = [];
$query = "SELECT ops_id FROM rbac_operations"
    . " WHERE operation IN ('"
    . implode("', '", $perms)
    . "')";
$result = $ilDB->query($query);
while ($row = $ilDB->fetchAssoc($result)) {
    $op_ids[] = $row['ops_id'];
}

include_once('./Services/Migration/DBUpdate_3560/classes/class.ilDBUpdateNewObjectType.php');
ilDBUpdateNewObjectType::setRolePermission($rol_id, 'lso', $op_ids, ROLE_FOLDER_ID);
?>

<#5433>
<?php
include_once('./Services/Migration/DBUpdate_3560/classes/class.ilDBUpdateNewObjectType.php');
$template = 'il_lso_member';
$op_id = ilDBUpdateNewObjectType::getCustomRBACOperationId('unparticipate');

$query = "SELECT obj_id FROM object_data"
    . " WHERE object_data.type = " . $ilDB->quote('rolt', 'text')
    . " AND title = " . $ilDB->quote($template, 'text');
$result = $ilDB->query($query);
$row = $ilDB->fetchAssoc($result);
$rol_id = array_shift($row);

ilDBUpdateNewObjectType::setRolePermission($rol_id, 'lso', [$op_id], ROLE_FOLDER_ID);
?>
<#5434>
<?php
if ($ilDB->tableExists('license_data')) {
    $ilDB->dropTable('license_data');
}
?>
<#5435>
<?php
$ilDB->manipulateF(
    'DELETE FROM settings WHERE module = %s',
    ['text'],
    ['license']
);
?>
<#5436>
<?php
$ilCtrlStructureReader->getStructure();
?>
<#5437>
<?php
$ilCtrlStructureReader->getStructure();
?>
<#5438>
<?php
require_once 'Services/Migration/DBUpdate_3560/classes/class.ilDBUpdateNewObjectType.php';
ilDBUpdateNewObjectType::applyInitialPermissionGuideline('iass', true, false);
?>
<#5439>
<?php
$ilCtrlStructureReader->getStructure();
?>
<#5440>
<?php
$ilCtrlStructureReader->getStructure();
?>
<#5441>
<?php
$ilCtrlStructureReader->getStructure();
?>
<#5442>
<?php
$set = $ilDB->queryF("SELECT DISTINCT s.user_id FROM skl_personal_skill s LEFT JOIN usr_data u ON (s.user_id = u.usr_id) " .
    " WHERE u.usr_id IS NULL ", [], []);
$user_ids = [];
while ($rec = $ilDB->fetchAssoc($set)) {
    $user_ids[] = $rec["user_id"];
}
if (count($user_ids) > 0) {
    $ilDB->manipulate("DELETE FROM skl_personal_skill WHERE "
        . $ilDB->in("user_id", $user_ids, false, "integer"));
}
?>
<#5443>
<?php
$set = $ilDB->queryF("SELECT DISTINCT s.user_id FROM skl_assigned_material s LEFT JOIN usr_data u ON (s.user_id = u.usr_id) " .
    " WHERE u.usr_id IS NULL ", [], []);
$user_ids = [];
while ($rec = $ilDB->fetchAssoc($set)) {
    $user_ids[] = $rec["user_id"];
}
if (count($user_ids) > 0) {
    $ilDB->manipulate("DELETE FROM skl_assigned_material WHERE "
        . $ilDB->in("user_id", $user_ids, false, "integer"));
}
?>
<#5444>
<?php
$set = $ilDB->queryF("SELECT DISTINCT s.user_id FROM skl_profile_user s LEFT JOIN usr_data u ON (s.user_id = u.usr_id) " .
    " WHERE u.usr_id IS NULL ", [], []);
$user_ids = [];
while ($rec = $ilDB->fetchAssoc($set)) {
    $user_ids[] = $rec["user_id"];
}
if (count($user_ids) > 0) {
    $ilDB->manipulate("DELETE FROM skl_profile_user WHERE "
        . $ilDB->in("user_id", $user_ids, false, "integer"));
}
?>
<#5445>
<?php
$set = $ilDB->queryF("SELECT DISTINCT s.user_id FROM skl_user_skill_level s LEFT JOIN usr_data u ON (s.user_id = u.usr_id) " .
    " WHERE u.usr_id IS NULL ", [], []);
$user_ids = [];
while ($rec = $ilDB->fetchAssoc($set)) {
    $user_ids[] = $rec["user_id"];
}
if (count($user_ids) > 0) {
    $ilDB->manipulate("DELETE FROM skl_user_skill_level WHERE "
        . $ilDB->in("user_id", $user_ids, false, "integer"));
}
?>
<#5446>
<?php
$set = $ilDB->queryF("SELECT DISTINCT s.user_id FROM skl_user_has_level s LEFT JOIN usr_data u ON (s.user_id = u.usr_id) " .
    " WHERE u.usr_id IS NULL ", [], []);
$user_ids = [];
while ($rec = $ilDB->fetchAssoc($set)) {
    $user_ids[] = $rec["user_id"];
}
if (count($user_ids) > 0) {
    $ilDB->manipulate("DELETE FROM skl_user_has_level WHERE "
        . $ilDB->in("user_id", $user_ids, false, "integer"));
}
?>
<#5447>
<?php
//FIX 0020168: Delete orgus in Trash - Organisational units could not be restored from trash / imports lead to ambiguous import_ids
$set = $ilDB->query("SELECT * FROM object_data as obj inner join object_reference as ref on ref.obj_id = obj.obj_id and ref.deleted is not null where type = 'orgu'");
while ($rec = $ilDB->fetchAssoc($set)) {
    $ilDB->manipulate("DELETE FROM object_data where obj_id = " . $ilDB->quote($rec['obj_id'], 'integer'));
    $ilDB->manipulate("DELETE FROM object_reference where obj_id = " . $ilDB->quote($rec['obj_id'], 'integer'));
}
?>

<#5448>
<?php
include_once('./Services/Migration/DBUpdate_3560/classes/class.ilDBUpdateNewObjectType.php');

$tpl_perms = [
    'il_grp_member' => [
        'participate'
    ],
    'il_crs_member' => [
        'participate'
    ],
    'il_grp_admin' => [
        'participate',
        'unparticipate',
        'manage_members',
        'create_htlm',
        'create_iass',
        'create_copa',
        'create_svy',
        'create_svy',
        'create_lm',
        'create_exc',
        'create_tst',
        'create_sahs',
        'create_file',
        'edit_learning_progress'
    ],
    'il_crs_admin' => [
        'participate',
        'unparticipate',
        'manage_members',
        'create_htlm',
        'create_iass',
        'create_copa',
        'create_svy',
        'create_svy',
        'create_lm',
        'create_exc',
        'create_tst',
        'create_sahs',
        'create_file',
        'edit_learning_progress'
    ],
    'il_crs_tutor' => [
        'participate',
        'unparticipate',
        'manage_members',
        'edit_learning_progress',
        'create_htlm',
        'create_iass',
        'create_copa',
        'create_svy',
        'create_svy',
        'create_lm',
        'create_exc',
        'create_tst',
        'create_sahs',
        'create_file'
    ]
];

foreach ($tpl_perms as $template => $perms) {
    $query = "SELECT obj_id FROM object_data"
        . " WHERE object_data.type = " . $ilDB->quote('rolt', 'text')
        . " AND title = " . $ilDB->quote($template, 'text');
    $result = $ilDB->query($query);
    $row = $ilDB->fetchAssoc($result);
    $rol_id = array_shift($row);

    $op_ids = [];
    $query = "SELECT ops_id FROM rbac_operations"
        . " WHERE operation IN ('"
        . implode("', '", $perms)
        . "')";
    $result = $ilDB->query($query);
    while ($row = $ilDB->fetchAssoc($result)) {
        $op_ids[] = $row['ops_id'];
    }
    ilDBUpdateNewObjectType::setRolePermission($rol_id, 'lso', $op_ids, ROLE_FOLDER_ID);
}
?>
<#5449>
<?php
$ilCtrlStructureReader->getStructure();
?>
<#5450>
<?php
if (!$ilDB->tableColumnExists('tst_tests', 'block_after_passed')) {
    $ilDB->addTableColumn('tst_tests', 'block_after_passed', array(
        'type' => 'integer',
        'notnull' => false,
        'length' => 1,
        'default' => 0
    ));
}
?>

<#5451>
<?php
if (!$ilDB->tableColumnExists('cal_entries', 'context_info')) {
    $ilDB->addTableColumn(
        'cal_entries',
        'context_info',
        [
            'type' => 'text',
            'length' => 255,
            'notnull' => false
        ]
    );
}
?>
<#5452>
<?php
// Create migration table
if (!$ilDB->tableExists('frm_thread_tree_mig')) {
    $fields = [
        'thread_id' => [
            'type' => 'integer',
            'length' => 4,
            'notnull' => true,
            'default' => 0
        ]
    ];

    $ilDB->createTable('frm_thread_tree_mig', $fields);
    $ilDB->addPrimaryKey('frm_thread_tree_mig', ['thread_id']);
    $GLOBALS['ilLog']->info(sprintf(
        'Created thread migration table: frm_thread_tree_mig'
    ));
}
?>
<#5453>
<?php
$setting = new ilSetting();

$alreadyMigrated = false;
$last54Hotfix = $setting->get('db_hotfixes_5_4', null);
if (is_numeric($last54Hotfix) && $last54Hotfix >= 26) {
    $alreadyMigrated = true;
}
if (!$alreadyMigrated) {
    $alreadyMigrated = (bool) $setting->get('ilfrmtreemigr', false);
}

if (!$alreadyMigrated) {
    $query = "
        SELECT frmpt.thr_fk
        FROM frm_posts_tree frmpt
        INNER JOIN frm_posts fp ON fp.pos_pk = frmpt.pos_fk
        WHERE frmpt.parent_pos = 0
        GROUP BY frmpt.thr_fk
        HAVING COUNT(frmpt.fpt_pk) > 1
    ";
    $ignoredThreadIds = [];
    $res = $ilDB->query($query);
    while ($row = $ilDB->fetchAssoc($res)) {
        $ignoredThreadIds[$row['thr_fk']] = $row['thr_fk'];
    }

    $step = 5453;

    $query = "
        SELECT fp.*, fpt.fpt_pk, fpt.thr_fk, fpt.lft, fpt.rgt, fpt.fpt_date
        FROM frm_posts_tree fpt
        INNER JOIN frm_posts fp ON fp.pos_pk = fpt.pos_fk
        LEFT JOIN frm_thread_tree_mig ON frm_thread_tree_mig.thread_id = fpt.thr_fk
        WHERE fpt.parent_pos = 0 AND fpt.depth = 1 AND frm_thread_tree_mig.thread_id IS NULL
    ";
    $res = $ilDB->query($query);
    while ($row = $ilDB->fetchAssoc($res)) {
        $GLOBALS['ilLog']->info(sprintf(
            "Started migration of thread with id %s",
            $row['thr_fk']
        ));
        if (isset($ignoredThreadIds[$row['thr_fk']])) {
            $GLOBALS['ilLog']->warning(sprintf(
                "Cannot migrate forum tree for thread id %s in database update step %s",
                $row['thr_fk'],
                $step
            ));
            continue;
        }

        // Create space for a new root node, increment depth of all nodes, increment lft and rgt values
        $ilDB->manipulateF(
            "
                UPDATE frm_posts_tree
                SET
                    lft = lft + 1,
                    rgt = rgt + 1,
                    depth = depth + 1
                WHERE thr_fk = %s
            ",
            ['integer'],
            [$row['thr_fk']]
        );
        $GLOBALS['ilLog']->info(sprintf(
            "Created gaps in tree for thread with id %s in database update step %s",
            $row['thr_fk'],
            $step
        ));

        // Create a posting as new root
        $postId = $ilDB->nextId('frm_posts');
        $ilDB->insert('frm_posts', array(
            'pos_pk' => array('integer', $postId),
            'pos_top_fk' => array('integer', $row['pos_top_fk']),
            'pos_thr_fk' => array('integer', $row['pos_thr_fk']),
            'pos_display_user_id' => array('integer', $row['pos_display_user_id']),
            'pos_usr_alias' => array('text', $row['pos_usr_alias']),
            'pos_subject' => array('text', $row['pos_subject']),
            'pos_message' => array('clob', $row['pos_message']),
            'pos_date' => array('timestamp', $row['pos_date']),
            'pos_update' => array('timestamp', null),
            'update_user' => array('integer', 0),
            'pos_cens' => array('integer', 0),
            'notify' => array('integer', 0),
            'import_name' => array('text', (string) $row['import_name']),
            'pos_status' => array('integer', 1),
            'pos_author_id' => array('integer', (int) $row['pos_author_id']),
            'is_author_moderator' => array('integer', $row['is_author_moderator']),
            'pos_activation_date' => array('timestamp', $row['pos_activation_date'])
        ));
        $GLOBALS['ilLog']->info(sprintf(
            "Created new root posting with id %s in thread with id %s in database update step %s",
            $postId,
            $row['thr_fk'],
            $step
        ));

        // Insert the new root and, set dept = 1, lft = 1, rgt = <OLR_ROOT_RGT> + 2
        $nextId = $ilDB->nextId('frm_posts_tree');
        $ilDB->manipulateF(
            '
            INSERT INTO frm_posts_tree
            (
                fpt_pk,
                thr_fk,
                pos_fk,
                parent_pos,
                lft,
                rgt,
                depth,
                fpt_date
            ) VALUES (%s, %s, %s, %s,  %s,  %s, %s, %s)',
            ['integer', 'integer', 'integer', 'integer', 'integer', 'integer', 'integer', 'timestamp'],
            [$nextId, $row['thr_fk'], $postId, 0, 1, $row['rgt'] + 2, 1, $row['fpt_date']]
        );
        $GLOBALS['ilLog']->info(sprintf(
            "Created new tree root with id %s in thread with id %s in database update step %s",
            $nextId,
            $row['thr_fk'],
            $step
        ));

        // Set parent_pos for old root
        $ilDB->manipulateF(
            "
                UPDATE frm_posts_tree
                SET
                    parent_pos = %s
                WHERE thr_fk = %s AND fpt_pk = %s
            ",
            ['integer', 'integer', 'integer'],
            [$postId, $row['thr_fk'], $row['fpt_pk']]
        );
        $GLOBALS['ilLog']->info(sprintf(
            "Set parent to %s for posting with id %s in thread with id %s in database update step %s",
            $postId,
            $row['fpt_pk'],
            $row['thr_fk'],
            $step
        ));

        // Mark as migrated
        $ilDB->insert('frm_thread_tree_mig', array(
            'thread_id' => array('integer', $row['thr_fk'])
        ));
    }
}
?>
<#5454>
<?php
// Drop migration table
if ($ilDB->tableExists('frm_thread_tree_mig')) {
    $ilDB->dropTable('frm_thread_tree_mig');
    $GLOBALS['ilLog']->info(sprintf(
        'Dropped thread migration table: frm_thread_tree_mig'
    ));
}
?>
<#5455>
<?php
// Add new index
if (!$ilDB->indexExistsByFields('frm_posts_tree', ['parent_pos'])) {
    $ilDB->addIndex('frm_posts_tree', ['parent_pos'], 'i3');
}
?>
<#5456>
<?php
if (!$ilDB->tableExists('lso_activation')) {
    $ilDB->createTable('lso_activation', array(
        'ref_id' => array(
            "type" => "integer",
            "length" => 4,
            'notnull' => true
        ),
        'online' => array(
            "type" => "integer",
            "notnull" => true,
            "length" => 1,
            "default" => 0
        ),
        'activation_start' => array(
            'type' => 'timestamp',
            "notnull" => false
        ),
        'activation_end' => array(
            'type' => 'timestamp',
            "notnull" => false
        )
    ));
    $ilDB->addPrimaryKey("lso_activation", array("ref_id"));
}
?>
<#5457>
<?php
if ($ilDB->tableColumnExists('lso_settings', 'online')) {
    $ilDB->dropTableColumn('lso_settings', 'online');
}
?>
<#5458>
<?php
if (!$ilDB->tableColumnExists('lso_activation', 'effective_online')) {
    $ilDB->addTableColumn(
        'lso_activation',
        'effective_online',
        array(
            "type" => "integer",
            "notnull" => true,
            "length" => 1,
            "default" => 0
        )
    );
}
?>
<#5459>
<?php
require_once('./Services/Migration/DBUpdate_3560/classes/class.ilDBUpdateNewObjectType.php');
ilDBUpdateNewObjectType::updateOperationOrder('participate', 1010);
ilDBUpdateNewObjectType::updateOperationOrder('unparticipate', 1020);
?>
<#5460>
<?php
/**
 * @var $ilDB ilDBInterface
 */
// $ilDB->modifyTableColumn('il_gs_identifications', 'identification', ['length' => 255]);
$ilDB->modifyTableColumn('il_mm_items', 'identification', ['length' => 255]);
?>
<#5461>
<?php
if (!$ilDB->tableColumnExists('qpl_questions', 'lifecycle')) {
    $ilDB->addTableColumn('qpl_questions', 'lifecycle', array(
        'type' => 'text',
        'length' => 16,
        'notnull' => false,
        'default' => 'draft'
    ));

    $ilDB->queryF('UPDATE qpl_questions SET lifecycle = %s', array('text'), array('draft'));
}
?>
<#5462>
<?php
if (!$ilDB->tableColumnExists('tst_rnd_quest_set_qpls', 'lifecycle_filter')) {
    $ilDB->addTableColumn(
        'tst_rnd_quest_set_qpls',
        'lifecycle_filter',
        array('type' => 'text', 'length' => 250, 'notnull' => false, 'default' => null)
    );
}
?>
<#5463>
<?php
if (!$ilDB->indexExistsByFields('il_orgu_permissions', ['context_id'])) {
    $ilDB->addIndex('il_orgu_permissions', array( 'context_id' ), 'co');
}
?>
<#5464>
<?php
if (!$ilDB->indexExistsByFields('il_orgu_permissions', ['position_id'])) {
    $ilDB->addIndex('il_orgu_permissions', array('position_id'), 'po');
}
?>
<#5465>
<?php
if (!$ilDB->indexExistsByFields('il_orgu_permissions', ['operations'])) {
    $ilDB->modifyTableColumn('il_orgu_permissions', 'operations', array("length" => 256));
}
?>
<#5466>
<?php
if (!$ilDB->indexExistsByFields('il_orgu_ua', ['position_id'])) {
    $ilDB->addIndex('il_orgu_ua', array('position_id'), 'pi');
}
?>
<#5467>
<?php
if (!$ilDB->indexExistsByFields('il_orgu_ua', ['user_id'])) {
    $ilDB->addIndex('il_orgu_ua', array('user_id'), 'ui');
}
?>
<#5468>
<?php
if (!$ilDB->indexExistsByFields('il_orgu_ua', ['orgu_id'])) {
    $ilDB->addIndex('il_orgu_ua', array('orgu_id'), 'oi');
}
?>
<#5469>
<?php
/*if (!$ilDB->indexExistsByFields('il_orgu_permissions', ['operations'])) {
$ilDB->addIndex('il_orgu_permissions', array('operations'), 'oi');
}*/
?>
<#5470>
<?php
if (!$ilDB->indexExistsByFields('il_orgu_ua', ['position_id','orgu_id'])) {
    $ilDB->addIndex('il_orgu_ua', array('position_id','orgu_id'), 'po');
}
?>
<#5471>
<?php
if (!$ilDB->indexExistsByFields('il_orgu_ua', ['position_id','user_id'])) {
    $ilDB->addIndex('il_orgu_ua', array('position_id','user_id'), 'pu');
}
?>
<#5472>
<?php
/*if (!$ilDB->indexExistsByFields('il_orgu_permissions', ['operations','parent_id'])) {
$ilDB->addIndex('il_orgu_permissions', array('operations','parent_id'), 'op');
}*/
?>
<#5473>
<?php
include_once('./Services/Migration/DBUpdate_3560/classes/class.ilDBUpdateNewObjectType.php');

$query = "SELECT obj_id FROM object_data"
    . " WHERE object_data.type = " . $ilDB->quote('rolt', 'text')
    . " AND title = " . $ilDB->quote('il_lso_member', 'text');
$result = $ilDB->query($query);
$row = $ilDB->fetchAssoc($result);
$rol_id_member = array_shift($row);

$query = "SELECT obj_id FROM object_data"
    . " WHERE object_data.type = " . $ilDB->quote('rolt', 'text')
    . " AND title = " . $ilDB->quote('il_lso_admin', 'text');
$result = $ilDB->query($query);
$row = $ilDB->fetchAssoc($result);
$rol_id_admin = array_shift($row);

$op_ids = [];
$query = "SELECT operation, ops_id FROM rbac_operations";
$result = $ilDB->query($query);
while ($row = $ilDB->fetchAssoc($result)) {
    $op_ids[$row['operation']] = $row['ops_id'];
}

$types = [
    'copa',
    'exc',
    'file',
    'htlm',
    'sahs',
    'lm',
    'svy',
    'tst'
];

$member_ops = [
    $op_ids['visible'],
    $op_ids['read'],
];
$admin_ops = [
    $op_ids['visible'],
    $op_ids['read'],
    $op_ids['edit_learning_progress'],
    $op_ids['read_learning_progress']
];

foreach ($types as $type) {
    ilDBUpdateNewObjectType::setRolePermission($rol_id_member, $type, $member_ops, ROLE_FOLDER_ID);
    ilDBUpdateNewObjectType::setRolePermission($rol_id_admin, $type, $admin_ops, ROLE_FOLDER_ID);
}

$type_perms = [
    'iass' => [
        $op_ids['visible'],
        $op_ids['read'],
        $op_ids['manage_members'],
        $op_ids['edit_members'],
        $op_ids['edit_learning_progress'],
        $op_ids['read_learning_progress']
    ],
    'exc' => [
        $op_ids['edit_submissions_grades']
    ],
    'svy' => [
        $op_ids['invite'],
        $op_ids['read_results']
    ],
    'tst' => [
        $op_ids['tst_results'],
        $op_ids['tst_statistics']
    ]
];

foreach ($type_perms as $type => $ops) {
    ilDBUpdateNewObjectType::setRolePermission($rol_id_admin, $type, $ops, ROLE_FOLDER_ID);
}
?>
<#5474>
<?php
if (!$ilDB->tableColumnExists('lso_activation', 'activation_start_ts')) {
    $ilDB->addTableColumn(
        'lso_activation',
        'activation_start_ts',
        array(
            "type" => "integer",
            "notnull" => false,
            "length" => 4
        )
    );
}
?>
<#5475>
<?php
if (!$ilDB->tableColumnExists('lso_activation', 'activation_end_ts')) {
    $ilDB->addTableColumn(
        'lso_activation',
        'activation_end_ts',
        array(
            "type" => "integer",
            "notnull" => false,
            "length" => 4
        )
    );
}
?>
<#5476>
<?php
if ($ilDB->tableColumnExists('lso_activation', 'activation_start')) {
    $ilDB->manipulate(
        'UPDATE lso_activation'
        . '	SET activation_start_ts = UNIX_TIMESTAMP(activation_start)'
        . '	WHERE activation_start IS NOT NULL'
    );
}
?>
<#5477>
<?php
if ($ilDB->tableColumnExists('lso_activation', 'activation_end')) {
    $ilDB->manipulate(
        'UPDATE lso_activation'
        . '	SET activation_end_ts = UNIX_TIMESTAMP(activation_end)'
        . '	WHERE activation_end IS NOT NULL'
    );
}
?>
<#5478>
<?php
if ($ilDB->tableColumnExists('lso_activation', 'activation_start')) {
    $ilDB->dropTableColumn("lso_activation", "activation_start");
}
?>
<#5479>
<?php
if ($ilDB->tableColumnExists('lso_activation', 'activation_end')) {
    $ilDB->dropTableColumn("lso_activation", "activation_end");
}
?>
<#5480>
<?php
include_once('./Services/Migration/DBUpdate_3560/classes/class.ilDBUpdateNewObjectType.php');

$lp_type_id = ilDBUpdateNewObjectType::getObjectTypeId('lso');
if ($lp_type_id) {
    $new_ops_id = ilDBUpdateNewObjectType::addCustomRBACOperation('lp_other_users', 'See learning progress overview of other users', 'object', 3595);
    if ($new_ops_id) {
        ilDBUpdateNewObjectType::addRBACOperation($lp_type_id, $new_ops_id);
    }
}
?>
<#5481>
<?php
$ilCtrlStructureReader->getStructure();
?>
<#5482>
<?php
$ilCtrlStructureReader->getStructure();
?>
<#5483>
<?php
if (!$ilDB->tableColumnExists("post_conditions", "condition_operator")) {
    $ilDB->addTableColumn("post_conditions", "condition_operator", [
            "type" => "text",
            "notnull" => false,
            "length" => 32,
            "fixed" => false
    ]);
}

if ($ilDB->tableColumnExists("post_conditions", "condition_type")) {
    $ilDB->manipulate("UPDATE post_conditions SET condition_operator = 'always' WHERE condition_type = 0");
    $ilDB->manipulate("UPDATE post_conditions SET condition_operator = 'finished' WHERE condition_type = 1");
    $ilDB->manipulate("UPDATE post_conditions SET condition_operator = 'passed' WHERE condition_type = 2");
    $ilDB->manipulate("UPDATE post_conditions SET condition_operator = 'failed' WHERE condition_type = 3");

    $ilDB->dropPrimaryKey('post_conditions');
    $ilDB->addPrimaryKey('post_conditions', ['ref_id', 'condition_operator', 'value']);
    $ilDB->dropTableColumn('post_conditions', 'condition_type');
}
?>

<#5484>
<?php
include_once('./Services/Migration/DBUpdate_3560/classes/class.ilDBUpdateNewObjectType.php');

$lp_type_id = ilDBUpdateNewObjectType::getObjectTypeId('lso');
if ($lp_type_id) {
    $ops_id = ilDBUpdateNewObjectType::getCustomRBACOperationId("lp_other_users");
    ilDBUpdateNewObjectType::deleteRBACOperation($lp_type_id, $ops_id);
}

?>

<#5485>
<?php
include_once('./Services/Migration/DBUpdate_3560/classes/class.ilDBUpdateNewObjectType.php');

$lp_type_id = ilDBUpdateNewObjectType::getObjectTypeId('lso');
if ($lp_type_id) {
    $ops_id = ilDBUpdateNewObjectType::getCustomRBACOperationId("read_learning_progress");
    ilDBUpdateNewObjectType::addRBACOperation($lp_type_id, $ops_id);
}

?>
<#5486>
<?php
$ilCtrlStructureReader->getStructure();
?>

<#5487>
<?php
    $ilDB->dropPrimaryKey('post_conditions');
    $ilDB->addPrimaryKey('post_conditions', ['ref_id', 'condition_operator', 'value']);
?>

<#5488>
<?php
include_once('./Services/Migration/DBUpdate_3560/classes/class.ilDBUpdateNewObjectType.php');

$ops_id = ilDBUpdateNewObjectType::getCustomRBACOperationId("lp_other_users");
ilDBUpdateNewObjectType::deleteRBACOperation("lso", $ops_id);

?>
<#5489>
<?php
if (!$ilDB->tableColumnExists('qpl_qst_essay', 'word_cnt_enabled')) {
    $ilDB->addTableColumn('qpl_qst_essay', 'word_cnt_enabled', array(
        'type' => 'integer',
        'length' => 1,
        'notnull' => false,
        'default' => 0
    ));
}
?>
<#5490>
<?php
if (!$ilDB->tableColumnExists('exc_assignment_peer', 'is_valid')) {
    $ilDB->addTableColumn('exc_assignment_peer', 'is_valid', array(
        "type" => "integer",
        "notnull" => true,
        "length" => 1,
        "default" => 0
    ));
}
?>
<#5491>
<?php
$ilCtrlStructureReader->getStructure();
?>
<#5492>
<?php
if (!$ilDB->tableColumnExists('exc_returned', 'web_dir_access_time')) {
    $ilDB->addTableColumn('exc_returned', 'web_dir_access_time', array(
        'type' => 'timestamp',
        'notnull' => false,
        'default' => null
    ));
}
$ilCtrlStructureReader->getStructure();
?>
<#5493>
<?php
$settings = new \ilSetting('chatroom');
$settings->set('conversation_idle_state_in_minutes', 1);

$res = $ilDB->query("SELECT * FROM chatroom_admconfig");
while ($row = $ilDB->fetchAssoc($res)) {
    $settings = json_decode($row['client_settings'], true);

    if (!is_numeric($settings['conversation_idle_state_in_minutes'])) {
        $settings['conversation_idle_state_in_minutes'] = 1;
    }

    $ilDB->update('chatroom_admconfig', [
        'client_settings' => ['text', json_encode($settings)]
    ], [
        'instance_id' => ['integer', $row['instance_id']]
    ]);
}
?>
<#5494>
<?php
$ilCtrlStructureReader->getStructure();
?>
<#5495>
<?php
if ($ilDB->tableColumnExists("map_area", "href")) {
    $field = array(
        'type' => 'text',
        'length' => 800,
        'notnull' => false
    );

    $ilDB->modifyTableColumn("map_area", "href", $field);
}
?>
<#5496>
<?php
if (!$ilDB->tableColumnExists('usr_data', 'passwd_policy_reset')) {
    $ilDB->addTableColumn('usr_data', 'passwd_policy_reset', array(
        'type' => 'integer',
        'notnull' => true,
        'length' => 1,
        'default' => 0
    ));
}
?>
<#5497>
<?php
$ilDB->manipulateF(
    'DELETE FROM settings WHERE keyword = %s',
    ['text'],
    ['block_activated_chatviewer']
);

$ilDB->manipulateF(
    'DELETE FROM usr_pref WHERE keyword = %s',
    ['text'],
    ['chatviewer_last_selected_room']
);
?>
<#5498>
<?php
if ($ilDB->tableColumnExists('mail_saved', 'm_type')) {
    $ilDB->dropTableColumn('mail_saved', 'm_type');
}

if ($ilDB->tableColumnExists('mail', 'm_type')) {
    $ilDB->dropTableColumn('mail', 'm_type');
}

$ilDB->manipulateF(
    'DELETE FROM settings WHERE keyword = %s',
    ['text'],
    ['pd_sys_msg_mode']
);
?>
<#5499>
<?php
$res = $ilDB->queryF('SELECT * FROM rbac_operations WHERE operation = %s', ['text'], ['system_message']);
$row = $ilDB->fetchAssoc($res);

if ($row['ops_id']) {
    $opsId = $row['ops_id'];

    $ilDB->manipulateF('DELETE FROM rbac_templates WHERE ops_id = %s', ['integer'], [$opsId]);
    $ilDB->manipulateF('DELETE FROM rbac_ta WHERE ops_id = %s', ['integer'], [$opsId]);
    $ilDB->manipulateF('DELETE FROM rbac_operations WHERE ops_id = %s', ['integer'], [$opsId]);
}
?>
<#5500>
<?php
$ilDB->manipulateF(
    'DELETE FROM settings WHERE keyword = %s',
    ['text'],
    ['block_activated_pdfrmpostdraft']
);
?>
<#5501>
<?php

$tempTableName = 'tmp_tst_qst_fixparent';

$tempTableFields = array(
        'qst_id' => array(
            'type' => 'integer',
            'notnull' => true,
            'length' => 4,
            'default' => 0
        ),
        'tst_obj_id' => array(
            'type' => 'integer',
            'notnull' => true,
            'length' => 4,
            'default' => 0
        ),
        'qpl_obj_id' => array(
            'type' => 'integer',
            'notnull' => true,
            'length' => 4,
            'default' => 0
        )
);

$brokenFixedTestQuestionsQuery = "
    SELECT qq.question_id qst_id, t.obj_fi tst_obj_id, qq.obj_fi qpl_obj_id
    FROM tst_tests t
    INNER JOIN tst_test_question tq
    ON t.test_id = tq.test_fi
    INNER JOIN qpl_questions qq
    ON qq.question_id = tq.question_fi
    WHERE t.question_set_type = 'FIXED_QUEST_SET'
    AND t.obj_fi != qq.obj_fi
";

$brokenRandomTestQuestionsQuery = "
    SELECT qq.question_id qst_id, t.obj_fi tst_obj_id, qq.obj_fi qpl_obj_id
    FROM tst_tests t
    INNER JOIN tst_rnd_cpy tq
    ON t.test_id = tq.tst_fi
    INNER JOIN qpl_questions qq
    ON qq.question_id = tq.qst_fi
    WHERE t.question_set_type = 'RANDOM_QUEST_SET'
    AND t.obj_fi != qq.obj_fi
";

$brokenQuestionCountQuery = "
    SELECT COUNT(broken.qst_id) cnt FROM (
        SELECT q1.qst_id FROM ( {$brokenFixedTestQuestionsQuery} ) q1
        UNION
        SELECT q2.qst_id FROM ( {$brokenRandomTestQuestionsQuery} ) q2
    ) broken
";

$brokenQuestionSelectQuery = "
    SELECT q1.qst_id, q1.tst_obj_id, q1.qpl_obj_id FROM ( {$brokenFixedTestQuestionsQuery} ) q1
    UNION
    SELECT q2.qst_id, q2.tst_obj_id, q2.qpl_obj_id FROM ( {$brokenRandomTestQuestionsQuery} ) q2
";

$res = $ilDB->query($brokenQuestionCountQuery);
$row = $ilDB->fetchAssoc($res);

if ($ilDB->tableExists($tempTableName)) {
    $ilDB->dropTable($tempTableName);
}

if ($row['cnt'] > 0) {
    $ilDB->createTable($tempTableName, $tempTableFields);
    $ilDB->addPrimaryKey($tempTableName, array('qst_id'));
    $ilDB->addIndex($tempTableName, array('tst_obj_id', 'qpl_obj_id'), 'i1');

    $ilDB->manipulate("
        INSERT INTO {$tempTableName} (qst_id, tst_obj_id, qpl_obj_id) {$brokenQuestionSelectQuery}
    ");
}

?>
<#5502>
<?php

$tempTableName = 'tmp_tst_qst_fixparent';

if ($ilDB->tableExists($tempTableName)) {
    $updateStatement = $ilDB->prepareManip(
        "
        UPDATE qpl_questions SET obj_fi = ? WHERE obj_fi = ? AND question_id IN(
            SELECT qst_id FROM {$tempTableName} WHERE tst_obj_id = ? AND qpl_obj_id = ?
        )
    ",
        array('integer', 'integer', 'integer', 'integer')
    );

    $deleteStatement = $ilDB->prepareManip(
        "
        DELETE FROM {$tempTableName} WHERE tst_obj_id = ? AND qpl_obj_id = ?
    ",
        array('integer', 'integer')
    );

    $res = $ilDB->query("SELECT DISTINCT tst_obj_id, qpl_obj_id FROM {$tempTableName}");

    while ($row = $ilDB->fetchAssoc($res)) {
        $ilDB->execute($updateStatement, array(
            $row['tst_obj_id'], $row['qpl_obj_id'], $row['tst_obj_id'], $row['qpl_obj_id']
        ));

        $ilDB->execute($deleteStatement, array(
            $row['tst_obj_id'], $row['qpl_obj_id']
        ));
    }

    $ilDB->dropTable($tempTableName);
}

?>
<#5503>
<?php
if (!$ilDB->tableExists('cont_filter_field')) {
    $ilDB->createTable('cont_filter_field', array(
        'ref_id' => array(
            'type' => 'integer',
            'length' => 4,
            'notnull' => true,
            'default' => 0
        ),
        'record_set_id' => array(
            'type' => 'integer',
            'length' => 4,
            'notnull' => true,
            'default' => 0
        ),
        'field_id' => array(
            'type' => 'integer',
            'length' => 4,
            'notnull' => true,
            'default' => 0
        )
    ));
}
?>
<#5504>
<?php
if (!$ilDB->tableExists('il_cert_bgtask_migr')) {
    $ilDB->dropTable('il_cert_bgtask_migr');
}
?>
<#5505>
<?php
if ($ilDB->tableExists('il_bt_task')) {
    if ($ilDB->tableExists('il_bt_value_to_task')) {
        if ($ilDB->tableExists('il_bt_value')) {
            $deleteBucketValuesSql = '
DELETE FROM il_bt_value WHERE id IN (
    SELECT value_id FROM il_bt_value_to_task WHERE task_id IN (
        SELECT id FROM il_bt_task WHERE ' . $ilDB->like('type', 'text', 'ilCertificateMigration%') . '
    )
)';
            $ilDB->manipulate($deleteBucketValuesSql);
        }

        $deleteValueToTask = '
DELETE FROM il_bt_value_to_task
WHERE task_id IN (
    SELECT id FROM il_bt_task WHERE ' . $ilDB->like('type', 'text', 'ilCertificateMigration%') . '
)';

        $ilDB->manipulate($deleteValueToTask);
    }
    $deleteBackgroundTasksSql = 'DELETE FROM il_bt_task WHERE ' . $ilDB->like('type', 'text', 'ilCertificateMigration%');
    $ilDB->manipulate($deleteBackgroundTasksSql);
}

if ($ilDB->tableExists('il_bt_bucket')) {
    $deleteBucketsSql = 'DELETE FROM il_bt_bucket WHERE title = ' . $ilDB->quote('Certificate Migration', 'text') ;
    $ilDB->manipulate($deleteBucketsSql);
}
?>
<#5506>
<?php

// get pdts type id
$row = $ilDB->fetchAssoc($ilDB->queryF(
    "SELECT obj_id FROM object_data WHERE type = %s AND title = %s",
    array('text', 'text'),
    array('typ', 'pdts')
));
$pdts_id = $row['obj_id'];

// register new 'object' rbac operation for tst
$op_id = $ilDB->nextId('rbac_operations');
$ilDB->insert('rbac_operations', array(
    'ops_id' => array('integer', $op_id),
    'operation' => array('text', 'change_presentation'),
    'description' => array('text', 'change presentation of a view'),
    'class' => array('text', 'object'),
    'op_order' => array('integer', 200)
));
$ilDB->insert('rbac_ta', array(
    'typ_id' => array('integer', $pdts_id),
    'ops_id' => array('integer', $op_id)
));

?>
<#5507>
<?php
// We should ensure that settings are set for new installations and ILIAS version upgrades
$setting = new ilSetting();

$setting->set('pd_active_sort_view_0', serialize(['location', 'type']));
$setting->set('pd_active_sort_view_1', serialize(['location', 'type', 'start_date']));
$setting->set('pd_active_pres_view_0', serialize(['list', 'tile']));
$setting->set('pd_active_pres_view_1', serialize(['list', 'tile']));
$setting->set('pd_def_pres_view_0', 'list');
$setting->set('pd_def_pres_view_1', 'list');
?>
<#5508>
<?php
include_once('./Services/Migration/DBUpdate_3560/classes/class.ilDBUpdateNewObjectType.php');
$tgt_ops_id = ilDBUpdateNewObjectType::addCustomRBACOperation('upload_blacklisted_files', "Upload Blacklisted Files", "object", 1);
if ($tgt_ops_id) {
    $lp_type_id = ilDBUpdateNewObjectType::getObjectTypeId('facs');
    if ($lp_type_id) {
        ilDBUpdateNewObjectType::addRBACOperation($lp_type_id, $tgt_ops_id);
    }
}
?>
<#5509>
<?php

if ($ilDB->indexExistsByFields('read_event', array('usr_id'))) {
    $ilDB->dropIndexByFields('read_event', array('usr_id'));
}
$ilDB->addIndex('read_event', array('usr_id'), 'i1');

?>
<#5510>
<?php

if ($ilDB->tableExists('il_gs_identifications')) {
    $ilDB->dropTable('il_gs_identifications');
}

if ($ilDB->tableExists('il_gs_providers')) {
    $ilDB->dropTable('il_gs_providers');
}
?>
<#5511>
<?php
if (!$ilDB->tableColumnExists('tst_manual_fb', 'finalized_tstamp')) {
    $ilDB->addTableColumn('tst_manual_fb', 'finalized_tstamp', array(
        "type" => "integer",
        "length" => 8,
    ));
}
if (!$ilDB->tableColumnExists('tst_manual_fb', 'finalized_evaluation')) {
    $ilDB->addTableColumn('tst_manual_fb', 'finalized_evaluation', array(
        "type" => "integer",
        "length" => 1,
    ));
    $ilDB->manipulateF(
        'UPDATE tst_manual_fb SET finalized_evaluation = %s WHERE feedback IS NOT NULL',
        ['integer'],
        [1]
    );
}
if (!$ilDB->tableColumnExists('tst_manual_fb', 'finalized_by_usr_id')) {
    $ilDB->addTableColumn('tst_manual_fb', 'finalized_by_usr_id', array(
        "type" => "integer",
        "length" => 8,
    ));
}
?>
<#5512>
<?php
$ilCtrlStructureReader->getStructure();
?>
<#5513>
<?php

$map = [
    'ilMMCustomProvider' => 'ILIAS\MainMenu\Provider\CustomMainBarProvider',
    'ilAdmGlobalScreenProvider' => 'ILIAS\\Administration\\AdministrationMainBarProvider',
    'ilBadgeGlobalScreenProvider' => 'ILIAS\\Badge\\Provider\\BadgeMainBarProvider',
    'ilCalendarGlobalScreenProvider' => 'ILIAS\\Certificate\\Provider\\CertificateMainBarProvider',
    'ilContactGlobalScreenProvider' => 'ILIAS\\Contact\\Provider\\ContactMainBarProvider',
    'ilDerivedTaskGlobalScreenProvider' => 'ILIAS\\Tasks\\DerivedTasks\\Provider\\DerivedTaskMainBarProvider',
    'ilLPGlobalScreenProvider' => 'ILIAS\\LearningProgress\\LPMainBarProvider',
    'ilMailGlobalScreenProvider' => 'ILIAS\\Mail\\Provider\\MailMainBarProvider',
    'ilNewsGlobalScreenProvider' => 'ILIAS\\News\\Provider\\NewsMainBarProvider',
    'ilNotesGlobalScreenProvider' => 'ILIAS\\Notes\\Provider\\NotesMainBarProvider',
    'ilPDGlobalScreenProvider' => 'ILIAS\\PersonalDesktop\\PDMainBarProvider',
    'ilPrtfGlobalScreenProvider' => 'ILIAS\\Portfolio\\Provider\\PortfolioMainBarProvider',
    'ilRepositoryGlobalScreenProvider' => 'ILIAS\\Repository\\Provider\\RepositoryMainBarProvider',
    'ilSkillGlobalScreenProvider' => 'ILIAS\\Skill\\Provider\\SkillMainBarProvider',
    'ilStaffGlobalScreenProvider' => 'ILIAS\\MyStaff\\Provider\\StaffMainBarProvider',
    'ilWorkspaceGlobalScreenProvider' => 'ILIAS\\PersonalWorkspace\\Provider\\WorkspaceMainBarProvider',
];

foreach ($map as $old => $new) {
    $ilDB->manipulateF("UPDATE il_mm_items SET 
identification = REPLACE(identification, %s, %s) WHERE identification LIKE %s", ['text', 'text', 'text'], [$old, $new, "$old|%"]);

    $ilDB->manipulateF("UPDATE il_mm_items SET 
parent_identification = REPLACE(parent_identification, %s, %s) WHERE parent_identification LIKE %s", ['text', 'text', 'text'], [$old, $new, "$old|%"]);

    $ilDB->manipulateF("UPDATE il_mm_translation SET 
id = REPLACE(id, %s, %s) WHERE id LIKE %s", ['text', 'text', 'text'], [$old, $new, "$old|%|%"]);

    $ilDB->manipulateF("UPDATE il_mm_translation SET 
identification = REPLACE(id, %s, %s) WHERE identification LIKE %s", ['text', 'text', 'text'], [$old, $new, "$old|%"]);

    $ilDB->manipulateF("UPDATE il_mm_actions SET 
identification = REPLACE(identification, %s, %s) WHERE identification LIKE %s", ['text', 'text', 'text'], [$old, $new, "$old|%"]);
}


?>


<#5514>
<?php
if (!$ilDB->tableExists('crs_timings_exceeded')) {
    $ilDB->createTable('crs_timings_exceeded', array(
        'user_id' => array(
            'type' => 'integer',
            'length' => 4,
            'notnull' => true,
            'default' => 0
        ),
        'ref_id' => array(
            'type' => 'integer',
            'length' => 4,
            'notnull' => true,
            'default' => 0
        )
    ,
        'sent' => array(
            'type' => 'integer',
            'length' => 4,
            'notnull' => true,
            'default' => 0
        )
    ));
    $ilDB->addPrimaryKey('crs_timings_exceeded', array('user_id', 'ref_id'));
}
?>
<#5515>
<?php
if (!$ilDB->tableExists('crs_timings_started')) {
    $ilDB->createTable('crs_timings_started', array(
        'user_id' => array(
            'type' => 'integer',
            'length' => 4,
            'notnull' => true,
            'default' => 0
        ),
        'ref_id' => array(
            'type' => 'integer',
            'length' => 4,
            'notnull' => true,
            'default' => 0
        )
    ,
        'sent' => array(
            'type' => 'integer',
            'length' => 4,
            'notnull' => true,
            'default' => 0
        )
    ));
    $ilDB->addPrimaryKey('crs_timings_started', array('user_id', 'ref_id'));
}
?>
<#5516>
<?php
$setting = new ilSetting();
$idx = $setting->get('ilfrmposidx5', 0);
if (!$idx) {
    $ilDB->addIndex('frm_posts', ['pos_thr_fk', 'pos_date'], 'i5');
} else {
    $setting->delete('ilfrmposidx5');
}
?>
<#5517>
<?php
$ilCtrlStructureReader->getStructure();
?>
<#5518>
<?php
$ilDB->modifyTableColumn('frm_notification', 'frm_id', array(
    'type' => 'integer',
    'length' => 8,
    'notnull' => true,
    'default' => 0
));
?>
<#5519>
<?php
$ilDB->modifyTableColumn('frm_notification', 'thread_id', array(
    'type' => 'integer',
    'length' => 8,
    'notnull' => true,
    'default' => 0
));
?>
<#5520>
<?php
$ilDB->modifyTableColumn('il_cert_template', 'version', array(
    'type' => 'integer',
    'length' => 8,
    'notnull' => true,
    'default' => 0
));
?>
<#5521>
<?php
if (!$ilDB->indexExistsByFields('rbac_log', ['created'])) {
    $ilDB->addIndex('rbac_log', ['created'], 'i2');
}
?>
<#5522>
<?php
    $ilCtrlStructureReader->getStructure();
?>
<#5523>
<?php
$q = "SELECT prg_settings.obj_id FROM prg_settings"
    . "	JOIN object_reference prg_ref ON prg_settings.obj_id = prg_ref.obj_id"
    . "	JOIN tree ON parent = prg_ref.ref_id"
    . "	LEFT JOIN object_reference child_ref ON tree.child = child_ref.ref_id"
    . "	LEFT JOIN object_data child ON child_ref.obj_id = child.obj_id"
    . "	WHERE lp_mode = 2 AND prg_ref.deleted IS NULL AND child.obj_id IS NULL";
$res = $ilDB->query($q);
$to_adjust = [];
while ($rec = $ilDB->fetchAssoc($res)) {
    $to_adjust[] = (int) $rec['obj_id'];
}
$ilDB->manipulate('UPDATE prg_settings SET lp_mode = 0 WHERE ' . $ilDB->in('obj_id', $to_adjust, false, 'integer'));
$q = "SELECT prg_settings.obj_id FROM prg_settings"
    . "	JOIN object_reference prg_ref ON prg_settings.obj_id = prg_ref.obj_id"
    . "	JOIN tree ON parent = prg_ref.ref_id"
    . "	JOIN object_reference child_ref ON tree.child = child_ref.ref_id"
    . "	JOIN object_data child ON child_ref.obj_id = child.obj_id"
    . "	WHERE lp_mode = 2 AND prg_ref.deleted IS NULL AND child.type = 'prg'";
$res = $ilDB->query($q);
$to_adjust = [];
while ($rec = $ilDB->fetchAssoc($res)) {
    $to_adjust[] = (int) $rec['obj_id'];
}
$ilDB->manipulate('UPDATE prg_settings SET lp_mode = 1 WHERE ' . $ilDB->in('obj_id', $to_adjust, false, 'integer'));
?>
<#5524>
<?php
if (!$ilDB->tableExists('wfld_user_setting')) {
    $ilDB->createTable('wfld_user_setting', array(
        'user_id' => array(
            'type' => 'integer',
            'length' => 4,
            'notnull' => true,
            'default' => 0
        ),
        'wfld_id' => array(
            'type' => 'integer',
            'length' => 4,
            'notnull' => true,
            'default' => 0
        ),
        'sortation' => array(
            'type' => 'integer',
            'length' => 4,
            'notnull' => true,
            'default' => 0,
        )
    ));
    $ilDB->addPrimaryKey('wfld_user_setting', array('user_id','wfld_id'));
}
?>
<#5525>
<?php
    if (!$ilDB->tableExists("book_obj_use_book")) {
        $fields = array(
            "obj_id" => array(
                "type" => "integer",
                "notnull" => true,
                "length" => 4,
                "default" => 0
            ),
            "book_obj_id" => array(
                "type" => "integer",
                "notnull" => true,
                "length" => 4,
                "default" => 0
            )
        );
        $ilDB->createTable("book_obj_use_book", $fields);
    }
?>
<#5526>
<?php
    $ilDB->addPrimaryKey("book_obj_use_book", array("obj_id", "book_obj_id"));
?>
<#5527>
<?php
if (!$ilDB->tableColumnExists('booking_reservation', 'context_obj_id')) {
    $ilDB->addTableColumn(
        'booking_reservation',
        'context_obj_id',
        array(
            'type' => 'integer',
            'length' => 1,
            'notnull' => false,
            'default' => 0
        )
    );
}
?>
<#5528>
<?php
$ilDB->dropTableColumn('booking_reservation', 'context_obj_id');
if (!$ilDB->tableColumnExists('booking_reservation', 'context_obj_id')) {
    $ilDB->addTableColumn(
        'booking_reservation',
        'context_obj_id',
        array(
            'type' => 'integer',
            'length' => 4,
            'notnull' => false,
            'default' => 0
        )
    );
}
?>
<#5529>
<?php
$ilDB->renameTableColumn('book_obj_use_book', "book_obj_id", 'book_ref_id');
?>
<#5530>
<?php
if (!$ilDB->tableColumnExists('skl_tree_node', 'description')) {
    $ilDB->addTableColumn(
        'skl_tree_node',
        'description',
        array(
            'type' => 'clob',
            'notnull' => false
        )
    );
}
?>
<#5531>
<?php
// old competences (+ templates) and competence categories (+ templates) get an empty string as description instead of null
$ilDB->manipulate("UPDATE skl_tree_node SET description = '' WHERE description IS NULL AND type IN ('scat', 'skll', 'sctp', 'sktp')");
?>
<#5532>
<?php
if (!$ilDB->tableExists('skl_profile_role')) {
    $fields = array(
        'profile_id' => array(
            'type' => 'integer',
            'length' => 4,
            'notnull' => true),
        'role_id' => array(
            'type' => 'integer',
            'length' => 4,
            'notnull' => true)
    );
    $ilDB->createTable('skl_profile_role', $fields);
    $ilDB->addPrimaryKey('skl_profile_role', array('profile_id', 'role_id'));
}
?>
<#5533>
<?php
$ilCtrlStructureReader->getStructure();
?>
<#5534>
<?php
if (!$ilDB->tableColumnExists('booking_settings', 'preference_nr')) {
    $ilDB->addTableColumn('booking_settings', 'preference_nr', array(
        "type" => "integer",
        "notnull" => true,
        "length" => 4,
        "default" => 0
    ));
}
?>
<#5535>
<?php
if (!$ilDB->tableColumnExists('booking_settings', 'pref_deadline')) {
    $ilDB->addTableColumn('booking_settings', 'pref_deadline', array(
        "type" => "integer",
        "notnull" => true,
        "length" => 4,
        "default" => 0
    ));
}
?>
<#5536>
<?php
if (!$ilDB->tableExists('booking_preferences')) {
    $ilDB->createTable('booking_preferences', array(
        'book_pool_id' => array(
            'type' => 'integer',
            'length' => 4,
            'notnull' => true,
            'default' => 0
        ),
        'user_id' => array(
            'type' => 'integer',
            'length' => 4,
            'notnull' => true,
            'default' => 0
        ),
        'book_obj_id' => array(
            'type' => 'integer',
            'length' => 4,
            'notnull' => true,
            'default' => 0
        )
    ));
    $ilDB->addPrimaryKey('booking_preferences', ['book_pool_id', 'user_id', 'book_obj_id']);
}
?>
<#5537>
<?php
$ilCtrlStructureReader->getStructure();
?>
<#5538>
<?php
if (!$ilDB->tableColumnExists('booking_settings', 'pref_booking_hash')) {
    $ilDB->addTableColumn('booking_settings', 'pref_booking_hash', array(
        "type" => "text",
        "notnull" => true,
        "length" => 23,
        "default" => "0"
    ));
}
?>
<#5539>
<?php
$ilCtrlStructureReader->getStructure();
?>
<#5540>
<?php

include_once 'Services/Migration/DBUpdate_3560/classes/class.ilDBUpdateNewObjectType.php';

$ltiTypeId = ilDBUpdateNewObjectType::getObjectTypeId('lti');

if (!$ltiTypeId) {
    // add basic object type
    
    $ltiTypeId = ilDBUpdateNewObjectType::addNewType('lti', 'LTI Consumer Object');
    
    // common rbac operations
    
    $rbacOperations = array(
        ilDBUpdateNewObjectType::RBAC_OP_EDIT_PERMISSIONS,
        ilDBUpdateNewObjectType::RBAC_OP_VISIBLE,
        ilDBUpdateNewObjectType::RBAC_OP_READ,
        ilDBUpdateNewObjectType::RBAC_OP_WRITE,
        ilDBUpdateNewObjectType::RBAC_OP_DELETE,
        ilDBUpdateNewObjectType::RBAC_OP_COPY
    );
    
    ilDBUpdateNewObjectType::addRBACOperations($ltiTypeId, $rbacOperations);
    
    // lp rbac operations
    
    $operationId = ilDBUpdateNewObjectType::getCustomRBACOperationId('read_learning_progress');
    ilDBUpdateNewObjectType::addRBACOperation($ltiTypeId, $operationId);
    
    $operationId = ilDBUpdateNewObjectType::getCustomRBACOperationId('edit_learning_progress');
    ilDBUpdateNewObjectType::addRBACOperation($ltiTypeId, $operationId);
    
    // custom rbac operations
    
    $operationId = ilDBUpdateNewObjectType::addCustomRBACOperation(
        'read_outcomes',
        'Access Outcomes',
        'object',
        '2250'
    );
    
    ilDBUpdateNewObjectType::addRBACOperation($ltiTypeId, $operationId);
    
    // add create operation for relevant container types
    
    // (!) TRUNK SHOULD CONSIDER LSO PARENT AS WELL (!)
    $parentTypes = array('root', 'cat', 'crs', 'fold', 'grp');
    // (!) TRUNK SHOULD CONSIDER LSO PARENT AS WELL (!)
    ilDBUpdateNewObjectType::addRBACCreate('create_lti', 'Create LTI Consumer Object', $parentTypes);
    ilDBUpdateNewObjectType::applyInitialPermissionGuideline('lti', true);
}

?>
<#5541>
<?php
$ilCtrlStructureReader->getStructure();
?>
<#5542>
<?php

include_once 'Services/Migration/DBUpdate_3560/classes/class.ilDBUpdateNewObjectType.php';

$cmixTypeId = ilDBUpdateNewObjectType::getObjectTypeId('cmix');

if (!$cmixTypeId) {
    // add basic object type
    
    $cmixTypeId = ilDBUpdateNewObjectType::addNewType('cmix', 'cmi5/xAPI Object');
    
    // common rbac operations
    
    $rbacOperations = array(
        ilDBUpdateNewObjectType::RBAC_OP_EDIT_PERMISSIONS,
        ilDBUpdateNewObjectType::RBAC_OP_VISIBLE,
        ilDBUpdateNewObjectType::RBAC_OP_READ,
        ilDBUpdateNewObjectType::RBAC_OP_WRITE,
        ilDBUpdateNewObjectType::RBAC_OP_DELETE,
        ilDBUpdateNewObjectType::RBAC_OP_COPY
    );
    
    ilDBUpdateNewObjectType::addRBACOperations($cmixTypeId, $rbacOperations);
    
    // lp rbac operations
    
    $operationId = ilDBUpdateNewObjectType::getCustomRBACOperationId('read_learning_progress');
    ilDBUpdateNewObjectType::addRBACOperation($cmixTypeId, $operationId);
    
    $operationId = ilDBUpdateNewObjectType::getCustomRBACOperationId('edit_learning_progress');
    ilDBUpdateNewObjectType::addRBACOperation($cmixTypeId, $operationId);
    
    // custom rbac operations
    
    $operationId = ilDBUpdateNewObjectType::getCustomRBACOperationId('read_outcomes');
    ilDBUpdateNewObjectType::addRBACOperation($cmixTypeId, $operationId);
    
    // add create operation for relevant container types
    
    // (!) TRUNK SHOULD CONSIDER LSO PARENT AS WELL (!)
    $parentTypes = array('root', 'cat', 'crs', 'fold', 'grp');
    // (!) TRUNK SHOULD CONSIDER LSO PARENT AS WELL (!)
    ilDBUpdateNewObjectType::addRBACCreate('create_cmix', 'Create cmi5/xAPI Object', $parentTypes);
    ilDBUpdateNewObjectType::applyInitialPermissionGuideline('cmix', true);
}

?>
<#5543>
<?php
$ilCtrlStructureReader->getStructure();
?>
<#5544>
<?php

include_once 'Services/Migration/DBUpdate_3560/classes/class.ilDBUpdateNewObjectType.php';

ilDBUpdateNewObjectType::addAdminNode(
    'cmis',
    'cmi5/xAPI Administration'
);

?>
<#5545>
<?php
$ilCtrlStructureReader->getStructure();
?>
<#5546>
<?php
/**
 * Type definitions
 */
if (!$ilDB->tableExists('cmix_lrs_types')) {
    $types = array(
        'type_id' => array(
            'type' => 'integer',
            'length' => 4,
            'notnull' => true,
            'default' => 0
        ),
        'title' => array(
            'type' => 'text',
            'length' => 255
        ),
        'description' => array(
            'type' => 'text',
            'length' => 4000
        ),
        'availability' => array(
            'type' => 'integer',
            'length' => 4,
            'notnull' => true,
            'default' => 1
        ),
        'remarks' => array(
            'type' => 'text',
            'length' => 4000
        ),
        'time_to_delete' => array(
            'type' => 'integer',
            'length' => 4
        ),
        'lrs_endpoint' => array(
            'type' => 'text',
            'length' => 255,
            'notnull' => true
        ),
        'lrs_key' => array(
            'type' => 'text',
            'length' => 128,
            'notnull' => true
        ),
        'lrs_secret' => array(
            'type' => 'text',
            'length' => 128,
            'notnull' => true
        ),
        'privacy_comment_default' => array(
            'type' => 'text',
            'length' => 2000,
            'notnull' => true
        ),
        'external_lrs' => array(
            'type' => 'integer',
            'length' => 1,
            'notnull' => true,
            'default' => 0
        ),
        'user_ident' => array(
            'type' => 'text',
            'length' => 32,
            'notnull' => false,
            'default' => ''
        ),
        'user_name' => array(
            'type' => 'text',
            'length' => 32,
            'notnull' => false,
            'default' => ''
        ),
        'force_privacy_settings' => array(
            'type' => 'integer',
            'length' => 1,
            'notnull' => true,
            'default' => 0
        ),
        'bypass_proxy' => array(
            'type' => 'integer',
            'length' => 1,
            'notnull' => true,
            'default' => 0
        )
    );
    $ilDB->createTable("cmix_lrs_types", $types);
    $ilDB->addPrimaryKey("cmix_lrs_types", array("type_id"));
    $ilDB->createSequence("cmix_lrs_types");
}

?>
<#5547>
<?php
/**
 * settings for xapi-objects
 *
 * !!! ILIAS 6.0 implementation needs migration of offline status in case of table allready exists !!!
 */
if (!$ilDB->tableExists('cmix_settings')) {
    $fields = array(
        'obj_id' => array(
            'type' => 'integer',
            'length' => 4,
            'notnull' => true,
            'default' => 0
        ),
        'lrs_type_id' => array(
            'type' => 'integer',
            'length' => 4,
            'notnull' => true,
            'default' => 0
        ),
        'content_type' => array(
            'type' => 'text',
            'length' => 32,
            'notnull' => false
        ),
        'source_type' => array(
            'type' => 'text',
            'length' => 32,
            'notnull' => false
        ),
        'activity_id' => array(
            'type' => 'text',
            'length' => 255,
            'notnull' => false
        ),
        'instructions' => array(
            'type' => 'text',
            'length' => 4000,
            'notnull' => false
        ),
        'offline_status' => array(
            'type' => 'integer',
            'length' => 1,
            'notnull' => true,
            'default' => 1
        ),
        'launch_url' => array(
            'type' => 'text',
            'length' => 255,
            'notnull' => false
        ),
        'auth_fetch_url' => array(
            'type' => 'integer',
            'length' => 1,
            'notnull' => true,
            'default' => 0
        ),
        'launch_method' => array(
            'type' => 'text',
            'length' => 32,
            'notnull' => false
        ),
        'launch_mode' => array(
            'type' => 'text',
            'length' => 32,
            'notnull' => false
        ),
        'mastery_score' => array(
            'type' => 'float',
            'notnull' => true,
            'default' => 0.0
        ),
        'keep_lp' => array(
            'type' => 'integer',
            'length' => 1,
            'notnull' => true,
            'default' => 0
        ),
        'user_ident' => array(
            'type' => 'text',
            'length' => 32,
            'notnull' => false
        ),
        'user_name' => array(
            'type' => 'text',
            'length' => 32,
            'notnull' => false
        ),
        'usr_privacy_comment' => array(
            'type' => 'text',
            'length' => 4000,
            'notnull' => false
        ),
        'show_statements' => array(
            'type' => 'integer',
            'length' => 1,
            'notnull' => true,
            'default' => 0
        ),
        'xml_manifest' => array(
            'type' => 'clob'
        ),
        'version' => array(
            'type' => 'integer',
            'length' => 4,
            'notnull' => true,
            'default' => 1
        ),
        'highscore_enabled' => array(
            'type' => 'integer',
            'length' => 1,
            'notnull' => true,
            'default' => 0
        ),
        'highscore_achieved_ts' => array(
            'type' => 'integer',
            'length' => 1,
            'notnull' => true,
            'default' => 0
        ),
        'highscore_percentage' => array(
            'type' => 'integer',
            'length' => 1,
            'notnull' => true,
            'default' => 0
        ),
        'highscore_wtime' => array(
            'type' => 'integer',
            'length' => 1,
            'notnull' => true,
            'default' => 0
        ),
        'highscore_own_table' => array(
            'type' => 'integer',
            'length' => 1,
            'notnull' => true,
            'default' => 0
        ),
        'highscore_top_table' => array(
            'type' => 'integer',
            'length' => 1,
            'notnull' => true,
            'default' => 0
        ),
        'highscore_top_num' => array(
            'type' => 'integer',
            'length' => 4,
            'notnull' => true,
            'default' => 0
        ),
        'bypass_proxy' => array(
            'type' => 'integer',
            'length' => 1,
            'notnull' => true,
            'default' => 0
        )
    );
    $ilDB->createTable("cmix_settings", $fields);
    $ilDB->addPrimaryKey("cmix_settings", array("obj_id"));
}
?>
<#5548>
<?php
/**
 * table for detailed learning progress
 */
if (!$ilDB->tableExists('cmix_results')) {
    $values = array(
        'id' => array(
            'type' => 'integer',
            'length' => 4,
            'notnull' => true,
        ),
        'obj_id' => array(
            'type' => 'integer',
            'length' => 4,
            'notnull' => true,
        ),
        'usr_id' => array(
            'type' => 'integer',
            'length' => 4,
            'notnull' => true,
        ),
        'version' => array(
            'type' => 'integer',
            'length' => 2,
            'notnull' => true,
            'default' => 1
        ),
        'score' => array(
            'type' => 'float',
            'notnull' => false,
        ),
        'status' => array(
            'type' => 'text',
            'length' => 32,
            'notnull' => true,
            'default' => 0
        ),
        'last_update' => array(
            'type' => 'timestamp',
            'notnull' => true,
            'default' => ''
        )
    );
    $ilDB->createTable("cmix_results", $values);
    $ilDB->addPrimaryKey("cmix_results", array("id"));
    $ilDB->createSequence("cmix_results");
    $ilDB->addIndex("cmix_results", array("obj_id","usr_id"), 'i1', false);
}
?>
<#5549>
<?php

if (!$ilDB->tableExists('cmix_users')) {
    $ilDB->createTable('cmix_users', array(
        'obj_id' => array(
            'type' => 'integer',
            'length' => 4,
            'notnull' => true,
            'default' => 0
        ),
        'usr_id' => array(
            'type' => 'integer',
            'length' => 4,
            'notnull' => true,
            'default' => 0
        ),
        'proxy_success' => array(
            'type' => 'integer',
            'length' => 1,
            'notnull' => true,
            'default' => 0
        ),
        'fetched_until' => array(
            'type' => 'timestamp',
            'notnull' => false
        ),
        'usr_ident' => array(
            'type' => 'text',
            'length' => 255,
            'notnull' => false
        )
    ));
    
    $ilDB->addPrimaryKey('cmix_users', array('obj_id', 'usr_id'));
}

?>
<#5550>
<?php
/**
 * table token for auth
 */
if (!$ilDB->tableExists('cmix_token')) {
    $token = array(
        'token' => array(
            'type' => 'text',
            'length' => 255,
            'notnull' => true,
            'default' => 0
        ),
        'valid_until' => array(
            'type' => 'timestamp',
            'notnull' => true,
            'default' => ''
        ),
        'lrs_type_id' => array(
            'type' => 'integer',
            'length' => 4,
            'notnull' => true,
            'default' => 0
        ),
        'ref_id' => array(
            'type' => 'integer',
            'length' => 4,
            'notnull' => true,
            'default' => 0
        ),
        'obj_id' => array(
            'type' => 'integer',
            'length' => 4,
            'notnull' => true,
            'default' => 0
        ),
        'usr_id' => array(
            'type' => 'integer',
            'length' => 4,
            'notnull' => true,
            'default' => 0
        )
    );
    $ilDB->createTable("cmix_token", $token);

    $ilDB->addPrimaryKey("cmix_token", array('token'));
    $ilDB->addIndex("cmix_token", array('token', 'valid_until'), 'i1');
    $ilDB->addUniqueConstraint("cmix_token", array('obj_id', 'usr_id'), 'c1');
}
?>
<#5551>
<?php

$setting = new ilSetting('cmix');

if (!$setting->get('ilias_uuid', false)) {
    $uuid = (new \Ramsey\Uuid\UuidFactory())->uuid4()->toString();
    $setting->set('ilias_uuid', $uuid);
}

?>
<#5552>
<?php
/**
 * Type definitions
 */
if (!$ilDB->tableExists('lti_ext_provider')) {
    $fields = array(
        'id' => array(
            'type' => 'integer',
            'length' => 4,
            'notnull' => true,
            'default' => 0
        ),
        'title' => array(
            'type' => 'text',
            'length' => 255
        ),
        'description' => array(
            'type' => 'text',
            'length' => 4000
        ),
        'availability' => array(
            'type' => 'integer',
            'length' => 2,
            'notnull' => true,
            'default' => 1
        ),
        'remarks' => array(
            'type' => 'text',
            'length' => 4000
        ),
        'time_to_delete' => array(
            'type' => 'integer',
            'length' => 4
        ),
        'provider_url' => array(
            'type' => 'text',
            'length' => 255,
            'notnull' => true
        ),
        'provider_key' => array(
            'type' => 'text',
            'length' => 128,
            'notnull' => true
        ),
        'provider_secret' => array(
            'type' => 'text',
            'length' => 128,
            'notnull' => true
        ),
        'provider_key_customizable' => array( //key and secret changeable
            'type' => 'integer',
            'length' => 1,
            'notnull' => true,
            'default' => 0
        ),
        'provider_icon' => array(
            'type' => 'text',
            'length' => 255,
            'notnull' => false
        ),
        'provider_xml' => array(
            'type' => 'clob'
        ),
        'external_provider' => array(
            'type' => 'integer',
            'length' => 1,
            'notnull' => true,
            'default' => 0
        ),
        'launch_method' => array( // Launch Method
            'type' => 'text',
            'length' => 32,
            'notnull' => false
        ),
        'has_outcome' => array(
            'type' => 'integer',
            'length' => 1,
            'notnull' => true,
            'default' => 0
        ),
        'mastery_score' => array(
            'type' => 'float',
            'notnull' => false
        ),
        'keep_lp' => array(
            'type' => 'integer',
            'length' => 1,
            'notnull' => true,
            'default' => 0
        ),
        'privacy_comment_default' => array(
            'type' => 'text',
            'length' => 2000,
            'notnull' => true
        ),
        'creator' => array(
            'type' => 'integer',
            'length' => 4,
            'notnull' => false,
        ),
        'accepted_by' => array(
            'type' => 'integer',
            'length' => 4,
            'notnull' => false,
        ),
        'global' => array(
            'type' => 'integer',
            'length' => 1,
            'notnull' => true,
            'default' => 0
        ),
        'use_xapi' => array(
            'type' => 'integer',
            'length' => 1,
            'notnull' => true,
            'default' => 0
        ),
        'xapi_launch_key' => array(
            'type' => 'text',
            'length' => 64,
            'notnull' => false
        ),
        'xapi_launch_secret' => array(
            'type' => 'text',
            'length' => 64,
            'notnull' => false
        ),
        'xapi_launch_url' => array(
            'type' => 'text',
            'length' => 255,
            'notnull' => false
        ),
        'custom_params' => array(
            'type' => 'text',
            'length' => 1020,
            'notnull' => false
        ),
        'use_provider_id' => array(
            'type' => 'integer',
            'length' => 1,
            'notnull' => true,
            'default' => 0
        ),
        'always_learner' => array(
            'type' => 'integer',
            'length' => 1,
            'notnull' => true,
            'default' => 0
        ),
        'xapi_activity_id' => array(
            'type' => 'text',
            'length' => 128,
            'notnull' => false
        ),
        'keywords' => array(
            'type' => 'text',
            'length' => 1000,
            'notnull' => false
        ),
        'user_ident' => array(
            'type' => 'text',
            'length' => 32,
            'notnull' => true,
            'default' => ''
        ),
        'user_name' => array(
            'type' => 'text',
            'length' => 32,
            'notnull' => true,
            'default' => ''
        ),
        'inc_usr_pic' => array(
            'type' => 'integer',
            'length' => 1,
            'notnull' => true,
            'default' => 0
        ),
        'category' => array(
            'type' => 'text',
            'length' => 16,
            'notnull' => true,
            'default' => ''
        )
    );
    $ilDB->createTable("lti_ext_provider", $fields);
    $ilDB->addPrimaryKey("lti_ext_provider", array("id"));
    $ilDB->createSequence("lti_ext_provider");
}

?>
<#5553>
<?php

if (!$ilDB->tableExists('lti_consumer_settings')) {
    $ilDB->createTable('lti_consumer_settings', array(
        'obj_id' => array(
            'type' => 'integer',
            'length' => 4,
            'notnull' => true,
            'default' => 0
        ),
        'provider_id' => array(
            'type' => 'integer',
            'length' => 4,
            'notnull' => true,
            'default' => 0
        ),
        'launch_method' => array(
            'type' => 'text',
            'length' => 16,
            'notnull' => true,
            'default' => ''
        ),
        'offline_status' => array(
            'type' => 'integer',
            'length' => 1,
            'notnull' => true,
            'default' => 1
        ),
        'show_statements' => array(
            'type' => 'integer',
            'length' => 1,
            'notnull' => true,
            'default' => 0
        ),
        'highscore_enabled' => array(
            'type' => 'integer',
            'length' => 1,
            'notnull' => true,
            'default' => 0
        ),
        'highscore_achieved_ts' => array(
            'type' => 'integer',
            'length' => 1,
            'notnull' => true,
            'default' => 0
        ),
        'highscore_percentage' => array(
            'type' => 'integer',
            'length' => 1,
            'notnull' => true,
            'default' => 0
        ),
        'highscore_wtime' => array(
            'type' => 'integer',
            'length' => 1,
            'notnull' => true,
            'default' => 0
        ),
        'highscore_own_table' => array(
            'type' => 'integer',
            'length' => 1,
            'notnull' => true,
            'default' => 0
        ),
        'highscore_top_table' => array(
            'type' => 'integer',
            'length' => 1,
            'notnull' => true,
            'default' => 0
        ),
        'highscore_top_num' => array(
            'type' => 'integer',
            'length' => 4,
            'notnull' => true,
            'default' => 0
        ),
        'mastery_score' => array(
            'type' => 'float',
            'notnull' => true,
            'default' => 0.5
        ),
        'keep_lp' => array(
            'type' => 'integer',
            'length' => 1,
            'notnull' => true,
            'default' => 0
        ),
        'use_xapi' => array(
            'type' => 'integer',
            'length' => 1,
            'notnull' => true,
            'default' => 0
        ),
        'activity_id' => array(
            'type' => 'text',
            'length' => 128,
            'notnull' => false
        ),
        'launch_key' => array(
            'type' => 'text',
            'length' => 255,
            'notnull' => false
        ),
        'launch_secret' => array(
            'type' => 'text',
            'length' => 255,
            'notnull' => false
        )
    ));
    
    $ilDB->addPrimaryKey('lti_consumer_settings', array('obj_id'));
}

?>
<#5554>
<?php
//changes for celtic/lti

if ($ilDB->tableExists('lti2_consumer')) {
    if (!$ilDB->tableColumnExists('lti2_consumer', 'signature_method')) {
        $ilDB->addTableColumn('lti2_consumer', 'signature_method', array(
            "type" => "text",
            "notnull" => true,
            "length" => 15,
            "default" => 'HMAC-SHA1'
        ));
    }
}

if ($ilDB->tableExists('lti2_context')) {
    if (!$ilDB->tableColumnExists('lti2_context', 'title')) {
        $ilDB->addTableColumn('lti2_context', 'title', array(
            "type" => "text",
            "notnull" => false,
            "length" => 255,
            "default" => null
        ));
    }
}

if ($ilDB->tableExists('lti2_context')) {
    if (!$ilDB->tableColumnExists('lti2_context', 'type')) {
        $ilDB->addTableColumn('lti2_context', 'type', array(
            "type" => "text",
            "notnull" => false,
            "length" => 50,
            "default" => null
        ));
    }
}

if ($ilDB->tableExists('lti2_resource_link')) {
    if (!$ilDB->tableColumnExists('lti2_resource_link', 'title')) {
        $ilDB->addTableColumn('lti2_resource_link', 'title', array(
            "type" => "text",
            "notnull" => false,
            "length" => 255,
            "default" => null
        ));
    }
}

//note: field user_result_pk in table lti2_user_result is not used in ILIAS; use user_pk as in implementation of IMSGLOBAL

if ($ilDB->tableExists('lti2_nonce')) {
    if ($ilDB->tableColumnExists('lti2_nonce', 'value')) {
        $ilDB->modifyTableColumn('lti2_nonce', 'value', array(
            'type' => 'text',
            'length' => 50,
            'notnull' => true
        ));
    }
}

//todo: drop lti2_tool_proxy table


?>
<#5555>
<?php
/**
 * add the table for type input values
 */
if (!$ilDB->tableExists('lti_consumer_results')) {
    $values = array(
        'id' => array(
            'type' => 'integer',
            'length' => 4,
            'notnull' => true,
        ),
        'obj_id' => array(
            'type' => 'integer',
            'length' => 4,
            'notnull' => true,
        ),
        'usr_id' => array(
            'type' => 'integer',
            'length' => 4,
            'notnull' => true,
        ),
        'result' => array(
            'type' => 'float',
            'notnull' => false,
        ),
    );
    $ilDB->createTable("lti_consumer_results", $values);
    $ilDB->addPrimaryKey("lti_consumer_results", array("id"));
    $ilDB->createSequence("lti_consumer_results");
    $ilDB->addIndex("lti_consumer_results", array("obj_id","usr_id"), 'i1');
}
?>
<#5556>
<?php
$ilCtrlStructureReader->getStructure();
?>
<#5557>
<?php
if ($ilDB->tableColumnExists("lng_data", "identifier")) {
    $field = array(
        'type' => 'text',
        'length' => 200,
        'notnull' => true,
        'default' => ' '
    );
    $ilDB->modifyTableColumn("lng_data", "identifier", $field);
}
?>
<#5558>
<?php
if ($ilDB->tableColumnExists("lng_log", "identifier")) {
    $field = array(
        'type' => 'text',
        'length' => 200,
        'notnull' => true,
        'default' => ' '
    );
    $ilDB->modifyTableColumn("lng_log", "identifier", $field);
}
?>
<#5559>
<?php
    $ilCtrlStructureReader->getStructure();
?>
<#5560>
<?php
if (!$ilDB->tableColumnExists('exc_data', 'nr_mandatory_random')) {
    $ilDB->addTableColumn(
        'exc_data',
        'nr_mandatory_random',
        array(
            'type' => 'integer',
            'length' => 4,
            'notnull' => true,
            'default' => 0
        )
    );
}
?>
<#5561>
<?php

if (!$ilDB->tableExists('exc_mandatory_random')) {
    $ilDB->createTable('exc_mandatory_random', array(
        'exc_id' => array(
            'type' => 'integer',
            'length' => 4,
            'notnull' => true,
            'default' => 0
        ),
        'usr_id' => array(
            'type' => 'integer',
            'length' => 4,
            'notnull' => true,
            'default' => 0
        ),
        'ass_id' => array(
            'type' => 'integer',
            'length' => 4,
            'notnull' => true,
            'default' => 0
        ),
    ));

    $ilDB->addPrimaryKey('exc_mandatory_random', array('exc_id', 'usr_id', 'ass_id'));
}

?>
<#5562>
<?php
$ilCtrlStructureReader->getStructure();
?>
<#5563>
<?php
if (!$ilDB->tableColumnExists('exc_assignment', 'rel_deadline_last_subm')) {
    $ilDB->addTableColumn(
        'exc_assignment',
        'rel_deadline_last_subm',
        array(
            'type' => 'integer',
            'length' => 4,
            'notnull' => true,
            'default' => 0
        )
    );
}
?>
<#5564>
<?php
// Add new index
if (!$ilDB->indexExistsByFields('object_data', ['owner'])) {
    $ilDB->addIndex('object_data', ['owner'], 'i5');
}
?>
<#5565>
<?php
include_once 'Services/Migration/DBUpdate_3560/classes/class.ilDBUpdateNewObjectType.php';

$typeId = ilDBUpdateNewObjectType::getObjectTypeId('ltis');

$opsId = ilDBUpdateNewObjectType::addCustomRBACOperation(
    'add_consume_provider',
    'Allow Add Own Provider',
    'object',
    3510
);

ilDBUpdateNewObjectType::addRBACOperation($typeId, $opsId);

?>
<#5566>
<?php

require_once 'Services/Administration/classes/class.ilSetting.php';
$setting = new ilSetting('lti');
$setting->delete('custom_provider_create_role');

?>
<#5567>
<?php
if (!$ilDB->tableExists('crs_reference_settings')) {
    $ilDB->createTable('crs_reference_settings', [
        'obj_id' => [
            'type' => 'integer',
            'length' => 4,
            'notnull' => true,
            'default' => 0
        ],
        'member_update' => [
            'type' => 'integer',
            'length' => 1,
            'notnull' => true,
            'default' => 0
        ]
    ]);
}
?>
<#5568>
<?php
$ilCtrlStructureReader->getStructure();
?>
<#5569>
<?php
    $ilDB->dropPrimaryKey('role_desktop_items');
?>
<#5570>
<?php
    $ilDB->renameTableColumn('role_desktop_items', "item_id", 'ref_id');
?>
<#5571>
<?php
    $ilDB->renameTable('role_desktop_items', 'rep_rec_content_role');
?>
<#5572>
<?php
    $ilDB->dropTableColumn("rep_rec_content_role", "role_item_id");
?>
<#5573>
<?php
    $ilDB->dropTableColumn("rep_rec_content_role", "item_type");
?>
<#5574>
<?php
    $ilDB->addPrimaryKey('rep_rec_content_role', ['role_id','ref_id']);
?>
<#5575>
<?php
    $ilCtrlStructureReader->getStructure();
?>
<#5576>
<?php
if (!$ilDB->tableExists('rep_rec_content_obj')) {
    $ilDB->createTable('rep_rec_content_obj', [
        'user_id' => [
            'type' => 'integer',
            'length' => 4,
            'notnull' => true,
            'default' => 0
        ],
        'ref_id' => [
            'type' => 'integer',
            'length' => 4,
            'notnull' => true,
            'default' => 0
        ],
        'declined' => [
            'type' => 'integer',
            'length' => 1,
            'notnull' => true,
            'default' => 0
        ]
    ]);
}
?>
<#5577>
<?php
include_once('./Services/Migration/DBUpdate_3560/classes/class.ilDBUpdateNewObjectType.php');
ilDBUpdateNewObjectType::addAdminNode('nots', 'Notes Settings');
?>
<#5578>
<?php
include_once('./Services/Migration/DBUpdate_3560/classes/class.ilDBUpdateNewObjectType.php');
ilDBUpdateNewObjectType::addAdminNode('coms', 'Comments Settings');
?>
<#5579>
<?php
include_once('./Services/Migration/DBUpdate_3560/classes/class.ilDBUpdateNewObjectType.php');
ilDBUpdateNewObjectType::addAdminNode('lhts', 'Learning History Settings');
?>
<#5580>
<?php
$ilDB->update(
    "object_data",
    [
        "title" => ["text", "dshs"],
        "description" => ["text", "Dashboard Settings"]
    ],
    [	// where
        "title" => ["text", "pdts"],
        "type" => ["text", "typ"],
    ]
);
?>
<#5581>
<?php
$ilDB->update(
    "object_data",
    [
    "type" => ["text", "dshs"],
    "title" => ["text", "__DashboardSettings"],
    "description" => ["text", "Dashboard Settings"]
],
    [	// where
        "type" => ["text", "pdts"]
    ]
);
?>
<#5582>
<?php
include_once('./Services/Migration/DBUpdate_3560/classes/class.ilDBUpdateNewObjectType.php');
ilDBUpdateNewObjectType::addAdminNode('prss', 'Personal Resources Settings');
?>
<#5583>
<?php
    $ilCtrlStructureReader->getStructure();
?>
<#5584>
<?php

    $set = $ilDB->queryF(
        "SELECT * FROM svy_svy " .
        " WHERE invitation_mode = %s ",
        ["integer"],
        [0]
    );
    while ($rec = $ilDB->fetchAssoc($set)) {
        $ilDB->manipulateF(
            "DELETE FROM svy_inv_usr WHERE " .
            " survey_fi = %s",
            ["integer"],
            [$rec["survey_id"]]
        );
    }

?>
<#5585>
<?php
if (!$ilDB->tableExists('svy_invitation')) {
    $ilDB->createTable('svy_invitation', [
        'user_id' => [
            'type' => 'integer',
            'length' => 4,
            'notnull' => true,
            'default' => 0
        ],
        'survey_id' => [
            'type' => 'integer',
            'length' => 4,
            'notnull' => true,
            'default' => 0
        ]
    ]);
    $ilDB->addPrimaryKey("svy_invitation", ["user_id", "survey_id"]);
}
?>
<#5586>
<?php
    $set = $ilDB->queryF(
    "SELECT DISTINCT survey_fi, user_fi FROM svy_inv_usr ",
    [],
    []
);
    while ($rec = $ilDB->fetchAssoc($set)) {
        $ilDB->insert("svy_invitation", [
            "survey_id" => ["integer", $rec["survey_fi"]],
            "user_id" => ["integer", $rec["user_fi"]]
        ]);
    }

?>
<#5587>
<?php
    $ilDB->dropTable('svy_inv_usr');
?>
<#5588>
<?php
$ilDB->manipulate(
    "UPDATE il_cert_template SET background_image_path = " .
    "REPLACE(" .
    "background_image_path , " .
    $ilDB->quote('//exercise/certificates//', 'text') . " , " .
    "CONCAT( CONCAT(" . $ilDB->quote('/', 'text') . ",obj_id)," . $ilDB->quote('/', 'text') . ") " .
    ") " .
    "WHERE background_image_path LIKE " . $ilDB->quote('%//background%', 'text')
);
$ilDB->manipulate(
    "UPDATE il_cert_template SET background_image_path = " .
    "REPLACE(" .
    "background_image_path , " .
    $ilDB->quote('//course/certificates//', 'text') . " , " .
    "CONCAT( CONCAT(" . $ilDB->quote('/', 'text') . ",obj_id)," . $ilDB->quote('/', 'text') . ") " .
    ") " .
    "WHERE background_image_path LIKE " . $ilDB->quote('%//background%', 'text')
);
$ilDB->manipulate(
    "UPDATE il_cert_template SET background_image_path = " .
    "REPLACE(" .
    "background_image_path , " .
    $ilDB->quote('//assessment/certificates//', 'text') . " , " .
    "CONCAT( CONCAT(" . $ilDB->quote('/', 'text') . ",obj_id)," . $ilDB->quote('/', 'text') . ") " .
    ") " .
    "WHERE background_image_path LIKE " . $ilDB->quote('%//background%', 'text')
);
$ilDB->manipulate(
    "UPDATE il_cert_template SET background_image_path = " .
    "REPLACE(" .
    "background_image_path , " .
    $ilDB->quote('//certificates/scorm//', 'text') . " , " .
    "CONCAT( CONCAT(" . $ilDB->quote('/', 'text') . ",obj_id)," . $ilDB->quote('/', 'text') . ") " .
    ") " .
    "WHERE background_image_path LIKE " . $ilDB->quote('%//background%', 'text')
);
?>
<#5589>
<?php

$settings = new \ilSetting();
$tree_type = $settings->get('main_tree_impl', \ilTree::TREE_TYPE_NESTED_SET);

$tree = new \ilTree(1);
switch ($tree_type) {

        case \ilTree::TREE_TYPE_NESTED_SET:
                $tree->renumber();
                break;

        case \ilTree::TREE_TYPE_MATERIALIZED_PATH:
                \ilMaterializedPathTree::createFromParentReleation();
                break;


}
?>
<#5590>
<?php
if (!$ilDB->tableColumnExists('object_reference', 'deleted_by')) {
    $ilDB->addTableColumn(
        'object_reference',
        'deleted_by',
        [
                        'type' => 'integer',
                        'notnull' => false,
                        'length' => 4,
                        'default' => 0
                ]
    );
}
?>
<#5591>
<?php
if (!$ilDB->tableExists('webdav_instructions')) {
    $ilDB->createTable('webdav_instructions', [
        'id' => [
            'type' => 'integer',
            'length' => 4,
            'notnull' => true,
            'default' => 0
        ],
        'title' => [
            'type' => 'text',
            'length' => '255',
            'default' => ''
        ],
        'uploaded_instructions' => [
            'type' => 'clob',
            'default' => ''
        ],
        'processed_instructions' => [
            'type' => 'clob',
            'default' => ''
        ],
        'lng' => [
            'type' => 'text',
            'length' => 5
        ],
        'creation_ts' => [
            'type' => 'timestamp'
        ],
        'modification_ts' => [
            'type' => 'timestamp'
        ],
        'owner_usr_id' => [
            'type' => 'integer',
            'length' => 4
        ],
        'last_modification_usr_id' => [
            'type' => 'integer',
            'length' => 4
        ],
        'sorting' => [
            'type' => 'integer',
            'length' => 4
        ]
    ]);
    $ilDB->addPrimaryKey("webdav_instructions", ["id"]);
    $ilDB->createSequence('webdav_instructions');
}
?>

<#5592>
<?php

/**
 * @var $ilDB \ilDBInterface
 */

if (!$ilDB->tableColumnExists('crs_settings', 'period_start')) {
    $ilDB->addTableColumn(
        'crs_settings',
        'period_start',
        [
                        'type' => \ilDBConstants::T_TIMESTAMP,
                        'notnull' => false,
                        'default' => null
                ]
    );
    $ilDB->addTableColumn(
        'crs_settings',
        'period_end',
        [
                        'type' => \ilDBConstants::T_TIMESTAMP,
                        'notnull' => false,
                        'default' => null
                ]
    );
}
?>

<#5593>
<?php

$query = 'select obj_id, crs_start, crs_end from crs_settings where crs_start IS NOT NULL or crs_end IS NOT NULL';
$res = $ilDB->query($query);
while ($row = $res->fetchRow(\ilDBConstants::FETCHMODE_OBJECT)) {
    $dtstart = $dtend = null;
    if ($row->crs_start != null) {
        $start = new DateTime();
        $start->setTimezone(new DateTimeZone('UTC'));
        $start->setTimestamp((int) $row->crs_start);
        $dtstart = $start->format('Y-m-d');
    }
    if ($row->crs_end != null) {
        $end = new DateTime();
        $end->setTimezone(new DateTimeZone('UTC'));
        $end->setTimestamp((int) $row->crs_end);
        $dtend = $end->format('Y-m-d');
    }

    $query = 'update crs_settings set ' .
                'period_start = ' . $ilDB->quote($dtstart, \ilDBConstants::T_TIMESTAMP) . ', ' .
                'period_end = ' . $ilDB->quote($dtend, \ilDBConstants::T_TIMESTAMP) . ' ' .
                'where obj_id = ' . $ilDB->quote($row->obj_id, \ilDBConstants::T_INTEGER);
    $ilDB->manipulate($query);
}
?>
<#5594>
<?php
if (!$ilDB->tableColumnExists('crs_settings', 'period_time_indication')) {
    $ilDB->addTableColumn(
        'crs_settings',
        'period_time_indication',
        [
                        'type' => \ilDBConstants::T_INTEGER,
                        'notnull' => true,
                        'default' => 0
                ]
    );
}
?>

<#5595>
<?php

/**
 * @var $ilDB \ilDBInterface
 */

if (!$ilDB->tableColumnExists('grp_settings', 'period_start')) {
    $ilDB->addTableColumn(
        'grp_settings',
        'period_start',
        [
                        'type' => \ilDBConstants::T_TIMESTAMP,
                        'notnull' => false,
                        'default' => null
                ]
    );
    $ilDB->addTableColumn(
        'grp_settings',
        'period_end',
        [
                        'type' => \ilDBConstants::T_TIMESTAMP,
                        'notnull' => false,
                        'default' => null
                ]
    );
}
?>

<#5596>
<?php

$query = 'select obj_id, grp_start, grp_end from grp_settings where grp_start IS NOT NULL or grp_end IS NOT NULL';
$res = $ilDB->query($query);
while ($row = $res->fetchRow(\ilDBConstants::FETCHMODE_OBJECT)) {
    $dtstart = $dtend = null;
    if ($row->grp_start != null) {
        $start = new DateTime();
        $start->setTimezone(new DateTimeZone('UTC'));
        $start->setTimestamp((int) $row->grp_start);
        $dtstart = $start->format('Y-m-d');
    }
    if ($row->grp_end != null) {
        $end = new DateTime();
        $end->setTimezone(new DateTimeZone('UTC'));
        $end->setTimestamp((int) $row->grp_end);
        $dtend = $end->format('Y-m-d');
    }

    $query = 'update grp_settings set ' .
                'period_start = ' . $ilDB->quote($dtstart, \ilDBConstants::T_TIMESTAMP) . ', ' .
                'period_end = ' . $ilDB->quote($dtend, \ilDBConstants::T_TIMESTAMP) . ' ' .
                'where obj_id = ' . $ilDB->quote($row->obj_id, \ilDBConstants::T_INTEGER);
    $ilDB->manipulate($query);
}
?>
<#5597>
<?php
if (!$ilDB->tableColumnExists('grp_settings', 'period_time_indication')) {
    $ilDB->addTableColumn(
        'grp_settings',
        'period_time_indication',
        [
                        'type' => \ilDBConstants::T_INTEGER,
                        'notnull' => true,
                        'default' => 0
                ]
    );
}
?>
<#5598>
<?php

include_once('./Services/Migration/DBUpdate_3560/classes/class.ilDBUpdateNewObjectType.php');
$read_ops_id = ilDBUpdateNewObjectType::getCustomRBACOperationId('read_learning_progress');
$edit_ops_id = ilDBUpdateNewObjectType::getCustomRBACOperationId('edit_learning_progress');
$write_ops_id = ilDBUpdateNewObjectType::getCustomRBACOperationId('write');
if ($read_ops_id && $edit_ops_id) {
    $lp_type_id = ilDBUpdateNewObjectType::getObjectTypeId('crsr');
    if ($lp_type_id) {
        ilDBUpdateNewObjectType::addRBACOperation($lp_type_id, $read_ops_id);
        ilDBUpdateNewObjectType::addRBACOperation($lp_type_id, $edit_ops_id);
        ilDBUpdateNewObjectType::cloneOperation('crsr', $write_ops_id, $read_ops_id);
        ilDBUpdateNewObjectType::cloneOperation('crsr', $write_ops_id, $edit_ops_id);
    }
}
?>

<#5599>
<?php
$ilCtrlStructureReader->getStructure();
?>
<#5600>
<?php
$fields = array(
    'internal' => array(
        'type' => 'text',
        'length' => '250',

    ),
    'identification' => array(
        'type' => 'text',
        'length' => '250',

    ),
    'title' => array(
        'type' => 'text',
        'length' => '250',

    ),
    'suffix' => array(
        'type' => 'text',
        'length' => '64',

    ),
    'mime_type' => array(
        'type' => 'text',
        'length' => '250',

    ),
    'size' => array(
        'type' => 'integer',
        'length' => '8',

    ),

);
if (!$ilDB->tableExists('il_resource_info')) {
    $ilDB->createTable('il_resource_info', $fields);
    $ilDB->addPrimaryKey('il_resource_info', array('internal'));
}
?>
<#5601>
<?php
$fields = array(
    'identification' => array(
        'type' => 'text',
        'length' => '250',

    ),
    'storage_id' => array(
        'type' => 'text',
        'length' => '8',

    ),

);
if (!$ilDB->tableExists('il_resource')) {
    $ilDB->createTable('il_resource', $fields);
    $ilDB->addPrimaryKey('il_resource', array('identification'));
}
?>
<#5602>
<?php
$fields = array(
    'internal' => array(
        'type' => 'text',
        'length' => '250',

    ),
    'identification' => array(
        'type' => 'text',
        'length' => '250',

    ),
    'available' => array(
        'type' => 'integer',
        'length' => '1',

    ),
    'version_number' => array(
        'type' => 'integer',
        'length' => '8',

    ),

);
if (!$ilDB->tableExists('il_resource_revision')) {
    $ilDB->createTable('il_resource_revision', $fields);
    $ilDB->addPrimaryKey('il_resource_revision', array('internal'));
}
?>
<#5603>
<?php
if (!$ilDB->tableColumnExists('il_mm_items', 'icon_id')) {
    $ilDB->addTableColumn(
        'il_mm_items',
        'icon_id',
        array(
            'type' => 'text',
            'length' => 250,
        )
    );
}
?>

<#5604>
<?php
require_once './Services/PDFGeneration/classes/class.ilPDFCompInstaller.php';
$renderer = 'WkhtmlToPdf';
$path = 'Services/PDFGeneration/classes/renderer/wkhtmltopdf/class.ilWkhtmlToPdfRenderer.php';
ilPDFCompInstaller::registerRenderer($renderer, $path);
$service = 'Test';
$purpose = 'UserResult'; // According to name given. Call multiple times.
ilPDFCompInstaller::registerRendererAvailability($renderer, $service, $purpose);

$purpose = 'PrintViewOfQuestions'; // According to name given. Call multiple times.
ilPDFCompInstaller::registerRendererAvailability($renderer, $service, $purpose);
?>
<#5605>
<?php
if ($ilDB->tableExists('event')) {
    $ilDB->addTableColumn(
        'event',
        'reg_notification',
        array(
            'type' => 'integer',
            'notnull' => true,
            'default' => 0
        )
    );

    $ilDB->addTableColumn(
        'event',
        'notification_opt',
        array(
            'type' => 'text',
            'length' => '50',
            'notnull' => false,
            'default' => 'notification_option_manual' // ilSessionConstants::NOTIFICATION_INHERIT_OPTION
        )
    );
}
?>
<#5606>
<?php
if ($ilDB->tableExists('event_participants')) {
    $ilDB->addTableColumn(
        'event_participants',
        'notification_enabled',
        array(
            'type' => 'integer',
            'notnull' => true,
            'default' => 0
        )
    );
}
?>
<#5607>
<?php
$ilCtrlStructureReader->getStructure();
?>
<#5608>
<?php
if (!$ilDB->tableColumnExists('page_layout', 'mod_lm')) {
    $ilDB->addTableColumn(
        'page_layout',
        'mod_lm',
        array(
            'type' => 'integer',
            'length' => 1,
            'notnull' => false
        )
    );
}
?>
<#5609>
<?php

$query = "
	UPDATE object_data odat SET offline = (
		SELECT offline_status from cmix_settings cset
        WHERE cset.obj_id = odat.obj_id
    ) WHERE odat.type = %s
";

$ilDB->manipulateF($query, array('text'), array('cmix'));

?>
<#5610>
<?php

$query = "
	UPDATE object_data odat SET offline = (
		SELECT offline_status from lti_consumer_settings lset
        WHERE lset.obj_id = odat.obj_id
    ) WHERE odat.type = %s
";

$ilDB->manipulateF($query, array('text'), array('lti'));
?>

<#5611>
<?php
if (!$ilDB->tableColumnExists('il_blog_posting', 'last_withdrawn')) {
    $ilDB->addTableColumn(
        'il_blog_posting',
        'last_withdrawn',
        array(
            'type' => 'timestamp',
            'notnull' => false,
            'default' => null
        )
    );
}
?>
<#5612>
<?php
global $ilDB;
if (!$ilDB->tableColumnExists('crs_settings', 'target_group')) {
    $ilDB->addTableColumn(
        'crs_settings',
        'target_group',
        [
                                'type' => \ilDBConstants::T_TEXT,
                                'length' => 4000,
                                'notnull' => false
                        ]
    );
}
?>
<#5613>
<?php
global $DIC;
$db = $DIC['ilDB'];
if (!$db->tableColumnExists('prg_settings', 'deadline_period')) {
    $db->addTableColumn(
        'prg_settings',
        'deadline_period',
        [
                'type' => 'integer',
                'length' => 4,
                'notnull' => true,
                'default' => 0
            ]
    );
}
if (!$db->tableColumnExists('prg_settings', 'deadline_date')) {
    $db->addTableColumn(
        'prg_settings',
        'deadline_date',
        [
                'type' => 'timestamp',
                'notnull' => false
            ]
    );
}
?>

<#5614>
<?php
global $DIC;
$db = $DIC['ilDB'];
if (!$db->tableColumnExists('prg_usr_progress', 'assignment_date')) {
    $db->addTableColumn(
        'prg_usr_progress',
        'assignment_date',
        [
                'type' => 'timestamp',
                'notnull' => false
            ]
    );
}
?>

<#5615>
<?php
global $DIC;
$db = $DIC['ilDB'];
if ($db->tableColumnExists('prg_usr_progress', 'assignment_date') && $db->tableColumnExists('prg_usr_assignments', 'last_change')) {
    $db->manipulate(
        'UPDATE prg_usr_progress'
        . '	JOIN prg_usr_assignments'
        . '		ON prg_usr_assignments.id = prg_usr_progress.assignment_id'
        . '	SET prg_usr_progress.assignment_date = prg_usr_assignments.last_change'
    );
}
?>

<#5616>
<?php
global $DIC;
$db = $DIC['ilDB'];
if (!$db->tableColumnExists('prg_usr_progress', 'completion_date')) {
    $db->addTableColumn(
        'prg_usr_progress',
        'completion_date',
        [
                'type' => 'timestamp',
                'notnull' => false
            ]
    );
}
?>

<#5617>
<?php
global $DIC;
$db = $DIC['ilDB'];
if (!$db->tableColumnExists('prg_settings', 'vq_period')) {
    $db->addTableColumn(
        'prg_settings',
        'vq_period',
        [
                'type' => 'integer',
                'length' => 4,
                'notnull' => true,
                'default' => -1
            ]
    );
}
if (!$db->tableColumnExists('prg_settings', 'vq_date')) {
    $db->addTableColumn(
        'prg_settings',
        'vq_date',
        [
                'type' => 'timestamp',
                'notnull' => false
            ]
    );
}
if (!$db->tableColumnExists('prg_settings', 'vq_restart_period')) {
    $db->addTableColumn(
        'prg_settings',
        'vq_restart_period',
        [
                'type' => 'integer',
                'length' => 4,
                'notnull' => true,
                'default' => -1
            ]
    );
}
?>

<#5618>
<?php
global $DIC;
$db = $DIC['ilDB'];
if (!$db->tableColumnExists('prg_usr_progress', 'vq_date')) {
    $db->addTableColumn(
        'prg_usr_progress',
        'vq_date',
        [
                'type' => 'timestamp',
                'notnull' => false
            ]
    );
}
?>

<#5619>
<?php
global $DIC;
$db = $DIC['ilDB'];
if (!$db->tableColumnExists('prg_usr_assignments', 'restart_date')) {
    $db->addTableColumn(
        'prg_usr_assignments',
        'restart_date',
        [
                'type' => 'timestamp',
                'notnull' => false
            ]
    );
}
?>

<#5620>
<?php
global $DIC;
$db = $DIC['ilDB'];
if (!$db->tableColumnExists('prg_usr_assignments', 'restarted_assignment_id')) {
    $db->addTableColumn(
        'prg_usr_assignments',
        'restarted_assignment_id',
        [
                'type' => 'integer',
                'notnull' => true,
                'default' => -1
            ]
    );
}
?>
<#5621>
<?php

global $ilDB;

if (!$ilDB->tableColumnExists('crs_settings', 'target_group')) {
    $ilDB->addTableColumn(
        'crs_settings',
        'target_group',
        [
                                'type' => \ilDBConstants::T_TEXT,
                                'length' => 4000,
                                'notnull' => false
                        ]
    );
}
?>
<#5622>
<?php
if (!$ilDB->tableExists('prg_auto_content')) {
    $ilDB->createTable('prg_auto_content', array(
        'prg_obj_id' => array(
            'type' => 'integer',
            'length' => 4,
            'notnull' => true
        ),
        'cat_ref_id' => array(
            'type' => 'integer',
            'length' => 4,
            'notnull' => true
        ),
        'title' => array(
            'type' => 'text',
            'length' => 255,
            'notnull' => true
        ),
        'last_usr_id' => array(
            'type' => 'integer',
            'length' => 4,
            'notnull' => true
        ),
        'last_edited' => array(
            'type' => 'timestamp',
            'notnull' => false
        )
    ));
    $ilDB->addPrimaryKey('prg_auto_content', ['prg_obj_id', 'cat_ref_id']);
}
?>

<#5623>
<?php
require_once './Services/Migration/DBUpdate_3560/classes/class.ilDBUpdateNewObjectType.php';

$type_id = ilDBUpdateNewObjectType::addNewType('prgr', 'Study Programme Reference');

ilDBUpdateNewObjectType::addRBACOperations($type_id, [
    ilDBUpdateNewObjectType::RBAC_OP_EDIT_PERMISSIONS,
    ilDBUpdateNewObjectType::RBAC_OP_VISIBLE,
    ilDBUpdateNewObjectType::RBAC_OP_READ,
    ilDBUpdateNewObjectType::RBAC_OP_WRITE,
    ilDBUpdateNewObjectType::RBAC_OP_DELETE,
    ilDBUpdateNewObjectType::RBAC_OP_COPY
]);

ilDBUpdateNewObjectType::addRBACCreate('create_prgr', 'Create Study Programme Reference', [
    'prg'
]);
?>

<#5624>
<?php
if (!$ilDB->tableExists('prg_auto_membership')) {
    $ilDB->createTable('prg_auto_membership', array(
        'prg_obj_id' => array(
            'type' => 'integer',
            'length' => 4,
            'notnull' => true
        ),
        'source_type' => array(
            'type' => 'text',
            'length' => 8,
            'notnull' => true
        ),
        'source_id' => array(
            'type' => 'integer',
            'length' => 4,
            'notnull' => true
        ),
        'enabled' => array(
            'type' => 'integer',
            'length' => 1,
            'notnull' => true,
            'default' => 0
        ),
        'last_usr_id' => array(
            'type' => 'integer',
            'length' => 4,
            'notnull' => true
        ),
        'last_edited' => array(
            'type' => 'timestamp',
            'notnull' => false
        )
    ));
    $ilDB->addPrimaryKey('prg_auto_membership', ['prg_obj_id', 'source_type', 'source_id']);
}
?>

<#5625>
<?php
global $DIC;
$db = $DIC['ilDB'];
if (!$db->tableColumnExists('prg_usr_progress', 'invalidated')) {
    $db->addTableColumn(
        'prg_usr_progress',
        'invalidated',
        [
                'type' => 'integer',
                'length' => 1,
                'notnull' => false
            ]
    );
}
?>

<#5626>
<?php
ilOrgUnitOperationContextQueries::registerNewContext(ilOrgUnitOperationContext::CONTEXT_PRG, ilOrgUnitOperationContext::CONTEXT_OBJECT);
?>

<#5627>
<?php
    ilOrgUnitOperationQueries::registerNewOperation(
    ilOrgUnitOperation::OP_VIEW_MEMBERS,
    'View Memberships of other users',
    ilOrgUnitOperationContext::CONTEXT_PRG
);
    ilOrgUnitOperationQueries::registerNewOperation(
        ilOrgUnitOperation::OP_READ_LEARNING_PROGRESS,
        'View learning progress of other users',
        ilOrgUnitOperationContext::CONTEXT_PRG
    );
    ilOrgUnitOperationQueries::registerNewOperation(
        ilOrgUnitOperation::OP_VIEW_INDIVIDUAL_PLAN,
        'View Individual Plans of other users',
        ilOrgUnitOperationContext::CONTEXT_PRG
    );
    ilOrgUnitOperationQueries::registerNewOperation(
        ilOrgUnitOperation::OP_EDIT_INDIVIDUAL_PLAN,
        'Edit Individual Plans of other users',
        ilOrgUnitOperationContext::CONTEXT_PRG
    );
    ilOrgUnitOperationQueries::registerNewOperation(
        ilOrgUnitOperation::OP_MANAGE_MEMBERS,
        'Manage Memberships of other users',
        ilOrgUnitOperationContext::CONTEXT_PRG
    );
?>

<#5628>
<?php
global $DIC;
$db = $DIC['ilDB'];
if (!$db->tableColumnExists('prg_settings', 'access_ctrl_org_pos')) {
    $db->addTableColumn(
        'prg_settings',
        'access_ctrl_org_pos',
        [
                'type' => 'integer',
                'length' => 1,
                'notnull' => true,
                'default' => 0
            ]
    );
}
?>

<#5629>
<?php
global $DIC;
$db = $DIC['ilDB'];
if (!$db->tableColumnExists('prg_settings', 'rm_nr_by_usr_days')) {
    $db->addTableColumn(
        'prg_settings',
        'rm_nr_by_usr_days',
        [
            'type' => 'integer',
            'length' => 4,
            'notnull' => false
        ]
    );
}
?>

<#5630>
<?php
global $DIC;
$db = $DIC['ilDB'];
if (!$db->tableColumnExists('prg_settings', 'proc_end_no_success')) {
    $db->addTableColumn(
        'prg_settings',
        'proc_end_no_success',
        [
            'type' => 'integer',
            'length' => 4,
            'notnull' => false
        ]
    );
}
?>

<#5631>
<?php
global $DIC;
$db = $DIC['ilDB'];
if (!$db->tableColumnExists('prg_usr_assignments', 'restart_mail_send')) {
    $db->addTableColumn(
        'prg_usr_assignments',
        'restart_mail_send',
        [
            'type' => 'timestamp',
            'notnull' => false
        ]
    );
}
?>

<#5632>
<?php
global $DIC;
$db = $DIC['ilDB'];
if (!$db->tableColumnExists('prg_usr_progress', 'risky_to_fail_mail_send')) {
    $db->addTableColumn(
        'prg_usr_progress',
        'risky_to_fail_mail_send',
        [
            'type' => 'timestamp',
            'notnull' => false
        ]
    );
}
?>

<#5633>
<?php
global $DIC;
$db = $DIC['ilDB'];
if (!$db->tableColumnExists('prg_settings', 'send_re_assigned_mail')) {
    $db->addTableColumn(
        'prg_settings',
        'send_re_assigned_mail',
        [
            'type' => 'integer',
            'length' => 1,
            'notnull' => false,
            'default' => 0
        ]
    );
}
?>

<#5634>
<?php
global $DIC;
$db = $DIC['ilDB'];
if (!$db->tableColumnExists('prg_settings', 'send_info_to_re_assign_mail')) {
    $db->addTableColumn(
        'prg_settings',
        'send_info_to_re_assign_mail',
        [
            'type' => 'integer',
            'length' => 1,
            'notnull' => false,
            'default' => 0
        ]
    );
}
?>

<#5635>
<?php
global $DIC;
$db = $DIC['ilDB'];
if (!$db->tableColumnExists('prg_settings', 'send_risky_to_fail_mail')) {
    $db->addTableColumn(
        'prg_settings',
        'send_risky_to_fail_mail',
        [
            'type' => 'integer',
            'length' => 1,
            'notnull' => false,
            'default' => 0
        ]
    );
}
?>
<#5636>
<?php
$ilCtrlStructureReader->getStructure();
?>
<#5637>
<?php

if (!$ilDB->tableColumnExists('tst_tests', 'info_screen')) {
    $ilDB->addTableColumn('tst_tests', 'info_screen', [
        'type' => \ilDBConstants::T_INTEGER, 'length' => 1, 'notnull' => false
    ]);

    $ilDB->manipulateF(
        "UPDATE tst_tests SET info_screen = %s",
        [\ilDBConstants::T_INTEGER],
        [1]
    );
}

?>
<#5638>
<?php
if (!$ilDB->tableExists('acc_documents')) {
    $fields = [
        'id' => [
            'type' => 'integer',
            'length' => 4,
            'notnull' => true,
            'default' => 0
        ],
        'title' => [
            'type' => 'text',
            'length' => 255,
            'notnull' => false,
            'default' => null
        ],
        'creation_ts' => [
            'type' => 'integer',
            'length' => 4,
            'notnull' => true,
            'default' => 0
        ],
        'modification_ts' => [
            'type' => 'integer',
            'length' => 4,
            'notnull' => true,
            'default' => 0
        ],
        'sorting' => [
            'type' => 'integer',
            'length' => 4,
            'notnull' => true,
            'default' => 0
        ],
        'owner_usr_id' => [
            'type' => 'integer',
            'length' => 4,
            'notnull' => true,
            'default' => 0
        ],
        'last_modified_usr_id' => [
            'type' => 'integer',
            'length' => 4,
            'notnull' => true,
            'default' => 0
        ],
        'text' => [
            'type' => 'clob',
            'notnull' => false,
            'default' => null
        ]
    ];
    $ilDB->createTable('acc_documents', $fields);
    $ilDB->addPrimaryKey('acc_documents', ['id']);
    $ilDB->createSequence('acc_documents');
}
?>
<#5639>
<?php
if (!$ilDB->tableExists('acc_criterion_to_doc')) {
    $fields = [
        'id' => [
            'type' => 'integer',
            'length' => 4,
            'notnull' => true,
            'default' => 0
        ],
        'doc_id' => [
            'type' => 'integer',
            'length' => 4,
            'notnull' => true,
            'default' => 0
        ],
        'criterion_id' => [
            'type' => 'text',
            'length' => 50,
            'notnull' => true
        ],
        'criterion_value' => [
            'type' => 'text',
            'length' => 255,
            'notnull' => false,
            'default' => null,
        ],
        'assigned_ts' => [
            'type' => 'integer',
            'length' => 4,
            'notnull' => true,
            'default' => 0
        ],
        'modification_ts' => [
            'type' => 'integer',
            'length' => 4,
            'notnull' => true,
            'default' => 0
        ],
        'owner_usr_id' => [
            'type' => 'integer',
            'length' => 4,
            'notnull' => true,
            'default' => 0
        ],
        'last_modified_usr_id' => [
            'type' => 'integer',
            'length' => 4,
            'notnull' => true,
            'default' => 0
        ]
    ];
    $ilDB->createTable('acc_criterion_to_doc', $fields);
    $ilDB->addPrimaryKey('acc_criterion_to_doc', ['id']);
    $ilDB->createSequence('acc_criterion_to_doc');
}
?>
<#5640>
<?php
$ilCtrlStructureReader->getStructure();
?>
<#5641>
<?php
        $ilCtrlStructureReader->getStructure();
?>
<#5642>
<?php
        if (!$ilDB->tableColumnExists('svy_svy', 'reminder_tmpl')) {
            $ilDB->addTableColumn('svy_svy', 'reminder_tmpl', array(
                        "type" => "integer",
                        "notnull" => false,
                        "length" => 4
                ));
        }
?>
<#5643>
        <?php
        if (!$ilDB->tableColumnExists('svy_svy', 'tutor_res_status')) {
            $ilDB->addTableColumn('svy_svy', 'tutor_res_status', array(
                        "type" => "integer",
                        "notnull" => false,
                        "length" => 1
                ));
        }
        if (!$ilDB->tableColumnExists('svy_svy', 'tutor_res_reci')) {
            $ilDB->addTableColumn('svy_svy', 'tutor_res_reci', array(
                        'type' => 'text',
                        'length' => 2000,
                        'notnull' => false,
                        'fixed' => false
                ));
        }
        ?>
<#5644>
<?php
        if (!$ilDB->tableColumnExists('svy_svy', 'tutor_res_cron')) {
            $ilDB->addTableColumn('svy_svy', 'tutor_res_cron', array(
                        "type" => "integer",
                        "notnull" => false,
                        "length" => 1
                ));
        }
?>
<#5645>
<?php
ilOrgUnitOperationContextQueries::registerNewContext(
    ilOrgUnitOperationContext::CONTEXT_USRF,
    ilOrgUnitOperationContext::CONTEXT_OBJECT
);

ilOrgUnitOperationQueries::registerNewOperation(
    ilOrgUnitOperation::OP_EDIT_USER_ACCOUNTS,
    'Edit User in User Administration',
    ilOrgUnitOperationContext::CONTEXT_USRF
);
?>
<#5646>
<?php
if (!$ilDB->tableColumnExists('grp_settings', 'auto_notification')) {
    $ilDB->addTableColumn(
        'grp_settings',
        'auto_notification',
        [
                        'type' => 'integer',
                        'notnull' => true,
                        'default' => 1
                ]
    );
}
?>
<#5647>
<?php
if (!$ilDB->tableColumnExists('event_participants', 'excused')) {
    $ilDB->addTableColumn(
        'event_participants',
        'excused',
        [
                        'type' => 'integer',
                        'length' => 1,
                        'notnull' => true,
                        'default' => 0
                ]
    );
}
?>
<#5648>
<?php
if (!$ilDB->tableColumnExists("il_cert_template", "certificate_content_bu")) {
    $ilDB->addTableColumn(
        "il_cert_template",
        'certificate_content_bu',
        array(
            'type' => 'clob',
            'default' => '',
            'notnull' => true,
        )
    );
}

if (!$ilDB->tableColumnExists("il_cert_user_cert", "certificate_content_bu")) {
    $ilDB->addTableColumn(
        "il_cert_user_cert",
        'certificate_content_bu',
        array(
            'type' => 'clob',
            'default' => '',
            'notnull' => true,
        )
    );
}

$ilDB->manipulate("UPDATE il_cert_template SET certificate_content_bu = certificate_content WHERE (certificate_content_bu IS NULL OR certificate_content_bu = '')");
$ilDB->manipulate("UPDATE il_cert_user_cert SET certificate_content_bu = certificate_content WHERE (certificate_content_bu IS NULL OR certificate_content_bu = '')");
$res = $ilDB->query("SELECT * FROM il_cert_template WHERE certificate_content NOT LIKE '%[BACKGROUND_IMAGE]%'");
$updateStatement = $ilDB->prepareManip("UPDATE il_cert_template SET certificate_content = ?, certificate_hash = ? WHERE id = ?", ['clob', 'text', 'integer']);
while ($row = $ilDB->fetchAssoc($res)) {
    $row['certificate_content'] = preg_replace(
        '/src="url\((.*?)\/certificates\/(.*?)\)"/',
        'src="url([BACKGROUND_IMAGE])"',
        $row['certificate_content']
    );
    $row['certificate_hash'] = hash(
        'sha256',
        $row['certificate_content'] . $row['background_image_path'] . $row['template_values'] . $row['thumbnail_image_path']
    );
    $ilDB->execute($updateStatement, [$row['certificate_content'], $row['certificate_hash'], $row['id']]);
}

$res = $ilDB->query("SELECT * FROM il_cert_user_cert WHERE certificate_content NOT LIKE '%[BACKGROUND_IMAGE]%'");
$updateStatement = $ilDB->prepareManip("UPDATE il_cert_user_cert SET certificate_content = ? WHERE id = ?", ['clob', 'integer']);
while ($row = $ilDB->fetchAssoc($res)) {
    $row['certificate_content'] = preg_replace(
        '/src="url\((.*?)\/certificates\/(.*?)\)"/',
        'src="url([BACKGROUND_IMAGE])"',
        $row['certificate_content']
    );
    $ilDB->execute($updateStatement, [$row['certificate_content'], $row['id']]);
}
?>
<#5649>
<?php
ilOrgUnitOperationQueries::registerNewOperationForMultipleContexts(ilOrgUnitOperation::OP_VIEW_CERTIFICATES, 'Read the certificates of a User', [
    ilOrgUnitOperationContext::CONTEXT_TST,
    ilOrgUnitOperationContext::CONTEXT_EXC,
    ilOrgUnitOperationContext::CONTEXT_CRS,
]);
ilOrgUnitOperationQueries::registerNewOperationForMultipleContexts(ilOrgUnitOperation::OP_VIEW_COMPETENCES, 'Read the competences of a User', [
    ilOrgUnitOperationContext::CONTEXT_TST,
    ilOrgUnitOperationContext::CONTEXT_GRP,
    ilOrgUnitOperationContext::CONTEXT_CRS,
    ilOrgUnitOperationContext::CONTEXT_SVY,
]);
?>
<#5650>
<?php
if (!$ilDB->tableColumnExists("exc_ass_reminders", "last_send_day")) {
    $field = array(
        'type' => 'date',
        'notnull' => false,
    );
    $ilDB->addTableColumn("exc_ass_reminders", "last_send_day", $field);
}
?>
<#5651>
<?php
$set = $ilDB->queryF(
    "SELECT * FROM exc_ass_reminders " .
    " WHERE last_send > %s ",
    ["integer"],
    [0]
);
while ($rec = $ilDB->fetchAssoc($set)) {
    $last_send_day = date("Y-m-d", $rec["last_send"]);
    $ilDB->update(
        "exc_ass_reminders",
        [
        "last_send_day" => ["date", $last_send_day]
    ],
        [    // where
            "ass_id" => ["integer", $rec["ass_id"]],
            "last_send" => ["integer", $rec["last_send"]]
        ]
    );
}
?>
<#5652>
<?php
$ilDB->manipulateF(
    'DELETE FROM ctrl_classfile WHERE class = %s',
    ['text'],
    ['ilwkhtmltopdfconfigformgui']
);
?>
<#5653>
<?php
$ilDB->manipulateF(
    'DELETE FROM pdfgen_renderer WHERE renderer = %s',
    ['text'],
    ['WkhtmlToPdf']
);
?>
<#5654>
<?php
$ilDB->manipulateF(
    'DELETE FROM pdfgen_renderer_avail WHERE renderer = %s',
    ['text'],
    ['WkhtmlToPdf']
);
?>
<#5655>
<?php
require_once './Services/PDFGeneration/classes/class.ilPDFCompInstaller.php';
$renderer = 'WkhtmlToPdf';
$path = 'Services/PDFGeneration/classes/renderer/wkhtmltopdf/class.ilWkhtmlToPdfRenderer.php';
ilPDFCompInstaller::registerRenderer($renderer, $path);
$service = 'Test';
$purpose = 'UserResult'; // According to name given. Call multiple times.
ilPDFCompInstaller::registerRendererAvailability($renderer, $service, $purpose);

$purpose = 'PrintViewOfQuestions'; // According to name given. Call multiple times.
ilPDFCompInstaller::registerRendererAvailability($renderer, $service, $purpose);
?>
<#5656>
<?php
$ilCtrlStructureReader->getStructure();
?>
<#5657>
<?php
$query = 'select obd.obj_id from object_data obd left join crs_reference_settings crs on obd.obj_id = crs.obj_id  ' .
    'where crs.obj_id IS NULL and type = ' . $ilDB->quote('crsr', \ilDBConstants::T_TEXT);
$res = $ilDB->query($query);
while ($row = $res->fetchRow(\ilDBConstants::FETCHMODE_OBJECT)) {
    $query = 'insert into crs_reference_settings (obj_id, member_update ) values (' .
        $ilDB->quote($row->obj_id, \ilDBConstants::T_INTEGER) . ', ' .
        $ilDB->quote(0, \ilDBConstants::T_INTEGER) .
        ')';
    $ilDB->manipulate($query);
}
?>
<#5658>
<?php
if ($ilDB->tableColumnExists('prg_settings', 'access_ctrl_org_pos')) {
    $ilDB->dropTableColumn('prg_settings', 'access_ctrl_org_pos');
}
?>
<#5659>
<?php
$set = $ilDB->queryF(
    "SELECT * FROM object_description ",
    [],
    []
);
while ($rec = $ilDB->fetchAssoc($set)) {
    if ($rec["description"] != "") {
        $ilDB->update(
            "object_translation",
            [
            "description" => ["text", $rec["description"]]
        ],
            [    // where
                "obj_id" => ["integer", $rec["obj_id"]],
                "lang_default" => ["integer", 1]
            ]
        );
    }
}
?>
<#5660>
<?php
if (!$ilDB->tableColumnExists("exc_ass_reminders", "last_send_day")) {
    $field = array(
        'type' => 'date',
        'notnull' => false,
    );
    $ilDB->addTableColumn("exc_ass_reminders", "last_send_day", $field);
}
?>
<#5661>
<?php
$ilCtrlStructureReader->getStructure();
?>

<#5662>
<?php
global $DIC;
$ilDB = $DIC['ilDB'];

if ($ilDB->tableColumnExists('iass_members', 'record')) {
    $field_infos = [
        'type' => 'clob',
        'notnull' => false,
        'default' => ''
    ];
    $ilDB->modifyTableColumn('iass_members', 'record', $field_infos);
}

if ($ilDB->tableColumnExists('iass_members', 'internal_note')) {
    $field_infos = [
        'type' => 'clob',
        'notnull' => false,
        'default' => ''
    ];
    $ilDB->modifyTableColumn('iass_members', 'internal_note', $field_infos);
}

if ($ilDB->tableColumnExists('iass_settings', 'content')) {
    $field_infos = [
        'type' => 'clob',
        'notnull' => false,
        'default' => ''
    ];
    $ilDB->modifyTableColumn('iass_settings', 'content', $field_infos);
}

if ($ilDB->tableColumnExists('iass_settings', 'record_template')) {
    $field_infos = [
        'type' => 'clob',
        'notnull' => false,
        'default' => ''
    ];
    $ilDB->modifyTableColumn('iass_settings', 'record_template', $field_infos);
}

if ($ilDB->tableColumnExists('iass_info_settings', 'mails')) {
    $field_infos = [
        'type' => 'clob',
        'notnull' => false,
        'default' => ''
    ];
    $ilDB->modifyTableColumn('iass_info_settings', 'mails', $field_infos);
}
?>

<#5663>
<?php
include_once('./Services/Migration/DBUpdate_3560/classes/class.ilDBUpdateNewObjectType.php');
ilDBUpdateNewObjectType::addAdminNode('lsos', 'LearningSequenceAdmin');
?>
<#5664>
<?php
$ilDB->manipulate(
    "UPDATE il_cert_cron_queue SET adapter_class = " . $ilDB->quote('ilTestPlaceholderValues', 'text') . " WHERE adapter_class = " . $ilDB->quote('ilTestPlaceHolderValues', 'text')
);
$ilDB->manipulate(
    "UPDATE il_cert_cron_queue SET adapter_class = " . $ilDB->quote('ilExercisePlaceholderValues', 'text') . " WHERE adapter_class = " . $ilDB->quote('ilExercisePlaceHolderValues', 'text')
);
?>
<#5665>
<?php
$setting = new ilSetting();
$idx = $setting->get('ilfrmreadidx1', 0);
if (!$idx) {
    $ilDB->addIndex('frm_user_read', ['usr_id', 'post_id'], 'i1');
    $setting->set('ilfrmreadidx1', 1);
}
?> 
<#5666>
<?php
require_once './Services/Migration/DBUpdate_3560/classes/class.ilDBUpdateNewObjectType.php';
$type = 'prgr';
$ops_id = ilDBUpdateNewObjectType::RBAC_OP_READ;
$type_id = ilDBUpdateNewObjectType::getObjectTypeId($type);
if (ilDBUpdateNewObjectType::isRBACOperation($type_id, $ops_id)) {
    ilDBUpdateNewObjectType::deleteRBACOperation($type, $ops_id);
}
?>
<#5667>
<?php
/** @var $ilDB ilDBInterface */
$ilDB->manipulateF("DELETE FROM cron_job WHERE job_id  = %s", ['text'], ['bgtsk_gc']);
?>
<#5668>
<?php
if (!$ilDB->tableColumnExists('svy_svy', 'calculate_sum_score'))
{
    $ilDB->addTableColumn('svy_svy', 'calculate_sum_score', array(
        "type" => "integer",
        "notnull" => true,
        "default" => 0,
        "length" => 1
    ));
}
?>
<#5669>
<?php
if (!$ilDB->tableColumnExists('copg_pc_def', 'top_item'))
{
    $ilDB->addTableColumn('copg_pc_def', 'top_item', array(
        "type" => "integer",
        "notnull" => true,
        "default" => 0,
        "length" => 1
    ));
}
?>
<#5670>
<?php
if (!$ilDB->tableColumnExists('copg_pc_def', 'order_nr'))
{
    $ilDB->addTableColumn('copg_pc_def', 'order_nr', array(
        "type" => "integer",
        "notnull" => true,
        "default" => 0,
        "length" => 1
    ));
}
?>
<#5671>
<?php

$query = 'update object_data set offline = 1 where type = '.
    $ilDB->quote('crs',\ilDBConstants::T_TEXT) . '  and offline IS NULL';
$ilDB->manipulate($query);

?>

<#5672>
<?php

$ilDB->modifyTableColumn(
    'ldap_role_assignments',
    'rule_id',
    [
        'type' => \ilDBConstants::T_INTEGER,
        'length' => 4,
        'notnull' => false
    ]
);
?>
<#5673>
<?php
$ilCtrlStructureReader->getStructure();
?>
<#5674>
<?php
// remove magpie cache dir
$mcdir = CLIENT_WEB_DIR."/magpie_cache";
ilUtil::delDir($mcdir);
?>
<#5675>
<?php
if (!$ilDB->tableColumnExists('skl_profile_level', 'order_nr'))
{
    $ilDB->addTableColumn('skl_profile_level', 'order_nr', array(
        "type" => "integer",
        "notnull" => true,
        "default" => 0,
        "length" => 4
    ));
}
?>
<#5676>
<?php
if ($ilDB->tableExists('skl_profile_level')) {
    $profiles = ilSkillProfile::getProfiles();
    if (!empty($profiles)) {
        foreach ($profiles as $id => $profile) {
            $set = $ilDB->query(
                "SELECT profile_id, base_skill_id, tref_id, order_nr FROM skl_profile_level WHERE " .
                " profile_id = " . $ilDB->quote($id, "integer")
            );
            $cnt = 1;
            while ($rec = $ilDB->fetchAssoc($set)) {
                $ilDB->manipulate(
                    "UPDATE skl_profile_level SET " .
                    " order_nr = " . $ilDB->quote(($cnt * 10), "integer") .
                    " WHERE profile_id = " . $ilDB->quote($rec["profile_id"], "integer") .
                    " AND base_skill_id = " . $ilDB->quote($rec["base_skill_id"], "integer") .
                    " AND tref_id = " . $ilDB->quote($rec["tref_id"], "integer")
                );
                $cnt++;
            }
        }
    }
}
?>
<#5677>
<?php
if (!$ilDB->tableColumnExists('skl_user_skill_level', 'next_level_fulfilment')) {
    $ilDB->addTableColumn("skl_user_skill_level", "next_level_fulfilment", array(
        "type" => "float",
        "notnull" => true,
        "default" => 0.0
    ));
}

if (!$ilDB->tableColumnExists('skl_user_has_level', 'next_level_fulfilment')) {
    $ilDB->addTableColumn("skl_user_has_level", "next_level_fulfilment", array(
        "type" => "float",
        "notnull" => true,
        "default" => 0.0
    ));
}
?>
<#5678>
<?php
if (!$ilDB->indexExistsByFields('booking_object', array('pool_id'))) {
    $ilDB->addIndex('booking_object', array('pool_id'), 'i1');
}
?>
<#5679>
<?php
if (!$ilDB->indexExistsByFields('il_object_subobj', array('subobj'))) {
    $ilDB->addIndex('il_object_subobj', array('subobj'), 'i1');
}
?>
<#5680>
<?php
$ilCtrlStructureReader->getStructure();
?>
<#5681>
<?php
if (!$ilDB->tableColumnExists('il_dcl_tview_set', 'default_value')) {
    $ilDB->addTableColumn(
        'il_dcl_tview_set',
        'default_value',
        array(
            'type'    => 'text',
            'length'  => 255,
            'notnull' => false
        )
    );
}
?>
<#5682>
<?php
if (!$ilDB->tableColumnExists('il_dcl_tview_set', 'required_create')) {
    $ilDB->addTableColumn(
        'il_dcl_tview_set',
        'required_create',
        array(
            'type'    => 'integer',
            'length'  => 1,
            'notnull' => true,
            'default' => 0
        )
    );
}
?>
<#5683>
<?php
if (!$ilDB->tableColumnExists('il_dcl_tview_set', 'locked_create')) {
    $ilDB->addTableColumn(
        'il_dcl_tview_set',
        'locked_create',
        array(
            'type'    => 'integer',
            'length'  => 1,
            'notnull' => true,
            'default' => 0
        )
    );
}
?>
<#5684>
<?php
if (!$ilDB->tableColumnExists('il_dcl_tview_set', 'visible_create')) {
    $ilDB->addTableColumn(
        'il_dcl_tview_set',
        'visible_create',
        array(
            'type'    => 'integer',
            'length'  => 1,
            'notnull' => true,
            'default' => 1
        )
    );
}
?>
<#5685>
<?php
if (!$ilDB->tableColumnExists('il_dcl_tview_set', 'visible_edit')) {
    $ilDB->addTableColumn(
        'il_dcl_tview_set',
        'visible_edit',
        array(
            'type'    => 'integer',
            'length'  => 1,
            'notnull' => true,
            'default' => 1
        )
    );
}
?>
<#5686>
<?php
if (!$ilDB->tableColumnExists('il_dcl_tview_set', 'required_edit')) {
    $ilDB->addTableColumn(
        'il_dcl_tview_set',
        'required_edit',
        array(
            'type'    => 'integer',
            'length'  => 1,
            'notnull' => true,
            'default' => 0
        )
    );
}
?>
<#5687>
<?php
if (!$ilDB->tableColumnExists('il_dcl_tview_set', 'locked_edit')) {
    $ilDB->addTableColumn(
        'il_dcl_tview_set',
        'locked_edit',
        array(
            'type'    => 'integer',
            'length'  => 1,
            'notnull' => true,
            'default' => 0
        )
    );
}
?>
<#5688>
<?php
if ($ilDB->tableColumnExists('il_dcl_field', 'required')) {
    // Migration
    $res = $ilDB->query("SELECT id, required FROM il_dcl_field");
    while ($rec = $ilDB->fetchAssoc($res)) {
        $ilDB->queryF(
            "UPDATE il_dcl_tview_set SET required_create = %s WHERE field = %s",
            array('integer', 'text'),
            array($rec['required'], $rec['id'])
        );
        $ilDB->queryF(
            "UPDATE il_dcl_tview_set SET required_edit = %s WHERE field = %s",
            array('integer', 'text'),
            array($rec['required'], $rec['id'])
        );
    }

    $ilDB->dropTableColumn('il_dcl_field', 'required');
}
?>
<#5689>
<?php
if ($ilDB->tableColumnExists('il_dcl_field', 'is_locked')) {
    // Migration
    $res = $ilDB->query("SELECT id, is_locked FROM il_dcl_field");
    while ($rec = $ilDB->fetchAssoc($res)) {
        $ilDB->queryF(
            "UPDATE il_dcl_tview_set SET locked_create = %s WHERE field = %s",
            array('integer', 'text'),
            array($rec['is_locked'], $rec['id'])
        );
        $ilDB->queryF(
            "UPDATE il_dcl_tview_set SET locked_edit = %s WHERE field = %s",
            array('integer', 'text'),
            array($rec['is_locked'], $rec['id'])
        );
    }

    $ilDB->dropTableColumn('il_dcl_field', 'is_locked');
}
?>
<#5690>
<?php
if (!$ilDB->tableColumnExists('il_dcl_tableview', 'step_vs')) {
    $ilDB->addTableColumn(
        'il_dcl_tableview',
        'step_vs',
        array(
            'type'    => 'integer',
            'length'  => 1,
            'notnull' => true,
            'default' => 1
        )
    );
}
?>
<#5691>
<?php
if (!$ilDB->tableColumnExists('il_dcl_tableview', 'step_c')) {
    $ilDB->addTableColumn(
        'il_dcl_tableview',
        'step_c',
        array(
            'type'    => 'integer',
            'length'  => 1,
            'notnull' => true,
            'default' => 0
        )
    );
}
?>
<#5692>
<?php
if (!$ilDB->tableColumnExists('il_dcl_tableview', 'step_e')) {
    $ilDB->addTableColumn(
        'il_dcl_tableview',
        'step_e',
        array(
            'type'    => 'integer',
            'length'  => 1,
            'notnull' => true,
            'default' => 0
        )
    );
}
?>
<#5693>
<?php
if (!$ilDB->tableColumnExists('il_dcl_tableview', 'step_o')) {
    $ilDB->addTableColumn(
        'il_dcl_tableview',
        'step_o',
        array(
            'type'    => 'integer',
            'length'  => 1,
            'notnull' => true,
            'default' => 0
        )
    );
}
?>
<#5694>
<?php
if (!$ilDB->tableColumnExists('il_dcl_tableview', 'step_s')) {
    $ilDB->addTableColumn(
        'il_dcl_tableview',
        'step_s',
        array(
            'type'    => 'integer',
            'length'  => 1,
            'notnull' => true,
            'default' => 0
        )
    );
}
?>
<#5695>
<?php
$fields = array(
    'id'       => array(
        'type'   => 'integer',
        'length' => '4',

    ),
    'tview_set_id' => array(
        'type'   => 'integer',
        'length' => '4',

    ),
    'value'      => array(
        'type'   => 'text',
        'length' => '4000',

    )
);

if (!$ilDB->tableExists('il_dcl_stloc1_default')) {
    $ilDB->createTable('il_dcl_stloc1_default', $fields);
    $ilDB->addPrimaryKey('il_dcl_stloc1_default', array('id'));
    $ilDB->createSequence("il_dcl_stloc1_default");
}
?>
<#5696>
<?php
$fields = array(
    'id'       => array(
        'type'   => 'integer',
        'length' => '4',

    ),
    'tview_set_id' => array(
        'type'   => 'integer',
        'length' => '4',

    ),
    'value'      => array(
        'type'   => 'integer',
        'length' => '4',

    )
);

if (!$ilDB->tableExists('il_dcl_stloc2_default')) {
    $ilDB->createTable('il_dcl_stloc2_default', $fields);
    $ilDB->addPrimaryKey('il_dcl_stloc2_default', array('id'));
    $ilDB->createSequence("il_dcl_stloc2_default");
}
?>
<#5697>
<?php
$fields = array(
    'id' => array(
        'type' => 'integer',
        'length' => 4,
        'notnull' => true
    ),
    'tview_set_id' => array(
        'type' => 'integer',
        'length' => 4,
        'notnull' => true
    ),
    'value' => array(
        'type' => 'timestamp',
        'notnull' => true
    ),
);

if (!$ilDB->tableExists('il_dcl_stloc3_default')) {
    $ilDB->createTable('il_dcl_stloc3_default', $fields);
    $ilDB->addPrimaryKey('il_dcl_stloc3_default', array('id'));
    $ilDB->createSequence("il_dcl_stloc3_default");
}
?>
<#5698>
<?php
$ilCtrlStructureReader->getStructure();
?>
<#5699>
<?php
$ilCtrlStructureReader->getStructure();
?>
<#5700>
<?php
include_once('./Services/Migration/DBUpdate_3560/classes/class.ilDBUpdateNewObjectType.php');
ilDBUpdateNewObjectType::addAdminNode('cpad', 'ContentPageAdministration');
?>
<#5701>
<?php
if (!$ilDB->tableExists('content_page_metrics')) {
    $fields = [
        'content_page_id' => [
            'type' => 'integer',
            'length' => 4,
            'notnull' => true,
            'default' => 0,
        ],
        'page_id' => [
            'type' => 'integer',
            'notnull' => true,
            'length' => 4,
            'default' => 0,
        ],
        'lang' => [
            'type' => 'text',
            'notnull' => true,
            'length' => 2,
            'default' => '-',
        ],
        'reading_time' => [
            'type' => 'integer',
            'notnull' => true,
            'length' => 2,
            'default' => 0,
        ]
    ];

    $ilDB->createTable('content_page_metrics', $fields);
    $ilDB->addPrimaryKey('content_page_metrics', ['content_page_id', 'page_id', 'lang']);
}
?>
<#5702>
<?php
$ilDB->manipulate(
    '
    DELETE
    FROM content_page_data
    WHERE NOT EXISTS(
        SELECT od.obj_id FROM object_data od WHERE od.obj_id = content_page_data.content_page_id
    )
    '
);
?>
<#5703>
<?php
$ilCtrlStructureReader->getStructure();
?>
<#5704>
<?php
$ilCtrlStructureReader->getStructure();
?>
<#5705>
<?php
if (!$ilDB->indexExistsByFields('tax_tree', ['child'])) {
    $ilDB->addIndex('tax_tree', ['child'], 'i1');
}
?>
<#5706>
<?php
if (!$ilDB->tableColumnExists("skl_profile", "ref_id")) {
    $ilDB->addTableColumn("skl_profile", "ref_id", array(
        "type" => "integer",
        "notnull" => true,
        "default" => 0,
        "length" => 4
    ));
}
?>
<#5707>
<?php
$ilCtrlStructureReader->getStructure();
?>
<#5708>
<?php
if ($ilDB->tableExists('cont_skills')) {
    $set = $ilDB->query(
        "SELECT id, skill_id, tref_id FROM cont_skills"
    );
}

if ($ilDB->tableExists('skl_usage')) {
    while ($rec = $ilDB->fetchAssoc($set)) {
        $ilDB->replace(
            'skl_usage',
            array(
                'obj_id' => array('integer', $rec['id']),
                'skill_id' => array('integer', $rec['skill_id']),
                'tref_id' => array('integer', $rec['tref_id'])
            ),
            array()
        );
    }
}
?>
<#5709>
<?php
if (!$ilDB->tableColumnExists('file_data', 'rid')) {
    $ilDB->addTableColumn('file_data', 'rid', [
        'type' => 'text',
        'length' => 255
    ]);
}
?>
<#5710>
<?php
$fields = array(
    'internal' => array(
        'type' => 'text',
        'length' => 255,

    ),
    'identification' => array(
        'type' => 'text',
        'length' => 255,

    ),
    'stakeholder_id' => array(
        'type' => 'text',
        'length' => 255,

    ),
    'stakeholder_class' => array(
        'type' => 'text',
        'length' => 255,

    ),

);
if (! $ilDB->tableExists('il_resource_stakeh')) {
    $ilDB->createTable('il_resource_stakeh', $fields);
    $ilDB->addPrimaryKey('il_resource_stakeh', array( 'internal' ));

}
?>
<#5711>
<?php
if (!$ilDB->tableExists('webr_lists')) {
    $fields = [
        'webr_id' => [
            'type'    => 'integer',
            'length'  => 4,
            'notnull' => true,
            'default' => 0
        ],
        'title' => [
            'type'     => 'text',
            'length'   => 127,
            'notnull'  => false
        ],
        'description' => [
            'type'     => 'text',
            'length'   => 4000,
            'notnull'  => false
        ],
        'create_date' => [
            'type'     => 'integer',
            'length'   => 4,
            'notnull'  => true,
            'default'  => 0
        ],
        'last_update' => [
            'type'     => 'integer',
            'length'   => 4,
            'notnull'  => true,
            'default'  => 0
        ]
    ];
    $ilDB->createTable('webr_lists', $fields);
    $ilDB->addPrimaryKey('webr_lists', ['webr_id']);
}
?>
<#5712>
<?php
if ($ilDB->tableExists('webr_lists')) {
    $res_lists = $ilDB->query("
        SELECT *
        FROM object_data o, webr_lists l
        WHERE o.type = 'webr'
        AND o.obj_id = l.webr_id
    ");

    $res_items = $ilDB->query("
        SELECT *
        FROM object_data o
        WHERE
            (SELECT COUNT(*) 
            FROM webr_items w
            WHERE w.webr_id = o.obj_id) <> 1
        AND o.type = 'webr'
    ");

    $webr_ids = [];
    while ($row_lists = $ilDB->fetchAssoc($res_lists)) {
        $webr_ids[] = $row_lists['webr_id'];
    }

    while ($row_items = $ilDB->fetchAssoc($res_items)) {
        if (!in_array($row_items['obj_id'], $webr_ids)) {
            $ilDB->manipulate(
                "INSERT INTO webr_lists (webr_id, title, description, create_date, last_update)" .
                " VALUES (" .
                $ilDB->quote($row_items['obj_id'], "integer") .
                "," . $ilDB->quote($row_items['title'], "text") .
                "," . $ilDB->quote($row_items['description'], "text") .
                "," . $ilDB->quote(time(), "integer") .
                "," . $ilDB->quote(time(), "integer") .
                ")"
            );
        }
    }

}
?>
<#5713>
<?php
if (!$ilDB->tableColumnExists('il_resource_info', 'creation_date')) {
    $ilDB->addTableColumn('il_resource_info', 'creation_date', array(
        'type' => 'integer',
        'length' => '8',
        'default' => 0
    ));
}
<<<<<<< HEAD
if (!$ilDB->tableColumnExists('il_resource_revision', 'owner_id')) {
    $ilDB->addTableColumn('il_resource_revision', 'owner_id', array(
        'type' => 'integer',
        'length' => '8',
        'default' => 0
    ));
}
?>
<#5714>
<?php

if (!$ilDB->tableColumnExists('svy_qblk', 'compress_view')) {
    $ilDB->addTableColumn('svy_qblk', 'compress_view', array(
        "type" => "integer",
        "length" => 1,
        "notnull" => true,
        "default" => 0
    ));
}
?>
<#5715>
<?php
if (!$ilDB->tableColumnExists('il_resource_revision', 'title')) {
    $ilDB->addTableColumn('il_resource_revision', 'title', array(
        'type' => 'text',
        'length' => 255,
        'default' => '-'
    ));
}
?>
<#5716>
<?php
if (!$ilDB->tableColumnExists('obj_content_master_lng', 'fallback_lang')) {
    $ilDB->addTableColumn(
        'obj_content_master_lng',
        'fallback_lang',
        array(
            "type" => "text",
            "notnull" => false,
            "length" => 2
        )
    );
}
?>
<#5717>
<?php
if($ilDB->tableExists('cmix_lrs_types'))
{
    if ( !$ilDB->tableColumnExists('cmix_lrs_types', 'only_moveon') ) {
        $ilDB->addTableColumn('cmix_lrs_types', 'only_moveon', array(
            'type' => 'integer',
            'length' => 1,
            'notnull' => true,
            'default' => 0
        ));
    }
    if ( !$ilDB->tableColumnExists('cmix_lrs_types', 'achieved') ) {
        $ilDB->addTableColumn('cmix_lrs_types', 'achieved', array(
            'type' => 'integer',
            'length' => 1,
            'notnull' => true,
            'default' => 1
        ));
    }

    if ( !$ilDB->tableColumnExists('cmix_lrs_types', 'answered') ) {
        $ilDB->addTableColumn('cmix_lrs_types', 'answered', array(
            'type' => 'integer',
            'length' => 1,
            'notnull' => true,
            'default' => 1
        ));
    }

    if ( !$ilDB->tableColumnExists('cmix_lrs_types', 'completed') ) {
        $ilDB->addTableColumn('cmix_lrs_types', 'completed', array(
            'type' => 'integer',
            'length' => 1,
            'notnull' => true,
            'default' => 1
        ));
    }

    if ( !$ilDB->tableColumnExists('cmix_lrs_types', 'failed') ) {
        $ilDB->addTableColumn('cmix_lrs_types', 'failed', array(
            'type' => 'integer',
            'length' => 1,
            'notnull' => true,
            'default' => 1
        ));
    }

    if ( !$ilDB->tableColumnExists('cmix_lrs_types', 'initialized') ) {
        $ilDB->addTableColumn('cmix_lrs_types', 'initialized', array(
            'type' => 'integer',
            'length' => 1,
            'notnull' => true,
            'default' => 1
        ));
    }

    if ( !$ilDB->tableColumnExists('cmix_lrs_types', 'passed') ) {
        $ilDB->addTableColumn('cmix_lrs_types', 'passed', array(
            'type' => 'integer',
            'length' => 1,
            'notnull' => true,
            'default' => 1
        ));
    }

    if ( !$ilDB->tableColumnExists('cmix_lrs_types', 'progressed') ) {
        $ilDB->addTableColumn('cmix_lrs_types', 'progressed', array(
            'type' => 'integer',
            'length' => 1,
            'notnull' => true,
            'default' => 1
        ));
    }

    if ( !$ilDB->tableColumnExists('cmix_lrs_types', 'satisfied') ) {
        $ilDB->addTableColumn('cmix_lrs_types', 'satisfied', array(
            'type' => 'integer',
            'length' => 1,
            'notnull' => true,
            'default' => 1
        ));
    }

    if ( !$ilDB->tableColumnExists('cmix_lrs_types', 'c_terminated') ) {
        $ilDB->addTableColumn('cmix_lrs_types', 'c_terminated', array(
            'type' => 'integer',
            'length' => 1,
            'notnull' => true,
            'default' => 1
        ));
    }

    if ( !$ilDB->tableColumnExists('cmix_lrs_types', 'hide_data') ) {
        $ilDB->addTableColumn('cmix_lrs_types', 'hide_data', array(
            'type' => 'integer',
            'length' => 1,
            'notnull' => true,
            'default' => 0
        ));
    }

    if ( !$ilDB->tableColumnExists('cmix_lrs_types', 'c_timestamp') ) {
        $ilDB->addTableColumn('cmix_lrs_types', 'c_timestamp', array(
            'type' => 'integer',
            'length' => 1,
            'notnull' => true,
            'default' => 0
        ));
    }

    if ( !$ilDB->tableColumnExists('cmix_lrs_types', 'duration') ) {
        $ilDB->addTableColumn('cmix_lrs_types', 'duration', array(
            'type' => 'integer',
            'length' => 1,
            'notnull' => true,
            'default' => 1
        ));
    }

    if ( !$ilDB->tableColumnExists('cmix_lrs_types', 'no_substatements') ) {
        $ilDB->addTableColumn('cmix_lrs_types', 'no_substatements', array(
            'type' => 'integer',
            'length' => 1,
            'notnull' => true,
            'default' => 0
        ));
    }
}
?>
<#5718>
<?php
if($ilDB->tableExists('cmix_settings'))
{
    if ( !$ilDB->tableColumnExists('cmix_settings', 'only_moveon') ) {
        $ilDB->addTableColumn('cmix_settings', 'only_moveon', array(
            'type' => 'integer',
            'length' => 1,
            'notnull' => true,
            'default' => 0
        ));
    }
    if ( !$ilDB->tableColumnExists('cmix_settings', 'achieved') ) {
        $ilDB->addTableColumn('cmix_settings', 'achieved', array(
            'type' => 'integer',
            'length' => 1,
            'notnull' => true,
            'default' => 1
        ));
    }

    if ( !$ilDB->tableColumnExists('cmix_settings', 'answered') ) {
        $ilDB->addTableColumn('cmix_settings', 'answered', array(
            'type' => 'integer',
            'length' => 1,
            'notnull' => true,
            'default' => 1
        ));
    }

    if ( !$ilDB->tableColumnExists('cmix_settings', 'completed') ) {
        $ilDB->addTableColumn('cmix_settings', 'completed', array(
            'type' => 'integer',
            'length' => 1,
            'notnull' => true,
            'default' => 1
        ));
    }

    if ( !$ilDB->tableColumnExists('cmix_settings', 'failed') ) {
        $ilDB->addTableColumn('cmix_settings', 'failed', array(
            'type' => 'integer',
            'length' => 1,
            'notnull' => true,
            'default' => 1
        ));
    }

    if ( !$ilDB->tableColumnExists('cmix_settings', 'initialized') ) {
        $ilDB->addTableColumn('cmix_settings', 'initialized', array(
            'type' => 'integer',
            'length' => 1,
            'notnull' => true,
            'default' => 1
        ));
    }

    if ( !$ilDB->tableColumnExists('cmix_settings', 'passed') ) {
        $ilDB->addTableColumn('cmix_settings', 'passed', array(
            'type' => 'integer',
            'length' => 1,
            'notnull' => true,
            'default' => 1
        ));
    }

    if ( !$ilDB->tableColumnExists('cmix_settings', 'progressed') ) {
        $ilDB->addTableColumn('cmix_settings', 'progressed', array(
            'type' => 'integer',
            'length' => 1,
            'notnull' => true,
            'default' => 1
        ));
    }

    if ( !$ilDB->tableColumnExists('cmix_settings', 'satisfied') ) {
        $ilDB->addTableColumn('cmix_settings', 'satisfied', array(
            'type' => 'integer',
            'length' => 1,
            'notnull' => true,
            'default' => 1
        ));
    }

    if ( !$ilDB->tableColumnExists('cmix_settings', 'c_terminated') ) {
        $ilDB->addTableColumn('cmix_settings', 'c_terminated', array(
            'type' => 'integer',
            'length' => 1,
            'notnull' => true,
            'default' => 1
        ));
    }

    if ( !$ilDB->tableColumnExists('cmix_settings', 'hide_data') ) {
        $ilDB->addTableColumn('cmix_settings', 'hide_data', array(
            'type' => 'integer',
            'length' => 1,
            'notnull' => true,
            'default' => 0
        ));
    }

    if ( !$ilDB->tableColumnExists('cmix_settings', 'c_timestamp') ) {
        $ilDB->addTableColumn('cmix_settings', 'c_timestamp', array(
            'type' => 'integer',
            'length' => 1,
            'notnull' => true,
            'default' => 0
        ));
    }

    if ( !$ilDB->tableColumnExists('cmix_settings', 'duration') ) {
        $ilDB->addTableColumn('cmix_settings', 'duration', array(
            'type' => 'integer',
            'length' => 1,
            'notnull' => true,
            'default' => 1
        ));
    }

    if ( !$ilDB->tableColumnExists('cmix_settings', 'no_substatements') ) {
        $ilDB->addTableColumn('cmix_settings', 'no_substatements', array(
            'type' => 'integer',
            'length' => 1,
            'notnull' => true,
            'default' => 0
        ));
    }
}
?>
<#5719>
<?php
$ilCtrlStructureReader->getStructure();
?>
<#5720>
<?php
if (!$ilDB->tableColumnExists('usr_starting_point', 'calendar_view')) {
    $ilDB->addTableColumn("usr_starting_point", "calendar_view", array(
        "type" => ilDBConstants::T_INTEGER,
        "notnull" => true,
        "default" => 0
    ));
}

if (!$ilDB->tableColumnExists('usr_starting_point', 'calendar_period')) {
    $ilDB->addTableColumn("usr_starting_point", "calendar_period", array(
        "type" => ilDBConstants::T_INTEGER,
        "notnull" => true,
        "default" => 0
    ));
}
?>
<#5721>
<?php

if (!$ilDB->tableColumnExists('event', 'show_cannot_part')) {
    $ilDB->addTableColumn(
        'event',
        'show_cannot_part',
        [
            'type' => 'integer',
            'length' => 1,
            'notnull' => true,
            'default' => 0
        ]
    );
}
?>
<#5722>
<?php
if (!$ilDB->tableColumnExists('grp_settings', 'session_limit')) {
    $ilDB->addTableColumn("grp_settings", "session_limit", array(
        "type" => "integer",
        'length' => 1,
        "notnull" => true,
        "default" => 0
    ));
}
?>
<#5723>
<?php
if (!$ilDB->tableColumnExists('grp_settings', 'session_prev')) {
    $ilDB->addTableColumn("grp_settings", "session_prev", array(
        "type" => "integer",
        'length' => 8,
        "notnull" => true,
        "default" => -1
    ));
}
?>
<#5724>
<?php
if (!$ilDB->tableColumnExists('grp_settings', 'session_next')) {
    $ilDB->addTableColumn("grp_settings", "session_next", array(
        "type" => "integer",
        'length' => 8,
        "notnull" => true,
        "default" => -1
    ));
}
=======
?>
<#5714>
<?php
require_once './Services/Migration/DBUpdate_3560/classes/class.ilDBUpdateNewObjectType.php';
ilDBUpdateNewObjectType::addAdminNode('fils', 'File Services');
$ilCtrlStructureReader->getStructure();
>>>>>>> d08bd7da
?><|MERGE_RESOLUTION|>--- conflicted
+++ resolved
@@ -5016,7 +5016,6 @@
         'default' => 0
     ));
 }
-<<<<<<< HEAD
 if (!$ilDB->tableColumnExists('il_resource_revision', 'owner_id')) {
     $ilDB->addTableColumn('il_resource_revision', 'owner_id', array(
         'type' => 'integer',
@@ -5391,12 +5390,10 @@
         "default" => -1
     ));
 }
-=======
-?>
-<#5714>
+?>
+<#5725>
 <?php
 require_once './Services/Migration/DBUpdate_3560/classes/class.ilDBUpdateNewObjectType.php';
 ilDBUpdateNewObjectType::addAdminNode('fils', 'File Services');
 $ilCtrlStructureReader->getStructure();
->>>>>>> d08bd7da
 ?>