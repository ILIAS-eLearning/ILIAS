<#5432>
<?php
$template = 'il_lso_admin';
$perms = [
	'create_htlm',
	'create_iass',
	'create_copa',
	'create_svy',
	'create_lm',
	'create_exc',
	'create_tst',
	'create_sahs',
	'create_file',
	'participate',
	'unparticipate',
	'edit_learning_progress',
	'manage_members',
	'copy'
];

$query = "SELECT obj_id FROM object_data"
	." WHERE object_data.type = " .$ilDB->quote('rolt', 'text')
	." AND title = " .$ilDB->quote($template,'text');
$result = $ilDB->query($query);
$row = $ilDB->fetchAssoc($result);
$rol_id = array_shift($row);

$op_ids = [];
$query = "SELECT ops_id FROM rbac_operations"
	." WHERE operation IN ('"
	.implode("', '", $perms)
	."')";
$result = $ilDB->query($query);
while($row = $ilDB->fetchAssoc($result)) {
	$op_ids[] = $row['ops_id'];
}

include_once('./Services/Migration/DBUpdate_3560/classes/class.ilDBUpdateNewObjectType.php');
ilDBUpdateNewObjectType::setRolePermission($rol_id, 'lso', $op_ids,	ROLE_FOLDER_ID);
?>

<#5433>
<?php
include_once('./Services/Migration/DBUpdate_3560/classes/class.ilDBUpdateNewObjectType.php');
$template = 'il_lso_member';
$op_id = ilDBUpdateNewObjectType::getCustomRBACOperationId('unparticipate');

$query = "SELECT obj_id FROM object_data"
	." WHERE object_data.type = " .$ilDB->quote('rolt', 'text')
	." AND title = " .$ilDB->quote($template,'text');
$result = $ilDB->query($query);
$row = $ilDB->fetchAssoc($result);
$rol_id = array_shift($row);

ilDBUpdateNewObjectType::setRolePermission($rol_id, 'lso', [$op_id], ROLE_FOLDER_ID);
?>
<#5434>
<?php
if ($ilDB->tableExists('license_data')) {
	$ilDB->dropTable('license_data');
}
?>
<#5435>
<?php
$ilDB->manipulateF(
	'DELETE FROM settings WHERE module = %s',
	['text'],
	['license']
);
?>
<#5436>
<?php
$ilCtrlStructureReader->getStructure();
?>
<#5437>
<?php
$ilCtrlStructureReader->getStructure();
?>
<#5438>
<?php
require_once 'Services/Migration/DBUpdate_3560/classes/class.ilDBUpdateNewObjectType.php';
ilDBUpdateNewObjectType::applyInitialPermissionGuideline('iass', true, false);
?>
<#5439>
<?php
$ilCtrlStructureReader->getStructure();
?>
<#5440>
<?php
$ilCtrlStructureReader->getStructure();
?>
<#5441>
<?php
$ilCtrlStructureReader->getStructure();
?>
<#5442>
<?php
$set = $ilDB->queryF("SELECT DISTINCT s.user_id FROM skl_personal_skill s LEFT JOIN usr_data u ON (s.user_id = u.usr_id) ".
	" WHERE u.usr_id IS NULL ", [], []);
$user_ids = [];
while ($rec = $ilDB->fetchAssoc($set))
{
	$user_ids[] = $rec["user_id"];
}
if (count($user_ids) > 0)
{
	$ilDB->manipulate("DELETE FROM skl_personal_skill WHERE "
		.$ilDB->in("user_id", $user_ids, false, "integer"));
}
?>
<#5443>
<?php
$set = $ilDB->queryF("SELECT DISTINCT s.user_id FROM skl_assigned_material s LEFT JOIN usr_data u ON (s.user_id = u.usr_id) ".
	" WHERE u.usr_id IS NULL ", [], []);
$user_ids = [];
while ($rec = $ilDB->fetchAssoc($set))
{
	$user_ids[] = $rec["user_id"];
}
if (count($user_ids) > 0)
{
	$ilDB->manipulate("DELETE FROM skl_assigned_material WHERE "
		.$ilDB->in("user_id", $user_ids, false, "integer"));
}
?>
<#5444>
<?php
$set = $ilDB->queryF("SELECT DISTINCT s.user_id FROM skl_profile_user s LEFT JOIN usr_data u ON (s.user_id = u.usr_id) ".
	" WHERE u.usr_id IS NULL ", [], []);
$user_ids = [];
while ($rec = $ilDB->fetchAssoc($set))
{
	$user_ids[] = $rec["user_id"];
}
if (count($user_ids) > 0)
{
	$ilDB->manipulate("DELETE FROM skl_profile_user WHERE "
		.$ilDB->in("user_id", $user_ids, false, "integer"));
}
?>
<#5445>
<?php
$set = $ilDB->queryF("SELECT DISTINCT s.user_id FROM skl_user_skill_level s LEFT JOIN usr_data u ON (s.user_id = u.usr_id) ".
	" WHERE u.usr_id IS NULL ", [], []);
$user_ids = [];
while ($rec = $ilDB->fetchAssoc($set))
{
	$user_ids[] = $rec["user_id"];
}
if (count($user_ids) > 0)
{
	$ilDB->manipulate("DELETE FROM skl_user_skill_level WHERE "
		.$ilDB->in("user_id", $user_ids, false, "integer"));
}
?>
<#5446>
<?php
$set = $ilDB->queryF("SELECT DISTINCT s.user_id FROM skl_user_has_level s LEFT JOIN usr_data u ON (s.user_id = u.usr_id) ".
	" WHERE u.usr_id IS NULL ", [], []);
$user_ids = [];
while ($rec = $ilDB->fetchAssoc($set))
{
	$user_ids[] = $rec["user_id"];
}
if (count($user_ids) > 0)
{
	$ilDB->manipulate("DELETE FROM skl_user_has_level WHERE "
		.$ilDB->in("user_id", $user_ids, false, "integer"));
}
?>
<#5447>
<?php
//FIX 0020168: Delete orgus in Trash - Organisational units could not be restored from trash / imports lead to ambiguous import_ids
$set = $ilDB->query("SELECT * FROM object_data as obj inner join object_reference as ref on ref.obj_id = obj.obj_id and ref.deleted is not null where type = 'orgu'");
while ($rec = $ilDB->fetchAssoc($set))
{
	$ilDB->manipulate("DELETE FROM object_data where obj_id = ".$ilDB->quote($rec['obj_id'],'integer'));
	$ilDB->manipulate("DELETE FROM object_reference where obj_id = ".$ilDB->quote($rec['obj_id'],'integer'));
}
?>

<#5448>
<?php
include_once('./Services/Migration/DBUpdate_3560/classes/class.ilDBUpdateNewObjectType.php');

$tpl_perms = [
	'il_grp_member' => [
		'participate'
	],
	'il_crs_member' => [
		'participate'
	],
	'il_grp_admin' => [
		'participate',
		'unparticipate',
		'manage_members',
		'create_htlm',
		'create_iass',
		'create_copa',
		'create_svy',
		'create_svy',
		'create_lm',
		'create_exc',
		'create_tst',
		'create_sahs',
		'create_file',
		'edit_learning_progress'
	],
	'il_crs_admin' => [
		'participate',
		'unparticipate',
		'manage_members',
		'create_htlm',
		'create_iass',
		'create_copa',
		'create_svy',
		'create_svy',
		'create_lm',
		'create_exc',
		'create_tst',
		'create_sahs',
		'create_file',
		'edit_learning_progress'
	],
	'il_crs_tutor' => [
		'participate',
		'unparticipate',
		'manage_members',
		'edit_learning_progress',
		'create_htlm',
		'create_iass',
		'create_copa',
		'create_svy',
		'create_svy',
		'create_lm',
		'create_exc',
		'create_tst',
		'create_sahs',
		'create_file'
	]
];

foreach($tpl_perms as $template=>$perms){
	$query = "SELECT obj_id FROM object_data"
		." WHERE object_data.type = " .$ilDB->quote('rolt', 'text')
		." AND title = " .$ilDB->quote($template,'text');
	$result = $ilDB->query($query);
	$row = $ilDB->fetchAssoc($result);
	$rol_id = array_shift($row);

	$op_ids = [];
	$query = "SELECT ops_id FROM rbac_operations"
		." WHERE operation IN ('"
		.implode("', '", $perms)
		."')";
	$result = $ilDB->query($query);
	while($row = $ilDB->fetchAssoc($result)) {
		$op_ids[] = $row['ops_id'];
	}
	ilDBUpdateNewObjectType::setRolePermission($rol_id, 'lso', $op_ids,	ROLE_FOLDER_ID);
}
?>
<#5449>
<?php
$ilCtrlStructureReader->getStructure();
?>
<#5450>
<?php
if( !$ilDB->tableColumnExists('tst_tests', 'block_after_passed') )
{
	$ilDB->addTableColumn('tst_tests', 'block_after_passed', array(
		'type' => 'integer',
		'notnull' => false,
		'length' => 1,
		'default' => 0
	));
}
?>

<#5451>
<?php
if(!$ilDB->tableColumnExists('cal_entries','context_info'))
{
	$ilDB->addTableColumn(
		'cal_entries',
		'context_info',
		[
			'type' => 'text',
			'length' => 255,
			'notnull' => false
		]
	);
}
?>
<#5452>
<?php
// Create migration table
if (!$ilDB->tableExists('frm_thread_tree_mig')) {
	$fields = [
		'thread_id' => [
			'type'    => 'integer',
			'length'  => 4,
			'notnull' => true,
			'default' => 0
		]
	];

	$ilDB->createTable('frm_thread_tree_mig', $fields);
	$ilDB->addPrimaryKey('frm_thread_tree_mig', ['thread_id']);
	$GLOBALS['ilLog']->info(sprintf(
		'Created thread migration table: frm_thread_tree_mig'
	));
}
?>
<#5453>
<?php
$query = "
	SELECT frmpt.thr_fk
	FROM frm_posts_tree frmpt
	INNER JOIN frm_posts fp ON fp.pos_pk = frmpt.pos_fk
	WHERE frmpt.parent_pos = 0
	GROUP BY frmpt.thr_fk
	HAVING COUNT(frmpt.fpt_pk) > 1
";
$ignoredThreadIds = [];
$res = $ilDB->query($query);
while ($row = $ilDB->fetchAssoc($res)) {
	$ignoredThreadIds[$row['thr_fk']] = $row['thr_fk'];
}

$step = 5453;

$query = "
	SELECT fp.*, fpt.fpt_pk, fpt.thr_fk, fpt.lft, fpt.rgt, fpt.fpt_date
	FROM frm_posts_tree fpt
	INNER JOIN frm_posts fp ON fp.pos_pk = fpt.pos_fk
	LEFT JOIN frm_thread_tree_mig ON frm_thread_tree_mig.thread_id = fpt.thr_fk
	WHERE fpt.parent_pos = 0 AND fpt.depth = 1 AND frm_thread_tree_mig.thread_id IS NULL
";
$res = $ilDB->query($query);
while ($row = $ilDB->fetchAssoc($res)) {
	$GLOBALS['ilLog']->info(sprintf(
		"Started migration of thread with id %s", $row['thr_fk']
	));
	if (isset($ignoredThreadIds[$row['thr_fk']])) {
		$GLOBALS['ilLog']->warning(sprintf(
			"Cannot migrate forum tree for thread id %s in database update step %s", $row['thr_fk'], $step
		));
		continue;
	}

	// Create space for a new root node, increment depth of all nodes, increment lft and rgt values
	$ilDB->manipulateF("
			UPDATE frm_posts_tree
			SET
				lft = lft + 1,
				rgt = rgt + 1,
				depth = depth + 1
			WHERE thr_fk = %s
		",
		['integer'],
		[$row['thr_fk']]
	);
	$GLOBALS['ilLog']->info(sprintf(
		"Created gaps in tree for thread with id %s in database update step %s", $row['thr_fk'], $step
	));

	// Create a posting as new root
	$postId = $ilDB->nextId('frm_posts');
	$ilDB->insert('frm_posts', array(
		'pos_pk'		=> array('integer', $postId),
		'pos_top_fk'	=> array('integer', $row['pos_top_fk']),
		'pos_thr_fk'	=> array('integer', $row['pos_thr_fk']),
		'pos_display_user_id'	=> array('integer', $row['pos_display_user_id']),
		'pos_usr_alias'	=> array('text', $row['pos_usr_alias']),
		'pos_subject'	=> array('text', $row['pos_subject']),
		'pos_message'	=> array('clob', $row['pos_message']),
		'pos_date'		=> array('timestamp', $row['pos_date']),
		'pos_update'	=> array('timestamp', null),
		'update_user'	=> array('integer', 0),
		'pos_cens'		=> array('integer', 0),
		'notify'		=> array('integer', 0),
		'import_name'	=> array('text', (string)$row['import_name']),
		'pos_status'	=> array('integer', 1),
		'pos_author_id' => array('integer', (int)$row['pos_author_id']),
		'is_author_moderator' => array('integer', $row['is_author_moderator']),
		'pos_activation_date' => array('timestamp', $row['pos_activation_date'])
	));
	$GLOBALS['ilLog']->info(sprintf(
		"Created new root posting with id %s in thread with id %s in database update step %s",
		$postId, $row['thr_fk'], $step
	));

	// Insert the new root and, set dept = 1, lft = 1, rgt = <OLR_ROOT_RGT> + 2
	$nextId = $ilDB->nextId('frm_posts_tree');
	$ilDB->manipulateF('
		INSERT INTO frm_posts_tree
		(
			fpt_pk,
			thr_fk,
			pos_fk,
			parent_pos,
			lft,
			rgt,
			depth,
			fpt_date
		) VALUES (%s, %s, %s, %s,  %s,  %s, %s, %s)',
		['integer','integer', 'integer', 'integer', 'integer', 'integer', 'integer', 'timestamp'],
		[$nextId, $row['thr_fk'], $postId, 0, 1, $row['rgt'] + 2, 1, $row['fpt_date']]
	);
	$GLOBALS['ilLog']->info(sprintf(
		"Created new tree root with id %s in thread with id %s in database update step %s",
		$nextId, $row['thr_fk'], $step
	));

	// Set parent_pos for old root
	$ilDB->manipulateF("
			UPDATE frm_posts_tree
			SET
				parent_pos = %s
			WHERE thr_fk = %s AND fpt_pk = %s
		",
		['integer', 'integer', 'integer'],
		[$nextId, $row['thr_fk'], $row['fpt_pk']]
	);
	$GLOBALS['ilLog']->info(sprintf(
		"Set parent to %s for posting with id %s in thread with id %s in database update step %s",
		$nextId, $row['fpt_pk'], $row['thr_fk'], $step
	));

	// Mark as migrated
	$ilDB->insert('frm_thread_tree_mig', array(
		'thread_id' => array('integer', $row['thr_fk'])
	));
}
?>
<#5454>
<?php
// Drop migration table
if ($ilDB->tableExists('frm_thread_tree_mig')) {
	$ilDB->dropTable('frm_thread_tree_mig');
	$GLOBALS['ilLog']->info(sprintf(
		'Dropped thread migration table: frm_thread_tree_mig'
	));
}
?>
<#5455>
<?php
// Add new index
if (!$ilDB->indexExistsByFields('frm_posts_tree', ['parent_pos'])) {
	$ilDB->addIndex('frm_posts_tree', ['parent_pos'], 'i3');
}
?>
<#5456>
<?php
if(!$ilDB->tableExists('lso_activation'))
{
	$ilDB->createTable('lso_activation', array(
		'ref_id' => array(
			"type"    => "integer",
			"length"  => 4,
			'notnull' => true
		),
		'online' => array(
			"type" => "integer",
			"notnull" => true,
			"length" => 1,
			"default" => 0
		),
		'activation_start' => array(
			'type' => 'timestamp',
			"notnull" => false
		),
		'activation_end' => array(
			'type' => 'timestamp',
			"notnull" => false
		)
	));
	$ilDB->addPrimaryKey("lso_activation", array("ref_id"));
}
?>
<#5457>
<?php
if ($ilDB->tableColumnExists('lso_settings', 'online'))
{
	$ilDB->dropTableColumn('lso_settings', 'online');
}
?>
<#5458>
<?php
if(!$ilDB->tableColumnExists('lso_activation', 'effective_online')) {
	$ilDB->addTableColumn('lso_activation', 'effective_online',
		array(
			"type"    => "integer",
			"notnull" => true,
			"length"  => 1,
			"default" => 0
		)
	);
}
?>
<#5459>
<?php
require_once('./Services/Migration/DBUpdate_3560/classes/class.ilDBUpdateNewObjectType.php');
ilDBUpdateNewObjectType::updateOperationOrder('participate', 1010);
ilDBUpdateNewObjectType::updateOperationOrder('unparticipate', 1020);
?>
<#5460>
<?php
/**
 * @var $ilDB ilDBInterface
 */
// $ilDB->modifyTableColumn('il_gs_identifications', 'identification', ['length' => 255]);
$ilDB->modifyTableColumn('il_mm_items', 'identification', ['length' => 255]);
?>
<#5461>
<?php
if( !$ilDB->tableColumnExists('qpl_questions', 'lifecycle') )
{
	$ilDB->addTableColumn('qpl_questions', 'lifecycle', array(
		'type' => 'text',
		'length' => 16,
		'notnull' => false,
		'default' => 'draft'
	));

	$ilDB->queryF('UPDATE qpl_questions SET lifecycle = %s', array('text'), array('draft'));
}
?>
<#5462>
<?php
if( !$ilDB->tableColumnExists('tst_rnd_quest_set_qpls', 'lifecycle_filter'))
{
	$ilDB->addTableColumn('tst_rnd_quest_set_qpls', 'lifecycle_filter',
		array('type' => 'text', 'length' => 250, 'notnull'	=> false, 'default'	=> null)
	);
}
?>
<#5463>
<?php
if (!$ilDB->indexExistsByFields('il_orgu_permissions', ['context_id'])) {
	$ilDB->addIndex('il_orgu_permissions', array( 'context_id' ), 'co');
}
?>
<#5464>
<?php
if (!$ilDB->indexExistsByFields('il_orgu_permissions', ['position_id'])) {
$ilDB->addIndex('il_orgu_permissions', array('position_id'), 'po');
}
?>
<#5465>
<?php
if (!$ilDB->indexExistsByFields('il_orgu_permissions', ['operations'])) {
$ilDB->modifyTableColumn('il_orgu_permissions', 'operations', array("length" => 256));
}
?>
<#5466>
<?php
if (!$ilDB->indexExistsByFields('il_orgu_ua', ['position_id'])) {
$ilDB->addIndex('il_orgu_ua', array('position_id'), 'pi');
}
?>
<#5467>
<?php
if (!$ilDB->indexExistsByFields('il_orgu_ua', ['user_id'])) {
$ilDB->addIndex('il_orgu_ua', array('user_id'), 'ui');
}
?>
<#5468>
<?php
if (!$ilDB->indexExistsByFields('il_orgu_ua', ['orgu_id'])) {
$ilDB->addIndex('il_orgu_ua', array('orgu_id'), 'oi');
}
?>
<#5469>
<?php
/*if (!$ilDB->indexExistsByFields('il_orgu_permissions', ['operations'])) {
$ilDB->addIndex('il_orgu_permissions', array('operations'), 'oi');
}*/
?>
<#5470>
<?php
if (!$ilDB->indexExistsByFields('il_orgu_ua', ['position_id','orgu_id'])) {
$ilDB->addIndex('il_orgu_ua', array('position_id','orgu_id'), 'po');
}
?>
<#5471>
<?php
if (!$ilDB->indexExistsByFields('il_orgu_ua', ['position_id','user_id'])) {
$ilDB->addIndex('il_orgu_ua', array('position_id','user_id'), 'pu');
}
?>
<#5472>
<?php
/*if (!$ilDB->indexExistsByFields('il_orgu_permissions', ['operations','parent_id'])) {
$ilDB->addIndex('il_orgu_permissions', array('operations','parent_id'), 'op');
}*/
?>
<#5473>
<?php
include_once('./Services/Migration/DBUpdate_3560/classes/class.ilDBUpdateNewObjectType.php');

$query = "SELECT obj_id FROM object_data"
	." WHERE object_data.type = " .$ilDB->quote('rolt', 'text')
	." AND title = " .$ilDB->quote('il_lso_member','text');
$result = $ilDB->query($query);
$row = $ilDB->fetchAssoc($result);
$rol_id_member = array_shift($row);

$query = "SELECT obj_id FROM object_data"
	." WHERE object_data.type = " .$ilDB->quote('rolt', 'text')
	." AND title = " .$ilDB->quote('il_lso_admin','text');
$result = $ilDB->query($query);
$row = $ilDB->fetchAssoc($result);
$rol_id_admin = array_shift($row);

$op_ids = [];
$query = "SELECT operation, ops_id FROM rbac_operations";
$result = $ilDB->query($query);
while($row = $ilDB->fetchAssoc($result)) {
	$op_ids[$row['operation']] = $row['ops_id'];
}

$types = [
	'copa',
	'exc',
	'file',
	'htlm',
	'sahs',
	'lm',
	'svy',
	'tst'
];

$member_ops = [
	$op_ids['visible'],
	$op_ids['read'],
];
$admin_ops = [
	$op_ids['visible'],
	$op_ids['read'],
	$op_ids['edit_learning_progress'],
	$op_ids['read_learning_progress']
];

foreach ($types as $type) {
	ilDBUpdateNewObjectType::setRolePermission($rol_id_member, $type, $member_ops, ROLE_FOLDER_ID);
	ilDBUpdateNewObjectType::setRolePermission($rol_id_admin, $type, $admin_ops, ROLE_FOLDER_ID);
}

$type_perms = [
	'iass' => [
		$op_ids['visible'],
		$op_ids['read'],
		$op_ids['manage_members'],
		$op_ids['edit_members'],
		$op_ids['edit_learning_progress'],
		$op_ids['read_learning_progress']
	],
	'exc' => [
		$op_ids['edit_submissions_grades']
	],
	'svy' => [
		$op_ids['invite'],
		$op_ids['read_results']
	],
	'tst' => [
		$op_ids['tst_results'],
		$op_ids['tst_statistics']
	]
];

foreach ($type_perms as $type => $ops) {
	ilDBUpdateNewObjectType::setRolePermission($rol_id_admin, $type, $ops, ROLE_FOLDER_ID);
}
?>
<#5474>
<?php
if(!$ilDB->tableColumnExists('lso_activation', 'activation_start_ts')) {
	$ilDB->addTableColumn('lso_activation', 'activation_start_ts',
		array(
			"type"    => "integer",
			"notnull" => false,
			"length"  => 4
		)
	);
}
?>
<#5475>
<?php
if(!$ilDB->tableColumnExists('lso_activation', 'activation_end_ts')) {
	$ilDB->addTableColumn('lso_activation', 'activation_end_ts',
		array(
			"type"    => "integer",
			"notnull" => false,
			"length"  => 4
		)
	);
}
?>
<#5476>
<?php
if($ilDB->tableColumnExists('lso_activation', 'activation_start')) {
	$ilDB->manipulate(
		'UPDATE lso_activation'
		.'	SET activation_start_ts = UNIX_TIMESTAMP(activation_start)'
		.'	WHERE activation_start IS NOT NULL'
	);
}
?>
<#5477>
<?php
if($ilDB->tableColumnExists('lso_activation', 'activation_end')) {
	$ilDB->manipulate(
		'UPDATE lso_activation'
		.'	SET activation_end_ts = UNIX_TIMESTAMP(activation_end)'
		.'	WHERE activation_end IS NOT NULL'
	);
}
?>
<#5478>
<?php
if($ilDB->tableColumnExists('lso_activation', 'activation_start')) {
	$ilDB->dropTableColumn("lso_activation", "activation_start");
}
?>
<#5479>
<?php
if($ilDB->tableColumnExists('lso_activation', 'activation_end')) {
	$ilDB->dropTableColumn("lso_activation", "activation_end");
}
?>
<#5480>
<?php
include_once('./Services/Migration/DBUpdate_3560/classes/class.ilDBUpdateNewObjectType.php');

$lp_type_id = ilDBUpdateNewObjectType::getObjectTypeId('lso');
if($lp_type_id)
{
	$new_ops_id = ilDBUpdateNewObjectType::addCustomRBACOperation('lp_other_users', 'See learning progress overview of other users', 'object', 3595);
	if($new_ops_id)
	{
		ilDBUpdateNewObjectType::addRBACOperation($lp_type_id, $new_ops_id);
	}
}
?>
<#5481>
<?php
$ilCtrlStructureReader->getStructure();
?>
<#5482>
<?php
$ilCtrlStructureReader->getStructure();
?>
<#5483>
<?php
if (!$ilDB->tableColumnExists("post_conditions", "condition_operator")) {
	$ilDB->addTableColumn("post_conditions", "condition_operator", [
			"type" => "text",
			"notnull" => false,
		 	"length" => 32,
		 	"fixed" => false
	]);
}

if ($ilDB->tableColumnExists("post_conditions", "condition_type")) {
	$ilDB->manipulate("UPDATE post_conditions SET condition_operator = 'always' WHERE condition_type = 0");
	$ilDB->manipulate("UPDATE post_conditions SET condition_operator = 'finished' WHERE condition_type = 1");
	$ilDB->manipulate("UPDATE post_conditions SET condition_operator = 'passed' WHERE condition_type = 2");
	$ilDB->manipulate("UPDATE post_conditions SET condition_operator = 'failed' WHERE condition_type = 3");

	$ilDB->dropPrimaryKey('post_conditions');
	$ilDB->addPrimaryKey('post_conditions', ['ref_id', 'condition_operator', 'value']);
	$ilDB->dropTableColumn('post_conditions', 'condition_type');
}
?>

<#5484>
<?php
include_once('./Services/Migration/DBUpdate_3560/classes/class.ilDBUpdateNewObjectType.php');

$lp_type_id = ilDBUpdateNewObjectType::getObjectTypeId('lso');
if ($lp_type_id) {
	$ops_id = ilDBUpdateNewObjectType::getCustomRBACOperationId("lp_other_users");
	ilDBUpdateNewObjectType::deleteRBACOperation($lp_type_id, $ops_id);
}

?>

<#5485>
<?php
include_once('./Services/Migration/DBUpdate_3560/classes/class.ilDBUpdateNewObjectType.php');

$lp_type_id = ilDBUpdateNewObjectType::getObjectTypeId('lso');
if ($lp_type_id) {
	$ops_id = ilDBUpdateNewObjectType::getCustomRBACOperationId("read_learning_progress");
	ilDBUpdateNewObjectType::addRBACOperation($lp_type_id, $ops_id);
}

?>
<#5486>
<?php
$ilCtrlStructureReader->getStructure();
?>

<#5487>
<?php
	$ilDB->dropPrimaryKey('post_conditions');
	$ilDB->addPrimaryKey('post_conditions', ['ref_id', 'condition_operator', 'value']);
?>

<#5488>
<?php
include_once('./Services/Migration/DBUpdate_3560/classes/class.ilDBUpdateNewObjectType.php');

$ops_id = ilDBUpdateNewObjectType::getCustomRBACOperationId("lp_other_users");
ilDBUpdateNewObjectType::deleteRBACOperation("lso", $ops_id);

?>
<#5489>
<?php
if( !$ilDB->tableColumnExists('qpl_qst_essay', 'word_cnt_enabled') )
{
	$ilDB->addTableColumn('qpl_qst_essay', 'word_cnt_enabled', array(
		'type'    => 'integer',
		'length'  => 1,
		'notnull' => false,
		'default' => 0
	));
}
?>
<#5490>
<?php
if (!$ilDB->tableColumnExists('exc_assignment_peer', 'is_valid'))
{
	$ilDB->addTableColumn('exc_assignment_peer', 'is_valid', array(
		"type" => "integer",
		"notnull" => true,
		"length" => 1,
		"default" => 0
	));
}
?>
<#5491>
<?php
$ilCtrlStructureReader->getStructure();
?>
<#5492>
<?php
if(!$ilDB->tableColumnExists('exc_returned', 'web_dir_access_time'))
{
	$ilDB->addTableColumn('exc_returned', 'web_dir_access_time', array(
		'type' => 'timestamp',
		'notnull' => false,
		'default' => null
	));
}
$ilCtrlStructureReader->getStructure();
?>
<#5493>
<?php
$settings = new \ilSetting('chatroom');
$settings->set('conversation_idle_state_in_minutes', 1);

$res = $ilDB->query("SELECT * FROM chatroom_admconfig");
while ($row = $ilDB->fetchAssoc($res)) {
	$settings = json_decode($row['client_settings'], true);

	if (!is_numeric($settings['conversation_idle_state_in_minutes'])) {
		$settings['conversation_idle_state_in_minutes'] = 1;
	}

	$ilDB->update('chatroom_admconfig', [
		'client_settings' => ['text', json_encode($settings)]
	], [
		'instance_id' => ['integer', $row['instance_id']]
	]);
}
?>
<#5494>
<?php
$ilCtrlStructureReader->getStructure();
?>
<#5495>
<?php
if($ilDB->tableColumnExists("map_area", "href")) {
	$field = array(
		'type' 		=> 'text',
		'length' 	=> 800,
		'notnull' 	=> false
	);

	$ilDB->modifyTableColumn("map_area", "href", $field);
}
?>
<#5496>
<?php
if (!$ilDB->tableColumnExists('usr_data', 'passwd_policy_reset')) {
	$ilDB->addTableColumn('usr_data', 'passwd_policy_reset', array(
		'type' => 'integer',
		'notnull' => true,
		'length' => 1,
		'default' => 0
	));
}
?>
<#5497>
<?php
$ilDB->manipulateF(
	'DELETE FROM settings WHERE keyword = %s',
	['text'],
	['block_activated_chatviewer']
);

$ilDB->manipulateF(
	'DELETE FROM usr_pref WHERE keyword = %s',
	['text'],
	['chatviewer_last_selected_room']
);
?>
<#5498>
<?php
if ($ilDB->tableColumnExists('mail_saved', 'm_type')) {
	$ilDB->dropTableColumn('mail_saved', 'm_type');
}

if ($ilDB->tableColumnExists('mail', 'm_type')) {
	$ilDB->dropTableColumn('mail', 'm_type');
}

$ilDB->manipulateF(
	'DELETE FROM settings WHERE keyword = %s',
	['text'],
	['pd_sys_msg_mode']
);
?>
<#5499>
<?php
$res = $ilDB->queryF('SELECT * FROM rbac_operations WHERE operation = %s', ['text'], ['system_message']);
$row = $ilDB->fetchAssoc($res);

if ($row['ops_id']) {
	$opsId = $row['ops_id'];

	$ilDB->manipulateF('DELETE FROM rbac_templates WHERE ops_id = %s', ['integer'], [$opsId]);
	$ilDB->manipulateF('DELETE FROM rbac_ta WHERE ops_id = %s', ['integer'], [$opsId]);
	$ilDB->manipulateF('DELETE FROM rbac_operations WHERE ops_id = %s', ['integer'], [$opsId]);
}
?>
<#5500>
<?php
$ilDB->manipulateF(
	'DELETE FROM settings WHERE keyword = %s',
	['text'],
	['block_activated_pdfrmpostdraft']
);
?>
<#5501>
<?php

$tempTableName = 'tmp_tst_qst_fixparent';

$tempTableFields = array(
        'qst_id' => array(
			'type' => 'integer',
			'notnull' => true,
			'length' => 4,
			'default' => 0
		),
        'tst_obj_id' => array(
			'type' => 'integer',
			'notnull' => true,
			'length' => 4,
			'default' => 0
		),
        'qpl_obj_id' => array(
			'type' => 'integer',
			'notnull' => true,
			'length' => 4,
			'default' => 0
		)
);

$brokenFixedTestQuestionsQuery = "
    SELECT qq.question_id qst_id, t.obj_fi tst_obj_id, qq.obj_fi qpl_obj_id
    FROM tst_tests t
    INNER JOIN tst_test_question tq
    ON t.test_id = tq.test_fi
    INNER JOIN qpl_questions qq
    ON qq.question_id = tq.question_fi
    WHERE t.question_set_type = 'FIXED_QUEST_SET'
    AND t.obj_fi != qq.obj_fi
";

$brokenRandomTestQuestionsQuery = "
    SELECT qq.question_id qst_id, t.obj_fi tst_obj_id, qq.obj_fi qpl_obj_id
    FROM tst_tests t
    INNER JOIN tst_rnd_cpy tq
    ON t.test_id = tq.tst_fi
    INNER JOIN qpl_questions qq
    ON qq.question_id = tq.qst_fi
    WHERE t.question_set_type = 'RANDOM_QUEST_SET'
    AND t.obj_fi != qq.obj_fi
";

$brokenQuestionCountQuery = "
    SELECT COUNT(broken.qst_id) cnt FROM (
        SELECT q1.qst_id FROM ( {$brokenFixedTestQuestionsQuery} ) q1
        UNION
        SELECT q2.qst_id FROM ( {$brokenRandomTestQuestionsQuery} ) q2
    ) broken
";

$brokenQuestionSelectQuery = "
    SELECT q1.qst_id, q1.tst_obj_id, q1.qpl_obj_id FROM ( {$brokenFixedTestQuestionsQuery} ) q1
    UNION
    SELECT q2.qst_id, q2.tst_obj_id, q2.qpl_obj_id FROM ( {$brokenRandomTestQuestionsQuery} ) q2
";

$res = $ilDB->query($brokenQuestionCountQuery);
$row = $ilDB->fetchAssoc($res);

if( $ilDB->tableExists($tempTableName) )
{
	$ilDB->dropTable($tempTableName);
}

if( $row['cnt'] > 0 )
{
	$ilDB->createTable($tempTableName, $tempTableFields);
	$ilDB->addPrimaryKey($tempTableName, array('qst_id'));
	$ilDB->addIndex($tempTableName, array('tst_obj_id', 'qpl_obj_id'), 'i1');

    $ilDB->manipulate("
        INSERT INTO {$tempTableName} (qst_id, tst_obj_id, qpl_obj_id) {$brokenQuestionSelectQuery}
    ");
}

?>
<#5502>
<?php

$tempTableName = 'tmp_tst_qst_fixparent';

if( $ilDB->tableExists($tempTableName) )
{
	$updateStatement = $ilDB->prepareManip("
        UPDATE qpl_questions SET obj_fi = ? WHERE obj_fi = ? AND question_id IN(
            SELECT qst_id FROM {$tempTableName} WHERE tst_obj_id = ? AND qpl_obj_id = ?
        )
    ", array('integer', 'integer', 'integer', 'integer')
	);

	$deleteStatement = $ilDB->prepareManip("
        DELETE FROM {$tempTableName} WHERE tst_obj_id = ? AND qpl_obj_id = ?
    ", array('integer', 'integer')
	);

	$res = $ilDB->query("SELECT DISTINCT tst_obj_id, qpl_obj_id FROM {$tempTableName}");

    while( $row = $ilDB->fetchAssoc($res) )
    {
        $ilDB->execute($updateStatement, array(
			$row['tst_obj_id'], $row['qpl_obj_id'], $row['tst_obj_id'], $row['qpl_obj_id']
        ));

		$ilDB->execute($deleteStatement, array(
			$row['tst_obj_id'], $row['qpl_obj_id']
        ));
    }

	$ilDB->dropTable($tempTableName);
}

?>
<#5503>
<?php
if( !$ilDB->tableExists('cont_filter_field') )
{
	$ilDB->createTable('cont_filter_field', array(
		'ref_id' => array(
			'type' => 'integer',
			'length' => 4,
			'notnull' => true,
			'default' => 0
		),
		'record_set_id' => array(
			'type' => 'integer',
			'length' => 4,
			'notnull' => true,
			'default' => 0
		),
		'field_id' => array(
			'type' => 'integer',
			'length' => 4,
			'notnull' => true,
			'default' => 0
		)
	));
}
?>
<#5504>
<?php
if(!$ilDB->tableExists('il_cert_bgtask_migr')) {
	$ilDB->dropTable('il_cert_bgtask_migr');
}
?>
<#5505>
<?php
if ($ilDB->tableExists('il_bt_task')) {
    if ($ilDB->tableExists('il_bt_value_to_task')) {
        if ($ilDB->tableExists('il_bt_value')) {
            $deleteBucketValuesSql = '
DELETE FROM il_bt_value WHERE id IN (
    SELECT value_id FROM il_bt_value_to_task WHERE task_id IN (
        SELECT id FROM il_bt_task WHERE ' . $ilDB->like('type', 'text', 'ilCertificateMigration%') . '
    )
)';
            $ilDB->manipulate($deleteBucketValuesSql);
        }

        $deleteValueToTask = '
DELETE FROM il_bt_value_to_task
WHERE task_id IN (
    SELECT id FROM il_bt_task WHERE ' . $ilDB->like('type', 'text', 'ilCertificateMigration%') . '
)';

        $ilDB->manipulate($deleteValueToTask);
    }
    $deleteBackgroundTasksSql = 'DELETE FROM il_bt_task WHERE ' . $ilDB->like('type', 'text', 'ilCertificateMigration%');
    $ilDB->manipulate($deleteBackgroundTasksSql);
}

if ($ilDB->tableExists('il_bt_bucket')) {
    $deleteBucketsSql = 'DELETE FROM il_bt_bucket WHERE title = ' . $ilDB->quote('Certificate Migration', 'text') ;
    $ilDB->manipulate($deleteBucketsSql);
}

?>
<#5506>
<?php

// get pdts type id
$row = $ilDB->fetchAssoc($ilDB->queryF(
	"SELECT obj_id FROM object_data WHERE type = %s AND title = %s",
	array('text', 'text'), array('typ', 'pdts')
));
$pdts_id = $row['obj_id'];

// register new 'object' rbac operation for tst
$op_id = $ilDB->nextId('rbac_operations');
$ilDB->insert('rbac_operations', array(
	'ops_id' => array('integer', $op_id),
	'operation' => array('text', 'change_presentation'),
	'description' => array('text', 'change presentation of a view'),
	'class' => array('text', 'object'),
	'op_order' => array('integer', 200)
));
$ilDB->insert('rbac_ta', array(
	'typ_id' => array('integer', $pdts_id),
	'ops_id' => array('integer', $op_id)
));

?>
<#5507>
<?php
// We should ensure that settings are set for new installations and ILIAS version upgrades
$setting = new ilSetting();

$setting->set('pd_active_sort_view_0', serialize(['location', 'type']));
$setting->set('pd_active_sort_view_1', serialize(['location', 'type', 'start_date']));
$setting->set('pd_active_pres_view_0', serialize(['list', 'tile']));
$setting->set('pd_active_pres_view_1', serialize(['list', 'tile']));
$setting->set('pd_def_pres_view_0', 'list');
$setting->set('pd_def_pres_view_1', 'list');
?>
<#5508>
<?php
include_once('./Services/Migration/DBUpdate_3560/classes/class.ilDBUpdateNewObjectType.php');
$tgt_ops_id = ilDBUpdateNewObjectType::addCustomRBACOperation('upload_blacklisted_files', "Upload Blacklisted Files", "object", 1);
if ($tgt_ops_id) {
    $lp_type_id = ilDBUpdateNewObjectType::getObjectTypeId('facs');
    if ($lp_type_id) {
        ilDBUpdateNewObjectType::addRBACOperation($lp_type_id, $tgt_ops_id);
    }
}
?>
<#5509>
<?php

if($ilDB->indexExistsByFields('read_event',array('usr_id')))
{
	$ilDB->dropIndexByFields('read_event',array('usr_id'));
}
$ilDB->addIndex('read_event', array('usr_id'), 'i1');

?>
<#5510>
<?php

if ($ilDB->tableExists('il_gs_identifications')) {
    $ilDB->dropTable('il_gs_identifications');
}

if ($ilDB->tableExists('il_gs_providers')) {
    $ilDB->dropTable('il_gs_providers');
}
?>
<#5511>
<?php
if (!$ilDB->tableColumnExists('tst_manual_fb', 'finalized_tstamp')) {
	$ilDB->addTableColumn('tst_manual_fb', 'finalized_tstamp', array(
		"type"   => "integer",
		"length" => 8,
	));
}
if (!$ilDB->tableColumnExists('tst_manual_fb', 'finalized_evaluation')) {
	$ilDB->addTableColumn('tst_manual_fb', 'finalized_evaluation', array(
		"type"   => "integer",
		"length" => 1,
	));
	$ilDB->manipulateF(
		'UPDATE tst_manual_fb SET finalized_evaluation = %s WHERE feedback IS NOT NULL',
		['integer'],
		[1]
	);
}
if (!$ilDB->tableColumnExists('tst_manual_fb', 'finalized_by_usr_id')) {
	$ilDB->addTableColumn('tst_manual_fb', 'finalized_by_usr_id', array(
		"type"   => "integer",
		"length" => 8,
	));
}
?>
<#5512>
<?php
$ilCtrlStructureReader->getStructure();
?>
<#5513>
<?php

$map = [
    'ilMMCustomProvider' => 'ILIAS\MainMenu\Provider\CustomMainBarProvider',
    'ilAdmGlobalScreenProvider' => 'ILIAS\\Administration\\AdministrationMainBarProvider',
    'ilBadgeGlobalScreenProvider' => 'ILIAS\\Badge\\Provider\\BadgeMainBarProvider',
    'ilCalendarGlobalScreenProvider' => 'ILIAS\\Certificate\\Provider\\CertificateMainBarProvider',
    'ilContactGlobalScreenProvider' => 'ILIAS\\Contact\\Provider\\ContactMainBarProvider',
    'ilDerivedTaskGlobalScreenProvider' => 'ILIAS\\Tasks\\DerivedTasks\\Provider\\DerivedTaskMainBarProvider',
    'ilLPGlobalScreenProvider' => 'ILIAS\\LearningProgress\\LPMainBarProvider',
    'ilMailGlobalScreenProvider' => 'ILIAS\\Mail\\Provider\\MailMainBarProvider',
    'ilNewsGlobalScreenProvider' => 'ILIAS\\News\\Provider\\NewsMainBarProvider',
    'ilNotesGlobalScreenProvider' => 'ILIAS\\Notes\\Provider\\NotesMainBarProvider',
    'ilPDGlobalScreenProvider' => 'ILIAS\\PersonalDesktop\\PDMainBarProvider',
    'ilPrtfGlobalScreenProvider' => 'ILIAS\\Portfolio\\Provider\\PortfolioMainBarProvider',
    'ilRepositoryGlobalScreenProvider' => 'ILIAS\\Repository\\Provider\\RepositoryMainBarProvider',
    'ilSkillGlobalScreenProvider' => 'ILIAS\\Skill\\Provider\\SkillMainBarProvider',
    'ilStaffGlobalScreenProvider' => 'ILIAS\\MyStaff\\Provider\\StaffMainBarProvider',
    'ilWorkspaceGlobalScreenProvider' => 'ILIAS\\PersonalWorkspace\\Provider\\WorkspaceMainBarProvider',
];

foreach ($map as $old => $new) {
    $ilDB->manipulateF("UPDATE il_mm_items SET 
identification = REPLACE(identification, %s, %s) WHERE identification LIKE %s", ['text', 'text', 'text'], [$old, $new, "$old|%"]);

    $ilDB->manipulateF("UPDATE il_mm_items SET 
parent_identification = REPLACE(parent_identification, %s, %s) WHERE parent_identification LIKE %s", ['text', 'text', 'text'], [$old, $new, "$old|%"]);

    $ilDB->manipulateF("UPDATE il_mm_translation SET 
id = REPLACE(id, %s, %s) WHERE id LIKE %s", ['text', 'text', 'text'], [$old, $new, "$old|%|%"]);

    $ilDB->manipulateF("UPDATE il_mm_translation SET 
identification = REPLACE(id, %s, %s) WHERE identification LIKE %s", ['text', 'text', 'text'], [$old, $new, "$old|%"]);

    $ilDB->manipulateF("UPDATE il_mm_actions SET 
identification = REPLACE(identification, %s, %s) WHERE identification LIKE %s", ['text', 'text', 'text'], [$old, $new, "$old|%"]);
}


?>


<#5514>
<?php
if(!$ilDB->tableExists('crs_timings_exceeded'))
{
	$ilDB->createTable('crs_timings_exceeded', array(
		'user_id' => array(
			'type' => 'integer',
			'length' => 4,
			'notnull' => true,
			'default' => 0
		),
		'ref_id' => array(
			'type' => 'integer',
			'length' => 4,
			'notnull' => true,
			'default' => 0
		)
	,
		'sent' => array(
			'type' => 'integer',
			'length' => 4,
			'notnull' => true,
			'default' => 0
		)
	));
	$ilDB->addPrimaryKey('crs_timings_exceeded', array('user_id', 'ref_id'));
}
?>
<#5515>
<?php
if(!$ilDB->tableExists('crs_timings_started'))
{
	$ilDB->createTable('crs_timings_started', array(
		'user_id' => array(
			'type' => 'integer',
			'length' => 4,
			'notnull' => true,
			'default' => 0
		),
		'ref_id' => array(
			'type' => 'integer',
			'length' => 4,
			'notnull' => true,
			'default' => 0
		)
	,
		'sent' => array(
			'type' => 'integer',
			'length' => 4,
			'notnull' => true,
			'default' => 0
		)
	));
	$ilDB->addPrimaryKey('crs_timings_started', array('user_id', 'ref_id'));
}
?>
<#5516>
<?php
$ilDB->addIndex('frm_posts', ['pos_thr_fk', 'pos_date'], 'i5');
?>
<#5517>
<?php
$ilCtrlStructureReader->getStructure();
?>
<#5518>
<?php
$ilDB->modifyTableColumn('frm_notification', 'frm_id', array(
	'type'    => 'integer',
	'length'  => 8,
	'notnull' => true,
	'default' => 0
));
?>
<#5519>
<?php
$ilDB->modifyTableColumn('frm_notification', 'thread_id', array(
	'type'    => 'integer',
	'length'  => 8,
	'notnull' => true,
	'default' => 0
));
?>
<#5520>
<?php
$ilDB->modifyTableColumn('il_cert_template', 'version', array(
    'type'    => 'integer',
    'length'  => 8,
    'notnull' => true,
    'default' => 0
));
?>
<#5521>
<?php
$ilDB->addIndex('rbac_log', ['created'], 'i2');
?>
<#5522>
<?php
	$ilCtrlStructureReader->getStructure();
?>
<#5523>
<?php
$q = "SELECT prg_settings.obj_id FROM prg_settings"
	."	JOIN object_reference prg_ref ON prg_settings.obj_id = prg_ref.obj_id"
	."	JOIN tree ON parent = prg_ref.ref_id"
	."	LEFT JOIN object_reference child_ref ON tree.child = child_ref.ref_id"
	."	LEFT JOIN object_data child ON child_ref.obj_id = child.obj_id"
	."	WHERE lp_mode = 2 AND prg_ref.deleted IS NULL AND child.obj_id IS NULL";
$res = $ilDB->query($q);
$to_adjust = [];
while($rec = $ilDB->fetchAssoc($res)) {
		$to_adjust[] = (int)$rec['obj_id'];
}
$ilDB->manipulate('UPDATE prg_settings SET lp_mode = 0 WHERE '.$ilDB->in('obj_id',$to_adjust,false,'integer'));
$q = "SELECT prg_settings.obj_id FROM prg_settings"
	."	JOIN object_reference prg_ref ON prg_settings.obj_id = prg_ref.obj_id"
	."	JOIN tree ON parent = prg_ref.ref_id"
	."	JOIN object_reference child_ref ON tree.child = child_ref.ref_id"
	."	JOIN object_data child ON child_ref.obj_id = child.obj_id"
	."	WHERE lp_mode = 2 AND prg_ref.deleted IS NULL AND child.type = 'prg'";
$res = $ilDB->query($q);
$to_adjust = [];
while($rec = $ilDB->fetchAssoc($res)) {
		$to_adjust[] = (int)$rec['obj_id'];
}
$ilDB->manipulate('UPDATE prg_settings SET lp_mode = 1 WHERE '.$ilDB->in('obj_id',$to_adjust,false,'integer'));
?>
<#5524>
<?php
if(!$ilDB->tableExists('wfld_user_setting'))
{
	$ilDB->createTable('wfld_user_setting', array(
		'user_id' => array(
			'type' => 'integer',
			'length' => 4,
			'notnull' => true,
			'default' => 0
		),
		'wfld_id' => array(
			'type' => 'integer',
			'length' => 4,
			'notnull' => true,
			'default' => 0
		),
		'sortation' => array(
			'type' => 'integer',
			'length' => 4,
			'notnull' => true,
			'default' => 0,
		)
	));
	$ilDB->addPrimaryKey('wfld_user_setting',array('user_id','wfld_id'));
}
?>
<#5525>
<?php
	if (!$ilDB->tableExists("book_obj_use_book"))
	{
		$fields = array(
			"obj_id" => array(
				"type" => "integer",
				"notnull" => true,
				"length" => 4,
				"default" => 0
			),
			"book_obj_id" => array(
				"type" => "integer",
				"notnull" => true,
				"length" => 4,
				"default" => 0
			)
		);
	 	$ilDB->createTable("book_obj_use_book", $fields);
	 }
?>
<#5526>
<?php
	$ilDB->addPrimaryKey("book_obj_use_book", array("obj_id", "book_obj_id"));
?>
<#5527>
<?php
if(!$ilDB->tableColumnExists('booking_reservation','context_obj_id'))
{
	$ilDB->addTableColumn(
		'booking_reservation',
		'context_obj_id',
		array(
			'type' => 'integer',
			'length' => 1,
			'notnull' => false,
			'default' => 0
		));
}
?>
<#5528>
<?php
$ilDB->dropTableColumn('booking_reservation', 'context_obj_id');
if(!$ilDB->tableColumnExists('booking_reservation','context_obj_id'))
{
	$ilDB->addTableColumn(
		'booking_reservation',
		'context_obj_id',
		array(
			'type' => 'integer',
			'length' => 4,
			'notnull' => false,
			'default' => 0
		));
}
?>
<#5529>
<?php
$ilDB->renameTableColumn('book_obj_use_book', "book_obj_id", 'book_ref_id');
?>
<#5530>
<?php
if(!$ilDB->tableColumnExists('skl_tree_node','description'))
{
	$ilDB->addTableColumn(
		'skl_tree_node',
		'description',
		array(
			'type' 		=> 'clob',
			'notnull'	=> false
		)
	);
}
?>
<#5531>
<?php
// old competences (+ templates) and competence categories (+ templates) get an empty string as description instead of null
$ilDB->manipulate("UPDATE skl_tree_node SET description = '' WHERE description IS NULL AND type IN ('scat', 'skll', 'sctp', 'sktp')");
?>
<#5532>
<?php
if(!$ilDB->tableExists('skl_profile_role'))
{
	$fields = array (
		'profile_id' => array(
			'type' => 'integer',
			'length' => 4,
			'notnull' => true),
		'role_id' => array(
			'type' => 'integer',
			'length' => 4,
			'notnull' => true)
	);
	$ilDB->createTable('skl_profile_role', $fields);
	$ilDB->addPrimaryKey('skl_profile_role', array('profile_id', 'role_id'));
}
?>
<#5533>
<?php
$ilCtrlStructureReader->getStructure();
?>
<#5534>
<?php
if (!$ilDB->tableColumnExists('booking_settings', 'preference_nr'))
{
    $ilDB->addTableColumn('booking_settings', 'preference_nr', array(
        "type" => "integer",
        "notnull" => true,
        "length" => 4,
        "default" => 0
    ));
}
?>
<#5535>
<?php
if (!$ilDB->tableColumnExists('booking_settings', 'pref_deadline'))
{
    $ilDB->addTableColumn('booking_settings', 'pref_deadline', array(
        "type" => "integer",
        "notnull" => true,
        "length" => 4,
        "default" => 0
    ));
}
?>
<#5536>
<?php
if( !$ilDB->tableExists('booking_preferences') )
{
    $ilDB->createTable('booking_preferences', array(
        'book_pool_id' => array(
            'type' => 'integer',
            'length' => 4,
            'notnull' => true,
            'default' => 0
        ),
        'user_id' => array(
            'type' => 'integer',
            'length' => 4,
            'notnull' => true,
            'default' => 0
        ),
        'book_obj_id' => array(
            'type' => 'integer',
            'length' => 4,
            'notnull' => true,
            'default' => 0
        )
    ));
    $ilDB->addPrimaryKey('booking_preferences', ['book_pool_id', 'user_id', 'book_obj_id']);
}
?>
<#5537>
<?php
$ilCtrlStructureReader->getStructure();
?>
<#5538>
<?php
if (!$ilDB->tableColumnExists('booking_settings', 'pref_booking_hash'))
{
    $ilDB->addTableColumn('booking_settings', 'pref_booking_hash', array(
        "type" => "text",
        "notnull" => true,
        "length" => 23,
        "default" => "0"
    ));
}
?>
<#5539>
<?php
$ilCtrlStructureReader->getStructure();
?>
<#5540>
<?php

include_once 'Services/Migration/DBUpdate_3560/classes/class.ilDBUpdateNewObjectType.php';

$ltiTypeId = ilDBUpdateNewObjectType::getObjectTypeId('lti');

if( !$ltiTypeId )
{
	// add basic object type
	
	$ltiTypeId = ilDBUpdateNewObjectType::addNewType('lti', 'LTI Consumer Object');
	
	// common rbac operations
	
	$rbacOperations = array(
		ilDBUpdateNewObjectType::RBAC_OP_EDIT_PERMISSIONS,
		ilDBUpdateNewObjectType::RBAC_OP_VISIBLE,
		ilDBUpdateNewObjectType::RBAC_OP_READ,
		ilDBUpdateNewObjectType::RBAC_OP_WRITE,
		ilDBUpdateNewObjectType::RBAC_OP_DELETE,
		ilDBUpdateNewObjectType::RBAC_OP_COPY
	);
	
	ilDBUpdateNewObjectType::addRBACOperations($ltiTypeId, $rbacOperations);
	
	// lp rbac operations
	
	$operationId = ilDBUpdateNewObjectType::getCustomRBACOperationId('read_learning_progress');
	ilDBUpdateNewObjectType::addRBACOperation($ltiTypeId, $operationId);
	
	$operationId = ilDBUpdateNewObjectType::getCustomRBACOperationId('edit_learning_progress');
	ilDBUpdateNewObjectType::addRBACOperation($ltiTypeId, $operationId);
	
	// custom rbac operations
	
	$operationId = ilDBUpdateNewObjectType::addCustomRBACOperation(
		'read_outcomes', 'Access Outcomes', 'object', '2250'
	);
	
	ilDBUpdateNewObjectType::addRBACOperation($ltiTypeId, $operationId);
	
	// add create operation for relevant container types
	
	// (!) TRUNK SHOULD CONSIDER LSO PARENT AS WELL (!)
	$parentTypes = array('root', 'cat', 'crs', 'fold', 'grp');
	// (!) TRUNK SHOULD CONSIDER LSO PARENT AS WELL (!)
	ilDBUpdateNewObjectType::addRBACCreate('create_lti', 'Create LTI Consumer Object', $parentTypes);
	ilDBUpdateNewObjectType::applyInitialPermissionGuideline('lti', true);
}

?>
<#5541>
<?php
$ilCtrlStructureReader->getStructure();
?>
<#5542>
<?php

include_once 'Services/Migration/DBUpdate_3560/classes/class.ilDBUpdateNewObjectType.php';

$cmixTypeId = ilDBUpdateNewObjectType::getObjectTypeId('cmix');

if( !$cmixTypeId )
{
	// add basic object type
	
	$cmixTypeId = ilDBUpdateNewObjectType::addNewType('cmix', 'cmi5/xAPI Object');
	
	// common rbac operations
	
	$rbacOperations = array(
		ilDBUpdateNewObjectType::RBAC_OP_EDIT_PERMISSIONS,
		ilDBUpdateNewObjectType::RBAC_OP_VISIBLE,
		ilDBUpdateNewObjectType::RBAC_OP_READ,
		ilDBUpdateNewObjectType::RBAC_OP_WRITE,
		ilDBUpdateNewObjectType::RBAC_OP_DELETE,
		ilDBUpdateNewObjectType::RBAC_OP_COPY
	);
	
	ilDBUpdateNewObjectType::addRBACOperations($cmixTypeId, $rbacOperations);
	
	// lp rbac operations
	
	$operationId = ilDBUpdateNewObjectType::getCustomRBACOperationId('read_learning_progress');
	ilDBUpdateNewObjectType::addRBACOperation($cmixTypeId, $operationId);
	
	$operationId = ilDBUpdateNewObjectType::getCustomRBACOperationId('edit_learning_progress');
	ilDBUpdateNewObjectType::addRBACOperation($cmixTypeId, $operationId);
	
	// custom rbac operations
	
	$operationId = ilDBUpdateNewObjectType::getCustomRBACOperationId('read_outcomes');
	ilDBUpdateNewObjectType::addRBACOperation($cmixTypeId, $operationId);
	
	// add create operation for relevant container types
	
	// (!) TRUNK SHOULD CONSIDER LSO PARENT AS WELL (!)
	$parentTypes = array('root', 'cat', 'crs', 'fold', 'grp');
	// (!) TRUNK SHOULD CONSIDER LSO PARENT AS WELL (!)
	ilDBUpdateNewObjectType::addRBACCreate('create_cmix', 'Create cmi5/xAPI Object', $parentTypes);
	ilDBUpdateNewObjectType::applyInitialPermissionGuideline('cmix', true);
}

?>
<#5543>
<?php
$ilCtrlStructureReader->getStructure();
?>
<#5544>
<?php

include_once 'Services/Migration/DBUpdate_3560/classes/class.ilDBUpdateNewObjectType.php';

ilDBUpdateNewObjectType::addAdminNode(
	'cmis', 'cmi5/xAPI Administration'
);

?>
<#5545>
<?php
$ilCtrlStructureReader->getStructure();
?>
<#5546>
<?php
/**
 * Type definitions
 */
if(!$ilDB->tableExists('cmix_lrs_types'))
{
	$types = array(
		'type_id' => array(
			'type' => 'integer',
			'length' => 4,
			'notnull' => true,
			'default' => 0
		),
		'title' => array(
			'type' => 'text',
			'length' => 255
		),
		'description' => array(
			'type' => 'text',
			'length' => 4000
		),
		'availability' => array(
			'type' => 'integer',
			'length' => 4,
			'notnull' => true,
			'default' => 1
		),
		'remarks' => array(
			'type' => 'text',
			'length' => 4000
		),
		'time_to_delete' => array(
			'type' => 'integer',
			'length' => 4
		),
		'lrs_endpoint' => array(
			'type' => 'text',
			'length' => 255,
			'notnull' => true
		),
		'lrs_key' => array(
			'type' => 'text',
			'length' => 128,
			'notnull' => true
		),
		'lrs_secret' => array(
			'type' => 'text',
			'length' => 128,
			'notnull' => true
		),
		'privacy_comment_default' => array(
			'type' => 'text',
			'length' => 2000,
			'notnull' => true
		),
		'external_lrs' => array(
			'type' => 'integer',
			'length' => 1,
			'notnull' => true,
			'default' => 0
		),
		'user_ident' => array(
			'type' => 'text',
			'length' => 32,
			'notnull' => false,
			'default' => ''
		),
		'user_name' => array(
			'type' => 'text',
			'length' => 32,
			'notnull' => false,
			'default' => ''
		),
		'force_privacy_settings' => array(
			'type' => 'integer',
			'length' => 1,
			'notnull' => true,
			'default' => 0
		),
		'bypass_proxy' => array(
			'type' => 'integer',
			'length' => 1,
			'notnull' => true,
			'default' => 0
		)
	);
	$ilDB->createTable("cmix_lrs_types", $types);
	$ilDB->addPrimaryKey("cmix_lrs_types", array("type_id"));
	$ilDB->createSequence("cmix_lrs_types");
	
}

?>
<#5547>
<?php
/**
 * settings for xapi-objects
 *
 * !!! ILIAS 6.0 implementation needs migration of offline status in case of table allready exists !!!
 */
if(!$ilDB->tableExists('cmix_settings'))
{
	$fields = array(
		'obj_id' => array(
			'type' => 'integer',
			'length' => 4,
			'notnull' => true,
			'default' => 0
		),
		'lrs_type_id' => array(
			'type' => 'integer',
			'length' => 4,
			'notnull' => true,
			'default' => 0
		),
		'content_type' => array(
			'type' => 'text',
			'length' => 32,
			'notnull' => false
        ),
		'source_type' => array(
			'type' => 'text',
			'length' => 32,
			'notnull' => false
        ),
		'activity_id' => array(
			'type' => 'text',
			'length' => 255,
			'notnull' => false
		),
		'instructions' => array(
			'type' => 'text',
			'length' => 4000,
			'notnull' => false
		),
		'offline_status' => array(
			'type' => 'integer',
			'length' => 1,
			'notnull' => true,
			'default' => 1
        ),
		'launch_url' => array(
			'type' => 'text',
			'length' => 255,
			'notnull' => false
		),
		'auth_fetch_url' => array(
			'type' => 'integer',
			'length' => 1,
			'notnull' => true,
			'default' => 0
		),
		'launch_method' => array (
			'type' => 'text',
			'length' => 32,
			'notnull' => false
		),
		'launch_mode' => array(
			'type' => 'text',
			'length' => 32,
			'notnull' => false
		),
		'mastery_score' => array(
			'type' => 'float',
			'notnull' => true,
			'default' => 0.0
		),
		'keep_lp' => array(
			'type' => 'integer',
			'length' => 1,
			'notnull' => true,
			'default' => 0
        ),
		'user_ident' => array(
			'type' => 'text',
			'length' => 32,
			'notnull' => false
		),
		'user_name' => array(
			'type' => 'text',
			'length' => 32,
			'notnull' => false
		),
		'usr_privacy_comment' => array(
			'type' => 'text',
			'length' => 4000,
			'notnull' => false
		),
		'show_statements' => array (
			'type' => 'integer',
			'length' => 1,
			'notnull' => true,
			'default' => 0
		),
		'xml_manifest' => array(
			'type' => 'clob'
		),
		'version' => array (
			'type' => 'integer',
			'length' => 4,
			'notnull' => true,
			'default' => 1
		),
		'highscore_enabled' => array(
			'type' => 'integer',
			'length'  => 1,
			'notnull' => true,
			'default' => 0
		),
		'highscore_achieved_ts' => array(
			'type' => 'integer',
			'length'  => 1,
			'notnull' => true,
			'default' => 0
		),
		'highscore_percentage' => array(
			'type' => 'integer',
			'length'  => 1,
			'notnull' => true,
			'default' => 0
		),
		'highscore_wtime' => array(
			'type' => 'integer',
			'length'  => 1,
			'notnull' => true,
			'default' => 0
		),
		'highscore_own_table' => array(
			'type' => 'integer',
			'length'  => 1,
			'notnull' => true,
			'default' => 0
		),
		'highscore_top_table' => array(
			'type' => 'integer',
			'length'  => 1,
			'notnull' => true,
			'default' => 0
		),
		'highscore_top_num' => array(
			'type' => 'integer',
			'length'  => 4,
			'notnull' => true,
			'default' => 0
		),
		'bypass_proxy' => array(
			'type' => 'integer',
			'length' => 1,
			'notnull' => true,
			'default' => 0
		)
	);
	$ilDB->createTable("cmix_settings", $fields);
	$ilDB->addPrimaryKey("cmix_settings", array("obj_id"));
}
?>
<#5548>
<?php
/**
 * table for detailed learning progress
 */
if(!$ilDB->tableExists('cmix_results'))
{
	$values = array(
		'id' => array(
			'type' => 'integer',
			'length' => 4,
			'notnull' => true,
		),
		'obj_id' => array(
			'type' => 'integer',
			'length' => 4,
			'notnull' => true,
		),
		'usr_id' => array(
			'type' => 'integer',
			'length' => 4,
			'notnull' => true,
		),
		'version' => array (
			'type' => 'integer',
			'length' => 2,
			'notnull' => true,
			'default' => 1
		),
		'score' => array(
			'type' => 'float',
			'notnull' => false,
		),
		'status' => array(
			'type' => 'text',
			'length' => 32,
			'notnull' => true,
			'default' => 0
		),
		'last_update' => array(
			'type' => 'timestamp',
			'notnull' => true,
			'default' => ''
		)
	);
	$ilDB->createTable("cmix_results", $values);
	$ilDB->addPrimaryKey("cmix_results", array("id"));
	$ilDB->createSequence("cmix_results");
	$ilDB->addIndex("cmix_results", array("obj_id","usr_id"), 'i1', false);
}
?>
<#5549>
<?php

if(!$ilDB->tableExists('cmix_users'))
{
    $ilDB->createTable('cmix_users', array(
		'obj_id' => array(
			'type' => 'integer',
			'length' => 4,
			'notnull' => true,
			'default' => 0
		),
		'usr_id' => array(
			'type' => 'integer',
			'length' => 4,
			'notnull' => true,
			'default' => 0
		),
		'proxy_success' => array(
			'type' => 'integer',
			'length' => 1,
			'notnull' => true,
			'default' => 0
		),
		'fetched_until' => array(
			'type' => 'timestamp',
			'notnull' => false
		),
		'usr_ident' => array(
			'type' => 'text',
			'length' => 255,
			'notnull' => false
		)
	));
	
	$ilDB->addPrimaryKey('cmix_users', array('obj_id', 'usr_id'));
}

?>
<#5550>
<?php
/**
 * table token for auth
 */
if(!$ilDB->tableExists('cmix_token'))
{
	$token = array(
		'token' => array(
			'type' => 'text',
			'length' => 255,
			'notnull' => true,
			'default' => 0
		),
		'valid_until' => array(
			'type' => 'timestamp',
			'notnull' => true,
			'default' => ''
		),
		'lrs_type_id' => array(
			'type' => 'integer',
			'length' => 4,
			'notnull' => true,
			'default' => 0
		),
		'ref_id' => array(
			'type' => 'integer',
			'length' => 4,
			'notnull' => true,
			'default' => 0
		),
		'obj_id' => array(
			'type' => 'integer',
			'length' => 4,
			'notnull' => true,
			'default' => 0
		),
		'usr_id' => array(
			'type' => 'integer',
			'length' => 4,
			'notnull' => true,
			'default' => 0
		)
	);
	$ilDB->createTable("cmix_token", $token);

	$ilDB->addPrimaryKey("cmix_token", array('token'));
	$ilDB->addIndex("cmix_token", array('token', 'valid_until'), 'i1');
	$ilDB->addUniqueConstraint("cmix_token", array('obj_id', 'usr_id'), 'c1');
}
?>
<#5551>
<?php

$setting = new ilSetting('cmix');

if( !$setting->get('ilias_uuid', false) )
{
    $uuid = (new \Ramsey\Uuid\UuidFactory())->uuid4()->toString();
	$setting->set('ilias_uuid', $uuid);
}

?>
<#5552>
<?php
/**
 * Type definitions
 */
if(!$ilDB->tableExists('lti_ext_provider'))
{
	$fields = array(
		'id' => array(
			'type' => 'integer',
			'length' => 4,
			'notnull' => true,
			'default' => 0
		),
		'title' => array(
			'type' => 'text',
			'length' => 255
		),
		'description' => array(
			'type' => 'text',
			'length' => 4000
		),
		'availability' => array(
			'type' => 'integer',
			'length' => 2,
			'notnull' => true,
			'default' => 1
		),
		'remarks' => array(
			'type' => 'text',
			'length' => 4000
		),
		'time_to_delete' => array(
			'type' => 'integer',
			'length' => 4
		),
		'provider_url' => array(
			'type' => 'text',
			'length' => 255,
			'notnull' => true
		),
		'provider_key' => array(
			'type' => 'text',
			'length' => 128,
			'notnull' => true
		),
		'provider_secret' => array(
			'type' => 'text',
			'length' => 128,
			'notnull' => true
		),
		'provider_key_customizable' => array( //key and secret changeable
			'type' => 'integer',
			'length' => 1,
			'notnull' => true,
			'default' => 0
		),
		'provider_icon' => array(
			'type' => 'text',
			'length' => 255,
			'notnull' => false
		),
		'provider_xml' => array(
			'type' => 'clob'
		),
		'external_provider' => array(
			'type' => 'integer',
			'length' => 1,
			'notnull' => true,
			'default' => 0
		),
		'launch_method' => array ( // Launch Method
			'type' => 'text',
			'length' => 32,
			'notnull' => false
		),
		'has_outcome' => array(
			'type' => 'integer',
			'length' => 1,
			'notnull' => true,
			'default' => 0
		),
		'mastery_score' => array(
			'type' => 'float',
			'notnull' => false
		),
		'keep_lp' => array(
			'type' => 'integer',
			'length' => 1,
			'notnull' => true,
			'default' => 0
		),
		'privacy_comment_default' => array(
			'type' => 'text',
			'length' => 2000,
			'notnull' => true
		),
		'creator' => array(
			'type' => 'integer',
			'length' => 4,
			'notnull' => false,
		),
		'accepted_by' => array(
			'type' => 'integer',
			'length' => 4,
			'notnull' => false,
		),
		'global' => array(
			'type' => 'integer',
			'length' => 1,
			'notnull' => true,
			'default' => 0
		),
		'use_xapi' => array(
			'type' => 'integer',
			'length' => 1,
			'notnull' => true,
			'default' => 0
        ),
		'xapi_launch_key' => array(
			'type' => 'text',
			'length' => 64,
			'notnull' => false
        ),
		'xapi_launch_secret' => array(
			'type' => 'text',
			'length' => 64,
			'notnull' => false
        ),
		'xapi_launch_url' => array(
			'type' => 'text',
			'length' => 255,
			'notnull' => false
        ),
		'custom_params' => array(
			'type' => 'text',
			'length' => 1020,
			'notnull' => false
		),
		'use_provider_id' => array(
			'type' => 'integer',
			'length' => 1,
			'notnull' => true,
			'default' => 0
        ),
		'always_learner' => array(
			'type' => 'integer',
			'length' => 1,
			'notnull' => true,
			'default' => 0
        ),
		'xapi_activity_id' => array(
			'type' => 'text',
			'length' => 128,
			'notnull' => false
        ),
		'keywords' => array(
			'type' => 'text',
			'length' => 1000,
			'notnull' => false
        ),
		'user_ident' => array(
			'type' => 'text',
			'length' => 32,
			'notnull' => true,
			'default' => ''
		),
		'user_name' => array(
			'type' => 'text',
			'length' => 32,
			'notnull' => true,
			'default' => ''
		),
		'inc_usr_pic' => array(
			'type' => 'integer',
			'length' => 1,
			'notnull' => true,
			'default' => 0
		),
		'category' => array(
			'type' => 'text',
			'length' => 16,
			'notnull' => true,
			'default' => ''
		)
	);
	$ilDB->createTable("lti_ext_provider", $fields);
	$ilDB->addPrimaryKey("lti_ext_provider", array("id"));
	$ilDB->createSequence("lti_ext_provider");
}

?>
<#5553>
<?php

if(!$ilDB->tableExists('lti_consumer_settings'))
{
	$ilDB->createTable('lti_consumer_settings', array(
		'obj_id' => array(
			'type' => 'integer',
			'length' => 4,
			'notnull' => true,
			'default' => 0
		),
        'provider_id' => array(
			'type' => 'integer',
			'length' => 4,
			'notnull' => true,
			'default' => 0
		),
		'launch_method' => array(
			'type' => 'text',
			'length' => 16,
			'notnull' => true,
			'default' => ''
		),
        'offline_status' => array(
			'type' => 'integer',
			'length' => 1,
			'notnull' => true,
			'default' => 1
		),
		'show_statements' => array (
			'type' => 'integer',
			'length' => 1,
			'notnull' => true,
			'default' => 0
		),
		'highscore_enabled' => array(
			'type' => 'integer',
			'length'  => 1,
			'notnull' => true,
			'default' => 0
		),
		'highscore_achieved_ts' => array(
			'type' => 'integer',
			'length'  => 1,
			'notnull' => true,
			'default' => 0
		),
		'highscore_percentage' => array(
			'type' => 'integer',
			'length'  => 1,
			'notnull' => true,
			'default' => 0
		),
		'highscore_wtime' => array(
			'type' => 'integer',
			'length'  => 1,
			'notnull' => true,
			'default' => 0
		),
		'highscore_own_table' => array(
			'type' => 'integer',
			'length'  => 1,
			'notnull' => true,
			'default' => 0
		),
		'highscore_top_table' => array(
			'type' => 'integer',
			'length'  => 1,
			'notnull' => true,
			'default' => 0
		),
		'highscore_top_num' => array(
			'type' => 'integer',
			'length'  => 4,
			'notnull' => true,
			'default' => 0
		),
        'mastery_score' => array(
            'type' => 'float',
            'notnull' => true,
            'default' => 0.5
        ),
        'keep_lp' => array(
			'type' => 'integer',
			'length' => 1,
			'notnull' => true,
			'default' => 0
        ),
        'use_xapi' => array(
			'type' => 'integer',
			'length' => 1,
			'notnull' => true,
			'default' => 0
        ),
        'activity_id' => array(
			'type' => 'text',
			'length' => 128,
			'notnull' => false
        ),
		'launch_key' => array(
			'type' => 'text',
			'length' => 255,
			'notnull' => false
		),
		'launch_secret' => array(
			'type' => 'text',
			'length' => 255,
			'notnull' => false
		)
    ));
	
	$ilDB->addPrimaryKey('lti_consumer_settings', array('obj_id'));
}

?>
<#5554>
<?php
//changes for celtic/lti

if($ilDB->tableExists('lti2_consumer'))
{
	if(!$ilDB->tableColumnExists('lti2_consumer', 'signature_method') )
	{
		$ilDB->addTableColumn('lti2_consumer', 'signature_method', array(
			"type" => "text",
			"notnull" => true,
			"length" => 15,
			"default" => 'HMAC-SHA1'
		));
	}
}

if($ilDB->tableExists('lti2_context'))
{
	if(!$ilDB->tableColumnExists('lti2_context', 'title') )
	{
		$ilDB->addTableColumn('lti2_context', 'title', array(
			"type" => "text",
			"notnull" => false,
			"length" => 255,
			"default" => null
		));
	}
}

if($ilDB->tableExists('lti2_context'))
{
	if(!$ilDB->tableColumnExists('lti2_context', 'type') )
	{
		$ilDB->addTableColumn('lti2_context', 'type', array(
			"type" => "text",
			"notnull" => false,
			"length" => 50,
			"default" => null
		));
	}
}

if($ilDB->tableExists('lti2_resource_link'))
{
	if(!$ilDB->tableColumnExists('lti2_resource_link', 'title') )
	{
		$ilDB->addTableColumn('lti2_resource_link', 'title', array(
			"type" => "text",
			"notnull" => false,
			"length" => 255,
			"default" => null
		));
	}
}

//note: field user_result_pk in table lti2_user_result is not used in ILIAS; use user_pk as in implementation of IMSGLOBAL

if($ilDB->tableExists('lti2_nonce'))
{
	if($ilDB->tableColumnExists('lti2_nonce', 'value') )
	{
		$ilDB->modifyTableColumn('lti2_nonce', 'value', array(
			'type' => 'text',
			'length' => 50,
			'notnull' => true
		));
	}
}

//todo: drop lti2_tool_proxy table


?>
<#5555>
<?php
/**
 * add the table for type input values
 */
if(!$ilDB->tableExists('lti_consumer_results'))
{
    $values = array(
        'id' => array(
            'type' => 'integer',
            'length' => 4,
            'notnull' => true,
        ),
        'obj_id' => array(
            'type' => 'integer',
            'length' => 4,
            'notnull' => true,
        ),
        'usr_id' => array(
            'type' => 'integer',
            'length' => 4,
            'notnull' => true,
        ),
        'result' => array(
            'type' => 'float',
            'notnull' => false,
        ),
    );
    $ilDB->createTable("lti_consumer_results", $values);
    $ilDB->addPrimaryKey("lti_consumer_results", array("id"));
    $ilDB->createSequence("lti_consumer_results");
    $ilDB->addIndex("lti_consumer_results",array("obj_id","usr_id"),'i1');
}
?>
<#5556>
<?php
$ilCtrlStructureReader->getStructure();
?>
<#5557>
<?php
if ($ilDB->tableColumnExists("lng_data", "identifier")) {
    $field = array(
        'type'    => 'text',
        'length'  => 200,
        'notnull' => true,
        'default' => ' '
    );
    $ilDB->modifyTableColumn("lng_data", "identifier", $field);
}
?>
<#5558>
<?php
if ($ilDB->tableColumnExists("lng_log", "identifier")) {
    $field = array(
        'type'    => 'text',
        'length'  => 200,
        'notnull' => true,
        'default' => ' '
    );
    $ilDB->modifyTableColumn("lng_log", "identifier", $field);
}
?>
<#5559>
<?php
	$ilCtrlStructureReader->getStructure();
?>
<#5560>
<?php
if(!$ilDB->tableColumnExists('exc_data','nr_mandatory_random'))
{
    $ilDB->addTableColumn(
        'exc_data',
        'nr_mandatory_random',
        array(
            'type' => 'integer',
            'length' => 4,
            'notnull' => true,
            'default' => 0
        ));
}
?>
<#5561>
<?php

if( !$ilDB->tableExists('exc_mandatory_random') )
{
    $ilDB->createTable('exc_mandatory_random', array(
        'exc_id' => array(
            'type' => 'integer',
            'length' => 4,
            'notnull' => true,
            'default' => 0
        ),
        'usr_id' => array(
            'type' => 'integer',
            'length' => 4,
            'notnull' => true,
            'default' => 0
        ),
        'ass_id' => array(
            'type' => 'integer',
            'length' => 4,
            'notnull' => true,
            'default' => 0
        ),
    ));

    $ilDB->addPrimaryKey('exc_mandatory_random', array('exc_id', 'usr_id', 'ass_id'));
}

?>
<#5562>
<?php
$ilCtrlStructureReader->getStructure();
?>
<#5563>
<?php
if(!$ilDB->tableColumnExists('exc_assignment','rel_deadline_last_subm'))
{
    $ilDB->addTableColumn(
        'exc_assignment',
        'rel_deadline_last_subm',
        array(
            'type' => 'integer',
            'length' => 4,
            'notnull' => true,
            'default' => 0
        ));
}
?>
<#5564>
<?php
// Add new index
if (!$ilDB->indexExistsByFields('object_data', ['owner'])) {
    $ilDB->addIndex('object_data', ['owner'], 'i5');
}
?>
<#5565>
<?php
include_once 'Services/Migration/DBUpdate_3560/classes/class.ilDBUpdateNewObjectType.php';

$typeId = ilDBUpdateNewObjectType::getObjectTypeId('ltis');

$opsId = ilDBUpdateNewObjectType::addCustomRBACOperation(
        'add_consume_provider', 'Allow Add Own Provider', 'object', 3510
);

ilDBUpdateNewObjectType::addRBACOperation($typeId, $opsId);

?>
<#5566>
<?php

require_once 'Services/Administration/classes/class.ilSetting.php';
$setting = new ilSetting('lti');
$setting->delete('custom_provider_create_role');

?>
<#5567>
<?php
if(!$ilDB->tableExists('crs_reference_settings'))
{
	$ilDB->createTable('crs_reference_settings', [
		'obj_id' => [
			'type' => 'integer',
			'length' => 4,
			'notnull' => true,
			'default' => 0
		],
		'member_update' => [
			'type' => 'integer',
			'length' => 1,
			'notnull' => true,
			'default' => 0
		]
	]);
}
?>
<#5568>
<?php
$ilCtrlStructureReader->getStructure();
?>
<#5569>
<?php
	$ilDB->dropPrimaryKey('role_desktop_items');
?>
<#5570>
<?php
	$ilDB->renameTableColumn('role_desktop_items', "item_id", 'ref_id');
?>
<#5571>
<?php
	$ilDB->renameTable('role_desktop_items', 'rep_rec_content_role');
?>
<#5572>
<?php
	$ilDB->dropTableColumn("rep_rec_content_role", "role_item_id");
?>
<#5573>
<?php
	$ilDB->dropTableColumn("rep_rec_content_role", "item_type");
?>
<#5574>
<?php
	$ilDB->addPrimaryKey('rep_rec_content_role', ['role_id','ref_id']);
?>
<#5575>
<?php
	$ilCtrlStructureReader->getStructure();
?>
<#5576>
<?php
if(!$ilDB->tableExists('rep_rec_content_obj'))
{
    $ilDB->createTable('rep_rec_content_obj', [
        'user_id' => [
            'type' => 'integer',
            'length' => 4,
            'notnull' => true,
            'default' => 0
        ],
        'ref_id' => [
            'type' => 'integer',
            'length' => 4,
            'notnull' => true,
            'default' => 0
        ],
        'declined' => [
            'type' => 'integer',
            'length' => 1,
            'notnull' => true,
            'default' => 0
        ]
    ]);
}
?>
<#5577>
<?php
include_once('./Services/Migration/DBUpdate_3560/classes/class.ilDBUpdateNewObjectType.php');
ilDBUpdateNewObjectType::addAdminNode('nots', 'Notes Settings');
?>
<#5578>
<?php
include_once('./Services/Migration/DBUpdate_3560/classes/class.ilDBUpdateNewObjectType.php');
ilDBUpdateNewObjectType::addAdminNode('coms', 'Comments Settings');
?>
<#5579>
<?php
include_once('./Services/Migration/DBUpdate_3560/classes/class.ilDBUpdateNewObjectType.php');
ilDBUpdateNewObjectType::addAdminNode('lhts', 'Learning History Settings');
?>
<#5580>
<?php
$ilDB->update("object_data", [
		"title" => ["text", "dshs"],
		"description" => ["text", "Dashboard Settings"]
	], [	// where
		"title" => ["text", "pdts"],
		"type" => ["text", "typ"],
	]
);
?>
<#5581>
<?php
$ilDB->update("object_data", [
    "type" => ["text", "dshs"],
    "title" => ["text", "__DashboardSettings"],
    "description" => ["text", "Dashboard Settings"]
], [	// where
        "type" => ["text", "pdts"]
    ]
);
?>
<#5582>
<?php
include_once('./Services/Migration/DBUpdate_3560/classes/class.ilDBUpdateNewObjectType.php');
ilDBUpdateNewObjectType::addAdminNode('prss', 'Personal Resources Settings');
?>
<#5583>
<?php
    $ilCtrlStructureReader->getStructure();
?>
<#5584>
<?php

	$set = $ilDB->queryF("SELECT * FROM svy_svy ".
		" WHERE invitation_mode = %s ",
		["integer"],
		[0]
	);
	while ($rec = $ilDB->fetchAssoc($set))
	{
        $ilDB->manipulateF("DELETE FROM svy_inv_usr WHERE ".
			" survey_fi = %s",
			["integer"],
			[$rec["survey_id"]]
		);
	}

?>
<#5585>
<?php
if(!$ilDB->tableExists('svy_invitation'))
{
    $ilDB->createTable('svy_invitation', [
        'user_id' => [
            'type' => 'integer',
            'length' => 4,
            'notnull' => true,
            'default' => 0
        ],
        'survey_id' => [
            'type' => 'integer',
            'length' => 4,
            'notnull' => true,
            'default' => 0
        ]
    ]);
    $ilDB->addPrimaryKey("svy_invitation", ["user_id", "survey_id"]);
}
?>
<#5586>
<?php
	$set = $ilDB->queryF("SELECT DISTINCT survey_fi, user_fi FROM svy_inv_usr ",
		[],
		[]
	);
	while ($rec = $ilDB->fetchAssoc($set))
	{
        $ilDB->insert("svy_invitation", [
        	"survey_id" => ["integer", $rec["survey_fi"]],
        	"user_id" => ["integer", $rec["user_fi"]]
        ]);
	}

?>
<#5587>
<?php
	$ilDB->dropTable('svy_inv_usr');
?>
<#5588>
<?php
$ilDB->manipulate("UPDATE il_cert_template SET background_image_path = " .
    "REPLACE(" .
    "background_image_path , " .
    $ilDB->quote('//exercise/certificates//', 'text') . " , " .
    "CONCAT( CONCAT(" . $ilDB->quote('/', 'text') . ",obj_id)," . $ilDB->quote('/', 'text') . ") ".
    ") " .
    "WHERE background_image_path LIKE " . $ilDB->quote('%//background%', 'text')
);
$ilDB->manipulate("UPDATE il_cert_template SET background_image_path = " .
    "REPLACE(" .
    "background_image_path , " .
    $ilDB->quote('//course/certificates//', 'text') . " , " .
    "CONCAT( CONCAT(" . $ilDB->quote('/', 'text') . ",obj_id)," . $ilDB->quote('/', 'text') . ") ".
    ") " .
    "WHERE background_image_path LIKE " . $ilDB->quote('%//background%', 'text')
);
$ilDB->manipulate("UPDATE il_cert_template SET background_image_path = " .
    "REPLACE(" .
    "background_image_path , " .
    $ilDB->quote('//assessment/certificates//', 'text') . " , " .
    "CONCAT( CONCAT(" . $ilDB->quote('/', 'text') . ",obj_id)," . $ilDB->quote('/', 'text') . ") ".
    ") " .
    "WHERE background_image_path LIKE " . $ilDB->quote('%//background%', 'text')
);
$ilDB->manipulate("UPDATE il_cert_template SET background_image_path = " .
    "REPLACE(" .
    "background_image_path , " .
    $ilDB->quote('//certificates/scorm//', 'text') . " , " .
    "CONCAT( CONCAT(" . $ilDB->quote('/', 'text') . ",obj_id)," . $ilDB->quote('/', 'text') . ") ".
    ") " .
    "WHERE background_image_path LIKE " . $ilDB->quote('%//background%', 'text')
);
?>
<#5589>
<?php

$settings = new \ilSetting();
$tree_type = $settings->get('main_tree_impl', \ilTree::TREE_TYPE_NESTED_SET);

$tree = new \ilTree(1);
switch($tree_type) {

        case \ilTree::TREE_TYPE_NESTED_SET:
                $tree->renumber();
                break;

        case \ilTree::TREE_TYPE_MATERIALIZED_PATH:
                \ilMaterializedPathTree::createFromParentReleation();
                break;


}
?>
<#5590>
<?php
if(!$ilDB->tableColumnExists('object_reference', 'deleted_by') )
{
        $ilDB->addTableColumn('object_reference', 'deleted_by',
                [
                        'type' => 'integer',
                        'notnull' => false,
                        'length' => 4,
                        'default' => 0
                ]
        );
}
?>
<#5591>
<?php
if(!$ilDB->tableExists('webdav_instructions'))
{
    $ilDB->createTable('webdav_instructions', [
        'id' => [
            'type' => 'integer',
            'length' => 4,
            'notnull' => true,
            'default' => 0
        ],
        'title' => [
            'type' => 'text',
            'length' => '255',
            'default' => ''
        ],
        'uploaded_instructions' => [
            'type' => 'clob',
            'default' => ''
        ],
        'processed_instructions' => [
            'type' => 'clob',
            'default' => ''
        ],
        'lng' => [
            'type' => 'text',
            'length' => 5
        ],
        'creation_ts' => [
            'type' => 'timestamp'
        ],
        'modification_ts' => [
            'type' => 'timestamp'
        ],
        'owner_usr_id' => [
            'type' => 'integer',
            'length' => 4
        ],
        'last_modification_usr_id' => [
            'type' => 'integer',
            'length' => 4
        ],
        'sorting' => [
            'type' => 'integer',
            'length' => 4
        ]
    ]);
    $ilDB->addPrimaryKey("webdav_instructions", ["id"]);
    $ilDB->createSequence('webdav_instructions');
}
?>
<<<<<<< HEAD

<#5592>
<?php

/**
 * @var $ilDB \ilDBInterface
 */

if(!$ilDB->tableColumnExists('crs_settings', 'period_start')) {

        $ilDB->addTableColumn(
                'crs_settings',
                'period_start',
                [
                        'type' => \ilDBConstants::T_TIMESTAMP,
                        'notnull' => false,
                        'default' => null
                ]
        );
        $ilDB->addTableColumn(
                'crs_settings',
                'period_end',
                [
                        'type' => \ilDBConstants::T_TIMESTAMP,
                        'notnull' => false,
                        'default' => null
                ]
        );
}
?>

<#5593>
<?php

$query = 'select obj_id, crs_start, crs_end from crs_settings where crs_start IS NOT NULL or crs_end IS NOT NULL';
$res = $ilDB->query($query);
while($row = $res->fetchRow(\ilDBConstants::FETCHMODE_OBJECT)) {

        $dtstart = $dtend = null;
        if($row->crs_start != null) {
                $start = new DateTime();
                $start->setTimezone(new DateTimeZone('UTC'));
                $start->setTimestamp((int) $row->crs_start);
                $dtstart = $start->format('Y-m-d');
        }
        if($row->crs_end != null) {
                $end = new DateTime();
                $end->setTimezone(new DateTimeZone('UTC'));
                $end->setTimestamp((int) $row->crs_end);
                $dtend = $end->format('Y-m-d');
        }

        $query = 'update crs_settings set ' .
                'period_start = ' . $ilDB->quote($dtstart, \ilDBConstants::T_TIMESTAMP) . ', ' .
                'period_end = ' . $ilDB->quote($dtend, \ilDBConstants::T_TIMESTAMP) . ' ' .
                'where obj_id = ' . $ilDB->quote($row->obj_id, \ilDBConstants::T_INTEGER);
        $ilDB->manipulate($query);

}
?>
<#5594>
<?php
if(!$ilDB->tableColumnExists('crs_settings', 'period_time_indication')) {

        $ilDB->addTableColumn(
                'crs_settings',
                'period_time_indication',
                [
                        'type' => \ilDBConstants::T_INTEGER,
                        'notnull' => true,
                        'default' => 0
                ]
        );
}
?>

<#5595>
<?php

/**
 * @var $ilDB \ilDBInterface
 */

if(!$ilDB->tableColumnExists('grp_settings', 'period_start')) {

        $ilDB->addTableColumn(
                'grp_settings',
                'period_start',
                [
                        'type' => \ilDBConstants::T_TIMESTAMP,
                        'notnull' => false,
                        'default' => null
                ]
        );
        $ilDB->addTableColumn(
                'grp_settings',
                'period_end',
                [
                        'type' => \ilDBConstants::T_TIMESTAMP,
                        'notnull' => false,
                        'default' => null
                ]
        );
}
?>

<#5596>
<?php

$query = 'select obj_id, grp_start, grp_end from grp_settings where grp_start IS NOT NULL or grp_end IS NOT NULL';
$res = $ilDB->query($query);
while($row = $res->fetchRow(\ilDBConstants::FETCHMODE_OBJECT)) {

        $dtstart = $dtend = null;
        if($row->grp_start != null) {
                $start = new DateTime();
                $start->setTimezone(new DateTimeZone('UTC'));
                $start->setTimestamp((int) $row->grp_start);
                $dtstart = $start->format('Y-m-d');
        }
        if($row->grp_end != null) {
                $end = new DateTime();
                $end->setTimezone(new DateTimeZone('UTC'));
                $end->setTimestamp((int) $row->grp_end);
                $dtend = $end->format('Y-m-d');
        }

        $query = 'update grp_settings set ' .
                'period_start = ' . $ilDB->quote($dtstart, \ilDBConstants::T_TIMESTAMP) . ', ' .
                'period_end = ' . $ilDB->quote($dtend, \ilDBConstants::T_TIMESTAMP) . ' ' .
                'where obj_id = ' . $ilDB->quote($row->obj_id, \ilDBConstants::T_INTEGER);
        $ilDB->manipulate($query);

}
?>
<#5597>
<?php
if(!$ilDB->tableColumnExists('grp_settings', 'period_time_indication')) {

        $ilDB->addTableColumn(
                'grp_settings',
                'period_time_indication',
                [
                        'type' => \ilDBConstants::T_INTEGER,
                        'notnull' => true,
                        'default' => 0
                ]
        );
}
?>
<#5598>
<?php

include_once('./Services/Migration/DBUpdate_3560/classes/class.ilDBUpdateNewObjectType.php');
$read_ops_id = ilDBUpdateNewObjectType::getCustomRBACOperationId('read_learning_progress');
$edit_ops_id = ilDBUpdateNewObjectType::getCustomRBACOperationId('edit_learning_progress');
$write_ops_id = ilDBUpdateNewObjectType::getCustomRBACOperationId('write');
if($read_ops_id && $edit_ops_id)
{
        $lp_type_id = ilDBUpdateNewObjectType::getObjectTypeId('crsr');
        if($lp_type_id)
        {
                ilDBUpdateNewObjectType::addRBACOperation($lp_type_id, $read_ops_id);
                ilDBUpdateNewObjectType::addRBACOperation($lp_type_id, $edit_ops_id);
                ilDBUpdateNewObjectType::cloneOperation('crsr', $write_ops_id, $read_ops_id);
                ilDBUpdateNewObjectType::cloneOperation('crsr', $write_ops_id, $edit_ops_id);
        }
}
?>

<#5599>
<?php
$ilCtrlStructureReader->getStructure();
?>
<#5600>
<?php
$fields = array(
    'internal'       => array(
        'type'   => 'text',
        'length' => '256',

    ),
    'identification' => array(
        'type'   => 'text',
        'length' => '256',

    ),
    'title'          => array(
        'type'   => 'text',
        'length' => '256',

    ),
    'suffix'         => array(
        'type'   => 'text',
        'length' => '64',

    ),
    'mime_type'      => array(
        'type'   => 'text',
        'length' => '256',

    ),
    'size'           => array(
        'type'   => 'integer',
        'length' => '8',

    ),

);
if (!$ilDB->tableExists('il_resource_info')) {
    $ilDB->createTable('il_resource_info', $fields);
    $ilDB->addPrimaryKey('il_resource_info', array('internal'));
}
?>
<#5601>
<?php
$fields = array(
    'identification' => array(
        'type'   => 'text',
        'length' => '256',

    ),
    'storage_id'     => array(
        'type'   => 'text',
        'length' => '8',

    ),

);
if (!$ilDB->tableExists('il_resource')) {
    $ilDB->createTable('il_resource', $fields);
    $ilDB->addPrimaryKey('il_resource', array('identification'));
}
?>
<#5602>
<?php
$fields = array(
    'internal'       => array(
        'type'   => 'text',
        'length' => '256',

    ),
    'identification' => array(
        'type'   => 'text',
        'length' => '256',

    ),
    'available'      => array(
        'type'   => 'integer',
        'length' => '1',

    ),
    'version_number' => array(
        'type'   => 'integer',
        'length' => '8',

    ),

);
if (!$ilDB->tableExists('il_resource_revision')) {
    $ilDB->createTable('il_resource_revision', $fields);
    $ilDB->addPrimaryKey('il_resource_revision', array('internal'));
}
?>
<#5603>
<?php
if (!$ilDB->tableColumnExists('il_mm_items', 'icon_id')) {
    $ilDB->addTableColumn(
        'il_mm_items',
        'icon_id',
        array(
            'type'   => 'text',
            'length' => 256,
        ));
}
=======
<#5592>
<?php
require_once './Services/PDFGeneration/classes/class.ilPDFCompInstaller.php';
$renderer = 'WkhtmlToPdf';
$path =  'Services/PDFGeneration/classes/renderer/wkhtmltopdf/class.ilWkhtmlToPdfRenderer.php';
ilPDFCompInstaller::registerRenderer($renderer, $path);
$service = 'Test';
$purpose = 'UserResult'; // According to name given. Call multiple times.
ilPDFCompInstaller::registerRendererAvailability($renderer, $service, $purpose);

$purpose = 'PrintViewOfQuestions'; // According to name given. Call multiple times.
ilPDFCompInstaller::registerRendererAvailability($renderer, $service, $purpose);
>>>>>>> b6aec791
?><|MERGE_RESOLUTION|>--- conflicted
+++ resolved
@@ -2979,7 +2979,6 @@
     $ilDB->createSequence('webdav_instructions');
 }
 ?>
-<<<<<<< HEAD
 
 <#5592>
 <?php
@@ -3255,8 +3254,9 @@
             'length' => 256,
         ));
 }
-=======
-<#5592>
+?>
+
+<#5604>
 <?php
 require_once './Services/PDFGeneration/classes/class.ilPDFCompInstaller.php';
 $renderer = 'WkhtmlToPdf';
@@ -3268,5 +3268,4 @@
 
 $purpose = 'PrintViewOfQuestions'; // According to name given. Call multiple times.
 ilPDFCompInstaller::registerRendererAvailability($renderer, $service, $purpose);
->>>>>>> b6aec791
 ?>