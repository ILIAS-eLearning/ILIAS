<#5432>
<?php
$template = 'il_lso_admin';
$perms = [
    'create_htlm',
    'create_iass',
    'create_copa',
    'create_svy',
    'create_lm',
    'create_exc',
    'create_tst',
    'create_sahs',
    'create_file',
    'participate',
    'unparticipate',
    'edit_learning_progress',
    'manage_members',
    'copy'
];

$query = "SELECT obj_id FROM object_data"
    . " WHERE object_data.type = " . $ilDB->quote('rolt', 'text')
    . " AND title = " . $ilDB->quote($template, 'text');
$result = $ilDB->query($query);
$row = $ilDB->fetchAssoc($result);
$rol_id = array_shift($row);

$op_ids = [];
$query = "SELECT ops_id FROM rbac_operations"
    . " WHERE operation IN ('"
    . implode("', '", $perms)
    . "')";
$result = $ilDB->query($query);
while ($row = $ilDB->fetchAssoc($result)) {
    $op_ids[] = $row['ops_id'];
}

include_once('./Services/Migration/DBUpdate_3560/classes/class.ilDBUpdateNewObjectType.php');
ilDBUpdateNewObjectType::setRolePermission($rol_id, 'lso', $op_ids, ROLE_FOLDER_ID);
?>

<#5433>
<?php
include_once('./Services/Migration/DBUpdate_3560/classes/class.ilDBUpdateNewObjectType.php');
$template = 'il_lso_member';
$op_id = ilDBUpdateNewObjectType::getCustomRBACOperationId('unparticipate');

$query = "SELECT obj_id FROM object_data"
    . " WHERE object_data.type = " . $ilDB->quote('rolt', 'text')
    . " AND title = " . $ilDB->quote($template, 'text');
$result = $ilDB->query($query);
$row = $ilDB->fetchAssoc($result);
$rol_id = array_shift($row);

ilDBUpdateNewObjectType::setRolePermission($rol_id, 'lso', [$op_id], ROLE_FOLDER_ID);
?>
<#5434>
<?php
if ($ilDB->tableExists('license_data')) {
    $ilDB->dropTable('license_data');
}
?>
<#5435>
<?php
$ilDB->manipulateF(
    'DELETE FROM settings WHERE module = %s',
    ['text'],
    ['license']
);
?>
<#5436>
<?php
$ilCtrlStructureReader->getStructure();
?>
<#5437>
<?php
$ilCtrlStructureReader->getStructure();
?>
<#5438>
<?php
require_once 'Services/Migration/DBUpdate_3560/classes/class.ilDBUpdateNewObjectType.php';
ilDBUpdateNewObjectType::applyInitialPermissionGuideline('iass', true, false);
?>
<#5439>
<?php
$ilCtrlStructureReader->getStructure();
?>
<#5440>
<?php
$ilCtrlStructureReader->getStructure();
?>
<#5441>
<?php
$ilCtrlStructureReader->getStructure();
?>
<#5442>
<?php
$set = $ilDB->queryF("SELECT DISTINCT s.user_id FROM skl_personal_skill s LEFT JOIN usr_data u ON (s.user_id = u.usr_id) " .
    " WHERE u.usr_id IS NULL ", [], []);
$user_ids = [];
while ($rec = $ilDB->fetchAssoc($set)) {
    $user_ids[] = $rec["user_id"];
}
if (count($user_ids) > 0) {
    $ilDB->manipulate("DELETE FROM skl_personal_skill WHERE "
        . $ilDB->in("user_id", $user_ids, false, "integer"));
}
?>
<#5443>
<?php
$set = $ilDB->queryF("SELECT DISTINCT s.user_id FROM skl_assigned_material s LEFT JOIN usr_data u ON (s.user_id = u.usr_id) " .
    " WHERE u.usr_id IS NULL ", [], []);
$user_ids = [];
while ($rec = $ilDB->fetchAssoc($set)) {
    $user_ids[] = $rec["user_id"];
}
if (count($user_ids) > 0) {
    $ilDB->manipulate("DELETE FROM skl_assigned_material WHERE "
        . $ilDB->in("user_id", $user_ids, false, "integer"));
}
?>
<#5444>
<?php
$set = $ilDB->queryF("SELECT DISTINCT s.user_id FROM skl_profile_user s LEFT JOIN usr_data u ON (s.user_id = u.usr_id) " .
    " WHERE u.usr_id IS NULL ", [], []);
$user_ids = [];
while ($rec = $ilDB->fetchAssoc($set)) {
    $user_ids[] = $rec["user_id"];
}
if (count($user_ids) > 0) {
    $ilDB->manipulate("DELETE FROM skl_profile_user WHERE "
        . $ilDB->in("user_id", $user_ids, false, "integer"));
}
?>
<#5445>
<?php
$set = $ilDB->queryF("SELECT DISTINCT s.user_id FROM skl_user_skill_level s LEFT JOIN usr_data u ON (s.user_id = u.usr_id) " .
    " WHERE u.usr_id IS NULL ", [], []);
$user_ids = [];
while ($rec = $ilDB->fetchAssoc($set)) {
    $user_ids[] = $rec["user_id"];
}
if (count($user_ids) > 0) {
    $ilDB->manipulate("DELETE FROM skl_user_skill_level WHERE "
        . $ilDB->in("user_id", $user_ids, false, "integer"));
}
?>
<#5446>
<?php
$set = $ilDB->queryF("SELECT DISTINCT s.user_id FROM skl_user_has_level s LEFT JOIN usr_data u ON (s.user_id = u.usr_id) " .
    " WHERE u.usr_id IS NULL ", [], []);
$user_ids = [];
while ($rec = $ilDB->fetchAssoc($set)) {
    $user_ids[] = $rec["user_id"];
}
if (count($user_ids) > 0) {
    $ilDB->manipulate("DELETE FROM skl_user_has_level WHERE "
        . $ilDB->in("user_id", $user_ids, false, "integer"));
}
?>
<#5447>
<?php
//FIX 0020168: Delete orgus in Trash - Organisational units could not be restored from trash / imports lead to ambiguous import_ids
$set = $ilDB->query("SELECT * FROM object_data as obj inner join object_reference as ref on ref.obj_id = obj.obj_id and ref.deleted is not null where type = 'orgu'");
while ($rec = $ilDB->fetchAssoc($set)) {
    $ilDB->manipulate("DELETE FROM object_data where obj_id = " . $ilDB->quote($rec['obj_id'], 'integer'));
    $ilDB->manipulate("DELETE FROM object_reference where obj_id = " . $ilDB->quote($rec['obj_id'], 'integer'));
}
?>

<#5448>
<?php
include_once('./Services/Migration/DBUpdate_3560/classes/class.ilDBUpdateNewObjectType.php');

$tpl_perms = [
    'il_grp_member' => [
        'participate'
    ],
    'il_crs_member' => [
        'participate'
    ],
    'il_grp_admin' => [
        'participate',
        'unparticipate',
        'manage_members',
        'create_htlm',
        'create_iass',
        'create_copa',
        'create_svy',
        'create_svy',
        'create_lm',
        'create_exc',
        'create_tst',
        'create_sahs',
        'create_file',
        'edit_learning_progress'
    ],
    'il_crs_admin' => [
        'participate',
        'unparticipate',
        'manage_members',
        'create_htlm',
        'create_iass',
        'create_copa',
        'create_svy',
        'create_svy',
        'create_lm',
        'create_exc',
        'create_tst',
        'create_sahs',
        'create_file',
        'edit_learning_progress'
    ],
    'il_crs_tutor' => [
        'participate',
        'unparticipate',
        'manage_members',
        'edit_learning_progress',
        'create_htlm',
        'create_iass',
        'create_copa',
        'create_svy',
        'create_svy',
        'create_lm',
        'create_exc',
        'create_tst',
        'create_sahs',
        'create_file'
    ]
];

foreach ($tpl_perms as $template=>$perms) {
    $query = "SELECT obj_id FROM object_data"
        . " WHERE object_data.type = " . $ilDB->quote('rolt', 'text')
        . " AND title = " . $ilDB->quote($template, 'text');
    $result = $ilDB->query($query);
    $row = $ilDB->fetchAssoc($result);
    $rol_id = array_shift($row);

    $op_ids = [];
    $query = "SELECT ops_id FROM rbac_operations"
        . " WHERE operation IN ('"
        . implode("', '", $perms)
        . "')";
    $result = $ilDB->query($query);
    while ($row = $ilDB->fetchAssoc($result)) {
        $op_ids[] = $row['ops_id'];
    }
    ilDBUpdateNewObjectType::setRolePermission($rol_id, 'lso', $op_ids, ROLE_FOLDER_ID);
}
?>
<#5449>
<?php
$ilCtrlStructureReader->getStructure();
?>
<#5450>
<?php
if (!$ilDB->tableColumnExists('tst_tests', 'block_after_passed')) {
    $ilDB->addTableColumn('tst_tests', 'block_after_passed', array(
        'type' => 'integer',
        'notnull' => false,
        'length' => 1,
        'default' => 0
    ));
}
?>

<#5451>
<?php
if (!$ilDB->tableColumnExists('cal_entries', 'context_info')) {
    $ilDB->addTableColumn(
        'cal_entries',
        'context_info',
        [
            'type' => 'text',
            'length' => 255,
            'notnull' => false
        ]
    );
}
?>
<#5452>
<?php
// Create migration table
if (!$ilDB->tableExists('frm_thread_tree_mig')) {
    $fields = [
        'thread_id' => [
            'type'    => 'integer',
            'length'  => 4,
            'notnull' => true,
            'default' => 0
        ]
    ];

    $ilDB->createTable('frm_thread_tree_mig', $fields);
    $ilDB->addPrimaryKey('frm_thread_tree_mig', ['thread_id']);
    $GLOBALS['ilLog']->info(sprintf(
        'Created thread migration table: frm_thread_tree_mig'
    ));
}
?>
<#5453>
<?php
$query = "
	SELECT frmpt.thr_fk
	FROM frm_posts_tree frmpt
	INNER JOIN frm_posts fp ON fp.pos_pk = frmpt.pos_fk
	WHERE frmpt.parent_pos = 0
	GROUP BY frmpt.thr_fk
	HAVING COUNT(frmpt.fpt_pk) > 1
";
$ignoredThreadIds = [];
$res = $ilDB->query($query);
while ($row = $ilDB->fetchAssoc($res)) {
    $ignoredThreadIds[$row['thr_fk']] = $row['thr_fk'];
}

$step = 5453;

$query = "
	SELECT fp.*, fpt.fpt_pk, fpt.thr_fk, fpt.lft, fpt.rgt, fpt.fpt_date
	FROM frm_posts_tree fpt
	INNER JOIN frm_posts fp ON fp.pos_pk = fpt.pos_fk
	LEFT JOIN frm_thread_tree_mig ON frm_thread_tree_mig.thread_id = fpt.thr_fk
	WHERE fpt.parent_pos = 0 AND fpt.depth = 1 AND frm_thread_tree_mig.thread_id IS NULL
";
$res = $ilDB->query($query);
while ($row = $ilDB->fetchAssoc($res)) {
    $GLOBALS['ilLog']->info(sprintf(
        "Started migration of thread with id %s",
        $row['thr_fk']
    ));
    if (isset($ignoredThreadIds[$row['thr_fk']])) {
        $GLOBALS['ilLog']->warning(sprintf(
            "Cannot migrate forum tree for thread id %s in database update step %s",
            $row['thr_fk'],
            $step
        ));
        continue;
    }

    // Create space for a new root node, increment depth of all nodes, increment lft and rgt values
    $ilDB->manipulateF(
        "
			UPDATE frm_posts_tree
			SET
				lft = lft + 1,
				rgt = rgt + 1,
				depth = depth + 1
			WHERE thr_fk = %s
		",
        ['integer'],
        [$row['thr_fk']]
    );
    $GLOBALS['ilLog']->info(sprintf(
        "Created gaps in tree for thread with id %s in database update step %s",
        $row['thr_fk'],
        $step
    ));

    // Create a posting as new root
    $postId = $ilDB->nextId('frm_posts');
    $ilDB->insert('frm_posts', array(
        'pos_pk'		=> array('integer', $postId),
        'pos_top_fk'	=> array('integer', $row['pos_top_fk']),
        'pos_thr_fk'	=> array('integer', $row['pos_thr_fk']),
        'pos_display_user_id'	=> array('integer', $row['pos_display_user_id']),
        'pos_usr_alias'	=> array('text', $row['pos_usr_alias']),
        'pos_subject'	=> array('text', $row['pos_subject']),
        'pos_message'	=> array('clob', $row['pos_message']),
        'pos_date'		=> array('timestamp', $row['pos_date']),
        'pos_update'	=> array('timestamp', null),
        'update_user'	=> array('integer', 0),
        'pos_cens'		=> array('integer', 0),
        'notify'		=> array('integer', 0),
        'import_name'	=> array('text', (string) $row['import_name']),
        'pos_status'	=> array('integer', 1),
        'pos_author_id' => array('integer', (int) $row['pos_author_id']),
        'is_author_moderator' => array('integer', $row['is_author_moderator']),
        'pos_activation_date' => array('timestamp', $row['pos_activation_date'])
    ));
    $GLOBALS['ilLog']->info(sprintf(
        "Created new root posting with id %s in thread with id %s in database update step %s",
        $postId,
        $row['thr_fk'],
        $step
    ));

    // Insert the new root and, set dept = 1, lft = 1, rgt = <OLR_ROOT_RGT> + 2
    $nextId = $ilDB->nextId('frm_posts_tree');
    $ilDB->manipulateF(
        '
		INSERT INTO frm_posts_tree
		(
			fpt_pk,
			thr_fk,
			pos_fk,
			parent_pos,
			lft,
			rgt,
			depth,
			fpt_date
		) VALUES (%s, %s, %s, %s,  %s,  %s, %s, %s)',
        ['integer','integer', 'integer', 'integer', 'integer', 'integer', 'integer', 'timestamp'],
        [$nextId, $row['thr_fk'], $postId, 0, 1, $row['rgt'] + 2, 1, $row['fpt_date']]
    );
    $GLOBALS['ilLog']->info(sprintf(
        "Created new tree root with id %s in thread with id %s in database update step %s",
        $nextId,
        $row['thr_fk'],
        $step
    ));

    // Set parent_pos for old root
    $ilDB->manipulateF(
        "
			UPDATE frm_posts_tree
			SET
				parent_pos = %s
			WHERE thr_fk = %s AND fpt_pk = %s
		",
        ['integer', 'integer', 'integer'],
        [$nextId, $row['thr_fk'], $row['fpt_pk']]
    );
    $GLOBALS['ilLog']->info(sprintf(
        "Set parent to %s for posting with id %s in thread with id %s in database update step %s",
        $nextId,
        $row['fpt_pk'],
        $row['thr_fk'],
        $step
    ));

    // Mark as migrated
    $ilDB->insert('frm_thread_tree_mig', array(
        'thread_id' => array('integer', $row['thr_fk'])
    ));
}
?>
<#5454>
<?php
// Drop migration table
if ($ilDB->tableExists('frm_thread_tree_mig')) {
    $ilDB->dropTable('frm_thread_tree_mig');
    $GLOBALS['ilLog']->info(sprintf(
        'Dropped thread migration table: frm_thread_tree_mig'
    ));
}
?>
<#5455>
<?php
// Add new index
if (!$ilDB->indexExistsByFields('frm_posts_tree', ['parent_pos'])) {
    $ilDB->addIndex('frm_posts_tree', ['parent_pos'], 'i3');
}
?>
<#5456>
<?php
if (!$ilDB->tableExists('lso_activation')) {
    $ilDB->createTable('lso_activation', array(
        'ref_id' => array(
            "type"    => "integer",
            "length"  => 4,
            'notnull' => true
        ),
        'online' => array(
            "type" => "integer",
            "notnull" => true,
            "length" => 1,
            "default" => 0
        ),
        'activation_start' => array(
            'type' => 'timestamp',
            "notnull" => false
        ),
        'activation_end' => array(
            'type' => 'timestamp',
            "notnull" => false
        )
    ));
    $ilDB->addPrimaryKey("lso_activation", array("ref_id"));
}
?>
<#5457>
<?php
if ($ilDB->tableColumnExists('lso_settings', 'online')) {
    $ilDB->dropTableColumn('lso_settings', 'online');
}
?>
<#5458>
<?php
if (!$ilDB->tableColumnExists('lso_activation', 'effective_online')) {
    $ilDB->addTableColumn(
        'lso_activation',
        'effective_online',
        array(
            "type"    => "integer",
            "notnull" => true,
            "length"  => 1,
            "default" => 0
        )
    );
}
?>
<#5459>
<?php
require_once('./Services/Migration/DBUpdate_3560/classes/class.ilDBUpdateNewObjectType.php');
ilDBUpdateNewObjectType::updateOperationOrder('participate', 1010);
ilDBUpdateNewObjectType::updateOperationOrder('unparticipate', 1020);
?>
<#5460>
<?php
/**
 * @var $ilDB ilDBInterface
 */
// $ilDB->modifyTableColumn('il_gs_identifications', 'identification', ['length' => 255]);
$ilDB->modifyTableColumn('il_mm_items', 'identification', ['length' => 255]);
?>
<#5461>
<?php
if (!$ilDB->tableColumnExists('qpl_questions', 'lifecycle')) {
    $ilDB->addTableColumn('qpl_questions', 'lifecycle', array(
        'type' => 'text',
        'length' => 16,
        'notnull' => false,
        'default' => 'draft'
    ));

    $ilDB->queryF('UPDATE qpl_questions SET lifecycle = %s', array('text'), array('draft'));
}
?>
<#5462>
<?php
if (!$ilDB->tableColumnExists('tst_rnd_quest_set_qpls', 'lifecycle_filter')) {
    $ilDB->addTableColumn(
        'tst_rnd_quest_set_qpls',
        'lifecycle_filter',
        array('type' => 'text', 'length' => 250, 'notnull'	=> false, 'default'	=> null)
    );
}
?>
<#5463>
<?php
if (!$ilDB->indexExistsByFields('il_orgu_permissions', ['context_id'])) {
    $ilDB->addIndex('il_orgu_permissions', array( 'context_id' ), 'co');
}
?>
<#5464>
<?php
if (!$ilDB->indexExistsByFields('il_orgu_permissions', ['position_id'])) {
    $ilDB->addIndex('il_orgu_permissions', array('position_id'), 'po');
}
?>
<#5465>
<?php
if (!$ilDB->indexExistsByFields('il_orgu_permissions', ['operations'])) {
    $ilDB->modifyTableColumn('il_orgu_permissions', 'operations', array("length" => 256));
}
?>
<#5466>
<?php
if (!$ilDB->indexExistsByFields('il_orgu_ua', ['position_id'])) {
    $ilDB->addIndex('il_orgu_ua', array('position_id'), 'pi');
}
?>
<#5467>
<?php
if (!$ilDB->indexExistsByFields('il_orgu_ua', ['user_id'])) {
    $ilDB->addIndex('il_orgu_ua', array('user_id'), 'ui');
}
?>
<#5468>
<?php
if (!$ilDB->indexExistsByFields('il_orgu_ua', ['orgu_id'])) {
    $ilDB->addIndex('il_orgu_ua', array('orgu_id'), 'oi');
}
?>
<#5469>
<?php
/*if (!$ilDB->indexExistsByFields('il_orgu_permissions', ['operations'])) {
$ilDB->addIndex('il_orgu_permissions', array('operations'), 'oi');
}*/
?>
<#5470>
<?php
if (!$ilDB->indexExistsByFields('il_orgu_ua', ['position_id','orgu_id'])) {
    $ilDB->addIndex('il_orgu_ua', array('position_id','orgu_id'), 'po');
}
?>
<#5471>
<?php
if (!$ilDB->indexExistsByFields('il_orgu_ua', ['position_id','user_id'])) {
    $ilDB->addIndex('il_orgu_ua', array('position_id','user_id'), 'pu');
}
?>
<#5472>
<?php
/*if (!$ilDB->indexExistsByFields('il_orgu_permissions', ['operations','parent_id'])) {
$ilDB->addIndex('il_orgu_permissions', array('operations','parent_id'), 'op');
}*/
?>
<#5473>
<?php
include_once('./Services/Migration/DBUpdate_3560/classes/class.ilDBUpdateNewObjectType.php');

$query = "SELECT obj_id FROM object_data"
    . " WHERE object_data.type = " . $ilDB->quote('rolt', 'text')
    . " AND title = " . $ilDB->quote('il_lso_member', 'text');
$result = $ilDB->query($query);
$row = $ilDB->fetchAssoc($result);
$rol_id_member = array_shift($row);

$query = "SELECT obj_id FROM object_data"
    . " WHERE object_data.type = " . $ilDB->quote('rolt', 'text')
    . " AND title = " . $ilDB->quote('il_lso_admin', 'text');
$result = $ilDB->query($query);
$row = $ilDB->fetchAssoc($result);
$rol_id_admin = array_shift($row);

$op_ids = [];
$query = "SELECT operation, ops_id FROM rbac_operations";
$result = $ilDB->query($query);
while ($row = $ilDB->fetchAssoc($result)) {
    $op_ids[$row['operation']] = $row['ops_id'];
}

$types = [
    'copa',
    'exc',
    'file',
    'htlm',
    'sahs',
    'lm',
    'svy',
    'tst'
];

$member_ops = [
    $op_ids['visible'],
    $op_ids['read'],
];
$admin_ops = [
    $op_ids['visible'],
    $op_ids['read'],
    $op_ids['edit_learning_progress'],
    $op_ids['read_learning_progress']
];

foreach ($types as $type) {
    ilDBUpdateNewObjectType::setRolePermission($rol_id_member, $type, $member_ops, ROLE_FOLDER_ID);
    ilDBUpdateNewObjectType::setRolePermission($rol_id_admin, $type, $admin_ops, ROLE_FOLDER_ID);
}

$type_perms = [
    'iass' => [
        $op_ids['visible'],
        $op_ids['read'],
        $op_ids['manage_members'],
        $op_ids['edit_members'],
        $op_ids['edit_learning_progress'],
        $op_ids['read_learning_progress']
    ],
    'exc' => [
        $op_ids['edit_submissions_grades']
    ],
    'svy' => [
        $op_ids['invite'],
        $op_ids['read_results']
    ],
    'tst' => [
        $op_ids['tst_results'],
        $op_ids['tst_statistics']
    ]
];

foreach ($type_perms as $type => $ops) {
    ilDBUpdateNewObjectType::setRolePermission($rol_id_admin, $type, $ops, ROLE_FOLDER_ID);
}
?>
<#5474>
<?php
if (!$ilDB->tableColumnExists('lso_activation', 'activation_start_ts')) {
    $ilDB->addTableColumn(
        'lso_activation',
        'activation_start_ts',
        array(
            "type"    => "integer",
            "notnull" => false,
            "length"  => 4
        )
    );
}
?>
<#5475>
<?php
if (!$ilDB->tableColumnExists('lso_activation', 'activation_end_ts')) {
    $ilDB->addTableColumn(
        'lso_activation',
        'activation_end_ts',
        array(
            "type"    => "integer",
            "notnull" => false,
            "length"  => 4
        )
    );
}
?>
<#5476>
<?php
if ($ilDB->tableColumnExists('lso_activation', 'activation_start')) {
    $ilDB->manipulate(
        'UPDATE lso_activation'
        . '	SET activation_start_ts = UNIX_TIMESTAMP(activation_start)'
        . '	WHERE activation_start IS NOT NULL'
    );
}
?>
<#5477>
<?php
if ($ilDB->tableColumnExists('lso_activation', 'activation_end')) {
    $ilDB->manipulate(
        'UPDATE lso_activation'
        . '	SET activation_end_ts = UNIX_TIMESTAMP(activation_end)'
        . '	WHERE activation_end IS NOT NULL'
    );
}
?>
<#5478>
<?php
if ($ilDB->tableColumnExists('lso_activation', 'activation_start')) {
    $ilDB->dropTableColumn("lso_activation", "activation_start");
}
?>
<#5479>
<?php
if ($ilDB->tableColumnExists('lso_activation', 'activation_end')) {
    $ilDB->dropTableColumn("lso_activation", "activation_end");
}
?>
<#5480>
<?php
include_once('./Services/Migration/DBUpdate_3560/classes/class.ilDBUpdateNewObjectType.php');

$lp_type_id = ilDBUpdateNewObjectType::getObjectTypeId('lso');
if ($lp_type_id) {
    $new_ops_id = ilDBUpdateNewObjectType::addCustomRBACOperation('lp_other_users', 'See learning progress overview of other users', 'object', 3595);
    if ($new_ops_id) {
        ilDBUpdateNewObjectType::addRBACOperation($lp_type_id, $new_ops_id);
    }
}
?>
<#5481>
<?php
$ilCtrlStructureReader->getStructure();
?>
<#5482>
<?php
$ilCtrlStructureReader->getStructure();
?>
<#5483>
<?php
if (!$ilDB->tableColumnExists("post_conditions", "condition_operator")) {
    $ilDB->addTableColumn("post_conditions", "condition_operator", [
            "type" => "text",
            "notnull" => false,
            "length" => 32,
            "fixed" => false
    ]);
}

if ($ilDB->tableColumnExists("post_conditions", "condition_type")) {
    $ilDB->manipulate("UPDATE post_conditions SET condition_operator = 'always' WHERE condition_type = 0");
    $ilDB->manipulate("UPDATE post_conditions SET condition_operator = 'finished' WHERE condition_type = 1");
    $ilDB->manipulate("UPDATE post_conditions SET condition_operator = 'passed' WHERE condition_type = 2");
    $ilDB->manipulate("UPDATE post_conditions SET condition_operator = 'failed' WHERE condition_type = 3");

    $ilDB->dropPrimaryKey('post_conditions');
    $ilDB->addPrimaryKey('post_conditions', ['ref_id', 'condition_operator', 'value']);
    $ilDB->dropTableColumn('post_conditions', 'condition_type');
}
?>

<#5484>
<?php
include_once('./Services/Migration/DBUpdate_3560/classes/class.ilDBUpdateNewObjectType.php');

$lp_type_id = ilDBUpdateNewObjectType::getObjectTypeId('lso');
if ($lp_type_id) {
    $ops_id = ilDBUpdateNewObjectType::getCustomRBACOperationId("lp_other_users");
    ilDBUpdateNewObjectType::deleteRBACOperation($lp_type_id, $ops_id);
}

?>

<#5485>
<?php
include_once('./Services/Migration/DBUpdate_3560/classes/class.ilDBUpdateNewObjectType.php');

$lp_type_id = ilDBUpdateNewObjectType::getObjectTypeId('lso');
if ($lp_type_id) {
    $ops_id = ilDBUpdateNewObjectType::getCustomRBACOperationId("read_learning_progress");
    ilDBUpdateNewObjectType::addRBACOperation($lp_type_id, $ops_id);
}

?>
<#5486>
<?php
$ilCtrlStructureReader->getStructure();
?>

<#5487>
<?php
    $ilDB->dropPrimaryKey('post_conditions');
    $ilDB->addPrimaryKey('post_conditions', ['ref_id', 'condition_operator', 'value']);
?>

<#5488>
<?php
include_once('./Services/Migration/DBUpdate_3560/classes/class.ilDBUpdateNewObjectType.php');

$ops_id = ilDBUpdateNewObjectType::getCustomRBACOperationId("lp_other_users");
ilDBUpdateNewObjectType::deleteRBACOperation("lso", $ops_id);

?>
<#5489>
<?php
if (!$ilDB->tableColumnExists('qpl_qst_essay', 'word_cnt_enabled')) {
    $ilDB->addTableColumn('qpl_qst_essay', 'word_cnt_enabled', array(
        'type'    => 'integer',
        'length'  => 1,
        'notnull' => false,
        'default' => 0
    ));
}
?>
<#5490>
<?php
if (!$ilDB->tableColumnExists('exc_assignment_peer', 'is_valid')) {
    $ilDB->addTableColumn('exc_assignment_peer', 'is_valid', array(
        "type" => "integer",
        "notnull" => true,
        "length" => 1,
        "default" => 0
    ));
}
?>
<#5491>
<?php
$ilCtrlStructureReader->getStructure();
?>
<#5492>
<?php
if (!$ilDB->tableColumnExists('exc_returned', 'web_dir_access_time')) {
    $ilDB->addTableColumn('exc_returned', 'web_dir_access_time', array(
        'type' => 'timestamp',
        'notnull' => false,
        'default' => null
    ));
}
$ilCtrlStructureReader->getStructure();
?>
<#5493>
<?php
$settings = new \ilSetting('chatroom');
$settings->set('conversation_idle_state_in_minutes', 1);

$res = $ilDB->query("SELECT * FROM chatroom_admconfig");
while ($row = $ilDB->fetchAssoc($res)) {
    $settings = json_decode($row['client_settings'], true);

    if (!is_numeric($settings['conversation_idle_state_in_minutes'])) {
        $settings['conversation_idle_state_in_minutes'] = 1;
    }

    $ilDB->update('chatroom_admconfig', [
        'client_settings' => ['text', json_encode($settings)]
    ], [
        'instance_id' => ['integer', $row['instance_id']]
    ]);
}
?>
<#5494>
<?php
$ilCtrlStructureReader->getStructure();
?>
<#5495>
<?php
if ($ilDB->tableColumnExists("map_area", "href")) {
    $field = array(
        'type' 		=> 'text',
        'length' 	=> 800,
        'notnull' 	=> false
    );

    $ilDB->modifyTableColumn("map_area", "href", $field);
}
?>
<#5496>
<?php
if (!$ilDB->tableColumnExists('usr_data', 'passwd_policy_reset')) {
    $ilDB->addTableColumn('usr_data', 'passwd_policy_reset', array(
        'type' => 'integer',
        'notnull' => true,
        'length' => 1,
        'default' => 0
    ));
}
?>
<#5497>
<?php
$ilDB->manipulateF(
    'DELETE FROM settings WHERE keyword = %s',
    ['text'],
    ['block_activated_chatviewer']
);

$ilDB->manipulateF(
    'DELETE FROM usr_pref WHERE keyword = %s',
    ['text'],
    ['chatviewer_last_selected_room']
);
?>
<#5498>
<?php
if ($ilDB->tableColumnExists('mail_saved', 'm_type')) {
    $ilDB->dropTableColumn('mail_saved', 'm_type');
}

if ($ilDB->tableColumnExists('mail', 'm_type')) {
    $ilDB->dropTableColumn('mail', 'm_type');
}

$ilDB->manipulateF(
    'DELETE FROM settings WHERE keyword = %s',
    ['text'],
    ['pd_sys_msg_mode']
);
?>
<#5499>
<?php
$res = $ilDB->queryF('SELECT * FROM rbac_operations WHERE operation = %s', ['text'], ['system_message']);
$row = $ilDB->fetchAssoc($res);

if ($row['ops_id']) {
    $opsId = $row['ops_id'];

    $ilDB->manipulateF('DELETE FROM rbac_templates WHERE ops_id = %s', ['integer'], [$opsId]);
    $ilDB->manipulateF('DELETE FROM rbac_ta WHERE ops_id = %s', ['integer'], [$opsId]);
    $ilDB->manipulateF('DELETE FROM rbac_operations WHERE ops_id = %s', ['integer'], [$opsId]);
}
?>
<#5500>
<?php
$ilDB->manipulateF(
    'DELETE FROM settings WHERE keyword = %s',
    ['text'],
    ['block_activated_pdfrmpostdraft']
);
?>
<#5501>
<?php

$tempTableName = 'tmp_tst_qst_fixparent';

$tempTableFields = array(
        'qst_id' => array(
            'type' => 'integer',
            'notnull' => true,
            'length' => 4,
            'default' => 0
        ),
        'tst_obj_id' => array(
            'type' => 'integer',
            'notnull' => true,
            'length' => 4,
            'default' => 0
        ),
        'qpl_obj_id' => array(
            'type' => 'integer',
            'notnull' => true,
            'length' => 4,
            'default' => 0
        )
);

$brokenFixedTestQuestionsQuery = "
    SELECT qq.question_id qst_id, t.obj_fi tst_obj_id, qq.obj_fi qpl_obj_id
    FROM tst_tests t
    INNER JOIN tst_test_question tq
    ON t.test_id = tq.test_fi
    INNER JOIN qpl_questions qq
    ON qq.question_id = tq.question_fi
    WHERE t.question_set_type = 'FIXED_QUEST_SET'
    AND t.obj_fi != qq.obj_fi
";

$brokenRandomTestQuestionsQuery = "
    SELECT qq.question_id qst_id, t.obj_fi tst_obj_id, qq.obj_fi qpl_obj_id
    FROM tst_tests t
    INNER JOIN tst_rnd_cpy tq
    ON t.test_id = tq.tst_fi
    INNER JOIN qpl_questions qq
    ON qq.question_id = tq.qst_fi
    WHERE t.question_set_type = 'RANDOM_QUEST_SET'
    AND t.obj_fi != qq.obj_fi
";

$brokenQuestionCountQuery = "
    SELECT COUNT(broken.qst_id) cnt FROM (
        SELECT q1.qst_id FROM ( {$brokenFixedTestQuestionsQuery} ) q1
        UNION
        SELECT q2.qst_id FROM ( {$brokenRandomTestQuestionsQuery} ) q2
    ) broken
";

$brokenQuestionSelectQuery = "
    SELECT q1.qst_id, q1.tst_obj_id, q1.qpl_obj_id FROM ( {$brokenFixedTestQuestionsQuery} ) q1
    UNION
    SELECT q2.qst_id, q2.tst_obj_id, q2.qpl_obj_id FROM ( {$brokenRandomTestQuestionsQuery} ) q2
";

$res = $ilDB->query($brokenQuestionCountQuery);
$row = $ilDB->fetchAssoc($res);

if ($ilDB->tableExists($tempTableName)) {
    $ilDB->dropTable($tempTableName);
}

if ($row['cnt'] > 0) {
    $ilDB->createTable($tempTableName, $tempTableFields);
    $ilDB->addPrimaryKey($tempTableName, array('qst_id'));
    $ilDB->addIndex($tempTableName, array('tst_obj_id', 'qpl_obj_id'), 'i1');

    $ilDB->manipulate("
        INSERT INTO {$tempTableName} (qst_id, tst_obj_id, qpl_obj_id) {$brokenQuestionSelectQuery}
    ");
}

?>
<#5502>
<?php

$tempTableName = 'tmp_tst_qst_fixparent';

if ($ilDB->tableExists($tempTableName)) {
    $updateStatement = $ilDB->prepareManip(
        "
        UPDATE qpl_questions SET obj_fi = ? WHERE obj_fi = ? AND question_id IN(
            SELECT qst_id FROM {$tempTableName} WHERE tst_obj_id = ? AND qpl_obj_id = ?
        )
    ",
        array('integer', 'integer', 'integer', 'integer')
    );

    $deleteStatement = $ilDB->prepareManip(
        "
        DELETE FROM {$tempTableName} WHERE tst_obj_id = ? AND qpl_obj_id = ?
    ",
        array('integer', 'integer')
    );

    $res = $ilDB->query("SELECT DISTINCT tst_obj_id, qpl_obj_id FROM {$tempTableName}");

    while ($row = $ilDB->fetchAssoc($res)) {
        $ilDB->execute($updateStatement, array(
            $row['tst_obj_id'], $row['qpl_obj_id'], $row['tst_obj_id'], $row['qpl_obj_id']
        ));

        $ilDB->execute($deleteStatement, array(
            $row['tst_obj_id'], $row['qpl_obj_id']
        ));
    }

    $ilDB->dropTable($tempTableName);
}

?>
<#5503>
<?php
if (!$ilDB->tableExists('cont_filter_field')) {
    $ilDB->createTable('cont_filter_field', array(
        'ref_id' => array(
            'type' => 'integer',
            'length' => 4,
            'notnull' => true,
            'default' => 0
        ),
        'record_set_id' => array(
            'type' => 'integer',
            'length' => 4,
            'notnull' => true,
            'default' => 0
        ),
        'field_id' => array(
            'type' => 'integer',
            'length' => 4,
            'notnull' => true,
            'default' => 0
        )
    ));
}
?>
<#5504>
<?php
if (!$ilDB->tableExists('il_cert_bgtask_migr')) {
    $ilDB->dropTable('il_cert_bgtask_migr');
}
?>
<#5505>
<?php
if ($ilDB->tableExists('il_bt_task')) {
    if ($ilDB->tableExists('il_bt_value_to_task')) {
        if ($ilDB->tableExists('il_bt_value')) {
            $deleteBucketValuesSql = '
DELETE FROM il_bt_value WHERE id IN (
    SELECT value_id FROM il_bt_value_to_task WHERE task_id IN (
        SELECT id FROM il_bt_task WHERE ' . $ilDB->like('type', 'text', 'ilCertificateMigration%') . '
    )
)';
            $ilDB->manipulate($deleteBucketValuesSql);
        }

        $deleteValueToTask = '
DELETE FROM il_bt_value_to_task
WHERE task_id IN (
    SELECT id FROM il_bt_task WHERE ' . $ilDB->like('type', 'text', 'ilCertificateMigration%') . '
)';

        $ilDB->manipulate($deleteValueToTask);
    }
    $deleteBackgroundTasksSql = 'DELETE FROM il_bt_task WHERE ' . $ilDB->like('type', 'text', 'ilCertificateMigration%');
    $ilDB->manipulate($deleteBackgroundTasksSql);
}

if ($ilDB->tableExists('il_bt_bucket')) {
    $deleteBucketsSql = 'DELETE FROM il_bt_bucket WHERE title = ' . $ilDB->quote('Certificate Migration', 'text') ;
    $ilDB->manipulate($deleteBucketsSql);
}
?>
<#5506>
<?php

// get pdts type id
$row = $ilDB->fetchAssoc($ilDB->queryF(
    "SELECT obj_id FROM object_data WHERE type = %s AND title = %s",
    array('text', 'text'),
    array('typ', 'pdts')
));
$pdts_id = $row['obj_id'];

// register new 'object' rbac operation for tst
$op_id = $ilDB->nextId('rbac_operations');
$ilDB->insert('rbac_operations', array(
    'ops_id' => array('integer', $op_id),
    'operation' => array('text', 'change_presentation'),
    'description' => array('text', 'change presentation of a view'),
    'class' => array('text', 'object'),
    'op_order' => array('integer', 200)
));
$ilDB->insert('rbac_ta', array(
    'typ_id' => array('integer', $pdts_id),
    'ops_id' => array('integer', $op_id)
));

?>
<#5507>
<?php
// We should ensure that settings are set for new installations and ILIAS version upgrades
$setting = new ilSetting();

$setting->set('pd_active_sort_view_0', serialize(['location', 'type']));
$setting->set('pd_active_sort_view_1', serialize(['location', 'type', 'start_date']));
$setting->set('pd_active_pres_view_0', serialize(['list', 'tile']));
$setting->set('pd_active_pres_view_1', serialize(['list', 'tile']));
$setting->set('pd_def_pres_view_0', 'list');
$setting->set('pd_def_pres_view_1', 'list');
?>
<#5508>
<?php
include_once('./Services/Migration/DBUpdate_3560/classes/class.ilDBUpdateNewObjectType.php');
$tgt_ops_id = ilDBUpdateNewObjectType::addCustomRBACOperation('upload_blacklisted_files', "Upload Blacklisted Files", "object", 1);
if ($tgt_ops_id) {
    $lp_type_id = ilDBUpdateNewObjectType::getObjectTypeId('facs');
    if ($lp_type_id) {
        ilDBUpdateNewObjectType::addRBACOperation($lp_type_id, $tgt_ops_id);
    }
}
?>
<#5509>
<?php

if ($ilDB->indexExistsByFields('read_event', array('usr_id'))) {
    $ilDB->dropIndexByFields('read_event', array('usr_id'));
}
$ilDB->addIndex('read_event', array('usr_id'), 'i1');

?>
<#5510>
<?php

if ($ilDB->tableExists('il_gs_identifications')) {
    $ilDB->dropTable('il_gs_identifications');
}

if ($ilDB->tableExists('il_gs_providers')) {
    $ilDB->dropTable('il_gs_providers');
}
?>
<#5511>
<?php
if (!$ilDB->tableColumnExists('tst_manual_fb', 'finalized_tstamp')) {
    $ilDB->addTableColumn('tst_manual_fb', 'finalized_tstamp', array(
        "type"   => "integer",
        "length" => 8,
    ));
}
if (!$ilDB->tableColumnExists('tst_manual_fb', 'finalized_evaluation')) {
    $ilDB->addTableColumn('tst_manual_fb', 'finalized_evaluation', array(
        "type"   => "integer",
        "length" => 1,
    ));
    $ilDB->manipulateF(
        'UPDATE tst_manual_fb SET finalized_evaluation = %s WHERE feedback IS NOT NULL',
        ['integer'],
        [1]
    );
}
if (!$ilDB->tableColumnExists('tst_manual_fb', 'finalized_by_usr_id')) {
    $ilDB->addTableColumn('tst_manual_fb', 'finalized_by_usr_id', array(
        "type"   => "integer",
        "length" => 8,
    ));
}
?>
<#5512>
<?php
$ilCtrlStructureReader->getStructure();
?>
<#5513>
<?php

$map = [
    'ilMMCustomProvider' => 'ILIAS\MainMenu\Provider\CustomMainBarProvider',
    'ilAdmGlobalScreenProvider' => 'ILIAS\\Administration\\AdministrationMainBarProvider',
    'ilBadgeGlobalScreenProvider' => 'ILIAS\\Badge\\Provider\\BadgeMainBarProvider',
    'ilCalendarGlobalScreenProvider' => 'ILIAS\\Certificate\\Provider\\CertificateMainBarProvider',
    'ilContactGlobalScreenProvider' => 'ILIAS\\Contact\\Provider\\ContactMainBarProvider',
    'ilDerivedTaskGlobalScreenProvider' => 'ILIAS\\Tasks\\DerivedTasks\\Provider\\DerivedTaskMainBarProvider',
    'ilLPGlobalScreenProvider' => 'ILIAS\\LearningProgress\\LPMainBarProvider',
    'ilMailGlobalScreenProvider' => 'ILIAS\\Mail\\Provider\\MailMainBarProvider',
    'ilNewsGlobalScreenProvider' => 'ILIAS\\News\\Provider\\NewsMainBarProvider',
    'ilNotesGlobalScreenProvider' => 'ILIAS\\Notes\\Provider\\NotesMainBarProvider',
    'ilPDGlobalScreenProvider' => 'ILIAS\\PersonalDesktop\\PDMainBarProvider',
    'ilPrtfGlobalScreenProvider' => 'ILIAS\\Portfolio\\Provider\\PortfolioMainBarProvider',
    'ilRepositoryGlobalScreenProvider' => 'ILIAS\\Repository\\Provider\\RepositoryMainBarProvider',
    'ilSkillGlobalScreenProvider' => 'ILIAS\\Skill\\Provider\\SkillMainBarProvider',
    'ilStaffGlobalScreenProvider' => 'ILIAS\\MyStaff\\Provider\\StaffMainBarProvider',
    'ilWorkspaceGlobalScreenProvider' => 'ILIAS\\PersonalWorkspace\\Provider\\WorkspaceMainBarProvider',
];

foreach ($map as $old => $new) {
    $ilDB->manipulateF("UPDATE il_mm_items SET 
identification = REPLACE(identification, %s, %s) WHERE identification LIKE %s", ['text', 'text', 'text'], [$old, $new, "$old|%"]);

    $ilDB->manipulateF("UPDATE il_mm_items SET 
parent_identification = REPLACE(parent_identification, %s, %s) WHERE parent_identification LIKE %s", ['text', 'text', 'text'], [$old, $new, "$old|%"]);

    $ilDB->manipulateF("UPDATE il_mm_translation SET 
id = REPLACE(id, %s, %s) WHERE id LIKE %s", ['text', 'text', 'text'], [$old, $new, "$old|%|%"]);

    $ilDB->manipulateF("UPDATE il_mm_translation SET 
identification = REPLACE(id, %s, %s) WHERE identification LIKE %s", ['text', 'text', 'text'], [$old, $new, "$old|%"]);

    $ilDB->manipulateF("UPDATE il_mm_actions SET 
identification = REPLACE(identification, %s, %s) WHERE identification LIKE %s", ['text', 'text', 'text'], [$old, $new, "$old|%"]);
}


?>


<#5514>
<?php
if (!$ilDB->tableExists('crs_timings_exceeded')) {
    $ilDB->createTable('crs_timings_exceeded', array(
        'user_id' => array(
            'type' => 'integer',
            'length' => 4,
            'notnull' => true,
            'default' => 0
        ),
        'ref_id' => array(
            'type' => 'integer',
            'length' => 4,
            'notnull' => true,
            'default' => 0
        )
    ,
        'sent' => array(
            'type' => 'integer',
            'length' => 4,
            'notnull' => true,
            'default' => 0
        )
    ));
    $ilDB->addPrimaryKey('crs_timings_exceeded', array('user_id', 'ref_id'));
}
?>
<#5515>
<?php
if (!$ilDB->tableExists('crs_timings_started')) {
    $ilDB->createTable('crs_timings_started', array(
        'user_id' => array(
            'type' => 'integer',
            'length' => 4,
            'notnull' => true,
            'default' => 0
        ),
        'ref_id' => array(
            'type' => 'integer',
            'length' => 4,
            'notnull' => true,
            'default' => 0
        )
    ,
        'sent' => array(
            'type' => 'integer',
            'length' => 4,
            'notnull' => true,
            'default' => 0
        )
    ));
    $ilDB->addPrimaryKey('crs_timings_started', array('user_id', 'ref_id'));
}
?>
<#5516>
<?php
$ilDB->addIndex('frm_posts', ['pos_thr_fk', 'pos_date'], 'i5');
?>
<#5517>
<?php
$ilCtrlStructureReader->getStructure();
?>
<#5518>
<?php
$ilDB->modifyTableColumn('frm_notification', 'frm_id', array(
    'type'    => 'integer',
    'length'  => 8,
    'notnull' => true,
    'default' => 0
));
?>
<#5519>
<?php
$ilDB->modifyTableColumn('frm_notification', 'thread_id', array(
    'type'    => 'integer',
    'length'  => 8,
    'notnull' => true,
    'default' => 0
));
?>
<#5520>
<?php
$ilDB->modifyTableColumn('il_cert_template', 'version', array(
    'type'    => 'integer',
    'length'  => 8,
    'notnull' => true,
    'default' => 0
));
?>
<#5521>
<?php
$ilDB->addIndex('rbac_log', ['created'], 'i2');
?>
<#5522>
<?php
    $ilCtrlStructureReader->getStructure();
?>
<#5523>
<?php
$q = "SELECT prg_settings.obj_id FROM prg_settings"
    . "	JOIN object_reference prg_ref ON prg_settings.obj_id = prg_ref.obj_id"
    . "	JOIN tree ON parent = prg_ref.ref_id"
    . "	LEFT JOIN object_reference child_ref ON tree.child = child_ref.ref_id"
    . "	LEFT JOIN object_data child ON child_ref.obj_id = child.obj_id"
    . "	WHERE lp_mode = 2 AND prg_ref.deleted IS NULL AND child.obj_id IS NULL";
$res = $ilDB->query($q);
$to_adjust = [];
while ($rec = $ilDB->fetchAssoc($res)) {
    $to_adjust[] = (int) $rec['obj_id'];
}
$ilDB->manipulate('UPDATE prg_settings SET lp_mode = 0 WHERE ' . $ilDB->in('obj_id', $to_adjust, false, 'integer'));
$q = "SELECT prg_settings.obj_id FROM prg_settings"
    . "	JOIN object_reference prg_ref ON prg_settings.obj_id = prg_ref.obj_id"
    . "	JOIN tree ON parent = prg_ref.ref_id"
    . "	JOIN object_reference child_ref ON tree.child = child_ref.ref_id"
    . "	JOIN object_data child ON child_ref.obj_id = child.obj_id"
    . "	WHERE lp_mode = 2 AND prg_ref.deleted IS NULL AND child.type = 'prg'";
$res = $ilDB->query($q);
$to_adjust = [];
while ($rec = $ilDB->fetchAssoc($res)) {
    $to_adjust[] = (int) $rec['obj_id'];
}
$ilDB->manipulate('UPDATE prg_settings SET lp_mode = 1 WHERE ' . $ilDB->in('obj_id', $to_adjust, false, 'integer'));
?>
<#5524>
<?php
if (!$ilDB->tableExists('wfld_user_setting')) {
    $ilDB->createTable('wfld_user_setting', array(
        'user_id' => array(
            'type' => 'integer',
            'length' => 4,
            'notnull' => true,
            'default' => 0
        ),
        'wfld_id' => array(
            'type' => 'integer',
            'length' => 4,
            'notnull' => true,
            'default' => 0
        ),
        'sortation' => array(
            'type' => 'integer',
            'length' => 4,
            'notnull' => true,
            'default' => 0,
        )
    ));
    $ilDB->addPrimaryKey('wfld_user_setting', array('user_id','wfld_id'));
}
?>
<#5525>
<?php
    if (!$ilDB->tableExists("book_obj_use_book")) {
        $fields = array(
            "obj_id" => array(
                "type" => "integer",
                "notnull" => true,
                "length" => 4,
                "default" => 0
            ),
            "book_obj_id" => array(
                "type" => "integer",
                "notnull" => true,
                "length" => 4,
                "default" => 0
            )
        );
        $ilDB->createTable("book_obj_use_book", $fields);
    }
?>
<#5526>
<?php
    $ilDB->addPrimaryKey("book_obj_use_book", array("obj_id", "book_obj_id"));
?>
<#5527>
<?php
if (!$ilDB->tableColumnExists('booking_reservation', 'context_obj_id')) {
    $ilDB->addTableColumn(
        'booking_reservation',
        'context_obj_id',
        array(
            'type' => 'integer',
            'length' => 1,
            'notnull' => false,
            'default' => 0
        )
    );
}
?>
<#5528>
<?php
$ilDB->dropTableColumn('booking_reservation', 'context_obj_id');
if (!$ilDB->tableColumnExists('booking_reservation', 'context_obj_id')) {
    $ilDB->addTableColumn(
        'booking_reservation',
        'context_obj_id',
        array(
            'type' => 'integer',
            'length' => 4,
            'notnull' => false,
            'default' => 0
        )
    );
}
?>
<#5529>
<?php
$ilDB->renameTableColumn('book_obj_use_book', "book_obj_id", 'book_ref_id');
?>
<#5530>
<?php
if (!$ilDB->tableColumnExists('skl_tree_node', 'description')) {
    $ilDB->addTableColumn(
        'skl_tree_node',
        'description',
        array(
            'type' 		=> 'clob',
            'notnull'	=> false
        )
    );
}
?>
<#5531>
<?php
// old competences (+ templates) and competence categories (+ templates) get an empty string as description instead of null
$ilDB->manipulate("UPDATE skl_tree_node SET description = '' WHERE description IS NULL AND type IN ('scat', 'skll', 'sctp', 'sktp')");
?>
<#5532>
<?php
if (!$ilDB->tableExists('skl_profile_role')) {
    $fields = array(
        'profile_id' => array(
            'type' => 'integer',
            'length' => 4,
            'notnull' => true),
        'role_id' => array(
            'type' => 'integer',
            'length' => 4,
            'notnull' => true)
    );
    $ilDB->createTable('skl_profile_role', $fields);
    $ilDB->addPrimaryKey('skl_profile_role', array('profile_id', 'role_id'));
}
?>
<#5533>
<?php
$ilCtrlStructureReader->getStructure();
?>
<#5534>
<?php
if (!$ilDB->tableColumnExists('booking_settings', 'preference_nr')) {
    $ilDB->addTableColumn('booking_settings', 'preference_nr', array(
        "type" => "integer",
        "notnull" => true,
        "length" => 4,
        "default" => 0
    ));
}
?>
<#5535>
<?php
if (!$ilDB->tableColumnExists('booking_settings', 'pref_deadline')) {
    $ilDB->addTableColumn('booking_settings', 'pref_deadline', array(
        "type" => "integer",
        "notnull" => true,
        "length" => 4,
        "default" => 0
    ));
}
?>
<#5536>
<?php
if (!$ilDB->tableExists('booking_preferences')) {
    $ilDB->createTable('booking_preferences', array(
        'book_pool_id' => array(
            'type' => 'integer',
            'length' => 4,
            'notnull' => true,
            'default' => 0
        ),
        'user_id' => array(
            'type' => 'integer',
            'length' => 4,
            'notnull' => true,
            'default' => 0
        ),
        'book_obj_id' => array(
            'type' => 'integer',
            'length' => 4,
            'notnull' => true,
            'default' => 0
        )
    ));
    $ilDB->addPrimaryKey('booking_preferences', ['book_pool_id', 'user_id', 'book_obj_id']);
}
?>
<#5537>
<?php
$ilCtrlStructureReader->getStructure();
?>
<#5538>
<?php
if (!$ilDB->tableColumnExists('booking_settings', 'pref_booking_hash')) {
    $ilDB->addTableColumn('booking_settings', 'pref_booking_hash', array(
        "type" => "text",
        "notnull" => true,
        "length" => 23,
        "default" => "0"
    ));
}
?>
<#5539>
<?php
$ilCtrlStructureReader->getStructure();
?>
<#5540>
<?php

include_once 'Services/Migration/DBUpdate_3560/classes/class.ilDBUpdateNewObjectType.php';

$ltiTypeId = ilDBUpdateNewObjectType::getObjectTypeId('lti');

if (!$ltiTypeId) {
    // add basic object type
    
    $ltiTypeId = ilDBUpdateNewObjectType::addNewType('lti', 'LTI Consumer Object');
    
    // common rbac operations
    
    $rbacOperations = array(
        ilDBUpdateNewObjectType::RBAC_OP_EDIT_PERMISSIONS,
        ilDBUpdateNewObjectType::RBAC_OP_VISIBLE,
        ilDBUpdateNewObjectType::RBAC_OP_READ,
        ilDBUpdateNewObjectType::RBAC_OP_WRITE,
        ilDBUpdateNewObjectType::RBAC_OP_DELETE,
        ilDBUpdateNewObjectType::RBAC_OP_COPY
    );
    
    ilDBUpdateNewObjectType::addRBACOperations($ltiTypeId, $rbacOperations);
    
    // lp rbac operations
    
    $operationId = ilDBUpdateNewObjectType::getCustomRBACOperationId('read_learning_progress');
    ilDBUpdateNewObjectType::addRBACOperation($ltiTypeId, $operationId);
    
    $operationId = ilDBUpdateNewObjectType::getCustomRBACOperationId('edit_learning_progress');
    ilDBUpdateNewObjectType::addRBACOperation($ltiTypeId, $operationId);
    
    // custom rbac operations
    
    $operationId = ilDBUpdateNewObjectType::addCustomRBACOperation(
        'read_outcomes',
        'Access Outcomes',
        'object',
        '2250'
    );
    
    ilDBUpdateNewObjectType::addRBACOperation($ltiTypeId, $operationId);
    
    // add create operation for relevant container types
    
    // (!) TRUNK SHOULD CONSIDER LSO PARENT AS WELL (!)
    $parentTypes = array('root', 'cat', 'crs', 'fold', 'grp');
    // (!) TRUNK SHOULD CONSIDER LSO PARENT AS WELL (!)
    ilDBUpdateNewObjectType::addRBACCreate('create_lti', 'Create LTI Consumer Object', $parentTypes);
    ilDBUpdateNewObjectType::applyInitialPermissionGuideline('lti', true);
}

?>
<#5541>
<?php
$ilCtrlStructureReader->getStructure();
?>
<#5542>
<?php

include_once 'Services/Migration/DBUpdate_3560/classes/class.ilDBUpdateNewObjectType.php';

$cmixTypeId = ilDBUpdateNewObjectType::getObjectTypeId('cmix');

if (!$cmixTypeId) {
    // add basic object type
    
    $cmixTypeId = ilDBUpdateNewObjectType::addNewType('cmix', 'cmi5/xAPI Object');
    
    // common rbac operations
    
    $rbacOperations = array(
        ilDBUpdateNewObjectType::RBAC_OP_EDIT_PERMISSIONS,
        ilDBUpdateNewObjectType::RBAC_OP_VISIBLE,
        ilDBUpdateNewObjectType::RBAC_OP_READ,
        ilDBUpdateNewObjectType::RBAC_OP_WRITE,
        ilDBUpdateNewObjectType::RBAC_OP_DELETE,
        ilDBUpdateNewObjectType::RBAC_OP_COPY
    );
    
    ilDBUpdateNewObjectType::addRBACOperations($cmixTypeId, $rbacOperations);
    
    // lp rbac operations
    
    $operationId = ilDBUpdateNewObjectType::getCustomRBACOperationId('read_learning_progress');
    ilDBUpdateNewObjectType::addRBACOperation($cmixTypeId, $operationId);
    
    $operationId = ilDBUpdateNewObjectType::getCustomRBACOperationId('edit_learning_progress');
    ilDBUpdateNewObjectType::addRBACOperation($cmixTypeId, $operationId);
    
    // custom rbac operations
    
    $operationId = ilDBUpdateNewObjectType::getCustomRBACOperationId('read_outcomes');
    ilDBUpdateNewObjectType::addRBACOperation($cmixTypeId, $operationId);
    
    // add create operation for relevant container types
    
    // (!) TRUNK SHOULD CONSIDER LSO PARENT AS WELL (!)
    $parentTypes = array('root', 'cat', 'crs', 'fold', 'grp');
    // (!) TRUNK SHOULD CONSIDER LSO PARENT AS WELL (!)
    ilDBUpdateNewObjectType::addRBACCreate('create_cmix', 'Create cmi5/xAPI Object', $parentTypes);
    ilDBUpdateNewObjectType::applyInitialPermissionGuideline('cmix', true);
}

?>
<#5543>
<?php
$ilCtrlStructureReader->getStructure();
?>
<#5544>
<?php

include_once 'Services/Migration/DBUpdate_3560/classes/class.ilDBUpdateNewObjectType.php';

ilDBUpdateNewObjectType::addAdminNode(
    'cmis',
    'cmi5/xAPI Administration'
);

?>
<#5545>
<?php
$ilCtrlStructureReader->getStructure();
?>
<#5546>
<?php
/**
 * Type definitions
 */
if (!$ilDB->tableExists('cmix_lrs_types')) {
    $types = array(
        'type_id' => array(
            'type' => 'integer',
            'length' => 4,
            'notnull' => true,
            'default' => 0
        ),
        'title' => array(
            'type' => 'text',
            'length' => 255
        ),
        'description' => array(
            'type' => 'text',
            'length' => 4000
        ),
        'availability' => array(
            'type' => 'integer',
            'length' => 4,
            'notnull' => true,
            'default' => 1
        ),
        'remarks' => array(
            'type' => 'text',
            'length' => 4000
        ),
        'time_to_delete' => array(
            'type' => 'integer',
            'length' => 4
        ),
        'lrs_endpoint' => array(
            'type' => 'text',
            'length' => 255,
            'notnull' => true
        ),
        'lrs_key' => array(
            'type' => 'text',
            'length' => 128,
            'notnull' => true
        ),
        'lrs_secret' => array(
            'type' => 'text',
            'length' => 128,
            'notnull' => true
        ),
        'privacy_comment_default' => array(
            'type' => 'text',
            'length' => 2000,
            'notnull' => true
        ),
        'external_lrs' => array(
            'type' => 'integer',
            'length' => 1,
            'notnull' => true,
            'default' => 0
        ),
        'user_ident' => array(
            'type' => 'text',
            'length' => 32,
            'notnull' => false,
            'default' => ''
        ),
        'user_name' => array(
            'type' => 'text',
            'length' => 32,
            'notnull' => false,
            'default' => ''
        ),
        'force_privacy_settings' => array(
            'type' => 'integer',
            'length' => 1,
            'notnull' => true,
            'default' => 0
        ),
        'bypass_proxy' => array(
            'type' => 'integer',
            'length' => 1,
            'notnull' => true,
            'default' => 0
        )
    );
    $ilDB->createTable("cmix_lrs_types", $types);
    $ilDB->addPrimaryKey("cmix_lrs_types", array("type_id"));
    $ilDB->createSequence("cmix_lrs_types");
}

?>
<#5547>
<?php
/**
 * settings for xapi-objects
 *
 * !!! ILIAS 6.0 implementation needs migration of offline status in case of table allready exists !!!
 */
if (!$ilDB->tableExists('cmix_settings')) {
    $fields = array(
        'obj_id' => array(
            'type' => 'integer',
            'length' => 4,
            'notnull' => true,
            'default' => 0
        ),
        'lrs_type_id' => array(
            'type' => 'integer',
            'length' => 4,
            'notnull' => true,
            'default' => 0
        ),
        'content_type' => array(
            'type' => 'text',
            'length' => 32,
            'notnull' => false
        ),
        'source_type' => array(
            'type' => 'text',
            'length' => 32,
            'notnull' => false
        ),
        'activity_id' => array(
            'type' => 'text',
            'length' => 255,
            'notnull' => false
        ),
        'instructions' => array(
            'type' => 'text',
            'length' => 4000,
            'notnull' => false
        ),
        'offline_status' => array(
            'type' => 'integer',
            'length' => 1,
            'notnull' => true,
            'default' => 1
        ),
        'launch_url' => array(
            'type' => 'text',
            'length' => 255,
            'notnull' => false
        ),
        'auth_fetch_url' => array(
            'type' => 'integer',
            'length' => 1,
            'notnull' => true,
            'default' => 0
        ),
        'launch_method' => array(
            'type' => 'text',
            'length' => 32,
            'notnull' => false
        ),
        'launch_mode' => array(
            'type' => 'text',
            'length' => 32,
            'notnull' => false
        ),
        'mastery_score' => array(
            'type' => 'float',
            'notnull' => true,
            'default' => 0.0
        ),
        'keep_lp' => array(
            'type' => 'integer',
            'length' => 1,
            'notnull' => true,
            'default' => 0
        ),
        'user_ident' => array(
            'type' => 'text',
            'length' => 32,
            'notnull' => false
        ),
        'user_name' => array(
            'type' => 'text',
            'length' => 32,
            'notnull' => false
        ),
        'usr_privacy_comment' => array(
            'type' => 'text',
            'length' => 4000,
            'notnull' => false
        ),
        'show_statements' => array(
            'type' => 'integer',
            'length' => 1,
            'notnull' => true,
            'default' => 0
        ),
        'xml_manifest' => array(
            'type' => 'clob'
        ),
        'version' => array(
            'type' => 'integer',
            'length' => 4,
            'notnull' => true,
            'default' => 1
        ),
        'highscore_enabled' => array(
            'type' => 'integer',
            'length'  => 1,
            'notnull' => true,
            'default' => 0
        ),
        'highscore_achieved_ts' => array(
            'type' => 'integer',
            'length'  => 1,
            'notnull' => true,
            'default' => 0
        ),
        'highscore_percentage' => array(
            'type' => 'integer',
            'length'  => 1,
            'notnull' => true,
            'default' => 0
        ),
        'highscore_wtime' => array(
            'type' => 'integer',
            'length'  => 1,
            'notnull' => true,
            'default' => 0
        ),
        'highscore_own_table' => array(
            'type' => 'integer',
            'length'  => 1,
            'notnull' => true,
            'default' => 0
        ),
        'highscore_top_table' => array(
            'type' => 'integer',
            'length'  => 1,
            'notnull' => true,
            'default' => 0
        ),
        'highscore_top_num' => array(
            'type' => 'integer',
            'length'  => 4,
            'notnull' => true,
            'default' => 0
        ),
        'bypass_proxy' => array(
            'type' => 'integer',
            'length' => 1,
            'notnull' => true,
            'default' => 0
        )
    );
    $ilDB->createTable("cmix_settings", $fields);
    $ilDB->addPrimaryKey("cmix_settings", array("obj_id"));
}
?>
<#5548>
<?php
/**
 * table for detailed learning progress
 */
if (!$ilDB->tableExists('cmix_results')) {
    $values = array(
        'id' => array(
            'type' => 'integer',
            'length' => 4,
            'notnull' => true,
        ),
        'obj_id' => array(
            'type' => 'integer',
            'length' => 4,
            'notnull' => true,
        ),
        'usr_id' => array(
            'type' => 'integer',
            'length' => 4,
            'notnull' => true,
        ),
        'version' => array(
            'type' => 'integer',
            'length' => 2,
            'notnull' => true,
            'default' => 1
        ),
        'score' => array(
            'type' => 'float',
            'notnull' => false,
        ),
        'status' => array(
            'type' => 'text',
            'length' => 32,
            'notnull' => true,
            'default' => 0
        ),
        'last_update' => array(
            'type' => 'timestamp',
            'notnull' => true,
            'default' => ''
        )
    );
    $ilDB->createTable("cmix_results", $values);
    $ilDB->addPrimaryKey("cmix_results", array("id"));
    $ilDB->createSequence("cmix_results");
    $ilDB->addIndex("cmix_results", array("obj_id","usr_id"), 'i1', false);
}
?>
<#5549>
<?php

if (!$ilDB->tableExists('cmix_users')) {
    $ilDB->createTable('cmix_users', array(
        'obj_id' => array(
            'type' => 'integer',
            'length' => 4,
            'notnull' => true,
            'default' => 0
        ),
        'usr_id' => array(
            'type' => 'integer',
            'length' => 4,
            'notnull' => true,
            'default' => 0
        ),
        'proxy_success' => array(
            'type' => 'integer',
            'length' => 1,
            'notnull' => true,
            'default' => 0
        ),
        'fetched_until' => array(
            'type' => 'timestamp',
            'notnull' => false
        ),
        'usr_ident' => array(
            'type' => 'text',
            'length' => 255,
            'notnull' => false
        )
    ));
    
    $ilDB->addPrimaryKey('cmix_users', array('obj_id', 'usr_id'));
}

?>
<#5550>
<?php
/**
 * table token for auth
 */
if (!$ilDB->tableExists('cmix_token')) {
    $token = array(
        'token' => array(
            'type' => 'text',
            'length' => 255,
            'notnull' => true,
            'default' => 0
        ),
        'valid_until' => array(
            'type' => 'timestamp',
            'notnull' => true,
            'default' => ''
        ),
        'lrs_type_id' => array(
            'type' => 'integer',
            'length' => 4,
            'notnull' => true,
            'default' => 0
        ),
        'ref_id' => array(
            'type' => 'integer',
            'length' => 4,
            'notnull' => true,
            'default' => 0
        ),
        'obj_id' => array(
            'type' => 'integer',
            'length' => 4,
            'notnull' => true,
            'default' => 0
        ),
        'usr_id' => array(
            'type' => 'integer',
            'length' => 4,
            'notnull' => true,
            'default' => 0
        )
    );
    $ilDB->createTable("cmix_token", $token);

    $ilDB->addPrimaryKey("cmix_token", array('token'));
    $ilDB->addIndex("cmix_token", array('token', 'valid_until'), 'i1');
    $ilDB->addUniqueConstraint("cmix_token", array('obj_id', 'usr_id'), 'c1');
}
?>
<#5551>
<?php

$setting = new ilSetting('cmix');

if (!$setting->get('ilias_uuid', false)) {
    $uuid = (new \Ramsey\Uuid\UuidFactory())->uuid4()->toString();
    $setting->set('ilias_uuid', $uuid);
}

?>
<#5552>
<?php
/**
 * Type definitions
 */
if (!$ilDB->tableExists('lti_ext_provider')) {
    $fields = array(
        'id' => array(
            'type' => 'integer',
            'length' => 4,
            'notnull' => true,
            'default' => 0
        ),
        'title' => array(
            'type' => 'text',
            'length' => 255
        ),
        'description' => array(
            'type' => 'text',
            'length' => 4000
        ),
        'availability' => array(
            'type' => 'integer',
            'length' => 2,
            'notnull' => true,
            'default' => 1
        ),
        'remarks' => array(
            'type' => 'text',
            'length' => 4000
        ),
        'time_to_delete' => array(
            'type' => 'integer',
            'length' => 4
        ),
        'provider_url' => array(
            'type' => 'text',
            'length' => 255,
            'notnull' => true
        ),
        'provider_key' => array(
            'type' => 'text',
            'length' => 128,
            'notnull' => true
        ),
        'provider_secret' => array(
            'type' => 'text',
            'length' => 128,
            'notnull' => true
        ),
        'provider_key_customizable' => array( //key and secret changeable
            'type' => 'integer',
            'length' => 1,
            'notnull' => true,
            'default' => 0
        ),
        'provider_icon' => array(
            'type' => 'text',
            'length' => 255,
            'notnull' => false
        ),
        'provider_xml' => array(
            'type' => 'clob'
        ),
        'external_provider' => array(
            'type' => 'integer',
            'length' => 1,
            'notnull' => true,
            'default' => 0
        ),
        'launch_method' => array( // Launch Method
            'type' => 'text',
            'length' => 32,
            'notnull' => false
        ),
        'has_outcome' => array(
            'type' => 'integer',
            'length' => 1,
            'notnull' => true,
            'default' => 0
        ),
        'mastery_score' => array(
            'type' => 'float',
            'notnull' => false
        ),
        'keep_lp' => array(
            'type' => 'integer',
            'length' => 1,
            'notnull' => true,
            'default' => 0
        ),
        'privacy_comment_default' => array(
            'type' => 'text',
            'length' => 2000,
            'notnull' => true
        ),
        'creator' => array(
            'type' => 'integer',
            'length' => 4,
            'notnull' => false,
        ),
        'accepted_by' => array(
            'type' => 'integer',
            'length' => 4,
            'notnull' => false,
        ),
        'global' => array(
            'type' => 'integer',
            'length' => 1,
            'notnull' => true,
            'default' => 0
        ),
        'use_xapi' => array(
            'type' => 'integer',
            'length' => 1,
            'notnull' => true,
            'default' => 0
        ),
        'xapi_launch_key' => array(
            'type' => 'text',
            'length' => 64,
            'notnull' => false
        ),
        'xapi_launch_secret' => array(
            'type' => 'text',
            'length' => 64,
            'notnull' => false
        ),
        'xapi_launch_url' => array(
            'type' => 'text',
            'length' => 255,
            'notnull' => false
        ),
        'custom_params' => array(
            'type' => 'text',
            'length' => 1020,
            'notnull' => false
        ),
        'use_provider_id' => array(
            'type' => 'integer',
            'length' => 1,
            'notnull' => true,
            'default' => 0
        ),
        'always_learner' => array(
            'type' => 'integer',
            'length' => 1,
            'notnull' => true,
            'default' => 0
        ),
        'xapi_activity_id' => array(
            'type' => 'text',
            'length' => 128,
            'notnull' => false
        ),
        'keywords' => array(
            'type' => 'text',
            'length' => 1000,
            'notnull' => false
        ),
        'user_ident' => array(
            'type' => 'text',
            'length' => 32,
            'notnull' => true,
            'default' => ''
        ),
        'user_name' => array(
            'type' => 'text',
            'length' => 32,
            'notnull' => true,
            'default' => ''
        ),
        'inc_usr_pic' => array(
            'type' => 'integer',
            'length' => 1,
            'notnull' => true,
            'default' => 0
        ),
        'category' => array(
            'type' => 'text',
            'length' => 16,
            'notnull' => true,
            'default' => ''
        )
    );
    $ilDB->createTable("lti_ext_provider", $fields);
    $ilDB->addPrimaryKey("lti_ext_provider", array("id"));
    $ilDB->createSequence("lti_ext_provider");
}

?>
<#5553>
<?php

if (!$ilDB->tableExists('lti_consumer_settings')) {
    $ilDB->createTable('lti_consumer_settings', array(
        'obj_id' => array(
            'type' => 'integer',
            'length' => 4,
            'notnull' => true,
            'default' => 0
        ),
        'provider_id' => array(
            'type' => 'integer',
            'length' => 4,
            'notnull' => true,
            'default' => 0
        ),
        'launch_method' => array(
            'type' => 'text',
            'length' => 16,
            'notnull' => true,
            'default' => ''
        ),
        'offline_status' => array(
            'type' => 'integer',
            'length' => 1,
            'notnull' => true,
            'default' => 1
        ),
        'show_statements' => array(
            'type' => 'integer',
            'length' => 1,
            'notnull' => true,
            'default' => 0
        ),
        'highscore_enabled' => array(
            'type' => 'integer',
            'length'  => 1,
            'notnull' => true,
            'default' => 0
        ),
        'highscore_achieved_ts' => array(
            'type' => 'integer',
            'length'  => 1,
            'notnull' => true,
            'default' => 0
        ),
        'highscore_percentage' => array(
            'type' => 'integer',
            'length'  => 1,
            'notnull' => true,
            'default' => 0
        ),
        'highscore_wtime' => array(
            'type' => 'integer',
            'length'  => 1,
            'notnull' => true,
            'default' => 0
        ),
        'highscore_own_table' => array(
            'type' => 'integer',
            'length'  => 1,
            'notnull' => true,
            'default' => 0
        ),
        'highscore_top_table' => array(
            'type' => 'integer',
            'length'  => 1,
            'notnull' => true,
            'default' => 0
        ),
        'highscore_top_num' => array(
            'type' => 'integer',
            'length'  => 4,
            'notnull' => true,
            'default' => 0
        ),
        'mastery_score' => array(
            'type' => 'float',
            'notnull' => true,
            'default' => 0.5
        ),
        'keep_lp' => array(
            'type' => 'integer',
            'length' => 1,
            'notnull' => true,
            'default' => 0
        ),
        'use_xapi' => array(
            'type' => 'integer',
            'length' => 1,
            'notnull' => true,
            'default' => 0
        ),
        'activity_id' => array(
            'type' => 'text',
            'length' => 128,
            'notnull' => false
        ),
        'launch_key' => array(
            'type' => 'text',
            'length' => 255,
            'notnull' => false
        ),
        'launch_secret' => array(
            'type' => 'text',
            'length' => 255,
            'notnull' => false
        )
    ));
    
    $ilDB->addPrimaryKey('lti_consumer_settings', array('obj_id'));
}

?>
<#5554>
<?php
//changes for celtic/lti

if ($ilDB->tableExists('lti2_consumer')) {
    if (!$ilDB->tableColumnExists('lti2_consumer', 'signature_method')) {
        $ilDB->addTableColumn('lti2_consumer', 'signature_method', array(
            "type" => "text",
            "notnull" => true,
            "length" => 15,
            "default" => 'HMAC-SHA1'
        ));
    }
}

if ($ilDB->tableExists('lti2_context')) {
    if (!$ilDB->tableColumnExists('lti2_context', 'title')) {
        $ilDB->addTableColumn('lti2_context', 'title', array(
            "type" => "text",
            "notnull" => false,
            "length" => 255,
            "default" => null
        ));
    }
}

if ($ilDB->tableExists('lti2_context')) {
    if (!$ilDB->tableColumnExists('lti2_context', 'type')) {
        $ilDB->addTableColumn('lti2_context', 'type', array(
            "type" => "text",
            "notnull" => false,
            "length" => 50,
            "default" => null
        ));
    }
}

if ($ilDB->tableExists('lti2_resource_link')) {
    if (!$ilDB->tableColumnExists('lti2_resource_link', 'title')) {
        $ilDB->addTableColumn('lti2_resource_link', 'title', array(
            "type" => "text",
            "notnull" => false,
            "length" => 255,
            "default" => null
        ));
    }
}

//note: field user_result_pk in table lti2_user_result is not used in ILIAS; use user_pk as in implementation of IMSGLOBAL

if ($ilDB->tableExists('lti2_nonce')) {
    if ($ilDB->tableColumnExists('lti2_nonce', 'value')) {
        $ilDB->modifyTableColumn('lti2_nonce', 'value', array(
            'type' => 'text',
            'length' => 50,
            'notnull' => true
        ));
    }
}

//todo: drop lti2_tool_proxy table


?>
<#5555>
<?php
/**
 * add the table for type input values
 */
if (!$ilDB->tableExists('lti_consumer_results')) {
    $values = array(
        'id' => array(
            'type' => 'integer',
            'length' => 4,
            'notnull' => true,
        ),
        'obj_id' => array(
            'type' => 'integer',
            'length' => 4,
            'notnull' => true,
        ),
        'usr_id' => array(
            'type' => 'integer',
            'length' => 4,
            'notnull' => true,
        ),
        'result' => array(
            'type' => 'float',
            'notnull' => false,
        ),
    );
    $ilDB->createTable("lti_consumer_results", $values);
    $ilDB->addPrimaryKey("lti_consumer_results", array("id"));
    $ilDB->createSequence("lti_consumer_results");
    $ilDB->addIndex("lti_consumer_results", array("obj_id","usr_id"), 'i1');
}
<<<<<<< HEAD
$ilDB->manipulate('UPDATE prg_settings SET lp_mode = 1 WHERE '.$ilDB->in('obj_id',$to_adjust,false,'integer'));
?>
<#5524>
<?php
$ilCtrlStructureReader->getStructure();
?>
<#5525>
<?php
require_once "./Services/AssessmentQuestion/src/Infrastructure/Persistance/EventStore/QuestionEventStoreAr.php";
ILIAS\AssessmentQuestion\Infrastructure\Persistence\EventStore\QuestionEventStoreAr::updateDB();
?>
<#5526>
<?php
require_once "./Services/AssessmentQuestion/src/Infrastructure/Persistance/Projection/QuestionListItemAr.php";
ILIAS\AssessmentQuestion\Infrastructure\Persistence\Projection\QuestionListItemAr::updateDB();
?>
<#5527>
<?php
require_once "./Services/AssessmentQuestion/src/Infrastructure/Persistance/Projection/QuestionListItemAr.php";
ILIAS\AssessmentQuestion\Infrastructure\Persistence\Projection\QuestionAr::updateDB();
?>
<#5528>
<?php
//Migrate Contentpage Definition - Question Page - qpl -> asq
$ilDB->query("UPDATE copg_pobj_def SET parent_type = 'asqq' where component = 'Modules/TestQuestionPool' AND class_name = 'ilAssQuestionPage'");
$ilDB->query("UPDATE copg_pobj_def SET component = 'Services/AssessmentQuestion',  class_name = '".addslashes('\ILIAS\AssessmentQuestion\UserInterface\Web\Page\Page')."', directory = 'src/UserInterface/Web/Page' where parent_type = 'asqq'");
$ilDB->query("UPDATE page_object SET parent_type = 'asqq' where parent_type = 'qpl' and page_id >= 0");
?>
<#5529>
<?php
//Migrate Feedback Page afbg -> asqg
$ilDB->query("UPDATE copg_pobj_def SET parent_type ='asqg' where component = 'Modules/TestQuestionPool' AND class_name = 'ilAssGenFeedbackPage'");
$ilDB->query("UPDATE copg_pobj_def SET component = 'Services/AssessmentQuestion',  class_name = '".addslashes('\ILIAS\AssessmentQuestion\UserInterface\Web\Page\Page')."', directory = 'src/UserInterface/Web/Page' where parent_type = 'asqg'");
$ilDB->query("UPDATE page_object SET parent_type = 'asqg' where parent_type = 'afbg' and page_id >= 0");
?>
<#5530>
<?php
//Migrate ilAssSpecFeedbackPage qfbs -> asqa
$ilDB->query("UPDATE copg_pobj_def SET parent_type ='asqa' where component = 'Modules/TestQuestionPool' AND class_name = 'ilAssSpecFeedbackPage'");
$ilDB->query("UPDATE copg_pobj_def SET component = 'Services/AssessmentQuestion',  class_name = '".addslashes('\ILIAS\AssessmentQuestion\UserInterface\Web\Page\Page')."', directory = 'src/UserInterface/Web/Page' where parent_type = 'asqa'");
$ilDB->query("UPDATE page_object SET parent_type = 'asqa' where parent_type = 'qfbs' and page_id >= 0");
?>
<#5531>
<?php
if( !$ilDB->tableColumnExists('qpl_questions', 'migrated_to_asq') )
{
    $ilDB->addTableColumn('qpl_questions', 'migrated_to_asq', array(
        'type' => 'integer',
        'notnull' => false,
        'length' => 1,
        'default' => 0
    ));
}
?>
<#5532>
<?php
$query = "Select * from qpl_questions as question
inner join qpl_qst_sc as sc_data on sc_data.question_fi = question.question_id
/*
left join qpl_fb_generic as fb_generic on fb_generic.question_fi = question.question_id
left join qpl_fb_specific as fb_specific on fb_specific.question_fi = question.question_id*/";
$res = $ilDB->query($query);
$questions = [];
$uuids = [];
while($rec = $ilDB->fetchAssoc($res)) {
    //uuid anlegen
    $id = new ILIAS\AssessmentQuestion\CQRS\Aggregate\DomainObjectId();
    $questions[] = $rec;
    $uuids[$rec['question_id']] = $id;
}


$query = "Select * from qpl_questions as question
inner join qpl_qst_sc as sc_data on sc_data.question_fi = question.question_id
inner join qpl_a_sc as sc_answers on sc_answers.question_fi = question.question_id";
$res = $ilDB->query($query);
while($rec = $ilDB->fetchAssoc($res)) {
    $questions_answer_options[$rec['question_id']][] = $rec;
}


require_once "./Services/AssessmentQuestion/src/Infrastructure/Persistance/EventStore/QuestionEventStoreAr.php";
require_once "./Services/AssessmentQuestion/src/Application/AuthoringApplicationService.php";
require_once "./Services/AssessmentQuestion/PublicApi/Common/AssessmentEntityId.php";
require_once "./Services/AssessmentQuestion/src/Application/AuthoringApplicationService.php";
require_once "./Services/AssessmentQuestion/src/UserInterface/Web/AsqGUIElementFactory.php";
require_once "./Services/AssessmentQuestion/PublicApi/Common/entityIdBuilder.php";
foreach($questions as $question) {

    $asq_appliction_service = new ILIAS\AssessmentQuestion\Application\AuthoringApplicationService($question['obj_fi'], $question['owner'], 'de');

    //create question
    $id = new ILIAS\AssessmentQuestion\CQRS\Aggregate\DomainObjectId();
    $asq_appliction_service->CreateQuestion($uuids[$question['question_id']],
        $question['obj_fi'],
        $question['type'],
        $question['question_id'],
        ILIAS\AssessmentQuestion\UserInterface\Web\AsqGUIElementFactory::TYPE_SINGLE_CHOICE,
        ILIAS\AssessmentQuestion\DomainModel\ContentEditingMode::RTE_TEXTAREA
    );

    //set question data
    $question_dto = $asq_appliction_service->getQuestion($uuids[$question['question_id']]->getId());
    $question_data = ILIAS\AssessmentQuestion\DomainModel\QuestionData::create(
        $question['title'],
        $question['question_text'],
        $question['author'],
        $question['description'],
        $question['working_time']
    );
    $question_dto->setData($question_data);

    //set answer options
    $anser_options_dto = new ILIAS\AssessmentQuestion\DomainModel\Answer\Option\AnswerOptions();
    foreach ($questions_answer_options[$question['question_id']] as $question_answer) {
        $display_definition = new ILIAS\AssessmentQuestion\UserInterface\Web\Component\Editor\ImageAndTextDisplayDefinition(strval($question_answer['answertext']), '');

        $scoring_definition = new ILIAS\AssessmentQuestion\DomainModel\Scoring\MultipleChoiceScoringDefinition();

        $question_answer_option_dto = new \ILIAS\AssessmentQuestion\DomainModel\Answer\Option\AnswerOption($question_answer['answer_id'], $display_definition, $scoring_definition);
        $anser_options_dto->addOption($question_answer_option_dto);
    }
    $question_dto->setAnswerOptions($anser_options_dto);
    /* ILIAS\AssessmentQuestion\UserInterface\Web\Component\Editor\MultipleChoiceEditorConfiguration::create(
         $rec['shuffle'],
         $rec['nr_of_tries'],
         $rec['thumb_size']
     );*/

    $asq_appliction_service->SaveQuestion($question_dto);
}
=======
?>
<#5556>
<?php
$ilCtrlStructureReader->getStructure();
?>
<#5557>
<?php
if ($ilDB->tableColumnExists("lng_data", "identifier")) {
    $field = array(
        'type'    => 'text',
        'length'  => 200,
        'notnull' => true,
        'default' => ' '
    );
    $ilDB->modifyTableColumn("lng_data", "identifier", $field);
}
?>
<#5558>
<?php
if ($ilDB->tableColumnExists("lng_log", "identifier")) {
    $field = array(
        'type'    => 'text',
        'length'  => 200,
        'notnull' => true,
        'default' => ' '
    );
    $ilDB->modifyTableColumn("lng_log", "identifier", $field);
}
?>
<#5559>
<?php
    $ilCtrlStructureReader->getStructure();
?>
<#5560>
<?php
if (!$ilDB->tableColumnExists('exc_data', 'nr_mandatory_random')) {
    $ilDB->addTableColumn(
        'exc_data',
        'nr_mandatory_random',
        array(
            'type' => 'integer',
            'length' => 4,
            'notnull' => true,
            'default' => 0
        )
    );
}
?>
<#5561>
<?php

if (!$ilDB->tableExists('exc_mandatory_random')) {
    $ilDB->createTable('exc_mandatory_random', array(
        'exc_id' => array(
            'type' => 'integer',
            'length' => 4,
            'notnull' => true,
            'default' => 0
        ),
        'usr_id' => array(
            'type' => 'integer',
            'length' => 4,
            'notnull' => true,
            'default' => 0
        ),
        'ass_id' => array(
            'type' => 'integer',
            'length' => 4,
            'notnull' => true,
            'default' => 0
        ),
    ));

    $ilDB->addPrimaryKey('exc_mandatory_random', array('exc_id', 'usr_id', 'ass_id'));
}

?>
<#5562>
<?php
$ilCtrlStructureReader->getStructure();
?>
<#5563>
<?php
if (!$ilDB->tableColumnExists('exc_assignment', 'rel_deadline_last_subm')) {
    $ilDB->addTableColumn(
        'exc_assignment',
        'rel_deadline_last_subm',
        array(
            'type' => 'integer',
            'length' => 4,
            'notnull' => true,
            'default' => 0
        )
    );
}
?>
<#5564>
<?php
// Add new index
if (!$ilDB->indexExistsByFields('object_data', ['owner'])) {
    $ilDB->addIndex('object_data', ['owner'], 'i5');
}
?>
<#5565>
<?php
include_once 'Services/Migration/DBUpdate_3560/classes/class.ilDBUpdateNewObjectType.php';

$typeId = ilDBUpdateNewObjectType::getObjectTypeId('ltis');

$opsId = ilDBUpdateNewObjectType::addCustomRBACOperation(
    'add_consume_provider',
    'Allow Add Own Provider',
    'object',
    3510
);

ilDBUpdateNewObjectType::addRBACOperation($typeId, $opsId);

?>
<#5566>
<?php

require_once 'Services/Administration/classes/class.ilSetting.php';
$setting = new ilSetting('lti');
$setting->delete('custom_provider_create_role');

?>
<#5567>
<?php
if (!$ilDB->tableExists('crs_reference_settings')) {
    $ilDB->createTable('crs_reference_settings', [
        'obj_id' => [
            'type' => 'integer',
            'length' => 4,
            'notnull' => true,
            'default' => 0
        ],
        'member_update' => [
            'type' => 'integer',
            'length' => 1,
            'notnull' => true,
            'default' => 0
        ]
    ]);
}
?>
<#5568>
<?php
$ilCtrlStructureReader->getStructure();
?>
<#5569>
<?php
    $ilDB->dropPrimaryKey('role_desktop_items');
?>
<#5570>
<?php
    $ilDB->renameTableColumn('role_desktop_items', "item_id", 'ref_id');
?>
<#5571>
<?php
    $ilDB->renameTable('role_desktop_items', 'rep_rec_content_role');
?>
<#5572>
<?php
    $ilDB->dropTableColumn("rep_rec_content_role", "role_item_id");
?>
<#5573>
<?php
    $ilDB->dropTableColumn("rep_rec_content_role", "item_type");
?>
<#5574>
<?php
    $ilDB->addPrimaryKey('rep_rec_content_role', ['role_id','ref_id']);
?>
<#5575>
<?php
    $ilCtrlStructureReader->getStructure();
?>
<#5576>
<?php
if (!$ilDB->tableExists('rep_rec_content_obj')) {
    $ilDB->createTable('rep_rec_content_obj', [
        'user_id' => [
            'type' => 'integer',
            'length' => 4,
            'notnull' => true,
            'default' => 0
        ],
        'ref_id' => [
            'type' => 'integer',
            'length' => 4,
            'notnull' => true,
            'default' => 0
        ],
        'declined' => [
            'type' => 'integer',
            'length' => 1,
            'notnull' => true,
            'default' => 0
        ]
    ]);
}
?>
<#5577>
<?php
include_once('./Services/Migration/DBUpdate_3560/classes/class.ilDBUpdateNewObjectType.php');
ilDBUpdateNewObjectType::addAdminNode('nots', 'Notes Settings');
?>
<#5578>
<?php
include_once('./Services/Migration/DBUpdate_3560/classes/class.ilDBUpdateNewObjectType.php');
ilDBUpdateNewObjectType::addAdminNode('coms', 'Comments Settings');
?>
<#5579>
<?php
include_once('./Services/Migration/DBUpdate_3560/classes/class.ilDBUpdateNewObjectType.php');
ilDBUpdateNewObjectType::addAdminNode('lhts', 'Learning History Settings');
?>
<#5580>
<?php
$ilDB->update(
    "object_data",
    [
        "title" => ["text", "dshs"],
        "description" => ["text", "Dashboard Settings"]
    ],
    [	// where
        "title" => ["text", "pdts"],
        "type" => ["text", "typ"],
    ]
);
?>
<#5581>
<?php
$ilDB->update(
    "object_data",
    [
    "type" => ["text", "dshs"],
    "title" => ["text", "__DashboardSettings"],
    "description" => ["text", "Dashboard Settings"]
],
    [	// where
        "type" => ["text", "pdts"]
    ]
);
?>
<#5582>
<?php
include_once('./Services/Migration/DBUpdate_3560/classes/class.ilDBUpdateNewObjectType.php');
ilDBUpdateNewObjectType::addAdminNode('prss', 'Personal Resources Settings');
?>
<#5583>
<?php
    $ilCtrlStructureReader->getStructure();
?>
<#5584>
<?php

    $set = $ilDB->queryF(
        "SELECT * FROM svy_svy " .
        " WHERE invitation_mode = %s ",
        ["integer"],
        [0]
    );
    while ($rec = $ilDB->fetchAssoc($set)) {
        $ilDB->manipulateF(
            "DELETE FROM svy_inv_usr WHERE " .
            " survey_fi = %s",
            ["integer"],
            [$rec["survey_id"]]
        );
    }

?>
<#5585>
<?php
if (!$ilDB->tableExists('svy_invitation')) {
    $ilDB->createTable('svy_invitation', [
        'user_id' => [
            'type' => 'integer',
            'length' => 4,
            'notnull' => true,
            'default' => 0
        ],
        'survey_id' => [
            'type' => 'integer',
            'length' => 4,
            'notnull' => true,
            'default' => 0
        ]
    ]);
    $ilDB->addPrimaryKey("svy_invitation", ["user_id", "survey_id"]);
}
?>
<#5586>
<?php
    $set = $ilDB->queryF(
    "SELECT DISTINCT survey_fi, user_fi FROM svy_inv_usr ",
    [],
    []
    );
    while ($rec = $ilDB->fetchAssoc($set)) {
        $ilDB->insert("svy_invitation", [
            "survey_id" => ["integer", $rec["survey_fi"]],
            "user_id" => ["integer", $rec["user_fi"]]
        ]);
    }

?>
<#5587>
<?php
    $ilDB->dropTable('svy_inv_usr');
?>
<#5588>
<?php
$ilDB->manipulate(
    "UPDATE il_cert_template SET background_image_path = " .
    "REPLACE(" .
    "background_image_path , " .
    $ilDB->quote('//exercise/certificates//', 'text') . " , " .
    "CONCAT( CONCAT(" . $ilDB->quote('/', 'text') . ",obj_id)," . $ilDB->quote('/', 'text') . ") " .
    ") " .
    "WHERE background_image_path LIKE " . $ilDB->quote('%//background%', 'text')
);
$ilDB->manipulate(
    "UPDATE il_cert_template SET background_image_path = " .
    "REPLACE(" .
    "background_image_path , " .
    $ilDB->quote('//course/certificates//', 'text') . " , " .
    "CONCAT( CONCAT(" . $ilDB->quote('/', 'text') . ",obj_id)," . $ilDB->quote('/', 'text') . ") " .
    ") " .
    "WHERE background_image_path LIKE " . $ilDB->quote('%//background%', 'text')
);
$ilDB->manipulate(
    "UPDATE il_cert_template SET background_image_path = " .
    "REPLACE(" .
    "background_image_path , " .
    $ilDB->quote('//assessment/certificates//', 'text') . " , " .
    "CONCAT( CONCAT(" . $ilDB->quote('/', 'text') . ",obj_id)," . $ilDB->quote('/', 'text') . ") " .
    ") " .
    "WHERE background_image_path LIKE " . $ilDB->quote('%//background%', 'text')
);
$ilDB->manipulate(
    "UPDATE il_cert_template SET background_image_path = " .
    "REPLACE(" .
    "background_image_path , " .
    $ilDB->quote('//certificates/scorm//', 'text') . " , " .
    "CONCAT( CONCAT(" . $ilDB->quote('/', 'text') . ",obj_id)," . $ilDB->quote('/', 'text') . ") " .
    ") " .
    "WHERE background_image_path LIKE " . $ilDB->quote('%//background%', 'text')
);
?>
<#5589>
<?php

$settings = new \ilSetting();
$tree_type = $settings->get('main_tree_impl', \ilTree::TREE_TYPE_NESTED_SET);

$tree = new \ilTree(1);
switch ($tree_type) {

        case \ilTree::TREE_TYPE_NESTED_SET:
                $tree->renumber();
                break;

        case \ilTree::TREE_TYPE_MATERIALIZED_PATH:
                \ilMaterializedPathTree::createFromParentReleation();
                break;


}
?>
<#5590>
<?php
if (!$ilDB->tableColumnExists('object_reference', 'deleted_by')) {
    $ilDB->addTableColumn(
            'object_reference',
            'deleted_by',
            [
                        'type' => 'integer',
                        'notnull' => false,
                        'length' => 4,
                        'default' => 0
                ]
        );
}
?>
<#5591>
<?php
if (!$ilDB->tableExists('webdav_instructions')) {
    $ilDB->createTable('webdav_instructions', [
        'id' => [
            'type' => 'integer',
            'length' => 4,
            'notnull' => true,
            'default' => 0
        ],
        'title' => [
            'type' => 'text',
            'length' => '255',
            'default' => ''
        ],
        'uploaded_instructions' => [
            'type' => 'clob',
            'default' => ''
        ],
        'processed_instructions' => [
            'type' => 'clob',
            'default' => ''
        ],
        'lng' => [
            'type' => 'text',
            'length' => 5
        ],
        'creation_ts' => [
            'type' => 'timestamp'
        ],
        'modification_ts' => [
            'type' => 'timestamp'
        ],
        'owner_usr_id' => [
            'type' => 'integer',
            'length' => 4
        ],
        'last_modification_usr_id' => [
            'type' => 'integer',
            'length' => 4
        ],
        'sorting' => [
            'type' => 'integer',
            'length' => 4
        ]
    ]);
    $ilDB->addPrimaryKey("webdav_instructions", ["id"]);
    $ilDB->createSequence('webdav_instructions');
}
?>

<#5592>
<?php

/**
 * @var $ilDB \ilDBInterface
 */

if (!$ilDB->tableColumnExists('crs_settings', 'period_start')) {
    $ilDB->addTableColumn(
            'crs_settings',
            'period_start',
            [
                        'type' => \ilDBConstants::T_TIMESTAMP,
                        'notnull' => false,
                        'default' => null
                ]
        );
    $ilDB->addTableColumn(
            'crs_settings',
            'period_end',
            [
                        'type' => \ilDBConstants::T_TIMESTAMP,
                        'notnull' => false,
                        'default' => null
                ]
        );
}
?>

<#5593>
<?php

$query = 'select obj_id, crs_start, crs_end from crs_settings where crs_start IS NOT NULL or crs_end IS NOT NULL';
$res = $ilDB->query($query);
while ($row = $res->fetchRow(\ilDBConstants::FETCHMODE_OBJECT)) {
    $dtstart = $dtend = null;
    if ($row->crs_start != null) {
        $start = new DateTime();
        $start->setTimezone(new DateTimeZone('UTC'));
        $start->setTimestamp((int) $row->crs_start);
        $dtstart = $start->format('Y-m-d');
    }
    if ($row->crs_end != null) {
        $end = new DateTime();
        $end->setTimezone(new DateTimeZone('UTC'));
        $end->setTimestamp((int) $row->crs_end);
        $dtend = $end->format('Y-m-d');
    }

    $query = 'update crs_settings set ' .
                'period_start = ' . $ilDB->quote($dtstart, \ilDBConstants::T_TIMESTAMP) . ', ' .
                'period_end = ' . $ilDB->quote($dtend, \ilDBConstants::T_TIMESTAMP) . ' ' .
                'where obj_id = ' . $ilDB->quote($row->obj_id, \ilDBConstants::T_INTEGER);
    $ilDB->manipulate($query);
}
?>
<#5594>
<?php
if (!$ilDB->tableColumnExists('crs_settings', 'period_time_indication')) {
    $ilDB->addTableColumn(
            'crs_settings',
            'period_time_indication',
            [
                        'type' => \ilDBConstants::T_INTEGER,
                        'notnull' => true,
                        'default' => 0
                ]
        );
}
?>

<#5595>
<?php

/**
 * @var $ilDB \ilDBInterface
 */

if (!$ilDB->tableColumnExists('grp_settings', 'period_start')) {
    $ilDB->addTableColumn(
            'grp_settings',
            'period_start',
            [
                        'type' => \ilDBConstants::T_TIMESTAMP,
                        'notnull' => false,
                        'default' => null
                ]
        );
    $ilDB->addTableColumn(
            'grp_settings',
            'period_end',
            [
                        'type' => \ilDBConstants::T_TIMESTAMP,
                        'notnull' => false,
                        'default' => null
                ]
        );
}
?>

<#5596>
<?php

$query = 'select obj_id, grp_start, grp_end from grp_settings where grp_start IS NOT NULL or grp_end IS NOT NULL';
$res = $ilDB->query($query);
while ($row = $res->fetchRow(\ilDBConstants::FETCHMODE_OBJECT)) {
    $dtstart = $dtend = null;
    if ($row->grp_start != null) {
        $start = new DateTime();
        $start->setTimezone(new DateTimeZone('UTC'));
        $start->setTimestamp((int) $row->grp_start);
        $dtstart = $start->format('Y-m-d');
    }
    if ($row->grp_end != null) {
        $end = new DateTime();
        $end->setTimezone(new DateTimeZone('UTC'));
        $end->setTimestamp((int) $row->grp_end);
        $dtend = $end->format('Y-m-d');
    }

    $query = 'update grp_settings set ' .
                'period_start = ' . $ilDB->quote($dtstart, \ilDBConstants::T_TIMESTAMP) . ', ' .
                'period_end = ' . $ilDB->quote($dtend, \ilDBConstants::T_TIMESTAMP) . ' ' .
                'where obj_id = ' . $ilDB->quote($row->obj_id, \ilDBConstants::T_INTEGER);
    $ilDB->manipulate($query);
}
?>
<#5597>
<?php
if (!$ilDB->tableColumnExists('grp_settings', 'period_time_indication')) {
    $ilDB->addTableColumn(
            'grp_settings',
            'period_time_indication',
            [
                        'type' => \ilDBConstants::T_INTEGER,
                        'notnull' => true,
                        'default' => 0
                ]
        );
}
?>
<#5598>
<?php

include_once('./Services/Migration/DBUpdate_3560/classes/class.ilDBUpdateNewObjectType.php');
$read_ops_id = ilDBUpdateNewObjectType::getCustomRBACOperationId('read_learning_progress');
$edit_ops_id = ilDBUpdateNewObjectType::getCustomRBACOperationId('edit_learning_progress');
$write_ops_id = ilDBUpdateNewObjectType::getCustomRBACOperationId('write');
if ($read_ops_id && $edit_ops_id) {
    $lp_type_id = ilDBUpdateNewObjectType::getObjectTypeId('crsr');
    if ($lp_type_id) {
        ilDBUpdateNewObjectType::addRBACOperation($lp_type_id, $read_ops_id);
        ilDBUpdateNewObjectType::addRBACOperation($lp_type_id, $edit_ops_id);
        ilDBUpdateNewObjectType::cloneOperation('crsr', $write_ops_id, $read_ops_id);
        ilDBUpdateNewObjectType::cloneOperation('crsr', $write_ops_id, $edit_ops_id);
    }
}
?>

<#5599>
<?php
$ilCtrlStructureReader->getStructure();
?>
<#5600>
<?php
$fields = array(
    'internal'       => array(
        'type'   => 'text',
        'length' => '250',

    ),
    'identification' => array(
        'type'   => 'text',
        'length' => '250',

    ),
    'title'          => array(
        'type'   => 'text',
        'length' => '250',

    ),
    'suffix'         => array(
        'type'   => 'text',
        'length' => '64',

    ),
    'mime_type'      => array(
        'type'   => 'text',
        'length' => '250',

    ),
    'size'           => array(
        'type'   => 'integer',
        'length' => '8',

    ),

);
if (!$ilDB->tableExists('il_resource_info')) {
    $ilDB->createTable('il_resource_info', $fields);
    $ilDB->addPrimaryKey('il_resource_info', array('internal'));
}
?>
<#5601>
<?php
$fields = array(
    'identification' => array(
        'type'   => 'text',
        'length' => '250',

    ),
    'storage_id'     => array(
        'type'   => 'text',
        'length' => '8',

    ),

);
if (!$ilDB->tableExists('il_resource')) {
    $ilDB->createTable('il_resource', $fields);
    $ilDB->addPrimaryKey('il_resource', array('identification'));
}
?>
<#5602>
<?php
$fields = array(
    'internal'       => array(
        'type'   => 'text',
        'length' => '250',

    ),
    'identification' => array(
        'type'   => 'text',
        'length' => '250',

    ),
    'available'      => array(
        'type'   => 'integer',
        'length' => '1',

    ),
    'version_number' => array(
        'type'   => 'integer',
        'length' => '8',

    ),

);
if (!$ilDB->tableExists('il_resource_revision')) {
    $ilDB->createTable('il_resource_revision', $fields);
    $ilDB->addPrimaryKey('il_resource_revision', array('internal'));
}
?>
<#5603>
<?php
if (!$ilDB->tableColumnExists('il_mm_items', 'icon_id')) {
    $ilDB->addTableColumn(
        'il_mm_items',
        'icon_id',
        array(
            'type'   => 'text',
            'length' => 250,
        )
    );
}
?>

<#5604>
<?php
require_once './Services/PDFGeneration/classes/class.ilPDFCompInstaller.php';
$renderer = 'WkhtmlToPdf';
$path =  'Services/PDFGeneration/classes/renderer/wkhtmltopdf/class.ilWkhtmlToPdfRenderer.php';
ilPDFCompInstaller::registerRenderer($renderer, $path);
$service = 'Test';
$purpose = 'UserResult'; // According to name given. Call multiple times.
ilPDFCompInstaller::registerRendererAvailability($renderer, $service, $purpose);

$purpose = 'PrintViewOfQuestions'; // According to name given. Call multiple times.
ilPDFCompInstaller::registerRendererAvailability($renderer, $service, $purpose);
?>
<#5605>
<?php
if ($ilDB->tableExists('event')) {
    $ilDB->addTableColumn(
        'event',
        'reg_notification',
        array(
            'type'    => 'integer',
            'notnull' => true,
            'default' => 0
        )
    );

    $ilDB->addTableColumn(
        'event',
        'notification_opt',
        array(
            'type'    => 'text',
            'length'  => '50',
            'notnull' => false,
            'default' => 'notification_option_manual' // ilSessionConstants::NOTIFICATION_INHERIT_OPTION
        )
    );
}
?>
<#5606>
<?php
if ($ilDB->tableExists('event_participants')) {
    $ilDB->addTableColumn(
        'event_participants',
        'notification_enabled',
        array(
            'type'    => 'integer',
            'notnull' => true,
            'default' => 0
        )
    );
}
?>
<#5607>
<?php
$ilCtrlStructureReader->getStructure();
?>
<#5608>
<?php
if (!$ilDB->tableColumnExists('page_layout', 'mod_lm')) {
    $ilDB->addTableColumn(
        'page_layout',
        'mod_lm',
        array(
            'type'	=> 'integer',
            'length'=> 1,
            'notnull' => false
        )
    );
}
?>
<#5609>
<?php

$query = "
	UPDATE object_data odat SET offline = (
		SELECT offline_status from cmix_settings cset
        WHERE cset.obj_id = odat.obj_id
    ) WHERE odat.type = %s
";

$ilDB->manipulateF($query, array('text'), array('cmix'));

?>
<#5610>
<?php

$query = "
	UPDATE object_data odat SET offline = (
		SELECT offline_status from lti_consumer_settings lset
        WHERE lset.obj_id = odat.obj_id
    ) WHERE odat.type = %s
";

$ilDB->manipulateF($query, array('text'), array('lti'));
?>

<#5611>
<?php
if (!$ilDB->tableColumnExists('il_blog_posting', 'last_withdrawn')) {
    $ilDB->addTableColumn(
        'il_blog_posting',
        'last_withdrawn',
        array(
            'type' 		=> 'timestamp',
            'notnull'	=> false,
            'default'	=> null
        )
    );
}
?>
<#5612>
<?php
global $ilDB;
if (!$ilDB->tableColumnExists('crs_settings', 'target_group')) {
    $ilDB->addTableColumn(
            'crs_settings',
            'target_group',
            [
                                'type' => \ilDBConstants::T_TEXT,
                                'length' => 4000,
                                'notnull' => false
                        ]
        );
}
?>
<#5613>
<?php
global $DIC;
$db = $DIC['ilDB'];
if (!$db->tableColumnExists('prg_settings', 'deadline_period')) {
    $db->addTableColumn(
        'prg_settings',
        'deadline_period',
        [
                'type' => 'integer',
                'length' => 4,
                'notnull' => true,
                'default' => 0
            ]
        );
}
if (!$db->tableColumnExists('prg_settings', 'deadline_date')) {
    $db->addTableColumn(
        'prg_settings',
        'deadline_date',
        [
                'type' => 'timestamp',
                'notnull' => false
            ]
        );
}
?>

<#5614>
<?php
global $DIC;
$db = $DIC['ilDB'];
if (!$db->tableColumnExists('prg_usr_progress', 'assignment_date')) {
    $db->addTableColumn(
        'prg_usr_progress',
        'assignment_date',
        [
                'type' => 'timestamp',
                'notnull' => false
            ]
        );
}
?>

<#5615>
<?php
global $DIC;
$db = $DIC['ilDB'];
if ($db->tableColumnExists('prg_usr_progress', 'assignment_date') && $db->tableColumnExists('prg_usr_assignments', 'last_change')) {
    $db->manipulate(
        'UPDATE prg_usr_progress'
        . '	JOIN prg_usr_assignments'
        . '		ON prg_usr_assignments.id = prg_usr_progress.assignment_id'
        . '	SET prg_usr_progress.assignment_date = prg_usr_assignments.last_change'
    );
}
?>

<#5616>
<?php
global $DIC;
$db = $DIC['ilDB'];
if (!$db->tableColumnExists('prg_usr_progress', 'completion_date')) {
    $db->addTableColumn(
        'prg_usr_progress',
        'completion_date',
        [
                'type' => 'timestamp',
                'notnull' => false
            ]
        );
}
?>

<#5617>
<?php
global $DIC;
$db = $DIC['ilDB'];
if (!$db->tableColumnExists('prg_settings', 'vq_period')) {
    $db->addTableColumn(
        'prg_settings',
        'vq_period',
        [
                'type' => 'integer',
                'length' => 4,
                'notnull' => true,
                'default' => -1
            ]
        );
}
if (!$db->tableColumnExists('prg_settings', 'vq_date')) {
    $db->addTableColumn(
        'prg_settings',
        'vq_date',
        [
                'type' => 'timestamp',
                'notnull' => false
            ]
        );
}
if (!$db->tableColumnExists('prg_settings', 'vq_restart_period')) {
    $db->addTableColumn(
        'prg_settings',
        'vq_restart_period',
        [
                'type' => 'integer',
                'length' => 4,
                'notnull' => true,
                'default' => -1
            ]
        );
}
?>

<#5618>
<?php
global $DIC;
$db = $DIC['ilDB'];
if (!$db->tableColumnExists('prg_usr_progress', 'vq_date')) {
    $db->addTableColumn(
        'prg_usr_progress',
        'vq_date',
        [
                'type' => 'timestamp',
                'notnull' => false
            ]
        );
}
?>

<#5619>
<?php
global $DIC;
$db = $DIC['ilDB'];
if (!$db->tableColumnExists('prg_usr_assignments', 'restart_date')) {
    $db->addTableColumn(
        'prg_usr_assignments',
        'restart_date',
        [
                'type' => 'timestamp',
                'notnull' => false
            ]
        );
}
?>

<#5620>
<?php
global $DIC;
$db = $DIC['ilDB'];
if (!$db->tableColumnExists('prg_usr_assignments', 'restarted_assignment_id')) {
    $db->addTableColumn(
        'prg_usr_assignments',
        'restarted_assignment_id',
        [
                'type' => 'integer',
                'notnull' => true,
                'default' => -1
            ]
        );
}
?>
<#5621>
<?php

global $ilDB;

if (!$ilDB->tableColumnExists('crs_settings', 'target_group')) {
    $ilDB->addTableColumn(
            'crs_settings',
            'target_group',
            [
                                'type' => \ilDBConstants::T_TEXT,
                                'length' => 4000,
                                'notnull' => false
                        ]
        );
}
?>
<#5622>
<?php
if (!$ilDB->tableExists('prg_auto_content')) {
    $ilDB->createTable('prg_auto_content', array(
        'prg_obj_id' => array(
            'type' => 'integer',
            'length' => 4,
            'notnull' => true
        ),
        'cat_ref_id' => array(
            'type' => 'integer',
            'length' => 4,
            'notnull' => true
        ),
        'title' => array(
            'type' => 'text',
            'length' => 255,
            'notnull' => true
        ),
        'last_usr_id' => array(
            'type' => 'integer',
            'length' => 4,
            'notnull' => true
        ),
        'last_edited' => array(
            'type' => 'timestamp',
            'notnull' => false
        )
    ));
    $ilDB->addPrimaryKey('prg_auto_content', ['prg_obj_id', 'cat_ref_id']);
}
?>

<#5623>
<?php
require_once './Services/Migration/DBUpdate_3560/classes/class.ilDBUpdateNewObjectType.php';

$type_id  = ilDBUpdateNewObjectType::addNewType('prgr', 'Study Programme Reference');

ilDBUpdateNewObjectType::addRBACOperations($type_id, [
    ilDBUpdateNewObjectType::RBAC_OP_EDIT_PERMISSIONS,
    ilDBUpdateNewObjectType::RBAC_OP_VISIBLE,
    ilDBUpdateNewObjectType::RBAC_OP_READ,
    ilDBUpdateNewObjectType::RBAC_OP_WRITE,
    ilDBUpdateNewObjectType::RBAC_OP_DELETE,
    ilDBUpdateNewObjectType::RBAC_OP_COPY
]);

ilDBUpdateNewObjectType::addRBACCreate('create_prgr', 'Create Study Programme Reference', [
    'prg'
]);
?>

<#5624>
<?php
if (!$ilDB->tableExists('prg_auto_membership')) {
    $ilDB->createTable('prg_auto_membership', array(
        'prg_obj_id' => array(
            'type' => 'integer',
            'length' => 4,
            'notnull' => true
        ),
        'source_type' => array(
            'type' => 'text',
            'length' => 8,
            'notnull' => true
        ),
        'source_id' => array(
            'type' => 'integer',
            'length' => 4,
            'notnull' => true
        ),
        'enabled' => array(
            'type' => 'integer',
            'length' => 1,
            'notnull' => true,
            'default' => 0
        ),
        'last_usr_id' => array(
            'type' => 'integer',
            'length' => 4,
            'notnull' => true
        ),
        'last_edited' => array(
            'type' => 'timestamp',
            'notnull' => false
        )
    ));
    $ilDB->addPrimaryKey('prg_auto_membership', ['prg_obj_id', 'source_type', 'source_id']);
}
?>

<#5625>
<?php
global $DIC;
$db = $DIC['ilDB'];
if (!$db->tableColumnExists('prg_usr_progress', 'invalidated')) {
    $db->addTableColumn(
        'prg_usr_progress',
        'invalidated',
        [
                'type' => 'integer',
                'length' => 1,
                'notnull' => false
            ]
        );
}
?>

<#5626>
<?php
ilOrgUnitOperationContextQueries::registerNewContext(ilOrgUnitOperationContext::CONTEXT_PRG, ilOrgUnitOperationContext::CONTEXT_OBJECT);
?>

<#5627>
<?php
    ilOrgUnitOperationQueries::registerNewOperation(
    ilOrgUnitOperation::OP_VIEW_MEMBERS,
    'View Memberships of other users',
    ilOrgUnitOperationContext::CONTEXT_PRG
    );
    ilOrgUnitOperationQueries::registerNewOperation(
        ilOrgUnitOperation::OP_READ_LEARNING_PROGRESS,
        'View learning progress of other users',
        ilOrgUnitOperationContext::CONTEXT_PRG
    );
    ilOrgUnitOperationQueries::registerNewOperation(
        ilOrgUnitOperation::OP_VIEW_INDIVIDUAL_PLAN,
        'View Individual Plans of other users',
        ilOrgUnitOperationContext::CONTEXT_PRG
    );
    ilOrgUnitOperationQueries::registerNewOperation(
        ilOrgUnitOperation::OP_EDIT_INDIVIDUAL_PLAN,
        'Edit Individual Plans of other users',
        ilOrgUnitOperationContext::CONTEXT_PRG
    );
    ilOrgUnitOperationQueries::registerNewOperation(
        ilOrgUnitOperation::OP_MANAGE_MEMBERS,
        'Manage Memberships of other users',
        ilOrgUnitOperationContext::CONTEXT_PRG
    );
?>

<#5628>
<?php
global $DIC;
$db = $DIC['ilDB'];
if (!$db->tableColumnExists('prg_settings', 'access_ctrl_org_pos')) {
    $db->addTableColumn(
        'prg_settings',
        'access_ctrl_org_pos',
        [
                'type' => 'integer',
                'length' => 1,
                'notnull' => true,
                'default' => 0
            ]
        );
}
?>

<#5629>
<?php
global $DIC;
$db = $DIC['ilDB'];
if (!$db->tableColumnExists('prg_settings', 'rm_nr_by_usr_days')) {
    $db->addTableColumn(
        'prg_settings',
        'rm_nr_by_usr_days',
        [
            'type' => 'integer',
            'length' => 4,
            'notnull' => false
        ]
    );
}
?>

<#5630>
<?php
global $DIC;
$db = $DIC['ilDB'];
if (!$db->tableColumnExists('prg_settings', 'proc_end_no_success')) {
    $db->addTableColumn(
        'prg_settings',
        'proc_end_no_success',
        [
            'type' => 'integer',
            'length' => 4,
            'notnull' => false
        ]
    );
}
?>

<#5631>
<?php
global $DIC;
$db = $DIC['ilDB'];
if (!$db->tableColumnExists('prg_usr_assignments', 'restart_mail_send')) {
    $db->addTableColumn(
        'prg_usr_assignments',
        'restart_mail_send',
        [
            'type' => 'timestamp',
            'notnull' => false
        ]
    );
}
?>

<#5632>
<?php
global $DIC;
$db = $DIC['ilDB'];
if (!$db->tableColumnExists('prg_usr_progress', 'risky_to_fail_mail_send')) {
    $db->addTableColumn(
        'prg_usr_progress',
        'risky_to_fail_mail_send',
        [
            'type' => 'timestamp',
            'notnull' => false
        ]
    );
}
?>

<#5633>
<?php
global $DIC;
$db = $DIC['ilDB'];
if (!$db->tableColumnExists('prg_settings', 'send_re_assigned_mail')) {
    $db->addTableColumn(
        'prg_settings',
        'send_re_assigned_mail',
        [
            'type' => 'integer',
            'length' => 1,
            'notnull' => false,
            'default' => 0
        ]
    );
}
?>

<#5634>
<?php
global $DIC;
$db = $DIC['ilDB'];
if (!$db->tableColumnExists('prg_settings', 'send_info_to_re_assign_mail')) {
    $db->addTableColumn(
        'prg_settings',
        'send_info_to_re_assign_mail',
        [
            'type' => 'integer',
            'length' => 1,
            'notnull' => false,
            'default' => 0
        ]
    );
}
?>

<#5635>
<?php
global $DIC;
$db = $DIC['ilDB'];
if (!$db->tableColumnExists('prg_settings', 'send_risky_to_fail_mail')) {
    $db->addTableColumn(
        'prg_settings',
        'send_risky_to_fail_mail',
        [
            'type' => 'integer',
            'length' => 1,
            'notnull' => false,
            'default' => 0
        ]
    );
}
?>
<#5636>
<?php
$ilCtrlStructureReader->getStructure();
?>
<#5637>
<?php

if (!$ilDB->tableColumnExists('tst_tests', 'info_screen')) {
    $ilDB->addTableColumn('tst_tests', 'info_screen', [
        'type' => \ilDBConstants::T_INTEGER, 'length' => 1, 'notnull' => false
    ]);

    $ilDB->manipulateF(
        "UPDATE tst_tests SET info_screen = %s",
        [\ilDBConstants::T_INTEGER],
        [1]
    );
}

?>
<#5638>
<?php
if (!$ilDB->tableExists('acc_documents')) {
    $fields = [
        'id' => [
            'type'    => 'integer',
            'length'  => 4,
            'notnull' => true,
            'default' => 0
        ],
        'title' => [
            'type'     => 'text',
            'length'   => 255,
            'notnull'  => false,
            'default'  => null
        ],
        'creation_ts' => [
            'type'     => 'integer',
            'length'   => 4,
            'notnull'  => true,
            'default'  => 0
        ],
        'modification_ts' => [
            'type'     => 'integer',
            'length'   => 4,
            'notnull'  => true,
            'default'  => 0
        ],
        'sorting' => [
            'type'    => 'integer',
            'length'  => 4,
            'notnull' => true,
            'default' => 0
        ],
        'owner_usr_id' => [
            'type'    => 'integer',
            'length'  => 4,
            'notnull' => true,
            'default' => 0
        ],
        'last_modified_usr_id' => [
            'type'    => 'integer',
            'length'  => 4,
            'notnull' => true,
            'default' => 0
        ],
        'text' => [
            'type'    => 'clob',
            'notnull' => false,
            'default' => null
        ]
    ];
    $ilDB->createTable('acc_documents', $fields);
    $ilDB->addPrimaryKey('acc_documents', ['id']);
    $ilDB->createSequence('acc_documents');
}
?>
<#5639>
<?php
if (!$ilDB->tableExists('acc_criterion_to_doc')) {
    $fields = [
        'id' => [
            'type'    => 'integer',
            'length'  => 4,
            'notnull' => true,
            'default' => 0
        ],
        'doc_id' => [
            'type'    => 'integer',
            'length'  => 4,
            'notnull' => true,
            'default' => 0
        ],
        'criterion_id' => [
            'type'     => 'text',
            'length'   => 50,
            'notnull'  => true
        ],
        'criterion_value' => [
            'type'     => 'text',
            'length'   => 255,
            'notnull'  => false,
            'default'  => null,
        ],
        'assigned_ts' => [
            'type'     => 'integer',
            'length'   => 4,
            'notnull'  => true,
            'default'  => 0
        ],
        'modification_ts' => [
            'type'     => 'integer',
            'length'   => 4,
            'notnull'  => true,
            'default'  => 0
        ],
        'owner_usr_id' => [
            'type'    => 'integer',
            'length'  => 4,
            'notnull' => true,
            'default' => 0
        ],
        'last_modified_usr_id' => [
            'type'    => 'integer',
            'length'  => 4,
            'notnull' => true,
            'default' => 0
        ]
    ];
    $ilDB->createTable('acc_criterion_to_doc', $fields);
    $ilDB->addPrimaryKey('acc_criterion_to_doc', ['id']);
    $ilDB->createSequence('acc_criterion_to_doc');
}
?>
<#5640>
<?php
$ilCtrlStructureReader->getStructure();
?>
<#5641>
<?php
        $ilCtrlStructureReader->getStructure();
?>
<#5642>
<?php
        if (!$ilDB->tableColumnExists('svy_svy', 'reminder_tmpl')) {
            $ilDB->addTableColumn('svy_svy', 'reminder_tmpl', array(
                        "type" => "integer",
                        "notnull" => false,
                        "length" => 4
                ));
        }
?>
<#5643>
        <?php
        if (!$ilDB->tableColumnExists('svy_svy', 'tutor_res_status')) {
            $ilDB->addTableColumn('svy_svy', 'tutor_res_status', array(
                        "type" => "integer",
                        "notnull" => false,
                        "length" => 1
                ));
        }
        if (!$ilDB->tableColumnExists('svy_svy', 'tutor_res_reci')) {
            $ilDB->addTableColumn('svy_svy', 'tutor_res_reci', array(
                        'type' => 'text',
                        'length'  => 2000,
                        'notnull' => false,
                        'fixed' => false
                ));
        }
        ?>
<#5644>
<?php
        if (!$ilDB->tableColumnExists('svy_svy', 'tutor_res_cron')) {
            $ilDB->addTableColumn('svy_svy', 'tutor_res_cron', array(
                        "type" => "integer",
                        "notnull" => false,
                        "length" => 1
                ));
        }
?>
<#5645>
<?php
ilOrgUnitOperationContextQueries::registerNewContext(
    ilOrgUnitOperationContext::CONTEXT_USRF,
    ilOrgUnitOperationContext::CONTEXT_OBJECT
);

ilOrgUnitOperationQueries::registerNewOperation(
    ilOrgUnitOperation::OP_EDIT_USER_ACCOUNTS,
    'Edit User in User Administration',
    ilOrgUnitOperationContext::CONTEXT_USRF
);
?>
<#5646>
<?php
if (!$ilDB->tableColumnExists('grp_settings', 'auto_notification')) {
    $ilDB->addTableColumn(
            'grp_settings',
            'auto_notification',
            [
                        'type'    => 'integer',
                        'notnull' => true,
                        'default' => 1
                ]
        );
}
?>
<#5647>
<?php
if (!$ilDB->tableColumnExists('event_participants', 'excused')) {
    $ilDB->addTableColumn(
            'event_participants',
            'excused',
            [
                        'type'    => 'integer',
                        'length' => 1,
                        'notnull' => true,
                        'default' => 0
                ]
        );
}
?>
<#5648>
<?php
if (!$ilDB->tableColumnExists("il_cert_template", "certificate_content_bu")) {
    $ilDB->addTableColumn(
        "il_cert_template",
        'certificate_content_bu',
        array(
            'type' => 'clob',
            'default' => '',
            'notnull' => true,
        )
    );
}

if (!$ilDB->tableColumnExists("il_cert_user_cert", "certificate_content_bu")) {
    $ilDB->addTableColumn(
        "il_cert_user_cert",
        'certificate_content_bu',
        array(
            'type' => 'clob',
            'default' => '',
            'notnull' => true,
        )
    );
}
$ilDB->manipulate("UPDATE il_cert_template SET certificate_content_bu = certificate_content WHERE (certificate_content_bu IS NULL OR certificate_content_bu = '')");
$ilDB->manipulate("UPDATE il_cert_user_cert SET certificate_content_bu = certificate_content WHERE (certificate_content_bu IS NULL OR certificate_content_bu = '')");
$res = $ilDB->query("SELECT * FROM il_cert_template WHERE certificate_content NOT LIKE '%[BACKGROUND_IMAGE]%'");
$updateStatement = $ilDB->prepareManip("UPDATE il_cert_template SET certificate_content = ?, certificate_hash = ? WHERE id = ?", ['clob', 'text', 'integer']);
while ($row = $ilDB->fetchAssoc($res)) {
    $row['certificate_content'] = preg_replace(
        '/src="url\((.*?)\/certificates\/(.*?)\)"/',
        'src="url([BACKGROUND_IMAGE])"',
        $row['certificate_content']
    );
    $row['certificate_hash'] = hash(
        'sha256',
        $row['certificate_content'] . $row['background_image_path'] . $row['template_values'] . $row['thumbnail_image_path']
    );
    $ilDB->execute($updateStatement, [$row['certificate_content'], $row['certificate_hash'], $row['id']]);
}

$res = $ilDB->query("SELECT * FROM il_cert_user_cert WHERE certificate_content NOT LIKE '%[BACKGROUND_IMAGE]%'");
$updateStatement = $ilDB->prepareManip("UPDATE il_cert_user_cert SET certificate_content = ? WHERE id = ?", ['clob', 'integer']);
while ($row = $ilDB->fetchAssoc($res)) {
    $row['certificate_content'] = preg_replace(
        '/src="url\((.*?)\/certificates\/(.*?)\)"/',
        'src="url([BACKGROUND_IMAGE])"',
        $row['certificate_content']
    );
    $ilDB->execute($updateStatement, [$row['certificate_content'], $row['id']]);
}
?>
<#5649>
<?php
ilOrgUnitOperationQueries::registerNewOperationForMultipleContexts(ilOrgUnitOperation::OP_VIEW_CERTIFICATES, 'Read the certificates of a User', [
    ilOrgUnitOperationContext::CONTEXT_TST,
    ilOrgUnitOperationContext::CONTEXT_EXC,
    ilOrgUnitOperationContext::CONTEXT_CRS,
]);
ilOrgUnitOperationQueries::registerNewOperationForMultipleContexts(ilOrgUnitOperation::OP_VIEW_COMPETENCES, 'Read the competences of a User', [
    ilOrgUnitOperationContext::CONTEXT_TST,
    ilOrgUnitOperationContext::CONTEXT_GRP,
    ilOrgUnitOperationContext::CONTEXT_CRS,
    ilOrgUnitOperationContext::CONTEXT_SVY,
]);
>>>>>>> 46afeae0
?><|MERGE_RESOLUTION|>--- conflicted
+++ resolved
@@ -2,41 +2,40 @@
 <?php
 $template = 'il_lso_admin';
 $perms = [
-    'create_htlm',
-    'create_iass',
-    'create_copa',
-    'create_svy',
-    'create_lm',
-    'create_exc',
-    'create_tst',
-    'create_sahs',
-    'create_file',
-    'participate',
-    'unparticipate',
-    'edit_learning_progress',
-    'manage_members',
-    'copy'
+	'create_htlm',
+	'create_iass',
+	'create_copa',
+	'create_svy',
+	'create_lm',
+	'create_exc',
+	'create_tst',
+	'create_sahs',
+	'create_file',
+	'participate',
+	'unparticipate',
+	'edit_learning_progress',
+	'manage_members',
+	'copy'
 ];
 
 $query = "SELECT obj_id FROM object_data"
-    . " WHERE object_data.type = " . $ilDB->quote('rolt', 'text')
-    . " AND title = " . $ilDB->quote($template, 'text');
+	." WHERE object_data.type = " .$ilDB->quote('rolt', 'text')
+	." AND title = " .$ilDB->quote($template,'text');
 $result = $ilDB->query($query);
-$row = $ilDB->fetchAssoc($result);
-$rol_id = array_shift($row);
+$rol_id = array_shift($ilDB->fetchAssoc($result));
 
 $op_ids = [];
 $query = "SELECT ops_id FROM rbac_operations"
-    . " WHERE operation IN ('"
-    . implode("', '", $perms)
-    . "')";
+	." WHERE operation IN ('"
+	.implode("', '", $perms)
+	."')";
 $result = $ilDB->query($query);
-while ($row = $ilDB->fetchAssoc($result)) {
-    $op_ids[] = $row['ops_id'];
+while($row = $ilDB->fetchAssoc($result)) {
+	$op_ids[] = $row['ops_id'];
 }
 
 include_once('./Services/Migration/DBUpdate_3560/classes/class.ilDBUpdateNewObjectType.php');
-ilDBUpdateNewObjectType::setRolePermission($rol_id, 'lso', $op_ids, ROLE_FOLDER_ID);
+ilDBUpdateNewObjectType::setRolePermission($rol_id, 'lso', $op_ids,	ROLE_FOLDER_ID);
 ?>
 
 <#5433>
@@ -46,26 +45,25 @@
 $op_id = ilDBUpdateNewObjectType::getCustomRBACOperationId('unparticipate');
 
 $query = "SELECT obj_id FROM object_data"
-    . " WHERE object_data.type = " . $ilDB->quote('rolt', 'text')
-    . " AND title = " . $ilDB->quote($template, 'text');
+	." WHERE object_data.type = " .$ilDB->quote('rolt', 'text')
+	." AND title = " .$ilDB->quote($template,'text');
 $result = $ilDB->query($query);
-$row = $ilDB->fetchAssoc($result);
-$rol_id = array_shift($row);
+$rol_id = array_shift($ilDB->fetchAssoc($result));
 
 ilDBUpdateNewObjectType::setRolePermission($rol_id, 'lso', [$op_id], ROLE_FOLDER_ID);
 ?>
 <#5434>
 <?php
 if ($ilDB->tableExists('license_data')) {
-    $ilDB->dropTable('license_data');
+	$ilDB->dropTable('license_data');
 }
 ?>
 <#5435>
 <?php
 $ilDB->manipulateF(
-    'DELETE FROM settings WHERE module = %s',
-    ['text'],
-    ['license']
+	'DELETE FROM settings WHERE module = %s',
+	['text'],
+	['license']
 );
 ?>
 <#5436>
@@ -95,76 +93,87 @@
 ?>
 <#5442>
 <?php
-$set = $ilDB->queryF("SELECT DISTINCT s.user_id FROM skl_personal_skill s LEFT JOIN usr_data u ON (s.user_id = u.usr_id) " .
-    " WHERE u.usr_id IS NULL ", [], []);
+$set = $ilDB->queryF("SELECT DISTINCT s.user_id FROM skl_personal_skill s LEFT JOIN usr_data u ON (s.user_id = u.usr_id) ".
+	" WHERE u.usr_id IS NULL ", [], []);
 $user_ids = [];
-while ($rec = $ilDB->fetchAssoc($set)) {
-    $user_ids[] = $rec["user_id"];
-}
-if (count($user_ids) > 0) {
-    $ilDB->manipulate("DELETE FROM skl_personal_skill WHERE "
-        . $ilDB->in("user_id", $user_ids, false, "integer"));
+while ($rec = $ilDB->fetchAssoc($set))
+{
+	$user_ids[] = $rec["user_id"];
+}
+if (count($user_ids) > 0)
+{
+	$ilDB->manipulate("DELETE FROM skl_personal_skill WHERE "
+		.$ilDB->in("user_id", $user_ids, false, "integer"));
 }
 ?>
 <#5443>
 <?php
-$set = $ilDB->queryF("SELECT DISTINCT s.user_id FROM skl_assigned_material s LEFT JOIN usr_data u ON (s.user_id = u.usr_id) " .
-    " WHERE u.usr_id IS NULL ", [], []);
+$set = $ilDB->queryF("SELECT DISTINCT s.user_id FROM skl_assigned_material s LEFT JOIN usr_data u ON (s.user_id = u.usr_id) ".
+	" WHERE u.usr_id IS NULL ", [], []);
 $user_ids = [];
-while ($rec = $ilDB->fetchAssoc($set)) {
-    $user_ids[] = $rec["user_id"];
-}
-if (count($user_ids) > 0) {
-    $ilDB->manipulate("DELETE FROM skl_assigned_material WHERE "
-        . $ilDB->in("user_id", $user_ids, false, "integer"));
+while ($rec = $ilDB->fetchAssoc($set))
+{
+	$user_ids[] = $rec["user_id"];
+}
+if (count($user_ids) > 0)
+{
+	$ilDB->manipulate("DELETE FROM skl_assigned_material WHERE "
+		.$ilDB->in("user_id", $user_ids, false, "integer"));
 }
 ?>
 <#5444>
 <?php
-$set = $ilDB->queryF("SELECT DISTINCT s.user_id FROM skl_profile_user s LEFT JOIN usr_data u ON (s.user_id = u.usr_id) " .
-    " WHERE u.usr_id IS NULL ", [], []);
+$set = $ilDB->queryF("SELECT DISTINCT s.user_id FROM skl_profile_user s LEFT JOIN usr_data u ON (s.user_id = u.usr_id) ".
+	" WHERE u.usr_id IS NULL ", [], []);
 $user_ids = [];
-while ($rec = $ilDB->fetchAssoc($set)) {
-    $user_ids[] = $rec["user_id"];
-}
-if (count($user_ids) > 0) {
-    $ilDB->manipulate("DELETE FROM skl_profile_user WHERE "
-        . $ilDB->in("user_id", $user_ids, false, "integer"));
+while ($rec = $ilDB->fetchAssoc($set))
+{
+	$user_ids[] = $rec["user_id"];
+}
+if (count($user_ids) > 0)
+{
+	$ilDB->manipulate("DELETE FROM skl_profile_user WHERE "
+		.$ilDB->in("user_id", $user_ids, false, "integer"));
 }
 ?>
 <#5445>
 <?php
-$set = $ilDB->queryF("SELECT DISTINCT s.user_id FROM skl_user_skill_level s LEFT JOIN usr_data u ON (s.user_id = u.usr_id) " .
-    " WHERE u.usr_id IS NULL ", [], []);
+$set = $ilDB->queryF("SELECT DISTINCT s.user_id FROM skl_user_skill_level s LEFT JOIN usr_data u ON (s.user_id = u.usr_id) ".
+	" WHERE u.usr_id IS NULL ", [], []);
 $user_ids = [];
-while ($rec = $ilDB->fetchAssoc($set)) {
-    $user_ids[] = $rec["user_id"];
-}
-if (count($user_ids) > 0) {
-    $ilDB->manipulate("DELETE FROM skl_user_skill_level WHERE "
-        . $ilDB->in("user_id", $user_ids, false, "integer"));
+while ($rec = $ilDB->fetchAssoc($set))
+{
+	$user_ids[] = $rec["user_id"];
+}
+if (count($user_ids) > 0)
+{
+	$ilDB->manipulate("DELETE FROM skl_user_skill_level WHERE "
+		.$ilDB->in("user_id", $user_ids, false, "integer"));
 }
 ?>
 <#5446>
 <?php
-$set = $ilDB->queryF("SELECT DISTINCT s.user_id FROM skl_user_has_level s LEFT JOIN usr_data u ON (s.user_id = u.usr_id) " .
-    " WHERE u.usr_id IS NULL ", [], []);
+$set = $ilDB->queryF("SELECT DISTINCT s.user_id FROM skl_user_has_level s LEFT JOIN usr_data u ON (s.user_id = u.usr_id) ".
+	" WHERE u.usr_id IS NULL ", [], []);
 $user_ids = [];
-while ($rec = $ilDB->fetchAssoc($set)) {
-    $user_ids[] = $rec["user_id"];
-}
-if (count($user_ids) > 0) {
-    $ilDB->manipulate("DELETE FROM skl_user_has_level WHERE "
-        . $ilDB->in("user_id", $user_ids, false, "integer"));
+while ($rec = $ilDB->fetchAssoc($set))
+{
+	$user_ids[] = $rec["user_id"];
+}
+if (count($user_ids) > 0)
+{
+	$ilDB->manipulate("DELETE FROM skl_user_has_level WHERE "
+		.$ilDB->in("user_id", $user_ids, false, "integer"));
 }
 ?>
 <#5447>
 <?php
 //FIX 0020168: Delete orgus in Trash - Organisational units could not be restored from trash / imports lead to ambiguous import_ids
 $set = $ilDB->query("SELECT * FROM object_data as obj inner join object_reference as ref on ref.obj_id = obj.obj_id and ref.deleted is not null where type = 'orgu'");
-while ($rec = $ilDB->fetchAssoc($set)) {
-    $ilDB->manipulate("DELETE FROM object_data where obj_id = " . $ilDB->quote($rec['obj_id'], 'integer'));
-    $ilDB->manipulate("DELETE FROM object_reference where obj_id = " . $ilDB->quote($rec['obj_id'], 'integer'));
+while ($rec = $ilDB->fetchAssoc($set))
+{
+	$ilDB->manipulate("DELETE FROM object_data where obj_id = ".$ilDB->quote($rec['obj_id'],'integer'));
+	$ilDB->manipulate("DELETE FROM object_reference where obj_id = ".$ilDB->quote($rec['obj_id'],'integer'));
 }
 ?>
 
@@ -173,80 +182,79 @@
 include_once('./Services/Migration/DBUpdate_3560/classes/class.ilDBUpdateNewObjectType.php');
 
 $tpl_perms = [
-    'il_grp_member' => [
-        'participate'
-    ],
-    'il_crs_member' => [
-        'participate'
-    ],
-    'il_grp_admin' => [
-        'participate',
-        'unparticipate',
-        'manage_members',
-        'create_htlm',
-        'create_iass',
-        'create_copa',
-        'create_svy',
-        'create_svy',
-        'create_lm',
-        'create_exc',
-        'create_tst',
-        'create_sahs',
-        'create_file',
-        'edit_learning_progress'
-    ],
-    'il_crs_admin' => [
-        'participate',
-        'unparticipate',
-        'manage_members',
-        'create_htlm',
-        'create_iass',
-        'create_copa',
-        'create_svy',
-        'create_svy',
-        'create_lm',
-        'create_exc',
-        'create_tst',
-        'create_sahs',
-        'create_file',
-        'edit_learning_progress'
-    ],
-    'il_crs_tutor' => [
-        'participate',
-        'unparticipate',
-        'manage_members',
-        'edit_learning_progress',
-        'create_htlm',
-        'create_iass',
-        'create_copa',
-        'create_svy',
-        'create_svy',
-        'create_lm',
-        'create_exc',
-        'create_tst',
-        'create_sahs',
-        'create_file'
-    ]
+	'il_grp_member' => [
+		'participate'
+	],
+	'il_crs_member' => [
+		'participate'
+	],
+	'il_grp_admin' => [
+		'participate',
+		'unparticipate',
+		'manage_members',
+		'create_htlm',
+		'create_iass',
+		'create_copa',
+		'create_svy',
+		'create_svy',
+		'create_lm',
+		'create_exc',
+		'create_tst',
+		'create_sahs',
+		'create_file',
+		'edit_learning_progress'
+	],
+	'il_crs_admin' => [
+		'participate',
+		'unparticipate',
+		'manage_members',
+		'create_htlm',
+		'create_iass',
+		'create_copa',
+		'create_svy',
+		'create_svy',
+		'create_lm',
+		'create_exc',
+		'create_tst',
+		'create_sahs',
+		'create_file',
+		'edit_learning_progress'
+	],
+	'il_crs_tutor' => [
+		'participate',
+		'unparticipate',
+		'manage_members',
+		'edit_learning_progress',
+		'create_htlm',
+		'create_iass',
+		'create_copa',
+		'create_svy',
+		'create_svy',
+		'create_lm',
+		'create_exc',
+		'create_tst',
+		'create_sahs',
+		'create_file'
+	]
 ];
 
-foreach ($tpl_perms as $template=>$perms) {
-    $query = "SELECT obj_id FROM object_data"
-        . " WHERE object_data.type = " . $ilDB->quote('rolt', 'text')
-        . " AND title = " . $ilDB->quote($template, 'text');
-    $result = $ilDB->query($query);
-    $row = $ilDB->fetchAssoc($result);
-    $rol_id = array_shift($row);
-
-    $op_ids = [];
-    $query = "SELECT ops_id FROM rbac_operations"
-        . " WHERE operation IN ('"
-        . implode("', '", $perms)
-        . "')";
-    $result = $ilDB->query($query);
-    while ($row = $ilDB->fetchAssoc($result)) {
-        $op_ids[] = $row['ops_id'];
-    }
-    ilDBUpdateNewObjectType::setRolePermission($rol_id, 'lso', $op_ids, ROLE_FOLDER_ID);
+foreach($tpl_perms as $template=>$perms){
+	$query = "SELECT obj_id FROM object_data"
+		." WHERE object_data.type = " .$ilDB->quote('rolt', 'text')
+		." AND title = " .$ilDB->quote($template,'text');
+	$result = $ilDB->query($query);
+	$rol_id = array_shift($ilDB->fetchAssoc($result));
+
+	$op_ids = [];
+	$query = "SELECT ops_id FROM rbac_operations"
+		." WHERE operation IN ('"
+		.implode("', '", $perms)
+		."')";
+	$result = $ilDB->query($query);
+	while($row = $ilDB->fetchAssoc($result)) {
+		$op_ids[] = $row['ops_id'];
+	}
+	ilDBUpdateNewObjectType::setRolePermission($rol_id, 'lso', $op_ids,	ROLE_FOLDER_ID);
 }
 ?>
 <#5449>
@@ -255,48 +263,50 @@
 ?>
 <#5450>
 <?php
-if (!$ilDB->tableColumnExists('tst_tests', 'block_after_passed')) {
-    $ilDB->addTableColumn('tst_tests', 'block_after_passed', array(
-        'type' => 'integer',
-        'notnull' => false,
-        'length' => 1,
-        'default' => 0
-    ));
+if( !$ilDB->tableColumnExists('tst_tests', 'block_after_passed') )
+{
+	$ilDB->addTableColumn('tst_tests', 'block_after_passed', array(
+		'type' => 'integer',
+		'notnull' => false,
+		'length' => 1,
+		'default' => 0
+	));
 }
 ?>
 
 <#5451>
 <?php
-if (!$ilDB->tableColumnExists('cal_entries', 'context_info')) {
-    $ilDB->addTableColumn(
-        'cal_entries',
-        'context_info',
-        [
-            'type' => 'text',
-            'length' => 255,
-            'notnull' => false
-        ]
-    );
+if(!$ilDB->tableColumnExists('cal_entries','context_info'))
+{
+	$ilDB->addTableColumn(
+		'cal_entries',
+		'context_info',
+		[
+			'type' => 'text',
+			'length' => 255,
+			'notnull' => false
+		]
+	);
 }
 ?>
 <#5452>
 <?php
 // Create migration table
 if (!$ilDB->tableExists('frm_thread_tree_mig')) {
-    $fields = [
-        'thread_id' => [
-            'type'    => 'integer',
-            'length'  => 4,
-            'notnull' => true,
-            'default' => 0
-        ]
-    ];
-
-    $ilDB->createTable('frm_thread_tree_mig', $fields);
-    $ilDB->addPrimaryKey('frm_thread_tree_mig', ['thread_id']);
-    $GLOBALS['ilLog']->info(sprintf(
-        'Created thread migration table: frm_thread_tree_mig'
-    ));
+	$fields = [
+		'thread_id' => [
+			'type'    => 'integer',
+			'length'  => 4,
+			'notnull' => true,
+			'default' => 0
+		]
+	];
+
+	$ilDB->createTable('frm_thread_tree_mig', $fields);
+	$ilDB->addPrimaryKey('frm_thread_tree_mig', ['thread_id']);
+	$GLOBALS['ilLog']->info(sprintf(
+		'Created thread migration table: frm_thread_tree_mig'
+	));
 }
 ?>
 <#5453>
@@ -312,7 +322,7 @@
 $ignoredThreadIds = [];
 $res = $ilDB->query($query);
 while ($row = $ilDB->fetchAssoc($res)) {
-    $ignoredThreadIds[$row['thr_fk']] = $row['thr_fk'];
+	$ignoredThreadIds[$row['thr_fk']] = $row['thr_fk'];
 }
 
 $step = 5453;
@@ -326,22 +336,18 @@
 ";
 $res = $ilDB->query($query);
 while ($row = $ilDB->fetchAssoc($res)) {
-    $GLOBALS['ilLog']->info(sprintf(
-        "Started migration of thread with id %s",
-        $row['thr_fk']
-    ));
-    if (isset($ignoredThreadIds[$row['thr_fk']])) {
-        $GLOBALS['ilLog']->warning(sprintf(
-            "Cannot migrate forum tree for thread id %s in database update step %s",
-            $row['thr_fk'],
-            $step
-        ));
-        continue;
-    }
-
-    // Create space for a new root node, increment depth of all nodes, increment lft and rgt values
-    $ilDB->manipulateF(
-        "
+	$GLOBALS['ilLog']->info(sprintf(
+		"Started migration of thread with id %s", $row['thr_fk']
+	));
+	if (isset($ignoredThreadIds[$row['thr_fk']])) {
+		$GLOBALS['ilLog']->warning(sprintf(
+			"Cannot migrate forum tree for thread id %s in database update step %s", $row['thr_fk'], $step
+		));
+		continue;
+	}
+
+	// Create space for a new root node, increment depth of all nodes, increment lft and rgt values
+	$ilDB->manipulateF("
 			UPDATE frm_posts_tree
 			SET
 				lft = lft + 1,
@@ -349,47 +355,42 @@
 				depth = depth + 1
 			WHERE thr_fk = %s
 		",
-        ['integer'],
-        [$row['thr_fk']]
-    );
-    $GLOBALS['ilLog']->info(sprintf(
-        "Created gaps in tree for thread with id %s in database update step %s",
-        $row['thr_fk'],
-        $step
-    ));
-
-    // Create a posting as new root
-    $postId = $ilDB->nextId('frm_posts');
-    $ilDB->insert('frm_posts', array(
-        'pos_pk'		=> array('integer', $postId),
-        'pos_top_fk'	=> array('integer', $row['pos_top_fk']),
-        'pos_thr_fk'	=> array('integer', $row['pos_thr_fk']),
-        'pos_display_user_id'	=> array('integer', $row['pos_display_user_id']),
-        'pos_usr_alias'	=> array('text', $row['pos_usr_alias']),
-        'pos_subject'	=> array('text', $row['pos_subject']),
-        'pos_message'	=> array('clob', $row['pos_message']),
-        'pos_date'		=> array('timestamp', $row['pos_date']),
-        'pos_update'	=> array('timestamp', null),
-        'update_user'	=> array('integer', 0),
-        'pos_cens'		=> array('integer', 0),
-        'notify'		=> array('integer', 0),
-        'import_name'	=> array('text', (string) $row['import_name']),
-        'pos_status'	=> array('integer', 1),
-        'pos_author_id' => array('integer', (int) $row['pos_author_id']),
-        'is_author_moderator' => array('integer', $row['is_author_moderator']),
-        'pos_activation_date' => array('timestamp', $row['pos_activation_date'])
-    ));
-    $GLOBALS['ilLog']->info(sprintf(
-        "Created new root posting with id %s in thread with id %s in database update step %s",
-        $postId,
-        $row['thr_fk'],
-        $step
-    ));
-
-    // Insert the new root and, set dept = 1, lft = 1, rgt = <OLR_ROOT_RGT> + 2
-    $nextId = $ilDB->nextId('frm_posts_tree');
-    $ilDB->manipulateF(
-        '
+		['integer'],
+		[$row['thr_fk']]
+	);
+	$GLOBALS['ilLog']->info(sprintf(
+		"Created gaps in tree for thread with id %s in database update step %s", $row['thr_fk'], $step
+	));
+
+	// Create a posting as new root
+	$postId = $ilDB->nextId('frm_posts');
+	$ilDB->insert('frm_posts', array(
+		'pos_pk'		=> array('integer', $postId),
+		'pos_top_fk'	=> array('integer', $row['pos_top_fk']),
+		'pos_thr_fk'	=> array('integer', $row['pos_thr_fk']),
+		'pos_display_user_id'	=> array('integer', $row['pos_display_user_id']),
+		'pos_usr_alias'	=> array('text', $row['pos_usr_alias']),
+		'pos_subject'	=> array('text', $row['pos_subject']),
+		'pos_message'	=> array('clob', $row['pos_message']),
+		'pos_date'		=> array('timestamp', $row['pos_date']),
+		'pos_update'	=> array('timestamp', null),
+		'update_user'	=> array('integer', 0),
+		'pos_cens'		=> array('integer', 0),
+		'notify'		=> array('integer', 0),
+		'import_name'	=> array('text', (string)$row['import_name']),
+		'pos_status'	=> array('integer', 1),
+		'pos_author_id' => array('integer', (int)$row['pos_author_id']),
+		'is_author_moderator' => array('integer', $row['is_author_moderator']),
+		'pos_activation_date' => array('timestamp', $row['pos_activation_date'])
+	));
+	$GLOBALS['ilLog']->info(sprintf(
+		"Created new root posting with id %s in thread with id %s in database update step %s",
+		$postId, $row['thr_fk'], $step
+	));
+
+	// Insert the new root and, set dept = 1, lft = 1, rgt = <OLR_ROOT_RGT> + 2
+	$nextId = $ilDB->nextId('frm_posts_tree');
+	$ilDB->manipulateF('
 		INSERT INTO frm_posts_tree
 		(
 			fpt_pk,
@@ -401,104 +402,98 @@
 			depth,
 			fpt_date
 		) VALUES (%s, %s, %s, %s,  %s,  %s, %s, %s)',
-        ['integer','integer', 'integer', 'integer', 'integer', 'integer', 'integer', 'timestamp'],
-        [$nextId, $row['thr_fk'], $postId, 0, 1, $row['rgt'] + 2, 1, $row['fpt_date']]
-    );
-    $GLOBALS['ilLog']->info(sprintf(
-        "Created new tree root with id %s in thread with id %s in database update step %s",
-        $nextId,
-        $row['thr_fk'],
-        $step
-    ));
-
-    // Set parent_pos for old root
-    $ilDB->manipulateF(
-        "
+		['integer','integer', 'integer', 'integer', 'integer', 'integer', 'integer', 'timestamp'],
+		[$nextId, $row['thr_fk'], $postId, 0, 1, $row['rgt'] + 2, 1, $row['fpt_date']]
+	);
+	$GLOBALS['ilLog']->info(sprintf(
+		"Created new tree root with id %s in thread with id %s in database update step %s",
+		$nextId, $row['thr_fk'], $step
+	));
+
+	// Set parent_pos for old root
+	$ilDB->manipulateF("
 			UPDATE frm_posts_tree
 			SET
 				parent_pos = %s
 			WHERE thr_fk = %s AND fpt_pk = %s
 		",
-        ['integer', 'integer', 'integer'],
-        [$nextId, $row['thr_fk'], $row['fpt_pk']]
-    );
-    $GLOBALS['ilLog']->info(sprintf(
-        "Set parent to %s for posting with id %s in thread with id %s in database update step %s",
-        $nextId,
-        $row['fpt_pk'],
-        $row['thr_fk'],
-        $step
-    ));
-
-    // Mark as migrated
-    $ilDB->insert('frm_thread_tree_mig', array(
-        'thread_id' => array('integer', $row['thr_fk'])
-    ));
+		['integer', 'integer', 'integer'],
+		[$nextId, $row['thr_fk'], $row['fpt_pk']]
+	);
+	$GLOBALS['ilLog']->info(sprintf(
+		"Set parent to %s for posting with id %s in thread with id %s in database update step %s",
+		$nextId, $row['fpt_pk'], $row['thr_fk'], $step
+	));
+
+	// Mark as migrated
+	$ilDB->insert('frm_thread_tree_mig', array(
+		'thread_id' => array('integer', $row['thr_fk'])
+	));
 }
 ?>
 <#5454>
 <?php
 // Drop migration table
 if ($ilDB->tableExists('frm_thread_tree_mig')) {
-    $ilDB->dropTable('frm_thread_tree_mig');
-    $GLOBALS['ilLog']->info(sprintf(
-        'Dropped thread migration table: frm_thread_tree_mig'
-    ));
+	$ilDB->dropTable('frm_thread_tree_mig');
+	$GLOBALS['ilLog']->info(sprintf(
+		'Dropped thread migration table: frm_thread_tree_mig'
+	));
 }
 ?>
 <#5455>
 <?php
 // Add new index
 if (!$ilDB->indexExistsByFields('frm_posts_tree', ['parent_pos'])) {
-    $ilDB->addIndex('frm_posts_tree', ['parent_pos'], 'i3');
+	$ilDB->addIndex('frm_posts_tree', ['parent_pos'], 'i3');
 }
 ?>
 <#5456>
 <?php
-if (!$ilDB->tableExists('lso_activation')) {
-    $ilDB->createTable('lso_activation', array(
-        'ref_id' => array(
-            "type"    => "integer",
-            "length"  => 4,
-            'notnull' => true
-        ),
-        'online' => array(
-            "type" => "integer",
-            "notnull" => true,
-            "length" => 1,
-            "default" => 0
-        ),
-        'activation_start' => array(
-            'type' => 'timestamp',
-            "notnull" => false
-        ),
-        'activation_end' => array(
-            'type' => 'timestamp',
-            "notnull" => false
-        )
-    ));
-    $ilDB->addPrimaryKey("lso_activation", array("ref_id"));
+if(!$ilDB->tableExists('lso_activation'))
+{
+	$ilDB->createTable('lso_activation', array(
+		'ref_id' => array(
+			"type"    => "integer",
+			"length"  => 4,
+			'notnull' => true
+		),
+		'online' => array(
+			"type" => "integer",
+			"notnull" => true,
+			"length" => 1,
+			"default" => 0
+		),
+		'activation_start' => array(
+			'type' => 'timestamp',
+			"notnull" => false
+		),
+		'activation_end' => array(
+			'type' => 'timestamp',
+			"notnull" => false
+		)
+	));
+	$ilDB->addPrimaryKey("lso_activation", array("ref_id"));
 }
 ?>
 <#5457>
 <?php
-if ($ilDB->tableColumnExists('lso_settings', 'online')) {
-    $ilDB->dropTableColumn('lso_settings', 'online');
+if ($ilDB->tableColumnExists('lso_settings', 'online'))
+{
+	$ilDB->dropTableColumn('lso_settings', 'online');
 }
 ?>
 <#5458>
 <?php
-if (!$ilDB->tableColumnExists('lso_activation', 'effective_online')) {
-    $ilDB->addTableColumn(
-        'lso_activation',
-        'effective_online',
-        array(
-            "type"    => "integer",
-            "notnull" => true,
-            "length"  => 1,
-            "default" => 0
-        )
-    );
+if(!$ilDB->tableColumnExists('lso_activation', 'effective_online')) {
+	$ilDB->addTableColumn('lso_activation', 'effective_online',
+		array(
+			"type"    => "integer",
+			"notnull" => true,
+			"length"  => 1,
+			"default" => 0
+		)
+	);
 }
 ?>
 <#5459>
@@ -517,61 +512,61 @@
 ?>
 <#5461>
 <?php
-if (!$ilDB->tableColumnExists('qpl_questions', 'lifecycle')) {
-    $ilDB->addTableColumn('qpl_questions', 'lifecycle', array(
-        'type' => 'text',
-        'length' => 16,
-        'notnull' => false,
-        'default' => 'draft'
-    ));
-
-    $ilDB->queryF('UPDATE qpl_questions SET lifecycle = %s', array('text'), array('draft'));
+if( !$ilDB->tableColumnExists('qpl_questions', 'lifecycle') )
+{
+	$ilDB->addTableColumn('qpl_questions', 'lifecycle', array(
+		'type' => 'text',
+		'length' => 16,
+		'notnull' => false,
+		'default' => 'draft'
+	));
+
+	$ilDB->queryF('UPDATE qpl_questions SET lifecycle = %s', array('text'), array('draft'));
 }
 ?>
 <#5462>
 <?php
-if (!$ilDB->tableColumnExists('tst_rnd_quest_set_qpls', 'lifecycle_filter')) {
-    $ilDB->addTableColumn(
-        'tst_rnd_quest_set_qpls',
-        'lifecycle_filter',
-        array('type' => 'text', 'length' => 250, 'notnull'	=> false, 'default'	=> null)
-    );
+if( !$ilDB->tableColumnExists('tst_rnd_quest_set_qpls', 'lifecycle_filter'))
+{
+	$ilDB->addTableColumn('tst_rnd_quest_set_qpls', 'lifecycle_filter',
+		array('type' => 'text', 'length' => 250, 'notnull'	=> false, 'default'	=> null)
+	);
 }
 ?>
 <#5463>
 <?php
 if (!$ilDB->indexExistsByFields('il_orgu_permissions', ['context_id'])) {
-    $ilDB->addIndex('il_orgu_permissions', array( 'context_id' ), 'co');
+	$ilDB->addIndex('il_orgu_permissions', array( 'context_id' ), 'co');
 }
 ?>
 <#5464>
 <?php
 if (!$ilDB->indexExistsByFields('il_orgu_permissions', ['position_id'])) {
-    $ilDB->addIndex('il_orgu_permissions', array('position_id'), 'po');
+$ilDB->addIndex('il_orgu_permissions', array('position_id'), 'po');
 }
 ?>
 <#5465>
 <?php
 if (!$ilDB->indexExistsByFields('il_orgu_permissions', ['operations'])) {
-    $ilDB->modifyTableColumn('il_orgu_permissions', 'operations', array("length" => 256));
+$ilDB->modifyTableColumn('il_orgu_permissions', 'operations', array("length" => 256));
 }
 ?>
 <#5466>
 <?php
 if (!$ilDB->indexExistsByFields('il_orgu_ua', ['position_id'])) {
-    $ilDB->addIndex('il_orgu_ua', array('position_id'), 'pi');
+$ilDB->addIndex('il_orgu_ua', array('position_id'), 'pi');
 }
 ?>
 <#5467>
 <?php
 if (!$ilDB->indexExistsByFields('il_orgu_ua', ['user_id'])) {
-    $ilDB->addIndex('il_orgu_ua', array('user_id'), 'ui');
+$ilDB->addIndex('il_orgu_ua', array('user_id'), 'ui');
 }
 ?>
 <#5468>
 <?php
 if (!$ilDB->indexExistsByFields('il_orgu_ua', ['orgu_id'])) {
-    $ilDB->addIndex('il_orgu_ua', array('orgu_id'), 'oi');
+$ilDB->addIndex('il_orgu_ua', array('orgu_id'), 'oi');
 }
 ?>
 <#5469>
@@ -583,13 +578,13 @@
 <#5470>
 <?php
 if (!$ilDB->indexExistsByFields('il_orgu_ua', ['position_id','orgu_id'])) {
-    $ilDB->addIndex('il_orgu_ua', array('position_id','orgu_id'), 'po');
+$ilDB->addIndex('il_orgu_ua', array('position_id','orgu_id'), 'po');
 }
 ?>
 <#5471>
 <?php
 if (!$ilDB->indexExistsByFields('il_orgu_ua', ['position_id','user_id'])) {
-    $ilDB->addIndex('il_orgu_ua', array('position_id','user_id'), 'pu');
+$ilDB->addIndex('il_orgu_ua', array('position_id','user_id'), 'pu');
 }
 ?>
 <#5472>
@@ -603,202 +598,198 @@
 include_once('./Services/Migration/DBUpdate_3560/classes/class.ilDBUpdateNewObjectType.php');
 
 $query = "SELECT obj_id FROM object_data"
-    . " WHERE object_data.type = " . $ilDB->quote('rolt', 'text')
-    . " AND title = " . $ilDB->quote('il_lso_member', 'text');
+	." WHERE object_data.type = " .$ilDB->quote('rolt', 'text')
+	." AND title = " .$ilDB->quote('il_lso_member','text');
 $result = $ilDB->query($query);
-$row = $ilDB->fetchAssoc($result);
-$rol_id_member = array_shift($row);
+$rol_id_member = array_shift($ilDB->fetchAssoc($result));
 
 $query = "SELECT obj_id FROM object_data"
-    . " WHERE object_data.type = " . $ilDB->quote('rolt', 'text')
-    . " AND title = " . $ilDB->quote('il_lso_admin', 'text');
+	." WHERE object_data.type = " .$ilDB->quote('rolt', 'text')
+	." AND title = " .$ilDB->quote('il_lso_admin','text');
 $result = $ilDB->query($query);
-$row = $ilDB->fetchAssoc($result);
-$rol_id_admin = array_shift($row);
+$rol_id_admin = array_shift($ilDB->fetchAssoc($result));
 
 $op_ids = [];
 $query = "SELECT operation, ops_id FROM rbac_operations";
 $result = $ilDB->query($query);
-while ($row = $ilDB->fetchAssoc($result)) {
-    $op_ids[$row['operation']] = $row['ops_id'];
+while($row = $ilDB->fetchAssoc($result)) {
+	$op_ids[$row['operation']] = $row['ops_id'];
 }
 
 $types = [
-    'copa',
-    'exc',
-    'file',
-    'htlm',
-    'sahs',
-    'lm',
-    'svy',
-    'tst'
+	'copa',
+	'exc',
+	'file',
+	'htlm',
+	'sahs',
+	'lm',
+	'svy',
+	'tst'
 ];
 
 $member_ops = [
-    $op_ids['visible'],
-    $op_ids['read'],
+	$op_ids['visible'],
+	$op_ids['read'],
 ];
 $admin_ops = [
-    $op_ids['visible'],
-    $op_ids['read'],
-    $op_ids['edit_learning_progress'],
-    $op_ids['read_learning_progress']
+	$op_ids['visible'],
+	$op_ids['read'],
+	$op_ids['edit_learning_progress'],
+	$op_ids['read_learning_progress']
 ];
 
 foreach ($types as $type) {
-    ilDBUpdateNewObjectType::setRolePermission($rol_id_member, $type, $member_ops, ROLE_FOLDER_ID);
-    ilDBUpdateNewObjectType::setRolePermission($rol_id_admin, $type, $admin_ops, ROLE_FOLDER_ID);
+	ilDBUpdateNewObjectType::setRolePermission($rol_id_member, $type, $member_ops, ROLE_FOLDER_ID);
+	ilDBUpdateNewObjectType::setRolePermission($rol_id_admin, $type, $admin_ops, ROLE_FOLDER_ID);
 }
 
 $type_perms = [
-    'iass' => [
-        $op_ids['visible'],
-        $op_ids['read'],
-        $op_ids['manage_members'],
-        $op_ids['edit_members'],
-        $op_ids['edit_learning_progress'],
-        $op_ids['read_learning_progress']
-    ],
-    'exc' => [
-        $op_ids['edit_submissions_grades']
-    ],
-    'svy' => [
-        $op_ids['invite'],
-        $op_ids['read_results']
-    ],
-    'tst' => [
-        $op_ids['tst_results'],
-        $op_ids['tst_statistics']
-    ]
+	'iass' => [
+		$op_ids['visible'],
+		$op_ids['read'],
+		$op_ids['manage_members'],
+		$op_ids['edit_members'],
+		$op_ids['edit_learning_progress'],
+		$op_ids['read_learning_progress']
+	],
+	'exc' => [
+		$op_ids['edit_submissions_grades']
+	],
+	'svy' => [
+		$op_ids['invite'],
+		$op_ids['read_results']
+	],
+	'tst' => [
+		$op_ids['tst_results'],
+		$op_ids['tst_statistics']
+	]
 ];
 
 foreach ($type_perms as $type => $ops) {
-    ilDBUpdateNewObjectType::setRolePermission($rol_id_admin, $type, $ops, ROLE_FOLDER_ID);
+	ilDBUpdateNewObjectType::setRolePermission($rol_id_admin, $type, $ops, ROLE_FOLDER_ID);
 }
 ?>
 <#5474>
 <?php
-if (!$ilDB->tableColumnExists('lso_activation', 'activation_start_ts')) {
-    $ilDB->addTableColumn(
-        'lso_activation',
-        'activation_start_ts',
-        array(
-            "type"    => "integer",
-            "notnull" => false,
-            "length"  => 4
-        )
-    );
+if(!$ilDB->tableColumnExists('lso_activation', 'activation_start_ts')) {
+	$ilDB->addTableColumn('lso_activation', 'activation_start_ts',
+		array(
+			"type"    => "integer",
+			"notnull" => false,
+			"length"  => 4
+		)
+	);
 }
 ?>
 <#5475>
 <?php
-if (!$ilDB->tableColumnExists('lso_activation', 'activation_end_ts')) {
-    $ilDB->addTableColumn(
-        'lso_activation',
-        'activation_end_ts',
-        array(
-            "type"    => "integer",
-            "notnull" => false,
-            "length"  => 4
-        )
-    );
+if(!$ilDB->tableColumnExists('lso_activation', 'activation_end_ts')) {
+	$ilDB->addTableColumn('lso_activation', 'activation_end_ts',
+		array(
+			"type"    => "integer",
+			"notnull" => false,
+			"length"  => 4
+		)
+	);
 }
 ?>
 <#5476>
 <?php
-if ($ilDB->tableColumnExists('lso_activation', 'activation_start')) {
-    $ilDB->manipulate(
-        'UPDATE lso_activation'
-        . '	SET activation_start_ts = UNIX_TIMESTAMP(activation_start)'
-        . '	WHERE activation_start IS NOT NULL'
-    );
+if($ilDB->tableColumnExists('lso_activation', 'activation_start')) {
+	$ilDB->manipulate(
+		'UPDATE lso_activation'
+		.'	SET activation_start_ts = UNIX_TIMESTAMP(activation_start)'
+		.'	WHERE activation_start IS NOT NULL'
+	);
 }
 ?>
 <#5477>
 <?php
-if ($ilDB->tableColumnExists('lso_activation', 'activation_end')) {
-    $ilDB->manipulate(
-        'UPDATE lso_activation'
-        . '	SET activation_end_ts = UNIX_TIMESTAMP(activation_end)'
-        . '	WHERE activation_end IS NOT NULL'
-    );
+if($ilDB->tableColumnExists('lso_activation', 'activation_end')) {
+	$ilDB->manipulate(
+		'UPDATE lso_activation'
+		.'	SET activation_end_ts = UNIX_TIMESTAMP(activation_end)'
+		.'	WHERE activation_end IS NOT NULL'
+	);
 }
 ?>
 <#5478>
 <?php
-if ($ilDB->tableColumnExists('lso_activation', 'activation_start')) {
-    $ilDB->dropTableColumn("lso_activation", "activation_start");
+if($ilDB->tableColumnExists('lso_activation', 'activation_start')) {
+	$ilDB->dropTableColumn("lso_activation", "activation_start");
 }
 ?>
 <#5479>
 <?php
-if ($ilDB->tableColumnExists('lso_activation', 'activation_end')) {
-    $ilDB->dropTableColumn("lso_activation", "activation_end");
+if($ilDB->tableColumnExists('lso_activation', 'activation_end')) {
+	$ilDB->dropTableColumn("lso_activation", "activation_end");
 }
 ?>
 <#5480>
+<?php
+include_once('./Services/Migration/DBUpdate_3560/classes/class.ilDBUpdateNewObjectType.php');
+
+$lp_type_id = ilDBUpdateNewObjectType::getObjectTypeId('lso');
+if($lp_type_id)
+{
+	$new_ops_id = ilDBUpdateNewObjectType::addCustomRBACOperation('lp_other_users', 'See learning progress overview of other users', 'object', 3595);
+	if($new_ops_id)
+	{
+		ilDBUpdateNewObjectType::addRBACOperation($lp_type_id, $new_ops_id);
+	}
+}
+?>
+<#5481>
+<?php
+$ilCtrlStructureReader->getStructure();
+?>
+<#5482>
+<?php
+$ilCtrlStructureReader->getStructure();
+?>
+<#5483>
+<?php
+if (!$ilDB->tableColumnExists("post_conditions", "condition_operator")) {
+	$ilDB->addTableColumn("post_conditions", "condition_operator", [
+			"type" => "text",
+			"notnull" => false,
+		 	"length" => 32,
+		 	"fixed" => false
+	]);
+}
+
+if ($ilDB->tableColumnExists("post_conditions", "condition_type")) {
+	$ilDB->manipulate("UPDATE post_conditions SET condition_operator = 'always' WHERE condition_type = 0");
+	$ilDB->manipulate("UPDATE post_conditions SET condition_operator = 'finished' WHERE condition_type = 1");
+	$ilDB->manipulate("UPDATE post_conditions SET condition_operator = 'passed' WHERE condition_type = 2");
+	$ilDB->manipulate("UPDATE post_conditions SET condition_operator = 'failed' WHERE condition_type = 3");
+
+	$ilDB->dropPrimaryKey('post_conditions');
+	$ilDB->addPrimaryKey('post_conditions', ['ref_id', 'condition_operator', 'value']);
+	$ilDB->dropTableColumn('post_conditions', 'condition_type');
+}
+?>
+
+<#5484>
 <?php
 include_once('./Services/Migration/DBUpdate_3560/classes/class.ilDBUpdateNewObjectType.php');
 
 $lp_type_id = ilDBUpdateNewObjectType::getObjectTypeId('lso');
 if ($lp_type_id) {
-    $new_ops_id = ilDBUpdateNewObjectType::addCustomRBACOperation('lp_other_users', 'See learning progress overview of other users', 'object', 3595);
-    if ($new_ops_id) {
-        ilDBUpdateNewObjectType::addRBACOperation($lp_type_id, $new_ops_id);
-    }
-}
-?>
-<#5481>
-<?php
-$ilCtrlStructureReader->getStructure();
-?>
-<#5482>
-<?php
-$ilCtrlStructureReader->getStructure();
-?>
-<#5483>
-<?php
-if (!$ilDB->tableColumnExists("post_conditions", "condition_operator")) {
-    $ilDB->addTableColumn("post_conditions", "condition_operator", [
-            "type" => "text",
-            "notnull" => false,
-            "length" => 32,
-            "fixed" => false
-    ]);
-}
-
-if ($ilDB->tableColumnExists("post_conditions", "condition_type")) {
-    $ilDB->manipulate("UPDATE post_conditions SET condition_operator = 'always' WHERE condition_type = 0");
-    $ilDB->manipulate("UPDATE post_conditions SET condition_operator = 'finished' WHERE condition_type = 1");
-    $ilDB->manipulate("UPDATE post_conditions SET condition_operator = 'passed' WHERE condition_type = 2");
-    $ilDB->manipulate("UPDATE post_conditions SET condition_operator = 'failed' WHERE condition_type = 3");
-
-    $ilDB->dropPrimaryKey('post_conditions');
-    $ilDB->addPrimaryKey('post_conditions', ['ref_id', 'condition_operator', 'value']);
-    $ilDB->dropTableColumn('post_conditions', 'condition_type');
-}
-?>
-
-<#5484>
+	$ops_id = ilDBUpdateNewObjectType::getCustomRBACOperationId("lp_other_users");
+	ilDBUpdateNewObjectType::deleteRBACOperation($lp_type_id, $ops_id);
+}
+
+?>
+
+<#5485>
 <?php
 include_once('./Services/Migration/DBUpdate_3560/classes/class.ilDBUpdateNewObjectType.php');
 
 $lp_type_id = ilDBUpdateNewObjectType::getObjectTypeId('lso');
 if ($lp_type_id) {
-    $ops_id = ilDBUpdateNewObjectType::getCustomRBACOperationId("lp_other_users");
-    ilDBUpdateNewObjectType::deleteRBACOperation($lp_type_id, $ops_id);
-}
-
-?>
-
-<#5485>
-<?php
-include_once('./Services/Migration/DBUpdate_3560/classes/class.ilDBUpdateNewObjectType.php');
-
-$lp_type_id = ilDBUpdateNewObjectType::getObjectTypeId('lso');
-if ($lp_type_id) {
-    $ops_id = ilDBUpdateNewObjectType::getCustomRBACOperationId("read_learning_progress");
-    ilDBUpdateNewObjectType::addRBACOperation($lp_type_id, $ops_id);
+	$ops_id = ilDBUpdateNewObjectType::getCustomRBACOperationId("read_learning_progress");
+	ilDBUpdateNewObjectType::addRBACOperation($lp_type_id, $ops_id);
 }
 
 ?>
@@ -809,8 +800,8 @@
 
 <#5487>
 <?php
-    $ilDB->dropPrimaryKey('post_conditions');
-    $ilDB->addPrimaryKey('post_conditions', ['ref_id', 'condition_operator', 'value']);
+	$ilDB->dropPrimaryKey('post_conditions');
+	$ilDB->addPrimaryKey('post_conditions', ['ref_id', 'condition_operator', 'value']);
 ?>
 
 <#5488>
@@ -823,24 +814,26 @@
 ?>
 <#5489>
 <?php
-if (!$ilDB->tableColumnExists('qpl_qst_essay', 'word_cnt_enabled')) {
-    $ilDB->addTableColumn('qpl_qst_essay', 'word_cnt_enabled', array(
-        'type'    => 'integer',
-        'length'  => 1,
-        'notnull' => false,
-        'default' => 0
-    ));
+if( !$ilDB->tableColumnExists('qpl_qst_essay', 'word_cnt_enabled') )
+{
+	$ilDB->addTableColumn('qpl_qst_essay', 'word_cnt_enabled', array(
+		'type'    => 'integer',
+		'length'  => 1,
+		'notnull' => false,
+		'default' => 0
+	));
 }
 ?>
 <#5490>
 <?php
-if (!$ilDB->tableColumnExists('exc_assignment_peer', 'is_valid')) {
-    $ilDB->addTableColumn('exc_assignment_peer', 'is_valid', array(
-        "type" => "integer",
-        "notnull" => true,
-        "length" => 1,
-        "default" => 0
-    ));
+if (!$ilDB->tableColumnExists('exc_assignment_peer', 'is_valid'))
+{
+	$ilDB->addTableColumn('exc_assignment_peer', 'is_valid', array(
+		"type" => "integer",
+		"notnull" => true,
+		"length" => 1,
+		"default" => 0
+	));
 }
 ?>
 <#5491>
@@ -849,12 +842,13 @@
 ?>
 <#5492>
 <?php
-if (!$ilDB->tableColumnExists('exc_returned', 'web_dir_access_time')) {
-    $ilDB->addTableColumn('exc_returned', 'web_dir_access_time', array(
-        'type' => 'timestamp',
-        'notnull' => false,
-        'default' => null
-    ));
+if(!$ilDB->tableColumnExists('exc_returned', 'web_dir_access_time'))
+{
+	$ilDB->addTableColumn('exc_returned', 'web_dir_access_time', array(
+		'type' => 'timestamp',
+		'notnull' => false,
+		'default' => null
+	));
 }
 $ilCtrlStructureReader->getStructure();
 ?>
@@ -865,17 +859,17 @@
 
 $res = $ilDB->query("SELECT * FROM chatroom_admconfig");
 while ($row = $ilDB->fetchAssoc($res)) {
-    $settings = json_decode($row['client_settings'], true);
-
-    if (!is_numeric($settings['conversation_idle_state_in_minutes'])) {
-        $settings['conversation_idle_state_in_minutes'] = 1;
-    }
-
-    $ilDB->update('chatroom_admconfig', [
-        'client_settings' => ['text', json_encode($settings)]
-    ], [
-        'instance_id' => ['integer', $row['instance_id']]
-    ]);
+	$settings = json_decode($row['client_settings'], true);
+
+	if (!is_numeric($settings['conversation_idle_state_in_minutes'])) {
+		$settings['conversation_idle_state_in_minutes'] = 1;
+	}
+
+	$ilDB->update('chatroom_admconfig', [
+		'client_settings' => ['text', json_encode($settings)]
+	], [
+		'instance_id' => ['integer', $row['instance_id']]
+	]);
 }
 ?>
 <#5494>
@@ -884,55 +878,55 @@
 ?>
 <#5495>
 <?php
-if ($ilDB->tableColumnExists("map_area", "href")) {
-    $field = array(
-        'type' 		=> 'text',
-        'length' 	=> 800,
-        'notnull' 	=> false
-    );
-
-    $ilDB->modifyTableColumn("map_area", "href", $field);
+if($ilDB->tableColumnExists("map_area", "href")) {
+	$field = array(
+		'type' 		=> 'text',
+		'length' 	=> 800,
+		'notnull' 	=> false
+	);
+
+	$ilDB->modifyTableColumn("map_area", "href", $field);
 }
 ?>
 <#5496>
 <?php
 if (!$ilDB->tableColumnExists('usr_data', 'passwd_policy_reset')) {
-    $ilDB->addTableColumn('usr_data', 'passwd_policy_reset', array(
-        'type' => 'integer',
-        'notnull' => true,
-        'length' => 1,
-        'default' => 0
-    ));
+	$ilDB->addTableColumn('usr_data', 'passwd_policy_reset', array(
+		'type' => 'integer',
+		'notnull' => true,
+		'length' => 1,
+		'default' => 0
+	));
 }
 ?>
 <#5497>
 <?php
 $ilDB->manipulateF(
-    'DELETE FROM settings WHERE keyword = %s',
-    ['text'],
-    ['block_activated_chatviewer']
+	'DELETE FROM settings WHERE keyword = %s',
+	['text'],
+	['block_activated_chatviewer']
 );
 
 $ilDB->manipulateF(
-    'DELETE FROM usr_pref WHERE keyword = %s',
-    ['text'],
-    ['chatviewer_last_selected_room']
+	'DELETE FROM usr_pref WHERE keyword = %s',
+	['text'],
+	['chatviewer_last_selected_room']
 );
 ?>
 <#5498>
 <?php
 if ($ilDB->tableColumnExists('mail_saved', 'm_type')) {
-    $ilDB->dropTableColumn('mail_saved', 'm_type');
+	$ilDB->dropTableColumn('mail_saved', 'm_type');
 }
 
 if ($ilDB->tableColumnExists('mail', 'm_type')) {
-    $ilDB->dropTableColumn('mail', 'm_type');
+	$ilDB->dropTableColumn('mail', 'm_type');
 }
 
 $ilDB->manipulateF(
-    'DELETE FROM settings WHERE keyword = %s',
-    ['text'],
-    ['pd_sys_msg_mode']
+	'DELETE FROM settings WHERE keyword = %s',
+	['text'],
+	['pd_sys_msg_mode']
 );
 ?>
 <#5499>
@@ -941,19 +935,19 @@
 $row = $ilDB->fetchAssoc($res);
 
 if ($row['ops_id']) {
-    $opsId = $row['ops_id'];
-
-    $ilDB->manipulateF('DELETE FROM rbac_templates WHERE ops_id = %s', ['integer'], [$opsId]);
-    $ilDB->manipulateF('DELETE FROM rbac_ta WHERE ops_id = %s', ['integer'], [$opsId]);
-    $ilDB->manipulateF('DELETE FROM rbac_operations WHERE ops_id = %s', ['integer'], [$opsId]);
+	$opsId = $row['ops_id'];
+
+	$ilDB->manipulateF('DELETE FROM rbac_templates WHERE ops_id = %s', ['integer'], [$opsId]);
+	$ilDB->manipulateF('DELETE FROM rbac_ta WHERE ops_id = %s', ['integer'], [$opsId]);
+	$ilDB->manipulateF('DELETE FROM rbac_operations WHERE ops_id = %s', ['integer'], [$opsId]);
 }
 ?>
 <#5500>
 <?php
 $ilDB->manipulateF(
-    'DELETE FROM settings WHERE keyword = %s',
-    ['text'],
-    ['block_activated_pdfrmpostdraft']
+	'DELETE FROM settings WHERE keyword = %s',
+	['text'],
+	['block_activated_pdfrmpostdraft']
 );
 ?>
 <#5501>
@@ -963,23 +957,23 @@
 
 $tempTableFields = array(
         'qst_id' => array(
-            'type' => 'integer',
-            'notnull' => true,
-            'length' => 4,
-            'default' => 0
-        ),
+			'type' => 'integer',
+			'notnull' => true,
+			'length' => 4,
+			'default' => 0
+		),
         'tst_obj_id' => array(
-            'type' => 'integer',
-            'notnull' => true,
-            'length' => 4,
-            'default' => 0
-        ),
+			'type' => 'integer',
+			'notnull' => true,
+			'length' => 4,
+			'default' => 0
+		),
         'qpl_obj_id' => array(
-            'type' => 'integer',
-            'notnull' => true,
-            'length' => 4,
-            'default' => 0
-        )
+			'type' => 'integer',
+			'notnull' => true,
+			'length' => 4,
+			'default' => 0
+		)
 );
 
 $brokenFixedTestQuestionsQuery = "
@@ -1021,14 +1015,16 @@
 $res = $ilDB->query($brokenQuestionCountQuery);
 $row = $ilDB->fetchAssoc($res);
 
-if ($ilDB->tableExists($tempTableName)) {
-    $ilDB->dropTable($tempTableName);
-}
-
-if ($row['cnt'] > 0) {
-    $ilDB->createTable($tempTableName, $tempTableFields);
-    $ilDB->addPrimaryKey($tempTableName, array('qst_id'));
-    $ilDB->addIndex($tempTableName, array('tst_obj_id', 'qpl_obj_id'), 'i1');
+if( $ilDB->tableExists($tempTableName) )
+{
+	$ilDB->dropTable($tempTableName);
+}
+
+if( $row['cnt'] > 0 )
+{
+	$ilDB->createTable($tempTableName, $tempTableFields);
+	$ilDB->addPrimaryKey($tempTableName, array('qst_id'));
+	$ilDB->addIndex($tempTableName, array('tst_obj_id', 'qpl_obj_id'), 'i1');
 
     $ilDB->manipulate("
         INSERT INTO {$tempTableName} (qst_id, tst_obj_id, qpl_obj_id) {$brokenQuestionSelectQuery}
@@ -1041,68 +1037,67 @@
 
 $tempTableName = 'tmp_tst_qst_fixparent';
 
-if ($ilDB->tableExists($tempTableName)) {
-    $updateStatement = $ilDB->prepareManip(
-        "
+if( $ilDB->tableExists($tempTableName) )
+{
+	$updateStatement = $ilDB->prepareManip("
         UPDATE qpl_questions SET obj_fi = ? WHERE obj_fi = ? AND question_id IN(
             SELECT qst_id FROM {$tempTableName} WHERE tst_obj_id = ? AND qpl_obj_id = ?
         )
-    ",
-        array('integer', 'integer', 'integer', 'integer')
-    );
-
-    $deleteStatement = $ilDB->prepareManip(
-        "
+    ", array('integer', 'integer', 'integer', 'integer')
+	);
+
+	$deleteStatement = $ilDB->prepareManip("
         DELETE FROM {$tempTableName} WHERE tst_obj_id = ? AND qpl_obj_id = ?
-    ",
-        array('integer', 'integer')
-    );
-
-    $res = $ilDB->query("SELECT DISTINCT tst_obj_id, qpl_obj_id FROM {$tempTableName}");
-
-    while ($row = $ilDB->fetchAssoc($res)) {
+    ", array('integer', 'integer')
+	);
+
+	$res = $ilDB->query("SELECT DISTINCT tst_obj_id, qpl_obj_id FROM {$tempTableName}");
+
+    while( $row = $ilDB->fetchAssoc($res) )
+    {
         $ilDB->execute($updateStatement, array(
-            $row['tst_obj_id'], $row['qpl_obj_id'], $row['tst_obj_id'], $row['qpl_obj_id']
+			$row['tst_obj_id'], $row['qpl_obj_id'], $row['tst_obj_id'], $row['qpl_obj_id']
         ));
 
-        $ilDB->execute($deleteStatement, array(
-            $row['tst_obj_id'], $row['qpl_obj_id']
+		$ilDB->execute($deleteStatement, array(
+			$row['tst_obj_id'], $row['qpl_obj_id']
         ));
     }
 
-    $ilDB->dropTable($tempTableName);
+	$ilDB->dropTable($tempTableName);
 }
 
 ?>
 <#5503>
 <?php
-if (!$ilDB->tableExists('cont_filter_field')) {
-    $ilDB->createTable('cont_filter_field', array(
-        'ref_id' => array(
-            'type' => 'integer',
-            'length' => 4,
-            'notnull' => true,
-            'default' => 0
-        ),
-        'record_set_id' => array(
-            'type' => 'integer',
-            'length' => 4,
-            'notnull' => true,
-            'default' => 0
-        ),
-        'field_id' => array(
-            'type' => 'integer',
-            'length' => 4,
-            'notnull' => true,
-            'default' => 0
-        )
-    ));
+if( !$ilDB->tableExists('cont_filter_field') )
+{
+	$ilDB->createTable('cont_filter_field', array(
+		'ref_id' => array(
+			'type' => 'integer',
+			'length' => 4,
+			'notnull' => true,
+			'default' => 0
+		),
+		'record_set_id' => array(
+			'type' => 'integer',
+			'length' => 4,
+			'notnull' => true,
+			'default' => 0
+		),
+		'field_id' => array(
+			'type' => 'integer',
+			'length' => 4,
+			'notnull' => true,
+			'default' => 0
+		)
+	));
 }
 ?>
 <#5504>
 <?php
-if (!$ilDB->tableExists('il_cert_bgtask_migr')) {
-    $ilDB->dropTable('il_cert_bgtask_migr');
+if(!$ilDB->tableExists('il_cert_bgtask_migr')) {
+	$ilDB->dropTable('il_cert_bgtask_migr');
 }
 ?>
 <#5505>
@@ -1135,30 +1130,30 @@
     $deleteBucketsSql = 'DELETE FROM il_bt_bucket WHERE title = ' . $ilDB->quote('Certificate Migration', 'text') ;
     $ilDB->manipulate($deleteBucketsSql);
 }
+
 ?>
 <#5506>
 <?php
 
 // get pdts type id
 $row = $ilDB->fetchAssoc($ilDB->queryF(
-    "SELECT obj_id FROM object_data WHERE type = %s AND title = %s",
-    array('text', 'text'),
-    array('typ', 'pdts')
+	"SELECT obj_id FROM object_data WHERE type = %s AND title = %s",
+	array('text', 'text'), array('typ', 'pdts')
 ));
 $pdts_id = $row['obj_id'];
 
 // register new 'object' rbac operation for tst
 $op_id = $ilDB->nextId('rbac_operations');
 $ilDB->insert('rbac_operations', array(
-    'ops_id' => array('integer', $op_id),
-    'operation' => array('text', 'change_presentation'),
-    'description' => array('text', 'change presentation of a view'),
-    'class' => array('text', 'object'),
-    'op_order' => array('integer', 200)
+	'ops_id' => array('integer', $op_id),
+	'operation' => array('text', 'change_presentation'),
+	'description' => array('text', 'change presentation of a view'),
+	'class' => array('text', 'object'),
+	'op_order' => array('integer', 200)
 ));
 $ilDB->insert('rbac_ta', array(
-    'typ_id' => array('integer', $pdts_id),
-    'ops_id' => array('integer', $op_id)
+	'typ_id' => array('integer', $pdts_id),
+	'ops_id' => array('integer', $op_id)
 ));
 
 ?>
@@ -1188,8 +1183,9 @@
 <#5509>
 <?php
 
-if ($ilDB->indexExistsByFields('read_event', array('usr_id'))) {
-    $ilDB->dropIndexByFields('read_event', array('usr_id'));
+if($ilDB->indexExistsByFields('read_event',array('usr_id')))
+{
+	$ilDB->dropIndexByFields('read_event',array('usr_id'));
 }
 $ilDB->addIndex('read_event', array('usr_id'), 'i1');
 
@@ -1208,27 +1204,27 @@
 <#5511>
 <?php
 if (!$ilDB->tableColumnExists('tst_manual_fb', 'finalized_tstamp')) {
-    $ilDB->addTableColumn('tst_manual_fb', 'finalized_tstamp', array(
-        "type"   => "integer",
-        "length" => 8,
-    ));
+	$ilDB->addTableColumn('tst_manual_fb', 'finalized_tstamp', array(
+		"type"   => "integer",
+		"length" => 8,
+	));
 }
 if (!$ilDB->tableColumnExists('tst_manual_fb', 'finalized_evaluation')) {
-    $ilDB->addTableColumn('tst_manual_fb', 'finalized_evaluation', array(
-        "type"   => "integer",
-        "length" => 1,
-    ));
-    $ilDB->manipulateF(
-        'UPDATE tst_manual_fb SET finalized_evaluation = %s WHERE feedback IS NOT NULL',
-        ['integer'],
-        [1]
-    );
+	$ilDB->addTableColumn('tst_manual_fb', 'finalized_evaluation', array(
+		"type"   => "integer",
+		"length" => 1,
+	));
+	$ilDB->manipulateF(
+		'UPDATE tst_manual_fb SET finalized_evaluation = %s WHERE feedback IS NOT NULL',
+		['integer'],
+		[1]
+	);
 }
 if (!$ilDB->tableColumnExists('tst_manual_fb', 'finalized_by_usr_id')) {
-    $ilDB->addTableColumn('tst_manual_fb', 'finalized_by_usr_id', array(
-        "type"   => "integer",
-        "length" => 8,
-    ));
+	$ilDB->addTableColumn('tst_manual_fb', 'finalized_by_usr_id', array(
+		"type"   => "integer",
+		"length" => 8,
+	));
 }
 ?>
 <#5512>
@@ -1280,56 +1276,58 @@
 
 <#5514>
 <?php
-if (!$ilDB->tableExists('crs_timings_exceeded')) {
-    $ilDB->createTable('crs_timings_exceeded', array(
-        'user_id' => array(
-            'type' => 'integer',
-            'length' => 4,
-            'notnull' => true,
-            'default' => 0
-        ),
-        'ref_id' => array(
-            'type' => 'integer',
-            'length' => 4,
-            'notnull' => true,
-            'default' => 0
-        )
-    ,
-        'sent' => array(
-            'type' => 'integer',
-            'length' => 4,
-            'notnull' => true,
-            'default' => 0
-        )
-    ));
-    $ilDB->addPrimaryKey('crs_timings_exceeded', array('user_id', 'ref_id'));
+if(!$ilDB->tableExists('crs_timings_exceeded'))
+{
+	$ilDB->createTable('crs_timings_exceeded', array(
+		'user_id' => array(
+			'type' => 'integer',
+			'length' => 4,
+			'notnull' => true,
+			'default' => 0
+		),
+		'ref_id' => array(
+			'type' => 'integer',
+			'length' => 4,
+			'notnull' => true,
+			'default' => 0
+		)
+	,
+		'sent' => array(
+			'type' => 'integer',
+			'length' => 4,
+			'notnull' => true,
+			'default' => 0
+		)
+	));
+	$ilDB->addPrimaryKey('crs_timings_exceeded', array('user_id', 'ref_id'));
 }
 ?>
 <#5515>
 <?php
-if (!$ilDB->tableExists('crs_timings_started')) {
-    $ilDB->createTable('crs_timings_started', array(
-        'user_id' => array(
-            'type' => 'integer',
-            'length' => 4,
-            'notnull' => true,
-            'default' => 0
-        ),
-        'ref_id' => array(
-            'type' => 'integer',
-            'length' => 4,
-            'notnull' => true,
-            'default' => 0
-        )
-    ,
-        'sent' => array(
-            'type' => 'integer',
-            'length' => 4,
-            'notnull' => true,
-            'default' => 0
-        )
-    ));
-    $ilDB->addPrimaryKey('crs_timings_started', array('user_id', 'ref_id'));
+if(!$ilDB->tableExists('crs_timings_started'))
+{
+	$ilDB->createTable('crs_timings_started', array(
+		'user_id' => array(
+			'type' => 'integer',
+			'length' => 4,
+			'notnull' => true,
+			'default' => 0
+		),
+		'ref_id' => array(
+			'type' => 'integer',
+			'length' => 4,
+			'notnull' => true,
+			'default' => 0
+		)
+	,
+		'sent' => array(
+			'type' => 'integer',
+			'length' => 4,
+			'notnull' => true,
+			'default' => 0
+		)
+	));
+	$ilDB->addPrimaryKey('crs_timings_started', array('user_id', 'ref_id'));
 }
 ?>
 <#5516>
@@ -1343,19 +1341,19 @@
 <#5518>
 <?php
 $ilDB->modifyTableColumn('frm_notification', 'frm_id', array(
-    'type'    => 'integer',
-    'length'  => 8,
-    'notnull' => true,
-    'default' => 0
+	'type'    => 'integer',
+	'length'  => 8,
+	'notnull' => true,
+	'default' => 0
 ));
 ?>
 <#5519>
 <?php
 $ilDB->modifyTableColumn('frm_notification', 'thread_id', array(
-    'type'    => 'integer',
-    'length'  => 8,
-    'notnull' => true,
-    'default' => 0
+	'type'    => 'integer',
+	'length'  => 8,
+	'notnull' => true,
+	'default' => 0
 ));
 ?>
 <#5520>
@@ -1373,32 +1371,32 @@
 ?>
 <#5522>
 <?php
-    $ilCtrlStructureReader->getStructure();
+	$ilCtrlStructureReader->getStructure();
 ?>
 <#5523>
 <?php
 $q = "SELECT prg_settings.obj_id FROM prg_settings"
-    . "	JOIN object_reference prg_ref ON prg_settings.obj_id = prg_ref.obj_id"
-    . "	JOIN tree ON parent = prg_ref.ref_id"
-    . "	LEFT JOIN object_reference child_ref ON tree.child = child_ref.ref_id"
-    . "	LEFT JOIN object_data child ON child_ref.obj_id = child.obj_id"
-    . "	WHERE lp_mode = 2 AND prg_ref.deleted IS NULL AND child.obj_id IS NULL";
+	."	JOIN object_reference prg_ref ON prg_settings.obj_id = prg_ref.obj_id"
+	."	JOIN tree ON parent = prg_ref.ref_id"
+	."	LEFT JOIN object_reference child_ref ON tree.child = child_ref.ref_id"
+	."	LEFT JOIN object_data child ON child_ref.obj_id = child.obj_id"
+	."	WHERE lp_mode = 2 AND prg_ref.deleted IS NULL AND child.obj_id IS NULL";
 $res = $ilDB->query($q);
-$to_adjust = [];
-while ($rec = $ilDB->fetchAssoc($res)) {
-    $to_adjust[] = (int) $rec['obj_id'];
-}
-$ilDB->manipulate('UPDATE prg_settings SET lp_mode = 0 WHERE ' . $ilDB->in('obj_id', $to_adjust, false, 'integer'));
+$to_adjsut = [];
+while($rec = $ilDB->fetchAssoc($res)) {
+		$to_adjust[] = (int)$rec['obj_id'];
+}
+$ilDB->manipulate('UPDATE prg_settings SET lp_mode = 0 WHERE '.$ilDB->in('obj_id',$to_adjust,false,'integer'));
 $q = "SELECT prg_settings.obj_id FROM prg_settings"
-    . "	JOIN object_reference prg_ref ON prg_settings.obj_id = prg_ref.obj_id"
-    . "	JOIN tree ON parent = prg_ref.ref_id"
-    . "	JOIN object_reference child_ref ON tree.child = child_ref.ref_id"
-    . "	JOIN object_data child ON child_ref.obj_id = child.obj_id"
-    . "	WHERE lp_mode = 2 AND prg_ref.deleted IS NULL AND child.type = 'prg'";
+	."	JOIN object_reference prg_ref ON prg_settings.obj_id = prg_ref.obj_id"
+	."	JOIN tree ON parent = prg_ref.ref_id"
+	."	JOIN object_reference child_ref ON tree.child = child_ref.ref_id"
+	."	JOIN object_data child ON child_ref.obj_id = child.obj_id"
+	."	WHERE lp_mode = 2 AND prg_ref.deleted IS NULL AND child.type = 'prg'";
 $res = $ilDB->query($q);
-$to_adjust = [];
-while ($rec = $ilDB->fetchAssoc($res)) {
-    $to_adjust[] = (int) $rec['obj_id'];
+$to_adjsut = [];
+while($rec = $ilDB->fetchAssoc($res)) {
+		$to_adjust[] = (int)$rec['obj_id'];
 }
 $ilDB->manipulate('UPDATE prg_settings SET lp_mode = 1 WHERE ' . $ilDB->in('obj_id', $to_adjust, false, 'integer'));
 ?>
@@ -2523,139 +2521,6 @@
     $ilDB->createSequence("lti_consumer_results");
     $ilDB->addIndex("lti_consumer_results", array("obj_id","usr_id"), 'i1');
 }
-<<<<<<< HEAD
-$ilDB->manipulate('UPDATE prg_settings SET lp_mode = 1 WHERE '.$ilDB->in('obj_id',$to_adjust,false,'integer'));
-?>
-<#5524>
-<?php
-$ilCtrlStructureReader->getStructure();
-?>
-<#5525>
-<?php
-require_once "./Services/AssessmentQuestion/src/Infrastructure/Persistance/EventStore/QuestionEventStoreAr.php";
-ILIAS\AssessmentQuestion\Infrastructure\Persistence\EventStore\QuestionEventStoreAr::updateDB();
-?>
-<#5526>
-<?php
-require_once "./Services/AssessmentQuestion/src/Infrastructure/Persistance/Projection/QuestionListItemAr.php";
-ILIAS\AssessmentQuestion\Infrastructure\Persistence\Projection\QuestionListItemAr::updateDB();
-?>
-<#5527>
-<?php
-require_once "./Services/AssessmentQuestion/src/Infrastructure/Persistance/Projection/QuestionListItemAr.php";
-ILIAS\AssessmentQuestion\Infrastructure\Persistence\Projection\QuestionAr::updateDB();
-?>
-<#5528>
-<?php
-//Migrate Contentpage Definition - Question Page - qpl -> asq
-$ilDB->query("UPDATE copg_pobj_def SET parent_type = 'asqq' where component = 'Modules/TestQuestionPool' AND class_name = 'ilAssQuestionPage'");
-$ilDB->query("UPDATE copg_pobj_def SET component = 'Services/AssessmentQuestion',  class_name = '".addslashes('\ILIAS\AssessmentQuestion\UserInterface\Web\Page\Page')."', directory = 'src/UserInterface/Web/Page' where parent_type = 'asqq'");
-$ilDB->query("UPDATE page_object SET parent_type = 'asqq' where parent_type = 'qpl' and page_id >= 0");
-?>
-<#5529>
-<?php
-//Migrate Feedback Page afbg -> asqg
-$ilDB->query("UPDATE copg_pobj_def SET parent_type ='asqg' where component = 'Modules/TestQuestionPool' AND class_name = 'ilAssGenFeedbackPage'");
-$ilDB->query("UPDATE copg_pobj_def SET component = 'Services/AssessmentQuestion',  class_name = '".addslashes('\ILIAS\AssessmentQuestion\UserInterface\Web\Page\Page')."', directory = 'src/UserInterface/Web/Page' where parent_type = 'asqg'");
-$ilDB->query("UPDATE page_object SET parent_type = 'asqg' where parent_type = 'afbg' and page_id >= 0");
-?>
-<#5530>
-<?php
-//Migrate ilAssSpecFeedbackPage qfbs -> asqa
-$ilDB->query("UPDATE copg_pobj_def SET parent_type ='asqa' where component = 'Modules/TestQuestionPool' AND class_name = 'ilAssSpecFeedbackPage'");
-$ilDB->query("UPDATE copg_pobj_def SET component = 'Services/AssessmentQuestion',  class_name = '".addslashes('\ILIAS\AssessmentQuestion\UserInterface\Web\Page\Page')."', directory = 'src/UserInterface/Web/Page' where parent_type = 'asqa'");
-$ilDB->query("UPDATE page_object SET parent_type = 'asqa' where parent_type = 'qfbs' and page_id >= 0");
-?>
-<#5531>
-<?php
-if( !$ilDB->tableColumnExists('qpl_questions', 'migrated_to_asq') )
-{
-    $ilDB->addTableColumn('qpl_questions', 'migrated_to_asq', array(
-        'type' => 'integer',
-        'notnull' => false,
-        'length' => 1,
-        'default' => 0
-    ));
-}
-?>
-<#5532>
-<?php
-$query = "Select * from qpl_questions as question
-inner join qpl_qst_sc as sc_data on sc_data.question_fi = question.question_id
-/*
-left join qpl_fb_generic as fb_generic on fb_generic.question_fi = question.question_id
-left join qpl_fb_specific as fb_specific on fb_specific.question_fi = question.question_id*/";
-$res = $ilDB->query($query);
-$questions = [];
-$uuids = [];
-while($rec = $ilDB->fetchAssoc($res)) {
-    //uuid anlegen
-    $id = new ILIAS\AssessmentQuestion\CQRS\Aggregate\DomainObjectId();
-    $questions[] = $rec;
-    $uuids[$rec['question_id']] = $id;
-}
-
-
-$query = "Select * from qpl_questions as question
-inner join qpl_qst_sc as sc_data on sc_data.question_fi = question.question_id
-inner join qpl_a_sc as sc_answers on sc_answers.question_fi = question.question_id";
-$res = $ilDB->query($query);
-while($rec = $ilDB->fetchAssoc($res)) {
-    $questions_answer_options[$rec['question_id']][] = $rec;
-}
-
-
-require_once "./Services/AssessmentQuestion/src/Infrastructure/Persistance/EventStore/QuestionEventStoreAr.php";
-require_once "./Services/AssessmentQuestion/src/Application/AuthoringApplicationService.php";
-require_once "./Services/AssessmentQuestion/PublicApi/Common/AssessmentEntityId.php";
-require_once "./Services/AssessmentQuestion/src/Application/AuthoringApplicationService.php";
-require_once "./Services/AssessmentQuestion/src/UserInterface/Web/AsqGUIElementFactory.php";
-require_once "./Services/AssessmentQuestion/PublicApi/Common/entityIdBuilder.php";
-foreach($questions as $question) {
-
-    $asq_appliction_service = new ILIAS\AssessmentQuestion\Application\AuthoringApplicationService($question['obj_fi'], $question['owner'], 'de');
-
-    //create question
-    $id = new ILIAS\AssessmentQuestion\CQRS\Aggregate\DomainObjectId();
-    $asq_appliction_service->CreateQuestion($uuids[$question['question_id']],
-        $question['obj_fi'],
-        $question['type'],
-        $question['question_id'],
-        ILIAS\AssessmentQuestion\UserInterface\Web\AsqGUIElementFactory::TYPE_SINGLE_CHOICE,
-        ILIAS\AssessmentQuestion\DomainModel\ContentEditingMode::RTE_TEXTAREA
-    );
-
-    //set question data
-    $question_dto = $asq_appliction_service->getQuestion($uuids[$question['question_id']]->getId());
-    $question_data = ILIAS\AssessmentQuestion\DomainModel\QuestionData::create(
-        $question['title'],
-        $question['question_text'],
-        $question['author'],
-        $question['description'],
-        $question['working_time']
-    );
-    $question_dto->setData($question_data);
-
-    //set answer options
-    $anser_options_dto = new ILIAS\AssessmentQuestion\DomainModel\Answer\Option\AnswerOptions();
-    foreach ($questions_answer_options[$question['question_id']] as $question_answer) {
-        $display_definition = new ILIAS\AssessmentQuestion\UserInterface\Web\Component\Editor\ImageAndTextDisplayDefinition(strval($question_answer['answertext']), '');
-
-        $scoring_definition = new ILIAS\AssessmentQuestion\DomainModel\Scoring\MultipleChoiceScoringDefinition();
-
-        $question_answer_option_dto = new \ILIAS\AssessmentQuestion\DomainModel\Answer\Option\AnswerOption($question_answer['answer_id'], $display_definition, $scoring_definition);
-        $anser_options_dto->addOption($question_answer_option_dto);
-    }
-    $question_dto->setAnswerOptions($anser_options_dto);
-    /* ILIAS\AssessmentQuestion\UserInterface\Web\Component\Editor\MultipleChoiceEditorConfiguration::create(
-         $rec['shuffle'],
-         $rec['nr_of_tries'],
-         $rec['thumb_size']
-     );*/
-
-    $asq_appliction_service->SaveQuestion($question_dto);
-}
-=======
 ?>
 <#5556>
 <?php
@@ -4233,5 +4098,134 @@
     ilOrgUnitOperationContext::CONTEXT_CRS,
     ilOrgUnitOperationContext::CONTEXT_SVY,
 ]);
->>>>>>> 46afeae0
+?>
+<#5650>
+<?php
+$ilCtrlStructureReader->getStructure();
+?>
+<#5651>
+<?php
+require_once "./Services/AssessmentQuestion/src/Infrastructure/Persistance/EventStore/QuestionEventStoreAr.php";
+ILIAS\AssessmentQuestion\Infrastructure\Persistence\EventStore\QuestionEventStoreAr::updateDB();
+?>
+<#5652>
+<?php
+require_once "./Services/AssessmentQuestion/src/Infrastructure/Persistance/Projection/QuestionListItemAr.php";
+ILIAS\AssessmentQuestion\Infrastructure\Persistence\Projection\QuestionListItemAr::updateDB();
+?>
+<#5653>
+<?php
+require_once "./Services/AssessmentQuestion/src/Infrastructure/Persistance/Projection/QuestionListItemAr.php";
+ILIAS\AssessmentQuestion\Infrastructure\Persistence\Projection\QuestionAr::updateDB();
+?>
+<#5654>
+<?php
+//Migrate Contentpage Definition - Question Page - qpl -> asq
+$ilDB->query("UPDATE copg_pobj_def SET parent_type = 'asqq' where component = 'Modules/TestQuestionPool' AND class_name = 'ilAssQuestionPage'");
+$ilDB->query("UPDATE copg_pobj_def SET component = 'Services/AssessmentQuestion',  class_name = '".addslashes('\ILIAS\AssessmentQuestion\UserInterface\Web\Page\Page')."', directory = 'src/UserInterface/Web/Page' where parent_type = 'asqq'");
+$ilDB->query("UPDATE page_object SET parent_type = 'asqq' where parent_type = 'qpl' and page_id >= 0");
+?>
+<#5655>
+<?php
+//Migrate Feedback Page afbg -> asqg
+$ilDB->query("UPDATE copg_pobj_def SET parent_type ='asqg' where component = 'Modules/TestQuestionPool' AND class_name = 'ilAssGenFeedbackPage'");
+$ilDB->query("UPDATE copg_pobj_def SET component = 'Services/AssessmentQuestion',  class_name = '".addslashes('\ILIAS\AssessmentQuestion\UserInterface\Web\Page\Page')."', directory = 'src/UserInterface/Web/Page' where parent_type = 'asqg'");
+$ilDB->query("UPDATE page_object SET parent_type = 'asqg' where parent_type = 'afbg' and page_id >= 0");
+?>
+<#5656>
+<?php
+//Migrate ilAssSpecFeedbackPage qfbs -> asqa
+$ilDB->query("UPDATE copg_pobj_def SET parent_type ='asqa' where component = 'Modules/TestQuestionPool' AND class_name = 'ilAssSpecFeedbackPage'");
+$ilDB->query("UPDATE copg_pobj_def SET component = 'Services/AssessmentQuestion',  class_name = '".addslashes('\ILIAS\AssessmentQuestion\UserInterface\Web\Page\Page')."', directory = 'src/UserInterface/Web/Page' where parent_type = 'asqa'");
+$ilDB->query("UPDATE page_object SET parent_type = 'asqa' where parent_type = 'qfbs' and page_id >= 0");
+?>
+<#5657>
+<?php
+if( !$ilDB->tableColumnExists('qpl_questions', 'migrated_to_asq') )
+{
+    $ilDB->addTableColumn('qpl_questions', 'migrated_to_asq', array(
+        'type' => 'integer',
+        'notnull' => false,
+        'length' => 1,
+        'default' => 0
+    ));
+}
+?>
+<#5658>
+<?php
+$query = "Select * from qpl_questions as question
+inner join qpl_qst_sc as sc_data on sc_data.question_fi = question.question_id
+/*
+left join qpl_fb_generic as fb_generic on fb_generic.question_fi = question.question_id
+left join qpl_fb_specific as fb_specific on fb_specific.question_fi = question.question_id*/";
+$res = $ilDB->query($query);
+$questions = [];
+$uuids = [];
+while($rec = $ilDB->fetchAssoc($res)) {
+    //uuid anlegen
+    $id = new ILIAS\AssessmentQuestion\CQRS\Aggregate\DomainObjectId();
+    $questions[] = $rec;
+    $uuids[$rec['question_id']] = $id;
+}
+
+
+$query = "Select * from qpl_questions as question
+inner join qpl_qst_sc as sc_data on sc_data.question_fi = question.question_id
+inner join qpl_a_sc as sc_answers on sc_answers.question_fi = question.question_id";
+$res = $ilDB->query($query);
+while($rec = $ilDB->fetchAssoc($res)) {
+    $questions_answer_options[$rec['question_id']][] = $rec;
+}
+
+
+require_once "./Services/AssessmentQuestion/src/Infrastructure/Persistance/EventStore/QuestionEventStoreAr.php";
+require_once "./Services/AssessmentQuestion/src/Application/AuthoringApplicationService.php";
+require_once "./Services/AssessmentQuestion/PublicApi/Common/AssessmentEntityId.php";
+require_once "./Services/AssessmentQuestion/src/Application/AuthoringApplicationService.php";
+require_once "./Services/AssessmentQuestion/src/UserInterface/Web/AsqGUIElementFactory.php";
+require_once "./Services/AssessmentQuestion/PublicApi/Common/entityIdBuilder.php";
+foreach($questions as $question) {
+
+    $asq_appliction_service = new ILIAS\AssessmentQuestion\Application\AuthoringApplicationService($question['obj_fi'], $question['owner'], 'de');
+
+    //create question
+    $id = new ILIAS\AssessmentQuestion\CQRS\Aggregate\DomainObjectId();
+    $asq_appliction_service->CreateQuestion($uuids[$question['question_id']],
+        $question['obj_fi'],
+        $question['type'],
+        $question['question_id'],
+        ILIAS\AssessmentQuestion\UserInterface\Web\AsqGUIElementFactory::TYPE_SINGLE_CHOICE,
+        ILIAS\AssessmentQuestion\DomainModel\ContentEditingMode::RTE_TEXTAREA
+    );
+
+    //set question data
+    $question_dto = $asq_appliction_service->getQuestion($uuids[$question['question_id']]->getId());
+    $question_data = ILIAS\AssessmentQuestion\DomainModel\QuestionData::create(
+        $question['title'],
+        $question['question_text'],
+        $question['author'],
+        $question['description'],
+        $question['working_time']
+    );
+    $question_dto->setData($question_data);
+
+    //set answer options
+    $anser_options_dto = new ILIAS\AssessmentQuestion\DomainModel\Answer\Option\AnswerOptions();
+    foreach ($questions_answer_options[$question['question_id']] as $question_answer) {
+        $display_definition = new ILIAS\AssessmentQuestion\UserInterface\Web\Component\Editor\ImageAndTextDisplayDefinition(strval($question_answer['answertext']), '');
+
+        $scoring_definition = new ILIAS\AssessmentQuestion\DomainModel\Scoring\MultipleChoiceScoringDefinition();
+
+        $question_answer_option_dto = new \ILIAS\AssessmentQuestion\DomainModel\Answer\Option\AnswerOption($question_answer['answer_id'], $display_definition, $scoring_definition);
+        $anser_options_dto->addOption($question_answer_option_dto);
+    }
+    $question_dto->setAnswerOptions($anser_options_dto);
+    /* ILIAS\AssessmentQuestion\UserInterface\Web\Component\Editor\MultipleChoiceEditorConfiguration::create(
+         $rec['shuffle'],
+         $rec['nr_of_tries'],
+         $rec['thumb_size']
+     );*/
+
+    $asq_appliction_service->SaveQuestion($question_dto);
+}
 ?>