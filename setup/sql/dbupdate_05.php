--- conflicted
+++ resolved
@@ -826,35 +826,6 @@
 ?>
 <#5490>
 <?php
-<<<<<<< HEAD
-if (!$ilDB->tableColumnExists('tst_manual_fb', 'finalized_tstamp'))
-{
-	$ilDB->addTableColumn('tst_manual_fb', 'finalized_tstamp', array(
-		"type" => "integer",
-		"length" => 8,
-	));
-}
-if (!$ilDB->tableColumnExists('tst_manual_fb', 'finalized_evaluation'))
-{
-	$ilDB->addTableColumn('tst_manual_fb', 'finalized_evaluation', array(
-		"type" => "integer",
-		"length" => 1,
-	));
-	$ilDB->manipulateF(
-		'UPDATE tst_manual_fb SET finalized_evaluation = %s WHERE feedback IS NOT NULL',
-		['integer'],
-		[1]
-	);
-}
-if (!$ilDB->tableColumnExists('tst_manual_fb', 'finalized_by_usr_id'))
-{
-	$ilDB->addTableColumn('tst_manual_fb', 'finalized_by_usr_id', array(
-		"type" => "integer",
-		"length" => 8,
-	));
-}
-?>
-=======
 if (!$ilDB->tableColumnExists('exc_assignment_peer', 'is_valid'))
 {
 	$ilDB->addTableColumn('exc_assignment_peer', 'is_valid', array(
@@ -1230,4 +1201,32 @@
     $ilDB->dropTable('il_gs_providers');
 }
 ?>
->>>>>>> fa14ef90
+<#5511>
+<?php
+if (!$ilDB->tableColumnExists('tst_manual_fb', 'finalized_tstamp'))
+{
+$ilDB->addTableColumn('tst_manual_fb', 'finalized_tstamp', array(
+"type" => "integer",
+"length" => 8,
+));
+}
+if (!$ilDB->tableColumnExists('tst_manual_fb', 'finalized_evaluation'))
+{
+$ilDB->addTableColumn('tst_manual_fb', 'finalized_evaluation', array(
+"type" => "integer",
+"length" => 1,
+));
+$ilDB->manipulateF(
+'UPDATE tst_manual_fb SET finalized_evaluation = %s WHERE feedback IS NOT NULL',
+['integer'],
+[1]
+);
+}
+if (!$ilDB->tableColumnExists('tst_manual_fb', 'finalized_by_usr_id'))
+{
+$ilDB->addTableColumn('tst_manual_fb', 'finalized_by_usr_id', array(
+"type" => "integer",
+"length" => 8,
+));
+}
+?>
