<#5432>
<?php
$template = 'il_lso_admin';
$perms = [
	'create_htlm',
	'create_iass',
	'create_copa',
	'create_svy',
	'create_svy',
	'create_lm',
	'create_exc',
	'create_tst',
	'create_sahs',
	'create_file',
	'participate',
	'unparticipate',
	'edit_learning_progress',
	'manage_members',
	'copy'
];

$query = "SELECT obj_id FROM object_data"
	." WHERE object_data.type = " .$ilDB->quote('rolt', 'text')
	." AND title = " .$ilDB->quote($template,'text');
$result = $ilDB->query($query);
$rol_id = array_shift($ilDB->fetchAssoc($result));

$op_ids = [];
$query = "SELECT ops_id FROM rbac_operations"
	." WHERE operation IN ('"
	.implode("', '", $perms)
	."')";
$result = $ilDB->query($query);
while($row = $ilDB->fetchAssoc($result)) {
	$op_ids[] = $row['ops_id'];
}

include_once('./Services/Migration/DBUpdate_3560/classes/class.ilDBUpdateNewObjectType.php');
ilDBUpdateNewObjectType::setRolePermission($rol_id, 'lso', $op_ids,	ROLE_FOLDER_ID);
?>

<#5433>
<?php
include_once('./Services/Migration/DBUpdate_3560/classes/class.ilDBUpdateNewObjectType.php');
$template = 'il_lso_member';
$op_id = ilDBUpdateNewObjectType::getCustomRBACOperationId('unparticipate');

$query = "SELECT obj_id FROM object_data"
	." WHERE object_data.type = " .$ilDB->quote('rolt', 'text')
	." AND title = " .$ilDB->quote($template,'text');
$result = $ilDB->query($query);
$rol_id = array_shift($ilDB->fetchAssoc($result));

ilDBUpdateNewObjectType::setRolePermission($rol_id, 'lso', [$op_id], ROLE_FOLDER_ID);
?>
<#5434>
<?php
if ($ilDB->tableExists('license_data')) {
	$ilDB->dropTable('license_data');
}
?>
<#5435>
<?php
$ilDB->manipulateF(
	'DELETE FROM settings WHERE module = %s',
	['text'],
	['license']
);
?>
<#5436>
<?php
$ilCtrlStructureReader->getStructure();
?>
<#5437>
<?php
$ilCtrlStructureReader->getStructure();
?>
<#5438>
<?php
require_once 'Services/Migration/DBUpdate_3560/classes/class.ilDBUpdateNewObjectType.php';
ilDBUpdateNewObjectType::applyInitialPermissionGuideline('iass', true, false);
?>
<#5439>
<?php
$ilCtrlStructureReader->getStructure();
?>
<#5440>
<?php
$ilCtrlStructureReader->getStructure();
?>
<#5441>
<?php
<<<<<<< HEAD
// Create migration table
if (!$ilDB->tableExists('frm_thread_tree_mig')) {
	$fields = [
		'thread_id' => [
			'type'    => 'integer',
			'length'  => 4,
			'notnull' => true,
			'default' => 0
		]
	];

	$ilDB->createTable('frm_thread_tree_mig', $fields);
	$ilDB->addPrimaryKey('frm_thread_tree_mig', ['thread_id']);
	$GLOBALS['ilLog']->info(sprintf(
		'Created thread migration table: frm_thread_tree_mig'
	));
}
?>
<#5442>
<?php
$query = "
	SELECT frmpt.thr_fk
	FROM frm_posts_tree frmpt
	INNER JOIN frm_posts fp ON fp.pos_pk = frmpt.pos_fk
	WHERE frmpt.parent_pos = 0
	GROUP BY frmpt.thr_fk
	HAVING COUNT(frmpt.fpt_pk) > 1
";
$ignoredThreadIds = [];
$res = $ilDB->query($query);
while ($row = $ilDB->fetchAssoc($res)) {
	$ignoredThreadIds[$row['thr_fk']] = $row['thr_fk'];
}

$query = "
	SELECT fp.*, fpt.fpt_pk, fpt.thr_fk, fpt.lft, fpt.rgt, fpt.fpt_date
	FROM frm_posts_tree fpt
	INNER JOIN frm_posts fp ON fp.pos_pk = fpt.pos_fk
	LEFT JOIN frm_thread_tree_mig ON frm_thread_tree_mig.thread_id = fpt.thr_fk
	WHERE fpt.parent_pos = 0 AND fpt.depth = 1 AND frm_thread_tree_mig.thread_id IS NULL
";
$res = $ilDB->query($query);
while ($row = $ilDB->fetchAssoc($res)) {
	$GLOBALS['ilLog']->info(sprintf(
		"Started migration of thread with id %s", $row['thr_fk']
	));
	if (isset($ignoredThreadIds[$row['thr_fk']])) {
		$GLOBALS['ilLog']->warning(sprintf(
			"Cannot migrate forum tree for thread id %s in database update step %s", $row['thr_fk'], $nr
		));
		continue;
	}

	// Create space for a new root node, increment depth of all nodes, increment lft and rgt values
	$ilDB->manipulateF("
			UPDATE frm_posts_tree
			SET
				lft = lft + 1,
				rgt = rgt + 1,
				depth = depth + 1
			WHERE thr_fk = %s
		",
		['integer'],
		[$row['thr_fk']]
	);
	$GLOBALS['ilLog']->info(sprintf(
		"Created gaps in tree for thread with id %s in database update step %s", $row['thr_fk'], $nr
	));

	// Create a posting as new root
	$postId = $ilDB->nextId('frm_posts');
	$ilDB->insert('frm_posts', array(
		'pos_pk'		=> array('integer', $postId),
		'pos_top_fk'	=> array('integer', $row['pos_top_fk']),
		'pos_thr_fk'	=> array('integer', $row['pos_thr_fk']),
		'pos_display_user_id'	=> array('integer', $row['pos_display_user_id']),
		'pos_usr_alias'	=> array('text', $row['pos_usr_alias']),
		'pos_subject'	=> array('text', $row['pos_subject']),
		'pos_message'	=> array('clob', $row['pos_message']),
		'pos_date'		=> array('timestamp', $row['pos_date']),
		'pos_update'	=> array('timestamp', null),
		'update_user'	=> array('integer', 0),
		'pos_cens'		=> array('integer', 0),
		'notify'		=> array('integer', 0),
		'import_name'	=> array('text', (string)$row['import_name']),
		'pos_status'	=> array('integer', 1),
		'pos_author_id' => array('integer', (int)$row['pos_author_id']),
		'is_author_moderator' => array('integer', $row['is_author_moderator']),
		'pos_activation_date' => array('timestamp', $row['pos_activation_date'])
	));
	$GLOBALS['ilLog']->info(sprintf(
		"Created new root posting with id %s in thread with id %s in database update step %s",
		$postId, $row['thr_fk'], $nr
	));

	// Insert the new root and, set dept = 1, lft = 1, rgt = <OLR_ROOT_RGT> + 2
	$nextId = $ilDB->nextId('frm_posts_tree');
	$ilDB->manipulateF('
		INSERT INTO frm_posts_tree
		( 
			fpt_pk,
			thr_fk,
			pos_fk,
			parent_pos,
			lft,
			rgt,
			depth,
			fpt_date
		) VALUES (%s, %s, %s, %s,  %s,  %s, %s, %s)',
		['integer','integer', 'integer', 'integer', 'integer', 'integer', 'integer', 'timestamp'],
		[$nextId, $row['thr_fk'], $postId, 0, 1, $row['rgt'] + 2, 1, $row['fpt_date']]
	);
	$GLOBALS['ilLog']->info(sprintf(
		"Created new tree root with id %s in thread with id %s in database update step %s",
		$nextId, $row['thr_fk'], $nr
	));

	// Set parent_pos for old root
	$ilDB->manipulateF("
			UPDATE frm_posts_tree
			SET
				parent_pos = %s
			WHERE thr_fk = %s AND fpt_pk = %s
		",
		['integer', 'integer'],
		[$nextId, $row['fpt_pk']]
	);
	$GLOBALS['ilLog']->info(sprintf(
		"Set parent to %s for posting with id %s in thread with id %s in database update step %s",
		$nextId, $row['fpt_pk'], $row['thr_fk'], $nr
	));

	// Mark as migrated
	$ilDB->insert('frm_thread_tree_mig', array(
		'thread_id' => array('integer', $row['thr_fk'])
	));
}
?>
<#5443>
<?php
// Drop migration table
if ($ilDB->tableExists('frm_thread_tree_mig')) {
	$ilDB->dropTable('frm_thread_tree_mig');
	$GLOBALS['ilLog']->info(sprintf(
		'Dropped thread migration table: frm_thread_tree_mig'
	));
}
?>
<#5444>
<?php
// Add new index
if (!$ilDB->indexExistsByFields('frm_posts_tree', ['parent_pos'])) {
	$ilDB->addIndex('frm_posts_tree', ['parent_pos'], 'i3');
=======
$ilCtrlStructureReader->getStructure();
?>
<#5442>
<?php
$set = $ilDB->queryF("SELECT DISTINCT s.user_id FROM skl_personal_skill s LEFT JOIN usr_data u ON (s.user_id = u.usr_id) ".
	" WHERE u.usr_id IS NULL ", [], []);
$user_ids = [];
while ($rec = $ilDB->fetchAssoc($set))
{
	$user_ids[] = $rec["user_id"];
}
if (count($user_ids) > 0)
{
	$ilDB->manipulate("DELETE FROM skl_personal_skill WHERE "
		.$ilDB->in("user_id", $user_ids, false, "integer"));
}
?>
<#5443>
<?php
$set = $ilDB->queryF("SELECT DISTINCT s.user_id FROM skl_assigned_material s LEFT JOIN usr_data u ON (s.user_id = u.usr_id) ".
	" WHERE u.usr_id IS NULL ", [], []);
$user_ids = [];
while ($rec = $ilDB->fetchAssoc($set))
{
	$user_ids[] = $rec["user_id"];
}
if (count($user_ids) > 0)
{
	$ilDB->manipulate("DELETE FROM skl_assigned_material WHERE "
		.$ilDB->in("user_id", $user_ids, false, "integer"));
}
?>
<#5444>
<?php
$set = $ilDB->queryF("SELECT DISTINCT s.user_id FROM skl_profile_user s LEFT JOIN usr_data u ON (s.user_id = u.usr_id) ".
	" WHERE u.usr_id IS NULL ", [], []);
$user_ids = [];
while ($rec = $ilDB->fetchAssoc($set))
{
	$user_ids[] = $rec["user_id"];
}
if (count($user_ids) > 0)
{
	$ilDB->manipulate("DELETE FROM skl_profile_user WHERE "
		.$ilDB->in("user_id", $user_ids, false, "integer"));
}
?>
<#5445>
<?php
$set = $ilDB->queryF("SELECT DISTINCT s.user_id FROM skl_user_skill_level s LEFT JOIN usr_data u ON (s.user_id = u.usr_id) ".
	" WHERE u.usr_id IS NULL ", [], []);
$user_ids = [];
while ($rec = $ilDB->fetchAssoc($set))
{
	$user_ids[] = $rec["user_id"];
}
if (count($user_ids) > 0)
{
	$ilDB->manipulate("DELETE FROM skl_user_skill_level WHERE "
		.$ilDB->in("user_id", $user_ids, false, "integer"));
}
?>
<#5446>
<?php
$set = $ilDB->queryF("SELECT DISTINCT s.user_id FROM skl_user_has_level s LEFT JOIN usr_data u ON (s.user_id = u.usr_id) ".
	" WHERE u.usr_id IS NULL ", [], []);
$user_ids = [];
while ($rec = $ilDB->fetchAssoc($set))
{
	$user_ids[] = $rec["user_id"];
}
if (count($user_ids) > 0)
{
	$ilDB->manipulate("DELETE FROM skl_user_has_level WHERE "
		.$ilDB->in("user_id", $user_ids, false, "integer"));
}
?>
<#5447>
<?php
//FIX 0020168: Delete orgus in Trash - Organisational units could not be restored from trash / imports lead to ambiguous import_ids
$set = $ilDB->query("SELECT * FROM object_data as obj inner join object_reference as ref on ref.obj_id = obj.obj_id and ref.deleted is not null where type = 'orgu'");
while ($rec = $ilDB->fetchAssoc($set))
{
	$ilDB->manipulate("DELETE FROM object_data where obj_id = ".$ilDB->quote($rec['obj_id'],'integer'));
	$ilDB->manipulate("DELETE FROM object_reference where obj_id = ".$ilDB->quote($rec['obj_id'],'integer'));
}
?>
<#5448>
<?php
include_once('./Services/Migration/DBUpdate_3560/classes/class.ilDBUpdateNewObjectType.php');

$tpl_perms = [
	'il_grp_member' => [
		'participate'
	],
	'il_crs_member' => [
		'participate'
	],
	'il_grp_admin' => [
		'participate',
		'unparticipate',
		'manage_members',
		'create_htlm',
		'create_iass',
		'create_copa',
		'create_svy',
		'create_svy',
		'create_lm',
		'create_exc',
		'create_tst',
		'create_sahs',
		'create_file',
		'edit_learning_progress'
	],
	'il_crs_admin' => [
		'participate',
		'unparticipate',
		'manage_members',
		'create_htlm',
		'create_iass',
		'create_copa',
		'create_svy',
		'create_svy',
		'create_lm',
		'create_exc',
		'create_tst',
		'create_sahs',
		'create_file',
		'edit_learning_progress'
	],
	'il_crs_tutor' => [
		'participate',
		'unparticipate',
		'manage_members',
		'edit_learning_progress',
		'create_htlm',
		'create_iass',
		'create_copa',
		'create_svy',
		'create_svy',
		'create_lm',
		'create_exc',
		'create_tst',
		'create_sahs',
		'create_file'
	]
];

foreach($tpl_perms as $template=>$perms){
	$query = "SELECT obj_id FROM object_data"
		." WHERE object_data.type = " .$ilDB->quote('rolt', 'text')
		." AND title = " .$ilDB->quote($template,'text');
	$result = $ilDB->query($query);
	$rol_id = array_shift($ilDB->fetchAssoc($result));

	$op_ids = [];
	$query = "SELECT ops_id FROM rbac_operations"
		." WHERE operation IN ('"
		.implode("', '", $perms)
		."')";
	$result = $ilDB->query($query);
	while($row = $ilDB->fetchAssoc($result)) {
		$op_ids[] = $row['ops_id'];
	}
	ilDBUpdateNewObjectType::setRolePermission($rol_id, 'lso', $op_ids,	ROLE_FOLDER_ID);
}
?>
<#5449>
<?php
$ilCtrlStructureReader->getStructure();
?>
<#5450>
<?php
if( !$ilDB->tableColumnExists('tst_tests', 'block_after_passed') )
{
	$ilDB->addTableColumn('tst_tests', 'block_after_passed', array(
		'type' => 'integer',
		'notnull' => false,
		'length' => 1,
		'default' => 0
	));
}
?>

<#5451>
<?php
if(!$ilDB->tableColumnExists('cal_entries','context_info'))
{
	$ilDB->addTableColumn(
		'cal_entries',
		'context_info',
		[
			'type' => 'text',
			'length' => 255,
			'notnull' => false
		]
	);
>>>>>>> e0e7eb72
}
?><|MERGE_RESOLUTION|>--- conflicted
+++ resolved
@@ -90,7 +90,207 @@
 ?>
 <#5441>
 <?php
-<<<<<<< HEAD
+$ilCtrlStructureReader->getStructure();
+?>
+<#5442>
+<?php
+$set = $ilDB->queryF("SELECT DISTINCT s.user_id FROM skl_personal_skill s LEFT JOIN usr_data u ON (s.user_id = u.usr_id) ".
+	" WHERE u.usr_id IS NULL ", [], []);
+$user_ids = [];
+while ($rec = $ilDB->fetchAssoc($set))
+{
+	$user_ids[] = $rec["user_id"];
+}
+if (count($user_ids) > 0)
+{
+	$ilDB->manipulate("DELETE FROM skl_personal_skill WHERE "
+		.$ilDB->in("user_id", $user_ids, false, "integer"));
+}
+?>
+<#5443>
+<?php
+$set = $ilDB->queryF("SELECT DISTINCT s.user_id FROM skl_assigned_material s LEFT JOIN usr_data u ON (s.user_id = u.usr_id) ".
+	" WHERE u.usr_id IS NULL ", [], []);
+$user_ids = [];
+while ($rec = $ilDB->fetchAssoc($set))
+{
+	$user_ids[] = $rec["user_id"];
+}
+if (count($user_ids) > 0)
+{
+	$ilDB->manipulate("DELETE FROM skl_assigned_material WHERE "
+		.$ilDB->in("user_id", $user_ids, false, "integer"));
+}
+?>
+<#5444>
+<?php
+$set = $ilDB->queryF("SELECT DISTINCT s.user_id FROM skl_profile_user s LEFT JOIN usr_data u ON (s.user_id = u.usr_id) ".
+	" WHERE u.usr_id IS NULL ", [], []);
+$user_ids = [];
+while ($rec = $ilDB->fetchAssoc($set))
+{
+	$user_ids[] = $rec["user_id"];
+}
+if (count($user_ids) > 0)
+{
+	$ilDB->manipulate("DELETE FROM skl_profile_user WHERE "
+		.$ilDB->in("user_id", $user_ids, false, "integer"));
+}
+?>
+<#5445>
+<?php
+$set = $ilDB->queryF("SELECT DISTINCT s.user_id FROM skl_user_skill_level s LEFT JOIN usr_data u ON (s.user_id = u.usr_id) ".
+	" WHERE u.usr_id IS NULL ", [], []);
+$user_ids = [];
+while ($rec = $ilDB->fetchAssoc($set))
+{
+	$user_ids[] = $rec["user_id"];
+}
+if (count($user_ids) > 0)
+{
+	$ilDB->manipulate("DELETE FROM skl_user_skill_level WHERE "
+		.$ilDB->in("user_id", $user_ids, false, "integer"));
+}
+?>
+<#5446>
+<?php
+$set = $ilDB->queryF("SELECT DISTINCT s.user_id FROM skl_user_has_level s LEFT JOIN usr_data u ON (s.user_id = u.usr_id) ".
+	" WHERE u.usr_id IS NULL ", [], []);
+$user_ids = [];
+while ($rec = $ilDB->fetchAssoc($set))
+{
+	$user_ids[] = $rec["user_id"];
+}
+if (count($user_ids) > 0)
+{
+	$ilDB->manipulate("DELETE FROM skl_user_has_level WHERE "
+		.$ilDB->in("user_id", $user_ids, false, "integer"));
+}
+?>
+<#5447>
+<?php
+//FIX 0020168: Delete orgus in Trash - Organisational units could not be restored from trash / imports lead to ambiguous import_ids
+$set = $ilDB->query("SELECT * FROM object_data as obj inner join object_reference as ref on ref.obj_id = obj.obj_id and ref.deleted is not null where type = 'orgu'");
+while ($rec = $ilDB->fetchAssoc($set))
+{
+	$ilDB->manipulate("DELETE FROM object_data where obj_id = ".$ilDB->quote($rec['obj_id'],'integer'));
+	$ilDB->manipulate("DELETE FROM object_reference where obj_id = ".$ilDB->quote($rec['obj_id'],'integer'));
+}
+?>
+<#5448>
+<?php
+include_once('./Services/Migration/DBUpdate_3560/classes/class.ilDBUpdateNewObjectType.php');
+
+$tpl_perms = [
+	'il_grp_member' => [
+		'participate'
+	],
+	'il_crs_member' => [
+		'participate'
+	],
+	'il_grp_admin' => [
+		'participate',
+		'unparticipate',
+		'manage_members',
+		'create_htlm',
+		'create_iass',
+		'create_copa',
+		'create_svy',
+		'create_svy',
+		'create_lm',
+		'create_exc',
+		'create_tst',
+		'create_sahs',
+		'create_file',
+		'edit_learning_progress'
+	],
+	'il_crs_admin' => [
+		'participate',
+		'unparticipate',
+		'manage_members',
+		'create_htlm',
+		'create_iass',
+		'create_copa',
+		'create_svy',
+		'create_svy',
+		'create_lm',
+		'create_exc',
+		'create_tst',
+		'create_sahs',
+		'create_file',
+		'edit_learning_progress'
+	],
+	'il_crs_tutor' => [
+		'participate',
+		'unparticipate',
+		'manage_members',
+		'edit_learning_progress',
+		'create_htlm',
+		'create_iass',
+		'create_copa',
+		'create_svy',
+		'create_svy',
+		'create_lm',
+		'create_exc',
+		'create_tst',
+		'create_sahs',
+		'create_file'
+	]
+];
+
+foreach($tpl_perms as $template=>$perms){
+	$query = "SELECT obj_id FROM object_data"
+		." WHERE object_data.type = " .$ilDB->quote('rolt', 'text')
+		." AND title = " .$ilDB->quote($template,'text');
+	$result = $ilDB->query($query);
+	$rol_id = array_shift($ilDB->fetchAssoc($result));
+
+	$op_ids = [];
+	$query = "SELECT ops_id FROM rbac_operations"
+		." WHERE operation IN ('"
+		.implode("', '", $perms)
+		."')";
+	$result = $ilDB->query($query);
+	while($row = $ilDB->fetchAssoc($result)) {
+		$op_ids[] = $row['ops_id'];
+	}
+	ilDBUpdateNewObjectType::setRolePermission($rol_id, 'lso', $op_ids,	ROLE_FOLDER_ID);
+}
+?>
+<#5449>
+<?php
+$ilCtrlStructureReader->getStructure();
+?>
+<#5450>
+<?php
+if( !$ilDB->tableColumnExists('tst_tests', 'block_after_passed') )
+{
+	$ilDB->addTableColumn('tst_tests', 'block_after_passed', array(
+		'type' => 'integer',
+		'notnull' => false,
+		'length' => 1,
+		'default' => 0
+	));
+}
+?>
+
+<#5451>
+<?php
+if(!$ilDB->tableColumnExists('cal_entries','context_info'))
+{
+	$ilDB->addTableColumn(
+		'cal_entries',
+		'context_info',
+		[
+			'type' => 'text',
+			'length' => 255,
+			'notnull' => false
+		]
+	);
+}
+?>
+<#5452>
+<?php
 // Create migration table
 if (!$ilDB->tableExists('frm_thread_tree_mig')) {
 	$fields = [
@@ -109,7 +309,7 @@
 	));
 }
 ?>
-<#5442>
+<#5453>
 <?php
 $query = "
 	SELECT frmpt.thr_fk
@@ -229,7 +429,7 @@
 	));
 }
 ?>
-<#5443>
+<#5454>
 <?php
 // Drop migration table
 if ($ilDB->tableExists('frm_thread_tree_mig')) {
@@ -239,209 +439,10 @@
 	));
 }
 ?>
-<#5444>
+<#5455>
 <?php
 // Add new index
 if (!$ilDB->indexExistsByFields('frm_posts_tree', ['parent_pos'])) {
 	$ilDB->addIndex('frm_posts_tree', ['parent_pos'], 'i3');
-=======
-$ilCtrlStructureReader->getStructure();
-?>
-<#5442>
-<?php
-$set = $ilDB->queryF("SELECT DISTINCT s.user_id FROM skl_personal_skill s LEFT JOIN usr_data u ON (s.user_id = u.usr_id) ".
-	" WHERE u.usr_id IS NULL ", [], []);
-$user_ids = [];
-while ($rec = $ilDB->fetchAssoc($set))
-{
-	$user_ids[] = $rec["user_id"];
-}
-if (count($user_ids) > 0)
-{
-	$ilDB->manipulate("DELETE FROM skl_personal_skill WHERE "
-		.$ilDB->in("user_id", $user_ids, false, "integer"));
-}
-?>
-<#5443>
-<?php
-$set = $ilDB->queryF("SELECT DISTINCT s.user_id FROM skl_assigned_material s LEFT JOIN usr_data u ON (s.user_id = u.usr_id) ".
-	" WHERE u.usr_id IS NULL ", [], []);
-$user_ids = [];
-while ($rec = $ilDB->fetchAssoc($set))
-{
-	$user_ids[] = $rec["user_id"];
-}
-if (count($user_ids) > 0)
-{
-	$ilDB->manipulate("DELETE FROM skl_assigned_material WHERE "
-		.$ilDB->in("user_id", $user_ids, false, "integer"));
-}
-?>
-<#5444>
-<?php
-$set = $ilDB->queryF("SELECT DISTINCT s.user_id FROM skl_profile_user s LEFT JOIN usr_data u ON (s.user_id = u.usr_id) ".
-	" WHERE u.usr_id IS NULL ", [], []);
-$user_ids = [];
-while ($rec = $ilDB->fetchAssoc($set))
-{
-	$user_ids[] = $rec["user_id"];
-}
-if (count($user_ids) > 0)
-{
-	$ilDB->manipulate("DELETE FROM skl_profile_user WHERE "
-		.$ilDB->in("user_id", $user_ids, false, "integer"));
-}
-?>
-<#5445>
-<?php
-$set = $ilDB->queryF("SELECT DISTINCT s.user_id FROM skl_user_skill_level s LEFT JOIN usr_data u ON (s.user_id = u.usr_id) ".
-	" WHERE u.usr_id IS NULL ", [], []);
-$user_ids = [];
-while ($rec = $ilDB->fetchAssoc($set))
-{
-	$user_ids[] = $rec["user_id"];
-}
-if (count($user_ids) > 0)
-{
-	$ilDB->manipulate("DELETE FROM skl_user_skill_level WHERE "
-		.$ilDB->in("user_id", $user_ids, false, "integer"));
-}
-?>
-<#5446>
-<?php
-$set = $ilDB->queryF("SELECT DISTINCT s.user_id FROM skl_user_has_level s LEFT JOIN usr_data u ON (s.user_id = u.usr_id) ".
-	" WHERE u.usr_id IS NULL ", [], []);
-$user_ids = [];
-while ($rec = $ilDB->fetchAssoc($set))
-{
-	$user_ids[] = $rec["user_id"];
-}
-if (count($user_ids) > 0)
-{
-	$ilDB->manipulate("DELETE FROM skl_user_has_level WHERE "
-		.$ilDB->in("user_id", $user_ids, false, "integer"));
-}
-?>
-<#5447>
-<?php
-//FIX 0020168: Delete orgus in Trash - Organisational units could not be restored from trash / imports lead to ambiguous import_ids
-$set = $ilDB->query("SELECT * FROM object_data as obj inner join object_reference as ref on ref.obj_id = obj.obj_id and ref.deleted is not null where type = 'orgu'");
-while ($rec = $ilDB->fetchAssoc($set))
-{
-	$ilDB->manipulate("DELETE FROM object_data where obj_id = ".$ilDB->quote($rec['obj_id'],'integer'));
-	$ilDB->manipulate("DELETE FROM object_reference where obj_id = ".$ilDB->quote($rec['obj_id'],'integer'));
-}
-?>
-<#5448>
-<?php
-include_once('./Services/Migration/DBUpdate_3560/classes/class.ilDBUpdateNewObjectType.php');
-
-$tpl_perms = [
-	'il_grp_member' => [
-		'participate'
-	],
-	'il_crs_member' => [
-		'participate'
-	],
-	'il_grp_admin' => [
-		'participate',
-		'unparticipate',
-		'manage_members',
-		'create_htlm',
-		'create_iass',
-		'create_copa',
-		'create_svy',
-		'create_svy',
-		'create_lm',
-		'create_exc',
-		'create_tst',
-		'create_sahs',
-		'create_file',
-		'edit_learning_progress'
-	],
-	'il_crs_admin' => [
-		'participate',
-		'unparticipate',
-		'manage_members',
-		'create_htlm',
-		'create_iass',
-		'create_copa',
-		'create_svy',
-		'create_svy',
-		'create_lm',
-		'create_exc',
-		'create_tst',
-		'create_sahs',
-		'create_file',
-		'edit_learning_progress'
-	],
-	'il_crs_tutor' => [
-		'participate',
-		'unparticipate',
-		'manage_members',
-		'edit_learning_progress',
-		'create_htlm',
-		'create_iass',
-		'create_copa',
-		'create_svy',
-		'create_svy',
-		'create_lm',
-		'create_exc',
-		'create_tst',
-		'create_sahs',
-		'create_file'
-	]
-];
-
-foreach($tpl_perms as $template=>$perms){
-	$query = "SELECT obj_id FROM object_data"
-		." WHERE object_data.type = " .$ilDB->quote('rolt', 'text')
-		." AND title = " .$ilDB->quote($template,'text');
-	$result = $ilDB->query($query);
-	$rol_id = array_shift($ilDB->fetchAssoc($result));
-
-	$op_ids = [];
-	$query = "SELECT ops_id FROM rbac_operations"
-		." WHERE operation IN ('"
-		.implode("', '", $perms)
-		."')";
-	$result = $ilDB->query($query);
-	while($row = $ilDB->fetchAssoc($result)) {
-		$op_ids[] = $row['ops_id'];
-	}
-	ilDBUpdateNewObjectType::setRolePermission($rol_id, 'lso', $op_ids,	ROLE_FOLDER_ID);
-}
-?>
-<#5449>
-<?php
-$ilCtrlStructureReader->getStructure();
-?>
-<#5450>
-<?php
-if( !$ilDB->tableColumnExists('tst_tests', 'block_after_passed') )
-{
-	$ilDB->addTableColumn('tst_tests', 'block_after_passed', array(
-		'type' => 'integer',
-		'notnull' => false,
-		'length' => 1,
-		'default' => 0
-	));
-}
-?>
-
-<#5451>
-<?php
-if(!$ilDB->tableColumnExists('cal_entries','context_info'))
-{
-	$ilDB->addTableColumn(
-		'cal_entries',
-		'context_info',
-		[
-			'type' => 'text',
-			'length' => 255,
-			'notnull' => false
-		]
-	);
->>>>>>> e0e7eb72
 }
 ?>